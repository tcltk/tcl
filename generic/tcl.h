/*
 * tcl.h --
 *
 *	This header file describes the externally-visible facilities of the
 *	Tcl interpreter.
 *
 * Copyright (c) 1987-1994 The Regents of the University of California.
 * Copyright (c) 1993-1996 Lucent Technologies.
 * Copyright (c) 1994-1998 Sun Microsystems, Inc.
 * Copyright (c) 1998-2000 by Scriptics Corporation.
 * Copyright (c) 2002 by Kevin B. Kenny.  All rights reserved.
 *
 * See the file "license.terms" for information on usage and redistribution of
 * this file, and for a DISCLAIMER OF ALL WARRANTIES.
 */

#ifndef _TCL
#define _TCL

/*
 * For C++ compilers, use extern "C"
 */

#ifdef __cplusplus
extern "C" {
#endif

/*
 * The following defines are used to indicate the various release levels.
 */

#define TCL_ALPHA_RELEASE	0
#define TCL_BETA_RELEASE	1
#define TCL_FINAL_RELEASE	2

/*
 * When version numbers change here, must also go into the following files and
 * update the version numbers:
 *
 * library/init.tcl	(1 LOC patch)
 * unix/configure.ac	(2 LOC Major, 2 LOC minor, 1 LOC patch)
 * win/configure.ac	(as above)
 * win/tcl.m4		(not patchlevel)
 * README		(sections 0 and 2, with and without separator)
 * macosx/Tcl-Common.xcconfig (not patchlevel) 1 LOC
 * win/README		(not patchlevel) (sections 0 and 2)
 * unix/tcl.spec	(1 LOC patch)
 */

#define TCL_MAJOR_VERSION   8
#define TCL_MINOR_VERSION   7
#define TCL_RELEASE_LEVEL   TCL_ALPHA_RELEASE
#define TCL_RELEASE_SERIAL  4

#define TCL_VERSION	    "8.7"
#define TCL_PATCH_LEVEL	    "8.7a4"

#if !defined(TCL_NO_DEPRECATED) || defined(RC_INVOKED)
/*
 *----------------------------------------------------------------------------
 * The following definitions set up the proper options for Windows compilers.
 * We use this method because there is no autoconf equivalent.
 */

#ifdef _WIN32
#   ifndef __WIN32__
#	define __WIN32__
#   endif
#   ifndef WIN32
#	define WIN32
#   endif
#endif

/*
 * Utility macros: STRINGIFY takes an argument and wraps it in "" (double
 * quotation marks), JOIN joins two arguments.
 */

#ifndef STRINGIFY
#  define STRINGIFY(x) STRINGIFY1(x)
#  define STRINGIFY1(x) #x
#endif
#ifndef JOIN
#  define JOIN(a,b) JOIN1(a,b)
#  define JOIN1(a,b) a##b
#endif

#ifndef TCL_THREADS
#   define TCL_THREADS 1
#endif
#endif /* !TCL_NO_DEPRECATED */

/*
 * A special definition used to allow this header file to be included from
 * windows resource files so that they can obtain version information.
 * RC_INVOKED is defined by default by the windows RC tool.
 *
 * Resource compilers don't like all the C stuff, like typedefs and function
 * declarations, that occur below, so block them out.
 */

#ifndef RC_INVOKED

/*
 * Special macro to define mutexes.
 */

#define TCL_DECLARE_MUTEX(name) static Tcl_Mutex name;

/*
 * Tcl's public routine Tcl_FSSeek() uses the values SEEK_SET, SEEK_CUR, and
 * SEEK_END, all #define'd by stdio.h .
 *
 * Also, many extensions need stdio.h, and they've grown accustomed to tcl.h
 * providing it for them rather than #include-ing it themselves as they
 * should, so also for their sake, we keep the #include to be consistent with
 * prior Tcl releases.
 */

#include <stdio.h>

/*
 *----------------------------------------------------------------------------
 * Support for functions with a variable number of arguments.
 *
 * The following TCL_VARARGS* macros are to support old extensions
 * written for older versions of Tcl where the macros permitted
 * support for the varargs.h system as well as stdarg.h .
 *
 * New code should just directly be written to use stdarg.h conventions.
 */

#include <stdarg.h>
#if !defined(TCL_NO_DEPRECATED) && TCL_MAJOR_VERSION < 9
#    define TCL_VARARGS(type, name) (type name, ...)
#    define TCL_VARARGS_DEF(type, name) (type name, ...)
#    define TCL_VARARGS_START(type, name, list) (va_start(list, name), name)
#endif /* !TCL_NO_DEPRECATED */
#if defined(__GNUC__) && (__GNUC__ > 2)
#   if defined(_WIN32) && defined(__USE_MINGW_ANSI_STDIO) && __USE_MINGW_ANSI_STDIO
#	define TCL_FORMAT_PRINTF(a,b) __attribute__ ((__format__ (__MINGW_PRINTF_FORMAT, a, b)))
#   else
#	define TCL_FORMAT_PRINTF(a,b) __attribute__ ((__format__ (__printf__, a, b)))
#   endif
#   define TCL_NORETURN __attribute__ ((noreturn))
#   define TCL_NOINLINE __attribute__ ((noinline))
#   if defined(BUILD_tcl) || defined(BUILD_tk)
#	define TCL_NORETURN1 __attribute__ ((noreturn))
#   else
#	define TCL_NORETURN1 /* nothing */
#   endif
#else
#   define TCL_FORMAT_PRINTF(a,b)
#   if defined(_MSC_VER) && (_MSC_VER >= 1310)
#	define TCL_NORETURN _declspec(noreturn)
#	define TCL_NOINLINE __declspec(noinline)
#   else
#	define TCL_NORETURN /* nothing */
#	define TCL_NOINLINE /* nothing */
#   endif
#   define TCL_NORETURN1 /* nothing */
#endif

/*
 * Allow a part of Tcl's API to be explicitly marked as deprecated.
 *
 * Used to make TIP 330/336 generate moans even if people use the
 * compatibility macros. Change your code, guys! We won't support you forever.
 */

#if defined(__GNUC__) && ((__GNUC__ >= 4) || ((__GNUC__ == 3) && (__GNUC_MINOR__ >= 1)))
#   if (__GNUC__ > 4) || ((__GNUC__ == 4) && (__GNUC_MINOR__ >= 5))
#	define TCL_DEPRECATED_API(msg)	__attribute__ ((__deprecated__ (msg)))
#   else
#	define TCL_DEPRECATED_API(msg)	__attribute__ ((__deprecated__))
#   endif
#else
#   define TCL_DEPRECATED_API(msg)	/* nothing portable */
#endif

/*
 *----------------------------------------------------------------------------
 * Macros used to declare a function to be exported by a DLL. Used by Windows,
 * maps to no-op declarations on non-Windows systems. The default build on
 * windows is for a DLL, which causes the DLLIMPORT and DLLEXPORT macros to be
 * nonempty. To build a static library, the macro STATIC_BUILD should be
 * defined.
 *
 * Note: when building static but linking dynamically to MSVCRT we must still
 *       correctly decorate the C library imported function.  Use CRTIMPORT
 *       for this purpose.  _DLL is defined by the compiler when linking to
 *       MSVCRT.
 */

#if (defined(_WIN32) && (defined(_MSC_VER) || (defined(__BORLANDC__) && (__BORLANDC__ >= 0x0550)) || defined(__LCC__) || defined(__WATCOMC__) || (defined(__GNUC__) && defined(__declspec))))
#   define HAVE_DECLSPEC 1
#   ifdef STATIC_BUILD
#       define DLLIMPORT
#       define DLLEXPORT
#       ifdef _DLL
#           define CRTIMPORT __declspec(dllimport)
#       else
#           define CRTIMPORT
#       endif
#   else
#       define DLLIMPORT __declspec(dllimport)
#       define DLLEXPORT __declspec(dllexport)
#       define CRTIMPORT __declspec(dllimport)
#   endif
#else
#   define DLLIMPORT
#   if defined(__GNUC__) && __GNUC__ > 3
#       define DLLEXPORT __attribute__ ((visibility("default")))
#   else
#       define DLLEXPORT
#   endif
#   define CRTIMPORT
#endif

/*
 * These macros are used to control whether functions are being declared for
 * import or export. If a function is being declared while it is being built
 * to be included in a shared library, then it should have the DLLEXPORT
 * storage class. If is being declared for use by a module that is going to
 * link against the shared library, then it should have the DLLIMPORT storage
 * class. If the symbol is being declared for a static build or for use from a
 * stub library, then the storage class should be empty.
 *
 * The convention is that a macro called BUILD_xxxx, where xxxx is the name of
 * a library we are building, is set on the compile line for sources that are
 * to be placed in the library. When this macro is set, the storage class will
 * be set to DLLEXPORT. At the end of the header file, the storage class will
 * be reset to DLLIMPORT.
 */

#undef TCL_STORAGE_CLASS
#ifdef BUILD_tcl
#   define TCL_STORAGE_CLASS DLLEXPORT
#else
#   ifdef USE_TCL_STUBS
#      define TCL_STORAGE_CLASS
#   else
#      define TCL_STORAGE_CLASS DLLIMPORT
#   endif
#endif

/*
 * The following _ANSI_ARGS_ macro is to support old extensions
 * written for older versions of Tcl where it permitted support
 * for compilers written in the pre-prototype era of C.
 *
 * New code should use prototypes.
 */

#if !defined(TCL_NO_DEPRECATED) && TCL_MAJOR_VERSION < 9
#   undef _ANSI_ARGS_
#   define _ANSI_ARGS_(x)	x

/*
 * Definitions that allow this header file to be used either with or without
 * ANSI C features.
 */

#ifndef INLINE
#   define INLINE
#endif
#ifndef CONST
#   define CONST const
#endif

#endif /* !TCL_NO_DEPRECATED */

#ifndef CONST86
#      define CONST86 const
#endif

/*
 * Make sure EXTERN isn't defined elsewhere.
 */

#ifdef EXTERN
#   undef EXTERN
#endif /* EXTERN */

#ifdef __cplusplus
#   define EXTERN extern "C" TCL_STORAGE_CLASS
#else
#   define EXTERN extern TCL_STORAGE_CLASS
#endif

/*
 *----------------------------------------------------------------------------
 * The following code is copied from winnt.h. If we don't replicate it here,
 * then <windows.h> can't be included after tcl.h, since tcl.h also defines
 * VOID. This block is skipped under Cygwin and Mingw.
 */

#if !defined(TCL_NO_DEPRECATED) && TCL_MAJOR_VERSION < 9
#if defined(_WIN32) && !defined(HAVE_WINNT_IGNORE_VOID)
#ifndef VOID
#define VOID void
typedef char CHAR;
typedef short SHORT;
typedef long LONG;
#endif
#endif /* _WIN32 && !HAVE_WINNT_IGNORE_VOID */

/*
 * Macro to use instead of "void" for arguments that must have type "void *"
 * in ANSI C; maps them to type "char *" in non-ANSI systems.
 */

#ifndef __VXWORKS__
#   define VOID void
#endif
#endif /* !defined(TCL_NO_DEPRECATED) && TCL_MAJOR_VERSION < 9 */

/*
 * Miscellaneous declarations.
 */

#ifndef _CLIENTDATA
    typedef void *ClientData;
#   define _CLIENTDATA
#endif

/*
 * Darwin specific configure overrides (to support fat compiles, where
 * configure runs only once for multiple architectures):
 */

#ifdef __APPLE__
#   ifdef __LP64__
#	undef TCL_WIDE_INT_TYPE
#	define TCL_WIDE_INT_IS_LONG 1
#	define TCL_CFG_DO64BIT 1
#    else /* !__LP64__ */
#	define TCL_WIDE_INT_TYPE long long
#	undef TCL_WIDE_INT_IS_LONG
#	undef TCL_CFG_DO64BIT
#    endif /* __LP64__ */
#    undef HAVE_STRUCT_STAT64
#endif /* __APPLE__ */

/*
 * Define Tcl_WideInt to be a type that is (at least) 64-bits wide, and define
 * Tcl_WideUInt to be the unsigned variant of that type (assuming that where
 * we have one, we can have the other.)
 *
 * Also defines the following macros:
 * TCL_WIDE_INT_IS_LONG - if wide ints are really longs (i.e. we're on a
 *	LP64 system such as modern Solaris or Linux ... not including Win64)
 * Tcl_WideAsLong - forgetful converter from wideInt to long.
 * Tcl_LongAsWide - sign-extending converter from long to wideInt.
 * Tcl_WideAsDouble - converter from wideInt to double.
 * Tcl_DoubleAsWide - converter from double to wideInt.
 *
 * The following invariant should hold for any long value 'longVal':
 *	longVal == Tcl_WideAsLong(Tcl_LongAsWide(longVal))
 *
 * Note on converting between Tcl_WideInt and strings. This implementation (in
 * tclObj.c) depends on the function
 * sprintf(...,"%" TCL_LL_MODIFIER "d",...).
 */

#if !defined(TCL_WIDE_INT_TYPE)&&!defined(TCL_WIDE_INT_IS_LONG)
<<<<<<< HEAD
#   if defined(_WIN32) && (!defined(__USE_MINGW_ANSI_STDIO) || !__USE_MINGW_ANSI_STDIO)
#      define TCL_WIDE_INT_TYPE __int64
#      define TCL_LL_MODIFIER	"I64"
#      if defined(_WIN64)
#         define TCL_Z_MODIFIER	"I"
#      endif
=======
#   ifdef _WIN32
#	define TCL_WIDE_INT_TYPE __int64
#	ifdef __BORLANDC__
#	    define TCL_LL_MODIFIER	"L"
#	elif defined(_WIN32) && (!defined(__USE_MINGW_ANSI_STDIO) || !__USE_MINGW_ANSI_STDIO)
#	    define TCL_LL_MODIFIER	"I64"
#	else
#	    define TCL_LL_MODIFIER	"ll"
#	endif
>>>>>>> fed0f920
#   elif defined(__GNUC__)
#      define TCL_Z_MODIFIER	"z"
#   else /* ! _WIN32 && ! __GNUC__ */
/*
 * Don't know what platform it is and configure hasn't discovered what is
 * going on for us. Try to guess...
 */
#      include <limits.h>
#      if defined(LLONG_MAX) && (LLONG_MAX == LONG_MAX)
#         define TCL_WIDE_INT_IS_LONG	1
#      endif
#   endif /* _WIN32 */
#endif /* !TCL_WIDE_INT_TYPE & !TCL_WIDE_INT_IS_LONG */

#ifndef TCL_WIDE_INT_TYPE
#   define TCL_WIDE_INT_TYPE		long long
#endif /* !TCL_WIDE_INT_TYPE */

typedef TCL_WIDE_INT_TYPE		Tcl_WideInt;
typedef unsigned TCL_WIDE_INT_TYPE	Tcl_WideUInt;

#ifndef TCL_LL_MODIFIER
#   define TCL_LL_MODIFIER	"ll"
#endif /* !TCL_LL_MODIFIER */
#ifndef TCL_Z_MODIFIER
#   if defined(__GNUC__) && !defined(_WIN32)
#	define TCL_Z_MODIFIER	"z"
#   else
#	define TCL_Z_MODIFIER	""
#   endif
#endif /* !TCL_Z_MODIFIER */
#define Tcl_WideAsLong(val)	((long)((Tcl_WideInt)(val)))
#define Tcl_LongAsWide(val)	((Tcl_WideInt)((long)(val)))
#define Tcl_WideAsDouble(val)	((double)((Tcl_WideInt)(val)))
#define Tcl_DoubleAsWide(val)	((Tcl_WideInt)((double)(val)))

#ifdef _WIN32
#   ifdef __BORLANDC__
	typedef struct stati64 Tcl_StatBuf;
#   elif defined(_WIN64) || defined(_USE_64BIT_TIME_T)
	typedef struct __stat64 Tcl_StatBuf;
#   elif (defined(_MSC_VER) && (_MSC_VER < 1400)) || defined(_USE_32BIT_TIME_T)
	typedef struct _stati64	Tcl_StatBuf;
#   else
	typedef struct _stat32i64 Tcl_StatBuf;
#   endif /* _MSC_VER < 1400 */
#elif defined(__CYGWIN__)
    typedef struct {
	dev_t st_dev;
	unsigned short st_ino;
	unsigned short st_mode;
	short st_nlink;
	short st_uid;
	short st_gid;
	/* Here is a 2-byte gap */
	dev_t st_rdev;
	/* Here is a 4-byte gap */
	long long st_size;
	struct {long tv_sec;} st_atim;
	struct {long tv_sec;} st_mtim;
	struct {long tv_sec;} st_ctim;
	/* Here is a 4-byte gap */
    } Tcl_StatBuf;
#elif defined(HAVE_STRUCT_STAT64) && !defined(__APPLE__)
    typedef struct stat64 Tcl_StatBuf;
#else
    typedef struct stat Tcl_StatBuf;
#endif

/*
 *----------------------------------------------------------------------------
 * Data structures defined opaquely in this module. The definitions below just
 * provide dummy types. A few fields are made visible in Tcl_Interp
 * structures, namely those used for returning a string result from commands.
 * Direct access to the result field is discouraged in Tcl 8.0. The
 * interpreter result is either an object or a string, and the two values are
 * kept consistent unless some C code sets interp->result directly.
 * Programmers should use either the function Tcl_GetObjResult() or
 * Tcl_GetStringResult() to read the interpreter's result. See the SetResult
 * man page for details.
 *
 * Note: any change to the Tcl_Interp definition below must be mirrored in the
 * "real" definition in tclInt.h.
 *
 * Note: Tcl_ObjCmdProc functions do not directly set result and freeProc.
 * Instead, they set a Tcl_Obj member in the "real" structure that can be
 * accessed with Tcl_GetObjResult() and Tcl_SetObjResult().
 */

typedef struct Tcl_Interp
#if !defined(TCL_NO_DEPRECATED) && TCL_MAJOR_VERSION < 9
{
    /* TIP #330: Strongly discourage extensions from using the string
     * result. */
    char *resultDontUse; /* Don't use in extensions! */
    void (*freeProcDontUse) (char *); /* Don't use in extensions! */
    int errorLineDontUse; /* Don't use in extensions! */
}
#endif /* !TCL_NO_DEPRECATED */
Tcl_Interp;

typedef struct Tcl_AsyncHandler_ *Tcl_AsyncHandler;
typedef struct Tcl_Channel_ *Tcl_Channel;
typedef struct Tcl_ChannelTypeVersion_ *Tcl_ChannelTypeVersion;
typedef struct Tcl_Command_ *Tcl_Command;
typedef struct Tcl_Condition_ *Tcl_Condition;
typedef struct Tcl_Dict_ *Tcl_Dict;
typedef struct Tcl_EncodingState_ *Tcl_EncodingState;
typedef struct Tcl_Encoding_ *Tcl_Encoding;
typedef struct Tcl_Event Tcl_Event;
typedef struct Tcl_InterpState_ *Tcl_InterpState;
typedef struct Tcl_LoadHandle_ *Tcl_LoadHandle;
typedef struct Tcl_Mutex_ *Tcl_Mutex;
typedef struct Tcl_Pid_ *Tcl_Pid;
typedef struct Tcl_RegExp_ *Tcl_RegExp;
typedef struct Tcl_ThreadDataKey_ *Tcl_ThreadDataKey;
typedef struct Tcl_ThreadId_ *Tcl_ThreadId;
typedef struct Tcl_TimerToken_ *Tcl_TimerToken;
typedef struct Tcl_Trace_ *Tcl_Trace;
typedef struct Tcl_Var_ *Tcl_Var;
typedef struct Tcl_ZLibStream_ *Tcl_ZlibStream;

/*
 *----------------------------------------------------------------------------
 * Definition of the interface to functions implementing threads. A function
 * following this definition is given to each call of 'Tcl_CreateThread' and
 * will be called as the main fuction of the new thread created by that call.
 */

#if defined _WIN32
typedef unsigned (__stdcall Tcl_ThreadCreateProc) (ClientData clientData);
#else
typedef void (Tcl_ThreadCreateProc) (ClientData clientData);
#endif

/*
 * Threading function return types used for abstracting away platform
 * differences when writing a Tcl_ThreadCreateProc. See the NewThread function
 * in generic/tclThreadTest.c for it's usage.
 */

#if defined _WIN32
#   define Tcl_ThreadCreateType		unsigned __stdcall
#   define TCL_THREAD_CREATE_RETURN	return 0
#else
#   define Tcl_ThreadCreateType		void
#   define TCL_THREAD_CREATE_RETURN
#endif

/*
 * Definition of values for default stacksize and the possible flags to be
 * given to Tcl_CreateThread.
 */

#define TCL_THREAD_STACK_DEFAULT (0)    /* Use default size for stack. */
#define TCL_THREAD_NOFLAGS	 (0000) /* Standard flags, default
					 * behaviour. */
#define TCL_THREAD_JOINABLE	 (0001) /* Mark the thread as joinable. */

/*
 * Flag values passed to Tcl_StringCaseMatch.
 */

#define TCL_MATCH_NOCASE	(1<<0)

/*
 * Flag values passed to Tcl_GetRegExpFromObj.
 */

#define	TCL_REG_BASIC		000000	/* BREs (convenience). */
#define	TCL_REG_EXTENDED	000001	/* EREs. */
#define	TCL_REG_ADVF		000002	/* Advanced features in EREs. */
#define	TCL_REG_ADVANCED	000003	/* AREs (which are also EREs). */
#define	TCL_REG_QUOTE		000004	/* No special characters, none. */
#define	TCL_REG_NOCASE		000010	/* Ignore case. */
#define	TCL_REG_NOSUB		000020	/* Don't care about subexpressions. */
#define	TCL_REG_EXPANDED	000040	/* Expanded format, white space &
					 * comments. */
#define	TCL_REG_NLSTOP		000100  /* \n doesn't match . or [^ ] */
#define	TCL_REG_NLANCH		000200  /* ^ matches after \n, $ before. */
#define	TCL_REG_NEWLINE		000300  /* Newlines are line terminators. */
#define	TCL_REG_CANMATCH	001000  /* Report details on partial/limited
					 * matches. */

/*
 * Flags values passed to Tcl_RegExpExecObj.
 */

#define	TCL_REG_NOTBOL	0001	/* Beginning of string does not match ^.  */
#define	TCL_REG_NOTEOL	0002	/* End of string does not match $. */

/*
 * Structures filled in by Tcl_RegExpInfo. Note that all offset values are
 * relative to the start of the match string, not the beginning of the entire
 * string.
 */

typedef struct Tcl_RegExpIndices {
    long start;			/* Character offset of first character in
				 * match. */
    long end;			/* Character offset of first character after
				 * the match. */
} Tcl_RegExpIndices;

typedef struct Tcl_RegExpInfo {
    int nsubs;			/* Number of subexpressions in the compiled
				 * expression. */
    Tcl_RegExpIndices *matches;	/* Array of nsubs match offset pairs. */
    long extendStart;		/* The offset at which a subsequent match
				 * might begin. */
    long reserved;		/* Reserved for later use. */
} Tcl_RegExpInfo;

/*
 * Picky compilers complain if this typdef doesn't appear before the struct's
 * reference in tclDecls.h.
 */

typedef Tcl_StatBuf *Tcl_Stat_;
typedef struct stat *Tcl_OldStat_;

/*
 *----------------------------------------------------------------------------
 * When a TCL command returns, the interpreter contains a result from the
 * command. Programmers are strongly encouraged to use one of the functions
 * Tcl_GetObjResult() or Tcl_GetStringResult() to read the interpreter's
 * result. See the SetResult man page for details. Besides this result, the
 * command function returns an integer code, which is one of the following:
 *
 * TCL_OK		Command completed normally; the interpreter's result
 *			contains the command's result.
 * TCL_ERROR		The command couldn't be completed successfully; the
 *			interpreter's result describes what went wrong.
 * TCL_RETURN		The command requests that the current function return;
 *			the interpreter's result contains the function's
 *			return value.
 * TCL_BREAK		The command requests that the innermost loop be
 *			exited; the interpreter's result is meaningless.
 * TCL_CONTINUE		Go on to the next iteration of the current loop; the
 *			interpreter's result is meaningless.
 */

#define TCL_OK			0
#define TCL_ERROR		1
#define TCL_RETURN		2
#define TCL_BREAK		3
#define TCL_CONTINUE		4

#if !defined(TCL_NO_DEPRECATED) && TCL_MAJOR_VERSION < 9
#define TCL_RESULT_SIZE		200
#endif

/*
 *----------------------------------------------------------------------------
 * Flags to control what substitutions are performed by Tcl_SubstObj():
 */

#define TCL_SUBST_COMMANDS	001
#define TCL_SUBST_VARIABLES	002
#define TCL_SUBST_BACKSLASHES	004
#define TCL_SUBST_ALL		007

/*
 * Argument descriptors for math function callbacks in expressions:
 */

#if !defined(TCL_NO_DEPRECATED) && TCL_MAJOR_VERSION < 9
typedef enum {
    TCL_INT, TCL_DOUBLE, TCL_EITHER, TCL_WIDE_INT
} Tcl_ValueType;

typedef struct Tcl_Value {
    Tcl_ValueType type;		/* Indicates intValue or doubleValue is valid,
				 * or both. */
    long intValue;		/* Integer value. */
    double doubleValue;		/* Double-precision floating value. */
    Tcl_WideInt wideValue;	/* Wide (min. 64-bit) integer value. */
} Tcl_Value;
#else
#define Tcl_ValueType void /* Just enough to prevent compilation error in Tcl */
#define Tcl_Value void /* Just enough to prevent compilation error in Tcl */
#endif

/*
 * Forward declaration of Tcl_Obj to prevent an error when the forward
 * reference to Tcl_Obj is encountered in the function types declared below.
 */

struct Tcl_Obj;

/*
 *----------------------------------------------------------------------------
 * Function types defined by Tcl:
 */

typedef int (Tcl_AppInitProc) (Tcl_Interp *interp);
typedef int (Tcl_AsyncProc) (ClientData clientData, Tcl_Interp *interp,
	int code);
typedef void (Tcl_ChannelProc) (ClientData clientData, int mask);
typedef void (Tcl_CloseProc) (ClientData data);
typedef void (Tcl_CmdDeleteProc) (ClientData clientData);
typedef int (Tcl_CmdProc) (ClientData clientData, Tcl_Interp *interp,
	int argc, const char *argv[]);
typedef void (Tcl_CmdTraceProc) (ClientData clientData, Tcl_Interp *interp,
	int level, char *command, Tcl_CmdProc *proc,
	ClientData cmdClientData, int argc, const char *argv[]);
typedef int (Tcl_CmdObjTraceProc) (ClientData clientData, Tcl_Interp *interp,
	int level, const char *command, Tcl_Command commandInfo, int objc,
	struct Tcl_Obj *const *objv);
typedef void (Tcl_CmdObjTraceDeleteProc) (ClientData clientData);
typedef void (Tcl_DupInternalRepProc) (struct Tcl_Obj *srcPtr,
	struct Tcl_Obj *dupPtr);
typedef int (Tcl_EncodingConvertProc) (ClientData clientData, const char *src,
	int srcLen, int flags, Tcl_EncodingState *statePtr, char *dst,
	int dstLen, int *srcReadPtr, int *dstWrotePtr, int *dstCharsPtr);
typedef void (Tcl_EncodingFreeProc) (ClientData clientData);
typedef int (Tcl_EventProc) (Tcl_Event *evPtr, int flags);
typedef void (Tcl_EventCheckProc) (ClientData clientData, int flags);
typedef int (Tcl_EventDeleteProc) (Tcl_Event *evPtr, ClientData clientData);
typedef void (Tcl_EventSetupProc) (ClientData clientData, int flags);
typedef void (Tcl_ExitProc) (ClientData clientData);
typedef void (Tcl_FileProc) (ClientData clientData, int mask);
typedef void (Tcl_FileFreeProc) (ClientData clientData);
typedef void (Tcl_FreeInternalRepProc) (struct Tcl_Obj *objPtr);
typedef void (Tcl_FreeProc) (char *blockPtr);
typedef void (Tcl_IdleProc) (ClientData clientData);
typedef void (Tcl_InterpDeleteProc) (ClientData clientData,
	Tcl_Interp *interp);
typedef int (Tcl_MathProc) (ClientData clientData, Tcl_Interp *interp,
	Tcl_Value *args, Tcl_Value *resultPtr);
typedef void (Tcl_NamespaceDeleteProc) (ClientData clientData);
typedef int (Tcl_ObjCmdProc) (ClientData clientData, Tcl_Interp *interp,
	int objc, struct Tcl_Obj *const *objv);
typedef int (Tcl_PackageInitProc) (Tcl_Interp *interp);
typedef int (Tcl_PackageUnloadProc) (Tcl_Interp *interp, int flags);
typedef void (Tcl_PanicProc) (const char *format, ...);
typedef void (Tcl_TcpAcceptProc) (ClientData callbackData, Tcl_Channel chan,
	char *address, int port);
typedef void (Tcl_TimerProc) (ClientData clientData);
typedef int (Tcl_SetFromAnyProc) (Tcl_Interp *interp, struct Tcl_Obj *objPtr);
typedef void (Tcl_UpdateStringProc) (struct Tcl_Obj *objPtr);
typedef char * (Tcl_VarTraceProc) (ClientData clientData, Tcl_Interp *interp,
	const char *part1, const char *part2, int flags);
typedef void (Tcl_CommandTraceProc) (ClientData clientData, Tcl_Interp *interp,
	const char *oldName, const char *newName, int flags);
typedef void (Tcl_CreateFileHandlerProc) (int fd, int mask, Tcl_FileProc *proc,
	ClientData clientData);
typedef void (Tcl_DeleteFileHandlerProc) (int fd);
typedef void (Tcl_AlertNotifierProc) (ClientData clientData);
typedef void (Tcl_ServiceModeHookProc) (int mode);
typedef ClientData (Tcl_InitNotifierProc) (void);
typedef void (Tcl_FinalizeNotifierProc) (ClientData clientData);
typedef void (Tcl_MainLoopProc) (void);

/*
 *----------------------------------------------------------------------------
 * The following structure represents a type of object, which is a particular
 * internal representation for an object plus a set of functions that provide
 * standard operations on objects of that type.
 */

typedef struct Tcl_ObjType {
    const char *name;		/* Name of the type, e.g. "int". */
    Tcl_FreeInternalRepProc *freeIntRepProc;
				/* Called to free any storage for the type's
				 * internal rep. NULL if the internal rep does
				 * not need freeing. */
    Tcl_DupInternalRepProc *dupIntRepProc;
				/* Called to create a new object as a copy of
				 * an existing object. */
    Tcl_UpdateStringProc *updateStringProc;
				/* Called to update the string rep from the
				 * type's internal representation. */
    Tcl_SetFromAnyProc *setFromAnyProc;
				/* Called to convert the object's internal rep
				 * to this type. Frees the internal rep of the
				 * old type. Returns TCL_ERROR on failure. */
} Tcl_ObjType;

/*
 * The following structure stores an internal representation (intrep) for
 * a Tcl value. An intrep is associated with an Tcl_ObjType when both
 * are stored in the same Tcl_Obj.  The routines of the Tcl_ObjType govern
 * the handling of the intrep.
 */

typedef union Tcl_ObjIntRep {	/* The internal representation: */
    long longValue;		/*   - an long integer value. */
    double doubleValue;		/*   - a double-precision floating value. */
    void *otherValuePtr;	/*   - another, type-specific value, */
				/*     not used internally any more. */
    Tcl_WideInt wideValue;	/*   - an integer value >= 64bits */
    struct {			/*   - internal rep as two pointers. */
	void *ptr1;
	void *ptr2;
    } twoPtrValue;
    struct {			/*   - internal rep as a pointer and a long, */
	void *ptr;		/*     not used internally any more. */
	unsigned long value;
    } ptrAndLongRep;
} Tcl_ObjIntRep;

/*
 * One of the following structures exists for each object in the Tcl system.
 * An object stores a value as either a string, some internal representation,
 * or both.
 */

typedef struct Tcl_Obj {
    int refCount;		/* When 0 the object will be freed. */
    char *bytes;		/* This points to the first byte of the
				 * object's string representation. The array
				 * must be followed by a null byte (i.e., at
				 * offset length) but may also contain
				 * embedded null characters. The array's
				 * storage is allocated by ckalloc. NULL means
				 * the string rep is invalid and must be
				 * regenerated from the internal rep.  Clients
				 * should use Tcl_GetStringFromObj or
				 * Tcl_GetString to get a pointer to the byte
				 * array as a readonly value. */
    int length;			/* The number of bytes at *bytes, not
				 * including the terminating null. */
    const Tcl_ObjType *typePtr;	/* Denotes the object's type. Always
				 * corresponds to the type of the object's
				 * internal rep. NULL indicates the object has
				 * no internal rep (has no type). */
    Tcl_ObjIntRep internalRep;	/* The internal representation: */
} Tcl_Obj;


/*
 *----------------------------------------------------------------------------
 * The following structure contains the state needed by Tcl_SaveResult. No-one
 * outside of Tcl should access any of these fields. This structure is
 * typically allocated on the stack.
 */

typedef struct Tcl_SavedResult {
    char *result;
    Tcl_FreeProc *freeProc;
    Tcl_Obj *objResultPtr;
    char *appendResult;
    int appendAvl;
    int appendUsed;
    char resultSpace[200+1];
} Tcl_SavedResult;

/*
 *----------------------------------------------------------------------------
 * The following definitions support Tcl's namespace facility. Note: the first
 * five fields must match exactly the fields in a Namespace structure (see
 * tclInt.h).
 */

typedef struct Tcl_Namespace {
    char *name;			/* The namespace's name within its parent
				 * namespace. This contains no ::'s. The name
				 * of the global namespace is "" although "::"
				 * is an synonym. */
    char *fullName;		/* The namespace's fully qualified name. This
				 * starts with ::. */
    ClientData clientData;	/* Arbitrary value associated with this
				 * namespace. */
    Tcl_NamespaceDeleteProc *deleteProc;
				/* Function invoked when deleting the
				 * namespace to, e.g., free clientData. */
    struct Tcl_Namespace *parentPtr;
				/* Points to the namespace that contains this
				 * one. NULL if this is the global
				 * namespace. */
} Tcl_Namespace;

/*
 *----------------------------------------------------------------------------
 * The following structure represents a call frame, or activation record. A
 * call frame defines a naming context for a procedure call: its local scope
 * (for local variables) and its namespace scope (used for non-local
 * variables; often the global :: namespace). A call frame can also define the
 * naming context for a namespace eval or namespace inscope command: the
 * namespace in which the command's code should execute. The Tcl_CallFrame
 * structures exist only while procedures or namespace eval/inscope's are
 * being executed, and provide a Tcl call stack.
 *
 * A call frame is initialized and pushed using Tcl_PushCallFrame and popped
 * using Tcl_PopCallFrame. Storage for a Tcl_CallFrame must be provided by the
 * Tcl_PushCallFrame caller, and callers typically allocate them on the C call
 * stack for efficiency. For this reason, Tcl_CallFrame is defined as a
 * structure and not as an opaque token. However, most Tcl_CallFrame fields
 * are hidden since applications should not access them directly; others are
 * declared as "dummyX".
 *
 * WARNING!! The structure definition must be kept consistent with the
 * CallFrame structure in tclInt.h. If you change one, change the other.
 */

typedef struct Tcl_CallFrame {
    Tcl_Namespace *nsPtr;
    int dummy1;
    int dummy2;
    void *dummy3;
    void *dummy4;
    void *dummy5;
    int dummy6;
    void *dummy7;
    void *dummy8;
    int dummy9;
    void *dummy10;
    void *dummy11;
    void *dummy12;
    void *dummy13;
} Tcl_CallFrame;

/*
 *----------------------------------------------------------------------------
 * Information about commands that is returned by Tcl_GetCommandInfo and
 * passed to Tcl_SetCommandInfo. objProc is an objc/objv object-based command
 * function while proc is a traditional Tcl argc/argv string-based function.
 * Tcl_CreateObjCommand and Tcl_CreateCommand ensure that both objProc and
 * proc are non-NULL and can be called to execute the command. However, it may
 * be faster to call one instead of the other. The member isNativeObjectProc
 * is set to 1 if an object-based function was registered by
 * Tcl_CreateObjCommand, and to 0 if a string-based function was registered by
 * Tcl_CreateCommand. The other function is typically set to a compatibility
 * wrapper that does string-to-object or object-to-string argument conversions
 * then calls the other function.
 */

typedef struct Tcl_CmdInfo {
    int isNativeObjectProc;	/* 1 if objProc was registered by a call to
				 * Tcl_CreateObjCommand; 0 otherwise.
				 * Tcl_SetCmdInfo does not modify this
				 * field. */
    Tcl_ObjCmdProc *objProc;	/* Command's object-based function. */
    ClientData objClientData;	/* ClientData for object proc. */
    Tcl_CmdProc *proc;		/* Command's string-based function. */
    ClientData clientData;	/* ClientData for string proc. */
    Tcl_CmdDeleteProc *deleteProc;
				/* Function to call when command is
				 * deleted. */
    ClientData deleteData;	/* Value to pass to deleteProc (usually the
				 * same as clientData). */
    Tcl_Namespace *namespacePtr;/* Points to the namespace that contains this
				 * command. Note that Tcl_SetCmdInfo will not
				 * change a command's namespace; use
				 * TclRenameCommand or Tcl_Eval (of 'rename')
				 * to do that. */
} Tcl_CmdInfo;

/*
 *----------------------------------------------------------------------------
 * The structure defined below is used to hold dynamic strings. The only
 * fields that clients should use are string and length, accessible via the
 * macros Tcl_DStringValue and Tcl_DStringLength.
 */

#define TCL_DSTRING_STATIC_SIZE 200
typedef struct Tcl_DString {
    char *string;		/* Points to beginning of string: either
				 * staticSpace below or a malloced array. */
    int length;			/* Number of non-NULL characters in the
				 * string. */
    int spaceAvl;		/* Total number of bytes available for the
				 * string and its terminating NULL char. */
    char staticSpace[TCL_DSTRING_STATIC_SIZE];
				/* Space to use in common case where string is
				 * small. */
} Tcl_DString;

#define Tcl_DStringLength(dsPtr) ((dsPtr)->length)
#define Tcl_DStringValue(dsPtr) ((dsPtr)->string)
#if !defined(TCL_NO_DEPRECATED) && TCL_MAJOR_VERSION < 9
#   define Tcl_DStringTrunc Tcl_DStringSetLength
#endif /* !TCL_NO_DEPRECATED */

/*
 * Definitions for the maximum number of digits of precision that may be
 * specified in the "tcl_precision" variable, and the number of bytes of
 * buffer space required by Tcl_PrintDouble.
 */

#define TCL_MAX_PREC		17
#define TCL_DOUBLE_SPACE	(TCL_MAX_PREC+10)

/*
 * Definition for a number of bytes of buffer space sufficient to hold the
 * string representation of an integer in base 10 (assuming the existence of
 * 64-bit integers).
 */

#define TCL_INTEGER_SPACE	24

/*
 * Flag values passed to Tcl_ConvertElement.
 * TCL_DONT_USE_BRACES forces it not to enclose the element in braces, but to
 *	use backslash quoting instead.
 * TCL_DONT_QUOTE_HASH disables the default quoting of the '#' character. It
 *	is safe to leave the hash unquoted when the element is not the first
 *	element of a list, and this flag can be used by the caller to indicate
 *	that condition.
 */

#define TCL_DONT_USE_BRACES	1
#define TCL_DONT_QUOTE_HASH	8

/*
 * Flags that may be passed to Tcl_GetIndexFromObj.
 * TCL_EXACT disallows abbreviated strings.
 * TCL_INDEX_TEMP_TABLE disallows caching of lookups. A possible use case is
 *      a table that will not live long enough to make it worthwhile.
 */

#define TCL_EXACT		1
#define TCL_INDEX_TEMP_TABLE	2

/*
 *----------------------------------------------------------------------------
 * Flag values passed to Tcl_RecordAndEval, Tcl_EvalObj, Tcl_EvalObjv.
 * WARNING: these bit choices must not conflict with the bit choices for
 * evalFlag bits in tclInt.h!
 *
 * Meanings:
 *	TCL_NO_EVAL:		Just record this command
 *	TCL_EVAL_GLOBAL:	Execute script in global namespace
 *	TCL_EVAL_DIRECT:	Do not compile this script
 *	TCL_EVAL_INVOKE:	Magical Tcl_EvalObjv mode for aliases/ensembles
 *				o Run in iPtr->lookupNsPtr or global namespace
 *				o Cut out of error traces
 *				o Don't reset the flags controlling ensemble
 *				  error message rewriting.
 *	TCL_CANCEL_UNWIND:	Magical Tcl_CancelEval mode that causes the
 *				stack for the script in progress to be
 *				completely unwound.
 *	TCL_EVAL_NOERR:	Do no exception reporting at all, just return
 *				as the caller will report.
 */

#define TCL_NO_EVAL		0x010000
#define TCL_EVAL_GLOBAL		0x020000
#define TCL_EVAL_DIRECT		0x040000
#define TCL_EVAL_INVOKE		0x080000
#define TCL_CANCEL_UNWIND	0x100000
#define TCL_EVAL_NOERR          0x200000

/*
 * Special freeProc values that may be passed to Tcl_SetResult (see the man
 * page for details):
 */

#define TCL_VOLATILE		((Tcl_FreeProc *) 1)
#define TCL_STATIC		((Tcl_FreeProc *) 0)
#define TCL_DYNAMIC		((Tcl_FreeProc *) 3)

/*
 * Flag values passed to variable-related functions.
 * WARNING: these bit choices must not conflict with the bit choice for
 * TCL_CANCEL_UNWIND, above.
 */

#define TCL_GLOBAL_ONLY		 1
#define TCL_NAMESPACE_ONLY	 2
#define TCL_APPEND_VALUE	 4
#define TCL_LIST_ELEMENT	 8
#define TCL_TRACE_READS		 0x10
#define TCL_TRACE_WRITES	 0x20
#define TCL_TRACE_UNSETS	 0x40
#define TCL_TRACE_DESTROYED	 0x80

#if !defined(TCL_NO_DEPRECATED) && TCL_MAJOR_VERSION < 9
#define TCL_INTERP_DESTROYED	 0x100
#endif

#define TCL_LEAVE_ERR_MSG	 0x200
#define TCL_TRACE_ARRAY		 0x800
#ifndef TCL_REMOVE_OBSOLETE_TRACES
/* Required to support old variable/vdelete/vinfo traces. */
#define TCL_TRACE_OLD_STYLE	 0x1000
#endif
/* Indicate the semantics of the result of a trace. */
#define TCL_TRACE_RESULT_DYNAMIC 0x8000
#define TCL_TRACE_RESULT_OBJECT  0x10000

/*
 * Flag values for ensemble commands.
 */

#define TCL_ENSEMBLE_PREFIX 0x02/* Flag value to say whether to allow
				 * unambiguous prefixes of commands or to
				 * require exact matches for command names. */

/*
 * Flag values passed to command-related functions.
 */

#define TCL_TRACE_RENAME	0x2000
#define TCL_TRACE_DELETE	0x4000

#define TCL_ALLOW_INLINE_COMPILATION 0x20000

/*
 * The TCL_PARSE_PART1 flag is deprecated and has no effect. The part1 is now
 * always parsed whenever the part2 is NULL. (This is to avoid a common error
 * when converting code to use the new object based APIs and forgetting to
 * give the flag)
 */

#if !defined(TCL_NO_DEPRECATED) && TCL_MAJOR_VERSION < 9
#   define TCL_PARSE_PART1	0x400
#endif /* !TCL_NO_DEPRECATED */

/*
 * Types for linked variables:
 */

#define TCL_LINK_INT		1
#define TCL_LINK_DOUBLE		2
#define TCL_LINK_BOOLEAN	3
#define TCL_LINK_STRING		4
#define TCL_LINK_WIDE_INT	5
#define TCL_LINK_CHAR		6
#define TCL_LINK_UCHAR		7
#define TCL_LINK_SHORT		8
#define TCL_LINK_USHORT		9
#define TCL_LINK_UINT		10
#if defined(TCL_WIDE_INT_IS_LONG) || defined(_WIN32) || defined(__CYGWIN__)
#define TCL_LINK_LONG		((sizeof(long) != sizeof(int)) ? TCL_LINK_WIDE_INT : TCL_LINK_INT)
#define TCL_LINK_ULONG		((sizeof(long) != sizeof(int)) ? TCL_LINK_WIDE_UINT : TCL_LINK_UINT)
#else
#define TCL_LINK_LONG		11
#define TCL_LINK_ULONG		12
#endif
#define TCL_LINK_FLOAT		13
#define TCL_LINK_WIDE_UINT	14
#define TCL_LINK_CHARS		15
#define TCL_LINK_BINARY		16
#define TCL_LINK_READ_ONLY	0x80

/*
 *----------------------------------------------------------------------------
 * Forward declarations of Tcl_HashTable and related types.
 */

#ifndef TCL_HASH_TYPE
#  define TCL_HASH_TYPE unsigned
#endif

typedef struct Tcl_HashKeyType Tcl_HashKeyType;
typedef struct Tcl_HashTable Tcl_HashTable;
typedef struct Tcl_HashEntry Tcl_HashEntry;

typedef TCL_HASH_TYPE (Tcl_HashKeyProc) (Tcl_HashTable *tablePtr, void *keyPtr);
typedef int (Tcl_CompareHashKeysProc) (void *keyPtr, Tcl_HashEntry *hPtr);
typedef Tcl_HashEntry * (Tcl_AllocHashEntryProc) (Tcl_HashTable *tablePtr,
	void *keyPtr);
typedef void (Tcl_FreeHashEntryProc) (Tcl_HashEntry *hPtr);

/*
 * Structure definition for an entry in a hash table. No-one outside Tcl
 * should access any of these fields directly; use the macros defined below.
 */

struct Tcl_HashEntry {
    Tcl_HashEntry *nextPtr;	/* Pointer to next entry in this hash bucket,
				 * or NULL for end of chain. */
    Tcl_HashTable *tablePtr;	/* Pointer to table containing entry. */
    void *hash;			/* Hash value, stored as pointer to ensure
				 * that the offsets of the fields in this
				 * structure are not changed. */
    ClientData clientData;	/* Application stores something here with
				 * Tcl_SetHashValue. */
    union {			/* Key has one of these forms: */
	char *oneWordValue;	/* One-word value for key. */
	Tcl_Obj *objPtr;	/* Tcl_Obj * key value. */
	int words[1];		/* Multiple integer words for key. The actual
				 * size will be as large as necessary for this
				 * table's keys. */
	char string[1];		/* String for key. The actual size will be as
				 * large as needed to hold the key. */
    } key;			/* MUST BE LAST FIELD IN RECORD!! */
};

/*
 * Flags used in Tcl_HashKeyType.
 *
 * TCL_HASH_KEY_RANDOMIZE_HASH -
 *				There are some things, pointers for example
 *				which don't hash well because they do not use
 *				the lower bits. If this flag is set then the
 *				hash table will attempt to rectify this by
 *				randomising the bits and then using the upper
 *				N bits as the index into the table.
 * TCL_HASH_KEY_SYSTEM_HASH -	If this flag is set then all memory internally
 *                              allocated for the hash table that is not for an
 *                              entry will use the system heap.
 */

#define TCL_HASH_KEY_RANDOMIZE_HASH 0x1
#define TCL_HASH_KEY_SYSTEM_HASH    0x2

/*
 * Structure definition for the methods associated with a hash table key type.
 */

#define TCL_HASH_KEY_TYPE_VERSION 1
struct Tcl_HashKeyType {
    int version;		/* Version of the table. If this structure is
				 * extended in future then the version can be
				 * used to distinguish between different
				 * structures. */
    int flags;			/* Flags, see above for details. */
    Tcl_HashKeyProc *hashKeyProc;
				/* Calculates a hash value for the key. If
				 * this is NULL then the pointer itself is
				 * used as a hash value. */
    Tcl_CompareHashKeysProc *compareKeysProc;
				/* Compares two keys and returns zero if they
				 * do not match, and non-zero if they do. If
				 * this is NULL then the pointers are
				 * compared. */
    Tcl_AllocHashEntryProc *allocEntryProc;
				/* Called to allocate memory for a new entry,
				 * i.e. if the key is a string then this could
				 * allocate a single block which contains
				 * enough space for both the entry and the
				 * string. Only the key field of the allocated
				 * Tcl_HashEntry structure needs to be filled
				 * in. If something else needs to be done to
				 * the key, i.e. incrementing a reference
				 * count then that should be done by this
				 * function. If this is NULL then Tcl_Alloc is
				 * used to allocate enough space for a
				 * Tcl_HashEntry and the key pointer is
				 * assigned to key.oneWordValue. */
    Tcl_FreeHashEntryProc *freeEntryProc;
				/* Called to free memory associated with an
				 * entry. If something else needs to be done
				 * to the key, i.e. decrementing a reference
				 * count then that should be done by this
				 * function. If this is NULL then Tcl_Free is
				 * used to free the Tcl_HashEntry. */
};

/*
 * Structure definition for a hash table.  Must be in tcl.h so clients can
 * allocate space for these structures, but clients should never access any
 * fields in this structure.
 */

#define TCL_SMALL_HASH_TABLE 4
struct Tcl_HashTable {
    Tcl_HashEntry **buckets;	/* Pointer to bucket array. Each element
				 * points to first entry in bucket's hash
				 * chain, or NULL. */
    Tcl_HashEntry *staticBuckets[TCL_SMALL_HASH_TABLE];
				/* Bucket array used for small tables (to
				 * avoid mallocs and frees). */
    int numBuckets;		/* Total number of buckets allocated at
				 * **bucketPtr. */
    int numEntries;		/* Total number of entries present in
				 * table. */
    int rebuildSize;		/* Enlarge table when numEntries gets to be
				 * this large. */
    int downShift;		/* Shift count used in hashing function.
				 * Designed to use high-order bits of
				 * randomized keys. */
    int mask;			/* Mask value used in hashing function. */
    int keyType;		/* Type of keys used in this table. It's
				 * either TCL_CUSTOM_KEYS, TCL_STRING_KEYS,
				 * TCL_ONE_WORD_KEYS, or an integer giving the
				 * number of ints that is the size of the
				 * key. */
    Tcl_HashEntry *(*findProc) (Tcl_HashTable *tablePtr, const char *key);
    Tcl_HashEntry *(*createProc) (Tcl_HashTable *tablePtr, const char *key,
	    int *newPtr);
    const Tcl_HashKeyType *typePtr;
				/* Type of the keys used in the
				 * Tcl_HashTable. */
};

/*
 * Structure definition for information used to keep track of searches through
 * hash tables:
 */

typedef struct Tcl_HashSearch {
    Tcl_HashTable *tablePtr;	/* Table being searched. */
    int nextIndex;		/* Index of next bucket to be enumerated after
				 * present one. */
    Tcl_HashEntry *nextEntryPtr;/* Next entry to be enumerated in the current
				 * bucket. */
} Tcl_HashSearch;

/*
 * Acceptable key types for hash tables:
 *
 * TCL_STRING_KEYS:		The keys are strings, they are copied into the
 *				entry.
 * TCL_ONE_WORD_KEYS:		The keys are pointers, the pointer is stored
 *				in the entry.
 * TCL_CUSTOM_TYPE_KEYS:	The keys are arbitrary types which are copied
 *				into the entry.
 * TCL_CUSTOM_PTR_KEYS:		The keys are pointers to arbitrary types, the
 *				pointer is stored in the entry.
 *
 * While maintaining binary compatibility the above have to be distinct values
 * as they are used to differentiate between old versions of the hash table
 * which don't have a typePtr and new ones which do. Once binary compatibility
 * is discarded in favour of making more wide spread changes TCL_STRING_KEYS
 * can be the same as TCL_CUSTOM_TYPE_KEYS, and TCL_ONE_WORD_KEYS can be the
 * same as TCL_CUSTOM_PTR_KEYS because they simply determine how the key is
 * accessed from the entry and not the behaviour.
 */

#define TCL_STRING_KEYS		(0)
#define TCL_ONE_WORD_KEYS	(1)
#define TCL_CUSTOM_TYPE_KEYS	(-2)
#define TCL_CUSTOM_PTR_KEYS	(-1)

/*
 * Structure definition for information used to keep track of searches through
 * dictionaries. These fields should not be accessed by code outside
 * tclDictObj.c
 */

typedef struct {
    void *next;			/* Search position for underlying hash
				 * table. */
    unsigned int epoch; 	/* Epoch marker for dictionary being searched,
				 * or 0 if search has terminated. */
    Tcl_Dict dictionaryPtr;	/* Reference to dictionary being searched. */
} Tcl_DictSearch;

/*
 *----------------------------------------------------------------------------
 * Flag values to pass to Tcl_DoOneEvent to disable searches for some kinds of
 * events:
 */

#define TCL_DONT_WAIT		(1<<1)
#define TCL_WINDOW_EVENTS	(1<<2)
#define TCL_FILE_EVENTS		(1<<3)
#define TCL_TIMER_EVENTS	(1<<4)
#define TCL_IDLE_EVENTS		(1<<5)	/* WAS 0x10 ???? */
#define TCL_ALL_EVENTS		(~TCL_DONT_WAIT)

/*
 * The following structure defines a generic event for the Tcl event system.
 * These are the things that are queued in calls to Tcl_QueueEvent and
 * serviced later by Tcl_DoOneEvent. There can be many different kinds of
 * events with different fields, corresponding to window events, timer events,
 * etc. The structure for a particular event consists of a Tcl_Event header
 * followed by additional information specific to that event.
 */

struct Tcl_Event {
    Tcl_EventProc *proc;	/* Function to call to service this event. */
    struct Tcl_Event *nextPtr;	/* Next in list of pending events, or NULL. */
};

/*
 * Positions to pass to Tcl_QueueEvent:
 */

typedef enum {
    TCL_QUEUE_TAIL, TCL_QUEUE_HEAD, TCL_QUEUE_MARK
} Tcl_QueuePosition;

/*
 * Values to pass to Tcl_SetServiceMode to specify the behavior of notifier
 * event routines.
 */

#define TCL_SERVICE_NONE 0
#define TCL_SERVICE_ALL 1

/*
 * The following structure keeps is used to hold a time value, either as an
 * absolute time (the number of seconds from the epoch) or as an elapsed time.
 * On Unix systems the epoch is Midnight Jan 1, 1970 GMT.
 */

typedef struct Tcl_Time {
    long sec;			/* Seconds. */
    long usec;			/* Microseconds. */
} Tcl_Time;

typedef void (Tcl_SetTimerProc) (CONST86 Tcl_Time *timePtr);
typedef int (Tcl_WaitForEventProc) (CONST86 Tcl_Time *timePtr);

/*
 * TIP #233 (Virtualized Time)
 */

typedef void (Tcl_GetTimeProc)   (Tcl_Time *timebuf, ClientData clientData);
typedef void (Tcl_ScaleTimeProc) (Tcl_Time *timebuf, ClientData clientData);

/*
 *----------------------------------------------------------------------------
 * Bits to pass to Tcl_CreateFileHandler and Tcl_CreateChannelHandler to
 * indicate what sorts of events are of interest:
 */

#define TCL_READABLE		(1<<1)
#define TCL_WRITABLE		(1<<2)
#define TCL_EXCEPTION		(1<<3)

/*
 * Flag values to pass to Tcl_OpenCommandChannel to indicate the disposition
 * of the stdio handles. TCL_STDIN, TCL_STDOUT, TCL_STDERR, are also used in
 * Tcl_GetStdChannel.
 */

#define TCL_STDIN		(1<<1)
#define TCL_STDOUT		(1<<2)
#define TCL_STDERR		(1<<3)
#define TCL_ENFORCE_MODE	(1<<4)

/*
 * Bits passed to Tcl_DriverClose2Proc to indicate which side of a channel
 * should be closed.
 */

#define TCL_CLOSE_READ		(1<<1)
#define TCL_CLOSE_WRITE		(1<<2)

/*
 * Value to use as the closeProc for a channel that supports the close2Proc
 * interface.
 */

#define TCL_CLOSE2PROC		((Tcl_DriverCloseProc *) 1)

/*
 * Channel version tag. This was introduced in 8.3.2/8.4.
 */

#ifndef TCL_NO_DEPRECATED
#define TCL_CHANNEL_VERSION_1	((Tcl_ChannelTypeVersion) 0x1)
#define TCL_CHANNEL_VERSION_2	((Tcl_ChannelTypeVersion) 0x2)
#define TCL_CHANNEL_VERSION_3	((Tcl_ChannelTypeVersion) 0x3)
#define TCL_CHANNEL_VERSION_4	((Tcl_ChannelTypeVersion) 0x4)
#endif
#define TCL_CHANNEL_VERSION_5	((Tcl_ChannelTypeVersion) 0x5)

/*
 * TIP #218: Channel Actions, Ids for Tcl_DriverThreadActionProc.
 */

#define TCL_CHANNEL_THREAD_INSERT (0)
#define TCL_CHANNEL_THREAD_REMOVE (1)

/*
 * Typedefs for the various operations in a channel type:
 */

typedef int	(Tcl_DriverBlockModeProc) (ClientData instanceData, int mode);
typedef int	(Tcl_DriverCloseProc) (ClientData instanceData,
			Tcl_Interp *interp);
typedef int	(Tcl_DriverClose2Proc) (ClientData instanceData,
			Tcl_Interp *interp, int flags);
typedef int	(Tcl_DriverInputProc) (ClientData instanceData, char *buf,
			int toRead, int *errorCodePtr);
typedef int	(Tcl_DriverOutputProc) (ClientData instanceData,
			const char *buf, int toWrite, int *errorCodePtr);
typedef int	(Tcl_DriverSeekProc) (ClientData instanceData, long offset,
			int mode, int *errorCodePtr);
typedef int	(Tcl_DriverSetOptionProc) (ClientData instanceData,
			Tcl_Interp *interp, const char *optionName,
			const char *value);
typedef int	(Tcl_DriverGetOptionProc) (ClientData instanceData,
			Tcl_Interp *interp, const char *optionName,
			Tcl_DString *dsPtr);
typedef void	(Tcl_DriverWatchProc) (ClientData instanceData, int mask);
typedef int	(Tcl_DriverGetHandleProc) (ClientData instanceData,
			int direction, ClientData *handlePtr);
typedef int	(Tcl_DriverFlushProc) (ClientData instanceData);
typedef int	(Tcl_DriverHandlerProc) (ClientData instanceData,
			int interestMask);
typedef Tcl_WideInt (Tcl_DriverWideSeekProc) (ClientData instanceData,
			Tcl_WideInt offset, int mode, int *errorCodePtr);
/*
 * TIP #218, Channel Thread Actions
 */
typedef void	(Tcl_DriverThreadActionProc) (ClientData instanceData,
			int action);
/*
 * TIP #208, File Truncation (etc.)
 */
typedef int	(Tcl_DriverTruncateProc) (ClientData instanceData,
			Tcl_WideInt length);

/*
 * struct Tcl_ChannelType:
 *
 * One such structure exists for each type (kind) of channel. It collects
 * together in one place all the functions that are part of the specific
 * channel type.
 *
 * It is recommend that the Tcl_Channel* functions are used to access elements
 * of this structure, instead of direct accessing.
 */

typedef struct Tcl_ChannelType {
    const char *typeName;	/* The name of the channel type in Tcl
				 * commands. This storage is owned by channel
				 * type. */
    Tcl_ChannelTypeVersion version;
				/* Version of the channel type. */
    Tcl_DriverCloseProc *closeProc;
				/* Function to call to close the channel, or
				 * NULL or TCL_CLOSE2PROC if the close2Proc should be
				 * used instead. */
    Tcl_DriverInputProc *inputProc;
				/* Function to call for input on channel. */
    Tcl_DriverOutputProc *outputProc;
				/* Function to call for output on channel. */
    Tcl_DriverSeekProc *seekProc;
				/* Function to call to seek on the channel.
				 * May be NULL. */
    Tcl_DriverSetOptionProc *setOptionProc;
				/* Set an option on a channel. */
    Tcl_DriverGetOptionProc *getOptionProc;
				/* Get an option from a channel. */
    Tcl_DriverWatchProc *watchProc;
				/* Set up the notifier to watch for events on
				 * this channel. */
    Tcl_DriverGetHandleProc *getHandleProc;
				/* Get an OS handle from the channel or NULL
				 * if not supported. */
    Tcl_DriverClose2Proc *close2Proc;
				/* Function to call to close the channel if
				 * the device supports closing the read &
				 * write sides independently. */
    Tcl_DriverBlockModeProc *blockModeProc;
				/* Set blocking mode for the raw channel. May
				 * be NULL. */
    /*
     * Only valid in TCL_CHANNEL_VERSION_2 channels or later.
     */
    Tcl_DriverFlushProc *flushProc;
				/* Function to call to flush a channel. May be
				 * NULL. */
    Tcl_DriverHandlerProc *handlerProc;
				/* Function to call to handle a channel event.
				 * This will be passed up the stacked channel
				 * chain. */
    /*
     * Only valid in TCL_CHANNEL_VERSION_3 channels or later.
     */
    Tcl_DriverWideSeekProc *wideSeekProc;
				/* Function to call to seek on the channel
				 * which can handle 64-bit offsets. May be
				 * NULL, and must be NULL if seekProc is
				 * NULL. */
    /*
     * Only valid in TCL_CHANNEL_VERSION_4 channels or later.
     * TIP #218, Channel Thread Actions.
     */
    Tcl_DriverThreadActionProc *threadActionProc;
				/* Function to call to notify the driver of
				 * thread specific activity for a channel. May
				 * be NULL. */
    /*
     * Only valid in TCL_CHANNEL_VERSION_5 channels or later.
     * TIP #208, File Truncation.
     */
    Tcl_DriverTruncateProc *truncateProc;
				/* Function to call to truncate the underlying
				 * file to a particular length. May be NULL if
				 * the channel does not support truncation. */
} Tcl_ChannelType;

/*
 * The following flags determine whether the blockModeProc above should set
 * the channel into blocking or nonblocking mode. They are passed as arguments
 * to the blockModeProc function in the above structure.
 */

#define TCL_MODE_BLOCKING	0	/* Put channel into blocking mode. */
#define TCL_MODE_NONBLOCKING	1	/* Put channel into nonblocking
					 * mode. */

/*
 *----------------------------------------------------------------------------
 * Enum for different types of file paths.
 */

typedef enum Tcl_PathType {
    TCL_PATH_ABSOLUTE,
    TCL_PATH_RELATIVE,
    TCL_PATH_VOLUME_RELATIVE
} Tcl_PathType;

/*
 * The following structure is used to pass glob type data amongst the various
 * glob routines and Tcl_FSMatchInDirectory.
 */

typedef struct Tcl_GlobTypeData {
    int type;			/* Corresponds to bcdpfls as in 'find -t'. */
    int perm;			/* Corresponds to file permissions. */
    Tcl_Obj *macType;		/* Acceptable Mac type. */
    Tcl_Obj *macCreator;	/* Acceptable Mac creator. */
} Tcl_GlobTypeData;

/*
 * Type and permission definitions for glob command.
 */

#define TCL_GLOB_TYPE_BLOCK		(1<<0)
#define TCL_GLOB_TYPE_CHAR		(1<<1)
#define TCL_GLOB_TYPE_DIR		(1<<2)
#define TCL_GLOB_TYPE_PIPE		(1<<3)
#define TCL_GLOB_TYPE_FILE		(1<<4)
#define TCL_GLOB_TYPE_LINK		(1<<5)
#define TCL_GLOB_TYPE_SOCK		(1<<6)
#define TCL_GLOB_TYPE_MOUNT		(1<<7)

#define TCL_GLOB_PERM_RONLY		(1<<0)
#define TCL_GLOB_PERM_HIDDEN		(1<<1)
#define TCL_GLOB_PERM_R			(1<<2)
#define TCL_GLOB_PERM_W			(1<<3)
#define TCL_GLOB_PERM_X			(1<<4)

/*
 * Flags for the unload callback function.
 */

#define TCL_UNLOAD_DETACH_FROM_INTERPRETER	(1<<0)
#define TCL_UNLOAD_DETACH_FROM_PROCESS		(1<<1)

/*
 * Typedefs for the various filesystem operations:
 */

typedef int (Tcl_FSStatProc) (Tcl_Obj *pathPtr, Tcl_StatBuf *buf);
typedef int (Tcl_FSAccessProc) (Tcl_Obj *pathPtr, int mode);
typedef Tcl_Channel (Tcl_FSOpenFileChannelProc) (Tcl_Interp *interp,
	Tcl_Obj *pathPtr, int mode, int permissions);
typedef int (Tcl_FSMatchInDirectoryProc) (Tcl_Interp *interp, Tcl_Obj *result,
	Tcl_Obj *pathPtr, const char *pattern, Tcl_GlobTypeData *types);
typedef Tcl_Obj * (Tcl_FSGetCwdProc) (Tcl_Interp *interp);
typedef int (Tcl_FSChdirProc) (Tcl_Obj *pathPtr);
typedef int (Tcl_FSLstatProc) (Tcl_Obj *pathPtr, Tcl_StatBuf *buf);
typedef int (Tcl_FSCreateDirectoryProc) (Tcl_Obj *pathPtr);
typedef int (Tcl_FSDeleteFileProc) (Tcl_Obj *pathPtr);
typedef int (Tcl_FSCopyDirectoryProc) (Tcl_Obj *srcPathPtr,
	Tcl_Obj *destPathPtr, Tcl_Obj **errorPtr);
typedef int (Tcl_FSCopyFileProc) (Tcl_Obj *srcPathPtr, Tcl_Obj *destPathPtr);
typedef int (Tcl_FSRemoveDirectoryProc) (Tcl_Obj *pathPtr, int recursive,
	Tcl_Obj **errorPtr);
typedef int (Tcl_FSRenameFileProc) (Tcl_Obj *srcPathPtr, Tcl_Obj *destPathPtr);
typedef void (Tcl_FSUnloadFileProc) (Tcl_LoadHandle loadHandle);
typedef Tcl_Obj * (Tcl_FSListVolumesProc) (void);
/* We have to declare the utime structure here. */
struct utimbuf;
typedef int (Tcl_FSUtimeProc) (Tcl_Obj *pathPtr, struct utimbuf *tval);
typedef int (Tcl_FSNormalizePathProc) (Tcl_Interp *interp, Tcl_Obj *pathPtr,
	int nextCheckpoint);
typedef int (Tcl_FSFileAttrsGetProc) (Tcl_Interp *interp, int index,
	Tcl_Obj *pathPtr, Tcl_Obj **objPtrRef);
typedef const char *CONST86 * (Tcl_FSFileAttrStringsProc) (Tcl_Obj *pathPtr,
	Tcl_Obj **objPtrRef);
typedef int (Tcl_FSFileAttrsSetProc) (Tcl_Interp *interp, int index,
	Tcl_Obj *pathPtr, Tcl_Obj *objPtr);
typedef Tcl_Obj * (Tcl_FSLinkProc) (Tcl_Obj *pathPtr, Tcl_Obj *toPtr,
	int linkType);
typedef int (Tcl_FSLoadFileProc) (Tcl_Interp *interp, Tcl_Obj *pathPtr,
	Tcl_LoadHandle *handlePtr, Tcl_FSUnloadFileProc **unloadProcPtr);
typedef int (Tcl_FSPathInFilesystemProc) (Tcl_Obj *pathPtr,
	ClientData *clientDataPtr);
typedef Tcl_Obj * (Tcl_FSFilesystemPathTypeProc) (Tcl_Obj *pathPtr);
typedef Tcl_Obj * (Tcl_FSFilesystemSeparatorProc) (Tcl_Obj *pathPtr);
typedef void (Tcl_FSFreeInternalRepProc) (ClientData clientData);
typedef ClientData (Tcl_FSDupInternalRepProc) (ClientData clientData);
typedef Tcl_Obj * (Tcl_FSInternalToNormalizedProc) (ClientData clientData);
typedef ClientData (Tcl_FSCreateInternalRepProc) (Tcl_Obj *pathPtr);

typedef struct Tcl_FSVersion_ *Tcl_FSVersion;

/*
 *----------------------------------------------------------------------------
 * Data structures related to hooking into the filesystem
 */

/*
 * Filesystem version tag.  This was introduced in 8.4.
 */

#define TCL_FILESYSTEM_VERSION_1	((Tcl_FSVersion) 0x1)

/*
 * struct Tcl_Filesystem:
 *
 * One such structure exists for each type (kind) of filesystem. It collects
 * together the functions that form the interface for a particulr the
 * filesystem. Tcl always accesses the filesystem through one of these
 * structures.
 *
 * Not all entries need be non-NULL; any which are NULL are simply ignored.
 * However, a complete filesystem should provide all of these functions. The
 * explanations in the structure show the importance of each function.
 */

typedef struct Tcl_Filesystem {
    const char *typeName;	/* The name of the filesystem. */
    int structureLength;	/* Length of this structure, so future binary
				 * compatibility can be assured. */
    Tcl_FSVersion version;	/* Version of the filesystem type. */
    Tcl_FSPathInFilesystemProc *pathInFilesystemProc;
				/* Determines whether the pathname is in this
				 * filesystem. This is the most important
				 * filesystem function. */
    Tcl_FSDupInternalRepProc *dupInternalRepProc;
				/* Duplicates the internal handle of the node.
				 * If it is NULL, the filesystem is less
				 * performant. */
    Tcl_FSFreeInternalRepProc *freeInternalRepProc;
				/* Frees the internal handle of the node.  NULL
				 * only if there is no need to free resources
				 * used for the internal handle. */
    Tcl_FSInternalToNormalizedProc *internalToNormalizedProc;
				/* Converts the internal handle to a normalized
				 * path.  NULL if the filesystem creates nodes
				 * having no pathname. */
    Tcl_FSCreateInternalRepProc *createInternalRepProc;
				/* Creates an internal handle for a pathname.
				 * May be NULL if pathnames have no internal
				 * handle or if pathInFilesystemProc always
				 * immediately creates an internal
				 * representation for pathnames in the
				 * filesystem. */
    Tcl_FSNormalizePathProc *normalizePathProc;
				/* Normalizes a path.  Should be implemented if
				 * the filesystems supports multiple paths to
				 * the same node. */
    Tcl_FSFilesystemPathTypeProc *filesystemPathTypeProc;
				/* Determines the type of a path in this
				 * filesystem. May be NULL. */
    Tcl_FSFilesystemSeparatorProc *filesystemSeparatorProc;
				/* Produces the separator character(s) for this
				 * filesystem. Must not be NULL. */
    Tcl_FSStatProc *statProc;	/* Called by 'Tcl_FSStat()'.  Provided by any
				 * reasonable filesystem. */
    Tcl_FSAccessProc *accessProc;
				/* Called by 'Tcl_FSAccess()'.  Implemented by
				 * any reasonable filesystem. */
    Tcl_FSOpenFileChannelProc *openFileChannelProc;
				/* Called by 'Tcl_FSOpenFileChannel()'.
				 * Provided by any reasonable filesystem. */
    Tcl_FSMatchInDirectoryProc *matchInDirectoryProc;
				/* Called by 'Tcl_FSMatchInDirectory()'.  NULL
				 * if the filesystem does not support glob or
				 * recursive copy. */
    Tcl_FSUtimeProc *utimeProc;	/* Called by 'Tcl_FSUtime()', by 'file
				 *  mtime' to set (not read) times, 'file
				 *  atime', and the open-r/open-w/fcopy variant
				 *  of 'file copy'. */
    Tcl_FSLinkProc *linkProc;	/* Called by 'Tcl_FSLink()'. NULL if reading or
				 *  creating links is not supported. */
    Tcl_FSListVolumesProc *listVolumesProc;
				/* Lists filesystem volumes added by this
				 * filesystem. NULL if the filesystem does not
				 * use volumes. */
    Tcl_FSFileAttrStringsProc *fileAttrStringsProc;
				/* List all valid attributes strings.  NULL if
				 * the filesystem does not support the 'file
				 * attributes' command.  Can be used to attach
				 * arbitrary additional data to files in a
				 * filesystem. */
    Tcl_FSFileAttrsGetProc *fileAttrsGetProc;
				/* Called by 'Tcl_FSFileAttrsGet()' and by
				 * 'file attributes'. */
    Tcl_FSFileAttrsSetProc *fileAttrsSetProc;
				/* Called by 'Tcl_FSFileAttrsSet()' and by
				 * 'file attributes'.  */
    Tcl_FSCreateDirectoryProc *createDirectoryProc;
				/* Called by 'Tcl_FSCreateDirectory()'.  May be
				 * NULL if the filesystem is read-only. */
    Tcl_FSRemoveDirectoryProc *removeDirectoryProc;
				/* Called by 'Tcl_FSRemoveDirectory()'.  May be
				 * NULL if the filesystem is read-only. */
    Tcl_FSDeleteFileProc *deleteFileProc;
				/* Called by 'Tcl_FSDeleteFile()' May be NULL
				 * if the filesystem is is read-only. */
    Tcl_FSCopyFileProc *copyFileProc;
				/* Called by 'Tcl_FSCopyFile()'.  If NULL, for
				 * a copy operation at the script level (not
				 * C) Tcl uses open-r, open-w and fcopy. */
    Tcl_FSRenameFileProc *renameFileProc;
				/* Called by 'Tcl_FSRenameFile()'. If NULL, for
				 * a rename operation at the script level (not
				 * C) Tcl performs a copy operation followed
				 * by a delete operation. */
    Tcl_FSCopyDirectoryProc *copyDirectoryProc;
				/* Called by 'Tcl_FSCopyDirectory()'. If NULL,
				 * for a copy operation at the script level
				 * (not C) Tcl recursively creates directories
				 * and copies files. */
    Tcl_FSLstatProc *lstatProc;	/* Called by 'Tcl_FSLstat()'. If NULL, Tcl
				 * attempts to use 'statProc' instead. */
    Tcl_FSLoadFileProc *loadFileProc;
				/* Called by 'Tcl_FSLoadFile()'. If NULL, Tcl
				 * performs a copy to a temporary file in the
				 * native filesystem and then calls
				 * Tcl_FSLoadFile() on that temporary copy. */
    Tcl_FSGetCwdProc *getCwdProc;
				/* Called by 'Tcl_FSGetCwd()'.  Normally NULL.
				 * Usually only called once:  If 'getcwd' is
				 * called before 'chdir' is ever called. */
    Tcl_FSChdirProc *chdirProc;	/* Called by 'Tcl_FSChdir()'.  For a virtual
				 * filesystem, chdirProc just returns zero
				 * (success) if the pathname is a valid
				 * directory, and some other value otherwise.
				 * For A real filesystem, chdirProc performs
				 * the correct action, e.g.  calls the system
				 * 'chdir' function. If not implemented, then
				 * 'cd' and 'pwd' fail for a pathname in this
				 * filesystem. On success Tcl stores the
				 * pathname for use by GetCwd.  If NULL, Tcl
				 * performs records the pathname as the new
				 * current directory if it passes a series of
				 * directory access checks. */
} Tcl_Filesystem;

/*
 * The following definitions are used as values for the 'linkAction' flag to
 * Tcl_FSLink, or the linkProc of any filesystem. Any combination of flags can
 * be given. For link creation, the linkProc should create a link which
 * matches any of the types given.
 *
 * TCL_CREATE_SYMBOLIC_LINK -	Create a symbolic or soft link.
 * TCL_CREATE_HARD_LINK -	Create a hard link.
 */

#define TCL_CREATE_SYMBOLIC_LINK	0x01
#define TCL_CREATE_HARD_LINK		0x02

/*
 *----------------------------------------------------------------------------
 * The following structure represents the Notifier functions that you can
 * override with the Tcl_SetNotifier call.
 */

typedef struct Tcl_NotifierProcs {
    Tcl_SetTimerProc *setTimerProc;
    Tcl_WaitForEventProc *waitForEventProc;
    Tcl_CreateFileHandlerProc *createFileHandlerProc;
    Tcl_DeleteFileHandlerProc *deleteFileHandlerProc;
    Tcl_InitNotifierProc *initNotifierProc;
    Tcl_FinalizeNotifierProc *finalizeNotifierProc;
    Tcl_AlertNotifierProc *alertNotifierProc;
    Tcl_ServiceModeHookProc *serviceModeHookProc;
} Tcl_NotifierProcs;

/*
 *----------------------------------------------------------------------------
 * The following data structures and declarations are for the new Tcl parser.
 *
 * For each word of a command, and for each piece of a word such as a variable
 * reference, one of the following structures is created to describe the
 * token.
 */

typedef struct Tcl_Token {
    int type;			/* Type of token, such as TCL_TOKEN_WORD; see
				 * below for valid types. */
    const char *start;		/* First character in token. */
    int size;			/* Number of bytes in token. */
    int numComponents;		/* If this token is composed of other tokens,
				 * this field tells how many of them there are
				 * (including components of components, etc.).
				 * The component tokens immediately follow
				 * this one. */
} Tcl_Token;

/*
 * Type values defined for Tcl_Token structures. These values are defined as
 * mask bits so that it's easy to check for collections of types.
 *
 * TCL_TOKEN_WORD -		The token describes one word of a command,
 *				from the first non-blank character of the word
 *				(which may be " or {) up to but not including
 *				the space, semicolon, or bracket that
 *				terminates the word. NumComponents counts the
 *				total number of sub-tokens that make up the
 *				word. This includes, for example, sub-tokens
 *				of TCL_TOKEN_VARIABLE tokens.
 * TCL_TOKEN_SIMPLE_WORD -	This token is just like TCL_TOKEN_WORD except
 *				that the word is guaranteed to consist of a
 *				single TCL_TOKEN_TEXT sub-token.
 * TCL_TOKEN_TEXT -		The token describes a range of literal text
 *				that is part of a word. NumComponents is
 *				always 0.
 * TCL_TOKEN_BS -		The token describes a backslash sequence that
 *				must be collapsed. NumComponents is always 0.
 * TCL_TOKEN_COMMAND -		The token describes a command whose result
 *				must be substituted into the word. The token
 *				includes the enclosing brackets. NumComponents
 *				is always 0.
 * TCL_TOKEN_VARIABLE -		The token describes a variable substitution,
 *				including the dollar sign, variable name, and
 *				array index (if there is one) up through the
 *				right parentheses. NumComponents tells how
 *				many additional tokens follow to represent the
 *				variable name. The first token will be a
 *				TCL_TOKEN_TEXT token that describes the
 *				variable name. If the variable is an array
 *				reference then there will be one or more
 *				additional tokens, of type TCL_TOKEN_TEXT,
 *				TCL_TOKEN_BS, TCL_TOKEN_COMMAND, and
 *				TCL_TOKEN_VARIABLE, that describe the array
 *				index; numComponents counts the total number
 *				of nested tokens that make up the variable
 *				reference, including sub-tokens of
 *				TCL_TOKEN_VARIABLE tokens.
 * TCL_TOKEN_SUB_EXPR -		The token describes one subexpression of an
 *				expression, from the first non-blank character
 *				of the subexpression up to but not including
 *				the space, brace, or bracket that terminates
 *				the subexpression. NumComponents counts the
 *				total number of following subtokens that make
 *				up the subexpression; this includes all
 *				subtokens for any nested TCL_TOKEN_SUB_EXPR
 *				tokens. For example, a numeric value used as a
 *				primitive operand is described by a
 *				TCL_TOKEN_SUB_EXPR token followed by a
 *				TCL_TOKEN_TEXT token. A binary subexpression
 *				is described by a TCL_TOKEN_SUB_EXPR token
 *				followed by the TCL_TOKEN_OPERATOR token for
 *				the operator, then TCL_TOKEN_SUB_EXPR tokens
 *				for the left then the right operands.
 * TCL_TOKEN_OPERATOR -		The token describes one expression operator.
 *				An operator might be the name of a math
 *				function such as "abs". A TCL_TOKEN_OPERATOR
 *				token is always preceded by one
 *				TCL_TOKEN_SUB_EXPR token for the operator's
 *				subexpression, and is followed by zero or more
 *				TCL_TOKEN_SUB_EXPR tokens for the operator's
 *				operands. NumComponents is always 0.
 * TCL_TOKEN_EXPAND_WORD -	This token is just like TCL_TOKEN_WORD except
 *				that it marks a word that began with the
 *				literal character prefix "{*}". This word is
 *				marked to be expanded - that is, broken into
 *				words after substitution is complete.
 */

#define TCL_TOKEN_WORD		1
#define TCL_TOKEN_SIMPLE_WORD	2
#define TCL_TOKEN_TEXT		4
#define TCL_TOKEN_BS		8
#define TCL_TOKEN_COMMAND	16
#define TCL_TOKEN_VARIABLE	32
#define TCL_TOKEN_SUB_EXPR	64
#define TCL_TOKEN_OPERATOR	128
#define TCL_TOKEN_EXPAND_WORD	256

/*
 * Parsing error types. On any parsing error, one of these values will be
 * stored in the error field of the Tcl_Parse structure defined below.
 */

#define TCL_PARSE_SUCCESS		0
#define TCL_PARSE_QUOTE_EXTRA		1
#define TCL_PARSE_BRACE_EXTRA		2
#define TCL_PARSE_MISSING_BRACE		3
#define TCL_PARSE_MISSING_BRACKET	4
#define TCL_PARSE_MISSING_PAREN		5
#define TCL_PARSE_MISSING_QUOTE		6
#define TCL_PARSE_MISSING_VAR_BRACE	7
#define TCL_PARSE_SYNTAX		8
#define TCL_PARSE_BAD_NUMBER		9

/*
 * A structure of the following type is filled in by Tcl_ParseCommand. It
 * describes a single command parsed from an input string.
 */

#define NUM_STATIC_TOKENS 20

typedef struct Tcl_Parse {
    const char *commentStart;	/* Pointer to # that begins the first of one
				 * or more comments preceding the command. */
    int commentSize;		/* Number of bytes in comments (up through
				 * newline character that terminates the last
				 * comment). If there were no comments, this
				 * field is 0. */
    const char *commandStart;	/* First character in first word of
				 * command. */
    int commandSize;		/* Number of bytes in command, including first
				 * character of first word, up through the
				 * terminating newline, close bracket, or
				 * semicolon. */
    int numWords;		/* Total number of words in command. May be
				 * 0. */
    Tcl_Token *tokenPtr;	/* Pointer to first token representing the
				 * words of the command. Initially points to
				 * staticTokens, but may change to point to
				 * malloc-ed space if command exceeds space in
				 * staticTokens. */
    int numTokens;		/* Total number of tokens in command. */
    int tokensAvailable;	/* Total number of tokens available at
				 * *tokenPtr. */
    int errorType;		/* One of the parsing error types defined
				 * above. */

    /*
     * The fields below are intended only for the private use of the parser.
     * They should not be used by functions that invoke Tcl_ParseCommand.
     */

    const char *string;		/* The original command string passed to
				 * Tcl_ParseCommand. */
    const char *end;		/* Points to the character just after the last
				 * one in the command string. */
    Tcl_Interp *interp;		/* Interpreter to use for error reporting, or
				 * NULL. */
    const char *term;		/* Points to character in string that
				 * terminated most recent token. Filled in by
				 * ParseTokens. If an error occurs, points to
				 * beginning of region where the error
				 * occurred (e.g. the open brace if the close
				 * brace is missing). */
    int incomplete;		/* This field is set to 1 by Tcl_ParseCommand
				 * if the command appears to be incomplete.
				 * This information is used by
				 * Tcl_CommandComplete. */
    Tcl_Token staticTokens[NUM_STATIC_TOKENS];
				/* Initial space for tokens for command. This
				 * space should be large enough to accommodate
				 * most commands; dynamic space is allocated
				 * for very large commands that don't fit
				 * here. */
} Tcl_Parse;

/*
 *----------------------------------------------------------------------------
 * The following structure represents a user-defined encoding. It collects
 * together all the functions that are used by the specific encoding.
 */

typedef struct Tcl_EncodingType {
    const char *encodingName;	/* The name of the encoding, e.g. "euc-jp".
				 * This name is the unique key for this
				 * encoding type. */
    Tcl_EncodingConvertProc *toUtfProc;
				/* Function to convert from external encoding
				 * into UTF-8. */
    Tcl_EncodingConvertProc *fromUtfProc;
				/* Function to convert from UTF-8 into
				 * external encoding. */
    Tcl_EncodingFreeProc *freeProc;
				/* If non-NULL, function to call when this
				 * encoding is deleted. */
    ClientData clientData;	/* Arbitrary value associated with encoding
				 * type. Passed to conversion functions. */
    int nullSize;		/* Number of zero bytes that signify
				 * end-of-string in this encoding. This number
				 * is used to determine the source string
				 * length when the srcLen argument is
				 * negative. Must be 1 or 2. */
} Tcl_EncodingType;

/*
 * The following definitions are used as values for the conversion control
 * flags argument when converting text from one character set to another:
 *
 * TCL_ENCODING_START -		Signifies that the source buffer is the first
 *				block in a (potentially multi-block) input
 *				stream. Tells the conversion function to reset
 *				to an initial state and perform any
 *				initialization that needs to occur before the
 *				first byte is converted. If the source buffer
 *				contains the entire input stream to be
 *				converted, this flag should be set.
 * TCL_ENCODING_END -		Signifies that the source buffer is the last
 *				block in a (potentially multi-block) input
 *				stream. Tells the conversion routine to
 *				perform any finalization that needs to occur
 *				after the last byte is converted and then to
 *				reset to an initial state. If the source
 *				buffer contains the entire input stream to be
 *				converted, this flag should be set.
 * TCL_ENCODING_STOPONERROR -	If set, the converter returns immediately upon
 *				encountering an invalid byte sequence or a
 *				source character that has no mapping in the
 *				target encoding. If clear, the converter
 *				substitues the problematic character(s) with
 *				one or more "close" characters in the
 *				destination buffer and then continues to
 *				convert the source.
 * TCL_ENCODING_NO_TERMINATE - 	If set, Tcl_ExternalToUtf does not append a
 *				terminating NUL byte.  Since it does not need
 *				an extra byte for a terminating NUL, it fills
 *				all dstLen bytes with encoded UTF-8 content if
 *				needed.  If clear, a byte is reserved in the
 *				dst space for NUL termination, and a
 *				terminating NUL is appended.
 * TCL_ENCODING_CHAR_LIMIT -	If set and dstCharsPtr is not NULL, then
 *				Tcl_ExternalToUtf takes the initial value of
 *				*dstCharsPtr as a limit of the maximum number
 *				of chars to produce in the encoded UTF-8
 *				content.  Otherwise, the number of chars
 *				produced is controlled only by other limiting
 *				factors.
 */

#define TCL_ENCODING_START		0x01
#define TCL_ENCODING_END		0x02
#define TCL_ENCODING_STOPONERROR	0x04
#define TCL_ENCODING_NO_TERMINATE	0x08
#define TCL_ENCODING_CHAR_LIMIT		0x10

/*
 * The following definitions are the error codes returned by the conversion
 * routines:
 *
 * TCL_OK -			All characters were converted.
 * TCL_CONVERT_NOSPACE -	The output buffer would not have been large
 *				enough for all of the converted data; as many
 *				characters as could fit were converted though.
 * TCL_CONVERT_MULTIBYTE -	The last few bytes in the source string were
 *				the beginning of a multibyte sequence, but
 *				more bytes were needed to complete this
 *				sequence. A subsequent call to the conversion
 *				routine should pass the beginning of this
 *				unconverted sequence plus additional bytes
 *				from the source stream to properly convert the
 *				formerly split-up multibyte sequence.
 * TCL_CONVERT_SYNTAX -		The source stream contained an invalid
 *				character sequence. This may occur if the
 *				input stream has been damaged or if the input
 *				encoding method was misidentified. This error
 *				is reported only if TCL_ENCODING_STOPONERROR
 *				was specified.
 * TCL_CONVERT_UNKNOWN -	The source string contained a character that
 *				could not be represented in the target
 *				encoding. This error is reported only if
 *				TCL_ENCODING_STOPONERROR was specified.
 */

#define TCL_CONVERT_MULTIBYTE	(-1)
#define TCL_CONVERT_SYNTAX	(-2)
#define TCL_CONVERT_UNKNOWN	(-3)
#define TCL_CONVERT_NOSPACE	(-4)

/*
 * The maximum number of bytes that are necessary to represent a single
 * Unicode character in UTF-8. The valid values are 3 and 4
 * (or perhaps 1 if we want to support a non-unicode enabled core). If 3,
 * then Tcl_UniChar must be 2-bytes in size (UTF-16) (the default). If > 3,
 * then Tcl_UniChar must be 4-bytes in size (UCS-4). At this time UTF-16 mode
 * is the default and recommended mode.
 */

#ifndef TCL_UTF_MAX
#define TCL_UTF_MAX		3
#endif

/*
 * This represents a Unicode character. Any changes to this should also be
 * reflected in regcustom.h.
 */

#if TCL_UTF_MAX > 3
    /*
     * int isn't 100% accurate as it should be a strict 4-byte value
     * (perhaps wchar_t). ILP64/SILP64 systems may have troubles. The
     * size of this value must be reflected correctly in regcustom.h.
     */
typedef int Tcl_UniChar;
#else
typedef unsigned short Tcl_UniChar;
#endif

/*
 *----------------------------------------------------------------------------
 * TIP #59: The following structure is used in calls 'Tcl_RegisterConfig' to
 * provide the system with the embedded configuration data.
 */

typedef struct Tcl_Config {
    const char *key;		/* Configuration key to register. ASCII
				 * encoded, thus UTF-8. */
    const char *value;		/* The value associated with the key. System
				 * encoding. */
} Tcl_Config;

/*
 *----------------------------------------------------------------------------
 * Flags for TIP#143 limits, detailing which limits are active in an
 * interpreter. Used for Tcl_{Add,Remove}LimitHandler type argument.
 */

#define TCL_LIMIT_COMMANDS	0x01
#define TCL_LIMIT_TIME		0x02

/*
 * Structure containing information about a limit handler to be called when a
 * command- or time-limit is exceeded by an interpreter.
 */

typedef void (Tcl_LimitHandlerProc) (ClientData clientData, Tcl_Interp *interp);
typedef void (Tcl_LimitHandlerDeleteProc) (ClientData clientData);

#if 0
/*
 *----------------------------------------------------------------------------
 * We would like to provide an anonymous structure "mp_int" here, which is
 * compatible with libtommath's "mp_int", but without duplicating anything
 * from <tommath.h> or including <tommath.h> here. But the libtommath project
 * didn't honor our request. See: <https://github.com/libtom/libtommath/pull/473>
 *
 * That's why this part is commented out, and we are using (void *) in
 * various API's in stead of the more correct (mp_int *).
 */

#ifndef MP_INT_DECLARED
#define MP_INT_DECLARED
typedef struct mp_int mp_int;
#endif

#endif

/*
 *----------------------------------------------------------------------------
 * Definitions needed for Tcl_ParseArgvObj routines.
 * Based on tkArgv.c.
 * Modifications from the original are copyright (c) Sam Bromley 2006
 */

typedef struct {
    int type;			/* Indicates the option type; see below. */
    const char *keyStr;		/* The key string that flags the option in the
				 * argv array. */
    void *srcPtr;		/* Value to be used in setting dst; usage
				 * depends on type.*/
    void *dstPtr;		/* Address of value to be modified; usage
				 * depends on type.*/
    const char *helpStr;	/* Documentation message describing this
				 * option. */
    ClientData clientData;	/* Word to pass to function callbacks. */
} Tcl_ArgvInfo;

/*
 * Legal values for the type field of a Tcl_ArgInfo: see the user
 * documentation for details.
 */

#define TCL_ARGV_CONSTANT	15
#define TCL_ARGV_INT		16
#define TCL_ARGV_STRING		17
#define TCL_ARGV_REST		18
#define TCL_ARGV_FLOAT		19
#define TCL_ARGV_FUNC		20
#define TCL_ARGV_GENFUNC	21
#define TCL_ARGV_HELP		22
#define TCL_ARGV_END		23

/*
 * Types of callback functions for the TCL_ARGV_FUNC and TCL_ARGV_GENFUNC
 * argument types:
 */

typedef int (Tcl_ArgvFuncProc)(ClientData clientData, Tcl_Obj *objPtr,
	void *dstPtr);
typedef int (Tcl_ArgvGenFuncProc)(ClientData clientData, Tcl_Interp *interp,
	int objc, Tcl_Obj *const *objv, void *dstPtr);

/*
 * Shorthand for commonly used argTable entries.
 */

#define TCL_ARGV_AUTO_HELP \
    {TCL_ARGV_HELP,	"-help",	NULL,	NULL, \
	    "Print summary of command-line options and abort", NULL}
#define TCL_ARGV_AUTO_REST \
    {TCL_ARGV_REST,	"--",		NULL,	NULL, \
	    "Marks the end of the options", NULL}
#define TCL_ARGV_TABLE_END \
    {TCL_ARGV_END, NULL, NULL, NULL, NULL, NULL}

/*
 *----------------------------------------------------------------------------
 * Definitions needed for Tcl_Zlib routines. [TIP #234]
 *
 * Constants for the format flags describing what sort of data format is
 * desired/expected for the Tcl_ZlibDeflate, Tcl_ZlibInflate and
 * Tcl_ZlibStreamInit functions.
 */

#define TCL_ZLIB_FORMAT_RAW	1
#define TCL_ZLIB_FORMAT_ZLIB	2
#define TCL_ZLIB_FORMAT_GZIP	4
#define TCL_ZLIB_FORMAT_AUTO	8

/*
 * Constants that describe whether the stream is to operate in compressing or
 * decompressing mode.
 */

#define TCL_ZLIB_STREAM_DEFLATE	16
#define TCL_ZLIB_STREAM_INFLATE	32

/*
 * Constants giving compression levels. Use of TCL_ZLIB_COMPRESS_DEFAULT is
 * recommended.
 */

#define TCL_ZLIB_COMPRESS_NONE	0
#define TCL_ZLIB_COMPRESS_FAST	1
#define TCL_ZLIB_COMPRESS_BEST	9
#define TCL_ZLIB_COMPRESS_DEFAULT (-1)

/*
 * Constants for types of flushing, used with Tcl_ZlibFlush.
 */

#define TCL_ZLIB_NO_FLUSH	0
#define TCL_ZLIB_FLUSH		2
#define TCL_ZLIB_FULLFLUSH	3
#define TCL_ZLIB_FINALIZE	4

/*
 *----------------------------------------------------------------------------
 * Definitions needed for the Tcl_LoadFile function. [TIP #416]
 */

#define TCL_LOAD_GLOBAL 1
#define TCL_LOAD_LAZY 2

/*
 *----------------------------------------------------------------------------
 * Definitions needed for the Tcl_OpenTcpServerEx function. [TIP #456]
 */
#define TCL_TCPSERVER_REUSEADDR (1<<0)
#define TCL_TCPSERVER_REUSEPORT (1<<1)

/*
 * Constants for special int-typed values, see TIP #494
 */

#define TCL_IO_FAILURE	(-1)
#define TCL_AUTO_LENGTH	(-1)
#define TCL_INDEX_NONE	(-1)

/*
 *----------------------------------------------------------------------------
 * Single public declaration for NRE.
 */

typedef int (Tcl_NRPostProc) (ClientData data[], Tcl_Interp *interp,
				int result);

/*
 *----------------------------------------------------------------------------
 * The following constant is used to test for older versions of Tcl in the
 * stubs tables.
 */

#define TCL_STUB_MAGIC		((int) 0xFCA3BACF)

/*
 * The following function is required to be defined in all stubs aware
 * extensions. The function is actually implemented in the stub library, not
 * the main Tcl library, although there is a trivial implementation in the
 * main library in case an extension is statically linked into an application.
 */

const char *		Tcl_InitStubs(Tcl_Interp *interp, const char *version,
			    int exact, int magic);
const char *		TclTomMathInitializeStubs(Tcl_Interp *interp,
			    const char *version, int epoch, int revision);
#if defined(_WIN32)
    TCL_NORETURN void Tcl_ConsolePanic(const char *format, ...);
#else
#   define Tcl_ConsolePanic ((Tcl_PanicProc *)0)
#endif

<<<<<<< HEAD
#ifdef USE_TCL_STUBS
#if TCL_RELEASE_LEVEL == TCL_FINAL_RELEASE
#   define Tcl_InitStubs(interp, version, exact) \
	(Tcl_InitStubs)(interp, version, \
	    (exact)|(TCL_MAJOR_VERSION<<8)|(TCL_MINOR_VERSION<<16), \
	    TCL_STUB_MAGIC)
#else
#   define Tcl_InitStubs(interp, version, exact) \
	(Tcl_InitStubs)(interp, TCL_PATCH_LEVEL, \
	    1|(TCL_MAJOR_VERSION<<8)|(TCL_MINOR_VERSION<<16), \
	    TCL_STUB_MAGIC)
#endif
#else
#if TCL_RELEASE_LEVEL == TCL_FINAL_RELEASE
#   define Tcl_InitStubs(interp, version, exact) \
	Tcl_PkgInitStubsCheck(interp, version, \
		(exact)|(TCL_MAJOR_VERSION<<8)|(TCL_MINOR_VERSION<<16))
#else
#   define Tcl_InitStubs(interp, version, exact) \
	Tcl_PkgInitStubsCheck(interp, TCL_PATCH_LEVEL, \
		1|(TCL_MAJOR_VERSION<<8)|(TCL_MINOR_VERSION<<16))
#endif
#endif

=======
>>>>>>> fed0f920
/*
 * Public functions that are not accessible via the stubs table.
 * Tcl_GetMemoryInfo is needed for AOLserver. [Bug 1868171]
 */

#define Tcl_Main(argc, argv, proc) Tcl_MainEx(argc, argv, proc, \
	    ((Tcl_SetPanicProc(Tcl_ConsolePanic), Tcl_CreateInterp)()))
EXTERN void		Tcl_MainEx(int argc, char **argv,
			    Tcl_AppInitProc *appInitProc, Tcl_Interp *interp);
EXTERN const char *	Tcl_PkgInitStubsCheck(Tcl_Interp *interp,
			    const char *version, int exact);
EXTERN void		Tcl_InitSubsystems(void);
EXTERN void		Tcl_GetMemoryInfo(Tcl_DString *dsPtr);
#ifdef _WIN32
EXTERN int		TclZipfs_AppHook(int *argc, wchar_t ***argv);
#else
EXTERN int		TclZipfs_AppHook(int *argc, char ***argv);
#endif

/*
 *----------------------------------------------------------------------------
 * Include the public function declarations that are accessible via the stubs
 * table.
 */

#include "tclDecls.h"

/*
 * Include platform specific public function declarations that are accessible
 * via the stubs table. Make all TclOO symbols MODULE_SCOPE (which only
 * has effect on building it as a shared library). See ticket [3010352].
 */

#if defined(BUILD_tcl)
#   undef TCLAPI
#   define TCLAPI MODULE_SCOPE
#endif

#include "tclPlatDecls.h"

/*
 *----------------------------------------------------------------------------
 * The following declarations either map ckalloc and ckfree to malloc and
 * free, or they map them to functions with all sorts of debugging hooks
 * defined in tclCkalloc.c.
 */

#ifdef TCL_MEM_DEBUG

#   define ckalloc(x) \
    ((void *) Tcl_DbCkalloc((unsigned)(x), __FILE__, __LINE__))
#   define ckfree(x) \
    Tcl_DbCkfree((char *)(x), __FILE__, __LINE__)
#   define ckrealloc(x,y) \
    ((void *) Tcl_DbCkrealloc((char *)(x), (unsigned)(y), __FILE__, __LINE__))
#   define attemptckalloc(x) \
    ((void *) Tcl_AttemptDbCkalloc((unsigned)(x), __FILE__, __LINE__))
#   define attemptckrealloc(x,y) \
    ((void *) Tcl_AttemptDbCkrealloc((char *)(x), (unsigned)(y), __FILE__, __LINE__))

#else /* !TCL_MEM_DEBUG */

/*
 * If we are not using the debugging allocator, we should call the Tcl_Alloc,
 * et al. routines in order to guarantee that every module is using the same
 * memory allocator both inside and outside of the Tcl library.
 */

#   define ckalloc(x) \
    ((void *) Tcl_Alloc((unsigned)(x)))
#   define ckfree(x) \
    Tcl_Free((char *)(x))
#   define ckrealloc(x,y) \
    ((void *) Tcl_Realloc((char *)(x), (unsigned)(y)))
#   define attemptckalloc(x) \
    ((void *) Tcl_AttemptAlloc((unsigned)(x)))
#   define attemptckrealloc(x,y) \
    ((void *) Tcl_AttemptRealloc((char *)(x), (unsigned)(y)))
#   undef  Tcl_InitMemory
#   define Tcl_InitMemory(x)
#   undef  Tcl_DumpActiveMemory
#   define Tcl_DumpActiveMemory(x)
#   undef  Tcl_ValidateAllMemory
#   define Tcl_ValidateAllMemory(x,y)

#endif /* !TCL_MEM_DEBUG */

#ifdef TCL_MEM_DEBUG
#   undef Tcl_IncrRefCount
#   define Tcl_IncrRefCount(objPtr) \
	Tcl_DbIncrRefCount(objPtr, __FILE__, __LINE__)
#   undef Tcl_DecrRefCount
#   define Tcl_DecrRefCount(objPtr) \
	Tcl_DbDecrRefCount(objPtr, __FILE__, __LINE__)
#   undef Tcl_IsShared
#   define Tcl_IsShared(objPtr) \
	Tcl_DbIsShared(objPtr, __FILE__, __LINE__)
#else
#   undef Tcl_IncrRefCount
#   define Tcl_IncrRefCount(objPtr) \
	++(objPtr)->refCount
    /*
     * Use do/while0 idiom for optimum correctness without compiler warnings.
     * http://c2.com/cgi/wiki?TrivialDoWhileLoop
     */
#   undef Tcl_DecrRefCount
#   define Tcl_DecrRefCount(objPtr) \
	do { \
	    Tcl_Obj *_objPtr = (objPtr); \
	    if (_objPtr->refCount-- <= 1) { \
		TclFreeObj(_objPtr); \
	    } \
	} while(0)
#   undef Tcl_IsShared
#   define Tcl_IsShared(objPtr) \
	((objPtr)->refCount > 1)
#endif

/*
 * Macros and definitions that help to debug the use of Tcl objects. When
 * TCL_MEM_DEBUG is defined, the Tcl_New declarations are overridden to call
 * debugging versions of the object creation functions.
 */

#ifdef TCL_MEM_DEBUG
#  undef  Tcl_NewBignumObj
#  define Tcl_NewBignumObj(val) \
     Tcl_DbNewBignumObj(val, __FILE__, __LINE__)
#  undef  Tcl_NewBooleanObj
#  define Tcl_NewBooleanObj(val) \
     Tcl_DbNewWideIntObj((val)!=0, __FILE__, __LINE__)
#  undef  Tcl_NewByteArrayObj
#  define Tcl_NewByteArrayObj(bytes, len) \
     Tcl_DbNewByteArrayObj(bytes, len, __FILE__, __LINE__)
#  undef  Tcl_NewDoubleObj
#  define Tcl_NewDoubleObj(val) \
     Tcl_DbNewDoubleObj(val, __FILE__, __LINE__)
#  undef  Tcl_NewListObj
#  define Tcl_NewListObj(objc, objv) \
     Tcl_DbNewListObj(objc, objv, __FILE__, __LINE__)
#  undef  Tcl_NewObj
#  define Tcl_NewObj() \
     Tcl_DbNewObj(__FILE__, __LINE__)
#  undef  Tcl_NewStringObj
#  define Tcl_NewStringObj(bytes, len) \
     Tcl_DbNewStringObj(bytes, len, __FILE__, __LINE__)
#  undef  Tcl_NewWideIntObj
#  define Tcl_NewWideIntObj(val) \
     Tcl_DbNewWideIntObj(val, __FILE__, __LINE__)
#endif /* TCL_MEM_DEBUG */

/*
 *----------------------------------------------------------------------------
 * Macros for clients to use to access fields of hash entries:
 */

#define Tcl_GetHashValue(h) ((h)->clientData)
#define Tcl_SetHashValue(h, value) ((h)->clientData = (ClientData) (value))
#define Tcl_GetHashKey(tablePtr, h) \
	((void *) (((tablePtr)->keyType == TCL_ONE_WORD_KEYS || \
		    (tablePtr)->keyType == TCL_CUSTOM_PTR_KEYS) \
		   ? (h)->key.oneWordValue \
		   : (h)->key.string))

/*
 * Macros to use for clients to use to invoke find and create functions for
 * hash tables:
 */

#undef  Tcl_FindHashEntry
#define Tcl_FindHashEntry(tablePtr, key) \
	(*((tablePtr)->findProc))(tablePtr, (const char *)(key))
#undef  Tcl_CreateHashEntry
#define Tcl_CreateHashEntry(tablePtr, key, newPtr) \
	(*((tablePtr)->createProc))(tablePtr, (const char *)(key), newPtr)

/*
 *----------------------------------------------------------------------------
 * Deprecated Tcl functions:
 */

#if !defined(TCL_NO_DEPRECATED) && TCL_MAJOR_VERSION < 9
/*
 * These function have been renamed. The old names are deprecated, but we
 * define these macros for backwards compatibility.
 */

#   define Tcl_Ckalloc		Tcl_Alloc
#   define Tcl_Ckfree		Tcl_Free
#   define Tcl_Ckrealloc	Tcl_Realloc
#   define Tcl_Return		Tcl_SetResult
#   define Tcl_TildeSubst	Tcl_TranslateFileName
#if !defined(__APPLE__) /* On OSX, there is a conflict with "mach/mach.h" */
#   define panic		Tcl_Panic
#endif
#   define panicVA		Tcl_PanicVA

/*
 *----------------------------------------------------------------------------
 * Convenience declaration of Tcl_AppInit for backwards compatibility. This
 * function is not *implemented* by the tcl library, so the storage class is
 * neither DLLEXPORT nor DLLIMPORT.
 */

extern Tcl_AppInitProc Tcl_AppInit;

#endif /* !TCL_NO_DEPRECATED */

#endif /* RC_INVOKED */

/*
 * end block for C++
 */

#ifdef __cplusplus
}
#endif

#endif /* _TCL */

/*
 * Local Variables:
 * mode: c
 * c-basic-offset: 4
 * fill-column: 78
 * End:
 */<|MERGE_RESOLUTION|>--- conflicted
+++ resolved
@@ -364,28 +364,15 @@
  * sprintf(...,"%" TCL_LL_MODIFIER "d",...).
  */
 
-#if !defined(TCL_WIDE_INT_TYPE)&&!defined(TCL_WIDE_INT_IS_LONG)
-<<<<<<< HEAD
-#   if defined(_WIN32) && (!defined(__USE_MINGW_ANSI_STDIO) || !__USE_MINGW_ANSI_STDIO)
-#      define TCL_WIDE_INT_TYPE __int64
-#      define TCL_LL_MODIFIER	"I64"
-#      if defined(_WIN64)
-#         define TCL_Z_MODIFIER	"I"
-#      endif
-=======
+#if !defined(TCL_WIDE_INT_TYPE) && !defined(TCL_WIDE_INT_IS_LONG)
 #   ifdef _WIN32
 #	define TCL_WIDE_INT_TYPE __int64
-#	ifdef __BORLANDC__
-#	    define TCL_LL_MODIFIER	"L"
-#	elif defined(_WIN32) && (!defined(__USE_MINGW_ANSI_STDIO) || !__USE_MINGW_ANSI_STDIO)
+#	if defined(_WIN32) && (!defined(__USE_MINGW_ANSI_STDIO) || !__USE_MINGW_ANSI_STDIO)
 #	    define TCL_LL_MODIFIER	"I64"
 #	else
 #	    define TCL_LL_MODIFIER	"ll"
 #	endif
->>>>>>> fed0f920
-#   elif defined(__GNUC__)
-#      define TCL_Z_MODIFIER	"z"
-#   else /* ! _WIN32 && ! __GNUC__ */
+#   elif !defined(__GNUC__)
 /*
  * Don't know what platform it is and configure hasn't discovered what is
  * going on for us. Try to guess...
@@ -394,7 +381,7 @@
 #      if defined(LLONG_MAX) && (LLONG_MAX == LONG_MAX)
 #         define TCL_WIDE_INT_IS_LONG	1
 #      endif
-#   endif /* _WIN32 */
+#   endif /* !__GNUC__ */
 #endif /* !TCL_WIDE_INT_TYPE & !TCL_WIDE_INT_IS_LONG */
 
 #ifndef TCL_WIDE_INT_TYPE
@@ -410,6 +397,8 @@
 #ifndef TCL_Z_MODIFIER
 #   if defined(__GNUC__) && !defined(_WIN32)
 #	define TCL_Z_MODIFIER	"z"
+#   elif defined(_WIN64)
+#	define TCL_Z_MODIFIER	TCL_LL_MODIFIER
 #   else
 #	define TCL_Z_MODIFIER	""
 #   endif
@@ -2370,7 +2359,6 @@
 #   define Tcl_ConsolePanic ((Tcl_PanicProc *)0)
 #endif
 
-<<<<<<< HEAD
 #ifdef USE_TCL_STUBS
 #if TCL_RELEASE_LEVEL == TCL_FINAL_RELEASE
 #   define Tcl_InitStubs(interp, version, exact) \
@@ -2395,8 +2383,6 @@
 #endif
 #endif
 
-=======
->>>>>>> fed0f920
 /*
  * Public functions that are not accessible via the stubs table.
  * Tcl_GetMemoryInfo is needed for AOLserver. [Bug 1868171]
