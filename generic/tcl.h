/*
 * tcl.h --
 *
 *	This header file describes the externally-visible facilities of the
 *	Tcl interpreter.
 *
 * Copyright (c) 1987-1994 The Regents of the University of California.
 * Copyright (c) 1993-1996 Lucent Technologies.
 * Copyright (c) 1994-1998 Sun Microsystems, Inc.
 * Copyright (c) 1998-2000 by Scriptics Corporation.
 * Copyright (c) 2002 by Kevin B. Kenny.  All rights reserved.
 *
 * See the file "license.terms" for information on usage and redistribution of
 * this file, and for a DISCLAIMER OF ALL WARRANTIES.
 */

#ifndef _TCL
#define _TCL

/*
 * For C++ compilers, use extern "C"
 */

#ifdef __cplusplus
extern "C" {
#endif

/*
 * The following defines are used to indicate the various release levels.
 */

#define TCL_ALPHA_RELEASE	0
#define TCL_BETA_RELEASE	1
#define TCL_FINAL_RELEASE	2

/*
 * When version numbers change here, must also go into the following files and
 * update the version numbers:
 *
 * library/init.tcl	(1 LOC patch)
 * unix/configure.ac	(2 LOC Major, 2 LOC minor, 1 LOC patch)
 * win/configure.ac	(as above)
 * win/tcl.m4		(not patchlevel)
 * README.md		(sections 0 and 2, with and without separator)
 * win/README		(not patchlevel) (sections 0 and 2)
 * unix/tcl.spec	(1 LOC patch)
 */

#if !defined(TCL_MAJOR_VERSION)
<<<<<<< HEAD
#   define TCL_MAJOR_VERSION	9
#endif
#if TCL_MAJOR_VERSION == 9
#   define TCL_MINOR_VERSION	0
#   define TCL_RELEASE_LEVEL	TCL_FINAL_RELEASE
#   define TCL_RELEASE_SERIAL	2

#   define TCL_VERSION		"9.0"
#   define TCL_PATCH_LEVEL	"9.0.2"
#endif /* TCL_MAJOR_VERSION */
=======
#   define TCL_MAJOR_VERSION	8
#endif
#if TCL_MAJOR_VERSION != 8
#   error "This header-file is for Tcl 8 only"
#endif
#define TCL_MINOR_VERSION	7
#define TCL_RELEASE_LEVEL   TCL_BETA_RELEASE
#define TCL_RELEASE_SERIAL	1

#define TCL_VERSION		"8.7"
#define TCL_PATCH_LEVEL	"8.7b1"
>>>>>>> 56b2bd30

#if defined(RC_INVOKED)
/*
 * Utility macros: STRINGIFY takes an argument and wraps it in "" (double
 * quotation marks), JOIN joins two arguments.
 */

#ifndef STRINGIFY
#  define STRINGIFY(x) STRINGIFY1(x)
#  define STRINGIFY1(x) #x
#endif
#ifndef JOIN
#  define JOIN(a,b) JOIN1(a,b)
#  define JOIN1(a,b) a##b
#endif
<<<<<<< HEAD
=======

#ifndef TCL_THREADS
#   define TCL_THREADS 1
#endif
>>>>>>> 56b2bd30
#endif /* RC_INVOKED */

/*
 * A special definition used to allow this header file to be included from
 * windows resource files so that they can obtain version information.
 * RC_INVOKED is defined by default by the windows RC tool.
 *
 * Resource compilers don't like all the C stuff, like typedefs and function
 * declarations, that occur below, so block them out.
 */

#ifndef RC_INVOKED

/*
 * Special macro to define mutexes.
 */

#define TCL_DECLARE_MUTEX(name) \
    static Tcl_Mutex name;

/*
 * Tcl's public routine Tcl_FSSeek() uses the values SEEK_SET, SEEK_CUR, and
 * SEEK_END, all #define'd by stdio.h .
 *
 * Also, many extensions need stdio.h, and they've grown accustomed to tcl.h
 * providing it for them rather than #include-ing it themselves as they
 * should, so also for their sake, we keep the #include to be consistent with
 * prior Tcl releases.
 */

#include <stdio.h>
#include <stddef.h>

#if defined(__GNUC__) && (__GNUC__ > 2)
#   if defined(_WIN32) && defined(__USE_MINGW_ANSI_STDIO) && __USE_MINGW_ANSI_STDIO
#	define TCL_FORMAT_PRINTF(a,b) __attribute__ ((__format__ (__MINGW_PRINTF_FORMAT, a, b)))
#   else
#	define TCL_FORMAT_PRINTF(a,b) __attribute__ ((__format__ (__printf__, a, b)))
#   endif
#   define TCL_NORETURN __attribute__ ((noreturn))
#   define TCL_NOINLINE __attribute__ ((noinline))
#   define TCL_NORETURN1 __attribute__ ((noreturn))
#else
#   define TCL_FORMAT_PRINTF(a,b)
#   if defined(_MSC_VER)
#	define TCL_NORETURN __declspec(noreturn)
#	define TCL_NOINLINE __declspec(noinline)
#   else
#	define TCL_NORETURN /* nothing */
#	define TCL_NOINLINE /* nothing */
#   endif
#   define TCL_NORETURN1 /* nothing */
#endif

/*
 * Allow a part of Tcl's API to be explicitly marked as deprecated.
 *
 * Used to make TIP 330/336 generate moans even if people use the
 * compatibility macros. Change your code, guys! We won't support you forever.
 */

#if defined(__GNUC__) && ((__GNUC__ >= 4) || ((__GNUC__ == 3) && (__GNUC_MINOR__ >= 1)))
#   if (__GNUC__ > 4) || ((__GNUC__ == 4) && (__GNUC_MINOR__ >= 5))
#	define TCL_DEPRECATED_API(msg)	__attribute__ ((__deprecated__ (msg)))
#   else
#	define TCL_DEPRECATED_API(msg)	__attribute__ ((__deprecated__))
#   endif
#else
#   define TCL_DEPRECATED_API(msg)	/* nothing portable */
#endif

/*
 *----------------------------------------------------------------------------
 * Macros used to declare a function to be exported by a DLL. Used by Windows,
 * maps to no-op declarations on non-Windows systems. The default build on
 * windows is for a DLL, which causes the DLLIMPORT and DLLEXPORT macros to be
 * nonempty. To build a static library, the macro STATIC_BUILD should be
 * defined.
 *
 * Note: when building static but linking dynamically to MSVCRT we must still
 *       correctly decorate the C library imported function.  Use CRTIMPORT
 *       for this purpose.  _DLL is defined by the compiler when linking to
 *       MSVCRT.
 */

#ifdef _WIN32
#   ifdef STATIC_BUILD
#       define DLLIMPORT
#       define DLLEXPORT
#       ifdef _DLL
#           define CRTIMPORT __declspec(dllimport)
#       else
#           define CRTIMPORT
#       endif
#   else
#       define DLLIMPORT __declspec(dllimport)
#       define DLLEXPORT __declspec(dllexport)
#       define CRTIMPORT __declspec(dllimport)
#   endif
#else
#   define DLLIMPORT
#   if defined(__GNUC__) && __GNUC__ > 3
#       define DLLEXPORT __attribute__ ((visibility("default")))
#   else
#       define DLLEXPORT
#   endif
#   define CRTIMPORT
#endif

/*
 * These macros are used to control whether functions are being declared for
 * import or export. If a function is being declared while it is being built
 * to be included in a shared library, then it should have the DLLEXPORT
 * storage class. If is being declared for use by a module that is going to
 * link against the shared library, then it should have the DLLIMPORT storage
 * class. If the symbol is being declared for a static build or for use from a
 * stub library, then the storage class should be empty.
 *
 * The convention is that a macro called BUILD_xxxx, where xxxx is the name of
 * a library we are building, is set on the compile line for sources that are
 * to be placed in the library. When this macro is set, the storage class will
 * be set to DLLEXPORT. At the end of the header file, the storage class will
 * be reset to DLLIMPORT.
 */

#undef TCL_STORAGE_CLASS
#ifdef BUILD_tcl
#   define TCL_STORAGE_CLASS DLLEXPORT
#else
#   ifdef USE_TCL_STUBS
#      define TCL_STORAGE_CLASS
#   else
#      define TCL_STORAGE_CLASS DLLIMPORT
#   endif
#endif

#if !defined(CONST86) && !defined(TCL_NO_DEPRECATED)
#      define CONST86 const
#endif

/*
 * Make sure EXTERN isn't defined elsewhere.
 */

#ifdef EXTERN
#   undef EXTERN
#endif /* EXTERN */

#ifdef __cplusplus
#   define EXTERN extern "C" TCL_STORAGE_CLASS
#else
#   define EXTERN extern TCL_STORAGE_CLASS
#endif

/*
 * Miscellaneous declarations.
 */

typedef void *ClientData;

/*
 * Darwin specific configure overrides (to support fat compiles, where
 * configure runs only once for multiple architectures):
 */

#ifdef __APPLE__
#   ifdef __LP64__
#	define TCL_WIDE_INT_IS_LONG 1
#	define TCL_CFG_DO64BIT 1
#    else /* !__LP64__ */
#	undef TCL_WIDE_INT_IS_LONG
#	undef TCL_CFG_DO64BIT
#    endif /* __LP64__ */
#    undef HAVE_STRUCT_STAT64
#endif /* __APPLE__ */

/* Cross-compiling 32-bit on a 64-bit platform? Then our
 * configure script does the wrong thing. Correct that here.
 */
#if defined(__GNUC__) && !defined(_WIN32) && !defined(__LP64__)
#   undef TCL_WIDE_INT_IS_LONG
#endif

/*
 * Define Tcl_WideInt to be a type that is (at least) 64-bits wide, and define
 * Tcl_WideUInt to be the unsigned variant of that type (assuming that where
 * we have one, we can have the other.)
 *
 * Also defines the following macros:
 * TCL_WIDE_INT_IS_LONG - if wide ints are really longs (i.e. we're on a
 *	LP64 system such as modern Solaris or Linux ... not including Win64)
 * Tcl_WideAsLong - forgetful converter from wideInt to long.
 * Tcl_LongAsWide - sign-extending converter from long to wideInt.
 * Tcl_WideAsDouble - converter from wideInt to double.
 * Tcl_DoubleAsWide - converter from double to wideInt.
 *
 * The following invariant should hold for any long value 'longVal':
 *	longVal == Tcl_WideAsLong(Tcl_LongAsWide(longVal))
 */

#if !defined(TCL_WIDE_INT_TYPE) && !defined(TCL_WIDE_INT_IS_LONG) && !defined(_WIN32) && !defined(__GNUC__)
/*
 * Don't know what platform it is and configure hasn't discovered what is
 * going on for us. Try to guess...
 */
#   include <limits.h>
#   if defined(LLONG_MAX) && (LLONG_MAX == LONG_MAX)
#	define TCL_WIDE_INT_IS_LONG	1
#   endif
#endif

#ifndef TCL_WIDE_INT_TYPE
#   define TCL_WIDE_INT_TYPE		long long
#endif /* !TCL_WIDE_INT_TYPE */

typedef TCL_WIDE_INT_TYPE		Tcl_WideInt;
typedef unsigned TCL_WIDE_INT_TYPE	Tcl_WideUInt;

#ifndef TCL_LL_MODIFIER
#   if defined(_WIN32) && (!defined(__USE_MINGW_ANSI_STDIO) || !__USE_MINGW_ANSI_STDIO)
#	define TCL_LL_MODIFIER	"I64"
#   else
#	define TCL_LL_MODIFIER	"ll"
#   endif
#endif /* !TCL_LL_MODIFIER */
#ifndef TCL_Z_MODIFIER
#   if defined(__GNUC__) && !defined(_WIN32)
#	define TCL_Z_MODIFIER	"z"
#   elif defined(_WIN64)
#	define TCL_Z_MODIFIER	TCL_LL_MODIFIER
#   else
#	define TCL_Z_MODIFIER	""
#   endif
#endif /* !TCL_Z_MODIFIER */
#ifndef TCL_T_MODIFIER
#   if defined(__GNUC__) && !defined(_WIN32)
#	define TCL_T_MODIFIER	"t"
#   elif defined(_WIN64)
#	define TCL_T_MODIFIER	TCL_LL_MODIFIER
#   else
#	define TCL_T_MODIFIER	TCL_Z_MODIFIER
#   endif
#endif /* !TCL_T_MODIFIER */

#define Tcl_WideAsLong(val)	((long)((Tcl_WideInt)(val)))
#define Tcl_LongAsWide(val)	((Tcl_WideInt)((long)(val)))
#define Tcl_WideAsDouble(val)	((double)((Tcl_WideInt)(val)))
#define Tcl_DoubleAsWide(val)	((Tcl_WideInt)((double)(val)))

#if TCL_MAJOR_VERSION < 9
# ifndef Tcl_Size
    typedef int Tcl_Size;
# endif
# ifndef TCL_SIZE_MAX
#   define TCL_SIZE_MAX ((int)(((unsigned int)-1)>>1))
# endif
# ifndef TCL_SIZE_MODIFIER
#   define TCL_SIZE_MODIFIER ""
#endif
#else
    typedef ptrdiff_t Tcl_Size;
#   define TCL_SIZE_MAX ((Tcl_Size)(((size_t)-1)>>1))
#   define TCL_SIZE_MODIFIER TCL_T_MODIFIER
#endif /* TCL_MAJOR_VERSION */

#ifdef _WIN32
#   if TCL_MAJOR_VERSION > 8 || defined(_WIN64) || defined(_USE_64BIT_TIME_T)
	typedef struct __stat64 Tcl_StatBuf;
#   elif defined(_USE_32BIT_TIME_T)
	typedef struct _stati64	Tcl_StatBuf;
#   else
	typedef struct _stat32i64 Tcl_StatBuf;
#   endif
#elif defined(__CYGWIN__)
    typedef struct {
	unsigned st_dev;
	unsigned short st_ino;
	unsigned short st_mode;
	short st_nlink;
	short st_uid;
	short st_gid;
	/* Here is a 2-byte gap */
	unsigned st_rdev;
	/* Here is a 4-byte gap */
	long long st_size;
	struct {long tv_sec;} st_atim;
	struct {long tv_sec;} st_mtim;
	struct {long tv_sec;} st_ctim;
    } Tcl_StatBuf;
#else
    typedef struct stat Tcl_StatBuf;
#endif

/*
 *----------------------------------------------------------------------------
 * Data structures defined opaquely in this module. The definitions below just
 * provide dummy types.
 */

typedef struct Tcl_AsyncHandler_ *Tcl_AsyncHandler;
typedef struct Tcl_Channel_ *Tcl_Channel;
typedef struct Tcl_ChannelTypeVersion_ *Tcl_ChannelTypeVersion;
typedef struct Tcl_Command_ *Tcl_Command;
typedef struct Tcl_Condition_ *Tcl_Condition;
typedef struct Tcl_Dict_ *Tcl_Dict;
typedef struct Tcl_EncodingState_ *Tcl_EncodingState;
typedef struct Tcl_Encoding_ *Tcl_Encoding;
typedef struct Tcl_Event Tcl_Event;
typedef struct Tcl_Interp Tcl_Interp;
typedef struct Tcl_InterpState_ *Tcl_InterpState;
typedef struct Tcl_LoadHandle_ *Tcl_LoadHandle;
typedef struct Tcl_Mutex_ *Tcl_Mutex;
typedef struct Tcl_Pid_ *Tcl_Pid;
typedef struct Tcl_RegExp_ *Tcl_RegExp;
typedef struct Tcl_ThreadDataKey_ *Tcl_ThreadDataKey;
typedef struct Tcl_ThreadId_ *Tcl_ThreadId;
typedef struct Tcl_TimerToken_ *Tcl_TimerToken;
typedef struct Tcl_Trace_ *Tcl_Trace;
typedef struct Tcl_Var_ *Tcl_Var;
typedef struct Tcl_ZLibStream_ *Tcl_ZlibStream;

/*
 *----------------------------------------------------------------------------
 * Definition of the interface to functions implementing threads. A function
 * following this definition is given to each call of 'Tcl_CreateThread' and
 * will be called as the main fuction of the new thread created by that call.
 */

#if defined _WIN32
typedef unsigned (__stdcall Tcl_ThreadCreateProc) (void *clientData);
#else
typedef void (Tcl_ThreadCreateProc) (void *clientData);
#endif

/*
 * Threading function return types used for abstracting away platform
 * differences when writing a Tcl_ThreadCreateProc. See the NewThread function
 * in generic/tclThreadTest.c for it's usage.
 */

#if defined _WIN32
#   define Tcl_ThreadCreateType		unsigned __stdcall
#   define TCL_THREAD_CREATE_RETURN	return 0
#else
#   define Tcl_ThreadCreateType		void
#   define TCL_THREAD_CREATE_RETURN
#endif

/*
 * Definition of values for default stacksize and the possible flags to be
 * given to Tcl_CreateThread.
 */

#define TCL_THREAD_STACK_DEFAULT (0)    /* Use default size for stack. */
#define TCL_THREAD_NOFLAGS	 (0000) /* Standard flags, default
					 * behaviour. */
#define TCL_THREAD_JOINABLE	 (0001) /* Mark the thread as joinable. */

/*
 * Flag values passed to Tcl_StringCaseMatch.
 */

#define TCL_MATCH_NOCASE	(1<<0)

/*
 * Flag values passed to Tcl_GetRegExpFromObj.
 */

#define	TCL_REG_BASIC		000000	/* BREs (convenience). */
#define	TCL_REG_EXTENDED	000001	/* EREs. */
#define	TCL_REG_ADVF		000002	/* Advanced features in EREs. */
#define	TCL_REG_ADVANCED	000003	/* AREs (which are also EREs). */
#define	TCL_REG_QUOTE		000004	/* No special characters, none. */
#define	TCL_REG_NOCASE		000010	/* Ignore case. */
#define	TCL_REG_NOSUB		000020	/* Don't care about subexpressions. */
#define	TCL_REG_EXPANDED	000040	/* Expanded format, white space &
					 * comments. */
#define	TCL_REG_NLSTOP		000100  /* \n doesn't match . or [^ ] */
#define	TCL_REG_NLANCH		000200  /* ^ matches after \n, $ before. */
#define	TCL_REG_NEWLINE		000300  /* Newlines are line terminators. */
#define	TCL_REG_CANMATCH	001000  /* Report details on partial/limited
					 * matches. */

/*
 * Flags values passed to Tcl_RegExpExecObj.
 */

#define	TCL_REG_NOTBOL	0001	/* Beginning of string does not match ^. */
#define	TCL_REG_NOTEOL	0002	/* End of string does not match $. */

/*
 * Structures filled in by Tcl_RegExpInfo. Note that all offset values are
 * relative to the start of the match string, not the beginning of the entire
 * string.
 */

typedef struct Tcl_RegExpIndices {
#if TCL_MAJOR_VERSION > 8
    Tcl_Size start;		/* Character offset of first character in
				 * match. */
    Tcl_Size end;		/* Character offset of first character after
				 * the match. */
#else
    long start;
    long end;
#endif
} Tcl_RegExpIndices;

typedef struct Tcl_RegExpInfo {
    Tcl_Size nsubs;		/* Number of subexpressions in the compiled
				 * expression. */
    Tcl_RegExpIndices *matches;	/* Array of nsubs match offset pairs. */
#if TCL_MAJOR_VERSION > 8
    Tcl_Size extendStart;	/* The offset at which a subsequent match
				 * might begin. */
#else
    long extendStart;
    long reserved;		/* Reserved for later use. */
#endif
} Tcl_RegExpInfo;

/*
 * Picky compilers complain if this typdef doesn't appear before the struct's
 * reference in tclDecls.h.
 */

typedef Tcl_StatBuf *Tcl_Stat_;
typedef struct stat *Tcl_OldStat_;

/*
 *----------------------------------------------------------------------------
 * When a TCL command returns, the interpreter contains a result from the
 * command. Programmers are strongly encouraged to use one of the functions
 * Tcl_GetObjResult() or Tcl_GetStringResult() to read the interpreter's
 * result. See the SetResult man page for details. Besides this result, the
 * command function returns an integer code, which is one of the following:
 *
 * TCL_OK		Command completed normally; the interpreter's result
 *			contains the command's result.
 * TCL_ERROR		The command couldn't be completed successfully; the
 *			interpreter's result describes what went wrong.
 * TCL_RETURN		The command requests that the current function return;
 *			the interpreter's result contains the function's
 *			return value.
 * TCL_BREAK		The command requests that the innermost loop be
 *			exited; the interpreter's result is meaningless.
 * TCL_CONTINUE		Go on to the next iteration of the current loop; the
 *			interpreter's result is meaningless.
 * Integer return codes in the range TCL_CODE_USER_MIN to TCL_CODE_USER_MAX are
 * reserved for the use of packages.
 */

#define TCL_OK			0
#define TCL_ERROR		1
#define TCL_RETURN		2
#define TCL_BREAK		3
#define TCL_CONTINUE		4
#define TCL_CODE_USER_MIN	5
#define TCL_CODE_USER_MAX	0x3fffffff /*  1073741823 */
<<<<<<< HEAD
=======

#ifndef TCL_NO_DEPRECATED
#define TCL_RESULT_SIZE		200
#endif
>>>>>>> 56b2bd30

/*
 *----------------------------------------------------------------------------
 * Flags to control what substitutions are performed by Tcl_SubstObj():
 */

#define TCL_SUBST_COMMANDS	001
#define TCL_SUBST_VARIABLES	002
#define TCL_SUBST_BACKSLASHES	004
#define TCL_SUBST_ALL		007

/*
 * Forward declaration of Tcl_Obj to prevent an error when the forward
 * reference to Tcl_Obj is encountered in the function types declared below.
 */

struct Tcl_Obj;

/*
 *----------------------------------------------------------------------------
 * Function types defined by Tcl:
 */

typedef int (Tcl_AppInitProc) (Tcl_Interp *interp);
typedef int (Tcl_AsyncProc) (void *clientData, Tcl_Interp *interp,
	int code);
typedef void (Tcl_ChannelProc) (void *clientData, int mask);
typedef void (Tcl_CloseProc) (void *data);
typedef void (Tcl_CmdDeleteProc) (void *clientData);
typedef int (Tcl_CmdProc) (void *clientData, Tcl_Interp *interp,
	int argc, const char *argv[]);
typedef void (Tcl_CmdTraceProc) (void *clientData, Tcl_Interp *interp,
	int level, char *command, Tcl_CmdProc *proc,
	void *cmdClientData, int argc, const char *argv[]);
typedef int (Tcl_CmdObjTraceProc) (void *clientData, Tcl_Interp *interp,
	int level, const char *command, Tcl_Command commandInfo, int objc,
	struct Tcl_Obj *const *objv);
typedef void (Tcl_CmdObjTraceDeleteProc) (void *clientData);
typedef void (Tcl_DupInternalRepProc) (struct Tcl_Obj *srcPtr,
	struct Tcl_Obj *dupPtr);
typedef int (Tcl_EncodingConvertProc) (void *clientData, const char *src,
	int srcLen, int flags, Tcl_EncodingState *statePtr, char *dst,
	int dstLen, int *srcReadPtr, int *dstWrotePtr, int *dstCharsPtr);
typedef void (Tcl_EncodingFreeProc) (void *clientData);
typedef int (Tcl_EventProc) (Tcl_Event *evPtr, int flags);
typedef void (Tcl_EventCheckProc) (void *clientData, int flags);
typedef int (Tcl_EventDeleteProc) (Tcl_Event *evPtr, void *clientData);
typedef void (Tcl_EventSetupProc) (void *clientData, int flags);
typedef void (Tcl_ExitProc) (void *clientData);
typedef void (Tcl_FileProc) (void *clientData, int mask);
typedef void (Tcl_FileFreeProc) (void *clientData);
typedef void (Tcl_FreeInternalRepProc) (struct Tcl_Obj *objPtr);
typedef void (Tcl_IdleProc) (void *clientData);
typedef void (Tcl_InterpDeleteProc) (void *clientData,
	Tcl_Interp *interp);
typedef void (Tcl_NamespaceDeleteProc) (void *clientData);
typedef int (Tcl_ObjCmdProc) (void *clientData, Tcl_Interp *interp,
	int objc, struct Tcl_Obj *const *objv);
#if TCL_MAJOR_VERSION > 8
typedef int (Tcl_ObjCmdProc2) (void *clientData, Tcl_Interp *interp,
	Tcl_Size objc, struct Tcl_Obj *const *objv);
typedef int (Tcl_CmdObjTraceProc2) (void *clientData, Tcl_Interp *interp,
	Tcl_Size level, const char *command, Tcl_Command commandInfo, Tcl_Size objc,
	struct Tcl_Obj *const *objv);
typedef void (Tcl_FreeProc) (void *blockPtr);
#define Tcl_ExitProc Tcl_FreeProc
#define Tcl_FileFreeProc Tcl_FreeProc
#define Tcl_FileFreeProc Tcl_FreeProc
#define Tcl_EncodingFreeProc Tcl_FreeProc
#else
#define Tcl_ObjCmdProc2 Tcl_ObjCmdProc
#define Tcl_CmdObjTraceProc2 Tcl_CmdObjTraceProc
typedef void (Tcl_FreeProc) (char *blockPtr);
#endif
typedef int (Tcl_LibraryInitProc) (Tcl_Interp *interp);
typedef int (Tcl_LibraryUnloadProc) (Tcl_Interp *interp, int flags);
typedef void (Tcl_PanicProc) (const char *format, ...);
typedef void (Tcl_TcpAcceptProc) (void *callbackData, Tcl_Channel chan,
	char *address, int port);
typedef void (Tcl_TimerProc) (void *clientData);
typedef int (Tcl_SetFromAnyProc) (Tcl_Interp *interp, struct Tcl_Obj *objPtr);
typedef void (Tcl_UpdateStringProc) (struct Tcl_Obj *objPtr);
typedef char * (Tcl_VarTraceProc) (void *clientData, Tcl_Interp *interp,
	const char *part1, const char *part2, int flags);
typedef void (Tcl_CommandTraceProc) (void *clientData, Tcl_Interp *interp,
	const char *oldName, const char *newName, int flags);
typedef void (Tcl_CreateFileHandlerProc) (int fd, int mask, Tcl_FileProc *proc,
	void *clientData);
typedef void (Tcl_DeleteFileHandlerProc) (int fd);
typedef void (Tcl_AlertNotifierProc) (void *clientData);
typedef void (Tcl_ServiceModeHookProc) (int mode);
typedef void *(Tcl_InitNotifierProc) (void);
typedef void (Tcl_FinalizeNotifierProc) (void *clientData);
typedef void (Tcl_MainLoopProc) (void);

/* Abstract List functions */
typedef Tcl_Size (Tcl_ObjTypeLengthProc) (struct Tcl_Obj *listPtr);
typedef int (Tcl_ObjTypeIndexProc) (Tcl_Interp *interp, struct Tcl_Obj *listPtr,
	Tcl_Size index, struct Tcl_Obj** elemObj);
typedef int (Tcl_ObjTypeSliceProc) (Tcl_Interp *interp, struct Tcl_Obj *listPtr,
	Tcl_Size fromIdx, Tcl_Size toIdx, struct Tcl_Obj **newObjPtr);
typedef int (Tcl_ObjTypeReverseProc) (Tcl_Interp *interp,
	struct Tcl_Obj *listPtr, struct Tcl_Obj **newObjPtr);
typedef int (Tcl_ObjTypeGetElements) (Tcl_Interp *interp,
	struct Tcl_Obj *listPtr, Tcl_Size *objcptr, struct Tcl_Obj ***objvptr);
typedef	struct Tcl_Obj *(Tcl_ObjTypeSetElement) (Tcl_Interp *interp,
	struct Tcl_Obj *listPtr, Tcl_Size indexCount,
	struct Tcl_Obj *const indexArray[], struct Tcl_Obj *valueObj);
typedef int (Tcl_ObjTypeReplaceProc) (Tcl_Interp *interp,
	struct Tcl_Obj *listObj, Tcl_Size first, Tcl_Size numToDelete,
	Tcl_Size numToInsert, struct Tcl_Obj *const insertObjs[]);
typedef int (Tcl_ObjTypeInOperatorProc) (Tcl_Interp *interp,
	struct Tcl_Obj *valueObj, struct Tcl_Obj *listObj, int *boolResult);

#ifndef TCL_NO_DEPRECATED
#   define Tcl_PackageInitProc Tcl_LibraryInitProc
#   define Tcl_PackageUnloadProc Tcl_LibraryUnloadProc
#endif

/*
 *----------------------------------------------------------------------------
 * The following structure represents a type of object, which is a particular
 * internal representation for an object plus a set of functions that provide
 * standard operations on objects of that type.
 */

typedef struct Tcl_ObjType {
    const char *name;		/* Name of the type, e.g. "int". */
    Tcl_FreeInternalRepProc *freeIntRepProc;
				/* Called to free any storage for the type's
				 * internal rep. NULL if the internal rep does
				 * not need freeing. */
    Tcl_DupInternalRepProc *dupIntRepProc;
				/* Called to create a new object as a copy of
				 * an existing object. */
    Tcl_UpdateStringProc *updateStringProc;
				/* Called to update the string rep from the
				 * type's internal representation. */
    Tcl_SetFromAnyProc *setFromAnyProc;
				/* Called to convert the object's internal rep
				 * to this type. Frees the internal rep of the
				 * old type. Returns TCL_ERROR on failure. */
#if TCL_MAJOR_VERSION > 8
    size_t version;		/* Version field for future-proofing. */

    /* List emulation functions - ObjType Version 1 */
    Tcl_ObjTypeLengthProc *lengthProc;
				/* Return the [llength] of the AbstractList */
    Tcl_ObjTypeIndexProc *indexProc;
				/* Return a value (Tcl_Obj) at a given index */
    Tcl_ObjTypeSliceProc *sliceProc;
				/* Return an AbstractList for
				 * [lrange $al $start $end] */
    Tcl_ObjTypeReverseProc *reverseProc;
				/* Return an AbstractList for [lreverse $al] */
    Tcl_ObjTypeGetElements *getElementsProc;
				/* Return an objv[] of all elements in the list */
    Tcl_ObjTypeSetElement *setElementProc;
				/* Replace the element at the indicies with the
				 * given valueObj. */
    Tcl_ObjTypeReplaceProc *replaceProc;
				/* Replace sublist with another sublist */
    Tcl_ObjTypeInOperatorProc *inOperProc;
				/* "in" and "ni" expr list operation.
				 * Determine if the given string value matches
				 * an element in the list. */
#endif
} Tcl_ObjType;

#if TCL_MAJOR_VERSION > 8
#   define TCL_OBJTYPE_V0 0, \
	   0,0,0,0,0,0,0,0	/* Pre-Tcl 9 */
#   define TCL_OBJTYPE_V1(a) offsetof(Tcl_ObjType, indexProc), \
	   a,0,0,0,0,0,0,0	/* Tcl 9 Version 1 */
#   define TCL_OBJTYPE_V2(a,b,c,d,e,f,g,h) sizeof(Tcl_ObjType),  \
	   a,b,c,d,e,f,g,h	/* Tcl 9 - AbstractLists */
#else
#   define TCL_OBJTYPE_V0 /* just empty */
#   define TCL_OBJTYPE_V1(a) /* just empty */
#   define TCL_OBJTYPE_V2(a,b,c,d,e,f,g,h) /* just empty */
#endif

/*
 * The following structure stores an internal representation (internalrep) for
 * a Tcl value. An internalrep is associated with an Tcl_ObjType when both
 * are stored in the same Tcl_Obj.  The routines of the Tcl_ObjType govern
 * the handling of the internalrep.
 */

typedef union Tcl_ObjInternalRep {	/* The internal representation: */
    long longValue;		/*   - an long integer value. */
    double doubleValue;		/*   - a double-precision floating value. */
    void *otherValuePtr;	/*   - another, type-specific value, */
				/*     not used internally any more. */
    Tcl_WideInt wideValue;	/*   - an integer value >= 64bits */
    struct {			/*   - internal rep as two pointers. */
	void *ptr1;
	void *ptr2;
    } twoPtrValue;
    struct {			/*   - internal rep as a pointer and a long, */
	void *ptr;		/*     not used internally any more. */
	unsigned long value;
    } ptrAndLongRep;
    struct {			/*   - use for pointer and length reps */
	void *ptr;
	Tcl_Size size;
    } ptrAndSize;
} Tcl_ObjInternalRep;

/*
 * One of the following structures exists for each object in the Tcl system.
 * An object stores a value as either a string, some internal representation,
 * or both.
 */

typedef struct Tcl_Obj {
    Tcl_Size refCount;		/* When 0 the object will be freed. */
    char *bytes;		/* This points to the first byte of the
				 * object's string representation. The array
				 * must be followed by a null byte (i.e., at
				 * offset length) but may also contain
				 * embedded null characters. The array's
				 * storage is allocated by Tcl_Alloc. NULL means
				 * the string rep is invalid and must be
				 * regenerated from the internal rep.  Clients
				 * should use Tcl_GetStringFromObj or
				 * Tcl_GetString to get a pointer to the byte
				 * array as a readonly value. */
    Tcl_Size length;		/* The number of bytes at *bytes, not
				 * including the terminating null. */
    const Tcl_ObjType *typePtr;	/* Denotes the object's type. Always
				 * corresponds to the type of the object's
				 * internal rep. NULL indicates the object has
				 * no internal rep (has no type). */
    Tcl_ObjInternalRep internalRep;
				/* The internal representation: */
} Tcl_Obj;

/*
 *----------------------------------------------------------------------------
 * The following definitions support Tcl's namespace facility. Note: the first
 * five fields must match exactly the fields in a Namespace structure (see
 * tclInt.h).
 */

typedef struct Tcl_Namespace {
    char *name;			/* The namespace's name within its parent
				 * namespace. This contains no ::'s. The name
				 * of the global namespace is "" although "::"
				 * is an synonym. */
    char *fullName;		/* The namespace's fully qualified name. This
				 * starts with ::. */
    void *clientData;		/* Arbitrary value associated with this
				 * namespace. */
    Tcl_NamespaceDeleteProc *deleteProc;
				/* Function invoked when deleting the
				 * namespace to, e.g., free clientData. */
    struct Tcl_Namespace *parentPtr;
				/* Points to the namespace that contains this
				 * one. NULL if this is the global
				 * namespace. */
} Tcl_Namespace;

/*
 *----------------------------------------------------------------------------
 * The following structure represents a call frame, or activation record. A
 * call frame defines a naming context for a procedure call: its local scope
 * (for local variables) and its namespace scope (used for non-local
 * variables; often the global :: namespace). A call frame can also define the
 * naming context for a namespace eval or namespace inscope command: the
 * namespace in which the command's code should execute. The Tcl_CallFrame
 * structures exist only while procedures or namespace eval/inscope's are
 * being executed, and provide a Tcl call stack.
 *
 * A call frame is initialized and pushed using Tcl_PushCallFrame and popped
 * using Tcl_PopCallFrame. Storage for a Tcl_CallFrame must be provided by the
 * Tcl_PushCallFrame caller, and callers typically allocate them on the C call
 * stack for efficiency. For this reason, Tcl_CallFrame is defined as a
 * structure and not as an opaque token. However, most Tcl_CallFrame fields
 * are hidden since applications should not access them directly; others are
 * declared as "dummyX".
 *
 * WARNING!! The structure definition must be kept consistent with the
 * CallFrame structure in tclInt.h. If you change one, change the other.
 */

typedef struct Tcl_CallFrame {
    Tcl_Namespace *nsPtr;	/* Current namespace for the call frame. */
    int dummy1;
    Tcl_Size dummy2;
    void *dummy3;
    void *dummy4;
    void *dummy5;
    Tcl_Size dummy6;
    void *dummy7;
    void *dummy8;
    Tcl_Size dummy9;
    void *dummy10;
    void *dummy11;
    void *dummy12;
    void *dummy13;
} Tcl_CallFrame;

/*
 *----------------------------------------------------------------------------
 * Information about commands that is returned by Tcl_GetCommandInfo and
 * passed to Tcl_SetCommandInfo. objProc is an objc/objv object-based command
 * function while proc is a traditional Tcl argc/argv string-based function.
 * Tcl_CreateObjCommand and Tcl_CreateCommand ensure that both objProc and
 * proc are non-NULL and can be called to execute the command. However, it may
 * be faster to call one instead of the other. The member isNativeObjectProc
 * is set to 1 if an object-based function was registered by
 * Tcl_CreateObjCommand, and to 0 if a string-based function was registered by
 * Tcl_CreateCommand. The other function is typically set to a compatibility
 * wrapper that does string-to-object or object-to-string argument conversions
 * then calls the other function.
 */

typedef struct {
    int isNativeObjectProc;	/* 1 if objProc was registered by a call to
				 * Tcl_CreateObjCommand; 2 if objProc was registered by
				 * a call to Tcl_CreateObjCommand2; 0 otherwise.
				 * Tcl_SetCmdInfo does not modify this field. */
    Tcl_ObjCmdProc *objProc;	/* Command's object-based function. */
    void *objClientData;	/* ClientData for object proc. */
    Tcl_CmdProc *proc;		/* Command's string-based function. */
    void *clientData;		/* ClientData for string proc. */
    Tcl_CmdDeleteProc *deleteProc;
				/* Function to call when command is
				 * deleted. */
    void *deleteData;		/* Value to pass to deleteProc (usually the
				 * same as clientData). */
    Tcl_Namespace *namespacePtr;/* Points to the namespace that contains this
				 * command. Note that Tcl_SetCmdInfo will not
				 * change a command's namespace; use
				 * TclRenameCommand or Tcl_Eval (of 'rename')
				 * to do that. */
    Tcl_ObjCmdProc2 *objProc2;	/* Command's object2-based function. */
    void *objClientData2;	/* ClientData for object2 proc. */
} Tcl_CmdInfo;

/*
 *----------------------------------------------------------------------------
 * The structure defined below is used to hold dynamic strings. The only
 * fields that clients should use are string and length, accessible via the
 * macros Tcl_DStringValue and Tcl_DStringLength.
 */

#define TCL_DSTRING_STATIC_SIZE 200
typedef struct Tcl_DString {
    char *string;		/* Points to beginning of string: either
				 * staticSpace below or a malloced array. */
    Tcl_Size length;		/* Number of bytes in string excluding
				 * terminating nul */
    Tcl_Size spaceAvl;		/* Total number of bytes available for the
				 * string and its terminating NULL char. */
    char staticSpace[TCL_DSTRING_STATIC_SIZE];
				/* Space to use in common case where string is
				 * small. */
} Tcl_DString;

#define Tcl_DStringLength(dsPtr) ((dsPtr)->length)
#define Tcl_DStringValue(dsPtr) ((dsPtr)->string)

/*
 * Definitions for the maximum number of digits of precision that may be
 * produced by Tcl_PrintDouble, and the number of bytes of buffer space
 * required by Tcl_PrintDouble.
 */

#define TCL_MAX_PREC		17
#define TCL_DOUBLE_SPACE	(TCL_MAX_PREC+10)

/*
 * Definition for a number of bytes of buffer space sufficient to hold the
 * string representation of an integer in base 10 (assuming the existence of
 * 64-bit integers).
 */

#define TCL_INTEGER_SPACE	(3*(int)sizeof(Tcl_WideInt))

/*
 *----------------------------------------------------------------------------
 * Type values returned by Tcl_GetNumberFromObj
 *	TCL_NUMBER_INT		Representation is a Tcl_WideInt
 *	TCL_NUMBER_BIG		Representation is an mp_int
 *	TCL_NUMBER_DOUBLE	Representation is a double
 *	TCL_NUMBER_NAN		Value is NaN.
 */

#define TCL_NUMBER_INT          2
#define TCL_NUMBER_BIG          3
#define TCL_NUMBER_DOUBLE       4
#define TCL_NUMBER_NAN          5

/*
 * Flag values passed to Tcl_ConvertElement.
 * TCL_DONT_USE_BRACES forces it not to enclose the element in braces, but to
 *	use backslash quoting instead.
 * TCL_DONT_QUOTE_HASH disables the default quoting of the '#' character. It
 *	is safe to leave the hash unquoted when the element is not the first
 *	element of a list, and this flag can be used by the caller to indicate
 *	that condition.
 */

#define TCL_DONT_USE_BRACES	1
#define TCL_DONT_QUOTE_HASH	8

/*
 * Flags that may be passed to Tcl_GetIndexFromObj.
 * TCL_EXACT disallows abbreviated strings.
 * TCL_NULL_OK allows the empty string or NULL to return TCL_OK.
 *      The returned value will be -1;
 * TCL_INDEX_TEMP_TABLE disallows caching of lookups. A possible use case is
 *      a table that will not live long enough to make it worthwhile.
 */

#define TCL_EXACT		1
#define TCL_NULL_OK		32
#define TCL_INDEX_TEMP_TABLE	64

/*
 * Flags that may be passed to Tcl_UniCharToUtf.
 * TCL_COMBINE Combine surrogates
 */

#if TCL_MAJOR_VERSION > 8
#    define TCL_COMBINE		0x1000000
#else
#    define TCL_COMBINE		0
#endif
/*
 *----------------------------------------------------------------------------
 * Flag values passed to Tcl_RecordAndEval, Tcl_EvalObj, Tcl_EvalObjv.
 * WARNING: these bit choices must not conflict with the bit choices for
 * evalFlag bits in tclInt.h!
 *
 * Meanings:
 *	TCL_NO_EVAL:		Just record this command
 *	TCL_EVAL_GLOBAL:	Execute script in global namespace
 *	TCL_EVAL_DIRECT:	Do not compile this script
 *	TCL_EVAL_INVOKE:	Magical Tcl_EvalObjv mode for aliases/ensembles
 *				o Run in iPtr->lookupNsPtr or global namespace
 *				o Cut out of error traces
 *				o Don't reset the flags controlling ensemble
 *				  error message rewriting.
 *	TCL_CANCEL_UNWIND:	Magical Tcl_CancelEval mode that causes the
 *				stack for the script in progress to be
 *				completely unwound.
 *	TCL_EVAL_NOERR:		Do no exception reporting at all, just return
 *				as the caller will report.
 */

#define TCL_NO_EVAL		0x010000
#define TCL_EVAL_GLOBAL		0x020000
#define TCL_EVAL_DIRECT		0x040000
#define TCL_EVAL_INVOKE		0x080000
#define TCL_CANCEL_UNWIND	0x100000
#define TCL_EVAL_NOERR          0x200000

/*
 * Special freeProc values that may be passed to Tcl_SetResult (see the man
 * page for details):
 */

#define TCL_VOLATILE		((Tcl_FreeProc *) 1)
#define TCL_STATIC		((Tcl_FreeProc *) 0)
#define TCL_DYNAMIC		((Tcl_FreeProc *) 3)

/*
 * Flag values passed to variable-related functions.
 * WARNING: these bit choices must not conflict with the bit choice for
 * TCL_CANCEL_UNWIND, above.
 */

#define TCL_GLOBAL_ONLY		 1
#define TCL_NAMESPACE_ONLY	 2
#define TCL_APPEND_VALUE	 4
#define TCL_LIST_ELEMENT	 8
#define TCL_TRACE_READS		 0x10
#define TCL_TRACE_WRITES	 0x20
#define TCL_TRACE_UNSETS	 0x40
#define TCL_TRACE_DESTROYED	 0x80

#define TCL_LEAVE_ERR_MSG	 0x200
#define TCL_TRACE_ARRAY		 0x800
/* Indicate the semantics of the result of a trace. */
#define TCL_TRACE_RESULT_DYNAMIC 0x8000
#define TCL_TRACE_RESULT_OBJECT  0x10000

/*
 * Flag values for ensemble commands.
 */

#define TCL_ENSEMBLE_PREFIX 0x02/* Flag value to say whether to allow
				 * unambiguous prefixes of commands or to
				 * require exact matches for command names. */

/*
 * Flag values passed to command-related functions.
 */

#define TCL_TRACE_RENAME	0x2000
#define TCL_TRACE_DELETE	0x4000

#define TCL_ALLOW_INLINE_COMPILATION 0x20000

/*
 * Types for linked variables:
 */

#define TCL_LINK_INT		1
#define TCL_LINK_DOUBLE		2
#define TCL_LINK_BOOLEAN	3
#define TCL_LINK_STRING		4
#define TCL_LINK_WIDE_INT	5
#define TCL_LINK_CHAR		6
#define TCL_LINK_UCHAR		7
#define TCL_LINK_SHORT		8
#define TCL_LINK_USHORT		9
#define TCL_LINK_UINT		10
#define TCL_LINK_LONG		((sizeof(long) != sizeof(int)) ? TCL_LINK_WIDE_INT : TCL_LINK_INT)
#define TCL_LINK_ULONG		((sizeof(long) != sizeof(int)) ? TCL_LINK_WIDE_UINT : TCL_LINK_UINT)
#define TCL_LINK_FLOAT		13
#define TCL_LINK_WIDE_UINT	14
#define TCL_LINK_CHARS		15
#define TCL_LINK_BINARY		16
#define TCL_LINK_READ_ONLY	0x80

/*
 *----------------------------------------------------------------------------
 * Forward declarations of Tcl_HashTable and related types.
 */

#ifndef TCL_HASH_TYPE
#if TCL_MAJOR_VERSION > 8
#  define TCL_HASH_TYPE size_t
#else
#  define TCL_HASH_TYPE unsigned
#endif
#endif

typedef struct Tcl_HashKeyType Tcl_HashKeyType;
typedef struct Tcl_HashTable Tcl_HashTable;
typedef struct Tcl_HashEntry Tcl_HashEntry;

typedef TCL_HASH_TYPE (Tcl_HashKeyProc) (Tcl_HashTable *tablePtr, void *keyPtr);
typedef int (Tcl_CompareHashKeysProc) (void *keyPtr, Tcl_HashEntry *hPtr);
typedef Tcl_HashEntry * (Tcl_AllocHashEntryProc) (Tcl_HashTable *tablePtr,
	void *keyPtr);
typedef void (Tcl_FreeHashEntryProc) (Tcl_HashEntry *hPtr);

/*
 * Structure definition for an entry in a hash table. No-one outside Tcl
 * should access any of these fields directly; use the macros defined below.
 */

struct Tcl_HashEntry {
    Tcl_HashEntry *nextPtr;	/* Pointer to next entry in this hash bucket,
				 * or NULL for end of chain. */
    Tcl_HashTable *tablePtr;	/* Pointer to table containing entry. */
    size_t hash;		/* Hash value. */
    void *clientData;		/* Application stores something here with
				 * Tcl_SetHashValue. */
    union {			/* Key has one of these forms: */
	char *oneWordValue;	/* One-word value for key. */
	Tcl_Obj *objPtr;	/* Tcl_Obj * key value. */
	int words[1];		/* Multiple integer words for key. The actual
				 * size will be as large as necessary for this
				 * table's keys. */
	char string[1];		/* String for key. The actual size will be as
				 * large as needed to hold the key. */
    } key;			/* MUST BE LAST FIELD IN RECORD!! */
};

/*
 * Flags used in Tcl_HashKeyType.
 *
 * TCL_HASH_KEY_RANDOMIZE_HASH -
 *				There are some things, pointers for example
 *				which don't hash well because they do not use
 *				the lower bits. If this flag is set then the
 *				hash table will attempt to rectify this by
 *				randomising the bits and then using the upper
 *				N bits as the index into the table.
 * TCL_HASH_KEY_SYSTEM_HASH -	If this flag is set then all memory internally
 *                              allocated for the hash table that is not for an
 *                              entry will use the system heap.
 * TCL_HASH_KEY_DIRECT_COMPARE -
 *	                        Allows fast comparison for hash keys directly
 *                              by compare of their key.oneWordValue values,
 *                              before call of compareKeysProc (much slower
 *                              than a direct compare, so it is speed-up only
 *                              flag). Don't use it if keys contain values rather
 *                              than pointers.
 */

#define TCL_HASH_KEY_RANDOMIZE_HASH 0x1
#define TCL_HASH_KEY_SYSTEM_HASH    0x2
#define TCL_HASH_KEY_DIRECT_COMPARE 0x4

/*
 * Structure definition for the methods associated with a hash table key type.
 */

#define TCL_HASH_KEY_TYPE_VERSION 1
struct Tcl_HashKeyType {
    int version;		/* Version of the table. If this structure is
				 * extended in future then the version can be
				 * used to distinguish between different
				 * structures. */
    int flags;			/* Flags, see above for details. */
    Tcl_HashKeyProc *hashKeyProc;
				/* Calculates a hash value for the key. If
				 * this is NULL then the pointer itself is
				 * used as a hash value. */
    Tcl_CompareHashKeysProc *compareKeysProc;
				/* Compares two keys and returns zero if they
				 * do not match, and non-zero if they do. If
				 * this is NULL then the pointers are
				 * compared. */
    Tcl_AllocHashEntryProc *allocEntryProc;
				/* Called to allocate memory for a new entry,
				 * i.e. if the key is a string then this could
				 * allocate a single block which contains
				 * enough space for both the entry and the
				 * string. Only the key field of the allocated
				 * Tcl_HashEntry structure needs to be filled
				 * in. If something else needs to be done to
				 * the key, i.e. incrementing a reference
				 * count then that should be done by this
				 * function. If this is NULL then Tcl_Alloc is
				 * used to allocate enough space for a
				 * Tcl_HashEntry and the key pointer is
				 * assigned to key.oneWordValue. */
    Tcl_FreeHashEntryProc *freeEntryProc;
				/* Called to free memory associated with an
				 * entry. If something else needs to be done
				 * to the key, i.e. decrementing a reference
				 * count then that should be done by this
				 * function. If this is NULL then Tcl_Free is
				 * used to free the Tcl_HashEntry. */
};

/*
 * Structure definition for a hash table.  Must be in tcl.h so clients can
 * allocate space for these structures, but clients should never access any
 * fields in this structure.
 */

#define TCL_SMALL_HASH_TABLE 4
struct Tcl_HashTable {
    Tcl_HashEntry **buckets;	/* Pointer to bucket array. Each element
				 * points to first entry in bucket's hash
				 * chain, or NULL. */
    Tcl_HashEntry *staticBuckets[TCL_SMALL_HASH_TABLE];
				/* Bucket array used for small tables (to
				 * avoid mallocs and frees). */
    Tcl_Size numBuckets;	/* Total number of buckets allocated at
				 * **bucketPtr. */
    Tcl_Size numEntries;	/* Total number of entries present in
				 * table. */
    Tcl_Size rebuildSize;	/* Enlarge table when numEntries gets to be
				 * this large. */
#if TCL_MAJOR_VERSION > 8
    size_t mask;		/* Mask value used in hashing function. */
#endif
    int downShift;		/* Shift count used in hashing function.
				 * Designed to use high-order bits of
				 * randomized keys. */
#if TCL_MAJOR_VERSION < 9
    int mask;			/* Mask value used in hashing function. */
#endif
    int keyType;		/* Type of keys used in this table. It's
				 * either TCL_CUSTOM_KEYS, TCL_STRING_KEYS,
				 * TCL_ONE_WORD_KEYS, or an integer giving the
				 * number of ints that is the size of the
				 * key. */
    Tcl_HashEntry *(*findProc) (Tcl_HashTable *tablePtr, const char *key);
    Tcl_HashEntry *(*createProc) (Tcl_HashTable *tablePtr, const char *key,
	    int *newPtr);
    const Tcl_HashKeyType *typePtr;
				/* Type of the keys used in the
				 * Tcl_HashTable. */
};

/*
 * Structure definition for information used to keep track of searches through
 * hash tables:
 */

typedef struct Tcl_HashSearch {
    Tcl_HashTable *tablePtr;	/* Table being searched. */
    Tcl_Size nextIndex;		/* Index of next bucket to be enumerated after
				 * present one. */
    Tcl_HashEntry *nextEntryPtr;/* Next entry to be enumerated in the current
				 * bucket. */
} Tcl_HashSearch;

/*
 * Acceptable key types for hash tables:
 *
 * TCL_STRING_KEYS:		The keys are strings, they are copied into the
 *				entry.
 * TCL_ONE_WORD_KEYS:		The keys are pointers, the pointer is stored
 *				in the entry.
 * TCL_CUSTOM_TYPE_KEYS:	The keys are arbitrary types which are copied
 *				into the entry.
 * TCL_CUSTOM_PTR_KEYS:		The keys are pointers to arbitrary types, the
 *				pointer is stored in the entry.
 *
 * While maintaining binary compatibility the above have to be distinct values
 * as they are used to differentiate between old versions of the hash table
 * which don't have a typePtr and new ones which do. Once binary compatibility
 * is discarded in favour of making more wide spread changes TCL_STRING_KEYS
 * can be the same as TCL_CUSTOM_TYPE_KEYS, and TCL_ONE_WORD_KEYS can be the
 * same as TCL_CUSTOM_PTR_KEYS because they simply determine how the key is
 * accessed from the entry and not the behaviour.
 */

#define TCL_STRING_KEYS		(0)
#define TCL_ONE_WORD_KEYS	(1)
#define TCL_CUSTOM_TYPE_KEYS	(-2)
#define TCL_CUSTOM_PTR_KEYS	(-1)

/*
 * Structure definition for information used to keep track of searches through
 * dictionaries. These fields should not be accessed by code outside
 * tclDictObj.c
 */

typedef struct {
    void *next;			/* Search position for underlying hash
				 * table. */
    TCL_HASH_TYPE epoch;	/* Epoch marker for dictionary being searched,
				 * or 0 if search has terminated. */
    Tcl_Dict dictionaryPtr;	/* Reference to dictionary being searched. */
} Tcl_DictSearch;

/*
 *----------------------------------------------------------------------------
 * Flag values to pass to Tcl_DoOneEvent to disable searches for some kinds of
 * events:
 */

#define TCL_DONT_WAIT		(1<<1)
#define TCL_WINDOW_EVENTS	(1<<2)
#define TCL_FILE_EVENTS		(1<<3)
#define TCL_TIMER_EVENTS	(1<<4)
#define TCL_IDLE_EVENTS		(1<<5)	/* WAS 0x10 ???? */
#define TCL_ALL_EVENTS		(~TCL_DONT_WAIT)

/*
 * The following structure defines a generic event for the Tcl event system.
 * These are the things that are queued in calls to Tcl_QueueEvent and
 * serviced later by Tcl_DoOneEvent. There can be many different kinds of
 * events with different fields, corresponding to window events, timer events,
 * etc. The structure for a particular event consists of a Tcl_Event header
 * followed by additional information specific to that event.
 */

struct Tcl_Event {
    Tcl_EventProc *proc;	/* Function to call to service this event. */
    struct Tcl_Event *nextPtr;	/* Next in list of pending events, or NULL. */
};

/*
 * Positions to pass to Tcl_QueueEvent/Tcl_ThreadQueueEvent:
 */

typedef enum {
    TCL_QUEUE_TAIL, TCL_QUEUE_HEAD, TCL_QUEUE_MARK,
    TCL_QUEUE_ALERT_IF_EMPTY=4
} Tcl_QueuePosition;

/*
 * Values to pass to Tcl_SetServiceMode to specify the behavior of notifier
 * event routines.
 */

#define TCL_SERVICE_NONE 0
#define TCL_SERVICE_ALL 1

/*
 * The following structure keeps is used to hold a time value, either as an
 * absolute time (the number of seconds from the epoch) or as an elapsed time.
 * On Unix systems the epoch is Midnight Jan 1, 1970 GMT.
 */

typedef struct Tcl_Time {
#if TCL_MAJOR_VERSION > 8
    long long sec;		/* Seconds. */
#else
    long sec;			/* Seconds. */
#endif
#if defined(_CYGWIN_) && TCL_MAJOR_VERSION > 8
    int usec;			/* Microseconds. */
#else
    long usec;			/* Microseconds. */
#endif
} Tcl_Time;

typedef void (Tcl_SetTimerProc) (const Tcl_Time *timePtr);
typedef int (Tcl_WaitForEventProc) (const Tcl_Time *timePtr);

/*
 * TIP #233 (Virtualized Time)
 */

typedef void (Tcl_GetTimeProc)   (Tcl_Time *timebuf, void *clientData);
typedef void (Tcl_ScaleTimeProc) (Tcl_Time *timebuf, void *clientData);

/*
 *----------------------------------------------------------------------------
 * Bits to pass to Tcl_CreateFileHandler and Tcl_CreateChannelHandler to
 * indicate what sorts of events are of interest:
 */

#define TCL_READABLE		(1<<1)
#define TCL_WRITABLE		(1<<2)
#define TCL_EXCEPTION		(1<<3)

/*
 * Flag values to pass to Tcl_OpenCommandChannel to indicate the disposition
 * of the stdio handles. TCL_STDIN, TCL_STDOUT, TCL_STDERR, are also used in
 * Tcl_GetStdChannel.
 */

#define TCL_STDIN		(1<<1)
#define TCL_STDOUT		(1<<2)
#define TCL_STDERR		(1<<3)
#define TCL_ENFORCE_MODE	(1<<4)

/*
 * Bits passed to Tcl_DriverClose2Proc to indicate which side of a channel
 * should be closed.
 */

#define TCL_CLOSE_READ		(1<<1)
#define TCL_CLOSE_WRITE		(1<<2)

/*
 * Value to use as the closeProc for a channel that supports the close2Proc
 * interface.
 */

#if TCL_MAJOR_VERSION > 8
#   define TCL_CLOSE2PROC		NULL
#else
#   define TCL_CLOSE2PROC		((void *) 1)
#endif

/*
 * Channel version tag. This was introduced in 8.3.2/8.4.
 */

#define TCL_CHANNEL_VERSION_5	((Tcl_ChannelTypeVersion) 0x5)

/*
 * TIP #218: Channel Actions, Ids for Tcl_DriverThreadActionProc.
 */

#define TCL_CHANNEL_THREAD_INSERT (0)
#define TCL_CHANNEL_THREAD_REMOVE (1)

/*
 * Typedefs for the various operations in a channel type:
 */

typedef int	(Tcl_DriverBlockModeProc) (void *instanceData, int mode);
typedef void Tcl_DriverCloseProc;
typedef int	(Tcl_DriverClose2Proc) (void *instanceData,
			Tcl_Interp *interp, int flags);
typedef int	(Tcl_DriverInputProc) (void *instanceData, char *buf,
			int toRead, int *errorCodePtr);
typedef int	(Tcl_DriverOutputProc) (void *instanceData,
			const char *buf, int toWrite, int *errorCodePtr);
typedef void Tcl_DriverSeekProc;
typedef int	(Tcl_DriverSetOptionProc) (void *instanceData,
			Tcl_Interp *interp, const char *optionName,
			const char *value);
typedef int	(Tcl_DriverGetOptionProc) (void *instanceData,
			Tcl_Interp *interp, const char *optionName,
			Tcl_DString *dsPtr);
typedef void	(Tcl_DriverWatchProc) (void *instanceData, int mask);
typedef int	(Tcl_DriverGetHandleProc) (void *instanceData,
			int direction, void **handlePtr);
typedef int	(Tcl_DriverFlushProc) (void *instanceData);
typedef int	(Tcl_DriverHandlerProc) (void *instanceData,
			int interestMask);
typedef long long (Tcl_DriverWideSeekProc) (void *instanceData,
			long long offset, int mode, int *errorCodePtr);
/*
 * TIP #218, Channel Thread Actions
 */
typedef void	(Tcl_DriverThreadActionProc) (void *instanceData,
			int action);
/*
 * TIP #208, File Truncation (etc.)
 */
typedef int	(Tcl_DriverTruncateProc) (void *instanceData,
			long long length);

/*
 * struct Tcl_ChannelType:
 *
 * One such structure exists for each type (kind) of channel. It collects
 * together in one place all the functions that are part of the specific
 * channel type.
 *
 * It is recommend that the Tcl_Channel* functions are used to access elements
 * of this structure, instead of direct accessing.
 */

typedef struct Tcl_ChannelType {
    const char *typeName;	/* The name of the channel type in Tcl
				 * commands. This storage is owned by channel
				 * type. */
    Tcl_ChannelTypeVersion version;
				/* Version of the channel type. */
    void *closeProc;		/* Not used any more. */
    Tcl_DriverInputProc *inputProc;
				/* Function to call for input on channel. */
    Tcl_DriverOutputProc *outputProc;
				/* Function to call for output on channel. */
    void *seekProc;		/* Not used any more. */
    Tcl_DriverSetOptionProc *setOptionProc;
				/* Set an option on a channel. */
    Tcl_DriverGetOptionProc *getOptionProc;
				/* Get an option from a channel. */
    Tcl_DriverWatchProc *watchProc;
				/* Set up the notifier to watch for events on
				 * this channel. */
    Tcl_DriverGetHandleProc *getHandleProc;
				/* Get an OS handle from the channel or NULL
				 * if not supported. */
    Tcl_DriverClose2Proc *close2Proc;
				/* Function to call to close the channel if
				 * the device supports closing the read &
				 * write sides independently. */
    Tcl_DriverBlockModeProc *blockModeProc;
				/* Set blocking mode for the raw channel. May
				 * be NULL. */
    Tcl_DriverFlushProc *flushProc;
				/* Function to call to flush a channel. May be
				 * NULL. */
    Tcl_DriverHandlerProc *handlerProc;
				/* Function to call to handle a channel event.
				 * This will be passed up the stacked channel
				 * chain. */
    Tcl_DriverWideSeekProc *wideSeekProc;
				/* Function to call to seek on the channel
				 * which can handle 64-bit offsets. May be
				 * NULL, and must be NULL if seekProc is
				 * NULL. */
    Tcl_DriverThreadActionProc *threadActionProc;
				/* Function to call to notify the driver of
				 * thread specific activity for a channel. May
				 * be NULL. */
    Tcl_DriverTruncateProc *truncateProc;
				/* Function to call to truncate the underlying
				 * file to a particular length. May be NULL if
				 * the channel does not support truncation. */
} Tcl_ChannelType;

/*
 * The following flags determine whether the blockModeProc above should set
 * the channel into blocking or nonblocking mode. They are passed as arguments
 * to the blockModeProc function in the above structure.
 */

#define TCL_MODE_BLOCKING	0	/* Put channel into blocking mode. */
#define TCL_MODE_NONBLOCKING	1	/* Put channel into nonblocking
					 * mode. */

/*
 *----------------------------------------------------------------------------
 * Enum for different types of file paths.
 */

typedef enum Tcl_PathType {
    TCL_PATH_ABSOLUTE,
    TCL_PATH_RELATIVE,
    TCL_PATH_VOLUME_RELATIVE
} Tcl_PathType;

/*
 * The following structure is used to pass glob type data amongst the various
 * glob routines and Tcl_FSMatchInDirectory.
 */

typedef struct Tcl_GlobTypeData {
    int type;			/* Corresponds to bcdpfls as in 'find -t'. */
    int perm;			/* Corresponds to file permissions. */
    Tcl_Obj *macType;		/* Acceptable Mac type. */
    Tcl_Obj *macCreator;	/* Acceptable Mac creator. */
} Tcl_GlobTypeData;

/*
 * Type and permission definitions for glob command.
 */

#define TCL_GLOB_TYPE_BLOCK		(1<<0)
#define TCL_GLOB_TYPE_CHAR		(1<<1)
#define TCL_GLOB_TYPE_DIR		(1<<2)
#define TCL_GLOB_TYPE_PIPE		(1<<3)
#define TCL_GLOB_TYPE_FILE		(1<<4)
#define TCL_GLOB_TYPE_LINK		(1<<5)
#define TCL_GLOB_TYPE_SOCK		(1<<6)
#define TCL_GLOB_TYPE_MOUNT		(1<<7)

#define TCL_GLOB_PERM_RONLY		(1<<0)
#define TCL_GLOB_PERM_HIDDEN		(1<<1)
#define TCL_GLOB_PERM_R			(1<<2)
#define TCL_GLOB_PERM_W			(1<<3)
#define TCL_GLOB_PERM_X			(1<<4)

/*
 * Flags for the unload callback function.
 */

#define TCL_UNLOAD_DETACH_FROM_INTERPRETER	(1<<0)
#define TCL_UNLOAD_DETACH_FROM_PROCESS		(1<<1)

/*
 * Typedefs for the various filesystem operations:
 */

typedef int (Tcl_FSStatProc) (Tcl_Obj *pathPtr, Tcl_StatBuf *buf);
typedef int (Tcl_FSAccessProc) (Tcl_Obj *pathPtr, int mode);
typedef Tcl_Channel (Tcl_FSOpenFileChannelProc) (Tcl_Interp *interp,
	Tcl_Obj *pathPtr, int mode, int permissions);
typedef int (Tcl_FSMatchInDirectoryProc) (Tcl_Interp *interp, Tcl_Obj *result,
	Tcl_Obj *pathPtr, const char *pattern, Tcl_GlobTypeData *types);
typedef Tcl_Obj * (Tcl_FSGetCwdProc) (Tcl_Interp *interp);
typedef int (Tcl_FSChdirProc) (Tcl_Obj *pathPtr);
typedef int (Tcl_FSLstatProc) (Tcl_Obj *pathPtr, Tcl_StatBuf *buf);
typedef int (Tcl_FSCreateDirectoryProc) (Tcl_Obj *pathPtr);
typedef int (Tcl_FSDeleteFileProc) (Tcl_Obj *pathPtr);
typedef int (Tcl_FSCopyDirectoryProc) (Tcl_Obj *srcPathPtr,
	Tcl_Obj *destPathPtr, Tcl_Obj **errorPtr);
typedef int (Tcl_FSCopyFileProc) (Tcl_Obj *srcPathPtr, Tcl_Obj *destPathPtr);
typedef int (Tcl_FSRemoveDirectoryProc) (Tcl_Obj *pathPtr, int recursive,
	Tcl_Obj **errorPtr);
typedef int (Tcl_FSRenameFileProc) (Tcl_Obj *srcPathPtr, Tcl_Obj *destPathPtr);
typedef void (Tcl_FSUnloadFileProc) (Tcl_LoadHandle loadHandle);
typedef Tcl_Obj * (Tcl_FSListVolumesProc) (void);
/* We have to declare the utime structure here. */
struct utimbuf;
typedef int (Tcl_FSUtimeProc) (Tcl_Obj *pathPtr, struct utimbuf *tval);
typedef int (Tcl_FSNormalizePathProc) (Tcl_Interp *interp, Tcl_Obj *pathPtr,
	int nextCheckpoint);
typedef int (Tcl_FSFileAttrsGetProc) (Tcl_Interp *interp, int index,
	Tcl_Obj *pathPtr, Tcl_Obj **objPtrRef);
typedef const char *const * (Tcl_FSFileAttrStringsProc) (Tcl_Obj *pathPtr,
	Tcl_Obj **objPtrRef);
typedef int (Tcl_FSFileAttrsSetProc) (Tcl_Interp *interp, int index,
	Tcl_Obj *pathPtr, Tcl_Obj *objPtr);
typedef Tcl_Obj * (Tcl_FSLinkProc) (Tcl_Obj *pathPtr, Tcl_Obj *toPtr,
	int linkType);
typedef int (Tcl_FSLoadFileProc) (Tcl_Interp *interp, Tcl_Obj *pathPtr,
	Tcl_LoadHandle *handlePtr, Tcl_FSUnloadFileProc **unloadProcPtr);
typedef int (Tcl_FSPathInFilesystemProc) (Tcl_Obj *pathPtr,
	void **clientDataPtr);
typedef Tcl_Obj * (Tcl_FSFilesystemPathTypeProc) (Tcl_Obj *pathPtr);
typedef Tcl_Obj * (Tcl_FSFilesystemSeparatorProc) (Tcl_Obj *pathPtr);
#define Tcl_FSFreeInternalRepProc Tcl_FreeProc
typedef void *(Tcl_FSDupInternalRepProc) (void *clientData);
typedef Tcl_Obj * (Tcl_FSInternalToNormalizedProc) (void *clientData);
typedef void *(Tcl_FSCreateInternalRepProc) (Tcl_Obj *pathPtr);

typedef struct Tcl_FSVersion_ *Tcl_FSVersion;

/*
 *----------------------------------------------------------------------------
 * Data structures related to hooking into the filesystem
 */

/*
 * Filesystem version tag.  This was introduced in 8.4.
 */

#define TCL_FILESYSTEM_VERSION_1	((Tcl_FSVersion) 0x1)

/*
 * struct Tcl_Filesystem:
 *
 * One such structure exists for each type (kind) of filesystem. It collects
 * together the functions that form the interface for a particulr the
 * filesystem. Tcl always accesses the filesystem through one of these
 * structures.
 *
 * Not all entries need be non-NULL; any which are NULL are simply ignored.
 * However, a complete filesystem should provide all of these functions. The
 * explanations in the structure show the importance of each function.
 */

typedef struct Tcl_Filesystem {
    const char *typeName;	/* The name of the filesystem. */
    Tcl_Size structureLength;	/* Length of this structure, so future binary
				 * compatibility can be assured. */
    Tcl_FSVersion version;	/* Version of the filesystem type. */
    Tcl_FSPathInFilesystemProc *pathInFilesystemProc;
				/* Determines whether the pathname is in this
				 * filesystem. This is the most important
				 * filesystem function. */
    Tcl_FSDupInternalRepProc *dupInternalRepProc;
				/* Duplicates the internal handle of the node.
				 * If it is NULL, the filesystem is less
				 * performant. */
    Tcl_FSFreeInternalRepProc *freeInternalRepProc;
				/* Frees the internal handle of the node.  NULL
				 * only if there is no need to free resources
				 * used for the internal handle. */
    Tcl_FSInternalToNormalizedProc *internalToNormalizedProc;
				/* Converts the internal handle to a normalized
				 * path.  NULL if the filesystem creates nodes
				 * having no pathname. */
    Tcl_FSCreateInternalRepProc *createInternalRepProc;
				/* Creates an internal handle for a pathname.
				 * May be NULL if pathnames have no internal
				 * handle or if pathInFilesystemProc always
				 * immediately creates an internal
				 * representation for pathnames in the
				 * filesystem. */
    Tcl_FSNormalizePathProc *normalizePathProc;
				/* Normalizes a path.  Should be implemented if
				 * the filesystems supports multiple paths to
				 * the same node. */
    Tcl_FSFilesystemPathTypeProc *filesystemPathTypeProc;
				/* Determines the type of a path in this
				 * filesystem. May be NULL. */
    Tcl_FSFilesystemSeparatorProc *filesystemSeparatorProc;
				/* Produces the separator character(s) for this
				 * filesystem. Must not be NULL. */
    Tcl_FSStatProc *statProc;	/* Called by 'Tcl_FSStat()'.  Provided by any
				 * reasonable filesystem. */
    Tcl_FSAccessProc *accessProc;
				/* Called by 'Tcl_FSAccess()'.  Implemented by
				 * any reasonable filesystem. */
    Tcl_FSOpenFileChannelProc *openFileChannelProc;
				/* Called by 'Tcl_FSOpenFileChannel()'.
				 * Provided by any reasonable filesystem. */
    Tcl_FSMatchInDirectoryProc *matchInDirectoryProc;
				/* Called by 'Tcl_FSMatchInDirectory()'.  NULL
				 * if the filesystem does not support glob or
				 * recursive copy. */
    Tcl_FSUtimeProc *utimeProc;	/* Called by 'Tcl_FSUtime()', by 'file
				 *  mtime' to set (not read) times, 'file
				 *  atime', and the open-r/open-w/fcopy variant
				 *  of 'file copy'. */
    Tcl_FSLinkProc *linkProc;	/* Called by 'Tcl_FSLink()'. NULL if reading or
				 *  creating links is not supported. */
    Tcl_FSListVolumesProc *listVolumesProc;
				/* Lists filesystem volumes added by this
				 * filesystem. NULL if the filesystem does not
				 * use volumes. */
    Tcl_FSFileAttrStringsProc *fileAttrStringsProc;
				/* List all valid attributes strings.  NULL if
				 * the filesystem does not support the 'file
				 * attributes' command.  Can be used to attach
				 * arbitrary additional data to files in a
				 * filesystem. */
    Tcl_FSFileAttrsGetProc *fileAttrsGetProc;
				/* Called by 'Tcl_FSFileAttrsGet()' and by
				 * 'file attributes'. */
    Tcl_FSFileAttrsSetProc *fileAttrsSetProc;
				/* Called by 'Tcl_FSFileAttrsSet()' and by
				 * 'file attributes'. */
    Tcl_FSCreateDirectoryProc *createDirectoryProc;
				/* Called by 'Tcl_FSCreateDirectory()'.  May be
				 * NULL if the filesystem is read-only. */
    Tcl_FSRemoveDirectoryProc *removeDirectoryProc;
				/* Called by 'Tcl_FSRemoveDirectory()'.  May be
				 * NULL if the filesystem is read-only. */
    Tcl_FSDeleteFileProc *deleteFileProc;
				/* Called by 'Tcl_FSDeleteFile()' May be NULL
				 * if the filesystem is is read-only. */
    Tcl_FSCopyFileProc *copyFileProc;
				/* Called by 'Tcl_FSCopyFile()'.  If NULL, for
				 * a copy operation at the script level (not
				 * C) Tcl uses open-r, open-w and fcopy. */
    Tcl_FSRenameFileProc *renameFileProc;
				/* Called by 'Tcl_FSRenameFile()'. If NULL, for
				 * a rename operation at the script level (not
				 * C) Tcl performs a copy operation followed
				 * by a delete operation. */
    Tcl_FSCopyDirectoryProc *copyDirectoryProc;
				/* Called by 'Tcl_FSCopyDirectory()'. If NULL,
				 * for a copy operation at the script level
				 * (not C) Tcl recursively creates directories
				 * and copies files. */
    Tcl_FSLstatProc *lstatProc;	/* Called by 'Tcl_FSLstat()'. If NULL, Tcl
				 * attempts to use 'statProc' instead. */
    Tcl_FSLoadFileProc *loadFileProc;
				/* Called by 'Tcl_FSLoadFile()'. If NULL, Tcl
				 * performs a copy to a temporary file in the
				 * native filesystem and then calls
				 * Tcl_FSLoadFile() on that temporary copy. */
    Tcl_FSGetCwdProc *getCwdProc;
				/* Called by 'Tcl_FSGetCwd()'.  Normally NULL.
				 * Usually only called once:  If 'getcwd' is
				 * called before 'chdir' is ever called. */
    Tcl_FSChdirProc *chdirProc;	/* Called by 'Tcl_FSChdir()'.  For a virtual
				 * filesystem, chdirProc just returns zero
				 * (success) if the pathname is a valid
				 * directory, and some other value otherwise.
				 * For A real filesystem, chdirProc performs
				 * the correct action, e.g.  calls the system
				 * 'chdir' function. If not implemented, then
				 * 'cd' and 'pwd' fail for a pathname in this
				 * filesystem. On success Tcl stores the
				 * pathname for use by GetCwd.  If NULL, Tcl
				 * performs records the pathname as the new
				 * current directory if it passes a series of
				 * directory access checks. */
} Tcl_Filesystem;

/*
 * The following definitions are used as values for the 'linkAction' flag to
 * Tcl_FSLink, or the linkProc of any filesystem. Any combination of flags can
 * be given. For link creation, the linkProc should create a link which
 * matches any of the types given.
 *
 * TCL_CREATE_SYMBOLIC_LINK -	Create a symbolic or soft link.
 * TCL_CREATE_HARD_LINK -	Create a hard link.
 */

#define TCL_CREATE_SYMBOLIC_LINK	0x01
#define TCL_CREATE_HARD_LINK		0x02

/*
 *----------------------------------------------------------------------------
 * The following structure represents the Notifier functions that you can
 * override with the Tcl_SetNotifier call.
 */

typedef struct Tcl_NotifierProcs {
    Tcl_SetTimerProc *setTimerProc;
    Tcl_WaitForEventProc *waitForEventProc;
    Tcl_CreateFileHandlerProc *createFileHandlerProc;
    Tcl_DeleteFileHandlerProc *deleteFileHandlerProc;
    Tcl_InitNotifierProc *initNotifierProc;
    Tcl_FinalizeNotifierProc *finalizeNotifierProc;
    Tcl_AlertNotifierProc *alertNotifierProc;
    Tcl_ServiceModeHookProc *serviceModeHookProc;
} Tcl_NotifierProcs;

/*
 *----------------------------------------------------------------------------
 * The following data structures and declarations are for the new Tcl parser.
 *
 * For each word of a command, and for each piece of a word such as a variable
 * reference, one of the following structures is created to describe the
 * token.
 */

typedef struct Tcl_Token {
    int type;			/* Type of token, such as TCL_TOKEN_WORD; see
				 * below for valid types. */
    const char *start;		/* First character in token. */
    Tcl_Size size;		/* Number of bytes in token. */
    Tcl_Size numComponents;	/* If this token is composed of other tokens,
				 * this field tells how many of them there are
				 * (including components of components, etc.).
				 * The component tokens immediately follow
				 * this one. */
} Tcl_Token;

/*
 * Type values defined for Tcl_Token structures. These values are defined as
 * mask bits so that it's easy to check for collections of types.
 *
 * TCL_TOKEN_WORD -		The token describes one word of a command,
 *				from the first non-blank character of the word
 *				(which may be " or {) up to but not including
 *				the space, semicolon, or bracket that
 *				terminates the word. NumComponents counts the
 *				total number of sub-tokens that make up the
 *				word. This includes, for example, sub-tokens
 *				of TCL_TOKEN_VARIABLE tokens.
 * TCL_TOKEN_SIMPLE_WORD -	This token is just like TCL_TOKEN_WORD except
 *				that the word is guaranteed to consist of a
 *				single TCL_TOKEN_TEXT sub-token.
 * TCL_TOKEN_TEXT -		The token describes a range of literal text
 *				that is part of a word. NumComponents is
 *				always 0.
 * TCL_TOKEN_BS -		The token describes a backslash sequence that
 *				must be collapsed. NumComponents is always 0.
 * TCL_TOKEN_COMMAND -		The token describes a command whose result
 *				must be substituted into the word. The token
 *				includes the enclosing brackets. NumComponents
 *				is always 0.
 * TCL_TOKEN_VARIABLE -		The token describes a variable substitution,
 *				including the dollar sign, variable name, and
 *				array index (if there is one) up through the
 *				right parentheses. NumComponents tells how
 *				many additional tokens follow to represent the
 *				variable name. The first token will be a
 *				TCL_TOKEN_TEXT token that describes the
 *				variable name. If the variable is an array
 *				reference then there will be one or more
 *				additional tokens, of type TCL_TOKEN_TEXT,
 *				TCL_TOKEN_BS, TCL_TOKEN_COMMAND, and
 *				TCL_TOKEN_VARIABLE, that describe the array
 *				index; numComponents counts the total number
 *				of nested tokens that make up the variable
 *				reference, including sub-tokens of
 *				TCL_TOKEN_VARIABLE tokens.
 * TCL_TOKEN_SUB_EXPR -		The token describes one subexpression of an
 *				expression, from the first non-blank character
 *				of the subexpression up to but not including
 *				the space, brace, or bracket that terminates
 *				the subexpression. NumComponents counts the
 *				total number of following subtokens that make
 *				up the subexpression; this includes all
 *				subtokens for any nested TCL_TOKEN_SUB_EXPR
 *				tokens. For example, a numeric value used as a
 *				primitive operand is described by a
 *				TCL_TOKEN_SUB_EXPR token followed by a
 *				TCL_TOKEN_TEXT token. A binary subexpression
 *				is described by a TCL_TOKEN_SUB_EXPR token
 *				followed by the TCL_TOKEN_OPERATOR token for
 *				the operator, then TCL_TOKEN_SUB_EXPR tokens
 *				for the left then the right operands.
 * TCL_TOKEN_OPERATOR -		The token describes one expression operator.
 *				An operator might be the name of a math
 *				function such as "abs". A TCL_TOKEN_OPERATOR
 *				token is always preceded by one
 *				TCL_TOKEN_SUB_EXPR token for the operator's
 *				subexpression, and is followed by zero or more
 *				TCL_TOKEN_SUB_EXPR tokens for the operator's
 *				operands. NumComponents is always 0.
 * TCL_TOKEN_EXPAND_WORD -	This token is just like TCL_TOKEN_WORD except
 *				that it marks a word that began with the
 *				literal character prefix "{*}". This word is
 *				marked to be expanded - that is, broken into
 *				words after substitution is complete.
 */

#define TCL_TOKEN_WORD		1
#define TCL_TOKEN_SIMPLE_WORD	2
#define TCL_TOKEN_TEXT		4
#define TCL_TOKEN_BS		8
#define TCL_TOKEN_COMMAND	16
#define TCL_TOKEN_VARIABLE	32
#define TCL_TOKEN_SUB_EXPR	64
#define TCL_TOKEN_OPERATOR	128
#define TCL_TOKEN_EXPAND_WORD	256

/*
 * Parsing error types. On any parsing error, one of these values will be
 * stored in the error field of the Tcl_Parse structure defined below.
 */

#define TCL_PARSE_SUCCESS		0
#define TCL_PARSE_QUOTE_EXTRA		1
#define TCL_PARSE_BRACE_EXTRA		2
#define TCL_PARSE_MISSING_BRACE		3
#define TCL_PARSE_MISSING_BRACKET	4
#define TCL_PARSE_MISSING_PAREN		5
#define TCL_PARSE_MISSING_QUOTE		6
#define TCL_PARSE_MISSING_VAR_BRACE	7
#define TCL_PARSE_SYNTAX		8
#define TCL_PARSE_BAD_NUMBER		9

/*
 * A structure of the following type is filled in by Tcl_ParseCommand. It
 * describes a single command parsed from an input string.
 */

#define NUM_STATIC_TOKENS 20

typedef struct Tcl_Parse {
    const char *commentStart;	/* Pointer to # that begins the first of one
				 * or more comments preceding the command. */
    Tcl_Size commentSize;	/* Number of bytes in comments (up through
				 * newline character that terminates the last
				 * comment). If there were no comments, this
				 * field is 0. */
    const char *commandStart;	/* First character in first word of
				 * command. */
    Tcl_Size commandSize;	/* Number of bytes in command, including first
				 * character of first word, up through the
				 * terminating newline, close bracket, or
				 * semicolon. */
    Tcl_Size numWords;		/* Total number of words in command. May be
				 * 0. */
    Tcl_Token *tokenPtr;	/* Pointer to first token representing the
				 * words of the command. Initially points to
				 * staticTokens, but may change to point to
				 * malloc-ed space if command exceeds space in
				 * staticTokens. */
    Tcl_Size numTokens;		/* Total number of tokens in command. */
    Tcl_Size tokensAvailable;	/* Total number of tokens available at
				 * *tokenPtr. */
    int errorType;		/* One of the parsing error types defined
				 * above. */
#if TCL_MAJOR_VERSION > 8
    int incomplete;		/* This field is set to 1 by Tcl_ParseCommand
				 * if the command appears to be incomplete.
				 * This information is used by
				 * Tcl_CommandComplete. */
#endif

    /*
     * The fields below are intended only for the private use of the parser.
     * They should not be used by functions that invoke Tcl_ParseCommand.
     */

    const char *string;		/* The original command string passed to
				 * Tcl_ParseCommand. */
    const char *end;		/* Points to the character just after the last
				 * one in the command string. */
    Tcl_Interp *interp;		/* Interpreter to use for error reporting, or
				 * NULL. */
    const char *term;		/* Points to character in string that
				 * terminated most recent token. Filled in by
				 * ParseTokens. If an error occurs, points to
				 * beginning of region where the error
				 * occurred (e.g. the open brace if the close
				 * brace is missing). */
#if TCL_MAJOR_VERSION < 9
    int incomplete;
#endif
    Tcl_Token staticTokens[NUM_STATIC_TOKENS];
				/* Initial space for tokens for command. This
				 * space should be large enough to accommodate
				 * most commands; dynamic space is allocated
				 * for very large commands that don't fit
				 * here. */
} Tcl_Parse;

/*
 *----------------------------------------------------------------------------
 * The following structure represents a user-defined encoding. It collects
 * together all the functions that are used by the specific encoding.
 */

typedef struct Tcl_EncodingType {
    const char *encodingName;	/* The name of the encoding, e.g. "euc-jp".
				 * This name is the unique key for this
				 * encoding type. */
    Tcl_EncodingConvertProc *toUtfProc;
				/* Function to convert from external encoding
				 * into UTF-8. */
    Tcl_EncodingConvertProc *fromUtfProc;
				/* Function to convert from UTF-8 into
				 * external encoding. */
    Tcl_FreeProc *freeProc;	/* If non-NULL, function to call when this
				 * encoding is deleted. */
    void *clientData;		/* Arbitrary value associated with encoding
				 * type. Passed to conversion functions. */
    Tcl_Size nullSize;		/* Number of zero bytes that signify
				 * end-of-string in this encoding. This number
				 * is used to determine the source string
				 * length when the srcLen argument is
				 * negative. Must be 1, 2, or 4. */
} Tcl_EncodingType;

/*
 * The following definitions are used as values for the conversion control
 * flags argument when converting text from one character set to another:
 *
 * TCL_ENCODING_START -		Signifies that the source buffer is the first
 *				block in a (potentially multi-block) input
 *				stream. Tells the conversion function to reset
 *				to an initial state and perform any
 *				initialization that needs to occur before the
 *				first byte is converted. If the source buffer
 *				contains the entire input stream to be
 *				converted, this flag should be set.
 * TCL_ENCODING_END -		Signifies that the source buffer is the last
 *				block in a (potentially multi-block) input
 *				stream. Tells the conversion routine to
 *				perform any finalization that needs to occur
 *				after the last byte is converted and then to
 *				reset to an initial state. If the source
 *				buffer contains the entire input stream to be
 *				converted, this flag should be set.
 * TCL_ENCODING_STOPONERROR -	Not used any more.
 * TCL_ENCODING_NO_TERMINATE -	If set, Tcl_ExternalToUtf does not append a
 *				terminating NUL byte.  Since it does not need
 *				an extra byte for a terminating NUL, it fills
 *				all dstLen bytes with encoded UTF-8 content if
 *				needed.  If clear, a byte is reserved in the
 *				dst space for NUL termination, and a
 *				terminating NUL is appended.
 * TCL_ENCODING_CHAR_LIMIT -	If set and dstCharsPtr is not NULL, then
 *				Tcl_ExternalToUtf takes the initial value of
 *				*dstCharsPtr as a limit of the maximum number
 *				of chars to produce in the encoded UTF-8
 *				content.  Otherwise, the number of chars
 *				produced is controlled only by other limiting
 *				factors.
 * TCL_ENCODING_PROFILE_* -	Mutually exclusive encoding profile ids. Note
 *				these are bit masks.
 *
 * NOTE: THESE BIT DEFINITIONS SHOULD NOT OVERLAP WITH INTERNAL USE BITS
 * DEFINED IN tclEncoding.c (ENCODING_INPUT et al). Be cognizant of this
 * when adding bits.
 */

#define TCL_ENCODING_START		0x01
#define TCL_ENCODING_END		0x02
#if TCL_MAJOR_VERSION > 8
#   define TCL_ENCODING_STOPONERROR	0x0 /* Not used any more */
#else
#   define TCL_ENCODING_STOPONERROR	0x04
#endif
#define TCL_ENCODING_NO_TERMINATE	0x08
#define TCL_ENCODING_CHAR_LIMIT		0x10
/* Internal use bits, do not define bits in this space. See above comment */
#define TCL_ENCODING_INTERNAL_USE_MASK  0xFF00
/*
 * Reserve top byte for profile values (disjoint, not a mask). In case of
 * changes, ensure ENCODING_PROFILE_* macros in tclInt.h are modified if
 * necessary.
 */
#define TCL_ENCODING_PROFILE_STRICT   TCL_ENCODING_STOPONERROR
#define TCL_ENCODING_PROFILE_TCL8     0x01000000
#define TCL_ENCODING_PROFILE_REPLACE  0x02000000

/*
 * The following definitions are the error codes returned by the conversion
 * routines:
 *
 * TCL_OK -			All characters were converted.
 * TCL_CONVERT_NOSPACE -	The output buffer would not have been large
 *				enough for all of the converted data; as many
 *				characters as could fit were converted though.
 * TCL_CONVERT_MULTIBYTE -	The last few bytes in the source string were
 *				the beginning of a multibyte sequence, but
 *				more bytes were needed to complete this
 *				sequence. A subsequent call to the conversion
 *				routine should pass the beginning of this
 *				unconverted sequence plus additional bytes
 *				from the source stream to properly convert the
 *				formerly split-up multibyte sequence.
 * TCL_CONVERT_SYNTAX -		The source stream contained an invalid
 *				character sequence. This may occur if the
 *				input stream has been damaged or if the input
 *				encoding method was misidentified.
 * TCL_CONVERT_UNKNOWN -	The source string contained a character that
 *				could not be represented in the target
 *				encoding.
 */

#define TCL_CONVERT_MULTIBYTE	(-1)
#define TCL_CONVERT_SYNTAX	(-2)
#define TCL_CONVERT_UNKNOWN	(-3)
#define TCL_CONVERT_NOSPACE	(-4)

/*
 * The maximum number of bytes that are necessary to represent a single
 * Unicode character in UTF-8. The valid values are 3 and 4. If > 3,
 * then Tcl_UniChar must be 4-bytes in size (UCS-4) (the default). If == 3,
 * then Tcl_UniChar must be 2-bytes in size (UTF-16). Since Tcl 9.0, UCS-4
 * mode is the default and recommended mode.
 */

#ifndef TCL_UTF_MAX
<<<<<<< HEAD
#   if TCL_MAJOR_VERSION > 8
=======
#   if defined(BUILD_tcl) || TCL_MAJOR_VERSION > 8
>>>>>>> 56b2bd30
#	define TCL_UTF_MAX		4
#   else
#	define TCL_UTF_MAX		3
#   endif
#endif

/*
 * This represents a Unicode character. Any changes to this should also be
 * reflected in regcustom.h.
 */

#if TCL_UTF_MAX == 4
    /*
     * int isn't 100% accurate as it should be a strict 4-byte value
     * (perhaps int32_t). ILP64/SILP64 systems may have troubles. The
     * size of this value must be reflected correctly in regcustom.h.
     */
typedef int Tcl_UniChar;
#elif TCL_UTF_MAX == 3 && !defined(BUILD_tcl)
typedef unsigned short Tcl_UniChar;
#else
#   error "This TCL_UTF_MAX value is not supported"
#endif

/*
 *----------------------------------------------------------------------------
 * TIP #59: The following structure is used in calls 'Tcl_RegisterConfig' to
 * provide the system with the embedded configuration data.
 */

typedef struct Tcl_Config {
    const char *key;		/* Configuration key to register. ASCII
				 * encoded, thus UTF-8. */
    const char *value;		/* The value associated with the key. System
				 * encoding. */
} Tcl_Config;

/*
 *----------------------------------------------------------------------------
 * Flags for TIP#143 limits, detailing which limits are active in an
 * interpreter. Used for Tcl_{Add,Remove}LimitHandler type argument.
 */

#define TCL_LIMIT_COMMANDS	0x01
#define TCL_LIMIT_TIME		0x02

/*
 * Structure containing information about a limit handler to be called when a
 * command- or time-limit is exceeded by an interpreter.
 */

typedef void (Tcl_LimitHandlerProc) (void *clientData, Tcl_Interp *interp);
#if TCL_MAJOR_VERSION > 8
#define Tcl_LimitHandlerDeleteProc Tcl_FreeProc
#else
typedef void (Tcl_LimitHandlerDeleteProc) (void *clientData);
#endif

#if 0
/*
 *----------------------------------------------------------------------------
 * We would like to provide an anonymous structure "mp_int" here, which is
 * compatible with libtommath's "mp_int", but without duplicating anything
 * from <tommath.h> or including <tommath.h> here. But the libtommath project
 * didn't honor our request. See: <https://github.com/libtom/libtommath/pull/473>
 *
 * That's why this part is commented out, and we are using (void *) in
 * various API's in stead of the more correct (mp_int *).
 */

#ifndef MP_INT_DECLARED
#define MP_INT_DECLARED
typedef struct mp_int mp_int;
#endif

#endif

/*
 *----------------------------------------------------------------------------
 * Definitions needed for Tcl_ParseArgvObj routines.
 * Based on tkArgv.c.
 * Modifications from the original are copyright (c) Sam Bromley 2006
 */

typedef struct {
    int type;			/* Indicates the option type; see below. */
    const char *keyStr;		/* The key string that flags the option in the
				 * argv array. */
    void *srcPtr;		/* Value to be used in setting dst; usage
				 * depends on type.*/
    void *dstPtr;		/* Address of value to be modified; usage
				 * depends on type.*/
    const char *helpStr;	/* Documentation message describing this
				 * option. */
    void *clientData;		/* Word to pass to function callbacks. */
} Tcl_ArgvInfo;

/*
 * Legal values for the type field of a Tcl_ArgInfo: see the user
 * documentation for details.
 */

#define TCL_ARGV_CONSTANT	15
#define TCL_ARGV_INT		16
#define TCL_ARGV_STRING		17
#define TCL_ARGV_REST		18
#define TCL_ARGV_FLOAT		19
#define TCL_ARGV_FUNC		20
#define TCL_ARGV_GENFUNC	21
#define TCL_ARGV_HELP		22
#define TCL_ARGV_END		23

/*
 * Types of callback functions for the TCL_ARGV_FUNC and TCL_ARGV_GENFUNC
 * argument types:
 */

typedef int (Tcl_ArgvFuncProc)(void *clientData, Tcl_Obj *objPtr,
	void *dstPtr);
typedef Tcl_Size (Tcl_ArgvGenFuncProc)(void *clientData, Tcl_Interp *interp,
	Tcl_Size objc, Tcl_Obj *const *objv, void *dstPtr);

/*
 * Shorthand for commonly used argTable entries.
 */

#define TCL_ARGV_AUTO_HELP \
    {TCL_ARGV_HELP,	"-help",	NULL,	NULL, \
	    "Print summary of command-line options and abort", NULL}
#define TCL_ARGV_AUTO_REST \
    {TCL_ARGV_REST,	"--",		NULL,	NULL, \
	    "Marks the end of the options", NULL}
#define TCL_ARGV_TABLE_END \
    {TCL_ARGV_END, NULL, NULL, NULL, NULL, NULL}

/*
 *----------------------------------------------------------------------------
 * Definitions needed for Tcl_Zlib routines. [TIP #234]
 *
 * Constants for the format flags describing what sort of data format is
 * desired/expected for the Tcl_ZlibDeflate, Tcl_ZlibInflate and
 * Tcl_ZlibStreamInit functions.
 */

#define TCL_ZLIB_FORMAT_RAW	1
#define TCL_ZLIB_FORMAT_ZLIB	2
#define TCL_ZLIB_FORMAT_GZIP	4
#define TCL_ZLIB_FORMAT_AUTO	8

/*
 * Constants that describe whether the stream is to operate in compressing or
 * decompressing mode.
 */

#define TCL_ZLIB_STREAM_DEFLATE	16
#define TCL_ZLIB_STREAM_INFLATE	32

/*
 * Constants giving compression levels. Use of TCL_ZLIB_COMPRESS_DEFAULT is
 * recommended.
 */

#define TCL_ZLIB_COMPRESS_NONE	0
#define TCL_ZLIB_COMPRESS_FAST	1
#define TCL_ZLIB_COMPRESS_BEST	9
#define TCL_ZLIB_COMPRESS_DEFAULT (-1)

/*
 * Constants for types of flushing, used with Tcl_ZlibFlush.
 */

#define TCL_ZLIB_NO_FLUSH	0
#define TCL_ZLIB_FLUSH		2
#define TCL_ZLIB_FULLFLUSH	3
#define TCL_ZLIB_FINALIZE	4

/*
 *----------------------------------------------------------------------------
 * Definitions needed for the Tcl_LoadFile function. [TIP #416]
 */

#define TCL_LOAD_GLOBAL 1
#define TCL_LOAD_LAZY 2

/*
 *----------------------------------------------------------------------------
 * Definitions needed for the Tcl_OpenTcpServerEx function. [TIP #456]
 */
#define TCL_TCPSERVER_REUSEADDR (1<<0)
#define TCL_TCPSERVER_REUSEPORT (1<<1)

/*
 * Constants for special Tcl_Size-typed values, see TIP #494
 */

#define TCL_IO_FAILURE	((Tcl_Size)-1)
#define TCL_AUTO_LENGTH	((Tcl_Size)-1)
#define TCL_INDEX_NONE  ((Tcl_Size)-1)

/*
 *----------------------------------------------------------------------------
 * Single public declaration for NRE.
 */

typedef int (Tcl_NRPostProc) (void *data[], Tcl_Interp *interp,
				int result);

/*
 *----------------------------------------------------------------------------
 * The following constant is used to test for older versions of Tcl in the
 * stubs tables.
 */

#if TCL_MAJOR_VERSION > 8
#   define TCL_STUB_MAGIC	((int) 0xFCA3BACB + (int) sizeof(void *))
#else
#   define TCL_STUB_MAGIC	((int) 0xFCA3BACF)
#endif

/*
 * The following function is required to be defined in all stubs aware
 * extensions. The function is actually implemented in the stub library, not
 * the main Tcl library, although there is a trivial implementation in the
 * main library in case an extension is statically linked into an application.
 */

const char *		Tcl_InitStubs(Tcl_Interp *interp, const char *version,
			    int exact, int magic);
const char *		TclTomMathInitializeStubs(Tcl_Interp *interp,
			    const char *version, int epoch, int revision);
const char *		TclInitStubTable(const char *version);
void *			TclStubCall(void *arg);
#if defined(_WIN32)
    TCL_NORETURN void	Tcl_ConsolePanic(const char *format, ...);
#else
#   define Tcl_ConsolePanic ((Tcl_PanicProc *)NULL)
#endif

#ifdef USE_TCL_STUBS
#if TCL_MAJOR_VERSION < 9
# if TCL_UTF_MAX < 4
#   define Tcl_InitStubs(interp, version, exact) \
	(Tcl_InitStubs)(interp, version, \
	    (exact)|(TCL_MAJOR_VERSION<<8)|(0xFF<<16), \
	    TCL_STUB_MAGIC)
# else
#   define Tcl_InitStubs(interp, version, exact) \
	(Tcl_InitStubs)(interp, "8.7b1", \
	    (exact)|(TCL_MAJOR_VERSION<<8)|(0xFF<<16), \
	    TCL_STUB_MAGIC)
# endif
#elif TCL_RELEASE_LEVEL == TCL_FINAL_RELEASE
#   define Tcl_InitStubs(interp, version, exact) \
	(Tcl_InitStubs)(interp, version, \
	    (exact)|(TCL_MAJOR_VERSION<<8)|(TCL_MINOR_VERSION<<16), \
	    TCL_STUB_MAGIC)
#else
#   define Tcl_InitStubs(interp, version, exact) \
	(Tcl_InitStubs)(interp, (((exact)&1) ? (version) : "9.0.0"), \
	    (exact)|(TCL_MAJOR_VERSION<<8)|(TCL_MINOR_VERSION<<16), \
	    TCL_STUB_MAGIC)
#endif
#else
#if TCL_MAJOR_VERSION < 9
#   define Tcl_InitStubs(interp, version, exact) \
	Tcl_Panic(((void)interp, (void)version, \
		(void)exact, "Please define -DUSE_TCL_STUBS"))
#elif TCL_RELEASE_LEVEL == TCL_FINAL_RELEASE
#   define Tcl_InitStubs(interp, version, exact) \
	Tcl_PkgInitStubsCheck(interp, version, \
		(exact)|(TCL_MAJOR_VERSION<<8)|(TCL_MINOR_VERSION<<16))
#else
#   define Tcl_InitStubs(interp, version, exact) \
	Tcl_PkgInitStubsCheck(interp, TCL_PATCH_LEVEL, \
		1|(TCL_MAJOR_VERSION<<8)|(TCL_MINOR_VERSION<<16))
#endif
#endif

/*
 * Public functions that are not accessible via the stubs table.
 * Tcl_GetMemoryInfo is needed for AOLserver. [Bug 1868171]
 */

#define Tcl_Main(argc, argv, proc) \
	Tcl_MainEx(argc, argv, proc, \
	    ((Tcl_SetPanicProc(Tcl_ConsolePanic), Tcl_CreateInterp())))
EXTERN TCL_NORETURN void Tcl_MainEx(Tcl_Size argc, char **argv,
			    Tcl_AppInitProc *appInitProc, Tcl_Interp *interp);
EXTERN const char *	Tcl_PkgInitStubsCheck(Tcl_Interp *interp,
			    const char *version, int exact);
EXTERN const char *	Tcl_InitSubsystems(void);
EXTERN void		Tcl_GetMemoryInfo(Tcl_DString *dsPtr);
EXTERN const char *	Tcl_FindExecutable(const char *argv0);
EXTERN const char *	Tcl_SetPreInitScript(const char *string);
EXTERN const char *	Tcl_SetPanicProc(
			    Tcl_PanicProc *panicProc);
EXTERN void		Tcl_StaticLibrary(Tcl_Interp *interp,
			    const char *prefix,
			    Tcl_LibraryInitProc *initProc,
			    Tcl_LibraryInitProc *safeInitProc);
#ifndef TCL_NO_DEPRECATED
#   define Tcl_StaticPackage Tcl_StaticLibrary
#endif
EXTERN Tcl_ExitProc *	Tcl_SetExitProc(Tcl_ExitProc *proc);
#ifdef _WIN32
EXTERN const char *	TclZipfs_AppHook(int *argc, wchar_t ***argv);
#else
EXTERN const char *TclZipfs_AppHook(int *argc, char ***argv);
#endif
#if defined(_WIN32) && defined(UNICODE)
#ifndef USE_TCL_STUBS
#   define Tcl_FindExecutable(arg) ((Tcl_FindExecutable)((const char *)(arg)))
#endif
#   define Tcl_MainEx Tcl_MainExW
    EXTERN TCL_NORETURN void Tcl_MainExW(Tcl_Size argc, wchar_t **argv,
	    Tcl_AppInitProc *appInitProc, Tcl_Interp *interp);
#endif
#if defined(USE_TCL_STUBS) && (TCL_MAJOR_VERSION > 8)
#define Tcl_SetPanicProc(panicProc) \
    TclInitStubTable(((const char *(*)(Tcl_PanicProc *))TclStubCall((void *)panicProc))(panicProc))
#define Tcl_InitSubsystems() \
    TclInitStubTable(((const char *(*)(void))TclStubCall((void *)1))())
#define Tcl_FindExecutable(argv0) \
    TclInitStubTable(((const char *(*)(const char *))TclStubCall((void *)2))(argv0))
#define TclZipfs_AppHook(argcp, argvp) \
	TclInitStubTable(((const char *(*)(int *, void *))TclStubCall((void *)3))(argcp, argvp))
#define Tcl_MainExW(argc, argv, appInitProc, interp) \
	(void)((const char *(*)(Tcl_Size, const void *, Tcl_AppInitProc *, Tcl_Interp *)) \
	TclStubCall((void *)4))(argc, argv, appInitProc, interp)
#if !defined(_WIN32) || !defined(UNICODE)
#define Tcl_MainEx(argc, argv, appInitProc, interp) \
	(void)((const char *(*)(Tcl_Size, const void *, Tcl_AppInitProc *, Tcl_Interp *)) \
	TclStubCall((void *)5))(argc, argv, appInitProc, interp)
#endif
#define Tcl_StaticLibrary(interp, pkgName, initProc, safeInitProc) \
	(void)((const char *(*)(Tcl_Interp *, const char *, Tcl_LibraryInitProc *, Tcl_LibraryInitProc *)) \
	TclStubCall((void *)6))(interp, pkgName, initProc, safeInitProc)
#define Tcl_SetExitProc(proc) \
	((Tcl_ExitProc *(*)(Tcl_ExitProc *))TclStubCall((void *)7))(proc)
#define Tcl_GetMemoryInfo(dsPtr) \
	(void)((const char *(*)(Tcl_DString *))TclStubCall((void *)8))(dsPtr)
#define Tcl_SetPreInitScript(string) \
	((const char *(*)(const char *))TclStubCall((void *)9))(string)
#endif

/*
 *----------------------------------------------------------------------------
 * Include the public function declarations that are accessible via the stubs
 * table.
 */

#include "tclDecls.h"

/*
 * Include platform specific public function declarations that are accessible
 * via the stubs table. Make all TclOO symbols MODULE_SCOPE (which only
 * has effect on building it as a shared library). See ticket [3010352].
 */

#if defined(BUILD_tcl)
#   undef TCLAPI
#   define TCLAPI MODULE_SCOPE
#endif

#include "tclPlatDecls.h"

/*
 *----------------------------------------------------------------------------
 * The following declarations map ckalloc and ckfree to Tcl_Alloc and
 * Tcl_Free for use in Tcl-8.x-compatible extensions.
 */

#ifndef BUILD_tcl
#   define ckalloc Tcl_Alloc
#   define attemptckalloc Tcl_AttemptAlloc
#   ifdef _MSC_VER
	/* Silence invalid C4090 warnings */
#	define ckfree(a) Tcl_Free((void *)(a))
#	define ckrealloc(a,b) Tcl_Realloc((void *)(a),(b))
#	define attemptckrealloc(a,b) Tcl_AttemptRealloc((void *)(a),(b))
#   else
#	define ckfree Tcl_Free
#	define ckrealloc Tcl_Realloc
#	define attemptckrealloc Tcl_AttemptRealloc
#   endif
#endif

#ifndef TCL_MEM_DEBUG

/*
 * If we are not using the debugging allocator, we should call the Tcl_Alloc,
 * et al. routines in order to guarantee that every module is using the same
 * memory allocator both inside and outside of the Tcl library.
 */

#   undef  Tcl_InitMemory
#   define Tcl_InitMemory(x)
#   undef  Tcl_DumpActiveMemory
#   define Tcl_DumpActiveMemory(x)
#   undef  Tcl_ValidateAllMemory
#   define Tcl_ValidateAllMemory(x,y)

#endif /* !TCL_MEM_DEBUG */

#ifdef TCL_MEM_DEBUG
#   undef Tcl_IncrRefCount
#   define Tcl_IncrRefCount(objPtr) \
	Tcl_DbIncrRefCount(objPtr, __FILE__, __LINE__)
#   undef Tcl_DecrRefCount
#   define Tcl_DecrRefCount(objPtr) \
	Tcl_DbDecrRefCount(objPtr, __FILE__, __LINE__)
#   undef Tcl_IsShared
#   define Tcl_IsShared(objPtr) \
	Tcl_DbIsShared(objPtr, __FILE__, __LINE__)
/*
 * Free the Obj by effectively doing:
 *
 *   Tcl_IncrRefCount(objPtr);
 *   Tcl_DecrRefCount(objPtr);
 *
 * This will free the obj if there are no references to the obj.
 */
#   define Tcl_BounceRefCount(objPtr) \
    TclBounceRefCount(objPtr, __FILE__, __LINE__)

static inline void
TclBounceRefCount(
    Tcl_Obj* objPtr,
    const char* fn,
    int line)
{
    if (objPtr) {
	if ((objPtr)->refCount == 0) {
	    Tcl_DbDecrRefCount(objPtr, fn, line);
	}
    }
}
#else
#   undef Tcl_IncrRefCount
#   define Tcl_IncrRefCount(objPtr) \
	((void)++(objPtr)->refCount)
    /*
     * Use do/while0 idiom for optimum correctness without compiler warnings.
     * https://wiki.c2.com/?TrivialDoWhileLoop
     */
#   undef Tcl_DecrRefCount
#   define Tcl_DecrRefCount(objPtr) \
	do {								\
	    Tcl_Obj *_objPtr = (objPtr);				\
	    if (_objPtr->refCount-- <= 1) {				\
		TclFreeObj(_objPtr);					\
	    }								\
	} while(0)
#   undef Tcl_IsShared
#   define Tcl_IsShared(objPtr) \
	((objPtr)->refCount > 1)

/*
 * Declare that obj will no longer be used or referenced.
 * This will free the obj if there are no references to the obj.
 */
#   define Tcl_BounceRefCount(objPtr) \
    TclBounceRefCount(objPtr);

static inline void
TclBounceRefCount(
    Tcl_Obj* objPtr)
{
    if (objPtr) {
	if ((objPtr)->refCount == 0) {
	    Tcl_DecrRefCount(objPtr);
	}
    }
}

#endif

/*
 * Macros and definitions that help to debug the use of Tcl objects. When
 * TCL_MEM_DEBUG is defined, the Tcl_New declarations are overridden to call
 * debugging versions of the object creation functions.
 */

#ifdef TCL_MEM_DEBUG
#  undef  Tcl_NewBignumObj
#  define Tcl_NewBignumObj(val) \
     Tcl_DbNewBignumObj(val, __FILE__, __LINE__)
#  undef  Tcl_NewBooleanObj
#  define Tcl_NewBooleanObj(val) \
     Tcl_DbNewWideIntObj((val)!=0, __FILE__, __LINE__)
#  undef  Tcl_NewByteArrayObj
#  define Tcl_NewByteArrayObj(bytes, len) \
     Tcl_DbNewByteArrayObj(bytes, len, __FILE__, __LINE__)
#  undef  Tcl_NewDoubleObj
#  define Tcl_NewDoubleObj(val) \
     Tcl_DbNewDoubleObj(val, __FILE__, __LINE__)
#  undef  Tcl_NewListObj
#  define Tcl_NewListObj(objc, objv) \
     Tcl_DbNewListObj(objc, objv, __FILE__, __LINE__)
#  undef  Tcl_NewObj
#  define Tcl_NewObj() \
     Tcl_DbNewObj(__FILE__, __LINE__)
#  undef  Tcl_NewStringObj
#  define Tcl_NewStringObj(bytes, len) \
     Tcl_DbNewStringObj(bytes, len, __FILE__, __LINE__)
#  undef  Tcl_NewWideIntObj
#  define Tcl_NewWideIntObj(val) \
     Tcl_DbNewWideIntObj(val, __FILE__, __LINE__)
#endif /* TCL_MEM_DEBUG */

/*
 *----------------------------------------------------------------------------
 * Macros for clients to use to access fields of hash entries:
 */

#define Tcl_GetHashValue(h) ((h)->clientData)
#define Tcl_SetHashValue(h, value) ((h)->clientData = (void *)(value))
#define Tcl_GetHashKey(tablePtr, h) \
	((void *) (((tablePtr)->keyType == TCL_ONE_WORD_KEYS ||		\
		    (tablePtr)->keyType == TCL_CUSTOM_PTR_KEYS)		\
		? (h)->key.oneWordValue					\
		: (h)->key.string))

/*
 * Macros to use for clients to use to invoke find and create functions for
 * hash tables:
 */

#undef  Tcl_FindHashEntry
#define Tcl_FindHashEntry(tablePtr, key) \
	(*((tablePtr)->findProc))(tablePtr, (const char *)(key))
#undef  Tcl_CreateHashEntry
#define Tcl_CreateHashEntry(tablePtr, key, newPtr) \
	(*((tablePtr)->createProc))(tablePtr, (const char *)(key), newPtr)

#endif /* RC_INVOKED */

/*
 * end block for C++
 */

#ifdef __cplusplus
}
#endif

#endif /* _TCL */

/*
 * Local Variables:
 * mode: c
 * c-basic-offset: 4
 * fill-column: 78
 * End:
 */<|MERGE_RESOLUTION|>--- conflicted
+++ resolved
@@ -47,7 +47,6 @@
  */
 
 #if !defined(TCL_MAJOR_VERSION)
-<<<<<<< HEAD
 #   define TCL_MAJOR_VERSION	9
 #endif
 #if TCL_MAJOR_VERSION == 9
@@ -58,19 +57,6 @@
 #   define TCL_VERSION		"9.0"
 #   define TCL_PATCH_LEVEL	"9.0.2"
 #endif /* TCL_MAJOR_VERSION */
-=======
-#   define TCL_MAJOR_VERSION	8
-#endif
-#if TCL_MAJOR_VERSION != 8
-#   error "This header-file is for Tcl 8 only"
-#endif
-#define TCL_MINOR_VERSION	7
-#define TCL_RELEASE_LEVEL   TCL_BETA_RELEASE
-#define TCL_RELEASE_SERIAL	1
-
-#define TCL_VERSION		"8.7"
-#define TCL_PATCH_LEVEL	"8.7b1"
->>>>>>> 56b2bd30
  
 #if defined(RC_INVOKED)
@@ -87,13 +73,6 @@
 #  define JOIN(a,b) JOIN1(a,b)
 #  define JOIN1(a,b) a##b
 #endif
-<<<<<<< HEAD
-=======
-
-#ifndef TCL_THREADS
-#   define TCL_THREADS 1
-#endif
->>>>>>> 56b2bd30
 #endif /* RC_INVOKED */
 
 /*
@@ -554,13 +533,6 @@
 #define TCL_CONTINUE		4
 #define TCL_CODE_USER_MIN	5
 #define TCL_CODE_USER_MAX	0x3fffffff /*  1073741823 */
-<<<<<<< HEAD
-=======
-
-#ifndef TCL_NO_DEPRECATED
-#define TCL_RESULT_SIZE		200
-#endif
->>>>>>> 56b2bd30
 
 /*
  *----------------------------------------------------------------------------
@@ -2128,11 +2100,7 @@
  */
 
 #ifndef TCL_UTF_MAX
-<<<<<<< HEAD
-#   if TCL_MAJOR_VERSION > 8
-=======
 #   if defined(BUILD_tcl) || TCL_MAJOR_VERSION > 8
->>>>>>> 56b2bd30
 #	define TCL_UTF_MAX		4
 #   else
 #	define TCL_UTF_MAX		3
@@ -2367,7 +2335,7 @@
 const char *		TclInitStubTable(const char *version);
 void *			TclStubCall(void *arg);
 #if defined(_WIN32)
-    TCL_NORETURN void	Tcl_ConsolePanic(const char *format, ...);
+    TCL_NORETURN void Tcl_ConsolePanic(const char *format, ...);
 #else
 #   define Tcl_ConsolePanic ((Tcl_PanicProc *)NULL)
 #endif
@@ -2417,8 +2385,7 @@
  * Tcl_GetMemoryInfo is needed for AOLserver. [Bug 1868171]
  */
 
-#define Tcl_Main(argc, argv, proc) \
-	Tcl_MainEx(argc, argv, proc, \
+#define Tcl_Main(argc, argv, proc) Tcl_MainEx(argc, argv, proc, \
 	    ((Tcl_SetPanicProc(Tcl_ConsolePanic), Tcl_CreateInterp())))
 EXTERN TCL_NORETURN void Tcl_MainEx(Tcl_Size argc, char **argv,
 			    Tcl_AppInitProc *appInitProc, Tcl_Interp *interp);
@@ -2439,7 +2406,7 @@
 #endif
 EXTERN Tcl_ExitProc *	Tcl_SetExitProc(Tcl_ExitProc *proc);
 #ifdef _WIN32
-EXTERN const char *	TclZipfs_AppHook(int *argc, wchar_t ***argv);
+EXTERN const char *TclZipfs_AppHook(int *argc, wchar_t ***argv);
 #else
 EXTERN const char *TclZipfs_AppHook(int *argc, char ***argv);
 #endif
