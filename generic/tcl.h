--- conflicted
+++ resolved
@@ -1949,20 +1949,12 @@
  *				content.  Otherwise, the number of chars
  *				produced is controlled only by other limiting
  *				factors.
-<<<<<<< HEAD
- * TCL_ENCODING_MODIFIED -	Convert NULL bytes to \xC0\x80 in stead of
- *				0x00. Only valid for "utf-8" and "cesu-8".
- *				This flag is implicit for external -> internal conversions,
- *				optional for internal -> external conversions.
- * TCL_ENCODING_NOCOMPLAIN -	Obsolete.
-=======
  * TCL_ENCODING_PROFILE_* -	Mutually exclusive encoding profile ids. Note
  *				these are bit masks.
  *
  * NOTE: THESE BIT DEFINITIONS SHOULD NOT OVERLAP WITH INTERNAL USE BITS 
  * DEFINED IN tclEncoding.c (ENCODING_INPUT et al). Be cognizant of this
  * when adding bits.
->>>>>>> 1a75f270
  */
 
 #define TCL_ENCODING_START		0x01
@@ -1991,7 +1983,7 @@
 #if TCL_MAJOR_VERSION < 9
 #define TCL_ENCODING_PROFILE_DEFAULT  TCL_ENCODING_PROFILE_TCL8
 #else
-#define TCL_ENCODING_PROFILE_DEFAULT  TCL_ENCODING_PROFILE_TCL8 /* STRICT? REPLACE? TODO */
+#define TCL_ENCODING_PROFILE_DEFAULT  TCL_ENCODING_PROFILE_STRICT /* STRICT? REPLACE? TODO */
 #endif
 
 /*
