--- conflicted
+++ resolved
@@ -47,26 +47,17 @@
  */
 
 #if !defined(TCL_MAJOR_VERSION)
-#   define TCL_MAJOR_VERSION   8
+#   define TCL_MAJOR_VERSION	8
 #endif
 #if TCL_MAJOR_VERSION != 8
 #   error "This header-file is for Tcl 8 only"
 #endif
-<<<<<<< HEAD
-#define TCL_MINOR_VERSION   7
+#define TCL_MINOR_VERSION	7
 #define TCL_RELEASE_LEVEL   TCL_BETA_RELEASE
-#define TCL_RELEASE_SERIAL  1
-
-#define TCL_VERSION	    "8.7"
-#define TCL_PATCH_LEVEL	    "8.7b1"
-=======
-#define TCL_MINOR_VERSION   6
-#define TCL_RELEASE_LEVEL   TCL_FINAL_RELEASE
-#define TCL_RELEASE_SERIAL  17
-
-#define TCL_VERSION	    "8.6"
-#define TCL_PATCH_LEVEL	    "8.6.17"
->>>>>>> 9b892cb7
+#define TCL_RELEASE_SERIAL	1
+
+#define TCL_VERSION		"8.7"
+#define TCL_PATCH_LEVEL	"8.7b1"
  
 #if !defined(TCL_NO_DEPRECATED) || defined(RC_INVOKED)
@@ -102,7 +93,7 @@
 #ifndef TCL_THREADS
 #   define TCL_THREADS 1
 #endif
-#endif /* !TCL_NO_DEPRECATED */
+#endif /* RC_INVOKED */
 
 /*
  * A special definition used to allow this header file to be included from
@@ -426,12 +417,18 @@
 #define Tcl_DoubleAsWide(val)	((Tcl_WideInt)((double)(val)))
 
 #if TCL_MAJOR_VERSION < 9
+# ifndef Tcl_Size
     typedef int Tcl_Size;
+# endif
+# ifndef TCL_SIZE_MAX
 #   define TCL_SIZE_MAX ((int)(((unsigned int)-1)>>1))
+# endif
+# ifndef TCL_SIZE_MODIFIER
 #   define TCL_SIZE_MODIFIER ""
+#endif
 #else
     typedef ptrdiff_t Tcl_Size;
-#   define TCL_SIZE_MAX ((ptrdiff_t)(((size_t)-1)>>1))
+#   define TCL_SIZE_MAX ((Tcl_Size)(((size_t)-1)>>1))
 #   define TCL_SIZE_MODIFIER TCL_T_MODIFIER
 #endif /* TCL_MAJOR_VERSION */
 
@@ -648,6 +645,8 @@
  *			exited; the interpreter's result is meaningless.
  * TCL_CONTINUE		Go on to the next iteration of the current loop; the
  *			interpreter's result is meaningless.
+ * Integer return codes in the range TCL_CODE_USER_MIN to TCL_CODE_USER_MAX are
+ * reserved for the use of packages.
  */
 
 #define TCL_OK			0
@@ -655,6 +654,8 @@
 #define TCL_RETURN		2
 #define TCL_BREAK		3
 #define TCL_CONTINUE		4
+#define TCL_CODE_USER_MIN	5
+#define TCL_CODE_USER_MAX	0x3fffffff /*  1073741823 */
 
 #ifndef TCL_NO_DEPRECATED
 #define TCL_RESULT_SIZE		200
@@ -717,7 +718,6 @@
 typedef int (Tcl_CmdObjTraceProc) (void *clientData, Tcl_Interp *interp,
 	int level, const char *command, Tcl_Command commandInfo, int objc,
 	struct Tcl_Obj *const *objv);
-#define Tcl_CmdObjTraceProc2 Tcl_CmdObjTraceProc
 typedef void (Tcl_CmdObjTraceDeleteProc) (void *clientData);
 typedef void (Tcl_DupInternalRepProc) (struct Tcl_Obj *srcPtr,
 	struct Tcl_Obj *dupPtr);
@@ -733,7 +733,6 @@
 typedef void (Tcl_FileProc) (void *clientData, int mask);
 typedef void (Tcl_FileFreeProc) (void *clientData);
 typedef void (Tcl_FreeInternalRepProc) (struct Tcl_Obj *objPtr);
-typedef void (Tcl_FreeProc) (char *blockPtr);
 typedef void (Tcl_IdleProc) (void *clientData);
 typedef void (Tcl_InterpDeleteProc) (void *clientData,
 	Tcl_Interp *interp);
@@ -742,7 +741,22 @@
 typedef void (Tcl_NamespaceDeleteProc) (void *clientData);
 typedef int (Tcl_ObjCmdProc) (void *clientData, Tcl_Interp *interp,
 	int objc, struct Tcl_Obj *const *objv);
+#if TCL_MAJOR_VERSION > 8
+typedef int (Tcl_ObjCmdProc2) (void *clientData, Tcl_Interp *interp,
+	Tcl_Size objc, struct Tcl_Obj *const *objv);
+typedef int (Tcl_CmdObjTraceProc2) (void *clientData, Tcl_Interp *interp,
+	Tcl_Size level, const char *command, Tcl_Command commandInfo, Tcl_Size objc,
+	struct Tcl_Obj *const *objv);
+typedef void (Tcl_FreeProc) (void *blockPtr);
+#define Tcl_ExitProc Tcl_FreeProc
+#define Tcl_FileFreeProc Tcl_FreeProc
+#define Tcl_FileFreeProc Tcl_FreeProc
+#define Tcl_EncodingFreeProc Tcl_FreeProc
+#else
 #define Tcl_ObjCmdProc2 Tcl_ObjCmdProc
+#define Tcl_CmdObjTraceProc2 Tcl_CmdObjTraceProc
+typedef void (Tcl_FreeProc) (char *blockPtr);
+#endif
 typedef int (Tcl_LibraryInitProc) (Tcl_Interp *interp);
 typedef int (Tcl_LibraryUnloadProc) (Tcl_Interp *interp, int flags);
 typedef void (Tcl_PanicProc) (const char *format, ...);
@@ -1455,8 +1469,16 @@
  */
 
 typedef struct Tcl_Time {
+#if TCL_MAJOR_VERSION > 8
+    long long sec;		/* Seconds. */
+#else
     long sec;			/* Seconds. */
+#endif
+#if defined(_CYGWIN_) && TCL_MAJOR_VERSION > 8
+    int usec;			/* Microseconds. */
+#else
     long usec;			/* Microseconds. */
+#endif
 } Tcl_Time;
 
 typedef void (Tcl_SetTimerProc) (CONST86 Tcl_Time *timePtr);
@@ -1613,9 +1635,6 @@
     Tcl_DriverBlockModeProc *blockModeProc;
 				/* Set blocking mode for the raw channel. May
 				 * be NULL. */
-    /*
-     * Only valid in TCL_CHANNEL_VERSION_2 channels or later.
-     */
     Tcl_DriverFlushProc *flushProc;
 				/* Function to call to flush a channel. May be
 				 * NULL. */
@@ -1623,26 +1642,15 @@
 				/* Function to call to handle a channel event.
 				 * This will be passed up the stacked channel
 				 * chain. */
-    /*
-     * Only valid in TCL_CHANNEL_VERSION_3 channels or later.
-     */
     Tcl_DriverWideSeekProc *wideSeekProc;
 				/* Function to call to seek on the channel
 				 * which can handle 64-bit offsets. May be
 				 * NULL, and must be NULL if seekProc is
 				 * NULL. */
-    /*
-     * Only valid in TCL_CHANNEL_VERSION_4 channels or later.
-     * TIP #218, Channel Thread Actions.
-     */
     Tcl_DriverThreadActionProc *threadActionProc;
 				/* Function to call to notify the driver of
 				 * thread specific activity for a channel. May
 				 * be NULL. */
-    /*
-     * Only valid in TCL_CHANNEL_VERSION_5 channels or later.
-     * TIP #208, File Truncation.
-     */
     Tcl_DriverTruncateProc *truncateProc;
 				/* Function to call to truncate the underlying
 				 * file to a particular length. May be NULL if
@@ -2254,7 +2262,7 @@
  */
 
 #ifndef TCL_UTF_MAX
-#   ifdef BUILD_tcl
+#   if defined(BUILD_tcl) || TCL_MAJOR_VERSION > 8
 #	define TCL_UTF_MAX		4
 #   else
 #	define TCL_UTF_MAX		3
