--- conflicted
+++ resolved
@@ -51,17 +51,10 @@
 #define TCL_MAJOR_VERSION   9
 #define TCL_MINOR_VERSION   0
 #define TCL_RELEASE_LEVEL   TCL_ALPHA_RELEASE
-<<<<<<< HEAD
-#define TCL_RELEASE_SERIAL  1
+#define TCL_RELEASE_SERIAL  2
 
 #define TCL_VERSION	    "9.0"
-#define TCL_PATCH_LEVEL	    "9.0a1"
-=======
-#define TCL_RELEASE_SERIAL  4
-
-#define TCL_VERSION	    "8.7"
-#define TCL_PATCH_LEVEL	    "8.7a4"
->>>>>>> a42ecfa1
+#define TCL_PATCH_LEVEL	    "9.0a2"
  
 #if defined(RC_INVOKED)
