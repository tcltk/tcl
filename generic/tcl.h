/*
 * tcl.h --
 *
 *	This header file describes the externally-visible facilities of the
 *	Tcl interpreter.
 *
 * Copyright (c) 1987-1994 The Regents of the University of California.
 * Copyright (c) 1993-1996 Lucent Technologies.
 * Copyright (c) 1994-1998 Sun Microsystems, Inc.
 * Copyright (c) 1998-2000 by Scriptics Corporation.
 * Copyright (c) 2002 by Kevin B. Kenny.  All rights reserved.
 *
 * See the file "license.terms" for information on usage and redistribution of
 * this file, and for a DISCLAIMER OF ALL WARRANTIES.
 */

#ifndef _TCL
#define _TCL

/*
 * For C++ compilers, use extern "C"
 */

#ifdef __cplusplus
extern "C" {
#endif

/*
 * The following defines are used to indicate the various release levels.
 */

#define TCL_ALPHA_RELEASE	0
#define TCL_BETA_RELEASE	1
#define TCL_FINAL_RELEASE	2

/*
 * When version numbers change here, must also go into the following files and
 * update the version numbers:
 *
 * library/init.tcl	(1 LOC patch)
 * unix/configure.ac	(2 LOC Major, 2 LOC minor, 1 LOC patch)
 * win/configure.ac	(as above)
 * win/tcl.m4		(not patchlevel)
 * README.md		(sections 0 and 2, with and without separator)
 * macosx/Tcl-Common.xcconfig (not patchlevel) 1 LOC
 * win/README		(not patchlevel) (sections 0 and 2)
 * unix/tcl.spec	(1 LOC patch)
 */

#if !defined(TCL_MAJOR_VERSION)
#   define TCL_MAJOR_VERSION   8
#endif
#if TCL_MAJOR_VERSION != 8
#   error "This header-file is for Tcl 8 only"
#endif
#define TCL_MINOR_VERSION   7
#define TCL_RELEASE_LEVEL   TCL_BETA_RELEASE
#define TCL_RELEASE_SERIAL  1

#define TCL_VERSION	    "8.7"
#define TCL_PATCH_LEVEL	    "8.7b1"

#if !defined(TCL_NO_DEPRECATED) || defined(RC_INVOKED)
/*
 *----------------------------------------------------------------------------
 * The following definitions set up the proper options for Windows compilers.
 * We use this method because there is no autoconf equivalent.
 */

#ifdef _WIN32
#   ifndef __WIN32__
#	define __WIN32__
#   endif
#   ifndef WIN32
#	define WIN32
#   endif
#endif

/*
 * Utility macros: STRINGIFY takes an argument and wraps it in "" (double
 * quotation marks), JOIN joins two arguments.
 */

#ifndef STRINGIFY
#  define STRINGIFY(x) STRINGIFY1(x)
#  define STRINGIFY1(x) #x
#endif
#ifndef JOIN
#  define JOIN(a,b) JOIN1(a,b)
#  define JOIN1(a,b) a##b
#endif

#ifndef TCL_THREADS
#   define TCL_THREADS 1
#endif
#endif /* !TCL_NO_DEPRECATED */

/*
 * A special definition used to allow this header file to be included from
 * windows resource files so that they can obtain version information.
 * RC_INVOKED is defined by default by the windows RC tool.
 *
 * Resource compilers don't like all the C stuff, like typedefs and function
 * declarations, that occur below, so block them out.
 */

#ifndef RC_INVOKED

/*
 * Special macro to define mutexes.
 */

#define TCL_DECLARE_MUTEX(name) static Tcl_Mutex name;

/*
 * Tcl's public routine Tcl_FSSeek() uses the values SEEK_SET, SEEK_CUR, and
 * SEEK_END, all #define'd by stdio.h .
 *
 * Also, many extensions need stdio.h, and they've grown accustomed to tcl.h
 * providing it for them rather than #include-ing it themselves as they
 * should, so also for their sake, we keep the #include to be consistent with
 * prior Tcl releases.
 */

#include <stdio.h>
#include <stddef.h>

/*
 *----------------------------------------------------------------------------
 * Support for functions with a variable number of arguments.
 *
 * The following TCL_VARARGS* macros are to support old extensions
 * written for older versions of Tcl where the macros permitted
 * support for the varargs.h system as well as stdarg.h .
 *
 * New code should just directly be written to use stdarg.h conventions.
 */

#include <stdarg.h>
#ifndef TCL_NO_DEPRECATED
#    define TCL_VARARGS(type, name) (type name, ...)
#    define TCL_VARARGS_DEF(type, name) (type name, ...)
#    define TCL_VARARGS_START(type, name, list) (va_start(list, name), name)
#endif /* !TCL_NO_DEPRECATED */
#if defined(__GNUC__) && (__GNUC__ > 2)
#   if defined(_WIN32) && defined(__USE_MINGW_ANSI_STDIO) && __USE_MINGW_ANSI_STDIO
#	define TCL_FORMAT_PRINTF(a,b) __attribute__ ((__format__ (__MINGW_PRINTF_FORMAT, a, b)))
#   else
#	define TCL_FORMAT_PRINTF(a,b) __attribute__ ((__format__ (__printf__, a, b)))
#   endif
#   define TCL_NORETURN __attribute__ ((noreturn))
<<<<<<< HEAD
#   define TCL_NOINLINE __attribute__ ((noinline))
#   if defined(BUILD_tcl) || defined(BUILD_tk)
#	define TCL_NORETURN1 __attribute__ ((noreturn))
#   else
#	define TCL_NORETURN1 /* nothing */
#   endif
=======
>>>>>>> 01f00479
#else
#   define TCL_FORMAT_PRINTF(a,b)
#   if defined(_MSC_VER)
#	define TCL_NORETURN __declspec(noreturn)
#	define TCL_NOINLINE __declspec(noinline)
#   else
#	define TCL_NORETURN /* nothing */
#	define TCL_NOINLINE /* nothing */
#   endif
#endif
#define TCL_NORETURN1 /* nothing */

/*
 * Allow a part of Tcl's API to be explicitly marked as deprecated.
 *
 * Used to make TIP 330/336 generate moans even if people use the
 * compatibility macros. Change your code, guys! We won't support you forever.
 */

#if defined(__GNUC__) && ((__GNUC__ >= 4) || ((__GNUC__ == 3) && (__GNUC_MINOR__ >= 1)))
#   if (__GNUC__ > 4) || ((__GNUC__ == 4) && (__GNUC_MINOR__ >= 5))
#	define TCL_DEPRECATED_API(msg)	__attribute__ ((__deprecated__ (msg)))
#   else
#	define TCL_DEPRECATED_API(msg)	__attribute__ ((__deprecated__))
#   endif
#else
#   define TCL_DEPRECATED_API(msg)	/* nothing portable */
#endif

/*
 *----------------------------------------------------------------------------
 * Macros used to declare a function to be exported by a DLL. Used by Windows,
 * maps to no-op declarations on non-Windows systems. The default build on
 * windows is for a DLL, which causes the DLLIMPORT and DLLEXPORT macros to be
 * nonempty. To build a static library, the macro STATIC_BUILD should be
 * defined.
 *
 * Note: when building static but linking dynamically to MSVCRT we must still
 *       correctly decorate the C library imported function.  Use CRTIMPORT
 *       for this purpose.  _DLL is defined by the compiler when linking to
 *       MSVCRT.
 */

#ifdef _WIN32
#   ifdef STATIC_BUILD
#       define DLLIMPORT
#       define DLLEXPORT
#       ifdef _DLL
#           define CRTIMPORT __declspec(dllimport)
#       else
#           define CRTIMPORT
#       endif
#   else
#       define DLLIMPORT __declspec(dllimport)
#       define DLLEXPORT __declspec(dllexport)
#       define CRTIMPORT __declspec(dllimport)
#   endif
#else
#   define DLLIMPORT
#   if defined(__GNUC__) && __GNUC__ > 3
#       define DLLEXPORT __attribute__ ((visibility("default")))
#   else
#       define DLLEXPORT
#   endif
#   define CRTIMPORT
#endif

/*
 * These macros are used to control whether functions are being declared for
 * import or export. If a function is being declared while it is being built
 * to be included in a shared library, then it should have the DLLEXPORT
 * storage class. If is being declared for use by a module that is going to
 * link against the shared library, then it should have the DLLIMPORT storage
 * class. If the symbol is being declared for a static build or for use from a
 * stub library, then the storage class should be empty.
 *
 * The convention is that a macro called BUILD_xxxx, where xxxx is the name of
 * a library we are building, is set on the compile line for sources that are
 * to be placed in the library. When this macro is set, the storage class will
 * be set to DLLEXPORT. At the end of the header file, the storage class will
 * be reset to DLLIMPORT.
 */

#undef TCL_STORAGE_CLASS
#ifdef BUILD_tcl
#   define TCL_STORAGE_CLASS DLLEXPORT
#else
#   ifdef USE_TCL_STUBS
#      define TCL_STORAGE_CLASS
#   else
#      define TCL_STORAGE_CLASS DLLIMPORT
#   endif
#endif

/*
 * The following _ANSI_ARGS_ macro is to support old extensions
 * written for older versions of Tcl where it permitted support
 * for compilers written in the pre-prototype era of C.
 *
 * New code should use prototypes.
 */

#ifndef TCL_NO_DEPRECATED
#   undef _ANSI_ARGS_
#   define _ANSI_ARGS_(x)	x

/*
 * Definitions that allow this header file to be used either with or without
 * ANSI C features.
 */

#ifndef INLINE
#   define INLINE
#endif
#ifndef CONST
#   define CONST const
#endif

#endif /* !TCL_NO_DEPRECATED */

#ifndef CONST86
#      define CONST86 const
#endif

/*
 * Make sure EXTERN isn't defined elsewhere.
 */

#ifdef EXTERN
#   undef EXTERN
#endif /* EXTERN */

#ifdef __cplusplus
#   define EXTERN extern "C" TCL_STORAGE_CLASS
#else
#   define EXTERN extern TCL_STORAGE_CLASS
#endif

/*
 *----------------------------------------------------------------------------
 * The following code is copied from winnt.h. If we don't replicate it here,
 * then <windows.h> can't be included after tcl.h, since tcl.h also defines
 * VOID. This block is skipped under Cygwin and Mingw.
 */

#ifndef TCL_NO_DEPRECATED
#if defined(_WIN32)
#ifndef VOID
#define VOID void
typedef char CHAR;
typedef short SHORT;
typedef long LONG;
#endif
#endif /* _WIN32 */

/*
 * Macro to use instead of "void" for arguments that must have type "void *"
 * in ANSI C; maps them to type "char *" in non-ANSI systems.
 */

#ifndef __VXWORKS__
#   define VOID void
#endif
#endif /* !TCL_NO_DEPRECATED */

/*
 * Miscellaneous declarations.
 */

typedef void *ClientData;

/*
 * Darwin specific configure overrides (to support fat compiles, where
 * configure runs only once for multiple architectures):
 */

#ifdef __APPLE__
#   ifdef __LP64__
#	define TCL_WIDE_INT_IS_LONG 1
#	define TCL_CFG_DO64BIT 1
#    else /* !__LP64__ */
#	undef TCL_WIDE_INT_IS_LONG
#	undef TCL_CFG_DO64BIT
#    endif /* __LP64__ */
#    undef HAVE_STRUCT_STAT64
#endif /* __APPLE__ */

/* Cross-compiling 32-bit on a 64-bit platform? Then our
 * configure script does the wrong thing. Correct that here.
 */
#if defined(__GNUC__) && !defined(_WIN32) && !defined(__LP64__)
#   undef TCL_WIDE_INT_IS_LONG
#endif

/*
 * Define Tcl_WideInt to be a type that is (at least) 64-bits wide, and define
 * Tcl_WideUInt to be the unsigned variant of that type (assuming that where
 * we have one, we can have the other.)
 *
 * Also defines the following macros:
 * TCL_WIDE_INT_IS_LONG - if wide ints are really longs (i.e. we're on a
 *	LP64 system such as modern Solaris or Linux ... not including Win64)
 * Tcl_WideAsLong - forgetful converter from wideInt to long.
 * Tcl_LongAsWide - sign-extending converter from long to wideInt.
 * Tcl_WideAsDouble - converter from wideInt to double.
 * Tcl_DoubleAsWide - converter from double to wideInt.
 *
 * The following invariant should hold for any long value 'longVal':
 *	longVal == Tcl_WideAsLong(Tcl_LongAsWide(longVal))
 */

#if !defined(TCL_WIDE_INT_TYPE) && !defined(TCL_WIDE_INT_IS_LONG) && !defined(_WIN32) && !defined(__GNUC__)
/*
 * Don't know what platform it is and configure hasn't discovered what is
 * going on for us. Try to guess...
 */
#   include <limits.h>
#   if defined(LLONG_MAX) && (LLONG_MAX == LONG_MAX)
#	define TCL_WIDE_INT_IS_LONG	1
#   endif
#endif

#ifndef TCL_WIDE_INT_TYPE
#   define TCL_WIDE_INT_TYPE		long long
#endif /* !TCL_WIDE_INT_TYPE */

typedef TCL_WIDE_INT_TYPE		Tcl_WideInt;
typedef unsigned TCL_WIDE_INT_TYPE	Tcl_WideUInt;

#ifndef TCL_LL_MODIFIER
#   if defined(_WIN32) && (!defined(__USE_MINGW_ANSI_STDIO) || !__USE_MINGW_ANSI_STDIO)
#	define TCL_LL_MODIFIER	"I64"
#   else
#	define TCL_LL_MODIFIER	"ll"
#   endif
#endif /* !TCL_LL_MODIFIER */
#ifndef TCL_Z_MODIFIER
#   if defined(__GNUC__) && !defined(_WIN32)
#	define TCL_Z_MODIFIER	"z"
#   elif defined(_WIN64)
#	define TCL_Z_MODIFIER	TCL_LL_MODIFIER
#   else
#	define TCL_Z_MODIFIER	""
#   endif
#endif /* !TCL_Z_MODIFIER */
#ifndef TCL_T_MODIFIER
#   if defined(__GNUC__) && !defined(_WIN32)
#	define TCL_T_MODIFIER	"t"
#   elif defined(_WIN64)
#	define TCL_T_MODIFIER	TCL_LL_MODIFIER
#   else
#	define TCL_T_MODIFIER	TCL_Z_MODIFIER
#   endif
#endif /* !TCL_T_MODIFIER */

#define Tcl_WideAsLong(val)	((long)((Tcl_WideInt)(val)))
#define Tcl_LongAsWide(val)	((Tcl_WideInt)((long)(val)))
#define Tcl_WideAsDouble(val)	((double)((Tcl_WideInt)(val)))
#define Tcl_DoubleAsWide(val)	((Tcl_WideInt)((double)(val)))

#if TCL_MAJOR_VERSION < 9
    typedef int Tcl_Size;
#   define TCL_SIZE_MAX ((int)(((unsigned int)-1)>>1))
#   define TCL_SIZE_MODIFIER ""
#else
    typedef ptrdiff_t Tcl_Size;
#   define TCL_SIZE_MAX ((ptrdiff_t)(((size_t)-1)>>1))
#   define TCL_SIZE_MODIFIER TCL_T_MODIFIER
#endif /* TCL_MAJOR_VERSION */

#ifdef _WIN32
#   if TCL_MAJOR_VERSION > 8 || defined(_WIN64) || defined(_USE_64BIT_TIME_T)
	typedef struct __stat64 Tcl_StatBuf;
#   elif defined(_USE_32BIT_TIME_T)
	typedef struct _stati64	Tcl_StatBuf;
#   else
	typedef struct _stat32i64 Tcl_StatBuf;
#   endif
#elif defined(__CYGWIN__)
    typedef struct {
	unsigned st_dev;
	unsigned short st_ino;
	unsigned short st_mode;
	short st_nlink;
	short st_uid;
	short st_gid;
	/* Here is a 2-byte gap */
	unsigned st_rdev;
	/* Here is a 4-byte gap */
	long long st_size;
	struct {long tv_sec;} st_atim;
	struct {long tv_sec;} st_mtim;
	struct {long tv_sec;} st_ctim;
    } Tcl_StatBuf;
#elif defined(HAVE_STRUCT_STAT64) && !defined(__APPLE__) \
	&& (!defined(_FILE_OFFSET_BITS) || _FILE_OFFSET_BITS != 64) \
	&& (!defined(_TIME_BITS) || _TIME_BITS != 64)
    typedef struct stat64 Tcl_StatBuf;
#else
    typedef struct stat Tcl_StatBuf;
#endif

/*
 *----------------------------------------------------------------------------
 * Data structures defined opaquely in this module. The definitions below just
 * provide dummy types. A few fields are made visible in Tcl_Interp
 * structures, namely those used for returning a string result from commands.
 * Direct access to the result field is discouraged in Tcl 8.0. The
 * interpreter result is either an object or a string, and the two values are
 * kept consistent unless some C code sets interp->result directly.
 * Programmers should use either the function Tcl_GetObjResult() or
 * Tcl_GetStringResult() to read the interpreter's result. See the SetResult
 * man page for details.
 *
 * Note: any change to the Tcl_Interp definition below must be mirrored in the
 * "real" definition in tclInt.h.
 *
 * Note: Tcl_ObjCmdProc functions do not directly set result and freeProc.
 * Instead, they set a Tcl_Obj member in the "real" structure that can be
 * accessed with Tcl_GetObjResult() and Tcl_SetObjResult().
 */

typedef struct Tcl_Interp
#ifndef TCL_NO_DEPRECATED
{
    /* TIP #330: Strongly discourage extensions from using the string
     * result. */
    char *resultDontUse; /* Don't use in extensions! */
    void (*freeProcDontUse) (char *); /* Don't use in extensions! */
    int errorLineDontUse; /* Don't use in extensions! */
}
#endif /* !TCL_NO_DEPRECATED */
Tcl_Interp;

typedef struct Tcl_AsyncHandler_ *Tcl_AsyncHandler;
typedef struct Tcl_Channel_ *Tcl_Channel;
typedef struct Tcl_ChannelTypeVersion_ *Tcl_ChannelTypeVersion;
typedef struct Tcl_Command_ *Tcl_Command;
typedef struct Tcl_Condition_ *Tcl_Condition;
typedef struct Tcl_Dict_ *Tcl_Dict;
typedef struct Tcl_EncodingState_ *Tcl_EncodingState;
typedef struct Tcl_Encoding_ *Tcl_Encoding;
typedef struct Tcl_Event Tcl_Event;
typedef struct Tcl_InterpState_ *Tcl_InterpState;
typedef struct Tcl_LoadHandle_ *Tcl_LoadHandle;
typedef struct Tcl_Mutex_ *Tcl_Mutex;
typedef struct Tcl_Pid_ *Tcl_Pid;
typedef struct Tcl_RegExp_ *Tcl_RegExp;
typedef struct Tcl_ThreadDataKey_ *Tcl_ThreadDataKey;
typedef struct Tcl_ThreadId_ *Tcl_ThreadId;
typedef struct Tcl_TimerToken_ *Tcl_TimerToken;
typedef struct Tcl_Trace_ *Tcl_Trace;
typedef struct Tcl_Var_ *Tcl_Var;
typedef struct Tcl_ZLibStream_ *Tcl_ZlibStream;

/*
 *----------------------------------------------------------------------------
 * Definition of the interface to functions implementing threads. A function
 * following this definition is given to each call of 'Tcl_CreateThread' and
 * will be called as the main fuction of the new thread created by that call.
 */

#if defined _WIN32
typedef unsigned (__stdcall Tcl_ThreadCreateProc) (void *clientData);
#else
typedef void (Tcl_ThreadCreateProc) (void *clientData);
#endif

/*
 * Threading function return types used for abstracting away platform
 * differences when writing a Tcl_ThreadCreateProc. See the NewThread function
 * in generic/tclThreadTest.c for it's usage.
 */

#if defined _WIN32
#   define Tcl_ThreadCreateType		unsigned __stdcall
#   define TCL_THREAD_CREATE_RETURN	return 0
#else
#   define Tcl_ThreadCreateType		void
#   define TCL_THREAD_CREATE_RETURN
#endif

/*
 * Definition of values for default stacksize and the possible flags to be
 * given to Tcl_CreateThread.
 */

#define TCL_THREAD_STACK_DEFAULT (0)    /* Use default size for stack. */
#define TCL_THREAD_NOFLAGS	 (0000) /* Standard flags, default
					 * behaviour. */
#define TCL_THREAD_JOINABLE	 (0001) /* Mark the thread as joinable. */

/*
 * Flag values passed to Tcl_StringCaseMatch.
 */

#define TCL_MATCH_NOCASE	(1<<0)

/*
 * Flag values passed to Tcl_GetRegExpFromObj.
 */

#define	TCL_REG_BASIC		000000	/* BREs (convenience). */
#define	TCL_REG_EXTENDED	000001	/* EREs. */
#define	TCL_REG_ADVF		000002	/* Advanced features in EREs. */
#define	TCL_REG_ADVANCED	000003	/* AREs (which are also EREs). */
#define	TCL_REG_QUOTE		000004	/* No special characters, none. */
#define	TCL_REG_NOCASE		000010	/* Ignore case. */
#define	TCL_REG_NOSUB		000020	/* Don't care about subexpressions. */
#define	TCL_REG_EXPANDED	000040	/* Expanded format, white space &
					 * comments. */
#define	TCL_REG_NLSTOP		000100  /* \n doesn't match . or [^ ] */
#define	TCL_REG_NLANCH		000200  /* ^ matches after \n, $ before. */
#define	TCL_REG_NEWLINE		000300  /* Newlines are line terminators. */
#define	TCL_REG_CANMATCH	001000  /* Report details on partial/limited
					 * matches. */

/*
 * Flags values passed to Tcl_RegExpExecObj.
 */

#define	TCL_REG_NOTBOL	0001	/* Beginning of string does not match ^.  */
#define	TCL_REG_NOTEOL	0002	/* End of string does not match $. */

/*
 * Structures filled in by Tcl_RegExpInfo. Note that all offset values are
 * relative to the start of the match string, not the beginning of the entire
 * string.
 */

typedef struct Tcl_RegExpIndices {
#if TCL_MAJOR_VERSION > 8
    Tcl_Size start;			/* Character offset of first character in
				 * match. */
    Tcl_Size end;			/* Character offset of first character after
				 * the match. */
#else
    long start;
    long end;
#endif
} Tcl_RegExpIndices;

typedef struct Tcl_RegExpInfo {
    Tcl_Size nsubs;			/* Number of subexpressions in the compiled
				 * expression. */
    Tcl_RegExpIndices *matches;	/* Array of nsubs match offset pairs. */
#if TCL_MAJOR_VERSION > 8
    Tcl_Size extendStart;		/* The offset at which a subsequent match
				 * might begin. */
#else
    long extendStart;
    long reserved;		/* Reserved for later use. */
#endif
} Tcl_RegExpInfo;

/*
 * Picky compilers complain if this typdef doesn't appear before the struct's
 * reference in tclDecls.h.
 */

typedef Tcl_StatBuf *Tcl_Stat_;
typedef struct stat *Tcl_OldStat_;

/*
 *----------------------------------------------------------------------------
 * When a TCL command returns, the interpreter contains a result from the
 * command. Programmers are strongly encouraged to use one of the functions
 * Tcl_GetObjResult() or Tcl_GetStringResult() to read the interpreter's
 * result. See the SetResult man page for details. Besides this result, the
 * command function returns an integer code, which is one of the following:
 *
 * TCL_OK		Command completed normally; the interpreter's result
 *			contains the command's result.
 * TCL_ERROR		The command couldn't be completed successfully; the
 *			interpreter's result describes what went wrong.
 * TCL_RETURN		The command requests that the current function return;
 *			the interpreter's result contains the function's
 *			return value.
 * TCL_BREAK		The command requests that the innermost loop be
 *			exited; the interpreter's result is meaningless.
 * TCL_CONTINUE		Go on to the next iteration of the current loop; the
 *			interpreter's result is meaningless.
 */

#define TCL_OK			0
#define TCL_ERROR		1
#define TCL_RETURN		2
#define TCL_BREAK		3
#define TCL_CONTINUE		4

#ifndef TCL_NO_DEPRECATED
#define TCL_RESULT_SIZE		200
#endif

/*
 *----------------------------------------------------------------------------
 * Flags to control what substitutions are performed by Tcl_SubstObj():
 */

#define TCL_SUBST_COMMANDS	001
#define TCL_SUBST_VARIABLES	002
#define TCL_SUBST_BACKSLASHES	004
#define TCL_SUBST_ALL		007

/*
 * Argument descriptors for math function callbacks in expressions:
 */

#ifndef TCL_NO_DEPRECATED
typedef enum {
    TCL_INT, TCL_DOUBLE, TCL_EITHER, TCL_WIDE_INT
} Tcl_ValueType;

typedef struct Tcl_Value {
    Tcl_ValueType type;		/* Indicates intValue or doubleValue is valid,
				 * or both. */
    long intValue;		/* Integer value. */
    double doubleValue;		/* Double-precision floating value. */
    Tcl_WideInt wideValue;	/* Wide (min. 64-bit) integer value. */
} Tcl_Value;
#else
#define Tcl_ValueType void /* Just enough to prevent compilation error in Tcl */
#define Tcl_Value void /* Just enough to prevent compilation error in Tcl */
#endif

/*
 * Forward declaration of Tcl_Obj to prevent an error when the forward
 * reference to Tcl_Obj is encountered in the function types declared below.
 */

struct Tcl_Obj;

/*
 *----------------------------------------------------------------------------
 * Function types defined by Tcl:
 */

typedef int (Tcl_AppInitProc) (Tcl_Interp *interp);
typedef int (Tcl_AsyncProc) (void *clientData, Tcl_Interp *interp,
	int code);
typedef void (Tcl_ChannelProc) (void *clientData, int mask);
typedef void (Tcl_CloseProc) (void *data);
typedef void (Tcl_CmdDeleteProc) (void *clientData);
typedef int (Tcl_CmdProc) (void *clientData, Tcl_Interp *interp,
	int argc, const char *argv[]);
typedef void (Tcl_CmdTraceProc) (void *clientData, Tcl_Interp *interp,
	int level, char *command, Tcl_CmdProc *proc,
	void *cmdClientData, int argc, const char *argv[]);
typedef int (Tcl_CmdObjTraceProc) (void *clientData, Tcl_Interp *interp,
	int level, const char *command, Tcl_Command commandInfo, int objc,
	struct Tcl_Obj *const *objv);
#define Tcl_CmdObjTraceProc2 Tcl_CmdObjTraceProc
typedef void (Tcl_CmdObjTraceDeleteProc) (void *clientData);
typedef void (Tcl_DupInternalRepProc) (struct Tcl_Obj *srcPtr,
	struct Tcl_Obj *dupPtr);
typedef int (Tcl_EncodingConvertProc) (void *clientData, const char *src,
	int srcLen, int flags, Tcl_EncodingState *statePtr, char *dst,
	int dstLen, int *srcReadPtr, int *dstWrotePtr, int *dstCharsPtr);
typedef void (Tcl_EncodingFreeProc) (void *clientData);
typedef int (Tcl_EventProc) (Tcl_Event *evPtr, int flags);
typedef void (Tcl_EventCheckProc) (void *clientData, int flags);
typedef int (Tcl_EventDeleteProc) (Tcl_Event *evPtr, void *clientData);
typedef void (Tcl_EventSetupProc) (void *clientData, int flags);
typedef void (Tcl_ExitProc) (void *clientData);
typedef void (Tcl_FileProc) (void *clientData, int mask);
typedef void (Tcl_FileFreeProc) (void *clientData);
typedef void (Tcl_FreeInternalRepProc) (struct Tcl_Obj *objPtr);
typedef void (Tcl_FreeProc) (char *blockPtr);
typedef void (Tcl_IdleProc) (void *clientData);
typedef void (Tcl_InterpDeleteProc) (void *clientData,
	Tcl_Interp *interp);
typedef int (Tcl_MathProc) (void *clientData, Tcl_Interp *interp,
	Tcl_Value *args, Tcl_Value *resultPtr);
typedef void (Tcl_NamespaceDeleteProc) (void *clientData);
typedef int (Tcl_ObjCmdProc) (void *clientData, Tcl_Interp *interp,
	int objc, struct Tcl_Obj *const *objv);
#define Tcl_ObjCmdProc2 Tcl_ObjCmdProc
typedef int (Tcl_LibraryInitProc) (Tcl_Interp *interp);
typedef int (Tcl_LibraryUnloadProc) (Tcl_Interp *interp, int flags);
typedef void (Tcl_PanicProc) (const char *format, ...);
typedef void (Tcl_TcpAcceptProc) (void *callbackData, Tcl_Channel chan,
	char *address, int port);
typedef void (Tcl_TimerProc) (void *clientData);
typedef int (Tcl_SetFromAnyProc) (Tcl_Interp *interp, struct Tcl_Obj *objPtr);
typedef void (Tcl_UpdateStringProc) (struct Tcl_Obj *objPtr);
typedef char * (Tcl_VarTraceProc) (void *clientData, Tcl_Interp *interp,
	const char *part1, const char *part2, int flags);
typedef void (Tcl_CommandTraceProc) (void *clientData, Tcl_Interp *interp,
	const char *oldName, const char *newName, int flags);
typedef void (Tcl_CreateFileHandlerProc) (int fd, int mask, Tcl_FileProc *proc,
	void *clientData);
typedef void (Tcl_DeleteFileHandlerProc) (int fd);
typedef void (Tcl_AlertNotifierProc) (void *clientData);
typedef void (Tcl_ServiceModeHookProc) (int mode);
typedef void *(Tcl_InitNotifierProc) (void);
typedef void (Tcl_FinalizeNotifierProc) (void *clientData);
typedef void (Tcl_MainLoopProc) (void);

#ifndef TCL_NO_DEPRECATED
#   define Tcl_PackageInitProc Tcl_LibraryInitProc
#   define Tcl_PackageUnloadProc Tcl_LibraryUnloadProc
#endif

/*
 *----------------------------------------------------------------------------
 * The following structure represents a type of object, which is a particular
 * internal representation for an object plus a set of functions that provide
 * standard operations on objects of that type.
 */

typedef struct Tcl_ObjType {
    const char *name;		/* Name of the type, e.g. "int". */
    Tcl_FreeInternalRepProc *freeIntRepProc;
				/* Called to free any storage for the type's
				 * internal rep. NULL if the internal rep does
				 * not need freeing. */
    Tcl_DupInternalRepProc *dupIntRepProc;
				/* Called to create a new object as a copy of
				 * an existing object. */
    Tcl_UpdateStringProc *updateStringProc;
				/* Called to update the string rep from the
				 * type's internal representation. */
    Tcl_SetFromAnyProc *setFromAnyProc;
				/* Called to convert the object's internal rep
				 * to this type. Frees the internal rep of the
				 * old type. Returns TCL_ERROR on failure. */
} Tcl_ObjType;
#define TCL_OBJTYPE_V0 /* just empty */
#define TCL_OBJTYPE_V1(a) /* just empty */
#define TCL_OBJTYPE_V2(a,b,c,d,e,f,g,h) /* just empty */

/*
 * The following structure stores an internal representation (internalrep) for
 * a Tcl value. An internalrep is associated with an Tcl_ObjType when both
 * are stored in the same Tcl_Obj.  The routines of the Tcl_ObjType govern
 * the handling of the internalrep.
 */

typedef union Tcl_ObjInternalRep {	/* The internal representation: */
    long longValue;		/*   - an long integer value. */
    double doubleValue;		/*   - a double-precision floating value. */
    void *otherValuePtr;	/*   - another, type-specific value, */
				/*     not used internally any more. */
    Tcl_WideInt wideValue;	/*   - an integer value >= 64bits */
    struct {			/*   - internal rep as two pointers. */
	void *ptr1;
	void *ptr2;
    } twoPtrValue;
    struct {			/*   - internal rep as a pointer and a long, */
	void *ptr;		/*     not used internally any more. */
	unsigned long value;
    } ptrAndLongRep;
} Tcl_ObjInternalRep;

/*
 * One of the following structures exists for each object in the Tcl system.
 * An object stores a value as either a string, some internal representation,
 * or both.
 */

typedef struct Tcl_Obj {
    Tcl_Size refCount;		/* When 0 the object will be freed. */
    char *bytes;		/* This points to the first byte of the
				 * object's string representation. The array
				 * must be followed by a null byte (i.e., at
				 * offset length) but may also contain
				 * embedded null characters. The array's
				 * storage is allocated by ckalloc. NULL means
				 * the string rep is invalid and must be
				 * regenerated from the internal rep.  Clients
				 * should use Tcl_GetStringFromObj or
				 * Tcl_GetString to get a pointer to the byte
				 * array as a readonly value. */
    Tcl_Size length;		/* The number of bytes at *bytes, not
				 * including the terminating null. */
    const Tcl_ObjType *typePtr;	/* Denotes the object's type. Always
				 * corresponds to the type of the object's
				 * internal rep. NULL indicates the object has
				 * no internal rep (has no type). */
    Tcl_ObjInternalRep internalRep;	/* The internal representation: */
} Tcl_Obj;


/*
 *----------------------------------------------------------------------------
 * The following structure contains the state needed by Tcl_SaveResult. No-one
 * outside of Tcl should access any of these fields. This structure is
 * typically allocated on the stack.
 */

#ifndef TCL_NO_DEPRECATED
typedef struct Tcl_SavedResult {
    char *result;
    Tcl_FreeProc *freeProc;
    Tcl_Obj *objResultPtr;
    char *appendResult;
    int appendAvl;
    int appendUsed;
    char resultSpace[200+1];
} Tcl_SavedResult;
#endif

/*
 *----------------------------------------------------------------------------
 * The following definitions support Tcl's namespace facility. Note: the first
 * five fields must match exactly the fields in a Namespace structure (see
 * tclInt.h).
 */

typedef struct Tcl_Namespace {
    char *name;			/* The namespace's name within its parent
				 * namespace. This contains no ::'s. The name
				 * of the global namespace is "" although "::"
				 * is an synonym. */
    char *fullName;		/* The namespace's fully qualified name. This
				 * starts with ::. */
    void *clientData;	/* Arbitrary value associated with this
				 * namespace. */
    Tcl_NamespaceDeleteProc *deleteProc;
				/* Function invoked when deleting the
				 * namespace to, e.g., free clientData. */
    struct Tcl_Namespace *parentPtr;
				/* Points to the namespace that contains this
				 * one. NULL if this is the global
				 * namespace. */
} Tcl_Namespace;

/*
 *----------------------------------------------------------------------------
 * The following structure represents a call frame, or activation record. A
 * call frame defines a naming context for a procedure call: its local scope
 * (for local variables) and its namespace scope (used for non-local
 * variables; often the global :: namespace). A call frame can also define the
 * naming context for a namespace eval or namespace inscope command: the
 * namespace in which the command's code should execute. The Tcl_CallFrame
 * structures exist only while procedures or namespace eval/inscope's are
 * being executed, and provide a Tcl call stack.
 *
 * A call frame is initialized and pushed using Tcl_PushCallFrame and popped
 * using Tcl_PopCallFrame. Storage for a Tcl_CallFrame must be provided by the
 * Tcl_PushCallFrame caller, and callers typically allocate them on the C call
 * stack for efficiency. For this reason, Tcl_CallFrame is defined as a
 * structure and not as an opaque token. However, most Tcl_CallFrame fields
 * are hidden since applications should not access them directly; others are
 * declared as "dummyX".
 *
 * WARNING!! The structure definition must be kept consistent with the
 * CallFrame structure in tclInt.h. If you change one, change the other.
 */

typedef struct Tcl_CallFrame {
    Tcl_Namespace *nsPtr;
    int dummy1;
    Tcl_Size dummy2;
    void *dummy3;
    void *dummy4;
    void *dummy5;
    Tcl_Size dummy6;
    void *dummy7;
    void *dummy8;
    Tcl_Size dummy9;
    void *dummy10;
    void *dummy11;
    void *dummy12;
    void *dummy13;
} Tcl_CallFrame;

/*
 *----------------------------------------------------------------------------
 * Information about commands that is returned by Tcl_GetCommandInfo and
 * passed to Tcl_SetCommandInfo. objProc is an objc/objv object-based command
 * function while proc is a traditional Tcl argc/argv string-based function.
 * Tcl_CreateObjCommand and Tcl_CreateCommand ensure that both objProc and
 * proc are non-NULL and can be called to execute the command. However, it may
 * be faster to call one instead of the other. The member isNativeObjectProc
 * is set to 1 if an object-based function was registered by
 * Tcl_CreateObjCommand, and to 0 if a string-based function was registered by
 * Tcl_CreateCommand. The other function is typically set to a compatibility
 * wrapper that does string-to-object or object-to-string argument conversions
 * then calls the other function.
 */

typedef struct Tcl_CmdInfo {
    int isNativeObjectProc;	/* 1 if objProc was registered by a call to
				 * Tcl_CreateObjCommand; 2 if objProc was registered by
				 * a call to Tcl_CreateObjCommand2; 0 otherwise.
				 * Tcl_SetCmdInfo does not modify this field. */
    Tcl_ObjCmdProc *objProc;	/* Command's object-based function. */
    void *objClientData;	/* ClientData for object proc. */
    Tcl_CmdProc *proc;		/* Command's string-based function. */
    void *clientData;	/* ClientData for string proc. */
    Tcl_CmdDeleteProc *deleteProc;
				/* Function to call when command is
				 * deleted. */
    void *deleteData;	/* Value to pass to deleteProc (usually the
				 * same as clientData). */
    Tcl_Namespace *namespacePtr;/* Points to the namespace that contains this
				 * command. Note that Tcl_SetCmdInfo will not
				 * change a command's namespace; use
				 * TclRenameCommand or Tcl_Eval (of 'rename')
				 * to do that. */
    Tcl_ObjCmdProc2 *objProc2;	/* Not used in Tcl 8.7. */
    void *objClientData2;	/* Not used in Tcl 8.7. */
} Tcl_CmdInfo;

/*
 *----------------------------------------------------------------------------
 * The structure defined below is used to hold dynamic strings. The only
 * fields that clients should use are string and length, accessible via the
 * macros Tcl_DStringValue and Tcl_DStringLength.
 */

#define TCL_DSTRING_STATIC_SIZE 200
typedef struct Tcl_DString {
    char *string;		/* Points to beginning of string: either
				 * staticSpace below or a malloced array. */
    Tcl_Size length;		/* Number of non-NULL characters in the
				 * string. */
    Tcl_Size spaceAvl;		/* Total number of bytes available for the
				 * string and its terminating NULL char. */
    char staticSpace[TCL_DSTRING_STATIC_SIZE];
				/* Space to use in common case where string is
				 * small. */
} Tcl_DString;

#define Tcl_DStringLength(dsPtr) ((dsPtr)->length)
#define Tcl_DStringValue(dsPtr) ((dsPtr)->string)
#ifndef TCL_NO_DEPRECATED
#   define Tcl_DStringTrunc Tcl_DStringSetLength
#endif

/*
 * Definitions for the maximum number of digits of precision that may be
 * produced by Tcl_PrintDouble, and the number of bytes of buffer space
 * required by Tcl_PrintDouble.
 */

#define TCL_MAX_PREC		17
#define TCL_DOUBLE_SPACE	(TCL_MAX_PREC+10)

/*
 * Definition for a number of bytes of buffer space sufficient to hold the
 * string representation of an integer in base 10 (assuming the existence of
 * 64-bit integers).
 */

#define TCL_INTEGER_SPACE	(3*(int)sizeof(Tcl_WideInt))

/*
 *----------------------------------------------------------------------------
 * Type values returned by Tcl_GetNumberFromObj
 *	TCL_NUMBER_INT		Representation is a Tcl_WideInt
 *	TCL_NUMBER_BIG		Representation is an mp_int
 *	TCL_NUMBER_DOUBLE	Representation is a double
 *	TCL_NUMBER_NAN		Value is NaN.
 */

#define TCL_NUMBER_INT          2
#define TCL_NUMBER_BIG          3
#define TCL_NUMBER_DOUBLE       4
#define TCL_NUMBER_NAN          5

/*
 * Flag values passed to Tcl_ConvertElement.
 * TCL_DONT_USE_BRACES forces it not to enclose the element in braces, but to
 *	use backslash quoting instead.
 * TCL_DONT_QUOTE_HASH disables the default quoting of the '#' character. It
 *	is safe to leave the hash unquoted when the element is not the first
 *	element of a list, and this flag can be used by the caller to indicate
 *	that condition.
 */

#define TCL_DONT_USE_BRACES	1
#define TCL_DONT_QUOTE_HASH	8

/*
 * Flags that may be passed to Tcl_GetIndexFromObj.
 * TCL_EXACT disallows abbreviated strings.
 * TCL_NULL_OK allows the empty string or NULL to return TCL_OK.
 *      The returned value will be -1;
 * TCL_INDEX_TEMP_TABLE disallows caching of lookups. A possible use case is
 *      a table that will not live long enough to make it worthwhile.
 */

#define TCL_EXACT		1
#define TCL_NULL_OK		32
#define TCL_INDEX_TEMP_TABLE	64

/*
 * Flags that may be passed to Tcl_UniCharToUtf.
 * TCL_COMBINE Combine surrogates (default in Tcl 8.x)
 */

#if TCL_MAJOR_VERSION > 8
#    define TCL_COMBINE		0x1000000
#else
#    define TCL_COMBINE		0
#endif
/*
 *----------------------------------------------------------------------------
 * Flag values passed to Tcl_RecordAndEval, Tcl_EvalObj, Tcl_EvalObjv.
 * WARNING: these bit choices must not conflict with the bit choices for
 * evalFlag bits in tclInt.h!
 *
 * Meanings:
 *	TCL_NO_EVAL:		Just record this command
 *	TCL_EVAL_GLOBAL:	Execute script in global namespace
 *	TCL_EVAL_DIRECT:	Do not compile this script
 *	TCL_EVAL_INVOKE:	Magical Tcl_EvalObjv mode for aliases/ensembles
 *				o Run in iPtr->lookupNsPtr or global namespace
 *				o Cut out of error traces
 *				o Don't reset the flags controlling ensemble
 *				  error message rewriting.
 *	TCL_CANCEL_UNWIND:	Magical Tcl_CancelEval mode that causes the
 *				stack for the script in progress to be
 *				completely unwound.
 *	TCL_EVAL_NOERR:	Do no exception reporting at all, just return
 *				as the caller will report.
 */

#define TCL_NO_EVAL		0x010000
#define TCL_EVAL_GLOBAL		0x020000
#define TCL_EVAL_DIRECT		0x040000
#define TCL_EVAL_INVOKE		0x080000
#define TCL_CANCEL_UNWIND	0x100000
#define TCL_EVAL_NOERR          0x200000

/*
 * Special freeProc values that may be passed to Tcl_SetResult (see the man
 * page for details):
 */

#define TCL_VOLATILE		((Tcl_FreeProc *) 1)
#define TCL_STATIC		((Tcl_FreeProc *) 0)
#define TCL_DYNAMIC		((Tcl_FreeProc *) 3)

/*
 * Flag values passed to variable-related functions.
 * WARNING: these bit choices must not conflict with the bit choice for
 * TCL_CANCEL_UNWIND, above.
 */

#define TCL_GLOBAL_ONLY		 1
#define TCL_NAMESPACE_ONLY	 2
#define TCL_APPEND_VALUE	 4
#define TCL_LIST_ELEMENT	 8
#define TCL_TRACE_READS		 0x10
#define TCL_TRACE_WRITES	 0x20
#define TCL_TRACE_UNSETS	 0x40
#define TCL_TRACE_DESTROYED	 0x80

#ifndef TCL_NO_DEPRECATED
#define TCL_INTERP_DESTROYED	 0x100
#endif

#define TCL_LEAVE_ERR_MSG	 0x200
#define TCL_TRACE_ARRAY		 0x800
#ifndef TCL_NO_DEPRECATED
/* Required to support old variable/vdelete/vinfo traces. */
#define TCL_TRACE_OLD_STYLE	 0x1000
#endif
/* Indicate the semantics of the result of a trace. */
#define TCL_TRACE_RESULT_DYNAMIC 0x8000
#define TCL_TRACE_RESULT_OBJECT  0x10000

/*
 * Flag values for ensemble commands.
 */

#define TCL_ENSEMBLE_PREFIX 0x02/* Flag value to say whether to allow
				 * unambiguous prefixes of commands or to
				 * require exact matches for command names. */

/*
 * Flag values passed to command-related functions.
 */

#define TCL_TRACE_RENAME	0x2000
#define TCL_TRACE_DELETE	0x4000

#define TCL_ALLOW_INLINE_COMPILATION 0x20000

/*
 * The TCL_PARSE_PART1 flag is deprecated and has no effect. The part1 is now
 * always parsed whenever the part2 is NULL. (This is to avoid a common error
 * when converting code to use the new object based APIs and forgetting to
 * give the flag)
 */

#ifndef TCL_NO_DEPRECATED
#   define TCL_PARSE_PART1	0x400
#endif

/*
 * Types for linked variables:
 */

#define TCL_LINK_INT		1
#define TCL_LINK_DOUBLE		2
#define TCL_LINK_BOOLEAN	3
#define TCL_LINK_STRING		4
#define TCL_LINK_WIDE_INT	5
#define TCL_LINK_CHAR		6
#define TCL_LINK_UCHAR		7
#define TCL_LINK_SHORT		8
#define TCL_LINK_USHORT		9
#define TCL_LINK_UINT		10
#if defined(TCL_WIDE_INT_IS_LONG) || defined(_WIN32) || defined(__CYGWIN__)
#define TCL_LINK_LONG		((sizeof(long) != sizeof(int)) ? TCL_LINK_WIDE_INT : TCL_LINK_INT)
#define TCL_LINK_ULONG		((sizeof(long) != sizeof(int)) ? TCL_LINK_WIDE_UINT : TCL_LINK_UINT)
#else
#define TCL_LINK_LONG		11
#define TCL_LINK_ULONG		12
#endif
#define TCL_LINK_FLOAT		13
#define TCL_LINK_WIDE_UINT	14
#define TCL_LINK_CHARS		15
#define TCL_LINK_BINARY		16
#define TCL_LINK_READ_ONLY	0x80

/*
 *----------------------------------------------------------------------------
 * Forward declarations of Tcl_HashTable and related types.
 */

#ifndef TCL_HASH_TYPE
#if TCL_MAJOR_VERSION > 8
#  define TCL_HASH_TYPE size_t
#else
#  define TCL_HASH_TYPE unsigned
#endif
#endif

typedef struct Tcl_HashKeyType Tcl_HashKeyType;
typedef struct Tcl_HashTable Tcl_HashTable;
typedef struct Tcl_HashEntry Tcl_HashEntry;

typedef TCL_HASH_TYPE (Tcl_HashKeyProc) (Tcl_HashTable *tablePtr, void *keyPtr);
typedef int (Tcl_CompareHashKeysProc) (void *keyPtr, Tcl_HashEntry *hPtr);
typedef Tcl_HashEntry * (Tcl_AllocHashEntryProc) (Tcl_HashTable *tablePtr,
	void *keyPtr);
typedef void (Tcl_FreeHashEntryProc) (Tcl_HashEntry *hPtr);

/*
 * Structure definition for an entry in a hash table. No-one outside Tcl
 * should access any of these fields directly; use the macros defined below.
 */

struct Tcl_HashEntry {
    Tcl_HashEntry *nextPtr;	/* Pointer to next entry in this hash bucket,
				 * or NULL for end of chain. */
    Tcl_HashTable *tablePtr;	/* Pointer to table containing entry. */
    void *hash;			/* Hash value, stored as pointer to ensure
				 * that the offsets of the fields in this
				 * structure are not changed. */
    void *clientData;	/* Application stores something here with
				 * Tcl_SetHashValue. */
    union {			/* Key has one of these forms: */
	char *oneWordValue;	/* One-word value for key. */
	Tcl_Obj *objPtr;	/* Tcl_Obj * key value. */
	int words[1];		/* Multiple integer words for key. The actual
				 * size will be as large as necessary for this
				 * table's keys. */
	char string[1];		/* String for key. The actual size will be as
				 * large as needed to hold the key. */
    } key;			/* MUST BE LAST FIELD IN RECORD!! */
};

/*
 * Flags used in Tcl_HashKeyType.
 *
 * TCL_HASH_KEY_RANDOMIZE_HASH -
 *				There are some things, pointers for example
 *				which don't hash well because they do not use
 *				the lower bits. If this flag is set then the
 *				hash table will attempt to rectify this by
 *				randomising the bits and then using the upper
 *				N bits as the index into the table.
 * TCL_HASH_KEY_SYSTEM_HASH -	If this flag is set then all memory internally
 *                              allocated for the hash table that is not for an
 *                              entry will use the system heap.
 * TCL_HASH_KEY_DIRECT_COMPARE -
 * 	                        Allows fast comparison for hash keys directly
 *                              by compare of their key.oneWordValue values,
 *                              before call of compareKeysProc (much slower
 *                              than a direct compare, so it is speed-up only
 *                              flag). Don't use it if keys contain values rather
 *                              than pointers.
 */

#define TCL_HASH_KEY_RANDOMIZE_HASH 0x1
#define TCL_HASH_KEY_SYSTEM_HASH    0x2
#define TCL_HASH_KEY_DIRECT_COMPARE 0x4

/*
 * Structure definition for the methods associated with a hash table key type.
 */

#define TCL_HASH_KEY_TYPE_VERSION 1
struct Tcl_HashKeyType {
    int version;		/* Version of the table. If this structure is
				 * extended in future then the version can be
				 * used to distinguish between different
				 * structures. */
    int flags;			/* Flags, see above for details. */
    Tcl_HashKeyProc *hashKeyProc;
				/* Calculates a hash value for the key. If
				 * this is NULL then the pointer itself is
				 * used as a hash value. */
    Tcl_CompareHashKeysProc *compareKeysProc;
				/* Compares two keys and returns zero if they
				 * do not match, and non-zero if they do. If
				 * this is NULL then the pointers are
				 * compared. */
    Tcl_AllocHashEntryProc *allocEntryProc;
				/* Called to allocate memory for a new entry,
				 * i.e. if the key is a string then this could
				 * allocate a single block which contains
				 * enough space for both the entry and the
				 * string. Only the key field of the allocated
				 * Tcl_HashEntry structure needs to be filled
				 * in. If something else needs to be done to
				 * the key, i.e. incrementing a reference
				 * count then that should be done by this
				 * function. If this is NULL then Tcl_Alloc is
				 * used to allocate enough space for a
				 * Tcl_HashEntry and the key pointer is
				 * assigned to key.oneWordValue. */
    Tcl_FreeHashEntryProc *freeEntryProc;
				/* Called to free memory associated with an
				 * entry. If something else needs to be done
				 * to the key, i.e. decrementing a reference
				 * count then that should be done by this
				 * function. If this is NULL then Tcl_Free is
				 * used to free the Tcl_HashEntry. */
};

/*
 * Structure definition for a hash table.  Must be in tcl.h so clients can
 * allocate space for these structures, but clients should never access any
 * fields in this structure.
 */

#define TCL_SMALL_HASH_TABLE 4
struct Tcl_HashTable {
    Tcl_HashEntry **buckets;	/* Pointer to bucket array. Each element
				 * points to first entry in bucket's hash
				 * chain, or NULL. */
    Tcl_HashEntry *staticBuckets[TCL_SMALL_HASH_TABLE];
				/* Bucket array used for small tables (to
				 * avoid mallocs and frees). */
    Tcl_Size numBuckets;		/* Total number of buckets allocated at
				 * **bucketPtr. */
    Tcl_Size numEntries;		/* Total number of entries present in
				 * table. */
    Tcl_Size rebuildSize;		/* Enlarge table when numEntries gets to be
				 * this large. */
#if TCL_MAJOR_VERSION > 8
    size_t mask;		/* Mask value used in hashing function. */
#endif
    int downShift;		/* Shift count used in hashing function.
				 * Designed to use high-order bits of
				 * randomized keys. */
#if TCL_MAJOR_VERSION < 9
    int mask;		/* Mask value used in hashing function. */
#endif
    int keyType;		/* Type of keys used in this table. It's
				 * either TCL_CUSTOM_KEYS, TCL_STRING_KEYS,
				 * TCL_ONE_WORD_KEYS, or an integer giving the
				 * number of ints that is the size of the
				 * key. */
    Tcl_HashEntry *(*findProc) (Tcl_HashTable *tablePtr, const char *key);
    Tcl_HashEntry *(*createProc) (Tcl_HashTable *tablePtr, const char *key,
	    int *newPtr);
    const Tcl_HashKeyType *typePtr;
				/* Type of the keys used in the
				 * Tcl_HashTable. */
};

/*
 * Structure definition for information used to keep track of searches through
 * hash tables:
 */

typedef struct Tcl_HashSearch {
    Tcl_HashTable *tablePtr;	/* Table being searched. */
    Tcl_Size nextIndex;		/* Index of next bucket to be enumerated after
				 * present one. */
    Tcl_HashEntry *nextEntryPtr;/* Next entry to be enumerated in the current
				 * bucket. */
} Tcl_HashSearch;

/*
 * Acceptable key types for hash tables:
 *
 * TCL_STRING_KEYS:		The keys are strings, they are copied into the
 *				entry.
 * TCL_ONE_WORD_KEYS:		The keys are pointers, the pointer is stored
 *				in the entry.
 * TCL_CUSTOM_TYPE_KEYS:	The keys are arbitrary types which are copied
 *				into the entry.
 * TCL_CUSTOM_PTR_KEYS:		The keys are pointers to arbitrary types, the
 *				pointer is stored in the entry.
 *
 * While maintaining binary compatibility the above have to be distinct values
 * as they are used to differentiate between old versions of the hash table
 * which don't have a typePtr and new ones which do. Once binary compatibility
 * is discarded in favour of making more wide spread changes TCL_STRING_KEYS
 * can be the same as TCL_CUSTOM_TYPE_KEYS, and TCL_ONE_WORD_KEYS can be the
 * same as TCL_CUSTOM_PTR_KEYS because they simply determine how the key is
 * accessed from the entry and not the behaviour.
 */

#define TCL_STRING_KEYS		(0)
#define TCL_ONE_WORD_KEYS	(1)
#define TCL_CUSTOM_TYPE_KEYS	(-2)
#define TCL_CUSTOM_PTR_KEYS	(-1)

/*
 * Structure definition for information used to keep track of searches through
 * dictionaries. These fields should not be accessed by code outside
 * tclDictObj.c
 */

typedef struct {
    void *next;			/* Search position for underlying hash
				 * table. */
    TCL_HASH_TYPE epoch; 	/* Epoch marker for dictionary being searched,
				 * or 0 if search has terminated. */
    Tcl_Dict dictionaryPtr;	/* Reference to dictionary being searched. */
} Tcl_DictSearch;

/*
 *----------------------------------------------------------------------------
 * Flag values to pass to Tcl_DoOneEvent to disable searches for some kinds of
 * events:
 */

#define TCL_DONT_WAIT		(1<<1)
#define TCL_WINDOW_EVENTS	(1<<2)
#define TCL_FILE_EVENTS		(1<<3)
#define TCL_TIMER_EVENTS	(1<<4)
#define TCL_IDLE_EVENTS		(1<<5)	/* WAS 0x10 ???? */
#define TCL_ALL_EVENTS		(~TCL_DONT_WAIT)

/*
 * The following structure defines a generic event for the Tcl event system.
 * These are the things that are queued in calls to Tcl_QueueEvent and
 * serviced later by Tcl_DoOneEvent. There can be many different kinds of
 * events with different fields, corresponding to window events, timer events,
 * etc. The structure for a particular event consists of a Tcl_Event header
 * followed by additional information specific to that event.
 */

struct Tcl_Event {
    Tcl_EventProc *proc;	/* Function to call to service this event. */
    struct Tcl_Event *nextPtr;	/* Next in list of pending events, or NULL. */
};

/*
 * Positions to pass to Tcl_QueueEvent/Tcl_ThreadQueueEvent:
 */

typedef enum {
    TCL_QUEUE_TAIL, TCL_QUEUE_HEAD, TCL_QUEUE_MARK,
	    TCL_QUEUE_ALERT_IF_EMPTY=4
} Tcl_QueuePosition;

/*
 * Values to pass to Tcl_SetServiceMode to specify the behavior of notifier
 * event routines.
 */

#define TCL_SERVICE_NONE 0
#define TCL_SERVICE_ALL 1

/*
 * The following structure keeps is used to hold a time value, either as an
 * absolute time (the number of seconds from the epoch) or as an elapsed time.
 * On Unix systems the epoch is Midnight Jan 1, 1970 GMT.
 */

typedef struct Tcl_Time {
    long sec;			/* Seconds. */
    long usec;			/* Microseconds. */
} Tcl_Time;

typedef void (Tcl_SetTimerProc) (CONST86 Tcl_Time *timePtr);
typedef int (Tcl_WaitForEventProc) (CONST86 Tcl_Time *timePtr);

/*
 * TIP #233 (Virtualized Time)
 */

typedef void (Tcl_GetTimeProc)   (Tcl_Time *timebuf, void *clientData);
typedef void (Tcl_ScaleTimeProc) (Tcl_Time *timebuf, void *clientData);

/*
 *----------------------------------------------------------------------------
 * Bits to pass to Tcl_CreateFileHandler and Tcl_CreateChannelHandler to
 * indicate what sorts of events are of interest:
 */

#define TCL_READABLE		(1<<1)
#define TCL_WRITABLE		(1<<2)
#define TCL_EXCEPTION		(1<<3)

/*
 * Flag values to pass to Tcl_OpenCommandChannel to indicate the disposition
 * of the stdio handles. TCL_STDIN, TCL_STDOUT, TCL_STDERR, are also used in
 * Tcl_GetStdChannel.
 */

#define TCL_STDIN		(1<<1)
#define TCL_STDOUT		(1<<2)
#define TCL_STDERR		(1<<3)
#define TCL_ENFORCE_MODE	(1<<4)

/*
 * Bits passed to Tcl_DriverClose2Proc to indicate which side of a channel
 * should be closed.
 */

#define TCL_CLOSE_READ		(1<<1)
#define TCL_CLOSE_WRITE		(1<<2)

/*
 * Value to use as the closeProc for a channel that supports the close2Proc
 * interface.
 */

#if TCL_MAJOR_VERSION > 8
#   define TCL_CLOSE2PROC		NULL
#else
#   define TCL_CLOSE2PROC		((Tcl_DriverCloseProc *)(void *)(size_t)1)
#endif

/*
 * Channel version tag. This was introduced in 8.3.2/8.4.
 */

#ifndef TCL_NO_DEPRECATED
#define TCL_CHANNEL_VERSION_1	((Tcl_ChannelTypeVersion) 0x1)
#define TCL_CHANNEL_VERSION_2	((Tcl_ChannelTypeVersion) 0x2)
#define TCL_CHANNEL_VERSION_3	((Tcl_ChannelTypeVersion) 0x3)
#define TCL_CHANNEL_VERSION_4	((Tcl_ChannelTypeVersion) 0x4)
#endif
#define TCL_CHANNEL_VERSION_5	((Tcl_ChannelTypeVersion) 0x5)

/*
 * TIP #218: Channel Actions, Ids for Tcl_DriverThreadActionProc.
 */

#define TCL_CHANNEL_THREAD_INSERT (0)
#define TCL_CHANNEL_THREAD_REMOVE (1)

/*
 * Typedefs for the various operations in a channel type:
 */

typedef int	(Tcl_DriverBlockModeProc) (void *instanceData, int mode);
typedef int	(Tcl_DriverCloseProc) (void *instanceData,
			Tcl_Interp *interp);
typedef int	(Tcl_DriverClose2Proc) (void *instanceData,
			Tcl_Interp *interp, int flags);
typedef int	(Tcl_DriverInputProc) (void *instanceData, char *buf,
			int toRead, int *errorCodePtr);
typedef int	(Tcl_DriverOutputProc) (void *instanceData,
			const char *buf, int toWrite, int *errorCodePtr);
typedef int	(Tcl_DriverSeekProc) (void *instanceData, long offset,
			int mode, int *errorCodePtr);
typedef int	(Tcl_DriverSetOptionProc) (void *instanceData,
			Tcl_Interp *interp, const char *optionName,
			const char *value);
typedef int	(Tcl_DriverGetOptionProc) (void *instanceData,
			Tcl_Interp *interp, const char *optionName,
			Tcl_DString *dsPtr);
typedef void	(Tcl_DriverWatchProc) (void *instanceData, int mask);
typedef int	(Tcl_DriverGetHandleProc) (void *instanceData,
			int direction, void **handlePtr);
typedef int	(Tcl_DriverFlushProc) (void *instanceData);
typedef int	(Tcl_DriverHandlerProc) (void *instanceData,
			int interestMask);
typedef long long (Tcl_DriverWideSeekProc) (void *instanceData,
			long long offset, int mode, int *errorCodePtr);
/*
 * TIP #218, Channel Thread Actions
 */
typedef void	(Tcl_DriverThreadActionProc) (void *instanceData,
			int action);
/*
 * TIP #208, File Truncation (etc.)
 */
typedef int	(Tcl_DriverTruncateProc) (void *instanceData,
			long long length);

/*
 * struct Tcl_ChannelType:
 *
 * One such structure exists for each type (kind) of channel. It collects
 * together in one place all the functions that are part of the specific
 * channel type.
 *
 * It is recommend that the Tcl_Channel* functions are used to access elements
 * of this structure, instead of direct accessing.
 */

typedef struct Tcl_ChannelType {
    const char *typeName;	/* The name of the channel type in Tcl
				 * commands. This storage is owned by channel
				 * type. */
    Tcl_ChannelTypeVersion version;
				/* Version of the channel type. */
    Tcl_DriverCloseProc *closeProc;
				/* Function to call to close the channel, or
				 * NULL or TCL_CLOSE2PROC if the close2Proc should be
				 * used instead. */
    Tcl_DriverInputProc *inputProc;
				/* Function to call for input on channel. */
    Tcl_DriverOutputProc *outputProc;
				/* Function to call for output on channel. */
    Tcl_DriverSeekProc *seekProc;
				/* Function to call to seek on the channel.
				 * May be NULL. */
    Tcl_DriverSetOptionProc *setOptionProc;
				/* Set an option on a channel. */
    Tcl_DriverGetOptionProc *getOptionProc;
				/* Get an option from a channel. */
    Tcl_DriverWatchProc *watchProc;
				/* Set up the notifier to watch for events on
				 * this channel. */
    Tcl_DriverGetHandleProc *getHandleProc;
				/* Get an OS handle from the channel or NULL
				 * if not supported. */
    Tcl_DriverClose2Proc *close2Proc;
				/* Function to call to close the channel if
				 * the device supports closing the read &
				 * write sides independently. */
    Tcl_DriverBlockModeProc *blockModeProc;
				/* Set blocking mode for the raw channel. May
				 * be NULL. */
    /*
     * Only valid in TCL_CHANNEL_VERSION_2 channels or later.
     */
    Tcl_DriverFlushProc *flushProc;
				/* Function to call to flush a channel. May be
				 * NULL. */
    Tcl_DriverHandlerProc *handlerProc;
				/* Function to call to handle a channel event.
				 * This will be passed up the stacked channel
				 * chain. */
    /*
     * Only valid in TCL_CHANNEL_VERSION_3 channels or later.
     */
    Tcl_DriverWideSeekProc *wideSeekProc;
				/* Function to call to seek on the channel
				 * which can handle 64-bit offsets. May be
				 * NULL, and must be NULL if seekProc is
				 * NULL. */
    /*
     * Only valid in TCL_CHANNEL_VERSION_4 channels or later.
     * TIP #218, Channel Thread Actions.
     */
    Tcl_DriverThreadActionProc *threadActionProc;
				/* Function to call to notify the driver of
				 * thread specific activity for a channel. May
				 * be NULL. */
    /*
     * Only valid in TCL_CHANNEL_VERSION_5 channels or later.
     * TIP #208, File Truncation.
     */
    Tcl_DriverTruncateProc *truncateProc;
				/* Function to call to truncate the underlying
				 * file to a particular length. May be NULL if
				 * the channel does not support truncation. */
} Tcl_ChannelType;

/*
 * The following flags determine whether the blockModeProc above should set
 * the channel into blocking or nonblocking mode. They are passed as arguments
 * to the blockModeProc function in the above structure.
 */

#define TCL_MODE_BLOCKING	0	/* Put channel into blocking mode. */
#define TCL_MODE_NONBLOCKING	1	/* Put channel into nonblocking
					 * mode. */

/*
 *----------------------------------------------------------------------------
 * Enum for different types of file paths.
 */

typedef enum Tcl_PathType {
    TCL_PATH_ABSOLUTE,
    TCL_PATH_RELATIVE,
    TCL_PATH_VOLUME_RELATIVE
} Tcl_PathType;

/*
 * The following structure is used to pass glob type data amongst the various
 * glob routines and Tcl_FSMatchInDirectory.
 */

typedef struct Tcl_GlobTypeData {
    int type;			/* Corresponds to bcdpfls as in 'find -t'. */
    int perm;			/* Corresponds to file permissions. */
    Tcl_Obj *macType;		/* Acceptable Mac type. */
    Tcl_Obj *macCreator;	/* Acceptable Mac creator. */
} Tcl_GlobTypeData;

/*
 * Type and permission definitions for glob command.
 */

#define TCL_GLOB_TYPE_BLOCK		(1<<0)
#define TCL_GLOB_TYPE_CHAR		(1<<1)
#define TCL_GLOB_TYPE_DIR		(1<<2)
#define TCL_GLOB_TYPE_PIPE		(1<<3)
#define TCL_GLOB_TYPE_FILE		(1<<4)
#define TCL_GLOB_TYPE_LINK		(1<<5)
#define TCL_GLOB_TYPE_SOCK		(1<<6)
#define TCL_GLOB_TYPE_MOUNT		(1<<7)

#define TCL_GLOB_PERM_RONLY		(1<<0)
#define TCL_GLOB_PERM_HIDDEN		(1<<1)
#define TCL_GLOB_PERM_R			(1<<2)
#define TCL_GLOB_PERM_W			(1<<3)
#define TCL_GLOB_PERM_X			(1<<4)

/*
 * Flags for the unload callback function.
 */

#define TCL_UNLOAD_DETACH_FROM_INTERPRETER	(1<<0)
#define TCL_UNLOAD_DETACH_FROM_PROCESS		(1<<1)

/*
 * Typedefs for the various filesystem operations:
 */

typedef int (Tcl_FSStatProc) (Tcl_Obj *pathPtr, Tcl_StatBuf *buf);
typedef int (Tcl_FSAccessProc) (Tcl_Obj *pathPtr, int mode);
typedef Tcl_Channel (Tcl_FSOpenFileChannelProc) (Tcl_Interp *interp,
	Tcl_Obj *pathPtr, int mode, int permissions);
typedef int (Tcl_FSMatchInDirectoryProc) (Tcl_Interp *interp, Tcl_Obj *result,
	Tcl_Obj *pathPtr, const char *pattern, Tcl_GlobTypeData *types);
typedef Tcl_Obj * (Tcl_FSGetCwdProc) (Tcl_Interp *interp);
typedef int (Tcl_FSChdirProc) (Tcl_Obj *pathPtr);
typedef int (Tcl_FSLstatProc) (Tcl_Obj *pathPtr, Tcl_StatBuf *buf);
typedef int (Tcl_FSCreateDirectoryProc) (Tcl_Obj *pathPtr);
typedef int (Tcl_FSDeleteFileProc) (Tcl_Obj *pathPtr);
typedef int (Tcl_FSCopyDirectoryProc) (Tcl_Obj *srcPathPtr,
	Tcl_Obj *destPathPtr, Tcl_Obj **errorPtr);
typedef int (Tcl_FSCopyFileProc) (Tcl_Obj *srcPathPtr, Tcl_Obj *destPathPtr);
typedef int (Tcl_FSRemoveDirectoryProc) (Tcl_Obj *pathPtr, int recursive,
	Tcl_Obj **errorPtr);
typedef int (Tcl_FSRenameFileProc) (Tcl_Obj *srcPathPtr, Tcl_Obj *destPathPtr);
typedef void (Tcl_FSUnloadFileProc) (Tcl_LoadHandle loadHandle);
typedef Tcl_Obj * (Tcl_FSListVolumesProc) (void);
/* We have to declare the utime structure here. */
struct utimbuf;
typedef int (Tcl_FSUtimeProc) (Tcl_Obj *pathPtr, struct utimbuf *tval);
typedef int (Tcl_FSNormalizePathProc) (Tcl_Interp *interp, Tcl_Obj *pathPtr,
	int nextCheckpoint);
typedef int (Tcl_FSFileAttrsGetProc) (Tcl_Interp *interp, int index,
	Tcl_Obj *pathPtr, Tcl_Obj **objPtrRef);
typedef const char *CONST86 * (Tcl_FSFileAttrStringsProc) (Tcl_Obj *pathPtr,
	Tcl_Obj **objPtrRef);
typedef int (Tcl_FSFileAttrsSetProc) (Tcl_Interp *interp, int index,
	Tcl_Obj *pathPtr, Tcl_Obj *objPtr);
typedef Tcl_Obj * (Tcl_FSLinkProc) (Tcl_Obj *pathPtr, Tcl_Obj *toPtr,
	int linkType);
typedef int (Tcl_FSLoadFileProc) (Tcl_Interp *interp, Tcl_Obj *pathPtr,
	Tcl_LoadHandle *handlePtr, Tcl_FSUnloadFileProc **unloadProcPtr);
typedef int (Tcl_FSPathInFilesystemProc) (Tcl_Obj *pathPtr,
	void **clientDataPtr);
typedef Tcl_Obj * (Tcl_FSFilesystemPathTypeProc) (Tcl_Obj *pathPtr);
typedef Tcl_Obj * (Tcl_FSFilesystemSeparatorProc) (Tcl_Obj *pathPtr);
typedef void (Tcl_FSFreeInternalRepProc) (void *clientData);
typedef void *(Tcl_FSDupInternalRepProc) (void *clientData);
typedef Tcl_Obj * (Tcl_FSInternalToNormalizedProc) (void *clientData);
typedef void *(Tcl_FSCreateInternalRepProc) (Tcl_Obj *pathPtr);

typedef struct Tcl_FSVersion_ *Tcl_FSVersion;

/*
 *----------------------------------------------------------------------------
 * Data structures related to hooking into the filesystem
 */

/*
 * Filesystem version tag.  This was introduced in 8.4.
 */

#define TCL_FILESYSTEM_VERSION_1	((Tcl_FSVersion) 0x1)

/*
 * struct Tcl_Filesystem:
 *
 * One such structure exists for each type (kind) of filesystem. It collects
 * together the functions that form the interface for a particulr the
 * filesystem. Tcl always accesses the filesystem through one of these
 * structures.
 *
 * Not all entries need be non-NULL; any which are NULL are simply ignored.
 * However, a complete filesystem should provide all of these functions. The
 * explanations in the structure show the importance of each function.
 */

typedef struct Tcl_Filesystem {
    const char *typeName;	/* The name of the filesystem. */
    Tcl_Size structureLength;	/* Length of this structure, so future binary
				 * compatibility can be assured. */
    Tcl_FSVersion version;	/* Version of the filesystem type. */
    Tcl_FSPathInFilesystemProc *pathInFilesystemProc;
				/* Determines whether the pathname is in this
				 * filesystem. This is the most important
				 * filesystem function. */
    Tcl_FSDupInternalRepProc *dupInternalRepProc;
				/* Duplicates the internal handle of the node.
				 * If it is NULL, the filesystem is less
				 * performant. */
    Tcl_FSFreeInternalRepProc *freeInternalRepProc;
				/* Frees the internal handle of the node.  NULL
				 * only if there is no need to free resources
				 * used for the internal handle. */
    Tcl_FSInternalToNormalizedProc *internalToNormalizedProc;
				/* Converts the internal handle to a normalized
				 * path.  NULL if the filesystem creates nodes
				 * having no pathname. */
    Tcl_FSCreateInternalRepProc *createInternalRepProc;
				/* Creates an internal handle for a pathname.
				 * May be NULL if pathnames have no internal
				 * handle or if pathInFilesystemProc always
				 * immediately creates an internal
				 * representation for pathnames in the
				 * filesystem. */
    Tcl_FSNormalizePathProc *normalizePathProc;
				/* Normalizes a path.  Should be implemented if
				 * the filesystems supports multiple paths to
				 * the same node. */
    Tcl_FSFilesystemPathTypeProc *filesystemPathTypeProc;
				/* Determines the type of a path in this
				 * filesystem. May be NULL. */
    Tcl_FSFilesystemSeparatorProc *filesystemSeparatorProc;
				/* Produces the separator character(s) for this
				 * filesystem. Must not be NULL. */
    Tcl_FSStatProc *statProc;	/* Called by 'Tcl_FSStat()'.  Provided by any
				 * reasonable filesystem. */
    Tcl_FSAccessProc *accessProc;
				/* Called by 'Tcl_FSAccess()'.  Implemented by
				 * any reasonable filesystem. */
    Tcl_FSOpenFileChannelProc *openFileChannelProc;
				/* Called by 'Tcl_FSOpenFileChannel()'.
				 * Provided by any reasonable filesystem. */
    Tcl_FSMatchInDirectoryProc *matchInDirectoryProc;
				/* Called by 'Tcl_FSMatchInDirectory()'.  NULL
				 * if the filesystem does not support glob or
				 * recursive copy. */
    Tcl_FSUtimeProc *utimeProc;	/* Called by 'Tcl_FSUtime()', by 'file
				 *  mtime' to set (not read) times, 'file
				 *  atime', and the open-r/open-w/fcopy variant
				 *  of 'file copy'. */
    Tcl_FSLinkProc *linkProc;	/* Called by 'Tcl_FSLink()'. NULL if reading or
				 *  creating links is not supported. */
    Tcl_FSListVolumesProc *listVolumesProc;
				/* Lists filesystem volumes added by this
				 * filesystem. NULL if the filesystem does not
				 * use volumes. */
    Tcl_FSFileAttrStringsProc *fileAttrStringsProc;
				/* List all valid attributes strings.  NULL if
				 * the filesystem does not support the 'file
				 * attributes' command.  Can be used to attach
				 * arbitrary additional data to files in a
				 * filesystem. */
    Tcl_FSFileAttrsGetProc *fileAttrsGetProc;
				/* Called by 'Tcl_FSFileAttrsGet()' and by
				 * 'file attributes'. */
    Tcl_FSFileAttrsSetProc *fileAttrsSetProc;
				/* Called by 'Tcl_FSFileAttrsSet()' and by
				 * 'file attributes'.  */
    Tcl_FSCreateDirectoryProc *createDirectoryProc;
				/* Called by 'Tcl_FSCreateDirectory()'.  May be
				 * NULL if the filesystem is read-only. */
    Tcl_FSRemoveDirectoryProc *removeDirectoryProc;
				/* Called by 'Tcl_FSRemoveDirectory()'.  May be
				 * NULL if the filesystem is read-only. */
    Tcl_FSDeleteFileProc *deleteFileProc;
				/* Called by 'Tcl_FSDeleteFile()' May be NULL
				 * if the filesystem is is read-only. */
    Tcl_FSCopyFileProc *copyFileProc;
				/* Called by 'Tcl_FSCopyFile()'.  If NULL, for
				 * a copy operation at the script level (not
				 * C) Tcl uses open-r, open-w and fcopy. */
    Tcl_FSRenameFileProc *renameFileProc;
				/* Called by 'Tcl_FSRenameFile()'. If NULL, for
				 * a rename operation at the script level (not
				 * C) Tcl performs a copy operation followed
				 * by a delete operation. */
    Tcl_FSCopyDirectoryProc *copyDirectoryProc;
				/* Called by 'Tcl_FSCopyDirectory()'. If NULL,
				 * for a copy operation at the script level
				 * (not C) Tcl recursively creates directories
				 * and copies files. */
    Tcl_FSLstatProc *lstatProc;	/* Called by 'Tcl_FSLstat()'. If NULL, Tcl
				 * attempts to use 'statProc' instead. */
    Tcl_FSLoadFileProc *loadFileProc;
				/* Called by 'Tcl_FSLoadFile()'. If NULL, Tcl
				 * performs a copy to a temporary file in the
				 * native filesystem and then calls
				 * Tcl_FSLoadFile() on that temporary copy. */
    Tcl_FSGetCwdProc *getCwdProc;
				/* Called by 'Tcl_FSGetCwd()'.  Normally NULL.
				 * Usually only called once:  If 'getcwd' is
				 * called before 'chdir' is ever called. */
    Tcl_FSChdirProc *chdirProc;	/* Called by 'Tcl_FSChdir()'.  For a virtual
				 * filesystem, chdirProc just returns zero
				 * (success) if the pathname is a valid
				 * directory, and some other value otherwise.
				 * For A real filesystem, chdirProc performs
				 * the correct action, e.g.  calls the system
				 * 'chdir' function. If not implemented, then
				 * 'cd' and 'pwd' fail for a pathname in this
				 * filesystem. On success Tcl stores the
				 * pathname for use by GetCwd.  If NULL, Tcl
				 * performs records the pathname as the new
				 * current directory if it passes a series of
				 * directory access checks. */
} Tcl_Filesystem;

/*
 * The following definitions are used as values for the 'linkAction' flag to
 * Tcl_FSLink, or the linkProc of any filesystem. Any combination of flags can
 * be given. For link creation, the linkProc should create a link which
 * matches any of the types given.
 *
 * TCL_CREATE_SYMBOLIC_LINK -	Create a symbolic or soft link.
 * TCL_CREATE_HARD_LINK -	Create a hard link.
 */

#define TCL_CREATE_SYMBOLIC_LINK	0x01
#define TCL_CREATE_HARD_LINK		0x02

/*
 *----------------------------------------------------------------------------
 * The following structure represents the Notifier functions that you can
 * override with the Tcl_SetNotifier call.
 */

typedef struct Tcl_NotifierProcs {
    Tcl_SetTimerProc *setTimerProc;
    Tcl_WaitForEventProc *waitForEventProc;
    Tcl_CreateFileHandlerProc *createFileHandlerProc;
    Tcl_DeleteFileHandlerProc *deleteFileHandlerProc;
    Tcl_InitNotifierProc *initNotifierProc;
    Tcl_FinalizeNotifierProc *finalizeNotifierProc;
    Tcl_AlertNotifierProc *alertNotifierProc;
    Tcl_ServiceModeHookProc *serviceModeHookProc;
} Tcl_NotifierProcs;

/*
 *----------------------------------------------------------------------------
 * The following data structures and declarations are for the new Tcl parser.
 *
 * For each word of a command, and for each piece of a word such as a variable
 * reference, one of the following structures is created to describe the
 * token.
 */

typedef struct Tcl_Token {
    int type;			/* Type of token, such as TCL_TOKEN_WORD; see
				 * below for valid types. */
    const char *start;		/* First character in token. */
    Tcl_Size size;			/* Number of bytes in token. */
    Tcl_Size numComponents;		/* If this token is composed of other tokens,
				 * this field tells how many of them there are
				 * (including components of components, etc.).
				 * The component tokens immediately follow
				 * this one. */
} Tcl_Token;

/*
 * Type values defined for Tcl_Token structures. These values are defined as
 * mask bits so that it's easy to check for collections of types.
 *
 * TCL_TOKEN_WORD -		The token describes one word of a command,
 *				from the first non-blank character of the word
 *				(which may be " or {) up to but not including
 *				the space, semicolon, or bracket that
 *				terminates the word. NumComponents counts the
 *				total number of sub-tokens that make up the
 *				word. This includes, for example, sub-tokens
 *				of TCL_TOKEN_VARIABLE tokens.
 * TCL_TOKEN_SIMPLE_WORD -	This token is just like TCL_TOKEN_WORD except
 *				that the word is guaranteed to consist of a
 *				single TCL_TOKEN_TEXT sub-token.
 * TCL_TOKEN_TEXT -		The token describes a range of literal text
 *				that is part of a word. NumComponents is
 *				always 0.
 * TCL_TOKEN_BS -		The token describes a backslash sequence that
 *				must be collapsed. NumComponents is always 0.
 * TCL_TOKEN_COMMAND -		The token describes a command whose result
 *				must be substituted into the word. The token
 *				includes the enclosing brackets. NumComponents
 *				is always 0.
 * TCL_TOKEN_VARIABLE -		The token describes a variable substitution,
 *				including the dollar sign, variable name, and
 *				array index (if there is one) up through the
 *				right parentheses. NumComponents tells how
 *				many additional tokens follow to represent the
 *				variable name. The first token will be a
 *				TCL_TOKEN_TEXT token that describes the
 *				variable name. If the variable is an array
 *				reference then there will be one or more
 *				additional tokens, of type TCL_TOKEN_TEXT,
 *				TCL_TOKEN_BS, TCL_TOKEN_COMMAND, and
 *				TCL_TOKEN_VARIABLE, that describe the array
 *				index; numComponents counts the total number
 *				of nested tokens that make up the variable
 *				reference, including sub-tokens of
 *				TCL_TOKEN_VARIABLE tokens.
 * TCL_TOKEN_SUB_EXPR -		The token describes one subexpression of an
 *				expression, from the first non-blank character
 *				of the subexpression up to but not including
 *				the space, brace, or bracket that terminates
 *				the subexpression. NumComponents counts the
 *				total number of following subtokens that make
 *				up the subexpression; this includes all
 *				subtokens for any nested TCL_TOKEN_SUB_EXPR
 *				tokens. For example, a numeric value used as a
 *				primitive operand is described by a
 *				TCL_TOKEN_SUB_EXPR token followed by a
 *				TCL_TOKEN_TEXT token. A binary subexpression
 *				is described by a TCL_TOKEN_SUB_EXPR token
 *				followed by the TCL_TOKEN_OPERATOR token for
 *				the operator, then TCL_TOKEN_SUB_EXPR tokens
 *				for the left then the right operands.
 * TCL_TOKEN_OPERATOR -		The token describes one expression operator.
 *				An operator might be the name of a math
 *				function such as "abs". A TCL_TOKEN_OPERATOR
 *				token is always preceded by one
 *				TCL_TOKEN_SUB_EXPR token for the operator's
 *				subexpression, and is followed by zero or more
 *				TCL_TOKEN_SUB_EXPR tokens for the operator's
 *				operands. NumComponents is always 0.
 * TCL_TOKEN_EXPAND_WORD -	This token is just like TCL_TOKEN_WORD except
 *				that it marks a word that began with the
 *				literal character prefix "{*}". This word is
 *				marked to be expanded - that is, broken into
 *				words after substitution is complete.
 */

#define TCL_TOKEN_WORD		1
#define TCL_TOKEN_SIMPLE_WORD	2
#define TCL_TOKEN_TEXT		4
#define TCL_TOKEN_BS		8
#define TCL_TOKEN_COMMAND	16
#define TCL_TOKEN_VARIABLE	32
#define TCL_TOKEN_SUB_EXPR	64
#define TCL_TOKEN_OPERATOR	128
#define TCL_TOKEN_EXPAND_WORD	256

/*
 * Parsing error types. On any parsing error, one of these values will be
 * stored in the error field of the Tcl_Parse structure defined below.
 */

#define TCL_PARSE_SUCCESS		0
#define TCL_PARSE_QUOTE_EXTRA		1
#define TCL_PARSE_BRACE_EXTRA		2
#define TCL_PARSE_MISSING_BRACE		3
#define TCL_PARSE_MISSING_BRACKET	4
#define TCL_PARSE_MISSING_PAREN		5
#define TCL_PARSE_MISSING_QUOTE		6
#define TCL_PARSE_MISSING_VAR_BRACE	7
#define TCL_PARSE_SYNTAX		8
#define TCL_PARSE_BAD_NUMBER		9

/*
 * A structure of the following type is filled in by Tcl_ParseCommand. It
 * describes a single command parsed from an input string.
 */

#define NUM_STATIC_TOKENS 20

typedef struct Tcl_Parse {
    const char *commentStart;	/* Pointer to # that begins the first of one
				 * or more comments preceding the command. */
    Tcl_Size commentSize;		/* Number of bytes in comments (up through
				 * newline character that terminates the last
				 * comment). If there were no comments, this
				 * field is 0. */
    const char *commandStart;	/* First character in first word of
				 * command. */
    Tcl_Size commandSize;		/* Number of bytes in command, including first
				 * character of first word, up through the
				 * terminating newline, close bracket, or
				 * semicolon. */
    Tcl_Size numWords;		/* Total number of words in command. May be
				 * 0. */
    Tcl_Token *tokenPtr;	/* Pointer to first token representing the
				 * words of the command. Initially points to
				 * staticTokens, but may change to point to
				 * malloc-ed space if command exceeds space in
				 * staticTokens. */
    Tcl_Size numTokens;		/* Total number of tokens in command. */
    Tcl_Size tokensAvailable;	/* Total number of tokens available at
				 * *tokenPtr. */
    int errorType;		/* One of the parsing error types defined
				 * above. */
#if TCL_MAJOR_VERSION > 8
    int incomplete;		/* This field is set to 1 by Tcl_ParseCommand
				 * if the command appears to be incomplete.
				 * This information is used by
				 * Tcl_CommandComplete. */
#endif

    /*
     * The fields below are intended only for the private use of the parser.
     * They should not be used by functions that invoke Tcl_ParseCommand.
     */

    const char *string;		/* The original command string passed to
				 * Tcl_ParseCommand. */
    const char *end;		/* Points to the character just after the last
				 * one in the command string. */
    Tcl_Interp *interp;		/* Interpreter to use for error reporting, or
				 * NULL. */
    const char *term;		/* Points to character in string that
				 * terminated most recent token. Filled in by
				 * ParseTokens. If an error occurs, points to
				 * beginning of region where the error
				 * occurred (e.g. the open brace if the close
				 * brace is missing). */
#if TCL_MAJOR_VERSION < 9
    int incomplete;
#endif
    Tcl_Token staticTokens[NUM_STATIC_TOKENS];
				/* Initial space for tokens for command. This
				 * space should be large enough to accommodate
				 * most commands; dynamic space is allocated
				 * for very large commands that don't fit
				 * here. */
} Tcl_Parse;

/*
 *----------------------------------------------------------------------------
 * The following structure represents a user-defined encoding. It collects
 * together all the functions that are used by the specific encoding.
 */

typedef struct Tcl_EncodingType {
    const char *encodingName;	/* The name of the encoding, e.g. "euc-jp".
				 * This name is the unique key for this
				 * encoding type. */
    Tcl_EncodingConvertProc *toUtfProc;
				/* Function to convert from external encoding
				 * into UTF-8. */
    Tcl_EncodingConvertProc *fromUtfProc;
				/* Function to convert from UTF-8 into
				 * external encoding. */
    Tcl_EncodingFreeProc *freeProc;
				/* If non-NULL, function to call when this
				 * encoding is deleted. */
    void *clientData;	/* Arbitrary value associated with encoding
				 * type. Passed to conversion functions. */
    Tcl_Size nullSize;		/* Number of zero bytes that signify
				 * end-of-string in this encoding. This number
				 * is used to determine the source string
				 * length when the srcLen argument is
				 * negative. Must be 1, 2, or 4. */
} Tcl_EncodingType;

/*
 * The following definitions are used as values for the conversion control
 * flags argument when converting text from one character set to another:
 *
 * TCL_ENCODING_START -		Signifies that the source buffer is the first
 *				block in a (potentially multi-block) input
 *				stream. Tells the conversion function to reset
 *				to an initial state and perform any
 *				initialization that needs to occur before the
 *				first byte is converted. If the source buffer
 *				contains the entire input stream to be
 *				converted, this flag should be set.
 * TCL_ENCODING_END -		Signifies that the source buffer is the last
 *				block in a (potentially multi-block) input
 *				stream. Tells the conversion routine to
 *				perform any finalization that needs to occur
 *				after the last byte is converted and then to
 *				reset to an initial state. If the source
 *				buffer contains the entire input stream to be
 *				converted, this flag should be set.
 * TCL_ENCODING_STOPONERROR -	If set, the converter returns immediately upon
 *				encountering an invalid byte sequence or a
 *				source character that has no mapping in the
 *				target encoding. If clear, the converter
 *				substitutes the problematic character(s) with
 *				one or more "close" characters in the
 *				destination buffer and then continues to
 *				convert the source. Only for Tcl 8.x.
 * TCL_ENCODING_NO_TERMINATE - 	If set, Tcl_ExternalToUtf does not append a
 *				terminating NUL byte.  Since it does not need
 *				an extra byte for a terminating NUL, it fills
 *				all dstLen bytes with encoded UTF-8 content if
 *				needed.  If clear, a byte is reserved in the
 *				dst space for NUL termination, and a
 *				terminating NUL is appended.
 * TCL_ENCODING_CHAR_LIMIT -	If set and dstCharsPtr is not NULL, then
 *				Tcl_ExternalToUtf takes the initial value of
 *				*dstCharsPtr as a limit of the maximum number
 *				of chars to produce in the encoded UTF-8
 *				content.  Otherwise, the number of chars
 *				produced is controlled only by other limiting
 *				factors.
 * TCL_ENCODING_PROFILE_* -	Mutually exclusive encoding profile ids. Note
 *				these are bit masks.
 *
 * NOTE: THESE BIT DEFINITIONS SHOULD NOT OVERLAP WITH INTERNAL USE BITS
 * DEFINED IN tclEncoding.c (ENCODING_INPUT et al). Be cognizant of this
 * when adding bits.
 */

#define TCL_ENCODING_START		0x01
#define TCL_ENCODING_END		0x02
#define TCL_ENCODING_STOPONERROR	0x04
#define TCL_ENCODING_NO_TERMINATE	0x08
#define TCL_ENCODING_CHAR_LIMIT		0x10
/* Internal use bits, do not define bits in this space. See above comment */
#define TCL_ENCODING_INTERNAL_USE_MASK  0xFF00
/*
 * Reserve top byte for profile values (disjoint, not a mask). In case of
 * changes, ensure ENCODING_PROFILE_* macros in tclInt.h are modified if
 * necessary.
 */
#define TCL_ENCODING_PROFILE_STRICT   TCL_ENCODING_STOPONERROR
#define TCL_ENCODING_PROFILE_TCL8     0x01000000
#define TCL_ENCODING_PROFILE_REPLACE  0x02000000

/*
 * The following definitions are the error codes returned by the conversion
 * routines:
 *
 * TCL_OK -			All characters were converted.
 * TCL_CONVERT_NOSPACE -	The output buffer would not have been large
 *				enough for all of the converted data; as many
 *				characters as could fit were converted though.
 * TCL_CONVERT_MULTIBYTE -	The last few bytes in the source string were
 *				the beginning of a multibyte sequence, but
 *				more bytes were needed to complete this
 *				sequence. A subsequent call to the conversion
 *				routine should pass the beginning of this
 *				unconverted sequence plus additional bytes
 *				from the source stream to properly convert the
 *				formerly split-up multibyte sequence.
 * TCL_CONVERT_SYNTAX -		The source stream contained an invalid
 *				character sequence. This may occur if the
 *				input stream has been damaged or if the input
 *				encoding method was misidentified. This error
 *				is reported only if TCL_ENCODING_STOPONERROR
 *				was specified.
 * TCL_CONVERT_UNKNOWN -	The source string contained a character that
 *				could not be represented in the target
 *				encoding. This error is reported only if
 *				TCL_ENCODING_STOPONERROR was specified.
 */

#define TCL_CONVERT_MULTIBYTE	(-1)
#define TCL_CONVERT_SYNTAX	(-2)
#define TCL_CONVERT_UNKNOWN	(-3)
#define TCL_CONVERT_NOSPACE	(-4)

/*
 * The maximum number of bytes that are necessary to represent a single
 * Unicode character in UTF-8. The valid values are 3 and 4. If > 3,
 * then Tcl_UniChar must be 4-bytes in size (UCS-4) (the default for the
 * Tcl core). If == 3, then Tcl_UniChar must be 2-bytes in size (UTF-16).
 */

#ifndef TCL_UTF_MAX
#   ifdef BUILD_tcl
#	define TCL_UTF_MAX		4
#   else
#	define TCL_UTF_MAX		3
#   endif
#endif

/*
 * This represents a Unicode character. Any changes to this should also be
 * reflected in regcustom.h.
 */

#if TCL_UTF_MAX == 4
    /*
     * int isn't 100% accurate as it should be a strict 4-byte value
     * (perhaps int32_t). ILP64/SILP64 systems may have troubles. The
     * size of this value must be reflected correctly in regcustom.h.
     */
typedef int Tcl_UniChar;
#elif TCL_UTF_MAX == 3 && !defined(BUILD_tcl)
typedef unsigned short Tcl_UniChar;
#else
#   error "This TCL_UTF_MAX value is not supported"
#endif

/*
 *----------------------------------------------------------------------------
 * TIP #59: The following structure is used in calls 'Tcl_RegisterConfig' to
 * provide the system with the embedded configuration data.
 */

typedef struct Tcl_Config {
    const char *key;		/* Configuration key to register. ASCII
				 * encoded, thus UTF-8. */
    const char *value;		/* The value associated with the key. System
				 * encoding. */
} Tcl_Config;

/*
 *----------------------------------------------------------------------------
 * Flags for TIP#143 limits, detailing which limits are active in an
 * interpreter. Used for Tcl_{Add,Remove}LimitHandler type argument.
 */

#define TCL_LIMIT_COMMANDS	0x01
#define TCL_LIMIT_TIME		0x02

/*
 * Structure containing information about a limit handler to be called when a
 * command- or time-limit is exceeded by an interpreter.
 */

typedef void (Tcl_LimitHandlerProc) (void *clientData, Tcl_Interp *interp);
typedef void (Tcl_LimitHandlerDeleteProc) (void *clientData);

#if 0
/*
 *----------------------------------------------------------------------------
 * We would like to provide an anonymous structure "mp_int" here, which is
 * compatible with libtommath's "mp_int", but without duplicating anything
 * from <tommath.h> or including <tommath.h> here. But the libtommath project
 * didn't honor our request. See: <https://github.com/libtom/libtommath/pull/473>
 *
 * That's why this part is commented out, and we are using (void *) in
 * various API's in stead of the more correct (mp_int *).
 */

#ifndef MP_INT_DECLARED
#define MP_INT_DECLARED
typedef struct mp_int mp_int;
#endif

#endif

/*
 *----------------------------------------------------------------------------
 * Definitions needed for Tcl_ParseArgvObj routines.
 * Based on tkArgv.c.
 * Modifications from the original are copyright (c) Sam Bromley 2006
 */

typedef struct {
    int type;			/* Indicates the option type; see below. */
    const char *keyStr;		/* The key string that flags the option in the
				 * argv array. */
    void *srcPtr;		/* Value to be used in setting dst; usage
				 * depends on type.*/
    void *dstPtr;		/* Address of value to be modified; usage
				 * depends on type.*/
    const char *helpStr;	/* Documentation message describing this
				 * option. */
    void *clientData;	/* Word to pass to function callbacks. */
} Tcl_ArgvInfo;

/*
 * Legal values for the type field of a Tcl_ArgInfo: see the user
 * documentation for details.
 */

#define TCL_ARGV_CONSTANT	15
#define TCL_ARGV_INT		16
#define TCL_ARGV_STRING		17
#define TCL_ARGV_REST		18
#define TCL_ARGV_FLOAT		19
#define TCL_ARGV_FUNC		20
#define TCL_ARGV_GENFUNC	21
#define TCL_ARGV_HELP		22
#define TCL_ARGV_END		23

/*
 * Types of callback functions for the TCL_ARGV_FUNC and TCL_ARGV_GENFUNC
 * argument types:
 */

typedef int (Tcl_ArgvFuncProc)(void *clientData, Tcl_Obj *objPtr,
	void *dstPtr);
typedef Tcl_Size (Tcl_ArgvGenFuncProc)(void *clientData, Tcl_Interp *interp,
	Tcl_Size objc, Tcl_Obj *const *objv, void *dstPtr);

/*
 * Shorthand for commonly used argTable entries.
 */

#define TCL_ARGV_AUTO_HELP \
    {TCL_ARGV_HELP,	"-help",	NULL,	NULL, \
	    "Print summary of command-line options and abort", NULL}
#define TCL_ARGV_AUTO_REST \
    {TCL_ARGV_REST,	"--",		NULL,	NULL, \
	    "Marks the end of the options", NULL}
#define TCL_ARGV_TABLE_END \
    {TCL_ARGV_END, NULL, NULL, NULL, NULL, NULL}

/*
 *----------------------------------------------------------------------------
 * Definitions needed for Tcl_Zlib routines. [TIP #234]
 *
 * Constants for the format flags describing what sort of data format is
 * desired/expected for the Tcl_ZlibDeflate, Tcl_ZlibInflate and
 * Tcl_ZlibStreamInit functions.
 */

#define TCL_ZLIB_FORMAT_RAW	1
#define TCL_ZLIB_FORMAT_ZLIB	2
#define TCL_ZLIB_FORMAT_GZIP	4
#define TCL_ZLIB_FORMAT_AUTO	8

/*
 * Constants that describe whether the stream is to operate in compressing or
 * decompressing mode.
 */

#define TCL_ZLIB_STREAM_DEFLATE	16
#define TCL_ZLIB_STREAM_INFLATE	32

/*
 * Constants giving compression levels. Use of TCL_ZLIB_COMPRESS_DEFAULT is
 * recommended.
 */

#define TCL_ZLIB_COMPRESS_NONE	0
#define TCL_ZLIB_COMPRESS_FAST	1
#define TCL_ZLIB_COMPRESS_BEST	9
#define TCL_ZLIB_COMPRESS_DEFAULT (-1)

/*
 * Constants for types of flushing, used with Tcl_ZlibFlush.
 */

#define TCL_ZLIB_NO_FLUSH	0
#define TCL_ZLIB_FLUSH		2
#define TCL_ZLIB_FULLFLUSH	3
#define TCL_ZLIB_FINALIZE	4

/*
 *----------------------------------------------------------------------------
 * Definitions needed for the Tcl_LoadFile function. [TIP #416]
 */

#define TCL_LOAD_GLOBAL 1
#define TCL_LOAD_LAZY 2

/*
 *----------------------------------------------------------------------------
 * Definitions needed for the Tcl_OpenTcpServerEx function. [TIP #456]
 */
#define TCL_TCPSERVER_REUSEADDR (1<<0)
#define TCL_TCPSERVER_REUSEPORT (1<<1)

/*
 * Constants for special Tcl_Size-typed values, see TIP #494
 */

#define TCL_IO_FAILURE	((Tcl_Size)-1)
#define TCL_AUTO_LENGTH	((Tcl_Size)-1)
#define TCL_INDEX_NONE  ((Tcl_Size)-1)

/*
 *----------------------------------------------------------------------------
 * Single public declaration for NRE.
 */

typedef int (Tcl_NRPostProc) (void *data[], Tcl_Interp *interp,
				int result);

/*
 *----------------------------------------------------------------------------
 * The following constant is used to test for older versions of Tcl in the
 * stubs tables.
 */

#if TCL_MAJOR_VERSION > 8
#   define TCL_STUB_MAGIC		((int) 0xFCA3BACB + (int) sizeof(void *))
#else
#   define TCL_STUB_MAGIC		((int) 0xFCA3BACF)
#endif

/*
 * The following function is required to be defined in all stubs aware
 * extensions. The function is actually implemented in the stub library, not
 * the main Tcl library, although there is a trivial implementation in the
 * main library in case an extension is statically linked into an application.
 */

const char *		Tcl_InitStubs(Tcl_Interp *interp, const char *version,
			    int exact, int magic);
const char *		TclTomMathInitializeStubs(Tcl_Interp *interp,
			    const char *version, int epoch, int revision);
#if defined(_WIN32)
    TCL_NORETURN void Tcl_ConsolePanic(const char *format, ...);
#else
#   define Tcl_ConsolePanic ((Tcl_PanicProc *)NULL)
#endif

#ifdef USE_TCL_STUBS
# if TCL_UTF_MAX < 4
#   define Tcl_InitStubs(interp, version, exact) \
	(Tcl_InitStubs)(interp, version, \
	    (exact)|(TCL_MAJOR_VERSION<<8)|(TCL_MINOR_VERSION<<16), \
	    TCL_STUB_MAGIC)
# else
#   define Tcl_InitStubs(interp, version, exact) \
	(Tcl_InitStubs)(interp, TCL_PATCH_LEVEL, \
	    (exact)|(TCL_MAJOR_VERSION<<8)|(TCL_MINOR_VERSION<<16), \
	    TCL_STUB_MAGIC)
# endif
#else
#   define Tcl_InitStubs(interp, version, exact) \
	Tcl_PkgInitStubsCheck(interp, version, \
		(exact)|(TCL_MAJOR_VERSION<<8)|(TCL_MINOR_VERSION<<16))
#endif

/*
 * Public functions that are not accessible via the stubs table.
 * Tcl_GetMemoryInfo is needed for AOLserver. [Bug 1868171]
 */

#define Tcl_Main(argc, argv, proc) Tcl_MainEx(argc, argv, proc, \
	    ((Tcl_SetPanicProc(Tcl_ConsolePanic), Tcl_CreateInterp)()))
EXTERN void		Tcl_MainEx(Tcl_Size argc, char **argv,
			    Tcl_AppInitProc *appInitProc, Tcl_Interp *interp);
EXTERN const char *	Tcl_PkgInitStubsCheck(Tcl_Interp *interp,
			    const char *version, int exact);
EXTERN const char *	Tcl_InitSubsystems(void);
EXTERN void		Tcl_GetMemoryInfo(Tcl_DString *dsPtr);
EXTERN const char *	Tcl_SetPreInitScript(const char *string);
#ifndef TCL_NO_DEPRECATED
#   define Tcl_StaticPackage Tcl_StaticLibrary
#endif
#ifdef _WIN32
EXTERN const char *TclZipfs_AppHook(int *argc, wchar_t ***argv);
#else
EXTERN const char *TclZipfs_AppHook(int *argc, char ***argv);
#endif

/*
 *----------------------------------------------------------------------------
 * Include the public function declarations that are accessible via the stubs
 * table.
 */

#include "tclDecls.h"

/*
 * Include platform specific public function declarations that are accessible
 * via the stubs table. Make all TclOO symbols MODULE_SCOPE (which only
 * has effect on building it as a shared library). See ticket [3010352].
 */

#if defined(BUILD_tcl)
#   undef TCLAPI
#   define TCLAPI MODULE_SCOPE
#endif

#include "tclPlatDecls.h"

/*
 *----------------------------------------------------------------------------
 * The following declarations either map ckalloc and ckfree to malloc and
 * free, or they map them to functions with all sorts of debugging hooks
 * defined in tclCkalloc.c.
 */

#ifdef TCL_MEM_DEBUG

#   define ckalloc(x) \
    ((void *) Tcl_DbCkalloc((unsigned)(x), __FILE__, __LINE__))
#   define ckfree(x) \
    Tcl_DbCkfree((char *)(x), __FILE__, __LINE__)
#   define ckrealloc(x,y) \
    ((void *) Tcl_DbCkrealloc((char *)(x), (unsigned)(y), __FILE__, __LINE__))
#   define attemptckalloc(x) \
    ((void *) Tcl_AttemptDbCkalloc((unsigned)(x), __FILE__, __LINE__))
#   define attemptckrealloc(x,y) \
    ((void *) Tcl_AttemptDbCkrealloc((char *)(x), (unsigned)(y), __FILE__, __LINE__))

#else /* !TCL_MEM_DEBUG */

/*
 * If we are not using the debugging allocator, we should call the Tcl_Alloc,
 * et al. routines in order to guarantee that every module is using the same
 * memory allocator both inside and outside of the Tcl library.
 */

#   define ckalloc(x) \
    ((void *) Tcl_Alloc((unsigned)(x)))
#   define ckfree(x) \
    Tcl_Free((char *)(x))
#   define ckrealloc(x,y) \
    ((void *) Tcl_Realloc((char *)(x), (unsigned)(y)))
#   define attemptckalloc(x) \
    ((void *) Tcl_AttemptAlloc((unsigned)(x)))
#   define attemptckrealloc(x,y) \
    ((void *) Tcl_AttemptRealloc((char *)(x), (unsigned)(y)))
#   undef  Tcl_InitMemory
#   define Tcl_InitMemory(x)
#   undef  Tcl_DumpActiveMemory
#   define Tcl_DumpActiveMemory(x)
#   undef  Tcl_ValidateAllMemory
#   define Tcl_ValidateAllMemory(x,y)

#endif /* !TCL_MEM_DEBUG */

#ifdef TCL_MEM_DEBUG
#   undef Tcl_IncrRefCount
#   define Tcl_IncrRefCount(objPtr) \
	Tcl_DbIncrRefCount(objPtr, __FILE__, __LINE__)
#   undef Tcl_DecrRefCount
#   define Tcl_DecrRefCount(objPtr) \
	Tcl_DbDecrRefCount(objPtr, __FILE__, __LINE__)
#   undef Tcl_IsShared
#   define Tcl_IsShared(objPtr) \
	Tcl_DbIsShared(objPtr, __FILE__, __LINE__)
#else
#   undef Tcl_IncrRefCount
#   define Tcl_IncrRefCount(objPtr) \
	++(objPtr)->refCount
    /*
     * Use do/while0 idiom for optimum correctness without compiler warnings.
     * https://wiki.c2.com/?TrivialDoWhileLoop
     */
#   undef Tcl_DecrRefCount
#   define Tcl_DecrRefCount(objPtr) \
	do { \
	    Tcl_Obj *_objPtr = (objPtr); \
	    if (_objPtr->refCount-- <= 1) { \
		TclFreeObj(_objPtr); \
	    } \
	} while(0)
#   undef Tcl_IsShared
#   define Tcl_IsShared(objPtr) \
	((objPtr)->refCount > 1)
#endif

/*
 * Macros and definitions that help to debug the use of Tcl objects. When
 * TCL_MEM_DEBUG is defined, the Tcl_New declarations are overridden to call
 * debugging versions of the object creation functions.
 */

#ifdef TCL_MEM_DEBUG
#  undef  Tcl_NewBignumObj
#  define Tcl_NewBignumObj(val) \
     Tcl_DbNewBignumObj(val, __FILE__, __LINE__)
#  undef  Tcl_NewBooleanObj
#  define Tcl_NewBooleanObj(val) \
     Tcl_DbNewWideIntObj((val)!=0, __FILE__, __LINE__)
#  undef  Tcl_NewByteArrayObj
#  define Tcl_NewByteArrayObj(bytes, len) \
     Tcl_DbNewByteArrayObj(bytes, len, __FILE__, __LINE__)
#  undef  Tcl_NewDoubleObj
#  define Tcl_NewDoubleObj(val) \
     Tcl_DbNewDoubleObj(val, __FILE__, __LINE__)
#  undef  Tcl_NewListObj
#  define Tcl_NewListObj(objc, objv) \
     Tcl_DbNewListObj(objc, objv, __FILE__, __LINE__)
#  undef  Tcl_NewObj
#  define Tcl_NewObj() \
     Tcl_DbNewObj(__FILE__, __LINE__)
#  undef  Tcl_NewStringObj
#  define Tcl_NewStringObj(bytes, len) \
     Tcl_DbNewStringObj(bytes, len, __FILE__, __LINE__)
#  undef  Tcl_NewWideIntObj
#  define Tcl_NewWideIntObj(val) \
     Tcl_DbNewWideIntObj(val, __FILE__, __LINE__)
#endif /* TCL_MEM_DEBUG */

/*
 *----------------------------------------------------------------------------
 * Macros for clients to use to access fields of hash entries:
 */

#define Tcl_GetHashValue(h) ((h)->clientData)
#define Tcl_SetHashValue(h, value) ((h)->clientData = (void *)(value))
#define Tcl_GetHashKey(tablePtr, h) \
	((void *) (((tablePtr)->keyType == TCL_ONE_WORD_KEYS || \
		    (tablePtr)->keyType == TCL_CUSTOM_PTR_KEYS) \
		   ? (h)->key.oneWordValue \
		   : (h)->key.string))

/*
 * Macros to use for clients to use to invoke find and create functions for
 * hash tables:
 */

#undef  Tcl_FindHashEntry
#define Tcl_FindHashEntry(tablePtr, key) \
	(*((tablePtr)->findProc))(tablePtr, (const char *)(key))
#undef  Tcl_CreateHashEntry
#define Tcl_CreateHashEntry(tablePtr, key, newPtr) \
	(*((tablePtr)->createProc))(tablePtr, (const char *)(key), newPtr)

/*
 *----------------------------------------------------------------------------
 * Deprecated Tcl functions:
 */

#ifndef TCL_NO_DEPRECATED
/*
 * These function have been renamed. The old names are deprecated, but we
 * define these macros for backwards compatibility.
 */

#   define Tcl_Ckalloc		Tcl_Alloc
#   define Tcl_Ckfree		Tcl_Free
#   define Tcl_Ckrealloc	Tcl_Realloc
#   define Tcl_Return		Tcl_SetResult
#   define Tcl_TildeSubst	Tcl_TranslateFileName
#if !defined(__APPLE__) /* On OSX, there is a conflict with "mach/mach.h" */
#   define panic		Tcl_Panic
#endif
#   define panicVA		Tcl_PanicVA

/*
 *----------------------------------------------------------------------------
 * Convenience declaration of Tcl_AppInit for backwards compatibility. This
 * function is not *implemented* by the tcl library, so the storage class is
 * neither DLLEXPORT nor DLLIMPORT.
 */

extern Tcl_AppInitProc Tcl_AppInit;

#endif /* !TCL_NO_DEPRECATED */

#endif /* RC_INVOKED */

/*
 * end block for C++
 */

#ifdef __cplusplus
}
#endif

#endif /* _TCL */

/*
 * Local Variables:
 * mode: c
 * c-basic-offset: 4
 * fill-column: 78
 * End:
 */<|MERGE_RESOLUTION|>--- conflicted
+++ resolved
@@ -150,15 +150,12 @@
 #	define TCL_FORMAT_PRINTF(a,b) __attribute__ ((__format__ (__printf__, a, b)))
 #   endif
 #   define TCL_NORETURN __attribute__ ((noreturn))
-<<<<<<< HEAD
 #   define TCL_NOINLINE __attribute__ ((noinline))
 #   if defined(BUILD_tcl) || defined(BUILD_tk)
 #	define TCL_NORETURN1 __attribute__ ((noreturn))
 #   else
 #	define TCL_NORETURN1 /* nothing */
 #   endif
-=======
->>>>>>> 01f00479
 #else
 #   define TCL_FORMAT_PRINTF(a,b)
 #   if defined(_MSC_VER)
@@ -168,8 +165,8 @@
 #	define TCL_NORETURN /* nothing */
 #	define TCL_NOINLINE /* nothing */
 #   endif
-#endif
-#define TCL_NORETURN1 /* nothing */
+#   define TCL_NORETURN1 /* nothing */
+#endif
 
 /*
  * Allow a part of Tcl's API to be explicitly marked as deprecated.
@@ -2503,7 +2500,7 @@
 
 #define Tcl_Main(argc, argv, proc) Tcl_MainEx(argc, argv, proc, \
 	    ((Tcl_SetPanicProc(Tcl_ConsolePanic), Tcl_CreateInterp)()))
-EXTERN void		Tcl_MainEx(Tcl_Size argc, char **argv,
+EXTERN TCL_NORETURN void Tcl_MainEx(Tcl_Size argc, char **argv,
 			    Tcl_AppInitProc *appInitProc, Tcl_Interp *interp);
 EXTERN const char *	Tcl_PkgInitStubsCheck(Tcl_Interp *interp,
 			    const char *version, int exact);
