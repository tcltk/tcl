--- conflicted
+++ resolved
@@ -12,11 +12,6 @@
  *
  * See the file "license.terms" for information on usage and redistribution of
  * this file, and for a DISCLAIMER OF ALL WARRANTIES.
-<<<<<<< HEAD
- *
- * RCS: @(#) $Id: tcl.h,v 1.312 2011/01/19 14:11:23 nijtmans Exp $
-=======
->>>>>>> 3aa31b5a
  */
 
 #ifndef _TCL
