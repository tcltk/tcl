--- conflicted
+++ resolved
@@ -67,19 +67,7 @@
 #  define STRINGIFY(x) STRINGIFY1(x)
 #  define STRINGIFY1(x) #x
 #endif
-<<<<<<< HEAD
-#ifndef JOIN
-#  define JOIN(a,b) JOIN1(a,b)
-#  define JOIN1(a,b) a##b
-#endif
 #endif /* RC_INVOKED */
-=======
-
-#ifndef TCL_THREADS
-#   define TCL_THREADS 1
-#endif
-#endif /* !TCL_NO_DEPRECATED */
->>>>>>> 1b27ed0c
 
 #ifndef JOIN
 #  define JOIN(a,b) JOIN1(a,b)
@@ -119,20 +107,12 @@
 #   define TCL_FORMAT_PRINTF(a,b) __attribute__ ((__format__ (__printf__, a, b)))
 #   define TCL_NORETURN __attribute__ ((noreturn))
 #   define TCL_NOINLINE __attribute__ ((noinline))
-<<<<<<< HEAD
 #   define TCL_NORETURN1 __attribute__ ((noreturn))
-=======
-#   if defined(BUILD_tcl) || defined(BUILD_tk)
-#	define TCL_NORETURN1 __attribute__ ((noreturn))
-#   else
-#	define TCL_NORETURN1 /* nothing */
-#   endif
 #   if defined(__cplusplus)
 #	define TCL_UNUSED(T) T
 #   else
 #	define TCL_UNUSED(T) T JOIN(dummy, __LINE__) __attribute__((unused))
 #   endif
->>>>>>> 1b27ed0c
 #else
 #   define TCL_FORMAT_PRINTF(a,b)
 #   if defined(_MSC_VER) && (_MSC_VER >= 1310)
