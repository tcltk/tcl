--- conflicted
+++ resolved
@@ -2201,11 +2201,7 @@
  * stubs tables. If TCL_UTF_MAX>4 use a different value.
  */
 
-<<<<<<< HEAD
-#define TCL_STUB_MAGIC		((int) 0xFCA3BACB + (int) sizeof(void *))
-=======
-#define TCL_STUB_MAGIC		((int) 0xFCA3BACF + (TCL_UTF_MAX>4))
->>>>>>> 5d436af1
+#define TCL_STUB_MAGIC		((int) 0xFCA3BACB + (int) sizeof(void *) + (TCL_UTF_MAX>4))
 
 /*
  * The following function is required to be defined in all stubs aware
