--- conflicted
+++ resolved
@@ -2240,7 +2240,6 @@
 			    const char *version, int exact);
 EXTERN void		Tcl_InitSubsystems(void);
 EXTERN void		Tcl_GetMemoryInfo(Tcl_DString *dsPtr);
-<<<<<<< HEAD
 EXTERN void		Tcl_FindExecutable(const char *argv0);
 EXTERN void		Tcl_SetPanicProc(
 			    TCL_NORETURN1 Tcl_PanicProc *panicProc);
@@ -2249,12 +2248,9 @@
 			    Tcl_PackageInitProc *initProc,
 			    Tcl_PackageInitProc *safeInitProc);
 EXTERN Tcl_ExitProc *Tcl_SetExitProc(TCL_NORETURN1 Tcl_ExitProc *proc);
-#ifndef _WIN32
-=======
 #ifdef _WIN32
 EXTERN int		TclZipfs_AppHook(int *argc, wchar_t ***argv);
 #else
->>>>>>> 53c93039
 EXTERN int		TclZipfs_AppHook(int *argc, char ***argv);
 #endif
 