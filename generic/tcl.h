/*
 * Copyright (c) 1987-1994 The Regents of the University of California.
 * Copyright (c) 1993-1996 Lucent Technologies.
 * Copyright (c) 1994-1998 Sun Microsystems, Inc.
 * Copyright (c) 1998-2000 by Scriptics Corporation.
 * Copyright (c) 2002 by Kevin B. Kenny.  All rights reserved.
 * Copyright (c) 2021 by Nathan Coulter.  All rights reserved.
 *
 * See the file "license.terms" for information on usage and redistribution of
 * this file, and for a DISCLAIMER OF ALL WARRANTIES.
 */

/*
 * Copyright © 2024 Nathan Coulter
 *
 * You may distribute and/or modify this program under the terms of the GNU
 * Affero General Public License as published by the Free Software Foundation,
 * either version 3 of the License, or (at your option) any later version.

 * See the file "COPYING" for information on usage and redistribution
 * of this file, and for a DISCLAIMER OF ALL WARRANTIES.
*/

/*
 * tcl.h --
 *
 *	This header file describes the externally-visible facilities of the
 *	Tcl interpreter.
 *
*/

#ifndef _TCL
#define _TCL

/*
 * For C++ compilers, use extern "C"
 */

#ifdef __cplusplus
extern "C" {
#endif

/*
 * The following defines are used to indicate the various release levels.
 */

#define TCL_ALPHA_RELEASE	0
#define TCL_BETA_RELEASE	1
#define TCL_FINAL_RELEASE	2

/*
 * When version numbers change here, must also go into the following files and
 * update the version numbers:
 *
 * library/init.tcl	(1 LOC patch)
 * unix/configure.ac	(2 LOC Major, 2 LOC minor, 1 LOC patch)
 * win/configure.ac	(as above)
 * win/tcl.m4		(not patchlevel)
 * README.md		(sections 0 and 2, with and without separator)
 * macosx/Tcl-Common.xcconfig (not patchlevel) 1 LOC
 * win/README		(not patchlevel) (sections 0 and 2)
 * unix/tcl.spec	(1 LOC patch)
 */

#if !defined(TCL_MAJOR_VERSION)
#   define TCL_MAJOR_VERSION	9
#endif
#if TCL_MAJOR_VERSION == 9
#   define TCL_MINOR_VERSION	0
#   define TCL_RELEASE_LEVEL	TCL_BETA_RELEASE
#   define TCL_RELEASE_SERIAL	3

#   define TCL_VERSION		"9.0"
#   define TCL_PATCH_LEVEL	"9.0b3"
#endif /* TCL_MAJOR_VERSION */

#if defined(RC_INVOKED)
/*
 * Utility macros: STRINGIFY takes an argument and wraps it in "" (double
 * quotation marks), JOIN joins two arguments.
 */

#ifndef STRINGIFY
#  define STRINGIFY(x) STRINGIFY1(x)
#  define STRINGIFY1(x) #x
#endif
#ifndef JOIN
#  define JOIN(a,b) JOIN1(a,b)
#  define JOIN1(a,b) a##b
#endif
#endif /* RC_INVOKED */

/*
 * A special definition used to allow this header file to be included from
 * windows resource files so that they can obtain version information.
 * RC_INVOKED is defined by default by the windows RC tool.
 *
 * Resource compilers don't like all the C stuff, like typedefs and function
 * declarations, that occur below, so block them out.
 */

#ifndef RC_INVOKED

/*
 * Special macro to define mutexes.
 */

#define TCL_DECLARE_MUTEX(name) \
    static Tcl_Mutex name;

/*
 * Tcl's public routine Tcl_FSSeek() uses the values SEEK_SET, SEEK_CUR, and
 * SEEK_END, all #define'd by stdio.h .
 *
 * Also, many extensions need stdio.h, and they've grown accustomed to tcl.h
 * providing it for them rather than #include-ing it themselves as they
 * should, so also for their sake, we keep the #include to be consistent with
 * prior Tcl releases.
 */

#include <stdio.h>
#include <stddef.h>

/* Needed for PTRDIFF_MAX */
#include <stdint.h>


#define TCL_COMMENT(x)

#if defined(__GNUC__) && (__GNUC__ > 2)
#   if defined(_WIN32) && defined(__USE_MINGW_ANSI_STDIO) && __USE_MINGW_ANSI_STDIO
#	define TCL_FORMAT_PRINTF(a,b) __attribute__ ((__format__ (__MINGW_PRINTF_FORMAT, a, b)))
#   else
#	define TCL_FORMAT_PRINTF(a,b) __attribute__ ((__format__ (__printf__, a, b)))
#   endif
#   define TCL_NORETURN __attribute__ ((noreturn))
#   define TCL_NOINLINE __attribute__ ((noinline))
#   define TCL_NORETURN1 __attribute__ ((noreturn))
#else
#   define TCL_FORMAT_PRINTF(a,b)
#   if defined(_MSC_VER)
#	define TCL_NORETURN __declspec(noreturn)
#	define TCL_NOINLINE __declspec(noinline)
#   else
#	define TCL_NORETURN /* nothing */
#	define TCL_NOINLINE /* nothing */
#   endif
#   define TCL_NORETURN1 /* nothing */
#endif

/*
 * Allow a part of Tcl's API to be explicitly marked as deprecated.
 *
 * Used to make TIP 330/336 generate moans even if people use the
 * compatibility macros. Change your code, guys! We won't support you forever.
 */

#if defined(__GNUC__) && ((__GNUC__ >= 4) || ((__GNUC__ == 3) && (__GNUC_MINOR__ >= 1)))
#   if (__GNUC__ > 4) || ((__GNUC__ == 4) && (__GNUC_MINOR__ >= 5))
#	define TCL_DEPRECATED_API(msg)	__attribute__ ((__deprecated__ (msg)))
#   else
#	define TCL_DEPRECATED_API(msg)	__attribute__ ((__deprecated__))
#   endif
#else
#   define TCL_DEPRECATED_API(msg)	/* nothing portable */
#endif

/*
 *----------------------------------------------------------------------------
 * Macros used to declare a function to be exported by a DLL. Used by Windows,
 * maps to no-op declarations on non-Windows systems. The default build on
 * windows is for a DLL, which causes the DLLIMPORT and DLLEXPORT macros to be
 * nonempty. To build a static library, the macro STATIC_BUILD should be
 * defined.
 *
 * Note: when building static but linking dynamically to MSVCRT we must still
 *       correctly decorate the C library imported function.  Use CRTIMPORT
 *       for this purpose.  _DLL is defined by the compiler when linking to
 *       MSVCRT.
 */

#ifdef _WIN32
#   ifdef STATIC_BUILD
#       define DLLIMPORT
#       define DLLEXPORT
#       ifdef _DLL
#           define CRTIMPORT __declspec(dllimport)
#       else
#           define CRTIMPORT
#       endif
#   else
#       define DLLIMPORT __declspec(dllimport)
#       define DLLEXPORT __declspec(dllexport)
#       define CRTIMPORT __declspec(dllimport)
#   endif
#else
#   define DLLIMPORT
#   if defined(__GNUC__) && __GNUC__ > 3
#       define DLLEXPORT __attribute__ ((visibility("default")))
#   else
#       define DLLEXPORT
#   endif
#   define CRTIMPORT
#endif

/*
 * These macros are used to control whether functions are being declared for
 * import or export. If a function is being declared while it is being built
 * to be included in a shared library, then it should have the DLLEXPORT
 * storage class. If is being declared for use by a module that is going to
 * link against the shared library, then it should have the DLLIMPORT storage
 * class. If the symbol is being declared for a static build or for use from a
 * stub library, then the storage class should be empty.
 *
 * The convention is that a macro called BUILD_xxxx, where xxxx is the name of
 * a library we are building, is set on the compile line for sources that are
 * to be placed in the library. When this macro is set, the storage class will
 * be set to DLLEXPORT. At the end of the header file, the storage class will
 * be reset to DLLIMPORT.
 */

#undef TCL_STORAGE_CLASS
#ifdef BUILD_tcl
#   define TCL_STORAGE_CLASS DLLEXPORT
#else
#   ifdef USE_TCL_STUBS
#      define TCL_STORAGE_CLASS
#   else
#      define TCL_STORAGE_CLASS DLLIMPORT
#   endif
#endif

/*
 * Make sure EXTERN isn't defined elsewhere.
 */

#ifdef EXTERN
#   undef EXTERN
#endif /* EXTERN */

#ifdef __cplusplus
#   define EXTERN extern "C" TCL_STORAGE_CLASS
#else
#   define EXTERN extern TCL_STORAGE_CLASS
#endif

/*
 * Miscellaneous declarations.
 */

typedef void *ClientData;

/*
 * Darwin specific configure overrides (to support fat compiles, where
 * configure runs only once for multiple architectures):
 */

#ifdef __APPLE__
#   ifdef __LP64__
#	define TCL_WIDE_INT_IS_LONG 1
#	define TCL_CFG_DO64BIT 1
#    else /* !__LP64__ */
#	undef TCL_WIDE_INT_IS_LONG
#	undef TCL_CFG_DO64BIT
#    endif /* __LP64__ */
#    undef HAVE_STRUCT_STAT64
#endif /* __APPLE__ */

/* Cross-compiling 32-bit on a 64-bit platform? Then our
 * configure script does the wrong thing. Correct that here.
 */
#if defined(__GNUC__) && !defined(_WIN32) && !defined(__LP64__)
#   undef TCL_WIDE_INT_IS_LONG
#endif

/*
 * Define Tcl_WideInt to be a type that is (at least) 64-bits wide, and define
 * Tcl_WideUInt to be the unsigned variant of that type (assuming that where
 * we have one, we can have the other.)
 *
 * Also defines the following macros:
 * TCL_WIDE_INT_IS_LONG - if wide ints are really longs (i.e. we're on a
 *	LP64 system such as modern Solaris or Linux ... not including Win64)
 * Tcl_WideAsLong - forgetful converter from wideInt to long.
 * Tcl_LongAsWide - sign-extending converter from long to wideInt.
 * Tcl_WideAsDouble - converter from wideInt to double.
 * Tcl_DoubleAsWide - converter from double to wideInt.
 *
 * The following invariant should hold for any long value 'longVal':
 *	longVal == Tcl_WideAsLong(Tcl_LongAsWide(longVal))
 */

#if !defined(TCL_WIDE_INT_TYPE) && !defined(TCL_WIDE_INT_IS_LONG) && !defined(_WIN32) && !defined(__GNUC__)
/*
 * Don't know what platform it is and configure hasn't discovered what is
 * going on for us. Try to guess...
 */
#   include <limits.h>
#   if defined(LLONG_MAX) && (LLONG_MAX == LONG_MAX)
#	define TCL_WIDE_INT_IS_LONG	1
#   endif
#endif

#ifndef TCL_WIDE_INT_TYPE
#   define TCL_WIDE_INT_TYPE		long long
#endif /* !TCL_WIDE_INT_TYPE */

typedef TCL_WIDE_INT_TYPE		Tcl_WideInt;
typedef unsigned TCL_WIDE_INT_TYPE	Tcl_WideUInt;

#ifndef TCL_LL_MODIFIER
#   if defined(_WIN32) && (!defined(__USE_MINGW_ANSI_STDIO) || !__USE_MINGW_ANSI_STDIO)
#	define TCL_LL_MODIFIER	"I64"
#   else
#	define TCL_LL_MODIFIER	"ll"
#   endif
#endif /* !TCL_LL_MODIFIER */
#ifndef TCL_Z_MODIFIER
#   if defined(__GNUC__) && !defined(_WIN32)
#	define TCL_Z_MODIFIER	"z"
#   elif defined(_WIN64)
#	define TCL_Z_MODIFIER	TCL_LL_MODIFIER
#   else
#	define TCL_Z_MODIFIER	""
#   endif
#endif /* !TCL_Z_MODIFIER */
#ifndef TCL_T_MODIFIER
#   if defined(__GNUC__) && !defined(_WIN32)
#	define TCL_T_MODIFIER	"t"
#   elif defined(_WIN64)
#	define TCL_T_MODIFIER	TCL_LL_MODIFIER
#   else
#	define TCL_T_MODIFIER	TCL_Z_MODIFIER
#   endif
#endif /* !TCL_T_MODIFIER */

#define Tcl_WideAsLong(val)	((long)((Tcl_WideInt)(val)))
#define Tcl_LongAsWide(val)	((Tcl_WideInt)((long)(val)))
#define Tcl_WideAsDouble(val)	((double)((Tcl_WideInt)(val)))
#define Tcl_DoubleAsWide(val)	((Tcl_WideInt)((double)(val)))

typedef ptrdiff_t Tcl_Size;
#define TCL_SIZE_MAX PTRDIFF_MAX
#define TCL_SIZE_MODIFIER TCL_T_MODIFIER

#ifdef _WIN32
typedef struct __stat64 Tcl_StatBuf;
#elif defined(__CYGWIN__)
    typedef struct {
	unsigned st_dev;
	unsigned short st_ino;
	unsigned short st_mode;
	short st_nlink;
	short st_uid;
	short st_gid;
	/* Here is a 2-byte gap */
	unsigned st_rdev;
	/* Here is a 4-byte gap */
	long long st_size;
	struct {long tv_sec;} st_atim;
	struct {long tv_sec;} st_mtim;
	struct {long tv_sec;} st_ctim;
    } Tcl_StatBuf;
#else
    typedef struct stat Tcl_StatBuf;
#endif

/*
 *----------------------------------------------------------------------------
 * Data structures defined opaquely in this module. The definitions below just
 * provide dummy types.
 */

typedef struct Tcl_AsyncHandler_ *Tcl_AsyncHandler;
typedef struct Tcl_Channel_ *Tcl_Channel;
typedef struct Tcl_ChannelTypeVersion_ *Tcl_ChannelTypeVersion;
typedef struct Tcl_Command_ *Tcl_Command;
typedef struct Tcl_Condition_ *Tcl_Condition;
typedef struct Tcl_Dict_ *Tcl_Dict;
typedef struct Tcl_EncodingState_ *Tcl_EncodingState;
typedef struct Tcl_Encoding_ *Tcl_Encoding;
typedef struct Tcl_Event Tcl_Event;
typedef struct Tcl_Interp Tcl_Interp;
typedef struct Tcl_InterpState_ *Tcl_InterpState;
typedef struct Tcl_LoadHandle_ *Tcl_LoadHandle;
typedef struct Tcl_Mutex_ *Tcl_Mutex;
typedef struct Tcl_Pid_ *Tcl_Pid;
typedef struct Tcl_RegExp_ *Tcl_RegExp;
typedef struct Tcl_ThreadDataKey_ *Tcl_ThreadDataKey;
typedef struct Tcl_ThreadId_ *Tcl_ThreadId;
typedef struct Tcl_TimerToken_ *Tcl_TimerToken;
typedef struct Tcl_Trace_ *Tcl_Trace;
typedef struct Tcl_Var_ *Tcl_Var;
typedef struct Tcl_ZLibStream_ *Tcl_ZlibStream;

/*
 *----------------------------------------------------------------------------
 * Definition of the interface to functions implementing threads. A function
 * following this definition is given to each call of 'Tcl_CreateThread' and
 * will be called as the main fuction of the new thread created by that call.
 */

#if defined _WIN32
typedef unsigned (__stdcall Tcl_ThreadCreateProc) (void *clientData);
#else
typedef void (Tcl_ThreadCreateProc) (void *clientData);
#endif

/*
 * Threading function return types used for abstracting away platform
 * differences when writing a Tcl_ThreadCreateProc. See the NewThread function
 * in generic/tclThreadTest.c for it's usage.
 */

#if defined _WIN32
#   define Tcl_ThreadCreateType		unsigned __stdcall
#   define TCL_THREAD_CREATE_RETURN	return 0
#else
#   define Tcl_ThreadCreateType		void
#   define TCL_THREAD_CREATE_RETURN
#endif

/*
 * Definition of values for default stacksize and the possible flags to be
 * given to Tcl_CreateThread.
 */

#define TCL_THREAD_STACK_DEFAULT (0)    /* Use default size for stack. */
#define TCL_THREAD_NOFLAGS	 (0000) /* Standard flags, default
					 * behaviour. */
#define TCL_THREAD_JOINABLE	 (0001) /* Mark the thread as joinable. */

/*
 * Flag values passed to Tcl_StringCaseMatch.
 */

#define TCL_MATCH_NOCASE	(1<<0)

/*
 * Flag values passed to Tcl_GetRegExpFromObj.
 */

#define	TCL_REG_BASIC		000000	/* BREs (convenience). */
#define	TCL_REG_EXTENDED	000001	/* EREs. */
#define	TCL_REG_ADVF		000002	/* Advanced features in EREs. */
#define	TCL_REG_ADVANCED	000003	/* AREs (which are also EREs). */
#define	TCL_REG_QUOTE		000004	/* No special characters, none. */
#define	TCL_REG_NOCASE		000010	/* Ignore case. */
#define	TCL_REG_NOSUB		000020	/* Don't care about subexpressions. */
#define	TCL_REG_EXPANDED	000040	/* Expanded format, white space &
					 * comments. */
#define	TCL_REG_NLSTOP		000100  /* \n doesn't match . or [^ ] */
#define	TCL_REG_NLANCH		000200  /* ^ matches after \n, $ before. */
#define	TCL_REG_NEWLINE		000300  /* Newlines are line terminators. */
#define	TCL_REG_CANMATCH	001000  /* Report details on partial/limited
					 * matches. */

/*
 * Flags values passed to Tcl_RegExpExecObj.
 */

#define	TCL_REG_NOTBOL	0001	/* Beginning of string does not match ^.  */
#define	TCL_REG_NOTEOL	0002	/* End of string does not match $. */

/*
 * Structures filled in by Tcl_RegExpInfo. Note that all offset values are
 * relative to the start of the match string, not the beginning of the entire
 * string.
 */

typedef struct Tcl_RegExpIndices {
    Tcl_Size start;		/* Character offset of first character in
				 * match. */
    Tcl_Size end;		/* Character offset of first character after
				 * the match. */
} Tcl_RegExpIndices;

typedef struct Tcl_RegExpInfo {
    Tcl_Size nsubs;		/* Number of subexpressions in the compiled
				 * expression. */
    Tcl_RegExpIndices *matches;	/* Array of nsubs match offset pairs. */
    Tcl_Size extendStart;	/* The offset at which a subsequent match
				 * might begin. */
} Tcl_RegExpInfo;

/*
 * Picky compilers complain if this typdef doesn't appear before the struct's
 * reference in tclDecls.h.
 */

typedef Tcl_StatBuf *Tcl_Stat_;
typedef struct stat *Tcl_OldStat_;

/*
 *----------------------------------------------------------------------------
 * When a TCL command returns, the interpreter contains a result from the
 * command. Programmers are strongly encouraged to use one of the functions
 * Tcl_GetObjResult() or Tcl_GetStringResult() to read the interpreter's
 * result. See the SetResult man page for details. Besides this result, the
 * command function returns an integer code, which is one of the following:
 *
 * TCL_OK		Command completed normally; the interpreter's result
 *			contains the command's result.
 * TCL_ERROR		The command couldn't be completed successfully; the
 *			interpreter's result describes what went wrong.
 * TCL_RETURN		The command requests that the current function return;
 *			the interpreter's result contains the function's
 *			return value.
 * TCL_BREAK		The command requests that the innermost loop be
 *			exited; the interpreter's result is meaningless.
 * TCL_CONTINUE		Go on to the next iteration of the current loop; the
 *			interpreter's result is meaningless.
 */

#define TCL_OK			0
#define TCL_ERROR		1
#define TCL_RETURN		2
#define TCL_BREAK		3
#define TCL_CONTINUE		4

/*
 *----------------------------------------------------------------------------
 * Flags to control what substitutions are performed by Tcl_SubstObj():
 */

#define TCL_SUBST_COMMANDS	001
#define TCL_SUBST_VARIABLES	002
#define TCL_SUBST_BACKSLASHES	004
#define TCL_SUBST_ALL		007

/*
 * Forward declaration of Tcl_Obj to prevent an error when the forward
 * reference to Tcl_Obj is encountered in the function types declared below.
 */

struct Tcl_Obj;

/*
 *----------------------------------------------------------------------------
 * Function types defined by Tcl:
 */

typedef int (Tcl_AppInitProc) (Tcl_Interp *interp);
typedef int (Tcl_AsyncProc) (void *clientData, Tcl_Interp *interp,
	int code);
typedef void (Tcl_ChannelProc) (void *clientData, int mask);
typedef void (Tcl_CloseProc) (void *data);
typedef void (Tcl_CmdDeleteProc) (void *clientData);
typedef int (Tcl_CmdProc) (void *clientData, Tcl_Interp *interp,
	int argc, const char *argv[]);
typedef void (Tcl_CmdTraceProc) (void *clientData, Tcl_Interp *interp,
	int level, char *command, Tcl_CmdProc *proc,
	void *cmdClientData, int argc, const char *argv[]);
typedef int (Tcl_CmdObjTraceProc) (void *clientData, Tcl_Interp *interp,
	int level, const char *command, Tcl_Command commandInfo, int objc,
	struct Tcl_Obj *const *objv);
typedef void (Tcl_CmdObjTraceDeleteProc) (void *clientData);
typedef void (Tcl_DupInternalRepProc) (struct Tcl_Obj *srcPtr,
	struct Tcl_Obj *dupPtr);
typedef int (Tcl_EncodingConvertProc) (void *clientData, const char *src,
	int srcLen, int flags, Tcl_EncodingState *statePtr, char *dst,
	int dstLen, int *srcReadPtr, int *dstWrotePtr, int *dstCharsPtr);
typedef void (Tcl_EncodingFreeProc) (void *clientData);
typedef int (Tcl_EventProc) (Tcl_Event *evPtr, int flags);
typedef void (Tcl_EventCheckProc) (void *clientData, int flags);
typedef int (Tcl_EventDeleteProc) (Tcl_Event *evPtr, void *clientData);
typedef void (Tcl_EventSetupProc) (void *clientData, int flags);
typedef void (Tcl_ExitProc) (void *clientData);
typedef void (Tcl_FileProc) (void *clientData, int mask);
typedef void (Tcl_FileFreeProc) (void *clientData);
typedef void (Tcl_FreeInternalRepProc) (struct Tcl_Obj *objPtr);
typedef void (Tcl_IdleProc) (void *clientData);
typedef void (Tcl_InterpDeleteProc) (void *clientData,
	Tcl_Interp *interp);
typedef void (Tcl_NamespaceDeleteProc) (void *clientData);
typedef int (Tcl_ObjCmdProc) (void *clientData, Tcl_Interp *interp,
	int objc, struct Tcl_Obj *const *objv);
typedef int (Tcl_ObjCmdProc2) (void *clientData, Tcl_Interp *interp,
	Tcl_Size objc, struct Tcl_Obj *const *objv);
typedef int (Tcl_CmdObjTraceProc2) (void *clientData, Tcl_Interp *interp,
	Tcl_Size level, const char *command, Tcl_Command commandInfo, Tcl_Size objc,
	struct Tcl_Obj *const *objv);
typedef void (Tcl_FreeProc) (void *blockPtr);
#define Tcl_ExitProc Tcl_FreeProc
#define Tcl_FileFreeProc Tcl_FreeProc
#define Tcl_EncodingFreeProc Tcl_FreeProc
typedef int (Tcl_LibraryInitProc) (Tcl_Interp *interp);
typedef int (Tcl_LibraryUnloadProc) (Tcl_Interp *interp, int flags);
typedef void (Tcl_PanicProc) (const char *format, ...);
typedef void (Tcl_TcpAcceptProc) (void *callbackData, Tcl_Channel chan,
	char *address, int port);
typedef void (Tcl_TimerProc) (void *clientData);
typedef int (Tcl_SetFromAnyProc) (Tcl_Interp *interp, struct Tcl_Obj *objPtr);
typedef void (Tcl_UpdateStringProc) (struct Tcl_Obj *objPtr);
typedef char * (Tcl_VarTraceProc) (void *clientData, Tcl_Interp *interp,
	const char *part1, const char *part2, int flags);
typedef void (Tcl_CommandTraceProc) (void *clientData, Tcl_Interp *interp,
	const char *oldName, const char *newName, int flags);
typedef void (Tcl_CreateFileHandlerProc) (int fd, int mask, Tcl_FileProc *proc,
	void *clientData);
typedef void (Tcl_DeleteFileHandlerProc) (int fd);
typedef void (Tcl_AlertNotifierProc) (void *clientData);
typedef void (Tcl_ServiceModeHookProc) (int mode);
typedef void *(Tcl_InitNotifierProc) (void);
typedef void (Tcl_FinalizeNotifierProc) (void *clientData);
typedef void (Tcl_MainLoopProc) (void);

/*
 *----------------------------------------------------------------------------
 * The following structure represents a type of object, which is a particular
 * internal representation for an object plus a set of functions that provide
 * standard operations on objects of that type.
 */

/* forward declaration */
typedef struct Tcl_Obj Tcl_Obj;
typedef struct Tcl_ObjInterface Tcl_ObjInterface;

typedef struct Tcl_ObjType {
    const char *name;		/* Name of the type, e.g. "int". */
    Tcl_FreeInternalRepProc *freeIntRepProc;
				/* Called to free any storage for the type's
				 * internal rep. NULL if the internal rep does
				 * not need freeing. */
    Tcl_DupInternalRepProc *dupIntRepProc;
				/* Called to create a new object as a copy of
				 * an existing object. */
    Tcl_UpdateStringProc *updateStringProc;
				/* Called to update the string rep from the
				 * type's internal representation. */
    Tcl_SetFromAnyProc *setFromAnyProc;
				/* Called to convert the object's internal rep
				 * to this type. Frees the internal rep of the
				 * old type. Returns TCL_ERROR on failure. */
    size_t version;
} Tcl_ObjType;


/*
 * The following structure stores an internal representation (internalrep) for
 * a Tcl value. An internalrep is associated with an Tcl_ObjType when both
 * are stored in the same Tcl_Obj.  The routines of the Tcl_ObjType govern
 * the handling of the internalrep.
 */

typedef union Tcl_ObjInternalRep {	/* The internal representation: */
    long longValue;		/*   - an long integer value. */
    double doubleValue;		/*   - a double-precision floating value. */
    void *otherValuePtr;	/*   - another, type-specific value, */
				/*     not used internally any more. */
    Tcl_WideInt wideValue;	/*   - an integer value >= 64bits */
    struct {			/*   - internal rep as two pointers. */
	void *ptr1;
	void *ptr2;
    } twoPtrValue;
    struct {			/*   - internal rep as a pointer and a long, */
	void *ptr;		/*     not used internally any more. */
	unsigned long value;
    } ptrAndLongRep;
} Tcl_ObjInternalRep;

/*
 * One of the following structures exists for each object in the Tcl system.
 * An object stores a value as either a string, some internal representation,
 * or both.
 */

struct Tcl_Obj {
    Tcl_Size refCount;		/* When 0 the object will be freed. */
    char *bytes;		/* This points to the first byte of the
				 * object's string representation. The array
				 * must be followed by a null byte (i.e., at
				 * offset length) but may also contain
				 * embedded null characters. The array's
				 * storage is allocated by Tcl_Alloc. NULL means
				 * the string rep is invalid and must be
				 * regenerated from the internal rep.  Clients
				 * should use Tcl_GetStringFromObj or
				 * Tcl_GetString to get a pointer to the byte
				 * array as a readonly value. */
    Tcl_Size length;		/* The number of bytes at *bytes, not
				 * including the terminating null. */
    const Tcl_ObjType *typePtr;	/* Denotes the object's type. Always
				 * corresponds to the type of the object's
				 * internal rep. NULL indicates the object has
				 * no internal rep (has no type). */
    Tcl_ObjInternalRep internalRep;
				/* The internal representation: */
};

/*
 *----------------------------------------------------------------------------
 * The following definitions support Tcl's namespace facility. Note: the first
 * five fields must match exactly the fields in a Namespace structure (see
 * tclInt.h).
 */

typedef struct Tcl_Namespace {
    char *name;			/* The namespace's name within its parent
				 * namespace. This contains no ::'s. The name
				 * of the global namespace is "" although "::"
				 * is an synonym. */
    char *fullName;		/* The namespace's fully qualified name. This
				 * starts with ::. */
    void *clientData;		/* Arbitrary value associated with this
				 * namespace. */
    Tcl_NamespaceDeleteProc *deleteProc;
				/* Function invoked when deleting the
				 * namespace to, e.g., free clientData. */
    struct Tcl_Namespace *parentPtr;
				/* Points to the namespace that contains this
				 * one. NULL if this is the global
				 * namespace. */
} Tcl_Namespace;

/*
 *----------------------------------------------------------------------------
 * The following structure represents a call frame, or activation record. A
 * call frame defines a naming context for a procedure call: its local scope
 * (for local variables) and its namespace scope (used for non-local
 * variables; often the global :: namespace). A call frame can also define the
 * naming context for a namespace eval or namespace inscope command: the
 * namespace in which the command's code should execute. The Tcl_CallFrame
 * structures exist only while procedures or namespace eval/inscope's are
 * being executed, and provide a Tcl call stack.
 *
 * A call frame is initialized and pushed using Tcl_PushCallFrame and popped
 * using Tcl_PopCallFrame. Storage for a Tcl_CallFrame must be provided by the
 * Tcl_PushCallFrame caller, and callers typically allocate them on the C call
 * stack for efficiency. For this reason, Tcl_CallFrame is defined as a
 * structure and not as an opaque token. However, most Tcl_CallFrame fields
 * are hidden since applications should not access them directly; others are
 * declared as "dummyX".
 *
 * WARNING!! The structure definition must be kept consistent with the
 * CallFrame structure in tclInt.h. If you change one, change the other.
 */

typedef struct Tcl_CallFrame {
    Tcl_Namespace *nsPtr;
    int dummy1;
    Tcl_Size dummy2;
    void *dummy3;
    void *dummy4;
    void *dummy5;
    Tcl_Size dummy6;
    void *dummy7;
    void *dummy8;
    Tcl_Size dummy9;
    void *dummy10;
    void *dummy11;
    void *dummy12;
    void *dummy13;
} Tcl_CallFrame;

/*
 *----------------------------------------------------------------------------
 * Information about commands that is returned by Tcl_GetCommandInfo and
 * passed to Tcl_SetCommandInfo. objProc is an objc/objv object-based command
 * function while proc is a traditional Tcl argc/argv string-based function.
 * Tcl_CreateObjCommand and Tcl_CreateCommand ensure that both objProc and
 * proc are non-NULL and can be called to execute the command. However, it may
 * be faster to call one instead of the other. The member isNativeObjectProc
 * is set to 1 if an object-based function was registered by
 * Tcl_CreateObjCommand, and to 0 if a string-based function was registered by
 * Tcl_CreateCommand. The other function is typically set to a compatibility
 * wrapper that does string-to-object or object-to-string argument conversions
 * then calls the other function.
 */

typedef struct {
    int isNativeObjectProc;	/* 1 if objProc was registered by a call to
				 * Tcl_CreateObjCommand; 2 if objProc was registered by
				 * a call to Tcl_CreateObjCommand2; 0 otherwise.
				 * Tcl_SetCmdInfo does not modify this field. */
    Tcl_ObjCmdProc *objProc;	/* Command's object-based function. */
    void *objClientData;	/* ClientData for object proc. */
    Tcl_CmdProc *proc;		/* Command's string-based function. */
    void *clientData;		/* ClientData for string proc. */
    Tcl_CmdDeleteProc *deleteProc;
				/* Function to call when command is
				 * deleted. */
    void *deleteData;		/* Value to pass to deleteProc (usually the
				 * same as clientData). */
    Tcl_Namespace *namespacePtr;/* Points to the namespace that contains this
				 * command. Note that Tcl_SetCmdInfo will not
				 * change a command's namespace; use
				 * TclRenameCommand or Tcl_Eval (of 'rename')
				 * to do that. */
    Tcl_ObjCmdProc2 *objProc2;	/* Command's object2-based function. */
    void *objClientData2;	/* ClientData for object2 proc. */
} Tcl_CmdInfo;

/*
 *----------------------------------------------------------------------------
 * The structure defined below is used to hold dynamic strings. The only
 * fields that clients should use are string and length, accessible via the
 * macros Tcl_DStringValue and Tcl_DStringLength.
 */

#define TCL_DSTRING_STATIC_SIZE 200
typedef struct Tcl_DString {
    char *string;		/* Points to beginning of string: either
				 * staticSpace below or a malloced array. */
    Tcl_Size length;		/* Number of bytes in string excluding
				 * terminating nul */
    Tcl_Size spaceAvl;		/* Total number of bytes available for the
				 * string and its terminating NULL char. */
    char staticSpace[TCL_DSTRING_STATIC_SIZE];
				/* Space to use in common case where string is
				 * small. */
} Tcl_DString;

#define Tcl_DStringLength(dsPtr) ((dsPtr)->length)
#define Tcl_DStringValue(dsPtr) ((dsPtr)->string)

/*
 * Definitions for the maximum number of digits of precision that may be
 * produced by Tcl_PrintDouble, and the number of bytes of buffer space
 * required by Tcl_PrintDouble.
 */

#define TCL_MAX_PREC		17
#define TCL_DOUBLE_SPACE	(TCL_MAX_PREC+10)

/*
 * Definition for a number of bytes of buffer space sufficient to hold the
 * string representation of an integer in base 10 (assuming the existence of
 * 64-bit integers).
 */

#define TCL_INTEGER_SPACE	(3*(int)sizeof(Tcl_WideInt))

/*
 *----------------------------------------------------------------------------
 * Type values returned by Tcl_GetNumberFromObj
 *	TCL_NUMBER_INT		Representation is a Tcl_WideInt
 *	TCL_NUMBER_BIG		Representation is an mp_int
 *	TCL_NUMBER_DOUBLE	Representation is a double
 *	TCL_NUMBER_NAN		Value is NaN.
 */

#define TCL_NUMBER_INT          2
#define TCL_NUMBER_BIG          3
#define TCL_NUMBER_DOUBLE       4
#define TCL_NUMBER_NAN          5

/*
 * Flag values passed to Tcl_ConvertElement.
 * TCL_DONT_USE_BRACES forces it not to enclose the element in braces, but to
 *	use backslash quoting instead.
 * TCL_DONT_QUOTE_HASH disables the default quoting of the '#' character. It
 *	is safe to leave the hash unquoted when the element is not the first
 *	element of a list, and this flag can be used by the caller to indicate
 *	that condition.
 */

#define TCL_DONT_USE_BRACES	1
#define TCL_DONT_QUOTE_HASH	8

/*
 * Flags that may be passed to Tcl_GetIndexFromObj.
 * TCL_EXACT disallows abbreviated strings.
 * TCL_NULL_OK allows the empty string or NULL to return TCL_OK.
 *      The returned value will be -1;
 * TCL_INDEX_TEMP_TABLE disallows caching of lookups. A possible use case is
 *      a table that will not live long enough to make it worthwhile.
 */

#define TCL_EXACT		1
#define TCL_NULL_OK		32
#define TCL_INDEX_TEMP_TABLE	64

/*
 * Flags that may be passed to Tcl_UniCharToUtf.
 * TCL_COMBINE Combine surrogates
 */

#define TCL_COMBINE		0x1000000
/*
 *----------------------------------------------------------------------------
 * Flag values passed to Tcl_RecordAndEval, Tcl_EvalObj, Tcl_EvalObjv.
 * WARNING: these bit choices must not conflict with the bit choices for
 * evalFlag bits in tclInt.h!
 *
 * Meanings:
 *	TCL_NO_EVAL:		Just record this command
 *	TCL_EVAL_GLOBAL:	Execute script in global namespace
 *	TCL_EVAL_DIRECT:	Do not compile this script
 *	TCL_EVAL_INVOKE:	Magical Tcl_EvalObjv mode for aliases/ensembles
 *				o Run in iPtr->lookupNsPtr or global namespace
 *				o Cut out of error traces
 *				o Don't reset the flags controlling ensemble
 *				  error message rewriting.
 *	TCL_CANCEL_UNWIND:	Magical Tcl_CancelEval mode that causes the
 *				stack for the script in progress to be
 *				completely unwound.
 *	TCL_EVAL_NOERR:		Do no exception reporting at all, just return
 *				as the caller will report.
 */

#define TCL_NO_EVAL		0x010000
#define TCL_EVAL_GLOBAL		0x020000
#define TCL_EVAL_DIRECT		0x040000
#define TCL_EVAL_INVOKE		0x080000
#define TCL_CANCEL_UNWIND	0x100000
#define TCL_EVAL_NOERR          0x200000

/*
 * Special freeProc values that may be passed to Tcl_SetResult (see the man
 * page for details):
 */

#define TCL_VOLATILE		((Tcl_FreeProc *) 1)
#define TCL_STATIC		((Tcl_FreeProc *) 0)
#define TCL_DYNAMIC		((Tcl_FreeProc *) 3)

/*
 * Flag values passed to variable-related functions.
 * WARNING: these bit choices must not conflict with the bit choice for
 * TCL_CANCEL_UNWIND, above.
 */

#define TCL_GLOBAL_ONLY		 1
#define TCL_NAMESPACE_ONLY	 2
#define TCL_APPEND_VALUE	 4
#define TCL_LIST_ELEMENT	 8
#define TCL_TRACE_READS		 0x10
#define TCL_TRACE_WRITES	 0x20
#define TCL_TRACE_UNSETS	 0x40
#define TCL_TRACE_DESTROYED	 0x80

#define TCL_LEAVE_ERR_MSG	 0x200
#define TCL_TRACE_ARRAY		 0x800
/* Indicate the semantics of the result of a trace. */
#define TCL_TRACE_RESULT_DYNAMIC 0x8000
#define TCL_TRACE_RESULT_OBJECT  0x10000

/*
 * Flag values for ensemble commands.
 */

#define TCL_ENSEMBLE_PREFIX 0x02/* Flag value to say whether to allow
				 * unambiguous prefixes of commands or to
				 * require exact matches for command names. */

/*
 * Flag values passed to command-related functions.
 */

#define TCL_TRACE_RENAME	0x2000
#define TCL_TRACE_DELETE	0x4000

#define TCL_ALLOW_INLINE_COMPILATION 0x20000

/*
 * Types for linked variables:
 */

#define TCL_LINK_INT		1
#define TCL_LINK_DOUBLE		2
#define TCL_LINK_BOOLEAN	3
#define TCL_LINK_STRING		4
#define TCL_LINK_WIDE_INT	5
#define TCL_LINK_CHAR		6
#define TCL_LINK_UCHAR		7
#define TCL_LINK_SHORT		8
#define TCL_LINK_USHORT		9
#define TCL_LINK_UINT		10
#define TCL_LINK_LONG		((sizeof(long) != sizeof(int)) ? TCL_LINK_WIDE_INT : TCL_LINK_INT)
#define TCL_LINK_ULONG		((sizeof(long) != sizeof(int)) ? TCL_LINK_WIDE_UINT : TCL_LINK_UINT)
#define TCL_LINK_FLOAT		13
#define TCL_LINK_WIDE_UINT	14
#define TCL_LINK_CHARS		15
#define TCL_LINK_BINARY		16
#define TCL_LINK_READ_ONLY	0x80

/*
 *----------------------------------------------------------------------------
 * Forward declarations of Tcl_HashTable and related types.
 */

#ifndef TCL_HASH_TYPE
#define TCL_HASH_TYPE size_t
#endif

typedef struct Tcl_HashKeyType Tcl_HashKeyType;
typedef struct Tcl_HashTable Tcl_HashTable;
typedef struct Tcl_HashEntry Tcl_HashEntry;

typedef TCL_HASH_TYPE (Tcl_HashKeyProc) (Tcl_HashTable *tablePtr, void *keyPtr);
typedef int (Tcl_CompareHashKeysProc) (void *keyPtr, Tcl_HashEntry *hPtr);
typedef Tcl_HashEntry * (Tcl_AllocHashEntryProc) (Tcl_HashTable *tablePtr,
	void *keyPtr);
typedef void (Tcl_FreeHashEntryProc) (Tcl_HashEntry *hPtr);

/*
 * Structure definition for an entry in a hash table. No-one outside Tcl
 * should access any of these fields directly; use the macros defined below.
 */

struct Tcl_HashEntry {
    Tcl_HashEntry *nextPtr;	/* Pointer to next entry in this hash bucket,
				 * or NULL for end of chain. */
    Tcl_HashTable *tablePtr;	/* Pointer to table containing entry. */
    size_t hash;		/* Hash value. */
    void *clientData;		/* Application stores something here with
				 * Tcl_SetHashValue. */
    union {			/* Key has one of these forms: */
	char *oneWordValue;	/* One-word value for key. */
	Tcl_Obj *objPtr;	/* Tcl_Obj * key value. */
	int words[1];		/* Multiple integer words for key. The actual
				 * size will be as large as necessary for this
				 * table's keys. */
	char string[1];		/* String for key. The actual size will be as
				 * large as needed to hold the key. */
    } key;			/* MUST BE LAST FIELD IN RECORD!! */
};

/*
 * Flags used in Tcl_HashKeyType.
 *
 * TCL_HASH_KEY_RANDOMIZE_HASH -
 *				There are some things, pointers for example
 *				which don't hash well because they do not use
 *				the lower bits. If this flag is set then the
 *				hash table will attempt to rectify this by
 *				randomising the bits and then using the upper
 *				N bits as the index into the table.
 * TCL_HASH_KEY_SYSTEM_HASH -	If this flag is set then all memory internally
 *                              allocated for the hash table that is not for an
 *                              entry will use the system heap.
 * TCL_HASH_KEY_DIRECT_COMPARE -
 *	                        Allows fast comparison for hash keys directly
 *                              by compare of their key.oneWordValue values,
 *                              before call of compareKeysProc (much slower
 *                              than a direct compare, so it is speed-up only
 *                              flag). Don't use it if keys contain values rather
 *                              than pointers.
 */

#define TCL_HASH_KEY_RANDOMIZE_HASH 0x1
#define TCL_HASH_KEY_SYSTEM_HASH    0x2
#define TCL_HASH_KEY_DIRECT_COMPARE 0x4

/*
 * Structure definition for the methods associated with a hash table key type.
 */

#define TCL_HASH_KEY_TYPE_VERSION 1
struct Tcl_HashKeyType {
    int version;		/* Version of the table. If this structure is
				 * extended in future then the version can be
				 * used to distinguish between different
				 * structures. */
    int flags;			/* Flags, see above for details. */
    Tcl_HashKeyProc *hashKeyProc;
				/* Calculates a hash value for the key. If
				 * this is NULL then the pointer itself is
				 * used as a hash value. */
    Tcl_CompareHashKeysProc *compareKeysProc;
				/* Compares two keys and returns zero if they
				 * do not match, and non-zero if they do. If
				 * this is NULL then the pointers are
				 * compared. */
    Tcl_AllocHashEntryProc *allocEntryProc;
				/* Called to allocate memory for a new entry,
				 * i.e. if the key is a string then this could
				 * allocate a single block which contains
				 * enough space for both the entry and the
				 * string. Only the key field of the allocated
				 * Tcl_HashEntry structure needs to be filled
				 * in. If something else needs to be done to
				 * the key, i.e. incrementing a reference
				 * count then that should be done by this
				 * function. If this is NULL then Tcl_Alloc is
				 * used to allocate enough space for a
				 * Tcl_HashEntry and the key pointer is
				 * assigned to key.oneWordValue. */
    Tcl_FreeHashEntryProc *freeEntryProc;
				/* Called to free memory associated with an
				 * entry. If something else needs to be done
				 * to the key, i.e. decrementing a reference
				 * count then that should be done by this
				 * function. If this is NULL then Tcl_Free is
				 * used to free the Tcl_HashEntry. */
};

/*
 * Structure definition for a hash table.  Must be in tcl.h so clients can
 * allocate space for these structures, but clients should never access any
 * fields in this structure.
 */

#define TCL_SMALL_HASH_TABLE 4
struct Tcl_HashTable {
    Tcl_HashEntry **buckets;	/* Pointer to bucket array. Each element
				 * points to first entry in bucket's hash
				 * chain, or NULL. */
    Tcl_HashEntry *staticBuckets[TCL_SMALL_HASH_TABLE];
				/* Bucket array used for small tables (to
				 * avoid mallocs and frees). */
    Tcl_Size numBuckets;	/* Total number of buckets allocated at
				 * **bucketPtr. */
    Tcl_Size numEntries;	/* Total number of entries present in
				 * table. */
    Tcl_Size rebuildSize;	/* Enlarge table when numEntries gets to be
				 * this large. */
    size_t mask;		/* Mask value used in hashing function. */
    int downShift;		/* Shift count used in hashing function.
				 * Designed to use high-order bits of
				 * randomized keys. */
    int keyType;		/* Type of keys used in this table. It's
				 * either TCL_CUSTOM_KEYS, TCL_STRING_KEYS,
				 * TCL_ONE_WORD_KEYS, or an integer giving the
				 * number of ints that is the size of the
				 * key. */
    Tcl_HashEntry *(*findProc) (Tcl_HashTable *tablePtr, const char *key);
    Tcl_HashEntry *(*createProc) (Tcl_HashTable *tablePtr, const char *key,
	    int *newPtr);
    const Tcl_HashKeyType *typePtr;
				/* Type of the keys used in the
				 * Tcl_HashTable. */
};

/*
 * Structure definition for information used to keep track of searches through
 * hash tables:
 */

typedef struct Tcl_HashSearch {
    Tcl_HashTable *tablePtr;	/* Table being searched. */
    Tcl_Size nextIndex;		/* Index of next bucket to be enumerated after
				 * present one. */
    Tcl_HashEntry *nextEntryPtr;/* Next entry to be enumerated in the current
				 * bucket. */
} Tcl_HashSearch;

/*
 * Acceptable key types for hash tables:
 *
 * TCL_STRING_KEYS:		The keys are strings, they are copied into the
 *				entry.
 * TCL_ONE_WORD_KEYS:		The keys are pointers, the pointer is stored
 *				in the entry.
 * TCL_CUSTOM_TYPE_KEYS:	The keys are arbitrary types which are copied
 *				into the entry.
 * TCL_CUSTOM_PTR_KEYS:		The keys are pointers to arbitrary types, the
 *				pointer is stored in the entry.
 *
 * While maintaining binary compatibility the above have to be distinct values
 * as they are used to differentiate between old versions of the hash table
 * which don't have a typePtr and new ones which do. Once binary compatibility
 * is discarded in favour of making more wide spread changes TCL_STRING_KEYS
 * can be the same as TCL_CUSTOM_TYPE_KEYS, and TCL_ONE_WORD_KEYS can be the
 * same as TCL_CUSTOM_PTR_KEYS because they simply determine how the key is
 * accessed from the entry and not the behaviour.
 */

#define TCL_STRING_KEYS		(0)
#define TCL_ONE_WORD_KEYS	(1)
#define TCL_CUSTOM_TYPE_KEYS	(-2)
#define TCL_CUSTOM_PTR_KEYS	(-1)

/*
 * Structure definition for information used to keep track of searches through
 * dictionaries. These fields should not be accessed by code outside
 * tclDictObj.c
 */

typedef struct {
    void *next;			/* Search position for underlying hash
				 * table. */
    TCL_HASH_TYPE epoch;	/* Epoch marker for dictionary being searched,
				 * or 0 if search has terminated. */
    Tcl_Dict dictionaryPtr;	/* Reference to dictionary being searched. */
} Tcl_DictSearch;

/*
 *----------------------------------------------------------------------------
 * Flag values to pass to Tcl_DoOneEvent to disable searches for some kinds of
 * events:
 */

#define TCL_DONT_WAIT		(1<<1)
#define TCL_WINDOW_EVENTS	(1<<2)
#define TCL_FILE_EVENTS		(1<<3)
#define TCL_TIMER_EVENTS	(1<<4)
#define TCL_IDLE_EVENTS		(1<<5)	/* WAS 0x10 ???? */
#define TCL_ALL_EVENTS		(~TCL_DONT_WAIT)

/*
 * The following structure defines a generic event for the Tcl event system.
 * These are the things that are queued in calls to Tcl_QueueEvent and
 * serviced later by Tcl_DoOneEvent. There can be many different kinds of
 * events with different fields, corresponding to window events, timer events,
 * etc. The structure for a particular event consists of a Tcl_Event header
 * followed by additional information specific to that event.
 */

struct Tcl_Event {
    Tcl_EventProc *proc;	/* Function to call to service this event. */
    struct Tcl_Event *nextPtr;	/* Next in list of pending events, or NULL. */
};

/*
 * Positions to pass to Tcl_QueueEvent/Tcl_ThreadQueueEvent:
 */

typedef enum {
    TCL_QUEUE_TAIL, TCL_QUEUE_HEAD, TCL_QUEUE_MARK,
	    TCL_QUEUE_ALERT_IF_EMPTY=4
} Tcl_QueuePosition;

/*
 * Values to pass to Tcl_SetServiceMode to specify the behavior of notifier
 * event routines.
 */

#define TCL_SERVICE_NONE 0
#define TCL_SERVICE_ALL 1

/*
 * The following structure keeps is used to hold a time value, either as an
 * absolute time (the number of seconds from the epoch) or as an elapsed time.
 * On Unix systems the epoch is Midnight Jan 1, 1970 GMT.
 */

typedef struct Tcl_Time {
    long long sec;		/* Seconds. */
#if defined(_WIN32) && defined(_WIN64)
    int usec;		/* Microseconds. */
#else
    long usec;			/* Microseconds. */
#endif
} Tcl_Time;

typedef void (Tcl_SetTimerProc) (const Tcl_Time *timePtr);
typedef int (Tcl_WaitForEventProc) (const Tcl_Time *timePtr);

/*
 * TIP #233 (Virtualized Time)
 */

typedef void (Tcl_GetTimeProc)   (Tcl_Time *timebuf, void *clientData);
typedef void (Tcl_ScaleTimeProc) (Tcl_Time *timebuf, void *clientData);

/*
 *----------------------------------------------------------------------------
 * Bits to pass to Tcl_CreateFileHandler and Tcl_CreateChannelHandler to
 * indicate what sorts of events are of interest:
 */

#define TCL_READABLE		(1<<1)
#define TCL_WRITABLE		(1<<2)
#define TCL_EXCEPTION		(1<<3)

/*
 * Flag values to pass to Tcl_OpenCommandChannel to indicate the disposition
 * of the stdio handles. TCL_STDIN, TCL_STDOUT, TCL_STDERR, are also used in
 * Tcl_GetStdChannel.
 */

#define TCL_STDIN		(1<<1)
#define TCL_STDOUT		(1<<2)
#define TCL_STDERR		(1<<3)
#define TCL_ENFORCE_MODE	(1<<4)

/*
 * Bits passed to Tcl_DriverClose2Proc to indicate which side of a channel
 * should be closed.
 */

#define TCL_CLOSE_READ		(1<<1)
#define TCL_CLOSE_WRITE		(1<<2)

/*
 * Value to use as the closeProc for a channel that supports the close2Proc
 * interface.
 */

#define TCL_CLOSE2PROC		NULL

/*
 * Channel version tag. This was introduced in 8.3.2/8.4.
 */

#define TCL_CHANNEL_VERSION_5	((Tcl_ChannelTypeVersion) 0x5)

/*
 * TIP #218: Channel Actions, Ids for Tcl_DriverThreadActionProc.
 */

#define TCL_CHANNEL_THREAD_INSERT (0)
#define TCL_CHANNEL_THREAD_REMOVE (1)

/*
 * Typedefs for the various operations in a channel type:
 */

typedef int	(Tcl_DriverBlockModeProc) (void *instanceData, int mode);
typedef void Tcl_DriverCloseProc;
typedef int	(Tcl_DriverClose2Proc) (void *instanceData,
			Tcl_Interp *interp, int flags);
typedef int	(Tcl_DriverInputProc) (void *instanceData, char *buf,
			int toRead, int *errorCodePtr);
typedef int	(Tcl_DriverOutputProc) (void *instanceData,
			const char *buf, int toWrite, int *errorCodePtr);
typedef void Tcl_DriverSeekProc;
typedef int	(Tcl_DriverSetOptionProc) (void *instanceData,
			Tcl_Interp *interp, const char *optionName,
			const char *value);
typedef int	(Tcl_DriverGetOptionProc) (void *instanceData,
			Tcl_Interp *interp, const char *optionName,
			Tcl_DString *dsPtr);
typedef void	(Tcl_DriverWatchProc) (void *instanceData, int mask);
typedef int	(Tcl_DriverGetHandleProc) (void *instanceData,
			int direction, void **handlePtr);
typedef int	(Tcl_DriverFlushProc) (void *instanceData);
typedef int	(Tcl_DriverHandlerProc) (void *instanceData,
			int interestMask);
typedef long long (Tcl_DriverWideSeekProc) (void *instanceData,
			long long offset, int mode, int *errorCodePtr);
/*
 * TIP #218, Channel Thread Actions
 */
typedef void	(Tcl_DriverThreadActionProc) (void *instanceData,
			int action);
/*
 * TIP #208, File Truncation (etc.)
 */
typedef int	(Tcl_DriverTruncateProc) (void *instanceData,
			long long length);

/*
 * struct Tcl_ChannelType:
 *
 * One such structure exists for each type (kind) of channel. It collects
 * together in one place all the functions that are part of the specific
 * channel type.
 *
 * It is recommend that the Tcl_Channel* functions are used to access elements
 * of this structure, instead of direct accessing.
 */

typedef struct Tcl_ChannelType {
    const char *typeName;	/* The name of the channel type in Tcl
				 * commands. This storage is owned by channel
				 * type. */
    Tcl_ChannelTypeVersion version;
				/* Version of the channel type. */
    void *closeProc;		/* Not used any more. */
    Tcl_DriverInputProc *inputProc;
				/* Function to call for input on channel. */
    Tcl_DriverOutputProc *outputProc;
				/* Function to call for output on channel. */
    void *seekProc;		/* Not used any more. */
    Tcl_DriverSetOptionProc *setOptionProc;
				/* Set an option on a channel. */
    Tcl_DriverGetOptionProc *getOptionProc;
				/* Get an option from a channel. */
    Tcl_DriverWatchProc *watchProc;
				/* Set up the notifier to watch for events on
				 * this channel. */
    Tcl_DriverGetHandleProc *getHandleProc;
				/* Get an OS handle from the channel or NULL
				 * if not supported. */
    Tcl_DriverClose2Proc *close2Proc;
				/* Function to call to close the channel if
				 * the device supports closing the read &
				 * write sides independently. */
    Tcl_DriverBlockModeProc *blockModeProc;
				/* Set blocking mode for the raw channel. May
				 * be NULL. */
    Tcl_DriverFlushProc *flushProc;
				/* Function to call to flush a channel. May be
				 * NULL. */
    Tcl_DriverHandlerProc *handlerProc;
				/* Function to call to handle a channel event.
				 * This will be passed up the stacked channel
				 * chain. */
    Tcl_DriverWideSeekProc *wideSeekProc;
				/* Function to call to seek on the channel
				 * which can handle 64-bit offsets. May be
				 * NULL, and must be NULL if seekProc is
				 * NULL. */
    Tcl_DriverThreadActionProc *threadActionProc;
				/* Function to call to notify the driver of
				 * thread specific activity for a channel. May
				 * be NULL. */
    Tcl_DriverTruncateProc *truncateProc;
				/* Function to call to truncate the underlying
				 * file to a particular length. May be NULL if
				 * the channel does not support truncation. */
} Tcl_ChannelType;

/*
 * The following flags determine whether the blockModeProc above should set
 * the channel into blocking or nonblocking mode. They are passed as arguments
 * to the blockModeProc function in the above structure.
 */

#define TCL_MODE_BLOCKING	0	/* Put channel into blocking mode. */
#define TCL_MODE_NONBLOCKING	1	/* Put channel into nonblocking
					 * mode. */

/*
 *----------------------------------------------------------------------------
 * Enum for different types of file paths.
 */

typedef enum Tcl_PathType {
    TCL_PATH_ABSOLUTE,
    TCL_PATH_RELATIVE,
    TCL_PATH_VOLUME_RELATIVE
} Tcl_PathType;

/*
 * The following structure is used to pass glob type data amongst the various
 * glob routines and Tcl_FSMatchInDirectory.
 */

typedef struct Tcl_GlobTypeData {
    int type;			/* Corresponds to bcdpfls as in 'find -t'. */
    int perm;			/* Corresponds to file permissions. */
    Tcl_Obj *macType;		/* Acceptable Mac type. */
    Tcl_Obj *macCreator;	/* Acceptable Mac creator. */
} Tcl_GlobTypeData;

/*
 * Type and permission definitions for glob command.
 */

#define TCL_GLOB_TYPE_BLOCK		(1<<0)
#define TCL_GLOB_TYPE_CHAR		(1<<1)
#define TCL_GLOB_TYPE_DIR		(1<<2)
#define TCL_GLOB_TYPE_PIPE		(1<<3)
#define TCL_GLOB_TYPE_FILE		(1<<4)
#define TCL_GLOB_TYPE_LINK		(1<<5)
#define TCL_GLOB_TYPE_SOCK		(1<<6)
#define TCL_GLOB_TYPE_MOUNT		(1<<7)

#define TCL_GLOB_PERM_RONLY		(1<<0)
#define TCL_GLOB_PERM_HIDDEN		(1<<1)
#define TCL_GLOB_PERM_R			(1<<2)
#define TCL_GLOB_PERM_W			(1<<3)
#define TCL_GLOB_PERM_X			(1<<4)

/*
 * Flags for the unload callback function.
 */

#define TCL_UNLOAD_DETACH_FROM_INTERPRETER	(1<<0)
#define TCL_UNLOAD_DETACH_FROM_PROCESS		(1<<1)

/*
 * Typedefs for the various filesystem operations:
 */

typedef int (Tcl_FSStatProc) (Tcl_Obj *pathPtr, Tcl_StatBuf *buf);
typedef int (Tcl_FSAccessProc) (Tcl_Obj *pathPtr, int mode);
typedef Tcl_Channel (Tcl_FSOpenFileChannelProc) (Tcl_Interp *interp,
	Tcl_Obj *pathPtr, int mode, int permissions);
typedef int (Tcl_FSMatchInDirectoryProc) (Tcl_Interp *interp, Tcl_Obj *result,
	Tcl_Obj *pathPtr, const char *pattern, Tcl_GlobTypeData *types);
typedef Tcl_Obj * (Tcl_FSGetCwdProc) (Tcl_Interp *interp);
typedef int (Tcl_FSChdirProc) (Tcl_Obj *pathPtr);
typedef int (Tcl_FSLstatProc) (Tcl_Obj *pathPtr, Tcl_StatBuf *buf);
typedef int (Tcl_FSCreateDirectoryProc) (Tcl_Obj *pathPtr);
typedef int (Tcl_FSDeleteFileProc) (Tcl_Obj *pathPtr);
typedef int (Tcl_FSCopyDirectoryProc) (Tcl_Obj *srcPathPtr,
	Tcl_Obj *destPathPtr, Tcl_Obj **errorPtr);
typedef int (Tcl_FSCopyFileProc) (Tcl_Obj *srcPathPtr, Tcl_Obj *destPathPtr);
typedef int (Tcl_FSRemoveDirectoryProc) (Tcl_Obj *pathPtr, int recursive,
	Tcl_Obj **errorPtr);
typedef int (Tcl_FSRenameFileProc) (Tcl_Obj *srcPathPtr, Tcl_Obj *destPathPtr);
typedef void (Tcl_FSUnloadFileProc) (Tcl_LoadHandle loadHandle);
typedef Tcl_Obj * (Tcl_FSListVolumesProc) (void);
/* We have to declare the utime structure here. */
struct utimbuf;
typedef int (Tcl_FSUtimeProc) (Tcl_Obj *pathPtr, struct utimbuf *tval);
typedef int (Tcl_FSNormalizePathProc) (Tcl_Interp *interp, Tcl_Obj *pathPtr,
	int nextCheckpoint);
typedef int (Tcl_FSFileAttrsGetProc) (Tcl_Interp *interp, int index,
	Tcl_Obj *pathPtr, Tcl_Obj **objPtrRef);
typedef const char *const * (Tcl_FSFileAttrStringsProc) (Tcl_Obj *pathPtr,
	Tcl_Obj **objPtrRef);
typedef int (Tcl_FSFileAttrsSetProc) (Tcl_Interp *interp, int index,
	Tcl_Obj *pathPtr, Tcl_Obj *objPtr);
typedef Tcl_Obj * (Tcl_FSLinkProc) (Tcl_Obj *pathPtr, Tcl_Obj *toPtr,
	int linkType);
typedef int (Tcl_FSLoadFileProc) (Tcl_Interp *interp, Tcl_Obj *pathPtr,
	Tcl_LoadHandle *handlePtr, Tcl_FSUnloadFileProc **unloadProcPtr);
typedef int (Tcl_FSPathInFilesystemProc) (Tcl_Obj *pathPtr,
	void **clientDataPtr);
typedef Tcl_Obj * (Tcl_FSFilesystemPathTypeProc) (Tcl_Obj *pathPtr);
typedef Tcl_Obj * (Tcl_FSFilesystemSeparatorProc) (Tcl_Obj *pathPtr);
#define Tcl_FSFreeInternalRepProc Tcl_FreeProc
typedef void *(Tcl_FSDupInternalRepProc) (void *clientData);
typedef Tcl_Obj * (Tcl_FSInternalToNormalizedProc) (void *clientData);
typedef void *(Tcl_FSCreateInternalRepProc) (Tcl_Obj *pathPtr);

typedef struct Tcl_FSVersion_ *Tcl_FSVersion;

/*
 *----------------------------------------------------------------------------
 * Data structures related to hooking into the filesystem
 */

/*
 * Filesystem version tag.  This was introduced in 8.4.
 */

#define TCL_FILESYSTEM_VERSION_1	((Tcl_FSVersion) 0x1)

/*
 * struct Tcl_Filesystem:
 *
 * One such structure exists for each type (kind) of filesystem. It collects
 * together the functions that form the interface for a particulr the
 * filesystem. Tcl always accesses the filesystem through one of these
 * structures.
 *
 * Not all entries need be non-NULL; any which are NULL are simply ignored.
 * However, a complete filesystem should provide all of these functions. The
 * explanations in the structure show the importance of each function.
 */

typedef struct Tcl_Filesystem {
    const char *typeName;	/* The name of the filesystem. */
    Tcl_Size structureLength;	/* Length of this structure, so future binary
				 * compatibility can be assured. */
    Tcl_FSVersion version;	/* Version of the filesystem type. */
    Tcl_FSPathInFilesystemProc *pathInFilesystemProc;
				/* Determines whether the pathname is in this
				 * filesystem. This is the most important
				 * filesystem function. */
    Tcl_FSDupInternalRepProc *dupInternalRepProc;
				/* Duplicates the internal handle of the node.
				 * If it is NULL, the filesystem is less
				 * performant. */
    Tcl_FSFreeInternalRepProc *freeInternalRepProc;
				/* Frees the internal handle of the node.  NULL
				 * only if there is no need to free resources
				 * used for the internal handle. */
    Tcl_FSInternalToNormalizedProc *internalToNormalizedProc;
				/* Converts the internal handle to a normalized
				 * path.  NULL if the filesystem creates nodes
				 * having no pathname. */
    Tcl_FSCreateInternalRepProc *createInternalRepProc;
				/* Creates an internal handle for a pathname.
				 * May be NULL if pathnames have no internal
				 * handle or if pathInFilesystemProc always
				 * immediately creates an internal
				 * representation for pathnames in the
				 * filesystem. */
    Tcl_FSNormalizePathProc *normalizePathProc;
				/* Normalizes a path.  Should be implemented if
				 * the filesystems supports multiple paths to
				 * the same node. */
    Tcl_FSFilesystemPathTypeProc *filesystemPathTypeProc;
				/* Determines the type of a path in this
				 * filesystem. May be NULL. */
    Tcl_FSFilesystemSeparatorProc *filesystemSeparatorProc;
				/* Produces the separator character(s) for this
				 * filesystem. Must not be NULL. */
    Tcl_FSStatProc *statProc;	/* Called by 'Tcl_FSStat()'.  Provided by any
				 * reasonable filesystem. */
    Tcl_FSAccessProc *accessProc;
				/* Called by 'Tcl_FSAccess()'.  Implemented by
				 * any reasonable filesystem. */
    Tcl_FSOpenFileChannelProc *openFileChannelProc;
				/* Called by 'Tcl_FSOpenFileChannel()'.
				 * Provided by any reasonable filesystem. */
    Tcl_FSMatchInDirectoryProc *matchInDirectoryProc;
				/* Called by 'Tcl_FSMatchInDirectory()'.  NULL
				 * if the filesystem does not support glob or
				 * recursive copy. */
    Tcl_FSUtimeProc *utimeProc;	/* Called by 'Tcl_FSUtime()', by 'file
				 *  mtime' to set (not read) times, 'file
				 *  atime', and the open-r/open-w/fcopy variant
				 *  of 'file copy'. */
    Tcl_FSLinkProc *linkProc;	/* Called by 'Tcl_FSLink()'. NULL if reading or
				 *  creating links is not supported. */
    Tcl_FSListVolumesProc *listVolumesProc;
				/* Lists filesystem volumes added by this
				 * filesystem. NULL if the filesystem does not
				 * use volumes. */
    Tcl_FSFileAttrStringsProc *fileAttrStringsProc;
				/* List all valid attributes strings.  NULL if
				 * the filesystem does not support the 'file
				 * attributes' command.  Can be used to attach
				 * arbitrary additional data to files in a
				 * filesystem. */
    Tcl_FSFileAttrsGetProc *fileAttrsGetProc;
				/* Called by 'Tcl_FSFileAttrsGet()' and by
				 * 'file attributes'. */
    Tcl_FSFileAttrsSetProc *fileAttrsSetProc;
				/* Called by 'Tcl_FSFileAttrsSet()' and by
				 * 'file attributes'.  */
    Tcl_FSCreateDirectoryProc *createDirectoryProc;
				/* Called by 'Tcl_FSCreateDirectory()'.  May be
				 * NULL if the filesystem is read-only. */
    Tcl_FSRemoveDirectoryProc *removeDirectoryProc;
				/* Called by 'Tcl_FSRemoveDirectory()'.  May be
				 * NULL if the filesystem is read-only. */
    Tcl_FSDeleteFileProc *deleteFileProc;
				/* Called by 'Tcl_FSDeleteFile()' May be NULL
				 * if the filesystem is is read-only. */
    Tcl_FSCopyFileProc *copyFileProc;
				/* Called by 'Tcl_FSCopyFile()'.  If NULL, for
				 * a copy operation at the script level (not
				 * C) Tcl uses open-r, open-w and fcopy. */
    Tcl_FSRenameFileProc *renameFileProc;
				/* Called by 'Tcl_FSRenameFile()'. If NULL, for
				 * a rename operation at the script level (not
				 * C) Tcl performs a copy operation followed
				 * by a delete operation. */
    Tcl_FSCopyDirectoryProc *copyDirectoryProc;
				/* Called by 'Tcl_FSCopyDirectory()'. If NULL,
				 * for a copy operation at the script level
				 * (not C) Tcl recursively creates directories
				 * and copies files. */
    Tcl_FSLstatProc *lstatProc;	/* Called by 'Tcl_FSLstat()'. If NULL, Tcl
				 * attempts to use 'statProc' instead. */
    Tcl_FSLoadFileProc *loadFileProc;
				/* Called by 'Tcl_FSLoadFile()'. If NULL, Tcl
				 * performs a copy to a temporary file in the
				 * native filesystem and then calls
				 * Tcl_FSLoadFile() on that temporary copy. */
    Tcl_FSGetCwdProc *getCwdProc;
				/* Called by 'Tcl_FSGetCwd()'.  Normally NULL.
				 * Usually only called once:  If 'getcwd' is
				 * called before 'chdir' is ever called. */
    Tcl_FSChdirProc *chdirProc;	/* Called by 'Tcl_FSChdir()'.  For a virtual
				 * filesystem, chdirProc just returns zero
				 * (success) if the pathname is a valid
				 * directory, and some other value otherwise.
				 * For A real filesystem, chdirProc performs
				 * the correct action, e.g.  calls the system
				 * 'chdir' function. If not implemented, then
				 * 'cd' and 'pwd' fail for a pathname in this
				 * filesystem. On success Tcl stores the
				 * pathname for use by GetCwd.  If NULL, Tcl
				 * performs records the pathname as the new
				 * current directory if it passes a series of
				 * directory access checks. */
} Tcl_Filesystem;

/*
 * The following definitions are used as values for the 'linkAction' flag to
 * Tcl_FSLink, or the linkProc of any filesystem. Any combination of flags can
 * be given. For link creation, the linkProc should create a link which
 * matches any of the types given.
 *
 * TCL_CREATE_SYMBOLIC_LINK -	Create a symbolic or soft link.
 * TCL_CREATE_HARD_LINK -	Create a hard link.
 */

#define TCL_CREATE_SYMBOLIC_LINK	0x01
#define TCL_CREATE_HARD_LINK		0x02

/*
 *----------------------------------------------------------------------------
 * The following structure represents the Notifier functions that you can
 * override with the Tcl_SetNotifier call.
 */

typedef struct Tcl_NotifierProcs {
    Tcl_SetTimerProc *setTimerProc;
    Tcl_WaitForEventProc *waitForEventProc;
    Tcl_CreateFileHandlerProc *createFileHandlerProc;
    Tcl_DeleteFileHandlerProc *deleteFileHandlerProc;
    Tcl_InitNotifierProc *initNotifierProc;
    Tcl_FinalizeNotifierProc *finalizeNotifierProc;
    Tcl_AlertNotifierProc *alertNotifierProc;
    Tcl_ServiceModeHookProc *serviceModeHookProc;
} Tcl_NotifierProcs;

/*
 *----------------------------------------------------------------------------
 * The following data structures and declarations are for the new Tcl parser.
 *
 * For each word of a command, and for each piece of a word such as a variable
 * reference, one of the following structures is created to describe the
 * token.
 */

typedef struct Tcl_Token {
    int type;			/* Type of token, such as TCL_TOKEN_WORD; see
				 * below for valid types. */
    const char *start;		/* First character in token. */
    Tcl_Size size;		/* Number of bytes in token. */
    Tcl_Size numComponents;	/* If this token is composed of other tokens,
				 * this field tells how many of them there are
				 * (including components of components, etc.).
				 * The component tokens immediately follow
				 * this one. */
} Tcl_Token;

/*
 * Type values defined for Tcl_Token structures. These values are defined as
 * mask bits so that it's easy to check for collections of types.
 *
 * TCL_TOKEN_WORD -		The token describes one word of a command,
 *				from the first non-blank character of the word
 *				(which may be " or {) up to but not including
 *				the space, semicolon, or bracket that
 *				terminates the word. NumComponents counts the
 *				total number of sub-tokens that make up the
 *				word. This includes, for example, sub-tokens
 *				of TCL_TOKEN_VARIABLE tokens.
 * TCL_TOKEN_SIMPLE_WORD -	This token is just like TCL_TOKEN_WORD except
 *				that the word is guaranteed to consist of a
 *				single TCL_TOKEN_TEXT sub-token.
 * TCL_TOKEN_TEXT -		The token describes a range of literal text
 *				that is part of a word. NumComponents is
 *				always 0.
 * TCL_TOKEN_BS -		The token describes a backslash sequence that
 *				must be collapsed. NumComponents is always 0.
 * TCL_TOKEN_COMMAND -		The token describes a command whose result
 *				must be substituted into the word. The token
 *				includes the enclosing brackets. NumComponents
 *				is always 0.
 * TCL_TOKEN_VARIABLE -		The token describes a variable substitution,
 *				including the dollar sign, variable name, and
 *				array index (if there is one) up through the
 *				right parentheses. NumComponents tells how
 *				many additional tokens follow to represent the
 *				variable name. The first token will be a
 *				TCL_TOKEN_TEXT token that describes the
 *				variable name. If the variable is an array
 *				reference then there will be one or more
 *				additional tokens, of type TCL_TOKEN_TEXT,
 *				TCL_TOKEN_BS, TCL_TOKEN_COMMAND, and
 *				TCL_TOKEN_VARIABLE, that describe the array
 *				index; numComponents counts the total number
 *				of nested tokens that make up the variable
 *				reference, including sub-tokens of
 *				TCL_TOKEN_VARIABLE tokens.
 * TCL_TOKEN_SUB_EXPR -		The token describes one subexpression of an
 *				expression, from the first non-blank character
 *				of the subexpression up to but not including
 *				the space, brace, or bracket that terminates
 *				the subexpression. NumComponents counts the
 *				total number of following subtokens that make
 *				up the subexpression; this includes all
 *				subtokens for any nested TCL_TOKEN_SUB_EXPR
 *				tokens. For example, a numeric value used as a
 *				primitive operand is described by a
 *				TCL_TOKEN_SUB_EXPR token followed by a
 *				TCL_TOKEN_TEXT token. A binary subexpression
 *				is described by a TCL_TOKEN_SUB_EXPR token
 *				followed by the TCL_TOKEN_OPERATOR token for
 *				the operator, then TCL_TOKEN_SUB_EXPR tokens
 *				for the left then the right operands.
 * TCL_TOKEN_OPERATOR -		The token describes one expression operator.
 *				An operator might be the name of a math
 *				function such as "abs". A TCL_TOKEN_OPERATOR
 *				token is always preceded by one
 *				TCL_TOKEN_SUB_EXPR token for the operator's
 *				subexpression, and is followed by zero or more
 *				TCL_TOKEN_SUB_EXPR tokens for the operator's
 *				operands. NumComponents is always 0.
 * TCL_TOKEN_EXPAND_WORD -	This token is just like TCL_TOKEN_WORD except
 *				that it marks a word that began with the
 *				literal character prefix "{*}". This word is
 *				marked to be expanded - that is, broken into
 *				words after substitution is complete.
 */

#define TCL_TOKEN_WORD		1
#define TCL_TOKEN_SIMPLE_WORD	2
#define TCL_TOKEN_TEXT		4
#define TCL_TOKEN_BS		8
#define TCL_TOKEN_COMMAND	16
#define TCL_TOKEN_VARIABLE	32
#define TCL_TOKEN_SUB_EXPR	64
#define TCL_TOKEN_OPERATOR	128
#define TCL_TOKEN_EXPAND_WORD	256

/*
 * Parsing error types. On any parsing error, one of these values will be
 * stored in the error field of the Tcl_Parse structure defined below.
 */

#define TCL_PARSE_SUCCESS		0
#define TCL_PARSE_QUOTE_EXTRA		1
#define TCL_PARSE_BRACE_EXTRA		2
#define TCL_PARSE_MISSING_BRACE		3
#define TCL_PARSE_MISSING_BRACKET	4
#define TCL_PARSE_MISSING_PAREN		5
#define TCL_PARSE_MISSING_QUOTE		6
#define TCL_PARSE_MISSING_VAR_BRACE	7
#define TCL_PARSE_SYNTAX		8
#define TCL_PARSE_BAD_NUMBER		9

/*
 * A structure of the following type is filled in by Tcl_ParseCommand. It
 * describes a single command parsed from an input string.
 */

#define NUM_STATIC_TOKENS 20

typedef struct Tcl_Parse {
    const char *commentStart;	/* Pointer to # that begins the first of one
				 * or more comments preceding the command. */
    Tcl_Size commentSize;	/* Number of bytes in comments (up through
				 * newline character that terminates the last
				 * comment). If there were no comments, this
				 * field is 0. */
    const char *commandStart;	/* First character in first word of
				 * command. */
    Tcl_Size commandSize;	/* Number of bytes in command, including first
				 * character of first word, up through the
				 * terminating newline, close bracket, or
				 * semicolon. */
    Tcl_Size numWords;		/* Total number of words in command. May be
				 * 0. */
    Tcl_Token *tokenPtr;	/* Pointer to first token representing the
				 * words of the command. Initially points to
				 * staticTokens, but may change to point to
				 * malloc-ed space if command exceeds space in
				 * staticTokens. */
    Tcl_Size numTokens;		/* Total number of tokens in command. */
    Tcl_Size tokensAvailable;	/* Total number of tokens available at
				 * *tokenPtr. */
    int errorType;		/* One of the parsing error types defined
				 * above. */
    int incomplete;		/* This field is set to 1 by Tcl_ParseCommand
				 * if the command appears to be incomplete.
				 * This information is used by
				 * Tcl_CommandComplete. */

    /*
     * The fields below are intended only for the private use of the parser.
     * They should not be used by functions that invoke Tcl_ParseCommand.
     */

    const char *string;		/* The original command string passed to
				 * Tcl_ParseCommand. */
    const char *end;		/* Points to the character just after the last
				 * one in the command string. */
    Tcl_Interp *interp;		/* Interpreter to use for error reporting, or
				 * NULL. */
    const char *term;		/* Points to character in string that
				 * terminated most recent token. Filled in by
				 * ParseTokens. If an error occurs, points to
				 * beginning of region where the error
				 * occurred (e.g. the open brace if the close
				 * brace is missing). */
    Tcl_Token staticTokens[NUM_STATIC_TOKENS];
				/* Initial space for tokens for command. This
				 * space should be large enough to accommodate
				 * most commands; dynamic space is allocated
				 * for very large commands that don't fit
				 * here. */
} Tcl_Parse;

/*
 *----------------------------------------------------------------------------
 * The following structure represents a user-defined encoding. It collects
 * together all the functions that are used by the specific encoding.
 */

typedef struct Tcl_EncodingType {
    const char *encodingName;	/* The name of the encoding, e.g. "euc-jp".
				 * This name is the unique key for this
				 * encoding type. */
    Tcl_EncodingConvertProc *toUtfProc;
				/* Function to convert from external encoding
				 * into UTF-8. */
    Tcl_EncodingConvertProc *fromUtfProc;
				/* Function to convert from UTF-8 into
				 * external encoding. */
    Tcl_FreeProc *freeProc;	/* If non-NULL, function to call when this
				 * encoding is deleted. */
    void *clientData;		/* Arbitrary value associated with encoding
				 * type. Passed to conversion functions. */
    Tcl_Size nullSize;		/* Number of zero bytes that signify
				 * end-of-string in this encoding. This number
				 * is used to determine the source string
				 * length when the srcLen argument is
				 * negative. Must be 1, 2, or 4. */
} Tcl_EncodingType;

/*
 * The following definitions are used as values for the conversion control
 * flags argument when converting text from one character set to another:
 *
 * TCL_ENCODING_START -		Signifies that the source buffer is the first
 *				block in a (potentially multi-block) input
 *				stream. Tells the conversion function to reset
 *				to an initial state and perform any
 *				initialization that needs to occur before the
 *				first byte is converted. If the source buffer
 *				contains the entire input stream to be
 *				converted, this flag should be set.
 * TCL_ENCODING_END -		Signifies that the source buffer is the last
 *				block in a (potentially multi-block) input
 *				stream. Tells the conversion routine to
 *				perform any finalization that needs to occur
 *				after the last byte is converted and then to
 *				reset to an initial state. If the source
 *				buffer contains the entire input stream to be
 *				converted, this flag should be set.
<<<<<<< HEAD
 * TCL_ENCODING_STOPONERROR -	Obsolete.
 * TCL_ENCODING_NO_TERMINATE - 	If set, Tcl_ExternalToUtf does not append a
=======
 * TCL_ENCODING_STOPONERROR -	Not used any more.
 * TCL_ENCODING_NO_TERMINATE -	If set, Tcl_ExternalToUtf does not append a
>>>>>>> 14e9a4e0
 *				terminating NUL byte.  Since it does not need
 *				an extra byte for a terminating NUL, it fills
 *				all dstLen bytes with encoded UTF-8 content if
 *				needed.  If clear, a byte is reserved in the
 *				dst space for NUL termination, and a
 *				terminating NUL is appended.
 * TCL_ENCODING_CHAR_LIMIT -	If set and dstCharsPtr is not NULL, then
 *				Tcl_ExternalToUtf takes the initial value of
 *				*dstCharsPtr as a limit of the maximum number
 *				of chars to produce in the encoded UTF-8
 *				content.  Otherwise, the number of chars
 *				produced is controlled only by other limiting
 *				factors.
 * TCL_ENCODING_PROFILE_* -	Mutually exclusive encoding profile ids. Note
 *				these are bit masks.
 *
 * NOTE: THESE BIT DEFINITIONS SHOULD NOT OVERLAP WITH INTERNAL USE BITS
 * DEFINED IN tclEncoding.c (ENCODING_INPUT et al). Be cognizant of this
 * when adding bits.
 */

#define TCL_ENCODING_START		0x01
#define TCL_ENCODING_END		0x02
#define TCL_ENCODING_STOPONERROR	0x0 /* Not used any more */
#define TCL_ENCODING_NO_TERMINATE	0x08
#define TCL_ENCODING_CHAR_LIMIT		0x10
/* Internal use bits, do not define bits in this space. See above comment */
#define TCL_ENCODING_INTERNAL_USE_MASK  0xFF00
/*
 * Reserve top byte for profile values (disjoint, not a mask). In case of
 * changes, ensure ENCODING_PROFILE_* macros in tclInt.h are modified if
 * necessary.
 */
#define TCL_ENCODING_PROFILE_STRICT   0x00000000
#define TCL_ENCODING_PROFILE_TCL8     0x01000000
#define TCL_ENCODING_PROFILE_REPLACE  0x02000000

/*
 * The following definitions are the error codes returned by the conversion
 * routines:
 *
 * TCL_OK -			All characters were converted.
 * TCL_CONVERT_NOSPACE -	The output buffer would not have been large
 *				enough for all of the converted data; as many
 *				characters as could fit were converted though.
 * TCL_CONVERT_MULTIBYTE -	The last few bytes in the source string were
 *				the beginning of a multibyte sequence, but
 *				more bytes were needed to complete this
 *				sequence. A subsequent call to the conversion
 *				routine should pass the beginning of this
 *				unconverted sequence plus additional bytes
 *				from the source stream to properly convert the
 *				formerly split-up multibyte sequence.
 * TCL_CONVERT_SYNTAX -		The source stream contained an invalid
 *				character sequence. This may occur if the
 *				input stream has been damaged or if the input
 *				encoding method was misidentified.
 * TCL_CONVERT_UNKNOWN -	The source string contained a character that
 *				could not be represented in the target
 *				encoding.
 */

#define TCL_CONVERT_MULTIBYTE	(-1)
#define TCL_CONVERT_SYNTAX	(-2)
#define TCL_CONVERT_UNKNOWN	(-3)
#define TCL_CONVERT_NOSPACE	(-4)

/*
 * The maximum number of bytes that are necessary to represent a single
 * Unicode character in UTF-8. The valid values are 3 and 4. If > 3,
 * then Tcl_UniChar must be 4-bytes in size (UCS-4) (the default). If == 3,
 * then Tcl_UniChar must be 2-bytes in size (UTF-16). Since Tcl 9.0, UCS-4
 * mode is the default and recommended mode.
 */

#ifndef TCL_UTF_MAX
#	define TCL_UTF_MAX		4
#endif

/*
 * This represents a Unicode character. Any changes to this should also be
 * reflected in regcustom.h.
 */

/*
 * int isn't 100% accurate as it should be a strict 4-byte value
 * (perhaps int32_t). ILP64/SILP64 systems may have troubles. The
 * size of this value must be reflected correctly in regcustom.h.
 */
typedef int Tcl_UniChar;

/*
 *----------------------------------------------------------------------------
 * TIP #59: The following structure is used in calls 'Tcl_RegisterConfig' to
 * provide the system with the embedded configuration data.
 */

typedef struct Tcl_Config {
    const char *key;		/* Configuration key to register. ASCII
				 * encoded, thus UTF-8. */
    const char *value;		/* The value associated with the key. System
				 * encoding. */
} Tcl_Config;

/*
 *----------------------------------------------------------------------------
 * Flags for TIP#143 limits, detailing which limits are active in an
 * interpreter. Used for Tcl_{Add,Remove}LimitHandler type argument.
 */

#define TCL_LIMIT_COMMANDS	0x01
#define TCL_LIMIT_TIME		0x02

/*
 * Structure containing information about a limit handler to be called when a
 * command- or time-limit is exceeded by an interpreter.
 */

typedef void (Tcl_LimitHandlerProc) (void *clientData, Tcl_Interp *interp);
#define Tcl_LimitHandlerDeleteProc Tcl_FreeProc

#if 0
/*
 *----------------------------------------------------------------------------
 * We would like to provide an anonymous structure "mp_int" here, which is
 * compatible with libtommath's "mp_int", but without duplicating anything
 * from <tommath.h> or including <tommath.h> here. But the libtommath project
 * didn't honor our request. See: <https://github.com/libtom/libtommath/pull/473>
 *
 * That's why this part is commented out, and we are using (void *) in
 * various API's in stead of the more correct (mp_int *).
 */

#ifndef MP_INT_DECLARED
#define MP_INT_DECLARED
typedef struct mp_int mp_int;
#endif

#endif

/*
 *----------------------------------------------------------------------------
 * Definitions needed for Tcl_ParseArgvObj routines.
 * Based on tkArgv.c.
 * Modifications from the original are copyright (c) Sam Bromley 2006
 */

typedef struct {
    int type;			/* Indicates the option type; see below. */
    const char *keyStr;		/* The key string that flags the option in the
				 * argv array. */
    void *srcPtr;		/* Value to be used in setting dst; usage
				 * depends on type.*/
    void *dstPtr;		/* Address of value to be modified; usage
				 * depends on type.*/
    const char *helpStr;	/* Documentation message describing this
				 * option. */
    void *clientData;		/* Word to pass to function callbacks. */
} Tcl_ArgvInfo;

/*
 * Legal values for the type field of a Tcl_ArgInfo: see the user
 * documentation for details.
 */

#define TCL_ARGV_CONSTANT	15
#define TCL_ARGV_INT		16
#define TCL_ARGV_STRING		17
#define TCL_ARGV_REST		18
#define TCL_ARGV_FLOAT		19
#define TCL_ARGV_FUNC		20
#define TCL_ARGV_GENFUNC	21
#define TCL_ARGV_HELP		22
#define TCL_ARGV_END		23

/*
 * Types of callback functions for the TCL_ARGV_FUNC and TCL_ARGV_GENFUNC
 * argument types:
 */

typedef int (Tcl_ArgvFuncProc)(void *clientData, Tcl_Obj *objPtr,
	void *dstPtr);
typedef Tcl_Size (Tcl_ArgvGenFuncProc)(void *clientData, Tcl_Interp *interp,
	Tcl_Size objc, Tcl_Obj *const *objv, void *dstPtr);

/*
 * Shorthand for commonly used argTable entries.
 */

#define TCL_ARGV_AUTO_HELP \
    {TCL_ARGV_HELP,	"-help",	NULL,	NULL, \
	    "Print summary of command-line options and abort", NULL}
#define TCL_ARGV_AUTO_REST \
    {TCL_ARGV_REST,	"--",		NULL,	NULL, \
	    "Marks the end of the options", NULL}
#define TCL_ARGV_TABLE_END \
    {TCL_ARGV_END, NULL, NULL, NULL, NULL, NULL}

/*
 *----------------------------------------------------------------------------
 * Definitions needed for Tcl_Zlib routines. [TIP #234]
 *
 * Constants for the format flags describing what sort of data format is
 * desired/expected for the Tcl_ZlibDeflate, Tcl_ZlibInflate and
 * Tcl_ZlibStreamInit functions.
 */

#define TCL_ZLIB_FORMAT_RAW	1
#define TCL_ZLIB_FORMAT_ZLIB	2
#define TCL_ZLIB_FORMAT_GZIP	4
#define TCL_ZLIB_FORMAT_AUTO	8

/*
 * Constants that describe whether the stream is to operate in compressing or
 * decompressing mode.
 */

#define TCL_ZLIB_STREAM_DEFLATE	16
#define TCL_ZLIB_STREAM_INFLATE	32

/*
 * Constants giving compression levels. Use of TCL_ZLIB_COMPRESS_DEFAULT is
 * recommended.
 */

#define TCL_ZLIB_COMPRESS_NONE	0
#define TCL_ZLIB_COMPRESS_FAST	1
#define TCL_ZLIB_COMPRESS_BEST	9
#define TCL_ZLIB_COMPRESS_DEFAULT (-1)

/*
 * Constants for types of flushing, used with Tcl_ZlibFlush.
 */

#define TCL_ZLIB_NO_FLUSH	0
#define TCL_ZLIB_FLUSH		2
#define TCL_ZLIB_FULLFLUSH	3
#define TCL_ZLIB_FINALIZE	4

/*
 *----------------------------------------------------------------------------
 * Definitions needed for the Tcl_LoadFile function. [TIP #416]
 */

#define TCL_LOAD_GLOBAL 1
#define TCL_LOAD_LAZY 2

/*
 *----------------------------------------------------------------------------
 * Definitions needed for the Tcl_OpenTcpServerEx function. [TIP #456]
 */
#define TCL_TCPSERVER_REUSEADDR (1<<0)
#define TCL_TCPSERVER_REUSEPORT (1<<1)

/*
 * Constants for special Tcl_Size-typed values, see TIP #494
 */

#define TCL_IO_FAILURE	((Tcl_Size)-1)
#define TCL_AUTO_LENGTH	((Tcl_Size)-1)
#define TCL_INDEX_NONE  ((Tcl_Size)-1)
#define TCL_LENGTH_NONE  ((Tcl_Size)-1)

/*
 *----------------------------------------------------------------------------
 * Single public declaration for NRE.
 */

typedef int (Tcl_NRPostProc) (void *data[], Tcl_Interp *interp,
				int result);

/*
 *----------------------------------------------------------------------------
 * The following constant is used to test for older versions of Tcl in the
 * stubs tables.
 */

#define TCL_STUB_MAGIC		((int) 0xFCA3BACB + (int) sizeof(void *))

/*
 * The following function is required to be defined in all stubs aware
 * extensions. The function is actually implemented in the stub library, not
 * the main Tcl library, although there is a trivial implementation in the
 * main library in case an extension is statically linked into an application.
 */

const char *		Tcl_InitStubs(Tcl_Interp *interp, const char *version,
			    int exact, int magic);
const char *		TclTomMathInitializeStubs(Tcl_Interp *interp,
			    const char *version, int epoch, int revision);
const char *		TclInitStubTable(const char *version);
void *			TclStubCall(void *arg);
#if defined(_WIN32)
    TCL_NORETURN void	Tcl_ConsolePanic(const char *format, ...);
#else
#   define Tcl_ConsolePanic ((Tcl_PanicProc *)NULL)
#endif

#ifdef USE_TCL_STUBS
#if TCL_RELEASE_LEVEL == TCL_FINAL_RELEASE
#   define Tcl_InitStubs(interp, version, exact) \
	(Tcl_InitStubs)(interp, version, \
	    (exact)|(TCL_MAJOR_VERSION<<8)|(TCL_MINOR_VERSION<<16), \
	    TCL_STUB_MAGIC)
#else
#   define Tcl_InitStubs(interp, version, exact) \
	(Tcl_InitStubs)(interp, (((exact)&1) ? (version) : "9.0b2"), \
	    (exact)|(TCL_MAJOR_VERSION<<8)|(TCL_MINOR_VERSION<<16), \
	    TCL_STUB_MAGIC)
#endif
#else
#if TCL_RELEASE_LEVEL == TCL_FINAL_RELEASE
#   define Tcl_InitStubs(interp, version, exact) \
	Tcl_PkgInitStubsCheck(interp, version, \
		(exact)|(TCL_MAJOR_VERSION<<8)|(TCL_MINOR_VERSION<<16))
#else
#   define Tcl_InitStubs(interp, version, exact) \
	Tcl_PkgInitStubsCheck(interp, TCL_PATCH_LEVEL, \
		1|(TCL_MAJOR_VERSION<<8)|(TCL_MINOR_VERSION<<16))
#endif
#endif

/*
 * Public functions that are not accessible via the stubs table.
 * Tcl_GetMemoryInfo is needed for AOLserver. [Bug 1868171]
 */

#define Tcl_Main(argc, argv, proc) \
	Tcl_MainEx(argc, argv, proc, \
	    ((Tcl_SetPanicProc(Tcl_ConsolePanic), Tcl_CreateInterp())))
EXTERN TCL_NORETURN void Tcl_MainEx(Tcl_Size argc, char **argv,
			    Tcl_AppInitProc *appInitProc, Tcl_Interp *interp);
EXTERN const char *	Tcl_PkgInitStubsCheck(Tcl_Interp *interp,
			    const char *version, int exact);
EXTERN const char *	Tcl_InitSubsystems(void);
EXTERN void		Tcl_GetMemoryInfo(Tcl_DString *dsPtr);
EXTERN const char *	Tcl_FindExecutable(const char *argv0);
EXTERN const char *	Tcl_SetPreInitScript(const char *string);
EXTERN const char *	Tcl_SetPanicProc(
			    Tcl_PanicProc *panicProc);
EXTERN void		Tcl_StaticLibrary(Tcl_Interp *interp,
			    const char *prefix,
			    Tcl_LibraryInitProc *initProc,
			    Tcl_LibraryInitProc *safeInitProc);
EXTERN Tcl_ExitProc *	Tcl_SetExitProc(Tcl_ExitProc *proc);
#ifdef _WIN32
EXTERN const char *	TclZipfs_AppHook(int *argc, wchar_t ***argv);
#else
EXTERN const char *TclZipfs_AppHook(int *argc, char ***argv);
#endif
#if defined(_WIN32) && defined(UNICODE)
#ifndef USE_TCL_STUBS
#   define Tcl_FindExecutable(arg) ((Tcl_FindExecutable)((const char *)(arg)))
#endif
#   define Tcl_MainEx Tcl_MainExW
    EXTERN TCL_NORETURN void Tcl_MainExW(Tcl_Size argc, wchar_t **argv,
	    Tcl_AppInitProc *appInitProc, Tcl_Interp *interp);
#endif
#if defined(USE_TCL_STUBS)
#define Tcl_SetPanicProc(panicProc) \
    TclInitStubTable(((const char *(*)(Tcl_PanicProc *))TclStubCall((void *)panicProc))(panicProc))
#define Tcl_InitSubsystems() \
    TclInitStubTable(((const char *(*)(void))TclStubCall((void *)1))())
#define Tcl_FindExecutable(argv0) \
    TclInitStubTable(((const char *(*)(const char *))TclStubCall((void *)2))(argv0))
#define TclZipfs_AppHook(argcp, argvp) \
	TclInitStubTable(((const char *(*)(int *, void *))TclStubCall((void *)3))(argcp, argvp))
#define Tcl_MainExW(argc, argv, appInitProc, interp) \
	(void)((const char *(*)(Tcl_Size, const void *, Tcl_AppInitProc *, Tcl_Interp *)) \
	TclStubCall((void *)4))(argc, argv, appInitProc, interp)
#if !defined(_WIN32) || !defined(UNICODE)
#define Tcl_MainEx(argc, argv, appInitProc, interp) \
	(void)((const char *(*)(Tcl_Size, const void *, Tcl_AppInitProc *, Tcl_Interp *)) \
	TclStubCall((void *)5))(argc, argv, appInitProc, interp)
#endif
#define Tcl_StaticLibrary(interp, pkgName, initProc, safeInitProc) \
	(void)((const char *(*)(Tcl_Interp *, const char *, Tcl_LibraryInitProc *, Tcl_LibraryInitProc *)) \
	TclStubCall((void *)6))(interp, pkgName, initProc, safeInitProc)
#define Tcl_SetExitProc(proc) \
	((Tcl_ExitProc *(*)(Tcl_ExitProc *))TclStubCall((void *)7))(proc)
#define Tcl_GetMemoryInfo(dsPtr) \
	(void)((const char *(*)(Tcl_DString *))TclStubCall((void *)8))(dsPtr)
#define Tcl_SetPreInitScript(string) \
	((const char *(*)(const char *))TclStubCall((void *)9))(string)
#endif




/*
 *----------------------------------------------------------------
 * Object interface data structures and macros
 *----------------------------------------------------------------
 */


#define tclObjTypeInterfaceArgsListAll \
    Tcl_Interp *interp,	/* Used to report errors if not NULL. */ \
    Tcl_Obj *listPtr,	/* List object for which an element array \
			 *  is to be returned. */ \
    Tcl_Size *objcPtr,	/* Where to store the count of objects \
			 * referenced by objv. */ \
    Tcl_Obj ***objvPtr	/* Where to store the pointer to an \
			 * array of */

#define tclObjTypeInterfaceArgsListAppend \
    Tcl_Interp *interp,	/* Used to report errors if not NULL. */ \
    Tcl_Obj *listPtr,	/* List object to append objPtr to. */ \
    Tcl_Obj *objPtr	/* Object to append to listPtr's list. */

#define tclObjTypeInterfaceArgsListAppendList \
    Tcl_Interp *interp,	    /* Used to report errors if not NULL. */ \
    Tcl_Obj *listPtr,	    /* List object to append elements to. */ \
    Tcl_Obj *elemListPtr    /* List obj with elements to append. */

#define tclObjTypeInterfaceArgsListContains \
    Tcl_Interp *interp,	    /* Used to report errors if not NULL. */ \
    Tcl_Obj *listPtr,	    /* List object to append elements to. */ \
    Tcl_Obj *givenPtr,	    /* Value to search for. */ \
    int *resPtr				/* Location to store the result in. */ \

#define tclObjTypeInterfaceArgsListIndex \
    Tcl_Interp *interp,	/* Used to report errors if not NULL. */ \
    Tcl_Obj *listPtr,	/* List object to index into. */ \
    Tcl_Size index,	/* Index of element to return. */ \
    Tcl_Obj **resPtrPtr	/* The resulting Tcl_Obj* is stored here. */

#define tclObjTypeInterfaceArgsListIndexEnd \
    Tcl_Interp *interp,	/* Used to report errors if not NULL. */ \
    Tcl_Obj *listPtr,	/* List object to index into. */ \
    Tcl_Size index,	/* Index of element to return. */ \
    Tcl_Obj **resPtrPtr	/* The resulting Tcl_Obj* is stored here. */

#define tclObjTypeInterfaceArgsListIsSorted \
    Tcl_Interp * interp, /* Used to report errors */ \
    Tcl_Obj *listPtr,	/* The list in question */ \
    size_t flags	/* flags */

#define tclObjTypeInterfaceArgsListLength \
    Tcl_Interp *interp,	/* Used to report errors if not NULL. */ \
    Tcl_Obj *listPtr,	/* List object whose #elements to return. */ \
    Tcl_Size *lenPtr	/* The resulting length is stored here. */

#define tclObjTypeInterfaceArgsListRange \
    Tcl_Interp *interp,    /* Used to report errors */ \
    Tcl_Obj *listPtr,	    /* List object to take a range from. */ \
    Tcl_Size fromIdx,		/* Index of first element to */ \
							/* include. */ \
    Tcl_Size toIdx,			/* Index of last element to include. */ \
    Tcl_Obj **resPtrPtr		/* The resulting Tcl_Obj* is stored here. */

#define tclObjTypeInterfaceArgsListRangeEnd \
    Tcl_Interp * interp, /* Used to report errors */ \
    Tcl_Obj *listPtr,	/* List object to take a range from. */ \
    Tcl_Size fromAnchor,/* 0 for start and 1 for end */ \
    Tcl_Size fromIdx,	/* Index of first element to include. */ \
    Tcl_Size toAnchor,	/* 0 for start and 1 for end */  \
    Tcl_Size toIdx,	/* Index of last element to include. */ \
    Tcl_Obj **resPtrPtr	/* The resulting Tcl_Obj* is stored here. */

#define tclObjTypeInterfaceArgsListReplace \
    Tcl_Interp *interp, /* Used for error reporting if not NULL. */ \
    Tcl_Obj *listObj,   /* List object whose elements to replace. */ \
    Tcl_Size first,     /* Index of first element to replace. */ \
    Tcl_Size numToDelete,	/* Number of elements to replace. */ \
    Tcl_Size numToInsert,	/* Number of objects to insert. */ \
			/* An array of objc pointers to Tcl \
			 * objects to insert. */ \
    Tcl_Obj *const insertObjs[]

#define tclObjTypeInterfaceArgsListReplaceList \
   Tcl_Interp *interp, /* Used for error reporting if not NULL. */ \
    Tcl_Obj *listPtr,   /* List object whose elements to replace. */ \
    Tcl_Size first,     /* Index of first element to replace. */ \
    Tcl_Size count,	/* Number of elements to replace. */ \
    Tcl_Obj *newItemsPtr /* a list of new items to insert */

#define tclObjTypeInterfaceArgsListReverse \
    Tcl_Interp *interp, /* Used for error reporting if not NULL. */ \
    Tcl_Obj *listPtr   /* List object whose elements to replace. */ \


#define tclObjTypeInterfaceArgsListSet \
    Tcl_Interp *interp,		/* Tcl interpreter; used for error reporting \
				 * if not NULL. */ \
    Tcl_Obj *listObj,		/* List object in which element should be \
				 * stored. */ \
    Tcl_Size index,		/* Index of element to store. */ \
    Tcl_Obj *valueObj		/* Tcl object to store in the designated list \
				 * element. */


#define tclObjTypeInterfaceArgsListSetDeep \
    Tcl_Interp *interp,	    /* Tcl interpreter. */ \
    Tcl_Obj *listObj,	    /* Pointer to the list being modified. */ \
    Tcl_Size indexCount,    /* Number of index args. */ \
    Tcl_Obj *const indexArray[],    /* Index args. */ \
    Tcl_Obj *valueObj,	    /* Value arg to 'lset' or NULL to 'lpop'. */ \
	Tcl_Obj **resPtrPtr		/* An address at which to store the resulting list */


#define tclObjTypeInterfaceArgsStringIndex \
    Tcl_Interp *interp,	    \
    Tcl_Obj *objPtr,	    \
    Tcl_Size index,	\
    Tcl_Obj **resPtrPtr	/* The resulting Tcl_Obj* is stored here. */


#define tclObjTypeInterfaceArgsStringIndexEnd \
    Tcl_Interp *interp,	    \
    Tcl_Obj *objPtr,	    \
    Tcl_Size index,	\
    Tcl_Obj **resPtrPtr	/* The resulting Tcl_Obj* is stored here. */


#define tclObjTypeInterfaceArgsStringLength \
    Tcl_Obj *listPtr, \
    Tcl_Size *lengthPtr	/* An address at which to store the length. */


#define tclObjTypeInterfaceArgsStringIsEmpty \
	Tcl_Interp *interp,	\
    Tcl_Obj *listPtr,	\
	int *res


#define tclObjTypeInterfaceArgsStringRange \
    Tcl_Obj *objPtr,	/* The Tcl object to find the range of. */ \
    Tcl_Size first,	/* First index of the range. */ \
    Tcl_Size last,	/* Last index of the range. */ \
    Tcl_Obj **resPtrPtr	/* The resulting Tcl_Obj* is stored here. */


#define tclObjTypeInterfaceArgsStringRangeEnd \
    Tcl_Obj *objPtr,	/* The Tcl object to find the range of. */ \
    Tcl_Size first,	/* First index of the range. */ \
    Tcl_Size last,	/* Last index of the range. */ \
    Tcl_Obj **resPtrPtr	/* The resulting Tcl_Obj* is stored here. */

typedef int (Tcl_ObjInterfaceListAllProc)(tclObjTypeInterfaceArgsListAll);
typedef int (Tcl_ObjInterfaceListAppendProc)(tclObjTypeInterfaceArgsListAppend);
typedef int (Tcl_ObjInterfaceListAppendlistProc)(tclObjTypeInterfaceArgsListAppendList);
typedef int (Tcl_ObjInterfaceListContainsProc)(tclObjTypeInterfaceArgsListContains);
typedef int (Tcl_ObjInterfaceListIndexProc)(tclObjTypeInterfaceArgsListIndex);
typedef int (Tcl_ObjInterfaceListIndexEndProc)(tclObjTypeInterfaceArgsListIndexEnd);
typedef int (Tcl_ObjInterfaceListIsSortedProc)(tclObjTypeInterfaceArgsListIsSorted);
typedef int (Tcl_ObjInterfaceListLengthProc)(tclObjTypeInterfaceArgsListLength);
typedef int (Tcl_ObjInterfaceListRangeProc)(tclObjTypeInterfaceArgsListRange);
typedef int (Tcl_ObjInterfaceListRangeEndProc)(tclObjTypeInterfaceArgsListRangeEnd);
typedef int (Tcl_ObjInterfaceListReplaceProc)(tclObjTypeInterfaceArgsListReplace);
typedef int (Tcl_ObjInterfaceListReplaceListProc)(tclObjTypeInterfaceArgsListReplaceList);
typedef int (Tcl_ObjInterfaceListReverseProc)(tclObjTypeInterfaceArgsListReverse);
typedef int (Tcl_ObjInterfaceListSetProc)(tclObjTypeInterfaceArgsListSet);
typedef int (Tcl_ObjInterfaceListSetDeepProc)(tclObjTypeInterfaceArgsListSetDeep);

typedef int (Tcl_ObjInterfaceStringIndexProc)(tclObjTypeInterfaceArgsStringIndex);
typedef int (Tcl_ObjInterfaceStringIndexEndProc)(tclObjTypeInterfaceArgsStringIndexEnd);
typedef int (Tcl_ObjInterfaceStringIsEmptyProc)(tclObjTypeInterfaceArgsStringIsEmpty);
typedef int (Tcl_ObjInterfaceStringLengthProc)(tclObjTypeInterfaceArgsStringLength);
typedef int (Tcl_ObjInterfaceStringRangeProc)(tclObjTypeInterfaceArgsStringRange);
typedef int (Tcl_ObjInterfaceStringRangeEndProc)(tclObjTypeInterfaceArgsStringRangeEnd);


/*
 *----------------------------------------------------------------------------
 * Include the public function declarations that are accessible via the stubs
 * table.
 */

#include "tclDecls.h"

/*
 * Include platform specific public function declarations that are accessible
 * via the stubs table. Make all TclOO symbols MODULE_SCOPE (which only
 * has effect on building it as a shared library). See ticket [3010352].
 */

#if defined(BUILD_tcl)
#   undef TCLAPI
#   define TCLAPI MODULE_SCOPE
#endif

#include "tclPlatDecls.h"

/*
 *----------------------------------------------------------------------------
 * The following declarations map ckalloc and ckfree to Tcl_Alloc and
 * Tcl_Free for use in Tcl-8.x-compatible extensions.
 */

#ifndef BUILD_tcl
#   define ckalloc Tcl_Alloc
#   define attemptckalloc Tcl_AttemptAlloc
#   ifdef _MSC_VER
	/* Silence invalid C4090 warnings */
#	define ckfree(a)		Tcl_Free((void *)(a))
#	define ckrealloc(a, b)		Tcl_Realloc((void *)(a), (b))
#	define attemptckrealloc(a, b)	Tcl_AttemptRealloc((void *)(a), (b))
#   else
#	define ckfree Tcl_Free
#	define ckrealloc Tcl_Realloc
#	define attemptckrealloc Tcl_AttemptRealloc
#   endif
#endif

#ifndef TCL_MEM_DEBUG

/*
 * If we are not using the debugging allocator, we should call the Tcl_Alloc,
 * et al. routines in order to guarantee that every module is using the same
 * memory allocator both inside and outside of the Tcl library.
 */

#   undef  Tcl_InitMemory
#   define Tcl_InitMemory(x)
#   undef  Tcl_DumpActiveMemory
#   define Tcl_DumpActiveMemory(x)
#   undef  Tcl_ValidateAllMemory
#   define Tcl_ValidateAllMemory(x, y)

#endif /* !TCL_MEM_DEBUG */

#ifdef TCL_MEM_DEBUG
#   undef Tcl_IncrRefCount
#   define Tcl_IncrRefCount(objPtr) \
	Tcl_DbIncrRefCount(objPtr, __FILE__, __LINE__)
#   undef Tcl_DecrRefCount
#   define Tcl_DecrRefCount(objPtr) \
	Tcl_DbDecrRefCount(objPtr, __FILE__, __LINE__)
#   undef Tcl_IsShared
#   define Tcl_IsShared(objPtr) \
	Tcl_DbIsShared(objPtr, __FILE__, __LINE__)
/*
 * Free the Obj by effectively doing:
 *
 *   Tcl_IncrRefCount(objPtr);
 *   Tcl_DecrRefCount(objPtr);
 *
 * This will free the obj if there are no references to the obj.
 */
#   define Tcl_BounceRefCount(objPtr) \
    TclBounceRefCount(objPtr, __FILE__, __LINE__)

static inline void
TclBounceRefCount(
    Tcl_Obj* objPtr,
    const char* fn,
    int line)
{
    if (objPtr) {
        if ((objPtr)->refCount == 0) {
            Tcl_DbDecrRefCount(objPtr, fn, line);
	}
    }
}
#else
#   undef Tcl_IncrRefCount
#   define Tcl_IncrRefCount(objPtr) \
	((void)++(objPtr)->refCount)
    /*
     * Use do/while0 idiom for optimum correctness without compiler warnings.
     * https://wiki.c2.com/?TrivialDoWhileLoop
     */
#   undef Tcl_DecrRefCount
#   define Tcl_DecrRefCount(objPtr) \
	do {								\
	    Tcl_Obj *_objPtr = (objPtr);				\
	    if (_objPtr->refCount-- <= 1) {				\
		TclFreeObj(_objPtr);					\
	    }								\
	} while(0)
#   undef Tcl_IsShared
#   define Tcl_IsShared(objPtr) \
	((objPtr)->refCount > 1)

/*
 * Declare that obj will no longer be used or referenced.
 * This will release the obj if there is no referece count,
 * otherwise let it be.
 */
#   define Tcl_BounceRefCount(objPtr) \
    TclBounceRefCount(objPtr);

static inline void
TclBounceRefCount(
    Tcl_Obj* objPtr)
{
    if (objPtr) {
        if ((objPtr)->refCount == 0) {
            Tcl_DecrRefCount(objPtr);
	}
    }
}

#endif

/*
 * Macros and definitions that help to debug the use of Tcl objects. When
 * TCL_MEM_DEBUG is defined, the Tcl_New declarations are overridden to call
 * debugging versions of the object creation functions.
 */

#ifdef TCL_MEM_DEBUG
#  undef  Tcl_NewBignumObj
#  define Tcl_NewBignumObj(val) \
     Tcl_DbNewBignumObj(val, __FILE__, __LINE__)
#  undef  Tcl_NewBooleanObj
#  define Tcl_NewBooleanObj(val) \
     Tcl_DbNewWideIntObj((val)!=0, __FILE__, __LINE__)
#  undef  Tcl_NewByteArrayObj
#  define Tcl_NewByteArrayObj(bytes, len) \
     Tcl_DbNewByteArrayObj(bytes, len, __FILE__, __LINE__)
#  undef  Tcl_NewDoubleObj
#  define Tcl_NewDoubleObj(val) \
     Tcl_DbNewDoubleObj(val, __FILE__, __LINE__)
#  undef  Tcl_NewListObj
#  define Tcl_NewListObj(objc, objv) \
     Tcl_DbNewListObj(objc, objv, __FILE__, __LINE__)
#  undef  Tcl_NewObj
#  define Tcl_NewObj() \
     Tcl_DbNewObj(__FILE__, __LINE__)
#  undef  Tcl_NewStringObj
#  define Tcl_NewStringObj(bytes, len) \
     Tcl_DbNewStringObj(bytes, len, __FILE__, __LINE__)
#  undef  Tcl_NewWideIntObj
#  define Tcl_NewWideIntObj(val) \
     Tcl_DbNewWideIntObj(val, __FILE__, __LINE__)
#endif /* TCL_MEM_DEBUG */

/*
 *----------------------------------------------------------------------------
 * Macros for clients to use to access fields of hash entries:
 */

#define Tcl_GetHashValue(h) ((h)->clientData)
#define Tcl_SetHashValue(h, value) ((h)->clientData = (void *)(value))
#define Tcl_GetHashKey(tablePtr, h) \
	((void *) (((tablePtr)->keyType == TCL_ONE_WORD_KEYS ||		\
		    (tablePtr)->keyType == TCL_CUSTOM_PTR_KEYS)		\
		? (h)->key.oneWordValue					\
		: (h)->key.string))

/*
 * Macros to use for clients to use to invoke find and create functions for
 * hash tables:
 */

#undef  Tcl_FindHashEntry
#define Tcl_FindHashEntry(tablePtr, key) \
	(*((tablePtr)->findProc))(tablePtr, (const char *)(key))
#undef  Tcl_CreateHashEntry
#define Tcl_CreateHashEntry(tablePtr, key, newPtr) \
	(*((tablePtr)->createProc))(tablePtr, (const char *)(key), newPtr)

#endif /* RC_INVOKED */


/*
 * end block for C++
 */

#ifdef __cplusplus
}
#endif



#endif /* _TCL */

/*
 * Local Variables:
 * mode: c
 * c-basic-offset: 4
 * fill-column: 78
 * End:
 */<|MERGE_RESOLUTION|>--- conflicted
+++ resolved
@@ -1911,13 +1911,8 @@
  *				reset to an initial state. If the source
  *				buffer contains the entire input stream to be
  *				converted, this flag should be set.
-<<<<<<< HEAD
  * TCL_ENCODING_STOPONERROR -	Obsolete.
- * TCL_ENCODING_NO_TERMINATE - 	If set, Tcl_ExternalToUtf does not append a
-=======
- * TCL_ENCODING_STOPONERROR -	Not used any more.
  * TCL_ENCODING_NO_TERMINATE -	If set, Tcl_ExternalToUtf does not append a
->>>>>>> 14e9a4e0
  *				terminating NUL byte.  Since it does not need
  *				an extra byte for a terminating NUL, it fills
  *				all dstLen bytes with encoded UTF-8 content if
