--- conflicted
+++ resolved
@@ -1937,15 +1937,9 @@
  * changes, ensure ENCODING_PROFILE_* macros in tclInt.h are modified if
  * necessary.
  */
-#define TCL_ENCODING_PROFILE_STRICT   TCL_ENCODING_STOPONERROR
+#define TCL_ENCODING_PROFILE_STRICT   0x00000000
 #define TCL_ENCODING_PROFILE_TCL8     0x01000000
-<<<<<<< HEAD
-#define TCL_ENCODING_PROFILE_STRICT   0x02000000
-#define TCL_ENCODING_PROFILE_REPLACE  0x03000000
-#define TCL_ENCODING_PROFILE_DEFAULT  TCL_ENCODING_PROFILE_STRICT
-=======
 #define TCL_ENCODING_PROFILE_REPLACE  0x02000000
->>>>>>> 346628a9
 
 /*
  * The following definitions are the error codes returned by the conversion
