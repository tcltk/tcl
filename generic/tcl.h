--- conflicted
+++ resolved
@@ -352,25 +352,13 @@
  */
 
 #if !defined(TCL_WIDE_INT_TYPE)&&!defined(TCL_WIDE_INT_IS_LONG)
-<<<<<<< HEAD
-#   if defined(__GNUC__)
-#      define TCL_WIDE_INT_TYPE long long
-#      if defined(__WIN32__) && !defined(__CYGWIN__)
-#         define TCL_LL_MODIFIER        "I64"
-#      else
-#         define TCL_LL_MODIFIER	"ll"
-#      endif
-typedef struct stat	Tcl_StatBuf;
-#   elif defined(__WIN32__)
-=======
 #   if defined(__WIN32__)
->>>>>>> 81abe426
 #      define TCL_WIDE_INT_TYPE __int64
 #      ifdef __BORLANDC__
 typedef struct stati64 Tcl_StatBuf;
 #         define TCL_LL_MODIFIER	"L"
 #      else /* __BORLANDC__ */
-#         if (defined(_MSC_VER) && (_MSC_VER < 1400)) || !defined(_M_IX86)
+#         if (defined(_MSC_VER) && (_MSC_VER < 1400)) || !defined(_M_IX86) || defined(__GNUC__)
 typedef struct _stati64	Tcl_StatBuf;
 #         else
 typedef struct _stat64	Tcl_StatBuf;
@@ -380,7 +368,6 @@
 #   elif defined(__GNUC__)
 #      define TCL_WIDE_INT_TYPE long long
 #      define TCL_LL_MODIFIER	"ll"
-#      define TCL_LL_MODIFIER_SIZE	2
 typedef struct stat	Tcl_StatBuf;
 #   else /* __WIN32__ */
 /*
