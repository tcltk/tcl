/*
 * tcl.h --
 *
 *	This header file describes the externally-visible facilities of the
 *	Tcl interpreter.
 *
 * Copyright (c) 1987-1994 The Regents of the University of California.
 * Copyright (c) 1993-1996 Lucent Technologies.
 * Copyright (c) 1994-1998 Sun Microsystems, Inc.
 * Copyright (c) 1998-2000 by Scriptics Corporation.
 * Copyright (c) 2002 by Kevin B. Kenny.  All rights reserved.
 *
 * See the file "license.terms" for information on usage and redistribution of
 * this file, and for a DISCLAIMER OF ALL WARRANTIES.
 */

#ifndef _TCL
#define _TCL

/*
 * For C++ compilers, use extern "C"
 */

#ifdef __cplusplus
extern "C" {
#endif

/*
 * The following defines are used to indicate the various release levels.
 */

#define TCL_ALPHA_RELEASE	0
#define TCL_BETA_RELEASE	1
#define TCL_FINAL_RELEASE	2

/*
 * When version numbers change here, must also go into the following files and
 * update the version numbers:
 *
 * library/init.tcl	(1 LOC patch)
 * unix/configure.ac	(2 LOC Major, 2 LOC minor, 1 LOC patch)
 * win/configure.ac	(as above)
 * win/tcl.m4		(not patchlevel)
 * README.md		(sections 0 and 2, with and without separator)
 * win/README		(not patchlevel) (sections 0 and 2)
 * unix/tcl.spec	(1 LOC patch)
 */

#if !defined(TCL_MAJOR_VERSION)
#   define TCL_MAJOR_VERSION	9
#endif
<<<<<<< HEAD
#if TCL_MAJOR_VERSION != 9
#   error "This header-file is for Tcl 9 only"
#endif
#define TCL_MINOR_VERSION   1
#define TCL_RELEASE_LEVEL   TCL_ALPHA_RELEASE
#define TCL_RELEASE_SERIAL  0

#define TCL_VERSION	    "9.1"
#define TCL_PATCH_LEVEL	    "9.1a0"
=======
#if TCL_MAJOR_VERSION == 9
#   define TCL_MINOR_VERSION	0
#   define TCL_RELEASE_LEVEL	TCL_FINAL_RELEASE
#   define TCL_RELEASE_SERIAL	2

#   define TCL_VERSION		"9.0"
#   define TCL_PATCH_LEVEL	"9.0.2"
#endif /* TCL_MAJOR_VERSION */
>>>>>>> c2171b3f

#if defined(RC_INVOKED)
/*
 * Utility macros: STRINGIFY takes an argument and wraps it in "" (double
 * quotation marks), JOIN joins two arguments.
 */

#ifndef STRINGIFY
#  define STRINGIFY(x) STRINGIFY1(x)
#  define STRINGIFY1(x) #x
#endif
#ifndef JOIN
#  define JOIN(a,b) JOIN1(a,b)
#  define JOIN1(a,b) a##b
#endif
#endif /* RC_INVOKED */

/*
 * A special definition used to allow this header file to be included from
 * windows resource files so that they can obtain version information.
 * RC_INVOKED is defined by default by the windows RC tool.
 *
 * Resource compilers don't like all the C stuff, like typedefs and function
 * declarations, that occur below, so block them out.
 */

#ifndef RC_INVOKED

/*
 * Special macro to define mutexes.
 */

#define TCL_DECLARE_MUTEX(name) \
    static Tcl_Mutex name;

/*
 * Tcl's public routine Tcl_FSSeek() uses the values SEEK_SET, SEEK_CUR, and
 * SEEK_END, all #define'd by stdio.h .
 *
 * Also, many extensions need stdio.h, and they've grown accustomed to tcl.h
 * providing it for them rather than #include-ing it themselves as they
 * should, so also for their sake, we keep the #include to be consistent with
 * prior Tcl releases.
 */

#include <stdio.h>
#include <stddef.h>

#if defined(__GNUC__) && (__GNUC__ > 2)
#   if defined(_WIN32) && defined(__USE_MINGW_ANSI_STDIO) && __USE_MINGW_ANSI_STDIO
#	define TCL_FORMAT_PRINTF(a,b) __attribute__ ((__format__ (__MINGW_PRINTF_FORMAT, a, b)))
#   else
#	define TCL_FORMAT_PRINTF(a,b) __attribute__ ((__format__ (__printf__, a, b)))
#   endif
#   define TCL_NORETURN __attribute__ ((noreturn))
#   define TCL_NOINLINE __attribute__ ((noinline))
#   define TCL_NORETURN1 __attribute__ ((noreturn))
#else
#   define TCL_FORMAT_PRINTF(a,b)
#   if defined(_MSC_VER)
#	define TCL_NORETURN __declspec(noreturn)
#	define TCL_NOINLINE __declspec(noinline)
#   else
#	define TCL_NORETURN /* nothing */
#	define TCL_NOINLINE /* nothing */
#   endif
#   define TCL_NORETURN1 /* nothing */
#endif

/*
 * Allow a part of Tcl's API to be explicitly marked as deprecated.
 *
 * Used to make TIP 330/336 generate moans even if people use the
 * compatibility macros. Change your code, guys! We won't support you forever.
 */

#if defined(__GNUC__) && ((__GNUC__ >= 4) || ((__GNUC__ == 3) && (__GNUC_MINOR__ >= 1)))
#   if (__GNUC__ > 4) || ((__GNUC__ == 4) && (__GNUC_MINOR__ >= 5))
#	define TCL_DEPRECATED_API(msg)	__attribute__ ((__deprecated__ (msg)))
#   else
#	define TCL_DEPRECATED_API(msg)	__attribute__ ((__deprecated__))
#   endif
#else
#   define TCL_DEPRECATED_API(msg)	/* nothing portable */
#endif

/*
 *----------------------------------------------------------------------------
 * Macros used to declare a function to be exported by a DLL. Used by Windows,
 * maps to no-op declarations on non-Windows systems. The default build on
 * windows is for a DLL, which causes the DLLIMPORT and DLLEXPORT macros to be
 * nonempty. To build a static library, the macro STATIC_BUILD should be
 * defined.
 *
 * Note: when building static but linking dynamically to MSVCRT we must still
 *       correctly decorate the C library imported function.  Use CRTIMPORT
 *       for this purpose.  _DLL is defined by the compiler when linking to
 *       MSVCRT.
 */

#ifdef _WIN32
#   ifdef STATIC_BUILD
#       define DLLIMPORT
#       define DLLEXPORT
#       ifdef _DLL
#           define CRTIMPORT __declspec(dllimport)
#       else
#           define CRTIMPORT
#       endif
#   else
#       define DLLIMPORT __declspec(dllimport)
#       define DLLEXPORT __declspec(dllexport)
#       define CRTIMPORT __declspec(dllimport)
#   endif
#else
#   define DLLIMPORT
#   if defined(__GNUC__) && __GNUC__ > 3
#       define DLLEXPORT __attribute__ ((visibility("default")))
#   else
#       define DLLEXPORT
#   endif
#   define CRTIMPORT
#endif

/*
 * These macros are used to control whether functions are being declared for
 * import or export. If a function is being declared while it is being built
 * to be included in a shared library, then it should have the DLLEXPORT
 * storage class. If is being declared for use by a module that is going to
 * link against the shared library, then it should have the DLLIMPORT storage
 * class. If the symbol is being declared for a static build or for use from a
 * stub library, then the storage class should be empty.
 *
 * The convention is that a macro called BUILD_xxxx, where xxxx is the name of
 * a library we are building, is set on the compile line for sources that are
 * to be placed in the library. When this macro is set, the storage class will
 * be set to DLLEXPORT. At the end of the header file, the storage class will
 * be reset to DLLIMPORT.
 */

#undef TCL_STORAGE_CLASS
#ifdef BUILD_tcl
#   define TCL_STORAGE_CLASS DLLEXPORT
#else
#   ifdef USE_TCL_STUBS
#      define TCL_STORAGE_CLASS
#   else
#      define TCL_STORAGE_CLASS DLLIMPORT
#   endif
#endif

#if !defined(CONST86) && !defined(TCL_NO_DEPRECATED)
#      define CONST86 const
#endif

/*
 * Make sure EXTERN isn't defined elsewhere.
 */

#ifdef EXTERN
#   undef EXTERN
#endif /* EXTERN */

#ifdef __cplusplus
#   define EXTERN extern "C" TCL_STORAGE_CLASS
#else
#   define EXTERN extern TCL_STORAGE_CLASS
#endif

/*
 * Miscellaneous declarations.
 */

typedef void *ClientData;

/*
 * Darwin specific configure overrides (to support fat compiles, where
 * configure runs only once for multiple architectures):
 */

#ifdef __APPLE__
#   ifdef __LP64__
#	define TCL_WIDE_INT_IS_LONG 1
#	define TCL_CFG_DO64BIT 1
#    else /* !__LP64__ */
#	undef TCL_WIDE_INT_IS_LONG
#	undef TCL_CFG_DO64BIT
#    endif /* __LP64__ */
#    undef HAVE_STRUCT_STAT64
#endif /* __APPLE__ */

/* Cross-compiling 32-bit on a 64-bit platform? Then our
 * configure script does the wrong thing. Correct that here.
 */
#if defined(__GNUC__) && !defined(_WIN32) && !defined(__LP64__)
#   undef TCL_WIDE_INT_IS_LONG
#endif

/*
 * Define Tcl_WideInt to be a type that is (at least) 64-bits wide, and define
 * Tcl_WideUInt to be the unsigned variant of that type (assuming that where
 * we have one, we can have the other.)
 *
 * Also defines the following macros:
 * TCL_WIDE_INT_IS_LONG - if wide ints are really longs (i.e. we're on a
 *	LP64 system such as modern Solaris or Linux ... not including Win64)
 * Tcl_WideAsLong - forgetful converter from wideInt to long.
 * Tcl_LongAsWide - sign-extending converter from long to wideInt.
 * Tcl_WideAsDouble - converter from wideInt to double.
 * Tcl_DoubleAsWide - converter from double to wideInt.
 *
 * The following invariant should hold for any long value 'longVal':
 *	longVal == Tcl_WideAsLong(Tcl_LongAsWide(longVal))
 */

#if !defined(TCL_WIDE_INT_TYPE) && !defined(TCL_WIDE_INT_IS_LONG) && !defined(_WIN32) && !defined(__GNUC__)
/*
 * Don't know what platform it is and configure hasn't discovered what is
 * going on for us. Try to guess...
 */
#   include <limits.h>
#   if defined(LLONG_MAX) && (LLONG_MAX == LONG_MAX)
#	define TCL_WIDE_INT_IS_LONG	1
#   endif
#endif

#ifndef TCL_WIDE_INT_TYPE
#   define TCL_WIDE_INT_TYPE		long long
#endif /* !TCL_WIDE_INT_TYPE */

typedef TCL_WIDE_INT_TYPE		Tcl_WideInt;
typedef unsigned TCL_WIDE_INT_TYPE	Tcl_WideUInt;

#ifndef TCL_LL_MODIFIER
#   if defined(_WIN32) && (!defined(__USE_MINGW_ANSI_STDIO) || !__USE_MINGW_ANSI_STDIO)
#	define TCL_LL_MODIFIER	"I64"
#   else
#	define TCL_LL_MODIFIER	"ll"
#   endif
#endif /* !TCL_LL_MODIFIER */
#ifndef TCL_Z_MODIFIER
#   if defined(__GNUC__) && !defined(_WIN32)
#	define TCL_Z_MODIFIER	"z"
#   elif defined(_WIN64)
#	define TCL_Z_MODIFIER	TCL_LL_MODIFIER
#   else
#	define TCL_Z_MODIFIER	""
#   endif
#endif /* !TCL_Z_MODIFIER */
#ifndef TCL_T_MODIFIER
#   if defined(__GNUC__) && !defined(_WIN32)
#	define TCL_T_MODIFIER	"t"
#   elif defined(_WIN64)
#	define TCL_T_MODIFIER	TCL_LL_MODIFIER
#   else
#	define TCL_T_MODIFIER	TCL_Z_MODIFIER
#   endif
#endif /* !TCL_T_MODIFIER */

#define Tcl_WideAsLong(val)	((long)((Tcl_WideInt)(val)))
#define Tcl_LongAsWide(val)	((Tcl_WideInt)((long)(val)))
#define Tcl_WideAsDouble(val)	((double)((Tcl_WideInt)(val)))
#define Tcl_DoubleAsWide(val)	((Tcl_WideInt)((double)(val)))

typedef ptrdiff_t Tcl_Size;
#define TCL_SIZE_MAX ((Tcl_Size)(((size_t)-1)>>1))
#define TCL_SIZE_MODIFIER TCL_T_MODIFIER

#ifdef _WIN32
    typedef struct __stat64 Tcl_StatBuf;
#elif defined(__CYGWIN__)
    typedef struct {
	unsigned st_dev;
	unsigned short st_ino;
	unsigned short st_mode;
	short st_nlink;
	short st_uid;
	short st_gid;
	/* Here is a 2-byte gap */
	unsigned st_rdev;
	/* Here is a 4-byte gap */
	long long st_size;
	struct {long tv_sec;} st_atim;
	struct {long tv_sec;} st_mtim;
	struct {long tv_sec;} st_ctim;
    } Tcl_StatBuf;
#else
    typedef struct stat Tcl_StatBuf;
#endif

/*
 *----------------------------------------------------------------------------
 * Data structures defined opaquely in this module. The definitions below just
 * provide dummy types.
 */

typedef struct Tcl_AsyncHandler_ *Tcl_AsyncHandler;
typedef struct Tcl_Channel_ *Tcl_Channel;
typedef struct Tcl_ChannelTypeVersion_ *Tcl_ChannelTypeVersion;
typedef struct Tcl_Command_ *Tcl_Command;
typedef struct Tcl_Condition_ *Tcl_Condition;
typedef struct Tcl_Dict_ *Tcl_Dict;
typedef struct Tcl_EncodingState_ *Tcl_EncodingState;
typedef struct Tcl_Encoding_ *Tcl_Encoding;
typedef struct Tcl_Event Tcl_Event;
typedef struct Tcl_Interp Tcl_Interp;
typedef struct Tcl_InterpState_ *Tcl_InterpState;
typedef struct Tcl_LoadHandle_ *Tcl_LoadHandle;
typedef struct Tcl_Mutex_ *Tcl_Mutex;
typedef struct Tcl_Pid_ *Tcl_Pid;
typedef struct Tcl_RegExp_ *Tcl_RegExp;
typedef struct Tcl_ThreadDataKey_ *Tcl_ThreadDataKey;
typedef struct Tcl_ThreadId_ *Tcl_ThreadId;
typedef struct Tcl_TimerToken_ *Tcl_TimerToken;
typedef struct Tcl_Trace_ *Tcl_Trace;
typedef struct Tcl_Var_ *Tcl_Var;
typedef struct Tcl_ZLibStream_ *Tcl_ZlibStream;

/*
 *----------------------------------------------------------------------------
 * Definition of the interface to functions implementing threads. A function
 * following this definition is given to each call of 'Tcl_CreateThread' and
 * will be called as the main fuction of the new thread created by that call.
 */

#if defined _WIN32
typedef unsigned (__stdcall Tcl_ThreadCreateProc) (void *clientData);
#else
typedef void (Tcl_ThreadCreateProc) (void *clientData);
#endif

/*
 * Threading function return types used for abstracting away platform
 * differences when writing a Tcl_ThreadCreateProc. See the NewThread function
 * in generic/tclThreadTest.c for it's usage.
 */

#if defined _WIN32
#   define Tcl_ThreadCreateType		unsigned __stdcall
#   define TCL_THREAD_CREATE_RETURN	return 0
#else
#   define Tcl_ThreadCreateType		void
#   define TCL_THREAD_CREATE_RETURN
#endif

/*
 * Definition of values for default stacksize and the possible flags to be
 * given to Tcl_CreateThread.
 */

#define TCL_THREAD_STACK_DEFAULT (0)    /* Use default size for stack. */
#define TCL_THREAD_NOFLAGS	 (0000) /* Standard flags, default
					 * behaviour. */
#define TCL_THREAD_JOINABLE	 (0001) /* Mark the thread as joinable. */

/*
 * Flag values passed to Tcl_StringCaseMatch.
 */

#define TCL_MATCH_NOCASE	(1<<0)

/*
 * Flag values passed to Tcl_GetRegExpFromObj.
 */

#define	TCL_REG_BASIC		000000	/* BREs (convenience). */
#define	TCL_REG_EXTENDED	000001	/* EREs. */
#define	TCL_REG_ADVF		000002	/* Advanced features in EREs. */
#define	TCL_REG_ADVANCED	000003	/* AREs (which are also EREs). */
#define	TCL_REG_QUOTE		000004	/* No special characters, none. */
#define	TCL_REG_NOCASE		000010	/* Ignore case. */
#define	TCL_REG_NOSUB		000020	/* Don't care about subexpressions. */
#define	TCL_REG_EXPANDED	000040	/* Expanded format, white space &
					 * comments. */
#define	TCL_REG_NLSTOP		000100  /* \n doesn't match . or [^ ] */
#define	TCL_REG_NLANCH		000200  /* ^ matches after \n, $ before. */
#define	TCL_REG_NEWLINE		000300  /* Newlines are line terminators. */
#define	TCL_REG_CANMATCH	001000  /* Report details on partial/limited
					 * matches. */

/*
 * Flags values passed to Tcl_RegExpExecObj.
 */

#define	TCL_REG_NOTBOL	0001	/* Beginning of string does not match ^. */
#define	TCL_REG_NOTEOL	0002	/* End of string does not match $. */

/*
 * Structures filled in by Tcl_RegExpInfo. Note that all offset values are
 * relative to the start of the match string, not the beginning of the entire
 * string.
 */

typedef struct Tcl_RegExpIndices {
    Tcl_Size start;		/* Character offset of first character in
				 * match. */
    Tcl_Size end;		/* Character offset of first character after
				 * the match. */
} Tcl_RegExpIndices;

typedef struct Tcl_RegExpInfo {
    Tcl_Size nsubs;		/* Number of subexpressions in the compiled
				 * expression. */
    Tcl_RegExpIndices *matches;	/* Array of nsubs match offset pairs. */
    Tcl_Size extendStart;	/* The offset at which a subsequent match
				 * might begin. */
} Tcl_RegExpInfo;

/*
 * Picky compilers complain if this typdef doesn't appear before the struct's
 * reference in tclDecls.h.
 */

typedef Tcl_StatBuf *Tcl_Stat_;
typedef struct stat *Tcl_OldStat_;

/*
 *----------------------------------------------------------------------------
 * When a TCL command returns, the interpreter contains a result from the
 * command. Programmers are strongly encouraged to use one of the functions
 * Tcl_GetObjResult() or Tcl_GetStringResult() to read the interpreter's
 * result. See the SetResult man page for details. Besides this result, the
 * command function returns an integer code, which is one of the following:
 *
 * TCL_OK		Command completed normally; the interpreter's result
 *			contains the command's result.
 * TCL_ERROR		The command couldn't be completed successfully; the
 *			interpreter's result describes what went wrong.
 * TCL_RETURN		The command requests that the current function return;
 *			the interpreter's result contains the function's
 *			return value.
 * TCL_BREAK		The command requests that the innermost loop be
 *			exited; the interpreter's result is meaningless.
 * TCL_CONTINUE		Go on to the next iteration of the current loop; the
 *			interpreter's result is meaningless.
 * Integer return codes in the range TCL_CODE_USER_MIN to TCL_CODE_USER_MAX are
 * reserved for the use of packages.
 */

#define TCL_OK			0
#define TCL_ERROR		1
#define TCL_RETURN		2
#define TCL_BREAK		3
#define TCL_CONTINUE		4
#define TCL_CODE_USER_MIN	5
#define TCL_CODE_USER_MAX	0x3fffffff /*  1073741823 */

/*
 *----------------------------------------------------------------------------
 * Flags to control what substitutions are performed by Tcl_SubstObj():
 */

#define TCL_SUBST_COMMANDS	001
#define TCL_SUBST_VARIABLES	002
#define TCL_SUBST_BACKSLASHES	004
#define TCL_SUBST_ALL		007

/*
 * Forward declaration of Tcl_Obj to prevent an error when the forward
 * reference to Tcl_Obj is encountered in the function types declared below.
 */

struct Tcl_Obj;

/*
 *----------------------------------------------------------------------------
 * Function types defined by Tcl:
 */

typedef int (Tcl_AppInitProc) (Tcl_Interp *interp);
typedef int (Tcl_AsyncProc) (void *clientData, Tcl_Interp *interp,
	int code);
typedef void (Tcl_ChannelProc) (void *clientData, int mask);
typedef void (Tcl_CloseProc) (void *data);
typedef void (Tcl_CmdDeleteProc) (void *clientData);
typedef int (Tcl_CmdProc) (void *clientData, Tcl_Interp *interp,
	int argc, const char *argv[]);
#ifndef TCL_NO_DEPRECATED
typedef void (Tcl_CmdTraceProc) (void *clientData, Tcl_Interp *interp,
	int level, char *command, Tcl_CmdProc *proc,
	void *cmdClientData, int argc, const char *argv[]);
typedef int (Tcl_CmdObjTraceProc) (void *clientData, Tcl_Interp *interp,
	int level, const char *command, Tcl_Command commandInfo, int objc,
	struct Tcl_Obj *const *objv);
#endif /* TCL_NO_DEPRECATED */
typedef void (Tcl_CmdObjTraceDeleteProc) (void *clientData);
typedef void (Tcl_DupInternalRepProc) (struct Tcl_Obj *srcPtr,
	struct Tcl_Obj *dupPtr);
typedef int (Tcl_EncodingConvertProc) (void *clientData, const char *src,
	int srcLen, int flags, Tcl_EncodingState *statePtr, char *dst,
	int dstLen, int *srcReadPtr, int *dstWrotePtr, int *dstCharsPtr);
typedef void (Tcl_EncodingFreeProc) (void *clientData);
typedef int (Tcl_EventProc) (Tcl_Event *evPtr, int flags);
typedef void (Tcl_EventCheckProc) (void *clientData, int flags);
typedef int (Tcl_EventDeleteProc) (Tcl_Event *evPtr, void *clientData);
typedef void (Tcl_EventSetupProc) (void *clientData, int flags);
typedef void (Tcl_ExitProc) (void *clientData);
typedef void (Tcl_FileProc) (void *clientData, int mask);
typedef void (Tcl_FileFreeProc) (void *clientData);
typedef void (Tcl_FreeInternalRepProc) (struct Tcl_Obj *objPtr);
typedef void (Tcl_IdleProc) (void *clientData);
typedef void (Tcl_InterpDeleteProc) (void *clientData,
	Tcl_Interp *interp);
typedef void (Tcl_NamespaceDeleteProc) (void *clientData);
#ifndef TCL_NO_DEPRECATED
typedef int (Tcl_ObjCmdProc) (void *clientData, Tcl_Interp *interp,
	int objc, struct Tcl_Obj *const *objv);
#endif /* TCL_NO_DEPRECATED */
typedef int (Tcl_ObjCmdProc2) (void *clientData, Tcl_Interp *interp,
	Tcl_Size objc, struct Tcl_Obj *const *objv);
typedef int (Tcl_CmdObjTraceProc2) (void *clientData, Tcl_Interp *interp,
	Tcl_Size level, const char *command, Tcl_Command commandInfo, Tcl_Size objc,
	struct Tcl_Obj *const *objv);
typedef void (Tcl_FreeProc) (void *blockPtr);
#define Tcl_ExitProc Tcl_FreeProc
#define Tcl_FileFreeProc Tcl_FreeProc
#define Tcl_FileFreeProc Tcl_FreeProc
#define Tcl_EncodingFreeProc Tcl_FreeProc
typedef int (Tcl_LibraryInitProc) (Tcl_Interp *interp);
typedef int (Tcl_LibraryUnloadProc) (Tcl_Interp *interp, int flags);
typedef void (Tcl_PanicProc) (const char *format, ...);
typedef void (Tcl_TcpAcceptProc) (void *callbackData, Tcl_Channel chan,
	char *address, int port);
typedef void (Tcl_TimerProc) (void *clientData);
typedef int (Tcl_SetFromAnyProc) (Tcl_Interp *interp, struct Tcl_Obj *objPtr);
typedef void (Tcl_UpdateStringProc) (struct Tcl_Obj *objPtr);
typedef char * (Tcl_VarTraceProc) (void *clientData, Tcl_Interp *interp,
	const char *part1, const char *part2, int flags);
typedef void (Tcl_CommandTraceProc) (void *clientData, Tcl_Interp *interp,
	const char *oldName, const char *newName, int flags);
typedef void (Tcl_CreateFileHandlerProc) (int fd, int mask, Tcl_FileProc *proc,
	void *clientData);
typedef void (Tcl_DeleteFileHandlerProc) (int fd);
typedef void (Tcl_AlertNotifierProc) (void *clientData);
typedef void (Tcl_ServiceModeHookProc) (int mode);
typedef void *(Tcl_InitNotifierProc) (void);
typedef void (Tcl_FinalizeNotifierProc) (void *clientData);
typedef void (Tcl_MainLoopProc) (void);

/* Abstract List functions */
typedef Tcl_Size (Tcl_ObjTypeLengthProc) (struct Tcl_Obj *listPtr);
typedef int (Tcl_ObjTypeIndexProc) (Tcl_Interp *interp, struct Tcl_Obj *listPtr,
	Tcl_Size index, struct Tcl_Obj** elemObj);
typedef int (Tcl_ObjTypeSliceProc) (Tcl_Interp *interp, struct Tcl_Obj *listPtr,
	Tcl_Size fromIdx, Tcl_Size toIdx, struct Tcl_Obj **newObjPtr);
typedef int (Tcl_ObjTypeReverseProc) (Tcl_Interp *interp,
	struct Tcl_Obj *listPtr, struct Tcl_Obj **newObjPtr);
typedef int (Tcl_ObjTypeGetElements) (Tcl_Interp *interp,
	struct Tcl_Obj *listPtr, Tcl_Size *objcptr, struct Tcl_Obj ***objvptr);
typedef	struct Tcl_Obj *(Tcl_ObjTypeSetElement) (Tcl_Interp *interp,
	struct Tcl_Obj *listPtr, Tcl_Size indexCount,
	struct Tcl_Obj *const indexArray[], struct Tcl_Obj *valueObj);
typedef int (Tcl_ObjTypeReplaceProc) (Tcl_Interp *interp,
	struct Tcl_Obj *listObj, Tcl_Size first, Tcl_Size numToDelete,
	Tcl_Size numToInsert, struct Tcl_Obj *const insertObjs[]);
typedef int (Tcl_ObjTypeInOperatorProc) (Tcl_Interp *interp,
	struct Tcl_Obj *valueObj, struct Tcl_Obj *listObj, int *boolResult);

#ifndef TCL_NO_DEPRECATED
#   define Tcl_PackageInitProc Tcl_LibraryInitProc
#   define Tcl_PackageUnloadProc Tcl_LibraryUnloadProc
#endif

/*
 *----------------------------------------------------------------------------
 * The following structure represents a type of object, which is a particular
 * internal representation for an object plus a set of functions that provide
 * standard operations on objects of that type.
 */

typedef struct Tcl_ObjType {
    const char *name;		/* Name of the type, e.g. "int". */
    Tcl_FreeInternalRepProc *freeIntRepProc;
				/* Called to free any storage for the type's
				 * internal rep. NULL if the internal rep does
				 * not need freeing. */
    Tcl_DupInternalRepProc *dupIntRepProc;
				/* Called to create a new object as a copy of
				 * an existing object. */
    Tcl_UpdateStringProc *updateStringProc;
				/* Called to update the string rep from the
				 * type's internal representation. */
    Tcl_SetFromAnyProc *setFromAnyProc;
				/* Called to convert the object's internal rep
				 * to this type. Frees the internal rep of the
				 * old type. Returns TCL_ERROR on failure. */
    size_t version;		/* Version field for future-proofing. */

    /* List emulation functions - ObjType Version 1 */
    Tcl_ObjTypeLengthProc *lengthProc;
				/* Return the [llength] of the AbstractList */
    Tcl_ObjTypeIndexProc *indexProc;
				/* Return a value (Tcl_Obj) at a given index */
    Tcl_ObjTypeSliceProc *sliceProc;
				/* Return an AbstractList for
				 * [lrange $al $start $end] */
    Tcl_ObjTypeReverseProc *reverseProc;
				/* Return an AbstractList for [lreverse $al] */
    Tcl_ObjTypeGetElements *getElementsProc;
				/* Return an objv[] of all elements in the list */
    Tcl_ObjTypeSetElement *setElementProc;
				/* Replace the element at the indicies with the
				 * given valueObj. */
    Tcl_ObjTypeReplaceProc *replaceProc;
				/* Replace sublist with another sublist */
    Tcl_ObjTypeInOperatorProc *inOperProc;
				/* "in" and "ni" expr list operation.
				 * Determine if the given string value matches
				 * an element in the list. */
} Tcl_ObjType;

#define TCL_OBJTYPE_V0 0, \
	0,0,0,0,0,0,0,0 /* Pre-Tcl 9 */
#define TCL_OBJTYPE_V1(a) offsetof(Tcl_ObjType, indexProc), \
	a,0,0,0,0,0,0,0 /* Tcl 9 Version 1 */
#define TCL_OBJTYPE_V2(a,b,c,d,e,f,g,h) sizeof(Tcl_ObjType),  \
	a,b,c,d,e,f,g,h /* Tcl 9 - AbstractLists */

/*
 * The following structure stores an internal representation (internalrep) for
 * a Tcl value. An internalrep is associated with an Tcl_ObjType when both
 * are stored in the same Tcl_Obj.  The routines of the Tcl_ObjType govern
 * the handling of the internalrep.
 */

typedef union Tcl_ObjInternalRep {	/* The internal representation: */
    long longValue;		/*   - an long integer value. */
    double doubleValue;		/*   - a double-precision floating value. */
    void *otherValuePtr;	/*   - another, type-specific value, */
				/*     not used internally any more. */
    Tcl_WideInt wideValue;	/*   - an integer value >= 64bits */
    struct {			/*   - internal rep as two pointers. */
	void *ptr1;
	void *ptr2;
    } twoPtrValue;
    struct {			/*   - internal rep as a pointer and a long, */
	void *ptr;		/*     not used internally any more. */
	unsigned long value;
    } ptrAndLongRep;
    struct {			/*   - use for pointer and length reps */
        void *ptr;
        Tcl_Size size;
    } ptrAndSize;
} Tcl_ObjInternalRep;

/*
 * One of the following structures exists for each object in the Tcl system.
 * An object stores a value as either a string, some internal representation,
 * or both.
 */

typedef struct Tcl_Obj {
    Tcl_Size refCount;		/* When 0 the object will be freed. */
    char *bytes;		/* This points to the first byte of the
				 * object's string representation. The array
				 * must be followed by a null byte (i.e., at
				 * offset length) but may also contain
				 * embedded null characters. The array's
				 * storage is allocated by Tcl_Alloc. NULL means
				 * the string rep is invalid and must be
				 * regenerated from the internal rep.  Clients
				 * should use Tcl_GetStringFromObj or
				 * Tcl_GetString to get a pointer to the byte
				 * array as a readonly value. */
    Tcl_Size length;		/* The number of bytes at *bytes, not
				 * including the terminating null. */
    const Tcl_ObjType *typePtr;	/* Denotes the object's type. Always
				 * corresponds to the type of the object's
				 * internal rep. NULL indicates the object has
				 * no internal rep (has no type). */
    Tcl_ObjInternalRep internalRep;
				/* The internal representation: */
} Tcl_Obj;

/*
 *----------------------------------------------------------------------------
 * The following definitions support Tcl's namespace facility. Note: the first
 * five fields must match exactly the fields in a Namespace structure (see
 * tclInt.h).
 */

typedef struct Tcl_Namespace {
    char *name;			/* The namespace's name within its parent
				 * namespace. This contains no ::'s. The name
				 * of the global namespace is "" although "::"
				 * is an synonym. */
    char *fullName;		/* The namespace's fully qualified name. This
				 * starts with ::. */
    void *clientData;		/* Arbitrary value associated with this
				 * namespace. */
    Tcl_NamespaceDeleteProc *deleteProc;
				/* Function invoked when deleting the
				 * namespace to, e.g., free clientData. */
    struct Tcl_Namespace *parentPtr;
				/* Points to the namespace that contains this
				 * one. NULL if this is the global
				 * namespace. */
} Tcl_Namespace;

/*
 *----------------------------------------------------------------------------
 * The following structure represents a call frame, or activation record. A
 * call frame defines a naming context for a procedure call: its local scope
 * (for local variables) and its namespace scope (used for non-local
 * variables; often the global :: namespace). A call frame can also define the
 * naming context for a namespace eval or namespace inscope command: the
 * namespace in which the command's code should execute. The Tcl_CallFrame
 * structures exist only while procedures or namespace eval/inscope's are
 * being executed, and provide a Tcl call stack.
 *
 * A call frame is initialized and pushed using Tcl_PushCallFrame and popped
 * using Tcl_PopCallFrame. Storage for a Tcl_CallFrame must be provided by the
 * Tcl_PushCallFrame caller, and callers typically allocate them on the C call
 * stack for efficiency. For this reason, Tcl_CallFrame is defined as a
 * structure and not as an opaque token. However, most Tcl_CallFrame fields
 * are hidden since applications should not access them directly; others are
 * declared as "dummyX".
 *
 * WARNING!! The structure definition must be kept consistent with the
 * CallFrame structure in tclInt.h. If you change one, change the other.
 */

typedef struct Tcl_CallFrame {
    Tcl_Namespace *nsPtr;	/* Current namespace for the call frame. */
    int dummy1;
    Tcl_Size dummy2;
    void *dummy3;
    void *dummy4;
    void *dummy5;
    Tcl_Size dummy6;
    void *dummy7;
    void *dummy8;
    Tcl_Size dummy9;
    void *dummy10;
    void *dummy11;
    void *dummy12;
    void *dummy13;
} Tcl_CallFrame;

/*
 *----------------------------------------------------------------------------
 * Information about commands that is returned by Tcl_GetCommandInfo and
 * passed to Tcl_SetCommandInfo. objProc is an objc/objv object-based command
 * function while proc is a traditional Tcl argc/argv string-based function.
 * Tcl_CreateObjCommand and Tcl_CreateCommand ensure that both objProc and
 * proc are non-NULL and can be called to execute the command. However, it may
 * be faster to call one instead of the other. The member isNativeObjectProc
 * is set to 1 if an object-based function was registered by
 * Tcl_CreateObjCommand, and to 0 if a string-based function was registered by
 * Tcl_CreateCommand. The other function is typically set to a compatibility
 * wrapper that does string-to-object or object-to-string argument conversions
 * then calls the other function.
 */

typedef struct {
    int isNativeObjectProc;	/* 1 if objProc was registered by a call to
				 * Tcl_CreateObjCommand; 2 if objProc was registered by
				 * a call to Tcl_CreateObjCommand2; 0 otherwise.
				 * Tcl_SetCmdInfo does not modify this field. */
#ifdef TCL_NO_DEPRECATED
    void *objProcNotUsed;	/* Command's object-based function. */
    void *objClientDataNotUsed;	/* ClientData for object proc. */
#else
    Tcl_ObjCmdProc *objProc;	/* Command's object-based function. */
    void *objClientData;	/* ClientData for object proc. */
#endif
    Tcl_CmdProc *proc;		/* Command's string-based function. */
    void *clientData;		/* ClientData for string proc. */
    Tcl_CmdDeleteProc *deleteProc;
				/* Function to call when command is
				 * deleted. */
    void *deleteData;		/* Value to pass to deleteProc (usually the
				 * same as clientData). */
    Tcl_Namespace *namespacePtr;/* Points to the namespace that contains this
				 * command. Note that Tcl_SetCmdInfo will not
				 * change a command's namespace; use
				 * TclRenameCommand or Tcl_Eval (of 'rename')
				 * to do that. */
    Tcl_ObjCmdProc2 *objProc2;	/* Command's object2-based function. */
    void *objClientData2;	/* ClientData for object2 proc. */
} Tcl_CmdInfo;

/*
 *----------------------------------------------------------------------------
 * The structure defined below is used to hold dynamic strings. The only
 * fields that clients should use are string and length, accessible via the
 * macros Tcl_DStringValue and Tcl_DStringLength.
 */

#define TCL_DSTRING_STATIC_SIZE 200
typedef struct Tcl_DString {
    char *string;		/* Points to beginning of string: either
				 * staticSpace below or a malloced array. */
    Tcl_Size length;		/* Number of bytes in string excluding
				 * terminating nul */
    Tcl_Size spaceAvl;		/* Total number of bytes available for the
				 * string and its terminating NULL char. */
    char staticSpace[TCL_DSTRING_STATIC_SIZE];
				/* Space to use in common case where string is
				 * small. */
} Tcl_DString;

#define Tcl_DStringLength(dsPtr) ((dsPtr)->length)
#define Tcl_DStringValue(dsPtr) ((dsPtr)->string)

/*
 * Definitions for the maximum number of digits of precision that may be
 * produced by Tcl_PrintDouble, and the number of bytes of buffer space
 * required by Tcl_PrintDouble.
 */

#define TCL_MAX_PREC		17
#define TCL_DOUBLE_SPACE	(TCL_MAX_PREC+10)

/*
 * Definition for a number of bytes of buffer space sufficient to hold the
 * string representation of an integer in base 10 (assuming the existence of
 * 64-bit integers).
 */

#define TCL_INTEGER_SPACE	(3*(int)sizeof(Tcl_WideInt))

/*
 *----------------------------------------------------------------------------
 * Type values returned by Tcl_GetNumberFromObj
 *	TCL_NUMBER_INT		Representation is a Tcl_WideInt
 *	TCL_NUMBER_BIG		Representation is an mp_int
 *	TCL_NUMBER_DOUBLE	Representation is a double
 *	TCL_NUMBER_NAN		Value is NaN.
 */

#define TCL_NUMBER_INT          2
#define TCL_NUMBER_BIG          3
#define TCL_NUMBER_DOUBLE       4
#define TCL_NUMBER_NAN          5

/*
 * Flag values passed to Tcl_ConvertElement.
 * TCL_DONT_USE_BRACES forces it not to enclose the element in braces, but to
 *	use backslash quoting instead.
 * TCL_DONT_QUOTE_HASH disables the default quoting of the '#' character. It
 *	is safe to leave the hash unquoted when the element is not the first
 *	element of a list, and this flag can be used by the caller to indicate
 *	that condition.
 */

#define TCL_DONT_USE_BRACES	1
#define TCL_DONT_QUOTE_HASH	8

/*
 * Flags that may be passed to Tcl_GetIndexFromObj.
 * TCL_EXACT disallows abbreviated strings.
 * TCL_NULL_OK allows the empty string or NULL to return TCL_OK.
 *      The returned value will be -1;
 * TCL_INDEX_TEMP_TABLE disallows caching of lookups. A possible use case is
 *      a table that will not live long enough to make it worthwhile.
 */

#define TCL_EXACT		1
#define TCL_NULL_OK		32
#define TCL_INDEX_TEMP_TABLE	64

/*
 * Flags that may be passed to Tcl_UniCharToUtf.
 * TCL_COMBINE Combine surrogates
 */

#define TCL_COMBINE		0x1000000
/*
 *----------------------------------------------------------------------------
 * Flag values passed to Tcl_RecordAndEval, Tcl_EvalObj, Tcl_EvalObjv.
 * WARNING: these bit choices must not conflict with the bit choices for
 * evalFlag bits in tclInt.h!
 *
 * Meanings:
 *	TCL_NO_EVAL:		Just record this command
 *	TCL_EVAL_GLOBAL:	Execute script in global namespace
 *	TCL_EVAL_DIRECT:	Do not compile this script
 *	TCL_EVAL_INVOKE:	Magical Tcl_EvalObjv mode for aliases/ensembles
 *				o Run in iPtr->lookupNsPtr or global namespace
 *				o Cut out of error traces
 *				o Don't reset the flags controlling ensemble
 *				  error message rewriting.
 *	TCL_CANCEL_UNWIND:	Magical Tcl_CancelEval mode that causes the
 *				stack for the script in progress to be
 *				completely unwound.
 *	TCL_EVAL_NOERR:		Do no exception reporting at all, just return
 *				as the caller will report.
 */

#define TCL_NO_EVAL		0x010000
#define TCL_EVAL_GLOBAL		0x020000
#define TCL_EVAL_DIRECT		0x040000
#define TCL_EVAL_INVOKE		0x080000
#define TCL_CANCEL_UNWIND	0x100000
#define TCL_EVAL_NOERR          0x200000

/*
 * Special freeProc values that may be passed to Tcl_SetResult (see the man
 * page for details):
 */

#define TCL_VOLATILE		((Tcl_FreeProc *) 1)
#define TCL_STATIC		((Tcl_FreeProc *) 0)
#define TCL_DYNAMIC		((Tcl_FreeProc *) 3)

/*
 * Flag values passed to variable-related functions.
 * WARNING: these bit choices must not conflict with the bit choice for
 * TCL_CANCEL_UNWIND, above.
 */

#define TCL_GLOBAL_ONLY		 1
#define TCL_NAMESPACE_ONLY	 2
#define TCL_APPEND_VALUE	 4
#define TCL_LIST_ELEMENT	 8
#define TCL_TRACE_READS		 0x10
#define TCL_TRACE_WRITES	 0x20
#define TCL_TRACE_UNSETS	 0x40
#define TCL_TRACE_DESTROYED	 0x80

#define TCL_LEAVE_ERR_MSG	 0x200
#define TCL_TRACE_ARRAY		 0x800
/* Indicate the semantics of the result of a trace. */
#define TCL_TRACE_RESULT_DYNAMIC 0x8000
#define TCL_TRACE_RESULT_OBJECT  0x10000

/*
 * Flag values for ensemble commands.
 */

#define TCL_ENSEMBLE_PREFIX 0x02/* Flag value to say whether to allow
				 * unambiguous prefixes of commands or to
				 * require exact matches for command names. */

/*
 * Flag values passed to command-related functions.
 */

#define TCL_TRACE_RENAME	0x2000
#define TCL_TRACE_DELETE	0x4000

#define TCL_ALLOW_INLINE_COMPILATION 0x20000

/*
 * Types for linked variables:
 */

#define TCL_LINK_INT		1
#define TCL_LINK_DOUBLE		2
#define TCL_LINK_BOOLEAN	3
#define TCL_LINK_STRING		4
#define TCL_LINK_WIDE_INT	5
#define TCL_LINK_CHAR		6
#define TCL_LINK_UCHAR		7
#define TCL_LINK_SHORT		8
#define TCL_LINK_USHORT		9
#define TCL_LINK_UINT		10
#define TCL_LINK_LONG		((sizeof(long) != sizeof(int)) ? TCL_LINK_WIDE_INT : TCL_LINK_INT)
#define TCL_LINK_ULONG		((sizeof(long) != sizeof(int)) ? TCL_LINK_WIDE_UINT : TCL_LINK_UINT)
#define TCL_LINK_FLOAT		13
#define TCL_LINK_WIDE_UINT	14
#define TCL_LINK_CHARS		15
#define TCL_LINK_BINARY		16
#define TCL_LINK_READ_ONLY	0x80

/*
 *----------------------------------------------------------------------------
 * Forward declarations of Tcl_HashTable and related types.
 */

#ifndef TCL_HASH_TYPE
#   define TCL_HASH_TYPE size_t
#endif

typedef struct Tcl_HashKeyType Tcl_HashKeyType;
typedef struct Tcl_HashTable Tcl_HashTable;
typedef struct Tcl_HashEntry Tcl_HashEntry;

typedef TCL_HASH_TYPE (Tcl_HashKeyProc) (Tcl_HashTable *tablePtr, void *keyPtr);
typedef int (Tcl_CompareHashKeysProc) (void *keyPtr, Tcl_HashEntry *hPtr);
typedef Tcl_HashEntry * (Tcl_AllocHashEntryProc) (Tcl_HashTable *tablePtr,
	void *keyPtr);
typedef void (Tcl_FreeHashEntryProc) (Tcl_HashEntry *hPtr);

/*
 * Structure definition for an entry in a hash table. No-one outside Tcl
 * should access any of these fields directly; use the macros defined below.
 */

struct Tcl_HashEntry {
    Tcl_HashEntry *nextPtr;	/* Pointer to next entry in this hash bucket,
				 * or NULL for end of chain. */
    Tcl_HashTable *tablePtr;	/* Pointer to table containing entry. */
    size_t hash;		/* Hash value. */
    void *clientData;		/* Application stores something here with
				 * Tcl_SetHashValue. */
    union {			/* Key has one of these forms: */
	char *oneWordValue;	/* One-word value for key. */
	Tcl_Obj *objPtr;	/* Tcl_Obj * key value. */
	int words[1];		/* Multiple integer words for key. The actual
				 * size will be as large as necessary for this
				 * table's keys. */
	char string[1];		/* String for key. The actual size will be as
				 * large as needed to hold the key. */
    } key;			/* MUST BE LAST FIELD IN RECORD!! */
};

/*
 * Flags used in Tcl_HashKeyType.
 *
 * TCL_HASH_KEY_RANDOMIZE_HASH -
 *				There are some things, pointers for example
 *				which don't hash well because they do not use
 *				the lower bits. If this flag is set then the
 *				hash table will attempt to rectify this by
 *				randomising the bits and then using the upper
 *				N bits as the index into the table.
 * TCL_HASH_KEY_SYSTEM_HASH -	If this flag is set then all memory internally
 *                              allocated for the hash table that is not for an
 *                              entry will use the system heap.
 * TCL_HASH_KEY_DIRECT_COMPARE -
 *	                        Allows fast comparison for hash keys directly
 *                              by compare of their key.oneWordValue values,
 *                              before call of compareKeysProc (much slower
 *                              than a direct compare, so it is speed-up only
 *                              flag). Don't use it if keys contain values rather
 *                              than pointers.
 */

#define TCL_HASH_KEY_RANDOMIZE_HASH 0x1
#define TCL_HASH_KEY_SYSTEM_HASH    0x2
#define TCL_HASH_KEY_DIRECT_COMPARE 0x4

/*
 * Structure definition for the methods associated with a hash table key type.
 */

#define TCL_HASH_KEY_TYPE_VERSION 1
struct Tcl_HashKeyType {
    int version;		/* Version of the table. If this structure is
				 * extended in future then the version can be
				 * used to distinguish between different
				 * structures. */
    int flags;			/* Flags, see above for details. */
    Tcl_HashKeyProc *hashKeyProc;
				/* Calculates a hash value for the key. If
				 * this is NULL then the pointer itself is
				 * used as a hash value. */
    Tcl_CompareHashKeysProc *compareKeysProc;
				/* Compares two keys and returns zero if they
				 * do not match, and non-zero if they do. If
				 * this is NULL then the pointers are
				 * compared. */
    Tcl_AllocHashEntryProc *allocEntryProc;
				/* Called to allocate memory for a new entry,
				 * i.e. if the key is a string then this could
				 * allocate a single block which contains
				 * enough space for both the entry and the
				 * string. Only the key field of the allocated
				 * Tcl_HashEntry structure needs to be filled
				 * in. If something else needs to be done to
				 * the key, i.e. incrementing a reference
				 * count then that should be done by this
				 * function. If this is NULL then Tcl_Alloc is
				 * used to allocate enough space for a
				 * Tcl_HashEntry and the key pointer is
				 * assigned to key.oneWordValue. */
    Tcl_FreeHashEntryProc *freeEntryProc;
				/* Called to free memory associated with an
				 * entry. If something else needs to be done
				 * to the key, i.e. decrementing a reference
				 * count then that should be done by this
				 * function. If this is NULL then Tcl_Free is
				 * used to free the Tcl_HashEntry. */
};

/*
 * Structure definition for a hash table.  Must be in tcl.h so clients can
 * allocate space for these structures, but clients should never access any
 * fields in this structure.
 */

#define TCL_SMALL_HASH_TABLE 4
struct Tcl_HashTable {
    Tcl_HashEntry **buckets;	/* Pointer to bucket array. Each element
				 * points to first entry in bucket's hash
				 * chain, or NULL. */
    Tcl_HashEntry *staticBuckets[TCL_SMALL_HASH_TABLE];
				/* Bucket array used for small tables (to
				 * avoid mallocs and frees). */
    Tcl_Size numBuckets;	/* Total number of buckets allocated at
				 * **bucketPtr. */
    Tcl_Size numEntries;	/* Total number of entries present in
				 * table. */
    Tcl_Size rebuildSize;	/* Enlarge table when numEntries gets to be
				 * this large. */
    size_t mask;		/* Mask value used in hashing function. */
    int downShift;		/* Shift count used in hashing function.
				 * Designed to use high-order bits of
				 * randomized keys. */
    int keyType;		/* Type of keys used in this table. It's
				 * either TCL_CUSTOM_KEYS, TCL_STRING_KEYS,
				 * TCL_ONE_WORD_KEYS, or an integer giving the
				 * number of ints that is the size of the
				 * key. */
    Tcl_HashEntry *(*findProc) (Tcl_HashTable *tablePtr, const char *key);
    Tcl_HashEntry *(*createProc) (Tcl_HashTable *tablePtr, const char *key,
	    int *newPtr);
    const Tcl_HashKeyType *typePtr;
				/* Type of the keys used in the
				 * Tcl_HashTable. */
};

/*
 * Structure definition for information used to keep track of searches through
 * hash tables:
 */

typedef struct Tcl_HashSearch {
    Tcl_HashTable *tablePtr;	/* Table being searched. */
    Tcl_Size nextIndex;		/* Index of next bucket to be enumerated after
				 * present one. */
    Tcl_HashEntry *nextEntryPtr;/* Next entry to be enumerated in the current
				 * bucket. */
} Tcl_HashSearch;

/*
 * Acceptable key types for hash tables:
 *
 * TCL_STRING_KEYS:		The keys are strings, they are copied into the
 *				entry.
 * TCL_ONE_WORD_KEYS:		The keys are pointers, the pointer is stored
 *				in the entry.
 * TCL_CUSTOM_TYPE_KEYS:	The keys are arbitrary types which are copied
 *				into the entry.
 * TCL_CUSTOM_PTR_KEYS:		The keys are pointers to arbitrary types, the
 *				pointer is stored in the entry.
 *
 * While maintaining binary compatibility the above have to be distinct values
 * as they are used to differentiate between old versions of the hash table
 * which don't have a typePtr and new ones which do. Once binary compatibility
 * is discarded in favour of making more wide spread changes TCL_STRING_KEYS
 * can be the same as TCL_CUSTOM_TYPE_KEYS, and TCL_ONE_WORD_KEYS can be the
 * same as TCL_CUSTOM_PTR_KEYS because they simply determine how the key is
 * accessed from the entry and not the behaviour.
 */

#define TCL_STRING_KEYS		(0)
#define TCL_ONE_WORD_KEYS	(1)
#define TCL_CUSTOM_TYPE_KEYS	(-2)
#define TCL_CUSTOM_PTR_KEYS	(-1)

/*
 * Structure definition for information used to keep track of searches through
 * dictionaries. These fields should not be accessed by code outside
 * tclDictObj.c
 */

typedef struct {
    void *next;			/* Search position for underlying hash
				 * table. */
    TCL_HASH_TYPE epoch;	/* Epoch marker for dictionary being searched,
				 * or 0 if search has terminated. */
    Tcl_Dict dictionaryPtr;	/* Reference to dictionary being searched. */
} Tcl_DictSearch;

/*
 *----------------------------------------------------------------------------
 * Flag values to pass to Tcl_DoOneEvent to disable searches for some kinds of
 * events:
 */

#define TCL_DONT_WAIT		(1<<1)
#define TCL_WINDOW_EVENTS	(1<<2)
#define TCL_FILE_EVENTS		(1<<3)
#define TCL_TIMER_EVENTS	(1<<4)
#define TCL_IDLE_EVENTS		(1<<5)	/* WAS 0x10 ???? */
#define TCL_ALL_EVENTS		(~TCL_DONT_WAIT)

/*
 * The following structure defines a generic event for the Tcl event system.
 * These are the things that are queued in calls to Tcl_QueueEvent and
 * serviced later by Tcl_DoOneEvent. There can be many different kinds of
 * events with different fields, corresponding to window events, timer events,
 * etc. The structure for a particular event consists of a Tcl_Event header
 * followed by additional information specific to that event.
 */

struct Tcl_Event {
    Tcl_EventProc *proc;	/* Function to call to service this event. */
    struct Tcl_Event *nextPtr;	/* Next in list of pending events, or NULL. */
};

/*
 * Positions to pass to Tcl_QueueEvent/Tcl_ThreadQueueEvent:
 */

typedef enum {
    TCL_QUEUE_TAIL, TCL_QUEUE_HEAD, TCL_QUEUE_MARK,
    TCL_QUEUE_ALERT_IF_EMPTY=4
} Tcl_QueuePosition;

/*
 * Values to pass to Tcl_SetServiceMode to specify the behavior of notifier
 * event routines.
 */

#define TCL_SERVICE_NONE 0
#define TCL_SERVICE_ALL 1

/*
 * The following structure keeps is used to hold a time value, either as an
 * absolute time (the number of seconds from the epoch) or as an elapsed time.
 * On Unix systems the epoch is Midnight Jan 1, 1970 GMT.
 */

typedef struct Tcl_Time {
    long long sec;		/* Seconds. */
#if defined(_CYGWIN_)
    int usec;			/* Microseconds. */
#else
    long usec;			/* Microseconds. */
#endif
} Tcl_Time;

typedef void (Tcl_SetTimerProc) (const Tcl_Time *timePtr);
typedef int (Tcl_WaitForEventProc) (const Tcl_Time *timePtr);

/*
 * TIP #233 (Virtualized Time)
 */

typedef void (Tcl_GetTimeProc)   (Tcl_Time *timebuf, void *clientData);
typedef void (Tcl_ScaleTimeProc) (Tcl_Time *timebuf, void *clientData);

/*
 *----------------------------------------------------------------------------
 * Bits to pass to Tcl_CreateFileHandler and Tcl_CreateChannelHandler to
 * indicate what sorts of events are of interest:
 */

#define TCL_READABLE		(1<<1)
#define TCL_WRITABLE		(1<<2)
#define TCL_EXCEPTION		(1<<3)

/*
 * Flag values to pass to Tcl_OpenCommandChannel to indicate the disposition
 * of the stdio handles. TCL_STDIN, TCL_STDOUT, TCL_STDERR, are also used in
 * Tcl_GetStdChannel.
 */

#define TCL_STDIN		(1<<1)
#define TCL_STDOUT		(1<<2)
#define TCL_STDERR		(1<<3)
#define TCL_ENFORCE_MODE	(1<<4)

/*
 * Bits passed to Tcl_DriverClose2Proc to indicate which side of a channel
 * should be closed.
 */

#define TCL_CLOSE_READ		(1<<1)
#define TCL_CLOSE_WRITE		(1<<2)

/*
 * Value to use as the closeProc for a channel that supports the close2Proc
 * interface.
 */

#define TCL_CLOSE2PROC		NULL

/*
 * Channel version tag. This was introduced in 8.3.2/8.4.
 */

#define TCL_CHANNEL_VERSION_5	((Tcl_ChannelTypeVersion) 0x5)

/*
 * TIP #218: Channel Actions, Ids for Tcl_DriverThreadActionProc.
 */

#define TCL_CHANNEL_THREAD_INSERT (0)
#define TCL_CHANNEL_THREAD_REMOVE (1)

/*
 * Typedefs for the various operations in a channel type:
 */

typedef int	(Tcl_DriverBlockModeProc) (void *instanceData, int mode);
typedef void Tcl_DriverCloseProc;
typedef int	(Tcl_DriverClose2Proc) (void *instanceData,
			Tcl_Interp *interp, int flags);
typedef int	(Tcl_DriverInputProc) (void *instanceData, char *buf,
			int toRead, int *errorCodePtr);
typedef int	(Tcl_DriverOutputProc) (void *instanceData,
			const char *buf, int toWrite, int *errorCodePtr);
typedef void Tcl_DriverSeekProc;
typedef int	(Tcl_DriverSetOptionProc) (void *instanceData,
			Tcl_Interp *interp, const char *optionName,
			const char *value);
typedef int	(Tcl_DriverGetOptionProc) (void *instanceData,
			Tcl_Interp *interp, const char *optionName,
			Tcl_DString *dsPtr);
typedef void	(Tcl_DriverWatchProc) (void *instanceData, int mask);
typedef int	(Tcl_DriverGetHandleProc) (void *instanceData,
			int direction, void **handlePtr);
typedef int	(Tcl_DriverFlushProc) (void *instanceData);
typedef int	(Tcl_DriverHandlerProc) (void *instanceData,
			int interestMask);
typedef long long (Tcl_DriverWideSeekProc) (void *instanceData,
			long long offset, int mode, int *errorCodePtr);
/*
 * TIP #218, Channel Thread Actions
 */
typedef void	(Tcl_DriverThreadActionProc) (void *instanceData,
			int action);
/*
 * TIP #208, File Truncation (etc.)
 */
typedef int	(Tcl_DriverTruncateProc) (void *instanceData,
			long long length);

/*
 * struct Tcl_ChannelType:
 *
 * One such structure exists for each type (kind) of channel. It collects
 * together in one place all the functions that are part of the specific
 * channel type.
 *
 * It is recommend that the Tcl_Channel* functions are used to access elements
 * of this structure, instead of direct accessing.
 */

typedef struct Tcl_ChannelType {
    const char *typeName;	/* The name of the channel type in Tcl
				 * commands. This storage is owned by channel
				 * type. */
    Tcl_ChannelTypeVersion version;
				/* Version of the channel type. */
    void *closeProc;		/* Not used any more. */
    Tcl_DriverInputProc *inputProc;
				/* Function to call for input on channel. */
    Tcl_DriverOutputProc *outputProc;
				/* Function to call for output on channel. */
    void *seekProc;		/* Not used any more. */
    Tcl_DriverSetOptionProc *setOptionProc;
				/* Set an option on a channel. */
    Tcl_DriverGetOptionProc *getOptionProc;
				/* Get an option from a channel. */
    Tcl_DriverWatchProc *watchProc;
				/* Set up the notifier to watch for events on
				 * this channel. */
    Tcl_DriverGetHandleProc *getHandleProc;
				/* Get an OS handle from the channel or NULL
				 * if not supported. */
    Tcl_DriverClose2Proc *close2Proc;
				/* Function to call to close the channel if
				 * the device supports closing the read &
				 * write sides independently. */
    Tcl_DriverBlockModeProc *blockModeProc;
				/* Set blocking mode for the raw channel. May
				 * be NULL. */
    Tcl_DriverFlushProc *flushProc;
				/* Function to call to flush a channel. May be
				 * NULL. */
    Tcl_DriverHandlerProc *handlerProc;
				/* Function to call to handle a channel event.
				 * This will be passed up the stacked channel
				 * chain. */
    Tcl_DriverWideSeekProc *wideSeekProc;
				/* Function to call to seek on the channel
				 * which can handle 64-bit offsets. May be
				 * NULL, and must be NULL if seekProc is
				 * NULL. */
    Tcl_DriverThreadActionProc *threadActionProc;
				/* Function to call to notify the driver of
				 * thread specific activity for a channel. May
				 * be NULL. */
    Tcl_DriverTruncateProc *truncateProc;
				/* Function to call to truncate the underlying
				 * file to a particular length. May be NULL if
				 * the channel does not support truncation. */
} Tcl_ChannelType;

/*
 * The following flags determine whether the blockModeProc above should set
 * the channel into blocking or nonblocking mode. They are passed as arguments
 * to the blockModeProc function in the above structure.
 */

#define TCL_MODE_BLOCKING	0	/* Put channel into blocking mode. */
#define TCL_MODE_NONBLOCKING	1	/* Put channel into nonblocking
					 * mode. */

/*
 *----------------------------------------------------------------------------
 * Enum for different types of file paths.
 */

typedef enum Tcl_PathType {
    TCL_PATH_ABSOLUTE,
    TCL_PATH_RELATIVE,
    TCL_PATH_VOLUME_RELATIVE
} Tcl_PathType;

/*
 * The following structure is used to pass glob type data amongst the various
 * glob routines and Tcl_FSMatchInDirectory.
 */

typedef struct Tcl_GlobTypeData {
    int type;			/* Corresponds to bcdpfls as in 'find -t'. */
    int perm;			/* Corresponds to file permissions. */
    Tcl_Obj *macType;		/* Acceptable Mac type. */
    Tcl_Obj *macCreator;	/* Acceptable Mac creator. */
} Tcl_GlobTypeData;

/*
 * Type and permission definitions for glob command.
 */

#define TCL_GLOB_TYPE_BLOCK		(1<<0)
#define TCL_GLOB_TYPE_CHAR		(1<<1)
#define TCL_GLOB_TYPE_DIR		(1<<2)
#define TCL_GLOB_TYPE_PIPE		(1<<3)
#define TCL_GLOB_TYPE_FILE		(1<<4)
#define TCL_GLOB_TYPE_LINK		(1<<5)
#define TCL_GLOB_TYPE_SOCK		(1<<6)
#define TCL_GLOB_TYPE_MOUNT		(1<<7)

#define TCL_GLOB_PERM_RONLY		(1<<0)
#define TCL_GLOB_PERM_HIDDEN		(1<<1)
#define TCL_GLOB_PERM_R			(1<<2)
#define TCL_GLOB_PERM_W			(1<<3)
#define TCL_GLOB_PERM_X			(1<<4)

/*
 * Flags for the unload callback function.
 */

#define TCL_UNLOAD_DETACH_FROM_INTERPRETER	(1<<0)
#define TCL_UNLOAD_DETACH_FROM_PROCESS		(1<<1)

/*
 * Typedefs for the various filesystem operations:
 */

typedef int (Tcl_FSStatProc) (Tcl_Obj *pathPtr, Tcl_StatBuf *buf);
typedef int (Tcl_FSAccessProc) (Tcl_Obj *pathPtr, int mode);
typedef Tcl_Channel (Tcl_FSOpenFileChannelProc) (Tcl_Interp *interp,
	Tcl_Obj *pathPtr, int mode, int permissions);
typedef int (Tcl_FSMatchInDirectoryProc) (Tcl_Interp *interp, Tcl_Obj *result,
	Tcl_Obj *pathPtr, const char *pattern, Tcl_GlobTypeData *types);
typedef Tcl_Obj * (Tcl_FSGetCwdProc) (Tcl_Interp *interp);
typedef int (Tcl_FSChdirProc) (Tcl_Obj *pathPtr);
typedef int (Tcl_FSLstatProc) (Tcl_Obj *pathPtr, Tcl_StatBuf *buf);
typedef int (Tcl_FSCreateDirectoryProc) (Tcl_Obj *pathPtr);
typedef int (Tcl_FSDeleteFileProc) (Tcl_Obj *pathPtr);
typedef int (Tcl_FSCopyDirectoryProc) (Tcl_Obj *srcPathPtr,
	Tcl_Obj *destPathPtr, Tcl_Obj **errorPtr);
typedef int (Tcl_FSCopyFileProc) (Tcl_Obj *srcPathPtr, Tcl_Obj *destPathPtr);
typedef int (Tcl_FSRemoveDirectoryProc) (Tcl_Obj *pathPtr, int recursive,
	Tcl_Obj **errorPtr);
typedef int (Tcl_FSRenameFileProc) (Tcl_Obj *srcPathPtr, Tcl_Obj *destPathPtr);
typedef void (Tcl_FSUnloadFileProc) (Tcl_LoadHandle loadHandle);
typedef Tcl_Obj * (Tcl_FSListVolumesProc) (void);
/* We have to declare the utime structure here. */
struct utimbuf;
typedef int (Tcl_FSUtimeProc) (Tcl_Obj *pathPtr, struct utimbuf *tval);
typedef int (Tcl_FSNormalizePathProc) (Tcl_Interp *interp, Tcl_Obj *pathPtr,
	int nextCheckpoint);
typedef int (Tcl_FSFileAttrsGetProc) (Tcl_Interp *interp, int index,
	Tcl_Obj *pathPtr, Tcl_Obj **objPtrRef);
typedef const char *const * (Tcl_FSFileAttrStringsProc) (Tcl_Obj *pathPtr,
	Tcl_Obj **objPtrRef);
typedef int (Tcl_FSFileAttrsSetProc) (Tcl_Interp *interp, int index,
	Tcl_Obj *pathPtr, Tcl_Obj *objPtr);
typedef Tcl_Obj * (Tcl_FSLinkProc) (Tcl_Obj *pathPtr, Tcl_Obj *toPtr,
	int linkType);
typedef int (Tcl_FSLoadFileProc) (Tcl_Interp *interp, Tcl_Obj *pathPtr,
	Tcl_LoadHandle *handlePtr, Tcl_FSUnloadFileProc **unloadProcPtr);
typedef int (Tcl_FSPathInFilesystemProc) (Tcl_Obj *pathPtr,
	void **clientDataPtr);
typedef Tcl_Obj * (Tcl_FSFilesystemPathTypeProc) (Tcl_Obj *pathPtr);
typedef Tcl_Obj * (Tcl_FSFilesystemSeparatorProc) (Tcl_Obj *pathPtr);
#define Tcl_FSFreeInternalRepProc Tcl_FreeProc
typedef void *(Tcl_FSDupInternalRepProc) (void *clientData);
typedef Tcl_Obj * (Tcl_FSInternalToNormalizedProc) (void *clientData);
typedef void *(Tcl_FSCreateInternalRepProc) (Tcl_Obj *pathPtr);

typedef struct Tcl_FSVersion_ *Tcl_FSVersion;

/*
 *----------------------------------------------------------------------------
 * Data structures related to hooking into the filesystem
 */

/*
 * Filesystem version tag.  This was introduced in 8.4.
 */

#define TCL_FILESYSTEM_VERSION_1	((Tcl_FSVersion) 0x1)

/*
 * struct Tcl_Filesystem:
 *
 * One such structure exists for each type (kind) of filesystem. It collects
 * together the functions that form the interface for a particulr the
 * filesystem. Tcl always accesses the filesystem through one of these
 * structures.
 *
 * Not all entries need be non-NULL; any which are NULL are simply ignored.
 * However, a complete filesystem should provide all of these functions. The
 * explanations in the structure show the importance of each function.
 */

typedef struct Tcl_Filesystem {
    const char *typeName;	/* The name of the filesystem. */
    Tcl_Size structureLength;	/* Length of this structure, so future binary
				 * compatibility can be assured. */
    Tcl_FSVersion version;	/* Version of the filesystem type. */
    Tcl_FSPathInFilesystemProc *pathInFilesystemProc;
				/* Determines whether the pathname is in this
				 * filesystem. This is the most important
				 * filesystem function. */
    Tcl_FSDupInternalRepProc *dupInternalRepProc;
				/* Duplicates the internal handle of the node.
				 * If it is NULL, the filesystem is less
				 * performant. */
    Tcl_FSFreeInternalRepProc *freeInternalRepProc;
				/* Frees the internal handle of the node.  NULL
				 * only if there is no need to free resources
				 * used for the internal handle. */
    Tcl_FSInternalToNormalizedProc *internalToNormalizedProc;
				/* Converts the internal handle to a normalized
				 * path.  NULL if the filesystem creates nodes
				 * having no pathname. */
    Tcl_FSCreateInternalRepProc *createInternalRepProc;
				/* Creates an internal handle for a pathname.
				 * May be NULL if pathnames have no internal
				 * handle or if pathInFilesystemProc always
				 * immediately creates an internal
				 * representation for pathnames in the
				 * filesystem. */
    Tcl_FSNormalizePathProc *normalizePathProc;
				/* Normalizes a path.  Should be implemented if
				 * the filesystems supports multiple paths to
				 * the same node. */
    Tcl_FSFilesystemPathTypeProc *filesystemPathTypeProc;
				/* Determines the type of a path in this
				 * filesystem. May be NULL. */
    Tcl_FSFilesystemSeparatorProc *filesystemSeparatorProc;
				/* Produces the separator character(s) for this
				 * filesystem. Must not be NULL. */
    Tcl_FSStatProc *statProc;	/* Called by 'Tcl_FSStat()'.  Provided by any
				 * reasonable filesystem. */
    Tcl_FSAccessProc *accessProc;
				/* Called by 'Tcl_FSAccess()'.  Implemented by
				 * any reasonable filesystem. */
    Tcl_FSOpenFileChannelProc *openFileChannelProc;
				/* Called by 'Tcl_FSOpenFileChannel()'.
				 * Provided by any reasonable filesystem. */
    Tcl_FSMatchInDirectoryProc *matchInDirectoryProc;
				/* Called by 'Tcl_FSMatchInDirectory()'.  NULL
				 * if the filesystem does not support glob or
				 * recursive copy. */
    Tcl_FSUtimeProc *utimeProc;	/* Called by 'Tcl_FSUtime()', by 'file
				 *  mtime' to set (not read) times, 'file
				 *  atime', and the open-r/open-w/fcopy variant
				 *  of 'file copy'. */
    Tcl_FSLinkProc *linkProc;	/* Called by 'Tcl_FSLink()'. NULL if reading or
				 *  creating links is not supported. */
    Tcl_FSListVolumesProc *listVolumesProc;
				/* Lists filesystem volumes added by this
				 * filesystem. NULL if the filesystem does not
				 * use volumes. */
    Tcl_FSFileAttrStringsProc *fileAttrStringsProc;
				/* List all valid attributes strings.  NULL if
				 * the filesystem does not support the 'file
				 * attributes' command.  Can be used to attach
				 * arbitrary additional data to files in a
				 * filesystem. */
    Tcl_FSFileAttrsGetProc *fileAttrsGetProc;
				/* Called by 'Tcl_FSFileAttrsGet()' and by
				 * 'file attributes'. */
    Tcl_FSFileAttrsSetProc *fileAttrsSetProc;
				/* Called by 'Tcl_FSFileAttrsSet()' and by
				 * 'file attributes'. */
    Tcl_FSCreateDirectoryProc *createDirectoryProc;
				/* Called by 'Tcl_FSCreateDirectory()'.  May be
				 * NULL if the filesystem is read-only. */
    Tcl_FSRemoveDirectoryProc *removeDirectoryProc;
				/* Called by 'Tcl_FSRemoveDirectory()'.  May be
				 * NULL if the filesystem is read-only. */
    Tcl_FSDeleteFileProc *deleteFileProc;
				/* Called by 'Tcl_FSDeleteFile()' May be NULL
				 * if the filesystem is is read-only. */
    Tcl_FSCopyFileProc *copyFileProc;
				/* Called by 'Tcl_FSCopyFile()'.  If NULL, for
				 * a copy operation at the script level (not
				 * C) Tcl uses open-r, open-w and fcopy. */
    Tcl_FSRenameFileProc *renameFileProc;
				/* Called by 'Tcl_FSRenameFile()'. If NULL, for
				 * a rename operation at the script level (not
				 * C) Tcl performs a copy operation followed
				 * by a delete operation. */
    Tcl_FSCopyDirectoryProc *copyDirectoryProc;
				/* Called by 'Tcl_FSCopyDirectory()'. If NULL,
				 * for a copy operation at the script level
				 * (not C) Tcl recursively creates directories
				 * and copies files. */
    Tcl_FSLstatProc *lstatProc;	/* Called by 'Tcl_FSLstat()'. If NULL, Tcl
				 * attempts to use 'statProc' instead. */
    Tcl_FSLoadFileProc *loadFileProc;
				/* Called by 'Tcl_FSLoadFile()'. If NULL, Tcl
				 * performs a copy to a temporary file in the
				 * native filesystem and then calls
				 * Tcl_FSLoadFile() on that temporary copy. */
    Tcl_FSGetCwdProc *getCwdProc;
				/* Called by 'Tcl_FSGetCwd()'.  Normally NULL.
				 * Usually only called once:  If 'getcwd' is
				 * called before 'chdir' is ever called. */
    Tcl_FSChdirProc *chdirProc;	/* Called by 'Tcl_FSChdir()'.  For a virtual
				 * filesystem, chdirProc just returns zero
				 * (success) if the pathname is a valid
				 * directory, and some other value otherwise.
				 * For A real filesystem, chdirProc performs
				 * the correct action, e.g.  calls the system
				 * 'chdir' function. If not implemented, then
				 * 'cd' and 'pwd' fail for a pathname in this
				 * filesystem. On success Tcl stores the
				 * pathname for use by GetCwd.  If NULL, Tcl
				 * performs records the pathname as the new
				 * current directory if it passes a series of
				 * directory access checks. */
} Tcl_Filesystem;

/*
 * The following definitions are used as values for the 'linkAction' flag to
 * Tcl_FSLink, or the linkProc of any filesystem. Any combination of flags can
 * be given. For link creation, the linkProc should create a link which
 * matches any of the types given.
 *
 * TCL_CREATE_SYMBOLIC_LINK -	Create a symbolic or soft link.
 * TCL_CREATE_HARD_LINK -	Create a hard link.
 */

#define TCL_CREATE_SYMBOLIC_LINK	0x01
#define TCL_CREATE_HARD_LINK		0x02

/*
 *----------------------------------------------------------------------------
 * The following structure represents the Notifier functions that you can
 * override with the Tcl_SetNotifier call.
 */

typedef struct Tcl_NotifierProcs {
    Tcl_SetTimerProc *setTimerProc;
    Tcl_WaitForEventProc *waitForEventProc;
    Tcl_CreateFileHandlerProc *createFileHandlerProc;
    Tcl_DeleteFileHandlerProc *deleteFileHandlerProc;
    Tcl_InitNotifierProc *initNotifierProc;
    Tcl_FinalizeNotifierProc *finalizeNotifierProc;
    Tcl_AlertNotifierProc *alertNotifierProc;
    Tcl_ServiceModeHookProc *serviceModeHookProc;
} Tcl_NotifierProcs;

/*
 *----------------------------------------------------------------------------
 * The following data structures and declarations are for the new Tcl parser.
 *
 * For each word of a command, and for each piece of a word such as a variable
 * reference, one of the following structures is created to describe the
 * token.
 */

typedef struct Tcl_Token {
    int type;			/* Type of token, such as TCL_TOKEN_WORD; see
				 * below for valid types. */
    const char *start;		/* First character in token. */
    Tcl_Size size;		/* Number of bytes in token. */
    Tcl_Size numComponents;	/* If this token is composed of other tokens,
				 * this field tells how many of them there are
				 * (including components of components, etc.).
				 * The component tokens immediately follow
				 * this one. */
} Tcl_Token;

/*
 * Type values defined for Tcl_Token structures. These values are defined as
 * mask bits so that it's easy to check for collections of types.
 *
 * TCL_TOKEN_WORD -		The token describes one word of a command,
 *				from the first non-blank character of the word
 *				(which may be " or {) up to but not including
 *				the space, semicolon, or bracket that
 *				terminates the word. NumComponents counts the
 *				total number of sub-tokens that make up the
 *				word. This includes, for example, sub-tokens
 *				of TCL_TOKEN_VARIABLE tokens.
 * TCL_TOKEN_SIMPLE_WORD -	This token is just like TCL_TOKEN_WORD except
 *				that the word is guaranteed to consist of a
 *				single TCL_TOKEN_TEXT sub-token.
 * TCL_TOKEN_TEXT -		The token describes a range of literal text
 *				that is part of a word. NumComponents is
 *				always 0.
 * TCL_TOKEN_BS -		The token describes a backslash sequence that
 *				must be collapsed. NumComponents is always 0.
 * TCL_TOKEN_COMMAND -		The token describes a command whose result
 *				must be substituted into the word. The token
 *				includes the enclosing brackets. NumComponents
 *				is always 0.
 * TCL_TOKEN_VARIABLE -		The token describes a variable substitution,
 *				including the dollar sign, variable name, and
 *				array index (if there is one) up through the
 *				right parentheses. NumComponents tells how
 *				many additional tokens follow to represent the
 *				variable name. The first token will be a
 *				TCL_TOKEN_TEXT token that describes the
 *				variable name. If the variable is an array
 *				reference then there will be one or more
 *				additional tokens, of type TCL_TOKEN_TEXT,
 *				TCL_TOKEN_BS, TCL_TOKEN_COMMAND, and
 *				TCL_TOKEN_VARIABLE, that describe the array
 *				index; numComponents counts the total number
 *				of nested tokens that make up the variable
 *				reference, including sub-tokens of
 *				TCL_TOKEN_VARIABLE tokens.
 * TCL_TOKEN_SUB_EXPR -		The token describes one subexpression of an
 *				expression, from the first non-blank character
 *				of the subexpression up to but not including
 *				the space, brace, or bracket that terminates
 *				the subexpression. NumComponents counts the
 *				total number of following subtokens that make
 *				up the subexpression; this includes all
 *				subtokens for any nested TCL_TOKEN_SUB_EXPR
 *				tokens. For example, a numeric value used as a
 *				primitive operand is described by a
 *				TCL_TOKEN_SUB_EXPR token followed by a
 *				TCL_TOKEN_TEXT token. A binary subexpression
 *				is described by a TCL_TOKEN_SUB_EXPR token
 *				followed by the TCL_TOKEN_OPERATOR token for
 *				the operator, then TCL_TOKEN_SUB_EXPR tokens
 *				for the left then the right operands.
 * TCL_TOKEN_OPERATOR -		The token describes one expression operator.
 *				An operator might be the name of a math
 *				function such as "abs". A TCL_TOKEN_OPERATOR
 *				token is always preceded by one
 *				TCL_TOKEN_SUB_EXPR token for the operator's
 *				subexpression, and is followed by zero or more
 *				TCL_TOKEN_SUB_EXPR tokens for the operator's
 *				operands. NumComponents is always 0.
 * TCL_TOKEN_EXPAND_WORD -	This token is just like TCL_TOKEN_WORD except
 *				that it marks a word that began with the
 *				literal character prefix "{*}". This word is
 *				marked to be expanded - that is, broken into
 *				words after substitution is complete.
 */

#define TCL_TOKEN_WORD		1
#define TCL_TOKEN_SIMPLE_WORD	2
#define TCL_TOKEN_TEXT		4
#define TCL_TOKEN_BS		8
#define TCL_TOKEN_COMMAND	16
#define TCL_TOKEN_VARIABLE	32
#define TCL_TOKEN_SUB_EXPR	64
#define TCL_TOKEN_OPERATOR	128
#define TCL_TOKEN_EXPAND_WORD	256

/*
 * Parsing error types. On any parsing error, one of these values will be
 * stored in the error field of the Tcl_Parse structure defined below.
 */

#define TCL_PARSE_SUCCESS		0
#define TCL_PARSE_QUOTE_EXTRA		1
#define TCL_PARSE_BRACE_EXTRA		2
#define TCL_PARSE_MISSING_BRACE		3
#define TCL_PARSE_MISSING_BRACKET	4
#define TCL_PARSE_MISSING_PAREN		5
#define TCL_PARSE_MISSING_QUOTE		6
#define TCL_PARSE_MISSING_VAR_BRACE	7
#define TCL_PARSE_SYNTAX		8
#define TCL_PARSE_BAD_NUMBER		9

/*
 * A structure of the following type is filled in by Tcl_ParseCommand. It
 * describes a single command parsed from an input string.
 */

#define NUM_STATIC_TOKENS 20

typedef struct Tcl_Parse {
    const char *commentStart;	/* Pointer to # that begins the first of one
				 * or more comments preceding the command. */
    Tcl_Size commentSize;	/* Number of bytes in comments (up through
				 * newline character that terminates the last
				 * comment). If there were no comments, this
				 * field is 0. */
    const char *commandStart;	/* First character in first word of
				 * command. */
    Tcl_Size commandSize;	/* Number of bytes in command, including first
				 * character of first word, up through the
				 * terminating newline, close bracket, or
				 * semicolon. */
    Tcl_Size numWords;		/* Total number of words in command. May be
				 * 0. */
    Tcl_Token *tokenPtr;	/* Pointer to first token representing the
				 * words of the command. Initially points to
				 * staticTokens, but may change to point to
				 * malloc-ed space if command exceeds space in
				 * staticTokens. */
    Tcl_Size numTokens;		/* Total number of tokens in command. */
    Tcl_Size tokensAvailable;	/* Total number of tokens available at
				 * *tokenPtr. */
    int errorType;		/* One of the parsing error types defined
				 * above. */
    int incomplete;		/* This field is set to 1 by Tcl_ParseCommand
				 * if the command appears to be incomplete.
				 * This information is used by
				 * Tcl_CommandComplete. */

    /*
     * The fields below are intended only for the private use of the parser.
     * They should not be used by functions that invoke Tcl_ParseCommand.
     */

    const char *string;		/* The original command string passed to
				 * Tcl_ParseCommand. */
    const char *end;		/* Points to the character just after the last
				 * one in the command string. */
    Tcl_Interp *interp;		/* Interpreter to use for error reporting, or
				 * NULL. */
    const char *term;		/* Points to character in string that
				 * terminated most recent token. Filled in by
				 * ParseTokens. If an error occurs, points to
				 * beginning of region where the error
				 * occurred (e.g. the open brace if the close
				 * brace is missing). */
    Tcl_Token staticTokens[NUM_STATIC_TOKENS];
				/* Initial space for tokens for command. This
				 * space should be large enough to accommodate
				 * most commands; dynamic space is allocated
				 * for very large commands that don't fit
				 * here. */
} Tcl_Parse;

/*
 *----------------------------------------------------------------------------
 * The following structure represents a user-defined encoding. It collects
 * together all the functions that are used by the specific encoding.
 */

typedef struct Tcl_EncodingType {
    const char *encodingName;	/* The name of the encoding, e.g. "euc-jp".
				 * This name is the unique key for this
				 * encoding type. */
    Tcl_EncodingConvertProc *toUtfProc;
				/* Function to convert from external encoding
				 * into UTF-8. */
    Tcl_EncodingConvertProc *fromUtfProc;
				/* Function to convert from UTF-8 into
				 * external encoding. */
    Tcl_FreeProc *freeProc;	/* If non-NULL, function to call when this
				 * encoding is deleted. */
    void *clientData;		/* Arbitrary value associated with encoding
				 * type. Passed to conversion functions. */
    Tcl_Size nullSize;		/* Number of zero bytes that signify
				 * end-of-string in this encoding. This number
				 * is used to determine the source string
				 * length when the srcLen argument is
				 * negative. Must be 1, 2, or 4. */
} Tcl_EncodingType;

/*
 * The following definitions are used as values for the conversion control
 * flags argument when converting text from one character set to another:
 *
 * TCL_ENCODING_START -		Signifies that the source buffer is the first
 *				block in a (potentially multi-block) input
 *				stream. Tells the conversion function to reset
 *				to an initial state and perform any
 *				initialization that needs to occur before the
 *				first byte is converted. If the source buffer
 *				contains the entire input stream to be
 *				converted, this flag should be set.
 * TCL_ENCODING_END -		Signifies that the source buffer is the last
 *				block in a (potentially multi-block) input
 *				stream. Tells the conversion routine to
 *				perform any finalization that needs to occur
 *				after the last byte is converted and then to
 *				reset to an initial state. If the source
 *				buffer contains the entire input stream to be
 *				converted, this flag should be set.
 * TCL_ENCODING_STOPONERROR -	Not used any more.
 * TCL_ENCODING_NO_TERMINATE -	If set, Tcl_ExternalToUtf does not append a
 *				terminating NUL byte.  Since it does not need
 *				an extra byte for a terminating NUL, it fills
 *				all dstLen bytes with encoded UTF-8 content if
 *				needed.  If clear, a byte is reserved in the
 *				dst space for NUL termination, and a
 *				terminating NUL is appended.
 * TCL_ENCODING_CHAR_LIMIT -	If set and dstCharsPtr is not NULL, then
 *				Tcl_ExternalToUtf takes the initial value of
 *				*dstCharsPtr as a limit of the maximum number
 *				of chars to produce in the encoded UTF-8
 *				content.  Otherwise, the number of chars
 *				produced is controlled only by other limiting
 *				factors.
 * TCL_ENCODING_PROFILE_* -	Mutually exclusive encoding profile ids. Note
 *				these are bit masks.
 *
 * NOTE: THESE BIT DEFINITIONS SHOULD NOT OVERLAP WITH INTERNAL USE BITS
 * DEFINED IN tclEncoding.c (ENCODING_INPUT et al). Be cognizant of this
 * when adding bits.
 */

#define TCL_ENCODING_START		0x01
#define TCL_ENCODING_END		0x02
#define TCL_ENCODING_STOPONERROR	0x0 /* Not used any more */
#define TCL_ENCODING_NO_TERMINATE	0x08
#define TCL_ENCODING_CHAR_LIMIT		0x10
/* Internal use bits, do not define bits in this space. See above comment */
#define TCL_ENCODING_INTERNAL_USE_MASK  0xFF00
/*
 * Reserve top byte for profile values (disjoint, not a mask). In case of
 * changes, ensure ENCODING_PROFILE_* macros in tclInt.h are modified if
 * necessary.
 */
#define TCL_ENCODING_PROFILE_STRICT   0x00000000
#define TCL_ENCODING_PROFILE_TCL8     0x01000000
#define TCL_ENCODING_PROFILE_REPLACE  0x02000000

/*
 * The following definitions are the error codes returned by the conversion
 * routines:
 *
 * TCL_OK -			All characters were converted.
 * TCL_CONVERT_NOSPACE -	The output buffer would not have been large
 *				enough for all of the converted data; as many
 *				characters as could fit were converted though.
 * TCL_CONVERT_MULTIBYTE -	The last few bytes in the source string were
 *				the beginning of a multibyte sequence, but
 *				more bytes were needed to complete this
 *				sequence. A subsequent call to the conversion
 *				routine should pass the beginning of this
 *				unconverted sequence plus additional bytes
 *				from the source stream to properly convert the
 *				formerly split-up multibyte sequence.
 * TCL_CONVERT_SYNTAX -		The source stream contained an invalid
 *				character sequence. This may occur if the
 *				input stream has been damaged or if the input
 *				encoding method was misidentified.
 * TCL_CONVERT_UNKNOWN -	The source string contained a character that
 *				could not be represented in the target
 *				encoding.
 */

#define TCL_CONVERT_MULTIBYTE	(-1)
#define TCL_CONVERT_SYNTAX	(-2)
#define TCL_CONVERT_UNKNOWN	(-3)
#define TCL_CONVERT_NOSPACE	(-4)

/*
 * The maximum number of bytes that are necessary to represent a single
 * Unicode character in UTF-8. The valid values are 3 and 4. If > 3,
 * then Tcl_UniChar must be 4-bytes in size (UCS-4) (the default). If == 3,
 * then Tcl_UniChar must be 2-bytes in size (UTF-16). Since Tcl 9.0, UCS-4
 * mode is the default and recommended mode.
 */

#ifndef TCL_UTF_MAX
#   define TCL_UTF_MAX		4
#endif

/*
 * This represents a Unicode character. Any changes to this should also be
 * reflected in regcustom.h.
 */

#if TCL_UTF_MAX == 4
    /*
     * int isn't 100% accurate as it should be a strict 4-byte value
     * (perhaps int32_t). ILP64/SILP64 systems may have troubles. The
     * size of this value must be reflected correctly in regcustom.h.
     */
typedef int Tcl_UniChar;
#elif TCL_UTF_MAX == 3 && !defined(BUILD_tcl)
typedef unsigned short Tcl_UniChar;
#else
#   error "This TCL_UTF_MAX value is not supported"
#endif

/*
 *----------------------------------------------------------------------------
 * TIP #59: The following structure is used in calls 'Tcl_RegisterConfig' to
 * provide the system with the embedded configuration data.
 */

typedef struct Tcl_Config {
    const char *key;		/* Configuration key to register. ASCII
				 * encoded, thus UTF-8. */
    const char *value;		/* The value associated with the key. System
				 * encoding. */
} Tcl_Config;

/*
 *----------------------------------------------------------------------------
 * Flags for TIP#143 limits, detailing which limits are active in an
 * interpreter. Used for Tcl_{Add,Remove}LimitHandler type argument.
 */

#define TCL_LIMIT_COMMANDS	0x01
#define TCL_LIMIT_TIME		0x02

/*
 * Structure containing information about a limit handler to be called when a
 * command- or time-limit is exceeded by an interpreter.
 */

typedef void (Tcl_LimitHandlerProc) (void *clientData, Tcl_Interp *interp);
#define Tcl_LimitHandlerDeleteProc Tcl_FreeProc

#if 0
/*
 *----------------------------------------------------------------------------
 * We would like to provide an anonymous structure "mp_int" here, which is
 * compatible with libtommath's "mp_int", but without duplicating anything
 * from <tommath.h> or including <tommath.h> here. But the libtommath project
 * didn't honor our request. See: <https://github.com/libtom/libtommath/pull/473>
 *
 * That's why this part is commented out, and we are using (void *) in
 * various API's in stead of the more correct (mp_int *).
 */

#ifndef MP_INT_DECLARED
#define MP_INT_DECLARED
typedef struct mp_int mp_int;
#endif

#endif

/*
 *----------------------------------------------------------------------------
 * Definitions needed for Tcl_ParseArgvObj routines.
 * Based on tkArgv.c.
 * Modifications from the original are copyright (c) Sam Bromley 2006
 */

typedef struct {
    int type;			/* Indicates the option type; see below. */
    const char *keyStr;		/* The key string that flags the option in the
				 * argv array. */
    void *srcPtr;		/* Value to be used in setting dst; usage
				 * depends on type.*/
    void *dstPtr;		/* Address of value to be modified; usage
				 * depends on type.*/
    const char *helpStr;	/* Documentation message describing this
				 * option. */
    void *clientData;		/* Word to pass to function callbacks. */
} Tcl_ArgvInfo;

/*
 * Legal values for the type field of a Tcl_ArgInfo: see the user
 * documentation for details.
 */

#define TCL_ARGV_CONSTANT	15
#define TCL_ARGV_INT		16
#define TCL_ARGV_STRING		17
#define TCL_ARGV_REST		18
#define TCL_ARGV_FLOAT		19
#define TCL_ARGV_FUNC		20
#define TCL_ARGV_GENFUNC	21
#define TCL_ARGV_HELP		22
#define TCL_ARGV_END		23

/*
 * Types of callback functions for the TCL_ARGV_FUNC and TCL_ARGV_GENFUNC
 * argument types:
 */

typedef int (Tcl_ArgvFuncProc)(void *clientData, Tcl_Obj *objPtr,
	void *dstPtr);
typedef Tcl_Size (Tcl_ArgvGenFuncProc)(void *clientData, Tcl_Interp *interp,
	Tcl_Size objc, Tcl_Obj *const *objv, void *dstPtr);

/*
 * Shorthand for commonly used argTable entries.
 */

#define TCL_ARGV_AUTO_HELP \
    {TCL_ARGV_HELP,	"-help",	NULL,	NULL, \
	    "Print summary of command-line options and abort", NULL}
#define TCL_ARGV_AUTO_REST \
    {TCL_ARGV_REST,	"--",		NULL,	NULL, \
	    "Marks the end of the options", NULL}
#define TCL_ARGV_TABLE_END \
    {TCL_ARGV_END, NULL, NULL, NULL, NULL, NULL}

/*
 *----------------------------------------------------------------------------
 * Definitions needed for Tcl_Zlib routines. [TIP #234]
 *
 * Constants for the format flags describing what sort of data format is
 * desired/expected for the Tcl_ZlibDeflate, Tcl_ZlibInflate and
 * Tcl_ZlibStreamInit functions.
 */

#define TCL_ZLIB_FORMAT_RAW	1
#define TCL_ZLIB_FORMAT_ZLIB	2
#define TCL_ZLIB_FORMAT_GZIP	4
#define TCL_ZLIB_FORMAT_AUTO	8

/*
 * Constants that describe whether the stream is to operate in compressing or
 * decompressing mode.
 */

#define TCL_ZLIB_STREAM_DEFLATE	16
#define TCL_ZLIB_STREAM_INFLATE	32

/*
 * Constants giving compression levels. Use of TCL_ZLIB_COMPRESS_DEFAULT is
 * recommended.
 */

#define TCL_ZLIB_COMPRESS_NONE	0
#define TCL_ZLIB_COMPRESS_FAST	1
#define TCL_ZLIB_COMPRESS_BEST	9
#define TCL_ZLIB_COMPRESS_DEFAULT (-1)

/*
 * Constants for types of flushing, used with Tcl_ZlibFlush.
 */

#define TCL_ZLIB_NO_FLUSH	0
#define TCL_ZLIB_FLUSH		2
#define TCL_ZLIB_FULLFLUSH	3
#define TCL_ZLIB_FINALIZE	4

/*
 *----------------------------------------------------------------------------
 * Definitions needed for the Tcl_LoadFile function. [TIP #416]
 */

#define TCL_LOAD_GLOBAL 1
#define TCL_LOAD_LAZY 2

/*
 *----------------------------------------------------------------------------
 * Definitions needed for the Tcl_OpenTcpServerEx function. [TIP #456]
 */
#define TCL_TCPSERVER_REUSEADDR (1<<0)
#define TCL_TCPSERVER_REUSEPORT (1<<1)

/*
 * Constants for special Tcl_Size-typed values, see TIP #494
 */

#define TCL_IO_FAILURE	((Tcl_Size)-1)
#define TCL_AUTO_LENGTH	((Tcl_Size)-1)
#define TCL_INDEX_NONE  ((Tcl_Size)-1)

/*
 *----------------------------------------------------------------------------
 * Single public declaration for NRE.
 */

typedef int (Tcl_NRPostProc) (void *data[], Tcl_Interp *interp,
				int result);

/*
 *----------------------------------------------------------------------------
 * The following constant is used to test for older versions of Tcl in the
 * stubs tables.
 */

#define TCL_STUB_MAGIC		((int) 0xFCA3BACB + (int) sizeof(void *))

/*
 * The following function is required to be defined in all stubs aware
 * extensions. The function is actually implemented in the stub library, not
 * the main Tcl library, although there is a trivial implementation in the
 * main library in case an extension is statically linked into an application.
 */

const char *		Tcl_InitStubs(Tcl_Interp *interp, const char *version,
			    int exact, int magic);
const char *		TclTomMathInitializeStubs(Tcl_Interp *interp,
			    const char *version, int epoch, int revision);
const char *		TclInitStubTable(const char *version);
void *			TclStubCall(void *arg);
#if defined(_WIN32)
    TCL_NORETURN void	Tcl_ConsolePanic(const char *format, ...);
#else
#   define Tcl_ConsolePanic ((Tcl_PanicProc *)NULL)
#endif

#ifdef USE_TCL_STUBS
#   define Tcl_InitStubs(interp, version, exact) \
	(Tcl_InitStubs)(interp, version, \
	    (exact)|(TCL_MAJOR_VERSION<<8)|(TCL_MINOR_VERSION<<16), \
	    TCL_STUB_MAGIC)
#else
#   define Tcl_InitStubs(interp, version, exact) \
	Tcl_PkgInitStubsCheck(interp, version, \
		(exact)|(TCL_MAJOR_VERSION<<8)|(TCL_MINOR_VERSION<<16))
#endif

/*
 * Public functions that are not accessible via the stubs table.
 * Tcl_GetMemoryInfo is needed for AOLserver. [Bug 1868171]
 */

#define Tcl_Main(argc, argv, proc) \
	Tcl_MainEx(argc, argv, proc, \
	    ((Tcl_SetPanicProc(Tcl_ConsolePanic), Tcl_CreateInterp())))
EXTERN TCL_NORETURN void Tcl_MainEx(Tcl_Size argc, char **argv,
			    Tcl_AppInitProc *appInitProc, Tcl_Interp *interp);
EXTERN const char *	Tcl_PkgInitStubsCheck(Tcl_Interp *interp,
			    const char *version, int exact);
EXTERN const char *	Tcl_InitSubsystems(void);
EXTERN void		Tcl_GetMemoryInfo(Tcl_DString *dsPtr);
EXTERN const char *	Tcl_FindExecutable(const char *argv0);
EXTERN const char *	Tcl_SetPreInitScript(const char *string);
EXTERN const char *	Tcl_SetPanicProc(
			    Tcl_PanicProc *panicProc);
EXTERN void		Tcl_StaticLibrary(Tcl_Interp *interp,
			    const char *prefix,
			    Tcl_LibraryInitProc *initProc,
			    Tcl_LibraryInitProc *safeInitProc);
#ifndef TCL_NO_DEPRECATED
#   define Tcl_StaticPackage Tcl_StaticLibrary
#endif
EXTERN Tcl_ExitProc *	Tcl_SetExitProc(Tcl_ExitProc *proc);
#ifdef _WIN32
EXTERN const char *	TclZipfs_AppHook(int *argc, wchar_t ***argv);
#else
EXTERN const char *TclZipfs_AppHook(int *argc, char ***argv);
#endif
#if defined(_WIN32) && defined(UNICODE)
#ifndef USE_TCL_STUBS
#   define Tcl_FindExecutable(arg) ((Tcl_FindExecutable)((const char *)(arg)))
#endif
#   define Tcl_MainEx Tcl_MainExW
    EXTERN TCL_NORETURN void Tcl_MainExW(Tcl_Size argc, wchar_t **argv,
	    Tcl_AppInitProc *appInitProc, Tcl_Interp *interp);
#endif
#if defined(USE_TCL_STUBS)
#define Tcl_SetPanicProc(panicProc) \
    TclInitStubTable(((const char *(*)(Tcl_PanicProc *))TclStubCall((void *)panicProc))(panicProc))
#define Tcl_InitSubsystems() \
    TclInitStubTable(((const char *(*)(void))TclStubCall((void *)1))())
#define Tcl_FindExecutable(argv0) \
    TclInitStubTable(((const char *(*)(const char *))TclStubCall((void *)2))(argv0))
#define TclZipfs_AppHook(argcp, argvp) \
	TclInitStubTable(((const char *(*)(int *, void *))TclStubCall((void *)3))(argcp, argvp))
#define Tcl_MainExW(argc, argv, appInitProc, interp) \
	(void)((const char *(*)(Tcl_Size, const void *, Tcl_AppInitProc *, Tcl_Interp *)) \
	TclStubCall((void *)4))(argc, argv, appInitProc, interp)
#if !defined(_WIN32) || !defined(UNICODE)
#define Tcl_MainEx(argc, argv, appInitProc, interp) \
	(void)((const char *(*)(Tcl_Size, const void *, Tcl_AppInitProc *, Tcl_Interp *)) \
	TclStubCall((void *)5))(argc, argv, appInitProc, interp)
#endif
#define Tcl_StaticLibrary(interp, pkgName, initProc, safeInitProc) \
	(void)((const char *(*)(Tcl_Interp *, const char *, Tcl_LibraryInitProc *, Tcl_LibraryInitProc *)) \
	TclStubCall((void *)6))(interp, pkgName, initProc, safeInitProc)
#define Tcl_SetExitProc(proc) \
	((Tcl_ExitProc *(*)(Tcl_ExitProc *))TclStubCall((void *)7))(proc)
#define Tcl_GetMemoryInfo(dsPtr) \
	(void)((const char *(*)(Tcl_DString *))TclStubCall((void *)8))(dsPtr)
#define Tcl_SetPreInitScript(string) \
	((const char *(*)(const char *))TclStubCall((void *)9))(string)
#endif

/*
 *----------------------------------------------------------------------------
 * Include the public function declarations that are accessible via the stubs
 * table.
 */

#include "tclDecls.h"

/*
 * Include platform specific public function declarations that are accessible
 * via the stubs table. Make all TclOO symbols MODULE_SCOPE (which only
 * has effect on building it as a shared library). See ticket [3010352].
 */

#if defined(BUILD_tcl)
#   undef TCLAPI
#   define TCLAPI MODULE_SCOPE
#endif

#include "tclPlatDecls.h"

/*
 *----------------------------------------------------------------------------
 * The following declarations map ckalloc and ckfree to Tcl_Alloc and
 * Tcl_Free for use in Tcl-8.x-compatible extensions.
 */

#ifndef BUILD_tcl
#   define ckalloc Tcl_Alloc
#   define attemptckalloc Tcl_AttemptAlloc
#   ifdef _MSC_VER
	/* Silence invalid C4090 warnings */
#	define ckfree(a) Tcl_Free((void *)(a))
#	define ckrealloc(a,b) Tcl_Realloc((void *)(a),(b))
#	define attemptckrealloc(a,b) Tcl_AttemptRealloc((void *)(a),(b))
#   else
#	define ckfree Tcl_Free
#	define ckrealloc Tcl_Realloc
#	define attemptckrealloc Tcl_AttemptRealloc
#   endif
#endif

#ifndef TCL_MEM_DEBUG

/*
 * If we are not using the debugging allocator, we should call the Tcl_Alloc,
 * et al. routines in order to guarantee that every module is using the same
 * memory allocator both inside and outside of the Tcl library.
 */

#   undef  Tcl_InitMemory
#   define Tcl_InitMemory(x)
#   undef  Tcl_DumpActiveMemory
#   define Tcl_DumpActiveMemory(x)
#   undef  Tcl_ValidateAllMemory
#   define Tcl_ValidateAllMemory(x,y)

#endif /* !TCL_MEM_DEBUG */

#ifdef TCL_MEM_DEBUG
#   undef Tcl_IncrRefCount
#   define Tcl_IncrRefCount(objPtr) \
	Tcl_DbIncrRefCount(objPtr, __FILE__, __LINE__)
#   undef Tcl_DecrRefCount
#   define Tcl_DecrRefCount(objPtr) \
	Tcl_DbDecrRefCount(objPtr, __FILE__, __LINE__)
#   undef Tcl_IsShared
#   define Tcl_IsShared(objPtr) \
	Tcl_DbIsShared(objPtr, __FILE__, __LINE__)
/*
 * Free the Obj by effectively doing:
 *
 *   Tcl_IncrRefCount(objPtr);
 *   Tcl_DecrRefCount(objPtr);
 *
 * This will free the obj if there are no references to the obj.
 */
#   define Tcl_BounceRefCount(objPtr) \
    TclBounceRefCount(objPtr, __FILE__, __LINE__)

static inline void
TclBounceRefCount(
    Tcl_Obj* objPtr,
    const char* fn,
    int line)
{
    if (objPtr) {
	if ((objPtr)->refCount == 0) {
	    Tcl_DbDecrRefCount(objPtr, fn, line);
	}
    }
}
#else
#   undef Tcl_IncrRefCount
#   define Tcl_IncrRefCount(objPtr) \
	((void)++(objPtr)->refCount)
    /*
     * Use do/while0 idiom for optimum correctness without compiler warnings.
     * https://wiki.c2.com/?TrivialDoWhileLoop
     */
#   undef Tcl_DecrRefCount
#   define Tcl_DecrRefCount(objPtr) \
	do {								\
	    Tcl_Obj *_objPtr = (objPtr);				\
	    if (_objPtr->refCount-- <= 1) {				\
		TclFreeObj(_objPtr);					\
	    }								\
	} while(0)
#   undef Tcl_IsShared
#   define Tcl_IsShared(objPtr) \
	((objPtr)->refCount > 1)

/*
 * Declare that obj will no longer be used or referenced.
 * This will free the obj if there are no references to the obj.
 */
#   define Tcl_BounceRefCount(objPtr) \
    TclBounceRefCount(objPtr);

static inline void
TclBounceRefCount(
    Tcl_Obj* objPtr)
{
    if (objPtr) {
	if ((objPtr)->refCount == 0) {
	    Tcl_DecrRefCount(objPtr);
	}
    }
}

#endif

/*
 * Macros and definitions that help to debug the use of Tcl objects. When
 * TCL_MEM_DEBUG is defined, the Tcl_New declarations are overridden to call
 * debugging versions of the object creation functions.
 */

#ifdef TCL_MEM_DEBUG
#  undef  Tcl_NewBignumObj
#  define Tcl_NewBignumObj(val) \
     Tcl_DbNewBignumObj(val, __FILE__, __LINE__)
#  undef  Tcl_NewBooleanObj
#  define Tcl_NewBooleanObj(val) \
     Tcl_DbNewWideIntObj((val)!=0, __FILE__, __LINE__)
#  undef  Tcl_NewByteArrayObj
#  define Tcl_NewByteArrayObj(bytes, len) \
     Tcl_DbNewByteArrayObj(bytes, len, __FILE__, __LINE__)
#  undef  Tcl_NewDoubleObj
#  define Tcl_NewDoubleObj(val) \
     Tcl_DbNewDoubleObj(val, __FILE__, __LINE__)
#  undef  Tcl_NewListObj
#  define Tcl_NewListObj(objc, objv) \
     Tcl_DbNewListObj(objc, objv, __FILE__, __LINE__)
#  undef  Tcl_NewObj
#  define Tcl_NewObj() \
     Tcl_DbNewObj(__FILE__, __LINE__)
#  undef  Tcl_NewStringObj
#  define Tcl_NewStringObj(bytes, len) \
     Tcl_DbNewStringObj(bytes, len, __FILE__, __LINE__)
#  undef  Tcl_NewWideIntObj
#  define Tcl_NewWideIntObj(val) \
     Tcl_DbNewWideIntObj(val, __FILE__, __LINE__)
#endif /* TCL_MEM_DEBUG */

/*
 *----------------------------------------------------------------------------
 * Macros for clients to use to access fields of hash entries:
 */

#define Tcl_GetHashValue(h) ((h)->clientData)
#define Tcl_SetHashValue(h, value) ((h)->clientData = (void *)(value))
#define Tcl_GetHashKey(tablePtr, h) \
	((void *) (((tablePtr)->keyType == TCL_ONE_WORD_KEYS ||		\
		    (tablePtr)->keyType == TCL_CUSTOM_PTR_KEYS)		\
		? (h)->key.oneWordValue					\
		: (h)->key.string))

/*
 * Macros to use for clients to use to invoke find and create functions for
 * hash tables:
 */

#undef  Tcl_FindHashEntry
#define Tcl_FindHashEntry(tablePtr, key) \
	(*((tablePtr)->findProc))(tablePtr, (const char *)(key))
#undef  Tcl_CreateHashEntry
#define Tcl_CreateHashEntry(tablePtr, key, newPtr) \
	(*((tablePtr)->createProc))(tablePtr, (const char *)(key), newPtr)

#endif /* RC_INVOKED */

/*
 * end block for C++
 */

#ifdef __cplusplus
}
#endif

#endif /* _TCL */

/*
 * Local Variables:
 * mode: c
 * c-basic-offset: 4
 * fill-column: 78
 * End:
 */<|MERGE_RESOLUTION|>--- conflicted
+++ resolved
@@ -49,7 +49,6 @@
 #if !defined(TCL_MAJOR_VERSION)
 #   define TCL_MAJOR_VERSION	9
 #endif
-<<<<<<< HEAD
 #if TCL_MAJOR_VERSION != 9
 #   error "This header-file is for Tcl 9 only"
 #endif
@@ -59,16 +58,6 @@
 
 #define TCL_VERSION	    "9.1"
 #define TCL_PATCH_LEVEL	    "9.1a0"
-=======
-#if TCL_MAJOR_VERSION == 9
-#   define TCL_MINOR_VERSION	0
-#   define TCL_RELEASE_LEVEL	TCL_FINAL_RELEASE
-#   define TCL_RELEASE_SERIAL	2
-
-#   define TCL_VERSION		"9.0"
-#   define TCL_PATCH_LEVEL	"9.0.2"
-#endif /* TCL_MAJOR_VERSION */
->>>>>>> c2171b3f
  
 #if defined(RC_INVOKED)
