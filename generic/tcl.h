--- conflicted
+++ resolved
@@ -471,12 +471,7 @@
  */
 
 typedef struct Tcl_RegExpIndices {
-<<<<<<< HEAD
-    Tcl_Size start;			/* Character offset of first character in
-=======
-#if TCL_MAJOR_VERSION > 8
     Tcl_Size start;		/* Character offset of first character in
->>>>>>> 539d5f44
 				 * match. */
     Tcl_Size end;		/* Character offset of first character after
 				 * the match. */
@@ -486,12 +481,7 @@
     Tcl_Size nsubs;		/* Number of subexpressions in the compiled
 				 * expression. */
     Tcl_RegExpIndices *matches;	/* Array of nsubs match offset pairs. */
-<<<<<<< HEAD
-    Tcl_Size extendStart;		/* The offset at which a subsequent match
-=======
-#if TCL_MAJOR_VERSION > 8
     Tcl_Size extendStart;	/* The offset at which a subsequent match
->>>>>>> 539d5f44
 				 * might begin. */
 } Tcl_RegExpInfo;
 
@@ -616,34 +606,7 @@
 typedef void *(Tcl_InitNotifierProc) (void);
 typedef void (Tcl_FinalizeNotifierProc) (void *clientData);
 typedef void (Tcl_MainLoopProc) (void);
-<<<<<<< HEAD
-=======
 -
-/* Abstract List functions */
-typedef Tcl_Size (Tcl_ObjTypeLengthProc) (struct Tcl_Obj *listPtr);
-typedef int (Tcl_ObjTypeIndexProc) (Tcl_Interp *interp, struct Tcl_Obj *listPtr,
-	Tcl_Size index, struct Tcl_Obj** elemObj);
-typedef int (Tcl_ObjTypeSliceProc) (Tcl_Interp *interp, struct Tcl_Obj *listPtr,
-	Tcl_Size fromIdx, Tcl_Size toIdx, struct Tcl_Obj **newObjPtr);
-typedef int (Tcl_ObjTypeReverseProc) (Tcl_Interp *interp,
-	struct Tcl_Obj *listPtr, struct Tcl_Obj **newObjPtr);
-typedef int (Tcl_ObjTypeGetElements) (Tcl_Interp *interp,
-	struct Tcl_Obj *listPtr, Tcl_Size *objcptr, struct Tcl_Obj ***objvptr);
-typedef	struct Tcl_Obj *(Tcl_ObjTypeSetElement) (Tcl_Interp *interp,
-	struct Tcl_Obj *listPtr, Tcl_Size indexCount,
-	struct Tcl_Obj *const indexArray[], struct Tcl_Obj *valueObj);
-typedef int (Tcl_ObjTypeReplaceProc) (Tcl_Interp *interp,
-	struct Tcl_Obj *listObj, Tcl_Size first, Tcl_Size numToDelete,
-	Tcl_Size numToInsert, struct Tcl_Obj *const insertObjs[]);
-typedef int (Tcl_ObjTypeInOperatorProc) (Tcl_Interp *interp,
-	struct Tcl_Obj *valueObj, struct Tcl_Obj *listObj, int *boolResult);
-
-#ifndef TCL_NO_DEPRECATED
-#   define Tcl_PackageInitProc Tcl_LibraryInitProc
-#   define Tcl_PackageUnloadProc Tcl_LibraryUnloadProc
-#endif
->>>>>>> 539d5f44
 
 /*
  *----------------------------------------------------------------------------
@@ -673,46 +636,8 @@
 				 * to this type. Frees the internal rep of the
 				 * old type. Returns TCL_ERROR on failure. */
     size_t version;
-<<<<<<< HEAD
 } Tcl_ObjType;
 
-=======
-
-    /* List emulation functions - ObjType Version 1 */
-    Tcl_ObjTypeLengthProc *lengthProc;
-				/* Return the [llength] of the AbstractList */
-    Tcl_ObjTypeIndexProc *indexProc;
-				/* Return a value (Tcl_Obj) at a given index */
-    Tcl_ObjTypeSliceProc *sliceProc;
-				/* Return an AbstractList for
-				 * [lrange $al $start $end] */
-    Tcl_ObjTypeReverseProc *reverseProc;
-				/* Return an AbstractList for [lreverse $al] */
-    Tcl_ObjTypeGetElements *getElementsProc;
-				/* Return an objv[] of all elements in the list */
-    Tcl_ObjTypeSetElement *setElementProc;
-				/* Replace the element at the indicies with the
-				 * given valueObj. */
-    Tcl_ObjTypeReplaceProc *replaceProc;
-				/* Replace sublist with another sublist */
-    Tcl_ObjTypeInOperatorProc *inOperProc;
-				/* "in" and "ni" expr list operation.
-				 * Determine if the given string value matches
-				 * an element in the list. */
-#endif
-} Tcl_ObjType;
-
-#if TCL_MAJOR_VERSION > 8
-#   define TCL_OBJTYPE_V0 0, \
-	   0,0,0,0,0,0,0,0	/* Pre-Tcl 9 */
-#   define TCL_OBJTYPE_V1(a) offsetof(Tcl_ObjType, indexProc), \
-	   a,0,0,0,0,0,0,0	/* Tcl 9 Version 1 */
-#   define TCL_OBJTYPE_V2(a,b,c,d,e,f,g,h) sizeof(Tcl_ObjType),  \
-	   a,b,c,d,e,f,g,h	/* Tcl 9 - AbstractLists */
-#else
-#   define TCL_OBJTYPE_V0 /* just empty */
-#endif
->>>>>>> 539d5f44
 
 /*
  * The following structure stores an internal representation (internalrep) for
@@ -762,15 +687,9 @@
 				 * corresponds to the type of the object's
 				 * internal rep. NULL indicates the object has
 				 * no internal rep (has no type). */
-<<<<<<< HEAD
-    Tcl_ObjInternalRep internalRep;	/* The internal representation: */
-};
-
-=======
     Tcl_ObjInternalRep internalRep;
 				/* The internal representation: */
-} Tcl_Obj;
->>>>>>> 539d5f44
+};
  
 /*
@@ -1195,12 +1114,6 @@
     int downShift;		/* Shift count used in hashing function.
 				 * Designed to use high-order bits of
 				 * randomized keys. */
-<<<<<<< HEAD
-=======
-#if TCL_MAJOR_VERSION < 9
-    int mask;			/* Mask value used in hashing function. */
-#endif
->>>>>>> 539d5f44
     int keyType;		/* Type of keys used in this table. It's
 				 * either TCL_CUSTOM_KEYS, TCL_STRING_KEYS,
 				 * TCL_ONE_WORD_KEYS, or an integer giving the
@@ -2279,15 +2192,7 @@
  * stubs tables.
  */
 
-<<<<<<< HEAD
 #define TCL_STUB_MAGIC		((int) 0xFCA3BACB + (int) sizeof(void *))
-=======
-#if TCL_MAJOR_VERSION > 8
-#   define TCL_STUB_MAGIC	((int) 0xFCA3BACB + (int) sizeof(void *))
-#else
-#   define TCL_STUB_MAGIC	((int) 0xFCA3BACF)
-#endif
->>>>>>> 539d5f44
 
 /*
  * The following function is required to be defined in all stubs aware
@@ -2354,14 +2259,7 @@
 			    const char *prefix,
 			    Tcl_LibraryInitProc *initProc,
 			    Tcl_LibraryInitProc *safeInitProc);
-<<<<<<< HEAD
-EXTERN Tcl_ExitProc *Tcl_SetExitProc(Tcl_ExitProc *proc);
-=======
-#ifndef TCL_NO_DEPRECATED
-#   define Tcl_StaticPackage Tcl_StaticLibrary
-#endif
 EXTERN Tcl_ExitProc *	Tcl_SetExitProc(Tcl_ExitProc *proc);
->>>>>>> 539d5f44
 #ifdef _WIN32
 EXTERN const char *	TclZipfs_AppHook(int *argc, wchar_t ***argv);
 #else
