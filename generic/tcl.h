/*
 * Copyright (c) 1987-1994 The Regents of the University of California.
 * Copyright (c) 1993-1996 Lucent Technologies.
 * Copyright (c) 1994-1998 Sun Microsystems, Inc.
 * Copyright (c) 1998-2000 by Scriptics Corporation.
 * Copyright (c) 2002 by Kevin B. Kenny.  All rights reserved.
 * Copyright (c) 2021 by Nathan Coulter.  All rights reserved.
 *
 * See the file "license.terms" for information on usage and redistribution of
 * this file, and for a DISCLAIMER OF ALL WARRANTIES.
 */

/*
 * Copyright © 2024 Nathan Coulter
 *
 * You may distribute and/or modify this program under the terms of the GNU
 * Affero General Public License as published by the Free Software Foundation,
 * either version 3 of the License, or (at your option) any later version.

 * See the file "COPYING" for information on usage and redistribution
 * of this file, and for a DISCLAIMER OF ALL WARRANTIES.
*/

/*
 * tcl.h --
 *
 *	This header file describes the externally-visible facilities of the
 *	Tcl interpreter.
 *
*/

#ifndef _TCL
#define _TCL

/*
 * For C++ compilers, use extern "C"
 */

#ifdef __cplusplus
extern "C" {
#endif

/*
 * The following defines are used to indicate the various release levels.
 */

#define TCL_ALPHA_RELEASE	0
#define TCL_BETA_RELEASE	1
#define TCL_FINAL_RELEASE	2

/*
 * When version numbers change here, must also go into the following files and
 * update the version numbers:
 *
 * library/init.tcl	(1 LOC patch)
 * unix/configure.ac	(2 LOC Major, 2 LOC minor, 1 LOC patch)
 * win/configure.ac	(as above)
 * win/tcl.m4		(not patchlevel)
 * README		(sections 0 and 2, with and without separator)
 * macosx/Tcl-Common.xcconfig (not patchlevel) 1 LOC
 * win/README		(not patchlevel) (sections 0 and 2)
 * unix/tcl.spec	(1 LOC patch)
 */

#if !defined(TCL_MAJOR_VERSION)
#   define TCL_MAJOR_VERSION   9
#endif
#if TCL_MAJOR_VERSION == 9
#   define TCL_MINOR_VERSION   0
#   define TCL_RELEASE_LEVEL   TCL_ALPHA_RELEASE
#   define TCL_RELEASE_SERIAL  4

#   define TCL_VERSION	    "9.0"
#   define TCL_PATCH_LEVEL	    "9.0a4"
#endif /* TCL_MAJOR_VERSION */

#if defined(RC_INVOKED)
/*
 * Utility macros: STRINGIFY takes an argument and wraps it in "" (double
 * quotation marks), JOIN joins two arguments.
 */

#ifndef STRINGIFY
#  define STRINGIFY(x) STRINGIFY1(x)
#  define STRINGIFY1(x) #x
#endif
#ifndef JOIN
#  define JOIN(a,b) JOIN1(a,b)
#  define JOIN1(a,b) a##b
#endif
#endif /* RC_INVOKED */

/*
 * A special definition used to allow this header file to be included from
 * windows resource files so that they can obtain version information.
 * RC_INVOKED is defined by default by the windows RC tool.
 *
 * Resource compilers don't like all the C stuff, like typedefs and function
 * declarations, that occur below, so block them out.
 */

#ifndef RC_INVOKED

/*
 * Special macro to define mutexes.
 */

#define TCL_DECLARE_MUTEX(name) static Tcl_Mutex name;

/*
 * Tcl's public routine Tcl_FSSeek() uses the values SEEK_SET, SEEK_CUR, and
 * SEEK_END, all #define'd by stdio.h .
 *
 * Also, many extensions need stdio.h, and they've grown accustomed to tcl.h
 * providing it for them rather than #include-ing it themselves as they
 * should, so also for their sake, we keep the #include to be consistent with
 * prior Tcl releases.
 */

#include <stdio.h>
#include <stddef.h>

/* Needed for PTRDIFF_MAX */
#include <stdint.h>


#define TCL_COMMENT(x)

#if defined(__GNUC__) && (__GNUC__ > 2)
#   if defined(_WIN32) && defined(__USE_MINGW_ANSI_STDIO) && __USE_MINGW_ANSI_STDIO
#	define TCL_FORMAT_PRINTF(a,b) __attribute__ ((__format__ (__MINGW_PRINTF_FORMAT, a, b)))
#   else
#	define TCL_FORMAT_PRINTF(a,b) __attribute__ ((__format__ (__printf__, a, b)))
#   endif
#   define TCL_NORETURN __attribute__ ((noreturn))
#   define TCL_NOINLINE __attribute__ ((noinline))
#   define TCL_NORETURN1 __attribute__ ((noreturn))
#else
#   define TCL_FORMAT_PRINTF(a,b)
#   if defined(_MSC_VER)
#	define TCL_NORETURN _declspec(noreturn)
#	define TCL_NOINLINE __declspec(noinline)
#   else
#	define TCL_NORETURN /* nothing */
#	define TCL_NOINLINE /* nothing */
#   endif
#   define TCL_NORETURN1 /* nothing */
#endif

/*
 * Allow a part of Tcl's API to be explicitly marked as deprecated.
 *
 * Used to make TIP 330/336 generate moans even if people use the
 * compatibility macros. Change your code, guys! We won't support you forever.
 */

#if defined(__GNUC__) && ((__GNUC__ >= 4) || ((__GNUC__ == 3) && (__GNUC_MINOR__ >= 1)))
#   if (__GNUC__ > 4) || ((__GNUC__ == 4) && (__GNUC_MINOR__ >= 5))
#	define TCL_DEPRECATED_API(msg)	__attribute__ ((__deprecated__ (msg)))
#   else
#	define TCL_DEPRECATED_API(msg)	__attribute__ ((__deprecated__))
#   endif
#else
#   define TCL_DEPRECATED_API(msg)	/* nothing portable */
#endif

/*
 *----------------------------------------------------------------------------
 * Macros used to declare a function to be exported by a DLL. Used by Windows,
 * maps to no-op declarations on non-Windows systems. The default build on
 * windows is for a DLL, which causes the DLLIMPORT and DLLEXPORT macros to be
 * nonempty. To build a static library, the macro STATIC_BUILD should be
 * defined.
 *
 * Note: when building static but linking dynamically to MSVCRT we must still
 *       correctly decorate the C library imported function.  Use CRTIMPORT
 *       for this purpose.  _DLL is defined by the compiler when linking to
 *       MSVCRT.
 */

#ifdef _WIN32
#   ifdef STATIC_BUILD
#       define DLLIMPORT
#       define DLLEXPORT
#       ifdef _DLL
#           define CRTIMPORT __declspec(dllimport)
#       else
#           define CRTIMPORT
#       endif
#   else
#       define DLLIMPORT __declspec(dllimport)
#       define DLLEXPORT __declspec(dllexport)
#       define CRTIMPORT __declspec(dllimport)
#   endif
#else
#   define DLLIMPORT
#   if defined(__GNUC__) && __GNUC__ > 3
#       define DLLEXPORT __attribute__ ((visibility("default")))
#   else
#       define DLLEXPORT
#   endif
#   define CRTIMPORT
#endif

/*
 * These macros are used to control whether functions are being declared for
 * import or export. If a function is being declared while it is being built
 * to be included in a shared library, then it should have the DLLEXPORT
 * storage class. If is being declared for use by a module that is going to
 * link against the shared library, then it should have the DLLIMPORT storage
 * class. If the symbol is being declared for a static build or for use from a
 * stub library, then the storage class should be empty.
 *
 * The convention is that a macro called BUILD_xxxx, where xxxx is the name of
 * a library we are building, is set on the compile line for sources that are
 * to be placed in the library. When this macro is set, the storage class will
 * be set to DLLEXPORT. At the end of the header file, the storage class will
 * be reset to DLLIMPORT.
 */

#undef TCL_STORAGE_CLASS
#ifdef BUILD_tcl
#   define TCL_STORAGE_CLASS DLLEXPORT
#else
#   ifdef USE_TCL_STUBS
#      define TCL_STORAGE_CLASS
#   else
#      define TCL_STORAGE_CLASS DLLIMPORT
#   endif
#endif

/*
 * Make sure EXTERN isn't defined elsewhere.
 */

#ifdef EXTERN
#   undef EXTERN
#endif /* EXTERN */

#ifdef __cplusplus
#   define EXTERN extern "C" TCL_STORAGE_CLASS
#else
#   define EXTERN extern TCL_STORAGE_CLASS
#endif

/*
 * Miscellaneous declarations.
 */

typedef void *ClientData;

/*
 * Darwin specific configure overrides (to support fat compiles, where
 * configure runs only once for multiple architectures):
 */

#ifdef __APPLE__
#   ifdef __LP64__
#	define TCL_WIDE_INT_IS_LONG 1
#	define TCL_CFG_DO64BIT 1
#    else /* !__LP64__ */
#	undef TCL_WIDE_INT_IS_LONG
#	undef TCL_CFG_DO64BIT
#    endif /* __LP64__ */
#    undef HAVE_STRUCT_STAT64
#endif /* __APPLE__ */

/* Cross-compiling 32-bit on a 64-bit platform? Then our
 * configure script does the wrong thing. Correct that here.
 */
#if defined(__GNUC__) && !defined(_WIN32) && !defined(__LP64__)
#   undef TCL_WIDE_INT_IS_LONG
#endif

/*
 * Define Tcl_WideInt to be a type that is (at least) 64-bits wide, and define
 * Tcl_WideUInt to be the unsigned variant of that type (assuming that where
 * we have one, we can have the other.)
 *
 * Also defines the following macros:
 * TCL_WIDE_INT_IS_LONG - if wide ints are really longs (i.e. we're on a
 *	LP64 system such as modern Solaris or Linux ... not including Win64)
 * Tcl_WideAsLong - forgetful converter from wideInt to long.
 * Tcl_LongAsWide - sign-extending converter from long to wideInt.
 * Tcl_WideAsDouble - converter from wideInt to double.
 * Tcl_DoubleAsWide - converter from double to wideInt.
 *
 * The following invariant should hold for any long value 'longVal':
 *	longVal == Tcl_WideAsLong(Tcl_LongAsWide(longVal))
 */

#if !defined(TCL_WIDE_INT_TYPE) && !defined(TCL_WIDE_INT_IS_LONG) && !defined(_WIN32) && !defined(__GNUC__)
/*
 * Don't know what platform it is and configure hasn't discovered what is
 * going on for us. Try to guess...
 */
#   include <limits.h>
#   if defined(LLONG_MAX) && (LLONG_MAX == LONG_MAX)
#	define TCL_WIDE_INT_IS_LONG	1
#   endif
#endif

#ifndef TCL_WIDE_INT_TYPE
#   define TCL_WIDE_INT_TYPE		long long
#endif /* !TCL_WIDE_INT_TYPE */

typedef TCL_WIDE_INT_TYPE		Tcl_WideInt;
typedef unsigned TCL_WIDE_INT_TYPE	Tcl_WideUInt;

#ifndef TCL_LL_MODIFIER
#   if defined(_WIN32) && (!defined(__USE_MINGW_ANSI_STDIO) || !__USE_MINGW_ANSI_STDIO)
#	define TCL_LL_MODIFIER	"I64"
#   else
#	define TCL_LL_MODIFIER	"ll"
#   endif
#endif /* !TCL_LL_MODIFIER */
#ifndef TCL_Z_MODIFIER
#   if defined(__GNUC__) && !defined(_WIN32)
#	define TCL_Z_MODIFIER	"z"
#   elif defined(_WIN64)
#	define TCL_Z_MODIFIER	TCL_LL_MODIFIER
#   else
#	define TCL_Z_MODIFIER	""
#   endif
#endif /* !TCL_Z_MODIFIER */
#ifndef TCL_T_MODIFIER
#   if defined(__GNUC__) && !defined(_WIN32)
#	define TCL_T_MODIFIER	"t"
#   elif defined(_WIN64)
#	define TCL_T_MODIFIER	TCL_LL_MODIFIER
#   else
#	define TCL_T_MODIFIER	TCL_Z_MODIFIER
#   endif
#endif /* !TCL_T_MODIFIER */

#define Tcl_WideAsLong(val)	((long)((Tcl_WideInt)(val)))
#define Tcl_LongAsWide(val)	((Tcl_WideInt)((long)(val)))
#define Tcl_WideAsDouble(val)	((double)((Tcl_WideInt)(val)))
#define Tcl_DoubleAsWide(val)	((Tcl_WideInt)((double)(val)))

typedef ptrdiff_t Tcl_Size;
#define TCL_SIZE_MAX PTRDIFF_MAX
#define TCL_SIZE_MODIFIER TCL_T_MODIFIER

#ifdef _WIN32
typedef struct __stat64 Tcl_StatBuf;
#elif defined(__CYGWIN__)
    typedef struct {
	unsigned st_dev;
	unsigned short st_ino;
	unsigned short st_mode;
	short st_nlink;
	short st_uid;
	short st_gid;
	/* Here is a 2-byte gap */
	unsigned st_rdev;
	/* Here is a 4-byte gap */
	long long st_size;
	struct {long tv_sec;} st_atim;
	struct {long tv_sec;} st_mtim;
	struct {long tv_sec;} st_ctim;
    } Tcl_StatBuf;
#else
    typedef struct stat Tcl_StatBuf;
#endif

/*
 *----------------------------------------------------------------------------
 * Data structures defined opaquely in this module. The definitions below just
 * provide dummy types.
 */

typedef struct Tcl_AsyncHandler_ *Tcl_AsyncHandler;
typedef struct Tcl_Channel_ *Tcl_Channel;
typedef struct Tcl_ChannelTypeVersion_ *Tcl_ChannelTypeVersion;
typedef struct Tcl_Command_ *Tcl_Command;
typedef struct Tcl_Condition_ *Tcl_Condition;
typedef struct Tcl_Dict_ *Tcl_Dict;
typedef struct Tcl_EncodingState_ *Tcl_EncodingState;
typedef struct Tcl_Encoding_ *Tcl_Encoding;
typedef struct Tcl_Event Tcl_Event;
typedef struct Tcl_Interp Tcl_Interp;
typedef struct Tcl_InterpState_ *Tcl_InterpState;
typedef struct Tcl_LoadHandle_ *Tcl_LoadHandle;
typedef struct Tcl_Mutex_ *Tcl_Mutex;
typedef struct Tcl_Pid_ *Tcl_Pid;
typedef struct Tcl_RegExp_ *Tcl_RegExp;
typedef struct Tcl_ThreadDataKey_ *Tcl_ThreadDataKey;
typedef struct Tcl_ThreadId_ *Tcl_ThreadId;
typedef struct Tcl_TimerToken_ *Tcl_TimerToken;
typedef struct Tcl_Trace_ *Tcl_Trace;
typedef struct Tcl_Var_ *Tcl_Var;
typedef struct Tcl_ZLibStream_ *Tcl_ZlibStream;

/*
 *----------------------------------------------------------------------------
 * Definition of the interface to functions implementing threads. A function
 * following this definition is given to each call of 'Tcl_CreateThread' and
 * will be called as the main fuction of the new thread created by that call.
 */

#if defined _WIN32
typedef unsigned (__stdcall Tcl_ThreadCreateProc) (void *clientData);
#else
typedef void (Tcl_ThreadCreateProc) (void *clientData);
#endif

/*
 * Threading function return types used for abstracting away platform
 * differences when writing a Tcl_ThreadCreateProc. See the NewThread function
 * in generic/tclThreadTest.c for it's usage.
 */

#if defined _WIN32
#   define Tcl_ThreadCreateType		unsigned __stdcall
#   define TCL_THREAD_CREATE_RETURN	return 0
#else
#   define Tcl_ThreadCreateType		void
#   define TCL_THREAD_CREATE_RETURN
#endif

/*
 * Definition of values for default stacksize and the possible flags to be
 * given to Tcl_CreateThread.
 */

#define TCL_THREAD_STACK_DEFAULT (0)    /* Use default size for stack. */
#define TCL_THREAD_NOFLAGS	 (0000) /* Standard flags, default
					 * behaviour. */
#define TCL_THREAD_JOINABLE	 (0001) /* Mark the thread as joinable. */

/*
 * Flag values passed to Tcl_StringCaseMatch.
 */

#define TCL_MATCH_NOCASE	(1<<0)

/*
 * Flag values passed to Tcl_GetRegExpFromObj.
 */

#define	TCL_REG_BASIC		000000	/* BREs (convenience). */
#define	TCL_REG_EXTENDED	000001	/* EREs. */
#define	TCL_REG_ADVF		000002	/* Advanced features in EREs. */
#define	TCL_REG_ADVANCED	000003	/* AREs (which are also EREs). */
#define	TCL_REG_QUOTE		000004	/* No special characters, none. */
#define	TCL_REG_NOCASE		000010	/* Ignore case. */
#define	TCL_REG_NOSUB		000020	/* Don't care about subexpressions. */
#define	TCL_REG_EXPANDED	000040	/* Expanded format, white space &
					 * comments. */
#define	TCL_REG_NLSTOP		000100  /* \n doesn't match . or [^ ] */
#define	TCL_REG_NLANCH		000200  /* ^ matches after \n, $ before. */
#define	TCL_REG_NEWLINE		000300  /* Newlines are line terminators. */
#define	TCL_REG_CANMATCH	001000  /* Report details on partial/limited
					 * matches. */

/*
 * Flags values passed to Tcl_RegExpExecObj.
 */

#define	TCL_REG_NOTBOL	0001	/* Beginning of string does not match ^.  */
#define	TCL_REG_NOTEOL	0002	/* End of string does not match $. */

/*
 * Structures filled in by Tcl_RegExpInfo. Note that all offset values are
 * relative to the start of the match string, not the beginning of the entire
 * string.
 */

typedef struct Tcl_RegExpIndices {
    Tcl_Size start;			/* Character offset of first character in
				 * match. */
    Tcl_Size end;			/* Character offset of first character after
				 * the match. */
} Tcl_RegExpIndices;

typedef struct Tcl_RegExpInfo {
    Tcl_Size nsubs;			/* Number of subexpressions in the compiled
				 * expression. */
    Tcl_RegExpIndices *matches;	/* Array of nsubs match offset pairs. */
    Tcl_Size extendStart;		/* The offset at which a subsequent match
				 * might begin. */
} Tcl_RegExpInfo;

/*
 * Picky compilers complain if this typdef doesn't appear before the struct's
 * reference in tclDecls.h.
 */

typedef Tcl_StatBuf *Tcl_Stat_;
typedef struct stat *Tcl_OldStat_;

/*
 *----------------------------------------------------------------------------
 * When a TCL command returns, the interpreter contains a result from the
 * command. Programmers are strongly encouraged to use one of the functions
 * Tcl_GetObjResult() or Tcl_GetStringResult() to read the interpreter's
 * result. See the SetResult man page for details. Besides this result, the
 * command function returns an integer code, which is one of the following:
 *
 * TCL_OK		Command completed normally; the interpreter's result
 *			contains the command's result.
 * TCL_ERROR		The command couldn't be completed successfully; the
 *			interpreter's result describes what went wrong.
 * TCL_RETURN		The command requests that the current function return;
 *			the interpreter's result contains the function's
 *			return value.
 * TCL_BREAK		The command requests that the innermost loop be
 *			exited; the interpreter's result is meaningless.
 * TCL_CONTINUE		Go on to the next iteration of the current loop; the
 *			interpreter's result is meaningless.
 */

#define TCL_OK			0
#define TCL_ERROR		1
#define TCL_RETURN		2
#define TCL_BREAK		3
#define TCL_CONTINUE		4

/*
 *----------------------------------------------------------------------------
 * Flags to control what substitutions are performed by Tcl_SubstObj():
 */

#define TCL_SUBST_COMMANDS	001
#define TCL_SUBST_VARIABLES	002
#define TCL_SUBST_BACKSLASHES	004
#define TCL_SUBST_ALL		007

/*
 * Forward declaration of Tcl_Obj to prevent an error when the forward
 * reference to Tcl_Obj is encountered in the function types declared below.
 */

struct Tcl_Obj;

/*
 *----------------------------------------------------------------------------
 * Function types defined by Tcl:
 */

typedef int (Tcl_AppInitProc) (Tcl_Interp *interp);
typedef int (Tcl_AsyncProc) (void *clientData, Tcl_Interp *interp,
	int code);
typedef void (Tcl_ChannelProc) (void *clientData, int mask);
typedef void (Tcl_CloseProc) (void *data);
typedef void (Tcl_CmdDeleteProc) (void *clientData);
typedef int (Tcl_CmdProc) (void *clientData, Tcl_Interp *interp,
	int argc, const char *argv[]);
typedef void (Tcl_CmdTraceProc) (void *clientData, Tcl_Interp *interp,
	int level, char *command, Tcl_CmdProc *proc,
	void *cmdClientData, int argc, const char *argv[]);
typedef int (Tcl_CmdObjTraceProc) (void *clientData, Tcl_Interp *interp,
	int level, const char *command, Tcl_Command commandInfo, int objc,
	struct Tcl_Obj *const *objv);
<<<<<<< HEAD
typedef int (Tcl_CmdObjTraceProc2) (void *clientData, Tcl_Interp *interp,
	Tcl_Size level, const char *command, Tcl_Command commandInfo, Tcl_Size objc,
	struct Tcl_Obj *const *objv);
=======
>>>>>>> e1e58b60
typedef void (Tcl_CmdObjTraceDeleteProc) (void *clientData);
typedef void (Tcl_DupInternalRepProc) (struct Tcl_Obj *srcPtr,
	struct Tcl_Obj *dupPtr);
typedef int (Tcl_EncodingConvertProc) (void *clientData, const char *src,
	int srcLen, int flags, Tcl_EncodingState *statePtr, char *dst,
	int dstLen, int *srcReadPtr, int *dstWrotePtr, int *dstCharsPtr);
typedef void (Tcl_EncodingFreeProc) (void *clientData);
typedef int (Tcl_EventProc) (Tcl_Event *evPtr, int flags);
typedef void (Tcl_EventCheckProc) (void *clientData, int flags);
typedef int (Tcl_EventDeleteProc) (Tcl_Event *evPtr, void *clientData);
typedef void (Tcl_EventSetupProc) (void *clientData, int flags);
typedef void (Tcl_ExitProc) (void *clientData);
typedef void (Tcl_FileProc) (void *clientData, int mask);
typedef void (Tcl_FileFreeProc) (void *clientData);
typedef void (Tcl_FreeInternalRepProc) (struct Tcl_Obj *objPtr);
typedef void (Tcl_IdleProc) (void *clientData);
typedef void (Tcl_InterpDeleteProc) (void *clientData,
	Tcl_Interp *interp);
typedef void (Tcl_NamespaceDeleteProc) (void *clientData);
typedef int (Tcl_ObjCmdProc) (void *clientData, Tcl_Interp *interp,
	int objc, struct Tcl_Obj *const *objv);
typedef int (Tcl_ObjCmdProc2) (void *clientData, Tcl_Interp *interp,
	Tcl_Size objc, struct Tcl_Obj *const *objv);
<<<<<<< HEAD
=======
typedef int (Tcl_CmdObjTraceProc2) (void *clientData, Tcl_Interp *interp,
	Tcl_Size level, const char *command, Tcl_Command commandInfo, Tcl_Size objc,
	struct Tcl_Obj *const *objv);
typedef void (Tcl_FreeProc) (void *blockPtr);
#define Tcl_ExitProc Tcl_FreeProc
#define Tcl_FileFreeProc Tcl_FreeProc
#define Tcl_FileFreeProc Tcl_FreeProc
#define Tcl_EncodingFreeProc Tcl_FreeProc
#else
#define Tcl_ObjCmdProc2 Tcl_ObjCmdProc
#define Tcl_CmdObjTraceProc2 Tcl_CmdObjTraceProc
typedef void (Tcl_FreeProc) (char *blockPtr);
#endif
>>>>>>> e1e58b60
typedef int (Tcl_LibraryInitProc) (Tcl_Interp *interp);
typedef int (Tcl_LibraryUnloadProc) (Tcl_Interp *interp, int flags);
typedef void (Tcl_PanicProc) (const char *format, ...);
typedef void (Tcl_TcpAcceptProc) (void *callbackData, Tcl_Channel chan,
	char *address, int port);
typedef void (Tcl_TimerProc) (void *clientData);
typedef int (Tcl_SetFromAnyProc) (Tcl_Interp *interp, struct Tcl_Obj *objPtr);
typedef void (Tcl_UpdateStringProc) (struct Tcl_Obj *objPtr);
typedef char * (Tcl_VarTraceProc) (void *clientData, Tcl_Interp *interp,
	const char *part1, const char *part2, int flags);
typedef void (Tcl_CommandTraceProc) (void *clientData, Tcl_Interp *interp,
	const char *oldName, const char *newName, int flags);
typedef void (Tcl_CreateFileHandlerProc) (int fd, int mask, Tcl_FileProc *proc,
	void *clientData);
typedef void (Tcl_DeleteFileHandlerProc) (int fd);
typedef void (Tcl_AlertNotifierProc) (void *clientData);
typedef void (Tcl_ServiceModeHookProc) (int mode);
typedef void *(Tcl_InitNotifierProc) (void);
typedef void (Tcl_FinalizeNotifierProc) (void *clientData);
typedef void (Tcl_MainLoopProc) (void);

/*
 *----------------------------------------------------------------------------
 * The following structure represents a type of object, which is a particular
 * internal representation for an object plus a set of functions that provide
 * standard operations on objects of that type.
 */

/* forward declaration */
typedef struct Tcl_Obj Tcl_Obj;
typedef struct Tcl_ObjInterface Tcl_ObjInterface;

typedef struct Tcl_ObjType {
    const char *name;		/* Name of the type, e.g. "int". */
    Tcl_FreeInternalRepProc *freeIntRepProc;
				/* Called to free any storage for the type's
				 * internal rep. NULL if the internal rep does
				 * not need freeing. */
    Tcl_DupInternalRepProc *dupIntRepProc;
				/* Called to create a new object as a copy of
				 * an existing object. */
    Tcl_UpdateStringProc *updateStringProc;
				/* Called to update the string rep from the
				 * type's internal representation. */
    Tcl_SetFromAnyProc *setFromAnyProc;
				/* Called to convert the object's internal rep
				 * to this type. Frees the internal rep of the
				 * old type. Returns TCL_ERROR on failure. */
    size_t version;
} Tcl_ObjType;


/*
 * The following structure stores an internal representation (internalrep) for
 * a Tcl value. An internalrep is associated with an Tcl_ObjType when both
 * are stored in the same Tcl_Obj.  The routines of the Tcl_ObjType govern
 * the handling of the internalrep.
 */

typedef union Tcl_ObjInternalRep {	/* The internal representation: */
    long longValue;		/*   - an long integer value. */
    double doubleValue;		/*   - a double-precision floating value. */
    void *otherValuePtr;	/*   - another, type-specific value, */
				/*     not used internally any more. */
    Tcl_WideInt wideValue;	/*   - an integer value >= 64bits */
    struct {			/*   - internal rep as two pointers. */
	void *ptr1;
	void *ptr2;
    } twoPtrValue;
    struct {			/*   - internal rep as a pointer and a long, */
	void *ptr;		/*     not used internally any more. */
	unsigned long value;
    } ptrAndLongRep;
} Tcl_ObjInternalRep;

/*
 * One of the following structures exists for each object in the Tcl system.
 * An object stores a value as either a string, some internal representation,
 * or both.
 */

struct Tcl_Obj {
    Tcl_Size refCount;		/* When 0 the object will be freed. */
    char *bytes;		/* This points to the first byte of the
				 * object's string representation. The array
				 * must be followed by a null byte (i.e., at
				 * offset length) but may also contain
				 * embedded null characters. The array's
				 * storage is allocated by Tcl_Alloc. NULL means
				 * the string rep is invalid and must be
				 * regenerated from the internal rep.  Clients
				 * should use Tcl_GetStringFromObj or
				 * Tcl_GetString to get a pointer to the byte
				 * array as a readonly value. */
    Tcl_Size length;		/* The number of bytes at *bytes, not
				 * including the terminating null. */
    const Tcl_ObjType *typePtr;	/* Denotes the object's type. Always
				 * corresponds to the type of the object's
				 * internal rep. NULL indicates the object has
				 * no internal rep (has no type). */
    Tcl_ObjInternalRep internalRep;	/* The internal representation: */
};


/*
 *----------------------------------------------------------------------------
 * The following definitions support Tcl's namespace facility. Note: the first
 * five fields must match exactly the fields in a Namespace structure (see
 * tclInt.h).
 */

typedef struct Tcl_Namespace {
    char *name;			/* The namespace's name within its parent
				 * namespace. This contains no ::'s. The name
				 * of the global namespace is "" although "::"
				 * is an synonym. */
    char *fullName;		/* The namespace's fully qualified name. This
				 * starts with ::. */
    void *clientData;	/* Arbitrary value associated with this
				 * namespace. */
    Tcl_NamespaceDeleteProc *deleteProc;
				/* Function invoked when deleting the
				 * namespace to, e.g., free clientData. */
    struct Tcl_Namespace *parentPtr;
				/* Points to the namespace that contains this
				 * one. NULL if this is the global
				 * namespace. */
} Tcl_Namespace;

/*
 *----------------------------------------------------------------------------
 * The following structure represents a call frame, or activation record. A
 * call frame defines a naming context for a procedure call: its local scope
 * (for local variables) and its namespace scope (used for non-local
 * variables; often the global :: namespace). A call frame can also define the
 * naming context for a namespace eval or namespace inscope command: the
 * namespace in which the command's code should execute. The Tcl_CallFrame
 * structures exist only while procedures or namespace eval/inscope's are
 * being executed, and provide a Tcl call stack.
 *
 * A call frame is initialized and pushed using Tcl_PushCallFrame and popped
 * using Tcl_PopCallFrame. Storage for a Tcl_CallFrame must be provided by the
 * Tcl_PushCallFrame caller, and callers typically allocate them on the C call
 * stack for efficiency. For this reason, Tcl_CallFrame is defined as a
 * structure and not as an opaque token. However, most Tcl_CallFrame fields
 * are hidden since applications should not access them directly; others are
 * declared as "dummyX".
 *
 * WARNING!! The structure definition must be kept consistent with the
 * CallFrame structure in tclInt.h. If you change one, change the other.
 */

typedef struct Tcl_CallFrame {
    Tcl_Namespace *nsPtr;
    int dummy1;
    Tcl_Size dummy2;
    void *dummy3;
    void *dummy4;
    void *dummy5;
    Tcl_Size dummy6;
    void *dummy7;
    void *dummy8;
    Tcl_Size dummy9;
    void *dummy10;
    void *dummy11;
    void *dummy12;
    void *dummy13;
} Tcl_CallFrame;

/*
 *----------------------------------------------------------------------------
 * Information about commands that is returned by Tcl_GetCommandInfo and
 * passed to Tcl_SetCommandInfo. objProc is an objc/objv object-based command
 * function while proc is a traditional Tcl argc/argv string-based function.
 * Tcl_CreateObjCommand and Tcl_CreateCommand ensure that both objProc and
 * proc are non-NULL and can be called to execute the command. However, it may
 * be faster to call one instead of the other. The member isNativeObjectProc
 * is set to 1 if an object-based function was registered by
 * Tcl_CreateObjCommand, and to 0 if a string-based function was registered by
 * Tcl_CreateCommand. The other function is typically set to a compatibility
 * wrapper that does string-to-object or object-to-string argument conversions
 * then calls the other function.
 */

typedef struct {
    int isNativeObjectProc;	/* 1 if objProc was registered by a call to
				 * Tcl_CreateObjCommand; 2 if objProc was registered by
				 * a call to Tcl_CreateObjCommand2; 0 otherwise.
				 * Tcl_SetCmdInfo does not modify this field. */
    Tcl_ObjCmdProc *objProc;	/* Command's object-based function. */
    void *objClientData;	/* ClientData for object proc. */
    Tcl_CmdProc *proc;		/* Command's string-based function. */
    void *clientData;	/* ClientData for string proc. */
    Tcl_CmdDeleteProc *deleteProc;
				/* Function to call when command is
				 * deleted. */
    void *deleteData;	/* Value to pass to deleteProc (usually the
				 * same as clientData). */
    Tcl_Namespace *namespacePtr;/* Points to the namespace that contains this
				 * command. Note that Tcl_SetCmdInfo will not
				 * change a command's namespace; use
				 * TclRenameCommand or Tcl_Eval (of 'rename')
				 * to do that. */
    Tcl_ObjCmdProc2 *objProc2;	/* Command's object2-based function. */
    void *objClientData2;	/* ClientData for object2 proc. */
} Tcl_CmdInfo;

/*
 *----------------------------------------------------------------------------
 * The structure defined below is used to hold dynamic strings. The only
 * fields that clients should use are string and length, accessible via the
 * macros Tcl_DStringValue and Tcl_DStringLength.
 */

#define TCL_DSTRING_STATIC_SIZE 200
typedef struct Tcl_DString {
    char *string;		/* Points to beginning of string: either
				 * staticSpace below or a malloced array. */
    Tcl_Size length;		/* Number of bytes in string excluding
				 * terminating nul */
    Tcl_Size spaceAvl;		/* Total number of bytes available for the
				 * string and its terminating NULL char. */
    char staticSpace[TCL_DSTRING_STATIC_SIZE];
				/* Space to use in common case where string is
				 * small. */
} Tcl_DString;

#define Tcl_DStringLength(dsPtr) ((dsPtr)->length)
#define Tcl_DStringValue(dsPtr) ((dsPtr)->string)

/*
 * Definitions for the maximum number of digits of precision that may be
 * produced by Tcl_PrintDouble, and the number of bytes of buffer space
 * required by Tcl_PrintDouble.
 */

#define TCL_MAX_PREC		17
#define TCL_DOUBLE_SPACE	(TCL_MAX_PREC+10)

/*
 * Definition for a number of bytes of buffer space sufficient to hold the
 * string representation of an integer in base 10 (assuming the existence of
 * 64-bit integers).
 */

#define TCL_INTEGER_SPACE	(3*(int)sizeof(Tcl_WideInt))

/*
 *----------------------------------------------------------------------------
 * Type values returned by Tcl_GetNumberFromObj
 *	TCL_NUMBER_INT		Representation is a Tcl_WideInt
 *	TCL_NUMBER_BIG		Representation is an mp_int
 *	TCL_NUMBER_DOUBLE	Representation is a double
 *	TCL_NUMBER_NAN		Value is NaN.
 */

#define TCL_NUMBER_INT          2
#define TCL_NUMBER_BIG          3
#define TCL_NUMBER_DOUBLE       4
#define TCL_NUMBER_NAN          5

/*
 * Flag values passed to Tcl_ConvertElement.
 * TCL_DONT_USE_BRACES forces it not to enclose the element in braces, but to
 *	use backslash quoting instead.
 * TCL_DONT_QUOTE_HASH disables the default quoting of the '#' character. It
 *	is safe to leave the hash unquoted when the element is not the first
 *	element of a list, and this flag can be used by the caller to indicate
 *	that condition.
 */

#define TCL_DONT_USE_BRACES	1
#define TCL_DONT_QUOTE_HASH	8

/*
 * Flags that may be passed to Tcl_GetIndexFromObj.
 * TCL_EXACT disallows abbreviated strings.
 * TCL_NULL_OK allows the empty string or NULL to return TCL_OK.
 *      The returned value will be -1;
 * TCL_INDEX_TEMP_TABLE disallows caching of lookups. A possible use case is
 *      a table that will not live long enough to make it worthwhile.
 */

#define TCL_EXACT		1
#define TCL_NULL_OK		32
#define TCL_INDEX_TEMP_TABLE	64

/*
 * Flags that may be passed to Tcl_UniCharToUtf.
 * TCL_COMBINE Combine surrogates
 */

#define TCL_COMBINE		0x1000000
/*
 *----------------------------------------------------------------------------
 * Flag values passed to Tcl_RecordAndEval, Tcl_EvalObj, Tcl_EvalObjv.
 * WARNING: these bit choices must not conflict with the bit choices for
 * evalFlag bits in tclInt.h!
 *
 * Meanings:
 *	TCL_NO_EVAL:		Just record this command
 *	TCL_EVAL_GLOBAL:	Execute script in global namespace
 *	TCL_EVAL_DIRECT:	Do not compile this script
 *	TCL_EVAL_INVOKE:	Magical Tcl_EvalObjv mode for aliases/ensembles
 *				o Run in iPtr->lookupNsPtr or global namespace
 *				o Cut out of error traces
 *				o Don't reset the flags controlling ensemble
 *				  error message rewriting.
 *	TCL_CANCEL_UNWIND:	Magical Tcl_CancelEval mode that causes the
 *				stack for the script in progress to be
 *				completely unwound.
 *	TCL_EVAL_NOERR:	Do no exception reporting at all, just return
 *				as the caller will report.
 */

#define TCL_NO_EVAL		0x010000
#define TCL_EVAL_GLOBAL		0x020000
#define TCL_EVAL_DIRECT		0x040000
#define TCL_EVAL_INVOKE		0x080000
#define TCL_CANCEL_UNWIND	0x100000
#define TCL_EVAL_NOERR          0x200000

/*
 * Special freeProc values that may be passed to Tcl_SetResult (see the man
 * page for details):
 */

#define TCL_VOLATILE		((Tcl_FreeProc *) 1)
#define TCL_STATIC		((Tcl_FreeProc *) 0)
#define TCL_DYNAMIC		((Tcl_FreeProc *) 3)

/*
 * Flag values passed to variable-related functions.
 * WARNING: these bit choices must not conflict with the bit choice for
 * TCL_CANCEL_UNWIND, above.
 */

#define TCL_GLOBAL_ONLY		 1
#define TCL_NAMESPACE_ONLY	 2
#define TCL_APPEND_VALUE	 4
#define TCL_LIST_ELEMENT	 8
#define TCL_TRACE_READS		 0x10
#define TCL_TRACE_WRITES	 0x20
#define TCL_TRACE_UNSETS	 0x40
#define TCL_TRACE_DESTROYED	 0x80

#define TCL_LEAVE_ERR_MSG	 0x200
#define TCL_TRACE_ARRAY		 0x800
/* Indicate the semantics of the result of a trace. */
#define TCL_TRACE_RESULT_DYNAMIC 0x8000
#define TCL_TRACE_RESULT_OBJECT  0x10000

/*
 * Flag values for ensemble commands.
 */

#define TCL_ENSEMBLE_PREFIX 0x02/* Flag value to say whether to allow
				 * unambiguous prefixes of commands or to
				 * require exact matches for command names. */

/*
 * Flag values passed to command-related functions.
 */

#define TCL_TRACE_RENAME	0x2000
#define TCL_TRACE_DELETE	0x4000

#define TCL_ALLOW_INLINE_COMPILATION 0x20000

/*
 * Types for linked variables:
 */

#define TCL_LINK_INT		1
#define TCL_LINK_DOUBLE		2
#define TCL_LINK_BOOLEAN	3
#define TCL_LINK_STRING		4
#define TCL_LINK_WIDE_INT	5
#define TCL_LINK_CHAR		6
#define TCL_LINK_UCHAR		7
#define TCL_LINK_SHORT		8
#define TCL_LINK_USHORT		9
#define TCL_LINK_UINT		10
#define TCL_LINK_LONG		((sizeof(long) != sizeof(int)) ? TCL_LINK_WIDE_INT : TCL_LINK_INT)
#define TCL_LINK_ULONG		((sizeof(long) != sizeof(int)) ? TCL_LINK_WIDE_UINT : TCL_LINK_UINT)
#define TCL_LINK_FLOAT		13
#define TCL_LINK_WIDE_UINT	14
#define TCL_LINK_CHARS		15
#define TCL_LINK_BINARY		16
#define TCL_LINK_READ_ONLY	0x80

/*
 *----------------------------------------------------------------------------
 * Forward declarations of Tcl_HashTable and related types.
 */

#ifndef TCL_HASH_TYPE
#define TCL_HASH_TYPE size_t
#endif

typedef struct Tcl_HashKeyType Tcl_HashKeyType;
typedef struct Tcl_HashTable Tcl_HashTable;
typedef struct Tcl_HashEntry Tcl_HashEntry;

typedef TCL_HASH_TYPE (Tcl_HashKeyProc) (Tcl_HashTable *tablePtr, void *keyPtr);
typedef int (Tcl_CompareHashKeysProc) (void *keyPtr, Tcl_HashEntry *hPtr);
typedef Tcl_HashEntry * (Tcl_AllocHashEntryProc) (Tcl_HashTable *tablePtr,
	void *keyPtr);
typedef void (Tcl_FreeHashEntryProc) (Tcl_HashEntry *hPtr);

/*
 * Structure definition for an entry in a hash table. No-one outside Tcl
 * should access any of these fields directly; use the macros defined below.
 */

struct Tcl_HashEntry {
    Tcl_HashEntry *nextPtr;	/* Pointer to next entry in this hash bucket,
				 * or NULL for end of chain. */
    Tcl_HashTable *tablePtr;	/* Pointer to table containing entry. */
    size_t hash;		/* Hash value. */
    void *clientData;	/* Application stores something here with
				 * Tcl_SetHashValue. */
    union {			/* Key has one of these forms: */
	char *oneWordValue;	/* One-word value for key. */
	Tcl_Obj *objPtr;	/* Tcl_Obj * key value. */
	int words[1];		/* Multiple integer words for key. The actual
				 * size will be as large as necessary for this
				 * table's keys. */
	char string[1];		/* String for key. The actual size will be as
				 * large as needed to hold the key. */
    } key;			/* MUST BE LAST FIELD IN RECORD!! */
};

/*
 * Flags used in Tcl_HashKeyType.
 *
 * TCL_HASH_KEY_RANDOMIZE_HASH -
 *				There are some things, pointers for example
 *				which don't hash well because they do not use
 *				the lower bits. If this flag is set then the
 *				hash table will attempt to rectify this by
 *				randomising the bits and then using the upper
 *				N bits as the index into the table.
 * TCL_HASH_KEY_SYSTEM_HASH -	If this flag is set then all memory internally
 *                              allocated for the hash table that is not for an
 *                              entry will use the system heap.
 */

#define TCL_HASH_KEY_RANDOMIZE_HASH 0x1
#define TCL_HASH_KEY_SYSTEM_HASH    0x2

/*
 * Structure definition for the methods associated with a hash table key type.
 */

#define TCL_HASH_KEY_TYPE_VERSION 1
struct Tcl_HashKeyType {
    int version;		/* Version of the table. If this structure is
				 * extended in future then the version can be
				 * used to distinguish between different
				 * structures. */
    int flags;			/* Flags, see above for details. */
    Tcl_HashKeyProc *hashKeyProc;
				/* Calculates a hash value for the key. If
				 * this is NULL then the pointer itself is
				 * used as a hash value. */
    Tcl_CompareHashKeysProc *compareKeysProc;
				/* Compares two keys and returns zero if they
				 * do not match, and non-zero if they do. If
				 * this is NULL then the pointers are
				 * compared. */
    Tcl_AllocHashEntryProc *allocEntryProc;
				/* Called to allocate memory for a new entry,
				 * i.e. if the key is a string then this could
				 * allocate a single block which contains
				 * enough space for both the entry and the
				 * string. Only the key field of the allocated
				 * Tcl_HashEntry structure needs to be filled
				 * in. If something else needs to be done to
				 * the key, i.e. incrementing a reference
				 * count then that should be done by this
				 * function. If this is NULL then Tcl_Alloc is
				 * used to allocate enough space for a
				 * Tcl_HashEntry and the key pointer is
				 * assigned to key.oneWordValue. */
    Tcl_FreeHashEntryProc *freeEntryProc;
				/* Called to free memory associated with an
				 * entry. If something else needs to be done
				 * to the key, i.e. decrementing a reference
				 * count then that should be done by this
				 * function. If this is NULL then Tcl_Free is
				 * used to free the Tcl_HashEntry. */
};

/*
 * Structure definition for a hash table.  Must be in tcl.h so clients can
 * allocate space for these structures, but clients should never access any
 * fields in this structure.
 */

#define TCL_SMALL_HASH_TABLE 4
struct Tcl_HashTable {
    Tcl_HashEntry **buckets;	/* Pointer to bucket array. Each element
				 * points to first entry in bucket's hash
				 * chain, or NULL. */
    Tcl_HashEntry *staticBuckets[TCL_SMALL_HASH_TABLE];
				/* Bucket array used for small tables (to
				 * avoid mallocs and frees). */
    Tcl_Size numBuckets;		/* Total number of buckets allocated at
				 * **bucketPtr. */
    Tcl_Size numEntries;		/* Total number of entries present in
				 * table. */
    Tcl_Size rebuildSize;		/* Enlarge table when numEntries gets to be
				 * this large. */
    size_t mask;		/* Mask value used in hashing function. */
    int downShift;		/* Shift count used in hashing function.
				 * Designed to use high-order bits of
				 * randomized keys. */
    int keyType;		/* Type of keys used in this table. It's
				 * either TCL_CUSTOM_KEYS, TCL_STRING_KEYS,
				 * TCL_ONE_WORD_KEYS, or an integer giving the
				 * number of ints that is the size of the
				 * key. */
    Tcl_HashEntry *(*findProc) (Tcl_HashTable *tablePtr, const char *key);
    Tcl_HashEntry *(*createProc) (Tcl_HashTable *tablePtr, const char *key,
	    int *newPtr);
    const Tcl_HashKeyType *typePtr;
				/* Type of the keys used in the
				 * Tcl_HashTable. */
};

/*
 * Structure definition for information used to keep track of searches through
 * hash tables:
 */

typedef struct Tcl_HashSearch {
    Tcl_HashTable *tablePtr;	/* Table being searched. */
    Tcl_Size nextIndex;		/* Index of next bucket to be enumerated after
				 * present one. */
    Tcl_HashEntry *nextEntryPtr;/* Next entry to be enumerated in the current
				 * bucket. */
} Tcl_HashSearch;

/*
 * Acceptable key types for hash tables:
 *
 * TCL_STRING_KEYS:		The keys are strings, they are copied into the
 *				entry.
 * TCL_ONE_WORD_KEYS:		The keys are pointers, the pointer is stored
 *				in the entry.
 * TCL_CUSTOM_TYPE_KEYS:	The keys are arbitrary types which are copied
 *				into the entry.
 * TCL_CUSTOM_PTR_KEYS:		The keys are pointers to arbitrary types, the
 *				pointer is stored in the entry.
 *
 * While maintaining binary compatibility the above have to be distinct values
 * as they are used to differentiate between old versions of the hash table
 * which don't have a typePtr and new ones which do. Once binary compatibility
 * is discarded in favour of making more wide spread changes TCL_STRING_KEYS
 * can be the same as TCL_CUSTOM_TYPE_KEYS, and TCL_ONE_WORD_KEYS can be the
 * same as TCL_CUSTOM_PTR_KEYS because they simply determine how the key is
 * accessed from the entry and not the behaviour.
 */

#define TCL_STRING_KEYS		(0)
#define TCL_ONE_WORD_KEYS	(1)
#define TCL_CUSTOM_TYPE_KEYS	(-2)
#define TCL_CUSTOM_PTR_KEYS	(-1)

/*
 * Structure definition for information used to keep track of searches through
 * dictionaries. These fields should not be accessed by code outside
 * tclDictObj.c
 */

typedef struct {
    void *next;			/* Search position for underlying hash
				 * table. */
    TCL_HASH_TYPE epoch; 	/* Epoch marker for dictionary being searched,
				 * or 0 if search has terminated. */
    Tcl_Dict dictionaryPtr;	/* Reference to dictionary being searched. */
} Tcl_DictSearch;

/*
 *----------------------------------------------------------------------------
 * Flag values to pass to Tcl_DoOneEvent to disable searches for some kinds of
 * events:
 */

#define TCL_DONT_WAIT		(1<<1)
#define TCL_WINDOW_EVENTS	(1<<2)
#define TCL_FILE_EVENTS		(1<<3)
#define TCL_TIMER_EVENTS	(1<<4)
#define TCL_IDLE_EVENTS		(1<<5)	/* WAS 0x10 ???? */
#define TCL_ALL_EVENTS		(~TCL_DONT_WAIT)

/*
 * The following structure defines a generic event for the Tcl event system.
 * These are the things that are queued in calls to Tcl_QueueEvent and
 * serviced later by Tcl_DoOneEvent. There can be many different kinds of
 * events with different fields, corresponding to window events, timer events,
 * etc. The structure for a particular event consists of a Tcl_Event header
 * followed by additional information specific to that event.
 */

struct Tcl_Event {
    Tcl_EventProc *proc;	/* Function to call to service this event. */
    struct Tcl_Event *nextPtr;	/* Next in list of pending events, or NULL. */
};

/*
 * Positions to pass to Tcl_QueueEvent/Tcl_ThreadQueueEvent:
 */

typedef enum {
    TCL_QUEUE_TAIL, TCL_QUEUE_HEAD, TCL_QUEUE_MARK,
	    TCL_QUEUE_ALERT_IF_EMPTY=4
} Tcl_QueuePosition;

/*
 * Values to pass to Tcl_SetServiceMode to specify the behavior of notifier
 * event routines.
 */

#define TCL_SERVICE_NONE 0
#define TCL_SERVICE_ALL 1

/*
 * The following structure keeps is used to hold a time value, either as an
 * absolute time (the number of seconds from the epoch) or as an elapsed time.
 * On Unix systems the epoch is Midnight Jan 1, 1970 GMT.
 */

typedef struct Tcl_Time {
    long long sec;		/* Seconds. */
#if defined(_WIN32) && defined(_WIN64)
    int usec;		/* Microseconds. */
#else
    long usec;			/* Microseconds. */
#endif
} Tcl_Time;

typedef void (Tcl_SetTimerProc) (const Tcl_Time *timePtr);
typedef int (Tcl_WaitForEventProc) (const Tcl_Time *timePtr);

/*
 * TIP #233 (Virtualized Time)
 */

typedef void (Tcl_GetTimeProc)   (Tcl_Time *timebuf, void *clientData);
typedef void (Tcl_ScaleTimeProc) (Tcl_Time *timebuf, void *clientData);

/*
 *----------------------------------------------------------------------------
 * Bits to pass to Tcl_CreateFileHandler and Tcl_CreateChannelHandler to
 * indicate what sorts of events are of interest:
 */

#define TCL_READABLE		(1<<1)
#define TCL_WRITABLE		(1<<2)
#define TCL_EXCEPTION		(1<<3)

/*
 * Flag values to pass to Tcl_OpenCommandChannel to indicate the disposition
 * of the stdio handles. TCL_STDIN, TCL_STDOUT, TCL_STDERR, are also used in
 * Tcl_GetStdChannel.
 */

#define TCL_STDIN		(1<<1)
#define TCL_STDOUT		(1<<2)
#define TCL_STDERR		(1<<3)
#define TCL_ENFORCE_MODE	(1<<4)

/*
 * Bits passed to Tcl_DriverClose2Proc to indicate which side of a channel
 * should be closed.
 */

#define TCL_CLOSE_READ		(1<<1)
#define TCL_CLOSE_WRITE		(1<<2)

/*
 * Value to use as the closeProc for a channel that supports the close2Proc
 * interface.
 */

#define TCL_CLOSE2PROC		NULL

/*
 * Channel version tag. This was introduced in 8.3.2/8.4.
 */

#define TCL_CHANNEL_VERSION_5	((Tcl_ChannelTypeVersion) 0x5)

/*
 * TIP #218: Channel Actions, Ids for Tcl_DriverThreadActionProc.
 */

#define TCL_CHANNEL_THREAD_INSERT (0)
#define TCL_CHANNEL_THREAD_REMOVE (1)

/*
 * Typedefs for the various operations in a channel type:
 */

typedef int	(Tcl_DriverBlockModeProc) (void *instanceData, int mode);
typedef void Tcl_DriverCloseProc;
typedef int	(Tcl_DriverClose2Proc) (void *instanceData,
			Tcl_Interp *interp, int flags);
typedef int	(Tcl_DriverInputProc) (void *instanceData, char *buf,
			int toRead, int *errorCodePtr);
typedef int	(Tcl_DriverOutputProc) (void *instanceData,
			const char *buf, int toWrite, int *errorCodePtr);
typedef void Tcl_DriverSeekProc;
typedef int	(Tcl_DriverSetOptionProc) (void *instanceData,
			Tcl_Interp *interp, const char *optionName,
			const char *value);
typedef int	(Tcl_DriverGetOptionProc) (void *instanceData,
			Tcl_Interp *interp, const char *optionName,
			Tcl_DString *dsPtr);
typedef void	(Tcl_DriverWatchProc) (void *instanceData, int mask);
typedef int	(Tcl_DriverGetHandleProc) (void *instanceData,
			int direction, void **handlePtr);
typedef int	(Tcl_DriverFlushProc) (void *instanceData);
typedef int	(Tcl_DriverHandlerProc) (void *instanceData,
			int interestMask);
typedef long long (Tcl_DriverWideSeekProc) (void *instanceData,
			long long offset, int mode, int *errorCodePtr);
/*
 * TIP #218, Channel Thread Actions
 */
typedef void	(Tcl_DriverThreadActionProc) (void *instanceData,
			int action);
/*
 * TIP #208, File Truncation (etc.)
 */
typedef int	(Tcl_DriverTruncateProc) (void *instanceData,
			long long length);

/*
 * struct Tcl_ChannelType:
 *
 * One such structure exists for each type (kind) of channel. It collects
 * together in one place all the functions that are part of the specific
 * channel type.
 *
 * It is recommend that the Tcl_Channel* functions are used to access elements
 * of this structure, instead of direct accessing.
 */

typedef struct Tcl_ChannelType {
    const char *typeName;	/* The name of the channel type in Tcl
				 * commands. This storage is owned by channel
				 * type. */
    Tcl_ChannelTypeVersion version;
				/* Version of the channel type. */
    void *closeProc;		/* Not used any more. */
    Tcl_DriverInputProc *inputProc;
				/* Function to call for input on channel. */
    Tcl_DriverOutputProc *outputProc;
				/* Function to call for output on channel. */
    void *seekProc;		/* Not used any more. */
    Tcl_DriverSetOptionProc *setOptionProc;
				/* Set an option on a channel. */
    Tcl_DriverGetOptionProc *getOptionProc;
				/* Get an option from a channel. */
    Tcl_DriverWatchProc *watchProc;
				/* Set up the notifier to watch for events on
				 * this channel. */
    Tcl_DriverGetHandleProc *getHandleProc;
				/* Get an OS handle from the channel or NULL
				 * if not supported. */
    Tcl_DriverClose2Proc *close2Proc;
				/* Function to call to close the channel if
				 * the device supports closing the read &
				 * write sides independently. */
    Tcl_DriverBlockModeProc *blockModeProc;
				/* Set blocking mode for the raw channel. May
				 * be NULL. */
    Tcl_DriverFlushProc *flushProc;
				/* Function to call to flush a channel. May be
				 * NULL. */
    Tcl_DriverHandlerProc *handlerProc;
				/* Function to call to handle a channel event.
				 * This will be passed up the stacked channel
				 * chain. */
    Tcl_DriverWideSeekProc *wideSeekProc;
				/* Function to call to seek on the channel
				 * which can handle 64-bit offsets. May be
				 * NULL, and must be NULL if seekProc is
				 * NULL. */
    Tcl_DriverThreadActionProc *threadActionProc;
				/* Function to call to notify the driver of
				 * thread specific activity for a channel. May
				 * be NULL. */
    Tcl_DriverTruncateProc *truncateProc;
				/* Function to call to truncate the underlying
				 * file to a particular length. May be NULL if
				 * the channel does not support truncation. */
} Tcl_ChannelType;

/*
 * The following flags determine whether the blockModeProc above should set
 * the channel into blocking or nonblocking mode. They are passed as arguments
 * to the blockModeProc function in the above structure.
 */

#define TCL_MODE_BLOCKING	0	/* Put channel into blocking mode. */
#define TCL_MODE_NONBLOCKING	1	/* Put channel into nonblocking
					 * mode. */

/*
 *----------------------------------------------------------------------------
 * Enum for different types of file paths.
 */

typedef enum Tcl_PathType {
    TCL_PATH_ABSOLUTE,
    TCL_PATH_RELATIVE,
    TCL_PATH_VOLUME_RELATIVE
} Tcl_PathType;

/*
 * The following structure is used to pass glob type data amongst the various
 * glob routines and Tcl_FSMatchInDirectory.
 */

typedef struct Tcl_GlobTypeData {
    int type;			/* Corresponds to bcdpfls as in 'find -t'. */
    int perm;			/* Corresponds to file permissions. */
    Tcl_Obj *macType;		/* Acceptable Mac type. */
    Tcl_Obj *macCreator;	/* Acceptable Mac creator. */
} Tcl_GlobTypeData;

/*
 * Type and permission definitions for glob command.
 */

#define TCL_GLOB_TYPE_BLOCK		(1<<0)
#define TCL_GLOB_TYPE_CHAR		(1<<1)
#define TCL_GLOB_TYPE_DIR		(1<<2)
#define TCL_GLOB_TYPE_PIPE		(1<<3)
#define TCL_GLOB_TYPE_FILE		(1<<4)
#define TCL_GLOB_TYPE_LINK		(1<<5)
#define TCL_GLOB_TYPE_SOCK		(1<<6)
#define TCL_GLOB_TYPE_MOUNT		(1<<7)

#define TCL_GLOB_PERM_RONLY		(1<<0)
#define TCL_GLOB_PERM_HIDDEN		(1<<1)
#define TCL_GLOB_PERM_R			(1<<2)
#define TCL_GLOB_PERM_W			(1<<3)
#define TCL_GLOB_PERM_X			(1<<4)

/*
 * Flags for the unload callback function.
 */

#define TCL_UNLOAD_DETACH_FROM_INTERPRETER	(1<<0)
#define TCL_UNLOAD_DETACH_FROM_PROCESS		(1<<1)

/*
 * Typedefs for the various filesystem operations:
 */

typedef int (Tcl_FSStatProc) (Tcl_Obj *pathPtr, Tcl_StatBuf *buf);
typedef int (Tcl_FSAccessProc) (Tcl_Obj *pathPtr, int mode);
typedef Tcl_Channel (Tcl_FSOpenFileChannelProc) (Tcl_Interp *interp,
	Tcl_Obj *pathPtr, int mode, int permissions);
typedef int (Tcl_FSMatchInDirectoryProc) (Tcl_Interp *interp, Tcl_Obj *result,
	Tcl_Obj *pathPtr, const char *pattern, Tcl_GlobTypeData *types);
typedef Tcl_Obj * (Tcl_FSGetCwdProc) (Tcl_Interp *interp);
typedef int (Tcl_FSChdirProc) (Tcl_Obj *pathPtr);
typedef int (Tcl_FSLstatProc) (Tcl_Obj *pathPtr, Tcl_StatBuf *buf);
typedef int (Tcl_FSCreateDirectoryProc) (Tcl_Obj *pathPtr);
typedef int (Tcl_FSDeleteFileProc) (Tcl_Obj *pathPtr);
typedef int (Tcl_FSCopyDirectoryProc) (Tcl_Obj *srcPathPtr,
	Tcl_Obj *destPathPtr, Tcl_Obj **errorPtr);
typedef int (Tcl_FSCopyFileProc) (Tcl_Obj *srcPathPtr, Tcl_Obj *destPathPtr);
typedef int (Tcl_FSRemoveDirectoryProc) (Tcl_Obj *pathPtr, int recursive,
	Tcl_Obj **errorPtr);
typedef int (Tcl_FSRenameFileProc) (Tcl_Obj *srcPathPtr, Tcl_Obj *destPathPtr);
typedef void (Tcl_FSUnloadFileProc) (Tcl_LoadHandle loadHandle);
typedef Tcl_Obj * (Tcl_FSListVolumesProc) (void);
/* We have to declare the utime structure here. */
struct utimbuf;
typedef int (Tcl_FSUtimeProc) (Tcl_Obj *pathPtr, struct utimbuf *tval);
typedef int (Tcl_FSNormalizePathProc) (Tcl_Interp *interp, Tcl_Obj *pathPtr,
	int nextCheckpoint);
typedef int (Tcl_FSFileAttrsGetProc) (Tcl_Interp *interp, int index,
	Tcl_Obj *pathPtr, Tcl_Obj **objPtrRef);
typedef const char *const * (Tcl_FSFileAttrStringsProc) (Tcl_Obj *pathPtr,
	Tcl_Obj **objPtrRef);
typedef int (Tcl_FSFileAttrsSetProc) (Tcl_Interp *interp, int index,
	Tcl_Obj *pathPtr, Tcl_Obj *objPtr);
typedef Tcl_Obj * (Tcl_FSLinkProc) (Tcl_Obj *pathPtr, Tcl_Obj *toPtr,
	int linkType);
typedef int (Tcl_FSLoadFileProc) (Tcl_Interp *interp, Tcl_Obj *pathPtr,
	Tcl_LoadHandle *handlePtr, Tcl_FSUnloadFileProc **unloadProcPtr);
typedef int (Tcl_FSPathInFilesystemProc) (Tcl_Obj *pathPtr,
	void **clientDataPtr);
typedef Tcl_Obj * (Tcl_FSFilesystemPathTypeProc) (Tcl_Obj *pathPtr);
typedef Tcl_Obj * (Tcl_FSFilesystemSeparatorProc) (Tcl_Obj *pathPtr);
#define Tcl_FSFreeInternalRepProc Tcl_FreeProc
typedef void *(Tcl_FSDupInternalRepProc) (void *clientData);
typedef Tcl_Obj * (Tcl_FSInternalToNormalizedProc) (void *clientData);
typedef void *(Tcl_FSCreateInternalRepProc) (Tcl_Obj *pathPtr);

typedef struct Tcl_FSVersion_ *Tcl_FSVersion;

/*
 *----------------------------------------------------------------------------
 * Data structures related to hooking into the filesystem
 */

/*
 * Filesystem version tag.  This was introduced in 8.4.
 */

#define TCL_FILESYSTEM_VERSION_1	((Tcl_FSVersion) 0x1)

/*
 * struct Tcl_Filesystem:
 *
 * One such structure exists for each type (kind) of filesystem. It collects
 * together the functions that form the interface for a particulr the
 * filesystem. Tcl always accesses the filesystem through one of these
 * structures.
 *
 * Not all entries need be non-NULL; any which are NULL are simply ignored.
 * However, a complete filesystem should provide all of these functions. The
 * explanations in the structure show the importance of each function.
 */

typedef struct Tcl_Filesystem {
    const char *typeName;	/* The name of the filesystem. */
    Tcl_Size structureLength;	/* Length of this structure, so future binary
				 * compatibility can be assured. */
    Tcl_FSVersion version;	/* Version of the filesystem type. */
    Tcl_FSPathInFilesystemProc *pathInFilesystemProc;
				/* Determines whether the pathname is in this
				 * filesystem. This is the most important
				 * filesystem function. */
    Tcl_FSDupInternalRepProc *dupInternalRepProc;
				/* Duplicates the internal handle of the node.
				 * If it is NULL, the filesystem is less
				 * performant. */
    Tcl_FSFreeInternalRepProc *freeInternalRepProc;
				/* Frees the internal handle of the node.  NULL
				 * only if there is no need to free resources
				 * used for the internal handle. */
    Tcl_FSInternalToNormalizedProc *internalToNormalizedProc;
				/* Converts the internal handle to a normalized
				 * path.  NULL if the filesystem creates nodes
				 * having no pathname. */
    Tcl_FSCreateInternalRepProc *createInternalRepProc;
				/* Creates an internal handle for a pathname.
				 * May be NULL if pathnames have no internal
				 * handle or if pathInFilesystemProc always
				 * immediately creates an internal
				 * representation for pathnames in the
				 * filesystem. */
    Tcl_FSNormalizePathProc *normalizePathProc;
				/* Normalizes a path.  Should be implemented if
				 * the filesystems supports multiple paths to
				 * the same node. */
    Tcl_FSFilesystemPathTypeProc *filesystemPathTypeProc;
				/* Determines the type of a path in this
				 * filesystem. May be NULL. */
    Tcl_FSFilesystemSeparatorProc *filesystemSeparatorProc;
				/* Produces the separator character(s) for this
				 * filesystem. Must not be NULL. */
    Tcl_FSStatProc *statProc;	/* Called by 'Tcl_FSStat()'.  Provided by any
				 * reasonable filesystem. */
    Tcl_FSAccessProc *accessProc;
				/* Called by 'Tcl_FSAccess()'.  Implemented by
				 * any reasonable filesystem. */
    Tcl_FSOpenFileChannelProc *openFileChannelProc;
				/* Called by 'Tcl_FSOpenFileChannel()'.
				 * Provided by any reasonable filesystem. */
    Tcl_FSMatchInDirectoryProc *matchInDirectoryProc;
				/* Called by 'Tcl_FSMatchInDirectory()'.  NULL
				 * if the filesystem does not support glob or
				 * recursive copy. */
    Tcl_FSUtimeProc *utimeProc;	/* Called by 'Tcl_FSUtime()', by 'file
				 *  mtime' to set (not read) times, 'file
				 *  atime', and the open-r/open-w/fcopy variant
				 *  of 'file copy'. */
    Tcl_FSLinkProc *linkProc;	/* Called by 'Tcl_FSLink()'. NULL if reading or
				 *  creating links is not supported. */
    Tcl_FSListVolumesProc *listVolumesProc;
				/* Lists filesystem volumes added by this
				 * filesystem. NULL if the filesystem does not
				 * use volumes. */
    Tcl_FSFileAttrStringsProc *fileAttrStringsProc;
				/* List all valid attributes strings.  NULL if
				 * the filesystem does not support the 'file
				 * attributes' command.  Can be used to attach
				 * arbitrary additional data to files in a
				 * filesystem. */
    Tcl_FSFileAttrsGetProc *fileAttrsGetProc;
				/* Called by 'Tcl_FSFileAttrsGet()' and by
				 * 'file attributes'. */
    Tcl_FSFileAttrsSetProc *fileAttrsSetProc;
				/* Called by 'Tcl_FSFileAttrsSet()' and by
				 * 'file attributes'.  */
    Tcl_FSCreateDirectoryProc *createDirectoryProc;
				/* Called by 'Tcl_FSCreateDirectory()'.  May be
				 * NULL if the filesystem is read-only. */
    Tcl_FSRemoveDirectoryProc *removeDirectoryProc;
				/* Called by 'Tcl_FSRemoveDirectory()'.  May be
				 * NULL if the filesystem is read-only. */
    Tcl_FSDeleteFileProc *deleteFileProc;
				/* Called by 'Tcl_FSDeleteFile()' May be NULL
				 * if the filesystem is is read-only. */
    Tcl_FSCopyFileProc *copyFileProc;
				/* Called by 'Tcl_FSCopyFile()'.  If NULL, for
				 * a copy operation at the script level (not
				 * C) Tcl uses open-r, open-w and fcopy. */
    Tcl_FSRenameFileProc *renameFileProc;
				/* Called by 'Tcl_FSRenameFile()'. If NULL, for
				 * a rename operation at the script level (not
				 * C) Tcl performs a copy operation followed
				 * by a delete operation. */
    Tcl_FSCopyDirectoryProc *copyDirectoryProc;
				/* Called by 'Tcl_FSCopyDirectory()'. If NULL,
				 * for a copy operation at the script level
				 * (not C) Tcl recursively creates directories
				 * and copies files. */
    Tcl_FSLstatProc *lstatProc;	/* Called by 'Tcl_FSLstat()'. If NULL, Tcl
				 * attempts to use 'statProc' instead. */
    Tcl_FSLoadFileProc *loadFileProc;
				/* Called by 'Tcl_FSLoadFile()'. If NULL, Tcl
				 * performs a copy to a temporary file in the
				 * native filesystem and then calls
				 * Tcl_FSLoadFile() on that temporary copy. */
    Tcl_FSGetCwdProc *getCwdProc;
				/* Called by 'Tcl_FSGetCwd()'.  Normally NULL.
				 * Usually only called once:  If 'getcwd' is
				 * called before 'chdir' is ever called. */
    Tcl_FSChdirProc *chdirProc;	/* Called by 'Tcl_FSChdir()'.  For a virtual
				 * filesystem, chdirProc just returns zero
				 * (success) if the pathname is a valid
				 * directory, and some other value otherwise.
				 * For A real filesystem, chdirProc performs
				 * the correct action, e.g.  calls the system
				 * 'chdir' function. If not implemented, then
				 * 'cd' and 'pwd' fail for a pathname in this
				 * filesystem. On success Tcl stores the
				 * pathname for use by GetCwd.  If NULL, Tcl
				 * performs records the pathname as the new
				 * current directory if it passes a series of
				 * directory access checks. */
} Tcl_Filesystem;

/*
 * The following definitions are used as values for the 'linkAction' flag to
 * Tcl_FSLink, or the linkProc of any filesystem. Any combination of flags can
 * be given. For link creation, the linkProc should create a link which
 * matches any of the types given.
 *
 * TCL_CREATE_SYMBOLIC_LINK -	Create a symbolic or soft link.
 * TCL_CREATE_HARD_LINK -	Create a hard link.
 */

#define TCL_CREATE_SYMBOLIC_LINK	0x01
#define TCL_CREATE_HARD_LINK		0x02

/*
 *----------------------------------------------------------------------------
 * The following structure represents the Notifier functions that you can
 * override with the Tcl_SetNotifier call.
 */

typedef struct Tcl_NotifierProcs {
    Tcl_SetTimerProc *setTimerProc;
    Tcl_WaitForEventProc *waitForEventProc;
    Tcl_CreateFileHandlerProc *createFileHandlerProc;
    Tcl_DeleteFileHandlerProc *deleteFileHandlerProc;
    Tcl_InitNotifierProc *initNotifierProc;
    Tcl_FinalizeNotifierProc *finalizeNotifierProc;
    Tcl_AlertNotifierProc *alertNotifierProc;
    Tcl_ServiceModeHookProc *serviceModeHookProc;
} Tcl_NotifierProcs;

/*
 *----------------------------------------------------------------------------
 * The following data structures and declarations are for the new Tcl parser.
 *
 * For each word of a command, and for each piece of a word such as a variable
 * reference, one of the following structures is created to describe the
 * token.
 */

typedef struct Tcl_Token {
    int type;			/* Type of token, such as TCL_TOKEN_WORD; see
				 * below for valid types. */
    const char *start;		/* First character in token. */
    Tcl_Size size;			/* Number of bytes in token. */
    Tcl_Size numComponents;		/* If this token is composed of other tokens,
				 * this field tells how many of them there are
				 * (including components of components, etc.).
				 * The component tokens immediately follow
				 * this one. */
} Tcl_Token;

/*
 * Type values defined for Tcl_Token structures. These values are defined as
 * mask bits so that it's easy to check for collections of types.
 *
 * TCL_TOKEN_WORD -		The token describes one word of a command,
 *				from the first non-blank character of the word
 *				(which may be " or {) up to but not including
 *				the space, semicolon, or bracket that
 *				terminates the word. NumComponents counts the
 *				total number of sub-tokens that make up the
 *				word. This includes, for example, sub-tokens
 *				of TCL_TOKEN_VARIABLE tokens.
 * TCL_TOKEN_SIMPLE_WORD -	This token is just like TCL_TOKEN_WORD except
 *				that the word is guaranteed to consist of a
 *				single TCL_TOKEN_TEXT sub-token.
 * TCL_TOKEN_TEXT -		The token describes a range of literal text
 *				that is part of a word. NumComponents is
 *				always 0.
 * TCL_TOKEN_BS -		The token describes a backslash sequence that
 *				must be collapsed. NumComponents is always 0.
 * TCL_TOKEN_COMMAND -		The token describes a command whose result
 *				must be substituted into the word. The token
 *				includes the enclosing brackets. NumComponents
 *				is always 0.
 * TCL_TOKEN_VARIABLE -		The token describes a variable substitution,
 *				including the dollar sign, variable name, and
 *				array index (if there is one) up through the
 *				right parentheses. NumComponents tells how
 *				many additional tokens follow to represent the
 *				variable name. The first token will be a
 *				TCL_TOKEN_TEXT token that describes the
 *				variable name. If the variable is an array
 *				reference then there will be one or more
 *				additional tokens, of type TCL_TOKEN_TEXT,
 *				TCL_TOKEN_BS, TCL_TOKEN_COMMAND, and
 *				TCL_TOKEN_VARIABLE, that describe the array
 *				index; numComponents counts the total number
 *				of nested tokens that make up the variable
 *				reference, including sub-tokens of
 *				TCL_TOKEN_VARIABLE tokens.
 * TCL_TOKEN_SUB_EXPR -		The token describes one subexpression of an
 *				expression, from the first non-blank character
 *				of the subexpression up to but not including
 *				the space, brace, or bracket that terminates
 *				the subexpression. NumComponents counts the
 *				total number of following subtokens that make
 *				up the subexpression; this includes all
 *				subtokens for any nested TCL_TOKEN_SUB_EXPR
 *				tokens. For example, a numeric value used as a
 *				primitive operand is described by a
 *				TCL_TOKEN_SUB_EXPR token followed by a
 *				TCL_TOKEN_TEXT token. A binary subexpression
 *				is described by a TCL_TOKEN_SUB_EXPR token
 *				followed by the TCL_TOKEN_OPERATOR token for
 *				the operator, then TCL_TOKEN_SUB_EXPR tokens
 *				for the left then the right operands.
 * TCL_TOKEN_OPERATOR -		The token describes one expression operator.
 *				An operator might be the name of a math
 *				function such as "abs". A TCL_TOKEN_OPERATOR
 *				token is always preceded by one
 *				TCL_TOKEN_SUB_EXPR token for the operator's
 *				subexpression, and is followed by zero or more
 *				TCL_TOKEN_SUB_EXPR tokens for the operator's
 *				operands. NumComponents is always 0.
 * TCL_TOKEN_EXPAND_WORD -	This token is just like TCL_TOKEN_WORD except
 *				that it marks a word that began with the
 *				literal character prefix "{*}". This word is
 *				marked to be expanded - that is, broken into
 *				words after substitution is complete.
 */

#define TCL_TOKEN_WORD		1
#define TCL_TOKEN_SIMPLE_WORD	2
#define TCL_TOKEN_TEXT		4
#define TCL_TOKEN_BS		8
#define TCL_TOKEN_COMMAND	16
#define TCL_TOKEN_VARIABLE	32
#define TCL_TOKEN_SUB_EXPR	64
#define TCL_TOKEN_OPERATOR	128
#define TCL_TOKEN_EXPAND_WORD	256

/*
 * Parsing error types. On any parsing error, one of these values will be
 * stored in the error field of the Tcl_Parse structure defined below.
 */

#define TCL_PARSE_SUCCESS		0
#define TCL_PARSE_QUOTE_EXTRA		1
#define TCL_PARSE_BRACE_EXTRA		2
#define TCL_PARSE_MISSING_BRACE		3
#define TCL_PARSE_MISSING_BRACKET	4
#define TCL_PARSE_MISSING_PAREN		5
#define TCL_PARSE_MISSING_QUOTE		6
#define TCL_PARSE_MISSING_VAR_BRACE	7
#define TCL_PARSE_SYNTAX		8
#define TCL_PARSE_BAD_NUMBER		9

/*
 * A structure of the following type is filled in by Tcl_ParseCommand. It
 * describes a single command parsed from an input string.
 */

#define NUM_STATIC_TOKENS 20

typedef struct Tcl_Parse {
    const char *commentStart;	/* Pointer to # that begins the first of one
				 * or more comments preceding the command. */
    Tcl_Size commentSize;		/* Number of bytes in comments (up through
				 * newline character that terminates the last
				 * comment). If there were no comments, this
				 * field is 0. */
    const char *commandStart;	/* First character in first word of
				 * command. */
    Tcl_Size commandSize;		/* Number of bytes in command, including first
				 * character of first word, up through the
				 * terminating newline, close bracket, or
				 * semicolon. */
    Tcl_Size numWords;		/* Total number of words in command. May be
				 * 0. */
    Tcl_Token *tokenPtr;	/* Pointer to first token representing the
				 * words of the command. Initially points to
				 * staticTokens, but may change to point to
				 * malloc-ed space if command exceeds space in
				 * staticTokens. */
    Tcl_Size numTokens;		/* Total number of tokens in command. */
    Tcl_Size tokensAvailable;	/* Total number of tokens available at
				 * *tokenPtr. */
    int errorType;		/* One of the parsing error types defined
				 * above. */
    int incomplete;		/* This field is set to 1 by Tcl_ParseCommand
				 * if the command appears to be incomplete.
				 * This information is used by
				 * Tcl_CommandComplete. */

    /*
     * The fields below are intended only for the private use of the parser.
     * They should not be used by functions that invoke Tcl_ParseCommand.
     */

    const char *string;		/* The original command string passed to
				 * Tcl_ParseCommand. */
    const char *end;		/* Points to the character just after the last
				 * one in the command string. */
    Tcl_Interp *interp;		/* Interpreter to use for error reporting, or
				 * NULL. */
    const char *term;		/* Points to character in string that
				 * terminated most recent token. Filled in by
				 * ParseTokens. If an error occurs, points to
				 * beginning of region where the error
				 * occurred (e.g. the open brace if the close
				 * brace is missing). */
    Tcl_Token staticTokens[NUM_STATIC_TOKENS];
				/* Initial space for tokens for command. This
				 * space should be large enough to accommodate
				 * most commands; dynamic space is allocated
				 * for very large commands that don't fit
				 * here. */
} Tcl_Parse;

/*
 *----------------------------------------------------------------------------
 * The following structure represents a user-defined encoding. It collects
 * together all the functions that are used by the specific encoding.
 */

typedef struct Tcl_EncodingType {
    const char *encodingName;	/* The name of the encoding, e.g. "euc-jp".
				 * This name is the unique key for this
				 * encoding type. */
    Tcl_EncodingConvertProc *toUtfProc;
				/* Function to convert from external encoding
				 * into UTF-8. */
    Tcl_EncodingConvertProc *fromUtfProc;
				/* Function to convert from UTF-8 into
				 * external encoding. */
    Tcl_FreeProc *freeProc;
				/* If non-NULL, function to call when this
				 * encoding is deleted. */
    void *clientData;	/* Arbitrary value associated with encoding
				 * type. Passed to conversion functions. */
    Tcl_Size nullSize;		/* Number of zero bytes that signify
				 * end-of-string in this encoding. This number
				 * is used to determine the source string
				 * length when the srcLen argument is
				 * negative. Must be 1, 2, or 4. */
} Tcl_EncodingType;

/*
 * The following definitions are used as values for the conversion control
 * flags argument when converting text from one character set to another:
 *
 * TCL_ENCODING_START -		Signifies that the source buffer is the first
 *				block in a (potentially multi-block) input
 *				stream. Tells the conversion function to reset
 *				to an initial state and perform any
 *				initialization that needs to occur before the
 *				first byte is converted. If the source buffer
 *				contains the entire input stream to be
 *				converted, this flag should be set.
 * TCL_ENCODING_END -		Signifies that the source buffer is the last
 *				block in a (potentially multi-block) input
 *				stream. Tells the conversion routine to
 *				perform any finalization that needs to occur
 *				after the last byte is converted and then to
 *				reset to an initial state. If the source
 *				buffer contains the entire input stream to be
 *				converted, this flag should be set.
 * TCL_ENCODING_STOPONERROR -	Obsolete.
 * TCL_ENCODING_NO_TERMINATE - 	If set, Tcl_ExternalToUtf does not append a
 *				terminating NUL byte.  Since it does not need
 *				an extra byte for a terminating NUL, it fills
 *				all dstLen bytes with encoded UTF-8 content if
 *				needed.  If clear, a byte is reserved in the
 *				dst space for NUL termination, and a
 *				terminating NUL is appended.
 * TCL_ENCODING_CHAR_LIMIT -	If set and dstCharsPtr is not NULL, then
 *				Tcl_ExternalToUtf takes the initial value of
 *				*dstCharsPtr as a limit of the maximum number
 *				of chars to produce in the encoded UTF-8
 *				content.  Otherwise, the number of chars
 *				produced is controlled only by other limiting
 *				factors.
 * TCL_ENCODING_PROFILE_* -	Mutually exclusive encoding profile ids. Note
 *				these are bit masks.
 *
 * NOTE: THESE BIT DEFINITIONS SHOULD NOT OVERLAP WITH INTERNAL USE BITS
 * DEFINED IN tclEncoding.c (ENCODING_INPUT et al). Be cognizant of this
 * when adding bits.
 */

#define TCL_ENCODING_START		0x01
#define TCL_ENCODING_END		0x02
#define TCL_ENCODING_STOPONERROR	0x0 /* Not used any more */
#define TCL_ENCODING_NO_TERMINATE	0x08
#define TCL_ENCODING_CHAR_LIMIT		0x10
/* Internal use bits, do not define bits in this space. See above comment */
#define TCL_ENCODING_INTERNAL_USE_MASK  0xFF00
/*
 * Reserve top byte for profile values (disjoint, not a mask). In case of
 * changes, ensure ENCODING_PROFILE_* macros in tclInt.h are modified if
 * necessary.
 */
#define TCL_ENCODING_PROFILE_STRICT   0x00000000
#define TCL_ENCODING_PROFILE_TCL8     0x01000000
#define TCL_ENCODING_PROFILE_REPLACE  0x02000000

/*
 * The following definitions are the error codes returned by the conversion
 * routines:
 *
 * TCL_OK -			All characters were converted.
 * TCL_CONVERT_NOSPACE -	The output buffer would not have been large
 *				enough for all of the converted data; as many
 *				characters as could fit were converted though.
 * TCL_CONVERT_MULTIBYTE -	The last few bytes in the source string were
 *				the beginning of a multibyte sequence, but
 *				more bytes were needed to complete this
 *				sequence. A subsequent call to the conversion
 *				routine should pass the beginning of this
 *				unconverted sequence plus additional bytes
 *				from the source stream to properly convert the
 *				formerly split-up multibyte sequence.
 * TCL_CONVERT_SYNTAX -		The source stream contained an invalid
 *				character sequence. This may occur if the
 *				input stream has been damaged or if the input
 *				encoding method was misidentified.
 * TCL_CONVERT_UNKNOWN -	The source string contained a character that
 *				could not be represented in the target
 *				encoding.
 */

#define TCL_CONVERT_MULTIBYTE	(-1)
#define TCL_CONVERT_SYNTAX	(-2)
#define TCL_CONVERT_UNKNOWN	(-3)
#define TCL_CONVERT_NOSPACE	(-4)

/*
 * The maximum number of bytes that are necessary to represent a single
 * Unicode character in UTF-8. The valid values are 3 and 4. If > 3,
 * then Tcl_UniChar must be 4-bytes in size (UCS-4) (the default). If == 3,
 * then Tcl_UniChar must be 2-bytes in size (UTF-16). Since Tcl 9.0, UCS-4
 * mode is the default and recommended mode.
 */

#ifndef TCL_UTF_MAX
#	define TCL_UTF_MAX		4
#endif

/*
 * This represents a Unicode character. Any changes to this should also be
 * reflected in regcustom.h.
 */

/*
 * int isn't 100% accurate as it should be a strict 4-byte value
 * (perhaps int32_t). ILP64/SILP64 systems may have troubles. The
 * size of this value must be reflected correctly in regcustom.h.
 */
typedef int Tcl_UniChar;

/*
 *----------------------------------------------------------------------------
 * TIP #59: The following structure is used in calls 'Tcl_RegisterConfig' to
 * provide the system with the embedded configuration data.
 */

typedef struct Tcl_Config {
    const char *key;		/* Configuration key to register. ASCII
				 * encoded, thus UTF-8. */
    const char *value;		/* The value associated with the key. System
				 * encoding. */
} Tcl_Config;

/*
 *----------------------------------------------------------------------------
 * Flags for TIP#143 limits, detailing which limits are active in an
 * interpreter. Used for Tcl_{Add,Remove}LimitHandler type argument.
 */

#define TCL_LIMIT_COMMANDS	0x01
#define TCL_LIMIT_TIME		0x02

/*
 * Structure containing information about a limit handler to be called when a
 * command- or time-limit is exceeded by an interpreter.
 */

typedef void (Tcl_LimitHandlerProc) (void *clientData, Tcl_Interp *interp);
#define Tcl_LimitHandlerDeleteProc Tcl_FreeProc

#if 0
/*
 *----------------------------------------------------------------------------
 * We would like to provide an anonymous structure "mp_int" here, which is
 * compatible with libtommath's "mp_int", but without duplicating anything
 * from <tommath.h> or including <tommath.h> here. But the libtommath project
 * didn't honor our request. See: <https://github.com/libtom/libtommath/pull/473>
 *
 * That's why this part is commented out, and we are using (void *) in
 * various API's in stead of the more correct (mp_int *).
 */

#ifndef MP_INT_DECLARED
#define MP_INT_DECLARED
typedef struct mp_int mp_int;
#endif

#endif

/*
 *----------------------------------------------------------------------------
 * Definitions needed for Tcl_ParseArgvObj routines.
 * Based on tkArgv.c.
 * Modifications from the original are copyright (c) Sam Bromley 2006
 */

typedef struct {
    int type;			/* Indicates the option type; see below. */
    const char *keyStr;		/* The key string that flags the option in the
				 * argv array. */
    void *srcPtr;		/* Value to be used in setting dst; usage
				 * depends on type.*/
    void *dstPtr;		/* Address of value to be modified; usage
				 * depends on type.*/
    const char *helpStr;	/* Documentation message describing this
				 * option. */
    void *clientData;	/* Word to pass to function callbacks. */
} Tcl_ArgvInfo;

/*
 * Legal values for the type field of a Tcl_ArgInfo: see the user
 * documentation for details.
 */

#define TCL_ARGV_CONSTANT	15
#define TCL_ARGV_INT		16
#define TCL_ARGV_STRING		17
#define TCL_ARGV_REST		18
#define TCL_ARGV_FLOAT		19
#define TCL_ARGV_FUNC		20
#define TCL_ARGV_GENFUNC	21
#define TCL_ARGV_HELP		22
#define TCL_ARGV_END		23

/*
 * Types of callback functions for the TCL_ARGV_FUNC and TCL_ARGV_GENFUNC
 * argument types:
 */

typedef int (Tcl_ArgvFuncProc)(void *clientData, Tcl_Obj *objPtr,
	void *dstPtr);
typedef int (Tcl_ArgvGenFuncProc)(void *clientData, Tcl_Interp *interp,
	int objc, Tcl_Obj *const *objv, void *dstPtr);

/*
 * Shorthand for commonly used argTable entries.
 */

#define TCL_ARGV_AUTO_HELP \
    {TCL_ARGV_HELP,	"-help",	NULL,	NULL, \
	    "Print summary of command-line options and abort", NULL}
#define TCL_ARGV_AUTO_REST \
    {TCL_ARGV_REST,	"--",		NULL,	NULL, \
	    "Marks the end of the options", NULL}
#define TCL_ARGV_TABLE_END \
    {TCL_ARGV_END, NULL, NULL, NULL, NULL, NULL}

/*
 *----------------------------------------------------------------------------
 * Definitions needed for Tcl_Zlib routines. [TIP #234]
 *
 * Constants for the format flags describing what sort of data format is
 * desired/expected for the Tcl_ZlibDeflate, Tcl_ZlibInflate and
 * Tcl_ZlibStreamInit functions.
 */

#define TCL_ZLIB_FORMAT_RAW	1
#define TCL_ZLIB_FORMAT_ZLIB	2
#define TCL_ZLIB_FORMAT_GZIP	4
#define TCL_ZLIB_FORMAT_AUTO	8

/*
 * Constants that describe whether the stream is to operate in compressing or
 * decompressing mode.
 */

#define TCL_ZLIB_STREAM_DEFLATE	16
#define TCL_ZLIB_STREAM_INFLATE	32

/*
 * Constants giving compression levels. Use of TCL_ZLIB_COMPRESS_DEFAULT is
 * recommended.
 */

#define TCL_ZLIB_COMPRESS_NONE	0
#define TCL_ZLIB_COMPRESS_FAST	1
#define TCL_ZLIB_COMPRESS_BEST	9
#define TCL_ZLIB_COMPRESS_DEFAULT (-1)

/*
 * Constants for types of flushing, used with Tcl_ZlibFlush.
 */

#define TCL_ZLIB_NO_FLUSH	0
#define TCL_ZLIB_FLUSH		2
#define TCL_ZLIB_FULLFLUSH	3
#define TCL_ZLIB_FINALIZE	4

/*
 *----------------------------------------------------------------------------
 * Definitions needed for the Tcl_LoadFile function. [TIP #416]
 */

#define TCL_LOAD_GLOBAL 1
#define TCL_LOAD_LAZY 2

/*
 *----------------------------------------------------------------------------
 * Definitions needed for the Tcl_OpenTcpServerEx function. [TIP #456]
 */
#define TCL_TCPSERVER_REUSEADDR (1<<0)
#define TCL_TCPSERVER_REUSEPORT (1<<1)

/*
 * Constants for special Tcl_Size-typed values, see TIP #494
 */

#define TCL_IO_FAILURE	((Tcl_Size)-1)
#define TCL_AUTO_LENGTH	((Tcl_Size)-1)
#define TCL_INDEX_NONE  ((Tcl_Size)-1)
#define TCL_LENGTH_NONE  ((Tcl_Size)-1)

/*
 *----------------------------------------------------------------------------
 * Single public declaration for NRE.
 */

typedef int (Tcl_NRPostProc) (void *data[], Tcl_Interp *interp,
				int result);

/*
 *----------------------------------------------------------------------------
 * The following constant is used to test for older versions of Tcl in the
 * stubs tables.
 */

#define TCL_STUB_MAGIC		((int) 0xFCA3BACB + (int) sizeof(void *))

/*
 * The following function is required to be defined in all stubs aware
 * extensions. The function is actually implemented in the stub library, not
 * the main Tcl library, although there is a trivial implementation in the
 * main library in case an extension is statically linked into an application.
 */

const char *		Tcl_InitStubs(Tcl_Interp *interp, const char *version,
			    int exact, int magic);
const char *		TclTomMathInitializeStubs(Tcl_Interp *interp,
			    const char *version, int epoch, int revision);
const char *		TclInitStubTable(const char *version);
void *			TclStubCall(void *arg);
#if defined(_WIN32)
    TCL_NORETURN1 void Tcl_ConsolePanic(const char *format, ...);
#else
#   define Tcl_ConsolePanic NULL
#endif

#ifdef USE_TCL_STUBS
#if TCL_RELEASE_LEVEL == TCL_FINAL_RELEASE
#   define Tcl_InitStubs(interp, version, exact) \
	(Tcl_InitStubs)(interp, version, \
	    (exact)|(TCL_MAJOR_VERSION<<8)|(TCL_MINOR_VERSION<<16), \
	    TCL_STUB_MAGIC)
#else
#   define Tcl_InitStubs(interp, version, exact) \
	(Tcl_InitStubs)(interp, TCL_PATCH_LEVEL, \
	    1|(TCL_MAJOR_VERSION<<8)|(TCL_MINOR_VERSION<<16), \
	    TCL_STUB_MAGIC)
#endif
#else
#if TCL_RELEASE_LEVEL == TCL_FINAL_RELEASE
#   define Tcl_InitStubs(interp, version, exact) \
	Tcl_PkgInitStubsCheck(interp, version, \
		(exact)|(TCL_MAJOR_VERSION<<8)|(TCL_MINOR_VERSION<<16))
#else
#   define Tcl_InitStubs(interp, version, exact) \
	Tcl_PkgInitStubsCheck(interp, TCL_PATCH_LEVEL, \
		1|(TCL_MAJOR_VERSION<<8)|(TCL_MINOR_VERSION<<16))
#endif
#endif

/*
 * Public functions that are not accessible via the stubs table.
 * Tcl_GetMemoryInfo is needed for AOLserver. [Bug 1868171]
 */

#define Tcl_Main(argc, argv, proc) Tcl_MainEx(argc, argv, proc, \
	    ((Tcl_SetPanicProc(Tcl_ConsolePanic), Tcl_CreateInterp())))
EXTERN TCL_NORETURN void Tcl_MainEx(Tcl_Size argc, char **argv,
			    Tcl_AppInitProc *appInitProc, Tcl_Interp *interp);
EXTERN const char *	Tcl_PkgInitStubsCheck(Tcl_Interp *interp,
			    const char *version, int exact);
EXTERN const char *	Tcl_InitSubsystems(void);
EXTERN void		Tcl_GetMemoryInfo(Tcl_DString *dsPtr);
EXTERN const char *	Tcl_FindExecutable(const char *argv0);
EXTERN const char *	Tcl_SetPreInitScript(const char *string);
EXTERN const char *	Tcl_SetPanicProc(
			    TCL_NORETURN1 Tcl_PanicProc *panicProc);
EXTERN void		Tcl_StaticLibrary(Tcl_Interp *interp,
			    const char *prefix,
			    Tcl_LibraryInitProc *initProc,
			    Tcl_LibraryInitProc *safeInitProc);
EXTERN Tcl_ExitProc *Tcl_SetExitProc(TCL_NORETURN1 Tcl_ExitProc *proc);
#ifdef _WIN32
EXTERN const char *TclZipfs_AppHook(int *argc, wchar_t ***argv);
#else
EXTERN const char *TclZipfs_AppHook(int *argc, char ***argv);
#endif
#if defined(_WIN32) && defined(UNICODE)
#ifndef USE_TCL_STUBS
#   define Tcl_FindExecutable(arg) ((Tcl_FindExecutable)((const char *)(arg)))
#endif
#   define Tcl_MainEx Tcl_MainExW
    EXTERN TCL_NORETURN void Tcl_MainExW(Tcl_Size argc, wchar_t **argv,
	    Tcl_AppInitProc *appInitProc, Tcl_Interp *interp);
#endif
#if defined(USE_TCL_STUBS)
#define Tcl_SetPanicProc(panicProc) \
    TclInitStubTable(((const char *(*)(Tcl_PanicProc *))TclStubCall((void *)panicProc))(panicProc))
#define Tcl_InitSubsystems() \
    TclInitStubTable(((const char *(*)(void))TclStubCall((void *)1))())
#define Tcl_FindExecutable(argv0) \
    TclInitStubTable(((const char *(*)(const char *))TclStubCall((void *)2))(argv0))
#define TclZipfs_AppHook(argcp, argvp) \
	TclInitStubTable(((const char *(*)(int *, void *))TclStubCall((void *)3))(argcp, argvp))
#define Tcl_MainExW(argc, argv, appInitProc, interp) \
	(void)((const char *(*)(Tcl_Size, const void *, Tcl_AppInitProc *, Tcl_Interp *)) \
	TclStubCall((void *)4))(argc, argv, appInitProc, interp)
#if !defined(_WIN32) || !defined(UNICODE)
#define Tcl_MainEx(argc, argv, appInitProc, interp) \
	(void)((const char *(*)(Tcl_Size, const void *, Tcl_AppInitProc *, Tcl_Interp *)) \
	TclStubCall((void *)5))(argc, argv, appInitProc, interp)
#endif
#define Tcl_StaticLibrary(interp, pkgName, initProc, safeInitProc) \
	(void)((const char *(*)(Tcl_Interp *, const char *, Tcl_LibraryInitProc *, Tcl_LibraryInitProc *)) \
	TclStubCall((void *)6))(interp, pkgName, initProc, safeInitProc)
#define Tcl_SetExitProc(proc) \
	((Tcl_ExitProc *(*)(Tcl_ExitProc *))TclStubCall((void *)7))(proc)
#define Tcl_GetMemoryInfo(dsPtr) \
	(void)((const char *(*)(Tcl_DString *))TclStubCall((void *)8))(dsPtr)
#define Tcl_SetPreInitScript(string) \
	((const char *(*)(const char *))TclStubCall((void *)9))(string)
#endif




/*
 *----------------------------------------------------------------
 * Object interface data structures and macros
 *----------------------------------------------------------------
 */


#define tclObjTypeInterfaceArgsListAll \
    Tcl_Interp *interp,	/* Used to report errors if not NULL. */ \
    Tcl_Obj *listPtr,	/* List object for which an element array \
			 *  is to be returned. */ \
    Tcl_Size *objcPtr,	/* Where to store the count of objects \
			 * referenced by objv. */ \
    Tcl_Obj ***objvPtr	/* Where to store the pointer to an \
			 * array of */

#define tclObjTypeInterfaceArgsListAppend \
    Tcl_Interp *interp,	/* Used to report errors if not NULL. */ \
    Tcl_Obj *listPtr,	/* List object to append objPtr to. */ \
    Tcl_Obj *objPtr	/* Object to append to listPtr's list. */

#define tclObjTypeInterfaceArgsListAppendList \
    Tcl_Interp *interp,	    /* Used to report errors if not NULL. */ \
    Tcl_Obj *listPtr,	    /* List object to append elements to. */ \
    Tcl_Obj *elemListPtr    /* List obj with elements to append. */

#define tclObjTypeInterfaceArgsListContains \
    Tcl_Interp *interp,	    /* Used to report errors if not NULL. */ \
    Tcl_Obj *listPtr,	    /* List object to append elements to. */ \
    Tcl_Obj *givenPtr,	    /* Value to search for. */ \
    int *resPtr				/* Location to store the result in. */ \

#define tclObjTypeInterfaceArgsListIndex \
    Tcl_Interp *interp,	/* Used to report errors if not NULL. */ \
    Tcl_Obj *listPtr,	/* List object to index into. */ \
    Tcl_Size index,	/* Index of element to return. */ \
    Tcl_Obj **resPtrPtr	/* The resulting Tcl_Obj* is stored here. */

#define tclObjTypeInterfaceArgsListIndexEnd \
    Tcl_Interp *interp,	/* Used to report errors if not NULL. */ \
    Tcl_Obj *listPtr,	/* List object to index into. */ \
    Tcl_Size index,	/* Index of element to return. */ \
    Tcl_Obj **resPtrPtr	/* The resulting Tcl_Obj* is stored here. */

#define tclObjTypeInterfaceArgsListIsSorted \
    Tcl_Interp * interp, /* Used to report errors */ \
    Tcl_Obj *listPtr,	/* The list in question */ \
    size_t flags	/* flags */

#define tclObjTypeInterfaceArgsListLength \
    Tcl_Interp *interp,	/* Used to report errors if not NULL. */ \
    Tcl_Obj *listPtr,	/* List object whose #elements to return. */ \
    Tcl_Size *lenPtr	/* The resulting length is stored here. */

#define tclObjTypeInterfaceArgsListRange \
    Tcl_Interp *interp,    /* Used to report errors */ \
    Tcl_Obj *listPtr,	    /* List object to take a range from. */ \
    Tcl_Size fromIdx,		/* Index of first element to */ \
							/* include. */ \
    Tcl_Size toIdx,			/* Index of last element to include. */ \
    Tcl_Obj **resPtrPtr		/* The resulting Tcl_Obj* is stored here. */

#define tclObjTypeInterfaceArgsListRangeEnd \
    Tcl_Interp * interp, /* Used to report errors */ \
    Tcl_Obj *listPtr,	/* List object to take a range from. */ \
    Tcl_Size fromAnchor,/* 0 for start and 1 for end */ \
    Tcl_Size fromIdx,	/* Index of first element to include. */ \
    Tcl_Size toAnchor,	/* 0 for start and 1 for end */  \
    Tcl_Size toIdx,	/* Index of last element to include. */ \
    Tcl_Obj **resPtrPtr	/* The resulting Tcl_Obj* is stored here. */

#define tclObjTypeInterfaceArgsListReplace \
    Tcl_Interp *interp, /* Used for error reporting if not NULL. */ \
    Tcl_Obj *listObj,   /* List object whose elements to replace. */ \
    Tcl_Size first,     /* Index of first element to replace. */ \
    Tcl_Size numToDelete,	/* Number of elements to replace. */ \
    Tcl_Size numToInsert,	/* Number of objects to insert. */ \
			/* An array of objc pointers to Tcl \
			 * objects to insert. */ \
    Tcl_Obj *const insertObjs[]

#define tclObjTypeInterfaceArgsListReplaceList \
   Tcl_Interp *interp, /* Used for error reporting if not NULL. */ \
    Tcl_Obj *listPtr,   /* List object whose elements to replace. */ \
    Tcl_Size first,     /* Index of first element to replace. */ \
    Tcl_Size count,	/* Number of elements to replace. */ \
    Tcl_Obj *newItemsPtr /* a list of new items to insert */

#define tclObjTypeInterfaceArgsListReverse \
    Tcl_Interp *interp, /* Used for error reporting if not NULL. */ \
    Tcl_Obj *listPtr   /* List object whose elements to replace. */ \


#define tclObjTypeInterfaceArgsListSet \
    Tcl_Interp *interp,		/* Tcl interpreter; used for error reporting \
				 * if not NULL. */ \
    Tcl_Obj *listObj,		/* List object in which element should be \
				 * stored. */ \
    Tcl_Size index,		/* Index of element to store. */ \
    Tcl_Obj *valueObj		/* Tcl object to store in the designated list \
				 * element. */


#define tclObjTypeInterfaceArgsListSetDeep \
    Tcl_Interp *interp,	    /* Tcl interpreter. */ \
    Tcl_Obj *listObj,	    /* Pointer to the list being modified. */ \
    Tcl_Size indexCount,    /* Number of index args. */ \
    Tcl_Obj *const indexArray[],    /* Index args. */ \
    Tcl_Obj *valueObj,	    /* Value arg to 'lset' or NULL to 'lpop'. */ \
	Tcl_Obj **resPtrPtr		/* An address at which to store the resulting list */


#define tclObjTypeInterfaceArgsStringIndex \
    Tcl_Interp *interp,	    \
    Tcl_Obj *objPtr,	    \
    Tcl_Size index,	\
    Tcl_Obj **resPtrPtr	/* The resulting Tcl_Obj* is stored here. */


#define tclObjTypeInterfaceArgsStringIndexEnd \
    Tcl_Interp *interp,	    \
    Tcl_Obj *objPtr,	    \
    Tcl_Size index,	\
    Tcl_Obj **resPtrPtr	/* The resulting Tcl_Obj* is stored here. */


#define tclObjTypeInterfaceArgsStringLength \
    Tcl_Obj *listPtr, \
    Tcl_Size *lengthPtr	/* An address at which to store the length. */


#define tclObjTypeInterfaceArgsStringIsEmpty \
	Tcl_Interp *interp,	\
    Tcl_Obj *listPtr,	\
	int *res


#define tclObjTypeInterfaceArgsStringRange \
    Tcl_Obj *objPtr,	/* The Tcl object to find the range of. */ \
    Tcl_Size first,	/* First index of the range. */ \
    Tcl_Size last,	/* Last index of the range. */ \
    Tcl_Obj **resPtrPtr	/* The resulting Tcl_Obj* is stored here. */


#define tclObjTypeInterfaceArgsStringRangeEnd \
    Tcl_Obj *objPtr,	/* The Tcl object to find the range of. */ \
    Tcl_Size first,	/* First index of the range. */ \
    Tcl_Size last,	/* Last index of the range. */ \
    Tcl_Obj **resPtrPtr	/* The resulting Tcl_Obj* is stored here. */

typedef int (Tcl_ObjInterfaceListAllProc)(tclObjTypeInterfaceArgsListAll);
typedef int (Tcl_ObjInterfaceListAppendProc)(tclObjTypeInterfaceArgsListAppend);
typedef int (Tcl_ObjInterfaceListAppendlistProc)(tclObjTypeInterfaceArgsListAppendList);
typedef int (Tcl_ObjInterfaceListContainsProc)(tclObjTypeInterfaceArgsListContains);
typedef int (Tcl_ObjInterfaceListIndexProc)(tclObjTypeInterfaceArgsListIndex);
typedef int (Tcl_ObjInterfaceListIndexEndProc)(tclObjTypeInterfaceArgsListIndexEnd);
typedef int (Tcl_ObjInterfaceListIsSortedProc)(tclObjTypeInterfaceArgsListIsSorted);
typedef int (Tcl_ObjInterfaceListlengthProc)(tclObjTypeInterfaceArgsListLength);
typedef int (Tcl_ObjInterfaceListRangeProc)(tclObjTypeInterfaceArgsListRange);
typedef int (Tcl_ObjInterfaceListRangeEndProc)(tclObjTypeInterfaceArgsListRangeEnd);
typedef int (Tcl_ObjInterfaceListReplaceProc)(tclObjTypeInterfaceArgsListReplace);
typedef int (Tcl_ObjInterfaceListReplaceListProc)(tclObjTypeInterfaceArgsListReplaceList);
typedef int (Tcl_ObjInterfaceListReverseProc)(tclObjTypeInterfaceArgsListReverse);
typedef int (Tcl_ObjInterfaceListSetProc)(tclObjTypeInterfaceArgsListSet);
typedef int (Tcl_ObjInterfaceListSetDeepProc)(tclObjTypeInterfaceArgsListSetDeep);

typedef int (Tcl_ObjInterfaceStringIndexProc)(tclObjTypeInterfaceArgsStringIndex);
typedef int (Tcl_ObjInterfaceStringIndexEndProc)(tclObjTypeInterfaceArgsStringIndexEnd);
typedef int (Tcl_ObjInterfaceStringIsEmptyProc)(tclObjTypeInterfaceArgsStringIsEmpty);
typedef int (Tcl_ObjInterfaceStringLengthProc)(tclObjTypeInterfaceArgsStringLength);
typedef int (Tcl_ObjInterfaceStringRangeProc)(tclObjTypeInterfaceArgsStringRange);
typedef int (Tcl_ObjInterfaceStringRangeEndProc)(tclObjTypeInterfaceArgsStringRangeEnd);


/*
 *----------------------------------------------------------------------------
 * Include the public function declarations that are accessible via the stubs
 * table.
 */

#include "tclDecls.h"

/*
 * Include platform specific public function declarations that are accessible
 * via the stubs table. Make all TclOO symbols MODULE_SCOPE (which only
 * has effect on building it as a shared library). See ticket [3010352].
 */

#if defined(BUILD_tcl)
#   undef TCLAPI
#   define TCLAPI MODULE_SCOPE
#endif

#include "tclPlatDecls.h"

/*
 *----------------------------------------------------------------------------
 * The following declarations map ckalloc and ckfree to Tcl_Alloc and
 * Tcl_Free for use in Tcl-8.x-compatible extensions.
 */

#ifndef BUILD_tcl
#   define ckalloc Tcl_Alloc
#   define attemptckalloc Tcl_AttemptAlloc
#   ifdef _MSC_VER
	/* Silence invalid C4090 warnings */
#	define ckfree(a) Tcl_Free((void *)(a))
#	define ckrealloc(a,b) Tcl_Realloc((void *)(a),(b))
#	define attemptckrealloc(a,b) Tcl_AttemptRealloc((void *)(a),(b))
#   else
#	define ckfree Tcl_Free
#	define ckrealloc Tcl_Realloc
#	define attemptckrealloc Tcl_AttemptRealloc
#   endif
#endif

#ifndef TCL_MEM_DEBUG

/*
 * If we are not using the debugging allocator, we should call the Tcl_Alloc,
 * et al. routines in order to guarantee that every module is using the same
 * memory allocator both inside and outside of the Tcl library.
 */

#   undef  Tcl_InitMemory
#   define Tcl_InitMemory(x)
#   undef  Tcl_DumpActiveMemory
#   define Tcl_DumpActiveMemory(x)
#   undef  Tcl_ValidateAllMemory
#   define Tcl_ValidateAllMemory(x,y)

#endif /* !TCL_MEM_DEBUG */

#ifdef TCL_MEM_DEBUG
#   undef Tcl_IncrRefCount
#   define Tcl_IncrRefCount(objPtr) \
	Tcl_DbIncrRefCount(objPtr, __FILE__, __LINE__)
#   undef Tcl_DecrRefCount
#   define Tcl_DecrRefCount(objPtr) \
	Tcl_DbDecrRefCount(objPtr, __FILE__, __LINE__)
#   undef Tcl_IsShared
#   define Tcl_IsShared(objPtr) \
	Tcl_DbIsShared(objPtr, __FILE__, __LINE__)
/*
 * Free the Obj by effectively doing:
 *
 *   Tcl_IncrRefCount(objPtr);
 *   Tcl_DecrRefCount(objPtr);
 *
 * This will free the obj if there are no references to the obj.
 */
#   define Tcl_BounceRefCount(objPtr) \
    TclBounceRefCount(objPtr, __FILE__, __LINE__)

static inline void TclBounceRefCount(Tcl_Obj* objPtr, const char* fn, int line)
{
    if (objPtr) {
        if ((objPtr)->refCount == 0) {
            Tcl_DbDecrRefCount(objPtr, fn, line);
	}
    }
}
#else
#   undef Tcl_IncrRefCount
#   define Tcl_IncrRefCount(objPtr) \
	((void)++(objPtr)->refCount)
    /*
     * Use do/while0 idiom for optimum correctness without compiler warnings.
     * https://wiki.c2.com/?TrivialDoWhileLoop
     */
#   undef Tcl_DecrRefCount
#   define Tcl_DecrRefCount(objPtr) \
	do { \
	    Tcl_Obj *_objPtr = (objPtr); \
	    if (_objPtr->refCount-- <= 1) { \
		TclFreeObj(_objPtr); \
	    } \
	} while(0)
#   undef Tcl_IsShared
#   define Tcl_IsShared(objPtr) \
	((objPtr)->refCount > 1)

/*
 * Declare that obj will no longer be used or referenced.
 * This will release the obj if there is no referece count,
 * otherwise let it be.
 */
#   define Tcl_BounceRefCount(objPtr)     \
    TclBounceRefCount(objPtr);

static inline void TclBounceRefCount(Tcl_Obj* objPtr)
{
    if (objPtr) {
        if ((objPtr)->refCount == 0) {
            Tcl_DecrRefCount(objPtr);
	}
    }
}

#endif

/*
 * Macros and definitions that help to debug the use of Tcl objects. When
 * TCL_MEM_DEBUG is defined, the Tcl_New declarations are overridden to call
 * debugging versions of the object creation functions.
 */

#ifdef TCL_MEM_DEBUG
#  undef  Tcl_NewBignumObj
#  define Tcl_NewBignumObj(val) \
     Tcl_DbNewBignumObj(val, __FILE__, __LINE__)
#  undef  Tcl_NewBooleanObj
#  define Tcl_NewBooleanObj(val) \
     Tcl_DbNewWideIntObj((val)!=0, __FILE__, __LINE__)
#  undef  Tcl_NewByteArrayObj
#  define Tcl_NewByteArrayObj(bytes, len) \
     Tcl_DbNewByteArrayObj(bytes, len, __FILE__, __LINE__)
#  undef  Tcl_NewDoubleObj
#  define Tcl_NewDoubleObj(val) \
     Tcl_DbNewDoubleObj(val, __FILE__, __LINE__)
#  undef  Tcl_NewListObj
#  define Tcl_NewListObj(objc, objv) \
     Tcl_DbNewListObj(objc, objv, __FILE__, __LINE__)
#  undef  Tcl_NewObj
#  define Tcl_NewObj() \
     Tcl_DbNewObj(__FILE__, __LINE__)
#  undef  Tcl_NewStringObj
#  define Tcl_NewStringObj(bytes, len) \
     Tcl_DbNewStringObj(bytes, len, __FILE__, __LINE__)
#  undef  Tcl_NewWideIntObj
#  define Tcl_NewWideIntObj(val) \
     Tcl_DbNewWideIntObj(val, __FILE__, __LINE__)
#endif /* TCL_MEM_DEBUG */

/*
 *----------------------------------------------------------------------------
 * Macros for clients to use to access fields of hash entries:
 */

#define Tcl_GetHashValue(h) ((h)->clientData)
#define Tcl_SetHashValue(h, value) ((h)->clientData = (void *)(value))
#define Tcl_GetHashKey(tablePtr, h) \
	((void *) (((tablePtr)->keyType == TCL_ONE_WORD_KEYS || \
		    (tablePtr)->keyType == TCL_CUSTOM_PTR_KEYS) \
		   ? (h)->key.oneWordValue \
		   : (h)->key.string))

/*
 * Macros to use for clients to use to invoke find and create functions for
 * hash tables:
 */

#undef  Tcl_FindHashEntry
#define Tcl_FindHashEntry(tablePtr, key) \
	(*((tablePtr)->findProc))(tablePtr, (const char *)(key))
#undef  Tcl_CreateHashEntry
#define Tcl_CreateHashEntry(tablePtr, key, newPtr) \
	(*((tablePtr)->createProc))(tablePtr, (const char *)(key), newPtr)

#endif /* RC_INVOKED */


/*
 * end block for C++
 */

#ifdef __cplusplus
}
#endif



#endif /* _TCL */

/*
 * Local Variables:
 * mode: c
 * c-basic-offset: 4
 * fill-column: 78
 * End:
 */<|MERGE_RESOLUTION|>--- conflicted
+++ resolved
@@ -555,12 +555,6 @@
 typedef int (Tcl_CmdObjTraceProc) (void *clientData, Tcl_Interp *interp,
 	int level, const char *command, Tcl_Command commandInfo, int objc,
 	struct Tcl_Obj *const *objv);
-<<<<<<< HEAD
-typedef int (Tcl_CmdObjTraceProc2) (void *clientData, Tcl_Interp *interp,
-	Tcl_Size level, const char *command, Tcl_Command commandInfo, Tcl_Size objc,
-	struct Tcl_Obj *const *objv);
-=======
->>>>>>> e1e58b60
 typedef void (Tcl_CmdObjTraceDeleteProc) (void *clientData);
 typedef void (Tcl_DupInternalRepProc) (struct Tcl_Obj *srcPtr,
 	struct Tcl_Obj *dupPtr);
@@ -584,22 +578,13 @@
 	int objc, struct Tcl_Obj *const *objv);
 typedef int (Tcl_ObjCmdProc2) (void *clientData, Tcl_Interp *interp,
 	Tcl_Size objc, struct Tcl_Obj *const *objv);
-<<<<<<< HEAD
-=======
 typedef int (Tcl_CmdObjTraceProc2) (void *clientData, Tcl_Interp *interp,
 	Tcl_Size level, const char *command, Tcl_Command commandInfo, Tcl_Size objc,
 	struct Tcl_Obj *const *objv);
 typedef void (Tcl_FreeProc) (void *blockPtr);
 #define Tcl_ExitProc Tcl_FreeProc
 #define Tcl_FileFreeProc Tcl_FreeProc
-#define Tcl_FileFreeProc Tcl_FreeProc
 #define Tcl_EncodingFreeProc Tcl_FreeProc
-#else
-#define Tcl_ObjCmdProc2 Tcl_ObjCmdProc
-#define Tcl_CmdObjTraceProc2 Tcl_CmdObjTraceProc
-typedef void (Tcl_FreeProc) (char *blockPtr);
-#endif
->>>>>>> e1e58b60
 typedef int (Tcl_LibraryInitProc) (Tcl_Interp *interp);
 typedef int (Tcl_LibraryUnloadProc) (Tcl_Interp *interp, int flags);
 typedef void (Tcl_PanicProc) (const char *format, ...);
