/*
 * tcl.h --
 *
 *	This header file describes the externally-visible facilities of the
 *	Tcl interpreter.
 *
 * Copyright (c) 1987-1994 The Regents of the University of California.
 * Copyright (c) 1993-1996 Lucent Technologies.
 * Copyright (c) 1994-1998 Sun Microsystems, Inc.
 * Copyright (c) 1998-2000 by Scriptics Corporation.
 * Copyright (c) 2002 by Kevin B. Kenny.  All rights reserved.
 *
 * See the file "license.terms" for information on usage and redistribution of
 * this file, and for a DISCLAIMER OF ALL WARRANTIES.
 */

#ifndef _TCL
#define _TCL

/*
 * For C++ compilers, use extern "C"
 */

#ifdef __cplusplus
extern "C" {
#endif

/*
 * The following defines are used to indicate the various release levels.
 */

#define TCL_ALPHA_RELEASE	0
#define TCL_BETA_RELEASE	1
#define TCL_FINAL_RELEASE	2

/*
 * When version numbers change here, must also go into the following files and
 * update the version numbers:
 *
 * library/init.tcl	(1 LOC patch)
 * unix/configure.ac	(2 LOC Major, 2 LOC minor, 1 LOC patch)
 * win/configure.ac	(as above)
 * win/tcl.m4		(not patchlevel)
 * README		(sections 0 and 2, with and without separator)
 * macosx/Tcl-Common.xcconfig (not patchlevel) 1 LOC
 * win/README		(not patchlevel) (sections 0 and 2)
 * unix/tcl.spec	(1 LOC patch)
 */

#if !defined(TCL_MAJOR_VERSION)
<<<<<<< HEAD
#define TCL_MAJOR_VERSION   9
#endif
#if TCL_MAJOR_VERSION != 9
#error "This header-file is for Tcl 9 only"
=======
#   define TCL_MAJOR_VERSION   8
#endif
#if TCL_MAJOR_VERSION != 8
#   error "This header-file is for Tcl 8 only"
>>>>>>> 500e1529
#endif
#define TCL_MINOR_VERSION   0
#define TCL_RELEASE_LEVEL   TCL_ALPHA_RELEASE
#define TCL_RELEASE_SERIAL  4

#define TCL_VERSION	    "9.0"
#define TCL_PATCH_LEVEL	    "9.0a4"

#if defined(RC_INVOKED)
/*
 * Utility macros: STRINGIFY takes an argument and wraps it in "" (double
 * quotation marks), JOIN joins two arguments.
 */

#ifndef STRINGIFY
#  define STRINGIFY(x) STRINGIFY1(x)
#  define STRINGIFY1(x) #x
#endif
#ifndef JOIN
#  define JOIN(a,b) JOIN1(a,b)
#  define JOIN1(a,b) a##b
#endif
#endif /* RC_INVOKED */

/*
 * A special definition used to allow this header file to be included from
 * windows resource files so that they can obtain version information.
 * RC_INVOKED is defined by default by the windows RC tool.
 *
 * Resource compilers don't like all the C stuff, like typedefs and function
 * declarations, that occur below, so block them out.
 */

#ifndef RC_INVOKED

/*
 * Special macro to define mutexes.
 */

#define TCL_DECLARE_MUTEX(name) static Tcl_Mutex name;

/*
 * Tcl's public routine Tcl_FSSeek() uses the values SEEK_SET, SEEK_CUR, and
 * SEEK_END, all #define'd by stdio.h .
 *
 * Also, many extensions need stdio.h, and they've grown accustomed to tcl.h
 * providing it for them rather than #include-ing it themselves as they
 * should, so also for their sake, we keep the #include to be consistent with
 * prior Tcl releases.
 */

#include <stdio.h>
#include <stddef.h>

#if defined(__GNUC__) && (__GNUC__ > 2)
#   if defined(_WIN32) && defined(__USE_MINGW_ANSI_STDIO) && __USE_MINGW_ANSI_STDIO
#	define TCL_FORMAT_PRINTF(a,b) __attribute__ ((__format__ (__MINGW_PRINTF_FORMAT, a, b)))
#   else
#	define TCL_FORMAT_PRINTF(a,b) __attribute__ ((__format__ (__printf__, a, b)))
#   endif
#   define TCL_NORETURN __attribute__ ((noreturn))
#   define TCL_NOINLINE __attribute__ ((noinline))
#   define TCL_NORETURN1 __attribute__ ((noreturn))
#else
#   define TCL_FORMAT_PRINTF(a,b)
#   define TCL_NORETURN _declspec(noreturn)
#   define TCL_NOINLINE __declspec(noinline)
#   define TCL_NORETURN1 /* nothing */
#endif

/*
 * Allow a part of Tcl's API to be explicitly marked as deprecated.
 *
 * Used to make TIP 330/336 generate moans even if people use the
 * compatibility macros. Change your code, guys! We won't support you forever.
 */

#if defined(__GNUC__) && ((__GNUC__ >= 4) || ((__GNUC__ == 3) && (__GNUC_MINOR__ >= 1)))
#   if (__GNUC__ > 4) || ((__GNUC__ == 4) && (__GNUC_MINOR__ >= 5))
#	define TCL_DEPRECATED_API(msg)	__attribute__ ((__deprecated__ (msg)))
#   else
#	define TCL_DEPRECATED_API(msg)	__attribute__ ((__deprecated__))
#   endif
#else
#   define TCL_DEPRECATED_API(msg)	/* nothing portable */
#endif

/*
 *----------------------------------------------------------------------------
 * Macros used to declare a function to be exported by a DLL. Used by Windows,
 * maps to no-op declarations on non-Windows systems. The default build on
 * windows is for a DLL, which causes the DLLIMPORT and DLLEXPORT macros to be
 * nonempty. To build a static library, the macro STATIC_BUILD should be
 * defined.
 *
 * Note: when building static but linking dynamically to MSVCRT we must still
 *       correctly decorate the C library imported function.  Use CRTIMPORT
 *       for this purpose.  _DLL is defined by the compiler when linking to
 *       MSVCRT.
 */

#ifdef _WIN32
#   ifdef STATIC_BUILD
#       define DLLIMPORT
#       define DLLEXPORT
#       ifdef _DLL
#           define CRTIMPORT __declspec(dllimport)
#       else
#           define CRTIMPORT
#       endif
#   else
#       define DLLIMPORT __declspec(dllimport)
#       define DLLEXPORT __declspec(dllexport)
#       define CRTIMPORT __declspec(dllimport)
#   endif
#else
#   define DLLIMPORT
#   if defined(__GNUC__) && __GNUC__ > 3
#       define DLLEXPORT __attribute__ ((visibility("default")))
#   else
#       define DLLEXPORT
#   endif
#   define CRTIMPORT
#endif

/*
 * These macros are used to control whether functions are being declared for
 * import or export. If a function is being declared while it is being built
 * to be included in a shared library, then it should have the DLLEXPORT
 * storage class. If is being declared for use by a module that is going to
 * link against the shared library, then it should have the DLLIMPORT storage
 * class. If the symbol is being declared for a static build or for use from a
 * stub library, then the storage class should be empty.
 *
 * The convention is that a macro called BUILD_xxxx, where xxxx is the name of
 * a library we are building, is set on the compile line for sources that are
 * to be placed in the library. When this macro is set, the storage class will
 * be set to DLLEXPORT. At the end of the header file, the storage class will
 * be reset to DLLIMPORT.
 */

#undef TCL_STORAGE_CLASS
#ifdef BUILD_tcl
#   define TCL_STORAGE_CLASS DLLEXPORT
#else
#   ifdef USE_TCL_STUBS
#      define TCL_STORAGE_CLASS
#   else
#      define TCL_STORAGE_CLASS DLLIMPORT
#   endif
#endif

#if !defined(CONST86) && !defined(TCL_NO_DEPRECATED)
#      define CONST86 const
#endif

/*
 * Make sure EXTERN isn't defined elsewhere.
 */

#ifdef EXTERN
#   undef EXTERN
#endif /* EXTERN */

#ifdef __cplusplus
#   define EXTERN extern "C" TCL_STORAGE_CLASS
#else
#   define EXTERN extern TCL_STORAGE_CLASS
#endif

/*
 * Miscellaneous declarations.
 */

typedef void *ClientData;

/*
 * Darwin specific configure overrides (to support fat compiles, where
 * configure runs only once for multiple architectures):
 */

#ifdef __APPLE__
#   ifdef __LP64__
#	define TCL_WIDE_INT_IS_LONG 1
#	define TCL_CFG_DO64BIT 1
#    else /* !__LP64__ */
#	undef TCL_WIDE_INT_IS_LONG
#	undef TCL_CFG_DO64BIT
#    endif /* __LP64__ */
#    undef HAVE_STRUCT_STAT64
#endif /* __APPLE__ */

/* Cross-compiling 32-bit on a 64-bit platform? Then our
 * configure script does the wrong thing. Correct that here.
 */
#if defined(__GNUC__) && !defined(_WIN32) && !defined(__LP64__)
#   undef TCL_WIDE_INT_IS_LONG
#endif

/*
 * Define Tcl_WideInt to be a type that is (at least) 64-bits wide, and define
 * Tcl_WideUInt to be the unsigned variant of that type (assuming that where
 * we have one, we can have the other.)
 *
 * Also defines the following macros:
 * TCL_WIDE_INT_IS_LONG - if wide ints are really longs (i.e. we're on a
 *	LP64 system such as modern Solaris or Linux ... not including Win64)
 * Tcl_WideAsLong - forgetful converter from wideInt to long.
 * Tcl_LongAsWide - sign-extending converter from long to wideInt.
 * Tcl_WideAsDouble - converter from wideInt to double.
 * Tcl_DoubleAsWide - converter from double to wideInt.
 *
 * The following invariant should hold for any long value 'longVal':
 *	longVal == Tcl_WideAsLong(Tcl_LongAsWide(longVal))
 */

#if !defined(TCL_WIDE_INT_TYPE) && !defined(TCL_WIDE_INT_IS_LONG) && !defined(_WIN32) && !defined(__GNUC__)
/*
 * Don't know what platform it is and configure hasn't discovered what is
 * going on for us. Try to guess...
 */
#   include <limits.h>
#   if defined(LLONG_MAX) && (LLONG_MAX == LONG_MAX)
#	define TCL_WIDE_INT_IS_LONG	1
#   endif
#endif

#ifndef TCL_WIDE_INT_TYPE
#   define TCL_WIDE_INT_TYPE		long long
#endif /* !TCL_WIDE_INT_TYPE */

typedef TCL_WIDE_INT_TYPE		Tcl_WideInt;
typedef unsigned TCL_WIDE_INT_TYPE	Tcl_WideUInt;

#ifndef TCL_LL_MODIFIER
#   if defined(_WIN32) && (!defined(__USE_MINGW_ANSI_STDIO) || !__USE_MINGW_ANSI_STDIO)
#	define TCL_LL_MODIFIER	"I64"
#   else
#	define TCL_LL_MODIFIER	"ll"
#   endif
#endif /* !TCL_LL_MODIFIER */
#ifndef TCL_Z_MODIFIER
#   if defined(__GNUC__) && !defined(_WIN32)
#	define TCL_Z_MODIFIER	"z"
#   elif defined(_WIN64)
#	define TCL_Z_MODIFIER	TCL_LL_MODIFIER
#   else
#	define TCL_Z_MODIFIER	""
#   endif
#endif /* !TCL_Z_MODIFIER */
#define Tcl_WideAsLong(val)	((long)((Tcl_WideInt)(val)))
#define Tcl_LongAsWide(val)	((Tcl_WideInt)((long)(val)))
#define Tcl_WideAsDouble(val)	((double)((Tcl_WideInt)(val)))
#define Tcl_DoubleAsWide(val)	((Tcl_WideInt)((double)(val)))

#ifdef _WIN32
#   if TCL_MAJOR_VERSION > 8
	typedef struct __stat64 Tcl_StatBuf;
#   elif defined(_WIN64) || defined(_USE_64BIT_TIME_T)
	typedef struct __stat64 Tcl_StatBuf;
#   elif defined(_USE_32BIT_TIME_T)
	typedef struct _stati64	Tcl_StatBuf;
#   else
	typedef struct _stat32i64 Tcl_StatBuf;
#   endif
#elif defined(__CYGWIN__)
    typedef struct {
	dev_t st_dev;
	unsigned short st_ino;
	unsigned short st_mode;
	short st_nlink;
	short st_uid;
	short st_gid;
	/* Here is a 2-byte gap */
	dev_t st_rdev;
	/* Here is a 4-byte gap */
	long long st_size;
#if TCL_MAJOR_VERSION > 8
	struct {long long tv_sec;} st_atim;
	struct {long long tv_sec;} st_mtim;
	struct {long long tv_sec;} st_ctim;
#else
	struct {long tv_sec;} st_atim;
	struct {long tv_sec;} st_mtim;
	struct {long tv_sec;} st_ctim;
	/* Here is a 4-byte gap */
#endif
    } Tcl_StatBuf;
#elif defined(HAVE_STRUCT_STAT64) && !defined(__APPLE__)
    typedef struct stat64 Tcl_StatBuf;
#else
    typedef struct stat Tcl_StatBuf;
#endif

/*
 *----------------------------------------------------------------------------
 * Data structures defined opaquely in this module. The definitions below just
 * provide dummy types.
 */

typedef struct Tcl_AsyncHandler_ *Tcl_AsyncHandler;
typedef struct Tcl_Channel_ *Tcl_Channel;
typedef struct Tcl_ChannelTypeVersion_ *Tcl_ChannelTypeVersion;
typedef struct Tcl_Command_ *Tcl_Command;
typedef struct Tcl_Condition_ *Tcl_Condition;
typedef struct Tcl_Dict_ *Tcl_Dict;
typedef struct Tcl_EncodingState_ *Tcl_EncodingState;
typedef struct Tcl_Encoding_ *Tcl_Encoding;
typedef struct Tcl_Event Tcl_Event;
typedef struct Tcl_Interp Tcl_Interp;
typedef struct Tcl_InterpState_ *Tcl_InterpState;
typedef struct Tcl_LoadHandle_ *Tcl_LoadHandle;
typedef struct Tcl_Mutex_ *Tcl_Mutex;
typedef struct Tcl_Pid_ *Tcl_Pid;
typedef struct Tcl_RegExp_ *Tcl_RegExp;
typedef struct Tcl_ThreadDataKey_ *Tcl_ThreadDataKey;
typedef struct Tcl_ThreadId_ *Tcl_ThreadId;
typedef struct Tcl_TimerToken_ *Tcl_TimerToken;
typedef struct Tcl_Trace_ *Tcl_Trace;
typedef struct Tcl_Var_ *Tcl_Var;
typedef struct Tcl_ZLibStream_ *Tcl_ZlibStream;

/*
 *----------------------------------------------------------------------------
 * Definition of the interface to functions implementing threads. A function
 * following this definition is given to each call of 'Tcl_CreateThread' and
 * will be called as the main fuction of the new thread created by that call.
 */

#if defined _WIN32
typedef unsigned (__stdcall Tcl_ThreadCreateProc) (void *clientData);
#else
typedef void (Tcl_ThreadCreateProc) (void *clientData);
#endif

/*
 * Threading function return types used for abstracting away platform
 * differences when writing a Tcl_ThreadCreateProc. See the NewThread function
 * in generic/tclThreadTest.c for it's usage.
 */

#if defined _WIN32
#   define Tcl_ThreadCreateType		unsigned __stdcall
#   define TCL_THREAD_CREATE_RETURN	return 0
#else
#   define Tcl_ThreadCreateType		void
#   define TCL_THREAD_CREATE_RETURN
#endif

/*
 * Definition of values for default stacksize and the possible flags to be
 * given to Tcl_CreateThread.
 */

#define TCL_THREAD_STACK_DEFAULT (0)    /* Use default size for stack. */
#define TCL_THREAD_NOFLAGS	 (0000) /* Standard flags, default
					 * behaviour. */
#define TCL_THREAD_JOINABLE	 (0001) /* Mark the thread as joinable. */

/*
 * Flag values passed to Tcl_StringCaseMatch.
 */

#define TCL_MATCH_NOCASE	(1<<0)

/*
 * Flag values passed to Tcl_GetRegExpFromObj.
 */

#define	TCL_REG_BASIC		000000	/* BREs (convenience). */
#define	TCL_REG_EXTENDED	000001	/* EREs. */
#define	TCL_REG_ADVF		000002	/* Advanced features in EREs. */
#define	TCL_REG_ADVANCED	000003	/* AREs (which are also EREs). */
#define	TCL_REG_QUOTE		000004	/* No special characters, none. */
#define	TCL_REG_NOCASE		000010	/* Ignore case. */
#define	TCL_REG_NOSUB		000020	/* Don't care about subexpressions. */
#define	TCL_REG_EXPANDED	000040	/* Expanded format, white space &
					 * comments. */
#define	TCL_REG_NLSTOP		000100  /* \n doesn't match . or [^ ] */
#define	TCL_REG_NLANCH		000200  /* ^ matches after \n, $ before. */
#define	TCL_REG_NEWLINE		000300  /* Newlines are line terminators. */
#define	TCL_REG_CANMATCH	001000  /* Report details on partial/limited
					 * matches. */

/*
 * Flags values passed to Tcl_RegExpExecObj.
 */

#define	TCL_REG_NOTBOL	0001	/* Beginning of string does not match ^.  */
#define	TCL_REG_NOTEOL	0002	/* End of string does not match $. */

/*
 * Structures filled in by Tcl_RegExpInfo. Note that all offset values are
 * relative to the start of the match string, not the beginning of the entire
 * string.
 */

typedef struct Tcl_RegExpIndices {
    size_t start;			/* Character offset of first character in
				 * match. */
    size_t end;			/* Character offset of first character after
				 * the match. */
} Tcl_RegExpIndices;

typedef struct Tcl_RegExpInfo {
    size_t nsubs;			/* Number of subexpressions in the compiled
				 * expression. */
    Tcl_RegExpIndices *matches;	/* Array of nsubs match offset pairs. */
    size_t extendStart;		/* The offset at which a subsequent match
				 * might begin. */
} Tcl_RegExpInfo;

/*
 * Picky compilers complain if this typdef doesn't appear before the struct's
 * reference in tclDecls.h.
 */

typedef Tcl_StatBuf *Tcl_Stat_;
typedef struct stat *Tcl_OldStat_;

/*
 *----------------------------------------------------------------------------
 * When a TCL command returns, the interpreter contains a result from the
 * command. Programmers are strongly encouraged to use one of the functions
 * Tcl_GetObjResult() or Tcl_GetStringResult() to read the interpreter's
 * result. See the SetResult man page for details. Besides this result, the
 * command function returns an integer code, which is one of the following:
 *
 * TCL_OK		Command completed normally; the interpreter's result
 *			contains the command's result.
 * TCL_ERROR		The command couldn't be completed successfully; the
 *			interpreter's result describes what went wrong.
 * TCL_RETURN		The command requests that the current function return;
 *			the interpreter's result contains the function's
 *			return value.
 * TCL_BREAK		The command requests that the innermost loop be
 *			exited; the interpreter's result is meaningless.
 * TCL_CONTINUE		Go on to the next iteration of the current loop; the
 *			interpreter's result is meaningless.
 */

#define TCL_OK			0
#define TCL_ERROR		1
#define TCL_RETURN		2
#define TCL_BREAK		3
#define TCL_CONTINUE		4

/*
 *----------------------------------------------------------------------------
 * Flags to control what substitutions are performed by Tcl_SubstObj():
 */

#define TCL_SUBST_COMMANDS	001
#define TCL_SUBST_VARIABLES	002
#define TCL_SUBST_BACKSLASHES	004
#define TCL_SUBST_ALL		007

/*
 * Forward declaration of Tcl_Obj to prevent an error when the forward
 * reference to Tcl_Obj is encountered in the function types declared below.
 */

struct Tcl_Obj;

/*
 *----------------------------------------------------------------------------
 * Function types defined by Tcl:
 */

typedef int (Tcl_AppInitProc) (Tcl_Interp *interp);
typedef int (Tcl_AsyncProc) (void *clientData, Tcl_Interp *interp,
	int code);
typedef void (Tcl_ChannelProc) (void *clientData, int mask);
typedef void (Tcl_CloseProc) (void *data);
typedef void (Tcl_CmdDeleteProc) (void *clientData);
typedef int (Tcl_CmdProc) (void *clientData, Tcl_Interp *interp,
	int argc, const char *argv[]);
typedef void (Tcl_CmdTraceProc) (void *clientData, Tcl_Interp *interp,
	int level, char *command, Tcl_CmdProc *proc,
	void *cmdClientData, int argc, const char *argv[]);
typedef int (Tcl_CmdObjTraceProc) (void *clientData, Tcl_Interp *interp,
	int level, const char *command, Tcl_Command commandInfo, int objc,
	struct Tcl_Obj *const *objv);
typedef int (Tcl_CmdObjTraceProc2) (void *clientData, Tcl_Interp *interp,
	int level, const char *command, Tcl_Command commandInfo, size_t objc,
	struct Tcl_Obj *const *objv);
typedef void (Tcl_CmdObjTraceDeleteProc) (void *clientData);
typedef void (Tcl_DupInternalRepProc) (struct Tcl_Obj *srcPtr,
	struct Tcl_Obj *dupPtr);
typedef int (Tcl_EncodingConvertProc) (void *clientData, const char *src,
	int srcLen, int flags, Tcl_EncodingState *statePtr, char *dst,
	int dstLen, int *srcReadPtr, int *dstWrotePtr, int *dstCharsPtr);
<<<<<<< HEAD
#define Tcl_EncodingFreeProc Tcl_FreeProc
=======
typedef void (Tcl_EncodingFreeProc) (void *clientData);
>>>>>>> 500e1529
typedef int (Tcl_EventProc) (Tcl_Event *evPtr, int flags);
typedef void (Tcl_EventCheckProc) (void *clientData, int flags);
typedef int (Tcl_EventDeleteProc) (Tcl_Event *evPtr, void *clientData);
typedef void (Tcl_EventSetupProc) (void *clientData, int flags);
<<<<<<< HEAD
#define Tcl_ExitProc Tcl_FreeProc
typedef void (Tcl_FileProc) (void *clientData, int mask);
#define Tcl_FileFreeProc Tcl_FreeProc
typedef void (Tcl_FreeInternalRepProc) (struct Tcl_Obj *objPtr);
typedef void (Tcl_FreeProc) (void *blockPtr);
typedef void (Tcl_IdleProc) (void *clientData);
typedef void (Tcl_InterpDeleteProc) (void *clientData,
	Tcl_Interp *interp);
=======
typedef void (Tcl_ExitProc) (void *clientData);
typedef void (Tcl_FileProc) (void *clientData, int mask);
typedef void (Tcl_FileFreeProc) (void *clientData);
typedef void (Tcl_FreeInternalRepProc) (struct Tcl_Obj *objPtr);
typedef void (Tcl_FreeProc) (char *blockPtr);
typedef void (Tcl_IdleProc) (void *clientData);
typedef void (Tcl_InterpDeleteProc) (void *clientData,
	Tcl_Interp *interp);
typedef int (Tcl_MathProc) (void *clientData, Tcl_Interp *interp,
	Tcl_Value *args, Tcl_Value *resultPtr);
>>>>>>> 500e1529
typedef void (Tcl_NamespaceDeleteProc) (void *clientData);
typedef int (Tcl_ObjCmdProc) (void *clientData, Tcl_Interp *interp,
	int objc, struct Tcl_Obj *const *objv);
typedef int (Tcl_ObjCmdProc2) (void *clientData, Tcl_Interp *interp,
	size_t objc, struct Tcl_Obj *const *objv);
typedef int (Tcl_LibraryInitProc) (Tcl_Interp *interp);
typedef int (Tcl_LibraryUnloadProc) (Tcl_Interp *interp, int flags);
typedef void (Tcl_PanicProc) (const char *format, ...);
typedef void (Tcl_TcpAcceptProc) (void *callbackData, Tcl_Channel chan,
	char *address, int port);
typedef void (Tcl_TimerProc) (void *clientData);
typedef int (Tcl_SetFromAnyProc) (Tcl_Interp *interp, struct Tcl_Obj *objPtr);
typedef void (Tcl_UpdateStringProc) (struct Tcl_Obj *objPtr);
typedef char * (Tcl_VarTraceProc) (void *clientData, Tcl_Interp *interp,
	const char *part1, const char *part2, int flags);
typedef void (Tcl_CommandTraceProc) (void *clientData, Tcl_Interp *interp,
	const char *oldName, const char *newName, int flags);
typedef void (Tcl_CreateFileHandlerProc) (int fd, int mask, Tcl_FileProc *proc,
	void *clientData);
typedef void (Tcl_DeleteFileHandlerProc) (int fd);
typedef void (Tcl_AlertNotifierProc) (void *clientData);
typedef void (Tcl_ServiceModeHookProc) (int mode);
typedef void *(Tcl_InitNotifierProc) (void);
typedef void (Tcl_FinalizeNotifierProc) (void *clientData);
typedef void (Tcl_MainLoopProc) (void);

#ifndef TCL_NO_DEPRECATED
#   define Tcl_PackageInitProc Tcl_LibraryInitProc
#   define Tcl_PackageUnloadProc Tcl_LibraryUnloadProc
#endif

/*
 *----------------------------------------------------------------------------
 * The following structure represents a type of object, which is a particular
 * internal representation for an object plus a set of functions that provide
 * standard operations on objects of that type.
 */

typedef struct Tcl_ObjType {
    const char *name;		/* Name of the type, e.g. "int". */
    Tcl_FreeInternalRepProc *freeIntRepProc;
				/* Called to free any storage for the type's
				 * internal rep. NULL if the internal rep does
				 * not need freeing. */
    Tcl_DupInternalRepProc *dupIntRepProc;
				/* Called to create a new object as a copy of
				 * an existing object. */
    Tcl_UpdateStringProc *updateStringProc;
				/* Called to update the string rep from the
				 * type's internal representation. */
    Tcl_SetFromAnyProc *setFromAnyProc;
				/* Called to convert the object's internal rep
				 * to this type. Frees the internal rep of the
				 * old type. Returns TCL_ERROR on failure. */
} Tcl_ObjType;

/*
 * The following structure stores an internal representation (internalrep) for
 * a Tcl value. An internalrep is associated with an Tcl_ObjType when both
 * are stored in the same Tcl_Obj.  The routines of the Tcl_ObjType govern
 * the handling of the internalrep.
 */

typedef union Tcl_ObjInternalRep {	/* The internal representation: */
    long longValue;		/*   - an long integer value. */
    double doubleValue;		/*   - a double-precision floating value. */
    void *otherValuePtr;	/*   - another, type-specific value, */
				/*     not used internally any more. */
    Tcl_WideInt wideValue;	/*   - an integer value >= 64bits */
    struct {			/*   - internal rep as two pointers. */
	void *ptr1;
	void *ptr2;
    } twoPtrValue;
    struct {			/*   - internal rep as a pointer and a long, */
	void *ptr;		/*     not used internally any more. */
	unsigned long value;
    } ptrAndLongRep;
} Tcl_ObjInternalRep;

/*
 * One of the following structures exists for each object in the Tcl system.
 * An object stores a value as either a string, some internal representation,
 * or both.
 */
#define Tcl_Size int


typedef struct Tcl_Obj {
<<<<<<< HEAD
    size_t refCount;		/* When 0 the object will be freed. */
=======
    Tcl_Size refCount;		/* When 0 the object will be freed. */
>>>>>>> 500e1529
    char *bytes;		/* This points to the first byte of the
				 * object's string representation. The array
				 * must be followed by a null byte (i.e., at
				 * offset length) but may also contain
				 * embedded null characters. The array's
				 * storage is allocated by Tcl_Alloc. NULL means
				 * the string rep is invalid and must be
				 * regenerated from the internal rep.  Clients
				 * should use Tcl_GetStringFromObj or
				 * Tcl_GetString to get a pointer to the byte
				 * array as a readonly value. */
<<<<<<< HEAD
    size_t length;		/* The number of bytes at *bytes, not
=======
    Tcl_Size length;			/* The number of bytes at *bytes, not
>>>>>>> 500e1529
				 * including the terminating null. */
    const Tcl_ObjType *typePtr;	/* Denotes the object's type. Always
				 * corresponds to the type of the object's
				 * internal rep. NULL indicates the object has
				 * no internal rep (has no type). */
    Tcl_ObjInternalRep internalRep;	/* The internal representation: */
} Tcl_Obj;


/*
 *----------------------------------------------------------------------------
 * The following definitions support Tcl's namespace facility. Note: the first
 * five fields must match exactly the fields in a Namespace structure (see
 * tclInt.h).
 */

typedef struct Tcl_Namespace {
    char *name;			/* The namespace's name within its parent
				 * namespace. This contains no ::'s. The name
				 * of the global namespace is "" although "::"
				 * is an synonym. */
    char *fullName;		/* The namespace's fully qualified name. This
				 * starts with ::. */
    void *clientData;	/* Arbitrary value associated with this
				 * namespace. */
    Tcl_NamespaceDeleteProc *deleteProc;
				/* Function invoked when deleting the
				 * namespace to, e.g., free clientData. */
    struct Tcl_Namespace *parentPtr;
				/* Points to the namespace that contains this
				 * one. NULL if this is the global
				 * namespace. */
} Tcl_Namespace;

/*
 *----------------------------------------------------------------------------
 * The following structure represents a call frame, or activation record. A
 * call frame defines a naming context for a procedure call: its local scope
 * (for local variables) and its namespace scope (used for non-local
 * variables; often the global :: namespace). A call frame can also define the
 * naming context for a namespace eval or namespace inscope command: the
 * namespace in which the command's code should execute. The Tcl_CallFrame
 * structures exist only while procedures or namespace eval/inscope's are
 * being executed, and provide a Tcl call stack.
 *
 * A call frame is initialized and pushed using Tcl_PushCallFrame and popped
 * using Tcl_PopCallFrame. Storage for a Tcl_CallFrame must be provided by the
 * Tcl_PushCallFrame caller, and callers typically allocate them on the C call
 * stack for efficiency. For this reason, Tcl_CallFrame is defined as a
 * structure and not as an opaque token. However, most Tcl_CallFrame fields
 * are hidden since applications should not access them directly; others are
 * declared as "dummyX".
 *
 * WARNING!! The structure definition must be kept consistent with the
 * CallFrame structure in tclInt.h. If you change one, change the other.
 */

typedef struct Tcl_CallFrame {
    Tcl_Namespace *nsPtr;
    int dummy1;
<<<<<<< HEAD
    size_t dummy2;
    void *dummy3;
    void *dummy4;
    void *dummy5;
    size_t dummy6;
    void *dummy7;
    void *dummy8;
    size_t dummy9;
=======
    Tcl_Size dummy2;
    void *dummy3;
    void *dummy4;
    void *dummy5;
    Tcl_Size dummy6;
    void *dummy7;
    void *dummy8;
    Tcl_Size dummy9;
>>>>>>> 500e1529
    void *dummy10;
    void *dummy11;
    void *dummy12;
    void *dummy13;
} Tcl_CallFrame;

/*
 *----------------------------------------------------------------------------
 * Information about commands that is returned by Tcl_GetCommandInfo and
 * passed to Tcl_SetCommandInfo. objProc is an objc/objv object-based command
 * function while proc is a traditional Tcl argc/argv string-based function.
 * Tcl_CreateObjCommand and Tcl_CreateCommand ensure that both objProc and
 * proc are non-NULL and can be called to execute the command. However, it may
 * be faster to call one instead of the other. The member isNativeObjectProc
 * is set to 1 if an object-based function was registered by
 * Tcl_CreateObjCommand, and to 0 if a string-based function was registered by
 * Tcl_CreateCommand. The other function is typically set to a compatibility
 * wrapper that does string-to-object or object-to-string argument conversions
 * then calls the other function.
 */

typedef struct Tcl_CmdInfo {
    int isNativeObjectProc;	/* 1 if objProc was registered by a call to
				 * Tcl_CreateObjCommand; 2 if objProc was registered by
				 * a call to Tcl_CreateObjCommand2; 0 otherwise.
				 * Tcl_SetCmdInfo does not modify this field. */
    Tcl_ObjCmdProc *objProc;	/* Command's object-based function. */
    void *objClientData;	/* ClientData for object proc. */
    Tcl_CmdProc *proc;		/* Command's string-based function. */
    void *clientData;	/* ClientData for string proc. */
    Tcl_CmdDeleteProc *deleteProc;
				/* Function to call when command is
				 * deleted. */
    void *deleteData;	/* Value to pass to deleteProc (usually the
				 * same as clientData). */
    Tcl_Namespace *namespacePtr;/* Points to the namespace that contains this
				 * command. Note that Tcl_SetCmdInfo will not
				 * change a command's namespace; use
				 * TclRenameCommand or Tcl_Eval (of 'rename')
				 * to do that. */
    Tcl_ObjCmdProc2 *objProc2;	/* Command's object2-based function. */
    void *objClientData2;	/* ClientData for object2 proc. */
} Tcl_CmdInfo;

/*
 *----------------------------------------------------------------------------
 * The structure defined below is used to hold dynamic strings. The only
 * fields that clients should use are string and length, accessible via the
 * macros Tcl_DStringValue and Tcl_DStringLength.
 */

#define TCL_DSTRING_STATIC_SIZE 200
typedef struct Tcl_DString {
    char *string;		/* Points to beginning of string: either
				 * staticSpace below or a malloced array. */
<<<<<<< HEAD
    size_t length;		/* Number of non-NULL characters in the
				 * string. */
    size_t spaceAvl;		/* Total number of bytes available for the
=======
    Tcl_Size length;		/* Number of non-NULL characters in the
				 * string. */
    Tcl_Size spaceAvl;		/* Total number of bytes available for the
>>>>>>> 500e1529
				 * string and its terminating NULL char. */
    char staticSpace[TCL_DSTRING_STATIC_SIZE];
				/* Space to use in common case where string is
				 * small. */
} Tcl_DString;

#define Tcl_DStringLength(dsPtr) ((dsPtr)->length)
#define Tcl_DStringValue(dsPtr) ((dsPtr)->string)

/*
 * Definitions for the maximum number of digits of precision that may be
 * produced by Tcl_PrintDouble, and the number of bytes of buffer space
 * required by Tcl_PrintDouble.
 */

#define TCL_MAX_PREC		17
#define TCL_DOUBLE_SPACE	(TCL_MAX_PREC+10)

/*
 * Definition for a number of bytes of buffer space sufficient to hold the
 * string representation of an integer in base 10 (assuming the existence of
 * 64-bit integers).
 */

#define TCL_INTEGER_SPACE	(3*(int)sizeof(Tcl_WideInt))

/*
 *----------------------------------------------------------------------------
 * Type values returned by Tcl_GetNumberFromObj
 *	TCL_NUMBER_INT		Representation is a Tcl_WideInt
 *	TCL_NUMBER_BIG		Representation is an mp_int
 *	TCL_NUMBER_DOUBLE	Representation is a double
 *	TCL_NUMBER_NAN		Value is NaN.
 */

#define TCL_NUMBER_INT          2
#define TCL_NUMBER_BIG          3
#define TCL_NUMBER_DOUBLE       4
#define TCL_NUMBER_NAN          5

/*
 * Flag values passed to Tcl_ConvertElement.
 * TCL_DONT_USE_BRACES forces it not to enclose the element in braces, but to
 *	use backslash quoting instead.
 * TCL_DONT_QUOTE_HASH disables the default quoting of the '#' character. It
 *	is safe to leave the hash unquoted when the element is not the first
 *	element of a list, and this flag can be used by the caller to indicate
 *	that condition.
 */

#define TCL_DONT_USE_BRACES	1
#define TCL_DONT_QUOTE_HASH	8

/*
 * Flags that may be passed to Tcl_GetIndexFromObj.
 * TCL_EXACT disallows abbreviated strings.
 * TCL_NULL_OK allows the empty string or NULL to return TCL_OK.
 *      The returned value will be -1;
 * TCL_INDEX_TEMP_TABLE disallows caching of lookups. A possible use case is
 *      a table that will not live long enough to make it worthwhile.
 */

#define TCL_EXACT		1
#define TCL_NULL_OK		32
#define TCL_INDEX_TEMP_TABLE	64

/*
 * Flags that may be passed to Tcl_UniCharToUtf.
 * TCL_COMBINE Combine surrogates
 */

#if TCL_MAJOR_VERSION > 8
#    define TCL_COMBINE		0x1000000
#else
#    define TCL_COMBINE		0
#endif
/*
 *----------------------------------------------------------------------------
 * Flag values passed to Tcl_RecordAndEval, Tcl_EvalObj, Tcl_EvalObjv.
 * WARNING: these bit choices must not conflict with the bit choices for
 * evalFlag bits in tclInt.h!
 *
 * Meanings:
 *	TCL_NO_EVAL:		Just record this command
 *	TCL_EVAL_GLOBAL:	Execute script in global namespace
 *	TCL_EVAL_DIRECT:	Do not compile this script
 *	TCL_EVAL_INVOKE:	Magical Tcl_EvalObjv mode for aliases/ensembles
 *				o Run in iPtr->lookupNsPtr or global namespace
 *				o Cut out of error traces
 *				o Don't reset the flags controlling ensemble
 *				  error message rewriting.
 *	TCL_CANCEL_UNWIND:	Magical Tcl_CancelEval mode that causes the
 *				stack for the script in progress to be
 *				completely unwound.
 *	TCL_EVAL_NOERR:	Do no exception reporting at all, just return
 *				as the caller will report.
 */

#define TCL_NO_EVAL		0x010000
#define TCL_EVAL_GLOBAL		0x020000
#define TCL_EVAL_DIRECT		0x040000
#define TCL_EVAL_INVOKE		0x080000
#define TCL_CANCEL_UNWIND	0x100000
#define TCL_EVAL_NOERR          0x200000

/*
 * Special freeProc values that may be passed to Tcl_SetResult (see the man
 * page for details):
 */

#define TCL_VOLATILE		((Tcl_FreeProc *) 1)
#define TCL_STATIC		((Tcl_FreeProc *) 0)
#define TCL_DYNAMIC		((Tcl_FreeProc *) 3)

/*
 * Flag values passed to variable-related functions.
 * WARNING: these bit choices must not conflict with the bit choice for
 * TCL_CANCEL_UNWIND, above.
 */

#define TCL_GLOBAL_ONLY		 1
#define TCL_NAMESPACE_ONLY	 2
#define TCL_APPEND_VALUE	 4
#define TCL_LIST_ELEMENT	 8
#define TCL_TRACE_READS		 0x10
#define TCL_TRACE_WRITES	 0x20
#define TCL_TRACE_UNSETS	 0x40
#define TCL_TRACE_DESTROYED	 0x80

#define TCL_LEAVE_ERR_MSG	 0x200
#define TCL_TRACE_ARRAY		 0x800
#ifndef TCL_REMOVE_OBSOLETE_TRACES
/* Required to support old variable/vdelete/vinfo traces. */
#define TCL_TRACE_OLD_STYLE	 0x1000
#endif
/* Indicate the semantics of the result of a trace. */
#define TCL_TRACE_RESULT_DYNAMIC 0x8000
#define TCL_TRACE_RESULT_OBJECT  0x10000

/*
 * Flag values for ensemble commands.
 */

#define TCL_ENSEMBLE_PREFIX 0x02/* Flag value to say whether to allow
				 * unambiguous prefixes of commands or to
				 * require exact matches for command names. */

/*
 * Flag values passed to command-related functions.
 */

#define TCL_TRACE_RENAME	0x2000
#define TCL_TRACE_DELETE	0x4000

#define TCL_ALLOW_INLINE_COMPILATION 0x20000

/*
 * Types for linked variables:
 */

#define TCL_LINK_INT		1
#define TCL_LINK_DOUBLE		2
#define TCL_LINK_BOOLEAN	3
#define TCL_LINK_STRING		4
#define TCL_LINK_WIDE_INT	5
#define TCL_LINK_CHAR		6
#define TCL_LINK_UCHAR		7
#define TCL_LINK_SHORT		8
#define TCL_LINK_USHORT		9
#define TCL_LINK_UINT		10
#if defined(TCL_WIDE_INT_IS_LONG) || defined(_WIN32) || defined(__CYGWIN__)
#define TCL_LINK_LONG		((sizeof(long) != sizeof(int)) ? TCL_LINK_WIDE_INT : TCL_LINK_INT)
#define TCL_LINK_ULONG		((sizeof(long) != sizeof(int)) ? TCL_LINK_WIDE_UINT : TCL_LINK_UINT)
#else
#define TCL_LINK_LONG		11
#define TCL_LINK_ULONG		12
#endif
#define TCL_LINK_FLOAT		13
#define TCL_LINK_WIDE_UINT	14
#define TCL_LINK_CHARS		15
#define TCL_LINK_BINARY		16
#define TCL_LINK_READ_ONLY	0x80

/*
 *----------------------------------------------------------------------------
 * Forward declarations of Tcl_HashTable and related types.
 */

#ifndef TCL_HASH_TYPE
#if TCL_MAJOR_VERSION > 8
#  define TCL_HASH_TYPE size_t
#else
#  define TCL_HASH_TYPE unsigned
#endif
#endif

typedef struct Tcl_HashKeyType Tcl_HashKeyType;
typedef struct Tcl_HashTable Tcl_HashTable;
typedef struct Tcl_HashEntry Tcl_HashEntry;

typedef TCL_HASH_TYPE (Tcl_HashKeyProc) (Tcl_HashTable *tablePtr, void *keyPtr);
typedef int (Tcl_CompareHashKeysProc) (void *keyPtr, Tcl_HashEntry *hPtr);
typedef Tcl_HashEntry * (Tcl_AllocHashEntryProc) (Tcl_HashTable *tablePtr,
	void *keyPtr);
typedef void (Tcl_FreeHashEntryProc) (Tcl_HashEntry *hPtr);

/*
 * Structure definition for an entry in a hash table. No-one outside Tcl
 * should access any of these fields directly; use the macros defined below.
 */

struct Tcl_HashEntry {
    Tcl_HashEntry *nextPtr;	/* Pointer to next entry in this hash bucket,
				 * or NULL for end of chain. */
    Tcl_HashTable *tablePtr;	/* Pointer to table containing entry. */
<<<<<<< HEAD
    TCL_HASH_TYPE hash;		/* Hash value. */
    void *clientData;		/* Application stores something here with
=======
    void *hash;			/* Hash value, stored as pointer to ensure
				 * that the offsets of the fields in this
				 * structure are not changed. */
    void *clientData;	/* Application stores something here with
>>>>>>> 500e1529
				 * Tcl_SetHashValue. */
    union {			/* Key has one of these forms: */
	char *oneWordValue;	/* One-word value for key. */
	Tcl_Obj *objPtr;	/* Tcl_Obj * key value. */
	int words[1];		/* Multiple integer words for key. The actual
				 * size will be as large as necessary for this
				 * table's keys. */
	char string[1];		/* String for key. The actual size will be as
				 * large as needed to hold the key. */
    } key;			/* MUST BE LAST FIELD IN RECORD!! */
};

/*
 * Flags used in Tcl_HashKeyType.
 *
 * TCL_HASH_KEY_RANDOMIZE_HASH -
 *				There are some things, pointers for example
 *				which don't hash well because they do not use
 *				the lower bits. If this flag is set then the
 *				hash table will attempt to rectify this by
 *				randomising the bits and then using the upper
 *				N bits as the index into the table.
 * TCL_HASH_KEY_SYSTEM_HASH -	If this flag is set then all memory internally
 *                              allocated for the hash table that is not for an
 *                              entry will use the system heap.
 */

#define TCL_HASH_KEY_RANDOMIZE_HASH 0x1
#define TCL_HASH_KEY_SYSTEM_HASH    0x2

/*
 * Structure definition for the methods associated with a hash table key type.
 */

#define TCL_HASH_KEY_TYPE_VERSION 1
struct Tcl_HashKeyType {
    int version;		/* Version of the table. If this structure is
				 * extended in future then the version can be
				 * used to distinguish between different
				 * structures. */
    int flags;			/* Flags, see above for details. */
    Tcl_HashKeyProc *hashKeyProc;
				/* Calculates a hash value for the key. If
				 * this is NULL then the pointer itself is
				 * used as a hash value. */
    Tcl_CompareHashKeysProc *compareKeysProc;
				/* Compares two keys and returns zero if they
				 * do not match, and non-zero if they do. If
				 * this is NULL then the pointers are
				 * compared. */
    Tcl_AllocHashEntryProc *allocEntryProc;
				/* Called to allocate memory for a new entry,
				 * i.e. if the key is a string then this could
				 * allocate a single block which contains
				 * enough space for both the entry and the
				 * string. Only the key field of the allocated
				 * Tcl_HashEntry structure needs to be filled
				 * in. If something else needs to be done to
				 * the key, i.e. incrementing a reference
				 * count then that should be done by this
				 * function. If this is NULL then Tcl_Alloc is
				 * used to allocate enough space for a
				 * Tcl_HashEntry and the key pointer is
				 * assigned to key.oneWordValue. */
    Tcl_FreeHashEntryProc *freeEntryProc;
				/* Called to free memory associated with an
				 * entry. If something else needs to be done
				 * to the key, i.e. decrementing a reference
				 * count then that should be done by this
				 * function. If this is NULL then Tcl_Free is
				 * used to free the Tcl_HashEntry. */
};

/*
 * Structure definition for a hash table.  Must be in tcl.h so clients can
 * allocate space for these structures, but clients should never access any
 * fields in this structure.
 */

#define TCL_SMALL_HASH_TABLE 4
struct Tcl_HashTable {
    Tcl_HashEntry **buckets;	/* Pointer to bucket array. Each element
				 * points to first entry in bucket's hash
				 * chain, or NULL. */
    Tcl_HashEntry *staticBuckets[TCL_SMALL_HASH_TABLE];
				/* Bucket array used for small tables (to
				 * avoid mallocs and frees). */
<<<<<<< HEAD
    size_t numBuckets;		/* Total number of buckets allocated at
				 * **bucketPtr. */
    size_t numEntries;		/* Total number of entries present in
				 * table. */
    size_t rebuildSize;		/* Enlarge table when numEntries gets to be
=======
    Tcl_Size numBuckets;		/* Total number of buckets allocated at
				 * **bucketPtr. */
    Tcl_Size numEntries;		/* Total number of entries present in
				 * table. */
    Tcl_Size rebuildSize;		/* Enlarge table when numEntries gets to be
>>>>>>> 500e1529
				 * this large. */
#if TCL_MAJOR_VERSION > 8
    size_t mask;		/* Mask value used in hashing function. */
#endif
    int downShift;		/* Shift count used in hashing function.
				 * Designed to use high-order bits of
				 * randomized keys. */
#if TCL_MAJOR_VERSION < 9
    int mask;		/* Mask value used in hashing function. */
#endif
    int keyType;		/* Type of keys used in this table. It's
				 * either TCL_CUSTOM_KEYS, TCL_STRING_KEYS,
				 * TCL_ONE_WORD_KEYS, or an integer giving the
				 * number of ints that is the size of the
				 * key. */
    Tcl_HashEntry *(*findProc) (Tcl_HashTable *tablePtr, const char *key);
    Tcl_HashEntry *(*createProc) (Tcl_HashTable *tablePtr, const char *key,
	    int *newPtr);
    const Tcl_HashKeyType *typePtr;
				/* Type of the keys used in the
				 * Tcl_HashTable. */
};

/*
 * Structure definition for information used to keep track of searches through
 * hash tables:
 */

typedef struct Tcl_HashSearch {
    Tcl_HashTable *tablePtr;	/* Table being searched. */
<<<<<<< HEAD
    size_t nextIndex;		/* Index of next bucket to be enumerated after
=======
    Tcl_Size nextIndex;		/* Index of next bucket to be enumerated after
>>>>>>> 500e1529
				 * present one. */
    Tcl_HashEntry *nextEntryPtr;/* Next entry to be enumerated in the current
				 * bucket. */
} Tcl_HashSearch;

/*
 * Acceptable key types for hash tables:
 *
 * TCL_STRING_KEYS:		The keys are strings, they are copied into the
 *				entry.
 * TCL_ONE_WORD_KEYS:		The keys are pointers, the pointer is stored
 *				in the entry.
 * TCL_CUSTOM_TYPE_KEYS:	The keys are arbitrary types which are copied
 *				into the entry.
 * TCL_CUSTOM_PTR_KEYS:		The keys are pointers to arbitrary types, the
 *				pointer is stored in the entry.
 *
 * While maintaining binary compatibility the above have to be distinct values
 * as they are used to differentiate between old versions of the hash table
 * which don't have a typePtr and new ones which do. Once binary compatibility
 * is discarded in favour of making more wide spread changes TCL_STRING_KEYS
 * can be the same as TCL_CUSTOM_TYPE_KEYS, and TCL_ONE_WORD_KEYS can be the
 * same as TCL_CUSTOM_PTR_KEYS because they simply determine how the key is
 * accessed from the entry and not the behaviour.
 */

#define TCL_STRING_KEYS		(0)
#define TCL_ONE_WORD_KEYS	(1)
#define TCL_CUSTOM_TYPE_KEYS	(-2)
#define TCL_CUSTOM_PTR_KEYS	(-1)

/*
 * Structure definition for information used to keep track of searches through
 * dictionaries. These fields should not be accessed by code outside
 * tclDictObj.c
 */

typedef struct {
    void *next;			/* Search position for underlying hash
				 * table. */
    TCL_HASH_TYPE epoch; 	/* Epoch marker for dictionary being searched,
				 * or 0 if search has terminated. */
    Tcl_Dict dictionaryPtr;	/* Reference to dictionary being searched. */
} Tcl_DictSearch;

/*
 *----------------------------------------------------------------------------
 * Flag values to pass to Tcl_DoOneEvent to disable searches for some kinds of
 * events:
 */

#define TCL_DONT_WAIT		(1<<1)
#define TCL_WINDOW_EVENTS	(1<<2)
#define TCL_FILE_EVENTS		(1<<3)
#define TCL_TIMER_EVENTS	(1<<4)
#define TCL_IDLE_EVENTS		(1<<5)	/* WAS 0x10 ???? */
#define TCL_ALL_EVENTS		(~TCL_DONT_WAIT)

/*
 * The following structure defines a generic event for the Tcl event system.
 * These are the things that are queued in calls to Tcl_QueueEvent and
 * serviced later by Tcl_DoOneEvent. There can be many different kinds of
 * events with different fields, corresponding to window events, timer events,
 * etc. The structure for a particular event consists of a Tcl_Event header
 * followed by additional information specific to that event.
 */

struct Tcl_Event {
    Tcl_EventProc *proc;	/* Function to call to service this event. */
    struct Tcl_Event *nextPtr;	/* Next in list of pending events, or NULL. */
};

/*
 * Positions to pass to Tcl_QueueEvent/Tcl_ThreadQueueEvent:
 */

typedef enum {
    TCL_QUEUE_TAIL, TCL_QUEUE_HEAD, TCL_QUEUE_MARK,
	    TCL_QUEUE_ALERT_IF_EMPTY=4
} Tcl_QueuePosition;

/*
 * Values to pass to Tcl_SetServiceMode to specify the behavior of notifier
 * event routines.
 */

#define TCL_SERVICE_NONE 0
#define TCL_SERVICE_ALL 1

/*
 * The following structure keeps is used to hold a time value, either as an
 * absolute time (the number of seconds from the epoch) or as an elapsed time.
 * On Unix systems the epoch is Midnight Jan 1, 1970 GMT.
 */

typedef struct Tcl_Time {
    long sec;			/* Seconds. */
    long usec;			/* Microseconds. */
} Tcl_Time;

typedef void (Tcl_SetTimerProc) (const Tcl_Time *timePtr);
typedef int (Tcl_WaitForEventProc) (const Tcl_Time *timePtr);

/*
 * TIP #233 (Virtualized Time)
 */

typedef void (Tcl_GetTimeProc)   (Tcl_Time *timebuf, void *clientData);
typedef void (Tcl_ScaleTimeProc) (Tcl_Time *timebuf, void *clientData);

/*
 *----------------------------------------------------------------------------
 * Bits to pass to Tcl_CreateFileHandler and Tcl_CreateChannelHandler to
 * indicate what sorts of events are of interest:
 */

#define TCL_READABLE		(1<<1)
#define TCL_WRITABLE		(1<<2)
#define TCL_EXCEPTION		(1<<3)

/*
 * Flag values to pass to Tcl_OpenCommandChannel to indicate the disposition
 * of the stdio handles. TCL_STDIN, TCL_STDOUT, TCL_STDERR, are also used in
 * Tcl_GetStdChannel.
 */

#define TCL_STDIN		(1<<1)
#define TCL_STDOUT		(1<<2)
#define TCL_STDERR		(1<<3)
#define TCL_ENFORCE_MODE	(1<<4)

/*
 * Bits passed to Tcl_DriverClose2Proc to indicate which side of a channel
 * should be closed.
 */

#define TCL_CLOSE_READ		(1<<1)
#define TCL_CLOSE_WRITE		(1<<2)

/*
 * Value to use as the closeProc for a channel that supports the close2Proc
 * interface.
 */

#define TCL_CLOSE2PROC		NULL

/*
 * Channel version tag. This was introduced in 8.3.2/8.4.
 */

#define TCL_CHANNEL_VERSION_5	((Tcl_ChannelTypeVersion) 0x5)

/*
 * TIP #218: Channel Actions, Ids for Tcl_DriverThreadActionProc.
 */

#define TCL_CHANNEL_THREAD_INSERT (0)
#define TCL_CHANNEL_THREAD_REMOVE (1)

/*
 * Typedefs for the various operations in a channel type:
 */

typedef int	(Tcl_DriverBlockModeProc) (void *instanceData, int mode);
<<<<<<< HEAD
typedef void Tcl_DriverCloseProc;
=======
typedef int	(Tcl_DriverCloseProc) (void *instanceData,
			Tcl_Interp *interp);
>>>>>>> 500e1529
typedef int	(Tcl_DriverClose2Proc) (void *instanceData,
			Tcl_Interp *interp, int flags);
typedef int	(Tcl_DriverInputProc) (void *instanceData, char *buf,
			int toRead, int *errorCodePtr);
typedef int	(Tcl_DriverOutputProc) (void *instanceData,
			const char *buf, int toWrite, int *errorCodePtr);
<<<<<<< HEAD
typedef void Tcl_DriverSeekProc;
=======
typedef int	(Tcl_DriverSeekProc) (void *instanceData, long offset,
			int mode, int *errorCodePtr);
>>>>>>> 500e1529
typedef int	(Tcl_DriverSetOptionProc) (void *instanceData,
			Tcl_Interp *interp, const char *optionName,
			const char *value);
typedef int	(Tcl_DriverGetOptionProc) (void *instanceData,
			Tcl_Interp *interp, const char *optionName,
			Tcl_DString *dsPtr);
typedef void	(Tcl_DriverWatchProc) (void *instanceData, int mask);
typedef int	(Tcl_DriverGetHandleProc) (void *instanceData,
			int direction, void **handlePtr);
typedef int	(Tcl_DriverFlushProc) (void *instanceData);
typedef int	(Tcl_DriverHandlerProc) (void *instanceData,
			int interestMask);
typedef long long (Tcl_DriverWideSeekProc) (void *instanceData,
			long long offset, int mode, int *errorCodePtr);
/*
 * TIP #218, Channel Thread Actions
 */
typedef void	(Tcl_DriverThreadActionProc) (void *instanceData,
			int action);
/*
 * TIP #208, File Truncation (etc.)
 */
typedef int	(Tcl_DriverTruncateProc) (void *instanceData,
			long long length);

/*
 * struct Tcl_ChannelType:
 *
 * One such structure exists for each type (kind) of channel. It collects
 * together in one place all the functions that are part of the specific
 * channel type.
 *
 * It is recommend that the Tcl_Channel* functions are used to access elements
 * of this structure, instead of direct accessing.
 */

typedef struct Tcl_ChannelType {
    const char *typeName;	/* The name of the channel type in Tcl
				 * commands. This storage is owned by channel
				 * type. */
    Tcl_ChannelTypeVersion version;
				/* Version of the channel type. */
    void *closeProc;
				/* Not used any more. */
    Tcl_DriverInputProc *inputProc;
				/* Function to call for input on channel. */
    Tcl_DriverOutputProc *outputProc;
				/* Function to call for output on channel. */
    void *seekProc;
				/* Not used any more. */
    Tcl_DriverSetOptionProc *setOptionProc;
				/* Set an option on a channel. */
    Tcl_DriverGetOptionProc *getOptionProc;
				/* Get an option from a channel. */
    Tcl_DriverWatchProc *watchProc;
				/* Set up the notifier to watch for events on
				 * this channel. */
    Tcl_DriverGetHandleProc *getHandleProc;
				/* Get an OS handle from the channel or NULL
				 * if not supported. */
    Tcl_DriverClose2Proc *close2Proc;
				/* Function to call to close the channel if
				 * the device supports closing the read &
				 * write sides independently. */
    Tcl_DriverBlockModeProc *blockModeProc;
				/* Set blocking mode for the raw channel. May
				 * be NULL. */
    Tcl_DriverFlushProc *flushProc;
				/* Function to call to flush a channel. May be
				 * NULL. */
    Tcl_DriverHandlerProc *handlerProc;
				/* Function to call to handle a channel event.
				 * This will be passed up the stacked channel
				 * chain. */
    Tcl_DriverWideSeekProc *wideSeekProc;
				/* Function to call to seek on the channel
				 * which can handle 64-bit offsets. May be
				 * NULL, and must be NULL if seekProc is
				 * NULL. */
    Tcl_DriverThreadActionProc *threadActionProc;
				/* Function to call to notify the driver of
				 * thread specific activity for a channel. May
				 * be NULL. */
    Tcl_DriverTruncateProc *truncateProc;
				/* Function to call to truncate the underlying
				 * file to a particular length. May be NULL if
				 * the channel does not support truncation. */
} Tcl_ChannelType;

/*
 * The following flags determine whether the blockModeProc above should set
 * the channel into blocking or nonblocking mode. They are passed as arguments
 * to the blockModeProc function in the above structure.
 */

#define TCL_MODE_BLOCKING	0	/* Put channel into blocking mode. */
#define TCL_MODE_NONBLOCKING	1	/* Put channel into nonblocking
					 * mode. */

/*
 *----------------------------------------------------------------------------
 * Enum for different types of file paths.
 */

typedef enum Tcl_PathType {
    TCL_PATH_ABSOLUTE,
    TCL_PATH_RELATIVE,
    TCL_PATH_VOLUME_RELATIVE
} Tcl_PathType;

/*
 * The following structure is used to pass glob type data amongst the various
 * glob routines and Tcl_FSMatchInDirectory.
 */

typedef struct Tcl_GlobTypeData {
    int type;			/* Corresponds to bcdpfls as in 'find -t'. */
    int perm;			/* Corresponds to file permissions. */
    Tcl_Obj *macType;		/* Acceptable Mac type. */
    Tcl_Obj *macCreator;	/* Acceptable Mac creator. */
} Tcl_GlobTypeData;

/*
 * Type and permission definitions for glob command.
 */

#define TCL_GLOB_TYPE_BLOCK		(1<<0)
#define TCL_GLOB_TYPE_CHAR		(1<<1)
#define TCL_GLOB_TYPE_DIR		(1<<2)
#define TCL_GLOB_TYPE_PIPE		(1<<3)
#define TCL_GLOB_TYPE_FILE		(1<<4)
#define TCL_GLOB_TYPE_LINK		(1<<5)
#define TCL_GLOB_TYPE_SOCK		(1<<6)
#define TCL_GLOB_TYPE_MOUNT		(1<<7)

#define TCL_GLOB_PERM_RONLY		(1<<0)
#define TCL_GLOB_PERM_HIDDEN		(1<<1)
#define TCL_GLOB_PERM_R			(1<<2)
#define TCL_GLOB_PERM_W			(1<<3)
#define TCL_GLOB_PERM_X			(1<<4)

/*
 * Flags for the unload callback function.
 */

#define TCL_UNLOAD_DETACH_FROM_INTERPRETER	(1<<0)
#define TCL_UNLOAD_DETACH_FROM_PROCESS		(1<<1)

/*
 * Typedefs for the various filesystem operations:
 */

typedef int (Tcl_FSStatProc) (Tcl_Obj *pathPtr, Tcl_StatBuf *buf);
typedef int (Tcl_FSAccessProc) (Tcl_Obj *pathPtr, int mode);
typedef Tcl_Channel (Tcl_FSOpenFileChannelProc) (Tcl_Interp *interp,
	Tcl_Obj *pathPtr, int mode, int permissions);
typedef int (Tcl_FSMatchInDirectoryProc) (Tcl_Interp *interp, Tcl_Obj *result,
	Tcl_Obj *pathPtr, const char *pattern, Tcl_GlobTypeData *types);
typedef Tcl_Obj * (Tcl_FSGetCwdProc) (Tcl_Interp *interp);
typedef int (Tcl_FSChdirProc) (Tcl_Obj *pathPtr);
typedef int (Tcl_FSLstatProc) (Tcl_Obj *pathPtr, Tcl_StatBuf *buf);
typedef int (Tcl_FSCreateDirectoryProc) (Tcl_Obj *pathPtr);
typedef int (Tcl_FSDeleteFileProc) (Tcl_Obj *pathPtr);
typedef int (Tcl_FSCopyDirectoryProc) (Tcl_Obj *srcPathPtr,
	Tcl_Obj *destPathPtr, Tcl_Obj **errorPtr);
typedef int (Tcl_FSCopyFileProc) (Tcl_Obj *srcPathPtr, Tcl_Obj *destPathPtr);
typedef int (Tcl_FSRemoveDirectoryProc) (Tcl_Obj *pathPtr, int recursive,
	Tcl_Obj **errorPtr);
typedef int (Tcl_FSRenameFileProc) (Tcl_Obj *srcPathPtr, Tcl_Obj *destPathPtr);
typedef void (Tcl_FSUnloadFileProc) (Tcl_LoadHandle loadHandle);
typedef Tcl_Obj * (Tcl_FSListVolumesProc) (void);
/* We have to declare the utime structure here. */
struct utimbuf;
typedef int (Tcl_FSUtimeProc) (Tcl_Obj *pathPtr, struct utimbuf *tval);
typedef int (Tcl_FSNormalizePathProc) (Tcl_Interp *interp, Tcl_Obj *pathPtr,
	int nextCheckpoint);
typedef int (Tcl_FSFileAttrsGetProc) (Tcl_Interp *interp, int index,
	Tcl_Obj *pathPtr, Tcl_Obj **objPtrRef);
typedef const char *const * (Tcl_FSFileAttrStringsProc) (Tcl_Obj *pathPtr,
	Tcl_Obj **objPtrRef);
typedef int (Tcl_FSFileAttrsSetProc) (Tcl_Interp *interp, int index,
	Tcl_Obj *pathPtr, Tcl_Obj *objPtr);
typedef Tcl_Obj * (Tcl_FSLinkProc) (Tcl_Obj *pathPtr, Tcl_Obj *toPtr,
	int linkType);
typedef int (Tcl_FSLoadFileProc) (Tcl_Interp *interp, Tcl_Obj *pathPtr,
	Tcl_LoadHandle *handlePtr, Tcl_FSUnloadFileProc **unloadProcPtr);
typedef int (Tcl_FSPathInFilesystemProc) (Tcl_Obj *pathPtr,
	void **clientDataPtr);
typedef Tcl_Obj * (Tcl_FSFilesystemPathTypeProc) (Tcl_Obj *pathPtr);
typedef Tcl_Obj * (Tcl_FSFilesystemSeparatorProc) (Tcl_Obj *pathPtr);
<<<<<<< HEAD
#define Tcl_FSFreeInternalRepProc Tcl_FreeProc
=======
typedef void (Tcl_FSFreeInternalRepProc) (void *clientData);
>>>>>>> 500e1529
typedef void *(Tcl_FSDupInternalRepProc) (void *clientData);
typedef Tcl_Obj * (Tcl_FSInternalToNormalizedProc) (void *clientData);
typedef void *(Tcl_FSCreateInternalRepProc) (Tcl_Obj *pathPtr);

typedef struct Tcl_FSVersion_ *Tcl_FSVersion;

/*
 *----------------------------------------------------------------------------
 * Data structures related to hooking into the filesystem
 */

/*
 * Filesystem version tag.  This was introduced in 8.4.
 */

#define TCL_FILESYSTEM_VERSION_1	((Tcl_FSVersion) 0x1)

/*
 * struct Tcl_Filesystem:
 *
 * One such structure exists for each type (kind) of filesystem. It collects
 * together the functions that form the interface for a particulr the
 * filesystem. Tcl always accesses the filesystem through one of these
 * structures.
 *
 * Not all entries need be non-NULL; any which are NULL are simply ignored.
 * However, a complete filesystem should provide all of these functions. The
 * explanations in the structure show the importance of each function.
 */

typedef struct Tcl_Filesystem {
    const char *typeName;	/* The name of the filesystem. */
<<<<<<< HEAD
    size_t structureLength;	/* Length of this structure, so future binary
=======
    Tcl_Size structureLength;	/* Length of this structure, so future binary
>>>>>>> 500e1529
				 * compatibility can be assured. */
    Tcl_FSVersion version;	/* Version of the filesystem type. */
    Tcl_FSPathInFilesystemProc *pathInFilesystemProc;
				/* Determines whether the pathname is in this
				 * filesystem. This is the most important
				 * filesystem function. */
    Tcl_FSDupInternalRepProc *dupInternalRepProc;
				/* Duplicates the internal handle of the node.
				 * If it is NULL, the filesystem is less
				 * performant. */
    Tcl_FSFreeInternalRepProc *freeInternalRepProc;
				/* Frees the internal handle of the node.  NULL
				 * only if there is no need to free resources
				 * used for the internal handle. */
    Tcl_FSInternalToNormalizedProc *internalToNormalizedProc;
				/* Converts the internal handle to a normalized
				 * path.  NULL if the filesystem creates nodes
				 * having no pathname. */
    Tcl_FSCreateInternalRepProc *createInternalRepProc;
				/* Creates an internal handle for a pathname.
				 * May be NULL if pathnames have no internal
				 * handle or if pathInFilesystemProc always
				 * immediately creates an internal
				 * representation for pathnames in the
				 * filesystem. */
    Tcl_FSNormalizePathProc *normalizePathProc;
				/* Normalizes a path.  Should be implemented if
				 * the filesystems supports multiple paths to
				 * the same node. */
    Tcl_FSFilesystemPathTypeProc *filesystemPathTypeProc;
				/* Determines the type of a path in this
				 * filesystem. May be NULL. */
    Tcl_FSFilesystemSeparatorProc *filesystemSeparatorProc;
				/* Produces the separator character(s) for this
				 * filesystem. Must not be NULL. */
    Tcl_FSStatProc *statProc;	/* Called by 'Tcl_FSStat()'.  Provided by any
				 * reasonable filesystem. */
    Tcl_FSAccessProc *accessProc;
				/* Called by 'Tcl_FSAccess()'.  Implemented by
				 * any reasonable filesystem. */
    Tcl_FSOpenFileChannelProc *openFileChannelProc;
				/* Called by 'Tcl_FSOpenFileChannel()'.
				 * Provided by any reasonable filesystem. */
    Tcl_FSMatchInDirectoryProc *matchInDirectoryProc;
				/* Called by 'Tcl_FSMatchInDirectory()'.  NULL
				 * if the filesystem does not support glob or
				 * recursive copy. */
    Tcl_FSUtimeProc *utimeProc;	/* Called by 'Tcl_FSUtime()', by 'file
				 *  mtime' to set (not read) times, 'file
				 *  atime', and the open-r/open-w/fcopy variant
				 *  of 'file copy'. */
    Tcl_FSLinkProc *linkProc;	/* Called by 'Tcl_FSLink()'. NULL if reading or
				 *  creating links is not supported. */
    Tcl_FSListVolumesProc *listVolumesProc;
				/* Lists filesystem volumes added by this
				 * filesystem. NULL if the filesystem does not
				 * use volumes. */
    Tcl_FSFileAttrStringsProc *fileAttrStringsProc;
				/* List all valid attributes strings.  NULL if
				 * the filesystem does not support the 'file
				 * attributes' command.  Can be used to attach
				 * arbitrary additional data to files in a
				 * filesystem. */
    Tcl_FSFileAttrsGetProc *fileAttrsGetProc;
				/* Called by 'Tcl_FSFileAttrsGet()' and by
				 * 'file attributes'. */
    Tcl_FSFileAttrsSetProc *fileAttrsSetProc;
				/* Called by 'Tcl_FSFileAttrsSet()' and by
				 * 'file attributes'.  */
    Tcl_FSCreateDirectoryProc *createDirectoryProc;
				/* Called by 'Tcl_FSCreateDirectory()'.  May be
				 * NULL if the filesystem is read-only. */
    Tcl_FSRemoveDirectoryProc *removeDirectoryProc;
				/* Called by 'Tcl_FSRemoveDirectory()'.  May be
				 * NULL if the filesystem is read-only. */
    Tcl_FSDeleteFileProc *deleteFileProc;
				/* Called by 'Tcl_FSDeleteFile()' May be NULL
				 * if the filesystem is is read-only. */
    Tcl_FSCopyFileProc *copyFileProc;
				/* Called by 'Tcl_FSCopyFile()'.  If NULL, for
				 * a copy operation at the script level (not
				 * C) Tcl uses open-r, open-w and fcopy. */
    Tcl_FSRenameFileProc *renameFileProc;
				/* Called by 'Tcl_FSRenameFile()'. If NULL, for
				 * a rename operation at the script level (not
				 * C) Tcl performs a copy operation followed
				 * by a delete operation. */
    Tcl_FSCopyDirectoryProc *copyDirectoryProc;
				/* Called by 'Tcl_FSCopyDirectory()'. If NULL,
				 * for a copy operation at the script level
				 * (not C) Tcl recursively creates directories
				 * and copies files. */
    Tcl_FSLstatProc *lstatProc;	/* Called by 'Tcl_FSLstat()'. If NULL, Tcl
				 * attempts to use 'statProc' instead. */
    Tcl_FSLoadFileProc *loadFileProc;
				/* Called by 'Tcl_FSLoadFile()'. If NULL, Tcl
				 * performs a copy to a temporary file in the
				 * native filesystem and then calls
				 * Tcl_FSLoadFile() on that temporary copy. */
    Tcl_FSGetCwdProc *getCwdProc;
				/* Called by 'Tcl_FSGetCwd()'.  Normally NULL.
				 * Usually only called once:  If 'getcwd' is
				 * called before 'chdir' is ever called. */
    Tcl_FSChdirProc *chdirProc;	/* Called by 'Tcl_FSChdir()'.  For a virtual
				 * filesystem, chdirProc just returns zero
				 * (success) if the pathname is a valid
				 * directory, and some other value otherwise.
				 * For A real filesystem, chdirProc performs
				 * the correct action, e.g.  calls the system
				 * 'chdir' function. If not implemented, then
				 * 'cd' and 'pwd' fail for a pathname in this
				 * filesystem. On success Tcl stores the
				 * pathname for use by GetCwd.  If NULL, Tcl
				 * performs records the pathname as the new
				 * current directory if it passes a series of
				 * directory access checks. */
} Tcl_Filesystem;

/*
 * The following definitions are used as values for the 'linkAction' flag to
 * Tcl_FSLink, or the linkProc of any filesystem. Any combination of flags can
 * be given. For link creation, the linkProc should create a link which
 * matches any of the types given.
 *
 * TCL_CREATE_SYMBOLIC_LINK -	Create a symbolic or soft link.
 * TCL_CREATE_HARD_LINK -	Create a hard link.
 */

#define TCL_CREATE_SYMBOLIC_LINK	0x01
#define TCL_CREATE_HARD_LINK		0x02

/*
 *----------------------------------------------------------------------------
 * The following structure represents the Notifier functions that you can
 * override with the Tcl_SetNotifier call.
 */

typedef struct Tcl_NotifierProcs {
    Tcl_SetTimerProc *setTimerProc;
    Tcl_WaitForEventProc *waitForEventProc;
    Tcl_CreateFileHandlerProc *createFileHandlerProc;
    Tcl_DeleteFileHandlerProc *deleteFileHandlerProc;
    Tcl_InitNotifierProc *initNotifierProc;
    Tcl_FinalizeNotifierProc *finalizeNotifierProc;
    Tcl_AlertNotifierProc *alertNotifierProc;
    Tcl_ServiceModeHookProc *serviceModeHookProc;
} Tcl_NotifierProcs;

/*
 *----------------------------------------------------------------------------
 * The following data structures and declarations are for the new Tcl parser.
 *
 * For each word of a command, and for each piece of a word such as a variable
 * reference, one of the following structures is created to describe the
 * token.
 */

typedef struct Tcl_Token {
    int type;			/* Type of token, such as TCL_TOKEN_WORD; see
				 * below for valid types. */
    const char *start;		/* First character in token. */
<<<<<<< HEAD
    size_t size;			/* Number of bytes in token. */
    size_t numComponents;		/* If this token is composed of other tokens,
=======
    Tcl_Size size;			/* Number of bytes in token. */
    Tcl_Size numComponents;		/* If this token is composed of other tokens,
>>>>>>> 500e1529
				 * this field tells how many of them there are
				 * (including components of components, etc.).
				 * The component tokens immediately follow
				 * this one. */
} Tcl_Token;

/*
 * Type values defined for Tcl_Token structures. These values are defined as
 * mask bits so that it's easy to check for collections of types.
 *
 * TCL_TOKEN_WORD -		The token describes one word of a command,
 *				from the first non-blank character of the word
 *				(which may be " or {) up to but not including
 *				the space, semicolon, or bracket that
 *				terminates the word. NumComponents counts the
 *				total number of sub-tokens that make up the
 *				word. This includes, for example, sub-tokens
 *				of TCL_TOKEN_VARIABLE tokens.
 * TCL_TOKEN_SIMPLE_WORD -	This token is just like TCL_TOKEN_WORD except
 *				that the word is guaranteed to consist of a
 *				single TCL_TOKEN_TEXT sub-token.
 * TCL_TOKEN_TEXT -		The token describes a range of literal text
 *				that is part of a word. NumComponents is
 *				always 0.
 * TCL_TOKEN_BS -		The token describes a backslash sequence that
 *				must be collapsed. NumComponents is always 0.
 * TCL_TOKEN_COMMAND -		The token describes a command whose result
 *				must be substituted into the word. The token
 *				includes the enclosing brackets. NumComponents
 *				is always 0.
 * TCL_TOKEN_VARIABLE -		The token describes a variable substitution,
 *				including the dollar sign, variable name, and
 *				array index (if there is one) up through the
 *				right parentheses. NumComponents tells how
 *				many additional tokens follow to represent the
 *				variable name. The first token will be a
 *				TCL_TOKEN_TEXT token that describes the
 *				variable name. If the variable is an array
 *				reference then there will be one or more
 *				additional tokens, of type TCL_TOKEN_TEXT,
 *				TCL_TOKEN_BS, TCL_TOKEN_COMMAND, and
 *				TCL_TOKEN_VARIABLE, that describe the array
 *				index; numComponents counts the total number
 *				of nested tokens that make up the variable
 *				reference, including sub-tokens of
 *				TCL_TOKEN_VARIABLE tokens.
 * TCL_TOKEN_SUB_EXPR -		The token describes one subexpression of an
 *				expression, from the first non-blank character
 *				of the subexpression up to but not including
 *				the space, brace, or bracket that terminates
 *				the subexpression. NumComponents counts the
 *				total number of following subtokens that make
 *				up the subexpression; this includes all
 *				subtokens for any nested TCL_TOKEN_SUB_EXPR
 *				tokens. For example, a numeric value used as a
 *				primitive operand is described by a
 *				TCL_TOKEN_SUB_EXPR token followed by a
 *				TCL_TOKEN_TEXT token. A binary subexpression
 *				is described by a TCL_TOKEN_SUB_EXPR token
 *				followed by the TCL_TOKEN_OPERATOR token for
 *				the operator, then TCL_TOKEN_SUB_EXPR tokens
 *				for the left then the right operands.
 * TCL_TOKEN_OPERATOR -		The token describes one expression operator.
 *				An operator might be the name of a math
 *				function such as "abs". A TCL_TOKEN_OPERATOR
 *				token is always preceeded by one
 *				TCL_TOKEN_SUB_EXPR token for the operator's
 *				subexpression, and is followed by zero or more
 *				TCL_TOKEN_SUB_EXPR tokens for the operator's
 *				operands. NumComponents is always 0.
 * TCL_TOKEN_EXPAND_WORD -	This token is just like TCL_TOKEN_WORD except
 *				that it marks a word that began with the
 *				literal character prefix "{*}". This word is
 *				marked to be expanded - that is, broken into
 *				words after substitution is complete.
 */

#define TCL_TOKEN_WORD		1
#define TCL_TOKEN_SIMPLE_WORD	2
#define TCL_TOKEN_TEXT		4
#define TCL_TOKEN_BS		8
#define TCL_TOKEN_COMMAND	16
#define TCL_TOKEN_VARIABLE	32
#define TCL_TOKEN_SUB_EXPR	64
#define TCL_TOKEN_OPERATOR	128
#define TCL_TOKEN_EXPAND_WORD	256

/*
 * Parsing error types. On any parsing error, one of these values will be
 * stored in the error field of the Tcl_Parse structure defined below.
 */

#define TCL_PARSE_SUCCESS		0
#define TCL_PARSE_QUOTE_EXTRA		1
#define TCL_PARSE_BRACE_EXTRA		2
#define TCL_PARSE_MISSING_BRACE		3
#define TCL_PARSE_MISSING_BRACKET	4
#define TCL_PARSE_MISSING_PAREN		5
#define TCL_PARSE_MISSING_QUOTE		6
#define TCL_PARSE_MISSING_VAR_BRACE	7
#define TCL_PARSE_SYNTAX		8
#define TCL_PARSE_BAD_NUMBER		9

/*
 * A structure of the following type is filled in by Tcl_ParseCommand. It
 * describes a single command parsed from an input string.
 */

#define NUM_STATIC_TOKENS 20

typedef struct Tcl_Parse {
    const char *commentStart;	/* Pointer to # that begins the first of one
				 * or more comments preceding the command. */
<<<<<<< HEAD
    size_t commentSize;		/* Number of bytes in comments (up through
=======
    Tcl_Size commentSize;		/* Number of bytes in comments (up through
>>>>>>> 500e1529
				 * newline character that terminates the last
				 * comment). If there were no comments, this
				 * field is 0. */
    const char *commandStart;	/* First character in first word of
				 * command. */
<<<<<<< HEAD
    size_t commandSize;		/* Number of bytes in command, including first
				 * character of first word, up through the
				 * terminating newline, close bracket, or
				 * semicolon. */
    size_t numWords;		/* Total number of words in command. May be
=======
    Tcl_Size commandSize;		/* Number of bytes in command, including first
				 * character of first word, up through the
				 * terminating newline, close bracket, or
				 * semicolon. */
    Tcl_Size numWords;		/* Total number of words in command. May be
>>>>>>> 500e1529
				 * 0. */
    Tcl_Token *tokenPtr;	/* Pointer to first token representing the
				 * words of the command. Initially points to
				 * staticTokens, but may change to point to
				 * malloc-ed space if command exceeds space in
				 * staticTokens. */
<<<<<<< HEAD
    size_t numTokens;		/* Total number of tokens in command. */
    size_t tokensAvailable;	/* Total number of tokens available at
=======
    Tcl_Size numTokens;		/* Total number of tokens in command. */
    Tcl_Size tokensAvailable;	/* Total number of tokens available at
>>>>>>> 500e1529
				 * *tokenPtr. */
    int errorType;		/* One of the parsing error types defined
				 * above. */
#if TCL_MAJOR_VERSION > 8
    int incomplete;		/* This field is set to 1 by Tcl_ParseCommand
				 * if the command appears to be incomplete.
				 * This information is used by
				 * Tcl_CommandComplete. */
#endif

    /*
     * The fields below are intended only for the private use of the parser.
     * They should not be used by functions that invoke Tcl_ParseCommand.
     */

    const char *string;		/* The original command string passed to
				 * Tcl_ParseCommand. */
    const char *end;		/* Points to the character just after the last
				 * one in the command string. */
    Tcl_Interp *interp;		/* Interpreter to use for error reporting, or
				 * NULL. */
    const char *term;		/* Points to character in string that
				 * terminated most recent token. Filled in by
				 * ParseTokens. If an error occurs, points to
				 * beginning of region where the error
				 * occurred (e.g. the open brace if the close
				 * brace is missing). */
#if TCL_MAJOR_VERSION < 9
    int incomplete;
#endif
    Tcl_Token staticTokens[NUM_STATIC_TOKENS];
				/* Initial space for tokens for command. This
				 * space should be large enough to accommodate
				 * most commands; dynamic space is allocated
				 * for very large commands that don't fit
				 * here. */
} Tcl_Parse;

/*
 *----------------------------------------------------------------------------
 * The following structure represents a user-defined encoding. It collects
 * together all the functions that are used by the specific encoding.
 */

typedef struct Tcl_EncodingType {
    const char *encodingName;	/* The name of the encoding, e.g. "euc-jp".
				 * This name is the unique key for this
				 * encoding type. */
    Tcl_EncodingConvertProc *toUtfProc;
				/* Function to convert from external encoding
				 * into UTF-8. */
    Tcl_EncodingConvertProc *fromUtfProc;
				/* Function to convert from UTF-8 into
				 * external encoding. */
    Tcl_FreeProc *freeProc;
				/* If non-NULL, function to call when this
				 * encoding is deleted. */
    void *clientData;	/* Arbitrary value associated with encoding
				 * type. Passed to conversion functions. */
    int nullSize;		/* Number of zero bytes that signify
				 * end-of-string in this encoding. This number
				 * is used to determine the source string
				 * length when the srcLen argument is
				 * negative. Must be 1 or 2. */
} Tcl_EncodingType;

/*
 * The following definitions are used as values for the conversion control
 * flags argument when converting text from one character set to another:
 *
 * TCL_ENCODING_START -		Signifies that the source buffer is the first
 *				block in a (potentially multi-block) input
 *				stream. Tells the conversion function to reset
 *				to an initial state and perform any
 *				initialization that needs to occur before the
 *				first byte is converted. If the source buffer
 *				contains the entire input stream to be
 *				converted, this flag should be set.
 * TCL_ENCODING_END -		Signifies that the source buffer is the last
 *				block in a (potentially multi-block) input
 *				stream. Tells the conversion routine to
 *				perform any finalization that needs to occur
 *				after the last byte is converted and then to
 *				reset to an initial state. If the source
 *				buffer contains the entire input stream to be
 *				converted, this flag should be set.
 * TCL_ENCODING_STRICT -	Be more strict in accepting what
 *				is considered a 'invalid byte sequence'.
 * TCL_ENCODING_STOPONERROR -	Not used any more.
 * TCL_ENCODING_NO_TERMINATE - 	If set, Tcl_ExternalToUtf does not append a
 *				terminating NUL byte.  Since it does not need
 *				an extra byte for a terminating NUL, it fills
 *				all dstLen bytes with encoded UTF-8 content if
 *				needed.  If clear, a byte is reserved in the
 *				dst space for NUL termination, and a
 *				terminating NUL is appended.
 * TCL_ENCODING_CHAR_LIMIT -	If set and dstCharsPtr is not NULL, then
 *				Tcl_ExternalToUtf takes the initial value of
 *				*dstCharsPtr as a limit of the maximum number
 *				of chars to produce in the encoded UTF-8
 *				content.  Otherwise, the number of chars
 *				produced is controlled only by other limiting
 *				factors.
 * TCL_ENCODING_MODIFIED -	Convert NULL bytes to \xC0\x80 in stead of
 *				0x00. Only valid for "utf-8" and "cesu-8".
 *				This flag is implicit for external -> internal conversions,
 *				optional for internal -> external conversions.
 * TCL_ENCODING_NOCOMPLAIN -	If set, the converter
 *				substitutes the problematic character(s) with
 *				one or more "close" characters in the
 *				destination buffer and then continues to
 *				convert the source. If clear, the converter returns
 *				immediately upon encountering an invalid byte sequence
 *				or a source character that has no mapping in the
 *				target encoding. Only for Tcl 9.x.
 */

#define TCL_ENCODING_START		0x01
#define TCL_ENCODING_END		0x02
#define TCL_ENCODING_STRICT			0x04
#define TCL_ENCODING_STOPONERROR	0x0 /* Not used any more */
#define TCL_ENCODING_NO_TERMINATE	0x08
#define TCL_ENCODING_CHAR_LIMIT		0x10
#define TCL_ENCODING_MODIFIED		0x20
#define TCL_ENCODING_NOCOMPLAIN		0x40

/*
 * The following definitions are the error codes returned by the conversion
 * routines:
 *
 * TCL_OK -			All characters were converted.
 * TCL_CONVERT_NOSPACE -	The output buffer would not have been large
 *				enough for all of the converted data; as many
 *				characters as could fit were converted though.
 * TCL_CONVERT_MULTIBYTE -	The last few bytes in the source string were
 *				the beginning of a multibyte sequence, but
 *				more bytes were needed to complete this
 *				sequence. A subsequent call to the conversion
 *				routine should pass the beginning of this
 *				unconverted sequence plus additional bytes
 *				from the source stream to properly convert the
 *				formerly split-up multibyte sequence.
 * TCL_CONVERT_SYNTAX -		The source stream contained an invalid
 *				character sequence. This may occur if the
 *				input stream has been damaged or if the input
 *				encoding method was misidentified. This error
 *				is reported unless if TCL_ENCODING_NOCOMPLAIN
 *				was specified.
 * TCL_CONVERT_UNKNOWN -	The source string contained a character that
 *				could not be represented in the target
 *				encoding. This error is reported unless if
 *				TCL_ENCODING_NOCOMPLAIN was specified.
 */

#define TCL_CONVERT_MULTIBYTE	(-1)
#define TCL_CONVERT_SYNTAX	(-2)
#define TCL_CONVERT_UNKNOWN	(-3)
#define TCL_CONVERT_NOSPACE	(-4)

/*
 * The maximum number of bytes that are necessary to represent a single
 * Unicode character in UTF-8. The valid values are 3 and 4
 * (or perhaps 1 if we want to support a non-unicode enabled core). If > 3,
 * then Tcl_UniChar must be 4-bytes in size (UCS-4) (the default). If == 3,
 * then Tcl_UniChar must be 2-bytes in size (UTF-16). Since Tcl 9.0, UCS-4
 * mode is the default and recommended mode.
 */

#ifndef TCL_UTF_MAX
#if TCL_MAJOR_VERSION > 8
#define TCL_UTF_MAX		4
#else
#define TCL_UTF_MAX		3
#endif
#endif

/*
 * This represents a Unicode character. Any changes to this should also be
 * reflected in regcustom.h.
 */

#if TCL_UTF_MAX > 3
    /*
     * int isn't 100% accurate as it should be a strict 4-byte value
     * (perhaps int32_t). ILP64/SILP64 systems may have troubles. The
     * size of this value must be reflected correctly in regcustom.h.
     */
typedef int Tcl_UniChar;
#else
typedef unsigned short Tcl_UniChar;
#endif

/*
 *----------------------------------------------------------------------------
 * TIP #59: The following structure is used in calls 'Tcl_RegisterConfig' to
 * provide the system with the embedded configuration data.
 */

typedef struct Tcl_Config {
    const char *key;		/* Configuration key to register. ASCII
				 * encoded, thus UTF-8. */
    const char *value;		/* The value associated with the key. System
				 * encoding. */
} Tcl_Config;

/*
 *----------------------------------------------------------------------------
 * Flags for TIP#143 limits, detailing which limits are active in an
 * interpreter. Used for Tcl_{Add,Remove}LimitHandler type argument.
 */

#define TCL_LIMIT_COMMANDS	0x01
#define TCL_LIMIT_TIME		0x02

/*
 * Structure containing information about a limit handler to be called when a
 * command- or time-limit is exceeded by an interpreter.
 */

typedef void (Tcl_LimitHandlerProc) (void *clientData, Tcl_Interp *interp);
typedef void (Tcl_LimitHandlerDeleteProc) (void *clientData);

#if 0
/*
 *----------------------------------------------------------------------------
 * We would like to provide an anonymous structure "mp_int" here, which is
 * compatible with libtommath's "mp_int", but without duplicating anything
 * from <tommath.h> or including <tommath.h> here. But the libtommath project
 * didn't honor our request. See: <https://github.com/libtom/libtommath/pull/473>
 *
 * That's why this part is commented out, and we are using (void *) in
 * various API's in stead of the more correct (mp_int *).
 */

#ifndef MP_INT_DECLARED
#define MP_INT_DECLARED
typedef struct mp_int mp_int;
#endif

#endif

/*
 *----------------------------------------------------------------------------
 * Definitions needed for Tcl_ParseArgvObj routines.
 * Based on tkArgv.c.
 * Modifications from the original are copyright (c) Sam Bromley 2006
 */

typedef struct {
    int type;			/* Indicates the option type; see below. */
    const char *keyStr;		/* The key string that flags the option in the
				 * argv array. */
    void *srcPtr;		/* Value to be used in setting dst; usage
				 * depends on type.*/
    void *dstPtr;		/* Address of value to be modified; usage
				 * depends on type.*/
    const char *helpStr;	/* Documentation message describing this
				 * option. */
    void *clientData;	/* Word to pass to function callbacks. */
} Tcl_ArgvInfo;

/*
 * Legal values for the type field of a Tcl_ArgInfo: see the user
 * documentation for details.
 */

#define TCL_ARGV_CONSTANT	15
#define TCL_ARGV_INT		16
#define TCL_ARGV_STRING		17
#define TCL_ARGV_REST		18
#define TCL_ARGV_FLOAT		19
#define TCL_ARGV_FUNC		20
#define TCL_ARGV_GENFUNC	21
#define TCL_ARGV_HELP		22
#define TCL_ARGV_END		23

/*
 * Types of callback functions for the TCL_ARGV_FUNC and TCL_ARGV_GENFUNC
 * argument types:
 */

typedef int (Tcl_ArgvFuncProc)(void *clientData, Tcl_Obj *objPtr,
	void *dstPtr);
typedef int (Tcl_ArgvGenFuncProc)(void *clientData, Tcl_Interp *interp,
	int objc, Tcl_Obj *const *objv, void *dstPtr);

/*
 * Shorthand for commonly used argTable entries.
 */

#define TCL_ARGV_AUTO_HELP \
    {TCL_ARGV_HELP,	"-help",	NULL,	NULL, \
	    "Print summary of command-line options and abort", NULL}
#define TCL_ARGV_AUTO_REST \
    {TCL_ARGV_REST,	"--",		NULL,	NULL, \
	    "Marks the end of the options", NULL}
#define TCL_ARGV_TABLE_END \
    {TCL_ARGV_END, NULL, NULL, NULL, NULL, NULL}

/*
 *----------------------------------------------------------------------------
 * Definitions needed for Tcl_Zlib routines. [TIP #234]
 *
 * Constants for the format flags describing what sort of data format is
 * desired/expected for the Tcl_ZlibDeflate, Tcl_ZlibInflate and
 * Tcl_ZlibStreamInit functions.
 */

#define TCL_ZLIB_FORMAT_RAW	1
#define TCL_ZLIB_FORMAT_ZLIB	2
#define TCL_ZLIB_FORMAT_GZIP	4
#define TCL_ZLIB_FORMAT_AUTO	8

/*
 * Constants that describe whether the stream is to operate in compressing or
 * decompressing mode.
 */

#define TCL_ZLIB_STREAM_DEFLATE	16
#define TCL_ZLIB_STREAM_INFLATE	32

/*
 * Constants giving compression levels. Use of TCL_ZLIB_COMPRESS_DEFAULT is
 * recommended.
 */

#define TCL_ZLIB_COMPRESS_NONE	0
#define TCL_ZLIB_COMPRESS_FAST	1
#define TCL_ZLIB_COMPRESS_BEST	9
#define TCL_ZLIB_COMPRESS_DEFAULT (-1)

/*
 * Constants for types of flushing, used with Tcl_ZlibFlush.
 */

#define TCL_ZLIB_NO_FLUSH	0
#define TCL_ZLIB_FLUSH		2
#define TCL_ZLIB_FULLFLUSH	3
#define TCL_ZLIB_FINALIZE	4

/*
 *----------------------------------------------------------------------------
 * Definitions needed for the Tcl_LoadFile function. [TIP #416]
 */

#define TCL_LOAD_GLOBAL 1
#define TCL_LOAD_LAZY 2

/*
 *----------------------------------------------------------------------------
 * Definitions needed for the Tcl_OpenTcpServerEx function. [TIP #456]
 */
#define TCL_TCPSERVER_REUSEADDR (1<<0)
#define TCL_TCPSERVER_REUSEPORT (1<<1)

/*
<<<<<<< HEAD
 * Constants for special size_t-typed values, see TIP #494
 */

#define TCL_IO_FAILURE	((size_t)-1)
#define TCL_AUTO_LENGTH	((size_t)-1)
#define TCL_INDEX_NONE  ((size_t)-1)
=======
 * Constants for special Tcl_Size-typed values, see TIP #494
 */

#define TCL_IO_FAILURE	((Tcl_Size)-1)
#define TCL_AUTO_LENGTH	((Tcl_Size)-1)
#define TCL_INDEX_NONE  ((Tcl_Size)-1)
>>>>>>> 500e1529

/*
 *----------------------------------------------------------------------------
 * Single public declaration for NRE.
 */

typedef int (Tcl_NRPostProc) (void *data[], Tcl_Interp *interp,
				int result);

/*
 *----------------------------------------------------------------------------
 * The following constant is used to test for older versions of Tcl in the
 * stubs tables.
 */

#if TCL_MAJOR_VERSION > 8
#   define TCL_STUB_MAGIC		((int) 0xFCA3BACB + (int) sizeof(void *))
#else
#   define TCL_STUB_MAGIC		((int) 0xFCA3BACF)
#endif

/*
 * The following function is required to be defined in all stubs aware
 * extensions. The function is actually implemented in the stub library, not
 * the main Tcl library, although there is a trivial implementation in the
 * main library in case an extension is statically linked into an application.
 */

const char *		Tcl_InitStubs(Tcl_Interp *interp, const char *version,
			    int exact, int magic);
const char *		TclTomMathInitializeStubs(Tcl_Interp *interp,
			    const char *version, int epoch, int revision);
const char *		TclInitStubTable(const char *version);
void *			TclStubCall(void *arg);
#if defined(_WIN32)
    TCL_NORETURN1 void Tcl_ConsolePanic(const char *format, ...);
#else
#   define Tcl_ConsolePanic NULL
#endif

#ifdef USE_TCL_STUBS
#if TCL_RELEASE_LEVEL == TCL_FINAL_RELEASE
#   define Tcl_InitStubs(interp, version, exact) \
	(Tcl_InitStubs)(interp, version, \
	    (exact)|(TCL_MAJOR_VERSION<<8)|(TCL_MINOR_VERSION<<16), \
	    TCL_STUB_MAGIC)
#else
#   define Tcl_InitStubs(interp, version, exact) \
	(Tcl_InitStubs)(interp, TCL_PATCH_LEVEL, \
	    1|(TCL_MAJOR_VERSION<<8)|(TCL_MINOR_VERSION<<16), \
	    TCL_STUB_MAGIC)
#endif
#else
#if TCL_RELEASE_LEVEL == TCL_FINAL_RELEASE
#   define Tcl_InitStubs(interp, version, exact) \
	Tcl_PkgInitStubsCheck(interp, version, \
		(exact)|(TCL_MAJOR_VERSION<<8)|(TCL_MINOR_VERSION<<16))
#else
#   define Tcl_InitStubs(interp, version, exact) \
	Tcl_PkgInitStubsCheck(interp, TCL_PATCH_LEVEL, \
		1|(TCL_MAJOR_VERSION<<8)|(TCL_MINOR_VERSION<<16))
#endif
#endif

/*
 * Public functions that are not accessible via the stubs table.
 * Tcl_GetMemoryInfo is needed for AOLserver. [Bug 1868171]
 */

#define Tcl_Main(argc, argv, proc) Tcl_MainEx(argc, argv, proc, \
<<<<<<< HEAD
	    ((Tcl_SetPanicProc(Tcl_ConsolePanic), Tcl_CreateInterp())))
EXTERN TCL_NORETURN void Tcl_MainEx(size_t argc, char **argv,
=======
	    ((Tcl_SetPanicProc(Tcl_ConsolePanic), Tcl_CreateInterp)()))
EXTERN void		Tcl_MainEx(Tcl_Size argc, char **argv,
>>>>>>> 500e1529
			    Tcl_AppInitProc *appInitProc, Tcl_Interp *interp);
EXTERN const char *	Tcl_PkgInitStubsCheck(Tcl_Interp *interp,
			    const char *version, int exact);
EXTERN const char *	Tcl_InitSubsystems(void);
EXTERN void		Tcl_GetMemoryInfo(Tcl_DString *dsPtr);
EXTERN const char *	Tcl_FindExecutable(const char *argv0);
EXTERN const char *	Tcl_SetPreInitScript(const char *string);
EXTERN const char *	Tcl_SetPanicProc(
			    TCL_NORETURN1 Tcl_PanicProc *panicProc);
EXTERN void		Tcl_StaticLibrary(Tcl_Interp *interp,
			    const char *prefix,
			    Tcl_LibraryInitProc *initProc,
			    Tcl_LibraryInitProc *safeInitProc);
#ifndef TCL_NO_DEPRECATED
#   define Tcl_StaticPackage Tcl_StaticLibrary
#endif
EXTERN Tcl_ExitProc *Tcl_SetExitProc(TCL_NORETURN1 Tcl_ExitProc *proc);
#ifdef _WIN32
EXTERN const char *TclZipfs_AppHook(int *argc, wchar_t ***argv);
#else
EXTERN const char *TclZipfs_AppHook(int *argc, char ***argv);
#endif
#if defined(_WIN32) && defined(UNICODE)
#ifndef USE_TCL_STUBS
#   define Tcl_FindExecutable(arg) ((Tcl_FindExecutable)((const char *)(arg)))
#endif
#   define Tcl_MainEx Tcl_MainExW
    EXTERN TCL_NORETURN void Tcl_MainExW(size_t argc, wchar_t **argv,
	    Tcl_AppInitProc *appInitProc, Tcl_Interp *interp);
#endif
#if defined(USE_TCL_STUBS) && (TCL_MAJOR_VERSION > 8)
#define Tcl_SetPanicProc(panicProc) \
    TclInitStubTable(((const char *(*)(Tcl_PanicProc *))TclStubCall((void *)panicProc))(panicProc))
#define Tcl_InitSubsystems() \
    TclInitStubTable(((const char *(*)(void))TclStubCall((void *)1))())
#define Tcl_FindExecutable(argv0) \
    TclInitStubTable(((const char *(*)(const char *))TclStubCall((void *)2))(argv0))
#define TclZipfs_AppHook(argcp, argvp) \
	TclInitStubTable(((const char *(*)(int *, void *))TclStubCall((void *)3))(argcp, argvp))
#define Tcl_MainExW(argc, argv, appInitProc, interp) \
	(void)((const char *(*)(size_t, const void *, Tcl_AppInitProc *, Tcl_Interp *)) \
	TclStubCall((void *)4))(argc, argv, appInitProc, interp)
#if !defined(_WIN32) || !defined(UNICODE)
#define Tcl_MainEx(argc, argv, appInitProc, interp) \
	(void)((const char *(*)(size_t, const void *, Tcl_AppInitProc *, Tcl_Interp *)) \
	TclStubCall((void *)5))(argc, argv, appInitProc, interp)
#endif
#define Tcl_StaticLibrary(interp, pkgName, initProc, safeInitProc) \
	(void)((const char *(*)(Tcl_Interp *, const char *, Tcl_LibraryInitProc *, Tcl_LibraryInitProc *)) \
	TclStubCall((void *)6))(interp, pkgName, initProc, safeInitProc)
#define Tcl_SetExitProc(proc) \
	((Tcl_ExitProc *(*)(Tcl_ExitProc *))TclStubCall((void *)7))(proc)
#define Tcl_GetMemoryInfo(dsPtr) \
	(void)((const char *(*)(Tcl_DString *))TclStubCall((void *)8))(dsPtr)
#define Tcl_SetPreInitScript(string) \
	((const char *(*)(const char *))TclStubCall((void *)9))(string)
#endif

/*
 *----------------------------------------------------------------------------
 * Include the public function declarations that are accessible via the stubs
 * table.
 */

#include "tclDecls.h"

/*
 * Include platform specific public function declarations that are accessible
 * via the stubs table. Make all TclOO symbols MODULE_SCOPE (which only
 * has effect on building it as a shared library). See ticket [3010352].
 */

#if defined(BUILD_tcl)
#   undef TCLAPI
#   define TCLAPI MODULE_SCOPE
#endif

#include "tclPlatDecls.h"

/*
 *----------------------------------------------------------------------------
 * The following declarations map ckalloc and ckfree to Tcl_Alloc and
 * Tcl_Free for use in Tcl-8.x-compatible extensions.
 */

#ifndef BUILD_tcl
#   define ckalloc Tcl_Alloc
#   define attemptckalloc Tcl_AttemptAlloc
#   ifdef _MSC_VER
	/* Silence invalid C4090 warnings */
#	define ckfree(a) Tcl_Free((char *)(a))
#	define ckrealloc(a,b) Tcl_Realloc((char *)(a),(b))
#	define attemptckrealloc(a,b) Tcl_AttemptRealloc((char *)(a),(b))
#   else
#	define ckfree Tcl_Free
#	define ckrealloc Tcl_Realloc
#	define attemptckrealloc Tcl_AttemptRealloc
#   endif
#endif

#ifndef TCL_MEM_DEBUG

/*
 * If we are not using the debugging allocator, we should call the Tcl_Alloc,
 * et al. routines in order to guarantee that every module is using the same
 * memory allocator both inside and outside of the Tcl library.
 */

#   undef  Tcl_InitMemory
#   define Tcl_InitMemory(x)
#   undef  Tcl_DumpActiveMemory
#   define Tcl_DumpActiveMemory(x)
#   undef  Tcl_ValidateAllMemory
#   define Tcl_ValidateAllMemory(x,y)

#endif /* !TCL_MEM_DEBUG */

#ifdef TCL_MEM_DEBUG
#   undef Tcl_IncrRefCount
#   define Tcl_IncrRefCount(objPtr) \
	Tcl_DbIncrRefCount(objPtr, __FILE__, __LINE__)
#   undef Tcl_DecrRefCount
#   define Tcl_DecrRefCount(objPtr) \
	Tcl_DbDecrRefCount(objPtr, __FILE__, __LINE__)
#   undef Tcl_IsShared
#   define Tcl_IsShared(objPtr) \
	Tcl_DbIsShared(objPtr, __FILE__, __LINE__)
#else
#   undef Tcl_IncrRefCount
#   define Tcl_IncrRefCount(objPtr) \
	++(objPtr)->refCount
    /*
     * Use do/while0 idiom for optimum correctness without compiler warnings.
     * https://wiki.c2.com/?TrivialDoWhileLoop
     */
#   undef Tcl_DecrRefCount
#   define Tcl_DecrRefCount(objPtr) \
	do { \
	    Tcl_Obj *_objPtr = (objPtr); \
	    if (_objPtr->refCount-- <= 1) { \
		TclFreeObj(_objPtr); \
	    } \
	} while(0)
#   undef Tcl_IsShared
#   define Tcl_IsShared(objPtr) \
	((objPtr)->refCount > 1)
#endif

/*
 * Macros and definitions that help to debug the use of Tcl objects. When
 * TCL_MEM_DEBUG is defined, the Tcl_New declarations are overridden to call
 * debugging versions of the object creation functions.
 */

#ifdef TCL_MEM_DEBUG
#  undef  Tcl_NewBignumObj
#  define Tcl_NewBignumObj(val) \
     Tcl_DbNewBignumObj(val, __FILE__, __LINE__)
#  undef  Tcl_NewBooleanObj
#  define Tcl_NewBooleanObj(val) \
     Tcl_DbNewWideIntObj((val)!=0, __FILE__, __LINE__)
#  undef  Tcl_NewByteArrayObj
#  define Tcl_NewByteArrayObj(bytes, len) \
     Tcl_DbNewByteArrayObj(bytes, len, __FILE__, __LINE__)
#  undef  Tcl_NewDoubleObj
#  define Tcl_NewDoubleObj(val) \
     Tcl_DbNewDoubleObj(val, __FILE__, __LINE__)
#  undef  Tcl_NewListObj
#  define Tcl_NewListObj(objc, objv) \
     Tcl_DbNewListObj(objc, objv, __FILE__, __LINE__)
#  undef  Tcl_NewObj
#  define Tcl_NewObj() \
     Tcl_DbNewObj(__FILE__, __LINE__)
#  undef  Tcl_NewStringObj
#  define Tcl_NewStringObj(bytes, len) \
     Tcl_DbNewStringObj(bytes, len, __FILE__, __LINE__)
#  undef  Tcl_NewWideIntObj
#  define Tcl_NewWideIntObj(val) \
     Tcl_DbNewWideIntObj(val, __FILE__, __LINE__)
#endif /* TCL_MEM_DEBUG */

/*
 *----------------------------------------------------------------------------
 * Macros for clients to use to access fields of hash entries:
 */

#define Tcl_GetHashValue(h) ((h)->clientData)
#define Tcl_SetHashValue(h, value) ((h)->clientData = (void *) (value))
#define Tcl_GetHashKey(tablePtr, h) \
	((void *) (((tablePtr)->keyType == TCL_ONE_WORD_KEYS || \
		    (tablePtr)->keyType == TCL_CUSTOM_PTR_KEYS) \
		   ? (h)->key.oneWordValue \
		   : (h)->key.string))

/*
 * Macros to use for clients to use to invoke find and create functions for
 * hash tables:
 */

#define Tcl_FindHashEntry(tablePtr, key) \
	(*((tablePtr)->findProc))(tablePtr, (const char *)(key))
#define Tcl_CreateHashEntry(tablePtr, key, newPtr) \
	(*((tablePtr)->createProc))(tablePtr, (const char *)(key), newPtr)

#endif /* RC_INVOKED */

/*
 * end block for C++
 */

#ifdef __cplusplus
}
#endif

#endif /* _TCL */

/*
 * Local Variables:
 * mode: c
 * c-basic-offset: 4
 * fill-column: 78
 * End:
 */<|MERGE_RESOLUTION|>--- conflicted
+++ resolved
@@ -48,17 +48,10 @@
  */
 
 #if !defined(TCL_MAJOR_VERSION)
-<<<<<<< HEAD
 #define TCL_MAJOR_VERSION   9
 #endif
 #if TCL_MAJOR_VERSION != 9
 #error "This header-file is for Tcl 9 only"
-=======
-#   define TCL_MAJOR_VERSION   8
-#endif
-#if TCL_MAJOR_VERSION != 8
-#   error "This header-file is for Tcl 8 only"
->>>>>>> 500e1529
 #endif
 #define TCL_MINOR_VERSION   0
 #define TCL_RELEASE_LEVEL   TCL_ALPHA_RELEASE
@@ -125,8 +118,13 @@
 #   define TCL_NORETURN1 __attribute__ ((noreturn))
 #else
 #   define TCL_FORMAT_PRINTF(a,b)
-#   define TCL_NORETURN _declspec(noreturn)
-#   define TCL_NOINLINE __declspec(noinline)
+#   if defined(_MSC_VER)
+#	define TCL_NORETURN _declspec(noreturn)
+#	define TCL_NOINLINE __declspec(noinline)
+#   else
+#	define TCL_NORETURN /* nothing */
+#	define TCL_NOINLINE /* nothing */
+#   endif
 #   define TCL_NORETURN1 /* nothing */
 #endif
 
@@ -553,16 +551,11 @@
 typedef int (Tcl_EncodingConvertProc) (void *clientData, const char *src,
 	int srcLen, int flags, Tcl_EncodingState *statePtr, char *dst,
 	int dstLen, int *srcReadPtr, int *dstWrotePtr, int *dstCharsPtr);
-<<<<<<< HEAD
 #define Tcl_EncodingFreeProc Tcl_FreeProc
-=======
-typedef void (Tcl_EncodingFreeProc) (void *clientData);
->>>>>>> 500e1529
 typedef int (Tcl_EventProc) (Tcl_Event *evPtr, int flags);
 typedef void (Tcl_EventCheckProc) (void *clientData, int flags);
 typedef int (Tcl_EventDeleteProc) (Tcl_Event *evPtr, void *clientData);
 typedef void (Tcl_EventSetupProc) (void *clientData, int flags);
-<<<<<<< HEAD
 #define Tcl_ExitProc Tcl_FreeProc
 typedef void (Tcl_FileProc) (void *clientData, int mask);
 #define Tcl_FileFreeProc Tcl_FreeProc
@@ -571,18 +564,6 @@
 typedef void (Tcl_IdleProc) (void *clientData);
 typedef void (Tcl_InterpDeleteProc) (void *clientData,
 	Tcl_Interp *interp);
-=======
-typedef void (Tcl_ExitProc) (void *clientData);
-typedef void (Tcl_FileProc) (void *clientData, int mask);
-typedef void (Tcl_FileFreeProc) (void *clientData);
-typedef void (Tcl_FreeInternalRepProc) (struct Tcl_Obj *objPtr);
-typedef void (Tcl_FreeProc) (char *blockPtr);
-typedef void (Tcl_IdleProc) (void *clientData);
-typedef void (Tcl_InterpDeleteProc) (void *clientData,
-	Tcl_Interp *interp);
-typedef int (Tcl_MathProc) (void *clientData, Tcl_Interp *interp,
-	Tcl_Value *args, Tcl_Value *resultPtr);
->>>>>>> 500e1529
 typedef void (Tcl_NamespaceDeleteProc) (void *clientData);
 typedef int (Tcl_ObjCmdProc) (void *clientData, Tcl_Interp *interp,
 	int objc, struct Tcl_Obj *const *objv);
@@ -667,15 +648,11 @@
  * An object stores a value as either a string, some internal representation,
  * or both.
  */
-#define Tcl_Size int
+#define Tcl_Size size_t
 
 
 typedef struct Tcl_Obj {
-<<<<<<< HEAD
     size_t refCount;		/* When 0 the object will be freed. */
-=======
-    Tcl_Size refCount;		/* When 0 the object will be freed. */
->>>>>>> 500e1529
     char *bytes;		/* This points to the first byte of the
 				 * object's string representation. The array
 				 * must be followed by a null byte (i.e., at
@@ -687,11 +664,7 @@
 				 * should use Tcl_GetStringFromObj or
 				 * Tcl_GetString to get a pointer to the byte
 				 * array as a readonly value. */
-<<<<<<< HEAD
     size_t length;		/* The number of bytes at *bytes, not
-=======
-    Tcl_Size length;			/* The number of bytes at *bytes, not
->>>>>>> 500e1529
 				 * including the terminating null. */
     const Tcl_ObjType *typePtr;	/* Denotes the object's type. Always
 				 * corresponds to the type of the object's
@@ -753,7 +726,6 @@
 typedef struct Tcl_CallFrame {
     Tcl_Namespace *nsPtr;
     int dummy1;
-<<<<<<< HEAD
     size_t dummy2;
     void *dummy3;
     void *dummy4;
@@ -762,16 +734,6 @@
     void *dummy7;
     void *dummy8;
     size_t dummy9;
-=======
-    Tcl_Size dummy2;
-    void *dummy3;
-    void *dummy4;
-    void *dummy5;
-    Tcl_Size dummy6;
-    void *dummy7;
-    void *dummy8;
-    Tcl_Size dummy9;
->>>>>>> 500e1529
     void *dummy10;
     void *dummy11;
     void *dummy12;
@@ -827,15 +789,9 @@
 typedef struct Tcl_DString {
     char *string;		/* Points to beginning of string: either
 				 * staticSpace below or a malloced array. */
-<<<<<<< HEAD
     size_t length;		/* Number of non-NULL characters in the
 				 * string. */
     size_t spaceAvl;		/* Total number of bytes available for the
-=======
-    Tcl_Size length;		/* Number of non-NULL characters in the
-				 * string. */
-    Tcl_Size spaceAvl;		/* Total number of bytes available for the
->>>>>>> 500e1529
 				 * string and its terminating NULL char. */
     char staticSpace[TCL_DSTRING_STATIC_SIZE];
 				/* Space to use in common case where string is
@@ -1051,15 +1007,8 @@
     Tcl_HashEntry *nextPtr;	/* Pointer to next entry in this hash bucket,
 				 * or NULL for end of chain. */
     Tcl_HashTable *tablePtr;	/* Pointer to table containing entry. */
-<<<<<<< HEAD
     TCL_HASH_TYPE hash;		/* Hash value. */
     void *clientData;		/* Application stores something here with
-=======
-    void *hash;			/* Hash value, stored as pointer to ensure
-				 * that the offsets of the fields in this
-				 * structure are not changed. */
-    void *clientData;	/* Application stores something here with
->>>>>>> 500e1529
 				 * Tcl_SetHashValue. */
     union {			/* Key has one of these forms: */
 	char *oneWordValue;	/* One-word value for key. */
@@ -1147,19 +1096,11 @@
     Tcl_HashEntry *staticBuckets[TCL_SMALL_HASH_TABLE];
 				/* Bucket array used for small tables (to
 				 * avoid mallocs and frees). */
-<<<<<<< HEAD
     size_t numBuckets;		/* Total number of buckets allocated at
 				 * **bucketPtr. */
     size_t numEntries;		/* Total number of entries present in
 				 * table. */
     size_t rebuildSize;		/* Enlarge table when numEntries gets to be
-=======
-    Tcl_Size numBuckets;		/* Total number of buckets allocated at
-				 * **bucketPtr. */
-    Tcl_Size numEntries;		/* Total number of entries present in
-				 * table. */
-    Tcl_Size rebuildSize;		/* Enlarge table when numEntries gets to be
->>>>>>> 500e1529
 				 * this large. */
 #if TCL_MAJOR_VERSION > 8
     size_t mask;		/* Mask value used in hashing function. */
@@ -1190,11 +1131,7 @@
 
 typedef struct Tcl_HashSearch {
     Tcl_HashTable *tablePtr;	/* Table being searched. */
-<<<<<<< HEAD
     size_t nextIndex;		/* Index of next bucket to be enumerated after
-=======
-    Tcl_Size nextIndex;		/* Index of next bucket to be enumerated after
->>>>>>> 500e1529
 				 * present one. */
     Tcl_HashEntry *nextEntryPtr;/* Next entry to be enumerated in the current
 				 * bucket. */
@@ -1360,24 +1297,14 @@
  */
 
 typedef int	(Tcl_DriverBlockModeProc) (void *instanceData, int mode);
-<<<<<<< HEAD
 typedef void Tcl_DriverCloseProc;
-=======
-typedef int	(Tcl_DriverCloseProc) (void *instanceData,
-			Tcl_Interp *interp);
->>>>>>> 500e1529
 typedef int	(Tcl_DriverClose2Proc) (void *instanceData,
 			Tcl_Interp *interp, int flags);
 typedef int	(Tcl_DriverInputProc) (void *instanceData, char *buf,
 			int toRead, int *errorCodePtr);
 typedef int	(Tcl_DriverOutputProc) (void *instanceData,
 			const char *buf, int toWrite, int *errorCodePtr);
-<<<<<<< HEAD
 typedef void Tcl_DriverSeekProc;
-=======
-typedef int	(Tcl_DriverSeekProc) (void *instanceData, long offset,
-			int mode, int *errorCodePtr);
->>>>>>> 500e1529
 typedef int	(Tcl_DriverSetOptionProc) (void *instanceData,
 			Tcl_Interp *interp, const char *optionName,
 			const char *value);
@@ -1568,11 +1495,7 @@
 	void **clientDataPtr);
 typedef Tcl_Obj * (Tcl_FSFilesystemPathTypeProc) (Tcl_Obj *pathPtr);
 typedef Tcl_Obj * (Tcl_FSFilesystemSeparatorProc) (Tcl_Obj *pathPtr);
-<<<<<<< HEAD
 #define Tcl_FSFreeInternalRepProc Tcl_FreeProc
-=======
-typedef void (Tcl_FSFreeInternalRepProc) (void *clientData);
->>>>>>> 500e1529
 typedef void *(Tcl_FSDupInternalRepProc) (void *clientData);
 typedef Tcl_Obj * (Tcl_FSInternalToNormalizedProc) (void *clientData);
 typedef void *(Tcl_FSCreateInternalRepProc) (Tcl_Obj *pathPtr);
@@ -1605,11 +1528,7 @@
 
 typedef struct Tcl_Filesystem {
     const char *typeName;	/* The name of the filesystem. */
-<<<<<<< HEAD
     size_t structureLength;	/* Length of this structure, so future binary
-=======
-    Tcl_Size structureLength;	/* Length of this structure, so future binary
->>>>>>> 500e1529
 				 * compatibility can be assured. */
     Tcl_FSVersion version;	/* Version of the filesystem type. */
     Tcl_FSPathInFilesystemProc *pathInFilesystemProc;
@@ -1772,13 +1691,8 @@
     int type;			/* Type of token, such as TCL_TOKEN_WORD; see
 				 * below for valid types. */
     const char *start;		/* First character in token. */
-<<<<<<< HEAD
     size_t size;			/* Number of bytes in token. */
     size_t numComponents;		/* If this token is composed of other tokens,
-=======
-    Tcl_Size size;			/* Number of bytes in token. */
-    Tcl_Size numComponents;		/* If this token is composed of other tokens,
->>>>>>> 500e1529
 				 * this field tells how many of them there are
 				 * (including components of components, etc.).
 				 * The component tokens immediately follow
@@ -1892,42 +1806,25 @@
 typedef struct Tcl_Parse {
     const char *commentStart;	/* Pointer to # that begins the first of one
 				 * or more comments preceding the command. */
-<<<<<<< HEAD
     size_t commentSize;		/* Number of bytes in comments (up through
-=======
-    Tcl_Size commentSize;		/* Number of bytes in comments (up through
->>>>>>> 500e1529
 				 * newline character that terminates the last
 				 * comment). If there were no comments, this
 				 * field is 0. */
     const char *commandStart;	/* First character in first word of
 				 * command. */
-<<<<<<< HEAD
     size_t commandSize;		/* Number of bytes in command, including first
 				 * character of first word, up through the
 				 * terminating newline, close bracket, or
 				 * semicolon. */
     size_t numWords;		/* Total number of words in command. May be
-=======
-    Tcl_Size commandSize;		/* Number of bytes in command, including first
-				 * character of first word, up through the
-				 * terminating newline, close bracket, or
-				 * semicolon. */
-    Tcl_Size numWords;		/* Total number of words in command. May be
->>>>>>> 500e1529
 				 * 0. */
     Tcl_Token *tokenPtr;	/* Pointer to first token representing the
 				 * words of the command. Initially points to
 				 * staticTokens, but may change to point to
 				 * malloc-ed space if command exceeds space in
 				 * staticTokens. */
-<<<<<<< HEAD
     size_t numTokens;		/* Total number of tokens in command. */
     size_t tokensAvailable;	/* Total number of tokens available at
-=======
-    Tcl_Size numTokens;		/* Total number of tokens in command. */
-    Tcl_Size tokensAvailable;	/* Total number of tokens available at
->>>>>>> 500e1529
 				 * *tokenPtr. */
     int errorType;		/* One of the parsing error types defined
 				 * above. */
@@ -2286,21 +2183,12 @@
 #define TCL_TCPSERVER_REUSEPORT (1<<1)
 
 /*
-<<<<<<< HEAD
  * Constants for special size_t-typed values, see TIP #494
  */
 
 #define TCL_IO_FAILURE	((size_t)-1)
 #define TCL_AUTO_LENGTH	((size_t)-1)
 #define TCL_INDEX_NONE  ((size_t)-1)
-=======
- * Constants for special Tcl_Size-typed values, see TIP #494
- */
-
-#define TCL_IO_FAILURE	((Tcl_Size)-1)
-#define TCL_AUTO_LENGTH	((Tcl_Size)-1)
-#define TCL_INDEX_NONE  ((Tcl_Size)-1)
->>>>>>> 500e1529
 
 /*
  *----------------------------------------------------------------------------
@@ -2371,13 +2259,8 @@
  */
 
 #define Tcl_Main(argc, argv, proc) Tcl_MainEx(argc, argv, proc, \
-<<<<<<< HEAD
 	    ((Tcl_SetPanicProc(Tcl_ConsolePanic), Tcl_CreateInterp())))
 EXTERN TCL_NORETURN void Tcl_MainEx(size_t argc, char **argv,
-=======
-	    ((Tcl_SetPanicProc(Tcl_ConsolePanic), Tcl_CreateInterp)()))
-EXTERN void		Tcl_MainEx(Tcl_Size argc, char **argv,
->>>>>>> 500e1529
 			    Tcl_AppInitProc *appInitProc, Tcl_Interp *interp);
 EXTERN const char *	Tcl_PkgInitStubsCheck(Tcl_Interp *interp,
 			    const char *version, int exact);
