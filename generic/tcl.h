/*
 * tcl.h --
 *
 *	This header file describes the externally-visible facilities of the
 *	Tcl interpreter.
 *
 * Copyright (c) 1987-1994 The Regents of the University of California.
 * Copyright (c) 1993-1996 Lucent Technologies.
 * Copyright (c) 1994-1998 Sun Microsystems, Inc.
 * Copyright (c) 1998-2000 by Scriptics Corporation.
 * Copyright (c) 2002 by Kevin B. Kenny.  All rights reserved.
 *
 * See the file "license.terms" for information on usage and redistribution of
 * this file, and for a DISCLAIMER OF ALL WARRANTIES.
 */

#ifndef _TCL
#define _TCL

/*
 * For C++ compilers, use extern "C"
 */

#ifdef __cplusplus
extern "C" {
#endif

/*
 * The following defines are used to indicate the various release levels.
 */

#define TCL_ALPHA_RELEASE	0
#define TCL_BETA_RELEASE	1
#define TCL_FINAL_RELEASE	2

/*
 * When version numbers change here, must also go into the following files and
 * update the version numbers:
 *
 * library/init.tcl	(1 LOC patch)
 * unix/configure.ac	(2 LOC Major, 2 LOC minor, 1 LOC patch)
 * win/configure.ac	(as above)
 * win/tcl.m4		(not patchlevel)
 * README.md		(sections 0 and 2, with and without separator)
 * macosx/Tcl-Common.xcconfig (not patchlevel) 1 LOC
 * win/README		(not patchlevel) (sections 0 and 2)
 * unix/tcl.spec	(1 LOC patch)
 */

#if !defined(TCL_MAJOR_VERSION)
#   define TCL_MAJOR_VERSION	9
#endif
#if TCL_MAJOR_VERSION == 9
#   define TCL_MINOR_VERSION	0
#   define TCL_RELEASE_LEVEL	TCL_FINAL_RELEASE
#   define TCL_RELEASE_SERIAL	0

#   define TCL_VERSION		"9.0"
#   define TCL_PATCH_LEVEL	"9.0.0"
#endif /* TCL_MAJOR_VERSION */

#if defined(RC_INVOKED)
/*
 * Utility macros: STRINGIFY takes an argument and wraps it in "" (double
 * quotation marks), JOIN joins two arguments.
 */

#ifndef STRINGIFY
#  define STRINGIFY(x) STRINGIFY1(x)
#  define STRINGIFY1(x) #x
#endif
#ifndef JOIN
#  define JOIN(a,b) JOIN1(a,b)
#  define JOIN1(a,b) a##b
#endif
#endif /* RC_INVOKED */

/*
 * A special definition used to allow this header file to be included from
 * windows resource files so that they can obtain version information.
 * RC_INVOKED is defined by default by the windows RC tool.
 *
 * Resource compilers don't like all the C stuff, like typedefs and function
 * declarations, that occur below, so block them out.
 */

#ifndef RC_INVOKED

/*
 * Special macro to define mutexes.
 */

#define TCL_DECLARE_MUTEX(name) \
    static Tcl_Mutex name;

/*
 * Tcl's public routine Tcl_FSSeek() uses the values SEEK_SET, SEEK_CUR, and
 * SEEK_END, all #define'd by stdio.h .
 *
 * Also, many extensions need stdio.h, and they've grown accustomed to tcl.h
 * providing it for them rather than #include-ing it themselves as they
 * should, so also for their sake, we keep the #include to be consistent with
 * prior Tcl releases.
 */

#include <stdio.h>
#include <stddef.h>

#if defined(__GNUC__) && (__GNUC__ > 2)
#   if defined(_WIN32) && defined(__USE_MINGW_ANSI_STDIO) && __USE_MINGW_ANSI_STDIO
#	define TCL_FORMAT_PRINTF(a,b) __attribute__ ((__format__ (__MINGW_PRINTF_FORMAT, a, b)))
#   else
#	define TCL_FORMAT_PRINTF(a,b) __attribute__ ((__format__ (__printf__, a, b)))
#   endif
#   define TCL_NORETURN __attribute__ ((noreturn))
#   define TCL_NOINLINE __attribute__ ((noinline))
#   define TCL_NORETURN1 __attribute__ ((noreturn))
#else
#   define TCL_FORMAT_PRINTF(a,b)
#   if defined(_MSC_VER)
#	define TCL_NORETURN __declspec(noreturn)
#	define TCL_NOINLINE __declspec(noinline)
#   else
#	define TCL_NORETURN /* nothing */
#	define TCL_NOINLINE /* nothing */
#   endif
#   define TCL_NORETURN1 /* nothing */
#endif

/*
 * Allow a part of Tcl's API to be explicitly marked as deprecated.
 *
 * Used to make TIP 330/336 generate moans even if people use the
 * compatibility macros. Change your code, guys! We won't support you forever.
 */

#if defined(__GNUC__) && ((__GNUC__ >= 4) || ((__GNUC__ == 3) && (__GNUC_MINOR__ >= 1)))
#   if (__GNUC__ > 4) || ((__GNUC__ == 4) && (__GNUC_MINOR__ >= 5))
#	define TCL_DEPRECATED_API(msg)	__attribute__ ((__deprecated__ (msg)))
#   else
#	define TCL_DEPRECATED_API(msg)	__attribute__ ((__deprecated__))
#   endif
#else
#   define TCL_DEPRECATED_API(msg)	/* nothing portable */
#endif

/*
 *----------------------------------------------------------------------------
 * Macros used to declare a function to be exported by a DLL. Used by Windows,
 * maps to no-op declarations on non-Windows systems. The default build on
 * windows is for a DLL, which causes the DLLIMPORT and DLLEXPORT macros to be
 * nonempty. To build a static library, the macro STATIC_BUILD should be
 * defined.
 *
 * Note: when building static but linking dynamically to MSVCRT we must still
 *       correctly decorate the C library imported function.  Use CRTIMPORT
 *       for this purpose.  _DLL is defined by the compiler when linking to
 *       MSVCRT.
 */

#ifdef _WIN32
#   ifdef STATIC_BUILD
#       define DLLIMPORT
#       define DLLEXPORT
#       ifdef _DLL
#           define CRTIMPORT __declspec(dllimport)
#       else
#           define CRTIMPORT
#       endif
#   else
#       define DLLIMPORT __declspec(dllimport)
#       define DLLEXPORT __declspec(dllexport)
#       define CRTIMPORT __declspec(dllimport)
#   endif
#else
#   define DLLIMPORT
#   if defined(__GNUC__) && __GNUC__ > 3
#       define DLLEXPORT __attribute__ ((visibility("default")))
#   else
#       define DLLEXPORT
#   endif
#   define CRTIMPORT
#endif

/*
 * These macros are used to control whether functions are being declared for
 * import or export. If a function is being declared while it is being built
 * to be included in a shared library, then it should have the DLLEXPORT
 * storage class. If is being declared for use by a module that is going to
 * link against the shared library, then it should have the DLLIMPORT storage
 * class. If the symbol is being declared for a static build or for use from a
 * stub library, then the storage class should be empty.
 *
 * The convention is that a macro called BUILD_xxxx, where xxxx is the name of
 * a library we are building, is set on the compile line for sources that are
 * to be placed in the library. When this macro is set, the storage class will
 * be set to DLLEXPORT. At the end of the header file, the storage class will
 * be reset to DLLIMPORT.
 */

#undef TCL_STORAGE_CLASS
#ifdef BUILD_tcl
#   define TCL_STORAGE_CLASS DLLEXPORT
#else
#   ifdef USE_TCL_STUBS
#      define TCL_STORAGE_CLASS
#   else
#      define TCL_STORAGE_CLASS DLLIMPORT
#   endif
#endif

#if !defined(CONST86) && !defined(TCL_NO_DEPRECATED)
#      define CONST86 const
#endif

/*
 * Make sure EXTERN isn't defined elsewhere.
 */

#ifdef EXTERN
#   undef EXTERN
#endif /* EXTERN */

#ifdef __cplusplus
#   define EXTERN extern "C" TCL_STORAGE_CLASS
#else
#   define EXTERN extern TCL_STORAGE_CLASS
#endif

/*
 * Miscellaneous declarations.
 */

typedef void *ClientData;

/*
 * Darwin specific configure overrides (to support fat compiles, where
 * configure runs only once for multiple architectures):
 */

#ifdef __APPLE__
#   ifdef __LP64__
#	define TCL_WIDE_INT_IS_LONG 1
#	define TCL_CFG_DO64BIT 1
#    else /* !__LP64__ */
#	undef TCL_WIDE_INT_IS_LONG
#	undef TCL_CFG_DO64BIT
#    endif /* __LP64__ */
#    undef HAVE_STRUCT_STAT64
#endif /* __APPLE__ */

/* Cross-compiling 32-bit on a 64-bit platform? Then our
 * configure script does the wrong thing. Correct that here.
 */
#if defined(__GNUC__) && !defined(_WIN32) && !defined(__LP64__)
#   undef TCL_WIDE_INT_IS_LONG
#endif

/*
 * Define Tcl_WideInt to be a type that is (at least) 64-bits wide, and define
 * Tcl_WideUInt to be the unsigned variant of that type (assuming that where
 * we have one, we can have the other.)
 *
 * Also defines the following macros:
 * TCL_WIDE_INT_IS_LONG - if wide ints are really longs (i.e. we're on a
 *	LP64 system such as modern Solaris or Linux ... not including Win64)
 * Tcl_WideAsLong - forgetful converter from wideInt to long.
 * Tcl_LongAsWide - sign-extending converter from long to wideInt.
 * Tcl_WideAsDouble - converter from wideInt to double.
 * Tcl_DoubleAsWide - converter from double to wideInt.
 *
 * The following invariant should hold for any long value 'longVal':
 *	longVal == Tcl_WideAsLong(Tcl_LongAsWide(longVal))
 */

#if !defined(TCL_WIDE_INT_TYPE) && !defined(TCL_WIDE_INT_IS_LONG) && !defined(_WIN32) && !defined(__GNUC__)
/*
 * Don't know what platform it is and configure hasn't discovered what is
 * going on for us. Try to guess...
 */
#   include <limits.h>
#   if defined(LLONG_MAX) && (LLONG_MAX == LONG_MAX)
#	define TCL_WIDE_INT_IS_LONG	1
#   endif
#endif

#ifndef TCL_WIDE_INT_TYPE
#   define TCL_WIDE_INT_TYPE		long long
#endif /* !TCL_WIDE_INT_TYPE */

typedef TCL_WIDE_INT_TYPE		Tcl_WideInt;
typedef unsigned TCL_WIDE_INT_TYPE	Tcl_WideUInt;

#ifndef TCL_LL_MODIFIER
#   if defined(_WIN32) && (!defined(__USE_MINGW_ANSI_STDIO) || !__USE_MINGW_ANSI_STDIO)
#	define TCL_LL_MODIFIER	"I64"
#   else
#	define TCL_LL_MODIFIER	"ll"
#   endif
#endif /* !TCL_LL_MODIFIER */
#ifndef TCL_Z_MODIFIER
#   if defined(__GNUC__) && !defined(_WIN32)
#	define TCL_Z_MODIFIER	"z"
#   elif defined(_WIN64)
#	define TCL_Z_MODIFIER	TCL_LL_MODIFIER
#   else
#	define TCL_Z_MODIFIER	""
#   endif
#endif /* !TCL_Z_MODIFIER */
#ifndef TCL_T_MODIFIER
#   if defined(__GNUC__) && !defined(_WIN32)
#	define TCL_T_MODIFIER	"t"
#   elif defined(_WIN64)
#	define TCL_T_MODIFIER	TCL_LL_MODIFIER
#   else
#	define TCL_T_MODIFIER	TCL_Z_MODIFIER
#   endif
#endif /* !TCL_T_MODIFIER */

#define Tcl_WideAsLong(val)	((long)((Tcl_WideInt)(val)))
#define Tcl_LongAsWide(val)	((Tcl_WideInt)((long)(val)))
#define Tcl_WideAsDouble(val)	((double)((Tcl_WideInt)(val)))
#define Tcl_DoubleAsWide(val)	((Tcl_WideInt)((double)(val)))

#if TCL_MAJOR_VERSION < 9
    typedef int Tcl_Size;
#   define TCL_SIZE_MAX ((int)(((unsigned int)-1)>>1))
#   define TCL_SIZE_MODIFIER ""
#else
    typedef ptrdiff_t Tcl_Size;
#   define TCL_SIZE_MAX ((Tcl_Size)(((size_t)-1)>>1))
#   define TCL_SIZE_MODIFIER TCL_T_MODIFIER
#endif /* TCL_MAJOR_VERSION */

#ifdef _WIN32
#   if TCL_MAJOR_VERSION > 8 || defined(_WIN64) || defined(_USE_64BIT_TIME_T)
	typedef struct __stat64 Tcl_StatBuf;
#   elif defined(_USE_32BIT_TIME_T)
	typedef struct _stati64	Tcl_StatBuf;
#   else
	typedef struct _stat32i64 Tcl_StatBuf;
#   endif
#elif defined(__CYGWIN__)
    typedef struct {
	unsigned st_dev;
	unsigned short st_ino;
	unsigned short st_mode;
	short st_nlink;
	short st_uid;
	short st_gid;
	/* Here is a 2-byte gap */
	unsigned st_rdev;
	/* Here is a 4-byte gap */
	long long st_size;
	struct {long tv_sec;} st_atim;
	struct {long tv_sec;} st_mtim;
	struct {long tv_sec;} st_ctim;
    } Tcl_StatBuf;
#else
    typedef struct stat Tcl_StatBuf;
#endif

/*
 *----------------------------------------------------------------------------
 * Data structures defined opaquely in this module. The definitions below just
 * provide dummy types.
 */

typedef struct Tcl_AsyncHandler_ *Tcl_AsyncHandler;
typedef struct Tcl_Channel_ *Tcl_Channel;
typedef struct Tcl_ChannelTypeVersion_ *Tcl_ChannelTypeVersion;
typedef struct Tcl_Command_ *Tcl_Command;
typedef struct Tcl_Condition_ *Tcl_Condition;
typedef struct Tcl_Dict_ *Tcl_Dict;
typedef struct Tcl_EncodingState_ *Tcl_EncodingState;
typedef struct Tcl_Encoding_ *Tcl_Encoding;
typedef struct Tcl_Event Tcl_Event;
typedef struct Tcl_Interp Tcl_Interp;
typedef struct Tcl_InterpState_ *Tcl_InterpState;
typedef struct Tcl_LoadHandle_ *Tcl_LoadHandle;
typedef struct Tcl_Mutex_ *Tcl_Mutex;
typedef struct Tcl_Pid_ *Tcl_Pid;
typedef struct Tcl_RegExp_ *Tcl_RegExp;
typedef struct Tcl_ThreadDataKey_ *Tcl_ThreadDataKey;
typedef struct Tcl_ThreadId_ *Tcl_ThreadId;
typedef struct Tcl_TimerToken_ *Tcl_TimerToken;
typedef struct Tcl_Trace_ *Tcl_Trace;
typedef struct Tcl_Var_ *Tcl_Var;
typedef struct Tcl_ZLibStream_ *Tcl_ZlibStream;

/*
 *----------------------------------------------------------------------------
 * Definition of the interface to functions implementing threads. A function
 * following this definition is given to each call of 'Tcl_CreateThread' and
 * will be called as the main fuction of the new thread created by that call.
 */

#if defined _WIN32
typedef unsigned (__stdcall Tcl_ThreadCreateProc) (void *clientData);
#else
typedef void (Tcl_ThreadCreateProc) (void *clientData);
#endif

/*
 * Threading function return types used for abstracting away platform
 * differences when writing a Tcl_ThreadCreateProc. See the NewThread function
 * in generic/tclThreadTest.c for it's usage.
 */

#if defined _WIN32
#   define Tcl_ThreadCreateType		unsigned __stdcall
#   define TCL_THREAD_CREATE_RETURN	return 0
#else
#   define Tcl_ThreadCreateType		void
#   define TCL_THREAD_CREATE_RETURN
#endif

/*
 * Definition of values for default stacksize and the possible flags to be
 * given to Tcl_CreateThread.
 */

#define TCL_THREAD_STACK_DEFAULT (0)    /* Use default size for stack. */
#define TCL_THREAD_NOFLAGS	 (0000) /* Standard flags, default
					 * behaviour. */
#define TCL_THREAD_JOINABLE	 (0001) /* Mark the thread as joinable. */

/*
 * Flag values passed to Tcl_StringCaseMatch.
 */

#define TCL_MATCH_NOCASE	(1<<0)

/*
 * Flag values passed to Tcl_GetRegExpFromObj.
 */

#define	TCL_REG_BASIC		000000	/* BREs (convenience). */
#define	TCL_REG_EXTENDED	000001	/* EREs. */
#define	TCL_REG_ADVF		000002	/* Advanced features in EREs. */
#define	TCL_REG_ADVANCED	000003	/* AREs (which are also EREs). */
#define	TCL_REG_QUOTE		000004	/* No special characters, none. */
#define	TCL_REG_NOCASE		000010	/* Ignore case. */
#define	TCL_REG_NOSUB		000020	/* Don't care about subexpressions. */
#define	TCL_REG_EXPANDED	000040	/* Expanded format, white space &
					 * comments. */
#define	TCL_REG_NLSTOP		000100  /* \n doesn't match . or [^ ] */
#define	TCL_REG_NLANCH		000200  /* ^ matches after \n, $ before. */
#define	TCL_REG_NEWLINE		000300  /* Newlines are line terminators. */
#define	TCL_REG_CANMATCH	001000  /* Report details on partial/limited
					 * matches. */

/*
 * Flags values passed to Tcl_RegExpExecObj.
 */

#define	TCL_REG_NOTBOL	0001	/* Beginning of string does not match ^. */
#define	TCL_REG_NOTEOL	0002	/* End of string does not match $. */

/*
 * Structures filled in by Tcl_RegExpInfo. Note that all offset values are
 * relative to the start of the match string, not the beginning of the entire
 * string.
 */

typedef struct Tcl_RegExpIndices {
#if TCL_MAJOR_VERSION > 8
    Tcl_Size start;		/* Character offset of first character in
				 * match. */
    Tcl_Size end;		/* Character offset of first character after
				 * the match. */
#else
    long start;
    long end;
#endif
} Tcl_RegExpIndices;

typedef struct Tcl_RegExpInfo {
    Tcl_Size nsubs;		/* Number of subexpressions in the compiled
				 * expression. */
    Tcl_RegExpIndices *matches;	/* Array of nsubs match offset pairs. */
#if TCL_MAJOR_VERSION > 8
    Tcl_Size extendStart;	/* The offset at which a subsequent match
				 * might begin. */
#else
    long extendStart;
    long reserved;		/* Reserved for later use. */
#endif
} Tcl_RegExpInfo;

/*
 * Picky compilers complain if this typdef doesn't appear before the struct's
 * reference in tclDecls.h.
 */

typedef Tcl_StatBuf *Tcl_Stat_;
typedef struct stat *Tcl_OldStat_;

/*
 *----------------------------------------------------------------------------
 * When a TCL command returns, the interpreter contains a result from the
 * command. Programmers are strongly encouraged to use one of the functions
 * Tcl_GetObjResult() or Tcl_GetStringResult() to read the interpreter's
 * result. See the SetResult man page for details. Besides this result, the
 * command function returns an integer code, which is one of the following:
 *
 * TCL_OK		Command completed normally; the interpreter's result
 *			contains the command's result.
 * TCL_ERROR		The command couldn't be completed successfully; the
 *			interpreter's result describes what went wrong.
 * TCL_RETURN		The command requests that the current function return;
 *			the interpreter's result contains the function's
 *			return value.
 * TCL_BREAK		The command requests that the innermost loop be
 *			exited; the interpreter's result is meaningless.
 * TCL_CONTINUE		Go on to the next iteration of the current loop; the
 *			interpreter's result is meaningless.
 * Integer return codes in the range TCL_CODE_USER_MIN to TCL_CODE_USER_MAX are
 * reserved for the use of packages.
 */

#define TCL_OK			0
#define TCL_ERROR		1
#define TCL_RETURN		2
#define TCL_BREAK		3
#define TCL_CONTINUE		4
#define TCL_CODE_USER_MIN	5
#define TCL_CODE_USER_MAX	0x3fffffff /*  1073741823 */

/*
 *----------------------------------------------------------------------------
 * Flags to control what substitutions are performed by Tcl_SubstObj():
 */

#define TCL_SUBST_COMMANDS	001
#define TCL_SUBST_VARIABLES	002
#define TCL_SUBST_BACKSLASHES	004
#define TCL_SUBST_ALL		007

/*
 * Forward declaration of Tcl_Obj to prevent an error when the forward
 * reference to Tcl_Obj is encountered in the function types declared below.
 */

struct Tcl_Obj;

/*
 *----------------------------------------------------------------------------
 * Function types defined by Tcl:
 */

typedef int (Tcl_AppInitProc) (Tcl_Interp *interp);
typedef int (Tcl_AsyncProc) (void *clientData, Tcl_Interp *interp,
	int code);
typedef void (Tcl_ChannelProc) (void *clientData, int mask);
typedef void (Tcl_CloseProc) (void *data);
typedef void (Tcl_CmdDeleteProc) (void *clientData);
typedef int (Tcl_CmdProc) (void *clientData, Tcl_Interp *interp,
	int argc, const char *argv[]);
typedef void (Tcl_CmdTraceProc) (void *clientData, Tcl_Interp *interp,
	int level, char *command, Tcl_CmdProc *proc,
	void *cmdClientData, int argc, const char *argv[]);
typedef int (Tcl_CmdObjTraceProc) (void *clientData, Tcl_Interp *interp,
	int level, const char *command, Tcl_Command commandInfo, int objc,
	struct Tcl_Obj *const *objv);
typedef void (Tcl_CmdObjTraceDeleteProc) (void *clientData);
typedef void (Tcl_DupInternalRepProc) (struct Tcl_Obj *srcPtr,
	struct Tcl_Obj *dupPtr);
typedef int (Tcl_EncodingConvertProc) (void *clientData, const char *src,
	int srcLen, int flags, Tcl_EncodingState *statePtr, char *dst,
	int dstLen, int *srcReadPtr, int *dstWrotePtr, int *dstCharsPtr);
typedef void (Tcl_EncodingFreeProc) (void *clientData);
typedef int (Tcl_EventProc) (Tcl_Event *evPtr, int flags);
typedef void (Tcl_EventCheckProc) (void *clientData, int flags);
typedef int (Tcl_EventDeleteProc) (Tcl_Event *evPtr, void *clientData);
typedef void (Tcl_EventSetupProc) (void *clientData, int flags);
typedef void (Tcl_ExitProc) (void *clientData);
typedef void (Tcl_FileProc) (void *clientData, int mask);
typedef void (Tcl_FileFreeProc) (void *clientData);
typedef void (Tcl_FreeInternalRepProc) (struct Tcl_Obj *objPtr);
typedef void (Tcl_IdleProc) (void *clientData);
typedef void (Tcl_InterpDeleteProc) (void *clientData,
	Tcl_Interp *interp);
typedef void (Tcl_NamespaceDeleteProc) (void *clientData);
typedef int (Tcl_ObjCmdProc) (void *clientData, Tcl_Interp *interp,
	int objc, struct Tcl_Obj *const *objv);
#if TCL_MAJOR_VERSION > 8
typedef int (Tcl_ObjCmdProc2) (void *clientData, Tcl_Interp *interp,
	Tcl_Size objc, struct Tcl_Obj *const *objv);
typedef int (Tcl_CmdObjTraceProc2) (void *clientData, Tcl_Interp *interp,
	Tcl_Size level, const char *command, Tcl_Command commandInfo, Tcl_Size objc,
	struct Tcl_Obj *const *objv);
typedef void (Tcl_FreeProc) (void *blockPtr);
#define Tcl_ExitProc Tcl_FreeProc
#define Tcl_FileFreeProc Tcl_FreeProc
#define Tcl_FileFreeProc Tcl_FreeProc
#define Tcl_EncodingFreeProc Tcl_FreeProc
#else
#define Tcl_ObjCmdProc2 Tcl_ObjCmdProc
#define Tcl_CmdObjTraceProc2 Tcl_CmdObjTraceProc
typedef void (Tcl_FreeProc) (char *blockPtr);
#endif
typedef int (Tcl_LibraryInitProc) (Tcl_Interp *interp);
typedef int (Tcl_LibraryUnloadProc) (Tcl_Interp *interp, int flags);
typedef void (Tcl_PanicProc) (const char *format, ...);
typedef void (Tcl_TcpAcceptProc) (void *callbackData, Tcl_Channel chan,
	char *address, int port);
typedef void (Tcl_TimerProc) (void *clientData);
typedef int (Tcl_SetFromAnyProc) (Tcl_Interp *interp, struct Tcl_Obj *objPtr);
typedef void (Tcl_UpdateStringProc) (struct Tcl_Obj *objPtr);
typedef char * (Tcl_VarTraceProc) (void *clientData, Tcl_Interp *interp,
	const char *part1, const char *part2, int flags);
typedef void (Tcl_CommandTraceProc) (void *clientData, Tcl_Interp *interp,
	const char *oldName, const char *newName, int flags);
typedef void (Tcl_CreateFileHandlerProc) (int fd, int mask, Tcl_FileProc *proc,
	void *clientData);
typedef void (Tcl_DeleteFileHandlerProc) (int fd);
typedef void (Tcl_AlertNotifierProc) (void *clientData);
typedef void (Tcl_ServiceModeHookProc) (int mode);
typedef void *(Tcl_InitNotifierProc) (void);
typedef void (Tcl_FinalizeNotifierProc) (void *clientData);
typedef void (Tcl_MainLoopProc) (void);

/* Abstract List functions */
typedef Tcl_Size (Tcl_ObjTypeLengthProc) (struct Tcl_Obj *listPtr);
typedef int (Tcl_ObjTypeIndexProc) (Tcl_Interp *interp, struct Tcl_Obj *listPtr,
	Tcl_Size index, struct Tcl_Obj** elemObj);
typedef int (Tcl_ObjTypeSliceProc) (Tcl_Interp *interp, struct Tcl_Obj *listPtr,
	Tcl_Size fromIdx, Tcl_Size toIdx, struct Tcl_Obj **newObjPtr);
typedef int (Tcl_ObjTypeReverseProc) (Tcl_Interp *interp,
	struct Tcl_Obj *listPtr, struct Tcl_Obj **newObjPtr);
typedef int (Tcl_ObjTypeGetElements) (Tcl_Interp *interp,
	struct Tcl_Obj *listPtr, Tcl_Size *objcptr, struct Tcl_Obj ***objvptr);
typedef	struct Tcl_Obj *(Tcl_ObjTypeSetElement) (Tcl_Interp *interp,
	struct Tcl_Obj *listPtr, Tcl_Size indexCount,
	struct Tcl_Obj *const indexArray[], struct Tcl_Obj *valueObj);
typedef int (Tcl_ObjTypeReplaceProc) (Tcl_Interp *interp,
	struct Tcl_Obj *listObj, Tcl_Size first, Tcl_Size numToDelete,
	Tcl_Size numToInsert, struct Tcl_Obj *const insertObjs[]);
typedef int (Tcl_ObjTypeInOperatorProc) (Tcl_Interp *interp,
	struct Tcl_Obj *valueObj, struct Tcl_Obj *listObj, int *boolResult);

#ifndef TCL_NO_DEPRECATED
#   define Tcl_PackageInitProc Tcl_LibraryInitProc
#   define Tcl_PackageUnloadProc Tcl_LibraryUnloadProc
#endif

/*
 *----------------------------------------------------------------------------
 * The following structure represents a type of object, which is a particular
 * internal representation for an object plus a set of functions that provide
 * standard operations on objects of that type.
 */

typedef struct Tcl_ObjType {
    const char *name;		/* Name of the type, e.g. "int". */
    Tcl_FreeInternalRepProc *freeIntRepProc;
				/* Called to free any storage for the type's
				 * internal rep. NULL if the internal rep does
				 * not need freeing. */
    Tcl_DupInternalRepProc *dupIntRepProc;
				/* Called to create a new object as a copy of
				 * an existing object. */
    Tcl_UpdateStringProc *updateStringProc;
				/* Called to update the string rep from the
				 * type's internal representation. */
    Tcl_SetFromAnyProc *setFromAnyProc;
				/* Called to convert the object's internal rep
				 * to this type. Frees the internal rep of the
				 * old type. Returns TCL_ERROR on failure. */
#if TCL_MAJOR_VERSION > 8
    size_t version;		/* Version field for future-proofing. */

    /* List emulation functions - ObjType Version 1 */
    Tcl_ObjTypeLengthProc *lengthProc;
				/* Return the [llength] of the AbstractList */
    Tcl_ObjTypeIndexProc *indexProc;
				/* Return a value (Tcl_Obj) at a given index */
    Tcl_ObjTypeSliceProc *sliceProc;
				/* Return an AbstractList for
				 * [lrange $al $start $end] */
    Tcl_ObjTypeReverseProc *reverseProc;
				/* Return an AbstractList for [lreverse $al] */
    Tcl_ObjTypeGetElements *getElementsProc;
				/* Return an objv[] of all elements in the list */
    Tcl_ObjTypeSetElement *setElementProc;
				/* Replace the element at the indicies with the
				 * given valueObj. */
    Tcl_ObjTypeReplaceProc *replaceProc;
				/* Replace sublist with another sublist */
    Tcl_ObjTypeInOperatorProc *inOperProc;
				/* "in" and "ni" expr list operation.
				 * Determine if the given string value matches
				 * an element in the list. */
#endif
} Tcl_ObjType;

#if TCL_MAJOR_VERSION > 8
#   define TCL_OBJTYPE_V0 0, \
	   0,0,0,0,0,0,0,0	/* Pre-Tcl 9 */
#   define TCL_OBJTYPE_V1(a) offsetof(Tcl_ObjType, indexProc), \
	   a,0,0,0,0,0,0,0	/* Tcl 9 Version 1 */
#   define TCL_OBJTYPE_V2(a,b,c,d,e,f,g,h) sizeof(Tcl_ObjType),  \
	   a,b,c,d,e,f,g,h	/* Tcl 9 - AbstractLists */
#else
#   define TCL_OBJTYPE_V0 /* just empty */
#   define TCL_OBJTYPE_V1(a) /* just empty */
#   define TCL_OBJTYPE_V2(a,b,c,d,e,f,g,h) /* just empty */
#endif

/*
 * The following structure stores an internal representation (internalrep) for
 * a Tcl value. An internalrep is associated with an Tcl_ObjType when both
 * are stored in the same Tcl_Obj.  The routines of the Tcl_ObjType govern
 * the handling of the internalrep.
 */

typedef union Tcl_ObjInternalRep {	/* The internal representation: */
    long longValue;		/*   - an long integer value. */
    double doubleValue;		/*   - a double-precision floating value. */
    void *otherValuePtr;	/*   - another, type-specific value, */
				/*     not used internally any more. */
    Tcl_WideInt wideValue;	/*   - an integer value >= 64bits */
    struct {			/*   - internal rep as two pointers. */
	void *ptr1;
	void *ptr2;
    } twoPtrValue;
    struct {			/*   - internal rep as a pointer and a long, */
	void *ptr;		/*     not used internally any more. */
	unsigned long value;
    } ptrAndLongRep;
} Tcl_ObjInternalRep;

/*
 * One of the following structures exists for each object in the Tcl system.
 * An object stores a value as either a string, some internal representation,
 * or both.
 */

typedef struct Tcl_Obj {
    Tcl_Size refCount;		/* When 0 the object will be freed. */
    char *bytes;		/* This points to the first byte of the
				 * object's string representation. The array
				 * must be followed by a null byte (i.e., at
				 * offset length) but may also contain
				 * embedded null characters. The array's
				 * storage is allocated by Tcl_Alloc. NULL means
				 * the string rep is invalid and must be
				 * regenerated from the internal rep.  Clients
				 * should use Tcl_GetStringFromObj or
				 * Tcl_GetString to get a pointer to the byte
				 * array as a readonly value. */
    Tcl_Size length;		/* The number of bytes at *bytes, not
				 * including the terminating null. */
    const Tcl_ObjType *typePtr;	/* Denotes the object's type. Always
				 * corresponds to the type of the object's
				 * internal rep. NULL indicates the object has
				 * no internal rep (has no type). */
    Tcl_ObjInternalRep internalRep;
				/* The internal representation: */
} Tcl_Obj;

/*
 *----------------------------------------------------------------------------
 * The following definitions support Tcl's namespace facility. Note: the first
 * five fields must match exactly the fields in a Namespace structure (see
 * tclInt.h).
 */

typedef struct Tcl_Namespace {
    char *name;			/* The namespace's name within its parent
				 * namespace. This contains no ::'s. The name
				 * of the global namespace is "" although "::"
				 * is an synonym. */
    char *fullName;		/* The namespace's fully qualified name. This
				 * starts with ::. */
    void *clientData;		/* Arbitrary value associated with this
				 * namespace. */
    Tcl_NamespaceDeleteProc *deleteProc;
				/* Function invoked when deleting the
				 * namespace to, e.g., free clientData. */
    struct Tcl_Namespace *parentPtr;
				/* Points to the namespace that contains this
				 * one. NULL if this is the global
				 * namespace. */
} Tcl_Namespace;

/*
 *----------------------------------------------------------------------------
 * The following structure represents a call frame, or activation record. A
 * call frame defines a naming context for a procedure call: its local scope
 * (for local variables) and its namespace scope (used for non-local
 * variables; often the global :: namespace). A call frame can also define the
 * naming context for a namespace eval or namespace inscope command: the
 * namespace in which the command's code should execute. The Tcl_CallFrame
 * structures exist only while procedures or namespace eval/inscope's are
 * being executed, and provide a Tcl call stack.
 *
 * A call frame is initialized and pushed using Tcl_PushCallFrame and popped
 * using Tcl_PopCallFrame. Storage for a Tcl_CallFrame must be provided by the
 * Tcl_PushCallFrame caller, and callers typically allocate them on the C call
 * stack for efficiency. For this reason, Tcl_CallFrame is defined as a
 * structure and not as an opaque token. However, most Tcl_CallFrame fields
 * are hidden since applications should not access them directly; others are
 * declared as "dummyX".
 *
 * WARNING!! The structure definition must be kept consistent with the
 * CallFrame structure in tclInt.h. If you change one, change the other.
 */

typedef struct Tcl_CallFrame {
    Tcl_Namespace *nsPtr;	/* Current namespace for the call frame. */
    int dummy1;
    Tcl_Size dummy2;
    void *dummy3;
    void *dummy4;
    void *dummy5;
    Tcl_Size dummy6;
    void *dummy7;
    void *dummy8;
    Tcl_Size dummy9;
    void *dummy10;
    void *dummy11;
    void *dummy12;
    void *dummy13;
} Tcl_CallFrame;

/*
 *----------------------------------------------------------------------------
 * Information about commands that is returned by Tcl_GetCommandInfo and
 * passed to Tcl_SetCommandInfo. objProc is an objc/objv object-based command
 * function while proc is a traditional Tcl argc/argv string-based function.
 * Tcl_CreateObjCommand and Tcl_CreateCommand ensure that both objProc and
 * proc are non-NULL and can be called to execute the command. However, it may
 * be faster to call one instead of the other. The member isNativeObjectProc
 * is set to 1 if an object-based function was registered by
 * Tcl_CreateObjCommand, and to 0 if a string-based function was registered by
 * Tcl_CreateCommand. The other function is typically set to a compatibility
 * wrapper that does string-to-object or object-to-string argument conversions
 * then calls the other function.
 */

typedef struct {
    int isNativeObjectProc;	/* 1 if objProc was registered by a call to
				 * Tcl_CreateObjCommand; 2 if objProc was registered by
				 * a call to Tcl_CreateObjCommand2; 0 otherwise.
				 * Tcl_SetCmdInfo does not modify this field. */
    Tcl_ObjCmdProc *objProc;	/* Command's object-based function. */
    void *objClientData;	/* ClientData for object proc. */
    Tcl_CmdProc *proc;		/* Command's string-based function. */
    void *clientData;		/* ClientData for string proc. */
    Tcl_CmdDeleteProc *deleteProc;
				/* Function to call when command is
				 * deleted. */
    void *deleteData;		/* Value to pass to deleteProc (usually the
				 * same as clientData). */
    Tcl_Namespace *namespacePtr;/* Points to the namespace that contains this
				 * command. Note that Tcl_SetCmdInfo will not
				 * change a command's namespace; use
				 * TclRenameCommand or Tcl_Eval (of 'rename')
				 * to do that. */
    Tcl_ObjCmdProc2 *objProc2;	/* Command's object2-based function. */
    void *objClientData2;	/* ClientData for object2 proc. */
} Tcl_CmdInfo;

/*
 *----------------------------------------------------------------------------
 * The structure defined below is used to hold dynamic strings. The only
 * fields that clients should use are string and length, accessible via the
 * macros Tcl_DStringValue and Tcl_DStringLength.
 */

#define TCL_DSTRING_STATIC_SIZE 200
typedef struct Tcl_DString {
    char *string;		/* Points to beginning of string: either
				 * staticSpace below or a malloced array. */
    Tcl_Size length;		/* Number of bytes in string excluding
				 * terminating nul */
    Tcl_Size spaceAvl;		/* Total number of bytes available for the
				 * string and its terminating NULL char. */
    char staticSpace[TCL_DSTRING_STATIC_SIZE];
				/* Space to use in common case where string is
				 * small. */
} Tcl_DString;

#define Tcl_DStringLength(dsPtr) ((dsPtr)->length)
#define Tcl_DStringValue(dsPtr) ((dsPtr)->string)

/*
 * Definitions for the maximum number of digits of precision that may be
 * produced by Tcl_PrintDouble, and the number of bytes of buffer space
 * required by Tcl_PrintDouble.
 */

#define TCL_MAX_PREC		17
#define TCL_DOUBLE_SPACE	(TCL_MAX_PREC+10)

/*
 * Definition for a number of bytes of buffer space sufficient to hold the
 * string representation of an integer in base 10 (assuming the existence of
 * 64-bit integers).
 */

#define TCL_INTEGER_SPACE	(3*(int)sizeof(Tcl_WideInt))

/*
 *----------------------------------------------------------------------------
 * Type values returned by Tcl_GetNumberFromObj
 *	TCL_NUMBER_INT		Representation is a Tcl_WideInt
 *	TCL_NUMBER_BIG		Representation is an mp_int
 *	TCL_NUMBER_DOUBLE	Representation is a double
 *	TCL_NUMBER_NAN		Value is NaN.
 */

#define TCL_NUMBER_INT          2
#define TCL_NUMBER_BIG          3
#define TCL_NUMBER_DOUBLE       4
#define TCL_NUMBER_NAN          5

/*
 * Flag values passed to Tcl_ConvertElement.
 * TCL_DONT_USE_BRACES forces it not to enclose the element in braces, but to
 *	use backslash quoting instead.
 * TCL_DONT_QUOTE_HASH disables the default quoting of the '#' character. It
 *	is safe to leave the hash unquoted when the element is not the first
 *	element of a list, and this flag can be used by the caller to indicate
 *	that condition.
 */

#define TCL_DONT_USE_BRACES	1
#define TCL_DONT_QUOTE_HASH	8

/*
 * Flags that may be passed to Tcl_GetIndexFromObj.
 * TCL_EXACT disallows abbreviated strings.
 * TCL_NULL_OK allows the empty string or NULL to return TCL_OK.
 *      The returned value will be -1;
 * TCL_INDEX_TEMP_TABLE disallows caching of lookups. A possible use case is
 *      a table that will not live long enough to make it worthwhile.
 */

#define TCL_EXACT		1
#define TCL_NULL_OK		32
#define TCL_INDEX_TEMP_TABLE	64

/*
 * Flags that may be passed to Tcl_UniCharToUtf.
 * TCL_COMBINE Combine surrogates
 */

#if TCL_MAJOR_VERSION > 8
#    define TCL_COMBINE		0x1000000
#else
#    define TCL_COMBINE		0
#endif
/*
 *----------------------------------------------------------------------------
 * Flag values passed to Tcl_RecordAndEval, Tcl_EvalObj, Tcl_EvalObjv.
 * WARNING: these bit choices must not conflict with the bit choices for
 * evalFlag bits in tclInt.h!
 *
 * Meanings:
 *	TCL_NO_EVAL:		Just record this command
 *	TCL_EVAL_GLOBAL:	Execute script in global namespace
 *	TCL_EVAL_DIRECT:	Do not compile this script
 *	TCL_EVAL_INVOKE:	Magical Tcl_EvalObjv mode for aliases/ensembles
 *				o Run in iPtr->lookupNsPtr or global namespace
 *				o Cut out of error traces
 *				o Don't reset the flags controlling ensemble
 *				  error message rewriting.
 *	TCL_CANCEL_UNWIND:	Magical Tcl_CancelEval mode that causes the
 *				stack for the script in progress to be
 *				completely unwound.
 *	TCL_EVAL_NOERR:		Do no exception reporting at all, just return
 *				as the caller will report.
 */

#define TCL_NO_EVAL		0x010000
#define TCL_EVAL_GLOBAL		0x020000
#define TCL_EVAL_DIRECT		0x040000
#define TCL_EVAL_INVOKE		0x080000
#define TCL_CANCEL_UNWIND	0x100000
#define TCL_EVAL_NOERR          0x200000

/*
 * Special freeProc values that may be passed to Tcl_SetResult (see the man
 * page for details):
 */

#define TCL_VOLATILE		((Tcl_FreeProc *) 1)
#define TCL_STATIC		((Tcl_FreeProc *) 0)
#define TCL_DYNAMIC		((Tcl_FreeProc *) 3)

/*
 * Flag values passed to variable-related functions.
 * WARNING: these bit choices must not conflict with the bit choice for
 * TCL_CANCEL_UNWIND, above.
 */

#define TCL_GLOBAL_ONLY		 1
#define TCL_NAMESPACE_ONLY	 2
#define TCL_APPEND_VALUE	 4
#define TCL_LIST_ELEMENT	 8
#define TCL_TRACE_READS		 0x10
#define TCL_TRACE_WRITES	 0x20
#define TCL_TRACE_UNSETS	 0x40
#define TCL_TRACE_DESTROYED	 0x80

#define TCL_LEAVE_ERR_MSG	 0x200
#define TCL_TRACE_ARRAY		 0x800
/* Indicate the semantics of the result of a trace. */
#define TCL_TRACE_RESULT_DYNAMIC 0x8000
#define TCL_TRACE_RESULT_OBJECT  0x10000

/*
 * Flag values for ensemble commands.
 */

#define TCL_ENSEMBLE_PREFIX 0x02/* Flag value to say whether to allow
				 * unambiguous prefixes of commands or to
				 * require exact matches for command names. */

/*
 * Flag values passed to command-related functions.
 */

#define TCL_TRACE_RENAME	0x2000
#define TCL_TRACE_DELETE	0x4000

#define TCL_ALLOW_INLINE_COMPILATION 0x20000

/*
 * Types for linked variables:
 */

#define TCL_LINK_INT		1
#define TCL_LINK_DOUBLE		2
#define TCL_LINK_BOOLEAN	3
#define TCL_LINK_STRING		4
#define TCL_LINK_WIDE_INT	5
#define TCL_LINK_CHAR		6
#define TCL_LINK_UCHAR		7
#define TCL_LINK_SHORT		8
#define TCL_LINK_USHORT		9
#define TCL_LINK_UINT		10
#define TCL_LINK_LONG		((sizeof(long) != sizeof(int)) ? TCL_LINK_WIDE_INT : TCL_LINK_INT)
#define TCL_LINK_ULONG		((sizeof(long) != sizeof(int)) ? TCL_LINK_WIDE_UINT : TCL_LINK_UINT)
#define TCL_LINK_FLOAT		13
#define TCL_LINK_WIDE_UINT	14
#define TCL_LINK_CHARS		15
#define TCL_LINK_BINARY		16
#define TCL_LINK_READ_ONLY	0x80

/*
 *----------------------------------------------------------------------------
 * Forward declarations of Tcl_HashTable and related types.
 */

#ifndef TCL_HASH_TYPE
#if TCL_MAJOR_VERSION > 8
#  define TCL_HASH_TYPE size_t
#else
#  define TCL_HASH_TYPE unsigned
#endif
#endif

typedef struct Tcl_HashKeyType Tcl_HashKeyType;
typedef struct Tcl_HashTable Tcl_HashTable;
typedef struct Tcl_HashEntry Tcl_HashEntry;

typedef TCL_HASH_TYPE (Tcl_HashKeyProc) (Tcl_HashTable *tablePtr, void *keyPtr);
typedef int (Tcl_CompareHashKeysProc) (void *keyPtr, Tcl_HashEntry *hPtr);
typedef Tcl_HashEntry * (Tcl_AllocHashEntryProc) (Tcl_HashTable *tablePtr,
	void *keyPtr);
typedef void (Tcl_FreeHashEntryProc) (Tcl_HashEntry *hPtr);

/*
 * Structure definition for an entry in a hash table. No-one outside Tcl
 * should access any of these fields directly; use the macros defined below.
 */

struct Tcl_HashEntry {
    Tcl_HashEntry *nextPtr;	/* Pointer to next entry in this hash bucket,
				 * or NULL for end of chain. */
    Tcl_HashTable *tablePtr;	/* Pointer to table containing entry. */
    size_t hash;		/* Hash value. */
    void *clientData;		/* Application stores something here with
				 * Tcl_SetHashValue. */
    union {			/* Key has one of these forms: */
	char *oneWordValue;	/* One-word value for key. */
	Tcl_Obj *objPtr;	/* Tcl_Obj * key value. */
	int words[1];		/* Multiple integer words for key. The actual
				 * size will be as large as necessary for this
				 * table's keys. */
	char string[1];		/* String for key. The actual size will be as
				 * large as needed to hold the key. */
    } key;			/* MUST BE LAST FIELD IN RECORD!! */
};

/*
 * Flags used in Tcl_HashKeyType.
 *
 * TCL_HASH_KEY_RANDOMIZE_HASH -
 *				There are some things, pointers for example
 *				which don't hash well because they do not use
 *				the lower bits. If this flag is set then the
 *				hash table will attempt to rectify this by
 *				randomising the bits and then using the upper
 *				N bits as the index into the table.
 * TCL_HASH_KEY_SYSTEM_HASH -	If this flag is set then all memory internally
 *                              allocated for the hash table that is not for an
 *                              entry will use the system heap.
 * TCL_HASH_KEY_DIRECT_COMPARE -
 *	                        Allows fast comparison for hash keys directly
 *                              by compare of their key.oneWordValue values,
 *                              before call of compareKeysProc (much slower
 *                              than a direct compare, so it is speed-up only
 *                              flag). Don't use it if keys contain values rather
 *                              than pointers.
 */

#define TCL_HASH_KEY_RANDOMIZE_HASH 0x1
#define TCL_HASH_KEY_SYSTEM_HASH    0x2
#define TCL_HASH_KEY_DIRECT_COMPARE 0x4

/*
 * Structure definition for the methods associated with a hash table key type.
 */

#define TCL_HASH_KEY_TYPE_VERSION 1
struct Tcl_HashKeyType {
    int version;		/* Version of the table. If this structure is
				 * extended in future then the version can be
				 * used to distinguish between different
				 * structures. */
    int flags;			/* Flags, see above for details. */
    Tcl_HashKeyProc *hashKeyProc;
				/* Calculates a hash value for the key. If
				 * this is NULL then the pointer itself is
				 * used as a hash value. */
    Tcl_CompareHashKeysProc *compareKeysProc;
				/* Compares two keys and returns zero if they
				 * do not match, and non-zero if they do. If
				 * this is NULL then the pointers are
				 * compared. */
    Tcl_AllocHashEntryProc *allocEntryProc;
				/* Called to allocate memory for a new entry,
				 * i.e. if the key is a string then this could
				 * allocate a single block which contains
				 * enough space for both the entry and the
				 * string. Only the key field of the allocated
				 * Tcl_HashEntry structure needs to be filled
				 * in. If something else needs to be done to
				 * the key, i.e. incrementing a reference
				 * count then that should be done by this
				 * function. If this is NULL then Tcl_Alloc is
				 * used to allocate enough space for a
				 * Tcl_HashEntry and the key pointer is
				 * assigned to key.oneWordValue. */
    Tcl_FreeHashEntryProc *freeEntryProc;
				/* Called to free memory associated with an
				 * entry. If something else needs to be done
				 * to the key, i.e. decrementing a reference
				 * count then that should be done by this
				 * function. If this is NULL then Tcl_Free is
				 * used to free the Tcl_HashEntry. */
};

/*
 * Structure definition for a hash table.  Must be in tcl.h so clients can
 * allocate space for these structures, but clients should never access any
 * fields in this structure.
 */

#define TCL_SMALL_HASH_TABLE 4
struct Tcl_HashTable {
    Tcl_HashEntry **buckets;	/* Pointer to bucket array. Each element
				 * points to first entry in bucket's hash
				 * chain, or NULL. */
    Tcl_HashEntry *staticBuckets[TCL_SMALL_HASH_TABLE];
				/* Bucket array used for small tables (to
				 * avoid mallocs and frees). */
    Tcl_Size numBuckets;	/* Total number of buckets allocated at
				 * **bucketPtr. */
    Tcl_Size numEntries;	/* Total number of entries present in
				 * table. */
    Tcl_Size rebuildSize;	/* Enlarge table when numEntries gets to be
				 * this large. */
#if TCL_MAJOR_VERSION > 8
    size_t mask;		/* Mask value used in hashing function. */
#endif
    int downShift;		/* Shift count used in hashing function.
				 * Designed to use high-order bits of
				 * randomized keys. */
#if TCL_MAJOR_VERSION < 9
    int mask;			/* Mask value used in hashing function. */
#endif
    int keyType;		/* Type of keys used in this table. It's
				 * either TCL_CUSTOM_KEYS, TCL_STRING_KEYS,
				 * TCL_ONE_WORD_KEYS, or an integer giving the
				 * number of ints that is the size of the
				 * key. */
    Tcl_HashEntry *(*findProc) (Tcl_HashTable *tablePtr, const char *key);
    Tcl_HashEntry *(*createProc) (Tcl_HashTable *tablePtr, const char *key,
	    int *newPtr);
    const Tcl_HashKeyType *typePtr;
				/* Type of the keys used in the
				 * Tcl_HashTable. */
};

/*
 * Structure definition for information used to keep track of searches through
 * hash tables:
 */

typedef struct Tcl_HashSearch {
    Tcl_HashTable *tablePtr;	/* Table being searched. */
    Tcl_Size nextIndex;		/* Index of next bucket to be enumerated after
				 * present one. */
    Tcl_HashEntry *nextEntryPtr;/* Next entry to be enumerated in the current
				 * bucket. */
} Tcl_HashSearch;

/*
 * Acceptable key types for hash tables:
 *
 * TCL_STRING_KEYS:		The keys are strings, they are copied into the
 *				entry.
 * TCL_ONE_WORD_KEYS:		The keys are pointers, the pointer is stored
 *				in the entry.
 * TCL_CUSTOM_TYPE_KEYS:	The keys are arbitrary types which are copied
 *				into the entry.
 * TCL_CUSTOM_PTR_KEYS:		The keys are pointers to arbitrary types, the
 *				pointer is stored in the entry.
 *
 * While maintaining binary compatibility the above have to be distinct values
 * as they are used to differentiate between old versions of the hash table
 * which don't have a typePtr and new ones which do. Once binary compatibility
 * is discarded in favour of making more wide spread changes TCL_STRING_KEYS
 * can be the same as TCL_CUSTOM_TYPE_KEYS, and TCL_ONE_WORD_KEYS can be the
 * same as TCL_CUSTOM_PTR_KEYS because they simply determine how the key is
 * accessed from the entry and not the behaviour.
 */

#define TCL_STRING_KEYS		(0)
#define TCL_ONE_WORD_KEYS	(1)
#define TCL_CUSTOM_TYPE_KEYS	(-2)
#define TCL_CUSTOM_PTR_KEYS	(-1)

/*
 * Structure definition for information used to keep track of searches through
 * dictionaries. These fields should not be accessed by code outside
 * tclDictObj.c
 */

typedef struct {
    void *next;			/* Search position for underlying hash
				 * table. */
    TCL_HASH_TYPE epoch;	/* Epoch marker for dictionary being searched,
				 * or 0 if search has terminated. */
    Tcl_Dict dictionaryPtr;	/* Reference to dictionary being searched. */
} Tcl_DictSearch;

/*
 *----------------------------------------------------------------------------
 * Flag values to pass to Tcl_DoOneEvent to disable searches for some kinds of
 * events:
 */

#define TCL_DONT_WAIT		(1<<1)
#define TCL_WINDOW_EVENTS	(1<<2)
#define TCL_FILE_EVENTS		(1<<3)
#define TCL_TIMER_EVENTS	(1<<4)
#define TCL_IDLE_EVENTS		(1<<5)	/* WAS 0x10 ???? */
#define TCL_ALL_EVENTS		(~TCL_DONT_WAIT)

/*
 * The following structure defines a generic event for the Tcl event system.
 * These are the things that are queued in calls to Tcl_QueueEvent and
 * serviced later by Tcl_DoOneEvent. There can be many different kinds of
 * events with different fields, corresponding to window events, timer events,
 * etc. The structure for a particular event consists of a Tcl_Event header
 * followed by additional information specific to that event.
 */

struct Tcl_Event {
    Tcl_EventProc *proc;	/* Function to call to service this event. */
    struct Tcl_Event *nextPtr;	/* Next in list of pending events, or NULL. */
};

/*
 * Positions to pass to Tcl_QueueEvent/Tcl_ThreadQueueEvent:
 */

typedef enum {
    TCL_QUEUE_TAIL, TCL_QUEUE_HEAD, TCL_QUEUE_MARK,
    TCL_QUEUE_ALERT_IF_EMPTY=4
} Tcl_QueuePosition;

/*
 * Values to pass to Tcl_SetServiceMode to specify the behavior of notifier
 * event routines.
 */

#define TCL_SERVICE_NONE 0
#define TCL_SERVICE_ALL 1

/*
 * The following structure keeps is used to hold a time value, either as an
 * absolute time (the number of seconds from the epoch) or as an elapsed time.
 * On Unix systems the epoch is Midnight Jan 1, 1970 GMT.
 */

typedef struct Tcl_Time {
#if TCL_MAJOR_VERSION > 8
    long long sec;		/* Seconds. */
#else
    long sec;			/* Seconds. */
#endif
#if defined(_CYGWIN_) && TCL_MAJOR_VERSION > 8
    int usec;			/* Microseconds. */
#else
    long usec;			/* Microseconds. */
#endif
} Tcl_Time;

typedef void (Tcl_SetTimerProc) (const Tcl_Time *timePtr);
typedef int (Tcl_WaitForEventProc) (const Tcl_Time *timePtr);

/*
 * TIP #233 (Virtualized Time)
 */

typedef void (Tcl_GetTimeProc)   (Tcl_Time *timebuf, void *clientData);
typedef void (Tcl_ScaleTimeProc) (Tcl_Time *timebuf, void *clientData);

/*
 *----------------------------------------------------------------------------
 * Bits to pass to Tcl_CreateFileHandler and Tcl_CreateChannelHandler to
 * indicate what sorts of events are of interest:
 */

#define TCL_READABLE		(1<<1)
#define TCL_WRITABLE		(1<<2)
#define TCL_EXCEPTION		(1<<3)

/*
 * Flag values to pass to Tcl_OpenCommandChannel to indicate the disposition
 * of the stdio handles. TCL_STDIN, TCL_STDOUT, TCL_STDERR, are also used in
 * Tcl_GetStdChannel.
 */

#define TCL_STDIN		(1<<1)
#define TCL_STDOUT		(1<<2)
#define TCL_STDERR		(1<<3)
#define TCL_ENFORCE_MODE	(1<<4)

/*
 * Bits passed to Tcl_DriverClose2Proc to indicate which side of a channel
 * should be closed.
 */

#define TCL_CLOSE_READ		(1<<1)
#define TCL_CLOSE_WRITE		(1<<2)

/*
 * Value to use as the closeProc for a channel that supports the close2Proc
 * interface.
 */

#if TCL_MAJOR_VERSION > 8
#   define TCL_CLOSE2PROC		NULL
#else
#   define TCL_CLOSE2PROC		((void *) 1)
#endif

/*
 * Channel version tag. This was introduced in 8.3.2/8.4.
 */

#define TCL_CHANNEL_VERSION_5	((Tcl_ChannelTypeVersion) 0x5)

/*
 * TIP #218: Channel Actions, Ids for Tcl_DriverThreadActionProc.
 */

#define TCL_CHANNEL_THREAD_INSERT (0)
#define TCL_CHANNEL_THREAD_REMOVE (1)

/*
 * Typedefs for the various operations in a channel type:
 */

typedef int	(Tcl_DriverBlockModeProc) (void *instanceData, int mode);
typedef void Tcl_DriverCloseProc;
typedef int	(Tcl_DriverClose2Proc) (void *instanceData,
			Tcl_Interp *interp, int flags);
typedef int	(Tcl_DriverInputProc) (void *instanceData, char *buf,
			int toRead, int *errorCodePtr);
typedef int	(Tcl_DriverOutputProc) (void *instanceData,
			const char *buf, int toWrite, int *errorCodePtr);
typedef void Tcl_DriverSeekProc;
typedef int	(Tcl_DriverSetOptionProc) (void *instanceData,
			Tcl_Interp *interp, const char *optionName,
			const char *value);
typedef int	(Tcl_DriverGetOptionProc) (void *instanceData,
			Tcl_Interp *interp, const char *optionName,
			Tcl_DString *dsPtr);
typedef void	(Tcl_DriverWatchProc) (void *instanceData, int mask);
typedef int	(Tcl_DriverGetHandleProc) (void *instanceData,
			int direction, void **handlePtr);
typedef int	(Tcl_DriverFlushProc) (void *instanceData);
typedef int	(Tcl_DriverHandlerProc) (void *instanceData,
			int interestMask);
typedef long long (Tcl_DriverWideSeekProc) (void *instanceData,
			long long offset, int mode, int *errorCodePtr);
/*
 * TIP #218, Channel Thread Actions
 */
typedef void	(Tcl_DriverThreadActionProc) (void *instanceData,
			int action);
/*
 * TIP #208, File Truncation (etc.)
 */
typedef int	(Tcl_DriverTruncateProc) (void *instanceData,
			long long length);

/*
 * struct Tcl_ChannelType:
 *
 * One such structure exists for each type (kind) of channel. It collects
 * together in one place all the functions that are part of the specific
 * channel type.
 *
 * It is recommend that the Tcl_Channel* functions are used to access elements
 * of this structure, instead of direct accessing.
 */

typedef struct Tcl_ChannelType {
    const char *typeName;	/* The name of the channel type in Tcl
				 * commands. This storage is owned by channel
				 * type. */
    Tcl_ChannelTypeVersion version;
				/* Version of the channel type. */
    void *closeProc;		/* Not used any more. */
    Tcl_DriverInputProc *inputProc;
				/* Function to call for input on channel. */
    Tcl_DriverOutputProc *outputProc;
				/* Function to call for output on channel. */
    void *seekProc;		/* Not used any more. */
    Tcl_DriverSetOptionProc *setOptionProc;
				/* Set an option on a channel. */
    Tcl_DriverGetOptionProc *getOptionProc;
				/* Get an option from a channel. */
    Tcl_DriverWatchProc *watchProc;
				/* Set up the notifier to watch for events on
				 * this channel. */
    Tcl_DriverGetHandleProc *getHandleProc;
				/* Get an OS handle from the channel or NULL
				 * if not supported. */
    Tcl_DriverClose2Proc *close2Proc;
				/* Function to call to close the channel if
				 * the device supports closing the read &
				 * write sides independently. */
    Tcl_DriverBlockModeProc *blockModeProc;
				/* Set blocking mode for the raw channel. May
				 * be NULL. */
    Tcl_DriverFlushProc *flushProc;
				/* Function to call to flush a channel. May be
				 * NULL. */
    Tcl_DriverHandlerProc *handlerProc;
				/* Function to call to handle a channel event.
				 * This will be passed up the stacked channel
				 * chain. */
    Tcl_DriverWideSeekProc *wideSeekProc;
				/* Function to call to seek on the channel
				 * which can handle 64-bit offsets. May be
				 * NULL, and must be NULL if seekProc is
				 * NULL. */
    Tcl_DriverThreadActionProc *threadActionProc;
				/* Function to call to notify the driver of
				 * thread specific activity for a channel. May
				 * be NULL. */
    Tcl_DriverTruncateProc *truncateProc;
				/* Function to call to truncate the underlying
				 * file to a particular length. May be NULL if
				 * the channel does not support truncation. */
} Tcl_ChannelType;

/*
 * The following flags determine whether the blockModeProc above should set
 * the channel into blocking or nonblocking mode. They are passed as arguments
 * to the blockModeProc function in the above structure.
 */

#define TCL_MODE_BLOCKING	0	/* Put channel into blocking mode. */
#define TCL_MODE_NONBLOCKING	1	/* Put channel into nonblocking
					 * mode. */

/*
 *----------------------------------------------------------------------------
 * Enum for different types of file paths.
 */

typedef enum Tcl_PathType {
    TCL_PATH_ABSOLUTE,
    TCL_PATH_RELATIVE,
    TCL_PATH_VOLUME_RELATIVE
} Tcl_PathType;

/*
 * The following structure is used to pass glob type data amongst the various
 * glob routines and Tcl_FSMatchInDirectory.
 */

typedef struct Tcl_GlobTypeData {
    int type;			/* Corresponds to bcdpfls as in 'find -t'. */
    int perm;			/* Corresponds to file permissions. */
    Tcl_Obj *macType;		/* Acceptable Mac type. */
    Tcl_Obj *macCreator;	/* Acceptable Mac creator. */
} Tcl_GlobTypeData;

/*
 * Type and permission definitions for glob command.
 */

#define TCL_GLOB_TYPE_BLOCK		(1<<0)
#define TCL_GLOB_TYPE_CHAR		(1<<1)
#define TCL_GLOB_TYPE_DIR		(1<<2)
#define TCL_GLOB_TYPE_PIPE		(1<<3)
#define TCL_GLOB_TYPE_FILE		(1<<4)
#define TCL_GLOB_TYPE_LINK		(1<<5)
#define TCL_GLOB_TYPE_SOCK		(1<<6)
#define TCL_GLOB_TYPE_MOUNT		(1<<7)

#define TCL_GLOB_PERM_RONLY		(1<<0)
#define TCL_GLOB_PERM_HIDDEN		(1<<1)
#define TCL_GLOB_PERM_R			(1<<2)
#define TCL_GLOB_PERM_W			(1<<3)
#define TCL_GLOB_PERM_X			(1<<4)

/*
 * Flags for the unload callback function.
 */

#define TCL_UNLOAD_DETACH_FROM_INTERPRETER	(1<<0)
#define TCL_UNLOAD_DETACH_FROM_PROCESS		(1<<1)

/*
 * Typedefs for the various filesystem operations:
 */

typedef int (Tcl_FSStatProc) (Tcl_Obj *pathPtr, Tcl_StatBuf *buf);
typedef int (Tcl_FSAccessProc) (Tcl_Obj *pathPtr, int mode);
typedef Tcl_Channel (Tcl_FSOpenFileChannelProc) (Tcl_Interp *interp,
	Tcl_Obj *pathPtr, int mode, int permissions);
typedef int (Tcl_FSMatchInDirectoryProc) (Tcl_Interp *interp, Tcl_Obj *result,
	Tcl_Obj *pathPtr, const char *pattern, Tcl_GlobTypeData *types);
typedef Tcl_Obj * (Tcl_FSGetCwdProc) (Tcl_Interp *interp);
typedef int (Tcl_FSChdirProc) (Tcl_Obj *pathPtr);
typedef int (Tcl_FSLstatProc) (Tcl_Obj *pathPtr, Tcl_StatBuf *buf);
typedef int (Tcl_FSCreateDirectoryProc) (Tcl_Obj *pathPtr);
typedef int (Tcl_FSDeleteFileProc) (Tcl_Obj *pathPtr);
typedef int (Tcl_FSCopyDirectoryProc) (Tcl_Obj *srcPathPtr,
	Tcl_Obj *destPathPtr, Tcl_Obj **errorPtr);
typedef int (Tcl_FSCopyFileProc) (Tcl_Obj *srcPathPtr, Tcl_Obj *destPathPtr);
typedef int (Tcl_FSRemoveDirectoryProc) (Tcl_Obj *pathPtr, int recursive,
	Tcl_Obj **errorPtr);
typedef int (Tcl_FSRenameFileProc) (Tcl_Obj *srcPathPtr, Tcl_Obj *destPathPtr);
typedef void (Tcl_FSUnloadFileProc) (Tcl_LoadHandle loadHandle);
typedef Tcl_Obj * (Tcl_FSListVolumesProc) (void);
/* We have to declare the utime structure here. */
struct utimbuf;
typedef int (Tcl_FSUtimeProc) (Tcl_Obj *pathPtr, struct utimbuf *tval);
typedef int (Tcl_FSNormalizePathProc) (Tcl_Interp *interp, Tcl_Obj *pathPtr,
	int nextCheckpoint);
typedef int (Tcl_FSFileAttrsGetProc) (Tcl_Interp *interp, int index,
	Tcl_Obj *pathPtr, Tcl_Obj **objPtrRef);
typedef const char *const * (Tcl_FSFileAttrStringsProc) (Tcl_Obj *pathPtr,
	Tcl_Obj **objPtrRef);
typedef int (Tcl_FSFileAttrsSetProc) (Tcl_Interp *interp, int index,
	Tcl_Obj *pathPtr, Tcl_Obj *objPtr);
typedef Tcl_Obj * (Tcl_FSLinkProc) (Tcl_Obj *pathPtr, Tcl_Obj *toPtr,
	int linkType);
typedef int (Tcl_FSLoadFileProc) (Tcl_Interp *interp, Tcl_Obj *pathPtr,
	Tcl_LoadHandle *handlePtr, Tcl_FSUnloadFileProc **unloadProcPtr);
typedef int (Tcl_FSPathInFilesystemProc) (Tcl_Obj *pathPtr,
	void **clientDataPtr);
typedef Tcl_Obj * (Tcl_FSFilesystemPathTypeProc) (Tcl_Obj *pathPtr);
typedef Tcl_Obj * (Tcl_FSFilesystemSeparatorProc) (Tcl_Obj *pathPtr);
#define Tcl_FSFreeInternalRepProc Tcl_FreeProc
typedef void *(Tcl_FSDupInternalRepProc) (void *clientData);
typedef Tcl_Obj * (Tcl_FSInternalToNormalizedProc) (void *clientData);
typedef void *(Tcl_FSCreateInternalRepProc) (Tcl_Obj *pathPtr);

typedef struct Tcl_FSVersion_ *Tcl_FSVersion;

/*
 *----------------------------------------------------------------------------
 * Data structures related to hooking into the filesystem
 */

/*
 * Filesystem version tag.  This was introduced in 8.4.
 */

#define TCL_FILESYSTEM_VERSION_1	((Tcl_FSVersion) 0x1)

/*
 * struct Tcl_Filesystem:
 *
 * One such structure exists for each type (kind) of filesystem. It collects
 * together the functions that form the interface for a particulr the
 * filesystem. Tcl always accesses the filesystem through one of these
 * structures.
 *
 * Not all entries need be non-NULL; any which are NULL are simply ignored.
 * However, a complete filesystem should provide all of these functions. The
 * explanations in the structure show the importance of each function.
 */

typedef struct Tcl_Filesystem {
    const char *typeName;	/* The name of the filesystem. */
    Tcl_Size structureLength;	/* Length of this structure, so future binary
				 * compatibility can be assured. */
    Tcl_FSVersion version;	/* Version of the filesystem type. */
    Tcl_FSPathInFilesystemProc *pathInFilesystemProc;
				/* Determines whether the pathname is in this
				 * filesystem. This is the most important
				 * filesystem function. */
    Tcl_FSDupInternalRepProc *dupInternalRepProc;
				/* Duplicates the internal handle of the node.
				 * If it is NULL, the filesystem is less
				 * performant. */
    Tcl_FSFreeInternalRepProc *freeInternalRepProc;
				/* Frees the internal handle of the node.  NULL
				 * only if there is no need to free resources
				 * used for the internal handle. */
    Tcl_FSInternalToNormalizedProc *internalToNormalizedProc;
				/* Converts the internal handle to a normalized
				 * path.  NULL if the filesystem creates nodes
				 * having no pathname. */
    Tcl_FSCreateInternalRepProc *createInternalRepProc;
				/* Creates an internal handle for a pathname.
				 * May be NULL if pathnames have no internal
				 * handle or if pathInFilesystemProc always
				 * immediately creates an internal
				 * representation for pathnames in the
				 * filesystem. */
    Tcl_FSNormalizePathProc *normalizePathProc;
				/* Normalizes a path.  Should be implemented if
				 * the filesystems supports multiple paths to
				 * the same node. */
    Tcl_FSFilesystemPathTypeProc *filesystemPathTypeProc;
				/* Determines the type of a path in this
				 * filesystem. May be NULL. */
    Tcl_FSFilesystemSeparatorProc *filesystemSeparatorProc;
				/* Produces the separator character(s) for this
				 * filesystem. Must not be NULL. */
    Tcl_FSStatProc *statProc;	/* Called by 'Tcl_FSStat()'.  Provided by any
				 * reasonable filesystem. */
    Tcl_FSAccessProc *accessProc;
				/* Called by 'Tcl_FSAccess()'.  Implemented by
				 * any reasonable filesystem. */
    Tcl_FSOpenFileChannelProc *openFileChannelProc;
				/* Called by 'Tcl_FSOpenFileChannel()'.
				 * Provided by any reasonable filesystem. */
    Tcl_FSMatchInDirectoryProc *matchInDirectoryProc;
				/* Called by 'Tcl_FSMatchInDirectory()'.  NULL
				 * if the filesystem does not support glob or
				 * recursive copy. */
    Tcl_FSUtimeProc *utimeProc;	/* Called by 'Tcl_FSUtime()', by 'file
				 *  mtime' to set (not read) times, 'file
				 *  atime', and the open-r/open-w/fcopy variant
				 *  of 'file copy'. */
    Tcl_FSLinkProc *linkProc;	/* Called by 'Tcl_FSLink()'. NULL if reading or
				 *  creating links is not supported. */
    Tcl_FSListVolumesProc *listVolumesProc;
				/* Lists filesystem volumes added by this
				 * filesystem. NULL if the filesystem does not
				 * use volumes. */
    Tcl_FSFileAttrStringsProc *fileAttrStringsProc;
				/* List all valid attributes strings.  NULL if
				 * the filesystem does not support the 'file
				 * attributes' command.  Can be used to attach
				 * arbitrary additional data to files in a
				 * filesystem. */
    Tcl_FSFileAttrsGetProc *fileAttrsGetProc;
				/* Called by 'Tcl_FSFileAttrsGet()' and by
				 * 'file attributes'. */
    Tcl_FSFileAttrsSetProc *fileAttrsSetProc;
				/* Called by 'Tcl_FSFileAttrsSet()' and by
				 * 'file attributes'. */
    Tcl_FSCreateDirectoryProc *createDirectoryProc;
				/* Called by 'Tcl_FSCreateDirectory()'.  May be
				 * NULL if the filesystem is read-only. */
    Tcl_FSRemoveDirectoryProc *removeDirectoryProc;
				/* Called by 'Tcl_FSRemoveDirectory()'.  May be
				 * NULL if the filesystem is read-only. */
    Tcl_FSDeleteFileProc *deleteFileProc;
				/* Called by 'Tcl_FSDeleteFile()' May be NULL
				 * if the filesystem is is read-only. */
    Tcl_FSCopyFileProc *copyFileProc;
				/* Called by 'Tcl_FSCopyFile()'.  If NULL, for
				 * a copy operation at the script level (not
				 * C) Tcl uses open-r, open-w and fcopy. */
    Tcl_FSRenameFileProc *renameFileProc;
				/* Called by 'Tcl_FSRenameFile()'. If NULL, for
				 * a rename operation at the script level (not
				 * C) Tcl performs a copy operation followed
				 * by a delete operation. */
    Tcl_FSCopyDirectoryProc *copyDirectoryProc;
				/* Called by 'Tcl_FSCopyDirectory()'. If NULL,
				 * for a copy operation at the script level
				 * (not C) Tcl recursively creates directories
				 * and copies files. */
    Tcl_FSLstatProc *lstatProc;	/* Called by 'Tcl_FSLstat()'. If NULL, Tcl
				 * attempts to use 'statProc' instead. */
    Tcl_FSLoadFileProc *loadFileProc;
				/* Called by 'Tcl_FSLoadFile()'. If NULL, Tcl
				 * performs a copy to a temporary file in the
				 * native filesystem and then calls
				 * Tcl_FSLoadFile() on that temporary copy. */
    Tcl_FSGetCwdProc *getCwdProc;
				/* Called by 'Tcl_FSGetCwd()'.  Normally NULL.
				 * Usually only called once:  If 'getcwd' is
				 * called before 'chdir' is ever called. */
    Tcl_FSChdirProc *chdirProc;	/* Called by 'Tcl_FSChdir()'.  For a virtual
				 * filesystem, chdirProc just returns zero
				 * (success) if the pathname is a valid
				 * directory, and some other value otherwise.
				 * For A real filesystem, chdirProc performs
				 * the correct action, e.g.  calls the system
				 * 'chdir' function. If not implemented, then
				 * 'cd' and 'pwd' fail for a pathname in this
				 * filesystem. On success Tcl stores the
				 * pathname for use by GetCwd.  If NULL, Tcl
				 * performs records the pathname as the new
				 * current directory if it passes a series of
				 * directory access checks. */
} Tcl_Filesystem;

/*
 * The following definitions are used as values for the 'linkAction' flag to
 * Tcl_FSLink, or the linkProc of any filesystem. Any combination of flags can
 * be given. For link creation, the linkProc should create a link which
 * matches any of the types given.
 *
 * TCL_CREATE_SYMBOLIC_LINK -	Create a symbolic or soft link.
 * TCL_CREATE_HARD_LINK -	Create a hard link.
 */

#define TCL_CREATE_SYMBOLIC_LINK	0x01
#define TCL_CREATE_HARD_LINK		0x02

/*
 *----------------------------------------------------------------------------
 * The following structure represents the Notifier functions that you can
 * override with the Tcl_SetNotifier call.
 */

typedef struct Tcl_NotifierProcs {
    Tcl_SetTimerProc *setTimerProc;
    Tcl_WaitForEventProc *waitForEventProc;
    Tcl_CreateFileHandlerProc *createFileHandlerProc;
    Tcl_DeleteFileHandlerProc *deleteFileHandlerProc;
    Tcl_InitNotifierProc *initNotifierProc;
    Tcl_FinalizeNotifierProc *finalizeNotifierProc;
    Tcl_AlertNotifierProc *alertNotifierProc;
    Tcl_ServiceModeHookProc *serviceModeHookProc;
} Tcl_NotifierProcs;

/*
 *----------------------------------------------------------------------------
 * The following data structures and declarations are for the new Tcl parser.
 *
 * For each word of a command, and for each piece of a word such as a variable
 * reference, one of the following structures is created to describe the
 * token.
 */

typedef struct Tcl_Token {
    int type;			/* Type of token, such as TCL_TOKEN_WORD; see
				 * below for valid types. */
    const char *start;		/* First character in token. */
    Tcl_Size size;		/* Number of bytes in token. */
    Tcl_Size numComponents;	/* If this token is composed of other tokens,
				 * this field tells how many of them there are
				 * (including components of components, etc.).
				 * The component tokens immediately follow
				 * this one. */
} Tcl_Token;

/*
 * Type values defined for Tcl_Token structures. These values are defined as
 * mask bits so that it's easy to check for collections of types.
 *
 * TCL_TOKEN_WORD -		The token describes one word of a command,
 *				from the first non-blank character of the word
 *				(which may be " or {) up to but not including
 *				the space, semicolon, or bracket that
 *				terminates the word. NumComponents counts the
 *				total number of sub-tokens that make up the
 *				word. This includes, for example, sub-tokens
 *				of TCL_TOKEN_VARIABLE tokens.
 * TCL_TOKEN_SIMPLE_WORD -	This token is just like TCL_TOKEN_WORD except
 *				that the word is guaranteed to consist of a
 *				single TCL_TOKEN_TEXT sub-token.
 * TCL_TOKEN_TEXT -		The token describes a range of literal text
 *				that is part of a word. NumComponents is
 *				always 0.
 * TCL_TOKEN_BS -		The token describes a backslash sequence that
 *				must be collapsed. NumComponents is always 0.
 * TCL_TOKEN_COMMAND -		The token describes a command whose result
 *				must be substituted into the word. The token
 *				includes the enclosing brackets. NumComponents
 *				is always 0.
 * TCL_TOKEN_VARIABLE -		The token describes a variable substitution,
 *				including the dollar sign, variable name, and
 *				array index (if there is one) up through the
 *				right parentheses. NumComponents tells how
 *				many additional tokens follow to represent the
 *				variable name. The first token will be a
 *				TCL_TOKEN_TEXT token that describes the
 *				variable name. If the variable is an array
 *				reference then there will be one or more
 *				additional tokens, of type TCL_TOKEN_TEXT,
 *				TCL_TOKEN_BS, TCL_TOKEN_COMMAND, and
 *				TCL_TOKEN_VARIABLE, that describe the array
 *				index; numComponents counts the total number
 *				of nested tokens that make up the variable
 *				reference, including sub-tokens of
 *				TCL_TOKEN_VARIABLE tokens.
 * TCL_TOKEN_SUB_EXPR -		The token describes one subexpression of an
 *				expression, from the first non-blank character
 *				of the subexpression up to but not including
 *				the space, brace, or bracket that terminates
 *				the subexpression. NumComponents counts the
 *				total number of following subtokens that make
 *				up the subexpression; this includes all
 *				subtokens for any nested TCL_TOKEN_SUB_EXPR
 *				tokens. For example, a numeric value used as a
 *				primitive operand is described by a
 *				TCL_TOKEN_SUB_EXPR token followed by a
 *				TCL_TOKEN_TEXT token. A binary subexpression
 *				is described by a TCL_TOKEN_SUB_EXPR token
 *				followed by the TCL_TOKEN_OPERATOR token for
 *				the operator, then TCL_TOKEN_SUB_EXPR tokens
 *				for the left then the right operands.
 * TCL_TOKEN_OPERATOR -		The token describes one expression operator.
 *				An operator might be the name of a math
 *				function such as "abs". A TCL_TOKEN_OPERATOR
 *				token is always preceded by one
 *				TCL_TOKEN_SUB_EXPR token for the operator's
 *				subexpression, and is followed by zero or more
 *				TCL_TOKEN_SUB_EXPR tokens for the operator's
 *				operands. NumComponents is always 0.
 * TCL_TOKEN_EXPAND_WORD -	This token is just like TCL_TOKEN_WORD except
 *				that it marks a word that began with the
 *				literal character prefix "{*}". This word is
 *				marked to be expanded - that is, broken into
 *				words after substitution is complete.
 */

#define TCL_TOKEN_WORD		1
#define TCL_TOKEN_SIMPLE_WORD	2
#define TCL_TOKEN_TEXT		4
#define TCL_TOKEN_BS		8
#define TCL_TOKEN_COMMAND	16
#define TCL_TOKEN_VARIABLE	32
#define TCL_TOKEN_SUB_EXPR	64
#define TCL_TOKEN_OPERATOR	128
#define TCL_TOKEN_EXPAND_WORD	256

/*
 * Parsing error types. On any parsing error, one of these values will be
 * stored in the error field of the Tcl_Parse structure defined below.
 */

#define TCL_PARSE_SUCCESS		0
#define TCL_PARSE_QUOTE_EXTRA		1
#define TCL_PARSE_BRACE_EXTRA		2
#define TCL_PARSE_MISSING_BRACE		3
#define TCL_PARSE_MISSING_BRACKET	4
#define TCL_PARSE_MISSING_PAREN		5
#define TCL_PARSE_MISSING_QUOTE		6
#define TCL_PARSE_MISSING_VAR_BRACE	7
#define TCL_PARSE_SYNTAX		8
#define TCL_PARSE_BAD_NUMBER		9

/*
 * A structure of the following type is filled in by Tcl_ParseCommand. It
 * describes a single command parsed from an input string.
 */

#define NUM_STATIC_TOKENS 20

typedef struct Tcl_Parse {
    const char *commentStart;	/* Pointer to # that begins the first of one
				 * or more comments preceding the command. */
    Tcl_Size commentSize;	/* Number of bytes in comments (up through
				 * newline character that terminates the last
				 * comment). If there were no comments, this
				 * field is 0. */
    const char *commandStart;	/* First character in first word of
				 * command. */
    Tcl_Size commandSize;	/* Number of bytes in command, including first
				 * character of first word, up through the
				 * terminating newline, close bracket, or
				 * semicolon. */
    Tcl_Size numWords;		/* Total number of words in command. May be
				 * 0. */
    Tcl_Token *tokenPtr;	/* Pointer to first token representing the
				 * words of the command. Initially points to
				 * staticTokens, but may change to point to
				 * malloc-ed space if command exceeds space in
				 * staticTokens. */
    Tcl_Size numTokens;		/* Total number of tokens in command. */
    Tcl_Size tokensAvailable;	/* Total number of tokens available at
				 * *tokenPtr. */
    int errorType;		/* One of the parsing error types defined
				 * above. */
#if TCL_MAJOR_VERSION > 8
    int incomplete;		/* This field is set to 1 by Tcl_ParseCommand
				 * if the command appears to be incomplete.
				 * This information is used by
				 * Tcl_CommandComplete. */
#endif

    /*
     * The fields below are intended only for the private use of the parser.
     * They should not be used by functions that invoke Tcl_ParseCommand.
     */

    const char *string;		/* The original command string passed to
				 * Tcl_ParseCommand. */
    const char *end;		/* Points to the character just after the last
				 * one in the command string. */
    Tcl_Interp *interp;		/* Interpreter to use for error reporting, or
				 * NULL. */
    const char *term;		/* Points to character in string that
				 * terminated most recent token. Filled in by
				 * ParseTokens. If an error occurs, points to
				 * beginning of region where the error
				 * occurred (e.g. the open brace if the close
				 * brace is missing). */
#if TCL_MAJOR_VERSION < 9
    int incomplete;
#endif
    Tcl_Token staticTokens[NUM_STATIC_TOKENS];
				/* Initial space for tokens for command. This
				 * space should be large enough to accommodate
				 * most commands; dynamic space is allocated
				 * for very large commands that don't fit
				 * here. */
} Tcl_Parse;

/*
 *----------------------------------------------------------------------------
 * The following structure represents a user-defined encoding. It collects
 * together all the functions that are used by the specific encoding.
 */

typedef struct Tcl_EncodingType {
    const char *encodingName;	/* The name of the encoding, e.g. "euc-jp".
				 * This name is the unique key for this
				 * encoding type. */
    Tcl_EncodingConvertProc *toUtfProc;
				/* Function to convert from external encoding
				 * into UTF-8. */
    Tcl_EncodingConvertProc *fromUtfProc;
				/* Function to convert from UTF-8 into
				 * external encoding. */
    Tcl_FreeProc *freeProc;	/* If non-NULL, function to call when this
				 * encoding is deleted. */
    void *clientData;		/* Arbitrary value associated with encoding
				 * type. Passed to conversion functions. */
    Tcl_Size nullSize;		/* Number of zero bytes that signify
				 * end-of-string in this encoding. This number
				 * is used to determine the source string
				 * length when the srcLen argument is
				 * negative. Must be 1, 2, or 4. */
} Tcl_EncodingType;

/*
 * The following definitions are used as values for the conversion control
 * flags argument when converting text from one character set to another:
 *
 * TCL_ENCODING_START -		Signifies that the source buffer is the first
 *				block in a (potentially multi-block) input
 *				stream. Tells the conversion function to reset
 *				to an initial state and perform any
 *				initialization that needs to occur before the
 *				first byte is converted. If the source buffer
 *				contains the entire input stream to be
 *				converted, this flag should be set.
 * TCL_ENCODING_END -		Signifies that the source buffer is the last
 *				block in a (potentially multi-block) input
 *				stream. Tells the conversion routine to
 *				perform any finalization that needs to occur
 *				after the last byte is converted and then to
 *				reset to an initial state. If the source
 *				buffer contains the entire input stream to be
 *				converted, this flag should be set.
 * TCL_ENCODING_STOPONERROR -	Not used any more.
 * TCL_ENCODING_NO_TERMINATE -	If set, Tcl_ExternalToUtf does not append a
 *				terminating NUL byte.  Since it does not need
 *				an extra byte for a terminating NUL, it fills
 *				all dstLen bytes with encoded UTF-8 content if
 *				needed.  If clear, a byte is reserved in the
 *				dst space for NUL termination, and a
 *				terminating NUL is appended.
 * TCL_ENCODING_CHAR_LIMIT -	If set and dstCharsPtr is not NULL, then
 *				Tcl_ExternalToUtf takes the initial value of
 *				*dstCharsPtr as a limit of the maximum number
 *				of chars to produce in the encoded UTF-8
 *				content.  Otherwise, the number of chars
 *				produced is controlled only by other limiting
 *				factors.
 * TCL_ENCODING_PROFILE_* -	Mutually exclusive encoding profile ids. Note
 *				these are bit masks.
 *
 * NOTE: THESE BIT DEFINITIONS SHOULD NOT OVERLAP WITH INTERNAL USE BITS
 * DEFINED IN tclEncoding.c (ENCODING_INPUT et al). Be cognizant of this
 * when adding bits.
 */

#define TCL_ENCODING_START		0x01
#define TCL_ENCODING_END		0x02
#if TCL_MAJOR_VERSION > 8
#   define TCL_ENCODING_STOPONERROR	0x0 /* Not used any more */
#else
#   define TCL_ENCODING_STOPONERROR	0x04
#endif
#define TCL_ENCODING_NO_TERMINATE	0x08
#define TCL_ENCODING_CHAR_LIMIT		0x10
/* Internal use bits, do not define bits in this space. See above comment */
#define TCL_ENCODING_INTERNAL_USE_MASK  0xFF00
/*
 * Reserve top byte for profile values (disjoint, not a mask). In case of
 * changes, ensure ENCODING_PROFILE_* macros in tclInt.h are modified if
 * necessary.
 */
#define TCL_ENCODING_PROFILE_STRICT   TCL_ENCODING_STOPONERROR
#define TCL_ENCODING_PROFILE_TCL8     0x01000000
#define TCL_ENCODING_PROFILE_REPLACE  0x02000000

/*
 * The following definitions are the error codes returned by the conversion
 * routines:
 *
 * TCL_OK -			All characters were converted.
 * TCL_CONVERT_NOSPACE -	The output buffer would not have been large
 *				enough for all of the converted data; as many
 *				characters as could fit were converted though.
 * TCL_CONVERT_MULTIBYTE -	The last few bytes in the source string were
 *				the beginning of a multibyte sequence, but
 *				more bytes were needed to complete this
 *				sequence. A subsequent call to the conversion
 *				routine should pass the beginning of this
 *				unconverted sequence plus additional bytes
 *				from the source stream to properly convert the
 *				formerly split-up multibyte sequence.
 * TCL_CONVERT_SYNTAX -		The source stream contained an invalid
 *				character sequence. This may occur if the
 *				input stream has been damaged or if the input
 *				encoding method was misidentified.
 * TCL_CONVERT_UNKNOWN -	The source string contained a character that
 *				could not be represented in the target
 *				encoding.
 */

#define TCL_CONVERT_MULTIBYTE	(-1)
#define TCL_CONVERT_SYNTAX	(-2)
#define TCL_CONVERT_UNKNOWN	(-3)
#define TCL_CONVERT_NOSPACE	(-4)

/*
 * The maximum number of bytes that are necessary to represent a single
 * Unicode character in UTF-8. The valid values are 3 and 4. If > 3,
 * then Tcl_UniChar must be 4-bytes in size (UCS-4) (the default). If == 3,
 * then Tcl_UniChar must be 2-bytes in size (UTF-16). Since Tcl 9.0, UCS-4
 * mode is the default and recommended mode.
 */

#ifndef TCL_UTF_MAX
#   if TCL_MAJOR_VERSION > 8
#	define TCL_UTF_MAX		4
#   else
#	define TCL_UTF_MAX		3
#   endif
#endif

/*
 * This represents a Unicode character. Any changes to this should also be
 * reflected in regcustom.h.
 */

#if TCL_UTF_MAX == 4
    /*
     * int isn't 100% accurate as it should be a strict 4-byte value
     * (perhaps int32_t). ILP64/SILP64 systems may have troubles. The
     * size of this value must be reflected correctly in regcustom.h.
     */
typedef int Tcl_UniChar;
#elif TCL_UTF_MAX == 3 && !defined(BUILD_tcl)
typedef unsigned short Tcl_UniChar;
#else
#   error "This TCL_UTF_MAX value is not supported"
#endif

/*
 *----------------------------------------------------------------------------
 * TIP #59: The following structure is used in calls 'Tcl_RegisterConfig' to
 * provide the system with the embedded configuration data.
 */

typedef struct Tcl_Config {
    const char *key;		/* Configuration key to register. ASCII
				 * encoded, thus UTF-8. */
    const char *value;		/* The value associated with the key. System
				 * encoding. */
} Tcl_Config;

/*
 *----------------------------------------------------------------------------
 * Flags for TIP#143 limits, detailing which limits are active in an
 * interpreter. Used for Tcl_{Add,Remove}LimitHandler type argument.
 */

#define TCL_LIMIT_COMMANDS	0x01
#define TCL_LIMIT_TIME		0x02

/*
 * Structure containing information about a limit handler to be called when a
 * command- or time-limit is exceeded by an interpreter.
 */

typedef void (Tcl_LimitHandlerProc) (void *clientData, Tcl_Interp *interp);
#if TCL_MAJOR_VERSION > 8
#define Tcl_LimitHandlerDeleteProc Tcl_FreeProc
#else
typedef void (Tcl_LimitHandlerDeleteProc) (void *clientData);
#endif

#if 0
/*
 *----------------------------------------------------------------------------
 * We would like to provide an anonymous structure "mp_int" here, which is
 * compatible with libtommath's "mp_int", but without duplicating anything
 * from <tommath.h> or including <tommath.h> here. But the libtommath project
 * didn't honor our request. See: <https://github.com/libtom/libtommath/pull/473>
 *
 * That's why this part is commented out, and we are using (void *) in
 * various API's in stead of the more correct (mp_int *).
 */

#ifndef MP_INT_DECLARED
#define MP_INT_DECLARED
typedef struct mp_int mp_int;
#endif

#endif

/*
 *----------------------------------------------------------------------------
 * Definitions needed for Tcl_ParseArgvObj routines.
 * Based on tkArgv.c.
 * Modifications from the original are copyright (c) Sam Bromley 2006
 */

typedef struct {
    int type;			/* Indicates the option type; see below. */
    const char *keyStr;		/* The key string that flags the option in the
				 * argv array. */
    void *srcPtr;		/* Value to be used in setting dst; usage
				 * depends on type.*/
    void *dstPtr;		/* Address of value to be modified; usage
				 * depends on type.*/
    const char *helpStr;	/* Documentation message describing this
				 * option. */
    void *clientData;		/* Word to pass to function callbacks. */
} Tcl_ArgvInfo;

/*
 * Legal values for the type field of a Tcl_ArgInfo: see the user
 * documentation for details.
 */

#define TCL_ARGV_CONSTANT	15
#define TCL_ARGV_INT		16
#define TCL_ARGV_STRING		17
#define TCL_ARGV_REST		18
#define TCL_ARGV_FLOAT		19
#define TCL_ARGV_FUNC		20
#define TCL_ARGV_GENFUNC	21
#define TCL_ARGV_HELP		22
#define TCL_ARGV_END		23

/*
 * Types of callback functions for the TCL_ARGV_FUNC and TCL_ARGV_GENFUNC
 * argument types:
 */

typedef int (Tcl_ArgvFuncProc)(void *clientData, Tcl_Obj *objPtr,
	void *dstPtr);
typedef Tcl_Size (Tcl_ArgvGenFuncProc)(void *clientData, Tcl_Interp *interp,
	Tcl_Size objc, Tcl_Obj *const *objv, void *dstPtr);

/*
 * Shorthand for commonly used argTable entries.
 */

#define TCL_ARGV_AUTO_HELP \
    {TCL_ARGV_HELP,	"-help",	NULL,	NULL, \
	    "Print summary of command-line options and abort", NULL}
#define TCL_ARGV_AUTO_REST \
    {TCL_ARGV_REST,	"--",		NULL,	NULL, \
	    "Marks the end of the options", NULL}
#define TCL_ARGV_TABLE_END \
    {TCL_ARGV_END, NULL, NULL, NULL, NULL, NULL}

/*
 *----------------------------------------------------------------------------
 * Definitions needed for Tcl_Zlib routines. [TIP #234]
 *
 * Constants for the format flags describing what sort of data format is
 * desired/expected for the Tcl_ZlibDeflate, Tcl_ZlibInflate and
 * Tcl_ZlibStreamInit functions.
 */

#define TCL_ZLIB_FORMAT_RAW	1
#define TCL_ZLIB_FORMAT_ZLIB	2
#define TCL_ZLIB_FORMAT_GZIP	4
#define TCL_ZLIB_FORMAT_AUTO	8

/*
 * Constants that describe whether the stream is to operate in compressing or
 * decompressing mode.
 */

#define TCL_ZLIB_STREAM_DEFLATE	16
#define TCL_ZLIB_STREAM_INFLATE	32

/*
 * Constants giving compression levels. Use of TCL_ZLIB_COMPRESS_DEFAULT is
 * recommended.
 */

#define TCL_ZLIB_COMPRESS_NONE	0
#define TCL_ZLIB_COMPRESS_FAST	1
#define TCL_ZLIB_COMPRESS_BEST	9
#define TCL_ZLIB_COMPRESS_DEFAULT (-1)

/*
 * Constants for types of flushing, used with Tcl_ZlibFlush.
 */

#define TCL_ZLIB_NO_FLUSH	0
#define TCL_ZLIB_FLUSH		2
#define TCL_ZLIB_FULLFLUSH	3
#define TCL_ZLIB_FINALIZE	4

/*
 *----------------------------------------------------------------------------
 * Definitions needed for the Tcl_LoadFile function. [TIP #416]
 */

#define TCL_LOAD_GLOBAL 1
#define TCL_LOAD_LAZY 2

/*
 *----------------------------------------------------------------------------
 * Definitions needed for the Tcl_OpenTcpServerEx function. [TIP #456]
 */
#define TCL_TCPSERVER_REUSEADDR (1<<0)
#define TCL_TCPSERVER_REUSEPORT (1<<1)

/*
 * Constants for special Tcl_Size-typed values, see TIP #494
 */

#define TCL_IO_FAILURE	((Tcl_Size)-1)
#define TCL_AUTO_LENGTH	((Tcl_Size)-1)
#define TCL_INDEX_NONE  ((Tcl_Size)-1)

/*
 *----------------------------------------------------------------------------
 * Single public declaration for NRE.
 */

typedef int (Tcl_NRPostProc) (void *data[], Tcl_Interp *interp,
				int result);

/*
 *----------------------------------------------------------------------------
 * The following constant is used to test for older versions of Tcl in the
 * stubs tables.
 */

#if TCL_MAJOR_VERSION > 8
#   define TCL_STUB_MAGIC	((int) 0xFCA3BACB + (int) sizeof(void *))
#else
#   define TCL_STUB_MAGIC	((int) 0xFCA3BACF)
#endif

/*
 * The following function is required to be defined in all stubs aware
 * extensions. The function is actually implemented in the stub library, not
 * the main Tcl library, although there is a trivial implementation in the
 * main library in case an extension is statically linked into an application.
 */

const char *		Tcl_InitStubs(Tcl_Interp *interp, const char *version,
			    int exact, int magic);
const char *		TclTomMathInitializeStubs(Tcl_Interp *interp,
			    const char *version, int epoch, int revision);
const char *		TclInitStubTable(const char *version);
void *			TclStubCall(void *arg);
#if defined(_WIN32)
    TCL_NORETURN void	Tcl_ConsolePanic(const char *format, ...);
#else
#   define Tcl_ConsolePanic ((Tcl_PanicProc *)NULL)
#endif

#ifdef USE_TCL_STUBS
#if TCL_MAJOR_VERSION < 9
# if TCL_UTF_MAX < 4
#   define Tcl_InitStubs(interp, version, exact) \
	(Tcl_InitStubs)(interp, version, \
	    (exact)|(TCL_MAJOR_VERSION<<8)|(0xFF<<16), \
	    TCL_STUB_MAGIC)
# else
#   define Tcl_InitStubs(interp, version, exact) \
	(Tcl_InitStubs)(interp, "8.7b1", \
	    (exact)|(TCL_MAJOR_VERSION<<8)|(0xFF<<16), \
	    TCL_STUB_MAGIC)
# endif
#elif TCL_RELEASE_LEVEL == TCL_FINAL_RELEASE
#   define Tcl_InitStubs(interp, version, exact) \
	(Tcl_InitStubs)(interp, version, \
	    (exact)|(TCL_MAJOR_VERSION<<8)|(TCL_MINOR_VERSION<<16), \
	    TCL_STUB_MAGIC)
#else
#   define Tcl_InitStubs(interp, version, exact) \
	(Tcl_InitStubs)(interp, (((exact)&1) ? (version) : "9.0b3"), \
	    (exact)|(TCL_MAJOR_VERSION<<8)|(TCL_MINOR_VERSION<<16), \
	    TCL_STUB_MAGIC)
#endif
#else
#if TCL_MAJOR_VERSION < 9
#   define Tcl_InitStubs(interp, version, exact) \
	Tcl_Panic(((void)interp, (void)version, \
		(void)exact, "Please define -DUSE_TCL_STUBS"))
#elif TCL_RELEASE_LEVEL == TCL_FINAL_RELEASE
#   define Tcl_InitStubs(interp, version, exact) \
	Tcl_PkgInitStubsCheck(interp, version, \
		(exact)|(TCL_MAJOR_VERSION<<8)|(TCL_MINOR_VERSION<<16))
#else
#   define Tcl_InitStubs(interp, version, exact) \
	Tcl_PkgInitStubsCheck(interp, TCL_PATCH_LEVEL, \
		1|(TCL_MAJOR_VERSION<<8)|(TCL_MINOR_VERSION<<16))
#endif
#endif

/*
 * Public functions that are not accessible via the stubs table.
 * Tcl_GetMemoryInfo is needed for AOLserver. [Bug 1868171]
 */

#define Tcl_Main(argc, argv, proc) \
	Tcl_MainEx(argc, argv, proc, \
	    ((Tcl_SetPanicProc(Tcl_ConsolePanic), Tcl_CreateInterp())))
EXTERN TCL_NORETURN void Tcl_MainEx(Tcl_Size argc, char **argv,
			    Tcl_AppInitProc *appInitProc, Tcl_Interp *interp);
EXTERN const char *	Tcl_PkgInitStubsCheck(Tcl_Interp *interp,
			    const char *version, int exact);
EXTERN const char *	Tcl_InitSubsystems(void);
EXTERN void		Tcl_GetMemoryInfo(Tcl_DString *dsPtr);
EXTERN const char *	Tcl_FindExecutable(const char *argv0);
EXTERN const char *	Tcl_SetPreInitScript(const char *string);
EXTERN const char *	Tcl_SetPanicProc(
			    Tcl_PanicProc *panicProc);
EXTERN void		Tcl_StaticLibrary(Tcl_Interp *interp,
			    const char *prefix,
			    Tcl_LibraryInitProc *initProc,
			    Tcl_LibraryInitProc *safeInitProc);
#ifndef TCL_NO_DEPRECATED
#   define Tcl_StaticPackage Tcl_StaticLibrary
#endif
EXTERN Tcl_ExitProc *	Tcl_SetExitProc(Tcl_ExitProc *proc);
#ifdef _WIN32
EXTERN const char *	TclZipfs_AppHook(int *argc, wchar_t ***argv);
#else
EXTERN const char *TclZipfs_AppHook(int *argc, char ***argv);
#endif
#if defined(_WIN32) && defined(UNICODE)
#ifndef USE_TCL_STUBS
#   define Tcl_FindExecutable(arg) ((Tcl_FindExecutable)((const char *)(arg)))
#endif
#   define Tcl_MainEx Tcl_MainExW
    EXTERN TCL_NORETURN void Tcl_MainExW(Tcl_Size argc, wchar_t **argv,
	    Tcl_AppInitProc *appInitProc, Tcl_Interp *interp);
#endif
#if defined(USE_TCL_STUBS) && (TCL_MAJOR_VERSION > 8)
#define Tcl_SetPanicProc(panicProc) \
    TclInitStubTable(((const char *(*)(Tcl_PanicProc *))TclStubCall((void *)panicProc))(panicProc))
#define Tcl_InitSubsystems() \
    TclInitStubTable(((const char *(*)(void))TclStubCall((void *)1))())
#define Tcl_FindExecutable(argv0) \
    TclInitStubTable(((const char *(*)(const char *))TclStubCall((void *)2))(argv0))
#define TclZipfs_AppHook(argcp, argvp) \
	TclInitStubTable(((const char *(*)(int *, void *))TclStubCall((void *)3))(argcp, argvp))
#define Tcl_MainExW(argc, argv, appInitProc, interp) \
	(void)((const char *(*)(Tcl_Size, const void *, Tcl_AppInitProc *, Tcl_Interp *)) \
	TclStubCall((void *)4))(argc, argv, appInitProc, interp)
#if !defined(_WIN32) || !defined(UNICODE)
#define Tcl_MainEx(argc, argv, appInitProc, interp) \
	(void)((const char *(*)(Tcl_Size, const void *, Tcl_AppInitProc *, Tcl_Interp *)) \
	TclStubCall((void *)5))(argc, argv, appInitProc, interp)
#endif
#define Tcl_StaticLibrary(interp, pkgName, initProc, safeInitProc) \
	(void)((const char *(*)(Tcl_Interp *, const char *, Tcl_LibraryInitProc *, Tcl_LibraryInitProc *)) \
	TclStubCall((void *)6))(interp, pkgName, initProc, safeInitProc)
#define Tcl_SetExitProc(proc) \
	((Tcl_ExitProc *(*)(Tcl_ExitProc *))TclStubCall((void *)7))(proc)
#define Tcl_GetMemoryInfo(dsPtr) \
	(void)((const char *(*)(Tcl_DString *))TclStubCall((void *)8))(dsPtr)
#define Tcl_SetPreInitScript(string) \
	((const char *(*)(const char *))TclStubCall((void *)9))(string)
#endif

/*
 *----------------------------------------------------------------------------
 * Include the public function declarations that are accessible via the stubs
 * table.
 */

#include "tclDecls.h"

/*
 * Include platform specific public function declarations that are accessible
 * via the stubs table. Make all TclOO symbols MODULE_SCOPE (which only
 * has effect on building it as a shared library). See ticket [3010352].
 */

#if defined(BUILD_tcl)
#   undef TCLAPI
#   define TCLAPI MODULE_SCOPE
#endif

#include "tclPlatDecls.h"

/*
 *----------------------------------------------------------------------------
 * The following declarations map ckalloc and ckfree to Tcl_Alloc and
 * Tcl_Free for use in Tcl-8.x-compatible extensions.
 */

#ifndef BUILD_tcl
#   define ckalloc Tcl_Alloc
#   define attemptckalloc Tcl_AttemptAlloc
#   ifdef _MSC_VER
	/* Silence invalid C4090 warnings */
#	define ckfree(a) Tcl_Free((void *)(a))
#	define ckrealloc(a,b) Tcl_Realloc((void *)(a),(b))
#	define attemptckrealloc(a,b) Tcl_AttemptRealloc((void *)(a),(b))
#   else
#	define ckfree Tcl_Free
#	define ckrealloc Tcl_Realloc
#	define attemptckrealloc Tcl_AttemptRealloc
#   endif
#endif

#ifndef TCL_MEM_DEBUG

/*
 * If we are not using the debugging allocator, we should call the Tcl_Alloc,
 * et al. routines in order to guarantee that every module is using the same
 * memory allocator both inside and outside of the Tcl library.
 */

#   undef  Tcl_InitMemory
#   define Tcl_InitMemory(x)
#   undef  Tcl_DumpActiveMemory
#   define Tcl_DumpActiveMemory(x)
#   undef  Tcl_ValidateAllMemory
#   define Tcl_ValidateAllMemory(x,y)

#endif /* !TCL_MEM_DEBUG */

#ifdef TCL_MEM_DEBUG
#   undef Tcl_IncrRefCount
#   define Tcl_IncrRefCount(objPtr) \
	Tcl_DbIncrRefCount(objPtr, __FILE__, __LINE__)
#   undef Tcl_DecrRefCount
#   define Tcl_DecrRefCount(objPtr) \
	Tcl_DbDecrRefCount(objPtr, __FILE__, __LINE__)
#   undef Tcl_IsShared
#   define Tcl_IsShared(objPtr) \
	Tcl_DbIsShared(objPtr, __FILE__, __LINE__)
/*
 * Free the Obj by effectively doing:
 *
 *   Tcl_IncrRefCount(objPtr);
 *   Tcl_DecrRefCount(objPtr);
 *
 * This will free the obj if there are no references to the obj.
 */
#   define Tcl_BounceRefCount(objPtr) \
    TclBounceRefCount(objPtr, __FILE__, __LINE__)

static inline void
TclBounceRefCount(
    Tcl_Obj* objPtr,
    const char* fn,
    int line)
{
    if (objPtr) {
	if ((objPtr)->refCount == 0) {
	    Tcl_DbDecrRefCount(objPtr, fn, line);
	}
    }
}
#else
#   undef Tcl_IncrRefCount
#   define Tcl_IncrRefCount(objPtr) \
	((void)++(objPtr)->refCount)
    /*
     * Use do/while0 idiom for optimum correctness without compiler warnings.
     * https://wiki.c2.com/?TrivialDoWhileLoop
     */
#   undef Tcl_DecrRefCount
#   define Tcl_DecrRefCount(objPtr) \
	do {								\
	    Tcl_Obj *_objPtr = (objPtr);				\
	    if (_objPtr->refCount-- <= 1) {				\
		TclFreeObj(_objPtr);					\
	    }								\
	} while(0)
#   undef Tcl_IsShared
#   define Tcl_IsShared(objPtr) \
	((objPtr)->refCount > 1)

/*
 * Declare that obj will no longer be used or referenced.
<<<<<<< HEAD
 * This will release the obj if there is no referece count,
 * otherwise let it be.
=======
 * This will free the obj if there are no references to the obj.
>>>>>>> 47bc45a2
 */
#   define Tcl_BounceRefCount(objPtr) \
    TclBounceRefCount(objPtr);

static inline void
TclBounceRefCount(
    Tcl_Obj* objPtr)
{
    if (objPtr) {
	if ((objPtr)->refCount == 0) {
	    Tcl_DecrRefCount(objPtr);
	}
    }
}

#endif

/*
 * Macros and definitions that help to debug the use of Tcl objects. When
 * TCL_MEM_DEBUG is defined, the Tcl_New declarations are overridden to call
 * debugging versions of the object creation functions.
 */

#ifdef TCL_MEM_DEBUG
#  undef  Tcl_NewBignumObj
#  define Tcl_NewBignumObj(val) \
     Tcl_DbNewBignumObj(val, __FILE__, __LINE__)
#  undef  Tcl_NewBooleanObj
#  define Tcl_NewBooleanObj(val) \
     Tcl_DbNewWideIntObj((val)!=0, __FILE__, __LINE__)
#  undef  Tcl_NewByteArrayObj
#  define Tcl_NewByteArrayObj(bytes, len) \
     Tcl_DbNewByteArrayObj(bytes, len, __FILE__, __LINE__)
#  undef  Tcl_NewDoubleObj
#  define Tcl_NewDoubleObj(val) \
     Tcl_DbNewDoubleObj(val, __FILE__, __LINE__)
#  undef  Tcl_NewListObj
#  define Tcl_NewListObj(objc, objv) \
     Tcl_DbNewListObj(objc, objv, __FILE__, __LINE__)
#  undef  Tcl_NewObj
#  define Tcl_NewObj() \
     Tcl_DbNewObj(__FILE__, __LINE__)
#  undef  Tcl_NewStringObj
#  define Tcl_NewStringObj(bytes, len) \
     Tcl_DbNewStringObj(bytes, len, __FILE__, __LINE__)
#  undef  Tcl_NewWideIntObj
#  define Tcl_NewWideIntObj(val) \
     Tcl_DbNewWideIntObj(val, __FILE__, __LINE__)
#endif /* TCL_MEM_DEBUG */

/*
 *----------------------------------------------------------------------------
 * Macros for clients to use to access fields of hash entries:
 */

#define Tcl_GetHashValue(h) ((h)->clientData)
#define Tcl_SetHashValue(h, value) ((h)->clientData = (void *)(value))
#define Tcl_GetHashKey(tablePtr, h) \
	((void *) (((tablePtr)->keyType == TCL_ONE_WORD_KEYS ||		\
		    (tablePtr)->keyType == TCL_CUSTOM_PTR_KEYS)		\
		? (h)->key.oneWordValue					\
		: (h)->key.string))

/*
 * Macros to use for clients to use to invoke find and create functions for
 * hash tables:
 */

#undef  Tcl_FindHashEntry
#define Tcl_FindHashEntry(tablePtr, key) \
	(*((tablePtr)->findProc))(tablePtr, (const char *)(key))
#undef  Tcl_CreateHashEntry
#define Tcl_CreateHashEntry(tablePtr, key, newPtr) \
	(*((tablePtr)->createProc))(tablePtr, (const char *)(key), newPtr)

#endif /* RC_INVOKED */

/*
 * end block for C++
 */

#ifdef __cplusplus
}
#endif

#endif /* _TCL */

/*
 * Local Variables:
 * mode: c
 * c-basic-offset: 4
 * fill-column: 78
 * End:
 */<|MERGE_RESOLUTION|>--- conflicted
+++ resolved
@@ -2351,7 +2351,7 @@
 	    TCL_STUB_MAGIC)
 #else
 #   define Tcl_InitStubs(interp, version, exact) \
-	(Tcl_InitStubs)(interp, (((exact)&1) ? (version) : "9.0b3"), \
+	(Tcl_InitStubs)(interp, (((exact)&1) ? (version) : "9.0.0"), \
 	    (exact)|(TCL_MAJOR_VERSION<<8)|(TCL_MINOR_VERSION<<16), \
 	    TCL_STUB_MAGIC)
 #endif
@@ -2553,12 +2553,7 @@
 
 /*
  * Declare that obj will no longer be used or referenced.
-<<<<<<< HEAD
- * This will release the obj if there is no referece count,
- * otherwise let it be.
-=======
  * This will free the obj if there are no references to the obj.
->>>>>>> 47bc45a2
  */
 #   define Tcl_BounceRefCount(objPtr) \
     TclBounceRefCount(objPtr);
