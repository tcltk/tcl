/*
 * tcl.h --
 *
 *	This header file describes the externally-visible facilities of the
 *	Tcl interpreter.
 *
 * Copyright (c) 1987-1994 The Regents of the University of California.
 * Copyright (c) 1993-1996 Lucent Technologies.
 * Copyright (c) 1994-1998 Sun Microsystems, Inc.
 * Copyright (c) 1998-2000 by Scriptics Corporation.
 * Copyright (c) 2002 by Kevin B. Kenny.  All rights reserved.
 *
 * See the file "license.terms" for information on usage and redistribution of
 * this file, and for a DISCLAIMER OF ALL WARRANTIES.
 */

#ifndef _TCL
#define _TCL

/*
 * For C++ compilers, use extern "C"
 */

#ifdef __cplusplus
extern "C" {
#endif

/*
 * The following defines are used to indicate the various release levels.
 */

#define TCL_ALPHA_RELEASE	0
#define TCL_BETA_RELEASE	1
#define TCL_FINAL_RELEASE	2

/*
 * When version numbers change here, must also go into the following files and
 * update the version numbers:
 *
 * library/init.tcl	(1 LOC patch)
 * unix/configure.ac	(2 LOC Major, 2 LOC minor, 1 LOC patch)
 * win/configure.ac	(as above)
 * win/tcl.m4		(not patchlevel)
 * README		(sections 0 and 2, with and without separator)
 * macosx/Tcl.pbproj/project.pbxproj (not patchlevel) 1 LOC
 * macosx/Tcl.pbproj/default.pbxuser (not patchlevel) 1 LOC
 * macosx/Tcl.xcode/project.pbxproj (not patchlevel) 2 LOC
 * macosx/Tcl.xcode/default.pbxuser (not patchlevel) 1 LOC
 * macosx/Tcl-Common.xcconfig (not patchlevel) 1 LOC
 * win/README		(not patchlevel) (sections 0 and 2)
 * unix/tcl.spec	(1 LOC patch)
 * tools/tcl.hpj.in	(not patchlevel, for windows installer)
 */

#define TCL_MAJOR_VERSION   9
#define TCL_MINOR_VERSION   0
#define TCL_RELEASE_LEVEL   TCL_ALPHA_RELEASE
#define TCL_RELEASE_SERIAL  0

#define TCL_VERSION	    "9.0"
#define TCL_PATCH_LEVEL	    "9.0a0"

#if !defined(TCL_NO_DEPRECATED) || defined(RC_INVOKED)
/*
 *----------------------------------------------------------------------------
 * The following definitions set up the proper options for Windows compilers.
 * We use this method because there is no autoconf equivalent.
 */

#ifdef _WIN32
#   ifndef __WIN32__
#	define __WIN32__
#   endif
#   ifndef WIN32
#	define WIN32
#   endif
#endif

/*
 * Utility macros: STRINGIFY takes an argument and wraps it in "" (double
 * quotation marks), JOIN joins two arguments.
 */

#ifndef STRINGIFY
#  define STRINGIFY(x) STRINGIFY1(x)
#  define STRINGIFY1(x) #x
#endif
#ifndef JOIN
#  define JOIN(a,b) JOIN1(a,b)
#  define JOIN1(a,b) a##b
#endif
#endif /* !TCL_NO_DEPRECATED */

/*
 * A special definition used to allow this header file to be included from
 * windows resource files so that they can obtain version information.
 * RC_INVOKED is defined by default by the windows RC tool.
 *
 * Resource compilers don't like all the C stuff, like typedefs and function
 * declarations, that occur below, so block them out.
 */

#ifndef RC_INVOKED

/*
 * Special macro to define mutexes, that doesn't do anything if we are not
 * using threads.
 */

#ifdef TCL_THREADS
#define TCL_DECLARE_MUTEX(name) static Tcl_Mutex name;
#else
#define TCL_DECLARE_MUTEX(name)
#endif

/*
 * Tcl's public routine Tcl_FSSeek() uses the values SEEK_SET, SEEK_CUR, and
 * SEEK_END, all #define'd by stdio.h .
 *
 * Also, many extensions need stdio.h, and they've grown accustomed to tcl.h
 * providing it for them rather than #include-ing it themselves as they
 * should, so also for their sake, we keep the #include to be consistent with
 * prior Tcl releases.
 */

#include <stdio.h>

<<<<<<< HEAD
#ifndef TCL_NO_DEPRECATED
=======
/*
 *----------------------------------------------------------------------------
 * Support for functions with a variable number of arguments.
 *
 * The following TCL_VARARGS* macros are to support old extensions
 * written for older versions of Tcl where the macros permitted
 * support for the varargs.h system as well as stdarg.h .
 *
 * New code should just directly be written to use stdarg.h conventions.
 */

#include <stdarg.h>
#if !defined(TCL_NO_DEPRECATED) && TCL_MAJOR_VERSION < 9
>>>>>>> b3a108e8
#    define TCL_VARARGS(type, name) (type name, ...)
#    define TCL_VARARGS_DEF(type, name) (type name, ...)
#    define TCL_VARARGS_START(type, name, list) (va_start(list, name), name)
#endif /* !TCL_NO_DEPRECATED */
#if defined(__GNUC__) && (__GNUC__ > 2)
#   define TCL_FORMAT_PRINTF(a,b) __attribute__ ((__format__ (__printf__, a, b)))
#   define TCL_NORETURN __attribute__ ((noreturn))
#   define TCL_NOINLINE __attribute__ ((noinline))
#   if defined(BUILD_tcl) || defined(BUILD_tk)
#	define TCL_NORETURN1 __attribute__ ((noreturn))
#   else
#	define TCL_NORETURN1 /* nothing */
#   endif
#else
#   define TCL_FORMAT_PRINTF(a,b)
#   if defined(_MSC_VER) && (_MSC_VER >= 1310)
#	define TCL_NORETURN _declspec(noreturn)
#	define TCL_NOINLINE __declspec(noinline)
#   else
#	define TCL_NORETURN /* nothing */
#	define TCL_NOINLINE /* nothing */
#   endif
#   define TCL_NORETURN1 /* nothing */
#endif

/*
 * Allow a part of Tcl's API to be explicitly marked as deprecated.
 *
 * Used to make TIP 330/336 generate moans even if people use the
 * compatibility macros. Change your code, guys! We won't support you forever.
 */

#if defined(__GNUC__) && ((__GNUC__ >= 4) || ((__GNUC__ == 3) && (__GNUC_MINOR__ >= 1)))
#   if (__GNUC__ > 4) || ((__GNUC__ == 4) && (__GNUC_MINOR__ >= 5))
#	define TCL_DEPRECATED_API(msg)	__attribute__ ((__deprecated__ (msg)))
#   else
#	define TCL_DEPRECATED_API(msg)	__attribute__ ((__deprecated__))
#   endif
#else
#   define TCL_DEPRECATED_API(msg)	/* nothing portable */
#endif

/*
 *----------------------------------------------------------------------------
 * Macros used to declare a function to be exported by a DLL. Used by Windows,
 * maps to no-op declarations on non-Windows systems. The default build on
 * windows is for a DLL, which causes the DLLIMPORT and DLLEXPORT macros to be
 * nonempty. To build a static library, the macro STATIC_BUILD should be
 * defined.
 *
 * Note: when building static but linking dynamically to MSVCRT we must still
 *       correctly decorate the C library imported function.  Use CRTIMPORT
 *       for this purpose.  _DLL is defined by the compiler when linking to
 *       MSVCRT.
 */

#if (defined(_WIN32) && (defined(_MSC_VER) || (defined(__BORLANDC__) && (__BORLANDC__ >= 0x0550)) || defined(__LCC__) || defined(__WATCOMC__) || (defined(__GNUC__) && defined(__declspec))))
#   define HAVE_DECLSPEC 1
#   ifdef STATIC_BUILD
#       define DLLIMPORT
#       define DLLEXPORT
#       ifdef _DLL
#           define CRTIMPORT __declspec(dllimport)
#       else
#           define CRTIMPORT
#       endif
#   else
#       define DLLIMPORT __declspec(dllimport)
#       define DLLEXPORT __declspec(dllexport)
#       define CRTIMPORT __declspec(dllimport)
#   endif
#else
#   define DLLIMPORT
#   if defined(__GNUC__) && __GNUC__ > 3
#       define DLLEXPORT __attribute__ ((visibility("default")))
#   else
#       define DLLEXPORT
#   endif
#   define CRTIMPORT
#endif

/*
 * These macros are used to control whether functions are being declared for
 * import or export. If a function is being declared while it is being built
 * to be included in a shared library, then it should have the DLLEXPORT
 * storage class. If is being declared for use by a module that is going to
 * link against the shared library, then it should have the DLLIMPORT storage
 * class. If the symbol is beind declared for a static build or for use from a
 * stub library, then the storage class should be empty.
 *
 * The convention is that a macro called BUILD_xxxx, where xxxx is the name of
 * a library we are building, is set on the compile line for sources that are
 * to be placed in the library. When this macro is set, the storage class will
 * be set to DLLEXPORT. At the end of the header file, the storage class will
 * be reset to DLLIMPORT.
 */

#undef TCL_STORAGE_CLASS
#ifdef BUILD_tcl
#   define TCL_STORAGE_CLASS DLLEXPORT
#else
#   ifdef USE_TCL_STUBS
#      define TCL_STORAGE_CLASS
#   else
#      define TCL_STORAGE_CLASS DLLIMPORT
#   endif
#endif

/*
 * The following _ANSI_ARGS_ macro is to support old extensions
 * written for older versions of Tcl where it permitted support
 * for compilers written in the pre-prototype era of C.
 *
 * New code should use prototypes.
 */

#if !defined(TCL_NO_DEPRECATED) && TCL_MAJOR_VERSION < 9
#   undef _ANSI_ARGS_
#   define _ANSI_ARGS_(x)	x

/*
 * Definitions that allow this header file to be used either with or without
 * ANSI C features.
 */

#ifndef INLINE
#   define INLINE
#endif
#ifndef CONST
#   define CONST const
#endif
#define CONST84 const
#define CONST84_RETURN const

#endif /* !TCL_NO_DEPRECATED */

#ifndef CONST86
#      define CONST86 const
#endif

/*
 * Make sure EXTERN isn't defined elsewhere.
 */

#ifdef EXTERN
#   undef EXTERN
#endif /* EXTERN */

#ifdef __cplusplus
#   define EXTERN extern "C" TCL_STORAGE_CLASS
#else
#   define EXTERN extern TCL_STORAGE_CLASS
#endif

/*
 *----------------------------------------------------------------------------
 * The following code is copied from winnt.h. If we don't replicate it here,
 * then <windows.h> can't be included after tcl.h, since tcl.h also defines
 * VOID. This block is skipped under Cygwin and Mingw.
 */

#if !defined(TCL_NO_DEPRECATED) && TCL_MAJOR_VERSION < 9
#if defined(_WIN32) && !defined(HAVE_WINNT_IGNORE_VOID)
#ifndef VOID
#define VOID void
typedef char CHAR;
typedef short SHORT;
typedef long LONG;
#endif
#endif /* _WIN32 && !HAVE_WINNT_IGNORE_VOID */

/*
 * Macro to use instead of "void" for arguments that must have type "void *"
 * in ANSI C; maps them to type "char *" in non-ANSI systems.
 */

#ifndef __VXWORKS__
#   define VOID void
#endif
#endif /* !defined(TCL_NO_DEPRECATED) && TCL_MAJOR_VERSION < 9 */

/*
 * Miscellaneous declarations.
 */

#ifndef _CLIENTDATA
    typedef void *ClientData;
#   define _CLIENTDATA
#endif

/*
 * Darwin specific configure overrides (to support fat compiles, where
 * configure runs only once for multiple architectures):
 */

#ifdef __APPLE__
#   ifdef __LP64__
#	undef TCL_WIDE_INT_TYPE
#	define TCL_WIDE_INT_IS_LONG 1
#	define TCL_CFG_DO64BIT 1
#    else /* !__LP64__ */
#	define TCL_WIDE_INT_TYPE long long
#	undef TCL_WIDE_INT_IS_LONG
#	undef TCL_CFG_DO64BIT
#    endif /* __LP64__ */
#    undef HAVE_STRUCT_STAT64
#endif /* __APPLE__ */

/*
 * Define Tcl_WideInt to be a type that is (at least) 64-bits wide, and define
 * Tcl_WideUInt to be the unsigned variant of that type (assuming that where
 * we have one, we can have the other.)
 *
 * Also defines the following macros:
 * TCL_WIDE_INT_IS_LONG - if wide ints are really longs (i.e. we're on a
 *	LP64 system such as modern Solaris or Linux ... not including Win64)
 * Tcl_WideAsLong - forgetful converter from wideInt to long.
 * Tcl_LongAsWide - sign-extending converter from long to wideInt.
 * Tcl_WideAsDouble - converter from wideInt to double.
 * Tcl_DoubleAsWide - converter from double to wideInt.
 *
 * The following invariant should hold for any long value 'longVal':
 *	longVal == Tcl_WideAsLong(Tcl_LongAsWide(longVal))
 *
 * Note on converting between Tcl_WideInt and strings. This implementation (in
 * tclObj.c) depends on the function
 * sprintf(...,"%" TCL_LL_MODIFIER "d",...).
 */

#if !defined(TCL_WIDE_INT_TYPE)&&!defined(TCL_WIDE_INT_IS_LONG)
#   if defined(_WIN32)
#      define TCL_WIDE_INT_TYPE __int64
#      define TCL_LL_MODIFIER	"I64"
#   elif defined(__GNUC__)
#      define TCL_WIDE_INT_TYPE long long
#      define TCL_LL_MODIFIER	"ll"
#   else /* ! _WIN32 && ! __GNUC__ */
/*
 * Don't know what platform it is and configure hasn't discovered what is
 * going on for us. Try to guess...
 */
#      include <limits.h>
#      if (INT_MAX < LONG_MAX)
#         define TCL_WIDE_INT_IS_LONG	1
#      else
#         define TCL_WIDE_INT_TYPE long long
#      endif
#   endif /* _WIN32 */
#endif /* !TCL_WIDE_INT_TYPE & !TCL_WIDE_INT_IS_LONG */
#ifdef TCL_WIDE_INT_IS_LONG
#   undef TCL_WIDE_INT_TYPE
#   define TCL_WIDE_INT_TYPE	long
#endif /* TCL_WIDE_INT_IS_LONG */

typedef TCL_WIDE_INT_TYPE		Tcl_WideInt;
typedef unsigned TCL_WIDE_INT_TYPE	Tcl_WideUInt;

#ifdef TCL_WIDE_INT_IS_LONG
#   ifndef TCL_LL_MODIFIER
#      define TCL_LL_MODIFIER		"l"
#   endif /* !TCL_LL_MODIFIER */
#else /* TCL_WIDE_INT_IS_LONG */
/*
 * The next short section of defines are only done when not running on Windows
 * or some other strange platform.
 */
#   ifndef TCL_LL_MODIFIER
#      define TCL_LL_MODIFIER		"ll"
#   endif /* !TCL_LL_MODIFIER */
#endif /* TCL_WIDE_INT_IS_LONG */

#define Tcl_WideAsLong(val)	((long)((Tcl_WideInt)(val)))
#define Tcl_LongAsWide(val)	((Tcl_WideInt)((long)(val)))
#define Tcl_WideAsDouble(val)	((double)((Tcl_WideInt)(val)))
#define Tcl_DoubleAsWide(val)	((Tcl_WideInt)((double)(val)))

#if defined(_WIN32)
#   ifdef __BORLANDC__
	typedef struct stati64 Tcl_StatBuf;
#   elif defined(_WIN64)
	typedef struct __stat64 Tcl_StatBuf;
#   elif (defined(_MSC_VER) && (_MSC_VER < 1400)) || defined(_USE_32BIT_TIME_T)
	typedef struct _stati64	Tcl_StatBuf;
#   else
	typedef struct _stat32i64 Tcl_StatBuf;
#   endif /* _MSC_VER < 1400 */
#elif defined(__CYGWIN__)
    typedef struct {
	dev_t st_dev;
	unsigned short st_ino;
	unsigned short st_mode;
	short st_nlink;
	short st_uid;
	short st_gid;
	/* Here is a 2-byte gap */
	dev_t st_rdev;
	/* Here is a 4-byte gap */
	long long st_size;
	struct {long tv_sec;} st_atim;
	struct {long tv_sec;} st_mtim;
	struct {long tv_sec;} st_ctim;
	/* Here is a 4-byte gap */
    } Tcl_StatBuf;
#elif defined(HAVE_STRUCT_STAT64) && !defined(__APPLE__)
    typedef struct stat64 Tcl_StatBuf;
#else
    typedef struct stat Tcl_StatBuf;
#endif

/*
 *----------------------------------------------------------------------------
 * Data structures defined opaquely in this module. The definitions below just
 * provide dummy types. A few fields are made visible in Tcl_Interp
 * structures, namely those used for returning a string result from commands.
 * Direct access to the result field is discouraged in Tcl 8.0. The
 * interpreter result is either an object or a string, and the two values are
 * kept consistent unless some C code sets interp->result directly.
 * Programmers should use either the function Tcl_GetObjResult() or
 * Tcl_GetStringResult() to read the interpreter's result. See the SetResult
 * man page for details.
 *
 * Note: any change to the Tcl_Interp definition below must be mirrored in the
 * "real" definition in tclInt.h.
 *
 * Note: Tcl_ObjCmdProc functions do not directly set result and freeProc.
 * Instead, they set a Tcl_Obj member in the "real" structure that can be
 * accessed with Tcl_GetObjResult() and Tcl_SetObjResult().
 */

<<<<<<< HEAD
typedef struct Tcl_Interp Tcl_Interp;
=======
typedef struct Tcl_Interp
#if !defined(TCL_NO_DEPRECATED) && TCL_MAJOR_VERSION < 9
{
    /* TIP #330: Strongly discourage extensions from using the string
     * result. */
#ifdef USE_INTERP_RESULT
    char *result TCL_DEPRECATED_API("use Tcl_GetStringResult/Tcl_SetResult");
				/* If the last command returned a string
				 * result, this points to it. */
    void (*freeProc) (char *blockPtr)
	    TCL_DEPRECATED_API("use Tcl_GetStringResult/Tcl_SetResult");
				/* Zero means the string result is statically
				 * allocated. TCL_DYNAMIC means it was
				 * allocated with ckalloc and should be freed
				 * with ckfree. Other values give the address
				 * of function to invoke to free the result.
				 * Tcl_Eval must free it before executing next
				 * command. */
#else
    char *resultDontUse; /* Don't use in extensions! */
    void (*freeProcDontUse) (char *); /* Don't use in extensions! */
#endif
#ifdef USE_INTERP_ERRORLINE
    int errorLine TCL_DEPRECATED_API("use Tcl_GetErrorLine/Tcl_SetErrorLine");
				/* When TCL_ERROR is returned, this gives the
				 * line number within the command where the
				 * error occurred (1 if first line). */
#else
    int errorLineDontUse; /* Don't use in extensions! */
#endif
}
#endif /* !TCL_NO_DEPRECATED */
Tcl_Interp;
>>>>>>> b3a108e8

typedef struct Tcl_AsyncHandler_ *Tcl_AsyncHandler;
typedef struct Tcl_Channel_ *Tcl_Channel;
typedef struct Tcl_ChannelTypeVersion_ *Tcl_ChannelTypeVersion;
typedef struct Tcl_Command_ *Tcl_Command;
typedef struct Tcl_Condition_ *Tcl_Condition;
typedef struct Tcl_Dict_ *Tcl_Dict;
typedef struct Tcl_EncodingState_ *Tcl_EncodingState;
typedef struct Tcl_Encoding_ *Tcl_Encoding;
typedef struct Tcl_Event Tcl_Event;
typedef struct Tcl_InterpState_ *Tcl_InterpState;
typedef struct Tcl_LoadHandle_ *Tcl_LoadHandle;
typedef struct Tcl_Mutex_ *Tcl_Mutex;
typedef struct Tcl_Pid_ *Tcl_Pid;
typedef struct Tcl_RegExp_ *Tcl_RegExp;
typedef struct Tcl_ThreadDataKey_ *Tcl_ThreadDataKey;
typedef struct Tcl_ThreadId_ *Tcl_ThreadId;
typedef struct Tcl_TimerToken_ *Tcl_TimerToken;
typedef struct Tcl_Trace_ *Tcl_Trace;
typedef struct Tcl_Var_ *Tcl_Var;
typedef struct Tcl_ZLibStream_ *Tcl_ZlibStream;

/*
 *----------------------------------------------------------------------------
 * Definition of the interface to functions implementing threads. A function
 * following this definition is given to each call of 'Tcl_CreateThread' and
 * will be called as the main fuction of the new thread created by that call.
 */

#if defined _WIN32
typedef unsigned (__stdcall Tcl_ThreadCreateProc) (ClientData clientData);
#else
typedef void (Tcl_ThreadCreateProc) (ClientData clientData);
#endif

/*
 * Threading function return types used for abstracting away platform
 * differences when writing a Tcl_ThreadCreateProc. See the NewThread function
 * in generic/tclThreadTest.c for it's usage.
 */

#if defined _WIN32
#   define Tcl_ThreadCreateType		unsigned __stdcall
#   define TCL_THREAD_CREATE_RETURN	return 0
#else
#   define Tcl_ThreadCreateType		void
#   define TCL_THREAD_CREATE_RETURN
#endif

/*
 * Definition of values for default stacksize and the possible flags to be
 * given to Tcl_CreateThread.
 */

#define TCL_THREAD_STACK_DEFAULT (0)    /* Use default size for stack. */
#define TCL_THREAD_NOFLAGS	 (0000) /* Standard flags, default
					 * behaviour. */
#define TCL_THREAD_JOINABLE	 (0001) /* Mark the thread as joinable. */

/*
 * Flag values passed to Tcl_StringCaseMatch.
 */

#define TCL_MATCH_NOCASE	(1<<0)

/*
 * Flag values passed to Tcl_GetRegExpFromObj.
 */

#define	TCL_REG_BASIC		000000	/* BREs (convenience). */
#define	TCL_REG_EXTENDED	000001	/* EREs. */
#define	TCL_REG_ADVF		000002	/* Advanced features in EREs. */
#define	TCL_REG_ADVANCED	000003	/* AREs (which are also EREs). */
#define	TCL_REG_QUOTE		000004	/* No special characters, none. */
#define	TCL_REG_NOCASE		000010	/* Ignore case. */
#define	TCL_REG_NOSUB		000020	/* Don't care about subexpressions. */
#define	TCL_REG_EXPANDED	000040	/* Expanded format, white space &
					 * comments. */
#define	TCL_REG_NLSTOP		000100  /* \n doesn't match . or [^ ] */
#define	TCL_REG_NLANCH		000200  /* ^ matches after \n, $ before. */
#define	TCL_REG_NEWLINE		000300  /* Newlines are line terminators. */
#define	TCL_REG_CANMATCH	001000  /* Report details on partial/limited
					 * matches. */

/*
 * Flags values passed to Tcl_RegExpExecObj.
 */

#define	TCL_REG_NOTBOL	0001	/* Beginning of string does not match ^.  */
#define	TCL_REG_NOTEOL	0002	/* End of string does not match $. */

/*
 * Structures filled in by Tcl_RegExpInfo. Note that all offset values are
 * relative to the start of the match string, not the beginning of the entire
 * string.
 */

typedef struct Tcl_RegExpIndices {
    long start;			/* Character offset of first character in
				 * match. */
    long end;			/* Character offset of first character after
				 * the match. */
} Tcl_RegExpIndices;

typedef struct Tcl_RegExpInfo {
    int nsubs;			/* Number of subexpressions in the compiled
				 * expression. */
    Tcl_RegExpIndices *matches;	/* Array of nsubs match offset pairs. */
    long extendStart;		/* The offset at which a subsequent match
				 * might begin. */
    long reserved;		/* Reserved for later use. */
} Tcl_RegExpInfo;

/*
 * Picky compilers complain if this typdef doesn't appear before the struct's
 * reference in tclDecls.h.
 */

typedef Tcl_StatBuf *Tcl_Stat_;
typedef struct stat *Tcl_OldStat_;

/*
 *----------------------------------------------------------------------------
 * When a TCL command returns, the interpreter contains a result from the
 * command. Programmers are strongly encouraged to use one of the functions
 * Tcl_GetObjResult() or Tcl_GetStringResult() to read the interpreter's
 * result. See the SetResult man page for details. Besides this result, the
 * command function returns an integer code, which is one of the following:
 *
 * TCL_OK		Command completed normally; the interpreter's result
 *			contains the command's result.
 * TCL_ERROR		The command couldn't be completed successfully; the
 *			interpreter's result describes what went wrong.
 * TCL_RETURN		The command requests that the current function return;
 *			the interpreter's result contains the function's
 *			return value.
 * TCL_BREAK		The command requests that the innermost loop be
 *			exited; the interpreter's result is meaningless.
 * TCL_CONTINUE		Go on to the next iteration of the current loop; the
 *			interpreter's result is meaningless.
 */

#define TCL_OK			0
#define TCL_ERROR		1
#define TCL_RETURN		2
#define TCL_BREAK		3
#define TCL_CONTINUE		4

<<<<<<< HEAD
=======
#if !defined(TCL_NO_DEPRECATED) && TCL_MAJOR_VERSION < 9
#define TCL_RESULT_SIZE		200
#endif

>>>>>>> b3a108e8
/*
 *----------------------------------------------------------------------------
 * Flags to control what substitutions are performed by Tcl_SubstObj():
 */

#define TCL_SUBST_COMMANDS	001
#define TCL_SUBST_VARIABLES	002
#define TCL_SUBST_BACKSLASHES	004
#define TCL_SUBST_ALL		007

/*
 * Argument descriptors for math function callbacks in expressions:
 */

#if !defined(TCL_NO_DEPRECATED) && TCL_MAJOR_VERSION < 9
typedef enum {
    TCL_INT, TCL_DOUBLE, TCL_EITHER, TCL_WIDE_INT
} Tcl_ValueType;

typedef struct Tcl_Value {
    Tcl_ValueType type;		/* Indicates intValue or doubleValue is valid,
				 * or both. */
    long intValue;		/* Integer value. */
    double doubleValue;		/* Double-precision floating value. */
    Tcl_WideInt wideValue;	/* Wide (min. 64-bit) integer value. */
} Tcl_Value;
#else
#define Tcl_ValueType void /* Just enough to prevent compilation error in Tcl */
#define Tcl_Value void /* Just enough to prevent compilation error in Tcl */
#endif

/*
 * Forward declaration of Tcl_Obj to prevent an error when the forward
 * reference to Tcl_Obj is encountered in the function types declared below.
 */

struct Tcl_Obj;

/*
 *----------------------------------------------------------------------------
 * Function types defined by Tcl:
 */

typedef int (Tcl_AppInitProc) (Tcl_Interp *interp);
typedef int (Tcl_AsyncProc) (ClientData clientData, Tcl_Interp *interp,
	int code);
typedef void (Tcl_ChannelProc) (ClientData clientData, int mask);
typedef void (Tcl_CloseProc) (ClientData data);
typedef void (Tcl_CmdDeleteProc) (ClientData clientData);
typedef int (Tcl_CmdProc) (ClientData clientData, Tcl_Interp *interp,
	int argc, const char *argv[]);
typedef void (Tcl_CmdTraceProc) (ClientData clientData, Tcl_Interp *interp,
	int level, char *command, Tcl_CmdProc *proc,
	ClientData cmdClientData, int argc, const char *argv[]);
typedef int (Tcl_CmdObjTraceProc) (ClientData clientData, Tcl_Interp *interp,
	int level, const char *command, Tcl_Command commandInfo, int objc,
	struct Tcl_Obj *const *objv);
typedef void (Tcl_CmdObjTraceDeleteProc) (ClientData clientData);
typedef void (Tcl_DupInternalRepProc) (struct Tcl_Obj *srcPtr,
	struct Tcl_Obj *dupPtr);
typedef int (Tcl_EncodingConvertProc) (ClientData clientData, const char *src,
	int srcLen, int flags, Tcl_EncodingState *statePtr, char *dst,
	int dstLen, int *srcReadPtr, int *dstWrotePtr, int *dstCharsPtr);
typedef void (Tcl_EncodingFreeProc) (ClientData clientData);
typedef int (Tcl_EventProc) (Tcl_Event *evPtr, int flags);
typedef void (Tcl_EventCheckProc) (ClientData clientData, int flags);
typedef int (Tcl_EventDeleteProc) (Tcl_Event *evPtr, ClientData clientData);
typedef void (Tcl_EventSetupProc) (ClientData clientData, int flags);
typedef void (Tcl_ExitProc) (ClientData clientData);
typedef void (Tcl_FileProc) (ClientData clientData, int mask);
typedef void (Tcl_FileFreeProc) (ClientData clientData);
typedef void (Tcl_FreeInternalRepProc) (struct Tcl_Obj *objPtr);
typedef void (Tcl_FreeProc) (char *blockPtr);
typedef void (Tcl_IdleProc) (ClientData clientData);
typedef void (Tcl_InterpDeleteProc) (ClientData clientData,
	Tcl_Interp *interp);
typedef int (Tcl_MathProc) (ClientData clientData, Tcl_Interp *interp,
	Tcl_Value *args, Tcl_Value *resultPtr);
typedef void (Tcl_NamespaceDeleteProc) (ClientData clientData);
typedef int (Tcl_ObjCmdProc) (ClientData clientData, Tcl_Interp *interp,
	int objc, struct Tcl_Obj *const *objv);
typedef int (Tcl_PackageInitProc) (Tcl_Interp *interp);
typedef int (Tcl_PackageUnloadProc) (Tcl_Interp *interp, int flags);
typedef void (Tcl_PanicProc) (const char *format, ...);
typedef void (Tcl_TcpAcceptProc) (ClientData callbackData, Tcl_Channel chan,
	char *address, int port);
typedef void (Tcl_TimerProc) (ClientData clientData);
typedef int (Tcl_SetFromAnyProc) (Tcl_Interp *interp, struct Tcl_Obj *objPtr);
typedef void (Tcl_UpdateStringProc) (struct Tcl_Obj *objPtr);
typedef char * (Tcl_VarTraceProc) (ClientData clientData, Tcl_Interp *interp,
	const char *part1, const char *part2, int flags);
typedef void (Tcl_CommandTraceProc) (ClientData clientData, Tcl_Interp *interp,
	const char *oldName, const char *newName, int flags);
typedef void (Tcl_CreateFileHandlerProc) (int fd, int mask, Tcl_FileProc *proc,
	ClientData clientData);
typedef void (Tcl_DeleteFileHandlerProc) (int fd);
typedef void (Tcl_AlertNotifierProc) (ClientData clientData);
typedef void (Tcl_ServiceModeHookProc) (int mode);
typedef ClientData (Tcl_InitNotifierProc) (void);
typedef void (Tcl_FinalizeNotifierProc) (ClientData clientData);
typedef void (Tcl_MainLoopProc) (void);

/*
 *----------------------------------------------------------------------------
 * The following structure represents a type of object, which is a particular
 * internal representation for an object plus a set of functions that provide
 * standard operations on objects of that type.
 */

typedef struct Tcl_ObjType {
    const char *name;		/* Name of the type, e.g. "int". */
    Tcl_FreeInternalRepProc *freeIntRepProc;
				/* Called to free any storage for the type's
				 * internal rep. NULL if the internal rep does
				 * not need freeing. */
    Tcl_DupInternalRepProc *dupIntRepProc;
				/* Called to create a new object as a copy of
				 * an existing object. */
    Tcl_UpdateStringProc *updateStringProc;
				/* Called to update the string rep from the
				 * type's internal representation. */
    Tcl_SetFromAnyProc *setFromAnyProc;
				/* Called to convert the object's internal rep
				 * to this type. Frees the internal rep of the
				 * old type. Returns TCL_ERROR on failure. */
} Tcl_ObjType;

/*
 * One of the following structures exists for each object in the Tcl system.
 * An object stores a value as either a string, some internal representation,
 * or both.
 */

typedef struct Tcl_Obj {
    int refCount;		/* When 0 the object will be freed. */
    char *bytes;		/* This points to the first byte of the
				 * object's string representation. The array
				 * must be followed by a null byte (i.e., at
				 * offset length) but may also contain
				 * embedded null characters. The array's
				 * storage is allocated by ckalloc. NULL means
				 * the string rep is invalid and must be
				 * regenerated from the internal rep.  Clients
				 * should use Tcl_GetStringFromObj or
				 * Tcl_GetString to get a pointer to the byte
				 * array as a readonly value. */
    int length;			/* The number of bytes at *bytes, not
				 * including the terminating null. */
    const Tcl_ObjType *typePtr;	/* Denotes the object's type. Always
				 * corresponds to the type of the object's
				 * internal rep. NULL indicates the object has
				 * no internal rep (has no type). */
    union {			/* The internal representation: */
	long longValue;		/*   - an long integer value. */
	double doubleValue;	/*   - a double-precision floating value. */
	void *otherValuePtr;	/*   - another, type-specific value, not used
				 *     internally any more. */
	Tcl_WideInt wideValue;	/*   - a long long value. */
	struct {		/*   - internal rep as two pointers.
				 *     Many uses in Tcl, including a bignum's
				 *     tightly packed fields, where the alloc,
				 *     used and signum flags are packed into
				 *     ptr2 with everything else hung off
				 *     ptr1. */
	    void *ptr1;
	    void *ptr2;
	} twoPtrValue;
	struct {		/*   - internal rep as a pointer and a long,
				 *     not used internally any more. */
	    void *ptr;
	    unsigned long value;
	} ptrAndLongRep;
    } internalRep;
} Tcl_Obj;

/*
 * Macros to increment and decrement a Tcl_Obj's reference count, and to test
 * whether an object is shared (i.e. has reference count > 1). Note: clients
 * should use Tcl_DecrRefCount() when they are finished using an object, and
 * should never call TclFreeObj() directly. TclFreeObj() is only defined and
 * made public in tcl.h to support Tcl_DecrRefCount's macro definition.
 */

void		Tcl_IncrRefCount(Tcl_Obj *objPtr);
void		Tcl_DecrRefCount(Tcl_Obj *objPtr);
int		Tcl_IsShared(Tcl_Obj *objPtr);

/*
 *----------------------------------------------------------------------------
 * The following type contains the state needed by Tcl_SaveResult. It
 * is typically allocated on the stack.
 */

<<<<<<< HEAD
typedef Tcl_Obj *Tcl_SavedResult;
=======
typedef struct Tcl_SavedResult {
    char *result;
    Tcl_FreeProc *freeProc;
    Tcl_Obj *objResultPtr;
    char *appendResult;
    int appendAvl;
    int appendUsed;
    char resultSpace[200+1];
} Tcl_SavedResult;
>>>>>>> b3a108e8

/*
 *----------------------------------------------------------------------------
 * The following definitions support Tcl's namespace facility. Note: the first
 * five fields must match exactly the fields in a Namespace structure (see
 * tclInt.h).
 */

typedef struct Tcl_Namespace {
    char *name;			/* The namespace's name within its parent
				 * namespace. This contains no ::'s. The name
				 * of the global namespace is "" although "::"
				 * is an synonym. */
    char *fullName;		/* The namespace's fully qualified name. This
				 * starts with ::. */
    ClientData clientData;	/* Arbitrary value associated with this
				 * namespace. */
    Tcl_NamespaceDeleteProc *deleteProc;
				/* Function invoked when deleting the
				 * namespace to, e.g., free clientData. */
    struct Tcl_Namespace *parentPtr;
				/* Points to the namespace that contains this
				 * one. NULL if this is the global
				 * namespace. */
} Tcl_Namespace;

/*
 *----------------------------------------------------------------------------
 * The following structure represents a call frame, or activation record. A
 * call frame defines a naming context for a procedure call: its local scope
 * (for local variables) and its namespace scope (used for non-local
 * variables; often the global :: namespace). A call frame can also define the
 * naming context for a namespace eval or namespace inscope command: the
 * namespace in which the command's code should execute. The Tcl_CallFrame
 * structures exist only while procedures or namespace eval/inscope's are
 * being executed, and provide a Tcl call stack.
 *
 * A call frame is initialized and pushed using Tcl_PushCallFrame and popped
 * using Tcl_PopCallFrame. Storage for a Tcl_CallFrame must be provided by the
 * Tcl_PushCallFrame caller, and callers typically allocate them on the C call
 * stack for efficiency. For this reason, Tcl_CallFrame is defined as a
 * structure and not as an opaque token. However, most Tcl_CallFrame fields
 * are hidden since applications should not access them directly; others are
 * declared as "dummyX".
 *
 * WARNING!! The structure definition must be kept consistent with the
 * CallFrame structure in tclInt.h. If you change one, change the other.
 */

typedef struct Tcl_CallFrame {
    Tcl_Namespace *nsPtr;
    int dummy1;
    int dummy2;
    void *dummy3;
    void *dummy4;
    void *dummy5;
    int dummy6;
    void *dummy7;
    void *dummy8;
    int dummy9;
    void *dummy10;
    void *dummy11;
    void *dummy12;
    void *dummy13;
} Tcl_CallFrame;

/*
 *----------------------------------------------------------------------------
 * Information about commands that is returned by Tcl_GetCommandInfo and
 * passed to Tcl_SetCommandInfo. objProc is an objc/objv object-based command
 * function while proc is a traditional Tcl argc/argv string-based function.
 * Tcl_CreateObjCommand and Tcl_CreateCommand ensure that both objProc and
 * proc are non-NULL and can be called to execute the command. However, it may
 * be faster to call one instead of the other. The member isNativeObjectProc
 * is set to 1 if an object-based function was registered by
 * Tcl_CreateObjCommand, and to 0 if a string-based function was registered by
 * Tcl_CreateCommand. The other function is typically set to a compatibility
 * wrapper that does string-to-object or object-to-string argument conversions
 * then calls the other function.
 */

typedef struct Tcl_CmdInfo {
    int isNativeObjectProc;	/* 1 if objProc was registered by a call to
				 * Tcl_CreateObjCommand; 0 otherwise.
				 * Tcl_SetCmdInfo does not modify this
				 * field. */
    Tcl_ObjCmdProc *objProc;	/* Command's object-based function. */
    ClientData objClientData;	/* ClientData for object proc. */
    Tcl_CmdProc *proc;		/* Command's string-based function. */
    ClientData clientData;	/* ClientData for string proc. */
    Tcl_CmdDeleteProc *deleteProc;
				/* Function to call when command is
				 * deleted. */
    ClientData deleteData;	/* Value to pass to deleteProc (usually the
				 * same as clientData). */
    Tcl_Namespace *namespacePtr;/* Points to the namespace that contains this
				 * command. Note that Tcl_SetCmdInfo will not
				 * change a command's namespace; use
				 * TclRenameCommand or Tcl_Eval (of 'rename')
				 * to do that. */
} Tcl_CmdInfo;

/*
 *----------------------------------------------------------------------------
 * The structure defined below is used to hold dynamic strings. The only
 * fields that clients should use are string and length, accessible via the
 * macros Tcl_DStringValue and Tcl_DStringLength.
 */

#define TCL_DSTRING_STATIC_SIZE 200
typedef struct Tcl_DString {
    char *string;		/* Points to beginning of string: either
				 * staticSpace below or a malloced array. */
    int length;			/* Number of non-NULL characters in the
				 * string. */
    int spaceAvl;		/* Total number of bytes available for the
				 * string and its terminating NULL char. */
    char staticSpace[TCL_DSTRING_STATIC_SIZE];
				/* Space to use in common case where string is
				 * small. */
} Tcl_DString;

#define Tcl_DStringLength(dsPtr) ((dsPtr)->length)
#define Tcl_DStringValue(dsPtr) ((dsPtr)->string)
#if !defined(TCL_NO_DEPRECATED) && TCL_MAJOR_VERSION < 9
#   define Tcl_DStringTrunc Tcl_DStringSetLength
#endif /* !TCL_NO_DEPRECATED */

/*
 * Definitions for the maximum number of digits of precision that may be
 * produced by Tcl_PrintDouble, and the number of bytes of buffer space
 * required by Tcl_PrintDouble.
 */

#define TCL_MAX_PREC		17
#define TCL_DOUBLE_SPACE	(TCL_MAX_PREC+10)

/*
 * Definition for a number of bytes of buffer space sufficient to hold the
 * string representation of an integer in base 10 (assuming the existence of
 * 64-bit integers).
 */

#define TCL_INTEGER_SPACE	24

/*
 * Flag values passed to Tcl_ConvertElement.
 * TCL_DONT_USE_BRACES forces it not to enclose the element in braces, but to
 *	use backslash quoting instead.
 * TCL_DONT_QUOTE_HASH disables the default quoting of the '#' character. It
 *	is safe to leave the hash unquoted when the element is not the first
 *	element of a list, and this flag can be used by the caller to indicate
 *	that condition.
 */

#define TCL_DONT_USE_BRACES	1
#define TCL_DONT_QUOTE_HASH	8

/*
 * Flag that may be passed to Tcl_GetIndexFromObj to force it to disallow
 * abbreviated strings.
 */

#define TCL_EXACT	1

/*
 *----------------------------------------------------------------------------
 * Flag values passed to Tcl_RecordAndEval, Tcl_EvalObj, Tcl_EvalObjv.
 * WARNING: these bit choices must not conflict with the bit choices for
 * evalFlag bits in tclInt.h!
 *
 * Meanings:
 *	TCL_NO_EVAL:		Just record this command
 *	TCL_EVAL_GLOBAL:	Execute script in global namespace
 *	TCL_EVAL_DIRECT:	Do not compile this script
 *	TCL_EVAL_INVOKE:	Magical Tcl_EvalObjv mode for aliases/ensembles
 *				o Run in iPtr->lookupNsPtr or global namespace
 *				o Cut out of error traces
 *				o Don't reset the flags controlling ensemble
 *				  error message rewriting.
 *	TCL_CANCEL_UNWIND:	Magical Tcl_CancelEval mode that causes the
 *				stack for the script in progress to be
 *				completely unwound.
 *	TCL_EVAL_NOERR:	Do no exception reporting at all, just return
 *				as the caller will report.
 */

#define TCL_NO_EVAL		0x010000
#define TCL_EVAL_GLOBAL		0x020000
#define TCL_EVAL_DIRECT		0x040000
#define TCL_EVAL_INVOKE		0x080000
#define TCL_CANCEL_UNWIND	0x100000
#define TCL_EVAL_NOERR          0x200000

/*
 * Special freeProc values that may be passed to Tcl_SetResult (see the man
 * page for details):
 */

#define TCL_VOLATILE		((Tcl_FreeProc *) 1)
#define TCL_STATIC		((Tcl_FreeProc *) 0)
#define TCL_DYNAMIC		((Tcl_FreeProc *) 3)

/*
 * Flag values passed to variable-related functions.
 * WARNING: these bit choices must not conflict with the bit choice for
 * TCL_CANCEL_UNWIND, above.
 */

#define TCL_GLOBAL_ONLY		 1
#define TCL_NAMESPACE_ONLY	 2
#define TCL_APPEND_VALUE	 4
#define TCL_LIST_ELEMENT	 8
#define TCL_TRACE_READS		 0x10
#define TCL_TRACE_WRITES	 0x20
#define TCL_TRACE_UNSETS	 0x40
#define TCL_TRACE_DESTROYED	 0x80
#define TCL_INTERP_DESTROYED	 0x100
#define TCL_LEAVE_ERR_MSG	 0x200
#define TCL_TRACE_ARRAY		 0x800
#ifndef TCL_REMOVE_OBSOLETE_TRACES
/* Required to support old variable/vdelete/vinfo traces. */
#define TCL_TRACE_OLD_STYLE	 0x1000
#endif
/* Indicate the semantics of the result of a trace. */
#define TCL_TRACE_RESULT_DYNAMIC 0x8000
#define TCL_TRACE_RESULT_OBJECT  0x10000

/*
 * Flag values for ensemble commands.
 */

#define TCL_ENSEMBLE_PREFIX 0x02/* Flag value to say whether to allow
				 * unambiguous prefixes of commands or to
				 * require exact matches for command names. */

/*
 * Flag values passed to command-related functions.
 */

#define TCL_TRACE_RENAME	0x2000
#define TCL_TRACE_DELETE	0x4000

#define TCL_ALLOW_INLINE_COMPILATION 0x20000

/*
 * The TCL_PARSE_PART1 flag is deprecated and has no effect. The part1 is now
 * always parsed whenever the part2 is NULL. (This is to avoid a common error
 * when converting code to use the new object based APIs and forgetting to
 * give the flag)
 */

#if !defined(TCL_NO_DEPRECATED) && TCL_MAJOR_VERSION < 9
#   define TCL_PARSE_PART1	0x400
#endif /* !TCL_NO_DEPRECATED */

/*
 * Types for linked variables:
 */

#define TCL_LINK_INT		1
#define TCL_LINK_DOUBLE		2
#define TCL_LINK_BOOLEAN	3
#define TCL_LINK_STRING		4
#define TCL_LINK_WIDE_INT	5
#define TCL_LINK_CHAR		6
#define TCL_LINK_UCHAR		7
#define TCL_LINK_SHORT		8
#define TCL_LINK_USHORT		9
#define TCL_LINK_UINT		10
#if defined(TCL_WIDE_INT_IS_LONG) || defined(_WIN32) || defined(__CYGWIN__)
#define TCL_LINK_LONG		((sizeof(long) != sizeof(int)) ? TCL_LINK_WIDE_INT : TCL_LINK_INT)
#define TCL_LINK_ULONG		((sizeof(long) != sizeof(int)) ? TCL_LINK_WIDE_UINT : TCL_LINK_UINT)
#else
#define TCL_LINK_LONG		11
#define TCL_LINK_ULONG		12
#endif
#define TCL_LINK_FLOAT		13
#define TCL_LINK_WIDE_UINT	14
#define TCL_LINK_READ_ONLY	0x80

/*
 *----------------------------------------------------------------------------
 * Forward declarations of Tcl_HashTable and related types.
 */

#ifndef TCL_HASH_TYPE
#  define TCL_HASH_TYPE unsigned
#endif

typedef struct Tcl_HashKeyType Tcl_HashKeyType;
typedef struct Tcl_HashTable Tcl_HashTable;
typedef struct Tcl_HashEntry Tcl_HashEntry;

typedef TCL_HASH_TYPE (Tcl_HashKeyProc) (Tcl_HashTable *tablePtr, void *keyPtr);
typedef int (Tcl_CompareHashKeysProc) (void *keyPtr, Tcl_HashEntry *hPtr);
typedef Tcl_HashEntry * (Tcl_AllocHashEntryProc) (Tcl_HashTable *tablePtr,
	void *keyPtr);
typedef void (Tcl_FreeHashEntryProc) (Tcl_HashEntry *hPtr);

/*
 * Structure definition for an entry in a hash table. No-one outside Tcl
 * should access any of these fields directly; use the macros defined below.
 */

struct Tcl_HashEntry {
    Tcl_HashEntry *nextPtr;	/* Pointer to next entry in this hash bucket,
				 * or NULL for end of chain. */
    Tcl_HashTable *tablePtr;	/* Pointer to table containing entry. */
    unsigned int hash;		/* Hash value. */
    ClientData clientData;	/* Application stores something here with
				 * Tcl_SetHashValue. */
    union {			/* Key has one of these forms: */
	char *oneWordValue;	/* One-word value for key. */
	Tcl_Obj *objPtr;	/* Tcl_Obj * key value. */
	int words[1];		/* Multiple integer words for key. The actual
				 * size will be as large as necessary for this
				 * table's keys. */
	char string[1];		/* String for key. The actual size will be as
				 * large as needed to hold the key. */
    } key;			/* MUST BE LAST FIELD IN RECORD!! */
};

/*
 * Flags used in Tcl_HashKeyType.
 *
 * TCL_HASH_KEY_RANDOMIZE_HASH -
 *				There are some things, pointers for example
 *				which don't hash well because they do not use
 *				the lower bits. If this flag is set then the
 *				hash table will attempt to rectify this by
 *				randomising the bits and then using the upper
 *				N bits as the index into the table.
 * TCL_HASH_KEY_SYSTEM_HASH -	If this flag is set then all memory internally
 *                              allocated for the hash table that is not for an
 *                              entry will use the system heap.
 */

#define TCL_HASH_KEY_RANDOMIZE_HASH 0x1
#define TCL_HASH_KEY_SYSTEM_HASH    0x2

/*
 * Structure definition for the methods associated with a hash table key type.
 */

#define TCL_HASH_KEY_TYPE_VERSION 1
struct Tcl_HashKeyType {
    int version;		/* Version of the table. If this structure is
				 * extended in future then the version can be
				 * used to distinguish between different
				 * structures. */
    int flags;			/* Flags, see above for details. */
    Tcl_HashKeyProc *hashKeyProc;
				/* Calculates a hash value for the key. If
				 * this is NULL then the pointer itself is
				 * used as a hash value. */
    Tcl_CompareHashKeysProc *compareKeysProc;
				/* Compares two keys and returns zero if they
				 * do not match, and non-zero if they do. If
				 * this is NULL then the pointers are
				 * compared. */
    Tcl_AllocHashEntryProc *allocEntryProc;
				/* Called to allocate memory for a new entry,
				 * i.e. if the key is a string then this could
				 * allocate a single block which contains
				 * enough space for both the entry and the
				 * string. Only the key field of the allocated
				 * Tcl_HashEntry structure needs to be filled
				 * in. If something else needs to be done to
				 * the key, i.e. incrementing a reference
				 * count then that should be done by this
				 * function. If this is NULL then Tcl_Alloc is
				 * used to allocate enough space for a
				 * Tcl_HashEntry and the key pointer is
				 * assigned to key.oneWordValue. */
    Tcl_FreeHashEntryProc *freeEntryProc;
				/* Called to free memory associated with an
				 * entry. If something else needs to be done
				 * to the key, i.e. decrementing a reference
				 * count then that should be done by this
				 * function. If this is NULL then Tcl_Free is
				 * used to free the Tcl_HashEntry. */
};

/*
 * Structure definition for a hash table.  Must be in tcl.h so clients can
 * allocate space for these structures, but clients should never access any
 * fields in this structure.
 */

#define TCL_SMALL_HASH_TABLE 4
struct Tcl_HashTable {
    Tcl_HashEntry **buckets;	/* Pointer to bucket array. Each element
				 * points to first entry in bucket's hash
				 * chain, or NULL. */
    Tcl_HashEntry *staticBuckets[TCL_SMALL_HASH_TABLE];
				/* Bucket array used for small tables (to
				 * avoid mallocs and frees). */
    int numBuckets;		/* Total number of buckets allocated at
				 * **bucketPtr. */
    int numEntries;		/* Total number of entries present in
				 * table. */
    int rebuildSize;		/* Enlarge table when numEntries gets to be
				 * this large. */
    unsigned int mask;		/* Mask value used in hashing function. */
    int downShift;		/* Shift count used in hashing function.
				 * Designed to use high-order bits of
				 * randomized keys. */
    int keyType;		/* Type of keys used in this table. It's
				 * either TCL_CUSTOM_KEYS, TCL_STRING_KEYS,
				 * TCL_ONE_WORD_KEYS, or an integer giving the
				 * number of ints that is the size of the
				 * key. */
    Tcl_HashEntry *(*findProc) (Tcl_HashTable *tablePtr, const char *key);
    Tcl_HashEntry *(*createProc) (Tcl_HashTable *tablePtr, const char *key,
	    int *newPtr);
    const Tcl_HashKeyType *typePtr;
				/* Type of the keys used in the
				 * Tcl_HashTable. */
};

/*
 * Structure definition for information used to keep track of searches through
 * hash tables:
 */

typedef struct Tcl_HashSearch {
    Tcl_HashTable *tablePtr;	/* Table being searched. */
    int nextIndex;		/* Index of next bucket to be enumerated after
				 * present one. */
    Tcl_HashEntry *nextEntryPtr;/* Next entry to be enumerated in the current
				 * bucket. */
} Tcl_HashSearch;

/*
 * Acceptable key types for hash tables:
 *
 * TCL_STRING_KEYS:		The keys are strings, they are copied into the
 *				entry.
 * TCL_ONE_WORD_KEYS:		The keys are pointers, the pointer is stored
 *				in the entry.
 * TCL_CUSTOM_TYPE_KEYS:	The keys are arbitrary types which are copied
 *				into the entry.
 * TCL_CUSTOM_PTR_KEYS:		The keys are pointers to arbitrary types, the
 *				pointer is stored in the entry.
 *
 * While maintaining binary compatibility the above have to be distinct values
 * as they are used to differentiate between old versions of the hash table
 * which don't have a typePtr and new ones which do. Once binary compatibility
 * is discarded in favour of making more wide spread changes TCL_STRING_KEYS
 * can be the same as TCL_CUSTOM_TYPE_KEYS, and TCL_ONE_WORD_KEYS can be the
 * same as TCL_CUSTOM_PTR_KEYS because they simply determine how the key is
 * accessed from the entry and not the behaviour.
 */

#define TCL_STRING_KEYS		(0)
#define TCL_ONE_WORD_KEYS	(1)
#define TCL_CUSTOM_TYPE_KEYS	(-2)
#define TCL_CUSTOM_PTR_KEYS	(-1)

/*
 * Structure definition for information used to keep track of searches through
 * dictionaries. These fields should not be accessed by code outside
 * tclDictObj.c
 */

typedef struct {
    void *next;			/* Search position for underlying hash
				 * table. */
    unsigned int epoch; 	/* Epoch marker for dictionary being searched,
				 * or 0 if search has terminated. */
    Tcl_Dict dictionaryPtr;	/* Reference to dictionary being searched. */
} Tcl_DictSearch;

/*
 *----------------------------------------------------------------------------
 * Flag values to pass to Tcl_DoOneEvent to disable searches for some kinds of
 * events:
 */

#define TCL_DONT_WAIT		(1<<1)
#define TCL_WINDOW_EVENTS	(1<<2)
#define TCL_FILE_EVENTS		(1<<3)
#define TCL_TIMER_EVENTS	(1<<4)
#define TCL_IDLE_EVENTS		(1<<5)	/* WAS 0x10 ???? */
#define TCL_ALL_EVENTS		(~TCL_DONT_WAIT)

/*
 * The following structure defines a generic event for the Tcl event system.
 * These are the things that are queued in calls to Tcl_QueueEvent and
 * serviced later by Tcl_DoOneEvent. There can be many different kinds of
 * events with different fields, corresponding to window events, timer events,
 * etc. The structure for a particular event consists of a Tcl_Event header
 * followed by additional information specific to that event.
 */

struct Tcl_Event {
    Tcl_EventProc *proc;	/* Function to call to service this event. */
    struct Tcl_Event *nextPtr;	/* Next in list of pending events, or NULL. */
};

/*
 * Positions to pass to Tcl_QueueEvent:
 */

typedef enum {
    TCL_QUEUE_TAIL, TCL_QUEUE_HEAD, TCL_QUEUE_MARK
} Tcl_QueuePosition;

/*
 * Values to pass to Tcl_SetServiceMode to specify the behavior of notifier
 * event routines.
 */

#define TCL_SERVICE_NONE 0
#define TCL_SERVICE_ALL 1

/*
 * The following structure keeps is used to hold a time value, either as an
 * absolute time (the number of seconds from the epoch) or as an elapsed time.
 * On Unix systems the epoch is Midnight Jan 1, 1970 GMT.
 */

typedef struct Tcl_Time {
    long sec;			/* Seconds. */
    long usec;			/* Microseconds. */
} Tcl_Time;

typedef void (Tcl_SetTimerProc) (CONST86 Tcl_Time *timePtr);
typedef int (Tcl_WaitForEventProc) (CONST86 Tcl_Time *timePtr);

/*
 * TIP #233 (Virtualized Time)
 */

typedef void (Tcl_GetTimeProc)   (Tcl_Time *timebuf, ClientData clientData);
typedef void (Tcl_ScaleTimeProc) (Tcl_Time *timebuf, ClientData clientData);

/*
 *----------------------------------------------------------------------------
 * Bits to pass to Tcl_CreateFileHandler and Tcl_CreateChannelHandler to
 * indicate what sorts of events are of interest:
 */

#define TCL_READABLE		(1<<1)
#define TCL_WRITABLE		(1<<2)
#define TCL_EXCEPTION		(1<<3)

/*
 * Flag values to pass to Tcl_OpenCommandChannel to indicate the disposition
 * of the stdio handles. TCL_STDIN, TCL_STDOUT, TCL_STDERR, are also used in
 * Tcl_GetStdChannel.
 */

#define TCL_STDIN		(1<<1)
#define TCL_STDOUT		(1<<2)
#define TCL_STDERR		(1<<3)
#define TCL_ENFORCE_MODE	(1<<4)

/*
 * Bits passed to Tcl_DriverClose2Proc to indicate which side of a channel
 * should be closed.
 */

#define TCL_CLOSE_READ		(1<<1)
#define TCL_CLOSE_WRITE		(1<<2)

/*
 * Value to use as the closeProc for a channel that supports the close2Proc
 * interface.
 */

#define TCL_CLOSE2PROC		((Tcl_DriverCloseProc *) 1)

/*
 * Channel version tag. This was introduced in 8.3.2/8.4.
 */

#define TCL_CHANNEL_VERSION_1	((Tcl_ChannelTypeVersion) 0x1)
#define TCL_CHANNEL_VERSION_2	((Tcl_ChannelTypeVersion) 0x2)
#define TCL_CHANNEL_VERSION_3	((Tcl_ChannelTypeVersion) 0x3)
#define TCL_CHANNEL_VERSION_4	((Tcl_ChannelTypeVersion) 0x4)
#define TCL_CHANNEL_VERSION_5	((Tcl_ChannelTypeVersion) 0x5)

/*
 * TIP #218: Channel Actions, Ids for Tcl_DriverThreadActionProc.
 */

#define TCL_CHANNEL_THREAD_INSERT (0)
#define TCL_CHANNEL_THREAD_REMOVE (1)

/*
 * Typedefs for the various operations in a channel type:
 */

typedef int	(Tcl_DriverBlockModeProc) (ClientData instanceData, int mode);
typedef int	(Tcl_DriverCloseProc) (ClientData instanceData,
			Tcl_Interp *interp);
typedef int	(Tcl_DriverClose2Proc) (ClientData instanceData,
			Tcl_Interp *interp, int flags);
typedef int	(Tcl_DriverInputProc) (ClientData instanceData, char *buf,
			int toRead, int *errorCodePtr);
typedef int	(Tcl_DriverOutputProc) (ClientData instanceData,
			const char *buf, int toWrite, int *errorCodePtr);
typedef int	(Tcl_DriverSeekProc) (ClientData instanceData, long offset,
			int mode, int *errorCodePtr);
typedef int	(Tcl_DriverSetOptionProc) (ClientData instanceData,
			Tcl_Interp *interp, const char *optionName,
			const char *value);
typedef int	(Tcl_DriverGetOptionProc) (ClientData instanceData,
			Tcl_Interp *interp, const char *optionName,
			Tcl_DString *dsPtr);
typedef void	(Tcl_DriverWatchProc) (ClientData instanceData, int mask);
typedef int	(Tcl_DriverGetHandleProc) (ClientData instanceData,
			int direction, ClientData *handlePtr);
typedef int	(Tcl_DriverFlushProc) (ClientData instanceData);
typedef int	(Tcl_DriverHandlerProc) (ClientData instanceData,
			int interestMask);
typedef Tcl_WideInt (Tcl_DriverWideSeekProc) (ClientData instanceData,
			Tcl_WideInt offset, int mode, int *errorCodePtr);
/*
 * TIP #218, Channel Thread Actions
 */
typedef void	(Tcl_DriverThreadActionProc) (ClientData instanceData,
			int action);
/*
 * TIP #208, File Truncation (etc.)
 */
typedef int	(Tcl_DriverTruncateProc) (ClientData instanceData,
			Tcl_WideInt length);

/*
 * struct Tcl_ChannelType:
 *
 * One such structure exists for each type (kind) of channel. It collects
 * together in one place all the functions that are part of the specific
 * channel type.
 *
 * It is recommend that the Tcl_Channel* functions are used to access elements
 * of this structure, instead of direct accessing.
 */

typedef struct Tcl_ChannelType {
    const char *typeName;	/* The name of the channel type in Tcl
				 * commands. This storage is owned by channel
				 * type. */
    Tcl_ChannelTypeVersion version;
				/* Version of the channel type. */
    Tcl_DriverCloseProc *closeProc;
				/* Function to call to close the channel, or
				 * TCL_CLOSE2PROC if the close2Proc should be
				 * used instead. */
    Tcl_DriverInputProc *inputProc;
				/* Function to call for input on channel. */
    Tcl_DriverOutputProc *outputProc;
				/* Function to call for output on channel. */
    Tcl_DriverSeekProc *seekProc;
				/* Function to call to seek on the channel.
				 * May be NULL. */
    Tcl_DriverSetOptionProc *setOptionProc;
				/* Set an option on a channel. */
    Tcl_DriverGetOptionProc *getOptionProc;
				/* Get an option from a channel. */
    Tcl_DriverWatchProc *watchProc;
				/* Set up the notifier to watch for events on
				 * this channel. */
    Tcl_DriverGetHandleProc *getHandleProc;
				/* Get an OS handle from the channel or NULL
				 * if not supported. */
    Tcl_DriverClose2Proc *close2Proc;
				/* Function to call to close the channel if
				 * the device supports closing the read &
				 * write sides independently. */
    Tcl_DriverBlockModeProc *blockModeProc;
				/* Set blocking mode for the raw channel. May
				 * be NULL. */
    /*
     * Only valid in TCL_CHANNEL_VERSION_2 channels or later.
     */
    Tcl_DriverFlushProc *flushProc;
				/* Function to call to flush a channel. May be
				 * NULL. */
    Tcl_DriverHandlerProc *handlerProc;
				/* Function to call to handle a channel event.
				 * This will be passed up the stacked channel
				 * chain. */
    /*
     * Only valid in TCL_CHANNEL_VERSION_3 channels or later.
     */
    Tcl_DriverWideSeekProc *wideSeekProc;
				/* Function to call to seek on the channel
				 * which can handle 64-bit offsets. May be
				 * NULL, and must be NULL if seekProc is
				 * NULL. */
    /*
     * Only valid in TCL_CHANNEL_VERSION_4 channels or later.
     * TIP #218, Channel Thread Actions.
     */
    Tcl_DriverThreadActionProc *threadActionProc;
				/* Function to call to notify the driver of
				 * thread specific activity for a channel. May
				 * be NULL. */
    /*
     * Only valid in TCL_CHANNEL_VERSION_5 channels or later.
     * TIP #208, File Truncation.
     */
    Tcl_DriverTruncateProc *truncateProc;
				/* Function to call to truncate the underlying
				 * file to a particular length. May be NULL if
				 * the channel does not support truncation. */
} Tcl_ChannelType;

/*
 * The following flags determine whether the blockModeProc above should set
 * the channel into blocking or nonblocking mode. They are passed as arguments
 * to the blockModeProc function in the above structure.
 */

#define TCL_MODE_BLOCKING	0	/* Put channel into blocking mode. */
#define TCL_MODE_NONBLOCKING	1	/* Put channel into nonblocking
					 * mode. */

/*
 *----------------------------------------------------------------------------
 * Enum for different types of file paths.
 */

typedef enum Tcl_PathType {
    TCL_PATH_ABSOLUTE,
    TCL_PATH_RELATIVE,
    TCL_PATH_VOLUME_RELATIVE
} Tcl_PathType;

/*
 * The following structure is used to pass glob type data amongst the various
 * glob routines and Tcl_FSMatchInDirectory.
 */

typedef struct Tcl_GlobTypeData {
    int type;			/* Corresponds to bcdpfls as in 'find -t'. */
    int perm;			/* Corresponds to file permissions. */
    Tcl_Obj *macType;		/* Acceptable Mac type. */
    Tcl_Obj *macCreator;	/* Acceptable Mac creator. */
} Tcl_GlobTypeData;

/*
 * Type and permission definitions for glob command.
 */

#define TCL_GLOB_TYPE_BLOCK		(1<<0)
#define TCL_GLOB_TYPE_CHAR		(1<<1)
#define TCL_GLOB_TYPE_DIR		(1<<2)
#define TCL_GLOB_TYPE_PIPE		(1<<3)
#define TCL_GLOB_TYPE_FILE		(1<<4)
#define TCL_GLOB_TYPE_LINK		(1<<5)
#define TCL_GLOB_TYPE_SOCK		(1<<6)
#define TCL_GLOB_TYPE_MOUNT		(1<<7)

#define TCL_GLOB_PERM_RONLY		(1<<0)
#define TCL_GLOB_PERM_HIDDEN		(1<<1)
#define TCL_GLOB_PERM_R			(1<<2)
#define TCL_GLOB_PERM_W			(1<<3)
#define TCL_GLOB_PERM_X			(1<<4)

/*
 * Flags for the unload callback function.
 */

#define TCL_UNLOAD_DETACH_FROM_INTERPRETER	(1<<0)
#define TCL_UNLOAD_DETACH_FROM_PROCESS		(1<<1)

/*
 * Typedefs for the various filesystem operations:
 */

typedef int (Tcl_FSStatProc) (Tcl_Obj *pathPtr, Tcl_StatBuf *buf);
typedef int (Tcl_FSAccessProc) (Tcl_Obj *pathPtr, int mode);
typedef Tcl_Channel (Tcl_FSOpenFileChannelProc) (Tcl_Interp *interp,
	Tcl_Obj *pathPtr, int mode, int permissions);
typedef int (Tcl_FSMatchInDirectoryProc) (Tcl_Interp *interp, Tcl_Obj *result,
	Tcl_Obj *pathPtr, const char *pattern, Tcl_GlobTypeData *types);
typedef Tcl_Obj * (Tcl_FSGetCwdProc) (Tcl_Interp *interp);
typedef int (Tcl_FSChdirProc) (Tcl_Obj *pathPtr);
typedef int (Tcl_FSLstatProc) (Tcl_Obj *pathPtr, Tcl_StatBuf *buf);
typedef int (Tcl_FSCreateDirectoryProc) (Tcl_Obj *pathPtr);
typedef int (Tcl_FSDeleteFileProc) (Tcl_Obj *pathPtr);
typedef int (Tcl_FSCopyDirectoryProc) (Tcl_Obj *srcPathPtr,
	Tcl_Obj *destPathPtr, Tcl_Obj **errorPtr);
typedef int (Tcl_FSCopyFileProc) (Tcl_Obj *srcPathPtr, Tcl_Obj *destPathPtr);
typedef int (Tcl_FSRemoveDirectoryProc) (Tcl_Obj *pathPtr, int recursive,
	Tcl_Obj **errorPtr);
typedef int (Tcl_FSRenameFileProc) (Tcl_Obj *srcPathPtr, Tcl_Obj *destPathPtr);
typedef void (Tcl_FSUnloadFileProc) (Tcl_LoadHandle loadHandle);
typedef Tcl_Obj * (Tcl_FSListVolumesProc) (void);
/* We have to declare the utime structure here. */
struct utimbuf;
typedef int (Tcl_FSUtimeProc) (Tcl_Obj *pathPtr, struct utimbuf *tval);
typedef int (Tcl_FSNormalizePathProc) (Tcl_Interp *interp, Tcl_Obj *pathPtr,
	int nextCheckpoint);
typedef int (Tcl_FSFileAttrsGetProc) (Tcl_Interp *interp, int index,
	Tcl_Obj *pathPtr, Tcl_Obj **objPtrRef);
typedef const char *CONST86 * (Tcl_FSFileAttrStringsProc) (Tcl_Obj *pathPtr,
	Tcl_Obj **objPtrRef);
typedef int (Tcl_FSFileAttrsSetProc) (Tcl_Interp *interp, int index,
	Tcl_Obj *pathPtr, Tcl_Obj *objPtr);
typedef Tcl_Obj * (Tcl_FSLinkProc) (Tcl_Obj *pathPtr, Tcl_Obj *toPtr,
	int linkType);
typedef int (Tcl_FSLoadFileProc) (Tcl_Interp *interp, Tcl_Obj *pathPtr,
	Tcl_LoadHandle *handlePtr, Tcl_FSUnloadFileProc **unloadProcPtr);
typedef int (Tcl_FSPathInFilesystemProc) (Tcl_Obj *pathPtr,
	ClientData *clientDataPtr);
typedef Tcl_Obj * (Tcl_FSFilesystemPathTypeProc) (Tcl_Obj *pathPtr);
typedef Tcl_Obj * (Tcl_FSFilesystemSeparatorProc) (Tcl_Obj *pathPtr);
typedef void (Tcl_FSFreeInternalRepProc) (ClientData clientData);
typedef ClientData (Tcl_FSDupInternalRepProc) (ClientData clientData);
typedef Tcl_Obj * (Tcl_FSInternalToNormalizedProc) (ClientData clientData);
typedef ClientData (Tcl_FSCreateInternalRepProc) (Tcl_Obj *pathPtr);

typedef struct Tcl_FSVersion_ *Tcl_FSVersion;

/*
 *----------------------------------------------------------------------------
 * Data structures related to hooking into the filesystem
 */

/*
 * Filesystem version tag.  This was introduced in 8.4.
 */

#define TCL_FILESYSTEM_VERSION_1	((Tcl_FSVersion) 0x1)

/*
 * struct Tcl_Filesystem:
 *
 * One such structure exists for each type (kind) of filesystem. It collects
 * together in one place all the functions that are part of the specific
 * filesystem. Tcl always accesses the filesystem through one of these
 * structures.
 *
 * Not all entries need be non-NULL; any which are NULL are simply ignored.
 * However, a complete filesystem should provide all of these functions. The
 * explanations in the structure show the importance of each function.
 */

typedef struct Tcl_Filesystem {
    const char *typeName;	/* The name of the filesystem. */
    int structureLength;	/* Length of this structure, so future binary
				 * compatibility can be assured. */
    Tcl_FSVersion version;	/* Version of the filesystem type. */
    Tcl_FSPathInFilesystemProc *pathInFilesystemProc;
				/* Function to check whether a path is in this
				 * filesystem. This is the most important
				 * filesystem function. */
    Tcl_FSDupInternalRepProc *dupInternalRepProc;
				/* Function to duplicate internal fs rep. May
				 * be NULL (but then fs is less efficient). */
    Tcl_FSFreeInternalRepProc *freeInternalRepProc;
				/* Function to free internal fs rep. Must be
				 * implemented if internal representations
				 * need freeing, otherwise it can be NULL. */
    Tcl_FSInternalToNormalizedProc *internalToNormalizedProc;
				/* Function to convert internal representation
				 * to a normalized path. Only required if the
				 * fs creates pure path objects with no
				 * string/path representation. */
    Tcl_FSCreateInternalRepProc *createInternalRepProc;
				/* Function to create a filesystem-specific
				 * internal representation. May be NULL if
				 * paths have no internal representation, or
				 * if the Tcl_FSPathInFilesystemProc for this
				 * filesystem always immediately creates an
				 * internal representation for paths it
				 * accepts. */
    Tcl_FSNormalizePathProc *normalizePathProc;
				/* Function to normalize a path.  Should be
				 * implemented for all filesystems which can
				 * have multiple string representations for
				 * the same path object. */
    Tcl_FSFilesystemPathTypeProc *filesystemPathTypeProc;
				/* Function to determine the type of a path in
				 * this filesystem. May be NULL. */
    Tcl_FSFilesystemSeparatorProc *filesystemSeparatorProc;
				/* Function to return the separator
				 * character(s) for this filesystem. Must be
				 * implemented. */
    Tcl_FSStatProc *statProc;	/* Function to process a 'Tcl_FSStat()' call.
				 * Must be implemented for any reasonable
				 * filesystem. */
    Tcl_FSAccessProc *accessProc;
				/* Function to process a 'Tcl_FSAccess()'
				 * call. Must be implemented for any
				 * reasonable filesystem. */
    Tcl_FSOpenFileChannelProc *openFileChannelProc;
				/* Function to process a
				 * 'Tcl_FSOpenFileChannel()' call. Must be
				 * implemented for any reasonable
				 * filesystem. */
    Tcl_FSMatchInDirectoryProc *matchInDirectoryProc;
				/* Function to process a
				 * 'Tcl_FSMatchInDirectory()'.  If not
				 * implemented, then glob and recursive copy
				 * functionality will be lacking in the
				 * filesystem. */
    Tcl_FSUtimeProc *utimeProc;	/* Function to process a 'Tcl_FSUtime()' call.
				 * Required to allow setting (not reading) of
				 * times with 'file mtime', 'file atime' and
				 * the open-r/open-w/fcopy implementation of
				 * 'file copy'. */
    Tcl_FSLinkProc *linkProc;	/* Function to process a 'Tcl_FSLink()' call.
				 * Should be implemented only if the
				 * filesystem supports links (reading or
				 * creating). */
    Tcl_FSListVolumesProc *listVolumesProc;
				/* Function to list any filesystem volumes
				 * added by this filesystem. Should be
				 * implemented only if the filesystem adds
				 * volumes at the head of the filesystem. */
    Tcl_FSFileAttrStringsProc *fileAttrStringsProc;
				/* Function to list all attributes strings
				 * which are valid for this filesystem. If not
				 * implemented the filesystem will not support
				 * the 'file attributes' command. This allows
				 * arbitrary additional information to be
				 * attached to files in the filesystem. */
    Tcl_FSFileAttrsGetProc *fileAttrsGetProc;
				/* Function to process a
				 * 'Tcl_FSFileAttrsGet()' call, used by 'file
				 * attributes'. */
    Tcl_FSFileAttrsSetProc *fileAttrsSetProc;
				/* Function to process a
				 * 'Tcl_FSFileAttrsSet()' call, used by 'file
				 * attributes'.  */
    Tcl_FSCreateDirectoryProc *createDirectoryProc;
				/* Function to process a
				 * 'Tcl_FSCreateDirectory()' call. Should be
				 * implemented unless the FS is read-only. */
    Tcl_FSRemoveDirectoryProc *removeDirectoryProc;
				/* Function to process a
				 * 'Tcl_FSRemoveDirectory()' call. Should be
				 * implemented unless the FS is read-only. */
    Tcl_FSDeleteFileProc *deleteFileProc;
				/* Function to process a 'Tcl_FSDeleteFile()'
				 * call. Should be implemented unless the FS
				 * is read-only. */
    Tcl_FSCopyFileProc *copyFileProc;
				/* Function to process a 'Tcl_FSCopyFile()'
				 * call. If not implemented Tcl will fall back
				 * on open-r, open-w and fcopy as a copying
				 * mechanism, for copying actions initiated in
				 * Tcl (not C). */
    Tcl_FSRenameFileProc *renameFileProc;
				/* Function to process a 'Tcl_FSRenameFile()'
				 * call. If not implemented, Tcl will fall
				 * back on a copy and delete mechanism, for
				 * rename actions initiated in Tcl (not C). */
    Tcl_FSCopyDirectoryProc *copyDirectoryProc;
				/* Function to process a
				 * 'Tcl_FSCopyDirectory()' call. If not
				 * implemented, Tcl will fall back on a
				 * recursive create-dir, file copy mechanism,
				 * for copying actions initiated in Tcl (not
				 * C). */
    Tcl_FSLstatProc *lstatProc;	/* Function to process a 'Tcl_FSLstat()' call.
				 * If not implemented, Tcl will attempt to use
				 * the 'statProc' defined above instead. */
    Tcl_FSLoadFileProc *loadFileProc;
				/* Function to process a 'Tcl_FSLoadFile()'
				 * call. If not implemented, Tcl will fall
				 * back on a copy to native-temp followed by a
				 * Tcl_FSLoadFile on that temporary copy. */
    Tcl_FSGetCwdProc *getCwdProc;
				/* Function to process a 'Tcl_FSGetCwd()'
				 * call. Most filesystems need not implement
				 * this. It will usually only be called once,
				 * if 'getcwd' is called before 'chdir'. May
				 * be NULL. */
    Tcl_FSChdirProc *chdirProc;	/* Function to process a 'Tcl_FSChdir()' call.
				 * If filesystems do not implement this, it
				 * will be emulated by a series of directory
				 * access checks. Otherwise, virtual
				 * filesystems which do implement it need only
				 * respond with a positive return result if
				 * the dirName is a valid directory in their
				 * filesystem. They need not remember the
				 * result, since that will be automatically
				 * remembered for use by GetCwd. Real
				 * filesystems should carry out the correct
				 * action (i.e. call the correct system
				 * 'chdir' api). If not implemented, then 'cd'
				 * and 'pwd' will fail inside the
				 * filesystem. */
} Tcl_Filesystem;

/*
 * The following definitions are used as values for the 'linkAction' flag to
 * Tcl_FSLink, or the linkProc of any filesystem. Any combination of flags can
 * be given. For link creation, the linkProc should create a link which
 * matches any of the types given.
 *
 * TCL_CREATE_SYMBOLIC_LINK -	Create a symbolic or soft link.
 * TCL_CREATE_HARD_LINK -	Create a hard link.
 */

#define TCL_CREATE_SYMBOLIC_LINK	0x01
#define TCL_CREATE_HARD_LINK		0x02

/*
 *----------------------------------------------------------------------------
 * The following structure represents the Notifier functions that you can
 * override with the Tcl_SetNotifier call.
 */

typedef struct Tcl_NotifierProcs {
    Tcl_SetTimerProc *setTimerProc;
    Tcl_WaitForEventProc *waitForEventProc;
    Tcl_CreateFileHandlerProc *createFileHandlerProc;
    Tcl_DeleteFileHandlerProc *deleteFileHandlerProc;
    Tcl_InitNotifierProc *initNotifierProc;
    Tcl_FinalizeNotifierProc *finalizeNotifierProc;
    Tcl_AlertNotifierProc *alertNotifierProc;
    Tcl_ServiceModeHookProc *serviceModeHookProc;
} Tcl_NotifierProcs;

/*
 *----------------------------------------------------------------------------
 * The following data structures and declarations are for the new Tcl parser.
 *
 * For each word of a command, and for each piece of a word such as a variable
 * reference, one of the following structures is created to describe the
 * token.
 */

typedef struct Tcl_Token {
    int type;			/* Type of token, such as TCL_TOKEN_WORD; see
				 * below for valid types. */
    const char *start;		/* First character in token. */
    int size;			/* Number of bytes in token. */
    int numComponents;		/* If this token is composed of other tokens,
				 * this field tells how many of them there are
				 * (including components of components, etc.).
				 * The component tokens immediately follow
				 * this one. */
} Tcl_Token;

/*
 * Type values defined for Tcl_Token structures. These values are defined as
 * mask bits so that it's easy to check for collections of types.
 *
 * TCL_TOKEN_WORD -		The token describes one word of a command,
 *				from the first non-blank character of the word
 *				(which may be " or {) up to but not including
 *				the space, semicolon, or bracket that
 *				terminates the word. NumComponents counts the
 *				total number of sub-tokens that make up the
 *				word. This includes, for example, sub-tokens
 *				of TCL_TOKEN_VARIABLE tokens.
 * TCL_TOKEN_SIMPLE_WORD -	This token is just like TCL_TOKEN_WORD except
 *				that the word is guaranteed to consist of a
 *				single TCL_TOKEN_TEXT sub-token.
 * TCL_TOKEN_TEXT -		The token describes a range of literal text
 *				that is part of a word. NumComponents is
 *				always 0.
 * TCL_TOKEN_BS -		The token describes a backslash sequence that
 *				must be collapsed. NumComponents is always 0.
 * TCL_TOKEN_COMMAND -		The token describes a command whose result
 *				must be substituted into the word. The token
 *				includes the enclosing brackets. NumComponents
 *				is always 0.
 * TCL_TOKEN_VARIABLE -		The token describes a variable substitution,
 *				including the dollar sign, variable name, and
 *				array index (if there is one) up through the
 *				right parentheses. NumComponents tells how
 *				many additional tokens follow to represent the
 *				variable name. The first token will be a
 *				TCL_TOKEN_TEXT token that describes the
 *				variable name. If the variable is an array
 *				reference then there will be one or more
 *				additional tokens, of type TCL_TOKEN_TEXT,
 *				TCL_TOKEN_BS, TCL_TOKEN_COMMAND, and
 *				TCL_TOKEN_VARIABLE, that describe the array
 *				index; numComponents counts the total number
 *				of nested tokens that make up the variable
 *				reference, including sub-tokens of
 *				TCL_TOKEN_VARIABLE tokens.
 * TCL_TOKEN_SUB_EXPR -		The token describes one subexpression of an
 *				expression, from the first non-blank character
 *				of the subexpression up to but not including
 *				the space, brace, or bracket that terminates
 *				the subexpression. NumComponents counts the
 *				total number of following subtokens that make
 *				up the subexpression; this includes all
 *				subtokens for any nested TCL_TOKEN_SUB_EXPR
 *				tokens. For example, a numeric value used as a
 *				primitive operand is described by a
 *				TCL_TOKEN_SUB_EXPR token followed by a
 *				TCL_TOKEN_TEXT token. A binary subexpression
 *				is described by a TCL_TOKEN_SUB_EXPR token
 *				followed by the TCL_TOKEN_OPERATOR token for
 *				the operator, then TCL_TOKEN_SUB_EXPR tokens
 *				for the left then the right operands.
 * TCL_TOKEN_OPERATOR -		The token describes one expression operator.
 *				An operator might be the name of a math
 *				function such as "abs". A TCL_TOKEN_OPERATOR
 *				token is always preceded by one
 *				TCL_TOKEN_SUB_EXPR token for the operator's
 *				subexpression, and is followed by zero or more
 *				TCL_TOKEN_SUB_EXPR tokens for the operator's
 *				operands. NumComponents is always 0.
 * TCL_TOKEN_EXPAND_WORD -	This token is just like TCL_TOKEN_WORD except
 *				that it marks a word that began with the
 *				literal character prefix "{*}". This word is
 *				marked to be expanded - that is, broken into
 *				words after substitution is complete.
 */

#define TCL_TOKEN_WORD		1
#define TCL_TOKEN_SIMPLE_WORD	2
#define TCL_TOKEN_TEXT		4
#define TCL_TOKEN_BS		8
#define TCL_TOKEN_COMMAND	16
#define TCL_TOKEN_VARIABLE	32
#define TCL_TOKEN_SUB_EXPR	64
#define TCL_TOKEN_OPERATOR	128
#define TCL_TOKEN_EXPAND_WORD	256

/*
 * Parsing error types. On any parsing error, one of these values will be
 * stored in the error field of the Tcl_Parse structure defined below.
 */

#define TCL_PARSE_SUCCESS		0
#define TCL_PARSE_QUOTE_EXTRA		1
#define TCL_PARSE_BRACE_EXTRA		2
#define TCL_PARSE_MISSING_BRACE		3
#define TCL_PARSE_MISSING_BRACKET	4
#define TCL_PARSE_MISSING_PAREN		5
#define TCL_PARSE_MISSING_QUOTE		6
#define TCL_PARSE_MISSING_VAR_BRACE	7
#define TCL_PARSE_SYNTAX		8
#define TCL_PARSE_BAD_NUMBER		9

/*
 * A structure of the following type is filled in by Tcl_ParseCommand. It
 * describes a single command parsed from an input string.
 */

#define NUM_STATIC_TOKENS 20

typedef struct Tcl_Parse {
    const char *commentStart;	/* Pointer to # that begins the first of one
				 * or more comments preceding the command. */
    int commentSize;		/* Number of bytes in comments (up through
				 * newline character that terminates the last
				 * comment). If there were no comments, this
				 * field is 0. */
    const char *commandStart;	/* First character in first word of
				 * command. */
    int commandSize;		/* Number of bytes in command, including first
				 * character of first word, up through the
				 * terminating newline, close bracket, or
				 * semicolon. */
    int numWords;		/* Total number of words in command. May be
				 * 0. */
    Tcl_Token *tokenPtr;	/* Pointer to first token representing the
				 * words of the command. Initially points to
				 * staticTokens, but may change to point to
				 * malloc-ed space if command exceeds space in
				 * staticTokens. */
    int numTokens;		/* Total number of tokens in command. */
    int tokensAvailable;	/* Total number of tokens available at
				 * *tokenPtr. */
    int errorType;		/* One of the parsing error types defined
				 * above. */

    /*
     * The fields below are intended only for the private use of the parser.
     * They should not be used by functions that invoke Tcl_ParseCommand.
     */

    const char *string;		/* The original command string passed to
				 * Tcl_ParseCommand. */
    const char *end;		/* Points to the character just after the last
				 * one in the command string. */
    Tcl_Interp *interp;		/* Interpreter to use for error reporting, or
				 * NULL. */
    const char *term;		/* Points to character in string that
				 * terminated most recent token. Filled in by
				 * ParseTokens. If an error occurs, points to
				 * beginning of region where the error
				 * occurred (e.g. the open brace if the close
				 * brace is missing). */
    int incomplete;		/* This field is set to 1 by Tcl_ParseCommand
				 * if the command appears to be incomplete.
				 * This information is used by
				 * Tcl_CommandComplete. */
    Tcl_Token staticTokens[NUM_STATIC_TOKENS];
				/* Initial space for tokens for command. This
				 * space should be large enough to accommodate
				 * most commands; dynamic space is allocated
				 * for very large commands that don't fit
				 * here. */
} Tcl_Parse;

/*
 *----------------------------------------------------------------------------
 * The following structure represents a user-defined encoding. It collects
 * together all the functions that are used by the specific encoding.
 */

typedef struct Tcl_EncodingType {
    const char *encodingName;	/* The name of the encoding, e.g. "euc-jp".
				 * This name is the unique key for this
				 * encoding type. */
    Tcl_EncodingConvertProc *toUtfProc;
				/* Function to convert from external encoding
				 * into UTF-8. */
    Tcl_EncodingConvertProc *fromUtfProc;
				/* Function to convert from UTF-8 into
				 * external encoding. */
    Tcl_EncodingFreeProc *freeProc;
				/* If non-NULL, function to call when this
				 * encoding is deleted. */
    ClientData clientData;	/* Arbitrary value associated with encoding
				 * type. Passed to conversion functions. */
    int nullSize;		/* Number of zero bytes that signify
				 * end-of-string in this encoding. This number
				 * is used to determine the source string
				 * length when the srcLen argument is
				 * negative. Must be 1 or 2. */
} Tcl_EncodingType;

/*
 * The following definitions are used as values for the conversion control
 * flags argument when converting text from one character set to another:
 *
 * TCL_ENCODING_START -		Signifies that the source buffer is the first
 *				block in a (potentially multi-block) input
 *				stream. Tells the conversion function to reset
 *				to an initial state and perform any
 *				initialization that needs to occur before the
 *				first byte is converted. If the source buffer
 *				contains the entire input stream to be
 *				converted, this flag should be set.
 * TCL_ENCODING_END -		Signifies that the source buffer is the last
 *				block in a (potentially multi-block) input
 *				stream. Tells the conversion routine to
 *				perform any finalization that needs to occur
 *				after the last byte is converted and then to
 *				reset to an initial state. If the source
 *				buffer contains the entire input stream to be
 *				converted, this flag should be set.
 * TCL_ENCODING_STOPONERROR -	If set, then the converter will return
 *				immediately upon encountering an invalid byte
 *				sequence or a source character that has no
 *				mapping in the target encoding. If clear, then
 *				the converter will skip the problem,
 *				substituting one or more "close" characters in
 *				the destination buffer and then continue to
 *				convert the source.
 * TCL_ENCODING_NO_TERMINATE - 	If set, Tcl_ExternalToUtf will not append a
 *				terminating NUL byte.  Knowing that it will
 *				not need space to do so, it will fill all
 *				dstLen bytes with encoded UTF-8 content, as
 *				other circumstances permit.  If clear, the
 *				default behavior is to reserve a byte in
 *				the dst space for NUL termination, and to
 *				append the NUL byte.
 * TCL_ENCODING_CHAR_LIMIT -	If set and dstCharsPtr is not NULL, then
 *				Tcl_ExternalToUtf takes the initial value
 *				of *dstCharsPtr is taken as a limit of the
 *				maximum number of chars to produce in the
 *				encoded UTF-8 content.  Otherwise, the
 *				number of chars produced is controlled only
 *				by other limiting factors.
 */

#define TCL_ENCODING_START		0x01
#define TCL_ENCODING_END		0x02
#define TCL_ENCODING_STOPONERROR	0x04
#define TCL_ENCODING_NO_TERMINATE	0x08
#define TCL_ENCODING_CHAR_LIMIT		0x10

/*
 * The following definitions are the error codes returned by the conversion
 * routines:
 *
 * TCL_OK -			All characters were converted.
 * TCL_CONVERT_NOSPACE -	The output buffer would not have been large
 *				enough for all of the converted data; as many
 *				characters as could fit were converted though.
 * TCL_CONVERT_MULTIBYTE -	The last few bytes in the source string were
 *				the beginning of a multibyte sequence, but
 *				more bytes were needed to complete this
 *				sequence. A subsequent call to the conversion
 *				routine should pass the beginning of this
 *				unconverted sequence plus additional bytes
 *				from the source stream to properly convert the
 *				formerly split-up multibyte sequence.
 * TCL_CONVERT_SYNTAX -		The source stream contained an invalid
 *				character sequence. This may occur if the
 *				input stream has been damaged or if the input
 *				encoding method was misidentified. This error
 *				is reported only if TCL_ENCODING_STOPONERROR
 *				was specified.
 * TCL_CONVERT_UNKNOWN -	The source string contained a character that
 *				could not be represented in the target
 *				encoding. This error is reported only if
 *				TCL_ENCODING_STOPONERROR was specified.
 */

#define TCL_CONVERT_MULTIBYTE	(-1)
#define TCL_CONVERT_SYNTAX	(-2)
#define TCL_CONVERT_UNKNOWN	(-3)
#define TCL_CONVERT_NOSPACE	(-4)

/*
 * The maximum number of bytes that are necessary to represent a single
 * Unicode character in UTF-8. The valid values should be 3, 4 or 6
 * (or perhaps 1 if we want to support a non-unicode enabled core). If 3 or
 * 4, then Tcl_UniChar must be 2-bytes in size (UCS-2) (the default). If 6,
 * then Tcl_UniChar must be 4-bytes in size (UCS-4). At this time UCS-2 mode
 * is the default and recommended mode. UCS-4 is experimental and not
 * recommended. It works for the core, but most extensions expect UCS-2.
 */

#ifndef TCL_UTF_MAX
#define TCL_UTF_MAX		3
#endif

/*
 * This represents a Unicode character. Any changes to this should also be
 * reflected in regcustom.h.
 */

#if TCL_UTF_MAX > 4
    /*
     * unsigned int isn't 100% accurate as it should be a strict 4-byte value
     * (perhaps wchar_t). 64-bit systems may have troubles. The size of this
     * value must be reflected correctly in regcustom.h and
     * in tclEncoding.c.
     * XXX: Tcl is currently UCS-2 and planning UTF-16 for the Unicode
     * XXX: string rep that Tcl_UniChar represents.  Changing the size
     * XXX: of Tcl_UniChar is /not/ supported.
     */
typedef unsigned int Tcl_UniChar;
#else
typedef unsigned short Tcl_UniChar;
#endif

/*
 *----------------------------------------------------------------------------
 * TIP #59: The following structure is used in calls 'Tcl_RegisterConfig' to
 * provide the system with the embedded configuration data.
 */

typedef struct Tcl_Config {
    const char *key;		/* Configuration key to register. ASCII
				 * encoded, thus UTF-8. */
    const char *value;		/* The value associated with the key. System
				 * encoding. */
} Tcl_Config;

/*
 *----------------------------------------------------------------------------
 * Flags for TIP#143 limits, detailing which limits are active in an
 * interpreter. Used for Tcl_{Add,Remove}LimitHandler type argument.
 */

#define TCL_LIMIT_COMMANDS	0x01
#define TCL_LIMIT_TIME		0x02

/*
 * Structure containing information about a limit handler to be called when a
 * command- or time-limit is exceeded by an interpreter.
 */

typedef void (Tcl_LimitHandlerProc) (ClientData clientData, Tcl_Interp *interp);
typedef void (Tcl_LimitHandlerDeleteProc) (ClientData clientData);

/*
 *----------------------------------------------------------------------------
 * Override definitions for libtommath.
 */

typedef struct mp_int mp_int;
#define MP_INT_DECLARED
typedef unsigned int mp_digit;
#define MP_DIGIT_DECLARED
typedef unsigned TCL_WIDE_INT_TYPE mp_word;
#define MP_WORD_DECLARED

/*
 *----------------------------------------------------------------------------
 * Definitions needed for Tcl_ParseArgvObj routines.
 * Based on tkArgv.c.
 * Modifications from the original are copyright (c) Sam Bromley 2006
 */

typedef struct {
    int type;			/* Indicates the option type; see below. */
    const char *keyStr;		/* The key string that flags the option in the
				 * argv array. */
    void *srcPtr;		/* Value to be used in setting dst; usage
				 * depends on type.*/
    void *dstPtr;		/* Address of value to be modified; usage
				 * depends on type.*/
    const char *helpStr;	/* Documentation message describing this
				 * option. */
    ClientData clientData;	/* Word to pass to function callbacks. */
} Tcl_ArgvInfo;

/*
 * Legal values for the type field of a Tcl_ArgInfo: see the user
 * documentation for details.
 */

#define TCL_ARGV_CONSTANT	15
#define TCL_ARGV_INT		16
#define TCL_ARGV_STRING		17
#define TCL_ARGV_REST		18
#define TCL_ARGV_FLOAT		19
#define TCL_ARGV_FUNC		20
#define TCL_ARGV_GENFUNC	21
#define TCL_ARGV_HELP		22
#define TCL_ARGV_END		23

/*
 * Types of callback functions for the TCL_ARGV_FUNC and TCL_ARGV_GENFUNC
 * argument types:
 */

typedef int (Tcl_ArgvFuncProc)(ClientData clientData, Tcl_Obj *objPtr,
	void *dstPtr);
typedef int (Tcl_ArgvGenFuncProc)(ClientData clientData, Tcl_Interp *interp,
	int objc, Tcl_Obj *const *objv, void *dstPtr);

/*
 * Shorthand for commonly used argTable entries.
 */

#define TCL_ARGV_AUTO_HELP \
    {TCL_ARGV_HELP,	"-help",	NULL,	NULL, \
	    "Print summary of command-line options and abort", NULL}
#define TCL_ARGV_AUTO_REST \
    {TCL_ARGV_REST,	"--",		NULL,	NULL, \
	    "Marks the end of the options", NULL}
#define TCL_ARGV_TABLE_END \
    {TCL_ARGV_END, NULL, NULL, NULL, NULL, NULL}

/*
 *----------------------------------------------------------------------------
 * Definitions needed for Tcl_Zlib routines. [TIP #234]
 *
 * Constants for the format flags describing what sort of data format is
 * desired/expected for the Tcl_ZlibDeflate, Tcl_ZlibInflate and
 * Tcl_ZlibStreamInit functions.
 */

#define TCL_ZLIB_FORMAT_RAW	1
#define TCL_ZLIB_FORMAT_ZLIB	2
#define TCL_ZLIB_FORMAT_GZIP	4
#define TCL_ZLIB_FORMAT_AUTO	8

/*
 * Constants that describe whether the stream is to operate in compressing or
 * decompressing mode.
 */

#define TCL_ZLIB_STREAM_DEFLATE	16
#define TCL_ZLIB_STREAM_INFLATE	32

/*
 * Constants giving compression levels. Use of TCL_ZLIB_COMPRESS_DEFAULT is
 * recommended.
 */

#define TCL_ZLIB_COMPRESS_NONE	0
#define TCL_ZLIB_COMPRESS_FAST	1
#define TCL_ZLIB_COMPRESS_BEST	9
#define TCL_ZLIB_COMPRESS_DEFAULT (-1)

/*
 * Constants for types of flushing, used with Tcl_ZlibFlush.
 */

#define TCL_ZLIB_NO_FLUSH	0
#define TCL_ZLIB_FLUSH		2
#define TCL_ZLIB_FULLFLUSH	3
#define TCL_ZLIB_FINALIZE	4

/*
 *----------------------------------------------------------------------------
 * Definitions needed for the Tcl_LoadFile function. [TIP #416]
 */

#define TCL_LOAD_GLOBAL 1
#define TCL_LOAD_LAZY 2

/*
 *----------------------------------------------------------------------------
 * Definitions needed for the Tcl_OpenTcpServerEx function. [TIP #456]
 */
#define TCL_TCPSERVER_REUSEADDR (1<<0)
#define TCL_TCPSERVER_REUSEPORT (1<<1)

/*
 *----------------------------------------------------------------------------
 * Single public declaration for NRE.
 */

typedef int (Tcl_NRPostProc) (ClientData data[], Tcl_Interp *interp,
				int result);

/*
 *----------------------------------------------------------------------------
 * The following constant is used to test for older versions of Tcl in the
 * stubs tables.
 */

#define TCL_STUB_MAGIC		((int) 0xFCA3BACF)

/*
 * The following function is required to be defined in all stubs aware
 * extensions. The function is actually implemented in the stub library, not
 * the main Tcl library, although there is a trivial implementation in the
 * main library in case an extension is statically linked into an application.
 */

const char *		Tcl_InitStubs(Tcl_Interp *interp, const char *version,
			    int exact, int magic);
const char *		TclTomMathInitializeStubs(Tcl_Interp *interp,
			    const char *version, int epoch, int revision);

#ifdef USE_TCL_STUBS
#if TCL_RELEASE_LEVEL == TCL_FINAL_RELEASE
#   define Tcl_InitStubs(interp, version, exact) \
	(Tcl_InitStubs)(interp, version, \
	    (exact)|(TCL_MAJOR_VERSION<<8)|(TCL_MINOR_VERSION<<16), \
	    TCL_STUB_MAGIC)
#else
#   define Tcl_InitStubs(interp, version, exact) \
	(Tcl_InitStubs)(interp, TCL_PATCH_LEVEL, \
	    1|(TCL_MAJOR_VERSION<<8)|(TCL_MINOR_VERSION<<16), \
	    TCL_STUB_MAGIC)
#endif
#else
#if TCL_RELEASE_LEVEL == TCL_FINAL_RELEASE
#   define Tcl_InitStubs(interp, version, exact) \
	Tcl_PkgInitStubsCheck(interp, version, \
		(exact)|(TCL_MAJOR_VERSION<<8)|(TCL_MINOR_VERSION<<16))
#else
#   define Tcl_InitStubs(interp, version, exact) \
	Tcl_PkgInitStubsCheck(interp, TCL_PATCH_LEVEL, \
		1|(TCL_MAJOR_VERSION<<8)|(TCL_MINOR_VERSION<<16))
#endif
#endif

/*
 * Public functions that are not accessible via the stubs table.
 * Tcl_GetMemoryInfo is needed for AOLserver. [Bug 1868171]
 */

#define Tcl_Main(argc, argv, proc) Tcl_MainEx(argc, argv, proc, \
	    ((Tcl_CreateInterp)()))
EXTERN void		Tcl_MainEx(int argc, char **argv,
			    Tcl_AppInitProc *appInitProc, Tcl_Interp *interp);
EXTERN const char *	Tcl_PkgInitStubsCheck(Tcl_Interp *interp,
			    const char *version, int exact);
EXTERN void		Tcl_GetMemoryInfo(Tcl_DString *dsPtr);

/*
 *----------------------------------------------------------------------------
 * Include the public function declarations that are accessible via the stubs
 * table.
 */

#include "tclDecls.h"

/*
 * Include platform specific public function declarations that are accessible
 * via the stubs table. Make all TclOO symbols MODULE_SCOPE (which only
 * has effect on building it as a shared library). See ticket [3010352].
 */

#if defined(BUILD_tcl)
#   undef TCLAPI
#   define TCLAPI MODULE_SCOPE
#endif

#include "tclPlatDecls.h"

/*
 *----------------------------------------------------------------------------
 * The following declarations either map ckalloc and ckfree to malloc and
 * free, or they map them to functions with all sorts of debugging hooks
 * defined in tclCkalloc.c.
 */

#ifdef TCL_MEM_DEBUG

#   define ckalloc(x) \
    ((void *) Tcl_DbCkalloc((unsigned)(x), __FILE__, __LINE__))
#   define ckfree(x) \
    Tcl_DbCkfree((char *)(x), __FILE__, __LINE__)
#   define ckrealloc(x,y) \
    ((void *) Tcl_DbCkrealloc((char *)(x), (unsigned)(y), __FILE__, __LINE__))
#   define attemptckalloc(x) \
    ((void *) Tcl_AttemptDbCkalloc((unsigned)(x), __FILE__, __LINE__))
#   define attemptckrealloc(x,y) \
    ((void *) Tcl_AttemptDbCkrealloc((char *)(x), (unsigned)(y), __FILE__, __LINE__))

#else /* !TCL_MEM_DEBUG */

/*
 * If we are not using the debugging allocator, we should call the Tcl_Alloc,
 * et al. routines in order to guarantee that every module is using the same
 * memory allocator both inside and outside of the Tcl library.
 */

#   define ckalloc(x) \
    ((void *) Tcl_Alloc((unsigned)(x)))
#   define ckfree(x) \
    Tcl_Free((char *)(x))
#   define ckrealloc(x,y) \
    ((void *) Tcl_Realloc((char *)(x), (unsigned)(y)))
#   define attemptckalloc(x) \
    ((void *) Tcl_AttemptAlloc((unsigned)(x)))
#   define attemptckrealloc(x,y) \
    ((void *) Tcl_AttemptRealloc((char *)(x), (unsigned)(y)))
#   undef  Tcl_InitMemory
#   define Tcl_InitMemory(x)
#   undef  Tcl_DumpActiveMemory
#   define Tcl_DumpActiveMemory(x)
#   undef  Tcl_ValidateAllMemory
#   define Tcl_ValidateAllMemory(x,y)

#endif /* !TCL_MEM_DEBUG */

#ifdef TCL_MEM_DEBUG
#   define Tcl_IncrRefCount(objPtr) \
	Tcl_DbIncrRefCount(objPtr, __FILE__, __LINE__)
#   define Tcl_DecrRefCount(objPtr) \
	Tcl_DbDecrRefCount(objPtr, __FILE__, __LINE__)
#   define Tcl_IsShared(objPtr) \
	Tcl_DbIsShared(objPtr, __FILE__, __LINE__)
#else
#   define Tcl_IncrRefCount(objPtr) \
	++(objPtr)->refCount
    /*
     * Use do/while0 idiom for optimum correctness without compiler warnings.
     * http://c2.com/cgi/wiki?TrivialDoWhileLoop
     */
#   define Tcl_DecrRefCount(objPtr) \
	do { \
	    Tcl_Obj *_objPtr = (objPtr); \
	    if ((_objPtr)->refCount-- <= 1) { \
		TclFreeObj(_objPtr); \
	    } \
	} while(0)
#   define Tcl_IsShared(objPtr) \
	((objPtr)->refCount > 1)
#endif

/*
 * Macros and definitions that help to debug the use of Tcl objects. When
 * TCL_MEM_DEBUG is defined, the Tcl_New declarations are overridden to call
 * debugging versions of the object creation functions.
 */

#ifdef TCL_MEM_DEBUG
#  undef  Tcl_NewBignumObj
#  define Tcl_NewBignumObj(val) \
     Tcl_DbNewBignumObj(val, __FILE__, __LINE__)
#  undef  Tcl_NewBooleanObj
#  define Tcl_NewBooleanObj(val) \
     Tcl_DbNewLongObj((val)!=0, __FILE__, __LINE__)
#  undef  Tcl_NewByteArrayObj
#  define Tcl_NewByteArrayObj(bytes, len) \
     Tcl_DbNewByteArrayObj(bytes, len, __FILE__, __LINE__)
#  undef  Tcl_NewDoubleObj
#  define Tcl_NewDoubleObj(val) \
     Tcl_DbNewDoubleObj(val, __FILE__, __LINE__)
#  undef  Tcl_NewIntObj
#  define Tcl_NewIntObj(val) \
     Tcl_DbNewLongObj(val, __FILE__, __LINE__)
#  undef  Tcl_NewListObj
#  define Tcl_NewListObj(objc, objv) \
     Tcl_DbNewListObj(objc, objv, __FILE__, __LINE__)
#  undef  Tcl_NewLongObj
#  define Tcl_NewLongObj(val) \
     Tcl_DbNewLongObj(val, __FILE__, __LINE__)
#  undef  Tcl_NewObj
#  define Tcl_NewObj() \
     Tcl_DbNewObj(__FILE__, __LINE__)
#  undef  Tcl_NewStringObj
#  define Tcl_NewStringObj(bytes, len) \
     Tcl_DbNewStringObj(bytes, len, __FILE__, __LINE__)
#  undef  Tcl_NewWideIntObj
#  define Tcl_NewWideIntObj(val) \
     Tcl_DbNewWideIntObj(val, __FILE__, __LINE__)
#endif /* TCL_MEM_DEBUG */

/*
 *----------------------------------------------------------------------------
 * Macros for clients to use to access fields of hash entries:
 */

#define Tcl_GetHashValue(h) ((h)->clientData)
#define Tcl_SetHashValue(h, value) ((h)->clientData = (ClientData) (value))
#define Tcl_GetHashKey(tablePtr, h) \
	((void *) (((tablePtr)->keyType == TCL_ONE_WORD_KEYS || \
		    (tablePtr)->keyType == TCL_CUSTOM_PTR_KEYS) \
		   ? (h)->key.oneWordValue \
		   : (h)->key.string))

/*
 * Macros to use for clients to use to invoke find and create functions for
 * hash tables:
 */

#define Tcl_FindHashEntry(tablePtr, key) \
	(*((tablePtr)->findProc))(tablePtr, (const char *)(key))
#define Tcl_CreateHashEntry(tablePtr, key, newPtr) \
	(*((tablePtr)->createProc))(tablePtr, (const char *)(key), newPtr)

/*
 *----------------------------------------------------------------------------
 * Macros that eliminate the overhead of the thread synchronization functions
 * when compiling without thread support.
 */

#ifndef TCL_THREADS
#undef  Tcl_MutexLock
#define Tcl_MutexLock(mutexPtr)
#undef  Tcl_MutexUnlock
#define Tcl_MutexUnlock(mutexPtr)
#undef  Tcl_MutexFinalize
#define Tcl_MutexFinalize(mutexPtr)
#undef  Tcl_ConditionNotify
#define Tcl_ConditionNotify(condPtr)
#undef  Tcl_ConditionWait
#define Tcl_ConditionWait(condPtr, mutexPtr, timePtr)
#undef  Tcl_ConditionFinalize
#define Tcl_ConditionFinalize(condPtr)
#endif /* TCL_THREADS */

/*
 *----------------------------------------------------------------------------
 * Deprecated Tcl functions:
 */

#if !defined(TCL_NO_DEPRECATED) && TCL_MAJOR_VERSION < 9
/*
 * These function have been renamed. The old names are deprecated, but we
 * define these macros for backwards compatibility.
 */

#   define Tcl_Ckalloc		Tcl_Alloc
#   define Tcl_Ckfree		Tcl_Free
#   define Tcl_Ckrealloc	Tcl_Realloc
#   define Tcl_Return		Tcl_SetResult
#   define Tcl_TildeSubst	Tcl_TranslateFileName
#if !defined(__APPLE__) /* On OSX, there is a conflict with "mach/mach.h" */
#   define panic		Tcl_Panic
#endif

/*
 *----------------------------------------------------------------------------
 * Convenience declaration of Tcl_AppInit for backwards compatibility. This
 * function is not *implemented* by the tcl library, so the storage class is
 * neither DLLEXPORT nor DLLIMPORT.
 */

extern Tcl_AppInitProc Tcl_AppInit;

#endif /* !TCL_NO_DEPRECATED */

#endif /* RC_INVOKED */

/*
 * end block for C++
 */

#ifdef __cplusplus
}
#endif

#endif /* _TCL */

/*
 * Local Variables:
 * mode: c
 * c-basic-offset: 4
 * fill-column: 78
 * End:
 */<|MERGE_RESOLUTION|>--- conflicted
+++ resolved
@@ -61,22 +61,7 @@
 #define TCL_PATCH_LEVEL	    "9.0a0"
  
-#if !defined(TCL_NO_DEPRECATED) || defined(RC_INVOKED)
-/*
- *----------------------------------------------------------------------------
- * The following definitions set up the proper options for Windows compilers.
- * We use this method because there is no autoconf equivalent.
- */
-
-#ifdef _WIN32
-#   ifndef __WIN32__
-#	define __WIN32__
-#   endif
-#   ifndef WIN32
-#	define WIN32
-#   endif
-#endif
-
+#if defined(RC_INVOKED)
 /*
  * Utility macros: STRINGIFY takes an argument and wraps it in "" (double
  * quotation marks), JOIN joins two arguments.
@@ -90,7 +75,7 @@
 #  define JOIN(a,b) JOIN1(a,b)
 #  define JOIN1(a,b) a##b
 #endif
-#endif /* !TCL_NO_DEPRECATED */
+#endif /* !RC_INVOKED */
 
 /*
  * A special definition used to allow this header file to be included from
@@ -126,27 +111,6 @@
 
 #include <stdio.h>
 
-<<<<<<< HEAD
-#ifndef TCL_NO_DEPRECATED
-=======
-/*
- *----------------------------------------------------------------------------
- * Support for functions with a variable number of arguments.
- *
- * The following TCL_VARARGS* macros are to support old extensions
- * written for older versions of Tcl where the macros permitted
- * support for the varargs.h system as well as stdarg.h .
- *
- * New code should just directly be written to use stdarg.h conventions.
- */
-
-#include <stdarg.h>
-#if !defined(TCL_NO_DEPRECATED) && TCL_MAJOR_VERSION < 9
->>>>>>> b3a108e8
-#    define TCL_VARARGS(type, name) (type name, ...)
-#    define TCL_VARARGS_DEF(type, name) (type name, ...)
-#    define TCL_VARARGS_START(type, name, list) (va_start(list, name), name)
-#endif /* !TCL_NO_DEPRECATED */
 #if defined(__GNUC__) && (__GNUC__ > 2)
 #   define TCL_FORMAT_PRINTF(a,b) __attribute__ ((__format__ (__printf__, a, b)))
 #   define TCL_NORETURN __attribute__ ((noreturn))
@@ -230,7 +194,7 @@
  * to be included in a shared library, then it should have the DLLEXPORT
  * storage class. If is being declared for use by a module that is going to
  * link against the shared library, then it should have the DLLIMPORT storage
- * class. If the symbol is beind declared for a static build or for use from a
+ * class. If the symbol is being declared for a static build or for use from a
  * stub library, then the storage class should be empty.
  *
  * The convention is that a macro called BUILD_xxxx, where xxxx is the name of
@@ -251,34 +215,6 @@
 #   endif
 #endif
 
-/*
- * The following _ANSI_ARGS_ macro is to support old extensions
- * written for older versions of Tcl where it permitted support
- * for compilers written in the pre-prototype era of C.
- *
- * New code should use prototypes.
- */
-
-#if !defined(TCL_NO_DEPRECATED) && TCL_MAJOR_VERSION < 9
-#   undef _ANSI_ARGS_
-#   define _ANSI_ARGS_(x)	x
-
-/*
- * Definitions that allow this header file to be used either with or without
- * ANSI C features.
- */
-
-#ifndef INLINE
-#   define INLINE
-#endif
-#ifndef CONST
-#   define CONST const
-#endif
-#define CONST84 const
-#define CONST84_RETURN const
-
-#endif /* !TCL_NO_DEPRECATED */
-
 #ifndef CONST86
 #      define CONST86 const
 #endif
@@ -304,7 +240,6 @@
  * VOID. This block is skipped under Cygwin and Mingw.
  */
 
-#if !defined(TCL_NO_DEPRECATED) && TCL_MAJOR_VERSION < 9
 #if defined(_WIN32) && !defined(HAVE_WINNT_IGNORE_VOID)
 #ifndef VOID
 #define VOID void
@@ -320,16 +255,23 @@
  */
 
 #ifndef __VXWORKS__
-#   define VOID void
-#endif
-#endif /* !defined(TCL_NO_DEPRECATED) && TCL_MAJOR_VERSION < 9 */
+#   ifndef NO_VOID
+#	define VOID void
+#   else
+#	define VOID char
+#   endif
+#endif
 
 /*
  * Miscellaneous declarations.
  */
 
 #ifndef _CLIENTDATA
-    typedef void *ClientData;
+#   ifndef NO_VOID
+	typedef void *ClientData;
+#   else
+	typedef int *ClientData;
+#   endif
 #   define _CLIENTDATA
 #endif
 
@@ -473,43 +415,7 @@
  * accessed with Tcl_GetObjResult() and Tcl_SetObjResult().
  */
 
-<<<<<<< HEAD
 typedef struct Tcl_Interp Tcl_Interp;
-=======
-typedef struct Tcl_Interp
-#if !defined(TCL_NO_DEPRECATED) && TCL_MAJOR_VERSION < 9
-{
-    /* TIP #330: Strongly discourage extensions from using the string
-     * result. */
-#ifdef USE_INTERP_RESULT
-    char *result TCL_DEPRECATED_API("use Tcl_GetStringResult/Tcl_SetResult");
-				/* If the last command returned a string
-				 * result, this points to it. */
-    void (*freeProc) (char *blockPtr)
-	    TCL_DEPRECATED_API("use Tcl_GetStringResult/Tcl_SetResult");
-				/* Zero means the string result is statically
-				 * allocated. TCL_DYNAMIC means it was
-				 * allocated with ckalloc and should be freed
-				 * with ckfree. Other values give the address
-				 * of function to invoke to free the result.
-				 * Tcl_Eval must free it before executing next
-				 * command. */
-#else
-    char *resultDontUse; /* Don't use in extensions! */
-    void (*freeProcDontUse) (char *); /* Don't use in extensions! */
-#endif
-#ifdef USE_INTERP_ERRORLINE
-    int errorLine TCL_DEPRECATED_API("use Tcl_GetErrorLine/Tcl_SetErrorLine");
-				/* When TCL_ERROR is returned, this gives the
-				 * line number within the command where the
-				 * error occurred (1 if first line). */
-#else
-    int errorLineDontUse; /* Don't use in extensions! */
-#endif
-}
-#endif /* !TCL_NO_DEPRECATED */
-Tcl_Interp;
->>>>>>> b3a108e8
 
 typedef struct Tcl_AsyncHandler_ *Tcl_AsyncHandler;
 typedef struct Tcl_Channel_ *Tcl_Channel;
@@ -658,13 +564,6 @@
 #define TCL_BREAK		3
 #define TCL_CONTINUE		4
 
-<<<<<<< HEAD
-=======
-#if !defined(TCL_NO_DEPRECATED) && TCL_MAJOR_VERSION < 9
-#define TCL_RESULT_SIZE		200
-#endif
-
->>>>>>> b3a108e8
 /*
  *----------------------------------------------------------------------------
  * Flags to control what substitutions are performed by Tcl_SubstObj():
@@ -679,7 +578,6 @@
  * Argument descriptors for math function callbacks in expressions:
  */
 
-#if !defined(TCL_NO_DEPRECATED) && TCL_MAJOR_VERSION < 9
 typedef enum {
     TCL_INT, TCL_DOUBLE, TCL_EITHER, TCL_WIDE_INT
 } Tcl_ValueType;
@@ -691,10 +589,6 @@
     double doubleValue;		/* Double-precision floating value. */
     Tcl_WideInt wideValue;	/* Wide (min. 64-bit) integer value. */
 } Tcl_Value;
-#else
-#define Tcl_ValueType void /* Just enough to prevent compilation error in Tcl */
-#define Tcl_Value void /* Just enough to prevent compilation error in Tcl */
-#endif
 
 /*
  * Forward declaration of Tcl_Obj to prevent an error when the forward
@@ -860,19 +754,7 @@
  * is typically allocated on the stack.
  */
 
-<<<<<<< HEAD
 typedef Tcl_Obj *Tcl_SavedResult;
-=======
-typedef struct Tcl_SavedResult {
-    char *result;
-    Tcl_FreeProc *freeProc;
-    Tcl_Obj *objResultPtr;
-    char *appendResult;
-    int appendAvl;
-    int appendUsed;
-    char resultSpace[200+1];
-} Tcl_SavedResult;
->>>>>>> b3a108e8
 
 /*
  *----------------------------------------------------------------------------
@@ -997,9 +879,6 @@
 
 #define Tcl_DStringLength(dsPtr) ((dsPtr)->length)
 #define Tcl_DStringValue(dsPtr) ((dsPtr)->string)
-#if !defined(TCL_NO_DEPRECATED) && TCL_MAJOR_VERSION < 9
-#   define Tcl_DStringTrunc Tcl_DStringSetLength
-#endif /* !TCL_NO_DEPRECATED */
 
 /*
  * Definitions for the maximum number of digits of precision that may be
@@ -1117,17 +996,6 @@
 #define TCL_TRACE_DELETE	0x4000
 
 #define TCL_ALLOW_INLINE_COMPILATION 0x20000
-
-/*
- * The TCL_PARSE_PART1 flag is deprecated and has no effect. The part1 is now
- * always parsed whenever the part2 is NULL. (This is to avoid a common error
- * when converting code to use the new object based APIs and forgetting to
- * give the flag)
- */
-
-#if !defined(TCL_NO_DEPRECATED) && TCL_MAJOR_VERSION < 9
-#   define TCL_PARSE_PART1	0x400
-#endif /* !TCL_NO_DEPRECATED */
 
 /*
  * Types for linked variables:
@@ -1979,7 +1847,7 @@
  * TCL_TOKEN_OPERATOR -		The token describes one expression operator.
  *				An operator might be the name of a math
  *				function such as "abs". A TCL_TOKEN_OPERATOR
- *				token is always preceded by one
+ *				token is always preceeded by one
  *				TCL_TOKEN_SUB_EXPR token for the operator's
  *				subexpression, and is followed by zero or more
  *				TCL_TOKEN_SUB_EXPR tokens for the operator's
@@ -2625,37 +2493,6 @@
 #define Tcl_ConditionFinalize(condPtr)
 #endif /* TCL_THREADS */
 
-/*
- *----------------------------------------------------------------------------
- * Deprecated Tcl functions:
- */
-
-#if !defined(TCL_NO_DEPRECATED) && TCL_MAJOR_VERSION < 9
-/*
- * These function have been renamed. The old names are deprecated, but we
- * define these macros for backwards compatibility.
- */
-
-#   define Tcl_Ckalloc		Tcl_Alloc
-#   define Tcl_Ckfree		Tcl_Free
-#   define Tcl_Ckrealloc	Tcl_Realloc
-#   define Tcl_Return		Tcl_SetResult
-#   define Tcl_TildeSubst	Tcl_TranslateFileName
-#if !defined(__APPLE__) /* On OSX, there is a conflict with "mach/mach.h" */
-#   define panic		Tcl_Panic
-#endif
-
-/*
- *----------------------------------------------------------------------------
- * Convenience declaration of Tcl_AppInit for backwards compatibility. This
- * function is not *implemented* by the tcl library, so the storage class is
- * neither DLLEXPORT nor DLLIMPORT.
- */
-
-extern Tcl_AppInitProc Tcl_AppInit;
-
-#endif /* !TCL_NO_DEPRECATED */
-
 #endif /* RC_INVOKED */
 
 /*
