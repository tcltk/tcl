/*
 * tcl.h --
 *
 *	This header file describes the externally-visible facilities of the
 *	Tcl interpreter.
 *
 * Copyright (c) 1987-1994 The Regents of the University of California.
 * Copyright (c) 1993-1996 Lucent Technologies.
 * Copyright (c) 1994-1998 Sun Microsystems, Inc.
 * Copyright (c) 1998-2000 by Scriptics Corporation.
 * Copyright (c) 2002 by Kevin B. Kenny.  All rights reserved.
 *
 * See the file "license.terms" for information on usage and redistribution of
 * this file, and for a DISCLAIMER OF ALL WARRANTIES.
 */

#ifndef _TCL
#define _TCL

/*
 * For C++ compilers, use extern "C"
 */

#ifdef __cplusplus
extern "C" {
#endif

/*
 * The following defines are used to indicate the various release levels.
 */

#define TCL_ALPHA_RELEASE	0
#define TCL_BETA_RELEASE	1
#define TCL_FINAL_RELEASE	2

/*
 * When version numbers change here, must also go into the following files and
 * update the version numbers:
 *
 * library/init.tcl	(1 LOC patch)
 * unix/configure.ac	(2 LOC Major, 2 LOC minor, 1 LOC patch)
 * win/configure.ac	(as above)
 * win/tcl.m4		(not patchlevel)
 * README		(sections 0 and 2, with and without separator)
 * macosx/Tcl-Common.xcconfig (not patchlevel) 1 LOC
 * win/README		(not patchlevel) (sections 0 and 2)
 * unix/tcl.spec	(1 LOC patch)
 */

#if !defined(TCL_MAJOR_VERSION)
#define TCL_MAJOR_VERSION   9
#endif
#if TCL_MAJOR_VERSION != 9
#error "This header-file is for Tcl 9 only"
#endif
#define TCL_MINOR_VERSION   0
#define TCL_RELEASE_LEVEL   TCL_ALPHA_RELEASE
#define TCL_RELEASE_SERIAL  4

#define TCL_VERSION	    "9.0"
#define TCL_PATCH_LEVEL	    "9.0a4"

#if defined(RC_INVOKED)
/*
 * Utility macros: STRINGIFY takes an argument and wraps it in "" (double
 * quotation marks), JOIN joins two arguments.
 */

#ifndef STRINGIFY
#  define STRINGIFY(x) STRINGIFY1(x)
#  define STRINGIFY1(x) #x
#endif
#ifndef JOIN
#  define JOIN(a,b) JOIN1(a,b)
#  define JOIN1(a,b) a##b
#endif
#endif /* RC_INVOKED */

/*
 * A special definition used to allow this header file to be included from
 * windows resource files so that they can obtain version information.
 * RC_INVOKED is defined by default by the windows RC tool.
 *
 * Resource compilers don't like all the C stuff, like typedefs and function
 * declarations, that occur below, so block them out.
 */

#ifndef RC_INVOKED

/*
 * Special macro to define mutexes.
 */

#define TCL_DECLARE_MUTEX(name) static Tcl_Mutex name;

/*
 * Tcl's public routine Tcl_FSSeek() uses the values SEEK_SET, SEEK_CUR, and
 * SEEK_END, all #define'd by stdio.h .
 *
 * Also, many extensions need stdio.h, and they've grown accustomed to tcl.h
 * providing it for them rather than #include-ing it themselves as they
 * should, so also for their sake, we keep the #include to be consistent with
 * prior Tcl releases.
 */

#include <stdio.h>
#include <stddef.h>

#if defined(__GNUC__) && (__GNUC__ > 2)
#   if defined(_WIN32) && defined(__USE_MINGW_ANSI_STDIO) && __USE_MINGW_ANSI_STDIO
#	define TCL_FORMAT_PRINTF(a,b) __attribute__ ((__format__ (__MINGW_PRINTF_FORMAT, a, b)))
#   else
#	define TCL_FORMAT_PRINTF(a,b) __attribute__ ((__format__ (__printf__, a, b)))
#   endif
#   define TCL_NORETURN __attribute__ ((noreturn))
#   define TCL_NOINLINE __attribute__ ((noinline))
#   define TCL_NORETURN1 __attribute__ ((noreturn))
#else
#   define TCL_FORMAT_PRINTF(a,b)
#   if defined(_MSC_VER) && (_MSC_VER >= 1310)
#	define TCL_NORETURN _declspec(noreturn)
#	define TCL_NOINLINE __declspec(noinline)
#   else
#	define TCL_NORETURN /* nothing */
#	define TCL_NOINLINE /* nothing */
#   endif
#   define TCL_NORETURN1 /* nothing */
#endif

/*
 * Allow a part of Tcl's API to be explicitly marked as deprecated.
 *
 * Used to make TIP 330/336 generate moans even if people use the
 * compatibility macros. Change your code, guys! We won't support you forever.
 */

#if defined(__GNUC__) && ((__GNUC__ >= 4) || ((__GNUC__ == 3) && (__GNUC_MINOR__ >= 1)))
#   if (__GNUC__ > 4) || ((__GNUC__ == 4) && (__GNUC_MINOR__ >= 5))
#	define TCL_DEPRECATED_API(msg)	__attribute__ ((__deprecated__ (msg)))
#   else
#	define TCL_DEPRECATED_API(msg)	__attribute__ ((__deprecated__))
#   endif
#else
#   define TCL_DEPRECATED_API(msg)	/* nothing portable */
#endif

/*
 *----------------------------------------------------------------------------
 * Macros used to declare a function to be exported by a DLL. Used by Windows,
 * maps to no-op declarations on non-Windows systems. The default build on
 * windows is for a DLL, which causes the DLLIMPORT and DLLEXPORT macros to be
 * nonempty. To build a static library, the macro STATIC_BUILD should be
 * defined.
 *
 * Note: when building static but linking dynamically to MSVCRT we must still
 *       correctly decorate the C library imported function.  Use CRTIMPORT
 *       for this purpose.  _DLL is defined by the compiler when linking to
 *       MSVCRT.
 */

#ifdef _WIN32
#   ifdef STATIC_BUILD
#       define DLLIMPORT
#       define DLLEXPORT
#       ifdef _DLL
#           define CRTIMPORT __declspec(dllimport)
#       else
#           define CRTIMPORT
#       endif
#   else
#       define DLLIMPORT __declspec(dllimport)
#       define DLLEXPORT __declspec(dllexport)
#       define CRTIMPORT __declspec(dllimport)
#   endif
#else
#   define DLLIMPORT
#   if defined(__GNUC__) && __GNUC__ > 3
#       define DLLEXPORT __attribute__ ((visibility("default")))
#   else
#       define DLLEXPORT
#   endif
#   define CRTIMPORT
#endif

/*
 * These macros are used to control whether functions are being declared for
 * import or export. If a function is being declared while it is being built
 * to be included in a shared library, then it should have the DLLEXPORT
 * storage class. If is being declared for use by a module that is going to
 * link against the shared library, then it should have the DLLIMPORT storage
 * class. If the symbol is being declared for a static build or for use from a
 * stub library, then the storage class should be empty.
 *
 * The convention is that a macro called BUILD_xxxx, where xxxx is the name of
 * a library we are building, is set on the compile line for sources that are
 * to be placed in the library. When this macro is set, the storage class will
 * be set to DLLEXPORT. At the end of the header file, the storage class will
 * be reset to DLLIMPORT.
 */

#undef TCL_STORAGE_CLASS
#ifdef BUILD_tcl
#   define TCL_STORAGE_CLASS DLLEXPORT
#else
#   ifdef USE_TCL_STUBS
#      define TCL_STORAGE_CLASS
#   else
#      define TCL_STORAGE_CLASS DLLIMPORT
#   endif
#endif

#if !defined(CONST86) && !defined(TCL_NO_DEPRECATED)
#      define CONST86 const
#endif

/*
 * Make sure EXTERN isn't defined elsewhere.
 */

#ifdef EXTERN
#   undef EXTERN
#endif /* EXTERN */

#ifdef __cplusplus
#   define EXTERN extern "C" TCL_STORAGE_CLASS
#else
#   define EXTERN extern TCL_STORAGE_CLASS
#endif

/*
 * Miscellaneous declarations.
 */

typedef void *ClientData;

/*
 * Darwin specific configure overrides (to support fat compiles, where
 * configure runs only once for multiple architectures):
 */

#ifdef __APPLE__
#   ifdef __LP64__
#	define TCL_WIDE_INT_IS_LONG 1
#	define TCL_CFG_DO64BIT 1
#    else /* !__LP64__ */
#	undef TCL_WIDE_INT_IS_LONG
#	undef TCL_CFG_DO64BIT
#    endif /* __LP64__ */
#    undef HAVE_STRUCT_STAT64
#endif /* __APPLE__ */

/* Cross-compiling 32-bit on a 64-bit platform? Then our
 * configure script does the wrong thing. Correct that here.
 */
#if defined(__GNUC__) && !defined(_WIN32) && !defined(__LP64__)
#   undef TCL_WIDE_INT_IS_LONG
#endif

/*
 * Define Tcl_WideInt to be a type that is (at least) 64-bits wide, and define
 * Tcl_WideUInt to be the unsigned variant of that type (assuming that where
 * we have one, we can have the other.)
 *
 * Also defines the following macros:
 * TCL_WIDE_INT_IS_LONG - if wide ints are really longs (i.e. we're on a
 *	LP64 system such as modern Solaris or Linux ... not including Win64)
 * Tcl_WideAsLong - forgetful converter from wideInt to long.
 * Tcl_LongAsWide - sign-extending converter from long to wideInt.
 * Tcl_WideAsDouble - converter from wideInt to double.
 * Tcl_DoubleAsWide - converter from double to wideInt.
 *
 * The following invariant should hold for any long value 'longVal':
 *	longVal == Tcl_WideAsLong(Tcl_LongAsWide(longVal))
 */

#if !defined(TCL_WIDE_INT_TYPE) && !defined(TCL_WIDE_INT_IS_LONG) && !defined(_WIN32) && !defined(__GNUC__)
/*
 * Don't know what platform it is and configure hasn't discovered what is
 * going on for us. Try to guess...
 */
#   include <limits.h>
#   if defined(LLONG_MAX) && (LLONG_MAX == LONG_MAX)
#	define TCL_WIDE_INT_IS_LONG	1
#   endif
#endif

#ifndef TCL_WIDE_INT_TYPE
#   define TCL_WIDE_INT_TYPE		long long
#endif /* !TCL_WIDE_INT_TYPE */

typedef TCL_WIDE_INT_TYPE		Tcl_WideInt;
typedef unsigned TCL_WIDE_INT_TYPE	Tcl_WideUInt;

#ifndef TCL_LL_MODIFIER
#   if defined(_WIN32) && (!defined(__USE_MINGW_ANSI_STDIO) || !__USE_MINGW_ANSI_STDIO)
#	define TCL_LL_MODIFIER	"I64"
#   else
#	define TCL_LL_MODIFIER	"ll"
#   endif
#endif /* !TCL_LL_MODIFIER */
#ifndef TCL_Z_MODIFIER
#   if defined(__GNUC__) && !defined(_WIN32)
#	define TCL_Z_MODIFIER	"z"
#   elif defined(_WIN64)
#	define TCL_Z_MODIFIER	TCL_LL_MODIFIER
#   else
#	define TCL_Z_MODIFIER	""
#   endif
#endif /* !TCL_Z_MODIFIER */
#define Tcl_WideAsLong(val)	((long)((Tcl_WideInt)(val)))
#define Tcl_LongAsWide(val)	((Tcl_WideInt)((long)(val)))
#define Tcl_WideAsDouble(val)	((double)((Tcl_WideInt)(val)))
#define Tcl_DoubleAsWide(val)	((Tcl_WideInt)((double)(val)))

#ifdef _WIN32
#   if TCL_MAJOR_VERSION > 8
	typedef struct __stat64 Tcl_StatBuf;
#   elif defined(_WIN64) || defined(_USE_64BIT_TIME_T)
	typedef struct __stat64 Tcl_StatBuf;
#   elif (defined(_MSC_VER) && (_MSC_VER < 1400)) || defined(_USE_32BIT_TIME_T)
	typedef struct _stati64	Tcl_StatBuf;
#   else
	typedef struct _stat32i64 Tcl_StatBuf;
#   endif
#elif defined(__CYGWIN__)
    typedef struct {
	dev_t st_dev;
	unsigned short st_ino;
	unsigned short st_mode;
	short st_nlink;
	short st_uid;
	short st_gid;
	/* Here is a 2-byte gap */
	dev_t st_rdev;
	/* Here is a 4-byte gap */
	long long st_size;
#if TCL_MAJOR_VERSION > 8
	struct {long long tv_sec;} st_atim;
	struct {long long tv_sec;} st_mtim;
	struct {long long tv_sec;} st_ctim;
#else
	struct {long tv_sec;} st_atim;
	struct {long tv_sec;} st_mtim;
	struct {long tv_sec;} st_ctim;
	/* Here is a 4-byte gap */
#endif
    } Tcl_StatBuf;
#elif defined(HAVE_STRUCT_STAT64) && !defined(__APPLE__)
    typedef struct stat64 Tcl_StatBuf;
#else
    typedef struct stat Tcl_StatBuf;
#endif

/*
 *----------------------------------------------------------------------------
 * Data structures defined opaquely in this module. The definitions below just
 * provide dummy types. A few fields are made visible in Tcl_Interp
 * structures, namely those used for returning a string result from commands.
 * Direct access to the result field is discouraged in Tcl 8.0. The
 * interpreter result is either an object or a string, and the two values are
 * kept consistent unless some C code sets interp->result directly.
 * Programmers should use either the function Tcl_GetObjResult() or
 * Tcl_GetStringResult() to read the interpreter's result. See the SetResult
 * man page for details.
 *
 * Note: any change to the Tcl_Interp definition below must be mirrored in the
 * "real" definition in tclInt.h.
 *
 * Note: Tcl_ObjCmdProc functions do not directly set result and freeProc.
 * Instead, they set a Tcl_Obj member in the "real" structure that can be
 * accessed with Tcl_GetObjResult() and Tcl_SetObjResult().
 */

typedef struct Tcl_Interp Tcl_Interp;

typedef struct Tcl_AsyncHandler_ *Tcl_AsyncHandler;
typedef struct Tcl_Channel_ *Tcl_Channel;
typedef struct Tcl_ChannelTypeVersion_ *Tcl_ChannelTypeVersion;
typedef struct Tcl_Command_ *Tcl_Command;
typedef struct Tcl_Condition_ *Tcl_Condition;
typedef struct Tcl_Dict_ *Tcl_Dict;
typedef struct Tcl_EncodingState_ *Tcl_EncodingState;
typedef struct Tcl_Encoding_ *Tcl_Encoding;
typedef struct Tcl_Event Tcl_Event;
typedef struct Tcl_InterpState_ *Tcl_InterpState;
typedef struct Tcl_LoadHandle_ *Tcl_LoadHandle;
typedef struct Tcl_Mutex_ *Tcl_Mutex;
typedef struct Tcl_Pid_ *Tcl_Pid;
typedef struct Tcl_RegExp_ *Tcl_RegExp;
typedef struct Tcl_ThreadDataKey_ *Tcl_ThreadDataKey;
typedef struct Tcl_ThreadId_ *Tcl_ThreadId;
typedef struct Tcl_TimerToken_ *Tcl_TimerToken;
typedef struct Tcl_Trace_ *Tcl_Trace;
typedef struct Tcl_Var_ *Tcl_Var;
typedef struct Tcl_ZLibStream_ *Tcl_ZlibStream;

/*
 *----------------------------------------------------------------------------
 * Definition of the interface to functions implementing threads. A function
 * following this definition is given to each call of 'Tcl_CreateThread' and
 * will be called as the main fuction of the new thread created by that call.
 */

#if defined _WIN32
typedef unsigned (__stdcall Tcl_ThreadCreateProc) (void *clientData);
#else
typedef void (Tcl_ThreadCreateProc) (void *clientData);
#endif

/*
 * Threading function return types used for abstracting away platform
 * differences when writing a Tcl_ThreadCreateProc. See the NewThread function
 * in generic/tclThreadTest.c for it's usage.
 */

#if defined _WIN32
#   define Tcl_ThreadCreateType		unsigned __stdcall
#   define TCL_THREAD_CREATE_RETURN	return 0
#else
#   define Tcl_ThreadCreateType		void
#   define TCL_THREAD_CREATE_RETURN
#endif

/*
 * Definition of values for default stacksize and the possible flags to be
 * given to Tcl_CreateThread.
 */

#define TCL_THREAD_STACK_DEFAULT (0)    /* Use default size for stack. */
#define TCL_THREAD_NOFLAGS	 (0000) /* Standard flags, default
					 * behaviour. */
#define TCL_THREAD_JOINABLE	 (0001) /* Mark the thread as joinable. */

/*
 * Flag values passed to Tcl_StringCaseMatch.
 */

#define TCL_MATCH_NOCASE	(1<<0)

/*
 * Flag values passed to Tcl_GetRegExpFromObj.
 */

#define	TCL_REG_BASIC		000000	/* BREs (convenience). */
#define	TCL_REG_EXTENDED	000001	/* EREs. */
#define	TCL_REG_ADVF		000002	/* Advanced features in EREs. */
#define	TCL_REG_ADVANCED	000003	/* AREs (which are also EREs). */
#define	TCL_REG_QUOTE		000004	/* No special characters, none. */
#define	TCL_REG_NOCASE		000010	/* Ignore case. */
#define	TCL_REG_NOSUB		000020	/* Don't care about subexpressions. */
#define	TCL_REG_EXPANDED	000040	/* Expanded format, white space &
					 * comments. */
#define	TCL_REG_NLSTOP		000100  /* \n doesn't match . or [^ ] */
#define	TCL_REG_NLANCH		000200  /* ^ matches after \n, $ before. */
#define	TCL_REG_NEWLINE		000300  /* Newlines are line terminators. */
#define	TCL_REG_CANMATCH	001000  /* Report details on partial/limited
					 * matches. */

/*
 * Flags values passed to Tcl_RegExpExecObj.
 */

#define	TCL_REG_NOTBOL	0001	/* Beginning of string does not match ^.  */
#define	TCL_REG_NOTEOL	0002	/* End of string does not match $. */

/*
 * Structures filled in by Tcl_RegExpInfo. Note that all offset values are
 * relative to the start of the match string, not the beginning of the entire
 * string.
 */

typedef struct Tcl_RegExpIndices {
    size_t start;			/* Character offset of first character in
				 * match. */
    size_t end;			/* Character offset of first character after
				 * the match. */
} Tcl_RegExpIndices;

typedef struct Tcl_RegExpInfo {
    size_t nsubs;			/* Number of subexpressions in the compiled
				 * expression. */
    Tcl_RegExpIndices *matches;	/* Array of nsubs match offset pairs. */
    size_t extendStart;		/* The offset at which a subsequent match
				 * might begin. */
} Tcl_RegExpInfo;

/*
 * Picky compilers complain if this typdef doesn't appear before the struct's
 * reference in tclDecls.h.
 */

typedef Tcl_StatBuf *Tcl_Stat_;
typedef struct stat *Tcl_OldStat_;

/*
 *----------------------------------------------------------------------------
 * When a TCL command returns, the interpreter contains a result from the
 * command. Programmers are strongly encouraged to use one of the functions
 * Tcl_GetObjResult() or Tcl_GetStringResult() to read the interpreter's
 * result. See the SetResult man page for details. Besides this result, the
 * command function returns an integer code, which is one of the following:
 *
 * TCL_OK		Command completed normally; the interpreter's result
 *			contains the command's result.
 * TCL_ERROR		The command couldn't be completed successfully; the
 *			interpreter's result describes what went wrong.
 * TCL_RETURN		The command requests that the current function return;
 *			the interpreter's result contains the function's
 *			return value.
 * TCL_BREAK		The command requests that the innermost loop be
 *			exited; the interpreter's result is meaningless.
 * TCL_CONTINUE		Go on to the next iteration of the current loop; the
 *			interpreter's result is meaningless.
 */

#define TCL_OK			0
#define TCL_ERROR		1
#define TCL_RETURN		2
#define TCL_BREAK		3
#define TCL_CONTINUE		4

/*
 *----------------------------------------------------------------------------
 * Flags to control what substitutions are performed by Tcl_SubstObj():
 */

#define TCL_SUBST_COMMANDS	001
#define TCL_SUBST_VARIABLES	002
#define TCL_SUBST_BACKSLASHES	004
#define TCL_SUBST_ALL		007

/*
 * Forward declaration of Tcl_Obj to prevent an error when the forward
 * reference to Tcl_Obj is encountered in the function types declared below.
 */

struct Tcl_Obj;

/*
 *----------------------------------------------------------------------------
 * Function types defined by Tcl:
 */

typedef int (Tcl_AppInitProc) (Tcl_Interp *interp);
typedef int (Tcl_AsyncProc) (void *clientData, Tcl_Interp *interp,
	int code);
typedef void (Tcl_ChannelProc) (void *clientData, int mask);
typedef void (Tcl_CloseProc) (void *data);
typedef void (Tcl_CmdDeleteProc) (void *clientData);
typedef int (Tcl_CmdProc) (void *clientData, Tcl_Interp *interp,
	int argc, const char *argv[]);
typedef void (Tcl_CmdTraceProc) (void *clientData, Tcl_Interp *interp,
	int level, char *command, Tcl_CmdProc *proc,
	void *cmdClientData, int argc, const char *argv[]);
typedef int (Tcl_CmdObjTraceProc) (void *clientData, Tcl_Interp *interp,
	int level, const char *command, Tcl_Command commandInfo, int objc,
	struct Tcl_Obj *const *objv);
<<<<<<< HEAD
typedef void (Tcl_CmdObjTraceDeleteProc) (void *clientData);
=======
typedef int (Tcl_CmdObjTraceProc2) (void *clientData, Tcl_Interp *interp,
	int level, const char *command, Tcl_Command commandInfo, size_t objc,
	struct Tcl_Obj *const objv[]);
typedef void (Tcl_CmdObjTraceDeleteProc) (ClientData clientData);
>>>>>>> 8d919c0d
typedef void (Tcl_DupInternalRepProc) (struct Tcl_Obj *srcPtr,
	struct Tcl_Obj *dupPtr);
typedef int (Tcl_EncodingConvertProc) (void *clientData, const char *src,
	int srcLen, int flags, Tcl_EncodingState *statePtr, char *dst,
	int dstLen, int *srcReadPtr, int *dstWrotePtr, int *dstCharsPtr);
#define Tcl_EncodingFreeProc Tcl_FreeProc
typedef int (Tcl_EventProc) (Tcl_Event *evPtr, int flags);
typedef void (Tcl_EventCheckProc) (void *clientData, int flags);
typedef int (Tcl_EventDeleteProc) (Tcl_Event *evPtr, void *clientData);
typedef void (Tcl_EventSetupProc) (void *clientData, int flags);
#define Tcl_ExitProc Tcl_FreeProc
typedef void (Tcl_FileProc) (void *clientData, int mask);
#define Tcl_FileFreeProc Tcl_FreeProc
typedef void (Tcl_FreeInternalRepProc) (struct Tcl_Obj *objPtr);
typedef void (Tcl_FreeProc) (void *blockPtr);
typedef void (Tcl_IdleProc) (void *clientData);
typedef void (Tcl_InterpDeleteProc) (void *clientData,
	Tcl_Interp *interp);
typedef void (Tcl_NamespaceDeleteProc) (void *clientData);
typedef int (Tcl_ObjCmdProc) (void *clientData, Tcl_Interp *interp,
	int objc, struct Tcl_Obj *const *objv);
typedef int (Tcl_ObjCmdProc2) (void *clientData, Tcl_Interp *interp,
	size_t objc, struct Tcl_Obj *const *objv);
typedef int (Tcl_LibraryInitProc) (Tcl_Interp *interp);
typedef int (Tcl_LibraryUnloadProc) (Tcl_Interp *interp, int flags);
typedef void (Tcl_PanicProc) (const char *format, ...);
typedef void (Tcl_TcpAcceptProc) (void *callbackData, Tcl_Channel chan,
	char *address, int port);
typedef void (Tcl_TimerProc) (void *clientData);
typedef int (Tcl_SetFromAnyProc) (Tcl_Interp *interp, struct Tcl_Obj *objPtr);
typedef void (Tcl_UpdateStringProc) (struct Tcl_Obj *objPtr);
typedef char * (Tcl_VarTraceProc) (void *clientData, Tcl_Interp *interp,
	const char *part1, const char *part2, int flags);
typedef void (Tcl_CommandTraceProc) (void *clientData, Tcl_Interp *interp,
	const char *oldName, const char *newName, int flags);
typedef void (Tcl_CreateFileHandlerProc) (int fd, int mask, Tcl_FileProc *proc,
	void *clientData);
typedef void (Tcl_DeleteFileHandlerProc) (int fd);
typedef void (Tcl_AlertNotifierProc) (void *clientData);
typedef void (Tcl_ServiceModeHookProc) (int mode);
typedef void *(Tcl_InitNotifierProc) (void);
typedef void (Tcl_FinalizeNotifierProc) (void *clientData);
typedef void (Tcl_MainLoopProc) (void);

#ifndef TCL_NO_DEPRECATED
#   define Tcl_PackageInitProc Tcl_LibraryInitProc
#   define Tcl_PackageUnloadProc Tcl_LibraryUnloadProc
#endif

/*
 *----------------------------------------------------------------------------
 * The following structure represents a type of object, which is a particular
 * internal representation for an object plus a set of functions that provide
 * standard operations on objects of that type.
 */

typedef struct Tcl_ObjType {
    const char *name;		/* Name of the type, e.g. "int". */
    Tcl_FreeInternalRepProc *freeIntRepProc;
				/* Called to free any storage for the type's
				 * internal rep. NULL if the internal rep does
				 * not need freeing. */
    Tcl_DupInternalRepProc *dupIntRepProc;
				/* Called to create a new object as a copy of
				 * an existing object. */
    Tcl_UpdateStringProc *updateStringProc;
				/* Called to update the string rep from the
				 * type's internal representation. */
    Tcl_SetFromAnyProc *setFromAnyProc;
				/* Called to convert the object's internal rep
				 * to this type. Frees the internal rep of the
				 * old type. Returns TCL_ERROR on failure. */
} Tcl_ObjType;

/*
 * The following structure stores an internal representation (internalrep) for
 * a Tcl value. An internalrep is associated with an Tcl_ObjType when both
 * are stored in the same Tcl_Obj.  The routines of the Tcl_ObjType govern
 * the handling of the internalrep.
 */

typedef union Tcl_ObjInternalRep {	/* The internal representation: */
    long longValue;		/*   - an long integer value. */
    double doubleValue;		/*   - a double-precision floating value. */
    void *otherValuePtr;	/*   - another, type-specific value, */
				/*     not used internally any more. */
    Tcl_WideInt wideValue;	/*   - an integer value >= 64bits */
    struct {			/*   - internal rep as two pointers. */
	void *ptr1;
	void *ptr2;
    } twoPtrValue;
    struct {			/*   - internal rep as a pointer and a long, */
	void *ptr;		/*     not used internally any more. */
	unsigned long value;
    } ptrAndLongRep;
} Tcl_ObjInternalRep;

/*
 * One of the following structures exists for each object in the Tcl system.
 * An object stores a value as either a string, some internal representation,
 * or both.
 */

typedef struct Tcl_Obj {
    size_t refCount;		/* When 0 the object will be freed. */
    char *bytes;		/* This points to the first byte of the
				 * object's string representation. The array
				 * must be followed by a null byte (i.e., at
				 * offset length) but may also contain
				 * embedded null characters. The array's
				 * storage is allocated by Tcl_Alloc. NULL means
				 * the string rep is invalid and must be
				 * regenerated from the internal rep.  Clients
				 * should use Tcl_GetStringFromObj or
				 * Tcl_GetString to get a pointer to the byte
				 * array as a readonly value. */
    size_t length;		/* The number of bytes at *bytes, not
				 * including the terminating null. */
    const Tcl_ObjType *typePtr;	/* Denotes the object's type. Always
				 * corresponds to the type of the object's
				 * internal rep. NULL indicates the object has
				 * no internal rep (has no type). */
    Tcl_ObjInternalRep internalRep;	/* The internal representation: */
} Tcl_Obj;


/*
 *----------------------------------------------------------------------------
 * The following type contains the state needed by Tcl_SaveResult. It
 * is typically allocated on the stack.
 */

typedef Tcl_Obj *Tcl_SavedResult;

/*
 *----------------------------------------------------------------------------
 * The following definitions support Tcl's namespace facility. Note: the first
 * five fields must match exactly the fields in a Namespace structure (see
 * tclInt.h).
 */

typedef struct Tcl_Namespace {
    char *name;			/* The namespace's name within its parent
				 * namespace. This contains no ::'s. The name
				 * of the global namespace is "" although "::"
				 * is an synonym. */
    char *fullName;		/* The namespace's fully qualified name. This
				 * starts with ::. */
    void *clientData;	/* Arbitrary value associated with this
				 * namespace. */
    Tcl_NamespaceDeleteProc *deleteProc;
				/* Function invoked when deleting the
				 * namespace to, e.g., free clientData. */
    struct Tcl_Namespace *parentPtr;
				/* Points to the namespace that contains this
				 * one. NULL if this is the global
				 * namespace. */
} Tcl_Namespace;

/*
 *----------------------------------------------------------------------------
 * The following structure represents a call frame, or activation record. A
 * call frame defines a naming context for a procedure call: its local scope
 * (for local variables) and its namespace scope (used for non-local
 * variables; often the global :: namespace). A call frame can also define the
 * naming context for a namespace eval or namespace inscope command: the
 * namespace in which the command's code should execute. The Tcl_CallFrame
 * structures exist only while procedures or namespace eval/inscope's are
 * being executed, and provide a Tcl call stack.
 *
 * A call frame is initialized and pushed using Tcl_PushCallFrame and popped
 * using Tcl_PopCallFrame. Storage for a Tcl_CallFrame must be provided by the
 * Tcl_PushCallFrame caller, and callers typically allocate them on the C call
 * stack for efficiency. For this reason, Tcl_CallFrame is defined as a
 * structure and not as an opaque token. However, most Tcl_CallFrame fields
 * are hidden since applications should not access them directly; others are
 * declared as "dummyX".
 *
 * WARNING!! The structure definition must be kept consistent with the
 * CallFrame structure in tclInt.h. If you change one, change the other.
 */

typedef struct Tcl_CallFrame {
    Tcl_Namespace *nsPtr;
    int dummy1;
    size_t dummy2;
    void *dummy3;
    void *dummy4;
    void *dummy5;
    size_t dummy6;
    void *dummy7;
    void *dummy8;
    size_t dummy9;
    void *dummy10;
    void *dummy11;
    void *dummy12;
    void *dummy13;
} Tcl_CallFrame;

/*
 *----------------------------------------------------------------------------
 * Information about commands that is returned by Tcl_GetCommandInfo and
 * passed to Tcl_SetCommandInfo. objProc is an objc/objv object-based command
 * function while proc is a traditional Tcl argc/argv string-based function.
 * Tcl_CreateObjCommand and Tcl_CreateCommand ensure that both objProc and
 * proc are non-NULL and can be called to execute the command. However, it may
 * be faster to call one instead of the other. The member isNativeObjectProc
 * is set to 1 if an object-based function was registered by
 * Tcl_CreateObjCommand, and to 0 if a string-based function was registered by
 * Tcl_CreateCommand. The other function is typically set to a compatibility
 * wrapper that does string-to-object or object-to-string argument conversions
 * then calls the other function.
 */

typedef struct Tcl_CmdInfo {
    int isNativeObjectProc;	/* 1 if objProc was registered by a call to
				 * Tcl_CreateObjCommand; 0 otherwise.
				 * Tcl_SetCmdInfo does not modify this
				 * field. */
    Tcl_ObjCmdProc *objProc;	/* Command's object-based function. */
    void *objClientData;	/* ClientData for object proc. */
    Tcl_CmdProc *proc;		/* Command's string-based function. */
    void *clientData;	/* ClientData for string proc. */
    Tcl_CmdDeleteProc *deleteProc;
				/* Function to call when command is
				 * deleted. */
    void *deleteData;	/* Value to pass to deleteProc (usually the
				 * same as clientData). */
    Tcl_Namespace *namespacePtr;/* Points to the namespace that contains this
				 * command. Note that Tcl_SetCmdInfo will not
				 * change a command's namespace; use
				 * TclRenameCommand or Tcl_Eval (of 'rename')
				 * to do that. */
    Tcl_ObjCmdProc2 *objProc2;	/* Not used in Tcl 8.7. */
    void *objClientData2;	/* Not used in Tcl 8.7. */
} Tcl_CmdInfo;

/*
 *----------------------------------------------------------------------------
 * The structure defined below is used to hold dynamic strings. The only
 * fields that clients should use are string and length, accessible via the
 * macros Tcl_DStringValue and Tcl_DStringLength.
 */

#define TCL_DSTRING_STATIC_SIZE 200
typedef struct Tcl_DString {
    char *string;		/* Points to beginning of string: either
				 * staticSpace below or a malloced array. */
    size_t length;		/* Number of non-NULL characters in the
				 * string. */
    size_t spaceAvl;		/* Total number of bytes available for the
				 * string and its terminating NULL char. */
    char staticSpace[TCL_DSTRING_STATIC_SIZE];
				/* Space to use in common case where string is
				 * small. */
} Tcl_DString;

#define Tcl_DStringLength(dsPtr) ((dsPtr)->length)
#define Tcl_DStringValue(dsPtr) ((dsPtr)->string)

/*
 * Definitions for the maximum number of digits of precision that may be
 * produced by Tcl_PrintDouble, and the number of bytes of buffer space
 * required by Tcl_PrintDouble.
 */

#define TCL_MAX_PREC		17
#define TCL_DOUBLE_SPACE	(TCL_MAX_PREC+10)

/*
 * Definition for a number of bytes of buffer space sufficient to hold the
 * string representation of an integer in base 10 (assuming the existence of
 * 64-bit integers).
 */

#define TCL_INTEGER_SPACE	(3*(int)sizeof(Tcl_WideInt))

/*
 * Flag values passed to Tcl_ConvertElement.
 * TCL_DONT_USE_BRACES forces it not to enclose the element in braces, but to
 *	use backslash quoting instead.
 * TCL_DONT_QUOTE_HASH disables the default quoting of the '#' character. It
 *	is safe to leave the hash unquoted when the element is not the first
 *	element of a list, and this flag can be used by the caller to indicate
 *	that condition.
 */

#define TCL_DONT_USE_BRACES	1
#define TCL_DONT_QUOTE_HASH	8

/*
 * Flags that may be passed to Tcl_GetIndexFromObj.
 * TCL_EXACT disallows abbreviated strings.
 * TCL_INDEX_NULL_OK allows the empty string or NULL to return TCL_OK.
 *      The returned value will be -1;
 * TCL_INDEX_TEMP_TABLE disallows caching of lookups. A possible use case is
 *      a table that will not live long enough to make it worthwhile.
 */

#define TCL_EXACT		1
#define TCL_INDEX_NULL_OK	32
#define TCL_INDEX_TEMP_TABLE	64

/*
 * Flags that may be passed to Tcl_UniCharToUtf.
 * TCL_COMBINE Combine surrogates
 */

#if TCL_MAJOR_VERSION > 8
#    define TCL_COMBINE		0x1000000
#else
#    define TCL_COMBINE		0
#endif
/*
 *----------------------------------------------------------------------------
 * Flag values passed to Tcl_RecordAndEval, Tcl_EvalObj, Tcl_EvalObjv.
 * WARNING: these bit choices must not conflict with the bit choices for
 * evalFlag bits in tclInt.h!
 *
 * Meanings:
 *	TCL_NO_EVAL:		Just record this command
 *	TCL_EVAL_GLOBAL:	Execute script in global namespace
 *	TCL_EVAL_DIRECT:	Do not compile this script
 *	TCL_EVAL_INVOKE:	Magical Tcl_EvalObjv mode for aliases/ensembles
 *				o Run in iPtr->lookupNsPtr or global namespace
 *				o Cut out of error traces
 *				o Don't reset the flags controlling ensemble
 *				  error message rewriting.
 *	TCL_CANCEL_UNWIND:	Magical Tcl_CancelEval mode that causes the
 *				stack for the script in progress to be
 *				completely unwound.
 *	TCL_EVAL_NOERR:	Do no exception reporting at all, just return
 *				as the caller will report.
 */

#define TCL_NO_EVAL		0x010000
#define TCL_EVAL_GLOBAL		0x020000
#define TCL_EVAL_DIRECT		0x040000
#define TCL_EVAL_INVOKE		0x080000
#define TCL_CANCEL_UNWIND	0x100000
#define TCL_EVAL_NOERR          0x200000

/*
 * Special freeProc values that may be passed to Tcl_SetResult (see the man
 * page for details):
 */

#define TCL_VOLATILE		((Tcl_FreeProc *) 1)
#define TCL_STATIC		((Tcl_FreeProc *) 0)
#define TCL_DYNAMIC		((Tcl_FreeProc *) 3)

/*
 * Flag values passed to variable-related functions.
 * WARNING: these bit choices must not conflict with the bit choice for
 * TCL_CANCEL_UNWIND, above.
 */

#define TCL_GLOBAL_ONLY		 1
#define TCL_NAMESPACE_ONLY	 2
#define TCL_APPEND_VALUE	 4
#define TCL_LIST_ELEMENT	 8
#define TCL_TRACE_READS		 0x10
#define TCL_TRACE_WRITES	 0x20
#define TCL_TRACE_UNSETS	 0x40
#define TCL_TRACE_DESTROYED	 0x80

#define TCL_LEAVE_ERR_MSG	 0x200
#define TCL_TRACE_ARRAY		 0x800
#ifndef TCL_REMOVE_OBSOLETE_TRACES
/* Required to support old variable/vdelete/vinfo traces. */
#define TCL_TRACE_OLD_STYLE	 0x1000
#endif
/* Indicate the semantics of the result of a trace. */
#define TCL_TRACE_RESULT_DYNAMIC 0x8000
#define TCL_TRACE_RESULT_OBJECT  0x10000

/*
 * Flag values for ensemble commands.
 */

#define TCL_ENSEMBLE_PREFIX 0x02/* Flag value to say whether to allow
				 * unambiguous prefixes of commands or to
				 * require exact matches for command names. */

/*
 * Flag values passed to command-related functions.
 */

#define TCL_TRACE_RENAME	0x2000
#define TCL_TRACE_DELETE	0x4000

#define TCL_ALLOW_INLINE_COMPILATION 0x20000

/*
 * Types for linked variables:
 */

#define TCL_LINK_INT		1
#define TCL_LINK_DOUBLE		2
#define TCL_LINK_BOOLEAN	3
#define TCL_LINK_STRING		4
#define TCL_LINK_WIDE_INT	5
#define TCL_LINK_CHAR		6
#define TCL_LINK_UCHAR		7
#define TCL_LINK_SHORT		8
#define TCL_LINK_USHORT		9
#define TCL_LINK_UINT		10
#if defined(TCL_WIDE_INT_IS_LONG) || defined(_WIN32) || defined(__CYGWIN__)
#define TCL_LINK_LONG		((sizeof(long) != sizeof(int)) ? TCL_LINK_WIDE_INT : TCL_LINK_INT)
#define TCL_LINK_ULONG		((sizeof(long) != sizeof(int)) ? TCL_LINK_WIDE_UINT : TCL_LINK_UINT)
#else
#define TCL_LINK_LONG		11
#define TCL_LINK_ULONG		12
#endif
#define TCL_LINK_FLOAT		13
#define TCL_LINK_WIDE_UINT	14
#define TCL_LINK_CHARS		15
#define TCL_LINK_BINARY		16
#define TCL_LINK_READ_ONLY	0x80

/*
 *----------------------------------------------------------------------------
 * Forward declarations of Tcl_HashTable and related types.
 */

#ifndef TCL_HASH_TYPE
#if TCL_MAJOR_VERSION > 8
#  define TCL_HASH_TYPE size_t
#else
#  define TCL_HASH_TYPE unsigned
#endif
#endif

typedef struct Tcl_HashKeyType Tcl_HashKeyType;
typedef struct Tcl_HashTable Tcl_HashTable;
typedef struct Tcl_HashEntry Tcl_HashEntry;

typedef TCL_HASH_TYPE (Tcl_HashKeyProc) (Tcl_HashTable *tablePtr, void *keyPtr);
typedef int (Tcl_CompareHashKeysProc) (void *keyPtr, Tcl_HashEntry *hPtr);
typedef Tcl_HashEntry * (Tcl_AllocHashEntryProc) (Tcl_HashTable *tablePtr,
	void *keyPtr);
typedef void (Tcl_FreeHashEntryProc) (Tcl_HashEntry *hPtr);

/*
 * Structure definition for an entry in a hash table. No-one outside Tcl
 * should access any of these fields directly; use the macros defined below.
 */

struct Tcl_HashEntry {
    Tcl_HashEntry *nextPtr;	/* Pointer to next entry in this hash bucket,
				 * or NULL for end of chain. */
    Tcl_HashTable *tablePtr;	/* Pointer to table containing entry. */
    TCL_HASH_TYPE hash;		/* Hash value. */
    void *clientData;		/* Application stores something here with
				 * Tcl_SetHashValue. */
    union {			/* Key has one of these forms: */
	char *oneWordValue;	/* One-word value for key. */
	Tcl_Obj *objPtr;	/* Tcl_Obj * key value. */
	int words[1];		/* Multiple integer words for key. The actual
				 * size will be as large as necessary for this
				 * table's keys. */
	char string[1];		/* String for key. The actual size will be as
				 * large as needed to hold the key. */
    } key;			/* MUST BE LAST FIELD IN RECORD!! */
};

/*
 * Flags used in Tcl_HashKeyType.
 *
 * TCL_HASH_KEY_RANDOMIZE_HASH -
 *				There are some things, pointers for example
 *				which don't hash well because they do not use
 *				the lower bits. If this flag is set then the
 *				hash table will attempt to rectify this by
 *				randomising the bits and then using the upper
 *				N bits as the index into the table.
 * TCL_HASH_KEY_SYSTEM_HASH -	If this flag is set then all memory internally
 *                              allocated for the hash table that is not for an
 *                              entry will use the system heap.
 */

#define TCL_HASH_KEY_RANDOMIZE_HASH 0x1
#define TCL_HASH_KEY_SYSTEM_HASH    0x2

/*
 * Structure definition for the methods associated with a hash table key type.
 */

#define TCL_HASH_KEY_TYPE_VERSION 1
struct Tcl_HashKeyType {
    int version;		/* Version of the table. If this structure is
				 * extended in future then the version can be
				 * used to distinguish between different
				 * structures. */
    int flags;			/* Flags, see above for details. */
    Tcl_HashKeyProc *hashKeyProc;
				/* Calculates a hash value for the key. If
				 * this is NULL then the pointer itself is
				 * used as a hash value. */
    Tcl_CompareHashKeysProc *compareKeysProc;
				/* Compares two keys and returns zero if they
				 * do not match, and non-zero if they do. If
				 * this is NULL then the pointers are
				 * compared. */
    Tcl_AllocHashEntryProc *allocEntryProc;
				/* Called to allocate memory for a new entry,
				 * i.e. if the key is a string then this could
				 * allocate a single block which contains
				 * enough space for both the entry and the
				 * string. Only the key field of the allocated
				 * Tcl_HashEntry structure needs to be filled
				 * in. If something else needs to be done to
				 * the key, i.e. incrementing a reference
				 * count then that should be done by this
				 * function. If this is NULL then Tcl_Alloc is
				 * used to allocate enough space for a
				 * Tcl_HashEntry and the key pointer is
				 * assigned to key.oneWordValue. */
    Tcl_FreeHashEntryProc *freeEntryProc;
				/* Called to free memory associated with an
				 * entry. If something else needs to be done
				 * to the key, i.e. decrementing a reference
				 * count then that should be done by this
				 * function. If this is NULL then Tcl_Free is
				 * used to free the Tcl_HashEntry. */
};

/*
 * Structure definition for a hash table.  Must be in tcl.h so clients can
 * allocate space for these structures, but clients should never access any
 * fields in this structure.
 */

#define TCL_SMALL_HASH_TABLE 4
struct Tcl_HashTable {
    Tcl_HashEntry **buckets;	/* Pointer to bucket array. Each element
				 * points to first entry in bucket's hash
				 * chain, or NULL. */
    Tcl_HashEntry *staticBuckets[TCL_SMALL_HASH_TABLE];
				/* Bucket array used for small tables (to
				 * avoid mallocs and frees). */
    size_t numBuckets;		/* Total number of buckets allocated at
				 * **bucketPtr. */
    size_t numEntries;		/* Total number of entries present in
				 * table. */
    size_t rebuildSize;		/* Enlarge table when numEntries gets to be
				 * this large. */
#if TCL_MAJOR_VERSION > 8
    size_t mask;		/* Mask value used in hashing function. */
#endif
    int downShift;		/* Shift count used in hashing function.
				 * Designed to use high-order bits of
				 * randomized keys. */
#if TCL_MAJOR_VERSION < 9
    int mask;		/* Mask value used in hashing function. */
#endif
    int keyType;		/* Type of keys used in this table. It's
				 * either TCL_CUSTOM_KEYS, TCL_STRING_KEYS,
				 * TCL_ONE_WORD_KEYS, or an integer giving the
				 * number of ints that is the size of the
				 * key. */
    Tcl_HashEntry *(*findProc) (Tcl_HashTable *tablePtr, const char *key);
    Tcl_HashEntry *(*createProc) (Tcl_HashTable *tablePtr, const char *key,
	    int *newPtr);
    const Tcl_HashKeyType *typePtr;
				/* Type of the keys used in the
				 * Tcl_HashTable. */
};

/*
 * Structure definition for information used to keep track of searches through
 * hash tables:
 */

typedef struct Tcl_HashSearch {
    Tcl_HashTable *tablePtr;	/* Table being searched. */
    size_t nextIndex;		/* Index of next bucket to be enumerated after
				 * present one. */
    Tcl_HashEntry *nextEntryPtr;/* Next entry to be enumerated in the current
				 * bucket. */
} Tcl_HashSearch;

/*
 * Acceptable key types for hash tables:
 *
 * TCL_STRING_KEYS:		The keys are strings, they are copied into the
 *				entry.
 * TCL_ONE_WORD_KEYS:		The keys are pointers, the pointer is stored
 *				in the entry.
 * TCL_CUSTOM_TYPE_KEYS:	The keys are arbitrary types which are copied
 *				into the entry.
 * TCL_CUSTOM_PTR_KEYS:		The keys are pointers to arbitrary types, the
 *				pointer is stored in the entry.
 *
 * While maintaining binary compatibility the above have to be distinct values
 * as they are used to differentiate between old versions of the hash table
 * which don't have a typePtr and new ones which do. Once binary compatibility
 * is discarded in favour of making more wide spread changes TCL_STRING_KEYS
 * can be the same as TCL_CUSTOM_TYPE_KEYS, and TCL_ONE_WORD_KEYS can be the
 * same as TCL_CUSTOM_PTR_KEYS because they simply determine how the key is
 * accessed from the entry and not the behaviour.
 */

#define TCL_STRING_KEYS		(0)
#define TCL_ONE_WORD_KEYS	(1)
#define TCL_CUSTOM_TYPE_KEYS	(-2)
#define TCL_CUSTOM_PTR_KEYS	(-1)

/*
 * Structure definition for information used to keep track of searches through
 * dictionaries. These fields should not be accessed by code outside
 * tclDictObj.c
 */

typedef struct {
    void *next;			/* Search position for underlying hash
				 * table. */
    TCL_HASH_TYPE epoch; 	/* Epoch marker for dictionary being searched,
				 * or 0 if search has terminated. */
    Tcl_Dict dictionaryPtr;	/* Reference to dictionary being searched. */
} Tcl_DictSearch;

/*
 *----------------------------------------------------------------------------
 * Flag values to pass to Tcl_DoOneEvent to disable searches for some kinds of
 * events:
 */

#define TCL_DONT_WAIT		(1<<1)
#define TCL_WINDOW_EVENTS	(1<<2)
#define TCL_FILE_EVENTS		(1<<3)
#define TCL_TIMER_EVENTS	(1<<4)
#define TCL_IDLE_EVENTS		(1<<5)	/* WAS 0x10 ???? */
#define TCL_ALL_EVENTS		(~TCL_DONT_WAIT)

/*
 * The following structure defines a generic event for the Tcl event system.
 * These are the things that are queued in calls to Tcl_QueueEvent and
 * serviced later by Tcl_DoOneEvent. There can be many different kinds of
 * events with different fields, corresponding to window events, timer events,
 * etc. The structure for a particular event consists of a Tcl_Event header
 * followed by additional information specific to that event.
 */

struct Tcl_Event {
    Tcl_EventProc *proc;	/* Function to call to service this event. */
    struct Tcl_Event *nextPtr;	/* Next in list of pending events, or NULL. */
};

/*
 * Positions to pass to Tcl_QueueEvent/Tcl_ThreadQueueEvent:
 */

typedef enum {
    TCL_QUEUE_TAIL, TCL_QUEUE_HEAD, TCL_QUEUE_MARK,
	    TCL_QUEUE_ALERT_IF_EMPTY=4
} Tcl_QueuePosition;

/*
 * Values to pass to Tcl_SetServiceMode to specify the behavior of notifier
 * event routines.
 */

#define TCL_SERVICE_NONE 0
#define TCL_SERVICE_ALL 1

/*
 * The following structure keeps is used to hold a time value, either as an
 * absolute time (the number of seconds from the epoch) or as an elapsed time.
 * On Unix systems the epoch is Midnight Jan 1, 1970 GMT.
 */

typedef struct Tcl_Time {
    long sec;			/* Seconds. */
    long usec;			/* Microseconds. */
} Tcl_Time;

typedef void (Tcl_SetTimerProc) (const Tcl_Time *timePtr);
typedef int (Tcl_WaitForEventProc) (const Tcl_Time *timePtr);

/*
 * TIP #233 (Virtualized Time)
 */

typedef void (Tcl_GetTimeProc)   (Tcl_Time *timebuf, void *clientData);
typedef void (Tcl_ScaleTimeProc) (Tcl_Time *timebuf, void *clientData);

/*
 *----------------------------------------------------------------------------
 * Bits to pass to Tcl_CreateFileHandler and Tcl_CreateChannelHandler to
 * indicate what sorts of events are of interest:
 */

#define TCL_READABLE		(1<<1)
#define TCL_WRITABLE		(1<<2)
#define TCL_EXCEPTION		(1<<3)

/*
 * Flag values to pass to Tcl_OpenCommandChannel to indicate the disposition
 * of the stdio handles. TCL_STDIN, TCL_STDOUT, TCL_STDERR, are also used in
 * Tcl_GetStdChannel.
 */

#define TCL_STDIN		(1<<1)
#define TCL_STDOUT		(1<<2)
#define TCL_STDERR		(1<<3)
#define TCL_ENFORCE_MODE	(1<<4)

/*
 * Bits passed to Tcl_DriverClose2Proc to indicate which side of a channel
 * should be closed.
 */

#define TCL_CLOSE_READ		(1<<1)
#define TCL_CLOSE_WRITE		(1<<2)

/*
 * Value to use as the closeProc for a channel that supports the close2Proc
 * interface.
 */

#define TCL_CLOSE2PROC		NULL

/*
 * Channel version tag. This was introduced in 8.3.2/8.4.
 */

#define TCL_CHANNEL_VERSION_5	((Tcl_ChannelTypeVersion) 0x5)

/*
 * TIP #218: Channel Actions, Ids for Tcl_DriverThreadActionProc.
 */

#define TCL_CHANNEL_THREAD_INSERT (0)
#define TCL_CHANNEL_THREAD_REMOVE (1)

/*
 * Typedefs for the various operations in a channel type:
 */

typedef int	(Tcl_DriverBlockModeProc) (void *instanceData, int mode);
typedef void Tcl_DriverCloseProc;
typedef int	(Tcl_DriverClose2Proc) (void *instanceData,
			Tcl_Interp *interp, int flags);
typedef int	(Tcl_DriverInputProc) (void *instanceData, char *buf,
			int toRead, int *errorCodePtr);
typedef int	(Tcl_DriverOutputProc) (void *instanceData,
			const char *buf, int toWrite, int *errorCodePtr);
typedef void Tcl_DriverSeekProc;
typedef int	(Tcl_DriverSetOptionProc) (void *instanceData,
			Tcl_Interp *interp, const char *optionName,
			const char *value);
typedef int	(Tcl_DriverGetOptionProc) (void *instanceData,
			Tcl_Interp *interp, const char *optionName,
			Tcl_DString *dsPtr);
typedef void	(Tcl_DriverWatchProc) (void *instanceData, int mask);
typedef int	(Tcl_DriverGetHandleProc) (void *instanceData,
			int direction, void **handlePtr);
typedef int	(Tcl_DriverFlushProc) (void *instanceData);
typedef int	(Tcl_DriverHandlerProc) (void *instanceData,
			int interestMask);
typedef long long (Tcl_DriverWideSeekProc) (void *instanceData,
			long long offset, int mode, int *errorCodePtr);
/*
 * TIP #218, Channel Thread Actions
 */
typedef void	(Tcl_DriverThreadActionProc) (void *instanceData,
			int action);
/*
 * TIP #208, File Truncation (etc.)
 */
typedef int	(Tcl_DriverTruncateProc) (void *instanceData,
			long long length);

/*
 * struct Tcl_ChannelType:
 *
 * One such structure exists for each type (kind) of channel. It collects
 * together in one place all the functions that are part of the specific
 * channel type.
 *
 * It is recommend that the Tcl_Channel* functions are used to access elements
 * of this structure, instead of direct accessing.
 */

typedef struct Tcl_ChannelType {
    const char *typeName;	/* The name of the channel type in Tcl
				 * commands. This storage is owned by channel
				 * type. */
    Tcl_ChannelTypeVersion version;
				/* Version of the channel type. */
    void *closeProc;
				/* Not used any more. */
    Tcl_DriverInputProc *inputProc;
				/* Function to call for input on channel. */
    Tcl_DriverOutputProc *outputProc;
				/* Function to call for output on channel. */
    void *seekProc;
				/* Not used any more. */
    Tcl_DriverSetOptionProc *setOptionProc;
				/* Set an option on a channel. */
    Tcl_DriverGetOptionProc *getOptionProc;
				/* Get an option from a channel. */
    Tcl_DriverWatchProc *watchProc;
				/* Set up the notifier to watch for events on
				 * this channel. */
    Tcl_DriverGetHandleProc *getHandleProc;
				/* Get an OS handle from the channel or NULL
				 * if not supported. */
    Tcl_DriverClose2Proc *close2Proc;
				/* Function to call to close the channel if
				 * the device supports closing the read &
				 * write sides independently. */
    Tcl_DriverBlockModeProc *blockModeProc;
				/* Set blocking mode for the raw channel. May
				 * be NULL. */
    Tcl_DriverFlushProc *flushProc;
				/* Function to call to flush a channel. May be
				 * NULL. */
    Tcl_DriverHandlerProc *handlerProc;
				/* Function to call to handle a channel event.
				 * This will be passed up the stacked channel
				 * chain. */
    Tcl_DriverWideSeekProc *wideSeekProc;
				/* Function to call to seek on the channel
				 * which can handle 64-bit offsets. May be
				 * NULL, and must be NULL if seekProc is
				 * NULL. */
    Tcl_DriverThreadActionProc *threadActionProc;
				/* Function to call to notify the driver of
				 * thread specific activity for a channel. May
				 * be NULL. */
    Tcl_DriverTruncateProc *truncateProc;
				/* Function to call to truncate the underlying
				 * file to a particular length. May be NULL if
				 * the channel does not support truncation. */
} Tcl_ChannelType;

/*
 * The following flags determine whether the blockModeProc above should set
 * the channel into blocking or nonblocking mode. They are passed as arguments
 * to the blockModeProc function in the above structure.
 */

#define TCL_MODE_BLOCKING	0	/* Put channel into blocking mode. */
#define TCL_MODE_NONBLOCKING	1	/* Put channel into nonblocking
					 * mode. */

/*
 *----------------------------------------------------------------------------
 * Enum for different types of file paths.
 */

typedef enum Tcl_PathType {
    TCL_PATH_ABSOLUTE,
    TCL_PATH_RELATIVE,
    TCL_PATH_VOLUME_RELATIVE
} Tcl_PathType;

/*
 * The following structure is used to pass glob type data amongst the various
 * glob routines and Tcl_FSMatchInDirectory.
 */

typedef struct Tcl_GlobTypeData {
    int type;			/* Corresponds to bcdpfls as in 'find -t'. */
    int perm;			/* Corresponds to file permissions. */
    Tcl_Obj *macType;		/* Acceptable Mac type. */
    Tcl_Obj *macCreator;	/* Acceptable Mac creator. */
} Tcl_GlobTypeData;

/*
 * Type and permission definitions for glob command.
 */

#define TCL_GLOB_TYPE_BLOCK		(1<<0)
#define TCL_GLOB_TYPE_CHAR		(1<<1)
#define TCL_GLOB_TYPE_DIR		(1<<2)
#define TCL_GLOB_TYPE_PIPE		(1<<3)
#define TCL_GLOB_TYPE_FILE		(1<<4)
#define TCL_GLOB_TYPE_LINK		(1<<5)
#define TCL_GLOB_TYPE_SOCK		(1<<6)
#define TCL_GLOB_TYPE_MOUNT		(1<<7)

#define TCL_GLOB_PERM_RONLY		(1<<0)
#define TCL_GLOB_PERM_HIDDEN		(1<<1)
#define TCL_GLOB_PERM_R			(1<<2)
#define TCL_GLOB_PERM_W			(1<<3)
#define TCL_GLOB_PERM_X			(1<<4)

/*
 * Flags for the unload callback function.
 */

#define TCL_UNLOAD_DETACH_FROM_INTERPRETER	(1<<0)
#define TCL_UNLOAD_DETACH_FROM_PROCESS		(1<<1)

/*
 * Typedefs for the various filesystem operations:
 */

typedef int (Tcl_FSStatProc) (Tcl_Obj *pathPtr, Tcl_StatBuf *buf);
typedef int (Tcl_FSAccessProc) (Tcl_Obj *pathPtr, int mode);
typedef Tcl_Channel (Tcl_FSOpenFileChannelProc) (Tcl_Interp *interp,
	Tcl_Obj *pathPtr, int mode, int permissions);
typedef int (Tcl_FSMatchInDirectoryProc) (Tcl_Interp *interp, Tcl_Obj *result,
	Tcl_Obj *pathPtr, const char *pattern, Tcl_GlobTypeData *types);
typedef Tcl_Obj * (Tcl_FSGetCwdProc) (Tcl_Interp *interp);
typedef int (Tcl_FSChdirProc) (Tcl_Obj *pathPtr);
typedef int (Tcl_FSLstatProc) (Tcl_Obj *pathPtr, Tcl_StatBuf *buf);
typedef int (Tcl_FSCreateDirectoryProc) (Tcl_Obj *pathPtr);
typedef int (Tcl_FSDeleteFileProc) (Tcl_Obj *pathPtr);
typedef int (Tcl_FSCopyDirectoryProc) (Tcl_Obj *srcPathPtr,
	Tcl_Obj *destPathPtr, Tcl_Obj **errorPtr);
typedef int (Tcl_FSCopyFileProc) (Tcl_Obj *srcPathPtr, Tcl_Obj *destPathPtr);
typedef int (Tcl_FSRemoveDirectoryProc) (Tcl_Obj *pathPtr, int recursive,
	Tcl_Obj **errorPtr);
typedef int (Tcl_FSRenameFileProc) (Tcl_Obj *srcPathPtr, Tcl_Obj *destPathPtr);
typedef void (Tcl_FSUnloadFileProc) (Tcl_LoadHandle loadHandle);
typedef Tcl_Obj * (Tcl_FSListVolumesProc) (void);
/* We have to declare the utime structure here. */
struct utimbuf;
typedef int (Tcl_FSUtimeProc) (Tcl_Obj *pathPtr, struct utimbuf *tval);
typedef int (Tcl_FSNormalizePathProc) (Tcl_Interp *interp, Tcl_Obj *pathPtr,
	int nextCheckpoint);
typedef int (Tcl_FSFileAttrsGetProc) (Tcl_Interp *interp, int index,
	Tcl_Obj *pathPtr, Tcl_Obj **objPtrRef);
typedef const char *const * (Tcl_FSFileAttrStringsProc) (Tcl_Obj *pathPtr,
	Tcl_Obj **objPtrRef);
typedef int (Tcl_FSFileAttrsSetProc) (Tcl_Interp *interp, int index,
	Tcl_Obj *pathPtr, Tcl_Obj *objPtr);
typedef Tcl_Obj * (Tcl_FSLinkProc) (Tcl_Obj *pathPtr, Tcl_Obj *toPtr,
	int linkType);
typedef int (Tcl_FSLoadFileProc) (Tcl_Interp *interp, Tcl_Obj *pathPtr,
	Tcl_LoadHandle *handlePtr, Tcl_FSUnloadFileProc **unloadProcPtr);
typedef int (Tcl_FSPathInFilesystemProc) (Tcl_Obj *pathPtr,
	void **clientDataPtr);
typedef Tcl_Obj * (Tcl_FSFilesystemPathTypeProc) (Tcl_Obj *pathPtr);
typedef Tcl_Obj * (Tcl_FSFilesystemSeparatorProc) (Tcl_Obj *pathPtr);
#define Tcl_FSFreeInternalRepProc Tcl_FreeProc
typedef void *(Tcl_FSDupInternalRepProc) (void *clientData);
typedef Tcl_Obj * (Tcl_FSInternalToNormalizedProc) (void *clientData);
typedef void *(Tcl_FSCreateInternalRepProc) (Tcl_Obj *pathPtr);

typedef struct Tcl_FSVersion_ *Tcl_FSVersion;

/*
 *----------------------------------------------------------------------------
 * Data structures related to hooking into the filesystem
 */

/*
 * Filesystem version tag.  This was introduced in 8.4.
 */

#define TCL_FILESYSTEM_VERSION_1	((Tcl_FSVersion) 0x1)

/*
 * struct Tcl_Filesystem:
 *
 * One such structure exists for each type (kind) of filesystem. It collects
 * together the functions that form the interface for a particulr the
 * filesystem. Tcl always accesses the filesystem through one of these
 * structures.
 *
 * Not all entries need be non-NULL; any which are NULL are simply ignored.
 * However, a complete filesystem should provide all of these functions. The
 * explanations in the structure show the importance of each function.
 */

typedef struct Tcl_Filesystem {
    const char *typeName;	/* The name of the filesystem. */
    size_t structureLength;	/* Length of this structure, so future binary
				 * compatibility can be assured. */
    Tcl_FSVersion version;	/* Version of the filesystem type. */
    Tcl_FSPathInFilesystemProc *pathInFilesystemProc;
				/* Determines whether the pathname is in this
				 * filesystem. This is the most important
				 * filesystem function. */
    Tcl_FSDupInternalRepProc *dupInternalRepProc;
				/* Duplicates the internal handle of the node.
				 * If it is NULL, the filesystem is less
				 * performant. */
    Tcl_FSFreeInternalRepProc *freeInternalRepProc;
				/* Frees the internal handle of the node.  NULL
				 * only if there is no need to free resources
				 * used for the internal handle. */
    Tcl_FSInternalToNormalizedProc *internalToNormalizedProc;
				/* Converts the internal handle to a normalized
				 * path.  NULL if the filesystem creates nodes
				 * having no pathname. */
    Tcl_FSCreateInternalRepProc *createInternalRepProc;
				/* Creates an internal handle for a pathname.
				 * May be NULL if pathnames have no internal
				 * handle or if pathInFilesystemProc always
				 * immediately creates an internal
				 * representation for pathnames in the
				 * filesystem. */
    Tcl_FSNormalizePathProc *normalizePathProc;
				/* Normalizes a path.  Should be implemented if
				 * the filesystems supports multiple paths to
				 * the same node. */
    Tcl_FSFilesystemPathTypeProc *filesystemPathTypeProc;
				/* Determines the type of a path in this
				 * filesystem. May be NULL. */
    Tcl_FSFilesystemSeparatorProc *filesystemSeparatorProc;
				/* Produces the separator character(s) for this
				 * filesystem. Must not be NULL. */
    Tcl_FSStatProc *statProc;	/* Called by 'Tcl_FSStat()'.  Provided by any
				 * reasonable filesystem. */
    Tcl_FSAccessProc *accessProc;
				/* Called by 'Tcl_FSAccess()'.  Implemented by
				 * any reasonable filesystem. */
    Tcl_FSOpenFileChannelProc *openFileChannelProc;
				/* Called by 'Tcl_FSOpenFileChannel()'.
				 * Provided by any reasonable filesystem. */
    Tcl_FSMatchInDirectoryProc *matchInDirectoryProc;
				/* Called by 'Tcl_FSMatchInDirectory()'.  NULL
				 * if the filesystem does not support glob or
				 * recursive copy. */
    Tcl_FSUtimeProc *utimeProc;	/* Called by 'Tcl_FSUtime()', by 'file
				 *  mtime' to set (not read) times, 'file
				 *  atime', and the open-r/open-w/fcopy variant
				 *  of 'file copy'. */
    Tcl_FSLinkProc *linkProc;	/* Called by 'Tcl_FSLink()'. NULL if reading or
				 *  creating links is not supported. */
    Tcl_FSListVolumesProc *listVolumesProc;
				/* Lists filesystem volumes added by this
				 * filesystem. NULL if the filesystem does not
				 * use volumes. */
    Tcl_FSFileAttrStringsProc *fileAttrStringsProc;
				/* List all valid attributes strings.  NULL if
				 * the filesystem does not support the 'file
				 * attributes' command.  Can be used to attach
				 * arbitrary additional data to files in a
				 * filesystem. */
    Tcl_FSFileAttrsGetProc *fileAttrsGetProc;
				/* Called by 'Tcl_FSFileAttrsGet()' and by
				 * 'file attributes'. */
    Tcl_FSFileAttrsSetProc *fileAttrsSetProc;
				/* Called by 'Tcl_FSFileAttrsSet()' and by
				 * 'file attributes'.  */
    Tcl_FSCreateDirectoryProc *createDirectoryProc;
				/* Called by 'Tcl_FSCreateDirectory()'.  May be
				 * NULL if the filesystem is read-only. */
    Tcl_FSRemoveDirectoryProc *removeDirectoryProc;
				/* Called by 'Tcl_FSRemoveDirectory()'.  May be
				 * NULL if the filesystem is read-only. */
    Tcl_FSDeleteFileProc *deleteFileProc;
				/* Called by 'Tcl_FSDeleteFile()' May be NULL
				 * if the filesystem is is read-only. */
    Tcl_FSCopyFileProc *copyFileProc;
				/* Called by 'Tcl_FSCopyFile()'.  If NULL, for
				 * a copy operation at the script level (not
				 * C) Tcl uses open-r, open-w and fcopy. */
    Tcl_FSRenameFileProc *renameFileProc;
				/* Called by 'Tcl_FSRenameFile()'. If NULL, for
				 * a rename operation at the script level (not
				 * C) Tcl performs a copy operation followed
				 * by a delete operation. */
    Tcl_FSCopyDirectoryProc *copyDirectoryProc;
				/* Called by 'Tcl_FSCopyDirectory()'. If NULL,
				 * for a copy operation at the script level
				 * (not C) Tcl recursively creates directories
				 * and copies files. */
    Tcl_FSLstatProc *lstatProc;	/* Called by 'Tcl_FSLstat()'. If NULL, Tcl
				 * attempts to use 'statProc' instead. */
    Tcl_FSLoadFileProc *loadFileProc;
				/* Called by 'Tcl_FSLoadFile()'. If NULL, Tcl
				 * performs a copy to a temporary file in the
				 * native filesystem and then calls
				 * Tcl_FSLoadFile() on that temporary copy. */
    Tcl_FSGetCwdProc *getCwdProc;
				/* Called by 'Tcl_FSGetCwd()'.  Normally NULL.
				 * Usually only called once:  If 'getcwd' is
				 * called before 'chdir' is ever called. */
    Tcl_FSChdirProc *chdirProc;	/* Called by 'Tcl_FSChdir()'.  For a virtual
				 * filesystem, chdirProc just returns zero
				 * (success) if the pathname is a valid
				 * directory, and some other value otherwise.
				 * For A real filesystem, chdirProc performs
				 * the correct action, e.g.  calls the system
				 * 'chdir' function. If not implemented, then
				 * 'cd' and 'pwd' fail for a pathname in this
				 * filesystem. On success Tcl stores the
				 * pathname for use by GetCwd.  If NULL, Tcl
				 * performs records the pathname as the new
				 * current directory if it passes a series of
				 * directory access checks. */
} Tcl_Filesystem;

/*
 * The following definitions are used as values for the 'linkAction' flag to
 * Tcl_FSLink, or the linkProc of any filesystem. Any combination of flags can
 * be given. For link creation, the linkProc should create a link which
 * matches any of the types given.
 *
 * TCL_CREATE_SYMBOLIC_LINK -	Create a symbolic or soft link.
 * TCL_CREATE_HARD_LINK -	Create a hard link.
 */

#define TCL_CREATE_SYMBOLIC_LINK	0x01
#define TCL_CREATE_HARD_LINK		0x02

/*
 *----------------------------------------------------------------------------
 * The following structure represents the Notifier functions that you can
 * override with the Tcl_SetNotifier call.
 */

typedef struct Tcl_NotifierProcs {
    Tcl_SetTimerProc *setTimerProc;
    Tcl_WaitForEventProc *waitForEventProc;
    Tcl_CreateFileHandlerProc *createFileHandlerProc;
    Tcl_DeleteFileHandlerProc *deleteFileHandlerProc;
    Tcl_InitNotifierProc *initNotifierProc;
    Tcl_FinalizeNotifierProc *finalizeNotifierProc;
    Tcl_AlertNotifierProc *alertNotifierProc;
    Tcl_ServiceModeHookProc *serviceModeHookProc;
} Tcl_NotifierProcs;

/*
 *----------------------------------------------------------------------------
 * The following data structures and declarations are for the new Tcl parser.
 *
 * For each word of a command, and for each piece of a word such as a variable
 * reference, one of the following structures is created to describe the
 * token.
 */

typedef struct Tcl_Token {
    int type;			/* Type of token, such as TCL_TOKEN_WORD; see
				 * below for valid types. */
    const char *start;		/* First character in token. */
    size_t size;			/* Number of bytes in token. */
    size_t numComponents;		/* If this token is composed of other tokens,
				 * this field tells how many of them there are
				 * (including components of components, etc.).
				 * The component tokens immediately follow
				 * this one. */
} Tcl_Token;

/*
 * Type values defined for Tcl_Token structures. These values are defined as
 * mask bits so that it's easy to check for collections of types.
 *
 * TCL_TOKEN_WORD -		The token describes one word of a command,
 *				from the first non-blank character of the word
 *				(which may be " or {) up to but not including
 *				the space, semicolon, or bracket that
 *				terminates the word. NumComponents counts the
 *				total number of sub-tokens that make up the
 *				word. This includes, for example, sub-tokens
 *				of TCL_TOKEN_VARIABLE tokens.
 * TCL_TOKEN_SIMPLE_WORD -	This token is just like TCL_TOKEN_WORD except
 *				that the word is guaranteed to consist of a
 *				single TCL_TOKEN_TEXT sub-token.
 * TCL_TOKEN_TEXT -		The token describes a range of literal text
 *				that is part of a word. NumComponents is
 *				always 0.
 * TCL_TOKEN_BS -		The token describes a backslash sequence that
 *				must be collapsed. NumComponents is always 0.
 * TCL_TOKEN_COMMAND -		The token describes a command whose result
 *				must be substituted into the word. The token
 *				includes the enclosing brackets. NumComponents
 *				is always 0.
 * TCL_TOKEN_VARIABLE -		The token describes a variable substitution,
 *				including the dollar sign, variable name, and
 *				array index (if there is one) up through the
 *				right parentheses. NumComponents tells how
 *				many additional tokens follow to represent the
 *				variable name. The first token will be a
 *				TCL_TOKEN_TEXT token that describes the
 *				variable name. If the variable is an array
 *				reference then there will be one or more
 *				additional tokens, of type TCL_TOKEN_TEXT,
 *				TCL_TOKEN_BS, TCL_TOKEN_COMMAND, and
 *				TCL_TOKEN_VARIABLE, that describe the array
 *				index; numComponents counts the total number
 *				of nested tokens that make up the variable
 *				reference, including sub-tokens of
 *				TCL_TOKEN_VARIABLE tokens.
 * TCL_TOKEN_SUB_EXPR -		The token describes one subexpression of an
 *				expression, from the first non-blank character
 *				of the subexpression up to but not including
 *				the space, brace, or bracket that terminates
 *				the subexpression. NumComponents counts the
 *				total number of following subtokens that make
 *				up the subexpression; this includes all
 *				subtokens for any nested TCL_TOKEN_SUB_EXPR
 *				tokens. For example, a numeric value used as a
 *				primitive operand is described by a
 *				TCL_TOKEN_SUB_EXPR token followed by a
 *				TCL_TOKEN_TEXT token. A binary subexpression
 *				is described by a TCL_TOKEN_SUB_EXPR token
 *				followed by the TCL_TOKEN_OPERATOR token for
 *				the operator, then TCL_TOKEN_SUB_EXPR tokens
 *				for the left then the right operands.
 * TCL_TOKEN_OPERATOR -		The token describes one expression operator.
 *				An operator might be the name of a math
 *				function such as "abs". A TCL_TOKEN_OPERATOR
 *				token is always preceeded by one
 *				TCL_TOKEN_SUB_EXPR token for the operator's
 *				subexpression, and is followed by zero or more
 *				TCL_TOKEN_SUB_EXPR tokens for the operator's
 *				operands. NumComponents is always 0.
 * TCL_TOKEN_EXPAND_WORD -	This token is just like TCL_TOKEN_WORD except
 *				that it marks a word that began with the
 *				literal character prefix "{*}". This word is
 *				marked to be expanded - that is, broken into
 *				words after substitution is complete.
 */

#define TCL_TOKEN_WORD		1
#define TCL_TOKEN_SIMPLE_WORD	2
#define TCL_TOKEN_TEXT		4
#define TCL_TOKEN_BS		8
#define TCL_TOKEN_COMMAND	16
#define TCL_TOKEN_VARIABLE	32
#define TCL_TOKEN_SUB_EXPR	64
#define TCL_TOKEN_OPERATOR	128
#define TCL_TOKEN_EXPAND_WORD	256

/*
 * Parsing error types. On any parsing error, one of these values will be
 * stored in the error field of the Tcl_Parse structure defined below.
 */

#define TCL_PARSE_SUCCESS		0
#define TCL_PARSE_QUOTE_EXTRA		1
#define TCL_PARSE_BRACE_EXTRA		2
#define TCL_PARSE_MISSING_BRACE		3
#define TCL_PARSE_MISSING_BRACKET	4
#define TCL_PARSE_MISSING_PAREN		5
#define TCL_PARSE_MISSING_QUOTE		6
#define TCL_PARSE_MISSING_VAR_BRACE	7
#define TCL_PARSE_SYNTAX		8
#define TCL_PARSE_BAD_NUMBER		9

/*
 * A structure of the following type is filled in by Tcl_ParseCommand. It
 * describes a single command parsed from an input string.
 */

#define NUM_STATIC_TOKENS 20

typedef struct Tcl_Parse {
    const char *commentStart;	/* Pointer to # that begins the first of one
				 * or more comments preceding the command. */
    size_t commentSize;		/* Number of bytes in comments (up through
				 * newline character that terminates the last
				 * comment). If there were no comments, this
				 * field is 0. */
    const char *commandStart;	/* First character in first word of
				 * command. */
    size_t commandSize;		/* Number of bytes in command, including first
				 * character of first word, up through the
				 * terminating newline, close bracket, or
				 * semicolon. */
    size_t numWords;		/* Total number of words in command. May be
				 * 0. */
    Tcl_Token *tokenPtr;	/* Pointer to first token representing the
				 * words of the command. Initially points to
				 * staticTokens, but may change to point to
				 * malloc-ed space if command exceeds space in
				 * staticTokens. */
    size_t numTokens;		/* Total number of tokens in command. */
    size_t tokensAvailable;	/* Total number of tokens available at
				 * *tokenPtr. */
    int errorType;		/* One of the parsing error types defined
				 * above. */
#if TCL_MAJOR_VERSION > 8
    int incomplete;		/* This field is set to 1 by Tcl_ParseCommand
				 * if the command appears to be incomplete.
				 * This information is used by
				 * Tcl_CommandComplete. */
#endif

    /*
     * The fields below are intended only for the private use of the parser.
     * They should not be used by functions that invoke Tcl_ParseCommand.
     */

    const char *string;		/* The original command string passed to
				 * Tcl_ParseCommand. */
    const char *end;		/* Points to the character just after the last
				 * one in the command string. */
    Tcl_Interp *interp;		/* Interpreter to use for error reporting, or
				 * NULL. */
    const char *term;		/* Points to character in string that
				 * terminated most recent token. Filled in by
				 * ParseTokens. If an error occurs, points to
				 * beginning of region where the error
				 * occurred (e.g. the open brace if the close
				 * brace is missing). */
#if TCL_MAJOR_VERSION < 9
    int incomplete;
#endif
    Tcl_Token staticTokens[NUM_STATIC_TOKENS];
				/* Initial space for tokens for command. This
				 * space should be large enough to accommodate
				 * most commands; dynamic space is allocated
				 * for very large commands that don't fit
				 * here. */
} Tcl_Parse;

/*
 *----------------------------------------------------------------------------
 * The following structure represents a user-defined encoding. It collects
 * together all the functions that are used by the specific encoding.
 */

typedef struct Tcl_EncodingType {
    const char *encodingName;	/* The name of the encoding, e.g. "euc-jp".
				 * This name is the unique key for this
				 * encoding type. */
    Tcl_EncodingConvertProc *toUtfProc;
				/* Function to convert from external encoding
				 * into UTF-8. */
    Tcl_EncodingConvertProc *fromUtfProc;
				/* Function to convert from UTF-8 into
				 * external encoding. */
    Tcl_FreeProc *freeProc;
				/* If non-NULL, function to call when this
				 * encoding is deleted. */
    void *clientData;	/* Arbitrary value associated with encoding
				 * type. Passed to conversion functions. */
    int nullSize;		/* Number of zero bytes that signify
				 * end-of-string in this encoding. This number
				 * is used to determine the source string
				 * length when the srcLen argument is
				 * negative. Must be 1 or 2. */
} Tcl_EncodingType;

/*
 * The following definitions are used as values for the conversion control
 * flags argument when converting text from one character set to another:
 *
 * TCL_ENCODING_START -		Signifies that the source buffer is the first
 *				block in a (potentially multi-block) input
 *				stream. Tells the conversion function to reset
 *				to an initial state and perform any
 *				initialization that needs to occur before the
 *				first byte is converted. If the source buffer
 *				contains the entire input stream to be
 *				converted, this flag should be set.
 * TCL_ENCODING_END -		Signifies that the source buffer is the last
 *				block in a (potentially multi-block) input
 *				stream. Tells the conversion routine to
 *				perform any finalization that needs to occur
 *				after the last byte is converted and then to
 *				reset to an initial state. If the source
 *				buffer contains the entire input stream to be
 *				converted, this flag should be set.
 * TCL_ENCODING_STOPONERROR -	Not used any more.
 * TCL_ENCODING_NO_TERMINATE - 	If set, Tcl_ExternalToUtf does not append a
 *				terminating NUL byte.  Since it does not need
 *				an extra byte for a terminating NUL, it fills
 *				all dstLen bytes with encoded UTF-8 content if
 *				needed.  If clear, a byte is reserved in the
 *				dst space for NUL termination, and a
 *				terminating NUL is appended.
 * TCL_ENCODING_CHAR_LIMIT -	If set and dstCharsPtr is not NULL, then
 *				Tcl_ExternalToUtf takes the initial value of
 *				*dstCharsPtr as a limit of the maximum number
 *				of chars to produce in the encoded UTF-8
 *				content.  Otherwise, the number of chars
 *				produced is controlled only by other limiting
 *				factors.
 * TCL_ENCODING_MODIFIED -	Convert NULL bytes to \xC0\x80 in stead of
 *				0x00. Only valid for "utf-8" and "cesu-8".
 *				This flag is implicit for external -> internal conversions,
 *				optional for internal -> external conversions.
 * TCL_ENCODING_NOCOMPLAIN -	If set, the converter
 *				substitutes the problematic character(s) with
 *				one or more "close" characters in the
 *				destination buffer and then continues to
 *				convert the source. If clear, the converter returns
 *				immediately upon encountering an invalid byte sequence
 *				or a source character that has no mapping in the
 *				target encoding. Only for Tcl 9.x.
 */

#define TCL_ENCODING_START		0x01
#define TCL_ENCODING_END		0x02
#define TCL_ENCODING_STOPONERROR	0x0 /* Not used any more */
#define TCL_ENCODING_NO_TERMINATE	0x08
#define TCL_ENCODING_CHAR_LIMIT		0x10
#define TCL_ENCODING_MODIFIED		0x20
#define TCL_ENCODING_NOCOMPLAIN		0x40

/*
 * The following definitions are the error codes returned by the conversion
 * routines:
 *
 * TCL_OK -			All characters were converted.
 * TCL_CONVERT_NOSPACE -	The output buffer would not have been large
 *				enough for all of the converted data; as many
 *				characters as could fit were converted though.
 * TCL_CONVERT_MULTIBYTE -	The last few bytes in the source string were
 *				the beginning of a multibyte sequence, but
 *				more bytes were needed to complete this
 *				sequence. A subsequent call to the conversion
 *				routine should pass the beginning of this
 *				unconverted sequence plus additional bytes
 *				from the source stream to properly convert the
 *				formerly split-up multibyte sequence.
 * TCL_CONVERT_SYNTAX -		The source stream contained an invalid
 *				character sequence. This may occur if the
 *				input stream has been damaged or if the input
 *				encoding method was misidentified. This error
 *				is reported unless if TCL_ENCODING_NOCOMPLAIN
 *				was specified.
 * TCL_CONVERT_UNKNOWN -	The source string contained a character that
 *				could not be represented in the target
 *				encoding. This error is reported unless if
 *				TCL_ENCODING_NOCOMPLAIN was specified.
 */

#define TCL_CONVERT_MULTIBYTE	(-1)
#define TCL_CONVERT_SYNTAX	(-2)
#define TCL_CONVERT_UNKNOWN	(-3)
#define TCL_CONVERT_NOSPACE	(-4)

/*
 * The maximum number of bytes that are necessary to represent a single
 * Unicode character in UTF-8. The valid values are 3 and 4
 * (or perhaps 1 if we want to support a non-unicode enabled core). If > 3,
 * then Tcl_UniChar must be 4-bytes in size (UCS-4) (the default). If == 3,
 * then Tcl_UniChar must be 2-bytes in size (UTF-16). Since Tcl 9.0, UCS-4
 * mode is the default and recommended mode.
 */

#ifndef TCL_UTF_MAX
#if TCL_MAJOR_VERSION > 8
#define TCL_UTF_MAX		4
#else
#define TCL_UTF_MAX		3
#endif
#endif

/*
 * This represents a Unicode character. Any changes to this should also be
 * reflected in regcustom.h.
 */

#if TCL_UTF_MAX > 3
    /*
     * int isn't 100% accurate as it should be a strict 4-byte value
     * (perhaps int32_t). ILP64/SILP64 systems may have troubles. The
     * size of this value must be reflected correctly in regcustom.h.
     */
typedef int Tcl_UniChar;
#else
typedef unsigned short Tcl_UniChar;
#endif

/*
 *----------------------------------------------------------------------------
 * TIP #59: The following structure is used in calls 'Tcl_RegisterConfig' to
 * provide the system with the embedded configuration data.
 */

typedef struct Tcl_Config {
    const char *key;		/* Configuration key to register. ASCII
				 * encoded, thus UTF-8. */
    const char *value;		/* The value associated with the key. System
				 * encoding. */
} Tcl_Config;

/*
 *----------------------------------------------------------------------------
 * Flags for TIP#143 limits, detailing which limits are active in an
 * interpreter. Used for Tcl_{Add,Remove}LimitHandler type argument.
 */

#define TCL_LIMIT_COMMANDS	0x01
#define TCL_LIMIT_TIME		0x02

/*
 * Structure containing information about a limit handler to be called when a
 * command- or time-limit is exceeded by an interpreter.
 */

typedef void (Tcl_LimitHandlerProc) (void *clientData, Tcl_Interp *interp);
typedef void (Tcl_LimitHandlerDeleteProc) (void *clientData);

#if 0
/*
 *----------------------------------------------------------------------------
 * We would like to provide an anonymous structure "mp_int" here, which is
 * compatible with libtommath's "mp_int", but without duplicating anything
 * from <tommath.h> or including <tommath.h> here. But the libtommath project
 * didn't honor our request. See: <https://github.com/libtom/libtommath/pull/473>
 *
 * That's why this part is commented out, and we are using (void *) in
 * various API's in stead of the more correct (mp_int *).
 */

#ifndef MP_INT_DECLARED
#define MP_INT_DECLARED
typedef struct mp_int mp_int;
#endif

#endif

/*
 *----------------------------------------------------------------------------
 * Definitions needed for Tcl_ParseArgvObj routines.
 * Based on tkArgv.c.
 * Modifications from the original are copyright (c) Sam Bromley 2006
 */

typedef struct {
    int type;			/* Indicates the option type; see below. */
    const char *keyStr;		/* The key string that flags the option in the
				 * argv array. */
    void *srcPtr;		/* Value to be used in setting dst; usage
				 * depends on type.*/
    void *dstPtr;		/* Address of value to be modified; usage
				 * depends on type.*/
    const char *helpStr;	/* Documentation message describing this
				 * option. */
    void *clientData;	/* Word to pass to function callbacks. */
} Tcl_ArgvInfo;

/*
 * Legal values for the type field of a Tcl_ArgInfo: see the user
 * documentation for details.
 */

#define TCL_ARGV_CONSTANT	15
#define TCL_ARGV_INT		16
#define TCL_ARGV_STRING		17
#define TCL_ARGV_REST		18
#define TCL_ARGV_FLOAT		19
#define TCL_ARGV_FUNC		20
#define TCL_ARGV_GENFUNC	21
#define TCL_ARGV_HELP		22
#define TCL_ARGV_END		23

/*
 * Types of callback functions for the TCL_ARGV_FUNC and TCL_ARGV_GENFUNC
 * argument types:
 */

typedef int (Tcl_ArgvFuncProc)(void *clientData, Tcl_Obj *objPtr,
	void *dstPtr);
typedef int (Tcl_ArgvGenFuncProc)(void *clientData, Tcl_Interp *interp,
	int objc, Tcl_Obj *const *objv, void *dstPtr);

/*
 * Shorthand for commonly used argTable entries.
 */

#define TCL_ARGV_AUTO_HELP \
    {TCL_ARGV_HELP,	"-help",	NULL,	NULL, \
	    "Print summary of command-line options and abort", NULL}
#define TCL_ARGV_AUTO_REST \
    {TCL_ARGV_REST,	"--",		NULL,	NULL, \
	    "Marks the end of the options", NULL}
#define TCL_ARGV_TABLE_END \
    {TCL_ARGV_END, NULL, NULL, NULL, NULL, NULL}

/*
 *----------------------------------------------------------------------------
 * Definitions needed for Tcl_Zlib routines. [TIP #234]
 *
 * Constants for the format flags describing what sort of data format is
 * desired/expected for the Tcl_ZlibDeflate, Tcl_ZlibInflate and
 * Tcl_ZlibStreamInit functions.
 */

#define TCL_ZLIB_FORMAT_RAW	1
#define TCL_ZLIB_FORMAT_ZLIB	2
#define TCL_ZLIB_FORMAT_GZIP	4
#define TCL_ZLIB_FORMAT_AUTO	8

/*
 * Constants that describe whether the stream is to operate in compressing or
 * decompressing mode.
 */

#define TCL_ZLIB_STREAM_DEFLATE	16
#define TCL_ZLIB_STREAM_INFLATE	32

/*
 * Constants giving compression levels. Use of TCL_ZLIB_COMPRESS_DEFAULT is
 * recommended.
 */

#define TCL_ZLIB_COMPRESS_NONE	0
#define TCL_ZLIB_COMPRESS_FAST	1
#define TCL_ZLIB_COMPRESS_BEST	9
#define TCL_ZLIB_COMPRESS_DEFAULT (-1)

/*
 * Constants for types of flushing, used with Tcl_ZlibFlush.
 */

#define TCL_ZLIB_NO_FLUSH	0
#define TCL_ZLIB_FLUSH		2
#define TCL_ZLIB_FULLFLUSH	3
#define TCL_ZLIB_FINALIZE	4

/*
 *----------------------------------------------------------------------------
 * Definitions needed for the Tcl_LoadFile function. [TIP #416]
 */

#define TCL_LOAD_GLOBAL 1
#define TCL_LOAD_LAZY 2

/*
 *----------------------------------------------------------------------------
 * Definitions needed for the Tcl_OpenTcpServerEx function. [TIP #456]
 */
#define TCL_TCPSERVER_REUSEADDR (1<<0)
#define TCL_TCPSERVER_REUSEPORT (1<<1)

/*
 * Constants for special size_t-typed values, see TIP #494
 */

#define TCL_IO_FAILURE	((size_t)-1)
#define TCL_AUTO_LENGTH	((size_t)-1)
#define TCL_INDEX_NONE  ((size_t)-1)

/*
 *----------------------------------------------------------------------------
 * Single public declaration for NRE.
 */

typedef int (Tcl_NRPostProc) (void *data[], Tcl_Interp *interp,
				int result);

/*
 *----------------------------------------------------------------------------
 * The following constant is used to test for older versions of Tcl in the
 * stubs tables.
 */

#if TCL_MAJOR_VERSION > 8
#   define TCL_STUB_MAGIC		((int) 0xFCA3BACB + (int) sizeof(void *))
#else
#   define TCL_STUB_MAGIC		((int) 0xFCA3BACF)
#endif

/*
 * The following function is required to be defined in all stubs aware
 * extensions. The function is actually implemented in the stub library, not
 * the main Tcl library, although there is a trivial implementation in the
 * main library in case an extension is statically linked into an application.
 */

const char *		Tcl_InitStubs(Tcl_Interp *interp, const char *version,
			    int exact, int magic);
const char *		TclTomMathInitializeStubs(Tcl_Interp *interp,
			    const char *version, int epoch, int revision);
const char *		TclInitStubTable(const char *version);
void *			TclStubCall(void *arg);
#if defined(_WIN32)
    TCL_NORETURN1 void Tcl_ConsolePanic(const char *format, ...);
#else
#   define Tcl_ConsolePanic NULL
#endif

#ifdef USE_TCL_STUBS
#if TCL_RELEASE_LEVEL == TCL_FINAL_RELEASE
#   define Tcl_InitStubs(interp, version, exact) \
	(Tcl_InitStubs)(interp, version, \
	    (exact)|(TCL_MAJOR_VERSION<<8)|(TCL_MINOR_VERSION<<16), \
	    TCL_STUB_MAGIC)
#else
#   define Tcl_InitStubs(interp, version, exact) \
	(Tcl_InitStubs)(interp, TCL_PATCH_LEVEL, \
	    1|(TCL_MAJOR_VERSION<<8)|(TCL_MINOR_VERSION<<16), \
	    TCL_STUB_MAGIC)
#endif
#else
#if TCL_RELEASE_LEVEL == TCL_FINAL_RELEASE
#   define Tcl_InitStubs(interp, version, exact) \
	Tcl_PkgInitStubsCheck(interp, version, \
		(exact)|(TCL_MAJOR_VERSION<<8)|(TCL_MINOR_VERSION<<16))
#else
#   define Tcl_InitStubs(interp, version, exact) \
	Tcl_PkgInitStubsCheck(interp, TCL_PATCH_LEVEL, \
		1|(TCL_MAJOR_VERSION<<8)|(TCL_MINOR_VERSION<<16))
#endif
#endif

/*
 * Public functions that are not accessible via the stubs table.
 * Tcl_GetMemoryInfo is needed for AOLserver. [Bug 1868171]
 */

#define Tcl_Main(argc, argv, proc) Tcl_MainEx(argc, argv, proc, \
	    ((Tcl_SetPanicProc(Tcl_ConsolePanic), Tcl_CreateInterp())))
EXTERN TCL_NORETURN void Tcl_MainEx(size_t argc, char **argv,
			    Tcl_AppInitProc *appInitProc, Tcl_Interp *interp);
EXTERN const char *	Tcl_PkgInitStubsCheck(Tcl_Interp *interp,
			    const char *version, int exact);
EXTERN const char *	Tcl_InitSubsystems(void);
EXTERN void		Tcl_GetMemoryInfo(Tcl_DString *dsPtr);
EXTERN const char *	Tcl_FindExecutable(const char *argv0);
EXTERN const char *	Tcl_SetPreInitScript(const char *string);
EXTERN const char *	Tcl_SetPanicProc(
			    TCL_NORETURN1 Tcl_PanicProc *panicProc);
EXTERN void		Tcl_StaticLibrary(Tcl_Interp *interp,
			    const char *prefix,
			    Tcl_LibraryInitProc *initProc,
			    Tcl_LibraryInitProc *safeInitProc);
#ifndef TCL_NO_DEPRECATED
#   define Tcl_StaticPackage Tcl_StaticLibrary
#endif
EXTERN Tcl_ExitProc *Tcl_SetExitProc(TCL_NORETURN1 Tcl_ExitProc *proc);
#ifdef _WIN32
EXTERN const char *TclZipfs_AppHook(int *argc, wchar_t ***argv);
#else
EXTERN const char *TclZipfs_AppHook(int *argc, char ***argv);
#endif
#if defined(_WIN32) && defined(UNICODE)
#ifndef USE_TCL_STUBS
#   define Tcl_FindExecutable(arg) ((Tcl_FindExecutable)((const char *)(arg)))
#endif
#   define Tcl_MainEx Tcl_MainExW
    EXTERN TCL_NORETURN void Tcl_MainExW(size_t argc, wchar_t **argv,
	    Tcl_AppInitProc *appInitProc, Tcl_Interp *interp);
#endif
#if defined(USE_TCL_STUBS) && (TCL_MAJOR_VERSION > 8)
#define Tcl_SetPanicProc(panicProc) \
    TclInitStubTable(((const char *(*)(Tcl_PanicProc *))TclStubCall((void *)panicProc))(panicProc))
#define Tcl_InitSubsystems() \
    TclInitStubTable(((const char *(*)(void))TclStubCall((void *)1))())
#define Tcl_FindExecutable(argv0) \
    TclInitStubTable(((const char *(*)(const char *))TclStubCall((void *)2))(argv0))
#define TclZipfs_AppHook(argcp, argvp) \
	TclInitStubTable(((const char *(*)(int *, void *))TclStubCall((void *)3))(argcp, argvp))
#define Tcl_MainExW(argc, argv, appInitProc, interp) \
	(void)((const char *(*)(size_t, const void *, Tcl_AppInitProc *, Tcl_Interp *)) \
	TclStubCall((void *)4))(argc, argv, appInitProc, interp)
#if !defined(_WIN32) || !defined(UNICODE)
#define Tcl_MainEx(argc, argv, appInitProc, interp) \
	(void)((const char *(*)(size_t, const void *, Tcl_AppInitProc *, Tcl_Interp *)) \
	TclStubCall((void *)5))(argc, argv, appInitProc, interp)
#endif
#define Tcl_StaticLibrary(interp, pkgName, initProc, safeInitProc) \
	(void)((const char *(*)(Tcl_Interp *, const char *, Tcl_LibraryInitProc *, Tcl_LibraryInitProc *)) \
	TclStubCall((void *)6))(interp, pkgName, initProc, safeInitProc)
#define Tcl_SetExitProc(proc) \
	((Tcl_ExitProc *(*)(Tcl_ExitProc *))TclStubCall((void *)7))(proc)
#define Tcl_GetMemoryInfo(dsPtr) \
	(void)((const char *(*)(Tcl_DString *))TclStubCall((void *)8))(dsPtr)
#define Tcl_SetPreInitScript(string) \
	((const char *(*)(const char *))TclStubCall((void *)9))(string)
#endif

/*
 *----------------------------------------------------------------------------
 * Include the public function declarations that are accessible via the stubs
 * table.
 */

#include "tclDecls.h"

/*
 * Include platform specific public function declarations that are accessible
 * via the stubs table. Make all TclOO symbols MODULE_SCOPE (which only
 * has effect on building it as a shared library). See ticket [3010352].
 */

#if defined(BUILD_tcl)
#   undef TCLAPI
#   define TCLAPI MODULE_SCOPE
#endif

#include "tclPlatDecls.h"

/*
 *----------------------------------------------------------------------------
 * The following declarations map ckalloc and ckfree to Tcl_Alloc and
 * Tcl_Free for use in Tcl-8.x-compatible extensions.
 */

#ifndef BUILD_tcl
#   define ckalloc Tcl_Alloc
#   define attemptckalloc Tcl_AttemptAlloc
#   ifdef _MSC_VER
	/* Silence invalid C4090 warnings */
#	define ckfree(a) Tcl_Free((char *)(a))
#	define ckrealloc(a,b) Tcl_Realloc((char *)(a),(b))
#	define attemptckrealloc(a,b) Tcl_AttemptRealloc((char *)(a),(b))
#   else
#	define ckfree Tcl_Free
#	define ckrealloc Tcl_Realloc
#	define attemptckrealloc Tcl_AttemptRealloc
#   endif
#endif

#ifndef TCL_MEM_DEBUG

/*
 * If we are not using the debugging allocator, we should call the Tcl_Alloc,
 * et al. routines in order to guarantee that every module is using the same
 * memory allocator both inside and outside of the Tcl library.
 */

#   undef  Tcl_InitMemory
#   define Tcl_InitMemory(x)
#   undef  Tcl_DumpActiveMemory
#   define Tcl_DumpActiveMemory(x)
#   undef  Tcl_ValidateAllMemory
#   define Tcl_ValidateAllMemory(x,y)

#endif /* !TCL_MEM_DEBUG */

#ifdef TCL_MEM_DEBUG
#   undef Tcl_IncrRefCount
#   define Tcl_IncrRefCount(objPtr) \
	Tcl_DbIncrRefCount(objPtr, __FILE__, __LINE__)
#   undef Tcl_DecrRefCount
#   define Tcl_DecrRefCount(objPtr) \
	Tcl_DbDecrRefCount(objPtr, __FILE__, __LINE__)
#   undef Tcl_IsShared
#   define Tcl_IsShared(objPtr) \
	Tcl_DbIsShared(objPtr, __FILE__, __LINE__)
#else
#   undef Tcl_IncrRefCount
#   define Tcl_IncrRefCount(objPtr) \
	++(objPtr)->refCount
    /*
     * Use do/while0 idiom for optimum correctness without compiler warnings.
     * https://wiki.c2.com/?TrivialDoWhileLoop
     */
#   undef Tcl_DecrRefCount
#   define Tcl_DecrRefCount(objPtr) \
	do { \
	    Tcl_Obj *_objPtr = (objPtr); \
	    if (_objPtr->refCount-- <= 1) { \
		TclFreeObj(_objPtr); \
	    } \
	} while(0)
#   undef Tcl_IsShared
#   define Tcl_IsShared(objPtr) \
	((objPtr)->refCount > 1)
#endif

/*
 * Macros and definitions that help to debug the use of Tcl objects. When
 * TCL_MEM_DEBUG is defined, the Tcl_New declarations are overridden to call
 * debugging versions of the object creation functions.
 */

#ifdef TCL_MEM_DEBUG
#  undef  Tcl_NewBignumObj
#  define Tcl_NewBignumObj(val) \
     Tcl_DbNewBignumObj(val, __FILE__, __LINE__)
#  undef  Tcl_NewBooleanObj
#  define Tcl_NewBooleanObj(val) \
     Tcl_DbNewWideIntObj((val)!=0, __FILE__, __LINE__)
#  undef  Tcl_NewByteArrayObj
#  define Tcl_NewByteArrayObj(bytes, len) \
     Tcl_DbNewByteArrayObj(bytes, len, __FILE__, __LINE__)
#  undef  Tcl_NewDoubleObj
#  define Tcl_NewDoubleObj(val) \
     Tcl_DbNewDoubleObj(val, __FILE__, __LINE__)
#  undef  Tcl_NewListObj
#  define Tcl_NewListObj(objc, objv) \
     Tcl_DbNewListObj(objc, objv, __FILE__, __LINE__)
#  undef  Tcl_NewObj
#  define Tcl_NewObj() \
     Tcl_DbNewObj(__FILE__, __LINE__)
#  undef  Tcl_NewStringObj
#  define Tcl_NewStringObj(bytes, len) \
     Tcl_DbNewStringObj(bytes, len, __FILE__, __LINE__)
#  undef  Tcl_NewWideIntObj
#  define Tcl_NewWideIntObj(val) \
     Tcl_DbNewWideIntObj(val, __FILE__, __LINE__)
#endif /* TCL_MEM_DEBUG */

/*
 *----------------------------------------------------------------------------
 * Macros for clients to use to access fields of hash entries:
 */

#define Tcl_GetHashValue(h) ((h)->clientData)
#define Tcl_SetHashValue(h, value) ((h)->clientData = (void *) (value))
#define Tcl_GetHashKey(tablePtr, h) \
	((void *) (((tablePtr)->keyType == TCL_ONE_WORD_KEYS || \
		    (tablePtr)->keyType == TCL_CUSTOM_PTR_KEYS) \
		   ? (h)->key.oneWordValue \
		   : (h)->key.string))

/*
 * Macros to use for clients to use to invoke find and create functions for
 * hash tables:
 */

#define Tcl_FindHashEntry(tablePtr, key) \
	(*((tablePtr)->findProc))(tablePtr, (const char *)(key))
#define Tcl_CreateHashEntry(tablePtr, key, newPtr) \
	(*((tablePtr)->createProc))(tablePtr, (const char *)(key), newPtr)

#endif /* RC_INVOKED */

/*
 * end block for C++
 */

#ifdef __cplusplus
}
#endif

#endif /* _TCL */

/*
 * Local Variables:
 * mode: c
 * c-basic-offset: 4
 * fill-column: 78
 * End:
 */<|MERGE_RESOLUTION|>--- conflicted
+++ resolved
@@ -557,14 +557,10 @@
 typedef int (Tcl_CmdObjTraceProc) (void *clientData, Tcl_Interp *interp,
 	int level, const char *command, Tcl_Command commandInfo, int objc,
 	struct Tcl_Obj *const *objv);
-<<<<<<< HEAD
-typedef void (Tcl_CmdObjTraceDeleteProc) (void *clientData);
-=======
 typedef int (Tcl_CmdObjTraceProc2) (void *clientData, Tcl_Interp *interp,
 	int level, const char *command, Tcl_Command commandInfo, size_t objc,
 	struct Tcl_Obj *const objv[]);
-typedef void (Tcl_CmdObjTraceDeleteProc) (ClientData clientData);
->>>>>>> 8d919c0d
+typedef void (Tcl_CmdObjTraceDeleteProc) (void *clientData);
 typedef void (Tcl_DupInternalRepProc) (struct Tcl_Obj *srcPtr,
 	struct Tcl_Obj *dupPtr);
 typedef int (Tcl_EncodingConvertProc) (void *clientData, const char *src,
