--- conflicted
+++ resolved
@@ -50,7 +50,6 @@
 #if !defined(TCL_MAJOR_VERSION)
 #   define TCL_MAJOR_VERSION   9
 #endif
-<<<<<<< HEAD
 #if TCL_MAJOR_VERSION != 9
 #   error "This header-file is for Tcl 9 only"
 #endif
@@ -60,16 +59,6 @@
 
 #define TCL_VERSION	    "9.1"
 #define TCL_PATCH_LEVEL	    "9.1a0"
-=======
-#if TCL_MAJOR_VERSION == 9
-#   define TCL_MINOR_VERSION   0
-#   define TCL_RELEASE_LEVEL   TCL_BETA_RELEASE
-#   define TCL_RELEASE_SERIAL  1
-
-#   define TCL_VERSION	    "9.0"
-#   define TCL_PATCH_LEVEL	    "9.0b1"
-#endif /* TCL_MAJOR_VERSION */
->>>>>>> 7c3d8f37
  
 #if defined(RC_INVOKED)
