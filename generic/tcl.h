--- conflicted
+++ resolved
@@ -795,57 +795,16 @@
 } Tcl_Obj;
 
 /*
-<<<<<<< HEAD
  * Macros to increment and decrement a Tcl_Obj's reference count, and to test
  * whether an object is shared (i.e. has reference count > 1). Note: clients
  * should use Tcl_DecrRefCount() when they are finished using an object, and
  * should never call TclFreeObj() directly. TclFreeObj() is only defined and
- * made public in tcl.h to support Tcl_DecrRefCount's macro definition. Note
- * also that Tcl_DecrRefCount() refers to the parameter "obj" twice. This
- * means that you should avoid calling it with an expression that is expensive
- * to compute or has side effects.
-=======
- * Macros to increment and decrement a Tcl_Obj's reference count, and to
- * test whether an object is shared (i.e. has reference count > 1).
- * Note: clients should use Tcl_DecrRefCount() when they are finished using
- * an object, and should never call TclFreeObj() directly. TclFreeObj() is
- * only defined and made public in tcl.h to support Tcl_DecrRefCount's macro
- * definition.
->>>>>>> 29e72417
+ * made public in tcl.h to support Tcl_DecrRefCount's macro definition.
  */
 
 void		Tcl_IncrRefCount _ANSI_ARGS_((Tcl_Obj *objPtr));
 void		Tcl_DecrRefCount _ANSI_ARGS_((Tcl_Obj *objPtr));
 int		Tcl_IsShared _ANSI_ARGS_((Tcl_Obj *objPtr));
-<<<<<<< HEAD
-=======
--
-#ifdef TCL_MEM_DEBUG
-#   define Tcl_IncrRefCount(objPtr) \
-	Tcl_DbIncrRefCount(objPtr, __FILE__, __LINE__)
-#   define Tcl_DecrRefCount(objPtr) \
-	Tcl_DbDecrRefCount(objPtr, __FILE__, __LINE__)
-#   define Tcl_IsShared(objPtr) \
-	Tcl_DbIsShared(objPtr, __FILE__, __LINE__)
-#else
-#   define Tcl_IncrRefCount(objPtr) \
-	++(objPtr)->refCount
-    /*
-     * Use do/while0 idiom for optimum correctness without compiler warnings
-     * http://c2.com/cgi/wiki?TrivialDoWhileLoop
-     */
-#   define Tcl_DecrRefCount(objPtr) \
-	do { \
-	    Tcl_Obj *obj = (objPtr); \
-	    if ((obj)->refCount-- < 2) { \
-		TclFreeObj(obj); \
-	    } \
-	} while(0)
-#   define Tcl_IsShared(objPtr) \
-	((objPtr)->refCount > 1)
-#endif
->>>>>>> 29e72417
 
 /*
  * The following structure contains the state needed by Tcl_SaveResult. No-one
@@ -2354,7 +2313,12 @@
      * http://c2.com/cgi/wiki?TrivialDoWhileLoop
      */
 #   define Tcl_DecrRefCount(objPtr) \
-	do { if (--(objPtr)->refCount <= 0) TclFreeObj(objPtr); } while(0)
+	do { \
+	    Tcl_Obj *obj = (objPtr); \
+	    if ((obj)->refCount-- < 2) { \
+		TclFreeObj(obj); \
+	    } \
+	} while(0)
 #   define Tcl_IsShared(objPtr) \
 	((objPtr)->refCount > 1)
 #endif
