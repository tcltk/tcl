--- conflicted
+++ resolved
@@ -10,15 +10,8 @@
  * Copyright (c) 1998-2000 by Scriptics Corporation.
  * Copyright (c) 2002 by Kevin B. Kenny.  All rights reserved.
  *
-<<<<<<< HEAD
  * See the file "license.terms" for information on usage and redistribution of
  * this file, and for a DISCLAIMER OF ALL WARRANTIES.
- *
- * RCS: @(#) $Id: tcl.h,v 1.254.2.16 2010/08/04 17:02:39 dgp Exp $
-=======
- * See the file "license.terms" for information on usage and redistribution
- * of this file, and for a DISCLAIMER OF ALL WARRANTIES.
->>>>>>> e25ebfc2
  */
 
 #ifndef _TCL
