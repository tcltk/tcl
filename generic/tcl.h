/*
 * tcl.h --
 *
 *	This header file describes the externally-visible facilities of the
 *	Tcl interpreter.
 *
 * Copyright (c) 1987-1994 The Regents of the University of California.
 * Copyright (c) 1993-1996 Lucent Technologies.
 * Copyright (c) 1994-1998 Sun Microsystems, Inc.
 * Copyright (c) 1998-2000 by Scriptics Corporation.
 * Copyright (c) 2002 by Kevin B. Kenny.  All rights reserved.
 *
 * See the file "license.terms" for information on usage and redistribution of
 * this file, and for a DISCLAIMER OF ALL WARRANTIES.
 */

#ifndef _TCL
#define _TCL

/*
 * For C++ compilers, use extern "C"
 */

#ifdef __cplusplus
extern "C" {
#endif

/*
 * The following defines are used to indicate the various release levels.
 */

#define TCL_ALPHA_RELEASE	0
#define TCL_BETA_RELEASE	1
#define TCL_FINAL_RELEASE	2

/*
 * When version numbers change here, must also go into the following files and
 * update the version numbers:
 *
 * library/init.tcl	(1 LOC patch)
 * unix/configure.in	(2 LOC Major, 2 LOC minor, 1 LOC patch)
 * win/configure.in	(as above)
 * win/tcl.m4		(not patchlevel)
 * win/makefile.bc	(not patchlevel) 2 LOC
 * README		(sections 0 and 2, with and without separator)
 * macosx/Tcl.pbproj/project.pbxproj (not patchlevel) 1 LOC
 * macosx/Tcl.pbproj/default.pbxuser (not patchlevel) 1 LOC
 * macosx/Tcl.xcode/project.pbxproj (not patchlevel) 2 LOC
 * macosx/Tcl.xcode/default.pbxuser (not patchlevel) 1 LOC
 * macosx/Tcl-Common.xcconfig (not patchlevel) 1 LOC
 * win/README		(not patchlevel) (sections 0 and 2)
 * unix/tcl.spec	(1 LOC patch)
 * tools/tcl.hpj.in	(not patchlevel, for windows installer)
 * tools/tcl.wse.in	(for windows installer)
 * tools/tclSplash.bmp	(not patchlevel)
 */

#define TCL_MAJOR_VERSION   8
#define TCL_MINOR_VERSION   5
#define TCL_RELEASE_LEVEL   TCL_FINAL_RELEASE
#define TCL_RELEASE_SERIAL  13

#define TCL_VERSION	    "8.5"
#define TCL_PATCH_LEVEL	    "8.5.13"

/*
 * The following definitions set up the proper options for Windows compilers.
 * We use this method because there is no autoconf equivalent.
 */

#ifndef __WIN32__
#   if defined(_WIN32) || defined(WIN32) || defined(__MINGW32__) || defined(__BORLANDC__) || (defined(__WATCOMC__) && defined(__WINDOWS_386__))
#	define __WIN32__
#	ifndef WIN32
#	    define WIN32
#	endif
#	ifndef _WIN32
#	    define _WIN32
#	endif
#   endif
#endif

/*
 * STRICT: See MSDN Article Q83456
 */

#ifdef __WIN32__
#   ifndef STRICT
#	define STRICT
#   endif
#endif /* __WIN32__ */

/*
 * Utility macros: STRINGIFY takes an argument and wraps it in "" (double
 * quotation marks), JOIN joins two arguments.
 */

#ifndef STRINGIFY
#  define STRINGIFY(x) STRINGIFY1(x)
#  define STRINGIFY1(x) #x
#endif
#ifndef JOIN
#  define JOIN(a,b) JOIN1(a,b)
#  define JOIN1(a,b) a##b
#endif

/*
 * A special definition used to allow this header file to be included from
 * windows resource files so that they can obtain version information.
 * RC_INVOKED is defined by default by the windows RC tool.
 *
 * Resource compilers don't like all the C stuff, like typedefs and function
 * declarations, that occur below, so block them out.
 */

#ifndef RC_INVOKED

/*
 * Special macro to define mutexes, that doesn't do anything if we are not
 * using threads.
 */

#ifdef TCL_THREADS
#define TCL_DECLARE_MUTEX(name) static Tcl_Mutex name;
#else
#define TCL_DECLARE_MUTEX(name)
#endif

/*
 * Tcl's public routine Tcl_FSSeek() uses the values SEEK_SET, SEEK_CUR, and
 * SEEK_END, all #define'd by stdio.h .
 *
 * Also, many extensions need stdio.h, and they've grown accustomed to tcl.h
 * providing it for them rather than #include-ing it themselves as they
 * should, so also for their sake, we keep the #include to be consistent with
 * prior Tcl releases.
 */

#include <stdio.h>

/*
 * Support for functions with a variable number of arguments.
 *
 * The following TCL_VARARGS* macros are to support old extensions
 * written for older versions of Tcl where the macros permitted
 * support for the varargs.h system as well as stdarg.h .
 *
 * New code should just directly be written to use stdarg.h conventions.
 */

#include <stdarg.h>
#ifndef TCL_NO_DEPRECATED
#    define TCL_VARARGS(type, name) (type name, ...)
#    define TCL_VARARGS_DEF(type, name) (type name, ...)
#    define TCL_VARARGS_START(type, name, list) (va_start(list, name), name)
#endif

/*
 * Macros used to declare a function to be exported by a DLL. Used by Windows,
 * maps to no-op declarations on non-Windows systems. The default build on
 * windows is for a DLL, which causes the DLLIMPORT and DLLEXPORT macros to be
 * nonempty. To build a static library, the macro STATIC_BUILD should be
 * defined.
 *
 * Note: when building static but linking dynamically to MSVCRT we must still
 *       correctly decorate the C library imported function.  Use CRTIMPORT
 *       for this purpose.  _DLL is defined by the compiler when linking to
 *       MSVCRT.
 */

#if (defined(__WIN32__) && (defined(_MSC_VER) || (__BORLANDC__ >= 0x0550) || defined(__LCC__) || defined(__WATCOMC__) || (defined(__GNUC__) && defined(__declspec))))
#   define HAVE_DECLSPEC 1
#   ifdef STATIC_BUILD
#       define DLLIMPORT
#       define DLLEXPORT
#       ifdef _DLL
#           define CRTIMPORT __declspec(dllimport)
#       else
#           define CRTIMPORT
#       endif
#   else
#       define DLLIMPORT __declspec(dllimport)
#       define DLLEXPORT __declspec(dllexport)
#       define CRTIMPORT __declspec(dllimport)
#   endif
#else
#   define DLLIMPORT
#   if defined(__GNUC__) && __GNUC__ > 3
#       define DLLEXPORT __attribute__ ((visibility("default")))
#   else
#       define DLLEXPORT
#   endif
#   define CRTIMPORT
#endif

/*
 * These macros are used to control whether functions are being declared for
 * import or export. If a function is being declared while it is being built
 * to be included in a shared library, then it should have the DLLEXPORT
 * storage class. If is being declared for use by a module that is going to
 * link against the shared library, then it should have the DLLIMPORT storage
 * class. If the symbol is beind declared for a static build or for use from a
 * stub library, then the storage class should be empty.
 *
 * The convention is that a macro called BUILD_xxxx, where xxxx is the name of
 * a library we are building, is set on the compile line for sources that are
 * to be placed in the library. When this macro is set, the storage class will
 * be set to DLLEXPORT. At the end of the header file, the storage class will
 * be reset to DLLIMPORT.
 */

#undef TCL_STORAGE_CLASS
#ifdef BUILD_tcl
#   define TCL_STORAGE_CLASS DLLEXPORT
#else
#   ifdef USE_TCL_STUBS
#      define TCL_STORAGE_CLASS
#   else
#      define TCL_STORAGE_CLASS DLLIMPORT
#   endif
#endif

/*
 * Definitions that allow this header file to be used either with or without
 * ANSI C features like function prototypes.
 */

#undef _ANSI_ARGS_
#undef CONST
#ifndef INLINE
#   define INLINE
#endif

#ifndef NO_CONST
#   define CONST const
#else
#   define CONST
#endif

#ifndef NO_PROTOTYPES
#   define _ANSI_ARGS_(x)	x
#else
#   define _ANSI_ARGS_(x)	()
#endif

#ifdef USE_NON_CONST
#   ifdef USE_COMPAT_CONST
#      error define at most one of USE_NON_CONST and USE_COMPAT_CONST
#   endif
#   define CONST84
#   define CONST84_RETURN
#else
#   ifdef USE_COMPAT_CONST
#      define CONST84
#      define CONST84_RETURN CONST
#   else
#      define CONST84 CONST
#      define CONST84_RETURN CONST
#   endif
#endif

/*
 * Make sure EXTERN isn't defined elsewhere.
 */

#ifdef EXTERN
#   undef EXTERN
#endif /* EXTERN */

#ifdef __cplusplus
#   define EXTERN extern "C" TCL_STORAGE_CLASS
#else
#   define EXTERN extern TCL_STORAGE_CLASS
#endif

/*
 * The following code is copied from winnt.h. If we don't replicate it here,
 * then <windows.h> can't be included after tcl.h, since tcl.h also defines
 * VOID. This block is skipped under Cygwin and Mingw.
 */

#if defined(__WIN32__) && !defined(HAVE_WINNT_IGNORE_VOID)
#ifndef VOID
#define VOID void
typedef char CHAR;
typedef short SHORT;
typedef long LONG;
#endif
#endif /* __WIN32__ && !HAVE_WINNT_IGNORE_VOID */

/*
 * Macro to use instead of "void" for arguments that must have type "void *"
 * in ANSI C; maps them to type "char *" in non-ANSI systems.
 */

#ifndef NO_VOID
#define VOID	void
#else
#define VOID	char
#endif

/*
 * Miscellaneous declarations.
 */

#ifndef _CLIENTDATA
#   ifndef NO_VOID
	typedef void *ClientData;
#   else
	typedef int *ClientData;
#   endif
#   define _CLIENTDATA
#endif

/*
 * Darwin specific configure overrides (to support fat compiles, where
 * configure runs only once for multiple architectures):
 */

#ifdef __APPLE__
#   ifdef __LP64__
#	undef TCL_WIDE_INT_TYPE
#	define TCL_WIDE_INT_IS_LONG 1
#	define TCL_CFG_DO64BIT 1
#    else /* !__LP64__ */
#	define TCL_WIDE_INT_TYPE long long
#	undef TCL_WIDE_INT_IS_LONG
#	undef TCL_CFG_DO64BIT
#    endif /* __LP64__ */
#    undef HAVE_STRUCT_STAT64
#endif /* __APPLE__ */

/*
 * Define Tcl_WideInt to be a type that is (at least) 64-bits wide, and define
 * Tcl_WideUInt to be the unsigned variant of that type (assuming that where
 * we have one, we can have the other.)
 *
 * Also defines the following macros:
 * TCL_WIDE_INT_IS_LONG - if wide ints are really longs (i.e. we're on a real
 *	64-bit system.)
 * Tcl_WideAsLong - forgetful converter from wideInt to long.
 * Tcl_LongAsWide - sign-extending converter from long to wideInt.
 * Tcl_WideAsDouble - converter from wideInt to double.
 * Tcl_DoubleAsWide - converter from double to wideInt.
 *
 * The following invariant should hold for any long value 'longVal':
 *	longVal == Tcl_WideAsLong(Tcl_LongAsWide(longVal))
 *
 * Note on converting between Tcl_WideInt and strings. This implementation (in
 * tclObj.c) depends on the function
 * sprintf(...,"%" TCL_LL_MODIFIER "d",...).
 */

#if !defined(TCL_WIDE_INT_TYPE)&&!defined(TCL_WIDE_INT_IS_LONG)
#   if defined(__WIN32__)
#      define TCL_WIDE_INT_TYPE __int64
#      ifdef __BORLANDC__
#         define TCL_LL_MODIFIER	"L"
#      else /* __BORLANDC__ */
#         define TCL_LL_MODIFIER	"I64"
#      endif /* __BORLANDC__ */
#   elif defined(__GNUC__)
#      define TCL_WIDE_INT_TYPE long long
#      define TCL_LL_MODIFIER	"ll"
#   else /* ! __WIN32__ && ! __GNUC__ */
/*
 * Don't know what platform it is and configure hasn't discovered what is
 * going on for us. Try to guess...
 */
#      ifdef NO_LIMITS_H
#	  error please define either TCL_WIDE_INT_TYPE or TCL_WIDE_INT_IS_LONG
#      else /* !NO_LIMITS_H */
#	  include <limits.h>
#	  if (INT_MAX < LONG_MAX)
#	     define TCL_WIDE_INT_IS_LONG	1
#	  else
#	     define TCL_WIDE_INT_TYPE long long
#         endif
#      endif /* NO_LIMITS_H */
#   endif /* __WIN32__ */
#endif /* !TCL_WIDE_INT_TYPE & !TCL_WIDE_INT_IS_LONG */
#ifdef TCL_WIDE_INT_IS_LONG
#   undef TCL_WIDE_INT_TYPE
#   define TCL_WIDE_INT_TYPE	long
#endif /* TCL_WIDE_INT_IS_LONG */

typedef TCL_WIDE_INT_TYPE		Tcl_WideInt;
typedef unsigned TCL_WIDE_INT_TYPE	Tcl_WideUInt;

#ifdef TCL_WIDE_INT_IS_LONG
#   define Tcl_WideAsLong(val)		((long)(val))
#   define Tcl_LongAsWide(val)		((long)(val))
#   define Tcl_WideAsDouble(val)	((double)((long)(val)))
#   define Tcl_DoubleAsWide(val)	((long)((double)(val)))
#   ifndef TCL_LL_MODIFIER
#      define TCL_LL_MODIFIER		"l"
#   endif /* !TCL_LL_MODIFIER */
#else /* TCL_WIDE_INT_IS_LONG */
/*
 * The next short section of defines are only done when not running on Windows
 * or some other strange platform.
 */
#   ifndef TCL_LL_MODIFIER
#      define TCL_LL_MODIFIER		"ll"
#   endif /* !TCL_LL_MODIFIER */
#   define Tcl_WideAsLong(val)		((long)((Tcl_WideInt)(val)))
#   define Tcl_LongAsWide(val)		((Tcl_WideInt)((long)(val)))
#   define Tcl_WideAsDouble(val)	((double)((Tcl_WideInt)(val)))
#   define Tcl_DoubleAsWide(val)	((Tcl_WideInt)((double)(val)))
#endif /* TCL_WIDE_INT_IS_LONG */

#if defined(__WIN32__)
#   ifdef __BORLANDC__
	typedef struct stati64 Tcl_StatBuf;
#   elif defined(_WIN64)
	typedef struct __stat64 Tcl_StatBuf;
#   elif (defined(_MSC_VER) && (_MSC_VER < 1400)) || defined(_USE_32BIT_TIME_T)
	typedef struct _stati64	Tcl_StatBuf;
#   else
	typedef struct _stat32i64 Tcl_StatBuf;
#   endif /* _MSC_VER < 1400 */
#elif defined(__CYGWIN__)
    typedef struct _stat32i64 {
	dev_t st_dev;
	unsigned short st_ino;
	unsigned short st_mode;
	short st_nlink;
	short st_uid;
	short st_gid;
	/* Here is a 2-byte gap */
	dev_t st_rdev;
	/* Here is a 4-byte gap */
	long long st_size;
	struct {long tv_sec;} st_atim;
	struct {long tv_sec;} st_mtim;
	struct {long tv_sec;} st_ctim;
	/* Here is a 4-byte gap */
    } Tcl_StatBuf;
#elif defined(HAVE_STRUCT_STAT64)
    typedef struct stat64 Tcl_StatBuf;
#else
    typedef struct stat Tcl_StatBuf;
#endif

/*
 * Data structures defined opaquely in this module. The definitions below just
 * provide dummy types. A few fields are made visible in Tcl_Interp
 * structures, namely those used for returning a string result from commands.
 * Direct access to the result field is discouraged in Tcl 8.0. The
 * interpreter result is either an object or a string, and the two values are
 * kept consistent unless some C code sets interp->result directly.
 * Programmers should use either the function Tcl_GetObjResult() or
 * Tcl_GetStringResult() to read the interpreter's result. See the SetResult
 * man page for details.
 *
 * Note: any change to the Tcl_Interp definition below must be mirrored in the
 * "real" definition in tclInt.h.
 *
 * Note: Tcl_ObjCmdProc functions do not directly set result and freeProc.
 * Instead, they set a Tcl_Obj member in the "real" structure that can be
 * accessed with Tcl_GetObjResult() and Tcl_SetObjResult().
 */

typedef struct Tcl_Interp {
    char *result;		/* If the last command returned a string
				 * result, this points to it. */
    void (*freeProc) _ANSI_ARGS_((char *blockPtr));
				/* Zero means the string result is statically
				 * allocated. TCL_DYNAMIC means it was
				 * allocated with ckalloc and should be freed
				 * with ckfree. Other values give the address
				 * of function to invoke to free the result.
				 * Tcl_Eval must free it before executing next
				 * command. */
    int errorLine;		/* When TCL_ERROR is returned, this gives the
				 * line number within the command where the
				 * error occurred (1 if first line). */
} Tcl_Interp;

typedef struct Tcl_AsyncHandler_ *Tcl_AsyncHandler;
typedef struct Tcl_Channel_ *Tcl_Channel;
typedef struct Tcl_ChannelTypeVersion_ *Tcl_ChannelTypeVersion;
typedef struct Tcl_Command_ *Tcl_Command;
typedef struct Tcl_Condition_ *Tcl_Condition;
typedef struct Tcl_Dict_ *Tcl_Dict;
typedef struct Tcl_EncodingState_ *Tcl_EncodingState;
typedef struct Tcl_Encoding_ *Tcl_Encoding;
typedef struct Tcl_Event Tcl_Event;
typedef struct Tcl_InterpState_ *Tcl_InterpState;
typedef struct Tcl_LoadHandle_ *Tcl_LoadHandle;
typedef struct Tcl_Mutex_ *Tcl_Mutex;
typedef struct Tcl_Pid_ *Tcl_Pid;
typedef struct Tcl_RegExp_ *Tcl_RegExp;
typedef struct Tcl_ThreadDataKey_ *Tcl_ThreadDataKey;
typedef struct Tcl_ThreadId_ *Tcl_ThreadId;
typedef struct Tcl_TimerToken_ *Tcl_TimerToken;
typedef struct Tcl_Trace_ *Tcl_Trace;
typedef struct Tcl_Var_ *Tcl_Var;

/*
 * Definition of the interface to functions implementing threads. A function
 * following this definition is given to each call of 'Tcl_CreateThread' and
 * will be called as the main fuction of the new thread created by that call.
 */

#if defined __WIN32__
typedef unsigned (__stdcall Tcl_ThreadCreateProc) _ANSI_ARGS_((ClientData clientData));
#else
typedef void (Tcl_ThreadCreateProc) _ANSI_ARGS_((ClientData clientData));
#endif

/*
 * Threading function return types used for abstracting away platform
 * differences when writing a Tcl_ThreadCreateProc. See the NewThread function
 * in generic/tclThreadTest.c for it's usage.
 */

#if defined __WIN32__
#   define Tcl_ThreadCreateType		unsigned __stdcall
#   define TCL_THREAD_CREATE_RETURN	return 0
#else
#   define Tcl_ThreadCreateType		void
#   define TCL_THREAD_CREATE_RETURN
#endif

/*
 * Definition of values for default stacksize and the possible flags to be
 * given to Tcl_CreateThread.
 */

#define TCL_THREAD_STACK_DEFAULT (0)    /* Use default size for stack. */
#define TCL_THREAD_NOFLAGS	 (0000) /* Standard flags, default
					 * behaviour. */
#define TCL_THREAD_JOINABLE	 (0001) /* Mark the thread as joinable. */

/*
 * Flag values passed to Tcl_StringCaseMatch.
 */

#define TCL_MATCH_NOCASE	(1<<0)

/*
 * Flag values passed to Tcl_GetRegExpFromObj.
 */

#define	TCL_REG_BASIC		000000	/* BREs (convenience). */
#define	TCL_REG_EXTENDED	000001	/* EREs. */
#define	TCL_REG_ADVF		000002	/* Advanced features in EREs. */
#define	TCL_REG_ADVANCED	000003	/* AREs (which are also EREs). */
#define	TCL_REG_QUOTE		000004	/* No special characters, none. */
#define	TCL_REG_NOCASE		000010	/* Ignore case. */
#define	TCL_REG_NOSUB		000020	/* Don't care about subexpressions. */
#define	TCL_REG_EXPANDED	000040	/* Expanded format, white space &
					 * comments. */
#define	TCL_REG_NLSTOP		000100  /* \n doesn't match . or [^ ] */
#define	TCL_REG_NLANCH		000200  /* ^ matches after \n, $ before. */
#define	TCL_REG_NEWLINE		000300  /* Newlines are line terminators. */
#define	TCL_REG_CANMATCH	001000  /* Report details on partial/limited
					 * matches. */

/*
 * Flags values passed to Tcl_RegExpExecObj.
 */

#define	TCL_REG_NOTBOL	0001	/* Beginning of string does not match ^.  */
#define	TCL_REG_NOTEOL	0002	/* End of string does not match $. */

/*
 * Structures filled in by Tcl_RegExpInfo. Note that all offset values are
 * relative to the start of the match string, not the beginning of the entire
 * string.
 */

typedef struct Tcl_RegExpIndices {
    long start;			/* Character offset of first character in
				 * match. */
    long end;			/* Character offset of first character after
				 * the match. */
} Tcl_RegExpIndices;

typedef struct Tcl_RegExpInfo {
    int nsubs;			/* Number of subexpressions in the compiled
				 * expression. */
    Tcl_RegExpIndices *matches;	/* Array of nsubs match offset pairs. */
    long extendStart;		/* The offset at which a subsequent match
				 * might begin. */
    long reserved;		/* Reserved for later use. */
} Tcl_RegExpInfo;

/*
 * Picky compilers complain if this typdef doesn't appear before the struct's
 * reference in tclDecls.h.
 */

typedef Tcl_StatBuf *Tcl_Stat_;
typedef struct stat *Tcl_OldStat_;

/*
 * When a TCL command returns, the interpreter contains a result from the
 * command. Programmers are strongly encouraged to use one of the functions
 * Tcl_GetObjResult() or Tcl_GetStringResult() to read the interpreter's
 * result. See the SetResult man page for details. Besides this result, the
 * command function returns an integer code, which is one of the following:
 *
 * TCL_OK		Command completed normally; the interpreter's result
 *			contains the command's result.
 * TCL_ERROR		The command couldn't be completed successfully; the
 *			interpreter's result describes what went wrong.
 * TCL_RETURN		The command requests that the current function return;
 *			the interpreter's result contains the function's
 *			return value.
 * TCL_BREAK		The command requests that the innermost loop be
 *			exited; the interpreter's result is meaningless.
 * TCL_CONTINUE		Go on to the next iteration of the current loop; the
 *			interpreter's result is meaningless.
 */

#define TCL_OK			0
#define TCL_ERROR		1
#define TCL_RETURN		2
#define TCL_BREAK		3
#define TCL_CONTINUE		4

#define TCL_RESULT_SIZE		200

/*
 * Flags to control what substitutions are performed by Tcl_SubstObj():
 */

#define TCL_SUBST_COMMANDS	001
#define TCL_SUBST_VARIABLES	002
#define TCL_SUBST_BACKSLASHES	004
#define TCL_SUBST_ALL		007

/*
 * Argument descriptors for math function callbacks in expressions:
 */

typedef enum {
    TCL_INT, TCL_DOUBLE, TCL_EITHER, TCL_WIDE_INT
} Tcl_ValueType;

typedef struct Tcl_Value {
    Tcl_ValueType type;		/* Indicates intValue or doubleValue is valid,
				 * or both. */
    long intValue;		/* Integer value. */
    double doubleValue;		/* Double-precision floating value. */
    Tcl_WideInt wideValue;	/* Wide (min. 64-bit) integer value. */
} Tcl_Value;

/*
 * Forward declaration of Tcl_Obj to prevent an error when the forward
 * reference to Tcl_Obj is encountered in the function types declared below.
 */

struct Tcl_Obj;

/*
 * Function types defined by Tcl:
 */

typedef int (Tcl_AppInitProc) _ANSI_ARGS_((Tcl_Interp *interp));
typedef int (Tcl_AsyncProc) _ANSI_ARGS_((ClientData clientData,
	Tcl_Interp *interp, int code));
typedef void (Tcl_ChannelProc) _ANSI_ARGS_((ClientData clientData, int mask));
typedef void (Tcl_CloseProc) _ANSI_ARGS_((ClientData data));
typedef void (Tcl_CmdDeleteProc) _ANSI_ARGS_((ClientData clientData));
typedef int (Tcl_CmdProc) _ANSI_ARGS_((ClientData clientData,
	Tcl_Interp *interp, int argc, CONST84 char *argv[]));
typedef void (Tcl_CmdTraceProc) _ANSI_ARGS_((ClientData clientData,
	Tcl_Interp *interp, int level, char *command, Tcl_CmdProc *proc,
	ClientData cmdClientData, int argc, CONST84 char *argv[]));
typedef int (Tcl_CmdObjTraceProc) _ANSI_ARGS_((ClientData clientData,
	Tcl_Interp *interp, int level, CONST char *command,
	Tcl_Command commandInfo, int objc, struct Tcl_Obj * CONST * objv));
typedef void (Tcl_CmdObjTraceDeleteProc) _ANSI_ARGS_((ClientData clientData));
typedef void (Tcl_DupInternalRepProc) _ANSI_ARGS_((struct Tcl_Obj *srcPtr,
	struct Tcl_Obj *dupPtr));
typedef int (Tcl_EncodingConvertProc)_ANSI_ARGS_((ClientData clientData,
	CONST char *src, int srcLen, int flags, Tcl_EncodingState *statePtr,
	char *dst, int dstLen, int *srcReadPtr, int *dstWrotePtr,
	int *dstCharsPtr));
typedef void (Tcl_EncodingFreeProc)_ANSI_ARGS_((ClientData clientData));
typedef int (Tcl_EventProc) _ANSI_ARGS_((Tcl_Event *evPtr, int flags));
typedef void (Tcl_EventCheckProc) _ANSI_ARGS_((ClientData clientData,
	int flags));
typedef int (Tcl_EventDeleteProc) _ANSI_ARGS_((Tcl_Event *evPtr,
	ClientData clientData));
typedef void (Tcl_EventSetupProc) _ANSI_ARGS_((ClientData clientData,
	int flags));
typedef void (Tcl_ExitProc) _ANSI_ARGS_((ClientData clientData));
typedef void (Tcl_FileProc) _ANSI_ARGS_((ClientData clientData, int mask));
typedef void (Tcl_FileFreeProc) _ANSI_ARGS_((ClientData clientData));
typedef void (Tcl_FreeInternalRepProc) _ANSI_ARGS_((struct Tcl_Obj *objPtr));
typedef void (Tcl_FreeProc) _ANSI_ARGS_((char *blockPtr));
typedef void (Tcl_IdleProc) _ANSI_ARGS_((ClientData clientData));
typedef void (Tcl_InterpDeleteProc) _ANSI_ARGS_((ClientData clientData,
	Tcl_Interp *interp));
typedef int (Tcl_MathProc) _ANSI_ARGS_((ClientData clientData,
	Tcl_Interp *interp, Tcl_Value *args, Tcl_Value *resultPtr));
typedef void (Tcl_NamespaceDeleteProc) _ANSI_ARGS_((ClientData clientData));
typedef int (Tcl_ObjCmdProc) _ANSI_ARGS_((ClientData clientData,
	Tcl_Interp *interp, int objc, struct Tcl_Obj * CONST * objv));
typedef int (Tcl_PackageInitProc) _ANSI_ARGS_((Tcl_Interp *interp));
typedef int (Tcl_PackageUnloadProc) _ANSI_ARGS_((Tcl_Interp *interp,
	int flags));
typedef void (Tcl_PanicProc) _ANSI_ARGS_((CONST char *format, ...));
typedef void (Tcl_TcpAcceptProc) _ANSI_ARGS_((ClientData callbackData,
	Tcl_Channel chan, char *address, int port));
typedef void (Tcl_TimerProc) _ANSI_ARGS_((ClientData clientData));
typedef int (Tcl_SetFromAnyProc) _ANSI_ARGS_((Tcl_Interp *interp,
	struct Tcl_Obj *objPtr));
typedef void (Tcl_UpdateStringProc) _ANSI_ARGS_((struct Tcl_Obj *objPtr));
typedef char *(Tcl_VarTraceProc) _ANSI_ARGS_((ClientData clientData,
	Tcl_Interp *interp, CONST84 char *part1, CONST84 char *part2,
	int flags));
typedef void (Tcl_CommandTraceProc) _ANSI_ARGS_((ClientData clientData,
	Tcl_Interp *interp, CONST char *oldName, CONST char *newName,
	int flags));
typedef void (Tcl_CreateFileHandlerProc) _ANSI_ARGS_((int fd, int mask,
	Tcl_FileProc *proc, ClientData clientData));
typedef void (Tcl_DeleteFileHandlerProc) _ANSI_ARGS_((int fd));
typedef void (Tcl_AlertNotifierProc) _ANSI_ARGS_((ClientData clientData));
typedef void (Tcl_ServiceModeHookProc) _ANSI_ARGS_((int mode));
typedef ClientData (Tcl_InitNotifierProc) _ANSI_ARGS_((VOID));
typedef void (Tcl_FinalizeNotifierProc) _ANSI_ARGS_((ClientData clientData));
typedef void (Tcl_MainLoopProc) _ANSI_ARGS_((void));

/*
 * The following structure represents a type of object, which is a particular
 * internal representation for an object plus a set of functions that provide
 * standard operations on objects of that type.
 */

typedef struct Tcl_ObjType {
    char *name;			/* Name of the type, e.g. "int". */
    Tcl_FreeInternalRepProc *freeIntRepProc;
				/* Called to free any storage for the type's
				 * internal rep. NULL if the internal rep does
				 * not need freeing. */
    Tcl_DupInternalRepProc *dupIntRepProc;
				/* Called to create a new object as a copy of
				 * an existing object. */
    Tcl_UpdateStringProc *updateStringProc;
				/* Called to update the string rep from the
				 * type's internal representation. */
    Tcl_SetFromAnyProc *setFromAnyProc;
				/* Called to convert the object's internal rep
				 * to this type. Frees the internal rep of the
				 * old type. Returns TCL_ERROR on failure. */
} Tcl_ObjType;

/*
 * One of the following structures exists for each object in the Tcl system.
 * An object stores a value as either a string, some internal representation,
 * or both.
 */

typedef struct Tcl_Obj {
    int refCount;		/* When 0 the object will be freed. */
    char *bytes;		/* This points to the first byte of the
				 * object's string representation. The array
				 * must be followed by a null byte (i.e., at
				 * offset length) but may also contain
				 * embedded null characters. The array's
				 * storage is allocated by ckalloc. NULL means
				 * the string rep is invalid and must be
				 * regenerated from the internal rep.  Clients
				 * should use Tcl_GetStringFromObj or
				 * Tcl_GetString to get a pointer to the byte
				 * array as a readonly value. */
    int length;			/* The number of bytes at *bytes, not
				 * including the terminating null. */
    Tcl_ObjType *typePtr;	/* Denotes the object's type. Always
				 * corresponds to the type of the object's
				 * internal rep. NULL indicates the object has
				 * no internal rep (has no type). */
    union {			/* The internal representation: */
	long longValue;		/*   - an long integer value. */
	double doubleValue;	/*   - a double-precision floating value. */
	VOID *otherValuePtr;	/*   - another, type-specific value. */
	Tcl_WideInt wideValue;	/*   - a long long value. */
	struct {		/*   - internal rep as two pointers. */
	    VOID *ptr1;
	    VOID *ptr2;
	} twoPtrValue;
	struct {		/*   - internal rep as a wide int, tightly
				 *     packed fields. */
	    VOID *ptr;		/* Pointer to digits. */
	    unsigned long value;/* Alloc, used, and signum packed into a
				 * single word. */
	} ptrAndLongRep;
    } internalRep;
} Tcl_Obj;

/*
 * Macros to increment and decrement a Tcl_Obj's reference count, and to test
 * whether an object is shared (i.e. has reference count > 1). Note: clients
 * should use Tcl_DecrRefCount() when they are finished using an object, and
 * should never call TclFreeObj() directly. TclFreeObj() is only defined and
 * made public in tcl.h to support Tcl_DecrRefCount's macro definition.
 */

void		Tcl_IncrRefCount _ANSI_ARGS_((Tcl_Obj *objPtr));
void		Tcl_DecrRefCount _ANSI_ARGS_((Tcl_Obj *objPtr));
int		Tcl_IsShared _ANSI_ARGS_((Tcl_Obj *objPtr));
<<<<<<< HEAD
=======

#ifdef TCL_MEM_DEBUG
#   define Tcl_IncrRefCount(objPtr) \
	Tcl_DbIncrRefCount(objPtr, __FILE__, __LINE__)
#   define Tcl_DecrRefCount(objPtr) \
	Tcl_DbDecrRefCount(objPtr, __FILE__, __LINE__)
#   define Tcl_IsShared(objPtr) \
	Tcl_DbIsShared(objPtr, __FILE__, __LINE__)
#else
#   define Tcl_IncrRefCount(objPtr) \
	++(objPtr)->refCount
    /*
     * Use do/while0 idiom for optimum correctness without compiler warnings
     * http://c2.com/cgi/wiki?TrivialDoWhileLoop
     */
#   define Tcl_DecrRefCount(objPtr) \
	do { \
	    Tcl_Obj *_objPtr = (objPtr); \
	    if (_objPtr->refCount-- < 2) { \
		TclFreeObj(_objPtr); \
	    } \
	} while(0)
#   define Tcl_IsShared(objPtr) \
	((objPtr)->refCount > 1)
#endif
>>>>>>> b5c75b59

/*
 * The following structure contains the state needed by Tcl_SaveResult. No-one
 * outside of Tcl should access any of these fields. This structure is
 * typically allocated on the stack.
 */

typedef struct Tcl_SavedResult {
    char *result;
    Tcl_FreeProc *freeProc;
    Tcl_Obj *objResultPtr;
    char *appendResult;
    int appendAvl;
    int appendUsed;
    char resultSpace[TCL_RESULT_SIZE+1];
} Tcl_SavedResult;

/*
 * The following definitions support Tcl's namespace facility. Note: the first
 * five fields must match exactly the fields in a Namespace structure (see
 * tclInt.h).
 */

typedef struct Tcl_Namespace {
    char *name;			/* The namespace's name within its parent
				 * namespace. This contains no ::'s. The name
				 * of the global namespace is "" although "::"
				 * is an synonym. */
    char *fullName;		/* The namespace's fully qualified name. This
				 * starts with ::. */
    ClientData clientData;	/* Arbitrary value associated with this
				 * namespace. */
    Tcl_NamespaceDeleteProc *deleteProc;
				/* Function invoked when deleting the
				 * namespace to, e.g., free clientData. */
    struct Tcl_Namespace *parentPtr;
				/* Points to the namespace that contains this
				 * one. NULL if this is the global
				 * namespace. */
} Tcl_Namespace;

/*
 * The following structure represents a call frame, or activation record. A
 * call frame defines a naming context for a procedure call: its local scope
 * (for local variables) and its namespace scope (used for non-local
 * variables; often the global :: namespace). A call frame can also define the
 * naming context for a namespace eval or namespace inscope command: the
 * namespace in which the command's code should execute. The Tcl_CallFrame
 * structures exist only while procedures or namespace eval/inscope's are
 * being executed, and provide a Tcl call stack.
 *
 * A call frame is initialized and pushed using Tcl_PushCallFrame and popped
 * using Tcl_PopCallFrame. Storage for a Tcl_CallFrame must be provided by the
 * Tcl_PushCallFrame caller, and callers typically allocate them on the C call
 * stack for efficiency. For this reason, Tcl_CallFrame is defined as a
 * structure and not as an opaque token. However, most Tcl_CallFrame fields
 * are hidden since applications should not access them directly; others are
 * declared as "dummyX".
 *
 * WARNING!! The structure definition must be kept consistent with the
 * CallFrame structure in tclInt.h. If you change one, change the other.
 */

typedef struct Tcl_CallFrame {
    Tcl_Namespace *nsPtr;
    int dummy1;
    int dummy2;
    VOID *dummy3;
    VOID *dummy4;
    VOID *dummy5;
    int dummy6;
    VOID *dummy7;
    VOID *dummy8;
    int dummy9;
    VOID *dummy10;
    VOID *dummy11;
    VOID *dummy12;
    VOID *dummy13;
} Tcl_CallFrame;

/*
 * Information about commands that is returned by Tcl_GetCommandInfo and
 * passed to Tcl_SetCommandInfo. objProc is an objc/objv object-based command
 * function while proc is a traditional Tcl argc/argv string-based function.
 * Tcl_CreateObjCommand and Tcl_CreateCommand ensure that both objProc and
 * proc are non-NULL and can be called to execute the command. However, it may
 * be faster to call one instead of the other. The member isNativeObjectProc
 * is set to 1 if an object-based function was registered by
 * Tcl_CreateObjCommand, and to 0 if a string-based function was registered by
 * Tcl_CreateCommand. The other function is typically set to a compatibility
 * wrapper that does string-to-object or object-to-string argument conversions
 * then calls the other function.
 */

typedef struct Tcl_CmdInfo {
    int isNativeObjectProc;	/* 1 if objProc was registered by a call to
				 * Tcl_CreateObjCommand; 0 otherwise.
				 * Tcl_SetCmdInfo does not modify this
				 * field. */
    Tcl_ObjCmdProc *objProc;	/* Command's object-based function. */
    ClientData objClientData;	/* ClientData for object proc. */
    Tcl_CmdProc *proc;		/* Command's string-based function. */
    ClientData clientData;	/* ClientData for string proc. */
    Tcl_CmdDeleteProc *deleteProc;
				/* Function to call when command is
				 * deleted. */
    ClientData deleteData;	/* Value to pass to deleteProc (usually the
				 * same as clientData). */
    Tcl_Namespace *namespacePtr;/* Points to the namespace that contains this
				 * command. Note that Tcl_SetCmdInfo will not
				 * change a command's namespace; use
				 * TclRenameCommand or Tcl_Eval (of 'rename')
				 * to do that. */
} Tcl_CmdInfo;

/*
 * The structure defined below is used to hold dynamic strings. The only
 * fields that clients should use are string and length, accessible via the
 * macros Tcl_DStringValue and Tcl_DStringLength.
 */

#define TCL_DSTRING_STATIC_SIZE 200
typedef struct Tcl_DString {
    char *string;		/* Points to beginning of string: either
				 * staticSpace below or a malloced array. */
    int length;			/* Number of non-NULL characters in the
				 * string. */
    int spaceAvl;		/* Total number of bytes available for the
				 * string and its terminating NULL char. */
    char staticSpace[TCL_DSTRING_STATIC_SIZE];
				/* Space to use in common case where string is
				 * small. */
} Tcl_DString;

#define Tcl_DStringLength(dsPtr) ((dsPtr)->length)
#define Tcl_DStringValue(dsPtr) ((dsPtr)->string)
#define Tcl_DStringTrunc Tcl_DStringSetLength

/*
 * Definitions for the maximum number of digits of precision that may be
 * specified in the "tcl_precision" variable, and the number of bytes of
 * buffer space required by Tcl_PrintDouble.
 */

#define TCL_MAX_PREC		17
#define TCL_DOUBLE_SPACE	(TCL_MAX_PREC+10)

/*
 * Definition for a number of bytes of buffer space sufficient to hold the
 * string representation of an integer in base 10 (assuming the existence of
 * 64-bit integers).
 */

#define TCL_INTEGER_SPACE	24

/*
 * Flag values passed to Tcl_ConvertElement.
 * TCL_DONT_USE_BRACES forces it not to enclose the element in braces, but to
 *	use backslash quoting instead.
 * TCL_DONT_QUOTE_HASH disables the default quoting of the '#' character. It
 *	is safe to leave the hash unquoted when the element is not the first
 *	element of a list, and this flag can be used by the caller to indicate
 *	that condition.
 */

#define TCL_DONT_USE_BRACES	1
#define TCL_DONT_QUOTE_HASH	8

/*
 * Flag that may be passed to Tcl_GetIndexFromObj to force it to disallow
 * abbreviated strings.
 */

#define TCL_EXACT	1

/*
 * Flag values passed to Tcl_RecordAndEval, Tcl_EvalObj, Tcl_EvalObjv.
 * WARNING: these bit choices must not conflict with the bit choices for
 * evalFlag bits in tclInt.h!
 *
 * Meanings:
 *	TCL_NO_EVAL:		Just record this command
 *	TCL_EVAL_GLOBAL:	Execute script in global namespace
 *	TCL_EVAL_DIRECT:	Do not compile this script
 *	TCL_EVAL_INVOKE:	Magical Tcl_EvalObjv mode for aliases/ensembles
 *				o Run in iPtr->lookupNsPtr or global namespace
 *				o Cut out of error traces
 *				o Don't reset the flags controlling ensemble
 *				  error message rewriting.
 */
#define TCL_NO_EVAL		0x10000
#define TCL_EVAL_GLOBAL		0x20000
#define TCL_EVAL_DIRECT		0x40000
#define TCL_EVAL_INVOKE		0x80000

/*
 * Special freeProc values that may be passed to Tcl_SetResult (see the man
 * page for details):
 */

#define TCL_VOLATILE		((Tcl_FreeProc *) 1)
#define TCL_STATIC		((Tcl_FreeProc *) 0)
#define TCL_DYNAMIC		((Tcl_FreeProc *) 3)

/*
 * Flag values passed to variable-related functions.
 */

#define TCL_GLOBAL_ONLY		 1
#define TCL_NAMESPACE_ONLY	 2
#define TCL_APPEND_VALUE	 4
#define TCL_LIST_ELEMENT	 8
#define TCL_TRACE_READS		 0x10
#define TCL_TRACE_WRITES	 0x20
#define TCL_TRACE_UNSETS	 0x40
#define TCL_TRACE_DESTROYED	 0x80
#define TCL_INTERP_DESTROYED	 0x100
#define TCL_LEAVE_ERR_MSG	 0x200
#define TCL_TRACE_ARRAY		 0x800
#ifndef TCL_REMOVE_OBSOLETE_TRACES
/* Required to support old variable/vdelete/vinfo traces */
#define TCL_TRACE_OLD_STYLE	 0x1000
#endif
/* Indicate the semantics of the result of a trace */
#define TCL_TRACE_RESULT_DYNAMIC 0x8000
#define TCL_TRACE_RESULT_OBJECT  0x10000

/*
 * Flag values for ensemble commands.
 */

#define TCL_ENSEMBLE_PREFIX 0x02/* Flag value to say whether to allow
				 * unambiguous prefixes of commands or to
				 * require exact matches for command names. */

/*
 * Flag values passed to command-related functions.
 */

#define TCL_TRACE_RENAME 0x2000
#define TCL_TRACE_DELETE 0x4000

#define TCL_ALLOW_INLINE_COMPILATION 0x20000

/*
 * The TCL_PARSE_PART1 flag is deprecated and has no effect. The part1 is now
 * always parsed whenever the part2 is NULL. (This is to avoid a common error
 * when converting code to use the new object based APIs and forgetting to
 * give the flag)
 */

#ifndef TCL_NO_DEPRECATED
#   define TCL_PARSE_PART1	0x400
#endif

/*
 * Types for linked variables:
 */

#define TCL_LINK_INT		1
#define TCL_LINK_DOUBLE		2
#define TCL_LINK_BOOLEAN	3
#define TCL_LINK_STRING		4
#define TCL_LINK_WIDE_INT	5
#define TCL_LINK_CHAR		6
#define TCL_LINK_UCHAR		7
#define TCL_LINK_SHORT		8
#define TCL_LINK_USHORT		9
#define TCL_LINK_UINT		10
#define TCL_LINK_LONG		11
#define TCL_LINK_ULONG		12
#define TCL_LINK_FLOAT		13
#define TCL_LINK_WIDE_UINT	14
#define TCL_LINK_READ_ONLY	0x80

/*
 * Forward declarations of Tcl_HashTable and related types.
 */

typedef struct Tcl_HashKeyType Tcl_HashKeyType;
typedef struct Tcl_HashTable Tcl_HashTable;
typedef struct Tcl_HashEntry Tcl_HashEntry;

typedef unsigned int (Tcl_HashKeyProc) _ANSI_ARGS_((Tcl_HashTable *tablePtr,
	VOID *keyPtr));
typedef int (Tcl_CompareHashKeysProc) _ANSI_ARGS_((VOID *keyPtr,
	Tcl_HashEntry *hPtr));
typedef Tcl_HashEntry *(Tcl_AllocHashEntryProc) _ANSI_ARGS_((
	Tcl_HashTable *tablePtr, VOID *keyPtr));
typedef void (Tcl_FreeHashEntryProc) _ANSI_ARGS_((Tcl_HashEntry *hPtr));

/*
 * This flag controls whether the hash table stores the hash of a key, or
 * recalculates it. There should be no reason for turning this flag off as it
 * is completely binary and source compatible unless you directly access the
 * bucketPtr member of the Tcl_HashTableEntry structure. This member has been
 * removed and the space used to store the hash value.
 */

#ifndef TCL_HASH_KEY_STORE_HASH
#   define TCL_HASH_KEY_STORE_HASH 1
#endif

/*
 * Structure definition for an entry in a hash table. No-one outside Tcl
 * should access any of these fields directly; use the macros defined below.
 */

struct Tcl_HashEntry {
    Tcl_HashEntry *nextPtr;	/* Pointer to next entry in this hash bucket,
				 * or NULL for end of chain. */
    Tcl_HashTable *tablePtr;	/* Pointer to table containing entry. */
#if TCL_HASH_KEY_STORE_HASH
    VOID *hash;			/* Hash value, stored as pointer to ensure
				 * that the offsets of the fields in this
				 * structure are not changed. */
#else
    Tcl_HashEntry **bucketPtr;	/* Pointer to bucket that points to first
				 * entry in this entry's chain: used for
				 * deleting the entry. */
#endif
    ClientData clientData;	/* Application stores something here with
				 * Tcl_SetHashValue. */
    union {			/* Key has one of these forms: */
	char *oneWordValue;	/* One-word value for key. */
	Tcl_Obj *objPtr;	/* Tcl_Obj * key value. */
	int words[1];		/* Multiple integer words for key. The actual
				 * size will be as large as necessary for this
				 * table's keys. */
	char string[4];		/* String for key. The actual size will be as
				 * large as needed to hold the key. */
    } key;			/* MUST BE LAST FIELD IN RECORD!! */
};

/*
 * Flags used in Tcl_HashKeyType.
 *
 * TCL_HASH_KEY_RANDOMIZE_HASH -
 *				There are some things, pointers for example
 *				which don't hash well because they do not use
 *				the lower bits. If this flag is set then the
 *				hash table will attempt to rectify this by
 *				randomising the bits and then using the upper
 *				N bits as the index into the table.
 * TCL_HASH_KEY_SYSTEM_HASH -	If this flag is set then all memory internally
 *                              allocated for the hash table that is not for an
 *                              entry will use the system heap.
 */

#define TCL_HASH_KEY_RANDOMIZE_HASH 0x1
#define TCL_HASH_KEY_SYSTEM_HASH    0x2

/*
 * Structure definition for the methods associated with a hash table key type.
 */

#define TCL_HASH_KEY_TYPE_VERSION 1
struct Tcl_HashKeyType {
    int version;		/* Version of the table. If this structure is
				 * extended in future then the version can be
				 * used to distinguish between different
				 * structures. */
    int flags;			/* Flags, see above for details. */
    Tcl_HashKeyProc *hashKeyProc;
				/* Calculates a hash value for the key. If
				 * this is NULL then the pointer itself is
				 * used as a hash value. */
    Tcl_CompareHashKeysProc *compareKeysProc;
				/* Compares two keys and returns zero if they
				 * do not match, and non-zero if they do. If
				 * this is NULL then the pointers are
				 * compared. */
    Tcl_AllocHashEntryProc *allocEntryProc;
				/* Called to allocate memory for a new entry,
				 * i.e. if the key is a string then this could
				 * allocate a single block which contains
				 * enough space for both the entry and the
				 * string. Only the key field of the allocated
				 * Tcl_HashEntry structure needs to be filled
				 * in. If something else needs to be done to
				 * the key, i.e. incrementing a reference
				 * count then that should be done by this
				 * function. If this is NULL then Tcl_Alloc is
				 * used to allocate enough space for a
				 * Tcl_HashEntry and the key pointer is
				 * assigned to key.oneWordValue. */
    Tcl_FreeHashEntryProc *freeEntryProc;
				/* Called to free memory associated with an
				 * entry. If something else needs to be done
				 * to the key, i.e. decrementing a reference
				 * count then that should be done by this
				 * function. If this is NULL then Tcl_Free is
				 * used to free the Tcl_HashEntry. */
};

/*
 * Structure definition for a hash table.  Must be in tcl.h so clients can
 * allocate space for these structures, but clients should never access any
 * fields in this structure.
 */

#define TCL_SMALL_HASH_TABLE 4
struct Tcl_HashTable {
    Tcl_HashEntry **buckets;	/* Pointer to bucket array. Each element
				 * points to first entry in bucket's hash
				 * chain, or NULL. */
    Tcl_HashEntry *staticBuckets[TCL_SMALL_HASH_TABLE];
				/* Bucket array used for small tables (to
				 * avoid mallocs and frees). */
    int numBuckets;		/* Total number of buckets allocated at
				 * **bucketPtr. */
    int numEntries;		/* Total number of entries present in
				 * table. */
    int rebuildSize;		/* Enlarge table when numEntries gets to be
				 * this large. */
    int downShift;		/* Shift count used in hashing function.
				 * Designed to use high-order bits of
				 * randomized keys. */
    int mask;			/* Mask value used in hashing function. */
    int keyType;		/* Type of keys used in this table. It's
				 * either TCL_CUSTOM_KEYS, TCL_STRING_KEYS,
				 * TCL_ONE_WORD_KEYS, or an integer giving the
				 * number of ints that is the size of the
				 * key. */
    Tcl_HashEntry *(*findProc) _ANSI_ARGS_((Tcl_HashTable *tablePtr,
	    CONST char *key));
    Tcl_HashEntry *(*createProc) _ANSI_ARGS_((Tcl_HashTable *tablePtr,
	    CONST char *key, int *newPtr));
    Tcl_HashKeyType *typePtr;	/* Type of the keys used in the
				 * Tcl_HashTable. */
};

/*
 * Structure definition for information used to keep track of searches through
 * hash tables:
 */

typedef struct Tcl_HashSearch {
    Tcl_HashTable *tablePtr;	/* Table being searched. */
    int nextIndex;		/* Index of next bucket to be enumerated after
				 * present one. */
    Tcl_HashEntry *nextEntryPtr;/* Next entry to be enumerated in the current
				 * bucket. */
} Tcl_HashSearch;

/*
 * Acceptable key types for hash tables:
 *
 * TCL_STRING_KEYS:		The keys are strings, they are copied into the
 *				entry.
 * TCL_ONE_WORD_KEYS:		The keys are pointers, the pointer is stored
 *				in the entry.
 * TCL_CUSTOM_TYPE_KEYS:	The keys are arbitrary types which are copied
 *				into the entry.
 * TCL_CUSTOM_PTR_KEYS:		The keys are pointers to arbitrary types, the
 *				pointer is stored in the entry.
 *
 * While maintaining binary compatability the above have to be distinct values
 * as they are used to differentiate between old versions of the hash table
 * which don't have a typePtr and new ones which do. Once binary compatability
 * is discarded in favour of making more wide spread changes TCL_STRING_KEYS
 * can be the same as TCL_CUSTOM_TYPE_KEYS, and TCL_ONE_WORD_KEYS can be the
 * same as TCL_CUSTOM_PTR_KEYS because they simply determine how the key is
 * accessed from the entry and not the behaviour.
 */

#define TCL_STRING_KEYS		0
#define TCL_ONE_WORD_KEYS	1
#define TCL_CUSTOM_TYPE_KEYS	-2
#define TCL_CUSTOM_PTR_KEYS	-1

/*
 * Structure definition for information used to keep track of searches through
 * dictionaries. These fields should not be accessed by code outside
 * tclDictObj.c
 */

typedef struct {
    void *next;			/* Search position for underlying hash
				 * table. */
    int epoch;			/* Epoch marker for dictionary being searched,
				 * or -1 if search has terminated. */
    Tcl_Dict dictionaryPtr;	/* Reference to dictionary being searched. */
} Tcl_DictSearch;

/*
 * Flag values to pass to Tcl_DoOneEvent to disable searches for some kinds of
 * events:
 */

#define TCL_DONT_WAIT		(1<<1)
#define TCL_WINDOW_EVENTS	(1<<2)
#define TCL_FILE_EVENTS		(1<<3)
#define TCL_TIMER_EVENTS	(1<<4)
#define TCL_IDLE_EVENTS		(1<<5)	/* WAS 0x10 ???? */
#define TCL_ALL_EVENTS		(~TCL_DONT_WAIT)

/*
 * The following structure defines a generic event for the Tcl event system.
 * These are the things that are queued in calls to Tcl_QueueEvent and
 * serviced later by Tcl_DoOneEvent. There can be many different kinds of
 * events with different fields, corresponding to window events, timer events,
 * etc. The structure for a particular event consists of a Tcl_Event header
 * followed by additional information specific to that event.
 */

struct Tcl_Event {
    Tcl_EventProc *proc;	/* Function to call to service this event. */
    struct Tcl_Event *nextPtr;	/* Next in list of pending events, or NULL. */
};

/*
 * Positions to pass to Tcl_QueueEvent:
 */

typedef enum {
    TCL_QUEUE_TAIL, TCL_QUEUE_HEAD, TCL_QUEUE_MARK
} Tcl_QueuePosition;

/*
 * Values to pass to Tcl_SetServiceMode to specify the behavior of notifier
 * event routines.
 */

#define TCL_SERVICE_NONE 0
#define TCL_SERVICE_ALL 1

/*
 * The following structure keeps is used to hold a time value, either as an
 * absolute time (the number of seconds from the epoch) or as an elapsed time.
 * On Unix systems the epoch is Midnight Jan 1, 1970 GMT.
 */

typedef struct Tcl_Time {
    long sec;			/* Seconds. */
    long usec;			/* Microseconds. */
} Tcl_Time;

typedef void (Tcl_SetTimerProc) _ANSI_ARGS_((Tcl_Time *timePtr));
typedef int (Tcl_WaitForEventProc) _ANSI_ARGS_((Tcl_Time *timePtr));

/*
 * TIP #233 (Virtualized Time)
 */

typedef void (Tcl_GetTimeProc)   _ANSI_ARGS_((Tcl_Time *timebuf,
	ClientData clientData));
typedef void (Tcl_ScaleTimeProc) _ANSI_ARGS_((Tcl_Time *timebuf,
	ClientData clientData));

/*
 * Bits to pass to Tcl_CreateFileHandler and Tcl_CreateChannelHandler to
 * indicate what sorts of events are of interest:
 */

#define TCL_READABLE		(1<<1)
#define TCL_WRITABLE		(1<<2)
#define TCL_EXCEPTION		(1<<3)

/*
 * Flag values to pass to Tcl_OpenCommandChannel to indicate the disposition
 * of the stdio handles. TCL_STDIN, TCL_STDOUT, TCL_STDERR, are also used in
 * Tcl_GetStdChannel.
 */

#define TCL_STDIN		(1<<1)
#define TCL_STDOUT		(1<<2)
#define TCL_STDERR		(1<<3)
#define TCL_ENFORCE_MODE	(1<<4)

/*
 * Bits passed to Tcl_DriverClose2Proc to indicate which side of a channel
 * should be closed.
 */

#define TCL_CLOSE_READ		(1<<1)
#define TCL_CLOSE_WRITE		(1<<2)

/*
 * Value to use as the closeProc for a channel that supports the close2Proc
 * interface.
 */

#define TCL_CLOSE2PROC		((Tcl_DriverCloseProc *) 1)

/*
 * Channel version tag. This was introduced in 8.3.2/8.4.
 */

#define TCL_CHANNEL_VERSION_1	((Tcl_ChannelTypeVersion) 0x1)
#define TCL_CHANNEL_VERSION_2	((Tcl_ChannelTypeVersion) 0x2)
#define TCL_CHANNEL_VERSION_3	((Tcl_ChannelTypeVersion) 0x3)
#define TCL_CHANNEL_VERSION_4	((Tcl_ChannelTypeVersion) 0x4)
#define TCL_CHANNEL_VERSION_5	((Tcl_ChannelTypeVersion) 0x5)

/*
 * TIP #218: Channel Actions, Ids for Tcl_DriverThreadActionProc.
 */

#define TCL_CHANNEL_THREAD_INSERT (0)
#define TCL_CHANNEL_THREAD_REMOVE (1)

/*
 * Typedefs for the various operations in a channel type:
 */

typedef int	(Tcl_DriverBlockModeProc) _ANSI_ARGS_((
		    ClientData instanceData, int mode));
typedef int	(Tcl_DriverCloseProc) _ANSI_ARGS_((ClientData instanceData,
		    Tcl_Interp *interp));
typedef int	(Tcl_DriverClose2Proc) _ANSI_ARGS_((ClientData instanceData,
		    Tcl_Interp *interp, int flags));
typedef int	(Tcl_DriverInputProc) _ANSI_ARGS_((ClientData instanceData,
		    char *buf, int toRead, int *errorCodePtr));
typedef int	(Tcl_DriverOutputProc) _ANSI_ARGS_((ClientData instanceData,
		    CONST84 char *buf, int toWrite, int *errorCodePtr));
typedef int	(Tcl_DriverSeekProc) _ANSI_ARGS_((ClientData instanceData,
		    long offset, int mode, int *errorCodePtr));
typedef int	(Tcl_DriverSetOptionProc) _ANSI_ARGS_((
		    ClientData instanceData, Tcl_Interp *interp,
		    CONST char *optionName, CONST char *value));
typedef int	(Tcl_DriverGetOptionProc) _ANSI_ARGS_((
		    ClientData instanceData, Tcl_Interp *interp,
		    CONST84 char *optionName, Tcl_DString *dsPtr));
typedef void	(Tcl_DriverWatchProc) _ANSI_ARGS_((
		    ClientData instanceData, int mask));
typedef int	(Tcl_DriverGetHandleProc) _ANSI_ARGS_((
		    ClientData instanceData, int direction,
		    ClientData *handlePtr));
typedef int	(Tcl_DriverFlushProc) _ANSI_ARGS_((ClientData instanceData));
typedef int	(Tcl_DriverHandlerProc) _ANSI_ARGS_((
		    ClientData instanceData, int interestMask));
typedef Tcl_WideInt (Tcl_DriverWideSeekProc) _ANSI_ARGS_((
		    ClientData instanceData, Tcl_WideInt offset,
		    int mode, int *errorCodePtr));
/*
 * TIP #218, Channel Thread Actions
 */
typedef void	(Tcl_DriverThreadActionProc) _ANSI_ARGS_ ((
		    ClientData instanceData, int action));
/*
 * TIP #208, File Truncation (etc.)
 */
typedef int	(Tcl_DriverTruncateProc) _ANSI_ARGS_((
		    ClientData instanceData, Tcl_WideInt length));

/*
 * struct Tcl_ChannelType:
 *
 * One such structure exists for each type (kind) of channel. It collects
 * together in one place all the functions that are part of the specific
 * channel type.
 *
 * It is recommend that the Tcl_Channel* functions are used to access elements
 * of this structure, instead of direct accessing.
 */

typedef struct Tcl_ChannelType {
    char *typeName;		/* The name of the channel type in Tcl
				 * commands. This storage is owned by channel
				 * type. */
    Tcl_ChannelTypeVersion version;
				/* Version of the channel type. */
    Tcl_DriverCloseProc *closeProc;
				/* Function to call to close the channel, or
				 * TCL_CLOSE2PROC if the close2Proc should be
				 * used instead. */
    Tcl_DriverInputProc *inputProc;
				/* Function to call for input on channel. */
    Tcl_DriverOutputProc *outputProc;
				/* Function to call for output on channel. */
    Tcl_DriverSeekProc *seekProc;
				/* Function to call to seek on the channel.
				 * May be NULL. */
    Tcl_DriverSetOptionProc *setOptionProc;
				/* Set an option on a channel. */
    Tcl_DriverGetOptionProc *getOptionProc;
				/* Get an option from a channel. */
    Tcl_DriverWatchProc *watchProc;
				/* Set up the notifier to watch for events on
				 * this channel. */
    Tcl_DriverGetHandleProc *getHandleProc;
				/* Get an OS handle from the channel or NULL
				 * if not supported. */
    Tcl_DriverClose2Proc *close2Proc;
				/* Function to call to close the channel if
				 * the device supports closing the read &
				 * write sides independently. */
    Tcl_DriverBlockModeProc *blockModeProc;
				/* Set blocking mode for the raw channel. May
				 * be NULL. */
    /*
     * Only valid in TCL_CHANNEL_VERSION_2 channels or later.
     */
    Tcl_DriverFlushProc *flushProc;
				/* Function to call to flush a channel. May be
				 * NULL. */
    Tcl_DriverHandlerProc *handlerProc;
				/* Function to call to handle a channel event.
				 * This will be passed up the stacked channel
				 * chain. */
    /*
     * Only valid in TCL_CHANNEL_VERSION_3 channels or later.
     */
    Tcl_DriverWideSeekProc *wideSeekProc;
				/* Function to call to seek on the channel
				 * which can handle 64-bit offsets. May be
				 * NULL, and must be NULL if seekProc is
				 * NULL. */
    /*
     * Only valid in TCL_CHANNEL_VERSION_4 channels or later.
     * TIP #218, Channel Thread Actions.
     */
    Tcl_DriverThreadActionProc *threadActionProc;
				/* Function to call to notify the driver of
				 * thread specific activity for a channel. May
				 * be NULL. */

    /*
     * Only valid in TCL_CHANNEL_VERSION_5 channels or later.
     * TIP #208, File Truncation.
     */
    Tcl_DriverTruncateProc *truncateProc;
				/* Function to call to truncate the underlying
				 * file to a particular length. May be NULL if
				 * the channel does not support truncation. */
} Tcl_ChannelType;

/*
 * The following flags determine whether the blockModeProc above should set
 * the channel into blocking or nonblocking mode. They are passed as arguments
 * to the blockModeProc function in the above structure.
 */

#define TCL_MODE_BLOCKING	0	/* Put channel into blocking mode. */
#define TCL_MODE_NONBLOCKING	1	/* Put channel into nonblocking
					 * mode. */

/*
 * Enum for different types of file paths.
 */

typedef enum Tcl_PathType {
    TCL_PATH_ABSOLUTE,
    TCL_PATH_RELATIVE,
    TCL_PATH_VOLUME_RELATIVE
} Tcl_PathType;

/*
 * The following structure is used to pass glob type data amongst the various
 * glob routines and Tcl_FSMatchInDirectory.
 */

typedef struct Tcl_GlobTypeData {
    int type;			/* Corresponds to bcdpfls as in 'find -t'. */
    int perm;			/* Corresponds to file permissions. */
    Tcl_Obj *macType;		/* Acceptable Mac type. */
    Tcl_Obj *macCreator;	/* Acceptable Mac creator. */
} Tcl_GlobTypeData;

/*
 * Type and permission definitions for glob command.
 */

#define TCL_GLOB_TYPE_BLOCK		(1<<0)
#define TCL_GLOB_TYPE_CHAR		(1<<1)
#define TCL_GLOB_TYPE_DIR		(1<<2)
#define TCL_GLOB_TYPE_PIPE		(1<<3)
#define TCL_GLOB_TYPE_FILE		(1<<4)
#define TCL_GLOB_TYPE_LINK		(1<<5)
#define TCL_GLOB_TYPE_SOCK		(1<<6)
#define TCL_GLOB_TYPE_MOUNT		(1<<7)

#define TCL_GLOB_PERM_RONLY		(1<<0)
#define TCL_GLOB_PERM_HIDDEN		(1<<1)
#define TCL_GLOB_PERM_R			(1<<2)
#define TCL_GLOB_PERM_W			(1<<3)
#define TCL_GLOB_PERM_X			(1<<4)

/*
 * Flags for the unload callback function.
 */

#define TCL_UNLOAD_DETACH_FROM_INTERPRETER	(1<<0)
#define TCL_UNLOAD_DETACH_FROM_PROCESS		(1<<1)

/*
 * Typedefs for the various filesystem operations:
 */

typedef int (Tcl_FSStatProc) _ANSI_ARGS_((Tcl_Obj *pathPtr, Tcl_StatBuf *buf));
typedef int (Tcl_FSAccessProc) _ANSI_ARGS_((Tcl_Obj *pathPtr, int mode));
typedef Tcl_Channel (Tcl_FSOpenFileChannelProc) _ANSI_ARGS_((
	Tcl_Interp *interp, Tcl_Obj *pathPtr, int mode, int permissions));
typedef int (Tcl_FSMatchInDirectoryProc) _ANSI_ARGS_((Tcl_Interp *interp,
	Tcl_Obj *result, Tcl_Obj *pathPtr, CONST char *pattern,
	Tcl_GlobTypeData * types));
typedef Tcl_Obj * (Tcl_FSGetCwdProc) _ANSI_ARGS_((Tcl_Interp *interp));
typedef int (Tcl_FSChdirProc) _ANSI_ARGS_((Tcl_Obj *pathPtr));
typedef int (Tcl_FSLstatProc) _ANSI_ARGS_((Tcl_Obj *pathPtr,
	Tcl_StatBuf *buf));
typedef int (Tcl_FSCreateDirectoryProc) _ANSI_ARGS_((Tcl_Obj *pathPtr));
typedef int (Tcl_FSDeleteFileProc) _ANSI_ARGS_((Tcl_Obj *pathPtr));
typedef int (Tcl_FSCopyDirectoryProc) _ANSI_ARGS_((Tcl_Obj *srcPathPtr,
	Tcl_Obj *destPathPtr, Tcl_Obj **errorPtr));
typedef int (Tcl_FSCopyFileProc) _ANSI_ARGS_((Tcl_Obj *srcPathPtr,
	Tcl_Obj *destPathPtr));
typedef int (Tcl_FSRemoveDirectoryProc) _ANSI_ARGS_((Tcl_Obj *pathPtr,
	int recursive, Tcl_Obj **errorPtr));
typedef int (Tcl_FSRenameFileProc) _ANSI_ARGS_((Tcl_Obj *srcPathPtr,
	Tcl_Obj *destPathPtr));
typedef void (Tcl_FSUnloadFileProc) _ANSI_ARGS_((Tcl_LoadHandle loadHandle));
typedef Tcl_Obj * (Tcl_FSListVolumesProc) _ANSI_ARGS_((void));
/* We have to declare the utime structure here. */
struct utimbuf;
typedef int (Tcl_FSUtimeProc) _ANSI_ARGS_((Tcl_Obj *pathPtr,
	struct utimbuf *tval));
typedef int (Tcl_FSNormalizePathProc) _ANSI_ARGS_((Tcl_Interp *interp,
	Tcl_Obj *pathPtr, int nextCheckpoint));
typedef int (Tcl_FSFileAttrsGetProc) _ANSI_ARGS_((Tcl_Interp *interp,
	int index, Tcl_Obj *pathPtr, Tcl_Obj **objPtrRef));
typedef CONST char ** (Tcl_FSFileAttrStringsProc) _ANSI_ARGS_((
	Tcl_Obj *pathPtr, Tcl_Obj **objPtrRef));
typedef int (Tcl_FSFileAttrsSetProc) _ANSI_ARGS_((Tcl_Interp *interp,
	int index, Tcl_Obj *pathPtr, Tcl_Obj *objPtr));
typedef Tcl_Obj * (Tcl_FSLinkProc) _ANSI_ARGS_((Tcl_Obj *pathPtr,
	Tcl_Obj *toPtr, int linkType));
typedef int (Tcl_FSLoadFileProc) _ANSI_ARGS_((Tcl_Interp * interp,
	Tcl_Obj *pathPtr, Tcl_LoadHandle *handlePtr,
	Tcl_FSUnloadFileProc **unloadProcPtr));
typedef int (Tcl_FSPathInFilesystemProc) _ANSI_ARGS_((Tcl_Obj *pathPtr,
	ClientData *clientDataPtr));
typedef Tcl_Obj * (Tcl_FSFilesystemPathTypeProc) _ANSI_ARGS_((
	Tcl_Obj *pathPtr));
typedef Tcl_Obj * (Tcl_FSFilesystemSeparatorProc) _ANSI_ARGS_((
	Tcl_Obj *pathPtr));
typedef void (Tcl_FSFreeInternalRepProc) _ANSI_ARGS_((ClientData clientData));
typedef ClientData (Tcl_FSDupInternalRepProc) _ANSI_ARGS_((
	ClientData clientData));
typedef Tcl_Obj * (Tcl_FSInternalToNormalizedProc) _ANSI_ARGS_((
	ClientData clientData));
typedef ClientData (Tcl_FSCreateInternalRepProc) _ANSI_ARGS_((
	Tcl_Obj *pathPtr));

typedef struct Tcl_FSVersion_ *Tcl_FSVersion;

/*
 *----------------------------------------------------------------
 * Data structures related to hooking into the filesystem
 *----------------------------------------------------------------
 */

/*
 * Filesystem version tag.  This was introduced in 8.4.
 */
#define TCL_FILESYSTEM_VERSION_1	((Tcl_FSVersion) 0x1)

/*
 * struct Tcl_Filesystem:
 *
 * One such structure exists for each type (kind) of filesystem. It collects
 * together in one place all the functions that are part of the specific
 * filesystem. Tcl always accesses the filesystem through one of these
 * structures.
 *
 * Not all entries need be non-NULL; any which are NULL are simply ignored.
 * However, a complete filesystem should provide all of these functions. The
 * explanations in the structure show the importance of each function.
 */

typedef struct Tcl_Filesystem {
    CONST char *typeName;	/* The name of the filesystem. */
    int structureLength;	/* Length of this structure, so future binary
				 * compatibility can be assured. */
    Tcl_FSVersion version;	/* Version of the filesystem type. */
    Tcl_FSPathInFilesystemProc *pathInFilesystemProc;
				/* Function to check whether a path is in this
				 * filesystem. This is the most important
				 * filesystem function. */
    Tcl_FSDupInternalRepProc *dupInternalRepProc;
				/* Function to duplicate internal fs rep. May
				 * be NULL (but then fs is less efficient). */
    Tcl_FSFreeInternalRepProc *freeInternalRepProc;
				/* Function to free internal fs rep. Must be
				 * implemented if internal representations
				 * need freeing, otherwise it can be NULL. */
    Tcl_FSInternalToNormalizedProc *internalToNormalizedProc;
				/* Function to convert internal representation
				 * to a normalized path. Only required if the
				 * fs creates pure path objects with no
				 * string/path representation. */
    Tcl_FSCreateInternalRepProc *createInternalRepProc;
				/* Function to create a filesystem-specific
				 * internal representation. May be NULL if
				 * paths have no internal representation, or
				 * if the Tcl_FSPathInFilesystemProc for this
				 * filesystem always immediately creates an
				 * internal representation for paths it
				 * accepts. */
    Tcl_FSNormalizePathProc *normalizePathProc;
				/* Function to normalize a path.  Should be
				 * implemented for all filesystems which can
				 * have multiple string representations for
				 * the same path object. */
    Tcl_FSFilesystemPathTypeProc *filesystemPathTypeProc;
				/* Function to determine the type of a path in
				 * this filesystem. May be NULL. */
    Tcl_FSFilesystemSeparatorProc *filesystemSeparatorProc;
				/* Function to return the separator
				 * character(s) for this filesystem. Must be
				 * implemented. */
    Tcl_FSStatProc *statProc;	/* Function to process a 'Tcl_FSStat()' call.
				 * Must be implemented for any reasonable
				 * filesystem. */
    Tcl_FSAccessProc *accessProc;
				/* Function to process a 'Tcl_FSAccess()'
				 * call. Must be implemented for any
				 * reasonable filesystem. */
    Tcl_FSOpenFileChannelProc *openFileChannelProc;
				/* Function to process a
				 * 'Tcl_FSOpenFileChannel()' call. Must be
				 * implemented for any reasonable
				 * filesystem. */
    Tcl_FSMatchInDirectoryProc *matchInDirectoryProc;
				/* Function to process a
				 * 'Tcl_FSMatchInDirectory()'.  If not
				 * implemented, then glob and recursive copy
				 * functionality will be lacking in the
				 * filesystem. */
    Tcl_FSUtimeProc *utimeProc;	/* Function to process a 'Tcl_FSUtime()' call.
				 * Required to allow setting (not reading) of
				 * times with 'file mtime', 'file atime' and
				 * the open-r/open-w/fcopy implementation of
				 * 'file copy'. */
    Tcl_FSLinkProc *linkProc;	/* Function to process a 'Tcl_FSLink()' call.
				 * Should be implemented only if the
				 * filesystem supports links (reading or
				 * creating). */
    Tcl_FSListVolumesProc *listVolumesProc;
				/* Function to list any filesystem volumes
				 * added by this filesystem. Should be
				 * implemented only if the filesystem adds
				 * volumes at the head of the filesystem. */
    Tcl_FSFileAttrStringsProc *fileAttrStringsProc;
				/* Function to list all attributes strings
				 * which are valid for this filesystem. If not
				 * implemented the filesystem will not support
				 * the 'file attributes' command. This allows
				 * arbitrary additional information to be
				 * attached to files in the filesystem. */
    Tcl_FSFileAttrsGetProc *fileAttrsGetProc;
				/* Function to process a
				 * 'Tcl_FSFileAttrsGet()' call, used by 'file
				 * attributes'. */
    Tcl_FSFileAttrsSetProc *fileAttrsSetProc;
				/* Function to process a
				 * 'Tcl_FSFileAttrsSet()' call, used by 'file
				 * attributes'.  */
    Tcl_FSCreateDirectoryProc *createDirectoryProc;
				/* Function to process a
				 * 'Tcl_FSCreateDirectory()' call. Should be
				 * implemented unless the FS is read-only. */
    Tcl_FSRemoveDirectoryProc *removeDirectoryProc;
				/* Function to process a
				 * 'Tcl_FSRemoveDirectory()' call. Should be
				 * implemented unless the FS is read-only. */
    Tcl_FSDeleteFileProc *deleteFileProc;
				/* Function to process a 'Tcl_FSDeleteFile()'
				 * call. Should be implemented unless the FS
				 * is read-only. */
    Tcl_FSCopyFileProc *copyFileProc;
				/* Function to process a 'Tcl_FSCopyFile()'
				 * call. If not implemented Tcl will fall back
				 * on open-r, open-w and fcopy as a copying
				 * mechanism, for copying actions initiated in
				 * Tcl (not C). */
    Tcl_FSRenameFileProc *renameFileProc;
				/* Function to process a 'Tcl_FSRenameFile()'
				 * call. If not implemented, Tcl will fall
				 * back on a copy and delete mechanism, for
				 * rename actions initiated in Tcl (not C). */
    Tcl_FSCopyDirectoryProc *copyDirectoryProc;
				/* Function to process a
				 * 'Tcl_FSCopyDirectory()' call. If not
				 * implemented, Tcl will fall back on a
				 * recursive create-dir, file copy mechanism,
				 * for copying actions initiated in Tcl (not
				 * C). */
    Tcl_FSLstatProc *lstatProc;	/* Function to process a 'Tcl_FSLstat()' call.
				 * If not implemented, Tcl will attempt to use
				 * the 'statProc' defined above instead. */
    Tcl_FSLoadFileProc *loadFileProc;
				/* Function to process a 'Tcl_FSLoadFile()'
				 * call. If not implemented, Tcl will fall
				 * back on a copy to native-temp followed by a
				 * Tcl_FSLoadFile on that temporary copy. */
    Tcl_FSGetCwdProc *getCwdProc;
				/* Function to process a 'Tcl_FSGetCwd()'
				 * call. Most filesystems need not implement
				 * this. It will usually only be called once,
				 * if 'getcwd' is called before 'chdir'. May
				 * be NULL. */
    Tcl_FSChdirProc *chdirProc;	/* Function to process a 'Tcl_FSChdir()' call.
				 * If filesystems do not implement this, it
				 * will be emulated by a series of directory
				 * access checks. Otherwise, virtual
				 * filesystems which do implement it need only
				 * respond with a positive return result if
				 * the dirName is a valid directory in their
				 * filesystem. They need not remember the
				 * result, since that will be automatically
				 * remembered for use by GetCwd. Real
				 * filesystems should carry out the correct
				 * action (i.e. call the correct system
				 * 'chdir' api). If not implemented, then 'cd'
				 * and 'pwd' will fail inside the
				 * filesystem. */
} Tcl_Filesystem;

/*
 * The following definitions are used as values for the 'linkAction' flag to
 * Tcl_FSLink, or the linkProc of any filesystem. Any combination of flags can
 * be given. For link creation, the linkProc should create a link which
 * matches any of the types given.
 *
 * TCL_CREATE_SYMBOLIC_LINK -	Create a symbolic or soft link.
 * TCL_CREATE_HARD_LINK -	Create a hard link.
 */

#define TCL_CREATE_SYMBOLIC_LINK	0x01
#define TCL_CREATE_HARD_LINK		0x02

/*
 * The following structure represents the Notifier functions that you can
 * override with the Tcl_SetNotifier call.
 */

typedef struct Tcl_NotifierProcs {
    Tcl_SetTimerProc *setTimerProc;
    Tcl_WaitForEventProc *waitForEventProc;
    Tcl_CreateFileHandlerProc *createFileHandlerProc;
    Tcl_DeleteFileHandlerProc *deleteFileHandlerProc;
    Tcl_InitNotifierProc *initNotifierProc;
    Tcl_FinalizeNotifierProc *finalizeNotifierProc;
    Tcl_AlertNotifierProc *alertNotifierProc;
    Tcl_ServiceModeHookProc *serviceModeHookProc;
} Tcl_NotifierProcs;

/*
 * The following structure represents a user-defined encoding. It collects
 * together all the functions that are used by the specific encoding.
 */

typedef struct Tcl_EncodingType {
    CONST char *encodingName;	/* The name of the encoding, e.g. "euc-jp".
				 * This name is the unique key for this
				 * encoding type. */
    Tcl_EncodingConvertProc *toUtfProc;
				/* Function to convert from external encoding
				 * into UTF-8. */
    Tcl_EncodingConvertProc *fromUtfProc;
				/* Function to convert from UTF-8 into
				 * external encoding. */
    Tcl_EncodingFreeProc *freeProc;
				/* If non-NULL, function to call when this
				 * encoding is deleted. */
    ClientData clientData;	/* Arbitrary value associated with encoding
				 * type. Passed to conversion functions. */
    int nullSize;		/* Number of zero bytes that signify
				 * end-of-string in this encoding. This number
				 * is used to determine the source string
				 * length when the srcLen argument is
				 * negative. Must be 1 or 2. */
} Tcl_EncodingType;

/*
 * The following definitions are used as values for the conversion control
 * flags argument when converting text from one character set to another:
 *
 * TCL_ENCODING_START -		Signifies that the source buffer is the first
 *				block in a (potentially multi-block) input
 *				stream. Tells the conversion function to reset
 *				to an initial state and perform any
 *				initialization that needs to occur before the
 *				first byte is converted. If the source buffer
 *				contains the entire input stream to be
 *				converted, this flag should be set.
 * TCL_ENCODING_END -		Signifies that the source buffer is the last
 *				block in a (potentially multi-block) input
 *				stream. Tells the conversion routine to
 *				perform any finalization that needs to occur
 *				after the last byte is converted and then to
 *				reset to an initial state. If the source
 *				buffer contains the entire input stream to be
 *				converted, this flag should be set.
 * TCL_ENCODING_STOPONERROR -	If set, then the converter will return
 *				immediately upon encountering an invalid byte
 *				sequence or a source character that has no
 *				mapping in the target encoding. If clear, then
 *				the converter will skip the problem,
 *				substituting one or more "close" characters in
 *				the destination buffer and then continue to
 *				convert the source.
 */

#define TCL_ENCODING_START		0x01
#define TCL_ENCODING_END		0x02
#define TCL_ENCODING_STOPONERROR	0x04

/*
 * The following data structures and declarations are for the new Tcl parser.
 */

/*
 * For each word of a command, and for each piece of a word such as a variable
 * reference, one of the following structures is created to describe the
 * token.
 */

typedef struct Tcl_Token {
    int type;			/* Type of token, such as TCL_TOKEN_WORD; see
				 * below for valid types. */
    CONST char *start;		/* First character in token. */
    int size;			/* Number of bytes in token. */
    int numComponents;		/* If this token is composed of other tokens,
				 * this field tells how many of them there are
				 * (including components of components, etc.).
				 * The component tokens immediately follow
				 * this one. */
} Tcl_Token;

/*
 * Type values defined for Tcl_Token structures. These values are defined as
 * mask bits so that it's easy to check for collections of types.
 *
 * TCL_TOKEN_WORD -		The token describes one word of a command,
 *				from the first non-blank character of the word
 *				(which may be " or {) up to but not including
 *				the space, semicolon, or bracket that
 *				terminates the word. NumComponents counts the
 *				total number of sub-tokens that make up the
 *				word. This includes, for example, sub-tokens
 *				of TCL_TOKEN_VARIABLE tokens.
 * TCL_TOKEN_SIMPLE_WORD -	This token is just like TCL_TOKEN_WORD except
 *				that the word is guaranteed to consist of a
 *				single TCL_TOKEN_TEXT sub-token.
 * TCL_TOKEN_TEXT -		The token describes a range of literal text
 *				that is part of a word. NumComponents is
 *				always 0.
 * TCL_TOKEN_BS -		The token describes a backslash sequence that
 *				must be collapsed. NumComponents is always 0.
 * TCL_TOKEN_COMMAND -		The token describes a command whose result
 *				must be substituted into the word. The token
 *				includes the enclosing brackets. NumComponents
 *				is always 0.
 * TCL_TOKEN_VARIABLE -		The token describes a variable substitution,
 *				including the dollar sign, variable name, and
 *				array index (if there is one) up through the
 *				right parentheses. NumComponents tells how
 *				many additional tokens follow to represent the
 *				variable name. The first token will be a
 *				TCL_TOKEN_TEXT token that describes the
 *				variable name. If the variable is an array
 *				reference then there will be one or more
 *				additional tokens, of type TCL_TOKEN_TEXT,
 *				TCL_TOKEN_BS, TCL_TOKEN_COMMAND, and
 *				TCL_TOKEN_VARIABLE, that describe the array
 *				index; numComponents counts the total number
 *				of nested tokens that make up the variable
 *				reference, including sub-tokens of
 *				TCL_TOKEN_VARIABLE tokens.
 * TCL_TOKEN_SUB_EXPR -		The token describes one subexpression of an
 *				expression, from the first non-blank character
 *				of the subexpression up to but not including
 *				the space, brace, or bracket that terminates
 *				the subexpression. NumComponents counts the
 *				total number of following subtokens that make
 *				up the subexpression; this includes all
 *				subtokens for any nested TCL_TOKEN_SUB_EXPR
 *				tokens. For example, a numeric value used as a
 *				primitive operand is described by a
 *				TCL_TOKEN_SUB_EXPR token followed by a
 *				TCL_TOKEN_TEXT token. A binary subexpression
 *				is described by a TCL_TOKEN_SUB_EXPR token
 *				followed by the TCL_TOKEN_OPERATOR token for
 *				the operator, then TCL_TOKEN_SUB_EXPR tokens
 *				for the left then the right operands.
 * TCL_TOKEN_OPERATOR -		The token describes one expression operator.
 *				An operator might be the name of a math
 *				function such as "abs". A TCL_TOKEN_OPERATOR
 *				token is always preceeded by one
 *				TCL_TOKEN_SUB_EXPR token for the operator's
 *				subexpression, and is followed by zero or more
 *				TCL_TOKEN_SUB_EXPR tokens for the operator's
 *				operands. NumComponents is always 0.
 * TCL_TOKEN_EXPAND_WORD -	This token is just like TCL_TOKEN_WORD except
 *				that it marks a word that began with the
 *				literal character prefix "{*}". This word is
 *				marked to be expanded - that is, broken into
 *				words after substitution is complete.
 */

#define TCL_TOKEN_WORD		1
#define TCL_TOKEN_SIMPLE_WORD	2
#define TCL_TOKEN_TEXT		4
#define TCL_TOKEN_BS		8
#define TCL_TOKEN_COMMAND	16
#define TCL_TOKEN_VARIABLE	32
#define TCL_TOKEN_SUB_EXPR	64
#define TCL_TOKEN_OPERATOR	128
#define TCL_TOKEN_EXPAND_WORD	256

/*
 * Parsing error types. On any parsing error, one of these values will be
 * stored in the error field of the Tcl_Parse structure defined below.
 */

#define TCL_PARSE_SUCCESS		0
#define TCL_PARSE_QUOTE_EXTRA		1
#define TCL_PARSE_BRACE_EXTRA		2
#define TCL_PARSE_MISSING_BRACE		3
#define TCL_PARSE_MISSING_BRACKET	4
#define TCL_PARSE_MISSING_PAREN		5
#define TCL_PARSE_MISSING_QUOTE		6
#define TCL_PARSE_MISSING_VAR_BRACE	7
#define TCL_PARSE_SYNTAX		8
#define TCL_PARSE_BAD_NUMBER		9

/*
 * A structure of the following type is filled in by Tcl_ParseCommand. It
 * describes a single command parsed from an input string.
 */

#define NUM_STATIC_TOKENS 20

typedef struct Tcl_Parse {
    CONST char *commentStart;	/* Pointer to # that begins the first of one
				 * or more comments preceding the command. */
    int commentSize;		/* Number of bytes in comments (up through
				 * newline character that terminates the last
				 * comment). If there were no comments, this
				 * field is 0. */
    CONST char *commandStart;	/* First character in first word of
				 * command. */
    int commandSize;		/* Number of bytes in command, including first
				 * character of first word, up through the
				 * terminating newline, close bracket, or
				 * semicolon. */
    int numWords;		/* Total number of words in command. May be
				 * 0. */
    Tcl_Token *tokenPtr;	/* Pointer to first token representing the
				 * words of the command. Initially points to
				 * staticTokens, but may change to point to
				 * malloc-ed space if command exceeds space in
				 * staticTokens. */
    int numTokens;		/* Total number of tokens in command. */
    int tokensAvailable;	/* Total number of tokens available at
				 * *tokenPtr. */
    int errorType;		/* One of the parsing error types defined
				 * above. */

    /*
     * The fields below are intended only for the private use of the parser.
     * They should not be used by functions that invoke Tcl_ParseCommand.
     */

    CONST char *string;		/* The original command string passed to
				 * Tcl_ParseCommand. */
    CONST char *end;		/* Points to the character just after the last
				 * one in the command string. */
    Tcl_Interp *interp;		/* Interpreter to use for error reporting, or
				 * NULL. */
    CONST char *term;		/* Points to character in string that
				 * terminated most recent token. Filled in by
				 * ParseTokens. If an error occurs, points to
				 * beginning of region where the error
				 * occurred (e.g. the open brace if the close
				 * brace is missing). */
    int incomplete;		/* This field is set to 1 by Tcl_ParseCommand
				 * if the command appears to be incomplete.
				 * This information is used by
				 * Tcl_CommandComplete. */
    Tcl_Token staticTokens[NUM_STATIC_TOKENS];
				/* Initial space for tokens for command. This
				 * space should be large enough to accommodate
				 * most commands; dynamic space is allocated
				 * for very large commands that don't fit
				 * here. */
} Tcl_Parse;

/*
 * The following definitions are the error codes returned by the conversion
 * routines:
 *
 * TCL_OK -			All characters were converted.
 * TCL_CONVERT_NOSPACE -	The output buffer would not have been large
 *				enough for all of the converted data; as many
 *				characters as could fit were converted though.
 * TCL_CONVERT_MULTIBYTE -	The last few bytes in the source string were
 *				the beginning of a multibyte sequence, but
 *				more bytes were needed to complete this
 *				sequence. A subsequent call to the conversion
 *				routine should pass the beginning of this
 *				unconverted sequence plus additional bytes
 *				from the source stream to properly convert the
 *				formerly split-up multibyte sequence.
 * TCL_CONVERT_SYNTAX -		The source stream contained an invalid
 *				character sequence. This may occur if the
 *				input stream has been damaged or if the input
 *				encoding method was misidentified. This error
 *				is reported only if TCL_ENCODING_STOPONERROR
 *				was specified.
 * TCL_CONVERT_UNKNOWN -	The source string contained a character that
 *				could not be represented in the target
 *				encoding. This error is reported only if
 *				TCL_ENCODING_STOPONERROR was specified.
 */

#define TCL_CONVERT_MULTIBYTE	-1
#define TCL_CONVERT_SYNTAX	-2
#define TCL_CONVERT_UNKNOWN	-3
#define TCL_CONVERT_NOSPACE	-4

/*
 * The maximum number of bytes that are necessary to represent a single
 * Unicode character in UTF-8. The valid values should be 3 or 6 (or perhaps 1
 * if we want to support a non-unicode enabled core). If 3, then Tcl_UniChar
 * must be 2-bytes in size (UCS-2) (the default). If 6, then Tcl_UniChar must
 * be 4-bytes in size (UCS-4). At this time UCS-2 mode is the default and
 * recommended mode. UCS-4 is experimental and not recommended. It works for
 * the core, but most extensions expect UCS-2.
 */

#ifndef TCL_UTF_MAX
#define TCL_UTF_MAX		3
#endif

/*
 * This represents a Unicode character. Any changes to this should also be
 * reflected in regcustom.h.
 */

#if TCL_UTF_MAX > 4
    /*
     * unsigned int isn't 100% accurate as it should be a strict 4-byte value
     * (perhaps wchar_t). 64-bit systems may have troubles. The size of this
     * value must be reflected correctly in regcustom.h and
     * in tclEncoding.c.
     * XXX: Tcl is currently UCS-2 and planning UTF-16 for the Unicode
     * XXX: string rep that Tcl_UniChar represents.  Changing the size
     * XXX: of Tcl_UniChar is /not/ supported.
     */
typedef unsigned int Tcl_UniChar;
#else
typedef unsigned short Tcl_UniChar;
#endif

/*
 * TIP #59: The following structure is used in calls 'Tcl_RegisterConfig' to
 * provide the system with the embedded configuration data.
 */

typedef struct Tcl_Config {
    CONST char *key;		/* Configuration key to register. ASCII
				 * encoded, thus UTF-8. */
    CONST char *value;		/* The value associated with the key. System
				 * encoding. */
} Tcl_Config;

/*
 * Flags for TIP#143 limits, detailing which limits are active in an
 * interpreter. Used for Tcl_{Add,Remove}LimitHandler type argument.
 */

#define TCL_LIMIT_COMMANDS	0x01
#define TCL_LIMIT_TIME		0x02

/*
 * Structure containing information about a limit handler to be called when a
 * command- or time-limit is exceeded by an interpreter.
 */

typedef void (Tcl_LimitHandlerProc) _ANSI_ARGS_((ClientData clientData,
	Tcl_Interp *interp));
typedef void (Tcl_LimitHandlerDeleteProc) _ANSI_ARGS_((ClientData clientData));

typedef struct mp_int mp_int;
#define MP_INT_DECLARED
typedef unsigned int mp_digit;
#define MP_DIGIT_DECLARED

/*
 * The following constant is used to test for older versions of Tcl in the
 * stubs tables.
 *
 * Jan Nijtman's plus patch uses 0xFCA1BACF, so we need to pick a different
 * value since the stubs tables don't match.
 */

#define TCL_STUB_MAGIC		((int) 0xFCA3BACF)

/*
 * The following function is required to be defined in all stubs aware
 * extensions. The function is actually implemented in the stub library, not
 * the main Tcl library, although there is a trivial implementation in the
 * main library in case an extension is statically linked into an application.
 */

EXTERN CONST char *	Tcl_InitStubs _ANSI_ARGS_((Tcl_Interp *interp,
			    CONST char *version, int exact));
EXTERN CONST char *	TclTomMathInitializeStubs _ANSI_ARGS_((
			    Tcl_Interp *interp, CONST char *version,
			    int epoch, int revision));

#ifndef USE_TCL_STUBS

/*
 * When not using stubs, make it a macro.
 */

#define Tcl_InitStubs(interp, version, exact) \
    Tcl_PkgInitStubsCheck(interp, version, exact)

#endif

    /*
     * TODO - tommath stubs export goes here!
     */


/*
 * Public functions that are not accessible via the stubs table.
 * Tcl_GetMemoryInfo is needed for AOLserver. [Bug 1868171]
 */

EXTERN void		Tcl_Main _ANSI_ARGS_((int argc, char **argv,
			    Tcl_AppInitProc *appInitProc));
EXTERN CONST char *	Tcl_PkgInitStubsCheck _ANSI_ARGS_((Tcl_Interp *interp,
			    CONST char *version, int exact));
#if defined(TCL_THREADS) && defined(USE_THREAD_ALLOC)
EXTERN void		Tcl_GetMemoryInfo _ANSI_ARGS_((Tcl_DString *dsPtr));
#endif

/*
 * Include the public function declarations that are accessible via the stubs
 * table.
 */

#include "tclDecls.h"

/*
 * Include platform specific public function declarations that are accessible
 * via the stubs table.
 */

#include "tclPlatDecls.h"

/*
 * The following declarations either map ckalloc and ckfree to malloc and
 * free, or they map them to functions with all sorts of debugging hooks
 * defined in tclCkalloc.c.
 */

#ifdef TCL_MEM_DEBUG

#   define ckalloc(x) Tcl_DbCkalloc(x, __FILE__, __LINE__)
#   define ckfree(x)  Tcl_DbCkfree(x, __FILE__, __LINE__)
#   define ckrealloc(x,y) Tcl_DbCkrealloc((x), (y),__FILE__, __LINE__)
#   define attemptckalloc(x) Tcl_AttemptDbCkalloc(x, __FILE__, __LINE__)
#   define attemptckrealloc(x,y) Tcl_AttemptDbCkrealloc((x), (y), __FILE__, __LINE__)

#else /* !TCL_MEM_DEBUG */

/*
 * If we are not using the debugging allocator, we should call the Tcl_Alloc,
 * et al. routines in order to guarantee that every module is using the same
 * memory allocator both inside and outside of the Tcl library.
 */

#   define ckalloc(x) Tcl_Alloc(x)
#   define ckfree(x) Tcl_Free(x)
#   define ckrealloc(x,y) Tcl_Realloc(x,y)
#   define attemptckalloc(x) Tcl_AttemptAlloc(x)
#   define attemptckrealloc(x,y) Tcl_AttemptRealloc(x,y)
#   undef  Tcl_InitMemory
#   define Tcl_InitMemory(x)
#   undef  Tcl_DumpActiveMemory
#   define Tcl_DumpActiveMemory(x)
#   undef  Tcl_ValidateAllMemory
#   define Tcl_ValidateAllMemory(x,y)

#endif /* !TCL_MEM_DEBUG */

#ifdef TCL_MEM_DEBUG
#   define Tcl_IncrRefCount(objPtr) \
	Tcl_DbIncrRefCount(objPtr, __FILE__, __LINE__)
#   define Tcl_DecrRefCount(objPtr) \
	Tcl_DbDecrRefCount(objPtr, __FILE__, __LINE__)
#   define Tcl_IsShared(objPtr) \
	Tcl_DbIsShared(objPtr, __FILE__, __LINE__)
#else
#   define Tcl_IncrRefCount(objPtr) \
	++(objPtr)->refCount
    /*
     * Use do/while0 idiom for optimum correctness without compiler warnings.
     * http://c2.com/cgi/wiki?TrivialDoWhileLoop
     */
#   define Tcl_DecrRefCount(objPtr) \
	do { \
	    Tcl_Obj *obj = (objPtr); \
	    if ((obj)->refCount-- < 2) { \
		TclFreeObj(obj); \
	    } \
	} while(0)
#   define Tcl_IsShared(objPtr) \
	((objPtr)->refCount > 1)
#endif

/*
 * Macros and definitions that help to debug the use of Tcl objects. When
 * TCL_MEM_DEBUG is defined, the Tcl_New declarations are overridden to call
 * debugging versions of the object creation functions.
 */

#ifdef TCL_MEM_DEBUG
#  undef  Tcl_NewBignumObj
#  define Tcl_NewBignumObj(val) \
     Tcl_DbNewBignumObj(val, __FILE__, __LINE__)
#  undef  Tcl_NewBooleanObj
#  define Tcl_NewBooleanObj(val) \
     Tcl_DbNewBooleanObj(val, __FILE__, __LINE__)
#  undef  Tcl_NewByteArrayObj
#  define Tcl_NewByteArrayObj(bytes, len) \
     Tcl_DbNewByteArrayObj(bytes, len, __FILE__, __LINE__)
#  undef  Tcl_NewDoubleObj
#  define Tcl_NewDoubleObj(val) \
     Tcl_DbNewDoubleObj(val, __FILE__, __LINE__)
#  undef  Tcl_NewIntObj
#  define Tcl_NewIntObj(val) \
     Tcl_DbNewLongObj(val, __FILE__, __LINE__)
#  undef  Tcl_NewListObj
#  define Tcl_NewListObj(objc, objv) \
     Tcl_DbNewListObj(objc, objv, __FILE__, __LINE__)
#  undef  Tcl_NewLongObj
#  define Tcl_NewLongObj(val) \
     Tcl_DbNewLongObj(val, __FILE__, __LINE__)
#  undef  Tcl_NewObj
#  define Tcl_NewObj() \
     Tcl_DbNewObj(__FILE__, __LINE__)
#  undef  Tcl_NewStringObj
#  define Tcl_NewStringObj(bytes, len) \
     Tcl_DbNewStringObj(bytes, len, __FILE__, __LINE__)
#  undef  Tcl_NewWideIntObj
#  define Tcl_NewWideIntObj(val) \
     Tcl_DbNewWideIntObj(val, __FILE__, __LINE__)
#endif /* TCL_MEM_DEBUG */

/*
 * Macros for clients to use to access fields of hash entries:
 */

#define Tcl_GetHashValue(h) ((h)->clientData)
#define Tcl_SetHashValue(h, value) ((h)->clientData = (ClientData) (value))
#define Tcl_GetHashKey(tablePtr, h) \
	((char *) (((tablePtr)->keyType == TCL_ONE_WORD_KEYS || \
		    (tablePtr)->keyType == TCL_CUSTOM_PTR_KEYS) \
		   ? (h)->key.oneWordValue \
		   : (h)->key.string))

/*
 * Macros to use for clients to use to invoke find and create functions for
 * hash tables:
 */

#undef  Tcl_FindHashEntry
#define Tcl_FindHashEntry(tablePtr, key) \
	(*((tablePtr)->findProc))(tablePtr, key)
#undef  Tcl_CreateHashEntry
#define Tcl_CreateHashEntry(tablePtr, key, newPtr) \
	(*((tablePtr)->createProc))(tablePtr, key, newPtr)

/*
 * Macros that eliminate the overhead of the thread synchronization functions
 * when compiling without thread support.
 */

#ifndef TCL_THREADS
#undef  Tcl_MutexLock
#define Tcl_MutexLock(mutexPtr)
#undef  Tcl_MutexUnlock
#define Tcl_MutexUnlock(mutexPtr)
#undef  Tcl_MutexFinalize
#define Tcl_MutexFinalize(mutexPtr)
#undef  Tcl_ConditionNotify
#define Tcl_ConditionNotify(condPtr)
#undef  Tcl_ConditionWait
#define Tcl_ConditionWait(condPtr, mutexPtr, timePtr)
#undef  Tcl_ConditionFinalize
#define Tcl_ConditionFinalize(condPtr)
#endif /* TCL_THREADS */

#ifndef TCL_NO_DEPRECATED
    /*
     * Deprecated Tcl functions:
     */

#   undef  Tcl_EvalObj
#   define Tcl_EvalObj(interp,objPtr) \
	Tcl_EvalObjEx((interp),(objPtr),0)
#   undef  Tcl_GlobalEvalObj
#   define Tcl_GlobalEvalObj(interp,objPtr) \
	Tcl_EvalObjEx((interp),(objPtr),TCL_EVAL_GLOBAL)

    /*
     * These function have been renamed. The old names are deprecated, but we
     * define these macros for backwards compatibilty.
     */

#   define Tcl_Ckalloc		Tcl_Alloc
#   define Tcl_Ckfree		Tcl_Free
#   define Tcl_Ckrealloc	Tcl_Realloc
#   define Tcl_Return		Tcl_SetResult
#   define Tcl_TildeSubst	Tcl_TranslateFileName
#   define panic		Tcl_Panic
#   define panicVA		Tcl_PanicVA
#endif

/*
 * Convenience declaration of Tcl_AppInit for backwards compatibility. This
 * function is not *implemented* by the tcl library, so the storage class is
 * neither DLLEXPORT nor DLLIMPORT.
 */

#undef TCL_STORAGE_CLASS
#define TCL_STORAGE_CLASS

EXTERN int		Tcl_AppInit _ANSI_ARGS_((Tcl_Interp *interp));

#undef TCL_STORAGE_CLASS
#define TCL_STORAGE_CLASS DLLIMPORT

#endif /* RC_INVOKED */

/*
 * end block for C++
 */

#ifdef __cplusplus
}
#endif

#endif /* _TCL */

/*
 * Local Variables:
 * mode: c
 * c-basic-offset: 4
 * fill-column: 78
 * End:
 */<|MERGE_RESOLUTION|>--- conflicted
+++ resolved
@@ -805,35 +805,6 @@
 void		Tcl_IncrRefCount _ANSI_ARGS_((Tcl_Obj *objPtr));
 void		Tcl_DecrRefCount _ANSI_ARGS_((Tcl_Obj *objPtr));
 int		Tcl_IsShared _ANSI_ARGS_((Tcl_Obj *objPtr));
-<<<<<<< HEAD
-=======
--
-#ifdef TCL_MEM_DEBUG
-#   define Tcl_IncrRefCount(objPtr) \
-	Tcl_DbIncrRefCount(objPtr, __FILE__, __LINE__)
-#   define Tcl_DecrRefCount(objPtr) \
-	Tcl_DbDecrRefCount(objPtr, __FILE__, __LINE__)
-#   define Tcl_IsShared(objPtr) \
-	Tcl_DbIsShared(objPtr, __FILE__, __LINE__)
-#else
-#   define Tcl_IncrRefCount(objPtr) \
-	++(objPtr)->refCount
-    /*
-     * Use do/while0 idiom for optimum correctness without compiler warnings
-     * http://c2.com/cgi/wiki?TrivialDoWhileLoop
-     */
-#   define Tcl_DecrRefCount(objPtr) \
-	do { \
-	    Tcl_Obj *_objPtr = (objPtr); \
-	    if (_objPtr->refCount-- < 2) { \
-		TclFreeObj(_objPtr); \
-	    } \
-	} while(0)
-#   define Tcl_IsShared(objPtr) \
-	((objPtr)->refCount > 1)
-#endif
->>>>>>> b5c75b59
 
 /*
  * The following structure contains the state needed by Tcl_SaveResult. No-one
@@ -2343,9 +2314,9 @@
      */
 #   define Tcl_DecrRefCount(objPtr) \
 	do { \
-	    Tcl_Obj *obj = (objPtr); \
-	    if ((obj)->refCount-- < 2) { \
-		TclFreeObj(obj); \
+	    Tcl_Obj *_objPtr = (objPtr); \
+	    if (_objPtr->refCount-- < 2) { \
+		TclFreeObj(_objPtr); \
 	    } \
 	} while(0)
 #   define Tcl_IsShared(objPtr) \
