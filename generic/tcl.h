/*
 * tcl.h --
 *
 *	This header file describes the externally-visible facilities of the
 *	Tcl interpreter.
 *
 * Copyright (c) 1987-1994 The Regents of the University of California.
 * Copyright (c) 1993-1996 Lucent Technologies.
 * Copyright (c) 1994-1998 Sun Microsystems, Inc.
 * Copyright (c) 1998-2000 by Scriptics Corporation.
 * Copyright (c) 2002 by Kevin B. Kenny.  All rights reserved.
 *
 * See the file "license.terms" for information on usage and redistribution of
 * this file, and for a DISCLAIMER OF ALL WARRANTIES.
 */

#ifndef _TCL
#define _TCL

/*
 * For C++ compilers, use extern "C"
 */

#ifdef __cplusplus
extern "C" {
#endif

/*
 * The following defines are used to indicate the various release levels.
 */

#define TCL_ALPHA_RELEASE	0
#define TCL_BETA_RELEASE	1
#define TCL_FINAL_RELEASE	2

/*
 * When version numbers change here, must also go into the following files and
 * update the version numbers:
 *
 * library/init.tcl	(1 LOC patch)
 * unix/configure.ac	(2 LOC Major, 2 LOC minor, 1 LOC patch)
 * win/configure.ac	(as above)
 * win/tcl.m4		(not patchlevel)
 * README		(sections 0 and 2, with and without separator)
 * macosx/Tcl-Common.xcconfig (not patchlevel) 1 LOC
 * win/README		(not patchlevel) (sections 0 and 2)
 * unix/tcl.spec	(1 LOC patch)
 * tools/tcl.hpj.in	(not patchlevel, for windows installer)
 */

#define TCL_MAJOR_VERSION   9
#define TCL_MINOR_VERSION   0
#define TCL_RELEASE_LEVEL   TCL_ALPHA_RELEASE
#define TCL_RELEASE_SERIAL  2

#define TCL_VERSION	    "9.0"
#define TCL_PATCH_LEVEL	    "9.0a2"

#if defined(RC_INVOKED)
/*
 * Utility macros: STRINGIFY takes an argument and wraps it in "" (double
 * quotation marks), JOIN joins two arguments.
 */

#ifndef STRINGIFY
#  define STRINGIFY(x) STRINGIFY1(x)
#  define STRINGIFY1(x) #x
#endif
#ifndef JOIN
#  define JOIN(a,b) JOIN1(a,b)
#  define JOIN1(a,b) a##b
#endif
#endif /* RC_INVOKED */

/*
 * A special definition used to allow this header file to be included from
 * windows resource files so that they can obtain version information.
 * RC_INVOKED is defined by default by the windows RC tool.
 *
 * Resource compilers don't like all the C stuff, like typedefs and function
 * declarations, that occur below, so block them out.
 */

#ifndef RC_INVOKED

/*
 * Special macro to define mutexes.
 */

#define TCL_DECLARE_MUTEX(name) static Tcl_Mutex name;

/*
 * Tcl's public routine Tcl_FSSeek() uses the values SEEK_SET, SEEK_CUR, and
 * SEEK_END, all #define'd by stdio.h .
 *
 * Also, many extensions need stdio.h, and they've grown accustomed to tcl.h
 * providing it for them rather than #include-ing it themselves as they
 * should, so also for their sake, we keep the #include to be consistent with
 * prior Tcl releases.
 */

#include <stdio.h>

#if defined(__GNUC__) && (__GNUC__ > 2)
#   define TCL_FORMAT_PRINTF(a,b) __attribute__ ((__format__ (__printf__, a, b)))
#   define TCL_NORETURN __attribute__ ((noreturn))
#   define TCL_NOINLINE __attribute__ ((noinline))
#   define TCL_NORETURN1 __attribute__ ((noreturn))
#else
#   define TCL_FORMAT_PRINTF(a,b)
#   if defined(_MSC_VER) && (_MSC_VER >= 1310)
#	define TCL_NORETURN _declspec(noreturn)
#	define TCL_NOINLINE __declspec(noinline)
#   else
#	define TCL_NORETURN /* nothing */
#	define TCL_NOINLINE /* nothing */
#   endif
#   define TCL_NORETURN1 /* nothing */
#endif

/*
 * Allow a part of Tcl's API to be explicitly marked as deprecated.
 *
 * Used to make TIP 330/336 generate moans even if people use the
 * compatibility macros. Change your code, guys! We won't support you forever.
 */

#if defined(__GNUC__) && ((__GNUC__ >= 4) || ((__GNUC__ == 3) && (__GNUC_MINOR__ >= 1)))
#   if (__GNUC__ > 4) || ((__GNUC__ == 4) && (__GNUC_MINOR__ >= 5))
#	define TCL_DEPRECATED_API(msg)	__attribute__ ((__deprecated__ (msg)))
#   else
#	define TCL_DEPRECATED_API(msg)	__attribute__ ((__deprecated__))
#   endif
#else
#   define TCL_DEPRECATED_API(msg)	/* nothing portable */
#endif

/*
 *----------------------------------------------------------------------------
 * Macros used to declare a function to be exported by a DLL. Used by Windows,
 * maps to no-op declarations on non-Windows systems. The default build on
 * windows is for a DLL, which causes the DLLIMPORT and DLLEXPORT macros to be
 * nonempty. To build a static library, the macro STATIC_BUILD should be
 * defined.
 *
 * Note: when building static but linking dynamically to MSVCRT we must still
 *       correctly decorate the C library imported function.  Use CRTIMPORT
 *       for this purpose.  _DLL is defined by the compiler when linking to
 *       MSVCRT.
 */

#if (defined(_WIN32) && (defined(_MSC_VER) || (defined(__BORLANDC__) && (__BORLANDC__ >= 0x0550)) || defined(__LCC__) || defined(__WATCOMC__) || (defined(__GNUC__) && defined(__declspec))))
#   define HAVE_DECLSPEC 1
#   ifdef STATIC_BUILD
#       define DLLIMPORT
#       define DLLEXPORT
#       ifdef _DLL
#           define CRTIMPORT __declspec(dllimport)
#       else
#           define CRTIMPORT
#       endif
#   else
#       define DLLIMPORT __declspec(dllimport)
#       define DLLEXPORT __declspec(dllexport)
#       define CRTIMPORT __declspec(dllimport)
#   endif
#else
#   define DLLIMPORT
#   if defined(__GNUC__) && __GNUC__ > 3
#       define DLLEXPORT __attribute__ ((visibility("default")))
#   else
#       define DLLEXPORT
#   endif
#   define CRTIMPORT
#endif

/*
 * These macros are used to control whether functions are being declared for
 * import or export. If a function is being declared while it is being built
 * to be included in a shared library, then it should have the DLLEXPORT
 * storage class. If is being declared for use by a module that is going to
 * link against the shared library, then it should have the DLLIMPORT storage
 * class. If the symbol is being declared for a static build or for use from a
 * stub library, then the storage class should be empty.
 *
 * The convention is that a macro called BUILD_xxxx, where xxxx is the name of
 * a library we are building, is set on the compile line for sources that are
 * to be placed in the library. When this macro is set, the storage class will
 * be set to DLLEXPORT. At the end of the header file, the storage class will
 * be reset to DLLIMPORT.
 */

#undef TCL_STORAGE_CLASS
#ifdef BUILD_tcl
#   define TCL_STORAGE_CLASS DLLEXPORT
#else
#   ifdef USE_TCL_STUBS
#      define TCL_STORAGE_CLASS
#   else
#      define TCL_STORAGE_CLASS DLLIMPORT
#   endif
#endif

#if !defined(CONST86) && !defined(TCL_NO_DEPRECATED)
#      define CONST86 const
#endif

/*
 * Make sure EXTERN isn't defined elsewhere.
 */

#ifdef EXTERN
#   undef EXTERN
#endif /* EXTERN */

#ifdef __cplusplus
#   define EXTERN extern "C" TCL_STORAGE_CLASS
#else
#   define EXTERN extern TCL_STORAGE_CLASS
#endif

/*
 * Miscellaneous declarations.
 */

typedef void *ClientData;

/*
 * Darwin specific configure overrides (to support fat compiles, where
 * configure runs only once for multiple architectures):
 */

#ifdef __APPLE__
#   ifdef __LP64__
#	undef TCL_WIDE_INT_TYPE
#	define TCL_WIDE_INT_IS_LONG 1
#	define TCL_CFG_DO64BIT 1
#    else /* !__LP64__ */
#	define TCL_WIDE_INT_TYPE long long
#	undef TCL_WIDE_INT_IS_LONG
#	undef TCL_CFG_DO64BIT
#    endif /* __LP64__ */
#    undef HAVE_STRUCT_STAT64
#endif /* __APPLE__ */

/*
 * Define Tcl_WideInt to be a type that is (at least) 64-bits wide, and define
 * Tcl_WideUInt to be the unsigned variant of that type (assuming that where
 * we have one, we can have the other.)
 *
 * Also defines the following macros:
 * TCL_WIDE_INT_IS_LONG - if wide ints are really longs (i.e. we're on a
 *	LP64 system such as modern Solaris or Linux ... not including Win64)
 * Tcl_WideAsLong - forgetful converter from wideInt to long.
 * Tcl_LongAsWide - sign-extending converter from long to wideInt.
 * Tcl_WideAsDouble - converter from wideInt to double.
 * Tcl_DoubleAsWide - converter from double to wideInt.
 *
 * The following invariant should hold for any long value 'longVal':
 *	longVal == Tcl_WideAsLong(Tcl_LongAsWide(longVal))
 *
 * Note on converting between Tcl_WideInt and strings. This implementation (in
 * tclObj.c) depends on the function
 * sprintf(...,"%" TCL_LL_MODIFIER "d",...).
 */

#if !defined(TCL_WIDE_INT_TYPE)&&!defined(TCL_WIDE_INT_IS_LONG)
#   if defined(_WIN32)
#      define TCL_WIDE_INT_TYPE __int64
#      define TCL_LL_MODIFIER	"I64"
#      if defined(_WIN64)
#         define TCL_Z_MODIFIER	"I"
#      endif
#   elif defined(__GNUC__)
#      define TCL_Z_MODIFIER	"z"
#   else /* ! _WIN32 && ! __GNUC__ */
/*
 * Don't know what platform it is and configure hasn't discovered what is
 * going on for us. Try to guess...
 */
#      include <limits.h>
#      if defined(LLONG_MAX) && (LLONG_MAX == LONG_MAX)
#         define TCL_WIDE_INT_IS_LONG	1
#      endif
#   endif /* _WIN32 */
#endif /* !TCL_WIDE_INT_TYPE & !TCL_WIDE_INT_IS_LONG */

#ifndef TCL_WIDE_INT_TYPE
#   define TCL_WIDE_INT_TYPE		long long
#endif /* !TCL_WIDE_INT_TYPE */

typedef TCL_WIDE_INT_TYPE		Tcl_WideInt;
typedef unsigned TCL_WIDE_INT_TYPE	Tcl_WideUInt;

#ifndef TCL_LL_MODIFIER
#   define TCL_LL_MODIFIER	"ll"
#endif /* !TCL_LL_MODIFIER */
#ifndef TCL_Z_MODIFIER
#   if defined(__GNUC__) && !defined(_WIN32)
#	define TCL_Z_MODIFIER	"z"
#   else
#	define TCL_Z_MODIFIER	""
#   endif
#endif /* !TCL_Z_MODIFIER */
#define Tcl_WideAsLong(val)	((long)((Tcl_WideInt)(val)))
#define Tcl_LongAsWide(val)	((Tcl_WideInt)((long)(val)))
#define Tcl_WideAsDouble(val)	((double)((Tcl_WideInt)(val)))
#define Tcl_DoubleAsWide(val)	((Tcl_WideInt)((double)(val)))

#if defined(_WIN32)
    typedef struct __stat64 Tcl_StatBuf;
#elif defined(__CYGWIN__)
    typedef struct {
	dev_t st_dev;
	unsigned short st_ino;
	unsigned short st_mode;
	short st_nlink;
	short st_uid;
	short st_gid;
	/* Here is a 2-byte gap */
	dev_t st_rdev;
	/* Here is a 4-byte gap */
	long long st_size;
	struct {long long tv_sec;} st_atim;
	struct {long long tv_sec;} st_mtim;
	struct {long long tv_sec;} st_ctim;
    } Tcl_StatBuf;
#else
    typedef struct stat Tcl_StatBuf;
#endif

/*
 *----------------------------------------------------------------------------
 * Data structures defined opaquely in this module. The definitions below just
 * provide dummy types. A few fields are made visible in Tcl_Interp
 * structures, namely those used for returning a string result from commands.
 * Direct access to the result field is discouraged in Tcl 8.0. The
 * interpreter result is either an object or a string, and the two values are
 * kept consistent unless some C code sets interp->result directly.
 * Programmers should use either the function Tcl_GetObjResult() or
 * Tcl_GetStringResult() to read the interpreter's result. See the SetResult
 * man page for details.
 *
 * Note: any change to the Tcl_Interp definition below must be mirrored in the
 * "real" definition in tclInt.h.
 *
 * Note: Tcl_ObjCmdProc functions do not directly set result and freeProc.
 * Instead, they set a Tcl_Obj member in the "real" structure that can be
 * accessed with Tcl_GetObjResult() and Tcl_SetObjResult().
 */

typedef struct Tcl_Interp Tcl_Interp;

typedef struct Tcl_AsyncHandler_ *Tcl_AsyncHandler;
typedef struct Tcl_Channel_ *Tcl_Channel;
typedef struct Tcl_ChannelTypeVersion_ *Tcl_ChannelTypeVersion;
typedef struct Tcl_Command_ *Tcl_Command;
typedef struct Tcl_Condition_ *Tcl_Condition;
typedef struct Tcl_Dict_ *Tcl_Dict;
typedef struct Tcl_EncodingState_ *Tcl_EncodingState;
typedef struct Tcl_Encoding_ *Tcl_Encoding;
typedef struct Tcl_Event Tcl_Event;
typedef struct Tcl_InterpState_ *Tcl_InterpState;
typedef struct Tcl_LoadHandle_ *Tcl_LoadHandle;
typedef struct Tcl_Mutex_ *Tcl_Mutex;
typedef struct Tcl_Pid_ *Tcl_Pid;
typedef struct Tcl_RegExp_ *Tcl_RegExp;
typedef struct Tcl_ThreadDataKey_ *Tcl_ThreadDataKey;
typedef struct Tcl_ThreadId_ *Tcl_ThreadId;
typedef struct Tcl_TimerToken_ *Tcl_TimerToken;
typedef struct Tcl_Trace_ *Tcl_Trace;
typedef struct Tcl_Var_ *Tcl_Var;
typedef struct Tcl_ZLibStream_ *Tcl_ZlibStream;

/*
 *----------------------------------------------------------------------------
 * Definition of the interface to functions implementing threads. A function
 * following this definition is given to each call of 'Tcl_CreateThread' and
 * will be called as the main fuction of the new thread created by that call.
 */

#if defined _WIN32
typedef unsigned (__stdcall Tcl_ThreadCreateProc) (void *clientData);
#else
typedef void (Tcl_ThreadCreateProc) (void *clientData);
#endif

/*
 * Threading function return types used for abstracting away platform
 * differences when writing a Tcl_ThreadCreateProc. See the NewThread function
 * in generic/tclThreadTest.c for it's usage.
 */

#if defined _WIN32
#   define Tcl_ThreadCreateType		unsigned __stdcall
#   define TCL_THREAD_CREATE_RETURN	return 0
#else
#   define Tcl_ThreadCreateType		void
#   define TCL_THREAD_CREATE_RETURN
#endif

/*
 * Definition of values for default stacksize and the possible flags to be
 * given to Tcl_CreateThread.
 */

#define TCL_THREAD_STACK_DEFAULT (0)    /* Use default size for stack. */
#define TCL_THREAD_NOFLAGS	 (0000) /* Standard flags, default
					 * behaviour. */
#define TCL_THREAD_JOINABLE	 (0001) /* Mark the thread as joinable. */

/*
 * Flag values passed to Tcl_StringCaseMatch.
 */

#define TCL_MATCH_NOCASE	(1<<0)

/*
 * Flag values passed to Tcl_GetRegExpFromObj.
 */

#define	TCL_REG_BASIC		000000	/* BREs (convenience). */
#define	TCL_REG_EXTENDED	000001	/* EREs. */
#define	TCL_REG_ADVF		000002	/* Advanced features in EREs. */
#define	TCL_REG_ADVANCED	000003	/* AREs (which are also EREs). */
#define	TCL_REG_QUOTE		000004	/* No special characters, none. */
#define	TCL_REG_NOCASE		000010	/* Ignore case. */
#define	TCL_REG_NOSUB		000020	/* Don't care about subexpressions. */
#define	TCL_REG_EXPANDED	000040	/* Expanded format, white space &
					 * comments. */
#define	TCL_REG_NLSTOP		000100  /* \n doesn't match . or [^ ] */
#define	TCL_REG_NLANCH		000200  /* ^ matches after \n, $ before. */
#define	TCL_REG_NEWLINE		000300  /* Newlines are line terminators. */
#define	TCL_REG_CANMATCH	001000  /* Report details on partial/limited
					 * matches. */

/*
 * Flags values passed to Tcl_RegExpExecObj.
 */

#define	TCL_REG_NOTBOL	0001	/* Beginning of string does not match ^.  */
#define	TCL_REG_NOTEOL	0002	/* End of string does not match $. */

/*
 * Structures filled in by Tcl_RegExpInfo. Note that all offset values are
 * relative to the start of the match string, not the beginning of the entire
 * string.
 */

typedef struct Tcl_RegExpIndices {
    size_t start;			/* Character offset of first character in
				 * match. */
    size_t end;			/* Character offset of first character after
				 * the match. */
} Tcl_RegExpIndices;

typedef struct Tcl_RegExpInfo {
    size_t nsubs;			/* Number of subexpressions in the compiled
				 * expression. */
    Tcl_RegExpIndices *matches;	/* Array of nsubs match offset pairs. */
    size_t extendStart;		/* The offset at which a subsequent match
				 * might begin. */
} Tcl_RegExpInfo;

/*
 * Picky compilers complain if this typdef doesn't appear before the struct's
 * reference in tclDecls.h.
 */

typedef Tcl_StatBuf *Tcl_Stat_;
typedef struct stat *Tcl_OldStat_;

/*
 *----------------------------------------------------------------------------
 * When a TCL command returns, the interpreter contains a result from the
 * command. Programmers are strongly encouraged to use one of the functions
 * Tcl_GetObjResult() or Tcl_GetStringResult() to read the interpreter's
 * result. See the SetResult man page for details. Besides this result, the
 * command function returns an integer code, which is one of the following:
 *
 * TCL_OK		Command completed normally; the interpreter's result
 *			contains the command's result.
 * TCL_ERROR		The command couldn't be completed successfully; the
 *			interpreter's result describes what went wrong.
 * TCL_RETURN		The command requests that the current function return;
 *			the interpreter's result contains the function's
 *			return value.
 * TCL_BREAK		The command requests that the innermost loop be
 *			exited; the interpreter's result is meaningless.
 * TCL_CONTINUE		Go on to the next iteration of the current loop; the
 *			interpreter's result is meaningless.
 */

#define TCL_OK			0
#define TCL_ERROR		1
#define TCL_RETURN		2
#define TCL_BREAK		3
#define TCL_CONTINUE		4

/*
 *----------------------------------------------------------------------------
 * Flags to control what substitutions are performed by Tcl_SubstObj():
 */

#define TCL_SUBST_COMMANDS	001
#define TCL_SUBST_VARIABLES	002
#define TCL_SUBST_BACKSLASHES	004
#define TCL_SUBST_ALL		007

/*
 * Forward declaration of Tcl_Obj to prevent an error when the forward
 * reference to Tcl_Obj is encountered in the function types declared below.
 */

struct Tcl_Obj;

/*
 *----------------------------------------------------------------------------
 * Function types defined by Tcl:
 */

typedef int (Tcl_AppInitProc) (Tcl_Interp *interp);
typedef int (Tcl_AsyncProc) (void *clientData, Tcl_Interp *interp,
	int code);
typedef void (Tcl_ChannelProc) (void *clientData, int mask);
typedef void (Tcl_CloseProc) (void *data);
typedef void (Tcl_CmdDeleteProc) (void *clientData);
typedef int (Tcl_CmdProc) (void *clientData, Tcl_Interp *interp,
	int argc, const char *argv[]);
typedef void (Tcl_CmdTraceProc) (void *clientData, Tcl_Interp *interp,
	int level, char *command, Tcl_CmdProc *proc,
	void *cmdClientData, int argc, const char *argv[]);
typedef int (Tcl_CmdObjTraceProc) (void *clientData, Tcl_Interp *interp,
	int level, const char *command, Tcl_Command commandInfo, int objc,
	struct Tcl_Obj *const *objv);
typedef void (Tcl_CmdObjTraceDeleteProc) (void *clientData);
typedef void (Tcl_DupInternalRepProc) (struct Tcl_Obj *srcPtr,
	struct Tcl_Obj *dupPtr);
typedef int (Tcl_EncodingConvertProc) (void *clientData, const char *src,
	int srcLen, int flags, Tcl_EncodingState *statePtr, char *dst,
	int dstLen, int *srcReadPtr, int *dstWrotePtr, int *dstCharsPtr);
#define Tcl_EncodingFreeProc Tcl_FreeProc
typedef int (Tcl_EventProc) (Tcl_Event *evPtr, int flags);
typedef void (Tcl_EventCheckProc) (void *clientData, int flags);
typedef int (Tcl_EventDeleteProc) (Tcl_Event *evPtr, void *clientData);
typedef void (Tcl_EventSetupProc) (void *clientData, int flags);
#define Tcl_ExitProc Tcl_FreeProc
typedef void (Tcl_FileProc) (void *clientData, int mask);
#define Tcl_FileFreeProc Tcl_FreeProc
typedef void (Tcl_FreeInternalRepProc) (struct Tcl_Obj *objPtr);
typedef void (Tcl_FreeProc) (void *blockPtr);
typedef void (Tcl_IdleProc) (void *clientData);
typedef void (Tcl_InterpDeleteProc) (void *clientData,
	Tcl_Interp *interp);
typedef void (Tcl_NamespaceDeleteProc) (void *clientData);
typedef int (Tcl_ObjCmdProc) (void *clientData, Tcl_Interp *interp,
	int objc, struct Tcl_Obj *const *objv);
typedef int (Tcl_PackageInitProc) (Tcl_Interp *interp);
typedef int (Tcl_PackageUnloadProc) (Tcl_Interp *interp, int flags);
typedef void (Tcl_PanicProc) (const char *format, ...);
typedef void (Tcl_TcpAcceptProc) (void *callbackData, Tcl_Channel chan,
	char *address, int port);
typedef void (Tcl_TimerProc) (void *clientData);
typedef int (Tcl_SetFromAnyProc) (Tcl_Interp *interp, struct Tcl_Obj *objPtr);
typedef void (Tcl_UpdateStringProc) (struct Tcl_Obj *objPtr);
typedef char * (Tcl_VarTraceProc) (void *clientData, Tcl_Interp *interp,
	const char *part1, const char *part2, int flags);
typedef void (Tcl_CommandTraceProc) (void *clientData, Tcl_Interp *interp,
	const char *oldName, const char *newName, int flags);
typedef void (Tcl_CreateFileHandlerProc) (int fd, int mask, Tcl_FileProc *proc,
	void *clientData);
typedef void (Tcl_DeleteFileHandlerProc) (int fd);
typedef void (Tcl_AlertNotifierProc) (void *clientData);
typedef void (Tcl_ServiceModeHookProc) (int mode);
typedef void *(Tcl_InitNotifierProc) (void);
typedef void (Tcl_FinalizeNotifierProc) (void *clientData);
typedef void (Tcl_MainLoopProc) (void);

/*
 *----------------------------------------------------------------------------
 * The following structure represents a type of object, which is a particular
 * internal representation for an object plus a set of functions that provide
 * standard operations on objects of that type.
 */

typedef struct Tcl_ObjType {
    const char *name;		/* Name of the type, e.g. "int". */
    Tcl_FreeInternalRepProc *freeIntRepProc;
				/* Called to free any storage for the type's
				 * internal rep. NULL if the internal rep does
				 * not need freeing. */
    Tcl_DupInternalRepProc *dupIntRepProc;
				/* Called to create a new object as a copy of
				 * an existing object. */
    Tcl_UpdateStringProc *updateStringProc;
				/* Called to update the string rep from the
				 * type's internal representation. */
    Tcl_SetFromAnyProc *setFromAnyProc;
				/* Called to convert the object's internal rep
				 * to this type. Frees the internal rep of the
				 * old type. Returns TCL_ERROR on failure. */
} Tcl_ObjType;

/*
 * The following structure stores an internal representation (intrep) for
 * a Tcl value. An intrep is associated with an Tcl_ObjType when both
 * are stored in the same Tcl_Obj.  The routines of the Tcl_ObjType govern
 * the handling of the intrep.
 */

typedef union Tcl_ObjIntRep {	/* The internal representation: */
    long longValue;		/*   - an long integer value. */
    double doubleValue;		/*   - a double-precision floating value. */
    void *otherValuePtr;	/*   - another, type-specific value, */
				/*     not used internally any more. */
    Tcl_WideInt wideValue;	/*   - an integer value >= 64bits */
    struct {			/*   - internal rep as two pointers. */
	void *ptr1;
	void *ptr2;
    } twoPtrValue;
    struct {			/*   - internal rep as a pointer and a long, */
	void *ptr;		/*     not used internally any more. */
	unsigned long value;
    } ptrAndLongRep;
} Tcl_ObjIntRep;

/*
 * One of the following structures exists for each object in the Tcl system.
 * An object stores a value as either a string, some internal representation,
 * or both.
 */

typedef struct Tcl_Obj {
    size_t refCount;		/* When 0 the object will be freed. */
    char *bytes;		/* This points to the first byte of the
				 * object's string representation. The array
				 * must be followed by a null byte (i.e., at
				 * offset length) but may also contain
				 * embedded null characters. The array's
				 * storage is allocated by Tcl_Alloc. NULL means
				 * the string rep is invalid and must be
				 * regenerated from the internal rep.  Clients
				 * should use Tcl_GetStringFromObj or
				 * Tcl_GetString to get a pointer to the byte
				 * array as a readonly value. */
    size_t length;		/* The number of bytes at *bytes, not
				 * including the terminating null. */
    const Tcl_ObjType *typePtr;	/* Denotes the object's type. Always
				 * corresponds to the type of the object's
				 * internal rep. NULL indicates the object has
				 * no internal rep (has no type). */
    Tcl_ObjIntRep internalRep;	/* The internal representation: */
} Tcl_Obj;


/*
 *----------------------------------------------------------------------------
 * The following type contains the state needed by Tcl_SaveResult. It
 * is typically allocated on the stack.
 */

typedef Tcl_Obj *Tcl_SavedResult;

/*
 *----------------------------------------------------------------------------
 * The following definitions support Tcl's namespace facility. Note: the first
 * five fields must match exactly the fields in a Namespace structure (see
 * tclInt.h).
 */

typedef struct Tcl_Namespace {
    char *name;			/* The namespace's name within its parent
				 * namespace. This contains no ::'s. The name
				 * of the global namespace is "" although "::"
				 * is an synonym. */
    char *fullName;		/* The namespace's fully qualified name. This
				 * starts with ::. */
    void *clientData;	/* Arbitrary value associated with this
				 * namespace. */
    Tcl_NamespaceDeleteProc *deleteProc;
				/* Function invoked when deleting the
				 * namespace to, e.g., free clientData. */
    struct Tcl_Namespace *parentPtr;
				/* Points to the namespace that contains this
				 * one. NULL if this is the global
				 * namespace. */
} Tcl_Namespace;

/*
 *----------------------------------------------------------------------------
 * The following structure represents a call frame, or activation record. A
 * call frame defines a naming context for a procedure call: its local scope
 * (for local variables) and its namespace scope (used for non-local
 * variables; often the global :: namespace). A call frame can also define the
 * naming context for a namespace eval or namespace inscope command: the
 * namespace in which the command's code should execute. The Tcl_CallFrame
 * structures exist only while procedures or namespace eval/inscope's are
 * being executed, and provide a Tcl call stack.
 *
 * A call frame is initialized and pushed using Tcl_PushCallFrame and popped
 * using Tcl_PopCallFrame. Storage for a Tcl_CallFrame must be provided by the
 * Tcl_PushCallFrame caller, and callers typically allocate them on the C call
 * stack for efficiency. For this reason, Tcl_CallFrame is defined as a
 * structure and not as an opaque token. However, most Tcl_CallFrame fields
 * are hidden since applications should not access them directly; others are
 * declared as "dummyX".
 *
 * WARNING!! The structure definition must be kept consistent with the
 * CallFrame structure in tclInt.h. If you change one, change the other.
 */

typedef struct Tcl_CallFrame {
    Tcl_Namespace *nsPtr;
    int dummy1;
    int dummy2;
    void *dummy3;
    void *dummy4;
    void *dummy5;
    int dummy6;
    void *dummy7;
    void *dummy8;
    int dummy9;
    void *dummy10;
    void *dummy11;
    void *dummy12;
    void *dummy13;
} Tcl_CallFrame;

/*
 *----------------------------------------------------------------------------
 * Information about commands that is returned by Tcl_GetCommandInfo and
 * passed to Tcl_SetCommandInfo. objProc is an objc/objv object-based command
 * function while proc is a traditional Tcl argc/argv string-based function.
 * Tcl_CreateObjCommand and Tcl_CreateCommand ensure that both objProc and
 * proc are non-NULL and can be called to execute the command. However, it may
 * be faster to call one instead of the other. The member isNativeObjectProc
 * is set to 1 if an object-based function was registered by
 * Tcl_CreateObjCommand, and to 0 if a string-based function was registered by
 * Tcl_CreateCommand. The other function is typically set to a compatibility
 * wrapper that does string-to-object or object-to-string argument conversions
 * then calls the other function.
 */

typedef struct Tcl_CmdInfo {
    int isNativeObjectProc;	/* 1 if objProc was registered by a call to
				 * Tcl_CreateObjCommand; 0 otherwise.
				 * Tcl_SetCmdInfo does not modify this
				 * field. */
    Tcl_ObjCmdProc *objProc;	/* Command's object-based function. */
    void *objClientData;	/* ClientData for object proc. */
    Tcl_CmdProc *proc;		/* Command's string-based function. */
    void *clientData;	/* ClientData for string proc. */
    Tcl_CmdDeleteProc *deleteProc;
				/* Function to call when command is
				 * deleted. */
    void *deleteData;	/* Value to pass to deleteProc (usually the
				 * same as clientData). */
    Tcl_Namespace *namespacePtr;/* Points to the namespace that contains this
				 * command. Note that Tcl_SetCmdInfo will not
				 * change a command's namespace; use
				 * TclRenameCommand or Tcl_Eval (of 'rename')
				 * to do that. */
} Tcl_CmdInfo;

/*
 *----------------------------------------------------------------------------
 * The structure defined below is used to hold dynamic strings. The only
 * fields that clients should use are string and length, accessible via the
 * macros Tcl_DStringValue and Tcl_DStringLength.
 */

#define TCL_DSTRING_STATIC_SIZE 200
typedef struct Tcl_DString {
    char *string;		/* Points to beginning of string: either
				 * staticSpace below or a malloced array. */
    size_t length;		/* Number of non-NULL characters in the
				 * string. */
    size_t spaceAvl;		/* Total number of bytes available for the
				 * string and its terminating NULL char. */
    char staticSpace[TCL_DSTRING_STATIC_SIZE];
				/* Space to use in common case where string is
				 * small. */
} Tcl_DString;

#define Tcl_DStringLength(dsPtr) ((dsPtr)->length)
#define Tcl_DStringValue(dsPtr) ((dsPtr)->string)

/*
 * Definitions for the maximum number of digits of precision that may be
 * produced by Tcl_PrintDouble, and the number of bytes of buffer space
 * required by Tcl_PrintDouble.
 */

#define TCL_MAX_PREC		17
#define TCL_DOUBLE_SPACE	(TCL_MAX_PREC+10)

/*
 * Definition for a number of bytes of buffer space sufficient to hold the
 * string representation of an integer in base 10 (assuming the existence of
 * 64-bit integers).
 */

#define TCL_INTEGER_SPACE	24

/*
 * Flag values passed to Tcl_ConvertElement.
 * TCL_DONT_USE_BRACES forces it not to enclose the element in braces, but to
 *	use backslash quoting instead.
 * TCL_DONT_QUOTE_HASH disables the default quoting of the '#' character. It
 *	is safe to leave the hash unquoted when the element is not the first
 *	element of a list, and this flag can be used by the caller to indicate
 *	that condition.
 */

#define TCL_DONT_USE_BRACES	1
#define TCL_DONT_QUOTE_HASH	8

/*
 * Flag that may be passed to Tcl_GetIndexFromObj to force it to disallow
 * abbreviated strings.
 */

#define TCL_EXACT	1

/*
 *----------------------------------------------------------------------------
 * Flag values passed to Tcl_RecordAndEval, Tcl_EvalObj, Tcl_EvalObjv.
 * WARNING: these bit choices must not conflict with the bit choices for
 * evalFlag bits in tclInt.h!
 *
 * Meanings:
 *	TCL_NO_EVAL:		Just record this command
 *	TCL_EVAL_GLOBAL:	Execute script in global namespace
 *	TCL_EVAL_DIRECT:	Do not compile this script
 *	TCL_EVAL_INVOKE:	Magical Tcl_EvalObjv mode for aliases/ensembles
 *				o Run in iPtr->lookupNsPtr or global namespace
 *				o Cut out of error traces
 *				o Don't reset the flags controlling ensemble
 *				  error message rewriting.
 *	TCL_CANCEL_UNWIND:	Magical Tcl_CancelEval mode that causes the
 *				stack for the script in progress to be
 *				completely unwound.
 *	TCL_EVAL_NOERR:	Do no exception reporting at all, just return
 *				as the caller will report.
 */

#define TCL_NO_EVAL		0x010000
#define TCL_EVAL_GLOBAL		0x020000
#define TCL_EVAL_DIRECT		0x040000
#define TCL_EVAL_INVOKE		0x080000
#define TCL_CANCEL_UNWIND	0x100000
#define TCL_EVAL_NOERR          0x200000

/*
 * Special freeProc values that may be passed to Tcl_SetResult (see the man
 * page for details):
 */

#define TCL_VOLATILE		((Tcl_FreeProc *) 1)
#define TCL_STATIC		((Tcl_FreeProc *) 0)
#define TCL_DYNAMIC		((Tcl_FreeProc *) 3)

/*
 * Flag values passed to variable-related functions.
 * WARNING: these bit choices must not conflict with the bit choice for
 * TCL_CANCEL_UNWIND, above.
 */

#define TCL_GLOBAL_ONLY		 1
#define TCL_NAMESPACE_ONLY	 2
#define TCL_APPEND_VALUE	 4
#define TCL_LIST_ELEMENT	 8
#define TCL_TRACE_READS		 0x10
#define TCL_TRACE_WRITES	 0x20
#define TCL_TRACE_UNSETS	 0x40
#define TCL_TRACE_DESTROYED	 0x80
#define TCL_INTERP_DESTROYED	 0x100
#define TCL_LEAVE_ERR_MSG	 0x200
#define TCL_TRACE_ARRAY		 0x800
#ifndef TCL_REMOVE_OBSOLETE_TRACES
/* Required to support old variable/vdelete/vinfo traces. */
#define TCL_TRACE_OLD_STYLE	 0x1000
#endif
/* Indicate the semantics of the result of a trace. */
#define TCL_TRACE_RESULT_DYNAMIC 0x8000
#define TCL_TRACE_RESULT_OBJECT  0x10000

/*
 * Flag values for ensemble commands.
 */

#define TCL_ENSEMBLE_PREFIX 0x02/* Flag value to say whether to allow
				 * unambiguous prefixes of commands or to
				 * require exact matches for command names. */

/*
 * Flag values passed to command-related functions.
 */

#define TCL_TRACE_RENAME	0x2000
#define TCL_TRACE_DELETE	0x4000

#define TCL_ALLOW_INLINE_COMPILATION 0x20000

/*
 * Types for linked variables:
 */

#define TCL_LINK_INT		1
#define TCL_LINK_DOUBLE		2
#define TCL_LINK_BOOLEAN	3
#define TCL_LINK_STRING		4
#define TCL_LINK_WIDE_INT	5
#define TCL_LINK_CHAR		6
#define TCL_LINK_UCHAR		7
#define TCL_LINK_SHORT		8
#define TCL_LINK_USHORT		9
#define TCL_LINK_UINT		10
#if defined(TCL_WIDE_INT_IS_LONG) || defined(_WIN32) || defined(__CYGWIN__)
#define TCL_LINK_LONG		((sizeof(long) != sizeof(int)) ? TCL_LINK_WIDE_INT : TCL_LINK_INT)
#define TCL_LINK_ULONG		((sizeof(long) != sizeof(int)) ? TCL_LINK_WIDE_UINT : TCL_LINK_UINT)
#else
#define TCL_LINK_LONG		11
#define TCL_LINK_ULONG		12
#endif
#define TCL_LINK_FLOAT		13
#define TCL_LINK_WIDE_UINT	14
#define TCL_LINK_CHARS		15
#define TCL_LINK_BINARY		16
#define TCL_LINK_READ_ONLY	0x80

/*
 *----------------------------------------------------------------------------
 * Forward declarations of Tcl_HashTable and related types.
 */

#ifndef TCL_HASH_TYPE
#  define TCL_HASH_TYPE size_t
#endif

typedef struct Tcl_HashKeyType Tcl_HashKeyType;
typedef struct Tcl_HashTable Tcl_HashTable;
typedef struct Tcl_HashEntry Tcl_HashEntry;

typedef TCL_HASH_TYPE (Tcl_HashKeyProc) (Tcl_HashTable *tablePtr, void *keyPtr);
typedef int (Tcl_CompareHashKeysProc) (void *keyPtr, Tcl_HashEntry *hPtr);
typedef Tcl_HashEntry * (Tcl_AllocHashEntryProc) (Tcl_HashTable *tablePtr,
	void *keyPtr);
typedef void (Tcl_FreeHashEntryProc) (Tcl_HashEntry *hPtr);

/*
 * Structure definition for an entry in a hash table. No-one outside Tcl
 * should access any of these fields directly; use the macros defined below.
 */

struct Tcl_HashEntry {
    Tcl_HashEntry *nextPtr;	/* Pointer to next entry in this hash bucket,
				 * or NULL for end of chain. */
    Tcl_HashTable *tablePtr;	/* Pointer to table containing entry. */
    size_t hash;		/* Hash value. */
    void *clientData;		/* Application stores something here with
				 * Tcl_SetHashValue. */
    union {			/* Key has one of these forms: */
	char *oneWordValue;	/* One-word value for key. */
	Tcl_Obj *objPtr;	/* Tcl_Obj * key value. */
	int words[1];		/* Multiple integer words for key. The actual
				 * size will be as large as necessary for this
				 * table's keys. */
	char string[1];		/* String for key. The actual size will be as
				 * large as needed to hold the key. */
    } key;			/* MUST BE LAST FIELD IN RECORD!! */
};

/*
 * Flags used in Tcl_HashKeyType.
 *
 * TCL_HASH_KEY_RANDOMIZE_HASH -
 *				There are some things, pointers for example
 *				which don't hash well because they do not use
 *				the lower bits. If this flag is set then the
 *				hash table will attempt to rectify this by
 *				randomising the bits and then using the upper
 *				N bits as the index into the table.
 * TCL_HASH_KEY_SYSTEM_HASH -	If this flag is set then all memory internally
 *                              allocated for the hash table that is not for an
 *                              entry will use the system heap.
 */

#define TCL_HASH_KEY_RANDOMIZE_HASH 0x1
#define TCL_HASH_KEY_SYSTEM_HASH    0x2

/*
 * Structure definition for the methods associated with a hash table key type.
 */

#define TCL_HASH_KEY_TYPE_VERSION 1
struct Tcl_HashKeyType {
    int version;		/* Version of the table. If this structure is
				 * extended in future then the version can be
				 * used to distinguish between different
				 * structures. */
    int flags;			/* Flags, see above for details. */
    Tcl_HashKeyProc *hashKeyProc;
				/* Calculates a hash value for the key. If
				 * this is NULL then the pointer itself is
				 * used as a hash value. */
    Tcl_CompareHashKeysProc *compareKeysProc;
				/* Compares two keys and returns zero if they
				 * do not match, and non-zero if they do. If
				 * this is NULL then the pointers are
				 * compared. */
    Tcl_AllocHashEntryProc *allocEntryProc;
				/* Called to allocate memory for a new entry,
				 * i.e. if the key is a string then this could
				 * allocate a single block which contains
				 * enough space for both the entry and the
				 * string. Only the key field of the allocated
				 * Tcl_HashEntry structure needs to be filled
				 * in. If something else needs to be done to
				 * the key, i.e. incrementing a reference
				 * count then that should be done by this
				 * function. If this is NULL then Tcl_Alloc is
				 * used to allocate enough space for a
				 * Tcl_HashEntry and the key pointer is
				 * assigned to key.oneWordValue. */
    Tcl_FreeHashEntryProc *freeEntryProc;
				/* Called to free memory associated with an
				 * entry. If something else needs to be done
				 * to the key, i.e. decrementing a reference
				 * count then that should be done by this
				 * function. If this is NULL then Tcl_Free is
				 * used to free the Tcl_HashEntry. */
};

/*
 * Structure definition for a hash table.  Must be in tcl.h so clients can
 * allocate space for these structures, but clients should never access any
 * fields in this structure.
 */

#define TCL_SMALL_HASH_TABLE 4
struct Tcl_HashTable {
    Tcl_HashEntry **buckets;	/* Pointer to bucket array. Each element
				 * points to first entry in bucket's hash
				 * chain, or NULL. */
    Tcl_HashEntry *staticBuckets[TCL_SMALL_HASH_TABLE];
				/* Bucket array used for small tables (to
				 * avoid mallocs and frees). */
    size_t numBuckets;		/* Total number of buckets allocated at
				 * **bucketPtr. */
    size_t numEntries;		/* Total number of entries present in
				 * table. */
    size_t rebuildSize;		/* Enlarge table when numEntries gets to be
				 * this large. */
    size_t mask;		/* Mask value used in hashing function. */
    int downShift;		/* Shift count used in hashing function.
				 * Designed to use high-order bits of
				 * randomized keys. */
    int keyType;		/* Type of keys used in this table. It's
				 * either TCL_CUSTOM_KEYS, TCL_STRING_KEYS,
				 * TCL_ONE_WORD_KEYS, or an integer giving the
				 * number of ints that is the size of the
				 * key. */
    Tcl_HashEntry *(*findProc) (Tcl_HashTable *tablePtr, const char *key);
    Tcl_HashEntry *(*createProc) (Tcl_HashTable *tablePtr, const char *key,
	    int *newPtr);
    const Tcl_HashKeyType *typePtr;
				/* Type of the keys used in the
				 * Tcl_HashTable. */
};

/*
 * Structure definition for information used to keep track of searches through
 * hash tables:
 */

typedef struct Tcl_HashSearch {
    Tcl_HashTable *tablePtr;	/* Table being searched. */
    size_t nextIndex;		/* Index of next bucket to be enumerated after
				 * present one. */
    Tcl_HashEntry *nextEntryPtr;/* Next entry to be enumerated in the current
				 * bucket. */
} Tcl_HashSearch;

/*
 * Acceptable key types for hash tables:
 *
 * TCL_STRING_KEYS:		The keys are strings, they are copied into the
 *				entry.
 * TCL_ONE_WORD_KEYS:		The keys are pointers, the pointer is stored
 *				in the entry.
 * TCL_CUSTOM_TYPE_KEYS:	The keys are arbitrary types which are copied
 *				into the entry.
 * TCL_CUSTOM_PTR_KEYS:		The keys are pointers to arbitrary types, the
 *				pointer is stored in the entry.
 *
 * While maintaining binary compatibility the above have to be distinct values
 * as they are used to differentiate between old versions of the hash table
 * which don't have a typePtr and new ones which do. Once binary compatibility
 * is discarded in favour of making more wide spread changes TCL_STRING_KEYS
 * can be the same as TCL_CUSTOM_TYPE_KEYS, and TCL_ONE_WORD_KEYS can be the
 * same as TCL_CUSTOM_PTR_KEYS because they simply determine how the key is
 * accessed from the entry and not the behaviour.
 */

#define TCL_STRING_KEYS		(0)
#define TCL_ONE_WORD_KEYS	(1)
#define TCL_CUSTOM_TYPE_KEYS	(-2)
#define TCL_CUSTOM_PTR_KEYS	(-1)

/*
 * Structure definition for information used to keep track of searches through
 * dictionaries. These fields should not be accessed by code outside
 * tclDictObj.c
 */

typedef struct {
    void *next;			/* Search position for underlying hash
				 * table. */
    size_t epoch;		/* Epoch marker for dictionary being searched,
				 * or 0 if search has terminated. */
    Tcl_Dict dictionaryPtr;	/* Reference to dictionary being searched. */
} Tcl_DictSearch;

/*
 *----------------------------------------------------------------------------
 * Flag values to pass to Tcl_DoOneEvent to disable searches for some kinds of
 * events:
 */

#define TCL_DONT_WAIT		(1<<1)
#define TCL_WINDOW_EVENTS	(1<<2)
#define TCL_FILE_EVENTS		(1<<3)
#define TCL_TIMER_EVENTS	(1<<4)
#define TCL_IDLE_EVENTS		(1<<5)	/* WAS 0x10 ???? */
#define TCL_ALL_EVENTS		(~TCL_DONT_WAIT)

/*
 * The following structure defines a generic event for the Tcl event system.
 * These are the things that are queued in calls to Tcl_QueueEvent and
 * serviced later by Tcl_DoOneEvent. There can be many different kinds of
 * events with different fields, corresponding to window events, timer events,
 * etc. The structure for a particular event consists of a Tcl_Event header
 * followed by additional information specific to that event.
 */

struct Tcl_Event {
    Tcl_EventProc *proc;	/* Function to call to service this event. */
    struct Tcl_Event *nextPtr;	/* Next in list of pending events, or NULL. */
};

/*
 * Positions to pass to Tcl_QueueEvent:
 */

typedef enum {
    TCL_QUEUE_TAIL, TCL_QUEUE_HEAD, TCL_QUEUE_MARK
} Tcl_QueuePosition;

/*
 * Values to pass to Tcl_SetServiceMode to specify the behavior of notifier
 * event routines.
 */

#define TCL_SERVICE_NONE 0
#define TCL_SERVICE_ALL 1

/*
 * The following structure keeps is used to hold a time value, either as an
 * absolute time (the number of seconds from the epoch) or as an elapsed time.
 * On Unix systems the epoch is Midnight Jan 1, 1970 GMT.
 */

typedef struct Tcl_Time {
    long sec;			/* Seconds. */
    long usec;			/* Microseconds. */
} Tcl_Time;

typedef void (Tcl_SetTimerProc) (const Tcl_Time *timePtr);
typedef int (Tcl_WaitForEventProc) (const Tcl_Time *timePtr);

/*
 * TIP #233 (Virtualized Time)
 */

typedef void (Tcl_GetTimeProc)   (Tcl_Time *timebuf, void *clientData);
typedef void (Tcl_ScaleTimeProc) (Tcl_Time *timebuf, void *clientData);

/*
 *----------------------------------------------------------------------------
 * Bits to pass to Tcl_CreateFileHandler and Tcl_CreateChannelHandler to
 * indicate what sorts of events are of interest:
 */

#define TCL_READABLE		(1<<1)
#define TCL_WRITABLE		(1<<2)
#define TCL_EXCEPTION		(1<<3)

/*
 * Flag values to pass to Tcl_OpenCommandChannel to indicate the disposition
 * of the stdio handles. TCL_STDIN, TCL_STDOUT, TCL_STDERR, are also used in
 * Tcl_GetStdChannel.
 */

#define TCL_STDIN		(1<<1)
#define TCL_STDOUT		(1<<2)
#define TCL_STDERR		(1<<3)
#define TCL_ENFORCE_MODE	(1<<4)

/*
 * Bits passed to Tcl_DriverClose2Proc to indicate which side of a channel
 * should be closed.
 */

#define TCL_CLOSE_READ		(1<<1)
#define TCL_CLOSE_WRITE		(1<<2)

/*
 * Value to use as the closeProc for a channel that supports the close2Proc
 * interface.
 */

#define TCL_CLOSE2PROC		((Tcl_DriverCloseProc *) 1)

/*
 * Channel version tag. This was introduced in 8.3.2/8.4.
 */

#define TCL_CHANNEL_VERSION_1	((Tcl_ChannelTypeVersion) 0x1)
#define TCL_CHANNEL_VERSION_2	((Tcl_ChannelTypeVersion) 0x2)
#define TCL_CHANNEL_VERSION_3	((Tcl_ChannelTypeVersion) 0x3)
#define TCL_CHANNEL_VERSION_4	((Tcl_ChannelTypeVersion) 0x4)
#define TCL_CHANNEL_VERSION_5	((Tcl_ChannelTypeVersion) 0x5)

/*
 * TIP #218: Channel Actions, Ids for Tcl_DriverThreadActionProc.
 */

#define TCL_CHANNEL_THREAD_INSERT (0)
#define TCL_CHANNEL_THREAD_REMOVE (1)

/*
 * Typedefs for the various operations in a channel type:
 */

typedef int	(Tcl_DriverBlockModeProc) (void *instanceData, int mode);
typedef int	(Tcl_DriverCloseProc) (void *instanceData,
			Tcl_Interp *interp);
typedef int	(Tcl_DriverClose2Proc) (void *instanceData,
			Tcl_Interp *interp, int flags);
typedef int	(Tcl_DriverInputProc) (void *instanceData, char *buf,
			int toRead, int *errorCodePtr);
typedef int	(Tcl_DriverOutputProc) (void *instanceData,
			const char *buf, int toWrite, int *errorCodePtr);
typedef int	(Tcl_DriverSeekProc) (void *instanceData, long offset,
			int mode, int *errorCodePtr);
typedef int	(Tcl_DriverSetOptionProc) (void *instanceData,
			Tcl_Interp *interp, const char *optionName,
			const char *value);
typedef int	(Tcl_DriverGetOptionProc) (void *instanceData,
			Tcl_Interp *interp, const char *optionName,
			Tcl_DString *dsPtr);
typedef void	(Tcl_DriverWatchProc) (void *instanceData, int mask);
typedef int	(Tcl_DriverGetHandleProc) (void *instanceData,
			int direction, void **handlePtr);
typedef int	(Tcl_DriverFlushProc) (void *instanceData);
typedef int	(Tcl_DriverHandlerProc) (void *instanceData,
			int interestMask);
typedef Tcl_WideInt (Tcl_DriverWideSeekProc) (void *instanceData,
			Tcl_WideInt offset, int mode, int *errorCodePtr);
/*
 * TIP #218, Channel Thread Actions
 */
typedef void	(Tcl_DriverThreadActionProc) (void *instanceData,
			int action);
/*
 * TIP #208, File Truncation (etc.)
 */
typedef int	(Tcl_DriverTruncateProc) (void *instanceData,
			Tcl_WideInt length);

/*
 * struct Tcl_ChannelType:
 *
 * One such structure exists for each type (kind) of channel. It collects
 * together in one place all the functions that are part of the specific
 * channel type.
 *
 * It is recommend that the Tcl_Channel* functions are used to access elements
 * of this structure, instead of direct accessing.
 */

typedef struct Tcl_ChannelType {
    const char *typeName;	/* The name of the channel type in Tcl
				 * commands. This storage is owned by channel
				 * type. */
    Tcl_ChannelTypeVersion version;
				/* Version of the channel type. */
    Tcl_DriverCloseProc *closeProc;
				/* Function to call to close the channel, or
				 * TCL_CLOSE2PROC if the close2Proc should be
				 * used instead. */
    Tcl_DriverInputProc *inputProc;
				/* Function to call for input on channel. */
    Tcl_DriverOutputProc *outputProc;
				/* Function to call for output on channel. */
    Tcl_DriverSeekProc *seekProc;
				/* Function to call to seek on the channel.
				 * May be NULL. */
    Tcl_DriverSetOptionProc *setOptionProc;
				/* Set an option on a channel. */
    Tcl_DriverGetOptionProc *getOptionProc;
				/* Get an option from a channel. */
    Tcl_DriverWatchProc *watchProc;
				/* Set up the notifier to watch for events on
				 * this channel. */
    Tcl_DriverGetHandleProc *getHandleProc;
				/* Get an OS handle from the channel or NULL
				 * if not supported. */
    Tcl_DriverClose2Proc *close2Proc;
				/* Function to call to close the channel if
				 * the device supports closing the read &
				 * write sides independently. */
    Tcl_DriverBlockModeProc *blockModeProc;
				/* Set blocking mode for the raw channel. May
				 * be NULL. */
    /*
     * Only valid in TCL_CHANNEL_VERSION_2 channels or later.
     */
    Tcl_DriverFlushProc *flushProc;
				/* Function to call to flush a channel. May be
				 * NULL. */
    Tcl_DriverHandlerProc *handlerProc;
				/* Function to call to handle a channel event.
				 * This will be passed up the stacked channel
				 * chain. */
    /*
     * Only valid in TCL_CHANNEL_VERSION_3 channels or later.
     */
    Tcl_DriverWideSeekProc *wideSeekProc;
				/* Function to call to seek on the channel
				 * which can handle 64-bit offsets. May be
				 * NULL, and must be NULL if seekProc is
				 * NULL. */
    /*
     * Only valid in TCL_CHANNEL_VERSION_4 channels or later.
     * TIP #218, Channel Thread Actions.
     */
    Tcl_DriverThreadActionProc *threadActionProc;
				/* Function to call to notify the driver of
				 * thread specific activity for a channel. May
				 * be NULL. */
    /*
     * Only valid in TCL_CHANNEL_VERSION_5 channels or later.
     * TIP #208, File Truncation.
     */
    Tcl_DriverTruncateProc *truncateProc;
				/* Function to call to truncate the underlying
				 * file to a particular length. May be NULL if
				 * the channel does not support truncation. */
} Tcl_ChannelType;

/*
 * The following flags determine whether the blockModeProc above should set
 * the channel into blocking or nonblocking mode. They are passed as arguments
 * to the blockModeProc function in the above structure.
 */

#define TCL_MODE_BLOCKING	0	/* Put channel into blocking mode. */
#define TCL_MODE_NONBLOCKING	1	/* Put channel into nonblocking
					 * mode. */

/*
 *----------------------------------------------------------------------------
 * Enum for different types of file paths.
 */

typedef enum Tcl_PathType {
    TCL_PATH_ABSOLUTE,
    TCL_PATH_RELATIVE,
    TCL_PATH_VOLUME_RELATIVE
} Tcl_PathType;

/*
 * The following structure is used to pass glob type data amongst the various
 * glob routines and Tcl_FSMatchInDirectory.
 */

typedef struct Tcl_GlobTypeData {
    int type;			/* Corresponds to bcdpfls as in 'find -t'. */
    int perm;			/* Corresponds to file permissions. */
    Tcl_Obj *macType;		/* Acceptable Mac type. */
    Tcl_Obj *macCreator;	/* Acceptable Mac creator. */
} Tcl_GlobTypeData;

/*
 * Type and permission definitions for glob command.
 */

#define TCL_GLOB_TYPE_BLOCK		(1<<0)
#define TCL_GLOB_TYPE_CHAR		(1<<1)
#define TCL_GLOB_TYPE_DIR		(1<<2)
#define TCL_GLOB_TYPE_PIPE		(1<<3)
#define TCL_GLOB_TYPE_FILE		(1<<4)
#define TCL_GLOB_TYPE_LINK		(1<<5)
#define TCL_GLOB_TYPE_SOCK		(1<<6)
#define TCL_GLOB_TYPE_MOUNT		(1<<7)

#define TCL_GLOB_PERM_RONLY		(1<<0)
#define TCL_GLOB_PERM_HIDDEN		(1<<1)
#define TCL_GLOB_PERM_R			(1<<2)
#define TCL_GLOB_PERM_W			(1<<3)
#define TCL_GLOB_PERM_X			(1<<4)

/*
 * Flags for the unload callback function.
 */

#define TCL_UNLOAD_DETACH_FROM_INTERPRETER	(1<<0)
#define TCL_UNLOAD_DETACH_FROM_PROCESS		(1<<1)

/*
 * Typedefs for the various filesystem operations:
 */

typedef int (Tcl_FSStatProc) (Tcl_Obj *pathPtr, Tcl_StatBuf *buf);
typedef int (Tcl_FSAccessProc) (Tcl_Obj *pathPtr, int mode);
typedef Tcl_Channel (Tcl_FSOpenFileChannelProc) (Tcl_Interp *interp,
	Tcl_Obj *pathPtr, int mode, int permissions);
typedef int (Tcl_FSMatchInDirectoryProc) (Tcl_Interp *interp, Tcl_Obj *result,
	Tcl_Obj *pathPtr, const char *pattern, Tcl_GlobTypeData *types);
typedef Tcl_Obj * (Tcl_FSGetCwdProc) (Tcl_Interp *interp);
typedef int (Tcl_FSChdirProc) (Tcl_Obj *pathPtr);
typedef int (Tcl_FSLstatProc) (Tcl_Obj *pathPtr, Tcl_StatBuf *buf);
typedef int (Tcl_FSCreateDirectoryProc) (Tcl_Obj *pathPtr);
typedef int (Tcl_FSDeleteFileProc) (Tcl_Obj *pathPtr);
typedef int (Tcl_FSCopyDirectoryProc) (Tcl_Obj *srcPathPtr,
	Tcl_Obj *destPathPtr, Tcl_Obj **errorPtr);
typedef int (Tcl_FSCopyFileProc) (Tcl_Obj *srcPathPtr, Tcl_Obj *destPathPtr);
typedef int (Tcl_FSRemoveDirectoryProc) (Tcl_Obj *pathPtr, int recursive,
	Tcl_Obj **errorPtr);
typedef int (Tcl_FSRenameFileProc) (Tcl_Obj *srcPathPtr, Tcl_Obj *destPathPtr);
typedef void (Tcl_FSUnloadFileProc) (Tcl_LoadHandle loadHandle);
typedef Tcl_Obj * (Tcl_FSListVolumesProc) (void);
/* We have to declare the utime structure here. */
struct utimbuf;
typedef int (Tcl_FSUtimeProc) (Tcl_Obj *pathPtr, struct utimbuf *tval);
typedef int (Tcl_FSNormalizePathProc) (Tcl_Interp *interp, Tcl_Obj *pathPtr,
	int nextCheckpoint);
typedef int (Tcl_FSFileAttrsGetProc) (Tcl_Interp *interp, int index,
	Tcl_Obj *pathPtr, Tcl_Obj **objPtrRef);
typedef const char *const * (Tcl_FSFileAttrStringsProc) (Tcl_Obj *pathPtr,
	Tcl_Obj **objPtrRef);
typedef int (Tcl_FSFileAttrsSetProc) (Tcl_Interp *interp, int index,
	Tcl_Obj *pathPtr, Tcl_Obj *objPtr);
typedef Tcl_Obj * (Tcl_FSLinkProc) (Tcl_Obj *pathPtr, Tcl_Obj *toPtr,
	int linkType);
typedef int (Tcl_FSLoadFileProc) (Tcl_Interp *interp, Tcl_Obj *pathPtr,
	Tcl_LoadHandle *handlePtr, Tcl_FSUnloadFileProc **unloadProcPtr);
typedef int (Tcl_FSPathInFilesystemProc) (Tcl_Obj *pathPtr,
	void **clientDataPtr);
typedef Tcl_Obj * (Tcl_FSFilesystemPathTypeProc) (Tcl_Obj *pathPtr);
typedef Tcl_Obj * (Tcl_FSFilesystemSeparatorProc) (Tcl_Obj *pathPtr);
#define Tcl_FSFreeInternalRepProc Tcl_FreeProc
typedef void *(Tcl_FSDupInternalRepProc) (void *clientData);
typedef Tcl_Obj * (Tcl_FSInternalToNormalizedProc) (void *clientData);
typedef void *(Tcl_FSCreateInternalRepProc) (Tcl_Obj *pathPtr);

typedef struct Tcl_FSVersion_ *Tcl_FSVersion;

/*
 *----------------------------------------------------------------------------
 * Data structures related to hooking into the filesystem
 */

/*
 * Filesystem version tag.  This was introduced in 8.4.
 */

#define TCL_FILESYSTEM_VERSION_1	((Tcl_FSVersion) 0x1)

/*
 * struct Tcl_Filesystem:
 *
 * One such structure exists for each type (kind) of filesystem. It collects
 * together the functions that form the interface for a particulr the
 * filesystem. Tcl always accesses the filesystem through one of these
 * structures.
 *
 * Not all entries need be non-NULL; any which are NULL are simply ignored.
 * However, a complete filesystem should provide all of these functions. The
 * explanations in the structure show the importance of each function.
 */

typedef struct Tcl_Filesystem {
    const char *typeName;	/* The name of the filesystem. */
    size_t structureLength;	/* Length of this structure, so future binary
				 * compatibility can be assured. */
    Tcl_FSVersion version;	/* Version of the filesystem type. */
    Tcl_FSPathInFilesystemProc *pathInFilesystemProc;
				/* Determines whether the pathname is in this
				 * filesystem. This is the most important
				 * filesystem function. */
    Tcl_FSDupInternalRepProc *dupInternalRepProc;
				/* Duplicates the internal handle of the node.
				 * If it is NULL, the filesystem is less
				 * performant. */
    Tcl_FSFreeInternalRepProc *freeInternalRepProc;
				/* Frees the internal handle of the node.  NULL
				 * only if there is no need to free resources
				 * used for the internal handle. */
    Tcl_FSInternalToNormalizedProc *internalToNormalizedProc;
				/* Converts the internal handle to a normalized
				 * path.  NULL if the filesystem creates nodes
				 * having no pathname. */
    Tcl_FSCreateInternalRepProc *createInternalRepProc;
				/* Creates an internal handle for a pathname.
				 * May be NULL if pathnames have no internal
				 * handle or if pathInFilesystemProc always
				 * immediately creates an internal
				 * representation for pathnames in the
				 * filesystem. */
    Tcl_FSNormalizePathProc *normalizePathProc;
				/* Normalizes a path.  Should be implemented if
				 * the filesystems supports multiple paths to
				 * the same node. */
    Tcl_FSFilesystemPathTypeProc *filesystemPathTypeProc;
				/* Determines the type of a path in this
				 * filesystem. May be NULL. */
    Tcl_FSFilesystemSeparatorProc *filesystemSeparatorProc;
				/* Produces the separator character(s) for this
				 * filesystem. Must not be NULL. */
    Tcl_FSStatProc *statProc;	/* Called by 'Tcl_FSStat()'.  Provided by any
				 * reasonable filesystem. */
    Tcl_FSAccessProc *accessProc;
				/* Called by 'Tcl_FSAccess()'.  Implemented by
				 * any reasonable filesystem. */
    Tcl_FSOpenFileChannelProc *openFileChannelProc;
				/* Called by 'Tcl_FSOpenFileChannel()'.
				 * Provided by any reasonable filesystem. */
    Tcl_FSMatchInDirectoryProc *matchInDirectoryProc;
				/* Called by 'Tcl_FSMatchInDirectory()'.  NULL
				 * if the filesystem does not support glob or
				 * recursive copy. */
    Tcl_FSUtimeProc *utimeProc;	/* Called by 'Tcl_FSUtime()', by 'file
				 *  mtime' to set (not read) times, 'file
				 *  atime', and the open-r/open-w/fcopy variant
				 *  of 'file copy'. */
    Tcl_FSLinkProc *linkProc;	/* Called by 'Tcl_FSLink()'. NULL if reading or
				 *  creating links is not supported. */
    Tcl_FSListVolumesProc *listVolumesProc;
				/* Lists filesystem volumes added by this
				 * filesystem. NULL if the filesystem does not
				 * use volumes. */
    Tcl_FSFileAttrStringsProc *fileAttrStringsProc;
				/* List all valid attributes strings.  NULL if
				 * the filesystem does not support the 'file
				 * attributes' command.  Can be used to attach
				 * arbitrary additional data to files in a
				 * filesystem. */
    Tcl_FSFileAttrsGetProc *fileAttrsGetProc;
				/* Called by 'Tcl_FSFileAttrsGet()' and by
				 * 'file attributes'. */
    Tcl_FSFileAttrsSetProc *fileAttrsSetProc;
				/* Called by 'Tcl_FSFileAttrsSet()' and by
				 * 'file attributes'.  */
    Tcl_FSCreateDirectoryProc *createDirectoryProc;
				/* Called by 'Tcl_FSCreateDirectory()'.  May be
				 * NULL if the filesystem is read-only. */
    Tcl_FSRemoveDirectoryProc *removeDirectoryProc;
				/* Called by 'Tcl_FSRemoveDirectory()'.  May be
				 * NULL if the filesystem is read-only. */
    Tcl_FSDeleteFileProc *deleteFileProc;
				/* Called by 'Tcl_FSDeleteFile()' May be NULL
				 * if the filesystem is is read-only. */
    Tcl_FSCopyFileProc *copyFileProc;
				/* Called by 'Tcl_FSCopyFile()'.  If NULL, for
				 * a copy operation at the script level (not
				 * C) Tcl uses open-r, open-w and fcopy. */
    Tcl_FSRenameFileProc *renameFileProc;
				/* Called by 'Tcl_FSRenameFile()'. If NULL, for
				 * a rename operation at the script level (not
				 * C) Tcl performs a copy operation followed
				 * by a delete operation. */
    Tcl_FSCopyDirectoryProc *copyDirectoryProc;
				/* Called by 'Tcl_FSCopyDirectory()'. If NULL,
				 * for a copy operation at the script level
				 * (not C) Tcl recursively creates directories
				 * and copies files. */
    Tcl_FSLstatProc *lstatProc;	/* Called by 'Tcl_FSLstat()'. If NULL, Tcl
				 * attempts to use 'statProc' instead. */
    Tcl_FSLoadFileProc *loadFileProc;
				/* Called by 'Tcl_FSLoadFile()'. If NULL, Tcl
				 * performs a copy to a temporary file in the
				 * native filesystem and then calls
				 * Tcl_FSLoadFile() on that temporary copy. */
    Tcl_FSGetCwdProc *getCwdProc;
				/* Called by 'Tcl_FSGetCwd()'.  Normally NULL.
				 * Usually only called once:  If 'getcwd' is
				 * called before 'chdir' is ever called. */
    Tcl_FSChdirProc *chdirProc;	/* Called by 'Tcl_FSChdir()'.  For a virtual
				 * filesystem, chdirProc just returns zero
				 * (success) if the pathname is a valid
				 * directory, and some other value otherwise.
				 * For A real filesystem, chdirProc performs
				 * the correct action, e.g.  calls the system
				 * 'chdir' function. If not implemented, then
				 * 'cd' and 'pwd' fail for a pathname in this
				 * filesystem. On success Tcl stores the
				 * pathname for use by GetCwd.  If NULL, Tcl
				 * performs records the pathname as the new
				 * current directory if it passes a series of
				 * directory access checks. */
} Tcl_Filesystem;

/*
 * The following definitions are used as values for the 'linkAction' flag to
 * Tcl_FSLink, or the linkProc of any filesystem. Any combination of flags can
 * be given. For link creation, the linkProc should create a link which
 * matches any of the types given.
 *
 * TCL_CREATE_SYMBOLIC_LINK -	Create a symbolic or soft link.
 * TCL_CREATE_HARD_LINK -	Create a hard link.
 */

#define TCL_CREATE_SYMBOLIC_LINK	0x01
#define TCL_CREATE_HARD_LINK		0x02

/*
 *----------------------------------------------------------------------------
 * The following structure represents the Notifier functions that you can
 * override with the Tcl_SetNotifier call.
 */

typedef struct Tcl_NotifierProcs {
    Tcl_SetTimerProc *setTimerProc;
    Tcl_WaitForEventProc *waitForEventProc;
    Tcl_CreateFileHandlerProc *createFileHandlerProc;
    Tcl_DeleteFileHandlerProc *deleteFileHandlerProc;
    Tcl_InitNotifierProc *initNotifierProc;
    Tcl_FinalizeNotifierProc *finalizeNotifierProc;
    Tcl_AlertNotifierProc *alertNotifierProc;
    Tcl_ServiceModeHookProc *serviceModeHookProc;
} Tcl_NotifierProcs;

/*
 *----------------------------------------------------------------------------
 * The following data structures and declarations are for the new Tcl parser.
 *
 * For each word of a command, and for each piece of a word such as a variable
 * reference, one of the following structures is created to describe the
 * token.
 */

typedef struct Tcl_Token {
    int type;			/* Type of token, such as TCL_TOKEN_WORD; see
				 * below for valid types. */
    const char *start;		/* First character in token. */
    size_t size;			/* Number of bytes in token. */
    size_t numComponents;		/* If this token is composed of other tokens,
				 * this field tells how many of them there are
				 * (including components of components, etc.).
				 * The component tokens immediately follow
				 * this one. */
} Tcl_Token;

/*
 * Type values defined for Tcl_Token structures. These values are defined as
 * mask bits so that it's easy to check for collections of types.
 *
 * TCL_TOKEN_WORD -		The token describes one word of a command,
 *				from the first non-blank character of the word
 *				(which may be " or {) up to but not including
 *				the space, semicolon, or bracket that
 *				terminates the word. NumComponents counts the
 *				total number of sub-tokens that make up the
 *				word. This includes, for example, sub-tokens
 *				of TCL_TOKEN_VARIABLE tokens.
 * TCL_TOKEN_SIMPLE_WORD -	This token is just like TCL_TOKEN_WORD except
 *				that the word is guaranteed to consist of a
 *				single TCL_TOKEN_TEXT sub-token.
 * TCL_TOKEN_TEXT -		The token describes a range of literal text
 *				that is part of a word. NumComponents is
 *				always 0.
 * TCL_TOKEN_BS -		The token describes a backslash sequence that
 *				must be collapsed. NumComponents is always 0.
 * TCL_TOKEN_COMMAND -		The token describes a command whose result
 *				must be substituted into the word. The token
 *				includes the enclosing brackets. NumComponents
 *				is always 0.
 * TCL_TOKEN_VARIABLE -		The token describes a variable substitution,
 *				including the dollar sign, variable name, and
 *				array index (if there is one) up through the
 *				right parentheses. NumComponents tells how
 *				many additional tokens follow to represent the
 *				variable name. The first token will be a
 *				TCL_TOKEN_TEXT token that describes the
 *				variable name. If the variable is an array
 *				reference then there will be one or more
 *				additional tokens, of type TCL_TOKEN_TEXT,
 *				TCL_TOKEN_BS, TCL_TOKEN_COMMAND, and
 *				TCL_TOKEN_VARIABLE, that describe the array
 *				index; numComponents counts the total number
 *				of nested tokens that make up the variable
 *				reference, including sub-tokens of
 *				TCL_TOKEN_VARIABLE tokens.
 * TCL_TOKEN_SUB_EXPR -		The token describes one subexpression of an
 *				expression, from the first non-blank character
 *				of the subexpression up to but not including
 *				the space, brace, or bracket that terminates
 *				the subexpression. NumComponents counts the
 *				total number of following subtokens that make
 *				up the subexpression; this includes all
 *				subtokens for any nested TCL_TOKEN_SUB_EXPR
 *				tokens. For example, a numeric value used as a
 *				primitive operand is described by a
 *				TCL_TOKEN_SUB_EXPR token followed by a
 *				TCL_TOKEN_TEXT token. A binary subexpression
 *				is described by a TCL_TOKEN_SUB_EXPR token
 *				followed by the TCL_TOKEN_OPERATOR token for
 *				the operator, then TCL_TOKEN_SUB_EXPR tokens
 *				for the left then the right operands.
 * TCL_TOKEN_OPERATOR -		The token describes one expression operator.
 *				An operator might be the name of a math
 *				function such as "abs". A TCL_TOKEN_OPERATOR
 *				token is always preceeded by one
 *				TCL_TOKEN_SUB_EXPR token for the operator's
 *				subexpression, and is followed by zero or more
 *				TCL_TOKEN_SUB_EXPR tokens for the operator's
 *				operands. NumComponents is always 0.
 * TCL_TOKEN_EXPAND_WORD -	This token is just like TCL_TOKEN_WORD except
 *				that it marks a word that began with the
 *				literal character prefix "{*}". This word is
 *				marked to be expanded - that is, broken into
 *				words after substitution is complete.
 */

#define TCL_TOKEN_WORD		1
#define TCL_TOKEN_SIMPLE_WORD	2
#define TCL_TOKEN_TEXT		4
#define TCL_TOKEN_BS		8
#define TCL_TOKEN_COMMAND	16
#define TCL_TOKEN_VARIABLE	32
#define TCL_TOKEN_SUB_EXPR	64
#define TCL_TOKEN_OPERATOR	128
#define TCL_TOKEN_EXPAND_WORD	256

/*
 * Parsing error types. On any parsing error, one of these values will be
 * stored in the error field of the Tcl_Parse structure defined below.
 */

#define TCL_PARSE_SUCCESS		0
#define TCL_PARSE_QUOTE_EXTRA		1
#define TCL_PARSE_BRACE_EXTRA		2
#define TCL_PARSE_MISSING_BRACE		3
#define TCL_PARSE_MISSING_BRACKET	4
#define TCL_PARSE_MISSING_PAREN		5
#define TCL_PARSE_MISSING_QUOTE		6
#define TCL_PARSE_MISSING_VAR_BRACE	7
#define TCL_PARSE_SYNTAX		8
#define TCL_PARSE_BAD_NUMBER		9

/*
 * A structure of the following type is filled in by Tcl_ParseCommand. It
 * describes a single command parsed from an input string.
 */

#define NUM_STATIC_TOKENS 20

typedef struct Tcl_Parse {
    const char *commentStart;	/* Pointer to # that begins the first of one
				 * or more comments preceding the command. */
    size_t commentSize;		/* Number of bytes in comments (up through
				 * newline character that terminates the last
				 * comment). If there were no comments, this
				 * field is 0. */
    const char *commandStart;	/* First character in first word of
				 * command. */
    int commandSize;		/* Number of bytes in command, including first
				 * character of first word, up through the
				 * terminating newline, close bracket, or
				 * semicolon. */
    int numWords;		/* Total number of words in command. May be
				 * 0. */
    Tcl_Token *tokenPtr;	/* Pointer to first token representing the
				 * words of the command. Initially points to
				 * staticTokens, but may change to point to
				 * malloc-ed space if command exceeds space in
				 * staticTokens. */
    int numTokens;		/* Total number of tokens in command. */
    int tokensAvailable;	/* Total number of tokens available at
				 * *tokenPtr. */
    int errorType;		/* One of the parsing error types defined
				 * above. */

    /*
     * The fields below are intended only for the private use of the parser.
     * They should not be used by functions that invoke Tcl_ParseCommand.
     */

    const char *string;		/* The original command string passed to
				 * Tcl_ParseCommand. */
    const char *end;		/* Points to the character just after the last
				 * one in the command string. */
    Tcl_Interp *interp;		/* Interpreter to use for error reporting, or
				 * NULL. */
    const char *term;		/* Points to character in string that
				 * terminated most recent token. Filled in by
				 * ParseTokens. If an error occurs, points to
				 * beginning of region where the error
				 * occurred (e.g. the open brace if the close
				 * brace is missing). */
    int incomplete;		/* This field is set to 1 by Tcl_ParseCommand
				 * if the command appears to be incomplete.
				 * This information is used by
				 * Tcl_CommandComplete. */
    Tcl_Token staticTokens[NUM_STATIC_TOKENS];
				/* Initial space for tokens for command. This
				 * space should be large enough to accommodate
				 * most commands; dynamic space is allocated
				 * for very large commands that don't fit
				 * here. */
} Tcl_Parse;

/*
 *----------------------------------------------------------------------------
 * The following structure represents a user-defined encoding. It collects
 * together all the functions that are used by the specific encoding.
 */

typedef struct Tcl_EncodingType {
    const char *encodingName;	/* The name of the encoding, e.g. "euc-jp".
				 * This name is the unique key for this
				 * encoding type. */
    Tcl_EncodingConvertProc *toUtfProc;
				/* Function to convert from external encoding
				 * into UTF-8. */
    Tcl_EncodingConvertProc *fromUtfProc;
				/* Function to convert from UTF-8 into
				 * external encoding. */
    Tcl_FreeProc *freeProc;
				/* If non-NULL, function to call when this
				 * encoding is deleted. */
    void *clientData;	/* Arbitrary value associated with encoding
				 * type. Passed to conversion functions. */
    int nullSize;		/* Number of zero bytes that signify
				 * end-of-string in this encoding. This number
				 * is used to determine the source string
				 * length when the srcLen argument is
				 * negative. Must be 1 or 2. */
} Tcl_EncodingType;

/*
 * The following definitions are used as values for the conversion control
 * flags argument when converting text from one character set to another:
 *
 * TCL_ENCODING_START -		Signifies that the source buffer is the first
 *				block in a (potentially multi-block) input
 *				stream. Tells the conversion function to reset
 *				to an initial state and perform any
 *				initialization that needs to occur before the
 *				first byte is converted. If the source buffer
 *				contains the entire input stream to be
 *				converted, this flag should be set.
 * TCL_ENCODING_END -		Signifies that the source buffer is the last
 *				block in a (potentially multi-block) input
 *				stream. Tells the conversion routine to
 *				perform any finalization that needs to occur
 *				after the last byte is converted and then to
 *				reset to an initial state. If the source
 *				buffer contains the entire input stream to be
 *				converted, this flag should be set.
 * TCL_ENCODING_STOPONERROR -	If set, the converter returns immediately upon
 *				encountering an invalid byte sequence or a
 *				source character that has no mapping in the
 *				target encoding. If clear, the converter
 *				substitues the problematic character(s) with
 *				one or more "close" characters in the
 *				destination buffer and then continues to
 *				convert the source.
 * TCL_ENCODING_NO_TERMINATE - 	If set, Tcl_ExternalToUtf does not append a
 *				terminating NUL byte.  Since it does not need
 *				an extra byte for a terminating NUL, it fills
 *				all dstLen bytes with encoded UTF-8 content if
 *				needed.  If clear, a byte is reserved in the
 *				dst space for NUL termination, and a
 *				terminating NUL is appended.
 * TCL_ENCODING_CHAR_LIMIT -	If set and dstCharsPtr is not NULL, then
 *				Tcl_ExternalToUtf takes the initial value of
 *				*dstCharsPtr as a limit of the maximum number
 *				of chars to produce in the encoded UTF-8
 *				content.  Otherwise, the number of chars
 *				produced is controlled only by other limiting
 *				factors.
 */

#define TCL_ENCODING_START		0x01
#define TCL_ENCODING_END		0x02
#define TCL_ENCODING_STOPONERROR	0x04
#define TCL_ENCODING_NO_TERMINATE	0x08
#define TCL_ENCODING_CHAR_LIMIT		0x10

/*
 * The following definitions are the error codes returned by the conversion
 * routines:
 *
 * TCL_OK -			All characters were converted.
 * TCL_CONVERT_NOSPACE -	The output buffer would not have been large
 *				enough for all of the converted data; as many
 *				characters as could fit were converted though.
 * TCL_CONVERT_MULTIBYTE -	The last few bytes in the source string were
 *				the beginning of a multibyte sequence, but
 *				more bytes were needed to complete this
 *				sequence. A subsequent call to the conversion
 *				routine should pass the beginning of this
 *				unconverted sequence plus additional bytes
 *				from the source stream to properly convert the
 *				formerly split-up multibyte sequence.
 * TCL_CONVERT_SYNTAX -		The source stream contained an invalid
 *				character sequence. This may occur if the
 *				input stream has been damaged or if the input
 *				encoding method was misidentified. This error
 *				is reported only if TCL_ENCODING_STOPONERROR
 *				was specified.
 * TCL_CONVERT_UNKNOWN -	The source string contained a character that
 *				could not be represented in the target
 *				encoding. This error is reported only if
 *				TCL_ENCODING_STOPONERROR was specified.
 */

#define TCL_CONVERT_MULTIBYTE	(-1)
#define TCL_CONVERT_SYNTAX	(-2)
#define TCL_CONVERT_UNKNOWN	(-3)
#define TCL_CONVERT_NOSPACE	(-4)

/*
 * The maximum number of bytes that are necessary to represent a single
 * Unicode character in UTF-8. The valid values are 3 and 4
 * (or perhaps 1 if we want to support a non-unicode enabled core). If 3,
 * then Tcl_UniChar must be 2-bytes in size (UCS-2) (the default). If > 3,
 * then Tcl_UniChar must be 4-bytes in size (UCS-4). At this time UCS-2 mode
 * is the default and recommended mode.
 */

#ifndef TCL_UTF_MAX
#define TCL_UTF_MAX		3
#endif

/*
 * This represents a Unicode character. Any changes to this should also be
 * reflected in regcustom.h.
 */

#if TCL_UTF_MAX > 3
    /*
     * int isn't 100% accurate as it should be a strict 4-byte value
     * (perhaps wchar_t). ILP64/SILP64 systems may have troubles. The
     * size of this value must be reflected correctly in regcustom.h.
     */
typedef int Tcl_UniChar;
#else
typedef unsigned short Tcl_UniChar;
#endif

/*
 *----------------------------------------------------------------------------
 * TIP #59: The following structure is used in calls 'Tcl_RegisterConfig' to
 * provide the system with the embedded configuration data.
 */

typedef struct Tcl_Config {
    const char *key;		/* Configuration key to register. ASCII
				 * encoded, thus UTF-8. */
    const char *value;		/* The value associated with the key. System
				 * encoding. */
} Tcl_Config;

/*
 *----------------------------------------------------------------------------
 * Flags for TIP#143 limits, detailing which limits are active in an
 * interpreter. Used for Tcl_{Add,Remove}LimitHandler type argument.
 */

#define TCL_LIMIT_COMMANDS	0x01
#define TCL_LIMIT_TIME		0x02

/*
 * Structure containing information about a limit handler to be called when a
 * command- or time-limit is exceeded by an interpreter.
 */

typedef void (Tcl_LimitHandlerProc) (void *clientData, Tcl_Interp *interp);
typedef void (Tcl_LimitHandlerDeleteProc) (void *clientData);

/*
 *----------------------------------------------------------------------------
 * Override definitions for libtommath.
 */

#ifndef MP_INT_DECLARED
#define MP_INT_DECLARED
typedef struct mp_int mp_int;
#endif

/*
 *----------------------------------------------------------------------------
 * Definitions needed for Tcl_ParseArgvObj routines.
 * Based on tkArgv.c.
 * Modifications from the original are copyright (c) Sam Bromley 2006
 */

typedef struct {
    int type;			/* Indicates the option type; see below. */
    const char *keyStr;		/* The key string that flags the option in the
				 * argv array. */
    void *srcPtr;		/* Value to be used in setting dst; usage
				 * depends on type.*/
    void *dstPtr;		/* Address of value to be modified; usage
				 * depends on type.*/
    const char *helpStr;	/* Documentation message describing this
				 * option. */
    void *clientData;	/* Word to pass to function callbacks. */
} Tcl_ArgvInfo;

/*
 * Legal values for the type field of a Tcl_ArgInfo: see the user
 * documentation for details.
 */

#define TCL_ARGV_CONSTANT	15
#define TCL_ARGV_INT		16
#define TCL_ARGV_STRING		17
#define TCL_ARGV_REST		18
#define TCL_ARGV_FLOAT		19
#define TCL_ARGV_FUNC		20
#define TCL_ARGV_GENFUNC	21
#define TCL_ARGV_HELP		22
#define TCL_ARGV_END		23

/*
 * Types of callback functions for the TCL_ARGV_FUNC and TCL_ARGV_GENFUNC
 * argument types:
 */

typedef int (Tcl_ArgvFuncProc)(void *clientData, Tcl_Obj *objPtr,
	void *dstPtr);
typedef int (Tcl_ArgvGenFuncProc)(void *clientData, Tcl_Interp *interp,
	int objc, Tcl_Obj *const *objv, void *dstPtr);

/*
 * Shorthand for commonly used argTable entries.
 */

#define TCL_ARGV_AUTO_HELP \
    {TCL_ARGV_HELP,	"-help",	NULL,	NULL, \
	    "Print summary of command-line options and abort", NULL}
#define TCL_ARGV_AUTO_REST \
    {TCL_ARGV_REST,	"--",		NULL,	NULL, \
	    "Marks the end of the options", NULL}
#define TCL_ARGV_TABLE_END \
    {TCL_ARGV_END, NULL, NULL, NULL, NULL, NULL}

/*
 *----------------------------------------------------------------------------
 * Definitions needed for Tcl_Zlib routines. [TIP #234]
 *
 * Constants for the format flags describing what sort of data format is
 * desired/expected for the Tcl_ZlibDeflate, Tcl_ZlibInflate and
 * Tcl_ZlibStreamInit functions.
 */

#define TCL_ZLIB_FORMAT_RAW	1
#define TCL_ZLIB_FORMAT_ZLIB	2
#define TCL_ZLIB_FORMAT_GZIP	4
#define TCL_ZLIB_FORMAT_AUTO	8

/*
 * Constants that describe whether the stream is to operate in compressing or
 * decompressing mode.
 */

#define TCL_ZLIB_STREAM_DEFLATE	16
#define TCL_ZLIB_STREAM_INFLATE	32

/*
 * Constants giving compression levels. Use of TCL_ZLIB_COMPRESS_DEFAULT is
 * recommended.
 */

#define TCL_ZLIB_COMPRESS_NONE	0
#define TCL_ZLIB_COMPRESS_FAST	1
#define TCL_ZLIB_COMPRESS_BEST	9
#define TCL_ZLIB_COMPRESS_DEFAULT (-1)

/*
 * Constants for types of flushing, used with Tcl_ZlibFlush.
 */

#define TCL_ZLIB_NO_FLUSH	0
#define TCL_ZLIB_FLUSH		2
#define TCL_ZLIB_FULLFLUSH	3
#define TCL_ZLIB_FINALIZE	4

/*
 *----------------------------------------------------------------------------
 * Definitions needed for the Tcl_LoadFile function. [TIP #416]
 */

#define TCL_LOAD_GLOBAL 1
#define TCL_LOAD_LAZY 2

/*
 *----------------------------------------------------------------------------
 * Definitions needed for the Tcl_OpenTcpServerEx function. [TIP #456]
 */
#define TCL_TCPSERVER_REUSEADDR (1<<0)
#define TCL_TCPSERVER_REUSEPORT (1<<1)

/*
 * Constants for special size_t-typed values, see TIP #494
 */

#define TCL_IO_FAILURE	((size_t)-1)
#define TCL_AUTO_LENGTH	((size_t)-1)
#define TCL_INDEX_NONE  ((size_t)-1)

/*
 *----------------------------------------------------------------------------
 * Single public declaration for NRE.
 */

typedef int (Tcl_NRPostProc) (void *data[], Tcl_Interp *interp,
				int result);

/*
 *----------------------------------------------------------------------------
 * The following constant is used to test for older versions of Tcl in the
 * stubs tables.
 */

<<<<<<< HEAD
#define TCL_STUB_MAGIC		((int) 0xFCA3BACB + (int) sizeof(void *) + (TCL_UTF_MAX>4))
=======
#define TCL_STUB_MAGIC		((int) 0xFCA3BACF)
>>>>>>> 12d3b15f

/*
 * The following function is required to be defined in all stubs aware
 * extensions. The function is actually implemented in the stub library, not
 * the main Tcl library, although there is a trivial implementation in the
 * main library in case an extension is statically linked into an application.
 */

const char *		Tcl_InitStubs(Tcl_Interp *interp, const char *version,
			    int exact, int magic);
const char *		TclTomMathInitializeStubs(Tcl_Interp *interp,
			    const char *version, int epoch, int revision);
#if defined(_WIN32)
    TCL_NORETURN1 void Tcl_ConsolePanic(const char *format, ...);
#else
#   define Tcl_ConsolePanic NULL
#endif

#ifdef USE_TCL_STUBS
#if TCL_RELEASE_LEVEL == TCL_FINAL_RELEASE
#   define Tcl_InitStubs(interp, version, exact) \
	(Tcl_InitStubs)(interp, version, \
	    (exact)|(TCL_MAJOR_VERSION<<8)|(TCL_MINOR_VERSION<<16), \
	    TCL_STUB_MAGIC)
#else
#   define Tcl_InitStubs(interp, version, exact) \
	(Tcl_InitStubs)(interp, TCL_PATCH_LEVEL, \
	    1|(TCL_MAJOR_VERSION<<8)|(TCL_MINOR_VERSION<<16), \
	    TCL_STUB_MAGIC)
#endif
#else
#if TCL_RELEASE_LEVEL == TCL_FINAL_RELEASE
#   define Tcl_InitStubs(interp, version, exact) \
	Tcl_PkgInitStubsCheck(interp, version, \
		(exact)|(TCL_MAJOR_VERSION<<8)|(TCL_MINOR_VERSION<<16))
#else
#   define Tcl_InitStubs(interp, version, exact) \
	Tcl_PkgInitStubsCheck(interp, TCL_PATCH_LEVEL, \
		1|(TCL_MAJOR_VERSION<<8)|(TCL_MINOR_VERSION<<16))
#endif
#endif

/*
 * Public functions that are not accessible via the stubs table.
 * Tcl_GetMemoryInfo is needed for AOLserver. [Bug 1868171]
 */

#define Tcl_Main(argc, argv, proc) Tcl_MainEx(argc, argv, proc, \
	    ((Tcl_SetPanicProc(Tcl_ConsolePanic), Tcl_CreateInterp)()))
EXTERN TCL_NORETURN void Tcl_MainEx(int argc, char **argv,
			    Tcl_AppInitProc *appInitProc, Tcl_Interp *interp);
EXTERN const char *	Tcl_PkgInitStubsCheck(Tcl_Interp *interp,
			    const char *version, int exact);
EXTERN void		Tcl_InitSubsystems(void);
EXTERN void		Tcl_GetMemoryInfo(Tcl_DString *dsPtr);
EXTERN void		Tcl_FindExecutable(const char *argv0);
EXTERN void		Tcl_SetPanicProc(
			    TCL_NORETURN1 Tcl_PanicProc *panicProc);
EXTERN void		Tcl_StaticPackage(Tcl_Interp *interp,
			    const char *pkgName,
			    Tcl_PackageInitProc *initProc,
			    Tcl_PackageInitProc *safeInitProc);
EXTERN Tcl_ExitProc *Tcl_SetExitProc(TCL_NORETURN1 Tcl_ExitProc *proc);
#ifdef _WIN32
EXTERN int		TclZipfs_AppHook(int *argc, wchar_t ***argv);
#else
EXTERN int		TclZipfs_AppHook(int *argc, char ***argv);
#endif

/*
 *----------------------------------------------------------------------------
 * Include the public function declarations that are accessible via the stubs
 * table.
 */

#include "tclDecls.h"

/*
 * Include platform specific public function declarations that are accessible
 * via the stubs table. Make all TclOO symbols MODULE_SCOPE (which only
 * has effect on building it as a shared library). See ticket [3010352].
 */

#if defined(BUILD_tcl)
#   undef TCLAPI
#   define TCLAPI MODULE_SCOPE
#endif

#include "tclPlatDecls.h"

/*
 *----------------------------------------------------------------------------
 * The following declarations map ckalloc and ckfree to Tcl_Alloc and
 * Tcl_Free for use in Tcl-8.x-compatible extensions.
 */

#ifndef BUILD_tcl
#   define ckalloc Tcl_Alloc
#   define attemptckalloc Tcl_AttemptAlloc
#   ifdef _MSC_VER
	/* Silence invalid C4090 warnings */
#	define ckfree(a) Tcl_Free((char *)(a))
#	define ckrealloc(a,b) Tcl_Realloc((char *)(a),(b))
#	define attemptckrealloc(a,b) Tcl_AttemptRealloc((char *)(a),(b))
#   else
#	define ckfree Tcl_Free
#	define ckrealloc Tcl_Realloc
#	define attemptckrealloc Tcl_AttemptRealloc
#   endif
#endif

#ifndef TCL_MEM_DEBUG

/*
 * If we are not using the debugging allocator, we should call the Tcl_Alloc,
 * et al. routines in order to guarantee that every module is using the same
 * memory allocator both inside and outside of the Tcl library.
 */

#   undef  Tcl_InitMemory
#   define Tcl_InitMemory(x)
#   undef  Tcl_DumpActiveMemory
#   define Tcl_DumpActiveMemory(x)
#   undef  Tcl_ValidateAllMemory
#   define Tcl_ValidateAllMemory(x,y)

#endif /* !TCL_MEM_DEBUG */

#ifdef TCL_MEM_DEBUG
#   undef Tcl_IncrRefCount
#   define Tcl_IncrRefCount(objPtr) \
	Tcl_DbIncrRefCount(objPtr, __FILE__, __LINE__)
#   undef Tcl_DecrRefCount
#   define Tcl_DecrRefCount(objPtr) \
	Tcl_DbDecrRefCount(objPtr, __FILE__, __LINE__)
#   undef Tcl_IsShared
#   define Tcl_IsShared(objPtr) \
	Tcl_DbIsShared(objPtr, __FILE__, __LINE__)
#else
#   undef Tcl_IncrRefCount
#   define Tcl_IncrRefCount(objPtr) \
	++(objPtr)->refCount
    /*
     * Use do/while0 idiom for optimum correctness without compiler warnings.
     * http://c2.com/cgi/wiki?TrivialDoWhileLoop
     */
#   undef Tcl_DecrRefCount
#   define Tcl_DecrRefCount(objPtr) \
	do { \
	    Tcl_Obj *_objPtr = (objPtr); \
	    if ((_objPtr)->refCount-- <= 1) { \
		TclFreeObj(_objPtr); \
	    } \
	} while(0)
#   undef Tcl_IsShared
#   define Tcl_IsShared(objPtr) \
	((objPtr)->refCount > 1)
#endif

/*
 * Macros and definitions that help to debug the use of Tcl objects. When
 * TCL_MEM_DEBUG is defined, the Tcl_New declarations are overridden to call
 * debugging versions of the object creation functions.
 */

#ifdef TCL_MEM_DEBUG
#  undef  Tcl_NewBignumObj
#  define Tcl_NewBignumObj(val) \
     Tcl_DbNewBignumObj(val, __FILE__, __LINE__)
#  undef  Tcl_NewBooleanObj
#  define Tcl_NewBooleanObj(val) \
     Tcl_DbNewWideIntObj((val)!=0, __FILE__, __LINE__)
#  undef  Tcl_NewByteArrayObj
#  define Tcl_NewByteArrayObj(bytes, len) \
     Tcl_DbNewByteArrayObj(bytes, len, __FILE__, __LINE__)
#  undef  Tcl_NewDoubleObj
#  define Tcl_NewDoubleObj(val) \
     Tcl_DbNewDoubleObj(val, __FILE__, __LINE__)
#  undef  Tcl_NewListObj
#  define Tcl_NewListObj(objc, objv) \
     Tcl_DbNewListObj(objc, objv, __FILE__, __LINE__)
#  undef  Tcl_NewObj
#  define Tcl_NewObj() \
     Tcl_DbNewObj(__FILE__, __LINE__)
#  undef  Tcl_NewStringObj
#  define Tcl_NewStringObj(bytes, len) \
     Tcl_DbNewStringObj(bytes, len, __FILE__, __LINE__)
#  undef  Tcl_NewWideIntObj
#  define Tcl_NewWideIntObj(val) \
     Tcl_DbNewWideIntObj(val, __FILE__, __LINE__)
#endif /* TCL_MEM_DEBUG */

/*
 *----------------------------------------------------------------------------
 * Macros for clients to use to access fields of hash entries:
 */

#define Tcl_GetHashValue(h) ((h)->clientData)
#define Tcl_SetHashValue(h, value) ((h)->clientData = (void *) (value))
#define Tcl_GetHashKey(tablePtr, h) \
	((void *) (((tablePtr)->keyType == TCL_ONE_WORD_KEYS || \
		    (tablePtr)->keyType == TCL_CUSTOM_PTR_KEYS) \
		   ? (h)->key.oneWordValue \
		   : (h)->key.string))

/*
 * Macros to use for clients to use to invoke find and create functions for
 * hash tables:
 */

#define Tcl_FindHashEntry(tablePtr, key) \
	(*((tablePtr)->findProc))(tablePtr, (const char *)(key))
#define Tcl_CreateHashEntry(tablePtr, key, newPtr) \
	(*((tablePtr)->createProc))(tablePtr, (const char *)(key), newPtr)

#endif /* RC_INVOKED */

/*
 * end block for C++
 */

#ifdef __cplusplus
}
#endif

#endif /* _TCL */

/*
 * Local Variables:
 * mode: c
 * c-basic-offset: 4
 * fill-column: 78
 * End:
 */<|MERGE_RESOLUTION|>--- conflicted
+++ resolved
@@ -2148,11 +2148,7 @@
  * stubs tables.
  */
 
-<<<<<<< HEAD
-#define TCL_STUB_MAGIC		((int) 0xFCA3BACB + (int) sizeof(void *) + (TCL_UTF_MAX>4))
-=======
-#define TCL_STUB_MAGIC		((int) 0xFCA3BACF)
->>>>>>> 12d3b15f
+#define TCL_STUB_MAGIC		((int) 0xFCA3BACB + (int) sizeof(void *))
 
 /*
  * The following function is required to be defined in all stubs aware
