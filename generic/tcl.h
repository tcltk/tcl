/*
 * tcl.h --
 *
 *	This header file describes the externally-visible facilities of the
 *	Tcl interpreter.
 *
 * Copyright (c) 1987-1994 The Regents of the University of California.
 * Copyright (c) 1993-1996 Lucent Technologies.
 * Copyright (c) 1994-1998 Sun Microsystems, Inc.
 * Copyright (c) 1998-2000 by Scriptics Corporation.
 * Copyright (c) 2002 by Kevin B. Kenny.  All rights reserved.
 *
 * See the file "license.terms" for information on usage and redistribution of
 * this file, and for a DISCLAIMER OF ALL WARRANTIES.
 */

#ifndef _TCL
#define _TCL

/*
 * For C++ compilers, use extern "C"
 */

#ifdef __cplusplus
extern "C" {
#endif

/*
 * The following defines are used to indicate the various release levels.
 */

#define TCL_ALPHA_RELEASE	0
#define TCL_BETA_RELEASE	1
#define TCL_FINAL_RELEASE	2

/*
 * When version numbers change here, must also go into the following files and
 * update the version numbers:
 *
 * library/init.tcl	(1 LOC patch)
 * unix/configure.ac	(2 LOC Major, 2 LOC minor, 1 LOC patch)
 * win/configure.ac	(as above)
 * win/tcl.m4		(not patchlevel)
 * README		(sections 0 and 2, with and without separator)
 * macosx/Tcl-Common.xcconfig (not patchlevel) 1 LOC
 * win/README		(not patchlevel) (sections 0 and 2)
 * unix/tcl.spec	(1 LOC patch)
 * tools/tcl.hpj.in	(not patchlevel, for windows installer)
 */

#define TCL_MAJOR_VERSION   9
#define TCL_MINOR_VERSION   0
#define TCL_RELEASE_LEVEL   TCL_ALPHA_RELEASE
#define TCL_RELEASE_SERIAL  0

#define TCL_VERSION	    "9.0"
#define TCL_PATCH_LEVEL	    "9.0a0"

#if defined(RC_INVOKED)
/*
 * Utility macros: STRINGIFY takes an argument and wraps it in "" (double
 * quotation marks), JOIN joins two arguments.
 */

#ifndef STRINGIFY
#  define STRINGIFY(x) STRINGIFY1(x)
#  define STRINGIFY1(x) #x
#endif
#ifndef JOIN
#  define JOIN(a,b) JOIN1(a,b)
#  define JOIN1(a,b) a##b
#endif
#endif /* RC_INVOKED */

/*
 * A special definition used to allow this header file to be included from
 * windows resource files so that they can obtain version information.
 * RC_INVOKED is defined by default by the windows RC tool.
 *
 * Resource compilers don't like all the C stuff, like typedefs and function
 * declarations, that occur below, so block them out.
 */

#ifndef RC_INVOKED

/*
 * Special macro to define mutexes.
 */

#define TCL_DECLARE_MUTEX(name) static Tcl_Mutex name;

/*
 * Tcl's public routine Tcl_FSSeek() uses the values SEEK_SET, SEEK_CUR, and
 * SEEK_END, all #define'd by stdio.h .
 *
 * Also, many extensions need stdio.h, and they've grown accustomed to tcl.h
 * providing it for them rather than #include-ing it themselves as they
 * should, so also for their sake, we keep the #include to be consistent with
 * prior Tcl releases.
 */

#include <stdio.h>

#if defined(__GNUC__) && (__GNUC__ > 2)
#   define TCL_FORMAT_PRINTF(a,b) __attribute__ ((__format__ (__printf__, a, b)))
#   define TCL_NORETURN __attribute__ ((noreturn))
#   define TCL_NOINLINE __attribute__ ((noinline))
#   define TCL_NORETURN1 __attribute__ ((noreturn))
#else
#   define TCL_FORMAT_PRINTF(a,b)
#   if defined(_MSC_VER) && (_MSC_VER >= 1310)
#	define TCL_NORETURN _declspec(noreturn)
#	define TCL_NOINLINE __declspec(noinline)
#   else
#	define TCL_NORETURN /* nothing */
#	define TCL_NOINLINE /* nothing */
#   endif
#   define TCL_NORETURN1 /* nothing */
#endif

/*
 * Allow a part of Tcl's API to be explicitly marked as deprecated.
 *
 * Used to make TIP 330/336 generate moans even if people use the
 * compatibility macros. Change your code, guys! We won't support you forever.
 */

#if defined(__GNUC__) && ((__GNUC__ >= 4) || ((__GNUC__ == 3) && (__GNUC_MINOR__ >= 1)))
#   if (__GNUC__ > 4) || ((__GNUC__ == 4) && (__GNUC_MINOR__ >= 5))
#	define TCL_DEPRECATED_API(msg)	__attribute__ ((__deprecated__ (msg)))
#   else
#	define TCL_DEPRECATED_API(msg)	__attribute__ ((__deprecated__))
#   endif
#else
#   define TCL_DEPRECATED_API(msg)	/* nothing portable */
#endif

/*
 *----------------------------------------------------------------------------
 * Macros used to declare a function to be exported by a DLL. Used by Windows,
 * maps to no-op declarations on non-Windows systems. The default build on
 * windows is for a DLL, which causes the DLLIMPORT and DLLEXPORT macros to be
 * nonempty. To build a static library, the macro STATIC_BUILD should be
 * defined.
 *
 * Note: when building static but linking dynamically to MSVCRT we must still
 *       correctly decorate the C library imported function.  Use CRTIMPORT
 *       for this purpose.  _DLL is defined by the compiler when linking to
 *       MSVCRT.
 */

#if (defined(_WIN32) && (defined(_MSC_VER) || (defined(__BORLANDC__) && (__BORLANDC__ >= 0x0550)) || defined(__LCC__) || defined(__WATCOMC__) || (defined(__GNUC__) && defined(__declspec))))
#   define HAVE_DECLSPEC 1
#   ifdef STATIC_BUILD
#       define DLLIMPORT
#       define DLLEXPORT
#       ifdef _DLL
#           define CRTIMPORT __declspec(dllimport)
#       else
#           define CRTIMPORT
#       endif
#   else
#       define DLLIMPORT __declspec(dllimport)
#       define DLLEXPORT __declspec(dllexport)
#       define CRTIMPORT __declspec(dllimport)
#   endif
#else
#   define DLLIMPORT
#   if defined(__GNUC__) && __GNUC__ > 3
#       define DLLEXPORT __attribute__ ((visibility("default")))
#   else
#       define DLLEXPORT
#   endif
#   define CRTIMPORT
#endif

/*
 * These macros are used to control whether functions are being declared for
 * import or export. If a function is being declared while it is being built
 * to be included in a shared library, then it should have the DLLEXPORT
 * storage class. If is being declared for use by a module that is going to
 * link against the shared library, then it should have the DLLIMPORT storage
 * class. If the symbol is being declared for a static build or for use from a
 * stub library, then the storage class should be empty.
 *
 * The convention is that a macro called BUILD_xxxx, where xxxx is the name of
 * a library we are building, is set on the compile line for sources that are
 * to be placed in the library. When this macro is set, the storage class will
 * be set to DLLEXPORT. At the end of the header file, the storage class will
 * be reset to DLLIMPORT.
 */

#undef TCL_STORAGE_CLASS
#ifdef BUILD_tcl
#   define TCL_STORAGE_CLASS DLLEXPORT
#else
#   ifdef USE_TCL_STUBS
#      define TCL_STORAGE_CLASS
#   else
#      define TCL_STORAGE_CLASS DLLIMPORT
#   endif
#endif

#if !defined(CONST86) && !defined(TCL_NO_DEPRECATED)
#      define CONST86 const
#endif

/*
 * Make sure EXTERN isn't defined elsewhere.
 */

#ifdef EXTERN
#   undef EXTERN
#endif /* EXTERN */

#ifdef __cplusplus
#   define EXTERN extern "C" TCL_STORAGE_CLASS
#else
#   define EXTERN extern TCL_STORAGE_CLASS
#endif

/*
 * Miscellaneous declarations.
 */

typedef void *ClientData;

/*
 * Darwin specific configure overrides (to support fat compiles, where
 * configure runs only once for multiple architectures):
 */

#ifdef __APPLE__
#   ifdef __LP64__
#	undef TCL_WIDE_INT_TYPE
#	define TCL_WIDE_INT_IS_LONG 1
#	define TCL_CFG_DO64BIT 1
#    else /* !__LP64__ */
#	define TCL_WIDE_INT_TYPE long long
#	undef TCL_WIDE_INT_IS_LONG
#	undef TCL_CFG_DO64BIT
#    endif /* __LP64__ */
#    undef HAVE_STRUCT_STAT64
#endif /* __APPLE__ */

/*
 * Define Tcl_WideInt to be a type that is (at least) 64-bits wide, and define
 * Tcl_WideUInt to be the unsigned variant of that type (assuming that where
 * we have one, we can have the other.)
 *
 * Also defines the following macros:
 * TCL_WIDE_INT_IS_LONG - if wide ints are really longs (i.e. we're on a
 *	LP64 system such as modern Solaris or Linux ... not including Win64)
 * Tcl_WideAsLong - forgetful converter from wideInt to long.
 * Tcl_LongAsWide - sign-extending converter from long to wideInt.
 * Tcl_WideAsDouble - converter from wideInt to double.
 * Tcl_DoubleAsWide - converter from double to wideInt.
 *
 * The following invariant should hold for any long value 'longVal':
 *	longVal == Tcl_WideAsLong(Tcl_LongAsWide(longVal))
 *
 * Note on converting between Tcl_WideInt and strings. This implementation (in
 * tclObj.c) depends on the function
 * sprintf(...,"%" TCL_LL_MODIFIER "d",...).
 */

#if !defined(TCL_WIDE_INT_TYPE)&&!defined(TCL_WIDE_INT_IS_LONG)
#   if defined(_WIN32)
#      define TCL_WIDE_INT_TYPE __int64
#      define TCL_LL_MODIFIER	"I64"
#      if defined(_WIN64)
#         define TCL_Z_MODIFIER	"I"
#      endif
#   elif defined(__GNUC__)
#      define TCL_Z_MODIFIER	"z"
#   else /* ! _WIN32 && ! __GNUC__ */
/*
 * Don't know what platform it is and configure hasn't discovered what is
 * going on for us. Try to guess...
 */
#      include <limits.h>
#      if defined(LLONG_MAX) && (LLONG_MAX == LONG_MAX)
#         define TCL_WIDE_INT_IS_LONG	1
#      endif
#   endif /* _WIN32 */
#endif /* !TCL_WIDE_INT_TYPE & !TCL_WIDE_INT_IS_LONG */

#ifndef TCL_WIDE_INT_TYPE
#   define TCL_WIDE_INT_TYPE		long long
#endif /* !TCL_WIDE_INT_TYPE */

typedef TCL_WIDE_INT_TYPE		Tcl_WideInt;
typedef unsigned TCL_WIDE_INT_TYPE	Tcl_WideUInt;

#ifndef TCL_LL_MODIFIER
#   define TCL_LL_MODIFIER	"ll"
#endif /* !TCL_LL_MODIFIER */
#ifndef TCL_Z_MODIFIER
#   if defined(__GNUC__) && !defined(_WIN32)
#	define TCL_Z_MODIFIER	"z"
#   else
#	define TCL_Z_MODIFIER	""
#   endif
#endif /* !TCL_Z_MODIFIER */
#define Tcl_WideAsLong(val)	((long)((Tcl_WideInt)(val)))
#define Tcl_LongAsWide(val)	((Tcl_WideInt)((long)(val)))
#define Tcl_WideAsDouble(val)	((double)((Tcl_WideInt)(val)))
#define Tcl_DoubleAsWide(val)	((Tcl_WideInt)((double)(val)))

#if defined(_WIN32)
    typedef struct __stat64 Tcl_StatBuf;
#elif defined(__CYGWIN__)
    typedef struct {
	dev_t st_dev;
	unsigned short st_ino;
	unsigned short st_mode;
	short st_nlink;
	short st_uid;
	short st_gid;
	/* Here is a 2-byte gap */
	dev_t st_rdev;
	/* Here is a 4-byte gap */
	long long st_size;
	struct {long long tv_sec;} st_atim;
	struct {long long tv_sec;} st_mtim;
	struct {long long tv_sec;} st_ctim;
    } Tcl_StatBuf;
#else
    typedef struct stat Tcl_StatBuf;
#endif

/*
 *----------------------------------------------------------------------------
 * Data structures defined opaquely in this module. The definitions below just
 * provide dummy types. A few fields are made visible in Tcl_Interp
 * structures, namely those used for returning a string result from commands.
 * Direct access to the result field is discouraged in Tcl 8.0. The
 * interpreter result is either an object or a string, and the two values are
 * kept consistent unless some C code sets interp->result directly.
 * Programmers should use either the function Tcl_GetObjResult() or
 * Tcl_GetStringResult() to read the interpreter's result. See the SetResult
 * man page for details.
 *
 * Note: any change to the Tcl_Interp definition below must be mirrored in the
 * "real" definition in tclInt.h.
 *
 * Note: Tcl_ObjCmdProc functions do not directly set result and freeProc.
 * Instead, they set a Tcl_Obj member in the "real" structure that can be
 * accessed with Tcl_GetObjResult() and Tcl_SetObjResult().
 */

typedef struct Tcl_Interp Tcl_Interp;

typedef struct Tcl_AsyncHandler_ *Tcl_AsyncHandler;
typedef struct Tcl_Channel_ *Tcl_Channel;
typedef struct Tcl_ChannelTypeVersion_ *Tcl_ChannelTypeVersion;
typedef struct Tcl_Command_ *Tcl_Command;
typedef struct Tcl_Condition_ *Tcl_Condition;
typedef struct Tcl_Dict_ *Tcl_Dict;
typedef struct Tcl_EncodingState_ *Tcl_EncodingState;
typedef struct Tcl_Encoding_ *Tcl_Encoding;
typedef struct Tcl_Event Tcl_Event;
typedef struct Tcl_InterpState_ *Tcl_InterpState;
typedef struct Tcl_LoadHandle_ *Tcl_LoadHandle;
typedef struct Tcl_Mutex_ *Tcl_Mutex;
typedef struct Tcl_Pid_ *Tcl_Pid;
typedef struct Tcl_RegExp_ *Tcl_RegExp;
typedef struct Tcl_ThreadDataKey_ *Tcl_ThreadDataKey;
typedef struct Tcl_ThreadId_ *Tcl_ThreadId;
typedef struct Tcl_TimerToken_ *Tcl_TimerToken;
typedef struct Tcl_Trace_ *Tcl_Trace;
typedef struct Tcl_Var_ *Tcl_Var;
typedef struct Tcl_ZLibStream_ *Tcl_ZlibStream;

/*
 *----------------------------------------------------------------------------
 * Definition of the interface to functions implementing threads. A function
 * following this definition is given to each call of 'Tcl_CreateThread' and
 * will be called as the main fuction of the new thread created by that call.
 */

#if defined _WIN32
typedef unsigned (__stdcall Tcl_ThreadCreateProc) (void *clientData);
#else
typedef void (Tcl_ThreadCreateProc) (void *clientData);
#endif

/*
 * Threading function return types used for abstracting away platform
 * differences when writing a Tcl_ThreadCreateProc. See the NewThread function
 * in generic/tclThreadTest.c for it's usage.
 */

#if defined _WIN32
#   define Tcl_ThreadCreateType		unsigned __stdcall
#   define TCL_THREAD_CREATE_RETURN	return 0
#else
#   define Tcl_ThreadCreateType		void
#   define TCL_THREAD_CREATE_RETURN
#endif

/*
 * Definition of values for default stacksize and the possible flags to be
 * given to Tcl_CreateThread.
 */

#define TCL_THREAD_STACK_DEFAULT (0)    /* Use default size for stack. */
#define TCL_THREAD_NOFLAGS	 (0000) /* Standard flags, default
					 * behaviour. */
#define TCL_THREAD_JOINABLE	 (0001) /* Mark the thread as joinable. */

/*
 * Flag values passed to Tcl_StringCaseMatch.
 */

#define TCL_MATCH_NOCASE	(1<<0)

/*
 * Flag values passed to Tcl_GetRegExpFromObj.
 */

#define	TCL_REG_BASIC		000000	/* BREs (convenience). */
#define	TCL_REG_EXTENDED	000001	/* EREs. */
#define	TCL_REG_ADVF		000002	/* Advanced features in EREs. */
#define	TCL_REG_ADVANCED	000003	/* AREs (which are also EREs). */
#define	TCL_REG_QUOTE		000004	/* No special characters, none. */
#define	TCL_REG_NOCASE		000010	/* Ignore case. */
#define	TCL_REG_NOSUB		000020	/* Don't care about subexpressions. */
#define	TCL_REG_EXPANDED	000040	/* Expanded format, white space &
					 * comments. */
#define	TCL_REG_NLSTOP		000100  /* \n doesn't match . or [^ ] */
#define	TCL_REG_NLANCH		000200  /* ^ matches after \n, $ before. */
#define	TCL_REG_NEWLINE		000300  /* Newlines are line terminators. */
#define	TCL_REG_CANMATCH	001000  /* Report details on partial/limited
					 * matches. */

/*
 * Flags values passed to Tcl_RegExpExecObj.
 */

#define	TCL_REG_NOTBOL	0001	/* Beginning of string does not match ^.  */
#define	TCL_REG_NOTEOL	0002	/* End of string does not match $. */

/*
 * Structures filled in by Tcl_RegExpInfo. Note that all offset values are
 * relative to the start of the match string, not the beginning of the entire
 * string.
 */

typedef struct Tcl_RegExpIndices {
    size_t start;			/* Character offset of first character in
				 * match. */
    size_t end;			/* Character offset of first character after
				 * the match. */
} Tcl_RegExpIndices;

typedef struct Tcl_RegExpInfo {
    size_t nsubs;			/* Number of subexpressions in the compiled
				 * expression. */
    Tcl_RegExpIndices *matches;	/* Array of nsubs match offset pairs. */
    size_t extendStart;		/* The offset at which a subsequent match
				 * might begin. */
} Tcl_RegExpInfo;

/*
 * Picky compilers complain if this typdef doesn't appear before the struct's
 * reference in tclDecls.h.
 */

typedef Tcl_StatBuf *Tcl_Stat_;
typedef struct stat *Tcl_OldStat_;

/*
 *----------------------------------------------------------------------------
 * When a TCL command returns, the interpreter contains a result from the
 * command. Programmers are strongly encouraged to use one of the functions
 * Tcl_GetObjResult() or Tcl_GetStringResult() to read the interpreter's
 * result. See the SetResult man page for details. Besides this result, the
 * command function returns an integer code, which is one of the following:
 *
 * TCL_OK		Command completed normally; the interpreter's result
 *			contains the command's result.
 * TCL_ERROR		The command couldn't be completed successfully; the
 *			interpreter's result describes what went wrong.
 * TCL_RETURN		The command requests that the current function return;
 *			the interpreter's result contains the function's
 *			return value.
 * TCL_BREAK		The command requests that the innermost loop be
 *			exited; the interpreter's result is meaningless.
 * TCL_CONTINUE		Go on to the next iteration of the current loop; the
 *			interpreter's result is meaningless.
 */

#define TCL_OK			0
#define TCL_ERROR		1
#define TCL_RETURN		2
#define TCL_BREAK		3
#define TCL_CONTINUE		4

/*
 *----------------------------------------------------------------------------
 * Flags to control what substitutions are performed by Tcl_SubstObj():
 */

#define TCL_SUBST_COMMANDS	001
#define TCL_SUBST_VARIABLES	002
#define TCL_SUBST_BACKSLASHES	004
#define TCL_SUBST_ALL		007

/*
 * Forward declaration of Tcl_Obj to prevent an error when the forward
 * reference to Tcl_Obj is encountered in the function types declared below.
 */

struct Tcl_Obj;

/*
 *----------------------------------------------------------------------------
 * Function types defined by Tcl:
 */

typedef int (Tcl_AppInitProc) (Tcl_Interp *interp);
typedef int (Tcl_AsyncProc) (void *clientData, Tcl_Interp *interp,
	int code);
typedef void (Tcl_ChannelProc) (void *clientData, int mask);
typedef void (Tcl_CloseProc) (void *data);
typedef void (Tcl_CmdDeleteProc) (void *clientData);
typedef int (Tcl_CmdProc) (void *clientData, Tcl_Interp *interp,
	int argc, const char *argv[]);
typedef void (Tcl_CmdTraceProc) (void *clientData, Tcl_Interp *interp,
	int level, char *command, Tcl_CmdProc *proc,
	void *cmdClientData, int argc, const char *argv[]);
typedef int (Tcl_CmdObjTraceProc) (void *clientData, Tcl_Interp *interp,
	int level, const char *command, Tcl_Command commandInfo, int objc,
	struct Tcl_Obj *const *objv);
typedef void (Tcl_CmdObjTraceDeleteProc) (void *clientData);
typedef void (Tcl_DupInternalRepProc) (struct Tcl_Obj *srcPtr,
	struct Tcl_Obj *dupPtr);
typedef int (Tcl_EncodingConvertProc) (void *clientData, const char *src,
	int srcLen, int flags, Tcl_EncodingState *statePtr, char *dst,
	int dstLen, int *srcReadPtr, int *dstWrotePtr, int *dstCharsPtr);
#define Tcl_EncodingFreeProc Tcl_FreeProc
typedef int (Tcl_EventProc) (Tcl_Event *evPtr, int flags);
typedef void (Tcl_EventCheckProc) (void *clientData, int flags);
typedef int (Tcl_EventDeleteProc) (Tcl_Event *evPtr, void *clientData);
typedef void (Tcl_EventSetupProc) (void *clientData, int flags);
#define Tcl_ExitProc Tcl_FreeProc
typedef void (Tcl_FileProc) (void *clientData, int mask);
#define Tcl_FileFreeProc Tcl_FreeProc
typedef void (Tcl_FreeInternalRepProc) (struct Tcl_Obj *objPtr);
typedef void (Tcl_FreeProc) (void *blockPtr);
typedef void (Tcl_IdleProc) (void *clientData);
typedef void (Tcl_InterpDeleteProc) (void *clientData,
	Tcl_Interp *interp);
typedef void (Tcl_NamespaceDeleteProc) (void *clientData);
typedef int (Tcl_ObjCmdProc) (void *clientData, Tcl_Interp *interp,
	int objc, struct Tcl_Obj *const *objv);
typedef int (Tcl_PackageInitProc) (Tcl_Interp *interp);
typedef int (Tcl_PackageUnloadProc) (Tcl_Interp *interp, int flags);
typedef void (Tcl_PanicProc) (const char *format, ...);
typedef void (Tcl_TcpAcceptProc) (void *callbackData, Tcl_Channel chan,
	char *address, int port);
typedef void (Tcl_TimerProc) (void *clientData);
typedef int (Tcl_SetFromAnyProc) (Tcl_Interp *interp, struct Tcl_Obj *objPtr);
typedef void (Tcl_UpdateStringProc) (struct Tcl_Obj *objPtr);
typedef char * (Tcl_VarTraceProc) (void *clientData, Tcl_Interp *interp,
	const char *part1, const char *part2, int flags);
typedef void (Tcl_CommandTraceProc) (void *clientData, Tcl_Interp *interp,
	const char *oldName, const char *newName, int flags);
typedef void (Tcl_CreateFileHandlerProc) (int fd, int mask, Tcl_FileProc *proc,
	void *clientData);
typedef void (Tcl_DeleteFileHandlerProc) (int fd);
typedef void (Tcl_AlertNotifierProc) (void *clientData);
typedef void (Tcl_ServiceModeHookProc) (int mode);
typedef void *(Tcl_InitNotifierProc) (void);
typedef void (Tcl_FinalizeNotifierProc) (void *clientData);
typedef void (Tcl_MainLoopProc) (void);

/*
 *----------------------------------------------------------------------------
 * The following structure represents a type of object, which is a particular
 * internal representation for an object plus a set of functions that provide
 * standard operations on objects of that type.
 */

typedef struct Tcl_ObjType {
    const char *name;		/* Name of the type, e.g. "int". */
    Tcl_FreeInternalRepProc *freeIntRepProc;
				/* Called to free any storage for the type's
				 * internal rep. NULL if the internal rep does
				 * not need freeing. */
    Tcl_DupInternalRepProc *dupIntRepProc;
				/* Called to create a new object as a copy of
				 * an existing object. */
    Tcl_UpdateStringProc *updateStringProc;
				/* Called to update the string rep from the
				 * type's internal representation. */
    Tcl_SetFromAnyProc *setFromAnyProc;
				/* Called to convert the object's internal rep
				 * to this type. Frees the internal rep of the
				 * old type. Returns TCL_ERROR on failure. */
} Tcl_ObjType;

/*
 * The following structure stores an internal representation (intrep) for
 * a Tcl value. An intrep is associated with an Tcl_ObjType when both
 * are stored in the same Tcl_Obj.  The routines of the Tcl_ObjType govern
 * the handling of the intrep.
 */

typedef union Tcl_ObjIntRep {	/* The internal representation: */
    long longValue;		/*   - an long integer value. */
    double doubleValue;		/*   - a double-precision floating value. */
    void *otherValuePtr;	/*   - another, type-specific value, */
				/*     not used internally any more. */
    Tcl_WideInt wideValue;	/*   - an integer value >= 64bits */
    struct {			/*   - internal rep as two pointers. */
	void *ptr1;
	void *ptr2;
    } twoPtrValue;
    struct {			/*   - internal rep as a pointer and a long, */
	void *ptr;		/*     not used internally any more. */
	unsigned long value;
    } ptrAndLongRep;
} Tcl_ObjIntRep;

/*
 * One of the following structures exists for each object in the Tcl system.
 * An object stores a value as either a string, some internal representation,
 * or both.
 */

typedef struct Tcl_Obj {
    size_t refCount;		/* When 0 the object will be freed. */
    char *bytes;		/* This points to the first byte of the
				 * object's string representation. The array
				 * must be followed by a null byte (i.e., at
				 * offset length) but may also contain
				 * embedded null characters. The array's
				 * storage is allocated by Tcl_Alloc. NULL means
				 * the string rep is invalid and must be
				 * regenerated from the internal rep.  Clients
				 * should use Tcl_GetStringFromObj or
				 * Tcl_GetString to get a pointer to the byte
				 * array as a readonly value. */
    size_t length;		/* The number of bytes at *bytes, not
				 * including the terminating null. */
    const Tcl_ObjType *typePtr;	/* Denotes the object's type. Always
				 * corresponds to the type of the object's
				 * internal rep. NULL indicates the object has
				 * no internal rep (has no type). */
    Tcl_ObjIntRep internalRep;	/* The internal representation: */
} Tcl_Obj;


/*
 *----------------------------------------------------------------------------
 * The following type contains the state needed by Tcl_SaveResult. It
 * is typically allocated on the stack.
 */

typedef Tcl_Obj *Tcl_SavedResult;

/*
 *----------------------------------------------------------------------------
 * The following definitions support Tcl's namespace facility. Note: the first
 * five fields must match exactly the fields in a Namespace structure (see
 * tclInt.h).
 */

typedef struct Tcl_Namespace {
    char *name;			/* The namespace's name within its parent
				 * namespace. This contains no ::'s. The name
				 * of the global namespace is "" although "::"
				 * is an synonym. */
    char *fullName;		/* The namespace's fully qualified name. This
				 * starts with ::. */
    void *clientData;	/* Arbitrary value associated with this
				 * namespace. */
    Tcl_NamespaceDeleteProc *deleteProc;
				/* Function invoked when deleting the
				 * namespace to, e.g., free clientData. */
    struct Tcl_Namespace *parentPtr;
				/* Points to the namespace that contains this
				 * one. NULL if this is the global
				 * namespace. */
} Tcl_Namespace;

/*
 *----------------------------------------------------------------------------
 * The following structure represents a call frame, or activation record. A
 * call frame defines a naming context for a procedure call: its local scope
 * (for local variables) and its namespace scope (used for non-local
 * variables; often the global :: namespace). A call frame can also define the
 * naming context for a namespace eval or namespace inscope command: the
 * namespace in which the command's code should execute. The Tcl_CallFrame
 * structures exist only while procedures or namespace eval/inscope's are
 * being executed, and provide a Tcl call stack.
 *
 * A call frame is initialized and pushed using Tcl_PushCallFrame and popped
 * using Tcl_PopCallFrame. Storage for a Tcl_CallFrame must be provided by the
 * Tcl_PushCallFrame caller, and callers typically allocate them on the C call
 * stack for efficiency. For this reason, Tcl_CallFrame is defined as a
 * structure and not as an opaque token. However, most Tcl_CallFrame fields
 * are hidden since applications should not access them directly; others are
 * declared as "dummyX".
 *
 * WARNING!! The structure definition must be kept consistent with the
 * CallFrame structure in tclInt.h. If you change one, change the other.
 */

typedef struct Tcl_CallFrame {
    Tcl_Namespace *nsPtr;
    int dummy1;
    int dummy2;
    void *dummy3;
    void *dummy4;
    void *dummy5;
    int dummy6;
    void *dummy7;
    void *dummy8;
    int dummy9;
    void *dummy10;
    void *dummy11;
    void *dummy12;
    void *dummy13;
} Tcl_CallFrame;

/*
 *----------------------------------------------------------------------------
 * Information about commands that is returned by Tcl_GetCommandInfo and
 * passed to Tcl_SetCommandInfo. objProc is an objc/objv object-based command
 * function while proc is a traditional Tcl argc/argv string-based function.
 * Tcl_CreateObjCommand and Tcl_CreateCommand ensure that both objProc and
 * proc are non-NULL and can be called to execute the command. However, it may
 * be faster to call one instead of the other. The member isNativeObjectProc
 * is set to 1 if an object-based function was registered by
 * Tcl_CreateObjCommand, and to 0 if a string-based function was registered by
 * Tcl_CreateCommand. The other function is typically set to a compatibility
 * wrapper that does string-to-object or object-to-string argument conversions
 * then calls the other function.
 */

typedef struct Tcl_CmdInfo {
    int isNativeObjectProc;	/* 1 if objProc was registered by a call to
				 * Tcl_CreateObjCommand; 0 otherwise.
				 * Tcl_SetCmdInfo does not modify this
				 * field. */
    Tcl_ObjCmdProc *objProc;	/* Command's object-based function. */
    void *objClientData;	/* ClientData for object proc. */
    Tcl_CmdProc *proc;		/* Command's string-based function. */
    void *clientData;	/* ClientData for string proc. */
    Tcl_CmdDeleteProc *deleteProc;
				/* Function to call when command is
				 * deleted. */
    void *deleteData;	/* Value to pass to deleteProc (usually the
				 * same as clientData). */
    Tcl_Namespace *namespacePtr;/* Points to the namespace that contains this
				 * command. Note that Tcl_SetCmdInfo will not
				 * change a command's namespace; use
				 * TclRenameCommand or Tcl_Eval (of 'rename')
				 * to do that. */
} Tcl_CmdInfo;

/*
 *----------------------------------------------------------------------------
 * The structure defined below is used to hold dynamic strings. The only
 * fields that clients should use are string and length, accessible via the
 * macros Tcl_DStringValue and Tcl_DStringLength.
 */

#define TCL_DSTRING_STATIC_SIZE 200
typedef struct Tcl_DString {
    char *string;		/* Points to beginning of string: either
				 * staticSpace below or a malloced array. */
    size_t length;		/* Number of non-NULL characters in the
				 * string. */
    size_t spaceAvl;		/* Total number of bytes available for the
				 * string and its terminating NULL char. */
    char staticSpace[TCL_DSTRING_STATIC_SIZE];
				/* Space to use in common case where string is
				 * small. */
} Tcl_DString;

#define Tcl_DStringLength(dsPtr) ((dsPtr)->length)
#define Tcl_DStringValue(dsPtr) ((dsPtr)->string)

/*
 * Definitions for the maximum number of digits of precision that may be
 * produced by Tcl_PrintDouble, and the number of bytes of buffer space
 * required by Tcl_PrintDouble.
 */

#define TCL_MAX_PREC		17
#define TCL_DOUBLE_SPACE	(TCL_MAX_PREC+10)

/*
 * Definition for a number of bytes of buffer space sufficient to hold the
 * string representation of an integer in base 10 (assuming the existence of
 * 64-bit integers).
 */

#define TCL_INTEGER_SPACE	24

/*
 * Flag values passed to Tcl_ConvertElement.
 * TCL_DONT_USE_BRACES forces it not to enclose the element in braces, but to
 *	use backslash quoting instead.
 * TCL_DONT_QUOTE_HASH disables the default quoting of the '#' character. It
 *	is safe to leave the hash unquoted when the element is not the first
 *	element of a list, and this flag can be used by the caller to indicate
 *	that condition.
 */

#define TCL_DONT_USE_BRACES	1
#define TCL_DONT_QUOTE_HASH	8

/*
 * Flag that may be passed to Tcl_GetIndexFromObj to force it to disallow
 * abbreviated strings.
 */

#define TCL_EXACT	1

/*
 *----------------------------------------------------------------------------
 * Flag values passed to Tcl_RecordAndEval, Tcl_EvalObj, Tcl_EvalObjv.
 * WARNING: these bit choices must not conflict with the bit choices for
 * evalFlag bits in tclInt.h!
 *
 * Meanings:
 *	TCL_NO_EVAL:		Just record this command
 *	TCL_EVAL_GLOBAL:	Execute script in global namespace
 *	TCL_EVAL_DIRECT:	Do not compile this script
 *	TCL_EVAL_INVOKE:	Magical Tcl_EvalObjv mode for aliases/ensembles
 *				o Run in iPtr->lookupNsPtr or global namespace
 *				o Cut out of error traces
 *				o Don't reset the flags controlling ensemble
 *				  error message rewriting.
 *	TCL_CANCEL_UNWIND:	Magical Tcl_CancelEval mode that causes the
 *				stack for the script in progress to be
 *				completely unwound.
 *	TCL_EVAL_NOERR:	Do no exception reporting at all, just return
 *				as the caller will report.
 */

#define TCL_NO_EVAL		0x010000
#define TCL_EVAL_GLOBAL		0x020000
#define TCL_EVAL_DIRECT		0x040000
#define TCL_EVAL_INVOKE		0x080000
#define TCL_CANCEL_UNWIND	0x100000
#define TCL_EVAL_NOERR          0x200000

/*
 * Special freeProc values that may be passed to Tcl_SetResult (see the man
 * page for details):
 */

#define TCL_VOLATILE		((Tcl_FreeProc *) 1)
#define TCL_STATIC		((Tcl_FreeProc *) 0)
#define TCL_DYNAMIC		((Tcl_FreeProc *) 3)

/*
 * Flag values passed to variable-related functions.
 * WARNING: these bit choices must not conflict with the bit choice for
 * TCL_CANCEL_UNWIND, above.
 */

#define TCL_GLOBAL_ONLY		 1
#define TCL_NAMESPACE_ONLY	 2
#define TCL_APPEND_VALUE	 4
#define TCL_LIST_ELEMENT	 8
#define TCL_TRACE_READS		 0x10
#define TCL_TRACE_WRITES	 0x20
#define TCL_TRACE_UNSETS	 0x40
#define TCL_TRACE_DESTROYED	 0x80
#define TCL_INTERP_DESTROYED	 0x100
#define TCL_LEAVE_ERR_MSG	 0x200
#define TCL_TRACE_ARRAY		 0x800
#ifndef TCL_REMOVE_OBSOLETE_TRACES
/* Required to support old variable/vdelete/vinfo traces. */
#define TCL_TRACE_OLD_STYLE	 0x1000
#endif
/* Indicate the semantics of the result of a trace. */
#define TCL_TRACE_RESULT_DYNAMIC 0x8000
#define TCL_TRACE_RESULT_OBJECT  0x10000

/*
 * Flag values for ensemble commands.
 */

#define TCL_ENSEMBLE_PREFIX 0x02/* Flag value to say whether to allow
				 * unambiguous prefixes of commands or to
				 * require exact matches for command names. */

/*
 * Flag values passed to command-related functions.
 */

#define TCL_TRACE_RENAME	0x2000
#define TCL_TRACE_DELETE	0x4000

#define TCL_ALLOW_INLINE_COMPILATION 0x20000

/*
 * Types for linked variables:
 */

#define TCL_LINK_INT		1
#define TCL_LINK_DOUBLE		2
#define TCL_LINK_BOOLEAN	3
#define TCL_LINK_STRING		4
#define TCL_LINK_WIDE_INT	5
#define TCL_LINK_CHAR		6
#define TCL_LINK_UCHAR		7
#define TCL_LINK_SHORT		8
#define TCL_LINK_USHORT		9
#define TCL_LINK_UINT		10
#if defined(TCL_WIDE_INT_IS_LONG) || defined(_WIN32) || defined(__CYGWIN__)
#define TCL_LINK_LONG		((sizeof(long) != sizeof(int)) ? TCL_LINK_WIDE_INT : TCL_LINK_INT)
#define TCL_LINK_ULONG		((sizeof(long) != sizeof(int)) ? TCL_LINK_WIDE_UINT : TCL_LINK_UINT)
#else
#define TCL_LINK_LONG		11
#define TCL_LINK_ULONG		12
#endif
#define TCL_LINK_FLOAT		13
#define TCL_LINK_WIDE_UINT	14
#define TCL_LINK_CHARS		15
#define TCL_LINK_BINARY		16
#define TCL_LINK_READ_ONLY	0x80

/*
 *----------------------------------------------------------------------------
 * Forward declarations of Tcl_HashTable and related types.
 */

#ifndef TCL_HASH_TYPE
#  define TCL_HASH_TYPE size_t
#endif

typedef struct Tcl_HashKeyType Tcl_HashKeyType;
typedef struct Tcl_HashTable Tcl_HashTable;
typedef struct Tcl_HashEntry Tcl_HashEntry;

typedef TCL_HASH_TYPE (Tcl_HashKeyProc) (Tcl_HashTable *tablePtr, void *keyPtr);
typedef int (Tcl_CompareHashKeysProc) (void *keyPtr, Tcl_HashEntry *hPtr);
typedef Tcl_HashEntry * (Tcl_AllocHashEntryProc) (Tcl_HashTable *tablePtr,
	void *keyPtr);
typedef void (Tcl_FreeHashEntryProc) (Tcl_HashEntry *hPtr);

/*
 * Structure definition for an entry in a hash table. No-one outside Tcl
 * should access any of these fields directly; use the macros defined below.
 */

struct Tcl_HashEntry {
    Tcl_HashEntry *nextPtr;	/* Pointer to next entry in this hash bucket,
				 * or NULL for end of chain. */
    Tcl_HashTable *tablePtr;	/* Pointer to table containing entry. */
    size_t hash;		/* Hash value. */
    void *clientData;		/* Application stores something here with
				 * Tcl_SetHashValue. */
    union {			/* Key has one of these forms: */
	char *oneWordValue;	/* One-word value for key. */
	Tcl_Obj *objPtr;	/* Tcl_Obj * key value. */
	int words[1];		/* Multiple integer words for key. The actual
				 * size will be as large as necessary for this
				 * table's keys. */
	char string[1];		/* String for key. The actual size will be as
				 * large as needed to hold the key. */
    } key;			/* MUST BE LAST FIELD IN RECORD!! */
};

/*
 * Flags used in Tcl_HashKeyType.
 *
 * TCL_HASH_KEY_RANDOMIZE_HASH -
 *				There are some things, pointers for example
 *				which don't hash well because they do not use
 *				the lower bits. If this flag is set then the
 *				hash table will attempt to rectify this by
 *				randomising the bits and then using the upper
 *				N bits as the index into the table.
 * TCL_HASH_KEY_SYSTEM_HASH -	If this flag is set then all memory internally
 *                              allocated for the hash table that is not for an
 *                              entry will use the system heap.
 */

#define TCL_HASH_KEY_RANDOMIZE_HASH 0x1
#define TCL_HASH_KEY_SYSTEM_HASH    0x2

/*
 * Structure definition for the methods associated with a hash table key type.
 */

#define TCL_HASH_KEY_TYPE_VERSION 1
struct Tcl_HashKeyType {
    int version;		/* Version of the table. If this structure is
				 * extended in future then the version can be
				 * used to distinguish between different
				 * structures. */
    int flags;			/* Flags, see above for details. */
    Tcl_HashKeyProc *hashKeyProc;
				/* Calculates a hash value for the key. If
				 * this is NULL then the pointer itself is
				 * used as a hash value. */
    Tcl_CompareHashKeysProc *compareKeysProc;
				/* Compares two keys and returns zero if they
				 * do not match, and non-zero if they do. If
				 * this is NULL then the pointers are
				 * compared. */
    Tcl_AllocHashEntryProc *allocEntryProc;
				/* Called to allocate memory for a new entry,
				 * i.e. if the key is a string then this could
				 * allocate a single block which contains
				 * enough space for both the entry and the
				 * string. Only the key field of the allocated
				 * Tcl_HashEntry structure needs to be filled
				 * in. If something else needs to be done to
				 * the key, i.e. incrementing a reference
				 * count then that should be done by this
				 * function. If this is NULL then Tcl_Alloc is
				 * used to allocate enough space for a
				 * Tcl_HashEntry and the key pointer is
				 * assigned to key.oneWordValue. */
    Tcl_FreeHashEntryProc *freeEntryProc;
				/* Called to free memory associated with an
				 * entry. If something else needs to be done
				 * to the key, i.e. decrementing a reference
				 * count then that should be done by this
				 * function. If this is NULL then Tcl_Free is
				 * used to free the Tcl_HashEntry. */
};

/*
 * Structure definition for a hash table.  Must be in tcl.h so clients can
 * allocate space for these structures, but clients should never access any
 * fields in this structure.
 */

#define TCL_SMALL_HASH_TABLE 4
struct Tcl_HashTable {
    Tcl_HashEntry **buckets;	/* Pointer to bucket array. Each element
				 * points to first entry in bucket's hash
				 * chain, or NULL. */
    Tcl_HashEntry *staticBuckets[TCL_SMALL_HASH_TABLE];
				/* Bucket array used for small tables (to
				 * avoid mallocs and frees). */
    size_t numBuckets;		/* Total number of buckets allocated at
				 * **bucketPtr. */
    size_t numEntries;		/* Total number of entries present in
				 * table. */
    size_t rebuildSize;		/* Enlarge table when numEntries gets to be
				 * this large. */
    size_t mask;		/* Mask value used in hashing function. */
    int downShift;		/* Shift count used in hashing function.
				 * Designed to use high-order bits of
				 * randomized keys. */
    int keyType;		/* Type of keys used in this table. It's
				 * either TCL_CUSTOM_KEYS, TCL_STRING_KEYS,
				 * TCL_ONE_WORD_KEYS, or an integer giving the
				 * number of ints that is the size of the
				 * key. */
    Tcl_HashEntry *(*findProc) (Tcl_HashTable *tablePtr, const char *key);
    Tcl_HashEntry *(*createProc) (Tcl_HashTable *tablePtr, const char *key,
	    int *newPtr);
    const Tcl_HashKeyType *typePtr;
				/* Type of the keys used in the
				 * Tcl_HashTable. */
};

/*
 * Structure definition for information used to keep track of searches through
 * hash tables:
 */

typedef struct Tcl_HashSearch {
    Tcl_HashTable *tablePtr;	/* Table being searched. */
    size_t nextIndex;		/* Index of next bucket to be enumerated after
				 * present one. */
    Tcl_HashEntry *nextEntryPtr;/* Next entry to be enumerated in the current
				 * bucket. */
} Tcl_HashSearch;

/*
 * Acceptable key types for hash tables:
 *
 * TCL_STRING_KEYS:		The keys are strings, they are copied into the
 *				entry.
 * TCL_ONE_WORD_KEYS:		The keys are pointers, the pointer is stored
 *				in the entry.
 * TCL_CUSTOM_TYPE_KEYS:	The keys are arbitrary types which are copied
 *				into the entry.
 * TCL_CUSTOM_PTR_KEYS:		The keys are pointers to arbitrary types, the
 *				pointer is stored in the entry.
 *
 * While maintaining binary compatibility the above have to be distinct values
 * as they are used to differentiate between old versions of the hash table
 * which don't have a typePtr and new ones which do. Once binary compatibility
 * is discarded in favour of making more wide spread changes TCL_STRING_KEYS
 * can be the same as TCL_CUSTOM_TYPE_KEYS, and TCL_ONE_WORD_KEYS can be the
 * same as TCL_CUSTOM_PTR_KEYS because they simply determine how the key is
 * accessed from the entry and not the behaviour.
 */

#define TCL_STRING_KEYS		(0)
#define TCL_ONE_WORD_KEYS	(1)
#define TCL_CUSTOM_TYPE_KEYS	(-2)
#define TCL_CUSTOM_PTR_KEYS	(-1)

/*
 * Structure definition for information used to keep track of searches through
 * dictionaries. These fields should not be accessed by code outside
 * tclDictObj.c
 */

typedef struct {
    void *next;			/* Search position for underlying hash
				 * table. */
    size_t epoch;		/* Epoch marker for dictionary being searched,
				 * or 0 if search has terminated. */
    Tcl_Dict dictionaryPtr;	/* Reference to dictionary being searched. */
} Tcl_DictSearch;

/*
 *----------------------------------------------------------------------------
 * Flag values to pass to Tcl_DoOneEvent to disable searches for some kinds of
 * events:
 */

#define TCL_DONT_WAIT		(1<<1)
#define TCL_WINDOW_EVENTS	(1<<2)
#define TCL_FILE_EVENTS		(1<<3)
#define TCL_TIMER_EVENTS	(1<<4)
#define TCL_IDLE_EVENTS		(1<<5)	/* WAS 0x10 ???? */
#define TCL_ALL_EVENTS		(~TCL_DONT_WAIT)

/*
 * The following structure defines a generic event for the Tcl event system.
 * These are the things that are queued in calls to Tcl_QueueEvent and
 * serviced later by Tcl_DoOneEvent. There can be many different kinds of
 * events with different fields, corresponding to window events, timer events,
 * etc. The structure for a particular event consists of a Tcl_Event header
 * followed by additional information specific to that event.
 */

struct Tcl_Event {
    Tcl_EventProc *proc;	/* Function to call to service this event. */
    struct Tcl_Event *nextPtr;	/* Next in list of pending events, or NULL. */
};

/*
 * Positions to pass to Tcl_QueueEvent:
 */

typedef enum {
    TCL_QUEUE_TAIL, TCL_QUEUE_HEAD, TCL_QUEUE_MARK
} Tcl_QueuePosition;

/*
 * Values to pass to Tcl_SetServiceMode to specify the behavior of notifier
 * event routines.
 */

#define TCL_SERVICE_NONE 0
#define TCL_SERVICE_ALL 1

/*
 * The following structure keeps is used to hold a time value, either as an
 * absolute time (the number of seconds from the epoch) or as an elapsed time.
 * On Unix systems the epoch is Midnight Jan 1, 1970 GMT.
 */

typedef struct Tcl_Time {
    long sec;			/* Seconds. */
    long usec;			/* Microseconds. */
} Tcl_Time;

typedef void (Tcl_SetTimerProc) (const Tcl_Time *timePtr);
typedef int (Tcl_WaitForEventProc) (const Tcl_Time *timePtr);

/*
 * TIP #233 (Virtualized Time)
 */

typedef void (Tcl_GetTimeProc)   (Tcl_Time *timebuf, void *clientData);
typedef void (Tcl_ScaleTimeProc) (Tcl_Time *timebuf, void *clientData);

/*
 *----------------------------------------------------------------------------
 * Bits to pass to Tcl_CreateFileHandler and Tcl_CreateChannelHandler to
 * indicate what sorts of events are of interest:
 */

#define TCL_READABLE		(1<<1)
#define TCL_WRITABLE		(1<<2)
#define TCL_EXCEPTION		(1<<3)

/*
 * Flag values to pass to Tcl_OpenCommandChannel to indicate the disposition
 * of the stdio handles. TCL_STDIN, TCL_STDOUT, TCL_STDERR, are also used in
 * Tcl_GetStdChannel.
 */

#define TCL_STDIN		(1<<1)
#define TCL_STDOUT		(1<<2)
#define TCL_STDERR		(1<<3)
#define TCL_ENFORCE_MODE	(1<<4)

/*
 * Bits passed to Tcl_DriverClose2Proc to indicate which side of a channel
 * should be closed.
 */

#define TCL_CLOSE_READ		(1<<1)
#define TCL_CLOSE_WRITE		(1<<2)

/*
 * Value to use as the closeProc for a channel that supports the close2Proc
 * interface.
 */

#define TCL_CLOSE2PROC		((Tcl_DriverCloseProc *) 1)

/*
 * Channel version tag. This was introduced in 8.3.2/8.4.
 */

#define TCL_CHANNEL_VERSION_1	((Tcl_ChannelTypeVersion) 0x1)
#define TCL_CHANNEL_VERSION_2	((Tcl_ChannelTypeVersion) 0x2)
#define TCL_CHANNEL_VERSION_3	((Tcl_ChannelTypeVersion) 0x3)
#define TCL_CHANNEL_VERSION_4	((Tcl_ChannelTypeVersion) 0x4)
#define TCL_CHANNEL_VERSION_5	((Tcl_ChannelTypeVersion) 0x5)

/*
 * TIP #218: Channel Actions, Ids for Tcl_DriverThreadActionProc.
 */

#define TCL_CHANNEL_THREAD_INSERT (0)
#define TCL_CHANNEL_THREAD_REMOVE (1)

/*
 * Typedefs for the various operations in a channel type:
 */

typedef int	(Tcl_DriverBlockModeProc) (void *instanceData, int mode);
typedef int	(Tcl_DriverCloseProc) (void *instanceData,
			Tcl_Interp *interp);
typedef int	(Tcl_DriverClose2Proc) (void *instanceData,
			Tcl_Interp *interp, int flags);
typedef int	(Tcl_DriverInputProc) (void *instanceData, char *buf,
			int toRead, int *errorCodePtr);
typedef int	(Tcl_DriverOutputProc) (void *instanceData,
			const char *buf, int toWrite, int *errorCodePtr);
typedef int	(Tcl_DriverSeekProc) (void *instanceData, long offset,
			int mode, int *errorCodePtr);
typedef int	(Tcl_DriverSetOptionProc) (void *instanceData,
			Tcl_Interp *interp, const char *optionName,
			const char *value);
typedef int	(Tcl_DriverGetOptionProc) (void *instanceData,
			Tcl_Interp *interp, const char *optionName,
			Tcl_DString *dsPtr);
typedef void	(Tcl_DriverWatchProc) (void *instanceData, int mask);
typedef int	(Tcl_DriverGetHandleProc) (void *instanceData,
			int direction, void **handlePtr);
typedef int	(Tcl_DriverFlushProc) (void *instanceData);
typedef int	(Tcl_DriverHandlerProc) (void *instanceData,
			int interestMask);
typedef Tcl_WideInt (Tcl_DriverWideSeekProc) (void *instanceData,
			Tcl_WideInt offset, int mode, int *errorCodePtr);
/*
 * TIP #218, Channel Thread Actions
 */
typedef void	(Tcl_DriverThreadActionProc) (void *instanceData,
			int action);
/*
 * TIP #208, File Truncation (etc.)
 */
typedef int	(Tcl_DriverTruncateProc) (void *instanceData,
			Tcl_WideInt length);

/*
 * struct Tcl_ChannelType:
 *
 * One such structure exists for each type (kind) of channel. It collects
 * together in one place all the functions that are part of the specific
 * channel type.
 *
 * It is recommend that the Tcl_Channel* functions are used to access elements
 * of this structure, instead of direct accessing.
 */

typedef struct Tcl_ChannelType {
    const char *typeName;	/* The name of the channel type in Tcl
				 * commands. This storage is owned by channel
				 * type. */
    Tcl_ChannelTypeVersion version;
				/* Version of the channel type. */
    Tcl_DriverCloseProc *closeProc;
				/* Function to call to close the channel, or
				 * TCL_CLOSE2PROC if the close2Proc should be
				 * used instead. */
    Tcl_DriverInputProc *inputProc;
				/* Function to call for input on channel. */
    Tcl_DriverOutputProc *outputProc;
				/* Function to call for output on channel. */
    Tcl_DriverSeekProc *seekProc;
				/* Function to call to seek on the channel.
				 * May be NULL. */
    Tcl_DriverSetOptionProc *setOptionProc;
				/* Set an option on a channel. */
    Tcl_DriverGetOptionProc *getOptionProc;
				/* Get an option from a channel. */
    Tcl_DriverWatchProc *watchProc;
				/* Set up the notifier to watch for events on
				 * this channel. */
    Tcl_DriverGetHandleProc *getHandleProc;
				/* Get an OS handle from the channel or NULL
				 * if not supported. */
    Tcl_DriverClose2Proc *close2Proc;
				/* Function to call to close the channel if
				 * the device supports closing the read &
				 * write sides independently. */
    Tcl_DriverBlockModeProc *blockModeProc;
				/* Set blocking mode for the raw channel. May
				 * be NULL. */
    /*
     * Only valid in TCL_CHANNEL_VERSION_2 channels or later.
     */
    Tcl_DriverFlushProc *flushProc;
				/* Function to call to flush a channel. May be
				 * NULL. */
    Tcl_DriverHandlerProc *handlerProc;
				/* Function to call to handle a channel event.
				 * This will be passed up the stacked channel
				 * chain. */
    /*
     * Only valid in TCL_CHANNEL_VERSION_3 channels or later.
     */
    Tcl_DriverWideSeekProc *wideSeekProc;
				/* Function to call to seek on the channel
				 * which can handle 64-bit offsets. May be
				 * NULL, and must be NULL if seekProc is
				 * NULL. */
    /*
     * Only valid in TCL_CHANNEL_VERSION_4 channels or later.
     * TIP #218, Channel Thread Actions.
     */
    Tcl_DriverThreadActionProc *threadActionProc;
				/* Function to call to notify the driver of
				 * thread specific activity for a channel. May
				 * be NULL. */
    /*
     * Only valid in TCL_CHANNEL_VERSION_5 channels or later.
     * TIP #208, File Truncation.
     */
    Tcl_DriverTruncateProc *truncateProc;
				/* Function to call to truncate the underlying
				 * file to a particular length. May be NULL if
				 * the channel does not support truncation. */
} Tcl_ChannelType;

/*
 * The following flags determine whether the blockModeProc above should set
 * the channel into blocking or nonblocking mode. They are passed as arguments
 * to the blockModeProc function in the above structure.
 */

#define TCL_MODE_BLOCKING	0	/* Put channel into blocking mode. */
#define TCL_MODE_NONBLOCKING	1	/* Put channel into nonblocking
					 * mode. */

/*
 *----------------------------------------------------------------------------
 * Enum for different types of file paths.
 */

typedef enum Tcl_PathType {
    TCL_PATH_ABSOLUTE,
    TCL_PATH_RELATIVE,
    TCL_PATH_VOLUME_RELATIVE
} Tcl_PathType;

/*
 * The following structure is used to pass glob type data amongst the various
 * glob routines and Tcl_FSMatchInDirectory.
 */

typedef struct Tcl_GlobTypeData {
    int type;			/* Corresponds to bcdpfls as in 'find -t'. */
    int perm;			/* Corresponds to file permissions. */
    Tcl_Obj *macType;		/* Acceptable Mac type. */
    Tcl_Obj *macCreator;	/* Acceptable Mac creator. */
} Tcl_GlobTypeData;

/*
 * Type and permission definitions for glob command.
 */

#define TCL_GLOB_TYPE_BLOCK		(1<<0)
#define TCL_GLOB_TYPE_CHAR		(1<<1)
#define TCL_GLOB_TYPE_DIR		(1<<2)
#define TCL_GLOB_TYPE_PIPE		(1<<3)
#define TCL_GLOB_TYPE_FILE		(1<<4)
#define TCL_GLOB_TYPE_LINK		(1<<5)
#define TCL_GLOB_TYPE_SOCK		(1<<6)
#define TCL_GLOB_TYPE_MOUNT		(1<<7)

#define TCL_GLOB_PERM_RONLY		(1<<0)
#define TCL_GLOB_PERM_HIDDEN		(1<<1)
#define TCL_GLOB_PERM_R			(1<<2)
#define TCL_GLOB_PERM_W			(1<<3)
#define TCL_GLOB_PERM_X			(1<<4)

/*
 * Flags for the unload callback function.
 */

#define TCL_UNLOAD_DETACH_FROM_INTERPRETER	(1<<0)
#define TCL_UNLOAD_DETACH_FROM_PROCESS		(1<<1)

/*
 * Typedefs for the various filesystem operations:
 */

typedef int (Tcl_FSStatProc) (Tcl_Obj *pathPtr, Tcl_StatBuf *buf);
typedef int (Tcl_FSAccessProc) (Tcl_Obj *pathPtr, int mode);
typedef Tcl_Channel (Tcl_FSOpenFileChannelProc) (Tcl_Interp *interp,
	Tcl_Obj *pathPtr, int mode, int permissions);
typedef int (Tcl_FSMatchInDirectoryProc) (Tcl_Interp *interp, Tcl_Obj *result,
	Tcl_Obj *pathPtr, const char *pattern, Tcl_GlobTypeData *types);
typedef Tcl_Obj * (Tcl_FSGetCwdProc) (Tcl_Interp *interp);
typedef int (Tcl_FSChdirProc) (Tcl_Obj *pathPtr);
typedef int (Tcl_FSLstatProc) (Tcl_Obj *pathPtr, Tcl_StatBuf *buf);
typedef int (Tcl_FSCreateDirectoryProc) (Tcl_Obj *pathPtr);
typedef int (Tcl_FSDeleteFileProc) (Tcl_Obj *pathPtr);
typedef int (Tcl_FSCopyDirectoryProc) (Tcl_Obj *srcPathPtr,
	Tcl_Obj *destPathPtr, Tcl_Obj **errorPtr);
typedef int (Tcl_FSCopyFileProc) (Tcl_Obj *srcPathPtr, Tcl_Obj *destPathPtr);
typedef int (Tcl_FSRemoveDirectoryProc) (Tcl_Obj *pathPtr, int recursive,
	Tcl_Obj **errorPtr);
typedef int (Tcl_FSRenameFileProc) (Tcl_Obj *srcPathPtr, Tcl_Obj *destPathPtr);
typedef void (Tcl_FSUnloadFileProc) (Tcl_LoadHandle loadHandle);
typedef Tcl_Obj * (Tcl_FSListVolumesProc) (void);
/* We have to declare the utime structure here. */
struct utimbuf;
typedef int (Tcl_FSUtimeProc) (Tcl_Obj *pathPtr, struct utimbuf *tval);
typedef int (Tcl_FSNormalizePathProc) (Tcl_Interp *interp, Tcl_Obj *pathPtr,
	int nextCheckpoint);
typedef int (Tcl_FSFileAttrsGetProc) (Tcl_Interp *interp, int index,
	Tcl_Obj *pathPtr, Tcl_Obj **objPtrRef);
typedef const char *const * (Tcl_FSFileAttrStringsProc) (Tcl_Obj *pathPtr,
	Tcl_Obj **objPtrRef);
typedef int (Tcl_FSFileAttrsSetProc) (Tcl_Interp *interp, int index,
	Tcl_Obj *pathPtr, Tcl_Obj *objPtr);
typedef Tcl_Obj * (Tcl_FSLinkProc) (Tcl_Obj *pathPtr, Tcl_Obj *toPtr,
	int linkType);
typedef int (Tcl_FSLoadFileProc) (Tcl_Interp *interp, Tcl_Obj *pathPtr,
	Tcl_LoadHandle *handlePtr, Tcl_FSUnloadFileProc **unloadProcPtr);
typedef int (Tcl_FSPathInFilesystemProc) (Tcl_Obj *pathPtr,
	void **clientDataPtr);
typedef Tcl_Obj * (Tcl_FSFilesystemPathTypeProc) (Tcl_Obj *pathPtr);
typedef Tcl_Obj * (Tcl_FSFilesystemSeparatorProc) (Tcl_Obj *pathPtr);
#define Tcl_FSFreeInternalRepProc Tcl_FreeProc
typedef void *(Tcl_FSDupInternalRepProc) (void *clientData);
typedef Tcl_Obj * (Tcl_FSInternalToNormalizedProc) (void *clientData);
typedef void *(Tcl_FSCreateInternalRepProc) (Tcl_Obj *pathPtr);

typedef struct Tcl_FSVersion_ *Tcl_FSVersion;

/*
 *----------------------------------------------------------------------------
 * Data structures related to hooking into the filesystem
 */

/*
 * Filesystem version tag.  This was introduced in 8.4.
 */

#define TCL_FILESYSTEM_VERSION_1	((Tcl_FSVersion) 0x1)

/*
 * struct Tcl_Filesystem:
 *
 * One such structure exists for each type (kind) of filesystem. It collects
 * together in one place all the functions that are part of the specific
 * filesystem. Tcl always accesses the filesystem through one of these
 * structures.
 *
 * Not all entries need be non-NULL; any which are NULL are simply ignored.
 * However, a complete filesystem should provide all of these functions. The
 * explanations in the structure show the importance of each function.
 */

typedef struct Tcl_Filesystem {
    const char *typeName;	/* The name of the filesystem. */
    size_t structureLength;	/* Length of this structure, so future binary
				 * compatibility can be assured. */
    Tcl_FSVersion version;	/* Version of the filesystem type. */
    Tcl_FSPathInFilesystemProc *pathInFilesystemProc;
				/* Function to check whether a path is in this
				 * filesystem. This is the most important
				 * filesystem function. */
    Tcl_FSDupInternalRepProc *dupInternalRepProc;
				/* Function to duplicate internal fs rep. May
				 * be NULL (but then fs is less efficient). */
    Tcl_FSFreeInternalRepProc *freeInternalRepProc;
				/* Function to free internal fs rep. Must be
				 * implemented if internal representations
				 * need freeing, otherwise it can be NULL. */
    Tcl_FSInternalToNormalizedProc *internalToNormalizedProc;
				/* Function to convert internal representation
				 * to a normalized path. Only required if the
				 * fs creates pure path objects with no
				 * string/path representation. */
    Tcl_FSCreateInternalRepProc *createInternalRepProc;
				/* Function to create a filesystem-specific
				 * internal representation. May be NULL if
				 * paths have no internal representation, or
				 * if the Tcl_FSPathInFilesystemProc for this
				 * filesystem always immediately creates an
				 * internal representation for paths it
				 * accepts. */
    Tcl_FSNormalizePathProc *normalizePathProc;
				/* Function to normalize a path.  Should be
				 * implemented for all filesystems which can
				 * have multiple string representations for
				 * the same path object. */
    Tcl_FSFilesystemPathTypeProc *filesystemPathTypeProc;
				/* Function to determine the type of a path in
				 * this filesystem. May be NULL. */
    Tcl_FSFilesystemSeparatorProc *filesystemSeparatorProc;
				/* Function to return the separator
				 * character(s) for this filesystem. Must be
				 * implemented. */
    Tcl_FSStatProc *statProc;	/* Function to process a 'Tcl_FSStat()' call.
				 * Must be implemented for any reasonable
				 * filesystem. */
    Tcl_FSAccessProc *accessProc;
				/* Function to process a 'Tcl_FSAccess()'
				 * call. Must be implemented for any
				 * reasonable filesystem. */
    Tcl_FSOpenFileChannelProc *openFileChannelProc;
				/* Function to process a
				 * 'Tcl_FSOpenFileChannel()' call. Must be
				 * implemented for any reasonable
				 * filesystem. */
    Tcl_FSMatchInDirectoryProc *matchInDirectoryProc;
				/* Function to process a
				 * 'Tcl_FSMatchInDirectory()'.  If not
				 * implemented, then glob and recursive copy
				 * functionality will be lacking in the
				 * filesystem. */
    Tcl_FSUtimeProc *utimeProc;	/* Function to process a 'Tcl_FSUtime()' call.
				 * Required to allow setting (not reading) of
				 * times with 'file mtime', 'file atime' and
				 * the open-r/open-w/fcopy implementation of
				 * 'file copy'. */
    Tcl_FSLinkProc *linkProc;	/* Function to process a 'Tcl_FSLink()' call.
				 * Should be implemented only if the
				 * filesystem supports links (reading or
				 * creating). */
    Tcl_FSListVolumesProc *listVolumesProc;
				/* Function to list any filesystem volumes
				 * added by this filesystem. Should be
				 * implemented only if the filesystem adds
				 * volumes at the head of the filesystem. */
    Tcl_FSFileAttrStringsProc *fileAttrStringsProc;
				/* Function to list all attributes strings
				 * which are valid for this filesystem. If not
				 * implemented the filesystem will not support
				 * the 'file attributes' command. This allows
				 * arbitrary additional information to be
				 * attached to files in the filesystem. */
    Tcl_FSFileAttrsGetProc *fileAttrsGetProc;
				/* Function to process a
				 * 'Tcl_FSFileAttrsGet()' call, used by 'file
				 * attributes'. */
    Tcl_FSFileAttrsSetProc *fileAttrsSetProc;
				/* Function to process a
				 * 'Tcl_FSFileAttrsSet()' call, used by 'file
				 * attributes'.  */
    Tcl_FSCreateDirectoryProc *createDirectoryProc;
				/* Function to process a
				 * 'Tcl_FSCreateDirectory()' call. Should be
				 * implemented unless the FS is read-only. */
    Tcl_FSRemoveDirectoryProc *removeDirectoryProc;
				/* Function to process a
				 * 'Tcl_FSRemoveDirectory()' call. Should be
				 * implemented unless the FS is read-only. */
    Tcl_FSDeleteFileProc *deleteFileProc;
				/* Function to process a 'Tcl_FSDeleteFile()'
				 * call. Should be implemented unless the FS
				 * is read-only. */
    Tcl_FSCopyFileProc *copyFileProc;
				/* Function to process a 'Tcl_FSCopyFile()'
				 * call. If not implemented Tcl will fall back
				 * on open-r, open-w and fcopy as a copying
				 * mechanism, for copying actions initiated in
				 * Tcl (not C). */
    Tcl_FSRenameFileProc *renameFileProc;
				/* Function to process a 'Tcl_FSRenameFile()'
				 * call. If not implemented, Tcl will fall
				 * back on a copy and delete mechanism, for
				 * rename actions initiated in Tcl (not C). */
    Tcl_FSCopyDirectoryProc *copyDirectoryProc;
				/* Function to process a
				 * 'Tcl_FSCopyDirectory()' call. If not
				 * implemented, Tcl will fall back on a
				 * recursive create-dir, file copy mechanism,
				 * for copying actions initiated in Tcl (not
				 * C). */
    Tcl_FSLstatProc *lstatProc;	/* Function to process a 'Tcl_FSLstat()' call.
				 * If not implemented, Tcl will attempt to use
				 * the 'statProc' defined above instead. */
    Tcl_FSLoadFileProc *loadFileProc;
				/* Function to process a 'Tcl_FSLoadFile()'
				 * call. If not implemented, Tcl will fall
				 * back on a copy to native-temp followed by a
				 * Tcl_FSLoadFile on that temporary copy. */
    Tcl_FSGetCwdProc *getCwdProc;
				/* Function to process a 'Tcl_FSGetCwd()'
				 * call. Most filesystems need not implement
				 * this. It will usually only be called once,
				 * if 'getcwd' is called before 'chdir'. May
				 * be NULL. */
    Tcl_FSChdirProc *chdirProc;	/* Function to process a 'Tcl_FSChdir()' call.
				 * If filesystems do not implement this, it
				 * will be emulated by a series of directory
				 * access checks. Otherwise, virtual
				 * filesystems which do implement it need only
				 * respond with a positive return result if
				 * the dirName is a valid directory in their
				 * filesystem. They need not remember the
				 * result, since that will be automatically
				 * remembered for use by GetCwd. Real
				 * filesystems should carry out the correct
				 * action (i.e. call the correct system
				 * 'chdir' api). If not implemented, then 'cd'
				 * and 'pwd' will fail inside the
				 * filesystem. */
} Tcl_Filesystem;

/*
 * The following definitions are used as values for the 'linkAction' flag to
 * Tcl_FSLink, or the linkProc of any filesystem. Any combination of flags can
 * be given. For link creation, the linkProc should create a link which
 * matches any of the types given.
 *
 * TCL_CREATE_SYMBOLIC_LINK -	Create a symbolic or soft link.
 * TCL_CREATE_HARD_LINK -	Create a hard link.
 */

#define TCL_CREATE_SYMBOLIC_LINK	0x01
#define TCL_CREATE_HARD_LINK		0x02

/*
 *----------------------------------------------------------------------------
 * The following structure represents the Notifier functions that you can
 * override with the Tcl_SetNotifier call.
 */

typedef struct Tcl_NotifierProcs {
    Tcl_SetTimerProc *setTimerProc;
    Tcl_WaitForEventProc *waitForEventProc;
    Tcl_CreateFileHandlerProc *createFileHandlerProc;
    Tcl_DeleteFileHandlerProc *deleteFileHandlerProc;
    Tcl_InitNotifierProc *initNotifierProc;
    Tcl_FinalizeNotifierProc *finalizeNotifierProc;
    Tcl_AlertNotifierProc *alertNotifierProc;
    Tcl_ServiceModeHookProc *serviceModeHookProc;
} Tcl_NotifierProcs;

/*
 *----------------------------------------------------------------------------
 * The following data structures and declarations are for the new Tcl parser.
 *
 * For each word of a command, and for each piece of a word such as a variable
 * reference, one of the following structures is created to describe the
 * token.
 */

typedef struct Tcl_Token {
    int type;			/* Type of token, such as TCL_TOKEN_WORD; see
				 * below for valid types. */
    const char *start;		/* First character in token. */
    size_t size;			/* Number of bytes in token. */
    size_t numComponents;		/* If this token is composed of other tokens,
				 * this field tells how many of them there are
				 * (including components of components, etc.).
				 * The component tokens immediately follow
				 * this one. */
} Tcl_Token;

/*
 * Type values defined for Tcl_Token structures. These values are defined as
 * mask bits so that it's easy to check for collections of types.
 *
 * TCL_TOKEN_WORD -		The token describes one word of a command,
 *				from the first non-blank character of the word
 *				(which may be " or {) up to but not including
 *				the space, semicolon, or bracket that
 *				terminates the word. NumComponents counts the
 *				total number of sub-tokens that make up the
 *				word. This includes, for example, sub-tokens
 *				of TCL_TOKEN_VARIABLE tokens.
 * TCL_TOKEN_SIMPLE_WORD -	This token is just like TCL_TOKEN_WORD except
 *				that the word is guaranteed to consist of a
 *				single TCL_TOKEN_TEXT sub-token.
 * TCL_TOKEN_TEXT -		The token describes a range of literal text
 *				that is part of a word. NumComponents is
 *				always 0.
 * TCL_TOKEN_BS -		The token describes a backslash sequence that
 *				must be collapsed. NumComponents is always 0.
 * TCL_TOKEN_COMMAND -		The token describes a command whose result
 *				must be substituted into the word. The token
 *				includes the enclosing brackets. NumComponents
 *				is always 0.
 * TCL_TOKEN_VARIABLE -		The token describes a variable substitution,
 *				including the dollar sign, variable name, and
 *				array index (if there is one) up through the
 *				right parentheses. NumComponents tells how
 *				many additional tokens follow to represent the
 *				variable name. The first token will be a
 *				TCL_TOKEN_TEXT token that describes the
 *				variable name. If the variable is an array
 *				reference then there will be one or more
 *				additional tokens, of type TCL_TOKEN_TEXT,
 *				TCL_TOKEN_BS, TCL_TOKEN_COMMAND, and
 *				TCL_TOKEN_VARIABLE, that describe the array
 *				index; numComponents counts the total number
 *				of nested tokens that make up the variable
 *				reference, including sub-tokens of
 *				TCL_TOKEN_VARIABLE tokens.
 * TCL_TOKEN_SUB_EXPR -		The token describes one subexpression of an
 *				expression, from the first non-blank character
 *				of the subexpression up to but not including
 *				the space, brace, or bracket that terminates
 *				the subexpression. NumComponents counts the
 *				total number of following subtokens that make
 *				up the subexpression; this includes all
 *				subtokens for any nested TCL_TOKEN_SUB_EXPR
 *				tokens. For example, a numeric value used as a
 *				primitive operand is described by a
 *				TCL_TOKEN_SUB_EXPR token followed by a
 *				TCL_TOKEN_TEXT token. A binary subexpression
 *				is described by a TCL_TOKEN_SUB_EXPR token
 *				followed by the TCL_TOKEN_OPERATOR token for
 *				the operator, then TCL_TOKEN_SUB_EXPR tokens
 *				for the left then the right operands.
 * TCL_TOKEN_OPERATOR -		The token describes one expression operator.
 *				An operator might be the name of a math
 *				function such as "abs". A TCL_TOKEN_OPERATOR
 *				token is always preceeded by one
 *				TCL_TOKEN_SUB_EXPR token for the operator's
 *				subexpression, and is followed by zero or more
 *				TCL_TOKEN_SUB_EXPR tokens for the operator's
 *				operands. NumComponents is always 0.
 * TCL_TOKEN_EXPAND_WORD -	This token is just like TCL_TOKEN_WORD except
 *				that it marks a word that began with the
 *				literal character prefix "{*}". This word is
 *				marked to be expanded - that is, broken into
 *				words after substitution is complete.
 */

#define TCL_TOKEN_WORD		1
#define TCL_TOKEN_SIMPLE_WORD	2
#define TCL_TOKEN_TEXT		4
#define TCL_TOKEN_BS		8
#define TCL_TOKEN_COMMAND	16
#define TCL_TOKEN_VARIABLE	32
#define TCL_TOKEN_SUB_EXPR	64
#define TCL_TOKEN_OPERATOR	128
#define TCL_TOKEN_EXPAND_WORD	256

/*
 * Parsing error types. On any parsing error, one of these values will be
 * stored in the error field of the Tcl_Parse structure defined below.
 */

#define TCL_PARSE_SUCCESS		0
#define TCL_PARSE_QUOTE_EXTRA		1
#define TCL_PARSE_BRACE_EXTRA		2
#define TCL_PARSE_MISSING_BRACE		3
#define TCL_PARSE_MISSING_BRACKET	4
#define TCL_PARSE_MISSING_PAREN		5
#define TCL_PARSE_MISSING_QUOTE		6
#define TCL_PARSE_MISSING_VAR_BRACE	7
#define TCL_PARSE_SYNTAX		8
#define TCL_PARSE_BAD_NUMBER		9

/*
 * A structure of the following type is filled in by Tcl_ParseCommand. It
 * describes a single command parsed from an input string.
 */

#define NUM_STATIC_TOKENS 20

typedef struct Tcl_Parse {
    const char *commentStart;	/* Pointer to # that begins the first of one
				 * or more comments preceding the command. */
    size_t commentSize;		/* Number of bytes in comments (up through
				 * newline character that terminates the last
				 * comment). If there were no comments, this
				 * field is 0. */
    const char *commandStart;	/* First character in first word of
				 * command. */
    int commandSize;		/* Number of bytes in command, including first
				 * character of first word, up through the
				 * terminating newline, close bracket, or
				 * semicolon. */
    int numWords;		/* Total number of words in command. May be
				 * 0. */
    Tcl_Token *tokenPtr;	/* Pointer to first token representing the
				 * words of the command. Initially points to
				 * staticTokens, but may change to point to
				 * malloc-ed space if command exceeds space in
				 * staticTokens. */
    int numTokens;		/* Total number of tokens in command. */
    int tokensAvailable;	/* Total number of tokens available at
				 * *tokenPtr. */
    int errorType;		/* One of the parsing error types defined
				 * above. */

    /*
     * The fields below are intended only for the private use of the parser.
     * They should not be used by functions that invoke Tcl_ParseCommand.
     */

    const char *string;		/* The original command string passed to
				 * Tcl_ParseCommand. */
    const char *end;		/* Points to the character just after the last
				 * one in the command string. */
    Tcl_Interp *interp;		/* Interpreter to use for error reporting, or
				 * NULL. */
    const char *term;		/* Points to character in string that
				 * terminated most recent token. Filled in by
				 * ParseTokens. If an error occurs, points to
				 * beginning of region where the error
				 * occurred (e.g. the open brace if the close
				 * brace is missing). */
    int incomplete;		/* This field is set to 1 by Tcl_ParseCommand
				 * if the command appears to be incomplete.
				 * This information is used by
				 * Tcl_CommandComplete. */
    Tcl_Token staticTokens[NUM_STATIC_TOKENS];
				/* Initial space for tokens for command. This
				 * space should be large enough to accommodate
				 * most commands; dynamic space is allocated
				 * for very large commands that don't fit
				 * here. */
} Tcl_Parse;

/*
 *----------------------------------------------------------------------------
 * The following structure represents a user-defined encoding. It collects
 * together all the functions that are used by the specific encoding.
 */

typedef struct Tcl_EncodingType {
    const char *encodingName;	/* The name of the encoding, e.g. "euc-jp".
				 * This name is the unique key for this
				 * encoding type. */
    Tcl_EncodingConvertProc *toUtfProc;
				/* Function to convert from external encoding
				 * into UTF-8. */
    Tcl_EncodingConvertProc *fromUtfProc;
				/* Function to convert from UTF-8 into
				 * external encoding. */
    Tcl_FreeProc *freeProc;
				/* If non-NULL, function to call when this
				 * encoding is deleted. */
    void *clientData;	/* Arbitrary value associated with encoding
				 * type. Passed to conversion functions. */
    int nullSize;		/* Number of zero bytes that signify
				 * end-of-string in this encoding. This number
				 * is used to determine the source string
				 * length when the srcLen argument is
				 * negative. Must be 1 or 2. */
} Tcl_EncodingType;

/*
 * The following definitions are used as values for the conversion control
 * flags argument when converting text from one character set to another:
 *
 * TCL_ENCODING_START -		Signifies that the source buffer is the first
 *				block in a (potentially multi-block) input
 *				stream. Tells the conversion function to reset
 *				to an initial state and perform any
 *				initialization that needs to occur before the
 *				first byte is converted. If the source buffer
 *				contains the entire input stream to be
 *				converted, this flag should be set.
 * TCL_ENCODING_END -		Signifies that the source buffer is the last
 *				block in a (potentially multi-block) input
 *				stream. Tells the conversion routine to
 *				perform any finalization that needs to occur
 *				after the last byte is converted and then to
 *				reset to an initial state. If the source
 *				buffer contains the entire input stream to be
 *				converted, this flag should be set.
 * TCL_ENCODING_STOPONERROR -	If set, then the converter will return
 *				immediately upon encountering an invalid byte
 *				sequence or a source character that has no
 *				mapping in the target encoding. If clear, then
 *				the converter will skip the problem,
 *				substituting one or more "close" characters in
 *				the destination buffer and then continue to
 *				convert the source.
 * TCL_ENCODING_NO_TERMINATE - 	If set, Tcl_ExternalToUtf will not append a
 *				terminating NUL byte.  Knowing that it will
 *				not need space to do so, it will fill all
 *				dstLen bytes with encoded UTF-8 content, as
 *				other circumstances permit.  If clear, the
 *				default behavior is to reserve a byte in
 *				the dst space for NUL termination, and to
 *				append the NUL byte.
 * TCL_ENCODING_CHAR_LIMIT -	If set and dstCharsPtr is not NULL, then
 *				Tcl_ExternalToUtf takes the initial value
 *				of *dstCharsPtr is taken as a limit of the
 *				maximum number of chars to produce in the
 *				encoded UTF-8 content.  Otherwise, the
 *				number of chars produced is controlled only
 *				by other limiting factors.
 */

#define TCL_ENCODING_START		0x01
#define TCL_ENCODING_END		0x02
#define TCL_ENCODING_STOPONERROR	0x04
#define TCL_ENCODING_NO_TERMINATE	0x08
#define TCL_ENCODING_CHAR_LIMIT		0x10

/*
 * The following definitions are the error codes returned by the conversion
 * routines:
 *
 * TCL_OK -			All characters were converted.
 * TCL_CONVERT_NOSPACE -	The output buffer would not have been large
 *				enough for all of the converted data; as many
 *				characters as could fit were converted though.
 * TCL_CONVERT_MULTIBYTE -	The last few bytes in the source string were
 *				the beginning of a multibyte sequence, but
 *				more bytes were needed to complete this
 *				sequence. A subsequent call to the conversion
 *				routine should pass the beginning of this
 *				unconverted sequence plus additional bytes
 *				from the source stream to properly convert the
 *				formerly split-up multibyte sequence.
 * TCL_CONVERT_SYNTAX -		The source stream contained an invalid
 *				character sequence. This may occur if the
 *				input stream has been damaged or if the input
 *				encoding method was misidentified. This error
 *				is reported only if TCL_ENCODING_STOPONERROR
 *				was specified.
 * TCL_CONVERT_UNKNOWN -	The source string contained a character that
 *				could not be represented in the target
 *				encoding. This error is reported only if
 *				TCL_ENCODING_STOPONERROR was specified.
 */

#define TCL_CONVERT_MULTIBYTE	(-1)
#define TCL_CONVERT_SYNTAX	(-2)
#define TCL_CONVERT_UNKNOWN	(-3)
#define TCL_CONVERT_NOSPACE	(-4)

/*
 * The maximum number of bytes that are necessary to represent a single
 * Unicode character in UTF-8. The valid values are 4 and 6
 * (or perhaps 1 if we want to support a non-unicode enabled core). If 4,
 * then Tcl_UniChar must be 2-bytes in size (UCS-2) (the default). If 6,
 * then Tcl_UniChar must be 4-bytes in size (UCS-4). At this time UCS-2 mode
 * is the default and recommended mode. UCS-4 is experimental and not
 * recommended. It works for the core, but most extensions expect UCS-2.
 */

#ifndef TCL_UTF_MAX
#define TCL_UTF_MAX		4
#endif

/*
 * This represents a Unicode character. Any changes to this should also be
 * reflected in regcustom.h.
 */

#if TCL_UTF_MAX > 4
    /*
     * unsigned int isn't 100% accurate as it should be a strict 4-byte value
     * (perhaps wchar_t). 64-bit systems may have troubles. The size of this
     * value must be reflected correctly in regcustom.h and
     * in tclEncoding.c.
     * XXX: Tcl is currently UCS-2 and planning UTF-16 for the Unicode
     * XXX: string rep that Tcl_UniChar represents.  Changing the size
     * XXX: of Tcl_UniChar is /not/ supported.
     */
typedef unsigned int Tcl_UniChar;
#else
typedef unsigned short Tcl_UniChar;
#endif

/*
 *----------------------------------------------------------------------------
 * TIP #59: The following structure is used in calls 'Tcl_RegisterConfig' to
 * provide the system with the embedded configuration data.
 */

typedef struct Tcl_Config {
    const char *key;		/* Configuration key to register. ASCII
				 * encoded, thus UTF-8. */
    const char *value;		/* The value associated with the key. System
				 * encoding. */
} Tcl_Config;

/*
 *----------------------------------------------------------------------------
 * Flags for TIP#143 limits, detailing which limits are active in an
 * interpreter. Used for Tcl_{Add,Remove}LimitHandler type argument.
 */

#define TCL_LIMIT_COMMANDS	0x01
#define TCL_LIMIT_TIME		0x02

/*
 * Structure containing information about a limit handler to be called when a
 * command- or time-limit is exceeded by an interpreter.
 */

typedef void (Tcl_LimitHandlerProc) (void *clientData, Tcl_Interp *interp);
typedef void (Tcl_LimitHandlerDeleteProc) (void *clientData);

/*
 *----------------------------------------------------------------------------
 * Override definitions for libtommath.
 */

typedef struct mp_int mp_int;
#define MP_INT_DECLARED
typedef unsigned int mp_digit;
#define MP_DIGIT_DECLARED
typedef unsigned TCL_WIDE_INT_TYPE mp_word;
#define MP_WORD_DECLARED

/*
 *----------------------------------------------------------------------------
 * Definitions needed for Tcl_ParseArgvObj routines.
 * Based on tkArgv.c.
 * Modifications from the original are copyright (c) Sam Bromley 2006
 */

typedef struct {
    int type;			/* Indicates the option type; see below. */
    const char *keyStr;		/* The key string that flags the option in the
				 * argv array. */
    void *srcPtr;		/* Value to be used in setting dst; usage
				 * depends on type.*/
    void *dstPtr;		/* Address of value to be modified; usage
				 * depends on type.*/
    const char *helpStr;	/* Documentation message describing this
				 * option. */
    void *clientData;	/* Word to pass to function callbacks. */
} Tcl_ArgvInfo;

/*
 * Legal values for the type field of a Tcl_ArgInfo: see the user
 * documentation for details.
 */

#define TCL_ARGV_CONSTANT	15
#define TCL_ARGV_INT		16
#define TCL_ARGV_STRING		17
#define TCL_ARGV_REST		18
#define TCL_ARGV_FLOAT		19
#define TCL_ARGV_FUNC		20
#define TCL_ARGV_GENFUNC	21
#define TCL_ARGV_HELP		22
#define TCL_ARGV_END		23

/*
 * Types of callback functions for the TCL_ARGV_FUNC and TCL_ARGV_GENFUNC
 * argument types:
 */

typedef int (Tcl_ArgvFuncProc)(void *clientData, Tcl_Obj *objPtr,
	void *dstPtr);
typedef int (Tcl_ArgvGenFuncProc)(void *clientData, Tcl_Interp *interp,
	int objc, Tcl_Obj *const *objv, void *dstPtr);

/*
 * Shorthand for commonly used argTable entries.
 */

#define TCL_ARGV_AUTO_HELP \
    {TCL_ARGV_HELP,	"-help",	NULL,	NULL, \
	    "Print summary of command-line options and abort", NULL}
#define TCL_ARGV_AUTO_REST \
    {TCL_ARGV_REST,	"--",		NULL,	NULL, \
	    "Marks the end of the options", NULL}
#define TCL_ARGV_TABLE_END \
    {TCL_ARGV_END, NULL, NULL, NULL, NULL, NULL}

/*
 *----------------------------------------------------------------------------
 * Definitions needed for Tcl_Zlib routines. [TIP #234]
 *
 * Constants for the format flags describing what sort of data format is
 * desired/expected for the Tcl_ZlibDeflate, Tcl_ZlibInflate and
 * Tcl_ZlibStreamInit functions.
 */

#define TCL_ZLIB_FORMAT_RAW	1
#define TCL_ZLIB_FORMAT_ZLIB	2
#define TCL_ZLIB_FORMAT_GZIP	4
#define TCL_ZLIB_FORMAT_AUTO	8

/*
 * Constants that describe whether the stream is to operate in compressing or
 * decompressing mode.
 */

#define TCL_ZLIB_STREAM_DEFLATE	16
#define TCL_ZLIB_STREAM_INFLATE	32

/*
 * Constants giving compression levels. Use of TCL_ZLIB_COMPRESS_DEFAULT is
 * recommended.
 */

#define TCL_ZLIB_COMPRESS_NONE	0
#define TCL_ZLIB_COMPRESS_FAST	1
#define TCL_ZLIB_COMPRESS_BEST	9
#define TCL_ZLIB_COMPRESS_DEFAULT (-1)

/*
 * Constants for types of flushing, used with Tcl_ZlibFlush.
 */

#define TCL_ZLIB_NO_FLUSH	0
#define TCL_ZLIB_FLUSH		2
#define TCL_ZLIB_FULLFLUSH	3
#define TCL_ZLIB_FINALIZE	4

/*
 *----------------------------------------------------------------------------
 * Definitions needed for the Tcl_LoadFile function. [TIP #416]
 */

#define TCL_LOAD_GLOBAL 1
#define TCL_LOAD_LAZY 2

/*
 *----------------------------------------------------------------------------
 * Definitions needed for the Tcl_OpenTcpServerEx function. [TIP #456]
 */
#define TCL_TCPSERVER_REUSEADDR (1<<0)
#define TCL_TCPSERVER_REUSEPORT (1<<1)

/*
 * Constants for special size_t-typed values, see TIP #494
 */

#define TCL_IO_FAILURE	((size_t)-1)
#define TCL_AUTO_LENGTH	((size_t)-1)
#define TCL_INDEX_NONE  ((size_t)-1)

/*
 *----------------------------------------------------------------------------
 * Single public declaration for NRE.
 */

typedef int (Tcl_NRPostProc) (void *data[], Tcl_Interp *interp,
				int result);

/*
 *----------------------------------------------------------------------------
 * The following constant is used to test for older versions of Tcl in the
 * stubs tables. If TCL_UTF_MAX>4 use a different value.
 */

#define TCL_STUB_MAGIC		((int) 0xFCA3BACB + (int) sizeof(void *) + (TCL_UTF_MAX>4))

/*
 * The following function is required to be defined in all stubs aware
 * extensions. The function is actually implemented in the stub library, not
 * the main Tcl library, although there is a trivial implementation in the
 * main library in case an extension is statically linked into an application.
 */

const char *		Tcl_InitStubs(Tcl_Interp *interp, const char *version,
			    int exact, int magic);
const char *		TclTomMathInitializeStubs(Tcl_Interp *interp,
			    const char *version, int epoch, int revision);
<<<<<<< HEAD
#if defined(_WIN32)
    TCL_NORETURN1 void Tcl_ConsolePanic(const char *format, ...);
#else
#   define Tcl_ConsolePanic NULL
=======
const char *		TclInitStubTable(const char *version);

/*
 * When not using stubs, make it a macro.
 */

#ifndef USE_TCL_STUBS
#define Tcl_InitStubs(interp, version, exact) \
    Tcl_PkgInitStubsCheck(interp, version, exact)
>>>>>>> f44c65ff
#endif

#ifdef USE_TCL_STUBS
#if TCL_RELEASE_LEVEL == TCL_FINAL_RELEASE
#   define Tcl_InitStubs(interp, version, exact) \
	(Tcl_InitStubs)(interp, version, \
	    (exact)|(TCL_MAJOR_VERSION<<8)|(TCL_MINOR_VERSION<<16), \
	    TCL_STUB_MAGIC)
#else
#   define Tcl_InitStubs(interp, version, exact) \
	(Tcl_InitStubs)(interp, TCL_PATCH_LEVEL, \
	    1|(TCL_MAJOR_VERSION<<8)|(TCL_MINOR_VERSION<<16), \
	    TCL_STUB_MAGIC)
#endif
#else
#if TCL_RELEASE_LEVEL == TCL_FINAL_RELEASE
#   define Tcl_InitStubs(interp, version, exact) \
	Tcl_PkgInitStubsCheck(interp, version, \
		(exact)|(TCL_MAJOR_VERSION<<8)|(TCL_MINOR_VERSION<<16))
#else
#   define Tcl_InitStubs(interp, version, exact) \
	Tcl_PkgInitStubsCheck(interp, TCL_PATCH_LEVEL, \
		1|(TCL_MAJOR_VERSION<<8)|(TCL_MINOR_VERSION<<16))
#endif
#endif

/* Tcl_InitSubsystems, see TIP #414 */

EXTERN const char *Tcl_InitSubsystems(TCL_NORETURN1 Tcl_PanicProc *panicProc);
#ifdef USE_TCL_STUBS
#define Tcl_InitSubsystems(panicProc) \
    TclInitStubTable((Tcl_InitSubsystems)(panicProc))
#endif

/*
 * Public functions that are not accessible via the stubs table.
 * Tcl_GetMemoryInfo is needed for AOLserver. [Bug 1868171]
 */

#define Tcl_Main(argc, argv, proc) Tcl_MainEx(argc, argv, proc, \
	    ((Tcl_SetPanicProc(Tcl_ConsolePanic), Tcl_CreateInterp)()))
EXTERN TCL_NORETURN void Tcl_MainEx(int argc, char **argv,
			    Tcl_AppInitProc *appInitProc, Tcl_Interp *interp);
EXTERN const char *	Tcl_PkgInitStubsCheck(Tcl_Interp *interp,
			    const char *version, int exact);
EXTERN void		Tcl_GetMemoryInfo(Tcl_DString *dsPtr);
EXTERN void		Tcl_FindExecutable(const char *argv0);
EXTERN void		Tcl_SetPanicProc(
			    TCL_NORETURN1 Tcl_PanicProc *panicProc);
EXTERN void		Tcl_StaticPackage(Tcl_Interp *interp,
			    const char *pkgName,
			    Tcl_PackageInitProc *initProc,
			    Tcl_PackageInitProc *safeInitProc);
EXTERN Tcl_ExitProc *Tcl_SetExitProc(TCL_NORETURN1 Tcl_ExitProc *proc);
#ifndef _WIN32
EXTERN int		TclZipfs_AppHook(int *argc, char ***argv);
#endif

/*
 *----------------------------------------------------------------------------
 * Include the public function declarations that are accessible via the stubs
 * table.
 */

#include "tclDecls.h"

/*
 * Include platform specific public function declarations that are accessible
 * via the stubs table. Make all TclOO symbols MODULE_SCOPE (which only
 * has effect on building it as a shared library). See ticket [3010352].
 */

#if defined(BUILD_tcl)
#   undef TCLAPI
#   define TCLAPI MODULE_SCOPE
#endif

#include "tclPlatDecls.h"

/*
 *----------------------------------------------------------------------------
 * The following declarations map ckalloc and ckfree to Tcl_Alloc and
 * Tcl_Free.
 */

#define ckalloc Tcl_Alloc
#define ckfree Tcl_Free
#define ckrealloc Tcl_Realloc
#define attemptckalloc Tcl_AttemptAlloc
#define attemptckrealloc Tcl_AttemptRealloc

#ifndef TCL_MEM_DEBUG

/*
 * If we are not using the debugging allocator, we should call the Tcl_Alloc,
 * et al. routines in order to guarantee that every module is using the same
 * memory allocator both inside and outside of the Tcl library.
 */

#   undef  Tcl_InitMemory
#   define Tcl_InitMemory(x)
#   undef  Tcl_DumpActiveMemory
#   define Tcl_DumpActiveMemory(x)
#   undef  Tcl_ValidateAllMemory
#   define Tcl_ValidateAllMemory(x,y)

#endif /* !TCL_MEM_DEBUG */

#ifdef TCL_MEM_DEBUG
#   undef Tcl_IncrRefCount
#   define Tcl_IncrRefCount(objPtr) \
	Tcl_DbIncrRefCount(objPtr, __FILE__, __LINE__)
#   undef Tcl_DecrRefCount
#   define Tcl_DecrRefCount(objPtr) \
	Tcl_DbDecrRefCount(objPtr, __FILE__, __LINE__)
#   undef Tcl_IsShared
#   define Tcl_IsShared(objPtr) \
	Tcl_DbIsShared(objPtr, __FILE__, __LINE__)
#endif

/*
 * Macros and definitions that help to debug the use of Tcl objects. When
 * TCL_MEM_DEBUG is defined, the Tcl_New declarations are overridden to call
 * debugging versions of the object creation functions.
 */

#ifdef TCL_MEM_DEBUG
#  undef  Tcl_NewBignumObj
#  define Tcl_NewBignumObj(val) \
     Tcl_DbNewBignumObj(val, __FILE__, __LINE__)
#  undef  Tcl_NewBooleanObj
#  define Tcl_NewBooleanObj(val) \
     Tcl_DbNewWideIntObj((val)!=0, __FILE__, __LINE__)
#  undef  Tcl_NewByteArrayObj
#  define Tcl_NewByteArrayObj(bytes, len) \
     Tcl_DbNewByteArrayObj(bytes, len, __FILE__, __LINE__)
#  undef  Tcl_NewDoubleObj
#  define Tcl_NewDoubleObj(val) \
     Tcl_DbNewDoubleObj(val, __FILE__, __LINE__)
#  undef  Tcl_NewListObj
#  define Tcl_NewListObj(objc, objv) \
     Tcl_DbNewListObj(objc, objv, __FILE__, __LINE__)
#  undef  Tcl_NewObj
#  define Tcl_NewObj() \
     Tcl_DbNewObj(__FILE__, __LINE__)
#  undef  Tcl_NewStringObj
#  define Tcl_NewStringObj(bytes, len) \
     Tcl_DbNewStringObj(bytes, len, __FILE__, __LINE__)
#  undef  Tcl_NewWideIntObj
#  define Tcl_NewWideIntObj(val) \
     Tcl_DbNewWideIntObj(val, __FILE__, __LINE__)
#endif /* TCL_MEM_DEBUG */

/*
 *----------------------------------------------------------------------------
 * Macros for clients to use to access fields of hash entries:
 */

#define Tcl_GetHashValue(h) ((h)->clientData)
#define Tcl_SetHashValue(h, value) ((h)->clientData = (void *) (value))
#define Tcl_GetHashKey(tablePtr, h) \
	((void *) (((tablePtr)->keyType == TCL_ONE_WORD_KEYS || \
		    (tablePtr)->keyType == TCL_CUSTOM_PTR_KEYS) \
		   ? (h)->key.oneWordValue \
		   : (h)->key.string))

/*
 * Macros to use for clients to use to invoke find and create functions for
 * hash tables:
 */

#define Tcl_FindHashEntry(tablePtr, key) \
	(*((tablePtr)->findProc))(tablePtr, (const char *)(key))
#define Tcl_CreateHashEntry(tablePtr, key, newPtr) \
	(*((tablePtr)->createProc))(tablePtr, (const char *)(key), newPtr)

#endif /* RC_INVOKED */

/*
 * end block for C++
 */

#ifdef __cplusplus
}
#endif

#endif /* _TCL */

/*
 * Local Variables:
 * mode: c
 * c-basic-offset: 4
 * fill-column: 78
 * End:
 */<|MERGE_RESOLUTION|>--- conflicted
+++ resolved
@@ -2197,22 +2197,11 @@
 			    int exact, int magic);
 const char *		TclTomMathInitializeStubs(Tcl_Interp *interp,
 			    const char *version, int epoch, int revision);
-<<<<<<< HEAD
+const char *		TclInitStubTable(const char *version);
 #if defined(_WIN32)
     TCL_NORETURN1 void Tcl_ConsolePanic(const char *format, ...);
 #else
 #   define Tcl_ConsolePanic NULL
-=======
-const char *		TclInitStubTable(const char *version);
-
-/*
- * When not using stubs, make it a macro.
- */
-
-#ifndef USE_TCL_STUBS
-#define Tcl_InitStubs(interp, version, exact) \
-    Tcl_PkgInitStubsCheck(interp, version, exact)
->>>>>>> f44c65ff
 #endif
 
 #ifdef USE_TCL_STUBS
@@ -2239,14 +2228,6 @@
 #endif
 #endif
 
-/* Tcl_InitSubsystems, see TIP #414 */
-
-EXTERN const char *Tcl_InitSubsystems(TCL_NORETURN1 Tcl_PanicProc *panicProc);
-#ifdef USE_TCL_STUBS
-#define Tcl_InitSubsystems(panicProc) \
-    TclInitStubTable((Tcl_InitSubsystems)(panicProc))
-#endif
-
 /*
  * Public functions that are not accessible via the stubs table.
  * Tcl_GetMemoryInfo is needed for AOLserver. [Bug 1868171]
@@ -2259,9 +2240,15 @@
 EXTERN const char *	Tcl_PkgInitStubsCheck(Tcl_Interp *interp,
 			    const char *version, int exact);
 EXTERN void		Tcl_GetMemoryInfo(Tcl_DString *dsPtr);
-EXTERN void		Tcl_FindExecutable(const char *argv0);
-EXTERN void		Tcl_SetPanicProc(
+EXTERN const char *	Tcl_FindExecutable(const char *argv0);
+EXTERN const char *	Tcl_SetPanicProc(
 			    TCL_NORETURN1 Tcl_PanicProc *panicProc);
+#ifdef USE_TCL_STUBS
+#define Tcl_SetPanicProc(panicProc) \
+    TclInitStubTable((Tcl_SetPanicProc)(panicProc))
+#define Tcl_FindExecutable(argv0) \
+    TclInitStubTable((Tcl_FindExecutable)((const char *)argv0))
+#endif
 EXTERN void		Tcl_StaticPackage(Tcl_Interp *interp,
 			    const char *pkgName,
 			    Tcl_PackageInitProc *initProc,
