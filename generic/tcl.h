--- conflicted
+++ resolved
@@ -2198,9 +2198,6 @@
  *----------------------------------------------------------------------------
  * The following constant is used to test for older versions of Tcl in the
  * stubs tables.
- *
- * Jan Nijtman's plus patch uses 0xFCA1BACF, so we need to pick a different
- * value since the stubs tables don't match.
  */
 
 #define TCL_STUB_MAGIC		((int) 0xFCA3BACF)
@@ -2213,11 +2210,7 @@
  */
 
 const char *		TclInitStubs(Tcl_Interp *interp, const char *version,
-<<<<<<< HEAD
 			    int exact, const char *tclversion, int magic);
-=======
-			    int exact, int major, int magic);
->>>>>>> 7f282b35
 const char *		TclTomMathInitializeStubs(Tcl_Interp *interp,
 			    const char *version, int epoch, int revision);
 
@@ -2227,19 +2220,11 @@
 
 #ifdef USE_TCL_STUBS
 #define Tcl_InitStubs(interp, version, exact) \
-<<<<<<< HEAD
     TclInitStubs(interp, version, exact, TCL_VERSION, TCL_STUB_MAGIC)
-=======
-    TclInitStubs(interp, version, exact, TCL_MAJOR_VERSION, TCL_STUB_MAGIC)
->>>>>>> 7f282b35
 #else
 #define Tcl_InitStubs(interp, version, exact) \
     Tcl_PkgInitStubsCheck(interp, version, exact)
 #endif
-
-/*
- * TODO - tommath stubs export goes here!
- */
 
 /*
  * Public functions that are not accessible via the stubs table.
