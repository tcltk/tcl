--- conflicted
+++ resolved
@@ -2253,11 +2253,7 @@
 
 #define Tcl_Main(argc, argv, proc) Tcl_MainEx(argc, argv, proc, \
 	    ((Tcl_SetPanicProc(Tcl_ConsolePanic), Tcl_CreateInterp())))
-<<<<<<< HEAD
-TCLAPI TCL_NORETURN void Tcl_MainEx(size_t argc, char **argv,
-=======
-EXTERN TCL_NORETURN void Tcl_MainEx(Tcl_Size argc, char **argv,
->>>>>>> 5ae25064
+TCLAPI TCL_NORETURN void Tcl_MainEx(Tcl_Size argc, char **argv,
 			    Tcl_AppInitProc *appInitProc, Tcl_Interp *interp);
 TCLAPI const char *	Tcl_PkgInitStubsCheck(Tcl_Interp *interp,
 			    const char *version, int exact);
