--- conflicted
+++ resolved
@@ -492,13 +492,8 @@
 
 int
 TclStrIdxTreeTestObjCmd(
-<<<<<<< HEAD
-    ClientData clientData, Tcl_Interp *interp,
+    void *clientData, Tcl_Interp *interp,
     Tcl_Size objc, Tcl_Obj *const objv[])
-=======
-    void *clientData, Tcl_Interp *interp,
-    int objc, Tcl_Obj *const objv[])
->>>>>>> ba13c1f0
 {
     const char *cs, *cin, *ret;
     static const char *const options[] = {
