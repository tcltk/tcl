/*
 * tclStrIdxTree.c --
 *
 *	Contains the routines for managing string index tries in Tcl.
 *
 *	This code is back-ported from the tclSE engine, by Serg G. Brester.
 *
 * Copyright (c) 2016 by Sergey G. Brester aka sebres. All rights reserved.
 *
 * See the file "license.terms" for information on usage and redistribution of
 * this file, and for a DISCLAIMER OF ALL WARRANTIES.
 *
 * -----------------------------------------------------------------------
 *
 * String index tries are prepaired structures used for fast greedy search of the string
 * (index) by unique string prefix as key.
 *
 * Index tree build for two lists together can be explained in the following datagram
 *
 * Lists:
 *
 *	{Januar Februar Maerz April Mai Juni Juli August September Oktober November Dezember}
 *	{Jnr Fbr Mrz Apr Mai Jni Jli Agt Spt Okt Nvb Dzb}
 *
 * Index-Tree:
 *
 *	j		 0	 *	...
 *	 anuar		 1	 *
 *	 u		 0	 *	a		 0
 *	  ni		 6	 *	 pril		 4
 *	  li		 7	 *	 ugust		 8
 *	 n		 0	 *	 gt		 8
 *	  r		 1	 *	s		 9
 *	  i		 6	 *	 eptember	 9
 *	 li		 7	 *	 pt		 9
 *	f		 2	 *	oktober		10
 *	 ebruar		 2	 *	n		11
 *	 br		 2	 *	 ovember	11
 *	m		 0	 *	 vb		11
 *	 a		 0	 *	d		12
 *	  erz		 3	 *	 ezember	12
 *	  i		 5	 *	 zb		12
 *	 rz		 3	 *
 *	...
 *
 * Thereby value 0 shows pure group items (corresponding ambigous matches).
 * But the group may have a value if it contains only same values
 * (see for example group "f" above).
 *
 * StrIdxTree's are very fast, so:
 *    build of above-mentioned tree takes about 10 microseconds.
 *    search of string index in this tree takes fewer as 0.1 microseconds.
 *
 */

#include "tclInt.h"
#include "tclStrIdxTree.h"

static void		StrIdxTreeObj_DupIntRepProc(Tcl_Obj *srcPtr, Tcl_Obj *copyPtr);
static void		StrIdxTreeObj_FreeIntRepProc(Tcl_Obj *objPtr);
static void		StrIdxTreeObj_UpdateStringProc(Tcl_Obj *objPtr);

static const Tcl_ObjType StrIdxTreeObjType = {
    "str-idx-tree",		    /* name */
    StrIdxTreeObj_FreeIntRepProc,   /* freeIntRepProc */
    StrIdxTreeObj_DupIntRepProc,    /* dupIntRepProc */
    StrIdxTreeObj_UpdateStringProc, /* updateStringProc */
    NULL,			    /* setFromAnyProc */
	TCL_OBJTYPE_V0
};

/*
 *----------------------------------------------------------------------
 *
 * TclStrIdxTreeSearch --
 *
 *	Find largest part of string "start" in indexed tree (case sensitive).
 *
 *	Also used for building of string index tree.
 *
 * Results:
 *	Return position of UTF character in start after last equal character
 *	and found item (with parent).
 *
 * Side effects:
 *	None.
 *
 *----------------------------------------------------------------------
 */

const char *
TclStrIdxTreeSearch(
    TclStrIdxTree **foundParent, /* Return value of found sub tree (used for tree build) */
    TclStrIdx **foundItem,	 /* Return value of found item */
    TclStrIdxTree *tree,	 /* Index tree will be browsed */
    const char *start,		 /* UTF string to find in tree */
    const char *end)		 /* End of string */
{
    TclStrIdxTree *parent = tree, *prevParent = tree;
    TclStrIdx  *item = tree->firstPtr, *prevItem = NULL;
    const char *s = start, *f, *cin, *cinf, *prevf = NULL;
    Tcl_Size offs = 0;

    if (item == NULL) {
	goto done;
    }

    /* search in tree */
    do {
	cinf = cin = TclGetString(item->key) + offs;
	f = TclUtfFindEqualNCInLwr(s, end, cin, cin + item->length - offs, &cinf);
	/* if something was found */
	if (f > s) {
	    /* if whole string was found */
	    if (f >= end) {
		start = f;
		goto done;
	    }
	    /* set new offset and shift start string */
	    offs += cinf - cin;
	    s = f;
	    /* if match item, go deeper as long as possible */
	    if (offs >= item->length && item->childTree.firstPtr) {
		/* save previuosly found item (if not ambigous) for
		 * possible fallback (few greedy match) */
		if (item->value != NULL) {
		    prevf = f;
		    prevItem = item;
		    prevParent = parent;
		}
		parent = &item->childTree;
		item = item->childTree.firstPtr;
		continue;
	    }
	    /* no children - return this item and current chars found */
	    start = f;
	    goto done;
	}

	item = item->nextPtr;
    } while (item != NULL);

    /* fallback (few greedy match) not ambigous (has a value) */
    if (prevItem != NULL) {
	item = prevItem;
	parent = prevParent;
	start = prevf;
    }

  done:
    if (foundParent) {
	*foundParent = parent;
    }
    if (foundItem) {
	*foundItem = item;
    }
    return start;
}

void
TclStrIdxTreeFree(
    TclStrIdx *tree)
{
    while (tree != NULL) {
	TclStrIdx *t = tree;

	Tcl_DecrRefCount(tree->key);
	if (tree->childTree.firstPtr != NULL) {
	    TclStrIdxTreeFree(tree->childTree.firstPtr);
	}
	tree = tree->nextPtr;
	Tcl_Free(t);
    }
}

/*
 * Several bidirectional list primitives
 */
static inline void
TclStrIdxTreeInsertBranch(
    TclStrIdxTree *parent,
    TclStrIdx *item,
    TclStrIdx *child)
{
    if (parent->firstPtr == child) {
	parent->firstPtr = item;
    }
    if (parent->lastPtr == child) {
	parent->lastPtr = item;
    }
    if ((item->nextPtr = child->nextPtr) != NULL) {
	item->nextPtr->prevPtr = item;
	child->nextPtr = NULL;
    }
    if ((item->prevPtr = child->prevPtr) != NULL) {
	item->prevPtr->nextPtr = item;
	child->prevPtr = NULL;
    }
    item->childTree.firstPtr = child;
    item->childTree.lastPtr = child;
}

static inline void
TclStrIdxTreeAppend(
    TclStrIdxTree *parent,
    TclStrIdx *item)
{
    if (parent->lastPtr != NULL) {
	parent->lastPtr->nextPtr = item;
    }
    item->prevPtr = parent->lastPtr;
    item->nextPtr = NULL;
    parent->lastPtr = item;
    if (parent->firstPtr == NULL) {
	parent->firstPtr = item;
    }
}

/*
 *----------------------------------------------------------------------
 *
 * TclStrIdxTreeBuildFromList --
 *
 *	Build or extend string indexed tree from tcl list. If the values not
 *	given the values of built list are indices starts with 1. Value of 0
 *	is thereby reserved to the ambigous values.
 *
 *	Important: by multiple lists, optimal tree can be created only if list
 *	with larger strings used firstly.
 *
 * Results:
 *	Returns a standard Tcl result.
 *
 * Side effects:
 *	None.
 *
 *----------------------------------------------------------------------
 */

int
TclStrIdxTreeBuildFromList(
    TclStrIdxTree *idxTree,
    Tcl_Size lstc,
    Tcl_Obj **lstv,
    void **values)
{
    Tcl_Obj **lwrv;
    Tcl_Size i;
    int ret = TCL_ERROR;
    void *val;
    const char *s, *e, *f;
    TclStrIdx *item;

    /* create lowercase reflection of the list keys */

<<<<<<< HEAD
    lwrv = (Tcl_Obj **)Tcl_AttemptAlloc(sizeof(Tcl_Obj*) * lstc);
=======
    lwrv = (Tcl_Obj **)attemptckalloc(sizeof(Tcl_Obj*) * lstc);
>>>>>>> 22d7e8e3
    if (lwrv == NULL) {
	return TCL_ERROR;
    }
    for (i = 0; i < lstc; i++) {
	lwrv[i] = Tcl_DuplicateObj(lstv[i]);
	if (lwrv[i] == NULL) {
	    return TCL_ERROR;
	}
	Tcl_IncrRefCount(lwrv[i]);
	lwrv[i]->length = Tcl_UtfToLower(TclGetString(lwrv[i]));
    }

    /* build index tree of the list keys */
    for (i = 0; i < lstc; i++) {
	TclStrIdxTree *foundParent = idxTree;

	e = s = TclGetString(lwrv[i]);
	e += lwrv[i]->length;
	val = values ? values[i] : INT2PTR(i+1);

	/* ignore empty keys (impossible to index it) */
	if (lwrv[i]->length == 0) {
	    continue;
	}

	item = NULL;
	if (idxTree->firstPtr != NULL) {
	    TclStrIdx *foundItem;

	    f = TclStrIdxTreeSearch(&foundParent, &foundItem,
		    idxTree, s, e);
	    /* if common prefix was found */
	    if (f > s) {
		/* ignore element if fulfilled or ambigous */
		if (f == e) {
		    continue;
		}
		/* if shortest key was found with the same value,
		 * just replace its current key with longest key */
		if (foundItem->value == val
			&& foundItem->length <= lwrv[i]->length
			&& foundItem->length <= (f - s) /* only if found item is covered in full */
			&& foundItem->childTree.firstPtr == NULL) {
		    TclSetObjRef(foundItem->key, lwrv[i]);
		    foundItem->length = lwrv[i]->length;
		    continue;
		}
		/* split tree (e. g. j->(jan,jun) + jul == j->(jan,ju->(jun,jul)) )
		 * but don't split by fulfilled child of found item ( ii->iii->iiii ) */
		if (foundItem->length != (f - s)) {
		    /* first split found item (insert one between parent and found + new one) */
<<<<<<< HEAD
		    item = (TclStrIdx *)Tcl_AttemptAlloc(sizeof(TclStrIdx));
=======
		    item = (TclStrIdx *)attemptckalloc(sizeof(TclStrIdx));
>>>>>>> 22d7e8e3
		    if (item == NULL) {
			goto done;
		    }
		    TclInitObjRef(item->key, foundItem->key);
		    item->length = f - s;
		    /* set value or mark as ambigous if not the same value of both */
		    item->value = (foundItem->value == val) ? val : NULL;
		    /* insert group item between foundParent and foundItem */
		    TclStrIdxTreeInsertBranch(foundParent, item, foundItem);
		    foundParent = &item->childTree;
		} else {
		    /* the new item should be added as child of found item */
		    foundParent = &foundItem->childTree;
		}
	    }
	}
	/* append item at end of found parent */
<<<<<<< HEAD
	item = (TclStrIdx *)Tcl_AttemptAlloc(sizeof(TclStrIdx));
=======
	item = (TclStrIdx *)attemptckalloc(sizeof(TclStrIdx));
>>>>>>> 22d7e8e3
	if (item == NULL) {
	    goto done;
	}
	item->childTree.lastPtr = item->childTree.firstPtr = NULL;
	TclInitObjRef(item->key, lwrv[i]);
	item->length = lwrv[i]->length;
	item->value = val;
	TclStrIdxTreeAppend(foundParent, item);
    }

    ret = TCL_OK;
  done:
    if (lwrv != NULL) {
	for (i = 0; i < lstc; i++) {
	    Tcl_DecrRefCount(lwrv[i]);
	}
	Tcl_Free(lwrv);
    }
    if (ret != TCL_OK) {
	if (idxTree->firstPtr != NULL) {
	    TclStrIdxTreeFree(idxTree->firstPtr);
	}
    }
    return ret;
}

/* Is a Tcl_Obj (of right type) holding a smart pointer link? */
static inline int
IsLink(
    Tcl_Obj *objPtr)
{
    Tcl_ObjInternalRep *irPtr = &objPtr->internalRep;
    return irPtr->twoPtrValue.ptr1 && !irPtr->twoPtrValue.ptr2;
}

/* Follow links (smart pointers) if present. */
static inline Tcl_Obj *
FollowPossibleLink(
    Tcl_Obj *objPtr)
{
    if (IsLink(objPtr)) {
	objPtr = (Tcl_Obj *) objPtr->internalRep.twoPtrValue.ptr1;
    }
    /* assert(!IsLink(objPtr)); */
    return objPtr;
}

Tcl_Obj *
TclStrIdxTreeNewObj(void)
{
    Tcl_Obj *objPtr = Tcl_NewObj();
    TclStrIdxTree *tree = (TclStrIdxTree *) &objPtr->internalRep.twoPtrValue;

    /*
     * This assert states that we can safely directly have a tree node as the
     * internal representation of a Tcl_Obj instead of needing to hang it
     * off the back with an extra alloc.
     */
    TCL_CT_ASSERT(sizeof(TclStrIdxTree) <= sizeof(Tcl_ObjInternalRep));

    tree->firstPtr = NULL;
    tree->lastPtr = NULL;
    objPtr->typePtr = &StrIdxTreeObjType;
    /* return tree root in internal representation */
    return objPtr;
}

static void
StrIdxTreeObj_DupIntRepProc(
    Tcl_Obj *srcPtr,
    Tcl_Obj *copyPtr)
{
    /* follow links (smart pointers) */
    srcPtr = FollowPossibleLink(srcPtr);
    /* create smart pointer to it (ptr1 != NULL, ptr2 = NULL) */
    TclInitObjRef(*((Tcl_Obj **) &copyPtr->internalRep.twoPtrValue.ptr1),
	    srcPtr);
    copyPtr->internalRep.twoPtrValue.ptr2 = NULL;
    copyPtr->typePtr = &StrIdxTreeObjType;
}

static void
StrIdxTreeObj_FreeIntRepProc(
    Tcl_Obj *objPtr)
{
    /* follow links (smart pointers) */
    if (IsLink(objPtr)) {
	/* is a link */
	TclUnsetObjRef(*((Tcl_Obj **) &objPtr->internalRep.twoPtrValue.ptr1));
    } else {
	/* is a tree */
	TclStrIdxTree *tree = (TclStrIdxTree *) &objPtr->internalRep.twoPtrValue;

	if (tree->firstPtr != NULL) {
	    TclStrIdxTreeFree(tree->firstPtr);
	}
	tree->firstPtr = NULL;
	tree->lastPtr = NULL;
    }
    objPtr->typePtr = NULL;
}

static void
StrIdxTreeObj_UpdateStringProc(
    Tcl_Obj *objPtr)
{
    /* currently only dummy empty string possible */
    objPtr->length = 0;
    objPtr->bytes = &tclEmptyString;
}

TclStrIdxTree *
TclStrIdxTreeGetFromObj(
    Tcl_Obj *objPtr)
{
    if (objPtr->typePtr != &StrIdxTreeObjType) {
	return NULL;
    }
    /* follow links (smart pointers) */
    objPtr = FollowPossibleLink(objPtr);
    /* return tree root in internal representation */
    return (TclStrIdxTree *) &objPtr->internalRep.twoPtrValue;
}

/*
 * Several debug primitives
 */
#ifdef TEST_STR_IDX_TREE
/* currently unused, debug resp. test purposes only */

static void
TclStrIdxTreePrint(
    Tcl_Interp *interp,
    TclStrIdx  *tree,
    int offs)
{
    Tcl_Obj *obj[2];
    const char *s;

    TclInitObjRef(obj[0], Tcl_NewStringObj("::puts", TCL_AUTO_LENGTH));
    while (tree != NULL) {
	s = TclGetString(tree->key) + offs;
	TclInitObjRef(obj[1], Tcl_ObjPrintf("%*s%.*s\t:%d",
		offs, "", tree->length - offs, s, tree->value));
	Tcl_PutsObjCmd(NULL, interp, 2, obj);
	TclUnsetObjRef(obj[1]);
	if (tree->childTree.firstPtr != NULL) {
	    TclStrIdxTreePrint(interp, tree->childTree.firstPtr, tree->length);
	}
	tree = tree->nextPtr;
    }
    TclUnsetObjRef(obj[0]);
}

int
TclStrIdxTreeTestObjCmd(
    ClientData clientData, Tcl_Interp *interp,
    int objc, Tcl_Obj *const objv[])
{
    const char *cs, *cin, *ret;
    static const char *const options[] = {
	"index", "puts-index", "findequal",
	NULL
    };
    enum optionInd {
	O_INDEX,  O_PUTS_INDEX, O_FINDEQUAL
    };
    int optionIndex;

    if (objc < 2) {
	Tcl_WrongNumArgs(interp, 1, objv, "");
	return TCL_ERROR;
    }
    if (Tcl_GetIndexFromObj(interp, objv[1], options,
	    "option", 0, &optionIndex) != TCL_OK) {
	Tcl_SetErrorCode(interp, "CLOCK", "badOption",
		TclGetString(objv[1]), (char *)NULL);
	return TCL_ERROR;
    }
    switch (optionIndex) {
    case O_FINDEQUAL:
	if (objc < 4) {
	    Tcl_WrongNumArgs(interp, 1, objv, "");
	    return TCL_ERROR;
	}
	cs = TclGetString(objv[2]);
	cin = TclGetString(objv[3]);
	ret = TclUtfFindEqual(
		cs, cs + objv[1]->length, cin, cin + objv[2]->length);
	Tcl_SetObjResult(interp, Tcl_NewIntObj(ret - cs));
	break;
    case O_INDEX:
    case O_PUTS_INDEX: {
	Tcl_Obj **lstv;
	Tcl_Size i, lstc;
	TclStrIdxTree idxTree = {NULL, NULL};

	i = 1;
	while (++i < objc) {
	    if (TclListObjGetElements(interp, objv[i],
		    &lstc, &lstv) != TCL_OK) {
		return TCL_ERROR;
	    }
	    TclStrIdxTreeBuildFromList(&idxTree, lstc, lstv, NULL);
	}
	if (optionIndex == O_PUTS_INDEX) {
	    TclStrIdxTreePrint(interp, idxTree.firstPtr, 0);
	}
	TclStrIdxTreeFree(idxTree.firstPtr);
	break;
    }
    }

    return TCL_OK;
}
#endif

/*
 * Local Variables:
 * mode: c
 * c-basic-offset: 4
 * fill-column: 78
 * End:
 */<|MERGE_RESOLUTION|>--- conflicted
+++ resolved
@@ -257,11 +257,7 @@
 
     /* create lowercase reflection of the list keys */
 
-<<<<<<< HEAD
     lwrv = (Tcl_Obj **)Tcl_AttemptAlloc(sizeof(Tcl_Obj*) * lstc);
-=======
-    lwrv = (Tcl_Obj **)attemptckalloc(sizeof(Tcl_Obj*) * lstc);
->>>>>>> 22d7e8e3
     if (lwrv == NULL) {
 	return TCL_ERROR;
     }
@@ -313,11 +309,7 @@
 		 * but don't split by fulfilled child of found item ( ii->iii->iiii ) */
 		if (foundItem->length != (f - s)) {
 		    /* first split found item (insert one between parent and found + new one) */
-<<<<<<< HEAD
 		    item = (TclStrIdx *)Tcl_AttemptAlloc(sizeof(TclStrIdx));
-=======
-		    item = (TclStrIdx *)attemptckalloc(sizeof(TclStrIdx));
->>>>>>> 22d7e8e3
 		    if (item == NULL) {
 			goto done;
 		    }
@@ -335,11 +327,7 @@
 	    }
 	}
 	/* append item at end of found parent */
-<<<<<<< HEAD
 	item = (TclStrIdx *)Tcl_AttemptAlloc(sizeof(TclStrIdx));
-=======
-	item = (TclStrIdx *)attemptckalloc(sizeof(TclStrIdx));
->>>>>>> 22d7e8e3
 	if (item == NULL) {
 	    goto done;
 	}
