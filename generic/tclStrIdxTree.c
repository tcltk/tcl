--- conflicted
+++ resolved
@@ -65,7 +65,8 @@
     StrIdxTreeObj_FreeIntRepProc,   /* freeIntRepProc */
     StrIdxTreeObj_DupIntRepProc,    /* dupIntRepProc */
     StrIdxTreeObj_UpdateStringProc, /* updateStringProc */
-    NULL			    /* setFromAnyProc */
+    NULL,			    /* setFromAnyProc */
+	TCL_OBJTYPE_V0
 };
  
@@ -169,13 +170,8 @@
 	if (tree->childTree.firstPtr != NULL) {
 	    TclStrIdxTreeFree(tree->childTree.firstPtr);
 	}
-<<<<<<< HEAD
-	t = tree, tree = tree->nextPtr;
+	tree = tree->nextPtr;
 	Tcl_Free(t);
-=======
-	tree = tree->nextPtr;
-	ckfree(t);
->>>>>>> 221cf8b7
     }
 }
 @@ -261,11 +257,7 @@
 
     /* create lowercase reflection of the list keys */
 
-<<<<<<< HEAD
-    lwrv = (Tcl_Obj **)Tcl_Alloc(sizeof(Tcl_Obj*) * lstc);
-=======
-    lwrv = (Tcl_Obj **) attemptckalloc(sizeof(Tcl_Obj*) * lstc);
->>>>>>> 221cf8b7
+    lwrv = (Tcl_Obj **)Tcl_AttemptAlloc(sizeof(Tcl_Obj*) * lstc);
     if (lwrv == NULL) {
 	return TCL_ERROR;
     }
@@ -317,11 +309,7 @@
 		 * but don't split by fulfilled child of found item ( ii->iii->iiii ) */
 		if (foundItem->length != (f - s)) {
 		    /* first split found item (insert one between parent and found + new one) */
-<<<<<<< HEAD
-		    item = (TclStrIdx *)Tcl_Alloc(sizeof(TclStrIdx));
-=======
-		    item = (TclStrIdx *) attemptckalloc(sizeof(TclStrIdx));
->>>>>>> 221cf8b7
+		    item = (TclStrIdx *)Tcl_AttemptAlloc(sizeof(TclStrIdx));
 		    if (item == NULL) {
 			goto done;
 		    }
@@ -339,11 +327,7 @@
 	    }
 	}
 	/* append item at end of found parent */
-<<<<<<< HEAD
-	item = (TclStrIdx *)Tcl_Alloc(sizeof(TclStrIdx));
-=======
-	item = (TclStrIdx *) attemptckalloc(sizeof(TclStrIdx));
->>>>>>> 221cf8b7
+	item = (TclStrIdx *)Tcl_AttemptAlloc(sizeof(TclStrIdx));
 	if (item == NULL) {
 	    goto done;
 	}
