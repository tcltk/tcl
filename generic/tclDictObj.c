/*
 * tclDictObj.c --
 *
 *	This file contains functions that implement the Tcl dict object type
 *	and its accessor command.
 *
 * Copyright (c) 2002-2010 by Donal K. Fellows.
 *
 * See the file "license.terms" for information on usage and redistribution of
 * this file, and for a DISCLAIMER OF ALL WARRANTIES.
 */

#include "tclInt.h"
#include "tommath.h"

/*
 * Forward declaration.
 */
struct Dict;

/*
 * Prototypes for functions defined later in this file:
 */

static void		DeleteDict(struct Dict *dict);
static int		DictAppendCmd(ClientData dummy, Tcl_Interp *interp,
			    int objc, Tcl_Obj *const *objv);
static int		DictCreateCmd(ClientData dummy, Tcl_Interp *interp,
			    int objc, Tcl_Obj *const *objv);
static int		DictExistsCmd(ClientData dummy, Tcl_Interp *interp,
			    int objc, Tcl_Obj *const *objv);
static int		DictFilterCmd(ClientData dummy, Tcl_Interp *interp,
			    int objc, Tcl_Obj *const *objv);
static int		DictGetCmd(ClientData dummy, Tcl_Interp *interp,
			    int objc, Tcl_Obj *const *objv);
static int		DictIncrCmd(ClientData dummy, Tcl_Interp *interp,
			    int objc, Tcl_Obj *const *objv);
static int		DictInfoCmd(ClientData dummy, Tcl_Interp *interp,
			    int objc, Tcl_Obj *const *objv);
static int		DictKeysCmd(ClientData dummy, Tcl_Interp *interp,
			    int objc, Tcl_Obj *const *objv);
static int		DictLappendCmd(ClientData dummy, Tcl_Interp *interp,
			    int objc, Tcl_Obj *const *objv);
static int		DictMergeCmd(ClientData dummy, Tcl_Interp *interp,
			    int objc, Tcl_Obj *const *objv);
static int		DictRemoveCmd(ClientData dummy, Tcl_Interp *interp,
			    int objc, Tcl_Obj *const *objv);
static int		DictReplaceCmd(ClientData dummy, Tcl_Interp *interp,
			    int objc, Tcl_Obj *const *objv);
static int		DictSetCmd(ClientData dummy, Tcl_Interp *interp,
			    int objc, Tcl_Obj *const *objv);
static int		DictSizeCmd(ClientData dummy, Tcl_Interp *interp,
			    int objc, Tcl_Obj *const *objv);
static int		DictUnsetCmd(ClientData dummy, Tcl_Interp *interp,
			    int objc, Tcl_Obj *const *objv);
static int		DictUpdateCmd(ClientData dummy, Tcl_Interp *interp,
			    int objc, Tcl_Obj *const *objv);
static int		DictValuesCmd(ClientData dummy, Tcl_Interp *interp,
			    int objc, Tcl_Obj *const *objv);
static int		DictWithCmd(ClientData dummy, Tcl_Interp *interp,
			    int objc, Tcl_Obj *const *objv);
static void		DupDictInternalRep(Tcl_Obj *srcPtr, Tcl_Obj *copyPtr);
static void		FreeDictInternalRep(Tcl_Obj *dictPtr);
static void		InvalidateDictChain(Tcl_Obj *dictObj);
static int		SetDictFromAny(Tcl_Interp *interp, Tcl_Obj *objPtr);
static void		UpdateStringOfDict(Tcl_Obj *dictPtr);
static Tcl_HashEntry *	AllocChainEntry(Tcl_HashTable *tablePtr,void *keyPtr);
static inline void	InitChainTable(struct Dict *dict);
static inline void	DeleteChainTable(struct Dict *dict);
static inline Tcl_HashEntry *CreateChainEntry(struct Dict *dict,
			    Tcl_Obj *keyPtr, int *newPtr);
static inline int	DeleteChainEntry(struct Dict *dict, Tcl_Obj *keyPtr);
static int		FinalizeDictUpdate(ClientData data[],
			    Tcl_Interp *interp, int result);
static int		FinalizeDictWith(ClientData data[],
			    Tcl_Interp *interp, int result);
static int		DictForNRCmd(ClientData dummy, Tcl_Interp *interp,
			    int objc, Tcl_Obj *const *objv);
static int		DictMapNRCmd(ClientData dummy, Tcl_Interp *interp,
			    int objc, Tcl_Obj *const *objv);
static int		DictForLoopCallback(ClientData data[],
			    Tcl_Interp *interp, int result);
static int		DictMapLoopCallback(ClientData data[],
			    Tcl_Interp *interp, int result);

/*
 * Table of dict subcommand names and implementations.
 */

static const EnsembleImplMap implementationMap[] = {
    {"append",	DictAppendCmd,	TclCompileDictAppendCmd, NULL, NULL, 0 },
    {"create",	DictCreateCmd,	TclCompileDictCreateCmd, NULL, NULL, 0 },
    {"exists",	DictExistsCmd,	TclCompileDictExistsCmd, NULL, NULL, 0 },
    {"filter",	DictFilterCmd,	NULL, NULL, NULL, 0 },
    {"for",	NULL,		TclCompileDictForCmd, DictForNRCmd, NULL, 0 },
    {"get",	DictGetCmd,	TclCompileDictGetCmd, NULL, NULL, 0 },
    {"incr",	DictIncrCmd,	TclCompileDictIncrCmd, NULL, NULL, 0 },
    {"info",	DictInfoCmd,	TclCompileBasic1ArgCmd, NULL, NULL, 0 },
    {"keys",	DictKeysCmd,	TclCompileBasic1Or2ArgCmd, NULL, NULL, 0 },
    {"lappend",	DictLappendCmd,	TclCompileDictLappendCmd, NULL, NULL, 0 },
    {"map", 	NULL,       	TclCompileDictMapCmd, DictMapNRCmd, NULL, 0 },
    {"merge",	DictMergeCmd,	TclCompileDictMergeCmd, NULL, NULL, 0 },
    {"remove",	DictRemoveCmd,	TclCompileBasicMin1ArgCmd, NULL, NULL, 0 },
    {"replace",	DictReplaceCmd, NULL, NULL, NULL, 0 },
    {"set",	DictSetCmd,	TclCompileDictSetCmd, NULL, NULL, 0 },
    {"size",	DictSizeCmd,	TclCompileBasic1ArgCmd, NULL, NULL, 0 },
    {"unset",	DictUnsetCmd,	TclCompileDictUnsetCmd, NULL, NULL, 0 },
    {"update",	DictUpdateCmd,	TclCompileDictUpdateCmd, NULL, NULL, 0 },
    {"values",	DictValuesCmd,	TclCompileBasic1Or2ArgCmd, NULL, NULL, 0 },
    {"with",	DictWithCmd,	TclCompileDictWithCmd, NULL, NULL, 0 },
    {NULL, NULL, NULL, NULL, NULL, 0}
};

/*
 * Internal representation of the entries in the hash table that backs a
 * dictionary.
 */

typedef struct ChainEntry {
    Tcl_HashEntry entry;
    struct ChainEntry *prevPtr;
    struct ChainEntry *nextPtr;
} ChainEntry;

/*
 * Internal representation of a dictionary.
 *
 * The internal representation of a dictionary object is a hash table (with
 * Tcl_Objs for both keys and values), a reference count and epoch number for
 * detecting concurrent modifications of the dictionary, and a pointer to the
 * parent object (used when invalidating string reps of pathed dictionary
 * trees) which is NULL in normal use. The fact that hash tables know (with
 * appropriate initialisation) already about objects makes key management /so/
 * much easier!
 *
 * Reference counts are used to enable safe iteration across hashes while
 * allowing the type of the containing object to be modified.
 */

typedef struct Dict {
    Tcl_HashTable table;	/* Object hash table to store mapping in. */
    ChainEntry *entryChainHead;	/* Linked list of all entries in the
				 * dictionary. Used for doing traversal of the
				 * entries in the order that they are
				 * created. */
    ChainEntry *entryChainTail;	/* Other end of linked list of all entries in
				 * the dictionary. Used for doing traversal of
				 * the entries in the order that they are
				 * created. */
    int epoch;			/* Epoch counter */
    int refcount;		/* Reference counter (see above) */
    Tcl_Obj *chain;		/* Linked list used for invalidating the
				 * string representations of updated nested
				 * dictionaries. */
} Dict;

/*
 * The structure below defines the dictionary object type by means of
 * functions that can be invoked by generic object code.
 */

const Tcl_ObjType tclDictType = {
    "dict",
    FreeDictInternalRep,		/* freeIntRepProc */
    DupDictInternalRep,			/* dupIntRepProc */
    UpdateStringOfDict,			/* updateStringProc */
    SetDictFromAny			/* setFromAnyProc */
};

/*
 * The type of the specially adapted version of the Tcl_Obj*-containing hash
 * table defined in the tclObj.c code. This version differs in that it
 * allocates a bit more space in each hash entry in order to hold the pointers
 * used to keep the hash entries in a linked list.
 *
 * Note that this type of hash table is *only* suitable for direct use in
 * *this* file. Everything else should use the dict iterator API.
 */

static const Tcl_HashKeyType chainHashType = {
    TCL_HASH_KEY_TYPE_VERSION,
    0,
    TclHashObjKey,
    TclCompareObjKeys,
    AllocChainEntry,
    TclFreeObjEntry
};

/*
 * Structure used in implementation of 'dict map' to hold the state that gets
 * passed between parts of the implementation.
 */

typedef struct {
    Tcl_Obj *keyVarObj;		/* The name of the variable that will have
				 * keys assigned to it. */
    Tcl_Obj *valueVarObj;	/* The name of the variable that will have
				 * values assigned to it. */
    Tcl_DictSearch search;	/* The dictionary search structure. */
    Tcl_Obj *scriptObj;		/* The script to evaluate each time through
				 * the loop. */
    Tcl_Obj *accumulatorObj;	/* The dictionary used to accumulate the
				 * results. */
} DictMapStorage;

/***** START OF FUNCTIONS IMPLEMENTING DICT CORE API *****/

/*
 *----------------------------------------------------------------------
 *
 * AllocChainEntry --
 *
 *	Allocate space for a Tcl_HashEntry containing the Tcl_Obj * key, and
 *	which has a bit of extra space afterwards for storing pointers to the
 *	rest of the chain of entries (the extra pointers are left NULL).
 *
 * Results:
 *	The return value is a pointer to the created entry.
 *
 * Side effects:
 *	Increments the reference count on the object.
 *
 *----------------------------------------------------------------------
 */

static Tcl_HashEntry *
AllocChainEntry(
    Tcl_HashTable *tablePtr,
    void *keyPtr)
{
    Tcl_Obj *objPtr = keyPtr;
    ChainEntry *cPtr;

    cPtr = ckalloc(sizeof(ChainEntry));
    cPtr->entry.key.objPtr = objPtr;
    Tcl_IncrRefCount(objPtr);
    cPtr->entry.clientData = NULL;
    cPtr->prevPtr = cPtr->nextPtr = NULL;

    return &cPtr->entry;
}

/*
 * Helper functions that disguise most of the details relating to how the
 * linked list of hash entries is managed. In particular, these manage the
 * creation of the table and initializing of the chain, the deletion of the
 * table and chain, the adding of an entry to the chain, and the removal of an
 * entry from the chain.
 */

static inline void
InitChainTable(
    Dict *dict)
{
    Tcl_InitCustomHashTable(&dict->table, TCL_CUSTOM_PTR_KEYS,
	    &chainHashType);
    dict->entryChainHead = dict->entryChainTail = NULL;
}

static inline void
DeleteChainTable(
    Dict *dict)
{
    ChainEntry *cPtr;

    for (cPtr=dict->entryChainHead ; cPtr!=NULL ; cPtr=cPtr->nextPtr) {
	Tcl_Obj *valuePtr = Tcl_GetHashValue(&cPtr->entry);

	TclDecrRefCount(valuePtr);
    }
    Tcl_DeleteHashTable(&dict->table);
}

static inline Tcl_HashEntry *
CreateChainEntry(
    Dict *dict,
    Tcl_Obj *keyPtr,
    int *newPtr)
{
    ChainEntry *cPtr = (ChainEntry *)
	    Tcl_CreateHashEntry(&dict->table, keyPtr, newPtr);

    /*
     * If this is a new entry in the hash table, stitch it into the chain.
     */

    if (*newPtr) {
	cPtr->nextPtr = NULL;
	if (dict->entryChainHead == NULL) {
	    cPtr->prevPtr = NULL;
	    dict->entryChainHead = cPtr;
	    dict->entryChainTail = cPtr;
	} else {
	    cPtr->prevPtr = dict->entryChainTail;
	    dict->entryChainTail->nextPtr = cPtr;
	    dict->entryChainTail = cPtr;
	}
    }

    return &cPtr->entry;
}

static inline int
DeleteChainEntry(
    Dict *dict,
    Tcl_Obj *keyPtr)
{
    ChainEntry *cPtr = (ChainEntry *)
	    Tcl_FindHashEntry(&dict->table, keyPtr);

    if (cPtr == NULL) {
	return 0;
    } else {
	Tcl_Obj *valuePtr = Tcl_GetHashValue(&cPtr->entry);
	TclDecrRefCount(valuePtr);
    }

    /*
     * Unstitch from the chain.
     */

    if (cPtr->nextPtr) {
	cPtr->nextPtr->prevPtr = cPtr->prevPtr;
    } else {
	dict->entryChainTail = cPtr->prevPtr;
    }
    if (cPtr->prevPtr) {
	cPtr->prevPtr->nextPtr = cPtr->nextPtr;
    } else {
	dict->entryChainHead = cPtr->nextPtr;
    }

    Tcl_DeleteHashEntry(&cPtr->entry);
    return 1;
}

/*
 *----------------------------------------------------------------------
 *
 * DupDictInternalRep --
 *
 *	Initialize the internal representation of a dictionary Tcl_Obj to a
 *	copy of the internal representation of an existing dictionary object.
 *
 * Results:
 *	None.
 *
 * Side effects:
 *	"srcPtr"s dictionary internal rep pointer should not be NULL and we
 *	assume it is not NULL. We set "copyPtr"s internal rep to a pointer to
 *	a newly allocated dictionary rep that, in turn, points to "srcPtr"s
 *	key and value objects. Those objects are not actually copied but are
 *	shared between "srcPtr" and "copyPtr". The ref count of each key and
 *	value object is incremented.
 *
 *----------------------------------------------------------------------
 */

static void
DupDictInternalRep(
    Tcl_Obj *srcPtr,
    Tcl_Obj *copyPtr)
{
<<<<<<< HEAD
    Dict *oldDict = srcPtr->internalRep.otherValuePtr;
    Dict *newDict = ckalloc(sizeof(Dict));
=======
    Dict *oldDict = srcPtr->internalRep.twoPtrValue.ptr1;
    Dict *newDict = (Dict *) ckalloc(sizeof(Dict));
>>>>>>> 31f3f5ff
    ChainEntry *cPtr;

    /*
     * Copy values across from the old hash table.
     */

    InitChainTable(newDict);
    for (cPtr=oldDict->entryChainHead ; cPtr!=NULL ; cPtr=cPtr->nextPtr) {
	Tcl_Obj *key = Tcl_GetHashKey(&oldDict->table, &cPtr->entry);
	Tcl_Obj *valuePtr = Tcl_GetHashValue(&cPtr->entry);
	int n;
	Tcl_HashEntry *hPtr = CreateChainEntry(newDict, key, &n);

	/*
	 * Fill in the contents.
	 */

	Tcl_SetHashValue(hPtr, valuePtr);
	Tcl_IncrRefCount(valuePtr);
    }

    /*
     * Initialise other fields.
     */

    newDict->epoch = 0;
    newDict->chain = NULL;
    newDict->refcount = 1;

    /*
     * Store in the object.
     */

    copyPtr->internalRep.twoPtrValue.ptr1 = newDict;
    copyPtr->typePtr = &tclDictType;
}

/*
 *----------------------------------------------------------------------
 *
 * FreeDictInternalRep --
 *
 *	Deallocate the storage associated with a dictionary object's internal
 *	representation.
 *
 * Results:
 *	None
 *
 * Side effects:
 *	Frees the memory holding the dictionary's internal hash table unless
 *	it is locked by an iteration going over it.
 *
 *----------------------------------------------------------------------
 */

static void
FreeDictInternalRep(
    Tcl_Obj *dictPtr)
{
    Dict *dict = dictPtr->internalRep.twoPtrValue.ptr1;

    dict->refcount--;
    if (dict->refcount <= 0) {
	DeleteDict(dict);
    }
    dictPtr->typePtr = NULL;
}

/*
 *----------------------------------------------------------------------
 *
 * DeleteDict --
 *
 *	Delete the structure that is used to implement a dictionary's internal
 *	representation. Called when either the dictionary object loses its
 *	internal representation or when the last iteration over the dictionary
 *	completes.
 *
 * Results:
 *	None
 *
 * Side effects:
 *	Decrements the reference count of all key and value objects in the
 *	dictionary, which may free them.
 *
 *----------------------------------------------------------------------
 */

static void
DeleteDict(
    Dict *dict)
{
    DeleteChainTable(dict);
    ckfree(dict);
}

/*
 *----------------------------------------------------------------------
 *
 * UpdateStringOfDict --
 *
 *	Update the string representation for a dictionary object. Note: This
 *	function does not invalidate an existing old string rep so storage
 *	will be lost if this has not already been done. This code is based on
 *	UpdateStringOfList in tclListObj.c
 *
 * Results:
 *	None.
 *
 * Side effects:
 *	The object's string is set to a valid string that results from the
 *	dict-to-string conversion. This string will be empty if the dictionary
 *	has no key/value pairs. The dictionary internal representation should
 *	not be NULL and we assume it is not NULL.
 *
 *----------------------------------------------------------------------
 */

static void
UpdateStringOfDict(
    Tcl_Obj *dictPtr)
{
#define LOCAL_SIZE 20
    int localFlags[LOCAL_SIZE], *flagPtr = NULL;
    Dict *dict = dictPtr->internalRep.twoPtrValue.ptr1;
    ChainEntry *cPtr;
    Tcl_Obj *keyPtr, *valuePtr;
    int i, length, bytesNeeded = 0;
    const char *elem;
    char *dst;
    const int maxFlags = UINT_MAX / sizeof(int);

    /*
     * This field is the most useful one in the whole hash structure, and it
     * is not exposed by any API function...
     */

    int numElems = dict->table.numEntries * 2;

    /* Handle empty list case first, simplifies what follows */
    if (numElems == 0) {
	dictPtr->bytes = tclEmptyStringRep;
	dictPtr->length = 0;
	return;
    }

    /*
     * Pass 1: estimate space, gather flags.
     */

    if (numElems <= LOCAL_SIZE) {
	flagPtr = localFlags;
    } else if (numElems > maxFlags) {
	Tcl_Panic("max size for a Tcl value (%d bytes) exceeded", INT_MAX);
    } else {
	flagPtr = ckalloc(numElems * sizeof(int));
    }
    for (i=0,cPtr=dict->entryChainHead; i<numElems; i+=2,cPtr=cPtr->nextPtr) {
	/*
	 * Assume that cPtr is never NULL since we know the number of array
	 * elements already.
	 */

	flagPtr[i] = ( i ? TCL_DONT_QUOTE_HASH : 0 );
	keyPtr = Tcl_GetHashKey(&dict->table, &cPtr->entry);
	elem = TclGetStringFromObj(keyPtr, &length);
	bytesNeeded += TclScanElement(elem, length, flagPtr+i);
	if (bytesNeeded < 0) {
	    Tcl_Panic("max size for a Tcl value (%d bytes) exceeded", INT_MAX);
	}

	flagPtr[i+1] = TCL_DONT_QUOTE_HASH;
	valuePtr = Tcl_GetHashValue(&cPtr->entry);
	elem = TclGetStringFromObj(valuePtr, &length);
	bytesNeeded += TclScanElement(elem, length, flagPtr+i+1);
	if (bytesNeeded < 0) {
	    Tcl_Panic("max size for a Tcl value (%d bytes) exceeded", INT_MAX);
	}
    }
    if (bytesNeeded > INT_MAX - numElems + 1) {
	Tcl_Panic("max size for a Tcl value (%d bytes) exceeded", INT_MAX);
    }
    bytesNeeded += numElems;

    /*
     * Pass 2: copy into string rep buffer.
     */

    dictPtr->length = bytesNeeded - 1;
    dictPtr->bytes = ckalloc(bytesNeeded);
    dst = dictPtr->bytes;
    for (i=0,cPtr=dict->entryChainHead; i<numElems; i+=2,cPtr=cPtr->nextPtr) {
	flagPtr[i] |= ( i ? TCL_DONT_QUOTE_HASH : 0 );
	keyPtr = Tcl_GetHashKey(&dict->table, &cPtr->entry);
	elem = TclGetStringFromObj(keyPtr, &length);
	dst += TclConvertElement(elem, length, dst, flagPtr[i]);
	*dst++ = ' ';

	flagPtr[i+1] |= TCL_DONT_QUOTE_HASH;
	valuePtr = Tcl_GetHashValue(&cPtr->entry);
	elem = TclGetStringFromObj(valuePtr, &length);
	dst += TclConvertElement(elem, length, dst, flagPtr[i+1]);
	*dst++ = ' ';
    }
    dictPtr->bytes[dictPtr->length] = '\0';

    if (flagPtr != localFlags) {
	ckfree(flagPtr);
    }
}

/*
 *----------------------------------------------------------------------
 *
 * SetDictFromAny --
 *
 *	Convert a non-dictionary object into a dictionary object. This code is
 *	very closely related to SetListFromAny in tclListObj.c but does not
 *	actually guarantee that a dictionary object will have a string rep (as
 *	conversions from lists are handled with a special case.)
 *
 * Results:
 *	A standard Tcl result.
 *
 * Side effects:
 *	If the string can be converted, it loses any old internal
 *	representation that it had and gains a dictionary's internalRep.
 *
 *----------------------------------------------------------------------
 */

static int
SetDictFromAny(
    Tcl_Interp *interp,
    Tcl_Obj *objPtr)
{
    Tcl_HashEntry *hPtr;
    int isNew, result;
    Dict *dict = ckalloc(sizeof(Dict));

    InitChainTable(dict);

    /*
     * Since lists and dictionaries have very closely-related string
     * representations (i.e. the same parsing code) we can safely special-case
     * the conversion from lists to dictionaries.
     */

    if (objPtr->typePtr == &tclListType) {
	int objc, i;
	Tcl_Obj **objv;

	/* Cannot fail, we already know the Tcl_ObjType is "list". */
	TclListObjGetElements(NULL, objPtr, &objc, &objv);
	if (objc & 1) {
	    goto missingValue;
	}

	for (i=0 ; i<objc ; i+=2) {
	
	    /* Store key and value in the hash table we're building. */
	    hPtr = CreateChainEntry(dict, objv[i], &isNew);
	    if (!isNew) {
		Tcl_Obj *discardedValue = Tcl_GetHashValue(hPtr);

		/*
		 * Not really a well-formed dictionary as there are duplicate
		 * keys, so better get the string rep here so that we can
		 * convert back.
		 */

		(void) Tcl_GetString(objPtr);

		TclDecrRefCount(discardedValue);
	    }
	    Tcl_SetHashValue(hPtr, objv[i+1]);
	    Tcl_IncrRefCount(objv[i+1]); /* Since hash now holds ref to it */
	}
    } else {
	int length;
	const char *nextElem = TclGetStringFromObj(objPtr, &length);
	const char *limit = (nextElem + length);

	while (nextElem < limit) {
	    Tcl_Obj *keyPtr, *valuePtr;
	    const char *elemStart;
	    int elemSize, literal;

	    result = TclFindElement(interp, nextElem, (limit - nextElem),
		    &elemStart, &nextElem, &elemSize, &literal);
	    if (result != TCL_OK) {
		goto errorExit;
	    }
	    if (elemStart == limit) {
		break;
	    }
	    if (nextElem == limit) {
		goto missingValue;
	    }

	    if (literal) {
		TclNewStringObj(keyPtr, elemStart, elemSize);
	    } else {
		/* Avoid double copy */
		TclNewObj(keyPtr);
		keyPtr->bytes = ckalloc((unsigned) elemSize + 1);
		keyPtr->length = TclCopyAndCollapse(elemSize, elemStart,
			keyPtr->bytes);
	    }

	    result = TclFindElement(interp, nextElem, (limit - nextElem),
		    &elemStart, &nextElem, &elemSize, &literal);
	    if (result != TCL_OK) {
		TclDecrRefCount(keyPtr);
		goto errorExit;
	    }

	    if (literal) {
		TclNewStringObj(valuePtr, elemStart, elemSize);
	    } else {
		/* Avoid double copy */
		TclNewObj(valuePtr);
		valuePtr->bytes = ckalloc((unsigned) elemSize + 1);
		valuePtr->length = TclCopyAndCollapse(elemSize, elemStart,
			valuePtr->bytes);
	    }

	    /* Store key and value in the hash table we're building. */
	    hPtr = CreateChainEntry(dict, keyPtr, &isNew);
	    if (!isNew) {
		Tcl_Obj *discardedValue = Tcl_GetHashValue(hPtr);

		TclDecrRefCount(keyPtr);
		TclDecrRefCount(discardedValue);
	    }
	    Tcl_SetHashValue(hPtr, valuePtr);
	    Tcl_IncrRefCount(valuePtr); /* since hash now holds ref to it */
	}
    }

    /*
     * Free the old internalRep before setting the new one. We do this as late
     * as possible to allow the conversion code, in particular
     * Tcl_GetStringFromObj, to use that old internalRep.
     */

    TclFreeIntRep(objPtr);
    dict->epoch = 0;
    dict->chain = NULL;
    dict->refcount = 1;
    objPtr->internalRep.twoPtrValue.ptr1 = dict;
    objPtr->typePtr = &tclDictType;
    return TCL_OK;

  missingValue:
    if (interp != NULL) {
	Tcl_SetObjResult(interp, Tcl_NewStringObj(
		"missing value to go with key", -1));
	Tcl_SetErrorCode(interp, "TCL", "VALUE", "DICTIONARY", NULL);
    }
    result = TCL_ERROR;

  errorExit:
    if (interp != NULL) {
	Tcl_SetErrorCode(interp, "TCL", "VALUE", "DICTIONARY", NULL);
    }
    DeleteChainTable(dict);
    ckfree(dict);
    return result;
}

/*
 *----------------------------------------------------------------------
 *
 * TclTraceDictPath --
 *
 *	Trace through a tree of dictionaries using the array of keys given. If
 *	the flags argument has the DICT_PATH_UPDATE flag is set, a
 *	backward-pointing chain of dictionaries is also built (in the Dict's
 *	chain field) and the chained dictionaries are made into unshared
 *	dictionaries (if they aren't already.)
 *
 * Results:
 *	The object at the end of the path, or NULL if there was an error. Note
 *	that this it is an error for an intermediate dictionary on the path to
 *	not exist. If the flags argument has the DICT_PATH_EXISTS set, a
 *	non-existent path gives a DICT_PATH_NON_EXISTENT result.
 *
 * Side effects:
 *	If the flags argument is zero or DICT_PATH_EXISTS, there are no side
 *	effects (other than potential conversion of objects to dictionaries.)
 *	If the flags argument is DICT_PATH_UPDATE, the following additional
 *	side effects occur. Shared dictionaries along the path are converted
 *	into unshared objects, and a backward-pointing chain is built using
 *	the chain fields of the dictionaries (for easy invalidation of string
 *	representations using InvalidateDictChain). If the flags argument has
 *	the DICT_PATH_CREATE bits set (and not the DICT_PATH_EXISTS bit),
 *	non-existant keys will be inserted with a value of an empty
 *	dictionary, resulting in the path being built.
 *
 *----------------------------------------------------------------------
 */

Tcl_Obj *
TclTraceDictPath(
    Tcl_Interp *interp,
    Tcl_Obj *dictPtr,
    int keyc,
    Tcl_Obj *const keyv[],
    int flags)
{
    Dict *dict, *newDict;
    int i;

    if (dictPtr->typePtr != &tclDictType) {
	if (SetDictFromAny(interp, dictPtr) != TCL_OK) {
	    return NULL;
	}
    }
    dict = dictPtr->internalRep.twoPtrValue.ptr1;
    if (flags & DICT_PATH_UPDATE) {
	dict->chain = NULL;
    }

    for (i=0 ; i<keyc ; i++) {
	Tcl_HashEntry *hPtr = Tcl_FindHashEntry(&dict->table, keyv[i]);
	Tcl_Obj *tmpObj;

	if (hPtr == NULL) {
	    int isNew;			/* Dummy */

	    if (flags & DICT_PATH_EXISTS) {
		return DICT_PATH_NON_EXISTENT;
	    }
	    if ((flags & DICT_PATH_CREATE) != DICT_PATH_CREATE) {
		if (interp != NULL) {
		    Tcl_SetObjResult(interp, Tcl_ObjPrintf(
			    "key \"%s\" not known in dictionary",
			    TclGetString(keyv[i])));
		    Tcl_SetErrorCode(interp, "TCL", "LOOKUP", "DICT",
			    TclGetString(keyv[i]), NULL);
		}
		return NULL;
	    }

	    /*
	     * The next line should always set isNew to 1.
	     */

	    hPtr = CreateChainEntry(dict, keyv[i], &isNew);
	    tmpObj = Tcl_NewDictObj();
	    Tcl_IncrRefCount(tmpObj);
	    Tcl_SetHashValue(hPtr, tmpObj);
	} else {
	    tmpObj = Tcl_GetHashValue(hPtr);
	    if (tmpObj->typePtr != &tclDictType) {
		if (SetDictFromAny(interp, tmpObj) != TCL_OK) {
		    return NULL;
		}
	    }
	}

	newDict = tmpObj->internalRep.twoPtrValue.ptr1;
	if (flags & DICT_PATH_UPDATE) {
	    if (Tcl_IsShared(tmpObj)) {
		TclDecrRefCount(tmpObj);
		tmpObj = Tcl_DuplicateObj(tmpObj);
		Tcl_IncrRefCount(tmpObj);
		Tcl_SetHashValue(hPtr, tmpObj);
		dict->epoch++;
		newDict = tmpObj->internalRep.twoPtrValue.ptr1;
	    }

	    newDict->chain = dictPtr;
	}
	dict = newDict;
	dictPtr = tmpObj;
    }
    return dictPtr;
}

/*
 *----------------------------------------------------------------------
 *
 * InvalidateDictChain --
 *
 *	Go through a dictionary chain (built by an updating invokation of
 *	TclTraceDictPath) and invalidate the string representations of all the
 *	dictionaries on the chain.
 *
 * Results:
 *	None
 *
 * Side effects:
 *	String reps are invalidated and epoch counters (for detecting illegal
 *	concurrent modifications) are updated through the chain of updated
 *	dictionaries.
 *
 *----------------------------------------------------------------------
 */

static void
InvalidateDictChain(
    Tcl_Obj *dictObj)
{
    Dict *dict = dictObj->internalRep.twoPtrValue.ptr1;

    do {
	Tcl_InvalidateStringRep(dictObj);
	dict->epoch++;
	dictObj = dict->chain;
	if (dictObj == NULL) {
	    break;
	}
	dict->chain = NULL;
	dict = dictObj->internalRep.twoPtrValue.ptr1;
    } while (dict != NULL);
}

/*
 *----------------------------------------------------------------------
 *
 * Tcl_DictObjPut --
 *
 *	Add a key,value pair to a dictionary, or update the value for a key if
 *	that key already has a mapping in the dictionary.
 *
 * Results:
 *	A standard Tcl result.
 *
 * Side effects:
 *	The object pointed to by dictPtr is converted to a dictionary if it is
 *	not already one, and any string representation that it has is
 *	invalidated.
 *
 *----------------------------------------------------------------------
 */

int
Tcl_DictObjPut(
    Tcl_Interp *interp,
    Tcl_Obj *dictPtr,
    Tcl_Obj *keyPtr,
    Tcl_Obj *valuePtr)
{
    Dict *dict;
    Tcl_HashEntry *hPtr;
    int isNew;

    if (Tcl_IsShared(dictPtr)) {
	Tcl_Panic("%s called with shared object", "Tcl_DictObjPut");
    }

    if (dictPtr->typePtr != &tclDictType) {
	int result = SetDictFromAny(interp, dictPtr);

	if (result != TCL_OK) {
	    return result;
	}
    }

    if (dictPtr->bytes != NULL) {
	Tcl_InvalidateStringRep(dictPtr);
    }
    dict = dictPtr->internalRep.twoPtrValue.ptr1;
    hPtr = CreateChainEntry(dict, keyPtr, &isNew);
    Tcl_IncrRefCount(valuePtr);
    if (!isNew) {
	Tcl_Obj *oldValuePtr = Tcl_GetHashValue(hPtr);

	TclDecrRefCount(oldValuePtr);
    }
    Tcl_SetHashValue(hPtr, valuePtr);
    dict->epoch++;
    return TCL_OK;
}

/*
 *----------------------------------------------------------------------
 *
 * Tcl_DictObjGet --
 *
 *	Given a key, get its value from the dictionary (or NULL if key is not
 *	found in dictionary.)
 *
 * Results:
 *	A standard Tcl result. The variable pointed to by valuePtrPtr is
 *	updated with the value for the key. Note that it is not an error for
 *	the key to have no mapping in the dictionary.
 *
 * Side effects:
 *	The object pointed to by dictPtr is converted to a dictionary if it is
 *	not already one.
 *
 *----------------------------------------------------------------------
 */

int
Tcl_DictObjGet(
    Tcl_Interp *interp,
    Tcl_Obj *dictPtr,
    Tcl_Obj *keyPtr,
    Tcl_Obj **valuePtrPtr)
{
    Dict *dict;
    Tcl_HashEntry *hPtr;

    if (dictPtr->typePtr != &tclDictType) {
	int result = SetDictFromAny(interp, dictPtr);
	if (result != TCL_OK) {
	    *valuePtrPtr = NULL;
	    return result;
	}
    }

<<<<<<< HEAD
    dict = dictPtr->internalRep.otherValuePtr;
    hPtr = Tcl_FindHashEntry(&dict->table, keyPtr);
=======
    dict = dictPtr->internalRep.twoPtrValue.ptr1;
    hPtr = Tcl_FindHashEntry(&dict->table, (char *) keyPtr);
>>>>>>> 31f3f5ff
    if (hPtr == NULL) {
	*valuePtrPtr = NULL;
    } else {
	*valuePtrPtr = Tcl_GetHashValue(hPtr);
    }
    return TCL_OK;
}

/*
 *----------------------------------------------------------------------
 *
 * Tcl_DictObjRemove --
 *
 *	Remove the key,value pair with the given key from the dictionary; the
 *	key does not need to be present in the dictionary.
 *
 * Results:
 *	A standard Tcl result.
 *
 * Side effects:
 *	The object pointed to by dictPtr is converted to a dictionary if it is
 *	not already one, and any string representation that it has is
 *	invalidated.
 *
 *----------------------------------------------------------------------
 */

int
Tcl_DictObjRemove(
    Tcl_Interp *interp,
    Tcl_Obj *dictPtr,
    Tcl_Obj *keyPtr)
{
    Dict *dict;

    if (Tcl_IsShared(dictPtr)) {
	Tcl_Panic("%s called with shared object", "Tcl_DictObjRemove");
    }

    if (dictPtr->typePtr != &tclDictType) {
	int result = SetDictFromAny(interp, dictPtr);
	if (result != TCL_OK) {
	    return result;
	}
    }

    if (dictPtr->bytes != NULL) {
	Tcl_InvalidateStringRep(dictPtr);
    }
    dict = dictPtr->internalRep.twoPtrValue.ptr1;
    if (DeleteChainEntry(dict, keyPtr)) {
	dict->epoch++;
    }
    return TCL_OK;
}

/*
 *----------------------------------------------------------------------
 *
 * Tcl_DictObjSize --
 *
 *	How many key,value pairs are there in the dictionary?
 *
 * Results:
 *	A standard Tcl result. Updates the variable pointed to by sizePtr with
 *	the number of key,value pairs in the dictionary.
 *
 * Side effects:
 *	The dictPtr object is converted to a dictionary type if it is not a
 *	dictionary already.
 *
 *----------------------------------------------------------------------
 */

int
Tcl_DictObjSize(
    Tcl_Interp *interp,
    Tcl_Obj *dictPtr,
    int *sizePtr)
{
    Dict *dict;

    if (dictPtr->typePtr != &tclDictType) {
	int result = SetDictFromAny(interp, dictPtr);
	if (result != TCL_OK) {
	    return result;
	}
    }

    dict = dictPtr->internalRep.twoPtrValue.ptr1;
    *sizePtr = dict->table.numEntries;
    return TCL_OK;
}

/*
 *----------------------------------------------------------------------
 *
 * Tcl_DictObjFirst --
 *
 *	Start a traversal of the dictionary. Caller must supply the search
 *	context, pointers for returning key and value, and a pointer to allow
 *	indication of whether the dictionary has been traversed (i.e. the
 *	dictionary is empty). The order of traversal is undefined.
 *
 * Results:
 *	A standard Tcl result. Updates the variables pointed to by keyPtrPtr,
 *	valuePtrPtr and donePtr. Either of keyPtrPtr and valuePtrPtr may be
 *	NULL, in which case the key/value is not made available to the caller.
 *
 * Side effects:
 *	The dictPtr object is converted to a dictionary type if it is not a
 *	dictionary already. The search context is initialised if the search
 *	has not finished. The dictionary's internal rep is Tcl_Preserve()d if
 *	the dictionary has at least one element.
 *
 *----------------------------------------------------------------------
 */

int
Tcl_DictObjFirst(
    Tcl_Interp *interp,		/* For error messages, or NULL if no error
				 * messages desired. */
    Tcl_Obj *dictPtr,		/* Dictionary to traverse. */
    Tcl_DictSearch *searchPtr,	/* Pointer to a dict search context. */
    Tcl_Obj **keyPtrPtr,	/* Pointer to a variable to have the first key
				 * written into, or NULL. */
    Tcl_Obj **valuePtrPtr,	/* Pointer to a variable to have the first
				 * value written into, or NULL.*/
    int *donePtr)		/* Pointer to a variable which will have a 1
				 * written into when there are no further
				 * values in the dictionary, or a 0
				 * otherwise. */
{
    Dict *dict;
    ChainEntry *cPtr;

    if (dictPtr->typePtr != &tclDictType) {
	int result = SetDictFromAny(interp, dictPtr);

	if (result != TCL_OK) {
	    return result;
	}
    }

    dict = dictPtr->internalRep.twoPtrValue.ptr1;
    cPtr = dict->entryChainHead;
    if (cPtr == NULL) {
	searchPtr->epoch = -1;
	*donePtr = 1;
    } else {
	*donePtr = 0;
	searchPtr->dictionaryPtr = (Tcl_Dict) dict;
	searchPtr->epoch = dict->epoch;
	searchPtr->next = cPtr->nextPtr;
	dict->refcount++;
	if (keyPtrPtr != NULL) {
	    *keyPtrPtr = Tcl_GetHashKey(&dict->table, &cPtr->entry);
	}
	if (valuePtrPtr != NULL) {
	    *valuePtrPtr = Tcl_GetHashValue(&cPtr->entry);
	}
    }
    return TCL_OK;
}

/*
 *----------------------------------------------------------------------
 *
 * Tcl_DictObjNext --
 *
 *	Continue a traversal of a dictionary previously started with
 *	Tcl_DictObjFirst. This function is safe against concurrent
 *	modification of the underlying object (including type shimmering),
 *	treating such situations as if the search has terminated, though it is
 *	up to the caller to ensure that the object itself is not disposed
 *	until the search has finished. It is _not_ safe against modifications
 *	from other threads.
 *
 * Results:
 *	Updates the variables pointed to by keyPtrPtr, valuePtrPtr and
 *	donePtr. Either of keyPtrPtr and valuePtrPtr may be NULL, in which
 *	case the key/value is not made available to the caller.
 *
 * Side effects:
 *	Removes a reference to the dictionary's internal rep if the search
 *	terminates.
 *
 *----------------------------------------------------------------------
 */

void
Tcl_DictObjNext(
    Tcl_DictSearch *searchPtr,	/* Pointer to a hash search context. */
    Tcl_Obj **keyPtrPtr,	/* Pointer to a variable to have the first key
				 * written into, or NULL. */
    Tcl_Obj **valuePtrPtr,	/* Pointer to a variable to have the first
				 * value written into, or NULL.*/
    int *donePtr)		/* Pointer to a variable which will have a 1
				 * written into when there are no further
				 * values in the dictionary, or a 0
				 * otherwise. */
{
    ChainEntry *cPtr;

    /*
     * If the searh is done; we do no work.
     */

    if (searchPtr->epoch == -1) {
	*donePtr = 1;
	return;
    }

    /*
     * Bail out if the dictionary has had any elements added, modified or
     * removed. This *shouldn't* happen, but...
     */

    if (((Dict *)searchPtr->dictionaryPtr)->epoch != searchPtr->epoch) {
	Tcl_Panic("concurrent dictionary modification and search");
    }

    cPtr = searchPtr->next;
    if (cPtr == NULL) {
	Tcl_DictObjDone(searchPtr);
	*donePtr = 1;
	return;
    }

    searchPtr->next = cPtr->nextPtr;
    *donePtr = 0;
    if (keyPtrPtr != NULL) {
	*keyPtrPtr = Tcl_GetHashKey(
		&((Dict *)searchPtr->dictionaryPtr)->table, &cPtr->entry);
    }
    if (valuePtrPtr != NULL) {
	*valuePtrPtr = Tcl_GetHashValue(&cPtr->entry);
    }
}

/*
 *----------------------------------------------------------------------
 *
 * Tcl_DictObjDone --
 *
 *	Call this if you want to stop a search before you reach the end of the
 *	dictionary (e.g. because of abnormal termination of the search). It
 *	need not be used if the search reaches its natural end (i.e. if either
 *	Tcl_DictObjFirst or Tcl_DictObjNext sets its donePtr variable to 1).
 *
 * Results:
 *	None.
 *
 * Side effects:
 *	Removes a reference to the dictionary's internal rep.
 *
 *----------------------------------------------------------------------
 */

void
Tcl_DictObjDone(
    Tcl_DictSearch *searchPtr)		/* Pointer to a hash search context. */
{
    Dict *dict;

    if (searchPtr->epoch != -1) {
	searchPtr->epoch = -1;
	dict = (Dict *) searchPtr->dictionaryPtr;
	dict->refcount--;
	if (dict->refcount <= 0) {
	    DeleteDict(dict);
	}
    }
}

/*
 *----------------------------------------------------------------------
 *
 * Tcl_DictObjPutKeyList --
 *
 *	Add a key...key,value pair to a dictionary tree. The main dictionary
 *	value must not be shared, though sub-dictionaries may be. All
 *	intermediate dictionaries on the path must exist.
 *
 * Results:
 *	A standard Tcl result. Note that in the error case, a message is left
 *	in interp unless that is NULL.
 *
 * Side effects:
 *	If the dictionary and any of its sub-dictionaries on the path have
 *	string representations, these are invalidated.
 *
 *----------------------------------------------------------------------
 */

int
Tcl_DictObjPutKeyList(
    Tcl_Interp *interp,
    Tcl_Obj *dictPtr,
    int keyc,
    Tcl_Obj *const keyv[],
    Tcl_Obj *valuePtr)
{
    Dict *dict;
    Tcl_HashEntry *hPtr;
    int isNew;

    if (Tcl_IsShared(dictPtr)) {
	Tcl_Panic("%s called with shared object", "Tcl_DictObjPutKeyList");
    }
    if (keyc < 1) {
	Tcl_Panic("%s called with empty key list", "Tcl_DictObjPutKeyList");
    }

    dictPtr = TclTraceDictPath(interp, dictPtr, keyc-1,keyv, DICT_PATH_CREATE);
    if (dictPtr == NULL) {
	return TCL_ERROR;
    }

    dict = dictPtr->internalRep.twoPtrValue.ptr1;
    hPtr = CreateChainEntry(dict, keyv[keyc-1], &isNew);
    Tcl_IncrRefCount(valuePtr);
    if (!isNew) {
	Tcl_Obj *oldValuePtr = Tcl_GetHashValue(hPtr);
	TclDecrRefCount(oldValuePtr);
    }
    Tcl_SetHashValue(hPtr, valuePtr);
    InvalidateDictChain(dictPtr);

    return TCL_OK;
}

/*
 *----------------------------------------------------------------------
 *
 * Tcl_DictObjRemoveKeyList --
 *
 *	Remove a key...key,value pair from a dictionary tree (the value
 *	removed is implicit in the key path). The main dictionary value must
 *	not be shared, though sub-dictionaries may be. It is not an error if
 *	there is no value associated with the given key list, but all
 *	intermediate dictionaries on the key path must exist.
 *
 * Results:
 *	A standard Tcl result. Note that in the error case, a message is left
 *	in interp unless that is NULL.
 *
 * Side effects:
 *	If the dictionary and any of its sub-dictionaries on the key path have
 *	string representations, these are invalidated.
 *
 *----------------------------------------------------------------------
 */

int
Tcl_DictObjRemoveKeyList(
    Tcl_Interp *interp,
    Tcl_Obj *dictPtr,
    int keyc,
    Tcl_Obj *const keyv[])
{
    Dict *dict;

    if (Tcl_IsShared(dictPtr)) {
	Tcl_Panic("%s called with shared object", "Tcl_DictObjRemoveKeyList");
    }
    if (keyc < 1) {
	Tcl_Panic("%s called with empty key list", "Tcl_DictObjRemoveKeyList");
    }

    dictPtr = TclTraceDictPath(interp, dictPtr, keyc-1,keyv, DICT_PATH_UPDATE);
    if (dictPtr == NULL) {
	return TCL_ERROR;
    }

    dict = dictPtr->internalRep.twoPtrValue.ptr1;
    DeleteChainEntry(dict, keyv[keyc-1]);
    InvalidateDictChain(dictPtr);
    return TCL_OK;
}

/*
 *----------------------------------------------------------------------
 *
 * Tcl_NewDictObj --
 *
 *	This function is normally called when not debugging: i.e., when
 *	TCL_MEM_DEBUG is not defined. It creates a new dict object without any
 *	content.
 *
 *	When TCL_MEM_DEBUG is defined, this function just returns the result
 *	of calling the debugging version Tcl_DbNewDictObj.
 *
 * Results:
 *	A new dict object is returned; it has no keys defined in it. The new
 *	object's string representation is left NULL, and the ref count of the
 *	object is 0.
 *
 * Side Effects:
 *	None.
 *
 *----------------------------------------------------------------------
 */

Tcl_Obj *
Tcl_NewDictObj(void)
{
#ifdef TCL_MEM_DEBUG
    return Tcl_DbNewDictObj("unknown", 0);
#else /* !TCL_MEM_DEBUG */

    Tcl_Obj *dictPtr;
    Dict *dict;

    TclNewObj(dictPtr);
    Tcl_InvalidateStringRep(dictPtr);
    dict = ckalloc(sizeof(Dict));
    InitChainTable(dict);
    dict->epoch = 0;
    dict->chain = NULL;
    dict->refcount = 1;
    dictPtr->internalRep.twoPtrValue.ptr1 = dict;
    dictPtr->typePtr = &tclDictType;
    return dictPtr;
#endif
}

/*
 *----------------------------------------------------------------------
 *
 * Tcl_DbNewDictObj --
 *
 *	This function is normally called when debugging: i.e., when
 *	TCL_MEM_DEBUG is defined. It creates new dict objects. It is the same
 *	as the Tcl_NewDictObj function above except that it calls
 *	Tcl_DbCkalloc directly with the file name and line number from its
 *	caller. This simplifies debugging since then the [memory active]
 *	command will report the correct file name and line number when
 *	reporting objects that haven't been freed.
 *
 *	When TCL_MEM_DEBUG is not defined, this function just returns the
 *	result of calling Tcl_NewDictObj.
 *
 * Results:
 *	A new dict object is returned; it has no keys defined in it. The new
 *	object's string representation is left NULL, and the ref count of the
 *	object is 0.
 *
 * Side Effects:
 *	None.
 *
 *----------------------------------------------------------------------
 */

Tcl_Obj *
Tcl_DbNewDictObj(
    const char *file,
    int line)
{
#ifdef TCL_MEM_DEBUG
    Tcl_Obj *dictPtr;
    Dict *dict;

    TclDbNewObj(dictPtr, file, line);
    Tcl_InvalidateStringRep(dictPtr);
    dict = ckalloc(sizeof(Dict));
    InitChainTable(dict);
    dict->epoch = 0;
    dict->chain = NULL;
    dict->refcount = 1;
    dictPtr->internalRep.twoPtrValue.ptr1 = dict;
    dictPtr->typePtr = &tclDictType;
    return dictPtr;
#else /* !TCL_MEM_DEBUG */
    return Tcl_NewDictObj();
#endif
}

/***** START OF FUNCTIONS IMPLEMENTING TCL COMMANDS *****/

/*
 *----------------------------------------------------------------------
 *
 * DictCreateCmd --
 *
 *	This function implements the "dict create" Tcl command. See the user
 *	documentation for details on what it does, and TIP#111 for the formal
 *	specification.
 *
 * Results:
 *	A standard Tcl result.
 *
 * Side effects:
 *	See the user documentation.
 *
 *----------------------------------------------------------------------
 */

static int
DictCreateCmd(
    ClientData dummy,
    Tcl_Interp *interp,
    int objc,
    Tcl_Obj *const *objv)
{
    Tcl_Obj *dictObj;
    int i;

    /*
     * Must have an even number of arguments; note that number of preceding
     * arguments (i.e. "dict create" is also even, which makes this much
     * easier.)
     */

    if ((objc & 1) == 0) {
	Tcl_WrongNumArgs(interp, 1, objv, "?key value ...?");
	return TCL_ERROR;
    }

    dictObj = Tcl_NewDictObj();
    for (i=1 ; i<objc ; i+=2) {
	/*
	 * The next command is assumed to never fail...
	 */
	Tcl_DictObjPut(interp, dictObj, objv[i], objv[i+1]);
    }
    Tcl_SetObjResult(interp, dictObj);
    return TCL_OK;
}

/*
 *----------------------------------------------------------------------
 *
 * DictGetCmd --
 *
 *	This function implements the "dict get" Tcl command. See the user
 *	documentation for details on what it does, and TIP#111 for the formal
 *	specification.
 *
 * Results:
 *	A standard Tcl result.
 *
 * Side effects:
 *	See the user documentation.
 *
 *----------------------------------------------------------------------
 */

static int
DictGetCmd(
    ClientData dummy,
    Tcl_Interp *interp,
    int objc,
    Tcl_Obj *const *objv)
{
    Tcl_Obj *dictPtr, *valuePtr = NULL;
    int result;

    if (objc < 2) {
	Tcl_WrongNumArgs(interp, 1, objv, "dictionary ?key ...?");
	return TCL_ERROR;
    }

    /*
     * Test for the special case of no keys, which returns a *list* of all
     * key,value pairs. We produce a copy here because that makes subsequent
     * list handling more efficient.
     */

    if (objc == 2) {
	Tcl_Obj *keyPtr = NULL, *listPtr;
	Tcl_DictSearch search;
	int done;

	result = Tcl_DictObjFirst(interp, objv[1], &search,
		&keyPtr, &valuePtr, &done);
	if (result != TCL_OK) {
	    return result;
	}
	listPtr = Tcl_NewListObj(0, NULL);
	while (!done) {
	    /*
	     * Assume these won't fail as we have complete control over the
	     * types of things here.
	     */

	    Tcl_ListObjAppendElement(interp, listPtr, keyPtr);
	    Tcl_ListObjAppendElement(interp, listPtr, valuePtr);

	    Tcl_DictObjNext(&search, &keyPtr, &valuePtr, &done);
	}
	Tcl_SetObjResult(interp, listPtr);
	return TCL_OK;
    }

    /*
     * Loop through the list of keys, looking up the key at the current index
     * in the current dictionary each time. Once we've done the lookup, we set
     * the current dictionary to be the value we looked up (in case the value
     * was not the last one and we are going through a chain of searches.)
     * Note that this loop always executes at least once.
     */

    dictPtr = TclTraceDictPath(interp, objv[1], objc-3,objv+2, DICT_PATH_READ);
    if (dictPtr == NULL) {
	return TCL_ERROR;
    }
    result = Tcl_DictObjGet(interp, dictPtr, objv[objc-1], &valuePtr);
    if (result != TCL_OK) {
	return result;
    }
    if (valuePtr == NULL) {
	Tcl_SetObjResult(interp, Tcl_ObjPrintf(
		"key \"%s\" not known in dictionary",
		TclGetString(objv[objc-1])));
	Tcl_SetErrorCode(interp, "TCL", "LOOKUP", "DICT",
		TclGetString(objv[objc-1]), NULL);
	return TCL_ERROR;
    }
    Tcl_SetObjResult(interp, valuePtr);
    return TCL_OK;
}

/*
 *----------------------------------------------------------------------
 *
 * DictReplaceCmd --
 *
 *	This function implements the "dict replace" Tcl command. See the user
 *	documentation for details on what it does, and TIP#111 for the formal
 *	specification.
 *
 * Results:
 *	A standard Tcl result.
 *
 * Side effects:
 *	See the user documentation.
 *
 *----------------------------------------------------------------------
 */

static int
DictReplaceCmd(
    ClientData dummy,
    Tcl_Interp *interp,
    int objc,
    Tcl_Obj *const *objv)
{
    Tcl_Obj *dictPtr;
    int i, result;
    int allocatedDict = 0;

    if ((objc < 2) || (objc & 1)) {
	Tcl_WrongNumArgs(interp, 1, objv, "dictionary ?key value ...?");
	return TCL_ERROR;
    }

    dictPtr = objv[1];
    if (Tcl_IsShared(dictPtr)) {
	dictPtr = Tcl_DuplicateObj(dictPtr);
	allocatedDict = 1;
    }
    for (i=2 ; i<objc ; i+=2) {
	result = Tcl_DictObjPut(interp, dictPtr, objv[i], objv[i+1]);
	if (result != TCL_OK) {
	    if (allocatedDict) {
		TclDecrRefCount(dictPtr);
	    }
	    return TCL_ERROR;
	}
    }
    Tcl_SetObjResult(interp, dictPtr);
    return TCL_OK;
}

/*
 *----------------------------------------------------------------------
 *
 * DictRemoveCmd --
 *
 *	This function implements the "dict remove" Tcl command. See the user
 *	documentation for details on what it does, and TIP#111 for the formal
 *	specification.
 *
 * Results:
 *	A standard Tcl result.
 *
 * Side effects:
 *	See the user documentation.
 *
 *----------------------------------------------------------------------
 */

static int
DictRemoveCmd(
    ClientData dummy,
    Tcl_Interp *interp,
    int objc,
    Tcl_Obj *const *objv)
{
    Tcl_Obj *dictPtr;
    int i, result;
    int allocatedDict = 0;

    if (objc < 2) {
	Tcl_WrongNumArgs(interp, 1, objv, "dictionary ?key ...?");
	return TCL_ERROR;
    }

    dictPtr = objv[1];
    if (Tcl_IsShared(dictPtr)) {
	dictPtr = Tcl_DuplicateObj(dictPtr);
	allocatedDict = 1;
    }
    for (i=2 ; i<objc ; i++) {
	result = Tcl_DictObjRemove(interp, dictPtr, objv[i]);
	if (result != TCL_OK) {
	    if (allocatedDict) {
		TclDecrRefCount(dictPtr);
	    }
	    return TCL_ERROR;
	}
    }
    Tcl_SetObjResult(interp, dictPtr);
    return TCL_OK;
}

/*
 *----------------------------------------------------------------------
 *
 * DictMergeCmd --
 *
 *	This function implements the "dict merge" Tcl command. See the user
 *	documentation for details on what it does, and TIP#163 for the formal
 *	specification.
 *
 * Results:
 *	A standard Tcl result.
 *
 * Side effects:
 *	See the user documentation.
 *
 *----------------------------------------------------------------------
 */

static int
DictMergeCmd(
    ClientData dummy,
    Tcl_Interp *interp,
    int objc,
    Tcl_Obj *const *objv)
{
    Tcl_Obj *targetObj, *keyObj = NULL, *valueObj = NULL;
    int allocatedDict = 0;
    int i, done;
    Tcl_DictSearch search;

    if (objc == 1) {
	/*
	 * No dictionary arguments; return default (empty value).
	 */

	return TCL_OK;
    }

    /*
     * Make sure first argument is a dictionary.
     */

    targetObj = objv[1];
    if (targetObj->typePtr != &tclDictType) {
	if (SetDictFromAny(interp, targetObj) != TCL_OK) {
	    return TCL_ERROR;
	}
    }

    if (objc == 2) {
	/*
	 * Single argument, return it.
	 */

	Tcl_SetObjResult(interp, objv[1]);
	return TCL_OK;
    }

    /*
     * Normal behaviour: combining two (or more) dictionaries.
     */

    if (Tcl_IsShared(targetObj)) {
	targetObj = Tcl_DuplicateObj(targetObj);
	allocatedDict = 1;
    }
    for (i=2 ; i<objc ; i++) {
	if (Tcl_DictObjFirst(interp, objv[i], &search, &keyObj, &valueObj,
		&done) != TCL_OK) {
	    if (allocatedDict) {
		TclDecrRefCount(targetObj);
	    }
	    return TCL_ERROR;
	}
	while (!done) {
	    /*
	     * Next line can't fail; already know we have a dictionary in
	     * targetObj.
	     */

	    Tcl_DictObjPut(NULL, targetObj, keyObj, valueObj);
	    Tcl_DictObjNext(&search, &keyObj, &valueObj, &done);
	}
	Tcl_DictObjDone(&search);
    }
    Tcl_SetObjResult(interp, targetObj);
    return TCL_OK;
}

/*
 *----------------------------------------------------------------------
 *
 * DictKeysCmd --
 *
 *	This function implements the "dict keys" Tcl command. See the user
 *	documentation for details on what it does, and TIP#111 for the formal
 *	specification.
 *
 * Results:
 *	A standard Tcl result.
 *
 * Side effects:
 *	See the user documentation.
 *
 *----------------------------------------------------------------------
 */

static int
DictKeysCmd(
    ClientData dummy,
    Tcl_Interp *interp,
    int objc,
    Tcl_Obj *const *objv)
{
    Tcl_Obj *listPtr;
    const char *pattern = NULL;

    if (objc!=2 && objc!=3) {
	Tcl_WrongNumArgs(interp, 1, objv, "dictionary ?pattern?");
	return TCL_ERROR;
    }

    /*
     * A direct check that we have a dictionary. We don't start the iteration
     * yet because that might allocate memory or set locks that we do not
     * need. [Bug 1705778, leak K04]
     */

    if (objv[1]->typePtr != &tclDictType) {
	int result = SetDictFromAny(interp, objv[1]);

	if (result != TCL_OK) {
	    return result;
	}
    }

    if (objc == 3) {
	pattern = TclGetString(objv[2]);
    }
    listPtr = Tcl_NewListObj(0, NULL);
    if ((pattern != NULL) && TclMatchIsTrivial(pattern)) {
	Tcl_Obj *valuePtr = NULL;

	Tcl_DictObjGet(interp, objv[1], objv[2], &valuePtr);
	if (valuePtr != NULL) {
	    Tcl_ListObjAppendElement(NULL, listPtr, objv[2]);
	}
    } else {
	Tcl_DictSearch search;
	Tcl_Obj *keyPtr = NULL;
	int done = 0;

	/*
	 * At this point, we know we have a dictionary (or at least something
	 * that can be represented; it could theoretically have shimmered away
	 * when the pattern was fetched, but that shouldn't be damaging) so we
	 * can start the iteration process without checking for failures.
	 */

	Tcl_DictObjFirst(NULL, objv[1], &search, &keyPtr, NULL, &done);
	for (; !done ; Tcl_DictObjNext(&search, &keyPtr, NULL, &done)) {
	    if (!pattern || Tcl_StringMatch(TclGetString(keyPtr), pattern)) {
		Tcl_ListObjAppendElement(NULL, listPtr, keyPtr);
	    }
	}
	Tcl_DictObjDone(&search);
    }

    Tcl_SetObjResult(interp, listPtr);
    return TCL_OK;
}

/*
 *----------------------------------------------------------------------
 *
 * DictValuesCmd --
 *
 *	This function implements the "dict values" Tcl command. See the user
 *	documentation for details on what it does, and TIP#111 for the formal
 *	specification.
 *
 * Results:
 *	A standard Tcl result.
 *
 * Side effects:
 *	See the user documentation.
 *
 *----------------------------------------------------------------------
 */

static int
DictValuesCmd(
    ClientData dummy,
    Tcl_Interp *interp,
    int objc,
    Tcl_Obj *const *objv)
{
    Tcl_Obj *valuePtr = NULL, *listPtr;
    Tcl_DictSearch search;
    int done;
    const char *pattern;

    if (objc!=2 && objc!=3) {
	Tcl_WrongNumArgs(interp, 1, objv, "dictionary ?pattern?");
	return TCL_ERROR;
    }

    if (Tcl_DictObjFirst(interp, objv[1], &search, NULL, &valuePtr,
	    &done) != TCL_OK) {
	return TCL_ERROR;
    }
    if (objc == 3) {
	pattern = TclGetString(objv[2]);
    } else {
	pattern = NULL;
    }
    listPtr = Tcl_NewListObj(0, NULL);
    for (; !done ; Tcl_DictObjNext(&search, NULL, &valuePtr, &done)) {
	if (pattern==NULL || Tcl_StringMatch(TclGetString(valuePtr),pattern)) {
	    /*
	     * Assume this operation always succeeds.
	     */

	    Tcl_ListObjAppendElement(interp, listPtr, valuePtr);
	}
    }
    Tcl_DictObjDone(&search);

    Tcl_SetObjResult(interp, listPtr);
    return TCL_OK;
}

/*
 *----------------------------------------------------------------------
 *
 * DictSizeCmd --
 *
 *	This function implements the "dict size" Tcl command. See the user
 *	documentation for details on what it does, and TIP#111 for the formal
 *	specification.
 *
 * Results:
 *	A standard Tcl result.
 *
 * Side effects:
 *	See the user documentation.
 *
 *----------------------------------------------------------------------
 */

static int
DictSizeCmd(
    ClientData dummy,
    Tcl_Interp *interp,
    int objc,
    Tcl_Obj *const *objv)
{
    int result, size;

    if (objc != 2) {
	Tcl_WrongNumArgs(interp, 1, objv, "dictionary");
	return TCL_ERROR;
    }
    result = Tcl_DictObjSize(interp, objv[1], &size);
    if (result == TCL_OK) {
	Tcl_SetObjResult(interp, Tcl_NewIntObj(size));
    }
    return result;
}

/*
 *----------------------------------------------------------------------
 *
 * DictExistsCmd --
 *
 *	This function implements the "dict exists" Tcl command. See the user
 *	documentation for details on what it does, and TIP#111 for the formal
 *	specification.
 *
 * Results:
 *	A standard Tcl result.
 *
 * Side effects:
 *	See the user documentation.
 *
 *----------------------------------------------------------------------
 */

static int
DictExistsCmd(
    ClientData dummy,
    Tcl_Interp *interp,
    int objc,
    Tcl_Obj *const *objv)
{
    Tcl_Obj *dictPtr, *valuePtr;

    if (objc < 3) {
	Tcl_WrongNumArgs(interp, 1, objv, "dictionary key ?key ...?");
	return TCL_ERROR;
    }

    dictPtr = TclTraceDictPath(interp, objv[1], objc-3, objv+2,
	    DICT_PATH_EXISTS);
    if (dictPtr == NULL || dictPtr == DICT_PATH_NON_EXISTENT
	    || Tcl_DictObjGet(interp, dictPtr, objv[objc-1],
		    &valuePtr) != TCL_OK) {
	Tcl_SetObjResult(interp, Tcl_NewBooleanObj(0));
    } else {
	Tcl_SetObjResult(interp, Tcl_NewBooleanObj(valuePtr != NULL));
    }
    return TCL_OK;
}

/*
 *----------------------------------------------------------------------
 *
 * DictInfoCmd --
 *
 *	This function implements the "dict info" Tcl command. See the user
 *	documentation for details on what it does, and TIP#111 for the formal
 *	specification.
 *
 * Results:
 *	A standard Tcl result.
 *
 * Side effects:
 *	See the user documentation.
 *
 *----------------------------------------------------------------------
 */

static int
DictInfoCmd(
    ClientData dummy,
    Tcl_Interp *interp,
    int objc,
    Tcl_Obj *const *objv)
{
    Tcl_Obj *dictPtr;
    Dict *dict;
    char *statsStr;

    if (objc != 2) {
	Tcl_WrongNumArgs(interp, 1, objv, "dictionary");
	return TCL_ERROR;
    }

    dictPtr = objv[1];
    if (dictPtr->typePtr != &tclDictType) {
	int result = SetDictFromAny(interp, dictPtr);
	if (result != TCL_OK) {
	    return result;
	}
    }
    dict = dictPtr->internalRep.twoPtrValue.ptr1;

    statsStr = Tcl_HashStats(&dict->table);
    Tcl_SetObjResult(interp, Tcl_NewStringObj(statsStr, -1));
    ckfree(statsStr);
    return TCL_OK;
}

/*
 *----------------------------------------------------------------------
 *
 * DictIncrCmd --
 *
 *	This function implements the "dict incr" Tcl command. See the user
 *	documentation for details on what it does, and TIP#111 for the formal
 *	specification.
 *
 * Results:
 *	A standard Tcl result.
 *
 * Side effects:
 *	See the user documentation.
 *
 *----------------------------------------------------------------------
 */

static int
DictIncrCmd(
    ClientData dummy,
    Tcl_Interp *interp,
    int objc,
    Tcl_Obj *const *objv)
{
    int code = TCL_OK;
    Tcl_Obj *dictPtr, *valuePtr = NULL;

    if (objc < 3 || objc > 4) {
	Tcl_WrongNumArgs(interp, 1, objv, "varName key ?increment?");
	return TCL_ERROR;
    }

    dictPtr = Tcl_ObjGetVar2(interp, objv[1], NULL, 0);
    if (dictPtr == NULL) {
	/*
	 * Variable didn't yet exist. Create new dictionary value.
	 */

	dictPtr = Tcl_NewDictObj();
    } else if (Tcl_DictObjGet(interp, dictPtr, objv[2], &valuePtr) != TCL_OK) {
	/*
	 * Variable contents are not a dict, report error.
	 */

	return TCL_ERROR;
    }
    if (Tcl_IsShared(dictPtr)) {
	/*
	 * A little internals surgery to avoid copying a string rep that will
	 * soon be no good.
	 */

	char *saved = dictPtr->bytes;
	Tcl_Obj *oldPtr = dictPtr;

	dictPtr->bytes = NULL;
	dictPtr = Tcl_DuplicateObj(dictPtr);
	oldPtr->bytes = saved;
    }
    if (valuePtr == NULL) {
	/*
	 * Key not in dictionary. Create new key with increment as value.
	 */

	if (objc == 4) {
	    /*
	     * Verify increment is an integer.
	     */

	    mp_int increment;

	    code = Tcl_GetBignumFromObj(interp, objv[3], &increment);
	    if (code != TCL_OK) {
		Tcl_AddErrorInfo(interp, "\n    (reading increment)");
	    } else {
		/*
		 * Remember to dispose with the bignum as we're not actually
		 * using it directly. [Bug 2874678]
		 */

		mp_clear(&increment);
		Tcl_DictObjPut(interp, dictPtr, objv[2], objv[3]);
	    }
	} else {
	    Tcl_DictObjPut(interp, dictPtr, objv[2], Tcl_NewIntObj(1));
	}
    } else {
	/*
	 * Key in dictionary. Increment its value with minimum dup.
	 */

	if (Tcl_IsShared(valuePtr)) {
	    valuePtr = Tcl_DuplicateObj(valuePtr);
	    Tcl_DictObjPut(interp, dictPtr, objv[2], valuePtr);
	}
	if (objc == 4) {
	    code = TclIncrObj(interp, valuePtr, objv[3]);
	} else {
	    Tcl_Obj *incrPtr = Tcl_NewIntObj(1);

	    Tcl_IncrRefCount(incrPtr);
	    code = TclIncrObj(interp, valuePtr, incrPtr);
	    Tcl_DecrRefCount(incrPtr);
	}
    }
    if (code == TCL_OK) {
	Tcl_InvalidateStringRep(dictPtr);
	valuePtr = Tcl_ObjSetVar2(interp, objv[1], NULL,
		dictPtr, TCL_LEAVE_ERR_MSG);
	if (valuePtr == NULL) {
	    code = TCL_ERROR;
	} else {
	    Tcl_SetObjResult(interp, valuePtr);
	}
    } else if (dictPtr->refCount == 0) {
	Tcl_DecrRefCount(dictPtr);
    }
    return code;
}

/*
 *----------------------------------------------------------------------
 *
 * DictLappendCmd --
 *
 *	This function implements the "dict lappend" Tcl command. See the user
 *	documentation for details on what it does, and TIP#111 for the formal
 *	specification.
 *
 * Results:
 *	A standard Tcl result.
 *
 * Side effects:
 *	See the user documentation.
 *
 *----------------------------------------------------------------------
 */

static int
DictLappendCmd(
    ClientData dummy,
    Tcl_Interp *interp,
    int objc,
    Tcl_Obj *const *objv)
{
    Tcl_Obj *dictPtr, *valuePtr, *resultPtr;
    int i, allocatedDict = 0, allocatedValue = 0;

    if (objc < 3) {
	Tcl_WrongNumArgs(interp, 1, objv, "varName key ?value ...?");
	return TCL_ERROR;
    }

    dictPtr = Tcl_ObjGetVar2(interp, objv[1], NULL, 0);
    if (dictPtr == NULL) {
	allocatedDict = 1;
	dictPtr = Tcl_NewDictObj();
    } else if (Tcl_IsShared(dictPtr)) {
	allocatedDict = 1;
	dictPtr = Tcl_DuplicateObj(dictPtr);
    }

    if (Tcl_DictObjGet(interp, dictPtr, objv[2], &valuePtr) != TCL_OK) {
	if (allocatedDict) {
	    TclDecrRefCount(dictPtr);
	}
	return TCL_ERROR;
    }

    if (valuePtr == NULL) {
	valuePtr = Tcl_NewListObj(objc-3, objv+3);
	allocatedValue = 1;
    } else {
	if (Tcl_IsShared(valuePtr)) {
	    allocatedValue = 1;
	    valuePtr = Tcl_DuplicateObj(valuePtr);
	}

	for (i=3 ; i<objc ; i++) {
	    if (Tcl_ListObjAppendElement(interp, valuePtr,
		    objv[i]) != TCL_OK) {
		if (allocatedValue) {
		    TclDecrRefCount(valuePtr);
		}
		if (allocatedDict) {
		    TclDecrRefCount(dictPtr);
		}
		return TCL_ERROR;
	    }
	}
    }

    if (allocatedValue) {
	Tcl_DictObjPut(interp, dictPtr, objv[2], valuePtr);
    } else if (dictPtr->bytes != NULL) {
	Tcl_InvalidateStringRep(dictPtr);
    }

    resultPtr = Tcl_ObjSetVar2(interp, objv[1], NULL, dictPtr,
	    TCL_LEAVE_ERR_MSG);
    if (resultPtr == NULL) {
	return TCL_ERROR;
    }
    Tcl_SetObjResult(interp, resultPtr);
    return TCL_OK;
}

/*
 *----------------------------------------------------------------------
 *
 * DictAppendCmd --
 *
 *	This function implements the "dict append" Tcl command. See the user
 *	documentation for details on what it does, and TIP#111 for the formal
 *	specification.
 *
 * Results:
 *	A standard Tcl result.
 *
 * Side effects:
 *	See the user documentation.
 *
 *----------------------------------------------------------------------
 */

static int
DictAppendCmd(
    ClientData dummy,
    Tcl_Interp *interp,
    int objc,
    Tcl_Obj *const *objv)
{
    Tcl_Obj *dictPtr, *valuePtr, *resultPtr;
    int i, allocatedDict = 0;

    if (objc < 3) {
	Tcl_WrongNumArgs(interp, 1, objv, "varName key ?value ...?");
	return TCL_ERROR;
    }

    dictPtr = Tcl_ObjGetVar2(interp, objv[1], NULL, 0);
    if (dictPtr == NULL) {
	allocatedDict = 1;
	dictPtr = Tcl_NewDictObj();
    } else if (Tcl_IsShared(dictPtr)) {
	allocatedDict = 1;
	dictPtr = Tcl_DuplicateObj(dictPtr);
    }

    if (Tcl_DictObjGet(interp, dictPtr, objv[2], &valuePtr) != TCL_OK) {
	if (allocatedDict) {
	    TclDecrRefCount(dictPtr);
	}
	return TCL_ERROR;
    }

    if (valuePtr == NULL) {
	TclNewObj(valuePtr);
    } else {
	if (Tcl_IsShared(valuePtr)) {
	    valuePtr = Tcl_DuplicateObj(valuePtr);
	}
    }

    for (i=3 ; i<objc ; i++) {
	Tcl_AppendObjToObj(valuePtr, objv[i]);
    }

    Tcl_DictObjPut(interp, dictPtr, objv[2], valuePtr);

    resultPtr = Tcl_ObjSetVar2(interp, objv[1], NULL, dictPtr,
	    TCL_LEAVE_ERR_MSG);
    if (resultPtr == NULL) {
	return TCL_ERROR;
    }
    Tcl_SetObjResult(interp, resultPtr);
    return TCL_OK;
}

/*
 *----------------------------------------------------------------------
 *
 * DictForNRCmd --
 *
 *	These functions implement the "dict for" Tcl command.  See the user
 *	documentation for details on what it does, and TIP#111 for the formal
 *	specification.
 *
 * Results:
 *	A standard Tcl result.
 *
 * Side effects:
 *	See the user documentation.
 *
 *----------------------------------------------------------------------
 */

static int
DictForNRCmd(
    ClientData dummy,
    Tcl_Interp *interp,
    int objc,
    Tcl_Obj *const *objv)
{
    Interp *iPtr = (Interp *) interp;
    Tcl_Obj *scriptObj, *keyVarObj, *valueVarObj;
    Tcl_Obj **varv, *keyObj, *valueObj;
    Tcl_DictSearch *searchPtr;
    int varc, done;

    if (objc != 4) {
	Tcl_WrongNumArgs(interp, 1, objv,
		"{keyVar valueVar} dictionary script");
	return TCL_ERROR;
    }

    /*
     * Parse arguments.
     */

    if (TclListObjGetElements(interp, objv[1], &varc, &varv) != TCL_OK) {
	return TCL_ERROR;
    }
    if (varc != 2) {
	Tcl_SetObjResult(interp, Tcl_NewStringObj(
		"must have exactly two variable names", -1));
	return TCL_ERROR;
    }
    searchPtr = TclStackAlloc(interp, sizeof(Tcl_DictSearch));
    if (Tcl_DictObjFirst(interp, objv[2], searchPtr, &keyObj, &valueObj,
	    &done) != TCL_OK) {
	TclStackFree(interp, searchPtr);
	return TCL_ERROR;
    }
    if (done) {
	TclStackFree(interp, searchPtr);
	return TCL_OK;
    }
    TclListObjGetElements(NULL, objv[1], &varc, &varv);
    keyVarObj = varv[0];
    valueVarObj = varv[1];
    scriptObj = objv[3];

    /*
     * Make sure that these objects (which we need throughout the body of the
     * loop) don't vanish. Note that the dictionary internal rep is locked
     * internally so that updates, shimmering, etc are not a problem.
     */

    Tcl_IncrRefCount(keyVarObj);
    Tcl_IncrRefCount(valueVarObj);
    Tcl_IncrRefCount(scriptObj);

    /*
     * Stop the value from getting hit in any way by any traces on the key
     * variable.
     */

    Tcl_IncrRefCount(valueObj);
    if (Tcl_ObjSetVar2(interp, keyVarObj, NULL, keyObj, TCL_LEAVE_ERR_MSG) == NULL) {
	TclDecrRefCount(valueObj);
	goto error;
    }
    TclDecrRefCount(valueObj);
    if (Tcl_ObjSetVar2(interp, valueVarObj, NULL, valueObj, TCL_LEAVE_ERR_MSG) == NULL) {
	goto error;
    }

    /*
     * Run the script.
     */

    TclNRAddCallback(interp, DictForLoopCallback, searchPtr, keyVarObj,
	    valueVarObj, scriptObj);
    return TclNREvalObjEx(interp, scriptObj, 0, iPtr->cmdFramePtr, 3);

    /*
     * For unwinding everything on error.
     */

  error:
    TclDecrRefCount(keyVarObj);
    TclDecrRefCount(valueVarObj);
    TclDecrRefCount(scriptObj);
    Tcl_DictObjDone(searchPtr);
    TclStackFree(interp, searchPtr);
    return TCL_ERROR;
}

static int
DictForLoopCallback(
    ClientData data[],
    Tcl_Interp *interp,
    int result)
{
    Interp *iPtr = (Interp *) interp;
    Tcl_DictSearch *searchPtr = data[0];
    Tcl_Obj *keyVarObj = data[1];
    Tcl_Obj *valueVarObj = data[2];
    Tcl_Obj *scriptObj = data[3];
    Tcl_Obj *keyObj, *valueObj;
    int done;

    /*
     * Process the result from the previous execution of the script body.
     */

    if (result == TCL_CONTINUE) {
	result = TCL_OK;
    } else if (result != TCL_OK) {
	if (result == TCL_BREAK) {
	    Tcl_ResetResult(interp);
	    result = TCL_OK;
	} else if (result == TCL_ERROR) {
	    Tcl_AppendObjToErrorInfo(interp, Tcl_ObjPrintf(
		    "\n    (\"dict for\" body line %d)",
		    Tcl_GetErrorLine(interp)));
	}
	goto done;
    }

    /*
     * Get the next mapping from the dictionary.
     */

    Tcl_DictObjNext(searchPtr, &keyObj, &valueObj, &done);
    if (done) {
	Tcl_ResetResult(interp);
	goto done;
    }

    /*
     * Stop the value from getting hit in any way by any traces on the key
     * variable.
     */

    Tcl_IncrRefCount(valueObj);
    if (Tcl_ObjSetVar2(interp, keyVarObj, NULL, keyObj,
	    TCL_LEAVE_ERR_MSG) == NULL) {
	TclDecrRefCount(valueObj);
	result = TCL_ERROR;
	goto done;
    }
    TclDecrRefCount(valueObj);
    if (Tcl_ObjSetVar2(interp, valueVarObj, NULL, valueObj,
	    TCL_LEAVE_ERR_MSG) == NULL) {
	result = TCL_ERROR;
	goto done;
    }

    /*
     * Run the script.
     */

    TclNRAddCallback(interp, DictForLoopCallback, searchPtr, keyVarObj,
	    valueVarObj, scriptObj);
    return TclNREvalObjEx(interp, scriptObj, 0, iPtr->cmdFramePtr, 3);

    /*
     * For unwinding everything once the iterating is done.
     */

  done:
    TclDecrRefCount(keyVarObj);
    TclDecrRefCount(valueVarObj);
    TclDecrRefCount(scriptObj);
    Tcl_DictObjDone(searchPtr);
    TclStackFree(interp, searchPtr);
    return result;
}

/*
 *----------------------------------------------------------------------
 *
 * DictMapNRCmd --
 *
 *	These functions implement the "dict map" Tcl command.  See the user
 *	documentation for details on what it does, and TIP#405 for the formal
 *	specification.
 *
 * Results:
 *	A standard Tcl result.
 *
 * Side effects:
 *	See the user documentation.
 *
 *----------------------------------------------------------------------
 */

static int
DictMapNRCmd(
    ClientData dummy,
    Tcl_Interp *interp,
    int objc,
    Tcl_Obj *const *objv)
{
    Interp *iPtr = (Interp *) interp;
    Tcl_Obj **varv, *keyObj, *valueObj;
    DictMapStorage *storagePtr;
    int varc, done;

    if (objc != 4) {
	Tcl_WrongNumArgs(interp, 1, objv,
		"{keyVar valueVar} dictionary script");
	return TCL_ERROR;
    }

    /*
     * Parse arguments.
     */

    if (TclListObjGetElements(interp, objv[1], &varc, &varv) != TCL_OK) {
	return TCL_ERROR;
    }
    if (varc != 2) {
	Tcl_SetObjResult(interp, Tcl_NewStringObj(
		"must have exactly two variable names", -1));
	return TCL_ERROR;
    }
    storagePtr = TclStackAlloc(interp, sizeof(DictMapStorage));
    if (Tcl_DictObjFirst(interp, objv[2], &storagePtr->search, &keyObj,
	    &valueObj, &done) != TCL_OK) {
	TclStackFree(interp, storagePtr);
	return TCL_ERROR;
    }
    if (done) {
	/*
	 * Note that this exit leaves an empty value in the result (due to
	 * command calling conventions) but that is OK since an empty value is
	 * an empty dictionary.
	 */

	TclStackFree(interp, storagePtr);
	return TCL_OK;
    }
    TclNewObj(storagePtr->accumulatorObj);
    TclListObjGetElements(NULL, objv[1], &varc, &varv);
    storagePtr->keyVarObj = varv[0];
    storagePtr->valueVarObj = varv[1];
    storagePtr->scriptObj = objv[3];

    /*
     * Make sure that these objects (which we need throughout the body of the
     * loop) don't vanish. Note that the dictionary internal rep is locked
     * internally so that updates, shimmering, etc are not a problem.
     */

    Tcl_IncrRefCount(storagePtr->accumulatorObj);
    Tcl_IncrRefCount(storagePtr->keyVarObj);
    Tcl_IncrRefCount(storagePtr->valueVarObj);
    Tcl_IncrRefCount(storagePtr->scriptObj);

    /*
     * Stop the value from getting hit in any way by any traces on the key
     * variable.
     */

    Tcl_IncrRefCount(valueObj);
    if (Tcl_ObjSetVar2(interp, storagePtr->keyVarObj, NULL, keyObj,
	    TCL_LEAVE_ERR_MSG) == NULL) {
	TclDecrRefCount(valueObj);
	goto error;
    }
    if (Tcl_ObjSetVar2(interp, storagePtr->valueVarObj, NULL, valueObj,
	    TCL_LEAVE_ERR_MSG) == NULL) {
	TclDecrRefCount(valueObj);
	goto error;
    }
    TclDecrRefCount(valueObj);

    /*
     * Run the script.
     */

    TclNRAddCallback(interp, DictMapLoopCallback, storagePtr, NULL,NULL,NULL);
    return TclNREvalObjEx(interp, storagePtr->scriptObj, 0,
	    iPtr->cmdFramePtr, 3);

    /*
     * For unwinding everything on error.
     */

  error:
    TclDecrRefCount(storagePtr->keyVarObj);
    TclDecrRefCount(storagePtr->valueVarObj);
    TclDecrRefCount(storagePtr->scriptObj);
    TclDecrRefCount(storagePtr->accumulatorObj);
    Tcl_DictObjDone(&storagePtr->search);
    TclStackFree(interp, storagePtr);
    return TCL_ERROR;
}

static int
DictMapLoopCallback(
    ClientData data[],
    Tcl_Interp *interp,
    int result)
{
    Interp *iPtr = (Interp *) interp;
    DictMapStorage *storagePtr = data[0];
    Tcl_Obj *keyObj, *valueObj;
    int done;

    /*
     * Process the result from the previous execution of the script body.
     */

    if (result == TCL_CONTINUE) {
	result = TCL_OK;
    } else if (result != TCL_OK) {
	if (result == TCL_BREAK) {
	    Tcl_ResetResult(interp);
	    result = TCL_OK;
	} else if (result == TCL_ERROR) {
	    Tcl_AppendObjToErrorInfo(interp, Tcl_ObjPrintf(
		    "\n    (\"dict map\" body line %d)",
		    Tcl_GetErrorLine(interp)));
	}
	goto done;
    } else {
	keyObj = Tcl_ObjGetVar2(interp, storagePtr->keyVarObj, NULL,
		TCL_LEAVE_ERR_MSG);
	if (keyObj == NULL) {
	    result = TCL_ERROR;
	    goto done;
	}
	Tcl_DictObjPut(NULL, storagePtr->accumulatorObj, keyObj,
		Tcl_GetObjResult(interp));
    }

    /*
     * Get the next mapping from the dictionary.
     */

    Tcl_DictObjNext(&storagePtr->search, &keyObj, &valueObj, &done);
    if (done) {
	Tcl_SetObjResult(interp, storagePtr->accumulatorObj);
	goto done;
    }

    /*
     * Stop the value from getting hit in any way by any traces on the key
     * variable.
     */

    Tcl_IncrRefCount(valueObj);
    if (Tcl_ObjSetVar2(interp, storagePtr->keyVarObj, NULL, keyObj,
	    TCL_LEAVE_ERR_MSG) == NULL) {
	TclDecrRefCount(valueObj);
	result = TCL_ERROR;
	goto done;
    }
    if (Tcl_ObjSetVar2(interp, storagePtr->valueVarObj, NULL, valueObj,
	    TCL_LEAVE_ERR_MSG) == NULL) {
	TclDecrRefCount(valueObj);
	result = TCL_ERROR;
	goto done;
    }
    TclDecrRefCount(valueObj);

    /*
     * Run the script.
     */

    TclNRAddCallback(interp, DictMapLoopCallback, storagePtr, NULL,NULL,NULL);
    return TclNREvalObjEx(interp, storagePtr->scriptObj, 0,
	    iPtr->cmdFramePtr, 3);

    /*
     * For unwinding everything once the iterating is done.
     */

  done:
    TclDecrRefCount(storagePtr->keyVarObj);
    TclDecrRefCount(storagePtr->valueVarObj);
    TclDecrRefCount(storagePtr->scriptObj);
    TclDecrRefCount(storagePtr->accumulatorObj);
    Tcl_DictObjDone(&storagePtr->search);
    TclStackFree(interp, storagePtr);
    return result;
}

/*
 *----------------------------------------------------------------------
 *
 * DictSetCmd --
 *
 *	This function implements the "dict set" Tcl command. See the user
 *	documentation for details on what it does, and TIP#111 for the formal
 *	specification.
 *
 * Results:
 *	A standard Tcl result.
 *
 * Side effects:
 *	See the user documentation.
 *
 *----------------------------------------------------------------------
 */

static int
DictSetCmd(
    ClientData dummy,
    Tcl_Interp *interp,
    int objc,
    Tcl_Obj *const *objv)
{
    Tcl_Obj *dictPtr, *resultPtr;
    int result, allocatedDict = 0;

    if (objc < 4) {
	Tcl_WrongNumArgs(interp, 1, objv, "varName key ?key ...? value");
	return TCL_ERROR;
    }

    dictPtr = Tcl_ObjGetVar2(interp, objv[1], NULL, 0);
    if (dictPtr == NULL) {
	allocatedDict = 1;
	dictPtr = Tcl_NewDictObj();
    } else if (Tcl_IsShared(dictPtr)) {
	allocatedDict = 1;
	dictPtr = Tcl_DuplicateObj(dictPtr);
    }

    result = Tcl_DictObjPutKeyList(interp, dictPtr, objc-3, objv+2,
	    objv[objc-1]);
    if (result != TCL_OK) {
	if (allocatedDict) {
	    TclDecrRefCount(dictPtr);
	}
	return TCL_ERROR;
    }

    resultPtr = Tcl_ObjSetVar2(interp, objv[1], NULL, dictPtr,
	    TCL_LEAVE_ERR_MSG);
    if (resultPtr == NULL) {
	return TCL_ERROR;
    }
    Tcl_SetObjResult(interp, resultPtr);
    return TCL_OK;
}

/*
 *----------------------------------------------------------------------
 *
 * DictUnsetCmd --
 *
 *	This function implements the "dict unset" Tcl command. See the user
 *	documentation for details on what it does, and TIP#111 for the formal
 *	specification.
 *
 * Results:
 *	A standard Tcl result.
 *
 * Side effects:
 *	See the user documentation.
 *
 *----------------------------------------------------------------------
 */

static int
DictUnsetCmd(
    ClientData dummy,
    Tcl_Interp *interp,
    int objc,
    Tcl_Obj *const *objv)
{
    Tcl_Obj *dictPtr, *resultPtr;
    int result, allocatedDict = 0;

    if (objc < 3) {
	Tcl_WrongNumArgs(interp, 1, objv, "varName key ?key ...?");
	return TCL_ERROR;
    }

    dictPtr = Tcl_ObjGetVar2(interp, objv[1], NULL, 0);
    if (dictPtr == NULL) {
	allocatedDict = 1;
	dictPtr = Tcl_NewDictObj();
    } else if (Tcl_IsShared(dictPtr)) {
	allocatedDict = 1;
	dictPtr = Tcl_DuplicateObj(dictPtr);
    }

    result = Tcl_DictObjRemoveKeyList(interp, dictPtr, objc-2, objv+2);
    if (result != TCL_OK) {
	if (allocatedDict) {
	    TclDecrRefCount(dictPtr);
	}
	return TCL_ERROR;
    }

    resultPtr = Tcl_ObjSetVar2(interp, objv[1], NULL, dictPtr,
	    TCL_LEAVE_ERR_MSG);
    if (resultPtr == NULL) {
	return TCL_ERROR;
    }
    Tcl_SetObjResult(interp, resultPtr);
    return TCL_OK;
}

/*
 *----------------------------------------------------------------------
 *
 * DictFilterCmd --
 *
 *	This function implements the "dict filter" Tcl command. See the user
 *	documentation for details on what it does, and TIP#111 for the formal
 *	specification.
 *
 * Results:
 *	A standard Tcl result.
 *
 * Side effects:
 *	See the user documentation.
 *
 *----------------------------------------------------------------------
 */

static int
DictFilterCmd(
    ClientData dummy,
    Tcl_Interp *interp,
    int objc,
    Tcl_Obj *const *objv)
{
    Interp *iPtr = (Interp *) interp;
    static const char *const filters[] = {
	"key", "script", "value", NULL
    };
    enum FilterTypes {
	FILTER_KEYS, FILTER_SCRIPT, FILTER_VALUES
    };
    Tcl_Obj *scriptObj, *keyVarObj, *valueVarObj;
    Tcl_Obj **varv, *keyObj = NULL, *valueObj = NULL, *resultObj, *boolObj;
    Tcl_DictSearch search;
    int index, varc, done, result, satisfied;
    const char *pattern;

    if (objc < 3) {
	Tcl_WrongNumArgs(interp, 1, objv, "dictionary filterType ?arg ...?");
	return TCL_ERROR;
    }
    if (Tcl_GetIndexFromObj(interp, objv[2], filters, "filterType",
	     0, &index) != TCL_OK) {
	return TCL_ERROR;
    }

    switch ((enum FilterTypes) index) {
    case FILTER_KEYS:
	/*
	 * Create a dictionary whose keys all match a certain pattern.
	 */

	if (Tcl_DictObjFirst(interp, objv[1], &search,
		&keyObj, &valueObj, &done) != TCL_OK) {
	    return TCL_ERROR;
	}
	if (objc == 3) {
	    /*
	     * Nothing to match, so return nothing (== empty dictionary).
	     */

	    Tcl_DictObjDone(&search);
	    return TCL_OK;
	} else if (objc == 4) {
	    pattern = TclGetString(objv[3]);
	    resultObj = Tcl_NewDictObj();
	    if (TclMatchIsTrivial(pattern)) {
		/*
		 * Must release the search lock here to prevent a memory leak
		 * since we are not exhausing the search. [Bug 1705778, leak
		 * K05]
		 */

		Tcl_DictObjDone(&search);
		Tcl_DictObjGet(interp, objv[1], objv[3], &valueObj);
		if (valueObj != NULL) {
		    Tcl_DictObjPut(interp, resultObj, objv[3], valueObj);
		}
	    } else {
		while (!done) {
		    if (Tcl_StringMatch(TclGetString(keyObj), pattern)) {
			Tcl_DictObjPut(interp, resultObj, keyObj, valueObj);
		    }
		    Tcl_DictObjNext(&search, &keyObj, &valueObj, &done);
		}
	    }
	} else {
	    /*
	     * Can't optimize this match for trivial globbing: would disturb
	     * order.
	     */

	    resultObj = Tcl_NewDictObj();
	    while (!done) {
		int i;

		for (i=3 ; i<objc ; i++) {
		    pattern = TclGetString(objv[i]);
		    if (Tcl_StringMatch(TclGetString(keyObj), pattern)) {
			Tcl_DictObjPut(interp, resultObj, keyObj, valueObj);
			break;		/* stop inner loop */
		    }
		}
		Tcl_DictObjNext(&search, &keyObj, &valueObj, &done);
	    }
	}
	Tcl_SetObjResult(interp, resultObj);
	return TCL_OK;

    case FILTER_VALUES:
	/*
	 * Create a dictionary whose values all match a certain pattern.
	 */

	if (Tcl_DictObjFirst(interp, objv[1], &search,
		&keyObj, &valueObj, &done) != TCL_OK) {
	    return TCL_ERROR;
	}
	resultObj = Tcl_NewDictObj();
	while (!done) {
	    int i;

	    for (i=3 ; i<objc ; i++) {
		pattern = TclGetString(objv[i]);
		if (Tcl_StringMatch(TclGetString(valueObj), pattern)) {
		    Tcl_DictObjPut(interp, resultObj, keyObj, valueObj);
		    break;		/* stop inner loop */
		}
	    }
	    Tcl_DictObjNext(&search, &keyObj, &valueObj, &done);
	}
	Tcl_SetObjResult(interp, resultObj);
	return TCL_OK;

    case FILTER_SCRIPT:
	if (objc != 5) {
	    Tcl_WrongNumArgs(interp, 1, objv,
		    "dictionary script {keyVar valueVar} filterScript");
	    return TCL_ERROR;
	}

	/*
	 * Create a dictionary whose key,value pairs all satisfy a script
	 * (i.e. get a true boolean result from its evaluation). Massive
	 * copying from the "dict for" implementation has occurred!
	 */

	if (TclListObjGetElements(interp, objv[3], &varc, &varv) != TCL_OK) {
	    return TCL_ERROR;
	}
	if (varc != 2) {
	    Tcl_SetObjResult(interp, Tcl_NewStringObj(
		    "must have exactly two variable names", -1));
	    return TCL_ERROR;
	}
	keyVarObj = varv[0];
	valueVarObj = varv[1];
	scriptObj = objv[4];

	/*
	 * Make sure that these objects (which we need throughout the body of
	 * the loop) don't vanish. Note that the dictionary internal rep is
	 * locked internally so that updates, shimmering, etc are not a
	 * problem.
	 */

	Tcl_IncrRefCount(keyVarObj);
	Tcl_IncrRefCount(valueVarObj);
	Tcl_IncrRefCount(scriptObj);

	result = Tcl_DictObjFirst(interp, objv[1],
		&search, &keyObj, &valueObj, &done);
	if (result != TCL_OK) {
	    TclDecrRefCount(keyVarObj);
	    TclDecrRefCount(valueVarObj);
	    TclDecrRefCount(scriptObj);
	    return TCL_ERROR;
	}

	resultObj = Tcl_NewDictObj();

	while (!done) {
	    /*
	     * Stop the value from getting hit in any way by any traces on the
	     * key variable.
	     */

	    Tcl_IncrRefCount(keyObj);
	    Tcl_IncrRefCount(valueObj);
	    if (Tcl_ObjSetVar2(interp, keyVarObj, NULL, keyObj,
		    TCL_LEAVE_ERR_MSG) == NULL) {
		Tcl_ResetResult(interp);
		Tcl_SetObjResult(interp, Tcl_ObjPrintf(
			"couldn't set key variable: \"%s\"",
			TclGetString(keyVarObj)));
		result = TCL_ERROR;
		goto abnormalResult;
	    }
	    if (Tcl_ObjSetVar2(interp, valueVarObj, NULL, valueObj,
		    TCL_LEAVE_ERR_MSG) == NULL) {
		Tcl_ResetResult(interp);
		Tcl_SetObjResult(interp, Tcl_ObjPrintf(
			"couldn't set value variable: \"%s\"",
			TclGetString(valueVarObj)));
		result = TCL_ERROR;
		goto abnormalResult;
	    }

	    /*
	     * TIP #280. Make invoking context available to loop body.
	     */

	    result = TclEvalObjEx(interp, scriptObj, 0, iPtr->cmdFramePtr, 4);
	    switch (result) {
	    case TCL_OK:
		boolObj = Tcl_GetObjResult(interp);
		Tcl_IncrRefCount(boolObj);
		Tcl_ResetResult(interp);
		if (Tcl_GetBooleanFromObj(interp, boolObj,
			&satisfied) != TCL_OK) {
		    TclDecrRefCount(boolObj);
		    result = TCL_ERROR;
		    goto abnormalResult;
		}
		TclDecrRefCount(boolObj);
		if (satisfied) {
		    Tcl_DictObjPut(interp, resultObj, keyObj, valueObj);
		}
		break;
	    case TCL_BREAK:
		/*
		 * Force loop termination by calling Tcl_DictObjDone; this
		 * makes the next Tcl_DictObjNext say there is nothing more to
		 * do.
		 */

		Tcl_ResetResult(interp);
		Tcl_DictObjDone(&search);
	    case TCL_CONTINUE:
		result = TCL_OK;
		break;
	    case TCL_ERROR:
		Tcl_AppendObjToErrorInfo(interp, Tcl_ObjPrintf(
			"\n    (\"dict filter\" script line %d)",
			Tcl_GetErrorLine(interp)));
	    default:
		goto abnormalResult;
	    }

	    TclDecrRefCount(keyObj);
	    TclDecrRefCount(valueObj);

	    Tcl_DictObjNext(&search, &keyObj, &valueObj, &done);
	}

	/*
	 * Stop holding a reference to these objects.
	 */

	TclDecrRefCount(keyVarObj);
	TclDecrRefCount(valueVarObj);
	TclDecrRefCount(scriptObj);
	Tcl_DictObjDone(&search);

	if (result == TCL_OK) {
	    Tcl_SetObjResult(interp, resultObj);
	} else {
	    TclDecrRefCount(resultObj);
	}
	return result;

    abnormalResult:
	Tcl_DictObjDone(&search);
	TclDecrRefCount(keyObj);
	TclDecrRefCount(valueObj);
	TclDecrRefCount(keyVarObj);
	TclDecrRefCount(valueVarObj);
	TclDecrRefCount(scriptObj);
	TclDecrRefCount(resultObj);
	return result;
    }
    Tcl_Panic("unexpected fallthrough");
    /* Control never reaches this point. */
    return TCL_ERROR;
}

/*
 *----------------------------------------------------------------------
 *
 * DictUpdateCmd --
 *
 *	This function implements the "dict update" Tcl command. See the user
 *	documentation for details on what it does, and TIP#212 for the formal
 *	specification.
 *
 * Results:
 *	A standard Tcl result.
 *
 * Side effects:
 *	See the user documentation.
 *
 *----------------------------------------------------------------------
 */

static int
DictUpdateCmd(
    ClientData clientData,
    Tcl_Interp *interp,
    int objc,
    Tcl_Obj *const *objv)
{
    Interp *iPtr = (Interp *) interp;
    Tcl_Obj *dictPtr, *objPtr;
    int i, dummy;

    if (objc < 5 || !(objc & 1)) {
	Tcl_WrongNumArgs(interp, 1, objv,
		"varName key varName ?key varName ...? script");
	return TCL_ERROR;
    }

    dictPtr = Tcl_ObjGetVar2(interp, objv[1], NULL, TCL_LEAVE_ERR_MSG);
    if (dictPtr == NULL) {
	return TCL_ERROR;
    }
    if (Tcl_DictObjSize(interp, dictPtr, &dummy) != TCL_OK) {
	return TCL_ERROR;
    }
    Tcl_IncrRefCount(dictPtr);
    for (i=2 ; i+2<objc ; i+=2) {
	if (Tcl_DictObjGet(interp, dictPtr, objv[i], &objPtr) != TCL_OK) {
	    TclDecrRefCount(dictPtr);
	    return TCL_ERROR;
	}
	if (objPtr == NULL) {
	    /* ??? */
	    Tcl_UnsetVar(interp, Tcl_GetString(objv[i+1]), 0);
	} else if (Tcl_ObjSetVar2(interp, objv[i+1], NULL, objPtr,
		TCL_LEAVE_ERR_MSG) == NULL) {
	    TclDecrRefCount(dictPtr);
	    return TCL_ERROR;
	}
    }
    TclDecrRefCount(dictPtr);

    /*
     * Execute the body after setting up the NRE handler to process the
     * results.
     */

    objPtr = Tcl_NewListObj(objc-3, objv+2);
    Tcl_IncrRefCount(objPtr);
    Tcl_IncrRefCount(objv[1]);
    TclNRAddCallback(interp, FinalizeDictUpdate, objv[1], objPtr, NULL,NULL);

    return TclNREvalObjEx(interp, objv[objc-1], 0, iPtr->cmdFramePtr, objc-1);
}

static int
FinalizeDictUpdate(
    ClientData data[],
    Tcl_Interp *interp,
    int result)
{
    Tcl_Obj *dictPtr, *objPtr, **objv;
    Tcl_InterpState state;
    int i, objc;
    Tcl_Obj *varName = data[0];
    Tcl_Obj *argsObj = data[1];

    /*
     * ErrorInfo handling.
     */

    if (result == TCL_ERROR) {
	Tcl_AddErrorInfo(interp, "\n    (body of \"dict update\")");
    }

    /*
     * If the dictionary variable doesn't exist, drop everything silently.
     */

    dictPtr = Tcl_ObjGetVar2(interp, varName, NULL, 0);
    if (dictPtr == NULL) {
	TclDecrRefCount(varName);
	TclDecrRefCount(argsObj);
	return result;
    }

    /*
     * Double-check that it is still a dictionary.
     */

    state = Tcl_SaveInterpState(interp, result);
    if (Tcl_DictObjSize(interp, dictPtr, &objc) != TCL_OK) {
	Tcl_DiscardInterpState(state);
	TclDecrRefCount(varName);
	TclDecrRefCount(argsObj);
	return TCL_ERROR;
    }

    if (Tcl_IsShared(dictPtr)) {
	dictPtr = Tcl_DuplicateObj(dictPtr);
    }

    /*
     * Write back the values from the variables, treating failure to read as
     * an instruction to remove the key.
     */

    Tcl_ListObjGetElements(NULL, argsObj, &objc, &objv);
    for (i=0 ; i<objc ; i+=2) {
	objPtr = Tcl_ObjGetVar2(interp, objv[i+1], NULL, 0);
	if (objPtr == NULL) {
	    Tcl_DictObjRemove(interp, dictPtr, objv[i]);
	} else if (objPtr == dictPtr) {
	    /*
	     * Someone is messing us around, trying to build a recursive
	     * structure. [Bug 1786481]
	     */

	    Tcl_DictObjPut(interp, dictPtr, objv[i],
		    Tcl_DuplicateObj(objPtr));
	} else {
	    /* Shouldn't fail */
	    Tcl_DictObjPut(interp, dictPtr, objv[i], objPtr);
	}
    }
    TclDecrRefCount(argsObj);

    /*
     * Write the dictionary back to its variable.
     */

    if (Tcl_ObjSetVar2(interp, varName, NULL, dictPtr,
	    TCL_LEAVE_ERR_MSG) == NULL) {
	Tcl_DiscardInterpState(state);
	TclDecrRefCount(varName);
	return TCL_ERROR;
    }

    TclDecrRefCount(varName);
    return Tcl_RestoreInterpState(interp, state);
}

/*
 *----------------------------------------------------------------------
 *
 * DictWithCmd --
 *
 *	This function implements the "dict with" Tcl command. See the user
 *	documentation for details on what it does, and TIP#212 for the formal
 *	specification.
 *
 * Results:
 *	A standard Tcl result.
 *
 * Side effects:
 *	See the user documentation.
 *
 *----------------------------------------------------------------------
 */

static int
DictWithCmd(
    ClientData dummy,
    Tcl_Interp *interp,
    int objc,
    Tcl_Obj *const *objv)
{
    Interp *iPtr = (Interp *) interp;
    Tcl_Obj *dictPtr, *keysPtr, *pathPtr;

    if (objc < 3) {
	Tcl_WrongNumArgs(interp, 1, objv, "dictVar ?key ...? script");
	return TCL_ERROR;
    }

    /*
     * Get the dictionary to open out.
     */

    dictPtr = Tcl_ObjGetVar2(interp, objv[1], NULL, TCL_LEAVE_ERR_MSG);
    if (dictPtr == NULL) {
	return TCL_ERROR;
    }

    keysPtr = TclDictWithInit(interp, dictPtr, objc-3, objv+2);
    if (keysPtr == NULL) {
	return TCL_ERROR;
    }
    Tcl_IncrRefCount(keysPtr);

    /*
     * Execute the body, while making the invoking context available to the
     * loop body (TIP#280) and postponing the cleanup until later (NRE).
     */

    pathPtr = NULL;
    if (objc > 3) {
	pathPtr = Tcl_NewListObj(objc-3, objv+2);
	Tcl_IncrRefCount(pathPtr);
    }
    Tcl_IncrRefCount(objv[1]);
    TclNRAddCallback(interp, FinalizeDictWith, objv[1], keysPtr, pathPtr,
	    NULL);

    return TclNREvalObjEx(interp, objv[objc-1], 0, iPtr->cmdFramePtr, objc-1);
}

static int
FinalizeDictWith(
    ClientData data[],
    Tcl_Interp *interp,
    int result)
{
    Tcl_Obj **pathv;
    int pathc;
    Tcl_InterpState state;
    Tcl_Obj *varName = data[0];
    Tcl_Obj *keysPtr = data[1];
    Tcl_Obj *pathPtr = data[2];
    Var *varPtr, *arrayPtr;

    if (result == TCL_ERROR) {
	Tcl_AddErrorInfo(interp, "\n    (body of \"dict with\")");
    }

    /*
     * Save the result state; TDWF doesn't guarantee to not modify that on
     * TCL_OK result.
     */

    state = Tcl_SaveInterpState(interp, result);
    if (pathPtr != NULL) {
	Tcl_ListObjGetElements(NULL, pathPtr, &pathc, &pathv);
    } else {
	pathc = 0;
	pathv = NULL;
    }

    /*
     * Pack from local variables back into the dictionary.
     */

    varPtr = TclObjLookupVarEx(interp, varName, NULL, TCL_LEAVE_ERR_MSG, "set",
	    /*createPart1*/ 1, /*createPart2*/ 1, &arrayPtr);
    if (varPtr == NULL) {
	result = TCL_ERROR;
    } else {
	result = TclDictWithFinish(interp, varPtr, arrayPtr, varName, NULL, -1,
		pathc, pathv, keysPtr);
    }

    /*
     * Tidy up and return the real result (unless we had an error).
     */

    TclDecrRefCount(varName);
    TclDecrRefCount(keysPtr);
    if (pathPtr != NULL) {
	TclDecrRefCount(pathPtr);
    }
    if (result != TCL_OK) {
	Tcl_DiscardInterpState(state);
	return TCL_ERROR;
    }
    return Tcl_RestoreInterpState(interp, state);
}

/*
 *----------------------------------------------------------------------
 *
 * TclDictWithInit --
 *
 *	Part of the core of [dict with]. Pokes into a dictionary and converts
 *	the mappings there into assignments to (presumably) local variables.
 *	Returns a list of all the names that were mapped so that removal of
 *	either the variable or the dictionary entry won't surprise us when we
 *	come to stuffing everything back.
 *
 * Result:
 *	List of mapped names, or NULL if there was an error.
 *
 * Side effects:
 *	Assigns to variables, so potentially legion due to traces.
 *
 *----------------------------------------------------------------------
 */

Tcl_Obj *
TclDictWithInit(
    Tcl_Interp *interp,
    Tcl_Obj *dictPtr,
    int pathc,
    Tcl_Obj *const pathv[])
{
    Tcl_DictSearch s;
    Tcl_Obj *keyPtr, *valPtr, *keysPtr;
    int done;

    if (pathc > 0) {
	dictPtr = TclTraceDictPath(interp, dictPtr, pathc, pathv,
		DICT_PATH_READ);
	if (dictPtr == NULL) {
	    return NULL;
	}
    }

    /*
     * Go over the list of keys and write each corresponding value to a
     * variable in the current context with the same name. Also keep a copy of
     * the keys so we can write back properly later on even if the dictionary
     * has been structurally modified.
     */

    if (Tcl_DictObjFirst(interp, dictPtr, &s, &keyPtr, &valPtr,
	    &done) != TCL_OK) {
	return NULL;
    }

    TclNewObj(keysPtr);

    for (; !done ; Tcl_DictObjNext(&s, &keyPtr, &valPtr, &done)) {
	Tcl_ListObjAppendElement(NULL, keysPtr, keyPtr);
	if (Tcl_ObjSetVar2(interp, keyPtr, NULL, valPtr,
		TCL_LEAVE_ERR_MSG) == NULL) {
	    TclDecrRefCount(keysPtr);
	    Tcl_DictObjDone(&s);
	    return NULL;
	}
    }

    return keysPtr;
}

/*
 *----------------------------------------------------------------------
 *
 * TclDictWithFinish --
 *
 *	Part of the core of [dict with]. Reassembles the piece of the dict (in
 *	varName, location given by pathc/pathv) from the variables named in
 *	the keysPtr argument. NB, does not try to preserve errors or manage
 *	argument lifetimes.
 *
 * Result:
 *	TCL_OK if we succeeded, or TCL_ERROR if we failed.
 *
 * Side effects:
 *	Assigns to a variable, so potentially legion due to traces. Updates
 *	the dictionary in the named variable.
 *
 *----------------------------------------------------------------------
 */

int
TclDictWithFinish(
    Tcl_Interp *interp,		/* Command interpreter in which variable
				 * exists. Used for state management, traces
				 * and error reporting. */
    Var *varPtr,		/* Reference to the variable holding the
				 * dictionary. */
    Var *arrayPtr,		/* Reference to the array containing the
				 * variable, or NULL if the variable is a
				 * scalar. */
    Tcl_Obj *part1Ptr,		/* Name of an array (if part2 is non-NULL) or
				 * the name of a variable. NULL if the 'index'
				 * parameter is >= 0 */
    Tcl_Obj *part2Ptr,		/* If non-NULL, gives the name of an element
				 * in the array part1. */
    int index,			/* Index into the local variable table of the
				 * variable, or -1. Only used when part1Ptr is
				 * NULL. */
    int pathc,			/* The number of elements in the path into the
				 * dictionary. */
    Tcl_Obj *const pathv[],	/* The elements of the path to the subdict. */
    Tcl_Obj *keysPtr)		/* List of keys to be synchronized. This is
				 * the result value from TclDictWithInit. */
{
    Tcl_Obj *dictPtr, *leafPtr, *valPtr;
    int i, allocdict, keyc;
    Tcl_Obj **keyv;

    /*
     * If the dictionary variable doesn't exist, drop everything silently.
     */

    dictPtr = TclPtrGetVar(interp, varPtr, arrayPtr, part1Ptr, part2Ptr,
	    TCL_LEAVE_ERR_MSG, index);
    if (dictPtr == NULL) {
	return TCL_OK;
    }

    /*
     * Double-check that it is still a dictionary.
     */

    if (Tcl_DictObjSize(interp, dictPtr, &i) != TCL_OK) {
	return TCL_ERROR;
    }

    if (Tcl_IsShared(dictPtr)) {
	dictPtr = Tcl_DuplicateObj(dictPtr);
	allocdict = 1;
    } else {
	allocdict = 0;
    }

    if (pathc > 0) {
	/*
	 * Want to get to the dictionary which we will update; need to do
	 * prepare-for-update de-sharing along the path *but* avoid generating
	 * an error on a non-existant path (we'll treat that the same as a
	 * non-existant variable. Luckily, the de-sharing operation isn't
	 * deeply damaging if we don't go on to update; it's just less than
	 * perfectly efficient (but no memory should be leaked).
	 */

	leafPtr = TclTraceDictPath(interp, dictPtr, pathc, pathv,
		DICT_PATH_EXISTS | DICT_PATH_UPDATE);
	if (leafPtr == NULL) {
	    if (allocdict) {
		TclDecrRefCount(dictPtr);
	    }
	    return TCL_ERROR;
	}
	if (leafPtr == DICT_PATH_NON_EXISTENT) {
	    if (allocdict) {
		TclDecrRefCount(dictPtr);
	    }
	    return TCL_OK;
	}
    } else {
	leafPtr = dictPtr;
    }

    /*
     * Now process our updates on the leaf dictionary.
     */

    TclListObjGetElements(NULL, keysPtr, &keyc, &keyv);
    for (i=0 ; i<keyc ; i++) {
	valPtr = Tcl_ObjGetVar2(interp, keyv[i], NULL, 0);
	if (valPtr == NULL) {
	    Tcl_DictObjRemove(NULL, leafPtr, keyv[i]);
	} else if (leafPtr == valPtr) {
	    /*
	     * Someone is messing us around, trying to build a recursive
	     * structure. [Bug 1786481]
	     */

	    Tcl_DictObjPut(NULL, leafPtr, keyv[i], Tcl_DuplicateObj(valPtr));
	} else {
	    Tcl_DictObjPut(NULL, leafPtr, keyv[i], valPtr);
	}
    }

    /*
     * Ensure that none of the dictionaries in the chain still have a string
     * rep.
     */

    if (pathc > 0) {
	InvalidateDictChain(leafPtr);
    }

    /*
     * Write back the outermost dictionary to the variable.
     */

    if (TclPtrSetVar(interp, varPtr, arrayPtr, part1Ptr, part2Ptr, dictPtr,
	    TCL_LEAVE_ERR_MSG, index) == NULL) {
	if (allocdict) {
	    TclDecrRefCount(dictPtr);
	}
	return TCL_ERROR;
    }
    return TCL_OK;
}

/*
 *----------------------------------------------------------------------
 *
 * TclInitDictCmd --
 *
 *	This function is create the "dict" Tcl command. See the user
 *	documentation for details on what it does, and TIP#111 for the formal
 *	specification.
 *
 * Results:
 *	A Tcl command handle.
 *
 * Side effects:
 *	May advance compilation epoch.
 *
 *----------------------------------------------------------------------
 */

Tcl_Command
TclInitDictCmd(
    Tcl_Interp *interp)
{
    return TclMakeEnsemble(interp, "dict", implementationMap);
}

/*
 * Local Variables:
 * mode: c
 * c-basic-offset: 4
 * fill-column: 78
 * End:
 */<|MERGE_RESOLUTION|>--- conflicted
+++ resolved
@@ -364,13 +364,8 @@
     Tcl_Obj *srcPtr,
     Tcl_Obj *copyPtr)
 {
-<<<<<<< HEAD
-    Dict *oldDict = srcPtr->internalRep.otherValuePtr;
+    Dict *oldDict = srcPtr->internalRep.twoPtrValue.ptr1;
     Dict *newDict = ckalloc(sizeof(Dict));
-=======
-    Dict *oldDict = srcPtr->internalRep.twoPtrValue.ptr1;
-    Dict *newDict = (Dict *) ckalloc(sizeof(Dict));
->>>>>>> 31f3f5ff
     ChainEntry *cPtr;
 
     /*
@@ -994,13 +989,8 @@
 	}
     }
 
-<<<<<<< HEAD
-    dict = dictPtr->internalRep.otherValuePtr;
+    dict = dictPtr->internalRep.twoPtrValue.ptr1;
     hPtr = Tcl_FindHashEntry(&dict->table, keyPtr);
-=======
-    dict = dictPtr->internalRep.twoPtrValue.ptr1;
-    hPtr = Tcl_FindHashEntry(&dict->table, (char *) keyPtr);
->>>>>>> 31f3f5ff
     if (hPtr == NULL) {
 	*valuePtrPtr = NULL;
     } else {
