--- conflicted
+++ resolved
@@ -129,11 +129,7 @@
 				 * the dictionary. Used for doing traversal of
 				 * the entries in the order that they are
 				 * created. */
-<<<<<<< HEAD
-    size_t epoch;		/* Epoch counter */
-=======
     TCL_HASH_TYPE epoch; 	/* Epoch counter */
->>>>>>> 65254e27
     size_t refCount;		/* Reference counter (see above) */
     Tcl_Obj *chain;		/* Linked list used for invalidating the
 				 * string representations of updated nested
@@ -498,12 +494,8 @@
     Dict *dict;
     ChainEntry *cPtr;
     Tcl_Obj *keyPtr, *valuePtr;
-<<<<<<< HEAD
-    size_t i, length, bytesNeeded = 0;
-=======
-    int i, length;
+    size_t i, length;
     TCL_HASH_TYPE bytesNeeded = 0;
->>>>>>> 65254e27
     const char *elem;
     char *dst;
 
@@ -545,26 +537,10 @@
 	keyPtr = (Tcl_Obj *)Tcl_GetHashKey(&dict->table, &cPtr->entry);
 	elem = Tcl_GetStringFromObj(keyPtr, &length);
 	bytesNeeded += TclScanElement(elem, length, flagPtr+i);
-<<<<<<< HEAD
-=======
-	if (bytesNeeded > INT_MAX) {
-	    Tcl_Panic("max size for a Tcl value (%d bytes) exceeded", INT_MAX);
-	}
-
->>>>>>> 65254e27
 	flagPtr[i+1] = TCL_DONT_QUOTE_HASH;
 	valuePtr = (Tcl_Obj *)Tcl_GetHashValue(&cPtr->entry);
 	elem = Tcl_GetStringFromObj(valuePtr, &length);
 	bytesNeeded += TclScanElement(elem, length, flagPtr+i+1);
-<<<<<<< HEAD
-=======
-	if (bytesNeeded > INT_MAX) {
-	    Tcl_Panic("max size for a Tcl value (%d bytes) exceeded", INT_MAX);
-	}
-    }
-    if (bytesNeeded + numElems > INT_MAX + 1U) {
-	Tcl_Panic("max size for a Tcl value (%d bytes) exceeded", INT_MAX);
->>>>>>> 65254e27
     }
     bytesNeeded += numElems;
 
@@ -671,11 +647,7 @@
 	while (nextElem < limit) {
 	    Tcl_Obj *keyPtr, *valuePtr;
 	    const char *elemStart;
-<<<<<<< HEAD
 	    size_t elemSize;
-=======
-	    int elemSize;
->>>>>>> 65254e27
 	    int literal;
 
 	    if (TclFindDictElement(interp, nextElem, (limit - nextElem),
@@ -2081,11 +2053,7 @@
     Tcl_Obj *const *objv)
 {
     int result;
-<<<<<<< HEAD
 	size_t size;
-=======
-    int size;
->>>>>>> 65254e27
 
     if (objc != 2) {
 	Tcl_WrongNumArgs(interp, 1, objv, "dictionary");
@@ -2529,11 +2497,7 @@
     Tcl_Obj *scriptObj, *keyVarObj, *valueVarObj;
     Tcl_Obj **varv, *keyObj, *valueObj;
     Tcl_DictSearch *searchPtr;
-<<<<<<< HEAD
     size_t varc;
-=======
-    int varc;
->>>>>>> 65254e27
     int done;
 
     if (objc != 4) {
@@ -2729,11 +2693,7 @@
     Interp *iPtr = (Interp *) interp;
     Tcl_Obj **varv, *keyObj, *valueObj;
     DictMapStorage *storagePtr;
-<<<<<<< HEAD
     size_t varc;
-=======
-    int varc;
->>>>>>> 65254e27
     int done;
 
     if (objc != 4) {
@@ -3075,13 +3035,8 @@
     Tcl_Obj *scriptObj, *keyVarObj, *valueVarObj;
     Tcl_Obj **varv, *keyObj = NULL, *valueObj = NULL, *resultObj, *boolObj;
     Tcl_DictSearch search;
-<<<<<<< HEAD
     int done, result, satisfied;
     size_t varc;
-=======
-    int index, done, result, satisfied;
-    int varc;
->>>>>>> 65254e27
     const char *pattern;
 
     if (objc < 3) {
@@ -3360,11 +3315,7 @@
     Interp *iPtr = (Interp *) interp;
     Tcl_Obj *dictPtr, *objPtr;
     int i;
-<<<<<<< HEAD
     size_t dummy;
-=======
-    int dummy;
->>>>>>> 65254e27
 
     if (objc < 5 || !(objc & 1)) {
 	Tcl_WrongNumArgs(interp, 1, objv,
