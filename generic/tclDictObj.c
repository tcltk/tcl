--- conflicted
+++ resolved
@@ -502,15 +502,9 @@
 UpdateStringOfDict(
     Tcl_Obj *dictPtr)
 {
-<<<<<<< HEAD
-#define LOCAL_SIZE 20
-    int localFlags[LOCAL_SIZE], *flagPtr = NULL;
-    Dict *dict;
-=======
 #define LOCAL_SIZE 64
     char localFlags[LOCAL_SIZE], *flagPtr = NULL;
-    Dict *dict = DICT(dictPtr);
->>>>>>> d5fe8b60
+    Dict *dict;
     ChainEntry *cPtr;
     Tcl_Obj *keyPtr, *valuePtr;
     int i, length, bytesNeeded = 0;
