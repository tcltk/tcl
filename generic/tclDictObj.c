--- conflicted
+++ resolved
@@ -174,10 +174,9 @@
     NULL
 };
 
-<<<<<<< HEAD
 Tcl_ObjType *tclDictTypePtr = (Tcl_ObjType *)&tclDictObjectType;
 
-#define DictSetIntRep(objPtr, dictRepPtr)				\
+#define DictSetIntRep(objPtr, dictRepPtr)								\
     do {                                                                \
         Tcl_ObjInternalRep ir;                                          \
         ir.twoPtrValue.ptr1 = (dictRepPtr);                             \
@@ -185,27 +184,14 @@
         Tcl_StoreInternalRep((objPtr), tclDictTypePtr, &ir);            \
     } while (0)
 
-#define DictGetInternalRep(objPtr, dictRepPtr)				\
+
+#define DictGetInternalRep(objPtr, dictRepPtr)							\
     do {                                                                \
         const Tcl_ObjInternalRep *irPtr;                                \
         irPtr = TclFetchInternalRep((objPtr), tclDictTypePtr);          \
         (dictRepPtr) = irPtr ? (Dict *)irPtr->twoPtrValue.ptr1 : NULL;  \
-=======
-#define DictSetInternalRep(objPtr, dictRepPtr) \
-    do {								\
-	Tcl_ObjInternalRep ir;						\
-	ir.twoPtrValue.ptr1 = (dictRepPtr);				\
-	ir.twoPtrValue.ptr2 = NULL;					\
-	Tcl_StoreInternalRep((objPtr), &tclDictType, &ir);		\
     } while (0)
 
-#define DictGetInternalRep(objPtr, dictRepPtr) \
-    do {								\
-	const Tcl_ObjInternalRep *irPtr;				\
-	irPtr = TclFetchInternalRep((objPtr), &tclDictType);		\
-	(dictRepPtr) = irPtr ? (Dict *)irPtr->twoPtrValue.ptr1 : NULL;	\
->>>>>>> 444e06f2
-    } while (0)
 
 /*
  * The type of the specially adapted version of the Tcl_Obj*-containing hash
