/*
 * tclDictObj.c --
 *
 *	This file contains functions that implement the Tcl dict object type
 *	and its accessor command.
 *
 * Copyright © 2002-2010 Donal K. Fellows.
 *
 * See the file "license.terms" for information on usage and redistribution of
 * this file, and for a DISCLAIMER OF ALL WARRANTIES.
 */

#include "tclInt.h"
#include "tclTomMath.h"
#include <assert.h>

/*
 * Forward declaration.
 */
struct Dict;

/*
 * Prototypes for functions defined later in this file:
 */

static void			DeleteDict(struct Dict *dict);
static Tcl_ObjCmdProc2		DictAppendCmd;
static Tcl_ObjCmdProc2		DictCreateCmd;
static Tcl_ObjCmdProc2		DictExistsCmd;
static Tcl_ObjCmdProc2		DictFilterCmd;
static Tcl_ObjCmdProc2		DictGetCmd;
static Tcl_ObjCmdProc2		DictGetDefCmd;
static Tcl_ObjCmdProc2		DictIncrCmd;
static Tcl_ObjCmdProc2		DictInfoCmd;
static Tcl_ObjCmdProc2		DictKeysCmd;
static Tcl_ObjCmdProc2		DictLappendCmd;
static Tcl_ObjCmdProc2		DictMergeCmd;
static Tcl_ObjCmdProc2		DictRemoveCmd;
static Tcl_ObjCmdProc2		DictReplaceCmd;
static Tcl_ObjCmdProc2		DictSetCmd;
static Tcl_ObjCmdProc2		DictSizeCmd;
static Tcl_ObjCmdProc2		DictUnsetCmd;
static Tcl_ObjCmdProc2		DictUpdateCmd;
static Tcl_ObjCmdProc2		DictValuesCmd;
static Tcl_ObjCmdProc2		DictWithCmd;
static Tcl_DupInternalRepProc	DupDictInternalRep;
static Tcl_FreeInternalRepProc	FreeDictInternalRep;
static void			InvalidateDictChain(Tcl_Obj *dictObj);
static Tcl_SetFromAnyProc	SetDictFromAny;
static Tcl_UpdateStringProc	UpdateStringOfDict;
static Tcl_AllocHashEntryProc	AllocChainEntry;
static inline void		InitChainTable(struct Dict *dict);
static inline void		DeleteChainTable(struct Dict *dict);
static inline Tcl_HashEntry *	CreateChainEntry(struct Dict *dict,
					Tcl_Obj *keyPtr, int *newPtr);
static inline int		DeleteChainEntry(struct Dict *dict,
					Tcl_Obj *keyPtr);
static Tcl_NRPostProc		FinalizeDictUpdate;
static Tcl_NRPostProc		FinalizeDictWith;
static Tcl_ObjCmdProc2		DictForNRCmd;
static Tcl_ObjCmdProc2		DictMapNRCmd;
static Tcl_NRPostProc		DictForLoopCallback;
static Tcl_NRPostProc		DictMapLoopCallback;

/*
 * Table of dict subcommand names and implementations.
 */

static const EnsembleImplMap implementationMap[] = {
    {"append",	DictAppendCmd,	TclCompileDictAppendCmd, NULL, NULL, 0 },
    {"create",	DictCreateCmd,	TclCompileDictCreateCmd, NULL, NULL, 0 },
    {"exists",	DictExistsCmd,	TclCompileDictExistsCmd, NULL, NULL, 0 },
    {"filter",	DictFilterCmd,	NULL, NULL, NULL, 0 },
    {"for",	NULL,		TclCompileDictForCmd, DictForNRCmd, NULL, 0 },
    {"get",	DictGetCmd,	TclCompileDictGetCmd, NULL, NULL, 0 },
    {"getdef",	DictGetDefCmd,	TclCompileDictGetWithDefaultCmd, NULL,NULL,0},
    {"getwithdefault",	DictGetDefCmd,	TclCompileDictGetWithDefaultCmd,
	NULL, NULL, 0 },
    {"incr",	DictIncrCmd,	TclCompileDictIncrCmd, NULL, NULL, 0 },
    {"info",	DictInfoCmd,	TclCompileBasic1ArgCmd, NULL, NULL, 0 },
    {"keys",	DictKeysCmd,	TclCompileBasic1Or2ArgCmd, NULL, NULL, 0 },
    {"lappend",	DictLappendCmd,	TclCompileDictLappendCmd, NULL, NULL, 0 },
    {"map", 	NULL,       	TclCompileDictMapCmd, DictMapNRCmd, NULL, 0 },
    {"merge",	DictMergeCmd,	TclCompileDictMergeCmd, NULL, NULL, 0 },
    {"remove",	DictRemoveCmd,	TclCompileBasicMin1ArgCmd, NULL, NULL, 0 },
    {"replace",	DictReplaceCmd, NULL, NULL, NULL, 0 },
    {"set",	DictSetCmd,	TclCompileDictSetCmd, NULL, NULL, 0 },
    {"size",	DictSizeCmd,	TclCompileBasic1ArgCmd, NULL, NULL, 0 },
    {"unset",	DictUnsetCmd,	TclCompileDictUnsetCmd, NULL, NULL, 0 },
    {"update",	DictUpdateCmd,	TclCompileDictUpdateCmd, NULL, NULL, 0 },
    {"values",	DictValuesCmd,	TclCompileBasic1Or2ArgCmd, NULL, NULL, 0 },
    {"with",	DictWithCmd,	TclCompileDictWithCmd, NULL, NULL, 0 },
    {NULL, NULL, NULL, NULL, NULL, 0}
};

/*
 * Internal representation of the entries in the hash table that backs a
 * dictionary.
 */

typedef struct ChainEntry {
    Tcl_HashEntry entry;
    struct ChainEntry *prevPtr;
    struct ChainEntry *nextPtr;
} ChainEntry;

/*
 * Internal representation of a dictionary.
 *
 * The internal representation of a dictionary object is a hash table (with
 * Tcl_Objs for both keys and values), a reference count and epoch number for
 * detecting concurrent modifications of the dictionary, and a pointer to the
 * parent object (used when invalidating string reps of pathed dictionary
 * trees) which is NULL in normal use. The fact that hash tables know (with
 * appropriate initialisation) already about objects makes key management /so/
 * much easier!
 *
 * Reference counts are used to enable safe iteration across hashes while
 * allowing the type of the containing object to be modified.
 */

typedef struct Dict {
    Tcl_HashTable table;	/* Object hash table to store mapping in. */
    ChainEntry *entryChainHead;	/* Linked list of all entries in the
				 * dictionary. Used for doing traversal of the
				 * entries in the order that they are
				 * created. */
    ChainEntry *entryChainTail;	/* Other end of linked list of all entries in
				 * the dictionary. Used for doing traversal of
				 * the entries in the order that they are
				 * created. */
    TCL_HASH_TYPE epoch; 	/* Epoch counter */
    size_t refCount;		/* Reference counter (see above) */
    Tcl_Obj *chain;		/* Linked list used for invalidating the
				 * string representations of updated nested
				 * dictionaries. */
} Dict;

/*
 * The structure below defines the dictionary object type by means of
 * functions that can be invoked by generic object code.
 */

const Tcl_ObjType tclDictType = {
    "dict",
    FreeDictInternalRep,		/* freeIntRepProc */
    DupDictInternalRep,			/* dupIntRepProc */
    UpdateStringOfDict,			/* updateStringProc */
    SetDictFromAny,			/* setFromAnyProc */
    TCL_OBJTYPE_V0
};

#define DictSetInternalRep(objPtr, dictRepPtr)				\
    do {                                                                \
        Tcl_ObjInternalRep ir;                                               \
        ir.twoPtrValue.ptr1 = (dictRepPtr);                             \
        ir.twoPtrValue.ptr2 = NULL;                                     \
        Tcl_StoreInternalRep((objPtr), &tclDictType, &ir);                   \
    } while (0)

#define DictGetInternalRep(objPtr, dictRepPtr)				\
    do {                                                                \
        const Tcl_ObjInternalRep *irPtr;                                     \
        irPtr = TclFetchInternalRep((objPtr), &tclDictType);                \
        (dictRepPtr) = irPtr ? (Dict *)irPtr->twoPtrValue.ptr1 : NULL;          \
    } while (0)

/*
 * The type of the specially adapted version of the Tcl_Obj*-containing hash
 * table defined in the tclObj.c code. This version differs in that it
 * allocates a bit more space in each hash entry in order to hold the pointers
 * used to keep the hash entries in a linked list.
 *
 * Note that this type of hash table is *only* suitable for direct use in
 * *this* file. Everything else should use the dict iterator API.
 */

static const Tcl_HashKeyType chainHashType = {
    TCL_HASH_KEY_TYPE_VERSION,
    0,
    TclHashObjKey,
    TclCompareObjKeys,
    AllocChainEntry,
    TclFreeObjEntry
};

/*
 * Structure used in implementation of 'dict map' to hold the state that gets
 * passed between parts of the implementation.
 */

typedef struct {
    Tcl_Obj *keyVarObj;		/* The name of the variable that will have
				 * keys assigned to it. */
    Tcl_Obj *valueVarObj;	/* The name of the variable that will have
				 * values assigned to it. */
    Tcl_DictSearch search;	/* The dictionary search structure. */
    Tcl_Obj *scriptObj;		/* The script to evaluate each time through
				 * the loop. */
    Tcl_Obj *accumulatorObj;	/* The dictionary used to accumulate the
				 * results. */
} DictMapStorage;

/***** START OF FUNCTIONS IMPLEMENTING DICT CORE API *****/

/*
 *----------------------------------------------------------------------
 *
 * AllocChainEntry --
 *
 *	Allocate space for a Tcl_HashEntry containing the Tcl_Obj * key, and
 *	which has a bit of extra space afterwards for storing pointers to the
 *	rest of the chain of entries (the extra pointers are left NULL).
 *
 * Results:
 *	The return value is a pointer to the created entry.
 *
 * Side effects:
 *	Increments the reference count on the object.
 *
 *----------------------------------------------------------------------
 */

static Tcl_HashEntry *
AllocChainEntry(
    TCL_UNUSED(Tcl_HashTable *),
    void *keyPtr)
{
    Tcl_Obj *objPtr = (Tcl_Obj *)keyPtr;
    ChainEntry *cPtr;

    cPtr = (ChainEntry *)Tcl_Alloc(sizeof(ChainEntry));
    cPtr->entry.key.objPtr = objPtr;
    Tcl_IncrRefCount(objPtr);
    Tcl_SetHashValue(&cPtr->entry, NULL);
    cPtr->prevPtr = cPtr->nextPtr = NULL;

    return &cPtr->entry;
}

/*
 * Helper functions that disguise most of the details relating to how the
 * linked list of hash entries is managed. In particular, these manage the
 * creation of the table and initializing of the chain, the deletion of the
 * table and chain, the adding of an entry to the chain, and the removal of an
 * entry from the chain.
 */

static inline void
InitChainTable(
    Dict *dict)
{
    Tcl_InitCustomHashTable(&dict->table, TCL_CUSTOM_PTR_KEYS,
	    &chainHashType);
    dict->entryChainHead = dict->entryChainTail = NULL;
}

static inline void
DeleteChainTable(
    Dict *dict)
{
    ChainEntry *cPtr;

    for (cPtr=dict->entryChainHead ; cPtr!=NULL ; cPtr=cPtr->nextPtr) {
	Tcl_Obj *valuePtr = (Tcl_Obj *)Tcl_GetHashValue(&cPtr->entry);

	TclDecrRefCount(valuePtr);
    }
    Tcl_DeleteHashTable(&dict->table);
}

static inline Tcl_HashEntry *
CreateChainEntry(
    Dict *dict,
    Tcl_Obj *keyPtr,
    int *newPtr)
{
    ChainEntry *cPtr = (ChainEntry *)
	    Tcl_CreateHashEntry(&dict->table, keyPtr, newPtr);

    /*
     * If this is a new entry in the hash table, stitch it into the chain.
     */

    if (*newPtr) {
	cPtr->nextPtr = NULL;
	if (dict->entryChainHead == NULL) {
	    cPtr->prevPtr = NULL;
	    dict->entryChainHead = cPtr;
	    dict->entryChainTail = cPtr;
	} else {
	    cPtr->prevPtr = dict->entryChainTail;
	    dict->entryChainTail->nextPtr = cPtr;
	    dict->entryChainTail = cPtr;
	}
    }

    return &cPtr->entry;
}

static inline int
DeleteChainEntry(
    Dict *dict,
    Tcl_Obj *keyPtr)
{
    ChainEntry *cPtr = (ChainEntry *)
	    Tcl_FindHashEntry(&dict->table, keyPtr);

    if (cPtr == NULL) {
	return 0;
    } else {
	Tcl_Obj *valuePtr = (Tcl_Obj *)Tcl_GetHashValue(&cPtr->entry);

	TclDecrRefCount(valuePtr);
    }

    /*
     * Unstitch from the chain.
     */

    if (cPtr->nextPtr) {
	cPtr->nextPtr->prevPtr = cPtr->prevPtr;
    } else {
	dict->entryChainTail = cPtr->prevPtr;
    }
    if (cPtr->prevPtr) {
	cPtr->prevPtr->nextPtr = cPtr->nextPtr;
    } else {
	dict->entryChainHead = cPtr->nextPtr;
    }

    Tcl_DeleteHashEntry(&cPtr->entry);
    return 1;
}

/*
 *----------------------------------------------------------------------
 *
 * DupDictInternalRep --
 *
 *	Initialize the internal representation of a dictionary Tcl_Obj to a
 *	copy of the internal representation of an existing dictionary object.
 *
 * Results:
 *	None.
 *
 * Side effects:
 *	"srcPtr"s dictionary internal rep pointer should not be NULL and we
 *	assume it is not NULL. We set "copyPtr"s internal rep to a pointer to
 *	a newly allocated dictionary rep that, in turn, points to "srcPtr"s
 *	key and value objects. Those objects are not actually copied but are
 *	shared between "srcPtr" and "copyPtr". The ref count of each key and
 *	value object is incremented.
 *
 *----------------------------------------------------------------------
 */

static void
DupDictInternalRep(
    Tcl_Obj *srcPtr,
    Tcl_Obj *copyPtr)
{
    Dict *oldDict, *newDict = (Dict *)Tcl_Alloc(sizeof(Dict));
    ChainEntry *cPtr;

    DictGetInternalRep(srcPtr, oldDict);

    /*
     * Copy values across from the old hash table.
     */

    InitChainTable(newDict);
    for (cPtr=oldDict->entryChainHead ; cPtr!=NULL ; cPtr=cPtr->nextPtr) {
	Tcl_Obj *key = (Tcl_Obj *)Tcl_GetHashKey(&oldDict->table, &cPtr->entry);
	Tcl_Obj *valuePtr = (Tcl_Obj *)Tcl_GetHashValue(&cPtr->entry);
	int n;
	Tcl_HashEntry *hPtr = CreateChainEntry(newDict, key, &n);

	/*
	 * Fill in the contents.
	 */

	Tcl_SetHashValue(hPtr, valuePtr);
	Tcl_IncrRefCount(valuePtr);
    }

    /*
     * Initialise other fields.
     */

    newDict->epoch = 1;
    newDict->chain = NULL;
    newDict->refCount = 1;

    /*
     * Store in the object.
     */

    DictSetInternalRep(copyPtr, newDict);
}

/*
 *----------------------------------------------------------------------
 *
 * FreeDictInternalRep --
 *
 *	Deallocate the storage associated with a dictionary object's internal
 *	representation.
 *
 * Results:
 *	None
 *
 * Side effects:
 *	Frees the memory holding the dictionary's internal hash table unless
 *	it is locked by an iteration going over it.
 *
 *----------------------------------------------------------------------
 */

static void
FreeDictInternalRep(
    Tcl_Obj *dictPtr)
{
    Dict *dict;

    DictGetInternalRep(dictPtr, dict);

    if (dict->refCount-- <= 1) {
	DeleteDict(dict);
    }
}

/*
 *----------------------------------------------------------------------
 *
 * DeleteDict --
 *
 *	Delete the structure that is used to implement a dictionary's internal
 *	representation. Called when either the dictionary object loses its
 *	internal representation or when the last iteration over the dictionary
 *	completes.
 *
 * Results:
 *	None
 *
 * Side effects:
 *	Decrements the reference count of all key and value objects in the
 *	dictionary, which may free them.
 *
 *----------------------------------------------------------------------
 */

static void
DeleteDict(
    Dict *dict)
{
    DeleteChainTable(dict);
    Tcl_Free(dict);
}

/*
 *----------------------------------------------------------------------
 *
 * UpdateStringOfDict --
 *
 *	Update the string representation for a dictionary object. Note: This
 *	function does not invalidate an existing old string rep so storage
 *	will be lost if this has not already been done. This code is based on
 *	UpdateStringOfList in tclListObj.c
 *
 * Results:
 *	None.
 *
 * Side effects:
 *	The object's string is set to a valid string that results from the
 *	dict-to-string conversion. This string will be empty if the dictionary
 *	has no key/value pairs. The dictionary internal representation should
 *	not be NULL and we assume it is not NULL.
 *
 *----------------------------------------------------------------------
 */

static void
UpdateStringOfDict(
    Tcl_Obj *dictPtr)
{
#define LOCAL_SIZE 64
    char localFlags[LOCAL_SIZE], *flagPtr = NULL;
    Dict *dict;
    ChainEntry *cPtr;
    Tcl_Obj *keyPtr, *valuePtr;
    Tcl_Size i, length;
    TCL_HASH_TYPE bytesNeeded = 0;
    const char *elem;
    char *dst;

    /*
     * This field is the most useful one in the whole hash structure, and it
     * is not exposed by any API function...
     */

    Tcl_Size numElems;

    DictGetInternalRep(dictPtr, dict);

    assert (dict != NULL);

    numElems = dict->table.numEntries * 2;

    /* Handle empty list case first, simplifies what follows */
    if (numElems == 0) {
	Tcl_InitStringRep(dictPtr, NULL, 0);
	return;
    }

    /*
     * Pass 1: estimate space, gather flags.
     */

    if (numElems <= LOCAL_SIZE) {
	flagPtr = localFlags;
    } else {
	flagPtr = (char *)Tcl_Alloc(numElems);
    }
    for (i=0,cPtr=dict->entryChainHead; i<numElems; i+=2,cPtr=cPtr->nextPtr) {
	/*
	 * Assume that cPtr is never NULL since we know the number of array
	 * elements already.
	 */

	flagPtr[i] = ( i ? TCL_DONT_QUOTE_HASH : 0 );
	keyPtr = (Tcl_Obj *)Tcl_GetHashKey(&dict->table, &cPtr->entry);
	elem = Tcl_GetStringFromObj(keyPtr, &length);
	bytesNeeded += TclScanElement(elem, length, flagPtr+i);
	flagPtr[i+1] = TCL_DONT_QUOTE_HASH;
	valuePtr = (Tcl_Obj *)Tcl_GetHashValue(&cPtr->entry);
	elem = Tcl_GetStringFromObj(valuePtr, &length);
	bytesNeeded += TclScanElement(elem, length, flagPtr+i+1);
    }
    bytesNeeded += numElems;

    /*
     * Pass 2: copy into string rep buffer.
     */

    dst = Tcl_InitStringRep(dictPtr, NULL, bytesNeeded - 1);
    TclOOM(dst, bytesNeeded);
    for (i=0,cPtr=dict->entryChainHead; i<numElems; i+=2,cPtr=cPtr->nextPtr) {
	flagPtr[i] |= ( i ? TCL_DONT_QUOTE_HASH : 0 );
	keyPtr = (Tcl_Obj *)Tcl_GetHashKey(&dict->table, &cPtr->entry);
	elem = Tcl_GetStringFromObj(keyPtr, &length);
	dst += TclConvertElement(elem, length, dst, flagPtr[i]);
	*dst++ = ' ';

	flagPtr[i+1] |= TCL_DONT_QUOTE_HASH;
	valuePtr = (Tcl_Obj *)Tcl_GetHashValue(&cPtr->entry);
	elem = Tcl_GetStringFromObj(valuePtr, &length);
	dst += TclConvertElement(elem, length, dst, flagPtr[i+1]);
	*dst++ = ' ';
    }
    /* Last space overwrote the terminating NUL; cal T_ISR again to restore */
    (void)Tcl_InitStringRep(dictPtr, NULL, bytesNeeded - 1);

    if (flagPtr != localFlags) {
	Tcl_Free(flagPtr);
    }
}

/*
 *----------------------------------------------------------------------
 *
 * SetDictFromAny --
 *
 *	Convert a non-dictionary object into a dictionary object. This code is
 *	very closely related to SetListFromAny in tclListObj.c but does not
 *	actually guarantee that a dictionary object will have a string rep (as
 *	conversions from lists are handled with a special case.)
 *
 * Results:
 *	A standard Tcl result.
 *
 * Side effects:
 *	If the string can be converted, it loses any old internal
 *	representation that it had and gains a dictionary's internalRep.
 *
 *----------------------------------------------------------------------
 */

static int
SetDictFromAny(
    Tcl_Interp *interp,
    Tcl_Obj *objPtr)
{
    Tcl_HashEntry *hPtr;
    int isNew;
    Dict *dict = (Dict *)Tcl_Alloc(sizeof(Dict));

    InitChainTable(dict);

    /*
     * Since lists and dictionaries have very closely-related string
     * representations (i.e. the same parsing code) we can safely special-case
     * the conversion from lists to dictionaries.
     */

    if (TclHasInternalRep(objPtr, &tclListType.objType)) {
	Tcl_Size objc, i;
	Tcl_Obj **objv;

	/* Cannot fail, we already know the Tcl_ObjType is "list". */
	TclListObjGetElementsM(NULL, objPtr, &objc, &objv);
	if (objc & 1) {
	    goto missingValue;
	}

	for (i=0 ; i<objc ; i+=2) {

	    /* Store key and value in the hash table we're building. */
	    hPtr = CreateChainEntry(dict, objv[i], &isNew);
	    if (!isNew) {
		Tcl_Obj *discardedValue = (Tcl_Obj *)Tcl_GetHashValue(hPtr);

		/*
		 * Not really a well-formed dictionary as there are duplicate
		 * keys, so better get the string rep here so that we can
		 * convert back.
		 */

		(void) TclGetString(objPtr);

		TclDecrRefCount(discardedValue);
	    }
	    Tcl_SetHashValue(hPtr, objv[i+1]);
	    Tcl_IncrRefCount(objv[i+1]); /* Since hash now holds ref to it */
	}
    } else {
	Tcl_Size length;
	const char *nextElem = Tcl_GetStringFromObj(objPtr, &length);
	const char *limit = (nextElem + length);

	while (nextElem < limit) {
	    Tcl_Obj *keyPtr, *valuePtr;
	    const char *elemStart;
	    Tcl_Size elemSize;
	    int literal;

	    if (TclFindDictElement(interp, nextElem, (limit - nextElem),
		    &elemStart, &nextElem, &elemSize, &literal) != TCL_OK) {
		goto errorInFindDictElement;
	    }
	    if (elemStart == limit) {
		break;
	    }
	    if (nextElem == limit) {
		goto missingValue;
	    }

	    if (literal) {
		TclNewStringObj(keyPtr, elemStart, elemSize);
	    } else {
		/* Avoid double copy */
		char *dst;

		TclNewObj(keyPtr);
		Tcl_InvalidateStringRep(keyPtr);
		dst = Tcl_InitStringRep(keyPtr, NULL, elemSize);
		TclOOM(dst, elemSize); /* Consider error */
		(void)Tcl_InitStringRep(keyPtr, NULL,
			TclCopyAndCollapse(elemSize, elemStart, dst));
	    }

	    if (TclFindDictElement(interp, nextElem, (limit - nextElem),
		    &elemStart, &nextElem, &elemSize, &literal) != TCL_OK) {
		TclDecrRefCount(keyPtr);
		goto errorInFindDictElement;
	    }

	    if (literal) {
		TclNewStringObj(valuePtr, elemStart, elemSize);
	    } else {
		/* Avoid double copy */
		char *dst;

		TclNewObj(valuePtr);
		Tcl_InvalidateStringRep(valuePtr);
		dst = Tcl_InitStringRep(valuePtr, NULL, elemSize);
		TclOOM(dst, elemSize); /* Consider error */
		(void)Tcl_InitStringRep(valuePtr, NULL,
			TclCopyAndCollapse(elemSize, elemStart, dst));
	    }

	    /* Store key and value in the hash table we're building. */
	    hPtr = CreateChainEntry(dict, keyPtr, &isNew);
	    if (!isNew) {
		Tcl_Obj *discardedValue = (Tcl_Obj *)Tcl_GetHashValue(hPtr);

		TclDecrRefCount(keyPtr);
		TclDecrRefCount(discardedValue);
	    }
	    Tcl_SetHashValue(hPtr, valuePtr);
	    Tcl_IncrRefCount(valuePtr); /* since hash now holds ref to it */
	}
    }

    /*
     * Free the old internalRep before setting the new one. We do this as late
     * as possible to allow the conversion code, in particular
     * Tcl_GetStringFromObj, to use that old internalRep.
     */

    dict->epoch = 1;
    dict->chain = NULL;
    dict->refCount = 1;
    DictSetInternalRep(objPtr, dict);
    return TCL_OK;

  missingValue:
    if (interp != NULL) {
	Tcl_SetObjResult(interp, Tcl_NewStringObj(
		"missing value to go with key", -1));
	Tcl_SetErrorCode(interp, "TCL", "VALUE", "DICTIONARY", NULL);
    }
  errorInFindDictElement:
    DeleteChainTable(dict);
    Tcl_Free(dict);
    return TCL_ERROR;
}

static Dict *
GetDictFromObj(
    Tcl_Interp *interp,
    Tcl_Obj *dictPtr)
{
    Dict *dict;

    DictGetInternalRep(dictPtr, dict);
    if (dict == NULL) {
	if (SetDictFromAny(interp, dictPtr) != TCL_OK) {
	    return NULL;
	}
	DictGetInternalRep(dictPtr, dict);
    }
    return dict;
}

/*
 *----------------------------------------------------------------------
 *
 * TclTraceDictPath --
 *
 *	Trace through a tree of dictionaries using the array of keys given. If
 *	the flags argument has the DICT_PATH_UPDATE flag is set, a
 *	backward-pointing chain of dictionaries is also built (in the Dict's
 *	chain field) and the chained dictionaries are made into unshared
 *	dictionaries (if they aren't already.)
 *
 * Results:
 *	The object at the end of the path, or NULL if there was an error. Note
 *	that this it is an error for an intermediate dictionary on the path to
 *	not exist. If the flags argument has the DICT_PATH_EXISTS set, a
 *	non-existent path gives a DICT_PATH_NON_EXISTENT result.
 *
 * Side effects:
 *	If the flags argument is zero or DICT_PATH_EXISTS, there are no side
 *	effects (other than potential conversion of objects to dictionaries.)
 *	If the flags argument is DICT_PATH_UPDATE, the following additional
 *	side effects occur. Shared dictionaries along the path are converted
 *	into unshared objects, and a backward-pointing chain is built using
 *	the chain fields of the dictionaries (for easy invalidation of string
 *	representations using InvalidateDictChain). If the flags argument has
 *	the DICT_PATH_CREATE bits set (and not the DICT_PATH_EXISTS bit),
 *	non-extant keys will be inserted with a value of an empty
 *	dictionary, resulting in the path being built.
 *
 *----------------------------------------------------------------------
 */

Tcl_Obj *
TclTraceDictPath(
    Tcl_Interp *interp,
    Tcl_Obj *dictPtr,
    Tcl_Size keyc,
    Tcl_Obj *const keyv[],
    int flags)
{
    Dict *dict, *newDict;
    Tcl_Size i;

    DictGetInternalRep(dictPtr, dict);
    if (dict == NULL) {
	if (SetDictFromAny(interp, dictPtr) != TCL_OK) {
	    return NULL;
	}
	DictGetInternalRep(dictPtr, dict);
    }
    if (flags & DICT_PATH_UPDATE) {
	dict->chain = NULL;
    }

    for (i=0 ; i<keyc ; i++) {
	Tcl_HashEntry *hPtr = Tcl_FindHashEntry(&dict->table, keyv[i]);
	Tcl_Obj *tmpObj;

	if (hPtr == NULL) {
	    int isNew;			/* Dummy */

	    if (flags & DICT_PATH_EXISTS) {
		return DICT_PATH_NON_EXISTENT;
	    }
	    if ((flags & DICT_PATH_CREATE) != DICT_PATH_CREATE) {
		if (interp != NULL) {
		    Tcl_SetObjResult(interp, Tcl_ObjPrintf(
			    "key \"%s\" not known in dictionary",
			    TclGetString(keyv[i])));
		    Tcl_SetErrorCode(interp, "TCL", "LOOKUP", "DICT",
			    TclGetString(keyv[i]), NULL);
		}
		return NULL;
	    }

	    /*
	     * The next line should always set isNew to 1.
	     */

	    hPtr = CreateChainEntry(dict, keyv[i], &isNew);
	    tmpObj = Tcl_NewDictObj();
	    Tcl_IncrRefCount(tmpObj);
	    Tcl_SetHashValue(hPtr, tmpObj);
	} else {
	    tmpObj = (Tcl_Obj *)Tcl_GetHashValue(hPtr);

	    DictGetInternalRep(tmpObj, newDict);

	    if (newDict == NULL) {
		if (SetDictFromAny(interp, tmpObj) != TCL_OK) {
		    return NULL;
		}
	    }
	}

	DictGetInternalRep(tmpObj, newDict);
	if (flags & DICT_PATH_UPDATE) {
	    if (Tcl_IsShared(tmpObj)) {
		TclDecrRefCount(tmpObj);
		tmpObj = Tcl_DuplicateObj(tmpObj);
		Tcl_IncrRefCount(tmpObj);
		Tcl_SetHashValue(hPtr, tmpObj);
		dict->epoch++;
		DictGetInternalRep(tmpObj, newDict);
	    }

	    newDict->chain = dictPtr;
	}
	dict = newDict;
	dictPtr = tmpObj;
    }
    return dictPtr;
}

/*
 *----------------------------------------------------------------------
 *
 * InvalidateDictChain --
 *
 *	Go through a dictionary chain (built by an updating invocation of
 *	TclTraceDictPath) and invalidate the string representations of all the
 *	dictionaries on the chain.
 *
 * Results:
 *	None
 *
 * Side effects:
 *	String reps are invalidated and epoch counters (for detecting illegal
 *	concurrent modifications) are updated through the chain of updated
 *	dictionaries.
 *
 *----------------------------------------------------------------------
 */

static void
InvalidateDictChain(
    Tcl_Obj *dictObj)
{
    Dict *dict;

    DictGetInternalRep(dictObj, dict);
    assert( dict != NULL);

    do {
	dict->refCount++;
	TclInvalidateStringRep(dictObj);
	TclFreeInternalRep(dictObj);
	DictSetInternalRep(dictObj, dict);

	dict->epoch++;
	dictObj = dict->chain;
	if (dictObj == NULL) {
	    break;
	}
	dict->chain = NULL;
	DictGetInternalRep(dictObj, dict);
    } while (dict != NULL);
}

/*
 *----------------------------------------------------------------------
 *
 * Tcl_DictObjPut --
 *
 *	Add a key,value pair to a dictionary, or update the value for a key if
 *	that key already has a mapping in the dictionary.
 *
 * Results:
 *	A standard Tcl result.
 *
 * Side effects:
 *	The object pointed to by dictPtr is converted to a dictionary if it is
 *	not already one, and any string representation that it has is
 *	invalidated.
 *
 *----------------------------------------------------------------------
 */

int
Tcl_DictObjPut(
    Tcl_Interp *interp,
    Tcl_Obj *dictPtr,
    Tcl_Obj *keyPtr,
    Tcl_Obj *valuePtr)
{
    Dict *dict;
    Tcl_HashEntry *hPtr;
    int isNew;

    if (Tcl_IsShared(dictPtr)) {
	Tcl_Panic("%s called with shared object", "Tcl_DictObjPut");
    }

    dict = GetDictFromObj(interp, dictPtr);
    if (dict == NULL) {
	return TCL_ERROR;
    }

    TclInvalidateStringRep(dictPtr);
    hPtr = CreateChainEntry(dict, keyPtr, &isNew);
    dict->refCount++;
    TclFreeInternalRep(dictPtr)
    DictSetInternalRep(dictPtr, dict);
    Tcl_IncrRefCount(valuePtr);
    if (!isNew) {
	Tcl_Obj *oldValuePtr = (Tcl_Obj *)Tcl_GetHashValue(hPtr);

	TclDecrRefCount(oldValuePtr);
    }
    Tcl_SetHashValue(hPtr, valuePtr);
    dict->epoch++;
    return TCL_OK;
}

/*
 *----------------------------------------------------------------------
 *
 * Tcl_DictObjGet --
 *
 *	Given a key, get its value from the dictionary (or NULL if key is not
 *	found in dictionary.)
 *
 * Results:
 *	A standard Tcl result. The variable pointed to by valuePtrPtr is
 *	updated with the value for the key. Note that it is not an error for
 *	the key to have no mapping in the dictionary.
 *
 * Side effects:
 *	The object pointed to by dictPtr is converted to a dictionary if it is
 *	not already one.
 *
 *----------------------------------------------------------------------
 */

int
Tcl_DictObjGet(
    Tcl_Interp *interp,
    Tcl_Obj *dictPtr,
    Tcl_Obj *keyPtr,
    Tcl_Obj **valuePtrPtr)
{
    Dict *dict;
    Tcl_HashEntry *hPtr;

    dict = GetDictFromObj(interp, dictPtr);
    if (dict == NULL) {
	*valuePtrPtr = NULL;
	return TCL_ERROR;
    }

    hPtr = Tcl_FindHashEntry(&dict->table, keyPtr);
    if (hPtr == NULL) {
	*valuePtrPtr = NULL;
    } else {
	*valuePtrPtr = (Tcl_Obj *)Tcl_GetHashValue(hPtr);
    }
    return TCL_OK;
}

/*
 *----------------------------------------------------------------------
 *
 * Tcl_DictObjRemove --
 *
 *	Remove the key,value pair with the given key from the dictionary; the
 *	key does not need to be present in the dictionary.
 *
 * Results:
 *	A standard Tcl result.
 *
 * Side effects:
 *	The object pointed to by dictPtr is converted to a dictionary if it is
 *	not already one, and any string representation that it has is
 *	invalidated.
 *
 *----------------------------------------------------------------------
 */

int
Tcl_DictObjRemove(
    Tcl_Interp *interp,
    Tcl_Obj *dictPtr,
    Tcl_Obj *keyPtr)
{
    Dict *dict;

    if (Tcl_IsShared(dictPtr)) {
	Tcl_Panic("%s called with shared object", "Tcl_DictObjRemove");
    }

    dict = GetDictFromObj(interp, dictPtr);
    if (dict == NULL) {
	return TCL_ERROR;
    }

    if (DeleteChainEntry(dict, keyPtr)) {
	TclInvalidateStringRep(dictPtr);
	dict->epoch++;
    }
    return TCL_OK;
}

/*
 *----------------------------------------------------------------------
 *
 * Tcl_DictObjSize --
 *
 *	How many key,value pairs are there in the dictionary?
 *
 * Results:
 *	A standard Tcl result. Updates the variable pointed to by sizePtr with
 *	the number of key,value pairs in the dictionary.
 *
 * Side effects:
 *	The dictPtr object is converted to a dictionary type if it is not a
 *	dictionary already.
 *
 *----------------------------------------------------------------------
 */

#undef Tcl_DictObjSize
int
Tcl_DictObjSize(
    Tcl_Interp *interp,
    Tcl_Obj *dictPtr,
    Tcl_Size *sizePtr)
{
    Dict *dict;

    dict = GetDictFromObj(interp, dictPtr);
    if (dict == NULL) {
	return TCL_ERROR;
    }

    *sizePtr = dict->table.numEntries;
    return TCL_OK;
}

/*
 *----------------------------------------------------------------------
 *
 * Tcl_DictObjFirst --
 *
 *	Start a traversal of the dictionary. Caller must supply the search
 *	context, pointers for returning key and value, and a pointer to allow
 *	indication of whether the dictionary has been traversed (i.e. the
 *	dictionary is empty). The order of traversal is undefined.
 *
 * Results:
 *	A standard Tcl result. Updates the variables pointed to by keyPtrPtr,
 *	valuePtrPtr and donePtr. Either of keyPtrPtr and valuePtrPtr may be
 *	NULL, in which case the key/value is not made available to the caller.
 *
 * Side effects:
 *	The dictPtr object is converted to a dictionary type if it is not a
 *	dictionary already. The search context is initialised if the search
 *	has not finished. The dictionary's internal rep is Tcl_Preserve()d if
 *	the dictionary has at least one element.
 *
 *----------------------------------------------------------------------
 */

int
Tcl_DictObjFirst(
    Tcl_Interp *interp,		/* For error messages, or NULL if no error
				 * messages desired. */
    Tcl_Obj *dictPtr,		/* Dictionary to traverse. */
    Tcl_DictSearch *searchPtr,	/* Pointer to a dict search context. */
    Tcl_Obj **keyPtrPtr,	/* Pointer to a variable to have the first key
				 * written into, or NULL. */
    Tcl_Obj **valuePtrPtr,	/* Pointer to a variable to have the first
				 * value written into, or NULL.*/
    int *donePtr)		/* Pointer to a variable which will have a 1
				 * written into when there are no further
				 * values in the dictionary, or a 0
				 * otherwise. */
{
    Dict *dict;
    ChainEntry *cPtr;

    dict = GetDictFromObj(interp, dictPtr);
    if (dict == NULL) {
	return TCL_ERROR;
    }

    cPtr = dict->entryChainHead;
    if (cPtr == NULL) {
	searchPtr->epoch = 0;
	*donePtr = 1;
    } else {
	*donePtr = 0;
	searchPtr->dictionaryPtr = (Tcl_Dict) dict;
	searchPtr->epoch = dict->epoch;
	searchPtr->next = cPtr->nextPtr;
	dict->refCount++;
	if (keyPtrPtr != NULL) {
	    *keyPtrPtr = (Tcl_Obj *)Tcl_GetHashKey(&dict->table, &cPtr->entry);
	}
	if (valuePtrPtr != NULL) {
	    *valuePtrPtr = (Tcl_Obj *)Tcl_GetHashValue(&cPtr->entry);
	}
    }
    return TCL_OK;
}

/*
 *----------------------------------------------------------------------
 *
 * Tcl_DictObjNext --
 *
 *	Continue a traversal of a dictionary previously started with
 *	Tcl_DictObjFirst. This function is safe against concurrent
 *	modification of the underlying object (including type shimmering),
 *	treating such situations as if the search has terminated, though it is
 *	up to the caller to ensure that the object itself is not disposed
 *	until the search has finished. It is _not_ safe against modifications
 *	from other threads.
 *
 * Results:
 *	Updates the variables pointed to by keyPtrPtr, valuePtrPtr and
 *	donePtr. Either of keyPtrPtr and valuePtrPtr may be NULL, in which
 *	case the key/value is not made available to the caller.
 *
 * Side effects:
 *	Removes a reference to the dictionary's internal rep if the search
 *	terminates.
 *
 *----------------------------------------------------------------------
 */

void
Tcl_DictObjNext(
    Tcl_DictSearch *searchPtr,	/* Pointer to a hash search context. */
    Tcl_Obj **keyPtrPtr,	/* Pointer to a variable to have the first key
				 * written into, or NULL. */
    Tcl_Obj **valuePtrPtr,	/* Pointer to a variable to have the first
				 * value written into, or NULL.*/
    int *donePtr)		/* Pointer to a variable which will have a 1
				 * written into when there are no further
				 * values in the dictionary, or a 0
				 * otherwise. */
{
    ChainEntry *cPtr;

    /*
     * If the search is done; we do no work.
     */

    if (!searchPtr->epoch) {
	*donePtr = 1;
	return;
    }

    /*
     * Bail out if the dictionary has had any elements added, modified or
     * removed. This *shouldn't* happen, but...
     */

    if (((Dict *)searchPtr->dictionaryPtr)->epoch != searchPtr->epoch) {
	Tcl_Panic("concurrent dictionary modification and search");
    }

    cPtr = (ChainEntry *)searchPtr->next;
    if (cPtr == NULL) {
	Tcl_DictObjDone(searchPtr);
	*donePtr = 1;
	return;
    }

    searchPtr->next = cPtr->nextPtr;
    *donePtr = 0;
    if (keyPtrPtr != NULL) {
	*keyPtrPtr = (Tcl_Obj *)Tcl_GetHashKey(
		&((Dict *)searchPtr->dictionaryPtr)->table, &cPtr->entry);
    }
    if (valuePtrPtr != NULL) {
	*valuePtrPtr = (Tcl_Obj *)Tcl_GetHashValue(&cPtr->entry);
    }
}

/*
 *----------------------------------------------------------------------
 *
 * Tcl_DictObjDone --
 *
 *	Call this if you want to stop a search before you reach the end of the
 *	dictionary (e.g. because of abnormal termination of the search). It
 *	need not be used if the search reaches its natural end (i.e. if either
 *	Tcl_DictObjFirst or Tcl_DictObjNext sets its donePtr variable to 1).
 *
 * Results:
 *	None.
 *
 * Side effects:
 *	Removes a reference to the dictionary's internal rep.
 *
 *----------------------------------------------------------------------
 */

void
Tcl_DictObjDone(
    Tcl_DictSearch *searchPtr)		/* Pointer to a hash search context. */
{
    Dict *dict;

    if (searchPtr->epoch) {
	searchPtr->epoch = 0;
	dict = (Dict *) searchPtr->dictionaryPtr;
	if (dict->refCount-- <= 1) {
	    DeleteDict(dict);
	}
    }
}

/*
 *----------------------------------------------------------------------
 *
 * Tcl_DictObjPutKeyList --
 *
 *	Add a key...key,value pair to a dictionary tree. The main dictionary
 *	value must not be shared, though sub-dictionaries may be. All
 *	intermediate dictionaries on the path must exist.
 *
 * Results:
 *	A standard Tcl result. Note that in the error case, a message is left
 *	in interp unless that is NULL.
 *
 * Side effects:
 *	If the dictionary and any of its sub-dictionaries on the path have
 *	string representations, these are invalidated.
 *
 *----------------------------------------------------------------------
 */

int
Tcl_DictObjPutKeyList(
    Tcl_Interp *interp,
    Tcl_Obj *dictPtr,
    Tcl_Size keyc,
    Tcl_Obj *const keyv[],
    Tcl_Obj *valuePtr)
{
    Dict *dict;
    Tcl_HashEntry *hPtr;
    int isNew;

    if (Tcl_IsShared(dictPtr)) {
	Tcl_Panic("%s called with shared object", "Tcl_DictObjPutKeyList");
    }
    if (keyc < 1) {
	Tcl_Panic("%s called with empty key list", "Tcl_DictObjPutKeyList");
    }

    dictPtr = TclTraceDictPath(interp, dictPtr, keyc-1,keyv, DICT_PATH_CREATE);
    if (dictPtr == NULL) {
	return TCL_ERROR;
    }

    DictGetInternalRep(dictPtr, dict);
    assert(dict != NULL);
    hPtr = CreateChainEntry(dict, keyv[keyc-1], &isNew);
    Tcl_IncrRefCount(valuePtr);
    if (!isNew) {
	Tcl_Obj *oldValuePtr = (Tcl_Obj *)Tcl_GetHashValue(hPtr);

	TclDecrRefCount(oldValuePtr);
    }
    Tcl_SetHashValue(hPtr, valuePtr);
    InvalidateDictChain(dictPtr);

    return TCL_OK;
}

/*
 *----------------------------------------------------------------------
 *
 * Tcl_DictObjRemoveKeyList --
 *
 *	Remove a key...key,value pair from a dictionary tree (the value
 *	removed is implicit in the key path). The main dictionary value must
 *	not be shared, though sub-dictionaries may be. It is not an error if
 *	there is no value associated with the given key list, but all
 *	intermediate dictionaries on the key path must exist.
 *
 * Results:
 *	A standard Tcl result. Note that in the error case, a message is left
 *	in interp unless that is NULL.
 *
 * Side effects:
 *	If the dictionary and any of its sub-dictionaries on the key path have
 *	string representations, these are invalidated.
 *
 *----------------------------------------------------------------------
 */

int
Tcl_DictObjRemoveKeyList(
    Tcl_Interp *interp,
    Tcl_Obj *dictPtr,
    Tcl_Size keyc,
    Tcl_Obj *const keyv[])
{
    Dict *dict;

    if (Tcl_IsShared(dictPtr)) {
	Tcl_Panic("%s called with shared object", "Tcl_DictObjRemoveKeyList");
    }
    if (keyc < 1) {
	Tcl_Panic("%s called with empty key list", "Tcl_DictObjRemoveKeyList");
    }

    dictPtr = TclTraceDictPath(interp, dictPtr, keyc-1,keyv, DICT_PATH_UPDATE);
    if (dictPtr == NULL) {
	return TCL_ERROR;
    }

    DictGetInternalRep(dictPtr, dict);
    assert(dict != NULL);
    DeleteChainEntry(dict, keyv[keyc-1]);
    InvalidateDictChain(dictPtr);
    return TCL_OK;
}

/*
 *----------------------------------------------------------------------
 *
 * Tcl_NewDictObj --
 *
 *	This function is normally called when not debugging: i.e., when
 *	TCL_MEM_DEBUG is not defined. It creates a new dict object without any
 *	content.
 *
 *	When TCL_MEM_DEBUG is defined, this function just returns the result
 *	of calling the debugging version Tcl_DbNewDictObj.
 *
 * Results:
 *	A new dict object is returned; it has no keys defined in it. The new
 *	object's string representation is left NULL, and the ref count of the
 *	object is 0.
 *
 * Side Effects:
 *	None.
 *
 *----------------------------------------------------------------------
 */

Tcl_Obj *
Tcl_NewDictObj(void)
{
#ifdef TCL_MEM_DEBUG
    return Tcl_DbNewDictObj("unknown", 0);
#else /* !TCL_MEM_DEBUG */

    Tcl_Obj *dictPtr;
    Dict *dict;

    TclNewObj(dictPtr);
    TclInvalidateStringRep(dictPtr);
    dict = (Dict *)Tcl_Alloc(sizeof(Dict));
    InitChainTable(dict);
    dict->epoch = 1;
    dict->chain = NULL;
    dict->refCount = 1;
    DictSetInternalRep(dictPtr, dict);
    return dictPtr;
#endif
}

/*
 *----------------------------------------------------------------------
 *
 * Tcl_DbNewDictObj --
 *
 *	This function is normally called when debugging: i.e., when
 *	TCL_MEM_DEBUG is defined. It creates new dict objects. It is the same
 *	as the Tcl_NewDictObj function above except that it calls
 *	Tcl_DbCkalloc directly with the file name and line number from its
 *	caller. This simplifies debugging since then the [memory active]
 *	command will report the correct file name and line number when
 *	reporting objects that haven't been freed.
 *
 *	When TCL_MEM_DEBUG is not defined, this function just returns the
 *	result of calling Tcl_NewDictObj.
 *
 * Results:
 *	A new dict object is returned; it has no keys defined in it. The new
 *	object's string representation is left NULL, and the ref count of the
 *	object is 0.
 *
 * Side Effects:
 *	None.
 *
 *----------------------------------------------------------------------
 */

#ifdef TCL_MEM_DEBUG
Tcl_Obj *
Tcl_DbNewDictObj(
    const char *file,
    int line)
{
    Tcl_Obj *dictPtr;
    Dict *dict;

    TclDbNewObj(dictPtr, file, line);
    TclInvalidateStringRep(dictPtr);
    dict = (Dict *)Tcl_Alloc(sizeof(Dict));
    InitChainTable(dict);
    dict->epoch = 1;
    dict->chain = NULL;
    dict->refCount = 1;
    DictSetInternalRep(dictPtr, dict);
    return dictPtr;
}
#else /* !TCL_MEM_DEBUG */
Tcl_Obj *
Tcl_DbNewDictObj(
    TCL_UNUSED(const char *) /*file*/,
    TCL_UNUSED(int) /*line*/)
{
    return Tcl_NewDictObj();
}
#endif

/***** START OF FUNCTIONS IMPLEMENTING TCL COMMANDS *****/

/*
 *----------------------------------------------------------------------
 *
 * DictCreateCmd --
 *
 *	This function implements the "dict create" Tcl command. See the user
 *	documentation for details on what it does, and TIP#111 for the formal
 *	specification.
 *
 * Results:
 *	A standard Tcl result.
 *
 * Side effects:
 *	See the user documentation.
 *
 *----------------------------------------------------------------------
 */

static int
DictCreateCmd(
    TCL_UNUSED(void *),
    Tcl_Interp *interp,
    Tcl_Size objc,
    Tcl_Obj *const *objv)
{
    Tcl_Obj *dictObj;
    size_t i;

    /*
     * Must have an even number of arguments; note that number of preceding
     * arguments (i.e. "dict create" is also even, which makes this much
     * easier.)
     */

    if ((objc & 1) == 0) {
	Tcl_WrongNumArgs(interp, 1, objv, "?key value ...?");
	return TCL_ERROR;
    }

    dictObj = Tcl_NewDictObj();
    for (i=1 ; i<objc ; i+=2) {
	/*
	 * The next command is assumed to never fail...
	 */
	Tcl_DictObjPut(NULL, dictObj, objv[i], objv[i+1]);
    }
    Tcl_SetObjResult(interp, dictObj);
    return TCL_OK;
}

/*
 *----------------------------------------------------------------------
 *
 * DictGetCmd --
 *
 *	This function implements the "dict get" Tcl command. See the user
 *	documentation for details on what it does, and TIP#111 for the formal
 *	specification.
 *
 * Results:
 *	A standard Tcl result.
 *
 * Side effects:
 *	See the user documentation.
 *
 *----------------------------------------------------------------------
 */

static int
DictGetCmd(
    TCL_UNUSED(void *),
    Tcl_Interp *interp,
    Tcl_Size objc,
    Tcl_Obj *const *objv)
{
    Tcl_Obj *dictPtr, *valuePtr = NULL;
    int result;

    if (objc < 2) {
	Tcl_WrongNumArgs(interp, 1, objv, "dictionary ?key ...?");
	return TCL_ERROR;
    }

    /*
     * Test for the special case of no keys, which returns a *list* of all
     * key,value pairs. We produce a copy here because that makes subsequent
     * list handling more efficient.
     */

    if (objc == 2) {
	Tcl_Obj *keyPtr = NULL, *listPtr;
	Tcl_DictSearch search;
	int done;

	result = Tcl_DictObjFirst(interp, objv[1], &search,
		&keyPtr, &valuePtr, &done);
	if (result != TCL_OK) {
	    return result;
	}
	listPtr = Tcl_NewListObj(0, NULL);
	while (!done) {
	    /*
	     * Assume these won't fail as we have complete control over the
	     * types of things here.
	     */

	    Tcl_ListObjAppendElement(interp, listPtr, keyPtr);
	    Tcl_ListObjAppendElement(interp, listPtr, valuePtr);

	    Tcl_DictObjNext(&search, &keyPtr, &valuePtr, &done);
	}
	Tcl_SetObjResult(interp, listPtr);
	return TCL_OK;
    }

    /*
     * Loop through the list of keys, looking up the key at the current index
     * in the current dictionary each time. Once we've done the lookup, we set
     * the current dictionary to be the value we looked up (in case the value
     * was not the last one and we are going through a chain of searches.)
     * Note that this loop always executes at least once.
     */

    dictPtr = TclTraceDictPath(interp, objv[1], objc-3,objv+2, DICT_PATH_READ);
    if (dictPtr == NULL) {
	return TCL_ERROR;
    }
    result = Tcl_DictObjGet(interp, dictPtr, objv[objc-1], &valuePtr);
    if (result != TCL_OK) {
	return result;
    }
    if (valuePtr == NULL) {
	Tcl_SetObjResult(interp, Tcl_ObjPrintf(
		"key \"%s\" not known in dictionary",
		TclGetString(objv[objc-1])));
	Tcl_SetErrorCode(interp, "TCL", "LOOKUP", "DICT",
		TclGetString(objv[objc-1]), NULL);
	return TCL_ERROR;
    }
    Tcl_SetObjResult(interp, valuePtr);
    return TCL_OK;
}

/*
 *----------------------------------------------------------------------
 *
 * DictGetDefCmd --
 *
 *	This function implements the "dict getdef" and "dict getwithdefault"
 *	Tcl commands. See the user documentation for details on what it does,
 *	and TIP#342 for the formal specification.
 *
 * Results:
 *	A standard Tcl result.
 *
 * Side effects:
 *	See the user documentation.
 *
 *----------------------------------------------------------------------
 */

static int
DictGetDefCmd(
    TCL_UNUSED(void *),
    Tcl_Interp *interp,
    Tcl_Size objc,
    Tcl_Obj *const *objv)
{
    Tcl_Obj *dictPtr, *keyPtr, *valuePtr, *defaultPtr;
    Tcl_Obj *const *keyPath;
    int numKeys;

    if (objc < 4) {
	Tcl_WrongNumArgs(interp, 1, objv, "dictionary ?key ...? key default");
	return TCL_ERROR;
    }

    /*
     * Give the bits of arguments names for clarity.
     */

    dictPtr = objv[1];
    keyPath = &objv[2];
    numKeys = objc - 4;		/* Number of keys in keyPath; there's always
				 * one extra key afterwards too. */
    keyPtr = objv[objc - 2];
    defaultPtr = objv[objc - 1];

    /*
     * Implement the getting-with-default operation.
     */

    dictPtr = TclTraceDictPath(interp, dictPtr, numKeys, keyPath,
	    DICT_PATH_EXISTS);
    if (dictPtr == NULL) {
	return TCL_ERROR;
    } else if (dictPtr == DICT_PATH_NON_EXISTENT) {
	Tcl_SetObjResult(interp, defaultPtr);
    } else if (Tcl_DictObjGet(interp, dictPtr, keyPtr, &valuePtr) != TCL_OK) {
	return TCL_ERROR;
    } else if (valuePtr == NULL) {
	Tcl_SetObjResult(interp, defaultPtr);
    } else {
	Tcl_SetObjResult(interp, valuePtr);
    }
    return TCL_OK;
}

/*
 *----------------------------------------------------------------------
 *
 * DictReplaceCmd --
 *
 *	This function implements the "dict replace" Tcl command. See the user
 *	documentation for details on what it does, and TIP#111 for the formal
 *	specification.
 *
 * Results:
 *	A standard Tcl result.
 *
 * Side effects:
 *	See the user documentation.
 *
 *----------------------------------------------------------------------
 */

static int
DictReplaceCmd(
    TCL_UNUSED(void *),
    Tcl_Interp *interp,
    Tcl_Size objc,
    Tcl_Obj *const *objv)
{
    Tcl_Obj *dictPtr;
    size_t i;

    if ((objc < 2) || (objc & 1)) {
	Tcl_WrongNumArgs(interp, 1, objv, "dictionary ?key value ...?");
	return TCL_ERROR;
    }

    dictPtr = objv[1];
    if (GetDictFromObj(interp, dictPtr) == NULL) {
	return TCL_ERROR;
    }
    if (Tcl_IsShared(dictPtr)) {
	dictPtr = Tcl_DuplicateObj(dictPtr);
    }
    TclInvalidateStringRep(dictPtr);
    for (i=2 ; i<objc ; i+=2) {
	Tcl_DictObjPut(NULL, dictPtr, objv[i], objv[i+1]);
    }
    Tcl_SetObjResult(interp, dictPtr);
    return TCL_OK;
}

/*
 *----------------------------------------------------------------------
 *
 * DictRemoveCmd --
 *
 *	This function implements the "dict remove" Tcl command. See the user
 *	documentation for details on what it does, and TIP#111 for the formal
 *	specification.
 *
 * Results:
 *	A standard Tcl result.
 *
 * Side effects:
 *	See the user documentation.
 *
 *----------------------------------------------------------------------
 */

static int
DictRemoveCmd(
    TCL_UNUSED(void *),
    Tcl_Interp *interp,
    Tcl_Size objc,
    Tcl_Obj *const *objv)
{
    Tcl_Obj *dictPtr;
    size_t i;

    if (objc < 2) {
	Tcl_WrongNumArgs(interp, 1, objv, "dictionary ?key ...?");
	return TCL_ERROR;
    }

    dictPtr = objv[1];
    if (GetDictFromObj(interp, dictPtr) == NULL) {
	return TCL_ERROR;
    }
    if (Tcl_IsShared(dictPtr)) {
	dictPtr = Tcl_DuplicateObj(dictPtr);
    }
    TclInvalidateStringRep(dictPtr);
    for (i=2 ; i<objc ; i++) {
	Tcl_DictObjRemove(NULL, dictPtr, objv[i]);
    }
    Tcl_SetObjResult(interp, dictPtr);
    return TCL_OK;
}

/*
 *----------------------------------------------------------------------
 *
 * DictMergeCmd --
 *
 *	This function implements the "dict merge" Tcl command. See the user
 *	documentation for details on what it does, and TIP#163 for the formal
 *	specification.
 *
 * Results:
 *	A standard Tcl result.
 *
 * Side effects:
 *	See the user documentation.
 *
 *----------------------------------------------------------------------
 */

static int
DictMergeCmd(
    TCL_UNUSED(void *),
    Tcl_Interp *interp,
    Tcl_Size objc,
    Tcl_Obj *const *objv)
{
    Tcl_Obj *targetObj, *keyObj = NULL, *valueObj = NULL;
    int done, allocatedDict = 0;
    size_t i;
    Tcl_DictSearch search;

    if (objc == 1) {
	/*
	 * No dictionary arguments; return default (empty value).
	 */

	return TCL_OK;
    }

    /*
     * Make sure first argument is a dictionary.
     */

    targetObj = objv[1];
    if (GetDictFromObj(interp, targetObj) == NULL) {
	return TCL_ERROR;
    }

    if (objc == 2) {
	/*
	 * Single argument, return it.
	 */

	Tcl_SetObjResult(interp, objv[1]);
	return TCL_OK;
    }

    /*
     * Normal behaviour: combining two (or more) dictionaries.
     */

    if (Tcl_IsShared(targetObj)) {
	targetObj = Tcl_DuplicateObj(targetObj);
	allocatedDict = 1;
    }
    for (i=2 ; i<objc ; i++) {
	if (Tcl_DictObjFirst(interp, objv[i], &search, &keyObj, &valueObj,
		&done) != TCL_OK) {
	    if (allocatedDict) {
		TclDecrRefCount(targetObj);
	    }
	    return TCL_ERROR;
	}
	while (!done) {
	    /*
	     * Next line can't fail; already know we have a dictionary in
	     * targetObj.
	     */

	    Tcl_DictObjPut(NULL, targetObj, keyObj, valueObj);
	    Tcl_DictObjNext(&search, &keyObj, &valueObj, &done);
	}
	Tcl_DictObjDone(&search);
    }
    Tcl_SetObjResult(interp, targetObj);
    return TCL_OK;
}

/*
 *----------------------------------------------------------------------
 *
 * DictKeysCmd --
 *
 *	This function implements the "dict keys" Tcl command. See the user
 *	documentation for details on what it does, and TIP#111 for the formal
 *	specification.
 *
 * Results:
 *	A standard Tcl result.
 *
 * Side effects:
 *	See the user documentation.
 *
 *----------------------------------------------------------------------
 */

static int
DictKeysCmd(
    TCL_UNUSED(void *),
    Tcl_Interp *interp,
    Tcl_Size objc,
    Tcl_Obj *const *objv)
{
    Tcl_Obj *listPtr;
    const char *pattern = NULL;

    if (objc!=2 && objc!=3) {
	Tcl_WrongNumArgs(interp, 1, objv, "dictionary ?pattern?");
	return TCL_ERROR;
    }

    /*
     * A direct check that we have a dictionary. We don't start the iteration
     * yet because that might allocate memory or set locks that we do not
     * need. [Bug 1705778, leak K04]
     */

    if (GetDictFromObj(interp, objv[1]) == NULL) {
	return TCL_ERROR;
    }

    if (objc == 3) {
	pattern = TclGetString(objv[2]);
    }
    listPtr = Tcl_NewListObj(0, NULL);
    if ((pattern != NULL) && TclMatchIsTrivial(pattern)) {
	Tcl_Obj *valuePtr = NULL;

	Tcl_DictObjGet(interp, objv[1], objv[2], &valuePtr);
	if (valuePtr != NULL) {
	    Tcl_ListObjAppendElement(NULL, listPtr, objv[2]);
	}
    } else {
	Tcl_DictSearch search;
	Tcl_Obj *keyPtr = NULL;
	int done = 0;

	/*
	 * At this point, we know we have a dictionary (or at least something
	 * that can be represented; it could theoretically have shimmered away
	 * when the pattern was fetched, but that shouldn't be damaging) so we
	 * can start the iteration process without checking for failures.
	 */

	Tcl_DictObjFirst(NULL, objv[1], &search, &keyPtr, NULL, &done);
	for (; !done ; Tcl_DictObjNext(&search, &keyPtr, NULL, &done)) {
	    if (!pattern || Tcl_StringMatch(TclGetString(keyPtr), pattern)) {
		Tcl_ListObjAppendElement(NULL, listPtr, keyPtr);
	    }
	}
	Tcl_DictObjDone(&search);
    }

    Tcl_SetObjResult(interp, listPtr);
    return TCL_OK;
}

/*
 *----------------------------------------------------------------------
 *
 * DictValuesCmd --
 *
 *	This function implements the "dict values" Tcl command. See the user
 *	documentation for details on what it does, and TIP#111 for the formal
 *	specification.
 *
 * Results:
 *	A standard Tcl result.
 *
 * Side effects:
 *	See the user documentation.
 *
 *----------------------------------------------------------------------
 */

static int
DictValuesCmd(
    TCL_UNUSED(void *),
    Tcl_Interp *interp,
    Tcl_Size objc,
    Tcl_Obj *const *objv)
{
    Tcl_Obj *valuePtr = NULL, *listPtr;
    Tcl_DictSearch search;
    int done;
    const char *pattern;

    if (objc!=2 && objc!=3) {
	Tcl_WrongNumArgs(interp, 1, objv, "dictionary ?pattern?");
	return TCL_ERROR;
    }

    if (Tcl_DictObjFirst(interp, objv[1], &search, NULL, &valuePtr,
	    &done) != TCL_OK) {
	return TCL_ERROR;
    }
    if (objc == 3) {
	pattern = TclGetString(objv[2]);
    } else {
	pattern = NULL;
    }
    listPtr = Tcl_NewListObj(0, NULL);
    for (; !done ; Tcl_DictObjNext(&search, NULL, &valuePtr, &done)) {
	if (pattern==NULL || Tcl_StringMatch(TclGetString(valuePtr),pattern)) {
	    /*
	     * Assume this operation always succeeds.
	     */

	    Tcl_ListObjAppendElement(interp, listPtr, valuePtr);
	}
    }
    Tcl_DictObjDone(&search);

    Tcl_SetObjResult(interp, listPtr);
    return TCL_OK;
}

/*
 *----------------------------------------------------------------------
 *
 * DictSizeCmd --
 *
 *	This function implements the "dict size" Tcl command. See the user
 *	documentation for details on what it does, and TIP#111 for the formal
 *	specification.
 *
 * Results:
 *	A standard Tcl result.
 *
 * Side effects:
 *	See the user documentation.
 *
 *----------------------------------------------------------------------
 */

static int
DictSizeCmd(
    TCL_UNUSED(void *),
    Tcl_Interp *interp,
    Tcl_Size objc,
    Tcl_Obj *const *objv)
{
    int result;
	Tcl_Size size;

    if (objc != 2) {
	Tcl_WrongNumArgs(interp, 1, objv, "dictionary");
	return TCL_ERROR;
    }
    result = Tcl_DictObjSize(interp, objv[1], &size);
    if (result == TCL_OK) {
	Tcl_SetObjResult(interp, Tcl_NewWideIntObj(size));
    }
    return result;
}

/*
 *----------------------------------------------------------------------
 *
 * DictExistsCmd --
 *
 *	This function implements the "dict exists" Tcl command. See the user
 *	documentation for details on what it does, and TIP#111 for the formal
 *	specification.
 *
 * Results:
 *	A standard Tcl result.
 *
 * Side effects:
 *	See the user documentation.
 *
 *----------------------------------------------------------------------
 */

static int
DictExistsCmd(
    TCL_UNUSED(void *),
    Tcl_Interp *interp,
    Tcl_Size objc,
    Tcl_Obj *const *objv)
{
    Tcl_Obj *dictPtr, *valuePtr;

    if (objc < 3) {
	Tcl_WrongNumArgs(interp, 1, objv, "dictionary key ?key ...?");
	return TCL_ERROR;
    }

    dictPtr = TclTraceDictPath(NULL, objv[1], objc-3, objv+2,DICT_PATH_EXISTS);
    if (dictPtr == NULL || dictPtr == DICT_PATH_NON_EXISTENT ||
	    Tcl_DictObjGet(NULL, dictPtr, objv[objc-1], &valuePtr) != TCL_OK) {
	Tcl_SetObjResult(interp, Tcl_NewBooleanObj(0));
    } else {
	Tcl_SetObjResult(interp, Tcl_NewBooleanObj(valuePtr != NULL));
    }
    return TCL_OK;
}

/*
 *----------------------------------------------------------------------
 *
 * DictInfoCmd --
 *
 *	This function implements the "dict info" Tcl command. See the user
 *	documentation for details on what it does, and TIP#111 for the formal
 *	specification.
 *
 * Results:
 *	A standard Tcl result.
 *
 * Side effects:
 *	See the user documentation.
 *
 *----------------------------------------------------------------------
 */

static int
DictInfoCmd(
    TCL_UNUSED(void *),
    Tcl_Interp *interp,
    Tcl_Size objc,
    Tcl_Obj *const *objv)
{
    Dict *dict;
    char *statsStr;

    if (objc != 2) {
	Tcl_WrongNumArgs(interp, 1, objv, "dictionary");
	return TCL_ERROR;
    }

    dict = GetDictFromObj(interp, objv[1]);
    if (dict == NULL) {
	return TCL_ERROR;
    }

    statsStr = Tcl_HashStats(&dict->table);
    Tcl_SetObjResult(interp, Tcl_NewStringObj(statsStr, -1));
    Tcl_Free(statsStr);
    return TCL_OK;
}

/*
 *----------------------------------------------------------------------
 *
 * DictIncrCmd --
 *
 *	This function implements the "dict incr" Tcl command. See the user
 *	documentation for details on what it does, and TIP#111 for the formal
 *	specification.
 *
 * Results:
 *	A standard Tcl result.
 *
 * Side effects:
 *	See the user documentation.
 *
 *----------------------------------------------------------------------
 */

static int
DictIncrCmd(
    TCL_UNUSED(void *),
    Tcl_Interp *interp,
    Tcl_Size objc,
    Tcl_Obj *const *objv)
{
    int code = TCL_OK;
    Tcl_Obj *dictPtr, *valuePtr = NULL;

    if (objc < 3 || objc > 4) {
	Tcl_WrongNumArgs(interp, 1, objv, "dictVarName key ?increment?");
	return TCL_ERROR;
    }

    dictPtr = Tcl_ObjGetVar2(interp, objv[1], NULL, 0);
    if (dictPtr == NULL) {
	/*
	 * Variable didn't yet exist. Create new dictionary value.
	 */

	dictPtr = Tcl_NewDictObj();
    } else if (Tcl_DictObjGet(interp, dictPtr, objv[2], &valuePtr) != TCL_OK) {
	/*
	 * Variable contents are not a dict, report error.
	 */

	return TCL_ERROR;
    }
    if (Tcl_IsShared(dictPtr)) {
	/*
	 * A little internals surgery to avoid copying a string rep that will
	 * soon be no good.
	 */

	Tcl_Obj *oldPtr = dictPtr;

	TclNewObj(dictPtr);
	TclInvalidateStringRep(dictPtr);
	DupDictInternalRep(oldPtr, dictPtr);
    }
    if (valuePtr == NULL) {
	/*
	 * Key not in dictionary. Create new key with increment as value.
	 */

	if (objc == 4) {
	    /*
	     * Verify increment is an integer.
	     */

	    mp_int increment;

	    code = Tcl_GetBignumFromObj(interp, objv[3], &increment);
	    if (code != TCL_OK) {
		Tcl_AddErrorInfo(interp, "\n    (reading increment)");
	    } else {
		/*
		 * Remember to dispose with the bignum as we're not actually
		 * using it directly. [Bug 2874678]
		 */

		mp_clear(&increment);
		Tcl_DictObjPut(NULL, dictPtr, objv[2], objv[3]);
	    }
	} else {
	    Tcl_DictObjPut(NULL, dictPtr, objv[2], Tcl_NewWideIntObj(1));
	}
    } else {
	/*
	 * Key in dictionary. Increment its value with minimum dup.
	 */

	if (Tcl_IsShared(valuePtr)) {
	    valuePtr = Tcl_DuplicateObj(valuePtr);
	    Tcl_DictObjPut(NULL, dictPtr, objv[2], valuePtr);
	}
	if (objc == 4) {
	    code = TclIncrObj(interp, valuePtr, objv[3]);
	} else {
	    Tcl_Obj *incrPtr;

	    TclNewIntObj(incrPtr, 1);
	    Tcl_IncrRefCount(incrPtr);
	    code = TclIncrObj(interp, valuePtr, incrPtr);
	    TclDecrRefCount(incrPtr);
	}
    }
    if (code == TCL_OK) {
	TclInvalidateStringRep(dictPtr);
	valuePtr = Tcl_ObjSetVar2(interp, objv[1], NULL,
		dictPtr, TCL_LEAVE_ERR_MSG);
	if (valuePtr == NULL) {
	    code = TCL_ERROR;
	} else {
	    Tcl_SetObjResult(interp, valuePtr);
	}
    } else if (dictPtr->refCount == 0) {
	TclDecrRefCount(dictPtr);
    }
    return code;
}

/*
 *----------------------------------------------------------------------
 *
 * DictLappendCmd --
 *
 *	This function implements the "dict lappend" Tcl command. See the user
 *	documentation for details on what it does, and TIP#111 for the formal
 *	specification.
 *
 * Results:
 *	A standard Tcl result.
 *
 * Side effects:
 *	See the user documentation.
 *
 *----------------------------------------------------------------------
 */

static int
DictLappendCmd(
    TCL_UNUSED(void *),
    Tcl_Interp *interp,
    Tcl_Size objc,
    Tcl_Obj *const *objv)
{
    Tcl_Obj *dictPtr, *valuePtr, *resultPtr;
    int allocatedDict = 0, allocatedValue = 0;
    size_t i;

    if (objc < 3) {
	Tcl_WrongNumArgs(interp, 1, objv, "dictVarName key ?value ...?");
	return TCL_ERROR;
    }

    dictPtr = Tcl_ObjGetVar2(interp, objv[1], NULL, 0);
    if (dictPtr == NULL) {
	allocatedDict = 1;
	dictPtr = Tcl_NewDictObj();
    } else if (Tcl_IsShared(dictPtr)) {
	allocatedDict = 1;
	dictPtr = Tcl_DuplicateObj(dictPtr);
    }

    if (Tcl_DictObjGet(interp, dictPtr, objv[2], &valuePtr) != TCL_OK) {
	if (allocatedDict) {
	    TclDecrRefCount(dictPtr);
	}
	return TCL_ERROR;
    }

    if (valuePtr == NULL) {
	valuePtr = Tcl_NewListObj(objc-3, objv+3);
	allocatedValue = 1;
    } else {
	if (Tcl_IsShared(valuePtr)) {
	    allocatedValue = 1;
	    valuePtr = Tcl_DuplicateObj(valuePtr);
	}

	for (i=3 ; i<objc ; i++) {
	    if (Tcl_ListObjAppendElement(interp, valuePtr,
		    objv[i]) != TCL_OK) {
		if (allocatedValue) {
		    TclDecrRefCount(valuePtr);
		}
		if (allocatedDict) {
		    TclDecrRefCount(dictPtr);
		}
		return TCL_ERROR;
	    }
	}
    }

    if (allocatedValue) {
	Tcl_DictObjPut(NULL, dictPtr, objv[2], valuePtr);
    } else {
	TclInvalidateStringRep(dictPtr);
    }

    resultPtr = Tcl_ObjSetVar2(interp, objv[1], NULL, dictPtr,
	    TCL_LEAVE_ERR_MSG);
    if (resultPtr == NULL) {
	return TCL_ERROR;
    }
    Tcl_SetObjResult(interp, resultPtr);
    return TCL_OK;
}

/*
 *----------------------------------------------------------------------
 *
 * DictAppendCmd --
 *
 *	This function implements the "dict append" Tcl command. See the user
 *	documentation for details on what it does, and TIP#111 for the formal
 *	specification.
 *
 * Results:
 *	A standard Tcl result.
 *
 * Side effects:
 *	See the user documentation.
 *
 *----------------------------------------------------------------------
 */

static int
DictAppendCmd(
    TCL_UNUSED(void *),
    Tcl_Interp *interp,
    Tcl_Size objc,
    Tcl_Obj *const *objv)
{
    Tcl_Obj *dictPtr, *valuePtr, *resultPtr;
    int allocatedDict = 0;

    if (objc < 3) {
	Tcl_WrongNumArgs(interp, 1, objv, "dictVarName key ?value ...?");
	return TCL_ERROR;
    }

    dictPtr = Tcl_ObjGetVar2(interp, objv[1], NULL, 0);
    if (dictPtr == NULL) {
	allocatedDict = 1;
	dictPtr = Tcl_NewDictObj();
    } else if (Tcl_IsShared(dictPtr)) {
	allocatedDict = 1;
	dictPtr = Tcl_DuplicateObj(dictPtr);
    }

    if (Tcl_DictObjGet(interp, dictPtr, objv[2], &valuePtr) != TCL_OK) {
	if (allocatedDict) {
	    TclDecrRefCount(dictPtr);
	}
	return TCL_ERROR;
    }

    if ((objc > 3) || (valuePtr == NULL)) {
	/* Only go through append activites when something will change. */
	Tcl_Obj *appendObjPtr = NULL;

	if (objc > 3) {
	    /* Something to append */

	    if (objc == 4) {
		appendObjPtr = objv[3];
	    } else {
		appendObjPtr = TclStringCat(interp, objc-3, objv+3,
			TCL_STRING_IN_PLACE);
		if (appendObjPtr == NULL) {
		    return TCL_ERROR;
		}
	    }
	}

	if (appendObjPtr == NULL) {
	    /* => (objc == 3) => (valuePtr == NULL) */
	    TclNewObj(valuePtr);
	} else if (valuePtr == NULL) {
	    valuePtr = appendObjPtr;
	    appendObjPtr = NULL;
	}

	if (appendObjPtr) {
	    if (Tcl_IsShared(valuePtr)) {
		valuePtr = Tcl_DuplicateObj(valuePtr);
	    }

	    Tcl_IncrRefCount(appendObjPtr);
	    Tcl_AppendObjToObj(valuePtr, appendObjPtr);
	    Tcl_DecrRefCount(appendObjPtr);
	}

	Tcl_DictObjPut(NULL, dictPtr, objv[2], valuePtr);
    }

    /*
     * Even if nothing changed, we still overwrite so that variable
     * trace expectations are met.
     */

    resultPtr = Tcl_ObjSetVar2(interp, objv[1], NULL, dictPtr,
	    TCL_LEAVE_ERR_MSG);
    if (resultPtr == NULL) {
	return TCL_ERROR;
    }
    Tcl_SetObjResult(interp, resultPtr);
    return TCL_OK;
}

/*
 *----------------------------------------------------------------------
 *
 * DictForNRCmd --
 *
 *	These functions implement the "dict for" Tcl command.  See the user
 *	documentation for details on what it does, and TIP#111 for the formal
 *	specification.
 *
 * Results:
 *	A standard Tcl result.
 *
 * Side effects:
 *	See the user documentation.
 *
 *----------------------------------------------------------------------
 */

static int
DictForNRCmd(
    TCL_UNUSED(void *),
    Tcl_Interp *interp,
    Tcl_Size objc,
    Tcl_Obj *const *objv)
{
    Interp *iPtr = (Interp *) interp;
    Tcl_Obj *scriptObj, *keyVarObj, *valueVarObj;
    Tcl_Obj **varv, *keyObj, *valueObj;
    Tcl_DictSearch *searchPtr;
    Tcl_Size varc;
    int done;

    if (objc != 4) {
	Tcl_WrongNumArgs(interp, 1, objv,
		"{keyVarName valueVarName} dictionary script");
	return TCL_ERROR;
    }

    /*
     * Parse arguments.
     */

    if (TclListObjGetElementsM(interp, objv[1], &varc, &varv) != TCL_OK) {
	return TCL_ERROR;
    }
    if (varc != 2) {
	Tcl_SetObjResult(interp, Tcl_NewStringObj(
		"must have exactly two variable names", -1));
	Tcl_SetErrorCode(interp, "TCL", "SYNTAX", "dict", "for", NULL);
	return TCL_ERROR;
    }
    searchPtr = (Tcl_DictSearch *)TclStackAlloc(interp, sizeof(Tcl_DictSearch));
    if (Tcl_DictObjFirst(interp, objv[2], searchPtr, &keyObj, &valueObj,
	    &done) != TCL_OK) {
	TclStackFree(interp, searchPtr);
	return TCL_ERROR;
    }
    if (done) {
	TclStackFree(interp, searchPtr);
	return TCL_OK;
    }
    TclListObjGetElementsM(NULL, objv[1], &varc, &varv);
    keyVarObj = varv[0];
    valueVarObj = varv[1];
    scriptObj = objv[3];

    /*
     * Make sure that these objects (which we need throughout the body of the
     * loop) don't vanish. Note that the dictionary internal rep is locked
     * internally so that updates, shimmering, etc are not a problem.
     */

    Tcl_IncrRefCount(keyVarObj);
    Tcl_IncrRefCount(valueVarObj);
    Tcl_IncrRefCount(scriptObj);

    /*
     * Stop the value from getting hit in any way by any traces on the key
     * variable.
     */

    Tcl_IncrRefCount(valueObj);
    if (Tcl_ObjSetVar2(interp, keyVarObj, NULL, keyObj,
	    TCL_LEAVE_ERR_MSG) == NULL) {
	TclDecrRefCount(valueObj);
	goto error;
    }
    TclDecrRefCount(valueObj);
    if (Tcl_ObjSetVar2(interp, valueVarObj, NULL, valueObj,
	    TCL_LEAVE_ERR_MSG) == NULL) {
	goto error;
    }

    /*
     * Run the script.
     */

    TclNRAddCallback(interp, DictForLoopCallback, searchPtr, keyVarObj,
	    valueVarObj, scriptObj);
    return TclNREvalObjEx(interp, scriptObj, 0, iPtr->cmdFramePtr, 3);

    /*
     * For unwinding everything on error.
     */

  error:
    TclDecrRefCount(keyVarObj);
    TclDecrRefCount(valueVarObj);
    TclDecrRefCount(scriptObj);
    Tcl_DictObjDone(searchPtr);
    TclStackFree(interp, searchPtr);
    return TCL_ERROR;
}

static int
DictForLoopCallback(
    void *data[],
    Tcl_Interp *interp,
    int result)
{
    Interp *iPtr = (Interp *) interp;
    Tcl_DictSearch *searchPtr = (Tcl_DictSearch *)data[0];
    Tcl_Obj *keyVarObj = (Tcl_Obj *)data[1];
    Tcl_Obj *valueVarObj = (Tcl_Obj *)data[2];
    Tcl_Obj *scriptObj = (Tcl_Obj *)data[3];
    Tcl_Obj *keyObj, *valueObj;
    int done;

    /*
     * Process the result from the previous execution of the script body.
     */

    if (result == TCL_CONTINUE) {
	result = TCL_OK;
    } else if (result != TCL_OK) {
	if (result == TCL_BREAK) {
	    Tcl_ResetResult(interp);
	    result = TCL_OK;
	} else if (result == TCL_ERROR) {
	    Tcl_AppendObjToErrorInfo(interp, Tcl_ObjPrintf(
		    "\n    (\"dict for\" body line %d)",
		    Tcl_GetErrorLine(interp)));
	}
	goto done;
    }

    /*
     * Get the next mapping from the dictionary.
     */

    Tcl_DictObjNext(searchPtr, &keyObj, &valueObj, &done);
    if (done) {
	Tcl_ResetResult(interp);
	goto done;
    }

    /*
     * Stop the value from getting hit in any way by any traces on the key
     * variable.
     */

    Tcl_IncrRefCount(valueObj);
    if (Tcl_ObjSetVar2(interp, keyVarObj, NULL, keyObj,
	    TCL_LEAVE_ERR_MSG) == NULL) {
	TclDecrRefCount(valueObj);
	result = TCL_ERROR;
	goto done;
    }
    TclDecrRefCount(valueObj);
    if (Tcl_ObjSetVar2(interp, valueVarObj, NULL, valueObj,
	    TCL_LEAVE_ERR_MSG) == NULL) {
	result = TCL_ERROR;
	goto done;
    }

    /*
     * Run the script.
     */

    TclNRAddCallback(interp, DictForLoopCallback, searchPtr, keyVarObj,
	    valueVarObj, scriptObj);
    return TclNREvalObjEx(interp, scriptObj, 0, iPtr->cmdFramePtr, 3);

    /*
     * For unwinding everything once the iterating is done.
     */

  done:
    TclDecrRefCount(keyVarObj);
    TclDecrRefCount(valueVarObj);
    TclDecrRefCount(scriptObj);
    Tcl_DictObjDone(searchPtr);
    TclStackFree(interp, searchPtr);
    return result;
}

/*
 *----------------------------------------------------------------------
 *
 * DictMapNRCmd --
 *
 *	These functions implement the "dict map" Tcl command.  See the user
 *	documentation for details on what it does, and TIP#405 for the formal
 *	specification.
 *
 * Results:
 *	A standard Tcl result.
 *
 * Side effects:
 *	See the user documentation.
 *
 *----------------------------------------------------------------------
 */

static int
DictMapNRCmd(
    TCL_UNUSED(void *),
    Tcl_Interp *interp,
    Tcl_Size objc,
    Tcl_Obj *const *objv)
{
    Interp *iPtr = (Interp *) interp;
    Tcl_Obj **varv, *keyObj, *valueObj;
    DictMapStorage *storagePtr;
    Tcl_Size varc;
    int done;

    if (objc != 4) {
	Tcl_WrongNumArgs(interp, 1, objv,
		"{keyVarName valueVarName} dictionary script");
	return TCL_ERROR;
    }

    /*
     * Parse arguments.
     */

    if (TclListObjGetElementsM(interp, objv[1], &varc, &varv) != TCL_OK) {
	return TCL_ERROR;
    }
    if (varc != 2) {
	Tcl_SetObjResult(interp, Tcl_NewStringObj(
		"must have exactly two variable names", -1));
	Tcl_SetErrorCode(interp, "TCL", "SYNTAX", "dict", "map", NULL);
	return TCL_ERROR;
    }
    storagePtr = (DictMapStorage *)TclStackAlloc(interp, sizeof(DictMapStorage));
    if (Tcl_DictObjFirst(interp, objv[2], &storagePtr->search, &keyObj,
	    &valueObj, &done) != TCL_OK) {
	TclStackFree(interp, storagePtr);
	return TCL_ERROR;
    }
    if (done) {
	/*
	 * Note that this exit leaves an empty value in the result (due to
	 * command calling conventions) but that is OK since an empty value is
	 * an empty dictionary.
	 */

	TclStackFree(interp, storagePtr);
	return TCL_OK;
    }
    TclNewObj(storagePtr->accumulatorObj);
    TclListObjGetElementsM(NULL, objv[1], &varc, &varv);
    storagePtr->keyVarObj = varv[0];
    storagePtr->valueVarObj = varv[1];
    storagePtr->scriptObj = objv[3];

    /*
     * Make sure that these objects (which we need throughout the body of the
     * loop) don't vanish. Note that the dictionary internal rep is locked
     * internally so that updates, shimmering, etc are not a problem.
     */

    Tcl_IncrRefCount(storagePtr->accumulatorObj);
    Tcl_IncrRefCount(storagePtr->keyVarObj);
    Tcl_IncrRefCount(storagePtr->valueVarObj);
    Tcl_IncrRefCount(storagePtr->scriptObj);

    /*
     * Stop the value from getting hit in any way by any traces on the key
     * variable.
     */

    Tcl_IncrRefCount(valueObj);
    if (Tcl_ObjSetVar2(interp, storagePtr->keyVarObj, NULL, keyObj,
	    TCL_LEAVE_ERR_MSG) == NULL) {
	TclDecrRefCount(valueObj);
	goto error;
    }
    if (Tcl_ObjSetVar2(interp, storagePtr->valueVarObj, NULL, valueObj,
	    TCL_LEAVE_ERR_MSG) == NULL) {
	TclDecrRefCount(valueObj);
	goto error;
    }
    TclDecrRefCount(valueObj);

    /*
     * Run the script.
     */

    TclNRAddCallback(interp, DictMapLoopCallback, storagePtr, NULL,NULL,NULL);
    return TclNREvalObjEx(interp, storagePtr->scriptObj, 0,
	    iPtr->cmdFramePtr, 3);

    /*
     * For unwinding everything on error.
     */

  error:
    TclDecrRefCount(storagePtr->keyVarObj);
    TclDecrRefCount(storagePtr->valueVarObj);
    TclDecrRefCount(storagePtr->scriptObj);
    TclDecrRefCount(storagePtr->accumulatorObj);
    Tcl_DictObjDone(&storagePtr->search);
    TclStackFree(interp, storagePtr);
    return TCL_ERROR;
}

static int
DictMapLoopCallback(
    void *data[],
    Tcl_Interp *interp,
    int result)
{
    Interp *iPtr = (Interp *) interp;
    DictMapStorage *storagePtr = (DictMapStorage *)data[0];
    Tcl_Obj *keyObj, *valueObj;
    int done;

    /*
     * Process the result from the previous execution of the script body.
     */

    if (result == TCL_CONTINUE) {
	result = TCL_OK;
    } else if (result != TCL_OK) {
	if (result == TCL_BREAK) {
	    Tcl_ResetResult(interp);
	    result = TCL_OK;
	} else if (result == TCL_ERROR) {
	    Tcl_AppendObjToErrorInfo(interp, Tcl_ObjPrintf(
		    "\n    (\"dict map\" body line %d)",
		    Tcl_GetErrorLine(interp)));
	}
	goto done;
    } else {
	keyObj = Tcl_ObjGetVar2(interp, storagePtr->keyVarObj, NULL,
		TCL_LEAVE_ERR_MSG);
	if (keyObj == NULL) {
	    result = TCL_ERROR;
	    goto done;
	}
	Tcl_DictObjPut(NULL, storagePtr->accumulatorObj, keyObj,
		Tcl_GetObjResult(interp));
    }

    /*
     * Get the next mapping from the dictionary.
     */

    Tcl_DictObjNext(&storagePtr->search, &keyObj, &valueObj, &done);
    if (done) {
	Tcl_SetObjResult(interp, storagePtr->accumulatorObj);
	goto done;
    }

    /*
     * Stop the value from getting hit in any way by any traces on the key
     * variable.
     */

    Tcl_IncrRefCount(valueObj);
    if (Tcl_ObjSetVar2(interp, storagePtr->keyVarObj, NULL, keyObj,
	    TCL_LEAVE_ERR_MSG) == NULL) {
	TclDecrRefCount(valueObj);
	result = TCL_ERROR;
	goto done;
    }
    if (Tcl_ObjSetVar2(interp, storagePtr->valueVarObj, NULL, valueObj,
	    TCL_LEAVE_ERR_MSG) == NULL) {
	TclDecrRefCount(valueObj);
	result = TCL_ERROR;
	goto done;
    }
    TclDecrRefCount(valueObj);

    /*
     * Run the script.
     */

    TclNRAddCallback(interp, DictMapLoopCallback, storagePtr, NULL,NULL,NULL);
    return TclNREvalObjEx(interp, storagePtr->scriptObj, 0,
	    iPtr->cmdFramePtr, 3);

    /*
     * For unwinding everything once the iterating is done.
     */

  done:
    TclDecrRefCount(storagePtr->keyVarObj);
    TclDecrRefCount(storagePtr->valueVarObj);
    TclDecrRefCount(storagePtr->scriptObj);
    TclDecrRefCount(storagePtr->accumulatorObj);
    Tcl_DictObjDone(&storagePtr->search);
    TclStackFree(interp, storagePtr);
    return result;
}

/*
 *----------------------------------------------------------------------
 *
 * DictSetCmd --
 *
 *	This function implements the "dict set" Tcl command. See the user
 *	documentation for details on what it does, and TIP#111 for the formal
 *	specification.
 *
 * Results:
 *	A standard Tcl result.
 *
 * Side effects:
 *	See the user documentation.
 *
 *----------------------------------------------------------------------
 */

static int
DictSetCmd(
    TCL_UNUSED(void *),
    Tcl_Interp *interp,
    Tcl_Size objc,
    Tcl_Obj *const *objv)
{
    Tcl_Obj *dictPtr, *resultPtr;
    int result, allocatedDict = 0;

    if (objc < 4) {
	Tcl_WrongNumArgs(interp, 1, objv, "dictVarName key ?key ...? value");
	return TCL_ERROR;
    }

    dictPtr = Tcl_ObjGetVar2(interp, objv[1], NULL, 0);
    if (dictPtr == NULL) {
	allocatedDict = 1;
	dictPtr = Tcl_NewDictObj();
    } else if (Tcl_IsShared(dictPtr)) {
	allocatedDict = 1;
	dictPtr = Tcl_DuplicateObj(dictPtr);
    }

    result = Tcl_DictObjPutKeyList(interp, dictPtr, objc-3, objv+2,
	    objv[objc-1]);
    if (result != TCL_OK) {
	if (allocatedDict) {
	    TclDecrRefCount(dictPtr);
	}
	return TCL_ERROR;
    }

    resultPtr = Tcl_ObjSetVar2(interp, objv[1], NULL, dictPtr,
	    TCL_LEAVE_ERR_MSG);
    if (resultPtr == NULL) {
	return TCL_ERROR;
    }
    Tcl_SetObjResult(interp, resultPtr);
    return TCL_OK;
}

/*
 *----------------------------------------------------------------------
 *
 * DictUnsetCmd --
 *
 *	This function implements the "dict unset" Tcl command. See the user
 *	documentation for details on what it does, and TIP#111 for the formal
 *	specification.
 *
 * Results:
 *	A standard Tcl result.
 *
 * Side effects:
 *	See the user documentation.
 *
 *----------------------------------------------------------------------
 */

static int
DictUnsetCmd(
    TCL_UNUSED(void *),
    Tcl_Interp *interp,
    Tcl_Size objc,
    Tcl_Obj *const *objv)
{
    Tcl_Obj *dictPtr, *resultPtr;
    int result, allocatedDict = 0;

    if (objc < 3) {
	Tcl_WrongNumArgs(interp, 1, objv, "dictVarName key ?key ...?");
	return TCL_ERROR;
    }

    dictPtr = Tcl_ObjGetVar2(interp, objv[1], NULL, 0);
    if (dictPtr == NULL) {
	allocatedDict = 1;
	dictPtr = Tcl_NewDictObj();
    } else if (Tcl_IsShared(dictPtr)) {
	allocatedDict = 1;
	dictPtr = Tcl_DuplicateObj(dictPtr);
    }

    result = Tcl_DictObjRemoveKeyList(interp, dictPtr, objc-2, objv+2);
    if (result != TCL_OK) {
	if (allocatedDict) {
	    TclDecrRefCount(dictPtr);
	}
	return TCL_ERROR;
    }

    resultPtr = Tcl_ObjSetVar2(interp, objv[1], NULL, dictPtr,
	    TCL_LEAVE_ERR_MSG);
    if (resultPtr == NULL) {
	return TCL_ERROR;
    }
    Tcl_SetObjResult(interp, resultPtr);
    return TCL_OK;
}

/*
 *----------------------------------------------------------------------
 *
 * DictFilterCmd --
 *
 *	This function implements the "dict filter" Tcl command. See the user
 *	documentation for details on what it does, and TIP#111 for the formal
 *	specification.
 *
 * Results:
 *	A standard Tcl result.
 *
 * Side effects:
 *	See the user documentation.
 *
 *----------------------------------------------------------------------
 */

static int
DictFilterCmd(
    TCL_UNUSED(void *),
    Tcl_Interp *interp,
    Tcl_Size objc,
    Tcl_Obj *const *objv)
{
    Interp *iPtr = (Interp *) interp;
    static const char *const filters[] = {
	"key", "script", "value", NULL
    };
    enum FilterTypes {
	FILTER_KEYS, FILTER_SCRIPT, FILTER_VALUES
    } index;
    Tcl_Obj *scriptObj, *keyVarObj, *valueVarObj;
    Tcl_Obj **varv, *keyObj = NULL, *valueObj = NULL, *resultObj, *boolObj;
    Tcl_DictSearch search;
    int done, result, satisfied;
    Tcl_Size varc;
    const char *pattern;

    if (objc < 3) {
	Tcl_WrongNumArgs(interp, 1, objv, "dictionary filterType ?arg ...?");
	return TCL_ERROR;
    }
    if (Tcl_GetIndexFromObj(interp, objv[2], filters, "filterType",
	     0, &index) != TCL_OK) {
	return TCL_ERROR;
    }

    switch (index) {
    case FILTER_KEYS:
	/*
	 * Create a dictionary whose keys all match a certain pattern.
	 */

	if (Tcl_DictObjFirst(interp, objv[1], &search,
		&keyObj, &valueObj, &done) != TCL_OK) {
	    return TCL_ERROR;
	}
	if (objc == 3) {
	    /*
	     * Nothing to match, so return nothing (== empty dictionary).
	     */

	    Tcl_DictObjDone(&search);
	    return TCL_OK;
	} else if (objc == 4) {
	    pattern = TclGetString(objv[3]);
	    resultObj = Tcl_NewDictObj();
	    if (TclMatchIsTrivial(pattern)) {
		/*
		 * Must release the search lock here to prevent a memory leak
		 * since we are not exhausing the search. [Bug 1705778, leak
		 * K05]
		 */

		Tcl_DictObjDone(&search);
		Tcl_DictObjGet(interp, objv[1], objv[3], &valueObj);
		if (valueObj != NULL) {
		    Tcl_DictObjPut(NULL, resultObj, objv[3], valueObj);
		}
	    } else {
		while (!done) {
		    if (Tcl_StringMatch(TclGetString(keyObj), pattern)) {
			Tcl_DictObjPut(NULL, resultObj, keyObj, valueObj);
		    }
		    Tcl_DictObjNext(&search, &keyObj, &valueObj, &done);
		}
	    }
	} else {
	    /*
	     * Can't optimize this match for trivial globbing: would disturb
	     * order.
	     */

	    resultObj = Tcl_NewDictObj();
	    while (!done) {
		size_t i;

		for (i=3 ; i<objc ; i++) {
		    pattern = TclGetString(objv[i]);
		    if (Tcl_StringMatch(TclGetString(keyObj), pattern)) {
			Tcl_DictObjPut(NULL, resultObj, keyObj, valueObj);
			break;		/* stop inner loop */
		    }
		}
		Tcl_DictObjNext(&search, &keyObj, &valueObj, &done);
	    }
	}
	Tcl_SetObjResult(interp, resultObj);
	return TCL_OK;

    case FILTER_VALUES:
	/*
	 * Create a dictionary whose values all match a certain pattern.
	 */

	if (Tcl_DictObjFirst(interp, objv[1], &search,
		&keyObj, &valueObj, &done) != TCL_OK) {
	    return TCL_ERROR;
	}
	resultObj = Tcl_NewDictObj();
	while (!done) {
	    size_t i;

	    for (i=3 ; i<objc ; i++) {
		pattern = TclGetString(objv[i]);
		if (Tcl_StringMatch(TclGetString(valueObj), pattern)) {
		    Tcl_DictObjPut(NULL, resultObj, keyObj, valueObj);
		    break;		/* stop inner loop */
		}
	    }
	    Tcl_DictObjNext(&search, &keyObj, &valueObj, &done);
	}
	Tcl_SetObjResult(interp, resultObj);
	return TCL_OK;

    case FILTER_SCRIPT:
	if (objc != 5) {
	    Tcl_WrongNumArgs(interp, 1, objv,
		    "dictionary script {keyVarName valueVarName} filterScript");
	    return TCL_ERROR;
	}

	/*
	 * Create a dictionary whose key,value pairs all satisfy a script
	 * (i.e. get a true boolean result from its evaluation). Massive
	 * copying from the "dict for" implementation has occurred!
	 */

	if (TclListObjGetElementsM(interp, objv[3], &varc, &varv) != TCL_OK) {
	    return TCL_ERROR;
	}
	if (varc != 2) {
	    Tcl_SetObjResult(interp, Tcl_NewStringObj(
		    "must have exactly two variable names", -1));
	    Tcl_SetErrorCode(interp, "TCL", "SYNTAX", "dict", "filter", NULL);
	    return TCL_ERROR;
	}
	keyVarObj = varv[0];
	valueVarObj = varv[1];
	scriptObj = objv[4];

	/*
	 * Make sure that these objects (which we need throughout the body of
	 * the loop) don't vanish. Note that the dictionary internal rep is
	 * locked internally so that updates, shimmering, etc are not a
	 * problem.
	 */

	Tcl_IncrRefCount(keyVarObj);
	Tcl_IncrRefCount(valueVarObj);
	Tcl_IncrRefCount(scriptObj);

	result = Tcl_DictObjFirst(interp, objv[1],
		&search, &keyObj, &valueObj, &done);
	if (result != TCL_OK) {
	    TclDecrRefCount(keyVarObj);
	    TclDecrRefCount(valueVarObj);
	    TclDecrRefCount(scriptObj);
	    return TCL_ERROR;
	}

	resultObj = Tcl_NewDictObj();

	while (!done) {
	    /*
	     * Stop the value from getting hit in any way by any traces on the
	     * key variable.
	     */

	    Tcl_IncrRefCount(keyObj);
	    Tcl_IncrRefCount(valueObj);
	    if (Tcl_ObjSetVar2(interp, keyVarObj, NULL, keyObj,
		    TCL_LEAVE_ERR_MSG) == NULL) {
		Tcl_AddErrorInfo(interp,
			"\n    (\"dict filter\" filter script key variable)");
		result = TCL_ERROR;
		goto abnormalResult;
	    }
	    if (Tcl_ObjSetVar2(interp, valueVarObj, NULL, valueObj,
		    TCL_LEAVE_ERR_MSG) == NULL) {
		Tcl_AddErrorInfo(interp,
			"\n    (\"dict filter\" filter script value variable)");
		result = TCL_ERROR;
		goto abnormalResult;
	    }

	    /*
	     * TIP #280. Make invoking context available to loop body.
	     */

	    result = TclEvalObjEx(interp, scriptObj, 0, iPtr->cmdFramePtr, 4);
	    switch (result) {
	    case TCL_OK:
		boolObj = Tcl_GetObjResult(interp);
		Tcl_IncrRefCount(boolObj);
		Tcl_ResetResult(interp);
		if (Tcl_GetBooleanFromObj(interp, boolObj,
			&satisfied) != TCL_OK) {
		    TclDecrRefCount(boolObj);
		    result = TCL_ERROR;
		    goto abnormalResult;
		}
		TclDecrRefCount(boolObj);
		if (satisfied) {
		    Tcl_DictObjPut(NULL, resultObj, keyObj, valueObj);
		}
		break;
	    case TCL_BREAK:
		/*
		 * Force loop termination by calling Tcl_DictObjDone; this
		 * makes the next Tcl_DictObjNext say there is nothing more to
		 * do.
		 */

		Tcl_ResetResult(interp);
		Tcl_DictObjDone(&search);
	    /* FALLTHRU */
	    case TCL_CONTINUE:
		result = TCL_OK;
		break;
	    case TCL_ERROR:
		Tcl_AppendObjToErrorInfo(interp, Tcl_ObjPrintf(
			"\n    (\"dict filter\" script line %d)",
			Tcl_GetErrorLine(interp)));
	    default:
		goto abnormalResult;
	    }

	    TclDecrRefCount(keyObj);
	    TclDecrRefCount(valueObj);

	    Tcl_DictObjNext(&search, &keyObj, &valueObj, &done);
	}

	/*
	 * Stop holding a reference to these objects.
	 */

	TclDecrRefCount(keyVarObj);
	TclDecrRefCount(valueVarObj);
	TclDecrRefCount(scriptObj);
	Tcl_DictObjDone(&search);

	if (result == TCL_OK) {
	    Tcl_SetObjResult(interp, resultObj);
	} else {
	    TclDecrRefCount(resultObj);
	}
	return result;

    abnormalResult:
	Tcl_DictObjDone(&search);
	TclDecrRefCount(keyObj);
	TclDecrRefCount(valueObj);
	TclDecrRefCount(keyVarObj);
	TclDecrRefCount(valueVarObj);
	TclDecrRefCount(scriptObj);
	TclDecrRefCount(resultObj);
	return result;
    }
    Tcl_Panic("unexpected fallthrough");
    /* Control never reaches this point. */
    return TCL_ERROR;
}

/*
 *----------------------------------------------------------------------
 *
 * DictUpdateCmd --
 *
 *	This function implements the "dict update" Tcl command. See the user
 *	documentation for details on what it does, and TIP#212 for the formal
 *	specification.
 *
 * Results:
 *	A standard Tcl result.
 *
 * Side effects:
 *	See the user documentation.
 *
 *----------------------------------------------------------------------
 */

static int
DictUpdateCmd(
    TCL_UNUSED(void *),
    Tcl_Interp *interp,
    Tcl_Size objc,
    Tcl_Obj *const *objv)
{
    Interp *iPtr = (Interp *) interp;
    Tcl_Obj *dictPtr, *objPtr;
<<<<<<< HEAD
    size_t i, dummy;
=======
    int i;
    Tcl_Size dummy;
>>>>>>> c091b78a

    if (objc < 5 || !(objc & 1)) {
	Tcl_WrongNumArgs(interp, 1, objv,
		"dictVarName key varName ?key varName ...? script");
	return TCL_ERROR;
    }

    dictPtr = Tcl_ObjGetVar2(interp, objv[1], NULL, TCL_LEAVE_ERR_MSG);
    if (dictPtr == NULL) {
	return TCL_ERROR;
    }
    if (Tcl_DictObjSize(interp, dictPtr, &dummy) != TCL_OK) {
	return TCL_ERROR;
    }
    Tcl_IncrRefCount(dictPtr);
    for (i=2 ; i+2<objc ; i+=2) {
	if (Tcl_DictObjGet(interp, dictPtr, objv[i], &objPtr) != TCL_OK) {
	    TclDecrRefCount(dictPtr);
	    return TCL_ERROR;
	}
	if (objPtr == NULL) {
	    /* ??? */
	    Tcl_UnsetVar2(interp, TclGetString(objv[i+1]), NULL, 0);
	} else if (Tcl_ObjSetVar2(interp, objv[i+1], NULL, objPtr,
		TCL_LEAVE_ERR_MSG) == NULL) {
	    TclDecrRefCount(dictPtr);
	    return TCL_ERROR;
	}
    }
    TclDecrRefCount(dictPtr);

    /*
     * Execute the body after setting up the NRE handler to process the
     * results.
     */

    objPtr = Tcl_NewListObj(objc-3, objv+2);
    Tcl_IncrRefCount(objPtr);
    Tcl_IncrRefCount(objv[1]);
    TclNRAddCallback(interp, FinalizeDictUpdate, objv[1], objPtr, NULL,NULL);

    return TclNREvalObjEx(interp, objv[objc-1], 0, iPtr->cmdFramePtr, objc-1);
}

static int
FinalizeDictUpdate(
    void *data[],
    Tcl_Interp *interp,
    int result)
{
    Tcl_Obj *dictPtr, *objPtr, **objv;
    Tcl_InterpState state;
    Tcl_Size i, objc;
    Tcl_Obj *varName = (Tcl_Obj *)data[0];
    Tcl_Obj *argsObj = (Tcl_Obj *)data[1];

    /*
     * ErrorInfo handling.
     */

    if (result == TCL_ERROR) {
	Tcl_AddErrorInfo(interp, "\n    (body of \"dict update\")");
    }

    /*
     * If the dictionary variable doesn't exist, drop everything silently.
     */

    dictPtr = Tcl_ObjGetVar2(interp, varName, NULL, 0);
    if (dictPtr == NULL) {
	TclDecrRefCount(varName);
	TclDecrRefCount(argsObj);
	return result;
    }

    /*
     * Double-check that it is still a dictionary.
     */

    state = Tcl_SaveInterpState(interp, result);
    if (Tcl_DictObjSize(interp, dictPtr, &objc) != TCL_OK) {
	Tcl_DiscardInterpState(state);
	TclDecrRefCount(varName);
	TclDecrRefCount(argsObj);
	return TCL_ERROR;
    }

    if (Tcl_IsShared(dictPtr)) {
	dictPtr = Tcl_DuplicateObj(dictPtr);
    }

    /*
     * Write back the values from the variables, treating failure to read as
     * an instruction to remove the key.
     */

    TclListObjGetElementsM(NULL, argsObj, &objc, &objv);
    for (i=0 ; i<objc ; i+=2) {
	objPtr = Tcl_ObjGetVar2(interp, objv[i+1], NULL, 0);
	if (objPtr == NULL) {
	    Tcl_DictObjRemove(NULL, dictPtr, objv[i]);
	} else if (objPtr == dictPtr) {
	    /*
	     * Someone is messing us around, trying to build a recursive
	     * structure. [Bug 1786481]
	     */

	    Tcl_DictObjPut(NULL, dictPtr, objv[i], Tcl_DuplicateObj(objPtr));
	} else {
	    /* Shouldn't fail */
	    Tcl_DictObjPut(NULL, dictPtr, objv[i], objPtr);
	}
    }
    TclDecrRefCount(argsObj);

    /*
     * Write the dictionary back to its variable.
     */

    if (Tcl_ObjSetVar2(interp, varName, NULL, dictPtr,
	    TCL_LEAVE_ERR_MSG) == NULL) {
	Tcl_DiscardInterpState(state);
	TclDecrRefCount(varName);
	return TCL_ERROR;
    }

    TclDecrRefCount(varName);
    return Tcl_RestoreInterpState(interp, state);
}

/*
 *----------------------------------------------------------------------
 *
 * DictWithCmd --
 *
 *	This function implements the "dict with" Tcl command. See the user
 *	documentation for details on what it does, and TIP#212 for the formal
 *	specification.
 *
 * Results:
 *	A standard Tcl result.
 *
 * Side effects:
 *	See the user documentation.
 *
 *----------------------------------------------------------------------
 */

static int
DictWithCmd(
    TCL_UNUSED(void *),
    Tcl_Interp *interp,
    Tcl_Size objc,
    Tcl_Obj *const *objv)
{
    Interp *iPtr = (Interp *) interp;
    Tcl_Obj *dictPtr, *keysPtr, *pathPtr;

    if (objc < 3) {
	Tcl_WrongNumArgs(interp, 1, objv, "dictVarName ?key ...? script");
	return TCL_ERROR;
    }

    /*
     * Get the dictionary to open out.
     */

    dictPtr = Tcl_ObjGetVar2(interp, objv[1], NULL, TCL_LEAVE_ERR_MSG);
    if (dictPtr == NULL) {
	return TCL_ERROR;
    }

    keysPtr = TclDictWithInit(interp, dictPtr, objc-3, objv+2);
    if (keysPtr == NULL) {
	return TCL_ERROR;
    }
    Tcl_IncrRefCount(keysPtr);

    /*
     * Execute the body, while making the invoking context available to the
     * loop body (TIP#280) and postponing the cleanup until later (NRE).
     */

    pathPtr = NULL;
    if (objc > 3) {
	pathPtr = Tcl_NewListObj(objc-3, objv+2);
	Tcl_IncrRefCount(pathPtr);
    }
    Tcl_IncrRefCount(objv[1]);
    TclNRAddCallback(interp, FinalizeDictWith, objv[1], keysPtr, pathPtr,
	    NULL);

    return TclNREvalObjEx(interp, objv[objc-1], 0, iPtr->cmdFramePtr, objc-1);
}

static int
FinalizeDictWith(
    void *data[],
    Tcl_Interp *interp,
    int result)
{
    Tcl_Obj **pathv;
    Tcl_Size pathc;
    Tcl_InterpState state;
    Tcl_Obj *varName = (Tcl_Obj *)data[0];
    Tcl_Obj *keysPtr = (Tcl_Obj *)data[1];
    Tcl_Obj *pathPtr = (Tcl_Obj *)data[2];
    Var *varPtr, *arrayPtr;

    if (result == TCL_ERROR) {
	Tcl_AddErrorInfo(interp, "\n    (body of \"dict with\")");
    }

    /*
     * Save the result state; TDWF doesn't guarantee to not modify that on
     * TCL_OK result.
     */

    state = Tcl_SaveInterpState(interp, result);
    if (pathPtr != NULL) {
	TclListObjGetElementsM(NULL, pathPtr, &pathc, &pathv);
    } else {
	pathc = 0;
	pathv = NULL;
    }

    /*
     * Pack from local variables back into the dictionary.
     */

    varPtr = TclObjLookupVarEx(interp, varName, NULL, TCL_LEAVE_ERR_MSG, "set",
	    /*createPart1*/ 1, /*createPart2*/ 1, &arrayPtr);
    if (varPtr == NULL) {
	result = TCL_ERROR;
    } else {
	result = TclDictWithFinish(interp, varPtr, arrayPtr, varName, NULL, -1,
		pathc, pathv, keysPtr);
    }

    /*
     * Tidy up and return the real result (unless we had an error).
     */

    TclDecrRefCount(varName);
    TclDecrRefCount(keysPtr);
    if (pathPtr != NULL) {
	TclDecrRefCount(pathPtr);
    }
    if (result != TCL_OK) {
	Tcl_DiscardInterpState(state);
	return TCL_ERROR;
    }
    return Tcl_RestoreInterpState(interp, state);
}

/*
 *----------------------------------------------------------------------
 *
 * TclDictWithInit --
 *
 *	Part of the core of [dict with]. Pokes into a dictionary and converts
 *	the mappings there into assignments to (presumably) local variables.
 *	Returns a list of all the names that were mapped so that removal of
 *	either the variable or the dictionary entry won't surprise us when we
 *	come to stuffing everything back.
 *
 * Result:
 *	List of mapped names, or NULL if there was an error.
 *
 * Side effects:
 *	Assigns to variables, so potentially legion due to traces.
 *
 *----------------------------------------------------------------------
 */

Tcl_Obj *
TclDictWithInit(
    Tcl_Interp *interp,
    Tcl_Obj *dictPtr,
    Tcl_Size pathc,
    Tcl_Obj *const pathv[])
{
    Tcl_DictSearch s;
    Tcl_Obj *keyPtr, *valPtr, *keysPtr;
    int done;

    if (pathc > 0) {
	dictPtr = TclTraceDictPath(interp, dictPtr, pathc, pathv,
		DICT_PATH_READ);
	if (dictPtr == NULL) {
	    return NULL;
	}
    }

    /*
     * Go over the list of keys and write each corresponding value to a
     * variable in the current context with the same name. Also keep a copy of
     * the keys so we can write back properly later on even if the dictionary
     * has been structurally modified.
     */

    if (Tcl_DictObjFirst(interp, dictPtr, &s, &keyPtr, &valPtr,
	    &done) != TCL_OK) {
	return NULL;
    }

    TclNewObj(keysPtr);

    for (; !done ; Tcl_DictObjNext(&s, &keyPtr, &valPtr, &done)) {
	Tcl_ListObjAppendElement(NULL, keysPtr, keyPtr);
	if (Tcl_ObjSetVar2(interp, keyPtr, NULL, valPtr,
		TCL_LEAVE_ERR_MSG) == NULL) {
	    TclDecrRefCount(keysPtr);
	    Tcl_DictObjDone(&s);
	    return NULL;
	}
    }

    return keysPtr;
}

/*
 *----------------------------------------------------------------------
 *
 * TclDictWithFinish --
 *
 *	Part of the core of [dict with]. Reassembles the piece of the dict (in
 *	varName, location given by pathc/pathv) from the variables named in
 *	the keysPtr argument. NB, does not try to preserve errors or manage
 *	argument lifetimes.
 *
 * Result:
 *	TCL_OK if we succeeded, or TCL_ERROR if we failed.
 *
 * Side effects:
 *	Assigns to a variable, so potentially legion due to traces. Updates
 *	the dictionary in the named variable.
 *
 *----------------------------------------------------------------------
 */

int
TclDictWithFinish(
    Tcl_Interp *interp,		/* Command interpreter in which variable
				 * exists. Used for state management, traces
				 * and error reporting. */
    Var *varPtr,		/* Reference to the variable holding the
				 * dictionary. */
    Var *arrayPtr,		/* Reference to the array containing the
				 * variable, or NULL if the variable is a
				 * scalar. */
    Tcl_Obj *part1Ptr,		/* Name of an array (if part2 is non-NULL) or
				 * the name of a variable. NULL if the 'index'
				 * parameter is >= 0 */
    Tcl_Obj *part2Ptr,		/* If non-NULL, gives the name of an element
				 * in the array part1. */
    int index,			/* Index into the local variable table of the
				 * variable, or -1. Only used when part1Ptr is
				 * NULL. */
    int pathc,			/* The number of elements in the path into the
				 * dictionary. */
    Tcl_Obj *const pathv[],	/* The elements of the path to the subdict. */
    Tcl_Obj *keysPtr)		/* List of keys to be synchronized. This is
				 * the result value from TclDictWithInit. */
{
    Tcl_Obj *dictPtr, *leafPtr, *valPtr;
    Tcl_Size i, allocdict, keyc;
    Tcl_Obj **keyv;

    /*
     * If the dictionary variable doesn't exist, drop everything silently.
     */

    dictPtr = TclPtrGetVarIdx(interp, varPtr, arrayPtr, part1Ptr, part2Ptr,
	    TCL_LEAVE_ERR_MSG, index);
    if (dictPtr == NULL) {
	return TCL_OK;
    }

    /*
     * Double-check that it is still a dictionary.
     */

    if (Tcl_DictObjSize(interp, dictPtr, &i) != TCL_OK) {
	return TCL_ERROR;
    }

    if (Tcl_IsShared(dictPtr)) {
	dictPtr = Tcl_DuplicateObj(dictPtr);
	allocdict = 1;
    } else {
	allocdict = 0;
    }

    if (pathc > 0) {
	/*
	 * Want to get to the dictionary which we will update; need to do
	 * prepare-for-update unsharing along the path *but* avoid generating
	 * an error on a non-extant path (we'll treat that the same as a
	 * non-extant variable. Luckily, the unsharing operation isn't
	 * deeply damaging if we don't go on to update; it's just less than
	 * perfectly efficient (but no memory should be leaked).
	 */

	leafPtr = TclTraceDictPath(interp, dictPtr, pathc, pathv,
		DICT_PATH_EXISTS | DICT_PATH_UPDATE);
	if (leafPtr == NULL) {
	    if (allocdict) {
		TclDecrRefCount(dictPtr);
	    }
	    return TCL_ERROR;
	}
	if (leafPtr == DICT_PATH_NON_EXISTENT) {
	    if (allocdict) {
		TclDecrRefCount(dictPtr);
	    }
	    return TCL_OK;
	}
    } else {
	leafPtr = dictPtr;
    }

    /*
     * Now process our updates on the leaf dictionary.
     */

    TclListObjGetElementsM(NULL, keysPtr, &keyc, &keyv);
    for (i=0 ; i<keyc ; i++) {
	valPtr = Tcl_ObjGetVar2(interp, keyv[i], NULL, 0);
	if (valPtr == NULL) {
	    Tcl_DictObjRemove(NULL, leafPtr, keyv[i]);
	} else if (leafPtr == valPtr) {
	    /*
	     * Someone is messing us around, trying to build a recursive
	     * structure. [Bug 1786481]
	     */

	    Tcl_DictObjPut(NULL, leafPtr, keyv[i], Tcl_DuplicateObj(valPtr));
	} else {
	    Tcl_DictObjPut(NULL, leafPtr, keyv[i], valPtr);
	}
    }

    /*
     * Ensure that none of the dictionaries in the chain still have a string
     * rep.
     */

    if (pathc > 0) {
	InvalidateDictChain(leafPtr);
    }

    /*
     * Write back the outermost dictionary to the variable.
     */

    if (TclPtrSetVarIdx(interp, varPtr, arrayPtr, part1Ptr, part2Ptr,
	    dictPtr, TCL_LEAVE_ERR_MSG, index) == NULL) {
	if (allocdict) {
	    TclDecrRefCount(dictPtr);
	}
	return TCL_ERROR;
    }
    return TCL_OK;
}

/*
 *----------------------------------------------------------------------
 *
 * TclInitDictCmd --
 *
 *	This function is create the "dict" Tcl command. See the user
 *	documentation for details on what it does, and TIP#111 for the formal
 *	specification.
 *
 * Results:
 *	A Tcl command handle.
 *
 * Side effects:
 *	May advance compilation epoch.
 *
 *----------------------------------------------------------------------
 */

Tcl_Command
TclInitDictCmd(
    Tcl_Interp *interp)
{
    return TclMakeEnsemble(interp, "dict", implementationMap);
}

/*
 * Local Variables:
 * mode: c
 * c-basic-offset: 4
 * fill-column: 78
 * End:
 */<|MERGE_RESOLUTION|>--- conflicted
+++ resolved
@@ -1516,7 +1516,7 @@
     Tcl_Obj *const *objv)
 {
     Tcl_Obj *dictObj;
-    size_t i;
+    Tcl_Size i;
 
     /*
      * Must have an even number of arguments; note that number of preceding
@@ -1727,7 +1727,7 @@
     Tcl_Obj *const *objv)
 {
     Tcl_Obj *dictPtr;
-    size_t i;
+    Tcl_Size i;
 
     if ((objc < 2) || (objc & 1)) {
 	Tcl_WrongNumArgs(interp, 1, objv, "dictionary ?key value ...?");
@@ -1776,7 +1776,7 @@
     Tcl_Obj *const *objv)
 {
     Tcl_Obj *dictPtr;
-    size_t i;
+    Tcl_Size i;
 
     if (objc < 2) {
 	Tcl_WrongNumArgs(interp, 1, objv, "dictionary ?key ...?");
@@ -1826,7 +1826,7 @@
 {
     Tcl_Obj *targetObj, *keyObj = NULL, *valueObj = NULL;
     int done, allocatedDict = 0;
-    size_t i;
+    Tcl_Size i;
     Tcl_DictSearch search;
 
     if (objc == 1) {
@@ -2305,7 +2305,7 @@
 {
     Tcl_Obj *dictPtr, *valuePtr, *resultPtr;
     int allocatedDict = 0, allocatedValue = 0;
-    size_t i;
+    Tcl_Size i;
 
     if (objc < 3) {
 	Tcl_WrongNumArgs(interp, 1, objv, "dictVarName key ?value ...?");
@@ -3098,7 +3098,7 @@
 
 	    resultObj = Tcl_NewDictObj();
 	    while (!done) {
-		size_t i;
+		Tcl_Size i;
 
 		for (i=3 ; i<objc ; i++) {
 		    pattern = TclGetString(objv[i]);
@@ -3124,7 +3124,7 @@
 	}
 	resultObj = Tcl_NewDictObj();
 	while (!done) {
-	    size_t i;
+	    Tcl_Size i;
 
 	    for (i=3 ; i<objc ; i++) {
 		pattern = TclGetString(objv[i]);
@@ -3316,12 +3316,7 @@
 {
     Interp *iPtr = (Interp *) interp;
     Tcl_Obj *dictPtr, *objPtr;
-<<<<<<< HEAD
-    size_t i, dummy;
-=======
-    int i;
-    Tcl_Size dummy;
->>>>>>> c091b78a
+    Tcl_Size i, dummy;
 
     if (objc < 5 || !(objc & 1)) {
 	Tcl_WrongNumArgs(interp, 1, objv,
