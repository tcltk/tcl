--- conflicted
+++ resolved
@@ -145,11 +145,7 @@
 				 * the dictionary. Used for doing traversal of
 				 * the entries in the order that they are
 				 * created. */
-<<<<<<< HEAD
-    size_t epoch; 	/* Epoch counter */
-=======
     size_t epoch;		/* Epoch counter */
->>>>>>> 14e9a4e0
     size_t refCount;		/* Reference counter (see above) */
     int dupedKeys;		/* Whether there are duplicate keys in the
 				 *  dictionary */
