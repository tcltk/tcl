/*
 * tclDictObj.c --
 *
 *	This file contains functions that implement the Tcl dict object type
 *	and its accessor command.
 *
 * Copyright © 2002-2010 Donal K. Fellows.
 *
 * See the file "license.terms" for information on usage and redistribution of
 * this file, and for a DISCLAIMER OF ALL WARRANTIES.
 */

#include "tclInt.h"
#include "tclTomMath.h"

/*
 * Forward declaration.
 */
struct Dict;

/*
 * Prototypes for functions defined later in this file:
 */

static void			DeleteDict(struct Dict *dict);
static Tcl_ObjCmdProc		DictAppendCmd;
static Tcl_ObjCmdProc		DictCreateCmd;
static Tcl_ObjCmdProc		DictExistsCmd;
static Tcl_ObjCmdProc		DictFilterCmd;
static Tcl_ObjCmdProc		DictGetCmd;
static Tcl_ObjCmdProc		DictGetDefCmd;
static Tcl_ObjCmdProc		DictIncrCmd;
static Tcl_ObjCmdProc		DictInfoCmd;
static Tcl_ObjCmdProc		DictKeysCmd;
static Tcl_ObjCmdProc		DictLappendCmd;
static Tcl_ObjCmdProc		DictMergeCmd;
static Tcl_ObjCmdProc		DictRemoveCmd;
static Tcl_ObjCmdProc		DictReplaceCmd;
static Tcl_ObjCmdProc		DictSetCmd;
static Tcl_ObjCmdProc		DictSizeCmd;
static Tcl_ObjCmdProc		DictUnsetCmd;
static Tcl_ObjCmdProc		DictUpdateCmd;
static Tcl_ObjCmdProc		DictValuesCmd;
static Tcl_ObjCmdProc		DictWithCmd;
static Tcl_DupInternalRepProc	DupDictInternalRep;
static Tcl_FreeInternalRepProc	FreeDictInternalRep;
static void			InvalidateDictChain(Tcl_Obj *dictObj);
static Tcl_SetFromAnyProc	SetDictFromAny;
static Tcl_UpdateStringProc	UpdateStringOfDict;
static Tcl_AllocHashEntryProc	AllocChainEntry;
static inline void		InitChainTable(struct Dict *dict);
static inline void		DeleteChainTable(struct Dict *dict);
static inline Tcl_HashEntry *	CreateChainEntry(struct Dict *dict,
				    Tcl_Obj *keyPtr, int newPtr[static 1]);
static inline bool		DeleteChainEntry(struct Dict *dict,
				    Tcl_Obj *keyPtr);
static Tcl_NRPostProc		FinalizeDictUpdate;
static Tcl_NRPostProc		FinalizeDictWith;
static Tcl_ObjCmdProc		DictForNRCmd;
static Tcl_ObjCmdProc		DictMapNRCmd;
static Tcl_NRPostProc		DictForLoopCallback;
static Tcl_NRPostProc		DictMapLoopCallback;

/*
 * Table of dict subcommand names and implementations.
 */

<<<<<<< HEAD
static const EnsembleImplMap implementationMap[] = {
    {"append",	DictAppendCmd,	TclCompileDictAppendCmd, NULL, NULL, false},
    {"create",	DictCreateCmd,	TclCompileDictCreateCmd, NULL, NULL, false},
    {"exists",	DictExistsCmd,	TclCompileDictExistsCmd, NULL, NULL, false},
    {"filter",	DictFilterCmd,	NULL, NULL, NULL, false},
    {"for",	NULL,		TclCompileDictForCmd, DictForNRCmd, NULL, false},
    {"get",	DictGetCmd,	TclCompileDictGetCmd, NULL, NULL, false},
    {"getdef",	DictGetDefCmd,	TclCompileDictGetWithDefaultCmd, NULL,NULL,false},
=======
const EnsembleImplMap tclDictImplMap[] = {
    {"append",	DictAppendCmd,	TclCompileDictAppendCmd, NULL, NULL, 0 },
    {"create",	DictCreateCmd,	TclCompileDictCreateCmd, NULL, NULL, 0 },
    {"exists",	DictExistsCmd,	TclCompileDictExistsCmd, NULL, NULL, 0 },
    {"filter",	DictFilterCmd,	NULL, NULL, NULL, 0 },
    {"for",	NULL,		TclCompileDictForCmd, DictForNRCmd, NULL, 0 },
    {"get",	DictGetCmd,	TclCompileDictGetCmd, NULL, NULL, 0 },
    {"getdef",	DictGetDefCmd,	TclCompileDictGetWithDefaultCmd, NULL,NULL,0},
>>>>>>> 37de7db0
    {"getwithdefault",	DictGetDefCmd,	TclCompileDictGetWithDefaultCmd,
	NULL, NULL, false},
    {"incr",	DictIncrCmd,	TclCompileDictIncrCmd, NULL, NULL, false},
    {"info",	DictInfoCmd,	TclCompileBasic1ArgCmd, NULL, NULL, false},
    {"keys",	DictKeysCmd,	TclCompileBasic1Or2ArgCmd, NULL, NULL, false},
    {"lappend",	DictLappendCmd,	TclCompileDictLappendCmd, NULL, NULL, false},
    {"map",	NULL,		TclCompileDictMapCmd, DictMapNRCmd, NULL, false},
    {"merge",	DictMergeCmd,	TclCompileDictMergeCmd, NULL, NULL, false},
    {"remove",	DictRemoveCmd,	TclCompileDictRemoveCmd, NULL, NULL, false},
    {"replace",	DictReplaceCmd, TclCompileDictReplaceCmd, NULL, NULL, false},
    {"set",	DictSetCmd,	TclCompileDictSetCmd, NULL, NULL, false},
    {"size",	DictSizeCmd,	TclCompileBasic1ArgCmd, NULL, NULL, false},
    {"unset",	DictUnsetCmd,	TclCompileDictUnsetCmd, NULL, NULL, false},
    {"update",	DictUpdateCmd,	TclCompileDictUpdateCmd, NULL, NULL, false},
    {"values",	DictValuesCmd,	TclCompileBasic1Or2ArgCmd, NULL, NULL, false},
    {"with",	DictWithCmd,	TclCompileDictWithCmd, NULL, NULL, false},
    {NULL, NULL, NULL, NULL, NULL, false}
};

/*
 * Internal representation of the entries in the hash table that backs a
 * dictionary.
 */

typedef struct ChainEntry {
    Tcl_HashEntry entry;
    struct ChainEntry *prevPtr;
    struct ChainEntry *nextPtr;
} ChainEntry;

/*
 * Internal representation of a dictionary.
 *
 * The internal representation of a dictionary object is a hash table (with
 * Tcl_Objs for both keys and values), a reference count and epoch number for
 * detecting concurrent modifications of the dictionary, and a pointer to the
 * parent object (used when invalidating string reps of pathed dictionary
 * trees) which is NULL in normal use. The fact that hash tables know (with
 * appropriate initialisation) already about objects makes key management /so/
 * much easier!
 *
 * Reference counts are used to enable safe iteration across hashes while
 * allowing the type of the containing object to be modified.
 */

typedef struct Dict {
    Tcl_HashTable table;	/* Object hash table to store mapping in. */
    ChainEntry *entryChainHead;	/* Linked list of all entries in the
				 * dictionary. Used for doing traversal of the
				 * entries in the order that they are
				 * created. */
    ChainEntry *entryChainTail;	/* Other end of linked list of all entries in
				 * the dictionary. Used for doing traversal of
				 * the entries in the order that they are
				 * created. */
    size_t epoch;		/* Epoch counter */
    size_t refCount;		/* Reference counter (see above) */
    Tcl_Obj *chain;		/* Linked list used for invalidating the
				 * string representations of updated nested
				 * dictionaries. */
} Dict;

/*
 * The structure below defines the dictionary object type by means of
 * functions that can be invoked by generic object code.
 */

const Tcl_ObjType tclDictType = {
    "dict",
    FreeDictInternalRep,	/* freeIntRepProc */
    DupDictInternalRep,		/* dupIntRepProc */
    UpdateStringOfDict,		/* updateStringProc */
    SetDictFromAny,		/* setFromAnyProc */
    TCL_OBJTYPE_V0
};

#define DictSetInternalRep(objPtr, dictRepPtr)				\
    do {                                                                \
	Tcl_ObjInternalRep ir;						\
	ir.twoPtrValue.ptr1 = (dictRepPtr);                             \
	ir.twoPtrValue.ptr2 = NULL;                                     \
	Tcl_StoreInternalRep((objPtr), &tclDictType, &ir);		\
    } while (0)

#define DictGetInternalRep(objPtr, dictRepPtr)				\
    do {                                                                \
	const Tcl_ObjInternalRep *irPtr;				\
	irPtr = TclFetchInternalRep((objPtr), &tclDictType);		\
	(dictRepPtr) = irPtr ? (Dict *)irPtr->twoPtrValue.ptr1 : NULL;	\
    } while (0)

/*
 * The type of the specially adapted version of the Tcl_Obj*-containing hash
 * table defined in the tclObj.c code. This version differs in that it
 * allocates a bit more space in each hash entry in order to hold the pointers
 * used to keep the hash entries in a linked list.
 *
 * Note that this type of hash table is *only* suitable for direct use in
 * *this* file. Everything else should use the dict iterator API.
 */

static const Tcl_HashKeyType chainHashType = {
    TCL_HASH_KEY_TYPE_VERSION,
    TCL_HASH_KEY_DIRECT_COMPARE,	/* allows compare keys by pointers */
    TclHashObjKey,
    TclCompareObjKeys,
    AllocChainEntry,
    TclFreeObjEntry
};

/*
 * Structure used in implementation of 'dict map' to hold the state that gets
 * passed between parts of the implementation.
 */

typedef struct {
    Tcl_Obj *keyVarObj;		/* The name of the variable that will have
				 * keys assigned to it. */
    Tcl_Obj *valueVarObj;	/* The name of the variable that will have
				 * values assigned to it. */
    Tcl_DictSearch search;	/* The dictionary search structure. */
    Tcl_Obj *scriptObj;		/* The script to evaluate each time through
				 * the loop. */
    Tcl_Obj *accumulatorObj;	/* The dictionary used to accumulate the
				 * results. */
} DictMapStorage;

/***** START OF FUNCTIONS IMPLEMENTING DICT CORE API *****/

/*
 *----------------------------------------------------------------------
 *
 * AllocChainEntry --
 *
 *	Allocate space for a Tcl_HashEntry containing the Tcl_Obj * key, and
 *	which has a bit of extra space afterwards for storing pointers to the
 *	rest of the chain of entries (the extra pointers are left NULL).
 *
 * Results:
 *	The return value is a pointer to the created entry.
 *
 * Side effects:
 *	Increments the reference count on the object.
 *
 *----------------------------------------------------------------------
 */

static Tcl_HashEntry *
AllocChainEntry(
    TCL_UNUSED(Tcl_HashTable *),
    void *keyPtr)
{
    Tcl_Obj *objPtr = (Tcl_Obj *)keyPtr;
    ChainEntry *cPtr;

    cPtr = (ChainEntry *)Tcl_Alloc(sizeof(ChainEntry));
    cPtr->entry.key.objPtr = objPtr;
    Tcl_IncrRefCount(objPtr);
    Tcl_SetHashValue(&cPtr->entry, NULL);
    cPtr->prevPtr = cPtr->nextPtr = NULL;

    return &cPtr->entry;
}

/*
 * Helper functions that disguise most of the details relating to how the
 * linked list of hash entries is managed. In particular, these manage the
 * creation of the table and initializing of the chain, the deletion of the
 * table and chain, the adding of an entry to the chain, and the removal of an
 * entry from the chain.
 */

static inline void
InitChainTable(
    Dict *dict)
{
    Tcl_InitCustomHashTable(&dict->table, TCL_CUSTOM_PTR_KEYS,
	    &chainHashType);
    dict->entryChainHead = dict->entryChainTail = NULL;
}

static inline void
DeleteChainTable(
    Dict *dict)
{
    for (ChainEntry *cPtr=dict->entryChainHead ; cPtr ; cPtr=cPtr->nextPtr) {
	Tcl_Obj *valuePtr = (Tcl_Obj *)Tcl_GetHashValue(&cPtr->entry);

	TclDecrRefCount(valuePtr);
    }
    Tcl_DeleteHashTable(&dict->table);
}

static inline Tcl_HashEntry *
CreateChainEntry(
    Dict *dict,
    Tcl_Obj *keyPtr,
    int newPtr[static 1])	// OUT: New flag. ABSOLUTELY NOT NULL!
{
    ChainEntry *cPtr = (ChainEntry *)
	    Tcl_CreateHashEntry(&dict->table, keyPtr, newPtr);

    /*
     * If this is a new entry in the hash table, stitch it into the chain.
     */

    if (*newPtr) {
	cPtr->nextPtr = NULL;
	if (dict->entryChainHead == NULL) {
	    cPtr->prevPtr = NULL;
	    dict->entryChainHead = cPtr;
	    dict->entryChainTail = cPtr;
	} else {
	    cPtr->prevPtr = dict->entryChainTail;
	    dict->entryChainTail->nextPtr = cPtr;
	    dict->entryChainTail = cPtr;
	}
    }

    return &cPtr->entry;
}

static inline bool
DeleteChainEntry(
    Dict *dict,
    Tcl_Obj *keyPtr)
{
    ChainEntry *cPtr = (ChainEntry *)
	    Tcl_FindHashEntry(&dict->table, keyPtr);

    if (cPtr == NULL) {
	return false;
    }

    Tcl_Obj *valuePtr = (Tcl_Obj *)Tcl_GetHashValue(&cPtr->entry);
    TclDecrRefCount(valuePtr);

    /*
     * Unstitch from the chain.
     */

    if (cPtr->nextPtr) {
	cPtr->nextPtr->prevPtr = cPtr->prevPtr;
    } else {
	dict->entryChainTail = cPtr->prevPtr;
    }
    if (cPtr->prevPtr) {
	cPtr->prevPtr->nextPtr = cPtr->nextPtr;
    } else {
	dict->entryChainHead = cPtr->nextPtr;
    }

    Tcl_DeleteHashEntry(&cPtr->entry);
    return true;
}

/*
 *----------------------------------------------------------------------
 *
 * DupDictInternalRep --
 *
 *	Initialize the internal representation of a dictionary Tcl_Obj to a
 *	copy of the internal representation of an existing dictionary object.
 *
 * Results:
 *	None.
 *
 * Side effects:
 *	"srcPtr"s dictionary internal rep pointer should not be NULL and we
 *	assume it is not NULL. We set "copyPtr"s internal rep to a pointer to
 *	a newly allocated dictionary rep that, in turn, points to "srcPtr"s
 *	key and value objects. Those objects are not actually copied but are
 *	shared between "srcPtr" and "copyPtr". The ref count of each key and
 *	value object is incremented.
 *
 *----------------------------------------------------------------------
 */

static void
DupDictInternalRep(
    Tcl_Obj *srcPtr,
    Tcl_Obj *copyPtr)
{
    Dict *oldDict, *newDict = (Dict *)Tcl_Alloc(sizeof(Dict));

    DictGetInternalRep(srcPtr, oldDict);

    /*
     * Copy values across from the old hash table.
     */

    InitChainTable(newDict);
    for (ChainEntry *cPtr=oldDict->entryChainHead ; cPtr ; cPtr=cPtr->nextPtr) {
	Tcl_Obj *key = (Tcl_Obj *)Tcl_GetHashKey(&oldDict->table, &cPtr->entry);
	Tcl_Obj *valuePtr = (Tcl_Obj *)Tcl_GetHashValue(&cPtr->entry);
	int n;
	Tcl_HashEntry *hPtr = CreateChainEntry(newDict, key, &n);

	/*
	 * Fill in the contents.
	 */

	Tcl_SetHashValue(hPtr, valuePtr);
	Tcl_IncrRefCount(valuePtr);
    }

    /*
     * Initialise other fields.
     */

    newDict->epoch = 1;
    newDict->chain = NULL;
    newDict->refCount = 1;

    /*
     * Store in the object.
     */

    DictSetInternalRep(copyPtr, newDict);
}

/*
 *----------------------------------------------------------------------
 *
 * FreeDictInternalRep --
 *
 *	Deallocate the storage associated with a dictionary object's internal
 *	representation.
 *
 * Results:
 *	None
 *
 * Side effects:
 *	Frees the memory holding the dictionary's internal hash table unless
 *	it is locked by an iteration going over it.
 *
 *----------------------------------------------------------------------
 */

static void
FreeDictInternalRep(
    Tcl_Obj *dictPtr)
{
    Dict *dict;

    DictGetInternalRep(dictPtr, dict);

    if (dict->refCount-- <= 1) {
	DeleteDict(dict);
    }
}

/*
 *----------------------------------------------------------------------
 *
 * DeleteDict --
 *
 *	Delete the structure that is used to implement a dictionary's internal
 *	representation. Called when either the dictionary object loses its
 *	internal representation or when the last iteration over the dictionary
 *	completes.
 *
 * Results:
 *	None
 *
 * Side effects:
 *	Decrements the reference count of all key and value objects in the
 *	dictionary, which may free them.
 *
 *----------------------------------------------------------------------
 */

static void
DeleteDict(
    Dict *dict)
{
    DeleteChainTable(dict);
    Tcl_Free(dict);
}

/*
 *----------------------------------------------------------------------
 *
 * UpdateStringOfDict --
 *
 *	Update the string representation for a dictionary object. Note: This
 *	function does not invalidate an existing old string rep so storage
 *	will be lost if this has not already been done. This code is based on
 *	UpdateStringOfList in tclListObj.c
 *
 * Results:
 *	None.
 *
 * Side effects:
 *	The object's string is set to a valid string that results from the
 *	dict-to-string conversion. This string will be empty if the dictionary
 *	has no key/value pairs. The dictionary internal representation should
 *	not be NULL and we assume it is not NULL.
 *
 *----------------------------------------------------------------------
 */

static void
UpdateStringOfDict(
    Tcl_Obj *dictPtr)
{
#define LOCAL_SIZE 64
    char localFlags[LOCAL_SIZE], *flagPtr = NULL;
    Dict *dict;
    ChainEntry *cPtr;
    Tcl_Obj *keyPtr, *valuePtr;
    Tcl_Size i, length;
    size_t bytesNeeded = 0;
    const char *elem;
    char *dst;

    /*
     * This field is the most useful one in the whole hash structure, and it
     * is not exposed by any API function...
     */

    Tcl_Size numElems;

    DictGetInternalRep(dictPtr, dict);

    assert (dict != NULL);

    numElems = dict->table.numEntries * 2;

    /* Handle empty list case first, simplifies what follows */
    if (numElems == 0) {
	Tcl_InitStringRep(dictPtr, NULL, 0);
	return;
    }

    /*
     * Pass 1: estimate space, gather flags.
     */

    if (numElems <= LOCAL_SIZE) {
	flagPtr = localFlags;
    } else {
	flagPtr = (char *)Tcl_Alloc(numElems);
    }
    for (i=0,cPtr=dict->entryChainHead; i<numElems; i+=2,cPtr=cPtr->nextPtr) {
	/*
	 * Assume that cPtr is never NULL since we know the number of array
	 * elements already.
	 */

	flagPtr[i] = ( i ? TCL_DONT_QUOTE_HASH : 0 );
	keyPtr = (Tcl_Obj *)Tcl_GetHashKey(&dict->table, &cPtr->entry);
	elem = TclGetStringFromObj(keyPtr, &length);
	bytesNeeded += TclScanElement(elem, length, flagPtr+i);
	flagPtr[i+1] = TCL_DONT_QUOTE_HASH;
	valuePtr = (Tcl_Obj *)Tcl_GetHashValue(&cPtr->entry);
	elem = TclGetStringFromObj(valuePtr, &length);
	bytesNeeded += TclScanElement(elem, length, flagPtr+i+1);
    }
    bytesNeeded += numElems;

    /*
     * Pass 2: copy into string rep buffer.
     */

    dst = Tcl_InitStringRep(dictPtr, NULL, bytesNeeded - 1);
    TclOOM(dst, bytesNeeded);
    for (i=0,cPtr=dict->entryChainHead; i<numElems; i+=2,cPtr=cPtr->nextPtr) {
	if (i) {
	    flagPtr[i] |= TCL_DONT_QUOTE_HASH;
	}
	keyPtr = (Tcl_Obj *)Tcl_GetHashKey(&dict->table, &cPtr->entry);
	elem = TclGetStringFromObj(keyPtr, &length);
	dst += TclConvertElement(elem, length, dst, flagPtr[i]);
	*dst++ = ' ';

	flagPtr[i+1] |= TCL_DONT_QUOTE_HASH;
	valuePtr = (Tcl_Obj *)Tcl_GetHashValue(&cPtr->entry);
	elem = TclGetStringFromObj(valuePtr, &length);
	dst += TclConvertElement(elem, length, dst, flagPtr[i+1]);
	*dst++ = ' ';
    }
    /* Last space overwrote the terminating NUL; cal T_ISR again to restore */
    (void)Tcl_InitStringRep(dictPtr, NULL, bytesNeeded - 1);

    if (flagPtr != localFlags) {
	Tcl_Free(flagPtr);
    }
}

/*
 *----------------------------------------------------------------------
 *
 * SetDictFromAny --
 *
 *	Convert a non-dictionary object into a dictionary object. This code is
 *	very closely related to SetListFromAny in tclListObj.c but does not
 *	actually guarantee that a dictionary object will have a string rep (as
 *	conversions from lists are handled with a special case.)
 *
 * Results:
 *	A standard Tcl result.
 *
 * Side effects:
 *	If the string can be converted, it loses any old internal
 *	representation that it had and gains a dictionary's internalRep.
 *
 *----------------------------------------------------------------------
 */

static int
SetDictFromAny(
    Tcl_Interp *interp,
    Tcl_Obj *objPtr)
{
    Tcl_HashEntry *hPtr;
    int isNew;
    Dict *dict = (Dict *)Tcl_Alloc(sizeof(Dict));

    InitChainTable(dict);

    /*
     * Since lists and dictionaries have very closely-related string
     * representations (i.e. the same parsing code) we can safely special-case
     * the conversion from lists to dictionaries.
     */

    if (TclHasInternalRep(objPtr, &tclListType)) {
	Tcl_Size objc;
	Tcl_Obj **objv;

	/* Cannot fail, we already know the Tcl_ObjType is "list". */
	TclListObjGetElements(NULL, objPtr, &objc, &objv);
	if (objc & 1) {
	    goto missingValue;
	}

	for (Tcl_Size i=0 ; i<objc ; i+=2) {

	    /* Store key and value in the hash table we're building. */
	    hPtr = CreateChainEntry(dict, objv[i], &isNew);
	    if (!isNew) {
		Tcl_Obj *discardedValue = (Tcl_Obj *)Tcl_GetHashValue(hPtr);

		/*
		 * Not really a well-formed dictionary as there are duplicate
		 * keys, so better get the string rep here so that we can
		 * convert back.
		 */

		(void) TclGetString(objPtr);

		TclDecrRefCount(discardedValue);
	    }
	    Tcl_SetHashValue(hPtr, objv[i+1]);
	    Tcl_IncrRefCount(objv[i+1]); /* Since hash now holds ref to it */
	}
    } else {
	Tcl_Size length;
	const char *nextElem = TclGetStringFromObj(objPtr, &length);
	const char *limit = (nextElem + length);

	while (nextElem < limit) {
	    Tcl_Obj *keyPtr, *valuePtr;
	    const char *elemStart;
	    Tcl_Size elemSize;
	    bool literal;

	    if (TclFindDictElement(interp, nextElem, (limit - nextElem),
		    &elemStart, &nextElem, &elemSize, &literal) != TCL_OK) {
		goto errorInFindDictElement;
	    }
	    if (elemStart == limit) {
		break;
	    }
	    if (nextElem == limit) {
		goto missingValue;
	    }

	    if (literal) {
		TclNewStringObj(keyPtr, elemStart, elemSize);
	    } else {
		/* Avoid double copy */
		char *dst;

		TclNewObj(keyPtr);
		Tcl_InvalidateStringRep(keyPtr);
		dst = Tcl_InitStringRep(keyPtr, NULL, elemSize);
		TclOOM(dst, elemSize); /* Consider error */
		(void)Tcl_InitStringRep(keyPtr, NULL,
			TclCopyAndCollapse(elemSize, elemStart, dst));
	    }

	    if (TclFindDictElement(interp, nextElem, (limit - nextElem),
		    &elemStart, &nextElem, &elemSize, &literal) != TCL_OK) {
		TclDecrRefCount(keyPtr);
		goto errorInFindDictElement;
	    }

	    if (literal) {
		TclNewStringObj(valuePtr, elemStart, elemSize);
	    } else {
		/* Avoid double copy */
		char *dst;

		TclNewObj(valuePtr);
		Tcl_InvalidateStringRep(valuePtr);
		dst = Tcl_InitStringRep(valuePtr, NULL, elemSize);
		TclOOM(dst, elemSize); /* Consider error */
		(void)Tcl_InitStringRep(valuePtr, NULL,
			TclCopyAndCollapse(elemSize, elemStart, dst));
	    }

	    /* Store key and value in the hash table we're building. */
	    hPtr = CreateChainEntry(dict, keyPtr, &isNew);
	    if (!isNew) {
		Tcl_Obj *discardedValue = (Tcl_Obj *)Tcl_GetHashValue(hPtr);

		TclDecrRefCount(keyPtr);
		TclDecrRefCount(discardedValue);
	    }
	    Tcl_SetHashValue(hPtr, valuePtr);
	    Tcl_IncrRefCount(valuePtr); /* since hash now holds ref to it */
	}
    }

    /*
     * Free the old internalRep before setting the new one. We do this as late
     * as possible to allow the conversion code, in particular
     * Tcl_GetStringFromObj, to use that old internalRep.
     */

    dict->epoch = 1;
    dict->chain = NULL;
    dict->refCount = 1;
    DictSetInternalRep(objPtr, dict);
    return TCL_OK;

  missingValue:
    if (interp != NULL) {
	TclPrintfResult(interp, "missing value to go with key");
	TclSetErrorCode(interp, "TCL", "VALUE", "DICTIONARY");
    }
  errorInFindDictElement:
    DeleteChainTable(dict);
    Tcl_Free(dict);
    return TCL_ERROR;
}

static Dict *
GetDictFromObj(
    Tcl_Interp *interp,
    Tcl_Obj *dictPtr)
{
    Dict *dict;

    DictGetInternalRep(dictPtr, dict);
    if (dict == NULL) {
	if (SetDictFromAny(interp, dictPtr) != TCL_OK) {
	    return NULL;
	}
	DictGetInternalRep(dictPtr, dict);
    }
    return dict;
}

/*
 *----------------------------------------------------------------------
 *
 * TclTraceDictPath --
 *
 *	Trace through a tree of dictionaries using the array of keys given. If
 *	the flags argument has the DICT_PATH_UPDATE flag is set, a
 *	backward-pointing chain of dictionaries is also built (in the Dict's
 *	chain field) and the chained dictionaries are made into unshared
 *	dictionaries (if they aren't already.)
 *
 * Results:
 *	The object at the end of the path, or NULL if there was an error. Note
 *	that this it is an error for an intermediate dictionary on the path to
 *	not exist. If the flags argument has the DICT_PATH_EXISTS set, a
 *	non-existent path gives a DICT_PATH_NON_EXISTENT result.
 *
 * Side effects:
 *	If the flags argument is zero or DICT_PATH_EXISTS, there are no side
 *	effects (other than potential conversion of objects to dictionaries.)
 *	If the flags argument is DICT_PATH_UPDATE, the following additional
 *	side effects occur. Shared dictionaries along the path are converted
 *	into unshared objects, and a backward-pointing chain is built using
 *	the chain fields of the dictionaries (for easy invalidation of string
 *	representations using InvalidateDictChain). If the flags argument has
 *	the DICT_PATH_CREATE bits set (and not the DICT_PATH_EXISTS bit),
 *	non-extant keys will be inserted with a value of an empty
 *	dictionary, resulting in the path being built.
 *
 *----------------------------------------------------------------------
 */

Tcl_Obj *
TclTraceDictPath(
    Tcl_Interp *interp,
    Tcl_Obj *dictPtr,
    Tcl_Size keyc,
    Tcl_Obj *const keyv[],
    int flags)
{
    Dict *dict, *newDict;

    DictGetInternalRep(dictPtr, dict);
    if (dict == NULL) {
	if (SetDictFromAny(interp, dictPtr) != TCL_OK) {
	    return NULL;
	}
	DictGetInternalRep(dictPtr, dict);
    }
    if (flags & DICT_PATH_UPDATE) {
	dict->chain = NULL;
    }

    for (Tcl_Size i=0 ; i<keyc ; i++) {
	Tcl_HashEntry *hPtr = Tcl_FindHashEntry(&dict->table, keyv[i]);
	Tcl_Obj *tmpObj;

	if (hPtr == NULL) {
	    int isNew;			/* Dummy */

	    if (flags & DICT_PATH_EXISTS) {
		return DICT_PATH_NON_EXISTENT;
	    }
	    if ((flags & DICT_PATH_CREATE) != DICT_PATH_CREATE) {
		if (interp != NULL) {
		    TclPrintfResult(interp, "key \"%s\" not known in dictionary",
			    TclGetString(keyv[i]));
		    TclSetErrorCode(interp, "TCL", "LOOKUP", "DICT",
			    TclGetString(keyv[i]));
		}
		return NULL;
	    }

	    /*
	     * The next line should always set isNew to 1.
	     */

	    hPtr = CreateChainEntry(dict, keyv[i], &isNew);
	    tmpObj = Tcl_NewDictObj();
	    Tcl_IncrRefCount(tmpObj);
	    Tcl_SetHashValue(hPtr, tmpObj);
	} else {
	    tmpObj = (Tcl_Obj *)Tcl_GetHashValue(hPtr);

	    DictGetInternalRep(tmpObj, newDict);

	    if (newDict == NULL) {
		if (SetDictFromAny(interp, tmpObj) != TCL_OK) {
		    return NULL;
		}
	    }
	}

	DictGetInternalRep(tmpObj, newDict);
	if (flags & DICT_PATH_UPDATE) {
	    if (Tcl_IsShared(tmpObj)) {
		TclDecrRefCount(tmpObj);
		tmpObj = Tcl_DuplicateObj(tmpObj);
		Tcl_IncrRefCount(tmpObj);
		Tcl_SetHashValue(hPtr, tmpObj);
		dict->epoch++;
		DictGetInternalRep(tmpObj, newDict);
	    }

	    newDict->chain = dictPtr;
	}
	dict = newDict;
	dictPtr = tmpObj;
    }
    return dictPtr;
}

/*
 *----------------------------------------------------------------------
 *
 * InvalidateDictChain --
 *
 *	Go through a dictionary chain (built by an updating invocation of
 *	TclTraceDictPath) and invalidate the string representations of all the
 *	dictionaries on the chain.
 *
 * Results:
 *	None
 *
 * Side effects:
 *	String reps are invalidated and epoch counters (for detecting illegal
 *	concurrent modifications) are updated through the chain of updated
 *	dictionaries.
 *
 *----------------------------------------------------------------------
 */

static void
InvalidateDictChain(
    Tcl_Obj *dictObj)
{
    Dict *dict;

    DictGetInternalRep(dictObj, dict);
    assert( dict != NULL);

    do {
	dict->refCount++;
	TclInvalidateStringRep(dictObj);
	TclFreeInternalRep(dictObj);
	DictSetInternalRep(dictObj, dict);

	dict->epoch++;
	dictObj = dict->chain;
	if (dictObj == NULL) {
	    break;
	}
	dict->chain = NULL;
	DictGetInternalRep(dictObj, dict);
    } while (dict != NULL);
}

/*
 *----------------------------------------------------------------------
 *
 * Tcl_DictObjPut --
 *
 *	Add a key,value pair to a dictionary, or update the value for a key if
 *	that key already has a mapping in the dictionary.
 *
 * Results:
 *	A standard Tcl result.
 *
 * Side effects:
 *	The object pointed to by dictPtr is converted to a dictionary if it is
 *	not already one, and any string representation that it has is
 *	invalidated.
 *
 *----------------------------------------------------------------------
 */

int
Tcl_DictObjPut(
    Tcl_Interp *interp,
    Tcl_Obj *dictPtr,
    Tcl_Obj *keyPtr,
    Tcl_Obj *valuePtr)
{
    if (Tcl_IsShared(dictPtr)) {
	Tcl_Panic("%s called with shared object", "Tcl_DictObjPut");
    }

    Dict *dict = GetDictFromObj(interp, dictPtr);
    if (dict == NULL) {
	return TCL_ERROR;
    }

    TclInvalidateStringRep(dictPtr);
    int isNew;
    Tcl_HashEntry *hPtr = CreateChainEntry(dict, keyPtr, &isNew);
    dict->refCount++;
    TclFreeInternalRep(dictPtr);
    DictSetInternalRep(dictPtr, dict);
    Tcl_IncrRefCount(valuePtr);
    if (!isNew) {
	Tcl_Obj *oldValuePtr = (Tcl_Obj *)Tcl_GetHashValue(hPtr);

	TclDecrRefCount(oldValuePtr);
    }
    Tcl_SetHashValue(hPtr, valuePtr);
    dict->epoch++;
    return TCL_OK;
}

/*
 *----------------------------------------------------------------------
 *
 * Tcl_DictObjGet --
 *
 *	Given a key, get its value from the dictionary (or NULL if key is not
 *	found in dictionary.)
 *
 * Results:
 *	A standard Tcl result. The variable pointed to by valuePtrPtr is
 *	updated with the value for the key. Note that it is not an error for
 *	the key to have no mapping in the dictionary.
 *
 * Side effects:
 *	The object pointed to by dictPtr is converted to a dictionary if it is
 *	not already one.
 *
 *----------------------------------------------------------------------
 */

int
Tcl_DictObjGet(
    Tcl_Interp *interp,
    Tcl_Obj *dictPtr,
    Tcl_Obj *keyPtr,
    Tcl_Obj **valuePtrPtr)
{
    Dict *dict = GetDictFromObj(interp, dictPtr);
    if (dict == NULL) {
	*valuePtrPtr = NULL;
	return TCL_ERROR;
    }

    Tcl_HashEntry *hPtr = Tcl_FindHashEntry(&dict->table, keyPtr);
    if (hPtr == NULL) {
	*valuePtrPtr = NULL;
    } else {
	*valuePtrPtr = (Tcl_Obj *)Tcl_GetHashValue(hPtr);
    }
    return TCL_OK;
}

/*
 *----------------------------------------------------------------------
 *
 * Tcl_DictObjRemove --
 *
 *	Remove the key,value pair with the given key from the dictionary; the
 *	key does not need to be present in the dictionary.
 *
 * Results:
 *	A standard Tcl result.
 *
 * Side effects:
 *	The object pointed to by dictPtr is converted to a dictionary if it is
 *	not already one, and any string representation that it has is
 *	invalidated.
 *
 *----------------------------------------------------------------------
 */

int
Tcl_DictObjRemove(
    Tcl_Interp *interp,
    Tcl_Obj *dictPtr,
    Tcl_Obj *keyPtr)
{
    if (Tcl_IsShared(dictPtr)) {
	Tcl_Panic("%s called with shared object", "Tcl_DictObjRemove");
    }

    Dict *dict = GetDictFromObj(interp, dictPtr);
    if (dict == NULL) {
	return TCL_ERROR;
    }

    if (DeleteChainEntry(dict, keyPtr)) {
	TclInvalidateStringRep(dictPtr);
	dict->epoch++;
    }
    return TCL_OK;
}

/*
 *----------------------------------------------------------------------
 *
 * Tcl_DictGetSize
 *
 *	Returns the size of dictPtr.  Caller must ensure that dictPtr has type
 *	'tclDicttype'.
 *
 *
 *----------------------------------------------------------------------
 */

Tcl_Size
TclDictGetSize(
    Tcl_Obj *dictPtr)
{
    Dict *dict;
    DictGetInternalRep(dictPtr, dict);
    return dict->table.numEntries;
}

/*
 *----------------------------------------------------------------------
 *
 * Tcl_DictObjSize --
 *
 *	How many key,value pairs are there in the dictionary?
 *
 * Results:
 *	A standard Tcl result. Updates the variable pointed to by sizePtr with
 *	the number of key,value pairs in the dictionary.
 *
 * Side effects:
 *	The dictPtr object is converted to a dictionary type if it is not a
 *	dictionary already.
 *
 *----------------------------------------------------------------------
 */

#undef Tcl_DictObjSize
int
Tcl_DictObjSize(
    Tcl_Interp *interp,
    Tcl_Obj *dictPtr,
    Tcl_Size *sizePtr)
{
    Dict *dict = GetDictFromObj(interp, dictPtr);
    if (dict == NULL) {
	return TCL_ERROR;
    }

    *sizePtr = dict->table.numEntries;
    return TCL_OK;
}

/*
 *----------------------------------------------------------------------
 *
 * Tcl_DictObjFirst --
 *
 *	Start a traversal of the dictionary. Caller must supply the search
 *	context, pointers for returning key and value, and a pointer to allow
 *	indication of whether the dictionary has been traversed (i.e. the
 *	dictionary is empty). The order of traversal is undefined.
 *
 * Results:
 *	A standard Tcl result. Updates the variables pointed to by keyPtrPtr,
 *	valuePtrPtr and donePtr. Either of keyPtrPtr and valuePtrPtr may be
 *	NULL, in which case the key/value is not made available to the caller.
 *
 * Side effects:
 *	The dictPtr object is converted to a dictionary type if it is not a
 *	dictionary already. The search context is initialised if the search
 *	has not finished. The dictionary's internal rep is Tcl_Preserve()d if
 *	the dictionary has at least one element.
 *
 *----------------------------------------------------------------------
 */

int
Tcl_DictObjFirst(
    Tcl_Interp *interp,		/* For error messages, or NULL if no error
				 * messages desired. */
    Tcl_Obj *dictPtr,		/* Dictionary to traverse. */
    Tcl_DictSearch *searchPtr,	/* Pointer to a dict search context. */
    Tcl_Obj **keyPtrPtr,	/* Pointer to a variable to have the first key
				 * written into, or NULL. */
    Tcl_Obj **valuePtrPtr,	/* Pointer to a variable to have the first
				 * value written into, or NULL.*/
    int *donePtr)		/* Pointer to a variable which will have a 1
				 * written into when there are no further
				 * values in the dictionary, or a 0
				 * otherwise. */
{
    Dict *dict;
    ChainEntry *cPtr;

    dict = GetDictFromObj(interp, dictPtr);
    if (dict == NULL) {
	return TCL_ERROR;
    }

    cPtr = dict->entryChainHead;
    if (cPtr == NULL) {
	searchPtr->epoch = 0;
	*donePtr = 1;
    } else {
	*donePtr = 0;
	searchPtr->dictionaryPtr = (Tcl_Dict) dict;
	searchPtr->epoch = dict->epoch;
	searchPtr->next = cPtr->nextPtr;
	dict->refCount++;
	if (keyPtrPtr != NULL) {
	    *keyPtrPtr = (Tcl_Obj *)Tcl_GetHashKey(&dict->table, &cPtr->entry);
	}
	if (valuePtrPtr != NULL) {
	    *valuePtrPtr = (Tcl_Obj *)Tcl_GetHashValue(&cPtr->entry);
	}
    }
    return TCL_OK;
}

/*
 *----------------------------------------------------------------------
 *
 * Tcl_DictObjNext --
 *
 *	Continue a traversal of a dictionary previously started with
 *	Tcl_DictObjFirst. This function is safe against concurrent
 *	modification of the underlying object (including type shimmering),
 *	treating such situations as if the search has terminated, though it is
 *	up to the caller to ensure that the object itself is not disposed
 *	until the search has finished. It is _not_ safe against modifications
 *	from other threads.
 *
 * Results:
 *	Updates the variables pointed to by keyPtrPtr, valuePtrPtr and
 *	donePtr. Either of keyPtrPtr and valuePtrPtr may be NULL, in which
 *	case the key/value is not made available to the caller.
 *
 * Side effects:
 *	Removes a reference to the dictionary's internal rep if the search
 *	terminates.
 *
 *----------------------------------------------------------------------
 */

void
Tcl_DictObjNext(
    Tcl_DictSearch *searchPtr,	/* Pointer to a hash search context. */
    Tcl_Obj **keyPtrPtr,	/* Pointer to a variable to have the first key
				 * written into, or NULL. */
    Tcl_Obj **valuePtrPtr,	/* Pointer to a variable to have the first
				 * value written into, or NULL.*/
    int *donePtr)		/* Pointer to a variable which will have a 1
				 * written into when there are no further
				 * values in the dictionary, or a 0
				 * otherwise. */
{
    ChainEntry *cPtr;

    /*
     * If the search is done; we do no work.
     */

    if (!searchPtr->epoch) {
	*donePtr = 1;
	return;
    }

    /*
     * Bail out if the dictionary has had any elements added, modified or
     * removed. This *shouldn't* happen, but...
     */

    if (((Dict *)searchPtr->dictionaryPtr)->epoch != searchPtr->epoch) {
	Tcl_Panic("concurrent dictionary modification and search");
    }

    cPtr = (ChainEntry *)searchPtr->next;
    if (cPtr == NULL) {
	Tcl_DictObjDone(searchPtr);
	*donePtr = 1;
	return;
    }

    searchPtr->next = cPtr->nextPtr;
    *donePtr = 0;
    if (keyPtrPtr != NULL) {
	*keyPtrPtr = (Tcl_Obj *)Tcl_GetHashKey(
		&((Dict *)searchPtr->dictionaryPtr)->table, &cPtr->entry);
    }
    if (valuePtrPtr != NULL) {
	*valuePtrPtr = (Tcl_Obj *)Tcl_GetHashValue(&cPtr->entry);
    }
}

/*
 *----------------------------------------------------------------------
 *
 * Tcl_DictObjDone --
 *
 *	Call this if you want to stop a search before you reach the end of the
 *	dictionary (e.g. because of abnormal termination of the search). It
 *	need not be used if the search reaches its natural end (i.e. if either
 *	Tcl_DictObjFirst or Tcl_DictObjNext sets its donePtr variable to 1).
 *
 * Results:
 *	None.
 *
 * Side effects:
 *	Removes a reference to the dictionary's internal rep.
 *
 *----------------------------------------------------------------------
 */

void
Tcl_DictObjDone(
    Tcl_DictSearch *searchPtr)	/* Pointer to a hash search context. */
{
    Dict *dict;

    if (searchPtr->epoch) {
	searchPtr->epoch = 0;
	dict = (Dict *) searchPtr->dictionaryPtr;
	if (dict->refCount-- <= 1) {
	    DeleteDict(dict);
	}
    }
}

/*
 *----------------------------------------------------------------------
 *
 * Tcl_DictObjPutKeyList --
 *
 *	Add a key...key,value pair to a dictionary tree. The main dictionary
 *	value must not be shared, though sub-dictionaries may be. All
 *	intermediate dictionaries on the path must exist.
 *
 * Results:
 *	A standard Tcl result. Note that in the error case, a message is left
 *	in interp unless that is NULL.
 *
 * Side effects:
 *	If the dictionary and any of its sub-dictionaries on the path have
 *	string representations, these are invalidated.
 *
 *----------------------------------------------------------------------
 */

int
Tcl_DictObjPutKeyList(
    Tcl_Interp *interp,
    Tcl_Obj *dictPtr,
    Tcl_Size keyc,
    Tcl_Obj *const keyv[],
    Tcl_Obj *valuePtr)
{
    Dict *dict;
    Tcl_HashEntry *hPtr;
    int isNew;

    if (Tcl_IsShared(dictPtr)) {
	Tcl_Panic("%s called with shared object", "Tcl_DictObjPutKeyList");
    }
    if (keyc < 1) {
	Tcl_Panic("%s called with empty key list", "Tcl_DictObjPutKeyList");
    }

    dictPtr = TclTraceDictPath(interp, dictPtr, keyc-1,keyv, DICT_PATH_CREATE);
    if (dictPtr == NULL) {
	return TCL_ERROR;
    }

    DictGetInternalRep(dictPtr, dict);
    assert(dict != NULL);
    hPtr = CreateChainEntry(dict, keyv[keyc-1], &isNew);
    Tcl_IncrRefCount(valuePtr);
    if (!isNew) {
	Tcl_Obj *oldValuePtr = (Tcl_Obj *)Tcl_GetHashValue(hPtr);

	TclDecrRefCount(oldValuePtr);
    }
    Tcl_SetHashValue(hPtr, valuePtr);
    InvalidateDictChain(dictPtr);

    return TCL_OK;
}

/*
 *----------------------------------------------------------------------
 *
 * Tcl_DictObjRemoveKeyList --
 *
 *	Remove a key...key,value pair from a dictionary tree (the value
 *	removed is implicit in the key path). The main dictionary value must
 *	not be shared, though sub-dictionaries may be. It is not an error if
 *	there is no value associated with the given key list, but all
 *	intermediate dictionaries on the key path must exist.
 *
 * Results:
 *	A standard Tcl result. Note that in the error case, a message is left
 *	in interp unless that is NULL.
 *
 * Side effects:
 *	If the dictionary and any of its sub-dictionaries on the key path have
 *	string representations, these are invalidated.
 *
 *----------------------------------------------------------------------
 */

int
Tcl_DictObjRemoveKeyList(
    Tcl_Interp *interp,
    Tcl_Obj *dictPtr,
    Tcl_Size keyc,
    Tcl_Obj *const keyv[])
{
    Dict *dict;

    if (Tcl_IsShared(dictPtr)) {
	Tcl_Panic("%s called with shared object", "Tcl_DictObjRemoveKeyList");
    }
    if (keyc < 1) {
	Tcl_Panic("%s called with empty key list", "Tcl_DictObjRemoveKeyList");
    }

    dictPtr = TclTraceDictPath(interp, dictPtr, keyc-1,keyv, DICT_PATH_UPDATE);
    if (dictPtr == NULL) {
	return TCL_ERROR;
    }

    DictGetInternalRep(dictPtr, dict);
    assert(dict != NULL);
    DeleteChainEntry(dict, keyv[keyc-1]);
    InvalidateDictChain(dictPtr);
    return TCL_OK;
}

/*
 *----------------------------------------------------------------------
 *
 * Tcl_NewDictObj --
 *
 *	This function is normally called when not debugging: i.e., when
 *	TCL_MEM_DEBUG is not defined. It creates a new dict object without any
 *	content.
 *
 *	When TCL_MEM_DEBUG is defined, this function just returns the result
 *	of calling the debugging version Tcl_DbNewDictObj.
 *
 * Results:
 *	A new dict object is returned; it has no keys defined in it. The new
 *	object's string representation is left NULL, and the ref count of the
 *	object is 0.
 *
 * Side Effects:
 *	None.
 *
 *----------------------------------------------------------------------
 */

Tcl_Obj *
Tcl_NewDictObj(void)
{
#ifdef TCL_MEM_DEBUG
    return Tcl_DbNewDictObj("unknown", 0);
#else /* !TCL_MEM_DEBUG */

    Tcl_Obj *dictPtr;
    Dict *dict;

    TclNewObj(dictPtr);
    TclInvalidateStringRep(dictPtr);
    dict = (Dict *)Tcl_Alloc(sizeof(Dict));
    InitChainTable(dict);
    dict->epoch = 1;
    dict->chain = NULL;
    dict->refCount = 1;
    DictSetInternalRep(dictPtr, dict);
    return dictPtr;
#endif
}

/*
 *----------------------------------------------------------------------
 *
 * Tcl_DbNewDictObj --
 *
 *	This function is normally called when debugging: i.e., when
 *	TCL_MEM_DEBUG is defined. It creates new dict objects. It is the same
 *	as the Tcl_NewDictObj function above except that it calls
 *	Tcl_DbCkalloc directly with the file name and line number from its
 *	caller. This simplifies debugging since then the [memory active]
 *	command will report the correct file name and line number when
 *	reporting objects that haven't been freed.
 *
 *	When TCL_MEM_DEBUG is not defined, this function just returns the
 *	result of calling Tcl_NewDictObj.
 *
 * Results:
 *	A new dict object is returned; it has no keys defined in it. The new
 *	object's string representation is left NULL, and the ref count of the
 *	object is 0.
 *
 * Side Effects:
 *	None.
 *
 *----------------------------------------------------------------------
 */

#ifdef TCL_MEM_DEBUG
Tcl_Obj *
Tcl_DbNewDictObj(
    const char *file,
    int line)
{
    Tcl_Obj *dictPtr;
    Dict *dict;

    TclDbNewObj(dictPtr, file, line);
    TclInvalidateStringRep(dictPtr);
    dict = (Dict *)Tcl_DbCkalloc(sizeof(Dict), file, line);
    InitChainTable(dict);
    dict->epoch = 1;
    dict->chain = NULL;
    dict->refCount = 1;
    DictSetInternalRep(dictPtr, dict);
    return dictPtr;
}
#else /* !TCL_MEM_DEBUG */
Tcl_Obj *
Tcl_DbNewDictObj(
    TCL_UNUSED(const char *) /*file*/,
    TCL_UNUSED(int) /*line*/)
{
    return Tcl_NewDictObj();
}
#endif

/***** START OF FUNCTIONS ACTING AS HELPERS *****/

/*
 *----------------------------------------------------------------------
 *
 * TclDictGet --
 *
 *	Given a key, get its value from the dictionary (or NULL if key is not
 *	found in dictionary.)
 *
 * Results:
 *	A standard Tcl result. The variable pointed to by valuePtrPtr is
 *	updated with the value for the key. Note that it is not an error for
 *	the key to have no mapping in the dictionary.
 *
 * Side effects:
 *	The object pointed to by dictPtr is converted to a dictionary if it is
 *	not already one.
 *
 *----------------------------------------------------------------------
 */
int
TclDictGet(
    Tcl_Interp *interp,
    Tcl_Obj *dictPtr,
    const char *key,		/* The key in a C string. */
    Tcl_Obj **valuePtrPtr)	/* Where to write the value. */
{
    Tcl_Obj *keyPtr = Tcl_NewStringObj(key, -1);
    int code;

    Tcl_IncrRefCount(keyPtr);
    code = Tcl_DictObjGet(interp, dictPtr, keyPtr, valuePtrPtr);
    Tcl_DecrRefCount(keyPtr);
    return code;
}

/*
 *----------------------------------------------------------------------
 *
 * TclDictPut --
 *
 *	Add a key,value pair to a dictionary, or update the value for a key if
 *	that key already has a mapping in the dictionary.
 *
 *	If valuePtr is a zero-count object and is not written into the
 *	dictionary because of an error, it is freed by this routine. The caller
 *	does NOT need to do reference count management.
 *
 * Results:
 *	A standard Tcl result.
 *
 * Side effects:
 *	The object pointed to by dictPtr is converted to a dictionary if it is
 *	not already one, and any string representation that it has is
 *	invalidated.
 *
 *----------------------------------------------------------------------
 */
int
TclDictPut(
    Tcl_Interp *interp,
    Tcl_Obj *dictPtr,
    const char *key,		/* The key in a C string. */
    Tcl_Obj *valuePtr)		/* The value to write in. */
{
    Tcl_Obj *keyPtr = Tcl_NewStringObj(key, -1);
    int code;

    Tcl_IncrRefCount(keyPtr);
    Tcl_IncrRefCount(valuePtr);
    code = Tcl_DictObjPut(interp, dictPtr, keyPtr, valuePtr);
    Tcl_DecrRefCount(keyPtr);
    Tcl_DecrRefCount(valuePtr);
    return code;
}

/*
 *----------------------------------------------------------------------
 *
 * TclDictPutString --
 *
 *	Add a key,value pair to a dictionary, or update the value for a key if
 *	that key already has a mapping in the dictionary.
 *
 * Results:
 *	A standard Tcl result.
 *
 * Side effects:
 *	The object pointed to by dictPtr is converted to a dictionary if it is
 *	not already one, and any string representation that it has is
 *	invalidated.
 *
 *----------------------------------------------------------------------
 */
int
TclDictPutString(
    Tcl_Interp *interp,
    Tcl_Obj *dictPtr,
    const char *key,		/* The key in a C string. */
    const char *value)		/* The value in a C string. */
{
    Tcl_Obj *keyPtr = Tcl_NewStringObj(key, -1);
    Tcl_Obj *valuePtr = Tcl_NewStringObj(value, -1);
    int code;

    Tcl_IncrRefCount(keyPtr);
    Tcl_IncrRefCount(valuePtr);
    code = Tcl_DictObjPut(interp, dictPtr, keyPtr, valuePtr);
    Tcl_DecrRefCount(keyPtr);
    Tcl_DecrRefCount(valuePtr);
    return code;
}

/*
 *----------------------------------------------------------------------
 *
 * TclDictRemove --
 *
 *	Remove the key,value pair with the given key from the dictionary; the
 *	key does not need to be present in the dictionary.
 *
 * Results:
 *	A standard Tcl result.
 *
 * Side effects:
 *	The object pointed to by dictPtr is converted to a dictionary if it is
 *	not already one, and any string representation that it has is
 *	invalidated.
 *
 *----------------------------------------------------------------------
 */
int
TclDictRemove(
    Tcl_Interp *interp,
    Tcl_Obj *dictPtr,
    const char *key)		/* The key in a C string. */
{
    Tcl_Obj *keyPtr = Tcl_NewStringObj(key, -1);
    int code;

    Tcl_IncrRefCount(keyPtr);
    code = Tcl_DictObjRemove(interp, dictPtr, keyPtr);
    Tcl_DecrRefCount(keyPtr);
    return code;
}

/***** START OF FUNCTIONS IMPLEMENTING TCL COMMANDS *****/

/*
 *----------------------------------------------------------------------
 *
 * DictCreateCmd --
 *
 *	This function implements the "dict create" Tcl command. See the user
 *	documentation for details on what it does, and TIP#111 for the formal
 *	specification.
 *
 * Results:
 *	A standard Tcl result.
 *
 * Side effects:
 *	See the user documentation.
 *
 *----------------------------------------------------------------------
 */

static int
DictCreateCmd(
    TCL_UNUSED(void *),
    Tcl_Interp *interp,
    int objc,
    Tcl_Obj *const *objv)
{
    Tcl_Obj *dictObj;

    /*
     * Must have an even number of arguments; note that number of preceding
     * arguments (i.e. "dict create" is also even, which makes this much
     * easier.)
     */

    if ((objc & 1) == 0) {
	Tcl_WrongNumArgs(interp, 1, objv, "?key value ...?");
	return TCL_ERROR;
    }

    dictObj = Tcl_NewDictObj();
    for (int i=1 ; i<objc ; i+=2) {
	/*
	 * The next command is assumed to never fail...
	 */
	Tcl_DictObjPut(NULL, dictObj, objv[i], objv[i+1]);
    }
    Tcl_SetObjResult(interp, dictObj);
    return TCL_OK;
}

/*
 *----------------------------------------------------------------------
 *
 * DictGetCmd --
 *
 *	This function implements the "dict get" Tcl command. See the user
 *	documentation for details on what it does, and TIP#111 for the formal
 *	specification.
 *
 * Results:
 *	A standard Tcl result.
 *
 * Side effects:
 *	See the user documentation.
 *
 *----------------------------------------------------------------------
 */

static int
DictGetCmd(
    TCL_UNUSED(void *),
    Tcl_Interp *interp,
    int objc,
    Tcl_Obj *const *objv)
{
    Tcl_Obj *dictPtr, *valuePtr = NULL;
    int result;

    if (objc < 2) {
	Tcl_WrongNumArgs(interp, 1, objv, "dictionary ?key ...?");
	return TCL_ERROR;
    }

    /*
     * Test for the special case of no keys, which returns a *list* of all
     * key,value pairs. We produce a copy here because that makes subsequent
     * list handling more efficient.
     */

    if (objc == 2) {
	Tcl_Obj *keyPtr = NULL, *listPtr;
	Tcl_DictSearch search;
	int done;

	result = Tcl_DictObjFirst(interp, objv[1], &search,
		&keyPtr, &valuePtr, &done);
	if (result != TCL_OK) {
	    return result;
	}
	listPtr = Tcl_NewListObj(0, NULL);
	while (!done) {
	    /*
	     * Assume these won't fail as we have complete control over the
	     * types of things here.
	     */
	    Tcl_Obj *values[] = {keyPtr, valuePtr};
	    TclListObjAppendElements(NULL, listPtr, 2, values);

	    Tcl_DictObjNext(&search, &keyPtr, &valuePtr, &done);
	}
	Tcl_SetObjResult(interp, listPtr);
	return TCL_OK;
    }

    /*
     * Loop through the list of keys, looking up the key at the current index
     * in the current dictionary each time. Once we've done the lookup, we set
     * the current dictionary to be the value we looked up (in case the value
     * was not the last one and we are going through a chain of searches.)
     * Note that this loop always executes at least once.
     */

    dictPtr = TclTraceDictPath(interp, objv[1], objc-3,objv+2, DICT_PATH_READ);
    if (dictPtr == NULL) {
	return TCL_ERROR;
    }
    result = Tcl_DictObjGet(interp, dictPtr, objv[objc-1], &valuePtr);
    if (result != TCL_OK) {
	return result;
    }
    if (valuePtr == NULL) {
	TclPrintfResult(interp, "key \"%s\" not known in dictionary",
		TclGetString(objv[objc-1]));
	TclSetErrorCode(interp, "TCL", "LOOKUP", "DICT",
		TclGetString(objv[objc-1]));
	return TCL_ERROR;
    }
    Tcl_SetObjResult(interp, valuePtr);
    return TCL_OK;
}

/*
 *----------------------------------------------------------------------
 *
 * DictGetDefCmd --
 *
 *	This function implements the "dict getdef" and "dict getwithdefault"
 *	Tcl commands. See the user documentation for details on what it does,
 *	and TIP#342 for the formal specification.
 *
 * Results:
 *	A standard Tcl result.
 *
 * Side effects:
 *	See the user documentation.
 *
 *----------------------------------------------------------------------
 */

static int
DictGetDefCmd(
    TCL_UNUSED(void *),
    Tcl_Interp *interp,
    int objc,
    Tcl_Obj *const *objv)
{
    Tcl_Obj *dictPtr, *keyPtr, *valuePtr, *defaultPtr;
    Tcl_Obj *const *keyPath;
    int numKeys;

    if (objc < 4) {
	Tcl_WrongNumArgs(interp, 1, objv, "dictionary ?key ...? key default");
	return TCL_ERROR;
    }

    /*
     * Give the bits of arguments names for clarity.
     */

    dictPtr = objv[1];
    keyPath = &objv[2];
    numKeys = objc - 4;		/* Number of keys in keyPath; there's always
				 * one extra key afterwards too. */
    keyPtr = objv[objc - 2];
    defaultPtr = objv[objc - 1];

    /*
     * Implement the getting-with-default operation.
     */

    dictPtr = TclTraceDictPath(interp, dictPtr, numKeys, keyPath,
	    DICT_PATH_EXISTS);
    if (dictPtr == NULL) {
	return TCL_ERROR;
    } else if (dictPtr == DICT_PATH_NON_EXISTENT) {
	Tcl_SetObjResult(interp, defaultPtr);
    } else if (Tcl_DictObjGet(interp, dictPtr, keyPtr, &valuePtr) != TCL_OK) {
	return TCL_ERROR;
    } else if (valuePtr == NULL) {
	Tcl_SetObjResult(interp, defaultPtr);
    } else {
	Tcl_SetObjResult(interp, valuePtr);
    }
    return TCL_OK;
}

/*
 *----------------------------------------------------------------------
 *
 * DictReplaceCmd --
 *
 *	This function implements the "dict replace" Tcl command. See the user
 *	documentation for details on what it does, and TIP#111 for the formal
 *	specification.
 *
 * Results:
 *	A standard Tcl result.
 *
 * Side effects:
 *	See the user documentation.
 *
 *----------------------------------------------------------------------
 */

static int
DictReplaceCmd(
    TCL_UNUSED(void *),
    Tcl_Interp *interp,
    int objc,
    Tcl_Obj *const *objv)
{
    if ((objc < 2) || (objc & 1)) {
	Tcl_WrongNumArgs(interp, 1, objv, "dictionary ?key value ...?");
	return TCL_ERROR;
    }

    Tcl_Obj *dictPtr = objv[1];
    if (GetDictFromObj(interp, dictPtr) == NULL) {
	return TCL_ERROR;
    }
    if (Tcl_IsShared(dictPtr)) {
	dictPtr = Tcl_DuplicateObj(dictPtr);
    }
    TclInvalidateStringRep(dictPtr);
    for (int i=2 ; i<objc ; i+=2) {
	Tcl_DictObjPut(NULL, dictPtr, objv[i], objv[i+1]);
    }
    Tcl_SetObjResult(interp, dictPtr);
    return TCL_OK;
}

/*
 *----------------------------------------------------------------------
 *
 * DictRemoveCmd --
 *
 *	This function implements the "dict remove" Tcl command. See the user
 *	documentation for details on what it does, and TIP#111 for the formal
 *	specification.
 *
 * Results:
 *	A standard Tcl result.
 *
 * Side effects:
 *	See the user documentation.
 *
 *----------------------------------------------------------------------
 */

static int
DictRemoveCmd(
    TCL_UNUSED(void *),
    Tcl_Interp *interp,
    int objc,
    Tcl_Obj *const *objv)
{
    if (objc < 2) {
	Tcl_WrongNumArgs(interp, 1, objv, "dictionary ?key ...?");
	return TCL_ERROR;
    }

    Tcl_Obj *dictPtr = objv[1];
    if (GetDictFromObj(interp, dictPtr) == NULL) {
	return TCL_ERROR;
    }
    if (Tcl_IsShared(dictPtr)) {
	dictPtr = Tcl_DuplicateObj(dictPtr);
    }
    TclInvalidateStringRep(dictPtr);
    for (int i=2 ; i<objc ; i++) {
	Tcl_DictObjRemove(NULL, dictPtr, objv[i]);
    }
    Tcl_SetObjResult(interp, dictPtr);
    return TCL_OK;
}

/*
 *----------------------------------------------------------------------
 *
 * DictMergeCmd --
 *
 *	This function implements the "dict merge" Tcl command. See the user
 *	documentation for details on what it does, and TIP#163 for the formal
 *	specification.
 *
 * Results:
 *	A standard Tcl result.
 *
 * Side effects:
 *	See the user documentation.
 *
 *----------------------------------------------------------------------
 */

static int
DictMergeCmd(
    TCL_UNUSED(void *),
    Tcl_Interp *interp,
    int objc,
    Tcl_Obj *const *objv)
{
    Tcl_Obj *targetObj, *keyObj = NULL, *valueObj = NULL;
    int done;
    bool allocatedDict = false;
    Tcl_DictSearch search;

    if (objc == 1) {
	/*
	 * No dictionary arguments; return default (empty value).
	 */

	return TCL_OK;
    }

    /*
     * Make sure first argument is a dictionary.
     */

    targetObj = objv[1];
    if (GetDictFromObj(interp, targetObj) == NULL) {
	return TCL_ERROR;
    }

    if (objc == 2) {
	/*
	 * Single argument, return it.
	 */

	Tcl_SetObjResult(interp, objv[1]);
	return TCL_OK;
    }

    /*
     * Normal behaviour: combining two (or more) dictionaries.
     */

    if (Tcl_IsShared(targetObj)) {
	targetObj = Tcl_DuplicateObj(targetObj);
	allocatedDict = true;
    }
    for (int i=2 ; i<objc ; i++) {
	if (Tcl_DictObjFirst(interp, objv[i], &search, &keyObj, &valueObj,
		&done) != TCL_OK) {
	    if (allocatedDict) {
		TclDecrRefCount(targetObj);
	    }
	    return TCL_ERROR;
	}
	while (!done) {
	    /*
	     * Next line can't fail; already know we have a dictionary in
	     * targetObj.
	     */

	    Tcl_DictObjPut(NULL, targetObj, keyObj, valueObj);
	    Tcl_DictObjNext(&search, &keyObj, &valueObj, &done);
	}
	Tcl_DictObjDone(&search);
    }
    Tcl_SetObjResult(interp, targetObj);
    return TCL_OK;
}

/*
 *----------------------------------------------------------------------
 *
 * DictKeysCmd --
 *
 *	This function implements the "dict keys" Tcl command. See the user
 *	documentation for details on what it does, and TIP#111 for the formal
 *	specification.
 *
 * Results:
 *	A standard Tcl result.
 *
 * Side effects:
 *	See the user documentation.
 *
 *----------------------------------------------------------------------
 */

static int
DictKeysCmd(
    TCL_UNUSED(void *),
    Tcl_Interp *interp,
    int objc,
    Tcl_Obj *const *objv)
{
    Tcl_Obj *listPtr;
    const char *pattern = NULL;

    if (objc!=2 && objc!=3) {
	Tcl_WrongNumArgs(interp, 1, objv, "dictionary ?pattern?");
	return TCL_ERROR;
    }

    /*
     * A direct check that we have a dictionary. We don't start the iteration
     * yet because that might allocate memory or set locks that we do not
     * need. [Bug 1705778, leak K04]
     */

    if (GetDictFromObj(interp, objv[1]) == NULL) {
	return TCL_ERROR;
    }

    if (objc == 3) {
	pattern = TclGetString(objv[2]);
    }
    listPtr = Tcl_NewListObj(0, NULL);
    if ((pattern != NULL) && TclMatchIsTrivial(pattern)) {
	Tcl_Obj *valuePtr = NULL;

	Tcl_DictObjGet(interp, objv[1], objv[2], &valuePtr);
	if (valuePtr != NULL) {
	    Tcl_ListObjAppendElement(NULL, listPtr, objv[2]);
	}
    } else {
	Tcl_DictSearch search;
	Tcl_Obj *keyPtr = NULL;
	int done = 0;

	/*
	 * At this point, we know we have a dictionary (or at least something
	 * that can be represented; it could theoretically have shimmered away
	 * when the pattern was fetched, but that shouldn't be damaging) so we
	 * can start the iteration process without checking for failures.
	 */

	Tcl_DictObjFirst(NULL, objv[1], &search, &keyPtr, NULL, &done);
	for (; !done ; Tcl_DictObjNext(&search, &keyPtr, NULL, &done)) {
	    if (!pattern || Tcl_StringMatch(TclGetString(keyPtr), pattern)) {
		Tcl_ListObjAppendElement(NULL, listPtr, keyPtr);
	    }
	}
	Tcl_DictObjDone(&search);
    }

    Tcl_SetObjResult(interp, listPtr);
    return TCL_OK;
}

/*
 *----------------------------------------------------------------------
 *
 * DictValuesCmd --
 *
 *	This function implements the "dict values" Tcl command. See the user
 *	documentation for details on what it does, and TIP#111 for the formal
 *	specification.
 *
 * Results:
 *	A standard Tcl result.
 *
 * Side effects:
 *	See the user documentation.
 *
 *----------------------------------------------------------------------
 */

static int
DictValuesCmd(
    TCL_UNUSED(void *),
    Tcl_Interp *interp,
    int objc,
    Tcl_Obj *const *objv)
{
    Tcl_Obj *valuePtr = NULL, *listPtr;
    Tcl_DictSearch search;
    int done;
    const char *pattern;

    if (objc!=2 && objc!=3) {
	Tcl_WrongNumArgs(interp, 1, objv, "dictionary ?pattern?");
	return TCL_ERROR;
    }

    if (Tcl_DictObjFirst(interp, objv[1], &search, NULL, &valuePtr,
	    &done) != TCL_OK) {
	return TCL_ERROR;
    }
    if (objc == 3) {
	pattern = TclGetString(objv[2]);
    } else {
	pattern = NULL;
    }
    listPtr = Tcl_NewListObj(0, NULL);
    for (; !done ; Tcl_DictObjNext(&search, NULL, &valuePtr, &done)) {
	if (pattern==NULL || Tcl_StringMatch(TclGetString(valuePtr),pattern)) {
	    /*
	     * Assume this operation always succeeds.
	     */

	    Tcl_ListObjAppendElement(interp, listPtr, valuePtr);
	}
    }
    Tcl_DictObjDone(&search);

    Tcl_SetObjResult(interp, listPtr);
    return TCL_OK;
}

/*
 *----------------------------------------------------------------------
 *
 * DictSizeCmd --
 *
 *	This function implements the "dict size" Tcl command. See the user
 *	documentation for details on what it does, and TIP#111 for the formal
 *	specification.
 *
 * Results:
 *	A standard Tcl result.
 *
 * Side effects:
 *	See the user documentation.
 *
 *----------------------------------------------------------------------
 */

static int
DictSizeCmd(
    TCL_UNUSED(void *),
    Tcl_Interp *interp,
    int objc,
    Tcl_Obj *const *objv)
{
    int result;
    Tcl_Size size;

    if (objc != 2) {
	Tcl_WrongNumArgs(interp, 1, objv, "dictionary");
	return TCL_ERROR;
    }
    result = Tcl_DictObjSize(interp, objv[1], &size);
    if (result == TCL_OK) {
	Tcl_SetObjResult(interp, Tcl_NewWideIntObj(size));
    }
    return result;
}

/*
 *----------------------------------------------------------------------
 *
 * TclDictObjSmartRef --
 *
 *	This function returns new tcl-object with the smart reference to
 *	dictionary object.
 *
 *	Object returned with this function is a smart reference (pointer),
 *	so new object of type tclDictType, that directly references given
 *	dictionary object (with internally increased refCount).
 *
 *	The usage of such pointer objects allows to hold more as one
 *	reference to the same real dictionary object, allows to make a pointer
 *	to part of another dictionary, allows to change the dictionary without
 *	regarding of the "shared" state of the dictionary object.
 *
 *	Prevents "called with shared object" exception if object is multiple
 *	referenced.
 *
 * Results:
 *	The newly create object (contains smart reference) is returned.
 *	The returned object has a ref count of 0.
 *
 * Side effects:
 *	Increases ref count of the referenced dictionary.
 *
 *----------------------------------------------------------------------
 */

Tcl_Obj *
TclDictObjSmartRef(
    Tcl_Interp *interp,
    Tcl_Obj    *dictPtr)
{
    Tcl_Obj *result;
    Dict    *dict;

    if (!TclHasInternalRep(dictPtr, &tclDictType)
	    && SetDictFromAny(interp, dictPtr) != TCL_OK) {
	return NULL;
    }

    DictGetInternalRep(dictPtr, dict);

    result = Tcl_NewObj();
    DictSetInternalRep(result, dict);
    dict->refCount++;
    result->internalRep.twoPtrValue.ptr2 = NULL;
    result->typePtr = &tclDictType;

    return result;
}

/*
 *----------------------------------------------------------------------
 *
 * DictExistsCmd --
 *
 *	This function implements the "dict exists" Tcl command. See the user
 *	documentation for details on what it does, and TIP#111 for the formal
 *	specification.
 *
 * Results:
 *	A standard Tcl result.
 *
 * Side effects:
 *	See the user documentation.
 *
 *----------------------------------------------------------------------
 */

static int
DictExistsCmd(
    TCL_UNUSED(void *),
    Tcl_Interp *interp,
    int objc,
    Tcl_Obj *const *objv)
{
    Tcl_Obj *dictPtr, *valuePtr;

    if (objc < 3) {
	Tcl_WrongNumArgs(interp, 1, objv, "dictionary key ?key ...?");
	return TCL_ERROR;
    }

    dictPtr = TclTraceDictPath(NULL, objv[1], objc-3, objv+2,DICT_PATH_EXISTS);
    if (dictPtr == NULL || dictPtr == DICT_PATH_NON_EXISTENT ||
	    Tcl_DictObjGet(NULL, dictPtr, objv[objc-1], &valuePtr) != TCL_OK) {
	Tcl_SetObjResult(interp, Tcl_NewBooleanObj(false));
    } else {
	Tcl_SetObjResult(interp, Tcl_NewBooleanObj(valuePtr != NULL));
    }
    return TCL_OK;
}

/*
 *----------------------------------------------------------------------
 *
 * DictInfoCmd --
 *
 *	This function implements the "dict info" Tcl command. See the user
 *	documentation for details on what it does, and TIP#111 for the formal
 *	specification.
 *
 * Results:
 *	A standard Tcl result.
 *
 * Side effects:
 *	See the user documentation.
 *
 *----------------------------------------------------------------------
 */

static int
DictInfoCmd(
    TCL_UNUSED(void *),
    Tcl_Interp *interp,
    int objc,
    Tcl_Obj *const *objv)
{
    if (objc != 2) {
	Tcl_WrongNumArgs(interp, 1, objv, "dictionary");
	return TCL_ERROR;
    }

    Dict *dict = GetDictFromObj(interp, objv[1]);
    if (dict == NULL) {
	return TCL_ERROR;
    }

    char *statsStr = Tcl_HashStats(&dict->table);
    Tcl_SetObjResult(interp, Tcl_NewStringObj(statsStr, -1));
    Tcl_Free(statsStr);
    return TCL_OK;
}

/*
 *----------------------------------------------------------------------
 *
 * DictIncrCmd --
 *
 *	This function implements the "dict incr" Tcl command. See the user
 *	documentation for details on what it does, and TIP#111 for the formal
 *	specification.
 *
 * Results:
 *	A standard Tcl result.
 *
 * Side effects:
 *	See the user documentation.
 *
 *----------------------------------------------------------------------
 */

static int
DictIncrCmd(
    TCL_UNUSED(void *),
    Tcl_Interp *interp,
    int objc,
    Tcl_Obj *const *objv)
{
    int code = TCL_OK;
    Tcl_Obj *dictPtr, *valuePtr = NULL;

    if (objc < 3 || objc > 4) {
	Tcl_WrongNumArgs(interp, 1, objv, "dictVarName key ?increment?");
	return TCL_ERROR;
    }

    dictPtr = Tcl_ObjGetVar2(interp, objv[1], NULL, 0);
    if (dictPtr == NULL) {
	/*
	 * Variable didn't yet exist. Create new dictionary value.
	 */

	dictPtr = Tcl_NewDictObj();
    } else if (Tcl_DictObjGet(interp, dictPtr, objv[2], &valuePtr) != TCL_OK) {
	/*
	 * Variable contents are not a dict, report error.
	 */

	return TCL_ERROR;
    }
    if (Tcl_IsShared(dictPtr)) {
	/*
	 * A little internals surgery to avoid copying a string rep that will
	 * soon be no good.
	 */

	Tcl_Obj *oldPtr = dictPtr;

	TclNewObj(dictPtr);
	TclInvalidateStringRep(dictPtr);
	DupDictInternalRep(oldPtr, dictPtr);
    }
    if (valuePtr == NULL) {
	/*
	 * Key not in dictionary. Create new key with increment as value.
	 */

	if (objc == 4) {
	    /*
	     * Verify increment is an integer.
	     */

	    mp_int increment;

	    code = Tcl_GetBignumFromObj(interp, objv[3], &increment);
	    if (code != TCL_OK) {
		Tcl_AddErrorInfo(interp, "\n    (reading increment)");
	    } else {
		/*
		 * Remember to dispose with the bignum as we're not actually
		 * using it directly. [Bug 2874678]
		 */

		mp_clear(&increment);
		Tcl_DictObjPut(NULL, dictPtr, objv[2], objv[3]);
	    }
	} else {
	    Tcl_DictObjPut(NULL, dictPtr, objv[2], Tcl_NewWideIntObj(1));
	}
    } else {
	/*
	 * Key in dictionary. Increment its value with minimum dup.
	 */

	if (Tcl_IsShared(valuePtr)) {
	    valuePtr = Tcl_DuplicateObj(valuePtr);
	    Tcl_DictObjPut(NULL, dictPtr, objv[2], valuePtr);
	}
	if (objc == 4) {
	    code = TclIncrObj(interp, valuePtr, objv[3]);
	} else {
	    Tcl_Obj *incrPtr;

	    TclNewIntObj(incrPtr, 1);
	    Tcl_IncrRefCount(incrPtr);
	    code = TclIncrObj(interp, valuePtr, incrPtr);
	    TclDecrRefCount(incrPtr);
	}
    }
    if (code == TCL_OK) {
	TclInvalidateStringRep(dictPtr);
	valuePtr = Tcl_ObjSetVar2(interp, objv[1], NULL,
		dictPtr, TCL_LEAVE_ERR_MSG);
	if (valuePtr == NULL) {
	    code = TCL_ERROR;
	} else {
	    Tcl_SetObjResult(interp, valuePtr);
	}
    } else if (dictPtr->refCount == 0) {
	TclDecrRefCount(dictPtr);
    }
    return code;
}

/*
 *----------------------------------------------------------------------
 *
 * DictLappendCmd --
 *
 *	This function implements the "dict lappend" Tcl command. See the user
 *	documentation for details on what it does, and TIP#111 for the formal
 *	specification.
 *
 * Results:
 *	A standard Tcl result.
 *
 * Side effects:
 *	See the user documentation.
 *
 *----------------------------------------------------------------------
 */

static int
DictLappendCmd(
    TCL_UNUSED(void *),
    Tcl_Interp *interp,
    int objc,
    Tcl_Obj *const *objv)
{
    Tcl_Obj *dictPtr, *valuePtr, *resultPtr;
    bool allocatedDict = false, allocatedValue = false;

    if (objc < 3) {
	Tcl_WrongNumArgs(interp, 1, objv, "dictVarName key ?value ...?");
	return TCL_ERROR;
    }

    dictPtr = Tcl_ObjGetVar2(interp, objv[1], NULL, 0);
    if (dictPtr == NULL) {
	allocatedDict = true;
	dictPtr = Tcl_NewDictObj();
    } else if (Tcl_IsShared(dictPtr)) {
	allocatedDict = true;
	dictPtr = Tcl_DuplicateObj(dictPtr);
    }

    if (Tcl_DictObjGet(interp, dictPtr, objv[2], &valuePtr) != TCL_OK) {
	if (allocatedDict) {
	    TclDecrRefCount(dictPtr);
	}
	return TCL_ERROR;
    }

    if (valuePtr == NULL) {
	valuePtr = Tcl_NewListObj(objc-3, objv+3);
	allocatedValue = true;
    } else {
	if (Tcl_IsShared(valuePtr)) {
	    allocatedValue = true;
	    valuePtr = Tcl_DuplicateObj(valuePtr);
	}

	for (int i=3 ; i<objc ; i++) {
	    if (Tcl_ListObjAppendElement(interp, valuePtr,
		    objv[i]) != TCL_OK) {
		if (allocatedValue) {
		    TclDecrRefCount(valuePtr);
		}
		if (allocatedDict) {
		    TclDecrRefCount(dictPtr);
		}
		return TCL_ERROR;
	    }
	}
    }

    if (allocatedValue) {
	Tcl_DictObjPut(NULL, dictPtr, objv[2], valuePtr);
    } else {
	TclInvalidateStringRep(dictPtr);
    }

    resultPtr = Tcl_ObjSetVar2(interp, objv[1], NULL, dictPtr,
	    TCL_LEAVE_ERR_MSG);
    if (resultPtr == NULL) {
	return TCL_ERROR;
    }
    Tcl_SetObjResult(interp, resultPtr);
    return TCL_OK;
}

/*
 *----------------------------------------------------------------------
 *
 * DictAppendCmd --
 *
 *	This function implements the "dict append" Tcl command. See the user
 *	documentation for details on what it does, and TIP#111 for the formal
 *	specification.
 *
 * Results:
 *	A standard Tcl result.
 *
 * Side effects:
 *	See the user documentation.
 *
 *----------------------------------------------------------------------
 */

static int
DictAppendCmd(
    TCL_UNUSED(void *),
    Tcl_Interp *interp,
    int objc,
    Tcl_Obj *const *objv)
{
    Tcl_Obj *dictPtr, *valuePtr, *resultPtr;
    bool allocatedDict = false;

    if (objc < 3) {
	Tcl_WrongNumArgs(interp, 1, objv, "dictVarName key ?value ...?");
	return TCL_ERROR;
    }

    dictPtr = Tcl_ObjGetVar2(interp, objv[1], NULL, 0);
    if (dictPtr == NULL) {
	allocatedDict = true;
	dictPtr = Tcl_NewDictObj();
    } else if (Tcl_IsShared(dictPtr)) {
	allocatedDict = true;
	dictPtr = Tcl_DuplicateObj(dictPtr);
    }

    if (Tcl_DictObjGet(interp, dictPtr, objv[2], &valuePtr) != TCL_OK) {
	if (allocatedDict) {
	    TclDecrRefCount(dictPtr);
	}
	return TCL_ERROR;
    }

    if ((objc > 3) || (valuePtr == NULL)) {
	/* Only go through append activites when something will change. */
	Tcl_Obj *appendObjPtr = NULL;

	if (objc > 3) {
	    /* Something to append */

	    if (objc == 4) {
		appendObjPtr = objv[3];
	    } else {
		appendObjPtr = TclStringCat(interp, objc-3, objv+3,
			TCL_STRING_IN_PLACE);
		if (appendObjPtr == NULL) {
		    return TCL_ERROR;
		}
	    }
	}

	if (appendObjPtr == NULL) {
	    /* => (objc == 3) => (valuePtr == NULL) */
	    TclNewObj(valuePtr);
	} else if (valuePtr == NULL) {
	    valuePtr = appendObjPtr;
	    appendObjPtr = NULL;
	}

	if (appendObjPtr) {
	    if (Tcl_IsShared(valuePtr)) {
		valuePtr = Tcl_DuplicateObj(valuePtr);
	    }

	    Tcl_IncrRefCount(appendObjPtr);
	    Tcl_AppendObjToObj(valuePtr, appendObjPtr);
	    Tcl_DecrRefCount(appendObjPtr);
	}

	Tcl_DictObjPut(NULL, dictPtr, objv[2], valuePtr);
    }

    /*
     * Even if nothing changed, we still overwrite so that variable
     * trace expectations are met.
     */

    resultPtr = Tcl_ObjSetVar2(interp, objv[1], NULL, dictPtr,
	    TCL_LEAVE_ERR_MSG);
    if (resultPtr == NULL) {
	return TCL_ERROR;
    }
    Tcl_SetObjResult(interp, resultPtr);
    return TCL_OK;
}

/*
 *----------------------------------------------------------------------
 *
 * DictForNRCmd --
 *
 *	These functions implement the "dict for" Tcl command.  See the user
 *	documentation for details on what it does, and TIP#111 for the formal
 *	specification.
 *
 * Results:
 *	A standard Tcl result.
 *
 * Side effects:
 *	See the user documentation.
 *
 *----------------------------------------------------------------------
 */

static int
DictForNRCmd(
    TCL_UNUSED(void *),
    Tcl_Interp *interp,
    int objc,
    Tcl_Obj *const *objv)
{
    Interp *iPtr = (Interp *) interp;
    Tcl_Obj *scriptObj, *keyVarObj, *valueVarObj;
    Tcl_Obj **varv, *keyObj, *valueObj;
    Tcl_DictSearch *searchPtr;
    Tcl_Size varc;
    int done;

    if (objc != 4) {
	Tcl_WrongNumArgs(interp, 1, objv,
		"{keyVarName valueVarName} dictionary script");
	return TCL_ERROR;
    }

    /*
     * Parse arguments.
     */

    if (TclListObjGetElements(interp, objv[1], &varc, &varv) != TCL_OK) {
	return TCL_ERROR;
    }
    if (varc != 2) {
	TclPrintfResult(interp, "must have exactly two variable names");
	TclSetErrorCode(interp, "TCL", "SYNTAX", "dict", "for");
	return TCL_ERROR;
    }
    searchPtr = (Tcl_DictSearch *)TclStackAlloc(interp, sizeof(Tcl_DictSearch));
    if (Tcl_DictObjFirst(interp, objv[2], searchPtr, &keyObj, &valueObj,
	    &done) != TCL_OK) {
	TclStackFree(interp, searchPtr);
	return TCL_ERROR;
    }
    if (done) {
	TclStackFree(interp, searchPtr);
	return TCL_OK;
    }
    TclListObjGetElements(NULL, objv[1], &varc, &varv);
    keyVarObj = varv[0];
    valueVarObj = varv[1];
    scriptObj = objv[3];

    /*
     * Make sure that these objects (which we need throughout the body of the
     * loop) don't vanish. Note that the dictionary internal rep is locked
     * internally so that updates, shimmering, etc are not a problem.
     */

    Tcl_IncrRefCount(keyVarObj);
    Tcl_IncrRefCount(valueVarObj);
    Tcl_IncrRefCount(scriptObj);

    /*
     * Stop the value from getting hit in any way by any traces on the key
     * variable.
     */

    Tcl_IncrRefCount(valueObj);
    if (Tcl_ObjSetVar2(interp, keyVarObj, NULL, keyObj,
	    TCL_LEAVE_ERR_MSG) == NULL) {
	TclDecrRefCount(valueObj);
	goto error;
    }
    TclDecrRefCount(valueObj);
    if (Tcl_ObjSetVar2(interp, valueVarObj, NULL, valueObj,
	    TCL_LEAVE_ERR_MSG) == NULL) {
	goto error;
    }

    /*
     * Run the script.
     */

    TclNRAddCallback(interp, DictForLoopCallback, searchPtr, keyVarObj,
	    valueVarObj, scriptObj);
    return TclNREvalObjEx(interp, scriptObj, 0, iPtr->cmdFramePtr, 3);

    /*
     * For unwinding everything on error.
     */

  error:
    TclDecrRefCount(keyVarObj);
    TclDecrRefCount(valueVarObj);
    TclDecrRefCount(scriptObj);
    Tcl_DictObjDone(searchPtr);
    TclStackFree(interp, searchPtr);
    return TCL_ERROR;
}

static int
DictForLoopCallback(
    void *data[],
    Tcl_Interp *interp,
    int result)
{
    Interp *iPtr = (Interp *) interp;
    Tcl_DictSearch *searchPtr = (Tcl_DictSearch *)data[0];
    Tcl_Obj *keyVarObj = (Tcl_Obj *)data[1];
    Tcl_Obj *valueVarObj = (Tcl_Obj *)data[2];
    Tcl_Obj *scriptObj = (Tcl_Obj *)data[3];
    Tcl_Obj *keyObj, *valueObj;
    int done;

    /*
     * Process the result from the previous execution of the script body.
     */

    if (result == TCL_CONTINUE) {
	result = TCL_OK;
    } else if (result != TCL_OK) {
	if (result == TCL_BREAK) {
	    Tcl_ResetResult(interp);
	    result = TCL_OK;
	} else if (result == TCL_ERROR) {
	    TclAppendPrintfToErrorInfo(interp,
		    "\n    (\"dict for\" body line %d)",
		    Tcl_GetErrorLine(interp));
	}
	goto done;
    }

    /*
     * Get the next mapping from the dictionary.
     */

    Tcl_DictObjNext(searchPtr, &keyObj, &valueObj, &done);
    if (done) {
	Tcl_ResetResult(interp);
	goto done;
    }

    /*
     * Stop the value from getting hit in any way by any traces on the key
     * variable.
     */

    Tcl_IncrRefCount(valueObj);
    if (Tcl_ObjSetVar2(interp, keyVarObj, NULL, keyObj,
	    TCL_LEAVE_ERR_MSG) == NULL) {
	TclDecrRefCount(valueObj);
	result = TCL_ERROR;
	goto done;
    }
    TclDecrRefCount(valueObj);
    if (Tcl_ObjSetVar2(interp, valueVarObj, NULL, valueObj,
	    TCL_LEAVE_ERR_MSG) == NULL) {
	result = TCL_ERROR;
	goto done;
    }

    /*
     * Run the script.
     */

    TclNRAddCallback(interp, DictForLoopCallback, searchPtr, keyVarObj,
	    valueVarObj, scriptObj);
    return TclNREvalObjEx(interp, scriptObj, 0, iPtr->cmdFramePtr, 3);

    /*
     * For unwinding everything once the iterating is done.
     */

  done:
    TclDecrRefCount(keyVarObj);
    TclDecrRefCount(valueVarObj);
    TclDecrRefCount(scriptObj);
    Tcl_DictObjDone(searchPtr);
    TclStackFree(interp, searchPtr);
    return result;
}

/*
 *----------------------------------------------------------------------
 *
 * DictMapNRCmd --
 *
 *	These functions implement the "dict map" Tcl command.  See the user
 *	documentation for details on what it does, and TIP#405 for the formal
 *	specification.
 *
 * Results:
 *	A standard Tcl result.
 *
 * Side effects:
 *	See the user documentation.
 *
 *----------------------------------------------------------------------
 */

static int
DictMapNRCmd(
    TCL_UNUSED(void *),
    Tcl_Interp *interp,
    int objc,
    Tcl_Obj *const *objv)
{
    Interp *iPtr = (Interp *) interp;
    Tcl_Obj **varv, *keyObj, *valueObj;
    DictMapStorage *storagePtr;
    Tcl_Size varc;
    int done;

    if (objc != 4) {
	Tcl_WrongNumArgs(interp, 1, objv,
		"{keyVarName valueVarName} dictionary script");
	return TCL_ERROR;
    }

    /*
     * Parse arguments.
     */

    if (TclListObjGetElements(interp, objv[1], &varc, &varv) != TCL_OK) {
	return TCL_ERROR;
    }
    if (varc != 2) {
	TclPrintfResult(interp, "must have exactly two variable names");
	TclSetErrorCode(interp, "TCL", "SYNTAX", "dict", "map");
	return TCL_ERROR;
    }
    storagePtr = (DictMapStorage *)TclStackAlloc(interp, sizeof(DictMapStorage));
    if (Tcl_DictObjFirst(interp, objv[2], &storagePtr->search, &keyObj,
	    &valueObj, &done) != TCL_OK) {
	TclStackFree(interp, storagePtr);
	return TCL_ERROR;
    }
    if (done) {
	/*
	 * Note that this exit leaves an empty value in the result (due to
	 * command calling conventions) but that is OK since an empty value is
	 * an empty dictionary.
	 */

	TclStackFree(interp, storagePtr);
	return TCL_OK;
    }
    TclNewObj(storagePtr->accumulatorObj);
    TclListObjGetElements(NULL, objv[1], &varc, &varv);
    storagePtr->keyVarObj = varv[0];
    storagePtr->valueVarObj = varv[1];
    storagePtr->scriptObj = objv[3];

    /*
     * Make sure that these objects (which we need throughout the body of the
     * loop) don't vanish. Note that the dictionary internal rep is locked
     * internally so that updates, shimmering, etc are not a problem.
     */

    Tcl_IncrRefCount(storagePtr->accumulatorObj);
    Tcl_IncrRefCount(storagePtr->keyVarObj);
    Tcl_IncrRefCount(storagePtr->valueVarObj);
    Tcl_IncrRefCount(storagePtr->scriptObj);

    /*
     * Stop the value from getting hit in any way by any traces on the key
     * variable.
     */

    Tcl_IncrRefCount(valueObj);
    if (Tcl_ObjSetVar2(interp, storagePtr->keyVarObj, NULL, keyObj,
	    TCL_LEAVE_ERR_MSG) == NULL) {
	TclDecrRefCount(valueObj);
	goto error;
    }
    if (Tcl_ObjSetVar2(interp, storagePtr->valueVarObj, NULL, valueObj,
	    TCL_LEAVE_ERR_MSG) == NULL) {
	TclDecrRefCount(valueObj);
	goto error;
    }
    TclDecrRefCount(valueObj);

    /*
     * Run the script.
     */

    TclNRAddCallback(interp, DictMapLoopCallback, storagePtr);
    return TclNREvalObjEx(interp, storagePtr->scriptObj, 0,
	    iPtr->cmdFramePtr, 3);

    /*
     * For unwinding everything on error.
     */

  error:
    TclDecrRefCount(storagePtr->keyVarObj);
    TclDecrRefCount(storagePtr->valueVarObj);
    TclDecrRefCount(storagePtr->scriptObj);
    TclDecrRefCount(storagePtr->accumulatorObj);
    Tcl_DictObjDone(&storagePtr->search);
    TclStackFree(interp, storagePtr);
    return TCL_ERROR;
}

static int
DictMapLoopCallback(
    void *data[],
    Tcl_Interp *interp,
    int result)
{
    Interp *iPtr = (Interp *) interp;
    DictMapStorage *storagePtr = (DictMapStorage *)data[0];
    Tcl_Obj *keyObj, *valueObj;
    int done;

    /*
     * Process the result from the previous execution of the script body.
     */

    if (result == TCL_CONTINUE) {
	result = TCL_OK;
    } else if (result != TCL_OK) {
	if (result == TCL_BREAK) {
	    Tcl_ResetResult(interp);
	    result = TCL_OK;
	} else if (result == TCL_ERROR) {
	    TclAppendPrintfToErrorInfo(interp,
		    "\n    (\"dict map\" body line %d)",
		    Tcl_GetErrorLine(interp));
	}
	goto done;
    } else {
	keyObj = Tcl_ObjGetVar2(interp, storagePtr->keyVarObj, NULL,
		TCL_LEAVE_ERR_MSG);
	if (keyObj == NULL) {
	    result = TCL_ERROR;
	    goto done;
	}
	Tcl_DictObjPut(NULL, storagePtr->accumulatorObj, keyObj,
		Tcl_GetObjResult(interp));
    }

    /*
     * Get the next mapping from the dictionary.
     */

    Tcl_DictObjNext(&storagePtr->search, &keyObj, &valueObj, &done);
    if (done) {
	Tcl_SetObjResult(interp, storagePtr->accumulatorObj);
	goto done;
    }

    /*
     * Stop the value from getting hit in any way by any traces on the key
     * variable.
     */

    Tcl_IncrRefCount(valueObj);
    if (Tcl_ObjSetVar2(interp, storagePtr->keyVarObj, NULL, keyObj,
	    TCL_LEAVE_ERR_MSG) == NULL) {
	TclDecrRefCount(valueObj);
	result = TCL_ERROR;
	goto done;
    }
    if (Tcl_ObjSetVar2(interp, storagePtr->valueVarObj, NULL, valueObj,
	    TCL_LEAVE_ERR_MSG) == NULL) {
	TclDecrRefCount(valueObj);
	result = TCL_ERROR;
	goto done;
    }
    TclDecrRefCount(valueObj);

    /*
     * Run the script.
     */

    TclNRAddCallback(interp, DictMapLoopCallback, storagePtr);
    return TclNREvalObjEx(interp, storagePtr->scriptObj, 0,
	    iPtr->cmdFramePtr, 3);

    /*
     * For unwinding everything once the iterating is done.
     */

  done:
    TclDecrRefCount(storagePtr->keyVarObj);
    TclDecrRefCount(storagePtr->valueVarObj);
    TclDecrRefCount(storagePtr->scriptObj);
    TclDecrRefCount(storagePtr->accumulatorObj);
    Tcl_DictObjDone(&storagePtr->search);
    TclStackFree(interp, storagePtr);
    return result;
}

/*
 *----------------------------------------------------------------------
 *
 * DictSetCmd --
 *
 *	This function implements the "dict set" Tcl command. See the user
 *	documentation for details on what it does, and TIP#111 for the formal
 *	specification.
 *
 * Results:
 *	A standard Tcl result.
 *
 * Side effects:
 *	See the user documentation.
 *
 *----------------------------------------------------------------------
 */

static int
DictSetCmd(
    TCL_UNUSED(void *),
    Tcl_Interp *interp,
    int objc,
    Tcl_Obj *const *objv)
{
    Tcl_Obj *dictPtr, *resultPtr;
    bool allocatedDict = false;

    if (objc < 4) {
	Tcl_WrongNumArgs(interp, 1, objv, "dictVarName key ?key ...? value");
	return TCL_ERROR;
    }

    dictPtr = Tcl_ObjGetVar2(interp, objv[1], NULL, 0);
    if (dictPtr == NULL) {
	allocatedDict = true;
	dictPtr = Tcl_NewDictObj();
    } else if (Tcl_IsShared(dictPtr)) {
	allocatedDict = true;
	dictPtr = Tcl_DuplicateObj(dictPtr);
    }

    int result = Tcl_DictObjPutKeyList(interp, dictPtr, objc-3, objv+2,
	    objv[objc-1]);
    if (result != TCL_OK) {
	if (allocatedDict) {
	    TclDecrRefCount(dictPtr);
	}
	return TCL_ERROR;
    }

    resultPtr = Tcl_ObjSetVar2(interp, objv[1], NULL, dictPtr,
	    TCL_LEAVE_ERR_MSG);
    if (resultPtr == NULL) {
	return TCL_ERROR;
    }
    Tcl_SetObjResult(interp, resultPtr);
    return TCL_OK;
}

/*
 *----------------------------------------------------------------------
 *
 * DictUnsetCmd --
 *
 *	This function implements the "dict unset" Tcl command. See the user
 *	documentation for details on what it does, and TIP#111 for the formal
 *	specification.
 *
 * Results:
 *	A standard Tcl result.
 *
 * Side effects:
 *	See the user documentation.
 *
 *----------------------------------------------------------------------
 */

static int
DictUnsetCmd(
    TCL_UNUSED(void *),
    Tcl_Interp *interp,
    int objc,
    Tcl_Obj *const *objv)
{
    Tcl_Obj *dictPtr, *resultPtr;
    bool allocatedDict = false;

    if (objc < 3) {
	Tcl_WrongNumArgs(interp, 1, objv, "dictVarName key ?key ...?");
	return TCL_ERROR;
    }

    dictPtr = Tcl_ObjGetVar2(interp, objv[1], NULL, 0);
    if (dictPtr == NULL) {
	allocatedDict = true;
	dictPtr = Tcl_NewDictObj();
    } else if (Tcl_IsShared(dictPtr)) {
	allocatedDict = true;
	dictPtr = Tcl_DuplicateObj(dictPtr);
    }

    int result = Tcl_DictObjRemoveKeyList(interp, dictPtr, objc-2, objv+2);
    if (result != TCL_OK) {
	if (allocatedDict) {
	    TclDecrRefCount(dictPtr);
	}
	return TCL_ERROR;
    }

    resultPtr = Tcl_ObjSetVar2(interp, objv[1], NULL, dictPtr,
	    TCL_LEAVE_ERR_MSG);
    if (resultPtr == NULL) {
	return TCL_ERROR;
    }
    Tcl_SetObjResult(interp, resultPtr);
    return TCL_OK;
}

/*
 *----------------------------------------------------------------------
 *
 * DictFilterCmd --
 *
 *	This function implements the "dict filter" Tcl command. See the user
 *	documentation for details on what it does, and TIP#111 for the formal
 *	specification.
 *
 * Results:
 *	A standard Tcl result.
 *
 * Side effects:
 *	See the user documentation.
 *
 *----------------------------------------------------------------------
 */

static int
DictFilterCmd(
    TCL_UNUSED(void *),
    Tcl_Interp *interp,
    int objc,
    Tcl_Obj *const *objv)
{
    Interp *iPtr = (Interp *) interp;
    static const char *const filters[] = {
	"key", "script", "value", NULL
    };
    enum FilterTypes {
	FILTER_KEYS, FILTER_SCRIPT, FILTER_VALUES
    } index;
    Tcl_Obj *scriptObj, *keyVarObj, *valueVarObj;
    Tcl_Obj **varv, *keyObj = NULL, *valueObj = NULL, *resultObj, *boolObj;
    Tcl_DictSearch search;
    int done, result, satisfied;
    Tcl_Size varc;
    const char *pattern;

    if (objc < 3) {
	Tcl_WrongNumArgs(interp, 1, objv, "dictionary filterType ?arg ...?");
	return TCL_ERROR;
    }
    if (Tcl_GetIndexFromObj(interp, objv[2], filters, "filterType",
	    0, &index) != TCL_OK) {
	return TCL_ERROR;
    }

    switch (index) {
    case FILTER_KEYS:
	/*
	 * Create a dictionary whose keys all match a certain pattern.
	 */

	if (Tcl_DictObjFirst(interp, objv[1], &search,
		&keyObj, &valueObj, &done) != TCL_OK) {
	    return TCL_ERROR;
	}
	if (objc == 3) {
	    /*
	     * Nothing to match, so return nothing (== empty dictionary).
	     */

	    Tcl_DictObjDone(&search);
	    return TCL_OK;
	} else if (objc == 4) {
	    pattern = TclGetString(objv[3]);
	    resultObj = Tcl_NewDictObj();
	    if (TclMatchIsTrivial(pattern)) {
		/*
		 * Must release the search lock here to prevent a memory leak
		 * since we are not exhausing the search. [Bug 1705778, leak
		 * K05]
		 */

		Tcl_DictObjDone(&search);
		Tcl_DictObjGet(interp, objv[1], objv[3], &valueObj);
		if (valueObj != NULL) {
		    Tcl_DictObjPut(NULL, resultObj, objv[3], valueObj);
		}
	    } else {
		while (!done) {
		    if (Tcl_StringMatch(TclGetString(keyObj), pattern)) {
			Tcl_DictObjPut(NULL, resultObj, keyObj, valueObj);
		    }
		    Tcl_DictObjNext(&search, &keyObj, &valueObj, &done);
		}
	    }
	} else {
	    /*
	     * Can't optimize this match for trivial globbing: would disturb
	     * order.
	     */

	    resultObj = Tcl_NewDictObj();
	    while (!done) {
		for (int i=3 ; i<objc ; i++) {
		    pattern = TclGetString(objv[i]);
		    if (Tcl_StringMatch(TclGetString(keyObj), pattern)) {
			Tcl_DictObjPut(NULL, resultObj, keyObj, valueObj);
			break;		/* stop inner loop */
		    }
		}
		Tcl_DictObjNext(&search, &keyObj, &valueObj, &done);
	    }
	}
	Tcl_SetObjResult(interp, resultObj);
	return TCL_OK;

    case FILTER_VALUES:
	/*
	 * Create a dictionary whose values all match a certain pattern.
	 */

	if (Tcl_DictObjFirst(interp, objv[1], &search,
		&keyObj, &valueObj, &done) != TCL_OK) {
	    return TCL_ERROR;
	}
	resultObj = Tcl_NewDictObj();
	while (!done) {
	    for (int i=3 ; i<objc ; i++) {
		pattern = TclGetString(objv[i]);
		if (Tcl_StringMatch(TclGetString(valueObj), pattern)) {
		    Tcl_DictObjPut(NULL, resultObj, keyObj, valueObj);
		    break;		/* stop inner loop */
		}
	    }
	    Tcl_DictObjNext(&search, &keyObj, &valueObj, &done);
	}
	Tcl_SetObjResult(interp, resultObj);
	return TCL_OK;

    case FILTER_SCRIPT:
	if (objc != 5) {
	    Tcl_WrongNumArgs(interp, 1, objv,
		    "dictionary script {keyVarName valueVarName} filterScript");
	    return TCL_ERROR;
	}

	/*
	 * Create a dictionary whose key,value pairs all satisfy a script
	 * (i.e. get a true boolean result from its evaluation). Massive
	 * copying from the "dict for" implementation has occurred!
	 */

	if (TclListObjGetElements(interp, objv[3], &varc, &varv) != TCL_OK) {
	    return TCL_ERROR;
	}
	if (varc != 2) {
	    TclPrintfResult(interp, "must have exactly two variable names");
	    TclSetErrorCode(interp, "TCL", "SYNTAX", "dict", "filter");
	    return TCL_ERROR;
	}
	keyVarObj = varv[0];
	valueVarObj = varv[1];
	scriptObj = objv[4];

	/*
	 * Make sure that these objects (which we need throughout the body of
	 * the loop) don't vanish. Note that the dictionary internal rep is
	 * locked internally so that updates, shimmering, etc are not a
	 * problem.
	 */

	Tcl_IncrRefCount(keyVarObj);
	Tcl_IncrRefCount(valueVarObj);
	Tcl_IncrRefCount(scriptObj);

	result = Tcl_DictObjFirst(interp, objv[1],
		&search, &keyObj, &valueObj, &done);
	if (result != TCL_OK) {
	    TclDecrRefCount(keyVarObj);
	    TclDecrRefCount(valueVarObj);
	    TclDecrRefCount(scriptObj);
	    return TCL_ERROR;
	}

	resultObj = Tcl_NewDictObj();

	while (!done) {
	    /*
	     * Stop the value from getting hit in any way by any traces on the
	     * key variable.
	     */

	    Tcl_IncrRefCount(keyObj);
	    Tcl_IncrRefCount(valueObj);
	    if (Tcl_ObjSetVar2(interp, keyVarObj, NULL, keyObj,
		    TCL_LEAVE_ERR_MSG) == NULL) {
		Tcl_AddErrorInfo(interp,
			"\n    (\"dict filter\" filter script key variable)");
		result = TCL_ERROR;
		goto abnormalResult;
	    }
	    if (Tcl_ObjSetVar2(interp, valueVarObj, NULL, valueObj,
		    TCL_LEAVE_ERR_MSG) == NULL) {
		Tcl_AddErrorInfo(interp,
			"\n    (\"dict filter\" filter script value variable)");
		result = TCL_ERROR;
		goto abnormalResult;
	    }

	    /*
	     * TIP #280. Make invoking context available to loop body.
	     */

	    result = TclEvalObjEx(interp, scriptObj, 0, iPtr->cmdFramePtr, 4);
	    switch (result) {
	    case TCL_OK:
		boolObj = Tcl_GetObjResult(interp);
		Tcl_IncrRefCount(boolObj);
		Tcl_ResetResult(interp);
		if (Tcl_GetBooleanFromObj(interp, boolObj,
			&satisfied) != TCL_OK) {
		    TclDecrRefCount(boolObj);
		    result = TCL_ERROR;
		    goto abnormalResult;
		}
		TclDecrRefCount(boolObj);
		if (satisfied) {
		    Tcl_DictObjPut(NULL, resultObj, keyObj, valueObj);
		}
		break;
	    case TCL_BREAK:
		/*
		 * Force loop termination by calling Tcl_DictObjDone; this
		 * makes the next Tcl_DictObjNext say there is nothing more to
		 * do.
		 */

		Tcl_ResetResult(interp);
		Tcl_DictObjDone(&search);
		TCL_FALLTHROUGH();
	    case TCL_CONTINUE:
		result = TCL_OK;
		break;
	    case TCL_ERROR:
		TclAppendPrintfToErrorInfo(interp,
			"\n    (\"dict filter\" script line %d)",
			Tcl_GetErrorLine(interp));
		TCL_FALLTHROUGH();
	    default:
		goto abnormalResult;
	    }

	    TclDecrRefCount(keyObj);
	    TclDecrRefCount(valueObj);

	    Tcl_DictObjNext(&search, &keyObj, &valueObj, &done);
	}

	/*
	 * Stop holding a reference to these objects.
	 */

	TclDecrRefCount(keyVarObj);
	TclDecrRefCount(valueVarObj);
	TclDecrRefCount(scriptObj);
	Tcl_DictObjDone(&search);

	if (result == TCL_OK) {
	    Tcl_SetObjResult(interp, resultObj);
	} else {
	    TclDecrRefCount(resultObj);
	}
	return result;
    }
    TCL_UNREACHABLE();

  abnormalResult:
    Tcl_DictObjDone(&search);
    TclDecrRefCount(keyObj);
    TclDecrRefCount(valueObj);
    TclDecrRefCount(keyVarObj);
    TclDecrRefCount(valueVarObj);
    TclDecrRefCount(scriptObj);
    TclDecrRefCount(resultObj);
    return result;
}

/*
 *----------------------------------------------------------------------
 *
 * DictUpdateCmd --
 *
 *	This function implements the "dict update" Tcl command. See the user
 *	documentation for details on what it does, and TIP#212 for the formal
 *	specification.
 *
 * Results:
 *	A standard Tcl result.
 *
 * Side effects:
 *	See the user documentation.
 *
 *----------------------------------------------------------------------
 */

static int
DictUpdateCmd(
    TCL_UNUSED(void *),
    Tcl_Interp *interp,
    int objc,
    Tcl_Obj *const *objv)
{
    Interp *iPtr = (Interp *) interp;
    Tcl_Obj *dictPtr, *objPtr;
    Tcl_Size dummy;

    if (objc < 5 || !(objc & 1)) {
	Tcl_WrongNumArgs(interp, 1, objv,
		"dictVarName key varName ?key varName ...? script");
	return TCL_ERROR;
    }

    dictPtr = Tcl_ObjGetVar2(interp, objv[1], NULL, TCL_LEAVE_ERR_MSG);
    if (dictPtr == NULL) {
	return TCL_ERROR;
    }
    if (Tcl_DictObjSize(interp, dictPtr, &dummy) != TCL_OK) {
	return TCL_ERROR;
    }
    Tcl_IncrRefCount(dictPtr);
    for (int i=2 ; i+2<objc ; i+=2) {
	if (Tcl_DictObjGet(interp, dictPtr, objv[i], &objPtr) != TCL_OK) {
	    TclDecrRefCount(dictPtr);
	    return TCL_ERROR;
	}
	if (objPtr == NULL) {
	    /* ??? */
	    Tcl_UnsetVar2(interp, TclGetString(objv[i+1]), NULL, 0);
	} else if (Tcl_ObjSetVar2(interp, objv[i+1], NULL, objPtr,
		TCL_LEAVE_ERR_MSG) == NULL) {
	    TclDecrRefCount(dictPtr);
	    return TCL_ERROR;
	}
    }
    TclDecrRefCount(dictPtr);

    /*
     * Execute the body after setting up the NRE handler to process the
     * results.
     */

    objPtr = Tcl_NewListObj(objc-3, objv+2);
    Tcl_IncrRefCount(objPtr);
    Tcl_IncrRefCount(objv[1]);
    TclNRAddCallback(interp, FinalizeDictUpdate, objv[1], objPtr);

    return TclNREvalObjEx(interp, objv[objc-1], 0, iPtr->cmdFramePtr, objc-1);
}

static int
FinalizeDictUpdate(
    void *data[],
    Tcl_Interp *interp,
    int result)
{
    Tcl_Obj *dictPtr, *objPtr, **objv;
    Tcl_InterpState state;
    Tcl_Size objc;
    Tcl_Obj *varName = (Tcl_Obj *)data[0];
    Tcl_Obj *argsObj = (Tcl_Obj *)data[1];

    /*
     * ErrorInfo handling.
     */

    if (result == TCL_ERROR) {
	TclAppendPrintfToErrorInfo(interp,
		"\n    (body of \"dict update\" line %d)",
		Tcl_GetErrorLine(interp));
    }

    /*
     * If the dictionary variable doesn't exist, drop everything silently.
     */

    dictPtr = Tcl_ObjGetVar2(interp, varName, NULL, 0);
    if (dictPtr == NULL) {
	TclDecrRefCount(varName);
	TclDecrRefCount(argsObj);
	return result;
    }

    /*
     * Double-check that it is still a dictionary.
     */

    state = Tcl_SaveInterpState(interp, result);
    if (Tcl_DictObjSize(interp, dictPtr, &objc) != TCL_OK) {
	Tcl_DiscardInterpState(state);
	TclDecrRefCount(varName);
	TclDecrRefCount(argsObj);
	return TCL_ERROR;
    }

    if (Tcl_IsShared(dictPtr)) {
	dictPtr = Tcl_DuplicateObj(dictPtr);
    }

    /*
     * Write back the values from the variables, treating failure to read as
     * an instruction to remove the key.
     */

    TclListObjGetElements(NULL, argsObj, &objc, &objv);
    for (Tcl_Size i=0 ; i<objc ; i+=2) {
	objPtr = Tcl_ObjGetVar2(interp, objv[i+1], NULL, 0);
	if (objPtr == NULL) {
	    Tcl_DictObjRemove(NULL, dictPtr, objv[i]);
	} else if (objPtr == dictPtr) {
	    /*
	     * Someone is messing us around, trying to build a recursive
	     * structure. [Bug 1786481]
	     */

	    Tcl_DictObjPut(NULL, dictPtr, objv[i], Tcl_DuplicateObj(objPtr));
	} else {
	    /* Shouldn't fail */
	    Tcl_DictObjPut(NULL, dictPtr, objv[i], objPtr);
	}
    }
    TclDecrRefCount(argsObj);

    /*
     * Write the dictionary back to its variable.
     */

    if (Tcl_ObjSetVar2(interp, varName, NULL, dictPtr,
	    TCL_LEAVE_ERR_MSG) == NULL) {
	Tcl_DiscardInterpState(state);
	TclDecrRefCount(varName);
	return TCL_ERROR;
    }

    TclDecrRefCount(varName);
    return Tcl_RestoreInterpState(interp, state);
}

/*
 *----------------------------------------------------------------------
 *
 * DictWithCmd --
 *
 *	This function implements the "dict with" Tcl command. See the user
 *	documentation for details on what it does, and TIP#212 for the formal
 *	specification.
 *
 * Results:
 *	A standard Tcl result.
 *
 * Side effects:
 *	See the user documentation.
 *
 *----------------------------------------------------------------------
 */

static int
DictWithCmd(
    TCL_UNUSED(void *),
    Tcl_Interp *interp,
    int objc,
    Tcl_Obj *const *objv)
{
    Interp *iPtr = (Interp *) interp;
    Tcl_Obj *dictPtr, *keysPtr, *pathPtr;

    if (objc < 3) {
	Tcl_WrongNumArgs(interp, 1, objv, "dictVarName ?key ...? script");
	return TCL_ERROR;
    }

    /*
     * Get the dictionary to open out.
     */

    dictPtr = Tcl_ObjGetVar2(interp, objv[1], NULL, TCL_LEAVE_ERR_MSG);
    if (dictPtr == NULL) {
	return TCL_ERROR;
    }

    keysPtr = TclDictWithInit(interp, dictPtr, objc-3, objv+2);
    if (keysPtr == NULL) {
	return TCL_ERROR;
    }
    Tcl_IncrRefCount(keysPtr);

    /*
     * Execute the body, while making the invoking context available to the
     * loop body (TIP#280) and postponing the cleanup until later (NRE).
     */

    pathPtr = NULL;
    if (objc > 3) {
	pathPtr = Tcl_NewListObj(objc-3, objv+2);
	Tcl_IncrRefCount(pathPtr);
    }
    Tcl_IncrRefCount(objv[1]);
    TclNRAddCallback(interp, FinalizeDictWith, objv[1], keysPtr, pathPtr);

    return TclNREvalObjEx(interp, objv[objc-1], 0, iPtr->cmdFramePtr, objc-1);
}

static int
FinalizeDictWith(
    void *data[],
    Tcl_Interp *interp,
    int result)
{
    Tcl_Obj **pathv;
    Tcl_Size pathc;
    Tcl_InterpState state;
    Tcl_Obj *varName = (Tcl_Obj *)data[0];
    Tcl_Obj *keysPtr = (Tcl_Obj *)data[1];
    Tcl_Obj *pathPtr = (Tcl_Obj *)data[2];
    Var *varPtr, *arrayPtr;

    if (result == TCL_ERROR) {
	TclAppendPrintfToErrorInfo(interp,
		"\n    (body of \"dict with\" line %d)",
		Tcl_GetErrorLine(interp));
    }

    /*
     * Save the result state; TDWF doesn't guarantee to not modify that on
     * TCL_OK result.
     */

    state = Tcl_SaveInterpState(interp, result);
    if (pathPtr != NULL) {
	TclListObjGetElements(NULL, pathPtr, &pathc, &pathv);
    } else {
	pathc = 0;
	pathv = NULL;
    }

    /*
     * Pack from local variables back into the dictionary.
     */

    varPtr = TclObjLookupVarEx(interp, varName, NULL, TCL_LEAVE_ERR_MSG, "set",
	    /*createPart1*/ true, /*createPart2*/ true, &arrayPtr);
    if (varPtr == NULL) {
	result = TCL_ERROR;
    } else {
	result = TclDictWithFinish(interp, varPtr, arrayPtr, varName, NULL, -1,
		pathc, pathv, keysPtr);
    }

    /*
     * Tidy up and return the real result (unless we had an error).
     */

    TclDecrRefCount(varName);
    TclDecrRefCount(keysPtr);
    if (pathPtr != NULL) {
	TclDecrRefCount(pathPtr);
    }
    if (result != TCL_OK) {
	Tcl_DiscardInterpState(state);
	return TCL_ERROR;
    }
    return Tcl_RestoreInterpState(interp, state);
}

/*
 *----------------------------------------------------------------------
 *
 * TclDictWithInit --
 *
 *	Part of the core of [dict with]. Pokes into a dictionary and converts
 *	the mappings there into assignments to (presumably) local variables.
 *	Returns a list of all the names that were mapped so that removal of
 *	either the variable or the dictionary entry won't surprise us when we
 *	come to stuffing everything back.
 *
 * Result:
 *	List of mapped names, or NULL if there was an error.
 *
 * Side effects:
 *	Assigns to variables, so potentially legion due to traces.
 *
 *----------------------------------------------------------------------
 */

Tcl_Obj *
TclDictWithInit(
    Tcl_Interp *interp,
    Tcl_Obj *dictPtr,
    Tcl_Size pathc,
    Tcl_Obj *const pathv[])
{
    Tcl_DictSearch s;
    Tcl_Obj *keyPtr, *valPtr, *keysPtr;
    int done;

    if (pathc > 0) {
	dictPtr = TclTraceDictPath(interp, dictPtr, pathc, pathv,
		DICT_PATH_READ);
	if (dictPtr == NULL) {
	    return NULL;
	}
    }

    /*
     * Go over the list of keys and write each corresponding value to a
     * variable in the current context with the same name. Also keep a copy of
     * the keys so we can write back properly later on even if the dictionary
     * has been structurally modified.
     */

    if (Tcl_DictObjFirst(interp, dictPtr, &s, &keyPtr, &valPtr,
	    &done) != TCL_OK) {
	return NULL;
    }

    TclNewObj(keysPtr);

    for (; !done ; Tcl_DictObjNext(&s, &keyPtr, &valPtr, &done)) {
	Tcl_ListObjAppendElement(NULL, keysPtr, keyPtr);
	if (Tcl_ObjSetVar2(interp, keyPtr, NULL, valPtr,
		TCL_LEAVE_ERR_MSG) == NULL) {
	    TclDecrRefCount(keysPtr);
	    Tcl_DictObjDone(&s);
	    return NULL;
	}
    }

    return keysPtr;
}

/*
 *----------------------------------------------------------------------
 *
 * TclDictWithFinish --
 *
 *	Part of the core of [dict with]. Reassembles the piece of the dict (in
 *	varName, location given by pathc/pathv) from the variables named in
 *	the keysPtr argument. NB, does not try to preserve errors or manage
 *	argument lifetimes.
 *
 * Result:
 *	TCL_OK if we succeeded, or TCL_ERROR if we failed.
 *
 * Side effects:
 *	Assigns to a variable, so potentially legion due to traces. Updates
 *	the dictionary in the named variable.
 *
 *----------------------------------------------------------------------
 */

int
TclDictWithFinish(
    Tcl_Interp *interp,		/* Command interpreter in which variable
				 * exists. Used for state management, traces
				 * and error reporting. */
    Var *varPtr,		/* Reference to the variable holding the
				 * dictionary. */
    Var *arrayPtr,		/* Reference to the array containing the
				 * variable, or NULL if the variable is a
				 * scalar. */
    Tcl_Obj *part1Ptr,		/* Name of an array (if part2 is non-NULL) or
				 * the name of a variable. NULL if the 'index'
				 * parameter is >= 0 */
    Tcl_Obj *part2Ptr,		/* If non-NULL, gives the name of an element
				 * in the array part1. */
    Tcl_Size index,			/* Index into the local variable table of the
				 * variable, or -1. Only used when part1Ptr is
				 * NULL. */
    Tcl_Size pathc,			/* The number of elements in the path into the
				 * dictionary. */
    Tcl_Obj *const pathv[],	/* The elements of the path to the subdict. */
    Tcl_Obj *keysPtr)		/* List of keys to be synchronized. This is
				 * the result value from TclDictWithInit. */
{
    Tcl_Obj *dictPtr, *leafPtr, *valPtr;
    Tcl_Size keyc;
    Tcl_Obj **keyv;
    bool allocdict = false;

    /*
     * If the dictionary variable doesn't exist, drop everything silently.
     */

    dictPtr = TclPtrGetVarIdx(interp, varPtr, arrayPtr, part1Ptr, part2Ptr,
	    TCL_LEAVE_ERR_MSG, index);
    if (dictPtr == NULL) {
	return TCL_OK;
    }

    /*
     * Double-check that it is still a dictionary.
     */

    Tcl_Size dummy;
    if (Tcl_DictObjSize(interp, dictPtr, &dummy) != TCL_OK) {
	return TCL_ERROR;
    }

    if (Tcl_IsShared(dictPtr)) {
	dictPtr = Tcl_DuplicateObj(dictPtr);
	allocdict = true;
    }

    if (pathc > 0) {
	/*
	 * Want to get to the dictionary which we will update; need to do
	 * prepare-for-update unsharing along the path *but* avoid generating
	 * an error on a non-extant path (we'll treat that the same as a
	 * non-extant variable. Luckily, the unsharing operation isn't
	 * deeply damaging if we don't go on to update; it's just less than
	 * perfectly efficient (but no memory should be leaked).
	 */

	leafPtr = TclTraceDictPath(interp, dictPtr, pathc, pathv,
		DICT_PATH_EXISTS | DICT_PATH_UPDATE);
	if (leafPtr == NULL) {
	    if (allocdict) {
		TclDecrRefCount(dictPtr);
	    }
	    return TCL_ERROR;
	}
	if (leafPtr == DICT_PATH_NON_EXISTENT) {
	    if (allocdict) {
		TclDecrRefCount(dictPtr);
	    }
	    return TCL_OK;
	}
    } else {
	leafPtr = dictPtr;
    }

    /*
     * Now process our updates on the leaf dictionary.
     */

    TclListObjGetElements(NULL, keysPtr, &keyc, &keyv);
    for (Tcl_Size i=0 ; i<keyc ; i++) {
	valPtr = Tcl_ObjGetVar2(interp, keyv[i], NULL, 0);
	if (valPtr == NULL) {
	    Tcl_DictObjRemove(NULL, leafPtr, keyv[i]);
	} else if (leafPtr == valPtr) {
	    /*
	     * Someone is messing us around, trying to build a recursive
	     * structure. [Bug 1786481]
	     */

	    Tcl_DictObjPut(NULL, leafPtr, keyv[i], Tcl_DuplicateObj(valPtr));
	} else {
	    Tcl_DictObjPut(NULL, leafPtr, keyv[i], valPtr);
	}
    }

    /*
     * Ensure that none of the dictionaries in the chain still have a string
     * rep.
     */

    if (pathc > 0) {
	InvalidateDictChain(leafPtr);
    }

    /*
     * Write back the outermost dictionary to the variable.
     */

    if (TclPtrSetVarIdx(interp, varPtr, arrayPtr, part1Ptr, part2Ptr,
	    dictPtr, TCL_LEAVE_ERR_MSG, index) == NULL) {
	if (allocdict) {
	    TclDecrRefCount(dictPtr);
	}
	return TCL_ERROR;
    }
    return TCL_OK;
}

/*
 * Local Variables:
 * mode: c
 * c-basic-offset: 4
 * fill-column: 78
 * End:
 */<|MERGE_RESOLUTION|>--- conflicted
+++ resolved
@@ -65,8 +65,7 @@
  * Table of dict subcommand names and implementations.
  */
 
-<<<<<<< HEAD
-static const EnsembleImplMap implementationMap[] = {
+const EnsembleImplMap tclDictImplMap[] = {
     {"append",	DictAppendCmd,	TclCompileDictAppendCmd, NULL, NULL, false},
     {"create",	DictCreateCmd,	TclCompileDictCreateCmd, NULL, NULL, false},
     {"exists",	DictExistsCmd,	TclCompileDictExistsCmd, NULL, NULL, false},
@@ -74,16 +73,6 @@
     {"for",	NULL,		TclCompileDictForCmd, DictForNRCmd, NULL, false},
     {"get",	DictGetCmd,	TclCompileDictGetCmd, NULL, NULL, false},
     {"getdef",	DictGetDefCmd,	TclCompileDictGetWithDefaultCmd, NULL,NULL,false},
-=======
-const EnsembleImplMap tclDictImplMap[] = {
-    {"append",	DictAppendCmd,	TclCompileDictAppendCmd, NULL, NULL, 0 },
-    {"create",	DictCreateCmd,	TclCompileDictCreateCmd, NULL, NULL, 0 },
-    {"exists",	DictExistsCmd,	TclCompileDictExistsCmd, NULL, NULL, 0 },
-    {"filter",	DictFilterCmd,	NULL, NULL, NULL, 0 },
-    {"for",	NULL,		TclCompileDictForCmd, DictForNRCmd, NULL, 0 },
-    {"get",	DictGetCmd,	TclCompileDictGetCmd, NULL, NULL, 0 },
-    {"getdef",	DictGetDefCmd,	TclCompileDictGetWithDefaultCmd, NULL,NULL,0},
->>>>>>> 37de7db0
     {"getwithdefault",	DictGetDefCmd,	TclCompileDictGetWithDefaultCmd,
 	NULL, NULL, false},
     {"incr",	DictIncrCmd,	TclCompileDictIncrCmd, NULL, NULL, false},
