/*
 * tclDictObj.c --
 *
 *	This file contains functions that implement the Tcl dict object type
 *	and its accessor command.
 *
 * Copyright (c) 2002-2010 by Donal K. Fellows.
 *
 * See the file "license.terms" for information on usage and redistribution of
 * this file, and for a DISCLAIMER OF ALL WARRANTIES.
 */

#include "tclInt.h"
#include "tommath.h"

/*
 * Forward declaration.
 */
struct Dict;

/*
 * Prototypes for functions defined later in this file:
 */

static void		DeleteDict(struct Dict *dict);
static int		DictAppendCmd(ClientData dummy, Tcl_Interp *interp,
			    int objc, Tcl_Obj *const *objv);
static int		DictCreateCmd(ClientData dummy, Tcl_Interp *interp,
			    int objc, Tcl_Obj *const *objv);
static int		DictExistsCmd(ClientData dummy, Tcl_Interp *interp,
			    int objc, Tcl_Obj *const *objv);
static int		DictFilterCmd(ClientData dummy, Tcl_Interp *interp,
			    int objc, Tcl_Obj *const *objv);
static int		DictGetCmd(ClientData dummy, Tcl_Interp *interp,
			    int objc, Tcl_Obj *const *objv);
static int		DictIncrCmd(ClientData dummy, Tcl_Interp *interp,
			    int objc, Tcl_Obj *const *objv);
static int		DictInfoCmd(ClientData dummy, Tcl_Interp *interp,
			    int objc, Tcl_Obj *const *objv);
static int		DictKeysCmd(ClientData dummy, Tcl_Interp *interp,
			    int objc, Tcl_Obj *const *objv);
static int		DictLappendCmd(ClientData dummy, Tcl_Interp *interp,
			    int objc, Tcl_Obj *const *objv);
static int		DictMergeCmd(ClientData dummy, Tcl_Interp *interp,
			    int objc, Tcl_Obj *const *objv);
static int		DictRemoveCmd(ClientData dummy, Tcl_Interp *interp,
			    int objc, Tcl_Obj *const *objv);
static int		DictReplaceCmd(ClientData dummy, Tcl_Interp *interp,
			    int objc, Tcl_Obj *const *objv);
static int		DictSetCmd(ClientData dummy, Tcl_Interp *interp,
			    int objc, Tcl_Obj *const *objv);
static int		DictSizeCmd(ClientData dummy, Tcl_Interp *interp,
			    int objc, Tcl_Obj *const *objv);
static int		DictUnsetCmd(ClientData dummy, Tcl_Interp *interp,
			    int objc, Tcl_Obj *const *objv);
static int		DictUpdateCmd(ClientData dummy, Tcl_Interp *interp,
			    int objc, Tcl_Obj *const *objv);
static int		DictValuesCmd(ClientData dummy, Tcl_Interp *interp,
			    int objc, Tcl_Obj *const *objv);
static int		DictWithCmd(ClientData dummy, Tcl_Interp *interp,
			    int objc, Tcl_Obj *const *objv);
static void		DupDictInternalRep(Tcl_Obj *srcPtr, Tcl_Obj *copyPtr);
static void		FreeDictInternalRep(Tcl_Obj *dictPtr);
static void		InvalidateDictChain(Tcl_Obj *dictObj);
static int		SetDictFromAny(Tcl_Interp *interp, Tcl_Obj *objPtr);
static void		UpdateStringOfDict(Tcl_Obj *dictPtr);
static Tcl_HashEntry *	AllocChainEntry(Tcl_HashTable *tablePtr,void *keyPtr);
static inline void	InitChainTable(struct Dict *dict);
static inline void	DeleteChainTable(struct Dict *dict);
static inline Tcl_HashEntry *CreateChainEntry(struct Dict *dict,
			    Tcl_Obj *keyPtr, int *newPtr);
static inline int	DeleteChainEntry(struct Dict *dict, Tcl_Obj *keyPtr);
static int		FinalizeDictUpdate(ClientData data[],
			    Tcl_Interp *interp, int result);
static int		FinalizeDictWith(ClientData data[],
			    Tcl_Interp *interp, int result);
static int		DictForNRCmd(ClientData dummy, Tcl_Interp *interp,
			    int objc, Tcl_Obj *const *objv);
static int		DictForLoopCallback(ClientData data[],
			    Tcl_Interp *interp, int result);


/*
 * Table of dict subcommand names and implementations.
 */

static const EnsembleImplMap implementationMap[] = {
    {"append",	DictAppendCmd,	TclCompileDictAppendCmd, NULL, NULL, 0 },
    {"create",	DictCreateCmd, NULL, NULL, NULL, 0 },
    {"exists",	DictExistsCmd, NULL, NULL, NULL, 0 },
    {"filter",	DictFilterCmd, NULL, NULL, NULL, 0 },
    {"for",	NULL,		TclCompileDictForCmd, DictForNRCmd, NULL, 0 },
    {"get",	DictGetCmd,	TclCompileDictGetCmd, NULL, NULL, 0 },
    {"incr",	DictIncrCmd,	TclCompileDictIncrCmd, NULL, NULL, 0 },
    {"info",	DictInfoCmd, NULL, NULL, NULL, 0 },
    {"keys",	DictKeysCmd, NULL, NULL, NULL, 0 },
    {"lappend",	DictLappendCmd,	TclCompileDictLappendCmd, NULL, NULL, 0 },
    {"merge",	DictMergeCmd, NULL, NULL, NULL, 0 },
    {"remove",	DictRemoveCmd, NULL, NULL, NULL, 0 },
    {"replace",	DictReplaceCmd, NULL, NULL, NULL, 0 },
    {"set",	DictSetCmd,	TclCompileDictSetCmd, NULL, NULL, 0 },
    {"size",	DictSizeCmd, NULL, NULL, NULL, 0 },
    {"unset",	DictUnsetCmd, NULL, NULL, NULL, 0 },
    {"update",	DictUpdateCmd,	TclCompileDictUpdateCmd, NULL, NULL, 0 },
    {"values",	DictValuesCmd, NULL, NULL, NULL, 0 },
    {"with",	DictWithCmd, NULL, NULL, NULL, 0 },
    {NULL, NULL, NULL, NULL, NULL, 0}
};

/*
 * Internal representation of the entries in the hash table that backs a
 * dictionary.
 */

typedef struct ChainEntry {
    Tcl_HashEntry entry;
    struct ChainEntry *prevPtr;
    struct ChainEntry *nextPtr;
} ChainEntry;

/*
 * Internal representation of a dictionary.
 *
 * The internal representation of a dictionary object is a hash table (with
 * Tcl_Objs for both keys and values), a reference count and epoch number for
 * detecting concurrent modifications of the dictionary, and a pointer to the
 * parent object (used when invalidating string reps of pathed dictionary
 * trees) which is NULL in normal use. The fact that hash tables know (with
 * appropriate initialisation) already about objects makes key management /so/
 * much easier!
 *
 * Reference counts are used to enable safe iteration across hashes while
 * allowing the type of the containing object to be modified.
 */

typedef struct Dict {
    Tcl_HashTable table;	/* Object hash table to store mapping in. */
    ChainEntry *entryChainHead;	/* Linked list of all entries in the
				 * dictionary. Used for doing traversal of the
				 * entries in the order that they are
				 * created. */
    ChainEntry *entryChainTail;	/* Other end of linked list of all entries in
				 * the dictionary. Used for doing traversal of
				 * the entries in the order that they are
				 * created. */
    int epoch;			/* Epoch counter */
    int refcount;		/* Reference counter (see above) */
    Tcl_Obj *chain;		/* Linked list used for invalidating the
				 * string representations of updated nested
				 * dictionaries. */
} Dict;

/*
 * The structure below defines the dictionary object type by means of
 * functions that can be invoked by generic object code.
 */

const Tcl_ObjType tclDictType = {
    "dict",
    FreeDictInternalRep,		/* freeIntRepProc */
    DupDictInternalRep,			/* dupIntRepProc */
    UpdateStringOfDict,			/* updateStringProc */
    SetDictFromAny			/* setFromAnyProc */
};

/*
 * The type of the specially adapted version of the Tcl_Obj*-containing hash
 * table defined in the tclObj.c code. This version differs in that it
 * allocates a bit more space in each hash entry in order to hold the pointers
 * used to keep the hash entries in a linked list.
 *
 * Note that this type of hash table is *only* suitable for direct use in
 * *this* file. Everything else should use the dict iterator API.
 */

static const Tcl_HashKeyType chainHashType = {
    TCL_HASH_KEY_TYPE_VERSION,
    0,
    TclHashObjKey,
    TclCompareObjKeys,
    AllocChainEntry,
    TclFreeObjEntry
};

/***** START OF FUNCTIONS IMPLEMENTING DICT CORE API *****/

/*
 *----------------------------------------------------------------------
 *
 * AllocChainEntry --
 *
 *	Allocate space for a Tcl_HashEntry containing the Tcl_Obj * key, and
 *	which has a bit of extra space afterwards for storing pointers to the
 *	rest of the chain of entries (the extra pointers are left NULL).
 *
 * Results:
 *	The return value is a pointer to the created entry.
 *
 * Side effects:
 *	Increments the reference count on the object.
 *
 *----------------------------------------------------------------------
 */

static Tcl_HashEntry *
AllocChainEntry(
    Tcl_HashTable *tablePtr,
    void *keyPtr)
{
    Tcl_Obj *objPtr = keyPtr;
    ChainEntry *cPtr;

    cPtr = ckalloc(sizeof(ChainEntry));
    cPtr->entry.key.objPtr = objPtr;
    Tcl_IncrRefCount(objPtr);
    cPtr->entry.clientData = NULL;
    cPtr->prevPtr = cPtr->nextPtr = NULL;

    return &cPtr->entry;
}

/*
 * Helper functions that disguise most of the details relating to how the
 * linked list of hash entries is managed. In particular, these manage the
 * creation of the table and initializing of the chain, the deletion of the
 * table and chain, the adding of an entry to the chain, and the removal of an
 * entry from the chain.
 */

static inline void
InitChainTable(
    Dict *dict)
{
    Tcl_InitCustomHashTable(&dict->table, TCL_CUSTOM_PTR_KEYS,
	    &chainHashType);
    dict->entryChainHead = dict->entryChainTail = NULL;
}

static inline void
DeleteChainTable(
    Dict *dict)
{
    ChainEntry *cPtr;

    for (cPtr=dict->entryChainHead ; cPtr!=NULL ; cPtr=cPtr->nextPtr) {
	Tcl_Obj *valuePtr = Tcl_GetHashValue(&cPtr->entry);

	TclDecrRefCount(valuePtr);
    }
    Tcl_DeleteHashTable(&dict->table);
}

static inline Tcl_HashEntry *
CreateChainEntry(
    Dict *dict,
    Tcl_Obj *keyPtr,
    int *newPtr)
{
    ChainEntry *cPtr = (ChainEntry *)
	    Tcl_CreateHashEntry(&dict->table, keyPtr, newPtr);

    /*
     * If this is a new entry in the hash table, stitch it into the chain.
     */

    if (*newPtr) {
	cPtr->nextPtr = NULL;
	if (dict->entryChainHead == NULL) {
	    cPtr->prevPtr = NULL;
	    dict->entryChainHead = cPtr;
	    dict->entryChainTail = cPtr;
	} else {
	    cPtr->prevPtr = dict->entryChainTail;
	    dict->entryChainTail->nextPtr = cPtr;
	    dict->entryChainTail = cPtr;
	}
    }

    return &cPtr->entry;
}

static inline int
DeleteChainEntry(
    Dict *dict,
    Tcl_Obj *keyPtr)
{
    ChainEntry *cPtr = (ChainEntry *)
	    Tcl_FindHashEntry(&dict->table, keyPtr);

    if (cPtr == NULL) {
	return 0;
    } else {
	Tcl_Obj *valuePtr = Tcl_GetHashValue(&cPtr->entry);
	TclDecrRefCount(valuePtr);
    }

    /*
     * Unstitch from the chain.
     */

    if (cPtr->nextPtr) {
	cPtr->nextPtr->prevPtr = cPtr->prevPtr;
    } else {
	dict->entryChainTail = cPtr->prevPtr;
    }
    if (cPtr->prevPtr) {
	cPtr->prevPtr->nextPtr = cPtr->nextPtr;
    } else {
	dict->entryChainHead = cPtr->nextPtr;
    }

    Tcl_DeleteHashEntry(&cPtr->entry);
    return 1;
}

/*
 *----------------------------------------------------------------------
 *
 * DupDictInternalRep --
 *
 *	Initialize the internal representation of a dictionary Tcl_Obj to a
 *	copy of the internal representation of an existing dictionary object.
 *
 * Results:
 *	None.
 *
 * Side effects:
 *	"srcPtr"s dictionary internal rep pointer should not be NULL and we
 *	assume it is not NULL. We set "copyPtr"s internal rep to a pointer to
 *	a newly allocated dictionary rep that, in turn, points to "srcPtr"s
 *	key and value objects. Those objects are not actually copied but are
 *	shared between "srcPtr" and "copyPtr". The ref count of each key and
 *	value object is incremented.
 *
 *----------------------------------------------------------------------
 */

static void
DupDictInternalRep(
    Tcl_Obj *srcPtr,
    Tcl_Obj *copyPtr)
{
    Dict *oldDict = srcPtr->internalRep.otherValuePtr;
    Dict *newDict = ckalloc(sizeof(Dict));
    ChainEntry *cPtr;

    /*
     * Copy values across from the old hash table.
     */

    InitChainTable(newDict);
    for (cPtr=oldDict->entryChainHead ; cPtr!=NULL ; cPtr=cPtr->nextPtr) {
	Tcl_Obj *key = Tcl_GetHashKey(&oldDict->table, &cPtr->entry);
	Tcl_Obj *valuePtr = Tcl_GetHashValue(&cPtr->entry);
	int n;
	Tcl_HashEntry *hPtr = CreateChainEntry(newDict, key, &n);

	/*
	 * Fill in the contents.
	 */

	Tcl_SetHashValue(hPtr, valuePtr);
	Tcl_IncrRefCount(valuePtr);
    }

    /*
     * Initialise other fields.
     */

    newDict->epoch = 0;
    newDict->chain = NULL;
    newDict->refcount = 1;

    /*
     * Store in the object.
     */

    copyPtr->internalRep.otherValuePtr = newDict;
    copyPtr->typePtr = &tclDictType;
}

/*
 *----------------------------------------------------------------------
 *
 * FreeDictInternalRep --
 *
 *	Deallocate the storage associated with a dictionary object's internal
 *	representation.
 *
 * Results:
 *	None
 *
 * Side effects:
 *	Frees the memory holding the dictionary's internal hash table unless
 *	it is locked by an iteration going over it.
 *
 *----------------------------------------------------------------------
 */

static void
FreeDictInternalRep(
    Tcl_Obj *dictPtr)
{
    Dict *dict = dictPtr->internalRep.otherValuePtr;

    dict->refcount--;
    if (dict->refcount <= 0) {
	DeleteDict(dict);
    }

    dictPtr->internalRep.otherValuePtr = NULL;	/* Belt and braces! */
    dictPtr->typePtr = NULL;
}

/*
 *----------------------------------------------------------------------
 *
 * DeleteDict --
 *
 *	Delete the structure that is used to implement a dictionary's internal
 *	representation. Called when either the dictionary object loses its
 *	internal representation or when the last iteration over the dictionary
 *	completes.
 *
 * Results:
 *	None
 *
 * Side effects:
 *	Decrements the reference count of all key and value objects in the
 *	dictionary, which may free them.
 *
 *----------------------------------------------------------------------
 */

static void
DeleteDict(
    Dict *dict)
{
    DeleteChainTable(dict);
    ckfree(dict);
}

/*
 *----------------------------------------------------------------------
 *
 * UpdateStringOfDict --
 *
 *	Update the string representation for a dictionary object. Note: This
 *	function does not invalidate an existing old string rep so storage
 *	will be lost if this has not already been done. This code is based on
 *	UpdateStringOfList in tclListObj.c
 *
 * Results:
 *	None.
 *
 * Side effects:
 *	The object's string is set to a valid string that results from the
 *	dict-to-string conversion. This string will be empty if the dictionary
 *	has no key/value pairs. The dictionary internal representation should
 *	not be NULL and we assume it is not NULL.
 *
 *----------------------------------------------------------------------
 */

static void
UpdateStringOfDict(
    Tcl_Obj *dictPtr)
{
#define LOCAL_SIZE 20
    int localFlags[LOCAL_SIZE], *flagPtr;
    Dict *dict = dictPtr->internalRep.otherValuePtr;
    ChainEntry *cPtr;
    Tcl_Obj *keyPtr, *valuePtr;
    int numElems, i, length;
    const char *elem;
    char *dst;

    /*
     * This field is the most useful one in the whole hash structure, and it
     * is not exposed by any API function...
     */

    numElems = dict->table.numEntries * 2;

    /*
     * Pass 1: estimate space, gather flags.
     */

    if (numElems <= LOCAL_SIZE) {
	flagPtr = localFlags;
    } else {
	flagPtr = ckalloc(numElems * sizeof(int));
    }
    dictPtr->length = 1;
    for (i=0,cPtr=dict->entryChainHead; i<numElems; i+=2,cPtr=cPtr->nextPtr) {
	/*
	 * Assume that cPtr is never NULL since we know the number of array
	 * elements already.
	 */

	keyPtr = Tcl_GetHashKey(&dict->table, &cPtr->entry);
	elem = TclGetStringFromObj(keyPtr, &length);
	dictPtr->length += Tcl_ScanCountedElement(elem, length,
		&flagPtr[i]) + 1;

	valuePtr = Tcl_GetHashValue(&cPtr->entry);
	elem = TclGetStringFromObj(valuePtr, &length);
	dictPtr->length += Tcl_ScanCountedElement(elem, length,
		&flagPtr[i+1]) + 1;
    }

    /*
     * Pass 2: copy into string rep buffer.
     */

    dictPtr->bytes = ckalloc(dictPtr->length);
    dst = dictPtr->bytes;
    for (i=0,cPtr=dict->entryChainHead; i<numElems; i+=2,cPtr=cPtr->nextPtr) {
	keyPtr = Tcl_GetHashKey(&dict->table, &cPtr->entry);
	elem = TclGetStringFromObj(keyPtr, &length);
	dst += Tcl_ConvertCountedElement(elem, length, dst,
		flagPtr[i] | (i==0 ? 0 : TCL_DONT_QUOTE_HASH));
	*(dst++) = ' ';

	valuePtr = Tcl_GetHashValue(&cPtr->entry);
	elem = TclGetStringFromObj(valuePtr, &length);
	dst += Tcl_ConvertCountedElement(elem, length, dst,
		flagPtr[i+1] | TCL_DONT_QUOTE_HASH);
	*(dst++) = ' ';
    }
    if (flagPtr != localFlags) {
	ckfree(flagPtr);
    }
    if (dst == dictPtr->bytes) {
	*dst = 0;
    } else {
	*(--dst) = 0;
    }
    dictPtr->length = dst - dictPtr->bytes;
}

/*
 *----------------------------------------------------------------------
 *
 * SetDictFromAny --
 *
 *	Convert a non-dictionary object into a dictionary object. This code is
 *	very closely related to SetListFromAny in tclListObj.c but does not
 *	actually guarantee that a dictionary object will have a string rep (as
 *	conversions from lists are handled with a special case.)
 *
 * Results:
 *	A standard Tcl result.
 *
 * Side effects:
 *	If the string can be converted, it loses any old internal
 *	representation that it had and gains a dictionary's internalRep.
 *
 *----------------------------------------------------------------------
 */

static int
SetDictFromAny(
    Tcl_Interp *interp,
    Tcl_Obj *objPtr)
{
<<<<<<< HEAD
    const char *string;
    char *s;
    const char *elemStart, *nextElem;
    int lenRemain, length, elemSize, result, isNew;
    const char *limit;	/* Points just after string's last byte. */
    register const char *p;
    register Tcl_Obj *keyPtr, *valuePtr;
    Dict *dict;
=======
>>>>>>> aed86841
    Tcl_HashEntry *hPtr;
    int isNew, result;
    Dict *dict = (Dict *) ckalloc(sizeof(Dict));

    InitChainTable(dict);

    /*
     * Since lists and dictionaries have very closely-related string
     * representations (i.e. the same parsing code) we can safely special-case
     * the conversion from lists to dictionaries.
     */

    if (objPtr->typePtr == &tclListType) {
	int objc, i;
	Tcl_Obj **objv;

	/* Cannot fail, we already know the Tcl_ObjType is "list". */
	TclListObjGetElements(NULL, objPtr, &objc, &objv);
	if (objc & 1) {
<<<<<<< HEAD
	    if (interp != NULL) {
		Tcl_SetResult(interp, "missing value to go with key",
			TCL_STATIC);
		Tcl_SetErrorCode(interp, "TCL", "VALUE", "DICTIONARY", NULL);
	    }
	    return TCL_ERROR;
	}

	/*
	 * Build the hash of key/value pairs.
	 */

	dict = ckalloc(sizeof(Dict));
	InitChainTable(dict);
=======
	    goto missingValue;
	}

>>>>>>> aed86841
	for (i=0 ; i<objc ; i+=2) {
	
	    /* Store key and value in the hash table we're building. */
	    hPtr = CreateChainEntry(dict, objv[i], &isNew);
	    if (!isNew) {
		Tcl_Obj *discardedValue = Tcl_GetHashValue(hPtr);

		/*
		 * Not really a well-formed dictionary as there are duplicate
		 * keys, so better get the string rep here so that we can
		 * convert back.
		 */

		(void) Tcl_GetString(objPtr);

		TclDecrRefCount(discardedValue);
	    }
	    Tcl_SetHashValue(hPtr, objv[i+1]);
	    Tcl_IncrRefCount(objv[i+1]); /* Since hash now holds ref to it */
	}
    } else {
	int length;
	const char *nextElem = TclGetStringFromObj(objPtr, &length);
	const char *limit = (nextElem + length);

	while (nextElem < limit) {
	    Tcl_Obj *keyPtr, *valuePtr;
	    const char *elemStart;
	    int elemSize, literal;

	    result = TclFindElement(interp, nextElem, (limit - nextElem),
		    &elemStart, &nextElem, &elemSize, &literal);
	    if (result != TCL_OK) {
		goto errorExit;
	    }
	    if (elemStart == limit) {
		break;
	    }
	    if (nextElem == limit) {
		goto missingValue;
	    }

<<<<<<< HEAD
	/*
	 * Share type-setting code with the string-conversion case.
	 */

	goto installHash;
    }

    /*
     * Get the string representation. Make it up-to-date if necessary.
     */

    string = TclGetStringFromObj(objPtr, &length);
    limit = (string + length);

    /*
     * Allocate a new HashTable that has objects for keys and objects for
     * values.
     */

    dict = ckalloc(sizeof(Dict));
    InitChainTable(dict);
    for (p = string, lenRemain = length;
	    lenRemain > 0;
	    p = nextElem, lenRemain = (limit - nextElem)) {
	int literal;

	result = TclFindElement(interp, p, lenRemain,
		&elemStart, &nextElem, &elemSize, &literal);
	if (result != TCL_OK) {
	    if (interp != NULL) {
		Tcl_SetErrorCode(interp, "TCL", "VALUE", "DICTIONARY", NULL);
	    }
	    goto errorExit;
	}
	if (elemStart >= limit) {
	    break;
	}

	/*
	 * Allocate a Tcl object for the element and initialize it from the
	 * "elemSize" bytes starting at "elemStart".
	 */

	s = ckalloc(elemSize + 1);
	if (literal) {
	    memcpy(s, elemStart, (size_t) elemSize);
	    s[elemSize] = 0;
	} else {
	    elemSize = TclCopyAndCollapse(elemSize, elemStart, s);
	}

	TclNewObj(keyPtr);
	keyPtr->bytes = s;
	keyPtr->length = elemSize;

	p = nextElem;
	lenRemain = (limit - nextElem);
	if (lenRemain <= 0) {
	    goto missingKey;
	}

	result = TclFindElement(interp, p, lenRemain,
		&elemStart, &nextElem, &elemSize, &literal);
	if (result != TCL_OK) {
	    if (interp != NULL) {
		Tcl_SetErrorCode(interp, "TCL", "VALUE", "DICTIONARY", NULL);
	    }
	    TclDecrRefCount(keyPtr);
	    goto errorExit;
	}
	if (elemStart >= limit) {
	    goto missingKey;
	}

	/*
	 * Allocate a Tcl object for the element and initialize it from the
	 * "elemSize" bytes starting at "elemStart".
	 */

	s = ckalloc(elemSize + 1);
	if (literal) {
	    memcpy(s, elemStart, (size_t) elemSize);
	    s[elemSize] = 0;
	} else {
	    elemSize = TclCopyAndCollapse(elemSize, elemStart, s);
	}

	TclNewObj(valuePtr);
	valuePtr->bytes = s;
	valuePtr->length = elemSize;
=======
	    if (literal) {
		TclNewStringObj(keyPtr, elemStart, elemSize);
	    } else {
		/* Avoid double copy */
		TclNewObj(keyPtr);
		keyPtr->bytes = ckalloc((unsigned) elemSize + 1);
		keyPtr->length = TclCopyAndCollapse(elemSize, elemStart,
			keyPtr->bytes);
	    }

	    result = TclFindElement(interp, nextElem, (limit - nextElem),
		    &elemStart, &nextElem, &elemSize, &literal);
	    if (result != TCL_OK) {
		TclDecrRefCount(keyPtr);
		goto errorExit;
	    }
>>>>>>> aed86841

	    if (literal) {
		TclNewStringObj(valuePtr, elemStart, elemSize);
	    } else {
		/* Avoid double copy */
		TclNewObj(valuePtr);
		valuePtr->bytes = ckalloc((unsigned) elemSize + 1);
		valuePtr->length = TclCopyAndCollapse(elemSize, elemStart,
			valuePtr->bytes);
	    }

	    /* Store key and value in the hash table we're building. */
	    hPtr = CreateChainEntry(dict, keyPtr, &isNew);
	    if (!isNew) {
		Tcl_Obj *discardedValue = Tcl_GetHashValue(hPtr);

		TclDecrRefCount(keyPtr);
		TclDecrRefCount(discardedValue);
	    }
	    Tcl_SetHashValue(hPtr, valuePtr);
	    Tcl_IncrRefCount(valuePtr); /* since hash now holds ref to it */
	}
<<<<<<< HEAD
	Tcl_SetHashValue(hPtr, valuePtr);
	Tcl_IncrRefCount(valuePtr);	/* Since hash now holds ref to it. */
=======
>>>>>>> aed86841
    }

    /*
     * Free the old internalRep before setting the new one. We do this as late
     * as possible to allow the conversion code, in particular
     * Tcl_GetStringFromObj, to use that old internalRep.
     */

    TclFreeIntRep(objPtr);
    dict->epoch = 0;
    dict->chain = NULL;
    dict->refcount = 1;
    objPtr->internalRep.otherValuePtr = dict;
    objPtr->typePtr = &tclDictType;
    return TCL_OK;

  missingValue:
    if (interp != NULL) {
	Tcl_SetResult(interp, "missing value to go with key", TCL_STATIC);
	Tcl_SetErrorCode(interp, "TCL", "VALUE", "DICTIONARY", NULL);
    }
    result = TCL_ERROR;

  errorExit:
    DeleteChainTable(dict);
    ckfree(dict);
    return result;
}

/*
 *----------------------------------------------------------------------
 *
 * TclTraceDictPath --
 *
 *	Trace through a tree of dictionaries using the array of keys given. If
 *	the flags argument has the DICT_PATH_UPDATE flag is set, a
 *	backward-pointing chain of dictionaries is also built (in the Dict's
 *	chain field) and the chained dictionaries are made into unshared
 *	dictionaries (if they aren't already.)
 *
 * Results:
 *	The object at the end of the path, or NULL if there was an error. Note
 *	that this it is an error for an intermediate dictionary on the path to
 *	not exist. If the flags argument has the DICT_PATH_EXISTS set, a
 *	non-existent path gives a DICT_PATH_NON_EXISTENT result.
 *
 * Side effects:
 *	If the flags argument is zero or DICT_PATH_EXISTS, there are no side
 *	effects (other than potential conversion of objects to dictionaries.)
 *	If the flags argument is DICT_PATH_UPDATE, the following additional
 *	side effects occur. Shared dictionaries along the path are converted
 *	into unshared objects, and a backward-pointing chain is built using
 *	the chain fields of the dictionaries (for easy invalidation of string
 *	representations using InvalidateDictChain). If the flags argument has
 *	the DICT_PATH_CREATE bits set (and not the DICT_PATH_EXISTS bit),
 *	non-existant keys will be inserted with a value of an empty
 *	dictionary, resulting in the path being built.
 *
 *----------------------------------------------------------------------
 */

Tcl_Obj *
TclTraceDictPath(
    Tcl_Interp *interp,
    Tcl_Obj *dictPtr,
    int keyc,
    Tcl_Obj *const keyv[],
    int flags)
{
    Dict *dict, *newDict;
    int i;

    if (dictPtr->typePtr != &tclDictType) {
	if (SetDictFromAny(interp, dictPtr) != TCL_OK) {
	    return NULL;
	}
    }
    dict = dictPtr->internalRep.otherValuePtr;
    if (flags & DICT_PATH_UPDATE) {
	dict->chain = NULL;
    }

    for (i=0 ; i<keyc ; i++) {
	Tcl_HashEntry *hPtr = Tcl_FindHashEntry(&dict->table, keyv[i]);
	Tcl_Obj *tmpObj;

	if (hPtr == NULL) {
	    int isNew;			/* Dummy */

	    if (flags & DICT_PATH_EXISTS) {
		return DICT_PATH_NON_EXISTENT;
	    }
	    if ((flags & DICT_PATH_CREATE) != DICT_PATH_CREATE) {
		if (interp != NULL) {
		    Tcl_ResetResult(interp);
		    Tcl_AppendResult(interp, "key \"", TclGetString(keyv[i]),
			    "\" not known in dictionary", NULL);
		    Tcl_SetErrorCode(interp, "TCL", "LOOKUP", "DICT",
			    TclGetString(keyv[i]), NULL);
		}
		return NULL;
	    }

	    /*
	     * The next line should always set isNew to 1.
	     */

	    hPtr = CreateChainEntry(dict, keyv[i], &isNew);
	    tmpObj = Tcl_NewDictObj();
	    Tcl_IncrRefCount(tmpObj);
	    Tcl_SetHashValue(hPtr, tmpObj);
	} else {
	    tmpObj = Tcl_GetHashValue(hPtr);
	    if (tmpObj->typePtr != &tclDictType) {
		if (SetDictFromAny(interp, tmpObj) != TCL_OK) {
		    return NULL;
		}
	    }
	}

	newDict = tmpObj->internalRep.otherValuePtr;
	if (flags & DICT_PATH_UPDATE) {
	    if (Tcl_IsShared(tmpObj)) {
		TclDecrRefCount(tmpObj);
		tmpObj = Tcl_DuplicateObj(tmpObj);
		Tcl_IncrRefCount(tmpObj);
		Tcl_SetHashValue(hPtr, tmpObj);
		dict->epoch++;
		newDict = tmpObj->internalRep.otherValuePtr;
	    }

	    newDict->chain = dictPtr;
	}
	dict = newDict;
	dictPtr = tmpObj;
    }
    return dictPtr;
}

/*
 *----------------------------------------------------------------------
 *
 * InvalidateDictChain --
 *
 *	Go through a dictionary chain (built by an updating invokation of
 *	TclTraceDictPath) and invalidate the string representations of all the
 *	dictionaries on the chain.
 *
 * Results:
 *	None
 *
 * Side effects:
 *	String reps are invalidated and epoch counters (for detecting illegal
 *	concurrent modifications) are updated through the chain of updated
 *	dictionaries.
 *
 *----------------------------------------------------------------------
 */

static void
InvalidateDictChain(
    Tcl_Obj *dictObj)
{
    Dict *dict = dictObj->internalRep.otherValuePtr;

    do {
	Tcl_InvalidateStringRep(dictObj);
	dict->epoch++;
	dictObj = dict->chain;
	if (dictObj == NULL) {
	    break;
	}
	dict->chain = NULL;
	dict = dictObj->internalRep.otherValuePtr;
    } while (dict != NULL);
}

/*
 *----------------------------------------------------------------------
 *
 * Tcl_DictObjPut --
 *
 *	Add a key,value pair to a dictionary, or update the value for a key if
 *	that key already has a mapping in the dictionary.
 *
 * Results:
 *	A standard Tcl result.
 *
 * Side effects:
 *	The object pointed to by dictPtr is converted to a dictionary if it is
 *	not already one, and any string representation that it has is
 *	invalidated.
 *
 *----------------------------------------------------------------------
 */

int
Tcl_DictObjPut(
    Tcl_Interp *interp,
    Tcl_Obj *dictPtr,
    Tcl_Obj *keyPtr,
    Tcl_Obj *valuePtr)
{
    Dict *dict;
    Tcl_HashEntry *hPtr;
    int isNew;

    if (Tcl_IsShared(dictPtr)) {
	Tcl_Panic("%s called with shared object", "Tcl_DictObjPut");
    }

    if (dictPtr->typePtr != &tclDictType) {
	int result = SetDictFromAny(interp, dictPtr);

	if (result != TCL_OK) {
	    return result;
	}
    }

    if (dictPtr->bytes != NULL) {
	Tcl_InvalidateStringRep(dictPtr);
    }
    dict = dictPtr->internalRep.otherValuePtr;
    hPtr = CreateChainEntry(dict, keyPtr, &isNew);
    Tcl_IncrRefCount(valuePtr);
    if (!isNew) {
	Tcl_Obj *oldValuePtr = Tcl_GetHashValue(hPtr);

	TclDecrRefCount(oldValuePtr);
    }
    Tcl_SetHashValue(hPtr, valuePtr);
    dict->epoch++;
    return TCL_OK;
}

/*
 *----------------------------------------------------------------------
 *
 * Tcl_DictObjGet --
 *
 *	Given a key, get its value from the dictionary (or NULL if key is not
 *	found in dictionary.)
 *
 * Results:
 *	A standard Tcl result. The variable pointed to by valuePtrPtr is
 *	updated with the value for the key. Note that it is not an error for
 *	the key to have no mapping in the dictionary.
 *
 * Side effects:
 *	The object pointed to by dictPtr is converted to a dictionary if it is
 *	not already one.
 *
 *----------------------------------------------------------------------
 */

int
Tcl_DictObjGet(
    Tcl_Interp *interp,
    Tcl_Obj *dictPtr,
    Tcl_Obj *keyPtr,
    Tcl_Obj **valuePtrPtr)
{
    Dict *dict;
    Tcl_HashEntry *hPtr;

    if (dictPtr->typePtr != &tclDictType) {
	int result = SetDictFromAny(interp, dictPtr);
	if (result != TCL_OK) {
	    return result;
	}
    }

    dict = dictPtr->internalRep.otherValuePtr;
    hPtr = Tcl_FindHashEntry(&dict->table, keyPtr);
    if (hPtr == NULL) {
	*valuePtrPtr = NULL;
    } else {
	*valuePtrPtr = Tcl_GetHashValue(hPtr);
    }
    return TCL_OK;
}

/*
 *----------------------------------------------------------------------
 *
 * Tcl_DictObjRemove --
 *
 *	Remove the key,value pair with the given key from the dictionary; the
 *	key does not need to be present in the dictionary.
 *
 * Results:
 *	A standard Tcl result.
 *
 * Side effects:
 *	The object pointed to by dictPtr is converted to a dictionary if it is
 *	not already one, and any string representation that it has is
 *	invalidated.
 *
 *----------------------------------------------------------------------
 */

int
Tcl_DictObjRemove(
    Tcl_Interp *interp,
    Tcl_Obj *dictPtr,
    Tcl_Obj *keyPtr)
{
    Dict *dict;

    if (Tcl_IsShared(dictPtr)) {
	Tcl_Panic("%s called with shared object", "Tcl_DictObjRemove");
    }

    if (dictPtr->typePtr != &tclDictType) {
	int result = SetDictFromAny(interp, dictPtr);
	if (result != TCL_OK) {
	    return result;
	}
    }

    if (dictPtr->bytes != NULL) {
	Tcl_InvalidateStringRep(dictPtr);
    }
    dict = dictPtr->internalRep.otherValuePtr;
    if (DeleteChainEntry(dict, keyPtr)) {
	dict->epoch++;
    }
    return TCL_OK;
}

/*
 *----------------------------------------------------------------------
 *
 * Tcl_DictObjSize --
 *
 *	How many key,value pairs are there in the dictionary?
 *
 * Results:
 *	A standard Tcl result. Updates the variable pointed to by sizePtr with
 *	the number of key,value pairs in the dictionary.
 *
 * Side effects:
 *	The dictPtr object is converted to a dictionary type if it is not a
 *	dictionary already.
 *
 *----------------------------------------------------------------------
 */

int
Tcl_DictObjSize(
    Tcl_Interp *interp,
    Tcl_Obj *dictPtr,
    int *sizePtr)
{
    Dict *dict;

    if (dictPtr->typePtr != &tclDictType) {
	int result = SetDictFromAny(interp, dictPtr);
	if (result != TCL_OK) {
	    return result;
	}
    }

    dict = dictPtr->internalRep.otherValuePtr;
    *sizePtr = dict->table.numEntries;
    return TCL_OK;
}

/*
 *----------------------------------------------------------------------
 *
 * Tcl_DictObjFirst --
 *
 *	Start a traversal of the dictionary. Caller must supply the search
 *	context, pointers for returning key and value, and a pointer to allow
 *	indication of whether the dictionary has been traversed (i.e. the
 *	dictionary is empty). The order of traversal is undefined.
 *
 * Results:
 *	A standard Tcl result. Updates the variables pointed to by keyPtrPtr,
 *	valuePtrPtr and donePtr. Either of keyPtrPtr and valuePtrPtr may be
 *	NULL, in which case the key/value is not made available to the caller.
 *
 * Side effects:
 *	The dictPtr object is converted to a dictionary type if it is not a
 *	dictionary already. The search context is initialised if the search
 *	has not finished. The dictionary's internal rep is Tcl_Preserve()d if
 *	the dictionary has at least one element.
 *
 *----------------------------------------------------------------------
 */

int
Tcl_DictObjFirst(
    Tcl_Interp *interp,		/* For error messages, or NULL if no error
				 * messages desired. */
    Tcl_Obj *dictPtr,		/* Dictionary to traverse. */
    Tcl_DictSearch *searchPtr,	/* Pointer to a dict search context. */
    Tcl_Obj **keyPtrPtr,	/* Pointer to a variable to have the first key
				 * written into, or NULL. */
    Tcl_Obj **valuePtrPtr,	/* Pointer to a variable to have the first
				 * value written into, or NULL.*/
    int *donePtr)		/* Pointer to a variable which will have a 1
				 * written into when there are no further
				 * values in the dictionary, or a 0
				 * otherwise. */
{
    Dict *dict;
    ChainEntry *cPtr;

    if (dictPtr->typePtr != &tclDictType) {
	int result = SetDictFromAny(interp, dictPtr);

	if (result != TCL_OK) {
	    return result;
	}
    }

    dict = dictPtr->internalRep.otherValuePtr;
    cPtr = dict->entryChainHead;
    if (cPtr == NULL) {
	searchPtr->epoch = -1;
	*donePtr = 1;
    } else {
	*donePtr = 0;
	searchPtr->dictionaryPtr = (Tcl_Dict) dict;
	searchPtr->epoch = dict->epoch;
	searchPtr->next = cPtr->nextPtr;
	dict->refcount++;
	if (keyPtrPtr != NULL) {
	    *keyPtrPtr = Tcl_GetHashKey(&dict->table, &cPtr->entry);
	}
	if (valuePtrPtr != NULL) {
	    *valuePtrPtr = Tcl_GetHashValue(&cPtr->entry);
	}
    }
    return TCL_OK;
}

/*
 *----------------------------------------------------------------------
 *
 * Tcl_DictObjNext --
 *
 *	Continue a traversal of a dictionary previously started with
 *	Tcl_DictObjFirst. This function is safe against concurrent
 *	modification of the underlying object (including type shimmering),
 *	treating such situations as if the search has terminated, though it is
 *	up to the caller to ensure that the object itself is not disposed
 *	until the search has finished. It is _not_ safe against modifications
 *	from other threads.
 *
 * Results:
 *	Updates the variables pointed to by keyPtrPtr, valuePtrPtr and
 *	donePtr. Either of keyPtrPtr and valuePtrPtr may be NULL, in which
 *	case the key/value is not made available to the caller.
 *
 * Side effects:
 *	Removes a reference to the dictionary's internal rep if the search
 *	terminates.
 *
 *----------------------------------------------------------------------
 */

void
Tcl_DictObjNext(
    Tcl_DictSearch *searchPtr,	/* Pointer to a hash search context. */
    Tcl_Obj **keyPtrPtr,	/* Pointer to a variable to have the first key
				 * written into, or NULL. */
    Tcl_Obj **valuePtrPtr,	/* Pointer to a variable to have the first
				 * value written into, or NULL.*/
    int *donePtr)		/* Pointer to a variable which will have a 1
				 * written into when there are no further
				 * values in the dictionary, or a 0
				 * otherwise. */
{
    ChainEntry *cPtr;

    /*
     * If the searh is done; we do no work.
     */

    if (searchPtr->epoch == -1) {
	*donePtr = 1;
	return;
    }

    /*
     * Bail out if the dictionary has had any elements added, modified or
     * removed. This *shouldn't* happen, but...
     */

    if (((Dict *)searchPtr->dictionaryPtr)->epoch != searchPtr->epoch) {
	Tcl_Panic("concurrent dictionary modification and search");
    }

    cPtr = searchPtr->next;
    if (cPtr == NULL) {
	Tcl_DictObjDone(searchPtr);
	*donePtr = 1;
	return;
    }

    searchPtr->next = cPtr->nextPtr;
    *donePtr = 0;
    if (keyPtrPtr != NULL) {
	*keyPtrPtr = Tcl_GetHashKey(
		&((Dict *)searchPtr->dictionaryPtr)->table, &cPtr->entry);
    }
    if (valuePtrPtr != NULL) {
	*valuePtrPtr = Tcl_GetHashValue(&cPtr->entry);
    }
}

/*
 *----------------------------------------------------------------------
 *
 * Tcl_DictObjDone --
 *
 *	Call this if you want to stop a search before you reach the end of the
 *	dictionary (e.g. because of abnormal termination of the search). It
 *	need not be used if the search reaches its natural end (i.e. if either
 *	Tcl_DictObjFirst or Tcl_DictObjNext sets its donePtr variable to 1).
 *
 * Results:
 *	None.
 *
 * Side effects:
 *	Removes a reference to the dictionary's internal rep.
 *
 *----------------------------------------------------------------------
 */

void
Tcl_DictObjDone(
    Tcl_DictSearch *searchPtr)		/* Pointer to a hash search context. */
{
    Dict *dict;

    if (searchPtr->epoch != -1) {
	searchPtr->epoch = -1;
	dict = (Dict *) searchPtr->dictionaryPtr;
	dict->refcount--;
	if (dict->refcount <= 0) {
	    DeleteDict(dict);
	}
    }
}

/*
 *----------------------------------------------------------------------
 *
 * Tcl_DictObjPutKeyList --
 *
 *	Add a key...key,value pair to a dictionary tree. The main dictionary
 *	value must not be shared, though sub-dictionaries may be. All
 *	intermediate dictionaries on the path must exist.
 *
 * Results:
 *	A standard Tcl result. Note that in the error case, a message is left
 *	in interp unless that is NULL.
 *
 * Side effects:
 *	If the dictionary and any of its sub-dictionaries on the path have
 *	string representations, these are invalidated.
 *
 *----------------------------------------------------------------------
 */

int
Tcl_DictObjPutKeyList(
    Tcl_Interp *interp,
    Tcl_Obj *dictPtr,
    int keyc,
    Tcl_Obj *const keyv[],
    Tcl_Obj *valuePtr)
{
    Dict *dict;
    Tcl_HashEntry *hPtr;
    int isNew;

    if (Tcl_IsShared(dictPtr)) {
	Tcl_Panic("%s called with shared object", "Tcl_DictObjPutKeyList");
    }
    if (keyc < 1) {
	Tcl_Panic("%s called with empty key list", "Tcl_DictObjPutKeyList");
    }

    dictPtr = TclTraceDictPath(interp, dictPtr, keyc-1,keyv, DICT_PATH_CREATE);
    if (dictPtr == NULL) {
	return TCL_ERROR;
    }

    dict = dictPtr->internalRep.otherValuePtr;
    hPtr = CreateChainEntry(dict, keyv[keyc-1], &isNew);
    Tcl_IncrRefCount(valuePtr);
    if (!isNew) {
	Tcl_Obj *oldValuePtr = Tcl_GetHashValue(hPtr);
	TclDecrRefCount(oldValuePtr);
    }
    Tcl_SetHashValue(hPtr, valuePtr);
    InvalidateDictChain(dictPtr);

    return TCL_OK;
}

/*
 *----------------------------------------------------------------------
 *
 * Tcl_DictObjRemoveKeyList --
 *
 *	Remove a key...key,value pair from a dictionary tree (the value
 *	removed is implicit in the key path). The main dictionary value must
 *	not be shared, though sub-dictionaries may be. It is not an error if
 *	there is no value associated with the given key list, but all
 *	intermediate dictionaries on the key path must exist.
 *
 * Results:
 *	A standard Tcl result. Note that in the error case, a message is left
 *	in interp unless that is NULL.
 *
 * Side effects:
 *	If the dictionary and any of its sub-dictionaries on the key path have
 *	string representations, these are invalidated.
 *
 *----------------------------------------------------------------------
 */

int
Tcl_DictObjRemoveKeyList(
    Tcl_Interp *interp,
    Tcl_Obj *dictPtr,
    int keyc,
    Tcl_Obj *const keyv[])
{
    Dict *dict;

    if (Tcl_IsShared(dictPtr)) {
	Tcl_Panic("%s called with shared object", "Tcl_DictObjRemoveKeyList");
    }
    if (keyc < 1) {
	Tcl_Panic("%s called with empty key list", "Tcl_DictObjRemoveKeyList");
    }

    dictPtr = TclTraceDictPath(interp, dictPtr, keyc-1,keyv, DICT_PATH_UPDATE);
    if (dictPtr == NULL) {
	return TCL_ERROR;
    }

    dict = dictPtr->internalRep.otherValuePtr;
    DeleteChainEntry(dict, keyv[keyc-1]);
    InvalidateDictChain(dictPtr);
    return TCL_OK;
}

/*
 *----------------------------------------------------------------------
 *
 * Tcl_NewDictObj --
 *
 *	This function is normally called when not debugging: i.e., when
 *	TCL_MEM_DEBUG is not defined. It creates a new dict object without any
 *	content.
 *
 *	When TCL_MEM_DEBUG is defined, this function just returns the result
 *	of calling the debugging version Tcl_DbNewDictObj.
 *
 * Results:
 *	A new dict object is returned; it has no keys defined in it. The new
 *	object's string representation is left NULL, and the ref count of the
 *	object is 0.
 *
 * Side Effects:
 *	None.
 *
 *----------------------------------------------------------------------
 */

Tcl_Obj *
Tcl_NewDictObj(void)
{
#ifdef TCL_MEM_DEBUG
    return Tcl_DbNewDictObj("unknown", 0);
#else /* !TCL_MEM_DEBUG */

    Tcl_Obj *dictPtr;
    Dict *dict;

    TclNewObj(dictPtr);
    Tcl_InvalidateStringRep(dictPtr);
    dict = ckalloc(sizeof(Dict));
    InitChainTable(dict);
    dict->epoch = 0;
    dict->chain = NULL;
    dict->refcount = 1;
    dictPtr->internalRep.otherValuePtr = dict;
    dictPtr->typePtr = &tclDictType;
    return dictPtr;
#endif
}

/*
 *----------------------------------------------------------------------
 *
 * Tcl_DbNewDictObj --
 *
 *	This function is normally called when debugging: i.e., when
 *	TCL_MEM_DEBUG is defined. It creates new dict objects. It is the same
 *	as the Tcl_NewDictObj function above except that it calls
 *	Tcl_DbCkalloc directly with the file name and line number from its
 *	caller. This simplifies debugging since then the [memory active]
 *	command will report the correct file name and line number when
 *	reporting objects that haven't been freed.
 *
 *	When TCL_MEM_DEBUG is not defined, this function just returns the
 *	result of calling Tcl_NewDictObj.
 *
 * Results:
 *	A new dict object is returned; it has no keys defined in it. The new
 *	object's string representation is left NULL, and the ref count of the
 *	object is 0.
 *
 * Side Effects:
 *	None.
 *
 *----------------------------------------------------------------------
 */

Tcl_Obj *
Tcl_DbNewDictObj(
    const char *file,
    int line)
{
#ifdef TCL_MEM_DEBUG
    Tcl_Obj *dictPtr;
    Dict *dict;

    TclDbNewObj(dictPtr, file, line);
    Tcl_InvalidateStringRep(dictPtr);
    dict = ckalloc(sizeof(Dict));
    InitChainTable(dict);
    dict->epoch = 0;
    dict->chain = NULL;
    dict->refcount = 1;
    dictPtr->internalRep.otherValuePtr = dict;
    dictPtr->typePtr = &tclDictType;
    return dictPtr;
#else /* !TCL_MEM_DEBUG */
    return Tcl_NewDictObj();
#endif
}

/***** START OF FUNCTIONS IMPLEMENTING TCL COMMANDS *****/

/*
 *----------------------------------------------------------------------
 *
 * DictCreateCmd --
 *
 *	This function implements the "dict create" Tcl command. See the user
 *	documentation for details on what it does, and TIP#111 for the formal
 *	specification.
 *
 * Results:
 *	A standard Tcl result.
 *
 * Side effects:
 *	See the user documentation.
 *
 *----------------------------------------------------------------------
 */

static int
DictCreateCmd(
    ClientData dummy,
    Tcl_Interp *interp,
    int objc,
    Tcl_Obj *const *objv)
{
    Tcl_Obj *dictObj;
    int i;

    /*
     * Must have an even number of arguments; note that number of preceding
     * arguments (i.e. "dict create" is also even, which makes this much
     * easier.)
     */

    if ((objc & 1) == 0) {
	Tcl_WrongNumArgs(interp, 1, objv, "?key value ...?");
	return TCL_ERROR;
    }

    dictObj = Tcl_NewDictObj();
    for (i=1 ; i<objc ; i+=2) {
	/*
	 * The next command is assumed to never fail...
	 */
	Tcl_DictObjPut(interp, dictObj, objv[i], objv[i+1]);
    }
    Tcl_SetObjResult(interp, dictObj);
    return TCL_OK;
}

/*
 *----------------------------------------------------------------------
 *
 * DictGetCmd --
 *
 *	This function implements the "dict get" Tcl command. See the user
 *	documentation for details on what it does, and TIP#111 for the formal
 *	specification.
 *
 * Results:
 *	A standard Tcl result.
 *
 * Side effects:
 *	See the user documentation.
 *
 *----------------------------------------------------------------------
 */

static int
DictGetCmd(
    ClientData dummy,
    Tcl_Interp *interp,
    int objc,
    Tcl_Obj *const *objv)
{
    Tcl_Obj *dictPtr, *valuePtr = NULL;
    int result;

    if (objc < 2) {
	Tcl_WrongNumArgs(interp, 1, objv, "dictionary ?key ...?");
	return TCL_ERROR;
    }

    /*
     * Test for the special case of no keys, which returns a *list* of all
     * key,value pairs. We produce a copy here because that makes subsequent
     * list handling more efficient.
     */

    if (objc == 2) {
	Tcl_Obj *keyPtr = NULL, *listPtr;
	Tcl_DictSearch search;
	int done;

	result = Tcl_DictObjFirst(interp, objv[1], &search,
		&keyPtr, &valuePtr, &done);
	if (result != TCL_OK) {
	    return result;
	}
	listPtr = Tcl_NewListObj(0, NULL);
	while (!done) {
	    /*
	     * Assume these won't fail as we have complete control over the
	     * types of things here.
	     */

	    Tcl_ListObjAppendElement(interp, listPtr, keyPtr);
	    Tcl_ListObjAppendElement(interp, listPtr, valuePtr);

	    Tcl_DictObjNext(&search, &keyPtr, &valuePtr, &done);
	}
	Tcl_SetObjResult(interp, listPtr);
	return TCL_OK;
    }

    /*
     * Loop through the list of keys, looking up the key at the current index
     * in the current dictionary each time. Once we've done the lookup, we set
     * the current dictionary to be the value we looked up (in case the value
     * was not the last one and we are going through a chain of searches.)
     * Note that this loop always executes at least once.
     */

    dictPtr = TclTraceDictPath(interp, objv[1], objc-3,objv+2, DICT_PATH_READ);
    if (dictPtr == NULL) {
	return TCL_ERROR;
    }
    result = Tcl_DictObjGet(interp, dictPtr, objv[objc-1], &valuePtr);
    if (result != TCL_OK) {
	return result;
    }
    if (valuePtr == NULL) {
	Tcl_ResetResult(interp);
	Tcl_AppendResult(interp, "key \"", TclGetString(objv[objc-1]),
		"\" not known in dictionary", NULL);
	Tcl_SetErrorCode(interp, "TCL", "LOOKUP", "DICT",
		TclGetString(objv[objc-1]), NULL);
	return TCL_ERROR;
    }
    Tcl_SetObjResult(interp, valuePtr);
    return TCL_OK;
}

/*
 *----------------------------------------------------------------------
 *
 * DictReplaceCmd --
 *
 *	This function implements the "dict replace" Tcl command. See the user
 *	documentation for details on what it does, and TIP#111 for the formal
 *	specification.
 *
 * Results:
 *	A standard Tcl result.
 *
 * Side effects:
 *	See the user documentation.
 *
 *----------------------------------------------------------------------
 */

static int
DictReplaceCmd(
    ClientData dummy,
    Tcl_Interp *interp,
    int objc,
    Tcl_Obj *const *objv)
{
    Tcl_Obj *dictPtr;
    int i, result;
    int allocatedDict = 0;

    if ((objc < 2) || (objc & 1)) {
	Tcl_WrongNumArgs(interp, 1, objv, "dictionary ?key value ...?");
	return TCL_ERROR;
    }

    dictPtr = objv[1];
    if (Tcl_IsShared(dictPtr)) {
	dictPtr = Tcl_DuplicateObj(dictPtr);
	allocatedDict = 1;
    }
    for (i=2 ; i<objc ; i+=2) {
	result = Tcl_DictObjPut(interp, dictPtr, objv[i], objv[i+1]);
	if (result != TCL_OK) {
	    if (allocatedDict) {
		TclDecrRefCount(dictPtr);
	    }
	    return TCL_ERROR;
	}
    }
    Tcl_SetObjResult(interp, dictPtr);
    return TCL_OK;
}

/*
 *----------------------------------------------------------------------
 *
 * DictRemoveCmd --
 *
 *	This function implements the "dict remove" Tcl command. See the user
 *	documentation for details on what it does, and TIP#111 for the formal
 *	specification.
 *
 * Results:
 *	A standard Tcl result.
 *
 * Side effects:
 *	See the user documentation.
 *
 *----------------------------------------------------------------------
 */

static int
DictRemoveCmd(
    ClientData dummy,
    Tcl_Interp *interp,
    int objc,
    Tcl_Obj *const *objv)
{
    Tcl_Obj *dictPtr;
    int i, result;
    int allocatedDict = 0;

    if (objc < 2) {
	Tcl_WrongNumArgs(interp, 1, objv, "dictionary ?key ...?");
	return TCL_ERROR;
    }

    dictPtr = objv[1];
    if (Tcl_IsShared(dictPtr)) {
	dictPtr = Tcl_DuplicateObj(dictPtr);
	allocatedDict = 1;
    }
    for (i=2 ; i<objc ; i++) {
	result = Tcl_DictObjRemove(interp, dictPtr, objv[i]);
	if (result != TCL_OK) {
	    if (allocatedDict) {
		TclDecrRefCount(dictPtr);
	    }
	    return TCL_ERROR;
	}
    }
    Tcl_SetObjResult(interp, dictPtr);
    return TCL_OK;
}

/*
 *----------------------------------------------------------------------
 *
 * DictMergeCmd --
 *
 *	This function implements the "dict merge" Tcl command. See the user
 *	documentation for details on what it does, and TIP#163 for the formal
 *	specification.
 *
 * Results:
 *	A standard Tcl result.
 *
 * Side effects:
 *	See the user documentation.
 *
 *----------------------------------------------------------------------
 */

static int
DictMergeCmd(
    ClientData dummy,
    Tcl_Interp *interp,
    int objc,
    Tcl_Obj *const *objv)
{
    Tcl_Obj *targetObj, *keyObj = NULL, *valueObj = NULL;
    int allocatedDict = 0;
    int i, done;
    Tcl_DictSearch search;

    if (objc == 1) {
	/*
	 * No dictionary arguments; return default (empty value).
	 */

	return TCL_OK;
    }

    /*
     * Make sure first argument is a dictionary.
     */

    targetObj = objv[1];
    if (targetObj->typePtr != &tclDictType) {
	if (SetDictFromAny(interp, targetObj) != TCL_OK) {
	    return TCL_ERROR;
	}
    }

    if (objc == 2) {
	/*
	 * Single argument, return it.
	 */

	Tcl_SetObjResult(interp, objv[1]);
	return TCL_OK;
    }

    /*
     * Normal behaviour: combining two (or more) dictionaries.
     */

    if (Tcl_IsShared(targetObj)) {
	targetObj = Tcl_DuplicateObj(targetObj);
	allocatedDict = 1;
    }
    for (i=2 ; i<objc ; i++) {
	if (Tcl_DictObjFirst(interp, objv[i], &search, &keyObj, &valueObj,
		&done) != TCL_OK) {
	    if (allocatedDict) {
		TclDecrRefCount(targetObj);
	    }
	    return TCL_ERROR;
	}
	while (!done) {
	    /*
	     * Next line can't fail; already know we have a dictionary in
	     * targetObj.
	     */

	    Tcl_DictObjPut(NULL, targetObj, keyObj, valueObj);
	    Tcl_DictObjNext(&search, &keyObj, &valueObj, &done);
	}
	Tcl_DictObjDone(&search);
    }
    Tcl_SetObjResult(interp, targetObj);
    return TCL_OK;
}

/*
 *----------------------------------------------------------------------
 *
 * DictKeysCmd --
 *
 *	This function implements the "dict keys" Tcl command. See the user
 *	documentation for details on what it does, and TIP#111 for the formal
 *	specification.
 *
 * Results:
 *	A standard Tcl result.
 *
 * Side effects:
 *	See the user documentation.
 *
 *----------------------------------------------------------------------
 */

static int
DictKeysCmd(
    ClientData dummy,
    Tcl_Interp *interp,
    int objc,
    Tcl_Obj *const *objv)
{
    Tcl_Obj *listPtr;
    const char *pattern = NULL;

    if (objc!=2 && objc!=3) {
	Tcl_WrongNumArgs(interp, 1, objv, "dictionary ?pattern?");
	return TCL_ERROR;
    }

    /*
     * A direct check that we have a dictionary. We don't start the iteration
     * yet because that might allocate memory or set locks that we do not
     * need. [Bug 1705778, leak K04]
     */

    if (objv[1]->typePtr != &tclDictType) {
	int result = SetDictFromAny(interp, objv[1]);

	if (result != TCL_OK) {
	    return result;
	}
    }

    if (objc == 3) {
	pattern = TclGetString(objv[2]);
    }
    listPtr = Tcl_NewListObj(0, NULL);
    if ((pattern != NULL) && TclMatchIsTrivial(pattern)) {
	Tcl_Obj *valuePtr = NULL;

	Tcl_DictObjGet(interp, objv[1], objv[2], &valuePtr);
	if (valuePtr != NULL) {
	    Tcl_ListObjAppendElement(NULL, listPtr, objv[2]);
	}
    } else {
	Tcl_DictSearch search;
	Tcl_Obj *keyPtr = NULL;
	int done = 0;

	/*
	 * At this point, we know we have a dictionary (or at least something
	 * that can be represented; it could theoretically have shimmered away
	 * when the pattern was fetched, but that shouldn't be damaging) so we
	 * can start the iteration process without checking for failures.
	 */

	Tcl_DictObjFirst(NULL, objv[1], &search, &keyPtr, NULL, &done);
	for (; !done ; Tcl_DictObjNext(&search, &keyPtr, NULL, &done)) {
	    if (!pattern || Tcl_StringMatch(TclGetString(keyPtr), pattern)) {
		Tcl_ListObjAppendElement(NULL, listPtr, keyPtr);
	    }
	}
	Tcl_DictObjDone(&search);
    }

    Tcl_SetObjResult(interp, listPtr);
    return TCL_OK;
}

/*
 *----------------------------------------------------------------------
 *
 * DictValuesCmd --
 *
 *	This function implements the "dict values" Tcl command. See the user
 *	documentation for details on what it does, and TIP#111 for the formal
 *	specification.
 *
 * Results:
 *	A standard Tcl result.
 *
 * Side effects:
 *	See the user documentation.
 *
 *----------------------------------------------------------------------
 */

static int
DictValuesCmd(
    ClientData dummy,
    Tcl_Interp *interp,
    int objc,
    Tcl_Obj *const *objv)
{
    Tcl_Obj *valuePtr = NULL, *listPtr;
    Tcl_DictSearch search;
    int done;
    const char *pattern;

    if (objc!=2 && objc!=3) {
	Tcl_WrongNumArgs(interp, 1, objv, "dictionary ?pattern?");
	return TCL_ERROR;
    }

    if (Tcl_DictObjFirst(interp, objv[1], &search, NULL, &valuePtr,
	    &done) != TCL_OK) {
	return TCL_ERROR;
    }
    if (objc == 3) {
	pattern = TclGetString(objv[2]);
    } else {
	pattern = NULL;
    }
    listPtr = Tcl_NewListObj(0, NULL);
    for (; !done ; Tcl_DictObjNext(&search, NULL, &valuePtr, &done)) {
	if (pattern==NULL || Tcl_StringMatch(TclGetString(valuePtr),pattern)) {
	    /*
	     * Assume this operation always succeeds.
	     */

	    Tcl_ListObjAppendElement(interp, listPtr, valuePtr);
	}
    }
    Tcl_DictObjDone(&search);

    Tcl_SetObjResult(interp, listPtr);
    return TCL_OK;
}

/*
 *----------------------------------------------------------------------
 *
 * DictSizeCmd --
 *
 *	This function implements the "dict size" Tcl command. See the user
 *	documentation for details on what it does, and TIP#111 for the formal
 *	specification.
 *
 * Results:
 *	A standard Tcl result.
 *
 * Side effects:
 *	See the user documentation.
 *
 *----------------------------------------------------------------------
 */

static int
DictSizeCmd(
    ClientData dummy,
    Tcl_Interp *interp,
    int objc,
    Tcl_Obj *const *objv)
{
    int result, size;

    if (objc != 2) {
	Tcl_WrongNumArgs(interp, 1, objv, "dictionary");
	return TCL_ERROR;
    }
    result = Tcl_DictObjSize(interp, objv[1], &size);
    if (result == TCL_OK) {
	Tcl_SetObjResult(interp, Tcl_NewIntObj(size));
    }
    return result;
}

/*
 *----------------------------------------------------------------------
 *
 * DictExistsCmd --
 *
 *	This function implements the "dict exists" Tcl command. See the user
 *	documentation for details on what it does, and TIP#111 for the formal
 *	specification.
 *
 * Results:
 *	A standard Tcl result.
 *
 * Side effects:
 *	See the user documentation.
 *
 *----------------------------------------------------------------------
 */

static int
DictExistsCmd(
    ClientData dummy,
    Tcl_Interp *interp,
    int objc,
    Tcl_Obj *const *objv)
{
    Tcl_Obj *dictPtr, *valuePtr;
    int result;

    if (objc < 3) {
	Tcl_WrongNumArgs(interp, 1, objv, "dictionary key ?key ...?");
	return TCL_ERROR;
    }

    dictPtr = TclTraceDictPath(interp, objv[1], objc-3, objv+2,
	    DICT_PATH_EXISTS);
    if (dictPtr == NULL) {
	return TCL_ERROR;
    }
    if (dictPtr == DICT_PATH_NON_EXISTENT) {
	Tcl_SetObjResult(interp, Tcl_NewBooleanObj(0));
	return TCL_OK;
    }
    result = Tcl_DictObjGet(interp, dictPtr, objv[objc-1], &valuePtr);
    if (result != TCL_OK) {
	return result;
    }
    Tcl_SetObjResult(interp, Tcl_NewBooleanObj(valuePtr != NULL));
    return TCL_OK;
}

/*
 *----------------------------------------------------------------------
 *
 * DictInfoCmd --
 *
 *	This function implements the "dict info" Tcl command. See the user
 *	documentation for details on what it does, and TIP#111 for the formal
 *	specification.
 *
 * Results:
 *	A standard Tcl result.
 *
 * Side effects:
 *	See the user documentation.
 *
 *----------------------------------------------------------------------
 */

static int
DictInfoCmd(
    ClientData dummy,
    Tcl_Interp *interp,
    int objc,
    Tcl_Obj *const *objv)
{
    Tcl_Obj *dictPtr;
    Dict *dict;

    if (objc != 2) {
	Tcl_WrongNumArgs(interp, 1, objv, "dictionary");
	return TCL_ERROR;
    }

    dictPtr = objv[1];
    if (dictPtr->typePtr != &tclDictType) {
	int result = SetDictFromAny(interp, dictPtr);
	if (result != TCL_OK) {
	    return result;
	}
    }
    dict = dictPtr->internalRep.otherValuePtr;

    Tcl_SetResult(interp, Tcl_HashStats(&dict->table), TCL_DYNAMIC);
    return TCL_OK;
}

/*
 *----------------------------------------------------------------------
 *
 * DictIncrCmd --
 *
 *	This function implements the "dict incr" Tcl command. See the user
 *	documentation for details on what it does, and TIP#111 for the formal
 *	specification.
 *
 * Results:
 *	A standard Tcl result.
 *
 * Side effects:
 *	See the user documentation.
 *
 *----------------------------------------------------------------------
 */

static int
DictIncrCmd(
    ClientData dummy,
    Tcl_Interp *interp,
    int objc,
    Tcl_Obj *const *objv)
{
    int code = TCL_OK;
    Tcl_Obj *dictPtr, *valuePtr = NULL;

    if (objc < 3 || objc > 4) {
	Tcl_WrongNumArgs(interp, 1, objv, "varName key ?increment?");
	return TCL_ERROR;
    }

    dictPtr = Tcl_ObjGetVar2(interp, objv[1], NULL, 0);
    if (dictPtr == NULL) {
	/*
	 * Variable didn't yet exist. Create new dictionary value.
	 */

	dictPtr = Tcl_NewDictObj();
    } else if (Tcl_DictObjGet(interp, dictPtr, objv[2], &valuePtr) != TCL_OK) {
	/*
	 * Variable contents are not a dict, report error.
	 */

	return TCL_ERROR;
    }
    if (Tcl_IsShared(dictPtr)) {
	/*
	 * A little internals surgery to avoid copying a string rep that will
	 * soon be no good.
	 */

	char *saved = dictPtr->bytes;
	Tcl_Obj *oldPtr = dictPtr;

	dictPtr->bytes = NULL;
	dictPtr = Tcl_DuplicateObj(dictPtr);
	oldPtr->bytes = saved;
    }
    if (valuePtr == NULL) {
	/*
	 * Key not in dictionary. Create new key with increment as value.
	 */

	if (objc == 4) {
	    /*
	     * Verify increment is an integer.
	     */

	    mp_int increment;

	    code = Tcl_GetBignumFromObj(interp, objv[3], &increment);
	    if (code != TCL_OK) {
		Tcl_AddErrorInfo(interp, "\n    (reading increment)");
	    } else {
		/*
		 * Remember to dispose with the bignum as we're not actually
		 * using it directly. [Bug 2874678]
		 */

		mp_clear(&increment);
		Tcl_DictObjPut(interp, dictPtr, objv[2], objv[3]);
	    }
	} else {
	    Tcl_DictObjPut(interp, dictPtr, objv[2], Tcl_NewIntObj(1));
	}
    } else {
	/*
	 * Key in dictionary. Increment its value with minimum dup.
	 */

	if (Tcl_IsShared(valuePtr)) {
	    valuePtr = Tcl_DuplicateObj(valuePtr);
	    Tcl_DictObjPut(interp, dictPtr, objv[2], valuePtr);
	}
	if (objc == 4) {
	    code = TclIncrObj(interp, valuePtr, objv[3]);
	} else {
	    Tcl_Obj *incrPtr = Tcl_NewIntObj(1);

	    Tcl_IncrRefCount(incrPtr);
	    code = TclIncrObj(interp, valuePtr, incrPtr);
	    Tcl_DecrRefCount(incrPtr);
	}
    }
    if (code == TCL_OK) {
	Tcl_InvalidateStringRep(dictPtr);
	valuePtr = Tcl_ObjSetVar2(interp, objv[1], NULL,
		dictPtr, TCL_LEAVE_ERR_MSG);
	if (valuePtr == NULL) {
	    code = TCL_ERROR;
	} else {
	    Tcl_SetObjResult(interp, valuePtr);
	}
    } else if (dictPtr->refCount == 0) {
	Tcl_DecrRefCount(dictPtr);
    }
    return code;
}

/*
 *----------------------------------------------------------------------
 *
 * DictLappendCmd --
 *
 *	This function implements the "dict lappend" Tcl command. See the user
 *	documentation for details on what it does, and TIP#111 for the formal
 *	specification.
 *
 * Results:
 *	A standard Tcl result.
 *
 * Side effects:
 *	See the user documentation.
 *
 *----------------------------------------------------------------------
 */

static int
DictLappendCmd(
    ClientData dummy,
    Tcl_Interp *interp,
    int objc,
    Tcl_Obj *const *objv)
{
    Tcl_Obj *dictPtr, *valuePtr, *resultPtr;
    int i, allocatedDict = 0, allocatedValue = 0;

    if (objc < 3) {
	Tcl_WrongNumArgs(interp, 1, objv, "varName key ?value ...?");
	return TCL_ERROR;
    }

    dictPtr = Tcl_ObjGetVar2(interp, objv[1], NULL, 0);
    if (dictPtr == NULL) {
	allocatedDict = 1;
	dictPtr = Tcl_NewDictObj();
    } else if (Tcl_IsShared(dictPtr)) {
	allocatedDict = 1;
	dictPtr = Tcl_DuplicateObj(dictPtr);
    }

    if (Tcl_DictObjGet(interp, dictPtr, objv[2], &valuePtr) != TCL_OK) {
	if (allocatedDict) {
	    TclDecrRefCount(dictPtr);
	}
	return TCL_ERROR;
    }

    if (valuePtr == NULL) {
	valuePtr = Tcl_NewListObj(objc-3, objv+3);
	allocatedValue = 1;
    } else {
	if (Tcl_IsShared(valuePtr)) {
	    allocatedValue = 1;
	    valuePtr = Tcl_DuplicateObj(valuePtr);
	}

	for (i=3 ; i<objc ; i++) {
	    if (Tcl_ListObjAppendElement(interp, valuePtr,
		    objv[i]) != TCL_OK) {
		if (allocatedValue) {
		    TclDecrRefCount(valuePtr);
		}
		if (allocatedDict) {
		    TclDecrRefCount(dictPtr);
		}
		return TCL_ERROR;
	    }
	}
    }

    if (allocatedValue) {
	Tcl_DictObjPut(interp, dictPtr, objv[2], valuePtr);
    } else if (dictPtr->bytes != NULL) {
	Tcl_InvalidateStringRep(dictPtr);
    }

    resultPtr = Tcl_ObjSetVar2(interp, objv[1], NULL, dictPtr,
	    TCL_LEAVE_ERR_MSG);
    if (resultPtr == NULL) {
	return TCL_ERROR;
    }
    Tcl_SetObjResult(interp, resultPtr);
    return TCL_OK;
}

/*
 *----------------------------------------------------------------------
 *
 * DictAppendCmd --
 *
 *	This function implements the "dict append" Tcl command. See the user
 *	documentation for details on what it does, and TIP#111 for the formal
 *	specification.
 *
 * Results:
 *	A standard Tcl result.
 *
 * Side effects:
 *	See the user documentation.
 *
 *----------------------------------------------------------------------
 */

static int
DictAppendCmd(
    ClientData dummy,
    Tcl_Interp *interp,
    int objc,
    Tcl_Obj *const *objv)
{
    Tcl_Obj *dictPtr, *valuePtr, *resultPtr;
    int i, allocatedDict = 0;

    if (objc < 3) {
	Tcl_WrongNumArgs(interp, 1, objv, "varName key ?value ...?");
	return TCL_ERROR;
    }

    dictPtr = Tcl_ObjGetVar2(interp, objv[1], NULL, 0);
    if (dictPtr == NULL) {
	allocatedDict = 1;
	dictPtr = Tcl_NewDictObj();
    } else if (Tcl_IsShared(dictPtr)) {
	allocatedDict = 1;
	dictPtr = Tcl_DuplicateObj(dictPtr);
    }

    if (Tcl_DictObjGet(interp, dictPtr, objv[2], &valuePtr) != TCL_OK) {
	if (allocatedDict) {
	    TclDecrRefCount(dictPtr);
	}
	return TCL_ERROR;
    }

    if (valuePtr == NULL) {
	TclNewObj(valuePtr);
    } else {
	if (Tcl_IsShared(valuePtr)) {
	    valuePtr = Tcl_DuplicateObj(valuePtr);
	}
    }

    for (i=3 ; i<objc ; i++) {
	Tcl_AppendObjToObj(valuePtr, objv[i]);
    }

    Tcl_DictObjPut(interp, dictPtr, objv[2], valuePtr);

    resultPtr = Tcl_ObjSetVar2(interp, objv[1], NULL, dictPtr,
	    TCL_LEAVE_ERR_MSG);
    if (resultPtr == NULL) {
	return TCL_ERROR;
    }
    Tcl_SetObjResult(interp, resultPtr);
    return TCL_OK;
}

/*
 *----------------------------------------------------------------------
 *
 * DictForNRCmd --
 *
 *	This function implements the "dict for" Tcl command. See the user
 *	documentation for details on what it does, and TIP#111 for the formal
 *	specification.
 *
 * Results:
 *	A standard Tcl result.
 *
 * Side effects:
 *	See the user documentation.
 *
 *----------------------------------------------------------------------
 */

static int
DictForNRCmd(
    ClientData dummy,
    Tcl_Interp *interp,
    int objc,
    Tcl_Obj *const *objv)
{
    Interp *iPtr = (Interp *) interp;
    Tcl_Obj *scriptObj, *keyVarObj, *valueVarObj;
    Tcl_Obj **varv, *keyObj, *valueObj;
    Tcl_DictSearch *searchPtr;
    int varc, done;

    if (objc != 4) {
	Tcl_WrongNumArgs(interp, 1, objv,
		"{keyVar valueVar} dictionary script");
	return TCL_ERROR;
    }

    /*
     * Parse arguments.
     */

    if (TclListObjGetElements(interp, objv[1], &varc, &varv) != TCL_OK) {
	return TCL_ERROR;
    }
    if (varc != 2) {
	Tcl_SetResult(interp, "must have exactly two variable names",
		TCL_STATIC);
	return TCL_ERROR;
    }
    searchPtr = TclStackAlloc(interp, sizeof(Tcl_DictSearch));
    if (Tcl_DictObjFirst(interp, objv[2], searchPtr, &keyObj, &valueObj,
	    &done) != TCL_OK) {
	TclStackFree(interp, searchPtr);
	return TCL_ERROR;
    }
    if (done) {
	TclStackFree(interp, searchPtr);
	return TCL_OK;
    }
    TclListObjGetElements(NULL, objv[1], &varc, &varv);
    keyVarObj = varv[0];
    valueVarObj = varv[1];
    scriptObj = objv[3];

    /*
     * Make sure that these objects (which we need throughout the body of the
     * loop) don't vanish. Note that the dictionary internal rep is locked
     * internally so that updates, shimmering, etc are not a problem.
     */

    Tcl_IncrRefCount(keyVarObj);
    Tcl_IncrRefCount(valueVarObj);
    Tcl_IncrRefCount(scriptObj);

    /*
     * Stop the value from getting hit in any way by any traces on the key
     * variable.
     */

    Tcl_IncrRefCount(valueObj);
    if (Tcl_ObjSetVar2(interp, keyVarObj, NULL, keyObj, TCL_LEAVE_ERR_MSG) == NULL) {
	TclDecrRefCount(valueObj);
	goto error;
    }
    TclDecrRefCount(valueObj);
    if (Tcl_ObjSetVar2(interp, valueVarObj, NULL, valueObj, TCL_LEAVE_ERR_MSG) == NULL) {
	goto error;
    }

    /*
     * Run the script.
     */

    TclNRAddCallback(interp, DictForLoopCallback, searchPtr, keyVarObj,
	    valueVarObj, scriptObj);
    return TclNREvalObjEx(interp, scriptObj, 0, iPtr->cmdFramePtr, 3);

    /*
     * For unwinding everything on error.
     */

  error:
    TclDecrRefCount(keyVarObj);
    TclDecrRefCount(valueVarObj);
    TclDecrRefCount(scriptObj);
    Tcl_DictObjDone(searchPtr);
    TclStackFree(interp, searchPtr);
    return TCL_ERROR;
}

static int
DictForLoopCallback(
    ClientData data[],
    Tcl_Interp *interp,
    int result)
{
    Interp *iPtr = (Interp *) interp;
    Tcl_DictSearch *searchPtr = data[0];
    Tcl_Obj *keyVarObj = data[1];
    Tcl_Obj *valueVarObj = data[2];
    Tcl_Obj *scriptObj = data[3];
    Tcl_Obj *keyObj, *valueObj;
    int done;

    /*
     * Process the result from the previous execution of the script body.
     */

    if (result == TCL_CONTINUE) {
	result = TCL_OK;
    } else if (result != TCL_OK) {
	if (result == TCL_BREAK) {
	    Tcl_ResetResult(interp);
	    result = TCL_OK;
	} else if (result == TCL_ERROR) {
	    Tcl_AppendObjToErrorInfo(interp, Tcl_ObjPrintf(
		    "\n    (\"dict for\" body line %d)",
		    Tcl_GetErrorLine(interp)));
	}
	goto done;
    }

    /*
     * Get the next mapping from the dictionary.
     */

    Tcl_DictObjNext(searchPtr, &keyObj, &valueObj, &done);
    if (done) {
	Tcl_ResetResult(interp);
	goto done;
    }

    /*
     * Stop the value from getting hit in any way by any traces on the key
     * variable.
     */

    Tcl_IncrRefCount(valueObj);
    if (Tcl_ObjSetVar2(interp, keyVarObj, NULL, keyObj, TCL_LEAVE_ERR_MSG) == NULL) {
	TclDecrRefCount(valueObj);
	result = TCL_ERROR;
	goto done;
    }
    TclDecrRefCount(valueObj);
    if (Tcl_ObjSetVar2(interp, valueVarObj, NULL, valueObj, TCL_LEAVE_ERR_MSG) == NULL) {
	result = TCL_ERROR;
	goto done;
    }

    /*
     * Run the script.
     */

    TclNRAddCallback(interp, DictForLoopCallback, searchPtr, keyVarObj,
	    valueVarObj, scriptObj);
    return TclNREvalObjEx(interp, scriptObj, 0, iPtr->cmdFramePtr, 3);

    /*
     * For unwinding everything once the iterating is done.
     */

  done:
    TclDecrRefCount(keyVarObj);
    TclDecrRefCount(valueVarObj);
    TclDecrRefCount(scriptObj);
    Tcl_DictObjDone(searchPtr);
    TclStackFree(interp, searchPtr);
    return result;
}

/*
 *----------------------------------------------------------------------
 *
 * DictSetCmd --
 *
 *	This function implements the "dict set" Tcl command. See the user
 *	documentation for details on what it does, and TIP#111 for the formal
 *	specification.
 *
 * Results:
 *	A standard Tcl result.
 *
 * Side effects:
 *	See the user documentation.
 *
 *----------------------------------------------------------------------
 */

static int
DictSetCmd(
    ClientData dummy,
    Tcl_Interp *interp,
    int objc,
    Tcl_Obj *const *objv)
{
    Tcl_Obj *dictPtr, *resultPtr;
    int result, allocatedDict = 0;

    if (objc < 4) {
	Tcl_WrongNumArgs(interp, 1, objv, "varName key ?key ...? value");
	return TCL_ERROR;
    }

    dictPtr = Tcl_ObjGetVar2(interp, objv[1], NULL, 0);
    if (dictPtr == NULL) {
	allocatedDict = 1;
	dictPtr = Tcl_NewDictObj();
    } else if (Tcl_IsShared(dictPtr)) {
	allocatedDict = 1;
	dictPtr = Tcl_DuplicateObj(dictPtr);
    }

    result = Tcl_DictObjPutKeyList(interp, dictPtr, objc-3, objv+2,
	    objv[objc-1]);
    if (result != TCL_OK) {
	if (allocatedDict) {
	    TclDecrRefCount(dictPtr);
	}
	return TCL_ERROR;
    }

    resultPtr = Tcl_ObjSetVar2(interp, objv[1], NULL, dictPtr,
	    TCL_LEAVE_ERR_MSG);
    if (resultPtr == NULL) {
	return TCL_ERROR;
    }
    Tcl_SetObjResult(interp, resultPtr);
    return TCL_OK;
}

/*
 *----------------------------------------------------------------------
 *
 * DictUnsetCmd --
 *
 *	This function implements the "dict unset" Tcl command. See the user
 *	documentation for details on what it does, and TIP#111 for the formal
 *	specification.
 *
 * Results:
 *	A standard Tcl result.
 *
 * Side effects:
 *	See the user documentation.
 *
 *----------------------------------------------------------------------
 */

static int
DictUnsetCmd(
    ClientData dummy,
    Tcl_Interp *interp,
    int objc,
    Tcl_Obj *const *objv)
{
    Tcl_Obj *dictPtr, *resultPtr;
    int result, allocatedDict = 0;

    if (objc < 3) {
	Tcl_WrongNumArgs(interp, 1, objv, "varName key ?key ...?");
	return TCL_ERROR;
    }

    dictPtr = Tcl_ObjGetVar2(interp, objv[1], NULL, 0);
    if (dictPtr == NULL) {
	allocatedDict = 1;
	dictPtr = Tcl_NewDictObj();
    } else if (Tcl_IsShared(dictPtr)) {
	allocatedDict = 1;
	dictPtr = Tcl_DuplicateObj(dictPtr);
    }

    result = Tcl_DictObjRemoveKeyList(interp, dictPtr, objc-2, objv+2);
    if (result != TCL_OK) {
	if (allocatedDict) {
	    TclDecrRefCount(dictPtr);
	}
	return TCL_ERROR;
    }

    resultPtr = Tcl_ObjSetVar2(interp, objv[1], NULL, dictPtr,
	    TCL_LEAVE_ERR_MSG);
    if (resultPtr == NULL) {
	return TCL_ERROR;
    }
    Tcl_SetObjResult(interp, resultPtr);
    return TCL_OK;
}

/*
 *----------------------------------------------------------------------
 *
 * DictFilterCmd --
 *
 *	This function implements the "dict filter" Tcl command. See the user
 *	documentation for details on what it does, and TIP#111 for the formal
 *	specification.
 *
 * Results:
 *	A standard Tcl result.
 *
 * Side effects:
 *	See the user documentation.
 *
 *----------------------------------------------------------------------
 */

static int
DictFilterCmd(
    ClientData dummy,
    Tcl_Interp *interp,
    int objc,
    Tcl_Obj *const *objv)
{
    Interp *iPtr = (Interp *) interp;
    static const char *const filters[] = {
	"key", "script", "value", NULL
    };
    enum FilterTypes {
	FILTER_KEYS, FILTER_SCRIPT, FILTER_VALUES
    };
    Tcl_Obj *scriptObj, *keyVarObj, *valueVarObj;
    Tcl_Obj **varv, *keyObj = NULL, *valueObj = NULL, *resultObj, *boolObj;
    Tcl_DictSearch search;
    int index, varc, done, result, satisfied;
    const char *pattern;

    if (objc < 3) {
	Tcl_WrongNumArgs(interp, 1, objv, "dictionary filterType ?arg ...?");
	return TCL_ERROR;
    }
    if (Tcl_GetIndexFromObj(interp, objv[2], filters, "filterType",
	     0, &index) != TCL_OK) {
	return TCL_ERROR;
    }

    switch ((enum FilterTypes) index) {
    case FILTER_KEYS:
	/*
	 * Create a dictionary whose keys all match a certain pattern.
	 */

	if (Tcl_DictObjFirst(interp, objv[1], &search,
		&keyObj, &valueObj, &done) != TCL_OK) {
	    return TCL_ERROR;
	}
	if (objc == 3) {
	    /*
	     * Nothing to match, so return nothing (== empty dictionary).
	     */

	    Tcl_DictObjDone(&search);
	    return TCL_OK;
	} else if (objc == 4) {
	    pattern = TclGetString(objv[3]);
	    resultObj = Tcl_NewDictObj();
	    if (TclMatchIsTrivial(pattern)) {
		/*
		 * Must release the search lock here to prevent a memory leak
		 * since we are not exhausing the search. [Bug 1705778, leak
		 * K05]
		 */

		Tcl_DictObjDone(&search);
		Tcl_DictObjGet(interp, objv[1], objv[3], &valueObj);
		if (valueObj != NULL) {
		    Tcl_DictObjPut(interp, resultObj, objv[3], valueObj);
		}
	    } else {
		while (!done) {
		    if (Tcl_StringMatch(TclGetString(keyObj), pattern)) {
			Tcl_DictObjPut(interp, resultObj, keyObj, valueObj);
		    }
		    Tcl_DictObjNext(&search, &keyObj, &valueObj, &done);
		}
	    }
	} else {
	    /*
	     * Can't optimize this match for trivial globbing: would disturb
	     * order.
	     */

	    resultObj = Tcl_NewDictObj();
	    while (!done) {
		int i;

		for (i=3 ; i<objc ; i++) {
		    pattern = TclGetString(objv[i]);
		    if (Tcl_StringMatch(TclGetString(keyObj), pattern)) {
			Tcl_DictObjPut(interp, resultObj, keyObj, valueObj);
			break;		/* stop inner loop */
		    }
		}
		Tcl_DictObjNext(&search, &keyObj, &valueObj, &done);
	    }
	}
	Tcl_SetObjResult(interp, resultObj);
	return TCL_OK;

    case FILTER_VALUES:
	/*
	 * Create a dictionary whose values all match a certain pattern.
	 */

	if (Tcl_DictObjFirst(interp, objv[1], &search,
		&keyObj, &valueObj, &done) != TCL_OK) {
	    return TCL_ERROR;
	}
	resultObj = Tcl_NewDictObj();
	while (!done) {
	    int i;

	    for (i=3 ; i<objc ; i++) {
		pattern = TclGetString(objv[i]);
		if (Tcl_StringMatch(TclGetString(valueObj), pattern)) {
		    Tcl_DictObjPut(interp, resultObj, keyObj, valueObj);
		    break;		/* stop inner loop */
		}
	    }
	    Tcl_DictObjNext(&search, &keyObj, &valueObj, &done);
	}
	Tcl_SetObjResult(interp, resultObj);
	return TCL_OK;

    case FILTER_SCRIPT:
	if (objc != 5) {
	    Tcl_WrongNumArgs(interp, 1, objv,
		    "dictionary script {keyVar valueVar} filterScript");
	    return TCL_ERROR;
	}

	/*
	 * Create a dictionary whose key,value pairs all satisfy a script
	 * (i.e. get a true boolean result from its evaluation). Massive
	 * copying from the "dict for" implementation has occurred!
	 */

	if (TclListObjGetElements(interp, objv[3], &varc, &varv) != TCL_OK) {
	    return TCL_ERROR;
	}
	if (varc != 2) {
	    Tcl_SetResult(interp, "must have exactly two variable names",
		    TCL_STATIC);
	    return TCL_ERROR;
	}
	keyVarObj = varv[0];
	valueVarObj = varv[1];
	scriptObj = objv[4];

	/*
	 * Make sure that these objects (which we need throughout the body of
	 * the loop) don't vanish. Note that the dictionary internal rep is
	 * locked internally so that updates, shimmering, etc are not a
	 * problem.
	 */

	Tcl_IncrRefCount(keyVarObj);
	Tcl_IncrRefCount(valueVarObj);
	Tcl_IncrRefCount(scriptObj);

	result = Tcl_DictObjFirst(interp, objv[1],
		&search, &keyObj, &valueObj, &done);
	if (result != TCL_OK) {
	    TclDecrRefCount(keyVarObj);
	    TclDecrRefCount(valueVarObj);
	    TclDecrRefCount(scriptObj);
	    return TCL_ERROR;
	}

	resultObj = Tcl_NewDictObj();

	while (!done) {
	    /*
	     * Stop the value from getting hit in any way by any traces on the
	     * key variable.
	     */

	    Tcl_IncrRefCount(keyObj);
	    Tcl_IncrRefCount(valueObj);
	    if (Tcl_ObjSetVar2(interp, keyVarObj, NULL, keyObj,
		    TCL_LEAVE_ERR_MSG) == NULL) {
		Tcl_ResetResult(interp);
		Tcl_AppendResult(interp, "couldn't set key variable: \"",
			TclGetString(keyVarObj), "\"", NULL);
		result = TCL_ERROR;
		goto abnormalResult;
	    }
	    if (Tcl_ObjSetVar2(interp, valueVarObj, NULL, valueObj,
		    TCL_LEAVE_ERR_MSG) == NULL) {
		Tcl_ResetResult(interp);
		Tcl_AppendResult(interp, "couldn't set value variable: \"",
			TclGetString(valueVarObj), "\"", NULL);
		goto abnormalResult;
	    }

	    /*
	     * TIP #280. Make invoking context available to loop body.
	     */

	    result = TclEvalObjEx(interp, scriptObj, 0, iPtr->cmdFramePtr, 4);
	    switch (result) {
	    case TCL_OK:
		boolObj = Tcl_GetObjResult(interp);
		Tcl_IncrRefCount(boolObj);
		Tcl_ResetResult(interp);
		if (Tcl_GetBooleanFromObj(interp, boolObj,
			&satisfied) != TCL_OK) {
		    TclDecrRefCount(boolObj);
		    result = TCL_ERROR;
		    goto abnormalResult;
		}
		TclDecrRefCount(boolObj);
		if (satisfied) {
		    Tcl_DictObjPut(interp, resultObj, keyObj, valueObj);
		}
		break;
	    case TCL_BREAK:
		/*
		 * Force loop termination by calling Tcl_DictObjDone; this
		 * makes the next Tcl_DictObjNext say there is nothing more to
		 * do.
		 */

		Tcl_ResetResult(interp);
		Tcl_DictObjDone(&search);
	    case TCL_CONTINUE:
		result = TCL_OK;
		break;
	    case TCL_ERROR:
		Tcl_AppendObjToErrorInfo(interp, Tcl_ObjPrintf(
			"\n    (\"dict filter\" script line %d)",
			Tcl_GetErrorLine(interp)));
	    default:
		goto abnormalResult;
	    }

	    TclDecrRefCount(keyObj);
	    TclDecrRefCount(valueObj);

	    Tcl_DictObjNext(&search, &keyObj, &valueObj, &done);
	}

	/*
	 * Stop holding a reference to these objects.
	 */

	TclDecrRefCount(keyVarObj);
	TclDecrRefCount(valueVarObj);
	TclDecrRefCount(scriptObj);
	Tcl_DictObjDone(&search);

	if (result == TCL_OK) {
	    Tcl_SetObjResult(interp, resultObj);
	} else {
	    TclDecrRefCount(resultObj);
	}
	return result;

    abnormalResult:
	Tcl_DictObjDone(&search);
	TclDecrRefCount(keyObj);
	TclDecrRefCount(valueObj);
	TclDecrRefCount(keyVarObj);
	TclDecrRefCount(valueVarObj);
	TclDecrRefCount(scriptObj);
	TclDecrRefCount(resultObj);
	return result;
    }
    Tcl_Panic("unexpected fallthrough");
    /* Control never reaches this point. */
    return TCL_ERROR;
}

/*
 *----------------------------------------------------------------------
 *
 * DictUpdateCmd --
 *
 *	This function implements the "dict update" Tcl command. See the user
 *	documentation for details on what it does, and TIP#212 for the formal
 *	specification.
 *
 * Results:
 *	A standard Tcl result.
 *
 * Side effects:
 *	See the user documentation.
 *
 *----------------------------------------------------------------------
 */

static int
DictUpdateCmd(
    ClientData clientData,
    Tcl_Interp *interp,
    int objc,
    Tcl_Obj *const *objv)
{
    Interp *iPtr = (Interp *) interp;
    Tcl_Obj *dictPtr, *objPtr;
    int i, dummy;

    if (objc < 5 || !(objc & 1)) {
	Tcl_WrongNumArgs(interp, 1, objv,
		"varName key varName ?key varName ...? script");
	return TCL_ERROR;
    }

    dictPtr = Tcl_ObjGetVar2(interp, objv[1], NULL, TCL_LEAVE_ERR_MSG);
    if (dictPtr == NULL) {
	return TCL_ERROR;
    }
    if (Tcl_DictObjSize(interp, dictPtr, &dummy) != TCL_OK) {
	return TCL_ERROR;
    }
    Tcl_IncrRefCount(dictPtr);
    for (i=2 ; i+2<objc ; i+=2) {
	if (Tcl_DictObjGet(interp, dictPtr, objv[i], &objPtr) != TCL_OK) {
	    TclDecrRefCount(dictPtr);
	    return TCL_ERROR;
	}
	if (objPtr == NULL) {
	    /* ??? */
	    Tcl_UnsetVar(interp, Tcl_GetString(objv[i+1]), 0);
	} else if (Tcl_ObjSetVar2(interp, objv[i+1], NULL, objPtr,
		TCL_LEAVE_ERR_MSG) == NULL) {
	    TclDecrRefCount(dictPtr);
	    return TCL_ERROR;
	}
    }
    TclDecrRefCount(dictPtr);

    /*
     * Execute the body after setting up the NRE handler to process the
     * results.
     */

    objPtr = Tcl_NewListObj(objc-3, objv+2);
    Tcl_IncrRefCount(objPtr);
    Tcl_IncrRefCount(objv[1]);
    TclNRAddCallback(interp, FinalizeDictUpdate, objv[1], objPtr, NULL,NULL);

    return TclNREvalObjEx(interp, objv[objc-1], 0, iPtr->cmdFramePtr, objc-1);
}

static int
FinalizeDictUpdate(
    ClientData data[],
    Tcl_Interp *interp,
    int result)
{
    Tcl_Obj *dictPtr, *objPtr, **objv;
    Tcl_InterpState state;
    int i, objc;
    Tcl_Obj *varName = data[0];
    Tcl_Obj *argsObj = data[1];

    /*
     * ErrorInfo handling.
     */

    if (result == TCL_ERROR) {
	Tcl_AddErrorInfo(interp, "\n    (body of \"dict update\")");
    }

    /*
     * If the dictionary variable doesn't exist, drop everything silently.
     */

    dictPtr = Tcl_ObjGetVar2(interp, varName, NULL, 0);
    if (dictPtr == NULL) {
	TclDecrRefCount(varName);
	TclDecrRefCount(argsObj);
	return result;
    }

    /*
     * Double-check that it is still a dictionary.
     */

    state = Tcl_SaveInterpState(interp, result);
    if (Tcl_DictObjSize(interp, dictPtr, &objc) != TCL_OK) {
	Tcl_DiscardInterpState(state);
	TclDecrRefCount(varName);
	TclDecrRefCount(argsObj);
	return TCL_ERROR;
    }

    if (Tcl_IsShared(dictPtr)) {
	dictPtr = Tcl_DuplicateObj(dictPtr);
    }

    /*
     * Write back the values from the variables, treating failure to read as
     * an instruction to remove the key.
     */

    Tcl_ListObjGetElements(NULL, argsObj, &objc, &objv);
    for (i=0 ; i<objc ; i+=2) {
	objPtr = Tcl_ObjGetVar2(interp, objv[i+1], NULL, 0);
	if (objPtr == NULL) {
	    Tcl_DictObjRemove(interp, dictPtr, objv[i]);
	} else if (objPtr == dictPtr) {
	    /*
	     * Someone is messing us around, trying to build a recursive
	     * structure. [Bug 1786481]
	     */

	    Tcl_DictObjPut(interp, dictPtr, objv[i],
		    Tcl_DuplicateObj(objPtr));
	} else {
	    /* Shouldn't fail */
	    Tcl_DictObjPut(interp, dictPtr, objv[i], objPtr);
	}
    }
    TclDecrRefCount(argsObj);

    /*
     * Write the dictionary back to its variable.
     */

    if (Tcl_ObjSetVar2(interp, varName, NULL, dictPtr,
	    TCL_LEAVE_ERR_MSG) == NULL) {
	Tcl_DiscardInterpState(state);
	TclDecrRefCount(varName);
	return TCL_ERROR;
    }

    TclDecrRefCount(varName);
    return Tcl_RestoreInterpState(interp, state);
}

/*
 *----------------------------------------------------------------------
 *
 * DictWithCmd --
 *
 *	This function implements the "dict with" Tcl command. See the user
 *	documentation for details on what it does, and TIP#212 for the formal
 *	specification.
 *
 * Results:
 *	A standard Tcl result.
 *
 * Side effects:
 *	See the user documentation.
 *
 *----------------------------------------------------------------------
 */

static int
DictWithCmd(
    ClientData dummy,
    Tcl_Interp *interp,
    int objc,
    Tcl_Obj *const *objv)
{
    Interp *iPtr = (Interp *) interp;
    Tcl_Obj *dictPtr, *keysPtr, *keyPtr = NULL, *valPtr = NULL, *pathPtr;
    Tcl_DictSearch s;
    int done;

    if (objc < 3) {
	Tcl_WrongNumArgs(interp, 1, objv, "dictVar ?key ...? script");
	return TCL_ERROR;
    }

    /*
     * Get the dictionary to open out.
     */

    dictPtr = Tcl_ObjGetVar2(interp, objv[1], NULL, TCL_LEAVE_ERR_MSG);
    if (dictPtr == NULL) {
	return TCL_ERROR;
    }
    if (objc > 3) {
	dictPtr = TclTraceDictPath(interp, dictPtr, objc-3, objv+2,
		DICT_PATH_READ);
	if (dictPtr == NULL) {
	    return TCL_ERROR;
	}
    }

    /*
     * Go over the list of keys and write each corresponding value to a
     * variable in the current context with the same name. Also keep a copy of
     * the keys so we can write back properly later on even if the dictionary
     * has been structurally modified.
     */

    if (Tcl_DictObjFirst(interp, dictPtr, &s, &keyPtr, &valPtr,
	    &done) != TCL_OK) {
	return TCL_ERROR;
    }

    TclNewObj(keysPtr);
    Tcl_IncrRefCount(keysPtr);

    for (; !done ; Tcl_DictObjNext(&s, &keyPtr, &valPtr, &done)) {
	Tcl_ListObjAppendElement(NULL, keysPtr, keyPtr);
	if (Tcl_ObjSetVar2(interp, keyPtr, NULL, valPtr,
		TCL_LEAVE_ERR_MSG) == NULL) {
	    TclDecrRefCount(keysPtr);
	    Tcl_DictObjDone(&s);
	    return TCL_ERROR;
	}
    }

    /*
     * Execute the body, while making the invoking context available to the
     * loop body (TIP#280) and postponing the cleanup until later (NRE).
     */

    pathPtr = NULL;
    if (objc > 3) {
	pathPtr = Tcl_NewListObj(objc-3, objv+2);
	Tcl_IncrRefCount(pathPtr);
    }
    Tcl_IncrRefCount(objv[1]);
    TclNRAddCallback(interp, FinalizeDictWith, objv[1], keysPtr, pathPtr,
	    NULL);

    return TclNREvalObjEx(interp, objv[objc-1], 0, iPtr->cmdFramePtr, objc-1);
}

static int
FinalizeDictWith(
    ClientData data[],
    Tcl_Interp *interp,
    int result)
{
    Tcl_Obj **keyv, *leafPtr, *dictPtr, *valPtr;
    int keyc, i, allocdict = 0;
    Tcl_InterpState state;
    Tcl_Obj *varName = data[0];
    Tcl_Obj *keysPtr = data[1];
    Tcl_Obj *pathPtr = data[2];

    if (result == TCL_ERROR) {
	Tcl_AddErrorInfo(interp, "\n    (body of \"dict with\")");
    }

    /*
     * If the dictionary variable doesn't exist, drop everything silently.
     */

    dictPtr = Tcl_ObjGetVar2(interp, varName, NULL, 0);
    if (dictPtr == NULL) {
	TclDecrRefCount(varName);
	TclDecrRefCount(keysPtr);
	if (pathPtr) {
	    TclDecrRefCount(pathPtr);
	}
	return result;
    }

    /*
     * Double-check that it is still a dictionary.
     */

    state = Tcl_SaveInterpState(interp, result);
    if (Tcl_DictObjSize(interp, dictPtr, &i) != TCL_OK) {
	TclDecrRefCount(varName);
	TclDecrRefCount(keysPtr);
	if (pathPtr) {
	    TclDecrRefCount(pathPtr);
	}
	Tcl_DiscardInterpState(state);
	return TCL_ERROR;
    }

    if (Tcl_IsShared(dictPtr)) {
	dictPtr = Tcl_DuplicateObj(dictPtr);
	allocdict = 1;
    }

    if (pathPtr != NULL) {
	Tcl_Obj **pathv;
	int pathc;

	/*
	 * Want to get to the dictionary which we will update; need to do
	 * prepare-for-update de-sharing along the path *but* avoid generating
	 * an error on a non-existant path (we'll treat that the same as a
	 * non-existant variable. Luckily, the de-sharing operation isn't
	 * deeply damaging if we don't go on to update; it's just less than
	 * perfectly efficient (but no memory should be leaked).
	 */

	Tcl_ListObjGetElements(NULL, pathPtr, &pathc, &pathv);
	leafPtr = TclTraceDictPath(interp, dictPtr, pathc, pathv,
		DICT_PATH_EXISTS | DICT_PATH_UPDATE);
	TclDecrRefCount(pathPtr);
	if (leafPtr == NULL) {
	    TclDecrRefCount(varName);
	    TclDecrRefCount(keysPtr);
	    if (allocdict) {
		TclDecrRefCount(dictPtr);
	    }
	    Tcl_DiscardInterpState(state);
	    return TCL_ERROR;
	}
	if (leafPtr == DICT_PATH_NON_EXISTENT) {
	    TclDecrRefCount(varName);
	    TclDecrRefCount(keysPtr);
	    if (allocdict) {
		TclDecrRefCount(dictPtr);
	    }
	    return Tcl_RestoreInterpState(interp, state);
	}
    } else {
	leafPtr = dictPtr;
    }

    /*
     * Now process our updates on the leaf dictionary.
     */

    TclListObjGetElements(NULL, keysPtr, &keyc, &keyv);
    for (i=0 ; i<keyc ; i++) {
	valPtr = Tcl_ObjGetVar2(interp, keyv[i], NULL, 0);
	if (valPtr == NULL) {
	    Tcl_DictObjRemove(NULL, leafPtr, keyv[i]);
	} else if (leafPtr == valPtr) {
	    /*
	     * Someone is messing us around, trying to build a recursive
	     * structure. [Bug 1786481]
	     */

	    Tcl_DictObjPut(NULL, leafPtr, keyv[i], Tcl_DuplicateObj(valPtr));
	} else {
	    Tcl_DictObjPut(NULL, leafPtr, keyv[i], valPtr);
	}
    }
    TclDecrRefCount(keysPtr);

    /*
     * Ensure that none of the dictionaries in the chain still have a string
     * rep.
     */

    if (pathPtr != NULL) {
	InvalidateDictChain(leafPtr);
    }

    /*
     * Write back the outermost dictionary to the variable.
     */

    if (Tcl_ObjSetVar2(interp, varName, NULL, dictPtr,
	    TCL_LEAVE_ERR_MSG) == NULL) {
	Tcl_DiscardInterpState(state);
	return TCL_ERROR;
    }
    TclDecrRefCount(varName);
    return Tcl_RestoreInterpState(interp, state);
}

/*
 *----------------------------------------------------------------------
 *
 * TclInitDictCmd --
 *
 *	This function is create the "dict" Tcl command. See the user
 *	documentation for details on what it does, and TIP#111 for the formal
 *	specification.
 *
 * Results:
 *	A Tcl command handle.
 *
 * Side effects:
 *	May advance compilation epoch.
 *
 *----------------------------------------------------------------------
 */

Tcl_Command
TclInitDictCmd(
    Tcl_Interp *interp)
{
    return TclMakeEnsemble(interp, "dict", implementationMap);
}

/*
 * Local Variables:
 * mode: c
 * c-basic-offset: 4
 * fill-column: 78
 * End:
 */<|MERGE_RESOLUTION|>--- conflicted
+++ resolved
@@ -571,20 +571,9 @@
     Tcl_Interp *interp,
     Tcl_Obj *objPtr)
 {
-<<<<<<< HEAD
-    const char *string;
-    char *s;
-    const char *elemStart, *nextElem;
-    int lenRemain, length, elemSize, result, isNew;
-    const char *limit;	/* Points just after string's last byte. */
-    register const char *p;
-    register Tcl_Obj *keyPtr, *valuePtr;
-    Dict *dict;
-=======
->>>>>>> aed86841
     Tcl_HashEntry *hPtr;
     int isNew, result;
-    Dict *dict = (Dict *) ckalloc(sizeof(Dict));
+    Dict *dict = ckalloc(sizeof(Dict));
 
     InitChainTable(dict);
 
@@ -601,26 +590,9 @@
 	/* Cannot fail, we already know the Tcl_ObjType is "list". */
 	TclListObjGetElements(NULL, objPtr, &objc, &objv);
 	if (objc & 1) {
-<<<<<<< HEAD
-	    if (interp != NULL) {
-		Tcl_SetResult(interp, "missing value to go with key",
-			TCL_STATIC);
-		Tcl_SetErrorCode(interp, "TCL", "VALUE", "DICTIONARY", NULL);
-	    }
-	    return TCL_ERROR;
-	}
-
-	/*
-	 * Build the hash of key/value pairs.
-	 */
-
-	dict = ckalloc(sizeof(Dict));
-	InitChainTable(dict);
-=======
 	    goto missingValue;
 	}
 
->>>>>>> aed86841
 	for (i=0 ; i<objc ; i+=2) {
 	
 	    /* Store key and value in the hash table we're building. */
@@ -663,98 +635,6 @@
 		goto missingValue;
 	    }
 
-<<<<<<< HEAD
-	/*
-	 * Share type-setting code with the string-conversion case.
-	 */
-
-	goto installHash;
-    }
-
-    /*
-     * Get the string representation. Make it up-to-date if necessary.
-     */
-
-    string = TclGetStringFromObj(objPtr, &length);
-    limit = (string + length);
-
-    /*
-     * Allocate a new HashTable that has objects for keys and objects for
-     * values.
-     */
-
-    dict = ckalloc(sizeof(Dict));
-    InitChainTable(dict);
-    for (p = string, lenRemain = length;
-	    lenRemain > 0;
-	    p = nextElem, lenRemain = (limit - nextElem)) {
-	int literal;
-
-	result = TclFindElement(interp, p, lenRemain,
-		&elemStart, &nextElem, &elemSize, &literal);
-	if (result != TCL_OK) {
-	    if (interp != NULL) {
-		Tcl_SetErrorCode(interp, "TCL", "VALUE", "DICTIONARY", NULL);
-	    }
-	    goto errorExit;
-	}
-	if (elemStart >= limit) {
-	    break;
-	}
-
-	/*
-	 * Allocate a Tcl object for the element and initialize it from the
-	 * "elemSize" bytes starting at "elemStart".
-	 */
-
-	s = ckalloc(elemSize + 1);
-	if (literal) {
-	    memcpy(s, elemStart, (size_t) elemSize);
-	    s[elemSize] = 0;
-	} else {
-	    elemSize = TclCopyAndCollapse(elemSize, elemStart, s);
-	}
-
-	TclNewObj(keyPtr);
-	keyPtr->bytes = s;
-	keyPtr->length = elemSize;
-
-	p = nextElem;
-	lenRemain = (limit - nextElem);
-	if (lenRemain <= 0) {
-	    goto missingKey;
-	}
-
-	result = TclFindElement(interp, p, lenRemain,
-		&elemStart, &nextElem, &elemSize, &literal);
-	if (result != TCL_OK) {
-	    if (interp != NULL) {
-		Tcl_SetErrorCode(interp, "TCL", "VALUE", "DICTIONARY", NULL);
-	    }
-	    TclDecrRefCount(keyPtr);
-	    goto errorExit;
-	}
-	if (elemStart >= limit) {
-	    goto missingKey;
-	}
-
-	/*
-	 * Allocate a Tcl object for the element and initialize it from the
-	 * "elemSize" bytes starting at "elemStart".
-	 */
-
-	s = ckalloc(elemSize + 1);
-	if (literal) {
-	    memcpy(s, elemStart, (size_t) elemSize);
-	    s[elemSize] = 0;
-	} else {
-	    elemSize = TclCopyAndCollapse(elemSize, elemStart, s);
-	}
-
-	TclNewObj(valuePtr);
-	valuePtr->bytes = s;
-	valuePtr->length = elemSize;
-=======
 	    if (literal) {
 		TclNewStringObj(keyPtr, elemStart, elemSize);
 	    } else {
@@ -771,7 +651,6 @@
 		TclDecrRefCount(keyPtr);
 		goto errorExit;
 	    }
->>>>>>> aed86841
 
 	    if (literal) {
 		TclNewStringObj(valuePtr, elemStart, elemSize);
@@ -794,11 +673,6 @@
 	    Tcl_SetHashValue(hPtr, valuePtr);
 	    Tcl_IncrRefCount(valuePtr); /* since hash now holds ref to it */
 	}
-<<<<<<< HEAD
-	Tcl_SetHashValue(hPtr, valuePtr);
-	Tcl_IncrRefCount(valuePtr);	/* Since hash now holds ref to it. */
-=======
->>>>>>> aed86841
     }
 
     /*
@@ -823,6 +697,9 @@
     result = TCL_ERROR;
 
   errorExit:
+    if (interp != NULL) {
+	Tcl_SetErrorCode(interp, "TCL", "VALUE", "DICTIONARY", NULL);
+    }
     DeleteChainTable(dict);
     ckfree(dict);
     return result;
