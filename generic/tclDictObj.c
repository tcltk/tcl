/*
 * tclDictObj.c --
 *
 *	This file contains functions that implement the Tcl dict object type
 *	and its accessor command.
 *
 * Copyright (c) 2002-2010 by Donal K. Fellows.
 *
 * See the file "license.terms" for information on usage and redistribution of
 * this file, and for a DISCLAIMER OF ALL WARRANTIES.
 */

#include "tclInt.h"
#include "tommath.h"

/*
 * Forward declaration.
 */
struct Dict;

/*
 * Prototypes for functions defined later in this file:
 */

static void		DeleteDict(struct Dict *dict);
static int		DictAppendCmd(ClientData dummy, Tcl_Interp *interp,
			    int objc, Tcl_Obj *const *objv);
static int		DictCreateCmd(ClientData dummy, Tcl_Interp *interp,
			    int objc, Tcl_Obj *const *objv);
static int		DictExistsCmd(ClientData dummy, Tcl_Interp *interp,
			    int objc, Tcl_Obj *const *objv);
static int		DictFilterCmd(ClientData dummy, Tcl_Interp *interp,
			    int objc, Tcl_Obj *const *objv);
static int		DictGetCmd(ClientData dummy, Tcl_Interp *interp,
			    int objc, Tcl_Obj *const *objv);
static int		DictIncrCmd(ClientData dummy, Tcl_Interp *interp,
			    int objc, Tcl_Obj *const *objv);
static int		DictInfoCmd(ClientData dummy, Tcl_Interp *interp,
			    int objc, Tcl_Obj *const *objv);
static int		DictKeysCmd(ClientData dummy, Tcl_Interp *interp,
			    int objc, Tcl_Obj *const *objv);
static int		DictLappendCmd(ClientData dummy, Tcl_Interp *interp,
			    int objc, Tcl_Obj *const *objv);
static int		DictMergeCmd(ClientData dummy, Tcl_Interp *interp,
			    int objc, Tcl_Obj *const *objv);
static int		DictRemoveCmd(ClientData dummy, Tcl_Interp *interp,
			    int objc, Tcl_Obj *const *objv);
static int		DictReplaceCmd(ClientData dummy, Tcl_Interp *interp,
			    int objc, Tcl_Obj *const *objv);
static int		DictSetCmd(ClientData dummy, Tcl_Interp *interp,
			    int objc, Tcl_Obj *const *objv);
static int		DictSizeCmd(ClientData dummy, Tcl_Interp *interp,
			    int objc, Tcl_Obj *const *objv);
static int		DictUnsetCmd(ClientData dummy, Tcl_Interp *interp,
			    int objc, Tcl_Obj *const *objv);
static int		DictUpdateCmd(ClientData dummy, Tcl_Interp *interp,
			    int objc, Tcl_Obj *const *objv);
static int		DictValuesCmd(ClientData dummy, Tcl_Interp *interp,
			    int objc, Tcl_Obj *const *objv);
static int		DictWithCmd(ClientData dummy, Tcl_Interp *interp,
			    int objc, Tcl_Obj *const *objv);
static void		DupDictInternalRep(Tcl_Obj *srcPtr, Tcl_Obj *copyPtr);
static void		FreeDictInternalRep(Tcl_Obj *dictPtr);
static void		InvalidateDictChain(Tcl_Obj *dictObj);
static int		SetDictFromAny(Tcl_Interp *interp, Tcl_Obj *objPtr);
static void		UpdateStringOfDict(Tcl_Obj *dictPtr);
static Tcl_HashEntry *	AllocChainEntry(Tcl_HashTable *tablePtr,void *keyPtr);
static inline void	InitChainTable(struct Dict *dict);
static inline void	DeleteChainTable(struct Dict *dict);
static inline Tcl_HashEntry *CreateChainEntry(struct Dict *dict,
			    Tcl_Obj *keyPtr, int *newPtr);
static inline int	DeleteChainEntry(struct Dict *dict, Tcl_Obj *keyPtr);
static int		FinalizeDictUpdate(ClientData data[],
			    Tcl_Interp *interp, int result);
static int		FinalizeDictWith(ClientData data[],
			    Tcl_Interp *interp, int result);
static int		DictForNRCmd(ClientData dummy, Tcl_Interp *interp,
			    int objc, Tcl_Obj *const *objv);
static int		DictMapNRCmd(ClientData dummy, Tcl_Interp *interp,
			    int objc, Tcl_Obj *const *objv);
static int		DictForLoopCallback(ClientData data[],
			    Tcl_Interp *interp, int result);
static int		DictMapLoopCallback(ClientData data[],
			    Tcl_Interp *interp, int result);

/*
 * Table of dict subcommand names and implementations.
 */

static const EnsembleImplMap implementationMap[] = {
    {"append",	DictAppendCmd,	TclCompileDictAppendCmd, NULL, 0 },
    {"create",	DictCreateCmd,	TclCompileDictCreateCmd, NULL, 0 },
    {"exists",	DictExistsCmd,	TclCompileDictExistsCmd, NULL, 0 },
    {"filter",	DictFilterCmd,	NULL, NULL, 0 },
    {"for",	DictForNRCmd,	TclCompileDictForCmd, NULL, 0 },
    {"get",	DictGetCmd,	TclCompileDictGetCmd, NULL, 0 },
    {"incr",	DictIncrCmd,	TclCompileDictIncrCmd, NULL, 0 },
    {"info",	DictInfoCmd,	TclCompileBasic1ArgCmd, NULL, 0 },
    {"keys",	DictKeysCmd,	TclCompileBasic1Or2ArgCmd, NULL, 0 },
    {"lappend",	DictLappendCmd,	TclCompileDictLappendCmd, NULL, 0 },
    {"map", 	DictMapNRCmd,   TclCompileDictMapCmd, NULL, 0 },
    {"merge",	DictMergeCmd,	TclCompileDictMergeCmd, NULL, 0 },
    {"remove",	DictRemoveCmd,	TclCompileBasicMin1ArgCmd, NULL, 0 },
    {"replace",	DictReplaceCmd, NULL, NULL, 0 },
    {"set",	DictSetCmd,	TclCompileDictSetCmd, NULL, 0 },
    {"size",	DictSizeCmd,	TclCompileBasic1ArgCmd, NULL, 0 },
    {"unset",	DictUnsetCmd,	TclCompileDictUnsetCmd, NULL, 0 },
    {"update",	DictUpdateCmd,	TclCompileDictUpdateCmd, NULL, 0 },
    {"values",	DictValuesCmd,	TclCompileBasic1Or2ArgCmd, NULL, 0 },
    {"with",	DictWithCmd,	TclCompileDictWithCmd, NULL, 0 },
    {NULL, NULL, NULL, NULL, 0}
};

/*
 * Internal representation of the entries in the hash table that backs a
 * dictionary.
 */

typedef struct ChainEntry {
    Tcl_HashEntry entry;
    struct ChainEntry *prevPtr;
    struct ChainEntry *nextPtr;
} ChainEntry;

/*
 * Internal representation of a dictionary.
 *
 * The internal representation of a dictionary object is a hash table (with
 * Tcl_Objs for both keys and values), a reference count and epoch number for
 * detecting concurrent modifications of the dictionary, and a pointer to the
 * parent object (used when invalidating string reps of pathed dictionary
 * trees) which is NULL in normal use. The fact that hash tables know (with
 * appropriate initialisation) already about objects makes key management /so/
 * much easier!
 *
 * Reference counts are used to enable safe iteration across hashes while
 * allowing the type of the containing object to be modified.
 */

typedef struct Dict {
    Tcl_HashTable table;	/* Object hash table to store mapping in. */
    ChainEntry *entryChainHead;	/* Linked list of all entries in the
				 * dictionary. Used for doing traversal of the
				 * entries in the order that they are
				 * created. */
    ChainEntry *entryChainTail;	/* Other end of linked list of all entries in
				 * the dictionary. Used for doing traversal of
				 * the entries in the order that they are
				 * created. */
    int epoch;			/* Epoch counter */
    int refcount;		/* Reference counter (see above) */
    Tcl_Obj *chain;		/* Linked list used for invalidating the
				 * string representations of updated nested
				 * dictionaries. */
} Dict;

/*
 * The structure below defines the dictionary object type by means of
 * functions that can be invoked by generic object code.
 */

const Tcl_ObjType tclDictType = {
    "dict",
    FreeDictInternalRep,		/* freeIntRepProc */
    DupDictInternalRep,			/* dupIntRepProc */
    UpdateStringOfDict,			/* updateStringProc */
    SetDictFromAny			/* setFromAnyProc */
};

/*
 * The type of the specially adapted version of the Tcl_Obj*-containing hash
 * table defined in the tclObj.c code. This version differs in that it
 * allocates a bit more space in each hash entry in order to hold the pointers
 * used to keep the hash entries in a linked list.
 *
 * Note that this type of hash table is *only* suitable for direct use in
 * *this* file. Everything else should use the dict iterator API.
 */

static const Tcl_HashKeyType chainHashType = {
    TCL_HASH_KEY_TYPE_VERSION,
    0,
    TclHashObjKey,
    TclCompareObjKeys,
    AllocChainEntry,
    TclFreeObjEntry
};

/*
 * Structure used in implementation of 'dict map' to hold the state that gets
 * passed between parts of the implementation.
 */

typedef struct {
    Tcl_Obj *keyVarObj;		/* The name of the variable that will have
				 * keys assigned to it. */
    Tcl_Obj *valueVarObj;	/* The name of the variable that will have
				 * values assigned to it. */
    Tcl_DictSearch search;	/* The dictionary search structure. */
    Tcl_Obj *scriptObj;		/* The script to evaluate each time through
				 * the loop. */
    Tcl_Obj *accumulatorObj;	/* The dictionary used to accumulate the
				 * results. */
} DictMapStorage;

/***** START OF FUNCTIONS IMPLEMENTING DICT CORE API *****/

/*
 *----------------------------------------------------------------------
 *
 * AllocChainEntry --
 *
 *	Allocate space for a Tcl_HashEntry containing the Tcl_Obj * key, and
 *	which has a bit of extra space afterwards for storing pointers to the
 *	rest of the chain of entries (the extra pointers are left NULL).
 *
 * Results:
 *	The return value is a pointer to the created entry.
 *
 * Side effects:
 *	Increments the reference count on the object.
 *
 *----------------------------------------------------------------------
 */

static Tcl_HashEntry *
AllocChainEntry(
    Tcl_HashTable *tablePtr,
    void *keyPtr)
{
    Tcl_Obj *objPtr = keyPtr;
    ChainEntry *cPtr;

    cPtr = ckalloc(sizeof(ChainEntry));
    cPtr->entry.key.objPtr = objPtr;
    Tcl_IncrRefCount(objPtr);
    cPtr->entry.clientData = NULL;
    cPtr->prevPtr = cPtr->nextPtr = NULL;

    return &cPtr->entry;
}

/*
 * Helper functions that disguise most of the details relating to how the
 * linked list of hash entries is managed. In particular, these manage the
 * creation of the table and initializing of the chain, the deletion of the
 * table and chain, the adding of an entry to the chain, and the removal of an
 * entry from the chain.
 */

static inline void
InitChainTable(
    Dict *dict)
{
    Tcl_InitCustomHashTable(&dict->table, TCL_CUSTOM_PTR_KEYS,
	    &chainHashType);
    dict->entryChainHead = dict->entryChainTail = NULL;
}

static inline void
DeleteChainTable(
    Dict *dict)
{
    ChainEntry *cPtr;

    for (cPtr=dict->entryChainHead ; cPtr!=NULL ; cPtr=cPtr->nextPtr) {
	Tcl_Obj *valuePtr = Tcl_GetHashValue(&cPtr->entry);

	TclDecrRefCount(valuePtr);
    }
    Tcl_DeleteHashTable(&dict->table);
}

static inline Tcl_HashEntry *
CreateChainEntry(
    Dict *dict,
    Tcl_Obj *keyPtr,
    int *newPtr)
{
    ChainEntry *cPtr = (ChainEntry *)
	    Tcl_CreateHashEntry(&dict->table, keyPtr, newPtr);

    /*
     * If this is a new entry in the hash table, stitch it into the chain.
     */

    if (*newPtr) {
	cPtr->nextPtr = NULL;
	if (dict->entryChainHead == NULL) {
	    cPtr->prevPtr = NULL;
	    dict->entryChainHead = cPtr;
	    dict->entryChainTail = cPtr;
	} else {
	    cPtr->prevPtr = dict->entryChainTail;
	    dict->entryChainTail->nextPtr = cPtr;
	    dict->entryChainTail = cPtr;
	}
    }

    return &cPtr->entry;
}

static inline int
DeleteChainEntry(
    Dict *dict,
    Tcl_Obj *keyPtr)
{
    ChainEntry *cPtr = (ChainEntry *)
	    Tcl_FindHashEntry(&dict->table, keyPtr);

    if (cPtr == NULL) {
	return 0;
    } else {
	Tcl_Obj *valuePtr = Tcl_GetHashValue(&cPtr->entry);
	TclDecrRefCount(valuePtr);
    }

    /*
     * Unstitch from the chain.
     */

    if (cPtr->nextPtr) {
	cPtr->nextPtr->prevPtr = cPtr->prevPtr;
    } else {
	dict->entryChainTail = cPtr->prevPtr;
    }
    if (cPtr->prevPtr) {
	cPtr->prevPtr->nextPtr = cPtr->nextPtr;
    } else {
	dict->entryChainHead = cPtr->nextPtr;
    }

    Tcl_DeleteHashEntry(&cPtr->entry);
    return 1;
}

/*
 *----------------------------------------------------------------------
 *
 * DupDictInternalRep --
 *
 *	Initialize the internal representation of a dictionary Tcl_Obj to a
 *	copy of the internal representation of an existing dictionary object.
 *
 * Results:
 *	None.
 *
 * Side effects:
 *	"srcPtr"s dictionary internal rep pointer should not be NULL and we
 *	assume it is not NULL. We set "copyPtr"s internal rep to a pointer to
 *	a newly allocated dictionary rep that, in turn, points to "srcPtr"s
 *	key and value objects. Those objects are not actually copied but are
 *	shared between "srcPtr" and "copyPtr". The ref count of each key and
 *	value object is incremented.
 *
 *----------------------------------------------------------------------
 */

static void
DupDictInternalRep(
    Tcl_Obj *srcPtr,
    Tcl_Obj *copyPtr)
{
    Dict *oldDict = srcPtr->internalRep.otherValuePtr;
    Dict *newDict = ckalloc(sizeof(Dict));
    ChainEntry *cPtr;

    /*
     * Copy values across from the old hash table.
     */

    InitChainTable(newDict);
    for (cPtr=oldDict->entryChainHead ; cPtr!=NULL ; cPtr=cPtr->nextPtr) {
	Tcl_Obj *key = Tcl_GetHashKey(&oldDict->table, &cPtr->entry);
	Tcl_Obj *valuePtr = Tcl_GetHashValue(&cPtr->entry);
	int n;
	Tcl_HashEntry *hPtr = CreateChainEntry(newDict, key, &n);

	/*
	 * Fill in the contents.
	 */

	Tcl_SetHashValue(hPtr, valuePtr);
	Tcl_IncrRefCount(valuePtr);
    }

    /*
     * Initialise other fields.
     */

    newDict->epoch = 0;
    newDict->chain = NULL;
    newDict->refcount = 1;

    /*
     * Store in the object.
     */

    copyPtr->internalRep.otherValuePtr = newDict;
    copyPtr->typePtr = &tclDictType;
}

/*
 *----------------------------------------------------------------------
 *
 * FreeDictInternalRep --
 *
 *	Deallocate the storage associated with a dictionary object's internal
 *	representation.
 *
 * Results:
 *	None
 *
 * Side effects:
 *	Frees the memory holding the dictionary's internal hash table unless
 *	it is locked by an iteration going over it.
 *
 *----------------------------------------------------------------------
 */

static void
FreeDictInternalRep(
    Tcl_Obj *dictPtr)
{
    Dict *dict = dictPtr->internalRep.otherValuePtr;

    dict->refcount--;
    if (dict->refcount <= 0) {
	DeleteDict(dict);
    }

    dictPtr->internalRep.otherValuePtr = NULL;	/* Belt and braces! */
    dictPtr->typePtr = NULL;
}

/*
 *----------------------------------------------------------------------
 *
 * DeleteDict --
 *
 *	Delete the structure that is used to implement a dictionary's internal
 *	representation. Called when either the dictionary object loses its
 *	internal representation or when the last iteration over the dictionary
 *	completes.
 *
 * Results:
 *	None
 *
 * Side effects:
 *	Decrements the reference count of all key and value objects in the
 *	dictionary, which may free them.
 *
 *----------------------------------------------------------------------
 */

static void
DeleteDict(
    Dict *dict)
{
    DeleteChainTable(dict);
    ckfree(dict);
}

/*
 *----------------------------------------------------------------------
 *
 * UpdateStringOfDict --
 *
 *	Update the string representation for a dictionary object. Note: This
 *	function does not invalidate an existing old string rep so storage
 *	will be lost if this has not already been done. This code is based on
 *	UpdateStringOfList in tclListObj.c
 *
 * Results:
 *	None.
 *
 * Side effects:
 *	The object's string is set to a valid string that results from the
 *	dict-to-string conversion. This string will be empty if the dictionary
 *	has no key/value pairs. The dictionary internal representation should
 *	not be NULL and we assume it is not NULL.
 *
 *----------------------------------------------------------------------
 */

static void
UpdateStringOfDict(
    Tcl_Obj *dictPtr)
{
#define LOCAL_SIZE 20
    int localFlags[LOCAL_SIZE], *flagPtr = NULL;
    Dict *dict = dictPtr->internalRep.otherValuePtr;
    ChainEntry *cPtr;
    Tcl_Obj *keyPtr, *valuePtr;
    int i, length, bytesNeeded = 0;
    const char *elem;
    char *dst;
    const int maxFlags = UINT_MAX / sizeof(int);

    /*
     * This field is the most useful one in the whole hash structure, and it
     * is not exposed by any API function...
     */

    int numElems = dict->table.numEntries * 2;

    /* Handle empty list case first, simplifies what follows */
    if (numElems == 0) {
	dictPtr->bytes = tclEmptyStringRep;
	dictPtr->length = 0;
	return;
    }

    /*
     * Pass 1: estimate space, gather flags.
     */

    if (numElems <= LOCAL_SIZE) {
	flagPtr = localFlags;
    } else if (numElems > maxFlags) {
	Tcl_Panic("max size for a Tcl value (%d bytes) exceeded", INT_MAX);
    } else {
	flagPtr = ckalloc(numElems * sizeof(int));
    }
    for (i=0,cPtr=dict->entryChainHead; i<numElems; i+=2,cPtr=cPtr->nextPtr) {
	/*
	 * Assume that cPtr is never NULL since we know the number of array
	 * elements already.
	 */

	flagPtr[i] = ( i ? TCL_DONT_QUOTE_HASH : 0 );
	keyPtr = Tcl_GetHashKey(&dict->table, &cPtr->entry);
	elem = TclGetStringFromObj(keyPtr, &length);
	bytesNeeded += TclScanElement(elem, length, flagPtr+i);
	if (bytesNeeded < 0) {
	    Tcl_Panic("max size for a Tcl value (%d bytes) exceeded", INT_MAX);
	}

	flagPtr[i+1] = TCL_DONT_QUOTE_HASH;
	valuePtr = Tcl_GetHashValue(&cPtr->entry);
	elem = TclGetStringFromObj(valuePtr, &length);
	bytesNeeded += TclScanElement(elem, length, flagPtr+i+1);
	if (bytesNeeded < 0) {
	    Tcl_Panic("max size for a Tcl value (%d bytes) exceeded", INT_MAX);
	}
    }
    if (bytesNeeded > INT_MAX - numElems + 1) {
	Tcl_Panic("max size for a Tcl value (%d bytes) exceeded", INT_MAX);
    }
    bytesNeeded += numElems;

    /*
     * Pass 2: copy into string rep buffer.
     */

    dictPtr->length = bytesNeeded - 1;
    dictPtr->bytes = ckalloc(bytesNeeded);
    dst = dictPtr->bytes;
    for (i=0,cPtr=dict->entryChainHead; i<numElems; i+=2,cPtr=cPtr->nextPtr) {
	flagPtr[i] |= ( i ? TCL_DONT_QUOTE_HASH : 0 );
	keyPtr = Tcl_GetHashKey(&dict->table, &cPtr->entry);
	elem = TclGetStringFromObj(keyPtr, &length);
	dst += TclConvertElement(elem, length, dst, flagPtr[i]);
	*dst++ = ' ';

	flagPtr[i+1] |= TCL_DONT_QUOTE_HASH;
	valuePtr = Tcl_GetHashValue(&cPtr->entry);
	elem = TclGetStringFromObj(valuePtr, &length);
	dst += TclConvertElement(elem, length, dst, flagPtr[i+1]);
	*dst++ = ' ';
    }
    dictPtr->bytes[dictPtr->length] = '\0';

    if (flagPtr != localFlags) {
	ckfree(flagPtr);
    }
}

/*
 *----------------------------------------------------------------------
 *
 * SetDictFromAny --
 *
 *	Convert a non-dictionary object into a dictionary object. This code is
 *	very closely related to SetListFromAny in tclListObj.c but does not
 *	actually guarantee that a dictionary object will have a string rep (as
 *	conversions from lists are handled with a special case.)
 *
 * Results:
 *	A standard Tcl result.
 *
 * Side effects:
 *	If the string can be converted, it loses any old internal
 *	representation that it had and gains a dictionary's internalRep.
 *
 *----------------------------------------------------------------------
 */

static int
SetDictFromAny(
    Tcl_Interp *interp,
    Tcl_Obj *objPtr)
{
    Tcl_HashEntry *hPtr;
    int isNew, result;
    Dict *dict = ckalloc(sizeof(Dict));

    InitChainTable(dict);

    /*
     * Since lists and dictionaries have very closely-related string
     * representations (i.e. the same parsing code) we can safely special-case
     * the conversion from lists to dictionaries.
     */

    if (objPtr->typePtr == &tclListType) {
	int objc, i;
	Tcl_Obj **objv;

	/* Cannot fail, we already know the Tcl_ObjType is "list". */
	TclListObjGetElements(NULL, objPtr, &objc, &objv);
	if (objc & 1) {
	    goto missingValue;
	}

	for (i=0 ; i<objc ; i+=2) {
	
	    /* Store key and value in the hash table we're building. */
	    hPtr = CreateChainEntry(dict, objv[i], &isNew);
	    if (!isNew) {
		Tcl_Obj *discardedValue = Tcl_GetHashValue(hPtr);

		/*
		 * Not really a well-formed dictionary as there are duplicate
		 * keys, so better get the string rep here so that we can
		 * convert back.
		 */

		(void) Tcl_GetString(objPtr);

		TclDecrRefCount(discardedValue);
	    }
	    Tcl_SetHashValue(hPtr, objv[i+1]);
	    Tcl_IncrRefCount(objv[i+1]); /* Since hash now holds ref to it */
	}
    } else {
	int length;
	const char *nextElem = TclGetStringFromObj(objPtr, &length);
	const char *limit = (nextElem + length);

	while (nextElem < limit) {
	    Tcl_Obj *keyPtr, *valuePtr;
	    const char *elemStart;
	    int elemSize, literal;

	    result = TclFindElement(interp, nextElem, (limit - nextElem),
		    &elemStart, &nextElem, &elemSize, &literal);
	    if (result != TCL_OK) {
		goto errorExit;
	    }
	    if (elemStart == limit) {
		break;
	    }
	    if (nextElem == limit) {
		goto missingValue;
	    }

	    if (literal) {
		TclNewStringObj(keyPtr, elemStart, elemSize);
	    } else {
		/* Avoid double copy */
		TclNewObj(keyPtr);
		keyPtr->bytes = ckalloc((unsigned) elemSize + 1);
		keyPtr->length = TclCopyAndCollapse(elemSize, elemStart,
			keyPtr->bytes);
	    }

	    result = TclFindElement(interp, nextElem, (limit - nextElem),
		    &elemStart, &nextElem, &elemSize, &literal);
	    if (result != TCL_OK) {
		TclDecrRefCount(keyPtr);
		goto errorExit;
	    }

	    if (literal) {
		TclNewStringObj(valuePtr, elemStart, elemSize);
	    } else {
		/* Avoid double copy */
		TclNewObj(valuePtr);
		valuePtr->bytes = ckalloc((unsigned) elemSize + 1);
		valuePtr->length = TclCopyAndCollapse(elemSize, elemStart,
			valuePtr->bytes);
	    }

	    /* Store key and value in the hash table we're building. */
	    hPtr = CreateChainEntry(dict, keyPtr, &isNew);
	    if (!isNew) {
		Tcl_Obj *discardedValue = Tcl_GetHashValue(hPtr);

		TclDecrRefCount(keyPtr);
		TclDecrRefCount(discardedValue);
	    }
	    Tcl_SetHashValue(hPtr, valuePtr);
	    Tcl_IncrRefCount(valuePtr); /* since hash now holds ref to it */
	}
    }

    /*
     * Free the old internalRep before setting the new one. We do this as late
     * as possible to allow the conversion code, in particular
     * Tcl_GetStringFromObj, to use that old internalRep.
     */

    TclFreeIntRep(objPtr);
    dict->epoch = 0;
    dict->chain = NULL;
    dict->refcount = 1;
    objPtr->internalRep.otherValuePtr = dict;
    objPtr->typePtr = &tclDictType;
    return TCL_OK;

  missingValue:
    if (interp != NULL) {
	Tcl_SetObjResult(interp, Tcl_NewStringObj(
		"missing value to go with key", -1));
	Tcl_SetErrorCode(interp, "TCL", "VALUE", "DICTIONARY", NULL);
    }
    result = TCL_ERROR;

  errorExit:
    if (interp != NULL) {
	Tcl_SetErrorCode(interp, "TCL", "VALUE", "DICTIONARY", NULL);
    }
    DeleteChainTable(dict);
    ckfree(dict);
    return result;
}

/*
 *----------------------------------------------------------------------
 *
 * TclTraceDictPath --
 *
 *	Trace through a tree of dictionaries using the array of keys given. If
 *	the flags argument has the DICT_PATH_UPDATE flag is set, a
 *	backward-pointing chain of dictionaries is also built (in the Dict's
 *	chain field) and the chained dictionaries are made into unshared
 *	dictionaries (if they aren't already.)
 *
 * Results:
 *	The object at the end of the path, or NULL if there was an error. Note
 *	that this it is an error for an intermediate dictionary on the path to
 *	not exist. If the flags argument has the DICT_PATH_EXISTS set, a
 *	non-existent path gives a DICT_PATH_NON_EXISTENT result.
 *
 * Side effects:
 *	If the flags argument is zero or DICT_PATH_EXISTS, there are no side
 *	effects (other than potential conversion of objects to dictionaries.)
 *	If the flags argument is DICT_PATH_UPDATE, the following additional
 *	side effects occur. Shared dictionaries along the path are converted
 *	into unshared objects, and a backward-pointing chain is built using
 *	the chain fields of the dictionaries (for easy invalidation of string
 *	representations using InvalidateDictChain). If the flags argument has
 *	the DICT_PATH_CREATE bits set (and not the DICT_PATH_EXISTS bit),
 *	non-existant keys will be inserted with a value of an empty
 *	dictionary, resulting in the path being built.
 *
 *----------------------------------------------------------------------
 */

Tcl_Obj *
TclTraceDictPath(
    Tcl_Interp *interp,
    Tcl_Obj *dictPtr,
    int keyc,
    Tcl_Obj *const keyv[],
    int flags)
{
    Dict *dict, *newDict;
    int i;

    if (dictPtr->typePtr != &tclDictType) {
	if (SetDictFromAny(interp, dictPtr) != TCL_OK) {
	    return NULL;
	}
    }
    dict = dictPtr->internalRep.otherValuePtr;
    if (flags & DICT_PATH_UPDATE) {
	dict->chain = NULL;
    }

    for (i=0 ; i<keyc ; i++) {
	Tcl_HashEntry *hPtr = Tcl_FindHashEntry(&dict->table, keyv[i]);
	Tcl_Obj *tmpObj;

	if (hPtr == NULL) {
	    int isNew;			/* Dummy */

	    if (flags & DICT_PATH_EXISTS) {
		return DICT_PATH_NON_EXISTENT;
	    }
	    if ((flags & DICT_PATH_CREATE) != DICT_PATH_CREATE) {
		if (interp != NULL) {
		    Tcl_SetObjResult(interp, Tcl_ObjPrintf(
			    "key \"%s\" not known in dictionary",
			    TclGetString(keyv[i])));
		    Tcl_SetErrorCode(interp, "TCL", "LOOKUP", "DICT",
			    TclGetString(keyv[i]), NULL);
		}
		return NULL;
	    }

	    /*
	     * The next line should always set isNew to 1.
	     */

	    hPtr = CreateChainEntry(dict, keyv[i], &isNew);
	    tmpObj = Tcl_NewDictObj();
	    Tcl_IncrRefCount(tmpObj);
	    Tcl_SetHashValue(hPtr, tmpObj);
	} else {
	    tmpObj = Tcl_GetHashValue(hPtr);
	    if (tmpObj->typePtr != &tclDictType) {
		if (SetDictFromAny(interp, tmpObj) != TCL_OK) {
		    return NULL;
		}
	    }
	}

	newDict = tmpObj->internalRep.otherValuePtr;
	if (flags & DICT_PATH_UPDATE) {
	    if (Tcl_IsShared(tmpObj)) {
		TclDecrRefCount(tmpObj);
		tmpObj = Tcl_DuplicateObj(tmpObj);
		Tcl_IncrRefCount(tmpObj);
		Tcl_SetHashValue(hPtr, tmpObj);
		dict->epoch++;
		newDict = tmpObj->internalRep.otherValuePtr;
	    }

	    newDict->chain = dictPtr;
	}
	dict = newDict;
	dictPtr = tmpObj;
    }
    return dictPtr;
}

/*
 *----------------------------------------------------------------------
 *
 * InvalidateDictChain --
 *
 *	Go through a dictionary chain (built by an updating invokation of
 *	TclTraceDictPath) and invalidate the string representations of all the
 *	dictionaries on the chain.
 *
 * Results:
 *	None
 *
 * Side effects:
 *	String reps are invalidated and epoch counters (for detecting illegal
 *	concurrent modifications) are updated through the chain of updated
 *	dictionaries.
 *
 *----------------------------------------------------------------------
 */

static void
InvalidateDictChain(
    Tcl_Obj *dictObj)
{
    Dict *dict = dictObj->internalRep.otherValuePtr;

    do {
	Tcl_InvalidateStringRep(dictObj);
	dict->epoch++;
	dictObj = dict->chain;
	if (dictObj == NULL) {
	    break;
	}
	dict->chain = NULL;
	dict = dictObj->internalRep.otherValuePtr;
    } while (dict != NULL);
}

/*
 *----------------------------------------------------------------------
 *
 * Tcl_DictObjPut --
 *
 *	Add a key,value pair to a dictionary, or update the value for a key if
 *	that key already has a mapping in the dictionary.
 *
 * Results:
 *	A standard Tcl result.
 *
 * Side effects:
 *	The object pointed to by dictPtr is converted to a dictionary if it is
 *	not already one, and any string representation that it has is
 *	invalidated.
 *
 *----------------------------------------------------------------------
 */

int
Tcl_DictObjPut(
    Tcl_Interp *interp,
    Tcl_Obj *dictPtr,
    Tcl_Obj *keyPtr,
    Tcl_Obj *valuePtr)
{
    Dict *dict;
    Tcl_HashEntry *hPtr;
    int isNew;

    if (Tcl_IsShared(dictPtr)) {
	Tcl_Panic("%s called with shared object", "Tcl_DictObjPut");
    }

    if (dictPtr->typePtr != &tclDictType) {
	int result = SetDictFromAny(interp, dictPtr);

	if (result != TCL_OK) {
	    return result;
	}
    }

    if (dictPtr->bytes != NULL) {
	Tcl_InvalidateStringRep(dictPtr);
    }
    dict = dictPtr->internalRep.otherValuePtr;
    hPtr = CreateChainEntry(dict, keyPtr, &isNew);
    Tcl_IncrRefCount(valuePtr);
    if (!isNew) {
	Tcl_Obj *oldValuePtr = Tcl_GetHashValue(hPtr);

	TclDecrRefCount(oldValuePtr);
    }
    Tcl_SetHashValue(hPtr, valuePtr);
    dict->epoch++;
    return TCL_OK;
}

/*
 *----------------------------------------------------------------------
 *
 * Tcl_DictObjGet --
 *
 *	Given a key, get its value from the dictionary (or NULL if key is not
 *	found in dictionary.)
 *
 * Results:
 *	A standard Tcl result. The variable pointed to by valuePtrPtr is
 *	updated with the value for the key. Note that it is not an error for
 *	the key to have no mapping in the dictionary.
 *
 * Side effects:
 *	The object pointed to by dictPtr is converted to a dictionary if it is
 *	not already one.
 *
 *----------------------------------------------------------------------
 */

int
Tcl_DictObjGet(
    Tcl_Interp *interp,
    Tcl_Obj *dictPtr,
    Tcl_Obj *keyPtr,
    Tcl_Obj **valuePtrPtr)
{
    Dict *dict;
    Tcl_HashEntry *hPtr;

    if (dictPtr->typePtr != &tclDictType) {
	int result = SetDictFromAny(interp, dictPtr);
	if (result != TCL_OK) {
	    *valuePtrPtr = NULL;
	    return result;
	}
    }

    dict = dictPtr->internalRep.otherValuePtr;
    hPtr = Tcl_FindHashEntry(&dict->table, keyPtr);
    if (hPtr == NULL) {
	*valuePtrPtr = NULL;
    } else {
	*valuePtrPtr = Tcl_GetHashValue(hPtr);
    }
    return TCL_OK;
}

/*
 *----------------------------------------------------------------------
 *
 * Tcl_DictObjRemove --
 *
 *	Remove the key,value pair with the given key from the dictionary; the
 *	key does not need to be present in the dictionary.
 *
 * Results:
 *	A standard Tcl result.
 *
 * Side effects:
 *	The object pointed to by dictPtr is converted to a dictionary if it is
 *	not already one, and any string representation that it has is
 *	invalidated.
 *
 *----------------------------------------------------------------------
 */

int
Tcl_DictObjRemove(
    Tcl_Interp *interp,
    Tcl_Obj *dictPtr,
    Tcl_Obj *keyPtr)
{
    Dict *dict;

    if (Tcl_IsShared(dictPtr)) {
	Tcl_Panic("%s called with shared object", "Tcl_DictObjRemove");
    }

    if (dictPtr->typePtr != &tclDictType) {
	int result = SetDictFromAny(interp, dictPtr);
	if (result != TCL_OK) {
	    return result;
	}
    }

    if (dictPtr->bytes != NULL) {
	Tcl_InvalidateStringRep(dictPtr);
    }
    dict = dictPtr->internalRep.otherValuePtr;
    if (DeleteChainEntry(dict, keyPtr)) {
	dict->epoch++;
    }
    return TCL_OK;
}

/*
 *----------------------------------------------------------------------
 *
 * Tcl_DictObjSize --
 *
 *	How many key,value pairs are there in the dictionary?
 *
 * Results:
 *	A standard Tcl result. Updates the variable pointed to by sizePtr with
 *	the number of key,value pairs in the dictionary.
 *
 * Side effects:
 *	The dictPtr object is converted to a dictionary type if it is not a
 *	dictionary already.
 *
 *----------------------------------------------------------------------
 */

int
Tcl_DictObjSize(
    Tcl_Interp *interp,
    Tcl_Obj *dictPtr,
    int *sizePtr)
{
    Dict *dict;

    if (dictPtr->typePtr != &tclDictType) {
	int result = SetDictFromAny(interp, dictPtr);
	if (result != TCL_OK) {
	    return result;
	}
    }

    dict = dictPtr->internalRep.otherValuePtr;
    *sizePtr = dict->table.numEntries;
    return TCL_OK;
}

/*
 *----------------------------------------------------------------------
 *
 * Tcl_DictObjFirst --
 *
 *	Start a traversal of the dictionary. Caller must supply the search
 *	context, pointers for returning key and value, and a pointer to allow
 *	indication of whether the dictionary has been traversed (i.e. the
 *	dictionary is empty). The order of traversal is undefined.
 *
 * Results:
 *	A standard Tcl result. Updates the variables pointed to by keyPtrPtr,
 *	valuePtrPtr and donePtr. Either of keyPtrPtr and valuePtrPtr may be
 *	NULL, in which case the key/value is not made available to the caller.
 *
 * Side effects:
 *	The dictPtr object is converted to a dictionary type if it is not a
 *	dictionary already. The search context is initialised if the search
 *	has not finished. The dictionary's internal rep is Tcl_Preserve()d if
 *	the dictionary has at least one element.
 *
 *----------------------------------------------------------------------
 */

int
Tcl_DictObjFirst(
    Tcl_Interp *interp,		/* For error messages, or NULL if no error
				 * messages desired. */
    Tcl_Obj *dictPtr,		/* Dictionary to traverse. */
    Tcl_DictSearch *searchPtr,	/* Pointer to a dict search context. */
    Tcl_Obj **keyPtrPtr,	/* Pointer to a variable to have the first key
				 * written into, or NULL. */
    Tcl_Obj **valuePtrPtr,	/* Pointer to a variable to have the first
				 * value written into, or NULL.*/
    int *donePtr)		/* Pointer to a variable which will have a 1
				 * written into when there are no further
				 * values in the dictionary, or a 0
				 * otherwise. */
{
    Dict *dict;
    ChainEntry *cPtr;

    if (dictPtr->typePtr != &tclDictType) {
	int result = SetDictFromAny(interp, dictPtr);

	if (result != TCL_OK) {
	    return result;
	}
    }

    dict = dictPtr->internalRep.otherValuePtr;
    cPtr = dict->entryChainHead;
    if (cPtr == NULL) {
	searchPtr->epoch = -1;
	*donePtr = 1;
    } else {
	*donePtr = 0;
	searchPtr->dictionaryPtr = (Tcl_Dict) dict;
	searchPtr->epoch = dict->epoch;
	searchPtr->next = cPtr->nextPtr;
	dict->refcount++;
	if (keyPtrPtr != NULL) {
	    *keyPtrPtr = Tcl_GetHashKey(&dict->table, &cPtr->entry);
	}
	if (valuePtrPtr != NULL) {
	    *valuePtrPtr = Tcl_GetHashValue(&cPtr->entry);
	}
    }
    return TCL_OK;
}

/*
 *----------------------------------------------------------------------
 *
 * Tcl_DictObjNext --
 *
 *	Continue a traversal of a dictionary previously started with
 *	Tcl_DictObjFirst. This function is safe against concurrent
 *	modification of the underlying object (including type shimmering),
 *	treating such situations as if the search has terminated, though it is
 *	up to the caller to ensure that the object itself is not disposed
 *	until the search has finished. It is _not_ safe against modifications
 *	from other threads.
 *
 * Results:
 *	Updates the variables pointed to by keyPtrPtr, valuePtrPtr and
 *	donePtr. Either of keyPtrPtr and valuePtrPtr may be NULL, in which
 *	case the key/value is not made available to the caller.
 *
 * Side effects:
 *	Removes a reference to the dictionary's internal rep if the search
 *	terminates.
 *
 *----------------------------------------------------------------------
 */

void
Tcl_DictObjNext(
    Tcl_DictSearch *searchPtr,	/* Pointer to a hash search context. */
    Tcl_Obj **keyPtrPtr,	/* Pointer to a variable to have the first key
				 * written into, or NULL. */
    Tcl_Obj **valuePtrPtr,	/* Pointer to a variable to have the first
				 * value written into, or NULL.*/
    int *donePtr)		/* Pointer to a variable which will have a 1
				 * written into when there are no further
				 * values in the dictionary, or a 0
				 * otherwise. */
{
    ChainEntry *cPtr;

    /*
     * If the searh is done; we do no work.
     */

    if (searchPtr->epoch == -1) {
	*donePtr = 1;
	return;
    }

    /*
     * Bail out if the dictionary has had any elements added, modified or
     * removed. This *shouldn't* happen, but...
     */

    if (((Dict *)searchPtr->dictionaryPtr)->epoch != searchPtr->epoch) {
	Tcl_Panic("concurrent dictionary modification and search");
    }

    cPtr = searchPtr->next;
    if (cPtr == NULL) {
	Tcl_DictObjDone(searchPtr);
	*donePtr = 1;
	return;
    }

    searchPtr->next = cPtr->nextPtr;
    *donePtr = 0;
    if (keyPtrPtr != NULL) {
	*keyPtrPtr = Tcl_GetHashKey(
		&((Dict *)searchPtr->dictionaryPtr)->table, &cPtr->entry);
    }
    if (valuePtrPtr != NULL) {
	*valuePtrPtr = Tcl_GetHashValue(&cPtr->entry);
    }
}

/*
 *----------------------------------------------------------------------
 *
 * Tcl_DictObjDone --
 *
 *	Call this if you want to stop a search before you reach the end of the
 *	dictionary (e.g. because of abnormal termination of the search). It
 *	need not be used if the search reaches its natural end (i.e. if either
 *	Tcl_DictObjFirst or Tcl_DictObjNext sets its donePtr variable to 1).
 *
 * Results:
 *	None.
 *
 * Side effects:
 *	Removes a reference to the dictionary's internal rep.
 *
 *----------------------------------------------------------------------
 */

void
Tcl_DictObjDone(
    Tcl_DictSearch *searchPtr)		/* Pointer to a hash search context. */
{
    Dict *dict;

    if (searchPtr->epoch != -1) {
	searchPtr->epoch = -1;
	dict = (Dict *) searchPtr->dictionaryPtr;
	dict->refcount--;
	if (dict->refcount <= 0) {
	    DeleteDict(dict);
	}
    }
}

/*
 *----------------------------------------------------------------------
 *
 * Tcl_DictObjPutKeyList --
 *
 *	Add a key...key,value pair to a dictionary tree. The main dictionary
 *	value must not be shared, though sub-dictionaries may be. All
 *	intermediate dictionaries on the path must exist.
 *
 * Results:
 *	A standard Tcl result. Note that in the error case, a message is left
 *	in interp unless that is NULL.
 *
 * Side effects:
 *	If the dictionary and any of its sub-dictionaries on the path have
 *	string representations, these are invalidated.
 *
 *----------------------------------------------------------------------
 */

int
Tcl_DictObjPutKeyList(
    Tcl_Interp *interp,
    Tcl_Obj *dictPtr,
    int keyc,
    Tcl_Obj *const keyv[],
    Tcl_Obj *valuePtr)
{
    Dict *dict;
    Tcl_HashEntry *hPtr;
    int isNew;

    if (Tcl_IsShared(dictPtr)) {
	Tcl_Panic("%s called with shared object", "Tcl_DictObjPutKeyList");
    }
    if (keyc < 1) {
	Tcl_Panic("%s called with empty key list", "Tcl_DictObjPutKeyList");
    }

    dictPtr = TclTraceDictPath(interp, dictPtr, keyc-1,keyv, DICT_PATH_CREATE);
    if (dictPtr == NULL) {
	return TCL_ERROR;
    }

    dict = dictPtr->internalRep.otherValuePtr;
    hPtr = CreateChainEntry(dict, keyv[keyc-1], &isNew);
    Tcl_IncrRefCount(valuePtr);
    if (!isNew) {
	Tcl_Obj *oldValuePtr = Tcl_GetHashValue(hPtr);
	TclDecrRefCount(oldValuePtr);
    }
    Tcl_SetHashValue(hPtr, valuePtr);
    InvalidateDictChain(dictPtr);

    return TCL_OK;
}

/*
 *----------------------------------------------------------------------
 *
 * Tcl_DictObjRemoveKeyList --
 *
 *	Remove a key...key,value pair from a dictionary tree (the value
 *	removed is implicit in the key path). The main dictionary value must
 *	not be shared, though sub-dictionaries may be. It is not an error if
 *	there is no value associated with the given key list, but all
 *	intermediate dictionaries on the key path must exist.
 *
 * Results:
 *	A standard Tcl result. Note that in the error case, a message is left
 *	in interp unless that is NULL.
 *
 * Side effects:
 *	If the dictionary and any of its sub-dictionaries on the key path have
 *	string representations, these are invalidated.
 *
 *----------------------------------------------------------------------
 */

int
Tcl_DictObjRemoveKeyList(
    Tcl_Interp *interp,
    Tcl_Obj *dictPtr,
    int keyc,
    Tcl_Obj *const keyv[])
{
    Dict *dict;

    if (Tcl_IsShared(dictPtr)) {
	Tcl_Panic("%s called with shared object", "Tcl_DictObjRemoveKeyList");
    }
    if (keyc < 1) {
	Tcl_Panic("%s called with empty key list", "Tcl_DictObjRemoveKeyList");
    }

    dictPtr = TclTraceDictPath(interp, dictPtr, keyc-1,keyv, DICT_PATH_UPDATE);
    if (dictPtr == NULL) {
	return TCL_ERROR;
    }

    dict = dictPtr->internalRep.otherValuePtr;
    DeleteChainEntry(dict, keyv[keyc-1]);
    InvalidateDictChain(dictPtr);
    return TCL_OK;
}

/*
 *----------------------------------------------------------------------
 *
 * Tcl_NewDictObj --
 *
 *	This function is normally called when not debugging: i.e., when
 *	TCL_MEM_DEBUG is not defined. It creates a new dict object without any
 *	content.
 *
 *	When TCL_MEM_DEBUG is defined, this function just returns the result
 *	of calling the debugging version Tcl_DbNewDictObj.
 *
 * Results:
 *	A new dict object is returned; it has no keys defined in it. The new
 *	object's string representation is left NULL, and the ref count of the
 *	object is 0.
 *
 * Side Effects:
 *	None.
 *
 *----------------------------------------------------------------------
 */

Tcl_Obj *
Tcl_NewDictObj(void)
{
#ifdef TCL_MEM_DEBUG
    return Tcl_DbNewDictObj("unknown", 0);
#else /* !TCL_MEM_DEBUG */

    Tcl_Obj *dictPtr;
    Dict *dict;

    TclNewObj(dictPtr);
    Tcl_InvalidateStringRep(dictPtr);
    dict = ckalloc(sizeof(Dict));
    InitChainTable(dict);
    dict->epoch = 0;
    dict->chain = NULL;
    dict->refcount = 1;
    dictPtr->internalRep.otherValuePtr = dict;
    dictPtr->typePtr = &tclDictType;
    return dictPtr;
#endif
}

/*
 *----------------------------------------------------------------------
 *
 * Tcl_DbNewDictObj --
 *
 *	This function is normally called when debugging: i.e., when
 *	TCL_MEM_DEBUG is defined. It creates new dict objects. It is the same
 *	as the Tcl_NewDictObj function above except that it calls
 *	Tcl_DbCkalloc directly with the file name and line number from its
 *	caller. This simplifies debugging since then the [memory active]
 *	command will report the correct file name and line number when
 *	reporting objects that haven't been freed.
 *
 *	When TCL_MEM_DEBUG is not defined, this function just returns the
 *	result of calling Tcl_NewDictObj.
 *
 * Results:
 *	A new dict object is returned; it has no keys defined in it. The new
 *	object's string representation is left NULL, and the ref count of the
 *	object is 0.
 *
 * Side Effects:
 *	None.
 *
 *----------------------------------------------------------------------
 */

Tcl_Obj *
Tcl_DbNewDictObj(
    const char *file,
    int line)
{
#ifdef TCL_MEM_DEBUG
    Tcl_Obj *dictPtr;
    Dict *dict;

    TclDbNewObj(dictPtr, file, line);
    Tcl_InvalidateStringRep(dictPtr);
    dict = ckalloc(sizeof(Dict));
    InitChainTable(dict);
    dict->epoch = 0;
    dict->chain = NULL;
    dict->refcount = 1;
    dictPtr->internalRep.otherValuePtr = dict;
    dictPtr->typePtr = &tclDictType;
    return dictPtr;
#else /* !TCL_MEM_DEBUG */
    return Tcl_NewDictObj();
#endif
}

/***** START OF FUNCTIONS IMPLEMENTING TCL COMMANDS *****/

/*
 *----------------------------------------------------------------------
 *
 * DictCreateCmd --
 *
 *	This function implements the "dict create" Tcl command. See the user
 *	documentation for details on what it does, and TIP#111 for the formal
 *	specification.
 *
 * Results:
 *	A standard Tcl result.
 *
 * Side effects:
 *	See the user documentation.
 *
 *----------------------------------------------------------------------
 */

static int
DictCreateCmd(
    ClientData dummy,
    Tcl_Interp *interp,
    int objc,
    Tcl_Obj *const *objv)
{
    Tcl_Obj *dictObj;
    int i;

    /*
     * Must have an even number of arguments; note that number of preceding
     * arguments (i.e. "dict create" is also even, which makes this much
     * easier.)
     */

    if ((objc & 1) == 0) {
	Tcl_WrongNumArgs(interp, 1, objv, "?key value ...?");
	return TCL_ERROR;
    }

    dictObj = Tcl_NewDictObj();
    for (i=1 ; i<objc ; i+=2) {
	/*
	 * The next command is assumed to never fail...
	 */
	Tcl_DictObjPut(interp, dictObj, objv[i], objv[i+1]);
    }
    Tcl_SetObjResult(interp, dictObj);
    return TCL_OK;
}

/*
 *----------------------------------------------------------------------
 *
 * DictGetCmd --
 *
 *	This function implements the "dict get" Tcl command. See the user
 *	documentation for details on what it does, and TIP#111 for the formal
 *	specification.
 *
 * Results:
 *	A standard Tcl result.
 *
 * Side effects:
 *	See the user documentation.
 *
 *----------------------------------------------------------------------
 */

static int
DictGetCmd(
    ClientData dummy,
    Tcl_Interp *interp,
    int objc,
    Tcl_Obj *const *objv)
{
    Tcl_Obj *dictPtr, *valuePtr = NULL;
    int result;

    if (objc < 2) {
	Tcl_WrongNumArgs(interp, 1, objv, "dictionary ?key ...?");
	return TCL_ERROR;
    }

    /*
     * Test for the special case of no keys, which returns a *list* of all
     * key,value pairs. We produce a copy here because that makes subsequent
     * list handling more efficient.
     */

    if (objc == 2) {
	Tcl_Obj *keyPtr = NULL, *listPtr;
	Tcl_DictSearch search;
	int done;

	result = Tcl_DictObjFirst(interp, objv[1], &search,
		&keyPtr, &valuePtr, &done);
	if (result != TCL_OK) {
	    return result;
	}
	listPtr = Tcl_NewListObj(0, NULL);
	while (!done) {
	    /*
	     * Assume these won't fail as we have complete control over the
	     * types of things here.
	     */

	    Tcl_ListObjAppendElement(interp, listPtr, keyPtr);
	    Tcl_ListObjAppendElement(interp, listPtr, valuePtr);

	    Tcl_DictObjNext(&search, &keyPtr, &valuePtr, &done);
	}
	Tcl_SetObjResult(interp, listPtr);
	return TCL_OK;
    }

    /*
     * Loop through the list of keys, looking up the key at the current index
     * in the current dictionary each time. Once we've done the lookup, we set
     * the current dictionary to be the value we looked up (in case the value
     * was not the last one and we are going through a chain of searches.)
     * Note that this loop always executes at least once.
     */

    dictPtr = TclTraceDictPath(interp, objv[1], objc-3,objv+2, DICT_PATH_READ);
    if (dictPtr == NULL) {
	return TCL_ERROR;
    }
    result = Tcl_DictObjGet(interp, dictPtr, objv[objc-1], &valuePtr);
    if (result != TCL_OK) {
	return result;
    }
    if (valuePtr == NULL) {
	Tcl_SetObjResult(interp, Tcl_ObjPrintf(
		"key \"%s\" not known in dictionary",
		TclGetString(objv[objc-1])));
	Tcl_SetErrorCode(interp, "TCL", "LOOKUP", "DICT",
		TclGetString(objv[objc-1]), NULL);
	return TCL_ERROR;
    }
    Tcl_SetObjResult(interp, valuePtr);
    return TCL_OK;
}

/*
 *----------------------------------------------------------------------
 *
 * DictReplaceCmd --
 *
 *	This function implements the "dict replace" Tcl command. See the user
 *	documentation for details on what it does, and TIP#111 for the formal
 *	specification.
 *
 * Results:
 *	A standard Tcl result.
 *
 * Side effects:
 *	See the user documentation.
 *
 *----------------------------------------------------------------------
 */

static int
DictReplaceCmd(
    ClientData dummy,
    Tcl_Interp *interp,
    int objc,
    Tcl_Obj *const *objv)
{
    Tcl_Obj *dictPtr;
    int i, result;
    int allocatedDict = 0;

    if ((objc < 2) || (objc & 1)) {
	Tcl_WrongNumArgs(interp, 1, objv, "dictionary ?key value ...?");
	return TCL_ERROR;
    }

    dictPtr = objv[1];
    if (Tcl_IsShared(dictPtr)) {
	dictPtr = Tcl_DuplicateObj(dictPtr);
	allocatedDict = 1;
    }
    for (i=2 ; i<objc ; i+=2) {
	result = Tcl_DictObjPut(interp, dictPtr, objv[i], objv[i+1]);
	if (result != TCL_OK) {
	    if (allocatedDict) {
		TclDecrRefCount(dictPtr);
	    }
	    return TCL_ERROR;
	}
    }
    Tcl_SetObjResult(interp, dictPtr);
    return TCL_OK;
}

/*
 *----------------------------------------------------------------------
 *
 * DictRemoveCmd --
 *
 *	This function implements the "dict remove" Tcl command. See the user
 *	documentation for details on what it does, and TIP#111 for the formal
 *	specification.
 *
 * Results:
 *	A standard Tcl result.
 *
 * Side effects:
 *	See the user documentation.
 *
 *----------------------------------------------------------------------
 */

static int
DictRemoveCmd(
    ClientData dummy,
    Tcl_Interp *interp,
    int objc,
    Tcl_Obj *const *objv)
{
    Tcl_Obj *dictPtr;
    int i, result;
    int allocatedDict = 0;

    if (objc < 2) {
	Tcl_WrongNumArgs(interp, 1, objv, "dictionary ?key ...?");
	return TCL_ERROR;
    }

    dictPtr = objv[1];
    if (Tcl_IsShared(dictPtr)) {
	dictPtr = Tcl_DuplicateObj(dictPtr);
	allocatedDict = 1;
    }
    for (i=2 ; i<objc ; i++) {
	result = Tcl_DictObjRemove(interp, dictPtr, objv[i]);
	if (result != TCL_OK) {
	    if (allocatedDict) {
		TclDecrRefCount(dictPtr);
	    }
	    return TCL_ERROR;
	}
    }
    Tcl_SetObjResult(interp, dictPtr);
    return TCL_OK;
}

/*
 *----------------------------------------------------------------------
 *
 * DictMergeCmd --
 *
 *	This function implements the "dict merge" Tcl command. See the user
 *	documentation for details on what it does, and TIP#163 for the formal
 *	specification.
 *
 * Results:
 *	A standard Tcl result.
 *
 * Side effects:
 *	See the user documentation.
 *
 *----------------------------------------------------------------------
 */

static int
DictMergeCmd(
    ClientData dummy,
    Tcl_Interp *interp,
    int objc,
    Tcl_Obj *const *objv)
{
    Tcl_Obj *targetObj, *keyObj = NULL, *valueObj = NULL;
    int allocatedDict = 0;
    int i, done;
    Tcl_DictSearch search;

    if (objc == 1) {
	/*
	 * No dictionary arguments; return default (empty value).
	 */

	return TCL_OK;
    }

    /*
     * Make sure first argument is a dictionary.
     */

    targetObj = objv[1];
    if (targetObj->typePtr != &tclDictType) {
	if (SetDictFromAny(interp, targetObj) != TCL_OK) {
	    return TCL_ERROR;
	}
    }

    if (objc == 2) {
	/*
	 * Single argument, return it.
	 */

	Tcl_SetObjResult(interp, objv[1]);
	return TCL_OK;
    }

    /*
     * Normal behaviour: combining two (or more) dictionaries.
     */

    if (Tcl_IsShared(targetObj)) {
	targetObj = Tcl_DuplicateObj(targetObj);
	allocatedDict = 1;
    }
    for (i=2 ; i<objc ; i++) {
	if (Tcl_DictObjFirst(interp, objv[i], &search, &keyObj, &valueObj,
		&done) != TCL_OK) {
	    if (allocatedDict) {
		TclDecrRefCount(targetObj);
	    }
	    return TCL_ERROR;
	}
	while (!done) {
	    /*
	     * Next line can't fail; already know we have a dictionary in
	     * targetObj.
	     */

	    Tcl_DictObjPut(NULL, targetObj, keyObj, valueObj);
	    Tcl_DictObjNext(&search, &keyObj, &valueObj, &done);
	}
	Tcl_DictObjDone(&search);
    }
    Tcl_SetObjResult(interp, targetObj);
    return TCL_OK;
}

/*
 *----------------------------------------------------------------------
 *
 * DictKeysCmd --
 *
 *	This function implements the "dict keys" Tcl command. See the user
 *	documentation for details on what it does, and TIP#111 for the formal
 *	specification.
 *
 * Results:
 *	A standard Tcl result.
 *
 * Side effects:
 *	See the user documentation.
 *
 *----------------------------------------------------------------------
 */

static int
DictKeysCmd(
    ClientData dummy,
    Tcl_Interp *interp,
    int objc,
    Tcl_Obj *const *objv)
{
    Tcl_Obj *listPtr;
    const char *pattern = NULL;

    if (objc!=2 && objc!=3) {
	Tcl_WrongNumArgs(interp, 1, objv, "dictionary ?pattern?");
	return TCL_ERROR;
    }

    /*
     * A direct check that we have a dictionary. We don't start the iteration
     * yet because that might allocate memory or set locks that we do not
     * need. [Bug 1705778, leak K04]
     */

    if (objv[1]->typePtr != &tclDictType) {
	int result = SetDictFromAny(interp, objv[1]);

	if (result != TCL_OK) {
	    return result;
	}
    }

    if (objc == 3) {
	pattern = TclGetString(objv[2]);
    }
    listPtr = Tcl_NewListObj(0, NULL);
    if ((pattern != NULL) && TclMatchIsTrivial(pattern)) {
	Tcl_Obj *valuePtr = NULL;

	Tcl_DictObjGet(interp, objv[1], objv[2], &valuePtr);
	if (valuePtr != NULL) {
	    Tcl_ListObjAppendElement(NULL, listPtr, objv[2]);
	}
    } else {
	Tcl_DictSearch search;
	Tcl_Obj *keyPtr = NULL;
	int done = 0;

	/*
	 * At this point, we know we have a dictionary (or at least something
	 * that can be represented; it could theoretically have shimmered away
	 * when the pattern was fetched, but that shouldn't be damaging) so we
	 * can start the iteration process without checking for failures.
	 */

	Tcl_DictObjFirst(NULL, objv[1], &search, &keyPtr, NULL, &done);
	for (; !done ; Tcl_DictObjNext(&search, &keyPtr, NULL, &done)) {
	    if (!pattern || Tcl_StringMatch(TclGetString(keyPtr), pattern)) {
		Tcl_ListObjAppendElement(NULL, listPtr, keyPtr);
	    }
	}
	Tcl_DictObjDone(&search);
    }

    Tcl_SetObjResult(interp, listPtr);
    return TCL_OK;
}

/*
 *----------------------------------------------------------------------
 *
 * DictValuesCmd --
 *
 *	This function implements the "dict values" Tcl command. See the user
 *	documentation for details on what it does, and TIP#111 for the formal
 *	specification.
 *
 * Results:
 *	A standard Tcl result.
 *
 * Side effects:
 *	See the user documentation.
 *
 *----------------------------------------------------------------------
 */

static int
DictValuesCmd(
    ClientData dummy,
    Tcl_Interp *interp,
    int objc,
    Tcl_Obj *const *objv)
{
    Tcl_Obj *valuePtr = NULL, *listPtr;
    Tcl_DictSearch search;
    int done;
    const char *pattern;

    if (objc!=2 && objc!=3) {
	Tcl_WrongNumArgs(interp, 1, objv, "dictionary ?pattern?");
	return TCL_ERROR;
    }

    if (Tcl_DictObjFirst(interp, objv[1], &search, NULL, &valuePtr,
	    &done) != TCL_OK) {
	return TCL_ERROR;
    }
    if (objc == 3) {
	pattern = TclGetString(objv[2]);
    } else {
	pattern = NULL;
    }
    listPtr = Tcl_NewListObj(0, NULL);
    for (; !done ; Tcl_DictObjNext(&search, NULL, &valuePtr, &done)) {
	if (pattern==NULL || Tcl_StringMatch(TclGetString(valuePtr),pattern)) {
	    /*
	     * Assume this operation always succeeds.
	     */

	    Tcl_ListObjAppendElement(interp, listPtr, valuePtr);
	}
    }
    Tcl_DictObjDone(&search);

    Tcl_SetObjResult(interp, listPtr);
    return TCL_OK;
}

/*
 *----------------------------------------------------------------------
 *
 * DictSizeCmd --
 *
 *	This function implements the "dict size" Tcl command. See the user
 *	documentation for details on what it does, and TIP#111 for the formal
 *	specification.
 *
 * Results:
 *	A standard Tcl result.
 *
 * Side effects:
 *	See the user documentation.
 *
 *----------------------------------------------------------------------
 */

static int
DictSizeCmd(
    ClientData dummy,
    Tcl_Interp *interp,
    int objc,
    Tcl_Obj *const *objv)
{
    int result, size;

    if (objc != 2) {
	Tcl_WrongNumArgs(interp, 1, objv, "dictionary");
	return TCL_ERROR;
    }
    result = Tcl_DictObjSize(interp, objv[1], &size);
    if (result == TCL_OK) {
	Tcl_SetObjResult(interp, Tcl_NewIntObj(size));
    }
    return result;
}

/*
 *----------------------------------------------------------------------
 *
 * DictExistsCmd --
 *
 *	This function implements the "dict exists" Tcl command. See the user
 *	documentation for details on what it does, and TIP#111 for the formal
 *	specification.
 *
 * Results:
 *	A standard Tcl result.
 *
 * Side effects:
 *	See the user documentation.
 *
 *----------------------------------------------------------------------
 */

static int
DictExistsCmd(
    ClientData dummy,
    Tcl_Interp *interp,
    int objc,
    Tcl_Obj *const *objv)
{
    Tcl_Obj *dictPtr, *valuePtr;

    if (objc < 3) {
	Tcl_WrongNumArgs(interp, 1, objv, "dictionary key ?key ...?");
	return TCL_ERROR;
    }

    dictPtr = TclTraceDictPath(interp, objv[1], objc-3, objv+2,
	    DICT_PATH_EXISTS);
    if (dictPtr == NULL || dictPtr == DICT_PATH_NON_EXISTENT
	    || Tcl_DictObjGet(interp, dictPtr, objv[objc-1],
		    &valuePtr) != TCL_OK) {
	Tcl_SetObjResult(interp, Tcl_NewBooleanObj(0));
    } else {
	Tcl_SetObjResult(interp, Tcl_NewBooleanObj(valuePtr != NULL));
    }
    return TCL_OK;
}

/*
 *----------------------------------------------------------------------
 *
 * DictInfoCmd --
 *
 *	This function implements the "dict info" Tcl command. See the user
 *	documentation for details on what it does, and TIP#111 for the formal
 *	specification.
 *
 * Results:
 *	A standard Tcl result.
 *
 * Side effects:
 *	See the user documentation.
 *
 *----------------------------------------------------------------------
 */

static int
DictInfoCmd(
    ClientData dummy,
    Tcl_Interp *interp,
    int objc,
    Tcl_Obj *const *objv)
{
    Tcl_Obj *dictPtr;
    Dict *dict;
    char *statsStr;

    if (objc != 2) {
	Tcl_WrongNumArgs(interp, 1, objv, "dictionary");
	return TCL_ERROR;
    }

    dictPtr = objv[1];
    if (dictPtr->typePtr != &tclDictType) {
	int result = SetDictFromAny(interp, dictPtr);
	if (result != TCL_OK) {
	    return result;
	}
    }
    dict = dictPtr->internalRep.otherValuePtr;

    statsStr = Tcl_HashStats(&dict->table);
    Tcl_SetObjResult(interp, Tcl_NewStringObj(statsStr, -1));
    ckfree(statsStr);
    return TCL_OK;
}

/*
 *----------------------------------------------------------------------
 *
 * DictIncrCmd --
 *
 *	This function implements the "dict incr" Tcl command. See the user
 *	documentation for details on what it does, and TIP#111 for the formal
 *	specification.
 *
 * Results:
 *	A standard Tcl result.
 *
 * Side effects:
 *	See the user documentation.
 *
 *----------------------------------------------------------------------
 */

static int
DictIncrCmd(
    ClientData dummy,
    Tcl_Interp *interp,
    int objc,
    Tcl_Obj *const *objv)
{
    int code = TCL_OK;
    Tcl_Obj *dictPtr, *valuePtr = NULL;

    if (objc < 3 || objc > 4) {
	Tcl_WrongNumArgs(interp, 1, objv, "varName key ?increment?");
	return TCL_ERROR;
    }

    dictPtr = Tcl_ObjGetVar2(interp, objv[1], NULL, 0);
    if (dictPtr == NULL) {
	/*
	 * Variable didn't yet exist. Create new dictionary value.
	 */

	dictPtr = Tcl_NewDictObj();
    } else if (Tcl_DictObjGet(interp, dictPtr, objv[2], &valuePtr) != TCL_OK) {
	/*
	 * Variable contents are not a dict, report error.
	 */

	return TCL_ERROR;
    }
    if (Tcl_IsShared(dictPtr)) {
	/*
	 * A little internals surgery to avoid copying a string rep that will
	 * soon be no good.
	 */

	char *saved = dictPtr->bytes;
	Tcl_Obj *oldPtr = dictPtr;

	dictPtr->bytes = NULL;
	dictPtr = Tcl_DuplicateObj(dictPtr);
	oldPtr->bytes = saved;
    }
    if (valuePtr == NULL) {
	/*
	 * Key not in dictionary. Create new key with increment as value.
	 */

	if (objc == 4) {
	    /*
	     * Verify increment is an integer.
	     */

	    mp_int increment;

	    code = Tcl_GetBignumFromObj(interp, objv[3], &increment);
	    if (code != TCL_OK) {
		Tcl_AddErrorInfo(interp, "\n    (reading increment)");
	    } else {
		/*
		 * Remember to dispose with the bignum as we're not actually
		 * using it directly. [Bug 2874678]
		 */

		mp_clear(&increment);
		Tcl_DictObjPut(interp, dictPtr, objv[2], objv[3]);
	    }
	} else {
	    Tcl_DictObjPut(interp, dictPtr, objv[2], Tcl_NewIntObj(1));
	}
    } else {
	/*
	 * Key in dictionary. Increment its value with minimum dup.
	 */

	if (Tcl_IsShared(valuePtr)) {
	    valuePtr = Tcl_DuplicateObj(valuePtr);
	    Tcl_DictObjPut(interp, dictPtr, objv[2], valuePtr);
	}
	if (objc == 4) {
	    code = TclIncrObj(interp, valuePtr, objv[3]);
	} else {
	    Tcl_Obj *incrPtr = Tcl_NewIntObj(1);

	    Tcl_IncrRefCount(incrPtr);
	    code = TclIncrObj(interp, valuePtr, incrPtr);
	    Tcl_DecrRefCount(incrPtr);
	}
    }
    if (code == TCL_OK) {
	Tcl_InvalidateStringRep(dictPtr);
	valuePtr = Tcl_ObjSetVar2(interp, objv[1], NULL,
		dictPtr, TCL_LEAVE_ERR_MSG);
	if (valuePtr == NULL) {
	    code = TCL_ERROR;
	} else {
	    Tcl_SetObjResult(interp, valuePtr);
	}
    } else if (dictPtr->refCount == 0) {
	Tcl_DecrRefCount(dictPtr);
    }
    return code;
}

/*
 *----------------------------------------------------------------------
 *
 * DictLappendCmd --
 *
 *	This function implements the "dict lappend" Tcl command. See the user
 *	documentation for details on what it does, and TIP#111 for the formal
 *	specification.
 *
 * Results:
 *	A standard Tcl result.
 *
 * Side effects:
 *	See the user documentation.
 *
 *----------------------------------------------------------------------
 */

static int
DictLappendCmd(
    ClientData dummy,
    Tcl_Interp *interp,
    int objc,
    Tcl_Obj *const *objv)
{
    Tcl_Obj *dictPtr, *valuePtr, *resultPtr;
    int i, allocatedDict = 0, allocatedValue = 0;

    if (objc < 3) {
	Tcl_WrongNumArgs(interp, 1, objv, "varName key ?value ...?");
	return TCL_ERROR;
    }

    dictPtr = Tcl_ObjGetVar2(interp, objv[1], NULL, 0);
    if (dictPtr == NULL) {
	allocatedDict = 1;
	dictPtr = Tcl_NewDictObj();
    } else if (Tcl_IsShared(dictPtr)) {
	allocatedDict = 1;
	dictPtr = Tcl_DuplicateObj(dictPtr);
    }

    if (Tcl_DictObjGet(interp, dictPtr, objv[2], &valuePtr) != TCL_OK) {
	if (allocatedDict) {
	    TclDecrRefCount(dictPtr);
	}
	return TCL_ERROR;
    }

    if (valuePtr == NULL) {
	valuePtr = Tcl_NewListObj(objc-3, objv+3);
	allocatedValue = 1;
    } else {
	if (Tcl_IsShared(valuePtr)) {
	    allocatedValue = 1;
	    valuePtr = Tcl_DuplicateObj(valuePtr);
	}

	for (i=3 ; i<objc ; i++) {
	    if (Tcl_ListObjAppendElement(interp, valuePtr,
		    objv[i]) != TCL_OK) {
		if (allocatedValue) {
		    TclDecrRefCount(valuePtr);
		}
		if (allocatedDict) {
		    TclDecrRefCount(dictPtr);
		}
		return TCL_ERROR;
	    }
	}
    }

    if (allocatedValue) {
	Tcl_DictObjPut(interp, dictPtr, objv[2], valuePtr);
    } else if (dictPtr->bytes != NULL) {
	Tcl_InvalidateStringRep(dictPtr);
    }

    resultPtr = Tcl_ObjSetVar2(interp, objv[1], NULL, dictPtr,
	    TCL_LEAVE_ERR_MSG);
    if (resultPtr == NULL) {
	return TCL_ERROR;
    }
    Tcl_SetObjResult(interp, resultPtr);
    return TCL_OK;
}

/*
 *----------------------------------------------------------------------
 *
 * DictAppendCmd --
 *
 *	This function implements the "dict append" Tcl command. See the user
 *	documentation for details on what it does, and TIP#111 for the formal
 *	specification.
 *
 * Results:
 *	A standard Tcl result.
 *
 * Side effects:
 *	See the user documentation.
 *
 *----------------------------------------------------------------------
 */

static int
DictAppendCmd(
    ClientData dummy,
    Tcl_Interp *interp,
    int objc,
    Tcl_Obj *const *objv)
{
    Tcl_Obj *dictPtr, *valuePtr, *resultPtr;
    int i, allocatedDict = 0;

    if (objc < 3) {
	Tcl_WrongNumArgs(interp, 1, objv, "varName key ?value ...?");
	return TCL_ERROR;
    }

    dictPtr = Tcl_ObjGetVar2(interp, objv[1], NULL, 0);
    if (dictPtr == NULL) {
	allocatedDict = 1;
	dictPtr = Tcl_NewDictObj();
    } else if (Tcl_IsShared(dictPtr)) {
	allocatedDict = 1;
	dictPtr = Tcl_DuplicateObj(dictPtr);
    }

    if (Tcl_DictObjGet(interp, dictPtr, objv[2], &valuePtr) != TCL_OK) {
	if (allocatedDict) {
	    TclDecrRefCount(dictPtr);
	}
	return TCL_ERROR;
    }

    if (valuePtr == NULL) {
	TclNewObj(valuePtr);
    } else {
	if (Tcl_IsShared(valuePtr)) {
	    valuePtr = Tcl_DuplicateObj(valuePtr);
	}
    }

    for (i=3 ; i<objc ; i++) {
	Tcl_AppendObjToObj(valuePtr, objv[i]);
    }

    Tcl_DictObjPut(interp, dictPtr, objv[2], valuePtr);

    resultPtr = Tcl_ObjSetVar2(interp, objv[1], NULL, dictPtr,
	    TCL_LEAVE_ERR_MSG);
    if (resultPtr == NULL) {
	return TCL_ERROR;
    }
    Tcl_SetObjResult(interp, resultPtr);
    return TCL_OK;
}

/*
 *----------------------------------------------------------------------
 *
 * DictForNRCmd --
 *
 *	These functions implement the "dict for" Tcl command.  See the user
 *	documentation for details on what it does, and TIP#111 for the formal
 *	specification.
 *
 * Results:
 *	A standard Tcl result.
 *
 * Side effects:
 *	See the user documentation.
 *
 *----------------------------------------------------------------------
 */

static int
DictForNRCmd(
    ClientData dummy,
    Tcl_Interp *interp,
    int objc,
    Tcl_Obj *const *objv)
{
    Tcl_Obj *scriptObj, *keyVarObj, *valueVarObj;
    Tcl_Obj **varv, *keyObj, *valueObj;
    Tcl_DictSearch *searchPtr;
    int varc, done;

    if (objc != 4) {
	Tcl_WrongNumArgs(interp, 1, objv,
		"{keyVar valueVar} dictionary script");
	return TCL_ERROR;
    }

    /*
     * Parse arguments.
     */

    if (TclListObjGetElements(interp, objv[1], &varc, &varv) != TCL_OK) {
	return TCL_ERROR;
    }
    if (varc != 2) {
	Tcl_SetObjResult(interp, Tcl_NewStringObj(
		"must have exactly two variable names", -1));
	return TCL_ERROR;
    }
    searchPtr = ckalloc(sizeof(Tcl_DictSearch));
    if (Tcl_DictObjFirst(interp, objv[2], searchPtr, &keyObj, &valueObj,
	    &done) != TCL_OK) {
	ckfree(searchPtr);
	return TCL_ERROR;
    }
    if (done) {
	ckfree(searchPtr);
	return TCL_OK;
    }
    TclListObjGetElements(NULL, objv[1], &varc, &varv);
    keyVarObj = varv[0];
    valueVarObj = varv[1];
    scriptObj = objv[3];

    /*
     * Make sure that these objects (which we need throughout the body of the
     * loop) don't vanish. Note that the dictionary internal rep is locked
     * internally so that updates, shimmering, etc are not a problem.
     */

    Tcl_IncrRefCount(keyVarObj);
    Tcl_IncrRefCount(valueVarObj);
    Tcl_IncrRefCount(scriptObj);

    /*
     * Stop the value from getting hit in any way by any traces on the key
     * variable.
     */

    Tcl_IncrRefCount(valueObj);
    if (Tcl_ObjSetVar2(interp, keyVarObj, NULL, keyObj, TCL_LEAVE_ERR_MSG) == NULL) {
	TclDecrRefCount(valueObj);
	goto error;
    }
    TclDecrRefCount(valueObj);
    if (Tcl_ObjSetVar2(interp, valueVarObj, NULL, valueObj, TCL_LEAVE_ERR_MSG) == NULL) {
	goto error;
    }

    /*
     * Run the script.
     */

    Tcl_NRAddCallback(interp, DictForLoopCallback, searchPtr, keyVarObj,
	    valueVarObj, scriptObj);
    return TclNREvalObjEx(interp, scriptObj, 0);

    /*
     * For unwinding everything on error.
     */

  error:
    TclDecrRefCount(keyVarObj);
    TclDecrRefCount(valueVarObj);
    TclDecrRefCount(scriptObj);
    Tcl_DictObjDone(searchPtr);
    ckfree(searchPtr);
    return TCL_ERROR;
}

static int
DictForLoopCallback(
    ClientData data[],
    Tcl_Interp *interp,
    int result)
{
    Tcl_DictSearch *searchPtr = data[0];
    Tcl_Obj *keyVarObj = data[1];
    Tcl_Obj *valueVarObj = data[2];
    Tcl_Obj *scriptObj = data[3];
    Tcl_Obj *keyObj, *valueObj;
    int done;

    /*
     * Process the result from the previous execution of the script body.
     */

    if (result == TCL_CONTINUE) {
	result = TCL_OK;
    } else if (result != TCL_OK) {
	if (result == TCL_BREAK) {
	    Tcl_ResetResult(interp);
	    result = TCL_OK;
	} else if (result == TCL_ERROR) {
	    Tcl_AppendObjToErrorInfo(interp, Tcl_ObjPrintf(
		    "\n    (\"dict for\" body line %d)",
		    Tcl_GetErrorLine(interp)));
	}
	goto done;
    }

    /*
     * Get the next mapping from the dictionary.
     */

    Tcl_DictObjNext(searchPtr, &keyObj, &valueObj, &done);
    if (done) {
	Tcl_ResetResult(interp);
	goto done;
    }

    /*
     * Stop the value from getting hit in any way by any traces on the key
     * variable.
     */

    Tcl_IncrRefCount(valueObj);
    if (Tcl_ObjSetVar2(interp, keyVarObj, NULL, keyObj,
	    TCL_LEAVE_ERR_MSG) == NULL) {
	TclDecrRefCount(valueObj);
	result = TCL_ERROR;
	goto done;
    }
    TclDecrRefCount(valueObj);
    if (Tcl_ObjSetVar2(interp, valueVarObj, NULL, valueObj,
	    TCL_LEAVE_ERR_MSG) == NULL) {
	result = TCL_ERROR;
	goto done;
    }

    /*
     * Run the script.
     */

    Tcl_NRAddCallback(interp, DictForLoopCallback, searchPtr, keyVarObj,
	    valueVarObj, scriptObj);
    return TclNREvalObjEx(interp, scriptObj, 0);

    /*
     * For unwinding everything once the iterating is done.
     */

  done:
    TclDecrRefCount(keyVarObj);
    TclDecrRefCount(valueVarObj);
    TclDecrRefCount(scriptObj);
    Tcl_DictObjDone(searchPtr);
    ckfree(searchPtr);
    return result;
}

/*
 *----------------------------------------------------------------------
 *
 * DictMapNRCmd --
 *
 *	These functions implement the "dict map" Tcl command.  See the user
 *	documentation for details on what it does, and TIP#405 for the formal
 *	specification.
 *
 * Results:
 *	A standard Tcl result.
 *
 * Side effects:
 *	See the user documentation.
 *
 *----------------------------------------------------------------------
 */

static int
DictMapNRCmd(
    ClientData dummy,
    Tcl_Interp *interp,
    int objc,
    Tcl_Obj *const *objv)
{
    Tcl_Obj **varv, *keyObj, *valueObj;
    DictMapStorage *storagePtr;
    int varc, done;

    if (objc != 4) {
	Tcl_WrongNumArgs(interp, 1, objv,
		"{keyVar valueVar} dictionary script");
	return TCL_ERROR;
    }

    /*
     * Parse arguments.
     */

    if (TclListObjGetElements(interp, objv[1], &varc, &varv) != TCL_OK) {
	return TCL_ERROR;
    }
    if (varc != 2) {
	Tcl_SetObjResult(interp, Tcl_NewStringObj(
		"must have exactly two variable names", -1));
	return TCL_ERROR;
    }
    storagePtr = ckalloc(sizeof(DictMapStorage));
    if (Tcl_DictObjFirst(interp, objv[2], &storagePtr->search, &keyObj,
	    &valueObj, &done) != TCL_OK) {
	ckfree(storagePtr);
	return TCL_ERROR;
    }
    if (done) {
	/*
	 * Note that this exit leaves an empty value in the result (due to
	 * command calling conventions) but that is OK since an empty value is
	 * an empty dictionary.
	 */

	ckfree(storagePtr);
	return TCL_OK;
    }
    TclNewObj(storagePtr->accumulatorObj);
    TclListObjGetElements(NULL, objv[1], &varc, &varv);
    storagePtr->keyVarObj = varv[0];
    storagePtr->valueVarObj = varv[1];
    storagePtr->scriptObj = objv[3];

    /*
     * Make sure that these objects (which we need throughout the body of the
     * loop) don't vanish. Note that the dictionary internal rep is locked
     * internally so that updates, shimmering, etc are not a problem.
     */

    Tcl_IncrRefCount(storagePtr->accumulatorObj);
    Tcl_IncrRefCount(storagePtr->keyVarObj);
    Tcl_IncrRefCount(storagePtr->valueVarObj);
    Tcl_IncrRefCount(storagePtr->scriptObj);

    /*
     * Stop the value from getting hit in any way by any traces on the key
     * variable.
     */

    Tcl_IncrRefCount(valueObj);
    if (Tcl_ObjSetVar2(interp, storagePtr->keyVarObj, NULL, keyObj,
	    TCL_LEAVE_ERR_MSG) == NULL) {
	TclDecrRefCount(valueObj);
	goto error;
    }
    if (Tcl_ObjSetVar2(interp, storagePtr->valueVarObj, NULL, valueObj,
	    TCL_LEAVE_ERR_MSG) == NULL) {
	TclDecrRefCount(valueObj);
	goto error;
    }
    TclDecrRefCount(valueObj);

    /*
     * Run the script.
     */

<<<<<<< HEAD
    TclNRAddCallback(interp, DictMapLoopCallback, storagePtr, NULL,NULL,NULL);
    return TclNREvalObjEx(interp, storagePtr->scriptObj, 0);
=======
    Tcl_NRAddCallback(interp, DictMapLoopCallback, storagePtr, NULL,NULL,NULL);
    return TclNREvalObjEx(interp, storagePtr->scriptObj, 0,
	    iPtr->cmdFramePtr, 3);
>>>>>>> ee4741dd

    /*
     * For unwinding everything on error.
     */

  error:
    TclDecrRefCount(storagePtr->keyVarObj);
    TclDecrRefCount(storagePtr->valueVarObj);
    TclDecrRefCount(storagePtr->scriptObj);
    TclDecrRefCount(storagePtr->accumulatorObj);
    Tcl_DictObjDone(&storagePtr->search);
    ckfree(storagePtr);
    return TCL_ERROR;
}

static int
DictMapLoopCallback(
    ClientData data[],
    Tcl_Interp *interp,
    int result)
{
    DictMapStorage *storagePtr = data[0];
    Tcl_Obj *keyObj, *valueObj;
    int done;

    /*
     * Process the result from the previous execution of the script body.
     */

    if (result == TCL_CONTINUE) {
	result = TCL_OK;
    } else if (result != TCL_OK) {
	if (result == TCL_BREAK) {
	    Tcl_ResetResult(interp);
	    result = TCL_OK;
	} else if (result == TCL_ERROR) {
	    Tcl_AppendObjToErrorInfo(interp, Tcl_ObjPrintf(
		    "\n    (\"dict map\" body line %d)",
		    Tcl_GetErrorLine(interp)));
	}
	goto done;
    } else {
	keyObj = Tcl_ObjGetVar2(interp, storagePtr->keyVarObj, NULL,
		TCL_LEAVE_ERR_MSG);
	if (keyObj == NULL) {
	    result = TCL_ERROR;
	    goto done;
	}
	Tcl_DictObjPut(NULL, storagePtr->accumulatorObj, keyObj,
		Tcl_GetObjResult(interp));
    }

    /*
     * Get the next mapping from the dictionary.
     */

    Tcl_DictObjNext(&storagePtr->search, &keyObj, &valueObj, &done);
    if (done) {
	Tcl_SetObjResult(interp, storagePtr->accumulatorObj);
	goto done;
    }

    /*
     * Stop the value from getting hit in any way by any traces on the key
     * variable.
     */

    Tcl_IncrRefCount(valueObj);
    if (Tcl_ObjSetVar2(interp, storagePtr->keyVarObj, NULL, keyObj,
	    TCL_LEAVE_ERR_MSG) == NULL) {
	TclDecrRefCount(valueObj);
	result = TCL_ERROR;
	goto done;
    }
    if (Tcl_ObjSetVar2(interp, storagePtr->valueVarObj, NULL, valueObj,
	    TCL_LEAVE_ERR_MSG) == NULL) {
	TclDecrRefCount(valueObj);
	result = TCL_ERROR;
	goto done;
    }
    TclDecrRefCount(valueObj);

    /*
     * Run the script.
     */

<<<<<<< HEAD
    TclNRAddCallback(interp, DictMapLoopCallback, storagePtr, NULL,NULL,NULL);
    return TclNREvalObjEx(interp, storagePtr->scriptObj, 0);
=======
    Tcl_NRAddCallback(interp, DictMapLoopCallback, storagePtr, NULL,NULL,NULL);
    return TclNREvalObjEx(interp, storagePtr->scriptObj, 0,
	    iPtr->cmdFramePtr, 3);
>>>>>>> ee4741dd

    /*
     * For unwinding everything once the iterating is done.
     */

  done:
    TclDecrRefCount(storagePtr->keyVarObj);
    TclDecrRefCount(storagePtr->valueVarObj);
    TclDecrRefCount(storagePtr->scriptObj);
    TclDecrRefCount(storagePtr->accumulatorObj);
    Tcl_DictObjDone(&storagePtr->search);
    ckfree(storagePtr);
    return result;
}

/*
 *----------------------------------------------------------------------
 *
 * DictSetCmd --
 *
 *	This function implements the "dict set" Tcl command. See the user
 *	documentation for details on what it does, and TIP#111 for the formal
 *	specification.
 *
 * Results:
 *	A standard Tcl result.
 *
 * Side effects:
 *	See the user documentation.
 *
 *----------------------------------------------------------------------
 */

static int
DictSetCmd(
    ClientData dummy,
    Tcl_Interp *interp,
    int objc,
    Tcl_Obj *const *objv)
{
    Tcl_Obj *dictPtr, *resultPtr;
    int result, allocatedDict = 0;

    if (objc < 4) {
	Tcl_WrongNumArgs(interp, 1, objv, "varName key ?key ...? value");
	return TCL_ERROR;
    }

    dictPtr = Tcl_ObjGetVar2(interp, objv[1], NULL, 0);
    if (dictPtr == NULL) {
	allocatedDict = 1;
	dictPtr = Tcl_NewDictObj();
    } else if (Tcl_IsShared(dictPtr)) {
	allocatedDict = 1;
	dictPtr = Tcl_DuplicateObj(dictPtr);
    }

    result = Tcl_DictObjPutKeyList(interp, dictPtr, objc-3, objv+2,
	    objv[objc-1]);
    if (result != TCL_OK) {
	if (allocatedDict) {
	    TclDecrRefCount(dictPtr);
	}
	return TCL_ERROR;
    }

    resultPtr = Tcl_ObjSetVar2(interp, objv[1], NULL, dictPtr,
	    TCL_LEAVE_ERR_MSG);
    if (resultPtr == NULL) {
	return TCL_ERROR;
    }
    Tcl_SetObjResult(interp, resultPtr);
    return TCL_OK;
}

/*
 *----------------------------------------------------------------------
 *
 * DictUnsetCmd --
 *
 *	This function implements the "dict unset" Tcl command. See the user
 *	documentation for details on what it does, and TIP#111 for the formal
 *	specification.
 *
 * Results:
 *	A standard Tcl result.
 *
 * Side effects:
 *	See the user documentation.
 *
 *----------------------------------------------------------------------
 */

static int
DictUnsetCmd(
    ClientData dummy,
    Tcl_Interp *interp,
    int objc,
    Tcl_Obj *const *objv)
{
    Tcl_Obj *dictPtr, *resultPtr;
    int result, allocatedDict = 0;

    if (objc < 3) {
	Tcl_WrongNumArgs(interp, 1, objv, "varName key ?key ...?");
	return TCL_ERROR;
    }

    dictPtr = Tcl_ObjGetVar2(interp, objv[1], NULL, 0);
    if (dictPtr == NULL) {
	allocatedDict = 1;
	dictPtr = Tcl_NewDictObj();
    } else if (Tcl_IsShared(dictPtr)) {
	allocatedDict = 1;
	dictPtr = Tcl_DuplicateObj(dictPtr);
    }

    result = Tcl_DictObjRemoveKeyList(interp, dictPtr, objc-2, objv+2);
    if (result != TCL_OK) {
	if (allocatedDict) {
	    TclDecrRefCount(dictPtr);
	}
	return TCL_ERROR;
    }

    resultPtr = Tcl_ObjSetVar2(interp, objv[1], NULL, dictPtr,
	    TCL_LEAVE_ERR_MSG);
    if (resultPtr == NULL) {
	return TCL_ERROR;
    }
    Tcl_SetObjResult(interp, resultPtr);
    return TCL_OK;
}

/*
 *----------------------------------------------------------------------
 *
 * DictFilterCmd --
 *
 *	This function implements the "dict filter" Tcl command. See the user
 *	documentation for details on what it does, and TIP#111 for the formal
 *	specification.
 *
 * Results:
 *	A standard Tcl result.
 *
 * Side effects:
 *	See the user documentation.
 *
 *----------------------------------------------------------------------
 */

static int
DictFilterCmd(
    ClientData dummy,
    Tcl_Interp *interp,
    int objc,
    Tcl_Obj *const *objv)
{
    static const char *const filters[] = {
	"key", "script", "value", NULL
    };
    enum FilterTypes {
	FILTER_KEYS, FILTER_SCRIPT, FILTER_VALUES
    };
    Tcl_Obj *scriptObj, *keyVarObj, *valueVarObj;
    Tcl_Obj **varv, *keyObj = NULL, *valueObj = NULL, *resultObj, *boolObj;
    Tcl_DictSearch search;
    int index, varc, done, result, satisfied;
    const char *pattern;

    if (objc < 3) {
	Tcl_WrongNumArgs(interp, 1, objv, "dictionary filterType ?arg ...?");
	return TCL_ERROR;
    }
    if (Tcl_GetIndexFromObj(interp, objv[2], filters, "filterType",
	     0, &index) != TCL_OK) {
	return TCL_ERROR;
    }

    switch ((enum FilterTypes) index) {
    case FILTER_KEYS:
	/*
	 * Create a dictionary whose keys all match a certain pattern.
	 */

	if (Tcl_DictObjFirst(interp, objv[1], &search,
		&keyObj, &valueObj, &done) != TCL_OK) {
	    return TCL_ERROR;
	}
	if (objc == 3) {
	    /*
	     * Nothing to match, so return nothing (== empty dictionary).
	     */

	    Tcl_DictObjDone(&search);
	    return TCL_OK;
	} else if (objc == 4) {
	    pattern = TclGetString(objv[3]);
	    resultObj = Tcl_NewDictObj();
	    if (TclMatchIsTrivial(pattern)) {
		/*
		 * Must release the search lock here to prevent a memory leak
		 * since we are not exhausing the search. [Bug 1705778, leak
		 * K05]
		 */

		Tcl_DictObjDone(&search);
		Tcl_DictObjGet(interp, objv[1], objv[3], &valueObj);
		if (valueObj != NULL) {
		    Tcl_DictObjPut(interp, resultObj, objv[3], valueObj);
		}
	    } else {
		while (!done) {
		    if (Tcl_StringMatch(TclGetString(keyObj), pattern)) {
			Tcl_DictObjPut(interp, resultObj, keyObj, valueObj);
		    }
		    Tcl_DictObjNext(&search, &keyObj, &valueObj, &done);
		}
	    }
	} else {
	    /*
	     * Can't optimize this match for trivial globbing: would disturb
	     * order.
	     */

	    resultObj = Tcl_NewDictObj();
	    while (!done) {
		int i;

		for (i=3 ; i<objc ; i++) {
		    pattern = TclGetString(objv[i]);
		    if (Tcl_StringMatch(TclGetString(keyObj), pattern)) {
			Tcl_DictObjPut(interp, resultObj, keyObj, valueObj);
			break;		/* stop inner loop */
		    }
		}
		Tcl_DictObjNext(&search, &keyObj, &valueObj, &done);
	    }
	}
	Tcl_SetObjResult(interp, resultObj);
	return TCL_OK;

    case FILTER_VALUES:
	/*
	 * Create a dictionary whose values all match a certain pattern.
	 */

	if (Tcl_DictObjFirst(interp, objv[1], &search,
		&keyObj, &valueObj, &done) != TCL_OK) {
	    return TCL_ERROR;
	}
	resultObj = Tcl_NewDictObj();
	while (!done) {
	    int i;

	    for (i=3 ; i<objc ; i++) {
		pattern = TclGetString(objv[i]);
		if (Tcl_StringMatch(TclGetString(valueObj), pattern)) {
		    Tcl_DictObjPut(interp, resultObj, keyObj, valueObj);
		    break;		/* stop inner loop */
		}
	    }
	    Tcl_DictObjNext(&search, &keyObj, &valueObj, &done);
	}
	Tcl_SetObjResult(interp, resultObj);
	return TCL_OK;

    case FILTER_SCRIPT:
	if (objc != 5) {
	    Tcl_WrongNumArgs(interp, 1, objv,
		    "dictionary script {keyVar valueVar} filterScript");
	    return TCL_ERROR;
	}

	/*
	 * Create a dictionary whose key,value pairs all satisfy a script
	 * (i.e. get a true boolean result from its evaluation). Massive
	 * copying from the "dict for" implementation has occurred!
	 */

	if (TclListObjGetElements(interp, objv[3], &varc, &varv) != TCL_OK) {
	    return TCL_ERROR;
	}
	if (varc != 2) {
	    Tcl_SetObjResult(interp, Tcl_NewStringObj(
		    "must have exactly two variable names", -1));
	    return TCL_ERROR;
	}
	keyVarObj = varv[0];
	valueVarObj = varv[1];
	scriptObj = objv[4];

	/*
	 * Make sure that these objects (which we need throughout the body of
	 * the loop) don't vanish. Note that the dictionary internal rep is
	 * locked internally so that updates, shimmering, etc are not a
	 * problem.
	 */

	Tcl_IncrRefCount(keyVarObj);
	Tcl_IncrRefCount(valueVarObj);
	Tcl_IncrRefCount(scriptObj);

	result = Tcl_DictObjFirst(interp, objv[1],
		&search, &keyObj, &valueObj, &done);
	if (result != TCL_OK) {
	    TclDecrRefCount(keyVarObj);
	    TclDecrRefCount(valueVarObj);
	    TclDecrRefCount(scriptObj);
	    return TCL_ERROR;
	}

	resultObj = Tcl_NewDictObj();

	while (!done) {
	    /*
	     * Stop the value from getting hit in any way by any traces on the
	     * key variable.
	     */

	    Tcl_IncrRefCount(keyObj);
	    Tcl_IncrRefCount(valueObj);
	    if (Tcl_ObjSetVar2(interp, keyVarObj, NULL, keyObj,
		    TCL_LEAVE_ERR_MSG) == NULL) {
		Tcl_ResetResult(interp);
		Tcl_SetObjResult(interp, Tcl_ObjPrintf(
			"couldn't set key variable: \"%s\"",
			TclGetString(keyVarObj)));
		result = TCL_ERROR;
		goto abnormalResult;
	    }
	    if (Tcl_ObjSetVar2(interp, valueVarObj, NULL, valueObj,
		    TCL_LEAVE_ERR_MSG) == NULL) {
		Tcl_ResetResult(interp);
		Tcl_SetObjResult(interp, Tcl_ObjPrintf(
			"couldn't set value variable: \"%s\"",
			TclGetString(valueVarObj)));
		result = TCL_ERROR;
		goto abnormalResult;
	    }

	    result = Tcl_EvalObjEx(interp, scriptObj, 0);
	    switch (result) {
	    case TCL_OK:
		boolObj = Tcl_GetObjResult(interp);
		Tcl_IncrRefCount(boolObj);
		Tcl_ResetResult(interp);
		if (Tcl_GetBooleanFromObj(interp, boolObj,
			&satisfied) != TCL_OK) {
		    TclDecrRefCount(boolObj);
		    result = TCL_ERROR;
		    goto abnormalResult;
		}
		TclDecrRefCount(boolObj);
		if (satisfied) {
		    Tcl_DictObjPut(interp, resultObj, keyObj, valueObj);
		}
		break;
	    case TCL_BREAK:
		/*
		 * Force loop termination by calling Tcl_DictObjDone; this
		 * makes the next Tcl_DictObjNext say there is nothing more to
		 * do.
		 */

		Tcl_ResetResult(interp);
		Tcl_DictObjDone(&search);
	    case TCL_CONTINUE:
		result = TCL_OK;
		break;
	    case TCL_ERROR:
		Tcl_AppendObjToErrorInfo(interp, Tcl_ObjPrintf(
			"\n    (\"dict filter\" script line %d)",
			Tcl_GetErrorLine(interp)));
	    default:
		goto abnormalResult;
	    }

	    TclDecrRefCount(keyObj);
	    TclDecrRefCount(valueObj);

	    Tcl_DictObjNext(&search, &keyObj, &valueObj, &done);
	}

	/*
	 * Stop holding a reference to these objects.
	 */

	TclDecrRefCount(keyVarObj);
	TclDecrRefCount(valueVarObj);
	TclDecrRefCount(scriptObj);
	Tcl_DictObjDone(&search);

	if (result == TCL_OK) {
	    Tcl_SetObjResult(interp, resultObj);
	} else {
	    TclDecrRefCount(resultObj);
	}
	return result;

    abnormalResult:
	Tcl_DictObjDone(&search);
	TclDecrRefCount(keyObj);
	TclDecrRefCount(valueObj);
	TclDecrRefCount(keyVarObj);
	TclDecrRefCount(valueVarObj);
	TclDecrRefCount(scriptObj);
	TclDecrRefCount(resultObj);
	return result;
    }
    Tcl_Panic("unexpected fallthrough");
    /* Control never reaches this point. */
    return TCL_ERROR;
}

/*
 *----------------------------------------------------------------------
 *
 * DictUpdateCmd --
 *
 *	This function implements the "dict update" Tcl command. See the user
 *	documentation for details on what it does, and TIP#212 for the formal
 *	specification.
 *
 * Results:
 *	A standard Tcl result.
 *
 * Side effects:
 *	See the user documentation.
 *
 *----------------------------------------------------------------------
 */

static int
DictUpdateCmd(
    ClientData clientData,
    Tcl_Interp *interp,
    int objc,
    Tcl_Obj *const *objv)
{
    Tcl_Obj *dictPtr, *objPtr;
    int i, dummy;

    if (objc < 5 || !(objc & 1)) {
	Tcl_WrongNumArgs(interp, 1, objv,
		"varName key varName ?key varName ...? script");
	return TCL_ERROR;
    }

    dictPtr = Tcl_ObjGetVar2(interp, objv[1], NULL, TCL_LEAVE_ERR_MSG);
    if (dictPtr == NULL) {
	return TCL_ERROR;
    }
    if (Tcl_DictObjSize(interp, dictPtr, &dummy) != TCL_OK) {
	return TCL_ERROR;
    }
    Tcl_IncrRefCount(dictPtr);
    for (i=2 ; i+2<objc ; i+=2) {
	if (Tcl_DictObjGet(interp, dictPtr, objv[i], &objPtr) != TCL_OK) {
	    TclDecrRefCount(dictPtr);
	    return TCL_ERROR;
	}
	if (objPtr == NULL) {
	    /* ??? */
	    Tcl_UnsetVar(interp, Tcl_GetString(objv[i+1]), 0);
	} else if (Tcl_ObjSetVar2(interp, objv[i+1], NULL, objPtr,
		TCL_LEAVE_ERR_MSG) == NULL) {
	    TclDecrRefCount(dictPtr);
	    return TCL_ERROR;
	}
    }
    TclDecrRefCount(dictPtr);

    /*
     * Execute the body after setting up the NRE handler to process the
     * results.
     */

    objPtr = Tcl_NewListObj(objc-3, objv+2);
    Tcl_IncrRefCount(objPtr);
    Tcl_IncrRefCount(objv[1]);
    Tcl_NRAddCallback(interp, FinalizeDictUpdate, objv[1], objPtr, NULL,NULL);

    return TclNREvalObjEx(interp, objv[objc-1], 0);
}

static int
FinalizeDictUpdate(
    ClientData data[],
    Tcl_Interp *interp,
    int result)
{
    Tcl_Obj *dictPtr, *objPtr, **objv;
    Tcl_InterpState state;
    int i, objc;
    Tcl_Obj *varName = data[0];
    Tcl_Obj *argsObj = data[1];

    /*
     * ErrorInfo handling.
     */

    if (result == TCL_ERROR) {
	Tcl_AddErrorInfo(interp, "\n    (body of \"dict update\")");
    }

    /*
     * If the dictionary variable doesn't exist, drop everything silently.
     */

    dictPtr = Tcl_ObjGetVar2(interp, varName, NULL, 0);
    if (dictPtr == NULL) {
	TclDecrRefCount(varName);
	TclDecrRefCount(argsObj);
	return result;
    }

    /*
     * Double-check that it is still a dictionary.
     */

    state = Tcl_SaveInterpState(interp, result);
    if (Tcl_DictObjSize(interp, dictPtr, &objc) != TCL_OK) {
	Tcl_DiscardInterpState(state);
	TclDecrRefCount(varName);
	TclDecrRefCount(argsObj);
	return TCL_ERROR;
    }

    if (Tcl_IsShared(dictPtr)) {
	dictPtr = Tcl_DuplicateObj(dictPtr);
    }

    /*
     * Write back the values from the variables, treating failure to read as
     * an instruction to remove the key.
     */

    Tcl_ListObjGetElements(NULL, argsObj, &objc, &objv);
    for (i=0 ; i<objc ; i+=2) {
	objPtr = Tcl_ObjGetVar2(interp, objv[i+1], NULL, 0);
	if (objPtr == NULL) {
	    Tcl_DictObjRemove(interp, dictPtr, objv[i]);
	} else if (objPtr == dictPtr) {
	    /*
	     * Someone is messing us around, trying to build a recursive
	     * structure. [Bug 1786481]
	     */

	    Tcl_DictObjPut(interp, dictPtr, objv[i],
		    Tcl_DuplicateObj(objPtr));
	} else {
	    /* Shouldn't fail */
	    Tcl_DictObjPut(interp, dictPtr, objv[i], objPtr);
	}
    }
    TclDecrRefCount(argsObj);

    /*
     * Write the dictionary back to its variable.
     */

    if (Tcl_ObjSetVar2(interp, varName, NULL, dictPtr,
	    TCL_LEAVE_ERR_MSG) == NULL) {
	Tcl_DiscardInterpState(state);
	TclDecrRefCount(varName);
	return TCL_ERROR;
    }

    TclDecrRefCount(varName);
    return Tcl_RestoreInterpState(interp, state);
}

/*
 *----------------------------------------------------------------------
 *
 * DictWithCmd --
 *
 *	This function implements the "dict with" Tcl command. See the user
 *	documentation for details on what it does, and TIP#212 for the formal
 *	specification.
 *
 * Results:
 *	A standard Tcl result.
 *
 * Side effects:
 *	See the user documentation.
 *
 *----------------------------------------------------------------------
 */

static int
DictWithCmd(
    ClientData dummy,
    Tcl_Interp *interp,
    int objc,
    Tcl_Obj *const *objv)
{
    Tcl_Obj *dictPtr, *keysPtr, *pathPtr;

    if (objc < 3) {
	Tcl_WrongNumArgs(interp, 1, objv, "dictVar ?key ...? script");
	return TCL_ERROR;
    }

    /*
     * Get the dictionary to open out.
     */

    dictPtr = Tcl_ObjGetVar2(interp, objv[1], NULL, TCL_LEAVE_ERR_MSG);
    if (dictPtr == NULL) {
	return TCL_ERROR;
    }

    keysPtr = TclDictWithInit(interp, dictPtr, objc-3, objv+2);
    if (keysPtr == NULL) {
	return TCL_ERROR;
    }
    Tcl_IncrRefCount(keysPtr);

    /*
     * Execute the body, while postponing the cleanup until later (NRE).
     */

    pathPtr = NULL;
    if (objc > 3) {
	pathPtr = Tcl_NewListObj(objc-3, objv+2);
	Tcl_IncrRefCount(pathPtr);
    }
    Tcl_IncrRefCount(objv[1]);
    Tcl_NRAddCallback(interp, FinalizeDictWith, objv[1], keysPtr, pathPtr,
	    NULL);

    return TclNREvalObjEx(interp, objv[objc-1], 0);
}

static int
FinalizeDictWith(
    ClientData data[],
    Tcl_Interp *interp,
    int result)
{
    Tcl_Obj **pathv;
    int pathc;
    Tcl_InterpState state;
    Tcl_Obj *varName = data[0];
    Tcl_Obj *keysPtr = data[1];
    Tcl_Obj *pathPtr = data[2];
    Var *varPtr, *arrayPtr;

    if (result == TCL_ERROR) {
	Tcl_AddErrorInfo(interp, "\n    (body of \"dict with\")");
    }

    /*
     * Save the result state; TDWF doesn't guarantee to not modify that on
     * TCL_OK result.
     */

    state = Tcl_SaveInterpState(interp, result);
    if (pathPtr != NULL) {
	Tcl_ListObjGetElements(NULL, pathPtr, &pathc, &pathv);
    } else {
	pathc = 0;
	pathv = NULL;
    }

    /*
     * Pack from local variables back into the dictionary.
     */

    varPtr = TclObjLookupVarEx(interp, varName, NULL, TCL_LEAVE_ERR_MSG, "set",
	    /*createPart1*/ 1, /*createPart2*/ 1, &arrayPtr);
    if (varPtr == NULL) {
	result = TCL_ERROR;
    } else {
	result = TclDictWithFinish(interp, varPtr, arrayPtr, varName, NULL, -1,
		pathc, pathv, keysPtr);
    }

    /*
     * Tidy up and return the real result (unless we had an error).
     */

    TclDecrRefCount(varName);
    TclDecrRefCount(keysPtr);
    if (pathPtr != NULL) {
	TclDecrRefCount(pathPtr);
    }
    if (result != TCL_OK) {
	Tcl_DiscardInterpState(state);
	return TCL_ERROR;
    }
    return Tcl_RestoreInterpState(interp, state);
}

/*
 *----------------------------------------------------------------------
 *
 * TclDictWithInit --
 *
 *	Part of the core of [dict with]. Pokes into a dictionary and converts
 *	the mappings there into assignments to (presumably) local variables.
 *	Returns a list of all the names that were mapped so that removal of
 *	either the variable or the dictionary entry won't surprise us when we
 *	come to stuffing everything back.
 *
 * Result:
 *	List of mapped names, or NULL if there was an error.
 *
 * Side effects:
 *	Assigns to variables, so potentially legion due to traces.
 *
 *----------------------------------------------------------------------
 */

Tcl_Obj *
TclDictWithInit(
    Tcl_Interp *interp,
    Tcl_Obj *dictPtr,
    int pathc,
    Tcl_Obj *const pathv[])
{
    Tcl_DictSearch s;
    Tcl_Obj *keyPtr, *valPtr, *keysPtr;
    int done;

    if (pathc > 0) {
	dictPtr = TclTraceDictPath(interp, dictPtr, pathc, pathv,
		DICT_PATH_READ);
	if (dictPtr == NULL) {
	    return NULL;
	}
    }

    /*
     * Go over the list of keys and write each corresponding value to a
     * variable in the current context with the same name. Also keep a copy of
     * the keys so we can write back properly later on even if the dictionary
     * has been structurally modified.
     */

    if (Tcl_DictObjFirst(interp, dictPtr, &s, &keyPtr, &valPtr,
	    &done) != TCL_OK) {
	return NULL;
    }

    TclNewObj(keysPtr);

    for (; !done ; Tcl_DictObjNext(&s, &keyPtr, &valPtr, &done)) {
	Tcl_ListObjAppendElement(NULL, keysPtr, keyPtr);
	if (Tcl_ObjSetVar2(interp, keyPtr, NULL, valPtr,
		TCL_LEAVE_ERR_MSG) == NULL) {
	    TclDecrRefCount(keysPtr);
	    Tcl_DictObjDone(&s);
	    return NULL;
	}
    }

    return keysPtr;
}

/*
 *----------------------------------------------------------------------
 *
 * TclDictWithFinish --
 *
 *	Part of the core of [dict with]. Reassembles the piece of the dict (in
 *	varName, location given by pathc/pathv) from the variables named in
 *	the keysPtr argument. NB, does not try to preserve errors or manage
 *	argument lifetimes.
 *
 * Result:
 *	TCL_OK if we succeeded, or TCL_ERROR if we failed.
 *
 * Side effects:
 *	Assigns to a variable, so potentially legion due to traces. Updates
 *	the dictionary in the named variable.
 *
 *----------------------------------------------------------------------
 */

int
TclDictWithFinish(
    Tcl_Interp *interp,		/* Command interpreter in which variable
				 * exists. Used for state management, traces
				 * and error reporting. */
    Var *varPtr,		/* Reference to the variable holding the
				 * dictionary. */
    Var *arrayPtr,		/* Reference to the array containing the
				 * variable, or NULL if the variable is a
				 * scalar. */
    Tcl_Obj *part1Ptr,		/* Name of an array (if part2 is non-NULL) or
				 * the name of a variable. NULL if the 'index'
				 * parameter is >= 0 */
    Tcl_Obj *part2Ptr,		/* If non-NULL, gives the name of an element
				 * in the array part1. */
    int index,			/* Index into the local variable table of the
				 * variable, or -1. Only used when part1Ptr is
				 * NULL. */
    int pathc,			/* The number of elements in the path into the
				 * dictionary. */
    Tcl_Obj *const pathv[],	/* The elements of the path to the subdict. */
    Tcl_Obj *keysPtr)		/* List of keys to be synchronized. This is
				 * the result value from TclDictWithInit. */
{
    Tcl_Obj *dictPtr, *leafPtr, *valPtr;
    int i, allocdict, keyc;
    Tcl_Obj **keyv;

    /*
     * If the dictionary variable doesn't exist, drop everything silently.
     */

    dictPtr = TclPtrGetVar(interp, varPtr, arrayPtr, part1Ptr, part2Ptr,
	    TCL_LEAVE_ERR_MSG, index);
    if (dictPtr == NULL) {
	return TCL_OK;
    }

    /*
     * Double-check that it is still a dictionary.
     */

    if (Tcl_DictObjSize(interp, dictPtr, &i) != TCL_OK) {
	return TCL_ERROR;
    }

    if (Tcl_IsShared(dictPtr)) {
	dictPtr = Tcl_DuplicateObj(dictPtr);
	allocdict = 1;
    } else {
	allocdict = 0;
    }

    if (pathc > 0) {
	/*
	 * Want to get to the dictionary which we will update; need to do
	 * prepare-for-update de-sharing along the path *but* avoid generating
	 * an error on a non-existant path (we'll treat that the same as a
	 * non-existant variable. Luckily, the de-sharing operation isn't
	 * deeply damaging if we don't go on to update; it's just less than
	 * perfectly efficient (but no memory should be leaked).
	 */

	leafPtr = TclTraceDictPath(interp, dictPtr, pathc, pathv,
		DICT_PATH_EXISTS | DICT_PATH_UPDATE);
	if (leafPtr == NULL) {
	    if (allocdict) {
		TclDecrRefCount(dictPtr);
	    }
	    return TCL_ERROR;
	}
	if (leafPtr == DICT_PATH_NON_EXISTENT) {
	    if (allocdict) {
		TclDecrRefCount(dictPtr);
	    }
	    return TCL_OK;
	}
    } else {
	leafPtr = dictPtr;
    }

    /*
     * Now process our updates on the leaf dictionary.
     */

    TclListObjGetElements(NULL, keysPtr, &keyc, &keyv);
    for (i=0 ; i<keyc ; i++) {
	valPtr = Tcl_ObjGetVar2(interp, keyv[i], NULL, 0);
	if (valPtr == NULL) {
	    Tcl_DictObjRemove(NULL, leafPtr, keyv[i]);
	} else if (leafPtr == valPtr) {
	    /*
	     * Someone is messing us around, trying to build a recursive
	     * structure. [Bug 1786481]
	     */

	    Tcl_DictObjPut(NULL, leafPtr, keyv[i], Tcl_DuplicateObj(valPtr));
	} else {
	    Tcl_DictObjPut(NULL, leafPtr, keyv[i], valPtr);
	}
    }

    /*
     * Ensure that none of the dictionaries in the chain still have a string
     * rep.
     */

    if (pathc > 0) {
	InvalidateDictChain(leafPtr);
    }

    /*
     * Write back the outermost dictionary to the variable.
     */

    if (TclPtrSetVar(interp, varPtr, arrayPtr, part1Ptr, part2Ptr, dictPtr,
	    TCL_LEAVE_ERR_MSG, index) == NULL) {
	if (allocdict) {
	    TclDecrRefCount(dictPtr);
	}
	return TCL_ERROR;
    }
    return TCL_OK;
}

/*
 *----------------------------------------------------------------------
 *
 * TclInitDictCmd --
 *
 *	This function is create the "dict" Tcl command. See the user
 *	documentation for details on what it does, and TIP#111 for the formal
 *	specification.
 *
 * Results:
 *	A Tcl command handle.
 *
 * Side effects:
 *	May advance compilation epoch.
 *
 *----------------------------------------------------------------------
 */

Tcl_Command
TclInitDictCmd(
    Tcl_Interp *interp)
{
    return TclMakeEnsemble(interp, "dict", implementationMap);
}

/*
 * Local Variables:
 * mode: c
 * c-basic-offset: 4
 * fill-column: 78
 * End:
 */<|MERGE_RESOLUTION|>--- conflicted
+++ resolved
@@ -2679,14 +2679,8 @@
      * Run the script.
      */
 
-<<<<<<< HEAD
-    TclNRAddCallback(interp, DictMapLoopCallback, storagePtr, NULL,NULL,NULL);
+    Tcl_NRAddCallback(interp, DictMapLoopCallback, storagePtr, NULL,NULL,NULL);
     return TclNREvalObjEx(interp, storagePtr->scriptObj, 0);
-=======
-    Tcl_NRAddCallback(interp, DictMapLoopCallback, storagePtr, NULL,NULL,NULL);
-    return TclNREvalObjEx(interp, storagePtr->scriptObj, 0,
-	    iPtr->cmdFramePtr, 3);
->>>>>>> ee4741dd
 
     /*
      * For unwinding everything on error.
@@ -2773,14 +2767,8 @@
      * Run the script.
      */
 
-<<<<<<< HEAD
-    TclNRAddCallback(interp, DictMapLoopCallback, storagePtr, NULL,NULL,NULL);
+    Tcl_NRAddCallback(interp, DictMapLoopCallback, storagePtr, NULL,NULL,NULL);
     return TclNREvalObjEx(interp, storagePtr->scriptObj, 0);
-=======
-    Tcl_NRAddCallback(interp, DictMapLoopCallback, storagePtr, NULL,NULL,NULL);
-    return TclNREvalObjEx(interp, storagePtr->scriptObj, 0,
-	    iPtr->cmdFramePtr, 3);
->>>>>>> ee4741dd
 
     /*
      * For unwinding everything once the iterating is done.
