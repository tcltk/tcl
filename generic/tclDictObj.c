--- conflicted
+++ resolved
@@ -1,13 +1,24 @@
+/*
+ * Copyright © 2002-2010 Donal K. Fellows.
+ *
+ * See the file "license.terms" for information on usage and redistribution of
+ * this file, and for a DISCLAIMER OF ALL WARRANTIES.
+ */
+
+/*
+ * You may distribute and/or modify this program under the terms of the GNU
+ * Affero General Public License as published by the Free Software Foundation,
+ * either version 3 of the License, or (at your option) any later version.
+
+ * See the file "COPYING" for information on usage and redistribution
+ * of this file, and for a DISCLAIMER OF ALL WARRANTIES.
+*/
+
 /*
  * tclDictObj.c --
  *
  *	This file contains functions that implement the Tcl dict object type
  *	and its accessor command.
- *
- * Copyright © 2002-2010 Donal K. Fellows.
- *
- * See the file "license.terms" for information on usage and redistribution of
- * this file, and for a DISCLAIMER OF ALL WARRANTIES.
  */
 
 #include "tclInt.h"
@@ -61,8 +72,9 @@
 static Tcl_ObjCmdProc		DictMapNRCmd;
 static Tcl_NRPostProc		DictForLoopCallback;
 static Tcl_NRPostProc		DictMapLoopCallback;
-static Tcl_ObjTypeLengthProc    DictAsListLength;
-static Tcl_ObjTypeIndexProc     DictAsListIndex;
+
+static int			DictAsListLength(Tcl_Interp *interp,
+				    Tcl_Obj *objPtr, Tcl_Size *lenPtr);
 
 /*
  * Table of dict subcommand names and implementations.
@@ -143,23 +155,48 @@
  * functions that can be invoked by generic object code.
  */
 
-const Tcl_ObjType tclDictType = {
+
+ObjInterface dictObjInterface = {
+    0,
+    {
+	NULL,
+	NULL,
+	NULL,
+	NULL,
+	NULL
+    },
+    {
+	NULL,	/* GetElements */
+	NULL,
+	NULL,
+	NULL,	/* return key or value at "list" index
+				 * location.  (keysare at even indicies,
+				 * values at odd indicies) */
+	NULL,			/* Index End*/
+	NULL,
+	DictAsListLength,	/* return "list" length of dict value w/o
+				* shimmering */
+	NULL,	/* Slice */
+	NULL,
+	NULL,	/* Replace */
+	NULL,
+	NULL,	/* Reverse */
+	NULL,	/* SetElement */
+	NULL
+    }
+};
+
+
+
+
+const ObjectType tclDictType = {
     "dict",
     FreeDictInternalRep,	/* freeIntRepProc */
     DupDictInternalRep,		/* dupIntRepProc */
     UpdateStringOfDict,		/* updateStringProc */
     SetDictFromAny,		/* setFromAnyProc */
-    TCL_OBJTYPE_V2(		/* Extended type for AbstractLists */
-    DictAsListLength,		/* return "list" length of dict value w/o
-				 * shimmering */
-    DictAsListIndex,		/* return key or value at "list" index
-				 * location.  (keysare at even indicies,
-				 * values at odd indicies) */
-    NULL,
-    NULL,
-    NULL,
-    NULL,
-    NULL)
+    2,
+    (Tcl_ObjInterface *)&dictObjInterface
 };
 
 #define DictSetIntRep(objPtr, dictRepPtr)				\
@@ -167,13 +204,13 @@
         Tcl_ObjInternalRep ir;                                               \
         ir.twoPtrValue.ptr1 = (dictRepPtr);                             \
         ir.twoPtrValue.ptr2 = NULL;                                     \
-        Tcl_StoreInternalRep((objPtr), &tclDictType, &ir);                   \
+        Tcl_StoreInternalRep((objPtr), (Tcl_ObjType *)&tclDictType, &ir);                   \
     } while (0)
 
 #define DictGetInternalRep(objPtr, dictRepPtr)				\
     do {                                                                \
         const Tcl_ObjInternalRep *irPtr;                                     \
-        irPtr = TclFetchInternalRep((objPtr), &tclDictType);                \
+        irPtr = TclFetchInternalRep((objPtr), (Tcl_ObjType *)&tclDictType);                \
         (dictRepPtr) = irPtr ? (Dict *)irPtr->twoPtrValue.ptr1 : NULL;          \
     } while (0)
 
@@ -622,11 +659,7 @@
      * the conversion from lists to dictionaries.
      */
 
-<<<<<<< HEAD
     if (TclHasInternalRep(objPtr, tclListType)) {
-=======
-    if (TclHasInternalRep(objPtr, &tclListType)) {
->>>>>>> 18581927
 	Tcl_Size objc, i;
 	Tcl_Obj **objv;
 
@@ -3864,15 +3897,22 @@
  * Side Effects --
  *
  *   The intent is to have no side effects.
- */
-
-static Tcl_Size
+ *
+ *   Reviewer note:  Currently, however there is the side effect that the
+ *   string representation of the dictionary is generated if there isn't one
+ *   already.
+ */
+
+static int
 DictAsListLength(
-    Tcl_Obj *objPtr)
+    Tcl_Interp *interp,
+    Tcl_Obj *objPtr,
+    Tcl_Size *lenPtr)
 {
     Tcl_Size estCount, length, llen;
     const char *limit, *nextElem = Tcl_GetStringFromObj(objPtr, &length);
     Tcl_Obj *elemPtr;
+    int status = TCL_OK;
 
     /*
      * Allocate enough space to hold a (Tcl_Obj *) for each
@@ -3892,10 +3932,12 @@
 	Tcl_Size elemSize;
 	int literal;
 
-	if (TCL_OK != TclFindElement(NULL, nextElem, limit - nextElem,
-		          &elemStart, &nextElem, &elemSize, &literal)) {
+	status = TclFindElement(NULL, nextElem, limit - nextElem,
+	    &elemStart, &nextElem, &elemSize, &literal);
+	if (status != TCL_OK) {
 	    Tcl_DecrRefCount(elemPtr);
-	    return 0;
+	    *lenPtr = 0;
+	    return TCL_OK;
 	}
 	if (elemStart == limit) {
 	    break;
@@ -3906,7 +3948,8 @@
 				  elemSize);
 	if (elemSize && check == NULL) {
 	    Tcl_DecrRefCount(elemPtr);
-	    return 0;
+	    *lenPtr = 0;
+	    return TCL_OK ;
 	}
 	if (!literal) {
 	    Tcl_InitStringRep(elemPtr, NULL,
@@ -3915,91 +3958,7 @@
 	llen++;
     }
     Tcl_DecrRefCount(elemPtr);
-    return llen;
-}
-
--
-/*
- *----------------------------------------------------------------------
- *
- * DictAsListIndex --
- *
- *   Return the key or value at the given "list" index, i.e., as if the string
- *   value where treated as a list. The intent is to support this list
- *   operation w/o causing the Obj value to shimmer into a List.
- *
- * Side Effects --
- *
- *   The intent is to have no side effects.
- *
- */
-
-static int
-DictAsListIndex(
-    Tcl_Interp *interp,
-    struct Tcl_Obj *objPtr,
-    Tcl_Size index,
-    Tcl_Obj** elemObjPtr)
-{
-    Tcl_Size /*estCount,*/ length, llen;
-    const char *limit, *nextElem = Tcl_GetStringFromObj(objPtr, &length);
-    Tcl_Obj *elemPtr;
-
-    /*
-     * Compute limit of the list string
-     */
-
-    TclMaxListLength(nextElem, length, &limit);
-    elemPtr = Tcl_NewObj();
-
-    llen = 0;
-
-    /*
-     * parse out each element until reaching the "index"th element.
-     * Sure this is slow, but shimmering is slower.
-     */
-    while (nextElem < limit) {
-	const char *elemStart;
-	char *check;
-	Tcl_Size elemSize;
-	int literal;
-
-	if (TCL_OK != TclFindElement(NULL, nextElem, limit - nextElem,
-		          &elemStart, &nextElem, &elemSize, &literal)) {
-	    Tcl_DecrRefCount(elemPtr);
-	    return 0;
-	}
-	if (elemStart == limit) {
-	    break;
-	}
-
-	TclInvalidateStringRep(elemPtr);
-	check = Tcl_InitStringRep(elemPtr, literal ? elemStart : NULL,
-				  elemSize);
-	if (elemSize && check == NULL) {
-	    Tcl_DecrRefCount(elemPtr);
-	    if (interp) {
-		// Need error message here
-	    }
-	    return TCL_ERROR;
-	}
-	if (!literal) {
-	    Tcl_InitStringRep(elemPtr, NULL,
-			      TclCopyAndCollapse(elemSize, elemStart, check));
-	}
-	if (llen == index) {
-	    *elemObjPtr = elemPtr;
-	    return TCL_OK;
-	}
-	llen++;
-    }
-
-    /*
-     * Index is beyond end of list - return empty
-     */
-    Tcl_InitStringRep(elemPtr, NULL, 0);
-    *elemObjPtr = elemPtr;
+    *lenPtr = llen;
     return TCL_OK;
 }
 
