/*
 * tclIntPlatDecls.h --
 *
 *	This file contains the declarations for all platform dependent
 *	unsupported functions that are exported by the Tcl library.  These
 *	interfaces are not guaranteed to remain the same between
 *	versions.  Use at your own risk.
 *
 * Copyright (c) 1998-1999 by Scriptics Corporation.
 * All rights reserved.
 */

#ifndef _TCLINTPLATDECLS
#define _TCLINTPLATDECLS

<<<<<<< HEAD
#undef TCL_STORAGE_CLASS
#ifdef BUILD_tcl
#   define TCL_STORAGE_CLASS DLLEXPORT
#else
#   ifdef USE_TCL_STUBS
#      define TCL_STORAGE_CLASS
#   else
#      define TCL_STORAGE_CLASS DLLIMPORT
#   endif
=======
#ifdef __WIN32__
#   define Tcl_DirEntry void
#   define DIR void
>>>>>>> 669d1c9d
#endif

/*
 * WARNING: This file is automatically generated by the tools/genStubs.tcl
 * script.  Any modifications to the function declarations below should be made
 * in the generic/tclInt.decls script.
 */

/* !BEGIN!: Do not edit below this line. */

/*
 * Exported function declarations:
 */

<<<<<<< HEAD
#if !defined(__WIN32__) && !defined(MAC_OSX_TCL) /* UNIX */
#ifndef TclWinConvertError_TCL_DECLARED
#define TclWinConvertError_TCL_DECLARED
/* 0 */
EXTERN void		TclWinConvertError(unsigned int errCode);
#endif
#ifndef TclWinConvertWSAError_TCL_DECLARED
#define TclWinConvertWSAError_TCL_DECLARED
/* 1 */
EXTERN void		TclWinConvertWSAError(unsigned int errCode);
#endif
#ifndef TclWinGetServByName_TCL_DECLARED
#define TclWinGetServByName_TCL_DECLARED
/* 2 */
EXTERN struct servent *	 TclWinGetServByName(CONST char *nm,
				CONST char *proto);
#endif
#ifndef TclWinGetSockOpt_TCL_DECLARED
#define TclWinGetSockOpt_TCL_DECLARED
/* 3 */
EXTERN int		TclWinGetSockOpt(VOID *s, int level, int optname,
				char *optval, int *optlen);
#endif
#ifndef TclWinGetTclInstance_TCL_DECLARED
#define TclWinGetTclInstance_TCL_DECLARED
/* 4 */
EXTERN VOID *		TclWinGetTclInstance(void);
#endif
=======
#if !defined(__WIN32__) && !defined(__CYGWIN__) && !defined(MAC_TCL) /* UNIX */
/* 0 */
EXTERN void		TclGetAndDetachPids _ANSI_ARGS_((Tcl_Interp *interp,
				Tcl_Channel chan));
/* 1 */
EXTERN int		TclpCloseFile _ANSI_ARGS_((TclFile file));
/* 2 */
EXTERN Tcl_Channel	TclpCreateCommandChannel _ANSI_ARGS_((
				TclFile readFile, TclFile writeFile,
				TclFile errorFile, int numPids,
				Tcl_Pid *pidPtr));
/* 3 */
EXTERN int		TclpCreatePipe _ANSI_ARGS_((TclFile *readPipe,
				TclFile *writePipe));
/* 4 */
EXTERN int		TclpCreateProcess _ANSI_ARGS_((Tcl_Interp *interp,
				int argc, CONST char **argv,
				TclFile inputFile, TclFile outputFile,
				TclFile errorFile, Tcl_Pid *pidPtr));
>>>>>>> 669d1c9d
/* Slot 5 is reserved */
#ifndef TclWinNToHS_TCL_DECLARED
#define TclWinNToHS_TCL_DECLARED
/* 6 */
<<<<<<< HEAD
EXTERN unsigned short	TclWinNToHS(unsigned short ns);
#endif
#ifndef TclWinSetSockOpt_TCL_DECLARED
#define TclWinSetSockOpt_TCL_DECLARED
/* 7 */
EXTERN int		TclWinSetSockOpt(VOID *s, int level, int optname,
				CONST char *optval, int optlen);
#endif
#ifndef TclpGetPid_TCL_DECLARED
#define TclpGetPid_TCL_DECLARED
/* 8 */
EXTERN int		TclpGetPid(Tcl_Pid pid);
#endif
#ifndef TclWinGetPlatformId_TCL_DECLARED
#define TclWinGetPlatformId_TCL_DECLARED
/* 9 */
EXTERN int		TclWinGetPlatformId(void);
#endif
#ifndef TclpReaddir_TCL_DECLARED
#define TclpReaddir_TCL_DECLARED
=======
EXTERN TclFile		TclpMakeFile _ANSI_ARGS_((Tcl_Channel channel,
				int direction));
/* 7 */
EXTERN TclFile		TclpOpenFile _ANSI_ARGS_((CONST char *fname,
				int mode));
/* 8 */
EXTERN int		TclUnixWaitForFile _ANSI_ARGS_((int fd, int mask,
				int timeout));
/* 9 */
EXTERN TclFile		TclpCreateTempFile _ANSI_ARGS_((CONST char *contents));
>>>>>>> 669d1c9d
/* 10 */
EXTERN Tcl_DirEntry *	TclpReaddir(DIR *dir);
#endif
#ifndef TclpLocaltime_unix_TCL_DECLARED
#define TclpLocaltime_unix_TCL_DECLARED
/* 11 */
EXTERN struct tm *	TclpLocaltime_unix(CONST time_t *clock);
#endif
#ifndef TclpGmtime_unix_TCL_DECLARED
#define TclpGmtime_unix_TCL_DECLARED
/* 12 */
EXTERN struct tm *	TclpGmtime_unix(CONST time_t *clock);
#endif
#ifndef TclIntPlatReserved13_TCL_DECLARED
#define TclIntPlatReserved13_TCL_DECLARED
/* 13 */
<<<<<<< HEAD
EXTERN void		TclIntPlatReserved13(void);
#endif
#ifndef TclUnixCopyFile_TCL_DECLARED
#define TclUnixCopyFile_TCL_DECLARED
/* 14 */
EXTERN int		TclUnixCopyFile(CONST char *src, CONST char *dst,
				CONST Tcl_StatBuf *statBufPtr,
				int dontCopyAtts);
#endif
#ifndef TclMacOSXGetFileAttribute_TCL_DECLARED
#define TclMacOSXGetFileAttribute_TCL_DECLARED
/* 15 */
EXTERN int		TclMacOSXGetFileAttribute(Tcl_Interp *interp,
				int objIndex, Tcl_Obj *fileName,
				Tcl_Obj **attributePtrPtr);
#endif
/* Slot 16 is reserved */
/* Slot 17 is reserved */
#ifndef TclMacOSXMatchType_TCL_DECLARED
#define TclMacOSXMatchType_TCL_DECLARED
/* 18 */
EXTERN int		TclMacOSXMatchType(Tcl_Interp *interp,
				CONST char *pathName, CONST char *fileName,
				Tcl_StatBuf *statBufPtr,
				Tcl_GlobTypeData *types);
#endif
#ifndef TclMacOSXNotifierAddRunLoopMode_TCL_DECLARED
#define TclMacOSXNotifierAddRunLoopMode_TCL_DECLARED
/* 19 */
EXTERN void		TclMacOSXNotifierAddRunLoopMode(
				CONST VOID *runLoopMode);
#endif
#ifndef TclWinAddProcess_TCL_DECLARED
#define TclWinAddProcess_TCL_DECLARED
/* 20 */
EXTERN void		TclWinAddProcess(VOID *hProcess, unsigned int id);
#endif
/* Slot 21 is reserved */
#ifndef TclpCreateTempFile_TCL_DECLARED
#define TclpCreateTempFile_TCL_DECLARED
/* 22 */
EXTERN TclFile		TclpCreateTempFile(CONST char *contents);
#endif
/* Slot 23 is reserved */
#ifndef TclWinNoBackslash_TCL_DECLARED
#define TclWinNoBackslash_TCL_DECLARED
/* 24 */
EXTERN char *		TclWinNoBackslash(char *path);
#endif
/* Slot 25 is reserved */
#ifndef TclWinSetInterfaces_TCL_DECLARED
#define TclWinSetInterfaces_TCL_DECLARED
/* 26 */
EXTERN void		TclWinSetInterfaces(int wide);
#endif
#ifndef TclWinFlushDirtyChannels_TCL_DECLARED
#define TclWinFlushDirtyChannels_TCL_DECLARED
/* 27 */
EXTERN void		TclWinFlushDirtyChannels(void);
#endif
#ifndef TclWinResetInterfaces_TCL_DECLARED
#define TclWinResetInterfaces_TCL_DECLARED
/* 28 */
EXTERN void		TclWinResetInterfaces(void);
#endif
#ifndef TclWinCPUID_TCL_DECLARED
#define TclWinCPUID_TCL_DECLARED
/* 29 */
EXTERN int		TclWinCPUID(unsigned int index, unsigned int *regs);
#endif
#ifndef TclGetAndDetachPids_TCL_DECLARED
#define TclGetAndDetachPids_TCL_DECLARED
/* 30 */
EXTERN void		TclGetAndDetachPids(Tcl_Interp *interp,
				Tcl_Channel chan);
#endif
#ifndef TclpCloseFile_TCL_DECLARED
#define TclpCloseFile_TCL_DECLARED
/* 31 */
EXTERN int		TclpCloseFile(TclFile file);
#endif
#ifndef TclpCreateCommandChannel_TCL_DECLARED
#define TclpCreateCommandChannel_TCL_DECLARED
/* 32 */
EXTERN Tcl_Channel	TclpCreateCommandChannel(TclFile readFile,
				TclFile writeFile, TclFile errorFile,
				int numPids, Tcl_Pid *pidPtr);
#endif
#ifndef TclpCreatePipe_TCL_DECLARED
#define TclpCreatePipe_TCL_DECLARED
/* 33 */
EXTERN int		TclpCreatePipe(TclFile *readPipe, TclFile *writePipe);
#endif
#ifndef TclpCreateProcess_TCL_DECLARED
#define TclpCreateProcess_TCL_DECLARED
/* 34 */
EXTERN int		TclpCreateProcess(Tcl_Interp *interp, int argc,
				CONST char **argv, TclFile inputFile,
				TclFile outputFile, TclFile errorFile,
				Tcl_Pid *pidPtr);
#endif
#ifndef TclpInetNtoa_TCL_DECLARED
#define TclpInetNtoa_TCL_DECLARED
/* 35 */
EXTERN char *		TclpInetNtoa(struct in_addr addr);
#endif
#ifndef TclpMakeFile_TCL_DECLARED
#define TclpMakeFile_TCL_DECLARED
/* 36 */
EXTERN TclFile		TclpMakeFile(Tcl_Channel channel, int direction);
#endif
#ifndef TclpOpenFile_TCL_DECLARED
#define TclpOpenFile_TCL_DECLARED
/* 37 */
EXTERN TclFile		TclpOpenFile(CONST char *fname, int mode);
#endif
#ifndef TclUnixWaitForFile_TCL_DECLARED
#define TclUnixWaitForFile_TCL_DECLARED
/* 38 */
EXTERN int		TclUnixWaitForFile(int fd, int mask, int timeout);
#endif
#endif /* UNIX */
#ifdef __WIN32__ /* WIN */
#ifndef TclWinConvertError_TCL_DECLARED
#define TclWinConvertError_TCL_DECLARED
=======
EXTERN char *		TclpInetNtoa _ANSI_ARGS_((struct in_addr addr));
/* Slot 14 is reserved */
/* Slot 15 is reserved */
/* Slot 16 is reserved */
/* Slot 17 is reserved */
/* Slot 18 is reserved */
/* Slot 19 is reserved */
/* Slot 20 is reserved */
/* Slot 21 is reserved */
/* Slot 22 is reserved */
/* Slot 23 is reserved */
/* Slot 24 is reserved */
/* Slot 25 is reserved */
/* Slot 26 is reserved */
/* Slot 27 is reserved */
/* Slot 28 is reserved */
/* 29 */
EXTERN int		TclWinCPUID _ANSI_ARGS_((unsigned int index,
				unsigned int *regs));
#endif /* UNIX */
#if defined(__WIN32__) || defined(__CYGWIN__) /* WIN */
>>>>>>> 669d1c9d
/* 0 */
EXTERN void		TclWinConvertError(DWORD errCode);
#endif
#ifndef TclWinConvertWSAError_TCL_DECLARED
#define TclWinConvertWSAError_TCL_DECLARED
/* 1 */
EXTERN void		TclWinConvertWSAError(DWORD errCode);
#endif
#ifndef TclWinGetServByName_TCL_DECLARED
#define TclWinGetServByName_TCL_DECLARED
/* 2 */
EXTERN struct servent *	 TclWinGetServByName(CONST char *nm,
				CONST char *proto);
#endif
#ifndef TclWinGetSockOpt_TCL_DECLARED
#define TclWinGetSockOpt_TCL_DECLARED
/* 3 */
EXTERN int		TclWinGetSockOpt(SOCKET s, int level, int optname,
				char *optval, int *optlen);
#endif
#ifndef TclWinGetTclInstance_TCL_DECLARED
#define TclWinGetTclInstance_TCL_DECLARED
/* 4 */
<<<<<<< HEAD
EXTERN HINSTANCE	TclWinGetTclInstance(void);
#endif
/* Slot 5 is reserved */
#ifndef TclWinNToHS_TCL_DECLARED
#define TclWinNToHS_TCL_DECLARED
/* 6 */
EXTERN u_short		TclWinNToHS(u_short ns);
#endif
#ifndef TclWinSetSockOpt_TCL_DECLARED
#define TclWinSetSockOpt_TCL_DECLARED
=======
EXTERN HINSTANCE	TclWinGetTclInstance _ANSI_ARGS_((void));
/* 5 */
EXTERN int		TclUnixWaitForFile _ANSI_ARGS_((int fd, int mask,
				int timeout));
/* 6 */
EXTERN unsigned short	TclWinNToHS _ANSI_ARGS_((unsigned short ns));
>>>>>>> 669d1c9d
/* 7 */
EXTERN int		TclWinSetSockOpt(SOCKET s, int level, int optname,
				CONST char *optval, int optlen);
#endif
#ifndef TclpGetPid_TCL_DECLARED
#define TclpGetPid_TCL_DECLARED
/* 8 */
EXTERN int		TclpGetPid(Tcl_Pid pid);
#endif
#ifndef TclWinGetPlatformId_TCL_DECLARED
#define TclWinGetPlatformId_TCL_DECLARED
/* 9 */
<<<<<<< HEAD
EXTERN int		TclWinGetPlatformId(void);
#endif
/* Slot 10 is reserved */
#ifndef TclGetAndDetachPids_TCL_DECLARED
#define TclGetAndDetachPids_TCL_DECLARED
=======
EXTERN int		TclWinGetPlatformId _ANSI_ARGS_((void));
/* 10 */
EXTERN Tcl_DirEntry *	TclpReaddir _ANSI_ARGS_((DIR *dir));
>>>>>>> 669d1c9d
/* 11 */
EXTERN void		TclGetAndDetachPids(Tcl_Interp *interp,
				Tcl_Channel chan);
#endif
#ifndef TclpCloseFile_TCL_DECLARED
#define TclpCloseFile_TCL_DECLARED
/* 12 */
EXTERN int		TclpCloseFile(TclFile file);
#endif
#ifndef TclpCreateCommandChannel_TCL_DECLARED
#define TclpCreateCommandChannel_TCL_DECLARED
/* 13 */
EXTERN Tcl_Channel	TclpCreateCommandChannel(TclFile readFile,
				TclFile writeFile, TclFile errorFile,
				int numPids, Tcl_Pid *pidPtr);
#endif
#ifndef TclpCreatePipe_TCL_DECLARED
#define TclpCreatePipe_TCL_DECLARED
/* 14 */
EXTERN int		TclpCreatePipe(TclFile *readPipe, TclFile *writePipe);
#endif
#ifndef TclpCreateProcess_TCL_DECLARED
#define TclpCreateProcess_TCL_DECLARED
/* 15 */
EXTERN int		TclpCreateProcess(Tcl_Interp *interp, int argc,
				CONST char **argv, TclFile inputFile,
				TclFile outputFile, TclFile errorFile,
				Tcl_Pid *pidPtr);
#endif
/* Slot 16 is reserved */
/* Slot 17 is reserved */
#ifndef TclpMakeFile_TCL_DECLARED
#define TclpMakeFile_TCL_DECLARED
/* 18 */
EXTERN TclFile		TclpMakeFile(Tcl_Channel channel, int direction);
#endif
#ifndef TclpOpenFile_TCL_DECLARED
#define TclpOpenFile_TCL_DECLARED
/* 19 */
EXTERN TclFile		TclpOpenFile(CONST char *fname, int mode);
#endif
#ifndef TclWinAddProcess_TCL_DECLARED
#define TclWinAddProcess_TCL_DECLARED
/* 20 */
<<<<<<< HEAD
EXTERN void		TclWinAddProcess(HANDLE hProcess, DWORD id);
#endif
/* Slot 21 is reserved */
#ifndef TclpCreateTempFile_TCL_DECLARED
#define TclpCreateTempFile_TCL_DECLARED
=======
EXTERN void		TclWinAddProcess _ANSI_ARGS_((HANDLE hProcess,
				DWORD id));
/* 21 */
EXTERN char *		TclpInetNtoa _ANSI_ARGS_((struct in_addr addr));
>>>>>>> 669d1c9d
/* 22 */
EXTERN TclFile		TclpCreateTempFile(CONST char *contents);
#endif
#ifndef TclpGetTZName_TCL_DECLARED
#define TclpGetTZName_TCL_DECLARED
/* 23 */
EXTERN char *		TclpGetTZName(int isdst);
#endif
#ifndef TclWinNoBackslash_TCL_DECLARED
#define TclWinNoBackslash_TCL_DECLARED
/* 24 */
EXTERN char *		TclWinNoBackslash(char *path);
#endif
/* Slot 25 is reserved */
#ifndef TclWinSetInterfaces_TCL_DECLARED
#define TclWinSetInterfaces_TCL_DECLARED
/* 26 */
EXTERN void		TclWinSetInterfaces(int wide);
#endif
#ifndef TclWinFlushDirtyChannels_TCL_DECLARED
#define TclWinFlushDirtyChannels_TCL_DECLARED
/* 27 */
EXTERN void		TclWinFlushDirtyChannels(void);
#endif
#ifndef TclWinResetInterfaces_TCL_DECLARED
#define TclWinResetInterfaces_TCL_DECLARED
/* 28 */
EXTERN void		TclWinResetInterfaces(void);
#endif
#ifndef TclWinCPUID_TCL_DECLARED
#define TclWinCPUID_TCL_DECLARED
/* 29 */
<<<<<<< HEAD
EXTERN int		TclWinCPUID(unsigned int index, unsigned int *regs);
#endif
#endif /* WIN */
#ifdef MAC_OSX_TCL /* MACOSX */
#ifndef TclWinConvertError_TCL_DECLARED
#define TclWinConvertError_TCL_DECLARED
=======
EXTERN int		TclWinCPUID _ANSI_ARGS_((unsigned int index,
				unsigned int *regs));
#endif /* WIN */
#ifdef MAC_TCL
>>>>>>> 669d1c9d
/* 0 */
EXTERN void		TclWinConvertError(unsigned int errCode);
#endif
#ifndef TclWinConvertWSAError_TCL_DECLARED
#define TclWinConvertWSAError_TCL_DECLARED
/* 1 */
EXTERN void		TclWinConvertWSAError(unsigned int errCode);
#endif
#ifndef TclWinGetServByName_TCL_DECLARED
#define TclWinGetServByName_TCL_DECLARED
/* 2 */
EXTERN struct servent *	 TclWinGetServByName(CONST char *nm,
				CONST char *proto);
#endif
#ifndef TclWinGetSockOpt_TCL_DECLARED
#define TclWinGetSockOpt_TCL_DECLARED
/* 3 */
EXTERN int		TclWinGetSockOpt(VOID *s, int level, int optname,
				char *optval, int *optlen);
#endif
#ifndef TclWinGetTclInstance_TCL_DECLARED
#define TclWinGetTclInstance_TCL_DECLARED
/* 4 */
EXTERN VOID *		TclWinGetTclInstance(void);
#endif
/* Slot 5 is reserved */
#ifndef TclWinNToHS_TCL_DECLARED
#define TclWinNToHS_TCL_DECLARED
/* 6 */
EXTERN unsigned short	TclWinNToHS(unsigned short ns);
#endif
#ifndef TclWinSetSockOpt_TCL_DECLARED
#define TclWinSetSockOpt_TCL_DECLARED
/* 7 */
EXTERN int		TclWinSetSockOpt(VOID *s, int level, int optname,
				CONST char *optval, int optlen);
#endif
#ifndef TclpGetPid_TCL_DECLARED
#define TclpGetPid_TCL_DECLARED
/* 8 */
EXTERN int		TclpGetPid(Tcl_Pid pid);
#endif
#ifndef TclWinGetPlatformId_TCL_DECLARED
#define TclWinGetPlatformId_TCL_DECLARED
/* 9 */
EXTERN int		TclWinGetPlatformId(void);
#endif
#ifndef TclpReaddir_TCL_DECLARED
#define TclpReaddir_TCL_DECLARED
/* 10 */
EXTERN Tcl_DirEntry *	TclpReaddir(DIR *dir);
#endif
#ifndef TclpLocaltime_unix_TCL_DECLARED
#define TclpLocaltime_unix_TCL_DECLARED
/* 11 */
EXTERN struct tm *	TclpLocaltime_unix(CONST time_t *clock);
#endif
#ifndef TclpGmtime_unix_TCL_DECLARED
#define TclpGmtime_unix_TCL_DECLARED
/* 12 */
EXTERN struct tm *	TclpGmtime_unix(CONST time_t *clock);
#endif
#ifndef TclIntPlatReserved13_TCL_DECLARED
#define TclIntPlatReserved13_TCL_DECLARED
/* 13 */
EXTERN void		TclIntPlatReserved13(void);
#endif
#ifndef TclUnixCopyFile_TCL_DECLARED
#define TclUnixCopyFile_TCL_DECLARED
/* 14 */
EXTERN int		TclUnixCopyFile(CONST char *src, CONST char *dst,
				CONST Tcl_StatBuf *statBufPtr,
				int dontCopyAtts);
#endif
#ifndef TclMacOSXGetFileAttribute_TCL_DECLARED
#define TclMacOSXGetFileAttribute_TCL_DECLARED
/* 15 */
EXTERN int		TclMacOSXGetFileAttribute(Tcl_Interp *interp,
				int objIndex, Tcl_Obj *fileName,
				Tcl_Obj **attributePtrPtr);
#endif
#ifndef TclMacOSXSetFileAttribute_TCL_DECLARED
#define TclMacOSXSetFileAttribute_TCL_DECLARED
/* 16 */
EXTERN int		TclMacOSXSetFileAttribute(Tcl_Interp *interp,
				int objIndex, Tcl_Obj *fileName,
				Tcl_Obj *attributePtr);
#endif
#ifndef TclMacOSXCopyFileAttributes_TCL_DECLARED
#define TclMacOSXCopyFileAttributes_TCL_DECLARED
/* 17 */
EXTERN int		TclMacOSXCopyFileAttributes(CONST char *src,
				CONST char *dst,
				CONST Tcl_StatBuf *statBufPtr);
#endif
#ifndef TclMacOSXMatchType_TCL_DECLARED
#define TclMacOSXMatchType_TCL_DECLARED
/* 18 */
EXTERN int		TclMacOSXMatchType(Tcl_Interp *interp,
				CONST char *pathName, CONST char *fileName,
				Tcl_StatBuf *statBufPtr,
				Tcl_GlobTypeData *types);
#endif
#ifndef TclMacOSXNotifierAddRunLoopMode_TCL_DECLARED
#define TclMacOSXNotifierAddRunLoopMode_TCL_DECLARED
/* 19 */
EXTERN void		TclMacOSXNotifierAddRunLoopMode(
				CONST VOID *runLoopMode);
#endif
#ifndef TclWinAddProcess_TCL_DECLARED
#define TclWinAddProcess_TCL_DECLARED
/* 20 */
EXTERN void		TclWinAddProcess(VOID *hProcess, unsigned int id);
#endif
/* Slot 21 is reserved */
#ifndef TclpCreateTempFile_TCL_DECLARED
#define TclpCreateTempFile_TCL_DECLARED
/* 22 */
EXTERN TclFile		TclpCreateTempFile(CONST char *contents);
#endif
/* Slot 23 is reserved */
#ifndef TclWinNoBackslash_TCL_DECLARED
#define TclWinNoBackslash_TCL_DECLARED
/* 24 */
EXTERN char *		TclWinNoBackslash(char *path);
#endif
/* Slot 25 is reserved */
#ifndef TclWinSetInterfaces_TCL_DECLARED
#define TclWinSetInterfaces_TCL_DECLARED
/* 26 */
EXTERN void		TclWinSetInterfaces(int wide);
#endif
#ifndef TclWinFlushDirtyChannels_TCL_DECLARED
#define TclWinFlushDirtyChannels_TCL_DECLARED
/* 27 */
EXTERN void		TclWinFlushDirtyChannels(void);
#endif
#ifndef TclWinResetInterfaces_TCL_DECLARED
#define TclWinResetInterfaces_TCL_DECLARED
/* 28 */
EXTERN void		TclWinResetInterfaces(void);
#endif
#ifndef TclWinCPUID_TCL_DECLARED
#define TclWinCPUID_TCL_DECLARED
/* 29 */
EXTERN int		TclWinCPUID(unsigned int index, unsigned int *regs);
#endif
#ifndef TclGetAndDetachPids_TCL_DECLARED
#define TclGetAndDetachPids_TCL_DECLARED
/* 30 */
EXTERN void		TclGetAndDetachPids(Tcl_Interp *interp,
				Tcl_Channel chan);
#endif
#ifndef TclpCloseFile_TCL_DECLARED
#define TclpCloseFile_TCL_DECLARED
/* 31 */
EXTERN int		TclpCloseFile(TclFile file);
#endif
#ifndef TclpCreateCommandChannel_TCL_DECLARED
#define TclpCreateCommandChannel_TCL_DECLARED
/* 32 */
EXTERN Tcl_Channel	TclpCreateCommandChannel(TclFile readFile,
				TclFile writeFile, TclFile errorFile,
				int numPids, Tcl_Pid *pidPtr);
#endif
#ifndef TclpCreatePipe_TCL_DECLARED
#define TclpCreatePipe_TCL_DECLARED
/* 33 */
EXTERN int		TclpCreatePipe(TclFile *readPipe, TclFile *writePipe);
#endif
#ifndef TclpCreateProcess_TCL_DECLARED
#define TclpCreateProcess_TCL_DECLARED
/* 34 */
EXTERN int		TclpCreateProcess(Tcl_Interp *interp, int argc,
				CONST char **argv, TclFile inputFile,
				TclFile outputFile, TclFile errorFile,
				Tcl_Pid *pidPtr);
#endif
#ifndef TclpInetNtoa_TCL_DECLARED
#define TclpInetNtoa_TCL_DECLARED
/* 35 */
EXTERN char *		TclpInetNtoa(struct in_addr addr);
#endif
#ifndef TclpMakeFile_TCL_DECLARED
#define TclpMakeFile_TCL_DECLARED
/* 36 */
EXTERN TclFile		TclpMakeFile(Tcl_Channel channel, int direction);
#endif
#ifndef TclpOpenFile_TCL_DECLARED
#define TclpOpenFile_TCL_DECLARED
/* 37 */
EXTERN TclFile		TclpOpenFile(CONST char *fname, int mode);
#endif
#ifndef TclUnixWaitForFile_TCL_DECLARED
#define TclUnixWaitForFile_TCL_DECLARED
/* 38 */
EXTERN int		TclUnixWaitForFile(int fd, int mask, int timeout);
#endif
#endif /* MACOSX */

typedef struct TclIntPlatStubs {
    int magic;
    struct TclIntPlatStubHooks *hooks;

<<<<<<< HEAD
#if !defined(__WIN32__) && !defined(MAC_OSX_TCL) /* UNIX */
    void (*tclWinConvertError) (unsigned int errCode); /* 0 */
    void (*tclWinConvertWSAError) (unsigned int errCode); /* 1 */
    struct servent * (*tclWinGetServByName) (CONST char *nm, CONST char *proto); /* 2 */
    int (*tclWinGetSockOpt) (VOID *s, int level, int optname, char *optval, int *optlen); /* 3 */
    VOID * (*tclWinGetTclInstance) (void); /* 4 */
    VOID *reserved5;
    unsigned short (*tclWinNToHS) (unsigned short ns); /* 6 */
    int (*tclWinSetSockOpt) (VOID *s, int level, int optname, CONST char *optval, int optlen); /* 7 */
    int (*tclpGetPid) (Tcl_Pid pid); /* 8 */
    int (*tclWinGetPlatformId) (void); /* 9 */
    Tcl_DirEntry * (*tclpReaddir) (DIR *dir); /* 10 */
    struct tm * (*tclpLocaltime_unix) (CONST time_t *clock); /* 11 */
    struct tm * (*tclpGmtime_unix) (CONST time_t *clock); /* 12 */
    void (*tclIntPlatReserved13) (void); /* 13 */
    int (*tclUnixCopyFile) (CONST char *src, CONST char *dst, CONST Tcl_StatBuf *statBufPtr, int dontCopyAtts); /* 14 */
    int (*tclMacOSXGetFileAttribute) (Tcl_Interp *interp, int objIndex, Tcl_Obj *fileName, Tcl_Obj **attributePtrPtr); /* 15 */
    VOID *reserved16;
    VOID *reserved17;
    int (*tclMacOSXMatchType) (Tcl_Interp *interp, CONST char *pathName, CONST char *fileName, Tcl_StatBuf *statBufPtr, Tcl_GlobTypeData *types); /* 18 */
    void (*tclMacOSXNotifierAddRunLoopMode) (CONST VOID *runLoopMode); /* 19 */
    void (*tclWinAddProcess) (VOID *hProcess, unsigned int id); /* 20 */
    VOID *reserved21;
    TclFile (*tclpCreateTempFile) (CONST char *contents); /* 22 */
    VOID *reserved23;
    char * (*tclWinNoBackslash) (char *path); /* 24 */
    VOID *reserved25;
    void (*tclWinSetInterfaces) (int wide); /* 26 */
    void (*tclWinFlushDirtyChannels) (void); /* 27 */
    void (*tclWinResetInterfaces) (void); /* 28 */
    int (*tclWinCPUID) (unsigned int index, unsigned int *regs); /* 29 */
    void (*tclGetAndDetachPids) (Tcl_Interp *interp, Tcl_Channel chan); /* 30 */
    int (*tclpCloseFile) (TclFile file); /* 31 */
    Tcl_Channel (*tclpCreateCommandChannel) (TclFile readFile, TclFile writeFile, TclFile errorFile, int numPids, Tcl_Pid *pidPtr); /* 32 */
    int (*tclpCreatePipe) (TclFile *readPipe, TclFile *writePipe); /* 33 */
    int (*tclpCreateProcess) (Tcl_Interp *interp, int argc, CONST char **argv, TclFile inputFile, TclFile outputFile, TclFile errorFile, Tcl_Pid *pidPtr); /* 34 */
    char * (*tclpInetNtoa) (struct in_addr addr); /* 35 */
    TclFile (*tclpMakeFile) (Tcl_Channel channel, int direction); /* 36 */
    TclFile (*tclpOpenFile) (CONST char *fname, int mode); /* 37 */
    int (*tclUnixWaitForFile) (int fd, int mask, int timeout); /* 38 */
#endif /* UNIX */
#ifdef __WIN32__ /* WIN */
    void (*tclWinConvertError) (DWORD errCode); /* 0 */
    void (*tclWinConvertWSAError) (DWORD errCode); /* 1 */
    struct servent * (*tclWinGetServByName) (CONST char *nm, CONST char *proto); /* 2 */
    int (*tclWinGetSockOpt) (SOCKET s, int level, int optname, char *optval, int *optlen); /* 3 */
    HINSTANCE (*tclWinGetTclInstance) (void); /* 4 */
    VOID *reserved5;
    u_short (*tclWinNToHS) (u_short ns); /* 6 */
    int (*tclWinSetSockOpt) (SOCKET s, int level, int optname, CONST char *optval, int optlen); /* 7 */
    int (*tclpGetPid) (Tcl_Pid pid); /* 8 */
    int (*tclWinGetPlatformId) (void); /* 9 */
    VOID *reserved10;
    void (*tclGetAndDetachPids) (Tcl_Interp *interp, Tcl_Channel chan); /* 11 */
    int (*tclpCloseFile) (TclFile file); /* 12 */
    Tcl_Channel (*tclpCreateCommandChannel) (TclFile readFile, TclFile writeFile, TclFile errorFile, int numPids, Tcl_Pid *pidPtr); /* 13 */
    int (*tclpCreatePipe) (TclFile *readPipe, TclFile *writePipe); /* 14 */
    int (*tclpCreateProcess) (Tcl_Interp *interp, int argc, CONST char **argv, TclFile inputFile, TclFile outputFile, TclFile errorFile, Tcl_Pid *pidPtr); /* 15 */
    VOID *reserved16;
    VOID *reserved17;
    TclFile (*tclpMakeFile) (Tcl_Channel channel, int direction); /* 18 */
    TclFile (*tclpOpenFile) (CONST char *fname, int mode); /* 19 */
    void (*tclWinAddProcess) (HANDLE hProcess, DWORD id); /* 20 */
    VOID *reserved21;
    TclFile (*tclpCreateTempFile) (CONST char *contents); /* 22 */
    char * (*tclpGetTZName) (int isdst); /* 23 */
    char * (*tclWinNoBackslash) (char *path); /* 24 */
    VOID *reserved25;
    void (*tclWinSetInterfaces) (int wide); /* 26 */
    void (*tclWinFlushDirtyChannels) (void); /* 27 */
    void (*tclWinResetInterfaces) (void); /* 28 */
    int (*tclWinCPUID) (unsigned int index, unsigned int *regs); /* 29 */
#endif /* WIN */
#ifdef MAC_OSX_TCL /* MACOSX */
    void (*tclWinConvertError) (unsigned int errCode); /* 0 */
    void (*tclWinConvertWSAError) (unsigned int errCode); /* 1 */
    struct servent * (*tclWinGetServByName) (CONST char *nm, CONST char *proto); /* 2 */
    int (*tclWinGetSockOpt) (VOID *s, int level, int optname, char *optval, int *optlen); /* 3 */
    VOID * (*tclWinGetTclInstance) (void); /* 4 */
    VOID *reserved5;
    unsigned short (*tclWinNToHS) (unsigned short ns); /* 6 */
    int (*tclWinSetSockOpt) (VOID *s, int level, int optname, CONST char *optval, int optlen); /* 7 */
    int (*tclpGetPid) (Tcl_Pid pid); /* 8 */
    int (*tclWinGetPlatformId) (void); /* 9 */
    Tcl_DirEntry * (*tclpReaddir) (DIR *dir); /* 10 */
    struct tm * (*tclpLocaltime_unix) (CONST time_t *clock); /* 11 */
    struct tm * (*tclpGmtime_unix) (CONST time_t *clock); /* 12 */
    void (*tclIntPlatReserved13) (void); /* 13 */
    int (*tclUnixCopyFile) (CONST char *src, CONST char *dst, CONST Tcl_StatBuf *statBufPtr, int dontCopyAtts); /* 14 */
    int (*tclMacOSXGetFileAttribute) (Tcl_Interp *interp, int objIndex, Tcl_Obj *fileName, Tcl_Obj **attributePtrPtr); /* 15 */
    int (*tclMacOSXSetFileAttribute) (Tcl_Interp *interp, int objIndex, Tcl_Obj *fileName, Tcl_Obj *attributePtr); /* 16 */
    int (*tclMacOSXCopyFileAttributes) (CONST char *src, CONST char *dst, CONST Tcl_StatBuf *statBufPtr); /* 17 */
    int (*tclMacOSXMatchType) (Tcl_Interp *interp, CONST char *pathName, CONST char *fileName, Tcl_StatBuf *statBufPtr, Tcl_GlobTypeData *types); /* 18 */
    void (*tclMacOSXNotifierAddRunLoopMode) (CONST VOID *runLoopMode); /* 19 */
    void (*tclWinAddProcess) (VOID *hProcess, unsigned int id); /* 20 */
    VOID *reserved21;
    TclFile (*tclpCreateTempFile) (CONST char *contents); /* 22 */
    VOID *reserved23;
    char * (*tclWinNoBackslash) (char *path); /* 24 */
    VOID *reserved25;
    void (*tclWinSetInterfaces) (int wide); /* 26 */
    void (*tclWinFlushDirtyChannels) (void); /* 27 */
    void (*tclWinResetInterfaces) (void); /* 28 */
    int (*tclWinCPUID) (unsigned int index, unsigned int *regs); /* 29 */
    void (*tclGetAndDetachPids) (Tcl_Interp *interp, Tcl_Channel chan); /* 30 */
    int (*tclpCloseFile) (TclFile file); /* 31 */
    Tcl_Channel (*tclpCreateCommandChannel) (TclFile readFile, TclFile writeFile, TclFile errorFile, int numPids, Tcl_Pid *pidPtr); /* 32 */
    int (*tclpCreatePipe) (TclFile *readPipe, TclFile *writePipe); /* 33 */
    int (*tclpCreateProcess) (Tcl_Interp *interp, int argc, CONST char **argv, TclFile inputFile, TclFile outputFile, TclFile errorFile, Tcl_Pid *pidPtr); /* 34 */
    char * (*tclpInetNtoa) (struct in_addr addr); /* 35 */
    TclFile (*tclpMakeFile) (Tcl_Channel channel, int direction); /* 36 */
    TclFile (*tclpOpenFile) (CONST char *fname, int mode); /* 37 */
    int (*tclUnixWaitForFile) (int fd, int mask, int timeout); /* 38 */
#endif /* MACOSX */
=======
#if !defined(__WIN32__) && !defined(__CYGWIN__) && !defined(MAC_TCL) /* UNIX */
    void (*tclGetAndDetachPids) _ANSI_ARGS_((Tcl_Interp *interp, Tcl_Channel chan)); /* 0 */
    int (*tclpCloseFile) _ANSI_ARGS_((TclFile file)); /* 1 */
    Tcl_Channel (*tclpCreateCommandChannel) _ANSI_ARGS_((TclFile readFile, TclFile writeFile, TclFile errorFile, int numPids, Tcl_Pid *pidPtr)); /* 2 */
    int (*tclpCreatePipe) _ANSI_ARGS_((TclFile *readPipe, TclFile *writePipe)); /* 3 */
    int (*tclpCreateProcess) _ANSI_ARGS_((Tcl_Interp *interp, int argc, CONST char **argv, TclFile inputFile, TclFile outputFile, TclFile errorFile, Tcl_Pid *pidPtr)); /* 4 */
    VOID *reserved5;
    TclFile (*tclpMakeFile) _ANSI_ARGS_((Tcl_Channel channel, int direction)); /* 6 */
    TclFile (*tclpOpenFile) _ANSI_ARGS_((CONST char *fname, int mode)); /* 7 */
    int (*tclUnixWaitForFile) _ANSI_ARGS_((int fd, int mask, int timeout)); /* 8 */
    TclFile (*tclpCreateTempFile) _ANSI_ARGS_((CONST char *contents)); /* 9 */
    Tcl_DirEntry * (*tclpReaddir) _ANSI_ARGS_((DIR *dir)); /* 10 */
    struct tm * (*tclpLocaltime_unix) _ANSI_ARGS_((TclpTime_t_CONST clock)); /* 11 */
    struct tm * (*tclpGmtime_unix) _ANSI_ARGS_((TclpTime_t_CONST clock)); /* 12 */
    char * (*tclpInetNtoa) _ANSI_ARGS_((struct in_addr addr)); /* 13 */
    VOID *reserved14;
    VOID *reserved15;
    VOID *reserved16;
    VOID *reserved17;
    VOID *reserved18;
    VOID *reserved19;
    VOID *reserved20;
    VOID *reserved21;
    VOID *reserved22;
    VOID *reserved23;
    VOID *reserved24;
    VOID *reserved25;
    VOID *reserved26;
    VOID *reserved27;
    VOID *reserved28;
    int (*tclWinCPUID) _ANSI_ARGS_((unsigned int index, unsigned int *regs)); /* 29 */
#endif /* UNIX */
#if defined(__WIN32__) || defined(__CYGWIN__) /* WIN */
    void (*tclWinConvertError) _ANSI_ARGS_((DWORD errCode)); /* 0 */
    void (*tclWinConvertWSAError) _ANSI_ARGS_((DWORD errCode)); /* 1 */
    struct servent * (*tclWinGetServByName) _ANSI_ARGS_((CONST char *nm, CONST char *proto)); /* 2 */
    int (*tclWinGetSockOpt) _ANSI_ARGS_((SOCKET s, int level, int optname, char *optval, int *optlen)); /* 3 */
    HINSTANCE (*tclWinGetTclInstance) _ANSI_ARGS_((void)); /* 4 */
    int (*tclUnixWaitForFile) _ANSI_ARGS_((int fd, int mask, int timeout)); /* 5 */
    unsigned short (*tclWinNToHS) _ANSI_ARGS_((unsigned short ns)); /* 6 */
    int (*tclWinSetSockOpt) _ANSI_ARGS_((SOCKET s, int level, int optname, CONST char *optval, int optlen)); /* 7 */
    int (*tclpGetPid) _ANSI_ARGS_((Tcl_Pid pid)); /* 8 */
    int (*tclWinGetPlatformId) _ANSI_ARGS_((void)); /* 9 */
    Tcl_DirEntry * (*tclpReaddir) _ANSI_ARGS_((DIR *dir)); /* 10 */
    void (*tclGetAndDetachPids) _ANSI_ARGS_((Tcl_Interp *interp, Tcl_Channel chan)); /* 11 */
    int (*tclpCloseFile) _ANSI_ARGS_((TclFile file)); /* 12 */
    Tcl_Channel (*tclpCreateCommandChannel) _ANSI_ARGS_((TclFile readFile, TclFile writeFile, TclFile errorFile, int numPids, Tcl_Pid *pidPtr)); /* 13 */
    int (*tclpCreatePipe) _ANSI_ARGS_((TclFile *readPipe, TclFile *writePipe)); /* 14 */
    int (*tclpCreateProcess) _ANSI_ARGS_((Tcl_Interp *interp, int argc, CONST char **argv, TclFile inputFile, TclFile outputFile, TclFile errorFile, Tcl_Pid *pidPtr)); /* 15 */
    VOID *reserved16;
    VOID *reserved17;
    TclFile (*tclpMakeFile) _ANSI_ARGS_((Tcl_Channel channel, int direction)); /* 18 */
    TclFile (*tclpOpenFile) _ANSI_ARGS_((CONST char *fname, int mode)); /* 19 */
    void (*tclWinAddProcess) _ANSI_ARGS_((HANDLE hProcess, DWORD id)); /* 20 */
    char * (*tclpInetNtoa) _ANSI_ARGS_((struct in_addr addr)); /* 21 */
    TclFile (*tclpCreateTempFile) _ANSI_ARGS_((CONST char *contents)); /* 22 */
    char * (*tclpGetTZName) _ANSI_ARGS_((int isdst)); /* 23 */
    char * (*tclWinNoBackslash) _ANSI_ARGS_((char *path)); /* 24 */
    TclPlatformType * (*tclWinGetPlatform) _ANSI_ARGS_((void)); /* 25 */
    void (*tclWinSetInterfaces) _ANSI_ARGS_((int wide)); /* 26 */
    void (*tclWinFlushDirtyChannels) _ANSI_ARGS_((void)); /* 27 */
    void (*tclWinResetInterfaces) _ANSI_ARGS_((void)); /* 28 */
    int (*tclWinCPUID) _ANSI_ARGS_((unsigned int index, unsigned int *regs)); /* 29 */
#endif /* WIN */
#ifdef MAC_TCL
    VOID * (*tclpSysAlloc) _ANSI_ARGS_((long size, int isBin)); /* 0 */
    void (*tclpSysFree) _ANSI_ARGS_((VOID *ptr)); /* 1 */
    VOID * (*tclpSysRealloc) _ANSI_ARGS_((VOID *cp, unsigned int size)); /* 2 */
    void (*tclpExit) _ANSI_ARGS_((int status)); /* 3 */
    int (*fSpGetDefaultDir) _ANSI_ARGS_((FSSpecPtr theSpec)); /* 4 */
    int (*fSpSetDefaultDir) _ANSI_ARGS_((FSSpecPtr theSpec)); /* 5 */
    OSErr (*fSpFindFolder) _ANSI_ARGS_((short vRefNum, OSType folderType, Boolean createFolder, FSSpec *spec)); /* 6 */
    void (*getGlobalMouseTcl) _ANSI_ARGS_((Point *mouse)); /* 7 */
    pascal OSErr (*fSpGetDirectoryIDTcl) _ANSI_ARGS_((CONST FSSpec *spec, long *theDirID, Boolean *isDirectory)); /* 8 */
    pascal short (*fSpOpenResFileCompatTcl) _ANSI_ARGS_((CONST FSSpec *spec, SignedByte permission)); /* 9 */
    pascal void (*fSpCreateResFileCompatTcl) _ANSI_ARGS_((CONST FSSpec *spec, OSType creator, OSType fileType, ScriptCode scriptTag)); /* 10 */
    int (*fSpLocationFromPath) _ANSI_ARGS_((int length, CONST char *path, FSSpecPtr theSpec)); /* 11 */
    OSErr (*fSpPathFromLocation) _ANSI_ARGS_((FSSpecPtr theSpec, int *length, Handle *fullPath)); /* 12 */
    void (*tclMacExitHandler) _ANSI_ARGS_((void)); /* 13 */
    void (*tclMacInitExitToShell) _ANSI_ARGS_((int usePatch)); /* 14 */
    OSErr (*tclMacInstallExitToShellPatch) _ANSI_ARGS_((ExitToShellProcPtr newProc)); /* 15 */
    int (*tclMacOSErrorToPosixError) _ANSI_ARGS_((int error)); /* 16 */
    void (*tclMacRemoveTimer) _ANSI_ARGS_((VOID *timerToken)); /* 17 */
    VOID * (*tclMacStartTimer) _ANSI_ARGS_((long ms)); /* 18 */
    int (*tclMacTimerExpired) _ANSI_ARGS_((VOID *timerToken)); /* 19 */
    int (*tclMacRegisterResourceFork) _ANSI_ARGS_((short fileRef, Tcl_Obj *tokenPtr, int insert)); /* 20 */
    short (*tclMacUnRegisterResourceFork) _ANSI_ARGS_((char *tokenPtr, Tcl_Obj *resultPtr)); /* 21 */
    int (*tclMacCreateEnv) _ANSI_ARGS_((void)); /* 22 */
    FILE * (*tclMacFOpenHack) _ANSI_ARGS_((CONST char *path, CONST char *mode)); /* 23 */
    char * (*tclpGetTZName) _ANSI_ARGS_((int isdst)); /* 24 */
    int (*tclMacChmod) _ANSI_ARGS_((CONST char *path, int mode)); /* 25 */
    int (*fSpLLocationFromPath) _ANSI_ARGS_((int length, CONST char *path, FSSpecPtr theSpec)); /* 26 */
#endif /* MAC_TCL */
>>>>>>> 669d1c9d
} TclIntPlatStubs;

#ifdef __cplusplus
extern "C" {
#endif
extern TclIntPlatStubs *tclIntPlatStubsPtr;
#ifdef __cplusplus
}
#endif

#if defined(USE_TCL_STUBS) && !defined(USE_TCL_STUB_PROCS)

/*
 * Inline function declarations:
 */

<<<<<<< HEAD
#if !defined(__WIN32__) && !defined(MAC_OSX_TCL) /* UNIX */
#ifndef TclWinConvertError
#define TclWinConvertError \
	(tclIntPlatStubsPtr->tclWinConvertError) /* 0 */
=======
#if !defined(__WIN32__) && !defined(__CYGWIN__) && !defined(MAC_TCL) /* UNIX */
#ifndef TclGetAndDetachPids
#define TclGetAndDetachPids \
	(tclIntPlatStubsPtr->tclGetAndDetachPids) /* 0 */
>>>>>>> 669d1c9d
#endif
#ifndef TclpCloseFile
#define TclpCloseFile \
	(tclIntPlatStubsPtr->tclpCloseFile) /* 1 */
#endif
#ifndef TclpCreateCommandChannel
#define TclpCreateCommandChannel \
	(tclIntPlatStubsPtr->tclpCreateCommandChannel) /* 2 */
#endif
#ifndef TclpCreatePipe
#define TclpCreatePipe \
	(tclIntPlatStubsPtr->tclpCreatePipe) /* 3 */
#endif
#ifndef TclpCreateProcess
#define TclpCreateProcess \
	(tclIntPlatStubsPtr->tclpCreateProcess) /* 4 */
#endif
/* Slot 5 is reserved */
#ifndef TclpMakeFile
#define TclpMakeFile \
	(tclIntPlatStubsPtr->tclpMakeFile) /* 6 */
#endif
#ifndef TclpOpenFile
#define TclpOpenFile \
	(tclIntPlatStubsPtr->tclpOpenFile) /* 7 */
#endif
#ifndef TclUnixWaitForFile
#define TclUnixWaitForFile \
	(tclIntPlatStubsPtr->tclUnixWaitForFile) /* 8 */
#endif
#ifndef TclpCreateTempFile
#define TclpCreateTempFile \
	(tclIntPlatStubsPtr->tclpCreateTempFile) /* 9 */
#endif
#ifndef TclpReaddir
#define TclpReaddir \
	(tclIntPlatStubsPtr->tclpReaddir) /* 10 */
#endif
#ifndef TclpLocaltime_unix
#define TclpLocaltime_unix \
	(tclIntPlatStubsPtr->tclpLocaltime_unix) /* 11 */
#endif
#ifndef TclpGmtime_unix
#define TclpGmtime_unix \
	(tclIntPlatStubsPtr->tclpGmtime_unix) /* 12 */
#endif
#ifndef TclpInetNtoa
#define TclpInetNtoa \
	(tclIntPlatStubsPtr->tclpInetNtoa) /* 13 */
#endif
<<<<<<< HEAD
#ifndef TclUnixCopyFile
#define TclUnixCopyFile \
	(tclIntPlatStubsPtr->tclUnixCopyFile) /* 14 */
#endif
#ifndef TclMacOSXGetFileAttribute
#define TclMacOSXGetFileAttribute \
	(tclIntPlatStubsPtr->tclMacOSXGetFileAttribute) /* 15 */
#endif
=======
/* Slot 14 is reserved */
/* Slot 15 is reserved */
>>>>>>> 669d1c9d
/* Slot 16 is reserved */
/* Slot 17 is reserved */
/* Slot 18 is reserved */
/* Slot 19 is reserved */
/* Slot 20 is reserved */
/* Slot 21 is reserved */
/* Slot 22 is reserved */
/* Slot 23 is reserved */
<<<<<<< HEAD
#ifndef TclWinNoBackslash
#define TclWinNoBackslash \
	(tclIntPlatStubsPtr->tclWinNoBackslash) /* 24 */
#endif
/* Slot 25 is reserved */
#ifndef TclWinSetInterfaces
#define TclWinSetInterfaces \
	(tclIntPlatStubsPtr->tclWinSetInterfaces) /* 26 */
#endif
#ifndef TclWinFlushDirtyChannels
#define TclWinFlushDirtyChannels \
	(tclIntPlatStubsPtr->tclWinFlushDirtyChannels) /* 27 */
#endif
#ifndef TclWinResetInterfaces
#define TclWinResetInterfaces \
	(tclIntPlatStubsPtr->tclWinResetInterfaces) /* 28 */
#endif
=======
/* Slot 24 is reserved */
/* Slot 25 is reserved */
/* Slot 26 is reserved */
/* Slot 27 is reserved */
/* Slot 28 is reserved */
>>>>>>> 669d1c9d
#ifndef TclWinCPUID
#define TclWinCPUID \
	(tclIntPlatStubsPtr->tclWinCPUID) /* 29 */
#endif
#endif /* UNIX */
<<<<<<< HEAD
#ifdef __WIN32__ /* WIN */
=======
#if defined(__WIN32__) || defined(__CYGWIN__) /* WIN */
>>>>>>> 669d1c9d
#ifndef TclWinConvertError
#define TclWinConvertError \
	(tclIntPlatStubsPtr->tclWinConvertError) /* 0 */
#endif
#ifndef TclWinConvertWSAError
#define TclWinConvertWSAError \
	(tclIntPlatStubsPtr->tclWinConvertWSAError) /* 1 */
#endif
#ifndef TclWinGetServByName
#define TclWinGetServByName \
	(tclIntPlatStubsPtr->tclWinGetServByName) /* 2 */
#endif
#ifndef TclWinGetSockOpt
#define TclWinGetSockOpt \
	(tclIntPlatStubsPtr->tclWinGetSockOpt) /* 3 */
#endif
#ifndef TclWinGetTclInstance
#define TclWinGetTclInstance \
	(tclIntPlatStubsPtr->tclWinGetTclInstance) /* 4 */
#endif
#ifndef TclUnixWaitForFile
#define TclUnixWaitForFile \
	(tclIntPlatStubsPtr->tclUnixWaitForFile) /* 5 */
#endif
#ifndef TclWinNToHS
#define TclWinNToHS \
	(tclIntPlatStubsPtr->tclWinNToHS) /* 6 */
#endif
#ifndef TclWinSetSockOpt
#define TclWinSetSockOpt \
	(tclIntPlatStubsPtr->tclWinSetSockOpt) /* 7 */
#endif
#ifndef TclpGetPid
#define TclpGetPid \
	(tclIntPlatStubsPtr->tclpGetPid) /* 8 */
#endif
#ifndef TclWinGetPlatformId
#define TclWinGetPlatformId \
	(tclIntPlatStubsPtr->tclWinGetPlatformId) /* 9 */
#endif
#ifndef TclpReaddir
#define TclpReaddir \
	(tclIntPlatStubsPtr->tclpReaddir) /* 10 */
#endif
#ifndef TclGetAndDetachPids
#define TclGetAndDetachPids \
	(tclIntPlatStubsPtr->tclGetAndDetachPids) /* 11 */
#endif
#ifndef TclpCloseFile
#define TclpCloseFile \
	(tclIntPlatStubsPtr->tclpCloseFile) /* 12 */
#endif
#ifndef TclpCreateCommandChannel
#define TclpCreateCommandChannel \
	(tclIntPlatStubsPtr->tclpCreateCommandChannel) /* 13 */
#endif
#ifndef TclpCreatePipe
#define TclpCreatePipe \
	(tclIntPlatStubsPtr->tclpCreatePipe) /* 14 */
#endif
#ifndef TclpCreateProcess
#define TclpCreateProcess \
	(tclIntPlatStubsPtr->tclpCreateProcess) /* 15 */
#endif
/* Slot 16 is reserved */
/* Slot 17 is reserved */
#ifndef TclpMakeFile
#define TclpMakeFile \
	(tclIntPlatStubsPtr->tclpMakeFile) /* 18 */
#endif
#ifndef TclpOpenFile
#define TclpOpenFile \
	(tclIntPlatStubsPtr->tclpOpenFile) /* 19 */
#endif
#ifndef TclWinAddProcess
#define TclWinAddProcess \
	(tclIntPlatStubsPtr->tclWinAddProcess) /* 20 */
#endif
#ifndef TclpInetNtoa
#define TclpInetNtoa \
	(tclIntPlatStubsPtr->tclpInetNtoa) /* 21 */
#endif
#ifndef TclpCreateTempFile
#define TclpCreateTempFile \
	(tclIntPlatStubsPtr->tclpCreateTempFile) /* 22 */
#endif
#ifndef TclpGetTZName
#define TclpGetTZName \
	(tclIntPlatStubsPtr->tclpGetTZName) /* 23 */
#endif
#ifndef TclWinNoBackslash
#define TclWinNoBackslash \
	(tclIntPlatStubsPtr->tclWinNoBackslash) /* 24 */
#endif
/* Slot 25 is reserved */
#ifndef TclWinSetInterfaces
#define TclWinSetInterfaces \
	(tclIntPlatStubsPtr->tclWinSetInterfaces) /* 26 */
#endif
#ifndef TclWinFlushDirtyChannels
#define TclWinFlushDirtyChannels \
	(tclIntPlatStubsPtr->tclWinFlushDirtyChannels) /* 27 */
#endif
#ifndef TclWinResetInterfaces
#define TclWinResetInterfaces \
	(tclIntPlatStubsPtr->tclWinResetInterfaces) /* 28 */
#endif
#ifndef TclWinCPUID
#define TclWinCPUID \
	(tclIntPlatStubsPtr->tclWinCPUID) /* 29 */
#endif
#endif /* WIN */
<<<<<<< HEAD
#ifdef MAC_OSX_TCL /* MACOSX */
#ifndef TclWinConvertError
#define TclWinConvertError \
	(tclIntPlatStubsPtr->tclWinConvertError) /* 0 */
=======
#ifdef MAC_TCL
#ifndef TclpSysAlloc
#define TclpSysAlloc \
	(tclIntPlatStubsPtr->tclpSysAlloc) /* 0 */
>>>>>>> 669d1c9d
#endif
#ifndef TclWinConvertWSAError
#define TclWinConvertWSAError \
	(tclIntPlatStubsPtr->tclWinConvertWSAError) /* 1 */
#endif
#ifndef TclWinGetServByName
#define TclWinGetServByName \
	(tclIntPlatStubsPtr->tclWinGetServByName) /* 2 */
#endif
#ifndef TclWinGetSockOpt
#define TclWinGetSockOpt \
	(tclIntPlatStubsPtr->tclWinGetSockOpt) /* 3 */
#endif
#ifndef TclWinGetTclInstance
#define TclWinGetTclInstance \
	(tclIntPlatStubsPtr->tclWinGetTclInstance) /* 4 */
#endif
/* Slot 5 is reserved */
#ifndef TclWinNToHS
#define TclWinNToHS \
	(tclIntPlatStubsPtr->tclWinNToHS) /* 6 */
#endif
#ifndef TclWinSetSockOpt
#define TclWinSetSockOpt \
	(tclIntPlatStubsPtr->tclWinSetSockOpt) /* 7 */
#endif
#ifndef TclpGetPid
#define TclpGetPid \
	(tclIntPlatStubsPtr->tclpGetPid) /* 8 */
#endif
#ifndef TclWinGetPlatformId
#define TclWinGetPlatformId \
	(tclIntPlatStubsPtr->tclWinGetPlatformId) /* 9 */
#endif
#ifndef TclpReaddir
#define TclpReaddir \
	(tclIntPlatStubsPtr->tclpReaddir) /* 10 */
#endif
#ifndef TclpLocaltime_unix
#define TclpLocaltime_unix \
	(tclIntPlatStubsPtr->tclpLocaltime_unix) /* 11 */
#endif
#ifndef TclpGmtime_unix
#define TclpGmtime_unix \
	(tclIntPlatStubsPtr->tclpGmtime_unix) /* 12 */
#endif
#ifndef TclIntPlatReserved13
#define TclIntPlatReserved13 \
	(tclIntPlatStubsPtr->tclIntPlatReserved13) /* 13 */
#endif
#ifndef TclUnixCopyFile
#define TclUnixCopyFile \
	(tclIntPlatStubsPtr->tclUnixCopyFile) /* 14 */
#endif
#ifndef TclMacOSXGetFileAttribute
#define TclMacOSXGetFileAttribute \
	(tclIntPlatStubsPtr->tclMacOSXGetFileAttribute) /* 15 */
#endif
#ifndef TclMacOSXSetFileAttribute
#define TclMacOSXSetFileAttribute \
	(tclIntPlatStubsPtr->tclMacOSXSetFileAttribute) /* 16 */
#endif
#ifndef TclMacOSXCopyFileAttributes
#define TclMacOSXCopyFileAttributes \
	(tclIntPlatStubsPtr->tclMacOSXCopyFileAttributes) /* 17 */
#endif
#ifndef TclMacOSXMatchType
#define TclMacOSXMatchType \
	(tclIntPlatStubsPtr->tclMacOSXMatchType) /* 18 */
#endif
#ifndef TclMacOSXNotifierAddRunLoopMode
#define TclMacOSXNotifierAddRunLoopMode \
	(tclIntPlatStubsPtr->tclMacOSXNotifierAddRunLoopMode) /* 19 */
#endif
#ifndef TclWinAddProcess
#define TclWinAddProcess \
	(tclIntPlatStubsPtr->tclWinAddProcess) /* 20 */
#endif
/* Slot 21 is reserved */
#ifndef TclpCreateTempFile
#define TclpCreateTempFile \
	(tclIntPlatStubsPtr->tclpCreateTempFile) /* 22 */
#endif
/* Slot 23 is reserved */
#ifndef TclWinNoBackslash
#define TclWinNoBackslash \
	(tclIntPlatStubsPtr->tclWinNoBackslash) /* 24 */
#endif
/* Slot 25 is reserved */
#ifndef TclWinSetInterfaces
#define TclWinSetInterfaces \
	(tclIntPlatStubsPtr->tclWinSetInterfaces) /* 26 */
#endif
#ifndef TclWinFlushDirtyChannels
#define TclWinFlushDirtyChannels \
	(tclIntPlatStubsPtr->tclWinFlushDirtyChannels) /* 27 */
#endif
#ifndef TclWinResetInterfaces
#define TclWinResetInterfaces \
	(tclIntPlatStubsPtr->tclWinResetInterfaces) /* 28 */
#endif
#ifndef TclWinCPUID
#define TclWinCPUID \
	(tclIntPlatStubsPtr->tclWinCPUID) /* 29 */
#endif
#ifndef TclGetAndDetachPids
#define TclGetAndDetachPids \
	(tclIntPlatStubsPtr->tclGetAndDetachPids) /* 30 */
#endif
#ifndef TclpCloseFile
#define TclpCloseFile \
	(tclIntPlatStubsPtr->tclpCloseFile) /* 31 */
#endif
#ifndef TclpCreateCommandChannel
#define TclpCreateCommandChannel \
	(tclIntPlatStubsPtr->tclpCreateCommandChannel) /* 32 */
#endif
#ifndef TclpCreatePipe
#define TclpCreatePipe \
	(tclIntPlatStubsPtr->tclpCreatePipe) /* 33 */
#endif
#ifndef TclpCreateProcess
#define TclpCreateProcess \
	(tclIntPlatStubsPtr->tclpCreateProcess) /* 34 */
#endif
#ifndef TclpInetNtoa
#define TclpInetNtoa \
	(tclIntPlatStubsPtr->tclpInetNtoa) /* 35 */
#endif
#ifndef TclpMakeFile
#define TclpMakeFile \
	(tclIntPlatStubsPtr->tclpMakeFile) /* 36 */
#endif
#ifndef TclpOpenFile
#define TclpOpenFile \
	(tclIntPlatStubsPtr->tclpOpenFile) /* 37 */
#endif
#ifndef TclUnixWaitForFile
#define TclUnixWaitForFile \
	(tclIntPlatStubsPtr->tclUnixWaitForFile) /* 38 */
#endif
#endif /* MACOSX */

#endif /* defined(USE_TCL_STUBS) && !defined(USE_TCL_STUB_PROCS) */

/* !END!: Do not edit above this line. */

#undef TCL_STORAGE_CLASS
#define TCL_STORAGE_CLASS DLLIMPORT
#undef TclpLocaltime_unix
#undef TclpGmtime_unix
<<<<<<< HEAD
#undef TclIntPlatReserved13

#if !defined(__WIN32__)
# undef TclpGetPid
# define TclpGetPid(pid) ((unsigned long) (pid))

# if defined(USE_TCL_STUBS)
#   undef TclpCreateProcess
#   undef TclpMakeFile
#   undef TclpOpenFile
#   undef TclpCreateCommandChannel
#   ifdef __CYGWIN__
#	define TclpCreateProcess ((int (*) (Tcl_Interp *, int, \
		CONST char **, TclFile, TclFile, TclFile, Tcl_Pid *)) \
		tclIntPlatStubsPtr->tclMacOSXGetFileAttribute)
#	define TclpMakeFile ((TclFile (*) (Tcl_Channel channel, \
	    int direction)) tclIntPlatStubsPtr->tclMacOSXMatchType)
#	define TclpOpenFile ((TclFile (*) (CONST char *, int)) \
	    tclIntPlatStubsPtr->tclMacOSXNotifierAddRunLoopMode)
#	define TclpCreateCommandChannel ((Tcl_Channel (*) (TclFile, TclFile, \
	    TclFile, int, Tcl_Pid *)) tclIntPlatStubsPtr->tclIntPlatReserved13)
#   else
#	define TclpCreateProcess ((int (*) (Tcl_Interp *, int, \
		CONST char **, TclFile, TclFile, TclFile, Tcl_Pid *)) \
		tclIntPlatStubsPtr->tclWinGetTclInstance)
#	define TclpMakeFile ((TclFile (*) (Tcl_Channel channel, \
	    int direction)) tclIntPlatStubsPtr->tclWinNToHS)
#	define TclpOpenFile ((TclFile (*) (CONST char *, int)) \
	    tclIntPlatStubsPtr->tclWinSetSockOpt)
#	define TclpCreateCommandChannel ((Tcl_Channel (*) (TclFile, TclFile, \
	    TclFile, int, Tcl_Pid *)) tclIntPlatStubsPtr->tclWinGetServByName)

#	undef TclpCreateTempFile
#	undef TclGetAndDetachPids
#	undef TclpCloseFile
#	undef TclpCreatePipe
#	undef TclpInetNtoa
#	undef TclUnixWaitForFile

#	define TclpCreateTempFile ((TclFile (*) (CONST char *)) \
		tclIntPlatStubsPtr->tclWinGetPlatformId)
#	define TclGetAndDetachPids ((void (*) (Tcl_Interp *, Tcl_Channel)) \
	    tclIntPlatStubsPtr->tclWinConvertError)
#	define TclpCloseFile ((int (*) (TclFile)) \
	    tclIntPlatStubsPtr->tclWinConvertWSAError)
#	define TclpCreatePipe ((int (*) (TclFile *, TclFile *)) \
	    tclIntPlatStubsPtr->tclWinGetSockOpt)
#	define TclpInetNtoa ((char *(*) (struct in_addr addr)) \
	    tclIntPlatStubsPtr->tclIntPlatReserved13)
#	define TclUnixWaitForFile (int (*) (int, int, int)) \
		tclIntPlatStubsPtr->tclpGetPid)
#	endif
# endif
=======

#if !defined(__WIN32__) && !defined(__CYGWIN__)
#   undef TclpGetPid
#   define TclpGetPid(pid) ((unsigned long) (pid))
>>>>>>> 669d1c9d
#endif

#endif /* _TCLINTPLATDECLS */<|MERGE_RESOLUTION|>--- conflicted
+++ resolved
@@ -13,7 +13,11 @@
 #ifndef _TCLINTPLATDECLS
 #define _TCLINTPLATDECLS
 
-<<<<<<< HEAD
+#ifdef __WIN32__
+#   define Tcl_DirEntry void
+#   define DIR void
+#endif
+
 #undef TCL_STORAGE_CLASS
 #ifdef BUILD_tcl
 #   define TCL_STORAGE_CLASS DLLEXPORT
@@ -23,11 +27,6 @@
 #   else
 #      define TCL_STORAGE_CLASS DLLIMPORT
 #   endif
-=======
-#ifdef __WIN32__
-#   define Tcl_DirEntry void
-#   define DIR void
->>>>>>> 669d1c9d
 #endif
 
 /*
@@ -42,111 +41,78 @@
  * Exported function declarations:
  */
 
-<<<<<<< HEAD
-#if !defined(__WIN32__) && !defined(MAC_OSX_TCL) /* UNIX */
-#ifndef TclWinConvertError_TCL_DECLARED
-#define TclWinConvertError_TCL_DECLARED
+#if !defined(__WIN32__) && !defined(__CYGWIN__) && !defined(MAC_OSX_TK) /* UNIX */
+#ifndef TclGetAndDetachPids_TCL_DECLARED
+#define TclGetAndDetachPids_TCL_DECLARED
 /* 0 */
-EXTERN void		TclWinConvertError(unsigned int errCode);
-#endif
-#ifndef TclWinConvertWSAError_TCL_DECLARED
-#define TclWinConvertWSAError_TCL_DECLARED
+EXTERN void		TclGetAndDetachPids(Tcl_Interp *interp,
+				Tcl_Channel chan);
+#endif
+#ifndef TclpCloseFile_TCL_DECLARED
+#define TclpCloseFile_TCL_DECLARED
 /* 1 */
-EXTERN void		TclWinConvertWSAError(unsigned int errCode);
-#endif
-#ifndef TclWinGetServByName_TCL_DECLARED
-#define TclWinGetServByName_TCL_DECLARED
+EXTERN int		TclpCloseFile(TclFile file);
+#endif
+#ifndef TclpCreateCommandChannel_TCL_DECLARED
+#define TclpCreateCommandChannel_TCL_DECLARED
 /* 2 */
-EXTERN struct servent *	 TclWinGetServByName(CONST char *nm,
-				CONST char *proto);
-#endif
-#ifndef TclWinGetSockOpt_TCL_DECLARED
-#define TclWinGetSockOpt_TCL_DECLARED
+EXTERN Tcl_Channel	TclpCreateCommandChannel(TclFile readFile,
+				TclFile writeFile, TclFile errorFile,
+				int numPids, Tcl_Pid *pidPtr);
+#endif
+#ifndef TclpCreatePipe_TCL_DECLARED
+#define TclpCreatePipe_TCL_DECLARED
 /* 3 */
-EXTERN int		TclWinGetSockOpt(VOID *s, int level, int optname,
-				char *optval, int *optlen);
-#endif
-#ifndef TclWinGetTclInstance_TCL_DECLARED
-#define TclWinGetTclInstance_TCL_DECLARED
+EXTERN int		TclpCreatePipe(TclFile *readPipe, TclFile *writePipe);
+#endif
+#ifndef TclpCreateProcess_TCL_DECLARED
+#define TclpCreateProcess_TCL_DECLARED
 /* 4 */
-EXTERN VOID *		TclWinGetTclInstance(void);
-#endif
-=======
-#if !defined(__WIN32__) && !defined(__CYGWIN__) && !defined(MAC_TCL) /* UNIX */
-/* 0 */
-EXTERN void		TclGetAndDetachPids _ANSI_ARGS_((Tcl_Interp *interp,
-				Tcl_Channel chan));
-/* 1 */
-EXTERN int		TclpCloseFile _ANSI_ARGS_((TclFile file));
-/* 2 */
-EXTERN Tcl_Channel	TclpCreateCommandChannel _ANSI_ARGS_((
-				TclFile readFile, TclFile writeFile,
-				TclFile errorFile, int numPids,
-				Tcl_Pid *pidPtr));
-/* 3 */
-EXTERN int		TclpCreatePipe _ANSI_ARGS_((TclFile *readPipe,
-				TclFile *writePipe));
-/* 4 */
-EXTERN int		TclpCreateProcess _ANSI_ARGS_((Tcl_Interp *interp,
-				int argc, CONST char **argv,
-				TclFile inputFile, TclFile outputFile,
-				TclFile errorFile, Tcl_Pid *pidPtr));
->>>>>>> 669d1c9d
+EXTERN int		TclpCreateProcess(Tcl_Interp *interp, int argc,
+				CONST char **argv, TclFile inputFile,
+				TclFile outputFile, TclFile errorFile,
+				Tcl_Pid *pidPtr);
+#endif
 /* Slot 5 is reserved */
-#ifndef TclWinNToHS_TCL_DECLARED
-#define TclWinNToHS_TCL_DECLARED
+#ifndef TclpMakeFile_TCL_DECLARED
+#define TclpMakeFile_TCL_DECLARED
 /* 6 */
-<<<<<<< HEAD
-EXTERN unsigned short	TclWinNToHS(unsigned short ns);
-#endif
-#ifndef TclWinSetSockOpt_TCL_DECLARED
-#define TclWinSetSockOpt_TCL_DECLARED
+EXTERN TclFile		TclpMakeFile(Tcl_Channel channel, int direction);
+#endif
+#ifndef TclpOpenFile_TCL_DECLARED
+#define TclpOpenFile_TCL_DECLARED
 /* 7 */
-EXTERN int		TclWinSetSockOpt(VOID *s, int level, int optname,
-				CONST char *optval, int optlen);
-#endif
-#ifndef TclpGetPid_TCL_DECLARED
-#define TclpGetPid_TCL_DECLARED
+EXTERN TclFile		TclpOpenFile(CONST char *fname, int mode);
+#endif
+#ifndef TclUnixWaitForFile_TCL_DECLARED
+#define TclUnixWaitForFile_TCL_DECLARED
 /* 8 */
-EXTERN int		TclpGetPid(Tcl_Pid pid);
-#endif
-#ifndef TclWinGetPlatformId_TCL_DECLARED
-#define TclWinGetPlatformId_TCL_DECLARED
+EXTERN int		TclUnixWaitForFile(int fd, int mask, int timeout);
+#endif
+#ifndef TclpCreateTempFile_TCL_DECLARED
+#define TclpCreateTempFile_TCL_DECLARED
 /* 9 */
-EXTERN int		TclWinGetPlatformId(void);
+EXTERN TclFile		TclpCreateTempFile(CONST char *contents);
 #endif
 #ifndef TclpReaddir_TCL_DECLARED
 #define TclpReaddir_TCL_DECLARED
-=======
-EXTERN TclFile		TclpMakeFile _ANSI_ARGS_((Tcl_Channel channel,
-				int direction));
-/* 7 */
-EXTERN TclFile		TclpOpenFile _ANSI_ARGS_((CONST char *fname,
-				int mode));
-/* 8 */
-EXTERN int		TclUnixWaitForFile _ANSI_ARGS_((int fd, int mask,
-				int timeout));
-/* 9 */
-EXTERN TclFile		TclpCreateTempFile _ANSI_ARGS_((CONST char *contents));
->>>>>>> 669d1c9d
 /* 10 */
 EXTERN Tcl_DirEntry *	TclpReaddir(DIR *dir);
 #endif
 #ifndef TclpLocaltime_unix_TCL_DECLARED
 #define TclpLocaltime_unix_TCL_DECLARED
 /* 11 */
-EXTERN struct tm *	TclpLocaltime_unix(CONST time_t *clock);
+EXTERN struct tm *	TclpLocaltime_unix(TclpTime_t_CONST clock);
 #endif
 #ifndef TclpGmtime_unix_TCL_DECLARED
 #define TclpGmtime_unix_TCL_DECLARED
 /* 12 */
-EXTERN struct tm *	TclpGmtime_unix(CONST time_t *clock);
-#endif
-#ifndef TclIntPlatReserved13_TCL_DECLARED
-#define TclIntPlatReserved13_TCL_DECLARED
+EXTERN struct tm *	TclpGmtime_unix(TclpTime_t_CONST clock);
+#endif
+#ifndef TclpInetNtoa_TCL_DECLARED
+#define TclpInetNtoa_TCL_DECLARED
 /* 13 */
-<<<<<<< HEAD
-EXTERN void		TclIntPlatReserved13(void);
+EXTERN char *		TclpInetNtoa(struct in_addr addr);
 #endif
 #ifndef TclUnixCopyFile_TCL_DECLARED
 #define TclUnixCopyFile_TCL_DECLARED
@@ -155,125 +121,6 @@
 				CONST Tcl_StatBuf *statBufPtr,
 				int dontCopyAtts);
 #endif
-#ifndef TclMacOSXGetFileAttribute_TCL_DECLARED
-#define TclMacOSXGetFileAttribute_TCL_DECLARED
-/* 15 */
-EXTERN int		TclMacOSXGetFileAttribute(Tcl_Interp *interp,
-				int objIndex, Tcl_Obj *fileName,
-				Tcl_Obj **attributePtrPtr);
-#endif
-/* Slot 16 is reserved */
-/* Slot 17 is reserved */
-#ifndef TclMacOSXMatchType_TCL_DECLARED
-#define TclMacOSXMatchType_TCL_DECLARED
-/* 18 */
-EXTERN int		TclMacOSXMatchType(Tcl_Interp *interp,
-				CONST char *pathName, CONST char *fileName,
-				Tcl_StatBuf *statBufPtr,
-				Tcl_GlobTypeData *types);
-#endif
-#ifndef TclMacOSXNotifierAddRunLoopMode_TCL_DECLARED
-#define TclMacOSXNotifierAddRunLoopMode_TCL_DECLARED
-/* 19 */
-EXTERN void		TclMacOSXNotifierAddRunLoopMode(
-				CONST VOID *runLoopMode);
-#endif
-#ifndef TclWinAddProcess_TCL_DECLARED
-#define TclWinAddProcess_TCL_DECLARED
-/* 20 */
-EXTERN void		TclWinAddProcess(VOID *hProcess, unsigned int id);
-#endif
-/* Slot 21 is reserved */
-#ifndef TclpCreateTempFile_TCL_DECLARED
-#define TclpCreateTempFile_TCL_DECLARED
-/* 22 */
-EXTERN TclFile		TclpCreateTempFile(CONST char *contents);
-#endif
-/* Slot 23 is reserved */
-#ifndef TclWinNoBackslash_TCL_DECLARED
-#define TclWinNoBackslash_TCL_DECLARED
-/* 24 */
-EXTERN char *		TclWinNoBackslash(char *path);
-#endif
-/* Slot 25 is reserved */
-#ifndef TclWinSetInterfaces_TCL_DECLARED
-#define TclWinSetInterfaces_TCL_DECLARED
-/* 26 */
-EXTERN void		TclWinSetInterfaces(int wide);
-#endif
-#ifndef TclWinFlushDirtyChannels_TCL_DECLARED
-#define TclWinFlushDirtyChannels_TCL_DECLARED
-/* 27 */
-EXTERN void		TclWinFlushDirtyChannels(void);
-#endif
-#ifndef TclWinResetInterfaces_TCL_DECLARED
-#define TclWinResetInterfaces_TCL_DECLARED
-/* 28 */
-EXTERN void		TclWinResetInterfaces(void);
-#endif
-#ifndef TclWinCPUID_TCL_DECLARED
-#define TclWinCPUID_TCL_DECLARED
-/* 29 */
-EXTERN int		TclWinCPUID(unsigned int index, unsigned int *regs);
-#endif
-#ifndef TclGetAndDetachPids_TCL_DECLARED
-#define TclGetAndDetachPids_TCL_DECLARED
-/* 30 */
-EXTERN void		TclGetAndDetachPids(Tcl_Interp *interp,
-				Tcl_Channel chan);
-#endif
-#ifndef TclpCloseFile_TCL_DECLARED
-#define TclpCloseFile_TCL_DECLARED
-/* 31 */
-EXTERN int		TclpCloseFile(TclFile file);
-#endif
-#ifndef TclpCreateCommandChannel_TCL_DECLARED
-#define TclpCreateCommandChannel_TCL_DECLARED
-/* 32 */
-EXTERN Tcl_Channel	TclpCreateCommandChannel(TclFile readFile,
-				TclFile writeFile, TclFile errorFile,
-				int numPids, Tcl_Pid *pidPtr);
-#endif
-#ifndef TclpCreatePipe_TCL_DECLARED
-#define TclpCreatePipe_TCL_DECLARED
-/* 33 */
-EXTERN int		TclpCreatePipe(TclFile *readPipe, TclFile *writePipe);
-#endif
-#ifndef TclpCreateProcess_TCL_DECLARED
-#define TclpCreateProcess_TCL_DECLARED
-/* 34 */
-EXTERN int		TclpCreateProcess(Tcl_Interp *interp, int argc,
-				CONST char **argv, TclFile inputFile,
-				TclFile outputFile, TclFile errorFile,
-				Tcl_Pid *pidPtr);
-#endif
-#ifndef TclpInetNtoa_TCL_DECLARED
-#define TclpInetNtoa_TCL_DECLARED
-/* 35 */
-EXTERN char *		TclpInetNtoa(struct in_addr addr);
-#endif
-#ifndef TclpMakeFile_TCL_DECLARED
-#define TclpMakeFile_TCL_DECLARED
-/* 36 */
-EXTERN TclFile		TclpMakeFile(Tcl_Channel channel, int direction);
-#endif
-#ifndef TclpOpenFile_TCL_DECLARED
-#define TclpOpenFile_TCL_DECLARED
-/* 37 */
-EXTERN TclFile		TclpOpenFile(CONST char *fname, int mode);
-#endif
-#ifndef TclUnixWaitForFile_TCL_DECLARED
-#define TclUnixWaitForFile_TCL_DECLARED
-/* 38 */
-EXTERN int		TclUnixWaitForFile(int fd, int mask, int timeout);
-#endif
-#endif /* UNIX */
-#ifdef __WIN32__ /* WIN */
-#ifndef TclWinConvertError_TCL_DECLARED
-#define TclWinConvertError_TCL_DECLARED
-=======
-EXTERN char *		TclpInetNtoa _ANSI_ARGS_((struct in_addr addr));
-/* Slot 14 is reserved */
 /* Slot 15 is reserved */
 /* Slot 16 is reserved */
 /* Slot 17 is reserved */
@@ -288,12 +135,15 @@
 /* Slot 26 is reserved */
 /* Slot 27 is reserved */
 /* Slot 28 is reserved */
+#ifndef TclWinCPUID_TCL_DECLARED
+#define TclWinCPUID_TCL_DECLARED
 /* 29 */
-EXTERN int		TclWinCPUID _ANSI_ARGS_((unsigned int index,
-				unsigned int *regs));
+EXTERN int		TclWinCPUID(unsigned int index, unsigned int *regs);
+#endif
 #endif /* UNIX */
 #if defined(__WIN32__) || defined(__CYGWIN__) /* WIN */
->>>>>>> 669d1c9d
+#ifndef TclWinConvertError_TCL_DECLARED
+#define TclWinConvertError_TCL_DECLARED
 /* 0 */
 EXTERN void		TclWinConvertError(DWORD errCode);
 #endif
@@ -317,25 +167,20 @@
 #ifndef TclWinGetTclInstance_TCL_DECLARED
 #define TclWinGetTclInstance_TCL_DECLARED
 /* 4 */
-<<<<<<< HEAD
 EXTERN HINSTANCE	TclWinGetTclInstance(void);
 #endif
-/* Slot 5 is reserved */
+#ifndef TclUnixWaitForFile_TCL_DECLARED
+#define TclUnixWaitForFile_TCL_DECLARED
+/* 5 */
+EXTERN int		TclUnixWaitForFile(int fd, int mask, int timeout);
+#endif
 #ifndef TclWinNToHS_TCL_DECLARED
 #define TclWinNToHS_TCL_DECLARED
 /* 6 */
-EXTERN u_short		TclWinNToHS(u_short ns);
+EXTERN unsigned short	TclWinNToHS(unsigned short ns);
 #endif
 #ifndef TclWinSetSockOpt_TCL_DECLARED
 #define TclWinSetSockOpt_TCL_DECLARED
-=======
-EXTERN HINSTANCE	TclWinGetTclInstance _ANSI_ARGS_((void));
-/* 5 */
-EXTERN int		TclUnixWaitForFile _ANSI_ARGS_((int fd, int mask,
-				int timeout));
-/* 6 */
-EXTERN unsigned short	TclWinNToHS _ANSI_ARGS_((unsigned short ns));
->>>>>>> 669d1c9d
 /* 7 */
 EXTERN int		TclWinSetSockOpt(SOCKET s, int level, int optname,
 				CONST char *optval, int optlen);
@@ -348,17 +193,15 @@
 #ifndef TclWinGetPlatformId_TCL_DECLARED
 #define TclWinGetPlatformId_TCL_DECLARED
 /* 9 */
-<<<<<<< HEAD
 EXTERN int		TclWinGetPlatformId(void);
 #endif
-/* Slot 10 is reserved */
+#ifndef TclpReaddir_TCL_DECLARED
+#define TclpReaddir_TCL_DECLARED
+/* 10 */
+EXTERN Tcl_DirEntry *	TclpReaddir(DIR *dir);
+#endif
 #ifndef TclGetAndDetachPids_TCL_DECLARED
 #define TclGetAndDetachPids_TCL_DECLARED
-=======
-EXTERN int		TclWinGetPlatformId _ANSI_ARGS_((void));
-/* 10 */
-EXTERN Tcl_DirEntry *	TclpReaddir _ANSI_ARGS_((DIR *dir));
->>>>>>> 669d1c9d
 /* 11 */
 EXTERN void		TclGetAndDetachPids(Tcl_Interp *interp,
 				Tcl_Channel chan);
@@ -403,18 +246,15 @@
 #ifndef TclWinAddProcess_TCL_DECLARED
 #define TclWinAddProcess_TCL_DECLARED
 /* 20 */
-<<<<<<< HEAD
 EXTERN void		TclWinAddProcess(HANDLE hProcess, DWORD id);
 #endif
-/* Slot 21 is reserved */
+#ifndef TclpInetNtoa_TCL_DECLARED
+#define TclpInetNtoa_TCL_DECLARED
+/* 21 */
+EXTERN char *		TclpInetNtoa(struct in_addr addr);
+#endif
 #ifndef TclpCreateTempFile_TCL_DECLARED
 #define TclpCreateTempFile_TCL_DECLARED
-=======
-EXTERN void		TclWinAddProcess _ANSI_ARGS_((HANDLE hProcess,
-				DWORD id));
-/* 21 */
-EXTERN char *		TclpInetNtoa _ANSI_ARGS_((struct in_addr addr));
->>>>>>> 669d1c9d
 /* 22 */
 EXTERN TclFile		TclpCreateTempFile(CONST char *contents);
 #endif
@@ -447,65 +287,61 @@
 #ifndef TclWinCPUID_TCL_DECLARED
 #define TclWinCPUID_TCL_DECLARED
 /* 29 */
-<<<<<<< HEAD
 EXTERN int		TclWinCPUID(unsigned int index, unsigned int *regs);
 #endif
 #endif /* WIN */
 #ifdef MAC_OSX_TCL /* MACOSX */
-#ifndef TclWinConvertError_TCL_DECLARED
-#define TclWinConvertError_TCL_DECLARED
-=======
-EXTERN int		TclWinCPUID _ANSI_ARGS_((unsigned int index,
-				unsigned int *regs));
-#endif /* WIN */
-#ifdef MAC_TCL
->>>>>>> 669d1c9d
+#ifndef TclGetAndDetachPids_TCL_DECLARED
+#define TclGetAndDetachPids_TCL_DECLARED
 /* 0 */
-EXTERN void		TclWinConvertError(unsigned int errCode);
-#endif
-#ifndef TclWinConvertWSAError_TCL_DECLARED
-#define TclWinConvertWSAError_TCL_DECLARED
+EXTERN void		TclGetAndDetachPids(Tcl_Interp *interp,
+				Tcl_Channel chan);
+#endif
+#ifndef TclpCloseFile_TCL_DECLARED
+#define TclpCloseFile_TCL_DECLARED
 /* 1 */
-EXTERN void		TclWinConvertWSAError(unsigned int errCode);
-#endif
-#ifndef TclWinGetServByName_TCL_DECLARED
-#define TclWinGetServByName_TCL_DECLARED
+EXTERN int		TclpCloseFile(TclFile file);
+#endif
+#ifndef TclpCreateCommandChannel_TCL_DECLARED
+#define TclpCreateCommandChannel_TCL_DECLARED
 /* 2 */
-EXTERN struct servent *	 TclWinGetServByName(CONST char *nm,
-				CONST char *proto);
-#endif
-#ifndef TclWinGetSockOpt_TCL_DECLARED
-#define TclWinGetSockOpt_TCL_DECLARED
+EXTERN Tcl_Channel	TclpCreateCommandChannel(TclFile readFile,
+				TclFile writeFile, TclFile errorFile,
+				int numPids, Tcl_Pid *pidPtr);
+#endif
+#ifndef TclpCreatePipe_TCL_DECLARED
+#define TclpCreatePipe_TCL_DECLARED
 /* 3 */
-EXTERN int		TclWinGetSockOpt(VOID *s, int level, int optname,
-				char *optval, int *optlen);
-#endif
-#ifndef TclWinGetTclInstance_TCL_DECLARED
-#define TclWinGetTclInstance_TCL_DECLARED
+EXTERN int		TclpCreatePipe(TclFile *readPipe, TclFile *writePipe);
+#endif
+#ifndef TclpCreateProcess_TCL_DECLARED
+#define TclpCreateProcess_TCL_DECLARED
 /* 4 */
-EXTERN VOID *		TclWinGetTclInstance(void);
+EXTERN int		TclpCreateProcess(Tcl_Interp *interp, int argc,
+				CONST char **argv, TclFile inputFile,
+				TclFile outputFile, TclFile errorFile,
+				Tcl_Pid *pidPtr);
 #endif
 /* Slot 5 is reserved */
-#ifndef TclWinNToHS_TCL_DECLARED
-#define TclWinNToHS_TCL_DECLARED
+#ifndef TclpMakeFile_TCL_DECLARED
+#define TclpMakeFile_TCL_DECLARED
 /* 6 */
-EXTERN unsigned short	TclWinNToHS(unsigned short ns);
-#endif
-#ifndef TclWinSetSockOpt_TCL_DECLARED
-#define TclWinSetSockOpt_TCL_DECLARED
+EXTERN TclFile		TclpMakeFile(Tcl_Channel channel, int direction);
+#endif
+#ifndef TclpOpenFile_TCL_DECLARED
+#define TclpOpenFile_TCL_DECLARED
 /* 7 */
-EXTERN int		TclWinSetSockOpt(VOID *s, int level, int optname,
-				CONST char *optval, int optlen);
-#endif
-#ifndef TclpGetPid_TCL_DECLARED
-#define TclpGetPid_TCL_DECLARED
+EXTERN TclFile		TclpOpenFile(CONST char *fname, int mode);
+#endif
+#ifndef TclUnixWaitForFile_TCL_DECLARED
+#define TclUnixWaitForFile_TCL_DECLARED
 /* 8 */
-EXTERN int		TclpGetPid(Tcl_Pid pid);
-#endif
-#ifndef TclWinGetPlatformId_TCL_DECLARED
-#define TclWinGetPlatformId_TCL_DECLARED
+EXTERN int		TclUnixWaitForFile(int fd, int mask, int timeout);
+#endif
+#ifndef TclpCreateTempFile_TCL_DECLARED
+#define TclpCreateTempFile_TCL_DECLARED
 /* 9 */
-EXTERN int		TclWinGetPlatformId(void);
+EXTERN TclFile		TclpCreateTempFile(CONST char *contents);
 #endif
 #ifndef TclpReaddir_TCL_DECLARED
 #define TclpReaddir_TCL_DECLARED
@@ -515,17 +351,17 @@
 #ifndef TclpLocaltime_unix_TCL_DECLARED
 #define TclpLocaltime_unix_TCL_DECLARED
 /* 11 */
-EXTERN struct tm *	TclpLocaltime_unix(CONST time_t *clock);
+EXTERN struct tm *	TclpLocaltime_unix(TclpTime_t_CONST clock);
 #endif
 #ifndef TclpGmtime_unix_TCL_DECLARED
 #define TclpGmtime_unix_TCL_DECLARED
 /* 12 */
-EXTERN struct tm *	TclpGmtime_unix(CONST time_t *clock);
-#endif
-#ifndef TclIntPlatReserved13_TCL_DECLARED
-#define TclIntPlatReserved13_TCL_DECLARED
+EXTERN struct tm *	TclpGmtime_unix(TclpTime_t_CONST clock);
+#endif
+#ifndef TclpInetNtoa_TCL_DECLARED
+#define TclpInetNtoa_TCL_DECLARED
 /* 13 */
-EXTERN void		TclIntPlatReserved13(void);
+EXTERN char *		TclpInetNtoa(struct in_addr addr);
 #endif
 #ifndef TclUnixCopyFile_TCL_DECLARED
 #define TclUnixCopyFile_TCL_DECLARED
@@ -569,233 +405,42 @@
 EXTERN void		TclMacOSXNotifierAddRunLoopMode(
 				CONST VOID *runLoopMode);
 #endif
-#ifndef TclWinAddProcess_TCL_DECLARED
-#define TclWinAddProcess_TCL_DECLARED
-/* 20 */
-EXTERN void		TclWinAddProcess(VOID *hProcess, unsigned int id);
-#endif
+/* Slot 20 is reserved */
 /* Slot 21 is reserved */
-#ifndef TclpCreateTempFile_TCL_DECLARED
-#define TclpCreateTempFile_TCL_DECLARED
-/* 22 */
-EXTERN TclFile		TclpCreateTempFile(CONST char *contents);
-#endif
+/* Slot 22 is reserved */
 /* Slot 23 is reserved */
-#ifndef TclWinNoBackslash_TCL_DECLARED
-#define TclWinNoBackslash_TCL_DECLARED
-/* 24 */
-EXTERN char *		TclWinNoBackslash(char *path);
-#endif
+/* Slot 24 is reserved */
 /* Slot 25 is reserved */
-#ifndef TclWinSetInterfaces_TCL_DECLARED
-#define TclWinSetInterfaces_TCL_DECLARED
-/* 26 */
-EXTERN void		TclWinSetInterfaces(int wide);
-#endif
-#ifndef TclWinFlushDirtyChannels_TCL_DECLARED
-#define TclWinFlushDirtyChannels_TCL_DECLARED
-/* 27 */
-EXTERN void		TclWinFlushDirtyChannels(void);
-#endif
-#ifndef TclWinResetInterfaces_TCL_DECLARED
-#define TclWinResetInterfaces_TCL_DECLARED
-/* 28 */
-EXTERN void		TclWinResetInterfaces(void);
-#endif
+/* Slot 26 is reserved */
+/* Slot 27 is reserved */
+/* Slot 28 is reserved */
 #ifndef TclWinCPUID_TCL_DECLARED
 #define TclWinCPUID_TCL_DECLARED
 /* 29 */
 EXTERN int		TclWinCPUID(unsigned int index, unsigned int *regs);
 #endif
-#ifndef TclGetAndDetachPids_TCL_DECLARED
-#define TclGetAndDetachPids_TCL_DECLARED
-/* 30 */
-EXTERN void		TclGetAndDetachPids(Tcl_Interp *interp,
-				Tcl_Channel chan);
-#endif
-#ifndef TclpCloseFile_TCL_DECLARED
-#define TclpCloseFile_TCL_DECLARED
-/* 31 */
-EXTERN int		TclpCloseFile(TclFile file);
-#endif
-#ifndef TclpCreateCommandChannel_TCL_DECLARED
-#define TclpCreateCommandChannel_TCL_DECLARED
-/* 32 */
-EXTERN Tcl_Channel	TclpCreateCommandChannel(TclFile readFile,
-				TclFile writeFile, TclFile errorFile,
-				int numPids, Tcl_Pid *pidPtr);
-#endif
-#ifndef TclpCreatePipe_TCL_DECLARED
-#define TclpCreatePipe_TCL_DECLARED
-/* 33 */
-EXTERN int		TclpCreatePipe(TclFile *readPipe, TclFile *writePipe);
-#endif
-#ifndef TclpCreateProcess_TCL_DECLARED
-#define TclpCreateProcess_TCL_DECLARED
-/* 34 */
-EXTERN int		TclpCreateProcess(Tcl_Interp *interp, int argc,
-				CONST char **argv, TclFile inputFile,
-				TclFile outputFile, TclFile errorFile,
-				Tcl_Pid *pidPtr);
-#endif
-#ifndef TclpInetNtoa_TCL_DECLARED
-#define TclpInetNtoa_TCL_DECLARED
-/* 35 */
-EXTERN char *		TclpInetNtoa(struct in_addr addr);
-#endif
-#ifndef TclpMakeFile_TCL_DECLARED
-#define TclpMakeFile_TCL_DECLARED
-/* 36 */
-EXTERN TclFile		TclpMakeFile(Tcl_Channel channel, int direction);
-#endif
-#ifndef TclpOpenFile_TCL_DECLARED
-#define TclpOpenFile_TCL_DECLARED
-/* 37 */
-EXTERN TclFile		TclpOpenFile(CONST char *fname, int mode);
-#endif
-#ifndef TclUnixWaitForFile_TCL_DECLARED
-#define TclUnixWaitForFile_TCL_DECLARED
-/* 38 */
-EXTERN int		TclUnixWaitForFile(int fd, int mask, int timeout);
-#endif
 #endif /* MACOSX */
 
 typedef struct TclIntPlatStubs {
     int magic;
     struct TclIntPlatStubHooks *hooks;
 
-<<<<<<< HEAD
-#if !defined(__WIN32__) && !defined(MAC_OSX_TCL) /* UNIX */
-    void (*tclWinConvertError) (unsigned int errCode); /* 0 */
-    void (*tclWinConvertWSAError) (unsigned int errCode); /* 1 */
-    struct servent * (*tclWinGetServByName) (CONST char *nm, CONST char *proto); /* 2 */
-    int (*tclWinGetSockOpt) (VOID *s, int level, int optname, char *optval, int *optlen); /* 3 */
-    VOID * (*tclWinGetTclInstance) (void); /* 4 */
+#if !defined(__WIN32__) && !defined(__CYGWIN__) && !defined(MAC_OSX_TK) /* UNIX */
+    void (*tclGetAndDetachPids) (Tcl_Interp *interp, Tcl_Channel chan); /* 0 */
+    int (*tclpCloseFile) (TclFile file); /* 1 */
+    Tcl_Channel (*tclpCreateCommandChannel) (TclFile readFile, TclFile writeFile, TclFile errorFile, int numPids, Tcl_Pid *pidPtr); /* 2 */
+    int (*tclpCreatePipe) (TclFile *readPipe, TclFile *writePipe); /* 3 */
+    int (*tclpCreateProcess) (Tcl_Interp *interp, int argc, CONST char **argv, TclFile inputFile, TclFile outputFile, TclFile errorFile, Tcl_Pid *pidPtr); /* 4 */
     VOID *reserved5;
-    unsigned short (*tclWinNToHS) (unsigned short ns); /* 6 */
-    int (*tclWinSetSockOpt) (VOID *s, int level, int optname, CONST char *optval, int optlen); /* 7 */
-    int (*tclpGetPid) (Tcl_Pid pid); /* 8 */
-    int (*tclWinGetPlatformId) (void); /* 9 */
+    TclFile (*tclpMakeFile) (Tcl_Channel channel, int direction); /* 6 */
+    TclFile (*tclpOpenFile) (CONST char *fname, int mode); /* 7 */
+    int (*tclUnixWaitForFile) (int fd, int mask, int timeout); /* 8 */
+    TclFile (*tclpCreateTempFile) (CONST char *contents); /* 9 */
     Tcl_DirEntry * (*tclpReaddir) (DIR *dir); /* 10 */
-    struct tm * (*tclpLocaltime_unix) (CONST time_t *clock); /* 11 */
-    struct tm * (*tclpGmtime_unix) (CONST time_t *clock); /* 12 */
-    void (*tclIntPlatReserved13) (void); /* 13 */
+    struct tm * (*tclpLocaltime_unix) (TclpTime_t_CONST clock); /* 11 */
+    struct tm * (*tclpGmtime_unix) (TclpTime_t_CONST clock); /* 12 */
+    char * (*tclpInetNtoa) (struct in_addr addr); /* 13 */
     int (*tclUnixCopyFile) (CONST char *src, CONST char *dst, CONST Tcl_StatBuf *statBufPtr, int dontCopyAtts); /* 14 */
-    int (*tclMacOSXGetFileAttribute) (Tcl_Interp *interp, int objIndex, Tcl_Obj *fileName, Tcl_Obj **attributePtrPtr); /* 15 */
-    VOID *reserved16;
-    VOID *reserved17;
-    int (*tclMacOSXMatchType) (Tcl_Interp *interp, CONST char *pathName, CONST char *fileName, Tcl_StatBuf *statBufPtr, Tcl_GlobTypeData *types); /* 18 */
-    void (*tclMacOSXNotifierAddRunLoopMode) (CONST VOID *runLoopMode); /* 19 */
-    void (*tclWinAddProcess) (VOID *hProcess, unsigned int id); /* 20 */
-    VOID *reserved21;
-    TclFile (*tclpCreateTempFile) (CONST char *contents); /* 22 */
-    VOID *reserved23;
-    char * (*tclWinNoBackslash) (char *path); /* 24 */
-    VOID *reserved25;
-    void (*tclWinSetInterfaces) (int wide); /* 26 */
-    void (*tclWinFlushDirtyChannels) (void); /* 27 */
-    void (*tclWinResetInterfaces) (void); /* 28 */
-    int (*tclWinCPUID) (unsigned int index, unsigned int *regs); /* 29 */
-    void (*tclGetAndDetachPids) (Tcl_Interp *interp, Tcl_Channel chan); /* 30 */
-    int (*tclpCloseFile) (TclFile file); /* 31 */
-    Tcl_Channel (*tclpCreateCommandChannel) (TclFile readFile, TclFile writeFile, TclFile errorFile, int numPids, Tcl_Pid *pidPtr); /* 32 */
-    int (*tclpCreatePipe) (TclFile *readPipe, TclFile *writePipe); /* 33 */
-    int (*tclpCreateProcess) (Tcl_Interp *interp, int argc, CONST char **argv, TclFile inputFile, TclFile outputFile, TclFile errorFile, Tcl_Pid *pidPtr); /* 34 */
-    char * (*tclpInetNtoa) (struct in_addr addr); /* 35 */
-    TclFile (*tclpMakeFile) (Tcl_Channel channel, int direction); /* 36 */
-    TclFile (*tclpOpenFile) (CONST char *fname, int mode); /* 37 */
-    int (*tclUnixWaitForFile) (int fd, int mask, int timeout); /* 38 */
-#endif /* UNIX */
-#ifdef __WIN32__ /* WIN */
-    void (*tclWinConvertError) (DWORD errCode); /* 0 */
-    void (*tclWinConvertWSAError) (DWORD errCode); /* 1 */
-    struct servent * (*tclWinGetServByName) (CONST char *nm, CONST char *proto); /* 2 */
-    int (*tclWinGetSockOpt) (SOCKET s, int level, int optname, char *optval, int *optlen); /* 3 */
-    HINSTANCE (*tclWinGetTclInstance) (void); /* 4 */
-    VOID *reserved5;
-    u_short (*tclWinNToHS) (u_short ns); /* 6 */
-    int (*tclWinSetSockOpt) (SOCKET s, int level, int optname, CONST char *optval, int optlen); /* 7 */
-    int (*tclpGetPid) (Tcl_Pid pid); /* 8 */
-    int (*tclWinGetPlatformId) (void); /* 9 */
-    VOID *reserved10;
-    void (*tclGetAndDetachPids) (Tcl_Interp *interp, Tcl_Channel chan); /* 11 */
-    int (*tclpCloseFile) (TclFile file); /* 12 */
-    Tcl_Channel (*tclpCreateCommandChannel) (TclFile readFile, TclFile writeFile, TclFile errorFile, int numPids, Tcl_Pid *pidPtr); /* 13 */
-    int (*tclpCreatePipe) (TclFile *readPipe, TclFile *writePipe); /* 14 */
-    int (*tclpCreateProcess) (Tcl_Interp *interp, int argc, CONST char **argv, TclFile inputFile, TclFile outputFile, TclFile errorFile, Tcl_Pid *pidPtr); /* 15 */
-    VOID *reserved16;
-    VOID *reserved17;
-    TclFile (*tclpMakeFile) (Tcl_Channel channel, int direction); /* 18 */
-    TclFile (*tclpOpenFile) (CONST char *fname, int mode); /* 19 */
-    void (*tclWinAddProcess) (HANDLE hProcess, DWORD id); /* 20 */
-    VOID *reserved21;
-    TclFile (*tclpCreateTempFile) (CONST char *contents); /* 22 */
-    char * (*tclpGetTZName) (int isdst); /* 23 */
-    char * (*tclWinNoBackslash) (char *path); /* 24 */
-    VOID *reserved25;
-    void (*tclWinSetInterfaces) (int wide); /* 26 */
-    void (*tclWinFlushDirtyChannels) (void); /* 27 */
-    void (*tclWinResetInterfaces) (void); /* 28 */
-    int (*tclWinCPUID) (unsigned int index, unsigned int *regs); /* 29 */
-#endif /* WIN */
-#ifdef MAC_OSX_TCL /* MACOSX */
-    void (*tclWinConvertError) (unsigned int errCode); /* 0 */
-    void (*tclWinConvertWSAError) (unsigned int errCode); /* 1 */
-    struct servent * (*tclWinGetServByName) (CONST char *nm, CONST char *proto); /* 2 */
-    int (*tclWinGetSockOpt) (VOID *s, int level, int optname, char *optval, int *optlen); /* 3 */
-    VOID * (*tclWinGetTclInstance) (void); /* 4 */
-    VOID *reserved5;
-    unsigned short (*tclWinNToHS) (unsigned short ns); /* 6 */
-    int (*tclWinSetSockOpt) (VOID *s, int level, int optname, CONST char *optval, int optlen); /* 7 */
-    int (*tclpGetPid) (Tcl_Pid pid); /* 8 */
-    int (*tclWinGetPlatformId) (void); /* 9 */
-    Tcl_DirEntry * (*tclpReaddir) (DIR *dir); /* 10 */
-    struct tm * (*tclpLocaltime_unix) (CONST time_t *clock); /* 11 */
-    struct tm * (*tclpGmtime_unix) (CONST time_t *clock); /* 12 */
-    void (*tclIntPlatReserved13) (void); /* 13 */
-    int (*tclUnixCopyFile) (CONST char *src, CONST char *dst, CONST Tcl_StatBuf *statBufPtr, int dontCopyAtts); /* 14 */
-    int (*tclMacOSXGetFileAttribute) (Tcl_Interp *interp, int objIndex, Tcl_Obj *fileName, Tcl_Obj **attributePtrPtr); /* 15 */
-    int (*tclMacOSXSetFileAttribute) (Tcl_Interp *interp, int objIndex, Tcl_Obj *fileName, Tcl_Obj *attributePtr); /* 16 */
-    int (*tclMacOSXCopyFileAttributes) (CONST char *src, CONST char *dst, CONST Tcl_StatBuf *statBufPtr); /* 17 */
-    int (*tclMacOSXMatchType) (Tcl_Interp *interp, CONST char *pathName, CONST char *fileName, Tcl_StatBuf *statBufPtr, Tcl_GlobTypeData *types); /* 18 */
-    void (*tclMacOSXNotifierAddRunLoopMode) (CONST VOID *runLoopMode); /* 19 */
-    void (*tclWinAddProcess) (VOID *hProcess, unsigned int id); /* 20 */
-    VOID *reserved21;
-    TclFile (*tclpCreateTempFile) (CONST char *contents); /* 22 */
-    VOID *reserved23;
-    char * (*tclWinNoBackslash) (char *path); /* 24 */
-    VOID *reserved25;
-    void (*tclWinSetInterfaces) (int wide); /* 26 */
-    void (*tclWinFlushDirtyChannels) (void); /* 27 */
-    void (*tclWinResetInterfaces) (void); /* 28 */
-    int (*tclWinCPUID) (unsigned int index, unsigned int *regs); /* 29 */
-    void (*tclGetAndDetachPids) (Tcl_Interp *interp, Tcl_Channel chan); /* 30 */
-    int (*tclpCloseFile) (TclFile file); /* 31 */
-    Tcl_Channel (*tclpCreateCommandChannel) (TclFile readFile, TclFile writeFile, TclFile errorFile, int numPids, Tcl_Pid *pidPtr); /* 32 */
-    int (*tclpCreatePipe) (TclFile *readPipe, TclFile *writePipe); /* 33 */
-    int (*tclpCreateProcess) (Tcl_Interp *interp, int argc, CONST char **argv, TclFile inputFile, TclFile outputFile, TclFile errorFile, Tcl_Pid *pidPtr); /* 34 */
-    char * (*tclpInetNtoa) (struct in_addr addr); /* 35 */
-    TclFile (*tclpMakeFile) (Tcl_Channel channel, int direction); /* 36 */
-    TclFile (*tclpOpenFile) (CONST char *fname, int mode); /* 37 */
-    int (*tclUnixWaitForFile) (int fd, int mask, int timeout); /* 38 */
-#endif /* MACOSX */
-=======
-#if !defined(__WIN32__) && !defined(__CYGWIN__) && !defined(MAC_TCL) /* UNIX */
-    void (*tclGetAndDetachPids) _ANSI_ARGS_((Tcl_Interp *interp, Tcl_Channel chan)); /* 0 */
-    int (*tclpCloseFile) _ANSI_ARGS_((TclFile file)); /* 1 */
-    Tcl_Channel (*tclpCreateCommandChannel) _ANSI_ARGS_((TclFile readFile, TclFile writeFile, TclFile errorFile, int numPids, Tcl_Pid *pidPtr)); /* 2 */
-    int (*tclpCreatePipe) _ANSI_ARGS_((TclFile *readPipe, TclFile *writePipe)); /* 3 */
-    int (*tclpCreateProcess) _ANSI_ARGS_((Tcl_Interp *interp, int argc, CONST char **argv, TclFile inputFile, TclFile outputFile, TclFile errorFile, Tcl_Pid *pidPtr)); /* 4 */
-    VOID *reserved5;
-    TclFile (*tclpMakeFile) _ANSI_ARGS_((Tcl_Channel channel, int direction)); /* 6 */
-    TclFile (*tclpOpenFile) _ANSI_ARGS_((CONST char *fname, int mode)); /* 7 */
-    int (*tclUnixWaitForFile) _ANSI_ARGS_((int fd, int mask, int timeout)); /* 8 */
-    TclFile (*tclpCreateTempFile) _ANSI_ARGS_((CONST char *contents)); /* 9 */
-    Tcl_DirEntry * (*tclpReaddir) _ANSI_ARGS_((DIR *dir)); /* 10 */
-    struct tm * (*tclpLocaltime_unix) _ANSI_ARGS_((TclpTime_t_CONST clock)); /* 11 */
-    struct tm * (*tclpGmtime_unix) _ANSI_ARGS_((TclpTime_t_CONST clock)); /* 12 */
-    char * (*tclpInetNtoa) _ANSI_ARGS_((struct in_addr addr)); /* 13 */
-    VOID *reserved14;
     VOID *reserved15;
     VOID *reserved16;
     VOID *reserved17;
@@ -810,70 +455,72 @@
     VOID *reserved26;
     VOID *reserved27;
     VOID *reserved28;
-    int (*tclWinCPUID) _ANSI_ARGS_((unsigned int index, unsigned int *regs)); /* 29 */
+    int (*tclWinCPUID) (unsigned int index, unsigned int *regs); /* 29 */
 #endif /* UNIX */
 #if defined(__WIN32__) || defined(__CYGWIN__) /* WIN */
-    void (*tclWinConvertError) _ANSI_ARGS_((DWORD errCode)); /* 0 */
-    void (*tclWinConvertWSAError) _ANSI_ARGS_((DWORD errCode)); /* 1 */
-    struct servent * (*tclWinGetServByName) _ANSI_ARGS_((CONST char *nm, CONST char *proto)); /* 2 */
-    int (*tclWinGetSockOpt) _ANSI_ARGS_((SOCKET s, int level, int optname, char *optval, int *optlen)); /* 3 */
-    HINSTANCE (*tclWinGetTclInstance) _ANSI_ARGS_((void)); /* 4 */
-    int (*tclUnixWaitForFile) _ANSI_ARGS_((int fd, int mask, int timeout)); /* 5 */
-    unsigned short (*tclWinNToHS) _ANSI_ARGS_((unsigned short ns)); /* 6 */
-    int (*tclWinSetSockOpt) _ANSI_ARGS_((SOCKET s, int level, int optname, CONST char *optval, int optlen)); /* 7 */
-    int (*tclpGetPid) _ANSI_ARGS_((Tcl_Pid pid)); /* 8 */
-    int (*tclWinGetPlatformId) _ANSI_ARGS_((void)); /* 9 */
-    Tcl_DirEntry * (*tclpReaddir) _ANSI_ARGS_((DIR *dir)); /* 10 */
-    void (*tclGetAndDetachPids) _ANSI_ARGS_((Tcl_Interp *interp, Tcl_Channel chan)); /* 11 */
-    int (*tclpCloseFile) _ANSI_ARGS_((TclFile file)); /* 12 */
-    Tcl_Channel (*tclpCreateCommandChannel) _ANSI_ARGS_((TclFile readFile, TclFile writeFile, TclFile errorFile, int numPids, Tcl_Pid *pidPtr)); /* 13 */
-    int (*tclpCreatePipe) _ANSI_ARGS_((TclFile *readPipe, TclFile *writePipe)); /* 14 */
-    int (*tclpCreateProcess) _ANSI_ARGS_((Tcl_Interp *interp, int argc, CONST char **argv, TclFile inputFile, TclFile outputFile, TclFile errorFile, Tcl_Pid *pidPtr)); /* 15 */
+    void (*tclWinConvertError) (DWORD errCode); /* 0 */
+    void (*tclWinConvertWSAError) (DWORD errCode); /* 1 */
+    struct servent * (*tclWinGetServByName) (CONST char *nm, CONST char *proto); /* 2 */
+    int (*tclWinGetSockOpt) (SOCKET s, int level, int optname, char *optval, int *optlen); /* 3 */
+    HINSTANCE (*tclWinGetTclInstance) (void); /* 4 */
+    int (*tclUnixWaitForFile) (int fd, int mask, int timeout); /* 5 */
+    unsigned short (*tclWinNToHS) (unsigned short ns); /* 6 */
+    int (*tclWinSetSockOpt) (SOCKET s, int level, int optname, CONST char *optval, int optlen); /* 7 */
+    int (*tclpGetPid) (Tcl_Pid pid); /* 8 */
+    int (*tclWinGetPlatformId) (void); /* 9 */
+    Tcl_DirEntry * (*tclpReaddir) (DIR *dir); /* 10 */
+    void (*tclGetAndDetachPids) (Tcl_Interp *interp, Tcl_Channel chan); /* 11 */
+    int (*tclpCloseFile) (TclFile file); /* 12 */
+    Tcl_Channel (*tclpCreateCommandChannel) (TclFile readFile, TclFile writeFile, TclFile errorFile, int numPids, Tcl_Pid *pidPtr); /* 13 */
+    int (*tclpCreatePipe) (TclFile *readPipe, TclFile *writePipe); /* 14 */
+    int (*tclpCreateProcess) (Tcl_Interp *interp, int argc, CONST char **argv, TclFile inputFile, TclFile outputFile, TclFile errorFile, Tcl_Pid *pidPtr); /* 15 */
     VOID *reserved16;
     VOID *reserved17;
-    TclFile (*tclpMakeFile) _ANSI_ARGS_((Tcl_Channel channel, int direction)); /* 18 */
-    TclFile (*tclpOpenFile) _ANSI_ARGS_((CONST char *fname, int mode)); /* 19 */
-    void (*tclWinAddProcess) _ANSI_ARGS_((HANDLE hProcess, DWORD id)); /* 20 */
-    char * (*tclpInetNtoa) _ANSI_ARGS_((struct in_addr addr)); /* 21 */
-    TclFile (*tclpCreateTempFile) _ANSI_ARGS_((CONST char *contents)); /* 22 */
-    char * (*tclpGetTZName) _ANSI_ARGS_((int isdst)); /* 23 */
-    char * (*tclWinNoBackslash) _ANSI_ARGS_((char *path)); /* 24 */
-    TclPlatformType * (*tclWinGetPlatform) _ANSI_ARGS_((void)); /* 25 */
-    void (*tclWinSetInterfaces) _ANSI_ARGS_((int wide)); /* 26 */
-    void (*tclWinFlushDirtyChannels) _ANSI_ARGS_((void)); /* 27 */
-    void (*tclWinResetInterfaces) _ANSI_ARGS_((void)); /* 28 */
-    int (*tclWinCPUID) _ANSI_ARGS_((unsigned int index, unsigned int *regs)); /* 29 */
+    TclFile (*tclpMakeFile) (Tcl_Channel channel, int direction); /* 18 */
+    TclFile (*tclpOpenFile) (CONST char *fname, int mode); /* 19 */
+    void (*tclWinAddProcess) (HANDLE hProcess, DWORD id); /* 20 */
+    char * (*tclpInetNtoa) (struct in_addr addr); /* 21 */
+    TclFile (*tclpCreateTempFile) (CONST char *contents); /* 22 */
+    char * (*tclpGetTZName) (int isdst); /* 23 */
+    char * (*tclWinNoBackslash) (char *path); /* 24 */
+    VOID *reserved25;
+    void (*tclWinSetInterfaces) (int wide); /* 26 */
+    void (*tclWinFlushDirtyChannels) (void); /* 27 */
+    void (*tclWinResetInterfaces) (void); /* 28 */
+    int (*tclWinCPUID) (unsigned int index, unsigned int *regs); /* 29 */
 #endif /* WIN */
-#ifdef MAC_TCL
-    VOID * (*tclpSysAlloc) _ANSI_ARGS_((long size, int isBin)); /* 0 */
-    void (*tclpSysFree) _ANSI_ARGS_((VOID *ptr)); /* 1 */
-    VOID * (*tclpSysRealloc) _ANSI_ARGS_((VOID *cp, unsigned int size)); /* 2 */
-    void (*tclpExit) _ANSI_ARGS_((int status)); /* 3 */
-    int (*fSpGetDefaultDir) _ANSI_ARGS_((FSSpecPtr theSpec)); /* 4 */
-    int (*fSpSetDefaultDir) _ANSI_ARGS_((FSSpecPtr theSpec)); /* 5 */
-    OSErr (*fSpFindFolder) _ANSI_ARGS_((short vRefNum, OSType folderType, Boolean createFolder, FSSpec *spec)); /* 6 */
-    void (*getGlobalMouseTcl) _ANSI_ARGS_((Point *mouse)); /* 7 */
-    pascal OSErr (*fSpGetDirectoryIDTcl) _ANSI_ARGS_((CONST FSSpec *spec, long *theDirID, Boolean *isDirectory)); /* 8 */
-    pascal short (*fSpOpenResFileCompatTcl) _ANSI_ARGS_((CONST FSSpec *spec, SignedByte permission)); /* 9 */
-    pascal void (*fSpCreateResFileCompatTcl) _ANSI_ARGS_((CONST FSSpec *spec, OSType creator, OSType fileType, ScriptCode scriptTag)); /* 10 */
-    int (*fSpLocationFromPath) _ANSI_ARGS_((int length, CONST char *path, FSSpecPtr theSpec)); /* 11 */
-    OSErr (*fSpPathFromLocation) _ANSI_ARGS_((FSSpecPtr theSpec, int *length, Handle *fullPath)); /* 12 */
-    void (*tclMacExitHandler) _ANSI_ARGS_((void)); /* 13 */
-    void (*tclMacInitExitToShell) _ANSI_ARGS_((int usePatch)); /* 14 */
-    OSErr (*tclMacInstallExitToShellPatch) _ANSI_ARGS_((ExitToShellProcPtr newProc)); /* 15 */
-    int (*tclMacOSErrorToPosixError) _ANSI_ARGS_((int error)); /* 16 */
-    void (*tclMacRemoveTimer) _ANSI_ARGS_((VOID *timerToken)); /* 17 */
-    VOID * (*tclMacStartTimer) _ANSI_ARGS_((long ms)); /* 18 */
-    int (*tclMacTimerExpired) _ANSI_ARGS_((VOID *timerToken)); /* 19 */
-    int (*tclMacRegisterResourceFork) _ANSI_ARGS_((short fileRef, Tcl_Obj *tokenPtr, int insert)); /* 20 */
-    short (*tclMacUnRegisterResourceFork) _ANSI_ARGS_((char *tokenPtr, Tcl_Obj *resultPtr)); /* 21 */
-    int (*tclMacCreateEnv) _ANSI_ARGS_((void)); /* 22 */
-    FILE * (*tclMacFOpenHack) _ANSI_ARGS_((CONST char *path, CONST char *mode)); /* 23 */
-    char * (*tclpGetTZName) _ANSI_ARGS_((int isdst)); /* 24 */
-    int (*tclMacChmod) _ANSI_ARGS_((CONST char *path, int mode)); /* 25 */
-    int (*fSpLLocationFromPath) _ANSI_ARGS_((int length, CONST char *path, FSSpecPtr theSpec)); /* 26 */
-#endif /* MAC_TCL */
->>>>>>> 669d1c9d
+#ifdef MAC_OSX_TCL /* MACOSX */
+    void (*tclGetAndDetachPids) (Tcl_Interp *interp, Tcl_Channel chan); /* 0 */
+    int (*tclpCloseFile) (TclFile file); /* 1 */
+    Tcl_Channel (*tclpCreateCommandChannel) (TclFile readFile, TclFile writeFile, TclFile errorFile, int numPids, Tcl_Pid *pidPtr); /* 2 */
+    int (*tclpCreatePipe) (TclFile *readPipe, TclFile *writePipe); /* 3 */
+    int (*tclpCreateProcess) (Tcl_Interp *interp, int argc, CONST char **argv, TclFile inputFile, TclFile outputFile, TclFile errorFile, Tcl_Pid *pidPtr); /* 4 */
+    VOID *reserved5;
+    TclFile (*tclpMakeFile) (Tcl_Channel channel, int direction); /* 6 */
+    TclFile (*tclpOpenFile) (CONST char *fname, int mode); /* 7 */
+    int (*tclUnixWaitForFile) (int fd, int mask, int timeout); /* 8 */
+    TclFile (*tclpCreateTempFile) (CONST char *contents); /* 9 */
+    Tcl_DirEntry * (*tclpReaddir) (DIR *dir); /* 10 */
+    struct tm * (*tclpLocaltime_unix) (TclpTime_t_CONST clock); /* 11 */
+    struct tm * (*tclpGmtime_unix) (TclpTime_t_CONST clock); /* 12 */
+    char * (*tclpInetNtoa) (struct in_addr addr); /* 13 */
+    int (*tclUnixCopyFile) (CONST char *src, CONST char *dst, CONST Tcl_StatBuf *statBufPtr, int dontCopyAtts); /* 14 */
+    int (*tclMacOSXGetFileAttribute) (Tcl_Interp *interp, int objIndex, Tcl_Obj *fileName, Tcl_Obj **attributePtrPtr); /* 15 */
+    int (*tclMacOSXSetFileAttribute) (Tcl_Interp *interp, int objIndex, Tcl_Obj *fileName, Tcl_Obj *attributePtr); /* 16 */
+    int (*tclMacOSXCopyFileAttributes) (CONST char *src, CONST char *dst, CONST Tcl_StatBuf *statBufPtr); /* 17 */
+    int (*tclMacOSXMatchType) (Tcl_Interp *interp, CONST char *pathName, CONST char *fileName, Tcl_StatBuf *statBufPtr, Tcl_GlobTypeData *types); /* 18 */
+    void (*tclMacOSXNotifierAddRunLoopMode) (CONST VOID *runLoopMode); /* 19 */
+    VOID *reserved20;
+    VOID *reserved21;
+    VOID *reserved22;
+    VOID *reserved23;
+    VOID *reserved24;
+    VOID *reserved25;
+    VOID *reserved26;
+    VOID *reserved27;
+    VOID *reserved28;
+    int (*tclWinCPUID) (unsigned int index, unsigned int *regs); /* 29 */
+#endif /* MACOSX */
 } TclIntPlatStubs;
 
 #ifdef __cplusplus
@@ -890,17 +537,10 @@
  * Inline function declarations:
  */
 
-<<<<<<< HEAD
-#if !defined(__WIN32__) && !defined(MAC_OSX_TCL) /* UNIX */
-#ifndef TclWinConvertError
-#define TclWinConvertError \
-	(tclIntPlatStubsPtr->tclWinConvertError) /* 0 */
-=======
-#if !defined(__WIN32__) && !defined(__CYGWIN__) && !defined(MAC_TCL) /* UNIX */
+#if !defined(__WIN32__) && !defined(__CYGWIN__) && !defined(MAC_OSX_TK) /* UNIX */
 #ifndef TclGetAndDetachPids
 #define TclGetAndDetachPids \
 	(tclIntPlatStubsPtr->tclGetAndDetachPids) /* 0 */
->>>>>>> 669d1c9d
 #endif
 #ifndef TclpCloseFile
 #define TclpCloseFile \
@@ -951,19 +591,11 @@
 #define TclpInetNtoa \
 	(tclIntPlatStubsPtr->tclpInetNtoa) /* 13 */
 #endif
-<<<<<<< HEAD
 #ifndef TclUnixCopyFile
 #define TclUnixCopyFile \
 	(tclIntPlatStubsPtr->tclUnixCopyFile) /* 14 */
 #endif
-#ifndef TclMacOSXGetFileAttribute
-#define TclMacOSXGetFileAttribute \
-	(tclIntPlatStubsPtr->tclMacOSXGetFileAttribute) /* 15 */
-#endif
-=======
-/* Slot 14 is reserved */
 /* Slot 15 is reserved */
->>>>>>> 669d1c9d
 /* Slot 16 is reserved */
 /* Slot 17 is reserved */
 /* Slot 18 is reserved */
@@ -972,41 +604,17 @@
 /* Slot 21 is reserved */
 /* Slot 22 is reserved */
 /* Slot 23 is reserved */
-<<<<<<< HEAD
-#ifndef TclWinNoBackslash
-#define TclWinNoBackslash \
-	(tclIntPlatStubsPtr->tclWinNoBackslash) /* 24 */
-#endif
-/* Slot 25 is reserved */
-#ifndef TclWinSetInterfaces
-#define TclWinSetInterfaces \
-	(tclIntPlatStubsPtr->tclWinSetInterfaces) /* 26 */
-#endif
-#ifndef TclWinFlushDirtyChannels
-#define TclWinFlushDirtyChannels \
-	(tclIntPlatStubsPtr->tclWinFlushDirtyChannels) /* 27 */
-#endif
-#ifndef TclWinResetInterfaces
-#define TclWinResetInterfaces \
-	(tclIntPlatStubsPtr->tclWinResetInterfaces) /* 28 */
-#endif
-=======
 /* Slot 24 is reserved */
 /* Slot 25 is reserved */
 /* Slot 26 is reserved */
 /* Slot 27 is reserved */
 /* Slot 28 is reserved */
->>>>>>> 669d1c9d
 #ifndef TclWinCPUID
 #define TclWinCPUID \
 	(tclIntPlatStubsPtr->tclWinCPUID) /* 29 */
 #endif
 #endif /* UNIX */
-<<<<<<< HEAD
-#ifdef __WIN32__ /* WIN */
-=======
 #if defined(__WIN32__) || defined(__CYGWIN__) /* WIN */
->>>>>>> 669d1c9d
 #ifndef TclWinConvertError
 #define TclWinConvertError \
 	(tclIntPlatStubsPtr->tclWinConvertError) /* 0 */
@@ -1119,50 +727,43 @@
 	(tclIntPlatStubsPtr->tclWinCPUID) /* 29 */
 #endif
 #endif /* WIN */
-<<<<<<< HEAD
 #ifdef MAC_OSX_TCL /* MACOSX */
-#ifndef TclWinConvertError
-#define TclWinConvertError \
-	(tclIntPlatStubsPtr->tclWinConvertError) /* 0 */
-=======
-#ifdef MAC_TCL
-#ifndef TclpSysAlloc
-#define TclpSysAlloc \
-	(tclIntPlatStubsPtr->tclpSysAlloc) /* 0 */
->>>>>>> 669d1c9d
-#endif
-#ifndef TclWinConvertWSAError
-#define TclWinConvertWSAError \
-	(tclIntPlatStubsPtr->tclWinConvertWSAError) /* 1 */
-#endif
-#ifndef TclWinGetServByName
-#define TclWinGetServByName \
-	(tclIntPlatStubsPtr->tclWinGetServByName) /* 2 */
-#endif
-#ifndef TclWinGetSockOpt
-#define TclWinGetSockOpt \
-	(tclIntPlatStubsPtr->tclWinGetSockOpt) /* 3 */
-#endif
-#ifndef TclWinGetTclInstance
-#define TclWinGetTclInstance \
-	(tclIntPlatStubsPtr->tclWinGetTclInstance) /* 4 */
+#ifndef TclGetAndDetachPids
+#define TclGetAndDetachPids \
+	(tclIntPlatStubsPtr->tclGetAndDetachPids) /* 0 */
+#endif
+#ifndef TclpCloseFile
+#define TclpCloseFile \
+	(tclIntPlatStubsPtr->tclpCloseFile) /* 1 */
+#endif
+#ifndef TclpCreateCommandChannel
+#define TclpCreateCommandChannel \
+	(tclIntPlatStubsPtr->tclpCreateCommandChannel) /* 2 */
+#endif
+#ifndef TclpCreatePipe
+#define TclpCreatePipe \
+	(tclIntPlatStubsPtr->tclpCreatePipe) /* 3 */
+#endif
+#ifndef TclpCreateProcess
+#define TclpCreateProcess \
+	(tclIntPlatStubsPtr->tclpCreateProcess) /* 4 */
 #endif
 /* Slot 5 is reserved */
-#ifndef TclWinNToHS
-#define TclWinNToHS \
-	(tclIntPlatStubsPtr->tclWinNToHS) /* 6 */
-#endif
-#ifndef TclWinSetSockOpt
-#define TclWinSetSockOpt \
-	(tclIntPlatStubsPtr->tclWinSetSockOpt) /* 7 */
-#endif
-#ifndef TclpGetPid
-#define TclpGetPid \
-	(tclIntPlatStubsPtr->tclpGetPid) /* 8 */
-#endif
-#ifndef TclWinGetPlatformId
-#define TclWinGetPlatformId \
-	(tclIntPlatStubsPtr->tclWinGetPlatformId) /* 9 */
+#ifndef TclpMakeFile
+#define TclpMakeFile \
+	(tclIntPlatStubsPtr->tclpMakeFile) /* 6 */
+#endif
+#ifndef TclpOpenFile
+#define TclpOpenFile \
+	(tclIntPlatStubsPtr->tclpOpenFile) /* 7 */
+#endif
+#ifndef TclUnixWaitForFile
+#define TclUnixWaitForFile \
+	(tclIntPlatStubsPtr->tclUnixWaitForFile) /* 8 */
+#endif
+#ifndef TclpCreateTempFile
+#define TclpCreateTempFile \
+	(tclIntPlatStubsPtr->tclpCreateTempFile) /* 9 */
 #endif
 #ifndef TclpReaddir
 #define TclpReaddir \
@@ -1176,9 +777,9 @@
 #define TclpGmtime_unix \
 	(tclIntPlatStubsPtr->tclpGmtime_unix) /* 12 */
 #endif
-#ifndef TclIntPlatReserved13
-#define TclIntPlatReserved13 \
-	(tclIntPlatStubsPtr->tclIntPlatReserved13) /* 13 */
+#ifndef TclpInetNtoa
+#define TclpInetNtoa \
+	(tclIntPlatStubsPtr->tclpInetNtoa) /* 13 */
 #endif
 #ifndef TclUnixCopyFile
 #define TclUnixCopyFile \
@@ -1204,72 +805,18 @@
 #define TclMacOSXNotifierAddRunLoopMode \
 	(tclIntPlatStubsPtr->tclMacOSXNotifierAddRunLoopMode) /* 19 */
 #endif
-#ifndef TclWinAddProcess
-#define TclWinAddProcess \
-	(tclIntPlatStubsPtr->tclWinAddProcess) /* 20 */
-#endif
+/* Slot 20 is reserved */
 /* Slot 21 is reserved */
-#ifndef TclpCreateTempFile
-#define TclpCreateTempFile \
-	(tclIntPlatStubsPtr->tclpCreateTempFile) /* 22 */
-#endif
+/* Slot 22 is reserved */
 /* Slot 23 is reserved */
-#ifndef TclWinNoBackslash
-#define TclWinNoBackslash \
-	(tclIntPlatStubsPtr->tclWinNoBackslash) /* 24 */
-#endif
+/* Slot 24 is reserved */
 /* Slot 25 is reserved */
-#ifndef TclWinSetInterfaces
-#define TclWinSetInterfaces \
-	(tclIntPlatStubsPtr->tclWinSetInterfaces) /* 26 */
-#endif
-#ifndef TclWinFlushDirtyChannels
-#define TclWinFlushDirtyChannels \
-	(tclIntPlatStubsPtr->tclWinFlushDirtyChannels) /* 27 */
-#endif
-#ifndef TclWinResetInterfaces
-#define TclWinResetInterfaces \
-	(tclIntPlatStubsPtr->tclWinResetInterfaces) /* 28 */
-#endif
+/* Slot 26 is reserved */
+/* Slot 27 is reserved */
+/* Slot 28 is reserved */
 #ifndef TclWinCPUID
 #define TclWinCPUID \
 	(tclIntPlatStubsPtr->tclWinCPUID) /* 29 */
-#endif
-#ifndef TclGetAndDetachPids
-#define TclGetAndDetachPids \
-	(tclIntPlatStubsPtr->tclGetAndDetachPids) /* 30 */
-#endif
-#ifndef TclpCloseFile
-#define TclpCloseFile \
-	(tclIntPlatStubsPtr->tclpCloseFile) /* 31 */
-#endif
-#ifndef TclpCreateCommandChannel
-#define TclpCreateCommandChannel \
-	(tclIntPlatStubsPtr->tclpCreateCommandChannel) /* 32 */
-#endif
-#ifndef TclpCreatePipe
-#define TclpCreatePipe \
-	(tclIntPlatStubsPtr->tclpCreatePipe) /* 33 */
-#endif
-#ifndef TclpCreateProcess
-#define TclpCreateProcess \
-	(tclIntPlatStubsPtr->tclpCreateProcess) /* 34 */
-#endif
-#ifndef TclpInetNtoa
-#define TclpInetNtoa \
-	(tclIntPlatStubsPtr->tclpInetNtoa) /* 35 */
-#endif
-#ifndef TclpMakeFile
-#define TclpMakeFile \
-	(tclIntPlatStubsPtr->tclpMakeFile) /* 36 */
-#endif
-#ifndef TclpOpenFile
-#define TclpOpenFile \
-	(tclIntPlatStubsPtr->tclpOpenFile) /* 37 */
-#endif
-#ifndef TclUnixWaitForFile
-#define TclUnixWaitForFile \
-	(tclIntPlatStubsPtr->tclUnixWaitForFile) /* 38 */
 #endif
 #endif /* MACOSX */
 
@@ -1281,66 +828,10 @@
 #define TCL_STORAGE_CLASS DLLIMPORT
 #undef TclpLocaltime_unix
 #undef TclpGmtime_unix
-<<<<<<< HEAD
-#undef TclIntPlatReserved13
-
-#if !defined(__WIN32__)
-# undef TclpGetPid
-# define TclpGetPid(pid) ((unsigned long) (pid))
-
-# if defined(USE_TCL_STUBS)
-#   undef TclpCreateProcess
-#   undef TclpMakeFile
-#   undef TclpOpenFile
-#   undef TclpCreateCommandChannel
-#   ifdef __CYGWIN__
-#	define TclpCreateProcess ((int (*) (Tcl_Interp *, int, \
-		CONST char **, TclFile, TclFile, TclFile, Tcl_Pid *)) \
-		tclIntPlatStubsPtr->tclMacOSXGetFileAttribute)
-#	define TclpMakeFile ((TclFile (*) (Tcl_Channel channel, \
-	    int direction)) tclIntPlatStubsPtr->tclMacOSXMatchType)
-#	define TclpOpenFile ((TclFile (*) (CONST char *, int)) \
-	    tclIntPlatStubsPtr->tclMacOSXNotifierAddRunLoopMode)
-#	define TclpCreateCommandChannel ((Tcl_Channel (*) (TclFile, TclFile, \
-	    TclFile, int, Tcl_Pid *)) tclIntPlatStubsPtr->tclIntPlatReserved13)
-#   else
-#	define TclpCreateProcess ((int (*) (Tcl_Interp *, int, \
-		CONST char **, TclFile, TclFile, TclFile, Tcl_Pid *)) \
-		tclIntPlatStubsPtr->tclWinGetTclInstance)
-#	define TclpMakeFile ((TclFile (*) (Tcl_Channel channel, \
-	    int direction)) tclIntPlatStubsPtr->tclWinNToHS)
-#	define TclpOpenFile ((TclFile (*) (CONST char *, int)) \
-	    tclIntPlatStubsPtr->tclWinSetSockOpt)
-#	define TclpCreateCommandChannel ((Tcl_Channel (*) (TclFile, TclFile, \
-	    TclFile, int, Tcl_Pid *)) tclIntPlatStubsPtr->tclWinGetServByName)
-
-#	undef TclpCreateTempFile
-#	undef TclGetAndDetachPids
-#	undef TclpCloseFile
-#	undef TclpCreatePipe
-#	undef TclpInetNtoa
-#	undef TclUnixWaitForFile
-
-#	define TclpCreateTempFile ((TclFile (*) (CONST char *)) \
-		tclIntPlatStubsPtr->tclWinGetPlatformId)
-#	define TclGetAndDetachPids ((void (*) (Tcl_Interp *, Tcl_Channel)) \
-	    tclIntPlatStubsPtr->tclWinConvertError)
-#	define TclpCloseFile ((int (*) (TclFile)) \
-	    tclIntPlatStubsPtr->tclWinConvertWSAError)
-#	define TclpCreatePipe ((int (*) (TclFile *, TclFile *)) \
-	    tclIntPlatStubsPtr->tclWinGetSockOpt)
-#	define TclpInetNtoa ((char *(*) (struct in_addr addr)) \
-	    tclIntPlatStubsPtr->tclIntPlatReserved13)
-#	define TclUnixWaitForFile (int (*) (int, int, int)) \
-		tclIntPlatStubsPtr->tclpGetPid)
-#	endif
-# endif
-=======
 
 #if !defined(__WIN32__) && !defined(__CYGWIN__)
 #   undef TclpGetPid
 #   define TclpGetPid(pid) ((unsigned long) (pid))
->>>>>>> 669d1c9d
 #endif
 
 #endif /* _TCLINTPLATDECLS */