--- conflicted
+++ resolved
@@ -47,65 +47,24 @@
  */
 
 #if !defined(__WIN32__) && !defined(MAC_OSX_TCL) /* UNIX */
-<<<<<<< HEAD
-/* 0 */
-EXTERN void		TclGetAndDetachPids(Tcl_Interp *interp,
-				Tcl_Channel chan);
-/* 1 */
-EXTERN int		TclpCloseFile(TclFile file);
-=======
-#ifndef TclWinConvertError_TCL_DECLARED
-#define TclWinConvertError_TCL_DECLARED
 /* 0 */
 EXTERN void		TclWinConvertError(unsigned int errCode);
-#endif
-#ifndef TclWinConvertWSAError_TCL_DECLARED
-#define TclWinConvertWSAError_TCL_DECLARED
 /* 1 */
 EXTERN void		TclWinConvertWSAError(unsigned int errCode);
-#endif
-#ifndef TclpCreateCommandChannel_TCL_DECLARED
-#define TclpCreateCommandChannel_TCL_DECLARED
->>>>>>> 90a1e9a7
 /* 2 */
 EXTERN Tcl_Channel	TclpCreateCommandChannel(TclFile readFile,
 				TclFile writeFile, TclFile errorFile,
 				int numPids, Tcl_Pid *pidPtr);
 /* 3 */
 EXTERN int		TclpCreatePipe(TclFile *readPipe, TclFile *writePipe);
-<<<<<<< HEAD
 /* 4 */
-EXTERN int		TclpCreateProcess(Tcl_Interp *interp, int argc,
-				const char **argv, TclFile inputFile,
-				TclFile outputFile, TclFile errorFile,
-				Tcl_Pid *pidPtr);
+EXTERN int		TclWinGetTclInstance(void);
 /* Slot 5 is reserved */
 /* 6 */
-EXTERN TclFile		TclpMakeFile(Tcl_Channel channel, int direction);
-/* 7 */
-EXTERN TclFile		TclpOpenFile(const char *fname, int mode);
-=======
-#endif
-#ifndef TclWinGetTclInstance_TCL_DECLARED
-#define TclWinGetTclInstance_TCL_DECLARED
-/* 4 */
-EXTERN int		TclWinGetTclInstance(void);
-#endif
-/* Slot 5 is reserved */
-#ifndef TclWinNToHS_TCL_DECLARED
-#define TclWinNToHS_TCL_DECLARED
-/* 6 */
 EXTERN unsigned short	TclWinNToHS(unsigned short ns);
-#endif
-#ifndef TclWinSetSockOpt_TCL_DECLARED
-#define TclWinSetSockOpt_TCL_DECLARED
 /* 7 */
 EXTERN int		TclWinSetSockOpt(int s, int level, int optname,
-				CONST char *optval, int optlen);
-#endif
-#ifndef TclUnixWaitForFile_TCL_DECLARED
-#define TclUnixWaitForFile_TCL_DECLARED
->>>>>>> 90a1e9a7
+				const char *optval, int optlen);
 /* 8 */
 EXTERN int		TclUnixWaitForFile(int fd, int mask, int timeout);
 /* 9 */
@@ -122,97 +81,43 @@
 EXTERN int		TclUnixCopyFile(const char *src, const char *dst,
 				const Tcl_StatBuf *statBufPtr,
 				int dontCopyAtts);
-<<<<<<< HEAD
-/* Slot 15 is reserved */
-=======
-#endif
-#ifndef TclMacOSXGetFileAttribute_TCL_DECLARED
-#define TclMacOSXGetFileAttribute_TCL_DECLARED
 /* 15 */
 EXTERN int		TclMacOSXGetFileAttribute(Tcl_Interp *interp,
 				int objIndex, Tcl_Obj *fileName,
 				Tcl_Obj **attributePtrPtr);
-#endif
->>>>>>> 90a1e9a7
 /* Slot 16 is reserved */
 /* Slot 17 is reserved */
-#ifndef TclMacOSXMatchType_TCL_DECLARED
-#define TclMacOSXMatchType_TCL_DECLARED
 /* 18 */
 EXTERN int		TclMacOSXMatchType(Tcl_Interp *interp,
-				CONST char *pathName, CONST char *fileName,
+				const char *pathName, const char *fileName,
 				Tcl_StatBuf *statBufPtr,
 				Tcl_GlobTypeData *types);
-#endif
-#ifndef TclMacOSXNotifierAddRunLoopMode_TCL_DECLARED
-#define TclMacOSXNotifierAddRunLoopMode_TCL_DECLARED
 /* 19 */
 EXTERN void		TclMacOSXNotifierAddRunLoopMode(
-				CONST VOID *runLoopMode);
-#endif
-#ifndef TclWinAddProcess_TCL_DECLARED
-#define TclWinAddProcess_TCL_DECLARED
+				const void *runLoopMode);
 /* 20 */
-EXTERN void		TclWinAddProcess(VOID *hProcess, unsigned long id);
-#endif
+EXTERN void		TclWinAddProcess(void *hProcess, unsigned long id);
 /* Slot 21 is reserved */
 /* 22 */
-<<<<<<< HEAD
 EXTERN TclFile		TclpCreateTempFile(const char *contents);
-/* Slot 23 is reserved */
-/* Slot 24 is reserved */
+/* 23 */
+EXTERN char *		TclpGetTZName(int isdst);
+/* 24 */
+EXTERN char *		TclWinNoBackslash(char *path);
 /* Slot 25 is reserved */
-/* Slot 26 is reserved */
-/* Slot 27 is reserved */
-/* Slot 28 is reserved */
+/* 26 */
+EXTERN void		TclWinSetInterfaces(int wide);
+/* 27 */
+EXTERN void		TclWinFlushDirtyChannels(void);
+/* 28 */
+EXTERN void		TclWinResetInterfaces(void);
 /* 29 */
 EXTERN int		TclWinCPUID(unsigned int index, unsigned int *regs);
-=======
-EXTERN TclFile		TclpCreateTempFile(CONST char *contents);
-#endif
-#ifndef TclpGetTZName_TCL_DECLARED
-#define TclpGetTZName_TCL_DECLARED
-/* 23 */
-EXTERN char *		TclpGetTZName(int isdst);
-#endif
-#ifndef TclWinNoBackslash_TCL_DECLARED
-#define TclWinNoBackslash_TCL_DECLARED
-/* 24 */
-EXTERN char *		TclWinNoBackslash(char *path);
-#endif
-/* Slot 25 is reserved */
-#ifndef TclWinSetInterfaces_TCL_DECLARED
-#define TclWinSetInterfaces_TCL_DECLARED
-/* 26 */
-EXTERN void		TclWinSetInterfaces(int wide);
-#endif
-#ifndef TclWinFlushDirtyChannels_TCL_DECLARED
-#define TclWinFlushDirtyChannels_TCL_DECLARED
-/* 27 */
-EXTERN void		TclWinFlushDirtyChannels(void);
-#endif
-#ifndef TclWinResetInterfaces_TCL_DECLARED
-#define TclWinResetInterfaces_TCL_DECLARED
-/* 28 */
-EXTERN void		TclWinResetInterfaces(void);
-#endif
-#ifndef TclWinCPUID_TCL_DECLARED
-#define TclWinCPUID_TCL_DECLARED
-/* 29 */
-EXTERN int		TclWinCPUID(unsigned int index, unsigned int *regs);
-#endif
-#ifndef TclGetAndDetachPids_TCL_DECLARED
-#define TclGetAndDetachPids_TCL_DECLARED
 /* 30 */
 EXTERN void		TclGetAndDetachPids(Tcl_Interp *interp,
 				Tcl_Channel chan);
-#endif
-#ifndef TclpCloseFile_TCL_DECLARED
-#define TclpCloseFile_TCL_DECLARED
 /* 31 */
 EXTERN int		TclpCloseFile(TclFile file);
-#endif
->>>>>>> 90a1e9a7
 #endif /* UNIX */
 #ifdef __WIN32__ /* WIN */
 /* 0 */
@@ -280,65 +185,24 @@
 EXTERN int		TclWinCPUID(unsigned int index, unsigned int *regs);
 #endif /* WIN */
 #ifdef MAC_OSX_TCL /* MACOSX */
-<<<<<<< HEAD
-/* 0 */
-EXTERN void		TclGetAndDetachPids(Tcl_Interp *interp,
-				Tcl_Channel chan);
-/* 1 */
-EXTERN int		TclpCloseFile(TclFile file);
-=======
-#ifndef TclWinConvertError_TCL_DECLARED
-#define TclWinConvertError_TCL_DECLARED
 /* 0 */
 EXTERN void		TclWinConvertError(unsigned int errCode);
-#endif
-#ifndef TclWinConvertWSAError_TCL_DECLARED
-#define TclWinConvertWSAError_TCL_DECLARED
 /* 1 */
 EXTERN void		TclWinConvertWSAError(unsigned int errCode);
-#endif
-#ifndef TclpCreateCommandChannel_TCL_DECLARED
-#define TclpCreateCommandChannel_TCL_DECLARED
->>>>>>> 90a1e9a7
 /* 2 */
 EXTERN Tcl_Channel	TclpCreateCommandChannel(TclFile readFile,
 				TclFile writeFile, TclFile errorFile,
 				int numPids, Tcl_Pid *pidPtr);
 /* 3 */
 EXTERN int		TclpCreatePipe(TclFile *readPipe, TclFile *writePipe);
-<<<<<<< HEAD
 /* 4 */
-EXTERN int		TclpCreateProcess(Tcl_Interp *interp, int argc,
-				const char **argv, TclFile inputFile,
-				TclFile outputFile, TclFile errorFile,
-				Tcl_Pid *pidPtr);
+EXTERN int		TclWinGetTclInstance(void);
 /* Slot 5 is reserved */
 /* 6 */
-EXTERN TclFile		TclpMakeFile(Tcl_Channel channel, int direction);
-/* 7 */
-EXTERN TclFile		TclpOpenFile(const char *fname, int mode);
-=======
-#endif
-#ifndef TclWinGetTclInstance_TCL_DECLARED
-#define TclWinGetTclInstance_TCL_DECLARED
-/* 4 */
-EXTERN int		TclWinGetTclInstance(void);
-#endif
-/* Slot 5 is reserved */
-#ifndef TclWinNToHS_TCL_DECLARED
-#define TclWinNToHS_TCL_DECLARED
-/* 6 */
 EXTERN unsigned short	TclWinNToHS(unsigned short ns);
-#endif
-#ifndef TclWinSetSockOpt_TCL_DECLARED
-#define TclWinSetSockOpt_TCL_DECLARED
 /* 7 */
 EXTERN int		TclWinSetSockOpt(int s, int level, int optname,
-				CONST char *optval, int optlen);
-#endif
-#ifndef TclUnixWaitForFile_TCL_DECLARED
-#define TclUnixWaitForFile_TCL_DECLARED
->>>>>>> 90a1e9a7
+				const char *optval, int optlen);
 /* 8 */
 EXTERN int		TclUnixWaitForFile(int fd, int mask, int timeout);
 /* 9 */
@@ -374,76 +238,30 @@
 				Tcl_GlobTypeData *types);
 /* 19 */
 EXTERN void		TclMacOSXNotifierAddRunLoopMode(
-<<<<<<< HEAD
 				const void *runLoopMode);
-/* Slot 20 is reserved */
-=======
-				CONST VOID *runLoopMode);
-#endif
-#ifndef TclWinAddProcess_TCL_DECLARED
-#define TclWinAddProcess_TCL_DECLARED
 /* 20 */
-EXTERN void		TclWinAddProcess(VOID *hProcess, unsigned long id);
-#endif
->>>>>>> 90a1e9a7
+EXTERN void		TclWinAddProcess(void *hProcess, unsigned long id);
 /* Slot 21 is reserved */
 /* 22 */
-<<<<<<< HEAD
 EXTERN TclFile		TclpCreateTempFile(const char *contents);
-/* Slot 23 is reserved */
-/* Slot 24 is reserved */
+/* 23 */
+EXTERN char *		TclpGetTZName(int isdst);
+/* 24 */
+EXTERN char *		TclWinNoBackslash(char *path);
 /* Slot 25 is reserved */
-/* Slot 26 is reserved */
-/* Slot 27 is reserved */
-/* Slot 28 is reserved */
+/* 26 */
+EXTERN void		TclWinSetInterfaces(int wide);
+/* 27 */
+EXTERN void		TclWinFlushDirtyChannels(void);
+/* 28 */
+EXTERN void		TclWinResetInterfaces(void);
 /* 29 */
 EXTERN int		TclWinCPUID(unsigned int index, unsigned int *regs);
-=======
-EXTERN TclFile		TclpCreateTempFile(CONST char *contents);
-#endif
-#ifndef TclpGetTZName_TCL_DECLARED
-#define TclpGetTZName_TCL_DECLARED
-/* 23 */
-EXTERN char *		TclpGetTZName(int isdst);
-#endif
-#ifndef TclWinNoBackslash_TCL_DECLARED
-#define TclWinNoBackslash_TCL_DECLARED
-/* 24 */
-EXTERN char *		TclWinNoBackslash(char *path);
-#endif
-/* Slot 25 is reserved */
-#ifndef TclWinSetInterfaces_TCL_DECLARED
-#define TclWinSetInterfaces_TCL_DECLARED
-/* 26 */
-EXTERN void		TclWinSetInterfaces(int wide);
-#endif
-#ifndef TclWinFlushDirtyChannels_TCL_DECLARED
-#define TclWinFlushDirtyChannels_TCL_DECLARED
-/* 27 */
-EXTERN void		TclWinFlushDirtyChannels(void);
-#endif
-#ifndef TclWinResetInterfaces_TCL_DECLARED
-#define TclWinResetInterfaces_TCL_DECLARED
-/* 28 */
-EXTERN void		TclWinResetInterfaces(void);
-#endif
-#ifndef TclWinCPUID_TCL_DECLARED
-#define TclWinCPUID_TCL_DECLARED
-/* 29 */
-EXTERN int		TclWinCPUID(unsigned int index, unsigned int *regs);
-#endif
-#ifndef TclGetAndDetachPids_TCL_DECLARED
-#define TclGetAndDetachPids_TCL_DECLARED
 /* 30 */
 EXTERN void		TclGetAndDetachPids(Tcl_Interp *interp,
 				Tcl_Channel chan);
-#endif
-#ifndef TclpCloseFile_TCL_DECLARED
-#define TclpCloseFile_TCL_DECLARED
 /* 31 */
 EXTERN int		TclpCloseFile(TclFile file);
-#endif
->>>>>>> 90a1e9a7
 #endif /* MACOSX */
 
 typedef struct TclIntPlatStubs {
@@ -455,56 +273,31 @@
     void (*tclWinConvertWSAError) (unsigned int errCode); /* 1 */
     Tcl_Channel (*tclpCreateCommandChannel) (TclFile readFile, TclFile writeFile, TclFile errorFile, int numPids, Tcl_Pid *pidPtr); /* 2 */
     int (*tclpCreatePipe) (TclFile *readPipe, TclFile *writePipe); /* 3 */
-<<<<<<< HEAD
-    int (*tclpCreateProcess) (Tcl_Interp *interp, int argc, const char **argv, TclFile inputFile, TclFile outputFile, TclFile errorFile, Tcl_Pid *pidPtr); /* 4 */
+    int (*tclWinGetTclInstance) (void); /* 4 */
     void (*reserved5)(void);
-    TclFile (*tclpMakeFile) (Tcl_Channel channel, int direction); /* 6 */
-    TclFile (*tclpOpenFile) (const char *fname, int mode); /* 7 */
-=======
-    int (*tclWinGetTclInstance) (void); /* 4 */
-    VOID *reserved5;
     unsigned short (*tclWinNToHS) (unsigned short ns); /* 6 */
-    int (*tclWinSetSockOpt) (int s, int level, int optname, CONST char *optval, int optlen); /* 7 */
->>>>>>> 90a1e9a7
+    int (*tclWinSetSockOpt) (int s, int level, int optname, const char *optval, int optlen); /* 7 */
     int (*tclUnixWaitForFile) (int fd, int mask, int timeout); /* 8 */
     int (*tclWinGetPlatformId) (void); /* 9 */
     Tcl_DirEntry * (*tclpReaddir) (DIR *dir); /* 10 */
     struct tm * (*tclpLocaltime_unix) (const time_t *clock); /* 11 */
     struct tm * (*tclpGmtime_unix) (const time_t *clock); /* 12 */
     char * (*tclpInetNtoa) (struct in_addr addr); /* 13 */
-<<<<<<< HEAD
     int (*tclUnixCopyFile) (const char *src, const char *dst, const Tcl_StatBuf *statBufPtr, int dontCopyAtts); /* 14 */
-    void (*reserved15)(void);
+    int (*tclMacOSXGetFileAttribute) (Tcl_Interp *interp, int objIndex, Tcl_Obj *fileName, Tcl_Obj **attributePtrPtr); /* 15 */
     void (*reserved16)(void);
     void (*reserved17)(void);
-    void (*reserved18)(void);
-    void (*reserved19)(void);
-    void (*reserved20)(void);
+    int (*tclMacOSXMatchType) (Tcl_Interp *interp, const char *pathName, const char *fileName, Tcl_StatBuf *statBufPtr, Tcl_GlobTypeData *types); /* 18 */
+    void (*tclMacOSXNotifierAddRunLoopMode) (const void *runLoopMode); /* 19 */
+    void (*tclWinAddProcess) (void *hProcess, unsigned long id); /* 20 */
     void (*reserved21)(void);
     TclFile (*tclpCreateTempFile) (const char *contents); /* 22 */
-    void (*reserved23)(void);
-    void (*reserved24)(void);
-    void (*reserved25)(void);
-    void (*reserved26)(void);
-    void (*reserved27)(void);
-    void (*reserved28)(void);
-=======
-    int (*tclUnixCopyFile) (CONST char *src, CONST char *dst, CONST Tcl_StatBuf *statBufPtr, int dontCopyAtts); /* 14 */
-    int (*tclMacOSXGetFileAttribute) (Tcl_Interp *interp, int objIndex, Tcl_Obj *fileName, Tcl_Obj **attributePtrPtr); /* 15 */
-    VOID *reserved16;
-    VOID *reserved17;
-    int (*tclMacOSXMatchType) (Tcl_Interp *interp, CONST char *pathName, CONST char *fileName, Tcl_StatBuf *statBufPtr, Tcl_GlobTypeData *types); /* 18 */
-    void (*tclMacOSXNotifierAddRunLoopMode) (CONST VOID *runLoopMode); /* 19 */
-    void (*tclWinAddProcess) (VOID *hProcess, unsigned long id); /* 20 */
-    VOID *reserved21;
-    TclFile (*tclpCreateTempFile) (CONST char *contents); /* 22 */
     char * (*tclpGetTZName) (int isdst); /* 23 */
     char * (*tclWinNoBackslash) (char *path); /* 24 */
-    VOID *reserved25;
+    void (*reserved25)(void);
     void (*tclWinSetInterfaces) (int wide); /* 26 */
     void (*tclWinFlushDirtyChannels) (void); /* 27 */
     void (*tclWinResetInterfaces) (void); /* 28 */
->>>>>>> 90a1e9a7
     int (*tclWinCPUID) (unsigned int index, unsigned int *regs); /* 29 */
     void (*tclGetAndDetachPids) (Tcl_Interp *interp, Tcl_Channel chan); /* 30 */
     int (*tclpCloseFile) (TclFile file); /* 31 */
@@ -546,17 +339,10 @@
     void (*tclWinConvertWSAError) (unsigned int errCode); /* 1 */
     Tcl_Channel (*tclpCreateCommandChannel) (TclFile readFile, TclFile writeFile, TclFile errorFile, int numPids, Tcl_Pid *pidPtr); /* 2 */
     int (*tclpCreatePipe) (TclFile *readPipe, TclFile *writePipe); /* 3 */
-<<<<<<< HEAD
-    int (*tclpCreateProcess) (Tcl_Interp *interp, int argc, const char **argv, TclFile inputFile, TclFile outputFile, TclFile errorFile, Tcl_Pid *pidPtr); /* 4 */
+    int (*tclWinGetTclInstance) (void); /* 4 */
     void (*reserved5)(void);
-    TclFile (*tclpMakeFile) (Tcl_Channel channel, int direction); /* 6 */
-    TclFile (*tclpOpenFile) (const char *fname, int mode); /* 7 */
-=======
-    int (*tclWinGetTclInstance) (void); /* 4 */
-    VOID *reserved5;
     unsigned short (*tclWinNToHS) (unsigned short ns); /* 6 */
-    int (*tclWinSetSockOpt) (int s, int level, int optname, CONST char *optval, int optlen); /* 7 */
->>>>>>> 90a1e9a7
+    int (*tclWinSetSockOpt) (int s, int level, int optname, const char *optval, int optlen); /* 7 */
     int (*tclUnixWaitForFile) (int fd, int mask, int timeout); /* 8 */
     int (*tclWinGetPlatformId) (void); /* 9 */
     Tcl_DirEntry * (*tclpReaddir) (DIR *dir); /* 10 */
@@ -566,33 +352,18 @@
     int (*tclUnixCopyFile) (const char *src, const char *dst, const Tcl_StatBuf *statBufPtr, int dontCopyAtts); /* 14 */
     int (*tclMacOSXGetFileAttribute) (Tcl_Interp *interp, int objIndex, Tcl_Obj *fileName, Tcl_Obj **attributePtrPtr); /* 15 */
     int (*tclMacOSXSetFileAttribute) (Tcl_Interp *interp, int objIndex, Tcl_Obj *fileName, Tcl_Obj *attributePtr); /* 16 */
-<<<<<<< HEAD
     int (*tclMacOSXCopyFileAttributes) (const char *src, const char *dst, const Tcl_StatBuf *statBufPtr); /* 17 */
     int (*tclMacOSXMatchType) (Tcl_Interp *interp, const char *pathName, const char *fileName, Tcl_StatBuf *statBufPtr, Tcl_GlobTypeData *types); /* 18 */
     void (*tclMacOSXNotifierAddRunLoopMode) (const void *runLoopMode); /* 19 */
-    void (*reserved20)(void);
+    void (*tclWinAddProcess) (void *hProcess, unsigned long id); /* 20 */
     void (*reserved21)(void);
     TclFile (*tclpCreateTempFile) (const char *contents); /* 22 */
-    void (*reserved23)(void);
-    void (*reserved24)(void);
-    void (*reserved25)(void);
-    void (*reserved26)(void);
-    void (*reserved27)(void);
-    void (*reserved28)(void);
-=======
-    int (*tclMacOSXCopyFileAttributes) (CONST char *src, CONST char *dst, CONST Tcl_StatBuf *statBufPtr); /* 17 */
-    int (*tclMacOSXMatchType) (Tcl_Interp *interp, CONST char *pathName, CONST char *fileName, Tcl_StatBuf *statBufPtr, Tcl_GlobTypeData *types); /* 18 */
-    void (*tclMacOSXNotifierAddRunLoopMode) (CONST VOID *runLoopMode); /* 19 */
-    void (*tclWinAddProcess) (VOID *hProcess, unsigned long id); /* 20 */
-    VOID *reserved21;
-    TclFile (*tclpCreateTempFile) (CONST char *contents); /* 22 */
     char * (*tclpGetTZName) (int isdst); /* 23 */
     char * (*tclWinNoBackslash) (char *path); /* 24 */
-    VOID *reserved25;
+    void (*reserved25)(void);
     void (*tclWinSetInterfaces) (int wide); /* 26 */
     void (*tclWinFlushDirtyChannels) (void); /* 27 */
     void (*tclWinResetInterfaces) (void); /* 28 */
->>>>>>> 90a1e9a7
     int (*tclWinCPUID) (unsigned int index, unsigned int *regs); /* 29 */
     void (*tclGetAndDetachPids) (Tcl_Interp *interp, Tcl_Channel chan); /* 30 */
     int (*tclpCloseFile) (TclFile file); /* 31 */
@@ -614,51 +385,21 @@
  */
 
 #if !defined(__WIN32__) && !defined(MAC_OSX_TCL) /* UNIX */
-<<<<<<< HEAD
-#define TclGetAndDetachPids \
-	(tclIntPlatStubsPtr->tclGetAndDetachPids) /* 0 */
-#define TclpCloseFile \
-	(tclIntPlatStubsPtr->tclpCloseFile) /* 1 */
-=======
-#ifndef TclWinConvertError
 #define TclWinConvertError \
 	(tclIntPlatStubsPtr->tclWinConvertError) /* 0 */
-#endif
-#ifndef TclWinConvertWSAError
 #define TclWinConvertWSAError \
 	(tclIntPlatStubsPtr->tclWinConvertWSAError) /* 1 */
-#endif
-#ifndef TclpCreateCommandChannel
->>>>>>> 90a1e9a7
 #define TclpCreateCommandChannel \
 	(tclIntPlatStubsPtr->tclpCreateCommandChannel) /* 2 */
 #define TclpCreatePipe \
 	(tclIntPlatStubsPtr->tclpCreatePipe) /* 3 */
-<<<<<<< HEAD
-#define TclpCreateProcess \
-	(tclIntPlatStubsPtr->tclpCreateProcess) /* 4 */
-/* Slot 5 is reserved */
-#define TclpMakeFile \
-	(tclIntPlatStubsPtr->tclpMakeFile) /* 6 */
-#define TclpOpenFile \
-	(tclIntPlatStubsPtr->tclpOpenFile) /* 7 */
-=======
-#endif
-#ifndef TclWinGetTclInstance
 #define TclWinGetTclInstance \
 	(tclIntPlatStubsPtr->tclWinGetTclInstance) /* 4 */
-#endif
 /* Slot 5 is reserved */
-#ifndef TclWinNToHS
 #define TclWinNToHS \
 	(tclIntPlatStubsPtr->tclWinNToHS) /* 6 */
-#endif
-#ifndef TclWinSetSockOpt
 #define TclWinSetSockOpt \
 	(tclIntPlatStubsPtr->tclWinSetSockOpt) /* 7 */
-#endif
-#ifndef TclUnixWaitForFile
->>>>>>> 90a1e9a7
 #define TclUnixWaitForFile \
 	(tclIntPlatStubsPtr->tclUnixWaitForFile) /* 8 */
 #define TclWinGetPlatformId \
@@ -673,77 +414,36 @@
 	(tclIntPlatStubsPtr->tclpInetNtoa) /* 13 */
 #define TclUnixCopyFile \
 	(tclIntPlatStubsPtr->tclUnixCopyFile) /* 14 */
-<<<<<<< HEAD
-/* Slot 15 is reserved */
-=======
-#endif
-#ifndef TclMacOSXGetFileAttribute
 #define TclMacOSXGetFileAttribute \
 	(tclIntPlatStubsPtr->tclMacOSXGetFileAttribute) /* 15 */
-#endif
->>>>>>> 90a1e9a7
 /* Slot 16 is reserved */
 /* Slot 17 is reserved */
-#ifndef TclMacOSXMatchType
 #define TclMacOSXMatchType \
 	(tclIntPlatStubsPtr->tclMacOSXMatchType) /* 18 */
-#endif
-#ifndef TclMacOSXNotifierAddRunLoopMode
 #define TclMacOSXNotifierAddRunLoopMode \
 	(tclIntPlatStubsPtr->tclMacOSXNotifierAddRunLoopMode) /* 19 */
-#endif
-#ifndef TclWinAddProcess
 #define TclWinAddProcess \
 	(tclIntPlatStubsPtr->tclWinAddProcess) /* 20 */
-#endif
 /* Slot 21 is reserved */
 #define TclpCreateTempFile \
 	(tclIntPlatStubsPtr->tclpCreateTempFile) /* 22 */
-<<<<<<< HEAD
-/* Slot 23 is reserved */
-/* Slot 24 is reserved */
+#define TclpGetTZName \
+	(tclIntPlatStubsPtr->tclpGetTZName) /* 23 */
+#define TclWinNoBackslash \
+	(tclIntPlatStubsPtr->tclWinNoBackslash) /* 24 */
 /* Slot 25 is reserved */
-/* Slot 26 is reserved */
-/* Slot 27 is reserved */
-/* Slot 28 is reserved */
+#define TclWinSetInterfaces \
+	(tclIntPlatStubsPtr->tclWinSetInterfaces) /* 26 */
+#define TclWinFlushDirtyChannels \
+	(tclIntPlatStubsPtr->tclWinFlushDirtyChannels) /* 27 */
+#define TclWinResetInterfaces \
+	(tclIntPlatStubsPtr->tclWinResetInterfaces) /* 28 */
 #define TclWinCPUID \
 	(tclIntPlatStubsPtr->tclWinCPUID) /* 29 */
-=======
-#endif
-#ifndef TclpGetTZName
-#define TclpGetTZName \
-	(tclIntPlatStubsPtr->tclpGetTZName) /* 23 */
-#endif
-#ifndef TclWinNoBackslash
-#define TclWinNoBackslash \
-	(tclIntPlatStubsPtr->tclWinNoBackslash) /* 24 */
-#endif
-/* Slot 25 is reserved */
-#ifndef TclWinSetInterfaces
-#define TclWinSetInterfaces \
-	(tclIntPlatStubsPtr->tclWinSetInterfaces) /* 26 */
-#endif
-#ifndef TclWinFlushDirtyChannels
-#define TclWinFlushDirtyChannels \
-	(tclIntPlatStubsPtr->tclWinFlushDirtyChannels) /* 27 */
-#endif
-#ifndef TclWinResetInterfaces
-#define TclWinResetInterfaces \
-	(tclIntPlatStubsPtr->tclWinResetInterfaces) /* 28 */
-#endif
-#ifndef TclWinCPUID
-#define TclWinCPUID \
-	(tclIntPlatStubsPtr->tclWinCPUID) /* 29 */
-#endif
-#ifndef TclGetAndDetachPids
 #define TclGetAndDetachPids \
 	(tclIntPlatStubsPtr->tclGetAndDetachPids) /* 30 */
-#endif
-#ifndef TclpCloseFile
 #define TclpCloseFile \
 	(tclIntPlatStubsPtr->tclpCloseFile) /* 31 */
-#endif
->>>>>>> 90a1e9a7
 #endif /* UNIX */
 #ifdef __WIN32__ /* WIN */
 #define TclWinConvertError \
@@ -802,51 +502,21 @@
 	(tclIntPlatStubsPtr->tclWinCPUID) /* 29 */
 #endif /* WIN */
 #ifdef MAC_OSX_TCL /* MACOSX */
-<<<<<<< HEAD
-#define TclGetAndDetachPids \
-	(tclIntPlatStubsPtr->tclGetAndDetachPids) /* 0 */
-#define TclpCloseFile \
-	(tclIntPlatStubsPtr->tclpCloseFile) /* 1 */
-=======
-#ifndef TclWinConvertError
 #define TclWinConvertError \
 	(tclIntPlatStubsPtr->tclWinConvertError) /* 0 */
-#endif
-#ifndef TclWinConvertWSAError
 #define TclWinConvertWSAError \
 	(tclIntPlatStubsPtr->tclWinConvertWSAError) /* 1 */
-#endif
-#ifndef TclpCreateCommandChannel
->>>>>>> 90a1e9a7
 #define TclpCreateCommandChannel \
 	(tclIntPlatStubsPtr->tclpCreateCommandChannel) /* 2 */
 #define TclpCreatePipe \
 	(tclIntPlatStubsPtr->tclpCreatePipe) /* 3 */
-<<<<<<< HEAD
-#define TclpCreateProcess \
-	(tclIntPlatStubsPtr->tclpCreateProcess) /* 4 */
-/* Slot 5 is reserved */
-#define TclpMakeFile \
-	(tclIntPlatStubsPtr->tclpMakeFile) /* 6 */
-#define TclpOpenFile \
-	(tclIntPlatStubsPtr->tclpOpenFile) /* 7 */
-=======
-#endif
-#ifndef TclWinGetTclInstance
 #define TclWinGetTclInstance \
 	(tclIntPlatStubsPtr->tclWinGetTclInstance) /* 4 */
-#endif
 /* Slot 5 is reserved */
-#ifndef TclWinNToHS
 #define TclWinNToHS \
 	(tclIntPlatStubsPtr->tclWinNToHS) /* 6 */
-#endif
-#ifndef TclWinSetSockOpt
 #define TclWinSetSockOpt \
 	(tclIntPlatStubsPtr->tclWinSetSockOpt) /* 7 */
-#endif
-#ifndef TclUnixWaitForFile
->>>>>>> 90a1e9a7
 #define TclUnixWaitForFile \
 	(tclIntPlatStubsPtr->tclUnixWaitForFile) /* 8 */
 #define TclWinGetPlatformId \
@@ -871,63 +541,28 @@
 	(tclIntPlatStubsPtr->tclMacOSXMatchType) /* 18 */
 #define TclMacOSXNotifierAddRunLoopMode \
 	(tclIntPlatStubsPtr->tclMacOSXNotifierAddRunLoopMode) /* 19 */
-<<<<<<< HEAD
-/* Slot 20 is reserved */
-=======
-#endif
-#ifndef TclWinAddProcess
 #define TclWinAddProcess \
 	(tclIntPlatStubsPtr->tclWinAddProcess) /* 20 */
-#endif
->>>>>>> 90a1e9a7
 /* Slot 21 is reserved */
 #define TclpCreateTempFile \
 	(tclIntPlatStubsPtr->tclpCreateTempFile) /* 22 */
-<<<<<<< HEAD
-/* Slot 23 is reserved */
-/* Slot 24 is reserved */
+#define TclpGetTZName \
+	(tclIntPlatStubsPtr->tclpGetTZName) /* 23 */
+#define TclWinNoBackslash \
+	(tclIntPlatStubsPtr->tclWinNoBackslash) /* 24 */
 /* Slot 25 is reserved */
-/* Slot 26 is reserved */
-/* Slot 27 is reserved */
-/* Slot 28 is reserved */
+#define TclWinSetInterfaces \
+	(tclIntPlatStubsPtr->tclWinSetInterfaces) /* 26 */
+#define TclWinFlushDirtyChannels \
+	(tclIntPlatStubsPtr->tclWinFlushDirtyChannels) /* 27 */
+#define TclWinResetInterfaces \
+	(tclIntPlatStubsPtr->tclWinResetInterfaces) /* 28 */
 #define TclWinCPUID \
 	(tclIntPlatStubsPtr->tclWinCPUID) /* 29 */
-=======
-#endif
-#ifndef TclpGetTZName
-#define TclpGetTZName \
-	(tclIntPlatStubsPtr->tclpGetTZName) /* 23 */
-#endif
-#ifndef TclWinNoBackslash
-#define TclWinNoBackslash \
-	(tclIntPlatStubsPtr->tclWinNoBackslash) /* 24 */
-#endif
-/* Slot 25 is reserved */
-#ifndef TclWinSetInterfaces
-#define TclWinSetInterfaces \
-	(tclIntPlatStubsPtr->tclWinSetInterfaces) /* 26 */
-#endif
-#ifndef TclWinFlushDirtyChannels
-#define TclWinFlushDirtyChannels \
-	(tclIntPlatStubsPtr->tclWinFlushDirtyChannels) /* 27 */
-#endif
-#ifndef TclWinResetInterfaces
-#define TclWinResetInterfaces \
-	(tclIntPlatStubsPtr->tclWinResetInterfaces) /* 28 */
-#endif
-#ifndef TclWinCPUID
-#define TclWinCPUID \
-	(tclIntPlatStubsPtr->tclWinCPUID) /* 29 */
-#endif
-#ifndef TclGetAndDetachPids
 #define TclGetAndDetachPids \
 	(tclIntPlatStubsPtr->tclGetAndDetachPids) /* 30 */
-#endif
-#ifndef TclpCloseFile
 #define TclpCloseFile \
 	(tclIntPlatStubsPtr->tclpCloseFile) /* 31 */
-#endif
->>>>>>> 90a1e9a7
 #endif /* MACOSX */
 
 #endif /* defined(USE_TCL_STUBS) */
