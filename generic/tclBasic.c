--- conflicted
+++ resolved
@@ -2206,13 +2206,8 @@
     if (strstr(hiddenCmdToken, "::") != NULL) {
 	Tcl_SetObjResult(interp, Tcl_NewStringObj(
 		"cannot use namespace qualifiers in hidden command"
-<<<<<<< HEAD
 		" token (rename)", TCL_INDEX_NONE));
-        Tcl_SetErrorCode(interp, "TCL", "VALUE", "HIDDENTOKEN", NULL);
-=======
-		" token (rename)", -1));
         Tcl_SetErrorCode(interp, "TCL", "VALUE", "HIDDENTOKEN", (void *)NULL);
->>>>>>> 2d34656d
 	return TCL_ERROR;
     }
 
@@ -4126,13 +4121,8 @@
     }
 
     Tcl_SetObjResult(interp, Tcl_NewStringObj(
-<<<<<<< HEAD
 	    "too many nested evaluations (infinite loop?)", TCL_INDEX_NONE));
-    Tcl_SetErrorCode(interp, "TCL", "LIMIT", "STACK", NULL);
-=======
-	    "too many nested evaluations (infinite loop?)", -1));
     Tcl_SetErrorCode(interp, "TCL", "LIMIT", "STACK", (void *)NULL);
->>>>>>> 2d34656d
     return TCL_ERROR;
 }
 @@ -4267,13 +4257,8 @@
             }
         }
 
-<<<<<<< HEAD
         Tcl_SetObjResult(interp, Tcl_NewStringObj(message, TCL_INDEX_NONE));
-        Tcl_SetErrorCode(interp, "TCL", "CANCEL", id, message, NULL);
-=======
-        Tcl_SetObjResult(interp, Tcl_NewStringObj(message, -1));
         Tcl_SetErrorCode(interp, "TCL", "CANCEL", id, message, (void *)NULL);
->>>>>>> 2d34656d
     }
 
     /*
@@ -8893,13 +8878,8 @@
 
     if (!(iPtr->varFramePtr->isProcCallFrame & 1)) {
         Tcl_SetObjResult(interp, Tcl_NewStringObj(
-<<<<<<< HEAD
                 "tailcall can only be called from a proc, lambda or method", TCL_INDEX_NONE));
-        Tcl_SetErrorCode(interp, "TCL", "TAILCALL", "ILLEGAL", NULL);
-=======
-                "tailcall can only be called from a proc, lambda or method", -1));
         Tcl_SetErrorCode(interp, "TCL", "TAILCALL", "ILLEGAL", (void *)NULL);
->>>>>>> 2d34656d
 	return TCL_ERROR;
     }
 
@@ -9063,13 +9043,8 @@
 
     if (!corPtr) {
 	Tcl_SetObjResult(interp, Tcl_NewStringObj(
-<<<<<<< HEAD
                 "yield can only be called in a coroutine", TCL_INDEX_NONE));
-	Tcl_SetErrorCode(interp, "TCL", "COROUTINE", "ILLEGAL_YIELD", NULL);
-=======
-                "yield can only be called in a coroutine", -1));
 	Tcl_SetErrorCode(interp, "TCL", "COROUTINE", "ILLEGAL_YIELD", (void *)NULL);
->>>>>>> 2d34656d
 	return TCL_ERROR;
     }
 
@@ -9101,13 +9076,8 @@
 
     if (!corPtr) {
 	Tcl_SetObjResult(interp, Tcl_NewStringObj(
-<<<<<<< HEAD
                 "yieldto can only be called in a coroutine", TCL_INDEX_NONE));
-	Tcl_SetErrorCode(interp, "TCL", "COROUTINE", "ILLEGAL_YIELD", NULL);
-=======
-                "yieldto can only be called in a coroutine", -1));
 	Tcl_SetErrorCode(interp, "TCL", "COROUTINE", "ILLEGAL_YIELD", (void *)NULL);
->>>>>>> 2d34656d
 	return TCL_ERROR;
     }
 
@@ -9476,13 +9446,8 @@
         return TCL_OK;
     default:
         Tcl_SetObjResult(interp, Tcl_NewStringObj(
-<<<<<<< HEAD
                 "unknown coroutine type", TCL_INDEX_NONE));
-        Tcl_SetErrorCode(interp, "TCL", "COROUTINE", "BAD_TYPE", NULL);
-=======
-                "unknown coroutine type", -1));
         Tcl_SetErrorCode(interp, "TCL", "COROUTINE", "BAD_TYPE", (void *)NULL);
->>>>>>> 2d34656d
         return TCL_ERROR;
     }
 }
@@ -9545,13 +9510,8 @@
     }
     if (!COR_IS_SUSPENDED(corPtr)) {
         Tcl_SetObjResult(interp, Tcl_NewStringObj(
-<<<<<<< HEAD
                 "can only inject a command into a suspended coroutine", TCL_INDEX_NONE));
-        Tcl_SetErrorCode(interp, "TCL", "COROUTINE", "ACTIVE", NULL);
-=======
-                "can only inject a command into a suspended coroutine", -1));
         Tcl_SetErrorCode(interp, "TCL", "COROUTINE", "ACTIVE", (void *)NULL);
->>>>>>> 2d34656d
         return TCL_ERROR;
     }
 
@@ -9789,13 +9749,8 @@
     }
     if (!COR_IS_SUSPENDED(corPtr)) {
         Tcl_SetObjResult(interp, Tcl_NewStringObj(
-<<<<<<< HEAD
                 "can only inject a command into a suspended coroutine", TCL_INDEX_NONE));
-        Tcl_SetErrorCode(interp, "TCL", "COROUTINE", "ACTIVE", NULL);
-=======
-                "can only inject a command into a suspended coroutine", -1));
         Tcl_SetErrorCode(interp, "TCL", "COROUTINE", "ACTIVE", (void *)NULL);
->>>>>>> 2d34656d
         return TCL_ERROR;
     }
 
@@ -9849,13 +9804,8 @@
         if (corPtr->nargs + 1 != objc) {
             Tcl_SetObjResult(interp,
                     Tcl_NewStringObj("wrong coro nargs; how did we get here? "
-<<<<<<< HEAD
                     "not implemented!", TCL_INDEX_NONE));
-            Tcl_SetErrorCode(interp, "TCL", "WRONGARGS", NULL);
-=======
-                    "not implemented!", -1));
             Tcl_SetErrorCode(interp, "TCL", "WRONGARGS", (void *)NULL);
->>>>>>> 2d34656d
             return TCL_ERROR;
         }
         /* fallthrough */
