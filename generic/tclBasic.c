--- conflicted
+++ resolved
@@ -5357,7 +5357,6 @@
 
 	    iPtr->evalFlags = 0;
 
-<<<<<<< HEAD
             if (code != TCL_OK) {
 		break;
 	    }
@@ -5375,13 +5374,6 @@
 			    "\n    (expanding word %" TCL_SIZE_MODIFIER "d)",
 			    objc));
 		    objc++;
-=======
-		/* Currently max command words in INT_MAX */
-		if (additionalObjsCount > INT_MAX ||
-			objectsNeeded > (INT_MAX - additionalObjsCount)) {
-		    code = TclCommandWordLimitError(interp, -1);
-		    Tcl_DecrRefCount(objv[objectsUsed]);
->>>>>>> 16b3adf6
 		    break;
 		}
 		expandRequested = 1;
