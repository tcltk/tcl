--- conflicted
+++ resolved
@@ -7587,21 +7587,13 @@
 
 	if (l > (Tcl_WideInt)0) {
 	    goto unChanged;
-<<<<<<< HEAD
-	} else if (l == (long)0) {
+	} else if (l == (Tcl_WideInt)0) {
 	    if (TclHasStringRep(objv[1])) {
 		int numBytes;
 		const char *bytes = TclGetStringFromObj(objv[1], &numBytes);
 
 		while (numBytes) {
 		    if (*bytes == '-') {
-=======
-	} else if (l == (Tcl_WideInt)0) {
-	    const char *string = objv[1]->bytes;
-	    if (string) {
-		while (*string != '0') {
-		    if (*string == '-') {
->>>>>>> 185cdc39
 			Tcl_SetObjResult(interp, Tcl_NewLongObj(0));
 			return TCL_OK;
 		    }
