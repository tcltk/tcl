--- conflicted
+++ resolved
@@ -2206,13 +2206,8 @@
     if (strstr(hiddenCmdToken, "::") != NULL) {
 	Tcl_SetObjResult(interp, Tcl_NewStringObj(
 		"cannot use namespace qualifiers in hidden command"
-<<<<<<< HEAD
 		" token (rename)", -1));
-        Tcl_SetErrorCode(interp, "TCL", "VALUE", "HIDDENTOKEN", (void *)NULL);
-=======
-		" token (rename)", TCL_INDEX_NONE));
         Tcl_SetErrorCode(interp, "TCL", "VALUE", "HIDDENTOKEN", (char *)NULL);
->>>>>>> ecdeff29
 	return TCL_ERROR;
     }
 
@@ -2236,13 +2231,8 @@
     if (cmdPtr->nsPtr != iPtr->globalNsPtr) {
 	Tcl_SetObjResult(interp, Tcl_NewStringObj(
                 "can only hide global namespace commands (use rename then hide)",
-<<<<<<< HEAD
                 -1));
-        Tcl_SetErrorCode(interp, "TCL", "HIDE", "NON_GLOBAL", (void *)NULL);
-=======
-                TCL_INDEX_NONE));
         Tcl_SetErrorCode(interp, "TCL", "HIDE", "NON_GLOBAL", (char *)NULL);
->>>>>>> ecdeff29
 	return TCL_ERROR;
     }
 
@@ -2372,13 +2362,8 @@
     if (strstr(cmdName, "::") != NULL) {
 	Tcl_SetObjResult(interp, Tcl_NewStringObj(
                 "cannot expose to a namespace (use expose to toplevel, then rename)",
-<<<<<<< HEAD
                 -1));
-        Tcl_SetErrorCode(interp, "TCL", "EXPOSE", "NON_GLOBAL", (void *)NULL);
-=======
-                TCL_INDEX_NONE));
         Tcl_SetErrorCode(interp, "TCL", "EXPOSE", "NON_GLOBAL", (char *)NULL);
->>>>>>> ecdeff29
 	return TCL_ERROR;
     }
 
@@ -4094,7 +4079,7 @@
 	Tcl_SetObjResult(interp, Tcl_NewStringObj(
 		"attempt to call eval in deleted interpreter", -1));
 	Tcl_SetErrorCode(interp, "TCL", "IDELETE",
-		"attempt to call eval in deleted interpreter", (void *)NULL);
+		"attempt to call eval in deleted interpreter", (char *)NULL);
 	return TCL_ERROR;
     }
 
@@ -4122,243 +4107,6 @@
 
     Tcl_SetObjResult(interp, Tcl_NewStringObj(
 	    "too many nested evaluations (infinite loop?)", -1));
-    Tcl_SetErrorCode(interp, "TCL", "LIMIT", "STACK", (void *)NULL);
-    return TCL_ERROR;
-}
--
-/*
- *----------------------------------------------------------------------
- *
- * TclResetCancellation --
- *
-<<<<<<< HEAD
-=======
- *	Cleans up after deleting a math function registered with
- *	Tcl_CreateMathFunc
- *
- * Results:
- *	None.
- *
- * Side effects:
- *	Frees allocated memory.
- *
- *----------------------------------------------------------------------
- */
-
-static void
-OldMathFuncDeleteProc(
-    void *clientData)
-{
-    OldMathFuncData *dataPtr = (OldMathFuncData *)clientData;
-
-    ckfree(dataPtr->argTypes);
-    ckfree(dataPtr);
-}
--
-/*
- *----------------------------------------------------------------------
- *
- * Tcl_GetMathFuncInfo --
- *
- *	Discovers how a particular math function was created in a given
- *	interpreter.
- *
- * Results:
- *	TCL_OK if it succeeds, TCL_ERROR else (leaving an error message in the
- *	interpreter result if that happens.)
- *
- * Side effects:
- *	If this function succeeds, the variables pointed to by the numArgsPtr
- *	and argTypePtr arguments will be updated to detail the arguments
- *	allowed by the function. The variable pointed to by the procPtr
- *	argument will be set to NULL if the function is a builtin function,
- *	and will be set to the address of the C function used to implement the
- *	math function otherwise (in which case the variable pointed to by the
- *	clientDataPtr argument will also be updated.)
- *
- *----------------------------------------------------------------------
- */
-
-int
-Tcl_GetMathFuncInfo(
-    Tcl_Interp *interp,
-    const char *name,
-    int *numArgsPtr,
-    Tcl_ValueType **argTypesPtr,
-    Tcl_MathProc **procPtr,
-    void **clientDataPtr)
-{
-    Tcl_Obj *cmdNameObj;
-    Command *cmdPtr;
-
-    /*
-     * Get the command that implements the math function.
-     */
-
-    TclNewLiteralStringObj(cmdNameObj, "tcl::mathfunc::");
-    Tcl_AppendToObj(cmdNameObj, name, -1);
-    Tcl_IncrRefCount(cmdNameObj);
-    cmdPtr = (Command *) Tcl_GetCommandFromObj(interp, cmdNameObj);
-    Tcl_DecrRefCount(cmdNameObj);
-
-    /*
-     * Report unknown functions.
-     */
-
-    if (cmdPtr == NULL) {
-        Tcl_SetObjResult(interp, Tcl_ObjPrintf(
-                "unknown math function \"%s\"", name));
-	Tcl_SetErrorCode(interp, "TCL", "LOOKUP", "MATHFUNC", name, (char *)NULL);
-	*numArgsPtr = -1;
-	*argTypesPtr = NULL;
-	*procPtr = NULL;
-	*clientDataPtr = NULL;
-	return TCL_ERROR;
-    }
-
-    /*
-     * Retrieve function info for user defined functions; return dummy
-     * information for builtins.
-     */
-
-    if (cmdPtr->objProc == &OldMathFuncProc) {
-	OldMathFuncData *dataPtr = (OldMathFuncData *)cmdPtr->clientData;
-
-	*procPtr = dataPtr->proc;
-	*numArgsPtr = dataPtr->numArgs;
-	*argTypesPtr = dataPtr->argTypes;
-	*clientDataPtr = dataPtr->clientData;
-    } else {
-	*procPtr = NULL;
-	*numArgsPtr = -1;
-	*argTypesPtr = NULL;
-	*procPtr = NULL;
-	*clientDataPtr = NULL;
-    }
-    return TCL_OK;
-}
--
-/*
- *----------------------------------------------------------------------
- *
- * Tcl_ListMathFuncs --
- *
- *	Produces a list of all the math functions defined in a given
- *	interpreter.
- *
- * Results:
- *	A pointer to a Tcl_Obj structure with a reference count of zero, or
- *	NULL in the case of an error (in which case a suitable error message
- *	will be left in the interpreter result.)
- *
- * Side effects:
- *	None.
- *
- *----------------------------------------------------------------------
- */
-
-Tcl_Obj *
-Tcl_ListMathFuncs(
-    Tcl_Interp *interp,
-    const char *pattern)
-{
-    Tcl_Obj *script = Tcl_NewStringObj("::info functions ", -1);
-    Tcl_Obj *result;
-    Tcl_InterpState state;
-
-    if (pattern) {
-	Tcl_Obj *patternObj = Tcl_NewStringObj(pattern, -1);
-	Tcl_Obj *arg = Tcl_NewListObj(1, &patternObj);
-
-	Tcl_AppendObjToObj(script, arg);
-	Tcl_DecrRefCount(arg);	/* Should tear down patternObj too */
-    }
-
-    state = Tcl_SaveInterpState(interp, TCL_OK);
-    Tcl_IncrRefCount(script);
-    if (TCL_OK == Tcl_EvalObjEx(interp, script, 0)) {
-	result = Tcl_DuplicateObj(Tcl_GetObjResult(interp));
-    } else {
-	TclNewObj(result);
-    }
-    Tcl_DecrRefCount(script);
-    Tcl_RestoreInterpState(interp, state);
-
-    return result;
-}
-#endif /* !defined(TCL_NO_DEPRECATED) */
--
-/*
- *----------------------------------------------------------------------
- *
- * TclInterpReady --
- *
- *	Check if an interpreter is ready to eval commands or scripts, i.e., if
- *	it was not deleted and if the nesting level is not too high.
- *
- * Results:
- *	The return value is TCL_OK if it the interpreter is ready, TCL_ERROR
- *	otherwise.
- *
- * Side effects:
- *	The interpreters object and string results are cleared.
- *
- *----------------------------------------------------------------------
- */
-
-int
-TclInterpReady(
-    Tcl_Interp *interp)
-{
-    Interp *iPtr = (Interp *) interp;
-
-    /*
-     * Reset the interpreter's result and clear out any previous error
-     * information.
-     */
-
-    Tcl_ResetResult(interp);
-
-    /*
-     * If the interpreter has been deleted, return an error.
-     */
-
-    if (iPtr->flags & DELETED) {
-	Tcl_SetObjResult(interp, Tcl_NewStringObj(
-		"attempt to call eval in deleted interpreter", TCL_INDEX_NONE));
-	Tcl_SetErrorCode(interp, "TCL", "IDELETE",
-		"attempt to call eval in deleted interpreter", (char *)NULL);
-	return TCL_ERROR;
-    }
-
-    if (iPtr->execEnvPtr->rewind) {
-	return TCL_ERROR;
-    }
-
-    /*
-     * Make sure the script being evaluated (if any) has not been canceled.
-     */
-
-    if (TclCanceled(iPtr) &&
-	    (TCL_OK != Tcl_Canceled(interp, TCL_LEAVE_ERR_MSG))) {
-	return TCL_ERROR;
-    }
-
-    /*
-     * Check depth of nested calls to Tcl_Eval: if this gets too large, it's
-     * probably because of an infinite loop somewhere.
-     */
-
-    if ((iPtr->numLevels <= iPtr->maxNestingDepth)) {
-	return TCL_OK;
-    }
-
-    Tcl_SetObjResult(interp, Tcl_NewStringObj(
-	    "too many nested evaluations (infinite loop?)", TCL_INDEX_NONE));
     Tcl_SetErrorCode(interp, "TCL", "LIMIT", "STACK", (char *)NULL);
     return TCL_ERROR;
 }
@@ -4369,7 +4117,6 @@
  *
  * TclResetCancellation --
  *
->>>>>>> ecdeff29
  *	Reset the script cancellation flags if the nesting level
  *	(iPtr->numLevels) for the interp is zero or argument force is
  *	non-zero.
@@ -4495,13 +4242,8 @@
             }
         }
 
-<<<<<<< HEAD
         Tcl_SetObjResult(interp, Tcl_NewStringObj(message, -1));
-        Tcl_SetErrorCode(interp, "TCL", "CANCEL", id, message, (void *)NULL);
-=======
-        Tcl_SetObjResult(interp, Tcl_NewStringObj(message, TCL_INDEX_NONE));
         Tcl_SetErrorCode(interp, "TCL", "CANCEL", id, message, (char *)NULL);
->>>>>>> ecdeff29
     }
 
     /*
@@ -9135,13 +8877,8 @@
 
     if (!(iPtr->varFramePtr->isProcCallFrame & 1)) {
         Tcl_SetObjResult(interp, Tcl_NewStringObj(
-<<<<<<< HEAD
                 "tailcall can only be called from a proc, lambda or method", -1));
-        Tcl_SetErrorCode(interp, "TCL", "TAILCALL", "ILLEGAL", (void *)NULL);
-=======
-                "tailcall can only be called from a proc, lambda or method", TCL_INDEX_NONE));
         Tcl_SetErrorCode(interp, "TCL", "TAILCALL", "ILLEGAL", (char *)NULL);
->>>>>>> ecdeff29
 	return TCL_ERROR;
     }
 
@@ -9305,13 +9042,8 @@
 
     if (!corPtr) {
 	Tcl_SetObjResult(interp, Tcl_NewStringObj(
-<<<<<<< HEAD
                 "yield can only be called in a coroutine", -1));
-	Tcl_SetErrorCode(interp, "TCL", "COROUTINE", "ILLEGAL_YIELD", (void *)NULL);
-=======
-                "yield can only be called in a coroutine", TCL_INDEX_NONE));
 	Tcl_SetErrorCode(interp, "TCL", "COROUTINE", "ILLEGAL_YIELD", (char *)NULL);
->>>>>>> ecdeff29
 	return TCL_ERROR;
     }
 
@@ -9343,13 +9075,8 @@
 
     if (!corPtr) {
 	Tcl_SetObjResult(interp, Tcl_NewStringObj(
-<<<<<<< HEAD
                 "yieldto can only be called in a coroutine", -1));
-	Tcl_SetErrorCode(interp, "TCL", "COROUTINE", "ILLEGAL_YIELD", (void *)NULL);
-=======
-                "yieldto can only be called in a coroutine", TCL_INDEX_NONE));
 	Tcl_SetErrorCode(interp, "TCL", "COROUTINE", "ILLEGAL_YIELD", (char *)NULL);
->>>>>>> ecdeff29
 	return TCL_ERROR;
     }
 
@@ -9718,13 +9445,8 @@
         return TCL_OK;
     default:
         Tcl_SetObjResult(interp, Tcl_NewStringObj(
-<<<<<<< HEAD
                 "unknown coroutine type", -1));
-        Tcl_SetErrorCode(interp, "TCL", "COROUTINE", "BAD_TYPE", (void *)NULL);
-=======
-                "unknown coroutine type", TCL_INDEX_NONE));
         Tcl_SetErrorCode(interp, "TCL", "COROUTINE", "BAD_TYPE", (char *)NULL);
->>>>>>> ecdeff29
         return TCL_ERROR;
     }
 }
@@ -9787,13 +9509,8 @@
     }
     if (!COR_IS_SUSPENDED(corPtr)) {
         Tcl_SetObjResult(interp, Tcl_NewStringObj(
-<<<<<<< HEAD
                 "can only inject a command into a suspended coroutine", -1));
-        Tcl_SetErrorCode(interp, "TCL", "COROUTINE", "ACTIVE", (void *)NULL);
-=======
-                "can only inject a command into a suspended coroutine", TCL_INDEX_NONE));
         Tcl_SetErrorCode(interp, "TCL", "COROUTINE", "ACTIVE", (char *)NULL);
->>>>>>> ecdeff29
         return TCL_ERROR;
     }
 
@@ -9838,13 +9555,8 @@
     if (!COR_IS_SUSPENDED(corPtr)) {
         Tcl_SetObjResult(interp, Tcl_NewStringObj(
                 "can only inject a probe command into a suspended coroutine",
-<<<<<<< HEAD
                 -1));
-        Tcl_SetErrorCode(interp, "TCL", "COROUTINE", "ACTIVE", (void *)NULL);
-=======
-                TCL_INDEX_NONE));
         Tcl_SetErrorCode(interp, "TCL", "COROUTINE", "ACTIVE", (char *)NULL);
->>>>>>> ecdeff29
         return TCL_ERROR;
     }
 
@@ -10036,13 +9748,8 @@
     }
     if (!COR_IS_SUSPENDED(corPtr)) {
         Tcl_SetObjResult(interp, Tcl_NewStringObj(
-<<<<<<< HEAD
                 "can only inject a command into a suspended coroutine", -1));
-        Tcl_SetErrorCode(interp, "TCL", "COROUTINE", "ACTIVE", (void *)NULL);
-=======
-                "can only inject a command into a suspended coroutine", TCL_INDEX_NONE));
         Tcl_SetErrorCode(interp, "TCL", "COROUTINE", "ACTIVE", (char *)NULL);
->>>>>>> ecdeff29
         return TCL_ERROR;
     }
 
@@ -10096,13 +9803,8 @@
         if (corPtr->nargs + 1 != objc) {
             Tcl_SetObjResult(interp,
                     Tcl_NewStringObj("wrong coro nargs; how did we get here? "
-<<<<<<< HEAD
                     "not implemented!", -1));
-            Tcl_SetErrorCode(interp, "TCL", "WRONGARGS", (void *)NULL);
-=======
-                    "not implemented!", TCL_INDEX_NONE));
             Tcl_SetErrorCode(interp, "TCL", "WRONGARGS", (char *)NULL);
->>>>>>> ecdeff29
             return TCL_ERROR;
         }
         /* fallthrough */
