/*
 * tclBasic.c --
 *
 *	Contains the basic facilities for TCL command interpretation,
 *	including interpreter creation and deletion, command creation and
 *	deletion, and command/script execution.
 *
 * Copyright © 1987-1994 The Regents of the University of California.
 * Copyright © 1994-1997 Sun Microsystems, Inc.
 * Copyright © 1998-1999 Scriptics Corporation.
 * Copyright © 2001, 2002 Kevin B. Kenny.  All rights reserved.
 * Copyright © 2007 Daniel A. Steffen <das@users.sourceforge.net>
 * Copyright © 2006-2008 Joe Mistachkin.  All rights reserved.
 * Copyright © 2008 Miguel Sofer <msofer@users.sourceforge.net>
 *
 * See the file "license.terms" for information on usage and redistribution of
 * this file, and for a DISCLAIMER OF ALL WARRANTIES.
 */

#include "tclInt.h"
#include "tclOOInt.h"
#include "tclCompile.h"
#include "tclTomMath.h"
#include <math.h>
#include <assert.h>

/*
 * TCL_FPCLASSIFY_MODE:
 *	0  - fpclassify
 *	1  - _fpclass
 *	2  - simulate
 *	3  - __builtin_fpclassify
 */

#ifndef TCL_FPCLASSIFY_MODE
#if defined(__MINGW32__) && defined(_X86_) /* mingw 32-bit */
/*
 * MINGW x86 (tested up to gcc 8.1) seems to have a bug in fpclassify,
 * [fpclassify 1e-314], x86 => normal, x64 => subnormal, so switch to using a
 * version using a compiler built-in.
 */
#define TCL_FPCLASSIFY_MODE 1
#elif defined(fpclassify)		/* fpclassify */
/*
 * This is the C99 standard.
 */
#include <float.h>
#define TCL_FPCLASSIFY_MODE 0
#elif defined(_FPCLASS_NN)		/* _fpclass */
/*
 * This case handles newer MSVC on Windows, which doesn't have the standard
 * operation but does have something that can tell us the same thing.
 */
#define TCL_FPCLASSIFY_MODE 1
#else	/* !fpclassify && !_fpclass (older MSVC), simulate */
/*
 * Older MSVC on Windows. So broken that we just have to do it our way. This
 * assumes that we're on x86 (or at least a system with classic little-endian
 * double layout and a 32-bit 'int' type).
 */
#define TCL_FPCLASSIFY_MODE 2
#endif /* !fpclassify */
/* actually there is no fallback to builtin fpclassify */
#endif /* !TCL_FPCLASSIFY_MODE */


#define INTERP_STACK_INITIAL_SIZE 2000
#define CORO_STACK_INITIAL_SIZE    200

/*
 * Determine whether we're using IEEE floating point
 */

#if (FLT_RADIX == 2) && (DBL_MANT_DIG == 53) && (DBL_MAX_EXP == 1024)
#   define IEEE_FLOATING_POINT
/* Largest odd integer that can be represented exactly in a double */
#   define MAX_EXACT 9007199254740991.0
#endif

/*
 * This is the script cancellation struct and hash table. The hash table is
 * used to keep track of the information necessary to process script
 * cancellation requests, including the original interp, asynchronous handler
 * tokens (created by Tcl_AsyncCreate), and the clientData and flags arguments
 * passed to Tcl_CancelEval on a per-interp basis. The cancelLock mutex is
 * used for protecting calls to Tcl_CancelEval as well as protecting access to
 * the hash table below.
 */

typedef struct {
    Tcl_Interp *interp;		/* Interp this struct belongs to. */
    Tcl_AsyncHandler async;	/* Async handler token for script
				 * cancellation. */
    char *result;		/* The script cancellation result or NULL for
				 * a default result. */
    size_t length;		/* Length of the above error message. */
    void *clientData;		/* Not used. */
    int flags;			/* Additional flags */
} CancelInfo;
static Tcl_HashTable cancelTable;
static int cancelTableInitialized = 0;	/* 0 means not yet initialized. */
TCL_DECLARE_MUTEX(cancelLock);

/*
 * Table used to map command implementation functions to a human-readable type
 * name, for [info type]. The keys in the table are function addresses, and
 * the values in the table are static char* containing strings in Tcl's
 * internal encoding (almost UTF-8).
 */

static Tcl_HashTable commandTypeTable;
static int commandTypeInit = 0;
TCL_DECLARE_MUTEX(commandTypeLock);

/*
 * Declarations for managing contexts for non-recursive coroutines. Contexts
 * are used to save the evaluation state between NR calls to each coro.
 */

#define SAVE_CONTEXT(context)				\
    (context).framePtr = iPtr->framePtr;		\
    (context).varFramePtr = iPtr->varFramePtr;		\
    (context).cmdFramePtr = iPtr->cmdFramePtr;		\
    (context).lineLABCPtr = iPtr->lineLABCPtr

#define RESTORE_CONTEXT(context)			\
    iPtr->framePtr = (context).framePtr;		\
    iPtr->varFramePtr = (context).varFramePtr;		\
    iPtr->cmdFramePtr = (context).cmdFramePtr;		\
    iPtr->lineLABCPtr = (context).lineLABCPtr

/*
 * Static functions in this file:
 */

static Tcl_ObjCmdProc2   BadEnsembleSubcommand;
static char *		CallCommandTraces(Interp *iPtr, Command *cmdPtr,
			    const char *oldName, const char *newName,
			    int flags);
static int		CancelEvalProc(void *clientData,
			    Tcl_Interp *interp, int code);
static int		CheckDoubleResult(Tcl_Interp *interp, double dResult);
static void		DeleteCoroutine(void *clientData);
static void		DeleteInterpProc(Tcl_Interp *interp);
static void		DeleteOpCmdClientData(void *clientData);
#ifdef USE_DTRACE
static Tcl_ObjCmdProc2	DTraceObjCmd;
static Tcl_NRPostProc	DTraceCmdReturn;
#else
#   define DTraceCmdReturn	NULL
#endif /* USE_DTRACE */
static Tcl_ObjCmdProc2	InvokeStringCommand;
static Tcl_ObjCmdProc2	ExprAbsFunc;
static Tcl_ObjCmdProc2	ExprBinaryFunc;
static Tcl_ObjCmdProc2	ExprBoolFunc;
static Tcl_ObjCmdProc2	ExprCeilFunc;
static Tcl_ObjCmdProc2	ExprDoubleFunc;
static Tcl_ObjCmdProc2	ExprFloorFunc;
static Tcl_ObjCmdProc2	ExprIntFunc;
static Tcl_ObjCmdProc2	ExprIsqrtFunc;
static Tcl_ObjCmdProc2   ExprIsFiniteFunc;
static Tcl_ObjCmdProc2   ExprIsInfinityFunc;
static Tcl_ObjCmdProc2   ExprIsNaNFunc;
static Tcl_ObjCmdProc2   ExprIsNormalFunc;
static Tcl_ObjCmdProc2   ExprIsSubnormalFunc;
static Tcl_ObjCmdProc2   ExprIsUnorderedFunc;
static Tcl_ObjCmdProc2	ExprMaxFunc;
static Tcl_ObjCmdProc2	ExprMinFunc;
static Tcl_ObjCmdProc2	ExprRandFunc;
static Tcl_ObjCmdProc2	ExprRoundFunc;
static Tcl_ObjCmdProc2	ExprSqrtFunc;
static Tcl_ObjCmdProc2	ExprSrandFunc;
static Tcl_ObjCmdProc2	ExprUnaryFunc;
static Tcl_ObjCmdProc2	ExprWideFunc;
static Tcl_ObjCmdProc2   FloatClassifyObjCmd;
static void		MathFuncWrongNumArgs(Tcl_Interp *interp, int expected,
			    int actual, Tcl_Obj *const *objv);
static Tcl_NRPostProc	NRCoroutineCallerCallback;
static Tcl_NRPostProc	NRCoroutineExitCallback;
static Tcl_NRPostProc	NRCommand;
static Tcl_CmdProc InvokeObjectCommand;


static void		ProcessUnexpectedResult(Tcl_Interp *interp,
			    int returnCode);
static int		RewindCoroutine(CoroutineData *corPtr, int result);
static void		TEOV_SwitchVarFrame(Tcl_Interp *interp);
static void		TEOV_PushExceptionHandlers(Tcl_Interp *interp,
			    size_t objc, Tcl_Obj *const objv[], int flags);
static inline Command *	TEOV_LookupCmdFromObj(Tcl_Interp *interp,
			    Tcl_Obj *namePtr, Namespace *lookupNsPtr);
static int		TEOV_NotFound(Tcl_Interp *interp, size_t objc,
			    Tcl_Obj *const objv[], Namespace *lookupNsPtr);
static int		TEOV_RunEnterTraces(Tcl_Interp *interp,
			    Command **cmdPtrPtr, Tcl_Obj *commandPtr, size_t objc,
			    Tcl_Obj *const objv[]);
static Tcl_NRPostProc	RewindCoroutineCallback;
static Tcl_NRPostProc	TEOEx_ByteCodeCallback;
static Tcl_NRPostProc	TEOEx_ListCallback;
static Tcl_NRPostProc	TEOV_Error;
static Tcl_NRPostProc	TEOV_Exception;
static Tcl_NRPostProc	TEOV_NotFoundCallback;
static Tcl_NRPostProc	TEOV_RestoreVarFrame;
static Tcl_NRPostProc	TEOV_RunLeaveTraces;
static Tcl_NRPostProc	EvalObjvCore;
static Tcl_NRPostProc	Dispatch;

static Tcl_ObjCmdProc2 NRInjectObjCmd;
static Tcl_NRPostProc NRPostInvoke;
static Tcl_ObjCmdProc2 CoroTypeObjCmd;
static Tcl_ObjCmdProc2 TclNRCoroInjectObjCmd;
static Tcl_ObjCmdProc2 TclNRCoroProbeObjCmd;
static Tcl_NRPostProc InjectHandler;
static Tcl_NRPostProc InjectHandlerPostCall;

MODULE_SCOPE const TclStubs tclStubs;

/*
 * Magical counts for the number of arguments accepted by a coroutine command
 * after particular kinds of [yield].
 */

#define CORO_ACTIVATE_YIELD    NULL
#define CORO_ACTIVATE_YIELDM   INT2PTR(1)

#define COROUTINE_ARGUMENTS_SINGLE_OPTIONAL     ((size_t)-1)
#define COROUTINE_ARGUMENTS_ARBITRARY           ((size_t)-2)

/*
 * The following structure define the commands in the Tcl core.
 */

typedef struct {
    const char *name;		/* Name of object-based command. */
    Tcl_ObjCmdProc2 *objProc;	/* Object-based function for command. */
    CompileProc *compileProc;	/* Function called to compile command. */
    Tcl_ObjCmdProc2 *nreProc;	/* NR-based function for command */
    int flags;			/* Various flag bits, as defined below. */
} CmdInfo;

#define CMD_IS_SAFE         1   /* Whether this command is part of the set of
                                 * commands present by default in a safe
                                 * interpreter. */
/* CMD_COMPILES_EXPANDED - Whether the compiler for this command can handle
 * expansion for itself rather than needing the generic layer to take care of
 * it for it. Defined in tclInt.h. */

/*
 * The following struct states that the command it talks about (a subcommand
 * of one of Tcl's built-in ensembles) is unsafe and must be hidden when an
 * interpreter is made safe. (TclHideUnsafeCommands accesses an array of these
 * structs.) Alas, we can't sensibly just store the information directly in
 * the commands.
 */

typedef struct {
    const char *ensembleNsName; /* The ensemble's name within ::tcl. NULL for
                                 * the end of the list of commands to hide. */
    const char *commandName;    /* The name of the command within the
                                 * ensemble. If this is NULL, we want to also
                                 * make the overall command be hidden, an ugly
                                 * hack because it is expected by security
                                 * policies in the wild. */
} UnsafeEnsembleInfo;

/*
 * The built-in commands, and the functions that implement them:
 */

static const CmdInfo builtInCmds[] = {
    /*
     * Commands in the generic core.
     */

    {"append",		Tcl_AppendObjCmd,	TclCompileAppendCmd,	NULL,	CMD_IS_SAFE},
    {"apply",		Tcl_ApplyObjCmd,	NULL,			TclNRApplyObjCmd,	CMD_IS_SAFE},
    {"break",		Tcl_BreakObjCmd,	TclCompileBreakCmd,	NULL,	CMD_IS_SAFE},
    {"catch",		Tcl_CatchObjCmd,	TclCompileCatchCmd,	TclNRCatchObjCmd,	CMD_IS_SAFE},
    {"concat",		Tcl_ConcatObjCmd,	TclCompileConcatCmd,	NULL,	CMD_IS_SAFE},
    {"continue",	Tcl_ContinueObjCmd,	TclCompileContinueCmd,	NULL,	CMD_IS_SAFE},
    {"coroinject",	NULL,			NULL,                   TclNRCoroInjectObjCmd,	CMD_IS_SAFE},
    {"coroprobe",	NULL,			NULL,                   TclNRCoroProbeObjCmd,	CMD_IS_SAFE},
    {"coroutine",	NULL,			NULL,			TclNRCoroutineObjCmd,	CMD_IS_SAFE},
    {"error",		Tcl_ErrorObjCmd,	TclCompileErrorCmd,	NULL,	CMD_IS_SAFE},
    {"eval",		Tcl_EvalObjCmd,		NULL,			TclNREvalObjCmd,	CMD_IS_SAFE},
    {"expr",		Tcl_ExprObjCmd,		TclCompileExprCmd,	TclNRExprObjCmd,	CMD_IS_SAFE},
    {"for",		Tcl_ForObjCmd,		TclCompileForCmd,	TclNRForObjCmd,	CMD_IS_SAFE},
    {"foreach",		Tcl_ForeachObjCmd,	TclCompileForeachCmd,	TclNRForeachCmd,	CMD_IS_SAFE},
    {"format",		Tcl_FormatObjCmd,	TclCompileFormatCmd,	NULL,	CMD_IS_SAFE},
    {"fpclassify",      FloatClassifyObjCmd,    NULL,                   NULL,   CMD_IS_SAFE},
    {"global",		Tcl_GlobalObjCmd,	TclCompileGlobalCmd,	NULL,	CMD_IS_SAFE},
    {"if",		Tcl_IfObjCmd,		TclCompileIfCmd,	TclNRIfObjCmd,	CMD_IS_SAFE},
    {"incr",		Tcl_IncrObjCmd,		TclCompileIncrCmd,	NULL,	CMD_IS_SAFE},
    {"join",		Tcl_JoinObjCmd,		NULL,			NULL,	CMD_IS_SAFE},
    {"lappend",		Tcl_LappendObjCmd,	TclCompileLappendCmd,	NULL,	CMD_IS_SAFE},
    {"lassign",		Tcl_LassignObjCmd,	TclCompileLassignCmd,	NULL,	CMD_IS_SAFE},
    {"ledit",		Tcl_LeditObjCmd,	NULL,	NULL,	CMD_IS_SAFE},
    {"lindex",		Tcl_LindexObjCmd,	TclCompileLindexCmd,	NULL,	CMD_IS_SAFE},
    {"linsert",		Tcl_LinsertObjCmd,	TclCompileLinsertCmd,	NULL,	CMD_IS_SAFE},
    {"list",		Tcl_ListObjCmd,		TclCompileListCmd,	NULL,	CMD_IS_SAFE|CMD_COMPILES_EXPANDED},
    {"llength",		Tcl_LlengthObjCmd,	TclCompileLlengthCmd,	NULL,	CMD_IS_SAFE},
    {"lmap",		Tcl_LmapObjCmd,		TclCompileLmapCmd,	TclNRLmapCmd,	CMD_IS_SAFE},
    {"lpop",		Tcl_LpopObjCmd,		NULL,			NULL,	CMD_IS_SAFE},
    {"lrange",		Tcl_LrangeObjCmd,	TclCompileLrangeCmd,	NULL,	CMD_IS_SAFE},
    {"lremove", 	Tcl_LremoveObjCmd,	NULL,           	NULL,	CMD_IS_SAFE},
    {"lrepeat",		Tcl_LrepeatObjCmd,	NULL,			NULL,	CMD_IS_SAFE},
    {"lreplace",	Tcl_LreplaceObjCmd,	TclCompileLreplaceCmd,	NULL,	CMD_IS_SAFE},
    {"lreverse",	Tcl_LreverseObjCmd,	NULL,			NULL,	CMD_IS_SAFE},
    {"lsearch",		Tcl_LsearchObjCmd,	NULL,			NULL,	CMD_IS_SAFE},
    {"lseq",		Tcl_LseqObjCmd,         NULL,                   NULL,   CMD_IS_SAFE},
    {"lset",		Tcl_LsetObjCmd,		TclCompileLsetCmd,	NULL,	CMD_IS_SAFE},
    {"lsort",		Tcl_LsortObjCmd,	NULL,			NULL,	CMD_IS_SAFE},
    {"package",		Tcl_PackageObjCmd,	NULL,			TclNRPackageObjCmd,	CMD_IS_SAFE},
    {"proc",		Tcl_ProcObjCmd,		NULL,			NULL,	CMD_IS_SAFE},
    {"regexp",		Tcl_RegexpObjCmd,	TclCompileRegexpCmd,	NULL,	CMD_IS_SAFE},
    {"regsub",		Tcl_RegsubObjCmd,	TclCompileRegsubCmd,	NULL,	CMD_IS_SAFE},
    {"rename",		Tcl_RenameObjCmd,	NULL,			NULL,	CMD_IS_SAFE},
    {"return",		Tcl_ReturnObjCmd,	TclCompileReturnCmd,	NULL,	CMD_IS_SAFE},
    {"scan",		Tcl_ScanObjCmd,		NULL,			NULL,	CMD_IS_SAFE},
    {"set",		Tcl_SetObjCmd,		TclCompileSetCmd,	NULL,	CMD_IS_SAFE},
    {"split",		Tcl_SplitObjCmd,	NULL,			NULL,	CMD_IS_SAFE},
    {"subst",		Tcl_SubstObjCmd,	TclCompileSubstCmd,	TclNRSubstObjCmd,	CMD_IS_SAFE},
    {"switch",		Tcl_SwitchObjCmd,	TclCompileSwitchCmd,	TclNRSwitchObjCmd, CMD_IS_SAFE},
    {"tailcall",	NULL,			TclCompileTailcallCmd,	TclNRTailcallObjCmd,	CMD_IS_SAFE},
    {"throw",		Tcl_ThrowObjCmd,	TclCompileThrowCmd,	NULL,	CMD_IS_SAFE},
    {"trace",		Tcl_TraceObjCmd,	NULL,			NULL,	CMD_IS_SAFE},
    {"try",		Tcl_TryObjCmd,		TclCompileTryCmd,	TclNRTryObjCmd,	CMD_IS_SAFE},
    {"unset",		Tcl_UnsetObjCmd,	TclCompileUnsetCmd,	NULL,	CMD_IS_SAFE},
    {"uplevel",		Tcl_UplevelObjCmd,	NULL,			TclNRUplevelObjCmd,	CMD_IS_SAFE},
    {"upvar",		Tcl_UpvarObjCmd,	TclCompileUpvarCmd,	NULL,	CMD_IS_SAFE},
    {"variable",	Tcl_VariableObjCmd,	TclCompileVariableCmd,	NULL,	CMD_IS_SAFE},
    {"while",		Tcl_WhileObjCmd,	TclCompileWhileCmd,	TclNRWhileObjCmd,	CMD_IS_SAFE},
    {"yield",		NULL,			TclCompileYieldCmd,	TclNRYieldObjCmd,	CMD_IS_SAFE},
    {"yieldto",		NULL,			TclCompileYieldToCmd,	TclNRYieldToObjCmd,	CMD_IS_SAFE},

    /*
     * Commands in the OS-interface. Note that many of these are unsafe.
     */

    {"after",		Tcl_AfterObjCmd,	NULL,			NULL,	CMD_IS_SAFE},
    {"cd",		Tcl_CdObjCmd,		NULL,			NULL,	0},
    {"close",		Tcl_CloseObjCmd,	NULL,			NULL,	CMD_IS_SAFE},
    {"eof",		Tcl_EofObjCmd,		NULL,			NULL,	CMD_IS_SAFE},
    {"exec",		Tcl_ExecObjCmd,		NULL,			NULL,	0},
    {"exit",		Tcl_ExitObjCmd,		NULL,			NULL,	0},
    {"fblocked",	Tcl_FblockedObjCmd,	NULL,			NULL,	CMD_IS_SAFE},
    {"fconfigure",	Tcl_FconfigureObjCmd,	NULL,			NULL,	0},
    {"fcopy",		Tcl_FcopyObjCmd,	NULL,			NULL,	CMD_IS_SAFE},
    {"fileevent",	Tcl_FileEventObjCmd,	NULL,			NULL,	CMD_IS_SAFE},
    {"flush",		Tcl_FlushObjCmd,	NULL,			NULL,	CMD_IS_SAFE},
    {"gets",		Tcl_GetsObjCmd,		NULL,			NULL,	CMD_IS_SAFE},
    {"glob",		Tcl_GlobObjCmd,		NULL,			NULL,	0},
    {"load",		Tcl_LoadObjCmd,		NULL,			NULL,	0},
    {"open",		Tcl_OpenObjCmd,		NULL,			NULL,	0},
    {"pid",		Tcl_PidObjCmd,		NULL,			NULL,	CMD_IS_SAFE},
    {"puts",		Tcl_PutsObjCmd,		NULL,			NULL,	CMD_IS_SAFE},
    {"pwd",		Tcl_PwdObjCmd,		NULL,			NULL,	0},
    {"read",		Tcl_ReadObjCmd,		NULL,			NULL,	CMD_IS_SAFE},
    {"seek",		Tcl_SeekObjCmd,		NULL,			NULL,	CMD_IS_SAFE},
    {"socket",		Tcl_SocketObjCmd,	NULL,			NULL,	0},
    {"source",		Tcl_SourceObjCmd,	NULL,			TclNRSourceObjCmd,	0},
    {"tell",		Tcl_TellObjCmd,		NULL,			NULL,	CMD_IS_SAFE},
    {"time",		Tcl_TimeObjCmd,		NULL,			NULL,	CMD_IS_SAFE},
    {"timerate",	Tcl_TimeRateObjCmd,	NULL,			NULL,	CMD_IS_SAFE},
    {"unload",		Tcl_UnloadObjCmd,	NULL,			NULL,	0},
    {"update",		Tcl_UpdateObjCmd,	NULL,			NULL,	CMD_IS_SAFE},
    {"vwait",		Tcl_VwaitObjCmd,	NULL,			NULL,	CMD_IS_SAFE},
    {NULL,		NULL,			NULL,			NULL,	0}
};

/*
 * Information about which pieces of ensembles to hide when making an
 * interpreter safe:
 */

static const UnsafeEnsembleInfo unsafeEnsembleCommands[] = {
    /* [encoding] has two unsafe commands. Assumed by older security policies
     * to be overall unsafe; it isn't but... */
    {"encoding", NULL},
    {"encoding", "dirs"},
    {"encoding", "system"},
    /* [file] has MANY unsafe commands! Assumed by older security policies to
     * be overall unsafe; it isn't but... */
    {"file", NULL},
    {"file", "atime"},
    {"file", "attributes"},
    {"file", "copy"},
    {"file", "delete"},
    {"file", "dirname"},
    {"file", "executable"},
    {"file", "exists"},
    {"file", "extension"},
    {"file", "isdirectory"},
    {"file", "isfile"},
    {"file", "link"},
    {"file", "lstat"},
    {"file", "mtime"},
    {"file", "mkdir"},
    {"file", "nativename"},
    {"file", "normalize"},
    {"file", "owned"},
    {"file", "readable"},
    {"file", "readlink"},
    {"file", "rename"},
    {"file", "rootname"},
    {"file", "size"},
    {"file", "stat"},
    {"file", "tail"},
    {"file", "tempdir"},
    {"file", "tempfile"},
    {"file", "type"},
    {"file", "volumes"},
    {"file", "writable"},
    /* [info] has two unsafe commands */
    {"info", "cmdtype"},
    {"info", "nameofexecutable"},
    /* [tcl::process] has ONLY unsafe commands! */
    {"process", "list"},
    {"process", "status"},
    {"process", "purge"},
    {"process", "autopurge"},
    /* [zipfs] has MANY unsafe commands! */
    {"zipfs", "lmkimg"},
    {"zipfs", "lmkzip"},
    {"zipfs", "mkimg"},
    {"zipfs", "mkkey"},
    {"zipfs", "mkzip"},
    {"zipfs", "mount"},
    {"zipfs", "mount_data"},
    {"zipfs", "unmount"},
    {NULL, NULL}
};

/*
 * Math functions. All are safe.
 */

typedef struct {
    const char *name;		/* Name of the function. The full name is
				 * "::tcl::mathfunc::<name>". */
    Tcl_ObjCmdProc2 *objCmdProc;	/* Function that evaluates the function */
    double (*fn)(double x);	/* Real function pointer */
} BuiltinFuncDef;
static const BuiltinFuncDef BuiltinFuncTable[] = {
    { "abs",	ExprAbsFunc,	NULL			},
    { "acos",	ExprUnaryFunc,	acos			},
    { "asin",	ExprUnaryFunc,	asin			},
    { "atan",	ExprUnaryFunc,	atan			},
    { "atan2",	ExprBinaryFunc,	(double (*)(double))(void *)(double (*)(double, double)) atan2},
    { "bool",	ExprBoolFunc,	NULL			},
    { "ceil",	ExprCeilFunc,	NULL			},
    { "cos",	ExprUnaryFunc,	cos				},
    { "cosh",	ExprUnaryFunc,	cosh			},
    { "double",	ExprDoubleFunc,	NULL			},
    { "entier",	ExprIntFunc,	NULL			},
    { "exp",	ExprUnaryFunc,	exp				},
    { "floor",	ExprFloorFunc,	NULL			},
    { "fmod",	ExprBinaryFunc,	(double (*)(double))(void *)(double (*)(double, double)) fmod},
    { "hypot",	ExprBinaryFunc,	(double (*)(double))(void *)(double (*)(double, double)) hypot},
    { "int",	ExprIntFunc,	NULL			},
    { "isfinite", ExprIsFiniteFunc, NULL        	},
    { "isinf",	ExprIsInfinityFunc, NULL        	},
    { "isnan",	ExprIsNaNFunc,	NULL            	},
    { "isnormal", ExprIsNormalFunc, NULL        	},
    { "isqrt",	ExprIsqrtFunc,	NULL			},
    { "issubnormal", ExprIsSubnormalFunc, NULL,         },
    { "isunordered", ExprIsUnorderedFunc, NULL,         },
    { "log",	ExprUnaryFunc,	log				},
    { "log10",	ExprUnaryFunc,	log10			},
    { "max",	ExprMaxFunc,	NULL			},
    { "min",	ExprMinFunc,	NULL			},
    { "pow",	ExprBinaryFunc,	(double (*)(double))(void *)(double (*)(double, double)) pow},
    { "rand",	ExprRandFunc,	NULL			},
    { "round",	ExprRoundFunc,	NULL			},
    { "sin",	ExprUnaryFunc,	sin				},
    { "sinh",	ExprUnaryFunc,	sinh			},
    { "sqrt",	ExprSqrtFunc,	NULL			},
    { "srand",	ExprSrandFunc,	NULL			},
    { "tan",	ExprUnaryFunc,	tan				},
    { "tanh",	ExprUnaryFunc,	tanh			},
    { "wide",	ExprWideFunc,	NULL			},
    { NULL, NULL, NULL }
};

/*
 * TIP#174's math operators. All are safe.
 */

typedef struct {
    const char *name;		/* Name of object-based command. */
    Tcl_ObjCmdProc2 *objProc;	/* Object-based function for command. */
    CompileProc *compileProc;	/* Function called to compile command. */
    union {
	int numArgs;
	int identity;
    } i;
    const char *expected;	/* For error message, what argument(s)
				 * were expected. */
} OpCmdInfo;
static const OpCmdInfo mathOpCmds[] = {
    { "~",	TclSingleOpCmd,		TclCompileInvertOpCmd,
		/* numArgs */ {1},	"integer"},
    { "!",	TclSingleOpCmd,		TclCompileNotOpCmd,
		/* numArgs */ {1},	"boolean"},
    { "+",	TclVariadicOpCmd,	TclCompileAddOpCmd,
		/* identity */ {0},	NULL},
    { "*",	TclVariadicOpCmd,	TclCompileMulOpCmd,
		/* identity */ {1},	NULL},
    { "&",	TclVariadicOpCmd,	TclCompileAndOpCmd,
		/* identity */ {-1},	NULL},
    { "|",	TclVariadicOpCmd,	TclCompileOrOpCmd,
		/* identity */ {0},	NULL},
    { "^",	TclVariadicOpCmd,	TclCompileXorOpCmd,
		/* identity */ {0},	NULL},
    { "**",	TclVariadicOpCmd,	TclCompilePowOpCmd,
		/* identity */ {1},	NULL},
    { "<<",	TclSingleOpCmd,		TclCompileLshiftOpCmd,
		/* numArgs */ {2},	"integer shift"},
    { ">>",	TclSingleOpCmd,		TclCompileRshiftOpCmd,
		/* numArgs */ {2},	"integer shift"},
    { "%",	TclSingleOpCmd,		TclCompileModOpCmd,
		/* numArgs */ {2},	"integer integer"},
    { "!=",	TclSingleOpCmd,		TclCompileNeqOpCmd,
		/* numArgs */ {2},	"value value"},
    { "ne",	TclSingleOpCmd,		TclCompileStrneqOpCmd,
		/* numArgs */ {2},	"value value"},
    { "in",	TclSingleOpCmd,		TclCompileInOpCmd,
		/* numArgs */ {2},	"value list"},
    { "ni",	TclSingleOpCmd,		TclCompileNiOpCmd,
		/* numArgs */ {2},	"value list"},
    { "-",	TclNoIdentOpCmd,	TclCompileMinusOpCmd,
		/* unused */ {0},	"value ?value ...?"},
    { "/",	TclNoIdentOpCmd,	TclCompileDivOpCmd,
		/* unused */ {0},	"value ?value ...?"},
    { "<",	TclSortingOpCmd,	TclCompileLessOpCmd,
		/* unused */ {0},	NULL},
    { "<=",	TclSortingOpCmd,	TclCompileLeqOpCmd,
		/* unused */ {0},	NULL},
    { ">",	TclSortingOpCmd,	TclCompileGreaterOpCmd,
		/* unused */ {0},	NULL},
    { ">=",	TclSortingOpCmd,	TclCompileGeqOpCmd,
		/* unused */ {0},	NULL},
    { "==",	TclSortingOpCmd,	TclCompileEqOpCmd,
		/* unused */ {0},	NULL},
    { "eq",	TclSortingOpCmd,	TclCompileStreqOpCmd,
		/* unused */ {0},	NULL},
    { "lt",	TclSortingOpCmd,	TclCompileStrLtOpCmd,
		/* unused */ {0},	NULL},
    { "le",	TclSortingOpCmd,	TclCompileStrLeOpCmd,
		/* unused */ {0},	NULL},
    { "gt",	TclSortingOpCmd,	TclCompileStrGtOpCmd,
		/* unused */ {0},	NULL},
    { "ge",	TclSortingOpCmd,	TclCompileStrGeOpCmd,
		/* unused */ {0},	NULL},
    { NULL,	NULL,			NULL,
		{0},			NULL}
};

/*
 *----------------------------------------------------------------------
 *
 * TclFinalizeEvaluation --
 *
 *	Finalizes the script cancellation hash table.
 *
 * Results:
 *	None.
 *
 * Side effects:
 *	None.
 *
 *----------------------------------------------------------------------
 */

void
TclFinalizeEvaluation(void)
{
    Tcl_MutexLock(&cancelLock);
    if (cancelTableInitialized == 1) {
	Tcl_DeleteHashTable(&cancelTable);
	cancelTableInitialized = 0;
    }
    Tcl_MutexUnlock(&cancelLock);

    Tcl_MutexLock(&commandTypeLock);
    if (commandTypeInit) {
        Tcl_DeleteHashTable(&commandTypeTable);
        commandTypeInit = 0;
    }
    Tcl_MutexUnlock(&commandTypeLock);
}

/*
 *----------------------------------------------------------------------
 *
 * buildInfoObjCmd --
 *
 *	Implements tcl::build-info command.
 *
 * Results:
 *	None.
 *
 * Side effects:
 *	None.
 *
 *----------------------------------------------------------------------
 */

static int
buildInfoObjCmd2(
    void *clientData,
    Tcl_Interp *interp,		/* Current interpreter. */
    size_t objc,			/* Number of arguments. */
    Tcl_Obj *const objv[])	/* Argument objects. */
{
    if (objc - 1 > 1) {
	Tcl_WrongNumArgs(interp, 1, objv, "?option?");
	return TCL_ERROR;
    }
    if (objc == 2) {
	size_t len;
	const char *arg = Tcl_GetStringFromObj(objv[1], &len);
	if (len == 7 && !strcmp(arg, "version")) {
	    char buf[80];
	    const char *p = strchr((char *)clientData, '.');
	    if (p) {
		const char *q = strchr(p+1, '.');
		const char *r = strchr(p+1, '+');
		p = (q < r) ? q : r;
	    }
	    if (p) {
		memcpy(buf, (char *)clientData, p - (char *)clientData);
		buf[p - (char *)clientData] = '\0';
		Tcl_AppendResult(interp, buf, NULL);
	    }
	    return TCL_OK;
	} else if (len == 10 && !strcmp(arg, "patchlevel")) {
	    char buf[80];
	    const char *p = strchr((char *)clientData, '+');
	    if (p) {
		memcpy(buf, (char *)clientData, p - (char *)clientData);
		buf[p - (char *)clientData] = '\0';
		Tcl_AppendResult(interp, buf, NULL);
	    }
	    return TCL_OK;
	} else if (len == 6 && !strcmp(arg, "commit")) {
	    const char *q, *p = strchr((char *)clientData, '+');
	    if (p) {
		if ((q = strchr(p, '.'))) {
		    char buf[80];
		    memcpy(buf, p+1, q - p - 1);
		    buf[q - p - 1] = '\0';
		    Tcl_AppendResult(interp, buf, NULL);
		} else {
		    Tcl_AppendResult(interp, p+1, NULL);
		}
	    }
	    return TCL_OK;
	} else if (len == 8 && !strcmp(arg, "compiler")) {
	    const char *p = strchr((char *)clientData, '.');
	    while (p) {
		if (!strncmp(p+1, "clang-", 6) || !strncmp(p+1, "gcc-", 4)
			    || !strncmp(p+1, "icc-", 4) || !strncmp(p+1, "msvc-", 5)) {
		    const char *q = strchr(p+1, '.');
		    if (q) {
			char buf[16];
			memcpy(buf, p+1, q - p - 1);
			buf[q - p - 1] = '\0';
			Tcl_AppendResult(interp, buf, NULL);
		    } else {
			Tcl_AppendResult(interp, p+1, NULL);
		    }
		    return TCL_OK;
		}
		p = strchr(p+1, '.');
	    }
	    Tcl_AppendResult(interp, "0", NULL);
	    return TCL_OK;
	}
	const char *p = strchr((char *)clientData, '.');
	while (p) {
	    if (!strncmp(p+1, arg, len) && ((p[len+1] == '.') || (p[len+1] == '\0'))) {
		Tcl_AppendResult(interp, "1", NULL);
		return TCL_OK;
	    }
	    p = strchr(p+1, '.');
	}
	Tcl_AppendResult(interp, "0", NULL);
	return TCL_OK;
    }
    Tcl_AppendResult(interp, (char *)clientData, NULL);
    return TCL_OK;
}

#ifndef TCL_NO_DEPRECATED
static int
buildInfoObjCmd(
    void *clientData,
    Tcl_Interp *interp,		/* Current interpreter. */
    int objc,			/* Number of arguments. */
    Tcl_Obj *const objv[])	/* Argument objects. */
{
    return buildInfoObjCmd2(clientData, interp, (size_t)objc, objv);
}
#endif

/*
 *----------------------------------------------------------------------
 *
 * Tcl_CreateInterp --
 *
 *	Create a new TCL command interpreter.
 *
 * Results:
 *	The return value is a token for the interpreter, which may be used in
 *	calls to functions like Tcl_CreateCmd, Tcl_Eval, or Tcl_DeleteInterp.
 *
 * Side effects:
 *	The command interpreter is initialized with the built-in commands and
 *	with the variables documented in tclvars(n).
 *
 *----------------------------------------------------------------------
 */

Tcl_Interp *
Tcl_CreateInterp(void)
{
    Interp *iPtr;
    Tcl_Interp *interp;
    Command *cmdPtr;
    const BuiltinFuncDef *builtinFuncPtr;
    const OpCmdInfo *opcmdInfoPtr;
    const CmdInfo *cmdInfoPtr;
    Tcl_Namespace *nsPtr;
    Tcl_HashEntry *hPtr;
    int isNew;
    CancelInfo *cancelInfo;
    union {
	char c[sizeof(short)];
	short s;
    } order;
#ifdef TCL_COMPILE_STATS
    ByteCodeStats *statsPtr;
#endif /* TCL_COMPILE_STATS */
    char mathFuncName[32];
    CallFrame *framePtr;
    const char *version = Tcl_InitSubsystems();

    /*
     * Panic if someone updated the CallFrame structure without also updating
     * the Tcl_CallFrame structure (or vice versa).
     */

    if (sizeof(Tcl_CallFrame) < sizeof(CallFrame)) {
	Tcl_Panic("Tcl_CallFrame must not be smaller than CallFrame");
    }

#if defined(_WIN32) && !defined(_WIN64)
    if (sizeof(time_t) != 8) {
	Tcl_Panic("<time.h> is not compatible with VS2005+");
    }
    if ((offsetof(Tcl_StatBuf,st_atime) != 32)
	    || (offsetof(Tcl_StatBuf,st_ctime) != 48)) {
	Tcl_Panic("<sys/stat.h> is not compatible with VS2005+");
    }
#endif

    if (cancelTableInitialized == 0) {
	Tcl_MutexLock(&cancelLock);
	if (cancelTableInitialized == 0) {
	    Tcl_InitHashTable(&cancelTable, TCL_ONE_WORD_KEYS);
	    cancelTableInitialized = 1;
	}

	Tcl_MutexUnlock(&cancelLock);
    }

    if (commandTypeInit == 0) {
        TclRegisterCommandTypeName(TclObjInterpProc2, "proc");
        TclRegisterCommandTypeName(TclEnsembleImplementationCmd, "ensemble");
        TclRegisterCommandTypeName(TclAliasObjCmd, "alias");
        TclRegisterCommandTypeName(TclLocalAliasObjCmd, "alias");
        TclRegisterCommandTypeName(TclChildObjCmd, "interp");
        TclRegisterCommandTypeName(TclInvokeImportedCmd, "import");
        TclRegisterCommandTypeName(TclOOPublicObjectCmd, "object");
        TclRegisterCommandTypeName(TclOOPrivateObjectCmd, "privateObject");
        TclRegisterCommandTypeName(TclOOMyClassObjCmd, "privateClass");
        TclRegisterCommandTypeName(TclNRInterpCoroutine, "coroutine");
    }

    /*
     * Initialize support for namespaces and create the global namespace
     * (whose name is ""; an alias is "::"). This also initializes the Tcl
     * object type table and other object management code.
     */

    iPtr = (Interp *)Tcl_Alloc(sizeof(Interp));
    interp = (Tcl_Interp *) iPtr;

    iPtr->legacyResult = NULL;
    /* Special invalid value: Any attempt to free the legacy result
     * will cause a crash. */
    iPtr->legacyFreeProc = (void (*) (void))-1;
    iPtr->errorLine = 0;
    iPtr->stubTable = &tclStubs;
    iPtr->objResultPtr = Tcl_NewObj();
    Tcl_IncrRefCount(iPtr->objResultPtr);
    iPtr->handle = TclHandleCreate(iPtr);
    iPtr->globalNsPtr = NULL;
    iPtr->hiddenCmdTablePtr = NULL;
    iPtr->interpInfo = NULL;

    iPtr->optimizer = TclOptimizeBytecode;

    iPtr->numLevels = 0;
    iPtr->maxNestingDepth = MAX_NESTING_DEPTH;
    iPtr->framePtr = NULL;	/* Initialise as soon as :: is available */
    iPtr->varFramePtr = NULL;	/* Initialise as soon as :: is available */

    /*
     * TIP #280 - Initialize the arrays used to extend the ByteCode and Proc
     * structures.
     */

    iPtr->cmdFramePtr = NULL;
    iPtr->linePBodyPtr = (Tcl_HashTable *)Tcl_Alloc(sizeof(Tcl_HashTable));
    iPtr->lineBCPtr = (Tcl_HashTable *)Tcl_Alloc(sizeof(Tcl_HashTable));
    iPtr->lineLAPtr = (Tcl_HashTable *)Tcl_Alloc(sizeof(Tcl_HashTable));
    iPtr->lineLABCPtr = (Tcl_HashTable *)Tcl_Alloc(sizeof(Tcl_HashTable));
    Tcl_InitHashTable(iPtr->linePBodyPtr, TCL_ONE_WORD_KEYS);
    Tcl_InitHashTable(iPtr->lineBCPtr, TCL_ONE_WORD_KEYS);
    Tcl_InitHashTable(iPtr->lineLAPtr, TCL_ONE_WORD_KEYS);
    Tcl_InitHashTable(iPtr->lineLABCPtr, TCL_ONE_WORD_KEYS);
    iPtr->scriptCLLocPtr = NULL;

    iPtr->activeVarTracePtr = NULL;

    iPtr->returnOpts = NULL;
    iPtr->errorInfo = NULL;
    TclNewLiteralStringObj(iPtr->eiVar, "::errorInfo");
    Tcl_IncrRefCount(iPtr->eiVar);
    iPtr->errorStack = Tcl_NewListObj(0, NULL);
    Tcl_IncrRefCount(iPtr->errorStack);
    iPtr->resetErrorStack = 1;
    TclNewLiteralStringObj(iPtr->upLiteral,"UP");
    Tcl_IncrRefCount(iPtr->upLiteral);
    TclNewLiteralStringObj(iPtr->callLiteral,"CALL");
    Tcl_IncrRefCount(iPtr->callLiteral);
    TclNewLiteralStringObj(iPtr->innerLiteral,"INNER");
    Tcl_IncrRefCount(iPtr->innerLiteral);
    iPtr->innerContext = Tcl_NewListObj(0, NULL);
    Tcl_IncrRefCount(iPtr->innerContext);
    iPtr->errorCode = NULL;
    TclNewLiteralStringObj(iPtr->ecVar, "::errorCode");
    Tcl_IncrRefCount(iPtr->ecVar);
    iPtr->returnLevel = 1;
    iPtr->returnCode = TCL_OK;

    iPtr->rootFramePtr = NULL;	/* Initialise as soon as :: is available */
    iPtr->lookupNsPtr = NULL;

    Tcl_InitHashTable(&iPtr->packageTable, TCL_STRING_KEYS);
    iPtr->packageUnknown = NULL;

#ifdef _WIN32
#   define getenv(x) _wgetenv(L##x) /* On Windows, use _wgetenv below */
#endif

    /* TIP #268 */
#if (TCL_RELEASE_LEVEL == TCL_FINAL_RELEASE)
    if (getenv("TCL_PKG_PREFER_LATEST") == NULL) {
	iPtr->packagePrefer = PKG_PREFER_STABLE;
    } else
#endif
	iPtr->packagePrefer = PKG_PREFER_LATEST;

    iPtr->cmdCount = 0;
    TclInitLiteralTable(&iPtr->literalTable);
    iPtr->compileEpoch = 1;
    iPtr->compiledProcPtr = NULL;
    iPtr->resolverPtr = NULL;
    iPtr->evalFlags = 0;
    iPtr->scriptFile = NULL;
    iPtr->flags = 0;
    iPtr->tracePtr = NULL;
    iPtr->tracesForbiddingInline = 0;
    iPtr->activeCmdTracePtr = NULL;
    iPtr->activeInterpTracePtr = NULL;
    iPtr->assocData = NULL;
    iPtr->execEnvPtr = NULL;	/* Set after namespaces initialized. */
    iPtr->emptyObjPtr = Tcl_NewObj();
				/* Another empty object. */
    Tcl_IncrRefCount(iPtr->emptyObjPtr);
    iPtr->threadId = Tcl_GetCurrentThread();

    /* TIP #378 */
#ifdef TCL_INTERP_DEBUG_FRAME
    iPtr->flags |= INTERP_DEBUG_FRAME;
#else
    if (getenv("TCL_INTERP_DEBUG_FRAME") != NULL) {
        iPtr->flags |= INTERP_DEBUG_FRAME;
    }
#endif

    /*
     * Initialise the tables for variable traces and searches *before*
     * creating the global ns - so that the trace on errorInfo can be
     * recorded.
     */

    Tcl_InitHashTable(&iPtr->varTraces, TCL_ONE_WORD_KEYS);
    Tcl_InitHashTable(&iPtr->varSearches, TCL_ONE_WORD_KEYS);

    iPtr->globalNsPtr = NULL;	/* Force creation of global ns below. */
    iPtr->globalNsPtr = (Namespace *) Tcl_CreateNamespace(interp, "",
	    NULL, NULL);
    if (iPtr->globalNsPtr == NULL) {
	Tcl_Panic("Tcl_CreateInterp: can't create global namespace");
    }

    /*
     * Initialise the rootCallframe. It cannot be allocated on the stack, as
     * it has to be in place before TclCreateExecEnv tries to use a variable.
     */

    /* This is needed to satisfy GCC 3.3's strict aliasing rules */
    framePtr = (CallFrame *)Tcl_Alloc(sizeof(CallFrame));
    (void) Tcl_PushCallFrame(interp, (Tcl_CallFrame *) framePtr,
	    (Tcl_Namespace *) iPtr->globalNsPtr, /*isProcCallFrame*/ 0);
    framePtr->objc = 0;

    iPtr->framePtr = framePtr;
    iPtr->varFramePtr = framePtr;
    iPtr->rootFramePtr = framePtr;

    /*
     * Initialize support for code compilation and execution. We call
     * TclCreateExecEnv after initializing namespaces since it tries to
     * reference a Tcl variable (it links to the Tcl "tcl_traceExec"
     * variable).
     */

    iPtr->execEnvPtr = TclCreateExecEnv(interp, INTERP_STACK_INITIAL_SIZE);

    /*
     * TIP #219, Tcl Channel Reflection API support.
     */

    iPtr->chanMsg = NULL;

    /*
     * TIP #285, Script cancellation support.
     */

    iPtr->asyncCancelMsg = Tcl_NewObj();

    cancelInfo = (CancelInfo *)Tcl_Alloc(sizeof(CancelInfo));
    cancelInfo->interp = interp;

    iPtr->asyncCancel = Tcl_AsyncCreate(CancelEvalProc, cancelInfo);
    cancelInfo->async = iPtr->asyncCancel;
    cancelInfo->result = NULL;
    cancelInfo->length = 0;

    Tcl_MutexLock(&cancelLock);
    hPtr = Tcl_CreateHashEntry(&cancelTable, iPtr, &isNew);
    Tcl_SetHashValue(hPtr, cancelInfo);
    Tcl_MutexUnlock(&cancelLock);

    /*
     * Initialize the compilation and execution statistics kept for this
     * interpreter.
     */

#ifdef TCL_COMPILE_STATS
    statsPtr = &iPtr->stats;
    statsPtr->numExecutions = 0;
    statsPtr->numCompilations = 0;
    statsPtr->numByteCodesFreed = 0;
    memset(statsPtr->instructionCount, 0,
	    sizeof(statsPtr->instructionCount));

    statsPtr->totalSrcBytes = 0.0;
    statsPtr->totalByteCodeBytes = 0.0;
    statsPtr->currentSrcBytes = 0.0;
    statsPtr->currentByteCodeBytes = 0.0;
    memset(statsPtr->srcCount, 0, sizeof(statsPtr->srcCount));
    memset(statsPtr->byteCodeCount, 0, sizeof(statsPtr->byteCodeCount));
    memset(statsPtr->lifetimeCount, 0, sizeof(statsPtr->lifetimeCount));

    statsPtr->currentInstBytes = 0.0;
    statsPtr->currentLitBytes = 0.0;
    statsPtr->currentExceptBytes = 0.0;
    statsPtr->currentAuxBytes = 0.0;
    statsPtr->currentCmdMapBytes = 0.0;

    statsPtr->numLiteralsCreated = 0;
    statsPtr->totalLitStringBytes = 0.0;
    statsPtr->currentLitStringBytes = 0.0;
    memset(statsPtr->literalCount, 0, sizeof(statsPtr->literalCount));
#endif /* TCL_COMPILE_STATS */

    /*
     * Initialize the ensemble error message rewriting support.
     */

    TclResetRewriteEnsemble(interp, 1);

    /*
     * TIP#143: Initialise the resource limit support.
     */

    TclInitLimitSupport(interp);

    /*
     * Initialise the thread-specific data ekeko. Note that the thread's alloc
     * cache was already initialised by the call to alloc the interp struct.
     */

#if TCL_THREADS && defined(USE_THREAD_ALLOC)
    iPtr->allocCache = (AllocCache *)TclpGetAllocCache();
#else
    iPtr->allocCache = NULL;
#endif
    iPtr->pendingObjDataPtr = NULL;
    iPtr->asyncReadyPtr = TclGetAsyncReadyPtr();
    iPtr->deferredCallbacks = NULL;

    /*
     * Create the core commands. Do it here, rather than calling
     * Tcl_CreateCommand, because it's faster (there's no need to check for a
     * pre-existing command by the same name). If a command has a Tcl_CmdProc
     * but no Tcl_ObjCmdProc2, set the Tcl_ObjCmdProc2 to
     * InvokeStringCommand. This is an object-based wrapper function that
     * extracts strings, calls the string function, and creates an object for
     * the result. Similarly, if a command has a Tcl_ObjCmdProc2 but no
     * Tcl_CmdProc, set the Tcl_CmdProc to InvokeObjectCommand.
     */

    for (cmdInfoPtr = builtInCmds; cmdInfoPtr->name != NULL; cmdInfoPtr++) {
	if ((cmdInfoPtr->objProc == NULL)
		&& (cmdInfoPtr->compileProc == NULL)
		&& (cmdInfoPtr->nreProc == NULL)) {
	    Tcl_Panic("builtin command with NULL object command proc and a NULL compile proc");
	}

	hPtr = Tcl_CreateHashEntry(&iPtr->globalNsPtr->cmdTable,
		cmdInfoPtr->name, &isNew);
	if (isNew) {
	    cmdPtr = (Command *)Tcl_Alloc(sizeof(Command));
	    cmdPtr->hPtr = hPtr;
	    cmdPtr->nsPtr = iPtr->globalNsPtr;
	    cmdPtr->refCount = 1;
	    cmdPtr->cmdEpoch = 0;
	    cmdPtr->compileProc = cmdInfoPtr->compileProc;
	    cmdPtr->proc = InvokeObjectCommand;
	    cmdPtr->clientData = cmdPtr;
	    cmdPtr->objProc2 = cmdInfoPtr->objProc;
	    cmdPtr->objClientData2 = NULL;
	    cmdPtr->deleteProc = NULL;
	    cmdPtr->deleteData = NULL;
	    cmdPtr->flags = 0;
            if (cmdInfoPtr->flags & CMD_COMPILES_EXPANDED) {
                cmdPtr->flags |= CMD_COMPILES_EXPANDED;
            }
	    cmdPtr->importRefPtr = NULL;
	    cmdPtr->tracePtr = NULL;
	    cmdPtr->nreProc2 = cmdInfoPtr->nreProc;
	    Tcl_SetHashValue(hPtr, cmdPtr);
	}
    }

    /*
     * Create the "array", "binary", "chan", "clock", "dict", "encoding",
     * "file", "info", "namespace" and "string" ensembles. Note that all these
     * commands (and their subcommands that are not present in the global
     * namespace) are wholly safe *except* for "clock", "encoding" and "file".
     */

    TclInitArrayCmd(interp);
    TclInitBinaryCmd(interp);
    TclInitChanCmd(interp);
    TclInitDictCmd(interp);
    TclInitEncodingCmd(interp);
    TclInitFileCmd(interp);
    TclInitInfoCmd(interp);
    TclInitNamespaceCmd(interp);
    TclInitStringCmd(interp);
    TclInitPrefixCmd(interp);
    TclInitProcessCmd(interp);

    /*
     * Register "clock" subcommands. These *do* go through
     * Tcl_CreateObjCommand, since they aren't in the global namespace and
     * involve ensembles.
     */

    TclClockInit(interp);

    /*
     * Register the built-in functions. This is empty now that they are
     * implemented as commands in the ::tcl::mathfunc namespace.
     */

    /*
     * Register the default [interp bgerror] handler.
     */

    Tcl_CreateObjCommand2(interp, "::tcl::Bgerror",
	    TclDefaultBgErrorHandlerObjCmd, NULL, NULL);

    /*
     * Create unsupported commands for debugging bytecode and objects.
     */

    Tcl_CreateObjCommand2(interp, "::tcl::unsupported::disassemble",
	    Tcl_DisassembleObjCmd, INT2PTR(0), NULL);
    Tcl_CreateObjCommand2(interp, "::tcl::unsupported::getbytecode",
	    Tcl_DisassembleObjCmd, INT2PTR(1), NULL);
    Tcl_CreateObjCommand2(interp, "::tcl::unsupported::representation",
	    Tcl_RepresentationCmd, NULL, NULL);

    /* Adding the bytecode assembler command */
    cmdPtr = (Command *) Tcl_NRCreateCommand2(interp,
            "::tcl::unsupported::assemble", Tcl_AssembleObjCmd,
            TclNRAssembleObjCmd, NULL, NULL);
    cmdPtr->compileProc = &TclCompileAssembleCmd;

    /* Coroutine monkeybusiness */
    Tcl_NRCreateCommand2(interp, "::tcl::unsupported::inject", NULL,
	    NRInjectObjCmd, NULL, NULL);
    Tcl_CreateObjCommand2(interp, "::tcl::unsupported::corotype",
            CoroTypeObjCmd, NULL, NULL);

    /* Export unsupported commands */
    nsPtr = Tcl_FindNamespace(interp, "::tcl::unsupported", NULL, 0);
    if (nsPtr) {
	Tcl_Export(interp, nsPtr, "*", 1);
    }


#ifdef USE_DTRACE
    /*
     * Register the tcl::dtrace command.
     */

    Tcl_CreateObjCommand2(interp, "::tcl::dtrace", DTraceObjCmd, NULL, NULL);
#endif /* USE_DTRACE */

    /*
     * Register the builtin math functions.
     */

    nsPtr = Tcl_CreateNamespace(interp, "::tcl::mathfunc", NULL,NULL);
    if (nsPtr == NULL) {
	Tcl_Panic("Can't create math function namespace");
    }
#define MATH_FUNC_PREFIX_LEN 17 /* == strlen("::tcl::mathfunc::") */
    memcpy(mathFuncName, "::tcl::mathfunc::", MATH_FUNC_PREFIX_LEN);
    for (builtinFuncPtr = BuiltinFuncTable; builtinFuncPtr->name != NULL;
	    builtinFuncPtr++) {
	strcpy(mathFuncName+MATH_FUNC_PREFIX_LEN, builtinFuncPtr->name);
	Tcl_CreateObjCommand2(interp, mathFuncName,
		builtinFuncPtr->objCmdProc, (void *)builtinFuncPtr->fn, NULL);
	Tcl_Export(interp, nsPtr, builtinFuncPtr->name, 0);
    }

    /*
     * Register the mathematical "operator" commands. [TIP #174]
     */

    nsPtr = Tcl_CreateNamespace(interp, "::tcl::mathop", NULL, NULL);
    if (nsPtr == NULL) {
	Tcl_Panic("can't create math operator namespace");
    }
    Tcl_Export(interp, nsPtr, "*", 1);
#define MATH_OP_PREFIX_LEN 15 /* == strlen("::tcl::mathop::") */
    memcpy(mathFuncName, "::tcl::mathop::", MATH_OP_PREFIX_LEN);
    for (opcmdInfoPtr=mathOpCmds ; opcmdInfoPtr->name!=NULL ; opcmdInfoPtr++){
	TclOpCmdClientData *occdPtr = (TclOpCmdClientData *)Tcl_Alloc(sizeof(TclOpCmdClientData));

	occdPtr->op = opcmdInfoPtr->name;
	occdPtr->i.numArgs = opcmdInfoPtr->i.numArgs;
	occdPtr->expected = opcmdInfoPtr->expected;
	strcpy(mathFuncName + MATH_OP_PREFIX_LEN, opcmdInfoPtr->name);
	cmdPtr = (Command *) Tcl_CreateObjCommand2(interp, mathFuncName,
		opcmdInfoPtr->objProc, occdPtr, DeleteOpCmdClientData);
	if (cmdPtr == NULL) {
	    Tcl_Panic("failed to create math operator %s",
		    opcmdInfoPtr->name);
	} else if (opcmdInfoPtr->compileProc != NULL) {
	    cmdPtr->compileProc = opcmdInfoPtr->compileProc;
	}
    }

    /*
     * Do Multiple/Safe Interps Tcl init stuff
     */

    TclInterpInit(interp);
    TclSetupEnv(interp);

    /*
     * TIP #59: Make embedded configuration information available.
     */

    TclInitEmbeddedConfigurationInformation(interp);

    /*
     * TIP #440: Declare the name of the script engine to be "Tcl".
     */

    Tcl_SetVar2(interp, "tcl_platform", "engine", "Tcl",
	    TCL_GLOBAL_ONLY);

    /*
     * Compute the byte order of this machine.
     */

    order.s = 1;
    Tcl_SetVar2(interp, "tcl_platform", "byteOrder",
	    ((order.c[0] == 1) ? "littleEndian" : "bigEndian"),
	    TCL_GLOBAL_ONLY);

    Tcl_SetVar2Ex(interp, "tcl_platform", "wordSize",
	    Tcl_NewWideIntObj(sizeof(long)), TCL_GLOBAL_ONLY);

    /* TIP #291 */
    Tcl_SetVar2Ex(interp, "tcl_platform", "pointerSize",
	    Tcl_NewWideIntObj(sizeof(void *)), TCL_GLOBAL_ONLY);

    /*
     * Set up other variables such as tcl_version and tcl_library
     */

    Tcl_SetVar2(interp, "tcl_patchLevel", NULL, TCL_PATCH_LEVEL, TCL_GLOBAL_ONLY);
    Tcl_SetVar2(interp, "tcl_version", NULL, TCL_VERSION, TCL_GLOBAL_ONLY);
    TclpSetVariables(interp);

    /*
     * Register Tcl's version number.
     * TIP #268: Full patchlevel instead of just major.minor
     * TIP #599: Extended build information "+<UUID>.<tag1>.<tag2>...."
     */

    Tcl_PkgProvideEx(interp, "Tcl", TCL_PATCH_LEVEL, &tclStubs);
    Tcl_PkgProvideEx(interp, "tcl", TCL_PATCH_LEVEL, &tclStubs);
#ifdef TCL_NO_DEPRECATED
    Tcl_CreateObjCommand2(interp, "::tcl::build-info",
	    buildInfoObjCmd2, (void *)version, NULL);
#else
    Tcl_CmdInfo info2;
    Tcl_Command buildInfoCmd = Tcl_CreateObjCommand(interp, "::tcl::build-info",
	    buildInfoObjCmd, (void *)version, NULL);
    Tcl_GetCommandInfoFromToken(buildInfoCmd, &info2);
    info2.objProc2 = buildInfoObjCmd2;
    info2.objClientData2 = (void *)version;
    Tcl_SetCommandInfoFromToken(buildInfoCmd, &info2);
#endif

    if (TclTommath_Init(interp) != TCL_OK) {
	Tcl_Panic("%s", Tcl_GetStringResult(interp));
    }

    if (TclOOInit(interp) != TCL_OK) {
	Tcl_Panic("%s", Tcl_GetStringResult(interp));
    }

    /*
     * Only build in zlib support if we've successfully detected a library to
     * compile and link against.
     */

#ifdef HAVE_ZLIB
    if (TclZlibInit(interp) != TCL_OK) {
	Tcl_Panic("%s", Tcl_GetStringResult(interp));
    }
    if (TclZipfs_Init(interp) != TCL_OK) {
	Tcl_Panic("%s", Tcl_GetStringResult(interp));
    }
#endif

    TOP_CB(iPtr) = NULL;
    return interp;
}

static void
DeleteOpCmdClientData(
    void *clientData)
{
    TclOpCmdClientData *occdPtr = (TclOpCmdClientData *)clientData;

    Tcl_Free(occdPtr);
}

/*
 * ---------------------------------------------------------------------
 *
 * TclRegisterCommandTypeName, TclGetCommandTypeName --
 *
 *      Command type registration and lookup mechanism. Everything is keyed by
 *      the Tcl_ObjCmdProc2 for the command, and that is used as the *key* into
 *      the hash table that maps to constant strings that are names. (It is
 *      recommended that those names be ASCII.)
 *
 * ---------------------------------------------------------------------
 */

void
TclRegisterCommandTypeName(
    Tcl_ObjCmdProc2 *implementationProc,
    const char *nameStr)
{
    Tcl_HashEntry *hPtr;

    Tcl_MutexLock(&commandTypeLock);
    if (commandTypeInit == 0) {
        Tcl_InitHashTable(&commandTypeTable, TCL_ONE_WORD_KEYS);
        commandTypeInit = 1;
    }
    if (nameStr != NULL) {
        int isNew;

        hPtr = Tcl_CreateHashEntry(&commandTypeTable,
                implementationProc, &isNew);
        Tcl_SetHashValue(hPtr, (void *) nameStr);
    } else {
        hPtr = Tcl_FindHashEntry(&commandTypeTable,
                implementationProc);
        if (hPtr != NULL) {
            Tcl_DeleteHashEntry(hPtr);
        }
    }
    Tcl_MutexUnlock(&commandTypeLock);
}

const char *
TclGetCommandTypeName(
    Tcl_Command command)
{
    Command *cmdPtr = (Command *) command;
    Tcl_ObjCmdProc2 *procPtr = cmdPtr->objProc2;
    const char *name = "native";

    if (procPtr == NULL) {
        procPtr = cmdPtr->nreProc2;
    }
    Tcl_MutexLock(&commandTypeLock);
    if (commandTypeInit) {
        Tcl_HashEntry *hPtr = Tcl_FindHashEntry(&commandTypeTable, procPtr);

        if (hPtr && Tcl_GetHashValue(hPtr)) {
            name = (const char *) Tcl_GetHashValue(hPtr);
        }
    }
    Tcl_MutexUnlock(&commandTypeLock);

    return name;
}

/*
 *----------------------------------------------------------------------
 *
 * TclHideUnsafeCommands --
 *
 *	Hides base commands that are not marked as safe from this interpreter.
 *
 * Results:
 *	TCL_OK if it succeeds, TCL_ERROR else.
 *
 * Side effects:
 *	Hides functionality in an interpreter.
 *
 *----------------------------------------------------------------------
 */

int
TclHideUnsafeCommands(
    Tcl_Interp *interp)		/* Hide commands in this interpreter. */
{
    const CmdInfo *cmdInfoPtr;
    const UnsafeEnsembleInfo *unsafePtr;

    if (interp == NULL) {
	return TCL_ERROR;
    }
    for (cmdInfoPtr = builtInCmds; cmdInfoPtr->name != NULL; cmdInfoPtr++) {
	if (!(cmdInfoPtr->flags & CMD_IS_SAFE)) {
	    Tcl_HideCommand(interp, cmdInfoPtr->name, cmdInfoPtr->name);
	}
    }

    for (unsafePtr = unsafeEnsembleCommands;
            unsafePtr->ensembleNsName; unsafePtr++) {
        if (unsafePtr->commandName) {
            /*
             * Hide an ensemble subcommand.
             */

            Tcl_Obj *cmdName = Tcl_ObjPrintf("::tcl::%s::%s",
                    unsafePtr->ensembleNsName, unsafePtr->commandName);
            Tcl_Obj *hideName = Tcl_ObjPrintf("tcl:%s:%s",
                    unsafePtr->ensembleNsName, unsafePtr->commandName);

            if (TclRenameCommand(interp, TclGetString(cmdName),
                        "___tmp") != TCL_OK
                    || Tcl_HideCommand(interp, "___tmp",
                            TclGetString(hideName)) != TCL_OK) {
                Tcl_Panic("problem making '%s %s' safe: %s",
                        unsafePtr->ensembleNsName, unsafePtr->commandName,
                        Tcl_GetStringResult(interp));
            }
            Tcl_CreateObjCommand2(interp, TclGetString(cmdName),
                    BadEnsembleSubcommand, (void *)unsafePtr, NULL);
            TclDecrRefCount(cmdName);
            TclDecrRefCount(hideName);
        } else {
            /*
             * Hide an ensemble main command (for compatibility).
             */

            if (Tcl_HideCommand(interp, unsafePtr->ensembleNsName,
                    unsafePtr->ensembleNsName) != TCL_OK) {
                Tcl_Panic("problem making '%s' safe: %s",
                        unsafePtr->ensembleNsName,
                        Tcl_GetStringResult(interp));
            }
        }
    }

    return TCL_OK;
}

/*
 *----------------------------------------------------------------------
 *
 * BadEnsembleSubcommand --
 *
 *	Command used to act as a backstop implementation when subcommands of
 *	ensembles are unsafe (the real implementations of the subcommands are
 *	hidden). The clientData is description of what was hidden.
 *
 * Results:
 *	A standard Tcl result (always a TCL_ERROR).
 *
 * Side effects:
 *	None.
 *
 *----------------------------------------------------------------------
 */

static int
BadEnsembleSubcommand(
    void *clientData,
    Tcl_Interp *interp,
    TCL_UNUSED(size_t) /*objc*/,
    TCL_UNUSED(Tcl_Obj *const *) /* objv */)
{
    const UnsafeEnsembleInfo *infoPtr = (const UnsafeEnsembleInfo *)clientData;

    Tcl_SetObjResult(interp, Tcl_ObjPrintf(
            "not allowed to invoke subcommand %s of %s",
            infoPtr->commandName, infoPtr->ensembleNsName));
    Tcl_SetErrorCode(interp, "TCL", "SAFE", "SUBCOMMAND", NULL);
    return TCL_ERROR;
}

/*
 *--------------------------------------------------------------
 *
 * Tcl_CallWhenDeleted --
 *
 *	Arrange for a function to be called before a given interpreter is
 *	deleted. The function is called as soon as Tcl_DeleteInterp is called;
 *	if Tcl_CallWhenDeleted is called on an interpreter that has already
 *	been deleted, the function will be called when the last Tcl_Release is
 *	done on the interpreter.
 *
 * Results:
 *	None.
 *
 * Side effects:
 *	When Tcl_DeleteInterp is invoked to delete interp, proc will be
 *	invoked. See the manual entry for details.
 *
 *--------------------------------------------------------------
 */

void
Tcl_CallWhenDeleted(
    Tcl_Interp *interp,		/* Interpreter to watch. */
    Tcl_InterpDeleteProc *proc,	/* Function to call when interpreter is about
				 * to be deleted. */
    void *clientData)	/* One-word value to pass to proc. */
{
    Interp *iPtr = (Interp *) interp;
    static Tcl_ThreadDataKey assocDataCounterKey;
    int *assocDataCounterPtr =
	    (int *)Tcl_GetThreadData(&assocDataCounterKey, sizeof(int));
    int isNew;
    char buffer[32 + TCL_INTEGER_SPACE];
    AssocData *dPtr = (AssocData *)Tcl_Alloc(sizeof(AssocData));
    Tcl_HashEntry *hPtr;

    sprintf(buffer, "Assoc Data Key #%d", *assocDataCounterPtr);
    (*assocDataCounterPtr)++;

    if (iPtr->assocData == NULL) {
	iPtr->assocData = (Tcl_HashTable *)Tcl_Alloc(sizeof(Tcl_HashTable));
	Tcl_InitHashTable(iPtr->assocData, TCL_STRING_KEYS);
    }
    hPtr = Tcl_CreateHashEntry(iPtr->assocData, buffer, &isNew);
    dPtr->proc = proc;
    dPtr->clientData = clientData;
    Tcl_SetHashValue(hPtr, dPtr);
}

/*
 *--------------------------------------------------------------
 *
 * Tcl_DontCallWhenDeleted --
 *
 *	Cancel the arrangement for a function to be called when a given
 *	interpreter is deleted.
 *
 * Results:
 *	None.
 *
 * Side effects:
 *	If proc and clientData were previously registered as a callback via
 *	Tcl_CallWhenDeleted, they are unregistered. If they weren't previously
 *	registered then nothing happens.
 *
 *--------------------------------------------------------------
 */

void
Tcl_DontCallWhenDeleted(
    Tcl_Interp *interp,		/* Interpreter to watch. */
    Tcl_InterpDeleteProc *proc,	/* Function to call when interpreter is about
				 * to be deleted. */
    void *clientData)	/* One-word value to pass to proc. */
{
    Interp *iPtr = (Interp *) interp;
    Tcl_HashTable *hTablePtr;
    Tcl_HashSearch hSearch;
    Tcl_HashEntry *hPtr;
    AssocData *dPtr;

    hTablePtr = iPtr->assocData;
    if (hTablePtr == NULL) {
	return;
    }
    for (hPtr = Tcl_FirstHashEntry(hTablePtr, &hSearch); hPtr != NULL;
	    hPtr = Tcl_NextHashEntry(&hSearch)) {
	dPtr = (AssocData *)Tcl_GetHashValue(hPtr);
	if ((dPtr->proc == proc) && (dPtr->clientData == clientData)) {
	    Tcl_Free(dPtr);
	    Tcl_DeleteHashEntry(hPtr);
	    return;
	}
    }
}

/*
 *----------------------------------------------------------------------
 *
 * Tcl_SetAssocData --
 *
 *	Creates a named association between user-specified data, a delete
 *	function and this interpreter. If the association already exists the
 *	data is overwritten with the new data. The delete function will be
 *	invoked when the interpreter is deleted.
 *
 * Results:
 *	None.
 *
 * Side effects:
 *	Sets the associated data, creates the association if needed.
 *
 *----------------------------------------------------------------------
 */

void
Tcl_SetAssocData(
    Tcl_Interp *interp,		/* Interpreter to associate with. */
    const char *name,		/* Name for association. */
    Tcl_InterpDeleteProc *proc,	/* Proc to call when interpreter is about to
				 * be deleted. */
    void *clientData)	/* One-word value to pass to proc. */
{
    Interp *iPtr = (Interp *) interp;
    AssocData *dPtr;
    Tcl_HashEntry *hPtr;
    int isNew;

    if (iPtr->assocData == NULL) {
	iPtr->assocData = (Tcl_HashTable *)Tcl_Alloc(sizeof(Tcl_HashTable));
	Tcl_InitHashTable(iPtr->assocData, TCL_STRING_KEYS);
    }
    hPtr = Tcl_CreateHashEntry(iPtr->assocData, name, &isNew);
    if (isNew == 0) {
	dPtr = (AssocData *)Tcl_GetHashValue(hPtr);
    } else {
	dPtr = (AssocData *)Tcl_Alloc(sizeof(AssocData));
    }
    dPtr->proc = proc;
    dPtr->clientData = clientData;

    Tcl_SetHashValue(hPtr, dPtr);
}

/*
 *----------------------------------------------------------------------
 *
 * Tcl_DeleteAssocData --
 *
 *	Deletes a named association of user-specified data with the specified
 *	interpreter.
 *
 * Results:
 *	None.
 *
 * Side effects:
 *	Deletes the association.
 *
 *----------------------------------------------------------------------
 */

void
Tcl_DeleteAssocData(
    Tcl_Interp *interp,		/* Interpreter to associate with. */
    const char *name)		/* Name of association. */
{
    Interp *iPtr = (Interp *) interp;
    AssocData *dPtr;
    Tcl_HashEntry *hPtr;

    if (iPtr->assocData == NULL) {
	return;
    }
    hPtr = Tcl_FindHashEntry(iPtr->assocData, name);
    if (hPtr == NULL) {
	return;
    }
    dPtr = (AssocData *)Tcl_GetHashValue(hPtr);
    if (dPtr->proc != NULL) {
	dPtr->proc(dPtr->clientData, interp);
    }
    Tcl_Free(dPtr);
    Tcl_DeleteHashEntry(hPtr);
}

/*
 *----------------------------------------------------------------------
 *
 * Tcl_GetAssocData --
 *
 *	Returns the client data associated with this name in the specified
 *	interpreter.
 *
 * Results:
 *	The client data in the AssocData record denoted by the named
 *	association, or NULL.
 *
 * Side effects:
 *	None.
 *
 *----------------------------------------------------------------------
 */

void *
Tcl_GetAssocData(
    Tcl_Interp *interp,		/* Interpreter associated with. */
    const char *name,		/* Name of association. */
    Tcl_InterpDeleteProc **procPtr)
				/* Pointer to place to store address of
				 * current deletion callback. */
{
    Interp *iPtr = (Interp *) interp;
    AssocData *dPtr;
    Tcl_HashEntry *hPtr;

    if (iPtr->assocData == NULL) {
	return NULL;
    }
    hPtr = Tcl_FindHashEntry(iPtr->assocData, name);
    if (hPtr == NULL) {
	return NULL;
    }
    dPtr = (AssocData *)Tcl_GetHashValue(hPtr);
    if (procPtr != NULL) {
	*procPtr = dPtr->proc;
    }
    return dPtr->clientData;
}

/*
 *----------------------------------------------------------------------
 *
 * Tcl_InterpDeleted --
 *
 *	Returns nonzero if the interpreter has been deleted with a call to
 *	Tcl_DeleteInterp.
 *
 * Results:
 *	Nonzero if the interpreter is deleted, zero otherwise.
 *
 * Side effects:
 *	None.
 *
 *----------------------------------------------------------------------
 */

int
Tcl_InterpDeleted(
    Tcl_Interp *interp)
{
    return (((Interp *) interp)->flags & DELETED) ? 1 : 0;
}

/*
 *----------------------------------------------------------------------
 *
 * Tcl_DeleteInterp --
 *
 *	Ensures that the interpreter will be deleted eventually. If there are
 *	no Tcl_Preserve calls in effect for this interpreter, it is deleted
 *	immediately, otherwise the interpreter is deleted when the last
 *	Tcl_Preserve is matched by a call to Tcl_Release. In either case, the
 *	function runs the currently registered deletion callbacks.
 *
 * Results:
 *	None.
 *
 * Side effects:
 *	The interpreter is marked as deleted. The caller may still use it
 *	safely if there are calls to Tcl_Preserve in effect for the
 *	interpreter, but further calls to Tcl_Eval etc in this interpreter
 *	will fail.
 *
 *----------------------------------------------------------------------
 */

void
Tcl_DeleteInterp(
    Tcl_Interp *interp)		/* Token for command interpreter (returned by
				 * a previous call to Tcl_CreateInterp). */
{
    Interp *iPtr = (Interp *) interp;

    /*
     * If the interpreter has already been marked deleted, just punt.
     */

    if (iPtr->flags & DELETED) {
	return;
    }

    /*
     * Mark the interpreter as deleted. No further evals will be allowed.
     * Increase the compileEpoch as a signal to compiled bytecodes.
     */

    iPtr->flags |= DELETED;
    iPtr->compileEpoch++;

    /*
     * Ensure that the interpreter is eventually deleted.
     */

    Tcl_EventuallyFree(interp, (Tcl_FreeProc *) DeleteInterpProc);
}

/*
 *----------------------------------------------------------------------
 *
 * DeleteInterpProc --
 *
 *	Helper function to delete an interpreter. This function is called when
 *	the last call to Tcl_Preserve on this interpreter is matched by a call
 *	to Tcl_Release. The function cleans up all resources used in the
 *	interpreter and calls all currently registered interpreter deletion
 *	callbacks.
 *
 * Results:
 *	None.
 *
 * Side effects:
 *	Whatever the interpreter deletion callbacks do. Frees resources used
 *	by the interpreter.
 *
 *----------------------------------------------------------------------
 */

static void
DeleteInterpProc(
    Tcl_Interp *interp)		/* Interpreter to delete. */
{
    Interp *iPtr = (Interp *) interp;
    Tcl_HashEntry *hPtr;
    Tcl_HashSearch search;
    Tcl_HashTable *hTablePtr;
    ResolverScheme *resPtr, *nextResPtr;
    size_t i;

    /*
     * Punt if there is an error in the Tcl_Release/Tcl_Preserve matchup,
	 * unless we are exiting.
     */

    if ((iPtr->numLevels > 0) && !TclInExit()) {
	Tcl_Panic("DeleteInterpProc called with active evals");
    }

    /*
     * The interpreter should already be marked deleted; otherwise how did we
     * get here?
     */

    if (!(iPtr->flags & DELETED)) {
	Tcl_Panic("DeleteInterpProc called on interpreter not marked deleted");
    }

    /*
     * TIP #219, Tcl Channel Reflection API. Discard a leftover state.
     */

    if (iPtr->chanMsg != NULL) {
	Tcl_DecrRefCount(iPtr->chanMsg);
	iPtr->chanMsg = NULL;
    }

    /*
     * TIP #285, Script cancellation support. Delete this interp from the
     * global hash table of CancelInfo structs.
     */

    Tcl_MutexLock(&cancelLock);
    hPtr = Tcl_FindHashEntry(&cancelTable, iPtr);
    if (hPtr != NULL) {
	CancelInfo *cancelInfo = (CancelInfo *)Tcl_GetHashValue(hPtr);

	if (cancelInfo != NULL) {
	    if (cancelInfo->result != NULL) {
		Tcl_Free(cancelInfo->result);
	    }
	    Tcl_Free(cancelInfo);
	}

	Tcl_DeleteHashEntry(hPtr);
    }

    if (iPtr->asyncCancel != NULL) {
	Tcl_AsyncDelete(iPtr->asyncCancel);
	iPtr->asyncCancel = NULL;
    }

    if (iPtr->asyncCancelMsg != NULL) {
	Tcl_DecrRefCount(iPtr->asyncCancelMsg);
	iPtr->asyncCancelMsg = NULL;
    }
    Tcl_MutexUnlock(&cancelLock);

    /*
     * Shut down all limit handler callback scripts that call back into this
     * interpreter. Then eliminate all limit handlers for this interpreter.
     */

    TclRemoveScriptLimitCallbacks(interp);
    TclLimitRemoveAllHandlers(interp);

    /*
     * Dismantle the namespace here, before we clear the assocData. If any
     * background errors occur here, they will be deleted below.
     *
     * Dismantle the namespace after freeing the iPtr->handle so that each
     * bytecode releases its literals without caring to update the literal
     * table, as it will be freed later in this function without further use.
     */

    TclHandleFree(iPtr->handle);
    TclTeardownNamespace(iPtr->globalNsPtr);

    /*
     * Delete all the hidden commands.
     */

    hTablePtr = iPtr->hiddenCmdTablePtr;
    if (hTablePtr != NULL) {
	/*
	 * Non-pernicious deletion. The deletion callbacks will not be allowed
	 * to create any new hidden or non-hidden commands.
	 * Tcl_DeleteCommandFromToken will remove the entry from the
	 * hiddenCmdTablePtr.
	 */

	hPtr = Tcl_FirstHashEntry(hTablePtr, &search);
	for (; hPtr != NULL; hPtr = Tcl_NextHashEntry(&search)) {
	    Tcl_DeleteCommandFromToken(interp, (Tcl_Command)Tcl_GetHashValue(hPtr));
	}
	Tcl_DeleteHashTable(hTablePtr);
	Tcl_Free(hTablePtr);
    }


    if (iPtr->assocData != NULL) {
	AssocData *dPtr;

	hTablePtr = iPtr->assocData;
	/*
	 * Invoke deletion callbacks; note that a callback can create new
	 * callbacks, so we iterate.
	 */
	for (hPtr = Tcl_FirstHashEntry(hTablePtr, &search);
		hPtr != NULL;
		hPtr = Tcl_FirstHashEntry(hTablePtr, &search)) {
	    dPtr = (AssocData *)Tcl_GetHashValue(hPtr);
	    if (dPtr->proc != NULL) {
		dPtr->proc(dPtr->clientData, interp);
	    }
	    Tcl_DeleteHashEntry(hPtr);
	    Tcl_Free(dPtr);
	}
	Tcl_DeleteHashTable(hTablePtr);
	Tcl_Free(hTablePtr);
	iPtr->assocData = NULL;
    }

    /*
     * Pop the root frame pointer and finish deleting the global
     * namespace. The order is important [Bug 1658572].
     */

    if ((iPtr->framePtr != iPtr->rootFramePtr) && !TclInExit()) {
	Tcl_Panic("DeleteInterpProc: popping rootCallFrame with other frames on top");
    }
    Tcl_PopCallFrame(interp);
    Tcl_Free(iPtr->rootFramePtr);
    iPtr->rootFramePtr = NULL;
    Tcl_DeleteNamespace((Tcl_Namespace *) iPtr->globalNsPtr);

    /*
     * Free up the result *after* deleting variables, since variable deletion
     * could have transferred ownership of the result string to Tcl.
     */

    Tcl_DecrRefCount(iPtr->objResultPtr);
    iPtr->objResultPtr = NULL;
    Tcl_DecrRefCount(iPtr->ecVar);
    if (iPtr->errorCode) {
	Tcl_DecrRefCount(iPtr->errorCode);
	iPtr->errorCode = NULL;
    }
    Tcl_DecrRefCount(iPtr->eiVar);
    if (iPtr->errorInfo) {
	Tcl_DecrRefCount(iPtr->errorInfo);
	iPtr->errorInfo = NULL;
    }
    Tcl_DecrRefCount(iPtr->errorStack);
    iPtr->errorStack = NULL;
    Tcl_DecrRefCount(iPtr->upLiteral);
    Tcl_DecrRefCount(iPtr->callLiteral);
    Tcl_DecrRefCount(iPtr->innerLiteral);
    Tcl_DecrRefCount(iPtr->innerContext);
    if (iPtr->returnOpts) {
	Tcl_DecrRefCount(iPtr->returnOpts);
    }
    TclFreePackageInfo(iPtr);
    while (iPtr->tracePtr != NULL) {
	Tcl_DeleteTrace((Tcl_Interp *) iPtr, (Tcl_Trace) iPtr->tracePtr);
    }
    if (iPtr->execEnvPtr != NULL) {
	TclDeleteExecEnv(iPtr->execEnvPtr);
    }
    if (iPtr->scriptFile) {
	Tcl_DecrRefCount(iPtr->scriptFile);
	iPtr->scriptFile = NULL;
    }
    Tcl_DecrRefCount(iPtr->emptyObjPtr);
    iPtr->emptyObjPtr = NULL;

    resPtr = iPtr->resolverPtr;
    while (resPtr) {
	nextResPtr = resPtr->nextPtr;
	Tcl_Free(resPtr->name);
	Tcl_Free(resPtr);
	resPtr = nextResPtr;
    }

    /*
     * Free up literal objects created for scripts compiled by the
     * interpreter.
     */

    TclDeleteLiteralTable(interp, &iPtr->literalTable);

    /*
     * TIP #280 - Release the arrays for ByteCode/Proc extension, and
     * contents.
     */

    for (hPtr = Tcl_FirstHashEntry(iPtr->linePBodyPtr, &search);
	    hPtr != NULL;
	    hPtr = Tcl_NextHashEntry(&search)) {
	CmdFrame *cfPtr = (CmdFrame *)Tcl_GetHashValue(hPtr);
	Proc *procPtr = (Proc *) Tcl_GetHashKey(iPtr->linePBodyPtr, hPtr);

	procPtr->iPtr = NULL;
	if (cfPtr) {
	    if (cfPtr->type == TCL_LOCATION_SOURCE) {
		Tcl_DecrRefCount(cfPtr->data.eval.path);
	    }
	    Tcl_Free(cfPtr->line);
	    Tcl_Free(cfPtr);
	}
	Tcl_DeleteHashEntry(hPtr);
    }
    Tcl_DeleteHashTable(iPtr->linePBodyPtr);
    Tcl_Free(iPtr->linePBodyPtr);
    iPtr->linePBodyPtr = NULL;

    /*
     * See also tclCompile.c, TclCleanupByteCode
     */

    for (hPtr = Tcl_FirstHashEntry(iPtr->lineBCPtr, &search);
	    hPtr != NULL;
	    hPtr = Tcl_NextHashEntry(&search)) {
	ExtCmdLoc *eclPtr = (ExtCmdLoc *)Tcl_GetHashValue(hPtr);

	if (eclPtr->type == TCL_LOCATION_SOURCE) {
	    Tcl_DecrRefCount(eclPtr->path);
	}
	for (i=0; i<eclPtr->nuloc; i++) {
	    Tcl_Free(eclPtr->loc[i].line);
	}

	if (eclPtr->loc != NULL) {
	    Tcl_Free(eclPtr->loc);
	}

	Tcl_Free(eclPtr);
	Tcl_DeleteHashEntry(hPtr);
    }
    Tcl_DeleteHashTable(iPtr->lineBCPtr);
    Tcl_Free(iPtr->lineBCPtr);
    iPtr->lineBCPtr = NULL;

    /*
     * Location stack for uplevel/eval/... scripts which were passed through
     * proc arguments. Actually we track all arguments as we do not and cannot
     * know which arguments will be used as scripts and which will not.
     */

    if (iPtr->lineLAPtr->numEntries && !TclInExit()) {
	/*
	 * When the interp goes away we have nothing on the stack, so there
	 * are no arguments, so this table has to be empty.
	 */

	Tcl_Panic("Argument location tracking table not empty");
    }

    Tcl_DeleteHashTable(iPtr->lineLAPtr);
    Tcl_Free(iPtr->lineLAPtr);
    iPtr->lineLAPtr = NULL;

    if (iPtr->lineLABCPtr->numEntries && !TclInExit()) {
	/*
	 * When the interp goes away we have nothing on the stack, so there
	 * are no arguments, so this table has to be empty.
	 */

	Tcl_Panic("Argument location tracking table not empty");
    }

    Tcl_DeleteHashTable(iPtr->lineLABCPtr);
    Tcl_Free(iPtr->lineLABCPtr);
    iPtr->lineLABCPtr = NULL;

    /*
     * Squelch the tables of traces on variables and searches over arrays in
     * the in the interpreter.
     */

    Tcl_DeleteHashTable(&iPtr->varTraces);
    Tcl_DeleteHashTable(&iPtr->varSearches);

    Tcl_Free(iPtr);
}

/*
 *---------------------------------------------------------------------------
 *
 * Tcl_HideCommand --
 *
 *	Makes a command hidden so that it cannot be invoked from within an
 *	interpreter, only from within an ancestor.
 *
 * Results:
 *	A standard Tcl result; also leaves a message in the interp's result if
 *	an error occurs.
 *
 * Side effects:
 *	Removes a command from the command table and create an entry into the
 *	hidden command table under the specified token name.
 *
 *---------------------------------------------------------------------------
 */

int
Tcl_HideCommand(
    Tcl_Interp *interp,		/* Interpreter in which to hide command. */
    const char *cmdName,	/* Name of command to hide. */
    const char *hiddenCmdToken)	/* Token name of the to-be-hidden command. */
{
    Interp *iPtr = (Interp *) interp;
    Tcl_Command cmd;
    Command *cmdPtr;
    Tcl_HashTable *hiddenCmdTablePtr;
    Tcl_HashEntry *hPtr;
    int isNew;

    if (iPtr->flags & DELETED) {
	/*
	 * The interpreter is being deleted. Do not create any new structures,
	 * because it is not safe to modify the interpreter.
	 */

	return TCL_ERROR;
    }

    /*
     * Disallow hiding of commands that are currently in a namespace or
     * renaming (as part of hiding) into a namespace (because the current
     * implementation with a single global table and the needed uniqueness of
     * names cause problems with namespaces).
     *
     * We don't need to check for "::" in cmdName because the real check is on
     * the nsPtr below.
     *
     * hiddenCmdToken is just a string which is not interpreted in any way. It
     * may contain :: but the string is not interpreted as a namespace
     * qualifier command name. Thus, hiding foo::bar to foo::bar and then
     * trying to expose or invoke ::foo::bar will NOT work; but if the
     * application always uses the same strings it will get consistent
     * behaviour.
     *
     * But as we currently limit ourselves to the global namespace only for
     * the source, in order to avoid potential confusion, lets prevent "::" in
     * the token too. - dl
     */

    if (strstr(hiddenCmdToken, "::") != NULL) {
	Tcl_SetObjResult(interp, Tcl_NewStringObj(
		"cannot use namespace qualifiers in hidden command"
		" token (rename)", TCL_INDEX_NONE));
        Tcl_SetErrorCode(interp, "TCL", "VALUE", "HIDDENTOKEN", NULL);
	return TCL_ERROR;
    }

    /*
     * Find the command to hide. An error is returned if cmdName can't be
     * found. Look up the command only from the global namespace. Full path of
     * the command must be given if using namespaces.
     */

    cmd = Tcl_FindCommand(interp, cmdName, NULL,
	    /*flags*/ TCL_LEAVE_ERR_MSG | TCL_GLOBAL_ONLY);
    if (cmd == (Tcl_Command) NULL) {
	return TCL_ERROR;
    }
    cmdPtr = (Command *) cmd;

    /*
     * Check that the command is really in global namespace
     */

    if (cmdPtr->nsPtr != iPtr->globalNsPtr) {
	Tcl_SetObjResult(interp, Tcl_NewStringObj(
                "can only hide global namespace commands (use rename then hide)",
                -1));
        Tcl_SetErrorCode(interp, "TCL", "HIDE", "NON_GLOBAL", NULL);
	return TCL_ERROR;
    }

    /*
     * Initialize the hidden command table if necessary.
     */

    hiddenCmdTablePtr = iPtr->hiddenCmdTablePtr;
    if (hiddenCmdTablePtr == NULL) {
	hiddenCmdTablePtr = (Tcl_HashTable *)Tcl_Alloc(sizeof(Tcl_HashTable));
	Tcl_InitHashTable(hiddenCmdTablePtr, TCL_STRING_KEYS);
	iPtr->hiddenCmdTablePtr = hiddenCmdTablePtr;
    }

    /*
     * It is an error to move an exposed command to a hidden command with
     * hiddenCmdToken if a hidden command with the name hiddenCmdToken already
     * exists.
     */

    hPtr = Tcl_CreateHashEntry(hiddenCmdTablePtr, hiddenCmdToken, &isNew);
    if (!isNew) {
	Tcl_SetObjResult(interp, Tcl_ObjPrintf(
                "hidden command named \"%s\" already exists",
                hiddenCmdToken));
        Tcl_SetErrorCode(interp, "TCL", "HIDE", "ALREADY_HIDDEN", NULL);
	return TCL_ERROR;
    }

    /*
     * NB: This code is currently 'like' a rename to a specialy set apart name
     * table. Changes here and in TclRenameCommand must be kept in synch until
     * the common parts are actually factorized out.
     */

    /*
     * Remove the hash entry for the command from the interpreter command
     * table. This is like deleting the command, so bump its command epoch;
     * this invalidates any cached references that point to the command.
     */

    if (cmdPtr->hPtr != NULL) {
	Tcl_DeleteHashEntry(cmdPtr->hPtr);
	cmdPtr->hPtr = NULL;
	cmdPtr->cmdEpoch++;
    }

    /*
     * The list of command exported from the namespace might have changed.
     * However, we do not need to recompute this just yet; next time we need
     * the info will be soon enough.
     */

    TclInvalidateNsCmdLookup(cmdPtr->nsPtr);

    /*
     * Now link the hash table entry with the command structure. We ensured
     * above that the nsPtr was right.
     */

    cmdPtr->hPtr = hPtr;
    Tcl_SetHashValue(hPtr, cmdPtr);

    /*
     * If the command being hidden has a compile function, increment the
     * interpreter's compileEpoch to invalidate its compiled code. This makes
     * sure that we don't later try to execute old code compiled with
     * command-specific (i.e., inline) bytecodes for the now-hidden command.
     * This field is checked in Tcl_EvalObj and ObjInterpProc, and code whose
     * compilation epoch doesn't match is recompiled.
     */

    if (cmdPtr->compileProc != NULL) {
	iPtr->compileEpoch++;
    }
    return TCL_OK;
}

/*
 *----------------------------------------------------------------------
 *
 * Tcl_ExposeCommand --
 *
 *	Makes a previously hidden command callable from inside the interpreter
 *	instead of only by its ancestors.
 *
 * Results:
 *	A standard Tcl result. If an error occurs, a message is left in the
 *	interp's result.
 *
 * Side effects:
 *	Moves commands from one hash table to another.
 *
 *----------------------------------------------------------------------
 */

int
Tcl_ExposeCommand(
    Tcl_Interp *interp,		/* Interpreter in which to make command
				 * callable. */
    const char *hiddenCmdToken,	/* Name of hidden command. */
    const char *cmdName)	/* Name of to-be-exposed command. */
{
    Interp *iPtr = (Interp *) interp;
    Command *cmdPtr;
    Namespace *nsPtr;
    Tcl_HashEntry *hPtr;
    Tcl_HashTable *hiddenCmdTablePtr;
    int isNew;

    if (iPtr->flags & DELETED) {
	/*
	 * The interpreter is being deleted. Do not create any new structures,
	 * because it is not safe to modify the interpreter.
	 */

	return TCL_ERROR;
    }

    /*
     * Check that we have a regular name for the command (that the user is not
     * trying to do an expose and a rename (to another namespace) at the same
     * time).
     */

    if (strstr(cmdName, "::") != NULL) {
	Tcl_SetObjResult(interp, Tcl_NewStringObj(
                "cannot expose to a namespace (use expose to toplevel, then rename)",
                -1));
        Tcl_SetErrorCode(interp, "TCL", "EXPOSE", "NON_GLOBAL", NULL);
	return TCL_ERROR;
    }

    /*
     * Get the command from the hidden command table:
     */

    hPtr = NULL;
    hiddenCmdTablePtr = iPtr->hiddenCmdTablePtr;
    if (hiddenCmdTablePtr != NULL) {
	hPtr = Tcl_FindHashEntry(hiddenCmdTablePtr, hiddenCmdToken);
    }
    if (hPtr == NULL) {
	Tcl_SetObjResult(interp, Tcl_ObjPrintf(
                "unknown hidden command \"%s\"", hiddenCmdToken));
        Tcl_SetErrorCode(interp, "TCL", "LOOKUP", "HIDDENTOKEN",
                hiddenCmdToken, NULL);
	return TCL_ERROR;
    }
    cmdPtr = (Command *)Tcl_GetHashValue(hPtr);

    /*
     * Check that we have a true global namespace command (enforced by
     * Tcl_HideCommand but let's double check. (If it was not, we would not
     * really know how to handle it).
     */

    if (cmdPtr->nsPtr != iPtr->globalNsPtr) {
	/*
	 * This case is theoritically impossible, we might rather Tcl_Panic
	 * than 'nicely' erroring out ?
	 */

	Tcl_SetObjResult(interp, Tcl_NewStringObj(
		"trying to expose a non-global command namespace command",
		-1));
	return TCL_ERROR;
    }

    /*
     * This is the global table.
     */

    nsPtr = cmdPtr->nsPtr;

    /*
     * It is an error to overwrite an existing exposed command as a result of
     * exposing a previously hidden command.
     */

    hPtr = Tcl_CreateHashEntry(&nsPtr->cmdTable, cmdName, &isNew);
    if (!isNew) {
	Tcl_SetObjResult(interp, Tcl_ObjPrintf(
                "exposed command \"%s\" already exists", cmdName));
        Tcl_SetErrorCode(interp, "TCL", "EXPOSE", "COMMAND_EXISTS", NULL);
	return TCL_ERROR;
    }

    /*
     * Command resolvers (per-interp, per-namespace) might have resolved to a
     * command for the given namespace scope with this command not being
     * registered with the namespace's command table. During BC compilation,
     * the so-resolved command turns into a CmdName literal. Without
     * invalidating a possible CmdName literal here explicitly, such literals
     * keep being reused while pointing to overhauled commands.
     */

    TclInvalidateCmdLiteral(interp, cmdName, nsPtr);

    /*
     * The list of command exported from the namespace might have changed.
     * However, we do not need to recompute this just yet; next time we need
     * the info will be soon enough.
     */

    TclInvalidateNsCmdLookup(nsPtr);

    /*
     * Remove the hash entry for the command from the interpreter hidden
     * command table.
     */

    if (cmdPtr->hPtr != NULL) {
	Tcl_DeleteHashEntry(cmdPtr->hPtr);
	cmdPtr->hPtr = NULL;
    }

    /*
     * Now link the hash table entry with the command structure. This is like
     * creating a new command, so deal with any shadowing of commands in the
     * global namespace.
     */

    cmdPtr->hPtr = hPtr;

    Tcl_SetHashValue(hPtr, cmdPtr);

    /*
     * Not needed as we are only in the global namespace (but would be needed
     * again if we supported namespace command hiding)
     *
     * TclResetShadowedCmdRefs(interp, cmdPtr);
     */

    /*
     * If the command being exposed has a compile function, increment
     * interpreter's compileEpoch to invalidate its compiled code. This makes
     * sure that we don't later try to execute old code compiled assuming the
     * command is hidden. This field is checked in Tcl_EvalObj and
     * ObjInterpProc, and code whose compilation epoch doesn't match is
     * recompiled.
     */

    if (cmdPtr->compileProc != NULL) {
	iPtr->compileEpoch++;
    }
    return TCL_OK;
}

/*
 *----------------------------------------------------------------------
 *
 * Tcl_CreateCommand --
 *
 *	Define a new command in a command table.
 *
 * Results:
 *	The return value is a token for the command, which can be used in
 *	future calls to Tcl_GetCommandName.
 *
 * Side effects:
 *	If a command named cmdName already exists for interp, it is deleted.
 *	In the future, when cmdName is seen as the name of a command by
 *	Tcl_Eval, proc will be called. To support the bytecode interpreter,
 *	the command is created with a wrapper Tcl_ObjCmdProc2
 *	(InvokeStringCommand) that eventially calls proc. When the command
 *	is deleted from the table, deleteProc will be called. See the manual
 *	entry for details on the calling sequence.
 *
 *----------------------------------------------------------------------
 */

Tcl_Command
Tcl_CreateCommand(
    Tcl_Interp *interp,		/* Token for command interpreter returned by a
				 * previous call to Tcl_CreateInterp. */
    const char *cmdName,	/* Name of command. If it contains namespace
				 * qualifiers, the new command is put in the
				 * specified namespace; otherwise it is put in
				 * the global namespace. */
    Tcl_CmdProc *proc,		/* Function to associate with cmdName. */
    void *clientData,	/* Arbitrary value passed to string proc. */
    Tcl_CmdDeleteProc *deleteProc)
				/* If not NULL, gives a function to call when
				 * this command is deleted. */
{
    Interp *iPtr = (Interp *) interp;
    ImportRef *oldRefPtr = NULL;
    Namespace *nsPtr;
    Command *cmdPtr;
    Tcl_HashEntry *hPtr;
    const char *tail;
    int isNew = 0, deleted = 0;
    ImportedCmdData *dataPtr;

    if (iPtr->flags & DELETED) {
	/*
	 * The interpreter is being deleted. Don't create any new commands;
	 * it's not safe to muck with the interpreter anymore.
	 */

	return (Tcl_Command) NULL;
    }

    /*
     * If the command name we seek to create already exists, we need to
     * delete that first.  That can be tricky in the presence of traces.
     * Loop until we no longer find an existing command in the way, or
     * until we've deleted one command and that didn't finish the job.
     */

    while (1) {
        /*
         * Determine where the command should reside. If its name contains
         * namespace qualifiers, we put it in the specified namespace;
	 * otherwise, we always put it in the global namespace.
         */

        if (strstr(cmdName, "::") != NULL) {
	    Namespace *dummy1, *dummy2;

	    TclGetNamespaceForQualName(interp, cmdName, NULL,
		    TCL_CREATE_NS_IF_UNKNOWN, &nsPtr, &dummy1, &dummy2, &tail);
	    if ((nsPtr == NULL) || (tail == NULL)) {
	        return (Tcl_Command) NULL;
	    }
        } else {
	    nsPtr = iPtr->globalNsPtr;
	    tail = cmdName;
        }

        hPtr = Tcl_CreateHashEntry(&nsPtr->cmdTable, tail, &isNew);

	if (isNew || deleted) {
	    /*
	     * isNew - No conflict with existing command.
	     * deleted - We've already deleted a conflicting command
	     */
	    break;
	}

	/*
         * An existing command conflicts. Try to delete it...
         */

	cmdPtr = (Command *)Tcl_GetHashValue(hPtr);

	/*
	 * Be careful to preserve any existing import links so we can restore
	 * them down below. That way, you can redefine a command and its
	 * import status will remain intact.
	 */

	cmdPtr->refCount++;
	if (cmdPtr->importRefPtr) {
	    cmdPtr->flags |= CMD_REDEF_IN_PROGRESS;
	}

	Tcl_DeleteCommandFromToken(interp, (Tcl_Command) cmdPtr);

	if (cmdPtr->flags & CMD_REDEF_IN_PROGRESS) {
	    oldRefPtr = cmdPtr->importRefPtr;
	    cmdPtr->importRefPtr = NULL;
	}
	TclCleanupCommandMacro(cmdPtr);
	deleted = 1;
    }

    if (!isNew) {
	/*
	 * If the deletion callback recreated the command, just throw away the
	 * new command (if we try to delete it again, we could get stuck in an
	 * infinite loop).
	 */

	Tcl_Free(Tcl_GetHashValue(hPtr));
    }

    if (!deleted) {
	/*
	 * Command resolvers (per-interp, per-namespace) might have resolved
	 * to a command for the given namespace scope with this command not
	 * being registered with the namespace's command table. During BC
	 * compilation, the so-resolved command turns into a CmdName literal.
	 * Without invalidating a possible CmdName literal here explicitly,
	 * such literals keep being reused while pointing to overhauled
	 * commands.
	 */

	TclInvalidateCmdLiteral(interp, tail, nsPtr);

	/*
	 * The list of command exported from the namespace might have changed.
	 * However, we do not need to recompute this just yet; next time we
	 * need the info will be soon enough.
	 */

	TclInvalidateNsCmdLookup(nsPtr);
	TclInvalidateNsPath(nsPtr);
    }
    cmdPtr = (Command *)Tcl_Alloc(sizeof(Command));
    Tcl_SetHashValue(hPtr, cmdPtr);
    cmdPtr->hPtr = hPtr;
    cmdPtr->nsPtr = nsPtr;
    cmdPtr->refCount = 1;
    cmdPtr->cmdEpoch = 0;
    cmdPtr->compileProc = NULL;
    cmdPtr->objProc2 = InvokeStringCommand;
    cmdPtr->objClientData2 = cmdPtr;
    cmdPtr->proc = proc;
    cmdPtr->clientData = clientData;
    cmdPtr->deleteProc = deleteProc;
    cmdPtr->deleteData = clientData;
    cmdPtr->flags = 0;
    cmdPtr->importRefPtr = NULL;
    cmdPtr->tracePtr = NULL;
    cmdPtr->nreProc2 = NULL;

    /*
     * Plug in any existing import references found above. Be sure to update
     * all of these references to point to the new command.
     */

    if (oldRefPtr != NULL) {
	cmdPtr->importRefPtr = oldRefPtr;
	while (oldRefPtr != NULL) {
	    Command *refCmdPtr = oldRefPtr->importedCmdPtr;
	    dataPtr = (ImportedCmdData *)refCmdPtr->objClientData2;
	    dataPtr->realCmdPtr = cmdPtr;
	    oldRefPtr = oldRefPtr->nextPtr;
	}
    }

    /*
     * We just created a command, so in its namespace and all of its parent
     * namespaces, it may shadow global commands with the same name. If any
     * shadowed commands are found, invalidate all cached command references
     * in the affected namespaces.
     */

    TclResetShadowedCmdRefs(interp, cmdPtr);
    return (Tcl_Command) cmdPtr;
}

/*
 *----------------------------------------------------------------------
 *
 * Tcl_CreateObjCommand --
 *
 *	Define a new object-based command in a command table.
 *
 * Results:
 *	The return value is a token for the command, which can be used in
 *	future calls to Tcl_GetCommandName.
 *
 * Side effects:
 *	If a command named "cmdName" already exists for interp, it is
 *	first deleted.  Then the new command is created from the arguments.
 *
 *	In the future, during bytecode evaluation when "cmdName" is seen as
 *	the name of a command by Tcl_EvalObj or Tcl_Eval, the object-based
 *	Tcl_ObjCmdProc2 proc will be called. When the command is deleted from
 *	the table, deleteProc will be called. See the manual entry for details
 *	on the calling sequence.
 *
 *----------------------------------------------------------------------
 */

#ifndef TCL_NO_DEPRECATED
typedef struct {
    Tcl_ObjCmdProc *proc;
    void *clientData; /* Arbitrary value to pass to proc function. */
    Tcl_CmdDeleteProc *deleteProc;
    void *deleteData; /* Arbitrary value to pass to deleteProc function. */
    Tcl_ObjCmdProc *nreProc;
} CmdWrapperInfo;


static int cmdWrapperProc(void *clientData,
	Tcl_Interp *interp,
	size_t objc,
	Tcl_Obj * const *objv)
{
    CmdWrapperInfo *info = (CmdWrapperInfo *)clientData;
    if (objc > INT_MAX) {
	Tcl_WrongNumArgs(interp, 1, objv, "?args?");
	return TCL_ERROR;
    }
    return info->proc(info->clientData, interp, (int)objc, objv);
}

static void cmdWrapperDeleteProc(void *clientData) {
    CmdWrapperInfo *info = (CmdWrapperInfo *)clientData;

    clientData = info->deleteData;
    Tcl_CmdDeleteProc *deleteProc = info->deleteProc;
    Tcl_Free(info);
    if (deleteProc != NULL) {
	deleteProc(clientData);
    }
}

Tcl_Command
Tcl_CreateObjCommand(
    Tcl_Interp *interp,		/* Token for command interpreter (returned by
				 * previous call to Tcl_CreateInterp). */
    const char *cmdName,	/* Name of command. If it contains namespace
				 * qualifiers, the new command is put in the
				 * specified namespace; otherwise it is put in
				 * the global namespace. */
    Tcl_ObjCmdProc *proc,	/* Object-based function to associate with
				 * name. */
    void *clientData,	/* Arbitrary value to pass to object
				 * function. */
    Tcl_CmdDeleteProc *deleteProc
				/* If not NULL, gives a function to call when
				 * this command is deleted. */
)
{
    CmdWrapperInfo *info = (CmdWrapperInfo *)Tcl_Alloc(sizeof(CmdWrapperInfo));
    info->proc = proc;
    info->clientData = clientData;
    info->deleteProc = deleteProc;
    info->deleteData = clientData;

    return Tcl_CreateObjCommand2(interp, cmdName,
	    (proc ? cmdWrapperProc : NULL),
	    info, cmdWrapperDeleteProc);
}
#endif /* TCL_NO_DEPRECATED */

Tcl_Command
Tcl_CreateObjCommand2(
    Tcl_Interp *interp,		/* Token for command interpreter (returned by
				 * previous call to Tcl_CreateInterp). */
    const char *cmdName,	/* Name of command. If it contains namespace
				 * qualifiers, the new command is put in the
				 * specified namespace; otherwise it is put in
				 * the global namespace. */
    Tcl_ObjCmdProc2 *proc,	/* Object-based function to associate with
				 * name. */
    void *clientData,	/* Arbitrary value to pass to object
				 * function. */
    Tcl_CmdDeleteProc *deleteProc
				/* If not NULL, gives a function to call when
				 * this command is deleted. */
)
{
    Interp *iPtr = (Interp *) interp;
    Namespace *nsPtr;
    const char *tail;

    if (iPtr->flags & DELETED) {
	/*
	 * The interpreter is being deleted. Don't create any new commands;
	 * it's not safe to muck with the interpreter anymore.
	 */
	return (Tcl_Command) NULL;
    }

    /*
     * Determine where the command should reside. If its name contains
     * namespace qualifiers, we put it in the specified namespace;
     * otherwise, we always put it in the global namespace.
     */

    if (strstr(cmdName, "::") != NULL) {
	Namespace *dummy1, *dummy2;

	TclGetNamespaceForQualName(interp, cmdName, NULL,
	    TCL_CREATE_NS_IF_UNKNOWN, &nsPtr, &dummy1, &dummy2, &tail);
	if ((nsPtr == NULL) || (tail == NULL)) {
	    return (Tcl_Command) NULL;
	}
    } else {
	nsPtr = iPtr->globalNsPtr;
	tail = cmdName;
    }

    return TclCreateObjCommandInNs(interp, tail, (Tcl_Namespace *) nsPtr,
	proc, clientData, deleteProc);
}

Tcl_Command
TclCreateObjCommandInNs(
    Tcl_Interp *interp,
    const char *cmdName,	/* Name of command, without any namespace
                                 * components. */
    Tcl_Namespace *namesp,   /* The namespace to create the command in */
    Tcl_ObjCmdProc2 *proc,	/* Object-based function to associate with
				 * name. */
    void *clientData,	/* Arbitrary value to pass to object
				 * function. */
    Tcl_CmdDeleteProc *deleteProc)
				/* If not NULL, gives a function to call when
				 * this command is deleted. */
{
    int deleted = 0, isNew = 0;
    Command *cmdPtr;
    ImportRef *oldRefPtr = NULL;
    ImportedCmdData *dataPtr;
    Tcl_HashEntry *hPtr;
    Namespace *nsPtr = (Namespace *) namesp;

    /*
     * If the command name we seek to create already exists, we need to delete
     * that first. That can be tricky in the presence of traces. Loop until we
     * no longer find an existing command in the way, or until we've deleted
     * one command and that didn't finish the job.
     */

    while (1) {
	hPtr = Tcl_CreateHashEntry(&nsPtr->cmdTable, cmdName, &isNew);

	if (isNew || deleted) {
	    /*
	     * isNew - No conflict with existing command.
	     * deleted - We've already deleted a conflicting command
	     */
	    break;
	}

	/*
         * An existing command conflicts. Try to delete it...
         */

	cmdPtr = (Command *)Tcl_GetHashValue(hPtr);

	/*
	 * Command already exists; delete it. Be careful to preserve any
	 * existing import links so we can restore them down below. That way,
	 * you can redefine a command and its import status will remain
	 * intact.
	 */

	cmdPtr->refCount++;
	if (cmdPtr->importRefPtr) {
	    cmdPtr->flags |= CMD_REDEF_IN_PROGRESS;
	}

	/*
         * Make sure namespace doesn't get deallocated.
         */

	cmdPtr->nsPtr->refCount++;

	Tcl_DeleteCommandFromToken(interp, (Tcl_Command) cmdPtr);
	nsPtr = (Namespace *) TclEnsureNamespace(interp,
                (Tcl_Namespace *) cmdPtr->nsPtr);
	TclNsDecrRefCount(cmdPtr->nsPtr);

	if (cmdPtr->flags & CMD_REDEF_IN_PROGRESS) {
	    oldRefPtr = cmdPtr->importRefPtr;
	    cmdPtr->importRefPtr = NULL;
	}
	TclCleanupCommandMacro(cmdPtr);
	deleted = 1;
    }
    if (!isNew) {
	/*
	 * If the deletion callback recreated the command, just throw away the
	 * new command (if we try to delete it again, we could get stuck in an
	 * infinite loop).
	 */

	Tcl_Free(Tcl_GetHashValue(hPtr));
    }

    if (!deleted) {
	/*
	 * Command resolvers (per-interp, per-namespace) might have resolved
	 * to a command for the given namespace scope with this command not
	 * being registered with the namespace's command table. During BC
	 * compilation, the so-resolved command turns into a CmdName literal.
	 * Without invalidating a possible CmdName literal here explicitly,
	 * such literals keep being reused while pointing to overhauled
	 * commands.
	 */

	TclInvalidateCmdLiteral(interp, cmdName, nsPtr);

	/*
	 * The list of command exported from the namespace might have changed.
	 * However, we do not need to recompute this just yet; next time we
	 * need the info will be soon enough.
	 */

	TclInvalidateNsCmdLookup(nsPtr);
	TclInvalidateNsPath(nsPtr);
    }
    cmdPtr = (Command *)Tcl_Alloc(sizeof(Command));
    Tcl_SetHashValue(hPtr, cmdPtr);
    cmdPtr->hPtr = hPtr;
    cmdPtr->nsPtr = nsPtr;
    cmdPtr->refCount = 1;
    cmdPtr->cmdEpoch = 0;
    cmdPtr->compileProc = NULL;
    cmdPtr->objProc2 = proc;
    cmdPtr->objClientData2 = clientData;
    cmdPtr->proc = InvokeObjectCommand;
    cmdPtr->clientData = cmdPtr;
    cmdPtr->deleteProc = deleteProc;
    cmdPtr->deleteData = clientData;
    cmdPtr->flags = 0;
    cmdPtr->importRefPtr = NULL;
    cmdPtr->tracePtr = NULL;
    cmdPtr->nreProc2 = NULL;

    /*
     * Plug in any existing import references found above. Be sure to update
     * all of these references to point to the new command.
     */

    if (oldRefPtr != NULL) {
	cmdPtr->importRefPtr = oldRefPtr;
	while (oldRefPtr != NULL) {
	    Command *refCmdPtr = oldRefPtr->importedCmdPtr;

	    dataPtr = (ImportedCmdData*)refCmdPtr->objClientData2;
	    cmdPtr->refCount++;
	    TclCleanupCommandMacro(dataPtr->realCmdPtr);
	    dataPtr->realCmdPtr = cmdPtr;
	    oldRefPtr = oldRefPtr->nextPtr;
	}
    }

    /*
     * We just created a command, so in its namespace and all of its parent
     * namespaces, it may shadow global commands with the same name. If any
     * shadowed commands are found, invalidate all cached command references
     * in the affected namespaces.
     */

    TclResetShadowedCmdRefs(interp, cmdPtr);
    return (Tcl_Command) cmdPtr;
}

/*
 *----------------------------------------------------------------------
 *
 * InvokeStringCommand --
 *
 *	"Wrapper" Tcl_ObjCmdProc2 used to call an existing string-based
 *	Tcl_CmdProc if no object-based function exists for a command. A
 *	pointer to this function is stored as the Tcl_ObjCmdProc2 in a Command
 *	structure. It simply turns around and calls the string Tcl_CmdProc in
 *	the Command structure.
 *
 * Results:
 *	A standard Tcl object result value.
 *
 * Side effects:
 *	Besides those side effects of the called Tcl_CmdProc,
 *	InvokeStringCommand allocates and frees storage.
 *
 *----------------------------------------------------------------------
 */

int
InvokeStringCommand(
    void *clientData,	/* Points to command's Command structure. */
    Tcl_Interp *interp,		/* Current interpreter. */
    size_t objc,		/* Number of arguments. */
    Tcl_Obj *const objv[])	/* Argument objects. */
{
    Command *cmdPtr = (Command *)clientData;
    int i, result;
    const char **argv;

    if (objc > INT_MAX) {
	Tcl_WrongNumArgs(interp, 1, objv, "?args?");
	return TCL_ERROR;
    }
    argv = (const char **)
	    TclStackAlloc(interp, (objc + 1) * sizeof(char *));

    for (i = 0; i < (int)objc; i++) {
	argv[i] = TclGetString(objv[i]);
    }
    argv[objc] = 0;

    /*
     * Invoke the command's string-based Tcl_CmdProc.
     */

    result = cmdPtr->proc(cmdPtr->clientData, interp, objc, argv);

    TclStackFree(interp, (void *) argv);
    return result;
}

/*
 *----------------------------------------------------------------------
 *
 * InvokeObjectCommand --
 *
 *	"Wrapper" Tcl_CmdProc used to call an existing object-based
 *	Tcl_ObjCmdProc2 if no string-based function exists for a command. A
 *	pointer to this function is stored as the Tcl_CmdProc in a Command
 *	structure. It simply turns around and calls the object Tcl_ObjCmdProc2
 *	in the Command structure.
 *
 * Results:
 *	A standard Tcl result value.
 *
 * Side effects:
 *	Besides those side effects of the called Tcl_ObjCmdProc2,
 *	InvokeObjectCommand allocates and frees storage.
 *
 *----------------------------------------------------------------------
 */

int
InvokeObjectCommand(
    void *clientData,	/* Points to command's Command structure. */
    Tcl_Interp *interp,		/* Current interpreter. */
    int argc,			/* Number of arguments. */
    const char **argv)	/* Argument strings. */
{
    Command *cmdPtr = ( Command *) clientData;
    Tcl_Obj *objPtr;
    int i, length, result;
    Tcl_Obj **objv;

    if (argc < 0) {
	argc = -1; /* Make sure any invalid argc is handled as TCL_INDEX_NONE */
	objv = NULL;
    } else {
	objv = (Tcl_Obj **) TclStackAlloc(interp, (argc * sizeof(Tcl_Obj *)));
    }
    for (i = 0; i < argc; i++) {
	length = strlen(argv[i]);
	TclNewStringObj(objPtr, argv[i], length);
	Tcl_IncrRefCount(objPtr);
	objv[i] = objPtr;
    }

    /*
     * Invoke the command's object-based Tcl_ObjCmdProc2.
     */

    if (cmdPtr->objProc2 != NULL) {
	result = cmdPtr->objProc2(cmdPtr->objClientData2, interp, argc, objv);
    } else {
	result = Tcl_NRCallObjProc2(interp, cmdPtr->nreProc2,
		cmdPtr->objClientData2, argc, objv);
    }

    /*
     * Decrement the ref counts for the argument objects created above, then
     * free the objv array if malloc'ed storage was used.
     */

    for (i = 0; i < argc; i++) {
	objPtr = objv[i];
	Tcl_DecrRefCount(objPtr);
    }
    if (objv != NULL) {
	TclStackFree(interp, objv);
    }
    return result;
}

/*
 *----------------------------------------------------------------------
 *
 * TclRenameCommand --
 *
 *	Called to give an existing Tcl command a different name. Both the old
 *	command name and the new command name can have "::" namespace
 *	qualifiers. If the new command has a different namespace context, the
 *	command will be moved to that namespace and will execute in the
 *	context of that new namespace.
 *
 *	If the new command name is NULL or the null string, the command is
 *	deleted.
 *
 * Results:
 *	Returns TCL_OK if successful, and TCL_ERROR if anything goes wrong.
 *
 * Side effects:
 *	If anything goes wrong, an error message is returned in the
 *	interpreter's result object.
 *
 *----------------------------------------------------------------------
 */

int
TclRenameCommand(
    Tcl_Interp *interp,		/* Current interpreter. */
    const char *oldName,	/* Existing command name. */
    const char *newName)	/* New command name. */
{
    Interp *iPtr = (Interp *) interp;
    const char *newTail;
    Namespace *cmdNsPtr, *newNsPtr, *dummy1, *dummy2;
    Tcl_Command cmd;
    Command *cmdPtr;
    Tcl_HashEntry *hPtr, *oldHPtr;
    int isNew, result;
    Tcl_Obj *oldFullName;
    Tcl_DString newFullName;

    /*
     * Find the existing command. An error is returned if cmdName can't be
     * found.
     */

    cmd = Tcl_FindCommand(interp, oldName, NULL, /*flags*/ 0);
    cmdPtr = (Command *) cmd;
    if (cmdPtr == NULL) {
	Tcl_SetObjResult(interp, Tcl_ObjPrintf(
                "can't %s \"%s\": command doesn't exist",
		((newName == NULL)||(*newName == '\0'))? "delete":"rename",
		oldName));
        Tcl_SetErrorCode(interp, "TCL", "LOOKUP", "COMMAND", oldName, NULL);
	return TCL_ERROR;
    }

    /*
     * If the new command name is NULL or empty, delete the command. Do this
     * with Tcl_DeleteCommandFromToken, since we already have the command.
     */

    if ((newName == NULL) || (*newName == '\0')) {
	Tcl_DeleteCommandFromToken(interp, cmd);
	return TCL_OK;
    }

    cmdNsPtr = cmdPtr->nsPtr;
    TclNewObj(oldFullName);
    Tcl_IncrRefCount(oldFullName);
    Tcl_GetCommandFullName(interp, cmd, oldFullName);

    /*
     * Make sure that the destination command does not already exist. The
     * rename operation is like creating a command, so we should automatically
     * create the containing namespaces just like Tcl_CreateCommand would.
     */

    TclGetNamespaceForQualName(interp, newName, NULL,
	    TCL_CREATE_NS_IF_UNKNOWN, &newNsPtr, &dummy1, &dummy2, &newTail);

    if ((newNsPtr == NULL) || (newTail == NULL)) {
	Tcl_SetObjResult(interp, Tcl_ObjPrintf(
                "can't rename to \"%s\": bad command name", newName));
        Tcl_SetErrorCode(interp, "TCL", "VALUE", "COMMAND", NULL);
	result = TCL_ERROR;
	goto done;
    }
    if (Tcl_FindHashEntry(&newNsPtr->cmdTable, newTail) != NULL) {
	Tcl_SetObjResult(interp, Tcl_ObjPrintf(
                "can't rename to \"%s\": command already exists", newName));
        Tcl_SetErrorCode(interp, "TCL", "OPERATION", "RENAME",
                "TARGET_EXISTS", NULL);
	result = TCL_ERROR;
	goto done;
    }

    /*
     * Warning: any changes done in the code here are likely to be needed in
     * Tcl_HideCommand code too (until the common parts are extracted out).
     * - dl
     */

    /*
     * Put the command in the new namespace so we can check for an alias loop.
     * Since we are adding a new command to a namespace, we must handle any
     * shadowing of the global commands that this might create.
     */

    oldHPtr = cmdPtr->hPtr;
    hPtr = Tcl_CreateHashEntry(&newNsPtr->cmdTable, newTail, &isNew);
    Tcl_SetHashValue(hPtr, cmdPtr);
    cmdPtr->hPtr = hPtr;
    cmdPtr->nsPtr = newNsPtr;
    TclResetShadowedCmdRefs(interp, cmdPtr);

    /*
     * Now check for an alias loop. If we detect one, put everything back the
     * way it was and report the error.
     */

    result = TclPreventAliasLoop(interp, interp, (Tcl_Command) cmdPtr);
    if (result != TCL_OK) {
	Tcl_DeleteHashEntry(cmdPtr->hPtr);
	cmdPtr->hPtr = oldHPtr;
	cmdPtr->nsPtr = cmdNsPtr;
	goto done;
    }

    /*
     * The list of command exported from the namespace might have changed.
     * However, we do not need to recompute this just yet; next time we need
     * the info will be soon enough. These might refer to the same variable,
     * but that's no big deal.
     */

    TclInvalidateNsCmdLookup(cmdNsPtr);
    TclInvalidateNsCmdLookup(cmdPtr->nsPtr);

    /*
     * Command resolvers (per-interp, per-namespace) might have resolved to a
     * command for the given namespace scope with this command not being
     * registered with the namespace's command table. During BC compilation,
     * the so-resolved command turns into a CmdName literal. Without
     * invalidating a possible CmdName literal here explicitly, such literals
     * keep being reused while pointing to overhauled commands.
     */

    TclInvalidateCmdLiteral(interp, newTail, cmdPtr->nsPtr);

    /*
     * Script for rename traces can delete the command "oldName". Therefore
     * increment the reference count for cmdPtr so that it's Command structure
     * is freed only towards the end of this function by calling
     * TclCleanupCommand.
     *
     * The trace function needs to get a fully qualified name for old and new
     * commands [Tcl bug #651271], or else there's no way for the trace
     * function to get the namespace from which the old command is being
     * renamed!
     */

    Tcl_DStringInit(&newFullName);
    Tcl_DStringAppend(&newFullName, newNsPtr->fullName, TCL_INDEX_NONE);
    if (newNsPtr != iPtr->globalNsPtr) {
	TclDStringAppendLiteral(&newFullName, "::");
    }
    Tcl_DStringAppend(&newFullName, newTail, TCL_INDEX_NONE);
    cmdPtr->refCount++;
    CallCommandTraces(iPtr, cmdPtr, TclGetString(oldFullName),
	    Tcl_DStringValue(&newFullName), TCL_TRACE_RENAME);
    Tcl_DStringFree(&newFullName);

    /*
     * The new command name is okay, so remove the command from its current
     * namespace. This is like deleting the command, so bump the cmdEpoch to
     * invalidate any cached references to the command.
     */

    Tcl_DeleteHashEntry(oldHPtr);
    cmdPtr->cmdEpoch++;

    /*
     * If the command being renamed has a compile function, increment the
     * interpreter's compileEpoch to invalidate its compiled code. This makes
     * sure that we don't later try to execute old code compiled for the
     * now-renamed command.
     */

    if (cmdPtr->compileProc != NULL) {
	iPtr->compileEpoch++;
    }

    /*
     * Now free the Command structure, if the "oldName" command has been
     * deleted by invocation of rename traces.
     */

    TclCleanupCommandMacro(cmdPtr);
    result = TCL_OK;

  done:
    TclDecrRefCount(oldFullName);
    return result;
}

/*
 *----------------------------------------------------------------------
 *
 * Tcl_SetCommandInfo --
 *
 *	Modifies various information about a Tcl command. Note that this
 *	function will not change a command's namespace; use TclRenameCommand
 *	to do that. Also, the isNativeObjectProc member of *infoPtr is
 *	ignored.
 *
 * Results:
 *	If cmdName exists in interp, then the information at *infoPtr is
 *	stored with the command in place of the current information and 1 is
 *	returned. If the command doesn't exist then 0 is returned.
 *
 * Side effects:
 *	None.
 *
 *----------------------------------------------------------------------
 */

int
Tcl_SetCommandInfo(
    Tcl_Interp *interp,		/* Interpreter in which to look for
				 * command. */
    const char *cmdName,	/* Name of desired command. */
    const Tcl_CmdInfo *infoPtr)	/* Where to find information to store in the
				 * command. */
{
    Tcl_Command cmd;

    cmd = Tcl_FindCommand(interp, cmdName, NULL, /*flags*/ 0);
    return Tcl_SetCommandInfoFromToken(cmd, infoPtr);
}

/*
 *----------------------------------------------------------------------
 *
 * Tcl_SetCommandInfoFromToken --
 *
 *	Modifies various information about a Tcl command. Note that this
 *	function will not change a command's namespace; use TclRenameCommand
 *	to do that. Also, the isNativeObjectProc member of *infoPtr is
 *	ignored.
 *
 * Results:
 *	If cmdName exists in interp, then the information at *infoPtr is
 *	stored with the command in place of the current information and 1 is
 *	returned. If the command doesn't exist then 0 is returned.
 *
 * Side effects:
 *	None.
 *
 *----------------------------------------------------------------------
 */

#ifndef TCL_NO_DEPRECATED
static int
invokeObj2Command(
    void *clientData,	/* Points to command's Command structure. */
    Tcl_Interp *interp,		/* Current interpreter. */
    int objc,		/* Number of arguments. */
    Tcl_Obj *const objv[])	/* Argument objects. */
{
    int result;
    Command *cmdPtr = (Command *) clientData;

    if (objc < 0) {
	objc = -1;
    }
    if (cmdPtr->objProc2 != NULL) {
	result = cmdPtr->objProc2(cmdPtr->objClientData2, interp, (size_t)objc, objv);
    } else {
	result = Tcl_NRCallObjProc2(interp, cmdPtr->nreProc2,
		cmdPtr->objClientData2, (size_t)objc, objv);
    }
    return result;
}

static int cmdWrapper2Proc(void *clientData,
    Tcl_Interp *interp,
    int objc,
    Tcl_Obj *const objv[])
{
    Command *cmdPtr = (Command *)clientData;
    if (objc < 0) {
	objc = -1;
    }
    return cmdPtr->objProc2(cmdPtr->objClientData2, interp, (size_t)objc, objv);
}
#endif

int
Tcl_SetCommandInfoFromToken(
    Tcl_Command cmd,
    const Tcl_CmdInfo *infoPtr)
{
    Command *cmdPtr;		/* Internal representation of the command */

    if (cmd == NULL) {
	return 0;
    }

    /*
     * The isNativeObjectProc and nsPtr members of *infoPtr are ignored.
     */

    cmdPtr = (Command *) cmd;
    cmdPtr->proc = infoPtr->proc;
    cmdPtr->clientData = infoPtr->clientData;
    if (infoPtr->objProc2 == NULL) {
	cmdPtr->objProc2 = InvokeStringCommand;
	cmdPtr->objClientData2 = cmdPtr;
	cmdPtr->nreProc2 = NULL;
    } else {
	if (infoPtr->objProc2 != cmdPtr->objProc2) {
	    cmdPtr->nreProc2 = NULL;
	    cmdPtr->objProc2 = infoPtr->objProc2;
	}
	cmdPtr->objClientData2 = infoPtr->objClientData2;
    }
#ifndef TCL_NO_DEPRECATED
    if (cmdPtr->deleteProc == cmdWrapperDeleteProc) {
	CmdWrapperInfo *info = (CmdWrapperInfo *)cmdPtr->deleteData;
	if (infoPtr->objProc == NULL) {
	    info->proc = invokeObj2Command;
	    info->clientData = cmdPtr;
	   	info->nreProc = NULL;
	} else {
	    if (infoPtr->objProc != info->proc) {
	   	info->nreProc = NULL;
		info->proc = infoPtr->objProc;
	    }
	    info->clientData = infoPtr->objClientData;
	}
	info->deleteProc = infoPtr->deleteProc;
	info->deleteData = infoPtr->deleteData;
    } else
#endif
    {
#ifndef TCL_NO_DEPRECATED
	if ((infoPtr->objProc != NULL) && (infoPtr->objProc != cmdWrapper2Proc)) {
	    CmdWrapperInfo *info = (CmdWrapperInfo *)Tcl_Alloc(sizeof(CmdWrapperInfo));
	    info->proc = infoPtr->objProc;
	    info->clientData = infoPtr->objClientData;
	    info->nreProc = NULL;
	    info->deleteProc = infoPtr->deleteProc;
	    info->deleteData = infoPtr->deleteData;
	    cmdPtr->deleteProc = cmdWrapperDeleteProc;
	    cmdPtr->deleteData = info;
	} else
#endif
	{
	    cmdPtr->deleteProc = infoPtr->deleteProc;
	    cmdPtr->deleteData = infoPtr->deleteData;
	}
    }
    return 1;
}

/*
 *----------------------------------------------------------------------
 *
 * Tcl_GetCommandInfo --
 *
 *	Returns various information about a Tcl command.
 *
 * Results:
 *	If cmdName exists in interp, then *infoPtr is modified to hold
 *	information about cmdName and 1 is returned. If the command doesn't
 *	exist then 0 is returned and *infoPtr isn't modified.
 *
 * Side effects:
 *	None.
 *
 *----------------------------------------------------------------------
 */

int
Tcl_GetCommandInfo(
    Tcl_Interp *interp,		/* Interpreter in which to look for
				 * command. */
    const char *cmdName,	/* Name of desired command. */
    Tcl_CmdInfo *infoPtr)	/* Where to store information about
				 * command. */
{
    Tcl_Command cmd;

    cmd = Tcl_FindCommand(interp, cmdName, NULL, /*flags*/ 0);
    return Tcl_GetCommandInfoFromToken(cmd, infoPtr);
}

/*
 *----------------------------------------------------------------------
 *
 * Tcl_GetCommandInfoFromToken --
 *
 *	Returns various information about a Tcl command.
 *
 * Results:
 *	Copies information from the command identified by 'cmd' into a
 *	caller-supplied structure and returns 1. If the 'cmd' is NULL, leaves
 *	the structure untouched and returns 0.
 *
 * Side effects:
 *	None.
 *
 *----------------------------------------------------------------------
 */

int
Tcl_GetCommandInfoFromToken(
    Tcl_Command cmd,
    Tcl_CmdInfo *infoPtr)
{
    Command *cmdPtr;		/* Internal representation of the command */

    if (cmd == NULL) {
	return 0;
    }

    /*
     * Set isNativeObjectProc 1 if objProc was registered by a call to
     * Tcl_CreateObjCommand. Set isNativeObjectProc 2 if objProc was
     * registered by a call to Tcl_CreateObjCommand2. Otherwise set it to 0.
     */

    cmdPtr = (Command *) cmd;
    infoPtr->isNativeObjectProc =
	    (cmdPtr->objProc2 != InvokeStringCommand) ? 2 : 0;
    infoPtr->objProc2 = cmdPtr->objProc2;
    infoPtr->objClientData2 = cmdPtr->objClientData2;
    infoPtr->proc = cmdPtr->proc;
    infoPtr->clientData = cmdPtr->clientData;
#ifndef TCL_NO_DEPRECATED
    if (cmdPtr->deleteProc == cmdWrapperDeleteProc) {
	CmdWrapperInfo *info = (CmdWrapperInfo *)cmdPtr->deleteData;
	infoPtr->deleteProc = info->deleteProc;
    infoPtr->deleteData = info->deleteData;
	infoPtr->objProc = info->proc;
	infoPtr->objClientData = info->clientData;
	if (cmdPtr->objProc2 == cmdWrapperProc) {
	    infoPtr->isNativeObjectProc = 1;
	}
    } else
#endif
    {
	infoPtr->deleteProc = cmdPtr->deleteProc;
	infoPtr->deleteData = cmdPtr->deleteData;
#ifndef TCL_NO_DEPRECATED
	infoPtr->objProc = cmdWrapper2Proc;
	infoPtr->objClientData = cmdPtr;
#endif
    }
    infoPtr->namespacePtr = (Tcl_Namespace *) cmdPtr->nsPtr;
    return 1;
}

/*
 *----------------------------------------------------------------------
 *
 * Tcl_GetCommandName --
 *
 *	Given a token returned by Tcl_CreateCommand, this function returns the
 *	current name of the command (which may have changed due to renaming).
 *
 * Results:
 *	The return value is the name of the given command.
 *
 * Side effects:
 *	None.
 *
 *----------------------------------------------------------------------
 */

const char *
Tcl_GetCommandName(
    TCL_UNUSED(Tcl_Interp *),
    Tcl_Command command)	/* Token for command returned by a previous
				 * call to Tcl_CreateCommand. The command must
				 * not have been deleted. */
{
    Command *cmdPtr = (Command *) command;

    if ((cmdPtr == NULL) || (cmdPtr->hPtr == NULL)) {
	/*
	 * This should only happen if command was "created" after the
	 * interpreter began to be deleted, so there isn't really any command.
	 * Just return an empty string.
	 */

	return "";
    }

    return (const char *)Tcl_GetHashKey(cmdPtr->hPtr->tablePtr, cmdPtr->hPtr);
}

/*
 *----------------------------------------------------------------------
 *
 * Tcl_GetCommandFullName --
 *
 *	Given a token returned by, e.g., Tcl_CreateCommand or Tcl_FindCommand,
 *	this function appends to an object the command's full name, qualified
 *	by a sequence of parent namespace names. The command's fully-qualified
 *	name may have changed due to renaming.
 *
 * Results:
 *	None.
 *
 * Side effects:
 *	The command's fully-qualified name is appended to the string
 *	representation of objPtr.
 *
 *----------------------------------------------------------------------
 */

void
Tcl_GetCommandFullName(
    Tcl_Interp *interp,		/* Interpreter containing the command. */
    Tcl_Command command,	/* Token for command returned by a previous
				 * call to Tcl_CreateCommand. The command must
				 * not have been deleted. */
    Tcl_Obj *objPtr)		/* Points to the object onto which the
				 * command's full name is appended. */

{
    Interp *iPtr = (Interp *) interp;
    Command *cmdPtr = (Command *) command;
    char *name;

    /*
     * Add the full name of the containing namespace, followed by the "::"
     * separator, and the command name.
     */

    if ((cmdPtr != NULL) && TclRoutineHasName(cmdPtr)) {
	if (cmdPtr->nsPtr != NULL) {
	    Tcl_AppendToObj(objPtr, cmdPtr->nsPtr->fullName, TCL_INDEX_NONE);
	    if (cmdPtr->nsPtr != iPtr->globalNsPtr) {
		Tcl_AppendToObj(objPtr, "::", 2);
	    }
	}
	if (cmdPtr->hPtr != NULL) {
	    name = (char *)Tcl_GetHashKey(cmdPtr->hPtr->tablePtr, cmdPtr->hPtr);
	    Tcl_AppendToObj(objPtr, name, TCL_INDEX_NONE);
	}
    }
}

/*
 *----------------------------------------------------------------------
 *
 * Tcl_DeleteCommand --
 *
 *	Remove the given command from the given interpreter.
 *
 * Results:
 *	0 is returned if the command was deleted successfully. -1 is returned
 *	if there didn't exist a command by that name.
 *
 * Side effects:
 *	cmdName will no longer be recognized as a valid command for interp.
 *
 *----------------------------------------------------------------------
 */

int
Tcl_DeleteCommand(
    Tcl_Interp *interp,		/* Token for command interpreter (returned by
				 * a previous Tcl_CreateInterp call). */
    const char *cmdName)	/* Name of command to remove. */
{
    Tcl_Command cmd;

    /*
     * Find the desired command and delete it.
     */

    cmd = Tcl_FindCommand(interp, cmdName, NULL, /*flags*/ 0);
    if (cmd == NULL) {
	return -1;
    }
    return Tcl_DeleteCommandFromToken(interp, cmd);
}

/*
 *----------------------------------------------------------------------
 *
 * Tcl_DeleteCommandFromToken --
 *
 *	Removes the given command from the given interpreter. This function
 *	resembles Tcl_DeleteCommand, but takes a Tcl_Command token instead of
 *	a command name for efficiency.
 *
 * Results:
 *	0 is returned if the command was deleted successfully. -1 is returned
 *	if there didn't exist a command by that name.
 *
 * Side effects:
 *	The command specified by "cmd" will no longer be recognized as a valid
 *	command for "interp".
 *
 *----------------------------------------------------------------------
 */

int
Tcl_DeleteCommandFromToken(
    Tcl_Interp *interp,		/* Token for command interpreter returned by a
				 * previous call to Tcl_CreateInterp. */
    Tcl_Command cmd)		/* Token for command to delete. */
{
    Interp *iPtr = (Interp *) interp;
    Command *cmdPtr = (Command *) cmd;
    ImportRef *refPtr, *nextRefPtr;
    Tcl_Command importCmd;

    /*
     * The code here is tricky. We can't delete the hash table entry before
     * invoking the deletion callback because there are cases where the
     * deletion callback needs to invoke the command (e.g. object systems such
     * as OTcl). However, this means that the callback could try to delete or
     * rename the command. The deleted flag allows us to detect these cases
     * and skip nested deletes.
     */

    if (cmdPtr->flags & CMD_DYING) {
	/*
	 * Another deletion is already in progress. Remove the hash table
	 * entry now, but don't invoke a callback or free the command
	 * structure. Take care to only remove the hash entry if it has not
	 * already been removed; otherwise if we manage to hit this function
	 * three times, everything goes up in smoke. [Bug 1220058]
	 */

	if (cmdPtr->hPtr != NULL) {
	    Tcl_DeleteHashEntry(cmdPtr->hPtr);
	    cmdPtr->hPtr = NULL;
	}

	/*
	 * Bump the command epoch counter. This will invalidate all cached
	 * references that point to this command.
	 */

	cmdPtr->cmdEpoch++;

	return 0;
    }

    /*
     * We must delete this command, even though both traces and delete procs
     * may try to avoid this (renaming the command etc). Also traces and
     * delete procs may try to delete the command themselves. This flag
     * declares that a delete is in progress and that recursive deletes should
     * be ignored.
     */

    cmdPtr->flags |= CMD_DYING;

    /*
     * Call each functions and then delete the trace.
     */

    cmdPtr->nsPtr->refCount++;

    if (cmdPtr->tracePtr != NULL) {
	CommandTrace *tracePtr;
	/* CallCommandTraces() does not cmdPtr, that's
	 * done just before Tcl_DeleteCommandFromToken() returns  */
	CallCommandTraces(iPtr,cmdPtr,NULL,NULL,TCL_TRACE_DELETE);

	/*
	 * Now delete these traces.
	 */

	tracePtr = cmdPtr->tracePtr;
	while (tracePtr != NULL) {
	    CommandTrace *nextPtr = tracePtr->nextPtr;

	    if (tracePtr->refCount-- <= 1) {
		Tcl_Free(tracePtr);
	    }
	    tracePtr = nextPtr;
	}
	cmdPtr->tracePtr = NULL;
    }

    /*
     * The list of commands exported from the namespace might have changed.
     * However, we do not need to recompute this just yet; next time we need
     * the info will be soon enough.
     */

    TclInvalidateNsCmdLookup(cmdPtr->nsPtr);
    TclNsDecrRefCount(cmdPtr->nsPtr);

    /*
     * If the command being deleted has a compile function, increment the
     * interpreter's compileEpoch to invalidate its compiled code. This makes
     * sure that we don't later try to execute old code compiled with
     * command-specific (i.e., inline) bytecodes for the now-deleted command.
     * This field is checked in Tcl_EvalObj and ObjInterpProc, and code whose
     * compilation epoch doesn't match is recompiled.
     */

    if (cmdPtr->compileProc != NULL) {
	iPtr->compileEpoch++;
    }

    if (!(cmdPtr->flags & CMD_REDEF_IN_PROGRESS)) {
	/*
	 * Delete any imports of this routine before deleting this routine itself.
	 * See issue 688fcc7082fa.
	 */
	for (refPtr = cmdPtr->importRefPtr; refPtr != NULL;
		refPtr = nextRefPtr) {
	    nextRefPtr = refPtr->nextPtr;
	    importCmd = (Tcl_Command) refPtr->importedCmdPtr;
	    Tcl_DeleteCommandFromToken(interp, importCmd);
	}
    }

    if (cmdPtr->deleteProc != NULL) {
	/*
	 * Delete the command's client data. If this was an imported command
	 * created when a command was imported into a namespace, this client
	 * data will be a pointer to a ImportedCmdData structure describing
	 * the "real" command that this imported command refers to.
	 *
	 * If you are getting a crash during the call to deleteProc and
	 * cmdPtr->deleteProc is a pointer to the function free(), the most
	 * likely cause is that your extension allocated memory for the
	 * clientData argument to Tcl_CreateObjCommand with the Tcl_Alloc()
	 * macro and you are now trying to deallocate this memory with free()
	 * instead of Tcl_Free(). You should pass a pointer to your own method
	 * that calls Tcl_Free().
	 */

	cmdPtr->deleteProc(cmdPtr->deleteData);
    }

    /*
     * Don't use hPtr to delete the hash entry here, because it's possible
     * that the deletion callback renamed the command. Instead, use
     * cmdPtr->hptr, and make sure that no-one else has already deleted the
     * hash entry.
     */

    if (cmdPtr->hPtr != NULL) {
	Tcl_DeleteHashEntry(cmdPtr->hPtr);
	cmdPtr->hPtr = NULL;

	/*
	 * Bump the command epoch counter. This will invalidate all cached
	 * references that point to this command.
	 */

	cmdPtr->cmdEpoch++;
    }

    /*
     * A number of tests for particular kinds of commands are done by checking
     * whether the objProc field holds a known value. Set the field to NULL so
     * that such tests won't have false positives when applied to deleted
     * commands.
     */

    cmdPtr->objProc2 = NULL;

    /*
     * Now free the Command structure, unless there is another reference to it
     * from a CmdName Tcl object in some ByteCode code sequence. In that case,
     * delay the cleanup until all references are either discarded (when a
     * ByteCode is freed) or replaced by a new reference (when a cached
     * CmdName Command reference is found to be invalid and
     * TclNRExecuteByteCode looks up the command in the command hashtable).
     */

    cmdPtr->flags |= CMD_DEAD;
    TclCleanupCommandMacro(cmdPtr);
    return 0;
}

/*
 *----------------------------------------------------------------------
 *
 * CallCommandTraces --
 *
 *	Abstraction of the code to call traces on a command.
 *
 * Results:
 *	Currently always NULL.
 *
 * Side effects:
 *	Anything; this may recursively evaluate scripts and code exists to do
 *	just that.
 *
 *----------------------------------------------------------------------
 */

static char *
CallCommandTraces(
    Interp *iPtr,		/* Interpreter containing command. */
    Command *cmdPtr,		/* Command whose traces are to be invoked. */
    const char *oldName,	/* Command's old name, or NULL if we must get
				 * the name from cmdPtr */
    const char *newName,	/* Command's new name, or NULL if the command
				 * is not being renamed */
    int flags)			/* Flags indicating the type of traces to
				 * trigger, either TCL_TRACE_DELETE or
				 * TCL_TRACE_RENAME. */
{
    CommandTrace *tracePtr;
    ActiveCommandTrace active;
    char *result;
    Tcl_Obj *oldNamePtr = NULL;
    Tcl_InterpState state = NULL;

    if (cmdPtr->flags & CMD_TRACE_ACTIVE) {
	/*
	 * While a rename trace is active, we will not process any more rename
	 * traces; while a delete trace is active we will never reach here -
	 * because Tcl_DeleteCommandFromToken checks for the condition
	 * (cmdPtr->flags & CMD_DYING) and returns immediately when a
	 * command deletion is in progress. For all other traces, delete
	 * traces will not be invoked but a call to TraceCommandProc will
	 * ensure that tracePtr->clientData is freed whenever the command
	 * "oldName" is deleted.
	 */

	if (cmdPtr->flags & TCL_TRACE_RENAME) {
	    flags &= ~TCL_TRACE_RENAME;
	}
	if (flags == 0) {
	    return NULL;
	}
    }
    cmdPtr->flags |= CMD_TRACE_ACTIVE;

    result = NULL;
    active.nextPtr = iPtr->activeCmdTracePtr;
    active.reverseScan = 0;
    iPtr->activeCmdTracePtr = &active;

    if (flags & TCL_TRACE_DELETE) {
	flags |= TCL_TRACE_DESTROYED;
    }
    active.cmdPtr = cmdPtr;

    Tcl_Preserve(iPtr);

    for (tracePtr = cmdPtr->tracePtr; tracePtr != NULL;
	    tracePtr = active.nextTracePtr) {
	active.nextTracePtr = tracePtr->nextPtr;
	if (!(tracePtr->flags & flags)) {
	    continue;
	}
	cmdPtr->flags |= tracePtr->flags;
	if (oldName == NULL) {
	    TclNewObj(oldNamePtr);
	    Tcl_IncrRefCount(oldNamePtr);
	    Tcl_GetCommandFullName((Tcl_Interp *) iPtr,
		    (Tcl_Command) cmdPtr, oldNamePtr);
	    oldName = TclGetString(oldNamePtr);
	}
	tracePtr->refCount++;
	if (state == NULL) {
	    state = Tcl_SaveInterpState((Tcl_Interp *) iPtr, TCL_OK);
	}
	tracePtr->traceProc(tracePtr->clientData, (Tcl_Interp *) iPtr,
		oldName, newName, flags);
	cmdPtr->flags &= ~tracePtr->flags;
	if (tracePtr->refCount-- <= 1) {
	    Tcl_Free(tracePtr);
	}
    }

    if (state) {
	Tcl_RestoreInterpState((Tcl_Interp *) iPtr, state);
    }

    /*
     * If a new object was created to hold the full oldName, free it now.
     */

    if (oldNamePtr != NULL) {
	TclDecrRefCount(oldNamePtr);
    }

    /*
     * Restore the variable's flags, remove the record of our active traces,
     * and then return.
     */

    cmdPtr->flags &= ~CMD_TRACE_ACTIVE;
    iPtr->activeCmdTracePtr = active.nextPtr;
    Tcl_Release(iPtr);
    return result;
}

/*
 *----------------------------------------------------------------------
 *
 * CancelEvalProc --
 *
 *	Marks this interpreter as being canceled. This causes current
 *	executions to be unwound as the interpreter enters a state where it
 *	refuses to execute more commands or handle [catch] or [try], yet the
 *	interpreter is still able to execute further commands after the
 *	cancelation is cleared (unlike if it is deleted).
 *
 * Results:
 *	The value given for the code argument.
 *
 * Side effects:
 *	Transfers a message from the cancelation message to the interpreter.
 *
 *----------------------------------------------------------------------
 */

static int
CancelEvalProc(
    void *clientData,	/* Interp to cancel the script in progress. */
    TCL_UNUSED(Tcl_Interp *),
    int code)			/* Current return code from command. */
{
    CancelInfo *cancelInfo = (CancelInfo *)clientData;
    Interp *iPtr;

    if (cancelInfo != NULL) {
	Tcl_MutexLock(&cancelLock);
	iPtr = (Interp *) cancelInfo->interp;

	if (iPtr != NULL) {
	    /*
	     * Setting the CANCELED flag will cause the script in progress to
	     * be canceled as soon as possible. The core honors this flag at
	     * all the necessary places to ensure script cancellation is
	     * responsive. Extensions can check for this flag by calling
	     * Tcl_Canceled and checking if TCL_ERROR is returned or they can
	     * choose to ignore the script cancellation flag and the
	     * associated functionality altogether. Currently, the only other
	     * flag we care about here is the TCL_CANCEL_UNWIND flag (from
	     * Tcl_CancelEval). We do not want to simply combine all the flags
	     * from original Tcl_CancelEval call with the interp flags here
	     * just in case the caller passed flags that might cause behaviour
	     * unrelated to script cancellation.
	     */

	    TclSetCancelFlags(iPtr, cancelInfo->flags | CANCELED);

	    /*
	     * Now, we must set the script cancellation flags on all the child
	     * interpreters belonging to this one.
	     */

	    TclSetChildCancelFlags((Tcl_Interp *) iPtr,
		    cancelInfo->flags | CANCELED, 0);

	    /*
	     * Create the result object now so that Tcl_Canceled can avoid
	     * locking the cancelLock mutex.
	     */

	    if (cancelInfo->result != NULL) {
		Tcl_SetStringObj(iPtr->asyncCancelMsg, cancelInfo->result,
			cancelInfo->length);
	    } else {
		Tcl_SetObjLength(iPtr->asyncCancelMsg, 0);
	    }
	}
	Tcl_MutexUnlock(&cancelLock);
    }

    return code;
}

/*
 *----------------------------------------------------------------------
 *
 * TclCleanupCommand --
 *
 *	This function frees up a Command structure unless it is still
 *	referenced from an interpreter's command hashtable or from a CmdName
 *	Tcl object representing the name of a command in a ByteCode
 *	instruction sequence.
 *
 * Results:
 *	None.
 *
 * Side effects:
 *	Memory gets freed unless a reference to the Command structure still
 *	exists. In that case the cleanup is delayed until the command is
 *	deleted or when the last ByteCode referring to it is freed.
 *
 *----------------------------------------------------------------------
 */

void
TclCleanupCommand(
    Command *cmdPtr)	/* Points to the Command structure to
				 * be freed. */
{
    if (cmdPtr->refCount-- <= 1) {
	Tcl_Free(cmdPtr);
    }
}

/*
 *----------------------------------------------------------------------
 *
 * TclInterpReady --
 *
 *	Check if an interpreter is ready to eval commands or scripts, i.e., if
 *	it was not deleted and if the nesting level is not too high.
 *
 * Results:
 *	The return value is TCL_OK if it the interpreter is ready, TCL_ERROR
 *	otherwise.
 *
 * Side effects:
 *	The interpreter's result is cleared.
 *
 *----------------------------------------------------------------------
 */

int
TclInterpReady(
    Tcl_Interp *interp)
{
    Interp *iPtr = (Interp *) interp;

    /*
     * Reset the interpreter's result and clear out any previous error
     * information.
     */

    Tcl_ResetResult(interp);

    /*
     * If the interpreter has been deleted, return an error.
     */

    if (iPtr->flags & DELETED) {
	Tcl_SetObjResult(interp, Tcl_NewStringObj(
		"attempt to call eval in deleted interpreter", TCL_INDEX_NONE));
	Tcl_SetErrorCode(interp, "TCL", "IDELETE",
		"attempt to call eval in deleted interpreter", NULL);
	return TCL_ERROR;
    }

    if (iPtr->execEnvPtr->rewind) {
	return TCL_ERROR;
    }

    /*
     * Make sure the script being evaluated (if any) has not been canceled.
     */

    if (TclCanceled(iPtr) &&
	    (TCL_OK != Tcl_Canceled(interp, TCL_LEAVE_ERR_MSG))) {
	return TCL_ERROR;
    }

    /*
     * Check depth of nested calls to Tcl_Eval: if this gets too large, it's
     * probably because of an infinite loop somewhere.
     */

    if ((iPtr->numLevels <= iPtr->maxNestingDepth)) {
	return TCL_OK;
    }

    Tcl_SetObjResult(interp, Tcl_NewStringObj(
	    "too many nested evaluations (infinite loop?)", TCL_INDEX_NONE));
    Tcl_SetErrorCode(interp, "TCL", "LIMIT", "STACK", NULL);
    return TCL_ERROR;
}

/*
 *----------------------------------------------------------------------
 *
 * TclResetCancellation --
 *
 *	Reset the script cancellation flags if the nesting level
 *	(iPtr->numLevels) for the interp is zero or argument force is
 *	non-zero.
 *
 * Results:
 *	A standard Tcl result.
 *
 * Side effects:
 *	The script cancellation flags for the interp may be reset.
 *
 *----------------------------------------------------------------------
 */

int
TclResetCancellation(
    Tcl_Interp *interp,
    int force)
{
    Interp *iPtr = (Interp *) interp;

    if (iPtr == NULL) {
	return TCL_ERROR;
    }

    if (force || (iPtr->numLevels == 0)) {
	TclUnsetCancelFlags(iPtr);
    }
    return TCL_OK;
}

/*
 *----------------------------------------------------------------------
 *
 * Tcl_Canceled --
 *
 *	Check if the script in progress has been canceled, i.e.,
 *	Tcl_CancelEval was called for this interpreter or any of its parent
 *	interpreters.
 *
 * Results:
 *	The return value is TCL_OK if the script evaluation has not been
 *	canceled, TCL_ERROR otherwise.
 *
 *	If "flags" contains TCL_LEAVE_ERR_MSG, an error message is returned in
 *	the interpreter's result object. Otherwise, the interpreter's result
 *	object is left unchanged. If "flags" contains TCL_CANCEL_UNWIND,
 *	TCL_ERROR will only be returned if the script evaluation is being
 *	completely unwound.
 *
 * Side effects:
 *	The CANCELED flag for the interp will be reset if it is set.
 *
 *----------------------------------------------------------------------
 */

int
Tcl_Canceled(
    Tcl_Interp *interp,
    int flags)
{
    Interp *iPtr = (Interp *) interp;

    /*
     * Has the current script in progress for this interpreter been canceled
     * or is the stack being unwound due to the previous script cancellation?
     */

    if (!TclCanceled(iPtr)) {
        return TCL_OK;
    }

    /*
     * The CANCELED flag is a one-shot flag that is reset immediately upon
     * being detected; however, if the TCL_CANCEL_UNWIND flag is set we will
     * continue to report that the script in progress has been canceled
     * thereby allowing the evaluation stack for the interp to be fully
     * unwound.
     */

    iPtr->flags &= ~CANCELED;

    /*
     * The CANCELED flag was detected and reset; however, if the caller
     * specified the TCL_CANCEL_UNWIND flag, we only return TCL_ERROR
     * (indicating that the script in progress has been canceled) if the
     * evaluation stack for the interp is being fully unwound.
     */

    if ((flags & TCL_CANCEL_UNWIND) && !(iPtr->flags & TCL_CANCEL_UNWIND)) {
        return TCL_OK;
    }

    /*
     * If the TCL_LEAVE_ERR_MSG flags bit is set, place an error in the
     * interp's result; otherwise, we leave it alone.
     */

    if (flags & TCL_LEAVE_ERR_MSG) {
        const char *id, *message = NULL;
        size_t length;

        /*
         * Setup errorCode variables so that we can differentiate between
         * being canceled and unwound.
         */

        if (iPtr->asyncCancelMsg != NULL) {
            message = Tcl_GetStringFromObj(iPtr->asyncCancelMsg, &length);
        } else {
            length = 0;
        }

        if (iPtr->flags & TCL_CANCEL_UNWIND) {
            id = "IUNWIND";
            if (length == 0) {
                message = "eval unwound";
            }
        } else {
            id = "ICANCEL";
            if (length == 0) {
                message = "eval canceled";
            }
        }

        Tcl_SetObjResult(interp, Tcl_NewStringObj(message, TCL_INDEX_NONE));
        Tcl_SetErrorCode(interp, "TCL", "CANCEL", id, message, NULL);
    }

    /*
     * Return TCL_ERROR to the caller (not necessarily just the Tcl core
     * itself) that indicates further processing of the script or command in
     * progress should halt gracefully and as soon as possible.
     */

    return TCL_ERROR;
}

/*
 *----------------------------------------------------------------------
 *
 * Tcl_CancelEval --
 *
 *	This function schedules the cancellation of the current script in the
 *	given interpreter.
 *
 * Results:
 *	The return value is a standard Tcl completion code such as TCL_OK or
 *	TCL_ERROR. Since the interp may belong to a different thread, no error
 *	message can be left in the interp's result.
 *
 * Side effects:
 *	The script in progress in the specified interpreter will be canceled
 *	with TCL_ERROR after asynchronous handlers are invoked at the next
 *	Tcl_Canceled check.
 *
 *----------------------------------------------------------------------
 */

int
Tcl_CancelEval(
    Tcl_Interp *interp,		/* Interpreter in which to cancel the
				 * script. */
    Tcl_Obj *resultObjPtr,	/* The script cancellation error message or
				 * NULL for a default error message. */
    void *clientData,	/* Passed to CancelEvalProc. */
    int flags)			/* Collection of OR-ed bits that control
				 * the cancellation of the script. Only
				 * TCL_CANCEL_UNWIND is currently
				 * supported. */
{
    Tcl_HashEntry *hPtr;
    CancelInfo *cancelInfo;
    int code = TCL_ERROR;
    const char *result;

    if (interp == NULL) {
	return TCL_ERROR;
    }

    Tcl_MutexLock(&cancelLock);
    if (cancelTableInitialized != 1) {
	/*
	 * No CancelInfo hash table (Tcl_CreateInterp has never been called?)
	 */

	goto done;
    }
    hPtr = Tcl_FindHashEntry(&cancelTable, interp);
    if (hPtr == NULL) {
	/*
	 * No CancelInfo record for this interpreter.
	 */

	goto done;
    }
    cancelInfo = (CancelInfo *)Tcl_GetHashValue(hPtr);

    /*
     * Populate information needed by the interpreter thread to fulfill the
     * cancellation request. Currently, clientData is ignored. If the
     * TCL_CANCEL_UNWIND flags bit is set, the script in progress is not
     * allowed to catch the script cancellation because the evaluation stack
     * for the interp is completely unwound.
     */

    if (resultObjPtr != NULL) {
	result = Tcl_GetStringFromObj(resultObjPtr, &cancelInfo->length);
	cancelInfo->result = (char *)Tcl_Realloc(cancelInfo->result,cancelInfo->length);
	memcpy(cancelInfo->result, result, cancelInfo->length);
	TclDecrRefCount(resultObjPtr);	/* Discard their result object. */
    } else {
	cancelInfo->result = NULL;
	cancelInfo->length = 0;
    }
    cancelInfo->clientData = clientData;
    cancelInfo->flags = flags;
    Tcl_AsyncMark(cancelInfo->async);
    code = TCL_OK;

  done:
    Tcl_MutexUnlock(&cancelLock);
    return code;
}

/*
 *----------------------------------------------------------------------
 *
 * Tcl_InterpActive --
 *
 *	Returns non-zero if the specified interpreter is in use, i.e. if there
 *	is an evaluation currently active in the interpreter.
 *
 * Results:
 *	See above.
 *
 * Side effects:
 *	None.
 *
 *----------------------------------------------------------------------
 */

int
Tcl_InterpActive(
    Tcl_Interp *interp)
{
    return ((Interp *) interp)->numLevels > 0;
}

/*
 *----------------------------------------------------------------------
 *
 * Tcl_EvalObjv --
 *
 *	This function evaluates a Tcl command that has already been parsed
 *	into words, with one Tcl_Obj holding each word.
 *
 * Results:
 *	The return value is a standard Tcl completion code such as TCL_OK or
 *	TCL_ERROR. A result or error message is left in interp's result.
 *
 * Side effects:
 *	Always pushes a callback. Other side effects depend on the command.
 *
 *----------------------------------------------------------------------
 */

int
Tcl_EvalObjv(
    Tcl_Interp *interp,		/* Interpreter in which to evaluate the
				 * command. Also used for error reporting. */
    size_t objc,			/* Number of words in command. */
    Tcl_Obj *const objv[],	/* An array of pointers to objects that are
				 * the words that make up the command. */
    int flags)			/* Collection of OR-ed bits that control the
				 * evaluation of the script. Only
				 * TCL_EVAL_GLOBAL, TCL_EVAL_INVOKE and
				 * TCL_EVAL_NOERR are currently supported. */
{
    int result;
    NRE_callback *rootPtr = TOP_CB(interp);

    result = TclNREvalObjv(interp, objc, objv, flags, NULL);
    return TclNRRunCallbacks(interp, result, rootPtr);
}

int
TclNREvalObjv(
    Tcl_Interp *interp,		/* Interpreter in which to evaluate the
				 * command. Also used for error reporting. */
    size_t objc,			/* Number of words in command. */
    Tcl_Obj *const objv[],	/* An array of pointers to objects that are
				 * the words that make up the command. */
    int flags,			/* Collection of OR-ed bits that control the
				 * evaluation of the script. Only
				 * TCL_EVAL_GLOBAL, TCL_EVAL_INVOKE and
				 * TCL_EVAL_NOERR are currently supported. */
    Command *cmdPtr)		/* NULL if the Command is to be looked up
				 * here, otherwise the pointer to the
				 * requested Command struct to be invoked. */
{
    Interp *iPtr = (Interp *) interp;

    /*
     * data[1] stores a marker for use by tailcalls; it will be set to 1 by
     * command redirectors (imports, alias, ensembles) so that tailcall skips
     * this callback (that marks the end of the target command) and goes back
     * to the end of the source command.
     */

    if (iPtr->deferredCallbacks) {
        iPtr->deferredCallbacks = NULL;
    } else {
	TclNRAddCallback(interp, NRCommand, NULL, NULL, NULL, NULL);
    }

    iPtr->numLevels++;
    TclNRAddCallback(interp, EvalObjvCore, cmdPtr, INT2PTR(flags),
	    INT2PTR(objc), objv);
    return TCL_OK;
}

static int
EvalObjvCore(
    void *data[],
    Tcl_Interp *interp,
    TCL_UNUSED(int) /*result*/)
{
    Command *cmdPtr = NULL, *preCmdPtr = (Command *)data[0];
    int flags = PTR2INT(data[1]);
    size_t objc = PTR2INT(data[2]);
    Tcl_Obj **objv = (Tcl_Obj **)data[3];
    Interp *iPtr = (Interp *) interp;
    Namespace *lookupNsPtr = NULL;
    int enterTracesDone = 0;

    /*
     * Push records for task to be done on return, in INVERSE order. First, if
     * needed, the exception handlers (as they should happen last).
     */

    if (!(flags & TCL_EVAL_NOERR)) {
	TEOV_PushExceptionHandlers(interp, objc, objv, flags);
    }

    if (TCL_OK != TclInterpReady(interp)) {
	return TCL_ERROR;
    }

    if (objc == 0) {
	return TCL_OK;
    }

    if (TclLimitExceeded(iPtr->limit)) {
	return TCL_ERROR;
    }

    /*
     * Configure evaluation context to match the requested flags.
     */

    if (iPtr->lookupNsPtr) {

	/*
	 * Capture the namespace we should do command name resolution in, as
	 * instructed by our caller sneaking it in to us in a private interp
	 * field.  Clear that field right away so we cannot possibly have its
	 * use leak where it should not.  The sneaky message pass is done.
	 *
	 * Use of this mechanism overrides the TCL_EVAL_GLOBAL flag.
	 * TODO: Is that a bug?
	 */

	lookupNsPtr = iPtr->lookupNsPtr;
	iPtr->lookupNsPtr = NULL;
    } else if (flags & TCL_EVAL_INVOKE) {
	lookupNsPtr = iPtr->globalNsPtr;
    } else {

	/*
	 * TCL_EVAL_INVOKE was not set: clear rewrite rules
	 */

	TclResetRewriteEnsemble(interp, 1);

	if (flags & TCL_EVAL_GLOBAL) {
	    TEOV_SwitchVarFrame(interp);
	    lookupNsPtr = iPtr->globalNsPtr;
	}
    }

    /*
     * Lookup the Command to dispatch.
     */

    reresolve:
    assert(cmdPtr == NULL);
    if (preCmdPtr) {
	/*
         * Caller gave it to us.
         */

	if (!(preCmdPtr->flags & CMD_DEAD)) {
	    /*
             * So long as it exists, use it.
             */

	    cmdPtr = preCmdPtr;
	} else if (flags & TCL_EVAL_NORESOLVE) {
	    /*
	     * When it's been deleted, and we're told not to attempt resolving
	     * it ourselves, all we can do is raise an error.
	     */

	    Tcl_SetObjResult(interp, Tcl_ObjPrintf(
		    "attempt to invoke a deleted command"));
	    Tcl_SetErrorCode(interp, "TCL", "EVAL", "DELETEDCOMMAND", NULL);
	    return TCL_ERROR;
	}
    }
    if (cmdPtr == NULL) {
	cmdPtr = TEOV_LookupCmdFromObj(interp, objv[0], lookupNsPtr);
	if (!cmdPtr) {
	    return TEOV_NotFound(interp, objc, objv, lookupNsPtr);
	}
    }

    if (enterTracesDone || iPtr->tracePtr
	    || (cmdPtr->flags & CMD_HAS_EXEC_TRACES)) {
	Tcl_Obj *commandPtr = TclGetSourceFromFrame(
		flags & TCL_EVAL_SOURCE_IN_FRAME ?  iPtr->cmdFramePtr : NULL,
		objc, objv);

	Tcl_IncrRefCount(commandPtr);
	if (!enterTracesDone) {
	    int code = TEOV_RunEnterTraces(interp, &cmdPtr, commandPtr,
		    objc, objv);

	    /*
	     * Send any exception from enter traces back as an exception
	     * raised by the traced command.
	     * TODO: Is this a bug?  Letting an execution trace BREAK or
	     * CONTINUE or RETURN in the place of the traced command?  Would
	     * either converting all exceptions to TCL_ERROR, or just
	     * swallowing them be better?  (Swallowing them has the problem of
	     * permanently hiding program errors.)
	     */

	    if (code != TCL_OK) {
		Tcl_DecrRefCount(commandPtr);
		return code;
	    }

	    /*
	     * If the enter traces made the resolved cmdPtr unusable, go back
	     * and resolve again, but next time don't run enter traces again.
	     */

	    if (cmdPtr == NULL) {
		enterTracesDone = 1;
		Tcl_DecrRefCount(commandPtr);
		goto reresolve;
	    }
	}

	/*
	 * Schedule leave traces.  Raise the refCount on the resolved cmdPtr,
	 * so that when it passes to the leave traces we know it's still
	 * valid.
	 */

	cmdPtr->refCount++;
	TclNRAddCallback(interp, TEOV_RunLeaveTraces, INT2PTR(objc),
		    commandPtr, cmdPtr, objv);
    }

    TclNRAddCallback(interp, Dispatch,
	    cmdPtr->nreProc2 ? cmdPtr->nreProc2 : cmdPtr->objProc2,
	    cmdPtr->objClientData2, INT2PTR(objc), objv);
    return TCL_OK;
}

static int
Dispatch(
    void *data[],
    Tcl_Interp *interp,
    TCL_UNUSED(int) /*result*/)
{
    Tcl_ObjCmdProc2 *objProc = (Tcl_ObjCmdProc2 *)data[0];
    void *clientData = data[1];
    size_t objc = PTR2INT(data[2]);
    Tcl_Obj **objv = (Tcl_Obj **)data[3];
    Interp *iPtr = (Interp *) interp;

#ifdef USE_DTRACE
    if (TCL_DTRACE_CMD_ARGS_ENABLED()) {
	const char *a[10];
	size_t i = 0;

	while (i < 10) {
	    a[i] = i < objc ? TclGetString(objv[i]) : NULL; i++;
	}
	TCL_DTRACE_CMD_ARGS(a[0], a[1], a[2], a[3], a[4], a[5], a[6], a[7],
		a[8], a[9]);
    }
    if (TCL_DTRACE_CMD_INFO_ENABLED() && iPtr->cmdFramePtr) {
	Tcl_Obj *info = TclInfoFrame(interp, iPtr->cmdFramePtr);
	const char *a[6]; int i[2];

	TclDTraceInfo(info, a, i);
	TCL_DTRACE_CMD_INFO(a[0], a[1], a[2], a[3], i[0], i[1], a[4], a[5]);
	TclDecrRefCount(info);
    }
    if ((TCL_DTRACE_CMD_RETURN_ENABLED() || TCL_DTRACE_CMD_RESULT_ENABLED())
	    && objc) {
	TclNRAddCallback(interp, DTraceCmdReturn, objv[0], NULL, NULL, NULL);
    }
    if (TCL_DTRACE_CMD_ENTRY_ENABLED() && objc) {
	TCL_DTRACE_CMD_ENTRY(TclGetString(objv[0]), objc - 1,
		(Tcl_Obj **)(objv + 1));
    }
#endif /* USE_DTRACE */

    iPtr->cmdCount++;
    return objProc(clientData, interp, objc, objv);
}

int
TclNRRunCallbacks(
    Tcl_Interp *interp,
    int result,
    struct NRE_callback *rootPtr)
				/* All callbacks down to rootPtr not inclusive
				 * are to be run. */
{
    while (TOP_CB(interp) != rootPtr) {
        NRE_callback *callbackPtr = TOP_CB(interp);
        Tcl_NRPostProc *procPtr = callbackPtr->procPtr;

	TOP_CB(interp) = callbackPtr->nextPtr;
	result = procPtr(callbackPtr->data, interp, result);
	TCLNR_FREE(interp, callbackPtr);
    }
    return result;
}

static int
NRCommand(
    void *data[],
    Tcl_Interp *interp,
    int result)
{
    Interp *iPtr = (Interp *) interp;
    Tcl_Obj *listPtr;

    iPtr->numLevels--;

     /*
      * If there is a tailcall, schedule it next
      */

    if (data[1] && (data[1] != INT2PTR(1))) {
	listPtr = (Tcl_Obj *)data[1];
	data[1] = NULL;

	TclNRAddCallback(interp, TclNRTailcallEval, listPtr, NULL, NULL, NULL);
    }

    /* OPT ??
     * Do not interrupt a series of cleanups with async or limit checks:
     * just check at the end?
     */

    if (TclAsyncReady(iPtr)) {
	result = Tcl_AsyncInvoke(interp, result);
    }
    if ((result == TCL_OK) && TclCanceled(iPtr)) {
	result = Tcl_Canceled(interp, TCL_LEAVE_ERR_MSG);
    }
    if (result == TCL_OK && TclLimitReady(iPtr->limit)) {
	result = Tcl_LimitCheck(interp);
    }

    return result;
}

/*
 *----------------------------------------------------------------------
 *
 * TEOV_Exception	 -
 * TEOV_LookupCmdFromObj -
 * TEOV_RunEnterTraces	 -
 * TEOV_RunLeaveTraces	 -
 * TEOV_NotFound	 -
 *
 *	These are helper functions for Tcl_EvalObjv.
 *
 *----------------------------------------------------------------------
 */

static void
TEOV_PushExceptionHandlers(
    Tcl_Interp *interp,
    size_t objc,
    Tcl_Obj *const objv[],
    int flags)
{
    Interp *iPtr = (Interp *) interp;

    /*
     * If any error processing is necessary, push the appropriate records.
     * Note that we have to push them in the inverse order: first the one that
     * has to run last.
     */

    if (!(flags & TCL_EVAL_INVOKE)) {
	/*
	 * Error messages
	 */

	TclNRAddCallback(interp, TEOV_Error, INT2PTR(objc),
		objv, NULL, NULL);
    }

    if (iPtr->numLevels == 1) {
	/*
	 * No CONTINUE or BREAK at level 0, manage RETURN
	 */

	TclNRAddCallback(interp, TEOV_Exception, INT2PTR(iPtr->evalFlags),
		NULL, NULL, NULL);
    }
}

static void
TEOV_SwitchVarFrame(
    Tcl_Interp *interp)
{
    Interp *iPtr = (Interp *) interp;

    /*
     * Change the varFrame to be the rootVarFrame, and push a record to
     * restore things at the end.
     */

    TclNRAddCallback(interp, TEOV_RestoreVarFrame, iPtr->varFramePtr, NULL,
	    NULL, NULL);
    iPtr->varFramePtr = iPtr->rootFramePtr;
}

static int
TEOV_RestoreVarFrame(
    void *data[],
    Tcl_Interp *interp,
    int result)
{
    ((Interp *) interp)->varFramePtr = (CallFrame *)data[0];
    return result;
}

static int
TEOV_Exception(
    void *data[],
    Tcl_Interp *interp,
    int result)
{
    Interp *iPtr = (Interp *) interp;
    int allowExceptions = (PTR2INT(data[0]) & TCL_ALLOW_EXCEPTIONS);

    if (result != TCL_OK) {
	if (result == TCL_RETURN) {
	    result = TclUpdateReturnInfo(iPtr);
	}
	if ((result != TCL_OK) && (result != TCL_ERROR) && !allowExceptions) {
	    ProcessUnexpectedResult(interp, result);
	    result = TCL_ERROR;
	}
    }

    /*
     * We are returning to level 0, so should process TclResetCancellation. As
     * numLevels has not *yet* been decreased, do not call it: do the thing
     * here directly.
     */

    TclUnsetCancelFlags(iPtr);
    return result;
}

static int
TEOV_Error(
    void *data[],
    Tcl_Interp *interp,
    int result)
{
    Interp *iPtr = (Interp *) interp;
    Tcl_Obj *listPtr;
    const char *cmdString;
    size_t cmdLen;
    size_t objc = PTR2INT(data[0]);
    Tcl_Obj **objv = (Tcl_Obj **)data[1];

    if ((result == TCL_ERROR) && !(iPtr->flags & ERR_ALREADY_LOGGED)) {
	/*
	 * If there was an error, a command string will be needed for the
	 * error log: get it out of the itemPtr. The details depend on the
	 * type.
	 */

	listPtr = Tcl_NewListObj(objc, objv);
	cmdString = Tcl_GetStringFromObj(listPtr, &cmdLen);
	Tcl_LogCommandInfo(interp, cmdString, cmdString, cmdLen);
	Tcl_DecrRefCount(listPtr);
    }
    iPtr->flags &= ~ERR_ALREADY_LOGGED;
    return result;
}

static int
TEOV_NotFound(
    Tcl_Interp *interp,
    size_t objc,
    Tcl_Obj *const objv[],
    Namespace *lookupNsPtr)
{
    Command * cmdPtr;
    Interp *iPtr = (Interp *) interp;
    size_t i, newObjc, handlerObjc;
    Tcl_Obj **newObjv, **handlerObjv;
    CallFrame *varFramePtr = iPtr->varFramePtr;
    Namespace *currNsPtr = NULL;/* Used to check for and invoke any registered
				 * unknown command handler for the current
				 * namespace (TIP 181). */
    Namespace *savedNsPtr = NULL;

    currNsPtr = varFramePtr->nsPtr;
    if ((currNsPtr == NULL) || (currNsPtr->unknownHandlerPtr == NULL)) {
	currNsPtr = iPtr->globalNsPtr;
	if (currNsPtr == NULL) {
	    Tcl_Panic("Tcl_EvalObjv: NULL global namespace pointer");
	}
    }

    /*
     * Check to see if the resolution namespace has lost its unknown handler.
     * If so, reset it to "::unknown".
     */

    if (currNsPtr->unknownHandlerPtr == NULL) {
	TclNewLiteralStringObj(currNsPtr->unknownHandlerPtr, "::unknown");
	Tcl_IncrRefCount(currNsPtr->unknownHandlerPtr);
    }

    /*
     * Get the list of words for the unknown handler and allocate enough space
     * to hold both the handler prefix and all words of the command invokation
     * itself.
     */

    TclListObjGetElementsM(NULL, currNsPtr->unknownHandlerPtr,
	    &handlerObjc, &handlerObjv);
    newObjc = objc + handlerObjc;
    newObjv = (Tcl_Obj **)TclStackAlloc(interp, sizeof(Tcl_Obj *) * newObjc);

    /*
     * Copy command prefix from unknown handler and add on the real command's
     * full argument list. Note that we only use memcpy() once because we have
     * to increment the reference count of all the handler arguments anyway.
     */

    for (i = 0; i < handlerObjc; ++i) {
	newObjv[i] = handlerObjv[i];
	Tcl_IncrRefCount(newObjv[i]);
    }
    memcpy(newObjv+handlerObjc, objv, sizeof(Tcl_Obj *) * objc);

    /*
     * Look up and invoke the handler (by recursive call to this function). If
     * there is no handler at all, instead of doing the recursive call we just
     * generate a generic error message; it would be an infinite-recursion
     * nightmare otherwise.
     *
     * In this case we worry a bit less about recursion for now, and call the
     * "blocking" interface.
     */

    cmdPtr = TEOV_LookupCmdFromObj(interp, newObjv[0], lookupNsPtr);
    if (cmdPtr == NULL) {
	Tcl_SetObjResult(interp, Tcl_ObjPrintf(
                "invalid command name \"%s\"", TclGetString(objv[0])));
        Tcl_SetErrorCode(interp, "TCL", "LOOKUP", "COMMAND",
                TclGetString(objv[0]), NULL);

	/*
	 * Release any resources we locked and allocated during the handler
	 * call.
	 */

	for (i = 0; i < handlerObjc; ++i) {
	    Tcl_DecrRefCount(newObjv[i]);
	}
	TclStackFree(interp, newObjv);
	return TCL_ERROR;
    }

    if (lookupNsPtr) {
	savedNsPtr = varFramePtr->nsPtr;
	varFramePtr->nsPtr = lookupNsPtr;
    }
    TclSkipTailcall(interp);
    TclNRAddCallback(interp, TEOV_NotFoundCallback, INT2PTR(handlerObjc),
	    newObjv, savedNsPtr, NULL);
    return TclNREvalObjv(interp, newObjc, newObjv, TCL_EVAL_NOERR, NULL);
}

static int
TEOV_NotFoundCallback(
    void *data[],
    Tcl_Interp *interp,
    int result)
{
    Interp *iPtr = (Interp *) interp;
    size_t objc = PTR2INT(data[0]);
    Tcl_Obj **objv = (Tcl_Obj **)data[1];
    Namespace *savedNsPtr = (Namespace *)data[2];

    size_t i;

    if (savedNsPtr) {
	iPtr->varFramePtr->nsPtr = savedNsPtr;
    }

    /*
     * Release any resources we locked and allocated during the handler call.
     */

    for (i = 0; i < objc; ++i) {
	Tcl_DecrRefCount(objv[i]);
    }
    TclStackFree(interp, objv);

    return result;
}

static int
TEOV_RunEnterTraces(
    Tcl_Interp *interp,
    Command **cmdPtrPtr,
    Tcl_Obj *commandPtr,
    size_t objc,
    Tcl_Obj *const objv[])
{
    Interp *iPtr = (Interp *) interp;
    Command *cmdPtr = *cmdPtrPtr;
    size_t length, newEpoch, cmdEpoch = cmdPtr->cmdEpoch;
    int traceCode = TCL_OK;
    const char *command = Tcl_GetStringFromObj(commandPtr, &length);

    /*
     * Call trace functions.
     * Execute any command or execution traces. Note that we bump up the
     * command's reference count for the duration of the calling of the
     * traces so that the structure doesn't go away underneath our feet.
     */

    cmdPtr->refCount++;
    if (iPtr->tracePtr) {
	traceCode = TclCheckInterpTraces(interp, command, length,
		cmdPtr, TCL_OK, TCL_TRACE_ENTER_EXEC, objc, objv);
    }
    if ((cmdPtr->flags & CMD_HAS_EXEC_TRACES) && (traceCode == TCL_OK)) {
	traceCode = TclCheckExecutionTraces(interp, command, length,
		cmdPtr, TCL_OK, TCL_TRACE_ENTER_EXEC, objc, objv);
    }
    newEpoch = cmdPtr->cmdEpoch;
    TclCleanupCommandMacro(cmdPtr);

    if (traceCode != TCL_OK) {
	if (traceCode == TCL_ERROR) {
	    Tcl_Obj *info;

	    TclNewLiteralStringObj(info, "\n    (enter trace on \"");
	    Tcl_AppendLimitedToObj(info, command, length, 55, "...");
	    Tcl_AppendToObj(info, "\")", 2);
	    Tcl_AppendObjToErrorInfo(interp, info);
	    iPtr->flags |= ERR_ALREADY_LOGGED;
	}
	return traceCode;
    }
    if (cmdEpoch != newEpoch) {
	*cmdPtrPtr = NULL;
    }
    return TCL_OK;
}

static int
TEOV_RunLeaveTraces(
    void *data[],
    Tcl_Interp *interp,
    int result)
{
    Interp *iPtr = (Interp *) interp;
    int traceCode = TCL_OK;
    size_t objc = PTR2INT(data[0]);
    Tcl_Obj *commandPtr = (Tcl_Obj *)data[1];
    Command *cmdPtr = (Command *)data[2];
    Tcl_Obj **objv = (Tcl_Obj **)data[3];
    size_t length;
    const char *command = Tcl_GetStringFromObj(commandPtr, &length);

    if (!(cmdPtr->flags & CMD_DYING)) {
	if (cmdPtr->flags & CMD_HAS_EXEC_TRACES) {
	    traceCode = TclCheckExecutionTraces(interp, command, length,
		    cmdPtr, result, TCL_TRACE_LEAVE_EXEC, objc, objv);
	}
	if (iPtr->tracePtr != NULL && traceCode == TCL_OK) {
	    traceCode = TclCheckInterpTraces(interp, command, length,
		    cmdPtr, result, TCL_TRACE_LEAVE_EXEC, objc, objv);
	}
    }

    /*
     * As cmdPtr is set, TclNRRunCallbacks is about to reduce the numlevels.
     * Prevent that by resetting the cmdPtr field and dealing right here with
     * cmdPtr->refCount.
     */

    TclCleanupCommandMacro(cmdPtr);

    if (traceCode != TCL_OK) {
	if (traceCode == TCL_ERROR) {
	    Tcl_Obj *info;

	    TclNewLiteralStringObj(info, "\n    (leave trace on \"");
	    Tcl_AppendLimitedToObj(info, command, length, 55, "...");
	    Tcl_AppendToObj(info, "\")", 2);
	    Tcl_AppendObjToErrorInfo(interp, info);
	    iPtr->flags |= ERR_ALREADY_LOGGED;
	}
	result = traceCode;
    }
    Tcl_DecrRefCount(commandPtr);
    return result;
}

static inline Command *
TEOV_LookupCmdFromObj(
    Tcl_Interp *interp,
    Tcl_Obj *namePtr,
    Namespace *lookupNsPtr)
{
    Interp *iPtr = (Interp *) interp;
    Command *cmdPtr;
    Namespace *savedNsPtr = iPtr->varFramePtr->nsPtr;

    if (lookupNsPtr) {
	iPtr->varFramePtr->nsPtr = lookupNsPtr;
    }
    cmdPtr = (Command *) Tcl_GetCommandFromObj(interp, namePtr);
    iPtr->varFramePtr->nsPtr = savedNsPtr;
    return cmdPtr;
}

/*
 *----------------------------------------------------------------------
 *
 * Tcl_EvalTokensStandard --
 *
 *	Given an array of tokens parsed from a Tcl command (e.g., the tokens
 *	that make up a word or the index for an array variable) this function
 *	evaluates the tokens and concatenates their values to form a single
 *	result value.
 *
 * Results:
 *	The return value is a standard Tcl completion code such as TCL_OK or
 *	TCL_ERROR. A result or error message is left in interp's result.
 *
 * Side effects:
 *	Depends on the array of tokens being evaled.
 *
 *----------------------------------------------------------------------
 */

int
Tcl_EvalTokensStandard(
    Tcl_Interp *interp,		/* Interpreter in which to lookup variables,
				 * execute nested commands, and report
				 * errors. */
    Tcl_Token *tokenPtr,	/* Pointer to first in an array of tokens to
				 * evaluate and concatenate. */
    size_t count)			/* Number of tokens to consider at tokenPtr.
				 * Must be at least 1. */
{
    return TclSubstTokens(interp, tokenPtr, count, /* numLeftPtr */ NULL, 1,
	    NULL, NULL);
}

/*
 *----------------------------------------------------------------------
 *
 * Tcl_EvalEx, TclEvalEx --
 *
 *	This function evaluates a Tcl script without using the compiler or
 *	byte-code interpreter. It just parses the script, creates values for
 *	each word of each command, then calls EvalObjv to execute each
 *	command.
 *
 * Results:
 *	The return value is a standard Tcl completion code such as TCL_OK or
 *	TCL_ERROR. A result or error message is left in interp's result.
 *
 * Side effects:
 *	Depends on the script.
 *
 * TIP #280 : Keep public API, internally extended API.
 *----------------------------------------------------------------------
 */

int
Tcl_EvalEx(
    Tcl_Interp *interp,		/* Interpreter in which to evaluate the
				 * script. Also used for error reporting. */
    const char *script,		/* First character of script to evaluate. */
    size_t numBytes,		/* Number of bytes in script. If -1, the
				 * script consists of all bytes up to the
				 * first null character. */
    int flags)			/* Collection of OR-ed bits that control the
				 * evaluation of the script. Only
				 * TCL_EVAL_GLOBAL is currently supported. */
{
    return TclEvalEx(interp, script, numBytes, flags, 1, NULL, script);
}

int
TclEvalEx(
    Tcl_Interp *interp,		/* Interpreter in which to evaluate the
				 * script. Also used for error reporting. */
    const char *script,		/* First character of script to evaluate. */
    size_t numBytes,		/* Number of bytes in script. If -1, the
				 * script consists of all bytes up to the
				 * first NUL character. */
    int flags,			/* Collection of OR-ed bits that control the
				 * evaluation of the script. Only
				 * TCL_EVAL_GLOBAL is currently supported. */
    size_t line,			/* The line the script starts on. */
    int *clNextOuter,		/* Information about an outer context for */
    const char *outerScript)	/* continuation line data. This is set only in
				 * TclSubstTokens(), to properly handle
				 * [...]-nested commands. The 'outerScript'
				 * refers to the most-outer script containing
				 * the embedded command, which is refered to
				 * by 'script'. The 'clNextOuter' refers to
				 * the current entry in the table of
				 * continuation lines in this "main script",
				 * and the character offsets are relative to
				 * the 'outerScript' as well.
				 *
				 * If outerScript == script, then this call is
				 * for the outer-most script/command. See
				 * Tcl_EvalEx() and TclEvalObjEx() for places
				 * generating arguments for which this is
				 * true. */
{
    Interp *iPtr = (Interp *) interp;
    const char *p, *next;
    const unsigned int minObjs = 20;
    Tcl_Obj **objv, **objvSpace;
    int *expand, *lines, *lineSpace;
    Tcl_Token *tokenPtr;
    int bytesLeft, expandRequested, code = TCL_OK;
    size_t commandLength;
    CallFrame *savedVarFramePtr;/* Saves old copy of iPtr->varFramePtr in case
				 * TCL_EVAL_GLOBAL was set. */
    int allowExceptions = (iPtr->evalFlags & TCL_ALLOW_EXCEPTIONS);
    int gotParse = 0;
    TCL_HASH_TYPE i, objectsUsed = 0;
				/* These variables keep track of how much
				 * state has been allocated while evaluating
				 * the script, so that it can be freed
				 * properly if an error occurs. */
    Tcl_Parse *parsePtr = (Tcl_Parse *)TclStackAlloc(interp, sizeof(Tcl_Parse));
    CmdFrame *eeFramePtr = (CmdFrame *)TclStackAlloc(interp, sizeof(CmdFrame));
    Tcl_Obj **stackObjArray = (Tcl_Obj **)
	    TclStackAlloc(interp, minObjs * sizeof(Tcl_Obj *));
    int *expandStack = (int *)TclStackAlloc(interp, minObjs * sizeof(int));
    int *linesStack = (int *)TclStackAlloc(interp, minObjs * sizeof(int));
				/* TIP #280 Structures for tracking of command
				 * locations. */
    int *clNext = NULL;		/* Pointer for the tracking of invisible
				 * continuation lines. Initialized only if the
				 * caller gave us a table of locations to
				 * track, via scriptCLLocPtr. It always refers
				 * to the table entry holding the location of
				 * the next invisible continuation line to
				 * look for, while parsing the script. */

    if (iPtr->scriptCLLocPtr) {
	if (clNextOuter) {
	    clNext = clNextOuter;
	} else {
	    clNext = &iPtr->scriptCLLocPtr->loc[0];
	}
    }

    if (numBytes == TCL_INDEX_NONE) {
	numBytes = strlen(script);
    }
    Tcl_ResetResult(interp);

    savedVarFramePtr = iPtr->varFramePtr;
    if (flags & TCL_EVAL_GLOBAL) {
	iPtr->varFramePtr = iPtr->rootFramePtr;
    }

    /*
     * Each iteration through the following loop parses the next command from
     * the script and then executes it.
     */

    objv = objvSpace = stackObjArray;
    lines = lineSpace = linesStack;
    expand = expandStack;
    p = script;
    bytesLeft = numBytes;

    /*
     * TIP #280 Initialize tracking. Do not push on the frame stack yet.
     *
     * We open a new context, either for a sourced script, or 'eval'.
     * For sourced files we always have a path object, even if nothing was
     * specified in the interp itself. That makes code using it simpler as
     * NULL checks can be left out. Sourced file without path in the
     * 'scriptFile' is possible during Tcl initialization.
     */

    eeFramePtr->level = iPtr->cmdFramePtr ? iPtr->cmdFramePtr->level + 1 : 1;
    eeFramePtr->framePtr = iPtr->framePtr;
    eeFramePtr->nextPtr = iPtr->cmdFramePtr;
    eeFramePtr->nline = 0;
    eeFramePtr->line = NULL;
    eeFramePtr->cmdObj = NULL;

    iPtr->cmdFramePtr = eeFramePtr;
    if (iPtr->evalFlags & TCL_EVAL_FILE) {
	/*
	 * Set up for a sourced file.
	 */

	eeFramePtr->type = TCL_LOCATION_SOURCE;

	if (iPtr->scriptFile) {
	    /*
	     * Normalization here, to have the correct pwd. Should have
	     * negligible impact on performance, as the norm should have been
	     * done already by the 'source' invoking us, and it caches the
	     * result.
	     */

	    Tcl_Obj *norm = Tcl_FSGetNormalizedPath(interp, iPtr->scriptFile);

	    if (norm == NULL) {
		/*
		 * Error message in the interp result.
		 */

		code = TCL_ERROR;
		goto error;
	    }
	    eeFramePtr->data.eval.path = norm;
	} else {
	    TclNewLiteralStringObj(eeFramePtr->data.eval.path, "");
	}
	Tcl_IncrRefCount(eeFramePtr->data.eval.path);
    } else {
	/*
	 * Set up for plain eval.
	 */

	eeFramePtr->type = TCL_LOCATION_EVAL;
	eeFramePtr->data.eval.path = NULL;
    }

    iPtr->evalFlags = 0;
    do {
	if (Tcl_ParseCommand(interp, p, bytesLeft, 0, parsePtr) != TCL_OK) {
	    code = TCL_ERROR;
	    Tcl_LogCommandInfo(interp, script, parsePtr->commandStart,
		    parsePtr->term + 1 - parsePtr->commandStart);
	    goto posterror;
	}

	/*
	 * TIP #280 Track lines. The parser may have skipped text till it
	 * found the command we are now at. We have to count the lines in this
	 * block, and do not forget invisible continuation lines.
	 */

	TclAdvanceLines(&line, p, parsePtr->commandStart);
	TclAdvanceContinuations(&line, &clNext,
		parsePtr->commandStart - outerScript);

	gotParse = 1;
	if (parsePtr->numWords > 0) {
	    /*
	     * TIP #280. Track lines within the words of the current
	     * command. We use a separate pointer into the table of
	     * continuation line locations to not lose our position for the
	     * per-command parsing.
	     */

	    size_t wordLine = line;
	    const char *wordStart = parsePtr->commandStart;
	    int *wordCLNext = clNext;
	    unsigned int objectsNeeded = 0;
	    unsigned int numWords = parsePtr->numWords;

	    /*
	     * Generate an array of objects for the words of the command.
	     */

	    if (numWords > minObjs) {
		expand =    (int *)Tcl_Alloc(numWords * sizeof(int));
		objvSpace = (Tcl_Obj **)Tcl_Alloc(numWords * sizeof(Tcl_Obj *));
		lineSpace = (int *)Tcl_Alloc(numWords * sizeof(int));
	    }
	    expandRequested = 0;
	    objv = objvSpace;
	    lines = lineSpace;

	    iPtr->cmdFramePtr = eeFramePtr->nextPtr;
	    for (objectsUsed = 0, tokenPtr = parsePtr->tokenPtr;
		    objectsUsed < numWords;
		    objectsUsed++, tokenPtr += tokenPtr->numComponents+1) {
		/*
		 * TIP #280. Track lines to current word. Save the information
		 * on a per-word basis, signaling dynamic words as needed.
		 * Make the information available to the recursively called
		 * evaluator as well, including the type of context (source
		 * vs. eval).
		 */

		TclAdvanceLines(&wordLine, wordStart, tokenPtr->start);
		TclAdvanceContinuations(&wordLine, &wordCLNext,
			tokenPtr->start - outerScript);
		wordStart = tokenPtr->start;

		lines[objectsUsed] = TclWordKnownAtCompileTime(tokenPtr, NULL)
			? (int)wordLine : -1;

		if (eeFramePtr->type == TCL_LOCATION_SOURCE) {
		    iPtr->evalFlags |= TCL_EVAL_FILE;
		}

		code = TclSubstTokens(interp, tokenPtr+1,
			tokenPtr->numComponents, NULL, wordLine,
			wordCLNext, outerScript);

		iPtr->evalFlags = 0;

		if (code != TCL_OK) {
		    break;
		}
		objv[objectsUsed] = Tcl_GetObjResult(interp);
		Tcl_IncrRefCount(objv[objectsUsed]);
		if (tokenPtr->type == TCL_TOKEN_EXPAND_WORD) {
		    size_t numElements;

		    code = TclListObjLengthM(interp, objv[objectsUsed],
			    &numElements);
		    if (code == TCL_ERROR) {
			/*
			 * Attempt to expand a non-list.
			 */

			Tcl_AppendObjToErrorInfo(interp, Tcl_ObjPrintf(
				"\n    (expanding word %" TCL_Z_MODIFIER "u)", objectsUsed));
			Tcl_DecrRefCount(objv[objectsUsed]);
			break;
		    }
		    expandRequested = 1;
		    expand[objectsUsed] = 1;

		    objectsNeeded += (numElements ? numElements : 1);
		} else {
		    expand[objectsUsed] = 0;
		    objectsNeeded++;
		}

		if (wordCLNext) {
		    TclContinuationsEnterDerived(objv[objectsUsed],
			    wordStart - outerScript, wordCLNext);
		}
	    } /* for loop */
	    iPtr->cmdFramePtr = eeFramePtr;
	    if (code != TCL_OK) {
		goto error;
	    }
	    if (expandRequested) {
		/*
		 * Some word expansion was requested. Check for objv resize.
		 */

		Tcl_Obj **copy = objvSpace;
		int *lcopy = lineSpace;
		int wordIdx = numWords;
		int objIdx = objectsNeeded - 1;

		if ((numWords > minObjs) || (objectsNeeded > minObjs)) {
		    objv = objvSpace =
			    (Tcl_Obj **)Tcl_Alloc(objectsNeeded * sizeof(Tcl_Obj *));
		    lines = lineSpace = (int *)Tcl_Alloc(objectsNeeded * sizeof(int));
		}

		objectsUsed = 0;
		while (wordIdx--) {
		    if (expand[wordIdx]) {
			size_t numElements;
			Tcl_Obj **elements, *temp = copy[wordIdx];

			TclListObjGetElementsM(NULL, temp, &numElements,
				&elements);
			objectsUsed += numElements;
			while (numElements--) {
			    lines[objIdx] = -1;
			    objv[objIdx--] = elements[numElements];
			    Tcl_IncrRefCount(elements[numElements]);
			}
			Tcl_DecrRefCount(temp);
		    } else {
			lines[objIdx] = lcopy[wordIdx];
			objv[objIdx--] = copy[wordIdx];
			objectsUsed++;
		    }
		}
		objv += objIdx+1;

		if (copy != stackObjArray) {
		    Tcl_Free(copy);
		}
		if (lcopy != linesStack) {
		    Tcl_Free(lcopy);
		}
	    }

	    /*
	     * Execute the command and free the objects for its words.
	     *
	     * TIP #280: Remember the command itself for 'info frame'. We
	     * shorten the visible command by one char to exclude the
	     * termination character, if necessary. Here is where we put our
	     * frame on the stack of frames too. _After_ the nested commands
	     * have been executed.
	     */

	    eeFramePtr->cmd = parsePtr->commandStart;
	    eeFramePtr->len = parsePtr->commandSize;

	    if (parsePtr->term ==
		    parsePtr->commandStart + parsePtr->commandSize - 1) {
		eeFramePtr->len--;
	    }

	    eeFramePtr->nline = objectsUsed;
	    eeFramePtr->line = lines;

	    TclArgumentEnter(interp, objv, objectsUsed, eeFramePtr);
	    code = Tcl_EvalObjv(interp, objectsUsed, objv,
		    TCL_EVAL_NOERR | TCL_EVAL_SOURCE_IN_FRAME);
	    TclArgumentRelease(interp, objv, objectsUsed);

	    eeFramePtr->line = NULL;
	    eeFramePtr->nline = 0;
	    if (eeFramePtr->cmdObj) {
		Tcl_DecrRefCount(eeFramePtr->cmdObj);
		eeFramePtr->cmdObj = NULL;
	    }

	    if (code != TCL_OK) {
		goto error;
	    }
	    for (i = 0; i < objectsUsed; i++) {
		Tcl_DecrRefCount(objv[i]);
	    }
	    objectsUsed = 0;
	    if (objvSpace != stackObjArray) {
		Tcl_Free(objvSpace);
		objvSpace = stackObjArray;
		Tcl_Free(lineSpace);
		lineSpace = linesStack;
	    }

	    /*
	     * Free expand separately since objvSpace could have been
	     * reallocated above.
	     */

	    if (expand != expandStack) {
		Tcl_Free(expand);
		expand = expandStack;
	    }
	}

	/*
	 * Advance to the next command in the script.
	 *
	 * TIP #280 Track Lines. Now we track how many lines were in the
	 * executed command.
	 */

	next = parsePtr->commandStart + parsePtr->commandSize;
	bytesLeft -= next - p;
	p = next;
	TclAdvanceLines(&line, parsePtr->commandStart, p);
	Tcl_FreeParse(parsePtr);
	gotParse = 0;
    } while (bytesLeft > 0);
    iPtr->varFramePtr = savedVarFramePtr;
    code = TCL_OK;
    goto cleanup_return;

  error:
    /*
     * Generate and log various pieces of error information.
     */

    if (iPtr->numLevels == 0) {
	if (code == TCL_RETURN) {
	    code = TclUpdateReturnInfo(iPtr);
	}
	if ((code != TCL_OK) && (code != TCL_ERROR) && !allowExceptions) {
	    ProcessUnexpectedResult(interp, code);
	    code = TCL_ERROR;
	}
    }
    if ((code == TCL_ERROR) && !(iPtr->flags & ERR_ALREADY_LOGGED)) {
	commandLength = parsePtr->commandSize;
	if (parsePtr->term == parsePtr->commandStart + commandLength - 1) {
	    /*
	     * The terminator character (such as ; or ]) of the command where
	     * the error occurred is the last character in the parsed command.
	     * Reduce the length by one so that the error message doesn't
	     * include the terminator character.
	     */

	    commandLength -= 1;
	}
	Tcl_LogCommandInfo(interp, script, parsePtr->commandStart,
		commandLength);
    }
 posterror:
    iPtr->flags &= ~ERR_ALREADY_LOGGED;

    /*
     * Then free resources that had been allocated to the command.
     */

    for (i = 0; i < objectsUsed; i++) {
	Tcl_DecrRefCount(objv[i]);
    }
    if (gotParse) {
	Tcl_FreeParse(parsePtr);
    }
    if (objvSpace != stackObjArray) {
	Tcl_Free(objvSpace);
	Tcl_Free(lineSpace);
    }
    if (expand != expandStack) {
	Tcl_Free(expand);
    }
    iPtr->varFramePtr = savedVarFramePtr;

 cleanup_return:
    /*
     * TIP #280. Release the local CmdFrame, and its contents.
     */

    iPtr->cmdFramePtr = iPtr->cmdFramePtr->nextPtr;
    if (eeFramePtr->type == TCL_LOCATION_SOURCE) {
	Tcl_DecrRefCount(eeFramePtr->data.eval.path);
    }
    TclStackFree(interp, linesStack);
    TclStackFree(interp, expandStack);
    TclStackFree(interp, stackObjArray);
    TclStackFree(interp, eeFramePtr);
    TclStackFree(interp, parsePtr);

    return code;
}

/*
 *----------------------------------------------------------------------
 *
 * TclAdvanceLines --
 *
 *	This function is a helper which counts the number of lines in a block
 *	of text and advances an external counter.
 *
 * Results:
 *	None.
 *
 * Side effects:
 *	The specified counter is advanced per the number of lines found.
 *
 * TIP #280
 *----------------------------------------------------------------------
 */

void
TclAdvanceLines(
    size_t *line,
    const char *start,
    const char *end)
{
    const char *p;

    for (p = start; p < end; p++) {
	if (*p == '\n') {
	    (*line)++;
	}
    }
}

/*
 *----------------------------------------------------------------------
 *
 * TclAdvanceContinuations --
 *
 *	This procedure is a helper which counts the number of continuation
 *	lines (CL) in a block of text using a table of CL locations and
 *	advances an external counter, and the pointer into the table.
 *
 * Results:
 *	None.
 *
 * Side effects:
 *	The specified counter is advanced per the number of continuation lines
 *	found.
 *
 * TIP #280
 *----------------------------------------------------------------------
 */

void
TclAdvanceContinuations(
    size_t *line,
    int **clNextPtrPtr,
    int loc)
{
    /*
     * Track the invisible continuation lines embedded in a script, if any.
     * Here they are just spaces (already). They were removed by
     * TclSubstTokens via TclParseBackslash.
     *
     * *clNextPtrPtr         <=> We have continuation lines to track.
     * **clNextPtrPtr >= 0   <=> We are not beyond the last possible location.
     * loc >= **clNextPtrPtr <=> We stepped beyond the current cont. line.
     */

    while (*clNextPtrPtr && (**clNextPtrPtr >= 0)
	    && (loc >= **clNextPtrPtr)) {
	/*
	 * We just stepped over an invisible continuation line. Adjust the
	 * line counter and step to the table entry holding the location of
	 * the next continuation line to track.
	 */

	(*line)++;
	(*clNextPtrPtr)++;
    }
}

/*
 *----------------------------------------------------------------------
 * Note: The whole data structure access for argument location tracking is
 * hidden behind these three functions. The only parts open are the lineLAPtr
 * field in the Interp structure. The CFWord definition is internal to here.
 * Should make it easier to redo the data structures if we find something more
 * space/time efficient.
 */

/*
 *----------------------------------------------------------------------
 *
 * TclArgumentEnter --
 *
 *	This procedure is a helper for the TIP #280 uplevel extension. It
 *	enters location references for the arguments of a command to be
 *	invoked. Only the first entry has the actual data, further entries
 *	simply count the usage up.
 *
 * Results:
 *	None.
 *
 * Side effects:
 *	May allocate memory.
 *
 * TIP #280
 *----------------------------------------------------------------------
 */

void
TclArgumentEnter(
    Tcl_Interp *interp,
    Tcl_Obj **objv,
    size_t objc,
    CmdFrame *cfPtr)
{
    Interp *iPtr = (Interp *) interp;
    int isNew;
    size_t i;
    Tcl_HashEntry *hPtr;
    CFWord *cfwPtr;

    for (i = 1; i < objc; i++) {
	/*
	 * Ignore argument words without line information (= dynamic). If they
	 * are variables they may have location information associated with
	 * that, either through globally recorded 'set' invokations, or
	 * literals in bytecode. Eitehr way there is no need to record
	 * something here.
	 */

	if (cfPtr->line[i] < 0) {
	    continue;
	}
	hPtr = Tcl_CreateHashEntry(iPtr->lineLAPtr, objv[i], &isNew);
	if (isNew) {
	    /*
	     * The word is not on the stack yet, remember the current location
	     * and initialize references.
	     */

	    cfwPtr = (CFWord *)Tcl_Alloc(sizeof(CFWord));
	    cfwPtr->framePtr = cfPtr;
	    cfwPtr->word = i;
	    cfwPtr->refCount = 1;
	    Tcl_SetHashValue(hPtr, cfwPtr);
	} else {
	    /*
	     * The word is already on the stack, its current location is not
	     * relevant. Just remember the reference to prevent early removal.
	     */

	    cfwPtr = (CFWord *)Tcl_GetHashValue(hPtr);
	    cfwPtr->refCount++;
	}
    }
}

/*
 *----------------------------------------------------------------------
 *
 * TclArgumentRelease --
 *
 *	This procedure is a helper for the TIP #280 uplevel extension. It
 *	removes the location references for the arguments of a command just
 *	done. Usage is counted down, the data is removed only when no user is
 *	left over.
 *
 * Results:
 *	None.
 *
 * Side effects:
 *	May release memory.
 *
 * TIP #280
 *----------------------------------------------------------------------
 */

void
TclArgumentRelease(
    Tcl_Interp *interp,
    Tcl_Obj **objv,
    size_t objc)
{
    Interp *iPtr = (Interp *) interp;
    size_t i;

    for (i = 1; i < objc; i++) {
	CFWord *cfwPtr;
	Tcl_HashEntry *hPtr =
		Tcl_FindHashEntry(iPtr->lineLAPtr, objv[i]);

	if (!hPtr) {
	    continue;
	}
	cfwPtr = (CFWord *)Tcl_GetHashValue(hPtr);

	if (cfwPtr->refCount-- > 1) {
	    continue;
	}

	Tcl_Free(cfwPtr);
	Tcl_DeleteHashEntry(hPtr);
    }
}

/*
 *----------------------------------------------------------------------
 *
 * TclArgumentBCEnter --
 *
 *	This procedure is a helper for the TIP #280 uplevel extension. It
 *	enters location references for the literal arguments of commands in
 *	bytecode about to be invoked. Only the first entry has the actual
 *	data, further entries simply count the usage up.
 *
 * Results:
 *	None.
 *
 * Side effects:
 *	May allocate memory.
 *
 * TIP #280
 *----------------------------------------------------------------------
 */

void
TclArgumentBCEnter(
    Tcl_Interp *interp,
    Tcl_Obj *objv[],
    size_t objc,
    void *codePtr,
    CmdFrame *cfPtr,
    int cmd,
    size_t pc)
{
    ExtCmdLoc *eclPtr;
    size_t word;
    ECL *ePtr;
    CFWordBC *lastPtr = NULL;
    Interp *iPtr = (Interp *) interp;
    Tcl_HashEntry *hePtr =
	    Tcl_FindHashEntry(iPtr->lineBCPtr, codePtr);

    if (!hePtr) {
	return;
    }
    eclPtr = (ExtCmdLoc *)Tcl_GetHashValue(hePtr);
    ePtr = &eclPtr->loc[cmd];

    /*
     * ePtr->nline is the number of words originally parsed.
     *
     * objc is the number of elements getting invoked.
     *
     * If they are not the same, we arrived here by compiling an
     * ensemble dispatch.  Ensemble subcommands that lead to script
     * evaluation are not supposed to get compiled, because a command
     * such as [info level] in the script can expose some of the dispatch
     * shenanigans.  This means that we don't have to tend to the
     * housekeeping, and can escape now.
     */

    if (ePtr->nline != (size_t)objc) {
        return;
    }

    /*
     * Having disposed of the ensemble cases, we can state...
     * A few truths ...
     * (1) ePtr->nline == objc
     * (2) (ePtr->line[word] < 0) => !literal, for all words
     * (3) (word == 0) => !literal
     *
     * Item (2) is why we can use objv to get the literals, and do not
     * have to save them at compile time.
     */

    for (word = 1; word < objc; word++) {
	if (ePtr->line[word] >= 0) {
	    int isNew;
	    Tcl_HashEntry *hPtr = Tcl_CreateHashEntry(iPtr->lineLABCPtr,
		objv[word], &isNew);
	    CFWordBC *cfwPtr = (CFWordBC *)Tcl_Alloc(sizeof(CFWordBC));

	    cfwPtr->framePtr = cfPtr;
	    cfwPtr->obj = objv[word];
	    cfwPtr->pc = pc;
	    cfwPtr->word = word;
	    cfwPtr->nextPtr = lastPtr;
	    lastPtr = cfwPtr;

	    if (isNew) {
		/*
		 * The word is not on the stack yet, remember the current
		 * location and initialize references.
		 */

		cfwPtr->prevPtr = NULL;
	    } else {
		/*
		 * The object is already on the stack, however it may have
		 * a different location now (literal sharing may map
		 * multiple location to a single Tcl_Obj*. Save the old
		 * information in the new structure.
		 */

		cfwPtr->prevPtr = (CFWordBC *)Tcl_GetHashValue(hPtr);
	    }

	    Tcl_SetHashValue(hPtr, cfwPtr);
	}
    } /* for */

    cfPtr->litarg = lastPtr;
}

/*
 *----------------------------------------------------------------------
 *
 * TclArgumentBCRelease --
 *
 *	This procedure is a helper for the TIP #280 uplevel extension. It
 *	removes the location references for the literal arguments of commands
 *	in bytecode just done. Usage is counted down, the data is removed only
 *	when no user is left over.
 *
 * Results:
 *	None.
 *
 * Side effects:
 *	May release memory.
 *
 * TIP #280
 *----------------------------------------------------------------------
 */

void
TclArgumentBCRelease(
    Tcl_Interp *interp,
    CmdFrame *cfPtr)
{
    Interp *iPtr = (Interp *) interp;
    CFWordBC *cfwPtr = (CFWordBC *) cfPtr->litarg;

    while (cfwPtr) {
	CFWordBC *nextPtr = cfwPtr->nextPtr;
	Tcl_HashEntry *hPtr =
		Tcl_FindHashEntry(iPtr->lineLABCPtr, cfwPtr->obj);
	CFWordBC *xPtr = (CFWordBC *)Tcl_GetHashValue(hPtr);

	if (xPtr != cfwPtr) {
	    Tcl_Panic("TclArgumentBC Enter/Release Mismatch");
	}

	if (cfwPtr->prevPtr) {
	    Tcl_SetHashValue(hPtr, cfwPtr->prevPtr);
	} else {
	    Tcl_DeleteHashEntry(hPtr);
	}

	Tcl_Free(cfwPtr);
	cfwPtr = nextPtr;
    }

    cfPtr->litarg = NULL;
}

/*
 *----------------------------------------------------------------------
 *
 * TclArgumentGet --
 *
 *	This procedure is a helper for the TIP #280 uplevel extension. It
 *	finds the location references for a Tcl_Obj, if any.
 *
 * Results:
 *	None.
 *
 * Side effects:
 *	Writes found location information into the result arguments.
 *
 * TIP #280
 *----------------------------------------------------------------------
 */

void
TclArgumentGet(
    Tcl_Interp *interp,
    Tcl_Obj *obj,
    CmdFrame **cfPtrPtr,
    int *wordPtr)
{
    Interp *iPtr = (Interp *) interp;
    Tcl_HashEntry *hPtr;
    CmdFrame *framePtr;

    /*
     * An object which either has no string rep or else is a canonical list is
     * guaranteed to have been generated dynamically: bail out, this cannot
     * have a usable absolute location. _Do not touch_ the information the set
     * up by the caller. It knows better than us.
     */

    if (!TclHasStringRep(obj) || TclListObjIsCanonical(obj)) {
	return;
    }

    /*
     * First look for location information recorded in the argument
     * stack. That is nearest.
     */

    hPtr = Tcl_FindHashEntry(iPtr->lineLAPtr, obj);
    if (hPtr) {
	CFWord *cfwPtr = (CFWord *)Tcl_GetHashValue(hPtr);

	*wordPtr = cfwPtr->word;
	*cfPtrPtr = cfwPtr->framePtr;
	return;
    }

    /*
     * Check if the Tcl_Obj has location information as a bytecode literal, in
     * that stack.
     */

    hPtr = Tcl_FindHashEntry(iPtr->lineLABCPtr, obj);
    if (hPtr) {
	CFWordBC *cfwPtr = (CFWordBC *)Tcl_GetHashValue(hPtr);

	framePtr = cfwPtr->framePtr;
	framePtr->data.tebc.pc = (char *) (((ByteCode *)
		framePtr->data.tebc.codePtr)->codeStart + cfwPtr->pc);
	*cfPtrPtr = cfwPtr->framePtr;
	*wordPtr = cfwPtr->word;
	return;
    }
}

/*
 *----------------------------------------------------------------------
 *
 * Tcl_EvalObjEx, TclEvalObjEx --
 *
 *	Execute Tcl commands stored in a Tcl object. These commands are
 *	compiled into bytecodes if necessary, unless TCL_EVAL_DIRECT is
 *	specified.
 *
 *	If the flag TCL_EVAL_DIRECT is passed in, the value of invoker
 *	must be NULL.  Support for non-NULL invokers in that mode has
 *	been removed since it was unused and untested.  Failure to
 *	follow this limitation will lead to an assertion panic.
 *
 * Results:
 *	The return value is one of the return codes defined in tcl.h (such as
 *	TCL_OK), and the interpreter's result contains a value to supplement
 *	the return code.
 *
 * Side effects:
 *	The object is converted, if necessary, to a ByteCode object that holds
 *	the bytecode instructions for the commands. Executing the commands
 *	will almost certainly have side effects that depend on those commands.
 *
 * TIP #280 : Keep public API, internally extended API.
 *----------------------------------------------------------------------
 */

int
Tcl_EvalObjEx(
    Tcl_Interp *interp,		/* Token for command interpreter (returned by
				 * a previous call to Tcl_CreateInterp). */
    Tcl_Obj *objPtr,	/* Pointer to object containing commands to
				 * execute. */
    int flags)			/* Collection of OR-ed bits that control the
				 * evaluation of the script. Supported values
				 * are TCL_EVAL_GLOBAL and TCL_EVAL_DIRECT. */
{
    return TclEvalObjEx(interp, objPtr, flags, NULL, 0);
}

int
TclEvalObjEx(
    Tcl_Interp *interp,		/* Token for command interpreter (returned by
				 * a previous call to Tcl_CreateInterp). */
    Tcl_Obj *objPtr,	/* Pointer to object containing commands to
				 * execute. */
    int flags,			/* Collection of OR-ed bits that control the
				 * evaluation of the script. Supported values
				 * are TCL_EVAL_GLOBAL and TCL_EVAL_DIRECT. */
    const CmdFrame *invoker,	/* Frame of the command doing the eval. */
    int word)			/* Index of the word which is in objPtr. */
{
    int result = TCL_OK;
    NRE_callback *rootPtr = TOP_CB(interp);

    result = TclNREvalObjEx(interp, objPtr, flags, invoker, word);
    return TclNRRunCallbacks(interp, result, rootPtr);
}

int
TclNREvalObjEx(
    Tcl_Interp *interp,		/* Token for command interpreter (returned by
				 * a previous call to Tcl_CreateInterp). */
    Tcl_Obj *objPtr,	/* Pointer to object containing commands to
				 * execute. */
    int flags,			/* Collection of OR-ed bits that control the
				 * evaluation of the script. Supported values
				 * are TCL_EVAL_GLOBAL and TCL_EVAL_DIRECT. */
    const CmdFrame *invoker,	/* Frame of the command doing the eval. */
    int word)			/* Index of the word which is in objPtr. */
{
    Interp *iPtr = (Interp *) interp;
    int result;

    /*
     * This function consists of three independent blocks for: direct
     * evaluation of canonical lists, compilation and bytecode execution and
     * finally direct evaluation. Precisely one of these blocks will be run.
     */

    if (TclListObjIsCanonical(objPtr)) {
	CmdFrame *eoFramePtr = NULL;
	size_t objc;
	Tcl_Obj *listPtr, **objv;

	/*
	 * Canonical List Optimization:  In this case, we
	 * can safely use Tcl_EvalObjv instead and get an appreciable
	 * improvement in execution speed. This is because it allows us to
	 * avoid a setFromAny step that would just pack everything into a
	 * string and back out again.
	 *
	 * This also preserves any associations between list elements and
	 * location information for such elements.
	 */

	/*
	 * Shimmer protection! Always pass an unshared obj. The caller could
	 * incr the refCount of objPtr AFTER calling us! To be completely safe
	 * we always make a copy. The callback takes care of the refCounts for
	 * both listPtr and objPtr.
	 *
	 * TODO: Create a test to demo this need, or eliminate it.
	 * FIXME OPT: preserve just the internal rep?
	 */

	Tcl_IncrRefCount(objPtr);
	listPtr = TclListObjCopy(interp, objPtr);
	Tcl_IncrRefCount(listPtr);

	if (word != INT_MIN) {
	    /*
	     * TIP #280 Structures for tracking lines. As we know that this is
	     * dynamic execution we ignore the invoker, even if known.
	     *
	     * TIP #280. We do _not_ compute all the line numbers for the
	     * words in the command. For the eval of a pure list the most
	     * sensible choice is to put all words on line 1. Given that we
	     * neither need memory for them nor compute anything. 'line' is
	     * left NULL. The two places using this information (TclInfoFrame,
	     * and TclInitCompileEnv), are special-cased to use the proper
	     * line number directly instead of accessing the 'line' array.
	     *
	     * Note that we use (word==INTMIN) to signal that no command frame
	     * should be pushed, as needed by alias and ensemble redirections.
	     */

	    eoFramePtr = (CmdFrame *)TclStackAlloc(interp, sizeof(CmdFrame));
	    eoFramePtr->nline = 0;
	    eoFramePtr->line = NULL;

	    eoFramePtr->type = TCL_LOCATION_EVAL;
	    eoFramePtr->level = (iPtr->cmdFramePtr == NULL?
		    1 : iPtr->cmdFramePtr->level + 1);
	    eoFramePtr->framePtr = iPtr->framePtr;
	    eoFramePtr->nextPtr = iPtr->cmdFramePtr;

	    eoFramePtr->cmdObj = objPtr;
	    eoFramePtr->cmd = NULL;
	    eoFramePtr->len = 0;
	    eoFramePtr->data.eval.path = NULL;

	    iPtr->cmdFramePtr = eoFramePtr;

	    flags |= TCL_EVAL_SOURCE_IN_FRAME;
	}

	TclMarkTailcall(interp);
        TclNRAddCallback(interp, TEOEx_ListCallback, listPtr, eoFramePtr,
		objPtr, NULL);

	TclListObjGetElementsM(NULL, listPtr, &objc, &objv);
	return TclNREvalObjv(interp, objc, objv, flags, NULL);
    }

    if (!(flags & TCL_EVAL_DIRECT)) {
	/*
	 * Let the compiler/engine subsystem do the evaluation.
	 *
	 * TIP #280 The invoker provides us with the context for the script.
	 * We transfer this to the byte code compiler.
	 */

	int allowExceptions = (iPtr->evalFlags & TCL_ALLOW_EXCEPTIONS);
	ByteCode *codePtr;
	CallFrame *savedVarFramePtr = NULL;	/* Saves old copy of
						 * iPtr->varFramePtr in case
						 * TCL_EVAL_GLOBAL was set. */

        if (TclInterpReady(interp) != TCL_OK) {
            return TCL_ERROR;
        }
	if (flags & TCL_EVAL_GLOBAL) {
	    savedVarFramePtr = iPtr->varFramePtr;
	    iPtr->varFramePtr = iPtr->rootFramePtr;
	}
	Tcl_IncrRefCount(objPtr);
	codePtr = TclCompileObj(interp, objPtr, invoker, word);

	TclNRAddCallback(interp, TEOEx_ByteCodeCallback, savedVarFramePtr,
		objPtr, INT2PTR(allowExceptions), NULL);
        return TclNRExecuteByteCode(interp, codePtr);
    }

    {
	/*
	 * We're not supposed to use the compiler or byte-code
	 * interpreter. Let Tcl_EvalEx evaluate the command directly (and
	 * probably more slowly).
	 */

	const char *script;
	size_t numSrcBytes;

	/*
	 * Now we check if we have data about invisible continuation lines for
	 * the script, and make it available to the direct script parser and
	 * evaluator we are about to call, if so.
	 *
	 * It may be possible that the script Tcl_Obj* can be free'd while the
	 * evaluator is using it, leading to the release of the associated
	 * ContLineLoc structure as well. To ensure that the latter doesn't
	 * happen we set a lock on it. We release this lock later in this
	 * function, after the evaluator is done. The relevant "lineCLPtr"
	 * hashtable is managed in the file "tclObj.c".
	 *
	 * Another important action is to save (and later restore) the
	 * continuation line information of the caller, in case we are
	 * executing nested commands in the eval/direct path.
	 */

	ContLineLoc *saveCLLocPtr = iPtr->scriptCLLocPtr;

	assert(invoker == NULL);

	iPtr->scriptCLLocPtr = TclContinuationsGet(objPtr);

	Tcl_IncrRefCount(objPtr);

	script = Tcl_GetStringFromObj(objPtr, &numSrcBytes);
	result = Tcl_EvalEx(interp, script, numSrcBytes, flags);

	TclDecrRefCount(objPtr);

	iPtr->scriptCLLocPtr = saveCLLocPtr;
	return result;
    }
}

static int
TEOEx_ByteCodeCallback(
    void *data[],
    Tcl_Interp *interp,
    int result)
{
    Interp *iPtr = (Interp *) interp;
    CallFrame *savedVarFramePtr = (CallFrame *)data[0];
    Tcl_Obj *objPtr = (Tcl_Obj *)data[1];
    int allowExceptions = PTR2INT(data[2]);

    if (iPtr->numLevels == 0) {
	if (result == TCL_RETURN) {
	    result = TclUpdateReturnInfo(iPtr);
	}
	if ((result != TCL_OK) && (result != TCL_ERROR) && !allowExceptions) {
	    const char *script;
	    size_t numSrcBytes;

	    ProcessUnexpectedResult(interp, result);
	    result = TCL_ERROR;
	    script = Tcl_GetStringFromObj(objPtr, &numSrcBytes);
	    Tcl_LogCommandInfo(interp, script, script, numSrcBytes);
	}

	/*
	 * We are returning to level 0, so should call TclResetCancellation.
	 * Let us just unset the flags inline.
	 */

	TclUnsetCancelFlags(iPtr);
    }
    iPtr->evalFlags = 0;

    /*
     * Restore the callFrame if this was a TCL_EVAL_GLOBAL.
     */

    if (savedVarFramePtr) {
	iPtr->varFramePtr = savedVarFramePtr;
    }

    TclDecrRefCount(objPtr);
    return result;
}

static int
TEOEx_ListCallback(
    void *data[],
    Tcl_Interp *interp,
    int result)
{
    Interp *iPtr = (Interp *) interp;
    Tcl_Obj *listPtr = (Tcl_Obj *)data[0];
    CmdFrame *eoFramePtr = (CmdFrame *)data[1];
    Tcl_Obj *objPtr = (Tcl_Obj *)data[2];

    /*
     * Remove the cmdFrame
     */

    if (eoFramePtr) {
	iPtr->cmdFramePtr = eoFramePtr->nextPtr;
	TclStackFree(interp, eoFramePtr);
    }
    TclDecrRefCount(objPtr);
    TclDecrRefCount(listPtr);

    return result;
}

/*
 *----------------------------------------------------------------------
 *
 * ProcessUnexpectedResult --
 *
 *	Function called by Tcl_EvalObj to set the interpreter's result value
 *	to an appropriate error message when the code it evaluates returns an
 *	unexpected result code (not TCL_OK and not TCL_ERROR) to the topmost
 *	evaluation level.
 *
 * Results:
 *	None.
 *
 * Side effects:
 *	The interpreter result is set to an error message appropriate to the
 *	result code.
 *
 *----------------------------------------------------------------------
 */

static void
ProcessUnexpectedResult(
    Tcl_Interp *interp,		/* The interpreter in which the unexpected
				 * result code was returned. */
    int returnCode)		/* The unexpected result code. */
{
    char buf[TCL_INTEGER_SPACE];

    Tcl_ResetResult(interp);
    if (returnCode == TCL_BREAK) {
	Tcl_SetObjResult(interp, Tcl_NewStringObj(
		"invoked \"break\" outside of a loop", TCL_INDEX_NONE));
    } else if (returnCode == TCL_CONTINUE) {
	Tcl_SetObjResult(interp, Tcl_NewStringObj(
		"invoked \"continue\" outside of a loop", TCL_INDEX_NONE));
    } else {
	Tcl_SetObjResult(interp, Tcl_ObjPrintf(
		"command returned bad code: %d", returnCode));
    }
    sprintf(buf, "%d", returnCode);
    Tcl_SetErrorCode(interp, "TCL", "UNEXPECTED_RESULT_CODE", buf, NULL);
}

/*
 *---------------------------------------------------------------------------
 *
 * Tcl_ExprLong, Tcl_ExprDouble, Tcl_ExprBoolean --
 *
 *	Functions to evaluate an expression and return its value in a
 *	particular form.
 *
 * Results:
 *	Each of the functions below returns a standard Tcl result. If an error
 *	occurs then an error message is left in the interp's result. Otherwise
 *	the value of the expression, in the appropriate form, is stored at
 *	*ptr. If the expression had a result that was incompatible with the
 *	desired form then an error is returned.
 *
 * Side effects:
 *	None.
 *
 *---------------------------------------------------------------------------
 */

int
Tcl_ExprLong(
    Tcl_Interp *interp,		/* Context in which to evaluate the
				 * expression. */
    const char *exprstring,	/* Expression to evaluate. */
    long *ptr)			/* Where to store result. */
{
    Tcl_Obj *exprPtr;
    int result = TCL_OK;
    if (*exprstring == '\0') {
	/*
	 * Legacy compatibility - return 0 for the zero-length string.
	 */

	*ptr = 0;
    } else {
	exprPtr = Tcl_NewStringObj(exprstring, TCL_INDEX_NONE);
	Tcl_IncrRefCount(exprPtr);
	result = Tcl_ExprLongObj(interp, exprPtr, ptr);
	Tcl_DecrRefCount(exprPtr);
    }
    return result;
}

int
Tcl_ExprDouble(
    Tcl_Interp *interp,		/* Context in which to evaluate the
				 * expression. */
    const char *exprstring,	/* Expression to evaluate. */
    double *ptr)		/* Where to store result. */
{
    Tcl_Obj *exprPtr;
    int result = TCL_OK;

    if (*exprstring == '\0') {
	/*
	 * Legacy compatibility - return 0 for the zero-length string.
	 */

	*ptr = 0.0;
    } else {
	exprPtr = Tcl_NewStringObj(exprstring, TCL_INDEX_NONE);
	Tcl_IncrRefCount(exprPtr);
	result = Tcl_ExprDoubleObj(interp, exprPtr, ptr);
	Tcl_DecrRefCount(exprPtr);
				/* Discard the expression object. */
    }
    return result;
}

int
Tcl_ExprBoolean(
    Tcl_Interp *interp,		/* Context in which to evaluate the
				 * expression. */
    const char *exprstring,	/* Expression to evaluate. */
    int *ptr)			/* Where to store 0/1 result. */
{
    if (*exprstring == '\0') {
	/*
	 * An empty string. Just set the result boolean to 0 (false).
	 */

	*ptr = 0;
	return TCL_OK;
    } else {
	int result;
	Tcl_Obj *exprPtr = Tcl_NewStringObj(exprstring, TCL_INDEX_NONE);

	Tcl_IncrRefCount(exprPtr);
	result = Tcl_ExprBooleanObj(interp, exprPtr, ptr);
	Tcl_DecrRefCount(exprPtr);
	return result;
    }
}

/*
 *--------------------------------------------------------------
 *
 * Tcl_ExprLongObj, Tcl_ExprDoubleObj, Tcl_ExprBooleanObj --
 *
 *	Functions to evaluate an expression in an object and return its value
 *	in a particular form.
 *
 * Results:
 *	Each of the functions below returns a standard Tcl result object. If
 *	an error occurs then an error message is left in the interpreter's
 *	result. Otherwise the value of the expression, in the appropriate
 *	form, is stored at *ptr. If the expression had a result that was
 *	incompatible with the desired form then an error is returned.
 *
 * Side effects:
 *	None.
 *
 *--------------------------------------------------------------
 */

int
Tcl_ExprLongObj(
    Tcl_Interp *interp,		/* Context in which to evaluate the
				 * expression. */
    Tcl_Obj *objPtr,	/* Expression to evaluate. */
    long *ptr)			/* Where to store long result. */
{
    Tcl_Obj *resultPtr;
    int result, type;
    double d;
    void *internalPtr;

    result = Tcl_ExprObj(interp, objPtr, &resultPtr);
    if (result != TCL_OK) {
	return TCL_ERROR;
    }

    if (Tcl_GetNumberFromObj(interp, resultPtr, &internalPtr, &type)!=TCL_OK) {
	return TCL_ERROR;
    }

    switch (type) {
    case TCL_NUMBER_DOUBLE: {
	mp_int big;

	d = *((const double *) internalPtr);
	Tcl_DecrRefCount(resultPtr);
	if (Tcl_InitBignumFromDouble(interp, d, &big) != TCL_OK) {
	    return TCL_ERROR;
	}
	resultPtr = Tcl_NewBignumObj(&big);
    }
    /* FALLTHRU */
    case TCL_NUMBER_INT:
    case TCL_NUMBER_BIG:
	result = TclGetLongFromObj(interp, resultPtr, ptr);
	break;

    case TCL_NUMBER_NAN:
	Tcl_GetDoubleFromObj(interp, resultPtr, &d);
	result = TCL_ERROR;
    }

    Tcl_DecrRefCount(resultPtr);/* Discard the result object. */
    return result;
}

int
Tcl_ExprDoubleObj(
    Tcl_Interp *interp,		/* Context in which to evaluate the
				 * expression. */
    Tcl_Obj *objPtr,	/* Expression to evaluate. */
    double *ptr)		/* Where to store double result. */
{
    Tcl_Obj *resultPtr;
    int result, type;
    void *internalPtr;

    result = Tcl_ExprObj(interp, objPtr, &resultPtr);
    if (result != TCL_OK) {
	return TCL_ERROR;
    }

    result = Tcl_GetNumberFromObj(interp, resultPtr, &internalPtr, &type);
    if (result == TCL_OK) {
	switch (type) {
	case TCL_NUMBER_NAN:
#ifndef ACCEPT_NAN
	    result = Tcl_GetDoubleFromObj(interp, resultPtr, ptr);
	    break;
#endif
	case TCL_NUMBER_DOUBLE:
	    *ptr = *((const double *) internalPtr);
	    result = TCL_OK;
	    break;
	default:
	    result = Tcl_GetDoubleFromObj(interp, resultPtr, ptr);
	}
    }
    Tcl_DecrRefCount(resultPtr);/* Discard the result object. */
    return result;
}

int
Tcl_ExprBooleanObj(
    Tcl_Interp *interp,		/* Context in which to evaluate the
				 * expression. */
    Tcl_Obj *objPtr,	/* Expression to evaluate. */
    int *ptr)			/* Where to store 0/1 result. */
{
    Tcl_Obj *resultPtr;
    int result;

    result = Tcl_ExprObj(interp, objPtr, &resultPtr);
    if (result == TCL_OK) {
	result = Tcl_GetBooleanFromObj(interp, resultPtr, ptr);
	Tcl_DecrRefCount(resultPtr);
				/* Discard the result object. */
    }
    return result;
}

/*
 *----------------------------------------------------------------------
 *
 * TclObjInvokeNamespace --
 *
 *	Object version: Invokes a Tcl command, given an objv/objc, from either
 *	the exposed or hidden set of commands in the given interpreter.
 *
 *	NOTE: The command is invoked in the global stack frame of the
 *	interpreter or namespace, thus it cannot see any current state on the
 *	stack of that interpreter.
 *
 * Results:
 *	A standard Tcl result.
 *
 * Side effects:
 *	Whatever the command does.
 *
 *----------------------------------------------------------------------
 */

int
TclObjInvokeNamespace(
    Tcl_Interp *interp,		/* Interpreter in which command is to be
				 * invoked. */
    size_t objc,			/* Count of arguments. */
    Tcl_Obj *const objv[],	/* Argument objects; objv[0] points to the
				 * name of the command to invoke. */
    Tcl_Namespace *nsPtr,	/* The namespace to use. */
    int flags)			/* Combination of flags controlling the call:
				 * TCL_INVOKE_HIDDEN, TCL_INVOKE_NO_UNKNOWN,
				 * or TCL_INVOKE_NO_TRACEBACK. */
{
    int result;
    Tcl_CallFrame *framePtr;

    /*
     * Make the specified namespace the current namespace and invoke the
     * command.
     */

    (void) TclPushStackFrame(interp, &framePtr, nsPtr, /*isProcFrame*/0);
    result = TclObjInvoke(interp, objc, objv, flags);

    TclPopStackFrame(interp);
    return result;
}

/*
 *----------------------------------------------------------------------
 *
 * TclObjInvoke --
 *
 *	Invokes a Tcl command, given an objv/objc, from either the exposed or
 *	the hidden sets of commands in the given interpreter.
 *
 * Results:
 *	A standard Tcl object result.
 *
 * Side effects:
 *	Whatever the command does.
 *
 *----------------------------------------------------------------------
 */

int
TclObjInvoke(
    Tcl_Interp *interp,		/* Interpreter in which command is to be
				 * invoked. */
    size_t objc,			/* Count of arguments. */
    Tcl_Obj *const objv[],	/* Argument objects; objv[0] points to the
				 * name of the command to invoke. */
    int flags)			/* Combination of flags controlling the call:
				 * TCL_INVOKE_HIDDEN, TCL_INVOKE_NO_UNKNOWN,
				 * or TCL_INVOKE_NO_TRACEBACK. */
{
    if (interp == NULL) {
	return TCL_ERROR;
    }
    if ((objc < 1) || (objv == NULL)) {
	Tcl_SetObjResult(interp, Tcl_NewStringObj(
                "illegal argument vector", TCL_INDEX_NONE));
	return TCL_ERROR;
    }
    if ((flags & TCL_INVOKE_HIDDEN) == 0) {
	Tcl_Panic("TclObjInvoke: called without TCL_INVOKE_HIDDEN");
    }
    return Tcl_NRCallObjProc2(interp, TclNRInvoke, NULL, objc, objv);
}

int
TclNRInvoke(
    TCL_UNUSED(void *),
    Tcl_Interp *interp,
    size_t objc,
    Tcl_Obj *const objv[])
{
    Interp *iPtr = (Interp *) interp;
    Tcl_HashTable *hTblPtr;	/* Table of hidden commands. */
    const char *cmdName;	/* Name of the command from objv[0]. */
    Tcl_HashEntry *hPtr = NULL;
    Command *cmdPtr;

    cmdName = TclGetString(objv[0]);
    hTblPtr = iPtr->hiddenCmdTablePtr;
    if (hTblPtr != NULL) {
	hPtr = Tcl_FindHashEntry(hTblPtr, cmdName);
    }
    if (hPtr == NULL) {
	Tcl_SetObjResult(interp, Tcl_ObjPrintf(
                "invalid hidden command name \"%s\"", cmdName));
        Tcl_SetErrorCode(interp, "TCL", "LOOKUP", "HIDDENTOKEN", cmdName,
                NULL);
	return TCL_ERROR;
    }
    cmdPtr = (Command *)Tcl_GetHashValue(hPtr);

    /*
     * Avoid the exception-handling brain damage when numLevels == 0
     */

    iPtr->numLevels++;
    Tcl_NRAddCallback(interp, NRPostInvoke, NULL, NULL, NULL, NULL);

    /*
     * Normal command resolution of objv[0] isn't going to find cmdPtr.
     * That's the whole point of **hidden** commands.  So tell the Eval core
     * machinery not to even try (and risk finding something wrong).
     */

    return TclNREvalObjv(interp, objc, objv, TCL_EVAL_NORESOLVE, cmdPtr);
}

static int
NRPostInvoke(
    TCL_UNUSED(void **),
    Tcl_Interp *interp,
    int result)
{
    Interp *iPtr = (Interp *)interp;

    iPtr->numLevels--;
    return result;
}

/*
 *---------------------------------------------------------------------------
 *
 * Tcl_ExprString --
 *
 *	Evaluate an expression in a string and return its value in string
 *	form.
 *
 * Results:
 *	A standard Tcl result. If the result is TCL_OK, then the interp's
 *	result is set to the string value of the expression. If the result is
 *	TCL_ERROR, then the interp's result contains an error message.
 *
 * Side effects:
 *	A Tcl object is allocated to hold a copy of the expression string.
 *	This expression object is passed to Tcl_ExprObj and then deallocated.
 *
 *---------------------------------------------------------------------------
 */

int
Tcl_ExprString(
    Tcl_Interp *interp,		/* Context in which to evaluate the
				 * expression. */
    const char *expr)		/* Expression to evaluate. */
{
    int code = TCL_OK;

    if (expr[0] == '\0') {
	/*
	 * An empty string. Just set the interpreter's result to 0.
	 */

	Tcl_SetObjResult(interp, Tcl_NewWideIntObj(0));
    } else {
	Tcl_Obj *resultPtr, *exprObj = Tcl_NewStringObj(expr, TCL_INDEX_NONE);

	Tcl_IncrRefCount(exprObj);
	code = Tcl_ExprObj(interp, exprObj, &resultPtr);
	Tcl_DecrRefCount(exprObj);
	if (code == TCL_OK) {
	    Tcl_SetObjResult(interp, resultPtr);
	    Tcl_DecrRefCount(resultPtr);
	}
    }
    return code;
}

/*
 *----------------------------------------------------------------------
 *
 * Tcl_AppendObjToErrorInfo --
 *
 *	Add a Tcl_Obj value to the errorInfo field that describes the current
 *	error.
 *
 * Results:
 *	None.
 *
 * Side effects:
 *	The value of the Tcl_obj is appended to the errorInfo field. If we are
 *	just starting to log an error, errorInfo is initialized from the error
 *	message in the interpreter's result.
 *
 *----------------------------------------------------------------------
 */

void
Tcl_AppendObjToErrorInfo(
    Tcl_Interp *interp,		/* Interpreter to which error information
				 * pertains. */
    Tcl_Obj *objPtr)		/* Message to record. */
{
    size_t length;
    const char *message = Tcl_GetStringFromObj(objPtr, &length);
    Interp *iPtr = (Interp *) interp;

    Tcl_IncrRefCount(objPtr);

    /*
     * If we are just starting to log an error, errorInfo is initialized from
     * the error message in the interpreter's result.
     */

    iPtr->flags |= ERR_LEGACY_COPY;
    if (iPtr->errorInfo == NULL) {
	iPtr->errorInfo = iPtr->objResultPtr;
	Tcl_IncrRefCount(iPtr->errorInfo);
	if (!iPtr->errorCode) {
	    Tcl_SetErrorCode(interp, "NONE", NULL);
	}
    }

    /*
     * Now append "message" to the end of errorInfo.
     */

    if (length != 0) {
	if (Tcl_IsShared(iPtr->errorInfo)) {
	    Tcl_DecrRefCount(iPtr->errorInfo);
	    iPtr->errorInfo = Tcl_DuplicateObj(iPtr->errorInfo);
	    Tcl_IncrRefCount(iPtr->errorInfo);
	}
	Tcl_AppendToObj(iPtr->errorInfo, message, length);
    }
    Tcl_DecrRefCount(objPtr);
}

/*
 *----------------------------------------------------------------------
 *
 * Tcl_VarEval --
 *
 *	Given a variable number of string arguments, concatenate them all
 *	together and execute the result as a Tcl command.
 *
 * Results:
 *	A standard Tcl return result. An error message or other result may be
 *	left in the interp.
 *
 * Side effects:
 *	Depends on what was done by the command.
 *
 *----------------------------------------------------------------------
 */

int
Tcl_VarEval(
    Tcl_Interp *interp,
    ...)
{
    va_list argList;
    int result;
    Tcl_DString buf;
    char *string;

    va_start(argList, interp);
    /*
     * Copy the strings one after the other into a single larger string. Use
     * stack-allocated space for small commands, but if the command gets too
     * large than call Tcl_Alloc to create the space.
     */

    Tcl_DStringInit(&buf);
    while (1) {
	string = va_arg(argList, char *);
	if (string == NULL) {
	    break;
	}
	Tcl_DStringAppend(&buf, string, TCL_INDEX_NONE);
    }

    result = Tcl_EvalEx(interp, Tcl_DStringValue(&buf), TCL_INDEX_NONE, 0);
    Tcl_DStringFree(&buf);
    return result;
}

/*
 *----------------------------------------------------------------------
 *
 * Tcl_SetRecursionLimit --
 *
 *	Set the maximum number of recursive calls that may be active for an
 *	interpreter at once.
 *
 * Results:
 *	The return value is the old limit on nesting for interp.
 *
 * Side effects:
 *	None.
 *
 *----------------------------------------------------------------------
 */

size_t
Tcl_SetRecursionLimit(
    Tcl_Interp *interp,		/* Interpreter whose nesting limit is to be
				 * set. */
    size_t depth)			/* New value for maximimum depth. */
{
    Interp *iPtr = (Interp *) interp;
    size_t old;

    old = iPtr->maxNestingDepth;
    if (depth + 1 > 1) {
	iPtr->maxNestingDepth = depth;
    }
    return old;
}

/*
 *----------------------------------------------------------------------
 *
 * Tcl_AllowExceptions --
 *
 *	Sets a flag in an interpreter so that exceptions can occur in the next
 *	call to Tcl_Eval without them being turned into errors.
 *
 * Results:
 *	None.
 *
 * Side effects:
 *	The TCL_ALLOW_EXCEPTIONS flag gets set in the interpreter's evalFlags
 *	structure. See the reference documentation for more details.
 *
 *----------------------------------------------------------------------
 */

void
Tcl_AllowExceptions(
    Tcl_Interp *interp)		/* Interpreter in which to set flag. */
{
    Interp *iPtr = (Interp *) interp;

    iPtr->evalFlags |= TCL_ALLOW_EXCEPTIONS;
}

/*
 *----------------------------------------------------------------------
 *
 * Tcl_GetVersion --
 *
 *	Get the Tcl major, minor, and patchlevel version numbers and the
 *	release type. A patch is a release type TCL_FINAL_RELEASE with a
 *	patchLevel > 0.
 *
 * Results:
 *	None.
 *
 * Side effects:
 *	None.
 *
 *----------------------------------------------------------------------
 */

void
Tcl_GetVersion(
    int *majorV,
    int *minorV,
    int *patchLevelV,
    int *type)
{
    if (majorV != NULL) {
	*majorV = TCL_MAJOR_VERSION;
    }
    if (minorV != NULL) {
	*minorV = TCL_MINOR_VERSION;
    }
    if (patchLevelV != NULL) {
	*patchLevelV = TCL_RELEASE_SERIAL;
    }
    if (type != NULL) {
	*type = TCL_RELEASE_LEVEL;
    }
}

/*
 *----------------------------------------------------------------------
 *
 * Math Functions --
 *
 *	This page contains the functions that implement all of the built-in
 *	math functions for expressions.
 *
 * Results:
 *	Each function returns TCL_OK if it succeeds and pushes an Tcl object
 *	holding the result. If it fails it returns TCL_ERROR and leaves an
 *	error message in the interpreter's result.
 *
 * Side effects:
 *	None.
 *
 *----------------------------------------------------------------------
 */

static int
ExprCeilFunc(
    TCL_UNUSED(void *),
    Tcl_Interp *interp,		/* The interpreter in which to execute the
				 * function. */
    size_t objc,			/* Actual parameter count. */
    Tcl_Obj *const *objv)	/* Actual parameter list. */
{
    int code;
    double d;
    mp_int big;

    if (objc != 2) {
	MathFuncWrongNumArgs(interp, 2, objc, objv);
	return TCL_ERROR;
    }
    code = Tcl_GetDoubleFromObj(interp, objv[1], &d);
#ifdef ACCEPT_NAN
    if (code != TCL_OK) {
	const Tcl_ObjInternalRep *irPtr = TclFetchInternalRep(objv[1], &tclDoubleType.objType);

	if (irPtr) {
	    Tcl_SetObjResult(interp, objv[1]);
	    return TCL_OK;
	}
    }
#endif
    if (code != TCL_OK) {
	return TCL_ERROR;
    }

    if (Tcl_GetBignumFromObj(NULL, objv[1], &big) == TCL_OK) {
	Tcl_SetObjResult(interp, Tcl_NewDoubleObj(TclCeil(&big)));
	mp_clear(&big);
    } else {
	Tcl_SetObjResult(interp, Tcl_NewDoubleObj(ceil(d)));
    }
    return TCL_OK;
}

static int
ExprFloorFunc(
    TCL_UNUSED(void *),
    Tcl_Interp *interp,		/* The interpreter in which to execute the
				 * function. */
    size_t objc,			/* Actual parameter count. */
    Tcl_Obj *const *objv)	/* Actual parameter list. */
{
    int code;
    double d;
    mp_int big;

    if (objc != 2) {
	MathFuncWrongNumArgs(interp, 2, objc, objv);
	return TCL_ERROR;
    }
    code = Tcl_GetDoubleFromObj(interp, objv[1], &d);
#ifdef ACCEPT_NAN
    if (code != TCL_OK) {
	const Tcl_ObjInternalRep *irPtr = TclFetchInternalRep(objv[1], &tclDoubleType.objType);

	if (irPtr) {
	    Tcl_SetObjResult(interp, objv[1]);
	    return TCL_OK;
	}
    }
#endif
    if (code != TCL_OK) {
	return TCL_ERROR;
    }

    if (Tcl_GetBignumFromObj(NULL, objv[1], &big) == TCL_OK) {
	Tcl_SetObjResult(interp, Tcl_NewDoubleObj(TclFloor(&big)));
	mp_clear(&big);
    } else {
	Tcl_SetObjResult(interp, Tcl_NewDoubleObj(floor(d)));
    }
    return TCL_OK;
}

static int
ExprIsqrtFunc(
    TCL_UNUSED(void *),
    Tcl_Interp *interp,		/* The interpreter in which to execute. */
    size_t objc,			/* Actual parameter count. */
    Tcl_Obj *const *objv)	/* Actual parameter list. */
{
    void *ptr;
    int type;
    double d;
    Tcl_WideInt w;
    mp_int big;
    int exact = 0;		/* Flag ==1 if the argument can be represented
				 * in a double as an exact integer. */

    /*
     * Check syntax.
     */

    if (objc != 2) {
	MathFuncWrongNumArgs(interp, 2, objc, objv);
	return TCL_ERROR;
    }

    /*
     * Make sure that the arg is a number.
     */

    if (Tcl_GetNumberFromObj(interp, objv[1], &ptr, &type) != TCL_OK) {
	return TCL_ERROR;
    }

    switch (type) {
    case TCL_NUMBER_NAN:
	Tcl_GetDoubleFromObj(interp, objv[1], &d);
	return TCL_ERROR;
    case TCL_NUMBER_DOUBLE:
	d = *((const double *) ptr);
	if (d < 0) {
	    goto negarg;
	}
#ifdef IEEE_FLOATING_POINT
	if (d <= MAX_EXACT) {
	    exact = 1;
	}
#endif
	if (!exact) {
	    if (Tcl_InitBignumFromDouble(interp, d, &big) != TCL_OK) {
		return TCL_ERROR;
	    }
	}
	break;
    case TCL_NUMBER_BIG:
	if (Tcl_GetBignumFromObj(interp, objv[1], &big) != TCL_OK) {
	    return TCL_ERROR;
	}
	if (mp_isneg(&big)) {
	    mp_clear(&big);
	    goto negarg;
	}
	break;
    default:
	if (TclGetWideIntFromObj(interp, objv[1], &w) != TCL_OK) {
	    return TCL_ERROR;
	}
	if (w < 0) {
	    goto negarg;
	}
	d = (double) w;
#ifdef IEEE_FLOATING_POINT
	if (d < MAX_EXACT) {
	    exact = 1;
	}
#endif
	if (!exact) {
	    Tcl_GetBignumFromObj(interp, objv[1], &big);
	}
	break;
    }

    if (exact) {
	Tcl_SetObjResult(interp, Tcl_NewWideIntObj((Tcl_WideInt) sqrt(d)));
    } else {
	mp_int root;
	mp_err err;

	err = mp_init(&root);
	if (err == MP_OKAY) {
	    err = mp_sqrt(&big, &root);
	}
	mp_clear(&big);
	if (err != MP_OKAY) {
	    return TCL_ERROR;
	}
	Tcl_SetObjResult(interp, Tcl_NewBignumObj(&root));
    }
    return TCL_OK;

  negarg:
    Tcl_SetObjResult(interp, Tcl_NewStringObj(
            "square root of negative argument", TCL_INDEX_NONE));
    Tcl_SetErrorCode(interp, "ARITH", "DOMAIN",
	    "domain error: argument not in valid range", NULL);
    return TCL_ERROR;
}

static int
ExprSqrtFunc(
    TCL_UNUSED(void *),
    Tcl_Interp *interp,		/* The interpreter in which to execute the
				 * function. */
    size_t objc,			/* Actual parameter count. */
    Tcl_Obj *const *objv)	/* Actual parameter list. */
{
    int code;
    double d;
    mp_int big;

    if (objc != 2) {
	MathFuncWrongNumArgs(interp, 2, objc, objv);
	return TCL_ERROR;
    }
    code = Tcl_GetDoubleFromObj(interp, objv[1], &d);
#ifdef ACCEPT_NAN
    if (code != TCL_OK) {
	const Tcl_ObjInternalRep *irPtr = TclFetchInternalRep(objv[1], &tclDoubleType.objType);

	if (irPtr) {
	    Tcl_SetObjResult(interp, objv[1]);
	    return TCL_OK;
	}
    }
#endif
    if (code != TCL_OK) {
	return TCL_ERROR;
    }
    if ((d >= 0.0) && isinf(d)
	    && (Tcl_GetBignumFromObj(NULL, objv[1], &big) == TCL_OK)) {
	mp_int root;
	mp_err err;

	err = mp_init(&root);
	if (err == MP_OKAY) {
	    err = mp_sqrt(&big, &root);
	}
	mp_clear(&big);
	if (err != MP_OKAY) {
	    mp_clear(&root);
	    return TCL_ERROR;
	}
	Tcl_SetObjResult(interp, Tcl_NewDoubleObj(TclBignumToDouble(&root)));
	mp_clear(&root);
    } else {
	Tcl_SetObjResult(interp, Tcl_NewDoubleObj(sqrt(d)));
    }
    return TCL_OK;
}

static int
ExprUnaryFunc(
    void *clientData,	/* Contains the address of a function that
				 * takes one double argument and returns a
				 * double result. */
    Tcl_Interp *interp,		/* The interpreter in which to execute the
				 * function. */
    size_t objc,			/* Actual parameter count */
    Tcl_Obj *const *objv)	/* Actual parameter list */
{
    int code;
    double d;
    double (*func)(double) = (double (*)(double)) clientData;

    if (objc != 2) {
	MathFuncWrongNumArgs(interp, 2, objc, objv);
	return TCL_ERROR;
    }
    code = Tcl_GetDoubleFromObj(interp, objv[1], &d);
#ifdef ACCEPT_NAN
    if (code != TCL_OK) {
	const Tcl_ObjInternalRep *irPtr = TclFetchInternalRep(objv[1], &tclDoubleType.objType);

	if (irPtr) {
	    d = irPtr->doubleValue;
	    Tcl_ResetResult(interp);
	    code = TCL_OK;
	}
    }
#endif
    if (code != TCL_OK) {
	return TCL_ERROR;
    }
    errno = 0;
    return CheckDoubleResult(interp, func(d));
}

static int
CheckDoubleResult(
    Tcl_Interp *interp,
    double dResult)
{
#ifndef ACCEPT_NAN
    if (isnan(dResult)) {
	TclExprFloatError(interp, dResult);
	return TCL_ERROR;
    }
#endif
    if ((errno == ERANGE) && ((dResult == 0.0) || isinf(dResult))) {
	/*
	 * When ERANGE signals under/overflow, just accept 0.0 or +/-Inf
	 */
    } else if (errno != 0) {
	/*
	 * Report other errno values as errors.
	 */

	TclExprFloatError(interp, dResult);
	return TCL_ERROR;
    }
    Tcl_SetObjResult(interp, Tcl_NewDoubleObj(dResult));
    return TCL_OK;
}

static int
ExprBinaryFunc(
    void *clientData,	/* Contains the address of a function that
				 * takes two double arguments and returns a
				 * double result. */
    Tcl_Interp *interp,		/* The interpreter in which to execute the
				 * function. */
    size_t objc,			/* Actual parameter count. */
    Tcl_Obj *const *objv)	/* Parameter vector. */
{
    int code;
    double d1, d2;
    double (*func)(double, double) = (double (*)(double, double)) clientData;

    if (objc != 3) {
	MathFuncWrongNumArgs(interp, 3, objc, objv);
	return TCL_ERROR;
    }
    code = Tcl_GetDoubleFromObj(interp, objv[1], &d1);
#ifdef ACCEPT_NAN
    if (code != TCL_OK) {
	const Tcl_ObjInternalRep *irPtr = TclFetchInternalRep(objv[1], &tclDoubleType.objType);

	if (irPtr) {
	    d1 = irPtr->doubleValue;
	    Tcl_ResetResult(interp);
	    code = TCL_OK;
	}
    }
#endif
    if (code != TCL_OK) {
	return TCL_ERROR;
    }
    code = Tcl_GetDoubleFromObj(interp, objv[2], &d2);
#ifdef ACCEPT_NAN
    if (code != TCL_OK) {
	const Tcl_ObjInternalRep *irPtr = TclFetchInternalRep(objv[1], &tclDoubleType.objType);

	if (irPtr) {
	    d2 = irPtr->doubleValue;
	    Tcl_ResetResult(interp);
	    code = TCL_OK;
	}
    }
#endif
    if (code != TCL_OK) {
	return TCL_ERROR;
    }
    errno = 0;
    return CheckDoubleResult(interp, func(d1, d2));
}

static int
ExprAbsFunc(
    TCL_UNUSED(void *),
    Tcl_Interp *interp,		/* The interpreter in which to execute the
				 * function. */
    size_t objc,			/* Actual parameter count. */
    Tcl_Obj *const *objv)	/* Parameter vector. */
{
    void *ptr;
    int type;
    mp_int big;

    if (objc != 2) {
	MathFuncWrongNumArgs(interp, 2, objc, objv);
	return TCL_ERROR;
    }

    if (Tcl_GetNumberFromObj(interp, objv[1], &ptr, &type) != TCL_OK) {
	return TCL_ERROR;
    }

    if (type == TCL_NUMBER_INT) {
	Tcl_WideInt l = *((const Tcl_WideInt *) ptr);

	if (l > 0) {
	    goto unChanged;
	} else if (l == 0) {
	    if (TclHasStringRep(objv[1])) {
		size_t numBytes;
		const char *bytes = Tcl_GetStringFromObj(objv[1], &numBytes);

		while (numBytes) {
		    if (*bytes == '-') {
			Tcl_SetObjResult(interp, Tcl_NewWideIntObj(0));
			return TCL_OK;
		    }
		    bytes++; numBytes--;
		}
	    }
	    goto unChanged;
	} else if (l == WIDE_MIN) {
	    if (sizeof(Tcl_WideInt) > sizeof(int64_t)) {
		Tcl_WideUInt ul = -(Tcl_WideUInt)WIDE_MIN;
		if (mp_init(&big) != MP_OKAY || mp_unpack(&big, 1, 1,
			sizeof(Tcl_WideInt), 0, 0, &ul) != MP_OKAY) {
		    return TCL_ERROR;
		}
		if (mp_neg(&big, &big) != MP_OKAY) {
		    return TCL_ERROR;
		}
	    } else if (mp_init_i64(&big, l) != MP_OKAY) {
		return TCL_ERROR;
	    }
	    goto tooLarge;
	}
	Tcl_SetObjResult(interp, Tcl_NewWideIntObj(-l));
	return TCL_OK;
    }

    if (type == TCL_NUMBER_DOUBLE) {
	double d = *((const double *) ptr);
	static const double poszero = 0.0;

	/*
	 * We need to distinguish here between positive 0.0 and negative -0.0.
	 * [Bug 2954959]
	 */

	if (d == -0.0) {
	    if (!memcmp(&d, &poszero, sizeof(double))) {
		goto unChanged;
	    }
	} else if (d > -0.0) {
	    goto unChanged;
	}
	Tcl_SetObjResult(interp, Tcl_NewDoubleObj(-d));
	return TCL_OK;
    }

    if (type == TCL_NUMBER_BIG) {
	if (mp_isneg((const mp_int *) ptr)) {
	    Tcl_GetBignumFromObj(NULL, objv[1], &big);
	tooLarge:
	    if (mp_neg(&big, &big) != MP_OKAY) {
		return TCL_ERROR;
	    }
	    Tcl_SetObjResult(interp, Tcl_NewBignumObj(&big));
	} else {
	unChanged:
	    Tcl_SetObjResult(interp, objv[1]);
	}
	return TCL_OK;
    }

    if (type == TCL_NUMBER_NAN) {
#ifdef ACCEPT_NAN
	Tcl_SetObjResult(interp, objv[1]);
	return TCL_OK;
#else
	double d;

	Tcl_GetDoubleFromObj(interp, objv[1], &d);
	return TCL_ERROR;
#endif
    }
    return TCL_OK;
}

static int
ExprBoolFunc(
    TCL_UNUSED(void *),
    Tcl_Interp *interp,		/* The interpreter in which to execute the
				 * function. */
    size_t objc,			/* Actual parameter count. */
    Tcl_Obj *const *objv)	/* Actual parameter vector. */
{
    int value;

    if (objc != 2) {
	MathFuncWrongNumArgs(interp, 2, objc, objv);
	return TCL_ERROR;
    }
    if (Tcl_GetBooleanFromObj(interp, objv[1], &value) != TCL_OK) {
	return TCL_ERROR;
    }
    Tcl_SetObjResult(interp, Tcl_NewBooleanObj(value));
    return TCL_OK;
}

static int
ExprDoubleFunc(
    TCL_UNUSED(void *),
    Tcl_Interp *interp,		/* The interpreter in which to execute the
				 * function. */
    size_t objc,			/* Actual parameter count. */
    Tcl_Obj *const *objv)	/* Actual parameter vector. */
{
    double dResult;

    if (objc != 2) {
	MathFuncWrongNumArgs(interp, 2, objc, objv);
	return TCL_ERROR;
    }
    if (Tcl_GetDoubleFromObj(interp, objv[1], &dResult) != TCL_OK) {
#ifdef ACCEPT_NAN
	if (TclHasInternalRep(objv[1], &tclDoubleType.objType)) {
	    Tcl_SetObjResult(interp, objv[1]);
	    return TCL_OK;
	}
#endif
	return TCL_ERROR;
    }
    Tcl_SetObjResult(interp, Tcl_NewDoubleObj(dResult));
    return TCL_OK;
}

static int
ExprIntFunc(
    TCL_UNUSED(void *),
    Tcl_Interp *interp,		/* The interpreter in which to execute the
				 * function. */
    size_t objc,			/* Actual parameter count. */
    Tcl_Obj *const *objv)	/* Actual parameter vector. */
{
    double d;
    int type;
    void *ptr;

    if (objc != 2) {
	MathFuncWrongNumArgs(interp, 2, objc, objv);
	return TCL_ERROR;
    }
    if (Tcl_GetNumberFromObj(interp, objv[1], &ptr, &type) != TCL_OK) {
	return TCL_ERROR;
    }

    if (type == TCL_NUMBER_DOUBLE) {
	d = *((const double *) ptr);
	if ((d >= (double)WIDE_MAX) || (d <= (double)WIDE_MIN)) {
	    mp_int big;

	    if (Tcl_InitBignumFromDouble(interp, d, &big) != TCL_OK) {
		/* Infinity */
		return TCL_ERROR;
	    }
	    Tcl_SetObjResult(interp, Tcl_NewBignumObj(&big));
	    return TCL_OK;
	} else {
	    Tcl_WideInt result = (Tcl_WideInt) d;

	    Tcl_SetObjResult(interp, Tcl_NewWideIntObj(result));
	    return TCL_OK;
	}
    }

    if (type != TCL_NUMBER_NAN) {
	/*
	 * All integers are already of integer type.
	 */

	Tcl_SetObjResult(interp, objv[1]);
	return TCL_OK;
    }

    /*
     * Get the error message for NaN.
     */

    Tcl_GetDoubleFromObj(interp, objv[1], &d);
    return TCL_ERROR;
}

static int
ExprWideFunc(
    TCL_UNUSED(void *),
    Tcl_Interp *interp,		/* The interpreter in which to execute the
				 * function. */
    size_t objc,			/* Actual parameter count. */
    Tcl_Obj *const *objv)	/* Actual parameter vector. */
{
    Tcl_WideInt wResult;

    if (ExprIntFunc(NULL, interp, objc, objv) != TCL_OK) {
	return TCL_ERROR;
    }
    TclGetWideBitsFromObj(NULL, Tcl_GetObjResult(interp), &wResult);
    Tcl_SetObjResult(interp, Tcl_NewWideIntObj(wResult));
    return TCL_OK;
}

/*
 * Common implmentation of max() and min().
 */
static int
ExprMaxMinFunc(
    TCL_UNUSED(void *),
    Tcl_Interp *interp,		/* The interpreter in which to execute the
				 * function. */
    size_t objc,			/* Actual parameter count. */
    Tcl_Obj *const *objv,	/* Actual parameter vector. */
    int op)			/* Comparison direction */
{
    Tcl_Obj *res;
    double d;
    int type;
    size_t i;
    void *ptr;

    if (objc < 2) {
	MathFuncWrongNumArgs(interp, 2, objc, objv);
	return TCL_ERROR;
    }
    res = objv[1];
    for (i = 1; i < objc; i++) {
        if (Tcl_GetNumberFromObj(interp, objv[i], &ptr, &type) != TCL_OK) {
            return TCL_ERROR;
        }
        if (type == TCL_NUMBER_NAN) {
            /*
             * Get the error message for NaN.
             */

            Tcl_GetDoubleFromObj(interp, objv[i], &d);
            return TCL_ERROR;
        }
        if (TclCompareTwoNumbers(objv[i], res) == op)  {
            res = objv[i];
        }
    }

    Tcl_SetObjResult(interp, res);
    return TCL_OK;
}

static int
ExprMaxFunc(
    TCL_UNUSED(void *),
    Tcl_Interp *interp,		/* The interpreter in which to execute the
				 * function. */
    size_t objc,			/* Actual parameter count. */
    Tcl_Obj *const *objv)	/* Actual parameter vector. */
{
    return ExprMaxMinFunc(NULL, interp, objc, objv, MP_GT);
}

static int
ExprMinFunc(
    TCL_UNUSED(void *),
    Tcl_Interp *interp,		/* The interpreter in which to execute the
				 * function. */
    size_t objc,			/* Actual parameter count. */
    Tcl_Obj *const *objv)	/* Actual parameter vector. */
{
    return ExprMaxMinFunc(NULL, interp, objc, objv, MP_LT);
}

static int
ExprRandFunc(
    TCL_UNUSED(void *),
    Tcl_Interp *interp,		/* The interpreter in which to execute the
				 * function. */
    size_t objc,			/* Actual parameter count. */
    Tcl_Obj *const *objv)	/* Actual parameter vector. */
{
    Interp *iPtr = (Interp *) interp;
    double dResult;
    long tmp;			/* Algorithm assumes at least 32 bits. Only
				 * long guarantees that. See below. */
    Tcl_Obj *oResult;

    if (objc != 1) {
	MathFuncWrongNumArgs(interp, 1, objc, objv);
	return TCL_ERROR;
    }

    if (!(iPtr->flags & RAND_SEED_INITIALIZED)) {
	iPtr->flags |= RAND_SEED_INITIALIZED;

	/*
	 * To ensure different seeds in different threads (bug #416643),
	 * take into consideration the thread this interp is running in.
	 */

	iPtr->randSeed = TclpGetClicks() + PTR2UINT(Tcl_GetCurrentThread())*4093U;

	/*
	 * Make sure 1 <= randSeed <= (2^31) - 2. See below.
	 */

	iPtr->randSeed &= 0x7FFFFFFFL;
	if ((iPtr->randSeed == 0) || (iPtr->randSeed == 0x7FFFFFFFL)) {
	    iPtr->randSeed ^= 123459876L;
	}
    }

    /*
     * Generate the random number using the linear congruential generator
     * defined by the following recurrence:
     *		seed = ( IA * seed ) mod IM
     * where IA is 16807 and IM is (2^31) - 1. The recurrence maps a seed in
     * the range [1, IM - 1] to a new seed in that same range. The recurrence
     * maps IM to 0, and maps 0 back to 0, so those two values must not be
     * allowed as initial values of seed.
     *
     * In order to avoid potential problems with integer overflow, the
     * recurrence is implemented in terms of additional constants IQ and IR
     * such that
     *		IM = IA*IQ + IR
     * None of the operations in the implementation overflows a 32-bit signed
     * integer, and the C type long is guaranteed to be at least 32 bits wide.
     *
     * For more details on how this algorithm works, refer to the following
     * papers:
     *
     *	S.K. Park & K.W. Miller, "Random number generators: good ones are hard
     *	to find," Comm ACM 31(10):1192-1201, Oct 1988
     *
     *	W.H. Press & S.A. Teukolsky, "Portable random number generators,"
     *	Computers in Physics 6(5):522-524, Sep/Oct 1992.
     */

#define RAND_IA		16807
#define RAND_IM		2147483647
#define RAND_IQ		127773
#define RAND_IR		2836
#define RAND_MASK	123459876

    tmp = iPtr->randSeed/RAND_IQ;
    iPtr->randSeed = RAND_IA*(iPtr->randSeed - tmp*RAND_IQ) - RAND_IR*tmp;
    if (iPtr->randSeed < 0) {
	iPtr->randSeed += RAND_IM;
    }

    /*
     * Since the recurrence keeps seed values in the range [1, RAND_IM - 1],
     * dividing by RAND_IM yields a double in the range (0, 1).
     */

    dResult = iPtr->randSeed * (1.0/RAND_IM);

    /*
     * Push a Tcl object with the result.
     */

    TclNewDoubleObj(oResult, dResult);
    Tcl_SetObjResult(interp, oResult);
    return TCL_OK;
}

static int
ExprRoundFunc(
    TCL_UNUSED(void *),
    Tcl_Interp *interp,		/* The interpreter in which to execute the
				 * function. */
    size_t objc,			/* Actual parameter count. */
    Tcl_Obj *const *objv)	/* Parameter vector. */
{
    double d;
    void *ptr;
    int type;

    if (objc != 2) {
	MathFuncWrongNumArgs(interp, 2, objc, objv);
	return TCL_ERROR;
    }

    if (Tcl_GetNumberFromObj(interp, objv[1], &ptr, &type) != TCL_OK) {
	return TCL_ERROR;
    }

    if (type == TCL_NUMBER_DOUBLE) {
	double fractPart, intPart;
	Tcl_WideInt max = WIDE_MAX, min = WIDE_MIN;

	fractPart = modf(*((const double *) ptr), &intPart);
	if (fractPart <= -0.5) {
	    min++;
	} else if (fractPart >= 0.5) {
	    max--;
	}
	if ((intPart >= (double)max) || (intPart <= (double)min)) {
	    mp_int big;
	    mp_err err = MP_OKAY;

	    if (Tcl_InitBignumFromDouble(interp, intPart, &big) != TCL_OK) {
		/* Infinity */
		return TCL_ERROR;
	    }
	    if (fractPart <= -0.5) {
		err = mp_sub_d(&big, 1, &big);
	    } else if (fractPart >= 0.5) {
		err = mp_add_d(&big, 1, &big);
	    }
	    if (err != MP_OKAY) {
		return TCL_ERROR;
	    }
	    Tcl_SetObjResult(interp, Tcl_NewBignumObj(&big));
	    return TCL_OK;
	} else {
	    Tcl_WideInt result = (Tcl_WideInt)intPart;

	    if (fractPart <= -0.5) {
		result--;
	    } else if (fractPart >= 0.5) {
		result++;
	    }
	    Tcl_SetObjResult(interp, Tcl_NewWideIntObj(result));
	    return TCL_OK;
	}
    }

    if (type != TCL_NUMBER_NAN) {
	/*
	 * All integers are already rounded
	 */

	Tcl_SetObjResult(interp, objv[1]);
	return TCL_OK;
    }

    /*
     * Get the error message for NaN.
     */

    Tcl_GetDoubleFromObj(interp, objv[1], &d);
    return TCL_ERROR;
}

static int
ExprSrandFunc(
    TCL_UNUSED(void *),
    Tcl_Interp *interp,		/* The interpreter in which to execute the
				 * function. */
    size_t objc,			/* Actual parameter count. */
    Tcl_Obj *const *objv)	/* Parameter vector. */
{
    Interp *iPtr = (Interp *) interp;
    Tcl_WideInt w = 0;		/* Initialized to avoid compiler warning. */

    /*
     * Convert argument and use it to reset the seed.
     */

    if (objc != 2) {
	MathFuncWrongNumArgs(interp, 2, objc, objv);
	return TCL_ERROR;
    }

    if (TclGetWideBitsFromObj(NULL, objv[1], &w) != TCL_OK) {
	return TCL_ERROR;
    }

    /*
     * Reset the seed. Make sure 1 <= randSeed <= 2^31 - 2. See comments in
     * ExprRandFunc for more details.
     */

    iPtr->flags |= RAND_SEED_INITIALIZED;
    iPtr->randSeed = (long) w & 0x7FFFFFFF;
    if ((iPtr->randSeed == 0) || (iPtr->randSeed == 0x7FFFFFFF)) {
	iPtr->randSeed ^= 123459876;
    }

    /*
     * To avoid duplicating the random number generation code we simply clean
     * up our state and call the real random number function. That function
     * will always succeed.
     */

    return ExprRandFunc(NULL, interp, 1, objv);
}

/*
 *----------------------------------------------------------------------
 *
 * Double Classification Functions --
 *
 *	This page contains the functions that implement all of the built-in
 *	math functions for classifying IEEE doubles.
 *
 *      These have to be a little bit careful while Tcl_GetDoubleFromObj()
 *      rejects NaN values, which these functions *explicitly* accept.
 *
 * Results:
 *	Each function returns TCL_OK if it succeeds and pushes an Tcl object
 *	holding the result. If it fails it returns TCL_ERROR and leaves an
 *	error message in the interpreter's result.
 *
 * Side effects:
 *	None.
 *
 *----------------------------------------------------------------------
 *
 * Older MSVC is supported by Tcl, but doesn't have fpclassify(). Of course.
 * But it does sometimes have _fpclass() which does almost the same job; if
 * even that is absent, we grobble around directly in the platform's binary
 * representation of double.
 *
 * The ClassifyDouble() function makes all that conform to a common API
 * (effectively the C99 standard API renamed), and just delegates to the
 * standard macro on platforms that do it correctly.
 */

static inline int
ClassifyDouble(
    double d)
{
#if TCL_FPCLASSIFY_MODE == 0
    return fpclassify(d);
#else /* TCL_FPCLASSIFY_MODE != 0 */
    /*
     * If we don't have fpclassify(), we also don't have the values it returns.
     * Hence we define those here.
     */
#ifndef FP_NAN
#   define FP_NAN          1	/* Value is NaN */
#   define FP_INFINITE     2	/* Value is an infinity */
#   define FP_ZERO         3	/* Value is a zero */
#   define FP_NORMAL       4	/* Value is a normal float */
#   define FP_SUBNORMAL    5	/* Value has lost accuracy */
#endif /* !FP_NAN */

#if TCL_FPCLASSIFY_MODE == 3
    return __builtin_fpclassify(
            FP_NAN, FP_INFINITE, FP_NORMAL, FP_SUBNORMAL, FP_ZERO, d);
#elif TCL_FPCLASSIFY_MODE == 2
    /*
     * We assume this hack is only needed on little-endian systems.
     * Specifically, x86 running Windows.  It's fairly easy to enable for
     * others if they need it (because their libc/libm is broken) but we'll
     * jump that hurdle when requred.  We can solve the word ordering then.
     */

    union {
        double d;               /* Interpret as double */
        struct {
            unsigned int low;   /* Lower 32 bits */
            unsigned int high;  /* Upper 32 bits */
        } w;                    /* Interpret as unsigned integer words */
    } doubleMeaning;            /* So we can look at the representation of a
                                 * double directly. Platform (i.e., processor)
                                 * specific; this is for x86 (and most other
                                 * little-endian processors, but those are
                                 * untested). */
    unsigned int exponent, mantissaLow, mantissaHigh;
                                /* The pieces extracted from the double. */
    int zeroMantissa;           /* Was the mantissa zero? That's special. */

    /*
     * Shifts and masks to use with the doubleMeaning variable above.
     */

#define EXPONENT_MASK   0x7FF   /* 11 bits (after shifting) */
#define EXPONENT_SHIFT  20      /* Moves exponent to bottom of word */
#define MANTISSA_MASK   0xFFFFF /* 20 bits (plus 32 from other word) */

    /*
     * Extract the exponent (11 bits) and mantissa (52 bits).  Note that we
     * totally ignore the sign bit.
     */

    doubleMeaning.d = d;
    exponent = (doubleMeaning.w.high >> EXPONENT_SHIFT) & EXPONENT_MASK;
    mantissaLow = doubleMeaning.w.low;
    mantissaHigh = doubleMeaning.w.high & MANTISSA_MASK;
    zeroMantissa = (mantissaHigh == 0 && mantissaLow == 0);

    /*
     * Look for the special cases of exponent.
     */

    switch (exponent) {
    case 0:
        /*
         * When the exponent is all zeros, it's a ZERO or a SUBNORMAL.
         */

        return zeroMantissa ? FP_ZERO : FP_SUBNORMAL;
    case EXPONENT_MASK:
        /*
         * When the exponent is all ones, it's an INF or a NAN.
         */

        return zeroMantissa ? FP_INFINITE : FP_NAN;
    default:
        /*
         * Everything else is a NORMAL double precision float.
         */

        return FP_NORMAL;
    }
#elif TCL_FPCLASSIFY_MODE == 1
    switch (_fpclass(d)) {
    case _FPCLASS_NZ:
    case _FPCLASS_PZ:
        return FP_ZERO;
    case _FPCLASS_NN:
    case _FPCLASS_PN:
        return FP_NORMAL;
    case _FPCLASS_ND:
    case _FPCLASS_PD:
        return FP_SUBNORMAL;
    case _FPCLASS_NINF:
    case _FPCLASS_PINF:
        return FP_INFINITE;
    default:
        Tcl_Panic("result of _fpclass() outside documented range!");
    case _FPCLASS_QNAN:
    case _FPCLASS_SNAN:
        return FP_NAN;
    }
#else /* TCL_FPCLASSIFY_MODE not in (0..3) */
#error "unknown or unexpected TCL_FPCLASSIFY_MODE"
#endif /* TCL_FPCLASSIFY_MODE */
#endif /* !fpclassify */
}

static int
ExprIsFiniteFunc(
    TCL_UNUSED(void *),
    Tcl_Interp *interp,		/* The interpreter in which to execute the
				 * function. */
    size_t objc,			/* Actual parameter count */
    Tcl_Obj *const *objv)	/* Actual parameter list */
{
    double d;
    void *ptr;
    int type, result = 0;

    if (objc != 2) {
	MathFuncWrongNumArgs(interp, 2, objc, objv);
	return TCL_ERROR;
    }

    if (Tcl_GetNumberFromObj(interp, objv[1], &ptr, &type) != TCL_OK) {
        return TCL_ERROR;
    }
    if (type != TCL_NUMBER_NAN) {
        if (Tcl_GetDoubleFromObj(interp, objv[1], &d) != TCL_OK) {
            return TCL_ERROR;
        }
        type = ClassifyDouble(d);
        result = (type != FP_INFINITE && type != FP_NAN);
    }
    Tcl_SetObjResult(interp, Tcl_NewBooleanObj(result));
    return TCL_OK;
}

static int
ExprIsInfinityFunc(
    TCL_UNUSED(void *),
    Tcl_Interp *interp,		/* The interpreter in which to execute the
				 * function. */
    size_t objc,			/* Actual parameter count */
    Tcl_Obj *const *objv)	/* Actual parameter list */
{
    double d;
    void *ptr;
    int type, result = 0;

    if (objc != 2) {
	MathFuncWrongNumArgs(interp, 2, objc, objv);
	return TCL_ERROR;
    }

    if (Tcl_GetNumberFromObj(interp, objv[1], &ptr, &type) != TCL_OK) {
        return TCL_ERROR;
    }
    if (type != TCL_NUMBER_NAN) {
        if (Tcl_GetDoubleFromObj(interp, objv[1], &d) != TCL_OK) {
            return TCL_ERROR;
        }
        result = (ClassifyDouble(d) == FP_INFINITE);
    }
    Tcl_SetObjResult(interp, Tcl_NewBooleanObj(result));
    return TCL_OK;
}

static int
ExprIsNaNFunc(
    TCL_UNUSED(void *),
    Tcl_Interp *interp,		/* The interpreter in which to execute the
				 * function. */
    size_t objc,			/* Actual parameter count */
    Tcl_Obj *const *objv)	/* Actual parameter list */
{
    double d;
    void *ptr;
    int type, result = 1;

    if (objc != 2) {
	MathFuncWrongNumArgs(interp, 2, objc, objv);
	return TCL_ERROR;
    }

    if (Tcl_GetNumberFromObj(interp, objv[1], &ptr, &type) != TCL_OK) {
        return TCL_ERROR;
    }
    if (type != TCL_NUMBER_NAN) {
        if (Tcl_GetDoubleFromObj(interp, objv[1], &d) != TCL_OK) {
            return TCL_ERROR;
        }
        result = (ClassifyDouble(d) == FP_NAN);
    }
    Tcl_SetObjResult(interp, Tcl_NewBooleanObj(result));
    return TCL_OK;
}

static int
ExprIsNormalFunc(
    TCL_UNUSED(void *),
    Tcl_Interp *interp,		/* The interpreter in which to execute the
				 * function. */
    size_t objc,			/* Actual parameter count */
    Tcl_Obj *const *objv)	/* Actual parameter list */
{
    double d;
    void *ptr;
    int type, result = 0;

    if (objc != 2) {
	MathFuncWrongNumArgs(interp, 2, objc, objv);
	return TCL_ERROR;
    }

    if (Tcl_GetNumberFromObj(interp, objv[1], &ptr, &type) != TCL_OK) {
        return TCL_ERROR;
    }
    if (type != TCL_NUMBER_NAN) {
        if (Tcl_GetDoubleFromObj(interp, objv[1], &d) != TCL_OK) {
            return TCL_ERROR;
        }
        result = (ClassifyDouble(d) == FP_NORMAL);
    }
    Tcl_SetObjResult(interp, Tcl_NewBooleanObj(result));
    return TCL_OK;
}

static int
ExprIsSubnormalFunc(
    TCL_UNUSED(void *),
    Tcl_Interp *interp,		/* The interpreter in which to execute the
				 * function. */
    size_t objc,			/* Actual parameter count */
    Tcl_Obj *const *objv)	/* Actual parameter list */
{
    double d;
    void *ptr;
    int type, result = 0;

    if (objc != 2) {
	MathFuncWrongNumArgs(interp, 2, objc, objv);
	return TCL_ERROR;
    }

    if (Tcl_GetNumberFromObj(interp, objv[1], &ptr, &type) != TCL_OK) {
        return TCL_ERROR;
    }
    if (type != TCL_NUMBER_NAN) {
        if (Tcl_GetDoubleFromObj(interp, objv[1], &d) != TCL_OK) {
            return TCL_ERROR;
        }
        result = (ClassifyDouble(d) == FP_SUBNORMAL);
    }
    Tcl_SetObjResult(interp, Tcl_NewBooleanObj(result));
    return TCL_OK;
}

static int
ExprIsUnorderedFunc(
    TCL_UNUSED(void *),
    Tcl_Interp *interp,		/* The interpreter in which to execute the
				 * function. */
    size_t objc,			/* Actual parameter count */
    Tcl_Obj *const *objv)	/* Actual parameter list */
{
    double d;
    void *ptr;
    int type, result = 0;

    if (objc != 3) {
	MathFuncWrongNumArgs(interp, 3, objc, objv);
	return TCL_ERROR;
    }

    if (Tcl_GetNumberFromObj(interp, objv[1], &ptr, &type) != TCL_OK) {
        return TCL_ERROR;
    }
    if (type == TCL_NUMBER_NAN) {
        result = 1;
    } else {
        d = *((const double *) ptr);
        result = (ClassifyDouble(d) == FP_NAN);
    }

    if (Tcl_GetNumberFromObj(interp, objv[2], &ptr, &type) != TCL_OK) {
        return TCL_ERROR;
    }
    if (type == TCL_NUMBER_NAN) {
        result |= 1;
    } else {
        d = *((const double *) ptr);
        result |= (ClassifyDouble(d) == FP_NAN);
    }

    Tcl_SetObjResult(interp, Tcl_NewBooleanObj(result));
    return TCL_OK;
}

static int
FloatClassifyObjCmd(
    TCL_UNUSED(void *),
    Tcl_Interp *interp,		/* The interpreter in which to execute the
				 * function. */
    size_t objc,			/* Actual parameter count */
    Tcl_Obj *const *objv)	/* Actual parameter list */
{
    double d;
    Tcl_Obj *objPtr;
    void *ptr;
    int type;

    if (objc != 2) {
        Tcl_WrongNumArgs(interp, 1, objv, "floatValue");
	return TCL_ERROR;
    }

    if (Tcl_GetNumberFromObj(interp, objv[1], &ptr, &type) != TCL_OK) {
        return TCL_ERROR;
    }
    if (type == TCL_NUMBER_NAN) {
        goto gotNaN;
    } else if (Tcl_GetDoubleFromObj(interp, objv[1], &d) != TCL_OK) {
        return TCL_ERROR;
    }
    switch (ClassifyDouble(d)) {
    case FP_INFINITE:
        TclNewLiteralStringObj(objPtr, "infinite");
        break;
    case FP_NAN:
    gotNaN:
        TclNewLiteralStringObj(objPtr, "nan");
        break;
    case FP_NORMAL:
        TclNewLiteralStringObj(objPtr, "normal");
        break;
    case FP_SUBNORMAL:
        TclNewLiteralStringObj(objPtr, "subnormal");
        break;
    case FP_ZERO:
        TclNewLiteralStringObj(objPtr, "zero");
        break;
    default:
        Tcl_SetObjResult(interp, Tcl_ObjPrintf(
                "unable to classify number: %f", d));
        return TCL_ERROR;
    }
    Tcl_SetObjResult(interp, objPtr);
    return TCL_OK;
}

/*
 *----------------------------------------------------------------------
 *
 * MathFuncWrongNumArgs --
 *
 *	Generate an error message when a math function presents the wrong
 *	number of arguments.
 *
 * Results:
 *	None.
 *
 * Side effects:
 *	An error message is stored in the interpreter result.
 *
 *----------------------------------------------------------------------
 */

static void
MathFuncWrongNumArgs(
    Tcl_Interp *interp,		/* Tcl interpreter */
    int expected,		/* Formal parameter count. */
    int found,			/* Actual parameter count. */
    Tcl_Obj *const *objv)	/* Actual parameter vector. */
{
    const char *name = TclGetString(objv[0]);
    const char *tail = name + strlen(name);

    while (tail > name+1) {
	tail--;
	if (*tail == ':' && tail[-1] == ':') {
	    name = tail+1;
	    break;
	}
    }
    Tcl_SetObjResult(interp, Tcl_ObjPrintf(
	    "%s arguments for math function \"%s\"",
	    (found < expected ? "not enough" : "too many"), name));
    Tcl_SetErrorCode(interp, "TCL", "WRONGARGS", NULL);
}

#ifdef USE_DTRACE
/*
 *----------------------------------------------------------------------
 *
 * DTraceObjCmd --
 *
 *	This function is invoked to process the "::tcl::dtrace" Tcl command.
 *
 * Results:
 *	A standard Tcl object result.
 *
 * Side effects:
 *	The 'tcl-probe' DTrace probe is triggered (if it is enabled).
 *
 *----------------------------------------------------------------------
 */

static int
DTraceObjCmd(
    TCL_UNUSED(void *),
    TCL_UNUSED(Tcl_Interp *),
    size_t objc,			/* Number of arguments. */
    Tcl_Obj *const objv[])	/* Argument objects. */
{
    if (TCL_DTRACE_TCL_PROBE_ENABLED()) {
	char *a[10];
	size_t i = 0;

	while (i++ < 10) {
	    a[i-1] = i < objc ? TclGetString(objv[i]) : NULL;
	}
	TCL_DTRACE_TCL_PROBE(a[0], a[1], a[2], a[3], a[4], a[5], a[6], a[7],
		a[8], a[9]);
    }
    return TCL_OK;
}

/*
 *----------------------------------------------------------------------
 *
 * TclDTraceInfo --
 *
 *	Extract information from a TIP280 dict for use by DTrace probes.
 *
 * Results:
 *	None.
 *
 * Side effects:
 *	None.
 *
 *----------------------------------------------------------------------
 */

void
TclDTraceInfo(
    Tcl_Obj *info,
    const char **args,
    int *argsi)
{
    static Tcl_Obj *keys[10] = { NULL };
    Tcl_Obj **k = keys, *val;
    int i = 0;

    if (!*k) {
#define kini(s) TclNewLiteralStringObj(keys[i], s); i++
	kini("cmd");	kini("type");	kini("proc");	kini("file");
	kini("method");	kini("class");	kini("lambda");	kini("object");
	kini("line");	kini("level");
#undef kini
    }
    for (i = 0; i < 6; i++) {
	Tcl_DictObjGet(NULL, info, *k++, &val);
	args[i] = val ? TclGetString(val) : NULL;
    }

    /*
     * no "proc" -> use "lambda"
     */

    if (!args[2]) {
	Tcl_DictObjGet(NULL, info, *k, &val);
	args[2] = val ? TclGetString(val) : NULL;
    }
    k++;

    /*
     * no "class" -> use "object"
     */

    if (!args[5]) {
	Tcl_DictObjGet(NULL, info, *k, &val);
	args[5] = val ? TclGetString(val) : NULL;
    }
    k++;
    for (i = 0; i < 2; i++) {
	Tcl_DictObjGet(NULL, info, *k++, &val);
	if (val) {
	    TclGetIntFromObj(NULL, val, &argsi[i]);
	} else {
	    argsi[i] = 0;
	}
    }
}

/*
 *----------------------------------------------------------------------
 *
 * DTraceCmdReturn --
 *
 *	NR callback for DTrace command return probes.
 *
 * Results:
 *	None.
 *
 * Side effects:
 *	None.
 *
 *----------------------------------------------------------------------
 */

static int
DTraceCmdReturn(
    void *data[],
    Tcl_Interp *interp,
    int result)
{
    char *cmdName = TclGetString((Tcl_Obj *) data[0]);

    if (TCL_DTRACE_CMD_RETURN_ENABLED()) {
	TCL_DTRACE_CMD_RETURN(cmdName, result);
    }
    if (TCL_DTRACE_CMD_RESULT_ENABLED()) {
	Tcl_Obj *r = Tcl_GetObjResult(interp);

	TCL_DTRACE_CMD_RESULT(cmdName, result, TclGetString(r), r);
    }
    return result;
}

TCL_DTRACE_DEBUG_LOG()

#endif /* USE_DTRACE */

/*
 *----------------------------------------------------------------------
 *
 * Tcl_NRCallObjProc --
 *
 *	This function calls an objProc directly while managing things properly
 *	if it happens to be an NR objProc. It is meant to be used by extenders
 *	that provide an NR implementation of a command, as this function
 *	permits a trivial coding of the non-NR objProc.
 *
 * Results:
 *	The return value is a standard Tcl completion code such as TCL_OK or
 *	TCL_ERROR. A result or error message is left in interp's result.
 *
 * Side effects:
 *	Depends on the objProc.
 *
 *----------------------------------------------------------------------
 */

int
Tcl_NRCallObjProc2(
    Tcl_Interp *interp,
    Tcl_ObjCmdProc2 *objProc,
    void *clientData,
    size_t objc,
    Tcl_Obj *const objv[])
{
    NRE_callback *rootPtr = TOP_CB(interp);

    TclNRAddCallback(interp, Dispatch, objProc, clientData,
	    INT2PTR(objc), objv);
    return TclNRRunCallbacks(interp, TCL_OK, rootPtr);
}

#ifndef TCL_NO_DEPRECATED
int wrapperNRObjProc(
    void *clientData,
    Tcl_Interp *interp,
    size_t objc,
    Tcl_Obj *const objv[])
{
    CmdWrapperInfo *info = (CmdWrapperInfo *)clientData;
    clientData = info->clientData;
    Tcl_ObjCmdProc *proc = info->proc;
    Tcl_Free(info);
    return proc(clientData, interp, (int)objc, objv);
}

int
Tcl_NRCallObjProc(
    Tcl_Interp *interp,
    Tcl_ObjCmdProc *objProc,
    void *clientData,
    size_t objc,
    Tcl_Obj *const objv[])
{
    if (objc > INT_MAX) {
	Tcl_WrongNumArgs(interp, 1, objv, "?args?");
	return TCL_ERROR;
    }

    NRE_callback *rootPtr = TOP_CB(interp);
    CmdWrapperInfo *info = (CmdWrapperInfo *)Tcl_Alloc(sizeof(CmdWrapperInfo));
    info->clientData = clientData;
    info->proc = objProc;

    TclNRAddCallback(interp, Dispatch, wrapperNRObjProc, info,
	    INT2PTR(objc), objv);
    return TclNRRunCallbacks(interp, TCL_OK, rootPtr);
}
#endif /* TCL_NO_DEPRECATED */

/*
 *----------------------------------------------------------------------
 *
 * Tcl_NRCreateCommand --
 *
 *	Define a new NRE-enabled object-based command in a command table.
 *
 * Results:
 *	The return value is a token for the command, which can be used in
 *	future calls to Tcl_GetCommandName.
 *
 * Side effects:
 *	If no command named "cmdName" already exists for interp, one is
 *	created. Otherwise, if a command does exist, then if the object-based
 *	Tcl_ObjCmdProc2 is InvokeStringCommand, we assume Tcl_CreateCommand
 *	was called previously for the same command and just set its
 *	Tcl_ObjCmdProc2 to the argument "proc"; otherwise, we delete the old
 *	command.
 *
 *	In the future, during bytecode evaluation when "cmdName" is seen as
 *	the name of a command by Tcl_EvalObj or Tcl_Eval, the object-based
 *	Tcl_ObjCmdProc2 proc will be called. When the command is deleted from
 *	the table, deleteProc will be called. See the manual entry for details
 *	on the calling sequence.
 *
 *----------------------------------------------------------------------
 */

#ifndef TCL_NO_DEPRECATED
static int cmdWrapperNreProc(
    void *clientData,
    Tcl_Interp *interp,
    size_t objc,
    Tcl_Obj *const objv[])
{
    CmdWrapperInfo *info = (CmdWrapperInfo *)clientData;
    return info->nreProc(info->clientData, interp, objc, objv);
}

Tcl_Command
Tcl_NRCreateCommand(
    Tcl_Interp *interp,		/* Token for command interpreter (returned by
				 * previous call to Tcl_CreateInterp). */
    const char *cmdName,	/* Name of command. If it contains namespace
				 * qualifiers, the new command is put in the
				 * specified namespace; otherwise it is put in
				 * the global namespace. */
    Tcl_ObjCmdProc *proc,	/* Object-based function to associate with
				 * name, provides direct access for direct
				 * calls. */
    Tcl_ObjCmdProc *nreProc,	/* Object-based function to associate with
				 * name, provides NR implementation */
    void *clientData,	/* Arbitrary value to pass to object
				 * function. */
    Tcl_CmdDeleteProc *deleteProc)
				/* If not NULL, gives a function to call when
				 * this command is deleted. */
{
    CmdWrapperInfo *info = (CmdWrapperInfo *)Tcl_Alloc(sizeof(CmdWrapperInfo));
    info->proc = proc;
    info->clientData = clientData;
    info->nreProc = nreProc;
    info->deleteProc = deleteProc;
    info->deleteData = clientData;
    return Tcl_NRCreateCommand2(interp, cmdName,
	    (proc ? cmdWrapperProc : NULL),
	    (nreProc ? cmdWrapperNreProc : NULL),
	    info, cmdWrapperDeleteProc);
}
#endif /* TCL_NO_DEPRECATED */


Tcl_Command
Tcl_NRCreateCommand2(
    Tcl_Interp *interp,		/* Token for command interpreter (returned by
				 * previous call to Tcl_CreateInterp). */
    const char *cmdName,	/* Name of command. If it contains namespace
				 * qualifiers, the new command is put in the
				 * specified namespace; otherwise it is put in
				 * the global namespace. */
    Tcl_ObjCmdProc2 *proc,	/* Object-based function to associate with
				 * name, provides direct access for direct
				 * calls. */
    Tcl_ObjCmdProc2 *nreProc,	/* Object-based function to associate with
				 * name, provides NR implementation */
    void *clientData,	/* Arbitrary value to pass to object
				 * function. */
    Tcl_CmdDeleteProc *deleteProc)
				/* If not NULL, gives a function to call when
				 * this command is deleted. */
{
    Command *cmdPtr = (Command *)
	    Tcl_CreateObjCommand2(interp, cmdName, proc, clientData,
                    deleteProc);

    cmdPtr->nreProc2 = nreProc;
    return (Tcl_Command) cmdPtr;
}

Tcl_Command
TclNRCreateCommandInNs(
    Tcl_Interp *interp,
    const char *cmdName,
    Tcl_Namespace *nsPtr,
    Tcl_ObjCmdProc2 *proc,
    Tcl_ObjCmdProc2 *nreProc,
    void *clientData,
    Tcl_CmdDeleteProc *deleteProc)
{
    Command *cmdPtr = (Command *)
            TclCreateObjCommandInNs(interp, cmdName, nsPtr, proc, clientData,
                    deleteProc);

    cmdPtr->nreProc2 = nreProc;
    return (Tcl_Command) cmdPtr;
}

/****************************************************************************
 * Stuff for the public api
 ****************************************************************************/

int
Tcl_NREvalObj(
    Tcl_Interp *interp,
    Tcl_Obj *objPtr,
    int flags)
{
    return TclNREvalObjEx(interp, objPtr, flags, NULL, INT_MIN);
}

int
Tcl_NREvalObjv(
    Tcl_Interp *interp,		/* Interpreter in which to evaluate the
				 * command. Also used for error reporting. */
    size_t objc,			/* Number of words in command. */
    Tcl_Obj *const objv[],	/* An array of pointers to objects that are
				 * the words that make up the command. */
    int flags)			/* Collection of OR-ed bits that control the
				 * evaluation of the script. Only
				 * TCL_EVAL_GLOBAL, TCL_EVAL_INVOKE and
				 * TCL_EVAL_NOERR are currently supported. */
{
    return TclNREvalObjv(interp, objc, objv, flags, NULL);
}

int
Tcl_NRCmdSwap(
    Tcl_Interp *interp,
    Tcl_Command cmd,
    size_t objc,
    Tcl_Obj *const objv[],
    int flags)
{
    return TclNREvalObjv(interp, objc, objv, flags|TCL_EVAL_NOERR,
	    (Command *) cmd);
}

/*****************************************************************************
 * Tailcall related code
 *****************************************************************************
 *
 * The steps of the tailcall dance are as follows:
 *
 *   1. when [tailcall] is invoked, it stores the corresponding callback in
 *      the current CallFrame and returns TCL_RETURN
 *   2. when the CallFrame is popped, it calls TclSetTailcall to store the
 *      callback in the proper NRCommand callback - the spot where the command
 *      that pushed the CallFrame is completely cleaned up
 *   3. when the NRCommand callback runs, it schedules the tailcall callback
 *      to run immediately after it returns
 *
 *   One delicate point is to properly define the NRCommand where the tailcall
 *   will execute. There are functions whose purpose is to help define the
 *   precise spot:
 *     TclMarkTailcall: if the NEXT command to be pushed tailcalls, execution
 *         should continue right here
 *     TclSkipTailcall:  if the NEXT command to be pushed tailcalls, execution
 *         should continue after the CURRENT command is fully returned ("skip
 *         the next command: we are redirecting to it, tailcalls should run
 *         after WE return")
 *     TclPushTailcallPoint: the search for a tailcalling spot cannot traverse
 *         this point. This is special for OO, as some of the oo constructs
 *         that behave like commands may not push an NRCommand callback.
 */

void
TclMarkTailcall(
    Tcl_Interp *interp)
{
    Interp *iPtr = (Interp *) interp;

    if (iPtr->deferredCallbacks == NULL) {
	TclNRAddCallback(interp, NRCommand, NULL, NULL,
                NULL, NULL);
        iPtr->deferredCallbacks = TOP_CB(interp);
    }
}

void
TclSkipTailcall(
    Tcl_Interp *interp)
{
    Interp *iPtr = (Interp *) interp;

    TclMarkTailcall(interp);
    iPtr->deferredCallbacks->data[1] = INT2PTR(1);
}

void
TclPushTailcallPoint(
    Tcl_Interp *interp)
{
    TclNRAddCallback(interp, NRCommand, NULL, NULL, NULL, NULL);
    ((Interp *) interp)->numLevels++;
}

/*
 *----------------------------------------------------------------------
 *
 * TclSetTailcall --
 *
 *	Splice a tailcall command in the proper spot of the NRE callback
 *	stack, so that it runs at the right time.
 *
 *----------------------------------------------------------------------
 */

void
TclSetTailcall(
    Tcl_Interp *interp,
    Tcl_Obj *listPtr)
{
    /*
     * Find the splicing spot: right before the NRCommand of the thing
     * being tailcalled. Note that we skip NRCommands marked by a 1 in data[1]
     * (used by command redirectors).
     */

    NRE_callback *runPtr;

    for (runPtr = TOP_CB(interp); runPtr; runPtr = runPtr->nextPtr) {
        if (((runPtr->procPtr) == NRCommand) && !runPtr->data[1]) {
            break;
        }
    }
    if (!runPtr) {
        Tcl_Panic("tailcall cannot find the right splicing spot: should not happen!");
    }
    runPtr->data[1] = listPtr;
}

/*
 *----------------------------------------------------------------------
 *
 * TclNRTailcallObjCmd --
 *
 *	Prepare the tailcall as a list and store it in the current
 *	varFrame. When the frame is later popped the tailcall will be spliced
 *	at the proper place.
 *
 * Results:
 *	The first NRCommand callback that is not marked to be skipped is
 *	updated so that its data[1] field contains the tailcall list.
 *
 *----------------------------------------------------------------------
 */

int
TclNRTailcallObjCmd(
    TCL_UNUSED(void *),
    Tcl_Interp *interp,
    size_t objc,
    Tcl_Obj *const objv[])
{
    Interp *iPtr = (Interp *) interp;

    if (objc < 1) {
	Tcl_WrongNumArgs(interp, 1, objv, "?command? ?arg ...?");
	return TCL_ERROR;
    }

    if (!(iPtr->varFramePtr->isProcCallFrame & 1)) {
        Tcl_SetObjResult(interp, Tcl_NewStringObj(
                "tailcall can only be called from a proc, lambda or method", TCL_INDEX_NONE));
        Tcl_SetErrorCode(interp, "TCL", "TAILCALL", "ILLEGAL", NULL);
	return TCL_ERROR;
    }

    /*
     * Invocation without args just clears a scheduled tailcall; invocation
     * with an argument replaces any previously scheduled tailcall.
     */

    if (iPtr->varFramePtr->tailcallPtr) {
        Tcl_DecrRefCount(iPtr->varFramePtr->tailcallPtr);
        iPtr->varFramePtr->tailcallPtr = NULL;
    }

    /*
     * Create the callback to actually evaluate the tailcalled
     * command, then set it in the varFrame so that PopCallFrame can use it
     * at the proper time.
     */

    if (objc > 1) {
        Tcl_Obj *listPtr, *nsObjPtr;
        Tcl_Namespace *nsPtr = (Tcl_Namespace *) iPtr->varFramePtr->nsPtr;

        /*
         * The tailcall data is in a Tcl list: the first element is the
         * namespace, the rest the command to be tailcalled.
         */

        nsObjPtr = Tcl_NewStringObj(nsPtr->fullName, TCL_INDEX_NONE);
        listPtr = Tcl_NewListObj(objc, objv);
 	TclListObjSetElement(interp, listPtr, 0, nsObjPtr);

        iPtr->varFramePtr->tailcallPtr = listPtr;
    }
    return TCL_RETURN;
}

/*
 *----------------------------------------------------------------------
 *
 * TclNRTailcallEval --
 *
 *	This NREcallback actually causes the tailcall to be evaluated.
 *
 *----------------------------------------------------------------------
 */

int
TclNRTailcallEval(
    void *data[],
    Tcl_Interp *interp,
    int result)
{
    Interp *iPtr = (Interp *) interp;
    Tcl_Obj *listPtr = (Tcl_Obj *)data[0], *nsObjPtr;
    Tcl_Namespace *nsPtr;
    size_t objc;
    Tcl_Obj **objv;

    TclListObjGetElementsM(interp, listPtr, &objc, &objv);
    nsObjPtr = objv[0];

    if (result == TCL_OK) {
	result = TclGetNamespaceFromObj(interp, nsObjPtr, &nsPtr);
    }

    if (result != TCL_OK) {
        /*
         * Tailcall execution was preempted, eg by an intervening catch or by
         * a now-gone namespace: cleanup and return.
         */

	Tcl_DecrRefCount(listPtr);
        return result;
    }

    /*
     * Perform the tailcall
     */

    TclMarkTailcall(interp);
    TclNRAddCallback(interp, TclNRReleaseValues, listPtr, NULL, NULL,NULL);
    iPtr->lookupNsPtr = (Namespace *) nsPtr;
    return TclNREvalObjv(interp, objc-1, objv+1, 0, NULL);
}

int
TclNRReleaseValues(
    void *data[],
    TCL_UNUSED(Tcl_Interp *),
    int result)
{
    int i = 0;

    while (i < 4) {
	if (data[i]) {
	    Tcl_DecrRefCount((Tcl_Obj *) data[i]);
	} else {
	    break;
	}
	i++;
    }
    return result;
}

void
Tcl_NRAddCallback(
    Tcl_Interp *interp,
    Tcl_NRPostProc *postProcPtr,
    void *data0,
    void *data1,
    void *data2,
    void *data3)
{
    if (!(postProcPtr)) {
	Tcl_Panic("Adding a callback without an objProc?!");
    }
    TclNRAddCallback(interp, postProcPtr, data0, data1, data2, data3);
}

/*
 *----------------------------------------------------------------------
 *
 * TclNRCoroutineObjCmd -- (and friends)
 *
 *	This object-based function is invoked to process the "coroutine" Tcl
 *	command. It is heavily based on "apply".
 *
 * Results:
 *	A standard Tcl object result value.
 *
 * Side effects:
 *	A new procedure gets created.
 *
 * ** FIRST EXPERIMENTAL IMPLEMENTATION **
 *
 * It is fairly amateurish and not up to our standards - mainly in terms of
 * error messages and [info] interaction. Just to test the infrastructure in
 * teov and tebc.
 *----------------------------------------------------------------------
 */

#define iPtr ((Interp *) interp)

int
TclNRYieldObjCmd(
    void *clientData,
    Tcl_Interp *interp,
    size_t objc,
    Tcl_Obj *const objv[])
{
    CoroutineData *corPtr = iPtr->execEnvPtr->corPtr;

    if (objc > 2) {
	Tcl_WrongNumArgs(interp, 1, objv, "?returnValue?");
	return TCL_ERROR;
    }

    if (!corPtr) {
	Tcl_SetObjResult(interp, Tcl_NewStringObj(
                "yield can only be called in a coroutine", TCL_INDEX_NONE));
	Tcl_SetErrorCode(interp, "TCL", "COROUTINE", "ILLEGAL_YIELD", NULL);
	return TCL_ERROR;
    }

    if (objc == 2) {
	Tcl_SetObjResult(interp, objv[1]);
    }

    NRE_ASSERT(!COR_IS_SUSPENDED(corPtr));
    TclNRAddCallback(interp, TclNRCoroutineActivateCallback, corPtr,
            clientData, NULL, NULL);
    return TCL_OK;
}

int
TclNRYieldToObjCmd(
    TCL_UNUSED(void *),
    Tcl_Interp *interp,
    size_t objc,
    Tcl_Obj *const objv[])
{
    CoroutineData *corPtr = iPtr->execEnvPtr->corPtr;
    Tcl_Obj *listPtr, *nsObjPtr;
    Tcl_Namespace *nsPtr = TclGetCurrentNamespace(interp);

    if (objc < 2) {
	Tcl_WrongNumArgs(interp, 1, objv, "command ?arg ...?");
	return TCL_ERROR;
    }

    if (!corPtr) {
	Tcl_SetObjResult(interp, Tcl_NewStringObj(
                "yieldto can only be called in a coroutine", TCL_INDEX_NONE));
	Tcl_SetErrorCode(interp, "TCL", "COROUTINE", "ILLEGAL_YIELD", NULL);
	return TCL_ERROR;
    }

    if (((Namespace *) nsPtr)->flags & NS_DYING) {
        Tcl_SetObjResult(interp, Tcl_NewStringObj(
		"yieldto called in deleted namespace", TCL_INDEX_NONE));
        Tcl_SetErrorCode(interp, "TCL", "COROUTINE", "YIELDTO_IN_DELETED",
		NULL);
        return TCL_ERROR;
    }

    /*
     * Add the tailcall in the caller env, then just yield.
     *
     * This is essentially code from TclNRTailcallObjCmd
     */

    listPtr = Tcl_NewListObj(objc, objv);
    nsObjPtr = Tcl_NewStringObj(nsPtr->fullName, TCL_INDEX_NONE);
    TclListObjSetElement(interp, listPtr, 0, nsObjPtr);

    /*
     * Add the callback in the caller's env, then instruct TEBC to yield.
     */

    iPtr->execEnvPtr = corPtr->callerEEPtr;
    /* Not calling Tcl_IncrRefCount(listPtr) here because listPtr is private */
    TclSetTailcall(interp, listPtr);
    corPtr->yieldPtr = listPtr;
    iPtr->execEnvPtr = corPtr->eePtr;

    return TclNRYieldObjCmd(CORO_ACTIVATE_YIELDM, interp, 1, objv);
}

static int
RewindCoroutineCallback(
    void *data[],
    Tcl_Interp *interp,
    TCL_UNUSED(int) /*result*/)
{
    return Tcl_RestoreInterpState(interp, (Tcl_InterpState)data[0]);
}

static int
RewindCoroutine(
    CoroutineData *corPtr,
    int result)
{
    Tcl_Interp *interp = corPtr->eePtr->interp;
    Tcl_InterpState state = Tcl_SaveInterpState(interp, result);

    NRE_ASSERT(COR_IS_SUSPENDED(corPtr));
    NRE_ASSERT(corPtr->eePtr != NULL);
    NRE_ASSERT(corPtr->eePtr != iPtr->execEnvPtr);

    corPtr->eePtr->rewind = 1;
    TclNRAddCallback(interp, RewindCoroutineCallback, state,
	    NULL, NULL, NULL);
    return TclNRInterpCoroutine(corPtr, interp, 0, NULL);
}

static void
DeleteCoroutine(
    void *clientData)
{
    CoroutineData *corPtr = (CoroutineData *)clientData;
    Tcl_Interp *interp = corPtr->eePtr->interp;
    NRE_callback *rootPtr = TOP_CB(interp);

    if (COR_IS_SUSPENDED(corPtr)) {
	TclNRRunCallbacks(interp, RewindCoroutine(corPtr,TCL_OK), rootPtr);
    }
}

static int
NRCoroutineCallerCallback(
    void *data[],
    Tcl_Interp *interp,
    int result)
{
    CoroutineData *corPtr = (CoroutineData *)data[0];
    Command *cmdPtr = corPtr->cmdPtr;

    /*
     * This is the last callback in the caller execEnv, right before switching
     * to the coroutine's
     */

    NRE_ASSERT(iPtr->execEnvPtr == corPtr->callerEEPtr);

    if (!corPtr->eePtr) {
	/*
	 * The execEnv was wound down but not deleted for our sake. We finish
	 * the job here. The caller context has already been restored.
	 */

	NRE_ASSERT(iPtr->varFramePtr == corPtr->caller.varFramePtr);
	NRE_ASSERT(iPtr->framePtr == corPtr->caller.framePtr);
	NRE_ASSERT(iPtr->cmdFramePtr == corPtr->caller.cmdFramePtr);
	Tcl_Free(corPtr);
	return result;
    }

    NRE_ASSERT(COR_IS_SUSPENDED(corPtr));
    SAVE_CONTEXT(corPtr->running);
    RESTORE_CONTEXT(corPtr->caller);

    if (cmdPtr->flags & CMD_DYING) {
	/*
	 * The command was deleted while it was running: wind down the
	 * execEnv, this will do the complete cleanup. RewindCoroutine will
	 * restore both the caller's context and interp state.
	 */

	return RewindCoroutine(corPtr, result);
    }

    return result;
}

static int
NRCoroutineExitCallback(
    void *data[],
    Tcl_Interp *interp,
    int result)
{
    CoroutineData *corPtr = (CoroutineData *)data[0];
    Command *cmdPtr = corPtr->cmdPtr;

    /*
     * This runs at the bottom of the Coroutine's execEnv: it will be executed
     * when the coroutine returns or is wound down, but not when it yields. It
     * deletes the coroutine and restores the caller's environment.
     */

    NRE_ASSERT(interp == corPtr->eePtr->interp);
    NRE_ASSERT(TOP_CB(interp) == NULL);
    NRE_ASSERT(iPtr->execEnvPtr == corPtr->eePtr);
    NRE_ASSERT(!COR_IS_SUSPENDED(corPtr));
    NRE_ASSERT((corPtr->callerEEPtr->callbackPtr->procPtr == NRCoroutineCallerCallback));

    cmdPtr->deleteProc = NULL;
    Tcl_DeleteCommandFromToken(interp, (Tcl_Command) cmdPtr);
    TclCleanupCommandMacro(cmdPtr);

    corPtr->eePtr->corPtr = NULL;
    TclDeleteExecEnv(corPtr->eePtr);
    corPtr->eePtr = NULL;

    corPtr->stackLevel = NULL;

    /*
     * #280.
     * Drop the coroutine-owned copy of the lineLABCPtr hashtable for literal
     * command arguments in bytecode.
     */

    Tcl_DeleteHashTable(corPtr->lineLABCPtr);
    Tcl_Free(corPtr->lineLABCPtr);
    corPtr->lineLABCPtr = NULL;

    RESTORE_CONTEXT(corPtr->caller);
    iPtr->execEnvPtr = corPtr->callerEEPtr;
    iPtr->numLevels++;

    return result;
}

/*
 *----------------------------------------------------------------------
 *
 * TclNRCoroutineActivateCallback --
 *
 *      This is the workhorse for coroutines: it implements both yield and
 *      resume.
 *
 *      It is important that both be implemented in the same callback: the
 *      detection of the impossibility to suspend due to a busy C-stack relies
 *      on the precise position of a local variable in the stack. We do not
 *      want the compiler to play tricks on us, either by moving things around
 *      or inlining.
 *
 *----------------------------------------------------------------------
 */

int
TclNRCoroutineActivateCallback(
    void *data[],
    Tcl_Interp *interp,
    TCL_UNUSED(int) /*result*/)
{
    CoroutineData *corPtr = (CoroutineData *)data[0];

    if (!corPtr->stackLevel) {
        /*
         * -- Coroutine is suspended --
         * Push the callback to restore the caller's context on yield or
         * return.
         */

        TclNRAddCallback(interp, NRCoroutineCallerCallback, corPtr,
                NULL, NULL, NULL);

        /*
         * Record the stackLevel at which the resume is happening, then swap
         * the interp's environment to make it suitable to run this coroutine.
         */

        corPtr->stackLevel = &corPtr;
        size_t numLevels = corPtr->auxNumLevels;
        corPtr->auxNumLevels = iPtr->numLevels;

        SAVE_CONTEXT(corPtr->caller);
        corPtr->callerEEPtr = iPtr->execEnvPtr;
        RESTORE_CONTEXT(corPtr->running);
        iPtr->execEnvPtr = corPtr->eePtr;
        iPtr->numLevels += numLevels;
    } else {
        /*
         * Coroutine is active: yield
         */

        if (corPtr->stackLevel != &corPtr) {
	    NRE_callback *runPtr;

	    iPtr->execEnvPtr = corPtr->callerEEPtr;
	    if (corPtr->yieldPtr) {
		for (runPtr = TOP_CB(interp); runPtr; runPtr = runPtr->nextPtr) {
		    if (runPtr->data[1] == corPtr->yieldPtr) {
			Tcl_DecrRefCount((Tcl_Obj *)runPtr->data[1]);
			runPtr->data[1] = NULL;
			corPtr->yieldPtr = NULL;
			break;
		    }
		}
	    }
	    iPtr->execEnvPtr = corPtr->eePtr;


            Tcl_SetObjResult(interp, Tcl_NewStringObj(
                    "cannot yield: C stack busy", TCL_INDEX_NONE));
            Tcl_SetErrorCode(interp, "TCL", "COROUTINE", "CANT_YIELD",
                    NULL);
            return TCL_ERROR;
        }

        void *type = data[1];
        if (type == CORO_ACTIVATE_YIELD) {
            corPtr->nargs = COROUTINE_ARGUMENTS_SINGLE_OPTIONAL;
        } else if (type == CORO_ACTIVATE_YIELDM) {
            corPtr->nargs = COROUTINE_ARGUMENTS_ARBITRARY;
        } else {
            Tcl_Panic("Yield received an option which is not implemented");
        }

	corPtr->yieldPtr = NULL;
        corPtr->stackLevel = NULL;

        size_t numLevels = iPtr->numLevels;
        iPtr->numLevels = corPtr->auxNumLevels;
        corPtr->auxNumLevels = numLevels - corPtr->auxNumLevels;

        iPtr->execEnvPtr = corPtr->callerEEPtr;
    }

    return TCL_OK;
}

/*
 *----------------------------------------------------------------------
 *
 * TclNREvalList --
 *
 *      Callback to invoke command as list, used in order to delayed
 *	processing of canonical list command in sane environment.
 *
 *----------------------------------------------------------------------
 */

static int
TclNREvalList(
    void *data[],
    Tcl_Interp *interp,
    TCL_UNUSED(int) /*result*/)
{
    size_t objc;
    Tcl_Obj **objv;
    Tcl_Obj *listPtr = (Tcl_Obj *)data[0];

    Tcl_IncrRefCount(listPtr);

    TclMarkTailcall(interp);
    TclNRAddCallback(interp, TclNRReleaseValues, listPtr, NULL, NULL,NULL);
    TclListObjGetElementsM(NULL, listPtr, &objc, &objv);
    return TclNREvalObjv(interp, objc, objv, 0, NULL);
}

/*
 *----------------------------------------------------------------------
 *
 * CoroTypeObjCmd --
 *
 *      Implementation of [::tcl::unsupported::corotype] command.
 *
 *----------------------------------------------------------------------
 */

static int
CoroTypeObjCmd(
    TCL_UNUSED(void *),
    Tcl_Interp *interp,
    size_t objc,
    Tcl_Obj *const objv[])
{
    Command *cmdPtr;
    CoroutineData *corPtr;

    if (objc != 2) {
	Tcl_WrongNumArgs(interp, 1, objv, "coroName");
	return TCL_ERROR;
    }

    /*
     * Look up the coroutine.
     */

    cmdPtr = (Command *) Tcl_GetCommandFromObj(interp, objv[1]);
    if ((!cmdPtr) || (cmdPtr->nreProc2 != TclNRInterpCoroutine)) {
        Tcl_SetObjResult(interp, Tcl_NewStringObj(
                "can only get coroutine type of a coroutine", TCL_INDEX_NONE));
        Tcl_SetErrorCode(interp, "TCL", "LOOKUP", "COROUTINE",
                TclGetString(objv[1]), NULL);
        return TCL_ERROR;
    }

    /*
     * An active coroutine is "active". Can't tell what it might do in the
     * future.
     */

    corPtr = (CoroutineData *)cmdPtr->objClientData2;
    if (!COR_IS_SUSPENDED(corPtr)) {
        Tcl_SetObjResult(interp, Tcl_NewStringObj("active", TCL_INDEX_NONE));
        return TCL_OK;
    }

    /*
     * Inactive coroutines are classified by the (effective) command used to
     * suspend them, which matters when you're injecting a probe.
     */

    switch (corPtr->nargs) {
    case COROUTINE_ARGUMENTS_SINGLE_OPTIONAL:
        Tcl_SetObjResult(interp, Tcl_NewStringObj("yield", TCL_INDEX_NONE));
        return TCL_OK;
    case COROUTINE_ARGUMENTS_ARBITRARY:
        Tcl_SetObjResult(interp, Tcl_NewStringObj("yieldto", TCL_INDEX_NONE));
        return TCL_OK;
    default:
        Tcl_SetObjResult(interp, Tcl_NewStringObj(
                "unknown coroutine type", TCL_INDEX_NONE));
        Tcl_SetErrorCode(interp, "TCL", "COROUTINE", "BAD_TYPE", NULL);
        return TCL_ERROR;
    }
}

/*
 *----------------------------------------------------------------------
 *
 * TclNRCoroInjectObjCmd, TclNRCoroProbeObjCmd --
 *
 *      Implementation of [coroinject] and [coroprobe] commands.
 *
 *----------------------------------------------------------------------
 */

static inline CoroutineData *
GetCoroutineFromObj(
    Tcl_Interp *interp,
    Tcl_Obj *objPtr,
    const char *errMsg)
{
    /*
     * How to get a coroutine from its handle.
     */

    Command *cmdPtr = (Command *) Tcl_GetCommandFromObj(interp, objPtr);

<<<<<<< HEAD
    if ((!cmdPtr) || (cmdPtr->nreProc2 != TclNRInterpCoroutine)) {
        Tcl_SetObjResult(interp, Tcl_NewStringObj(errMsg, -1));
=======
    if ((!cmdPtr) || (cmdPtr->nreProc != TclNRInterpCoroutine)) {
        Tcl_SetObjResult(interp, Tcl_NewStringObj(errMsg, TCL_INDEX_NONE));
>>>>>>> e4e10623
        Tcl_SetErrorCode(interp, "TCL", "LOOKUP", "COROUTINE",
                TclGetString(objPtr), NULL);
        return NULL;
    }
    return (CoroutineData *)cmdPtr->objClientData2;
}

static int
TclNRCoroInjectObjCmd(
    TCL_UNUSED(void *),
    Tcl_Interp *interp,
    size_t objc,
    Tcl_Obj *const objv[])
{
    CoroutineData *corPtr;

    /*
     * Usage more or less like tailcall:
     *   coroinject coroName cmd ?arg1 arg2 ...?
     */

    if (objc < 3) {
	Tcl_WrongNumArgs(interp, 1, objv, "coroName cmd ?arg1 arg2 ...?");
	return TCL_ERROR;
    }

    corPtr = GetCoroutineFromObj(interp, objv[1],
            "can only inject a command into a coroutine");
    if (!corPtr) {
        return TCL_ERROR;
    }
    if (!COR_IS_SUSPENDED(corPtr)) {
        Tcl_SetObjResult(interp, Tcl_NewStringObj(
                "can only inject a command into a suspended coroutine", TCL_INDEX_NONE));
        Tcl_SetErrorCode(interp, "TCL", "COROUTINE", "ACTIVE", NULL);
        return TCL_ERROR;
    }

    /*
     * Add the callback to the coro's execEnv, so that it is the first thing
     * to happen when the coro is resumed.
     */

    ExecEnv *savedEEPtr = iPtr->execEnvPtr;
    iPtr->execEnvPtr = corPtr->eePtr;
    TclNRAddCallback(interp, InjectHandler, corPtr,
            Tcl_NewListObj(objc - 2, objv + 2), INT2PTR(corPtr->nargs), NULL);
    iPtr->execEnvPtr = savedEEPtr;

    return TCL_OK;
}

static int
TclNRCoroProbeObjCmd(
    TCL_UNUSED(void *),
    Tcl_Interp *interp,
    size_t objc,
    Tcl_Obj *const objv[])
{
    CoroutineData *corPtr;

    /*
     * Usage more or less like tailcall:
     *   coroprobe coroName cmd ?arg1 arg2 ...?
     */

    if (objc < 3) {
	Tcl_WrongNumArgs(interp, 1, objv, "coroName cmd ?arg1 arg2 ...?");
	return TCL_ERROR;
    }

    corPtr = GetCoroutineFromObj(interp, objv[1],
            "can only inject a probe command into a coroutine");
    if (!corPtr) {
        return TCL_ERROR;
    }
    if (!COR_IS_SUSPENDED(corPtr)) {
        Tcl_SetObjResult(interp, Tcl_NewStringObj(
                "can only inject a probe command into a suspended coroutine",
                -1));
        Tcl_SetErrorCode(interp, "TCL", "COROUTINE", "ACTIVE", NULL);
        return TCL_ERROR;
    }

    /*
     * Add the callback to the coro's execEnv, so that it is the first thing
     * to happen when the coro is resumed.
     */

    ExecEnv *savedEEPtr = iPtr->execEnvPtr;
    iPtr->execEnvPtr = corPtr->eePtr;
    TclNRAddCallback(interp, InjectHandler, corPtr,
            Tcl_NewListObj(objc - 2, objv + 2), INT2PTR(corPtr->nargs), corPtr);
    iPtr->execEnvPtr = savedEEPtr;

    /*
     * Now we immediately transfer control to the coroutine to run our probe.
     * TRICKY STUFF copied from the [yield] implementation.
     *
     * Push the callback to restore the caller's context on yield back.
     */

    TclNRAddCallback(interp, NRCoroutineCallerCallback, corPtr,
            NULL, NULL, NULL);

    /*
     * Record the stackLevel at which the resume is happening, then swap
     * the interp's environment to make it suitable to run this coroutine.
     */

    corPtr->stackLevel = &corPtr;
    size_t numLevels = corPtr->auxNumLevels;
    corPtr->auxNumLevels = iPtr->numLevels;

    /*
     * Do the actual stack swap.
     */

    SAVE_CONTEXT(corPtr->caller);
    corPtr->callerEEPtr = iPtr->execEnvPtr;
    RESTORE_CONTEXT(corPtr->running);
    iPtr->execEnvPtr = corPtr->eePtr;
    iPtr->numLevels += numLevels;
    return TCL_OK;
}

/*
 *----------------------------------------------------------------------
 *
 * InjectHandler, InjectHandlerPostProc --
 *
 *      Part of the implementation of [coroinject] and [coroprobe]. These are
 *      run inside the context of the coroutine being injected/probed into.
 *
 *      InjectHandler runs a script (possibly adding arguments) in the context
 *      of the coroutine. The script is specified as a one-shot list (with
 *      reference count equal to 1) in data[1]. This function also arranges
 *      for InjectHandlerPostProc to be the part that runs after the script
 *      completes.
 *
 *      InjectHandlerPostProc cleans up after InjectHandler (deleting the
 *      list) and, for the [coroprobe] command *only*, yields back to the
 *      caller context (i.e., where [coroprobe] was run).
 *s
 *----------------------------------------------------------------------
 */

static int
InjectHandler(
    void *data[],
    Tcl_Interp *interp,
    TCL_UNUSED(int) /*result*/)
{
    CoroutineData *corPtr = (CoroutineData *)data[0];
    Tcl_Obj *listPtr = (Tcl_Obj *)data[1];
    size_t nargs = PTR2INT(data[2]);
    void *isProbe = data[3];
    size_t objc;
    Tcl_Obj **objv;

    if (!isProbe) {
        /*
         * If this is [coroinject], add the extra arguments now.
         */

        if (nargs == COROUTINE_ARGUMENTS_SINGLE_OPTIONAL) {
            Tcl_ListObjAppendElement(NULL, listPtr,
                    Tcl_NewStringObj("yield", TCL_INDEX_NONE));
        } else if (nargs == COROUTINE_ARGUMENTS_ARBITRARY) {
            Tcl_ListObjAppendElement(NULL, listPtr,
                    Tcl_NewStringObj("yieldto", TCL_INDEX_NONE));
        } else {
            /*
             * I don't think this is reachable...
             */

            Tcl_ListObjAppendElement(NULL, listPtr, Tcl_NewWideIntObj((Tcl_WideInt)(nargs + 1U) - 1));
        }
        Tcl_ListObjAppendElement(NULL, listPtr, Tcl_GetObjResult(interp));
    }

    /*
     * Call the user's script; we're in the right place.
     */

    Tcl_IncrRefCount(listPtr);
    TclMarkTailcall(interp);
    TclNRAddCallback(interp, InjectHandlerPostCall, corPtr, listPtr,
            INT2PTR(nargs), isProbe);
    TclListObjGetElementsM(NULL, listPtr, &objc, &objv);
    return TclNREvalObjv(interp, objc, objv, 0, NULL);
}

static int
InjectHandlerPostCall(
    void *data[],
    Tcl_Interp *interp,
    int result)
{
    CoroutineData *corPtr = (CoroutineData *)data[0];
    Tcl_Obj *listPtr = (Tcl_Obj *)data[1];
    size_t nargs = PTR2INT(data[2]);
    void *isProbe = data[3];

    /*
     * Delete the command words for what we just executed.
     */

    Tcl_DecrRefCount(listPtr);

    /*
     * If we were doing a probe, splice ourselves back out of the stack
     * cleanly here. General injection should instead just look after itself.
     *
     * Code from guts of [yield] implementation.
     */

    if (isProbe) {
        if (result == TCL_ERROR) {
            Tcl_AddErrorInfo(interp,
                    "\n    (injected coroutine probe command)");
        }
        corPtr->nargs = nargs;
        corPtr->stackLevel = NULL;
        size_t numLevels = iPtr->numLevels;
        iPtr->numLevels = corPtr->auxNumLevels;
        corPtr->auxNumLevels = numLevels - corPtr->auxNumLevels;
        iPtr->execEnvPtr = corPtr->callerEEPtr;
    }
    return result;
}

/*
 *----------------------------------------------------------------------
 *
 * NRInjectObjCmd --
 *
 *      Implementation of [::tcl::unsupported::inject] command.
 *
 *----------------------------------------------------------------------
 */

static int
NRInjectObjCmd(
    TCL_UNUSED(void *),
    Tcl_Interp *interp,
    size_t objc,
    Tcl_Obj *const objv[])
{
    CoroutineData *corPtr;
    ExecEnv *savedEEPtr = iPtr->execEnvPtr;

    /*
     * Usage more or less like tailcall:
     *   inject coroName cmd ?arg1 arg2 ...?
     */

    if (objc < 3) {
	Tcl_WrongNumArgs(interp, 1, objv, "coroName cmd ?arg1 arg2 ...?");
	return TCL_ERROR;
    }

    corPtr = GetCoroutineFromObj(interp, objv[1],
            "can only inject a command into a coroutine");
    if (!corPtr) {
        return TCL_ERROR;
    }
    if (!COR_IS_SUSPENDED(corPtr)) {
        Tcl_SetObjResult(interp, Tcl_NewStringObj(
                "can only inject a command into a suspended coroutine", TCL_INDEX_NONE));
        Tcl_SetErrorCode(interp, "TCL", "COROUTINE", "ACTIVE", NULL);
        return TCL_ERROR;
    }

    /*
     * Add the callback to the coro's execEnv, so that it is the first thing
     * to happen when the coro is resumed.
     */

    iPtr->execEnvPtr = corPtr->eePtr;
    TclNRAddCallback(interp, TclNREvalList, Tcl_NewListObj(objc-2, objv+2),
	NULL, NULL, NULL);
    iPtr->execEnvPtr = savedEEPtr;

    return TCL_OK;
}

int
TclNRInterpCoroutine(
    void *clientData,
    Tcl_Interp *interp,		/* Current interpreter. */
    size_t objc,			/* Number of arguments. */
    Tcl_Obj *const objv[])	/* Argument objects. */
{
    CoroutineData *corPtr = (CoroutineData *)clientData;

    if (!COR_IS_SUSPENDED(corPtr)) {
	Tcl_SetObjResult(interp, Tcl_ObjPrintf(
                "coroutine \"%s\" is already running",
                TclGetString(objv[0])));
	Tcl_SetErrorCode(interp, "TCL", "COROUTINE", "BUSY", NULL);
	return TCL_ERROR;
    }

    /*
     * Parse all the arguments to work out what to feed as the result of the
     * [yield]. TRICKY POINT: objc==0 happens here! It occurs when a coroutine
     * is deleted!
     */

    switch (corPtr->nargs) {
    case COROUTINE_ARGUMENTS_SINGLE_OPTIONAL:
        if (objc == 2) {
            Tcl_SetObjResult(interp, objv[1]);
        } else if (objc > 2) {
            Tcl_WrongNumArgs(interp, 1, objv, "?arg?");
            return TCL_ERROR;
        }
        break;
    default:
        if (corPtr->nargs + 1 != (size_t)objc) {
            Tcl_SetObjResult(interp,
                    Tcl_NewStringObj("wrong coro nargs; how did we get here? "
                    "not implemented!", TCL_INDEX_NONE));
            Tcl_SetErrorCode(interp, "TCL", "WRONGARGS", NULL);
            return TCL_ERROR;
        }
        /* fallthrough */
    case COROUTINE_ARGUMENTS_ARBITRARY:
        if (objc > 1) {
            Tcl_SetObjResult(interp, Tcl_NewListObj(objc-1, objv+1));
        }
        break;
    }

    TclNRAddCallback(interp, TclNRCoroutineActivateCallback, corPtr,
            NULL, NULL, NULL);
    return TCL_OK;
}

/*
 *----------------------------------------------------------------------
 *
 * TclNRCoroutineObjCmd --
 *
 *      Implementation of [coroutine] command; see documentation for
 *      description of what this does.
 *
 *----------------------------------------------------------------------
 */

int
TclNRCoroutineObjCmd(
    TCL_UNUSED(void *),
    Tcl_Interp *interp,		/* Current interpreter. */
    size_t objc,			/* Number of arguments. */
    Tcl_Obj *const objv[])	/* Argument objects. */
{
    Command *cmdPtr;
    CoroutineData *corPtr;
    const char *procName, *simpleName;
    Namespace *nsPtr, *altNsPtr, *cxtNsPtr,
	*inNsPtr = (Namespace *)TclGetCurrentNamespace(interp);
    Namespace *lookupNsPtr = iPtr->varFramePtr->nsPtr;

    if (objc < 3) {
	Tcl_WrongNumArgs(interp, 1, objv, "name cmd ?arg ...?");
	return TCL_ERROR;
    }

    procName = TclGetString(objv[1]);
    TclGetNamespaceForQualName(interp, procName, inNsPtr, 0,
	    &nsPtr, &altNsPtr, &cxtNsPtr, &simpleName);

    if (nsPtr == NULL) {
	Tcl_SetObjResult(interp, Tcl_ObjPrintf(
                "can't create procedure \"%s\": unknown namespace",
                procName));
        Tcl_SetErrorCode(interp, "TCL", "LOOKUP", "NAMESPACE", NULL);
	return TCL_ERROR;
    }
    if (simpleName == NULL) {
	Tcl_SetObjResult(interp, Tcl_ObjPrintf(
                "can't create procedure \"%s\": bad procedure name",
                procName));
        Tcl_SetErrorCode(interp, "TCL", "VALUE", "COMMAND", procName, NULL);
	return TCL_ERROR;
    }

    /*
     * We ARE creating the coroutine command: allocate the corresponding
     * struct and create the corresponding command.
     */

    corPtr = (CoroutineData *)Tcl_Alloc(sizeof(CoroutineData));

    cmdPtr = (Command *) TclNRCreateCommandInNs(interp, simpleName,
	    (Tcl_Namespace *)nsPtr, /*objProc*/ NULL, TclNRInterpCoroutine,
	    corPtr, DeleteCoroutine);

    corPtr->cmdPtr = cmdPtr;
    cmdPtr->refCount++;

    /*
     * #280.
     * Provide the new coroutine with its own copy of the lineLABCPtr
     * hashtable for literal command arguments in bytecode. Note that that
     * CFWordBC chains are not duplicated, only the entrypoints to them. This
     * means that in the presence of coroutines each chain is potentially a
     * tree. Like the chain -> tree conversion of the CmdFrame stack.
     */

    {
	Tcl_HashSearch hSearch;
	Tcl_HashEntry *hePtr;

	corPtr->lineLABCPtr = (Tcl_HashTable *)Tcl_Alloc(sizeof(Tcl_HashTable));
	Tcl_InitHashTable(corPtr->lineLABCPtr, TCL_ONE_WORD_KEYS);

	for (hePtr = Tcl_FirstHashEntry(iPtr->lineLABCPtr,&hSearch);
		hePtr; hePtr = Tcl_NextHashEntry(&hSearch)) {
	    int isNew;
	    Tcl_HashEntry *newPtr =
		    Tcl_CreateHashEntry(corPtr->lineLABCPtr,
		    Tcl_GetHashKey(iPtr->lineLABCPtr, hePtr),
		    &isNew);

	    Tcl_SetHashValue(newPtr, Tcl_GetHashValue(hePtr));
	}
    }

    /*
     * Create the base context.
     */

    corPtr->running.framePtr = iPtr->rootFramePtr;
    corPtr->running.varFramePtr = iPtr->rootFramePtr;
    corPtr->running.cmdFramePtr = NULL;
    corPtr->running.lineLABCPtr = corPtr->lineLABCPtr;
    corPtr->stackLevel = NULL;
    corPtr->auxNumLevels = 0;
    corPtr->yieldPtr = NULL;

    /*
     * Create the coro's execEnv, switch to it to push the exit and coro
     * command callbacks, then switch back.
     */

    corPtr->eePtr = TclCreateExecEnv(interp, CORO_STACK_INITIAL_SIZE);
    corPtr->callerEEPtr = iPtr->execEnvPtr;
    corPtr->eePtr->corPtr = corPtr;

    SAVE_CONTEXT(corPtr->caller);
    corPtr->callerEEPtr = iPtr->execEnvPtr;
    RESTORE_CONTEXT(corPtr->running);
    iPtr->execEnvPtr = corPtr->eePtr;

    TclNRAddCallback(interp, NRCoroutineExitCallback, corPtr,
	    NULL, NULL, NULL);

    /*
     * Ensure that the command is looked up in the correct namespace.
     */

    iPtr->lookupNsPtr = lookupNsPtr;
    Tcl_NREvalObj(interp, Tcl_NewListObj(objc - 2, objv + 2), 0);
    iPtr->numLevels--;

    SAVE_CONTEXT(corPtr->running);
    RESTORE_CONTEXT(corPtr->caller);
    iPtr->execEnvPtr = corPtr->callerEEPtr;

    /*
     * Now just resume the coroutine.
     */

    TclNRAddCallback(interp, TclNRCoroutineActivateCallback, corPtr,
            NULL, NULL, NULL);
    return TCL_OK;
}

/*
 * This is used in the [info] ensemble
 */

int
TclInfoCoroutineCmd(
    TCL_UNUSED(void *),
    Tcl_Interp *interp,
    size_t objc,
    Tcl_Obj *const objv[])
{
    CoroutineData *corPtr = iPtr->execEnvPtr->corPtr;

    if (objc != 1) {
	Tcl_WrongNumArgs(interp, 1, objv, NULL);
	return TCL_ERROR;
    }

    if (corPtr && !(corPtr->cmdPtr->flags & CMD_DYING)) {
	Tcl_Obj *namePtr;

	TclNewObj(namePtr);
	Tcl_GetCommandFullName(interp, (Tcl_Command) corPtr->cmdPtr, namePtr);
	Tcl_SetObjResult(interp, namePtr);
    }
    return TCL_OK;
}

#undef iPtr

/*
 * Local Variables:
 * mode: c
 * c-basic-offset: 4
 * fill-column: 78
 * tab-width: 8
 * indent-tabs-mode: nil
 * End:
 */<|MERGE_RESOLUTION|>--- conflicted
+++ resolved
@@ -9511,13 +9511,8 @@
 
     Command *cmdPtr = (Command *) Tcl_GetCommandFromObj(interp, objPtr);
 
-<<<<<<< HEAD
     if ((!cmdPtr) || (cmdPtr->nreProc2 != TclNRInterpCoroutine)) {
-        Tcl_SetObjResult(interp, Tcl_NewStringObj(errMsg, -1));
-=======
-    if ((!cmdPtr) || (cmdPtr->nreProc != TclNRInterpCoroutine)) {
         Tcl_SetObjResult(interp, Tcl_NewStringObj(errMsg, TCL_INDEX_NONE));
->>>>>>> e4e10623
         Tcl_SetErrorCode(interp, "TCL", "LOOKUP", "COROUTINE",
                 TclGetString(objPtr), NULL);
         return NULL;
