/*
 * tclBasic.c --
 *
 *	Contains the basic facilities for TCL command interpretation,
 *	including interpreter creation and deletion, command creation and
 *	deletion, and command/script execution.
 *
 * Copyright © 1987-1994 The Regents of the University of California.
 * Copyright © 1994-1997 Sun Microsystems, Inc.
 * Copyright © 1998-1999 Scriptics Corporation.
 * Copyright © 2001, 2002 Kevin B. Kenny.  All rights reserved.
 * Copyright © 2007 Daniel A. Steffen <das@users.sourceforge.net>
 * Copyright © 2006-2008 Joe Mistachkin.  All rights reserved.
 * Copyright © 2008 Miguel Sofer <msofer@users.sourceforge.net>
 *
 * See the file "license.terms" for information on usage and redistribution of
 * this file, and for a DISCLAIMER OF ALL WARRANTIES.
 */

#include "tclInt.h"
#include "tclOOInt.h"
#include "tclCompile.h"
#include "tclTomMath.h"
#include <math.h>

/*
 * TCL_FPCLASSIFY_MODE:
 *	0  - fpclassify
 *	1  - _fpclass
 *	2  - simulate
 *	3  - __builtin_fpclassify
 */

#ifndef TCL_FPCLASSIFY_MODE
#if defined(__MINGW32__) && defined(_X86_) /* mingw 32-bit */
/*
 * MINGW x86 (tested up to gcc 8.1) seems to have a bug in fpclassify,
 * [fpclassify 1e-314], x86 => normal, x64 => subnormal, so switch to using a
 * version using a compiler built-in.
 */
#define TCL_FPCLASSIFY_MODE 1
#elif defined(fpclassify)		/* fpclassify */
/*
 * This is the C99 standard.
 */
#include <float.h>
#define TCL_FPCLASSIFY_MODE 0
#elif defined(_FPCLASS_NN)		/* _fpclass */
/*
 * This case handles newer MSVC on Windows, which doesn't have the standard
 * operation but does have something that can tell us the same thing.
 */
#define TCL_FPCLASSIFY_MODE 1
#else	/* !fpclassify && !_fpclass (older MSVC), simulate */
/*
 * Older MSVC on Windows. So broken that we just have to do it our way. This
 * assumes that we're on x86 (or at least a system with classic little-endian
 * double layout and a 32-bit 'int' type).
 */
#define TCL_FPCLASSIFY_MODE 2
#endif /* !fpclassify */
/* actually there is no fallback to builtin fpclassify */
#endif /* !TCL_FPCLASSIFY_MODE */

/*
 * Bug 7371b6270b: to check C call stack depth, prefer an approach which is
 * compatible with AddressSanitizer (ASan) use-after-return detection.
 */

#if defined(_MSC_VER)
#include <intrin.h> /* for _AddressOfReturnAddress() */
#endif

/*
 * As suggested by
 * https://clang.llvm.org/docs/LanguageExtensions.html#has-builtin
 */
#ifndef __has_builtin
#define __has_builtin(x) 0 /* for non-clang compilers */
#endif

void *
TclGetCStackPtr(void)
{
#if defined( __GNUC__ ) || __has_builtin(__builtin_frame_address)
    return __builtin_frame_address(0);
#elif defined(_MSC_VER)
    return _AddressOfReturnAddress();
#else
    ptrdiff_t unused = 0;
    /*
     * LLVM recommends using volatile:
     * https://github.com/llvm/llvm-project/blob/llvmorg-10.0.0-rc1/clang/lib/Basic/Stack.cpp#L31
     */
    ptrdiff_t *volatile stackLevel = &unused;
    return (void *)stackLevel;
#endif
}

#define INTERP_STACK_INITIAL_SIZE 2000
#define CORO_STACK_INITIAL_SIZE    200

/*
 * Determine whether we're using IEEE floating point
 */

#if (FLT_RADIX == 2) && (DBL_MANT_DIG == 53) && (DBL_MAX_EXP == 1024)
#   define IEEE_FLOATING_POINT
/* Largest odd integer that can be represented exactly in a double */
#   define MAX_EXACT 9007199254740991.0
#endif

/*
 * This is the script cancellation struct and hash table. The hash table is
 * used to keep track of the information necessary to process script
 * cancellation requests, including the original interp, asynchronous handler
 * tokens (created by Tcl_AsyncCreate), and the clientData and flags arguments
 * passed to Tcl_CancelEval on a per-interp basis. The cancelLock mutex is
 * used for protecting calls to Tcl_CancelEval as well as protecting access to
 * the hash table below.
 */

typedef struct CancelInfo {
    Tcl_Interp *interp;		/* Interp this struct belongs to. */
    Tcl_AsyncHandler async;	/* Async handler token for script
				 * cancellation. */
    char *result;		/* The script cancellation result or NULL for
				 * a default result. */
    Tcl_Size length;		/* Length of the above error message. */
    void *clientData;		/* Not used. */
    int flags;			/* Additional flags */
} CancelInfo;
static Tcl_HashTable cancelTable;
static bool cancelTableInitialized = false;	/* false means not yet initialized. */
TCL_DECLARE_MUTEX(cancelLock);

/*
 * Table used to map command implementation functions to a human-readable type
 * name, for [info type]. The keys in the table are function addresses, and
 * the values in the table are static char* containing strings in Tcl's
 * internal encoding (almost UTF-8).
 */

static Tcl_HashTable commandTypeTable;
static bool commandTypeInit = false;
TCL_DECLARE_MUTEX(commandTypeLock);

/*
 * Declarations for managing contexts for non-recursive coroutines. Contexts
 * are used to save the evaluation state between NR calls to each coro.
 */

#define SAVE_CONTEXT(context)				\
    (context).framePtr = iPtr->framePtr;		\
    (context).varFramePtr = iPtr->varFramePtr;		\
    (context).cmdFramePtr = iPtr->cmdFramePtr;		\
    (context).lineLABCPtr = iPtr->lineLABCPtr

#define RESTORE_CONTEXT(context)			\
    iPtr->framePtr = (context).framePtr;		\
    iPtr->varFramePtr = (context).varFramePtr;		\
    iPtr->cmdFramePtr = (context).cmdFramePtr;		\
    iPtr->lineLABCPtr = (context).lineLABCPtr

/*
 * Static functions in this file:
 */

static Tcl_ObjCmdProc	BadEnsembleSubcommand;
static Tcl_CmdDeleteProc BadEnsembleSubcommandCleanup;
static char *		CallCommandTraces(Interp *iPtr, Command *cmdPtr,
			    const char *oldName, const char *newName,
			    int flags);
static int		CancelEvalProc(void *clientData,
			    Tcl_Interp *interp, int code);
static int		CheckDoubleResult(Tcl_Interp *interp, double dResult);
static void		DeleteCoroutine(void *clientData);
static Tcl_FreeProc	DeleteInterpProc;
static void		DeleteOpCmdClientData(void *clientData);
#ifdef USE_DTRACE
static Tcl_ObjCmdProc	DTraceObjCmd;
static Tcl_NRPostProc	DTraceCmdReturn;
#else
#   define DTraceCmdReturn	NULL
#endif /* USE_DTRACE */
static Tcl_ObjCmdProc	InvokeStringCommand;
static Tcl_ObjCmdProc	ExprAbsFunc;
static Tcl_ObjCmdProc	ExprBinaryFunc;
static Tcl_ObjCmdProc	ExprBoolFunc;
static Tcl_ObjCmdProc	ExprCeilFunc;
static Tcl_ObjCmdProc	ExprDoubleFunc;
static Tcl_ObjCmdProc	ExprFloorFunc;
static Tcl_ObjCmdProc	ExprIntFunc;
static Tcl_ObjCmdProc	ExprIsqrtFunc;
static Tcl_ObjCmdProc	ExprIsFiniteFunc;
static Tcl_ObjCmdProc	ExprIsInfinityFunc;
static Tcl_ObjCmdProc	ExprIsNaNFunc;
static Tcl_ObjCmdProc	ExprIsNormalFunc;
static Tcl_ObjCmdProc	ExprIsSubnormalFunc;
static Tcl_ObjCmdProc	ExprIsUnorderedFunc;
static Tcl_ObjCmdProc	ExprMaxFunc;
static Tcl_ObjCmdProc	ExprMinFunc;
static Tcl_ObjCmdProc	ExprRandFunc;
static Tcl_ObjCmdProc	ExprRoundFunc;
static Tcl_ObjCmdProc	ExprSqrtFunc;
static Tcl_ObjCmdProc	ExprSrandFunc;
static Tcl_ObjCmdProc	ExprUnaryFunc;
static Tcl_ObjCmdProc	ExprWideFunc;
static Tcl_ObjCmdProc	FloatClassifyObjCmd;
static void		MathFuncWrongNumArgs(Tcl_Interp *interp, Tcl_Size expected,
			    Tcl_Size actual, Tcl_Obj *const *objv);
static Tcl_NRPostProc	NRCoroutineCallerCallback;
static Tcl_NRPostProc	NRCoroutineExitCallback;
static Tcl_NRPostProc	NRCommand;

static void		ProcessUnexpectedResult(Tcl_Interp *interp,
			    int returnCode);
static int		RewindCoroutine(CoroutineData *corPtr, int result);
static void		TEOV_SwitchVarFrame(Tcl_Interp *interp);
static void		TEOV_PushExceptionHandlers(Tcl_Interp *interp,
			    Tcl_Size objc, Tcl_Obj *const objv[], int flags);
static inline Command *	TEOV_LookupCmdFromObj(Tcl_Interp *interp,
			    Tcl_Obj *namePtr, Namespace *lookupNsPtr);
static int		TEOV_NotFound(Tcl_Interp *interp, Tcl_Size objc,
			    Tcl_Obj *const objv[], Namespace *lookupNsPtr);
static int		TEOV_RunEnterTraces(Tcl_Interp *interp,
			    Command **cmdPtrPtr, Tcl_Obj *commandPtr, Tcl_Size objc,
			    Tcl_Obj *const objv[]);
static Tcl_NRPostProc	RewindCoroutineCallback;
static Tcl_NRPostProc	TEOEx_ByteCodeCallback;
static Tcl_NRPostProc	TEOEx_ListCallback;
static Tcl_NRPostProc	TEOV_Error;
static Tcl_NRPostProc	TEOV_Exception;
static Tcl_NRPostProc	TEOV_NotFoundCallback;
static Tcl_NRPostProc	TEOV_RestoreVarFrame;
static Tcl_NRPostProc	TEOV_RunLeaveTraces;
static Tcl_NRPostProc	EvalObjvCore;
static Tcl_NRPostProc	Dispatch;

static Tcl_ObjCmdProc CoroTypeObjCmd;
static Tcl_ObjCmdProc TclNRCoroInjectObjCmd;
static Tcl_ObjCmdProc TclNRCoroProbeObjCmd;
static Tcl_NRPostProc InjectHandler;
static Tcl_NRPostProc InjectHandlerPostCall;

MODULE_SCOPE const TclStubs tclStubs;

/*
 * Magical counts for the number of arguments accepted by a coroutine command
 * after particular kinds of [yield].
 */
enum CoroutineArgumentTypes {
    COROUTINE_ARGUMENTS_SINGLE_OPTIONAL = -1,
    COROUTINE_ARGUMENTS_ARBITRARY = -2
};

/*
 * The following structure define the commands in the Tcl core.
 */

<<<<<<< HEAD
typedef struct CmdInfo {
    const char *name;		/* Name of object-based command. */
    Tcl_ObjCmdProc *objProc;	/* Object-based function for command. */
    CompileProc *compileProc;	/* Function called to compile command. */
    Tcl_ObjCmdProc *nreProc;	/* NR-based function for command */
    int flags;			/* Various flag bits, as defined below. */
=======
typedef struct {
    const char *name;		// Name of object-based command.
    Tcl_ObjCmdProc *objProc;	// Object-based function for command.
    CompileProc *compileProc;	// Function called to compile command.
    Tcl_ObjCmdProc *nreProc;	// NR-based function for command.
    int flags;			// Various flag bits, as defined below.
>>>>>>> 37de7db0
} CmdInfo;

enum CmdInfoFlags {
    CMD_IS_SAFE = 1		/* Whether this command is part of the set of
				 * commands present by default in a safe
				 * interpreter. */
/* CMD_COMPILES_EXPANDED - Whether the compiler for this command can handle
 * expansion for itself rather than needing the generic layer to take care of
 * it for it. Defined in tclInt.h. */
};

/*
 * Description of commands in ::tcl::unsupported.
 *
 */
<<<<<<< HEAD

typedef struct UnsafeEnsembleInfo {
    const char *ensembleNsName;	/* The ensemble's name within ::tcl. NULL for
				 * the end of the list of commands to hide. */
    const char *commandName;	/* The name of the command within the
				 * ensemble. If this is NULL, we want to also
				 * make the overall command be hidden, an ugly
				 * hack because it is expected by security
				 * policies in the wild. */
} UnsafeEnsembleInfo;
=======
typedef struct UnsupportedCmdInfo {
    const char *name;		// Name of command in ::tcl::unsupported.
    Tcl_ObjCmdProc *objProc;	// Object-based function for command.
    CompileProc *compileProc;	// Function called to compile command.
    Tcl_ObjCmdProc *nreProc;	// NR-based function for command.
    void *clientData;		// ClientData to use for the command.
    int flags;			// Various flag bits, as defined for CmdInfo.
} UnsupportedCmdInfo;

// A function that can configure an ensemble after it is created.
typedef int (EnsembleConfigurer)(Tcl_Interp *interp, Tcl_Command ensemble);

typedef struct EnsembleSetup {
    const char *name;		// Name of ensemble.
    const EnsembleImplMap *implMap; // Ensemble contents descriptor.
    EnsembleConfigurer *configurerProc; // Optional callback for customisation.
    int flags;			/* Ensemble commands are never technically
				 * unsafe (though their subcommands may well
				 * be so), but some code expects them to be
				 * so. This flag lets us mark those cases. */
} EnsembleSetup;
>>>>>>> 37de7db0

/*
 * The built-in commands, and the functions that implement them:
 */

static int
ProcObjCmd(
    void *clientData,
    Tcl_Interp *interp,
    int objc,
    Tcl_Obj *const objv[])
{
    return Tcl_ProcObjCmd(clientData, interp, objc, objv);
}

static const CmdInfo builtInCmds[] = {
    /*
     * Commands in the generic core. All are safe.
     */

    {"append",		Tcl_AppendObjCmd,	TclCompileAppendCmd,	NULL,	CMD_IS_SAFE},
    {"apply",		Tcl_ApplyObjCmd,	NULL,			TclNRApplyObjCmd,	CMD_IS_SAFE},
    {"break",		Tcl_BreakObjCmd,	TclCompileBreakCmd,	NULL,	CMD_IS_SAFE},
    {"catch",		Tcl_CatchObjCmd,	TclCompileCatchCmd,	TclNRCatchObjCmd,	CMD_IS_SAFE},
    {"concat",		Tcl_ConcatObjCmd,	TclCompileConcatCmd,	NULL,	CMD_IS_SAFE},
    {"const",		Tcl_ConstObjCmd,	TclCompileConstCmd,	NULL,	CMD_IS_SAFE},
    {"continue",	Tcl_ContinueObjCmd,	TclCompileContinueCmd,	NULL,	CMD_IS_SAFE},
    {"coroinject",	NULL,			NULL,			TclNRCoroInjectObjCmd,	CMD_IS_SAFE},
    {"coroprobe",	NULL,			NULL,			TclNRCoroProbeObjCmd,	CMD_IS_SAFE},
    {"coroutine",	NULL,			NULL,			TclNRCoroutineObjCmd,	CMD_IS_SAFE},
    {"error",		Tcl_ErrorObjCmd,	TclCompileErrorCmd,	NULL,	CMD_IS_SAFE},
    {"eval",		Tcl_EvalObjCmd,		NULL,			TclNREvalObjCmd,	CMD_IS_SAFE},
    {"expr",		Tcl_ExprObjCmd,		TclCompileExprCmd,	TclNRExprObjCmd,	CMD_IS_SAFE},
    {"for",		Tcl_ForObjCmd,		TclCompileForCmd,	TclNRForObjCmd,	CMD_IS_SAFE},
    {"foreach",		Tcl_ForeachObjCmd,	TclCompileForeachCmd,	TclNRForeachCmd,	CMD_IS_SAFE},
    {"format",		Tcl_FormatObjCmd,	TclCompileFormatCmd,	NULL,	CMD_IS_SAFE},
    {"fpclassify",	FloatClassifyObjCmd,    NULL,			NULL,	CMD_IS_SAFE},
    {"global",		Tcl_GlobalObjCmd,	TclCompileGlobalCmd,	NULL,	CMD_IS_SAFE},
    {"if",		Tcl_IfObjCmd,		TclCompileIfCmd,	TclNRIfObjCmd,	CMD_IS_SAFE},
    {"incr",		Tcl_IncrObjCmd,		TclCompileIncrCmd,	NULL,	CMD_IS_SAFE},
    {"join",		Tcl_JoinObjCmd,		NULL,			NULL,	CMD_IS_SAFE},
    {"lappend",		Tcl_LappendObjCmd,	TclCompileLappendCmd,	NULL,	CMD_IS_SAFE|CMD_COMPILES_EXPANDED},
    {"lassign",		Tcl_LassignObjCmd,	TclCompileLassignCmd,	NULL,	CMD_IS_SAFE},
    {"ledit",		Tcl_LeditObjCmd,	TclCompileLeditCmd,	NULL,	CMD_IS_SAFE},
    {"lindex",		Tcl_LindexObjCmd,	TclCompileLindexCmd,	NULL,	CMD_IS_SAFE},
    {"linsert",		Tcl_LinsertObjCmd,	TclCompileLinsertCmd,	NULL,	CMD_IS_SAFE},
    {"list",		Tcl_ListObjCmd,		TclCompileListCmd,	NULL,	CMD_IS_SAFE|CMD_COMPILES_EXPANDED},
    {"llength",		Tcl_LlengthObjCmd,	TclCompileLlengthCmd,	NULL,	CMD_IS_SAFE},
    {"lmap",		Tcl_LmapObjCmd,		TclCompileLmapCmd,	TclNRLmapCmd,	CMD_IS_SAFE},
    {"lpop",		Tcl_LpopObjCmd,		TclCompileLpopCmd,	NULL,	CMD_IS_SAFE},
    {"lrange",		Tcl_LrangeObjCmd,	TclCompileLrangeCmd,	NULL,	CMD_IS_SAFE},
    {"lremove",		Tcl_LremoveObjCmd,	NULL,			NULL,	CMD_IS_SAFE},
    {"lrepeat",		Tcl_LrepeatObjCmd,	NULL,			NULL,	CMD_IS_SAFE},
    {"lreplace",	Tcl_LreplaceObjCmd,	TclCompileLreplaceCmd,	NULL,	CMD_IS_SAFE},
    {"lreverse",	Tcl_LreverseObjCmd,	NULL,			NULL,	CMD_IS_SAFE},
    {"lsearch",		Tcl_LsearchObjCmd,	NULL,			NULL,	CMD_IS_SAFE},
    {"lseq",		Tcl_LseqObjCmd,		TclCompileLseqCmd,	NULL,	CMD_IS_SAFE},
    {"lset",		Tcl_LsetObjCmd,		TclCompileLsetCmd,	NULL,	CMD_IS_SAFE},
    {"lsort",		Tcl_LsortObjCmd,	NULL,			NULL,	CMD_IS_SAFE},
    {"package",		Tcl_PackageObjCmd,	NULL,			TclNRPackageObjCmd,	CMD_IS_SAFE},
    {"proc",		ProcObjCmd,		NULL,			NULL,	CMD_IS_SAFE},
    {"regexp",		Tcl_RegexpObjCmd,	TclCompileRegexpCmd,	NULL,	CMD_IS_SAFE},
    {"regsub",		Tcl_RegsubObjCmd,	TclCompileRegsubCmd,	NULL,	CMD_IS_SAFE},
    {"rename",		Tcl_RenameObjCmd,	NULL,			NULL,	CMD_IS_SAFE},
    {"return",		Tcl_ReturnObjCmd,	TclCompileReturnCmd,	NULL,	CMD_IS_SAFE},
    {"scan",		Tcl_ScanObjCmd,		NULL,			NULL,	CMD_IS_SAFE},
    {"set",		Tcl_SetObjCmd,		TclCompileSetCmd,	NULL,	CMD_IS_SAFE},
    {"split",		Tcl_SplitObjCmd,	NULL,			NULL,	CMD_IS_SAFE},
    {"subst",		Tcl_SubstObjCmd,	TclCompileSubstCmd,	TclNRSubstObjCmd,	CMD_IS_SAFE},
    {"switch",		Tcl_SwitchObjCmd,	TclCompileSwitchCmd,	TclNRSwitchObjCmd, CMD_IS_SAFE},
    {"tailcall",	NULL,			TclCompileTailcallCmd,	TclNRTailcallObjCmd,	CMD_IS_SAFE|CMD_COMPILES_EXPANDED},
    {"throw",		Tcl_ThrowObjCmd,	TclCompileThrowCmd,	NULL,	CMD_IS_SAFE},
    {"trace",		Tcl_TraceObjCmd,	NULL,			NULL,	CMD_IS_SAFE},
    {"try",		Tcl_TryObjCmd,		TclCompileTryCmd,	TclNRTryObjCmd,	CMD_IS_SAFE},
    {"unset",		Tcl_UnsetObjCmd,	TclCompileUnsetCmd,	NULL,	CMD_IS_SAFE},
    {"uplevel",		Tcl_UplevelObjCmd,	TclCompileUplevelCmd,	TclNRUplevelObjCmd,	CMD_IS_SAFE},
    {"upvar",		Tcl_UpvarObjCmd,	TclCompileUpvarCmd,	NULL,	CMD_IS_SAFE},
    {"variable",	Tcl_VariableObjCmd,	TclCompileVariableCmd,	NULL,	CMD_IS_SAFE},
    {"while",		Tcl_WhileObjCmd,	TclCompileWhileCmd,	TclNRWhileObjCmd,	CMD_IS_SAFE},
    {"yield",		NULL,			TclCompileYieldCmd,	TclNRYieldObjCmd,	CMD_IS_SAFE},
    {"yieldto",		NULL,			TclCompileYieldToCmd,	TclNRYieldToObjCmd,	CMD_IS_SAFE|CMD_COMPILES_EXPANDED},

    /*
     * Commands in the OS-interface. Note that many of these are unsafe.
     */

    {"after",		Tcl_AfterObjCmd,	NULL,			NULL,	CMD_IS_SAFE},
    {"cd",		Tcl_CdObjCmd,		NULL,			NULL,	0},
    {"close",		Tcl_CloseObjCmd,	NULL,			NULL,	CMD_IS_SAFE},
    {"eof",		Tcl_EofObjCmd,		NULL,			NULL,	CMD_IS_SAFE},
    {"exec",		Tcl_ExecObjCmd,		NULL,			NULL,	0},
    {"exit",		Tcl_ExitObjCmd,		NULL,			NULL,	0},
    {"fblocked",	Tcl_FblockedObjCmd,	NULL,			NULL,	CMD_IS_SAFE},
    {"fconfigure",	Tcl_FconfigureObjCmd,	NULL,			NULL,	0},
    {"fcopy",		Tcl_FcopyObjCmd,	NULL,			NULL,	CMD_IS_SAFE},
    {"fileevent",	Tcl_FileEventObjCmd,	NULL,			NULL,	CMD_IS_SAFE},
    {"flush",		Tcl_FlushObjCmd,	NULL,			NULL,	CMD_IS_SAFE},
    {"gets",		Tcl_GetsObjCmd,		NULL,			NULL,	CMD_IS_SAFE},
    {"glob",		Tcl_GlobObjCmd,		NULL,			NULL,	0},
    {"load",		Tcl_LoadObjCmd,		NULL,			NULL,	0},
    {"open",		Tcl_OpenObjCmd,		NULL,			NULL,	0},
    {"pid",		Tcl_PidObjCmd,		NULL,			NULL,	CMD_IS_SAFE},
    {"puts",		Tcl_PutsObjCmd,		NULL,			NULL,	CMD_IS_SAFE},
    {"pwd",		Tcl_PwdObjCmd,		NULL,			NULL,	0},
    {"read",		Tcl_ReadObjCmd,		NULL,			NULL,	CMD_IS_SAFE},
    {"seek",		Tcl_SeekObjCmd,		NULL,			NULL,	CMD_IS_SAFE},
    {"socket",		Tcl_SocketObjCmd,	NULL,			NULL,	0},
    {"source",		Tcl_SourceObjCmd,	NULL,			TclNRSourceObjCmd,	0},
    {"tell",		Tcl_TellObjCmd,		NULL,			NULL,	CMD_IS_SAFE},
    {"time",		Tcl_TimeObjCmd,		NULL,			NULL,	CMD_IS_SAFE},
    {"timerate",	Tcl_TimeRateObjCmd,	NULL,			NULL,	CMD_IS_SAFE},
    {"unload",		Tcl_UnloadObjCmd,	NULL,			NULL,	0},
    {"update",		Tcl_UpdateObjCmd,	NULL,			NULL,	CMD_IS_SAFE},
    {"vwait",		Tcl_VwaitObjCmd,	NULL,			NULL,	CMD_IS_SAFE},
    {NULL,		NULL,			NULL,			NULL,	0}
};

static const UnsupportedCmdInfo unsupportedCmds[] = {
    {"disassemble",	Tcl_DisassembleObjCmd,	NULL,			NULL,	INT2PTR(0), 0},
    {"getbytecode",	Tcl_DisassembleObjCmd,	NULL,			NULL,	INT2PTR(1), 0},
    {"representation",	Tcl_RepresentationCmd,	NULL,			NULL,	NULL, 0},
    {"assemble",	Tcl_AssembleObjCmd,	TclCompileAssembleCmd,	TclNRAssembleObjCmd, NULL, CMD_IS_SAFE},
    {"corotype",	CoroTypeObjCmd,		NULL,			NULL,	NULL, CMD_IS_SAFE},
    {"loadIcu",		TclLoadIcuObjCmd,	NULL,			NULL,	NULL, 0}, // TODO: Is this supposed to be callable from safe interps?
    {NULL, NULL, NULL, NULL, NULL, 0}
};

// Table of definitions of ensemble commands.
static const EnsembleSetup ensembleCommands[] = {
    {"array",		tclArrayImplMap,	NULL, CMD_IS_SAFE},
    {"binary",		tclBinaryImplMap,	NULL, CMD_IS_SAFE},
    {"binary encode",	tclBinaryEncodeImplMap, NULL, CMD_IS_SAFE},
    {"binary decode",	tclBinaryDecodeImplMap, NULL, CMD_IS_SAFE},
    {"chan",		tclChanImplMap,		TclSetUpChanCmd, CMD_IS_SAFE},
    // TODO: Sort out why setup of [clock] is so weird
    {"clock",		tclClockImplMap,	NULL, 0},
    {"dict",		tclDictImplMap,		NULL, CMD_IS_SAFE},
    {"encoding",	tclEncodingImplMap,	NULL, 0},
    {"file",		tclFileImplMap,		NULL, 0},
    {"info",		tclInfoImplMap,		NULL, CMD_IS_SAFE},
    {"namespace",	tclNamespaceImplMap,	NULL, CMD_IS_SAFE},
    {"string",		tclStringImplMap,	NULL, CMD_IS_SAFE},
    {"::tcl::prefix",	tclPrefixImplMap,	TclSetUpPrefixCmd, CMD_IS_SAFE},
    {"::tcl::process",	tclProcessImplMap,	TclSetUpProcessCmd, CMD_IS_SAFE},
    {"unicode",		tclUnicodeImplMap,	NULL, CMD_IS_SAFE},
    {"zipfs",		tclZipfsImplMap,	NULL, 0},
    {"zlib",		tclZlibImplMap,		NULL, CMD_IS_SAFE},
    {NULL, NULL, NULL, 0}
};

/*
 * Math functions. All are safe.
 */

typedef double (BuiltinUnaryFunc)(double x);
typedef double (BuiltinBinaryFunc)(double x, double y);
#define BINARY_TYPECAST(fn) \
	(BuiltinUnaryFunc *)(void *)(BuiltinBinaryFunc *) fn
typedef struct BuiltinFuncDef {
    const char *name;		/* Name of the function. The full name is
				 * "::tcl::mathfunc::<name>". */
    Tcl_ObjCmdProc *objCmdProc;	/* Function that evaluates the function */
    BuiltinUnaryFunc *fn;	/* Real function pointer */
} BuiltinFuncDef;
static const BuiltinFuncDef BuiltinFuncTable[] = {
    { "abs",	ExprAbsFunc,	NULL			},
    { "acos",	ExprUnaryFunc,	acos			},
    { "asin",	ExprUnaryFunc,	asin			},
    { "atan",	ExprUnaryFunc,	atan			},
    { "atan2",	ExprBinaryFunc,	BINARY_TYPECAST(atan2)	},
    { "bool",	ExprBoolFunc,	NULL			},
    { "ceil",	ExprCeilFunc,	NULL			},
    { "cos",	ExprUnaryFunc,	cos			},
    { "cosh",	ExprUnaryFunc,	cosh			},
    { "double",	ExprDoubleFunc,	NULL			},
    { "entier",	ExprIntFunc,	NULL			},
    { "exp",	ExprUnaryFunc,	exp			},
    { "floor",	ExprFloorFunc,	NULL			},
    { "fmod",	ExprBinaryFunc,	BINARY_TYPECAST(fmod)	},
    { "hypot",	ExprBinaryFunc,	BINARY_TYPECAST(hypot)	},
    { "int",	ExprIntFunc,	NULL			},
    { "isfinite", ExprIsFiniteFunc, NULL		},
    { "isinf",	ExprIsInfinityFunc, NULL		},
    { "isnan",	ExprIsNaNFunc,	NULL			},
    { "isnormal", ExprIsNormalFunc, NULL		},
    { "isqrt",	ExprIsqrtFunc,	NULL			},
    { "issubnormal", ExprIsSubnormalFunc, NULL,		},
    { "isunordered", ExprIsUnorderedFunc, NULL,		},
    { "log",	ExprUnaryFunc,	log			},
    { "log10",	ExprUnaryFunc,	log10			},
    { "max",	ExprMaxFunc,	NULL			},
    { "min",	ExprMinFunc,	NULL			},
    { "pow",	ExprBinaryFunc,	BINARY_TYPECAST(pow)	},
    { "rand",	ExprRandFunc,	NULL			},
    { "round",	ExprRoundFunc,	NULL			},
    { "sin",	ExprUnaryFunc,	sin			},
    { "sinh",	ExprUnaryFunc,	sinh			},
    { "sqrt",	ExprSqrtFunc,	NULL			},
    { "srand",	ExprSrandFunc,	NULL			},
    { "tan",	ExprUnaryFunc,	tan			},
    { "tanh",	ExprUnaryFunc,	tanh			},
    { "wide",	ExprWideFunc,	NULL			},
    { NULL, NULL, NULL }
};

/*
 * TIP#174's math operators. All are safe.
 */

typedef struct OpCmdInfo {
    const char *name;		/* Name of object-based command. */
    Tcl_ObjCmdProc *objProc;	/* Object-based function for command. */
    CompileProc *compileProc;	/* Function called to compile command. */
    union {
	int numArgs;
	int identity;
    } i;
    const char *expected;	/* For error message, what argument(s)
				 * were expected. */
} OpCmdInfo;
static const OpCmdInfo mathOpCmds[] = {
    { "~",	TclSingleOpCmd,		TclCompileInvertOpCmd,
		/* numArgs */ {1},	"integer"},
    { "!",	TclSingleOpCmd,		TclCompileNotOpCmd,
		/* numArgs */ {1},	"boolean"},
    { "+",	TclVariadicOpCmd,	TclCompileAddOpCmd,
		/* identity */ {0},	NULL},
    { "*",	TclVariadicOpCmd,	TclCompileMulOpCmd,
		/* identity */ {1},	NULL},
    { "&",	TclVariadicOpCmd,	TclCompileAndOpCmd,
		/* identity */ {-1},	NULL},
    { "|",	TclVariadicOpCmd,	TclCompileOrOpCmd,
		/* identity */ {0},	NULL},
    { "^",	TclVariadicOpCmd,	TclCompileXorOpCmd,
		/* identity */ {0},	NULL},
    { "**",	TclVariadicOpCmd,	TclCompilePowOpCmd,
		/* identity */ {1},	NULL},
    { "<<",	TclSingleOpCmd,		TclCompileLshiftOpCmd,
		/* numArgs */ {2},	"integer shift"},
    { ">>",	TclSingleOpCmd,		TclCompileRshiftOpCmd,
		/* numArgs */ {2},	"integer shift"},
    { "%",	TclSingleOpCmd,		TclCompileModOpCmd,
		/* numArgs */ {2},	"integer integer"},
    { "!=",	TclSingleOpCmd,		TclCompileNeqOpCmd,
		/* numArgs */ {2},	"value value"},
    { "ne",	TclSingleOpCmd,		TclCompileStrneqOpCmd,
		/* numArgs */ {2},	"value value"},
    { "in",	TclSingleOpCmd,		TclCompileInOpCmd,
		/* numArgs */ {2},	"value list"},
    { "ni",	TclSingleOpCmd,		TclCompileNiOpCmd,
		/* numArgs */ {2},	"value list"},
    { "-",	TclNoIdentOpCmd,	TclCompileMinusOpCmd,
		/* unused */ {0},	"value ?value ...?"},
    { "/",	TclNoIdentOpCmd,	TclCompileDivOpCmd,
		/* unused */ {0},	"value ?value ...?"},
    { "<",	TclSortingOpCmd,	TclCompileLessOpCmd,
		/* unused */ {0},	NULL},
    { "<=",	TclSortingOpCmd,	TclCompileLeqOpCmd,
		/* unused */ {0},	NULL},
    { ">",	TclSortingOpCmd,	TclCompileGreaterOpCmd,
		/* unused */ {0},	NULL},
    { ">=",	TclSortingOpCmd,	TclCompileGeqOpCmd,
		/* unused */ {0},	NULL},
    { "==",	TclSortingOpCmd,	TclCompileEqOpCmd,
		/* unused */ {0},	NULL},
    { "eq",	TclSortingOpCmd,	TclCompileStreqOpCmd,
		/* unused */ {0},	NULL},
    { "lt",	TclSortingOpCmd,	TclCompileStrLtOpCmd,
		/* unused */ {0},	NULL},
    { "le",	TclSortingOpCmd,	TclCompileStrLeOpCmd,
		/* unused */ {0},	NULL},
    { "gt",	TclSortingOpCmd,	TclCompileStrGtOpCmd,
		/* unused */ {0},	NULL},
    { "ge",	TclSortingOpCmd,	TclCompileStrGeOpCmd,
		/* unused */ {0},	NULL},
    { NULL,	NULL,			NULL,
		{0},			NULL}
};

/*
 *----------------------------------------------------------------------
 *
 * TclFinalizeEvaluation --
 *
 *	Finalizes the script cancellation hash table.
 *
 * Results:
 *	None.
 *
 * Side effects:
 *	None.
 *
 *----------------------------------------------------------------------
 */

void
TclFinalizeEvaluation(void)
{
    Tcl_MutexLock(&cancelLock);
    if (cancelTableInitialized) {
	Tcl_DeleteHashTable(&cancelTable);
	cancelTableInitialized = false;
    }
    Tcl_MutexUnlock(&cancelLock);

    Tcl_MutexLock(&commandTypeLock);
    if (commandTypeInit) {
	Tcl_DeleteHashTable(&commandTypeTable);
	commandTypeInit = false;
    }
    Tcl_MutexUnlock(&commandTypeLock);
}

/*
 *----------------------------------------------------------------------
 *
 * BuildInfoObjCmd --
 *
 *	Implements tcl::build-info command.
 *
 * Results:
 *	None.
 *
 * Side effects:
 *	None.
 *
 *----------------------------------------------------------------------
 */

static int
BuildInfoObjCmd2(
    void *clientData,
    Tcl_Interp *interp,		/* Current interpreter. */
    Tcl_Size objc,		/* Number of arguments. */
    Tcl_Obj *const objv[])	/* Argument objects. */
{
    const char *buildData = (const char *) clientData;
    char buf[80];
    static const char *identifiers[] = {
	"commit", "compiler", "patchlevel", "version", NULL
    };
    enum Identifiers {
	ID_COMMIT, ID_COMPILER, ID_PATCHLEVEL, ID_VERSION, ID_OTHER
    };

    if (objc > 2) {
	Tcl_WrongNumArgs(interp, 1, objv, "?option?");
	return TCL_ERROR;
    } else if (objc < 2) {
	Tcl_SetObjResult(interp, Tcl_NewStringObj(buildData, TCL_INDEX_NONE));
	return TCL_OK;
    }

    /*
     * Query for a specific piece of build info
     */

    int idx;
    if (Tcl_GetIndexFromObj(NULL, objv[1], identifiers, NULL, TCL_EXACT,
	    &idx) != TCL_OK) {
	idx = ID_OTHER;
    }

    switch (idx) {
	const char *p;
    case ID_PATCHLEVEL:
	if ((p = strchr(buildData, '+')) != NULL) {
	    memcpy(buf, buildData, p - buildData);
	    buf[p - buildData] = '\0';
	    Tcl_SetObjResult(interp, Tcl_NewStringObj(buf, TCL_INDEX_NONE));
	}
	return TCL_OK;
    case ID_VERSION:
	if ((p = strchr(buildData, '.')) != NULL) {
	    const char *r = strchr(p++, '+');
	    const char *q = strchr(p, '.');
	    p = (q < r) ? q : r;
	}
	if (p != NULL) {
	    memcpy(buf, buildData, p - buildData);
	    buf[p - buildData] = '\0';
	    Tcl_SetObjResult(interp, Tcl_NewStringObj(buf, TCL_INDEX_NONE));
	}
	return TCL_OK;
    case ID_COMMIT:
	if ((p = strchr(buildData, '+')) != NULL) {
	    const char *q;
	    if ((q = strchr(p++, '.')) != NULL) {
		memcpy(buf, p, q - p);
		buf[q - p] = '\0';
		Tcl_SetObjResult(interp, Tcl_NewStringObj(buf, TCL_INDEX_NONE));
	    } else {
		Tcl_SetObjResult(interp, Tcl_NewStringObj(p, TCL_INDEX_NONE));
	    }
	}
	return TCL_OK;
    case ID_COMPILER:
	for (p = strchr(buildData, '.'); p != NULL; p = strchr(p, '.')) {
	    p++;
	    /*
	     * Does the word begin with one of the standard prefixes?
	     */
	    if (!strncmp(p, "clang-", 6)
		    || !strncmp(p, "gcc-", 4)
		    || !strncmp(p, "icc-", 4)
		    || !strncmp(p, "msvc-", 5)) {
		const char *q;
		if ((q = strchr(p, '.')) != NULL) {
		    memcpy(buf, p, q - p);
		    buf[q - p] = '\0';
		    Tcl_SetObjResult(interp, Tcl_NewStringObj(buf, TCL_INDEX_NONE));
		} else {
		    Tcl_SetObjResult(interp, Tcl_NewStringObj(p, TCL_INDEX_NONE));
		}
		return TCL_OK;
	    }
	}
	break;
    default:;		/* Boolean test for other identifiers' presence */
	Tcl_Size len;
	const char *arg = TclGetStringFromObj(objv[1], &len);
	for (p = strchr(buildData, '.'); p != NULL; p = strchr(p, '.')) {
	    p++;
	    if (!strncmp(p, arg, len)
		    && ((p[len] == '.') || (p[len] == '-') || (p[len] == '\0'))) {
		if (p[len] == '-') {
		    p += len;
		    const char *q = strchr(++p, '.');
		    if (!q) {
			q = p + strlen(p);
		    }
		    memcpy(buf, p, q - p);
		    buf[q - p] = '\0';
		    Tcl_SetObjResult(interp, Tcl_NewStringObj(buf, TCL_INDEX_NONE));
		} else {
		    Tcl_SetObjResult(interp, Tcl_NewBooleanObj(true));
		}
		return TCL_OK;
	    }
	}
    }
    Tcl_SetObjResult(interp, Tcl_NewBooleanObj(false));
    return TCL_OK;
}

static int
BuildInfoObjCmd(
    void *clientData,
    Tcl_Interp *interp,		/* Current interpreter. */
    int objc,			/* Number of arguments. */
    Tcl_Obj *const objv[])	/* Argument objects. */
{
    return BuildInfoObjCmd2(clientData, interp, objc, objv);
}

/*
 *----------------------------------------------------------------------
 *
 * Tcl_CreateInterp --
 *
 *	Create a new TCL command interpreter.
 *
 * Results:
 *	The return value is a token for the interpreter, which may be used in
 *	calls to functions like Tcl_CreateCmd, Tcl_Eval, or Tcl_DeleteInterp.
 *
 * Side effects:
 *	The command interpreter is initialized with the built-in commands and
 *	with the variables documented in tclvars(n).
 *
 *----------------------------------------------------------------------
 */

Tcl_Interp *
Tcl_CreateInterp(void)
{
    union {
	char c[sizeof(short)];
	short s;
    } order;
    const char *version = Tcl_InitSubsystems();

    /*
     * Panic if someone updated the CallFrame structure without also updating
     * the Tcl_CallFrame structure (or vice versa).
     */

    if (sizeof(Tcl_CallFrame) < sizeof(CallFrame)) {
	Tcl_Panic("Tcl_CallFrame must not be smaller than CallFrame");
    }

#if defined(_WIN32) && !defined(_WIN64)
    if (sizeof(time_t) != 8) {
	Tcl_Panic("<time.h> is not compatible with VS2005+");
    }
    if ((offsetof(Tcl_StatBuf,st_atime) != 32)
	    || (offsetof(Tcl_StatBuf,st_ctime) != 48)) {
	Tcl_Panic("<sys/stat.h> is not compatible with VS2005+");
    }
#endif

    if (!cancelTableInitialized) {
	Tcl_MutexLock(&cancelLock);
	if (!cancelTableInitialized) {
	    Tcl_InitHashTable(&cancelTable, TCL_ONE_WORD_KEYS);
	    cancelTableInitialized = true;
	}

	Tcl_MutexUnlock(&cancelLock);
    }

#undef TclObjInterpProc
    if (!commandTypeInit) {
	TclRegisterCommandTypeName(TclObjInterpProc, "proc");
	TclRegisterCommandTypeName(TclEnsembleImplementationCmd, "ensemble");
	TclRegisterCommandTypeName(TclAliasObjCmd, "alias");
	TclRegisterCommandTypeName(TclLocalAliasObjCmd, "alias");
	TclRegisterCommandTypeName(TclChildObjCmd, "interp");
	TclRegisterCommandTypeName(TclInvokeImportedCmd, "import");
	TclRegisterCommandTypeName(TclOOPublicObjectCmd, "object");
	TclRegisterCommandTypeName(TclOOPrivateObjectCmd, "privateObject");
	TclRegisterCommandTypeName(TclOOMyClassObjCmd, "privateClass");
	TclRegisterCommandTypeName(TclNRInterpCoroutine, "coroutine");
    }

    /*
     * Initialize support for namespaces and create the global namespace
     * (whose name is ""; an alias is "::"). This also initializes the Tcl
     * object type table and other object management code.
     */

    Interp *iPtr = (Interp *)Tcl_Alloc(sizeof(Interp));
    Tcl_Interp *interp = (Tcl_Interp *) iPtr;

    iPtr->legacyResult = NULL;
    /* Special invalid value: Any attempt to free the legacy result
     * will cause a crash. */
    iPtr->legacyFreeProc = (void (*) (void))-1;
    iPtr->errorLine = 0;
    iPtr->stubTable = &tclStubs;
    TclNewObj(iPtr->objResultPtr);
    Tcl_IncrRefCount(iPtr->objResultPtr);
    iPtr->handle = TclHandleCreate(iPtr);
    iPtr->globalNsPtr = NULL;
    iPtr->hiddenCmdTablePtr = NULL;
    iPtr->interpInfo = NULL;

    iPtr->optimizer = TclOptimizeBytecode;

    iPtr->numLevels = 0;
    iPtr->maxNestingDepth = MAX_NESTING_DEPTH;
    iPtr->framePtr = NULL;	/* Initialise as soon as :: is available */
    iPtr->varFramePtr = NULL;	/* Initialise as soon as :: is available */

    /*
     * TIP #280 - Initialize the arrays used to extend the ByteCode and Proc
     * structures.
     */

    iPtr->cmdFramePtr = NULL;
    iPtr->linePBodyPtr = (Tcl_HashTable *)Tcl_Alloc(sizeof(Tcl_HashTable));
    iPtr->lineBCPtr = (Tcl_HashTable *)Tcl_Alloc(sizeof(Tcl_HashTable));
    iPtr->lineLAPtr = (Tcl_HashTable *)Tcl_Alloc(sizeof(Tcl_HashTable));
    iPtr->lineLABCPtr = (Tcl_HashTable *)Tcl_Alloc(sizeof(Tcl_HashTable));
    Tcl_InitHashTable(iPtr->linePBodyPtr, TCL_ONE_WORD_KEYS);
    Tcl_InitHashTable(iPtr->lineBCPtr, TCL_ONE_WORD_KEYS);
    Tcl_InitHashTable(iPtr->lineLAPtr, TCL_ONE_WORD_KEYS);
    Tcl_InitHashTable(iPtr->lineLABCPtr, TCL_ONE_WORD_KEYS);
    iPtr->scriptCLLocPtr = NULL;

    iPtr->activeVarTracePtr = NULL;

    iPtr->returnOpts = NULL;
    iPtr->errorInfo = NULL;
    TclNewLiteralStringObj(iPtr->eiVar, "::errorInfo");
    Tcl_IncrRefCount(iPtr->eiVar);
    iPtr->errorStack = Tcl_NewListObj(0, NULL);
    Tcl_IncrRefCount(iPtr->errorStack);
    iPtr->resetErrorStack = true;
    TclNewLiteralStringObj(iPtr->upLiteral,"UP");
    Tcl_IncrRefCount(iPtr->upLiteral);
    TclNewLiteralStringObj(iPtr->callLiteral,"CALL");
    Tcl_IncrRefCount(iPtr->callLiteral);
    TclNewLiteralStringObj(iPtr->innerLiteral,"INNER");
    Tcl_IncrRefCount(iPtr->innerLiteral);
    iPtr->innerContext = Tcl_NewListObj(0, NULL);
    Tcl_IncrRefCount(iPtr->innerContext);
    iPtr->errorCode = NULL;
    TclNewLiteralStringObj(iPtr->ecVar, "::errorCode");
    Tcl_IncrRefCount(iPtr->ecVar);
    iPtr->returnLevel = 1;
    iPtr->returnCode = TCL_OK;

    iPtr->rootFramePtr = NULL;	/* Initialise as soon as :: is available */
    iPtr->lookupNsPtr = NULL;

    Tcl_InitHashTable(&iPtr->packageTable, TCL_STRING_KEYS);
    iPtr->packageUnknown = NULL;

#ifdef _WIN32
#   define getenv(x) _wgetenv(L##x) /* On Windows, use _wgetenv below */
#endif

    /* TIP #268 */
#if (TCL_RELEASE_LEVEL == TCL_FINAL_RELEASE)
    if (getenv("TCL_PKG_PREFER_LATEST") == NULL) {
	iPtr->packagePrefer = PKG_PREFER_STABLE;
    } else
#endif
	iPtr->packagePrefer = PKG_PREFER_LATEST;

    iPtr->cmdCount = 0;
    TclInitLiteralTable(&iPtr->literalTable);
    iPtr->compileEpoch = 1;
    iPtr->compiledProcPtr = NULL;
    iPtr->resolverPtr = NULL;
    iPtr->evalFlags = 0;
    iPtr->scriptFile = NULL;
    iPtr->flags = 0;
    iPtr->tracePtr = NULL;
    iPtr->tracesForbiddingInline = 0;
    iPtr->activeCmdTracePtr = NULL;
    iPtr->activeInterpTracePtr = NULL;
    iPtr->assocData = NULL;
    iPtr->execEnvPtr = NULL;	/* Set after namespaces initialized. */
    TclNewObj(iPtr->emptyObjPtr);
				/* Another empty object. */
    Tcl_IncrRefCount(iPtr->emptyObjPtr);
    iPtr->threadId = Tcl_GetCurrentThread();

    /* TIP #378 */
#ifdef TCL_INTERP_DEBUG_FRAME
    iPtr->flags |= INTERP_DEBUG_FRAME;
#else
    if (getenv("TCL_INTERP_DEBUG_FRAME") != NULL) {
	iPtr->flags |= INTERP_DEBUG_FRAME;
    }
#endif

    /*
     * Initialise the tables for variable traces and searches *before*
     * creating the global ns - so that the trace on errorInfo can be
     * recorded.
     */

    Tcl_InitHashTable(&iPtr->varTraces, TCL_ONE_WORD_KEYS);
    Tcl_InitHashTable(&iPtr->varSearches, TCL_ONE_WORD_KEYS);

    iPtr->globalNsPtr = NULL;	/* Force creation of global ns below. */
    iPtr->globalNsPtr = (Namespace *) Tcl_CreateNamespace(interp, "",
	    NULL, NULL);
    if (iPtr->globalNsPtr == NULL) {
	Tcl_Panic("Tcl_CreateInterp: can't create global namespace");
    }

    /*
     * Initialise the rootCallframe. It cannot be allocated on the stack, as
     * it has to be in place before TclCreateExecEnv tries to use a variable.
     */

    CallFrame *framePtr = (CallFrame *)Tcl_Alloc(sizeof(CallFrame));
    (void) Tcl_PushCallFrame(interp, (Tcl_CallFrame *) framePtr,
	    (Tcl_Namespace *) iPtr->globalNsPtr, /*isProcCallFrame*/ 0);
    framePtr->objc = 0;

    iPtr->framePtr = framePtr;
    iPtr->varFramePtr = framePtr;
    iPtr->rootFramePtr = framePtr;

    /*
     * Initialize support for code compilation and execution. We call
     * TclCreateExecEnv after initializing namespaces since it tries to
     * reference a Tcl variable (it links to the Tcl "tcl_traceExec"
     * variable).
     */

    iPtr->execEnvPtr = TclCreateExecEnv(interp, INTERP_STACK_INITIAL_SIZE);

    /*
     * TIP #219, Tcl Channel Reflection API support.
     */

    iPtr->chanMsg = NULL;

    /*
     * TIP #285, Script cancellation support.
     */

    TclNewObj(iPtr->asyncCancelMsg);

    CancelInfo *cancelInfo = (CancelInfo *)Tcl_Alloc(sizeof(CancelInfo));
    cancelInfo->interp = interp;

    iPtr->asyncCancel = Tcl_AsyncCreate(CancelEvalProc, cancelInfo);
    cancelInfo->async = iPtr->asyncCancel;
    cancelInfo->result = NULL;
    cancelInfo->length = 0;

    Tcl_MutexLock(&cancelLock);
    int isNew;
    Tcl_HashEntry *hPtr = Tcl_CreateHashEntry(&cancelTable, iPtr, &isNew);
    Tcl_SetHashValue(hPtr, cancelInfo);
    Tcl_MutexUnlock(&cancelLock);

    /*
     * Initialize the compilation and execution statistics kept for this
     * interpreter.
     */

#ifdef TCL_COMPILE_STATS
    ByteCodeStats *statsPtr = &iPtr->stats;
    statsPtr->numExecutions = 0;
    statsPtr->numCompilations = 0;
    statsPtr->numByteCodesFreed = 0;
    memset(statsPtr->instructionCount, 0,
	    sizeof(statsPtr->instructionCount));

    statsPtr->totalSrcBytes = 0.0;
    statsPtr->totalByteCodeBytes = 0.0;
    statsPtr->currentSrcBytes = 0.0;
    statsPtr->currentByteCodeBytes = 0.0;
    memset(statsPtr->srcCount, 0, sizeof(statsPtr->srcCount));
    memset(statsPtr->byteCodeCount, 0, sizeof(statsPtr->byteCodeCount));
    memset(statsPtr->lifetimeCount, 0, sizeof(statsPtr->lifetimeCount));

    statsPtr->currentInstBytes = 0.0;
    statsPtr->currentLitBytes = 0.0;
    statsPtr->currentExceptBytes = 0.0;
    statsPtr->currentAuxBytes = 0.0;
    statsPtr->currentCmdMapBytes = 0.0;

    statsPtr->numLiteralsCreated = 0;
    statsPtr->totalLitStringBytes = 0.0;
    statsPtr->currentLitStringBytes = 0.0;
    memset(statsPtr->literalCount, 0, sizeof(statsPtr->literalCount));
#endif /* TCL_COMPILE_STATS */

    /*
     * Initialize the ensemble error message rewriting support.
     */

    TclResetRewriteEnsemble(interp, 1);

    /*
     * TIP#143: Initialise the resource limit support.
     */

    TclInitLimitSupport(interp);

    /*
     * Initialise the thread-specific data ekeko. Note that the thread's alloc
     * cache was already initialised by the call to alloc the interp struct.
     */

#if TCL_THREADS && defined(USE_THREAD_ALLOC)
    iPtr->allocCache = (AllocCache *)TclpGetAllocCache();
#else
    iPtr->allocCache = NULL;
#endif
    iPtr->pendingObjDataPtr = NULL;
    iPtr->asyncReadyPtr = TclGetAsyncReadyPtr();
    iPtr->deferredCallbacks = NULL;

    // Create the namespace for unsupported bits and pieces.
    Tcl_Namespace *unsupportedNs = Tcl_CreateNamespace(interp,
	    "::tcl::unsupported", NULL, NULL);
    if (unsupportedNs == NULL) {
	Tcl_Panic("couldn't find ::tcl::unsupported");
    }

    /*
     * Create the core commands. Do it here, rather than calling Tcl_CreateObjCommand,
     * because it's faster (there's no need to check for a preexisting command
     * by the same name). Set the Tcl_CmdProc to NULL.
     */

    for (const CmdInfo *cmdInfoPtr = builtInCmds; cmdInfoPtr->name; cmdInfoPtr++) {
	if ((cmdInfoPtr->objProc == NULL)
		&& (cmdInfoPtr->compileProc == NULL)
		&& (cmdInfoPtr->nreProc == NULL)) {
	    Tcl_Panic("builtin command with NULL object command proc and a NULL compile proc");
	}

	hPtr = Tcl_CreateHashEntry(&iPtr->globalNsPtr->cmdTable,
		cmdInfoPtr->name, &isNew);
	if (isNew) {
	    Command *cmdPtr = (Command *)Tcl_Alloc(sizeof(Command));
	    cmdPtr->hPtr = hPtr;
	    cmdPtr->nsPtr = iPtr->globalNsPtr;
	    cmdPtr->refCount = 1;
	    cmdPtr->cmdEpoch = 0;
	    cmdPtr->compileProc = cmdInfoPtr->compileProc;
	    cmdPtr->proc = NULL;
	    cmdPtr->clientData = NULL;
	    cmdPtr->objProc = cmdInfoPtr->objProc;
	    cmdPtr->objClientData = NULL;
	    cmdPtr->deleteProc = NULL;
	    cmdPtr->deleteData = NULL;
	    cmdPtr->flags = 0;
	    if (cmdInfoPtr->flags & CMD_COMPILES_EXPANDED) {
		cmdPtr->flags |= CMD_COMPILES_EXPANDED;
	    }
	    cmdPtr->importRefPtr = NULL;
	    cmdPtr->tracePtr = NULL;
	    cmdPtr->nreProc = cmdInfoPtr->nreProc;
	    Tcl_SetHashValue(hPtr, cmdPtr);
	}
    }

    /*
     * Create the standard ensembles "array", "binary", "chan", "clock",
     * "dict", "encoding", "file", "info", "namespace", "string", etc. Note
     * that most of these commands (and their subcommands that are not present
     * in the global namespace) are wholly safe *except*  as marked.
     */

    const EnsembleSetup *ensSetupPtr;
    for (ensSetupPtr=ensembleCommands; ensSetupPtr->name; ensSetupPtr++) {
	Tcl_Command ensemble = TclMakeEnsemble(interp, ensSetupPtr->name,
		ensSetupPtr->implMap);
	if (ensSetupPtr->configurerProc) {
	    if (ensSetupPtr->configurerProc(interp, ensemble) != TCL_OK) {
		Tcl_Panic("failed to set up %s: %s", ensSetupPtr->name,
			Tcl_GetStringResult(interp));
	    }
	}
    }

    /*
     * Register "clock" subcommands. These *do* go through
     * Tcl_CreateObjCommand, since they aren't in the global namespace and
     * involve ensembles.
     */

    TclClockInit(interp);

    /*
     * Register the built-in functions. This is empty now that they are
     * implemented as commands in the ::tcl::mathfunc namespace.
     */

    /*
     * Register the default [interp bgerror] handler.
     */

    Tcl_CreateObjCommand(interp, "::tcl::Bgerror",
	    TclDefaultBgErrorHandlerObjCmd, NULL, NULL);

    /*
     * Create unsupported commands for debugging bytecode and objects.
     */

<<<<<<< HEAD
    Tcl_CreateObjCommand(interp, "::tcl::unsupported::disassemble",
	    Tcl_DisassembleObjCmd, INT2PTR(0), NULL);
    Tcl_CreateObjCommand(interp, "::tcl::unsupported::getbytecode",
	    Tcl_DisassembleObjCmd, INT2PTR(1), NULL);
    Tcl_CreateObjCommand(interp, "::tcl::unsupported::representation",
	    Tcl_RepresentationCmd, NULL, NULL);

    /* Adding the bytecode assembler command */
    Command *cmdPtr = (Command *) Tcl_NRCreateCommand(interp,
	    "::tcl::unsupported::assemble", Tcl_AssembleObjCmd,
	    TclNRAssembleObjCmd, NULL, NULL);
    cmdPtr->compileProc = &TclCompileAssembleCmd;

    /* Coroutine monkeybusiness */
    Tcl_CreateObjCommand(interp, "::tcl::unsupported::corotype",
	    CoroTypeObjCmd, NULL, NULL);

    /* Load and intialize ICU */
    Tcl_CreateObjCommand(interp, "::tcl::unsupported::loadIcu",
	    TclLoadIcuObjCmd, NULL, NULL);

    /* Export unsupported commands */
    Tcl_Namespace *nsPtr = Tcl_FindNamespace(interp, "::tcl::unsupported", NULL, 0);
    if (nsPtr) {
	Tcl_Export(interp, nsPtr, "*", 1);
=======
    const UnsupportedCmdInfo *unsCmdInfoPtr;
    for (unsCmdInfoPtr=unsupportedCmds; unsCmdInfoPtr->name; unsCmdInfoPtr++) {
	cmdPtr = (Command *) TclCreateObjCommandInNs(interp,
		unsCmdInfoPtr->name, unsupportedNs, unsCmdInfoPtr->objProc,
		unsCmdInfoPtr->clientData, NULL);
	cmdPtr->nreProc = unsCmdInfoPtr->nreProc;
	cmdPtr->compileProc = unsCmdInfoPtr->compileProc;
>>>>>>> 37de7db0
    }
    Tcl_Export(interp, unsupportedNs, "*", 1);

#ifdef USE_DTRACE
    /*
     * Register the tcl::dtrace command.
     */

    Tcl_CreateObjCommand(interp, "::tcl::dtrace", DTraceObjCmd, NULL, NULL);
#endif /* USE_DTRACE */

    /*
     * Register the builtin math functions.
     */

    nsPtr = Tcl_CreateNamespace(interp, "::tcl::mathfunc", NULL, NULL);
    if (nsPtr == NULL) {
	Tcl_Panic("Can't create math function namespace");
    }
#define MATH_FUNC_PREFIX_LEN 17 /* == strlen("::tcl::mathfunc::") */
    char mathFuncName[32];
    memcpy(mathFuncName, "::tcl::mathfunc::", MATH_FUNC_PREFIX_LEN);
    for (const BuiltinFuncDef *builtinFuncPtr = BuiltinFuncTable;
	    builtinFuncPtr->name; builtinFuncPtr++) {
	strcpy(mathFuncName + MATH_FUNC_PREFIX_LEN, builtinFuncPtr->name);
	Tcl_CreateObjCommand(interp, mathFuncName,
		builtinFuncPtr->objCmdProc, (void *)builtinFuncPtr->fn, NULL);
	Tcl_Export(interp, nsPtr, builtinFuncPtr->name, 0);
    }

    /*
     * Register the mathematical "operator" commands. [TIP #174]
     */

    nsPtr = Tcl_CreateNamespace(interp, "::tcl::mathop", NULL, NULL);
    if (nsPtr == NULL) {
	Tcl_Panic("cannot create math operator namespace");
    }
    Tcl_Export(interp, nsPtr, "*", 1);
#define MATH_OP_PREFIX_LEN 15 /* == strlen("::tcl::mathop::") */
    memcpy(mathFuncName, "::tcl::mathop::", MATH_OP_PREFIX_LEN);
    for (const OpCmdInfo *opcmdInfoPtr=mathOpCmds ; opcmdInfoPtr->name ;
	    opcmdInfoPtr++){
	TclOpCmdClientData *occdPtr = (TclOpCmdClientData *)Tcl_Alloc(sizeof(TclOpCmdClientData));

	occdPtr->op = opcmdInfoPtr->name;
	occdPtr->i.numArgs = opcmdInfoPtr->i.numArgs;
	occdPtr->expected = opcmdInfoPtr->expected;
	strcpy(mathFuncName + MATH_OP_PREFIX_LEN, opcmdInfoPtr->name);
	cmdPtr = (Command *) Tcl_CreateObjCommand(interp, mathFuncName,
		opcmdInfoPtr->objProc, occdPtr, DeleteOpCmdClientData);
	if (cmdPtr == NULL) {
	    Tcl_Panic("failed to create math operator %s",
		    opcmdInfoPtr->name);
	} else if (opcmdInfoPtr->compileProc != NULL) {
	    cmdPtr->compileProc = opcmdInfoPtr->compileProc;
	}
    }

    /*
     * Do Multiple/Safe Interps Tcl init stuff
     */

    TclInterpInit(interp);
    TclSetupEnv(interp);

    /*
     * TIP #59: Make embedded configuration information available.
     */

    TclInitEmbeddedConfigurationInformation(interp);

    /*
     * TIP #440: Declare the name of the script engine to be "Tcl".
     */

    Tcl_SetVar2(interp, "tcl_platform", "engine", "Tcl",
	    TCL_GLOBAL_ONLY);

    /*
     * Compute the byte order of this machine.
     */

    order.s = 1;
    Tcl_SetVar2(interp, "tcl_platform", "byteOrder",
	    ((order.c[0] == 1) ? "littleEndian" : "bigEndian"),
	    TCL_GLOBAL_ONLY);

    Tcl_SetVar2Ex(interp, "tcl_platform", "wordSize",
	    Tcl_NewWideIntObj(sizeof(long)), TCL_GLOBAL_ONLY);

    /* TIP #291 */
    Tcl_SetVar2Ex(interp, "tcl_platform", "pointerSize",
	    Tcl_NewWideIntObj(sizeof(void *)), TCL_GLOBAL_ONLY);

    /*
     * Set up other variables such as tcl_version and tcl_library
     */

    Tcl_SetVar2(interp, "tcl_patchLevel", NULL, TCL_PATCH_LEVEL, TCL_GLOBAL_ONLY);
    Tcl_SetVar2(interp, "tcl_version", NULL, TCL_VERSION, TCL_GLOBAL_ONLY);
    TclpSetVariables(interp);

    /*
     * Register Tcl's version number.
     * TIP #268: Full patchlevel instead of just major.minor
     * TIP #599: Extended build information "+<UUID>.<tag1>.<tag2>...."
     */

    Tcl_PkgProvideEx(interp, "Tcl", TCL_PATCH_LEVEL, &tclStubs);
    Tcl_PkgProvideEx(interp, "tcl", TCL_PATCH_LEVEL, &tclStubs);
    Tcl_CmdInfo info2;
    Tcl_Command buildInfoCmd = Tcl_CreateObjCommand(interp, "::tcl::build-info",
	    BuildInfoObjCmd, (void *)version, NULL);
    Tcl_GetCommandInfoFromToken(buildInfoCmd, &info2);
    info2.objProc2 = BuildInfoObjCmd2;
    info2.objClientData2 = (void *)version;
    Tcl_SetCommandInfoFromToken(buildInfoCmd, &info2);

    if (TclTommath_Init(interp) != TCL_OK) {
	Tcl_Panic("%s", Tcl_GetStringResult(interp));
    }

    if (TclOOInit(interp) != TCL_OK) {
	Tcl_Panic("%s", Tcl_GetStringResult(interp));
    }

    if (TclZlibInit(interp) != TCL_OK || TclZipfs_Init(interp) != TCL_OK) {
	Tcl_Panic("%s", Tcl_GetStringResult(interp));
    }

    TOP_CB(iPtr) = NULL;
    return interp;
}

static void
DeleteOpCmdClientData(
    void *clientData)
{
    TclOpCmdClientData *occdPtr = (TclOpCmdClientData *)clientData;

    Tcl_Free(occdPtr);
}

/*
 * ---------------------------------------------------------------------
 *
 * TclRegisterCommandTypeName, TclGetCommandTypeName --
 *
 *	Command type registration and lookup mechanism. Everything is keyed by
 *	the Tcl_ObjCmdProc for the command, and that is used as the *key* into
 *	the hash table that maps to constant strings that are names. (It is
 *	recommended that those names be ASCII.)
 *
 * ---------------------------------------------------------------------
 */

void
TclRegisterCommandTypeName(
    Tcl_ObjCmdProc *implementationProc,
    const char *nameStr)
{
    Tcl_MutexLock(&commandTypeLock);
    if (!commandTypeInit) {
	Tcl_InitHashTable(&commandTypeTable, TCL_ONE_WORD_KEYS);
	commandTypeInit = true;
    }

    Tcl_HashEntry *hPtr;
    if (nameStr != NULL) {
	int isNew;

	hPtr = Tcl_CreateHashEntry(&commandTypeTable,
		(void *)implementationProc, &isNew);
	Tcl_SetHashValue(hPtr, nameStr);
    } else {
	hPtr = Tcl_FindHashEntry(&commandTypeTable,
		implementationProc);
	if (hPtr != NULL) {
	    Tcl_DeleteHashEntry(hPtr);
	}
    }
    Tcl_MutexUnlock(&commandTypeLock);
}

const char *
TclGetCommandTypeName(
    Tcl_Command command)
{
    Command *cmdPtr = (Command *) command;
    Tcl_ObjCmdProc *procPtr = cmdPtr->objProc;
    const char *name = "native";

    if (procPtr == NULL) {
	procPtr = cmdPtr->nreProc;
    }
    Tcl_MutexLock(&commandTypeLock);
    if (commandTypeInit) {
	Tcl_HashEntry *hPtr = Tcl_FindHashEntry(&commandTypeTable, procPtr);

	if (hPtr && Tcl_GetHashValue(hPtr)) {
	    name = (const char *) Tcl_GetHashValue(hPtr);
	}
    }
    Tcl_MutexUnlock(&commandTypeLock);

    return name;
}

/*
 *----------------------------------------------------------------------
 *
 * TclHideUnsafeCommands --
 *
 *	Hides base commands that are not marked as safe from this interpreter.
 *
 * Results:
 *	TCL_OK if it succeeds, TCL_ERROR else.
 *
 * Side effects:
 *	Hides functionality in an interpreter.
 *
 *----------------------------------------------------------------------
 */

static void
HideCommandInTclNs(
    Tcl_Interp *interp,
    const char *nsName,
    const char *name,
    Tcl_Obj *publicNameTuple)
{
    Tcl_Obj *cmdName = Tcl_ObjPrintf("::tcl::%s::%s", nsName, name);
    Tcl_Obj *hideName = Tcl_ObjPrintf("tcl:%s:%s", nsName, name);

#define INTERIM_HACK_NAME "___tmp"
    // TODO: Fix the hiding machinery to handle namespaced commands.

    if (TclRenameCommand(interp, TclGetString(cmdName),
		INTERIM_HACK_NAME) != TCL_OK
	    || Tcl_HideCommand(interp, INTERIM_HACK_NAME,
		    TclGetString(hideName)) != TCL_OK) {
	Tcl_Panic("problem making '%s %s' safe: %s",
		nsName, name, Tcl_GetStringResult(interp));
    }
    if (publicNameTuple) {
	Tcl_IncrRefCount(publicNameTuple);
	Tcl_CreateObjCommand(interp, TclGetString(cmdName),
		BadEnsembleSubcommand, (void *)publicNameTuple,
		BadEnsembleSubcommandCleanup);
    }
    TclDecrRefCount(cmdName);
    TclDecrRefCount(hideName);
}

int
TclHideUnsafeCommands(
    Tcl_Interp *interp)		/* Hide commands in this interpreter. */
{
<<<<<<< HEAD
=======
    const CmdInfo *cmdInfoPtr;
    const EnsembleSetup *ensSetupPtr;
    const EnsembleImplMap *implMapPtr;
    const UnsupportedCmdInfo *unsCmdInfoPtr;

>>>>>>> 37de7db0
    if (interp == NULL) {
	return TCL_ERROR;
    }
    for (const CmdInfo *cmdInfoPtr = builtInCmds; cmdInfoPtr->name; cmdInfoPtr++) {
	if (!(cmdInfoPtr->flags & CMD_IS_SAFE)) {
	    Tcl_HideCommand(interp, cmdInfoPtr->name, cmdInfoPtr->name);
	}
    }

<<<<<<< HEAD
    for (const UnsafeEnsembleInfo *unsafePtr = unsafeEnsembleCommands;
	    unsafePtr->ensembleNsName; unsafePtr++) {
	if (unsafePtr->commandName) {
=======
    for (ensSetupPtr = ensembleCommands; ensSetupPtr->name; ensSetupPtr++) {
	for (implMapPtr=ensSetupPtr->implMap; implMapPtr->name; implMapPtr++) {
	    if (!implMapPtr->unsafe) {
		continue;
	    }
>>>>>>> 37de7db0
	    /*
	     * Hide an ensemble subcommand.
	     */

	    const char *ensembleNsName = ensSetupPtr->name, *sub;
	    while ((sub = strstr(ensembleNsName, "::")) != NULL) {
		ensembleNsName = sub + 2;
	    }
	    HideCommandInTclNs(interp, ensembleNsName, implMapPtr->name,
		    Tcl_NewListObj(2, ((Tcl_Obj*[]) {
			Tcl_NewStringObj(ensSetupPtr->name, TCL_AUTO_LENGTH),
			Tcl_NewStringObj(implMapPtr->name, TCL_AUTO_LENGTH)
		    })));
	}

	if (!(ensSetupPtr->flags & CMD_IS_SAFE)) {
	    /*
	     * Hide a main command (for compatibility).
	     */
	    Tcl_HideCommand(interp, ensSetupPtr->name, ensSetupPtr->name);
	}
    }

    for (unsCmdInfoPtr=unsupportedCmds; unsCmdInfoPtr->name; unsCmdInfoPtr++) {
	if (!(unsCmdInfoPtr->flags & CMD_IS_SAFE)) {
	    HideCommandInTclNs(interp, "unsupported", unsCmdInfoPtr->name, NULL);
	}
    }

    return TCL_OK;
}

/*
 *----------------------------------------------------------------------
 *
 * BadEnsembleSubcommand --
 *
 *	Command used to act as a backstop implementation when subcommands of
 *	ensembles are unsafe (the real implementations of the subcommands are
 *	hidden). The clientData is description of what was hidden.
 *
 * Results:
 *	A standard Tcl result (always a TCL_ERROR).
 *
 * Side effects:
 *	None.
 *
 *----------------------------------------------------------------------
 */

static int
BadEnsembleSubcommand(
    void *clientData,
    Tcl_Interp *interp,
    TCL_UNUSED(int) /*objc*/,
    TCL_UNUSED(Tcl_Obj *const *) /* objv */)
{
    Tcl_Obj *publicNameTuple = (Tcl_Obj *)clientData;
    Tcl_Obj *ensembleName = TclListObjGetElement(publicNameTuple, 0);
    Tcl_Obj *commandName = TclListObjGetElement(publicNameTuple, 1);

<<<<<<< HEAD
    TclPrintfResult(interp, "not allowed to invoke subcommand %s of %s",
	    infoPtr->commandName, infoPtr->ensembleNsName);
    TclSetErrorCode(interp, "TCL", "SAFE", "SUBCOMMAND");
=======
    Tcl_SetObjResult(interp, Tcl_ObjPrintf(
	    "not allowed to invoke subcommand %s of %s",
	    TclGetString(commandName), TclGetString(ensembleName)));
    Tcl_SetErrorCode(interp, "TCL", "SAFE", "SUBCOMMAND", (char *)NULL);
>>>>>>> 37de7db0
    return TCL_ERROR;
}

/*
 *----------------------------------------------------------------------
 *
 * BadEnsembleSubcommandCleanup --
 *
 *	Cleans up data used by BadEnsembleSubcommand() when an instance of it
 *	is deleted.
 *
 * Results:
 *	None.
 *
 * Side effects:
 *	Releases a memory reference.
 *
 *----------------------------------------------------------------------
 */

static void
BadEnsembleSubcommandCleanup(
    void *clientData)
{
    Tcl_Obj *publicNameTuple = (Tcl_Obj *)clientData;
    Tcl_DecrRefCount(publicNameTuple);
}

/*
 *--------------------------------------------------------------
 *
 * Tcl_CallWhenDeleted --
 *
 *	Arrange for a function to be called before a given interpreter is
 *	deleted. The function is called as soon as Tcl_DeleteInterp is called;
 *	if Tcl_CallWhenDeleted is called on an interpreter that has already
 *	been deleted, the function will be called when the last Tcl_Release is
 *	done on the interpreter.
 *
 * Results:
 *	None.
 *
 * Side effects:
 *	When Tcl_DeleteInterp is invoked to delete interp, proc will be
 *	invoked. See the manual entry for details.
 *
 *--------------------------------------------------------------
 */

void
Tcl_CallWhenDeleted(
    Tcl_Interp *interp,		/* Interpreter to watch. */
    Tcl_InterpDeleteProc *proc,	/* Function to call when interpreter is about
				 * to be deleted. */
    void *clientData)		/* One-word value to pass to proc. */
{
    Interp *iPtr = (Interp *) interp;
    static Tcl_ThreadDataKey assocDataCounterKey;
    int *assocDataCounterPtr = (int *)
	    Tcl_GetThreadData(&assocDataCounterKey, sizeof(int));
    char buffer[32 + TCL_INTEGER_SPACE];
    AssocData *dPtr = (AssocData *)Tcl_Alloc(sizeof(AssocData));

    snprintf(buffer, sizeof(buffer), "Assoc Data Key #%d", *assocDataCounterPtr);
    (*assocDataCounterPtr)++;

    if (iPtr->assocData == NULL) {
	iPtr->assocData = (Tcl_HashTable *)Tcl_Alloc(sizeof(Tcl_HashTable));
	Tcl_InitHashTable(iPtr->assocData, TCL_STRING_KEYS);
    }

    int isNew;
    Tcl_HashEntry *hPtr = Tcl_CreateHashEntry(iPtr->assocData, buffer, &isNew);
    dPtr->proc = proc;
    dPtr->clientData = clientData;
    Tcl_SetHashValue(hPtr, dPtr);
}

/*
 *--------------------------------------------------------------
 *
 * Tcl_DontCallWhenDeleted --
 *
 *	Cancel the arrangement for a function to be called when a given
 *	interpreter is deleted.
 *
 * Results:
 *	None.
 *
 * Side effects:
 *	If proc and clientData were previously registered as a callback via
 *	Tcl_CallWhenDeleted, they are unregistered. If they weren't previously
 *	registered then nothing happens.
 *
 *--------------------------------------------------------------
 */

void
Tcl_DontCallWhenDeleted(
    Tcl_Interp *interp,		/* Interpreter to watch. */
    Tcl_InterpDeleteProc *proc,	/* Function to call when interpreter is about
				 * to be deleted. */
    void *clientData)		/* One-word value to pass to proc. */
{
    Interp *iPtr = (Interp *) interp;
    Tcl_HashTable *hTablePtr = iPtr->assocData;
    if (hTablePtr == NULL) {
	return;
    }

    Tcl_HashSearch hSearch;
    for (Tcl_HashEntry *hPtr = Tcl_FirstHashEntry(hTablePtr, &hSearch); hPtr;
	    hPtr = Tcl_NextHashEntry(&hSearch)) {
	AssocData *dPtr = (AssocData *)Tcl_GetHashValue(hPtr);
	if ((dPtr->proc == proc) && (dPtr->clientData == clientData)) {
	    Tcl_Free(dPtr);
	    Tcl_DeleteHashEntry(hPtr);
	    return;
	}
    }
}

/*
 *----------------------------------------------------------------------
 *
 * Tcl_SetAssocData --
 *
 *	Creates a named association between user-specified data, a delete
 *	function and this interpreter. If the association already exists the
 *	data is overwritten with the new data. The delete function will be
 *	invoked when the interpreter is deleted.
 *
 * Results:
 *	None.
 *
 * Side effects:
 *	Sets the associated data, creates the association if needed.
 *
 *----------------------------------------------------------------------
 */

void
Tcl_SetAssocData(
    Tcl_Interp *interp,		/* Interpreter to associate with. */
    const char *name,		/* Name for association. */
    Tcl_InterpDeleteProc *proc,	/* Proc to call when interpreter is about to
				 * be deleted. */
    void *clientData)		/* One-word value to pass to proc. */
{
    Interp *iPtr = (Interp *) interp;

    if (iPtr->assocData == NULL) {
	iPtr->assocData = (Tcl_HashTable *)Tcl_Alloc(sizeof(Tcl_HashTable));
	Tcl_InitHashTable(iPtr->assocData, TCL_STRING_KEYS);
    }
    int isNew;
    Tcl_HashEntry *hPtr = Tcl_CreateHashEntry(iPtr->assocData, name, &isNew);
    AssocData *dPtr;
    if (isNew == 0) {
	dPtr = (AssocData *)Tcl_GetHashValue(hPtr);
    } else {
	dPtr = (AssocData *)Tcl_Alloc(sizeof(AssocData));
    }
    dPtr->proc = proc;
    dPtr->clientData = clientData;

    Tcl_SetHashValue(hPtr, dPtr);
}

/*
 *----------------------------------------------------------------------
 *
 * Tcl_DeleteAssocData --
 *
 *	Deletes a named association of user-specified data with the specified
 *	interpreter.
 *
 * Results:
 *	None.
 *
 * Side effects:
 *	Deletes the association.
 *
 *----------------------------------------------------------------------
 */

void
Tcl_DeleteAssocData(
    Tcl_Interp *interp,		/* Interpreter to associate with. */
    const char *name)		/* Name of association. */
{
    Interp *iPtr = (Interp *) interp;
    if (iPtr->assocData == NULL) {
	return;
    }
    Tcl_HashEntry *hPtr = Tcl_FindHashEntry(iPtr->assocData, name);
    if (hPtr == NULL) {
	return;
    }

    AssocData *dPtr = (AssocData *)Tcl_GetHashValue(hPtr);
    Tcl_DeleteHashEntry(hPtr);
    if (dPtr->proc != NULL) {
	dPtr->proc(dPtr->clientData, interp);
    }
    Tcl_Free(dPtr);
}

/*
 *----------------------------------------------------------------------
 *
 * Tcl_GetAssocData --
 *
 *	Returns the client data associated with this name in the specified
 *	interpreter.
 *
 * Results:
 *	The client data in the AssocData record denoted by the named
 *	association, or NULL.
 *
 * Side effects:
 *	None.
 *
 *----------------------------------------------------------------------
 */

void *
Tcl_GetAssocData(
    Tcl_Interp *interp,		/* Interpreter associated with. */
    const char *name,		/* Name of association. */
    Tcl_InterpDeleteProc **procPtr)
				/* Pointer to place to store address of
				 * current deletion callback. */
{
    Interp *iPtr = (Interp *) interp;
    if (iPtr->assocData == NULL) {
	return NULL;
    }
    Tcl_HashEntry *hPtr = Tcl_FindHashEntry(iPtr->assocData, name);
    if (hPtr == NULL) {
	return NULL;
    }

    AssocData *dPtr = (AssocData *)Tcl_GetHashValue(hPtr);
    if (procPtr != NULL) {
	*procPtr = dPtr->proc;
    }
    return dPtr->clientData;
}

/*
 *----------------------------------------------------------------------
 *
 * Tcl_InterpDeleted --
 *
 *	Returns nonzero if the interpreter has been deleted with a call to
 *	Tcl_DeleteInterp.
 *
 * Results:
 *	Nonzero if the interpreter is deleted, zero otherwise.
 *
 * Side effects:
 *	None.
 *
 *----------------------------------------------------------------------
 */

int
Tcl_InterpDeleted(
    Tcl_Interp *interp)
{
    return (((Interp *) interp)->flags & DELETED) ? 1 : 0;
}

/*
 *----------------------------------------------------------------------
 *
 * Tcl_DeleteInterp --
 *
 *	Ensures that the interpreter will be deleted eventually. If there are
 *	no Tcl_Preserve calls in effect for this interpreter, it is deleted
 *	immediately, otherwise the interpreter is deleted when the last
 *	Tcl_Preserve is matched by a call to Tcl_Release. In either case, the
 *	function runs the currently registered deletion callbacks.
 *
 * Results:
 *	None.
 *
 * Side effects:
 *	The interpreter is marked as deleted. The caller may still use it
 *	safely if there are calls to Tcl_Preserve in effect for the
 *	interpreter, but further calls to Tcl_Eval etc in this interpreter
 *	will fail.
 *
 *----------------------------------------------------------------------
 */

void
Tcl_DeleteInterp(
    Tcl_Interp *interp)		/* Token for command interpreter (returned by
				 * a previous call to Tcl_CreateInterp). */
{
    Interp *iPtr = (Interp *) interp;

    /*
     * If the interpreter has already been marked deleted, just punt.
     */

    if (iPtr->flags & DELETED) {
	return;
    }

    /*
     * Mark the interpreter as deleted. No further evals will be allowed.
     * Increase the compileEpoch as a signal to compiled bytecodes.
     */

    iPtr->flags |= DELETED;
    iPtr->compileEpoch++;

    /*
     * Ensure that the interpreter is eventually deleted.
     */

    Tcl_EventuallyFree(interp, DeleteInterpProc);
}

/*
 *----------------------------------------------------------------------
 *
 * DeleteInterpProc --
 *
 *	Helper function to delete an interpreter. This function is called when
 *	the last call to Tcl_Preserve on this interpreter is matched by a call
 *	to Tcl_Release. The function cleans up all resources used in the
 *	interpreter and calls all currently registered interpreter deletion
 *	callbacks.
 *
 * Results:
 *	None.
 *
 * Side effects:
 *	Whatever the interpreter deletion callbacks do. Frees resources used
 *	by the interpreter.
 *
 *----------------------------------------------------------------------
 */

static void
DeleteInterpProc(
    void *blockPtr)		/* Interpreter to delete. */
{
    Tcl_Interp *interp = (Tcl_Interp *) blockPtr;
    Interp *iPtr = (Interp *) interp;

    /*
     * Punt if there is an error in the Tcl_Release/Tcl_Preserve matchup,
	 * unless we are exiting.
     */

    if ((iPtr->numLevels > 0) && !TclInExit()) {
	Tcl_Panic("DeleteInterpProc called with active evals");
    }

    /*
     * The interpreter should already be marked deleted; otherwise how did we
     * get here?
     */

    if (!(iPtr->flags & DELETED)) {
	Tcl_Panic("DeleteInterpProc called on interpreter not marked deleted");
    }

    /*
     * TIP #219, Tcl Channel Reflection API. Discard a leftover state.
     */

    if (iPtr->chanMsg != NULL) {
	Tcl_DecrRefCount(iPtr->chanMsg);
	iPtr->chanMsg = NULL;
    }

    /*
     * TIP #285, Script cancellation support. Delete this interp from the
     * global hash table of CancelInfo structs.
     */

    Tcl_MutexLock(&cancelLock);
    Tcl_HashEntry *hPtr = Tcl_FindHashEntry(&cancelTable, iPtr);
    if (hPtr != NULL) {
	CancelInfo *cancelInfo = (CancelInfo *)Tcl_GetHashValue(hPtr);

	if (cancelInfo != NULL) {
	    if (cancelInfo->result != NULL) {
		Tcl_Free(cancelInfo->result);
	    }
	    Tcl_Free(cancelInfo);
	}

	Tcl_DeleteHashEntry(hPtr);
    }

    if (iPtr->asyncCancel != NULL) {
	Tcl_AsyncDelete(iPtr->asyncCancel);
	iPtr->asyncCancel = NULL;
    }

    if (iPtr->asyncCancelMsg != NULL) {
	Tcl_DecrRefCount(iPtr->asyncCancelMsg);
	iPtr->asyncCancelMsg = NULL;
    }
    Tcl_MutexUnlock(&cancelLock);

    /*
     * Shut down all limit handler callback scripts that call back into this
     * interpreter. Then eliminate all limit handlers for this interpreter.
     */

    TclRemoveScriptLimitCallbacks(interp);
    TclLimitRemoveAllHandlers(interp);

    /*
     * Dismantle the namespace here, before we clear the assocData. If any
     * background errors occur here, they will be deleted below.
     *
     * Dismantle the namespace after freeing the iPtr->handle so that each
     * bytecode releases its literals without caring to update the literal
     * table, as it will be freed later in this function without further use.
     */

    TclHandleFree(iPtr->handle);
    TclTeardownNamespace(iPtr->globalNsPtr);

    /*
     * Delete all the hidden commands.
     */

    Tcl_HashTable *hTablePtr = iPtr->hiddenCmdTablePtr;
    if (hTablePtr != NULL) {
	/*
	 * Non-pernicious deletion. The deletion callbacks will not be allowed
	 * to create any new hidden or non-hidden commands.
	 * Tcl_DeleteCommandFromToken will remove the entry from the
	 * hiddenCmdTablePtr.
	 */

	Tcl_HashSearch search;
	hPtr = Tcl_FirstHashEntry(hTablePtr, &search);
	for (; hPtr != NULL; hPtr = Tcl_NextHashEntry(&search)) {
	    Tcl_DeleteCommandFromToken(interp, (Tcl_Command)Tcl_GetHashValue(hPtr));
	}
	Tcl_DeleteHashTable(hTablePtr);
	Tcl_Free(hTablePtr);
    }

    if (iPtr->assocData != NULL) {
	hTablePtr = iPtr->assocData;
	/*
	 * Invoke deletion callbacks; note that a callback can create new
	 * callbacks, so we iterate.
	 */
	Tcl_HashSearch search;
	for (hPtr = Tcl_FirstHashEntry(hTablePtr, &search);
		hPtr != NULL;
		hPtr = Tcl_FirstHashEntry(hTablePtr, &search)) {
	    AssocData *dPtr = (AssocData *)Tcl_GetHashValue(hPtr);
	    Tcl_DeleteHashEntry(hPtr);
	    if (dPtr->proc != NULL) {
		dPtr->proc(dPtr->clientData, interp);
	    }
	    Tcl_Free(dPtr);
	}
	Tcl_DeleteHashTable(hTablePtr);
	Tcl_Free(hTablePtr);
	iPtr->assocData = NULL;
    }

    /*
     * Pop the root frame pointer and finish deleting the global
     * namespace. The order is important [Bug 1658572].
     */

    if ((iPtr->framePtr != iPtr->rootFramePtr) && !TclInExit()) {
	Tcl_Panic("DeleteInterpProc: popping rootCallFrame with other frames on top");
    }
    Tcl_PopCallFrame(interp);
    Tcl_Free(iPtr->rootFramePtr);
    iPtr->rootFramePtr = NULL;
    Tcl_DeleteNamespace((Tcl_Namespace *) iPtr->globalNsPtr);

    /*
     * Free up the result *after* deleting variables, since variable deletion
     * could have transferred ownership of the result string to Tcl.
     */

    Tcl_DecrRefCount(iPtr->objResultPtr);
    iPtr->objResultPtr = NULL;
    Tcl_DecrRefCount(iPtr->ecVar);
    if (iPtr->errorCode) {
	Tcl_DecrRefCount(iPtr->errorCode);
	iPtr->errorCode = NULL;
    }
    Tcl_DecrRefCount(iPtr->eiVar);
    if (iPtr->errorInfo) {
	Tcl_DecrRefCount(iPtr->errorInfo);
	iPtr->errorInfo = NULL;
    }
    Tcl_DecrRefCount(iPtr->errorStack);
    iPtr->errorStack = NULL;
    Tcl_DecrRefCount(iPtr->upLiteral);
    Tcl_DecrRefCount(iPtr->callLiteral);
    Tcl_DecrRefCount(iPtr->innerLiteral);
    Tcl_DecrRefCount(iPtr->innerContext);
    if (iPtr->returnOpts) {
	Tcl_DecrRefCount(iPtr->returnOpts);
    }
    TclFreePackageInfo(iPtr);
    while (iPtr->tracePtr != NULL) {
	Tcl_DeleteTrace((Tcl_Interp *) iPtr, (Tcl_Trace) iPtr->tracePtr);
    }
    if (iPtr->execEnvPtr != NULL) {
	TclDeleteExecEnv(iPtr->execEnvPtr);
    }
    if (iPtr->scriptFile) {
	Tcl_DecrRefCount(iPtr->scriptFile);
	iPtr->scriptFile = NULL;
    }
    Tcl_DecrRefCount(iPtr->emptyObjPtr);
    iPtr->emptyObjPtr = NULL;

    for (ResolverScheme *resPtr = iPtr->resolverPtr; resPtr; ) {
	ResolverScheme *nextResPtr = resPtr->nextPtr;
	Tcl_Free(resPtr->name);
	Tcl_Free(resPtr);
	resPtr = nextResPtr;
    }

    /*
     * Free up literal objects created for scripts compiled by the
     * interpreter.
     */

    TclDeleteLiteralTable(interp, &iPtr->literalTable);

    /*
     * TIP #280 - Release the arrays for ByteCode/Proc extension, and
     * contents.
     */

    Tcl_HashSearch search;
    for (hPtr = Tcl_FirstHashEntry(iPtr->linePBodyPtr, &search);
	    hPtr != NULL;
	    hPtr = Tcl_NextHashEntry(&search)) {
	CmdFrame *cfPtr = (CmdFrame *)Tcl_GetHashValue(hPtr);
	Proc *procPtr = (Proc *) Tcl_GetHashKey(iPtr->linePBodyPtr, hPtr);

	procPtr->iPtr = NULL;
	if (cfPtr) {
	    if (cfPtr->type == TCL_LOCATION_SOURCE) {
		Tcl_DecrRefCount(cfPtr->path);
	    }
	    Tcl_Free(cfPtr->line);
	    Tcl_Free(cfPtr);
	}
	Tcl_DeleteHashEntry(hPtr);
    }
    Tcl_DeleteHashTable(iPtr->linePBodyPtr);
    Tcl_Free(iPtr->linePBodyPtr);
    iPtr->linePBodyPtr = NULL;

    /*
     * See also tclCompile.c, TclCleanupByteCode
     */

    for (hPtr = Tcl_FirstHashEntry(iPtr->lineBCPtr, &search);
	    hPtr != NULL;
	    hPtr = Tcl_NextHashEntry(&search)) {
	ExtCmdLoc *eclPtr = (ExtCmdLoc *)Tcl_GetHashValue(hPtr);

	if (eclPtr->type == TCL_LOCATION_SOURCE) {
	    Tcl_DecrRefCount(eclPtr->path);
	}
	for (Tcl_Size i=0; i<eclPtr->nuloc; i++) {
	    Tcl_Free(eclPtr->loc[i].line);
	}

	if (eclPtr->loc != NULL) {
	    Tcl_Free(eclPtr->loc);
	}

	Tcl_Free(eclPtr);
	Tcl_DeleteHashEntry(hPtr);
    }
    Tcl_DeleteHashTable(iPtr->lineBCPtr);
    Tcl_Free(iPtr->lineBCPtr);
    iPtr->lineBCPtr = NULL;

    /*
     * Location stack for uplevel/eval/... scripts which were passed through
     * proc arguments. Actually we track all arguments as we do not and cannot
     * know which arguments will be used as scripts and which will not.
     */

    if (iPtr->lineLAPtr->numEntries && !TclInExit()) {
	/*
	 * When the interp goes away we have nothing on the stack, so there
	 * are no arguments, so this table has to be empty.
	 */

	Tcl_Panic("Argument location tracking table not empty");
    }

    Tcl_DeleteHashTable(iPtr->lineLAPtr);
    Tcl_Free(iPtr->lineLAPtr);
    iPtr->lineLAPtr = NULL;

    if (iPtr->lineLABCPtr->numEntries && !TclInExit()) {
	/*
	 * When the interp goes away we have nothing on the stack, so there
	 * are no arguments, so this table has to be empty.
	 */

	Tcl_Panic("Argument location tracking table not empty");
    }

    Tcl_DeleteHashTable(iPtr->lineLABCPtr);
    Tcl_Free(iPtr->lineLABCPtr);
    iPtr->lineLABCPtr = NULL;

    /*
     * Squelch the tables of traces on variables and searches over arrays in
     * the in the interpreter.
     */

    Tcl_DeleteHashTable(&iPtr->varTraces);
    Tcl_DeleteHashTable(&iPtr->varSearches);

    Tcl_Free(iPtr);
}

/*
 *---------------------------------------------------------------------------
 *
 * Tcl_HideCommand --
 *
 *	Makes a command hidden so that it cannot be invoked from within an
 *	interpreter, only from within an ancestor.
 *
 * Results:
 *	A standard Tcl result; also leaves a message in the interp's result if
 *	an error occurs.
 *
 * Side effects:
 *	Removes a command from the command table and create an entry into the
 *	hidden command table under the specified token name.
 *
 *---------------------------------------------------------------------------
 */

int
Tcl_HideCommand(
    Tcl_Interp *interp,		/* Interpreter in which to hide command. */
    const char *cmdName,	/* Name of command to hide. */
    const char *hiddenCmdToken)	/* Token name of the to-be-hidden command. */
{
    Interp *iPtr = (Interp *) interp;

    if (iPtr->flags & DELETED) {
	/*
	 * The interpreter is being deleted. Do not create any new structures,
	 * because it is not safe to modify the interpreter.
	 */

	return TCL_ERROR;
    }

    /*
     * Disallow hiding of commands that are currently in a namespace or
     * renaming (as part of hiding) into a namespace (because the current
     * implementation with a single global table and the needed uniqueness of
     * names cause problems with namespaces).
     *
     * We don't need to check for "::" in cmdName because the real check is on
     * the nsPtr below.
     *
     * hiddenCmdToken is just a string which is not interpreted in any way. It
     * may contain :: but the string is not interpreted as a namespace
     * qualifier command name. Thus, hiding foo::bar to foo::bar and then
     * trying to expose or invoke ::foo::bar will NOT work; but if the
     * application always uses the same strings it will get consistent
     * behaviour.
     *
     * But as we currently limit ourselves to the global namespace only for
     * the source, in order to avoid potential confusion, lets prevent "::" in
     * the token too. - dl
     */

    if (strstr(hiddenCmdToken, "::")) {
	TclPrintfResult(interp,
		"cannot use namespace qualifiers in hidden command"
		" token (rename)");
	TclSetErrorCode(interp, "TCL", "VALUE", "HIDDENTOKEN");
	return TCL_ERROR;
    }

    /*
     * Find the command to hide. An error is returned if cmdName can't be
     * found. Look up the command only from the global namespace. Full path of
     * the command must be given if using namespaces.
     */

    Command *cmdPtr = (Command *) Tcl_FindCommand(interp, cmdName, NULL,
	    /*flags*/ TCL_LEAVE_ERR_MSG | TCL_GLOBAL_ONLY);
    if (!cmdPtr) {
	return TCL_ERROR;
    }

    /*
     * Check that the command is really in global namespace
     */

    if (cmdPtr->nsPtr != iPtr->globalNsPtr) {
	TclPrintfResult(interp, "can only hide global namespace commands "
		"(use rename then hide)");
	TclSetErrorCode(interp, "TCL", "HIDE", "NON_GLOBAL");
	return TCL_ERROR;
    }

    /*
     * Initialize the hidden command table if necessary.
     */

    Tcl_HashTable *hiddenCmdTablePtr = iPtr->hiddenCmdTablePtr;
    if (!hiddenCmdTablePtr) {
	hiddenCmdTablePtr = (Tcl_HashTable *)Tcl_Alloc(sizeof(Tcl_HashTable));
	Tcl_InitHashTable(hiddenCmdTablePtr, TCL_STRING_KEYS);
	iPtr->hiddenCmdTablePtr = hiddenCmdTablePtr;
    }

    /*
     * It is an error to move an exposed command to a hidden command with
     * hiddenCmdToken if a hidden command with the name hiddenCmdToken already
     * exists.
     */

    int isNew;
    Tcl_HashEntry *hPtr = Tcl_CreateHashEntry(hiddenCmdTablePtr, hiddenCmdToken, &isNew);
    if (!isNew) {
	TclPrintfResult(interp, "hidden command named \"%s\" already exists",
		hiddenCmdToken);
	TclSetErrorCode(interp, "TCL", "HIDE", "ALREADY_HIDDEN");
	return TCL_ERROR;
    }

    /*
     * NB: This code is currently 'like' a rename to a special separate name
     * table. Changes here and in TclRenameCommand must be kept in synch until
     * the common parts are actually factorized out.
     */

    /*
     * Remove the hash entry for the command from the interpreter command
     * table. This is like deleting the command, so bump its command epoch
     * to invalidate any cached references that point to the command.
     */

    if (cmdPtr->hPtr) {
	Tcl_DeleteHashEntry(cmdPtr->hPtr);
	cmdPtr->hPtr = NULL;
	cmdPtr->cmdEpoch++;
    }

    /*
     * The list of command exported from the namespace might have changed.
     * However, we do not need to recompute this just yet; next time we need
     * the info will be soon enough.
     */

    TclInvalidateNsCmdLookup(cmdPtr->nsPtr);

    /*
     * Now link the hash table entry with the command structure. We ensured
     * above that the nsPtr was right.
     */

    cmdPtr->hPtr = hPtr;
    Tcl_SetHashValue(hPtr, cmdPtr);

    /*
     * If the command being hidden has a compile function, increment the
     * interpreter's compileEpoch to invalidate its compiled code. This makes
     * sure that we don't later try to execute old code compiled with
     * command-specific (i.e., inline) bytecodes for the now-hidden command.
     * This field is checked in Tcl_EvalObj and ObjInterpProc, and code whose
     * compilation epoch doesn't match is recompiled.
     */

    if (cmdPtr->compileProc) {
	iPtr->compileEpoch++;
    }
    return TCL_OK;
}

/*
 *----------------------------------------------------------------------
 *
 * Tcl_ExposeCommand --
 *
 *	Makes a previously hidden command callable from inside the interpreter
 *	instead of only by its ancestors.
 *
 * Results:
 *	A standard Tcl result. If an error occurs, a message is left in the
 *	interp's result.
 *
 * Side effects:
 *	Moves commands from one hash table to another.
 *
 *----------------------------------------------------------------------
 */

int
Tcl_ExposeCommand(
    Tcl_Interp *interp,		/* Interpreter in which to make command
				 * callable. */
    const char *hiddenCmdToken,	/* Name of hidden command. */
    const char *cmdName)	/* Name of to-be-exposed command. */
{
    Interp *iPtr = (Interp *) interp;

    if (iPtr->flags & DELETED) {
	/*
	 * The interpreter is being deleted. Do not create any new structures,
	 * because it is not safe to modify the interpreter.
	 */

	return TCL_ERROR;
    }

    /*
     * Check that we have a regular name for the command (that the user is not
     * trying to do an expose and a rename (to another namespace) at the same
     * time).
     */

    if (strstr(cmdName, "::") != NULL) {
	TclPrintfResult(interp, "cannot expose to a namespace "
		"(use expose to toplevel, then rename)");
	TclSetErrorCode(interp, "TCL", "EXPOSE", "NON_GLOBAL");
	return TCL_ERROR;
    }

    /*
     * Get the command from the hidden command table:
     */

    Tcl_HashEntry *hPtr = NULL;
    Tcl_HashTable *hiddenCmdTablePtr = iPtr->hiddenCmdTablePtr;
    if (hiddenCmdTablePtr) {
	hPtr = Tcl_FindHashEntry(hiddenCmdTablePtr, hiddenCmdToken);
    }
    if (!hPtr) {
	TclPrintfResult(interp, "unknown hidden command \"%s\"",
		hiddenCmdToken);
	TclSetErrorCode(interp, "TCL", "LOOKUP", "HIDDENTOKEN", hiddenCmdToken);
	return TCL_ERROR;
    }
    Command *cmdPtr = (Command *)Tcl_GetHashValue(hPtr);

    /*
     * Check that we have a true global namespace command (enforced by
     * Tcl_HideCommand but let's double check. (If it was not, we would not
     * really know how to handle it).
     */

    if (cmdPtr->nsPtr != iPtr->globalNsPtr) {
	/*
	 * This case is theoretically impossible, we might rather Tcl_Panic
	 * than 'nicely' erroring out ?
	 */

	TclPrintfResult(interp,
		"trying to expose a non-global command namespace command");
	return TCL_ERROR;
    }

    /*
     * This is the global table.
     */

    Namespace *nsPtr = cmdPtr->nsPtr;

    /*
     * It is an error to overwrite an existing exposed command as a result of
     * exposing a previously hidden command.
     */

    int isNew;
    hPtr = Tcl_CreateHashEntry(&nsPtr->cmdTable, cmdName, &isNew);
    if (!isNew) {
	TclPrintfResult(interp, "exposed command \"%s\" already exists",
		cmdName);
	TclSetErrorCode(interp, "TCL", "EXPOSE", "COMMAND_EXISTS");
	return TCL_ERROR;
    }

    /*
     * Command resolvers (per-interp, per-namespace) might have resolved to a
     * command for the given namespace scope with this command not being
     * registered with the namespace's command table. During BC compilation,
     * the so-resolved command turns into a CmdName literal. Without
     * invalidating a possible CmdName literal here explicitly, such literals
     * keep being reused while pointing to overhauled commands.
     */

    TclInvalidateCmdLiteral(interp, cmdName, nsPtr);

    /*
     * The list of command exported from the namespace might have changed.
     * However, we do not need to recompute this just yet; next time we need
     * the info will be soon enough.
     */

    TclInvalidateNsCmdLookup(nsPtr);

    /*
     * Remove the hash entry for the command from the interpreter hidden
     * command table.
     */

    if (cmdPtr->hPtr != NULL) {
	Tcl_DeleteHashEntry(cmdPtr->hPtr);
	cmdPtr->hPtr = NULL;
    }

    /*
     * Now link the hash table entry with the command structure. This is like
     * creating a new command, so deal with any shadowing of commands in the
     * global namespace.
     */

    cmdPtr->hPtr = hPtr;

    Tcl_SetHashValue(hPtr, cmdPtr);

    /*
     * Not needed as we are only in the global namespace (but would be needed
     * again if we supported namespace command hiding)
     *
     * TclResetShadowedCmdRefs(interp, cmdPtr);
     */

    /*
     * If the command being exposed has a compile function, increment
     * interpreter's compileEpoch to invalidate its compiled code. This makes
     * sure that we don't later try to execute old code compiled assuming the
     * command is hidden. This field is checked in Tcl_EvalObj and
     * ObjInterpProc, and code whose compilation epoch doesn't match is
     * recompiled.
     */

    if (cmdPtr->compileProc != NULL) {
	iPtr->compileEpoch++;
    }
    return TCL_OK;
}

/*
 *----------------------------------------------------------------------
 *
 * Tcl_CreateCommand --
 *
 *	Define a new command in a command table.
 *
 * Results:
 *	The return value is a token for the command, which can be used in
 *	future calls to Tcl_GetCommandName.
 *
 * Side effects:
 *	If a command named cmdName already exists for interp, it is deleted.
 *	In the future, when cmdName is seen as the name of a command by
 *	Tcl_Eval, proc will be called. To support the bytecode interpreter,
 *	the command is created with a wrapper Tcl_ObjCmdProc
 *	(InvokeStringCommand) that eventually calls proc. When the command
 *	is deleted from the table, deleteProc will be called. See the manual
 *	entry for details on the calling sequence.
 *
 *----------------------------------------------------------------------
 */

Tcl_Command
Tcl_CreateCommand(
    Tcl_Interp *interp,		/* Token for command interpreter returned by a
				 * previous call to Tcl_CreateInterp. */
    const char *cmdName,	/* Name of command. If it contains namespace
				 * qualifiers, the new command is put in the
				 * specified namespace; otherwise it is put in
				 * the global namespace. */
    Tcl_CmdProc *proc,		/* Function to associate with cmdName. */
    void *clientData,		/* Arbitrary value passed to string proc. */
    Tcl_CmdDeleteProc *deleteProc)
				/* If not NULL, gives a function to call when
				 * this command is deleted. */
{
    Interp *iPtr = (Interp *) interp;
    ImportRef *oldRefPtr = NULL;
    int isNew = 0;
    bool deleted = false;

    if (iPtr->flags & DELETED) {
	/*
	 * The interpreter is being deleted. Don't create any new commands;
	 * it's not safe to muck with the interpreter anymore.
	 */

	return (Tcl_Command) NULL;
    }

    /*
     * If the command name we seek to create already exists, we need to
     * delete that first.  That can be tricky in the presence of traces.
     * Loop until we no longer find an existing command in the way, or
     * until we've deleted one command and that didn't finish the job.
     */

    Namespace *nsPtr;
    Tcl_HashEntry *hPtr;
    const char *tail;
    while (true) {
	/*
	 * Determine where the command should reside. If its name contains
	 * namespace qualifiers, we put it in the specified namespace;
	 * otherwise, we always put it in the global namespace.
	 */

	if (strstr(cmdName, "::") != NULL) {
	    Namespace *dummy1, *dummy2;

	    TclGetNamespaceForQualName(interp, cmdName, NULL,
		    TCL_CREATE_NS_IF_UNKNOWN, &nsPtr, &dummy1, &dummy2, &tail);
	    if ((nsPtr == NULL) || (tail == NULL)) {
		return (Tcl_Command) NULL;
	    }
	} else {
	    nsPtr = iPtr->globalNsPtr;
	    tail = cmdName;
	}

	hPtr = Tcl_CreateHashEntry(&nsPtr->cmdTable, tail, &isNew);

	if (isNew || deleted) {
	    /*
	     * isNew - No conflict with existing command.
	     * deleted - We've already deleted a conflicting command
	     */
	    break;
	}

	/*
	 * An existing command conflicts. Try to delete it...
	 */

	Command *cmdPtr = (Command *)Tcl_GetHashValue(hPtr);

	/*
	 * Be careful to preserve any existing import links so we can restore
	 * them down below. That way, you can redefine a command and its
	 * import status will remain intact.
	 */

	cmdPtr->refCount++;
	if (cmdPtr->importRefPtr) {
	    cmdPtr->flags |= CMD_REDEF_IN_PROGRESS;
	}

	Tcl_DeleteCommandFromToken(interp, (Tcl_Command) cmdPtr);

	if (cmdPtr->flags & CMD_REDEF_IN_PROGRESS) {
	    oldRefPtr = cmdPtr->importRefPtr;
	    cmdPtr->importRefPtr = NULL;
	}
	TclCleanupCommandMacro(cmdPtr);
	deleted = true;
    }

    if (!isNew) {
	/*
	 * If the deletion callback recreated the command, just throw away the
	 * new command (if we try to delete it again, we could get stuck in an
	 * infinite loop).
	 */

	Tcl_Free(Tcl_GetHashValue(hPtr));
    }

    if (!deleted) {
	/*
	 * Command resolvers (per-interp, per-namespace) might have resolved
	 * to a command for the given namespace scope with this command not
	 * being registered with the namespace's command table. During BC
	 * compilation, the so-resolved command turns into a CmdName literal.
	 * Without invalidating a possible CmdName literal here explicitly,
	 * such literals keep being reused while pointing to overhauled
	 * commands.
	 */

	TclInvalidateCmdLiteral(interp, tail, nsPtr);

	/*
	 * The list of command exported from the namespace might have changed.
	 * However, we do not need to recompute this just yet; next time we
	 * need the info will be soon enough.
	 */

	TclInvalidateNsCmdLookup(nsPtr);
	TclInvalidateNsPath(nsPtr);
    }
    Command *cmdPtr = (Command *)Tcl_Alloc(sizeof(Command));
    Tcl_SetHashValue(hPtr, cmdPtr);
    cmdPtr->hPtr = hPtr;
    cmdPtr->nsPtr = nsPtr;
    cmdPtr->refCount = 1;
    cmdPtr->cmdEpoch = 0;
    cmdPtr->compileProc = NULL;
    cmdPtr->objProc = InvokeStringCommand;
    cmdPtr->objClientData = cmdPtr;
    cmdPtr->proc = proc;
    cmdPtr->clientData = clientData;
    cmdPtr->deleteProc = deleteProc;
    cmdPtr->deleteData = clientData;
    cmdPtr->flags = 0;
    cmdPtr->importRefPtr = NULL;
    cmdPtr->tracePtr = NULL;
    cmdPtr->nreProc = NULL;

    /*
     * Plug in any existing import references found above. Be sure to update
     * all of these references to point to the new command.
     */

    if (oldRefPtr != NULL) {
	cmdPtr->importRefPtr = oldRefPtr;
	while (oldRefPtr != NULL) {
	    Command *refCmdPtr = oldRefPtr->importedCmdPtr;
	    ImportedCmdData *dataPtr = (ImportedCmdData *)refCmdPtr->objClientData;
	    dataPtr->realCmdPtr = cmdPtr;
	    oldRefPtr = oldRefPtr->nextPtr;
	}
    }

    /*
     * We just created a command, so in its namespace and all of its parent
     * namespaces, it may shadow global commands with the same name. If any
     * shadowed commands are found, invalidate all cached command references
     * in the affected namespaces.
     */

    TclResetShadowedCmdRefs(interp, cmdPtr);
    return (Tcl_Command) cmdPtr;
}

/*
 *----------------------------------------------------------------------
 *
 * Tcl_CreateObjCommand --
 *
 *	Define a new object-based command in a command table.
 *
 * Results:
 *	The return value is a token for the command, which can be used in
 *	future calls to Tcl_GetCommandName.
 *
 * Side effects:
 *	If a command named "cmdName" already exists for interp, it is
 *	first deleted.  Then the new command is created from the arguments.
 *
 *	In the future, during bytecode evaluation when "cmdName" is seen as
 *	the name of a command by Tcl_EvalObj or Tcl_Eval, the object-based
 *	Tcl_ObjCmdProc proc will be called. When the command is deleted from
 *	the table, deleteProc will be called. See the manual entry for details
 *	on the calling sequence.
 *
 *----------------------------------------------------------------------
 */

typedef struct CmdWrapperInfo {
    Tcl_ObjCmdProc2 *proc;
    void *clientData;	/* Arbitrary value to pass to proc function. */
    Tcl_CmdDeleteProc *deleteProc;
    void *deleteData;	/* Arbitrary value to pass to deleteProc function. */
    Tcl_ObjCmdProc2 *nreProc;
} CmdWrapperInfo;

static int
CmdWrapperProc(
    void *clientData,
    Tcl_Interp *interp,
    int objc,
    Tcl_Obj * const *objv)
{
    CmdWrapperInfo *info = (CmdWrapperInfo *) clientData;
    if (objc < 0) {
	objc = -1;
    }
    return info->proc(info->clientData, interp, (int)objc, objv);
}

static void
CmdWrapperDeleteProc(
    void *clientData)
{
    CmdWrapperInfo *info = (CmdWrapperInfo *) clientData;

    clientData = info->deleteData;
    Tcl_CmdDeleteProc *deleteProc = info->deleteProc;
    Tcl_Free(info);
    if (deleteProc != NULL) {
	deleteProc(clientData);
    }
}

Tcl_Command
Tcl_CreateObjCommand2(
    Tcl_Interp *interp,		/* Token for command interpreter (returned by
				 * previous call to Tcl_CreateInterp). */
    const char *cmdName,	/* Name of command. If it contains namespace
				 * qualifiers, the new command is put in the
				 * specified namespace; otherwise it is put in
				 * the global namespace. */
    Tcl_ObjCmdProc2 *proc,	/* Object-based function to associate with
				 * name. */
    void *clientData,		/* Arbitrary value to pass to object
				 * function. */
    Tcl_CmdDeleteProc *deleteProc)
				/* If not NULL, gives a function to call when
				 * this command is deleted. */
{
    CmdWrapperInfo *info = (CmdWrapperInfo *)Tcl_Alloc(sizeof(CmdWrapperInfo));
    info->proc = proc;
    info->clientData = clientData;
    info->deleteProc = deleteProc;
    info->deleteData = clientData;

    return Tcl_CreateObjCommand(interp, cmdName,
	    (proc ? CmdWrapperProc : NULL),
	    info, CmdWrapperDeleteProc);
}

Tcl_Command
Tcl_CreateObjCommand(
    Tcl_Interp *interp,		/* Token for command interpreter (returned by
				 * previous call to Tcl_CreateInterp). */
    const char *cmdName,	/* Name of command. If it contains namespace
				 * qualifiers, the new command is put in the
				 * specified namespace; otherwise it is put in
				 * the global namespace. */
    Tcl_ObjCmdProc *proc,	/* Object-based function to associate with
				 * name. */
    void *clientData,		/* Arbitrary value to pass to object
				 * function. */
    Tcl_CmdDeleteProc *deleteProc)
				/* If not NULL, gives a function to call when
				 * this command is deleted. */
{
    Interp *iPtr = (Interp *)interp;
    Namespace *nsPtr;
    const char *tail;

    if (iPtr->flags & DELETED) {
	/*
	 * The interpreter is being deleted. Don't create any new commands;
	 * it's not safe to muck with the interpreter anymore.
	 */
	return NULL;
    }

    /*
     * Determine where the command should reside. If its name contains
     * namespace qualifiers, we put it in the specified namespace;
     * otherwise, we always put it in the global namespace.
     */

    if (strstr(cmdName, "::") != NULL) {
	Namespace *dummy1, *dummy2;

	TclGetNamespaceForQualName(interp, cmdName, NULL,
		TCL_CREATE_NS_IF_UNKNOWN, &nsPtr, &dummy1, &dummy2, &tail);
	if ((nsPtr == NULL) || (tail == NULL)) {
	    return (Tcl_Command) NULL;
	}
    } else {
	nsPtr = iPtr->globalNsPtr;
	tail = cmdName;
    }

    return TclCreateObjCommandInNs(interp, tail, (Tcl_Namespace *) nsPtr,
	    proc, clientData, deleteProc);
}

Tcl_Command
TclCreateObjCommandInNs(
    Tcl_Interp *interp,
    const char *cmdName,	/* Name of command, without any namespace
				 * components. */
    Tcl_Namespace *namesp,	/* The namespace to create the command in */
    Tcl_ObjCmdProc *proc,	/* Object-based function to associate with
				 * name. */
    void *clientData,		/* Arbitrary value to pass to object
				 * function. */
    Tcl_CmdDeleteProc *deleteProc)
				/* If not NULL, gives a function to call when
				 * this command is deleted. */
{
    bool deleted = false;
    int isNew = 0;
    ImportRef *oldRefPtr = NULL;
    Tcl_HashEntry *hPtr;
    Namespace *nsPtr = (Namespace *) namesp;

    /*
     * If the command name we seek to create already exists, we need to delete
     * that first. That can be tricky in the presence of traces. Loop until we
     * no longer find an existing command in the way, or until we've deleted
     * one command and that didn't finish the job.
     */

    while (true) {
	hPtr = Tcl_CreateHashEntry(&nsPtr->cmdTable, cmdName, &isNew);

	if (isNew || deleted) {
	    /*
	     * isNew - No conflict with existing command.
	     * deleted - We've already deleted a conflicting command
	     */
	    break;
	}

	/*
	 * An existing command conflicts. Try to delete it...
	 */

	Command *cmdPtr = (Command *)Tcl_GetHashValue(hPtr);

	/*
	 * Command already exists; delete it. Be careful to preserve any
	 * existing import links so we can restore them down below. That way,
	 * you can redefine a command and its import status will remain
	 * intact.
	 */

	cmdPtr->refCount++;
	if (cmdPtr->importRefPtr) {
	    cmdPtr->flags |= CMD_REDEF_IN_PROGRESS;
	}

	/*
	 * Make sure namespace doesn't get deallocated.
	 */

	cmdPtr->nsPtr->refCount++;

	Tcl_DeleteCommandFromToken(interp, (Tcl_Command) cmdPtr);
	nsPtr = (Namespace *) TclEnsureNamespace(interp,
		(Tcl_Namespace *) cmdPtr->nsPtr);
	TclNsDecrRefCount(cmdPtr->nsPtr);

	if (cmdPtr->flags & CMD_REDEF_IN_PROGRESS) {
	    oldRefPtr = cmdPtr->importRefPtr;
	    cmdPtr->importRefPtr = NULL;
	}
	TclCleanupCommandMacro(cmdPtr);
	deleted = true;
    }
    if (!isNew) {
	/*
	 * If the deletion callback recreated the command, just throw away the
	 * new command (if we try to delete it again, we could get stuck in an
	 * infinite loop).
	 */

	Tcl_Free(Tcl_GetHashValue(hPtr));
    }

    if (!deleted) {
	/*
	 * Command resolvers (per-interp, per-namespace) might have resolved
	 * to a command for the given namespace scope with this command not
	 * being registered with the namespace's command table. During BC
	 * compilation, the so-resolved command turns into a CmdName literal.
	 * Without invalidating a possible CmdName literal here explicitly,
	 * such literals keep being reused while pointing to overhauled
	 * commands.
	 */

	TclInvalidateCmdLiteral(interp, cmdName, nsPtr);

	/*
	 * The list of command exported from the namespace might have changed.
	 * However, we do not need to recompute this just yet; next time we
	 * need the info will be soon enough.
	 */

	TclInvalidateNsCmdLookup(nsPtr);
	TclInvalidateNsPath(nsPtr);
    }
    Command *cmdPtr = (Command *)Tcl_Alloc(sizeof(Command));
    Tcl_SetHashValue(hPtr, cmdPtr);
    cmdPtr->hPtr = hPtr;
    cmdPtr->nsPtr = nsPtr;
    cmdPtr->refCount = 1;
    cmdPtr->cmdEpoch = 0;
    cmdPtr->compileProc = NULL;
    cmdPtr->objProc = proc;
    cmdPtr->objClientData = clientData;
    cmdPtr->proc = NULL;
    cmdPtr->clientData = NULL;
    cmdPtr->deleteProc = deleteProc;
    cmdPtr->deleteData = clientData;
    cmdPtr->flags = 0;
    cmdPtr->importRefPtr = NULL;
    cmdPtr->tracePtr = NULL;
    cmdPtr->nreProc = NULL;

    /*
     * Plug in any existing import references found above. Be sure to update
     * all of these references to point to the new command.
     */

    if (oldRefPtr != NULL) {
	cmdPtr->importRefPtr = oldRefPtr;
	while (oldRefPtr != NULL) {
	    Command *refCmdPtr = oldRefPtr->importedCmdPtr;

	    ImportedCmdData *dataPtr = (ImportedCmdData*)refCmdPtr->objClientData;
	    cmdPtr->refCount++;
	    TclCleanupCommandMacro(dataPtr->realCmdPtr);
	    dataPtr->realCmdPtr = cmdPtr;
	    oldRefPtr = oldRefPtr->nextPtr;
	}
    }

    /*
     * We just created a command, so in its namespace and all of its parent
     * namespaces, it may shadow global commands with the same name. If any
     * shadowed commands are found, invalidate all cached command references
     * in the affected namespaces.
     */

    TclResetShadowedCmdRefs(interp, cmdPtr);
    return (Tcl_Command) cmdPtr;
}

/*
 *----------------------------------------------------------------------
 *
 * InvokeStringCommand --
 *
 *	"Wrapper" Tcl_ObjCmdProc used to call an existing string-based
 *	Tcl_CmdProc if no object-based function exists for a command. A
 *	pointer to this function is stored as the Tcl_ObjCmdProc in a Command
 *	structure. It simply turns around and calls the string Tcl_CmdProc in
 *	the Command structure.
 *
 * Results:
 *	A standard Tcl object result value.
 *
 * Side effects:
 *	Besides those side effects of the called Tcl_CmdProc,
 *	InvokeStringCommand allocates and frees storage.
 *
 *----------------------------------------------------------------------
 */

int
InvokeStringCommand(
    void *clientData,		/* Points to command's Command structure. */
    Tcl_Interp *interp,		/* Current interpreter. */
    int objc,			/* Number of arguments. */
    Tcl_Obj *const objv[])	/* Argument objects. */
{
    Command *cmdPtr = (Command *)clientData;
    const char **argv = (const char **)
	    TclStackAlloc(interp, (objc + 1) * sizeof(char *));

    for (int i = 0; i < objc; i++) {
	argv[i] = TclGetString(objv[i]);
    }
    argv[objc] = 0;

    /*
     * Invoke the command's string-based Tcl_CmdProc.
     */

    int result = cmdPtr->proc(cmdPtr->clientData, interp, objc, argv);

    TclStackFree(interp, (void *) argv);
    return result;
}

/*
 *----------------------------------------------------------------------
 *
 * TclRenameCommand --
 *
 *	Called to give an existing Tcl command a different name. Both the old
 *	command name and the new command name can have "::" namespace
 *	qualifiers. If the new command has a different namespace context, the
 *	command will be moved to that namespace and will execute in the
 *	context of that new namespace.
 *
 *	If the new command name is NULL or the null string, the command is
 *	deleted.
 *
 * Results:
 *	Returns TCL_OK if successful, and TCL_ERROR if anything goes wrong.
 *
 * Side effects:
 *	If anything goes wrong, an error message is returned in the
 *	interpreter's result object.
 *
 *----------------------------------------------------------------------
 */

int
TclRenameCommand(
    Tcl_Interp *interp,		/* Current interpreter. */
    const char *oldName,	/* Existing command name. */
    const char *newName)	/* New command name. */
{
    Interp *iPtr = (Interp *) interp;
    const char *newTail;
    Namespace *newNsPtr, *dummy1, *dummy2;
    int isNew, result;

    /*
     * Find the existing command. An error is returned if cmdName can't be
     * found.
     */

    Tcl_Command cmd = Tcl_FindCommand(interp, oldName, NULL, /*flags*/ 0);
    Command *cmdPtr = (Command *) cmd;
    if (cmdPtr == NULL) {
	TclPrintfResult(interp, "can't %s \"%s\": command doesn't exist",
		((newName == NULL) || (*newName == '\0')) ? "delete" : "rename",
		oldName);
	TclSetErrorCode(interp, "TCL", "LOOKUP", "COMMAND", oldName);
	return TCL_ERROR;
    }

    /*
     * If the new command name is NULL or empty, delete the command. Do this
     * with Tcl_DeleteCommandFromToken, since we already have the command.
     */

    if ((newName == NULL) || (*newName == '\0')) {
	Tcl_DeleteCommandFromToken(interp, cmd);
	return TCL_OK;
    }

    Namespace *cmdNsPtr = cmdPtr->nsPtr;
    Tcl_Obj *oldFullName;
    TclNewObj(oldFullName);
    Tcl_IncrRefCount(oldFullName);
    Tcl_GetCommandFullName(interp, cmd, oldFullName);

    /*
     * Make sure that the destination command does not already exist. The
     * rename operation is like creating a command, so we should automatically
     * create the containing namespaces just like Tcl_CreateObjCommand would.
     */

    TclGetNamespaceForQualName(interp, newName, NULL,
	    TCL_CREATE_NS_IF_UNKNOWN, &newNsPtr, &dummy1, &dummy2, &newTail);

    if ((newNsPtr == NULL) || (newTail == NULL)) {
	TclPrintfResult(interp, "can't rename to \"%s\": bad command name",
		newName);
	TclSetErrorCode(interp, "TCL", "VALUE", "COMMAND");
	result = TCL_ERROR;
	goto done;
    }
    if (Tcl_FindHashEntry(&newNsPtr->cmdTable, newTail) != NULL) {
	TclPrintfResult(interp, "can't rename to \"%s\": command already exists",
		newName);
	TclSetErrorCode(interp, "TCL", "OPERATION", "RENAME", "TARGET_EXISTS");
	result = TCL_ERROR;
	goto done;
    }

    /*
     * Warning: any changes done in the code here are likely to be needed in
     * Tcl_HideCommand code too (until the common parts are extracted out).
     * - dl
     */

    /*
     * Put the command in the new namespace so we can check for an alias loop.
     * Since we are adding a new command to a namespace, we must handle any
     * shadowing of the global commands that this might create.
     */

    Tcl_HashEntry *oldHPtr = cmdPtr->hPtr;
    Tcl_HashEntry *hPtr = Tcl_CreateHashEntry(&newNsPtr->cmdTable, newTail, &isNew);
    Tcl_SetHashValue(hPtr, cmdPtr);
    cmdPtr->hPtr = hPtr;
    cmdPtr->nsPtr = newNsPtr;
    TclResetShadowedCmdRefs(interp, cmdPtr);

    /*
     * Now check for an alias loop. If we detect one, put everything back the
     * way it was and report the error.
     */

    result = TclPreventAliasLoop(interp, interp, (Tcl_Command) cmdPtr);
    if (result != TCL_OK) {
	Tcl_DeleteHashEntry(cmdPtr->hPtr);
	cmdPtr->hPtr = oldHPtr;
	cmdPtr->nsPtr = cmdNsPtr;
	goto done;
    }

    /*
     * The list of command exported from the namespace might have changed.
     * However, we do not need to recompute this just yet; next time we need
     * the info will be soon enough. These might refer to the same variable,
     * but that's no big deal.
     */

    TclInvalidateNsCmdLookup(cmdNsPtr);
    TclInvalidateNsCmdLookup(cmdPtr->nsPtr);

    /*
     * Command resolvers (per-interp, per-namespace) might have resolved to a
     * command for the given namespace scope with this command not being
     * registered with the namespace's command table. During BC compilation,
     * the so-resolved command turns into a CmdName literal. Without
     * invalidating a possible CmdName literal here explicitly, such literals
     * keep being reused while pointing to overhauled commands.
     */

    TclInvalidateCmdLiteral(interp, newTail, cmdPtr->nsPtr);

    /*
     * Script for rename traces can delete the command "oldName". Therefore
     * increment the reference count for cmdPtr so that it's Command structure
     * is freed only towards the end of this function by calling
     * TclCleanupCommand.
     *
     * The trace function needs to get a fully qualified name for old and new
     * commands [Tcl bug #651271], or else there's no way for the trace
     * function to get the namespace from which the old command is being
     * renamed!
     */

    Tcl_DString newFullName;
    Tcl_DStringInit(&newFullName);
    Tcl_DStringAppend(&newFullName, newNsPtr->fullName, TCL_INDEX_NONE);
    if (newNsPtr != iPtr->globalNsPtr) {
	TclDStringAppendLiteral(&newFullName, "::");
    }
    Tcl_DStringAppend(&newFullName, newTail, TCL_INDEX_NONE);
    cmdPtr->refCount++;
    CallCommandTraces(iPtr, cmdPtr, TclGetString(oldFullName),
	    Tcl_DStringValue(&newFullName), TCL_TRACE_RENAME);
    Tcl_DStringFree(&newFullName);

    /*
     * The new command name is okay, so remove the command from its current
     * namespace. This is like deleting the command, so bump the cmdEpoch to
     * invalidate any cached references to the command.
     */

    Tcl_DeleteHashEntry(oldHPtr);
    cmdPtr->cmdEpoch++;

    /*
     * If the command being renamed has a compile function, increment the
     * interpreter's compileEpoch to invalidate its compiled code. This makes
     * sure that we don't later try to execute old code compiled for the
     * now-renamed command.
     */

    if (cmdPtr->compileProc != NULL) {
	iPtr->compileEpoch++;
    }

    /*
     * Now free the Command structure, if the "oldName" command has been
     * deleted by invocation of rename traces.
     */

    TclCleanupCommandMacro(cmdPtr);
    result = TCL_OK;

  done:
    TclDecrRefCount(oldFullName);
    return result;
}

/*
 *----------------------------------------------------------------------
 *
 * Tcl_SetCommandInfo --
 *
 *	Modifies various information about a Tcl command. Note that this
 *	function will not change a command's namespace; use TclRenameCommand
 *	to do that. Also, the isNativeObjectProc member of *infoPtr is
 *	ignored.
 *
 * Results:
 *	If cmdName exists in interp, then the information at *infoPtr is
 *	stored with the command in place of the current information and 1 is
 *	returned. If the command doesn't exist then 0 is returned.
 *
 * Side effects:
 *	None.
 *
 *----------------------------------------------------------------------
 */

int
Tcl_SetCommandInfo(
    Tcl_Interp *interp,		/* Interpreter in which to look for
				 * command. */
    const char *cmdName,	/* Name of desired command. */
    const Tcl_CmdInfo *infoPtr)	/* Where to find information to store in the
				 * command. */
{
    Tcl_Command cmd = Tcl_FindCommand(interp, cmdName, NULL, /*flags*/ 0);
    return Tcl_SetCommandInfoFromToken(cmd, infoPtr);
}

/*
 *----------------------------------------------------------------------
 *
 * Tcl_SetCommandInfoFromToken --
 *
 *	Modifies various information about a Tcl command. Note that this
 *	function will not change a command's namespace; use TclRenameCommand
 *	to do that. Also, the isNativeObjectProc member of *infoPtr is
 *	ignored.
 *
 * Results:
 *	If cmdName exists in interp, then the information at *infoPtr is
 *	stored with the command in place of the current information and 1 is
 *	returned. If the command doesn't exist then 0 is returned.
 *
 * Side effects:
 *	None.
 *
 *----------------------------------------------------------------------
 */

static int
InvokeObj2Command(
    void *clientData,		/* Points to command's Command structure. */
    Tcl_Interp *interp,		/* Current interpreter. */
    Tcl_Size objc,		/* Number of arguments. */
    Tcl_Obj *const objv[])	/* Argument objects. */
{
    Command *cmdPtr = (Command *)clientData;

    if (objc > INT_MAX) {
	return TclCommandWordLimitError(interp, objc);
    }
    if (cmdPtr->objProc != NULL) {
<<<<<<< HEAD
	return cmdPtr->objProc(cmdPtr->objClientData, interp, objc, objv);
    } else {
	return Tcl_NRCallObjProc(interp, cmdPtr->nreProc,
		cmdPtr->objClientData, objc, objv);
=======
	result = cmdPtr->objProc(cmdPtr->objClientData, interp, (int)objc, objv);
    } else {
	result = Tcl_NRCallObjProc(interp, cmdPtr->nreProc,
		cmdPtr->objClientData, (int)objc, objv);
>>>>>>> 37de7db0
    }
}

static int
CmdWrapper2Proc(
    void *clientData,
    Tcl_Interp *interp,
    Tcl_Size objc,
    Tcl_Obj *const objv[])
{
    Command *cmdPtr = (Command *) clientData;
    if (objc > INT_MAX) {
	return TclCommandWordLimitError(interp, objc);
    }
    return cmdPtr->objProc(cmdPtr->objClientData, interp, (int)objc, objv);
}

int
Tcl_SetCommandInfoFromToken(
    Tcl_Command cmd,
    const Tcl_CmdInfo *infoPtr)
{
    if (cmd == NULL) {
	return 0;
    }

    /*
     * The isNativeObjectProc and nsPtr members of *infoPtr are ignored.
     */

    Command *cmdPtr = (Command *) cmd;	// Internal representation of the command
    cmdPtr->proc = infoPtr->proc;
    cmdPtr->clientData = infoPtr->clientData;
    if (infoPtr->objProc == NULL) {
	cmdPtr->objProc = InvokeStringCommand;
	cmdPtr->objClientData = cmdPtr;
	cmdPtr->nreProc = NULL;
    } else {
	if (infoPtr->objProc != cmdPtr->objProc) {
	    cmdPtr->nreProc = NULL;
	    cmdPtr->objProc = infoPtr->objProc;
	}
	cmdPtr->objClientData = infoPtr->objClientData;
    }
    if (cmdPtr->deleteProc == CmdWrapperDeleteProc) {
	CmdWrapperInfo *info = (CmdWrapperInfo *) cmdPtr->deleteData;
	if (infoPtr->objProc2 == NULL) {
	    info->proc = InvokeObj2Command;
	    info->clientData = cmdPtr;
	    info->nreProc = NULL;
	} else {
	    if (infoPtr->objProc2 != info->proc) {
		info->nreProc = NULL;
		info->proc = infoPtr->objProc2;
	    }
	    info->clientData = infoPtr->objClientData2;
	}
	info->deleteProc = infoPtr->deleteProc;
	info->deleteData = infoPtr->deleteData;
    } else {
	if ((infoPtr->objProc2 != NULL) && (infoPtr->objProc2 != CmdWrapper2Proc)) {
	    CmdWrapperInfo *info = (CmdWrapperInfo *)Tcl_Alloc(sizeof(CmdWrapperInfo));
	    info->proc = infoPtr->objProc2;
	    info->clientData = infoPtr->objClientData2;
	    info->nreProc = NULL;
	    info->deleteProc = infoPtr->deleteProc;
	    info->deleteData = infoPtr->deleteData;
	    cmdPtr->deleteProc = CmdWrapperDeleteProc;
	    cmdPtr->deleteData = info;
	} else {
	    cmdPtr->deleteProc = infoPtr->deleteProc;
	    cmdPtr->deleteData = infoPtr->deleteData;
	}
    }
    return 1;
}

/*
 *----------------------------------------------------------------------
 *
 * Tcl_GetCommandInfo --
 *
 *	Returns various information about a Tcl command.
 *
 * Results:
 *	If cmdName exists in interp, then *infoPtr is modified to hold
 *	information about cmdName and 1 is returned. If the command doesn't
 *	exist then 0 is returned and *infoPtr isn't modified.
 *
 * Side effects:
 *	None.
 *
 *----------------------------------------------------------------------
 */

int
Tcl_GetCommandInfo(
    Tcl_Interp *interp,		/* Interpreter in which to look for
				 * command. */
    const char *cmdName,	/* Name of desired command. */
    Tcl_CmdInfo *infoPtr)	/* Where to store information about
				 * command. */
{
    Tcl_Command cmd = Tcl_FindCommand(interp, cmdName, NULL, /*flags*/ 0);
    return Tcl_GetCommandInfoFromToken(cmd, infoPtr);
}

/*
 *----------------------------------------------------------------------
 *
 * Tcl_GetCommandInfoFromToken --
 *
 *	Returns various information about a Tcl command.
 *
 * Results:
 *	Copies information from the command identified by 'cmd' into a
 *	caller-supplied structure and returns 1. If the 'cmd' is NULL, leaves
 *	the structure untouched and returns 0.
 *
 * Side effects:
 *	None.
 *
 *----------------------------------------------------------------------
 */

int
Tcl_GetCommandInfoFromToken(
    Tcl_Command cmd,
    Tcl_CmdInfo *infoPtr)
{
    if (cmd == NULL) {
	return 0;
    }

    /*
     * Set isNativeObjectProc 1 if objProc was registered by a call to
     * Tcl_CreateObjCommand. Set isNativeObjectProc 2 if objProc was
     * registered by a call to Tcl_CreateObjCommand2. Otherwise set it to 0.
     */

    Command *cmdPtr = (Command *) cmd;	// Internal representation of the command
    infoPtr->isNativeObjectProc =
	    (cmdPtr->objProc != InvokeStringCommand);
    infoPtr->objProc = cmdPtr->objProc;
    infoPtr->objClientData = cmdPtr->objClientData;
    infoPtr->proc = cmdPtr->proc;
    infoPtr->clientData = cmdPtr->clientData;
    if (cmdPtr->deleteProc == CmdWrapperDeleteProc) {
	CmdWrapperInfo *info = (CmdWrapperInfo *)cmdPtr->deleteData;
	infoPtr->deleteProc = info->deleteProc;
	infoPtr->deleteData = info->deleteData;
	infoPtr->objProc2 = info->proc;
	infoPtr->objClientData2 = info->clientData;
	if (cmdPtr->objProc == CmdWrapperProc) {
	    infoPtr->isNativeObjectProc = 2;
	}
    } else {
	infoPtr->deleteProc = cmdPtr->deleteProc;
	infoPtr->deleteData = cmdPtr->deleteData;
	infoPtr->objProc2 = CmdWrapper2Proc;
	infoPtr->objClientData2 = cmdPtr;
    }
    infoPtr->namespacePtr = (Tcl_Namespace *) cmdPtr->nsPtr;
    return 1;
}

/*
 *----------------------------------------------------------------------
 *
 * Tcl_GetCommandName --
 *
 *	Given a token returned by Tcl_CreateObjCommand, this function returns the
 *	current name of the command (which may have changed due to renaming).
 *
 * Results:
 *	The return value is the name of the given command.
 *
 * Side effects:
 *	None.
 *
 *----------------------------------------------------------------------
 */

const char *
Tcl_GetCommandName(
    TCL_UNUSED(Tcl_Interp *),
    Tcl_Command command)	/* Token for command returned by a previous
				 * call to Tcl_CreateObjCommand. The command must
				 * not have been deleted. */
{
    Command *cmdPtr = (Command *) command;

    if ((cmdPtr == NULL) || (cmdPtr->hPtr == NULL)) {
	/*
	 * This should only happen if command was "created" after the
	 * interpreter began to be deleted, so there isn't really any command.
	 * Just return an empty string.
	 */

	return "";
    }

    return (const char *)Tcl_GetHashKey(cmdPtr->hPtr->tablePtr, cmdPtr->hPtr);
}

/*
 *----------------------------------------------------------------------
 *
 * Tcl_GetCommandFullName --
 *
 *	Given a token returned by, e.g., Tcl_CreateObjCommand or Tcl_FindCommand,
 *	this function appends to an object the command's full name, qualified
 *	by a sequence of parent namespace names. The command's fully-qualified
 *	name may have changed due to renaming.
 *
 * Results:
 *	None.
 *
 * Side effects:
 *	The command's fully-qualified name is appended to the string
 *	representation of objPtr.
 *
 *----------------------------------------------------------------------
 */

void
Tcl_GetCommandFullName(
    Tcl_Interp *interp,		/* Interpreter containing the command. */
    Tcl_Command command,	/* Token for command returned by a previous
				 * call to Tcl_CreateObjCommand. The command must
				 * not have been deleted. */
    Tcl_Obj *objPtr)		/* Points to the object onto which the
				 * command's full name is appended. */
{
    Interp *iPtr = (Interp *) interp;
    Command *cmdPtr = (Command *) command;

    /*
     * Add the full name of the containing namespace, followed by the "::"
     * separator, and the command name.
     */

    if ((cmdPtr != NULL) && TclRoutineHasName(cmdPtr)) {
	if (cmdPtr->nsPtr != NULL) {
	    Tcl_AppendToObj(objPtr, cmdPtr->nsPtr->fullName, TCL_INDEX_NONE);
	    if (cmdPtr->nsPtr != iPtr->globalNsPtr) {
		Tcl_AppendToObj(objPtr, "::", 2);
	    }
	}
	if (cmdPtr->hPtr != NULL) {
	    char *name = (char *)Tcl_GetHashKey(cmdPtr->hPtr->tablePtr,
		    cmdPtr->hPtr);
	    Tcl_AppendToObj(objPtr, name, TCL_INDEX_NONE);
	}
    }
}

/*
 *----------------------------------------------------------------------
 *
 * Tcl_DeleteCommand --
 *
 *	Remove the given command from the given interpreter.
 *
 * Results:
 *	0 is returned if the command was deleted successfully. -1 is returned
 *	if there didn't exist a command by that name.
 *
 * Side effects:
 *	cmdName will no longer be recognized as a valid command for interp.
 *
 *----------------------------------------------------------------------
 */

int
Tcl_DeleteCommand(
    Tcl_Interp *interp,		/* Token for command interpreter (returned by
				 * a previous Tcl_CreateInterp call). */
    const char *cmdName)	/* Name of command to remove. */
{
    /*
     * Find the desired command and delete it.
     */

    Tcl_Command cmd = Tcl_FindCommand(interp, cmdName, NULL, /*flags*/ 0);
    if (cmd == NULL) {
	return -1;
    }
    return Tcl_DeleteCommandFromToken(interp, cmd);
}

/*
 *----------------------------------------------------------------------
 *
 * Tcl_DeleteCommandFromToken --
 *
 *	Removes the given command from the given interpreter. This function
 *	resembles Tcl_DeleteCommand, but takes a Tcl_Command token instead of
 *	a command name for efficiency.
 *
 * Results:
 *	0 is returned if the command was deleted successfully. -1 is returned
 *	if there didn't exist a command by that name.
 *
 * Side effects:
 *	The command specified by "cmd" will no longer be recognized as a valid
 *	command for "interp".
 *
 *----------------------------------------------------------------------
 */

int
Tcl_DeleteCommandFromToken(
    Tcl_Interp *interp,		/* Token for command interpreter returned by a
				 * previous call to Tcl_CreateInterp. */
    Tcl_Command cmd)		/* Token for command to delete. */
{
    Interp *iPtr = (Interp *) interp;
    Command *cmdPtr = (Command *) cmd;

    /*
     * The code here is tricky. We can't delete the hash table entry before
     * invoking the deletion callback because there are cases where the
     * deletion callback needs to invoke the command (e.g. object systems such
     * as OTcl). However, this means that the callback could try to delete or
     * rename the command. The deleted flag allows us to detect these cases
     * and skip nested deletes.
     */

    if (cmdPtr->flags & CMD_DYING) {
	/*
	 * Another deletion is already in progress. Remove the hash table
	 * entry now, but don't invoke a callback or free the command
	 * structure. Take care to only remove the hash entry if it has not
	 * already been removed; otherwise if we manage to hit this function
	 * three times, everything goes up in smoke. [Bug 1220058]
	 */

	if (cmdPtr->hPtr != NULL) {
	    Tcl_DeleteHashEntry(cmdPtr->hPtr);
	    cmdPtr->hPtr = NULL;
	}

	/*
	 * Bump the command epoch counter. This will invalidate all cached
	 * references that point to this command.
	 */

	cmdPtr->cmdEpoch++;

	return 0;
    }

    /*
     * We must delete this command, even though both traces and delete procs
     * may try to avoid this (renaming the command etc). Also traces and
     * delete procs may try to delete the command themselves. This flag
     * declares that a delete is in progress and that recursive deletes should
     * be ignored.
     */

    cmdPtr->flags |= CMD_DYING;

    /*
     * Call each functions and then delete the trace.
     */

    cmdPtr->nsPtr->refCount++;

    if (cmdPtr->tracePtr != NULL) {
	/* CallCommandTraces() does not cmdPtr, that's
	 * done just before Tcl_DeleteCommandFromToken() returns */
	CallCommandTraces(iPtr, cmdPtr, NULL, NULL, TCL_TRACE_DELETE);

	/*
	 * Now delete these traces.
	 */

	for (CommandTrace *nextPtr, *tracePtr = cmdPtr->tracePtr; tracePtr;
		tracePtr = nextPtr) {
	    nextPtr = tracePtr->nextPtr;
	    if (tracePtr->refCount-- <= 1) {
		Tcl_Free(tracePtr);
	    }
	}
	cmdPtr->tracePtr = NULL;
    }

    /*
     * The list of commands exported from the namespace might have changed.
     * However, we do not need to recompute this just yet; next time we need
     * the info will be soon enough.
     */

    TclInvalidateNsCmdLookup(cmdPtr->nsPtr);
    TclNsDecrRefCount(cmdPtr->nsPtr);

    /*
     * If the command being deleted has a compile function, increment the
     * interpreter's compileEpoch to invalidate its compiled code. This makes
     * sure that we don't later try to execute old code compiled with
     * command-specific (i.e., inline) bytecodes for the now-deleted command.
     * This field is checked in Tcl_EvalObj and ObjInterpProc, and code whose
     * compilation epoch doesn't match is recompiled.
     */

    if (cmdPtr->compileProc != NULL) {
	iPtr->compileEpoch++;
    }

    if (!(cmdPtr->flags & CMD_REDEF_IN_PROGRESS)) {
	/*
	 * Delete any imports of this routine before deleting this routine itself.
	 * See issue 688fcc7082fa.
	 */
	for (ImportRef *nextPtr, *refPtr = cmdPtr->importRefPtr; refPtr != NULL;
		refPtr = nextPtr) {
	    nextPtr = refPtr->nextPtr;
	    Tcl_Command importCmd = (Tcl_Command) refPtr->importedCmdPtr;
	    Tcl_DeleteCommandFromToken(interp, importCmd);
	}
    }

    if (cmdPtr->deleteProc != NULL) {
	/*
	 * Delete the command's client data. If this was an imported command
	 * created when a command was imported into a namespace, this client
	 * data will be a pointer to a ImportedCmdData structure describing
	 * the "real" command that this imported command refers to.
	 *
	 * If you are getting a crash during the call to deleteProc and
	 * cmdPtr->deleteProc is a pointer to the function free(), the most
	 * likely cause is that your extension allocated memory for the
	 * clientData argument to Tcl_CreateObjCommand with the Tcl_Alloc()
	 * macro and you are now trying to deallocate this memory with free()
	 * instead of Tcl_Free(). You should pass a pointer to your own method
	 * that calls Tcl_Free().
	 */

	cmdPtr->deleteProc(cmdPtr->deleteData);
    }

    /*
     * Don't use hPtr to delete the hash entry here, because it's possible
     * that the deletion callback renamed the command. Instead, use
     * cmdPtr->hptr, and make sure that no-one else has already deleted the
     * hash entry.
     */

    if (cmdPtr->hPtr != NULL) {
	Tcl_DeleteHashEntry(cmdPtr->hPtr);
	cmdPtr->hPtr = NULL;

	/*
	 * Bump the command epoch counter. This will invalidate all cached
	 * references that point to this command.
	 */

	cmdPtr->cmdEpoch++;
    }

    /*
     * A number of tests for particular kinds of commands are done by checking
     * whether the objProc field holds a known value. Set the field to NULL so
     * that such tests won't have false positives when applied to deleted
     * commands.
     */

    cmdPtr->objProc = NULL;

    /*
     * Now free the Command structure, unless there is another reference to it
     * from a CmdName Tcl object in some ByteCode code sequence. In that case,
     * delay the cleanup until all references are either discarded (when a
     * ByteCode is freed) or replaced by a new reference (when a cached
     * CmdName Command reference is found to be invalid and
     * TclNRExecuteByteCode looks up the command in the command hashtable).
     */

    cmdPtr->flags |= CMD_DEAD;
    TclCleanupCommandMacro(cmdPtr);
    return 0;
}

/*
 *----------------------------------------------------------------------
 *
 * CallCommandTraces --
 *
 *	Abstraction of the code to call traces on a command.
 *
 * Results:
 *	Currently always NULL.
 *
 * Side effects:
 *	Anything; this may recursively evaluate scripts and code exists to do
 *	just that.
 *
 *----------------------------------------------------------------------
 */

static char *
CallCommandTraces(
    Interp *iPtr,		/* Interpreter containing command. */
    Command *cmdPtr,		/* Command whose traces are to be invoked. */
    const char *oldName,	/* Command's old name, or NULL if we must get
				 * the name from cmdPtr */
    const char *newName,	/* Command's new name, or NULL if the command
				 * is not being renamed */
    int flags)			/* Flags indicating the type of traces to
				 * trigger, either TCL_TRACE_DELETE or
				 * TCL_TRACE_RENAME. */
{
    Tcl_Obj *oldNamePtr = NULL;
    Tcl_InterpState state = NULL;

    if (cmdPtr->flags & CMD_TRACE_ACTIVE) {
	/*
	 * While a rename trace is active, we will not process any more rename
	 * traces; while a delete trace is active we will never reach here -
	 * because Tcl_DeleteCommandFromToken checks for the condition
	 * (cmdPtr->flags & CMD_DYING) and returns immediately when a
	 * command deletion is in progress. For all other traces, delete
	 * traces will not be invoked but a call to TraceCommandProc will
	 * ensure that tracePtr->clientData is freed whenever the command
	 * "oldName" is deleted.
	 */

	if (cmdPtr->flags & TCL_TRACE_RENAME) {
	    flags &= ~TCL_TRACE_RENAME;
	}
	if (flags == 0) {
	    return NULL;
	}
    }
    cmdPtr->flags |= CMD_TRACE_ACTIVE;

    char *result = NULL;
    ActiveCommandTrace active = {
	cmdPtr,
	iPtr->activeCmdTracePtr,
	NULL,
	0
    };
    iPtr->activeCmdTracePtr = &active;

    if (flags & TCL_TRACE_DELETE) {
	flags |= TCL_TRACE_DESTROYED;
    }

    Tcl_Preserve(iPtr);

    for (CommandTrace *tracePtr = cmdPtr->tracePtr; tracePtr != NULL;
	    tracePtr = active.nextTracePtr) {
	active.nextTracePtr = tracePtr->nextPtr;
	if (!(tracePtr->flags & flags)) {
	    continue;
	}
	cmdPtr->flags |= tracePtr->flags;
	if (oldName == NULL) {
	    TclNewObj(oldNamePtr);
	    Tcl_IncrRefCount(oldNamePtr);
	    Tcl_GetCommandFullName((Tcl_Interp *) iPtr,
		    (Tcl_Command) cmdPtr, oldNamePtr);
	    oldName = TclGetString(oldNamePtr);
	}
	tracePtr->refCount++;
	if (state == NULL) {
	    state = Tcl_SaveInterpState((Tcl_Interp *) iPtr, TCL_OK);
	}
	tracePtr->traceProc(tracePtr->clientData, (Tcl_Interp *) iPtr,
		oldName, newName, flags);
	cmdPtr->flags &= ~tracePtr->flags;
	if (tracePtr->refCount-- <= 1) {
	    Tcl_Free(tracePtr);
	}
    }

    if (state) {
	Tcl_RestoreInterpState((Tcl_Interp *) iPtr, state);
    }

    /*
     * If a new object was created to hold the full oldName, free it now.
     */

    if (oldNamePtr != NULL) {
	TclDecrRefCount(oldNamePtr);
    }

    /*
     * Restore the variable's flags, remove the record of our active traces,
     * and then return.
     */

    cmdPtr->flags &= ~CMD_TRACE_ACTIVE;
    iPtr->activeCmdTracePtr = active.nextPtr;
    Tcl_Release(iPtr);
    return result;
}

/*
 *----------------------------------------------------------------------
 *
 * CancelEvalProc --
 *
 *	Marks this interpreter as being canceled. This causes current
 *	executions to be unwound as the interpreter enters a state where it
 *	refuses to execute more commands or handle [catch] or [try], yet the
 *	interpreter is still able to execute further commands after the
 *	cancelation is cleared (unlike if it is deleted).
 *
 * Results:
 *	The value given for the code argument.
 *
 * Side effects:
 *	Transfers a message from the cancellation message to the interpreter.
 *
 *----------------------------------------------------------------------
 */

static int
CancelEvalProc(
    void *clientData,		/* Interp to cancel the script in progress. */
    TCL_UNUSED(Tcl_Interp *),
    int code)			/* Current return code from command. */
{
    CancelInfo *cancelInfo = (CancelInfo *)clientData;

    if (cancelInfo != NULL) {
	Tcl_MutexLock(&cancelLock);
	Interp *iPtr = (Interp *) cancelInfo->interp;

	if (iPtr != NULL) {
	    /*
	     * Setting the CANCELED flag will cause the script in progress to
	     * be canceled as soon as possible. The core honors this flag at
	     * all the necessary places to ensure script cancellation is
	     * responsive. Extensions can check for this flag by calling
	     * Tcl_Canceled and checking if TCL_ERROR is returned or they can
	     * choose to ignore the script cancellation flag and the
	     * associated functionality altogether. Currently, the only other
	     * flag we care about here is the TCL_CANCEL_UNWIND flag (from
	     * Tcl_CancelEval). We do not want to simply combine all the flags
	     * from original Tcl_CancelEval call with the interp flags here
	     * just in case the caller passed flags that might cause behaviour
	     * unrelated to script cancellation.
	     */

	    TclSetCancelFlags(iPtr, cancelInfo->flags | CANCELED);

	    /*
	     * Now, we must set the script cancellation flags on all the child
	     * interpreters belonging to this one.
	     */

	    TclSetChildCancelFlags((Tcl_Interp *) iPtr,
		    cancelInfo->flags | CANCELED, 0);

	    /*
	     * Create the result object now so that Tcl_Canceled can avoid
	     * locking the cancelLock mutex.
	     */

	    if (cancelInfo->result != NULL) {
		Tcl_SetStringObj(iPtr->asyncCancelMsg, cancelInfo->result,
			cancelInfo->length);
	    } else {
		Tcl_SetObjLength(iPtr->asyncCancelMsg, 0);
	    }
	}
	Tcl_MutexUnlock(&cancelLock);
    }

    return code;
}

/*
 *----------------------------------------------------------------------
 *
 * TclCleanupCommand --
 *
 *	This function frees up a Command structure unless it is still
 *	referenced from an interpreter's command hashtable or from a CmdName
 *	Tcl object representing the name of a command in a ByteCode
 *	instruction sequence.
 *
 * Results:
 *	None.
 *
 * Side effects:
 *	Memory gets freed unless a reference to the Command structure still
 *	exists. In that case the cleanup is delayed until the command is
 *	deleted or when the last ByteCode referring to it is freed.
 *
 *----------------------------------------------------------------------
 */

void
TclCleanupCommand(
    Command *cmdPtr)	/* Points to the Command structure to
				 * be freed. */
{
    if (cmdPtr->refCount-- <= 1) {
	Tcl_Free(cmdPtr);
    }
}

/*
 *----------------------------------------------------------------------
 *
 * TclInterpReady --
 *
 *	Check if an interpreter is ready to eval commands or scripts, i.e., if
 *	it was not deleted and if the nesting level is not too high.
 *
 * Results:
 *	The return value is TCL_OK if it the interpreter is ready, TCL_ERROR
 *	otherwise.
 *
 * Side effects:
 *	The interpreter's result is cleared.
 *
 *----------------------------------------------------------------------
 */

int
TclInterpReady(
    Tcl_Interp *interp)
{
    Interp *iPtr = (Interp *) interp;

    /*
     * Reset the interpreter's result and clear out any previous error
     * information.
     */

    Tcl_ResetResult(interp);

    /*
     * If the interpreter has been deleted, return an error.
     */

    if (iPtr->flags & DELETED) {
	TclPrintfResult(interp, "attempt to call eval in deleted interpreter");
	TclSetErrorCode(interp, "TCL", "IDELETE",
		"attempt to call eval in deleted interpreter");
	return TCL_ERROR;
    }

    if (iPtr->execEnvPtr->rewind) {
	return TCL_ERROR;
    }

    /*
     * Make sure the script being evaluated (if any) has not been canceled.
     */

    if (TclCanceled(iPtr) &&
	    (TCL_OK != Tcl_Canceled(interp, TCL_LEAVE_ERR_MSG))) {
	return TCL_ERROR;
    }

    /*
     * Check depth of nested calls to Tcl_Eval: if this gets too large, it's
     * probably because of an infinite loop somewhere.
     */

    if ((iPtr->numLevels <= iPtr->maxNestingDepth)) {
	return TCL_OK;
    }

    TclPrintfResult(interp, "too many nested evaluations (infinite loop?)");
    TclSetErrorCode(interp, "TCL", "LIMIT", "STACK");
    return TCL_ERROR;
}

/*
 *----------------------------------------------------------------------
 *
 * TclResetCancellation --
 *
 *	Reset the script cancellation flags if the nesting level
 *	(iPtr->numLevels) for the interp is zero or argument force is
 *	non-zero.
 *
 * Results:
 *	A standard Tcl result.
 *
 * Side effects:
 *	The script cancellation flags for the interp may be reset.
 *
 *----------------------------------------------------------------------
 */

int
TclResetCancellation(
    Tcl_Interp *interp,
    int force)
{
    Interp *iPtr = (Interp *) interp;

    if (iPtr == NULL) {
	return TCL_ERROR;
    }

    if (force || (iPtr->numLevels == 0)) {
	TclUnsetCancelFlags(iPtr);
    }
    return TCL_OK;
}

/*
 *----------------------------------------------------------------------
 *
 * Tcl_Canceled --
 *
 *	Check if the script in progress has been canceled, i.e.,
 *	Tcl_CancelEval was called for this interpreter or any of its parent
 *	interpreters.
 *
 * Results:
 *	The return value is TCL_OK if the script evaluation has not been
 *	canceled, TCL_ERROR otherwise.
 *
 *	If "flags" contains TCL_LEAVE_ERR_MSG, an error message is returned in
 *	the interpreter's result object. Otherwise, the interpreter's result
 *	object is left unchanged. If "flags" contains TCL_CANCEL_UNWIND,
 *	TCL_ERROR will only be returned if the script evaluation is being
 *	completely unwound.
 *
 * Side effects:
 *	The CANCELED flag for the interp will be reset if it is set.
 *
 *----------------------------------------------------------------------
 */

int
Tcl_Canceled(
    Tcl_Interp *interp,
    int flags)
{
    Interp *iPtr = (Interp *) interp;

    /*
     * Has the current script in progress for this interpreter been canceled
     * or is the stack being unwound due to the previous script cancellation?
     */

    if (!TclCanceled(iPtr)) {
	return TCL_OK;
    }

    /*
     * The CANCELED flag is a one-shot flag that is reset immediately upon
     * being detected; however, if the TCL_CANCEL_UNWIND flag is set we will
     * continue to report that the script in progress has been canceled
     * thereby allowing the evaluation stack for the interp to be fully
     * unwound.
     */

    iPtr->flags &= ~CANCELED;

    /*
     * The CANCELED flag was detected and reset; however, if the caller
     * specified the TCL_CANCEL_UNWIND flag, we only return TCL_ERROR
     * (indicating that the script in progress has been canceled) if the
     * evaluation stack for the interp is being fully unwound.
     */

    if ((flags & TCL_CANCEL_UNWIND) && !(iPtr->flags & TCL_CANCEL_UNWIND)) {
	return TCL_OK;
    }

    /*
     * If the TCL_LEAVE_ERR_MSG flags bit is set, place an error in the
     * interp's result; otherwise, we leave it alone.
     */

    if (flags & TCL_LEAVE_ERR_MSG) {
	const char *id, *message = NULL;
	Tcl_Size length = 0;

	/*
	 * Setup errorCode variables so that we can differentiate between
	 * being canceled and unwound.
	 */

	if (iPtr->asyncCancelMsg != NULL) {
	    message = TclGetStringFromObj(iPtr->asyncCancelMsg, &length);
	}

	if (iPtr->flags & TCL_CANCEL_UNWIND) {
	    id = "IUNWIND";
	    if (length == 0) {
		message = "eval unwound";
	    }
	} else {
	    id = "ICANCEL";
	    if (length == 0) {
		message = "eval canceled";
	    }
	}

	TclPrintfResult(interp, "%s", message);
	TclSetErrorCode(interp, "TCL", "CANCEL", id, message);
    }

    /*
     * Return TCL_ERROR to the caller (not necessarily just the Tcl core
     * itself) that indicates further processing of the script or command in
     * progress should halt gracefully and as soon as possible.
     */

    return TCL_ERROR;
}

/*
 *----------------------------------------------------------------------
 *
 * Tcl_CancelEval --
 *
 *	This function schedules the cancellation of the current script in the
 *	given interpreter.
 *
 * Results:
 *	The return value is a standard Tcl completion code such as TCL_OK or
 *	TCL_ERROR. Since the interp may belong to a different thread, no error
 *	message can be left in the interp's result.
 *
 * Side effects:
 *	The script in progress in the specified interpreter will be canceled
 *	with TCL_ERROR after asynchronous handlers are invoked at the next
 *	Tcl_Canceled check.
 *
 *----------------------------------------------------------------------
 */

int
Tcl_CancelEval(
    Tcl_Interp *interp,		/* Interpreter in which to cancel the
				 * script. */
    Tcl_Obj *resultObjPtr,	/* The script cancellation error message or
				 * NULL for a default error message. */
    void *clientData,		/* Passed to CancelEvalProc. */
    int flags)			/* Collection of OR-ed bits that control
				 * the cancellation of the script. Only
				 * TCL_CANCEL_UNWIND is currently
				 * supported. */
{
    int code = TCL_ERROR;

    if (interp == NULL) {
	return TCL_ERROR;
    }

    Tcl_MutexLock(&cancelLock);
    if (!cancelTableInitialized) {
	/*
	 * No CancelInfo hash table (Tcl_CreateInterp has never been called?)
	 */

	goto done;
    }
    Tcl_HashEntry *hPtr = Tcl_FindHashEntry(&cancelTable, interp);
    if (hPtr == NULL) {
	/*
	 * No CancelInfo record for this interpreter.
	 */

	goto done;
    }
    CancelInfo *cancelInfo = (CancelInfo *)Tcl_GetHashValue(hPtr);

    /*
     * Populate information needed by the interpreter thread to fulfill the
     * cancellation request. Currently, clientData is ignored. If the
     * TCL_CANCEL_UNWIND flags bit is set, the script in progress is not
     * allowed to catch the script cancellation because the evaluation stack
     * for the interp is completely unwound.
     */

    if (resultObjPtr != NULL) {
	const char *result;
	result = TclGetStringFromObj(resultObjPtr, &cancelInfo->length);
	cancelInfo->result = (char *)Tcl_Realloc(cancelInfo->result, cancelInfo->length);
	memcpy(cancelInfo->result, result, cancelInfo->length);
	TclDecrRefCount(resultObjPtr);	/* Discard their result object. */
    } else {
	cancelInfo->result = NULL;
	cancelInfo->length = 0;
    }
    cancelInfo->clientData = clientData;
    cancelInfo->flags = flags;
    Tcl_AsyncMark(cancelInfo->async);
    code = TCL_OK;

  done:
    Tcl_MutexUnlock(&cancelLock);
    return code;
}

/*
 *----------------------------------------------------------------------
 *
 * Tcl_InterpActive --
 *
 *	Returns non-zero if the specified interpreter is in use, i.e. if there
 *	is an evaluation currently active in the interpreter.
 *
 * Results:
 *	See above.
 *
 * Side effects:
 *	None.
 *
 *----------------------------------------------------------------------
 */

int
Tcl_InterpActive(
    Tcl_Interp *interp)
{
    return ((Interp *) interp)->numLevels > 0;
}

/*
 *----------------------------------------------------------------------
 *
 * Tcl_EvalObjv --
 *
 *	This function evaluates a Tcl command that has already been parsed
 *	into words, with one Tcl_Obj holding each word.
 *
 * Results:
 *	The return value is a standard Tcl completion code such as TCL_OK or
 *	TCL_ERROR. A result or error message is left in interp's result.
 *
 * Side effects:
 *	Always pushes a callback. Other side effects depend on the command.
 *
 *----------------------------------------------------------------------
 */

int
Tcl_EvalObjv(
    Tcl_Interp *interp,		/* Interpreter in which to evaluate the
				 * command. Also used for error reporting. */
    Tcl_Size objc,		/* Number of words in command. */
    Tcl_Obj *const objv[],	/* An array of pointers to objects that are
				 * the words that make up the command. */
    int flags)			/* Collection of OR-ed bits that control the
				 * evaluation of the script. Only
				 * TCL_EVAL_GLOBAL, TCL_EVAL_INVOKE and
				 * TCL_EVAL_NOERR are currently supported. */
{
    NRE_callback *rootPtr = TOP_CB(interp);
    int result = TclNREvalObjv(interp, objc, objv, flags, NULL);
    return TclNRRunCallbacks(interp, result, rootPtr);
}

int
TclNREvalObjv(
    Tcl_Interp *interp,		/* Interpreter in which to evaluate the
				 * command. Also used for error reporting. */
    Tcl_Size objc,		/* Number of words in command. */
    Tcl_Obj *const objv[],	/* An array of pointers to objects that are
				 * the words that make up the command. */
    int flags,			/* Collection of OR-ed bits that control the
				 * evaluation of the script. Only
				 * TCL_EVAL_GLOBAL, TCL_EVAL_INVOKE and
				 * TCL_EVAL_NOERR are currently supported. */
    Command *cmdPtr)		/* NULL if the Command is to be looked up
				 * here, otherwise the pointer to the
				 * requested Command struct to be invoked. */
{
    Interp *iPtr = (Interp *) interp;

    if (iPtr->deferredCallbacks) {
	iPtr->deferredCallbacks = NULL;
    } else {
	/*
	 * Argument data[1] to NRCommand (defaulted to NULL) stores a marker
	 * for use by tailcalls; it will be set to 1 by command redirectors
	 * (imports, alias, ensembles) so that tailcall skips this callback
	 * (that marks the end of the target command) and goes back to the end
	 * of the source command.
	 */

	TclNRAddCallback(interp, NRCommand);
    }

    iPtr->numLevels++;
    TclNRAddCallback(interp, EvalObjvCore, cmdPtr, INT2PTR(flags),
	    INT2PTR(objc), objv);
    return TCL_OK;
}

static int
EvalObjvCore(
    void *data[],
    Tcl_Interp *interp,
    TCL_UNUSED(int) /*result*/)
{
    Command *cmdPtr = NULL, *preCmdPtr = (Command *)data[0];
    int flags = (int)PTR2INT(data[1]);
    Tcl_Size objc = PTR2INT(data[2]);
    Tcl_Obj **objv = (Tcl_Obj **)data[3];
    Interp *iPtr = (Interp *) interp;
    Namespace *lookupNsPtr = NULL;
    bool enterTracesDone = false;

    /*
     * Push records for task to be done on return, in INVERSE order. First, if
     * needed, the exception handlers (as they should happen last).
     */

    if (!(flags & TCL_EVAL_NOERR)) {
	TEOV_PushExceptionHandlers(interp, objc, objv, flags);
    }

    if (TCL_OK != TclInterpReady(interp)) {
	return TCL_ERROR;
    }

    if (objc == 0) {
	return TCL_OK;
    }

    if (TclLimitExceeded(iPtr->limit)) {
	/* generate error message if not yet already logged at this stage */
	if (!(iPtr->flags & ERR_ALREADY_LOGGED)) {
	    Tcl_LimitCheck(interp);
	}
	return TCL_ERROR;
    }

    /*
     * Configure evaluation context to match the requested flags.
     */

    if (iPtr->lookupNsPtr) {

	/*
	 * Capture the namespace we should do command name resolution in, as
	 * instructed by our caller sneaking it in to us in a private interp
	 * field.  Clear that field right away so we cannot possibly have its
	 * use leak where it should not.  The sneaky message pass is done.
	 *
	 * Use of this mechanism overrides the TCL_EVAL_GLOBAL flag.
	 * TODO: Is that a bug?
	 */

	lookupNsPtr = iPtr->lookupNsPtr;
	iPtr->lookupNsPtr = NULL;
    } else if (flags & TCL_EVAL_INVOKE) {
	lookupNsPtr = iPtr->globalNsPtr;
    } else {

	/*
	 * TCL_EVAL_INVOKE was not set: clear rewrite rules
	 */

	TclResetRewriteEnsemble(interp, 1);

	if (flags & TCL_EVAL_GLOBAL) {
	    TEOV_SwitchVarFrame(interp);
	    lookupNsPtr = iPtr->globalNsPtr;
	}
    }

    /*
     * Lookup the Command to dispatch.
     */

    reresolve:
    assert(cmdPtr == NULL);
    if (preCmdPtr) {
	/*
	 * Caller gave it to us.
	 */

	if (!(preCmdPtr->flags & CMD_DEAD)) {
	    /*
	     * So long as it exists, use it.
	     */

	    cmdPtr = preCmdPtr;
	} else if (flags & TCL_EVAL_NORESOLVE) {
	    /*
	     * When it's been deleted, and we're told not to attempt resolving
	     * it ourselves, all we can do is raise an error.
	     */

	    TclPrintfResult(interp, "attempt to invoke a deleted command");
	    TclSetErrorCode(interp, "TCL", "EVAL", "DELETEDCOMMAND");
	    return TCL_ERROR;
	}
    }
    if (cmdPtr == NULL) {
	cmdPtr = TEOV_LookupCmdFromObj(interp, objv[0], lookupNsPtr);
	if (!cmdPtr) {
	    return TEOV_NotFound(interp, objc, objv, lookupNsPtr);
	}
    }

    if (enterTracesDone || iPtr->tracePtr
	    || (cmdPtr->flags & CMD_HAS_EXEC_TRACES)) {
	Tcl_Obj *commandPtr = TclGetSourceFromFrame(
		flags & TCL_EVAL_SOURCE_IN_FRAME ? iPtr->cmdFramePtr : NULL,
		objc, objv);

	Tcl_IncrRefCount(commandPtr);
	if (!enterTracesDone) {
	    int code = TEOV_RunEnterTraces(interp, &cmdPtr, commandPtr,
		    objc, objv);

	    /*
	     * Send any exception from enter traces back as an exception
	     * raised by the traced command.
	     * TODO: Is this a bug?  Letting an execution trace BREAK or
	     * CONTINUE or RETURN in the place of the traced command?  Would
	     * either converting all exceptions to TCL_ERROR, or just
	     * swallowing them be better?  (Swallowing them has the problem of
	     * permanently hiding program errors.)
	     */

	    if (code != TCL_OK) {
		Tcl_DecrRefCount(commandPtr);
		return code;
	    }

	    /*
	     * If the enter traces made the resolved cmdPtr unusable, go back
	     * and resolve again, but next time don't run enter traces again.
	     */

	    if (cmdPtr == NULL) {
		enterTracesDone = true;
		Tcl_DecrRefCount(commandPtr);
		goto reresolve;
	    }
	}

	/*
	 * Schedule leave traces.  Raise the refCount on the resolved cmdPtr,
	 * so that when it passes to the leave traces we know it's still
	 * valid.
	 */

	cmdPtr->refCount++;
	TclNRAddCallback(interp, TEOV_RunLeaveTraces, INT2PTR(objc),
		commandPtr, cmdPtr, objv);
    }

    TclNRAddCallback(interp, Dispatch,
	    cmdPtr->nreProc ? cmdPtr->nreProc : cmdPtr->objProc,
	    cmdPtr->objClientData, INT2PTR(objc), objv);
    return TCL_OK;
}

static int
Dispatch(
    void *data[],
    Tcl_Interp *interp,
    TCL_UNUSED(int) /*result*/)
{
    Tcl_ObjCmdProc *objProc = (Tcl_ObjCmdProc *)data[0];
    void *clientData = data[1];
    Tcl_Size objc = PTR2INT(data[2]);
    Tcl_Obj **objv = (Tcl_Obj **)data[3];
    Interp *iPtr = (Interp *) interp;

#ifdef USE_DTRACE
    if (TCL_DTRACE_CMD_ARGS_ENABLED()) {
	const char *a[10];
	Tcl_Size i = 0;

	while (i < 10) {
	    a[i] = i < objc ? TclGetString(objv[i]) : NULL; i++;
	}
	TCL_DTRACE_CMD_ARGS(a[0], a[1], a[2], a[3], a[4], a[5], a[6], a[7],
		a[8], a[9]);
    }
    if (TCL_DTRACE_CMD_INFO_ENABLED() && iPtr->cmdFramePtr) {
	Tcl_Obj *info = TclInfoFrame(interp, iPtr->cmdFramePtr);
	const char *a[6];
	Tcl_Size i[2];

	TclDTraceInfo(info, a, i);
	TCL_DTRACE_CMD_INFO(a[0], a[1], a[2], a[3], i[0], i[1], a[4], a[5]);
	TclDecrRefCount(info);
    }
    if ((TCL_DTRACE_CMD_RETURN_ENABLED() || TCL_DTRACE_CMD_RESULT_ENABLED())
	    && objc) {
	TclNRAddCallback(interp, DTraceCmdReturn, objv[0]);
    }
    if (TCL_DTRACE_CMD_ENTRY_ENABLED() && objc) {
	TCL_DTRACE_CMD_ENTRY(TclGetString(objv[0]), objc - 1,
		(Tcl_Obj **)(objv + 1));
    }
#endif /* USE_DTRACE */

    iPtr->cmdCount++;
    return objProc(clientData, interp, (int)objc, objv);
}

int
TclNRRunCallbacks(
    Tcl_Interp *interp,
    int result,
    struct NRE_callback *rootPtr)
				/* All callbacks down to rootPtr not inclusive
				 * are to be run. */
{
    while (TOP_CB(interp) != rootPtr) {
	NRE_callback *callbackPtr = TOP_CB(interp);
	Tcl_NRPostProc *procPtr = callbackPtr->procPtr;

	TOP_CB(interp) = callbackPtr->nextPtr;
	result = procPtr(callbackPtr->data, interp, result);
	TCLNR_FREE(interp, callbackPtr);
    }
    return result;
}

static int
NRCommand(
    void *data[],
    Tcl_Interp *interp,
    int result)
{
    Interp *iPtr = (Interp *) interp;

    iPtr->numLevels--;

    /*
     * If there is a tailcall, schedule it next
     */

    if (data[1] && (data[1] != INT2PTR(1))) {
	Tcl_Obj *listPtr = (Tcl_Obj *)data[1];
	data[1] = NULL;

	TclNRAddCallback(interp, TclNRTailcallEval, listPtr);
    }

    /* OPT ??
     * Do not interrupt a series of cleanups with async or limit checks:
     * just check at the end?
     */

    if (TclAsyncReady(iPtr)) {
	result = Tcl_AsyncInvoke(interp, result);
    }
    if ((result == TCL_OK) && TclCanceled(iPtr)) {
	result = Tcl_Canceled(interp, TCL_LEAVE_ERR_MSG);
    }
    if (result == TCL_OK && TclLimitReady(iPtr->limit)) {
	result = Tcl_LimitCheck(interp);
    }

    return result;
}

/*
 *----------------------------------------------------------------------
 *
 * TEOV_Exception	 -
 * TEOV_LookupCmdFromObj -
 * TEOV_RunEnterTraces	 -
 * TEOV_RunLeaveTraces	 -
 * TEOV_NotFound	 -
 *
 *	These are helper functions for Tcl_EvalObjv.
 *
 *----------------------------------------------------------------------
 */

static void
TEOV_PushExceptionHandlers(
    Tcl_Interp *interp,
    Tcl_Size objc,
    Tcl_Obj *const objv[],
    int flags)
{
    Interp *iPtr = (Interp *) interp;

    /*
     * If any error processing is necessary, push the appropriate records.
     * Note that we have to push them in the inverse order: first the one that
     * has to run last.
     */

    if (!(flags & TCL_EVAL_INVOKE)) {
	/*
	 * Error messages
	 */

	TclNRAddCallback(interp, TEOV_Error, INT2PTR(objc), objv);
    }

    if (iPtr->numLevels == 1) {
	/*
	 * No CONTINUE or BREAK at level 0, manage RETURN
	 */

	TclNRAddCallback(interp, TEOV_Exception, INT2PTR(iPtr->evalFlags));
    }
}

static void
TEOV_SwitchVarFrame(
    Tcl_Interp *interp)
{
    Interp *iPtr = (Interp *) interp;

    /*
     * Change the varFrame to be the rootVarFrame, and push a record to
     * restore things at the end.
     */

    TclNRAddCallback(interp, TEOV_RestoreVarFrame, iPtr->varFramePtr);
    iPtr->varFramePtr = iPtr->rootFramePtr;
}

static int
TEOV_RestoreVarFrame(
    void *data[],
    Tcl_Interp *interp,
    int result)
{
    ((Interp *) interp)->varFramePtr = (CallFrame *)data[0];
    return result;
}

static int
TEOV_Exception(
    void *data[],
    Tcl_Interp *interp,
    int result)
{
    Interp *iPtr = (Interp *) interp;
    bool allowExceptions = (PTR2INT(data[0]) & TCL_ALLOW_EXCEPTIONS);

    if (result != TCL_OK) {
	if (result == TCL_RETURN) {
	    result = TclUpdateReturnInfo(iPtr);
	}
	if ((result != TCL_OK) && (result != TCL_ERROR) && !allowExceptions) {
	    ProcessUnexpectedResult(interp, result);
	    result = TCL_ERROR;
	}
    }

    /*
     * We are returning to level 0, so should process TclResetCancellation. As
     * numLevels has not *yet* been decreased, do not call it: do the thing
     * here directly.
     */

    TclUnsetCancelFlags(iPtr);
    return result;
}

static int
TEOV_Error(
    void *data[],
    Tcl_Interp *interp,
    int result)
{
    Interp *iPtr = (Interp *) interp;
    Tcl_Size objc = PTR2INT(data[0]);
    Tcl_Obj **objv = (Tcl_Obj **)data[1];

    if ((result == TCL_ERROR) && !(iPtr->flags & ERR_ALREADY_LOGGED)) {
	/*
	 * If there was an error, a command string will be needed for the
	 * error log: get it out of the itemPtr. The details depend on the
	 * type.
	 */

	Tcl_Obj *listPtr = Tcl_NewListObj(objc, objv);
	Tcl_Size cmdLen;
	const char *cmdString = TclGetStringFromObj(listPtr, &cmdLen);
	Tcl_LogCommandInfo(interp, cmdString, cmdString, cmdLen);
	Tcl_DecrRefCount(listPtr);
    }
    iPtr->flags &= ~ERR_ALREADY_LOGGED;
    return result;
}

static int
TEOV_NotFound(
    Tcl_Interp *interp,
    Tcl_Size objc,
    Tcl_Obj *const objv[],
    Namespace *lookupNsPtr)
{
    Interp *iPtr = (Interp *) interp;
    Tcl_Size newObjc, handlerObjc;
    Tcl_Obj **newObjv, **handlerObjv;
    CallFrame *varFramePtr = iPtr->varFramePtr;
    Namespace *currNsPtr;	/* Used to check for and invoke any registered
				 * unknown command handler for the current
				 * namespace (TIP 181). */
    Namespace *savedNsPtr = NULL;

    currNsPtr = varFramePtr->nsPtr;
    if (!currNsPtr || !currNsPtr->unknownHandlerPtr) {
	currNsPtr = iPtr->globalNsPtr;
	if (currNsPtr == NULL) {
	    Tcl_Panic("TEOV_NotFound: NULL global namespace pointer");
	}
    }

    /*
     * Check to see if the resolution namespace has lost its unknown handler.
     * If so, reset it to "::unknown".
     */

    if (!currNsPtr->unknownHandlerPtr) {
	TclNewLiteralStringObj(currNsPtr->unknownHandlerPtr, "::unknown");
	Tcl_IncrRefCount(currNsPtr->unknownHandlerPtr);
    }

    /*
     * Get the list of words for the unknown handler and allocate enough space
     * to hold both the handler prefix and all words of the command invocation
     * itself.
     */

    TclListObjGetElements(NULL, currNsPtr->unknownHandlerPtr,
	    &handlerObjc, &handlerObjv);
    newObjc = objc + handlerObjc;
    newObjv = (Tcl_Obj **)TclStackAlloc(interp, sizeof(Tcl_Obj *) * newObjc);

    /*
     * Copy command prefix from unknown handler and add on the real command's
     * full argument list. Note that we only use memcpy() once because we have
     * to increment the reference count of all the handler arguments anyway.
     */

    for (Tcl_Size i = 0; i < handlerObjc; ++i) {
	newObjv[i] = handlerObjv[i];
	Tcl_IncrRefCount(newObjv[i]);
    }
    memcpy(newObjv + handlerObjc, objv, sizeof(Tcl_Obj *) * objc);

    /*
     * Look up and invoke the handler (by recursive call to this function). If
     * there is no handler at all, instead of doing the recursive call we just
     * generate a generic error message; it would be an infinite-recursion
     * nightmare otherwise.
     *
     * In this case we worry a bit less about recursion for now, and call the
     * "blocking" interface.
     */

    Command *cmdPtr = TEOV_LookupCmdFromObj(interp, newObjv[0], lookupNsPtr);
    if (!cmdPtr) {
	TclPrintfResult(interp, "invalid command name \"%s\"",
		TclGetString(objv[0]));
	TclSetErrorCode(interp, "TCL", "LOOKUP", "COMMAND",
		TclGetString(objv[0]));

	/*
	 * Release any resources we locked and allocated during the handler
	 * call.
	 */

	for (Tcl_Size i = 0; i < handlerObjc; ++i) {
	    Tcl_DecrRefCount(newObjv[i]);
	}
	TclStackFree(interp, newObjv);
	return TCL_ERROR;
    }

    if (lookupNsPtr) {
	savedNsPtr = varFramePtr->nsPtr;
	varFramePtr->nsPtr = lookupNsPtr;
    }
    TclSkipTailcall(interp);
    TclNRAddCallback(interp, TEOV_NotFoundCallback, INT2PTR(handlerObjc),
	    newObjv, savedNsPtr);
    return TclNREvalObjv(interp, newObjc, newObjv, TCL_EVAL_NOERR, NULL);
}

static int
TEOV_NotFoundCallback(
    void *data[],
    Tcl_Interp *interp,
    int result)
{
    Interp *iPtr = (Interp *) interp;
    Tcl_Size objc = PTR2INT(data[0]);
    Tcl_Obj **objv = (Tcl_Obj **)data[1];
    Namespace *savedNsPtr = (Namespace *)data[2];

    if (savedNsPtr) {
	iPtr->varFramePtr->nsPtr = savedNsPtr;
    }

    /*
     * Release any resources we locked and allocated during the handler call.
     */

    for (Tcl_Size i = 0; i < objc; ++i) {
	Tcl_DecrRefCount(objv[i]);
    }
    TclStackFree(interp, objv);

    return result;
}

static int
TEOV_RunEnterTraces(
    Tcl_Interp *interp,
    Command **cmdPtrPtr,
    Tcl_Obj *commandPtr,
    Tcl_Size objc,
    Tcl_Obj *const objv[])
{
    Interp *iPtr = (Interp *) interp;
    Command *cmdPtr = *cmdPtrPtr;
    Tcl_Size length, newEpoch, cmdEpoch = cmdPtr->cmdEpoch;
    int traceCode = TCL_OK;
    const char *command = TclGetStringFromObj(commandPtr, &length);

    /*
     * Call trace functions.
     * Execute any command or execution traces. Note that we bump up the
     * command's reference count for the duration of the calling of the
     * traces so that the structure doesn't go away underneath our feet.
     */

    cmdPtr->refCount++;
    if (iPtr->tracePtr) {
	traceCode = TclCheckInterpTraces(interp, command, length,
		cmdPtr, TCL_OK, TCL_TRACE_ENTER_EXEC, objc, objv);
    }
    if ((cmdPtr->flags & CMD_HAS_EXEC_TRACES) && (traceCode == TCL_OK)) {
	traceCode = TclCheckExecutionTraces(interp, command, length,
		cmdPtr, TCL_OK, TCL_TRACE_ENTER_EXEC, objc, objv);
    }
    newEpoch = cmdPtr->cmdEpoch;
    TclCleanupCommandMacro(cmdPtr);

    if (traceCode != TCL_OK) {
	if (traceCode == TCL_ERROR) {
	    Tcl_Obj *info;

	    TclNewLiteralStringObj(info, "\n    (enter trace on \"");
	    Tcl_AppendLimitedToObj(info, command, length, 55, "...");
	    Tcl_AppendToObj(info, "\")", 2);
	    Tcl_AppendObjToErrorInfo(interp, info);
	    iPtr->flags |= ERR_ALREADY_LOGGED;
	}
	return traceCode;
    }
    if (cmdEpoch != newEpoch) {
	*cmdPtrPtr = NULL;
    }
    return TCL_OK;
}

static int
TEOV_RunLeaveTraces(
    void *data[],
    Tcl_Interp *interp,
    int result)
{
    Interp *iPtr = (Interp *) interp;
    int traceCode = TCL_OK;
    Tcl_Size objc = PTR2INT(data[0]);
    Tcl_Obj *commandPtr = (Tcl_Obj *)data[1];
    Command *cmdPtr = (Command *)data[2];
    Tcl_Obj **objv = (Tcl_Obj **)data[3];
    Tcl_Size length;
    const char *command = TclGetStringFromObj(commandPtr, &length);

    if (!(cmdPtr->flags & CMD_DYING)) {
	if (cmdPtr->flags & CMD_HAS_EXEC_TRACES) {
	    traceCode = TclCheckExecutionTraces(interp, command, length,
		    cmdPtr, result, TCL_TRACE_LEAVE_EXEC, objc, objv);
	}
	if (iPtr->tracePtr != NULL && traceCode == TCL_OK) {
	    traceCode = TclCheckInterpTraces(interp, command, length,
		    cmdPtr, result, TCL_TRACE_LEAVE_EXEC, objc, objv);
	}
    }

    /*
     * As cmdPtr is set, TclNRRunCallbacks is about to reduce the numlevels.
     * Prevent that by resetting the cmdPtr field and dealing right here with
     * cmdPtr->refCount.
     */

    TclCleanupCommandMacro(cmdPtr);

    if (traceCode != TCL_OK) {
	if (traceCode == TCL_ERROR) {
	    Tcl_Obj *info;

	    TclNewLiteralStringObj(info, "\n    (leave trace on \"");
	    Tcl_AppendLimitedToObj(info, command, length, 55, "...");
	    Tcl_AppendToObj(info, "\")", 2);
	    Tcl_AppendObjToErrorInfo(interp, info);
	    iPtr->flags |= ERR_ALREADY_LOGGED;
	}
	result = traceCode;
    }
    Tcl_DecrRefCount(commandPtr);
    return result;
}

static inline Command *
TEOV_LookupCmdFromObj(
    Tcl_Interp *interp,
    Tcl_Obj *namePtr,
    Namespace *lookupNsPtr)
{
    Interp *iPtr = (Interp *) interp;
    Namespace *savedNsPtr = iPtr->varFramePtr->nsPtr;

    if (lookupNsPtr) {
	iPtr->varFramePtr->nsPtr = lookupNsPtr;
    }
    Command *cmdPtr = (Command *) Tcl_GetCommandFromObj(interp, namePtr);
    iPtr->varFramePtr->nsPtr = savedNsPtr;
    return cmdPtr;
}

/*
 *----------------------------------------------------------------------
 *
 * Tcl_EvalTokensStandard --
 *
 *	Given an array of tokens parsed from a Tcl command (e.g., the tokens
 *	that make up a word or the index for an array variable) this function
 *	evaluates the tokens and concatenates their values to form a single
 *	result value.
 *
 * Results:
 *	The return value is a standard Tcl completion code such as TCL_OK or
 *	TCL_ERROR. A result or error message is left in interp's result.
 *
 * Side effects:
 *	Depends on the array of tokens being evaled.
 *
 *----------------------------------------------------------------------
 */

int
Tcl_EvalTokensStandard(
    Tcl_Interp *interp,		/* Interpreter in which to lookup variables,
				 * execute nested commands, and report
				 * errors. */
    Tcl_Token *tokenPtr,	/* Pointer to first in an array of tokens to
				 * evaluate and concatenate. */
    Tcl_Size count)		/* Number of tokens to consider at tokenPtr.
				 * Must be at least 1. */
{
    return TclSubstTokens(interp, tokenPtr, count, /* numLeftPtr */ NULL, 1,
	    NULL, NULL);
}

/*
 *----------------------------------------------------------------------
 *
 * Tcl_EvalEx, TclEvalEx --
 *
 *	This function evaluates a Tcl script without using the compiler or
 *	byte-code interpreter. It just parses the script, creates values for
 *	each word of each command, then calls EvalObjv to execute each
 *	command.
 *
 * Results:
 *	The return value is a standard Tcl completion code such as TCL_OK or
 *	TCL_ERROR. A result or error message is left in interp's result.
 *
 * Side effects:
 *	Depends on the script.
 *
 * TIP #280 : Keep public API, internally extended API.
 *----------------------------------------------------------------------
 */

int
Tcl_EvalEx(
    Tcl_Interp *interp,		/* Interpreter in which to evaluate the
				 * script. Also used for error reporting. */
    const char *script,		/* First character of script to evaluate. */
    Tcl_Size numBytes,		/* Number of bytes in script. If -1, the
				 * script consists of all bytes up to the
				 * first null character. */
    int flags)			/* Collection of OR-ed bits that control the
				 * evaluation of the script. Only
				 * TCL_EVAL_GLOBAL is currently supported. */
{
    return TclEvalEx(interp, script, numBytes, flags, 1, NULL, script);
}

int
TclEvalEx(
    Tcl_Interp *interp,		/* Interpreter in which to evaluate the
				 * script. Also used for error reporting. */
    const char *script,		/* First character of script to evaluate. */
    Tcl_Size numBytes,		/* Number of bytes in script. If -1, the
				 * script consists of all bytes up to the
				 * first NUL character. */
    int flags,			/* Collection of OR-ed bits that control the
				 * evaluation of the script. Only
				 * TCL_EVAL_GLOBAL is currently supported. */
    int line,			/* The line the script starts on. */
    Tcl_Size *clNextOuter,	/* Information about an outer context for */
    const char *outerScript)	/* continuation line data. This is set only in
				 * TclSubstTokens(), to properly handle
				 * [...]-nested commands. The 'outerScript'
				 * refers to the most-outer script containing
				 * the embedded command, which is referred to
				 * by 'script'. The 'clNextOuter' refers to
				 * the current entry in the table of
				 * continuation lines in this "main script",
				 * and the character offsets are relative to
				 * the 'outerScript' as well.
				 *
				 * If outerScript == script, then this call is
				 * for the outer-most script/command. See
				 * Tcl_EvalEx() and TclEvalObjEx() for places
				 * generating arguments for which this is
				 * true. */
{
    Interp *iPtr = (Interp *) interp;
    const int minObjs = 20;
    int code = TCL_OK;
    CallFrame *savedVarFramePtr;/* Saves old copy of iPtr->varFramePtr in case
				 * TCL_EVAL_GLOBAL was set. */
    bool allowExceptions = (iPtr->evalFlags & TCL_ALLOW_EXCEPTIONS);
    bool gotParse = false;
    Tcl_Size objectsUsed = 0;	/* This variable keeps track of how much
				 * state has been allocated while evaluating
				 * the script, so that it can be freed
				 * properly if an error occurs. */
    Tcl_Parse *parsePtr = (Tcl_Parse *)TclStackAlloc(interp, sizeof(Tcl_Parse));
    CmdFrame *eeFramePtr = (CmdFrame *)TclStackAlloc(interp, sizeof(CmdFrame));
    Tcl_Obj **stackObjArray = (Tcl_Obj **)TclStackAlloc(interp, minObjs * sizeof(Tcl_Obj *));
    bool *expandStack = (bool *)TclStackAlloc(interp, minObjs * sizeof(bool));
    int *linesStack = (int *)TclStackAlloc(interp, minObjs * sizeof(int));
				/* TIP #280 Structures for tracking of command
				 * locations. */
    Tcl_Size *clNext = NULL;	/* Pointer for the tracking of invisible
				 * continuation lines. Initialized only if the
				 * caller gave us a table of locations to
				 * track, via scriptCLLocPtr. It always refers
				 * to the table entry holding the location of
				 * the next invisible continuation line to
				 * look for, while parsing the script. */

    if (iPtr->scriptCLLocPtr) {
	if (clNextOuter) {
	    clNext = clNextOuter;
	} else {
	    clNext = &iPtr->scriptCLLocPtr->loc[0];
	}
    }

    if (numBytes < 0) {
	numBytes = strlen(script);
    }
    Tcl_ResetResult(interp);

    savedVarFramePtr = iPtr->varFramePtr;
    if (flags & TCL_EVAL_GLOBAL) {
	iPtr->varFramePtr = iPtr->rootFramePtr;
    }

    /*
     * Each iteration through the following loop parses the next command from
     * the script and then executes it.
     */

    Tcl_Obj **objv = stackObjArray, **objvSpace = stackObjArray;
    int *lines = linesStack, *lineSpace = linesStack;
    bool *expand = expandStack;
    const char *p = script;
    Tcl_Size bytesLeft = numBytes;

    /*
     * TIP #280 Initialize tracking. Do not push on the frame stack yet.
     *
     * We open a new context, either for a sourced script, or 'eval'.
     * For sourced files we always have a path object, even if nothing was
     * specified in the interp itself. That makes code using it simpler as
     * NULL checks can be left out. Sourced file without path in the
     * 'scriptFile' is possible during Tcl initialization.
     */

    eeFramePtr->level = iPtr->cmdFramePtr ? iPtr->cmdFramePtr->level + 1 : 1;
    eeFramePtr->framePtr = iPtr->framePtr;
    eeFramePtr->nextPtr = iPtr->cmdFramePtr;
    eeFramePtr->nline = 0;
    eeFramePtr->line = NULL;
    eeFramePtr->cmdObj = NULL;

    iPtr->cmdFramePtr = eeFramePtr;
    if (iPtr->evalFlags & TCL_EVAL_FILE) {
	/*
	 * Set up for a sourced file.
	 */

	eeFramePtr->type = TCL_LOCATION_SOURCE;

	if (iPtr->scriptFile) {
	    /*
	     * Normalization here, to have the correct pwd. Should have
	     * negligible impact on performance, as the norm should have been
	     * done already by the 'source' invoking us, and it caches the
	     * result.
	     */

	    Tcl_Obj *norm = Tcl_FSGetNormalizedPath(interp, iPtr->scriptFile);

	    if (norm == NULL) {
		/*
		 * Error message in the interp result.
		 */

		code = TCL_ERROR;
		goto error;
	    }
	    eeFramePtr->path = norm;
	} else {
	    TclNewLiteralStringObj(eeFramePtr->path, "");
	}
	Tcl_IncrRefCount(eeFramePtr->path);
    } else {
	/*
	 * Set up for plain eval.
	 */

	eeFramePtr->type = TCL_LOCATION_EVAL;
	eeFramePtr->path = NULL;
    }

    iPtr->evalFlags = 0;
    do {
	if (Tcl_ParseCommand(interp, p, bytesLeft, 0, parsePtr) != TCL_OK) {
	    code = TCL_ERROR;
	    Tcl_LogCommandInfo(interp, script, parsePtr->commandStart,
		    parsePtr->term + 1 - parsePtr->commandStart);
	    goto posterror;
	}

	/*
	 * TIP #280 Track lines. The parser may have skipped text till it
	 * found the command we are now at. We have to count the lines in this
	 * block, and do not forget invisible continuation lines.
	 */

	TclAdvanceLines(&line, p, parsePtr->commandStart);
	TclAdvanceContinuations(&line, &clNext,
		parsePtr->commandStart - outerScript);

	gotParse = true;
	if (parsePtr->numWords > 0) {
	    /*
	     * TIP #280. Track lines within the words of the current
	     * command. We use a separate pointer into the table of
	     * continuation line locations to not lose our position for the
	     * per-command parsing.
	     */

	    int wordLine = line;
	    const char *wordStart = parsePtr->commandStart;
	    Tcl_Size *wordCLNext = clNext;
	    Tcl_Size objectsNeeded = 0;
	    Tcl_Size numWords = parsePtr->numWords;

	    /*
	     * Generate an array of objects for the words of the command.
	     */

	    if (numWords > minObjs) {
		expand = (bool *)Tcl_Alloc(numWords * sizeof(bool));
		objvSpace = (Tcl_Obj **)
			Tcl_Alloc(numWords * sizeof(Tcl_Obj *));
		lineSpace = (int *)
			Tcl_Alloc(numWords * sizeof(int));
	    }
	    bool expandRequested = false;
	    objv = objvSpace;
	    lines = lineSpace;

	    iPtr->cmdFramePtr = eeFramePtr->nextPtr;
	    objectsUsed = 0;
	    for (Tcl_Token *tokenPtr = parsePtr->tokenPtr;
		    objectsUsed < numWords;
		    objectsUsed++, tokenPtr += tokenPtr->numComponents + 1) {
		/*
		 * TIP #280. Track lines to current word. Save the information
		 * on a per-word basis, signaling dynamic words as needed.
		 * Make the information available to the recursively called
		 * evaluator as well, including the type of context (source
		 * vs. eval).
		 */

		TclAdvanceLines(&wordLine, wordStart, tokenPtr->start);
		TclAdvanceContinuations(&wordLine, &wordCLNext,
			tokenPtr->start - outerScript);
		wordStart = tokenPtr->start;

		lines[objectsUsed] = TclWordKnownAtCompileTime(tokenPtr, NULL)
			? wordLine : -1;

		if (eeFramePtr->type == TCL_LOCATION_SOURCE) {
		    iPtr->evalFlags |= TCL_EVAL_FILE;
		}

		code = TclSubstTokens(interp, tokenPtr + 1,
			tokenPtr->numComponents, NULL, wordLine,
			wordCLNext, outerScript);

		iPtr->evalFlags = 0;

		if (code != TCL_OK) {
		    break;
		}
		objv[objectsUsed] = Tcl_GetObjResult(interp);
		Tcl_IncrRefCount(objv[objectsUsed]);

		Tcl_Size additionalObjsCount;
		if (tokenPtr->type == TCL_TOKEN_EXPAND_WORD) {
		    Tcl_Size numElements;

		    code = TclListObjLength(interp, objv[objectsUsed],
			    &numElements);
		    if (code == TCL_ERROR) {
			/*
			 * Attempt to expand a non-list.
			 */

			TclAppendPrintfToErrorInfo(interp,
				"\n    (expanding word %" TCL_SIZE_MODIFIER "d)",
				objectsUsed);
			Tcl_DecrRefCount(objv[objectsUsed]);
			break;
		    }
		    expandRequested = true;
		    expand[objectsUsed] = true;

		    additionalObjsCount = (numElements ? numElements : 1);
		} else {
		    expand[objectsUsed] = false;
		    additionalObjsCount = 1;
		}

		/* Currently max command words in INT_MAX */
		if (additionalObjsCount > INT_MAX ||
			objectsNeeded > (INT_MAX - additionalObjsCount)) {
		    code = TclCommandWordLimitError(interp, -1);
		    Tcl_DecrRefCount(objv[objectsUsed]);
		    break;
		}
		objectsNeeded += additionalObjsCount;

		if (wordCLNext) {
		    TclContinuationsEnterDerived(objv[objectsUsed],
			    wordStart - outerScript, wordCLNext);
		}
	    } /* for loop */
	    iPtr->cmdFramePtr = eeFramePtr;
	    if (code != TCL_OK) {
		goto error;
	    }
	    if (expandRequested) {
		/*
		 * Some word expansion was requested. Check for objv resize.
		 */

		Tcl_Obj **copy = objvSpace;
		int *lcopy = lineSpace;
		Tcl_Size wordIdx = numWords;
		Tcl_Size objIdx = objectsNeeded - 1;

		if ((numWords > minObjs) || (objectsNeeded > minObjs)) {
		    objv = objvSpace = (Tcl_Obj **)Tcl_Alloc(objectsNeeded * sizeof(Tcl_Obj *));
		    lines = lineSpace = (int *)Tcl_Alloc(objectsNeeded * sizeof(int));
		}

		objectsUsed = 0;
		while (wordIdx--) {
		    if (expand[wordIdx]) {
			Tcl_Size numElements;
			Tcl_Obj **elements, *temp = copy[wordIdx];

			TclListObjGetElements(NULL, temp, &numElements,
				&elements);
			objectsUsed += numElements;
			while (numElements--) {
			    lines[objIdx] = -1;
			    objv[objIdx--] = elements[numElements];
			    Tcl_IncrRefCount(elements[numElements]);
			}
			Tcl_DecrRefCount(temp);
		    } else {
			lines[objIdx] = lcopy[wordIdx];
			objv[objIdx--] = copy[wordIdx];
			objectsUsed++;
		    }
		}
		objv += objIdx + 1;

		if (copy != stackObjArray) {
		    Tcl_Free(copy);
		}
		if (lcopy != linesStack) {
		    Tcl_Free(lcopy);
		}
	    }

	    /*
	     * Execute the command and free the objects for its words.
	     *
	     * TIP #280: Remember the command itself for 'info frame'. We
	     * shorten the visible command by one char to exclude the
	     * termination character, if necessary. Here is where we put our
	     * frame on the stack of frames too. _After_ the nested commands
	     * have been executed.
	     */

	    eeFramePtr->cmd = parsePtr->commandStart;
	    eeFramePtr->len = parsePtr->commandSize;

	    if (parsePtr->term ==
		    parsePtr->commandStart + parsePtr->commandSize - 1) {
		eeFramePtr->len--;
	    }

	    eeFramePtr->nline = objectsUsed;
	    eeFramePtr->line = lines;

	    TclArgumentEnter(interp, objv, objectsUsed, eeFramePtr);
	    code = Tcl_EvalObjv(interp, objectsUsed, objv,
		    TCL_EVAL_NOERR | TCL_EVAL_SOURCE_IN_FRAME);
	    TclArgumentRelease(interp, objv, objectsUsed);

	    eeFramePtr->line = NULL;
	    eeFramePtr->nline = 0;
	    if (eeFramePtr->cmdObj) {
		Tcl_DecrRefCount(eeFramePtr->cmdObj);
		eeFramePtr->cmdObj = NULL;
	    }

	    if (code != TCL_OK) {
		goto error;
	    }
	    for (Tcl_Size i = 0; i < objectsUsed; i++) {
		Tcl_DecrRefCount(objv[i]);
	    }
	    objectsUsed = 0;
	    if (objvSpace != stackObjArray) {
		Tcl_Free(objvSpace);
		objvSpace = stackObjArray;
		Tcl_Free(lineSpace);
		lineSpace = linesStack;
	    }

	    /*
	     * Free expand separately since objvSpace could have been
	     * reallocated above.
	     */

	    if (expand != expandStack) {
		Tcl_Free(expand);
		expand = expandStack;
	    }
	}

	/*
	 * Advance to the next command in the script.
	 *
	 * TIP #280 Track Lines. Now we track how many lines were in the
	 * executed command.
	 */

	const char *next = parsePtr->commandStart + parsePtr->commandSize;
	bytesLeft -= next - p;
	p = next;
	TclAdvanceLines(&line, parsePtr->commandStart, p);
	Tcl_FreeParse(parsePtr);
	gotParse = false;
    } while (bytesLeft > 0);
    iPtr->varFramePtr = savedVarFramePtr;
    code = TCL_OK;
    goto cleanupReturn;

  error:
    /*
     * Generate and log various pieces of error information.
     */

    if (iPtr->numLevels == 0) {
	if (code == TCL_RETURN) {
	    code = TclUpdateReturnInfo(iPtr);
	}
	if ((code != TCL_OK) && (code != TCL_ERROR) && !allowExceptions) {
	    ProcessUnexpectedResult(interp, code);
	    code = TCL_ERROR;
	}
    }
    if ((code == TCL_ERROR) && !(iPtr->flags & ERR_ALREADY_LOGGED)) {
	Tcl_Size commandLength = parsePtr->commandSize;
	if (parsePtr->term == parsePtr->commandStart + commandLength - 1) {
	    /*
	     * The terminator character (such as ; or ]) of the command where
	     * the error occurred is the last character in the parsed command.
	     * Reduce the length by one so that the error message doesn't
	     * include the terminator character.
	     */

	    commandLength -= 1;
	}
	Tcl_LogCommandInfo(interp, script, parsePtr->commandStart,
		commandLength);
    }
  posterror:
    iPtr->flags &= ~ERR_ALREADY_LOGGED;

    /*
     * Then free resources that had been allocated to the command.
     */

    for (Tcl_Size i = 0; i < objectsUsed; i++) {
	Tcl_DecrRefCount(objv[i]);
    }
    if (gotParse) {
	Tcl_FreeParse(parsePtr);
    }
    if (objvSpace != stackObjArray) {
	Tcl_Free(objvSpace);
	Tcl_Free(lineSpace);
    }
    if (expand != expandStack) {
	Tcl_Free(expand);
    }
    iPtr->varFramePtr = savedVarFramePtr;

  cleanupReturn:
    /*
     * TIP #280. Release the local CmdFrame, and its contents.
     */

    iPtr->cmdFramePtr = iPtr->cmdFramePtr->nextPtr;
    if (eeFramePtr->type == TCL_LOCATION_SOURCE) {
	Tcl_DecrRefCount(eeFramePtr->path);
    }
    TclStackFree(interp, linesStack);
    TclStackFree(interp, expandStack);
    TclStackFree(interp, stackObjArray);
    TclStackFree(interp, eeFramePtr);
    TclStackFree(interp, parsePtr);

    return code;
}

/*
 *----------------------------------------------------------------------
 *
 * TclAdvanceLines --
 *
 *	This function is a helper which counts the number of lines in a block
 *	of text and advances an external counter.
 *
 * Results:
 *	None.
 *
 * Side effects:
 *	The specified counter is advanced per the number of lines found.
 *
 * TIP #280
 *----------------------------------------------------------------------
 */

void
TclAdvanceLines(
    int *line,
    const char *start,
    const char *end)
{
    for (const char *p = start; p < end; p++) {
	if (*p == '\n') {
	    (*line)++;
	}
    }
}

/*
 *----------------------------------------------------------------------
 *
 * TclAdvanceContinuations --
 *
 *	This procedure is a helper which counts the number of continuation
 *	lines (CL) in a block of text using a table of CL locations and
 *	advances an external counter, and the pointer into the table.
 *
 * Results:
 *	None.
 *
 * Side effects:
 *	The specified counter is advanced per the number of continuation lines
 *	found.
 *
 * TIP #280
 *----------------------------------------------------------------------
 */

void
TclAdvanceContinuations(
    int *line,
    Tcl_Size **clNextPtrPtr,
    Tcl_Size loc)
{
    /*
     * Track the invisible continuation lines embedded in a script, if any.
     * Here they are just spaces (already). They were removed by
     * TclSubstTokens via TclParseBackslash.
     *
     * *clNextPtrPtr         <=> We have continuation lines to track.
     * **clNextPtrPtr >= 0   <=> We are not beyond the last possible location.
     * loc >= **clNextPtrPtr <=> We stepped beyond the current cont. line.
     */

    while (*clNextPtrPtr && (**clNextPtrPtr >= 0)
	    && (loc >= **clNextPtrPtr)) {
	/*
	 * We just stepped over an invisible continuation line. Adjust the
	 * line counter and step to the table entry holding the location of
	 * the next continuation line to track.
	 */

	(*line)++;
	(*clNextPtrPtr)++;
    }
}

/*
 *----------------------------------------------------------------------
 * Note: The whole data structure access for argument location tracking is
 * hidden behind these three functions. The only parts open are the lineLAPtr
 * field in the Interp structure. The CFWord definition is internal to here.
 * Should make it easier to redo the data structures if we find something more
 * space/time efficient.
 */

/*
 *----------------------------------------------------------------------
 *
 * TclArgumentEnter --
 *
 *	This procedure is a helper for the TIP #280 uplevel extension. It
 *	enters location references for the arguments of a command to be
 *	invoked. Only the first entry has the actual data, further entries
 *	simply count the usage up.
 *
 * Results:
 *	None.
 *
 * Side effects:
 *	May allocate memory.
 *
 * TIP #280
 *----------------------------------------------------------------------
 */

void
TclArgumentEnter(
    Tcl_Interp *interp,
    Tcl_Obj **objv,
    Tcl_Size objc,
    CmdFrame *cfPtr)
{
    Interp *iPtr = (Interp *) interp;

    for (Tcl_Size i = 1; i < objc; i++) {
	/*
	 * Ignore argument words without line information (= dynamic). If they
	 * are variables they may have location information associated with
	 * that, either through globally recorded 'set' invocations, or
	 * literals in bytecode. Either way there is no need to record
	 * something here.
	 */

	if (cfPtr->line[i] < 0) {
	    continue;
	}
	int isNew;
	Tcl_HashEntry *hPtr = Tcl_CreateHashEntry(iPtr->lineLAPtr, objv[i], &isNew);
	if (isNew) {
	    /*
	     * The word is not on the stack yet, remember the current location
	     * and initialize references.
	     */

	    CFWord *cfwPtr = (CFWord *)Tcl_Alloc(sizeof(CFWord));
	    cfwPtr->framePtr = cfPtr;
	    cfwPtr->word = i;
	    cfwPtr->refCount = 1;
	    Tcl_SetHashValue(hPtr, cfwPtr);
	} else {
	    /*
	     * The word is already on the stack, its current location is not
	     * relevant. Just remember the reference to prevent early removal.
	     */

	    CFWord *cfwPtr = (CFWord *)Tcl_GetHashValue(hPtr);
	    cfwPtr->refCount++;
	}
    }
}

/*
 *----------------------------------------------------------------------
 *
 * TclArgumentRelease --
 *
 *	This procedure is a helper for the TIP #280 uplevel extension. It
 *	removes the location references for the arguments of a command just
 *	done. Usage is counted down, the data is removed only when no user is
 *	left over.
 *
 * Results:
 *	None.
 *
 * Side effects:
 *	May release memory.
 *
 * TIP #280
 *----------------------------------------------------------------------
 */

void
TclArgumentRelease(
    Tcl_Interp *interp,
    Tcl_Obj **objv,
    Tcl_Size objc)
{
    Interp *iPtr = (Interp *) interp;

    for (Tcl_Size i = 1; i < objc; i++) {
	Tcl_HashEntry *hPtr = Tcl_FindHashEntry(iPtr->lineLAPtr, objv[i]);
	if (!hPtr) {
	    continue;
	}
	CFWord *cfwPtr = (CFWord *)Tcl_GetHashValue(hPtr);

	if (cfwPtr->refCount-- > 1) {
	    continue;
	}

	Tcl_Free(cfwPtr);
	Tcl_DeleteHashEntry(hPtr);
    }
}

/*
 *----------------------------------------------------------------------
 *
 * TclArgumentBCEnter --
 *
 *	This procedure is a helper for the TIP #280 uplevel extension. It
 *	enters location references for the literal arguments of commands in
 *	bytecode about to be invoked. Only the first entry has the actual
 *	data, further entries simply count the usage up.
 *
 * Results:
 *	None.
 *
 * Side effects:
 *	May allocate memory.
 *
 * TIP #280
 *----------------------------------------------------------------------
 */

void
TclArgumentBCEnter(
    Tcl_Interp *interp,
    Tcl_Obj *objv[],
    Tcl_Size objc,
    void *codePtr,
    CmdFrame *cfPtr,
    Tcl_Size cmd,
    Tcl_Size pc)
{
    CFWordBC *lastPtr = NULL;
    Interp *iPtr = (Interp *) interp;
    Tcl_HashEntry *hePtr = Tcl_FindHashEntry(iPtr->lineBCPtr, codePtr);

    if (!hePtr) {
	return;
    }
    ExtCmdLoc *eclPtr = (ExtCmdLoc *)Tcl_GetHashValue(hePtr);
    ECL *ePtr = &eclPtr->loc[cmd];

    /*
     * ePtr->nline is the number of words originally parsed.
     *
     * objc is the number of elements getting invoked.
     *
     * If they are not the same, we arrived here by compiling an
     * ensemble dispatch.  Ensemble subcommands that lead to script
     * evaluation are not supposed to get compiled, because a command
     * such as [info level] in the script can expose some of the dispatch
     * shenanigans.  This means that we don't have to tend to the
     * housekeeping, and can escape now.
     */

    if (ePtr->nline != objc) {
	return;
    }

    /*
     * Having disposed of the ensemble cases, we can state...
     * A few truths ...
     * (1) ePtr->nline == objc
     * (2) (ePtr->line[word] < 0) => !literal, for all words
     * (3) (word == 0) => !literal
     *
     * Item (2) is why we can use objv to get the literals, and do not
     * have to save them at compile time.
     */

    for (Tcl_Size word = 1; word < objc; word++) {
	if (ePtr->line[word] >= 0) {
	    int isNew;
	    Tcl_HashEntry *hPtr = Tcl_CreateHashEntry(iPtr->lineLABCPtr,
		    objv[word], &isNew);
	    CFWordBC *cfwPtr = (CFWordBC *)Tcl_Alloc(sizeof(CFWordBC));

	    cfwPtr->framePtr = cfPtr;
	    cfwPtr->obj = objv[word];
	    cfwPtr->pc = pc;
	    cfwPtr->word = word;
	    cfwPtr->nextPtr = lastPtr;
	    lastPtr = cfwPtr;

	    if (isNew) {
		/*
		 * The word is not on the stack yet, remember the current
		 * location and initialize references.
		 */

		cfwPtr->prevPtr = NULL;
	    } else {
		/*
		 * The object is already on the stack, however it may have
		 * a different location now (literal sharing may map
		 * multiple location to a single Tcl_Obj*. Save the old
		 * information in the new structure.
		 */

		cfwPtr->prevPtr = (CFWordBC *)Tcl_GetHashValue(hPtr);
	    }

	    Tcl_SetHashValue(hPtr, cfwPtr);
	}
    } /* for */

    cfPtr->litarg = lastPtr;
}

/*
 *----------------------------------------------------------------------
 *
 * TclArgumentBCRelease --
 *
 *	This procedure is a helper for the TIP #280 uplevel extension. It
 *	removes the location references for the literal arguments of commands
 *	in bytecode just done. Usage is counted down, the data is removed only
 *	when no user is left over.
 *
 * Results:
 *	None.
 *
 * Side effects:
 *	May release memory.
 *
 * TIP #280
 *----------------------------------------------------------------------
 */

void
TclArgumentBCRelease(
    Tcl_Interp *interp,
    CmdFrame *cfPtr)
{
    Interp *iPtr = (Interp *) interp;
    CFWordBC *cfwPtr = (CFWordBC *) cfPtr->litarg;

    while (cfwPtr) {
	CFWordBC *nextPtr = cfwPtr->nextPtr;
	Tcl_HashEntry *hPtr =
		Tcl_FindHashEntry(iPtr->lineLABCPtr, cfwPtr->obj);
	CFWordBC *xPtr = (CFWordBC *)Tcl_GetHashValue(hPtr);

	if (xPtr != cfwPtr) {
	    Tcl_Panic("TclArgumentBC Enter/Release Mismatch");
	}

	if (cfwPtr->prevPtr) {
	    Tcl_SetHashValue(hPtr, cfwPtr->prevPtr);
	} else {
	    Tcl_DeleteHashEntry(hPtr);
	}

	Tcl_Free(cfwPtr);
	cfwPtr = nextPtr;
    }

    cfPtr->litarg = NULL;
}

/*
 *----------------------------------------------------------------------
 *
 * TclArgumentGet --
 *
 *	This procedure is a helper for the TIP #280 uplevel extension. It
 *	finds the location references for a Tcl_Obj, if any.
 *
 * Results:
 *	None.
 *
 * Side effects:
 *	Writes found location information into the result arguments.
 *
 * TIP #280
 *----------------------------------------------------------------------
 */

void
TclArgumentGet(
    Tcl_Interp *interp,
    Tcl_Obj *obj,
    CmdFrame **cfPtrPtr,
    int *wordPtr)
{
    Interp *iPtr = (Interp *) interp;

    /*
     * An object which either has no string rep or else is a canonical list is
     * guaranteed to have been generated dynamically: bail out, this cannot
     * have a usable absolute location. _Do not touch_ the information the set
     * up by the caller. It knows better than us.
     */

    if (!TclHasStringRep(obj) || TclListObjIsCanonical(obj)) {
	return;
    }

    /*
     * First look for location information recorded in the argument
     * stack. That is nearest.
     */

    Tcl_HashEntry *hPtr = Tcl_FindHashEntry(iPtr->lineLAPtr, obj);
    if (hPtr) {
	CFWord *cfwPtr = (CFWord *)Tcl_GetHashValue(hPtr);

	*wordPtr = (int)cfwPtr->word;
	*cfPtrPtr = cfwPtr->framePtr;
	return;
    }

    /*
     * Check if the Tcl_Obj has location information as a bytecode literal, in
     * that stack.
     */

    hPtr = Tcl_FindHashEntry(iPtr->lineLABCPtr, obj);
    if (hPtr) {
	CFWordBC *cfwPtr = (CFWordBC *)Tcl_GetHashValue(hPtr);

	CmdFrame *framePtr = cfwPtr->framePtr;
	framePtr->pc = framePtr->codePtr->codeStart + cfwPtr->pc;
	*cfPtrPtr = cfwPtr->framePtr;
	*wordPtr = (int)cfwPtr->word;
	return;
    }
}

/*
 *----------------------------------------------------------------------
 *
 * Tcl_EvalObjEx, TclEvalObjEx --
 *
 *	Execute Tcl commands stored in a Tcl object. These commands are
 *	compiled into bytecodes if necessary, unless TCL_EVAL_DIRECT is
 *	specified.
 *
 *	If the flag TCL_EVAL_DIRECT is passed in, the value of invoker
 *	must be NULL.  Support for non-NULL invokers in that mode has
 *	been removed since it was unused and untested.  Failure to
 *	follow this limitation will lead to an assertion panic.
 *
 * Results:
 *	The return value is one of the return codes defined in tcl.h (such as
 *	TCL_OK), and the interpreter's result contains a value to supplement
 *	the return code.
 *
 * Side effects:
 *	The object is converted, if necessary, to a ByteCode object that holds
 *	the bytecode instructions for the commands. Executing the commands
 *	will almost certainly have side effects that depend on those commands.
 *
 * TIP #280 : Keep public API, internally extended API.
 *----------------------------------------------------------------------
 */

int
Tcl_EvalObjEx(
    Tcl_Interp *interp,		/* Token for command interpreter (returned by
				 * a previous call to Tcl_CreateInterp). */
    Tcl_Obj *objPtr,		/* Pointer to object containing commands to
				 * execute. */
    int flags)			/* Collection of OR-ed bits that control the
				 * evaluation of the script. Supported values
				 * are TCL_EVAL_GLOBAL and TCL_EVAL_DIRECT. */
{
    return TclEvalObjEx(interp, objPtr, flags, NULL, 0);
}

int
TclEvalObjEx(
    Tcl_Interp *interp,		/* Token for command interpreter (returned by
				 * a previous call to Tcl_CreateInterp). */
    Tcl_Obj *objPtr,		/* Pointer to object containing commands to
				 * execute. */
    int flags,			/* Collection of OR-ed bits that control the
				 * evaluation of the script. Supported values
				 * are TCL_EVAL_GLOBAL and TCL_EVAL_DIRECT. */
    const CmdFrame *invoker,	/* Frame of the command doing the eval. */
    int word)			/* Index of the word which is in objPtr. */
{
    int result = TCL_OK;
    NRE_callback *rootPtr = TOP_CB(interp);

    result = TclNREvalObjEx(interp, objPtr, flags, invoker, word);
    return TclNRRunCallbacks(interp, result, rootPtr);
}

int
TclNREvalObjEx(
    Tcl_Interp *interp,		/* Token for command interpreter (returned by
				 * a previous call to Tcl_CreateInterp). */
    Tcl_Obj *objPtr,		/* Pointer to object containing commands to
				 * execute. */
    int flags,			/* Collection of OR-ed bits that control the
				 * evaluation of the script. Supported values
				 * are TCL_EVAL_GLOBAL and TCL_EVAL_DIRECT. */
    const CmdFrame *invoker,	/* Frame of the command doing the eval. */
    int word)			/* Index of the word which is in objPtr. */
{
    Interp *iPtr = (Interp *) interp;

    /*
     * This function consists of three independent blocks for: direct
     * evaluation of canonical lists, compilation and bytecode execution and
     * finally direct evaluation. Precisely one of these blocks will be run.
     */

    if (TclListObjIsCanonical(objPtr)) {
	/*
	 * Canonical List Optimization:  In this case, we
	 * can safely use Tcl_EvalObjv instead and get an appreciable
	 * improvement in execution speed. This is because it allows us to
	 * avoid a setFromAny step that would just pack everything into a
	 * string and back out again.
	 *
	 * This also preserves any associations between list elements and
	 * location information for such elements.
	 */

	/*
	 * Shimmer protection! Always pass an unshared obj. The caller could
	 * incr the refCount of objPtr AFTER calling us! To be completely safe
	 * we always make a copy. The callback takes care of the refCounts for
	 * both listPtr and objPtr.
	 *
	 * TODO: Create a test to demo this need, or eliminate it.
	 * FIXME OPT: preserve just the internal rep?
	 */

	Tcl_IncrRefCount(objPtr);
	Tcl_Obj *listPtr = TclListObjCopy(interp, objPtr);
	Tcl_IncrRefCount(listPtr);

	CmdFrame *eoFramePtr = NULL;
	if (word != INT_MIN) {
	    /*
	     * TIP #280 Structures for tracking lines. As we know that this is
	     * dynamic execution we ignore the invoker, even if known.
	     *
	     * TIP #280. We do _not_ compute all the line numbers for the
	     * words in the command. For the eval of a pure list the most
	     * sensible choice is to put all words on line 1. Given that we
	     * neither need memory for them nor compute anything. 'line' is
	     * left NULL. The two places using this information (TclInfoFrame,
	     * and TclInitCompileEnv), are special-cased to use the proper
	     * line number directly instead of accessing the 'line' array.
	     *
	     * Note that we use (word==INTMIN) to signal that no command frame
	     * should be pushed, as needed by alias and ensemble redirections.
	     */

	    eoFramePtr = (CmdFrame *)TclStackAlloc(interp, sizeof(CmdFrame));
	    eoFramePtr->nline = 0;
	    eoFramePtr->line = NULL;

	    eoFramePtr->type = TCL_LOCATION_EVAL;
	    eoFramePtr->level = (iPtr->cmdFramePtr == NULL?
		    1 : iPtr->cmdFramePtr->level + 1);
	    eoFramePtr->framePtr = iPtr->framePtr;
	    eoFramePtr->nextPtr = iPtr->cmdFramePtr;

	    eoFramePtr->cmdObj = objPtr;
	    eoFramePtr->cmd = NULL;
	    eoFramePtr->len = 0;
	    eoFramePtr->path = NULL;

	    iPtr->cmdFramePtr = eoFramePtr;

	    flags |= TCL_EVAL_SOURCE_IN_FRAME;
	}

	TclMarkTailcall(interp);
	TclNRAddCallback(interp, TEOEx_ListCallback, listPtr, eoFramePtr, objPtr);

	Tcl_Size objc;
	Tcl_Obj **objv;
	TclListObjGetElements(NULL, listPtr, &objc, &objv);
	return TclNREvalObjv(interp, objc, objv, flags, NULL);
    }

    if (!(flags & TCL_EVAL_DIRECT)) {
	/*
	 * Let the compiler/engine subsystem do the evaluation.
	 *
	 * TIP #280 The invoker provides us with the context for the script.
	 * We transfer this to the byte code compiler.
	 */

	bool allowExceptions = (iPtr->evalFlags & TCL_ALLOW_EXCEPTIONS);
	CallFrame *savedVarFramePtr = NULL;	/* Saves old copy of
						 * iPtr->varFramePtr in case
						 * TCL_EVAL_GLOBAL was set. */

	if (TclInterpReady(interp) != TCL_OK) {
	    return TCL_ERROR;
	}
	if (flags & TCL_EVAL_GLOBAL) {
	    savedVarFramePtr = iPtr->varFramePtr;
	    iPtr->varFramePtr = iPtr->rootFramePtr;
	}
	Tcl_IncrRefCount(objPtr);
	ByteCode *codePtr = TclCompileObj(interp, objPtr, invoker, word);

	TclNRAddCallback(interp, TEOEx_ByteCodeCallback, savedVarFramePtr,
		objPtr, INT2PTR(allowExceptions));
	return TclNRExecuteByteCode(interp, codePtr);
    }

    {
	/*
	 * We're not supposed to use the compiler or byte-code
	 * interpreter. Let Tcl_EvalEx evaluate the command directly (and
	 * probably more slowly).
	 */

	/*
	 * Now we check if we have data about invisible continuation lines for
	 * the script, and make it available to the direct script parser and
	 * evaluator we are about to call, if so.
	 *
	 * It may be possible that the script Tcl_Obj* can be free'd while the
	 * evaluator is using it, leading to the release of the associated
	 * ContLineLoc structure as well. To ensure that the latter doesn't
	 * happen we set a lock on it. We release this lock later in this
	 * function, after the evaluator is done. The relevant "lineCLPtr"
	 * hashtable is managed in the file "tclObj.c".
	 *
	 * Another important action is to save (and later restore) the
	 * continuation line information of the caller, in case we are
	 * executing nested commands in the eval/direct path.
	 */

	assert(invoker == NULL);

	ContLineLoc *saveCLLocPtr = iPtr->scriptCLLocPtr;
	iPtr->scriptCLLocPtr = TclContinuationsGet(objPtr);

	Tcl_IncrRefCount(objPtr);

	Tcl_Size numSrcBytes;
	const char *script = TclGetStringFromObj(objPtr, &numSrcBytes);
	int result = Tcl_EvalEx(interp, script, numSrcBytes, flags);

	TclDecrRefCount(objPtr);

	iPtr->scriptCLLocPtr = saveCLLocPtr;
	return result;
    }
}

static int
TEOEx_ByteCodeCallback(
    void *data[],
    Tcl_Interp *interp,
    int result)
{
    Interp *iPtr = (Interp *) interp;
    CallFrame *savedVarFramePtr = (CallFrame *)data[0];
    Tcl_Obj *objPtr = (Tcl_Obj *)data[1];
    bool allowExceptions = (bool)PTR2INT(data[2]);

    if (iPtr->numLevels == 0) {
	if (result == TCL_RETURN) {
	    result = TclUpdateReturnInfo(iPtr);
	}
	if ((result != TCL_OK) && (result != TCL_ERROR) && !allowExceptions) {
	    ProcessUnexpectedResult(interp, result);
	    result = TCL_ERROR;
	    Tcl_Size numSrcBytes;
	    const char *script = TclGetStringFromObj(objPtr, &numSrcBytes);
	    Tcl_LogCommandInfo(interp, script, script, numSrcBytes);
	}

	/*
	 * We are returning to level 0, so should call TclResetCancellation.
	 * Let us just unset the flags inline.
	 */

	TclUnsetCancelFlags(iPtr);
    }
    iPtr->evalFlags = 0;

    /*
     * Restore the callFrame if this was a TCL_EVAL_GLOBAL.
     */

    if (savedVarFramePtr) {
	iPtr->varFramePtr = savedVarFramePtr;
    }

    TclDecrRefCount(objPtr);
    return result;
}

static int
TEOEx_ListCallback(
    void *data[],
    Tcl_Interp *interp,
    int result)
{
    Interp *iPtr = (Interp *) interp;
    Tcl_Obj *listPtr = (Tcl_Obj *)data[0];
    CmdFrame *eoFramePtr = (CmdFrame *)data[1];
    Tcl_Obj *objPtr = (Tcl_Obj *)data[2];

    /*
     * Remove the cmdFrame
     */

    if (eoFramePtr) {
	iPtr->cmdFramePtr = eoFramePtr->nextPtr;
	TclStackFree(interp, eoFramePtr);
    }
    TclDecrRefCount(objPtr);
    TclDecrRefCount(listPtr);

    return result;
}

/*
 *----------------------------------------------------------------------
 *
 * ProcessUnexpectedResult --
 *
 *	Function called by Tcl_EvalObj to set the interpreter's result value
 *	to an appropriate error message when the code it evaluates returns an
 *	unexpected result code (not TCL_OK and not TCL_ERROR) to the topmost
 *	evaluation level.
 *
 * Results:
 *	None.
 *
 * Side effects:
 *	The interpreter result is set to an error message appropriate to the
 *	result code.
 *
 *----------------------------------------------------------------------
 */

static void
ProcessUnexpectedResult(
    Tcl_Interp *interp,		/* The interpreter in which the unexpected
				 * result code was returned. */
    int returnCode)		/* The unexpected result code. */
{
    char buf[TCL_INTEGER_SPACE];

    Tcl_ResetResult(interp);
    if (returnCode == TCL_BREAK) {
	TclPrintfResult(interp, "invoked \"break\" outside of a loop");
    } else if (returnCode == TCL_CONTINUE) {
	TclPrintfResult(interp, "invoked \"continue\" outside of a loop");
    } else {
	TclPrintfResult(interp, "command returned bad code: %d", returnCode);
    }
    snprintf(buf, sizeof(buf), "%d", returnCode);
    TclSetErrorCode(interp, "TCL", "UNEXPECTED_RESULT_CODE", buf);
}

/*
 *---------------------------------------------------------------------------
 *
 * Tcl_ExprLong, Tcl_ExprDouble, Tcl_ExprBoolean --
 *
 *	Functions to evaluate an expression and return its value in a
 *	particular form.
 *
 * Results:
 *	Each of the functions below returns a standard Tcl result. If an error
 *	occurs then an error message is left in the interp's result. Otherwise
 *	the value of the expression, in the appropriate form, is stored at
 *	*ptr. If the expression had a result that was incompatible with the
 *	desired form then an error is returned.
 *
 * Side effects:
 *	None.
 *
 *---------------------------------------------------------------------------
 */

int
Tcl_ExprLong(
    Tcl_Interp *interp,		/* Context in which to evaluate the
				 * expression. */
    const char *exprstring,	/* Expression to evaluate. */
    long *ptr)			/* Where to store result. */
{
    if (*exprstring == '\0') {
	/*
	 * Legacy compatibility - return 0 for the zero-length string.
	 */

	*ptr = 0;
	return TCL_OK;
    }

    Tcl_Obj *exprPtr = Tcl_NewStringObj(exprstring, TCL_INDEX_NONE);
    Tcl_IncrRefCount(exprPtr);
    int result = Tcl_ExprLongObj(interp, exprPtr, ptr);
    Tcl_DecrRefCount(exprPtr);
    return result;
}

int
Tcl_ExprDouble(
    Tcl_Interp *interp,		/* Context in which to evaluate the
				 * expression. */
    const char *exprstring,	/* Expression to evaluate. */
    double *ptr)		/* Where to store result. */
{
    if (*exprstring == '\0') {
	/*
	 * Legacy compatibility - return 0 for the zero-length string.
	 */

	*ptr = 0.0;
	return TCL_OK;
    }

    Tcl_Obj *exprPtr = Tcl_NewStringObj(exprstring, TCL_INDEX_NONE);
    Tcl_IncrRefCount(exprPtr);
    int result = Tcl_ExprDoubleObj(interp, exprPtr, ptr);
    Tcl_DecrRefCount(exprPtr);	/* Discard the expression object. */
    return result;
}

int
Tcl_ExprBoolean(
    Tcl_Interp *interp,		/* Context in which to evaluate the
				 * expression. */
    const char *exprstring,	/* Expression to evaluate. */
    int *ptr)			/* Where to store 0/1 result. */
{
    if (*exprstring == '\0') {
	/*
	 * An empty string. Just set the result boolean to 0 (false).
	 */

	*ptr = 0;
	return TCL_OK;
    }

    Tcl_Obj *exprPtr = Tcl_NewStringObj(exprstring, TCL_INDEX_NONE);
    Tcl_IncrRefCount(exprPtr);
    int result = Tcl_ExprBooleanObj(interp, exprPtr, ptr);
    Tcl_DecrRefCount(exprPtr);
    return result;
}

/*
 *--------------------------------------------------------------
 *
 * Tcl_ExprLongObj, Tcl_ExprDoubleObj, Tcl_ExprBooleanObj --
 *
 *	Functions to evaluate an expression in an object and return its value
 *	in a particular form.
 *
 * Results:
 *	Each of the functions below returns a standard Tcl result object. If
 *	an error occurs then an error message is left in the interpreter's
 *	result. Otherwise the value of the expression, in the appropriate
 *	form, is stored at *ptr. If the expression had a result that was
 *	incompatible with the desired form then an error is returned.
 *
 * Side effects:
 *	None.
 *
 *--------------------------------------------------------------
 */

int
Tcl_ExprLongObj(
    Tcl_Interp *interp,		/* Context in which to evaluate the
				 * expression. */
    Tcl_Obj *objPtr,		/* Expression to evaluate. */
    long *ptr)			/* Where to store long result. */
{
    Tcl_Obj *resultPtr;
    int result, type;
    double d;
    void *internalPtr;

    result = Tcl_ExprObj(interp, objPtr, &resultPtr);
    if (result != TCL_OK) {
	return TCL_ERROR;
    }

    if (Tcl_GetNumberFromObj(interp, resultPtr, &internalPtr, &type) != TCL_OK) {
	return TCL_ERROR;
    }

    switch (type) {
    case TCL_NUMBER_DOUBLE: {
	mp_int big;

	d = *((const double *) internalPtr);
	Tcl_DecrRefCount(resultPtr);
	if (Tcl_InitBignumFromDouble(interp, d, &big) != TCL_OK) {
	    return TCL_ERROR;
	}
	resultPtr = Tcl_NewBignumObj(&big);
    }
	TCL_FALLTHROUGH();
    case TCL_NUMBER_INT:
    case TCL_NUMBER_BIG:
	result = TclGetLongFromObj(interp, resultPtr, ptr);
	break;

    case TCL_NUMBER_NAN:
	Tcl_GetDoubleFromObj(interp, resultPtr, &d);
	result = TCL_ERROR;
    }

    Tcl_DecrRefCount(resultPtr);/* Discard the result object. */
    return result;
}

int
Tcl_ExprDoubleObj(
    Tcl_Interp *interp,		/* Context in which to evaluate the
				 * expression. */
    Tcl_Obj *objPtr,		/* Expression to evaluate. */
    double *ptr)		/* Where to store double result. */
{
    Tcl_Obj *resultPtr;
    int result = Tcl_ExprObj(interp, objPtr, &resultPtr);
    if (result != TCL_OK) {
	return TCL_ERROR;
    }

    int type;
    void *internalPtr;
    result = Tcl_GetNumberFromObj(interp, resultPtr, &internalPtr, &type);
    if (result == TCL_OK) {
	switch (type) {
	case TCL_NUMBER_NAN:
#ifndef ACCEPT_NAN
	    result = Tcl_GetDoubleFromObj(interp, resultPtr, ptr);
	    break;
#endif
	case TCL_NUMBER_DOUBLE:
	    *ptr = *((const double *) internalPtr);
	    result = TCL_OK;
	    break;
	default:
	    result = Tcl_GetDoubleFromObj(interp, resultPtr, ptr);
	}
    }
    Tcl_DecrRefCount(resultPtr);/* Discard the result object. */
    return result;
}

int
Tcl_ExprBooleanObj(
    Tcl_Interp *interp,		/* Context in which to evaluate the
				 * expression. */
    Tcl_Obj *objPtr,		/* Expression to evaluate. */
    int *ptr)			/* Where to store 0/1 result. */
{
    Tcl_Obj *resultPtr;
    int result = Tcl_ExprObj(interp, objPtr, &resultPtr);
    if (result == TCL_OK) {
	result = Tcl_GetBooleanFromObj(interp, resultPtr, ptr);
	Tcl_DecrRefCount(resultPtr);
				/* Discard the result object. */
    }
    return result;
}

/*
 *----------------------------------------------------------------------
 *
<<<<<<< HEAD
 * TclObjInvokeNamespace --
 *
 *	Object version: Invokes a Tcl command, given an objv/objc, from either
 *	the exposed or hidden set of commands in the given interpreter.
 *
 *	NOTE: The command is invoked in the global stack frame of the
 *	interpreter or namespace, thus it cannot see any current state on the
 *	stack of that interpreter.
 *
 * Results:
 *	A standard Tcl result.
 *
 * Side effects:
 *	Whatever the command does.
 *
 *----------------------------------------------------------------------
 */

int
TclObjInvokeNamespace(
    Tcl_Interp *interp,		/* Interpreter in which command is to be
				 * invoked. */
    Tcl_Size objc,		/* Count of arguments. */
    Tcl_Obj *const objv[],	/* Argument objects; objv[0] points to the
				 * name of the command to invoke. */
    Tcl_Namespace *nsPtr,	/* The namespace to use. */
    int flags)			/* Combination of flags controlling the call:
				 * TCL_INVOKE_HIDDEN, TCL_INVOKE_NO_UNKNOWN,
				 * or TCL_INVOKE_NO_TRACEBACK. */
{
    Tcl_CallFrame *framePtr;

    /*
     * Make the specified namespace the current namespace and invoke the
     * command.
     */

    (void) TclPushStackFrame(interp, &framePtr, nsPtr, /*isProcFrame*/0);
    int result = TclObjInvoke(interp, objc, objv, flags);

    TclPopStackFrame(interp);
    return result;
}

/*
 *----------------------------------------------------------------------
 *
=======
>>>>>>> 37de7db0
 * TclObjInvoke --
 *
 *	Invokes a Tcl command, given an objv/objc, from the hidden set of
 *	commands in the given interpreter. Only supported for calls via
 *	"internal" stub table.
 *
 * Results:
 *	A standard Tcl object result.
 *
 * Side effects:
 *	Whatever the command does.
 *
 *----------------------------------------------------------------------
 */

int
TclObjInvoke(
    Tcl_Interp *interp,		/* Interpreter in which command is to be
				 * invoked. */
    Tcl_Size objc,		/* Count of arguments. */
    Tcl_Obj *const objv[],	/* Argument objects; objv[0] points to the
				 * name of the command to invoke. */
    int flags)			/* Combination of flags controlling the call:
				 * TCL_INVOKE_HIDDEN, TCL_INVOKE_NO_UNKNOWN,
				 * or TCL_INVOKE_NO_TRACEBACK. Only
				 * TCL_INVOKE_HIDDEN is now supported, and
				 * must be supplied. */
{
    if (interp == NULL) {
	return TCL_ERROR;
    }
    if ((objc < 1) || (objv == NULL)) {
	TclPrintfResult(interp, "illegal argument vector");
	return TCL_ERROR;
    }
    if (flags != TCL_INVOKE_HIDDEN) {
	Tcl_Panic("TclObjInvoke: called without just TCL_INVOKE_HIDDEN");
    }
    return Tcl_NRCallObjProc(interp, TclNRInvoke, NULL, objc, objv);
}

int
TclNRInvoke(
    TCL_UNUSED(void *),
    Tcl_Interp *interp,
    int objc,
    Tcl_Obj *const objv[])
{
    Interp *iPtr = (Interp *) interp;
    Tcl_HashTable *hTblPtr;	/* Table of hidden commands. */
    const char *cmdName;	/* Name of the command from objv[0]. */
    Tcl_HashEntry *hPtr = NULL;

    cmdName = TclGetString(objv[0]);
    hTblPtr = iPtr->hiddenCmdTablePtr;
    if (hTblPtr != NULL) {
	hPtr = Tcl_FindHashEntry(hTblPtr, cmdName);
    }
    if (hPtr == NULL) {
	TclPrintfResult(interp, "invalid hidden command name \"%s\"", cmdName);
	TclSetErrorCode(interp, "TCL", "LOOKUP", "HIDDENTOKEN", cmdName);
	return TCL_ERROR;
    }
    Command *cmdPtr = (Command *)Tcl_GetHashValue(hPtr);

    /*
     * Avoid the exception-handling brain damage when numLevels == 0
     */

    iPtr->numLevels++;
    TclNRAddCallback(interp, TclNRPostInvoke);

    /*
     * Normal command resolution of objv[0] isn't going to find cmdPtr.
     * That's the whole point of **hidden** commands.  So tell the Eval core
     * machinery not to even try (and risk finding something wrong).
     */

    return TclNREvalObjv(interp, objc, objv, TCL_EVAL_NORESOLVE, cmdPtr);
}

int
TclNRPostInvoke(
    TCL_UNUSED(void **),
    Tcl_Interp *interp,
    int result)
{
    Interp *iPtr = (Interp *)interp;

    iPtr->numLevels--;
    return result;
}

/*
 *---------------------------------------------------------------------------
 *
 * Tcl_ExprString --
 *
 *	Evaluate an expression in a string and return its value in string
 *	form.
 *
 * Results:
 *	A standard Tcl result. If the result is TCL_OK, then the interp's
 *	result is set to the string value of the expression. If the result is
 *	TCL_ERROR, then the interp's result contains an error message.
 *
 * Side effects:
 *	A Tcl object is allocated to hold a copy of the expression string.
 *	This expression object is passed to Tcl_ExprObj and then deallocated.
 *
 *---------------------------------------------------------------------------
 */

int
Tcl_ExprString(
    Tcl_Interp *interp,		/* Context in which to evaluate the
				 * expression. */
    const char *expr)		/* Expression to evaluate. */
{
    if (expr[0] == '\0') {
	/*
	 * An empty string. Just set the interpreter's result to 0.
	 */

	Tcl_SetObjResult(interp, Tcl_NewWideIntObj(0));
	return TCL_OK;
    }

    Tcl_Obj *resultPtr, *exprObj = Tcl_NewStringObj(expr, TCL_INDEX_NONE);
    Tcl_IncrRefCount(exprObj);
    int code = Tcl_ExprObj(interp, exprObj, &resultPtr);
    Tcl_DecrRefCount(exprObj);
    if (code == TCL_OK) {
	Tcl_SetObjResult(interp, resultPtr);
	Tcl_DecrRefCount(resultPtr);
    }
    return code;
}

/*
 *----------------------------------------------------------------------
 *
 * Tcl_AppendObjToErrorInfo --
 *
 *	Add a Tcl_Obj value to the errorInfo field that describes the current
 *	error.
 *
 * Results:
 *	None.
 *
 * Side effects:
 *	The value of the Tcl_obj is appended to the errorInfo field. If we are
 *	just starting to log an error, errorInfo is initialized from the error
 *	message in the interpreter's result.
 *
 *----------------------------------------------------------------------
 */

void
Tcl_AppendObjToErrorInfo(
    Tcl_Interp *interp,		/* Interpreter to which error information
				 * pertains. */
    Tcl_Obj *objPtr)		/* Message to record. */
{
    Tcl_Size length;
    const char *message = TclGetStringFromObj(objPtr, &length);
    Interp *iPtr = (Interp *) interp;

    Tcl_IncrRefCount(objPtr);

    /*
     * If we are just starting to log an error, errorInfo is initialized from
     * the error message in the interpreter's result.
     */

    iPtr->flags |= ERR_LEGACY_COPY;
    if (iPtr->errorInfo == NULL) {
	iPtr->errorInfo = iPtr->objResultPtr;
	Tcl_IncrRefCount(iPtr->errorInfo);
	if (!iPtr->errorCode) {
	    TclSetErrorCode(interp, "NONE");
	}
    }

    /*
     * Now append "message" to the end of errorInfo.
     */

    if (length != 0) {
	if (Tcl_IsShared(iPtr->errorInfo)) {
	    Tcl_DecrRefCount(iPtr->errorInfo);
	    iPtr->errorInfo = Tcl_DuplicateObj(iPtr->errorInfo);
	    Tcl_IncrRefCount(iPtr->errorInfo);
	}
	Tcl_AppendToObj(iPtr->errorInfo, message, length);
    }
    Tcl_DecrRefCount(objPtr);
}

/*
 *----------------------------------------------------------------------
 *
 * Tcl_VarEval --
 *
 *	Given a variable number of string arguments, concatenate them all
 *	together and execute the result as a Tcl command.
 *
 * Results:
 *	A standard Tcl return result. An error message or other result may be
 *	left in the interp.
 *
 * Side effects:
 *	Depends on what was done by the command.
 *
 *----------------------------------------------------------------------
 */

int
Tcl_VarEval(
    Tcl_Interp *interp,
    ...)
{
    va_list argList;
    va_start(argList, interp);

    /*
     * Copy the strings one after the other into a single larger string. Use
     * stack-allocated space for small commands, but if the command gets too
     * large than call Tcl_Alloc to create the space.
     */

    Tcl_DString buf;
    Tcl_DStringInit(&buf);
    while (true) {
	char *string = va_arg(argList, char *);
	if (string == NULL) {
	    break;
	}
	Tcl_DStringAppend(&buf, string, TCL_INDEX_NONE);
    }

    int result = Tcl_EvalEx(interp, Tcl_DStringValue(&buf), TCL_INDEX_NONE, 0);
    Tcl_DStringFree(&buf);
    return result;
}

/*
 *----------------------------------------------------------------------
 *
 * Tcl_SetRecursionLimit --
 *
 *	Set the maximum number of recursive calls that may be active for an
 *	interpreter at once.
 *
 * Results:
 *	The return value is the old limit on nesting for interp.
 *
 * Side effects:
 *	None.
 *
 *----------------------------------------------------------------------
 */

Tcl_Size
Tcl_SetRecursionLimit(
    Tcl_Interp *interp,		/* Interpreter whose nesting limit is to be
				 * set. */
    Tcl_Size depth)		/* New value for maximum depth. */
{
    Interp *iPtr = (Interp *) interp;
    Tcl_Size old = iPtr->maxNestingDepth;
    if (depth > 0) {
	iPtr->maxNestingDepth = depth;
    }
    return old;
}

/*
 *----------------------------------------------------------------------
 *
 * Tcl_AllowExceptions --
 *
 *	Sets a flag in an interpreter so that exceptions can occur in the next
 *	call to Tcl_Eval without them being turned into errors.
 *
 * Results:
 *	None.
 *
 * Side effects:
 *	The TCL_ALLOW_EXCEPTIONS flag gets set in the interpreter's evalFlags
 *	structure. See the reference documentation for more details.
 *
 *----------------------------------------------------------------------
 */

void
Tcl_AllowExceptions(
    Tcl_Interp *interp)		/* Interpreter in which to set flag. */
{
    Interp *iPtr = (Interp *) interp;

    iPtr->evalFlags |= TCL_ALLOW_EXCEPTIONS;
}

/*
 *----------------------------------------------------------------------
 *
 * Tcl_GetVersion --
 *
 *	Get the Tcl major, minor, and patchlevel version numbers and the
 *	release type. A patch is a release type TCL_FINAL_RELEASE with a
 *	patchLevel > 0.
 *
 * Results:
 *	None.
 *
 * Side effects:
 *	None.
 *
 *----------------------------------------------------------------------
 */

void
Tcl_GetVersion(
    int *majorV,
    int *minorV,
    int *patchLevelV,
    int *type)
{
    if (majorV != NULL) {
	*majorV = TCL_MAJOR_VERSION;
    }
    if (minorV != NULL) {
	*minorV = TCL_MINOR_VERSION;
    }
    if (patchLevelV != NULL) {
	*patchLevelV = TCL_RELEASE_SERIAL;
    }
    if (type != NULL) {
	*type = TCL_RELEASE_LEVEL;
    }
}

/*
 *----------------------------------------------------------------------
 *
 * Math Functions --
 *
 *	This page contains the functions that implement all of the built-in
 *	math functions for expressions.
 *
 * Results:
 *	Each function returns TCL_OK if it succeeds and pushes an Tcl object
 *	holding the result. If it fails it returns TCL_ERROR and leaves an
 *	error message in the interpreter's result.
 *
 * Side effects:
 *	None.
 *
 *----------------------------------------------------------------------
 */

static int
ExprCeilFunc(
    TCL_UNUSED(void *),
    Tcl_Interp *interp,		/* The interpreter in which to execute the
				 * function. */
    int objc,			/* Actual parameter count. */
    Tcl_Obj *const *objv)	/* Actual parameter list. */
{
    if (objc != 2) {
	MathFuncWrongNumArgs(interp, 2, objc, objv);
	return TCL_ERROR;
    }
    double d;
    int code = Tcl_GetDoubleFromObj(interp, objv[1], &d);
#ifdef ACCEPT_NAN
    if (code != TCL_OK) {
	const Tcl_ObjInternalRep *irPtr = TclFetchInternalRep(objv[1], &tclDoubleType);

	if (irPtr) {
	    Tcl_SetObjResult(interp, objv[1]);
	    return TCL_OK;
	}
    }
#endif
    if (code != TCL_OK) {
	return TCL_ERROR;
    }

    mp_int big;
    if (Tcl_GetBignumFromObj(NULL, objv[1], &big) == TCL_OK) {
	Tcl_SetObjResult(interp, Tcl_NewDoubleObj(TclCeil(&big)));
	mp_clear(&big);
    } else {
	Tcl_SetObjResult(interp, Tcl_NewDoubleObj(ceil(d)));
    }
    return TCL_OK;
}

static int
ExprFloorFunc(
    TCL_UNUSED(void *),
    Tcl_Interp *interp,		/* The interpreter in which to execute the
				 * function. */
    int objc,			/* Actual parameter count. */
    Tcl_Obj *const *objv)	/* Actual parameter list. */
{
    if (objc != 2) {
	MathFuncWrongNumArgs(interp, 2, objc, objv);
	return TCL_ERROR;
    }
    double d;
    int code = Tcl_GetDoubleFromObj(interp, objv[1], &d);
#ifdef ACCEPT_NAN
    if (code != TCL_OK) {
	const Tcl_ObjInternalRep *irPtr = TclFetchInternalRep(objv[1], &tclDoubleType);

	if (irPtr) {
	    Tcl_SetObjResult(interp, objv[1]);
	    return TCL_OK;
	}
    }
#endif
    if (code != TCL_OK) {
	return TCL_ERROR;
    }

    mp_int big;
    if (Tcl_GetBignumFromObj(NULL, objv[1], &big) == TCL_OK) {
	Tcl_SetObjResult(interp, Tcl_NewDoubleObj(TclFloor(&big)));
	mp_clear(&big);
    } else {
	Tcl_SetObjResult(interp, Tcl_NewDoubleObj(floor(d)));
    }
    return TCL_OK;
}

static int
ExprIsqrtFunc(
    TCL_UNUSED(void *),
    Tcl_Interp *interp,		/* The interpreter in which to execute. */
    int objc,			/* Actual parameter count. */
    Tcl_Obj *const *objv)	/* Actual parameter list. */
{
    double d;
    Tcl_WideInt w;
    mp_int big;
    bool exact = false;		/* Flag if the argument can be represented
				 * in a double as an exact integer. */

    /*
     * Check syntax.
     */

    if (objc != 2) {
	MathFuncWrongNumArgs(interp, 2, objc, objv);
	return TCL_ERROR;
    }

    /*
     * Make sure that the arg is a number.
     */

    void *ptr;
    int type;
    if (Tcl_GetNumberFromObj(interp, objv[1], &ptr, &type) != TCL_OK) {
	return TCL_ERROR;
    }

    switch (type) {
    case TCL_NUMBER_NAN:
	Tcl_GetDoubleFromObj(interp, objv[1], &d);
	return TCL_ERROR;
    case TCL_NUMBER_DOUBLE:
	d = *((const double *) ptr);
	if (d < 0) {
	    goto negarg;
	}
#ifdef IEEE_FLOATING_POINT
	if (d <= MAX_EXACT) {
	    exact = true;
	}
#endif
	if (!exact) {
	    if (Tcl_InitBignumFromDouble(interp, d, &big) != TCL_OK) {
		return TCL_ERROR;
	    }
	}
	break;
    case TCL_NUMBER_BIG:
	if (Tcl_GetBignumFromObj(interp, objv[1], &big) != TCL_OK) {
	    return TCL_ERROR;
	}
	if (mp_isneg(&big)) {
	    mp_clear(&big);
	    goto negarg;
	}
	break;
    default:
	if (TclGetWideIntFromObj(interp, objv[1], &w) != TCL_OK) {
	    return TCL_ERROR;
	}
	if (w < 0) {
	    goto negarg;
	}
	d = (double) w;
#ifdef IEEE_FLOATING_POINT
	if (d < MAX_EXACT) {
	    exact = true;
	}
#endif
	if (!exact) {
	    Tcl_GetBignumFromObj(interp, objv[1], &big);
	}
	break;
    }

    if (exact) {
	Tcl_SetObjResult(interp, Tcl_NewWideIntObj((Tcl_WideInt) sqrt(d)));
    } else {
	mp_int root;
	mp_err err;

	err = mp_init(&root);
	if (err == MP_OKAY) {
	    err = mp_sqrt(&big, &root);
	}
	mp_clear(&big);
	if (err != MP_OKAY) {
	    return TCL_ERROR;
	}
	Tcl_SetObjResult(interp, Tcl_NewBignumObj(&root));
    }
    return TCL_OK;

  negarg:
    TclPrintfResult(interp, "square root of negative argument");
    TclSetErrorCode(interp, "ARITH", "DOMAIN",
	    "domain error: argument not in valid range");
    return TCL_ERROR;
}

static int
ExprSqrtFunc(
    TCL_UNUSED(void *),
    Tcl_Interp *interp,		/* The interpreter in which to execute the
				 * function. */
    int objc,			/* Actual parameter count. */
    Tcl_Obj *const *objv)	/* Actual parameter list. */
{
    if (objc != 2) {
	MathFuncWrongNumArgs(interp, 2, objc, objv);
	return TCL_ERROR;
    }
    double d;
    int code = Tcl_GetDoubleFromObj(interp, objv[1], &d);
#ifdef ACCEPT_NAN
    if (code != TCL_OK) {
	const Tcl_ObjInternalRep *irPtr = TclFetchInternalRep(objv[1], &tclDoubleType);

	if (irPtr) {
	    Tcl_SetObjResult(interp, objv[1]);
	    return TCL_OK;
	}
    }
#endif
    if (code != TCL_OK) {
	return TCL_ERROR;
    }

    mp_int big;
    if ((d >= 0.0) && isinf(d)
	    && (Tcl_GetBignumFromObj(NULL, objv[1], &big) == TCL_OK)) {
	mp_int root;
	mp_err err = mp_init(&root);
	if (err == MP_OKAY) {
	    err = mp_sqrt(&big, &root);
	}
	mp_clear(&big);
	if (err != MP_OKAY) {
	    mp_clear(&root);
	    return TCL_ERROR;
	}
	Tcl_SetObjResult(interp, Tcl_NewDoubleObj(TclBignumToDouble(&root)));
	mp_clear(&root);
    } else {
	Tcl_SetObjResult(interp, Tcl_NewDoubleObj(sqrt(d)));
    }
    return TCL_OK;
}

static int
ExprUnaryFunc(
    void *clientData,		/* Contains the address of a function that
				 * takes one double argument and returns a
				 * double result. */
    Tcl_Interp *interp,		/* The interpreter in which to execute the
				 * function. */
    int objc,			/* Actual parameter count */
    Tcl_Obj *const *objv)	/* Actual parameter list */
{
    BuiltinUnaryFunc *func = (BuiltinUnaryFunc *) clientData;

    if (objc != 2) {
	MathFuncWrongNumArgs(interp, 2, objc, objv);
	return TCL_ERROR;
    }
    double d;
    int code = Tcl_GetDoubleFromObj(interp, objv[1], &d);
#ifdef ACCEPT_NAN
    if (code != TCL_OK) {
	const Tcl_ObjInternalRep *irPtr = TclFetchInternalRep(objv[1], &tclDoubleType);

	if (irPtr) {
	    d = irPtr->doubleValue;
	    Tcl_ResetResult(interp);
	    code = TCL_OK;
	}
    }
#endif
    if (code != TCL_OK) {
	return TCL_ERROR;
    }
    errno = 0;
    return CheckDoubleResult(interp, func(d));
}

static int
CheckDoubleResult(
    Tcl_Interp *interp,
    double dResult)
{
#ifndef ACCEPT_NAN
    if (isnan(dResult)) {
	TclExprFloatError(interp, dResult);
	return TCL_ERROR;
    }
#endif
    if ((errno == ERANGE) && ((dResult == 0.0) || isinf(dResult))) {
	/*
	 * When ERANGE signals under/overflow, just accept 0.0 or +/-Inf
	 */
    } else if (errno != 0) {
	/*
	 * Report other errno values as errors.
	 */

	TclExprFloatError(interp, dResult);
	return TCL_ERROR;
    }
    Tcl_SetObjResult(interp, Tcl_NewDoubleObj(dResult));
    return TCL_OK;
}

static int
ExprBinaryFunc(
    void *clientData,		/* Contains the address of a function that
				 * takes two double arguments and returns a
				 * double result. */
    Tcl_Interp *interp,		/* The interpreter in which to execute the
				 * function. */
    int objc,			/* Actual parameter count. */
    Tcl_Obj *const *objv)	/* Parameter vector. */
{
    double d1, d2;
    BuiltinBinaryFunc *func = (BuiltinBinaryFunc *)clientData;

    if (objc != 3) {
	MathFuncWrongNumArgs(interp, 3, objc, objv);
	return TCL_ERROR;
    }
    int code = Tcl_GetDoubleFromObj(interp, objv[1], &d1);
#ifdef ACCEPT_NAN
    if (code != TCL_OK) {
	const Tcl_ObjInternalRep *irPtr = TclFetchInternalRep(objv[1], &tclDoubleType);

	if (irPtr) {
	    d1 = irPtr->doubleValue;
	    Tcl_ResetResult(interp);
	    code = TCL_OK;
	}
    }
#endif
    if (code != TCL_OK) {
	return TCL_ERROR;
    }
    code = Tcl_GetDoubleFromObj(interp, objv[2], &d2);
#ifdef ACCEPT_NAN
    if (code != TCL_OK) {
	const Tcl_ObjInternalRep *irPtr = TclFetchInternalRep(objv[1], &tclDoubleType);

	if (irPtr) {
	    d2 = irPtr->doubleValue;
	    Tcl_ResetResult(interp);
	    code = TCL_OK;
	}
    }
#endif
    if (code != TCL_OK) {
	return TCL_ERROR;
    }
    errno = 0;
    return CheckDoubleResult(interp, func(d1, d2));
}

static int
ExprAbsFunc(
    TCL_UNUSED(void *),
    Tcl_Interp *interp,		/* The interpreter in which to execute the
				 * function. */
    int objc,			/* Actual parameter count. */
    Tcl_Obj *const *objv)	/* Parameter vector. */
{
    void *ptr;
    int type;
    mp_int big;

    if (objc != 2) {
	MathFuncWrongNumArgs(interp, 2, objc, objv);
	return TCL_ERROR;
    }

    if (Tcl_GetNumberFromObj(interp, objv[1], &ptr, &type) != TCL_OK) {
	return TCL_ERROR;
    }

    if (type == TCL_NUMBER_INT) {
	Tcl_WideInt l = *((const Tcl_WideInt *) ptr);

	if (l > 0) {
	    goto unChanged;
	} else if (l == 0) {
	    if (TclHasStringRep(objv[1])) {
		Tcl_Size numBytes;
		const char *bytes = TclGetStringFromObj(objv[1], &numBytes);

		while (numBytes) {
		    if (*bytes == '-') {
			Tcl_SetObjResult(interp, Tcl_NewWideIntObj(0));
			return TCL_OK;
		    }
		    bytes++;
		    numBytes--;
		}
	    }
	    goto unChanged;
	} else if (l == WIDE_MIN) {
	    if (sizeof(Tcl_WideInt) > sizeof(int64_t)) {
		Tcl_WideUInt ul = -(Tcl_WideUInt)WIDE_MIN;
		if (mp_init(&big) != MP_OKAY || mp_unpack(&big, 1, 1,
			sizeof(Tcl_WideInt), 0, 0, &ul) != MP_OKAY) {
		    return TCL_ERROR;
		}
		if (mp_neg(&big, &big) != MP_OKAY) {
		    return TCL_ERROR;
		}
	    } else if (mp_init_i64(&big, l) != MP_OKAY) {
		return TCL_ERROR;
	    }
	    goto tooLarge;
	}
	Tcl_SetObjResult(interp, Tcl_NewWideIntObj(-l));
	return TCL_OK;
    }

    if (type == TCL_NUMBER_DOUBLE) {
	double d = *((const double *) ptr);
	static const double poszero = 0.0;

	/*
	 * We need to distinguish here between positive 0.0 and negative -0.0.
	 * [Bug 2954959]
	 */

	if (d == -0.0) {
	    if (!memcmp(&d, &poszero, sizeof(double))) {
		goto unChanged;
	    }
	} else if (d > -0.0) {
	    goto unChanged;
	}
	Tcl_SetObjResult(interp, Tcl_NewDoubleObj(-d));
	return TCL_OK;
    }

    if (type == TCL_NUMBER_BIG) {
	if (mp_isneg((const mp_int *) ptr)) {
	    Tcl_GetBignumFromObj(NULL, objv[1], &big);
	tooLarge:
	    if (mp_neg(&big, &big) != MP_OKAY) {
		return TCL_ERROR;
	    }
	    Tcl_SetObjResult(interp, Tcl_NewBignumObj(&big));
	} else {
	unChanged:
	    Tcl_SetObjResult(interp, objv[1]);
	}
	return TCL_OK;
    }

    if (type == TCL_NUMBER_NAN) {
#ifdef ACCEPT_NAN
	Tcl_SetObjResult(interp, objv[1]);
	return TCL_OK;
#else
	double d;

	Tcl_GetDoubleFromObj(interp, objv[1], &d);
	return TCL_ERROR;
#endif
    }
    return TCL_OK;
}

static int
ExprBoolFunc(
    TCL_UNUSED(void *),
    Tcl_Interp *interp,		/* The interpreter in which to execute the
				 * function. */
    int objc,			/* Actual parameter count. */
    Tcl_Obj *const *objv)	/* Actual parameter vector. */
{
    if (objc != 2) {
	MathFuncWrongNumArgs(interp, 2, objc, objv);
	return TCL_ERROR;
    }
    int value;
    if (Tcl_GetBooleanFromObj(interp, objv[1], &value) != TCL_OK) {
	return TCL_ERROR;
    }
    Tcl_SetObjResult(interp, Tcl_NewBooleanObj(value));
    return TCL_OK;
}

static int
ExprDoubleFunc(
    TCL_UNUSED(void *),
    Tcl_Interp *interp,		/* The interpreter in which to execute the
				 * function. */
    int objc,			/* Actual parameter count. */
    Tcl_Obj *const *objv)	/* Actual parameter vector. */
{
    double dResult;

    if (objc != 2) {
	MathFuncWrongNumArgs(interp, 2, objc, objv);
	return TCL_ERROR;
    }
    if (Tcl_GetDoubleFromObj(interp, objv[1], &dResult) != TCL_OK) {
#ifdef ACCEPT_NAN
	if (TclHasInternalRep(objv[1], &tclDoubleType)) {
	    Tcl_SetObjResult(interp, objv[1]);
	    return TCL_OK;
	}
#endif
	return TCL_ERROR;
    }
    Tcl_SetObjResult(interp, Tcl_NewDoubleObj(dResult));
    return TCL_OK;
}

static int
ExprIntFunc(
    TCL_UNUSED(void *),
    Tcl_Interp *interp,		/* The interpreter in which to execute the
				 * function. */
    int objc,			/* Actual parameter count. */
    Tcl_Obj *const *objv)	/* Actual parameter vector. */
{
    double d;
    int type;
    void *ptr;

    if (objc != 2) {
	MathFuncWrongNumArgs(interp, 2, objc, objv);
	return TCL_ERROR;
    }
    if (Tcl_GetNumberFromObj(interp, objv[1], &ptr, &type) != TCL_OK) {
	return TCL_ERROR;
    }

    if (type == TCL_NUMBER_DOUBLE) {
	d = *((const double *) ptr);
	if ((d >= (double)WIDE_MAX) || (d <= (double)WIDE_MIN)) {
	    mp_int big;

	    if (Tcl_InitBignumFromDouble(interp, d, &big) != TCL_OK) {
		/* Infinity */
		return TCL_ERROR;
	    }
	    Tcl_SetObjResult(interp, Tcl_NewBignumObj(&big));
	    return TCL_OK;
	} else {
	    Tcl_WideInt result = (Tcl_WideInt) d;

	    Tcl_SetObjResult(interp, Tcl_NewWideIntObj(result));
	    return TCL_OK;
	}
    }

    if (type != TCL_NUMBER_NAN) {
	/*
	 * All integers are already of integer type.
	 */

	Tcl_SetObjResult(interp, objv[1]);
	return TCL_OK;
    }

    /*
     * Get the error message for NaN.
     */

    Tcl_GetDoubleFromObj(interp, objv[1], &d);
    return TCL_ERROR;
}

static int
ExprWideFunc(
    TCL_UNUSED(void *),
    Tcl_Interp *interp,		/* The interpreter in which to execute the
				 * function. */
    int objc,			/* Actual parameter count. */
    Tcl_Obj *const *objv)	/* Actual parameter vector. */
{
    Tcl_WideInt wResult;

    if (ExprIntFunc(NULL, interp, objc, objv) != TCL_OK) {
	return TCL_ERROR;
    }
    TclGetWideBitsFromObj(NULL, Tcl_GetObjResult(interp), &wResult);
    Tcl_SetObjResult(interp, Tcl_NewWideIntObj(wResult));
    return TCL_OK;
}

/*
 * Common implmentation of max() and min().
 */
static int
ExprMaxMinFunc(
    TCL_UNUSED(void *),
    Tcl_Interp *interp,		/* The interpreter in which to execute the
				 * function. */
    int objc,			/* Actual parameter count. */
    Tcl_Obj *const *objv,	/* Actual parameter vector. */
    int op)			/* Comparison direction */
{
    if (objc < 2) {
	MathFuncWrongNumArgs(interp, 2, objc, objv);
	return TCL_ERROR;
    }
    Tcl_Obj *res = objv[1];
    for (int i = 1; i < objc; i++) {
	int type;
	void *ptr;

	if (Tcl_GetNumberFromObj(interp, objv[i], &ptr, &type) != TCL_OK) {
	    return TCL_ERROR;
	}
	if (type == TCL_NUMBER_NAN) {
	    /*
	     * Get the error message for NaN.
	     */

	    double d;
	    Tcl_GetDoubleFromObj(interp, objv[i], &d);
	    return TCL_ERROR;
	}
	if (i > 1 && TclCompareTwoNumbers(objv[i], res) == op) {
	    res = objv[i];
	}
    }

    Tcl_SetObjResult(interp, res);
    return TCL_OK;
}

static int
ExprMaxFunc(
    TCL_UNUSED(void *),
    Tcl_Interp *interp,		/* The interpreter in which to execute the
				 * function. */
    int objc,			/* Actual parameter count. */
    Tcl_Obj *const *objv)	/* Actual parameter vector. */
{
    return ExprMaxMinFunc(NULL, interp, objc, objv, MP_GT);
}

static int
ExprMinFunc(
    TCL_UNUSED(void *),
    Tcl_Interp *interp,		/* The interpreter in which to execute the
				 * function. */
    int objc,			/* Actual parameter count. */
    Tcl_Obj *const *objv)	/* Actual parameter vector. */
{
    return ExprMaxMinFunc(NULL, interp, objc, objv, MP_LT);
}

static int
ExprRandFunc(
    TCL_UNUSED(void *),
    Tcl_Interp *interp,		/* The interpreter in which to execute the
				 * function. */
    int objc,			/* Actual parameter count. */
    Tcl_Obj *const *objv)	/* Actual parameter vector. */
{
    Interp *iPtr = (Interp *) interp;
    long tmp;			/* Algorithm assumes at least 32 bits. Only
				 * long guarantees that. See below. */

    if (objc != 1) {
	MathFuncWrongNumArgs(interp, 1, objc, objv);
	return TCL_ERROR;
    }

    if (!(iPtr->flags & RAND_SEED_INITIALIZED)) {
	iPtr->flags |= RAND_SEED_INITIALIZED;

	/*
	 * To ensure different seeds in different threads (bug #416643),
	 * take into consideration the thread this interp is running in.
	 */

	iPtr->randSeed = (long)TclpGetClicks() + (long)PTR2UINT(Tcl_GetCurrentThread()) * 4093U;

	/*
	 * Make sure 1 <= randSeed <= (2^31) - 2. See below.
	 */

	iPtr->randSeed &= 0x7FFFFFFFL;
	if ((iPtr->randSeed == 0) || (iPtr->randSeed == 0x7FFFFFFFL)) {
	    iPtr->randSeed ^= 123459876L;
	}
    }

    /*
     * Generate the random number using the linear congruential generator
     * defined by the following recurrence:
     *		seed = ( IA * seed ) mod IM
     * where IA is 16807 and IM is (2^31) - 1. The recurrence maps a seed in
     * the range [1, IM - 1] to a new seed in that same range. The recurrence
     * maps IM to 0, and maps 0 back to 0, so those two values must not be
     * allowed as initial values of seed.
     *
     * In order to avoid potential problems with integer overflow, the
     * recurrence is implemented in terms of additional constants IQ and IR
     * such that
     *		IM = IA*IQ + IR
     * None of the operations in the implementation overflows a 32-bit signed
     * integer, and the C type long is guaranteed to be at least 32 bits wide.
     *
     * For more details on how this algorithm works, refer to the following
     * papers:
     *
     *	S.K. Park & K.W. Miller, "Random number generators: good ones are hard
     *	to find," Comm ACM 31(10):1192-1201, Oct 1988
     *
     *	W.H. Press & S.A. Teukolsky, "Portable random number generators,"
     *	Computers in Physics 6(5):522-524, Sep/Oct 1992.
     */

#define RAND_IA		16807
#define RAND_IM		2147483647
#define RAND_IQ		127773
#define RAND_IR		2836
#define RAND_MASK	123459876

    tmp = iPtr->randSeed/RAND_IQ;
    iPtr->randSeed = RAND_IA*(iPtr->randSeed - tmp*RAND_IQ) - RAND_IR*tmp;
    if (iPtr->randSeed < 0) {
	iPtr->randSeed += RAND_IM;
    }

    /*
     * Since the recurrence keeps seed values in the range [1, RAND_IM - 1],
     * dividing by RAND_IM yields a double in the range (0, 1).
     */

    double dResult = (double)iPtr->randSeed * (1.0/RAND_IM);

    /*
     * Push a Tcl object with the result.
     */

    Tcl_Obj *oResult;
    TclNewDoubleObj(oResult, dResult);
    Tcl_SetObjResult(interp, oResult);
    return TCL_OK;
}

static int
ExprRoundFunc(
    TCL_UNUSED(void *),
    Tcl_Interp *interp,		/* The interpreter in which to execute the
				 * function. */
    int objc,			/* Actual parameter count. */
    Tcl_Obj *const *objv)	/* Parameter vector. */
{
    double d;
    void *ptr;
    int type;

    if (objc != 2) {
	MathFuncWrongNumArgs(interp, 2, objc, objv);
	return TCL_ERROR;
    }

    if (Tcl_GetNumberFromObj(interp, objv[1], &ptr, &type) != TCL_OK) {
	return TCL_ERROR;
    }

    if (type == TCL_NUMBER_DOUBLE) {
	double fractPart, intPart;
	Tcl_WideInt max = WIDE_MAX, min = WIDE_MIN;

	fractPart = modf(*((const double *) ptr), &intPart);
	if (fractPart <= -0.5) {
	    min++;
	} else if (fractPart >= 0.5) {
	    max--;
	}
	if ((intPart >= (double)max) || (intPart <= (double)min)) {
	    mp_int big;
	    mp_err err = MP_OKAY;

	    if (Tcl_InitBignumFromDouble(interp, intPart, &big) != TCL_OK) {
		/* Infinity */
		return TCL_ERROR;
	    }
	    if (fractPart <= -0.5) {
		err = mp_sub_d(&big, 1, &big);
	    } else if (fractPart >= 0.5) {
		err = mp_add_d(&big, 1, &big);
	    }
	    if (err != MP_OKAY) {
		return TCL_ERROR;
	    }
	    Tcl_SetObjResult(interp, Tcl_NewBignumObj(&big));
	    return TCL_OK;
	} else {
	    Tcl_WideInt result = (Tcl_WideInt)intPart;

	    if (fractPart <= -0.5) {
		result--;
	    } else if (fractPart >= 0.5) {
		result++;
	    }
	    Tcl_SetObjResult(interp, Tcl_NewWideIntObj(result));
	    return TCL_OK;
	}
    }

    if (type != TCL_NUMBER_NAN) {
	/*
	 * All integers are already rounded
	 */

	Tcl_SetObjResult(interp, objv[1]);
	return TCL_OK;
    }

    /*
     * Get the error message for NaN.
     */

    Tcl_GetDoubleFromObj(interp, objv[1], &d);
    return TCL_ERROR;
}

static int
ExprSrandFunc(
    TCL_UNUSED(void *),
    Tcl_Interp *interp,		/* The interpreter in which to execute the
				 * function. */
    int objc,			/* Actual parameter count. */
    Tcl_Obj *const *objv)	/* Parameter vector. */
{
    Interp *iPtr = (Interp *) interp;
    Tcl_WideInt w = 0;		/* Initialized to avoid compiler warning. */

    /*
     * Convert argument and use it to reset the seed.
     */

    if (objc != 2) {
	MathFuncWrongNumArgs(interp, 2, objc, objv);
	return TCL_ERROR;
    }

    if (TclGetWideBitsFromObj(NULL, objv[1], &w) != TCL_OK) {
	return TCL_ERROR;
    }

    /*
     * Reset the seed. Make sure 1 <= randSeed <= 2^31 - 2. See comments in
     * ExprRandFunc for more details.
     */

    iPtr->flags |= RAND_SEED_INITIALIZED;
    iPtr->randSeed = (long) w & 0x7FFFFFFF;
    if ((iPtr->randSeed == 0) || (iPtr->randSeed == 0x7FFFFFFF)) {
	iPtr->randSeed ^= 123459876;
    }

    /*
     * To avoid duplicating the random number generation code we simply clean
     * up our state and call the real random number function. That function
     * will always succeed.
     */

    return ExprRandFunc(NULL, interp, 1, objv);
}

/*
 *----------------------------------------------------------------------
 *
 * Double Classification Functions --
 *
 *	This page contains the functions that implement all of the built-in
 *	math functions for classifying IEEE doubles.
 *
 *	These have to be a little bit careful while Tcl_GetDoubleFromObj()
 *	rejects NaN values, which these functions *explicitly* accept.
 *
 * Results:
 *	Each function returns TCL_OK if it succeeds and pushes an Tcl object
 *	holding the result. If it fails it returns TCL_ERROR and leaves an
 *	error message in the interpreter's result.
 *
 * Side effects:
 *	None.
 *
 *----------------------------------------------------------------------
 *
 * Older MSVC is supported by Tcl, but doesn't have fpclassify(). Of course.
 * But it does sometimes have _fpclass() which does almost the same job; if
 * even that is absent, we grobble around directly in the platform's binary
 * representation of double.
 *
 * The ClassifyDouble() function makes all that conform to a common API
 * (effectively the C99 standard API renamed), and just delegates to the
 * standard macro on platforms that do it correctly.
 */

static inline int
ClassifyDouble(
    double d)
{
#if TCL_FPCLASSIFY_MODE == 0
    return fpclassify(d);
#else /* TCL_FPCLASSIFY_MODE != 0 */
    /*
     * If we don't have fpclassify(), we also don't have the values it returns.
     * Hence we define those here.
     */
#ifndef FP_NAN
#   define FP_NAN	1	/* Value is NaN */
#   define FP_INFINITE	2	/* Value is an infinity */
#   define FP_ZERO	3	/* Value is a zero */
#   define FP_NORMAL	4	/* Value is a normal float */
#   define FP_SUBNORMAL	5	/* Value has lost accuracy */
#endif /* !FP_NAN */

#if TCL_FPCLASSIFY_MODE == 3
    return __builtin_fpclassify(
	    FP_NAN, FP_INFINITE, FP_NORMAL, FP_SUBNORMAL, FP_ZERO, d);
#elif TCL_FPCLASSIFY_MODE == 2
    /*
     * We assume this hack is only needed on little-endian systems.
     * Specifically, x86 running Windows.  It's fairly easy to enable for
     * others if they need it (because their libc/libm is broken) but we'll
     * jump that hurdle when requred.  We can solve the word ordering then.
     */

    union {
	double d;		/* Interpret as double */
	struct {
	    unsigned int low;	/* Lower 32 bits */
	    unsigned int high;	/* Upper 32 bits */
	} w;			/* Interpret as unsigned integer words */
    } doubleMeaning;		/* So we can look at the representation of a
				 * double directly. Platform (i.e., processor)
				 * specific; this is for x86 (and most other
				 * little-endian processors, but those are
				 * untested). */
    unsigned int exponent, mantissaLow, mantissaHigh;
				/* The pieces extracted from the double. */
    bool zeroMantissa;		/* Was the mantissa zero? That's special. */

    /*
     * Shifts and masks to use with the doubleMeaning variable above.
     */

#define EXPONENT_MASK   0x7FF	/* 11 bits (after shifting) */
#define EXPONENT_SHIFT  20	/* Moves exponent to bottom of word */
#define MANTISSA_MASK   0xFFFFF	/* 20 bits (plus 32 from other word) */

    /*
     * Extract the exponent (11 bits) and mantissa (52 bits).  Note that we
     * totally ignore the sign bit.
     */

    doubleMeaning.d = d;
    exponent = (doubleMeaning.w.high >> EXPONENT_SHIFT) & EXPONENT_MASK;
    mantissaLow = doubleMeaning.w.low;
    mantissaHigh = doubleMeaning.w.high & MANTISSA_MASK;
    zeroMantissa = (mantissaHigh == 0 && mantissaLow == 0);

    /*
     * Look for the special cases of exponent.
     */

    switch (exponent) {
    case 0:
	/*
	 * When the exponent is all zeros, it's a ZERO or a SUBNORMAL.
	 */

	return zeroMantissa ? FP_ZERO : FP_SUBNORMAL;
    case EXPONENT_MASK:
	/*
	 * When the exponent is all ones, it's an INF or a NAN.
	 */

	return zeroMantissa ? FP_INFINITE : FP_NAN;
    default:
	/*
	 * Everything else is a NORMAL double precision float.
	 */

	return FP_NORMAL;
    }
#elif TCL_FPCLASSIFY_MODE == 1
    switch (_fpclass(d)) {
    case _FPCLASS_NZ:
    case _FPCLASS_PZ:
	return FP_ZERO;
    case _FPCLASS_NN:
    case _FPCLASS_PN:
	return FP_NORMAL;
    case _FPCLASS_ND:
    case _FPCLASS_PD:
	return FP_SUBNORMAL;
    case _FPCLASS_NINF:
    case _FPCLASS_PINF:
	return FP_INFINITE;
    default:
	Tcl_Panic("result of _fpclass() outside documented range!");
    case _FPCLASS_QNAN:
    case _FPCLASS_SNAN:
	return FP_NAN;
    }
#else /* TCL_FPCLASSIFY_MODE not in (0..3) */
#error "unknown or unexpected TCL_FPCLASSIFY_MODE"
#endif /* TCL_FPCLASSIFY_MODE */
#endif /* !fpclassify */
}

static inline int
DoubleObjClass(
    Tcl_Interp *interp,
    Tcl_Obj *objPtr,		/* Object with double to get its class. */
    int *fpClsPtr)		/* FP class retrieved for double in object. */
{
    double d;
    void *ptr;
    int type;

    if (Tcl_GetNumberFromObj(interp, objPtr, &ptr, &type) != TCL_OK) {
	return TCL_ERROR;
    }
    switch (type) {
    case TCL_NUMBER_NAN:
	*fpClsPtr = FP_NAN;
	return TCL_OK;
    case TCL_NUMBER_DOUBLE:
	d = *((const double *) ptr);
	break;
    case TCL_NUMBER_INT:
	d = (double)*((const Tcl_WideInt *) ptr);
	break;
    default:
	if (Tcl_GetDoubleFromObj(interp, objPtr, &d) != TCL_OK) {
	    return TCL_ERROR;
	}
	break;
    }
    *fpClsPtr = ClassifyDouble(d);
    return TCL_OK;
}
static inline int
DoubleObjIsClass(
    Tcl_Interp *interp,
    int objc,			/* Actual parameter count */
    Tcl_Obj *const *objv,	/* Actual parameter list */
    int cmpCls,			/* FP class to compare. */
    bool positive)		/* true if compare positive, false otherwise */
{
    if (objc != 2) {
	MathFuncWrongNumArgs(interp, 2, objc, objv);
	return TCL_ERROR;
    }

    int dCls;
    if (DoubleObjClass(interp, objv[1], &dCls) != TCL_OK) {
	return TCL_ERROR;
    }
    dCls = (
	positive
	    ? (dCls == cmpCls)
	    : (dCls != cmpCls && dCls != FP_NAN)
    ) ? 1 : 0;
    Tcl_SetObjResult(interp, ((Interp *)interp)->execEnvPtr->constants[dCls]);
    return TCL_OK;
}

static int
ExprIsFiniteFunc(
    TCL_UNUSED(void *),
    Tcl_Interp *interp,		/* The interpreter in which to execute the
				 * function. */
    int objc,			/* Actual parameter count */
    Tcl_Obj *const *objv)	/* Actual parameter list */
{
    return DoubleObjIsClass(interp, objc, objv, FP_INFINITE, false);
}

static int
ExprIsInfinityFunc(
    TCL_UNUSED(void *),
    Tcl_Interp *interp,		/* The interpreter in which to execute the
				 * function. */
    int objc,			/* Actual parameter count */
    Tcl_Obj *const *objv)	/* Actual parameter list */
{
    return DoubleObjIsClass(interp, objc, objv, FP_INFINITE, true);
}

static int
ExprIsNaNFunc(
    TCL_UNUSED(void *),
    Tcl_Interp *interp,		/* The interpreter in which to execute the
				 * function. */
    int objc,			/* Actual parameter count */
    Tcl_Obj *const *objv)	/* Actual parameter list */
{
    return DoubleObjIsClass(interp, objc, objv, FP_NAN, true);
}

static int
ExprIsNormalFunc(
    TCL_UNUSED(void *),
    Tcl_Interp *interp,		/* The interpreter in which to execute the
				 * function. */
    int objc,			/* Actual parameter count */
    Tcl_Obj *const *objv)	/* Actual parameter list */
{
    return DoubleObjIsClass(interp, objc, objv, FP_NORMAL, true);
}

static int
ExprIsSubnormalFunc(
    TCL_UNUSED(void *),
    Tcl_Interp *interp,		/* The interpreter in which to execute the
				 * function. */
    int objc,			/* Actual parameter count */
    Tcl_Obj *const *objv)	/* Actual parameter list */
{
    return DoubleObjIsClass(interp, objc, objv, FP_SUBNORMAL, true);
}

static int
ExprIsUnorderedFunc(
    TCL_UNUSED(void *),
    Tcl_Interp *interp,		/* The interpreter in which to execute the
				 * function. */
    int objc,			/* Actual parameter count */
    Tcl_Obj *const *objv)	/* Actual parameter list */
{
    int dCls, dCls2;

    if (objc != 3) {
	MathFuncWrongNumArgs(interp, 3, objc, objv);
	return TCL_ERROR;
    }

    if (DoubleObjClass(interp, objv[1], &dCls) != TCL_OK
	    || DoubleObjClass(interp, objv[2], &dCls2) != TCL_OK) {
	return TCL_ERROR;
    }

    dCls = ((dCls == FP_NAN) || (dCls2 == FP_NAN)) ? 1 : 0;
    Tcl_SetObjResult(interp, ((Interp *)interp)->execEnvPtr->constants[dCls]);
    return TCL_OK;
}

static int
FloatClassifyObjCmd(
    TCL_UNUSED(void *),
    Tcl_Interp *interp,		/* The interpreter in which to execute the
				 * function. */
    int objc,			/* Actual parameter count */
    Tcl_Obj *const *objv)	/* Actual parameter list */
{
    double d;
    Tcl_Obj *objPtr;
    void *ptr;
    int type;

    if (objc != 2) {
	Tcl_WrongNumArgs(interp, 1, objv, "floatValue");
	return TCL_ERROR;
    }

    if (Tcl_GetNumberFromObj(interp, objv[1], &ptr, &type) != TCL_OK) {
	return TCL_ERROR;
    }
    if (type == TCL_NUMBER_NAN) {
	goto gotNaN;
    } else if (Tcl_GetDoubleFromObj(interp, objv[1], &d) != TCL_OK) {
	return TCL_ERROR;
    }
    switch (ClassifyDouble(d)) {
    case FP_INFINITE:
	TclNewLiteralStringObj(objPtr, "infinite");
	break;
    case FP_NAN:
    gotNaN:
	TclNewLiteralStringObj(objPtr, "nan");
	break;
    case FP_NORMAL:
	TclNewLiteralStringObj(objPtr, "normal");
	break;
    case FP_SUBNORMAL:
	TclNewLiteralStringObj(objPtr, "subnormal");
	break;
    case FP_ZERO:
	TclNewLiteralStringObj(objPtr, "zero");
	break;
    default:
	TclPrintfResult(interp, "unable to classify number: %f", d);
	return TCL_ERROR;
    }
    Tcl_SetObjResult(interp, objPtr);
    return TCL_OK;
}

/*
 *----------------------------------------------------------------------
 *
 * MathFuncWrongNumArgs --
 *
 *	Generate an error message when a math function presents the wrong
 *	number of arguments.
 *
 * Results:
 *	None.
 *
 * Side effects:
 *	An error message is stored in the interpreter result.
 *
 *----------------------------------------------------------------------
 */

static void
MathFuncWrongNumArgs(
    Tcl_Interp *interp,		/* Tcl interpreter */
    Tcl_Size expected,		/* Formal parameter count. */
    Tcl_Size found,			/* Actual parameter count. */
    Tcl_Obj *const *objv)	/* Actual parameter vector. */
{
    const char *name = TclGetString(objv[0]);
    const char *tail = name + strlen(name);

    while (tail > name + 1) {
	tail--;
	if (*tail == ':' && tail[-1] == ':') {
	    name = tail + 1;
	    break;
	}
    }
    TclPrintfResult(interp, "%s arguments for math function \"%s\"",
	    (found < expected ? "not enough" : "too many"), name);
    TclSetErrorCode(interp, "TCL", "WRONGARGS");
}

#ifdef USE_DTRACE
/*
 *----------------------------------------------------------------------
 *
 * DTraceObjCmd --
 *
 *	This function is invoked to process the "::tcl::dtrace" Tcl command.
 *
 * Results:
 *	A standard Tcl object result.
 *
 * Side effects:
 *	The 'tcl-probe' DTrace probe is triggered (if it is enabled).
 *
 *----------------------------------------------------------------------
 */

static int
DTraceObjCmd(
    TCL_UNUSED(void *),
    TCL_UNUSED(Tcl_Interp *),
    int objc,			/* Number of arguments. */
    Tcl_Obj *const objv[])	/* Argument objects. */
{
    if (TCL_DTRACE_TCL_PROBE_ENABLED()) {
	char *a[10];
	int i = 0;

	while (i++ < 10) {
	    a[i-1] = i < objc ? TclGetString(objv[i]) : NULL;
	}
	TCL_DTRACE_TCL_PROBE(a[0], a[1], a[2], a[3], a[4], a[5], a[6], a[7],
		a[8], a[9]);
    }
    return TCL_OK;
}

/*
 *----------------------------------------------------------------------
 *
 * TclDTraceInfo --
 *
 *	Extract information from a TIP280 dict for use by DTrace probes.
 *
 * Results:
 *	None.
 *
 * Side effects:
 *	None.
 *
 *----------------------------------------------------------------------
 */

void
TclDTraceInfo(
    Tcl_Obj *info,
    const char **args,
    Tcl_Size *argsi)
{
    static Tcl_Obj *keys[10] = { NULL };
    Tcl_Obj **k = keys, *val;

    if (!*k) {
	int i = 0;
#define kini(s) TclNewLiteralStringObj(keys[i], s); i++
	kini("cmd");	kini("type");	kini("proc");	kini("file");
	kini("method");	kini("class");	kini("lambda");	kini("object");
	kini("line");	kini("level");
#undef kini
    }
    for (int i = 0; i < 6; i++) {
	Tcl_DictObjGet(NULL, info, *k++, &val);
	args[i] = val ? TclGetString(val) : NULL;
    }

    /*
     * no "proc" -> use "lambda"
     */

    if (!args[2]) {
	Tcl_DictObjGet(NULL, info, *k, &val);
	args[2] = val ? TclGetString(val) : NULL;
    }
    k++;

    /*
     * no "class" -> use "object"
     */

    if (!args[5]) {
	Tcl_DictObjGet(NULL, info, *k, &val);
	args[5] = val ? TclGetString(val) : NULL;
    }
    k++;
    for (int i = 0; i < 2; i++) {
	Tcl_DictObjGet(NULL, info, *k++, &val);
	if (val) {
	    Tcl_GetSizeIntFromObj(NULL, val, &argsi[i]);
	} else {
	    argsi[i] = 0;
	}
    }
}

/*
 *----------------------------------------------------------------------
 *
 * DTraceCmdReturn --
 *
 *	NR callback for DTrace command return probes.
 *
 * Results:
 *	None.
 *
 * Side effects:
 *	None.
 *
 *----------------------------------------------------------------------
 */

static int
DTraceCmdReturn(
    void *data[],
    Tcl_Interp *interp,
    int result)
{
    char *cmdName = TclGetString((Tcl_Obj *) data[0]);

    if (TCL_DTRACE_CMD_RETURN_ENABLED()) {
	TCL_DTRACE_CMD_RETURN(cmdName, result);
    }
    if (TCL_DTRACE_CMD_RESULT_ENABLED()) {
	Tcl_Obj *r = Tcl_GetObjResult(interp);

	TCL_DTRACE_CMD_RESULT(cmdName, result, TclGetString(r), r);
    }
    return result;
}

TCL_DTRACE_DEBUG_LOG()

#endif /* USE_DTRACE */

/*
 *----------------------------------------------------------------------
 *
 * Tcl_NRCallObjProc --
 *
 *	This function calls an objProc directly while managing things properly
 *	if it happens to be an NR objProc. It is meant to be used by extenders
 *	that provide an NR implementation of a command, as this function
 *	permits a trivial coding of the non-NR objProc.
 *
 * Results:
 *	The return value is a standard Tcl completion code such as TCL_OK or
 *	TCL_ERROR. A result or error message is left in interp's result.
 *
 * Side effects:
 *	Depends on the objProc.
 *
 *----------------------------------------------------------------------
 */

int
Tcl_NRCallObjProc(
    Tcl_Interp *interp,
    Tcl_ObjCmdProc *objProc,
    void *clientData,
    Tcl_Size objc,
    Tcl_Obj *const objv[])
{
    NRE_callback *rootPtr = TOP_CB(interp);

    TclNRAddCallback(interp, Dispatch, objProc, clientData,
	    INT2PTR(objc), objv);
    return TclNRRunCallbacks(interp, TCL_OK, rootPtr);
}

static int
WrapperNRObjProc(
    void *clientData,
    Tcl_Interp *interp,
    int objc,
    Tcl_Obj *const objv[])
{
    CmdWrapperInfo *info = (CmdWrapperInfo *) clientData;
    clientData = info->clientData;
    Tcl_ObjCmdProc2 *proc = info->proc;
    Tcl_Free(info);
    if (objc < 0) {
	objc = -1;
    }
    return proc(clientData, interp, objc, objv);
}

int
Tcl_NRCallObjProc2(
    Tcl_Interp *interp,
    Tcl_ObjCmdProc2 *objProc,
    void *clientData,
    Tcl_Size objc,
    Tcl_Obj *const objv[])
{
    if (objc > INT_MAX) {
	Tcl_WrongNumArgs(interp, 1, objv, "?args?");
	return TCL_ERROR;
    }

    NRE_callback *rootPtr = TOP_CB(interp);
    CmdWrapperInfo *info = (CmdWrapperInfo *)Tcl_Alloc(sizeof(CmdWrapperInfo));
    info->clientData = clientData;
    info->proc = objProc;

    TclNRAddCallback(interp, Dispatch, WrapperNRObjProc, info,
	    INT2PTR(objc), objv);
    return TclNRRunCallbacks(interp, TCL_OK, rootPtr);
}

/*
 *----------------------------------------------------------------------
 *
 * Tcl_NRCreateCommand --
 *
 *	Define a new NRE-enabled object-based command in a command table.
 *
 * Results:
 *	The return value is a token for the command, which can be used in
 *	future calls to Tcl_GetCommandName.
 *
 * Side effects:
 *	If no command named "cmdName" already exists for interp, one is
 *	created. Otherwise, if a command does exist, then if the object-based
 *	Tcl_ObjCmdProc is InvokeStringCommand, we assume Tcl_CreateCommand
 *	was called previously for the same command and just set its
 *	Tcl_ObjCmdProc to the argument "proc"; otherwise, we delete the old
 *	command.
 *
 *	In the future, during bytecode evaluation when "cmdName" is seen as
 *	the name of a command by Tcl_EvalObj or Tcl_Eval, the object-based
 *	Tcl_ObjCmdProc proc will be called. When the command is deleted from
 *	the table, deleteProc will be called. See the manual entry for details
 *	on the calling sequence.
 *
 *----------------------------------------------------------------------
 */

static int
CmdWrapperNreProc(
    void *clientData,
    Tcl_Interp *interp,
    int objc,
    Tcl_Obj *const objv[])
{
    CmdWrapperInfo *info = (CmdWrapperInfo *) clientData;

    if (objc < 0) {
	objc = -1;
    }
    return info->nreProc(info->clientData, interp, objc, objv);
}

Tcl_Command
Tcl_NRCreateCommand2(
    Tcl_Interp *interp,		/* Token for command interpreter (returned by
				 * previous call to Tcl_CreateInterp). */
    const char *cmdName,	/* Name of command. If it contains namespace
				 * qualifiers, the new command is put in the
				 * specified namespace; otherwise it is put in
				 * the global namespace. */
    Tcl_ObjCmdProc2 *proc,	/* Object-based function to associate with
				 * name, provides direct access for direct
				 * calls. */
    Tcl_ObjCmdProc2 *nreProc,	/* Object-based function to associate with
				 * name, provides NR implementation */
    void *clientData,		/* Arbitrary value to pass to object
				 * function. */
    Tcl_CmdDeleteProc *deleteProc)
				/* If not NULL, gives a function to call when
				 * this command is deleted. */
{
    CmdWrapperInfo *info = (CmdWrapperInfo *)Tcl_Alloc(sizeof(CmdWrapperInfo));

    info->proc = proc;
    info->clientData = clientData;
    info->nreProc = nreProc;
    info->deleteProc = deleteProc;
    info->deleteData = clientData;
    return Tcl_NRCreateCommand(interp, cmdName,
	    (proc ? CmdWrapperProc : NULL),
	    (nreProc ? CmdWrapperNreProc : NULL),
	    info, CmdWrapperDeleteProc);
}

Tcl_Command
Tcl_NRCreateCommand(
    Tcl_Interp *interp,		/* Token for command interpreter (returned by
				 * previous call to Tcl_CreateInterp). */
    const char *cmdName,	/* Name of command. If it contains namespace
				 * qualifiers, the new command is put in the
				 * specified namespace; otherwise it is put in
				 * the global namespace. */
    Tcl_ObjCmdProc *proc,	/* Object-based function to associate with
				 * name, provides direct access for direct
				 * calls. */
    Tcl_ObjCmdProc *nreProc,	/* Object-based function to associate with
				 * name, provides NR implementation */
    void *clientData,		/* Arbitrary value to pass to object
				 * function. */
    Tcl_CmdDeleteProc *deleteProc)
				/* If not NULL, gives a function to call when
				 * this command is deleted. */
{
    Command *cmdPtr = (Command *)
	    Tcl_CreateObjCommand(interp, cmdName, proc, clientData,
		    deleteProc);

    cmdPtr->nreProc = nreProc;
    return (Tcl_Command) cmdPtr;
}

Tcl_Command
TclNRCreateCommandInNs(
    Tcl_Interp *interp,
    const char *cmdName,
    Tcl_Namespace *nsPtr,
    Tcl_ObjCmdProc *proc,
    Tcl_ObjCmdProc *nreProc,
    void *clientData,
    Tcl_CmdDeleteProc *deleteProc)
{
    Command *cmdPtr = (Command *)
	    TclCreateObjCommandInNs(interp, cmdName, nsPtr, proc, clientData,
		    deleteProc);

    cmdPtr->nreProc = nreProc;
    return (Tcl_Command) cmdPtr;
}

/****************************************************************************
 * Stuff for the public api
 ****************************************************************************/

int
Tcl_NREvalObj(
    Tcl_Interp *interp,
    Tcl_Obj *objPtr,
    int flags)
{
    return TclNREvalObjEx(interp, objPtr, flags, NULL, INT_MIN);
}

int
Tcl_NREvalObjv(
    Tcl_Interp *interp,		/* Interpreter in which to evaluate the
				 * command. Also used for error reporting. */
    Tcl_Size objc,		/* Number of words in command. */
    Tcl_Obj *const objv[],	/* An array of pointers to objects that are
				 * the words that make up the command. */
    int flags)			/* Collection of OR-ed bits that control the
				 * evaluation of the script. Only
				 * TCL_EVAL_GLOBAL, TCL_EVAL_INVOKE and
				 * TCL_EVAL_NOERR are currently supported. */
{
    return TclNREvalObjv(interp, objc, objv, flags, NULL);
}

int
Tcl_NRCmdSwap(
    Tcl_Interp *interp,
    Tcl_Command cmd,
    Tcl_Size objc,
    Tcl_Obj *const objv[],
    int flags)
{
    return TclNREvalObjv(interp, objc, objv, flags|TCL_EVAL_NOERR,
	    (Command *) cmd);
}

/*****************************************************************************
 * Tailcall related code
 *****************************************************************************
 *
 * The steps of the tailcall dance are as follows:
 *
 *   1. when [tailcall] is invoked, it stores the corresponding callback in
 *      the current CallFrame and returns TCL_RETURN
 *   2. when the CallFrame is popped, it calls TclSetTailcall to store the
 *      callback in the proper NRCommand callback - the spot where the command
 *      that pushed the CallFrame is completely cleaned up
 *   3. when the NRCommand callback runs, it schedules the tailcall callback
 *      to run immediately after it returns
 *
 *   One delicate point is to properly define the NRCommand where the tailcall
 *   will execute. There are functions whose purpose is to help define the
 *   precise spot:
 *     TclMarkTailcall: if the NEXT command to be pushed tailcalls, execution
 *	 should continue right here
 *     TclSkipTailcall:  if the NEXT command to be pushed tailcalls, execution
 *	 should continue after the CURRENT command is fully returned ("skip
 *	 the next command: we are redirecting to it, tailcalls should run
 *	 after WE return")
 *     TclPushTailcallPoint: the search for a tailcalling spot cannot traverse
 *	 this point. This is special for OO, as some of the oo constructs
 *	 that behave like commands may not push an NRCommand callback.
 */

void
TclMarkTailcall(
    Tcl_Interp *interp)
{
    Interp *iPtr = (Interp *) interp;

    if (iPtr->deferredCallbacks == NULL) {
	TclNRAddCallback(interp, NRCommand);
	iPtr->deferredCallbacks = TOP_CB(interp);
    }
}

void
TclSkipTailcall(
    Tcl_Interp *interp)
{
    Interp *iPtr = (Interp *) interp;

    TclMarkTailcall(interp);
    iPtr->deferredCallbacks->data[1] = INT2PTR(1);
}

void
TclPushTailcallPoint(
    Tcl_Interp *interp)
{
    TclNRAddCallback(interp, NRCommand);
    ((Interp *) interp)->numLevels++;
}

/*
 *----------------------------------------------------------------------
 *
 * TclSetTailcall --
 *
 *	Splice a tailcall command in the proper spot of the NRE callback
 *	stack, so that it runs at the right time.
 *
 *----------------------------------------------------------------------
 */

void
TclSetTailcall(
    Tcl_Interp *interp,
    Tcl_Obj *listPtr)
{
    /*
     * Find the splicing spot: right before the NRCommand of the thing
     * being tailcalled. Note that we skip NRCommands marked by a 1 in data[1]
     * (used by command redirectors).
     */

    NRE_callback *runPtr;
    for (runPtr = TOP_CB(interp); runPtr; runPtr = runPtr->nextPtr) {
	if (((runPtr->procPtr) == NRCommand) && !runPtr->data[1]) {
	    break;
	}
    }
    if (!runPtr) {
	Tcl_Panic("tailcall cannot find the right splicing spot: should not happen!");
    }
    runPtr->data[1] = listPtr;
}

/*
 *----------------------------------------------------------------------
 *
 * TclNRTailcallObjCmd --
 *
 *	Prepare the tailcall as a list and store it in the current
 *	varFrame. When the frame is later popped the tailcall will be spliced
 *	at the proper place.
 *
 * Results:
 *	The first NRCommand callback that is not marked to be skipped is
 *	updated so that its data[1] field contains the tailcall list.
 *
 *----------------------------------------------------------------------
 */

int
TclNRTailcallObjCmd(
    TCL_UNUSED(void *),
    Tcl_Interp *interp,
    int objc,
    Tcl_Obj *const objv[])
{
    Interp *iPtr = (Interp *) interp;

    if (objc < 1) {
	Tcl_WrongNumArgs(interp, 1, objv, "?command? ?arg ...?");
	return TCL_ERROR;
    }

    if (!(iPtr->varFramePtr->isProcCallFrame & 1)) {
	TclPrintfResult(interp,
		"tailcall can only be called from a proc, lambda or method");
	TclSetErrorCode(interp, "TCL", "TAILCALL", "ILLEGAL");
	return TCL_ERROR;
    }

    /*
     * Invocation without args just clears a scheduled tailcall; invocation
     * with an argument replaces any previously scheduled tailcall.
     */

    if (iPtr->varFramePtr->tailcallPtr) {
	Tcl_DecrRefCount(iPtr->varFramePtr->tailcallPtr);
	iPtr->varFramePtr->tailcallPtr = NULL;
    }

    /*
     * Create the callback to actually evaluate the tailcalled
     * command, then set it in the varFrame so that PopCallFrame can use it
     * at the proper time.
     */

    if (objc > 1) {
	Tcl_Namespace *nsPtr = (Tcl_Namespace *) iPtr->varFramePtr->nsPtr;

	/*
	 * The tailcall data is in a Tcl list: the first element is the
	 * namespace, the rest the command to be tailcalled.
	 */

	Tcl_Obj *listPtr = Tcl_NewListObj(objc, objv);
	TclListObjSetElement(NULL, listPtr, 0, TclNewNamespaceObj(nsPtr));
	Tcl_IncrRefCount(listPtr);

	iPtr->varFramePtr->tailcallPtr = listPtr;
    }
    return TCL_RETURN;
}

/*
 *----------------------------------------------------------------------
 *
 * TclNRTailcallEval --
 *
 *	This NREcallback actually causes the tailcall to be evaluated.
 *
 *----------------------------------------------------------------------
 */

int
TclNRTailcallEval(
    void *data[],
    Tcl_Interp *interp,
    int result)
{
    Interp *iPtr = (Interp *) interp;
    Tcl_Obj *listPtr = (Tcl_Obj *)data[0], *nsObjPtr;
    Tcl_Namespace *nsPtr = NULL;
    Tcl_Size objc;
    Tcl_Obj **objv;

    TclListObjGetElements(interp, listPtr, &objc, &objv);
    nsObjPtr = objv[0];

    if (result == TCL_OK) {
	result = TclGetNamespaceFromObj(interp, nsObjPtr, &nsPtr);
    }

    if (result != TCL_OK) {
	/*
	 * Tailcall execution was preempted, eg by an intervening catch or by
	 * a now-gone namespace: cleanup and return.
	 */

	Tcl_DecrRefCount(listPtr);
	return result;
    }

    /*
     * Perform the tailcall
     */

    TclMarkTailcall(interp);
    TclNRAddCallback(interp, TclNRReleaseValues, listPtr);
    iPtr->lookupNsPtr = (Namespace *) nsPtr;
    return TclNREvalObjv(interp, objc - 1, objv + 1, 0, NULL);
}

int
TclNRReleaseValues(
    void *data[],
    TCL_UNUSED(Tcl_Interp *),
    int result)
{
    int i = 0;

    while (i < 4) {
	if (data[i]) {
	    Tcl_DecrRefCount((Tcl_Obj *) data[i]);
	} else {
	    break;
	}
	i++;
    }
    return result;
}

void
Tcl_NRAddCallback(
    Tcl_Interp *interp,
    Tcl_NRPostProc *postProcPtr,
    void *data0,
    void *data1,
    void *data2,
    void *data3)
{
    if (!(postProcPtr)) {
	Tcl_Panic("Adding a callback without an objProc?!");
    }
    TclNRAddCallback(interp, postProcPtr, data0, data1, data2, data3);
}

/*
 *----------------------------------------------------------------------
 *
 * TclNRCoroutineObjCmd -- (and friends)
 *
 *	This object-based function is invoked to process the "coroutine" Tcl
 *	command. It is heavily based on "apply".
 *
 * Results:
 *	A standard Tcl object result value.
 *
 * Side effects:
 *	A new procedure gets created.
 *
 * ** FIRST EXPERIMENTAL IMPLEMENTATION **
 *
 * It is fairly amateurish and not up to our standards - mainly in terms of
 * error messages and [info] interaction. Just to test the infrastructure in
 * teov and tebc.
 *----------------------------------------------------------------------
 */

#define iPtr ((Interp *) interp)

int
TclNRYieldObjCmd(
    void *clientData,
    Tcl_Interp *interp,
    int objc,
    Tcl_Obj *const objv[])
{
    CoroutineData *corPtr = iPtr->execEnvPtr->corPtr;

    if (objc > 2) {
	Tcl_WrongNumArgs(interp, 1, objv, "?returnValue?");
	return TCL_ERROR;
    }

    if (!corPtr) {
	TclPrintfResult(interp, "yield can only be called in a coroutine");
	TclSetErrorCode(interp, "TCL", "COROUTINE", "ILLEGAL_YIELD");
	return TCL_ERROR;
    }

    if (objc == 2) {
	Tcl_SetObjResult(interp, objv[1]);
    }

    NRE_ASSERT(!COR_IS_SUSPENDED(corPtr));
    TclNRAddCallback(interp, TclNRCoroutineActivateCallback, corPtr, clientData);
    return TCL_OK;
}

int
TclNRYieldToObjCmd(
    TCL_UNUSED(void *),
    Tcl_Interp *interp,
    int objc,
    Tcl_Obj *const objv[])
{
    CoroutineData *corPtr = iPtr->execEnvPtr->corPtr;
    Tcl_Namespace *nsPtr = TclGetCurrentNamespace(interp);

    if (objc < 2) {
	Tcl_WrongNumArgs(interp, 1, objv, "command ?arg ...?");
	return TCL_ERROR;
    }

    if (!corPtr) {
	TclPrintfResult(interp, "yieldto can only be called in a coroutine");
	TclSetErrorCode(interp, "TCL", "COROUTINE", "ILLEGAL_YIELD");
	return TCL_ERROR;
    }

    if (((Namespace *) nsPtr)->flags & NS_DYING) {
	TclPrintfResult(interp, "yieldto called in deleted namespace");
	TclSetErrorCode(interp, "TCL", "COROUTINE", "YIELDTO_IN_DELETED");
	return TCL_ERROR;
    }

    /*
     * Add the tailcall in the caller env, then just yield.
     *
     * This is essentially code from TclNRTailcallObjCmd
     */

    Tcl_Obj *listPtr = Tcl_NewListObj(objc, objv);
    TclListObjSetElement(NULL, listPtr, 0, TclNewNamespaceObj(nsPtr));

    /*
     * Add the callback in the caller's env, then instruct TEBC to yield.
     */

    iPtr->execEnvPtr = corPtr->callerEEPtr;
    /* Not calling Tcl_IncrRefCount(listPtr) here because listPtr is private */
    TclSetTailcall(interp, listPtr);
    corPtr->yieldPtr = listPtr;
    iPtr->execEnvPtr = corPtr->eePtr;

    return TclNRYieldObjCmd(CORO_ACTIVATE_YIELDM, interp, 1, objv);
}

static int
RewindCoroutineCallback(
    void *data[],
    Tcl_Interp *interp,
    TCL_UNUSED(int) /*result*/)
{
    return Tcl_RestoreInterpState(interp, (Tcl_InterpState)data[0]);
}

static int
RewindCoroutine(
    CoroutineData *corPtr,
    int result)
{
    Tcl_Interp *interp = corPtr->eePtr->interp;
    Tcl_InterpState state = Tcl_SaveInterpState(interp, result);

    NRE_ASSERT(COR_IS_SUSPENDED(corPtr));
    NRE_ASSERT(corPtr->eePtr != NULL);
    NRE_ASSERT(corPtr->eePtr != iPtr->execEnvPtr);

    corPtr->eePtr->rewind = true;
    TclNRAddCallback(interp, RewindCoroutineCallback, state);
    return TclNRInterpCoroutine(corPtr, interp, 0, NULL);
}

static void
DeleteCoroutine(
    void *clientData)
{
    CoroutineData *corPtr = (CoroutineData *)clientData;
    Tcl_Interp *interp = corPtr->eePtr->interp;
    NRE_callback *rootPtr = TOP_CB(interp);

    if (COR_IS_SUSPENDED(corPtr)) {
	TclNRRunCallbacks(interp, RewindCoroutine(corPtr,TCL_OK), rootPtr);
    }
}

static int
NRCoroutineCallerCallback(
    void *data[],
    Tcl_Interp *interp,
    int result)
{
    CoroutineData *corPtr = (CoroutineData *)data[0];
    Command *cmdPtr = corPtr->cmdPtr;

    /*
     * This is the last callback in the caller execEnv, right before switching
     * to the coroutine's
     */

    NRE_ASSERT(iPtr->execEnvPtr == corPtr->callerEEPtr);

    if (!corPtr->eePtr) {
	/*
	 * The execEnv was wound down but not deleted for our sake. We finish
	 * the job here. The caller context has already been restored.
	 */

	NRE_ASSERT(iPtr->varFramePtr == corPtr->caller.varFramePtr);
	NRE_ASSERT(iPtr->framePtr == corPtr->caller.framePtr);
	NRE_ASSERT(iPtr->cmdFramePtr == corPtr->caller.cmdFramePtr);
	Tcl_Free(corPtr);
	return result;
    }

    NRE_ASSERT(COR_IS_SUSPENDED(corPtr));
    SAVE_CONTEXT(corPtr->running);
    RESTORE_CONTEXT(corPtr->caller);

    if (cmdPtr->flags & CMD_DYING) {
	/*
	 * The command was deleted while it was running: wind down the
	 * execEnv, this will do the complete cleanup. RewindCoroutine will
	 * restore both the caller's context and interp state.
	 */

	return RewindCoroutine(corPtr, result);
    }

    return result;
}

static int
NRCoroutineExitCallback(
    void *data[],
    Tcl_Interp *interp,
    int result)
{
    CoroutineData *corPtr = (CoroutineData *)data[0];
    Command *cmdPtr = corPtr->cmdPtr;

    /*
     * This runs at the bottom of the Coroutine's execEnv: it will be executed
     * when the coroutine returns or is wound down, but not when it yields. It
     * deletes the coroutine and restores the caller's environment.
     */

    NRE_ASSERT(interp == corPtr->eePtr->interp);
    NRE_ASSERT(TOP_CB(interp) == NULL);
    NRE_ASSERT(iPtr->execEnvPtr == corPtr->eePtr);
    NRE_ASSERT(!COR_IS_SUSPENDED(corPtr));
    NRE_ASSERT((corPtr->callerEEPtr->callbackPtr->procPtr == NRCoroutineCallerCallback));

    cmdPtr->deleteProc = NULL;
    Tcl_DeleteCommandFromToken(interp, (Tcl_Command) cmdPtr);
    TclCleanupCommandMacro(cmdPtr);

    corPtr->eePtr->corPtr = NULL;
    TclDeleteExecEnv(corPtr->eePtr);
    corPtr->eePtr = NULL;

    corPtr->stackLevel = NULL;

    /*
     * #280.
     * Drop the coroutine-owned copy of the lineLABCPtr hashtable for literal
     * command arguments in bytecode.
     */

    Tcl_DeleteHashTable(corPtr->lineLABCPtr);
    Tcl_Free(corPtr->lineLABCPtr);
    corPtr->lineLABCPtr = NULL;

    RESTORE_CONTEXT(corPtr->caller);
    iPtr->execEnvPtr = corPtr->callerEEPtr;
    iPtr->numLevels++;

    return result;
}

/*
 *----------------------------------------------------------------------
 *
 * TclNRCoroutineActivateCallback --
 *
 *	This is the workhorse for coroutines: it implements both yield and
 *	resume.
 *
 *	It is important that both be implemented in the same callback: the
 *	detection of the impossibility to suspend due to a busy C-stack relies
 *	on the precise position of a local variable in the stack. We do not
 *	want the compiler to play tricks on us, either by moving things around
 *	or inlining.
 *
 *----------------------------------------------------------------------
 */

int
TclNRCoroutineActivateCallback(
    void *data[],
    Tcl_Interp *interp,
    TCL_UNUSED(int) /*result*/)
{
    CoroutineData *corPtr = (CoroutineData *)data[0];
    void *stackLevel = TclGetCStackPtr();

    if (!corPtr->stackLevel) {
	/*
	 * -- Coroutine is suspended --
	 * Push the callback to restore the caller's context on yield or
	 * return.
	 */

	TclNRAddCallback(interp, NRCoroutineCallerCallback, corPtr);

	/*
	 * Record the stackLevel at which the resume is happening, then swap
	 * the interp's environment to make it suitable to run this coroutine.
	 */

	corPtr->stackLevel = stackLevel;
	Tcl_Size numLevels = corPtr->auxNumLevels;
	corPtr->auxNumLevels = iPtr->numLevels;

	SAVE_CONTEXT(corPtr->caller);
	corPtr->callerEEPtr = iPtr->execEnvPtr;
	RESTORE_CONTEXT(corPtr->running);
	iPtr->execEnvPtr = corPtr->eePtr;
	iPtr->numLevels += numLevels;
    } else {
	/*
	 * Coroutine is active: yield
	 */

	if (corPtr->stackLevel != stackLevel) {
	    iPtr->execEnvPtr = corPtr->callerEEPtr;
	    if (corPtr->yieldPtr) {
		for (NRE_callback *runPtr = TOP_CB(interp); runPtr;
			runPtr = runPtr->nextPtr) {
		    if (runPtr->data[1] == corPtr->yieldPtr) {
			Tcl_DecrRefCount((Tcl_Obj *)runPtr->data[1]);
			runPtr->data[1] = NULL;
			corPtr->yieldPtr = NULL;
			break;
		    }
		}
	    }
	    iPtr->execEnvPtr = corPtr->eePtr;

	    TclPrintfResult(interp, "cannot yield: C stack busy");
	    TclSetErrorCode(interp, "TCL", "COROUTINE", "CANT_YIELD");
	    return TCL_ERROR;
	}

	void *type = data[1];
	if (type == CORO_ACTIVATE_YIELD) {
	    corPtr->nargs = COROUTINE_ARGUMENTS_SINGLE_OPTIONAL;
	} else if (type == CORO_ACTIVATE_YIELDM) {
	    corPtr->nargs = COROUTINE_ARGUMENTS_ARBITRARY;
	} else {
	    Tcl_Panic("Yield received an option which is not implemented");
	}

	corPtr->yieldPtr = NULL;
	corPtr->stackLevel = NULL;

	Tcl_Size numLevels = iPtr->numLevels;
	iPtr->numLevels = corPtr->auxNumLevels;
	corPtr->auxNumLevels = numLevels - corPtr->auxNumLevels;

	iPtr->execEnvPtr = corPtr->callerEEPtr;
    }

    return TCL_OK;
}

/*
 *----------------------------------------------------------------------
 *
 * CoroTypeObjCmd --
 *
 *	Implementation of [::tcl::unsupported::corotype] command.
 *
 *----------------------------------------------------------------------
 */

static int
CoroTypeObjCmd(
    TCL_UNUSED(void *),
    Tcl_Interp *interp,
    int objc,
    Tcl_Obj *const objv[])
{
    if (objc != 2) {
	Tcl_WrongNumArgs(interp, 1, objv, "coroName");
	return TCL_ERROR;
    }

    /*
     * Look up the coroutine.
     */

    Command *cmdPtr = (Command *) Tcl_GetCommandFromObj(interp, objv[1]);
    if ((!cmdPtr) || (cmdPtr->nreProc != TclNRInterpCoroutine)) {
	TclPrintfResult(interp, "can only get coroutine type of a coroutine");
	TclSetErrorCode(interp, "TCL", "LOOKUP", "COROUTINE",
		TclGetString(objv[1]));
	return TCL_ERROR;
    }

    /*
     * An active coroutine is "active". Can't tell what it might do in the
     * future.
     */

    CoroutineData *corPtr = (CoroutineData *)cmdPtr->objClientData;
    if (!COR_IS_SUSPENDED(corPtr)) {
	Tcl_SetObjResult(interp, Tcl_NewStringObj("active", TCL_INDEX_NONE));
	return TCL_OK;
    }

    /*
     * Inactive coroutines are classified by the (effective) command used to
     * suspend them, which matters when you're injecting a probe.
     */

    switch (corPtr->nargs) {
    case COROUTINE_ARGUMENTS_SINGLE_OPTIONAL:
	Tcl_SetObjResult(interp, Tcl_NewStringObj("yield", TCL_INDEX_NONE));
	return TCL_OK;
    case COROUTINE_ARGUMENTS_ARBITRARY:
	Tcl_SetObjResult(interp, Tcl_NewStringObj("yieldto", TCL_INDEX_NONE));
	return TCL_OK;
    default:
	TclPrintfResult(interp, "unknown coroutine type");
	TclSetErrorCode(interp, "TCL", "COROUTINE", "BAD_TYPE");
	return TCL_ERROR;
    }
}

/*
 *----------------------------------------------------------------------
 *
 * TclNRCoroInjectObjCmd, TclNRCoroProbeObjCmd --
 *
 *	Implementation of [coroinject] and [coroprobe] commands.
 *
 *----------------------------------------------------------------------
 */

static inline CoroutineData *
GetCoroutineFromObj(
    Tcl_Interp *interp,
    Tcl_Obj *objPtr,
    const char *errMsg)
{
    /*
     * How to get a coroutine from its handle.
     */

    Command *cmdPtr = (Command *) Tcl_GetCommandFromObj(interp, objPtr);

    if ((!cmdPtr) || (cmdPtr->nreProc != TclNRInterpCoroutine)) {
	TclPrintfResult(interp, "%s", errMsg);
	TclSetErrorCode(interp, "TCL", "LOOKUP", "COROUTINE",
		TclGetString(objPtr));
	return NULL;
    }
    return (CoroutineData *)cmdPtr->objClientData;
}

static int
TclNRCoroInjectObjCmd(
    TCL_UNUSED(void *),
    Tcl_Interp *interp,
    int objc,
    Tcl_Obj *const objv[])
{
    /*
     * Usage more or less like tailcall:
     *   coroinject coroName cmd ?arg1 arg2 ...?
     */

    if (objc < 3) {
	Tcl_WrongNumArgs(interp, 1, objv, "coroName cmd ?arg1 arg2 ...?");
	return TCL_ERROR;
    }

    CoroutineData *corPtr = GetCoroutineFromObj(interp, objv[1],
	    "can only inject a command into a coroutine");
    if (!corPtr) {
	return TCL_ERROR;
    }
    if (!COR_IS_SUSPENDED(corPtr)) {
	TclPrintfResult(interp,
		"can only inject a command into a suspended coroutine");
	TclSetErrorCode(interp, "TCL", "COROUTINE", "ACTIVE");
	return TCL_ERROR;
    }

    /*
     * Add the callback to the coro's execEnv, so that it is the first thing
     * to happen when the coro is resumed.
     */

    ExecEnv *savedEEPtr = iPtr->execEnvPtr;
    iPtr->execEnvPtr = corPtr->eePtr;
    TclNRAddCallback(interp, InjectHandler, corPtr,
	    Tcl_NewListObj(objc - 2, objv + 2), INT2PTR(corPtr->nargs),
	    INT2PTR(false));
    iPtr->execEnvPtr = savedEEPtr;

    return TCL_OK;
}

static int
TclNRCoroProbeObjCmd(
    TCL_UNUSED(void *),
    Tcl_Interp *interp,
    int objc,
    Tcl_Obj *const objv[])
{
    /*
     * Usage more or less like tailcall:
     *   coroprobe coroName cmd ?arg1 arg2 ...?
     */

    if (objc < 3) {
	Tcl_WrongNumArgs(interp, 1, objv, "coroName cmd ?arg1 arg2 ...?");
	return TCL_ERROR;
    }

    CoroutineData *corPtr = GetCoroutineFromObj(interp, objv[1],
	    "can only inject a probe command into a coroutine");
    if (!corPtr) {
	return TCL_ERROR;
    }
    if (!COR_IS_SUSPENDED(corPtr)) {
	TclPrintfResult(interp,
		"can only inject a probe command into a suspended coroutine");
	TclSetErrorCode(interp, "TCL", "COROUTINE", "ACTIVE");
	return TCL_ERROR;
    }

    /*
     * Add the callback to the coro's execEnv, so that it is the first thing
     * to happen when the coro is resumed.
     */

    ExecEnv *savedEEPtr = iPtr->execEnvPtr;
    iPtr->execEnvPtr = corPtr->eePtr;
    TclNRAddCallback(interp, InjectHandler, corPtr,
	    Tcl_NewListObj(objc - 2, objv + 2), INT2PTR(corPtr->nargs),
	    INT2PTR(true));
    iPtr->execEnvPtr = savedEEPtr;

    /*
     * Now we immediately transfer control to the coroutine to run our probe.
     * TRICKY STUFF copied from the [yield] implementation.
     *
     * Push the callback to restore the caller's context on yield back.
     */

    TclNRAddCallback(interp, NRCoroutineCallerCallback, corPtr);

    /*
     * Record the stackLevel at which the resume is happening, then swap
     * the interp's environment to make it suitable to run this coroutine.
     */

    corPtr->stackLevel = &corPtr;
    Tcl_Size numLevels = corPtr->auxNumLevels;
    corPtr->auxNumLevels = iPtr->numLevels;

    /*
     * Do the actual stack swap.
     */

    SAVE_CONTEXT(corPtr->caller);
    corPtr->callerEEPtr = iPtr->execEnvPtr;
    RESTORE_CONTEXT(corPtr->running);
    iPtr->execEnvPtr = corPtr->eePtr;
    iPtr->numLevels += numLevels;
    return TCL_OK;
}

/*
 *----------------------------------------------------------------------
 *
 * InjectHandler, InjectHandlerPostProc --
 *
 *	Part of the implementation of [coroinject] and [coroprobe]. These are
 *	run inside the context of the coroutine being injected/probed into.
 *
 *	InjectHandler runs a script (possibly adding arguments) in the context
 *	of the coroutine. The script is specified as a one-shot list (with
 *	reference count equal to 1) in data[1]. This function also arranges
 *	for InjectHandlerPostProc to be the part that runs after the script
 *	completes.
 *
 *	InjectHandlerPostProc cleans up after InjectHandler (deleting the
 *	list) and, for the [coroprobe] command *only*, yields back to the
 *	caller context (i.e., where [coroprobe] was run).
 *s
 *----------------------------------------------------------------------
 */

static int
InjectHandler(
    void *data[],
    Tcl_Interp *interp,
    TCL_UNUSED(int) /*result*/)
{
    CoroutineData *corPtr = (CoroutineData *)data[0];
    Tcl_Obj *listPtr = (Tcl_Obj *)data[1];
    Tcl_Size nargs = PTR2INT(data[2]);
    bool isProbe = PTR2INT(data[3]);
    Tcl_Size objc;
    Tcl_Obj **objv;

    if (!isProbe) {
	/*
	 * If this is [coroinject], add the extra arguments now.
	 */

	if (nargs == COROUTINE_ARGUMENTS_SINGLE_OPTIONAL) {
	    Tcl_ListObjAppendElement(NULL, listPtr,
		    Tcl_NewStringObj("yield", TCL_INDEX_NONE));
	} else if (nargs == COROUTINE_ARGUMENTS_ARBITRARY) {
	    Tcl_ListObjAppendElement(NULL, listPtr,
		    Tcl_NewStringObj("yieldto", TCL_INDEX_NONE));
	} else {
	    /*
	     * I don't think this is reachable...
	     */
	    Tcl_ListObjAppendElement(NULL, listPtr, Tcl_NewWideIntObj(nargs));
	}
	Tcl_ListObjAppendElement(NULL, listPtr, Tcl_GetObjResult(interp));
    }

    /*
     * Call the user's script; we're in the right place.
     */

    Tcl_IncrRefCount(listPtr);
    TclMarkTailcall(interp);
    TclNRAddCallback(interp, InjectHandlerPostCall, corPtr, listPtr,
	    INT2PTR(nargs), INT2PTR(isProbe));
    TclListObjGetElements(NULL, listPtr, &objc, &objv);
    return TclNREvalObjv(interp, objc, objv, 0, NULL);
}

static int
InjectHandlerPostCall(
    void *data[],
    Tcl_Interp *interp,
    int result)
{
    CoroutineData *corPtr = (CoroutineData *)data[0];
    Tcl_Obj *listPtr = (Tcl_Obj *)data[1];
    Tcl_Size nargs = PTR2INT(data[2]);
    bool isProbe = PTR2INT(data[3]);

    /*
     * Delete the command words for what we just executed.
     */

    Tcl_DecrRefCount(listPtr);

    /*
     * If we were doing a probe, splice ourselves back out of the stack
     * cleanly here. General injection should instead just look after itself.
     *
     * Code from guts of [yield] implementation.
     */

    if (isProbe) {
	if (result == TCL_ERROR) {
	    Tcl_AddErrorInfo(interp,
		    "\n    (injected coroutine probe command)");
	}
	corPtr->nargs = nargs;
	corPtr->stackLevel = NULL;
	Tcl_Size numLevels = iPtr->numLevels;
	iPtr->numLevels = corPtr->auxNumLevels;
	corPtr->auxNumLevels = numLevels - corPtr->auxNumLevels;
	iPtr->execEnvPtr = corPtr->callerEEPtr;
    }
    return result;
}

int
TclNRInterpCoroutine(
    void *clientData,
    Tcl_Interp *interp,		/* Current interpreter. */
    int objc,			/* Number of arguments. */
    Tcl_Obj *const objv[])	/* Argument objects. */
{
    CoroutineData *corPtr = (CoroutineData *)clientData;

    if (!COR_IS_SUSPENDED(corPtr)) {
	TclPrintfResult(interp, "coroutine \"%s\" is already running",
		TclGetString(objv[0]));
	TclSetErrorCode(interp, "TCL", "COROUTINE", "BUSY");
	return TCL_ERROR;
    }

    /*
     * Parse all the arguments to work out what to feed as the result of the
     * [yield]. TRICKY POINT: objc==0 happens here! It occurs when a coroutine
     * is deleted!
     */

    switch (corPtr->nargs) {
    case COROUTINE_ARGUMENTS_SINGLE_OPTIONAL:
	if (objc == 2) {
	    Tcl_SetObjResult(interp, objv[1]);
	} else if (objc > 2) {
	    Tcl_WrongNumArgs(interp, 1, objv, "?arg?");
	    return TCL_ERROR;
	}
	break;
    default:
	if (corPtr->nargs + 1 != objc) {
	    TclPrintfResult(interp,
		    "wrong coro nargs; how did we get here? "
		    "not implemented!");
	    TclSetErrorCode(interp, "TCL", "WRONGARGS");
	    return TCL_ERROR;
	}
	TCL_FALLTHROUGH();
    case COROUTINE_ARGUMENTS_ARBITRARY:
	if (objc > 1) {
	    Tcl_SetObjResult(interp, Tcl_NewListObj(objc - 1, objv + 1));
	}
	break;
    }

    TclNRAddCallback(interp, TclNRCoroutineActivateCallback, corPtr);
    return TCL_OK;
}

/*
 *----------------------------------------------------------------------
 *
 * TclNRCoroutineObjCmd --
 *
 *	Implementation of [coroutine] command; see documentation for
 *	description of what this does.
 *
 *----------------------------------------------------------------------
 */

int
TclNRCoroutineObjCmd(
    TCL_UNUSED(void *),
    Tcl_Interp *interp,		/* Current interpreter. */
    int objc,			/* Number of arguments. */
    Tcl_Obj *const objv[])	/* Argument objects. */
{
    const char *simpleName;
    Namespace *nsPtr, *altNsPtr, *cxtNsPtr,
	*inNsPtr = (Namespace *)TclGetCurrentNamespace(interp);
    Namespace *lookupNsPtr = iPtr->varFramePtr->nsPtr;

    if (objc < 3) {
	Tcl_WrongNumArgs(interp, 1, objv, "name cmd ?arg ...?");
	return TCL_ERROR;
    }

    const char *procName = TclGetString(objv[1]);
    TclGetNamespaceForQualName(interp, procName, inNsPtr, 0,
	    &nsPtr, &altNsPtr, &cxtNsPtr, &simpleName);

    if (nsPtr == NULL) {
	TclPrintfResult(interp,
		"can't create procedure \"%s\": unknown namespace",
		procName);
	TclSetErrorCode(interp, "TCL", "LOOKUP", "NAMESPACE");
	return TCL_ERROR;
    }
    if (simpleName == NULL) {
	TclPrintfResult(interp,
		"can't create procedure \"%s\": bad procedure name",
		procName);
	TclSetErrorCode(interp, "TCL", "VALUE", "COMMAND", procName);
	return TCL_ERROR;
    }

    /*
     * We ARE creating the coroutine command: allocate the corresponding
     * struct and create the corresponding command.
     */

    CoroutineData *corPtr = (CoroutineData *)Tcl_Alloc(sizeof(CoroutineData));

    Command *cmdPtr = (Command *) TclNRCreateCommandInNs(interp, simpleName,
	    (Tcl_Namespace *)nsPtr, /*objProc*/ NULL, TclNRInterpCoroutine,
	    corPtr, DeleteCoroutine);

    corPtr->cmdPtr = cmdPtr;
    cmdPtr->refCount++;

    /*
     * #280.
     * Provide the new coroutine with its own copy of the lineLABCPtr
     * hashtable for literal command arguments in bytecode. Note that
     * CFWordBC chains are not duplicated, only the entrypoints to them. This
     * means that in the presence of coroutines each chain is potentially a
     * tree. Like the chain -> tree conversion of the CmdFrame stack.
     */

    corPtr->lineLABCPtr = (Tcl_HashTable *)Tcl_Alloc(sizeof(Tcl_HashTable));
    Tcl_InitHashTable(corPtr->lineLABCPtr, TCL_ONE_WORD_KEYS);

    {
	Tcl_HashSearch hSearch;
	for (Tcl_HashEntry *hePtr = Tcl_FirstHashEntry(iPtr->lineLABCPtr,&hSearch);
		hePtr; hePtr = Tcl_NextHashEntry(&hSearch)) {
	    Tcl_HashEntry *newPtr =
		    Tcl_CreateHashEntry(corPtr->lineLABCPtr,
		    Tcl_GetHashKey(iPtr->lineLABCPtr, hePtr),
		    NULL);

	    Tcl_SetHashValue(newPtr, Tcl_GetHashValue(hePtr));
	}
    }

    /*
     * Create the base context.
     */

    corPtr->running.framePtr = iPtr->rootFramePtr;
    corPtr->running.varFramePtr = iPtr->rootFramePtr;
    corPtr->running.cmdFramePtr = NULL;
    corPtr->running.lineLABCPtr = corPtr->lineLABCPtr;
    corPtr->stackLevel = NULL;
    corPtr->auxNumLevels = 0;
    corPtr->yieldPtr = NULL;

    /*
     * Create the coro's execEnv, switch to it to push the exit and coro
     * command callbacks, then switch back.
     */

    corPtr->eePtr = TclCreateExecEnv(interp, CORO_STACK_INITIAL_SIZE);
    corPtr->callerEEPtr = iPtr->execEnvPtr;
    corPtr->eePtr->corPtr = corPtr;

    SAVE_CONTEXT(corPtr->caller);
    corPtr->callerEEPtr = iPtr->execEnvPtr;
    RESTORE_CONTEXT(corPtr->running);
    iPtr->execEnvPtr = corPtr->eePtr;

    TclNRAddCallback(interp, NRCoroutineExitCallback, corPtr);

    /*
     * Ensure that the command is looked up in the correct namespace.
     */

    iPtr->lookupNsPtr = lookupNsPtr;
    Tcl_NREvalObj(interp, Tcl_NewListObj(objc - 2, objv + 2), 0);
    iPtr->numLevels--;

    SAVE_CONTEXT(corPtr->running);
    RESTORE_CONTEXT(corPtr->caller);
    iPtr->execEnvPtr = corPtr->callerEEPtr;

    /*
     * Now just resume the coroutine.
     */

    TclNRAddCallback(interp, TclNRCoroutineActivateCallback, corPtr);
    return TCL_OK;
}

/*
 * This is used in the [info] ensemble
 */

int
TclInfoCoroutineCmd(
    TCL_UNUSED(void *),
    Tcl_Interp *interp,
    int objc,
    Tcl_Obj *const objv[])
{
    CoroutineData *corPtr = iPtr->execEnvPtr->corPtr;

    if (objc != 1) {
	Tcl_WrongNumArgs(interp, 1, objv, NULL);
	return TCL_ERROR;
    }

    if (corPtr && !(corPtr->cmdPtr->flags & CMD_DYING)) {
	Tcl_Obj *namePtr;

	TclNewObj(namePtr);
	Tcl_GetCommandFullName(interp, (Tcl_Command) corPtr->cmdPtr, namePtr);
	Tcl_SetObjResult(interp, namePtr);
    }
    return TCL_OK;
}

#undef iPtr

/*
 * Local Variables:
 * mode: c
 * c-basic-offset: 4
 * fill-column: 78
 * tab-width: 8
 * indent-tabs-mode: nil
 * End:
 */<|MERGE_RESOLUTION|>--- conflicted
+++ resolved
@@ -261,21 +261,12 @@
  * The following structure define the commands in the Tcl core.
  */
 
-<<<<<<< HEAD
 typedef struct CmdInfo {
-    const char *name;		/* Name of object-based command. */
-    Tcl_ObjCmdProc *objProc;	/* Object-based function for command. */
-    CompileProc *compileProc;	/* Function called to compile command. */
-    Tcl_ObjCmdProc *nreProc;	/* NR-based function for command */
-    int flags;			/* Various flag bits, as defined below. */
-=======
-typedef struct {
     const char *name;		// Name of object-based command.
     Tcl_ObjCmdProc *objProc;	// Object-based function for command.
     CompileProc *compileProc;	// Function called to compile command.
     Tcl_ObjCmdProc *nreProc;	// NR-based function for command.
     int flags;			// Various flag bits, as defined below.
->>>>>>> 37de7db0
 } CmdInfo;
 
 enum CmdInfoFlags {
@@ -291,18 +282,6 @@
  * Description of commands in ::tcl::unsupported.
  *
  */
-<<<<<<< HEAD
-
-typedef struct UnsafeEnsembleInfo {
-    const char *ensembleNsName;	/* The ensemble's name within ::tcl. NULL for
-				 * the end of the list of commands to hide. */
-    const char *commandName;	/* The name of the command within the
-				 * ensemble. If this is NULL, we want to also
-				 * make the overall command be hidden, an ugly
-				 * hack because it is expected by security
-				 * policies in the wild. */
-} UnsafeEnsembleInfo;
-=======
 typedef struct UnsupportedCmdInfo {
     const char *name;		// Name of command in ::tcl::unsupported.
     Tcl_ObjCmdProc *objProc;	// Object-based function for command.
@@ -324,7 +303,6 @@
 				 * be so), but some code expects them to be
 				 * so. This flag lets us mark those cases. */
 } EnsembleSetup;
->>>>>>> 37de7db0
 
 /*
  * The built-in commands, and the functions that implement them:
@@ -1143,8 +1121,8 @@
      * in the global namespace) are wholly safe *except*  as marked.
      */
 
-    const EnsembleSetup *ensSetupPtr;
-    for (ensSetupPtr=ensembleCommands; ensSetupPtr->name; ensSetupPtr++) {
+    for (const EnsembleSetup *ensSetupPtr=ensembleCommands;
+	    ensSetupPtr->name; ensSetupPtr++) {
 	Tcl_Command ensemble = TclMakeEnsemble(interp, ensSetupPtr->name,
 		ensSetupPtr->implMap);
 	if (ensSetupPtr->configurerProc) {
@@ -1179,41 +1157,13 @@
      * Create unsupported commands for debugging bytecode and objects.
      */
 
-<<<<<<< HEAD
-    Tcl_CreateObjCommand(interp, "::tcl::unsupported::disassemble",
-	    Tcl_DisassembleObjCmd, INT2PTR(0), NULL);
-    Tcl_CreateObjCommand(interp, "::tcl::unsupported::getbytecode",
-	    Tcl_DisassembleObjCmd, INT2PTR(1), NULL);
-    Tcl_CreateObjCommand(interp, "::tcl::unsupported::representation",
-	    Tcl_RepresentationCmd, NULL, NULL);
-
-    /* Adding the bytecode assembler command */
-    Command *cmdPtr = (Command *) Tcl_NRCreateCommand(interp,
-	    "::tcl::unsupported::assemble", Tcl_AssembleObjCmd,
-	    TclNRAssembleObjCmd, NULL, NULL);
-    cmdPtr->compileProc = &TclCompileAssembleCmd;
-
-    /* Coroutine monkeybusiness */
-    Tcl_CreateObjCommand(interp, "::tcl::unsupported::corotype",
-	    CoroTypeObjCmd, NULL, NULL);
-
-    /* Load and intialize ICU */
-    Tcl_CreateObjCommand(interp, "::tcl::unsupported::loadIcu",
-	    TclLoadIcuObjCmd, NULL, NULL);
-
-    /* Export unsupported commands */
-    Tcl_Namespace *nsPtr = Tcl_FindNamespace(interp, "::tcl::unsupported", NULL, 0);
-    if (nsPtr) {
-	Tcl_Export(interp, nsPtr, "*", 1);
-=======
-    const UnsupportedCmdInfo *unsCmdInfoPtr;
-    for (unsCmdInfoPtr=unsupportedCmds; unsCmdInfoPtr->name; unsCmdInfoPtr++) {
-	cmdPtr = (Command *) TclCreateObjCommandInNs(interp,
+    for (const UnsupportedCmdInfo *unsCmdInfoPtr=unsupportedCmds;
+	    unsCmdInfoPtr->name; unsCmdInfoPtr++) {
+	Command *cmdPtr = (Command *) TclCreateObjCommandInNs(interp,
 		unsCmdInfoPtr->name, unsupportedNs, unsCmdInfoPtr->objProc,
 		unsCmdInfoPtr->clientData, NULL);
 	cmdPtr->nreProc = unsCmdInfoPtr->nreProc;
 	cmdPtr->compileProc = unsCmdInfoPtr->compileProc;
->>>>>>> 37de7db0
     }
     Tcl_Export(interp, unsupportedNs, "*", 1);
 
@@ -1229,7 +1179,7 @@
      * Register the builtin math functions.
      */
 
-    nsPtr = Tcl_CreateNamespace(interp, "::tcl::mathfunc", NULL, NULL);
+    Tcl_Namespace *nsPtr = Tcl_CreateNamespace(interp, "::tcl::mathfunc", NULL, NULL);
     if (nsPtr == NULL) {
 	Tcl_Panic("Can't create math function namespace");
     }
@@ -1257,13 +1207,14 @@
     memcpy(mathFuncName, "::tcl::mathop::", MATH_OP_PREFIX_LEN);
     for (const OpCmdInfo *opcmdInfoPtr=mathOpCmds ; opcmdInfoPtr->name ;
 	    opcmdInfoPtr++){
-	TclOpCmdClientData *occdPtr = (TclOpCmdClientData *)Tcl_Alloc(sizeof(TclOpCmdClientData));
+	TclOpCmdClientData *occdPtr = (TclOpCmdClientData *)
+		Tcl_Alloc(sizeof(TclOpCmdClientData));
 
 	occdPtr->op = opcmdInfoPtr->name;
 	occdPtr->i.numArgs = opcmdInfoPtr->i.numArgs;
 	occdPtr->expected = opcmdInfoPtr->expected;
 	strcpy(mathFuncName + MATH_OP_PREFIX_LEN, opcmdInfoPtr->name);
-	cmdPtr = (Command *) Tcl_CreateObjCommand(interp, mathFuncName,
+	Command *cmdPtr = (Command *) Tcl_CreateObjCommand(interp, mathFuncName,
 		opcmdInfoPtr->objProc, occdPtr, DeleteOpCmdClientData);
 	if (cmdPtr == NULL) {
 	    Tcl_Panic("failed to create math operator %s",
@@ -1475,34 +1426,23 @@
 TclHideUnsafeCommands(
     Tcl_Interp *interp)		/* Hide commands in this interpreter. */
 {
-<<<<<<< HEAD
-=======
-    const CmdInfo *cmdInfoPtr;
-    const EnsembleSetup *ensSetupPtr;
-    const EnsembleImplMap *implMapPtr;
-    const UnsupportedCmdInfo *unsCmdInfoPtr;
-
->>>>>>> 37de7db0
     if (interp == NULL) {
 	return TCL_ERROR;
     }
-    for (const CmdInfo *cmdInfoPtr = builtInCmds; cmdInfoPtr->name; cmdInfoPtr++) {
+    for (const CmdInfo *cmdInfoPtr = builtInCmds;
+	    cmdInfoPtr->name; cmdInfoPtr++) {
 	if (!(cmdInfoPtr->flags & CMD_IS_SAFE)) {
 	    Tcl_HideCommand(interp, cmdInfoPtr->name, cmdInfoPtr->name);
 	}
     }
 
-<<<<<<< HEAD
-    for (const UnsafeEnsembleInfo *unsafePtr = unsafeEnsembleCommands;
-	    unsafePtr->ensembleNsName; unsafePtr++) {
-	if (unsafePtr->commandName) {
-=======
-    for (ensSetupPtr = ensembleCommands; ensSetupPtr->name; ensSetupPtr++) {
-	for (implMapPtr=ensSetupPtr->implMap; implMapPtr->name; implMapPtr++) {
+    for (const EnsembleSetup *ensSetupPtr = ensembleCommands;
+	    ensSetupPtr->name; ensSetupPtr++) {
+	for (const EnsembleImplMap *implMapPtr=ensSetupPtr->implMap;
+		implMapPtr->name; implMapPtr++) {
 	    if (!implMapPtr->unsafe) {
 		continue;
 	    }
->>>>>>> 37de7db0
 	    /*
 	     * Hide an ensemble subcommand.
 	     */
@@ -1526,7 +1466,8 @@
 	}
     }
 
-    for (unsCmdInfoPtr=unsupportedCmds; unsCmdInfoPtr->name; unsCmdInfoPtr++) {
+    for (const UnsupportedCmdInfo *unsCmdInfoPtr=unsupportedCmds;
+	    unsCmdInfoPtr->name; unsCmdInfoPtr++) {
 	if (!(unsCmdInfoPtr->flags & CMD_IS_SAFE)) {
 	    HideCommandInTclNs(interp, "unsupported", unsCmdInfoPtr->name, NULL);
 	}
@@ -1565,16 +1506,9 @@
     Tcl_Obj *ensembleName = TclListObjGetElement(publicNameTuple, 0);
     Tcl_Obj *commandName = TclListObjGetElement(publicNameTuple, 1);
 
-<<<<<<< HEAD
     TclPrintfResult(interp, "not allowed to invoke subcommand %s of %s",
-	    infoPtr->commandName, infoPtr->ensembleNsName);
+	    TclGetString(commandName), TclGetString(ensembleName));
     TclSetErrorCode(interp, "TCL", "SAFE", "SUBCOMMAND");
-=======
-    Tcl_SetObjResult(interp, Tcl_ObjPrintf(
-	    "not allowed to invoke subcommand %s of %s",
-	    TclGetString(commandName), TclGetString(ensembleName)));
-    Tcl_SetErrorCode(interp, "TCL", "SAFE", "SUBCOMMAND", (char *)NULL);
->>>>>>> 37de7db0
     return TCL_ERROR;
 }
 @@ -3358,17 +3292,10 @@
 	return TclCommandWordLimitError(interp, objc);
     }
     if (cmdPtr->objProc != NULL) {
-<<<<<<< HEAD
-	return cmdPtr->objProc(cmdPtr->objClientData, interp, objc, objv);
+	return cmdPtr->objProc(cmdPtr->objClientData, interp, (int)objc, objv);
     } else {
 	return Tcl_NRCallObjProc(interp, cmdPtr->nreProc,
-		cmdPtr->objClientData, objc, objv);
-=======
-	result = cmdPtr->objProc(cmdPtr->objClientData, interp, (int)objc, objv);
-    } else {
-	result = Tcl_NRCallObjProc(interp, cmdPtr->nreProc,
 		cmdPtr->objClientData, (int)objc, objv);
->>>>>>> 37de7db0
     }
 }
 
@@ -6636,57 +6563,6 @@
 /*
  *----------------------------------------------------------------------
  *
-<<<<<<< HEAD
- * TclObjInvokeNamespace --
- *
- *	Object version: Invokes a Tcl command, given an objv/objc, from either
- *	the exposed or hidden set of commands in the given interpreter.
- *
- *	NOTE: The command is invoked in the global stack frame of the
- *	interpreter or namespace, thus it cannot see any current state on the
- *	stack of that interpreter.
- *
- * Results:
- *	A standard Tcl result.
- *
- * Side effects:
- *	Whatever the command does.
- *
- *----------------------------------------------------------------------
- */
-
-int
-TclObjInvokeNamespace(
-    Tcl_Interp *interp,		/* Interpreter in which command is to be
-				 * invoked. */
-    Tcl_Size objc,		/* Count of arguments. */
-    Tcl_Obj *const objv[],	/* Argument objects; objv[0] points to the
-				 * name of the command to invoke. */
-    Tcl_Namespace *nsPtr,	/* The namespace to use. */
-    int flags)			/* Combination of flags controlling the call:
-				 * TCL_INVOKE_HIDDEN, TCL_INVOKE_NO_UNKNOWN,
-				 * or TCL_INVOKE_NO_TRACEBACK. */
-{
-    Tcl_CallFrame *framePtr;
-
-    /*
-     * Make the specified namespace the current namespace and invoke the
-     * command.
-     */
-
-    (void) TclPushStackFrame(interp, &framePtr, nsPtr, /*isProcFrame*/0);
-    int result = TclObjInvoke(interp, objc, objv, flags);
-
-    TclPopStackFrame(interp);
-    return result;
-}
--
-/*
- *----------------------------------------------------------------------
- *
-=======
->>>>>>> 37de7db0
  * TclObjInvoke --
  *
  *	Invokes a Tcl command, given an objv/objc, from the hidden set of
