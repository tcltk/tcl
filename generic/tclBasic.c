/*
 * tclBasic.c --
 *
 *	Contains the basic facilities for TCL command interpretation,
 *	including interpreter creation and deletion, command creation and
 *	deletion, and command/script execution.
 *
 * Copyright (c) 1987-1994 The Regents of the University of California.
 * Copyright (c) 1994-1997 Sun Microsystems, Inc.
 * Copyright (c) 1998-1999 by Scriptics Corporation.
 * Copyright (c) 2001, 2002 by Kevin B. Kenny.  All rights reserved.
 * Copyright (c) 2007 Daniel A. Steffen <das@users.sourceforge.net>
 * Copyright (c) 2006-2008 by Joe Mistachkin.  All rights reserved.
 * Copyright (c) 2008 Miguel Sofer <msofer@users.sourceforge.net>
 *
 * See the file "license.terms" for information on usage and redistribution of
 * this file, and for a DISCLAIMER OF ALL WARRANTIES.
 */

#include "tclInt.h"
#include "tclOOInt.h"
#include "tclCompile.h"
#include "tommath.h"
#include <math.h>
#include <assert.h>

#define INTERP_STACK_INITIAL_SIZE 2000
#define CORO_STACK_INITIAL_SIZE    200

/*
 * Determine whether we're using IEEE floating point
 */

#if (FLT_RADIX == 2) && (DBL_MANT_DIG == 53) && (DBL_MAX_EXP == 1024)
#   define IEEE_FLOATING_POINT
/* Largest odd integer that can be represented exactly in a double */
#   define MAX_EXACT 9007199254740991.0
#endif

/*
 * The following structure defines the client data for a math function
 * registered with Tcl_CreateMathFunc
 */

typedef struct OldMathFuncData {
    Tcl_MathProc *proc;		/* Handler function */
    int numArgs;		/* Number of args expected */
    Tcl_ValueType *argTypes;	/* Types of the args */
    ClientData clientData;	/* Client data for the handler function */
} OldMathFuncData;

/*
 * This is the script cancellation struct and hash table. The hash table is
 * used to keep track of the information necessary to process script
 * cancellation requests, including the original interp, asynchronous handler
 * tokens (created by Tcl_AsyncCreate), and the clientData and flags arguments
 * passed to Tcl_CancelEval on a per-interp basis. The cancelLock mutex is
 * used for protecting calls to Tcl_CancelEval as well as protecting access to
 * the hash table below.
 */

typedef struct {
    Tcl_Interp *interp;		/* Interp this struct belongs to. */
    Tcl_AsyncHandler async;	/* Async handler token for script
				 * cancellation. */
    char *result;		/* The script cancellation result or NULL for
				 * a default result. */
    int length;			/* Length of the above error message. */
    ClientData clientData;	/* Ignored */
    int flags;			/* Additional flags */
} CancelInfo;
static Tcl_HashTable cancelTable;
static int cancelTableInitialized = 0;	/* 0 means not yet initialized. */
TCL_DECLARE_MUTEX(cancelLock);

/*
 * Table used to map command implementation functions to a human-readable type
 * name, for [info type]. The keys in the table are function addresses, and
 * the values in the table are static char* containing strings in Tcl's
 * internal encoding (almost UTF-8).
 */

static Tcl_HashTable commandTypeTable;
static int commandTypeInit = 0;
TCL_DECLARE_MUTEX(commandTypeLock);

/*
 * Declarations for managing contexts for non-recursive coroutines. Contexts
 * are used to save the evaluation state between NR calls to each coro.
 */

#define SAVE_CONTEXT(context)				\
    (context).framePtr = iPtr->framePtr;		\
    (context).varFramePtr = iPtr->varFramePtr;		\
    (context).cmdFramePtr = iPtr->cmdFramePtr;		\
    (context).lineLABCPtr = iPtr->lineLABCPtr

#define RESTORE_CONTEXT(context)			\
    iPtr->framePtr = (context).framePtr;		\
    iPtr->varFramePtr = (context).varFramePtr;		\
    iPtr->cmdFramePtr = (context).cmdFramePtr;		\
    iPtr->lineLABCPtr = (context).lineLABCPtr

/*
 * Static functions in this file:
 */

static Tcl_ObjCmdProc   BadEnsembleSubcommand;
static char *		CallCommandTraces(Interp *iPtr, Command *cmdPtr,
			    const char *oldName, const char *newName,
			    int flags);
static int		CancelEvalProc(ClientData clientData,
			    Tcl_Interp *interp, int code);
static int		CheckDoubleResult(Tcl_Interp *interp, double dResult);
static void		DeleteCoroutine(ClientData clientData);
static void		DeleteInterpProc(Tcl_Interp *interp);
static void		DeleteOpCmdClientData(ClientData clientData);
#ifdef USE_DTRACE
static Tcl_ObjCmdProc	DTraceObjCmd;
static Tcl_NRPostProc	DTraceCmdReturn;
#else
#   define DTraceCmdReturn	NULL
#endif /* USE_DTRACE */
static Tcl_ObjCmdProc	ExprAbsFunc;
static Tcl_ObjCmdProc	ExprBinaryFunc;
static Tcl_ObjCmdProc	ExprBoolFunc;
static Tcl_ObjCmdProc	ExprCeilFunc;
static Tcl_ObjCmdProc	ExprDoubleFunc;
static Tcl_ObjCmdProc	ExprFloorFunc;
static Tcl_ObjCmdProc	ExprIntFunc;
static Tcl_ObjCmdProc	ExprIsqrtFunc;
static Tcl_ObjCmdProc	ExprMaxFunc;
static Tcl_ObjCmdProc	ExprMinFunc;
static Tcl_ObjCmdProc	ExprRandFunc;
static Tcl_ObjCmdProc	ExprRoundFunc;
static Tcl_ObjCmdProc	ExprSqrtFunc;
static Tcl_ObjCmdProc	ExprSrandFunc;
static Tcl_ObjCmdProc	ExprUnaryFunc;
static Tcl_ObjCmdProc	ExprWideFunc;
static void		MathFuncWrongNumArgs(Tcl_Interp *interp, int expected,
			    int actual, Tcl_Obj *const *objv);
static Tcl_NRPostProc	NRCoroutineCallerCallback;
static Tcl_NRPostProc	NRCoroutineExitCallback;
static Tcl_NRPostProc	NRCommand;

#if !defined(TCL_NO_DEPRECATED)
static Tcl_ObjCmdProc	OldMathFuncProc;
static void		OldMathFuncDeleteProc(ClientData clientData);
#endif /* !defined(TCL_NO_DEPRECATED) */
static void		ProcessUnexpectedResult(Tcl_Interp *interp,
			    int returnCode);
static int		RewindCoroutine(CoroutineData *corPtr, int result);
static void		TEOV_SwitchVarFrame(Tcl_Interp *interp);
static void		TEOV_PushExceptionHandlers(Tcl_Interp *interp,
			    int objc, Tcl_Obj *const objv[], int flags);
static inline Command *	TEOV_LookupCmdFromObj(Tcl_Interp *interp,
			    Tcl_Obj *namePtr, Namespace *lookupNsPtr);
static int		TEOV_NotFound(Tcl_Interp *interp, int objc,
			    Tcl_Obj *const objv[], Namespace *lookupNsPtr);
static int		TEOV_RunEnterTraces(Tcl_Interp *interp,
			    Command **cmdPtrPtr, Tcl_Obj *commandPtr, int objc,
			    Tcl_Obj *const objv[]);
static Tcl_NRPostProc	RewindCoroutineCallback;
static Tcl_NRPostProc	TEOEx_ByteCodeCallback;
static Tcl_NRPostProc	TEOEx_ListCallback;
static Tcl_NRPostProc	TEOV_Error;
static Tcl_NRPostProc	TEOV_Exception;
static Tcl_NRPostProc	TEOV_NotFoundCallback;
static Tcl_NRPostProc	TEOV_RestoreVarFrame;
static Tcl_NRPostProc	TEOV_RunLeaveTraces;
static Tcl_NRPostProc	EvalObjvCore;
static Tcl_NRPostProc	Dispatch;

static Tcl_ObjCmdProc NRCoroInjectObjCmd;
static Tcl_NRPostProc NRPostInvoke;
static Tcl_ObjCmdProc CoroTypeObjCmd;

MODULE_SCOPE const TclStubs tclStubs;

/*
 * Magical counts for the number of arguments accepted by a coroutine command
 * after particular kinds of [yield].
 */

#define CORO_ACTIVATE_YIELD    PTR2INT(NULL)
#define CORO_ACTIVATE_YIELDM   PTR2INT(NULL)+1

#define COROUTINE_ARGUMENTS_SINGLE_OPTIONAL     (-1)
#define COROUTINE_ARGUMENTS_ARBITRARY           (-2)

/*
 * The following structure define the commands in the Tcl core.
 */

typedef struct {
    const char *name;		/* Name of object-based command. */
    Tcl_ObjCmdProc *objProc;	/* Object-based function for command. */
    CompileProc *compileProc;	/* Function called to compile command. */
    Tcl_ObjCmdProc *nreProc;	/* NR-based function for command */
    int flags;			/* Various flag bits, as defined below. */
} CmdInfo;

#define CMD_IS_SAFE         1   /* Whether this command is part of the set of
                                 * commands present by default in a safe
                                 * interpreter. */
/* CMD_COMPILES_EXPANDED - Whether the compiler for this command can handle
 * expansion for itself rather than needing the generic layer to take care of
 * it for it. Defined in tclInt.h. */

/*
 * The following struct states that the command it talks about (a subcommand
 * of one of Tcl's built-in ensembles) is unsafe and must be hidden when an
 * interpreter is made safe. (TclHideUnsafeCommands accesses an array of these
 * structs.) Alas, we can't sensibly just store the information directly in
 * the commands.
 */

typedef struct {
    const char *ensembleNsName; /* The ensemble's name within ::tcl. NULL for
                                 * the end of the list of commands to hide. */
    const char *commandName;    /* The name of the command within the
                                 * ensemble. If this is NULL, we want to also
                                 * make the overall command be hidden, an ugly
                                 * hack because it is expected by security
                                 * policies in the wild. */
} UnsafeEnsembleInfo;

/*
 * The built-in commands, and the functions that implement them:
 */

static const CmdInfo builtInCmds[] = {
    /*
     * Commands in the generic core.
     */

    {"append",		Tcl_AppendObjCmd,	TclCompileAppendCmd,	NULL,	CMD_IS_SAFE},
    {"apply",		Tcl_ApplyObjCmd,	NULL,			TclNRApplyObjCmd,	CMD_IS_SAFE},
    {"break",		Tcl_BreakObjCmd,	TclCompileBreakCmd,	NULL,	CMD_IS_SAFE},
#if !defined(TCL_NO_DEPRECATED) && TCL_MAJOR_VERSION < 9
    {"case",		Tcl_CaseObjCmd,		NULL,			NULL,	CMD_IS_SAFE},
#endif
    {"catch",		Tcl_CatchObjCmd,	TclCompileCatchCmd,	TclNRCatchObjCmd,	CMD_IS_SAFE},
    {"concat",		Tcl_ConcatObjCmd,	TclCompileConcatCmd,	NULL,	CMD_IS_SAFE},
    {"continue",	Tcl_ContinueObjCmd,	TclCompileContinueCmd,	NULL,	CMD_IS_SAFE},
    {"coroutine",	NULL,			NULL,			TclNRCoroutineObjCmd,	CMD_IS_SAFE},
    {"error",		Tcl_ErrorObjCmd,	TclCompileErrorCmd,	NULL,	CMD_IS_SAFE},
    {"eval",		Tcl_EvalObjCmd,		NULL,			TclNREvalObjCmd,	CMD_IS_SAFE},
    {"expr",		Tcl_ExprObjCmd,		TclCompileExprCmd,	TclNRExprObjCmd,	CMD_IS_SAFE},
    {"for",		Tcl_ForObjCmd,		TclCompileForCmd,	TclNRForObjCmd,	CMD_IS_SAFE},
    {"foreach",		Tcl_ForeachObjCmd,	TclCompileForeachCmd,	TclNRForeachCmd,	CMD_IS_SAFE},
    {"format",		Tcl_FormatObjCmd,	TclCompileFormatCmd,	NULL,	CMD_IS_SAFE},
    {"global",		Tcl_GlobalObjCmd,	TclCompileGlobalCmd,	NULL,	CMD_IS_SAFE},
    {"if",		Tcl_IfObjCmd,		TclCompileIfCmd,	TclNRIfObjCmd,	CMD_IS_SAFE},
    {"incr",		Tcl_IncrObjCmd,		TclCompileIncrCmd,	NULL,	CMD_IS_SAFE},
    {"join",		Tcl_JoinObjCmd,		NULL,			NULL,	CMD_IS_SAFE},
    {"lappend",		Tcl_LappendObjCmd,	TclCompileLappendCmd,	NULL,	CMD_IS_SAFE},
    {"lassign",		Tcl_LassignObjCmd,	TclCompileLassignCmd,	NULL,	CMD_IS_SAFE},
    {"lindex",		Tcl_LindexObjCmd,	TclCompileLindexCmd,	NULL,	CMD_IS_SAFE},
    {"linsert",		Tcl_LinsertObjCmd,	TclCompileLinsertCmd,	NULL,	CMD_IS_SAFE},
    {"list",		Tcl_ListObjCmd,		TclCompileListCmd,	NULL,	CMD_IS_SAFE|CMD_COMPILES_EXPANDED},
    {"llength",		Tcl_LlengthObjCmd,	TclCompileLlengthCmd,	NULL,	CMD_IS_SAFE},
    {"lmap",		Tcl_LmapObjCmd,		TclCompileLmapCmd,	TclNRLmapCmd,	CMD_IS_SAFE},
    {"lpop",		Tcl_LpopObjCmd,		NULL,			NULL,	CMD_IS_SAFE},
    {"lrange",		Tcl_LrangeObjCmd,	TclCompileLrangeCmd,	NULL,	CMD_IS_SAFE},
    {"lremove", 	Tcl_LremoveObjCmd,	NULL,           	NULL,	CMD_IS_SAFE},
    {"lrepeat",		Tcl_LrepeatObjCmd,	NULL,			NULL,	CMD_IS_SAFE},
    {"lreplace",	Tcl_LreplaceObjCmd,	TclCompileLreplaceCmd,	NULL,	CMD_IS_SAFE},
    {"lreverse",	Tcl_LreverseObjCmd,	NULL,			NULL,	CMD_IS_SAFE},
    {"lsearch",		Tcl_LsearchObjCmd,	NULL,			NULL,	CMD_IS_SAFE},
    {"lset",		Tcl_LsetObjCmd,		TclCompileLsetCmd,	NULL,	CMD_IS_SAFE},
    {"lsort",		Tcl_LsortObjCmd,	NULL,			NULL,	CMD_IS_SAFE},
    {"package",		Tcl_PackageObjCmd,	NULL,			TclNRPackageObjCmd,	CMD_IS_SAFE},
    {"proc",		Tcl_ProcObjCmd,		NULL,			NULL,	CMD_IS_SAFE},
    {"regexp",		Tcl_RegexpObjCmd,	TclCompileRegexpCmd,	NULL,	CMD_IS_SAFE},
    {"regsub",		Tcl_RegsubObjCmd,	TclCompileRegsubCmd,	NULL,	CMD_IS_SAFE},
    {"rename",		Tcl_RenameObjCmd,	NULL,			NULL,	CMD_IS_SAFE},
    {"return",		Tcl_ReturnObjCmd,	TclCompileReturnCmd,	NULL,	CMD_IS_SAFE},
    {"scan",		Tcl_ScanObjCmd,		NULL,			NULL,	CMD_IS_SAFE},
    {"set",		Tcl_SetObjCmd,		TclCompileSetCmd,	NULL,	CMD_IS_SAFE},
    {"split",		Tcl_SplitObjCmd,	NULL,			NULL,	CMD_IS_SAFE},
    {"subst",		Tcl_SubstObjCmd,	TclCompileSubstCmd,	TclNRSubstObjCmd,	CMD_IS_SAFE},
    {"switch",		Tcl_SwitchObjCmd,	TclCompileSwitchCmd,	TclNRSwitchObjCmd, CMD_IS_SAFE},
    {"tailcall",	NULL,			TclCompileTailcallCmd,	TclNRTailcallObjCmd,	CMD_IS_SAFE},
    {"throw",		Tcl_ThrowObjCmd,	TclCompileThrowCmd,	NULL,	CMD_IS_SAFE},
    {"trace",		Tcl_TraceObjCmd,	NULL,			NULL,	CMD_IS_SAFE},
    {"try",		Tcl_TryObjCmd,		TclCompileTryCmd,	TclNRTryObjCmd,	CMD_IS_SAFE},
    {"unset",		Tcl_UnsetObjCmd,	TclCompileUnsetCmd,	NULL,	CMD_IS_SAFE},
    {"uplevel",		Tcl_UplevelObjCmd,	NULL,			TclNRUplevelObjCmd,	CMD_IS_SAFE},
    {"upvar",		Tcl_UpvarObjCmd,	TclCompileUpvarCmd,	NULL,	CMD_IS_SAFE},
    {"variable",	Tcl_VariableObjCmd,	TclCompileVariableCmd,	NULL,	CMD_IS_SAFE},
    {"while",		Tcl_WhileObjCmd,	TclCompileWhileCmd,	TclNRWhileObjCmd,	CMD_IS_SAFE},
    {"yield",		NULL,			TclCompileYieldCmd,	TclNRYieldObjCmd,	CMD_IS_SAFE},
    {"yieldto",		NULL,			TclCompileYieldToCmd,	TclNRYieldToObjCmd,	CMD_IS_SAFE},

    /*
     * Commands in the OS-interface. Note that many of these are unsafe.
     */

    {"after",		Tcl_AfterObjCmd,	NULL,			NULL,	CMD_IS_SAFE},
    {"cd",		Tcl_CdObjCmd,		NULL,			NULL,	0},
    {"close",		Tcl_CloseObjCmd,	NULL,			NULL,	CMD_IS_SAFE},
    {"eof",		Tcl_EofObjCmd,		NULL,			NULL,	CMD_IS_SAFE},
    {"exec",		Tcl_ExecObjCmd,		NULL,			NULL,	0},
    {"exit",		Tcl_ExitObjCmd,		NULL,			NULL,	0},
    {"fblocked",	Tcl_FblockedObjCmd,	NULL,			NULL,	CMD_IS_SAFE},
    {"fconfigure",	Tcl_FconfigureObjCmd,	NULL,			NULL,	0},
    {"fcopy",		Tcl_FcopyObjCmd,	NULL,			NULL,	CMD_IS_SAFE},
    {"fileevent",	Tcl_FileEventObjCmd,	NULL,			NULL,	CMD_IS_SAFE},
    {"flush",		Tcl_FlushObjCmd,	NULL,			NULL,	CMD_IS_SAFE},
    {"gets",		Tcl_GetsObjCmd,		NULL,			NULL,	CMD_IS_SAFE},
    {"glob",		Tcl_GlobObjCmd,		NULL,			NULL,	0},
    {"load",		Tcl_LoadObjCmd,		NULL,			NULL,	0},
    {"open",		Tcl_OpenObjCmd,		NULL,			NULL,	0},
    {"pid",		Tcl_PidObjCmd,		NULL,			NULL,	CMD_IS_SAFE},
    {"puts",		Tcl_PutsObjCmd,		NULL,			NULL,	CMD_IS_SAFE},
    {"pwd",		Tcl_PwdObjCmd,		NULL,			NULL,	0},
    {"read",		Tcl_ReadObjCmd,		NULL,			NULL,	CMD_IS_SAFE},
    {"seek",		Tcl_SeekObjCmd,		NULL,			NULL,	CMD_IS_SAFE},
    {"socket",		Tcl_SocketObjCmd,	NULL,			NULL,	0},
    {"source",		Tcl_SourceObjCmd,	NULL,			TclNRSourceObjCmd,	0},
    {"tell",		Tcl_TellObjCmd,		NULL,			NULL,	CMD_IS_SAFE},
    {"time",		Tcl_TimeObjCmd,		NULL,			NULL,	CMD_IS_SAFE},
    {"timerate",	Tcl_TimeRateObjCmd,	NULL,			NULL,	CMD_IS_SAFE},
    {"unload",		Tcl_UnloadObjCmd,	NULL,			NULL,	0},
    {"update",		Tcl_UpdateObjCmd,	NULL,			NULL,	CMD_IS_SAFE},
    {"vwait",		Tcl_VwaitObjCmd,	NULL,			NULL,	CMD_IS_SAFE},
    {NULL,		NULL,			NULL,			NULL,	0}
};

/*
 * Information about which pieces of ensembles to hide when making an
 * interpreter safe:
 */

static const UnsafeEnsembleInfo unsafeEnsembleCommands[] = {
    /* [encoding] has two unsafe commands. Assumed by older security policies
     * to be overall unsafe; it isn't but... */
    {"encoding", NULL},
    {"encoding", "dirs"},
    {"encoding", "system"},
    /* [file] has MANY unsafe commands! Assumed by older security policies to
     * be overall unsafe; it isn't but... */
    {"file", NULL},
    {"file", "atime"},
    {"file", "attributes"},
    {"file", "copy"},
    {"file", "delete"},
    {"file", "dirname"},
    {"file", "executable"},
    {"file", "exists"},
    {"file", "extension"},
    {"file", "isdirectory"},
    {"file", "isfile"},
    {"file", "link"},
    {"file", "lstat"},
    {"file", "mtime"},
    {"file", "mkdir"},
    {"file", "nativename"},
    {"file", "normalize"},
    {"file", "owned"},
    {"file", "readable"},
    {"file", "readlink"},
    {"file", "rename"},
    {"file", "rootname"},
    {"file", "size"},
    {"file", "stat"},
    {"file", "tail"},
    {"file", "tempfile"},
    {"file", "type"},
    {"file", "volumes"},
    {"file", "writable"},
    /* [info] has two unsafe commands */
    {"info", "cmdtype"},
    {"info", "nameofexecutable"},
    /* [tcl::process] has ONLY unsafe commands! */
    {"process", "list"},
    {"process", "status"},
    {"process", "purge"},
    {"process", "autopurge"},
    /* [zipfs] has MANY unsafe commands! */
    {"zipfs", "lmkimg"},
    {"zipfs", "lmkzip"},
    {"zipfs", "mkimg"},
    {"zipfs", "mkkey"},
    {"zipfs", "mkzip"},
    {"zipfs", "mount"},
    {"zipfs", "mount_data"},
    {"zipfs", "unmount"},
    {NULL, NULL}
};

/*
 * Math functions. All are safe.
 */

typedef struct {
    const char *name;		/* Name of the function. The full name is
				 * "::tcl::mathfunc::<name>". */
    Tcl_ObjCmdProc *objCmdProc;	/* Function that evaluates the function */
    ClientData clientData;	/* Client data for the function */
} BuiltinFuncDef;
static const BuiltinFuncDef BuiltinFuncTable[] = {
    { "abs",	ExprAbsFunc,	NULL			},
    { "acos",	ExprUnaryFunc,	(ClientData) acos	},
    { "asin",	ExprUnaryFunc,	(ClientData) asin	},
    { "atan",	ExprUnaryFunc,	(ClientData) atan	},
    { "atan2",	ExprBinaryFunc,	(ClientData) atan2	},
    { "bool",	ExprBoolFunc,	NULL			},
    { "ceil",	ExprCeilFunc,	NULL			},
    { "cos",	ExprUnaryFunc,	(ClientData) cos	},
    { "cosh",	ExprUnaryFunc,	(ClientData) cosh	},
    { "double",	ExprDoubleFunc,	NULL			},
    { "entier",	ExprIntFunc,	NULL			},
    { "exp",	ExprUnaryFunc,	(ClientData) exp	},
    { "floor",	ExprFloorFunc,	NULL			},
    { "fmod",	ExprBinaryFunc,	(ClientData) fmod	},
    { "hypot",	ExprBinaryFunc,	(ClientData) hypot	},
    { "int",	ExprIntFunc,	NULL			},
    { "isqrt",	ExprIsqrtFunc,	NULL			},
    { "log",	ExprUnaryFunc,	(ClientData) log	},
    { "log10",	ExprUnaryFunc,	(ClientData) log10	},
    { "max",	ExprMaxFunc,	NULL			},
    { "min",	ExprMinFunc,	NULL			},
    { "pow",	ExprBinaryFunc,	(ClientData) pow	},
    { "rand",	ExprRandFunc,	NULL			},
    { "round",	ExprRoundFunc,	NULL			},
    { "sin",	ExprUnaryFunc,	(ClientData) sin	},
    { "sinh",	ExprUnaryFunc,	(ClientData) sinh	},
    { "sqrt",	ExprSqrtFunc,	NULL			},
    { "srand",	ExprSrandFunc,	NULL			},
    { "tan",	ExprUnaryFunc,	(ClientData) tan	},
    { "tanh",	ExprUnaryFunc,	(ClientData) tanh	},
    { "wide",	ExprWideFunc,	NULL			},
    { NULL, NULL, NULL }
};

/*
 * TIP#174's math operators. All are safe.
 */

typedef struct {
    const char *name;		/* Name of object-based command. */
    Tcl_ObjCmdProc *objProc;	/* Object-based function for command. */
    CompileProc *compileProc;	/* Function called to compile command. */
    union {
	int numArgs;
	int identity;
    } i;
    const char *expected;	/* For error message, what argument(s)
				 * were expected. */
} OpCmdInfo;
static const OpCmdInfo mathOpCmds[] = {
    { "~",	TclSingleOpCmd,		TclCompileInvertOpCmd,
		/* numArgs */ {1},	"integer"},
    { "!",	TclSingleOpCmd,		TclCompileNotOpCmd,
		/* numArgs */ {1},	"boolean"},
    { "+",	TclVariadicOpCmd,	TclCompileAddOpCmd,
		/* identity */ {0},	NULL},
    { "*",	TclVariadicOpCmd,	TclCompileMulOpCmd,
		/* identity */ {1},	NULL},
    { "&",	TclVariadicOpCmd,	TclCompileAndOpCmd,
		/* identity */ {-1},	NULL},
    { "|",	TclVariadicOpCmd,	TclCompileOrOpCmd,
		/* identity */ {0},	NULL},
    { "^",	TclVariadicOpCmd,	TclCompileXorOpCmd,
		/* identity */ {0},	NULL},
    { "**",	TclVariadicOpCmd,	TclCompilePowOpCmd,
		/* identity */ {1},	NULL},
    { "<<",	TclSingleOpCmd,		TclCompileLshiftOpCmd,
		/* numArgs */ {2},	"integer shift"},
    { ">>",	TclSingleOpCmd,		TclCompileRshiftOpCmd,
		/* numArgs */ {2},	"integer shift"},
    { "%",	TclSingleOpCmd,		TclCompileModOpCmd,
		/* numArgs */ {2},	"integer integer"},
    { "!=",	TclSingleOpCmd,		TclCompileNeqOpCmd,
		/* numArgs */ {2},	"value value"},
    { "ne",	TclSingleOpCmd,		TclCompileStrneqOpCmd,
		/* numArgs */ {2},	"value value"},
    { "in",	TclSingleOpCmd,		TclCompileInOpCmd,
		/* numArgs */ {2},	"value list"},
    { "ni",	TclSingleOpCmd,		TclCompileNiOpCmd,
		/* numArgs */ {2},	"value list"},
    { "-",	TclNoIdentOpCmd,	TclCompileMinusOpCmd,
		/* unused */ {0},	"value ?value ...?"},
    { "/",	TclNoIdentOpCmd,	TclCompileDivOpCmd,
		/* unused */ {0},	"value ?value ...?"},
    { "<",	TclSortingOpCmd,	TclCompileLessOpCmd,
		/* unused */ {0},	NULL},
    { "<=",	TclSortingOpCmd,	TclCompileLeqOpCmd,
		/* unused */ {0},	NULL},
    { ">",	TclSortingOpCmd,	TclCompileGreaterOpCmd,
		/* unused */ {0},	NULL},
    { ">=",	TclSortingOpCmd,	TclCompileGeqOpCmd,
		/* unused */ {0},	NULL},
    { "==",	TclSortingOpCmd,	TclCompileEqOpCmd,
		/* unused */ {0},	NULL},
    { "eq",	TclSortingOpCmd,	TclCompileStreqOpCmd,
		/* unused */ {0},	NULL},
    { NULL,	NULL,			NULL,
		{0},			NULL}
};

/*
 *----------------------------------------------------------------------
 *
 * TclFinalizeEvaluation --
 *
 *	Finalizes the script cancellation hash table.
 *
 * Results:
 *	None.
 *
 * Side effects:
 *	None.
 *
 *----------------------------------------------------------------------
 */

void
TclFinalizeEvaluation(void)
{
    Tcl_MutexLock(&cancelLock);
    if (cancelTableInitialized == 1) {
	Tcl_DeleteHashTable(&cancelTable);
	cancelTableInitialized = 0;
    }
    Tcl_MutexUnlock(&cancelLock);

    Tcl_MutexLock(&commandTypeLock);
    if (commandTypeInit) {
        Tcl_DeleteHashTable(&commandTypeTable);
        commandTypeInit = 0;
    }
    Tcl_MutexUnlock(&commandTypeLock);
}

/*
 *----------------------------------------------------------------------
 *
 * Tcl_CreateInterp --
 *
 *	Create a new TCL command interpreter.
 *
 * Results:
 *	The return value is a token for the interpreter, which may be used in
 *	calls to functions like Tcl_CreateCmd, Tcl_Eval, or Tcl_DeleteInterp.
 *
 * Side effects:
 *	The command interpreter is initialized with the built-in commands and
 *	with the variables documented in tclvars(n).
 *
 *----------------------------------------------------------------------
 */

Tcl_Interp *
Tcl_CreateInterp(void)
{
    Interp *iPtr;
    Tcl_Interp *interp;
    Command *cmdPtr;
    const BuiltinFuncDef *builtinFuncPtr;
    const OpCmdInfo *opcmdInfoPtr;
    const CmdInfo *cmdInfoPtr;
    Tcl_Namespace *nsPtr;
    Tcl_HashEntry *hPtr;
    int isNew;
    CancelInfo *cancelInfo;
    union {
	char c[sizeof(short)];
	short s;
    } order;
#ifdef TCL_COMPILE_STATS
    ByteCodeStats *statsPtr;
#endif /* TCL_COMPILE_STATS */
    char mathFuncName[32];
    CallFrame *framePtr;

    TclInitSubsystems();

    /*
     * Panic if someone updated the CallFrame structure without also updating
     * the Tcl_CallFrame structure (or vice versa).
     */

    if (sizeof(Tcl_CallFrame) < sizeof(CallFrame)) {
	/*NOTREACHED*/
	Tcl_Panic("Tcl_CallFrame must not be smaller than CallFrame");
    }

#if defined(_WIN32) && !defined(_WIN64)
    if (sizeof(time_t) != 4) {
	/*NOTREACHED*/
	Tcl_Panic("<time.h> is not compatible with MSVC");
    }
    if ((TclOffset(Tcl_StatBuf,st_atime) != 32)
	    || (TclOffset(Tcl_StatBuf,st_ctime) != 40)) {
	/*NOTREACHED*/
	Tcl_Panic("<sys/stat.h> is not compatible with MSVC");
    }
#endif

    if (cancelTableInitialized == 0) {
	Tcl_MutexLock(&cancelLock);
	if (cancelTableInitialized == 0) {
	    Tcl_InitHashTable(&cancelTable, TCL_ONE_WORD_KEYS);
	    cancelTableInitialized = 1;
	}

	Tcl_MutexUnlock(&cancelLock);
    }

    if (commandTypeInit == 0) {
        TclRegisterCommandTypeName(TclObjInterpProc, "proc");
        TclRegisterCommandTypeName(TclEnsembleImplementationCmd, "ensemble");
        TclRegisterCommandTypeName(TclAliasObjCmd, "alias");
        TclRegisterCommandTypeName(TclLocalAliasObjCmd, "alias");
        TclRegisterCommandTypeName(TclSlaveObjCmd, "slave");
        TclRegisterCommandTypeName(TclInvokeImportedCmd, "import");
        TclRegisterCommandTypeName(TclOOPublicObjectCmd, "object");
        TclRegisterCommandTypeName(TclOOPrivateObjectCmd, "privateObject");
        TclRegisterCommandTypeName(TclOOMyClassObjCmd, "privateClass");
        TclRegisterCommandTypeName(TclNRInterpCoroutine, "coroutine");
    }

    /*
     * Initialize support for namespaces and create the global namespace
     * (whose name is ""; an alias is "::"). This also initializes the Tcl
     * object type table and other object management code.
     */

    iPtr = ckalloc(sizeof(Interp));
    interp = (Tcl_Interp *) iPtr;

#ifdef TCL_NO_DEPRECATED
    iPtr->result = &tclEmptyString;
#else
    iPtr->result = iPtr->resultSpace;
#endif
    iPtr->freeProc = NULL;
    iPtr->errorLine = 0;
    iPtr->objResultPtr = Tcl_NewObj();
    Tcl_IncrRefCount(iPtr->objResultPtr);
    iPtr->handle = TclHandleCreate(iPtr);
    iPtr->globalNsPtr = NULL;
    iPtr->hiddenCmdTablePtr = NULL;
    iPtr->interpInfo = NULL;

    TCL_CT_ASSERT(sizeof(iPtr->extra) <= sizeof(Tcl_HashTable));
    iPtr->extra.optimizer = TclOptimizeBytecode;

    iPtr->numLevels = 0;
    iPtr->maxNestingDepth = MAX_NESTING_DEPTH;
    iPtr->framePtr = NULL;	/* Initialise as soon as :: is available */
    iPtr->varFramePtr = NULL;	/* Initialise as soon as :: is available */

    /*
     * TIP #280 - Initialize the arrays used to extend the ByteCode and Proc
     * structures.
     */

    iPtr->cmdFramePtr = NULL;
    iPtr->linePBodyPtr = ckalloc(sizeof(Tcl_HashTable));
    iPtr->lineBCPtr = ckalloc(sizeof(Tcl_HashTable));
    iPtr->lineLAPtr = ckalloc(sizeof(Tcl_HashTable));
    iPtr->lineLABCPtr = ckalloc(sizeof(Tcl_HashTable));
    Tcl_InitHashTable(iPtr->linePBodyPtr, TCL_ONE_WORD_KEYS);
    Tcl_InitHashTable(iPtr->lineBCPtr, TCL_ONE_WORD_KEYS);
    Tcl_InitHashTable(iPtr->lineLAPtr, TCL_ONE_WORD_KEYS);
    Tcl_InitHashTable(iPtr->lineLABCPtr, TCL_ONE_WORD_KEYS);
    iPtr->scriptCLLocPtr = NULL;

    iPtr->activeVarTracePtr = NULL;

    iPtr->returnOpts = NULL;
    iPtr->errorInfo = NULL;
    TclNewLiteralStringObj(iPtr->eiVar, "::errorInfo");
    Tcl_IncrRefCount(iPtr->eiVar);
    iPtr->errorStack = Tcl_NewListObj(0, NULL);
    Tcl_IncrRefCount(iPtr->errorStack);
    iPtr->resetErrorStack = 1;
    TclNewLiteralStringObj(iPtr->upLiteral,"UP");
    Tcl_IncrRefCount(iPtr->upLiteral);
    TclNewLiteralStringObj(iPtr->callLiteral,"CALL");
    Tcl_IncrRefCount(iPtr->callLiteral);
    TclNewLiteralStringObj(iPtr->innerLiteral,"INNER");
    Tcl_IncrRefCount(iPtr->innerLiteral);
    iPtr->innerContext = Tcl_NewListObj(0, NULL);
    Tcl_IncrRefCount(iPtr->innerContext);
    iPtr->errorCode = NULL;
    TclNewLiteralStringObj(iPtr->ecVar, "::errorCode");
    Tcl_IncrRefCount(iPtr->ecVar);
    iPtr->returnLevel = 1;
    iPtr->returnCode = TCL_OK;

    iPtr->rootFramePtr = NULL;	/* Initialise as soon as :: is available */
    iPtr->lookupNsPtr = NULL;

#ifndef TCL_NO_DEPRECATED
    iPtr->appendResult = NULL;
    iPtr->appendAvl = 0;
    iPtr->appendUsed = 0;
#endif

    Tcl_InitHashTable(&iPtr->packageTable, TCL_STRING_KEYS);
    iPtr->packageUnknown = NULL;

    /* TIP #268 */
#if (TCL_RELEASE_LEVEL == TCL_FINAL_RELEASE)
    if (getenv("TCL_PKG_PREFER_LATEST") == NULL) {
	iPtr->packagePrefer = PKG_PREFER_STABLE;
    } else
#endif
	iPtr->packagePrefer = PKG_PREFER_LATEST;

    iPtr->cmdCount = 0;
    TclInitLiteralTable(&iPtr->literalTable);
    iPtr->compileEpoch = 1;
    iPtr->compiledProcPtr = NULL;
    iPtr->resolverPtr = NULL;
    iPtr->evalFlags = 0;
    iPtr->scriptFile = NULL;
    iPtr->flags = 0;
    iPtr->tracePtr = NULL;
    iPtr->tracesForbiddingInline = 0;
    iPtr->activeCmdTracePtr = NULL;
    iPtr->activeInterpTracePtr = NULL;
    iPtr->assocData = NULL;
    iPtr->execEnvPtr = NULL;	/* Set after namespaces initialized. */
    iPtr->emptyObjPtr = Tcl_NewObj();
				/* Another empty object. */
    Tcl_IncrRefCount(iPtr->emptyObjPtr);
#ifndef TCL_NO_DEPRECATED
    iPtr->resultSpace[0] = 0;
#endif
    iPtr->threadId = Tcl_GetCurrentThread();

    /* TIP #378 */
#ifdef TCL_INTERP_DEBUG_FRAME
    iPtr->flags |= INTERP_DEBUG_FRAME;
#else
    if (getenv("TCL_INTERP_DEBUG_FRAME") != NULL) {
        iPtr->flags |= INTERP_DEBUG_FRAME;
    }
#endif

    /*
     * Initialise the tables for variable traces and searches *before*
     * creating the global ns - so that the trace on errorInfo can be
     * recorded.
     */

    Tcl_InitHashTable(&iPtr->varTraces, TCL_ONE_WORD_KEYS);
    Tcl_InitHashTable(&iPtr->varSearches, TCL_ONE_WORD_KEYS);

    iPtr->globalNsPtr = NULL;	/* Force creation of global ns below. */
    iPtr->globalNsPtr = (Namespace *) Tcl_CreateNamespace(interp, "",
	    NULL, NULL);
    if (iPtr->globalNsPtr == NULL) {
	Tcl_Panic("Tcl_CreateInterp: can't create global namespace");
    }

    /*
     * Initialise the rootCallframe. It cannot be allocated on the stack, as
     * it has to be in place before TclCreateExecEnv tries to use a variable.
     */

    /* This is needed to satisfy GCC 3.3's strict aliasing rules */
    framePtr = ckalloc(sizeof(CallFrame));
    (void) Tcl_PushCallFrame(interp, (Tcl_CallFrame *) framePtr,
	    (Tcl_Namespace *) iPtr->globalNsPtr, /*isProcCallFrame*/ 0);
    framePtr->objc = 0;

    iPtr->framePtr = framePtr;
    iPtr->varFramePtr = framePtr;
    iPtr->rootFramePtr = framePtr;

    /*
     * Initialize support for code compilation and execution. We call
     * TclCreateExecEnv after initializing namespaces since it tries to
     * reference a Tcl variable (it links to the Tcl "tcl_traceExec"
     * variable).
     */

    iPtr->execEnvPtr = TclCreateExecEnv(interp, INTERP_STACK_INITIAL_SIZE);

    /*
     * TIP #219, Tcl Channel Reflection API support.
     */

    iPtr->chanMsg = NULL;

    /*
     * TIP #285, Script cancellation support.
     */

    iPtr->asyncCancelMsg = Tcl_NewObj();

    cancelInfo = ckalloc(sizeof(CancelInfo));
    cancelInfo->interp = interp;

    iPtr->asyncCancel = Tcl_AsyncCreate(CancelEvalProc, cancelInfo);
    cancelInfo->async = iPtr->asyncCancel;
    cancelInfo->result = NULL;
    cancelInfo->length = 0;

    Tcl_MutexLock(&cancelLock);
    hPtr = Tcl_CreateHashEntry(&cancelTable, iPtr, &isNew);
    Tcl_SetHashValue(hPtr, cancelInfo);
    Tcl_MutexUnlock(&cancelLock);

    /*
     * Initialize the compilation and execution statistics kept for this
     * interpreter.
     */

#ifdef TCL_COMPILE_STATS
    statsPtr = &iPtr->stats;
    statsPtr->numExecutions = 0;
    statsPtr->numCompilations = 0;
    statsPtr->numByteCodesFreed = 0;
    memset(statsPtr->instructionCount, 0,
	    sizeof(statsPtr->instructionCount));

    statsPtr->totalSrcBytes = 0.0;
    statsPtr->totalByteCodeBytes = 0.0;
    statsPtr->currentSrcBytes = 0.0;
    statsPtr->currentByteCodeBytes = 0.0;
    memset(statsPtr->srcCount, 0, sizeof(statsPtr->srcCount));
    memset(statsPtr->byteCodeCount, 0, sizeof(statsPtr->byteCodeCount));
    memset(statsPtr->lifetimeCount, 0, sizeof(statsPtr->lifetimeCount));

    statsPtr->currentInstBytes = 0.0;
    statsPtr->currentLitBytes = 0.0;
    statsPtr->currentExceptBytes = 0.0;
    statsPtr->currentAuxBytes = 0.0;
    statsPtr->currentCmdMapBytes = 0.0;

    statsPtr->numLiteralsCreated = 0;
    statsPtr->totalLitStringBytes = 0.0;
    statsPtr->currentLitStringBytes = 0.0;
    memset(statsPtr->literalCount, 0, sizeof(statsPtr->literalCount));
#endif /* TCL_COMPILE_STATS */

    /*
     * Initialise the stub table pointer.
     */

    iPtr->stubTable = &tclStubs;

    /*
     * Initialize the ensemble error message rewriting support.
     */

    TclResetRewriteEnsemble(interp, 1);

    /*
     * TIP#143: Initialise the resource limit support.
     */

    TclInitLimitSupport(interp);

    /*
     * Initialise the thread-specific data ekeko. Note that the thread's alloc
     * cache was already initialised by the call to alloc the interp struct.
     */

#if TCL_THREADS && defined(USE_THREAD_ALLOC)
    iPtr->allocCache = TclpGetAllocCache();
#else
    iPtr->allocCache = NULL;
#endif
    iPtr->pendingObjDataPtr = NULL;
    iPtr->asyncReadyPtr = TclGetAsyncReadyPtr();
    iPtr->deferredCallbacks = NULL;

    /*
     * Create the core commands. Do it here, rather than calling
     * Tcl_CreateCommand, because it's faster (there's no need to check for a
     * pre-existing command by the same name). If a command has a Tcl_CmdProc
     * but no Tcl_ObjCmdProc, set the Tcl_ObjCmdProc to
     * TclInvokeStringCommand. This is an object-based wrapper function that
     * extracts strings, calls the string function, and creates an object for
     * the result. Similarly, if a command has a Tcl_ObjCmdProc but no
     * Tcl_CmdProc, set the Tcl_CmdProc to TclInvokeObjectCommand.
     */

    for (cmdInfoPtr = builtInCmds; cmdInfoPtr->name != NULL; cmdInfoPtr++) {
	if ((cmdInfoPtr->objProc == NULL)
		&& (cmdInfoPtr->compileProc == NULL)
		&& (cmdInfoPtr->nreProc == NULL)) {
	    Tcl_Panic("builtin command with NULL object command proc and a NULL compile proc");
	}

	hPtr = Tcl_CreateHashEntry(&iPtr->globalNsPtr->cmdTable,
		cmdInfoPtr->name, &isNew);
	if (isNew) {
	    cmdPtr = ckalloc(sizeof(Command));
	    cmdPtr->hPtr = hPtr;
	    cmdPtr->nsPtr = iPtr->globalNsPtr;
	    cmdPtr->refCount = 1;
	    cmdPtr->cmdEpoch = 0;
	    cmdPtr->compileProc = cmdInfoPtr->compileProc;
	    cmdPtr->proc = TclInvokeObjectCommand;
	    cmdPtr->clientData = cmdPtr;
	    cmdPtr->objProc = cmdInfoPtr->objProc;
	    cmdPtr->objClientData = NULL;
	    cmdPtr->deleteProc = NULL;
	    cmdPtr->deleteData = NULL;
	    cmdPtr->flags = 0;
            if (cmdInfoPtr->flags & CMD_COMPILES_EXPANDED) {
                cmdPtr->flags |= CMD_COMPILES_EXPANDED;
            }
	    cmdPtr->importRefPtr = NULL;
	    cmdPtr->tracePtr = NULL;
	    cmdPtr->nreProc = cmdInfoPtr->nreProc;
	    Tcl_SetHashValue(hPtr, cmdPtr);
	}
    }

    /*
     * Create the "array", "binary", "chan", "clock", "dict", "encoding",
     * "file", "info", "namespace" and "string" ensembles. Note that all these
     * commands (and their subcommands that are not present in the global
     * namespace) are wholly safe *except* for "clock", "encoding" and "file".
     */

    TclInitArrayCmd(interp);
    TclInitBinaryCmd(interp);
    TclInitChanCmd(interp);
    TclInitDictCmd(interp);
    TclInitEncodingCmd(interp);
    TclInitFileCmd(interp);
    TclInitInfoCmd(interp);
    TclInitNamespaceCmd(interp);
    TclInitStringCmd(interp);
    TclInitPrefixCmd(interp);
    TclInitProcessCmd(interp);

    /*
     * Register "clock" subcommands. These *do* go through
     * Tcl_CreateObjCommand, since they aren't in the global namespace and
     * involve ensembles.
     */

    TclClockInit(interp);

    /*
     * Register the built-in functions. This is empty now that they are
     * implemented as commands in the ::tcl::mathfunc namespace.
     */

    /*
     * Register the default [interp bgerror] handler.
     */

    Tcl_CreateObjCommand(interp, "::tcl::Bgerror",
	    TclDefaultBgErrorHandlerObjCmd, NULL, NULL);

    /*
     * Create unsupported commands for debugging bytecode and objects.
     */

    Tcl_CreateObjCommand(interp, "::tcl::unsupported::disassemble",
	    Tcl_DisassembleObjCmd, INT2PTR(0), NULL);
    Tcl_CreateObjCommand(interp, "::tcl::unsupported::getbytecode",
	    Tcl_DisassembleObjCmd, INT2PTR(1), NULL);
    Tcl_CreateObjCommand(interp, "::tcl::unsupported::representation",
	    Tcl_RepresentationCmd, NULL, NULL);

    /* Adding the bytecode assembler command */
    cmdPtr = (Command *) Tcl_NRCreateCommand(interp,
            "::tcl::unsupported::assemble", Tcl_AssembleObjCmd,
            TclNRAssembleObjCmd, NULL, NULL);
    cmdPtr->compileProc = &TclCompileAssembleCmd;

    /* Coroutine monkeybusiness */
    Tcl_NRCreateCommand(interp, "::tcl::unsupported::inject", NULL,
	    NRCoroInjectObjCmd, NULL, NULL);
    Tcl_CreateObjCommand(interp, "::tcl::unsupported::corotype",
            CoroTypeObjCmd, NULL, NULL);

    /* Export unsupported commands */
    nsPtr = Tcl_FindNamespace(interp, "::tcl::unsupported", NULL, 0);
    if (nsPtr) {
	Tcl_Export(interp, nsPtr, "*", 1);
    }


#ifdef USE_DTRACE
    /*
     * Register the tcl::dtrace command.
     */

    Tcl_CreateObjCommand(interp, "::tcl::dtrace", DTraceObjCmd, NULL, NULL);
#endif /* USE_DTRACE */

    /*
     * Register the builtin math functions.
     */

    nsPtr = Tcl_CreateNamespace(interp, "::tcl::mathfunc", NULL,NULL);
    if (nsPtr == NULL) {
	Tcl_Panic("Can't create math function namespace");
    }
#define MATH_FUNC_PREFIX_LEN 17 /* == strlen("::tcl::mathfunc::") */
    memcpy(mathFuncName, "::tcl::mathfunc::", MATH_FUNC_PREFIX_LEN);
    for (builtinFuncPtr = BuiltinFuncTable; builtinFuncPtr->name != NULL;
	    builtinFuncPtr++) {
	strcpy(mathFuncName+MATH_FUNC_PREFIX_LEN, builtinFuncPtr->name);
	Tcl_CreateObjCommand(interp, mathFuncName,
		builtinFuncPtr->objCmdProc, builtinFuncPtr->clientData, NULL);
	Tcl_Export(interp, nsPtr, builtinFuncPtr->name, 0);
    }

    /*
     * Register the mathematical "operator" commands. [TIP #174]
     */

    nsPtr = Tcl_CreateNamespace(interp, "::tcl::mathop", NULL, NULL);
    if (nsPtr == NULL) {
	Tcl_Panic("can't create math operator namespace");
    }
    Tcl_Export(interp, nsPtr, "*", 1);
#define MATH_OP_PREFIX_LEN 15 /* == strlen("::tcl::mathop::") */
    memcpy(mathFuncName, "::tcl::mathop::", MATH_OP_PREFIX_LEN);
    for (opcmdInfoPtr=mathOpCmds ; opcmdInfoPtr->name!=NULL ; opcmdInfoPtr++){
	TclOpCmdClientData *occdPtr = ckalloc(sizeof(TclOpCmdClientData));

	occdPtr->op = opcmdInfoPtr->name;
	occdPtr->i.numArgs = opcmdInfoPtr->i.numArgs;
	occdPtr->expected = opcmdInfoPtr->expected;
	strcpy(mathFuncName + MATH_OP_PREFIX_LEN, opcmdInfoPtr->name);
	cmdPtr = (Command *) Tcl_CreateObjCommand(interp, mathFuncName,
		opcmdInfoPtr->objProc, occdPtr, DeleteOpCmdClientData);
	if (cmdPtr == NULL) {
	    Tcl_Panic("failed to create math operator %s",
		    opcmdInfoPtr->name);
	} else if (opcmdInfoPtr->compileProc != NULL) {
	    cmdPtr->compileProc = opcmdInfoPtr->compileProc;
	}
    }

    /*
     * Do Multiple/Safe Interps Tcl init stuff
     */

    TclInterpInit(interp);
    TclSetupEnv(interp);

    /*
     * TIP #59: Make embedded configuration information available.
     */

    TclInitEmbeddedConfigurationInformation(interp);

    /*
     * TIP #440: Declare the name of the script engine to be "Tcl".
     */

    Tcl_SetVar2(interp, "tcl_platform", "engine", "Tcl",
	    TCL_GLOBAL_ONLY);

    /*
     * Compute the byte order of this machine.
     */

    order.s = 1;
    Tcl_SetVar2(interp, "tcl_platform", "byteOrder",
	    ((order.c[0] == 1) ? "littleEndian" : "bigEndian"),
	    TCL_GLOBAL_ONLY);

    Tcl_SetVar2Ex(interp, "tcl_platform", "wordSize",
	    Tcl_NewWideIntObj(sizeof(long)), TCL_GLOBAL_ONLY);

    /* TIP #291 */
    Tcl_SetVar2Ex(interp, "tcl_platform", "pointerSize",
	    Tcl_NewWideIntObj(sizeof(void *)), TCL_GLOBAL_ONLY);

    /*
     * Set up other variables such as tcl_version and tcl_library
     */

    Tcl_SetVar2(interp, "tcl_patchLevel", NULL, TCL_PATCH_LEVEL, TCL_GLOBAL_ONLY);
    Tcl_SetVar2(interp, "tcl_version", NULL, TCL_VERSION, TCL_GLOBAL_ONLY);
#if !defined(TCL_NO_DEPRECATED) && TCL_MAJOR_VERSION < 9
    Tcl_TraceVar2(interp, "tcl_precision", NULL,
	    TCL_GLOBAL_ONLY|TCL_TRACE_READS|TCL_TRACE_WRITES|TCL_TRACE_UNSETS,
	    TclPrecTraceProc, NULL);
#endif /* !TCL_NO_DEPRECATED */
    TclpSetVariables(interp);

#if TCL_THREADS
    /*
     * The existence of the "threaded" element of the tcl_platform array
     * indicates that this particular Tcl shell has been compiled with threads
     * turned on. Using "info exists tcl_platform(threaded)" a Tcl script can
     * introspect on the interpreter level of thread safety.
     */

    Tcl_SetVar2(interp, "tcl_platform", "threaded", "1", TCL_GLOBAL_ONLY);
#endif

    /*
     * Register Tcl's version number.
     * TIP #268: Full patchlevel instead of just major.minor
     */

    Tcl_PkgProvideEx(interp, "Tcl", TCL_PATCH_LEVEL, &tclStubs);

    if (TclTommath_Init(interp) != TCL_OK) {
	Tcl_Panic("%s", TclGetString(Tcl_GetObjResult(interp)));
    }

    if (TclOOInit(interp) != TCL_OK) {
	Tcl_Panic("%s", TclGetString(Tcl_GetObjResult(interp)));
    }

    /*
     * Only build in zlib support if we've successfully detected a library to
     * compile and link against.
     */

#ifdef HAVE_ZLIB
    if (TclZlibInit(interp) != TCL_OK) {
	Tcl_Panic("%s", TclGetString(Tcl_GetObjResult(interp)));
    }
    if (TclZipfs_Init(interp) != TCL_OK) {
	Tcl_Panic("%s", Tcl_GetString(Tcl_GetObjResult(interp)));
    }
#endif

    TOP_CB(iPtr) = NULL;
    return interp;
}

static void
DeleteOpCmdClientData(
    ClientData clientData)
{
    TclOpCmdClientData *occdPtr = clientData;

    ckfree(occdPtr);
}

/*
 * ---------------------------------------------------------------------
 *
 * TclRegisterCommandTypeName, TclGetCommandTypeName --
 *
 *      Command type registration and lookup mechanism. Everything is keyed by
 *      the Tcl_ObjCmdProc for the command, and that is used as the *key* into
 *      the hash table that maps to constant strings that are names. (It is
 *      recommended that those names be ASCII.)
 *
 * ---------------------------------------------------------------------
 */

void
TclRegisterCommandTypeName(
    Tcl_ObjCmdProc *implementationProc,
    const char *nameStr)
{
    Tcl_HashEntry *hPtr;

    Tcl_MutexLock(&commandTypeLock);
    if (commandTypeInit == 0) {
        Tcl_InitHashTable(&commandTypeTable, TCL_ONE_WORD_KEYS);
        commandTypeInit = 1;
    }
    if (nameStr != NULL) {
        int isNew;

        hPtr = Tcl_CreateHashEntry(&commandTypeTable,
                (void *) implementationProc, &isNew);
        Tcl_SetHashValue(hPtr, (void *) nameStr);
    } else {
        hPtr = Tcl_FindHashEntry(&commandTypeTable,
                (void *) implementationProc);
        if (hPtr != NULL) {
            Tcl_DeleteHashEntry(hPtr);
        }
    }
    Tcl_MutexUnlock(&commandTypeLock);
}

const char *
TclGetCommandTypeName(
    Tcl_Command command)
{
    Command *cmdPtr = (Command *) command;
    void *procPtr = cmdPtr->objProc;
    const char *name = "native";

    if (procPtr == NULL) {
        procPtr = cmdPtr->nreProc;
    }
    Tcl_MutexLock(&commandTypeLock);
    if (commandTypeInit) {
        Tcl_HashEntry *hPtr = Tcl_FindHashEntry(&commandTypeTable, procPtr);

        if (hPtr && Tcl_GetHashValue(hPtr)) {
            name = (const char *) Tcl_GetHashValue(hPtr);
        }
    }
    Tcl_MutexUnlock(&commandTypeLock);

    return name;
}

/*
 *----------------------------------------------------------------------
 *
 * TclHideUnsafeCommands --
 *
 *	Hides base commands that are not marked as safe from this interpreter.
 *
 * Results:
 *	TCL_OK if it succeeds, TCL_ERROR else.
 *
 * Side effects:
 *	Hides functionality in an interpreter.
 *
 *----------------------------------------------------------------------
 */

int
TclHideUnsafeCommands(
    Tcl_Interp *interp)		/* Hide commands in this interpreter. */
{
    register const CmdInfo *cmdInfoPtr;
    register const UnsafeEnsembleInfo *unsafePtr;

    if (interp == NULL) {
	return TCL_ERROR;
    }
    for (cmdInfoPtr = builtInCmds; cmdInfoPtr->name != NULL; cmdInfoPtr++) {
	if (!(cmdInfoPtr->flags & CMD_IS_SAFE)) {
	    Tcl_HideCommand(interp, cmdInfoPtr->name, cmdInfoPtr->name);
	}
    }

    for (unsafePtr = unsafeEnsembleCommands;
            unsafePtr->ensembleNsName; unsafePtr++) {
        if (unsafePtr->commandName) {
            /*
             * Hide an ensemble subcommand.
             */

            Tcl_Obj *cmdName = Tcl_ObjPrintf("::tcl::%s::%s",
                    unsafePtr->ensembleNsName, unsafePtr->commandName);
            Tcl_Obj *hideName = Tcl_ObjPrintf("tcl:%s:%s",
                    unsafePtr->ensembleNsName, unsafePtr->commandName);

            if (TclRenameCommand(interp, TclGetString(cmdName),
                        "___tmp") != TCL_OK
                    || Tcl_HideCommand(interp, "___tmp",
                            TclGetString(hideName)) != TCL_OK) {
                Tcl_Panic("problem making '%s %s' safe: %s",
                        unsafePtr->ensembleNsName, unsafePtr->commandName,
                        Tcl_GetString(Tcl_GetObjResult(interp)));
            }
            Tcl_CreateObjCommand(interp, TclGetString(cmdName),
                    BadEnsembleSubcommand, (ClientData) unsafePtr, NULL);
            TclDecrRefCount(cmdName);
            TclDecrRefCount(hideName);
        } else {
            /*
             * Hide an ensemble main command (for compatibility).
             */

            if (Tcl_HideCommand(interp, unsafePtr->ensembleNsName,
                    unsafePtr->ensembleNsName) != TCL_OK) {
                Tcl_Panic("problem making '%s' safe: %s",
                        unsafePtr->ensembleNsName,
                        Tcl_GetString(Tcl_GetObjResult(interp)));
            }
        }
    }

    return TCL_OK;
}

/*
 *----------------------------------------------------------------------
 *
 * BadEnsembleSubcommand --
 *
 *	Command used to act as a backstop implementation when subcommands of
 *	ensembles are unsafe (the real implementations of the subcommands are
 *	hidden). The clientData is description of what was hidden.
 *
 * Results:
 *	A standard Tcl result (always a TCL_ERROR).
 *
 * Side effects:
 *	None.
 *
 *----------------------------------------------------------------------
 */

static int
BadEnsembleSubcommand(
    ClientData clientData,
    Tcl_Interp *interp,
    int objc,
    Tcl_Obj *const objv[])
{
    const UnsafeEnsembleInfo *infoPtr = clientData;

    Tcl_SetObjResult(interp, Tcl_ObjPrintf(
            "not allowed to invoke subcommand %s of %s",
            infoPtr->commandName, infoPtr->ensembleNsName));
    Tcl_SetErrorCode(interp, "TCL", "SAFE", "SUBCOMMAND", NULL);
    return TCL_ERROR;
}

/*
 *--------------------------------------------------------------
 *
 * Tcl_CallWhenDeleted --
 *
 *	Arrange for a function to be called before a given interpreter is
 *	deleted. The function is called as soon as Tcl_DeleteInterp is called;
 *	if Tcl_CallWhenDeleted is called on an interpreter that has already
 *	been deleted, the function will be called when the last Tcl_Release is
 *	done on the interpreter.
 *
 * Results:
 *	None.
 *
 * Side effects:
 *	When Tcl_DeleteInterp is invoked to delete interp, proc will be
 *	invoked. See the manual entry for details.
 *
 *--------------------------------------------------------------
 */

void
Tcl_CallWhenDeleted(
    Tcl_Interp *interp,		/* Interpreter to watch. */
    Tcl_InterpDeleteProc *proc,	/* Function to call when interpreter is about
				 * to be deleted. */
    ClientData clientData)	/* One-word value to pass to proc. */
{
    Interp *iPtr = (Interp *) interp;
    static Tcl_ThreadDataKey assocDataCounterKey;
    int *assocDataCounterPtr =
	    Tcl_GetThreadData(&assocDataCounterKey, sizeof(int));
    int isNew;
    char buffer[32 + TCL_INTEGER_SPACE];
    AssocData *dPtr = ckalloc(sizeof(AssocData));
    Tcl_HashEntry *hPtr;

    sprintf(buffer, "Assoc Data Key #%d", *assocDataCounterPtr);
    (*assocDataCounterPtr)++;

    if (iPtr->assocData == NULL) {
	iPtr->assocData = ckalloc(sizeof(Tcl_HashTable));
	Tcl_InitHashTable(iPtr->assocData, TCL_STRING_KEYS);
    }
    hPtr = Tcl_CreateHashEntry(iPtr->assocData, buffer, &isNew);
    dPtr->proc = proc;
    dPtr->clientData = clientData;
    Tcl_SetHashValue(hPtr, dPtr);
}

/*
 *--------------------------------------------------------------
 *
 * Tcl_DontCallWhenDeleted --
 *
 *	Cancel the arrangement for a function to be called when a given
 *	interpreter is deleted.
 *
 * Results:
 *	None.
 *
 * Side effects:
 *	If proc and clientData were previously registered as a callback via
 *	Tcl_CallWhenDeleted, they are unregistered. If they weren't previously
 *	registered then nothing happens.
 *
 *--------------------------------------------------------------
 */

void
Tcl_DontCallWhenDeleted(
    Tcl_Interp *interp,		/* Interpreter to watch. */
    Tcl_InterpDeleteProc *proc,	/* Function to call when interpreter is about
				 * to be deleted. */
    ClientData clientData)	/* One-word value to pass to proc. */
{
    Interp *iPtr = (Interp *) interp;
    Tcl_HashTable *hTablePtr;
    Tcl_HashSearch hSearch;
    Tcl_HashEntry *hPtr;
    AssocData *dPtr;

    hTablePtr = iPtr->assocData;
    if (hTablePtr == NULL) {
	return;
    }
    for (hPtr = Tcl_FirstHashEntry(hTablePtr, &hSearch); hPtr != NULL;
	    hPtr = Tcl_NextHashEntry(&hSearch)) {
	dPtr = Tcl_GetHashValue(hPtr);
	if ((dPtr->proc == proc) && (dPtr->clientData == clientData)) {
	    ckfree(dPtr);
	    Tcl_DeleteHashEntry(hPtr);
	    return;
	}
    }
}

/*
 *----------------------------------------------------------------------
 *
 * Tcl_SetAssocData --
 *
 *	Creates a named association between user-specified data, a delete
 *	function and this interpreter. If the association already exists the
 *	data is overwritten with the new data. The delete function will be
 *	invoked when the interpreter is deleted.
 *
 * Results:
 *	None.
 *
 * Side effects:
 *	Sets the associated data, creates the association if needed.
 *
 *----------------------------------------------------------------------
 */

void
Tcl_SetAssocData(
    Tcl_Interp *interp,		/* Interpreter to associate with. */
    const char *name,		/* Name for association. */
    Tcl_InterpDeleteProc *proc,	/* Proc to call when interpreter is about to
				 * be deleted. */
    ClientData clientData)	/* One-word value to pass to proc. */
{
    Interp *iPtr = (Interp *) interp;
    AssocData *dPtr;
    Tcl_HashEntry *hPtr;
    int isNew;

    if (iPtr->assocData == NULL) {
	iPtr->assocData = ckalloc(sizeof(Tcl_HashTable));
	Tcl_InitHashTable(iPtr->assocData, TCL_STRING_KEYS);
    }
    hPtr = Tcl_CreateHashEntry(iPtr->assocData, name, &isNew);
    if (isNew == 0) {
	dPtr = Tcl_GetHashValue(hPtr);
    } else {
	dPtr = ckalloc(sizeof(AssocData));
    }
    dPtr->proc = proc;
    dPtr->clientData = clientData;

    Tcl_SetHashValue(hPtr, dPtr);
}

/*
 *----------------------------------------------------------------------
 *
 * Tcl_DeleteAssocData --
 *
 *	Deletes a named association of user-specified data with the specified
 *	interpreter.
 *
 * Results:
 *	None.
 *
 * Side effects:
 *	Deletes the association.
 *
 *----------------------------------------------------------------------
 */

void
Tcl_DeleteAssocData(
    Tcl_Interp *interp,		/* Interpreter to associate with. */
    const char *name)		/* Name of association. */
{
    Interp *iPtr = (Interp *) interp;
    AssocData *dPtr;
    Tcl_HashEntry *hPtr;

    if (iPtr->assocData == NULL) {
	return;
    }
    hPtr = Tcl_FindHashEntry(iPtr->assocData, name);
    if (hPtr == NULL) {
	return;
    }
    dPtr = Tcl_GetHashValue(hPtr);
    if (dPtr->proc != NULL) {
	dPtr->proc(dPtr->clientData, interp);
    }
    ckfree(dPtr);
    Tcl_DeleteHashEntry(hPtr);
}

/*
 *----------------------------------------------------------------------
 *
 * Tcl_GetAssocData --
 *
 *	Returns the client data associated with this name in the specified
 *	interpreter.
 *
 * Results:
 *	The client data in the AssocData record denoted by the named
 *	association, or NULL.
 *
 * Side effects:
 *	None.
 *
 *----------------------------------------------------------------------
 */

ClientData
Tcl_GetAssocData(
    Tcl_Interp *interp,		/* Interpreter associated with. */
    const char *name,		/* Name of association. */
    Tcl_InterpDeleteProc **procPtr)
				/* Pointer to place to store address of
				 * current deletion callback. */
{
    Interp *iPtr = (Interp *) interp;
    AssocData *dPtr;
    Tcl_HashEntry *hPtr;

    if (iPtr->assocData == NULL) {
	return NULL;
    }
    hPtr = Tcl_FindHashEntry(iPtr->assocData, name);
    if (hPtr == NULL) {
	return NULL;
    }
    dPtr = Tcl_GetHashValue(hPtr);
    if (procPtr != NULL) {
	*procPtr = dPtr->proc;
    }
    return dPtr->clientData;
}

/*
 *----------------------------------------------------------------------
 *
 * Tcl_InterpDeleted --
 *
 *	Returns nonzero if the interpreter has been deleted with a call to
 *	Tcl_DeleteInterp.
 *
 * Results:
 *	Nonzero if the interpreter is deleted, zero otherwise.
 *
 * Side effects:
 *	None.
 *
 *----------------------------------------------------------------------
 */

int
Tcl_InterpDeleted(
    Tcl_Interp *interp)
{
    return (((Interp *) interp)->flags & DELETED) ? 1 : 0;
}

/*
 *----------------------------------------------------------------------
 *
 * Tcl_DeleteInterp --
 *
 *	Ensures that the interpreter will be deleted eventually. If there are
 *	no Tcl_Preserve calls in effect for this interpreter, it is deleted
 *	immediately, otherwise the interpreter is deleted when the last
 *	Tcl_Preserve is matched by a call to Tcl_Release. In either case, the
 *	function runs the currently registered deletion callbacks.
 *
 * Results:
 *	None.
 *
 * Side effects:
 *	The interpreter is marked as deleted. The caller may still use it
 *	safely if there are calls to Tcl_Preserve in effect for the
 *	interpreter, but further calls to Tcl_Eval etc in this interpreter
 *	will fail.
 *
 *----------------------------------------------------------------------
 */

void
Tcl_DeleteInterp(
    Tcl_Interp *interp)		/* Token for command interpreter (returned by
				 * a previous call to Tcl_CreateInterp). */
{
    Interp *iPtr = (Interp *) interp;

    /*
     * If the interpreter has already been marked deleted, just punt.
     */

    if (iPtr->flags & DELETED) {
	return;
    }

    /*
     * Mark the interpreter as deleted. No further evals will be allowed.
     * Increase the compileEpoch as a signal to compiled bytecodes.
     */

    iPtr->flags |= DELETED;
    iPtr->compileEpoch++;

    /*
     * Ensure that the interpreter is eventually deleted.
     */

    Tcl_EventuallyFree(interp, (Tcl_FreeProc *) DeleteInterpProc);
}

/*
 *----------------------------------------------------------------------
 *
 * DeleteInterpProc --
 *
 *	Helper function to delete an interpreter. This function is called when
 *	the last call to Tcl_Preserve on this interpreter is matched by a call
 *	to Tcl_Release. The function cleans up all resources used in the
 *	interpreter and calls all currently registered interpreter deletion
 *	callbacks.
 *
 * Results:
 *	None.
 *
 * Side effects:
 *	Whatever the interpreter deletion callbacks do. Frees resources used
 *	by the interpreter.
 *
 *----------------------------------------------------------------------
 */

static void
DeleteInterpProc(
    Tcl_Interp *interp)		/* Interpreter to delete. */
{
    Interp *iPtr = (Interp *) interp;
    Tcl_HashEntry *hPtr;
    Tcl_HashSearch search;
    Tcl_HashTable *hTablePtr;
    ResolverScheme *resPtr, *nextResPtr;
    int i;

    /*
     * Punt if there is an error in the Tcl_Release/Tcl_Preserve matchup,
	 * unless we are exiting.
     */

    if ((iPtr->numLevels > 0) && !TclInExit()) {
	Tcl_Panic("DeleteInterpProc called with active evals");
    }

    /*
     * The interpreter should already be marked deleted; otherwise how did we
     * get here?
     */

    if (!(iPtr->flags & DELETED)) {
	Tcl_Panic("DeleteInterpProc called on interpreter not marked deleted");
    }

    /*
     * TIP #219, Tcl Channel Reflection API. Discard a leftover state.
     */

    if (iPtr->chanMsg != NULL) {
	Tcl_DecrRefCount(iPtr->chanMsg);
	iPtr->chanMsg = NULL;
    }

    /*
     * TIP #285, Script cancellation support. Delete this interp from the
     * global hash table of CancelInfo structs.
     */

    Tcl_MutexLock(&cancelLock);
    hPtr = Tcl_FindHashEntry(&cancelTable, (char *) iPtr);
    if (hPtr != NULL) {
	CancelInfo *cancelInfo = Tcl_GetHashValue(hPtr);

	if (cancelInfo != NULL) {
	    if (cancelInfo->result != NULL) {
		ckfree(cancelInfo->result);
	    }
	    ckfree(cancelInfo);
	}

	Tcl_DeleteHashEntry(hPtr);
    }

    if (iPtr->asyncCancel != NULL) {
	Tcl_AsyncDelete(iPtr->asyncCancel);
	iPtr->asyncCancel = NULL;
    }

    if (iPtr->asyncCancelMsg != NULL) {
	Tcl_DecrRefCount(iPtr->asyncCancelMsg);
	iPtr->asyncCancelMsg = NULL;
    }
    Tcl_MutexUnlock(&cancelLock);

    /*
     * Shut down all limit handler callback scripts that call back into this
     * interpreter. Then eliminate all limit handlers for this interpreter.
     */

    TclRemoveScriptLimitCallbacks(interp);
    TclLimitRemoveAllHandlers(interp);

    /*
     * Dismantle the namespace here, before we clear the assocData. If any
     * background errors occur here, they will be deleted below.
     *
     * Dismantle the namespace after freeing the iPtr->handle so that each
     * bytecode releases its literals without caring to update the literal
     * table, as it will be freed later in this function without further use.
     */

    TclHandleFree(iPtr->handle);
    TclTeardownNamespace(iPtr->globalNsPtr);

    /*
     * Delete all the hidden commands.
     */

    hTablePtr = iPtr->hiddenCmdTablePtr;
    if (hTablePtr != NULL) {
	/*
	 * Non-pernicious deletion. The deletion callbacks will not be allowed
	 * to create any new hidden or non-hidden commands.
	 * Tcl_DeleteCommandFromToken will remove the entry from the
	 * hiddenCmdTablePtr.
	 */

	hPtr = Tcl_FirstHashEntry(hTablePtr, &search);
	for (; hPtr != NULL; hPtr = Tcl_NextHashEntry(&search)) {
	    Tcl_DeleteCommandFromToken(interp, Tcl_GetHashValue(hPtr));
	}
	Tcl_DeleteHashTable(hTablePtr);
	ckfree(hTablePtr);
    }

    /*
     * Invoke deletion callbacks; note that a callback can create new
     * callbacks, so we iterate.
     */

    while (iPtr->assocData != NULL) {
	AssocData *dPtr;

	hTablePtr = iPtr->assocData;
	iPtr->assocData = NULL;
	for (hPtr = Tcl_FirstHashEntry(hTablePtr, &search);
		hPtr != NULL;
		hPtr = Tcl_FirstHashEntry(hTablePtr, &search)) {
	    dPtr = Tcl_GetHashValue(hPtr);
	    Tcl_DeleteHashEntry(hPtr);
	    if (dPtr->proc != NULL) {
		dPtr->proc(dPtr->clientData, interp);
	    }
	    ckfree(dPtr);
	}
	Tcl_DeleteHashTable(hTablePtr);
	ckfree(hTablePtr);
    }

    /*
     * Pop the root frame pointer and finish deleting the global
     * namespace. The order is important [Bug 1658572].
     */

    if ((iPtr->framePtr != iPtr->rootFramePtr) && !TclInExit()) {
	Tcl_Panic("DeleteInterpProc: popping rootCallFrame with other frames on top");
    }
    Tcl_PopCallFrame(interp);
    ckfree(iPtr->rootFramePtr);
    iPtr->rootFramePtr = NULL;
    Tcl_DeleteNamespace((Tcl_Namespace *) iPtr->globalNsPtr);

    /*
     * Free up the result *after* deleting variables, since variable deletion
     * could have transferred ownership of the result string to Tcl.
     */

    Tcl_FreeResult(interp);
    iPtr->result = NULL;
    Tcl_DecrRefCount(iPtr->objResultPtr);
    iPtr->objResultPtr = NULL;
    Tcl_DecrRefCount(iPtr->ecVar);
    if (iPtr->errorCode) {
	Tcl_DecrRefCount(iPtr->errorCode);
	iPtr->errorCode = NULL;
    }
    Tcl_DecrRefCount(iPtr->eiVar);
    if (iPtr->errorInfo) {
	Tcl_DecrRefCount(iPtr->errorInfo);
	iPtr->errorInfo = NULL;
    }
    Tcl_DecrRefCount(iPtr->errorStack);
    iPtr->errorStack = NULL;
    Tcl_DecrRefCount(iPtr->upLiteral);
    Tcl_DecrRefCount(iPtr->callLiteral);
    Tcl_DecrRefCount(iPtr->innerLiteral);
    Tcl_DecrRefCount(iPtr->innerContext);
    if (iPtr->returnOpts) {
	Tcl_DecrRefCount(iPtr->returnOpts);
    }
#ifndef TCL_NO_DEPRECATED
    if (iPtr->appendResult != NULL) {
	ckfree(iPtr->appendResult);
	iPtr->appendResult = NULL;
    }
#endif
    TclFreePackageInfo(iPtr);
    while (iPtr->tracePtr != NULL) {
	Tcl_DeleteTrace((Tcl_Interp *) iPtr, (Tcl_Trace) iPtr->tracePtr);
    }
    if (iPtr->execEnvPtr != NULL) {
	TclDeleteExecEnv(iPtr->execEnvPtr);
    }
    if (iPtr->scriptFile) {
	Tcl_DecrRefCount(iPtr->scriptFile);
	iPtr->scriptFile = NULL;
    }
    Tcl_DecrRefCount(iPtr->emptyObjPtr);
    iPtr->emptyObjPtr = NULL;

    resPtr = iPtr->resolverPtr;
    while (resPtr) {
	nextResPtr = resPtr->nextPtr;
	ckfree(resPtr->name);
	ckfree(resPtr);
	resPtr = nextResPtr;
    }

    /*
     * Free up literal objects created for scripts compiled by the
     * interpreter.
     */

    TclDeleteLiteralTable(interp, &iPtr->literalTable);

    /*
     * TIP #280 - Release the arrays for ByteCode/Proc extension, and
     * contents.
     */

    for (hPtr = Tcl_FirstHashEntry(iPtr->linePBodyPtr, &search);
	    hPtr != NULL;
	    hPtr = Tcl_NextHashEntry(&search)) {
	CmdFrame *cfPtr = Tcl_GetHashValue(hPtr);
	Proc *procPtr = (Proc *) Tcl_GetHashKey(iPtr->linePBodyPtr, hPtr);

	procPtr->iPtr = NULL;
	if (cfPtr) {
	    if (cfPtr->type == TCL_LOCATION_SOURCE) {
		Tcl_DecrRefCount(cfPtr->data.eval.path);
	    }
	    ckfree(cfPtr->line);
	    ckfree(cfPtr);
	}
	Tcl_DeleteHashEntry(hPtr);
    }
    Tcl_DeleteHashTable(iPtr->linePBodyPtr);
    ckfree(iPtr->linePBodyPtr);
    iPtr->linePBodyPtr = NULL;

    /*
     * See also tclCompile.c, TclCleanupByteCode
     */

    for (hPtr = Tcl_FirstHashEntry(iPtr->lineBCPtr, &search);
	    hPtr != NULL;
	    hPtr = Tcl_NextHashEntry(&search)) {
	ExtCmdLoc *eclPtr = Tcl_GetHashValue(hPtr);

	if (eclPtr->type == TCL_LOCATION_SOURCE) {
	    Tcl_DecrRefCount(eclPtr->path);
	}
	for (i=0; i< eclPtr->nuloc; i++) {
	    ckfree(eclPtr->loc[i].line);
	}

	if (eclPtr->loc != NULL) {
	    ckfree(eclPtr->loc);
	}

	ckfree(eclPtr);
	Tcl_DeleteHashEntry(hPtr);
    }
    Tcl_DeleteHashTable(iPtr->lineBCPtr);
    ckfree(iPtr->lineBCPtr);
    iPtr->lineBCPtr = NULL;

    /*
     * Location stack for uplevel/eval/... scripts which were passed through
     * proc arguments. Actually we track all arguments as we do not and cannot
     * know which arguments will be used as scripts and which will not.
     */

    if (iPtr->lineLAPtr->numEntries && !TclInExit()) {
	/*
	 * When the interp goes away we have nothing on the stack, so there
	 * are no arguments, so this table has to be empty.
	 */

	Tcl_Panic("Argument location tracking table not empty");
    }

    Tcl_DeleteHashTable(iPtr->lineLAPtr);
    ckfree(iPtr->lineLAPtr);
    iPtr->lineLAPtr = NULL;

    if (iPtr->lineLABCPtr->numEntries && !TclInExit()) {
	/*
	 * When the interp goes away we have nothing on the stack, so there
	 * are no arguments, so this table has to be empty.
	 */

	Tcl_Panic("Argument location tracking table not empty");
    }

    Tcl_DeleteHashTable(iPtr->lineLABCPtr);
    ckfree(iPtr->lineLABCPtr);
    iPtr->lineLABCPtr = NULL;

    /*
     * Squelch the tables of traces on variables and searches over arrays in
     * the in the interpreter.
     */

    Tcl_DeleteHashTable(&iPtr->varTraces);
    Tcl_DeleteHashTable(&iPtr->varSearches);

    ckfree(iPtr);
}

/*
 *---------------------------------------------------------------------------
 *
 * Tcl_HideCommand --
 *
 *	Makes a command hidden so that it cannot be invoked from within an
 *	interpreter, only from within an ancestor.
 *
 * Results:
 *	A standard Tcl result; also leaves a message in the interp's result if
 *	an error occurs.
 *
 * Side effects:
 *	Removes a command from the command table and create an entry into the
 *	hidden command table under the specified token name.
 *
 *---------------------------------------------------------------------------
 */

int
Tcl_HideCommand(
    Tcl_Interp *interp,		/* Interpreter in which to hide command. */
    const char *cmdName,	/* Name of command to hide. */
    const char *hiddenCmdToken)	/* Token name of the to-be-hidden command. */
{
    Interp *iPtr = (Interp *) interp;
    Tcl_Command cmd;
    Command *cmdPtr;
    Tcl_HashTable *hiddenCmdTablePtr;
    Tcl_HashEntry *hPtr;
    int isNew;

    if (iPtr->flags & DELETED) {
	/*
	 * The interpreter is being deleted. Do not create any new structures,
	 * because it is not safe to modify the interpreter.
	 */

	return TCL_ERROR;
    }

    /*
     * Disallow hiding of commands that are currently in a namespace or
     * renaming (as part of hiding) into a namespace (because the current
     * implementation with a single global table and the needed uniqueness of
     * names cause problems with namespaces).
     *
     * We don't need to check for "::" in cmdName because the real check is on
     * the nsPtr below.
     *
     * hiddenCmdToken is just a string which is not interpreted in any way. It
     * may contain :: but the string is not interpreted as a namespace
     * qualifier command name. Thus, hiding foo::bar to foo::bar and then
     * trying to expose or invoke ::foo::bar will NOT work; but if the
     * application always uses the same strings it will get consistent
     * behaviour.
     *
     * But as we currently limit ourselves to the global namespace only for
     * the source, in order to avoid potential confusion, lets prevent "::" in
     * the token too. - dl
     */

    if (strstr(hiddenCmdToken, "::") != NULL) {
	Tcl_SetObjResult(interp, Tcl_NewStringObj(
		"cannot use namespace qualifiers in hidden command"
		" token (rename)", -1));
        Tcl_SetErrorCode(interp, "TCL", "VALUE", "HIDDENTOKEN", NULL);
	return TCL_ERROR;
    }

    /*
     * Find the command to hide. An error is returned if cmdName can't be
     * found. Look up the command only from the global namespace. Full path of
     * the command must be given if using namespaces.
     */

    cmd = Tcl_FindCommand(interp, cmdName, NULL,
	    /*flags*/ TCL_LEAVE_ERR_MSG | TCL_GLOBAL_ONLY);
    if (cmd == (Tcl_Command) NULL) {
	return TCL_ERROR;
    }
    cmdPtr = (Command *) cmd;

    /*
     * Check that the command is really in global namespace
     */

    if (cmdPtr->nsPtr != iPtr->globalNsPtr) {
	Tcl_SetObjResult(interp, Tcl_NewStringObj(
                "can only hide global namespace commands (use rename then hide)",
                -1));
        Tcl_SetErrorCode(interp, "TCL", "HIDE", "NON_GLOBAL", NULL);
	return TCL_ERROR;
    }

    /*
     * Initialize the hidden command table if necessary.
     */

    hiddenCmdTablePtr = iPtr->hiddenCmdTablePtr;
    if (hiddenCmdTablePtr == NULL) {
	hiddenCmdTablePtr = ckalloc(sizeof(Tcl_HashTable));
	Tcl_InitHashTable(hiddenCmdTablePtr, TCL_STRING_KEYS);
	iPtr->hiddenCmdTablePtr = hiddenCmdTablePtr;
    }

    /*
     * It is an error to move an exposed command to a hidden command with
     * hiddenCmdToken if a hidden command with the name hiddenCmdToken already
     * exists.
     */

    hPtr = Tcl_CreateHashEntry(hiddenCmdTablePtr, hiddenCmdToken, &isNew);
    if (!isNew) {
	Tcl_SetObjResult(interp, Tcl_ObjPrintf(
                "hidden command named \"%s\" already exists",
                hiddenCmdToken));
        Tcl_SetErrorCode(interp, "TCL", "HIDE", "ALREADY_HIDDEN", NULL);
	return TCL_ERROR;
    }

    /*
     * NB: This code is currently 'like' a rename to a specialy set apart name
     * table. Changes here and in TclRenameCommand must be kept in synch until
     * the common parts are actually factorized out.
     */

    /*
     * Remove the hash entry for the command from the interpreter command
     * table. This is like deleting the command, so bump its command epoch;
     * this invalidates any cached references that point to the command.
     */

    if (cmdPtr->hPtr != NULL) {
	Tcl_DeleteHashEntry(cmdPtr->hPtr);
	cmdPtr->hPtr = NULL;
	cmdPtr->cmdEpoch++;
    }

    /*
     * The list of command exported from the namespace might have changed.
     * However, we do not need to recompute this just yet; next time we need
     * the info will be soon enough.
     */

    TclInvalidateNsCmdLookup(cmdPtr->nsPtr);

    /*
     * Now link the hash table entry with the command structure. We ensured
     * above that the nsPtr was right.
     */

    cmdPtr->hPtr = hPtr;
    Tcl_SetHashValue(hPtr, cmdPtr);

    /*
     * If the command being hidden has a compile function, increment the
     * interpreter's compileEpoch to invalidate its compiled code. This makes
     * sure that we don't later try to execute old code compiled with
     * command-specific (i.e., inline) bytecodes for the now-hidden command.
     * This field is checked in Tcl_EvalObj and ObjInterpProc, and code whose
     * compilation epoch doesn't match is recompiled.
     */

    if (cmdPtr->compileProc != NULL) {
	iPtr->compileEpoch++;
    }
    return TCL_OK;
}

/*
 *----------------------------------------------------------------------
 *
 * Tcl_ExposeCommand --
 *
 *	Makes a previously hidden command callable from inside the interpreter
 *	instead of only by its ancestors.
 *
 * Results:
 *	A standard Tcl result. If an error occurs, a message is left in the
 *	interp's result.
 *
 * Side effects:
 *	Moves commands from one hash table to another.
 *
 *----------------------------------------------------------------------
 */

int
Tcl_ExposeCommand(
    Tcl_Interp *interp,		/* Interpreter in which to make command
				 * callable. */
    const char *hiddenCmdToken,	/* Name of hidden command. */
    const char *cmdName)	/* Name of to-be-exposed command. */
{
    Interp *iPtr = (Interp *) interp;
    Command *cmdPtr;
    Namespace *nsPtr;
    Tcl_HashEntry *hPtr;
    Tcl_HashTable *hiddenCmdTablePtr;
    int isNew;

    if (iPtr->flags & DELETED) {
	/*
	 * The interpreter is being deleted. Do not create any new structures,
	 * because it is not safe to modify the interpreter.
	 */

	return TCL_ERROR;
    }

    /*
     * Check that we have a regular name for the command (that the user is not
     * trying to do an expose and a rename (to another namespace) at the same
     * time).
     */

    if (strstr(cmdName, "::") != NULL) {
	Tcl_SetObjResult(interp, Tcl_NewStringObj(
                "cannot expose to a namespace (use expose to toplevel, then rename)",
                -1));
        Tcl_SetErrorCode(interp, "TCL", "EXPOSE", "NON_GLOBAL", NULL);
	return TCL_ERROR;
    }

    /*
     * Get the command from the hidden command table:
     */

    hPtr = NULL;
    hiddenCmdTablePtr = iPtr->hiddenCmdTablePtr;
    if (hiddenCmdTablePtr != NULL) {
	hPtr = Tcl_FindHashEntry(hiddenCmdTablePtr, hiddenCmdToken);
    }
    if (hPtr == NULL) {
	Tcl_SetObjResult(interp, Tcl_ObjPrintf(
                "unknown hidden command \"%s\"", hiddenCmdToken));
        Tcl_SetErrorCode(interp, "TCL", "LOOKUP", "HIDDENTOKEN",
                hiddenCmdToken, NULL);
	return TCL_ERROR;
    }
    cmdPtr = Tcl_GetHashValue(hPtr);

    /*
     * Check that we have a true global namespace command (enforced by
     * Tcl_HideCommand but let's double check. (If it was not, we would not
     * really know how to handle it).
     */

    if (cmdPtr->nsPtr != iPtr->globalNsPtr) {
	/*
	 * This case is theoritically impossible, we might rather Tcl_Panic
	 * than 'nicely' erroring out ?
	 */

	Tcl_SetObjResult(interp, Tcl_NewStringObj(
		"trying to expose a non-global command namespace command",
		-1));
	return TCL_ERROR;
    }

    /*
     * This is the global table.
     */

    nsPtr = cmdPtr->nsPtr;

    /*
     * It is an error to overwrite an existing exposed command as a result of
     * exposing a previously hidden command.
     */

    hPtr = Tcl_CreateHashEntry(&nsPtr->cmdTable, cmdName, &isNew);
    if (!isNew) {
	Tcl_SetObjResult(interp, Tcl_ObjPrintf(
                "exposed command \"%s\" already exists", cmdName));
        Tcl_SetErrorCode(interp, "TCL", "EXPOSE", "COMMAND_EXISTS", NULL);
	return TCL_ERROR;
    }

    /*
     * Command resolvers (per-interp, per-namespace) might have resolved to a
     * command for the given namespace scope with this command not being
     * registered with the namespace's command table. During BC compilation,
     * the so-resolved command turns into a CmdName literal. Without
     * invalidating a possible CmdName literal here explicitly, such literals
     * keep being reused while pointing to overhauled commands.
     */

    TclInvalidateCmdLiteral(interp, cmdName, nsPtr);

    /*
     * The list of command exported from the namespace might have changed.
     * However, we do not need to recompute this just yet; next time we need
     * the info will be soon enough.
     */

    TclInvalidateNsCmdLookup(nsPtr);

    /*
     * Remove the hash entry for the command from the interpreter hidden
     * command table.
     */

    if (cmdPtr->hPtr != NULL) {
	Tcl_DeleteHashEntry(cmdPtr->hPtr);
	cmdPtr->hPtr = NULL;
    }

    /*
     * Now link the hash table entry with the command structure. This is like
     * creating a new command, so deal with any shadowing of commands in the
     * global namespace.
     */

    cmdPtr->hPtr = hPtr;

    Tcl_SetHashValue(hPtr, cmdPtr);

    /*
     * Not needed as we are only in the global namespace (but would be needed
     * again if we supported namespace command hiding)
     *
     * TclResetShadowedCmdRefs(interp, cmdPtr);
     */

    /*
     * If the command being exposed has a compile function, increment
     * interpreter's compileEpoch to invalidate its compiled code. This makes
     * sure that we don't later try to execute old code compiled assuming the
     * command is hidden. This field is checked in Tcl_EvalObj and
     * ObjInterpProc, and code whose compilation epoch doesn't match is
     * recompiled.
     */

    if (cmdPtr->compileProc != NULL) {
	iPtr->compileEpoch++;
    }
    return TCL_OK;
}

/*
 *----------------------------------------------------------------------
 *
 * Tcl_CreateCommand --
 *
 *	Define a new command in a command table.
 *
 * Results:
 *	The return value is a token for the command, which can be used in
 *	future calls to Tcl_GetCommandName.
 *
 * Side effects:
 *	If a command named cmdName already exists for interp, it is deleted.
 *	In the future, when cmdName is seen as the name of a command by
 *	Tcl_Eval, proc will be called. To support the bytecode interpreter,
 *	the command is created with a wrapper Tcl_ObjCmdProc
 *	(TclInvokeStringCommand) that eventially calls proc. When the command
 *	is deleted from the table, deleteProc will be called. See the manual
 *	entry for details on the calling sequence.
 *
 *----------------------------------------------------------------------
 */

Tcl_Command
Tcl_CreateCommand(
    Tcl_Interp *interp,		/* Token for command interpreter returned by a
				 * previous call to Tcl_CreateInterp. */
    const char *cmdName,	/* Name of command. If it contains namespace
				 * qualifiers, the new command is put in the
				 * specified namespace; otherwise it is put in
				 * the global namespace. */
    Tcl_CmdProc *proc,		/* Function to associate with cmdName. */
    ClientData clientData,	/* Arbitrary value passed to string proc. */
    Tcl_CmdDeleteProc *deleteProc)
				/* If not NULL, gives a function to call when
				 * this command is deleted. */
{
    Interp *iPtr = (Interp *) interp;
    ImportRef *oldRefPtr = NULL;
    Namespace *nsPtr;
    Command *cmdPtr;
    Tcl_HashEntry *hPtr;
    const char *tail;
    int isNew = 0, deleted = 0;
    ImportedCmdData *dataPtr;

    if (iPtr->flags & DELETED) {
	/*
	 * The interpreter is being deleted. Don't create any new commands;
	 * it's not safe to muck with the interpreter anymore.
	 */

	return (Tcl_Command) NULL;
    }

    /*
     * If the command name we seek to create already exists, we need to
     * delete that first.  That can be tricky in the presence of traces.
     * Loop until we no longer find an existing command in the way, or
     * until we've deleted one command and that didn't finish the job.
     */

    while (1) {
        /*
         * Determine where the command should reside. If its name contains
         * namespace qualifiers, we put it in the specified namespace;
	 * otherwise, we always put it in the global namespace.
         */

        if (strstr(cmdName, "::") != NULL) {
	    Namespace *dummy1, *dummy2;

	    TclGetNamespaceForQualName(interp, cmdName, NULL,
		    TCL_CREATE_NS_IF_UNKNOWN, &nsPtr, &dummy1, &dummy2, &tail);
	    if ((nsPtr == NULL) || (tail == NULL)) {
	        return (Tcl_Command) NULL;
	    }
        } else {
	    nsPtr = iPtr->globalNsPtr;
	    tail = cmdName;
        }

        hPtr = Tcl_CreateHashEntry(&nsPtr->cmdTable, tail, &isNew);

	if (isNew || deleted) {
	    /*
	     * isNew - No conflict with existing command.
	     * deleted - We've already deleted a conflicting command
	     */
	    break;
	}

	/*
         * An existing command conflicts. Try to delete it...
         */

	cmdPtr = Tcl_GetHashValue(hPtr);

	/*
	 * Be careful to preserve any existing import links so we can restore
	 * them down below. That way, you can redefine a command and its
	 * import status will remain intact.
	 */

	cmdPtr->refCount++;
	if (cmdPtr->importRefPtr) {
	    cmdPtr->flags |= CMD_REDEF_IN_PROGRESS;
	}

	Tcl_DeleteCommandFromToken(interp, (Tcl_Command) cmdPtr);

	if (cmdPtr->flags & CMD_REDEF_IN_PROGRESS) {
	    oldRefPtr = cmdPtr->importRefPtr;
	    cmdPtr->importRefPtr = NULL;
	}
	TclCleanupCommandMacro(cmdPtr);
	deleted = 1;
    }

    if (!isNew) {
	/*
	 * If the deletion callback recreated the command, just throw away the
	 * new command (if we try to delete it again, we could get stuck in an
	 * infinite loop).
	 */

	ckfree(Tcl_GetHashValue(hPtr));
    }

    if (!deleted) {
	/*
	 * Command resolvers (per-interp, per-namespace) might have resolved
	 * to a command for the given namespace scope with this command not
	 * being registered with the namespace's command table. During BC
	 * compilation, the so-resolved command turns into a CmdName literal.
	 * Without invalidating a possible CmdName literal here explicitly,
	 * such literals keep being reused while pointing to overhauled
	 * commands.
	 */

	TclInvalidateCmdLiteral(interp, tail, nsPtr);

	/*
	 * The list of command exported from the namespace might have changed.
	 * However, we do not need to recompute this just yet; next time we
	 * need the info will be soon enough.
	 */

	TclInvalidateNsCmdLookup(nsPtr);
	TclInvalidateNsPath(nsPtr);
    }
    cmdPtr = ckalloc(sizeof(Command));
    Tcl_SetHashValue(hPtr, cmdPtr);
    cmdPtr->hPtr = hPtr;
    cmdPtr->nsPtr = nsPtr;
    cmdPtr->refCount = 1;
    cmdPtr->cmdEpoch = 0;
    cmdPtr->compileProc = NULL;
    cmdPtr->objProc = TclInvokeStringCommand;
    cmdPtr->objClientData = cmdPtr;
    cmdPtr->proc = proc;
    cmdPtr->clientData = clientData;
    cmdPtr->deleteProc = deleteProc;
    cmdPtr->deleteData = clientData;
    cmdPtr->flags = 0;
    cmdPtr->importRefPtr = NULL;
    cmdPtr->tracePtr = NULL;
    cmdPtr->nreProc = NULL;

    /*
     * Plug in any existing import references found above. Be sure to update
     * all of these references to point to the new command.
     */

    if (oldRefPtr != NULL) {
	cmdPtr->importRefPtr = oldRefPtr;
	while (oldRefPtr != NULL) {
	    Command *refCmdPtr = oldRefPtr->importedCmdPtr;
	    dataPtr = refCmdPtr->objClientData;
	    dataPtr->realCmdPtr = cmdPtr;
	    oldRefPtr = oldRefPtr->nextPtr;
	}
    }

    /*
     * We just created a command, so in its namespace and all of its parent
     * namespaces, it may shadow global commands with the same name. If any
     * shadowed commands are found, invalidate all cached command references
     * in the affected namespaces.
     */

    TclResetShadowedCmdRefs(interp, cmdPtr);
    return (Tcl_Command) cmdPtr;
}

/*
 *----------------------------------------------------------------------
 *
 * Tcl_CreateObjCommand --
 *
 *	Define a new object-based command in a command table.
 *
 * Results:
 *	The return value is a token for the command, which can be used in
 *	future calls to Tcl_GetCommandName.
 *
 * Side effects:
 *	If a command named "cmdName" already exists for interp, it is
 *	first deleted.  Then the new command is created from the arguments.
 *	[***] (See below for exception).
 *
 *	In the future, during bytecode evaluation when "cmdName" is seen as
 *	the name of a command by Tcl_EvalObj or Tcl_Eval, the object-based
 *	Tcl_ObjCmdProc proc will be called. When the command is deleted from
 *	the table, deleteProc will be called. See the manual entry for details
 *	on the calling sequence.
 *
 *----------------------------------------------------------------------
 */

Tcl_Command
Tcl_CreateObjCommand(
    Tcl_Interp *interp,		/* Token for command interpreter (returned by
				 * previous call to Tcl_CreateInterp). */
    const char *cmdName,	/* Name of command. If it contains namespace
				 * qualifiers, the new command is put in the
				 * specified namespace; otherwise it is put in
				 * the global namespace. */
    Tcl_ObjCmdProc *proc,	/* Object-based function to associate with
				 * name. */
    ClientData clientData,	/* Arbitrary value to pass to object
				 * function. */
    Tcl_CmdDeleteProc *deleteProc
				/* If not NULL, gives a function to call when
				 * this command is deleted. */
)
{
    Interp *iPtr = (Interp *) interp;
    Namespace *nsPtr;
    const char *tail;

    if (iPtr->flags & DELETED) {
	/*
	 * The interpreter is being deleted. Don't create any new commands;
	 * it's not safe to muck with the interpreter anymore.
	 */
	return (Tcl_Command) NULL;
    }

    /*
     * Determine where the command should reside. If its name contains
     * namespace qualifiers, we put it in the specified namespace;
     * otherwise, we always put it in the global namespace.
     */

    if (strstr(cmdName, "::") != NULL) {
	Namespace *dummy1, *dummy2;

	TclGetNamespaceForQualName(interp, cmdName, NULL,
	    TCL_CREATE_NS_IF_UNKNOWN, &nsPtr, &dummy1, &dummy2, &tail);
	if ((nsPtr == NULL) || (tail == NULL)) {
	    return (Tcl_Command) NULL;
	}
    } else {
	nsPtr = iPtr->globalNsPtr;
	tail = cmdName;
    }

    return TclCreateObjCommandInNs(interp, tail, (Tcl_Namespace *) nsPtr,
	proc, clientData, deleteProc);
}

Tcl_Command
TclCreateObjCommandInNs(
    Tcl_Interp *interp,
    const char *cmdName,	/* Name of command, without any namespace
                                 * components. */
    Tcl_Namespace *namespace,   /* The namespace to create the command in */
    Tcl_ObjCmdProc *proc,	/* Object-based function to associate with
				 * name. */
    ClientData clientData,	/* Arbitrary value to pass to object
				 * function. */
    Tcl_CmdDeleteProc *deleteProc)
				/* If not NULL, gives a function to call when
				 * this command is deleted. */
{
    int deleted = 0, isNew = 0;
    Command *cmdPtr;
    ImportRef *oldRefPtr = NULL;
    ImportedCmdData *dataPtr;
    Tcl_HashEntry *hPtr;
    Namespace *nsPtr = (Namespace *) namespace;

    /*
     * If the command name we seek to create already exists, we need to delete
     * that first. That can be tricky in the presence of traces. Loop until we
     * no longer find an existing command in the way, or until we've deleted
     * one command and that didn't finish the job.
     */

    while (1) {
	hPtr = Tcl_CreateHashEntry(&nsPtr->cmdTable, cmdName, &isNew);

	if (isNew || deleted) {
	    /*
	     * isNew - No conflict with existing command.
	     * deleted - We've already deleted a conflicting command
	     */
	    break;
	}

	/*
<<<<<<< HEAD
         * An existing command conflicts. Try to delete it.
=======
         * An existing command conflicts. Try to delete it...
>>>>>>> 48891ff5
         */

	cmdPtr = Tcl_GetHashValue(hPtr);

	/*
<<<<<<< HEAD
	 * [***] This is wrong. See Tcl Bug a16752c252. However, this buggy
	 * behavior is kept under particular circumstances to accommodate
	 * deployed binaries of the "tclcompiler" program
	 *     http://sourceforge.net/projects/tclpro/
         * that crash if the bug is fixed.
=======
	 * [***] This is wrong.  See Tcl Bug a16752c252.
	 * However, this buggy behavior is kept under particular circumstances
	 * to accommodate deployed binaries of the "tclcompiler" program
	 * <http://sourceforge.net/projects/tclpro/> that crash if the bug is
	 * fixed.
>>>>>>> 48891ff5
	 */

	if (cmdPtr->objProc == TclInvokeStringCommand
		&& cmdPtr->clientData == clientData
		&& cmdPtr->deleteData == clientData
		&& cmdPtr->deleteProc == deleteProc) {
	    cmdPtr->objProc = proc;
	    cmdPtr->objClientData = clientData;
	    return (Tcl_Command) cmdPtr;
	}

	/*
	 * Otherwise, we delete the old command. Be careful to preserve any
	 * existing import links so we can restore them down below. That way,
	 * you can redefine a command and its import status will remain
	 * intact.
	 */

	cmdPtr->refCount++;
	if (cmdPtr->importRefPtr) {
	    cmdPtr->flags |= CMD_REDEF_IN_PROGRESS;
	}

	/*
         * Make sure namespace doesn't get deallocated.
         */

	cmdPtr->nsPtr->refCount++;

	Tcl_DeleteCommandFromToken(interp, (Tcl_Command) cmdPtr);
	nsPtr = (Namespace *) TclEnsureNamespace(interp,
                (Tcl_Namespace *) cmdPtr->nsPtr);
	TclNsDecrRefCount(cmdPtr->nsPtr);

	if (cmdPtr->flags & CMD_REDEF_IN_PROGRESS) {
	    oldRefPtr = cmdPtr->importRefPtr;
	    cmdPtr->importRefPtr = NULL;
	}
	TclCleanupCommandMacro(cmdPtr);
	deleted = 1;
    }
    if (!isNew) {
	/*
	 * If the deletion callback recreated the command, just throw away the
	 * new command (if we try to delete it again, we could get stuck in an
	 * infinite loop).
	 */

	ckfree(Tcl_GetHashValue(hPtr));
    }

    if (!deleted) {
	/*
	 * Command resolvers (per-interp, per-namespace) might have resolved
	 * to a command for the given namespace scope with this command not
	 * being registered with the namespace's command table. During BC
	 * compilation, the so-resolved command turns into a CmdName literal.
	 * Without invalidating a possible CmdName literal here explicitly,
	 * such literals keep being reused while pointing to overhauled
	 * commands.
	 */

	TclInvalidateCmdLiteral(interp, cmdName, nsPtr);

	/*
	 * The list of command exported from the namespace might have changed.
	 * However, we do not need to recompute this just yet; next time we
	 * need the info will be soon enough.
	 */

	TclInvalidateNsCmdLookup(nsPtr);
	TclInvalidateNsPath(nsPtr);
    }
    cmdPtr = ckalloc(sizeof(Command));
    Tcl_SetHashValue(hPtr, cmdPtr);
    cmdPtr->hPtr = hPtr;
    cmdPtr->nsPtr = nsPtr;
    cmdPtr->refCount = 1;
    cmdPtr->cmdEpoch = 0;
    cmdPtr->compileProc = NULL;
    cmdPtr->objProc = proc;
    cmdPtr->objClientData = clientData;
    cmdPtr->proc = TclInvokeObjectCommand;
    cmdPtr->clientData = cmdPtr;
    cmdPtr->deleteProc = deleteProc;
    cmdPtr->deleteData = clientData;
    cmdPtr->flags = 0;
    cmdPtr->importRefPtr = NULL;
    cmdPtr->tracePtr = NULL;
    cmdPtr->nreProc = NULL;

    /*
     * Plug in any existing import references found above. Be sure to update
     * all of these references to point to the new command.
     */

    if (oldRefPtr != NULL) {
	cmdPtr->importRefPtr = oldRefPtr;
	while (oldRefPtr != NULL) {
	    Command *refCmdPtr = oldRefPtr->importedCmdPtr;

	    dataPtr = refCmdPtr->objClientData;
	    dataPtr->realCmdPtr = cmdPtr;
	    oldRefPtr = oldRefPtr->nextPtr;
	}
    }

    /*
     * We just created a command, so in its namespace and all of its parent
     * namespaces, it may shadow global commands with the same name. If any
     * shadowed commands are found, invalidate all cached command references
     * in the affected namespaces.
     */

    TclResetShadowedCmdRefs(interp, cmdPtr);
    return (Tcl_Command) cmdPtr;
}

/*
 *----------------------------------------------------------------------
 *
 * TclInvokeStringCommand --
 *
 *	"Wrapper" Tcl_ObjCmdProc used to call an existing string-based
 *	Tcl_CmdProc if no object-based function exists for a command. A
 *	pointer to this function is stored as the Tcl_ObjCmdProc in a Command
 *	structure. It simply turns around and calls the string Tcl_CmdProc in
 *	the Command structure.
 *
 * Results:
 *	A standard Tcl object result value.
 *
 * Side effects:
 *	Besides those side effects of the called Tcl_CmdProc,
 *	TclInvokeStringCommand allocates and frees storage.
 *
 *----------------------------------------------------------------------
 */

int
TclInvokeStringCommand(
    ClientData clientData,	/* Points to command's Command structure. */
    Tcl_Interp *interp,		/* Current interpreter. */
    register int objc,		/* Number of arguments. */
    Tcl_Obj *const objv[])	/* Argument objects. */
{
    Command *cmdPtr = clientData;
    int i, result;
    const char **argv =
	    TclStackAlloc(interp, (objc + 1) * sizeof(char *));

    for (i = 0; i < objc; i++) {
	argv[i] = TclGetString(objv[i]);
    }
    argv[objc] = 0;

    /*
     * Invoke the command's string-based Tcl_CmdProc.
     */

    result = cmdPtr->proc(cmdPtr->clientData, interp, objc, argv);

    TclStackFree(interp, (void *) argv);
    return result;
}

/*
 *----------------------------------------------------------------------
 *
 * TclInvokeObjectCommand --
 *
 *	"Wrapper" Tcl_CmdProc used to call an existing object-based
 *	Tcl_ObjCmdProc if no string-based function exists for a command. A
 *	pointer to this function is stored as the Tcl_CmdProc in a Command
 *	structure. It simply turns around and calls the object Tcl_ObjCmdProc
 *	in the Command structure.
 *
 * Results:
 *	A standard Tcl result value.
 *
 * Side effects:
 *	Besides those side effects of the called Tcl_ObjCmdProc,
 *	TclInvokeObjectCommand allocates and frees storage.
 *
 *----------------------------------------------------------------------
 */

int
TclInvokeObjectCommand(
    ClientData clientData,	/* Points to command's Command structure. */
    Tcl_Interp *interp,		/* Current interpreter. */
    int argc,			/* Number of arguments. */
    register const char **argv)	/* Argument strings. */
{
    Command *cmdPtr = clientData;
    Tcl_Obj *objPtr;
    int i, length, result;
    Tcl_Obj **objv =
	    TclStackAlloc(interp, (argc * sizeof(Tcl_Obj *)));

    for (i = 0; i < argc; i++) {
	length = strlen(argv[i]);
	TclNewStringObj(objPtr, argv[i], length);
	Tcl_IncrRefCount(objPtr);
	objv[i] = objPtr;
    }

    /*
     * Invoke the command's object-based Tcl_ObjCmdProc.
     */

    if (cmdPtr->objProc != NULL) {
	result = cmdPtr->objProc(cmdPtr->objClientData, interp, argc, objv);
    } else {
	result = Tcl_NRCallObjProc(interp, cmdPtr->nreProc,
		cmdPtr->objClientData, argc, objv);
    }

    /*
     * Move the interpreter's object result to the string result, then reset
     * the object result.
     */

    (void) Tcl_GetStringResult(interp);

    /*
     * Decrement the ref counts for the argument objects created above, then
     * free the objv array if malloc'ed storage was used.
     */

    for (i = 0; i < argc; i++) {
	objPtr = objv[i];
	Tcl_DecrRefCount(objPtr);
    }
    TclStackFree(interp, objv);
    return result;
}

/*
 *----------------------------------------------------------------------
 *
 * TclRenameCommand --
 *
 *	Called to give an existing Tcl command a different name. Both the old
 *	command name and the new command name can have "::" namespace
 *	qualifiers. If the new command has a different namespace context, the
 *	command will be moved to that namespace and will execute in the
 *	context of that new namespace.
 *
 *	If the new command name is NULL or the null string, the command is
 *	deleted.
 *
 * Results:
 *	Returns TCL_OK if successful, and TCL_ERROR if anything goes wrong.
 *
 * Side effects:
 *	If anything goes wrong, an error message is returned in the
 *	interpreter's result object.
 *
 *----------------------------------------------------------------------
 */

int
TclRenameCommand(
    Tcl_Interp *interp,		/* Current interpreter. */
    const char *oldName,	/* Existing command name. */
    const char *newName)	/* New command name. */
{
    Interp *iPtr = (Interp *) interp;
    const char *newTail;
    Namespace *cmdNsPtr, *newNsPtr, *dummy1, *dummy2;
    Tcl_Command cmd;
    Command *cmdPtr;
    Tcl_HashEntry *hPtr, *oldHPtr;
    int isNew, result;
    Tcl_Obj *oldFullName;
    Tcl_DString newFullName;

    /*
     * Find the existing command. An error is returned if cmdName can't be
     * found.
     */

    cmd = Tcl_FindCommand(interp, oldName, NULL, /*flags*/ 0);
    cmdPtr = (Command *) cmd;
    if (cmdPtr == NULL) {
	Tcl_SetObjResult(interp, Tcl_ObjPrintf(
                "can't %s \"%s\": command doesn't exist",
		((newName == NULL)||(*newName == '\0'))? "delete":"rename",
		oldName));
        Tcl_SetErrorCode(interp, "TCL", "LOOKUP", "COMMAND", oldName, NULL);
	return TCL_ERROR;
    }

    /*
     * If the new command name is NULL or empty, delete the command. Do this
     * with Tcl_DeleteCommandFromToken, since we already have the command.
     */

    if ((newName == NULL) || (*newName == '\0')) {
	Tcl_DeleteCommandFromToken(interp, cmd);
	return TCL_OK;
    }

    cmdNsPtr = cmdPtr->nsPtr;
    oldFullName = Tcl_NewObj();
    Tcl_IncrRefCount(oldFullName);
    Tcl_GetCommandFullName(interp, cmd, oldFullName);

    /*
     * Make sure that the destination command does not already exist. The
     * rename operation is like creating a command, so we should automatically
     * create the containing namespaces just like Tcl_CreateCommand would.
     */

    TclGetNamespaceForQualName(interp, newName, NULL,
	    TCL_CREATE_NS_IF_UNKNOWN, &newNsPtr, &dummy1, &dummy2, &newTail);

    if ((newNsPtr == NULL) || (newTail == NULL)) {
	Tcl_SetObjResult(interp, Tcl_ObjPrintf(
                "can't rename to \"%s\": bad command name", newName));
        Tcl_SetErrorCode(interp, "TCL", "VALUE", "COMMAND", NULL);
	result = TCL_ERROR;
	goto done;
    }
    if (Tcl_FindHashEntry(&newNsPtr->cmdTable, newTail) != NULL) {
	Tcl_SetObjResult(interp, Tcl_ObjPrintf(
                "can't rename to \"%s\": command already exists", newName));
        Tcl_SetErrorCode(interp, "TCL", "OPERATION", "RENAME",
                "TARGET_EXISTS", NULL);
	result = TCL_ERROR;
	goto done;
    }

    /*
     * Warning: any changes done in the code here are likely to be needed in
     * Tcl_HideCommand code too (until the common parts are extracted out).
     * - dl
     */

    /*
     * Put the command in the new namespace so we can check for an alias loop.
     * Since we are adding a new command to a namespace, we must handle any
     * shadowing of the global commands that this might create.
     */

    oldHPtr = cmdPtr->hPtr;
    hPtr = Tcl_CreateHashEntry(&newNsPtr->cmdTable, newTail, &isNew);
    Tcl_SetHashValue(hPtr, cmdPtr);
    cmdPtr->hPtr = hPtr;
    cmdPtr->nsPtr = newNsPtr;
    TclResetShadowedCmdRefs(interp, cmdPtr);

    /*
     * Now check for an alias loop. If we detect one, put everything back the
     * way it was and report the error.
     */

    result = TclPreventAliasLoop(interp, interp, (Tcl_Command) cmdPtr);
    if (result != TCL_OK) {
	Tcl_DeleteHashEntry(cmdPtr->hPtr);
	cmdPtr->hPtr = oldHPtr;
	cmdPtr->nsPtr = cmdNsPtr;
	goto done;
    }

    /*
     * The list of command exported from the namespace might have changed.
     * However, we do not need to recompute this just yet; next time we need
     * the info will be soon enough. These might refer to the same variable,
     * but that's no big deal.
     */

    TclInvalidateNsCmdLookup(cmdNsPtr);
    TclInvalidateNsCmdLookup(cmdPtr->nsPtr);

    /*
     * Command resolvers (per-interp, per-namespace) might have resolved to a
     * command for the given namespace scope with this command not being
     * registered with the namespace's command table. During BC compilation,
     * the so-resolved command turns into a CmdName literal. Without
     * invalidating a possible CmdName literal here explicitly, such literals
     * keep being reused while pointing to overhauled commands.
     */

    TclInvalidateCmdLiteral(interp, newTail, cmdPtr->nsPtr);

    /*
     * Script for rename traces can delete the command "oldName". Therefore
     * increment the reference count for cmdPtr so that it's Command structure
     * is freed only towards the end of this function by calling
     * TclCleanupCommand.
     *
     * The trace function needs to get a fully qualified name for old and new
     * commands [Tcl bug #651271], or else there's no way for the trace
     * function to get the namespace from which the old command is being
     * renamed!
     */

    Tcl_DStringInit(&newFullName);
    Tcl_DStringAppend(&newFullName, newNsPtr->fullName, -1);
    if (newNsPtr != iPtr->globalNsPtr) {
	TclDStringAppendLiteral(&newFullName, "::");
    }
    Tcl_DStringAppend(&newFullName, newTail, -1);
    cmdPtr->refCount++;
    CallCommandTraces(iPtr, cmdPtr, TclGetString(oldFullName),
	    Tcl_DStringValue(&newFullName), TCL_TRACE_RENAME);
    Tcl_DStringFree(&newFullName);

    /*
     * The new command name is okay, so remove the command from its current
     * namespace. This is like deleting the command, so bump the cmdEpoch to
     * invalidate any cached references to the command.
     */

    Tcl_DeleteHashEntry(oldHPtr);
    cmdPtr->cmdEpoch++;

    /*
     * If the command being renamed has a compile function, increment the
     * interpreter's compileEpoch to invalidate its compiled code. This makes
     * sure that we don't later try to execute old code compiled for the
     * now-renamed command.
     */

    if (cmdPtr->compileProc != NULL) {
	iPtr->compileEpoch++;
    }

    /*
     * Now free the Command structure, if the "oldName" command has been
     * deleted by invocation of rename traces.
     */

    TclCleanupCommandMacro(cmdPtr);
    result = TCL_OK;

  done:
    TclDecrRefCount(oldFullName);
    return result;
}

/*
 *----------------------------------------------------------------------
 *
 * Tcl_SetCommandInfo --
 *
 *	Modifies various information about a Tcl command. Note that this
 *	function will not change a command's namespace; use TclRenameCommand
 *	to do that. Also, the isNativeObjectProc member of *infoPtr is
 *	ignored.
 *
 * Results:
 *	If cmdName exists in interp, then the information at *infoPtr is
 *	stored with the command in place of the current information and 1 is
 *	returned. If the command doesn't exist then 0 is returned.
 *
 * Side effects:
 *	None.
 *
 *----------------------------------------------------------------------
 */

int
Tcl_SetCommandInfo(
    Tcl_Interp *interp,		/* Interpreter in which to look for
				 * command. */
    const char *cmdName,	/* Name of desired command. */
    const Tcl_CmdInfo *infoPtr)	/* Where to find information to store in the
				 * command. */
{
    Tcl_Command cmd;

    cmd = Tcl_FindCommand(interp, cmdName, NULL, /*flags*/ 0);
    return Tcl_SetCommandInfoFromToken(cmd, infoPtr);
}

/*
 *----------------------------------------------------------------------
 *
 * Tcl_SetCommandInfoFromToken --
 *
 *	Modifies various information about a Tcl command. Note that this
 *	function will not change a command's namespace; use TclRenameCommand
 *	to do that. Also, the isNativeObjectProc member of *infoPtr is
 *	ignored.
 *
 * Results:
 *	If cmdName exists in interp, then the information at *infoPtr is
 *	stored with the command in place of the current information and 1 is
 *	returned. If the command doesn't exist then 0 is returned.
 *
 * Side effects:
 *	None.
 *
 *----------------------------------------------------------------------
 */

int
Tcl_SetCommandInfoFromToken(
    Tcl_Command cmd,
    const Tcl_CmdInfo *infoPtr)
{
    Command *cmdPtr;		/* Internal representation of the command */

    if (cmd == NULL) {
	return 0;
    }

    /*
     * The isNativeObjectProc and nsPtr members of *infoPtr are ignored.
     */

    cmdPtr = (Command *) cmd;
    cmdPtr->proc = infoPtr->proc;
    cmdPtr->clientData = infoPtr->clientData;
    if (infoPtr->objProc == NULL) {
	cmdPtr->objProc = TclInvokeStringCommand;
	cmdPtr->objClientData = cmdPtr;
	cmdPtr->nreProc = NULL;
    } else {
	if (infoPtr->objProc != cmdPtr->objProc) {
	    cmdPtr->nreProc = NULL;
	    cmdPtr->objProc = infoPtr->objProc;
	}
	cmdPtr->objClientData = infoPtr->objClientData;
    }
    cmdPtr->deleteProc = infoPtr->deleteProc;
    cmdPtr->deleteData = infoPtr->deleteData;
    return 1;
}

/*
 *----------------------------------------------------------------------
 *
 * Tcl_GetCommandInfo --
 *
 *	Returns various information about a Tcl command.
 *
 * Results:
 *	If cmdName exists in interp, then *infoPtr is modified to hold
 *	information about cmdName and 1 is returned. If the command doesn't
 *	exist then 0 is returned and *infoPtr isn't modified.
 *
 * Side effects:
 *	None.
 *
 *----------------------------------------------------------------------
 */

int
Tcl_GetCommandInfo(
    Tcl_Interp *interp,		/* Interpreter in which to look for
				 * command. */
    const char *cmdName,	/* Name of desired command. */
    Tcl_CmdInfo *infoPtr)	/* Where to store information about
				 * command. */
{
    Tcl_Command cmd;

    cmd = Tcl_FindCommand(interp, cmdName, NULL, /*flags*/ 0);
    return Tcl_GetCommandInfoFromToken(cmd, infoPtr);
}

/*
 *----------------------------------------------------------------------
 *
 * Tcl_GetCommandInfoFromToken --
 *
 *	Returns various information about a Tcl command.
 *
 * Results:
 *	Copies information from the command identified by 'cmd' into a
 *	caller-supplied structure and returns 1. If the 'cmd' is NULL, leaves
 *	the structure untouched and returns 0.
 *
 * Side effects:
 *	None.
 *
 *----------------------------------------------------------------------
 */

int
Tcl_GetCommandInfoFromToken(
    Tcl_Command cmd,
    Tcl_CmdInfo *infoPtr)
{
    Command *cmdPtr;		/* Internal representation of the command */

    if (cmd == NULL) {
	return 0;
    }

    /*
     * Set isNativeObjectProc 1 if objProc was registered by a call to
     * Tcl_CreateObjCommand. Otherwise set it to 0.
     */

    cmdPtr = (Command *) cmd;
    infoPtr->isNativeObjectProc =
	    (cmdPtr->objProc != TclInvokeStringCommand);
    infoPtr->objProc = cmdPtr->objProc;
    infoPtr->objClientData = cmdPtr->objClientData;
    infoPtr->proc = cmdPtr->proc;
    infoPtr->clientData = cmdPtr->clientData;
    infoPtr->deleteProc = cmdPtr->deleteProc;
    infoPtr->deleteData = cmdPtr->deleteData;
    infoPtr->namespacePtr = (Tcl_Namespace *) cmdPtr->nsPtr;

    return 1;
}

/*
 *----------------------------------------------------------------------
 *
 * Tcl_GetCommandName --
 *
 *	Given a token returned by Tcl_CreateCommand, this function returns the
 *	current name of the command (which may have changed due to renaming).
 *
 * Results:
 *	The return value is the name of the given command.
 *
 * Side effects:
 *	None.
 *
 *----------------------------------------------------------------------
 */

const char *
Tcl_GetCommandName(
    Tcl_Interp *interp,		/* Interpreter containing the command. */
    Tcl_Command command)	/* Token for command returned by a previous
				 * call to Tcl_CreateCommand. The command must
				 * not have been deleted. */
{
    Command *cmdPtr = (Command *) command;

    if ((cmdPtr == NULL) || (cmdPtr->hPtr == NULL)) {
	/*
	 * This should only happen if command was "created" after the
	 * interpreter began to be deleted, so there isn't really any command.
	 * Just return an empty string.
	 */

	return "";
    }

    return Tcl_GetHashKey(cmdPtr->hPtr->tablePtr, cmdPtr->hPtr);
}

/*
 *----------------------------------------------------------------------
 *
 * Tcl_GetCommandFullName --
 *
 *	Given a token returned by, e.g., Tcl_CreateCommand or Tcl_FindCommand,
 *	this function appends to an object the command's full name, qualified
 *	by a sequence of parent namespace names. The command's fully-qualified
 *	name may have changed due to renaming.
 *
 * Results:
 *	None.
 *
 * Side effects:
 *	The command's fully-qualified name is appended to the string
 *	representation of objPtr.
 *
 *----------------------------------------------------------------------
 */

void
Tcl_GetCommandFullName(
    Tcl_Interp *interp,		/* Interpreter containing the command. */
    Tcl_Command command,	/* Token for command returned by a previous
				 * call to Tcl_CreateCommand. The command must
				 * not have been deleted. */
    Tcl_Obj *objPtr)		/* Points to the object onto which the
				 * command's full name is appended. */

{
    Interp *iPtr = (Interp *) interp;
    register Command *cmdPtr = (Command *) command;
    char *name;

    /*
     * Add the full name of the containing namespace, followed by the "::"
     * separator, and the command name.
     */

    if (cmdPtr != NULL) {
	if (cmdPtr->nsPtr != NULL) {
	    Tcl_AppendToObj(objPtr, cmdPtr->nsPtr->fullName, -1);
	    if (cmdPtr->nsPtr != iPtr->globalNsPtr) {
		Tcl_AppendToObj(objPtr, "::", 2);
	    }
	}
	if (cmdPtr->hPtr != NULL) {
	    name = Tcl_GetHashKey(cmdPtr->hPtr->tablePtr, cmdPtr->hPtr);
	    Tcl_AppendToObj(objPtr, name, -1);
	}
    }
}

/*
 *----------------------------------------------------------------------
 *
 * Tcl_DeleteCommand --
 *
 *	Remove the given command from the given interpreter.
 *
 * Results:
 *	0 is returned if the command was deleted successfully. -1 is returned
 *	if there didn't exist a command by that name.
 *
 * Side effects:
 *	cmdName will no longer be recognized as a valid command for interp.
 *
 *----------------------------------------------------------------------
 */

int
Tcl_DeleteCommand(
    Tcl_Interp *interp,		/* Token for command interpreter (returned by
				 * a previous Tcl_CreateInterp call). */
    const char *cmdName)	/* Name of command to remove. */
{
    Tcl_Command cmd;

    /*
     * Find the desired command and delete it.
     */

    cmd = Tcl_FindCommand(interp, cmdName, NULL, /*flags*/ 0);
    if (cmd == NULL) {
	return -1;
    }
    return Tcl_DeleteCommandFromToken(interp, cmd);
}

/*
 *----------------------------------------------------------------------
 *
 * Tcl_DeleteCommandFromToken --
 *
 *	Removes the given command from the given interpreter. This function
 *	resembles Tcl_DeleteCommand, but takes a Tcl_Command token instead of
 *	a command name for efficiency.
 *
 * Results:
 *	0 is returned if the command was deleted successfully. -1 is returned
 *	if there didn't exist a command by that name.
 *
 * Side effects:
 *	The command specified by "cmd" will no longer be recognized as a valid
 *	command for "interp".
 *
 *----------------------------------------------------------------------
 */

int
Tcl_DeleteCommandFromToken(
    Tcl_Interp *interp,		/* Token for command interpreter returned by a
				 * previous call to Tcl_CreateInterp. */
    Tcl_Command cmd)		/* Token for command to delete. */
{
    Interp *iPtr = (Interp *) interp;
    Command *cmdPtr = (Command *) cmd;
    ImportRef *refPtr, *nextRefPtr;
    Tcl_Command importCmd;

    /*
     * The code here is tricky. We can't delete the hash table entry before
     * invoking the deletion callback because there are cases where the
     * deletion callback needs to invoke the command (e.g. object systems such
     * as OTcl). However, this means that the callback could try to delete or
     * rename the command. The deleted flag allows us to detect these cases
     * and skip nested deletes.
     */

    if (cmdPtr->flags & CMD_IS_DELETED) {
	/*
	 * Another deletion is already in progress. Remove the hash table
	 * entry now, but don't invoke a callback or free the command
	 * structure. Take care to only remove the hash entry if it has not
	 * already been removed; otherwise if we manage to hit this function
	 * three times, everything goes up in smoke. [Bug 1220058]
	 */

	if (cmdPtr->hPtr != NULL) {
	    Tcl_DeleteHashEntry(cmdPtr->hPtr);
	    cmdPtr->hPtr = NULL;
	}

	/*
	 * Bump the command epoch counter. This will invalidate all cached
	 * references that point to this command.
	 */

	cmdPtr->cmdEpoch++;

	return 0;
    }

    /*
     * We must delete this command, even though both traces and delete procs
     * may try to avoid this (renaming the command etc). Also traces and
     * delete procs may try to delete the command themselves. This flag
     * declares that a delete is in progress and that recursive deletes should
     * be ignored.
     */

    cmdPtr->flags |= CMD_IS_DELETED;

    /*
     * Call trace functions for the command being deleted. Then delete its
     * traces.
     */

    cmdPtr->nsPtr->refCount++;

    if (cmdPtr->tracePtr != NULL) {
	CommandTrace *tracePtr;
	CallCommandTraces(iPtr,cmdPtr,NULL,NULL,TCL_TRACE_DELETE);

	/*
	 * Now delete these traces.
	 */

	tracePtr = cmdPtr->tracePtr;
	while (tracePtr != NULL) {
	    CommandTrace *nextPtr = tracePtr->nextPtr;

	    if (tracePtr->refCount-- <= 1) {
		ckfree(tracePtr);
	    }
	    tracePtr = nextPtr;
	}
	cmdPtr->tracePtr = NULL;
    }

    /*
     * The list of command exported from the namespace might have changed.
     * However, we do not need to recompute this just yet; next time we need
     * the info will be soon enough.
     */

    TclInvalidateNsCmdLookup(cmdPtr->nsPtr);
    TclNsDecrRefCount(cmdPtr->nsPtr);

    /*
     * If the command being deleted has a compile function, increment the
     * interpreter's compileEpoch to invalidate its compiled code. This makes
     * sure that we don't later try to execute old code compiled with
     * command-specific (i.e., inline) bytecodes for the now-deleted command.
     * This field is checked in Tcl_EvalObj and ObjInterpProc, and code whose
     * compilation epoch doesn't match is recompiled.
     */

    if (cmdPtr->compileProc != NULL) {
	iPtr->compileEpoch++;
    }

    if (cmdPtr->deleteProc != NULL) {
	/*
	 * Delete the command's client data. If this was an imported command
	 * created when a command was imported into a namespace, this client
	 * data will be a pointer to a ImportedCmdData structure describing
	 * the "real" command that this imported command refers to.
	 *
	 * If you are getting a crash during the call to deleteProc and
	 * cmdPtr->deleteProc is a pointer to the function free(), the most
	 * likely cause is that your extension allocated memory for the
	 * clientData argument to Tcl_CreateObjCommand with the ckalloc()
	 * macro and you are now trying to deallocate this memory with free()
	 * instead of ckfree(). You should pass a pointer to your own method
	 * that calls ckfree().
	 */

	cmdPtr->deleteProc(cmdPtr->deleteData);
    }

    /*
     * If this command was imported into other namespaces, then imported
     * commands were created that refer back to this command. Delete these
     * imported commands now.
     */
    if (!(cmdPtr->flags & CMD_REDEF_IN_PROGRESS)) {
	for (refPtr = cmdPtr->importRefPtr; refPtr != NULL;
		refPtr = nextRefPtr) {
	    nextRefPtr = refPtr->nextPtr;
	    importCmd = (Tcl_Command) refPtr->importedCmdPtr;
	    Tcl_DeleteCommandFromToken(interp, importCmd);
	}
    }

    /*
     * Don't use hPtr to delete the hash entry here, because it's possible
     * that the deletion callback renamed the command. Instead, use
     * cmdPtr->hptr, and make sure that no-one else has already deleted the
     * hash entry.
     */

    if (cmdPtr->hPtr != NULL) {
	Tcl_DeleteHashEntry(cmdPtr->hPtr);
	cmdPtr->hPtr = NULL;

	/*
	 * Bump the command epoch counter. This will invalidate all cached
	 * references that point to this command.
	 */

	cmdPtr->cmdEpoch++;
    }

    /*
     * A number of tests for particular kinds of commands are done by checking
     * whether the objProc field holds a known value. Set the field to NULL so
     * that such tests won't have false positives when applied to deleted
     * commands.
     */

    cmdPtr->objProc = NULL;

    /*
     * Now free the Command structure, unless there is another reference to it
     * from a CmdName Tcl object in some ByteCode code sequence. In that case,
     * delay the cleanup until all references are either discarded (when a
     * ByteCode is freed) or replaced by a new reference (when a cached
     * CmdName Command reference is found to be invalid and
     * TclNRExecuteByteCode looks up the command in the command hashtable).
     */

    TclCleanupCommandMacro(cmdPtr);
    return 0;
}

/*
 *----------------------------------------------------------------------
 *
 * CallCommandTraces --
 *
 *	Abstraction of the code to call traces on a command.
 *
 * Results:
 *	Currently always NULL.
 *
 * Side effects:
 *	Anything; this may recursively evaluate scripts and code exists to do
 *	just that.
 *
 *----------------------------------------------------------------------
 */

static char *
CallCommandTraces(
    Interp *iPtr,		/* Interpreter containing command. */
    Command *cmdPtr,		/* Command whose traces are to be invoked. */
    const char *oldName,	/* Command's old name, or NULL if we must get
				 * the name from cmdPtr */
    const char *newName,	/* Command's new name, or NULL if the command
				 * is not being renamed */
    int flags)			/* Flags indicating the type of traces to
				 * trigger, either TCL_TRACE_DELETE or
				 * TCL_TRACE_RENAME. */
{
    register CommandTrace *tracePtr;
    ActiveCommandTrace active;
    char *result;
    Tcl_Obj *oldNamePtr = NULL;
    Tcl_InterpState state = NULL;

    if (cmdPtr->flags & CMD_TRACE_ACTIVE) {
	/*
	 * While a rename trace is active, we will not process any more rename
	 * traces; while a delete trace is active we will never reach here -
	 * because Tcl_DeleteCommandFromToken checks for the condition
	 * (cmdPtr->flags & CMD_IS_DELETED) and returns immediately when a
	 * command deletion is in progress. For all other traces, delete
	 * traces will not be invoked but a call to TraceCommandProc will
	 * ensure that tracePtr->clientData is freed whenever the command
	 * "oldName" is deleted.
	 */

	if (cmdPtr->flags & TCL_TRACE_RENAME) {
	    flags &= ~TCL_TRACE_RENAME;
	}
	if (flags == 0) {
	    return NULL;
	}
    }
    cmdPtr->flags |= CMD_TRACE_ACTIVE;
    cmdPtr->refCount++;

    result = NULL;
    active.nextPtr = iPtr->activeCmdTracePtr;
    active.reverseScan = 0;
    iPtr->activeCmdTracePtr = &active;

    if (flags & TCL_TRACE_DELETE) {
	flags |= TCL_TRACE_DESTROYED;
    }
    active.cmdPtr = cmdPtr;

    Tcl_Preserve(iPtr);

    for (tracePtr = cmdPtr->tracePtr; tracePtr != NULL;
	    tracePtr = active.nextTracePtr) {
	active.nextTracePtr = tracePtr->nextPtr;
	if (!(tracePtr->flags & flags)) {
	    continue;
	}
	cmdPtr->flags |= tracePtr->flags;
	if (oldName == NULL) {
	    TclNewObj(oldNamePtr);
	    Tcl_IncrRefCount(oldNamePtr);
	    Tcl_GetCommandFullName((Tcl_Interp *) iPtr,
		    (Tcl_Command) cmdPtr, oldNamePtr);
	    oldName = TclGetString(oldNamePtr);
	}
	tracePtr->refCount++;
	if (state == NULL) {
	    state = Tcl_SaveInterpState((Tcl_Interp *) iPtr, TCL_OK);
	}
	tracePtr->traceProc(tracePtr->clientData, (Tcl_Interp *) iPtr,
		oldName, newName, flags);
	cmdPtr->flags &= ~tracePtr->flags;
	if (tracePtr->refCount-- <= 1) {
	    ckfree(tracePtr);
	}
    }

    if (state) {
	Tcl_RestoreInterpState((Tcl_Interp *) iPtr, state);
    }

    /*
     * If a new object was created to hold the full oldName, free it now.
     */

    if (oldNamePtr != NULL) {
	TclDecrRefCount(oldNamePtr);
    }

    /*
     * Restore the variable's flags, remove the record of our active traces,
     * and then return.
     */

    cmdPtr->flags &= ~CMD_TRACE_ACTIVE;
    cmdPtr->refCount--;
    iPtr->activeCmdTracePtr = active.nextPtr;
    Tcl_Release(iPtr);
    return result;
}

/*
 *----------------------------------------------------------------------
 *
 * CancelEvalProc --
 *
 *	Marks this interpreter as being canceled. This causes current
 *	executions to be unwound as the interpreter enters a state where it
 *	refuses to execute more commands or handle [catch] or [try], yet the
 *	interpreter is still able to execute further commands after the
 *	cancelation is cleared (unlike if it is deleted).
 *
 * Results:
 *	The value given for the code argument.
 *
 * Side effects:
 *	Transfers a message from the cancelation message to the interpreter.
 *
 *----------------------------------------------------------------------
 */

static int
CancelEvalProc(
    ClientData clientData,	/* Interp to cancel the script in progress. */
    Tcl_Interp *interp,		/* Ignored */
    int code)			/* Current return code from command. */
{
    CancelInfo *cancelInfo = clientData;
    Interp *iPtr;

    if (cancelInfo != NULL) {
	Tcl_MutexLock(&cancelLock);
	iPtr = (Interp *) cancelInfo->interp;

	if (iPtr != NULL) {
	    /*
	     * Setting the CANCELED flag will cause the script in progress to
	     * be canceled as soon as possible. The core honors this flag at
	     * all the necessary places to ensure script cancellation is
	     * responsive. Extensions can check for this flag by calling
	     * Tcl_Canceled and checking if TCL_ERROR is returned or they can
	     * choose to ignore the script cancellation flag and the
	     * associated functionality altogether. Currently, the only other
	     * flag we care about here is the TCL_CANCEL_UNWIND flag (from
	     * Tcl_CancelEval). We do not want to simply combine all the flags
	     * from original Tcl_CancelEval call with the interp flags here
	     * just in case the caller passed flags that might cause behaviour
	     * unrelated to script cancellation.
	     */

	    TclSetCancelFlags(iPtr, cancelInfo->flags | CANCELED);

	    /*
	     * Now, we must set the script cancellation flags on all the slave
	     * interpreters belonging to this one.
	     */

	    TclSetSlaveCancelFlags((Tcl_Interp *) iPtr,
		    cancelInfo->flags | CANCELED, 0);

	    /*
	     * Create the result object now so that Tcl_Canceled can avoid
	     * locking the cancelLock mutex.
	     */

	    if (cancelInfo->result != NULL) {
		Tcl_SetStringObj(iPtr->asyncCancelMsg, cancelInfo->result,
			cancelInfo->length);
	    } else {
		Tcl_SetObjLength(iPtr->asyncCancelMsg, 0);
	    }
	}
	Tcl_MutexUnlock(&cancelLock);
    }

    return code;
}

/*
 *----------------------------------------------------------------------
 *
 * TclCleanupCommand --
 *
 *	This function frees up a Command structure unless it is still
 *	referenced from an interpreter's command hashtable or from a CmdName
 *	Tcl object representing the name of a command in a ByteCode
 *	instruction sequence.
 *
 * Results:
 *	None.
 *
 * Side effects:
 *	Memory gets freed unless a reference to the Command structure still
 *	exists. In that case the cleanup is delayed until the command is
 *	deleted or when the last ByteCode referring to it is freed.
 *
 *----------------------------------------------------------------------
 */

void
TclCleanupCommand(
    register Command *cmdPtr)	/* Points to the Command structure to
				 * be freed. */
{
    if (cmdPtr->refCount-- <= 1) {
	ckfree(cmdPtr);
    }
}

/*
 *----------------------------------------------------------------------
 *
 * Tcl_CreateMathFunc --
 *
 *	Creates a new math function for expressions in a given interpreter.
 *
 * Results:
 *	None.
 *
 * Side effects:
 *	The Tcl function defined by "name" is created or redefined. If the
 *	function already exists then its definition is replaced; this includes
 *	the builtin functions. Redefining a builtin function forces all
 *	existing code to be invalidated since that code may be compiled using
 *	an instruction specific to the replaced function. In addition,
 *	redefioning a non-builtin function will force existing code to be
 *	invalidated if the number of arguments has changed.
 *
 *----------------------------------------------------------------------
 */

#if !defined(TCL_NO_DEPRECATED)
void
Tcl_CreateMathFunc(
    Tcl_Interp *interp,		/* Interpreter in which function is to be
				 * available. */
    const char *name,		/* Name of function (e.g. "sin"). */
    int numArgs,		/* Nnumber of arguments required by
				 * function. */
    Tcl_ValueType *argTypes,	/* Array of types acceptable for each
				 * argument. */
    Tcl_MathProc *proc,		/* C function that implements the math
				 * function. */
    ClientData clientData)	/* Additional value to pass to the
				 * function. */
{
    Tcl_DString bigName;
    OldMathFuncData *data = ckalloc(sizeof(OldMathFuncData));

    data->proc = proc;
    data->numArgs = numArgs;
    data->argTypes = ckalloc(numArgs * sizeof(Tcl_ValueType));
    memcpy(data->argTypes, argTypes, numArgs * sizeof(Tcl_ValueType));
    data->clientData = clientData;

    Tcl_DStringInit(&bigName);
    TclDStringAppendLiteral(&bigName, "::tcl::mathfunc::");
    Tcl_DStringAppend(&bigName, name, -1);

    Tcl_CreateObjCommand(interp, Tcl_DStringValue(&bigName),
	    OldMathFuncProc, data, OldMathFuncDeleteProc);
    Tcl_DStringFree(&bigName);
}

/*
 *----------------------------------------------------------------------
 *
 * OldMathFuncProc --
 *
 *	Dispatch to a math function created with Tcl_CreateMathFunc
 *
 * Results:
 *	Returns a standard Tcl result.
 *
 * Side effects:
 *	Whatever the math function does.
 *
 *----------------------------------------------------------------------
 */

static int
OldMathFuncProc(
    ClientData clientData,	/* Pointer to OldMathFuncData describing the
				 * function being called */
    Tcl_Interp *interp,		/* Tcl interpreter */
    int objc,			/* Actual parameter count */
    Tcl_Obj *const *objv)	/* Parameter vector */
{
    Tcl_Obj *valuePtr;
    OldMathFuncData *dataPtr = clientData;
    Tcl_Value funcResult, *args;
    int result;
    int j, k;
    double d;

    /*
     * Check argument count.
     */

    if (objc != dataPtr->numArgs + 1) {
	MathFuncWrongNumArgs(interp, dataPtr->numArgs+1, objc, objv);
	return TCL_ERROR;
    }

    /*
     * Convert arguments from Tcl_Obj's to Tcl_Value's.
     */

    args = ckalloc(dataPtr->numArgs * sizeof(Tcl_Value));
    for (j = 1, k = 0; j < objc; ++j, ++k) {
	/* TODO: Convert to TclGetNumberFromObj? */
	valuePtr = objv[j];
	result = Tcl_GetDoubleFromObj(NULL, valuePtr, &d);
#ifdef ACCEPT_NAN
	if (result != TCL_OK) {
	    const Tcl_ObjIntRep *irPtr
		    = TclFetchIntRep(valuePtr, &tclDoubleType);

	    if (irPtr) {
		d = irPtr->doubleValue;
		result = TCL_OK;
	    }
	}
#endif
	if (result != TCL_OK) {
	    /*
	     * We have a non-numeric argument.
	     */

	    Tcl_SetObjResult(interp, Tcl_NewStringObj(
		    "argument to math function didn't have numeric value",
		    -1));
	    TclCheckBadOctal(interp, TclGetString(valuePtr));
	    ckfree(args);
	    return TCL_ERROR;
	}

	/*
	 * Copy the object's numeric value to the argument record, converting
	 * it if necessary.
	 *
	 * NOTE: no bignum support; use the new mathfunc interface for that.
	 */

	args[k].type = dataPtr->argTypes[k];
	switch (args[k].type) {
	case TCL_EITHER:
	    if (Tcl_GetLongFromObj(NULL, valuePtr, &args[k].intValue)
		    == TCL_OK) {
		args[k].type = TCL_INT;
		break;
	    }
	    if (TclGetWideIntFromObj(interp, valuePtr, &args[k].wideValue)
		    == TCL_OK) {
		args[k].type = TCL_WIDE_INT;
		break;
	    }
	    args[k].type = TCL_DOUBLE;
	    /* FALLTHROUGH */

	case TCL_DOUBLE:
	    args[k].doubleValue = d;
	    break;
	case TCL_INT:
	    if (ExprIntFunc(NULL, interp, 2, &objv[j-1]) != TCL_OK) {
		ckfree(args);
		return TCL_ERROR;
	    }
	    valuePtr = Tcl_GetObjResult(interp);
	    Tcl_GetLongFromObj(NULL, valuePtr, &args[k].intValue);
	    Tcl_ResetResult(interp);
	    break;
	case TCL_WIDE_INT:
	    if (ExprWideFunc(NULL, interp, 2, &objv[j-1]) != TCL_OK) {
		ckfree(args);
		return TCL_ERROR;
	    }
	    valuePtr = Tcl_GetObjResult(interp);
	    TclGetWideIntFromObj(NULL, valuePtr, &args[k].wideValue);
	    Tcl_ResetResult(interp);
	    break;
	}
    }

    /*
     * Call the function.
     */

    errno = 0;
    result = dataPtr->proc(dataPtr->clientData, interp, args, &funcResult);
    ckfree(args);
    if (result != TCL_OK) {
	return result;
    }

    /*
     * Return the result of the call.
     */

    if (funcResult.type == TCL_INT) {
	TclNewIntObj(valuePtr, funcResult.intValue);
    } else if (funcResult.type == TCL_WIDE_INT) {
	valuePtr = Tcl_NewWideIntObj(funcResult.wideValue);
    } else {
	return CheckDoubleResult(interp, funcResult.doubleValue);
    }
    Tcl_SetObjResult(interp, valuePtr);
    return TCL_OK;
}

/*
 *----------------------------------------------------------------------
 *
 * OldMathFuncDeleteProc --
 *
 *	Cleans up after deleting a math function registered with
 *	Tcl_CreateMathFunc
 *
 * Results:
 *	None.
 *
 * Side effects:
 *	Frees allocated memory.
 *
 *----------------------------------------------------------------------
 */

static void
OldMathFuncDeleteProc(
    ClientData clientData)
{
    OldMathFuncData *dataPtr = clientData;

    ckfree(dataPtr->argTypes);
    ckfree(dataPtr);
}

/*
 *----------------------------------------------------------------------
 *
 * Tcl_GetMathFuncInfo --
 *
 *	Discovers how a particular math function was created in a given
 *	interpreter.
 *
 * Results:
 *	TCL_OK if it succeeds, TCL_ERROR else (leaving an error message in the
 *	interpreter result if that happens.)
 *
 * Side effects:
 *	If this function succeeds, the variables pointed to by the numArgsPtr
 *	and argTypePtr arguments will be updated to detail the arguments
 *	allowed by the function. The variable pointed to by the procPtr
 *	argument will be set to NULL if the function is a builtin function,
 *	and will be set to the address of the C function used to implement the
 *	math function otherwise (in which case the variable pointed to by the
 *	clientDataPtr argument will also be updated.)
 *
 *----------------------------------------------------------------------
 */

int
Tcl_GetMathFuncInfo(
    Tcl_Interp *interp,
    const char *name,
    int *numArgsPtr,
    Tcl_ValueType **argTypesPtr,
    Tcl_MathProc **procPtr,
    ClientData *clientDataPtr)
{
    Tcl_Obj *cmdNameObj;
    Command *cmdPtr;

    /*
     * Get the command that implements the math function.
     */

    TclNewLiteralStringObj(cmdNameObj, "tcl::mathfunc::");
    Tcl_AppendToObj(cmdNameObj, name, -1);
    Tcl_IncrRefCount(cmdNameObj);
    cmdPtr = (Command *) Tcl_GetCommandFromObj(interp, cmdNameObj);
    Tcl_DecrRefCount(cmdNameObj);

    /*
     * Report unknown functions.
     */

    if (cmdPtr == NULL) {
        Tcl_SetObjResult(interp, Tcl_ObjPrintf(
                "unknown math function \"%s\"", name));
	Tcl_SetErrorCode(interp, "TCL", "LOOKUP", "MATHFUNC", name, NULL);
	*numArgsPtr = -1;
	*argTypesPtr = NULL;
	*procPtr = NULL;
	*clientDataPtr = NULL;
	return TCL_ERROR;
    }

    /*
     * Retrieve function info for user defined functions; return dummy
     * information for builtins.
     */

    if (cmdPtr->objProc == &OldMathFuncProc) {
	OldMathFuncData *dataPtr = cmdPtr->clientData;

	*procPtr = dataPtr->proc;
	*numArgsPtr = dataPtr->numArgs;
	*argTypesPtr = dataPtr->argTypes;
	*clientDataPtr = dataPtr->clientData;
    } else {
	*procPtr = NULL;
	*numArgsPtr = -1;
	*argTypesPtr = NULL;
	*procPtr = NULL;
	*clientDataPtr = NULL;
    }
    return TCL_OK;
}

/*
 *----------------------------------------------------------------------
 *
 * Tcl_ListMathFuncs --
 *
 *	Produces a list of all the math functions defined in a given
 *	interpreter.
 *
 * Results:
 *	A pointer to a Tcl_Obj structure with a reference count of zero, or
 *	NULL in the case of an error (in which case a suitable error message
 *	will be left in the interpreter result.)
 *
 * Side effects:
 *	None.
 *
 *----------------------------------------------------------------------
 */

Tcl_Obj *
Tcl_ListMathFuncs(
    Tcl_Interp *interp,
    const char *pattern)
{
    Tcl_Obj *script = Tcl_NewStringObj("::info functions ", -1);
    Tcl_Obj *result;
    Tcl_InterpState state;

    if (pattern) {
	Tcl_Obj *patternObj = Tcl_NewStringObj(pattern, -1);
	Tcl_Obj *arg = Tcl_NewListObj(1, &patternObj);

	Tcl_AppendObjToObj(script, arg);
	Tcl_DecrRefCount(arg);	/* Should tear down patternObj too */
    }

    state = Tcl_SaveInterpState(interp, TCL_OK);
    Tcl_IncrRefCount(script);
    if (TCL_OK == Tcl_EvalObjEx(interp, script, 0)) {
	result = Tcl_DuplicateObj(Tcl_GetObjResult(interp));
    } else {
	result = Tcl_NewObj();
    }
    Tcl_DecrRefCount(script);
    Tcl_RestoreInterpState(interp, state);

    return result;
}
#endif /* !defined(TCL_NO_DEPRECATED) */

/*
 *----------------------------------------------------------------------
 *
 * TclInterpReady --
 *
 *	Check if an interpreter is ready to eval commands or scripts, i.e., if
 *	it was not deleted and if the nesting level is not too high.
 *
 * Results:
 *	The return value is TCL_OK if it the interpreter is ready, TCL_ERROR
 *	otherwise.
 *
 * Side effects:
 *	The interpreters object and string results are cleared.
 *
 *----------------------------------------------------------------------
 */

int
TclInterpReady(
    Tcl_Interp *interp)
{
    register Interp *iPtr = (Interp *) interp;

    /*
     * Reset both the interpreter's string and object results and clear out
     * any previous error information.
     */

    Tcl_ResetResult(interp);

    /*
     * If the interpreter has been deleted, return an error.
     */

    if (iPtr->flags & DELETED) {
	Tcl_SetObjResult(interp, Tcl_NewStringObj(
		"attempt to call eval in deleted interpreter", -1));
	Tcl_SetErrorCode(interp, "TCL", "IDELETE",
		"attempt to call eval in deleted interpreter", NULL);
	return TCL_ERROR;
    }

    if (iPtr->execEnvPtr->rewind) {
	return TCL_ERROR;
    }

    /*
     * Make sure the script being evaluated (if any) has not been canceled.
     */

    if (TclCanceled(iPtr) &&
	    (TCL_OK != Tcl_Canceled(interp, TCL_LEAVE_ERR_MSG))) {
	return TCL_ERROR;
    }

    /*
     * Check depth of nested calls to Tcl_Eval: if this gets too large, it's
     * probably because of an infinite loop somewhere.
     */

    if (((iPtr->numLevels) <= iPtr->maxNestingDepth)) {
	return TCL_OK;
    }

    Tcl_SetObjResult(interp, Tcl_NewStringObj(
	    "too many nested evaluations (infinite loop?)", -1));
    Tcl_SetErrorCode(interp, "TCL", "LIMIT", "STACK", NULL);
    return TCL_ERROR;
}

/*
 *----------------------------------------------------------------------
 *
 * TclResetCancellation --
 *
 *	Reset the script cancellation flags if the nesting level
 *	(iPtr->numLevels) for the interp is zero or argument force is
 *	non-zero.
 *
 * Results:
 *	A standard Tcl result.
 *
 * Side effects:
 *	The script cancellation flags for the interp may be reset.
 *
 *----------------------------------------------------------------------
 */

int
TclResetCancellation(
    Tcl_Interp *interp,
    int force)
{
    register Interp *iPtr = (Interp *) interp;

    if (iPtr == NULL) {
	return TCL_ERROR;
    }

    if (force || (iPtr->numLevels == 0)) {
	TclUnsetCancelFlags(iPtr);
    }
    return TCL_OK;
}

/*
 *----------------------------------------------------------------------
 *
 * Tcl_Canceled --
 *
 *	Check if the script in progress has been canceled, i.e.,
 *	Tcl_CancelEval was called for this interpreter or any of its master
 *	interpreters.
 *
 * Results:
 *	The return value is TCL_OK if the script evaluation has not been
 *	canceled, TCL_ERROR otherwise.
 *
 *	If "flags" contains TCL_LEAVE_ERR_MSG, an error message is returned in
 *	the interpreter's result object. Otherwise, the interpreter's result
 *	object is left unchanged. If "flags" contains TCL_CANCEL_UNWIND,
 *	TCL_ERROR will only be returned if the script evaluation is being
 *	completely unwound.
 *
 * Side effects:
 *	The CANCELED flag for the interp will be reset if it is set.
 *
 *----------------------------------------------------------------------
 */

int
Tcl_Canceled(
    Tcl_Interp *interp,
    int flags)
{
    register Interp *iPtr = (Interp *) interp;

    /*
     * Has the current script in progress for this interpreter been canceled
     * or is the stack being unwound due to the previous script cancellation?
     */

    if (!TclCanceled(iPtr)) {
        return TCL_OK;
    }

    /*
     * The CANCELED flag is a one-shot flag that is reset immediately upon
     * being detected; however, if the TCL_CANCEL_UNWIND flag is set we will
     * continue to report that the script in progress has been canceled
     * thereby allowing the evaluation stack for the interp to be fully
     * unwound.
     */

    iPtr->flags &= ~CANCELED;

    /*
     * The CANCELED flag was detected and reset; however, if the caller
     * specified the TCL_CANCEL_UNWIND flag, we only return TCL_ERROR
     * (indicating that the script in progress has been canceled) if the
     * evaluation stack for the interp is being fully unwound.
     */

    if ((flags & TCL_CANCEL_UNWIND) && !(iPtr->flags & TCL_CANCEL_UNWIND)) {
        return TCL_OK;
    }

    /*
     * If the TCL_LEAVE_ERR_MSG flags bit is set, place an error in the
     * interp's result; otherwise, we leave it alone.
     */

    if (flags & TCL_LEAVE_ERR_MSG) {
        const char *id, *message = NULL;
        int length;

        /*
         * Setup errorCode variables so that we can differentiate between
         * being canceled and unwound.
         */

        if (iPtr->asyncCancelMsg != NULL) {
            message = TclGetStringFromObj(iPtr->asyncCancelMsg, &length);
        } else {
            length = 0;
        }

        if (iPtr->flags & TCL_CANCEL_UNWIND) {
            id = "IUNWIND";
            if (length == 0) {
                message = "eval unwound";
            }
        } else {
            id = "ICANCEL";
            if (length == 0) {
                message = "eval canceled";
            }
        }

        Tcl_SetObjResult(interp, Tcl_NewStringObj(message, -1));
        Tcl_SetErrorCode(interp, "TCL", "CANCEL", id, message, NULL);
    }

    /*
     * Return TCL_ERROR to the caller (not necessarily just the Tcl core
     * itself) that indicates further processing of the script or command in
     * progress should halt gracefully and as soon as possible.
     */

    return TCL_ERROR;
}

/*
 *----------------------------------------------------------------------
 *
 * Tcl_CancelEval --
 *
 *	This function schedules the cancellation of the current script in the
 *	given interpreter.
 *
 * Results:
 *	The return value is a standard Tcl completion code such as TCL_OK or
 *	TCL_ERROR. Since the interp may belong to a different thread, no error
 *	message can be left in the interp's result.
 *
 * Side effects:
 *	The script in progress in the specified interpreter will be canceled
 *	with TCL_ERROR after asynchronous handlers are invoked at the next
 *	Tcl_Canceled check.
 *
 *----------------------------------------------------------------------
 */

int
Tcl_CancelEval(
    Tcl_Interp *interp,		/* Interpreter in which to cancel the
				 * script. */
    Tcl_Obj *resultObjPtr,	/* The script cancellation error message or
				 * NULL for a default error message. */
    ClientData clientData,	/* Passed to CancelEvalProc. */
    int flags)			/* Collection of OR-ed bits that control
				 * the cancellation of the script. Only
				 * TCL_CANCEL_UNWIND is currently
				 * supported. */
{
    Tcl_HashEntry *hPtr;
    CancelInfo *cancelInfo;
    int code = TCL_ERROR;
    const char *result;

    if (interp == NULL) {
	return TCL_ERROR;
    }

    Tcl_MutexLock(&cancelLock);
    if (cancelTableInitialized != 1) {
	/*
	 * No CancelInfo hash table (Tcl_CreateInterp has never been called?)
	 */

	goto done;
    }
    hPtr = Tcl_FindHashEntry(&cancelTable, (char *) interp);
    if (hPtr == NULL) {
	/*
	 * No CancelInfo record for this interpreter.
	 */

	goto done;
    }
    cancelInfo = Tcl_GetHashValue(hPtr);

    /*
     * Populate information needed by the interpreter thread to fulfill the
     * cancellation request. Currently, clientData is ignored. If the
     * TCL_CANCEL_UNWIND flags bit is set, the script in progress is not
     * allowed to catch the script cancellation because the evaluation stack
     * for the interp is completely unwound.
     */

    if (resultObjPtr != NULL) {
	result = TclGetStringFromObj(resultObjPtr, &cancelInfo->length);
	cancelInfo->result = ckrealloc(cancelInfo->result,cancelInfo->length);
	memcpy(cancelInfo->result, result, cancelInfo->length);
	TclDecrRefCount(resultObjPtr);	/* Discard their result object. */
    } else {
	cancelInfo->result = NULL;
	cancelInfo->length = 0;
    }
    cancelInfo->clientData = clientData;
    cancelInfo->flags = flags;
    Tcl_AsyncMark(cancelInfo->async);
    code = TCL_OK;

  done:
    Tcl_MutexUnlock(&cancelLock);
    return code;
}

/*
 *----------------------------------------------------------------------
 *
 * Tcl_InterpActive --
 *
 *	Returns non-zero if the specified interpreter is in use, i.e. if there
 *	is an evaluation currently active in the interpreter.
 *
 * Results:
 *	See above.
 *
 * Side effects:
 *	None.
 *
 *----------------------------------------------------------------------
 */

int
Tcl_InterpActive(
    Tcl_Interp *interp)
{
    return ((Interp *) interp)->numLevels > 0;
}

/*
 *----------------------------------------------------------------------
 *
 * Tcl_EvalObjv --
 *
 *	This function evaluates a Tcl command that has already been parsed
 *	into words, with one Tcl_Obj holding each word.
 *
 * Results:
 *	The return value is a standard Tcl completion code such as TCL_OK or
 *	TCL_ERROR. A result or error message is left in interp's result.
 *
 * Side effects:
 *	Always pushes a callback. Other side effects depend on the command.
 *
 *----------------------------------------------------------------------
 */

int
Tcl_EvalObjv(
    Tcl_Interp *interp,		/* Interpreter in which to evaluate the
				 * command. Also used for error reporting. */
    int objc,			/* Number of words in command. */
    Tcl_Obj *const objv[],	/* An array of pointers to objects that are
				 * the words that make up the command. */
    int flags)			/* Collection of OR-ed bits that control the
				 * evaluation of the script. Only
				 * TCL_EVAL_GLOBAL, TCL_EVAL_INVOKE and
				 * TCL_EVAL_NOERR are currently supported. */
{
    int result;
    NRE_callback *rootPtr = TOP_CB(interp);

    result = TclNREvalObjv(interp, objc, objv, flags, NULL);
    return TclNRRunCallbacks(interp, result, rootPtr);
}

int
TclNREvalObjv(
    Tcl_Interp *interp,		/* Interpreter in which to evaluate the
				 * command. Also used for error reporting. */
    int objc,			/* Number of words in command. */
    Tcl_Obj *const objv[],	/* An array of pointers to objects that are
				 * the words that make up the command. */
    int flags,			/* Collection of OR-ed bits that control the
				 * evaluation of the script. Only
				 * TCL_EVAL_GLOBAL, TCL_EVAL_INVOKE and
				 * TCL_EVAL_NOERR are currently supported. */
    Command *cmdPtr)		/* NULL if the Command is to be looked up
				 * here, otherwise the pointer to the
				 * requested Command struct to be invoked. */
{
    Interp *iPtr = (Interp *) interp;

    /*
     * data[1] stores a marker for use by tailcalls; it will be set to 1 by
     * command redirectors (imports, alias, ensembles) so that tailcall skips
     * this callback (that marks the end of the target command) and goes back
     * to the end of the source command.
     */

    if (iPtr->deferredCallbacks) {
        iPtr->deferredCallbacks = NULL;
    } else {
	TclNRAddCallback(interp, NRCommand, NULL, NULL, NULL, NULL);
    }

    iPtr->numLevels++;
    TclNRAddCallback(interp, EvalObjvCore, cmdPtr, INT2PTR(flags),
	    INT2PTR(objc), objv);
    return TCL_OK;
}

static int
EvalObjvCore(
    ClientData data[],
    Tcl_Interp *interp,
    int result)
{
    Command *cmdPtr = NULL, *preCmdPtr = data[0];
    int flags = PTR2INT(data[1]);
    int objc = PTR2INT(data[2]);
    Tcl_Obj **objv = data[3];
    Interp *iPtr = (Interp *) interp;
    Namespace *lookupNsPtr = NULL;
    int enterTracesDone = 0;

    /*
     * Push records for task to be done on return, in INVERSE order. First, if
     * needed, the exception handlers (as they should happen last).
     */

    if (!(flags & TCL_EVAL_NOERR)) {
	TEOV_PushExceptionHandlers(interp, objc, objv, flags);
    }

    if (TCL_OK != TclInterpReady(interp)) {
	return TCL_ERROR;
    }

    if (objc == 0) {
	return TCL_OK;
    }

    if (TclLimitExceeded(iPtr->limit)) {
	return TCL_ERROR;
    }

    /*
     * Configure evaluation context to match the requested flags.
     */

    if (iPtr->lookupNsPtr) {

	/*
	 * Capture the namespace we should do command name resolution in, as
	 * instructed by our caller sneaking it in to us in a private interp
	 * field.  Clear that field right away so we cannot possibly have its
	 * use leak where it should not.  The sneaky message pass is done.
	 *
	 * Use of this mechanism overrides the TCL_EVAL_GLOBAL flag.
	 * TODO: Is that a bug?
	 */

	lookupNsPtr = iPtr->lookupNsPtr;
	iPtr->lookupNsPtr = NULL;
    } else if (flags & TCL_EVAL_INVOKE) {
	lookupNsPtr = iPtr->globalNsPtr;
    } else {

	/*
	 * TCL_EVAL_INVOKE was not set: clear rewrite rules
	 */

	TclResetRewriteEnsemble(interp, 1);

	if (flags & TCL_EVAL_GLOBAL) {
	    TEOV_SwitchVarFrame(interp);
	    lookupNsPtr = iPtr->globalNsPtr;
	}
    }

    /*
     * Lookup the Command to dispatch.
     */

    reresolve:
    assert(cmdPtr == NULL);
    if (preCmdPtr) {
	/*
         * Caller gave it to us.
         */

	if (!(preCmdPtr->flags & CMD_IS_DELETED)) {
	    /*
             * So long as it exists, use it.
             */

	    cmdPtr = preCmdPtr;
	} else if (flags & TCL_EVAL_NORESOLVE) {
	    /*
	     * When it's been deleted, and we're told not to attempt resolving
	     * it ourselves, all we can do is raise an error.
	     */

	    Tcl_SetObjResult(interp, Tcl_ObjPrintf(
		    "attempt to invoke a deleted command"));
	    Tcl_SetErrorCode(interp, "TCL", "EVAL", "DELETEDCOMMAND", NULL);
	    return TCL_ERROR;
	}
    }
    if (cmdPtr == NULL) {
	cmdPtr = TEOV_LookupCmdFromObj(interp, objv[0], lookupNsPtr);
	if (!cmdPtr) {
	    return TEOV_NotFound(interp, objc, objv, lookupNsPtr);
	}
    }

    if (enterTracesDone || iPtr->tracePtr
	    || (cmdPtr->flags & CMD_HAS_EXEC_TRACES)) {
	Tcl_Obj *commandPtr = TclGetSourceFromFrame(
		flags & TCL_EVAL_SOURCE_IN_FRAME ?  iPtr->cmdFramePtr : NULL,
		objc, objv);

	Tcl_IncrRefCount(commandPtr);
	if (!enterTracesDone) {
	    int code = TEOV_RunEnterTraces(interp, &cmdPtr, commandPtr,
		    objc, objv);

	    /*
	     * Send any exception from enter traces back as an exception
	     * raised by the traced command.
	     * TODO: Is this a bug?  Letting an execution trace BREAK or
	     * CONTINUE or RETURN in the place of the traced command?  Would
	     * either converting all exceptions to TCL_ERROR, or just
	     * swallowing them be better?  (Swallowing them has the problem of
	     * permanently hiding program errors.)
	     */

	    if (code != TCL_OK) {
		Tcl_DecrRefCount(commandPtr);
		return code;
	    }

	    /*
	     * If the enter traces made the resolved cmdPtr unusable, go back
	     * and resolve again, but next time don't run enter traces again.
	     */

	    if (cmdPtr == NULL) {
		enterTracesDone = 1;
		Tcl_DecrRefCount(commandPtr);
		goto reresolve;
	    }
	}

	/*
	 * Schedule leave traces.  Raise the refCount on the resolved cmdPtr,
	 * so that when it passes to the leave traces we know it's still
	 * valid.
	 */

	cmdPtr->refCount++;
	TclNRAddCallback(interp, TEOV_RunLeaveTraces, INT2PTR(objc),
		    commandPtr, cmdPtr, objv);
    }

    TclNRAddCallback(interp, Dispatch,
	    cmdPtr->nreProc ? cmdPtr->nreProc : cmdPtr->objProc,
	    cmdPtr->objClientData, INT2PTR(objc), objv);
    return TCL_OK;
}

static int
Dispatch(
    ClientData data[],
    Tcl_Interp *interp,
    int result)
{
    Tcl_ObjCmdProc *objProc = data[0];
    ClientData clientData = data[1];
    int objc = PTR2INT(data[2]);
    Tcl_Obj **objv = data[3];
    Interp *iPtr = (Interp *) interp;

#ifdef USE_DTRACE
    if (TCL_DTRACE_CMD_ARGS_ENABLED()) {
	const char *a[10];
	int i = 0;

	while (i < 10) {
	    a[i] = i < objc ? TclGetString(objv[i]) : NULL; i++;
	}
	TCL_DTRACE_CMD_ARGS(a[0], a[1], a[2], a[3], a[4], a[5], a[6], a[7],
		a[8], a[9]);
    }
    if (TCL_DTRACE_CMD_INFO_ENABLED() && iPtr->cmdFramePtr) {
	Tcl_Obj *info = TclInfoFrame(interp, iPtr->cmdFramePtr);
	const char *a[6]; int i[2];

	TclDTraceInfo(info, a, i);
	TCL_DTRACE_CMD_INFO(a[0], a[1], a[2], a[3], i[0], i[1], a[4], a[5]);
	TclDecrRefCount(info);
    }
    if ((TCL_DTRACE_CMD_RETURN_ENABLED() || TCL_DTRACE_CMD_RESULT_ENABLED())
	    && objc) {
	TclNRAddCallback(interp, DTraceCmdReturn, objv[0], NULL, NULL, NULL);
    }
    if (TCL_DTRACE_CMD_ENTRY_ENABLED() && objc) {
	TCL_DTRACE_CMD_ENTRY(TclGetString(objv[0]), objc - 1,
		(Tcl_Obj **)(objv + 1));
    }
#endif /* USE_DTRACE */

    iPtr->cmdCount++;
    return objProc(clientData, interp, objc, objv);
}

int
TclNRRunCallbacks(
    Tcl_Interp *interp,
    int result,
    struct NRE_callback *rootPtr)
				/* All callbacks down to rootPtr not inclusive
				 * are to be run. */
{
#if !defined(TCL_NO_DEPRECATED) && TCL_MAJOR_VERSION < 9
    Interp *iPtr = (Interp *) interp;
<<<<<<< HEAD
#endif /* !defined(TCL_NO_DEPRECATED) */
    NRE_callback *callbackPtr;
    Tcl_NRPostProc *procPtr;
=======
>>>>>>> 48891ff5

    /*
     * If the interpreter has a non-empty string result, the result object is
     * either empty or stale because some function set interp->result
     * directly. If so, move the string result to the result object, then
     * reset the string result.
     *
     * This only needs to be done for the first item in the list: all other
     * are for NR function calls, and those are Tcl_Obj based.
     */

#if !defined(TCL_NO_DEPRECATED) && TCL_MAJOR_VERSION < 9
    if (*(iPtr->result) != 0) {
	(void) Tcl_GetObjResult(interp);
    }
#endif /* !defined(TCL_NO_DEPRECATED) */

    /*
     * This is the trampoline.
     */

    while (TOP_CB(interp) != rootPtr) {
        NRE_callback *callbackPtr = TOP_CB(interp);
        Tcl_NRPostProc *procPtr = callbackPtr->procPtr;

	TOP_CB(interp) = callbackPtr->nextPtr;
	result = procPtr(callbackPtr->data, interp, result);
	TCLNR_FREE(interp, callbackPtr);
    }
    return result;
}

static int
NRCommand(
    ClientData data[],
    Tcl_Interp *interp,
    int result)
{
    Interp *iPtr = (Interp *) interp;

    iPtr->numLevels--;

     /*
      * If there is a tailcall, schedule it next
      */

    if (data[1] && (data[1] != INT2PTR(1))) {
        TclNRAddCallback(interp, TclNRTailcallEval, data[1], NULL, NULL, NULL);
    }

    /* OPT ??
     * Do not interrupt a series of cleanups with async or limit checks:
     * just check at the end?
     */

    if (TclAsyncReady(iPtr)) {
	result = Tcl_AsyncInvoke(interp, result);
    }
    if ((result == TCL_OK) && TclCanceled(iPtr)) {
	result = Tcl_Canceled(interp, TCL_LEAVE_ERR_MSG);
    }
    if (result == TCL_OK && TclLimitReady(iPtr->limit)) {
	result = Tcl_LimitCheck(interp);
    }

    return result;
}

/*
 *----------------------------------------------------------------------
 *
 * TEOV_Exception	 -
 * TEOV_LookupCmdFromObj -
 * TEOV_RunEnterTraces	 -
 * TEOV_RunLeaveTraces	 -
 * TEOV_NotFound	 -
 *
 *	These are helper functions for Tcl_EvalObjv.
 *
 *----------------------------------------------------------------------
 */

static void
TEOV_PushExceptionHandlers(
    Tcl_Interp *interp,
    int objc,
    Tcl_Obj *const objv[],
    int flags)
{
    Interp *iPtr = (Interp *) interp;

    /*
     * If any error processing is necessary, push the appropriate records.
     * Note that we have to push them in the inverse order: first the one that
     * has to run last.
     */

    if (!(flags & TCL_EVAL_INVOKE)) {
	/*
	 * Error messages
	 */

	TclNRAddCallback(interp, TEOV_Error, INT2PTR(objc),
		(ClientData) objv, NULL, NULL);
    }

    if (iPtr->numLevels == 1) {
	/*
	 * No CONTINUE or BREAK at level 0, manage RETURN
	 */

	TclNRAddCallback(interp, TEOV_Exception, INT2PTR(iPtr->evalFlags),
		NULL, NULL, NULL);
    }
}

static void
TEOV_SwitchVarFrame(
    Tcl_Interp *interp)
{
    Interp *iPtr = (Interp *) interp;

    /*
     * Change the varFrame to be the rootVarFrame, and push a record to
     * restore things at the end.
     */

    TclNRAddCallback(interp, TEOV_RestoreVarFrame, iPtr->varFramePtr, NULL,
	    NULL, NULL);
    iPtr->varFramePtr = iPtr->rootFramePtr;
}

static int
TEOV_RestoreVarFrame(
    ClientData data[],
    Tcl_Interp *interp,
    int result)
{
    ((Interp *) interp)->varFramePtr = data[0];
    return result;
}

static int
TEOV_Exception(
    ClientData data[],
    Tcl_Interp *interp,
    int result)
{
    Interp *iPtr = (Interp *) interp;
    int allowExceptions = (PTR2INT(data[0]) & TCL_ALLOW_EXCEPTIONS);

    if (result != TCL_OK) {
	if (result == TCL_RETURN) {
	    result = TclUpdateReturnInfo(iPtr);
	}
	if ((result != TCL_OK) && (result != TCL_ERROR) && !allowExceptions) {
	    ProcessUnexpectedResult(interp, result);
	    result = TCL_ERROR;
	}
    }

    /*
     * We are returning to level 0, so should process TclResetCancellation. As
     * numLevels has not *yet* been decreased, do not call it: do the thing
     * here directly.
     */

    TclUnsetCancelFlags(iPtr);
    return result;
}

static int
TEOV_Error(
    ClientData data[],
    Tcl_Interp *interp,
    int result)
{
    Interp *iPtr = (Interp *) interp;
    Tcl_Obj *listPtr;
    const char *cmdString;
    int cmdLen;
    int objc = PTR2INT(data[0]);
    Tcl_Obj **objv = data[1];

    if ((result == TCL_ERROR) && !(iPtr->flags & ERR_ALREADY_LOGGED)) {
	/*
	 * If there was an error, a command string will be needed for the
	 * error log: get it out of the itemPtr. The details depend on the
	 * type.
	 */

	listPtr = Tcl_NewListObj(objc, objv);
	cmdString = TclGetStringFromObj(listPtr, &cmdLen);
	Tcl_LogCommandInfo(interp, cmdString, cmdString, cmdLen);
	Tcl_DecrRefCount(listPtr);
    }
    iPtr->flags &= ~ERR_ALREADY_LOGGED;
    return result;
}

static int
TEOV_NotFound(
    Tcl_Interp *interp,
    int objc,
    Tcl_Obj *const objv[],
    Namespace *lookupNsPtr)
{
    Command * cmdPtr;
    Interp *iPtr = (Interp *) interp;
    int i, newObjc, handlerObjc;
    Tcl_Obj **newObjv, **handlerObjv;
    CallFrame *varFramePtr = iPtr->varFramePtr;
    Namespace *currNsPtr = NULL;/* Used to check for and invoke any registered
				 * unknown command handler for the current
				 * namespace (TIP 181). */
    Namespace *savedNsPtr = NULL;

    currNsPtr = varFramePtr->nsPtr;
    if ((currNsPtr == NULL) || (currNsPtr->unknownHandlerPtr == NULL)) {
	currNsPtr = iPtr->globalNsPtr;
	if (currNsPtr == NULL) {
	    Tcl_Panic("Tcl_EvalObjv: NULL global namespace pointer");
	}
    }

    /*
     * Check to see if the resolution namespace has lost its unknown handler.
     * If so, reset it to "::unknown".
     */

    if (currNsPtr->unknownHandlerPtr == NULL) {
	TclNewLiteralStringObj(currNsPtr->unknownHandlerPtr, "::unknown");
	Tcl_IncrRefCount(currNsPtr->unknownHandlerPtr);
    }

    /*
     * Get the list of words for the unknown handler and allocate enough space
     * to hold both the handler prefix and all words of the command invokation
     * itself.
     */

    Tcl_ListObjGetElements(NULL, currNsPtr->unknownHandlerPtr,
	    &handlerObjc, &handlerObjv);
    newObjc = objc + handlerObjc;
    newObjv = TclStackAlloc(interp, sizeof(Tcl_Obj *) * newObjc);

    /*
     * Copy command prefix from unknown handler and add on the real command's
     * full argument list. Note that we only use memcpy() once because we have
     * to increment the reference count of all the handler arguments anyway.
     */

    for (i = 0; i < handlerObjc; ++i) {
	newObjv[i] = handlerObjv[i];
	Tcl_IncrRefCount(newObjv[i]);
    }
    memcpy(newObjv+handlerObjc, objv, sizeof(Tcl_Obj *) * objc);

    /*
     * Look up and invoke the handler (by recursive call to this function). If
     * there is no handler at all, instead of doing the recursive call we just
     * generate a generic error message; it would be an infinite-recursion
     * nightmare otherwise.
     *
     * In this case we worry a bit less about recursion for now, and call the
     * "blocking" interface.
     */

    cmdPtr = TEOV_LookupCmdFromObj(interp, newObjv[0], lookupNsPtr);
    if (cmdPtr == NULL) {
	Tcl_SetObjResult(interp, Tcl_ObjPrintf(
                "invalid command name \"%s\"", TclGetString(objv[0])));
        Tcl_SetErrorCode(interp, "TCL", "LOOKUP", "COMMAND",
                TclGetString(objv[0]), NULL);

	/*
	 * Release any resources we locked and allocated during the handler
	 * call.
	 */

	for (i = 0; i < handlerObjc; ++i) {
	    Tcl_DecrRefCount(newObjv[i]);
	}
	TclStackFree(interp, newObjv);
	return TCL_ERROR;
    }

    if (lookupNsPtr) {
	savedNsPtr = varFramePtr->nsPtr;
	varFramePtr->nsPtr = lookupNsPtr;
    }
    TclSkipTailcall(interp);
    TclNRAddCallback(interp, TEOV_NotFoundCallback, INT2PTR(handlerObjc),
	    newObjv, savedNsPtr, NULL);
    return TclNREvalObjv(interp, newObjc, newObjv, TCL_EVAL_NOERR, NULL);
}

static int
TEOV_NotFoundCallback(
    ClientData data[],
    Tcl_Interp *interp,
    int result)
{
    Interp *iPtr = (Interp *) interp;
    int objc = PTR2INT(data[0]);
    Tcl_Obj **objv = data[1];
    Namespace *savedNsPtr = data[2];

    int i;

    if (savedNsPtr) {
	iPtr->varFramePtr->nsPtr = savedNsPtr;
    }

    /*
     * Release any resources we locked and allocated during the handler call.
     */

    for (i = 0; i < objc; ++i) {
	Tcl_DecrRefCount(objv[i]);
    }
    TclStackFree(interp, objv);

    return result;
}

static int
TEOV_RunEnterTraces(
    Tcl_Interp *interp,
    Command **cmdPtrPtr,
    Tcl_Obj *commandPtr,
    int objc,
    Tcl_Obj *const objv[])
{
    Interp *iPtr = (Interp *) interp;
    Command *cmdPtr = *cmdPtrPtr;
    unsigned int newEpoch, cmdEpoch = cmdPtr->cmdEpoch;
    int length, traceCode = TCL_OK;
    const char *command = TclGetStringFromObj(commandPtr, &length);

    /*
     * Call trace functions.
     * Execute any command or execution traces. Note that we bump up the
     * command's reference count for the duration of the calling of the
     * traces so that the structure doesn't go away underneath our feet.
     */

    cmdPtr->refCount++;
    if (iPtr->tracePtr) {
	traceCode = TclCheckInterpTraces(interp, command, length,
		cmdPtr, TCL_OK, TCL_TRACE_ENTER_EXEC, objc, objv);
    }
    if ((cmdPtr->flags & CMD_HAS_EXEC_TRACES) && (traceCode == TCL_OK)) {
	traceCode = TclCheckExecutionTraces(interp, command, length,
		cmdPtr, TCL_OK, TCL_TRACE_ENTER_EXEC, objc, objv);
    }
    newEpoch = cmdPtr->cmdEpoch;
    TclCleanupCommandMacro(cmdPtr);

    if (traceCode != TCL_OK) {
	if (traceCode == TCL_ERROR) {
	    Tcl_Obj *info;

	    TclNewLiteralStringObj(info, "\n    (enter trace on \"");
	    Tcl_AppendLimitedToObj(info, command, length, 55, "...");
	    Tcl_AppendToObj(info, "\")", 2);
	    Tcl_AppendObjToErrorInfo(interp, info);
	    iPtr->flags |= ERR_ALREADY_LOGGED;
	}
	return traceCode;
    }
    if (cmdEpoch != newEpoch) {
	*cmdPtrPtr = NULL;
    }
    return TCL_OK;
}

static int
TEOV_RunLeaveTraces(
    ClientData data[],
    Tcl_Interp *interp,
    int result)
{
    Interp *iPtr = (Interp *) interp;
    int traceCode = TCL_OK;
    int objc = PTR2INT(data[0]);
    Tcl_Obj *commandPtr = data[1];
    Command *cmdPtr = data[2];
    Tcl_Obj **objv = data[3];
    int length;
    const char *command = TclGetStringFromObj(commandPtr, &length);

    if (!(cmdPtr->flags & CMD_IS_DELETED)) {
	if (cmdPtr->flags & CMD_HAS_EXEC_TRACES) {
	    traceCode = TclCheckExecutionTraces(interp, command, length,
		    cmdPtr, result, TCL_TRACE_LEAVE_EXEC, objc, objv);
	}
	if (iPtr->tracePtr != NULL && traceCode == TCL_OK) {
	    traceCode = TclCheckInterpTraces(interp, command, length,
		    cmdPtr, result, TCL_TRACE_LEAVE_EXEC, objc, objv);
	}
    }

    /*
     * As cmdPtr is set, TclNRRunCallbacks is about to reduce the numlevels.
     * Prevent that by resetting the cmdPtr field and dealing right here with
     * cmdPtr->refCount.
     */

    TclCleanupCommandMacro(cmdPtr);

    if (traceCode != TCL_OK) {
	if (traceCode == TCL_ERROR) {
	    Tcl_Obj *info;

	    TclNewLiteralStringObj(info, "\n    (leave trace on \"");
	    Tcl_AppendLimitedToObj(info, command, length, 55, "...");
	    Tcl_AppendToObj(info, "\")", 2);
	    Tcl_AppendObjToErrorInfo(interp, info);
	    iPtr->flags |= ERR_ALREADY_LOGGED;
	}
	result = traceCode;
    }
    Tcl_DecrRefCount(commandPtr);
    return result;
}

static inline Command *
TEOV_LookupCmdFromObj(
    Tcl_Interp *interp,
    Tcl_Obj *namePtr,
    Namespace *lookupNsPtr)
{
    Interp *iPtr = (Interp *) interp;
    Command *cmdPtr;
    Namespace *savedNsPtr = iPtr->varFramePtr->nsPtr;

    if (lookupNsPtr) {
	iPtr->varFramePtr->nsPtr = lookupNsPtr;
    }
    cmdPtr = (Command *) Tcl_GetCommandFromObj(interp, namePtr);
    iPtr->varFramePtr->nsPtr = savedNsPtr;
    return cmdPtr;
}

/*
 *----------------------------------------------------------------------
 *
 * Tcl_EvalTokensStandard --
 *
 *	Given an array of tokens parsed from a Tcl command (e.g., the tokens
 *	that make up a word or the index for an array variable) this function
 *	evaluates the tokens and concatenates their values to form a single
 *	result value.
 *
 * Results:
 *	The return value is a standard Tcl completion code such as TCL_OK or
 *	TCL_ERROR. A result or error message is left in interp's result.
 *
 * Side effects:
 *	Depends on the array of tokens being evaled.
 *
 *----------------------------------------------------------------------
 */

int
Tcl_EvalTokensStandard(
    Tcl_Interp *interp,		/* Interpreter in which to lookup variables,
				 * execute nested commands, and report
				 * errors. */
    Tcl_Token *tokenPtr,	/* Pointer to first in an array of tokens to
				 * evaluate and concatenate. */
    int count)			/* Number of tokens to consider at tokenPtr.
				 * Must be at least 1. */
{
    return TclSubstTokens(interp, tokenPtr, count, /* numLeftPtr */ NULL, 1,
	    NULL, NULL);
}

#if !defined(TCL_NO_DEPRECATED) && TCL_MAJOR_VERSION < 9
/*
 *----------------------------------------------------------------------
 *
 * Tcl_EvalTokens --
 *
 *	Given an array of tokens parsed from a Tcl command (e.g., the tokens
 *	that make up a word or the index for an array variable) this function
 *	evaluates the tokens and concatenates their values to form a single
 *	result value.
 *
 * Results:
 *	The return value is a pointer to a newly allocated Tcl_Obj containing
 *	the value of the array of tokens. The reference count of the returned
 *	object has been incremented. If an error occurs in evaluating the
 *	tokens then a NULL value is returned and an error message is left in
 *	interp's result.
 *
 * Side effects:
 *	A new object is allocated to hold the result.
 *
 *----------------------------------------------------------------------
 *
 * This uses a non-standard return convention; its use is now deprecated. It
 * is a wrapper for the new function Tcl_EvalTokensStandard, and is not used
 * in the core any longer. It is only kept for backward compatibility.
 */

Tcl_Obj *
Tcl_EvalTokens(
    Tcl_Interp *interp,		/* Interpreter in which to lookup variables,
				 * execute nested commands, and report
				 * errors. */
    Tcl_Token *tokenPtr,	/* Pointer to first in an array of tokens to
				 * evaluate and concatenate. */
    int count)			/* Number of tokens to consider at tokenPtr.
				 * Must be at least 1. */
{
    Tcl_Obj *resPtr;

    if (Tcl_EvalTokensStandard(interp, tokenPtr, count) != TCL_OK) {
	return NULL;
    }
    resPtr = Tcl_GetObjResult(interp);
    Tcl_IncrRefCount(resPtr);
    Tcl_ResetResult(interp);
    return resPtr;
}
#endif /* !TCL_NO_DEPRECATED */

/*
 *----------------------------------------------------------------------
 *
 * Tcl_EvalEx, TclEvalEx --
 *
 *	This function evaluates a Tcl script without using the compiler or
 *	byte-code interpreter. It just parses the script, creates values for
 *	each word of each command, then calls EvalObjv to execute each
 *	command.
 *
 * Results:
 *	The return value is a standard Tcl completion code such as TCL_OK or
 *	TCL_ERROR. A result or error message is left in interp's result.
 *
 * Side effects:
 *	Depends on the script.
 *
 * TIP #280 : Keep public API, internally extended API.
 *----------------------------------------------------------------------
 */

int
Tcl_EvalEx(
    Tcl_Interp *interp,		/* Interpreter in which to evaluate the
				 * script. Also used for error reporting. */
    const char *script,		/* First character of script to evaluate. */
    int numBytes,		/* Number of bytes in script. If < 0, the
				 * script consists of all bytes up to the
				 * first null character. */
    int flags)			/* Collection of OR-ed bits that control the
				 * evaluation of the script. Only
				 * TCL_EVAL_GLOBAL is currently supported. */
{
    return TclEvalEx(interp, script, numBytes, flags, 1, NULL, script);
}

int
TclEvalEx(
    Tcl_Interp *interp,		/* Interpreter in which to evaluate the
				 * script. Also used for error reporting. */
    const char *script,		/* First character of script to evaluate. */
    int numBytes,		/* Number of bytes in script. If < 0, the
				 * script consists of all bytes up to the
				 * first NUL character. */
    int flags,			/* Collection of OR-ed bits that control the
				 * evaluation of the script. Only
				 * TCL_EVAL_GLOBAL is currently supported. */
    int line,			/* The line the script starts on. */
    int *clNextOuter,		/* Information about an outer context for */
    const char *outerScript)	/* continuation line data. This is set only in
				 * TclSubstTokens(), to properly handle
				 * [...]-nested commands. The 'outerScript'
				 * refers to the most-outer script containing
				 * the embedded command, which is refered to
				 * by 'script'. The 'clNextOuter' refers to
				 * the current entry in the table of
				 * continuation lines in this "master script",
				 * and the character offsets are relative to
				 * the 'outerScript' as well.
				 *
				 * If outerScript == script, then this call is
				 * for the outer-most script/command. See
				 * Tcl_EvalEx() and TclEvalObjEx() for places
				 * generating arguments for which this is
				 * true. */
{
    Interp *iPtr = (Interp *) interp;
    const char *p, *next;
    const unsigned int minObjs = 20;
    Tcl_Obj **objv, **objvSpace;
    int *expand, *lines, *lineSpace;
    Tcl_Token *tokenPtr;
    int commandLength, bytesLeft, expandRequested, code = TCL_OK;
    CallFrame *savedVarFramePtr;/* Saves old copy of iPtr->varFramePtr in case
				 * TCL_EVAL_GLOBAL was set. */
    int allowExceptions = (iPtr->evalFlags & TCL_ALLOW_EXCEPTIONS);
    int gotParse = 0;
    unsigned int i, objectsUsed = 0;
				/* These variables keep track of how much
				 * state has been allocated while evaluating
				 * the script, so that it can be freed
				 * properly if an error occurs. */
    Tcl_Parse *parsePtr = TclStackAlloc(interp, sizeof(Tcl_Parse));
    CmdFrame *eeFramePtr = TclStackAlloc(interp, sizeof(CmdFrame));
    Tcl_Obj **stackObjArray =
	    TclStackAlloc(interp, minObjs * sizeof(Tcl_Obj *));
    int *expandStack = TclStackAlloc(interp, minObjs * sizeof(int));
    int *linesStack = TclStackAlloc(interp, minObjs * sizeof(int));
				/* TIP #280 Structures for tracking of command
				 * locations. */
    int *clNext = NULL;		/* Pointer for the tracking of invisible
				 * continuation lines. Initialized only if the
				 * caller gave us a table of locations to
				 * track, via scriptCLLocPtr. It always refers
				 * to the table entry holding the location of
				 * the next invisible continuation line to
				 * look for, while parsing the script. */

    if (iPtr->scriptCLLocPtr) {
	if (clNextOuter) {
	    clNext = clNextOuter;
	} else {
	    clNext = &iPtr->scriptCLLocPtr->loc[0];
	}
    }

    if (numBytes < 0) {
	numBytes = strlen(script);
    }
    Tcl_ResetResult(interp);

    savedVarFramePtr = iPtr->varFramePtr;
    if (flags & TCL_EVAL_GLOBAL) {
	iPtr->varFramePtr = iPtr->rootFramePtr;
    }

    /*
     * Each iteration through the following loop parses the next command from
     * the script and then executes it.
     */

    objv = objvSpace = stackObjArray;
    lines = lineSpace = linesStack;
    expand = expandStack;
    p = script;
    bytesLeft = numBytes;

    /*
     * TIP #280 Initialize tracking. Do not push on the frame stack yet.
     *
     * We open a new context, either for a sourced script, or 'eval'.
     * For sourced files we always have a path object, even if nothing was
     * specified in the interp itself. That makes code using it simpler as
     * NULL checks can be left out. Sourced file without path in the
     * 'scriptFile' is possible during Tcl initialization.
     */

    eeFramePtr->level = iPtr->cmdFramePtr ? iPtr->cmdFramePtr->level + 1 : 1;
    eeFramePtr->framePtr = iPtr->framePtr;
    eeFramePtr->nextPtr = iPtr->cmdFramePtr;
    eeFramePtr->nline = 0;
    eeFramePtr->line = NULL;
    eeFramePtr->cmdObj = NULL;

    iPtr->cmdFramePtr = eeFramePtr;
    if (iPtr->evalFlags & TCL_EVAL_FILE) {
	/*
	 * Set up for a sourced file.
	 */

	eeFramePtr->type = TCL_LOCATION_SOURCE;

	if (iPtr->scriptFile) {
	    /*
	     * Normalization here, to have the correct pwd. Should have
	     * negligible impact on performance, as the norm should have been
	     * done already by the 'source' invoking us, and it caches the
	     * result.
	     */

	    Tcl_Obj *norm = Tcl_FSGetNormalizedPath(interp, iPtr->scriptFile);

	    if (norm == NULL) {
		/*
		 * Error message in the interp result.
		 */

		code = TCL_ERROR;
		goto error;
	    }
	    eeFramePtr->data.eval.path = norm;
	} else {
	    TclNewLiteralStringObj(eeFramePtr->data.eval.path, "");
	}
	Tcl_IncrRefCount(eeFramePtr->data.eval.path);
    } else {
	/*
	 * Set up for plain eval.
	 */

	eeFramePtr->type = TCL_LOCATION_EVAL;
	eeFramePtr->data.eval.path = NULL;
    }

    iPtr->evalFlags = 0;
    do {
	if (Tcl_ParseCommand(interp, p, bytesLeft, 0, parsePtr) != TCL_OK) {
	    code = TCL_ERROR;
	    Tcl_LogCommandInfo(interp, script, parsePtr->commandStart,
		    parsePtr->term + 1 - parsePtr->commandStart);
	    goto posterror;
	}

	/*
	 * TIP #280 Track lines. The parser may have skipped text till it
	 * found the command we are now at. We have to count the lines in this
	 * block, and do not forget invisible continuation lines.
	 */

	TclAdvanceLines(&line, p, parsePtr->commandStart);
	TclAdvanceContinuations(&line, &clNext,
		parsePtr->commandStart - outerScript);

	gotParse = 1;
	if (parsePtr->numWords > 0) {
	    /*
	     * TIP #280. Track lines within the words of the current
	     * command. We use a separate pointer into the table of
	     * continuation line locations to not lose our position for the
	     * per-command parsing.
	     */

	    int wordLine = line;
	    const char *wordStart = parsePtr->commandStart;
	    int *wordCLNext = clNext;
	    unsigned int objectsNeeded = 0;
	    unsigned int numWords = parsePtr->numWords;

	    /*
	     * Generate an array of objects for the words of the command.
	     */

	    if (numWords > minObjs) {
		expand =    ckalloc(numWords * sizeof(int));
		objvSpace = ckalloc(numWords * sizeof(Tcl_Obj *));
		lineSpace = ckalloc(numWords * sizeof(int));
	    }
	    expandRequested = 0;
	    objv = objvSpace;
	    lines = lineSpace;

	    iPtr->cmdFramePtr = eeFramePtr->nextPtr;
	    for (objectsUsed = 0, tokenPtr = parsePtr->tokenPtr;
		    objectsUsed < numWords;
		    objectsUsed++, tokenPtr += tokenPtr->numComponents+1) {
		/*
		 * TIP #280. Track lines to current word. Save the information
		 * on a per-word basis, signaling dynamic words as needed.
		 * Make the information available to the recursively called
		 * evaluator as well, including the type of context (source
		 * vs. eval).
		 */

		TclAdvanceLines(&wordLine, wordStart, tokenPtr->start);
		TclAdvanceContinuations(&wordLine, &wordCLNext,
			tokenPtr->start - outerScript);
		wordStart = tokenPtr->start;

		lines[objectsUsed] = TclWordKnownAtCompileTime(tokenPtr, NULL)
			? wordLine : -1;

		if (eeFramePtr->type == TCL_LOCATION_SOURCE) {
		    iPtr->evalFlags |= TCL_EVAL_FILE;
		}

		code = TclSubstTokens(interp, tokenPtr+1,
			tokenPtr->numComponents, NULL, wordLine,
			wordCLNext, outerScript);

		iPtr->evalFlags = 0;

		if (code != TCL_OK) {
		    break;
		}
		objv[objectsUsed] = Tcl_GetObjResult(interp);
		Tcl_IncrRefCount(objv[objectsUsed]);
		if (tokenPtr->type == TCL_TOKEN_EXPAND_WORD) {
		    int numElements;

		    code = TclListObjLength(interp, objv[objectsUsed],
			    &numElements);
		    if (code == TCL_ERROR) {
			/*
			 * Attempt to expand a non-list.
			 */

			Tcl_AppendObjToErrorInfo(interp, Tcl_ObjPrintf(
				"\n    (expanding word %d)", objectsUsed));
			Tcl_DecrRefCount(objv[objectsUsed]);
			break;
		    }
		    expandRequested = 1;
		    expand[objectsUsed] = 1;

		    objectsNeeded += (numElements ? numElements : 1);
		} else {
		    expand[objectsUsed] = 0;
		    objectsNeeded++;
		}

		if (wordCLNext) {
		    TclContinuationsEnterDerived(objv[objectsUsed],
			    wordStart - outerScript, wordCLNext);
		}
	    } /* for loop */
	    iPtr->cmdFramePtr = eeFramePtr;
	    if (code != TCL_OK) {
		goto error;
	    }
	    if (expandRequested) {
		/*
		 * Some word expansion was requested. Check for objv resize.
		 */

		Tcl_Obj **copy = objvSpace;
		int *lcopy = lineSpace;
		int wordIdx = numWords;
		int objIdx = objectsNeeded - 1;

		if ((numWords > minObjs) || (objectsNeeded > minObjs)) {
		    objv = objvSpace =
			    ckalloc(objectsNeeded * sizeof(Tcl_Obj *));
		    lines = lineSpace = ckalloc(objectsNeeded * sizeof(int));
		}

		objectsUsed = 0;
		while (wordIdx--) {
		    if (expand[wordIdx]) {
			int numElements;
			Tcl_Obj **elements, *temp = copy[wordIdx];

			Tcl_ListObjGetElements(NULL, temp, &numElements,
				&elements);
			objectsUsed += numElements;
			while (numElements--) {
			    lines[objIdx] = -1;
			    objv[objIdx--] = elements[numElements];
			    Tcl_IncrRefCount(elements[numElements]);
			}
			Tcl_DecrRefCount(temp);
		    } else {
			lines[objIdx] = lcopy[wordIdx];
			objv[objIdx--] = copy[wordIdx];
			objectsUsed++;
		    }
		}
		objv += objIdx+1;

		if (copy != stackObjArray) {
		    ckfree(copy);
		}
		if (lcopy != linesStack) {
		    ckfree(lcopy);
		}
	    }

	    /*
	     * Execute the command and free the objects for its words.
	     *
	     * TIP #280: Remember the command itself for 'info frame'. We
	     * shorten the visible command by one char to exclude the
	     * termination character, if necessary. Here is where we put our
	     * frame on the stack of frames too. _After_ the nested commands
	     * have been executed.
	     */

	    eeFramePtr->cmd = parsePtr->commandStart;
	    eeFramePtr->len = parsePtr->commandSize;

	    if (parsePtr->term ==
		    parsePtr->commandStart + parsePtr->commandSize - 1) {
		eeFramePtr->len--;
	    }

	    eeFramePtr->nline = objectsUsed;
	    eeFramePtr->line = lines;

	    TclArgumentEnter(interp, objv, objectsUsed, eeFramePtr);
	    code = Tcl_EvalObjv(interp, objectsUsed, objv,
		    TCL_EVAL_NOERR | TCL_EVAL_SOURCE_IN_FRAME);
	    TclArgumentRelease(interp, objv, objectsUsed);

	    eeFramePtr->line = NULL;
	    eeFramePtr->nline = 0;
	    if (eeFramePtr->cmdObj) {
		Tcl_DecrRefCount(eeFramePtr->cmdObj);
		eeFramePtr->cmdObj = NULL;
	    }

	    if (code != TCL_OK) {
		goto error;
	    }
	    for (i = 0; i < objectsUsed; i++) {
		Tcl_DecrRefCount(objv[i]);
	    }
	    objectsUsed = 0;
	    if (objvSpace != stackObjArray) {
		ckfree(objvSpace);
		objvSpace = stackObjArray;
		ckfree(lineSpace);
		lineSpace = linesStack;
	    }

	    /*
	     * Free expand separately since objvSpace could have been
	     * reallocated above.
	     */

	    if (expand != expandStack) {
		ckfree(expand);
		expand = expandStack;
	    }
	}

	/*
	 * Advance to the next command in the script.
	 *
	 * TIP #280 Track Lines. Now we track how many lines were in the
	 * executed command.
	 */

	next = parsePtr->commandStart + parsePtr->commandSize;
	bytesLeft -= next - p;
	p = next;
	TclAdvanceLines(&line, parsePtr->commandStart, p);
	Tcl_FreeParse(parsePtr);
	gotParse = 0;
    } while (bytesLeft > 0);
    iPtr->varFramePtr = savedVarFramePtr;
    code = TCL_OK;
    goto cleanup_return;

  error:
    /*
     * Generate and log various pieces of error information.
     */

    if (iPtr->numLevels == 0) {
	if (code == TCL_RETURN) {
	    code = TclUpdateReturnInfo(iPtr);
	}
	if ((code != TCL_OK) && (code != TCL_ERROR) && !allowExceptions) {
	    ProcessUnexpectedResult(interp, code);
	    code = TCL_ERROR;
	}
    }
    if ((code == TCL_ERROR) && !(iPtr->flags & ERR_ALREADY_LOGGED)) {
	commandLength = parsePtr->commandSize;
	if (parsePtr->term == parsePtr->commandStart + commandLength - 1) {
	    /*
	     * The terminator character (such as ; or ]) of the command where
	     * the error occurred is the last character in the parsed command.
	     * Reduce the length by one so that the error message doesn't
	     * include the terminator character.
	     */

	    commandLength -= 1;
	}
	Tcl_LogCommandInfo(interp, script, parsePtr->commandStart,
		commandLength);
    }
 posterror:
    iPtr->flags &= ~ERR_ALREADY_LOGGED;

    /*
     * Then free resources that had been allocated to the command.
     */

    for (i = 0; i < objectsUsed; i++) {
	Tcl_DecrRefCount(objv[i]);
    }
    if (gotParse) {
	Tcl_FreeParse(parsePtr);
    }
    if (objvSpace != stackObjArray) {
	ckfree(objvSpace);
	ckfree(lineSpace);
    }
    if (expand != expandStack) {
	ckfree(expand);
    }
    iPtr->varFramePtr = savedVarFramePtr;

 cleanup_return:
    /*
     * TIP #280. Release the local CmdFrame, and its contents.
     */

    iPtr->cmdFramePtr = iPtr->cmdFramePtr->nextPtr;
    if (eeFramePtr->type == TCL_LOCATION_SOURCE) {
	Tcl_DecrRefCount(eeFramePtr->data.eval.path);
    }
    TclStackFree(interp, linesStack);
    TclStackFree(interp, expandStack);
    TclStackFree(interp, stackObjArray);
    TclStackFree(interp, eeFramePtr);
    TclStackFree(interp, parsePtr);

    return code;
}

/*
 *----------------------------------------------------------------------
 *
 * TclAdvanceLines --
 *
 *	This function is a helper which counts the number of lines in a block
 *	of text and advances an external counter.
 *
 * Results:
 *	None.
 *
 * Side effects:
 *	The specified counter is advanced per the number of lines found.
 *
 * TIP #280
 *----------------------------------------------------------------------
 */

void
TclAdvanceLines(
    int *line,
    const char *start,
    const char *end)
{
    register const char *p;

    for (p = start; p < end; p++) {
	if (*p == '\n') {
	    (*line)++;
	}
    }
}

/*
 *----------------------------------------------------------------------
 *
 * TclAdvanceContinuations --
 *
 *	This procedure is a helper which counts the number of continuation
 *	lines (CL) in a block of text using a table of CL locations and
 *	advances an external counter, and the pointer into the table.
 *
 * Results:
 *	None.
 *
 * Side effects:
 *	The specified counter is advanced per the number of continuation lines
 *	found.
 *
 * TIP #280
 *----------------------------------------------------------------------
 */

void
TclAdvanceContinuations(
    int *line,
    int **clNextPtrPtr,
    int loc)
{
    /*
     * Track the invisible continuation lines embedded in a script, if any.
     * Here they are just spaces (already). They were removed by
     * TclSubstTokens via TclParseBackslash.
     *
     * *clNextPtrPtr         <=> We have continuation lines to track.
     * **clNextPtrPtr >= 0   <=> We are not beyond the last possible location.
     * loc >= **clNextPtrPtr <=> We stepped beyond the current cont. line.
     */

    while (*clNextPtrPtr && (**clNextPtrPtr >= 0)
	    && (loc >= **clNextPtrPtr)) {
	/*
	 * We just stepped over an invisible continuation line. Adjust the
	 * line counter and step to the table entry holding the location of
	 * the next continuation line to track.
	 */

	(*line)++;
	(*clNextPtrPtr)++;
    }
}

/*
 *----------------------------------------------------------------------
 * Note: The whole data structure access for argument location tracking is
 * hidden behind these three functions. The only parts open are the lineLAPtr
 * field in the Interp structure. The CFWord definition is internal to here.
 * Should make it easier to redo the data structures if we find something more
 * space/time efficient.
 */

/*
 *----------------------------------------------------------------------
 *
 * TclArgumentEnter --
 *
 *	This procedure is a helper for the TIP #280 uplevel extension. It
 *	enters location references for the arguments of a command to be
 *	invoked. Only the first entry has the actual data, further entries
 *	simply count the usage up.
 *
 * Results:
 *	None.
 *
 * Side effects:
 *	May allocate memory.
 *
 * TIP #280
 *----------------------------------------------------------------------
 */

void
TclArgumentEnter(
    Tcl_Interp *interp,
    Tcl_Obj **objv,
    int objc,
    CmdFrame *cfPtr)
{
    Interp *iPtr = (Interp *) interp;
    int new, i;
    Tcl_HashEntry *hPtr;
    CFWord *cfwPtr;

    for (i = 1; i < objc; i++) {
	/*
	 * Ignore argument words without line information (= dynamic). If they
	 * are variables they may have location information associated with
	 * that, either through globally recorded 'set' invokations, or
	 * literals in bytecode. Eitehr way there is no need to record
	 * something here.
	 */

	if (cfPtr->line[i] < 0) {
	    continue;
	}
	hPtr = Tcl_CreateHashEntry(iPtr->lineLAPtr, objv[i], &new);
	if (new) {
	    /*
	     * The word is not on the stack yet, remember the current location
	     * and initialize references.
	     */

	    cfwPtr = ckalloc(sizeof(CFWord));
	    cfwPtr->framePtr = cfPtr;
	    cfwPtr->word = i;
	    cfwPtr->refCount = 1;
	    Tcl_SetHashValue(hPtr, cfwPtr);
	} else {
	    /*
	     * The word is already on the stack, its current location is not
	     * relevant. Just remember the reference to prevent early removal.
	     */

	    cfwPtr = Tcl_GetHashValue(hPtr);
	    cfwPtr->refCount++;
	}
    }
}

/*
 *----------------------------------------------------------------------
 *
 * TclArgumentRelease --
 *
 *	This procedure is a helper for the TIP #280 uplevel extension. It
 *	removes the location references for the arguments of a command just
 *	done. Usage is counted down, the data is removed only when no user is
 *	left over.
 *
 * Results:
 *	None.
 *
 * Side effects:
 *	May release memory.
 *
 * TIP #280
 *----------------------------------------------------------------------
 */

void
TclArgumentRelease(
    Tcl_Interp *interp,
    Tcl_Obj **objv,
    int objc)
{
    Interp *iPtr = (Interp *) interp;
    int i;

    for (i = 1; i < objc; i++) {
	CFWord *cfwPtr;
	Tcl_HashEntry *hPtr =
		Tcl_FindHashEntry(iPtr->lineLAPtr, (char *) objv[i]);

	if (!hPtr) {
	    continue;
	}
	cfwPtr = Tcl_GetHashValue(hPtr);

	if (cfwPtr->refCount-- > 1) {
	    continue;
	}

	ckfree(cfwPtr);
	Tcl_DeleteHashEntry(hPtr);
    }
}

/*
 *----------------------------------------------------------------------
 *
 * TclArgumentBCEnter --
 *
 *	This procedure is a helper for the TIP #280 uplevel extension. It
 *	enters location references for the literal arguments of commands in
 *	bytecode about to be invoked. Only the first entry has the actual
 *	data, further entries simply count the usage up.
 *
 * Results:
 *	None.
 *
 * Side effects:
 *	May allocate memory.
 *
 * TIP #280
 *----------------------------------------------------------------------
 */

void
TclArgumentBCEnter(
    Tcl_Interp *interp,
    Tcl_Obj *objv[],
    int objc,
    void *codePtr,
    CmdFrame *cfPtr,
    int cmd,
    int pc)
{
    ExtCmdLoc *eclPtr;
    int word;
    ECL *ePtr;
    CFWordBC *lastPtr = NULL;
    Interp *iPtr = (Interp *) interp;
    Tcl_HashEntry *hePtr =
	    Tcl_FindHashEntry(iPtr->lineBCPtr, (char *) codePtr);

    if (!hePtr) {
	return;
    }
    eclPtr = Tcl_GetHashValue(hePtr);
    ePtr = &eclPtr->loc[cmd];

    /*
     * ePtr->nline is the number of words originally parsed.
     *
     * objc is the number of elements getting invoked.
     *
     * If they are not the same, we arrived here by compiling an
     * ensemble dispatch.  Ensemble subcommands that lead to script
     * evaluation are not supposed to get compiled, because a command
     * such as [info level] in the script can expose some of the dispatch
     * shenanigans.  This means that we don't have to tend to the
     * housekeeping, and can escape now.
     */

    if (ePtr->nline != objc) {
        return;
    }

    /*
     * Having disposed of the ensemble cases, we can state...
     * A few truths ...
     * (1) ePtr->nline == objc
     * (2) (ePtr->line[word] < 0) => !literal, for all words
     * (3) (word == 0) => !literal
     *
     * Item (2) is why we can use objv to get the literals, and do not
     * have to save them at compile time.
     */

    for (word = 1; word < objc; word++) {
	if (ePtr->line[word] >= 0) {
	    int isnew;
	    Tcl_HashEntry *hPtr = Tcl_CreateHashEntry(iPtr->lineLABCPtr,
		objv[word], &isnew);
	    CFWordBC *cfwPtr = ckalloc(sizeof(CFWordBC));

	    cfwPtr->framePtr = cfPtr;
	    cfwPtr->obj = objv[word];
	    cfwPtr->pc = pc;
	    cfwPtr->word = word;
	    cfwPtr->nextPtr = lastPtr;
	    lastPtr = cfwPtr;

	    if (isnew) {
		/*
		 * The word is not on the stack yet, remember the current
		 * location and initialize references.
		 */

		cfwPtr->prevPtr = NULL;
	    } else {
		/*
		 * The object is already on the stack, however it may have
		 * a different location now (literal sharing may map
		 * multiple location to a single Tcl_Obj*. Save the old
		 * information in the new structure.
		 */

		cfwPtr->prevPtr = Tcl_GetHashValue(hPtr);
	    }

	    Tcl_SetHashValue(hPtr, cfwPtr);
	}
    } /* for */

    cfPtr->litarg = lastPtr;
}

/*
 *----------------------------------------------------------------------
 *
 * TclArgumentBCRelease --
 *
 *	This procedure is a helper for the TIP #280 uplevel extension. It
 *	removes the location references for the literal arguments of commands
 *	in bytecode just done. Usage is counted down, the data is removed only
 *	when no user is left over.
 *
 * Results:
 *	None.
 *
 * Side effects:
 *	May release memory.
 *
 * TIP #280
 *----------------------------------------------------------------------
 */

void
TclArgumentBCRelease(
    Tcl_Interp *interp,
    CmdFrame *cfPtr)
{
    Interp *iPtr = (Interp *) interp;
    CFWordBC *cfwPtr = (CFWordBC *) cfPtr->litarg;

    while (cfwPtr) {
	CFWordBC *nextPtr = cfwPtr->nextPtr;
	Tcl_HashEntry *hPtr =
		Tcl_FindHashEntry(iPtr->lineLABCPtr, (char *) cfwPtr->obj);
	CFWordBC *xPtr = Tcl_GetHashValue(hPtr);

	if (xPtr != cfwPtr) {
	    Tcl_Panic("TclArgumentBC Enter/Release Mismatch");
	}

	if (cfwPtr->prevPtr) {
	    Tcl_SetHashValue(hPtr, cfwPtr->prevPtr);
	} else {
	    Tcl_DeleteHashEntry(hPtr);
	}

	ckfree(cfwPtr);
	cfwPtr = nextPtr;
    }

    cfPtr->litarg = NULL;
}

/*
 *----------------------------------------------------------------------
 *
 * TclArgumentGet --
 *
 *	This procedure is a helper for the TIP #280 uplevel extension. It
 *	finds the location references for a Tcl_Obj, if any.
 *
 * Results:
 *	None.
 *
 * Side effects:
 *	Writes found location information into the result arguments.
 *
 * TIP #280
 *----------------------------------------------------------------------
 */

void
TclArgumentGet(
    Tcl_Interp *interp,
    Tcl_Obj *obj,
    CmdFrame **cfPtrPtr,
    int *wordPtr)
{
    Interp *iPtr = (Interp *) interp;
    Tcl_HashEntry *hPtr;
    CmdFrame *framePtr;

    /*
     * An object which either has no string rep or else is a canonical list is
     * guaranteed to have been generated dynamically: bail out, this cannot
     * have a usable absolute location. _Do not touch_ the information the set
     * up by the caller. It knows better than us.
     */

    if (!TclHasStringRep(obj) || TclListObjIsCanonical(obj)) {
	return;
    }

    /*
     * First look for location information recorded in the argument
     * stack. That is nearest.
     */

    hPtr = Tcl_FindHashEntry(iPtr->lineLAPtr, (char *) obj);
    if (hPtr) {
	CFWord *cfwPtr = Tcl_GetHashValue(hPtr);

	*wordPtr = cfwPtr->word;
	*cfPtrPtr = cfwPtr->framePtr;
	return;
    }

    /*
     * Check if the Tcl_Obj has location information as a bytecode literal, in
     * that stack.
     */

    hPtr = Tcl_FindHashEntry(iPtr->lineLABCPtr, (char *) obj);
    if (hPtr) {
	CFWordBC *cfwPtr = Tcl_GetHashValue(hPtr);

	framePtr = cfwPtr->framePtr;
	framePtr->data.tebc.pc = (char *) (((ByteCode *)
		framePtr->data.tebc.codePtr)->codeStart + cfwPtr->pc);
	*cfPtrPtr = cfwPtr->framePtr;
	*wordPtr = cfwPtr->word;
	return;
    }
}

/*
 *----------------------------------------------------------------------
 *
 * Tcl_Eval --
 *
 *	Execute a Tcl command in a string. This function executes the script
 *	directly, rather than compiling it to bytecodes. Before the arrival of
 *	the bytecode compiler in Tcl 8.0 Tcl_Eval was the main function used
 *	for executing Tcl commands, but nowadays it isn't used much.
 *
 * Results:
 *	The return value is one of the return codes defined in tcl.h (such as
 *	TCL_OK), and interp's result contains a value to supplement the return
 *	code. The value of the result will persist only until the next call to
 *	Tcl_Eval or Tcl_EvalObj: you must copy it or lose it!
 *
 * Side effects:
 *	Can be almost arbitrary, depending on the commands in the script.
 *
 *----------------------------------------------------------------------
 */

#ifndef TCL_NO_DEPRECATED
#undef Tcl_Eval
int
Tcl_Eval(
    Tcl_Interp *interp,		/* Token for command interpreter (returned by
				 * previous call to Tcl_CreateInterp). */
    const char *script)		/* Pointer to TCL command to execute. */
{
    int code = Tcl_EvalEx(interp, script, -1, 0);

    /*
     * For backwards compatibility with old C code that predates the object
     * system in Tcl 8.0, we have to mirror the object result back into the
     * string result (some callers may expect it there).
     */

    (void) Tcl_GetStringResult(interp);
    return code;
}

/*
 *----------------------------------------------------------------------
 *
 * Tcl_EvalObj, Tcl_GlobalEvalObj --
 *
 *	These functions are deprecated but we keep them around for backwards
 *	compatibility reasons.
 *
 * Results:
 *	See the functions they call.
 *
 * Side effects:
 *	See the functions they call.
 *
 *----------------------------------------------------------------------
 */

#undef Tcl_EvalObj
int
Tcl_EvalObj(
    Tcl_Interp *interp,
    Tcl_Obj *objPtr)
{
    return Tcl_EvalObjEx(interp, objPtr, 0);
}
#undef Tcl_GlobalEvalObj
int
Tcl_GlobalEvalObj(
    Tcl_Interp *interp,
    Tcl_Obj *objPtr)
{
    return Tcl_EvalObjEx(interp, objPtr, TCL_EVAL_GLOBAL);
}
#endif /* TCL_NO_DEPRECATED */

/*
 *----------------------------------------------------------------------
 *
 * Tcl_EvalObjEx, TclEvalObjEx --
 *
 *	Execute Tcl commands stored in a Tcl object. These commands are
 *	compiled into bytecodes if necessary, unless TCL_EVAL_DIRECT is
 *	specified.
 *
 *	If the flag TCL_EVAL_DIRECT is passed in, the value of invoker
 *	must be NULL.  Support for non-NULL invokers in that mode has
 *	been removed since it was unused and untested.  Failure to
 *	follow this limitation will lead to an assertion panic.
 *
 * Results:
 *	The return value is one of the return codes defined in tcl.h (such as
 *	TCL_OK), and the interpreter's result contains a value to supplement
 *	the return code.
 *
 * Side effects:
 *	The object is converted, if necessary, to a ByteCode object that holds
 *	the bytecode instructions for the commands. Executing the commands
 *	will almost certainly have side effects that depend on those commands.
 *
 * TIP #280 : Keep public API, internally extended API.
 *----------------------------------------------------------------------
 */

int
Tcl_EvalObjEx(
    Tcl_Interp *interp,		/* Token for command interpreter (returned by
				 * a previous call to Tcl_CreateInterp). */
    register Tcl_Obj *objPtr,	/* Pointer to object containing commands to
				 * execute. */
    int flags)			/* Collection of OR-ed bits that control the
				 * evaluation of the script. Supported values
				 * are TCL_EVAL_GLOBAL and TCL_EVAL_DIRECT. */
{
    return TclEvalObjEx(interp, objPtr, flags, NULL, 0);
}

int
TclEvalObjEx(
    Tcl_Interp *interp,		/* Token for command interpreter (returned by
				 * a previous call to Tcl_CreateInterp). */
    register Tcl_Obj *objPtr,	/* Pointer to object containing commands to
				 * execute. */
    int flags,			/* Collection of OR-ed bits that control the
				 * evaluation of the script. Supported values
				 * are TCL_EVAL_GLOBAL and TCL_EVAL_DIRECT. */
    const CmdFrame *invoker,	/* Frame of the command doing the eval. */
    int word)			/* Index of the word which is in objPtr. */
{
    int result = TCL_OK;
    NRE_callback *rootPtr = TOP_CB(interp);

    result = TclNREvalObjEx(interp, objPtr, flags, invoker, word);
    return TclNRRunCallbacks(interp, result, rootPtr);
}

int
TclNREvalObjEx(
    Tcl_Interp *interp,		/* Token for command interpreter (returned by
				 * a previous call to Tcl_CreateInterp). */
    register Tcl_Obj *objPtr,	/* Pointer to object containing commands to
				 * execute. */
    int flags,			/* Collection of OR-ed bits that control the
				 * evaluation of the script. Supported values
				 * are TCL_EVAL_GLOBAL and TCL_EVAL_DIRECT. */
    const CmdFrame *invoker,	/* Frame of the command doing the eval. */
    int word)			/* Index of the word which is in objPtr. */
{
    Interp *iPtr = (Interp *) interp;
    int result;

    /*
     * This function consists of three independent blocks for: direct
     * evaluation of canonical lists, compilation and bytecode execution and
     * finally direct evaluation. Precisely one of these blocks will be run.
     */

    if (TclListObjIsCanonical(objPtr)) {
	CmdFrame *eoFramePtr = NULL;
	int objc;
	Tcl_Obj *listPtr, **objv;

	/*
	 * Canonical List Optimization:  In this case, we
	 * can safely use Tcl_EvalObjv instead and get an appreciable
	 * improvement in execution speed. This is because it allows us to
	 * avoid a setFromAny step that would just pack everything into a
	 * string and back out again.
	 *
	 * This also preserves any associations between list elements and
	 * location information for such elements.
	 */

	/*
	 * Shimmer protection! Always pass an unshared obj. The caller could
	 * incr the refCount of objPtr AFTER calling us! To be completely safe
	 * we always make a copy. The callback takes care od the refCounts for
	 * both listPtr and objPtr.
	 *
	 * TODO: Create a test to demo this need, or eliminate it.
	 * FIXME OPT: preserve just the internal rep?
	 */

	Tcl_IncrRefCount(objPtr);
	listPtr = TclListObjCopy(interp, objPtr);
	Tcl_IncrRefCount(listPtr);

	if (word != INT_MIN) {
	    /*
	     * TIP #280 Structures for tracking lines. As we know that this is
	     * dynamic execution we ignore the invoker, even if known.
	     *
	     * TIP #280. We do _not_ compute all the line numbers for the
	     * words in the command. For the eval of a pure list the most
	     * sensible choice is to put all words on line 1. Given that we
	     * neither need memory for them nor compute anything. 'line' is
	     * left NULL. The two places using this information (TclInfoFrame,
	     * and TclInitCompileEnv), are special-cased to use the proper
	     * line number directly instead of accessing the 'line' array.
	     *
	     * Note that we use (word==INTMIN) to signal that no command frame
	     * should be pushed, as needed by alias and ensemble redirections.
	     */

	    eoFramePtr = TclStackAlloc(interp, sizeof(CmdFrame));
	    eoFramePtr->nline = 0;
	    eoFramePtr->line = NULL;

	    eoFramePtr->type = TCL_LOCATION_EVAL;
	    eoFramePtr->level = (iPtr->cmdFramePtr == NULL?
		    1 : iPtr->cmdFramePtr->level + 1);
	    eoFramePtr->framePtr = iPtr->framePtr;
	    eoFramePtr->nextPtr = iPtr->cmdFramePtr;

	    eoFramePtr->cmdObj = objPtr;
	    eoFramePtr->cmd = NULL;
	    eoFramePtr->len = 0;
	    eoFramePtr->data.eval.path = NULL;

	    iPtr->cmdFramePtr = eoFramePtr;

	    flags |= TCL_EVAL_SOURCE_IN_FRAME;
	}

	TclMarkTailcall(interp);
        TclNRAddCallback(interp, TEOEx_ListCallback, listPtr, eoFramePtr,
		objPtr, NULL);

	TclListObjGetElements(NULL, listPtr, &objc, &objv);
	return TclNREvalObjv(interp, objc, objv, flags, NULL);
    }

    if (!(flags & TCL_EVAL_DIRECT)) {
	/*
	 * Let the compiler/engine subsystem do the evaluation.
	 *
	 * TIP #280 The invoker provides us with the context for the script.
	 * We transfer this to the byte code compiler.
	 */

	int allowExceptions = (iPtr->evalFlags & TCL_ALLOW_EXCEPTIONS);
	ByteCode *codePtr;
	CallFrame *savedVarFramePtr = NULL;	/* Saves old copy of
						 * iPtr->varFramePtr in case
						 * TCL_EVAL_GLOBAL was set. */

        if (TclInterpReady(interp) != TCL_OK) {
            return TCL_ERROR;
        }
	if (flags & TCL_EVAL_GLOBAL) {
	    savedVarFramePtr = iPtr->varFramePtr;
	    iPtr->varFramePtr = iPtr->rootFramePtr;
	}
	Tcl_IncrRefCount(objPtr);
	codePtr = TclCompileObj(interp, objPtr, invoker, word);

	TclNRAddCallback(interp, TEOEx_ByteCodeCallback, savedVarFramePtr,
		objPtr, INT2PTR(allowExceptions), NULL);
        return TclNRExecuteByteCode(interp, codePtr);
    }

    {
	/*
	 * We're not supposed to use the compiler or byte-code
	 * interpreter. Let Tcl_EvalEx evaluate the command directly (and
	 * probably more slowly).
	 */

	const char *script;
	int numSrcBytes;

	/*
	 * Now we check if we have data about invisible continuation lines for
	 * the script, and make it available to the direct script parser and
	 * evaluator we are about to call, if so.
	 *
	 * It may be possible that the script Tcl_Obj* can be free'd while the
	 * evaluator is using it, leading to the release of the associated
	 * ContLineLoc structure as well. To ensure that the latter doesn't
	 * happen we set a lock on it. We release this lock later in this
	 * function, after the evaluator is done. The relevant "lineCLPtr"
	 * hashtable is managed in the file "tclObj.c".
	 *
	 * Another important action is to save (and later restore) the
	 * continuation line information of the caller, in case we are
	 * executing nested commands in the eval/direct path.
	 */

	ContLineLoc *saveCLLocPtr = iPtr->scriptCLLocPtr;

	assert(invoker == NULL);

	iPtr->scriptCLLocPtr = TclContinuationsGet(objPtr);

	Tcl_IncrRefCount(objPtr);

	script = TclGetStringFromObj(objPtr, &numSrcBytes);
	result = Tcl_EvalEx(interp, script, numSrcBytes, flags);

	TclDecrRefCount(objPtr);

	iPtr->scriptCLLocPtr = saveCLLocPtr;
	return result;
    }
}

static int
TEOEx_ByteCodeCallback(
    ClientData data[],
    Tcl_Interp *interp,
    int result)
{
    Interp *iPtr = (Interp *) interp;
    CallFrame *savedVarFramePtr = data[0];
    Tcl_Obj *objPtr = data[1];
    int allowExceptions = PTR2INT(data[2]);

    if (iPtr->numLevels == 0) {
	if (result == TCL_RETURN) {
	    result = TclUpdateReturnInfo(iPtr);
	}
	if ((result != TCL_OK) && (result != TCL_ERROR) && !allowExceptions) {
	    const char *script;
	    int numSrcBytes;

	    ProcessUnexpectedResult(interp, result);
	    result = TCL_ERROR;
	    script = TclGetStringFromObj(objPtr, &numSrcBytes);
	    Tcl_LogCommandInfo(interp, script, script, numSrcBytes);
	}

	/*
	 * We are returning to level 0, so should call TclResetCancellation.
	 * Let us just unset the flags inline.
	 */

	TclUnsetCancelFlags(iPtr);
    }
    iPtr->evalFlags = 0;

    /*
     * Restore the callFrame if this was a TCL_EVAL_GLOBAL.
     */

    if (savedVarFramePtr) {
	iPtr->varFramePtr = savedVarFramePtr;
    }

    TclDecrRefCount(objPtr);
    return result;
}

static int
TEOEx_ListCallback(
    ClientData data[],
    Tcl_Interp *interp,
    int result)
{
    Interp *iPtr = (Interp *) interp;
    Tcl_Obj *listPtr = data[0];
    CmdFrame *eoFramePtr = data[1];
    Tcl_Obj *objPtr = data[2];

    /*
     * Remove the cmdFrame
     */

    if (eoFramePtr) {
	iPtr->cmdFramePtr = eoFramePtr->nextPtr;
	TclStackFree(interp, eoFramePtr);
    }
    TclDecrRefCount(objPtr);
    TclDecrRefCount(listPtr);

    return result;
}

/*
 *----------------------------------------------------------------------
 *
 * ProcessUnexpectedResult --
 *
 *	Function called by Tcl_EvalObj to set the interpreter's result value
 *	to an appropriate error message when the code it evaluates returns an
 *	unexpected result code (not TCL_OK and not TCL_ERROR) to the topmost
 *	evaluation level.
 *
 * Results:
 *	None.
 *
 * Side effects:
 *	The interpreter result is set to an error message appropriate to the
 *	result code.
 *
 *----------------------------------------------------------------------
 */

static void
ProcessUnexpectedResult(
    Tcl_Interp *interp,		/* The interpreter in which the unexpected
				 * result code was returned. */
    int returnCode)		/* The unexpected result code. */
{
    char buf[TCL_INTEGER_SPACE];

    Tcl_ResetResult(interp);
    if (returnCode == TCL_BREAK) {
	Tcl_SetObjResult(interp, Tcl_NewStringObj(
		"invoked \"break\" outside of a loop", -1));
    } else if (returnCode == TCL_CONTINUE) {
	Tcl_SetObjResult(interp, Tcl_NewStringObj(
		"invoked \"continue\" outside of a loop", -1));
    } else {
	Tcl_SetObjResult(interp, Tcl_ObjPrintf(
		"command returned bad code: %d", returnCode));
    }
    sprintf(buf, "%d", returnCode);
    Tcl_SetErrorCode(interp, "TCL", "UNEXPECTED_RESULT_CODE", buf, NULL);
}

/*
 *---------------------------------------------------------------------------
 *
 * Tcl_ExprLong, Tcl_ExprDouble, Tcl_ExprBoolean --
 *
 *	Functions to evaluate an expression and return its value in a
 *	particular form.
 *
 * Results:
 *	Each of the functions below returns a standard Tcl result. If an error
 *	occurs then an error message is left in the interp's result. Otherwise
 *	the value of the expression, in the appropriate form, is stored at
 *	*ptr. If the expression had a result that was incompatible with the
 *	desired form then an error is returned.
 *
 * Side effects:
 *	None.
 *
 *---------------------------------------------------------------------------
 */

int
Tcl_ExprLong(
    Tcl_Interp *interp,		/* Context in which to evaluate the
				 * expression. */
    const char *exprstring,	/* Expression to evaluate. */
    long *ptr)			/* Where to store result. */
{
    register Tcl_Obj *exprPtr;
    int result = TCL_OK;
    if (*exprstring == '\0') {
	/*
	 * Legacy compatibility - return 0 for the zero-length string.
	 */

	*ptr = 0;
    } else {
	exprPtr = Tcl_NewStringObj(exprstring, -1);
	Tcl_IncrRefCount(exprPtr);
	result = Tcl_ExprLongObj(interp, exprPtr, ptr);
	Tcl_DecrRefCount(exprPtr);
	if (result != TCL_OK) {
	    (void) Tcl_GetStringResult(interp);
	}
    }
    return result;
}

int
Tcl_ExprDouble(
    Tcl_Interp *interp,		/* Context in which to evaluate the
				 * expression. */
    const char *exprstring,	/* Expression to evaluate. */
    double *ptr)		/* Where to store result. */
{
    register Tcl_Obj *exprPtr;
    int result = TCL_OK;

    if (*exprstring == '\0') {
	/*
	 * Legacy compatibility - return 0 for the zero-length string.
	 */

	*ptr = 0.0;
    } else {
	exprPtr = Tcl_NewStringObj(exprstring, -1);
	Tcl_IncrRefCount(exprPtr);
	result = Tcl_ExprDoubleObj(interp, exprPtr, ptr);
	Tcl_DecrRefCount(exprPtr);
				/* Discard the expression object. */
	if (result != TCL_OK) {
	    (void) Tcl_GetStringResult(interp);
	}
    }
    return result;
}

int
Tcl_ExprBoolean(
    Tcl_Interp *interp,		/* Context in which to evaluate the
				 * expression. */
    const char *exprstring,	/* Expression to evaluate. */
    int *ptr)			/* Where to store 0/1 result. */
{
    if (*exprstring == '\0') {
	/*
	 * An empty string. Just set the result boolean to 0 (false).
	 */

	*ptr = 0;
	return TCL_OK;
    } else {
	int result;
	Tcl_Obj *exprPtr = Tcl_NewStringObj(exprstring, -1);

	Tcl_IncrRefCount(exprPtr);
	result = Tcl_ExprBooleanObj(interp, exprPtr, ptr);
	Tcl_DecrRefCount(exprPtr);
	if (result != TCL_OK) {
	    /*
	     * Move the interpreter's object result to the string result, then
	     * reset the object result.
	     */

	    (void) Tcl_GetStringResult(interp);
	}
	return result;
    }
}

/*
 *--------------------------------------------------------------
 *
 * Tcl_ExprLongObj, Tcl_ExprDoubleObj, Tcl_ExprBooleanObj --
 *
 *	Functions to evaluate an expression in an object and return its value
 *	in a particular form.
 *
 * Results:
 *	Each of the functions below returns a standard Tcl result object. If
 *	an error occurs then an error message is left in the interpreter's
 *	result. Otherwise the value of the expression, in the appropriate
 *	form, is stored at *ptr. If the expression had a result that was
 *	incompatible with the desired form then an error is returned.
 *
 * Side effects:
 *	None.
 *
 *--------------------------------------------------------------
 */

int
Tcl_ExprLongObj(
    Tcl_Interp *interp,		/* Context in which to evaluate the
				 * expression. */
    register Tcl_Obj *objPtr,	/* Expression to evaluate. */
    long *ptr)			/* Where to store long result. */
{
    Tcl_Obj *resultPtr;
    int result, type;
    double d;
    ClientData internalPtr;

    result = Tcl_ExprObj(interp, objPtr, &resultPtr);
    if (result != TCL_OK) {
	return TCL_ERROR;
    }

    if (TclGetNumberFromObj(interp, resultPtr, &internalPtr, &type)!=TCL_OK) {
	return TCL_ERROR;
    }

    switch (type) {
    case TCL_NUMBER_DOUBLE: {
	mp_int big;

	d = *((const double *) internalPtr);
	Tcl_DecrRefCount(resultPtr);
	if (Tcl_InitBignumFromDouble(interp, d, &big) != TCL_OK) {
	    return TCL_ERROR;
	}
	resultPtr = Tcl_NewBignumObj(&big);
	/* FALLTHROUGH */
    }
    case TCL_NUMBER_INT:
    case TCL_NUMBER_BIG:
	result = TclGetLongFromObj(interp, resultPtr, ptr);
	break;

    case TCL_NUMBER_NAN:
	Tcl_GetDoubleFromObj(interp, resultPtr, &d);
	result = TCL_ERROR;
    }

    Tcl_DecrRefCount(resultPtr);/* Discard the result object. */
    return result;
}

int
Tcl_ExprDoubleObj(
    Tcl_Interp *interp,		/* Context in which to evaluate the
				 * expression. */
    register Tcl_Obj *objPtr,	/* Expression to evaluate. */
    double *ptr)		/* Where to store double result. */
{
    Tcl_Obj *resultPtr;
    int result, type;
    ClientData internalPtr;

    result = Tcl_ExprObj(interp, objPtr, &resultPtr);
    if (result != TCL_OK) {
	return TCL_ERROR;
    }

    result = TclGetNumberFromObj(interp, resultPtr, &internalPtr, &type);
    if (result == TCL_OK) {
	switch (type) {
	case TCL_NUMBER_NAN:
#ifndef ACCEPT_NAN
	    result = Tcl_GetDoubleFromObj(interp, resultPtr, ptr);
	    break;
#endif
	case TCL_NUMBER_DOUBLE:
	    *ptr = *((const double *) internalPtr);
	    result = TCL_OK;
	    break;
	default:
	    result = Tcl_GetDoubleFromObj(interp, resultPtr, ptr);
	}
    }
    Tcl_DecrRefCount(resultPtr);/* Discard the result object. */
    return result;
}

int
Tcl_ExprBooleanObj(
    Tcl_Interp *interp,		/* Context in which to evaluate the
				 * expression. */
    register Tcl_Obj *objPtr,	/* Expression to evaluate. */
    int *ptr)			/* Where to store 0/1 result. */
{
    Tcl_Obj *resultPtr;
    int result;

    result = Tcl_ExprObj(interp, objPtr, &resultPtr);
    if (result == TCL_OK) {
	result = Tcl_GetBooleanFromObj(interp, resultPtr, ptr);
	Tcl_DecrRefCount(resultPtr);
				/* Discard the result object. */
    }
    return result;
}

/*
 *----------------------------------------------------------------------
 *
 * TclObjInvokeNamespace --
 *
 *	Object version: Invokes a Tcl command, given an objv/objc, from either
 *	the exposed or hidden set of commands in the given interpreter.
 *
 *	NOTE: The command is invoked in the global stack frame of the
 *	interpreter or namespace, thus it cannot see any current state on the
 *	stack of that interpreter.
 *
 * Results:
 *	A standard Tcl result.
 *
 * Side effects:
 *	Whatever the command does.
 *
 *----------------------------------------------------------------------
 */

int
TclObjInvokeNamespace(
    Tcl_Interp *interp,		/* Interpreter in which command is to be
				 * invoked. */
    int objc,			/* Count of arguments. */
    Tcl_Obj *const objv[],	/* Argument objects; objv[0] points to the
				 * name of the command to invoke. */
    Tcl_Namespace *nsPtr,	/* The namespace to use. */
    int flags)			/* Combination of flags controlling the call:
				 * TCL_INVOKE_HIDDEN, TCL_INVOKE_NO_UNKNOWN,
				 * or TCL_INVOKE_NO_TRACEBACK. */
{
    int result;
    Tcl_CallFrame *framePtr;

    /*
     * Make the specified namespace the current namespace and invoke the
     * command.
     */

    (void) TclPushStackFrame(interp, &framePtr, nsPtr, /*isProcFrame*/0);
    result = TclObjInvoke(interp, objc, objv, flags);

    TclPopStackFrame(interp);
    return result;
}

/*
 *----------------------------------------------------------------------
 *
 * TclObjInvoke --
 *
 *	Invokes a Tcl command, given an objv/objc, from either the exposed or
 *	the hidden sets of commands in the given interpreter.
 *
 * Results:
 *	A standard Tcl object result.
 *
 * Side effects:
 *	Whatever the command does.
 *
 *----------------------------------------------------------------------
 */

int
TclObjInvoke(
    Tcl_Interp *interp,		/* Interpreter in which command is to be
				 * invoked. */
    int objc,			/* Count of arguments. */
    Tcl_Obj *const objv[],	/* Argument objects; objv[0] points to the
				 * name of the command to invoke. */
    int flags)			/* Combination of flags controlling the call:
				 * TCL_INVOKE_HIDDEN, TCL_INVOKE_NO_UNKNOWN,
				 * or TCL_INVOKE_NO_TRACEBACK. */
{
    if (interp == NULL) {
	return TCL_ERROR;
    }
    if ((objc < 1) || (objv == NULL)) {
	Tcl_SetObjResult(interp, Tcl_NewStringObj(
                "illegal argument vector", -1));
	return TCL_ERROR;
    }
    if ((flags & TCL_INVOKE_HIDDEN) == 0) {
	Tcl_Panic("TclObjInvoke: called without TCL_INVOKE_HIDDEN");
    }
    return Tcl_NRCallObjProc(interp, TclNRInvoke, NULL, objc, objv);
}

int
TclNRInvoke(
    ClientData clientData,
    Tcl_Interp *interp,
    int objc,
    Tcl_Obj *const objv[])
{
    register Interp *iPtr = (Interp *) interp;
    Tcl_HashTable *hTblPtr;	/* Table of hidden commands. */
    const char *cmdName;	/* Name of the command from objv[0]. */
    Tcl_HashEntry *hPtr = NULL;
    Command *cmdPtr;

    cmdName = TclGetString(objv[0]);
    hTblPtr = iPtr->hiddenCmdTablePtr;
    if (hTblPtr != NULL) {
	hPtr = Tcl_FindHashEntry(hTblPtr, cmdName);
    }
    if (hPtr == NULL) {
	Tcl_SetObjResult(interp, Tcl_ObjPrintf(
                "invalid hidden command name \"%s\"", cmdName));
        Tcl_SetErrorCode(interp, "TCL", "LOOKUP", "HIDDENTOKEN", cmdName,
                NULL);
	return TCL_ERROR;
    }
    cmdPtr = Tcl_GetHashValue(hPtr);

    /*
     * Avoid the exception-handling brain damage when numLevels == 0
     */

    iPtr->numLevels++;
    Tcl_NRAddCallback(interp, NRPostInvoke, NULL, NULL, NULL, NULL);

    /*
     * Normal command resolution of objv[0] isn't going to find cmdPtr.
     * That's the whole point of **hidden** commands.  So tell the Eval core
     * machinery not to even try (and risk finding something wrong).
     */

    return TclNREvalObjv(interp, objc, objv, TCL_EVAL_NORESOLVE, cmdPtr);
}

static int
NRPostInvoke(
    ClientData clientData[],
    Tcl_Interp *interp,
    int result)
{
    Interp *iPtr = (Interp *)interp;
    iPtr->numLevels--;
    return result;
}

/*
 *---------------------------------------------------------------------------
 *
 * Tcl_ExprString --
 *
 *	Evaluate an expression in a string and return its value in string
 *	form.
 *
 * Results:
 *	A standard Tcl result. If the result is TCL_OK, then the interp's
 *	result is set to the string value of the expression. If the result is
 *	TCL_ERROR, then the interp's result contains an error message.
 *
 * Side effects:
 *	A Tcl object is allocated to hold a copy of the expression string.
 *	This expression object is passed to Tcl_ExprObj and then deallocated.
 *
 *---------------------------------------------------------------------------
 */

int
Tcl_ExprString(
    Tcl_Interp *interp,		/* Context in which to evaluate the
				 * expression. */
    const char *expr)		/* Expression to evaluate. */
{
    int code = TCL_OK;

    if (expr[0] == '\0') {
	/*
	 * An empty string. Just set the interpreter's result to 0.
	 */

	Tcl_SetObjResult(interp, Tcl_NewWideIntObj(0));
    } else {
	Tcl_Obj *resultPtr, *exprObj = Tcl_NewStringObj(expr, -1);

	Tcl_IncrRefCount(exprObj);
	code = Tcl_ExprObj(interp, exprObj, &resultPtr);
	Tcl_DecrRefCount(exprObj);
	if (code == TCL_OK) {
	    Tcl_SetObjResult(interp, resultPtr);
	    Tcl_DecrRefCount(resultPtr);
	}
    }

    /*
     * Force the string rep of the interp result.
     */

    (void) Tcl_GetStringResult(interp);
    return code;
}

/*
 *----------------------------------------------------------------------
 *
 * Tcl_AppendObjToErrorInfo --
 *
 *	Add a Tcl_Obj value to the errorInfo field that describes the current
 *	error.
 *
 * Results:
 *	None.
 *
 * Side effects:
 *	The value of the Tcl_obj is appended to the errorInfo field. If we are
 *	just starting to log an error, errorInfo is initialized from the error
 *	message in the interpreter's result.
 *
 *----------------------------------------------------------------------
 */

#undef Tcl_AddObjErrorInfo
void
Tcl_AppendObjToErrorInfo(
    Tcl_Interp *interp,		/* Interpreter to which error information
				 * pertains. */
    Tcl_Obj *objPtr)		/* Message to record. */
{
    const char *message = TclGetString(objPtr);

    Tcl_IncrRefCount(objPtr);
    Tcl_AddObjErrorInfo(interp, message, objPtr->length);
    Tcl_DecrRefCount(objPtr);
}

/*
 *----------------------------------------------------------------------
 *
 * Tcl_AddErrorInfo --
 *
 *	Add information to the errorInfo field that describes the current
 *	error.
 *
 * Results:
 *	None.
 *
 * Side effects:
 *	The contents of message are appended to the errorInfo field. If we are
 *	just starting to log an error, errorInfo is initialized from the error
 *	message in the interpreter's result.
 *
 *----------------------------------------------------------------------
 */

#ifndef TCL_NO_DEPRECATED
#undef Tcl_AddErrorInfo
void
Tcl_AddErrorInfo(
    Tcl_Interp *interp,		/* Interpreter to which error information
				 * pertains. */
    const char *message)	/* Message to record. */
{
    Tcl_AddObjErrorInfo(interp, message, -1);
}
#endif /* TCL_NO_DEPRECATED */

/*
 *----------------------------------------------------------------------
 *
 * Tcl_AddObjErrorInfo --
 *
 *	Add information to the errorInfo field that describes the current
 *	error. This routine differs from Tcl_AddErrorInfo by taking a byte
 *	pointer and length.
 *
 * Results:
 *	None.
 *
 * Side effects:
 *	"length" bytes from "message" are appended to the errorInfo field. If
 *	"length" is negative, use bytes up to the first NULL byte. If we are
 *	just starting to log an error, errorInfo is initialized from the error
 *	message in the interpreter's result.
 *
 *----------------------------------------------------------------------
 */

void
Tcl_AddObjErrorInfo(
    Tcl_Interp *interp,		/* Interpreter to which error information
				 * pertains. */
    const char *message,	/* Points to the first byte of an array of
				 * bytes of the message. */
    int length)			/* The number of bytes in the message. If < 0,
				 * then append all bytes up to a NULL byte. */
{
    register Interp *iPtr = (Interp *) interp;

    /*
     * If we are just starting to log an error, errorInfo is initialized from
     * the error message in the interpreter's result.
     */

    iPtr->flags |= ERR_LEGACY_COPY;
    if (iPtr->errorInfo == NULL) {
#if !defined(TCL_NO_DEPRECATED) && TCL_MAJOR_VERSION < 9
	if (*(iPtr->result) != 0) {
	    /*
	     * The interp's string result is set, apparently by some extension
	     * making a deprecated direct write to it. That extension may
	     * expect interp->result to continue to be set, so we'll take
	     * special pains to avoid clearing it, until we drop support for
	     * interp->result completely.
	     */

	    iPtr->errorInfo = Tcl_NewStringObj(iPtr->result, -1);
	} else
#endif /* !defined(TCL_NO_DEPRECATED) */
	    iPtr->errorInfo = iPtr->objResultPtr;
	Tcl_IncrRefCount(iPtr->errorInfo);
	if (!iPtr->errorCode) {
	    Tcl_SetErrorCode(interp, "NONE", NULL);
	}
    }

    /*
     * Now append "message" to the end of errorInfo.
     */

    if (length != 0) {
	if (Tcl_IsShared(iPtr->errorInfo)) {
	    Tcl_DecrRefCount(iPtr->errorInfo);
	    iPtr->errorInfo = Tcl_DuplicateObj(iPtr->errorInfo);
	    Tcl_IncrRefCount(iPtr->errorInfo);
	}
	Tcl_AppendToObj(iPtr->errorInfo, message, length);
    }
}

/*
 *---------------------------------------------------------------------------
 *
 * Tcl_VarEvalVA --
 *
 *	Given a variable number of string arguments, concatenate them all
 *	together and execute the result as a Tcl command.
 *
 * Results:
 *	A standard Tcl return result. An error message or other result may be
 *	left in the interp's result.
 *
 * Side effects:
 *	Depends on what was done by the command.
 *
 *---------------------------------------------------------------------------
 */

int
Tcl_VarEvalVA(
    Tcl_Interp *interp,		/* Interpreter in which to evaluate command */
    va_list argList)		/* Variable argument list. */
{
    Tcl_DString buf;
    char *string;
    int result;

    /*
     * Copy the strings one after the other into a single larger string. Use
     * stack-allocated space for small commands, but if the command gets too
     * large than call ckalloc to create the space.
     */

    Tcl_DStringInit(&buf);
    while (1) {
	string = va_arg(argList, char *);
	if (string == NULL) {
	    break;
	}
	Tcl_DStringAppend(&buf, string, -1);
    }

    result = Tcl_EvalEx(interp, Tcl_DStringValue(&buf), -1, 0);
    Tcl_DStringFree(&buf);
    return result;
}

/*
 *----------------------------------------------------------------------
 *
 * Tcl_VarEval --
 *
 *	Given a variable number of string arguments, concatenate them all
 *	together and execute the result as a Tcl command.
 *
 * Results:
 *	A standard Tcl return result. An error message or other result may be
 *	left in interp->result.
 *
 * Side effects:
 *	Depends on what was done by the command.
 *
 *----------------------------------------------------------------------
 */
	/* ARGSUSED */
int
Tcl_VarEval(
    Tcl_Interp *interp,
    ...)
{
    va_list argList;
    int result;

    va_start(argList, interp);
    result = Tcl_VarEvalVA(interp, argList);
    va_end(argList);

    return result;
}

/*
 *----------------------------------------------------------------------
 *
 * Tcl_GlobalEval --
 *
 *	Evaluate a command at global level in an interpreter.
 *
 * Results:
 *	A standard Tcl result is returned, and the interp's result is modified
 *	accordingly.
 *
 * Side effects:
 *	The command string is executed in interp, and the execution is carried
 *	out in the variable context of global level (no functions active),
 *	just as if an "uplevel #0" command were being executed.
 *
 *----------------------------------------------------------------------
 */

#ifndef TCL_NO_DEPRECATED
#undef Tcl_GlobalEval
int
Tcl_GlobalEval(
    Tcl_Interp *interp,		/* Interpreter in which to evaluate
				 * command. */
    const char *command)	/* Command to evaluate. */
{
    register Interp *iPtr = (Interp *) interp;
    int result;
    CallFrame *savedVarFramePtr;

    savedVarFramePtr = iPtr->varFramePtr;
    iPtr->varFramePtr = iPtr->rootFramePtr;
    result = Tcl_EvalEx(interp, command, -1, 0);
    iPtr->varFramePtr = savedVarFramePtr;
    return result;
}
#endif /* TCL_NO_DEPRECATED */

/*
 *----------------------------------------------------------------------
 *
 * Tcl_SetRecursionLimit --
 *
 *	Set the maximum number of recursive calls that may be active for an
 *	interpreter at once.
 *
 * Results:
 *	The return value is the old limit on nesting for interp.
 *
 * Side effects:
 *	None.
 *
 *----------------------------------------------------------------------
 */

int
Tcl_SetRecursionLimit(
    Tcl_Interp *interp,		/* Interpreter whose nesting limit is to be
				 * set. */
    int depth)			/* New value for maximimum depth. */
{
    Interp *iPtr = (Interp *) interp;
    int old;

    old = iPtr->maxNestingDepth;
    if (depth > 0) {
	iPtr->maxNestingDepth = depth;
    }
    return old;
}

/*
 *----------------------------------------------------------------------
 *
 * Tcl_AllowExceptions --
 *
 *	Sets a flag in an interpreter so that exceptions can occur in the next
 *	call to Tcl_Eval without them being turned into errors.
 *
 * Results:
 *	None.
 *
 * Side effects:
 *	The TCL_ALLOW_EXCEPTIONS flag gets set in the interpreter's evalFlags
 *	structure. See the reference documentation for more details.
 *
 *----------------------------------------------------------------------
 */

void
Tcl_AllowExceptions(
    Tcl_Interp *interp)		/* Interpreter in which to set flag. */
{
    Interp *iPtr = (Interp *) interp;

    iPtr->evalFlags |= TCL_ALLOW_EXCEPTIONS;
}

/*
 *----------------------------------------------------------------------
 *
 * Tcl_GetVersion --
 *
 *	Get the Tcl major, minor, and patchlevel version numbers and the
 *	release type. A patch is a release type TCL_FINAL_RELEASE with a
 *	patchLevel > 0.
 *
 * Results:
 *	None.
 *
 * Side effects:
 *	None.
 *
 *----------------------------------------------------------------------
 */

void
Tcl_GetVersion(
    int *majorV,
    int *minorV,
    int *patchLevelV,
    int *type)
{
    if (majorV != NULL) {
	*majorV = TCL_MAJOR_VERSION;
    }
    if (minorV != NULL) {
	*minorV = TCL_MINOR_VERSION;
    }
    if (patchLevelV != NULL) {
	*patchLevelV = TCL_RELEASE_SERIAL;
    }
    if (type != NULL) {
	*type = TCL_RELEASE_LEVEL;
    }
}

/*
 *----------------------------------------------------------------------
 *
 * Math Functions --
 *
 *	This page contains the functions that implement all of the built-in
 *	math functions for expressions.
 *
 * Results:
 *	Each function returns TCL_OK if it succeeds and pushes an Tcl object
 *	holding the result. If it fails it returns TCL_ERROR and leaves an
 *	error message in the interpreter's result.
 *
 * Side effects:
 *	None.
 *
 *----------------------------------------------------------------------
 */

static int
ExprCeilFunc(
    ClientData clientData,	/* Ignored */
    Tcl_Interp *interp,		/* The interpreter in which to execute the
				 * function. */
    int objc,			/* Actual parameter count. */
    Tcl_Obj *const *objv)	/* Actual parameter list. */
{
    int code;
    double d;
    mp_int big;

    if (objc != 2) {
	MathFuncWrongNumArgs(interp, 2, objc, objv);
	return TCL_ERROR;
    }
    code = Tcl_GetDoubleFromObj(interp, objv[1], &d);
#ifdef ACCEPT_NAN
    if (code != TCL_OK) {
	const Tcl_ObjIntRep *irPtr = TclFetchIntRep(objv[1], &tclDoubleType);

	if (irPtr) {
	    Tcl_SetObjResult(interp, objv[1]);
	    return TCL_OK;
	}
    }
#endif
    if (code != TCL_OK) {
	return TCL_ERROR;
    }

    if (Tcl_GetBignumFromObj(NULL, objv[1], &big) == TCL_OK) {
	Tcl_SetObjResult(interp, Tcl_NewDoubleObj(TclCeil(&big)));
	mp_clear(&big);
    } else {
	Tcl_SetObjResult(interp, Tcl_NewDoubleObj(ceil(d)));
    }
    return TCL_OK;
}

static int
ExprFloorFunc(
    ClientData clientData,	/* Ignored */
    Tcl_Interp *interp,		/* The interpreter in which to execute the
				 * function. */
    int objc,			/* Actual parameter count. */
    Tcl_Obj *const *objv)	/* Actual parameter list. */
{
    int code;
    double d;
    mp_int big;

    if (objc != 2) {
	MathFuncWrongNumArgs(interp, 2, objc, objv);
	return TCL_ERROR;
    }
    code = Tcl_GetDoubleFromObj(interp, objv[1], &d);
#ifdef ACCEPT_NAN
    if (code != TCL_OK) {
	const Tcl_ObjIntRep *irPtr = TclFetchIntRep(objv[1], &tclDoubleType);

	if (irPtr) {
	    Tcl_SetObjResult(interp, objv[1]);
	    return TCL_OK;
	}
    }
#endif
    if (code != TCL_OK) {
	return TCL_ERROR;
    }

    if (Tcl_GetBignumFromObj(NULL, objv[1], &big) == TCL_OK) {
	Tcl_SetObjResult(interp, Tcl_NewDoubleObj(TclFloor(&big)));
	mp_clear(&big);
    } else {
	Tcl_SetObjResult(interp, Tcl_NewDoubleObj(floor(d)));
    }
    return TCL_OK;
}

static int
ExprIsqrtFunc(
    ClientData clientData,	/* Ignored */
    Tcl_Interp *interp,		/* The interpreter in which to execute. */
    int objc,			/* Actual parameter count. */
    Tcl_Obj *const *objv)	/* Actual parameter list. */
{
    ClientData ptr;
    int type;
    double d;
    Tcl_WideInt w;
    mp_int big;
    int exact = 0;		/* Flag ==1 if the argument can be represented
				 * in a double as an exact integer. */

    /*
     * Check syntax.
     */

    if (objc != 2) {
	MathFuncWrongNumArgs(interp, 2, objc, objv);
	return TCL_ERROR;
    }

    /*
     * Make sure that the arg is a number.
     */

    if (TclGetNumberFromObj(interp, objv[1], &ptr, &type) != TCL_OK) {
	return TCL_ERROR;
    }

    switch (type) {
    case TCL_NUMBER_NAN:
	Tcl_GetDoubleFromObj(interp, objv[1], &d);
	return TCL_ERROR;
    case TCL_NUMBER_DOUBLE:
	d = *((const double *) ptr);
	if (d < 0) {
	    goto negarg;
	}
#ifdef IEEE_FLOATING_POINT
	if (d <= MAX_EXACT) {
	    exact = 1;
	}
#endif
	if (!exact) {
	    if (Tcl_InitBignumFromDouble(interp, d, &big) != TCL_OK) {
		return TCL_ERROR;
	    }
	}
	break;
    case TCL_NUMBER_BIG:
	if (Tcl_GetBignumFromObj(interp, objv[1], &big) != TCL_OK) {
	    return TCL_ERROR;
	}
	if (big.sign != MP_ZPOS) {
	    mp_clear(&big);
	    goto negarg;
	}
	break;
    default:
	if (TclGetWideIntFromObj(interp, objv[1], &w) != TCL_OK) {
	    return TCL_ERROR;
	}
	if (w < 0) {
	    goto negarg;
	}
	d = (double) w;
#ifdef IEEE_FLOATING_POINT
	if (d < MAX_EXACT) {
	    exact = 1;
	}
#endif
	if (!exact) {
	    Tcl_GetBignumFromObj(interp, objv[1], &big);
	}
	break;
    }

    if (exact) {
	Tcl_SetObjResult(interp, Tcl_NewWideIntObj((Tcl_WideInt) sqrt(d)));
    } else {
	mp_int root;

	mp_init(&root);
	mp_sqrt(&big, &root);
	mp_clear(&big);
	Tcl_SetObjResult(interp, Tcl_NewBignumObj(&root));
    }
    return TCL_OK;

  negarg:
    Tcl_SetObjResult(interp, Tcl_NewStringObj(
            "square root of negative argument", -1));
    Tcl_SetErrorCode(interp, "ARITH", "DOMAIN",
	    "domain error: argument not in valid range", NULL);
    return TCL_ERROR;
}

static int
ExprSqrtFunc(
    ClientData clientData,	/* Ignored */
    Tcl_Interp *interp,		/* The interpreter in which to execute the
				 * function. */
    int objc,			/* Actual parameter count. */
    Tcl_Obj *const *objv)	/* Actual parameter list. */
{
    int code;
    double d;
    mp_int big;

    if (objc != 2) {
	MathFuncWrongNumArgs(interp, 2, objc, objv);
	return TCL_ERROR;
    }
    code = Tcl_GetDoubleFromObj(interp, objv[1], &d);
#ifdef ACCEPT_NAN
    if (code != TCL_OK) {
	const Tcl_ObjIntRep *irPtr = TclFetchIntRep(objv[1], &tclDoubleType);

	if (irPtr) {
	    Tcl_SetObjResult(interp, objv[1]);
	    return TCL_OK;
	}
    }
#endif
    if (code != TCL_OK) {
	return TCL_ERROR;
    }
    if ((d >= 0.0) && TclIsInfinite(d)
	    && (Tcl_GetBignumFromObj(NULL, objv[1], &big) == TCL_OK)) {
	mp_int root;

	mp_init(&root);
	mp_sqrt(&big, &root);
	mp_clear(&big);
	Tcl_SetObjResult(interp, Tcl_NewDoubleObj(TclBignumToDouble(&root)));
	mp_clear(&root);
    } else {
	Tcl_SetObjResult(interp, Tcl_NewDoubleObj(sqrt(d)));
    }
    return TCL_OK;
}

static int
ExprUnaryFunc(
    ClientData clientData,	/* Contains the address of a function that
				 * takes one double argument and returns a
				 * double result. */
    Tcl_Interp *interp,		/* The interpreter in which to execute the
				 * function. */
    int objc,			/* Actual parameter count */
    Tcl_Obj *const *objv)	/* Actual parameter list */
{
    int code;
    double d;
    double (*func)(double) = (double (*)(double)) clientData;

    if (objc != 2) {
	MathFuncWrongNumArgs(interp, 2, objc, objv);
	return TCL_ERROR;
    }
    code = Tcl_GetDoubleFromObj(interp, objv[1], &d);
#ifdef ACCEPT_NAN
    if (code != TCL_OK) {
	const Tcl_ObjIntRep *irPtr = TclFetchIntRep(objv[1], &tclDoubleType);

	if (irPtr) {
	    d = irPtr->doubleValue;
	    Tcl_ResetResult(interp);
	    code = TCL_OK;
	}
    }
#endif
    if (code != TCL_OK) {
	return TCL_ERROR;
    }
    errno = 0;
    return CheckDoubleResult(interp, func(d));
}

static int
CheckDoubleResult(
    Tcl_Interp *interp,
    double dResult)
{
#ifndef ACCEPT_NAN
    if (TclIsNaN(dResult)) {
	TclExprFloatError(interp, dResult);
	return TCL_ERROR;
    }
#endif
    if ((errno == ERANGE) && ((dResult == 0.0) || TclIsInfinite(dResult))) {
	/*
	 * When ERANGE signals under/overflow, just accept 0.0 or +/-Inf
	 */
    } else if (errno != 0) {
	/*
	 * Report other errno values as errors.
	 */

	TclExprFloatError(interp, dResult);
	return TCL_ERROR;
    }
    Tcl_SetObjResult(interp, Tcl_NewDoubleObj(dResult));
    return TCL_OK;
}

static int
ExprBinaryFunc(
    ClientData clientData,	/* Contains the address of a function that
				 * takes two double arguments and returns a
				 * double result. */
    Tcl_Interp *interp,		/* The interpreter in which to execute the
				 * function. */
    int objc,			/* Actual parameter count. */
    Tcl_Obj *const *objv)	/* Parameter vector. */
{
    int code;
    double d1, d2;
    double (*func)(double, double) = (double (*)(double, double)) clientData;

    if (objc != 3) {
	MathFuncWrongNumArgs(interp, 3, objc, objv);
	return TCL_ERROR;
    }
    code = Tcl_GetDoubleFromObj(interp, objv[1], &d1);
#ifdef ACCEPT_NAN
    if (code != TCL_OK) {
	const Tcl_ObjIntRep *irPtr = TclFetchIntRep(objv[1], &tclDoubleType);

	if (irPtr) {
	    d1 = irPtr->doubleValue;
	    Tcl_ResetResult(interp);
	    code = TCL_OK;
	}
    }
#endif
    if (code != TCL_OK) {
	return TCL_ERROR;
    }
    code = Tcl_GetDoubleFromObj(interp, objv[2], &d2);
#ifdef ACCEPT_NAN
    if (code != TCL_OK) {
	const Tcl_ObjIntRep *irPtr = TclFetchIntRep(objv[1], &tclDoubleType);

	if (irPtr) {
	    d2 = irPtr->doubleValue;
	    Tcl_ResetResult(interp);
	    code = TCL_OK;
	}
    }
#endif
    if (code != TCL_OK) {
	return TCL_ERROR;
    }
    errno = 0;
    return CheckDoubleResult(interp, func(d1, d2));
}

static int
ExprAbsFunc(
    ClientData clientData,	/* Ignored. */
    Tcl_Interp *interp,		/* The interpreter in which to execute the
				 * function. */
    int objc,			/* Actual parameter count. */
    Tcl_Obj *const *objv)	/* Parameter vector. */
{
    ClientData ptr;
    int type;
    mp_int big;

    if (objc != 2) {
	MathFuncWrongNumArgs(interp, 2, objc, objv);
	return TCL_ERROR;
    }

    if (TclGetNumberFromObj(interp, objv[1], &ptr, &type) != TCL_OK) {
	return TCL_ERROR;
    }

    if (type == TCL_NUMBER_INT) {
	Tcl_WideInt l = *((const Tcl_WideInt *) ptr);

	if (l > 0) {
	    goto unChanged;
	} else if (l == 0) {
	    if (TclHasStringRep(objv[1])) {
		int numBytes;
		const char *bytes = TclGetStringFromObj(objv[1], &numBytes);

		while (numBytes) {
		    if (*bytes == '-') {
			Tcl_SetObjResult(interp, Tcl_NewWideIntObj(0));
			return TCL_OK;
		    }
		    bytes++; numBytes--;
		}
	    }
	    goto unChanged;
	} else if (l == WIDE_MIN) {
	    TclInitBignumFromWideInt(&big, l);
	    goto tooLarge;
	}
	Tcl_SetObjResult(interp, Tcl_NewWideIntObj(-l));
	return TCL_OK;
    }

    if (type == TCL_NUMBER_DOUBLE) {
	double d = *((const double *) ptr);
	static const double poszero = 0.0;

	/*
	 * We need to distinguish here between positive 0.0 and negative -0.0.
	 * [Bug 2954959]
	 */

	if (d == -0.0) {
	    if (!memcmp(&d, &poszero, sizeof(double))) {
		goto unChanged;
	    }
	} else if (d > -0.0) {
	    goto unChanged;
	}
	Tcl_SetObjResult(interp, Tcl_NewDoubleObj(-d));
	return TCL_OK;
    }

    if (type == TCL_NUMBER_BIG) {
	if (((const mp_int *) ptr)->sign != MP_ZPOS) {
	    Tcl_GetBignumFromObj(NULL, objv[1], &big);
	tooLarge:
	    mp_neg(&big, &big);
	    Tcl_SetObjResult(interp, Tcl_NewBignumObj(&big));
	} else {
	unChanged:
	    Tcl_SetObjResult(interp, objv[1]);
	}
	return TCL_OK;
    }

    if (type == TCL_NUMBER_NAN) {
#ifdef ACCEPT_NAN
	Tcl_SetObjResult(interp, objv[1]);
	return TCL_OK;
#else
	double d;

	Tcl_GetDoubleFromObj(interp, objv[1], &d);
	return TCL_ERROR;
#endif
    }
    return TCL_OK;
}

static int
ExprBoolFunc(
    ClientData clientData,	/* Ignored. */
    Tcl_Interp *interp,		/* The interpreter in which to execute the
				 * function. */
    int objc,			/* Actual parameter count. */
    Tcl_Obj *const *objv)	/* Actual parameter vector. */
{
    int value;

    if (objc != 2) {
	MathFuncWrongNumArgs(interp, 2, objc, objv);
	return TCL_ERROR;
    }
    if (Tcl_GetBooleanFromObj(interp, objv[1], &value) != TCL_OK) {
	return TCL_ERROR;
    }
    Tcl_SetObjResult(interp, Tcl_NewBooleanObj(value));
    return TCL_OK;
}

static int
ExprDoubleFunc(
    ClientData clientData,	/* Ignored. */
    Tcl_Interp *interp,		/* The interpreter in which to execute the
				 * function. */
    int objc,			/* Actual parameter count. */
    Tcl_Obj *const *objv)	/* Actual parameter vector. */
{
    double dResult;

    if (objc != 2) {
	MathFuncWrongNumArgs(interp, 2, objc, objv);
	return TCL_ERROR;
    }
    if (Tcl_GetDoubleFromObj(interp, objv[1], &dResult) != TCL_OK) {
#ifdef ACCEPT_NAN
	if (TclHasIntRep(objv[1], &tclDoubleType)) {
	    Tcl_SetObjResult(interp, objv[1]);
	    return TCL_OK;
	}
#endif
	return TCL_ERROR;
    }
    Tcl_SetObjResult(interp, Tcl_NewDoubleObj(dResult));
    return TCL_OK;
}

static int
ExprIntFunc(
    ClientData clientData,	/* Ignored. */
    Tcl_Interp *interp,		/* The interpreter in which to execute the
				 * function. */
    int objc,			/* Actual parameter count. */
    Tcl_Obj *const *objv)	/* Actual parameter vector. */
{
    double d;
    int type;
    ClientData ptr;

    if (objc != 2) {
	MathFuncWrongNumArgs(interp, 2, objc, objv);
	return TCL_ERROR;
    }
    if (TclGetNumberFromObj(interp, objv[1], &ptr, &type) != TCL_OK) {
	return TCL_ERROR;
    }

    if (type == TCL_NUMBER_DOUBLE) {
	d = *((const double *) ptr);
	if ((d >= (double)WIDE_MAX) || (d <= (double)WIDE_MIN)) {
	    mp_int big;

	    if (Tcl_InitBignumFromDouble(interp, d, &big) != TCL_OK) {
		/* Infinity */
		return TCL_ERROR;
	    }
	    Tcl_SetObjResult(interp, Tcl_NewBignumObj(&big));
	    return TCL_OK;
	} else {
	    Tcl_WideInt result = (Tcl_WideInt) d;

	    Tcl_SetObjResult(interp, Tcl_NewWideIntObj(result));
	    return TCL_OK;
	}
    }

    if (type != TCL_NUMBER_NAN) {
	/*
	 * All integers are already of integer type.
	 */

	Tcl_SetObjResult(interp, objv[1]);
	return TCL_OK;
    }

    /*
     * Get the error message for NaN.
     */

    Tcl_GetDoubleFromObj(interp, objv[1], &d);
    return TCL_ERROR;
}

static int
ExprWideFunc(
    ClientData clientData,	/* Ignored. */
    Tcl_Interp *interp,		/* The interpreter in which to execute the
				 * function. */
    int objc,			/* Actual parameter count. */
    Tcl_Obj *const *objv)	/* Actual parameter vector. */
{
    Tcl_WideInt wResult;

    if (ExprIntFunc(NULL, interp, objc, objv) != TCL_OK) {
	return TCL_ERROR;
    }
    TclGetWideBitsFromObj(NULL, Tcl_GetObjResult(interp), &wResult);
    Tcl_SetObjResult(interp, Tcl_NewWideIntObj(wResult));
    return TCL_OK;
}

/*
 * Common implmentation of max() and min().
 */
static int
ExprMaxMinFunc(
    ClientData clientData,	/* Ignored. */
    Tcl_Interp *interp,		/* The interpreter in which to execute the
				 * function. */
    int objc,			/* Actual parameter count. */
    Tcl_Obj *const *objv,	/* Actual parameter vector. */
    int op)			/* Comparison direction */
{
    Tcl_Obj *res;
    double d;
    int type, i;
    ClientData ptr;

    if (objc < 2) {
	MathFuncWrongNumArgs(interp, 2, objc, objv);
	return TCL_ERROR;
    }
    res = objv[1];
    for (i = 1; i < objc; i++) {
        if (TclGetNumberFromObj(interp, objv[i], &ptr, &type) != TCL_OK) {
            return TCL_ERROR;
        }
        if (type == TCL_NUMBER_NAN) {
            /*
             * Get the error message for NaN.
             */

            Tcl_GetDoubleFromObj(interp, objv[i], &d);
            return TCL_ERROR;
        }
        if (TclCompareTwoNumbers(objv[i], res) == op)  {
            res = objv[i];
        }
    }

    Tcl_SetObjResult(interp, res);
    return TCL_OK;
}

static int
ExprMaxFunc(
    ClientData clientData,	/* Ignored. */
    Tcl_Interp *interp,		/* The interpreter in which to execute the
				 * function. */
    int objc,			/* Actual parameter count. */
    Tcl_Obj *const *objv)	/* Actual parameter vector. */
{
    return ExprMaxMinFunc(clientData, interp, objc, objv, MP_GT);
}

static int
ExprMinFunc(
    ClientData clientData,	/* Ignored. */
    Tcl_Interp *interp,		/* The interpreter in which to execute the
				 * function. */
    int objc,			/* Actual parameter count. */
    Tcl_Obj *const *objv)	/* Actual parameter vector. */
{
    return ExprMaxMinFunc(clientData, interp, objc, objv, MP_LT);
}

static int
ExprRandFunc(
    ClientData clientData,	/* Ignored. */
    Tcl_Interp *interp,		/* The interpreter in which to execute the
				 * function. */
    int objc,			/* Actual parameter count. */
    Tcl_Obj *const *objv)	/* Actual parameter vector. */
{
    Interp *iPtr = (Interp *) interp;
    double dResult;
    long tmp;			/* Algorithm assumes at least 32 bits. Only
				 * long guarantees that. See below. */
    Tcl_Obj *oResult;

    if (objc != 1) {
	MathFuncWrongNumArgs(interp, 1, objc, objv);
	return TCL_ERROR;
    }

    if (!(iPtr->flags & RAND_SEED_INITIALIZED)) {
	iPtr->flags |= RAND_SEED_INITIALIZED;

	/*
	 * To ensure different seeds in different threads (bug #416643),
	 * take into consideration the thread this interp is running in.
	 */

	iPtr->randSeed = TclpGetClicks() + (PTR2INT(Tcl_GetCurrentThread())<<12);

	/*
	 * Make sure 1 <= randSeed <= (2^31) - 2. See below.
	 */

	iPtr->randSeed &= 0x7fffffff;
	if ((iPtr->randSeed == 0) || (iPtr->randSeed == 0x7fffffff)) {
	    iPtr->randSeed ^= 123459876;
	}
    }

    /*
     * Generate the random number using the linear congruential generator
     * defined by the following recurrence:
     *		seed = ( IA * seed ) mod IM
     * where IA is 16807 and IM is (2^31) - 1. The recurrence maps a seed in
     * the range [1, IM - 1] to a new seed in that same range. The recurrence
     * maps IM to 0, and maps 0 back to 0, so those two values must not be
     * allowed as initial values of seed.
     *
     * In order to avoid potential problems with integer overflow, the
     * recurrence is implemented in terms of additional constants IQ and IR
     * such that
     *		IM = IA*IQ + IR
     * None of the operations in the implementation overflows a 32-bit signed
     * integer, and the C type long is guaranteed to be at least 32 bits wide.
     *
     * For more details on how this algorithm works, refer to the following
     * papers:
     *
     *	S.K. Park & K.W. Miller, "Random number generators: good ones are hard
     *	to find," Comm ACM 31(10):1192-1201, Oct 1988
     *
     *	W.H. Press & S.A. Teukolsky, "Portable random number generators,"
     *	Computers in Physics 6(5):522-524, Sep/Oct 1992.
     */

#define RAND_IA		16807
#define RAND_IM		2147483647
#define RAND_IQ		127773
#define RAND_IR		2836
#define RAND_MASK	123459876

    tmp = iPtr->randSeed/RAND_IQ;
    iPtr->randSeed = RAND_IA*(iPtr->randSeed - tmp*RAND_IQ) - RAND_IR*tmp;
    if (iPtr->randSeed < 0) {
	iPtr->randSeed += RAND_IM;
    }

    /*
     * Since the recurrence keeps seed values in the range [1, RAND_IM - 1],
     * dividing by RAND_IM yields a double in the range (0, 1).
     */

    dResult = iPtr->randSeed * (1.0/RAND_IM);

    /*
     * Push a Tcl object with the result.
     */

    TclNewDoubleObj(oResult, dResult);
    Tcl_SetObjResult(interp, oResult);
    return TCL_OK;
}

static int
ExprRoundFunc(
    ClientData clientData,	/* Ignored. */
    Tcl_Interp *interp,		/* The interpreter in which to execute the
				 * function. */
    int objc,			/* Actual parameter count. */
    Tcl_Obj *const *objv)	/* Parameter vector. */
{
    double d;
    ClientData ptr;
    int type;

    if (objc != 2) {
	MathFuncWrongNumArgs(interp, 2, objc, objv);
	return TCL_ERROR;
    }

    if (TclGetNumberFromObj(interp, objv[1], &ptr, &type) != TCL_OK) {
	return TCL_ERROR;
    }

    if (type == TCL_NUMBER_DOUBLE) {
	double fractPart, intPart;
	Tcl_WideInt max = WIDE_MAX, min = WIDE_MIN;

	fractPart = modf(*((const double *) ptr), &intPart);
	if (fractPart <= -0.5) {
	    min++;
	} else if (fractPart >= 0.5) {
	    max--;
	}
	if ((intPart >= (double)max) || (intPart <= (double)min)) {
	    mp_int big;

	    if (Tcl_InitBignumFromDouble(interp, intPart, &big) != TCL_OK) {
		/* Infinity */
		return TCL_ERROR;
	    }
	    if (fractPart <= -0.5) {
		mp_sub_d(&big, 1, &big);
	    } else if (fractPart >= 0.5) {
		mp_add_d(&big, 1, &big);
	    }
	    Tcl_SetObjResult(interp, Tcl_NewBignumObj(&big));
	    return TCL_OK;
	} else {
	    Tcl_WideInt result = (Tcl_WideInt)intPart;

	    if (fractPart <= -0.5) {
		result--;
	    } else if (fractPart >= 0.5) {
		result++;
	    }
	    Tcl_SetObjResult(interp, Tcl_NewWideIntObj(result));
	    return TCL_OK;
	}
    }

    if (type != TCL_NUMBER_NAN) {
	/*
	 * All integers are already rounded
	 */

	Tcl_SetObjResult(interp, objv[1]);
	return TCL_OK;
    }

    /*
     * Get the error message for NaN.
     */

    Tcl_GetDoubleFromObj(interp, objv[1], &d);
    return TCL_ERROR;
}

static int
ExprSrandFunc(
    ClientData clientData,	/* Ignored. */
    Tcl_Interp *interp,		/* The interpreter in which to execute the
				 * function. */
    int objc,			/* Actual parameter count. */
    Tcl_Obj *const *objv)	/* Parameter vector. */
{
    Interp *iPtr = (Interp *) interp;
    Tcl_WideInt w = 0;			/* Initialized to avoid compiler warning. */

    /*
     * Convert argument and use it to reset the seed.
     */

    if (objc != 2) {
	MathFuncWrongNumArgs(interp, 2, objc, objv);
	return TCL_ERROR;
    }

    if (TclGetWideBitsFromObj(NULL, objv[1], &w) != TCL_OK) {
	return TCL_ERROR;
    }

    /*
     * Reset the seed. Make sure 1 <= randSeed <= 2^31 - 2. See comments in
     * ExprRandFunc for more details.
     */

    iPtr->flags |= RAND_SEED_INITIALIZED;
    iPtr->randSeed = (long) w & 0x7fffffff;
    if ((iPtr->randSeed == 0) || (iPtr->randSeed == 0x7fffffff)) {
	iPtr->randSeed ^= 123459876;
    }

    /*
     * To avoid duplicating the random number generation code we simply clean
     * up our state and call the real random number function. That function
     * will always succeed.
     */

    return ExprRandFunc(clientData, interp, 1, objv);
}

/*
 *----------------------------------------------------------------------
 *
 * MathFuncWrongNumArgs --
 *
 *	Generate an error message when a math function presents the wrong
 *	number of arguments.
 *
 * Results:
 *	None.
 *
 * Side effects:
 *	An error message is stored in the interpreter result.
 *
 *----------------------------------------------------------------------
 */

static void
MathFuncWrongNumArgs(
    Tcl_Interp *interp,		/* Tcl interpreter */
    int expected,		/* Formal parameter count. */
    int found,			/* Actual parameter count. */
    Tcl_Obj *const *objv)	/* Actual parameter vector. */
{
    const char *name = TclGetString(objv[0]);
    const char *tail = name + strlen(name);

    while (tail > name+1) {
	tail--;
	if (*tail == ':' && tail[-1] == ':') {
	    name = tail+1;
	    break;
	}
    }
    Tcl_SetObjResult(interp, Tcl_ObjPrintf(
	    "too %s arguments for math function \"%s\"",
	    (found < expected ? "few" : "many"), name));
    Tcl_SetErrorCode(interp, "TCL", "WRONGARGS", NULL);
}

#ifdef USE_DTRACE
/*
 *----------------------------------------------------------------------
 *
 * DTraceObjCmd --
 *
 *	This function is invoked to process the "::tcl::dtrace" Tcl command.
 *
 * Results:
 *	A standard Tcl object result.
 *
 * Side effects:
 *	The 'tcl-probe' DTrace probe is triggered (if it is enabled).
 *
 *----------------------------------------------------------------------
 */

static int
DTraceObjCmd(
    ClientData dummy,		/* Not used. */
    Tcl_Interp *interp,		/* Current interpreter. */
    int objc,			/* Number of arguments. */
    Tcl_Obj *const objv[])	/* Argument objects. */
{
    if (TCL_DTRACE_TCL_PROBE_ENABLED()) {
	char *a[10];
	int i = 0;

	while (i++ < 10) {
	    a[i-1] = i < objc ? TclGetString(objv[i]) : NULL;
	}
	TCL_DTRACE_TCL_PROBE(a[0], a[1], a[2], a[3], a[4], a[5], a[6], a[7],
		a[8], a[9]);
    }
    return TCL_OK;
}

/*
 *----------------------------------------------------------------------
 *
 * TclDTraceInfo --
 *
 *	Extract information from a TIP280 dict for use by DTrace probes.
 *
 * Results:
 *	None.
 *
 * Side effects:
 *	None.
 *
 *----------------------------------------------------------------------
 */

void
TclDTraceInfo(
    Tcl_Obj *info,
    const char **args,
    int *argsi)
{
    static Tcl_Obj *keys[10] = { NULL };
    Tcl_Obj **k = keys, *val;
    int i = 0;

    if (!*k) {
#define kini(s) TclNewLiteralStringObj(keys[i], s); i++
	kini("cmd");	kini("type");	kini("proc");	kini("file");
	kini("method");	kini("class");	kini("lambda");	kini("object");
	kini("line");	kini("level");
#undef kini
    }
    for (i = 0; i < 6; i++) {
	Tcl_DictObjGet(NULL, info, *k++, &val);
	args[i] = val ? TclGetString(val) : NULL;
    }

    /*
     * no "proc" -> use "lambda"
     */

    if (!args[2]) {
	Tcl_DictObjGet(NULL, info, *k, &val);
	args[2] = val ? TclGetString(val) : NULL;
    }
    k++;

    /*
     * no "class" -> use "object"
     */

    if (!args[5]) {
	Tcl_DictObjGet(NULL, info, *k, &val);
	args[5] = val ? TclGetString(val) : NULL;
    }
    k++;
    for (i = 0; i < 2; i++) {
	Tcl_DictObjGet(NULL, info, *k++, &val);
	if (val) {
	    TclGetIntFromObj(NULL, val, &argsi[i]);
	} else {
	    argsi[i] = 0;
	}
    }
}

/*
 *----------------------------------------------------------------------
 *
 * DTraceCmdReturn --
 *
 *	NR callback for DTrace command return probes.
 *
 * Results:
 *	None.
 *
 * Side effects:
 *	None.
 *
 *----------------------------------------------------------------------
 */

static int
DTraceCmdReturn(
    ClientData data[],
    Tcl_Interp *interp,
    int result)
{
    char *cmdName = TclGetString((Tcl_Obj *) data[0]);

    if (TCL_DTRACE_CMD_RETURN_ENABLED()) {
	TCL_DTRACE_CMD_RETURN(cmdName, result);
    }
    if (TCL_DTRACE_CMD_RESULT_ENABLED()) {
	Tcl_Obj *r = Tcl_GetObjResult(interp);

	TCL_DTRACE_CMD_RESULT(cmdName, result, TclGetString(r), r);
    }
    return result;
}

TCL_DTRACE_DEBUG_LOG()

#endif /* USE_DTRACE */

/*
 *----------------------------------------------------------------------
 *
 * Tcl_NRCallObjProc --
 *
 *	This function calls an objProc directly while managing things properly
 *	if it happens to be an NR objProc. It is meant to be used by extenders
 *	that provide an NR implementation of a command, as this function
 *	permits a trivial coding of the non-NR objProc.
 *
 * Results:
 *	The return value is a standard Tcl completion code such as TCL_OK or
 *	TCL_ERROR. A result or error message is left in interp's result.
 *
 * Side effects:
 *	Depends on the objProc.
 *
 *----------------------------------------------------------------------
 */

int
Tcl_NRCallObjProc(
    Tcl_Interp *interp,
    Tcl_ObjCmdProc *objProc,
    ClientData clientData,
    int objc,
    Tcl_Obj *const objv[])
{
    NRE_callback *rootPtr = TOP_CB(interp);

    TclNRAddCallback(interp, Dispatch, objProc, clientData,
	    INT2PTR(objc), objv);
    return TclNRRunCallbacks(interp, TCL_OK, rootPtr);
}

/*
 *----------------------------------------------------------------------
 *
 * Tcl_NRCreateCommand --
 *
 *	Define a new NRE-enabled object-based command in a command table.
 *
 * Results:
 *	The return value is a token for the command, which can be used in
 *	future calls to Tcl_GetCommandName.
 *
 * Side effects:
 *	If no command named "cmdName" already exists for interp, one is
 *	created. Otherwise, if a command does exist, then if the object-based
 *	Tcl_ObjCmdProc is TclInvokeStringCommand, we assume Tcl_CreateCommand
 *	was called previously for the same command and just set its
 *	Tcl_ObjCmdProc to the argument "proc"; otherwise, we delete the old
 *	command.
 *
 *	In the future, during bytecode evaluation when "cmdName" is seen as
 *	the name of a command by Tcl_EvalObj or Tcl_Eval, the object-based
 *	Tcl_ObjCmdProc proc will be called. When the command is deleted from
 *	the table, deleteProc will be called. See the manual entry for details
 *	on the calling sequence.
 *
 *----------------------------------------------------------------------
 */

Tcl_Command
Tcl_NRCreateCommand(
    Tcl_Interp *interp,		/* Token for command interpreter (returned by
				 * previous call to Tcl_CreateInterp). */
    const char *cmdName,	/* Name of command. If it contains namespace
				 * qualifiers, the new command is put in the
				 * specified namespace; otherwise it is put in
				 * the global namespace. */
    Tcl_ObjCmdProc *proc,	/* Object-based function to associate with
				 * name, provides direct access for direct
				 * calls. */
    Tcl_ObjCmdProc *nreProc,	/* Object-based function to associate with
				 * name, provides NR implementation */
    ClientData clientData,	/* Arbitrary value to pass to object
				 * function. */
    Tcl_CmdDeleteProc *deleteProc)
				/* If not NULL, gives a function to call when
				 * this command is deleted. */
{
    Command *cmdPtr = (Command *)
	    Tcl_CreateObjCommand(interp, cmdName, proc, clientData,
                    deleteProc);

    cmdPtr->nreProc = nreProc;
    return (Tcl_Command) cmdPtr;
}

Tcl_Command
TclNRCreateCommandInNs(
    Tcl_Interp *interp,
    const char *cmdName,
    Tcl_Namespace *nsPtr,
    Tcl_ObjCmdProc *proc,
    Tcl_ObjCmdProc *nreProc,
    ClientData clientData,
    Tcl_CmdDeleteProc *deleteProc)
{
    Command *cmdPtr = (Command *)
            TclCreateObjCommandInNs(interp, cmdName, nsPtr, proc, clientData,
                    deleteProc);

    cmdPtr->nreProc = nreProc;
    return (Tcl_Command) cmdPtr;
}

/****************************************************************************
 * Stuff for the public api
 ****************************************************************************/

int
Tcl_NREvalObj(
    Tcl_Interp *interp,
    Tcl_Obj *objPtr,
    int flags)
{
    return TclNREvalObjEx(interp, objPtr, flags, NULL, INT_MIN);
}

int
Tcl_NREvalObjv(
    Tcl_Interp *interp,		/* Interpreter in which to evaluate the
				 * command. Also used for error reporting. */
    int objc,			/* Number of words in command. */
    Tcl_Obj *const objv[],	/* An array of pointers to objects that are
				 * the words that make up the command. */
    int flags)			/* Collection of OR-ed bits that control the
				 * evaluation of the script. Only
				 * TCL_EVAL_GLOBAL, TCL_EVAL_INVOKE and
				 * TCL_EVAL_NOERR are currently supported. */
{
    return TclNREvalObjv(interp, objc, objv, flags, NULL);
}

int
Tcl_NRCmdSwap(
    Tcl_Interp *interp,
    Tcl_Command cmd,
    int objc,
    Tcl_Obj *const objv[],
    int flags)
{
    return TclNREvalObjv(interp, objc, objv, flags|TCL_EVAL_NOERR,
	    (Command *) cmd);
}

/*****************************************************************************
 * Tailcall related code
 *****************************************************************************
 *
 * The steps of the tailcall dance are as follows:
 *
 *   1. when [tailcall] is invoked, it stores the corresponding callback in
 *      the current CallFrame and returns TCL_RETURN
 *   2. when the CallFrame is popped, it calls TclSetTailcall to store the
 *      callback in the proper NRCommand callback - the spot where the command
 *      that pushed the CallFrame is completely cleaned up
 *   3. when the NRCommand callback runs, it schedules the tailcall callback
 *      to run immediately after it returns
 *
 *   One delicate point is to properly define the NRCommand where the tailcall
 *   will execute. There are functions whose purpose is to help define the
 *   precise spot:
 *     TclMarkTailcall: if the NEXT command to be pushed tailcalls, execution
 *         should continue right here
 *     TclSkipTailcall:  if the NEXT command to be pushed tailcalls, execution
 *         should continue after the CURRENT command is fully returned ("skip
 *         the next command: we are redirecting to it, tailcalls should run
 *         after WE return")
 *     TclPushTailcallPoint: the search for a tailcalling spot cannot traverse
 *         this point. This is special for OO, as some of the oo constructs
 *         that behave like commands may not push an NRCommand callback.
 */

void
TclMarkTailcall(
    Tcl_Interp *interp)
{
    Interp *iPtr = (Interp *) interp;

    if (iPtr->deferredCallbacks == NULL) {
	TclNRAddCallback(interp, NRCommand, NULL, NULL,
                NULL, NULL);
        iPtr->deferredCallbacks = TOP_CB(interp);
    }
}

void
TclSkipTailcall(
    Tcl_Interp *interp)
{
    Interp *iPtr = (Interp *) interp;

    TclMarkTailcall(interp);
    iPtr->deferredCallbacks->data[1] = INT2PTR(1);
}

void
TclPushTailcallPoint(
    Tcl_Interp *interp)
{
    TclNRAddCallback(interp, NRCommand, NULL, NULL, NULL, NULL);
    ((Interp *) interp)->numLevels++;
}

/*
 *----------------------------------------------------------------------
 *
 * TclSetTailcall --
 *
 *	Splice a tailcall command in the proper spot of the NRE callback
 *	stack, so that it runs at the right time.
 *
 *----------------------------------------------------------------------
 */

void
TclSetTailcall(
    Tcl_Interp *interp,
    Tcl_Obj *listPtr)
{
    /*
     * Find the splicing spot: right before the NRCommand of the thing
     * being tailcalled. Note that we skip NRCommands marked by a 1 in data[1]
     * (used by command redirectors).
     */

    NRE_callback *runPtr;

    for (runPtr = TOP_CB(interp); runPtr; runPtr = runPtr->nextPtr) {
        if (((runPtr->procPtr) == NRCommand) && !runPtr->data[1]) {
            break;
        }
    }
    if (!runPtr) {
        Tcl_Panic("tailcall cannot find the right splicing spot: should not happen!");
    }
    runPtr->data[1] = listPtr;
}

/*
 *----------------------------------------------------------------------
 *
 * TclNRTailcallObjCmd --
 *
 *	Prepare the tailcall as a list and store it in the current
 *	varFrame. When the frame is later popped the tailcall will be spliced
 *	at the proper place.
 *
 * Results:
 *	The first NRCommand callback that is not marked to be skipped is
 *	updated so that its data[1] field contains the tailcall list.
 *
 *----------------------------------------------------------------------
 */

int
TclNRTailcallObjCmd(
    ClientData clientData,
    Tcl_Interp *interp,
    int objc,
    Tcl_Obj *const objv[])
{
    Interp *iPtr = (Interp *) interp;

    if (objc < 1) {
	Tcl_WrongNumArgs(interp, 1, objv, "?command? ?arg ...?");
	return TCL_ERROR;
    }

    if (!(iPtr->varFramePtr->isProcCallFrame & 1)) {
        Tcl_SetObjResult(interp, Tcl_NewStringObj(
                "tailcall can only be called from a proc, lambda or method", -1));
        Tcl_SetErrorCode(interp, "TCL", "TAILCALL", "ILLEGAL", NULL);
	return TCL_ERROR;
    }

    /*
     * Invocation without args just clears a scheduled tailcall; invocation
     * with an argument replaces any previously scheduled tailcall.
     */

    if (iPtr->varFramePtr->tailcallPtr) {
        Tcl_DecrRefCount(iPtr->varFramePtr->tailcallPtr);
        iPtr->varFramePtr->tailcallPtr = NULL;
    }

    /*
     * Create the callback to actually evaluate the tailcalled
     * command, then set it in the varFrame so that PopCallFrame can use it
     * at the proper time.
     */

    if (objc > 1) {
        Tcl_Obj *listPtr, *nsObjPtr;
        Tcl_Namespace *nsPtr = (Tcl_Namespace *) iPtr->varFramePtr->nsPtr;

        /*
         * The tailcall data is in a Tcl list: the first element is the
         * namespace, the rest the command to be tailcalled.
         */

        nsObjPtr = Tcl_NewStringObj(nsPtr->fullName, -1);
        listPtr = Tcl_NewListObj(objc, objv);
 	TclListObjSetElement(interp, listPtr, 0, nsObjPtr);

        iPtr->varFramePtr->tailcallPtr = listPtr;
    }
    return TCL_RETURN;
}

/*
 *----------------------------------------------------------------------
 *
 * TclNRTailcallEval --
 *
 *	This NREcallback actually causes the tailcall to be evaluated.
 *
 *----------------------------------------------------------------------
 */

int
TclNRTailcallEval(
    ClientData data[],
    Tcl_Interp *interp,
    int result)
{
    Interp *iPtr = (Interp *) interp;
    Tcl_Obj *listPtr = data[0], *nsObjPtr;
    Tcl_Namespace *nsPtr;
    int objc;
    Tcl_Obj **objv;

    Tcl_ListObjGetElements(interp, listPtr, &objc, &objv);
    nsObjPtr = objv[0];

    if (result == TCL_OK) {
	result = TclGetNamespaceFromObj(interp, nsObjPtr, &nsPtr);
    }

    if (result != TCL_OK) {
        /*
         * Tailcall execution was preempted, eg by an intervening catch or by
         * a now-gone namespace: cleanup and return.
         */

	Tcl_DecrRefCount(listPtr);
        return result;
    }

    /*
     * Perform the tailcall
     */

    TclMarkTailcall(interp);
    TclNRAddCallback(interp, TclNRReleaseValues, listPtr, NULL, NULL,NULL);
    iPtr->lookupNsPtr = (Namespace *) nsPtr;
    return TclNREvalObjv(interp, objc-1, objv+1, 0, NULL);
}

int
TclNRReleaseValues(
    ClientData data[],
    Tcl_Interp *interp,
    int result)
{
    int i = 0;
    while (i < 4) {
	if (data[i]) {
	    Tcl_DecrRefCount((Tcl_Obj *) data[i]);
	} else {
	    break;
	}
	i++;
    }
    return result;
}

void
Tcl_NRAddCallback(
    Tcl_Interp *interp,
    Tcl_NRPostProc *postProcPtr,
    ClientData data0,
    ClientData data1,
    ClientData data2,
    ClientData data3)
{
    if (!(postProcPtr)) {
	Tcl_Panic("Adding a callback without an objProc?!");
    }
    TclNRAddCallback(interp, postProcPtr, data0, data1, data2, data3);
}

/*
 *----------------------------------------------------------------------
 *
 * TclNRCoroutineObjCmd -- (and friends)
 *
 *	This object-based function is invoked to process the "coroutine" Tcl
 *	command. It is heavily based on "apply".
 *
 * Results:
 *	A standard Tcl object result value.
 *
 * Side effects:
 *	A new procedure gets created.
 *
 * ** FIRST EXPERIMENTAL IMPLEMENTATION **
 *
 * It is fairly amateurish and not up to our standards - mainly in terms of
 * error messages and [info] interaction. Just to test the infrastructure in
 * teov and tebc.
 *----------------------------------------------------------------------
 */

#define iPtr ((Interp *) interp)

int
TclNRYieldObjCmd(
    ClientData clientData,
    Tcl_Interp *interp,
    int objc,
    Tcl_Obj *const objv[])
{
    CoroutineData *corPtr = iPtr->execEnvPtr->corPtr;

    if (objc > 2) {
	Tcl_WrongNumArgs(interp, 1, objv, "?returnValue?");
	return TCL_ERROR;
    }

    if (!corPtr) {
	Tcl_SetObjResult(interp, Tcl_NewStringObj(
                "yield can only be called in a coroutine", -1));
	Tcl_SetErrorCode(interp, "TCL", "COROUTINE", "ILLEGAL_YIELD", NULL);
	return TCL_ERROR;
    }

    if (objc == 2) {
	Tcl_SetObjResult(interp, objv[1]);
    }

    NRE_ASSERT(!COR_IS_SUSPENDED(corPtr));
    TclNRAddCallback(interp, TclNRCoroutineActivateCallback, corPtr,
            clientData, NULL, NULL);
    return TCL_OK;
}

int
TclNRYieldToObjCmd(
    ClientData clientData,
    Tcl_Interp *interp,
    int objc,
    Tcl_Obj *const objv[])
{
    CoroutineData *corPtr = iPtr->execEnvPtr->corPtr;
    Tcl_Obj *listPtr, *nsObjPtr;
    Tcl_Namespace *nsPtr = TclGetCurrentNamespace(interp);

    if (objc < 2) {
	Tcl_WrongNumArgs(interp, 1, objv, "command ?arg ...?");
	return TCL_ERROR;
    }

    if (!corPtr) {
	Tcl_SetObjResult(interp, Tcl_NewStringObj(
                "yieldto can only be called in a coroutine", -1));
	Tcl_SetErrorCode(interp, "TCL", "COROUTINE", "ILLEGAL_YIELD", NULL);
	return TCL_ERROR;
    }

    if (((Namespace *) nsPtr)->flags & NS_DYING) {
        Tcl_SetObjResult(interp, Tcl_NewStringObj(
		"yieldto called in deleted namespace", -1));
        Tcl_SetErrorCode(interp, "TCL", "COROUTINE", "YIELDTO_IN_DELETED",
		NULL);
        return TCL_ERROR;
    }

    /*
     * Add the tailcall in the caller env, then just yield.
     *
     * This is essentially code from TclNRTailcallObjCmd
     */

    listPtr = Tcl_NewListObj(objc, objv);
    nsObjPtr = Tcl_NewStringObj(nsPtr->fullName, -1);
    TclListObjSetElement(interp, listPtr, 0, nsObjPtr);

    /*
     * Add the callback in the caller's env, then instruct TEBC to yield.
     */

    iPtr->execEnvPtr = corPtr->callerEEPtr;
    TclSetTailcall(interp, listPtr);
    iPtr->execEnvPtr = corPtr->eePtr;

    return TclNRYieldObjCmd(INT2PTR(CORO_ACTIVATE_YIELDM), interp, 1, objv);
}

static int
RewindCoroutineCallback(
    ClientData data[],
    Tcl_Interp *interp,
    int result)
{
    return Tcl_RestoreInterpState(interp, data[0]);
}

static int
RewindCoroutine(
    CoroutineData *corPtr,
    int result)
{
    Tcl_Interp *interp = corPtr->eePtr->interp;
    Tcl_InterpState state = Tcl_SaveInterpState(interp, result);

    NRE_ASSERT(COR_IS_SUSPENDED(corPtr));
    NRE_ASSERT(corPtr->eePtr != NULL);
    NRE_ASSERT(corPtr->eePtr != iPtr->execEnvPtr);

    corPtr->eePtr->rewind = 1;
    TclNRAddCallback(interp, RewindCoroutineCallback, state,
	    NULL, NULL, NULL);
    return TclNRInterpCoroutine(corPtr, interp, 0, NULL);
}

static void
DeleteCoroutine(
    ClientData clientData)
{
    CoroutineData *corPtr = clientData;
    Tcl_Interp *interp = corPtr->eePtr->interp;
    NRE_callback *rootPtr = TOP_CB(interp);

    if (COR_IS_SUSPENDED(corPtr)) {
	TclNRRunCallbacks(interp, RewindCoroutine(corPtr,TCL_OK), rootPtr);
    }
}

static int
NRCoroutineCallerCallback(
    ClientData data[],
    Tcl_Interp *interp,
    int result)
{
    CoroutineData *corPtr = data[0];
    Command *cmdPtr = corPtr->cmdPtr;

    /*
     * This is the last callback in the caller execEnv, right before switching
     * to the coroutine's
     */

    NRE_ASSERT(iPtr->execEnvPtr == corPtr->callerEEPtr);

    if (!corPtr->eePtr) {
	/*
	 * The execEnv was wound down but not deleted for our sake. We finish
	 * the job here. The caller context has already been restored.
	 */

	NRE_ASSERT(iPtr->varFramePtr == corPtr->caller.varFramePtr);
	NRE_ASSERT(iPtr->framePtr == corPtr->caller.framePtr);
	NRE_ASSERT(iPtr->cmdFramePtr == corPtr->caller.cmdFramePtr);
	ckfree(corPtr);
	return result;
    }

    NRE_ASSERT(COR_IS_SUSPENDED(corPtr));
    SAVE_CONTEXT(corPtr->running);
    RESTORE_CONTEXT(corPtr->caller);

    if (cmdPtr->flags & CMD_IS_DELETED) {
	/*
	 * The command was deleted while it was running: wind down the
	 * execEnv, this will do the complete cleanup. RewindCoroutine will
	 * restore both the caller's context and interp state.
	 */

	return RewindCoroutine(corPtr, result);
    }

    return result;
}

static int
NRCoroutineExitCallback(
    ClientData data[],
    Tcl_Interp *interp,
    int result)
{
    CoroutineData *corPtr = data[0];
    Command *cmdPtr = corPtr->cmdPtr;

    /*
     * This runs at the bottom of the Coroutine's execEnv: it will be executed
     * when the coroutine returns or is wound down, but not when it yields. It
     * deletes the coroutine and restores the caller's environment.
     */

    NRE_ASSERT(interp == corPtr->eePtr->interp);
    NRE_ASSERT(TOP_CB(interp) == NULL);
    NRE_ASSERT(iPtr->execEnvPtr == corPtr->eePtr);
    NRE_ASSERT(!COR_IS_SUSPENDED(corPtr));
    NRE_ASSERT((corPtr->callerEEPtr->callbackPtr->procPtr == NRCoroutineCallerCallback));

    cmdPtr->deleteProc = NULL;
    Tcl_DeleteCommandFromToken(interp, (Tcl_Command) cmdPtr);
    TclCleanupCommandMacro(cmdPtr);

    corPtr->eePtr->corPtr = NULL;
    TclDeleteExecEnv(corPtr->eePtr);
    corPtr->eePtr = NULL;

    corPtr->stackLevel = NULL;

    /*
     * #280.
     * Drop the coroutine-owned copy of the lineLABCPtr hashtable for literal
     * command arguments in bytecode.
     */

    Tcl_DeleteHashTable(corPtr->lineLABCPtr);
    ckfree(corPtr->lineLABCPtr);
    corPtr->lineLABCPtr = NULL;

    RESTORE_CONTEXT(corPtr->caller);
    iPtr->execEnvPtr = corPtr->callerEEPtr;
    iPtr->numLevels++;

    return result;
}

/*
 *----------------------------------------------------------------------
 *
 * TclNRCoroutineActivateCallback --
 *
 *      This is the workhorse for coroutines: it implements both yield and
 *      resume.
 *
 *      It is important that both be implemented in the same callback: the
 *      detection of the impossibility to suspend due to a busy C-stack relies
 *      on the precise position of a local variable in the stack. We do not
 *      want the compiler to play tricks on us, either by moving things around
 *      or inlining.
 *
 *----------------------------------------------------------------------
 */

int
TclNRCoroutineActivateCallback(
    ClientData data[],
    Tcl_Interp *interp,
    int result)
{
    CoroutineData *corPtr = data[0];
    int type = PTR2INT(data[1]);
    int numLevels, unused;
    int *stackLevel = &unused;

    if (!corPtr->stackLevel) {
        /*
         * -- Coroutine is suspended --
         * Push the callback to restore the caller's context on yield or
         * return.
         */

        TclNRAddCallback(interp, NRCoroutineCallerCallback, corPtr,
                NULL, NULL, NULL);

        /*
         * Record the stackLevel at which the resume is happening, then swap
         * the interp's environment to make it suitable to run this coroutine.
         */

        corPtr->stackLevel = stackLevel;
        numLevels = corPtr->auxNumLevels;
        corPtr->auxNumLevels = iPtr->numLevels;

        SAVE_CONTEXT(corPtr->caller);
        corPtr->callerEEPtr = iPtr->execEnvPtr;
        RESTORE_CONTEXT(corPtr->running);
        iPtr->execEnvPtr = corPtr->eePtr;
        iPtr->numLevels += numLevels;
    } else {
        /*
         * Coroutine is active: yield
         */

        if (corPtr->stackLevel != stackLevel) {
            Tcl_SetObjResult(interp, Tcl_NewStringObj(
                    "cannot yield: C stack busy", -1));
            Tcl_SetErrorCode(interp, "TCL", "COROUTINE", "CANT_YIELD",
                    NULL);
            return TCL_ERROR;
        }

        if (type == CORO_ACTIVATE_YIELD) {
            corPtr->nargs = COROUTINE_ARGUMENTS_SINGLE_OPTIONAL;
        } else if (type == CORO_ACTIVATE_YIELDM) {
            corPtr->nargs = COROUTINE_ARGUMENTS_ARBITRARY;
        } else {
            Tcl_Panic("Yield received an option which is not implemented");
        }

        corPtr->stackLevel = NULL;

        numLevels = iPtr->numLevels;
        iPtr->numLevels = corPtr->auxNumLevels;
        corPtr->auxNumLevels = numLevels - corPtr->auxNumLevels;

        iPtr->execEnvPtr = corPtr->callerEEPtr;
    }

    return TCL_OK;
}

/*
 *----------------------------------------------------------------------
 *
 * TclNREvalList --
 *
 *      Callback to invoke command as list, used in order to delayed
 *	processing of canonical list command in sane environment.
 *
 *----------------------------------------------------------------------
 */

static int
TclNREvalList(
    ClientData data[],
    Tcl_Interp *interp,
    int result)
{
    int objc;
    Tcl_Obj **objv;
    Tcl_Obj *listPtr = data[0];

    Tcl_IncrRefCount(listPtr);

    TclMarkTailcall(interp);
    TclNRAddCallback(interp, TclNRReleaseValues, listPtr, NULL, NULL,NULL);
    TclListObjGetElements(NULL, listPtr, &objc, &objv);
    return TclNREvalObjv(interp, objc, objv, 0, NULL);
}

/*
 *----------------------------------------------------------------------
 *
 * CoroTypeObjCmd --
 *
 *      Implementation of [::tcl::unsupported::corotype] command.
 *
 *----------------------------------------------------------------------
 */

static int
CoroTypeObjCmd(
    ClientData clientData,
    Tcl_Interp *interp,
    int objc,
    Tcl_Obj *const objv[])
{
    Command *cmdPtr;
    CoroutineData *corPtr;

    if (objc != 2) {
	Tcl_WrongNumArgs(interp, 1, objv, "coroName");
	return TCL_ERROR;
    }

    /*
     * Look up the coroutine.
     */

    cmdPtr = (Command *) Tcl_GetCommandFromObj(interp, objv[1]);
    if ((!cmdPtr) || (cmdPtr->nreProc != TclNRInterpCoroutine)) {
        Tcl_SetObjResult(interp, Tcl_NewStringObj(
                "can only get coroutine type of a coroutine", -1));
        Tcl_SetErrorCode(interp, "TCL", "LOOKUP", "COROUTINE",
                TclGetString(objv[1]), NULL);
        return TCL_ERROR;
    }

    /*
     * An active coroutine is "active". Can't tell what it might do in the
     * future.
     */

    corPtr = cmdPtr->objClientData;
    if (!COR_IS_SUSPENDED(corPtr)) {
        Tcl_SetObjResult(interp, Tcl_NewStringObj("active", -1));
        return TCL_OK;
    }

    /*
     * Inactive coroutines are classified by the (effective) command used to
     * suspend them, which matters when you're injecting a probe.
     */

    switch (corPtr->nargs) {
    case COROUTINE_ARGUMENTS_SINGLE_OPTIONAL:
        Tcl_SetObjResult(interp, Tcl_NewStringObj("yield", -1));
        return TCL_OK;
    case COROUTINE_ARGUMENTS_ARBITRARY:
        Tcl_SetObjResult(interp, Tcl_NewStringObj("yieldto", -1));
        return TCL_OK;
    default:
        Tcl_SetObjResult(interp, Tcl_NewStringObj(
                "unknown coroutine type", -1));
        Tcl_SetErrorCode(interp, "TCL", "COROUTINE", "BAD_TYPE", NULL);
        return TCL_ERROR;
    }
}

/*
 *----------------------------------------------------------------------
 *
 * NRCoroInjectObjCmd --
 *
 *      Implementation of [::tcl::unsupported::inject] command.
 *
 *----------------------------------------------------------------------
 */

static int
NRCoroInjectObjCmd(
    ClientData clientData,
    Tcl_Interp *interp,
    int objc,
    Tcl_Obj *const objv[])
{
    Command *cmdPtr;
    CoroutineData *corPtr;
    ExecEnv *savedEEPtr = iPtr->execEnvPtr;

    /*
     * Usage more or less like tailcall:
     *   inject coroName cmd ?arg1 arg2 ...?
     */

    if (objc < 3) {
	Tcl_WrongNumArgs(interp, 1, objv, "coroName cmd ?arg1 arg2 ...?");
	return TCL_ERROR;
    }

    cmdPtr = (Command *) Tcl_GetCommandFromObj(interp, objv[1]);
    if ((!cmdPtr) || (cmdPtr->nreProc != TclNRInterpCoroutine)) {
        Tcl_SetObjResult(interp, Tcl_NewStringObj(
                "can only inject a command into a coroutine", -1));
        Tcl_SetErrorCode(interp, "TCL", "LOOKUP", "COROUTINE",
                TclGetString(objv[1]), NULL);
        return TCL_ERROR;
    }

    corPtr = cmdPtr->objClientData;
    if (!COR_IS_SUSPENDED(corPtr)) {
        Tcl_SetObjResult(interp, Tcl_NewStringObj(
                "can only inject a command into a suspended coroutine", -1));
        Tcl_SetErrorCode(interp, "TCL", "COROUTINE", "ACTIVE", NULL);
        return TCL_ERROR;
    }

    /*
     * Add the callback to the coro's execEnv, so that it is the first thing
     * to happen when the coro is resumed.
     */

    iPtr->execEnvPtr = corPtr->eePtr;
    TclNRAddCallback(interp, TclNREvalList, Tcl_NewListObj(objc-2, objv+2),
	NULL, NULL, NULL);
    iPtr->execEnvPtr = savedEEPtr;

    return TCL_OK;
}

int
TclNRInterpCoroutine(
    ClientData clientData,
    Tcl_Interp *interp,		/* Current interpreter. */
    int objc,			/* Number of arguments. */
    Tcl_Obj *const objv[])	/* Argument objects. */
{
    CoroutineData *corPtr = clientData;

    if (!COR_IS_SUSPENDED(corPtr)) {
	Tcl_SetObjResult(interp, Tcl_ObjPrintf(
                "coroutine \"%s\" is already running",
                TclGetString(objv[0])));
	Tcl_SetErrorCode(interp, "TCL", "COROUTINE", "BUSY", NULL);
	return TCL_ERROR;
    }

    /*
     * Parse all the arguments to work out what to feed as the result of the
     * [yield]. TRICKY POINT: objc==0 happens here! It occurs when a coroutine
     * is deleted!
     */

    switch (corPtr->nargs) {
    case COROUTINE_ARGUMENTS_SINGLE_OPTIONAL:
        if (objc == 2) {
            Tcl_SetObjResult(interp, objv[1]);
        } else if (objc > 2) {
            Tcl_WrongNumArgs(interp, 1, objv, "?arg?");
            return TCL_ERROR;
        }
        break;
    default:
        if (corPtr->nargs != objc-1) {
            Tcl_SetObjResult(interp,
                    Tcl_NewStringObj("wrong coro nargs; how did we get here? "
                    "not implemented!", -1));
            Tcl_SetErrorCode(interp, "TCL", "WRONGARGS", NULL);
            return TCL_ERROR;
        }
        /* fallthrough */
    case COROUTINE_ARGUMENTS_ARBITRARY:
        if (objc > 1) {
            Tcl_SetObjResult(interp, Tcl_NewListObj(objc-1, objv+1));
        }
        break;
    }

    TclNRAddCallback(interp, TclNRCoroutineActivateCallback, corPtr,
            NULL, NULL, NULL);
    return TCL_OK;
}

/*
 *----------------------------------------------------------------------
 *
 * TclNRCoroutineObjCmd --
 *
 *      Implementation of [coroutine] command; see documentation for
 *      description of what this does.
 *
 *----------------------------------------------------------------------
 */

int
TclNRCoroutineObjCmd(
    ClientData dummy,		/* Not used. */
    Tcl_Interp *interp,		/* Current interpreter. */
    int objc,			/* Number of arguments. */
    Tcl_Obj *const objv[])	/* Argument objects. */
{
    Command *cmdPtr;
    CoroutineData *corPtr;
    const char *procName, *simpleName;
    Namespace *nsPtr, *altNsPtr, *cxtNsPtr,
	*inNsPtr = (Namespace *)TclGetCurrentNamespace(interp);
    Namespace *lookupNsPtr = iPtr->varFramePtr->nsPtr;

    if (objc < 3) {
	Tcl_WrongNumArgs(interp, 1, objv, "name cmd ?arg ...?");
	return TCL_ERROR;
    }

    procName = TclGetString(objv[1]);
    TclGetNamespaceForQualName(interp, procName, inNsPtr, 0,
	    &nsPtr, &altNsPtr, &cxtNsPtr, &simpleName);

    if (nsPtr == NULL) {
	Tcl_SetObjResult(interp, Tcl_ObjPrintf(
                "can't create procedure \"%s\": unknown namespace",
                procName));
        Tcl_SetErrorCode(interp, "TCL", "LOOKUP", "NAMESPACE", NULL);
	return TCL_ERROR;
    }
    if (simpleName == NULL) {
	Tcl_SetObjResult(interp, Tcl_ObjPrintf(
                "can't create procedure \"%s\": bad procedure name",
                procName));
        Tcl_SetErrorCode(interp, "TCL", "VALUE", "COMMAND", procName, NULL);
	return TCL_ERROR;
    }

    /*
     * We ARE creating the coroutine command: allocate the corresponding
     * struct and create the corresponding command.
     */

    corPtr = ckalloc(sizeof(CoroutineData));

    cmdPtr = (Command *) TclNRCreateCommandInNs(interp, simpleName,
	    (Tcl_Namespace *)nsPtr, /*objProc*/ NULL, TclNRInterpCoroutine,
	    corPtr, DeleteCoroutine);

    corPtr->cmdPtr = cmdPtr;
    cmdPtr->refCount++;

    /*
     * #280.
     * Provide the new coroutine with its own copy of the lineLABCPtr
     * hashtable for literal command arguments in bytecode. Note that that
     * CFWordBC chains are not duplicated, only the entrypoints to them. This
     * means that in the presence of coroutines each chain is potentially a
     * tree. Like the chain -> tree conversion of the CmdFrame stack.
     */

    {
	Tcl_HashSearch hSearch;
	Tcl_HashEntry *hePtr;

	corPtr->lineLABCPtr = ckalloc(sizeof(Tcl_HashTable));
	Tcl_InitHashTable(corPtr->lineLABCPtr, TCL_ONE_WORD_KEYS);

	for (hePtr = Tcl_FirstHashEntry(iPtr->lineLABCPtr,&hSearch);
		hePtr; hePtr = Tcl_NextHashEntry(&hSearch)) {
	    int isNew;
	    Tcl_HashEntry *newPtr =
		    Tcl_CreateHashEntry(corPtr->lineLABCPtr,
		    Tcl_GetHashKey(iPtr->lineLABCPtr, hePtr),
		    &isNew);

	    Tcl_SetHashValue(newPtr, Tcl_GetHashValue(hePtr));
	}
    }

    /*
     * Create the base context.
     */

    corPtr->running.framePtr = iPtr->rootFramePtr;
    corPtr->running.varFramePtr = iPtr->rootFramePtr;
    corPtr->running.cmdFramePtr = NULL;
    corPtr->running.lineLABCPtr = corPtr->lineLABCPtr;
    corPtr->stackLevel = NULL;
    corPtr->auxNumLevels = 0;

    /*
     * Create the coro's execEnv, switch to it to push the exit and coro
     * command callbacks, then switch back.
     */

    corPtr->eePtr = TclCreateExecEnv(interp, CORO_STACK_INITIAL_SIZE);
    corPtr->callerEEPtr = iPtr->execEnvPtr;
    corPtr->eePtr->corPtr = corPtr;

    SAVE_CONTEXT(corPtr->caller);
    corPtr->callerEEPtr = iPtr->execEnvPtr;
    RESTORE_CONTEXT(corPtr->running);
    iPtr->execEnvPtr = corPtr->eePtr;

    TclNRAddCallback(interp, NRCoroutineExitCallback, corPtr,
	    NULL, NULL, NULL);

    /*
     * Ensure that the command is looked up in the correct namespace.
     */

    iPtr->lookupNsPtr = lookupNsPtr;
    Tcl_NREvalObj(interp, Tcl_NewListObj(objc - 2, objv + 2), 0);
    iPtr->numLevels--;

    SAVE_CONTEXT(corPtr->running);
    RESTORE_CONTEXT(corPtr->caller);
    iPtr->execEnvPtr = corPtr->callerEEPtr;

    /*
     * Now just resume the coroutine.
     */

    TclNRAddCallback(interp, TclNRCoroutineActivateCallback, corPtr,
            NULL, NULL, NULL);
    return TCL_OK;
}

/*
 * This is used in the [info] ensemble
 */

int
TclInfoCoroutineCmd(
    ClientData dummy,
    Tcl_Interp *interp,
    int objc,
    Tcl_Obj *const objv[])
{
    CoroutineData *corPtr = iPtr->execEnvPtr->corPtr;

    if (objc != 1) {
	Tcl_WrongNumArgs(interp, 1, objv, NULL);
	return TCL_ERROR;
    }

    if (corPtr && !(corPtr->cmdPtr->flags & CMD_IS_DELETED)) {
	Tcl_Obj *namePtr;

	TclNewObj(namePtr);
	Tcl_GetCommandFullName(interp, (Tcl_Command) corPtr->cmdPtr, namePtr);
	Tcl_SetObjResult(interp, namePtr);
    }
    return TCL_OK;
}

#undef iPtr

/*
 * Local Variables:
 * mode: c
 * c-basic-offset: 4
 * fill-column: 78
 * tab-width: 8
 * indent-tabs-mode: nil
 * End:
 */<|MERGE_RESOLUTION|>--- conflicted
+++ resolved
@@ -2620,29 +2620,17 @@
 	}
 
 	/*
-<<<<<<< HEAD
-         * An existing command conflicts. Try to delete it.
-=======
          * An existing command conflicts. Try to delete it...
->>>>>>> 48891ff5
          */
 
 	cmdPtr = Tcl_GetHashValue(hPtr);
 
 	/*
-<<<<<<< HEAD
-	 * [***] This is wrong. See Tcl Bug a16752c252. However, this buggy
-	 * behavior is kept under particular circumstances to accommodate
-	 * deployed binaries of the "tclcompiler" program
-	 *     http://sourceforge.net/projects/tclpro/
-         * that crash if the bug is fixed.
-=======
 	 * [***] This is wrong.  See Tcl Bug a16752c252.
 	 * However, this buggy behavior is kept under particular circumstances
 	 * to accommodate deployed binaries of the "tclcompiler" program
 	 * <http://sourceforge.net/projects/tclpro/> that crash if the bug is
 	 * fixed.
->>>>>>> 48891ff5
 	 */
 
 	if (cmdPtr->objProc == TclInvokeStringCommand
@@ -4806,12 +4794,7 @@
 {
 #if !defined(TCL_NO_DEPRECATED) && TCL_MAJOR_VERSION < 9
     Interp *iPtr = (Interp *) interp;
-<<<<<<< HEAD
 #endif /* !defined(TCL_NO_DEPRECATED) */
-    NRE_callback *callbackPtr;
-    Tcl_NRPostProc *procPtr;
-=======
->>>>>>> 48891ff5
 
     /*
      * If the interpreter has a non-empty string result, the result object is
