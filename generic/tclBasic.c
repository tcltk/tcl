--- conflicted
+++ resolved
@@ -4678,7 +4678,7 @@
 #endif /* USE_DTRACE */
 
     iPtr->cmdCount++;
-    return objProc(clientData, interp, objc, objv);
+    return objProc(clientData, interp, (int)objc, objv);
 }
 
 int
@@ -6083,7 +6083,7 @@
     if (hPtr) {
 	CFWord *cfwPtr = (CFWord *)Tcl_GetHashValue(hPtr);
 
-	*wordPtr = cfwPtr->word;
+	*wordPtr = (int)cfwPtr->word;
 	*cfPtrPtr = cfwPtr->framePtr;
 	return;
     }
@@ -6101,7 +6101,7 @@
 	framePtr->data.tebc.pc = (char *) (((ByteCode *)
 		framePtr->data.tebc.codePtr)->codeStart + cfwPtr->pc);
 	*cfPtrPtr = cfwPtr->framePtr;
-	*wordPtr = cfwPtr->word;
+	*wordPtr = (int)cfwPtr->word;
 	return;
     }
 }
@@ -8244,13 +8244,8 @@
 	return TCL_ERROR;
     }
 
-<<<<<<< HEAD
-    if (DoubleObjClass(interp, objv[1], &dCls) != TCL_OK ||
-	    DoubleObjClass(interp, objv[2], &dCls2) != TCL_OK) {
-=======
     if (DoubleObjClass(interp, objv[1], &dCls) != TCL_OK
 	    || DoubleObjClass(interp, objv[2], &dCls2) != TCL_OK) {
->>>>>>> 1cf0765a
 	return TCL_ERROR;
     }
 
