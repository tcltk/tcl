/*
 * tclBasic.c --
 *
 *	Contains the basic facilities for TCL command interpretation,
 *	including interpreter creation and deletion, command creation and
 *	deletion, and command/script execution.
 *
<<<<<<< HEAD
 * Copyright © 1987-1994 The Regents of the University of California.
 * Copyright © 1994-1997 Sun Microsystems, Inc.
 * Copyright © 1998-1999 Scriptics Corporation.
 * Copyright © 2001, 2002 Kevin B. Kenny.  All rights reserved.
 * Copyright © 2007 Daniel A. Steffen <das@users.sourceforge.net>
 * Copyright © 2006-2008 Joe Mistachkin.  All rights reserved.
 * Copyright © 2008 Miguel Sofer <msofer@users.sourceforge.net>
=======
 * Copyright (c) 1987-1994 The Regents of the University of California.
 * Copyright (c) 1994-1997 Sun Microsystems, Inc.
 * Copyright (c) 1998-1999 Scriptics Corporation.
 * Copyright (c) 2001, 2002 Kevin B. Kenny.  All rights reserved.
 * Copyright (c) 2007 Daniel A. Steffen <das@users.sourceforge.net>
 * Copyright (c) 2006-2008 Joe Mistachkin.  All rights reserved.
 * Copyright (c) 2008 Miguel Sofer <msofer@users.sourceforge.net>
>>>>>>> 76c89fce
 *
 * See the file "license.terms" for information on usage and redistribution of
 * this file, and for a DISCLAIMER OF ALL WARRANTIES.
 */

#include "tclInt.h"
#include "tclOOInt.h"
#include "tclCompile.h"
#include "tclTomMath.h"
#include <math.h>
#include <assert.h>

/*
 * TCL_FPCLASSIFY_MODE:
 *	0  - fpclassify
 *	1  - _fpclass
 *	2  - simulate
 *	3  - __builtin_fpclassify
 */

#ifndef TCL_FPCLASSIFY_MODE
#if defined(__MINGW32__) && defined(_X86_) /* mingw 32-bit */
/*
 * MINGW x86 (tested up to gcc 8.1) seems to have a bug in fpclassify,
 * [fpclassify 1e-314], x86 => normal, x64 => subnormal, so switch to using a
 * version using a compiler built-in.
 */
#define TCL_FPCLASSIFY_MODE 1
#elif defined(fpclassify)		/* fpclassify */
/*
 * This is the C99 standard.
 */
#include <float.h>
#define TCL_FPCLASSIFY_MODE 0
#elif defined(_FPCLASS_NN)		/* _fpclass */
/*
 * This case handles newer MSVC on Windows, which doesn't have the standard
 * operation but does have something that can tell us the same thing.
 */
#define TCL_FPCLASSIFY_MODE 1
#else	/* !fpclassify && !_fpclass (older MSVC), simulate */
/*
 * Older MSVC on Windows. So broken that we just have to do it our way. This
 * assumes that we're on x86 (or at least a system with classic little-endian
 * double layout and a 32-bit 'int' type).
 */
#define TCL_FPCLASSIFY_MODE 2
#endif /* !fpclassify */
/* actually there is no fallback to builtin fpclassify */
#endif /* !TCL_FPCLASSIFY_MODE */


/*
 * Bug 7371b6270b: to check C call stack depth, prefer an approach which is
 * compatible with AddressSanitizer (ASan) use-after-return detection.
 */

#if defined(_MSC_VER) && defined(HAVE_INTRIN_H)
#include <intrin.h> /* for _AddressOfReturnAddress() */
#endif

/*
 * As suggested by
 * https://clang.llvm.org/docs/LanguageExtensions.html#has-builtin
 */
#ifndef __has_builtin
#define __has_builtin(x) 0 /* for non-clang compilers */
#endif

void *
TclGetCStackPtr(void)
{
#if defined( __GNUC__ ) || __has_builtin(__builtin_frame_address)
  return __builtin_frame_address(0);
#elif defined(_MSC_VER) && defined(HAVE_INTRIN_H)
  return _AddressOfReturnAddress();
#else
  ptrdiff_t unused = 0;
  /*
   * LLVM recommends using volatile:
   * https://github.com/llvm/llvm-project/blob/llvmorg-10.0.0-rc1/clang/lib/Basic/Stack.cpp#L31
   */
  ptrdiff_t *volatile stackLevel = &unused;
  return (void *)stackLevel;
#endif
}

#define INTERP_STACK_INITIAL_SIZE 2000
#define CORO_STACK_INITIAL_SIZE    200

/*
 * Determine whether we're using IEEE floating point
 */

#if (FLT_RADIX == 2) && (DBL_MANT_DIG == 53) && (DBL_MAX_EXP == 1024)
#   define IEEE_FLOATING_POINT
/* Largest odd integer that can be represented exactly in a double */
#   define MAX_EXACT 9007199254740991.0
#endif

/*
 * The following structure defines the client data for a math function
 * registered with Tcl_CreateMathFunc
 */

typedef struct OldMathFuncData {
    Tcl_MathProc *proc;		/* Handler function */
    int numArgs;		/* Number of args expected */
    Tcl_ValueType *argTypes;	/* Types of the args */
    void *clientData;	/* Client data for the handler function */
} OldMathFuncData;

/*
 * This is the script cancellation struct and hash table. The hash table is
 * used to keep track of the information necessary to process script
 * cancellation requests, including the original interp, asynchronous handler
 * tokens (created by Tcl_AsyncCreate), and the clientData and flags arguments
 * passed to Tcl_CancelEval on a per-interp basis. The cancelLock mutex is
 * used for protecting calls to Tcl_CancelEval as well as protecting access to
 * the hash table below.
 */

typedef struct {
    Tcl_Interp *interp;		/* Interp this struct belongs to. */
    Tcl_AsyncHandler async;	/* Async handler token for script
				 * cancellation. */
    char *result;		/* The script cancellation result or NULL for
				 * a default result. */
    Tcl_Size length;		/* Length of the above error message. */
    void *clientData;		/* Not used. */
    int flags;			/* Additional flags */
} CancelInfo;
static Tcl_HashTable cancelTable;
static int cancelTableInitialized = 0;	/* 0 means not yet initialized. */
TCL_DECLARE_MUTEX(cancelLock);
<<<<<<< HEAD

/*
 * Table used to map command implementation functions to a human-readable type
 * name, for [info type]. The keys in the table are function addresses, and
 * the values in the table are static char* containing strings in Tcl's
 * internal encoding (almost UTF-8).
 */

static Tcl_HashTable commandTypeTable;
static int commandTypeInit = 0;
TCL_DECLARE_MUTEX(commandTypeLock);
=======
>>>>>>> 76c89fce

/*
 * Declarations for managing contexts for non-recursive coroutines. Contexts
 * are used to save the evaluation state between NR calls to each coro.
 */

#define SAVE_CONTEXT(context)				\
    (context).framePtr = iPtr->framePtr;		\
    (context).varFramePtr = iPtr->varFramePtr;		\
    (context).cmdFramePtr = iPtr->cmdFramePtr;		\
    (context).lineLABCPtr = iPtr->lineLABCPtr

#define RESTORE_CONTEXT(context)			\
    iPtr->framePtr = (context).framePtr;		\
    iPtr->varFramePtr = (context).varFramePtr;		\
    iPtr->cmdFramePtr = (context).cmdFramePtr;		\
    iPtr->lineLABCPtr = (context).lineLABCPtr

/*
 * Static functions in this file:
 */

static Tcl_ObjCmdProc   BadEnsembleSubcommand;
static char *		CallCommandTraces(Interp *iPtr, Command *cmdPtr,
			    const char *oldName, const char *newName,
			    int flags);
static int		CancelEvalProc(void *clientData,
			    Tcl_Interp *interp, int code);
static int		CheckDoubleResult(Tcl_Interp *interp, double dResult);
<<<<<<< HEAD
static void		DeleteCoroutine(void *clientData);
static void		DeleteInterpProc(Tcl_Interp *interp);
static void		DeleteOpCmdClientData(void *clientData);
=======
static void		DeleteCoroutine(ClientData clientData);
static Tcl_FreeProc	DeleteInterpProc;
static void		DeleteOpCmdClientData(ClientData clientData);
>>>>>>> 76c89fce
#ifdef USE_DTRACE
static Tcl_ObjCmdProc	DTraceObjCmd;
static Tcl_NRPostProc	DTraceCmdReturn;
#else
#   define DTraceCmdReturn	NULL
#endif /* USE_DTRACE */
static Tcl_ObjCmdProc	ExprAbsFunc;
static Tcl_ObjCmdProc	ExprBinaryFunc;
static Tcl_ObjCmdProc	ExprBoolFunc;
static Tcl_ObjCmdProc	ExprCeilFunc;
static Tcl_ObjCmdProc	ExprDoubleFunc;
static Tcl_ObjCmdProc	ExprFloorFunc;
static Tcl_ObjCmdProc	ExprIntFunc;
static Tcl_ObjCmdProc	ExprIsqrtFunc;
static Tcl_ObjCmdProc   ExprIsFiniteFunc;
static Tcl_ObjCmdProc   ExprIsInfinityFunc;
static Tcl_ObjCmdProc   ExprIsNaNFunc;
static Tcl_ObjCmdProc   ExprIsNormalFunc;
static Tcl_ObjCmdProc   ExprIsSubnormalFunc;
static Tcl_ObjCmdProc   ExprIsUnorderedFunc;
static Tcl_ObjCmdProc	ExprMaxFunc;
static Tcl_ObjCmdProc	ExprMinFunc;
static Tcl_ObjCmdProc	ExprRandFunc;
static Tcl_ObjCmdProc	ExprRoundFunc;
static Tcl_ObjCmdProc	ExprSqrtFunc;
static Tcl_ObjCmdProc	ExprSrandFunc;
static Tcl_ObjCmdProc	ExprUnaryFunc;
static Tcl_ObjCmdProc	ExprWideFunc;
static Tcl_ObjCmdProc   FloatClassifyObjCmd;
static void		MathFuncWrongNumArgs(Tcl_Interp *interp, int expected,
			    int actual, Tcl_Obj *const *objv);
static Tcl_NRPostProc	NRCoroutineCallerCallback;
static Tcl_NRPostProc	NRCoroutineExitCallback;
static Tcl_NRPostProc	NRCommand;

#if !defined(TCL_NO_DEPRECATED)
static Tcl_ObjCmdProc	OldMathFuncProc;
static void		OldMathFuncDeleteProc(void *clientData);
#endif /* !defined(TCL_NO_DEPRECATED) */
static void		ProcessUnexpectedResult(Tcl_Interp *interp,
			    int returnCode);
static int		RewindCoroutine(CoroutineData *corPtr, int result);
static void		TEOV_SwitchVarFrame(Tcl_Interp *interp);
static void		TEOV_PushExceptionHandlers(Tcl_Interp *interp,
			    Tcl_Size objc, Tcl_Obj *const objv[], int flags);
static inline Command *	TEOV_LookupCmdFromObj(Tcl_Interp *interp,
			    Tcl_Obj *namePtr, Namespace *lookupNsPtr);
static int		TEOV_NotFound(Tcl_Interp *interp, Tcl_Size objc,
			    Tcl_Obj *const objv[], Namespace *lookupNsPtr);
static int		TEOV_RunEnterTraces(Tcl_Interp *interp,
			    Command **cmdPtrPtr, Tcl_Obj *commandPtr, Tcl_Size objc,
			    Tcl_Obj *const objv[]);
static Tcl_NRPostProc	RewindCoroutineCallback;
static Tcl_NRPostProc	TEOEx_ByteCodeCallback;
static Tcl_NRPostProc	TEOEx_ListCallback;
static Tcl_NRPostProc	TEOV_Error;
static Tcl_NRPostProc	TEOV_Exception;
static Tcl_NRPostProc	TEOV_NotFoundCallback;
static Tcl_NRPostProc	TEOV_RestoreVarFrame;
static Tcl_NRPostProc	TEOV_RunLeaveTraces;
static Tcl_NRPostProc	EvalObjvCore;
static Tcl_NRPostProc	Dispatch;

static Tcl_ObjCmdProc NRInjectObjCmd;
static Tcl_NRPostProc NRPostInvoke;
static Tcl_ObjCmdProc CoroTypeObjCmd;
static Tcl_ObjCmdProc TclNRCoroInjectObjCmd;
static Tcl_ObjCmdProc TclNRCoroProbeObjCmd;
static Tcl_NRPostProc InjectHandler;
static Tcl_NRPostProc InjectHandlerPostCall;

MODULE_SCOPE const TclStubs tclStubs;

/*
 * Magical counts for the number of arguments accepted by a coroutine command
 * after particular kinds of [yield].
 */

#define CORO_ACTIVATE_YIELD    NULL
#define CORO_ACTIVATE_YIELDM   INT2PTR(1)

#define COROUTINE_ARGUMENTS_SINGLE_OPTIONAL     (-1)
#define COROUTINE_ARGUMENTS_ARBITRARY           (-2)

/*
 * The following structure define the commands in the Tcl core.
 */

typedef struct {
    const char *name;		/* Name of object-based command. */
    Tcl_ObjCmdProc *objProc;	/* Object-based function for command. */
    CompileProc *compileProc;	/* Function called to compile command. */
    Tcl_ObjCmdProc *nreProc;	/* NR-based function for command */
    int flags;			/* Various flag bits, as defined below. */
} CmdInfo;

#define CMD_IS_SAFE         1   /* Whether this command is part of the set of
                                 * commands present by default in a safe
                                 * interpreter. */
/* CMD_COMPILES_EXPANDED - Whether the compiler for this command can handle
 * expansion for itself rather than needing the generic layer to take care of
 * it for it. Defined in tclInt.h. */

/*
 * The following struct states that the command it talks about (a subcommand
 * of one of Tcl's built-in ensembles) is unsafe and must be hidden when an
 * interpreter is made safe. (TclHideUnsafeCommands accesses an array of these
 * structs.) Alas, we can't sensibly just store the information directly in
 * the commands.
 */

typedef struct {
    const char *ensembleNsName; /* The ensemble's name within ::tcl. NULL for
                                 * the end of the list of commands to hide. */
    const char *commandName;    /* The name of the command within the
                                 * ensemble. If this is NULL, we want to also
                                 * make the overall command be hidden, an ugly
                                 * hack because it is expected by security
                                 * policies in the wild. */
} UnsafeEnsembleInfo;

/*
 * The built-in commands, and the functions that implement them:
 */

static const CmdInfo builtInCmds[] = {
    /*
     * Commands in the generic core.
     */

    {"append",		Tcl_AppendObjCmd,	TclCompileAppendCmd,	NULL,	CMD_IS_SAFE},
    {"apply",		Tcl_ApplyObjCmd,	NULL,			TclNRApplyObjCmd,	CMD_IS_SAFE},
    {"break",		Tcl_BreakObjCmd,	TclCompileBreakCmd,	NULL,	CMD_IS_SAFE},
#if !defined(TCL_NO_DEPRECATED) && TCL_MAJOR_VERSION < 9
    {"case",		Tcl_CaseObjCmd,		NULL,			NULL,	CMD_IS_SAFE},
#endif
    {"catch",		Tcl_CatchObjCmd,	TclCompileCatchCmd,	TclNRCatchObjCmd,	CMD_IS_SAFE},
    {"concat",		Tcl_ConcatObjCmd,	TclCompileConcatCmd,	NULL,	CMD_IS_SAFE},
    {"continue",	Tcl_ContinueObjCmd,	TclCompileContinueCmd,	NULL,	CMD_IS_SAFE},
    {"coroinject",	NULL,			NULL,                   TclNRCoroInjectObjCmd,	CMD_IS_SAFE},
    {"coroprobe",	NULL,			NULL,                   TclNRCoroProbeObjCmd,	CMD_IS_SAFE},
    {"coroutine",	NULL,			NULL,			TclNRCoroutineObjCmd,	CMD_IS_SAFE},
    {"error",		Tcl_ErrorObjCmd,	TclCompileErrorCmd,	NULL,	CMD_IS_SAFE},
    {"eval",		Tcl_EvalObjCmd,		NULL,			TclNREvalObjCmd,	CMD_IS_SAFE},
    {"expr",		Tcl_ExprObjCmd,		TclCompileExprCmd,	TclNRExprObjCmd,	CMD_IS_SAFE},
    {"for",		Tcl_ForObjCmd,		TclCompileForCmd,	TclNRForObjCmd,	CMD_IS_SAFE},
    {"foreach",		Tcl_ForeachObjCmd,	TclCompileForeachCmd,	TclNRForeachCmd,	CMD_IS_SAFE},
    {"format",		Tcl_FormatObjCmd,	TclCompileFormatCmd,	NULL,	CMD_IS_SAFE},
    {"fpclassify",      FloatClassifyObjCmd,    NULL,                   NULL,   CMD_IS_SAFE},
    {"global",		Tcl_GlobalObjCmd,	TclCompileGlobalCmd,	NULL,	CMD_IS_SAFE},
    {"if",		Tcl_IfObjCmd,		TclCompileIfCmd,	TclNRIfObjCmd,	CMD_IS_SAFE},
    {"incr",		Tcl_IncrObjCmd,		TclCompileIncrCmd,	NULL,	CMD_IS_SAFE},
    {"join",		Tcl_JoinObjCmd,		NULL,			NULL,	CMD_IS_SAFE},
    {"lappend",		Tcl_LappendObjCmd,	TclCompileLappendCmd,	NULL,	CMD_IS_SAFE},
    {"lassign",		Tcl_LassignObjCmd,	TclCompileLassignCmd,	NULL,	CMD_IS_SAFE},
    {"ledit",		Tcl_LeditObjCmd,	NULL,	NULL,	CMD_IS_SAFE},
    {"lindex",		Tcl_LindexObjCmd,	TclCompileLindexCmd,	NULL,	CMD_IS_SAFE},
    {"linsert",		Tcl_LinsertObjCmd,	TclCompileLinsertCmd,	NULL,	CMD_IS_SAFE},
    {"list",		Tcl_ListObjCmd,		TclCompileListCmd,	NULL,	CMD_IS_SAFE|CMD_COMPILES_EXPANDED},
    {"llength",		Tcl_LlengthObjCmd,	TclCompileLlengthCmd,	NULL,	CMD_IS_SAFE},
    {"lmap",		Tcl_LmapObjCmd,		TclCompileLmapCmd,	TclNRLmapCmd,	CMD_IS_SAFE},
    {"lpop",		Tcl_LpopObjCmd,		NULL,			NULL,	CMD_IS_SAFE},
    {"lrange",		Tcl_LrangeObjCmd,	TclCompileLrangeCmd,	NULL,	CMD_IS_SAFE},
    {"lremove", 	Tcl_LremoveObjCmd,	NULL,           	NULL,	CMD_IS_SAFE},
    {"lrepeat",		Tcl_LrepeatObjCmd,	NULL,			NULL,	CMD_IS_SAFE},
    {"lreplace",	Tcl_LreplaceObjCmd,	TclCompileLreplaceCmd,	NULL,	CMD_IS_SAFE},
    {"lreverse",	Tcl_LreverseObjCmd,	NULL,			NULL,	CMD_IS_SAFE},
    {"lsearch",		Tcl_LsearchObjCmd,	NULL,			NULL,	CMD_IS_SAFE},
    {"lseq",		Tcl_LseqObjCmd,         NULL,                   NULL,   CMD_IS_SAFE},
    {"lset",		Tcl_LsetObjCmd,		TclCompileLsetCmd,	NULL,	CMD_IS_SAFE},
    {"lsort",		Tcl_LsortObjCmd,	NULL,			NULL,	CMD_IS_SAFE},
    {"package",		Tcl_PackageObjCmd,	NULL,			TclNRPackageObjCmd,	CMD_IS_SAFE},
    {"proc",		Tcl_ProcObjCmd,		NULL,			NULL,	CMD_IS_SAFE},
    {"regexp",		Tcl_RegexpObjCmd,	TclCompileRegexpCmd,	NULL,	CMD_IS_SAFE},
    {"regsub",		Tcl_RegsubObjCmd,	TclCompileRegsubCmd,	NULL,	CMD_IS_SAFE},
    {"rename",		Tcl_RenameObjCmd,	NULL,			NULL,	CMD_IS_SAFE},
    {"return",		Tcl_ReturnObjCmd,	TclCompileReturnCmd,	NULL,	CMD_IS_SAFE},
    {"scan",		Tcl_ScanObjCmd,		NULL,			NULL,	CMD_IS_SAFE},
    {"set",		Tcl_SetObjCmd,		TclCompileSetCmd,	NULL,	CMD_IS_SAFE},
    {"split",		Tcl_SplitObjCmd,	NULL,			NULL,	CMD_IS_SAFE},
    {"subst",		Tcl_SubstObjCmd,	TclCompileSubstCmd,	TclNRSubstObjCmd,	CMD_IS_SAFE},
    {"switch",		Tcl_SwitchObjCmd,	TclCompileSwitchCmd,	TclNRSwitchObjCmd, CMD_IS_SAFE},
    {"tailcall",	NULL,			TclCompileTailcallCmd,	TclNRTailcallObjCmd,	CMD_IS_SAFE},
    {"throw",		Tcl_ThrowObjCmd,	TclCompileThrowCmd,	NULL,	CMD_IS_SAFE},
    {"trace",		Tcl_TraceObjCmd,	NULL,			NULL,	CMD_IS_SAFE},
    {"try",		Tcl_TryObjCmd,		TclCompileTryCmd,	TclNRTryObjCmd,	CMD_IS_SAFE},
    {"unset",		Tcl_UnsetObjCmd,	TclCompileUnsetCmd,	NULL,	CMD_IS_SAFE},
    {"uplevel",		Tcl_UplevelObjCmd,	NULL,			TclNRUplevelObjCmd,	CMD_IS_SAFE},
    {"upvar",		Tcl_UpvarObjCmd,	TclCompileUpvarCmd,	NULL,	CMD_IS_SAFE},
    {"variable",	Tcl_VariableObjCmd,	TclCompileVariableCmd,	NULL,	CMD_IS_SAFE},
    {"while",		Tcl_WhileObjCmd,	TclCompileWhileCmd,	TclNRWhileObjCmd,	CMD_IS_SAFE},
    {"yield",		NULL,			TclCompileYieldCmd,	TclNRYieldObjCmd,	CMD_IS_SAFE},
    {"yieldto",		NULL,			TclCompileYieldToCmd,	TclNRYieldToObjCmd,	CMD_IS_SAFE},

    /*
     * Commands in the OS-interface. Note that many of these are unsafe.
     */

    {"after",		Tcl_AfterObjCmd,	NULL,			NULL,	CMD_IS_SAFE},
    {"cd",		Tcl_CdObjCmd,		NULL,			NULL,	0},
    {"close",		Tcl_CloseObjCmd,	NULL,			NULL,	CMD_IS_SAFE},
    {"eof",		Tcl_EofObjCmd,		NULL,			NULL,	CMD_IS_SAFE},
    {"exec",		Tcl_ExecObjCmd,		NULL,			NULL,	0},
    {"exit",		Tcl_ExitObjCmd,		NULL,			NULL,	0},
    {"fblocked",	Tcl_FblockedObjCmd,	NULL,			NULL,	CMD_IS_SAFE},
    {"fconfigure",	Tcl_FconfigureObjCmd,	NULL,			NULL,	0},
    {"fcopy",		Tcl_FcopyObjCmd,	NULL,			NULL,	CMD_IS_SAFE},
    {"fileevent",	Tcl_FileEventObjCmd,	NULL,			NULL,	CMD_IS_SAFE},
    {"flush",		Tcl_FlushObjCmd,	NULL,			NULL,	CMD_IS_SAFE},
    {"gets",		Tcl_GetsObjCmd,		NULL,			NULL,	CMD_IS_SAFE},
    {"glob",		Tcl_GlobObjCmd,		NULL,			NULL,	0},
    {"load",		Tcl_LoadObjCmd,		NULL,			NULL,	0},
    {"open",		Tcl_OpenObjCmd,		NULL,			NULL,	0},
    {"pid",		Tcl_PidObjCmd,		NULL,			NULL,	CMD_IS_SAFE},
    {"puts",		Tcl_PutsObjCmd,		NULL,			NULL,	CMD_IS_SAFE},
    {"pwd",		Tcl_PwdObjCmd,		NULL,			NULL,	0},
    {"read",		Tcl_ReadObjCmd,		NULL,			NULL,	CMD_IS_SAFE},
    {"seek",		Tcl_SeekObjCmd,		NULL,			NULL,	CMD_IS_SAFE},
    {"socket",		Tcl_SocketObjCmd,	NULL,			NULL,	0},
    {"source",		Tcl_SourceObjCmd,	NULL,			TclNRSourceObjCmd,	0},
    {"tell",		Tcl_TellObjCmd,		NULL,			NULL,	CMD_IS_SAFE},
    {"time",		Tcl_TimeObjCmd,		NULL,			NULL,	CMD_IS_SAFE},
    {"timerate",	Tcl_TimeRateObjCmd,	NULL,			NULL,	CMD_IS_SAFE},
    {"unload",		Tcl_UnloadObjCmd,	NULL,			NULL,	0},
    {"update",		Tcl_UpdateObjCmd,	NULL,			NULL,	CMD_IS_SAFE},
    {"vwait",		Tcl_VwaitObjCmd,	NULL,			NULL,	CMD_IS_SAFE},
    {NULL,		NULL,			NULL,			NULL,	0}
};

/*
 * Information about which pieces of ensembles to hide when making an
 * interpreter safe:
 */

static const UnsafeEnsembleInfo unsafeEnsembleCommands[] = {
    /* [encoding] has two unsafe commands. Assumed by older security policies
     * to be overall unsafe; it isn't but... */
    {"encoding", NULL},
    {"encoding", "dirs"},
    {"encoding", "system"},
    /* [file] has MANY unsafe commands! Assumed by older security policies to
     * be overall unsafe; it isn't but... */
    {"file", NULL},
    {"file", "atime"},
    {"file", "attributes"},
    {"file", "copy"},
    {"file", "delete"},
    {"file", "dirname"},
    {"file", "executable"},
    {"file", "exists"},
    {"file", "extension"},
    {"file", "isdirectory"},
    {"file", "isfile"},
    {"file", "link"},
    {"file", "lstat"},
    {"file", "mtime"},
    {"file", "mkdir"},
    {"file", "nativename"},
    {"file", "normalize"},
    {"file", "owned"},
    {"file", "readable"},
    {"file", "readlink"},
    {"file", "rename"},
    {"file", "rootname"},
    {"file", "size"},
    {"file", "stat"},
    {"file", "tail"},
    {"file", "tempdir"},
    {"file", "tempfile"},
    {"file", "type"},
    {"file", "volumes"},
    {"file", "writable"},
    /* [info] has two unsafe commands */
    {"info", "cmdtype"},
    {"info", "nameofexecutable"},
    /* [tcl::process] has ONLY unsafe commands! */
    {"process", "list"},
    {"process", "status"},
    {"process", "purge"},
    {"process", "autopurge"},
    /* [zipfs] has MANY unsafe commands! */
    {"zipfs", "lmkimg"},
    {"zipfs", "lmkzip"},
    {"zipfs", "mkimg"},
    {"zipfs", "mkkey"},
    {"zipfs", "mkzip"},
    {"zipfs", "mount"},
    {"zipfs", "mount_data"},
    {"zipfs", "unmount"},
    {NULL, NULL}
};

/*
 * Math functions. All are safe.
 */

typedef struct {
    const char *name;		/* Name of the function. The full name is
				 * "::tcl::mathfunc::<name>". */
    Tcl_ObjCmdProc *objCmdProc;	/* Function that evaluates the function */
    double (*fn)(double x);	/* Real function pointer */
} BuiltinFuncDef;
static const BuiltinFuncDef BuiltinFuncTable[] = {
    { "abs",	ExprAbsFunc,	NULL			},
    { "acos",	ExprUnaryFunc,	acos			},
    { "asin",	ExprUnaryFunc,	asin			},
    { "atan",	ExprUnaryFunc,	atan			},
    { "atan2",	ExprBinaryFunc,	(double (*)(double))(void *)(double (*)(double, double)) atan2},
    { "bool",	ExprBoolFunc,	NULL			},
    { "ceil",	ExprCeilFunc,	NULL			},
    { "cos",	ExprUnaryFunc,	cos				},
    { "cosh",	ExprUnaryFunc,	cosh			},
    { "double",	ExprDoubleFunc,	NULL			},
    { "entier",	ExprIntFunc,	NULL			},
    { "exp",	ExprUnaryFunc,	exp				},
    { "floor",	ExprFloorFunc,	NULL			},
    { "fmod",	ExprBinaryFunc,	(double (*)(double))(void *)(double (*)(double, double)) fmod},
    { "hypot",	ExprBinaryFunc,	(double (*)(double))(void *)(double (*)(double, double)) hypot},
    { "int",	ExprIntFunc,	NULL			},
    { "isfinite", ExprIsFiniteFunc, NULL        	},
    { "isinf",	ExprIsInfinityFunc, NULL        	},
    { "isnan",	ExprIsNaNFunc,	NULL            	},
    { "isnormal", ExprIsNormalFunc, NULL        	},
    { "isqrt",	ExprIsqrtFunc,	NULL			},
    { "issubnormal", ExprIsSubnormalFunc, NULL,         },
    { "isunordered", ExprIsUnorderedFunc, NULL,         },
    { "log",	ExprUnaryFunc,	log				},
    { "log10",	ExprUnaryFunc,	log10			},
    { "max",	ExprMaxFunc,	NULL			},
    { "min",	ExprMinFunc,	NULL			},
    { "pow",	ExprBinaryFunc,	(double (*)(double))(void *)(double (*)(double, double)) pow},
    { "rand",	ExprRandFunc,	NULL			},
    { "round",	ExprRoundFunc,	NULL			},
    { "sin",	ExprUnaryFunc,	sin				},
    { "sinh",	ExprUnaryFunc,	sinh			},
    { "sqrt",	ExprSqrtFunc,	NULL			},
    { "srand",	ExprSrandFunc,	NULL			},
    { "tan",	ExprUnaryFunc,	tan				},
    { "tanh",	ExprUnaryFunc,	tanh			},
    { "wide",	ExprWideFunc,	NULL			},
    { NULL, NULL, NULL }
};

/*
 * TIP#174's math operators. All are safe.
 */

typedef struct {
    const char *name;		/* Name of object-based command. */
    Tcl_ObjCmdProc *objProc;	/* Object-based function for command. */
    CompileProc *compileProc;	/* Function called to compile command. */
    union {
	int numArgs;
	int identity;
    } i;
    const char *expected;	/* For error message, what argument(s)
				 * were expected. */
} OpCmdInfo;
static const OpCmdInfo mathOpCmds[] = {
    { "~",	TclSingleOpCmd,		TclCompileInvertOpCmd,
		/* numArgs */ {1},	"integer"},
    { "!",	TclSingleOpCmd,		TclCompileNotOpCmd,
		/* numArgs */ {1},	"boolean"},
    { "+",	TclVariadicOpCmd,	TclCompileAddOpCmd,
		/* identity */ {0},	NULL},
    { "*",	TclVariadicOpCmd,	TclCompileMulOpCmd,
		/* identity */ {1},	NULL},
    { "&",	TclVariadicOpCmd,	TclCompileAndOpCmd,
		/* identity */ {-1},	NULL},
    { "|",	TclVariadicOpCmd,	TclCompileOrOpCmd,
		/* identity */ {0},	NULL},
    { "^",	TclVariadicOpCmd,	TclCompileXorOpCmd,
		/* identity */ {0},	NULL},
    { "**",	TclVariadicOpCmd,	TclCompilePowOpCmd,
		/* identity */ {1},	NULL},
    { "<<",	TclSingleOpCmd,		TclCompileLshiftOpCmd,
		/* numArgs */ {2},	"integer shift"},
    { ">>",	TclSingleOpCmd,		TclCompileRshiftOpCmd,
		/* numArgs */ {2},	"integer shift"},
    { "%",	TclSingleOpCmd,		TclCompileModOpCmd,
		/* numArgs */ {2},	"integer integer"},
    { "!=",	TclSingleOpCmd,		TclCompileNeqOpCmd,
		/* numArgs */ {2},	"value value"},
    { "ne",	TclSingleOpCmd,		TclCompileStrneqOpCmd,
		/* numArgs */ {2},	"value value"},
    { "in",	TclSingleOpCmd,		TclCompileInOpCmd,
		/* numArgs */ {2},	"value list"},
    { "ni",	TclSingleOpCmd,		TclCompileNiOpCmd,
		/* numArgs */ {2},	"value list"},
    { "-",	TclNoIdentOpCmd,	TclCompileMinusOpCmd,
		/* unused */ {0},	"value ?value ...?"},
    { "/",	TclNoIdentOpCmd,	TclCompileDivOpCmd,
		/* unused */ {0},	"value ?value ...?"},
    { "<",	TclSortingOpCmd,	TclCompileLessOpCmd,
		/* unused */ {0},	NULL},
    { "<=",	TclSortingOpCmd,	TclCompileLeqOpCmd,
		/* unused */ {0},	NULL},
    { ">",	TclSortingOpCmd,	TclCompileGreaterOpCmd,
		/* unused */ {0},	NULL},
    { ">=",	TclSortingOpCmd,	TclCompileGeqOpCmd,
		/* unused */ {0},	NULL},
    { "==",	TclSortingOpCmd,	TclCompileEqOpCmd,
		/* unused */ {0},	NULL},
    { "eq",	TclSortingOpCmd,	TclCompileStreqOpCmd,
		/* unused */ {0},	NULL},
    { "lt",	TclSortingOpCmd,	TclCompileStrLtOpCmd,
		/* unused */ {0},	NULL},
    { "le",	TclSortingOpCmd,	TclCompileStrLeOpCmd,
		/* unused */ {0},	NULL},
    { "gt",	TclSortingOpCmd,	TclCompileStrGtOpCmd,
		/* unused */ {0},	NULL},
    { "ge",	TclSortingOpCmd,	TclCompileStrGeOpCmd,
		/* unused */ {0},	NULL},
    { NULL,	NULL,			NULL,
		{0},			NULL}
};

/*
 *----------------------------------------------------------------------
 *
 * TclFinalizeEvaluation --
 *
 *	Finalizes the script cancellation hash table.
 *
 * Results:
 *	None.
 *
 * Side effects:
 *	None.
 *
 *----------------------------------------------------------------------
 */

void
TclFinalizeEvaluation(void)
{
    Tcl_MutexLock(&cancelLock);
    if (cancelTableInitialized == 1) {
	Tcl_DeleteHashTable(&cancelTable);
	cancelTableInitialized = 0;
    }
    Tcl_MutexUnlock(&cancelLock);

    Tcl_MutexLock(&commandTypeLock);
    if (commandTypeInit) {
        Tcl_DeleteHashTable(&commandTypeTable);
        commandTypeInit = 0;
    }
    Tcl_MutexUnlock(&commandTypeLock);
}

/*
 *----------------------------------------------------------------------
 *
 * buildInfoObjCmd --
 *
 *	Implements tcl::build-info command.
 *
 * Results:
 *	None.
 *
 * Side effects:
 *	None.
 *
 *----------------------------------------------------------------------
 */

static int
buildInfoObjCmd(
    void *clientData,
    Tcl_Interp *interp,		/* Current interpreter. */
    int objc,			/* Number of arguments. */
    Tcl_Obj *const objv[])	/* Argument objects. */
{
    if (objc > 2) {
	Tcl_WrongNumArgs(interp, 1, objv, "?option?");
	return TCL_ERROR;
    }
    if (objc == 2) {
	Tcl_Size len;
	const char *arg = TclGetStringFromObj(objv[1], &len);
	if (len == 7 && !strcmp(arg, "version")) {
	    char buf[80];
	    const char *p = strchr((char *)clientData, '.');
	    if (p) {
		const char *q = strchr(p+1, '.');
		const char *r = strchr(p+1, '+');
		p = (q < r) ? q : r;
	    }
	    if (p) {
		memcpy(buf, (char *)clientData, p - (char *)clientData);
		buf[p - (char *)clientData] = '\0';
		Tcl_AppendResult(interp, buf, NULL);
	    }
	    return TCL_OK;
	} else if (len == 10 && !strcmp(arg, "patchlevel")) {
	    char buf[80];
	    const char *p = strchr((char *)clientData, '+');
	    if (p) {
		memcpy(buf, (char *)clientData, p - (char *)clientData);
		buf[p - (char *)clientData] = '\0';
		Tcl_AppendResult(interp, buf, NULL);
	    }
	    return TCL_OK;
	} else if (len == 6 && !strcmp(arg, "commit")) {
	    const char *q, *p = strchr((char *)clientData, '+');
	    if (p) {
		if ((q = strchr(p, '.'))) {
		    char buf[80];
		    memcpy(buf, p+1, q - p - 1);
		    buf[q - p - 1] = '\0';
		    Tcl_AppendResult(interp, buf, NULL);
		} else {
		    Tcl_AppendResult(interp, p+1, NULL);
		}
	    }
	    return TCL_OK;
	} else if (len == 8 && !strcmp(arg, "compiler")) {
	    const char *p = strchr((char *)clientData, '.');
	    while (p) {
		if (!strncmp(p+1, "clang-", 6) || !strncmp(p+1, "gcc-", 4)
			    || !strncmp(p+1, "icc-", 4) || !strncmp(p+1, "msvc-", 5)) {
		    const char *q = strchr(p+1, '.');
		    if (q) {
			char buf[16];
			memcpy(buf, p+1, q - p - 1);
			buf[q - p - 1] = '\0';
			Tcl_AppendResult(interp, buf, NULL);
		    } else {
			Tcl_AppendResult(interp, p+1, NULL);
		    }
		    return TCL_OK;
		}
		p = strchr(p+1, '.');
	    }
	    Tcl_AppendResult(interp, "0", NULL);
	    return TCL_OK;
	}
	const char *p = strchr((char *)clientData, '.');
	while (p) {
	    if (!strncmp(p+1, arg, len) && ((p[len+1] == '.') || (p[len+1] == '\0'))) {
		Tcl_AppendResult(interp, "1", NULL);
		return TCL_OK;
	    }
	    p = strchr(p+1, '.');
	}
	Tcl_AppendResult(interp, "0", NULL);
	return TCL_OK;
    }
    Tcl_AppendResult(interp, (char *)clientData, NULL);
    return TCL_OK;
}

/*
 *----------------------------------------------------------------------
 *
 * Tcl_CreateInterp --
 *
 *	Create a new TCL command interpreter.
 *
 * Results:
 *	The return value is a token for the interpreter, which may be used in
 *	calls to functions like Tcl_CreateCmd, Tcl_Eval, or Tcl_DeleteInterp.
 *
 * Side effects:
 *	The command interpreter is initialized with the built-in commands and
 *	with the variables documented in tclvars(n).
 *
 *----------------------------------------------------------------------
 */

Tcl_Interp *
Tcl_CreateInterp(void)
{
    Interp *iPtr;
    Tcl_Interp *interp;
    Command *cmdPtr;
    const BuiltinFuncDef *builtinFuncPtr;
    const OpCmdInfo *opcmdInfoPtr;
    const CmdInfo *cmdInfoPtr;
    Tcl_Namespace *nsPtr;
    Tcl_HashEntry *hPtr;
    int isNew;
    CancelInfo *cancelInfo;
    union {
	char c[sizeof(short)];
	short s;
    } order;
#ifdef TCL_COMPILE_STATS
    ByteCodeStats *statsPtr;
#endif /* TCL_COMPILE_STATS */
    char mathFuncName[32];
    CallFrame *framePtr;
    const char *version = Tcl_InitSubsystems();

    /*
     * Panic if someone updated the CallFrame structure without also updating
     * the Tcl_CallFrame structure (or vice versa).
     */

    if (sizeof(Tcl_CallFrame) < sizeof(CallFrame)) {
	Tcl_Panic("Tcl_CallFrame must not be smaller than CallFrame");
    }

#if defined(_WIN32) && !defined(_WIN64) && !defined(_USE_64BIT_TIME_T)
    /* If Tcl is compiled on Win32 using -D_USE_64BIT_TIME_T
     * the result is a binary incompatible with the 'standard' build of
     * Tcl: All extensions using Tcl_StatBuf need to be recompiled in
     * the same way. Therefore, this is not officially supported.
     * In stead, it is recommended to use Win64 or Tcl 9.0 (not released yet)
     */
    if ((offsetof(Tcl_StatBuf,st_atime) != 32)
	    || (offsetof(Tcl_StatBuf,st_ctime) != 40)) {
	Tcl_Panic("<sys/stat.h> is not compatible with MSVC");
    }
#endif

    if (cancelTableInitialized == 0) {
	Tcl_MutexLock(&cancelLock);
	if (cancelTableInitialized == 0) {
	    Tcl_InitHashTable(&cancelTable, TCL_ONE_WORD_KEYS);
	    cancelTableInitialized = 1;
	}

	Tcl_MutexUnlock(&cancelLock);
    }

#undef TclObjInterpProc
    if (commandTypeInit == 0) {
        TclRegisterCommandTypeName(TclObjInterpProc, "proc");
        TclRegisterCommandTypeName(TclEnsembleImplementationCmd, "ensemble");
        TclRegisterCommandTypeName(TclAliasObjCmd, "alias");
        TclRegisterCommandTypeName(TclLocalAliasObjCmd, "alias");
        TclRegisterCommandTypeName(TclChildObjCmd, "interp");
        TclRegisterCommandTypeName(TclInvokeImportedCmd, "import");
        TclRegisterCommandTypeName(TclOOPublicObjectCmd, "object");
        TclRegisterCommandTypeName(TclOOPrivateObjectCmd, "privateObject");
        TclRegisterCommandTypeName(TclOOMyClassObjCmd, "privateClass");
        TclRegisterCommandTypeName(TclNRInterpCoroutine, "coroutine");
    }

    /*
     * Initialize support for namespaces and create the global namespace
     * (whose name is ""; an alias is "::"). This also initializes the Tcl
     * object type table and other object management code.
     */

    iPtr = (Interp *)ckalloc(sizeof(Interp));
    interp = (Tcl_Interp *) iPtr;

#ifdef TCL_NO_DEPRECATED
    iPtr->result = &tclEmptyString;
#else
    iPtr->result = iPtr->resultSpace;
#endif
    iPtr->freeProc = NULL;
    iPtr->errorLine = 0;
    iPtr->stubTable = &tclStubs;
    TclNewObj(iPtr->objResultPtr);
    Tcl_IncrRefCount(iPtr->objResultPtr);
    iPtr->handle = TclHandleCreate(iPtr);
    iPtr->globalNsPtr = NULL;
    iPtr->hiddenCmdTablePtr = NULL;
    iPtr->interpInfo = NULL;

    TCL_CT_ASSERT(sizeof(iPtr->extra) <= sizeof(Tcl_HashTable));
    iPtr->extra.optimizer = TclOptimizeBytecode;

    iPtr->numLevels = 0;
    iPtr->maxNestingDepth = MAX_NESTING_DEPTH;
    iPtr->framePtr = NULL;	/* Initialise as soon as :: is available */
    iPtr->varFramePtr = NULL;	/* Initialise as soon as :: is available */

    /*
     * TIP #280 - Initialize the arrays used to extend the ByteCode and Proc
     * structures.
     */

    iPtr->cmdFramePtr = NULL;
    iPtr->linePBodyPtr = (Tcl_HashTable *)ckalloc(sizeof(Tcl_HashTable));
    iPtr->lineBCPtr = (Tcl_HashTable *)ckalloc(sizeof(Tcl_HashTable));
    iPtr->lineLAPtr = (Tcl_HashTable *)ckalloc(sizeof(Tcl_HashTable));
    iPtr->lineLABCPtr = (Tcl_HashTable *)ckalloc(sizeof(Tcl_HashTable));
    Tcl_InitHashTable(iPtr->linePBodyPtr, TCL_ONE_WORD_KEYS);
    Tcl_InitHashTable(iPtr->lineBCPtr, TCL_ONE_WORD_KEYS);
    Tcl_InitHashTable(iPtr->lineLAPtr, TCL_ONE_WORD_KEYS);
    Tcl_InitHashTable(iPtr->lineLABCPtr, TCL_ONE_WORD_KEYS);
    iPtr->scriptCLLocPtr = NULL;

    iPtr->activeVarTracePtr = NULL;

    iPtr->returnOpts = NULL;
    iPtr->errorInfo = NULL;
    TclNewLiteralStringObj(iPtr->eiVar, "::errorInfo");
    Tcl_IncrRefCount(iPtr->eiVar);
    iPtr->errorStack = Tcl_NewListObj(0, NULL);
    Tcl_IncrRefCount(iPtr->errorStack);
    iPtr->resetErrorStack = 1;
    TclNewLiteralStringObj(iPtr->upLiteral,"UP");
    Tcl_IncrRefCount(iPtr->upLiteral);
    TclNewLiteralStringObj(iPtr->callLiteral,"CALL");
    Tcl_IncrRefCount(iPtr->callLiteral);
    TclNewLiteralStringObj(iPtr->innerLiteral,"INNER");
    Tcl_IncrRefCount(iPtr->innerLiteral);
    iPtr->innerContext = Tcl_NewListObj(0, NULL);
    Tcl_IncrRefCount(iPtr->innerContext);
    iPtr->errorCode = NULL;
    TclNewLiteralStringObj(iPtr->ecVar, "::errorCode");
    Tcl_IncrRefCount(iPtr->ecVar);
    iPtr->returnLevel = 1;
    iPtr->returnCode = TCL_OK;

    iPtr->rootFramePtr = NULL;	/* Initialise as soon as :: is available */
    iPtr->lookupNsPtr = NULL;

#ifndef TCL_NO_DEPRECATED
    iPtr->appendResult = NULL;
    iPtr->appendAvl = 0;
    iPtr->appendUsed = 0;
#endif

    Tcl_InitHashTable(&iPtr->packageTable, TCL_STRING_KEYS);
    iPtr->packageUnknown = NULL;

#ifdef _WIN32
#   define getenv(x) _wgetenv(L##x) /* On Windows, use _wgetenv below */
#endif

    /* TIP #268 */
#if (TCL_RELEASE_LEVEL == TCL_FINAL_RELEASE)
    if (getenv("TCL_PKG_PREFER_LATEST") == NULL) {
	iPtr->packagePrefer = PKG_PREFER_STABLE;
    } else
#endif
	iPtr->packagePrefer = PKG_PREFER_LATEST;

    iPtr->cmdCount = 0;
    TclInitLiteralTable(&iPtr->literalTable);
    iPtr->compileEpoch = 1;
    iPtr->compiledProcPtr = NULL;
    iPtr->resolverPtr = NULL;
    iPtr->evalFlags = 0;
    iPtr->scriptFile = NULL;
    iPtr->flags = 0;
    iPtr->tracePtr = NULL;
    iPtr->tracesForbiddingInline = 0;
    iPtr->activeCmdTracePtr = NULL;
    iPtr->activeInterpTracePtr = NULL;
    iPtr->assocData = NULL;
    iPtr->execEnvPtr = NULL;	/* Set after namespaces initialized. */
    TclNewObj(iPtr->emptyObjPtr);
				/* Another empty object. */
    Tcl_IncrRefCount(iPtr->emptyObjPtr);
#ifndef TCL_NO_DEPRECATED
    iPtr->resultSpace[0] = 0;
#endif
    iPtr->threadId = Tcl_GetCurrentThread();

    /* TIP #378 */
#ifdef TCL_INTERP_DEBUG_FRAME
    iPtr->flags |= INTERP_DEBUG_FRAME;
#else
    if (getenv("TCL_INTERP_DEBUG_FRAME") != NULL) {
        iPtr->flags |= INTERP_DEBUG_FRAME;
    }
#endif

    /*
     * Initialise the tables for variable traces and searches *before*
     * creating the global ns - so that the trace on errorInfo can be
     * recorded.
     */

    Tcl_InitHashTable(&iPtr->varTraces, TCL_ONE_WORD_KEYS);
    Tcl_InitHashTable(&iPtr->varSearches, TCL_ONE_WORD_KEYS);

    iPtr->globalNsPtr = NULL;	/* Force creation of global ns below. */
    iPtr->globalNsPtr = (Namespace *) Tcl_CreateNamespace(interp, "",
	    NULL, NULL);
    if (iPtr->globalNsPtr == NULL) {
	Tcl_Panic("Tcl_CreateInterp: can't create global namespace");
    }

    /*
     * Initialise the rootCallframe. It cannot be allocated on the stack, as
     * it has to be in place before TclCreateExecEnv tries to use a variable.
     */

    /* This is needed to satisfy GCC 3.3's strict aliasing rules */
    framePtr = (CallFrame *)ckalloc(sizeof(CallFrame));
    (void) Tcl_PushCallFrame(interp, (Tcl_CallFrame *) framePtr,
	    (Tcl_Namespace *) iPtr->globalNsPtr, /*isProcCallFrame*/ 0);
    framePtr->objc = 0;

    iPtr->framePtr = framePtr;
    iPtr->varFramePtr = framePtr;
    iPtr->rootFramePtr = framePtr;

    /*
     * Initialize support for code compilation and execution. We call
     * TclCreateExecEnv after initializing namespaces since it tries to
     * reference a Tcl variable (it links to the Tcl "tcl_traceExec"
     * variable).
     */

    iPtr->execEnvPtr = TclCreateExecEnv(interp, INTERP_STACK_INITIAL_SIZE);

    /*
     * TIP #219, Tcl Channel Reflection API support.
     */

    iPtr->chanMsg = NULL;

    /*
     * TIP #285, Script cancellation support.
     */

    TclNewObj(iPtr->asyncCancelMsg);

    cancelInfo = (CancelInfo *)ckalloc(sizeof(CancelInfo));
    cancelInfo->interp = interp;

    iPtr->asyncCancel = Tcl_AsyncCreate(CancelEvalProc, cancelInfo);
    cancelInfo->async = iPtr->asyncCancel;
    cancelInfo->result = NULL;
    cancelInfo->length = 0;

    Tcl_MutexLock(&cancelLock);
    hPtr = Tcl_CreateHashEntry(&cancelTable, iPtr, &isNew);
    Tcl_SetHashValue(hPtr, cancelInfo);
    Tcl_MutexUnlock(&cancelLock);

    /*
     * Initialize the compilation and execution statistics kept for this
     * interpreter.
     */

#ifdef TCL_COMPILE_STATS
    statsPtr = &iPtr->stats;
    statsPtr->numExecutions = 0;
    statsPtr->numCompilations = 0;
    statsPtr->numByteCodesFreed = 0;
    memset(statsPtr->instructionCount, 0,
	    sizeof(statsPtr->instructionCount));

    statsPtr->totalSrcBytes = 0.0;
    statsPtr->totalByteCodeBytes = 0.0;
    statsPtr->currentSrcBytes = 0.0;
    statsPtr->currentByteCodeBytes = 0.0;
    memset(statsPtr->srcCount, 0, sizeof(statsPtr->srcCount));
    memset(statsPtr->byteCodeCount, 0, sizeof(statsPtr->byteCodeCount));
    memset(statsPtr->lifetimeCount, 0, sizeof(statsPtr->lifetimeCount));

    statsPtr->currentInstBytes = 0.0;
    statsPtr->currentLitBytes = 0.0;
    statsPtr->currentExceptBytes = 0.0;
    statsPtr->currentAuxBytes = 0.0;
    statsPtr->currentCmdMapBytes = 0.0;

    statsPtr->numLiteralsCreated = 0;
    statsPtr->totalLitStringBytes = 0.0;
    statsPtr->currentLitStringBytes = 0.0;
    memset(statsPtr->literalCount, 0, sizeof(statsPtr->literalCount));
#endif /* TCL_COMPILE_STATS */

    /*
     * Initialize the ensemble error message rewriting support.
     */

    TclResetRewriteEnsemble(interp, 1);

    /*
     * TIP#143: Initialise the resource limit support.
     */

    TclInitLimitSupport(interp);

    /*
     * Initialise the thread-specific data ekeko. Note that the thread's alloc
     * cache was already initialised by the call to alloc the interp struct.
     */

#if TCL_THREADS && defined(USE_THREAD_ALLOC)
    iPtr->allocCache = (AllocCache *)TclpGetAllocCache();
#else
    iPtr->allocCache = NULL;
#endif
    iPtr->pendingObjDataPtr = NULL;
    iPtr->asyncReadyPtr = TclGetAsyncReadyPtr();
    iPtr->deferredCallbacks = NULL;

    /*
     * Create the core commands. Do it here, rather than calling
     * Tcl_CreateCommand, because it's faster (there's no need to check for a
     * preexisting command by the same name). If a command has a Tcl_CmdProc
     * but no Tcl_ObjCmdProc, set the Tcl_ObjCmdProc to
     * TclInvokeStringCommand. This is an object-based wrapper function that
     * extracts strings, calls the string function, and creates an object for
     * the result. Similarly, if a command has a Tcl_ObjCmdProc but no
     * Tcl_CmdProc, set the Tcl_CmdProc to TclInvokeObjectCommand.
     */

    for (cmdInfoPtr = builtInCmds; cmdInfoPtr->name != NULL; cmdInfoPtr++) {
	if ((cmdInfoPtr->objProc == NULL)
		&& (cmdInfoPtr->compileProc == NULL)
		&& (cmdInfoPtr->nreProc == NULL)) {
	    Tcl_Panic("builtin command with NULL object command proc and a NULL compile proc");
	}

	hPtr = Tcl_CreateHashEntry(&iPtr->globalNsPtr->cmdTable,
		cmdInfoPtr->name, &isNew);
	if (isNew) {
	    cmdPtr = (Command *)ckalloc(sizeof(Command));
	    cmdPtr->hPtr = hPtr;
	    cmdPtr->nsPtr = iPtr->globalNsPtr;
	    cmdPtr->refCount = 1;
	    cmdPtr->cmdEpoch = 0;
	    cmdPtr->compileProc = cmdInfoPtr->compileProc;
	    cmdPtr->proc = TclInvokeObjectCommand;
	    cmdPtr->clientData = cmdPtr;
	    cmdPtr->objProc = cmdInfoPtr->objProc;
	    cmdPtr->objClientData = NULL;
	    cmdPtr->deleteProc = NULL;
	    cmdPtr->deleteData = NULL;
	    cmdPtr->flags = 0;
            if (cmdInfoPtr->flags & CMD_COMPILES_EXPANDED) {
                cmdPtr->flags |= CMD_COMPILES_EXPANDED;
            }
	    cmdPtr->importRefPtr = NULL;
	    cmdPtr->tracePtr = NULL;
	    cmdPtr->nreProc = cmdInfoPtr->nreProc;
	    Tcl_SetHashValue(hPtr, cmdPtr);
	}
    }

    /*
     * Create the "array", "binary", "chan", "clock", "dict", "encoding",
     * "file", "info", "namespace" and "string" ensembles. Note that all these
     * commands (and their subcommands that are not present in the global
     * namespace) are wholly safe *except* for "clock", "encoding" and "file".
     */

    TclInitArrayCmd(interp);
    TclInitBinaryCmd(interp);
    TclInitChanCmd(interp);
    TclInitDictCmd(interp);
    TclInitEncodingCmd(interp);
    TclInitFileCmd(interp);
    TclInitInfoCmd(interp);
    TclInitNamespaceCmd(interp);
    TclInitStringCmd(interp);
    TclInitPrefixCmd(interp);
    TclInitProcessCmd(interp);

    /*
     * Register "clock" subcommands. These *do* go through
     * Tcl_CreateObjCommand, since they aren't in the global namespace and
     * involve ensembles.
     */

    TclClockInit(interp);

    /*
     * Register the built-in functions. This is empty now that they are
     * implemented as commands in the ::tcl::mathfunc namespace.
     */

    /*
     * Register the default [interp bgerror] handler.
     */

    Tcl_CreateObjCommand(interp, "::tcl::Bgerror",
	    TclDefaultBgErrorHandlerObjCmd, NULL, NULL);

    /*
     * Create unsupported commands for debugging bytecode and objects.
     */

    Tcl_CreateObjCommand(interp, "::tcl::unsupported::disassemble",
	    Tcl_DisassembleObjCmd, INT2PTR(0), NULL);
    Tcl_CreateObjCommand(interp, "::tcl::unsupported::getbytecode",
	    Tcl_DisassembleObjCmd, INT2PTR(1), NULL);
    Tcl_CreateObjCommand(interp, "::tcl::unsupported::representation",
	    Tcl_RepresentationCmd, NULL, NULL);

    /* Adding the bytecode assembler command */
    cmdPtr = (Command *) Tcl_NRCreateCommand(interp,
            "::tcl::unsupported::assemble", Tcl_AssembleObjCmd,
            TclNRAssembleObjCmd, NULL, NULL);
    cmdPtr->compileProc = &TclCompileAssembleCmd;

    /* Coroutine monkeybusiness */
    Tcl_NRCreateCommand(interp, "::tcl::unsupported::inject", NULL,
	    NRInjectObjCmd, NULL, NULL);
    Tcl_CreateObjCommand(interp, "::tcl::unsupported::corotype",
            CoroTypeObjCmd, NULL, NULL);

    /* Export unsupported commands */
    nsPtr = Tcl_FindNamespace(interp, "::tcl::unsupported", NULL, 0);
    if (nsPtr) {
	Tcl_Export(interp, nsPtr, "*", 1);
    }


#ifdef USE_DTRACE
    /*
     * Register the tcl::dtrace command.
     */

    Tcl_CreateObjCommand(interp, "::tcl::dtrace", DTraceObjCmd, NULL, NULL);
#endif /* USE_DTRACE */

    /*
     * Register the builtin math functions.
     */

    nsPtr = Tcl_CreateNamespace(interp, "::tcl::mathfunc", NULL,NULL);
    if (nsPtr == NULL) {
	Tcl_Panic("Can't create math function namespace");
    }
#define MATH_FUNC_PREFIX_LEN 17 /* == strlen("::tcl::mathfunc::") */
    memcpy(mathFuncName, "::tcl::mathfunc::", MATH_FUNC_PREFIX_LEN);
    for (builtinFuncPtr = BuiltinFuncTable; builtinFuncPtr->name != NULL;
	    builtinFuncPtr++) {
	strcpy(mathFuncName+MATH_FUNC_PREFIX_LEN, builtinFuncPtr->name);
	Tcl_CreateObjCommand(interp, mathFuncName,
		builtinFuncPtr->objCmdProc, (void *)builtinFuncPtr->fn, NULL);
	Tcl_Export(interp, nsPtr, builtinFuncPtr->name, 0);
    }

    /*
     * Register the mathematical "operator" commands. [TIP #174]
     */

    nsPtr = Tcl_CreateNamespace(interp, "::tcl::mathop", NULL, NULL);
    if (nsPtr == NULL) {
	Tcl_Panic("can't create math operator namespace");
    }
    Tcl_Export(interp, nsPtr, "*", 1);
#define MATH_OP_PREFIX_LEN 15 /* == strlen("::tcl::mathop::") */
    memcpy(mathFuncName, "::tcl::mathop::", MATH_OP_PREFIX_LEN);
    for (opcmdInfoPtr=mathOpCmds ; opcmdInfoPtr->name!=NULL ; opcmdInfoPtr++){
	TclOpCmdClientData *occdPtr = (TclOpCmdClientData *)ckalloc(sizeof(TclOpCmdClientData));

	occdPtr->op = opcmdInfoPtr->name;
	occdPtr->i.numArgs = opcmdInfoPtr->i.numArgs;
	occdPtr->expected = opcmdInfoPtr->expected;
	strcpy(mathFuncName + MATH_OP_PREFIX_LEN, opcmdInfoPtr->name);
	cmdPtr = (Command *) Tcl_CreateObjCommand(interp, mathFuncName,
		opcmdInfoPtr->objProc, occdPtr, DeleteOpCmdClientData);
	if (cmdPtr == NULL) {
	    Tcl_Panic("failed to create math operator %s",
		    opcmdInfoPtr->name);
	} else if (opcmdInfoPtr->compileProc != NULL) {
	    cmdPtr->compileProc = opcmdInfoPtr->compileProc;
	}
    }

    /*
     * Do Multiple/Safe Interps Tcl init stuff
     */

    TclInterpInit(interp);
    TclSetupEnv(interp);

    /*
     * TIP #59: Make embedded configuration information available.
     */

    TclInitEmbeddedConfigurationInformation(interp);

    /*
     * TIP #440: Declare the name of the script engine to be "Tcl".
     */

    Tcl_SetVar2(interp, "tcl_platform", "engine", "Tcl",
	    TCL_GLOBAL_ONLY);

    /*
     * Compute the byte order of this machine.
     */

    order.s = 1;
    Tcl_SetVar2(interp, "tcl_platform", "byteOrder",
	    ((order.c[0] == 1) ? "littleEndian" : "bigEndian"),
	    TCL_GLOBAL_ONLY);

    Tcl_SetVar2Ex(interp, "tcl_platform", "wordSize",
	    Tcl_NewWideIntObj(sizeof(long)), TCL_GLOBAL_ONLY);

    /* TIP #291 */
    Tcl_SetVar2Ex(interp, "tcl_platform", "pointerSize",
	    Tcl_NewWideIntObj(sizeof(void *)), TCL_GLOBAL_ONLY);

    /*
     * Set up other variables such as tcl_version and tcl_library
     */

    Tcl_SetVar2(interp, "tcl_patchLevel", NULL, TCL_PATCH_LEVEL, TCL_GLOBAL_ONLY);
    Tcl_SetVar2(interp, "tcl_version", NULL, TCL_VERSION, TCL_GLOBAL_ONLY);
#if !defined(TCL_NO_DEPRECATED) && TCL_MAJOR_VERSION < 9
    Tcl_TraceVar2(interp, "tcl_precision", NULL,
	    TCL_GLOBAL_ONLY|TCL_TRACE_READS|TCL_TRACE_WRITES|TCL_TRACE_UNSETS,
	    TclPrecTraceProc, NULL);
#endif /* !TCL_NO_DEPRECATED */
    TclpSetVariables(interp);

#if TCL_THREADS && !defined(TCL_NO_DEPRECATED) && TCL_MAJOR_VERSION < 9
    /*
     * The existence of the "threaded" element of the tcl_platform array
     * indicates that this particular Tcl shell has been compiled with threads
     * turned on. Using "info exists tcl_platform(threaded)" a Tcl script can
     * introspect on the interpreter level of thread safety.
     */

    Tcl_SetVar2(interp, "tcl_platform", "threaded", "1", TCL_GLOBAL_ONLY);
#endif

    /*
     * Register Tcl's version number.
     * TIP #268: Full patchlevel instead of just major.minor
     * TIP #599: Extended build information "+<UUID>.<tag1>.<tag2>...."
     */

    Tcl_PkgProvideEx(interp, "Tcl", TCL_PATCH_LEVEL, &tclStubs);
    Tcl_PkgProvideEx(interp, "tcl", TCL_PATCH_LEVEL, &tclStubs);
    Tcl_CreateObjCommand(interp, "::tcl::build-info",
	    buildInfoObjCmd, (void *)version, NULL);

    if (TclTommath_Init(interp) != TCL_OK) {
	Tcl_Panic("%s", Tcl_GetStringResult(interp));
    }

    if (TclOOInit(interp) != TCL_OK) {
	Tcl_Panic("%s", Tcl_GetStringResult(interp));
    }

    /*
     * Only build in zlib support if we've successfully detected a library to
     * compile and link against.
     */

#ifdef HAVE_ZLIB
    if (TclZlibInit(interp) != TCL_OK) {
	Tcl_Panic("%s", Tcl_GetStringResult(interp));
    }
    if (TclZipfs_Init(interp) != TCL_OK) {
	Tcl_Panic("%s", Tcl_GetStringResult(interp));
    }
#endif

    TOP_CB(iPtr) = NULL;
    return interp;
}

static void
DeleteOpCmdClientData(
    void *clientData)
{
    TclOpCmdClientData *occdPtr = (TclOpCmdClientData *)clientData;

    ckfree(occdPtr);
}

/*
 * ---------------------------------------------------------------------
 *
 * TclRegisterCommandTypeName, TclGetCommandTypeName --
 *
 *      Command type registration and lookup mechanism. Everything is keyed by
 *      the Tcl_ObjCmdProc for the command, and that is used as the *key* into
 *      the hash table that maps to constant strings that are names. (It is
 *      recommended that those names be ASCII.)
 *
 * ---------------------------------------------------------------------
 */

void
TclRegisterCommandTypeName(
    Tcl_ObjCmdProc *implementationProc,
    const char *nameStr)
{
    Tcl_HashEntry *hPtr;

    Tcl_MutexLock(&commandTypeLock);
    if (commandTypeInit == 0) {
        Tcl_InitHashTable(&commandTypeTable, TCL_ONE_WORD_KEYS);
        commandTypeInit = 1;
    }
    if (nameStr != NULL) {
        int isNew;

        hPtr = Tcl_CreateHashEntry(&commandTypeTable,
                implementationProc, &isNew);
        Tcl_SetHashValue(hPtr, (void *) nameStr);
    } else {
        hPtr = Tcl_FindHashEntry(&commandTypeTable,
                implementationProc);
        if (hPtr != NULL) {
            Tcl_DeleteHashEntry(hPtr);
        }
    }
    Tcl_MutexUnlock(&commandTypeLock);
}

const char *
TclGetCommandTypeName(
    Tcl_Command command)
{
    Command *cmdPtr = (Command *) command;
    Tcl_ObjCmdProc *procPtr = cmdPtr->objProc;
    const char *name = "native";

    if (procPtr == NULL) {
        procPtr = cmdPtr->nreProc;
    }
    Tcl_MutexLock(&commandTypeLock);
    if (commandTypeInit) {
        Tcl_HashEntry *hPtr = Tcl_FindHashEntry(&commandTypeTable, procPtr);

        if (hPtr && Tcl_GetHashValue(hPtr)) {
            name = (const char *) Tcl_GetHashValue(hPtr);
        }
    }
    Tcl_MutexUnlock(&commandTypeLock);

    return name;
}

/*
 *----------------------------------------------------------------------
 *
 * TclHideUnsafeCommands --
 *
 *	Hides base commands that are not marked as safe from this interpreter.
 *
 * Results:
 *	TCL_OK if it succeeds, TCL_ERROR else.
 *
 * Side effects:
 *	Hides functionality in an interpreter.
 *
 *----------------------------------------------------------------------
 */

int
TclHideUnsafeCommands(
    Tcl_Interp *interp)		/* Hide commands in this interpreter. */
{
    const CmdInfo *cmdInfoPtr;
    const UnsafeEnsembleInfo *unsafePtr;

    if (interp == NULL) {
	return TCL_ERROR;
    }
    for (cmdInfoPtr = builtInCmds; cmdInfoPtr->name != NULL; cmdInfoPtr++) {
	if (!(cmdInfoPtr->flags & CMD_IS_SAFE)) {
	    Tcl_HideCommand(interp, cmdInfoPtr->name, cmdInfoPtr->name);
	}
    }

    for (unsafePtr = unsafeEnsembleCommands;
            unsafePtr->ensembleNsName; unsafePtr++) {
        if (unsafePtr->commandName) {
            /*
             * Hide an ensemble subcommand.
             */

            Tcl_Obj *cmdName = Tcl_ObjPrintf("::tcl::%s::%s",
                    unsafePtr->ensembleNsName, unsafePtr->commandName);
            Tcl_Obj *hideName = Tcl_ObjPrintf("tcl:%s:%s",
                    unsafePtr->ensembleNsName, unsafePtr->commandName);

            if (TclRenameCommand(interp, TclGetString(cmdName),
                        "___tmp") != TCL_OK
                    || Tcl_HideCommand(interp, "___tmp",
                            TclGetString(hideName)) != TCL_OK) {
                Tcl_Panic("problem making '%s %s' safe: %s",
                        unsafePtr->ensembleNsName, unsafePtr->commandName,
                        Tcl_GetStringResult(interp));
            }
            Tcl_CreateObjCommand(interp, TclGetString(cmdName),
                    BadEnsembleSubcommand, (void *)unsafePtr, NULL);
            TclDecrRefCount(cmdName);
            TclDecrRefCount(hideName);
        } else {
            /*
             * Hide an ensemble main command (for compatibility).
             */

            if (Tcl_HideCommand(interp, unsafePtr->ensembleNsName,
                    unsafePtr->ensembleNsName) != TCL_OK) {
                Tcl_Panic("problem making '%s' safe: %s",
                        unsafePtr->ensembleNsName,
                        Tcl_GetStringResult(interp));
            }
        }
    }

    return TCL_OK;
}

/*
 *----------------------------------------------------------------------
 *
 * BadEnsembleSubcommand --
 *
 *	Command used to act as a backstop implementation when subcommands of
 *	ensembles are unsafe (the real implementations of the subcommands are
 *	hidden). The clientData is description of what was hidden.
 *
 * Results:
 *	A standard Tcl result (always a TCL_ERROR).
 *
 * Side effects:
 *	None.
 *
 *----------------------------------------------------------------------
 */

static int
BadEnsembleSubcommand(
    void *clientData,
    Tcl_Interp *interp,
    TCL_UNUSED(int) /*objc*/,
    TCL_UNUSED(Tcl_Obj *const *) /* objv */)
{
    const UnsafeEnsembleInfo *infoPtr = (const UnsafeEnsembleInfo *)clientData;

    Tcl_SetObjResult(interp, Tcl_ObjPrintf(
            "not allowed to invoke subcommand %s of %s",
            infoPtr->commandName, infoPtr->ensembleNsName));
    Tcl_SetErrorCode(interp, "TCL", "SAFE", "SUBCOMMAND", NULL);
    return TCL_ERROR;
}

/*
 *--------------------------------------------------------------
 *
 * Tcl_CallWhenDeleted --
 *
 *	Arrange for a function to be called before a given interpreter is
 *	deleted. The function is called as soon as Tcl_DeleteInterp is called;
 *	if Tcl_CallWhenDeleted is called on an interpreter that has already
 *	been deleted, the function will be called when the last Tcl_Release is
 *	done on the interpreter.
 *
 * Results:
 *	None.
 *
 * Side effects:
 *	When Tcl_DeleteInterp is invoked to delete interp, proc will be
 *	invoked. See the manual entry for details.
 *
 *--------------------------------------------------------------
 */

void
Tcl_CallWhenDeleted(
    Tcl_Interp *interp,		/* Interpreter to watch. */
    Tcl_InterpDeleteProc *proc,	/* Function to call when interpreter is about
				 * to be deleted. */
    void *clientData)	/* One-word value to pass to proc. */
{
    Interp *iPtr = (Interp *) interp;
    static Tcl_ThreadDataKey assocDataCounterKey;
    int *assocDataCounterPtr =
	    (int *)Tcl_GetThreadData(&assocDataCounterKey, sizeof(int));
    int isNew;
    char buffer[32 + TCL_INTEGER_SPACE];
    AssocData *dPtr = (AssocData *)ckalloc(sizeof(AssocData));
    Tcl_HashEntry *hPtr;

    snprintf(buffer, sizeof(buffer), "Assoc Data Key #%d", *assocDataCounterPtr);
    (*assocDataCounterPtr)++;

    if (iPtr->assocData == NULL) {
	iPtr->assocData = (Tcl_HashTable *)ckalloc(sizeof(Tcl_HashTable));
	Tcl_InitHashTable(iPtr->assocData, TCL_STRING_KEYS);
    }
    hPtr = Tcl_CreateHashEntry(iPtr->assocData, buffer, &isNew);
    dPtr->proc = proc;
    dPtr->clientData = clientData;
    Tcl_SetHashValue(hPtr, dPtr);
}

/*
 *--------------------------------------------------------------
 *
 * Tcl_DontCallWhenDeleted --
 *
 *	Cancel the arrangement for a function to be called when a given
 *	interpreter is deleted.
 *
 * Results:
 *	None.
 *
 * Side effects:
 *	If proc and clientData were previously registered as a callback via
 *	Tcl_CallWhenDeleted, they are unregistered. If they weren't previously
 *	registered then nothing happens.
 *
 *--------------------------------------------------------------
 */

void
Tcl_DontCallWhenDeleted(
    Tcl_Interp *interp,		/* Interpreter to watch. */
    Tcl_InterpDeleteProc *proc,	/* Function to call when interpreter is about
				 * to be deleted. */
    void *clientData)	/* One-word value to pass to proc. */
{
    Interp *iPtr = (Interp *) interp;
    Tcl_HashTable *hTablePtr;
    Tcl_HashSearch hSearch;
    Tcl_HashEntry *hPtr;
    AssocData *dPtr;

    hTablePtr = iPtr->assocData;
    if (hTablePtr == NULL) {
	return;
    }
    for (hPtr = Tcl_FirstHashEntry(hTablePtr, &hSearch); hPtr != NULL;
	    hPtr = Tcl_NextHashEntry(&hSearch)) {
	dPtr = (AssocData *)Tcl_GetHashValue(hPtr);
	if ((dPtr->proc == proc) && (dPtr->clientData == clientData)) {
	    ckfree(dPtr);
	    Tcl_DeleteHashEntry(hPtr);
	    return;
	}
    }
}

/*
 *----------------------------------------------------------------------
 *
 * Tcl_SetAssocData --
 *
 *	Creates a named association between user-specified data, a delete
 *	function and this interpreter. If the association already exists the
 *	data is overwritten with the new data. The delete function will be
 *	invoked when the interpreter is deleted.
 *
 * Results:
 *	None.
 *
 * Side effects:
 *	Sets the associated data, creates the association if needed.
 *
 *----------------------------------------------------------------------
 */

void
Tcl_SetAssocData(
    Tcl_Interp *interp,		/* Interpreter to associate with. */
    const char *name,		/* Name for association. */
    Tcl_InterpDeleteProc *proc,	/* Proc to call when interpreter is about to
				 * be deleted. */
    void *clientData)	/* One-word value to pass to proc. */
{
    Interp *iPtr = (Interp *) interp;
    AssocData *dPtr;
    Tcl_HashEntry *hPtr;
    int isNew;

    if (iPtr->assocData == NULL) {
	iPtr->assocData = (Tcl_HashTable *)ckalloc(sizeof(Tcl_HashTable));
	Tcl_InitHashTable(iPtr->assocData, TCL_STRING_KEYS);
    }
    hPtr = Tcl_CreateHashEntry(iPtr->assocData, name, &isNew);
    if (isNew == 0) {
	dPtr = (AssocData *)Tcl_GetHashValue(hPtr);
    } else {
	dPtr = (AssocData *)ckalloc(sizeof(AssocData));
    }
    dPtr->proc = proc;
    dPtr->clientData = clientData;

    Tcl_SetHashValue(hPtr, dPtr);
}

/*
 *----------------------------------------------------------------------
 *
 * Tcl_DeleteAssocData --
 *
 *	Deletes a named association of user-specified data with the specified
 *	interpreter.
 *
 * Results:
 *	None.
 *
 * Side effects:
 *	Deletes the association.
 *
 *----------------------------------------------------------------------
 */

void
Tcl_DeleteAssocData(
    Tcl_Interp *interp,		/* Interpreter to associate with. */
    const char *name)		/* Name of association. */
{
    Interp *iPtr = (Interp *) interp;
    AssocData *dPtr;
    Tcl_HashEntry *hPtr;

    if (iPtr->assocData == NULL) {
	return;
    }
    hPtr = Tcl_FindHashEntry(iPtr->assocData, name);
    if (hPtr == NULL) {
	return;
    }
    dPtr = (AssocData *)Tcl_GetHashValue(hPtr);
    Tcl_DeleteHashEntry(hPtr);
    if (dPtr->proc != NULL) {
	dPtr->proc(dPtr->clientData, interp);
    }
    ckfree(dPtr);
}

/*
 *----------------------------------------------------------------------
 *
 * Tcl_GetAssocData --
 *
 *	Returns the client data associated with this name in the specified
 *	interpreter.
 *
 * Results:
 *	The client data in the AssocData record denoted by the named
 *	association, or NULL.
 *
 * Side effects:
 *	None.
 *
 *----------------------------------------------------------------------
 */

void *
Tcl_GetAssocData(
    Tcl_Interp *interp,		/* Interpreter associated with. */
    const char *name,		/* Name of association. */
    Tcl_InterpDeleteProc **procPtr)
				/* Pointer to place to store address of
				 * current deletion callback. */
{
    Interp *iPtr = (Interp *) interp;
    AssocData *dPtr;
    Tcl_HashEntry *hPtr;

    if (iPtr->assocData == NULL) {
	return NULL;
    }
    hPtr = Tcl_FindHashEntry(iPtr->assocData, name);
    if (hPtr == NULL) {
	return NULL;
    }
    dPtr = (AssocData *)Tcl_GetHashValue(hPtr);
    if (procPtr != NULL) {
	*procPtr = dPtr->proc;
    }
    return dPtr->clientData;
}

/*
 *----------------------------------------------------------------------
 *
 * Tcl_InterpDeleted --
 *
 *	Returns nonzero if the interpreter has been deleted with a call to
 *	Tcl_DeleteInterp.
 *
 * Results:
 *	Nonzero if the interpreter is deleted, zero otherwise.
 *
 * Side effects:
 *	None.
 *
 *----------------------------------------------------------------------
 */

int
Tcl_InterpDeleted(
    Tcl_Interp *interp)
{
    return (((Interp *) interp)->flags & DELETED) ? 1 : 0;
}

/*
 *----------------------------------------------------------------------
 *
 * Tcl_DeleteInterp --
 *
 *	Ensures that the interpreter will be deleted eventually. If there are
 *	no Tcl_Preserve calls in effect for this interpreter, it is deleted
 *	immediately, otherwise the interpreter is deleted when the last
 *	Tcl_Preserve is matched by a call to Tcl_Release. In either case, the
 *	function runs the currently registered deletion callbacks.
 *
 * Results:
 *	None.
 *
 * Side effects:
 *	The interpreter is marked as deleted. The caller may still use it
 *	safely if there are calls to Tcl_Preserve in effect for the
 *	interpreter, but further calls to Tcl_Eval etc in this interpreter
 *	will fail.
 *
 *----------------------------------------------------------------------
 */

void
Tcl_DeleteInterp(
    Tcl_Interp *interp)		/* Token for command interpreter (returned by
				 * a previous call to Tcl_CreateInterp). */
{
    Interp *iPtr = (Interp *) interp;

    /*
     * If the interpreter has already been marked deleted, just punt.
     */

    if (iPtr->flags & DELETED) {
	return;
    }

    /*
     * Mark the interpreter as deleted. No further evals will be allowed.
     * Increase the compileEpoch as a signal to compiled bytecodes.
     */

    iPtr->flags |= DELETED;
    iPtr->compileEpoch++;

    /*
     * Ensure that the interpreter is eventually deleted.
     */

    Tcl_EventuallyFree(interp, DeleteInterpProc);
}

/*
 *----------------------------------------------------------------------
 *
 * DeleteInterpProc --
 *
 *	Helper function to delete an interpreter. This function is called when
 *	the last call to Tcl_Preserve on this interpreter is matched by a call
 *	to Tcl_Release. The function cleans up all resources used in the
 *	interpreter and calls all currently registered interpreter deletion
 *	callbacks.
 *
 * Results:
 *	None.
 *
 * Side effects:
 *	Whatever the interpreter deletion callbacks do. Frees resources used
 *	by the interpreter.
 *
 *----------------------------------------------------------------------
 */

static void
DeleteInterpProc(
    char *blockPtr)		/* Interpreter to delete. */
{
    Tcl_Interp *interp = (Tcl_Interp *) blockPtr;
    Interp *iPtr = (Interp *) interp;
    Tcl_HashEntry *hPtr;
    Tcl_HashSearch search;
    Tcl_HashTable *hTablePtr;
    ResolverScheme *resPtr, *nextResPtr;
    Tcl_Size i;

    /*
     * Punt if there is an error in the Tcl_Release/Tcl_Preserve matchup,
	 * unless we are exiting.
     */

    if ((iPtr->numLevels > 0) && !TclInExit()) {
	Tcl_Panic("DeleteInterpProc called with active evals");
    }

    /*
     * The interpreter should already be marked deleted; otherwise how did we
     * get here?
     */

    if (!(iPtr->flags & DELETED)) {
	Tcl_Panic("DeleteInterpProc called on interpreter not marked deleted");
    }

    /*
     * TIP #219, Tcl Channel Reflection API. Discard a leftover state.
     */

    if (iPtr->chanMsg != NULL) {
	Tcl_DecrRefCount(iPtr->chanMsg);
	iPtr->chanMsg = NULL;
    }

    /*
     * TIP #285, Script cancellation support. Delete this interp from the
     * global hash table of CancelInfo structs.
     */

    Tcl_MutexLock(&cancelLock);
    hPtr = Tcl_FindHashEntry(&cancelTable, iPtr);
    if (hPtr != NULL) {
	CancelInfo *cancelInfo = (CancelInfo *)Tcl_GetHashValue(hPtr);

	if (cancelInfo != NULL) {
	    if (cancelInfo->result != NULL) {
		ckfree(cancelInfo->result);
	    }
	    ckfree(cancelInfo);
	}

	Tcl_DeleteHashEntry(hPtr);
    }

    if (iPtr->asyncCancel != NULL) {
	Tcl_AsyncDelete(iPtr->asyncCancel);
	iPtr->asyncCancel = NULL;
    }

    if (iPtr->asyncCancelMsg != NULL) {
	Tcl_DecrRefCount(iPtr->asyncCancelMsg);
	iPtr->asyncCancelMsg = NULL;
    }
    Tcl_MutexUnlock(&cancelLock);

    /*
     * Shut down all limit handler callback scripts that call back into this
     * interpreter. Then eliminate all limit handlers for this interpreter.
     */

    TclRemoveScriptLimitCallbacks(interp);
    TclLimitRemoveAllHandlers(interp);

    /*
     * Dismantle the namespace here, before we clear the assocData. If any
     * background errors occur here, they will be deleted below.
     *
     * Dismantle the namespace after freeing the iPtr->handle so that each
     * bytecode releases its literals without caring to update the literal
     * table, as it will be freed later in this function without further use.
     */

    TclHandleFree(iPtr->handle);
    TclTeardownNamespace(iPtr->globalNsPtr);

    /*
     * Delete all the hidden commands.
     */

    hTablePtr = iPtr->hiddenCmdTablePtr;
    if (hTablePtr != NULL) {
	/*
	 * Non-pernicious deletion. The deletion callbacks will not be allowed
	 * to create any new hidden or non-hidden commands.
	 * Tcl_DeleteCommandFromToken will remove the entry from the
	 * hiddenCmdTablePtr.
	 */

	hPtr = Tcl_FirstHashEntry(hTablePtr, &search);
	for (; hPtr != NULL; hPtr = Tcl_NextHashEntry(&search)) {
	    Tcl_DeleteCommandFromToken(interp, (Tcl_Command)Tcl_GetHashValue(hPtr));
	}
	Tcl_DeleteHashTable(hTablePtr);
	ckfree(hTablePtr);
    }


    if (iPtr->assocData != NULL) {
	AssocData *dPtr;

	hTablePtr = iPtr->assocData;
	/*
	 * Invoke deletion callbacks; note that a callback can create new
	 * callbacks, so we iterate.
	 */
	for (hPtr = Tcl_FirstHashEntry(hTablePtr, &search);
		hPtr != NULL;
		hPtr = Tcl_FirstHashEntry(hTablePtr, &search)) {
	    dPtr = (AssocData *)Tcl_GetHashValue(hPtr);
	    if (dPtr->proc != NULL) {
		dPtr->proc(dPtr->clientData, interp);
	    }
	    Tcl_DeleteHashEntry(hPtr);
	    ckfree(dPtr);
	}
	Tcl_DeleteHashTable(hTablePtr);
	ckfree(hTablePtr);
	iPtr->assocData = NULL;
    }

    /*
     * Pop the root frame pointer and finish deleting the global
     * namespace. The order is important [Bug 1658572].
     */

    if ((iPtr->framePtr != iPtr->rootFramePtr) && !TclInExit()) {
	Tcl_Panic("DeleteInterpProc: popping rootCallFrame with other frames on top");
    }
    Tcl_PopCallFrame(interp);
    ckfree(iPtr->rootFramePtr);
    iPtr->rootFramePtr = NULL;
    Tcl_DeleteNamespace((Tcl_Namespace *) iPtr->globalNsPtr);

    /*
     * Free up the result *after* deleting variables, since variable deletion
     * could have transferred ownership of the result string to Tcl.
     */

#ifndef TCL_NO_DEPRECATED
    Tcl_FreeResult(interp);
    iPtr->result = NULL;
#endif
    Tcl_DecrRefCount(iPtr->objResultPtr);
    iPtr->objResultPtr = NULL;
    Tcl_DecrRefCount(iPtr->ecVar);
    if (iPtr->errorCode) {
	Tcl_DecrRefCount(iPtr->errorCode);
	iPtr->errorCode = NULL;
    }
    Tcl_DecrRefCount(iPtr->eiVar);
    if (iPtr->errorInfo) {
	Tcl_DecrRefCount(iPtr->errorInfo);
	iPtr->errorInfo = NULL;
    }
    Tcl_DecrRefCount(iPtr->errorStack);
    iPtr->errorStack = NULL;
    Tcl_DecrRefCount(iPtr->upLiteral);
    Tcl_DecrRefCount(iPtr->callLiteral);
    Tcl_DecrRefCount(iPtr->innerLiteral);
    Tcl_DecrRefCount(iPtr->innerContext);
    if (iPtr->returnOpts) {
	Tcl_DecrRefCount(iPtr->returnOpts);
    }
#ifndef TCL_NO_DEPRECATED
    if (iPtr->appendResult != NULL) {
	ckfree(iPtr->appendResult);
	iPtr->appendResult = NULL;
    }
#endif
    TclFreePackageInfo(iPtr);
    while (iPtr->tracePtr != NULL) {
	Tcl_DeleteTrace((Tcl_Interp *) iPtr, (Tcl_Trace) iPtr->tracePtr);
    }
    if (iPtr->execEnvPtr != NULL) {
	TclDeleteExecEnv(iPtr->execEnvPtr);
    }
    if (iPtr->scriptFile) {
	Tcl_DecrRefCount(iPtr->scriptFile);
	iPtr->scriptFile = NULL;
    }
    Tcl_DecrRefCount(iPtr->emptyObjPtr);
    iPtr->emptyObjPtr = NULL;

    resPtr = iPtr->resolverPtr;
    while (resPtr) {
	nextResPtr = resPtr->nextPtr;
	ckfree(resPtr->name);
	ckfree(resPtr);
	resPtr = nextResPtr;
    }

    /*
     * Free up literal objects created for scripts compiled by the
     * interpreter.
     */

    TclDeleteLiteralTable(interp, &iPtr->literalTable);

    /*
     * TIP #280 - Release the arrays for ByteCode/Proc extension, and
     * contents.
     */

    for (hPtr = Tcl_FirstHashEntry(iPtr->linePBodyPtr, &search);
	    hPtr != NULL;
	    hPtr = Tcl_NextHashEntry(&search)) {
	CmdFrame *cfPtr = (CmdFrame *)Tcl_GetHashValue(hPtr);
	Proc *procPtr = (Proc *) Tcl_GetHashKey(iPtr->linePBodyPtr, hPtr);

	procPtr->iPtr = NULL;
	if (cfPtr) {
	    if (cfPtr->type == TCL_LOCATION_SOURCE) {
		Tcl_DecrRefCount(cfPtr->data.eval.path);
	    }
	    ckfree(cfPtr->line);
	    ckfree(cfPtr);
	}
	Tcl_DeleteHashEntry(hPtr);
    }
    Tcl_DeleteHashTable(iPtr->linePBodyPtr);
    ckfree(iPtr->linePBodyPtr);
    iPtr->linePBodyPtr = NULL;

    /*
     * See also tclCompile.c, TclCleanupByteCode
     */

    for (hPtr = Tcl_FirstHashEntry(iPtr->lineBCPtr, &search);
	    hPtr != NULL;
	    hPtr = Tcl_NextHashEntry(&search)) {
	ExtCmdLoc *eclPtr = (ExtCmdLoc *)Tcl_GetHashValue(hPtr);

	if (eclPtr->type == TCL_LOCATION_SOURCE) {
	    Tcl_DecrRefCount(eclPtr->path);
	}
	for (i=0; i<eclPtr->nuloc; i++) {
	    ckfree(eclPtr->loc[i].line);
	}

	if (eclPtr->loc != NULL) {
	    ckfree(eclPtr->loc);
	}

	ckfree(eclPtr);
	Tcl_DeleteHashEntry(hPtr);
    }
    Tcl_DeleteHashTable(iPtr->lineBCPtr);
    ckfree(iPtr->lineBCPtr);
    iPtr->lineBCPtr = NULL;

    /*
     * Location stack for uplevel/eval/... scripts which were passed through
     * proc arguments. Actually we track all arguments as we do not and cannot
     * know which arguments will be used as scripts and which will not.
     */

    if (iPtr->lineLAPtr->numEntries && !TclInExit()) {
	/*
	 * When the interp goes away we have nothing on the stack, so there
	 * are no arguments, so this table has to be empty.
	 */

	Tcl_Panic("Argument location tracking table not empty");
    }

    Tcl_DeleteHashTable(iPtr->lineLAPtr);
    ckfree(iPtr->lineLAPtr);
    iPtr->lineLAPtr = NULL;

    if (iPtr->lineLABCPtr->numEntries && !TclInExit()) {
	/*
	 * When the interp goes away we have nothing on the stack, so there
	 * are no arguments, so this table has to be empty.
	 */

	Tcl_Panic("Argument location tracking table not empty");
    }

    Tcl_DeleteHashTable(iPtr->lineLABCPtr);
    ckfree(iPtr->lineLABCPtr);
    iPtr->lineLABCPtr = NULL;

    /*
     * Squelch the tables of traces on variables and searches over arrays in
     * the in the interpreter.
     */

    Tcl_DeleteHashTable(&iPtr->varTraces);
    Tcl_DeleteHashTable(&iPtr->varSearches);

    ckfree(iPtr);
}

/*
 *---------------------------------------------------------------------------
 *
 * Tcl_HideCommand --
 *
 *	Makes a command hidden so that it cannot be invoked from within an
 *	interpreter, only from within an ancestor.
 *
 * Results:
 *	A standard Tcl result; also leaves a message in the interp's result if
 *	an error occurs.
 *
 * Side effects:
 *	Removes a command from the command table and create an entry into the
 *	hidden command table under the specified token name.
 *
 *---------------------------------------------------------------------------
 */

int
Tcl_HideCommand(
    Tcl_Interp *interp,		/* Interpreter in which to hide command. */
    const char *cmdName,	/* Name of command to hide. */
    const char *hiddenCmdToken)	/* Token name of the to-be-hidden command. */
{
    Interp *iPtr = (Interp *) interp;
    Tcl_Command cmd;
    Command *cmdPtr;
    Tcl_HashTable *hiddenCmdTablePtr;
    Tcl_HashEntry *hPtr;
    int isNew;

    if (iPtr->flags & DELETED) {
	/*
	 * The interpreter is being deleted. Do not create any new structures,
	 * because it is not safe to modify the interpreter.
	 */

	return TCL_ERROR;
    }

    /*
     * Disallow hiding of commands that are currently in a namespace or
     * renaming (as part of hiding) into a namespace (because the current
     * implementation with a single global table and the needed uniqueness of
     * names cause problems with namespaces).
     *
     * We don't need to check for "::" in cmdName because the real check is on
     * the nsPtr below.
     *
     * hiddenCmdToken is just a string which is not interpreted in any way. It
     * may contain :: but the string is not interpreted as a namespace
     * qualifier command name. Thus, hiding foo::bar to foo::bar and then
     * trying to expose or invoke ::foo::bar will NOT work; but if the
     * application always uses the same strings it will get consistent
     * behaviour.
     *
     * But as we currently limit ourselves to the global namespace only for
     * the source, in order to avoid potential confusion, lets prevent "::" in
     * the token too. - dl
     */

    if (strstr(hiddenCmdToken, "::") != NULL) {
	Tcl_SetObjResult(interp, Tcl_NewStringObj(
		"cannot use namespace qualifiers in hidden command"
		" token (rename)", TCL_INDEX_NONE));
        Tcl_SetErrorCode(interp, "TCL", "VALUE", "HIDDENTOKEN", NULL);
	return TCL_ERROR;
    }

    /*
     * Find the command to hide. An error is returned if cmdName can't be
     * found. Look up the command only from the global namespace. Full path of
     * the command must be given if using namespaces.
     */

    cmd = Tcl_FindCommand(interp, cmdName, NULL,
	    /*flags*/ TCL_LEAVE_ERR_MSG | TCL_GLOBAL_ONLY);
    if (cmd == (Tcl_Command) NULL) {
	return TCL_ERROR;
    }
    cmdPtr = (Command *) cmd;

    /*
     * Check that the command is really in global namespace
     */

    if (cmdPtr->nsPtr != iPtr->globalNsPtr) {
	Tcl_SetObjResult(interp, Tcl_NewStringObj(
                "can only hide global namespace commands (use rename then hide)",
                TCL_INDEX_NONE));
        Tcl_SetErrorCode(interp, "TCL", "HIDE", "NON_GLOBAL", NULL);
	return TCL_ERROR;
    }

    /*
     * Initialize the hidden command table if necessary.
     */

    hiddenCmdTablePtr = iPtr->hiddenCmdTablePtr;
    if (hiddenCmdTablePtr == NULL) {
	hiddenCmdTablePtr = (Tcl_HashTable *)ckalloc(sizeof(Tcl_HashTable));
	Tcl_InitHashTable(hiddenCmdTablePtr, TCL_STRING_KEYS);
	iPtr->hiddenCmdTablePtr = hiddenCmdTablePtr;
    }

    /*
     * It is an error to move an exposed command to a hidden command with
     * hiddenCmdToken if a hidden command with the name hiddenCmdToken already
     * exists.
     */

    hPtr = Tcl_CreateHashEntry(hiddenCmdTablePtr, hiddenCmdToken, &isNew);
    if (!isNew) {
	Tcl_SetObjResult(interp, Tcl_ObjPrintf(
                "hidden command named \"%s\" already exists",
                hiddenCmdToken));
        Tcl_SetErrorCode(interp, "TCL", "HIDE", "ALREADY_HIDDEN", NULL);
	return TCL_ERROR;
    }

    /*
     * NB: This code is currently 'like' a rename to a special separate name
     * table. Changes here and in TclRenameCommand must be kept in synch until
     * the common parts are actually factorized out.
     */

    /*
     * Remove the hash entry for the command from the interpreter command
     * table. This is like deleting the command, so bump its command epoch
     * to invalidate any cached references that point to the command.
     */

    if (cmdPtr->hPtr != NULL) {
	Tcl_DeleteHashEntry(cmdPtr->hPtr);
	cmdPtr->hPtr = NULL;
	cmdPtr->cmdEpoch++;
    }

    /*
     * The list of command exported from the namespace might have changed.
     * However, we do not need to recompute this just yet; next time we need
     * the info will be soon enough.
     */

    TclInvalidateNsCmdLookup(cmdPtr->nsPtr);

    /*
     * Now link the hash table entry with the command structure. We ensured
     * above that the nsPtr was right.
     */

    cmdPtr->hPtr = hPtr;
    Tcl_SetHashValue(hPtr, cmdPtr);

    /*
     * If the command being hidden has a compile function, increment the
     * interpreter's compileEpoch to invalidate its compiled code. This makes
     * sure that we don't later try to execute old code compiled with
     * command-specific (i.e., inline) bytecodes for the now-hidden command.
     * This field is checked in Tcl_EvalObj and ObjInterpProc, and code whose
     * compilation epoch doesn't match is recompiled.
     */

    if (cmdPtr->compileProc != NULL) {
	iPtr->compileEpoch++;
    }
    return TCL_OK;
}

/*
 *----------------------------------------------------------------------
 *
 * Tcl_ExposeCommand --
 *
 *	Makes a previously hidden command callable from inside the interpreter
 *	instead of only by its ancestors.
 *
 * Results:
 *	A standard Tcl result. If an error occurs, a message is left in the
 *	interp's result.
 *
 * Side effects:
 *	Moves commands from one hash table to another.
 *
 *----------------------------------------------------------------------
 */

int
Tcl_ExposeCommand(
    Tcl_Interp *interp,		/* Interpreter in which to make command
				 * callable. */
    const char *hiddenCmdToken,	/* Name of hidden command. */
    const char *cmdName)	/* Name of to-be-exposed command. */
{
    Interp *iPtr = (Interp *) interp;
    Command *cmdPtr;
    Namespace *nsPtr;
    Tcl_HashEntry *hPtr;
    Tcl_HashTable *hiddenCmdTablePtr;
    int isNew;

    if (iPtr->flags & DELETED) {
	/*
	 * The interpreter is being deleted. Do not create any new structures,
	 * because it is not safe to modify the interpreter.
	 */

	return TCL_ERROR;
    }

    /*
     * Check that we have a regular name for the command (that the user is not
     * trying to do an expose and a rename (to another namespace) at the same
     * time).
     */

    if (strstr(cmdName, "::") != NULL) {
	Tcl_SetObjResult(interp, Tcl_NewStringObj(
                "cannot expose to a namespace (use expose to toplevel, then rename)",
                TCL_INDEX_NONE));
        Tcl_SetErrorCode(interp, "TCL", "EXPOSE", "NON_GLOBAL", NULL);
	return TCL_ERROR;
    }

    /*
     * Get the command from the hidden command table:
     */

    hPtr = NULL;
    hiddenCmdTablePtr = iPtr->hiddenCmdTablePtr;
    if (hiddenCmdTablePtr != NULL) {
	hPtr = Tcl_FindHashEntry(hiddenCmdTablePtr, hiddenCmdToken);
    }
    if (hPtr == NULL) {
	Tcl_SetObjResult(interp, Tcl_ObjPrintf(
                "unknown hidden command \"%s\"", hiddenCmdToken));
        Tcl_SetErrorCode(interp, "TCL", "LOOKUP", "HIDDENTOKEN",
                hiddenCmdToken, NULL);
	return TCL_ERROR;
    }
    cmdPtr = (Command *)Tcl_GetHashValue(hPtr);

    /*
     * Check that we have a true global namespace command (enforced by
     * Tcl_HideCommand but let's double check. (If it was not, we would not
     * really know how to handle it).
     */

    if (cmdPtr->nsPtr != iPtr->globalNsPtr) {
	/*
	 * This case is theoretically impossible, we might rather Tcl_Panic
	 * than 'nicely' erroring out ?
	 */

	Tcl_SetObjResult(interp, Tcl_NewStringObj(
		"trying to expose a non-global command namespace command",
		TCL_INDEX_NONE));
	return TCL_ERROR;
    }

    /*
     * This is the global table.
     */

    nsPtr = cmdPtr->nsPtr;

    /*
     * It is an error to overwrite an existing exposed command as a result of
     * exposing a previously hidden command.
     */

    hPtr = Tcl_CreateHashEntry(&nsPtr->cmdTable, cmdName, &isNew);
    if (!isNew) {
	Tcl_SetObjResult(interp, Tcl_ObjPrintf(
                "exposed command \"%s\" already exists", cmdName));
        Tcl_SetErrorCode(interp, "TCL", "EXPOSE", "COMMAND_EXISTS", NULL);
	return TCL_ERROR;
    }

    /*
     * Command resolvers (per-interp, per-namespace) might have resolved to a
     * command for the given namespace scope with this command not being
     * registered with the namespace's command table. During BC compilation,
     * the so-resolved command turns into a CmdName literal. Without
     * invalidating a possible CmdName literal here explicitly, such literals
     * keep being reused while pointing to overhauled commands.
     */

    TclInvalidateCmdLiteral(interp, cmdName, nsPtr);

    /*
     * The list of command exported from the namespace might have changed.
     * However, we do not need to recompute this just yet; next time we need
     * the info will be soon enough.
     */

    TclInvalidateNsCmdLookup(nsPtr);

    /*
     * Remove the hash entry for the command from the interpreter hidden
     * command table.
     */

    if (cmdPtr->hPtr != NULL) {
	Tcl_DeleteHashEntry(cmdPtr->hPtr);
	cmdPtr->hPtr = NULL;
    }

    /*
     * Now link the hash table entry with the command structure. This is like
     * creating a new command, so deal with any shadowing of commands in the
     * global namespace.
     */

    cmdPtr->hPtr = hPtr;

    Tcl_SetHashValue(hPtr, cmdPtr);

    /*
     * Not needed as we are only in the global namespace (but would be needed
     * again if we supported namespace command hiding)
     *
     * TclResetShadowedCmdRefs(interp, cmdPtr);
     */

    /*
     * If the command being exposed has a compile function, increment
     * interpreter's compileEpoch to invalidate its compiled code. This makes
     * sure that we don't later try to execute old code compiled assuming the
     * command is hidden. This field is checked in Tcl_EvalObj and
     * ObjInterpProc, and code whose compilation epoch doesn't match is
     * recompiled.
     */

    if (cmdPtr->compileProc != NULL) {
	iPtr->compileEpoch++;
    }
    return TCL_OK;
}

/*
 *----------------------------------------------------------------------
 *
 * Tcl_CreateCommand --
 *
 *	Define a new command in a command table.
 *
 * Results:
 *	The return value is a token for the command, which can be used in
 *	future calls to Tcl_GetCommandName.
 *
 * Side effects:
 *	If a command named cmdName already exists for interp, it is deleted.
 *	In the future, when cmdName is seen as the name of a command by
 *	Tcl_Eval, proc will be called. To support the bytecode interpreter,
 *	the command is created with a wrapper Tcl_ObjCmdProc
 *	(TclInvokeStringCommand) that eventually calls proc. When the command
 *	is deleted from the table, deleteProc will be called. See the manual
 *	entry for details on the calling sequence.
 *
 *----------------------------------------------------------------------
 */

Tcl_Command
Tcl_CreateCommand(
    Tcl_Interp *interp,		/* Token for command interpreter returned by a
				 * previous call to Tcl_CreateInterp. */
    const char *cmdName,	/* Name of command. If it contains namespace
				 * qualifiers, the new command is put in the
				 * specified namespace; otherwise it is put in
				 * the global namespace. */
    Tcl_CmdProc *proc,		/* Function to associate with cmdName. */
    void *clientData,	/* Arbitrary value passed to string proc. */
    Tcl_CmdDeleteProc *deleteProc)
				/* If not NULL, gives a function to call when
				 * this command is deleted. */
{
    Interp *iPtr = (Interp *) interp;
    ImportRef *oldRefPtr = NULL;
    Namespace *nsPtr;
    Command *cmdPtr;
    Tcl_HashEntry *hPtr;
    const char *tail;
    int isNew = 0, deleted = 0;
    ImportedCmdData *dataPtr;

    if (iPtr->flags & DELETED) {
	/*
	 * The interpreter is being deleted. Don't create any new commands;
	 * it's not safe to muck with the interpreter anymore.
	 */

	return (Tcl_Command) NULL;
    }

    /*
     * If the command name we seek to create already exists, we need to
     * delete that first.  That can be tricky in the presence of traces.
     * Loop until we no longer find an existing command in the way, or
     * until we've deleted one command and that didn't finish the job.
     */

    while (1) {
        /*
         * Determine where the command should reside. If its name contains
         * namespace qualifiers, we put it in the specified namespace;
	 * otherwise, we always put it in the global namespace.
         */

        if (strstr(cmdName, "::") != NULL) {
	    Namespace *dummy1, *dummy2;

	    TclGetNamespaceForQualName(interp, cmdName, NULL,
		    TCL_CREATE_NS_IF_UNKNOWN, &nsPtr, &dummy1, &dummy2, &tail);
	    if ((nsPtr == NULL) || (tail == NULL)) {
	        return (Tcl_Command) NULL;
	    }
        } else {
	    nsPtr = iPtr->globalNsPtr;
	    tail = cmdName;
        }

        hPtr = Tcl_CreateHashEntry(&nsPtr->cmdTable, tail, &isNew);

	if (isNew || deleted) {
	    /*
	     * isNew - No conflict with existing command.
	     * deleted - We've already deleted a conflicting command
	     */
	    break;
	}

	/*
         * An existing command conflicts. Try to delete it...
         */

	cmdPtr = (Command *)Tcl_GetHashValue(hPtr);

	/*
	 * Be careful to preserve any existing import links so we can restore
	 * them down below. That way, you can redefine a command and its
	 * import status will remain intact.
	 */

	cmdPtr->refCount++;
	if (cmdPtr->importRefPtr) {
	    cmdPtr->flags |= CMD_REDEF_IN_PROGRESS;
	}

	Tcl_DeleteCommandFromToken(interp, (Tcl_Command) cmdPtr);

	if (cmdPtr->flags & CMD_REDEF_IN_PROGRESS) {
	    oldRefPtr = cmdPtr->importRefPtr;
	    cmdPtr->importRefPtr = NULL;
	}
	TclCleanupCommandMacro(cmdPtr);
	deleted = 1;
    }

    if (!isNew) {
	/*
	 * If the deletion callback recreated the command, just throw away the
	 * new command (if we try to delete it again, we could get stuck in an
	 * infinite loop).
	 */

	ckfree(Tcl_GetHashValue(hPtr));
    }

    if (!deleted) {
	/*
	 * Command resolvers (per-interp, per-namespace) might have resolved
	 * to a command for the given namespace scope with this command not
	 * being registered with the namespace's command table. During BC
	 * compilation, the so-resolved command turns into a CmdName literal.
	 * Without invalidating a possible CmdName literal here explicitly,
	 * such literals keep being reused while pointing to overhauled
	 * commands.
	 */

	TclInvalidateCmdLiteral(interp, tail, nsPtr);

	/*
	 * The list of command exported from the namespace might have changed.
	 * However, we do not need to recompute this just yet; next time we
	 * need the info will be soon enough.
	 */

	TclInvalidateNsCmdLookup(nsPtr);
	TclInvalidateNsPath(nsPtr);
    }
    cmdPtr = (Command *)ckalloc(sizeof(Command));
    Tcl_SetHashValue(hPtr, cmdPtr);
    cmdPtr->hPtr = hPtr;
    cmdPtr->nsPtr = nsPtr;
    cmdPtr->refCount = 1;
    cmdPtr->cmdEpoch = 0;
    cmdPtr->compileProc = NULL;
    cmdPtr->objProc = TclInvokeStringCommand;
    cmdPtr->objClientData = cmdPtr;
    cmdPtr->proc = proc;
    cmdPtr->clientData = clientData;
    cmdPtr->deleteProc = deleteProc;
    cmdPtr->deleteData = clientData;
    cmdPtr->flags = 0;
    cmdPtr->importRefPtr = NULL;
    cmdPtr->tracePtr = NULL;
    cmdPtr->nreProc = NULL;

    /*
     * Plug in any existing import references found above. Be sure to update
     * all of these references to point to the new command.
     */

    if (oldRefPtr != NULL) {
	cmdPtr->importRefPtr = oldRefPtr;
	while (oldRefPtr != NULL) {
	    Command *refCmdPtr = oldRefPtr->importedCmdPtr;
	    dataPtr = (ImportedCmdData *)refCmdPtr->objClientData;
	    dataPtr->realCmdPtr = cmdPtr;
	    oldRefPtr = oldRefPtr->nextPtr;
	}
    }

    /*
     * We just created a command, so in its namespace and all of its parent
     * namespaces, it may shadow global commands with the same name. If any
     * shadowed commands are found, invalidate all cached command references
     * in the affected namespaces.
     */

    TclResetShadowedCmdRefs(interp, cmdPtr);
    return (Tcl_Command) cmdPtr;
}

/*
 *----------------------------------------------------------------------
 *
 * Tcl_CreateObjCommand --
 *
 *	Define a new object-based command in a command table.
 *
 * Results:
 *	The return value is a token for the command, which can be used in
 *	future calls to Tcl_GetCommandName.
 *
 * Side effects:
 *	If a command named "cmdName" already exists for interp, it is
 *	first deleted.  Then the new command is created from the arguments.
 *	[***] (See below for exception).
 *
 *	In the future, during bytecode evaluation when "cmdName" is seen as
 *	the name of a command by Tcl_EvalObj or Tcl_Eval, the object-based
 *	Tcl_ObjCmdProc proc will be called. When the command is deleted from
 *	the table, deleteProc will be called. See the manual entry for details
 *	on the calling sequence.
 *
 *----------------------------------------------------------------------
 */

Tcl_Command
Tcl_CreateObjCommand(
    Tcl_Interp *interp,		/* Token for command interpreter (returned by
				 * previous call to Tcl_CreateInterp). */
    const char *cmdName,	/* Name of command. If it contains namespace
				 * qualifiers, the new command is put in the
				 * specified namespace; otherwise it is put in
				 * the global namespace. */
    Tcl_ObjCmdProc *proc,	/* Object-based function to associate with
				 * name. */
    void *clientData,	/* Arbitrary value to pass to object
				 * function. */
    Tcl_CmdDeleteProc *deleteProc
				/* If not NULL, gives a function to call when
				 * this command is deleted. */
)
{
    Interp *iPtr = (Interp *) interp;
    Namespace *nsPtr;
    const char *tail;

    if (iPtr->flags & DELETED) {
	/*
	 * The interpreter is being deleted. Don't create any new commands;
	 * it's not safe to muck with the interpreter anymore.
	 */
	return (Tcl_Command) NULL;
    }

    /*
     * Determine where the command should reside. If its name contains
     * namespace qualifiers, we put it in the specified namespace;
     * otherwise, we always put it in the global namespace.
     */

    if (strstr(cmdName, "::") != NULL) {
	Namespace *dummy1, *dummy2;

	TclGetNamespaceForQualName(interp, cmdName, NULL,
	    TCL_CREATE_NS_IF_UNKNOWN, &nsPtr, &dummy1, &dummy2, &tail);
	if ((nsPtr == NULL) || (tail == NULL)) {
	    return (Tcl_Command) NULL;
	}
    } else {
	nsPtr = iPtr->globalNsPtr;
	tail = cmdName;
    }

    return TclCreateObjCommandInNs(interp, tail, (Tcl_Namespace *) nsPtr,
	proc, clientData, deleteProc);
}

Tcl_Command
TclCreateObjCommandInNs(
    Tcl_Interp *interp,
    const char *cmdName,	/* Name of command, without any namespace
                                 * components. */
    Tcl_Namespace *namesp,   /* The namespace to create the command in */
    Tcl_ObjCmdProc *proc,	/* Object-based function to associate with
				 * name. */
    void *clientData,	/* Arbitrary value to pass to object
				 * function. */
    Tcl_CmdDeleteProc *deleteProc)
				/* If not NULL, gives a function to call when
				 * this command is deleted. */
{
    int deleted = 0, isNew = 0;
    Command *cmdPtr;
    ImportRef *oldRefPtr = NULL;
    ImportedCmdData *dataPtr;
    Tcl_HashEntry *hPtr;
    Namespace *nsPtr = (Namespace *) namesp;

    /*
     * If the command name we seek to create already exists, we need to delete
     * that first. That can be tricky in the presence of traces. Loop until we
     * no longer find an existing command in the way, or until we've deleted
     * one command and that didn't finish the job.
     */

    while (1) {
	hPtr = Tcl_CreateHashEntry(&nsPtr->cmdTable, cmdName, &isNew);

	if (isNew || deleted) {
	    /*
	     * isNew - No conflict with existing command.
	     * deleted - We've already deleted a conflicting command
	     */
	    break;
	}

	/*
         * An existing command conflicts. Try to delete it...
         */

	cmdPtr = (Command *)Tcl_GetHashValue(hPtr);

	/*
	 * [***] This is wrong.  See Tcl Bug a16752c252.
	 * However, this buggy behavior is kept under particular circumstances
	 * to accommodate deployed binaries of the "tclcompiler" program
	 * <http://sourceforge.net/projects/tclpro/> that crash if the bug is
	 * fixed.
	 */

	if (cmdPtr->objProc == TclInvokeStringCommand
		&& cmdPtr->clientData == clientData
		&& cmdPtr->deleteData == clientData
		&& cmdPtr->deleteProc == deleteProc) {
	    cmdPtr->objProc = proc;
	    cmdPtr->objClientData = clientData;
	    return (Tcl_Command) cmdPtr;
	}

	/*
	 * Otherwise, we delete the old command. Be careful to preserve any
	 * existing import links so we can restore them down below. That way,
	 * you can redefine a command and its import status will remain
	 * intact.
	 */

	cmdPtr->refCount++;
	if (cmdPtr->importRefPtr) {
	    cmdPtr->flags |= CMD_REDEF_IN_PROGRESS;
	}

	/*
         * Make sure namespace doesn't get deallocated.
         */

	cmdPtr->nsPtr->refCount++;

	Tcl_DeleteCommandFromToken(interp, (Tcl_Command) cmdPtr);
	nsPtr = (Namespace *) TclEnsureNamespace(interp,
                (Tcl_Namespace *) cmdPtr->nsPtr);
	TclNsDecrRefCount(cmdPtr->nsPtr);

	if (cmdPtr->flags & CMD_REDEF_IN_PROGRESS) {
	    oldRefPtr = cmdPtr->importRefPtr;
	    cmdPtr->importRefPtr = NULL;
	}
	TclCleanupCommandMacro(cmdPtr);
	deleted = 1;
    }
    if (!isNew) {
	/*
	 * If the deletion callback recreated the command, just throw away the
	 * new command (if we try to delete it again, we could get stuck in an
	 * infinite loop).
	 */

	ckfree(Tcl_GetHashValue(hPtr));
    }

    if (!deleted) {
	/*
	 * Command resolvers (per-interp, per-namespace) might have resolved
	 * to a command for the given namespace scope with this command not
	 * being registered with the namespace's command table. During BC
	 * compilation, the so-resolved command turns into a CmdName literal.
	 * Without invalidating a possible CmdName literal here explicitly,
	 * such literals keep being reused while pointing to overhauled
	 * commands.
	 */

	TclInvalidateCmdLiteral(interp, cmdName, nsPtr);

	/*
	 * The list of command exported from the namespace might have changed.
	 * However, we do not need to recompute this just yet; next time we
	 * need the info will be soon enough.
	 */

	TclInvalidateNsCmdLookup(nsPtr);
	TclInvalidateNsPath(nsPtr);
    }
    cmdPtr = (Command *)ckalloc(sizeof(Command));
    Tcl_SetHashValue(hPtr, cmdPtr);
    cmdPtr->hPtr = hPtr;
    cmdPtr->nsPtr = nsPtr;
    cmdPtr->refCount = 1;
    cmdPtr->cmdEpoch = 0;
    cmdPtr->compileProc = NULL;
    cmdPtr->objProc = proc;
    cmdPtr->objClientData = clientData;
    cmdPtr->proc = TclInvokeObjectCommand;
    cmdPtr->clientData = cmdPtr;
    cmdPtr->deleteProc = deleteProc;
    cmdPtr->deleteData = clientData;
    cmdPtr->flags = 0;
    cmdPtr->importRefPtr = NULL;
    cmdPtr->tracePtr = NULL;
    cmdPtr->nreProc = NULL;

    /*
     * Plug in any existing import references found above. Be sure to update
     * all of these references to point to the new command.
     */

    if (oldRefPtr != NULL) {
	cmdPtr->importRefPtr = oldRefPtr;
	while (oldRefPtr != NULL) {
	    Command *refCmdPtr = oldRefPtr->importedCmdPtr;

	    dataPtr = (ImportedCmdData*)refCmdPtr->objClientData;
	    cmdPtr->refCount++;
	    TclCleanupCommandMacro(dataPtr->realCmdPtr);
	    dataPtr->realCmdPtr = cmdPtr;
	    oldRefPtr = oldRefPtr->nextPtr;
	}
    }

    /*
     * We just created a command, so in its namespace and all of its parent
     * namespaces, it may shadow global commands with the same name. If any
     * shadowed commands are found, invalidate all cached command references
     * in the affected namespaces.
     */

    TclResetShadowedCmdRefs(interp, cmdPtr);
    return (Tcl_Command) cmdPtr;
}

/*
 *----------------------------------------------------------------------
 *
 * TclInvokeStringCommand --
 *
 *	"Wrapper" Tcl_ObjCmdProc used to call an existing string-based
 *	Tcl_CmdProc if no object-based function exists for a command. A
 *	pointer to this function is stored as the Tcl_ObjCmdProc in a Command
 *	structure. It simply turns around and calls the string Tcl_CmdProc in
 *	the Command structure.
 *
 * Results:
 *	A standard Tcl object result value.
 *
 * Side effects:
 *	Besides those side effects of the called Tcl_CmdProc,
 *	TclInvokeStringCommand allocates and frees storage.
 *
 *----------------------------------------------------------------------
 */

int
TclInvokeStringCommand(
    void *clientData,	/* Points to command's Command structure. */
    Tcl_Interp *interp,		/* Current interpreter. */
    int objc,		/* Number of arguments. */
    Tcl_Obj *const objv[])	/* Argument objects. */
{
    Command *cmdPtr = (Command *)clientData;
    int i, result;
    const char **argv = (const char **)
	    TclStackAlloc(interp, (objc + 1) * sizeof(char *));

    for (i = 0; i < objc; i++) {
	argv[i] = TclGetString(objv[i]);
    }
    argv[objc] = 0;

    /*
     * Invoke the command's string-based Tcl_CmdProc.
     */

    result = cmdPtr->proc(cmdPtr->clientData, interp, objc, argv);

    TclStackFree(interp, (void *) argv);
    return result;
}

/*
 *----------------------------------------------------------------------
 *
 * TclInvokeObjectCommand --
 *
 *	"Wrapper" Tcl_CmdProc used to call an existing object-based
 *	Tcl_ObjCmdProc if no string-based function exists for a command. A
 *	pointer to this function is stored as the Tcl_CmdProc in a Command
 *	structure. It simply turns around and calls the object Tcl_ObjCmdProc
 *	in the Command structure.
 *
 * Results:
 *	A standard Tcl result value.
 *
 * Side effects:
 *	Besides those side effects of the called Tcl_ObjCmdProc,
 *	TclInvokeObjectCommand allocates and frees storage.
 *
 *----------------------------------------------------------------------
 */

int
TclInvokeObjectCommand(
    void *clientData,	/* Points to command's Command structure. */
    Tcl_Interp *interp,		/* Current interpreter. */
    int argc,			/* Number of arguments. */
    const char **argv)	/* Argument strings. */
{
    Command *cmdPtr = ( Command *) clientData;
    Tcl_Obj *objPtr;
    int i, length, result;
    Tcl_Obj **objv = (Tcl_Obj **)
	    TclStackAlloc(interp, (argc * sizeof(Tcl_Obj *)));

    for (i = 0; i < argc; i++) {
	length = strlen(argv[i]);
	TclNewStringObj(objPtr, argv[i], length);
	Tcl_IncrRefCount(objPtr);
	objv[i] = objPtr;
    }

    /*
     * Invoke the command's object-based Tcl_ObjCmdProc.
     */

    if (cmdPtr->objProc != NULL) {
	result = cmdPtr->objProc(cmdPtr->objClientData, interp, argc, objv);
    } else {
	result = Tcl_NRCallObjProc(interp, cmdPtr->nreProc,
		cmdPtr->objClientData, argc, objv);
    }

    /*
     * Move the interpreter's object result to the string result, then reset
     * the object result.
     */

    (void) Tcl_GetStringResult(interp);

    /*
     * Decrement the ref counts for the argument objects created above, then
     * free the objv array if malloc'ed storage was used.
     */

    for (i = 0; i < argc; i++) {
	objPtr = objv[i];
	Tcl_DecrRefCount(objPtr);
    }
    TclStackFree(interp, objv);
    return result;
}

/*
 *----------------------------------------------------------------------
 *
 * TclRenameCommand --
 *
 *	Called to give an existing Tcl command a different name. Both the old
 *	command name and the new command name can have "::" namespace
 *	qualifiers. If the new command has a different namespace context, the
 *	command will be moved to that namespace and will execute in the
 *	context of that new namespace.
 *
 *	If the new command name is NULL or the null string, the command is
 *	deleted.
 *
 * Results:
 *	Returns TCL_OK if successful, and TCL_ERROR if anything goes wrong.
 *
 * Side effects:
 *	If anything goes wrong, an error message is returned in the
 *	interpreter's result object.
 *
 *----------------------------------------------------------------------
 */

int
TclRenameCommand(
    Tcl_Interp *interp,		/* Current interpreter. */
    const char *oldName,	/* Existing command name. */
    const char *newName)	/* New command name. */
{
    Interp *iPtr = (Interp *) interp;
    const char *newTail;
    Namespace *cmdNsPtr, *newNsPtr, *dummy1, *dummy2;
    Tcl_Command cmd;
    Command *cmdPtr;
    Tcl_HashEntry *hPtr, *oldHPtr;
    int isNew, result;
    Tcl_Obj *oldFullName;
    Tcl_DString newFullName;

    /*
     * Find the existing command. An error is returned if cmdName can't be
     * found.
     */

    cmd = Tcl_FindCommand(interp, oldName, NULL, /*flags*/ 0);
    cmdPtr = (Command *) cmd;
    if (cmdPtr == NULL) {
	Tcl_SetObjResult(interp, Tcl_ObjPrintf(
                "can't %s \"%s\": command doesn't exist",
		((newName == NULL)||(*newName == '\0'))? "delete":"rename",
		oldName));
        Tcl_SetErrorCode(interp, "TCL", "LOOKUP", "COMMAND", oldName, NULL);
	return TCL_ERROR;
    }

    /*
     * If the new command name is NULL or empty, delete the command. Do this
     * with Tcl_DeleteCommandFromToken, since we already have the command.
     */

    if ((newName == NULL) || (*newName == '\0')) {
	Tcl_DeleteCommandFromToken(interp, cmd);
	return TCL_OK;
    }

    cmdNsPtr = cmdPtr->nsPtr;
    TclNewObj(oldFullName);
    Tcl_IncrRefCount(oldFullName);
    Tcl_GetCommandFullName(interp, cmd, oldFullName);

    /*
     * Make sure that the destination command does not already exist. The
     * rename operation is like creating a command, so we should automatically
     * create the containing namespaces just like Tcl_CreateCommand would.
     */

    TclGetNamespaceForQualName(interp, newName, NULL,
	    TCL_CREATE_NS_IF_UNKNOWN, &newNsPtr, &dummy1, &dummy2, &newTail);

    if ((newNsPtr == NULL) || (newTail == NULL)) {
	Tcl_SetObjResult(interp, Tcl_ObjPrintf(
                "can't rename to \"%s\": bad command name", newName));
        Tcl_SetErrorCode(interp, "TCL", "VALUE", "COMMAND", NULL);
	result = TCL_ERROR;
	goto done;
    }
    if (Tcl_FindHashEntry(&newNsPtr->cmdTable, newTail) != NULL) {
	Tcl_SetObjResult(interp, Tcl_ObjPrintf(
                "can't rename to \"%s\": command already exists", newName));
        Tcl_SetErrorCode(interp, "TCL", "OPERATION", "RENAME",
                "TARGET_EXISTS", NULL);
	result = TCL_ERROR;
	goto done;
    }

    /*
     * Warning: any changes done in the code here are likely to be needed in
     * Tcl_HideCommand code too (until the common parts are extracted out).
     * - dl
     */

    /*
     * Put the command in the new namespace so we can check for an alias loop.
     * Since we are adding a new command to a namespace, we must handle any
     * shadowing of the global commands that this might create.
     */

    oldHPtr = cmdPtr->hPtr;
    hPtr = Tcl_CreateHashEntry(&newNsPtr->cmdTable, newTail, &isNew);
    Tcl_SetHashValue(hPtr, cmdPtr);
    cmdPtr->hPtr = hPtr;
    cmdPtr->nsPtr = newNsPtr;
    TclResetShadowedCmdRefs(interp, cmdPtr);

    /*
     * Now check for an alias loop. If we detect one, put everything back the
     * way it was and report the error.
     */

    result = TclPreventAliasLoop(interp, interp, (Tcl_Command) cmdPtr);
    if (result != TCL_OK) {
	Tcl_DeleteHashEntry(cmdPtr->hPtr);
	cmdPtr->hPtr = oldHPtr;
	cmdPtr->nsPtr = cmdNsPtr;
	goto done;
    }

    /*
     * The list of command exported from the namespace might have changed.
     * However, we do not need to recompute this just yet; next time we need
     * the info will be soon enough. These might refer to the same variable,
     * but that's no big deal.
     */

    TclInvalidateNsCmdLookup(cmdNsPtr);
    TclInvalidateNsCmdLookup(cmdPtr->nsPtr);

    /*
     * Command resolvers (per-interp, per-namespace) might have resolved to a
     * command for the given namespace scope with this command not being
     * registered with the namespace's command table. During BC compilation,
     * the so-resolved command turns into a CmdName literal. Without
     * invalidating a possible CmdName literal here explicitly, such literals
     * keep being reused while pointing to overhauled commands.
     */

    TclInvalidateCmdLiteral(interp, newTail, cmdPtr->nsPtr);

    /*
     * Script for rename traces can delete the command "oldName". Therefore
     * increment the reference count for cmdPtr so that it's Command structure
     * is freed only towards the end of this function by calling
     * TclCleanupCommand.
     *
     * The trace function needs to get a fully qualified name for old and new
     * commands [Tcl bug #651271], or else there's no way for the trace
     * function to get the namespace from which the old command is being
     * renamed!
     */

    Tcl_DStringInit(&newFullName);
    Tcl_DStringAppend(&newFullName, newNsPtr->fullName, TCL_INDEX_NONE);
    if (newNsPtr != iPtr->globalNsPtr) {
	TclDStringAppendLiteral(&newFullName, "::");
    }
    Tcl_DStringAppend(&newFullName, newTail, TCL_INDEX_NONE);
    cmdPtr->refCount++;
    CallCommandTraces(iPtr, cmdPtr, TclGetString(oldFullName),
	    Tcl_DStringValue(&newFullName), TCL_TRACE_RENAME);
    Tcl_DStringFree(&newFullName);

    /*
     * The new command name is okay, so remove the command from its current
     * namespace. This is like deleting the command, so bump the cmdEpoch to
     * invalidate any cached references to the command.
     */

    Tcl_DeleteHashEntry(oldHPtr);
    cmdPtr->cmdEpoch++;

    /*
     * If the command being renamed has a compile function, increment the
     * interpreter's compileEpoch to invalidate its compiled code. This makes
     * sure that we don't later try to execute old code compiled for the
     * now-renamed command.
     */

    if (cmdPtr->compileProc != NULL) {
	iPtr->compileEpoch++;
    }

    /*
     * Now free the Command structure, if the "oldName" command has been
     * deleted by invocation of rename traces.
     */

    TclCleanupCommandMacro(cmdPtr);
    result = TCL_OK;

  done:
    TclDecrRefCount(oldFullName);
    return result;
}

/*
 *----------------------------------------------------------------------
 *
 * Tcl_SetCommandInfo --
 *
 *	Modifies various information about a Tcl command. Note that this
 *	function will not change a command's namespace; use TclRenameCommand
 *	to do that. Also, the isNativeObjectProc member of *infoPtr is
 *	ignored.
 *
 * Results:
 *	If cmdName exists in interp, then the information at *infoPtr is
 *	stored with the command in place of the current information and 1 is
 *	returned. If the command doesn't exist then 0 is returned.
 *
 * Side effects:
 *	None.
 *
 *----------------------------------------------------------------------
 */

int
Tcl_SetCommandInfo(
    Tcl_Interp *interp,		/* Interpreter in which to look for
				 * command. */
    const char *cmdName,	/* Name of desired command. */
    const Tcl_CmdInfo *infoPtr)	/* Where to find information to store in the
				 * command. */
{
    Tcl_Command cmd;

    cmd = Tcl_FindCommand(interp, cmdName, NULL, /*flags*/ 0);
    return Tcl_SetCommandInfoFromToken(cmd, infoPtr);
}

/*
 *----------------------------------------------------------------------
 *
 * Tcl_SetCommandInfoFromToken --
 *
 *	Modifies various information about a Tcl command. Note that this
 *	function will not change a command's namespace; use TclRenameCommand
 *	to do that. Also, the isNativeObjectProc member of *infoPtr is
 *	ignored.
 *
 * Results:
 *	If cmdName exists in interp, then the information at *infoPtr is
 *	stored with the command in place of the current information and 1 is
 *	returned. If the command doesn't exist then 0 is returned.
 *
 * Side effects:
 *	None.
 *
 *----------------------------------------------------------------------
 */

int
Tcl_SetCommandInfoFromToken(
    Tcl_Command cmd,
    const Tcl_CmdInfo *infoPtr)
{
    Command *cmdPtr;		/* Internal representation of the command */

    if (cmd == NULL) {
	return 0;
    }

    /*
     * The isNativeObjectProc and nsPtr members of *infoPtr are ignored.
     */

    cmdPtr = (Command *) cmd;
    cmdPtr->proc = infoPtr->proc;
    cmdPtr->clientData = infoPtr->clientData;
    if (infoPtr->objProc == NULL) {
	cmdPtr->objProc = TclInvokeStringCommand;
	cmdPtr->objClientData = cmdPtr;
	cmdPtr->nreProc = NULL;
    } else {
	if (infoPtr->objProc != cmdPtr->objProc) {
	    cmdPtr->nreProc = NULL;
	    cmdPtr->objProc = infoPtr->objProc;
	}
	cmdPtr->objClientData = infoPtr->objClientData;
    }
    cmdPtr->deleteProc = infoPtr->deleteProc;
    cmdPtr->deleteData = infoPtr->deleteData;
    return 1;
}

/*
 *----------------------------------------------------------------------
 *
 * Tcl_GetCommandInfo --
 *
 *	Returns various information about a Tcl command.
 *
 * Results:
 *	If cmdName exists in interp, then *infoPtr is modified to hold
 *	information about cmdName and 1 is returned. If the command doesn't
 *	exist then 0 is returned and *infoPtr isn't modified.
 *
 * Side effects:
 *	None.
 *
 *----------------------------------------------------------------------
 */

int
Tcl_GetCommandInfo(
    Tcl_Interp *interp,		/* Interpreter in which to look for
				 * command. */
    const char *cmdName,	/* Name of desired command. */
    Tcl_CmdInfo *infoPtr)	/* Where to store information about
				 * command. */
{
    Tcl_Command cmd;

    cmd = Tcl_FindCommand(interp, cmdName, NULL, /*flags*/ 0);
    return Tcl_GetCommandInfoFromToken(cmd, infoPtr);
}

/*
 *----------------------------------------------------------------------
 *
 * Tcl_GetCommandInfoFromToken --
 *
 *	Returns various information about a Tcl command.
 *
 * Results:
 *	Copies information from the command identified by 'cmd' into a
 *	caller-supplied structure and returns 1. If the 'cmd' is NULL, leaves
 *	the structure untouched and returns 0.
 *
 * Side effects:
 *	None.
 *
 *----------------------------------------------------------------------
 */

int
Tcl_GetCommandInfoFromToken(
    Tcl_Command cmd,
    Tcl_CmdInfo *infoPtr)
{
    Command *cmdPtr;		/* Internal representation of the command */

    if (cmd == NULL) {
	return 0;
    }

    /*
     * Set isNativeObjectProc 1 if objProc was registered by a call to
     * Tcl_CreateObjCommand. Otherwise set it to 0.
     */

    cmdPtr = (Command *) cmd;
    infoPtr->isNativeObjectProc =
	    (cmdPtr->objProc != TclInvokeStringCommand);
    infoPtr->objProc = cmdPtr->objProc;
    infoPtr->objClientData = cmdPtr->objClientData;
    infoPtr->proc = cmdPtr->proc;
    infoPtr->clientData = cmdPtr->clientData;
    infoPtr->deleteProc = cmdPtr->deleteProc;
    infoPtr->deleteData = cmdPtr->deleteData;
    infoPtr->namespacePtr = (Tcl_Namespace *) cmdPtr->nsPtr;
    return 1;
}

/*
 *----------------------------------------------------------------------
 *
 * Tcl_GetCommandName --
 *
 *	Given a token returned by Tcl_CreateCommand, this function returns the
 *	current name of the command (which may have changed due to renaming).
 *
 * Results:
 *	The return value is the name of the given command.
 *
 * Side effects:
 *	None.
 *
 *----------------------------------------------------------------------
 */

const char *
Tcl_GetCommandName(
    TCL_UNUSED(Tcl_Interp *),
    Tcl_Command command)	/* Token for command returned by a previous
				 * call to Tcl_CreateCommand. The command must
				 * not have been deleted. */
{
    Command *cmdPtr = (Command *) command;

    if ((cmdPtr == NULL) || (cmdPtr->hPtr == NULL)) {
	/*
	 * This should only happen if command was "created" after the
	 * interpreter began to be deleted, so there isn't really any command.
	 * Just return an empty string.
	 */

	return "";
    }

    return (const char *)Tcl_GetHashKey(cmdPtr->hPtr->tablePtr, cmdPtr->hPtr);
}

/*
 *----------------------------------------------------------------------
 *
 * Tcl_GetCommandFullName --
 *
 *	Given a token returned by, e.g., Tcl_CreateCommand or Tcl_FindCommand,
 *	this function appends to an object the command's full name, qualified
 *	by a sequence of parent namespace names. The command's fully-qualified
 *	name may have changed due to renaming.
 *
 * Results:
 *	None.
 *
 * Side effects:
 *	The command's fully-qualified name is appended to the string
 *	representation of objPtr.
 *
 *----------------------------------------------------------------------
 */

void
Tcl_GetCommandFullName(
    Tcl_Interp *interp,		/* Interpreter containing the command. */
    Tcl_Command command,	/* Token for command returned by a previous
				 * call to Tcl_CreateCommand. The command must
				 * not have been deleted. */
    Tcl_Obj *objPtr)		/* Points to the object onto which the
				 * command's full name is appended. */

{
    Interp *iPtr = (Interp *) interp;
    Command *cmdPtr = (Command *) command;
    char *name;

    /*
     * Add the full name of the containing namespace, followed by the "::"
     * separator, and the command name.
     */

    if ((cmdPtr != NULL) && TclRoutineHasName(cmdPtr)) {
	if (cmdPtr->nsPtr != NULL) {
	    Tcl_AppendToObj(objPtr, cmdPtr->nsPtr->fullName, TCL_INDEX_NONE);
	    if (cmdPtr->nsPtr != iPtr->globalNsPtr) {
		Tcl_AppendToObj(objPtr, "::", 2);
	    }
	}
	if (cmdPtr->hPtr != NULL) {
	    name = (char *)Tcl_GetHashKey(cmdPtr->hPtr->tablePtr, cmdPtr->hPtr);
	    Tcl_AppendToObj(objPtr, name, TCL_INDEX_NONE);
	}
    }
}

/*
 *----------------------------------------------------------------------
 *
 * Tcl_DeleteCommand --
 *
 *	Remove the given command from the given interpreter.
 *
 * Results:
 *	0 is returned if the command was deleted successfully. -1 is returned
 *	if there didn't exist a command by that name.
 *
 * Side effects:
 *	cmdName will no longer be recognized as a valid command for interp.
 *
 *----------------------------------------------------------------------
 */

int
Tcl_DeleteCommand(
    Tcl_Interp *interp,		/* Token for command interpreter (returned by
				 * a previous Tcl_CreateInterp call). */
    const char *cmdName)	/* Name of command to remove. */
{
    Tcl_Command cmd;

    /*
     * Find the desired command and delete it.
     */

    cmd = Tcl_FindCommand(interp, cmdName, NULL, /*flags*/ 0);
    if (cmd == NULL) {
	return -1;
    }
    return Tcl_DeleteCommandFromToken(interp, cmd);
}

/*
 *----------------------------------------------------------------------
 *
 * Tcl_DeleteCommandFromToken --
 *
 *	Removes the given command from the given interpreter. This function
 *	resembles Tcl_DeleteCommand, but takes a Tcl_Command token instead of
 *	a command name for efficiency.
 *
 * Results:
 *	0 is returned if the command was deleted successfully. -1 is returned
 *	if there didn't exist a command by that name.
 *
 * Side effects:
 *	The command specified by "cmd" will no longer be recognized as a valid
 *	command for "interp".
 *
 *----------------------------------------------------------------------
 */

int
Tcl_DeleteCommandFromToken(
    Tcl_Interp *interp,		/* Token for command interpreter returned by a
				 * previous call to Tcl_CreateInterp. */
    Tcl_Command cmd)		/* Token for command to delete. */
{
    Interp *iPtr = (Interp *) interp;
    Command *cmdPtr = (Command *) cmd;
    ImportRef *refPtr, *nextRefPtr;
    Tcl_Command importCmd;

    /*
     * The code here is tricky. We can't delete the hash table entry before
     * invoking the deletion callback because there are cases where the
     * deletion callback needs to invoke the command (e.g. object systems such
     * as OTcl). However, this means that the callback could try to delete or
     * rename the command. The deleted flag allows us to detect these cases
     * and skip nested deletes.
     */

    if (cmdPtr->flags & CMD_DYING) {
	/*
	 * Another deletion is already in progress. Remove the hash table
	 * entry now, but don't invoke a callback or free the command
	 * structure. Take care to only remove the hash entry if it has not
	 * already been removed; otherwise if we manage to hit this function
	 * three times, everything goes up in smoke. [Bug 1220058]
	 */

	if (cmdPtr->hPtr != NULL) {
	    Tcl_DeleteHashEntry(cmdPtr->hPtr);
	    cmdPtr->hPtr = NULL;
	}

	/*
	 * Bump the command epoch counter. This will invalidate all cached
	 * references that point to this command.
	 */

	cmdPtr->cmdEpoch++;

	return 0;
    }

    /*
     * We must delete this command, even though both traces and delete procs
     * may try to avoid this (renaming the command etc). Also traces and
     * delete procs may try to delete the command themselves. This flag
     * declares that a delete is in progress and that recursive deletes should
     * be ignored.
     */

    cmdPtr->flags |= CMD_DYING;

    /*
     * Call each functions and then delete the trace.
     */

    cmdPtr->nsPtr->refCount++;

    if (cmdPtr->tracePtr != NULL) {
	CommandTrace *tracePtr;
	/* CallCommandTraces() does not cmdPtr, that's
	 * done just before Tcl_DeleteCommandFromToken() returns  */
	CallCommandTraces(iPtr,cmdPtr,NULL,NULL,TCL_TRACE_DELETE);

	/*
	 * Now delete these traces.
	 */

	tracePtr = cmdPtr->tracePtr;
	while (tracePtr != NULL) {
	    CommandTrace *nextPtr = tracePtr->nextPtr;

	    if (tracePtr->refCount-- <= 1) {
		ckfree(tracePtr);
	    }
	    tracePtr = nextPtr;
	}
	cmdPtr->tracePtr = NULL;
    }

    /*
     * The list of commands exported from the namespace might have changed.
     * However, we do not need to recompute this just yet; next time we need
     * the info will be soon enough.
     */

    TclInvalidateNsCmdLookup(cmdPtr->nsPtr);
    TclNsDecrRefCount(cmdPtr->nsPtr);

    /*
     * If the command being deleted has a compile function, increment the
     * interpreter's compileEpoch to invalidate its compiled code. This makes
     * sure that we don't later try to execute old code compiled with
     * command-specific (i.e., inline) bytecodes for the now-deleted command.
     * This field is checked in Tcl_EvalObj and ObjInterpProc, and code whose
     * compilation epoch doesn't match is recompiled.
     */

    if (cmdPtr->compileProc != NULL) {
	iPtr->compileEpoch++;
    }

    if (!(cmdPtr->flags & CMD_REDEF_IN_PROGRESS)) {
	/*
	 * Delete any imports of this routine before deleting this routine itself.
	 * See issue 688fcc7082fa.
	 */
	for (refPtr = cmdPtr->importRefPtr; refPtr != NULL;
		refPtr = nextRefPtr) {
	    nextRefPtr = refPtr->nextPtr;
	    importCmd = (Tcl_Command) refPtr->importedCmdPtr;
	    Tcl_DeleteCommandFromToken(interp, importCmd);
	}
    }

    if (cmdPtr->deleteProc != NULL) {
	/*
	 * Delete the command's client data. If this was an imported command
	 * created when a command was imported into a namespace, this client
	 * data will be a pointer to a ImportedCmdData structure describing
	 * the "real" command that this imported command refers to.
	 *
	 * If you are getting a crash during the call to deleteProc and
	 * cmdPtr->deleteProc is a pointer to the function free(), the most
	 * likely cause is that your extension allocated memory for the
	 * clientData argument to Tcl_CreateObjCommand with the ckalloc()
	 * macro and you are now trying to deallocate this memory with free()
	 * instead of ckfree(). You should pass a pointer to your own method
	 * that calls ckfree().
	 */

	cmdPtr->deleteProc(cmdPtr->deleteData);
    }

    /*
     * Don't use hPtr to delete the hash entry here, because it's possible
     * that the deletion callback renamed the command. Instead, use
     * cmdPtr->hptr, and make sure that no-one else has already deleted the
     * hash entry.
     */

    if (cmdPtr->hPtr != NULL) {
	Tcl_DeleteHashEntry(cmdPtr->hPtr);
	cmdPtr->hPtr = NULL;

	/*
	 * Bump the command epoch counter. This will invalidate all cached
	 * references that point to this command.
	 */

	cmdPtr->cmdEpoch++;
    }

    /*
     * A number of tests for particular kinds of commands are done by checking
     * whether the objProc field holds a known value. Set the field to NULL so
     * that such tests won't have false positives when applied to deleted
     * commands.
     */

    cmdPtr->objProc = NULL;

    /*
     * Now free the Command structure, unless there is another reference to it
     * from a CmdName Tcl object in some ByteCode code sequence. In that case,
     * delay the cleanup until all references are either discarded (when a
     * ByteCode is freed) or replaced by a new reference (when a cached
     * CmdName Command reference is found to be invalid and
     * TclNRExecuteByteCode looks up the command in the command hashtable).
     */

    cmdPtr->flags |= CMD_DEAD;
    TclCleanupCommandMacro(cmdPtr);
    return 0;
}

/*
 *----------------------------------------------------------------------
 *
 * CallCommandTraces --
 *
 *	Abstraction of the code to call traces on a command.
 *
 * Results:
 *	Currently always NULL.
 *
 * Side effects:
 *	Anything; this may recursively evaluate scripts and code exists to do
 *	just that.
 *
 *----------------------------------------------------------------------
 */

static char *
CallCommandTraces(
    Interp *iPtr,		/* Interpreter containing command. */
    Command *cmdPtr,		/* Command whose traces are to be invoked. */
    const char *oldName,	/* Command's old name, or NULL if we must get
				 * the name from cmdPtr */
    const char *newName,	/* Command's new name, or NULL if the command
				 * is not being renamed */
    int flags)			/* Flags indicating the type of traces to
				 * trigger, either TCL_TRACE_DELETE or
				 * TCL_TRACE_RENAME. */
{
    CommandTrace *tracePtr;
    ActiveCommandTrace active;
    char *result;
    Tcl_Obj *oldNamePtr = NULL;
    Tcl_InterpState state = NULL;

    if (cmdPtr->flags & CMD_TRACE_ACTIVE) {
	/*
	 * While a rename trace is active, we will not process any more rename
	 * traces; while a delete trace is active we will never reach here -
	 * because Tcl_DeleteCommandFromToken checks for the condition
	 * (cmdPtr->flags & CMD_DYING) and returns immediately when a
	 * command deletion is in progress. For all other traces, delete
	 * traces will not be invoked but a call to TraceCommandProc will
	 * ensure that tracePtr->clientData is freed whenever the command
	 * "oldName" is deleted.
	 */

	if (cmdPtr->flags & TCL_TRACE_RENAME) {
	    flags &= ~TCL_TRACE_RENAME;
	}
	if (flags == 0) {
	    return NULL;
	}
    }
    cmdPtr->flags |= CMD_TRACE_ACTIVE;

    result = NULL;
    active.nextPtr = iPtr->activeCmdTracePtr;
    active.reverseScan = 0;
    iPtr->activeCmdTracePtr = &active;

    if (flags & TCL_TRACE_DELETE) {
	flags |= TCL_TRACE_DESTROYED;
    }
    active.cmdPtr = cmdPtr;

    Tcl_Preserve(iPtr);

    for (tracePtr = cmdPtr->tracePtr; tracePtr != NULL;
	    tracePtr = active.nextTracePtr) {
	active.nextTracePtr = tracePtr->nextPtr;
	if (!(tracePtr->flags & flags)) {
	    continue;
	}
	cmdPtr->flags |= tracePtr->flags;
	if (oldName == NULL) {
	    TclNewObj(oldNamePtr);
	    Tcl_IncrRefCount(oldNamePtr);
	    Tcl_GetCommandFullName((Tcl_Interp *) iPtr,
		    (Tcl_Command) cmdPtr, oldNamePtr);
	    oldName = TclGetString(oldNamePtr);
	}
	tracePtr->refCount++;
	if (state == NULL) {
	    state = Tcl_SaveInterpState((Tcl_Interp *) iPtr, TCL_OK);
	}
	tracePtr->traceProc(tracePtr->clientData, (Tcl_Interp *) iPtr,
		oldName, newName, flags);
	cmdPtr->flags &= ~tracePtr->flags;
	if (tracePtr->refCount-- <= 1) {
	    ckfree(tracePtr);
	}
    }

    if (state) {
	Tcl_RestoreInterpState((Tcl_Interp *) iPtr, state);
    }

    /*
     * If a new object was created to hold the full oldName, free it now.
     */

    if (oldNamePtr != NULL) {
	TclDecrRefCount(oldNamePtr);
    }

    /*
     * Restore the variable's flags, remove the record of our active traces,
     * and then return.
     */

    cmdPtr->flags &= ~CMD_TRACE_ACTIVE;
    iPtr->activeCmdTracePtr = active.nextPtr;
    Tcl_Release(iPtr);
    return result;
}

/*
 *----------------------------------------------------------------------
 *
 * CancelEvalProc --
 *
 *	Marks this interpreter as being canceled. This causes current
 *	executions to be unwound as the interpreter enters a state where it
 *	refuses to execute more commands or handle [catch] or [try], yet the
 *	interpreter is still able to execute further commands after the
 *	cancelation is cleared (unlike if it is deleted).
 *
 * Results:
 *	The value given for the code argument.
 *
 * Side effects:
 *	Transfers a message from the cancellation message to the interpreter.
 *
 *----------------------------------------------------------------------
 */

static int
CancelEvalProc(
    void *clientData,	/* Interp to cancel the script in progress. */
    TCL_UNUSED(Tcl_Interp *),
    int code)			/* Current return code from command. */
{
    CancelInfo *cancelInfo = (CancelInfo *)clientData;
    Interp *iPtr;

    if (cancelInfo != NULL) {
	Tcl_MutexLock(&cancelLock);
	iPtr = (Interp *) cancelInfo->interp;

	if (iPtr != NULL) {
	    /*
	     * Setting the CANCELED flag will cause the script in progress to
	     * be canceled as soon as possible. The core honors this flag at
	     * all the necessary places to ensure script cancellation is
	     * responsive. Extensions can check for this flag by calling
	     * Tcl_Canceled and checking if TCL_ERROR is returned or they can
	     * choose to ignore the script cancellation flag and the
	     * associated functionality altogether. Currently, the only other
	     * flag we care about here is the TCL_CANCEL_UNWIND flag (from
	     * Tcl_CancelEval). We do not want to simply combine all the flags
	     * from original Tcl_CancelEval call with the interp flags here
	     * just in case the caller passed flags that might cause behaviour
	     * unrelated to script cancellation.
	     */

	    TclSetCancelFlags(iPtr, cancelInfo->flags | CANCELED);

	    /*
	     * Now, we must set the script cancellation flags on all the child
	     * interpreters belonging to this one.
	     */

	    TclSetChildCancelFlags((Tcl_Interp *) iPtr,
		    cancelInfo->flags | CANCELED, 0);

	    /*
	     * Create the result object now so that Tcl_Canceled can avoid
	     * locking the cancelLock mutex.
	     */

	    if (cancelInfo->result != NULL) {
		Tcl_SetStringObj(iPtr->asyncCancelMsg, cancelInfo->result,
			cancelInfo->length);
	    } else {
		Tcl_SetObjLength(iPtr->asyncCancelMsg, 0);
	    }
	}
	Tcl_MutexUnlock(&cancelLock);
    }

    return code;
}

/*
 *----------------------------------------------------------------------
 *
 * TclCleanupCommand --
 *
 *	This function frees up a Command structure unless it is still
 *	referenced from an interpreter's command hashtable or from a CmdName
 *	Tcl object representing the name of a command in a ByteCode
 *	instruction sequence.
 *
 * Results:
 *	None.
 *
 * Side effects:
 *	Memory gets freed unless a reference to the Command structure still
 *	exists. In that case the cleanup is delayed until the command is
 *	deleted or when the last ByteCode referring to it is freed.
 *
 *----------------------------------------------------------------------
 */

void
TclCleanupCommand(
    Command *cmdPtr)	/* Points to the Command structure to
				 * be freed. */
{
    if (cmdPtr->refCount-- <= 1) {
	ckfree(cmdPtr);
    }
}

/*
 *----------------------------------------------------------------------
 *
 * Tcl_CreateMathFunc --
 *
 *	Creates a new math function for expressions in a given interpreter.
 *
 * Results:
 *	None.
 *
 * Side effects:
 *	The Tcl function defined by "name" is created or redefined. If the
 *	function already exists then its definition is replaced; this includes
 *	the builtin functions. Redefining a builtin function forces all
 *	existing code to be invalidated since that code may be compiled using
 *	an instruction specific to the replaced function. In addition,
 *	redefining a non-builtin function will force existing code to be
 *	invalidated if the number of arguments has changed.
 *
 *----------------------------------------------------------------------
 */

#if !defined(TCL_NO_DEPRECATED)
void
Tcl_CreateMathFunc(
    Tcl_Interp *interp,		/* Interpreter in which function is to be
				 * available. */
    const char *name,		/* Name of function (e.g. "sin"). */
    int numArgs,		/* Number of arguments required by
				 * function. */
    Tcl_ValueType *argTypes,	/* Array of types acceptable for each
				 * argument. */
    Tcl_MathProc *proc,		/* C function that implements the math
				 * function. */
    void *clientData)	/* Additional value to pass to the
				 * function. */
{
    Tcl_DString bigName;
    OldMathFuncData *data = (OldMathFuncData *)ckalloc(sizeof(OldMathFuncData));

    data->proc = proc;
    data->numArgs = numArgs;
    data->argTypes = (Tcl_ValueType *)ckalloc(numArgs * sizeof(Tcl_ValueType));
    if ((numArgs > 0) && (argTypes != NULL)) {
	memcpy(data->argTypes, argTypes, numArgs * sizeof(Tcl_ValueType));
    }
    data->clientData = clientData;

    Tcl_DStringInit(&bigName);
    TclDStringAppendLiteral(&bigName, "::tcl::mathfunc::");
    Tcl_DStringAppend(&bigName, name, -1);

    Tcl_CreateObjCommand(interp, Tcl_DStringValue(&bigName),
	    OldMathFuncProc, data, OldMathFuncDeleteProc);
    Tcl_DStringFree(&bigName);
}

/*
 *----------------------------------------------------------------------
 *
 * OldMathFuncProc --
 *
 *	Dispatch to a math function created with Tcl_CreateMathFunc
 *
 * Results:
 *	Returns a standard Tcl result.
 *
 * Side effects:
 *	Whatever the math function does.
 *
 *----------------------------------------------------------------------
 */

static int
OldMathFuncProc(
    void *clientData,	/* Pointer to OldMathFuncData describing the
				 * function being called */
    Tcl_Interp *interp,		/* Tcl interpreter */
    int objc,			/* Actual parameter count */
    Tcl_Obj *const *objv)	/* Parameter vector */
{
    Tcl_Obj *valuePtr;
    OldMathFuncData *dataPtr = (OldMathFuncData *)clientData;
    Tcl_Value funcResult, *args;
    int result;
    int j, k;
    double d;

    /*
     * Check argument count.
     */

    if (objc != dataPtr->numArgs + 1) {
	MathFuncWrongNumArgs(interp, dataPtr->numArgs+1, objc, objv);
	return TCL_ERROR;
    }

    /*
     * Convert arguments from Tcl_Obj's to Tcl_Value's.
     */

    args = (Tcl_Value *)ckalloc(dataPtr->numArgs * sizeof(Tcl_Value));
    for (j = 1, k = 0; j < objc; ++j, ++k) {
	/* TODO: Convert to Tcl_GetNumberFromObj? */
	valuePtr = objv[j];
	result = Tcl_GetDoubleFromObj(NULL, valuePtr, &d);
#ifdef ACCEPT_NAN
	if (result != TCL_OK) {
	    const Tcl_ObjInternalRep *irPtr
		    = TclFetchInternalRep(valuePtr, &tclDoubleType);

	    if (irPtr) {
		d = irPtr->doubleValue;
		result = TCL_OK;
	    }
	}
#endif
	if (result != TCL_OK) {
	    /*
	     * We have a non-numeric argument.
	     */

	    Tcl_SetObjResult(interp, Tcl_NewStringObj(
		    "argument to math function didn't have numeric value",
		    -1));
	    TclCheckBadOctal(interp, TclGetString(valuePtr));
	    ckfree(args);
	    return TCL_ERROR;
	}

	/*
	 * Copy the object's numeric value to the argument record, converting
	 * it if necessary.
	 *
	 * NOTE: no bignum support; use the new mathfunc interface for that.
	 */

	args[k].type = dataPtr->argTypes[k];
	switch (args[k].type) {
	case TCL_EITHER:
	    if (Tcl_GetLongFromObj(NULL, valuePtr, &args[k].intValue)
		    == TCL_OK) {
		args[k].type = TCL_INT;
		break;
	    }
	    if (TclGetWideIntFromObj(interp, valuePtr, &args[k].wideValue)
		    == TCL_OK) {
		args[k].type = TCL_WIDE_INT;
		break;
	    }
	    args[k].type = TCL_DOUBLE;
	    /* FALLTHROUGH */

	case TCL_DOUBLE:
	    args[k].doubleValue = d;
	    break;
	case TCL_INT:
	    if (ExprIntFunc(NULL, interp, 2, &objv[j-1]) != TCL_OK) {
		ckfree(args);
		return TCL_ERROR;
	    }
	    valuePtr = Tcl_GetObjResult(interp);
	    Tcl_GetLongFromObj(NULL, valuePtr, &args[k].intValue);
	    Tcl_ResetResult(interp);
	    break;
	case TCL_WIDE_INT:
	    if (ExprWideFunc(NULL, interp, 2, &objv[j-1]) != TCL_OK) {
		ckfree(args);
		return TCL_ERROR;
	    }
	    valuePtr = Tcl_GetObjResult(interp);
	    TclGetWideIntFromObj(NULL, valuePtr, &args[k].wideValue);
	    Tcl_ResetResult(interp);
	    break;
	}
    }

    /*
     * Call the function.
     */

    errno = 0;
    result = dataPtr->proc(dataPtr->clientData, interp, args, &funcResult);
    ckfree(args);
    if (result != TCL_OK) {
	return result;
    }

    /*
     * Return the result of the call.
     */

    if (funcResult.type == TCL_INT) {
	TclNewIntObj(valuePtr, funcResult.intValue);
    } else if (funcResult.type == TCL_WIDE_INT) {
	TclNewIntObj(valuePtr, funcResult.wideValue);
    } else {
	return CheckDoubleResult(interp, funcResult.doubleValue);
    }
    Tcl_SetObjResult(interp, valuePtr);
    return TCL_OK;
}

/*
 *----------------------------------------------------------------------
 *
 * OldMathFuncDeleteProc --
 *
 *	Cleans up after deleting a math function registered with
 *	Tcl_CreateMathFunc
 *
 * Results:
 *	None.
 *
 * Side effects:
 *	Frees allocated memory.
 *
 *----------------------------------------------------------------------
 */

static void
OldMathFuncDeleteProc(
    void *clientData)
{
    OldMathFuncData *dataPtr = (OldMathFuncData *)clientData;

    ckfree(dataPtr->argTypes);
    ckfree(dataPtr);
}

/*
 *----------------------------------------------------------------------
 *
 * Tcl_GetMathFuncInfo --
 *
 *	Discovers how a particular math function was created in a given
 *	interpreter.
 *
 * Results:
 *	TCL_OK if it succeeds, TCL_ERROR else (leaving an error message in the
 *	interpreter result if that happens.)
 *
 * Side effects:
 *	If this function succeeds, the variables pointed to by the numArgsPtr
 *	and argTypePtr arguments will be updated to detail the arguments
 *	allowed by the function. The variable pointed to by the procPtr
 *	argument will be set to NULL if the function is a builtin function,
 *	and will be set to the address of the C function used to implement the
 *	math function otherwise (in which case the variable pointed to by the
 *	clientDataPtr argument will also be updated.)
 *
 *----------------------------------------------------------------------
 */

int
Tcl_GetMathFuncInfo(
    Tcl_Interp *interp,
    const char *name,
    int *numArgsPtr,
    Tcl_ValueType **argTypesPtr,
    Tcl_MathProc **procPtr,
    void **clientDataPtr)
{
    Tcl_Obj *cmdNameObj;
    Command *cmdPtr;

    /*
     * Get the command that implements the math function.
     */

    TclNewLiteralStringObj(cmdNameObj, "tcl::mathfunc::");
    Tcl_AppendToObj(cmdNameObj, name, -1);
    Tcl_IncrRefCount(cmdNameObj);
    cmdPtr = (Command *) Tcl_GetCommandFromObj(interp, cmdNameObj);
    Tcl_DecrRefCount(cmdNameObj);

    /*
     * Report unknown functions.
     */

    if (cmdPtr == NULL) {
        Tcl_SetObjResult(interp, Tcl_ObjPrintf(
                "unknown math function \"%s\"", name));
	Tcl_SetErrorCode(interp, "TCL", "LOOKUP", "MATHFUNC", name, NULL);
	*numArgsPtr = -1;
	*argTypesPtr = NULL;
	*procPtr = NULL;
	*clientDataPtr = NULL;
	return TCL_ERROR;
    }

    /*
     * Retrieve function info for user defined functions; return dummy
     * information for builtins.
     */

    if (cmdPtr->objProc == &OldMathFuncProc) {
	OldMathFuncData *dataPtr = (OldMathFuncData *)cmdPtr->clientData;

	*procPtr = dataPtr->proc;
	*numArgsPtr = dataPtr->numArgs;
	*argTypesPtr = dataPtr->argTypes;
	*clientDataPtr = dataPtr->clientData;
    } else {
	*procPtr = NULL;
	*numArgsPtr = -1;
	*argTypesPtr = NULL;
	*procPtr = NULL;
	*clientDataPtr = NULL;
    }
    return TCL_OK;
}

/*
 *----------------------------------------------------------------------
 *
 * Tcl_ListMathFuncs --
 *
 *	Produces a list of all the math functions defined in a given
 *	interpreter.
 *
 * Results:
 *	A pointer to a Tcl_Obj structure with a reference count of zero, or
 *	NULL in the case of an error (in which case a suitable error message
 *	will be left in the interpreter result.)
 *
 * Side effects:
 *	None.
 *
 *----------------------------------------------------------------------
 */

Tcl_Obj *
Tcl_ListMathFuncs(
    Tcl_Interp *interp,
    const char *pattern)
{
    Tcl_Obj *script = Tcl_NewStringObj("::info functions ", -1);
    Tcl_Obj *result;
    Tcl_InterpState state;

    if (pattern) {
	Tcl_Obj *patternObj = Tcl_NewStringObj(pattern, -1);
	Tcl_Obj *arg = Tcl_NewListObj(1, &patternObj);

	Tcl_AppendObjToObj(script, arg);
	Tcl_DecrRefCount(arg);	/* Should tear down patternObj too */
    }

    state = Tcl_SaveInterpState(interp, TCL_OK);
    Tcl_IncrRefCount(script);
    if (TCL_OK == Tcl_EvalObjEx(interp, script, 0)) {
	result = Tcl_DuplicateObj(Tcl_GetObjResult(interp));
    } else {
	TclNewObj(result);
    }
    Tcl_DecrRefCount(script);
    Tcl_RestoreInterpState(interp, state);

    return result;
}
#endif /* !defined(TCL_NO_DEPRECATED) */

/*
 *----------------------------------------------------------------------
 *
 * TclInterpReady --
 *
 *	Check if an interpreter is ready to eval commands or scripts, i.e., if
 *	it was not deleted and if the nesting level is not too high.
 *
 * Results:
 *	The return value is TCL_OK if it the interpreter is ready, TCL_ERROR
 *	otherwise.
 *
 * Side effects:
 *	The interpreters object and string results are cleared.
 *
 *----------------------------------------------------------------------
 */

int
TclInterpReady(
    Tcl_Interp *interp)
{
    Interp *iPtr = (Interp *) interp;

    /*
     * Reset the interpreter's result and clear out any previous error
     * information.
     */

    Tcl_ResetResult(interp);

    /*
     * If the interpreter has been deleted, return an error.
     */

    if (iPtr->flags & DELETED) {
	Tcl_SetObjResult(interp, Tcl_NewStringObj(
		"attempt to call eval in deleted interpreter", TCL_INDEX_NONE));
	Tcl_SetErrorCode(interp, "TCL", "IDELETE",
		"attempt to call eval in deleted interpreter", NULL);
	return TCL_ERROR;
    }

    if (iPtr->execEnvPtr->rewind) {
	return TCL_ERROR;
    }

    /*
     * Make sure the script being evaluated (if any) has not been canceled.
     */

    if (TclCanceled(iPtr) &&
	    (TCL_OK != Tcl_Canceled(interp, TCL_LEAVE_ERR_MSG))) {
	return TCL_ERROR;
    }

    /*
     * Check depth of nested calls to Tcl_Eval: if this gets too large, it's
     * probably because of an infinite loop somewhere.
     */

    if ((iPtr->numLevels <= iPtr->maxNestingDepth)) {
	return TCL_OK;
    }

    Tcl_SetObjResult(interp, Tcl_NewStringObj(
	    "too many nested evaluations (infinite loop?)", TCL_INDEX_NONE));
    Tcl_SetErrorCode(interp, "TCL", "LIMIT", "STACK", NULL);
    return TCL_ERROR;
}

/*
 *----------------------------------------------------------------------
 *
 * TclResetCancellation --
 *
 *	Reset the script cancellation flags if the nesting level
 *	(iPtr->numLevels) for the interp is zero or argument force is
 *	non-zero.
 *
 * Results:
 *	A standard Tcl result.
 *
 * Side effects:
 *	The script cancellation flags for the interp may be reset.
 *
 *----------------------------------------------------------------------
 */

int
TclResetCancellation(
    Tcl_Interp *interp,
    int force)
{
    Interp *iPtr = (Interp *) interp;

    if (iPtr == NULL) {
	return TCL_ERROR;
    }

    if (force || (iPtr->numLevels == 0)) {
	TclUnsetCancelFlags(iPtr);
    }
    return TCL_OK;
}

/*
 *----------------------------------------------------------------------
 *
 * Tcl_Canceled --
 *
 *	Check if the script in progress has been canceled, i.e.,
 *	Tcl_CancelEval was called for this interpreter or any of its parent
 *	interpreters.
 *
 * Results:
 *	The return value is TCL_OK if the script evaluation has not been
 *	canceled, TCL_ERROR otherwise.
 *
 *	If "flags" contains TCL_LEAVE_ERR_MSG, an error message is returned in
 *	the interpreter's result object. Otherwise, the interpreter's result
 *	object is left unchanged. If "flags" contains TCL_CANCEL_UNWIND,
 *	TCL_ERROR will only be returned if the script evaluation is being
 *	completely unwound.
 *
 * Side effects:
 *	The CANCELED flag for the interp will be reset if it is set.
 *
 *----------------------------------------------------------------------
 */

int
Tcl_Canceled(
    Tcl_Interp *interp,
    int flags)
{
    Interp *iPtr = (Interp *) interp;

    /*
     * Has the current script in progress for this interpreter been canceled
     * or is the stack being unwound due to the previous script cancellation?
     */

    if (!TclCanceled(iPtr)) {
        return TCL_OK;
    }

    /*
     * The CANCELED flag is a one-shot flag that is reset immediately upon
     * being detected; however, if the TCL_CANCEL_UNWIND flag is set we will
     * continue to report that the script in progress has been canceled
     * thereby allowing the evaluation stack for the interp to be fully
     * unwound.
     */

    iPtr->flags &= ~CANCELED;

    /*
     * The CANCELED flag was detected and reset; however, if the caller
     * specified the TCL_CANCEL_UNWIND flag, we only return TCL_ERROR
     * (indicating that the script in progress has been canceled) if the
     * evaluation stack for the interp is being fully unwound.
     */

    if ((flags & TCL_CANCEL_UNWIND) && !(iPtr->flags & TCL_CANCEL_UNWIND)) {
        return TCL_OK;
    }

    /*
     * If the TCL_LEAVE_ERR_MSG flags bit is set, place an error in the
     * interp's result; otherwise, we leave it alone.
     */

    if (flags & TCL_LEAVE_ERR_MSG) {
        const char *id, *message = NULL;
        Tcl_Size length;

        /*
         * Setup errorCode variables so that we can differentiate between
         * being canceled and unwound.
         */

        if (iPtr->asyncCancelMsg != NULL) {
            message = TclGetStringFromObj(iPtr->asyncCancelMsg, &length);
        } else {
            length = 0;
        }

        if (iPtr->flags & TCL_CANCEL_UNWIND) {
            id = "IUNWIND";
            if (length == 0) {
                message = "eval unwound";
            }
        } else {
            id = "ICANCEL";
            if (length == 0) {
                message = "eval canceled";
            }
        }

        Tcl_SetObjResult(interp, Tcl_NewStringObj(message, TCL_INDEX_NONE));
        Tcl_SetErrorCode(interp, "TCL", "CANCEL", id, message, NULL);
    }

    /*
     * Return TCL_ERROR to the caller (not necessarily just the Tcl core
     * itself) that indicates further processing of the script or command in
     * progress should halt gracefully and as soon as possible.
     */

    return TCL_ERROR;
}

/*
 *----------------------------------------------------------------------
 *
 * Tcl_CancelEval --
 *
 *	This function schedules the cancellation of the current script in the
 *	given interpreter.
 *
 * Results:
 *	The return value is a standard Tcl completion code such as TCL_OK or
 *	TCL_ERROR. Since the interp may belong to a different thread, no error
 *	message can be left in the interp's result.
 *
 * Side effects:
 *	The script in progress in the specified interpreter will be canceled
 *	with TCL_ERROR after asynchronous handlers are invoked at the next
 *	Tcl_Canceled check.
 *
 *----------------------------------------------------------------------
 */

int
Tcl_CancelEval(
    Tcl_Interp *interp,		/* Interpreter in which to cancel the
				 * script. */
    Tcl_Obj *resultObjPtr,	/* The script cancellation error message or
				 * NULL for a default error message. */
    void *clientData,	/* Passed to CancelEvalProc. */
    int flags)			/* Collection of OR-ed bits that control
				 * the cancellation of the script. Only
				 * TCL_CANCEL_UNWIND is currently
				 * supported. */
{
    Tcl_HashEntry *hPtr;
    CancelInfo *cancelInfo;
    int code = TCL_ERROR;
    const char *result;

    if (interp == NULL) {
	return TCL_ERROR;
    }

    Tcl_MutexLock(&cancelLock);
    if (cancelTableInitialized != 1) {
	/*
	 * No CancelInfo hash table (Tcl_CreateInterp has never been called?)
	 */

	goto done;
    }
    hPtr = Tcl_FindHashEntry(&cancelTable, interp);
    if (hPtr == NULL) {
	/*
	 * No CancelInfo record for this interpreter.
	 */

	goto done;
    }
    cancelInfo = (CancelInfo *)Tcl_GetHashValue(hPtr);

    /*
     * Populate information needed by the interpreter thread to fulfill the
     * cancellation request. Currently, clientData is ignored. If the
     * TCL_CANCEL_UNWIND flags bit is set, the script in progress is not
     * allowed to catch the script cancellation because the evaluation stack
     * for the interp is completely unwound.
     */

    if (resultObjPtr != NULL) {
	result = TclGetStringFromObj(resultObjPtr, &cancelInfo->length);
	cancelInfo->result = (char *)ckrealloc(cancelInfo->result,cancelInfo->length);
	memcpy(cancelInfo->result, result, cancelInfo->length);
	TclDecrRefCount(resultObjPtr);	/* Discard their result object. */
    } else {
	cancelInfo->result = NULL;
	cancelInfo->length = 0;
    }
    cancelInfo->clientData = clientData;
    cancelInfo->flags = flags;
    Tcl_AsyncMark(cancelInfo->async);
    code = TCL_OK;

  done:
    Tcl_MutexUnlock(&cancelLock);
    return code;
}

/*
 *----------------------------------------------------------------------
 *
 * Tcl_InterpActive --
 *
 *	Returns non-zero if the specified interpreter is in use, i.e. if there
 *	is an evaluation currently active in the interpreter.
 *
 * Results:
 *	See above.
 *
 * Side effects:
 *	None.
 *
 *----------------------------------------------------------------------
 */

int
Tcl_InterpActive(
    Tcl_Interp *interp)
{
    return ((Interp *) interp)->numLevels > 0;
}

/*
 *----------------------------------------------------------------------
 *
 * Tcl_EvalObjv --
 *
 *	This function evaluates a Tcl command that has already been parsed
 *	into words, with one Tcl_Obj holding each word.
 *
 * Results:
 *	The return value is a standard Tcl completion code such as TCL_OK or
 *	TCL_ERROR. A result or error message is left in interp's result.
 *
 * Side effects:
 *	Always pushes a callback. Other side effects depend on the command.
 *
 *----------------------------------------------------------------------
 */

int
Tcl_EvalObjv(
    Tcl_Interp *interp,		/* Interpreter in which to evaluate the
				 * command. Also used for error reporting. */
    Tcl_Size objc,		/* Number of words in command. */
    Tcl_Obj *const objv[],	/* An array of pointers to objects that are
				 * the words that make up the command. */
    int flags)			/* Collection of OR-ed bits that control the
				 * evaluation of the script. Only
				 * TCL_EVAL_GLOBAL, TCL_EVAL_INVOKE and
				 * TCL_EVAL_NOERR are currently supported. */
{
    int result;
    NRE_callback *rootPtr = TOP_CB(interp);

    result = TclNREvalObjv(interp, objc, objv, flags, NULL);
    return TclNRRunCallbacks(interp, result, rootPtr);
}

int
TclNREvalObjv(
    Tcl_Interp *interp,		/* Interpreter in which to evaluate the
				 * command. Also used for error reporting. */
    Tcl_Size objc,		/* Number of words in command. */
    Tcl_Obj *const objv[],	/* An array of pointers to objects that are
				 * the words that make up the command. */
    int flags,			/* Collection of OR-ed bits that control the
				 * evaluation of the script. Only
				 * TCL_EVAL_GLOBAL, TCL_EVAL_INVOKE and
				 * TCL_EVAL_NOERR are currently supported. */
    Command *cmdPtr)		/* NULL if the Command is to be looked up
				 * here, otherwise the pointer to the
				 * requested Command struct to be invoked. */
{
    Interp *iPtr = (Interp *) interp;

    /*
     * data[1] stores a marker for use by tailcalls; it will be set to 1 by
     * command redirectors (imports, alias, ensembles) so that tailcall skips
     * this callback (that marks the end of the target command) and goes back
     * to the end of the source command.
     */

    if (iPtr->deferredCallbacks) {
        iPtr->deferredCallbacks = NULL;
    } else {
	TclNRAddCallback(interp, NRCommand, NULL, NULL, NULL, NULL);
    }

    iPtr->numLevels++;
    TclNRAddCallback(interp, EvalObjvCore, cmdPtr, INT2PTR(flags),
	    INT2PTR(objc), objv);
    return TCL_OK;
}

static int
EvalObjvCore(
    void *data[],
    Tcl_Interp *interp,
    TCL_UNUSED(int) /*result*/)
{
    Command *cmdPtr = NULL, *preCmdPtr = (Command *)data[0];
    int flags = PTR2INT(data[1]);
    Tcl_Size objc = PTR2INT(data[2]);
    Tcl_Obj **objv = (Tcl_Obj **)data[3];
    Interp *iPtr = (Interp *) interp;
    Namespace *lookupNsPtr = NULL;
    int enterTracesDone = 0;

    /*
     * Push records for task to be done on return, in INVERSE order. First, if
     * needed, the exception handlers (as they should happen last).
     */

    if (!(flags & TCL_EVAL_NOERR)) {
	TEOV_PushExceptionHandlers(interp, objc, objv, flags);
    }

    if (TCL_OK != TclInterpReady(interp)) {
	return TCL_ERROR;
    }

    if (objc == 0) {
	return TCL_OK;
    }

    if (TclLimitExceeded(iPtr->limit)) {
	return TCL_ERROR;
    }

    /*
     * Configure evaluation context to match the requested flags.
     */

    if (iPtr->lookupNsPtr) {

	/*
	 * Capture the namespace we should do command name resolution in, as
	 * instructed by our caller sneaking it in to us in a private interp
	 * field.  Clear that field right away so we cannot possibly have its
	 * use leak where it should not.  The sneaky message pass is done.
	 *
	 * Use of this mechanism overrides the TCL_EVAL_GLOBAL flag.
	 * TODO: Is that a bug?
	 */

	lookupNsPtr = iPtr->lookupNsPtr;
	iPtr->lookupNsPtr = NULL;
    } else if (flags & TCL_EVAL_INVOKE) {
	lookupNsPtr = iPtr->globalNsPtr;
    } else {

	/*
	 * TCL_EVAL_INVOKE was not set: clear rewrite rules
	 */

	TclResetRewriteEnsemble(interp, 1);

	if (flags & TCL_EVAL_GLOBAL) {
	    TEOV_SwitchVarFrame(interp);
	    lookupNsPtr = iPtr->globalNsPtr;
	}
    }

    /*
     * Lookup the Command to dispatch.
     */

    reresolve:
    assert(cmdPtr == NULL);
    if (preCmdPtr) {
	/*
         * Caller gave it to us.
         */

	if (!(preCmdPtr->flags & CMD_DEAD)) {
	    /*
             * So long as it exists, use it.
             */

	    cmdPtr = preCmdPtr;
	} else if (flags & TCL_EVAL_NORESOLVE) {
	    /*
	     * When it's been deleted, and we're told not to attempt resolving
	     * it ourselves, all we can do is raise an error.
	     */

	    Tcl_SetObjResult(interp, Tcl_ObjPrintf(
		    "attempt to invoke a deleted command"));
	    Tcl_SetErrorCode(interp, "TCL", "EVAL", "DELETEDCOMMAND", NULL);
	    return TCL_ERROR;
	}
    }
    if (cmdPtr == NULL) {
	cmdPtr = TEOV_LookupCmdFromObj(interp, objv[0], lookupNsPtr);
	if (!cmdPtr) {
	    return TEOV_NotFound(interp, objc, objv, lookupNsPtr);
	}
    }

    if (enterTracesDone || iPtr->tracePtr
	    || (cmdPtr->flags & CMD_HAS_EXEC_TRACES)) {
	Tcl_Obj *commandPtr = TclGetSourceFromFrame(
		flags & TCL_EVAL_SOURCE_IN_FRAME ?  iPtr->cmdFramePtr : NULL,
		objc, objv);

	Tcl_IncrRefCount(commandPtr);
	if (!enterTracesDone) {
	    int code = TEOV_RunEnterTraces(interp, &cmdPtr, commandPtr,
		    objc, objv);

	    /*
	     * Send any exception from enter traces back as an exception
	     * raised by the traced command.
	     * TODO: Is this a bug?  Letting an execution trace BREAK or
	     * CONTINUE or RETURN in the place of the traced command?  Would
	     * either converting all exceptions to TCL_ERROR, or just
	     * swallowing them be better?  (Swallowing them has the problem of
	     * permanently hiding program errors.)
	     */

	    if (code != TCL_OK) {
		Tcl_DecrRefCount(commandPtr);
		return code;
	    }

	    /*
	     * If the enter traces made the resolved cmdPtr unusable, go back
	     * and resolve again, but next time don't run enter traces again.
	     */

	    if (cmdPtr == NULL) {
		enterTracesDone = 1;
		Tcl_DecrRefCount(commandPtr);
		goto reresolve;
	    }
	}

	/*
	 * Schedule leave traces.  Raise the refCount on the resolved cmdPtr,
	 * so that when it passes to the leave traces we know it's still
	 * valid.
	 */

	cmdPtr->refCount++;
	TclNRAddCallback(interp, TEOV_RunLeaveTraces, INT2PTR(objc),
		    commandPtr, cmdPtr, objv);
    }

    TclNRAddCallback(interp, Dispatch,
	    cmdPtr->nreProc ? cmdPtr->nreProc : cmdPtr->objProc,
	    cmdPtr->objClientData, INT2PTR(objc), objv);
    return TCL_OK;
}

static int
Dispatch(
    void *data[],
    Tcl_Interp *interp,
    TCL_UNUSED(int) /*result*/)
{
    Tcl_ObjCmdProc *objProc = (Tcl_ObjCmdProc *)data[0];
    void *clientData = data[1];
    int objc = PTR2INT(data[2]);
    Tcl_Obj **objv = (Tcl_Obj **)data[3];
    Interp *iPtr = (Interp *) interp;

#ifdef USE_DTRACE
    if (TCL_DTRACE_CMD_ARGS_ENABLED()) {
	const char *a[10];
	int i = 0;

	while (i < 10) {
	    a[i] = i < objc ? TclGetString(objv[i]) : NULL; i++;
	}
	TCL_DTRACE_CMD_ARGS(a[0], a[1], a[2], a[3], a[4], a[5], a[6], a[7],
		a[8], a[9]);
    }
    if (TCL_DTRACE_CMD_INFO_ENABLED() && iPtr->cmdFramePtr) {
	Tcl_Obj *info = TclInfoFrame(interp, iPtr->cmdFramePtr);
	const char *a[6]; int i[2];

	TclDTraceInfo(info, a, i);
	TCL_DTRACE_CMD_INFO(a[0], a[1], a[2], a[3], i[0], i[1], a[4], a[5]);
	TclDecrRefCount(info);
    }
    if ((TCL_DTRACE_CMD_RETURN_ENABLED() || TCL_DTRACE_CMD_RESULT_ENABLED())
	    && objc) {
	TclNRAddCallback(interp, DTraceCmdReturn, objv[0], NULL, NULL, NULL);
    }
    if (TCL_DTRACE_CMD_ENTRY_ENABLED() && objc) {
	TCL_DTRACE_CMD_ENTRY(TclGetString(objv[0]), objc - 1,
		(Tcl_Obj **)(objv + 1));
    }
#endif /* USE_DTRACE */

    iPtr->cmdCount++;
    return objProc(clientData, interp, objc, objv);
}

int
TclNRRunCallbacks(
    Tcl_Interp *interp,
    int result,
    struct NRE_callback *rootPtr)
				/* All callbacks down to rootPtr not inclusive
				 * are to be run. */
{
#if !defined(TCL_NO_DEPRECATED) && TCL_MAJOR_VERSION < 9
    Interp *iPtr = (Interp *) interp;
#endif /* !defined(TCL_NO_DEPRECATED) */

    /*
     * If the interpreter has a non-empty string result, the result object is
     * either empty or stale because some function set interp->result
     * directly. If so, move the string result to the result object, then
     * reset the string result.
     *
     * This only needs to be done for the first item in the list: all other
     * are for NR function calls, and those are Tcl_Obj based.
     */

#if !defined(TCL_NO_DEPRECATED) && TCL_MAJOR_VERSION < 9
    if (*(iPtr->result) != 0) {
	(void) Tcl_GetObjResult(interp);
    }
#endif /* !defined(TCL_NO_DEPRECATED) */

    /*
     * This is the trampoline.
     */

    while (TOP_CB(interp) != rootPtr) {
        NRE_callback *callbackPtr = TOP_CB(interp);
        Tcl_NRPostProc *procPtr = callbackPtr->procPtr;

	TOP_CB(interp) = callbackPtr->nextPtr;
	result = procPtr(callbackPtr->data, interp, result);
	TCLNR_FREE(interp, callbackPtr);
    }
    return result;
}

static int
NRCommand(
    void *data[],
    Tcl_Interp *interp,
    int result)
{
    Interp *iPtr = (Interp *) interp;
    Tcl_Obj *listPtr;

    iPtr->numLevels--;

     /*
      * If there is a tailcall, schedule it next
      */

    if (data[1] && (data[1] != INT2PTR(1))) {
	listPtr = (Tcl_Obj *)data[1];
	data[1] = NULL;

	TclNRAddCallback(interp, TclNRTailcallEval, listPtr, NULL, NULL, NULL);
    }

    /* OPT ??
     * Do not interrupt a series of cleanups with async or limit checks:
     * just check at the end?
     */

    if (TclAsyncReady(iPtr)) {
	result = Tcl_AsyncInvoke(interp, result);
    }
    if ((result == TCL_OK) && TclCanceled(iPtr)) {
	result = Tcl_Canceled(interp, TCL_LEAVE_ERR_MSG);
    }
    if (result == TCL_OK && TclLimitReady(iPtr->limit)) {
	result = Tcl_LimitCheck(interp);
    }

    return result;
}

/*
 *----------------------------------------------------------------------
 *
 * TEOV_Exception	 -
 * TEOV_LookupCmdFromObj -
 * TEOV_RunEnterTraces	 -
 * TEOV_RunLeaveTraces	 -
 * TEOV_NotFound	 -
 *
 *	These are helper functions for Tcl_EvalObjv.
 *
 *----------------------------------------------------------------------
 */

static void
TEOV_PushExceptionHandlers(
    Tcl_Interp *interp,
    Tcl_Size objc,
    Tcl_Obj *const objv[],
    int flags)
{
    Interp *iPtr = (Interp *) interp;

    /*
     * If any error processing is necessary, push the appropriate records.
     * Note that we have to push them in the inverse order: first the one that
     * has to run last.
     */

    if (!(flags & TCL_EVAL_INVOKE)) {
	/*
	 * Error messages
	 */

	TclNRAddCallback(interp, TEOV_Error, INT2PTR(objc),
		objv, NULL, NULL);
    }

    if (iPtr->numLevels == 1) {
	/*
	 * No CONTINUE or BREAK at level 0, manage RETURN
	 */

	TclNRAddCallback(interp, TEOV_Exception, INT2PTR(iPtr->evalFlags),
		NULL, NULL, NULL);
    }
}

static void
TEOV_SwitchVarFrame(
    Tcl_Interp *interp)
{
    Interp *iPtr = (Interp *) interp;

    /*
     * Change the varFrame to be the rootVarFrame, and push a record to
     * restore things at the end.
     */

    TclNRAddCallback(interp, TEOV_RestoreVarFrame, iPtr->varFramePtr, NULL,
	    NULL, NULL);
    iPtr->varFramePtr = iPtr->rootFramePtr;
}

static int
TEOV_RestoreVarFrame(
    void *data[],
    Tcl_Interp *interp,
    int result)
{
    ((Interp *) interp)->varFramePtr = (CallFrame *)data[0];
    return result;
}

static int
TEOV_Exception(
    void *data[],
    Tcl_Interp *interp,
    int result)
{
    Interp *iPtr = (Interp *) interp;
    int allowExceptions = (PTR2INT(data[0]) & TCL_ALLOW_EXCEPTIONS);

    if (result != TCL_OK) {
	if (result == TCL_RETURN) {
	    result = TclUpdateReturnInfo(iPtr);
	}
	if ((result != TCL_OK) && (result != TCL_ERROR) && !allowExceptions) {
	    ProcessUnexpectedResult(interp, result);
	    result = TCL_ERROR;
	}
    }

    /*
     * We are returning to level 0, so should process TclResetCancellation. As
     * numLevels has not *yet* been decreased, do not call it: do the thing
     * here directly.
     */

    TclUnsetCancelFlags(iPtr);
    return result;
}

static int
TEOV_Error(
    void *data[],
    Tcl_Interp *interp,
    int result)
{
    Interp *iPtr = (Interp *) interp;
    Tcl_Obj *listPtr;
    const char *cmdString;
    Tcl_Size cmdLen;
    Tcl_Size objc = PTR2INT(data[0]);
    Tcl_Obj **objv = (Tcl_Obj **)data[1];

    if ((result == TCL_ERROR) && !(iPtr->flags & ERR_ALREADY_LOGGED)) {
	/*
	 * If there was an error, a command string will be needed for the
	 * error log: get it out of the itemPtr. The details depend on the
	 * type.
	 */

	listPtr = Tcl_NewListObj(objc, objv);
	cmdString = TclGetStringFromObj(listPtr, &cmdLen);
	Tcl_LogCommandInfo(interp, cmdString, cmdString, cmdLen);
	Tcl_DecrRefCount(listPtr);
    }
    iPtr->flags &= ~ERR_ALREADY_LOGGED;
    return result;
}

static int
TEOV_NotFound(
    Tcl_Interp *interp,
    Tcl_Size objc,
    Tcl_Obj *const objv[],
    Namespace *lookupNsPtr)
{
    Command * cmdPtr;
    Interp *iPtr = (Interp *) interp;
    Tcl_Size i, newObjc, handlerObjc;
    Tcl_Obj **newObjv, **handlerObjv;
    CallFrame *varFramePtr = iPtr->varFramePtr;
    Namespace *currNsPtr = NULL;/* Used to check for and invoke any registered
				 * unknown command handler for the current
				 * namespace (TIP 181). */
    Namespace *savedNsPtr = NULL;

    currNsPtr = varFramePtr->nsPtr;
    if ((currNsPtr == NULL) || (currNsPtr->unknownHandlerPtr == NULL)) {
	currNsPtr = iPtr->globalNsPtr;
	if (currNsPtr == NULL) {
	    Tcl_Panic("Tcl_EvalObjv: NULL global namespace pointer");
	}
    }

    /*
     * Check to see if the resolution namespace has lost its unknown handler.
     * If so, reset it to "::unknown".
     */

    if (currNsPtr->unknownHandlerPtr == NULL) {
	TclNewLiteralStringObj(currNsPtr->unknownHandlerPtr, "::unknown");
	Tcl_IncrRefCount(currNsPtr->unknownHandlerPtr);
    }

    /*
     * Get the list of words for the unknown handler and allocate enough space
     * to hold both the handler prefix and all words of the command invocation
     * itself.
     */

    TclListObjGetElementsM(NULL, currNsPtr->unknownHandlerPtr,
	    &handlerObjc, &handlerObjv);
    newObjc = objc + handlerObjc;
    newObjv = (Tcl_Obj **)TclStackAlloc(interp, sizeof(Tcl_Obj *) * newObjc);

    /*
     * Copy command prefix from unknown handler and add on the real command's
     * full argument list. Note that we only use memcpy() once because we have
     * to increment the reference count of all the handler arguments anyway.
     */

    for (i = 0; i < handlerObjc; ++i) {
	newObjv[i] = handlerObjv[i];
	Tcl_IncrRefCount(newObjv[i]);
    }
    memcpy(newObjv+handlerObjc, objv, sizeof(Tcl_Obj *) * objc);

    /*
     * Look up and invoke the handler (by recursive call to this function). If
     * there is no handler at all, instead of doing the recursive call we just
     * generate a generic error message; it would be an infinite-recursion
     * nightmare otherwise.
     *
     * In this case we worry a bit less about recursion for now, and call the
     * "blocking" interface.
     */

    cmdPtr = TEOV_LookupCmdFromObj(interp, newObjv[0], lookupNsPtr);
    if (cmdPtr == NULL) {
	Tcl_SetObjResult(interp, Tcl_ObjPrintf(
                "invalid command name \"%s\"", TclGetString(objv[0])));
        Tcl_SetErrorCode(interp, "TCL", "LOOKUP", "COMMAND",
                TclGetString(objv[0]), NULL);

	/*
	 * Release any resources we locked and allocated during the handler
	 * call.
	 */

	for (i = 0; i < handlerObjc; ++i) {
	    Tcl_DecrRefCount(newObjv[i]);
	}
	TclStackFree(interp, newObjv);
	return TCL_ERROR;
    }

    if (lookupNsPtr) {
	savedNsPtr = varFramePtr->nsPtr;
	varFramePtr->nsPtr = lookupNsPtr;
    }
    TclSkipTailcall(interp);
    TclNRAddCallback(interp, TEOV_NotFoundCallback, INT2PTR(handlerObjc),
	    newObjv, savedNsPtr, NULL);
    return TclNREvalObjv(interp, newObjc, newObjv, TCL_EVAL_NOERR, NULL);
}

static int
TEOV_NotFoundCallback(
    void *data[],
    Tcl_Interp *interp,
    int result)
{
    Interp *iPtr = (Interp *) interp;
    Tcl_Size objc = PTR2INT(data[0]);
    Tcl_Obj **objv = (Tcl_Obj **)data[1];
    Namespace *savedNsPtr = (Namespace *)data[2];

    Tcl_Size i;

    if (savedNsPtr) {
	iPtr->varFramePtr->nsPtr = savedNsPtr;
    }

    /*
     * Release any resources we locked and allocated during the handler call.
     */

    for (i = 0; i < objc; ++i) {
	Tcl_DecrRefCount(objv[i]);
    }
    TclStackFree(interp, objv);

    return result;
}

static int
TEOV_RunEnterTraces(
    Tcl_Interp *interp,
    Command **cmdPtrPtr,
    Tcl_Obj *commandPtr,
    Tcl_Size objc,
    Tcl_Obj *const objv[])
{
    Interp *iPtr = (Interp *) interp;
    Command *cmdPtr = *cmdPtrPtr;
    Tcl_Size length, newEpoch, cmdEpoch = cmdPtr->cmdEpoch;
    int traceCode = TCL_OK;
    const char *command = TclGetStringFromObj(commandPtr, &length);

    /*
     * Call trace functions.
     * Execute any command or execution traces. Note that we bump up the
     * command's reference count for the duration of the calling of the
     * traces so that the structure doesn't go away underneath our feet.
     */

    cmdPtr->refCount++;
    if (iPtr->tracePtr) {
	traceCode = TclCheckInterpTraces(interp, command, length,
		cmdPtr, TCL_OK, TCL_TRACE_ENTER_EXEC, objc, objv);
    }
    if ((cmdPtr->flags & CMD_HAS_EXEC_TRACES) && (traceCode == TCL_OK)) {
	traceCode = TclCheckExecutionTraces(interp, command, length,
		cmdPtr, TCL_OK, TCL_TRACE_ENTER_EXEC, objc, objv);
    }
    newEpoch = cmdPtr->cmdEpoch;
    TclCleanupCommandMacro(cmdPtr);

    if (traceCode != TCL_OK) {
	if (traceCode == TCL_ERROR) {
	    Tcl_Obj *info;

	    TclNewLiteralStringObj(info, "\n    (enter trace on \"");
	    Tcl_AppendLimitedToObj(info, command, length, 55, "...");
	    Tcl_AppendToObj(info, "\")", 2);
	    Tcl_AppendObjToErrorInfo(interp, info);
	    iPtr->flags |= ERR_ALREADY_LOGGED;
	}
	return traceCode;
    }
    if (cmdEpoch != newEpoch) {
	*cmdPtrPtr = NULL;
    }
    return TCL_OK;
}

static int
TEOV_RunLeaveTraces(
    void *data[],
    Tcl_Interp *interp,
    int result)
{
    Interp *iPtr = (Interp *) interp;
    int traceCode = TCL_OK;
    Tcl_Size objc = PTR2INT(data[0]);
    Tcl_Obj *commandPtr = (Tcl_Obj *)data[1];
    Command *cmdPtr = (Command *)data[2];
    Tcl_Obj **objv = (Tcl_Obj **)data[3];
    Tcl_Size length;
    const char *command = TclGetStringFromObj(commandPtr, &length);

    if (!(cmdPtr->flags & CMD_DYING)) {
	if (cmdPtr->flags & CMD_HAS_EXEC_TRACES) {
	    traceCode = TclCheckExecutionTraces(interp, command, length,
		    cmdPtr, result, TCL_TRACE_LEAVE_EXEC, objc, objv);
	}
	if (iPtr->tracePtr != NULL && traceCode == TCL_OK) {
	    traceCode = TclCheckInterpTraces(interp, command, length,
		    cmdPtr, result, TCL_TRACE_LEAVE_EXEC, objc, objv);
	}
    }

    /*
     * As cmdPtr is set, TclNRRunCallbacks is about to reduce the numlevels.
     * Prevent that by resetting the cmdPtr field and dealing right here with
     * cmdPtr->refCount.
     */

    TclCleanupCommandMacro(cmdPtr);

    if (traceCode != TCL_OK) {
	if (traceCode == TCL_ERROR) {
	    Tcl_Obj *info;

	    TclNewLiteralStringObj(info, "\n    (leave trace on \"");
	    Tcl_AppendLimitedToObj(info, command, length, 55, "...");
	    Tcl_AppendToObj(info, "\")", 2);
	    Tcl_AppendObjToErrorInfo(interp, info);
	    iPtr->flags |= ERR_ALREADY_LOGGED;
	}
	result = traceCode;
    }
    Tcl_DecrRefCount(commandPtr);
    return result;
}

static inline Command *
TEOV_LookupCmdFromObj(
    Tcl_Interp *interp,
    Tcl_Obj *namePtr,
    Namespace *lookupNsPtr)
{
    Interp *iPtr = (Interp *) interp;
    Command *cmdPtr;
    Namespace *savedNsPtr = iPtr->varFramePtr->nsPtr;

    if (lookupNsPtr) {
	iPtr->varFramePtr->nsPtr = lookupNsPtr;
    }
    cmdPtr = (Command *) Tcl_GetCommandFromObj(interp, namePtr);
    iPtr->varFramePtr->nsPtr = savedNsPtr;
    return cmdPtr;
}

/*
 *----------------------------------------------------------------------
 *
 * Tcl_EvalTokensStandard --
 *
 *	Given an array of tokens parsed from a Tcl command (e.g., the tokens
 *	that make up a word or the index for an array variable) this function
 *	evaluates the tokens and concatenates their values to form a single
 *	result value.
 *
 * Results:
 *	The return value is a standard Tcl completion code such as TCL_OK or
 *	TCL_ERROR. A result or error message is left in interp's result.
 *
 * Side effects:
 *	Depends on the array of tokens being evaled.
 *
 *----------------------------------------------------------------------
 */

int
Tcl_EvalTokensStandard(
    Tcl_Interp *interp,		/* Interpreter in which to lookup variables,
				 * execute nested commands, and report
				 * errors. */
    Tcl_Token *tokenPtr,	/* Pointer to first in an array of tokens to
				 * evaluate and concatenate. */
    Tcl_Size count)			/* Number of tokens to consider at tokenPtr.
				 * Must be at least 1. */
{
    return TclSubstTokens(interp, tokenPtr, count, /* numLeftPtr */ NULL, 1,
	    NULL, NULL);
}

#if !defined(TCL_NO_DEPRECATED) && TCL_MAJOR_VERSION < 9
/*
 *----------------------------------------------------------------------
 *
 * Tcl_EvalTokens --
 *
 *	Given an array of tokens parsed from a Tcl command (e.g., the tokens
 *	that make up a word or the index for an array variable) this function
 *	evaluates the tokens and concatenates their values to form a single
 *	result value.
 *
 * Results:
 *	The return value is a pointer to a newly allocated Tcl_Obj containing
 *	the value of the array of tokens. The reference count of the returned
 *	object has been incremented. If an error occurs in evaluating the
 *	tokens then a NULL value is returned and an error message is left in
 *	interp's result.
 *
 * Side effects:
 *	A new object is allocated to hold the result.
 *
 *----------------------------------------------------------------------
 *
 * This uses a non-standard return convention; its use is now deprecated. It
 * is a wrapper for the new function Tcl_EvalTokensStandard, and is not used
 * in the core any longer. It is only kept for backward compatibility.
 */

Tcl_Obj *
Tcl_EvalTokens(
    Tcl_Interp *interp,		/* Interpreter in which to lookup variables,
				 * execute nested commands, and report
				 * errors. */
    Tcl_Token *tokenPtr,	/* Pointer to first in an array of tokens to
				 * evaluate and concatenate. */
    Tcl_Size count)			/* Number of tokens to consider at tokenPtr.
				 * Must be at least 1. */
{
    Tcl_Obj *resPtr;

    if (Tcl_EvalTokensStandard(interp, tokenPtr, count) != TCL_OK) {
	return NULL;
    }
    resPtr = Tcl_GetObjResult(interp);
    Tcl_IncrRefCount(resPtr);
    Tcl_ResetResult(interp);
    return resPtr;
}
#endif /* !TCL_NO_DEPRECATED */

/*
 *----------------------------------------------------------------------
 *
 * Tcl_EvalEx, TclEvalEx --
 *
 *	This function evaluates a Tcl script without using the compiler or
 *	byte-code interpreter. It just parses the script, creates values for
 *	each word of each command, then calls EvalObjv to execute each
 *	command.
 *
 * Results:
 *	The return value is a standard Tcl completion code such as TCL_OK or
 *	TCL_ERROR. A result or error message is left in interp's result.
 *
 * Side effects:
 *	Depends on the script.
 *
 * TIP #280 : Keep public API, internally extended API.
 *----------------------------------------------------------------------
 */

int
Tcl_EvalEx(
    Tcl_Interp *interp,		/* Interpreter in which to evaluate the
				 * script. Also used for error reporting. */
    const char *script,		/* First character of script to evaluate. */
    Tcl_Size numBytes,		/* Number of bytes in script. If -1, the
				 * script consists of all bytes up to the
				 * first null character. */
    int flags)			/* Collection of OR-ed bits that control the
				 * evaluation of the script. Only
				 * TCL_EVAL_GLOBAL is currently supported. */
{
    return TclEvalEx(interp, script, numBytes, flags, 1, NULL, script);
}

int
TclEvalEx(
    Tcl_Interp *interp,		/* Interpreter in which to evaluate the
				 * script. Also used for error reporting. */
    const char *script,		/* First character of script to evaluate. */
    Tcl_Size numBytes,		/* Number of bytes in script. If -1, the
				 * script consists of all bytes up to the
				 * first NUL character. */
    int flags,			/* Collection of OR-ed bits that control the
				 * evaluation of the script. Only
				 * TCL_EVAL_GLOBAL is currently supported. */
    Tcl_Size line,		/* The line the script starts on. */
    Tcl_Size *clNextOuter,		/* Information about an outer context for */
    const char *outerScript)	/* continuation line data. This is set only in
				 * TclSubstTokens(), to properly handle
				 * [...]-nested commands. The 'outerScript'
				 * refers to the most-outer script containing
				 * the embedded command, which is referred to
				 * by 'script'. The 'clNextOuter' refers to
				 * the current entry in the table of
				 * continuation lines in this "main script",
				 * and the character offsets are relative to
				 * the 'outerScript' as well.
				 *
				 * If outerScript == script, then this call is
				 * for the outer-most script/command. See
				 * Tcl_EvalEx() and TclEvalObjEx() for places
				 * generating arguments for which this is
				 * true. */
{
    Interp *iPtr = (Interp *) interp;
    const char *p, *next;
    const int minObjs = 20;
    Tcl_Obj **objv, **objvSpace;
    int *expand;
    Tcl_Size *lines, *lineSpace;
    Tcl_Token *tokenPtr;
    int expandRequested, code = TCL_OK;
    Tcl_Size bytesLeft, commandLength;
    CallFrame *savedVarFramePtr;/* Saves old copy of iPtr->varFramePtr in case
				 * TCL_EVAL_GLOBAL was set. */
    int allowExceptions = (iPtr->evalFlags & TCL_ALLOW_EXCEPTIONS);
    int gotParse = 0;
    Tcl_Size i, objectsUsed = 0;
				/* These variables keep track of how much
				 * state has been allocated while evaluating
				 * the script, so that it can be freed
				 * properly if an error occurs. */
    Tcl_Parse *parsePtr = (Tcl_Parse *)TclStackAlloc(interp, sizeof(Tcl_Parse));
    CmdFrame *eeFramePtr = (CmdFrame *)TclStackAlloc(interp, sizeof(CmdFrame));
    Tcl_Obj **stackObjArray = (Tcl_Obj **)
	    TclStackAlloc(interp, minObjs * sizeof(Tcl_Obj *));
    int *expandStack = (int *)TclStackAlloc(interp, minObjs * sizeof(int));
    Tcl_Size *linesStack = (Tcl_Size *)TclStackAlloc(interp, minObjs * sizeof(Tcl_Size));
				/* TIP #280 Structures for tracking of command
				 * locations. */
    Tcl_Size *clNext = NULL;		/* Pointer for the tracking of invisible
				 * continuation lines. Initialized only if the
				 * caller gave us a table of locations to
				 * track, via scriptCLLocPtr. It always refers
				 * to the table entry holding the location of
				 * the next invisible continuation line to
				 * look for, while parsing the script. */

    if (iPtr->scriptCLLocPtr) {
	if (clNextOuter) {
	    clNext = clNextOuter;
	} else {
	    clNext = &iPtr->scriptCLLocPtr->loc[0];
	}
    }

    if (numBytes < 0) {
	numBytes = strlen(script);
    }
    Tcl_ResetResult(interp);

    savedVarFramePtr = iPtr->varFramePtr;
    if (flags & TCL_EVAL_GLOBAL) {
	iPtr->varFramePtr = iPtr->rootFramePtr;
    }

    /*
     * Each iteration through the following loop parses the next command from
     * the script and then executes it.
     */

    objv = objvSpace = stackObjArray;
    lines = lineSpace = linesStack;
    expand = expandStack;
    p = script;
    bytesLeft = numBytes;

    /*
     * TIP #280 Initialize tracking. Do not push on the frame stack yet.
     *
     * We open a new context, either for a sourced script, or 'eval'.
     * For sourced files we always have a path object, even if nothing was
     * specified in the interp itself. That makes code using it simpler as
     * NULL checks can be left out. Sourced file without path in the
     * 'scriptFile' is possible during Tcl initialization.
     */

    eeFramePtr->level = iPtr->cmdFramePtr ? iPtr->cmdFramePtr->level + 1 : 1;
    eeFramePtr->framePtr = iPtr->framePtr;
    eeFramePtr->nextPtr = iPtr->cmdFramePtr;
    eeFramePtr->nline = 0;
    eeFramePtr->line = NULL;
    eeFramePtr->cmdObj = NULL;

    iPtr->cmdFramePtr = eeFramePtr;
    if (iPtr->evalFlags & TCL_EVAL_FILE) {
	/*
	 * Set up for a sourced file.
	 */

	eeFramePtr->type = TCL_LOCATION_SOURCE;

	if (iPtr->scriptFile) {
	    /*
	     * Normalization here, to have the correct pwd. Should have
	     * negligible impact on performance, as the norm should have been
	     * done already by the 'source' invoking us, and it caches the
	     * result.
	     */

	    Tcl_Obj *norm = Tcl_FSGetNormalizedPath(interp, iPtr->scriptFile);

	    if (norm == NULL) {
		/*
		 * Error message in the interp result.
		 */

		code = TCL_ERROR;
		goto error;
	    }
	    eeFramePtr->data.eval.path = norm;
	} else {
	    TclNewLiteralStringObj(eeFramePtr->data.eval.path, "");
	}
	Tcl_IncrRefCount(eeFramePtr->data.eval.path);
    } else {
	/*
	 * Set up for plain eval.
	 */

	eeFramePtr->type = TCL_LOCATION_EVAL;
	eeFramePtr->data.eval.path = NULL;
    }

    iPtr->evalFlags = 0;
    do {
	if (Tcl_ParseCommand(interp, p, bytesLeft, 0, parsePtr) != TCL_OK) {
	    code = TCL_ERROR;
	    Tcl_LogCommandInfo(interp, script, parsePtr->commandStart,
		    parsePtr->term + 1 - parsePtr->commandStart);
	    goto posterror;
	}

	/*
	 * TIP #280 Track lines. The parser may have skipped text till it
	 * found the command we are now at. We have to count the lines in this
	 * block, and do not forget invisible continuation lines.
	 */

	TclAdvanceLines(&line, p, parsePtr->commandStart);
	TclAdvanceContinuations(&line, &clNext,
		parsePtr->commandStart - outerScript);

	gotParse = 1;
	if (parsePtr->numWords > 0) {
	    /*
	     * TIP #280. Track lines within the words of the current
	     * command. We use a separate pointer into the table of
	     * continuation line locations to not lose our position for the
	     * per-command parsing.
	     */

	    Tcl_Size wordLine = line;
	    const char *wordStart = parsePtr->commandStart;
	    Tcl_Size *wordCLNext = clNext;
	    Tcl_Size objectsNeeded = 0;
	    Tcl_Size numWords = parsePtr->numWords;

	    /*
	     * Generate an array of objects for the words of the command.
	     */

	    if (numWords > minObjs) {
		expand =    (int *)ckalloc(numWords * sizeof(int));
		objvSpace = (Tcl_Obj **)ckalloc(numWords * sizeof(Tcl_Obj *));
		lineSpace = (Tcl_Size *)ckalloc(numWords * sizeof(Tcl_Size));
	    }
	    expandRequested = 0;
	    objv = objvSpace;
	    lines = lineSpace;

	    iPtr->cmdFramePtr = eeFramePtr->nextPtr;
	    for (objectsUsed = 0, tokenPtr = parsePtr->tokenPtr;
		    objectsUsed < numWords;
		    objectsUsed++, tokenPtr += tokenPtr->numComponents+1) {
		/*
		 * TIP #280. Track lines to current word. Save the information
		 * on a per-word basis, signaling dynamic words as needed.
		 * Make the information available to the recursively called
		 * evaluator as well, including the type of context (source
		 * vs. eval).
		 */

		TclAdvanceLines(&wordLine, wordStart, tokenPtr->start);
		TclAdvanceContinuations(&wordLine, &wordCLNext,
			tokenPtr->start - outerScript);
		wordStart = tokenPtr->start;

		lines[objectsUsed] = TclWordKnownAtCompileTime(tokenPtr, NULL)
			? wordLine : -1;

		if (eeFramePtr->type == TCL_LOCATION_SOURCE) {
		    iPtr->evalFlags |= TCL_EVAL_FILE;
		}

		code = TclSubstTokens(interp, tokenPtr+1,
			tokenPtr->numComponents, NULL, wordLine,
			wordCLNext, outerScript);

		iPtr->evalFlags = 0;

		if (code != TCL_OK) {
		    break;
		}
		objv[objectsUsed] = Tcl_GetObjResult(interp);
		Tcl_IncrRefCount(objv[objectsUsed]);
		if (tokenPtr->type == TCL_TOKEN_EXPAND_WORD) {
		    Tcl_Size numElements;

		    code = TclListObjLengthM(interp, objv[objectsUsed],
			    &numElements);
		    if (code == TCL_ERROR) {
			/*
			 * Attempt to expand a non-list.
			 */

			Tcl_AppendObjToErrorInfo(interp, Tcl_ObjPrintf(
				"\n    (expanding word %d)", objectsUsed));
			Tcl_DecrRefCount(objv[objectsUsed]);
			break;
		    }
		    expandRequested = 1;
		    expand[objectsUsed] = 1;

		    objectsNeeded += (numElements ? numElements : 1);
		} else {
		    expand[objectsUsed] = 0;
		    objectsNeeded++;
		}

		if (wordCLNext) {
		    TclContinuationsEnterDerived(objv[objectsUsed],
			    wordStart - outerScript, wordCLNext);
		}
	    } /* for loop */
	    iPtr->cmdFramePtr = eeFramePtr;
	    if (code != TCL_OK) {
		goto error;
	    }
	    if (expandRequested) {
		/*
		 * Some word expansion was requested. Check for objv resize.
		 */

		Tcl_Obj **copy = objvSpace;
		Tcl_Size *lcopy = lineSpace;
		Tcl_Size wordIdx = numWords;
		Tcl_Size objIdx = objectsNeeded - 1;

		if ((numWords > minObjs) || (objectsNeeded > minObjs)) {
		    objv = objvSpace =
			    (Tcl_Obj **)ckalloc(objectsNeeded * sizeof(Tcl_Obj *));
		    lines = lineSpace = (Tcl_Size *)ckalloc(objectsNeeded * sizeof(Tcl_Size));
		}

		objectsUsed = 0;
		while (wordIdx--) {
		    if (expand[wordIdx]) {
			Tcl_Size numElements;
			Tcl_Obj **elements, *temp = copy[wordIdx];

			TclListObjGetElementsM(NULL, temp, &numElements,
				&elements);
			objectsUsed += numElements;
			while (numElements--) {
			    lines[objIdx] = -1;
			    objv[objIdx--] = elements[numElements];
			    Tcl_IncrRefCount(elements[numElements]);
			}
			Tcl_DecrRefCount(temp);
		    } else {
			lines[objIdx] = lcopy[wordIdx];
			objv[objIdx--] = copy[wordIdx];
			objectsUsed++;
		    }
		}
		objv += objIdx+1;

		if (copy != stackObjArray) {
		    ckfree(copy);
		}
		if (lcopy != linesStack) {
		    ckfree(lcopy);
		}
	    }

	    /*
	     * Execute the command and free the objects for its words.
	     *
	     * TIP #280: Remember the command itself for 'info frame'. We
	     * shorten the visible command by one char to exclude the
	     * termination character, if necessary. Here is where we put our
	     * frame on the stack of frames too. _After_ the nested commands
	     * have been executed.
	     */

	    eeFramePtr->cmd = parsePtr->commandStart;
	    eeFramePtr->len = parsePtr->commandSize;

	    if (parsePtr->term ==
		    parsePtr->commandStart + parsePtr->commandSize - 1) {
		eeFramePtr->len--;
	    }

	    eeFramePtr->nline = objectsUsed;
	    eeFramePtr->line = lines;

	    TclArgumentEnter(interp, objv, objectsUsed, eeFramePtr);
	    code = Tcl_EvalObjv(interp, objectsUsed, objv,
		    TCL_EVAL_NOERR | TCL_EVAL_SOURCE_IN_FRAME);
	    TclArgumentRelease(interp, objv, objectsUsed);

	    eeFramePtr->line = NULL;
	    eeFramePtr->nline = 0;
	    if (eeFramePtr->cmdObj) {
		Tcl_DecrRefCount(eeFramePtr->cmdObj);
		eeFramePtr->cmdObj = NULL;
	    }

	    if (code != TCL_OK) {
		goto error;
	    }
	    for (i = 0; i < objectsUsed; i++) {
		Tcl_DecrRefCount(objv[i]);
	    }
	    objectsUsed = 0;
	    if (objvSpace != stackObjArray) {
		ckfree(objvSpace);
		objvSpace = stackObjArray;
		ckfree(lineSpace);
		lineSpace = linesStack;
	    }

	    /*
	     * Free expand separately since objvSpace could have been
	     * reallocated above.
	     */

	    if (expand != expandStack) {
		ckfree(expand);
		expand = expandStack;
	    }
	}

	/*
	 * Advance to the next command in the script.
	 *
	 * TIP #280 Track Lines. Now we track how many lines were in the
	 * executed command.
	 */

	next = parsePtr->commandStart + parsePtr->commandSize;
	bytesLeft -= next - p;
	p = next;
	TclAdvanceLines(&line, parsePtr->commandStart, p);
	Tcl_FreeParse(parsePtr);
	gotParse = 0;
    } while (bytesLeft > 0);
    iPtr->varFramePtr = savedVarFramePtr;
    code = TCL_OK;
    goto cleanup_return;

  error:
    /*
     * Generate and log various pieces of error information.
     */

    if (iPtr->numLevels == 0) {
	if (code == TCL_RETURN) {
	    code = TclUpdateReturnInfo(iPtr);
	}
	if ((code != TCL_OK) && (code != TCL_ERROR) && !allowExceptions) {
	    ProcessUnexpectedResult(interp, code);
	    code = TCL_ERROR;
	}
    }
    if ((code == TCL_ERROR) && !(iPtr->flags & ERR_ALREADY_LOGGED)) {
	commandLength = parsePtr->commandSize;
	if (parsePtr->term == parsePtr->commandStart + commandLength - 1) {
	    /*
	     * The terminator character (such as ; or ]) of the command where
	     * the error occurred is the last character in the parsed command.
	     * Reduce the length by one so that the error message doesn't
	     * include the terminator character.
	     */

	    commandLength -= 1;
	}
	Tcl_LogCommandInfo(interp, script, parsePtr->commandStart,
		commandLength);
    }
 posterror:
    iPtr->flags &= ~ERR_ALREADY_LOGGED;

    /*
     * Then free resources that had been allocated to the command.
     */

    for (i = 0; i < objectsUsed; i++) {
	Tcl_DecrRefCount(objv[i]);
    }
    if (gotParse) {
	Tcl_FreeParse(parsePtr);
    }
    if (objvSpace != stackObjArray) {
	ckfree(objvSpace);
	ckfree(lineSpace);
    }
    if (expand != expandStack) {
	ckfree(expand);
    }
    iPtr->varFramePtr = savedVarFramePtr;

 cleanup_return:
    /*
     * TIP #280. Release the local CmdFrame, and its contents.
     */

    iPtr->cmdFramePtr = iPtr->cmdFramePtr->nextPtr;
    if (eeFramePtr->type == TCL_LOCATION_SOURCE) {
	Tcl_DecrRefCount(eeFramePtr->data.eval.path);
    }
    TclStackFree(interp, linesStack);
    TclStackFree(interp, expandStack);
    TclStackFree(interp, stackObjArray);
    TclStackFree(interp, eeFramePtr);
    TclStackFree(interp, parsePtr);

    return code;
}

/*
 *----------------------------------------------------------------------
 *
 * TclAdvanceLines --
 *
 *	This function is a helper which counts the number of lines in a block
 *	of text and advances an external counter.
 *
 * Results:
 *	None.
 *
 * Side effects:
 *	The specified counter is advanced per the number of lines found.
 *
 * TIP #280
 *----------------------------------------------------------------------
 */

void
TclAdvanceLines(
    Tcl_Size *line,
    const char *start,
    const char *end)
{
    const char *p;

    for (p = start; p < end; p++) {
	if (*p == '\n') {
	    (*line)++;
	}
    }
}

/*
 *----------------------------------------------------------------------
 *
 * TclAdvanceContinuations --
 *
 *	This procedure is a helper which counts the number of continuation
 *	lines (CL) in a block of text using a table of CL locations and
 *	advances an external counter, and the pointer into the table.
 *
 * Results:
 *	None.
 *
 * Side effects:
 *	The specified counter is advanced per the number of continuation lines
 *	found.
 *
 * TIP #280
 *----------------------------------------------------------------------
 */

void
TclAdvanceContinuations(
    Tcl_Size *line,
    Tcl_Size **clNextPtrPtr,
    int loc)
{
    /*
     * Track the invisible continuation lines embedded in a script, if any.
     * Here they are just spaces (already). They were removed by
     * TclSubstTokens via TclParseBackslash.
     *
     * *clNextPtrPtr         <=> We have continuation lines to track.
     * **clNextPtrPtr >= 0   <=> We are not beyond the last possible location.
     * loc >= **clNextPtrPtr <=> We stepped beyond the current cont. line.
     */

    while (*clNextPtrPtr && (**clNextPtrPtr >= 0)
	    && (loc >= **clNextPtrPtr)) {
	/*
	 * We just stepped over an invisible continuation line. Adjust the
	 * line counter and step to the table entry holding the location of
	 * the next continuation line to track.
	 */

	(*line)++;
	(*clNextPtrPtr)++;
    }
}

/*
 *----------------------------------------------------------------------
 * Note: The whole data structure access for argument location tracking is
 * hidden behind these three functions. The only parts open are the lineLAPtr
 * field in the Interp structure. The CFWord definition is internal to here.
 * Should make it easier to redo the data structures if we find something more
 * space/time efficient.
 */

/*
 *----------------------------------------------------------------------
 *
 * TclArgumentEnter --
 *
 *	This procedure is a helper for the TIP #280 uplevel extension. It
 *	enters location references for the arguments of a command to be
 *	invoked. Only the first entry has the actual data, further entries
 *	simply count the usage up.
 *
 * Results:
 *	None.
 *
 * Side effects:
 *	May allocate memory.
 *
 * TIP #280
 *----------------------------------------------------------------------
 */

void
TclArgumentEnter(
    Tcl_Interp *interp,
    Tcl_Obj **objv,
    Tcl_Size objc,
    CmdFrame *cfPtr)
{
    Interp *iPtr = (Interp *) interp;
    int isNew;
    Tcl_Size i;
    Tcl_HashEntry *hPtr;
    CFWord *cfwPtr;

    for (i = 1; i < objc; i++) {
	/*
	 * Ignore argument words without line information (= dynamic). If they
	 * are variables they may have location information associated with
	 * that, either through globally recorded 'set' invocations, or
	 * literals in bytecode. Either way there is no need to record
	 * something here.
	 */

	if (cfPtr->line[i] < 0) {
	    continue;
	}
	hPtr = Tcl_CreateHashEntry(iPtr->lineLAPtr, objv[i], &isNew);
	if (isNew) {
	    /*
	     * The word is not on the stack yet, remember the current location
	     * and initialize references.
	     */

	    cfwPtr = (CFWord *)ckalloc(sizeof(CFWord));
	    cfwPtr->framePtr = cfPtr;
	    cfwPtr->word = i;
	    cfwPtr->refCount = 1;
	    Tcl_SetHashValue(hPtr, cfwPtr);
	} else {
	    /*
	     * The word is already on the stack, its current location is not
	     * relevant. Just remember the reference to prevent early removal.
	     */

	    cfwPtr = (CFWord *)Tcl_GetHashValue(hPtr);
	    cfwPtr->refCount++;
	}
    }
}

/*
 *----------------------------------------------------------------------
 *
 * TclArgumentRelease --
 *
 *	This procedure is a helper for the TIP #280 uplevel extension. It
 *	removes the location references for the arguments of a command just
 *	done. Usage is counted down, the data is removed only when no user is
 *	left over.
 *
 * Results:
 *	None.
 *
 * Side effects:
 *	May release memory.
 *
 * TIP #280
 *----------------------------------------------------------------------
 */

void
TclArgumentRelease(
    Tcl_Interp *interp,
    Tcl_Obj **objv,
    Tcl_Size objc)
{
    Interp *iPtr = (Interp *) interp;
    Tcl_Size i;

    for (i = 1; i < objc; i++) {
	CFWord *cfwPtr;
	Tcl_HashEntry *hPtr =
		Tcl_FindHashEntry(iPtr->lineLAPtr, objv[i]);

	if (!hPtr) {
	    continue;
	}
	cfwPtr = (CFWord *)Tcl_GetHashValue(hPtr);

	if (cfwPtr->refCount-- > 1) {
	    continue;
	}

	ckfree(cfwPtr);
	Tcl_DeleteHashEntry(hPtr);
    }
}

/*
 *----------------------------------------------------------------------
 *
 * TclArgumentBCEnter --
 *
 *	This procedure is a helper for the TIP #280 uplevel extension. It
 *	enters location references for the literal arguments of commands in
 *	bytecode about to be invoked. Only the first entry has the actual
 *	data, further entries simply count the usage up.
 *
 * Results:
 *	None.
 *
 * Side effects:
 *	May allocate memory.
 *
 * TIP #280
 *----------------------------------------------------------------------
 */

void
TclArgumentBCEnter(
    Tcl_Interp *interp,
    Tcl_Obj *objv[],
    Tcl_Size objc,
    void *codePtr,
    CmdFrame *cfPtr,
    Tcl_Size cmd,
    Tcl_Size pc)
{
    ExtCmdLoc *eclPtr;
    Tcl_Size word;
    ECL *ePtr;
    CFWordBC *lastPtr = NULL;
    Interp *iPtr = (Interp *) interp;
    Tcl_HashEntry *hePtr =
	    Tcl_FindHashEntry(iPtr->lineBCPtr, codePtr);

    if (!hePtr) {
	return;
    }
    eclPtr = (ExtCmdLoc *)Tcl_GetHashValue(hePtr);
    ePtr = &eclPtr->loc[cmd];

    /*
     * ePtr->nline is the number of words originally parsed.
     *
     * objc is the number of elements getting invoked.
     *
     * If they are not the same, we arrived here by compiling an
     * ensemble dispatch.  Ensemble subcommands that lead to script
     * evaluation are not supposed to get compiled, because a command
     * such as [info level] in the script can expose some of the dispatch
     * shenanigans.  This means that we don't have to tend to the
     * housekeeping, and can escape now.
     */

    if (ePtr->nline != objc) {
        return;
    }

    /*
     * Having disposed of the ensemble cases, we can state...
     * A few truths ...
     * (1) ePtr->nline == objc
     * (2) (ePtr->line[word] < 0) => !literal, for all words
     * (3) (word == 0) => !literal
     *
     * Item (2) is why we can use objv to get the literals, and do not
     * have to save them at compile time.
     */

    for (word = 1; word < objc; word++) {
	if (ePtr->line[word] >= 0) {
	    int isNew;
	    Tcl_HashEntry *hPtr = Tcl_CreateHashEntry(iPtr->lineLABCPtr,
		objv[word], &isNew);
	    CFWordBC *cfwPtr = (CFWordBC *)ckalloc(sizeof(CFWordBC));

	    cfwPtr->framePtr = cfPtr;
	    cfwPtr->obj = objv[word];
	    cfwPtr->pc = pc;
	    cfwPtr->word = word;
	    cfwPtr->nextPtr = lastPtr;
	    lastPtr = cfwPtr;

	    if (isNew) {
		/*
		 * The word is not on the stack yet, remember the current
		 * location and initialize references.
		 */

		cfwPtr->prevPtr = NULL;
	    } else {
		/*
		 * The object is already on the stack, however it may have
		 * a different location now (literal sharing may map
		 * multiple location to a single Tcl_Obj*. Save the old
		 * information in the new structure.
		 */

		cfwPtr->prevPtr = (CFWordBC *)Tcl_GetHashValue(hPtr);
	    }

	    Tcl_SetHashValue(hPtr, cfwPtr);
	}
    } /* for */

    cfPtr->litarg = lastPtr;
}

/*
 *----------------------------------------------------------------------
 *
 * TclArgumentBCRelease --
 *
 *	This procedure is a helper for the TIP #280 uplevel extension. It
 *	removes the location references for the literal arguments of commands
 *	in bytecode just done. Usage is counted down, the data is removed only
 *	when no user is left over.
 *
 * Results:
 *	None.
 *
 * Side effects:
 *	May release memory.
 *
 * TIP #280
 *----------------------------------------------------------------------
 */

void
TclArgumentBCRelease(
    Tcl_Interp *interp,
    CmdFrame *cfPtr)
{
    Interp *iPtr = (Interp *) interp;
    CFWordBC *cfwPtr = (CFWordBC *) cfPtr->litarg;

    while (cfwPtr) {
	CFWordBC *nextPtr = cfwPtr->nextPtr;
	Tcl_HashEntry *hPtr =
		Tcl_FindHashEntry(iPtr->lineLABCPtr, cfwPtr->obj);
	CFWordBC *xPtr = (CFWordBC *)Tcl_GetHashValue(hPtr);

	if (xPtr != cfwPtr) {
	    Tcl_Panic("TclArgumentBC Enter/Release Mismatch");
	}

	if (cfwPtr->prevPtr) {
	    Tcl_SetHashValue(hPtr, cfwPtr->prevPtr);
	} else {
	    Tcl_DeleteHashEntry(hPtr);
	}

	ckfree(cfwPtr);
	cfwPtr = nextPtr;
    }

    cfPtr->litarg = NULL;
}

/*
 *----------------------------------------------------------------------
 *
 * TclArgumentGet --
 *
 *	This procedure is a helper for the TIP #280 uplevel extension. It
 *	finds the location references for a Tcl_Obj, if any.
 *
 * Results:
 *	None.
 *
 * Side effects:
 *	Writes found location information into the result arguments.
 *
 * TIP #280
 *----------------------------------------------------------------------
 */

void
TclArgumentGet(
    Tcl_Interp *interp,
    Tcl_Obj *obj,
    CmdFrame **cfPtrPtr,
    int *wordPtr)
{
    Interp *iPtr = (Interp *) interp;
    Tcl_HashEntry *hPtr;
    CmdFrame *framePtr;

    /*
     * An object which either has no string rep or else is a canonical list is
     * guaranteed to have been generated dynamically: bail out, this cannot
     * have a usable absolute location. _Do not touch_ the information the set
     * up by the caller. It knows better than us.
     */

    if (!TclHasStringRep(obj) || TclListObjIsCanonical(obj)) {
	return;
    }

    /*
     * First look for location information recorded in the argument
     * stack. That is nearest.
     */

    hPtr = Tcl_FindHashEntry(iPtr->lineLAPtr, obj);
    if (hPtr) {
	CFWord *cfwPtr = (CFWord *)Tcl_GetHashValue(hPtr);

	*wordPtr = cfwPtr->word;
	*cfPtrPtr = cfwPtr->framePtr;
	return;
    }

    /*
     * Check if the Tcl_Obj has location information as a bytecode literal, in
     * that stack.
     */

    hPtr = Tcl_FindHashEntry(iPtr->lineLABCPtr, obj);
    if (hPtr) {
	CFWordBC *cfwPtr = (CFWordBC *)Tcl_GetHashValue(hPtr);

	framePtr = cfwPtr->framePtr;
	framePtr->data.tebc.pc = (char *) (((ByteCode *)
		framePtr->data.tebc.codePtr)->codeStart + cfwPtr->pc);
	*cfPtrPtr = cfwPtr->framePtr;
	*wordPtr = cfwPtr->word;
	return;
    }
}

/*
 *----------------------------------------------------------------------
 *
 * Tcl_Eval --
 *
 *	Execute a Tcl command in a string. This function executes the script
 *	directly, rather than compiling it to bytecodes. Before the arrival of
 *	the bytecode compiler in Tcl 8.0 Tcl_Eval was the main function used
 *	for executing Tcl commands, but nowadays it isn't used much.
 *
 * Results:
 *	The return value is one of the return codes defined in tcl.h (such as
 *	TCL_OK), and interp's result contains a value to supplement the return
 *	code. The value of the result will persist only until the next call to
 *	Tcl_Eval or Tcl_EvalObj: you must copy it or lose it!
 *
 * Side effects:
 *	Can be almost arbitrary, depending on the commands in the script.
 *
 *----------------------------------------------------------------------
 */

#ifndef TCL_NO_DEPRECATED
#undef Tcl_Eval
int
Tcl_Eval(
    Tcl_Interp *interp,		/* Token for command interpreter (returned by
				 * previous call to Tcl_CreateInterp). */
    const char *script)		/* Pointer to TCL command to execute. */
{
    int code = Tcl_EvalEx(interp, script, TCL_INDEX_NONE, 0);

    /*
     * For backwards compatibility with old C code that predates the object
     * system in Tcl 8.0, we have to mirror the object result back into the
     * string result (some callers may expect it there).
     */

    (void) Tcl_GetStringResult(interp);
    return code;
}

/*
 *----------------------------------------------------------------------
 *
 * Tcl_EvalObj, Tcl_GlobalEvalObj --
 *
 *	These functions are deprecated but we keep them around for backwards
 *	compatibility reasons.
 *
 * Results:
 *	See the functions they call.
 *
 * Side effects:
 *	See the functions they call.
 *
 *----------------------------------------------------------------------
 */

#undef Tcl_EvalObj
int
Tcl_EvalObj(
    Tcl_Interp *interp,
    Tcl_Obj *objPtr)
{
    return Tcl_EvalObjEx(interp, objPtr, 0);
}
#undef Tcl_GlobalEvalObj
int
Tcl_GlobalEvalObj(
    Tcl_Interp *interp,
    Tcl_Obj *objPtr)
{
    return Tcl_EvalObjEx(interp, objPtr, TCL_EVAL_GLOBAL);
}
#endif /* TCL_NO_DEPRECATED */

/*
 *----------------------------------------------------------------------
 *
 * Tcl_EvalObjEx, TclEvalObjEx --
 *
 *	Execute Tcl commands stored in a Tcl object. These commands are
 *	compiled into bytecodes if necessary, unless TCL_EVAL_DIRECT is
 *	specified.
 *
 *	If the flag TCL_EVAL_DIRECT is passed in, the value of invoker
 *	must be NULL.  Support for non-NULL invokers in that mode has
 *	been removed since it was unused and untested.  Failure to
 *	follow this limitation will lead to an assertion panic.
 *
 * Results:
 *	The return value is one of the return codes defined in tcl.h (such as
 *	TCL_OK), and the interpreter's result contains a value to supplement
 *	the return code.
 *
 * Side effects:
 *	The object is converted, if necessary, to a ByteCode object that holds
 *	the bytecode instructions for the commands. Executing the commands
 *	will almost certainly have side effects that depend on those commands.
 *
 * TIP #280 : Keep public API, internally extended API.
 *----------------------------------------------------------------------
 */

int
Tcl_EvalObjEx(
    Tcl_Interp *interp,		/* Token for command interpreter (returned by
				 * a previous call to Tcl_CreateInterp). */
    Tcl_Obj *objPtr,	/* Pointer to object containing commands to
				 * execute. */
    int flags)			/* Collection of OR-ed bits that control the
				 * evaluation of the script. Supported values
				 * are TCL_EVAL_GLOBAL and TCL_EVAL_DIRECT. */
{
    return TclEvalObjEx(interp, objPtr, flags, NULL, 0);
}

int
TclEvalObjEx(
    Tcl_Interp *interp,		/* Token for command interpreter (returned by
				 * a previous call to Tcl_CreateInterp). */
    Tcl_Obj *objPtr,	/* Pointer to object containing commands to
				 * execute. */
    int flags,			/* Collection of OR-ed bits that control the
				 * evaluation of the script. Supported values
				 * are TCL_EVAL_GLOBAL and TCL_EVAL_DIRECT. */
    const CmdFrame *invoker,	/* Frame of the command doing the eval. */
    int word)			/* Index of the word which is in objPtr. */
{
    int result = TCL_OK;
    NRE_callback *rootPtr = TOP_CB(interp);

    result = TclNREvalObjEx(interp, objPtr, flags, invoker, word);
    return TclNRRunCallbacks(interp, result, rootPtr);
}

int
TclNREvalObjEx(
    Tcl_Interp *interp,		/* Token for command interpreter (returned by
				 * a previous call to Tcl_CreateInterp). */
    Tcl_Obj *objPtr,	/* Pointer to object containing commands to
				 * execute. */
    int flags,			/* Collection of OR-ed bits that control the
				 * evaluation of the script. Supported values
				 * are TCL_EVAL_GLOBAL and TCL_EVAL_DIRECT. */
    const CmdFrame *invoker,	/* Frame of the command doing the eval. */
    int word)			/* Index of the word which is in objPtr. */
{
    Interp *iPtr = (Interp *) interp;
    int result;

    /*
     * This function consists of three independent blocks for: direct
     * evaluation of canonical lists, compilation and bytecode execution and
     * finally direct evaluation. Precisely one of these blocks will be run.
     */

    if (TclListObjIsCanonical(objPtr)) {
	CmdFrame *eoFramePtr = NULL;
	Tcl_Size objc;
	Tcl_Obj *listPtr, **objv;

	/*
	 * Canonical List Optimization:  In this case, we
	 * can safely use Tcl_EvalObjv instead and get an appreciable
	 * improvement in execution speed. This is because it allows us to
	 * avoid a setFromAny step that would just pack everything into a
	 * string and back out again.
	 *
	 * This also preserves any associations between list elements and
	 * location information for such elements.
	 */

	/*
	 * Shimmer protection! Always pass an unshared obj. The caller could
	 * incr the refCount of objPtr AFTER calling us! To be completely safe
	 * we always make a copy. The callback takes care of the refCounts for
	 * both listPtr and objPtr.
	 *
	 * TODO: Create a test to demo this need, or eliminate it.
	 * FIXME OPT: preserve just the internal rep?
	 */

	Tcl_IncrRefCount(objPtr);
	listPtr = TclListObjCopy(interp, objPtr);
	Tcl_IncrRefCount(listPtr);

	if (word != INT_MIN) {
	    /*
	     * TIP #280 Structures for tracking lines. As we know that this is
	     * dynamic execution we ignore the invoker, even if known.
	     *
	     * TIP #280. We do _not_ compute all the line numbers for the
	     * words in the command. For the eval of a pure list the most
	     * sensible choice is to put all words on line 1. Given that we
	     * neither need memory for them nor compute anything. 'line' is
	     * left NULL. The two places using this information (TclInfoFrame,
	     * and TclInitCompileEnv), are special-cased to use the proper
	     * line number directly instead of accessing the 'line' array.
	     *
	     * Note that we use (word==INTMIN) to signal that no command frame
	     * should be pushed, as needed by alias and ensemble redirections.
	     */

	    eoFramePtr = (CmdFrame *)TclStackAlloc(interp, sizeof(CmdFrame));
	    eoFramePtr->nline = 0;
	    eoFramePtr->line = NULL;

	    eoFramePtr->type = TCL_LOCATION_EVAL;
	    eoFramePtr->level = (iPtr->cmdFramePtr == NULL?
		    1 : iPtr->cmdFramePtr->level + 1);
	    eoFramePtr->framePtr = iPtr->framePtr;
	    eoFramePtr->nextPtr = iPtr->cmdFramePtr;

	    eoFramePtr->cmdObj = objPtr;
	    eoFramePtr->cmd = NULL;
	    eoFramePtr->len = 0;
	    eoFramePtr->data.eval.path = NULL;

	    iPtr->cmdFramePtr = eoFramePtr;

	    flags |= TCL_EVAL_SOURCE_IN_FRAME;
	}

	TclMarkTailcall(interp);
        TclNRAddCallback(interp, TEOEx_ListCallback, listPtr, eoFramePtr,
		objPtr, NULL);

	TclListObjGetElementsM(NULL, listPtr, &objc, &objv);
	return TclNREvalObjv(interp, objc, objv, flags, NULL);
    }

    if (!(flags & TCL_EVAL_DIRECT)) {
	/*
	 * Let the compiler/engine subsystem do the evaluation.
	 *
	 * TIP #280 The invoker provides us with the context for the script.
	 * We transfer this to the byte code compiler.
	 */

	int allowExceptions = (iPtr->evalFlags & TCL_ALLOW_EXCEPTIONS);
	ByteCode *codePtr;
	CallFrame *savedVarFramePtr = NULL;	/* Saves old copy of
						 * iPtr->varFramePtr in case
						 * TCL_EVAL_GLOBAL was set. */

        if (TclInterpReady(interp) != TCL_OK) {
            return TCL_ERROR;
        }
	if (flags & TCL_EVAL_GLOBAL) {
	    savedVarFramePtr = iPtr->varFramePtr;
	    iPtr->varFramePtr = iPtr->rootFramePtr;
	}
	Tcl_IncrRefCount(objPtr);
	codePtr = TclCompileObj(interp, objPtr, invoker, word);

	TclNRAddCallback(interp, TEOEx_ByteCodeCallback, savedVarFramePtr,
		objPtr, INT2PTR(allowExceptions), NULL);
        return TclNRExecuteByteCode(interp, codePtr);
    }

    {
	/*
	 * We're not supposed to use the compiler or byte-code
	 * interpreter. Let Tcl_EvalEx evaluate the command directly (and
	 * probably more slowly).
	 */

	const char *script;
	Tcl_Size numSrcBytes;

	/*
	 * Now we check if we have data about invisible continuation lines for
	 * the script, and make it available to the direct script parser and
	 * evaluator we are about to call, if so.
	 *
	 * It may be possible that the script Tcl_Obj* can be free'd while the
	 * evaluator is using it, leading to the release of the associated
	 * ContLineLoc structure as well. To ensure that the latter doesn't
	 * happen we set a lock on it. We release this lock later in this
	 * function, after the evaluator is done. The relevant "lineCLPtr"
	 * hashtable is managed in the file "tclObj.c".
	 *
	 * Another important action is to save (and later restore) the
	 * continuation line information of the caller, in case we are
	 * executing nested commands in the eval/direct path.
	 */

	ContLineLoc *saveCLLocPtr = iPtr->scriptCLLocPtr;

	assert(invoker == NULL);

	iPtr->scriptCLLocPtr = TclContinuationsGet(objPtr);

	Tcl_IncrRefCount(objPtr);

	script = TclGetStringFromObj(objPtr, &numSrcBytes);
	result = Tcl_EvalEx(interp, script, numSrcBytes, flags);

	TclDecrRefCount(objPtr);

	iPtr->scriptCLLocPtr = saveCLLocPtr;
	return result;
    }
}

static int
TEOEx_ByteCodeCallback(
    void *data[],
    Tcl_Interp *interp,
    int result)
{
    Interp *iPtr = (Interp *) interp;
    CallFrame *savedVarFramePtr = (CallFrame *)data[0];
    Tcl_Obj *objPtr = (Tcl_Obj *)data[1];
    int allowExceptions = PTR2INT(data[2]);

    if (iPtr->numLevels == 0) {
	if (result == TCL_RETURN) {
	    result = TclUpdateReturnInfo(iPtr);
	}
	if ((result != TCL_OK) && (result != TCL_ERROR) && !allowExceptions) {
	    const char *script;
	    Tcl_Size numSrcBytes;

	    ProcessUnexpectedResult(interp, result);
	    result = TCL_ERROR;
	    script = TclGetStringFromObj(objPtr, &numSrcBytes);
	    Tcl_LogCommandInfo(interp, script, script, numSrcBytes);
	}

	/*
	 * We are returning to level 0, so should call TclResetCancellation.
	 * Let us just unset the flags inline.
	 */

	TclUnsetCancelFlags(iPtr);
    }
    iPtr->evalFlags = 0;

    /*
     * Restore the callFrame if this was a TCL_EVAL_GLOBAL.
     */

    if (savedVarFramePtr) {
	iPtr->varFramePtr = savedVarFramePtr;
    }

    TclDecrRefCount(objPtr);
    return result;
}

static int
TEOEx_ListCallback(
    void *data[],
    Tcl_Interp *interp,
    int result)
{
    Interp *iPtr = (Interp *) interp;
    Tcl_Obj *listPtr = (Tcl_Obj *)data[0];
    CmdFrame *eoFramePtr = (CmdFrame *)data[1];
    Tcl_Obj *objPtr = (Tcl_Obj *)data[2];

    /*
     * Remove the cmdFrame
     */

    if (eoFramePtr) {
	iPtr->cmdFramePtr = eoFramePtr->nextPtr;
	TclStackFree(interp, eoFramePtr);
    }
    TclDecrRefCount(objPtr);
    TclDecrRefCount(listPtr);

    return result;
}

/*
 *----------------------------------------------------------------------
 *
 * ProcessUnexpectedResult --
 *
 *	Function called by Tcl_EvalObj to set the interpreter's result value
 *	to an appropriate error message when the code it evaluates returns an
 *	unexpected result code (not TCL_OK and not TCL_ERROR) to the topmost
 *	evaluation level.
 *
 * Results:
 *	None.
 *
 * Side effects:
 *	The interpreter result is set to an error message appropriate to the
 *	result code.
 *
 *----------------------------------------------------------------------
 */

static void
ProcessUnexpectedResult(
    Tcl_Interp *interp,		/* The interpreter in which the unexpected
				 * result code was returned. */
    int returnCode)		/* The unexpected result code. */
{
    char buf[TCL_INTEGER_SPACE];

    Tcl_ResetResult(interp);
    if (returnCode == TCL_BREAK) {
	Tcl_SetObjResult(interp, Tcl_NewStringObj(
		"invoked \"break\" outside of a loop", TCL_INDEX_NONE));
    } else if (returnCode == TCL_CONTINUE) {
	Tcl_SetObjResult(interp, Tcl_NewStringObj(
		"invoked \"continue\" outside of a loop", TCL_INDEX_NONE));
    } else {
	Tcl_SetObjResult(interp, Tcl_ObjPrintf(
		"command returned bad code: %d", returnCode));
    }
    snprintf(buf, sizeof(buf), "%d", returnCode);
    Tcl_SetErrorCode(interp, "TCL", "UNEXPECTED_RESULT_CODE", buf, NULL);
}

/*
 *---------------------------------------------------------------------------
 *
 * Tcl_ExprLong, Tcl_ExprDouble, Tcl_ExprBoolean --
 *
 *	Functions to evaluate an expression and return its value in a
 *	particular form.
 *
 * Results:
 *	Each of the functions below returns a standard Tcl result. If an error
 *	occurs then an error message is left in the interp's result. Otherwise
 *	the value of the expression, in the appropriate form, is stored at
 *	*ptr. If the expression had a result that was incompatible with the
 *	desired form then an error is returned.
 *
 * Side effects:
 *	None.
 *
 *---------------------------------------------------------------------------
 */

int
Tcl_ExprLong(
    Tcl_Interp *interp,		/* Context in which to evaluate the
				 * expression. */
    const char *exprstring,	/* Expression to evaluate. */
    long *ptr)			/* Where to store result. */
{
    Tcl_Obj *exprPtr;
    int result = TCL_OK;
    if (*exprstring == '\0') {
	/*
	 * Legacy compatibility - return 0 for the zero-length string.
	 */

	*ptr = 0;
    } else {
	exprPtr = Tcl_NewStringObj(exprstring, TCL_INDEX_NONE);
	Tcl_IncrRefCount(exprPtr);
	result = Tcl_ExprLongObj(interp, exprPtr, ptr);
	Tcl_DecrRefCount(exprPtr);
	if (result != TCL_OK) {
	    (void) Tcl_GetStringResult(interp);
	}
    }
    return result;
}

int
Tcl_ExprDouble(
    Tcl_Interp *interp,		/* Context in which to evaluate the
				 * expression. */
    const char *exprstring,	/* Expression to evaluate. */
    double *ptr)		/* Where to store result. */
{
    Tcl_Obj *exprPtr;
    int result = TCL_OK;

    if (*exprstring == '\0') {
	/*
	 * Legacy compatibility - return 0 for the zero-length string.
	 */

	*ptr = 0.0;
    } else {
	exprPtr = Tcl_NewStringObj(exprstring, TCL_INDEX_NONE);
	Tcl_IncrRefCount(exprPtr);
	result = Tcl_ExprDoubleObj(interp, exprPtr, ptr);
	Tcl_DecrRefCount(exprPtr);
				/* Discard the expression object. */
	if (result != TCL_OK) {
	    (void) Tcl_GetStringResult(interp);
	}
    }
    return result;
}

int
Tcl_ExprBoolean(
    Tcl_Interp *interp,		/* Context in which to evaluate the
				 * expression. */
    const char *exprstring,	/* Expression to evaluate. */
    int *ptr)			/* Where to store 0/1 result. */
{
    if (*exprstring == '\0') {
	/*
	 * An empty string. Just set the result boolean to 0 (false).
	 */

	*ptr = 0;
	return TCL_OK;
    } else {
	int result;
	Tcl_Obj *exprPtr = Tcl_NewStringObj(exprstring, TCL_INDEX_NONE);

	Tcl_IncrRefCount(exprPtr);
	result = Tcl_ExprBooleanObj(interp, exprPtr, ptr);
	Tcl_DecrRefCount(exprPtr);
	if (result != TCL_OK) {
	    /*
	     * Move the interpreter's object result to the string result, then
	     * reset the object result.
	     */

	    (void) Tcl_GetStringResult(interp);
	}
	return result;
    }
}

/*
 *--------------------------------------------------------------
 *
 * Tcl_ExprLongObj, Tcl_ExprDoubleObj, Tcl_ExprBooleanObj --
 *
 *	Functions to evaluate an expression in an object and return its value
 *	in a particular form.
 *
 * Results:
 *	Each of the functions below returns a standard Tcl result object. If
 *	an error occurs then an error message is left in the interpreter's
 *	result. Otherwise the value of the expression, in the appropriate
 *	form, is stored at *ptr. If the expression had a result that was
 *	incompatible with the desired form then an error is returned.
 *
 * Side effects:
 *	None.
 *
 *--------------------------------------------------------------
 */

int
Tcl_ExprLongObj(
    Tcl_Interp *interp,		/* Context in which to evaluate the
				 * expression. */
    Tcl_Obj *objPtr,	/* Expression to evaluate. */
    long *ptr)			/* Where to store long result. */
{
    Tcl_Obj *resultPtr;
    int result, type;
    double d;
    void *internalPtr;

    result = Tcl_ExprObj(interp, objPtr, &resultPtr);
    if (result != TCL_OK) {
	return TCL_ERROR;
    }

    if (Tcl_GetNumberFromObj(interp, resultPtr, &internalPtr, &type)!=TCL_OK) {
	return TCL_ERROR;
    }

    switch (type) {
    case TCL_NUMBER_DOUBLE: {
	mp_int big;

	d = *((const double *) internalPtr);
	Tcl_DecrRefCount(resultPtr);
	if (Tcl_InitBignumFromDouble(interp, d, &big) != TCL_OK) {
	    return TCL_ERROR;
	}
	resultPtr = Tcl_NewBignumObj(&big);
    }
    /* FALLTHRU */
    case TCL_NUMBER_INT:
    case TCL_NUMBER_BIG:
	result = TclGetLongFromObj(interp, resultPtr, ptr);
	break;

    case TCL_NUMBER_NAN:
	Tcl_GetDoubleFromObj(interp, resultPtr, &d);
	result = TCL_ERROR;
    }

    Tcl_DecrRefCount(resultPtr);/* Discard the result object. */
    return result;
}

int
Tcl_ExprDoubleObj(
    Tcl_Interp *interp,		/* Context in which to evaluate the
				 * expression. */
    Tcl_Obj *objPtr,	/* Expression to evaluate. */
    double *ptr)		/* Where to store double result. */
{
    Tcl_Obj *resultPtr;
    int result, type;
    void *internalPtr;

    result = Tcl_ExprObj(interp, objPtr, &resultPtr);
    if (result != TCL_OK) {
	return TCL_ERROR;
    }

    result = Tcl_GetNumberFromObj(interp, resultPtr, &internalPtr, &type);
    if (result == TCL_OK) {
	switch (type) {
	case TCL_NUMBER_NAN:
#ifndef ACCEPT_NAN
	    result = Tcl_GetDoubleFromObj(interp, resultPtr, ptr);
	    break;
#endif
	case TCL_NUMBER_DOUBLE:
	    *ptr = *((const double *) internalPtr);
	    result = TCL_OK;
	    break;
	default:
	    result = Tcl_GetDoubleFromObj(interp, resultPtr, ptr);
	}
    }
    Tcl_DecrRefCount(resultPtr);/* Discard the result object. */
    return result;
}

int
Tcl_ExprBooleanObj(
    Tcl_Interp *interp,		/* Context in which to evaluate the
				 * expression. */
    Tcl_Obj *objPtr,	/* Expression to evaluate. */
    int *ptr)			/* Where to store 0/1 result. */
{
    Tcl_Obj *resultPtr;
    int result;

    result = Tcl_ExprObj(interp, objPtr, &resultPtr);
    if (result == TCL_OK) {
	result = Tcl_GetBooleanFromObj(interp, resultPtr, ptr);
	Tcl_DecrRefCount(resultPtr);
				/* Discard the result object. */
    }
    return result;
}

/*
 *----------------------------------------------------------------------
 *
 * TclObjInvokeNamespace --
 *
 *	Object version: Invokes a Tcl command, given an objv/objc, from either
 *	the exposed or hidden set of commands in the given interpreter.
 *
 *	NOTE: The command is invoked in the global stack frame of the
 *	interpreter or namespace, thus it cannot see any current state on the
 *	stack of that interpreter.
 *
 * Results:
 *	A standard Tcl result.
 *
 * Side effects:
 *	Whatever the command does.
 *
 *----------------------------------------------------------------------
 */

int
TclObjInvokeNamespace(
    Tcl_Interp *interp,		/* Interpreter in which command is to be
				 * invoked. */
    Tcl_Size objc,			/* Count of arguments. */
    Tcl_Obj *const objv[],	/* Argument objects; objv[0] points to the
				 * name of the command to invoke. */
    Tcl_Namespace *nsPtr,	/* The namespace to use. */
    int flags)			/* Combination of flags controlling the call:
				 * TCL_INVOKE_HIDDEN, TCL_INVOKE_NO_UNKNOWN,
				 * or TCL_INVOKE_NO_TRACEBACK. */
{
    int result;
    Tcl_CallFrame *framePtr;

    /*
     * Make the specified namespace the current namespace and invoke the
     * command.
     */

    (void) TclPushStackFrame(interp, &framePtr, nsPtr, /*isProcFrame*/0);
    result = TclObjInvoke(interp, objc, objv, flags);

    TclPopStackFrame(interp);
    return result;
}

/*
 *----------------------------------------------------------------------
 *
 * TclObjInvoke --
 *
 *	Invokes a Tcl command, given an objv/objc, from either the exposed or
 *	the hidden sets of commands in the given interpreter.
 *
 * Results:
 *	A standard Tcl object result.
 *
 * Side effects:
 *	Whatever the command does.
 *
 *----------------------------------------------------------------------
 */

int
TclObjInvoke(
    Tcl_Interp *interp,		/* Interpreter in which command is to be
				 * invoked. */
    Tcl_Size objc,			/* Count of arguments. */
    Tcl_Obj *const objv[],	/* Argument objects; objv[0] points to the
				 * name of the command to invoke. */
    int flags)			/* Combination of flags controlling the call:
				 * TCL_INVOKE_HIDDEN, TCL_INVOKE_NO_UNKNOWN,
				 * or TCL_INVOKE_NO_TRACEBACK. */
{
    if (interp == NULL) {
	return TCL_ERROR;
    }
    if ((objc < 1) || (objv == NULL)) {
	Tcl_SetObjResult(interp, Tcl_NewStringObj(
                "illegal argument vector", TCL_INDEX_NONE));
	return TCL_ERROR;
    }
    if ((flags & TCL_INVOKE_HIDDEN) == 0) {
	Tcl_Panic("TclObjInvoke: called without TCL_INVOKE_HIDDEN");
    }
    return Tcl_NRCallObjProc(interp, TclNRInvoke, NULL, objc, objv);
}

int
TclNRInvoke(
    TCL_UNUSED(void *),
    Tcl_Interp *interp,
    int objc,
    Tcl_Obj *const objv[])
{
    Interp *iPtr = (Interp *) interp;
    Tcl_HashTable *hTblPtr;	/* Table of hidden commands. */
    const char *cmdName;	/* Name of the command from objv[0]. */
    Tcl_HashEntry *hPtr = NULL;
    Command *cmdPtr;

    cmdName = TclGetString(objv[0]);
    hTblPtr = iPtr->hiddenCmdTablePtr;
    if (hTblPtr != NULL) {
	hPtr = Tcl_FindHashEntry(hTblPtr, cmdName);
    }
    if (hPtr == NULL) {
	Tcl_SetObjResult(interp, Tcl_ObjPrintf(
                "invalid hidden command name \"%s\"", cmdName));
        Tcl_SetErrorCode(interp, "TCL", "LOOKUP", "HIDDENTOKEN", cmdName,
                NULL);
	return TCL_ERROR;
    }
    cmdPtr = (Command *)Tcl_GetHashValue(hPtr);

    /*
     * Avoid the exception-handling brain damage when numLevels == 0
     */

    iPtr->numLevels++;
    Tcl_NRAddCallback(interp, NRPostInvoke, NULL, NULL, NULL, NULL);

    /*
     * Normal command resolution of objv[0] isn't going to find cmdPtr.
     * That's the whole point of **hidden** commands.  So tell the Eval core
     * machinery not to even try (and risk finding something wrong).
     */

    return TclNREvalObjv(interp, objc, objv, TCL_EVAL_NORESOLVE, cmdPtr);
}

static int
NRPostInvoke(
    TCL_UNUSED(void **),
    Tcl_Interp *interp,
    int result)
{
    Interp *iPtr = (Interp *)interp;

    iPtr->numLevels--;
    return result;
}

/*
 *---------------------------------------------------------------------------
 *
 * Tcl_ExprString --
 *
 *	Evaluate an expression in a string and return its value in string
 *	form.
 *
 * Results:
 *	A standard Tcl result. If the result is TCL_OK, then the interp's
 *	result is set to the string value of the expression. If the result is
 *	TCL_ERROR, then the interp's result contains an error message.
 *
 * Side effects:
 *	A Tcl object is allocated to hold a copy of the expression string.
 *	This expression object is passed to Tcl_ExprObj and then deallocated.
 *
 *---------------------------------------------------------------------------
 */

int
Tcl_ExprString(
    Tcl_Interp *interp,		/* Context in which to evaluate the
				 * expression. */
    const char *expr)		/* Expression to evaluate. */
{
    int code = TCL_OK;

    if (expr[0] == '\0') {
	/*
	 * An empty string. Just set the interpreter's result to 0.
	 */

	Tcl_SetObjResult(interp, Tcl_NewWideIntObj(0));
    } else {
	Tcl_Obj *resultPtr, *exprObj = Tcl_NewStringObj(expr, TCL_INDEX_NONE);

	Tcl_IncrRefCount(exprObj);
	code = Tcl_ExprObj(interp, exprObj, &resultPtr);
	Tcl_DecrRefCount(exprObj);
	if (code == TCL_OK) {
	    Tcl_SetObjResult(interp, resultPtr);
	    Tcl_DecrRefCount(resultPtr);
	}
    }

    /*
     * Force the string rep of the interp result.
     */

    (void) Tcl_GetStringResult(interp);
    return code;
}

/*
 *----------------------------------------------------------------------
 *
 * Tcl_AppendObjToErrorInfo --
 *
 *	Add a Tcl_Obj value to the errorInfo field that describes the current
 *	error.
 *
 * Results:
 *	None.
 *
 * Side effects:
 *	The value of the Tcl_obj is appended to the errorInfo field. If we are
 *	just starting to log an error, errorInfo is initialized from the error
 *	message in the interpreter's result.
 *
 *----------------------------------------------------------------------
 */

#undef Tcl_AddObjErrorInfo
void
Tcl_AppendObjToErrorInfo(
    Tcl_Interp *interp,		/* Interpreter to which error information
				 * pertains. */
    Tcl_Obj *objPtr)		/* Message to record. */
{
    int length;
    const char *message = TclGetStringFromObj(objPtr, &length);

    Tcl_IncrRefCount(objPtr);
    Tcl_AddObjErrorInfo(interp, message, length);
    Tcl_DecrRefCount(objPtr);
}

/*
 *----------------------------------------------------------------------
 *
 * Tcl_AddErrorInfo --
 *
 *	Add information to the errorInfo field that describes the current
 *	error.
 *
 * Results:
 *	None.
 *
 * Side effects:
 *	The contents of message are appended to the errorInfo field. If we are
 *	just starting to log an error, errorInfo is initialized from the error
 *	message in the interpreter's result.
 *
 *----------------------------------------------------------------------
 */

#ifndef TCL_NO_DEPRECATED
#undef Tcl_AddErrorInfo
void
Tcl_AddErrorInfo(
    Tcl_Interp *interp,		/* Interpreter to which error information
				 * pertains. */
    const char *message)	/* Message to record. */
{
    Tcl_AddObjErrorInfo(interp, message, -1);
}
#endif /* TCL_NO_DEPRECATED */

/*
 *----------------------------------------------------------------------
 *
 * Tcl_AddObjErrorInfo --
 *
 *	Add information to the errorInfo field that describes the current
 *	error. This routine differs from Tcl_AddErrorInfo by taking a byte
 *	pointer and length.
 *
 * Results:
 *	None.
 *
 * Side effects:
 *	"length" bytes from "message" are appended to the errorInfo field. If
 *	"length" is negative, use bytes up to the first NULL byte. If we are
 *	just starting to log an error, errorInfo is initialized from the error
 *	message in the interpreter's result.
 *
 *----------------------------------------------------------------------
 */

void
Tcl_AddObjErrorInfo(
    Tcl_Interp *interp,		/* Interpreter to which error information
				 * pertains. */
    const char *message,	/* Points to the first byte of an array of
				 * bytes of the message. */
    Tcl_Size length)		/* The number of bytes in the message. If < 0,
				 * then append all bytes up to a NULL byte. */
{
    Interp *iPtr = (Interp *) interp;

    /*
     * If we are just starting to log an error, errorInfo is initialized from
     * the error message in the interpreter's result.
     */

    iPtr->flags |= ERR_LEGACY_COPY;
    if (iPtr->errorInfo == NULL) {
#if !defined(TCL_NO_DEPRECATED) && TCL_MAJOR_VERSION < 9
	if (*(iPtr->result) != 0) {
	    /*
	     * The interp's string result is set, apparently by some extension
	     * making a deprecated direct write to it. That extension may
	     * expect interp->result to continue to be set, so we'll take
	     * special pains to avoid clearing it, until we drop support for
	     * interp->result completely.
	     */

	    iPtr->errorInfo = Tcl_NewStringObj(iPtr->result, TCL_INDEX_NONE);
	} else
#endif /* !defined(TCL_NO_DEPRECATED) */
	    iPtr->errorInfo = iPtr->objResultPtr;
	Tcl_IncrRefCount(iPtr->errorInfo);
	if (!iPtr->errorCode) {
	    Tcl_SetErrorCode(interp, "NONE", NULL);
	}
    }

    /*
     * Now append "message" to the end of errorInfo.
     */

    if (length != 0) {
	if (Tcl_IsShared(iPtr->errorInfo)) {
	    Tcl_DecrRefCount(iPtr->errorInfo);
	    iPtr->errorInfo = Tcl_DuplicateObj(iPtr->errorInfo);
	    Tcl_IncrRefCount(iPtr->errorInfo);
	}
	Tcl_AppendToObj(iPtr->errorInfo, message, length);
    }
}

/*
 *----------------------------------------------------------------------
 *
 * Tcl_VarEvalVA --
 *
 *	Given a variable number of string arguments, concatenate them all
 *	together and execute the result as a Tcl command.
 *
 * Results:
 *	A standard Tcl return result. An error message or other result may be
 *	left in the interp.
 *
 * Side effects:
 *	Depends on what was done by the command.
 *
 *----------------------------------------------------------------------
 */

int
Tcl_VarEvalVA(
    Tcl_Interp *interp,		/* Interpreter in which to evaluate command */
    va_list argList)		/* Variable argument list. */
{
    Tcl_DString buf;
    char *string;
    int result;

    /*
     * Copy the strings one after the other into a single larger string. Use
     * stack-allocated space for small commands, but if the command gets too
     * large than call ckalloc to create the space.
     */

    Tcl_DStringInit(&buf);
    while (1) {
	string = va_arg(argList, char *);
	if (string == NULL) {
	    break;
	}
	Tcl_DStringAppend(&buf, string, -1);
    }

    result = Tcl_EvalEx(interp, Tcl_DStringValue(&buf), -1, 0);
    Tcl_DStringFree(&buf);
    return result;
}

/*
 *----------------------------------------------------------------------
 *
 * Tcl_VarEval --
 *
 *	Given a variable number of string arguments, concatenate them all
 *	together and execute the result as a Tcl command.
 *
 * Results:
 *	A standard Tcl return result. An error message or other result may be
 *	left in the interp.
 *
 * Side effects:
 *	Depends on what was done by the command.
 *
 *----------------------------------------------------------------------
 */

int
Tcl_VarEval(
    Tcl_Interp *interp,
    ...)
{
    va_list argList;
    int result;

    va_start(argList, interp);
    result = Tcl_VarEvalVA(interp, argList);
    va_end(argList);

    return result;
}

/*
 *----------------------------------------------------------------------
 *
 * Tcl_GlobalEval --
 *
 *	Evaluate a command at global level in an interpreter.
 *
 * Results:
 *	A standard Tcl result is returned, and the interp's result is modified
 *	accordingly.
 *
 * Side effects:
 *	The command string is executed in interp, and the execution is carried
 *	out in the variable context of global level (no functions active),
 *	just as if an "uplevel #0" command were being executed.
 *
 *----------------------------------------------------------------------
 */

#ifndef TCL_NO_DEPRECATED
#undef Tcl_GlobalEval
int
Tcl_GlobalEval(
    Tcl_Interp *interp,		/* Interpreter in which to evaluate
				 * command. */
    const char *command)	/* Command to evaluate. */
{
    Interp *iPtr = (Interp *) interp;
    int result;
    CallFrame *savedVarFramePtr;

    savedVarFramePtr = iPtr->varFramePtr;
    iPtr->varFramePtr = iPtr->rootFramePtr;
    result = Tcl_EvalEx(interp, command, -1, 0);
    iPtr->varFramePtr = savedVarFramePtr;
    return result;
}
#endif /* TCL_NO_DEPRECATED */

/*
 *----------------------------------------------------------------------
 *
 * Tcl_SetRecursionLimit --
 *
 *	Set the maximum number of recursive calls that may be active for an
 *	interpreter at once.
 *
 * Results:
 *	The return value is the old limit on nesting for interp.
 *
 * Side effects:
 *	None.
 *
 *----------------------------------------------------------------------
 */

Tcl_Size
Tcl_SetRecursionLimit(
    Tcl_Interp *interp,		/* Interpreter whose nesting limit is to be
				 * set. */
    Tcl_Size depth)		/* New value for maximum depth. */
{
    Interp *iPtr = (Interp *) interp;
    Tcl_Size old;

    old = iPtr->maxNestingDepth;
    if (depth > 0) {
	iPtr->maxNestingDepth = depth;
    }
    return old;
}

/*
 *----------------------------------------------------------------------
 *
 * Tcl_AllowExceptions --
 *
 *	Sets a flag in an interpreter so that exceptions can occur in the next
 *	call to Tcl_Eval without them being turned into errors.
 *
 * Results:
 *	None.
 *
 * Side effects:
 *	The TCL_ALLOW_EXCEPTIONS flag gets set in the interpreter's evalFlags
 *	structure. See the reference documentation for more details.
 *
 *----------------------------------------------------------------------
 */

void
Tcl_AllowExceptions(
    Tcl_Interp *interp)		/* Interpreter in which to set flag. */
{
    Interp *iPtr = (Interp *) interp;

    iPtr->evalFlags |= TCL_ALLOW_EXCEPTIONS;
}

/*
 *----------------------------------------------------------------------
 *
 * Tcl_GetVersion --
 *
 *	Get the Tcl major, minor, and patchlevel version numbers and the
 *	release type. A patch is a release type TCL_FINAL_RELEASE with a
 *	patchLevel > 0.
 *
 * Results:
 *	None.
 *
 * Side effects:
 *	None.
 *
 *----------------------------------------------------------------------
 */

void
Tcl_GetVersion(
    int *majorV,
    int *minorV,
    int *patchLevelV,
    int *type)
{
    if (majorV != NULL) {
	*majorV = TCL_MAJOR_VERSION;
    }
    if (minorV != NULL) {
	*minorV = TCL_MINOR_VERSION;
    }
    if (patchLevelV != NULL) {
	*patchLevelV = TCL_RELEASE_SERIAL;
    }
    if (type != NULL) {
	*type = TCL_RELEASE_LEVEL;
    }
}

/*
 *----------------------------------------------------------------------
 *
 * Math Functions --
 *
 *	This page contains the functions that implement all of the built-in
 *	math functions for expressions.
 *
 * Results:
 *	Each function returns TCL_OK if it succeeds and pushes an Tcl object
 *	holding the result. If it fails it returns TCL_ERROR and leaves an
 *	error message in the interpreter's result.
 *
 * Side effects:
 *	None.
 *
 *----------------------------------------------------------------------
 */

static int
ExprCeilFunc(
    TCL_UNUSED(void *),
    Tcl_Interp *interp,		/* The interpreter in which to execute the
				 * function. */
    int objc,			/* Actual parameter count. */
    Tcl_Obj *const *objv)	/* Actual parameter list. */
{
    int code;
    double d;
    mp_int big;

    if (objc != 2) {
	MathFuncWrongNumArgs(interp, 2, objc, objv);
	return TCL_ERROR;
    }
    code = Tcl_GetDoubleFromObj(interp, objv[1], &d);
#ifdef ACCEPT_NAN
    if (code != TCL_OK) {
	const Tcl_ObjInternalRep *irPtr = TclFetchInternalRep(objv[1], &tclDoubleType);

	if (irPtr) {
	    Tcl_SetObjResult(interp, objv[1]);
	    return TCL_OK;
	}
    }
#endif
    if (code != TCL_OK) {
	return TCL_ERROR;
    }

    if (Tcl_GetBignumFromObj(NULL, objv[1], &big) == TCL_OK) {
	Tcl_SetObjResult(interp, Tcl_NewDoubleObj(TclCeil(&big)));
	mp_clear(&big);
    } else {
	Tcl_SetObjResult(interp, Tcl_NewDoubleObj(ceil(d)));
    }
    return TCL_OK;
}

static int
ExprFloorFunc(
    TCL_UNUSED(void *),
    Tcl_Interp *interp,		/* The interpreter in which to execute the
				 * function. */
    int objc,			/* Actual parameter count. */
    Tcl_Obj *const *objv)	/* Actual parameter list. */
{
    int code;
    double d;
    mp_int big;

    if (objc != 2) {
	MathFuncWrongNumArgs(interp, 2, objc, objv);
	return TCL_ERROR;
    }
    code = Tcl_GetDoubleFromObj(interp, objv[1], &d);
#ifdef ACCEPT_NAN
    if (code != TCL_OK) {
	const Tcl_ObjInternalRep *irPtr = TclFetchInternalRep(objv[1], &tclDoubleType);

	if (irPtr) {
	    Tcl_SetObjResult(interp, objv[1]);
	    return TCL_OK;
	}
    }
#endif
    if (code != TCL_OK) {
	return TCL_ERROR;
    }

    if (Tcl_GetBignumFromObj(NULL, objv[1], &big) == TCL_OK) {
	Tcl_SetObjResult(interp, Tcl_NewDoubleObj(TclFloor(&big)));
	mp_clear(&big);
    } else {
	Tcl_SetObjResult(interp, Tcl_NewDoubleObj(floor(d)));
    }
    return TCL_OK;
}

static int
ExprIsqrtFunc(
    TCL_UNUSED(void *),
    Tcl_Interp *interp,		/* The interpreter in which to execute. */
    int objc,			/* Actual parameter count. */
    Tcl_Obj *const *objv)	/* Actual parameter list. */
{
    void *ptr;
    int type;
    double d;
    Tcl_WideInt w;
    mp_int big;
    int exact = 0;		/* Flag ==1 if the argument can be represented
				 * in a double as an exact integer. */

    /*
     * Check syntax.
     */

    if (objc != 2) {
	MathFuncWrongNumArgs(interp, 2, objc, objv);
	return TCL_ERROR;
    }

    /*
     * Make sure that the arg is a number.
     */

    if (Tcl_GetNumberFromObj(interp, objv[1], &ptr, &type) != TCL_OK) {
	return TCL_ERROR;
    }

    switch (type) {
    case TCL_NUMBER_NAN:
	Tcl_GetDoubleFromObj(interp, objv[1], &d);
	return TCL_ERROR;
    case TCL_NUMBER_DOUBLE:
	d = *((const double *) ptr);
	if (d < 0) {
	    goto negarg;
	}
#ifdef IEEE_FLOATING_POINT
	if (d <= MAX_EXACT) {
	    exact = 1;
	}
#endif
	if (!exact) {
	    if (Tcl_InitBignumFromDouble(interp, d, &big) != TCL_OK) {
		return TCL_ERROR;
	    }
	}
	break;
    case TCL_NUMBER_BIG:
	if (Tcl_GetBignumFromObj(interp, objv[1], &big) != TCL_OK) {
	    return TCL_ERROR;
	}
	if (mp_isneg(&big)) {
	    mp_clear(&big);
	    goto negarg;
	}
	break;
    default:
	if (TclGetWideIntFromObj(interp, objv[1], &w) != TCL_OK) {
	    return TCL_ERROR;
	}
	if (w < 0) {
	    goto negarg;
	}
	d = (double) w;
#ifdef IEEE_FLOATING_POINT
	if (d < MAX_EXACT) {
	    exact = 1;
	}
#endif
	if (!exact) {
	    Tcl_GetBignumFromObj(interp, objv[1], &big);
	}
	break;
    }

    if (exact) {
	Tcl_SetObjResult(interp, Tcl_NewWideIntObj((Tcl_WideInt) sqrt(d)));
    } else {
	mp_int root;
	mp_err err;

	err = mp_init(&root);
	if (err == MP_OKAY) {
	    err = mp_sqrt(&big, &root);
	}
	mp_clear(&big);
	if (err != MP_OKAY) {
	    return TCL_ERROR;
	}
	Tcl_SetObjResult(interp, Tcl_NewBignumObj(&root));
    }
    return TCL_OK;

  negarg:
    Tcl_SetObjResult(interp, Tcl_NewStringObj(
            "square root of negative argument", TCL_INDEX_NONE));
    Tcl_SetErrorCode(interp, "ARITH", "DOMAIN",
	    "domain error: argument not in valid range", NULL);
    return TCL_ERROR;
}

static int
ExprSqrtFunc(
    TCL_UNUSED(void *),
    Tcl_Interp *interp,		/* The interpreter in which to execute the
				 * function. */
    int objc,			/* Actual parameter count. */
    Tcl_Obj *const *objv)	/* Actual parameter list. */
{
    int code;
    double d;
    mp_int big;

    if (objc != 2) {
	MathFuncWrongNumArgs(interp, 2, objc, objv);
	return TCL_ERROR;
    }
    code = Tcl_GetDoubleFromObj(interp, objv[1], &d);
#ifdef ACCEPT_NAN
    if (code != TCL_OK) {
	const Tcl_ObjInternalRep *irPtr = TclFetchInternalRep(objv[1], &tclDoubleType);

	if (irPtr) {
	    Tcl_SetObjResult(interp, objv[1]);
	    return TCL_OK;
	}
    }
#endif
    if (code != TCL_OK) {
	return TCL_ERROR;
    }
    if ((d >= 0.0) && isinf(d)
	    && (Tcl_GetBignumFromObj(NULL, objv[1], &big) == TCL_OK)) {
	mp_int root;
	mp_err err;

	err = mp_init(&root);
	if (err == MP_OKAY) {
	    err = mp_sqrt(&big, &root);
	}
	mp_clear(&big);
	if (err != MP_OKAY) {
	    mp_clear(&root);
	    return TCL_ERROR;
	}
	Tcl_SetObjResult(interp, Tcl_NewDoubleObj(TclBignumToDouble(&root)));
	mp_clear(&root);
    } else {
	Tcl_SetObjResult(interp, Tcl_NewDoubleObj(sqrt(d)));
    }
    return TCL_OK;
}

static int
ExprUnaryFunc(
    void *clientData,	/* Contains the address of a function that
				 * takes one double argument and returns a
				 * double result. */
    Tcl_Interp *interp,		/* The interpreter in which to execute the
				 * function. */
    int objc,			/* Actual parameter count */
    Tcl_Obj *const *objv)	/* Actual parameter list */
{
    int code;
    double d;
    double (*func)(double) = (double (*)(double)) clientData;

    if (objc != 2) {
	MathFuncWrongNumArgs(interp, 2, objc, objv);
	return TCL_ERROR;
    }
    code = Tcl_GetDoubleFromObj(interp, objv[1], &d);
#ifdef ACCEPT_NAN
    if (code != TCL_OK) {
	const Tcl_ObjInternalRep *irPtr = TclFetchInternalRep(objv[1], &tclDoubleType);

	if (irPtr) {
	    d = irPtr->doubleValue;
	    Tcl_ResetResult(interp);
	    code = TCL_OK;
	}
    }
#endif
    if (code != TCL_OK) {
	return TCL_ERROR;
    }
    errno = 0;
    return CheckDoubleResult(interp, func(d));
}

static int
CheckDoubleResult(
    Tcl_Interp *interp,
    double dResult)
{
#ifndef ACCEPT_NAN
    if (isnan(dResult)) {
	TclExprFloatError(interp, dResult);
	return TCL_ERROR;
    }
#endif
    if ((errno == ERANGE) && ((dResult == 0.0) || isinf(dResult))) {
	/*
	 * When ERANGE signals under/overflow, just accept 0.0 or +/-Inf
	 */
    } else if (errno != 0) {
	/*
	 * Report other errno values as errors.
	 */

	TclExprFloatError(interp, dResult);
	return TCL_ERROR;
    }
    Tcl_SetObjResult(interp, Tcl_NewDoubleObj(dResult));
    return TCL_OK;
}

static int
ExprBinaryFunc(
    void *clientData,	/* Contains the address of a function that
				 * takes two double arguments and returns a
				 * double result. */
    Tcl_Interp *interp,		/* The interpreter in which to execute the
				 * function. */
    int objc,			/* Actual parameter count. */
    Tcl_Obj *const *objv)	/* Parameter vector. */
{
    int code;
    double d1, d2;
    double (*func)(double, double) = (double (*)(double, double)) clientData;

    if (objc != 3) {
	MathFuncWrongNumArgs(interp, 3, objc, objv);
	return TCL_ERROR;
    }
    code = Tcl_GetDoubleFromObj(interp, objv[1], &d1);
#ifdef ACCEPT_NAN
    if (code != TCL_OK) {
	const Tcl_ObjInternalRep *irPtr = TclFetchInternalRep(objv[1], &tclDoubleType);

	if (irPtr) {
	    d1 = irPtr->doubleValue;
	    Tcl_ResetResult(interp);
	    code = TCL_OK;
	}
    }
#endif
    if (code != TCL_OK) {
	return TCL_ERROR;
    }
    code = Tcl_GetDoubleFromObj(interp, objv[2], &d2);
#ifdef ACCEPT_NAN
    if (code != TCL_OK) {
	const Tcl_ObjInternalRep *irPtr = TclFetchInternalRep(objv[1], &tclDoubleType);

	if (irPtr) {
	    d2 = irPtr->doubleValue;
	    Tcl_ResetResult(interp);
	    code = TCL_OK;
	}
    }
#endif
    if (code != TCL_OK) {
	return TCL_ERROR;
    }
    errno = 0;
    return CheckDoubleResult(interp, func(d1, d2));
}

static int
ExprAbsFunc(
    TCL_UNUSED(void *),
    Tcl_Interp *interp,		/* The interpreter in which to execute the
				 * function. */
    int objc,			/* Actual parameter count. */
    Tcl_Obj *const *objv)	/* Parameter vector. */
{
    void *ptr;
    int type;
    mp_int big;

    if (objc != 2) {
	MathFuncWrongNumArgs(interp, 2, objc, objv);
	return TCL_ERROR;
    }

    if (Tcl_GetNumberFromObj(interp, objv[1], &ptr, &type) != TCL_OK) {
	return TCL_ERROR;
    }

    if (type == TCL_NUMBER_INT) {
	Tcl_WideInt l = *((const Tcl_WideInt *) ptr);

	if (l > 0) {
	    goto unChanged;
	} else if (l == 0) {
	    if (TclHasStringRep(objv[1])) {
		Tcl_Size numBytes;
		const char *bytes = TclGetStringFromObj(objv[1], &numBytes);

		while (numBytes) {
		    if (*bytes == '-') {
			Tcl_SetObjResult(interp, Tcl_NewWideIntObj(0));
			return TCL_OK;
		    }
		    bytes++; numBytes--;
		}
	    }
	    goto unChanged;
	} else if (l == WIDE_MIN) {
	    if (sizeof(Tcl_WideInt) > sizeof(int64_t)) {
		Tcl_WideUInt ul = -(Tcl_WideUInt)WIDE_MIN;
		if (mp_init(&big) != MP_OKAY || mp_unpack(&big, 1, 1,
			sizeof(Tcl_WideInt), 0, 0, &ul) != MP_OKAY) {
		    return TCL_ERROR;
		}
		if (mp_neg(&big, &big) != MP_OKAY) {
		    return TCL_ERROR;
		}
	    } else if (mp_init_i64(&big, l) != MP_OKAY) {
		return TCL_ERROR;
	    }
	    goto tooLarge;
	}
	Tcl_SetObjResult(interp, Tcl_NewWideIntObj(-l));
	return TCL_OK;
    }

    if (type == TCL_NUMBER_DOUBLE) {
	double d = *((const double *) ptr);
	static const double poszero = 0.0;

	/*
	 * We need to distinguish here between positive 0.0 and negative -0.0.
	 * [Bug 2954959]
	 */

	if (d == -0.0) {
	    if (!memcmp(&d, &poszero, sizeof(double))) {
		goto unChanged;
	    }
	} else if (d > -0.0) {
	    goto unChanged;
	}
	Tcl_SetObjResult(interp, Tcl_NewDoubleObj(-d));
	return TCL_OK;
    }

    if (type == TCL_NUMBER_BIG) {
	if (mp_isneg((const mp_int *) ptr)) {
	    Tcl_GetBignumFromObj(NULL, objv[1], &big);
	tooLarge:
	    if (mp_neg(&big, &big) != MP_OKAY) {
		return TCL_ERROR;
	    }
	    Tcl_SetObjResult(interp, Tcl_NewBignumObj(&big));
	} else {
	unChanged:
	    Tcl_SetObjResult(interp, objv[1]);
	}
	return TCL_OK;
    }

    if (type == TCL_NUMBER_NAN) {
#ifdef ACCEPT_NAN
	Tcl_SetObjResult(interp, objv[1]);
	return TCL_OK;
#else
	double d;

	Tcl_GetDoubleFromObj(interp, objv[1], &d);
	return TCL_ERROR;
#endif
    }
    return TCL_OK;
}

static int
ExprBoolFunc(
    TCL_UNUSED(void *),
    Tcl_Interp *interp,		/* The interpreter in which to execute the
				 * function. */
    int objc,			/* Actual parameter count. */
    Tcl_Obj *const *objv)	/* Actual parameter vector. */
{
    int value;

    if (objc != 2) {
	MathFuncWrongNumArgs(interp, 2, objc, objv);
	return TCL_ERROR;
    }
    if (Tcl_GetBooleanFromObj(interp, objv[1], &value) != TCL_OK) {
	return TCL_ERROR;
    }
    Tcl_SetObjResult(interp, Tcl_NewBooleanObj(value));
    return TCL_OK;
}

static int
ExprDoubleFunc(
    TCL_UNUSED(void *),
    Tcl_Interp *interp,		/* The interpreter in which to execute the
				 * function. */
    int objc,			/* Actual parameter count. */
    Tcl_Obj *const *objv)	/* Actual parameter vector. */
{
    double dResult;

    if (objc != 2) {
	MathFuncWrongNumArgs(interp, 2, objc, objv);
	return TCL_ERROR;
    }
    if (Tcl_GetDoubleFromObj(interp, objv[1], &dResult) != TCL_OK) {
#ifdef ACCEPT_NAN
	if (TclHasInternalRep(objv[1], &tclDoubleType)) {
	    Tcl_SetObjResult(interp, objv[1]);
	    return TCL_OK;
	}
#endif
	return TCL_ERROR;
    }
    Tcl_SetObjResult(interp, Tcl_NewDoubleObj(dResult));
    return TCL_OK;
}

static int
ExprIntFunc(
    TCL_UNUSED(void *),
    Tcl_Interp *interp,		/* The interpreter in which to execute the
				 * function. */
    int objc,			/* Actual parameter count. */
    Tcl_Obj *const *objv)	/* Actual parameter vector. */
{
    double d;
    int type;
    void *ptr;

    if (objc != 2) {
	MathFuncWrongNumArgs(interp, 2, objc, objv);
	return TCL_ERROR;
    }
    if (Tcl_GetNumberFromObj(interp, objv[1], &ptr, &type) != TCL_OK) {
	return TCL_ERROR;
    }

    if (type == TCL_NUMBER_DOUBLE) {
	d = *((const double *) ptr);
	if ((d >= (double)WIDE_MAX) || (d <= (double)WIDE_MIN)) {
	    mp_int big;

	    if (Tcl_InitBignumFromDouble(interp, d, &big) != TCL_OK) {
		/* Infinity */
		return TCL_ERROR;
	    }
	    Tcl_SetObjResult(interp, Tcl_NewBignumObj(&big));
	    return TCL_OK;
	} else {
	    Tcl_WideInt result = (Tcl_WideInt) d;

	    Tcl_SetObjResult(interp, Tcl_NewWideIntObj(result));
	    return TCL_OK;
	}
    }

    if (type != TCL_NUMBER_NAN) {
	/*
	 * All integers are already of integer type.
	 */

	Tcl_SetObjResult(interp, objv[1]);
	return TCL_OK;
    }

    /*
     * Get the error message for NaN.
     */

    Tcl_GetDoubleFromObj(interp, objv[1], &d);
    return TCL_ERROR;
}

static int
ExprWideFunc(
    TCL_UNUSED(void *),
    Tcl_Interp *interp,		/* The interpreter in which to execute the
				 * function. */
    int objc,			/* Actual parameter count. */
    Tcl_Obj *const *objv)	/* Actual parameter vector. */
{
    Tcl_WideInt wResult;

    if (ExprIntFunc(NULL, interp, objc, objv) != TCL_OK) {
	return TCL_ERROR;
    }
    TclGetWideBitsFromObj(NULL, Tcl_GetObjResult(interp), &wResult);
    Tcl_SetObjResult(interp, Tcl_NewWideIntObj(wResult));
    return TCL_OK;
}

/*
 * Common implmentation of max() and min().
 */
static int
ExprMaxMinFunc(
    TCL_UNUSED(void *),
    Tcl_Interp *interp,		/* The interpreter in which to execute the
				 * function. */
    int objc,			/* Actual parameter count. */
    Tcl_Obj *const *objv,	/* Actual parameter vector. */
    int op)			/* Comparison direction */
{
    Tcl_Obj *res;
    double d;
    int type, i;
    void *ptr;

    if (objc < 2) {
	MathFuncWrongNumArgs(interp, 2, objc, objv);
	return TCL_ERROR;
    }
    res = objv[1];
    for (i = 1; i < objc; i++) {
        if (Tcl_GetNumberFromObj(interp, objv[i], &ptr, &type) != TCL_OK) {
            return TCL_ERROR;
        }
        if (type == TCL_NUMBER_NAN) {
            /*
             * Get the error message for NaN.
             */

            Tcl_GetDoubleFromObj(interp, objv[i], &d);
            return TCL_ERROR;
        }
        if (TclCompareTwoNumbers(objv[i], res) == op)  {
            res = objv[i];
        }
    }

    Tcl_SetObjResult(interp, res);
    return TCL_OK;
}

static int
ExprMaxFunc(
    TCL_UNUSED(void *),
    Tcl_Interp *interp,		/* The interpreter in which to execute the
				 * function. */
    int objc,			/* Actual parameter count. */
    Tcl_Obj *const *objv)	/* Actual parameter vector. */
{
    return ExprMaxMinFunc(NULL, interp, objc, objv, MP_GT);
}

static int
ExprMinFunc(
    TCL_UNUSED(void *),
    Tcl_Interp *interp,		/* The interpreter in which to execute the
				 * function. */
    int objc,			/* Actual parameter count. */
    Tcl_Obj *const *objv)	/* Actual parameter vector. */
{
    return ExprMaxMinFunc(NULL, interp, objc, objv, MP_LT);
}

static int
ExprRandFunc(
    TCL_UNUSED(void *),
    Tcl_Interp *interp,		/* The interpreter in which to execute the
				 * function. */
    int objc,			/* Actual parameter count. */
    Tcl_Obj *const *objv)	/* Actual parameter vector. */
{
    Interp *iPtr = (Interp *) interp;
    double dResult;
    long tmp;			/* Algorithm assumes at least 32 bits. Only
				 * long guarantees that. See below. */
    Tcl_Obj *oResult;

    if (objc != 1) {
	MathFuncWrongNumArgs(interp, 1, objc, objv);
	return TCL_ERROR;
    }

    if (!(iPtr->flags & RAND_SEED_INITIALIZED)) {
	iPtr->flags |= RAND_SEED_INITIALIZED;

	/*
	 * To ensure different seeds in different threads (bug #416643),
	 * take into consideration the thread this interp is running in.
	 */

	iPtr->randSeed = TclpGetClicks() + PTR2UINT(Tcl_GetCurrentThread())*4093U;

	/*
	 * Make sure 1 <= randSeed <= (2^31) - 2. See below.
	 */

	iPtr->randSeed &= 0x7FFFFFFFL;
	if ((iPtr->randSeed == 0) || (iPtr->randSeed == 0x7FFFFFFFL)) {
	    iPtr->randSeed ^= 123459876L;
	}
    }

    /*
     * Generate the random number using the linear congruential generator
     * defined by the following recurrence:
     *		seed = ( IA * seed ) mod IM
     * where IA is 16807 and IM is (2^31) - 1. The recurrence maps a seed in
     * the range [1, IM - 1] to a new seed in that same range. The recurrence
     * maps IM to 0, and maps 0 back to 0, so those two values must not be
     * allowed as initial values of seed.
     *
     * In order to avoid potential problems with integer overflow, the
     * recurrence is implemented in terms of additional constants IQ and IR
     * such that
     *		IM = IA*IQ + IR
     * None of the operations in the implementation overflows a 32-bit signed
     * integer, and the C type long is guaranteed to be at least 32 bits wide.
     *
     * For more details on how this algorithm works, refer to the following
     * papers:
     *
     *	S.K. Park & K.W. Miller, "Random number generators: good ones are hard
     *	to find," Comm ACM 31(10):1192-1201, Oct 1988
     *
     *	W.H. Press & S.A. Teukolsky, "Portable random number generators,"
     *	Computers in Physics 6(5):522-524, Sep/Oct 1992.
     */

#define RAND_IA		16807
#define RAND_IM		2147483647
#define RAND_IQ		127773
#define RAND_IR		2836
#define RAND_MASK	123459876

    tmp = iPtr->randSeed/RAND_IQ;
    iPtr->randSeed = RAND_IA*(iPtr->randSeed - tmp*RAND_IQ) - RAND_IR*tmp;
    if (iPtr->randSeed < 0) {
	iPtr->randSeed += RAND_IM;
    }

    /*
     * Since the recurrence keeps seed values in the range [1, RAND_IM - 1],
     * dividing by RAND_IM yields a double in the range (0, 1).
     */

    dResult = iPtr->randSeed * (1.0/RAND_IM);

    /*
     * Push a Tcl object with the result.
     */

    TclNewDoubleObj(oResult, dResult);
    Tcl_SetObjResult(interp, oResult);
    return TCL_OK;
}

static int
ExprRoundFunc(
    TCL_UNUSED(void *),
    Tcl_Interp *interp,		/* The interpreter in which to execute the
				 * function. */
    int objc,			/* Actual parameter count. */
    Tcl_Obj *const *objv)	/* Parameter vector. */
{
    double d;
    void *ptr;
    int type;

    if (objc != 2) {
	MathFuncWrongNumArgs(interp, 2, objc, objv);
	return TCL_ERROR;
    }

    if (Tcl_GetNumberFromObj(interp, objv[1], &ptr, &type) != TCL_OK) {
	return TCL_ERROR;
    }

    if (type == TCL_NUMBER_DOUBLE) {
	double fractPart, intPart;
	Tcl_WideInt max = WIDE_MAX, min = WIDE_MIN;

	fractPart = modf(*((const double *) ptr), &intPart);
	if (fractPart <= -0.5) {
	    min++;
	} else if (fractPart >= 0.5) {
	    max--;
	}
	if ((intPart >= (double)max) || (intPart <= (double)min)) {
	    mp_int big;
	    mp_err err = MP_OKAY;

	    if (Tcl_InitBignumFromDouble(interp, intPart, &big) != TCL_OK) {
		/* Infinity */
		return TCL_ERROR;
	    }
	    if (fractPart <= -0.5) {
		err = mp_sub_d(&big, 1, &big);
	    } else if (fractPart >= 0.5) {
		err = mp_add_d(&big, 1, &big);
	    }
	    if (err != MP_OKAY) {
		return TCL_ERROR;
	    }
	    Tcl_SetObjResult(interp, Tcl_NewBignumObj(&big));
	    return TCL_OK;
	} else {
	    Tcl_WideInt result = (Tcl_WideInt)intPart;

	    if (fractPart <= -0.5) {
		result--;
	    } else if (fractPart >= 0.5) {
		result++;
	    }
	    Tcl_SetObjResult(interp, Tcl_NewWideIntObj(result));
	    return TCL_OK;
	}
    }

    if (type != TCL_NUMBER_NAN) {
	/*
	 * All integers are already rounded
	 */

	Tcl_SetObjResult(interp, objv[1]);
	return TCL_OK;
    }

    /*
     * Get the error message for NaN.
     */

    Tcl_GetDoubleFromObj(interp, objv[1], &d);
    return TCL_ERROR;
}

static int
ExprSrandFunc(
    TCL_UNUSED(void *),
    Tcl_Interp *interp,		/* The interpreter in which to execute the
				 * function. */
    int objc,			/* Actual parameter count. */
    Tcl_Obj *const *objv)	/* Parameter vector. */
{
    Interp *iPtr = (Interp *) interp;
    Tcl_WideInt w = 0;		/* Initialized to avoid compiler warning. */

    /*
     * Convert argument and use it to reset the seed.
     */

    if (objc != 2) {
	MathFuncWrongNumArgs(interp, 2, objc, objv);
	return TCL_ERROR;
    }

    if (TclGetWideBitsFromObj(NULL, objv[1], &w) != TCL_OK) {
	return TCL_ERROR;
    }

    /*
     * Reset the seed. Make sure 1 <= randSeed <= 2^31 - 2. See comments in
     * ExprRandFunc for more details.
     */

    iPtr->flags |= RAND_SEED_INITIALIZED;
    iPtr->randSeed = (long) w & 0x7FFFFFFF;
    if ((iPtr->randSeed == 0) || (iPtr->randSeed == 0x7FFFFFFF)) {
	iPtr->randSeed ^= 123459876;
    }

    /*
     * To avoid duplicating the random number generation code we simply clean
     * up our state and call the real random number function. That function
     * will always succeed.
     */

    return ExprRandFunc(NULL, interp, 1, objv);
}

/*
 *----------------------------------------------------------------------
 *
 * Double Classification Functions --
 *
 *	This page contains the functions that implement all of the built-in
 *	math functions for classifying IEEE doubles.
 *
 *      These have to be a little bit careful while Tcl_GetDoubleFromObj()
 *      rejects NaN values, which these functions *explicitly* accept.
 *
 * Results:
 *	Each function returns TCL_OK if it succeeds and pushes an Tcl object
 *	holding the result. If it fails it returns TCL_ERROR and leaves an
 *	error message in the interpreter's result.
 *
 * Side effects:
 *	None.
 *
 *----------------------------------------------------------------------
 *
 * Older MSVC is supported by Tcl, but doesn't have fpclassify(). Of course.
 * But it does sometimes have _fpclass() which does almost the same job; if
 * even that is absent, we grobble around directly in the platform's binary
 * representation of double.
 *
 * The ClassifyDouble() function makes all that conform to a common API
 * (effectively the C99 standard API renamed), and just delegates to the
 * standard macro on platforms that do it correctly.
 */

static inline int
ClassifyDouble(
    double d)
{
#if TCL_FPCLASSIFY_MODE == 0
    return fpclassify(d);
#else /* TCL_FPCLASSIFY_MODE != 0 */
    /*
     * If we don't have fpclassify(), we also don't have the values it returns.
     * Hence we define those here.
     */
#ifndef FP_NAN
#   define FP_NAN          1	/* Value is NaN */
#   define FP_INFINITE     2	/* Value is an infinity */
#   define FP_ZERO         3	/* Value is a zero */
#   define FP_NORMAL       4	/* Value is a normal float */
#   define FP_SUBNORMAL    5	/* Value has lost accuracy */
#endif /* !FP_NAN */

#if TCL_FPCLASSIFY_MODE == 3
    return __builtin_fpclassify(
            FP_NAN, FP_INFINITE, FP_NORMAL, FP_SUBNORMAL, FP_ZERO, d);
#elif TCL_FPCLASSIFY_MODE == 2
    /*
     * We assume this hack is only needed on little-endian systems.
     * Specifically, x86 running Windows.  It's fairly easy to enable for
     * others if they need it (because their libc/libm is broken) but we'll
     * jump that hurdle when requred.  We can solve the word ordering then.
     */

    union {
        double d;               /* Interpret as double */
        struct {
            unsigned int low;   /* Lower 32 bits */
            unsigned int high;  /* Upper 32 bits */
        } w;                    /* Interpret as unsigned integer words */
    } doubleMeaning;            /* So we can look at the representation of a
                                 * double directly. Platform (i.e., processor)
                                 * specific; this is for x86 (and most other
                                 * little-endian processors, but those are
                                 * untested). */
    unsigned int exponent, mantissaLow, mantissaHigh;
                                /* The pieces extracted from the double. */
    int zeroMantissa;           /* Was the mantissa zero? That's special. */

    /*
     * Shifts and masks to use with the doubleMeaning variable above.
     */

#define EXPONENT_MASK   0x7FF   /* 11 bits (after shifting) */
#define EXPONENT_SHIFT  20      /* Moves exponent to bottom of word */
#define MANTISSA_MASK   0xFFFFF /* 20 bits (plus 32 from other word) */

    /*
     * Extract the exponent (11 bits) and mantissa (52 bits).  Note that we
     * totally ignore the sign bit.
     */

    doubleMeaning.d = d;
    exponent = (doubleMeaning.w.high >> EXPONENT_SHIFT) & EXPONENT_MASK;
    mantissaLow = doubleMeaning.w.low;
    mantissaHigh = doubleMeaning.w.high & MANTISSA_MASK;
    zeroMantissa = (mantissaHigh == 0 && mantissaLow == 0);

    /*
     * Look for the special cases of exponent.
     */

    switch (exponent) {
    case 0:
        /*
         * When the exponent is all zeros, it's a ZERO or a SUBNORMAL.
         */

        return zeroMantissa ? FP_ZERO : FP_SUBNORMAL;
    case EXPONENT_MASK:
        /*
         * When the exponent is all ones, it's an INF or a NAN.
         */

        return zeroMantissa ? FP_INFINITE : FP_NAN;
    default:
        /*
         * Everything else is a NORMAL double precision float.
         */

        return FP_NORMAL;
    }
#elif TCL_FPCLASSIFY_MODE == 1
    switch (_fpclass(d)) {
    case _FPCLASS_NZ:
    case _FPCLASS_PZ:
        return FP_ZERO;
    case _FPCLASS_NN:
    case _FPCLASS_PN:
        return FP_NORMAL;
    case _FPCLASS_ND:
    case _FPCLASS_PD:
        return FP_SUBNORMAL;
    case _FPCLASS_NINF:
    case _FPCLASS_PINF:
        return FP_INFINITE;
    default:
        Tcl_Panic("result of _fpclass() outside documented range!");
    case _FPCLASS_QNAN:
    case _FPCLASS_SNAN:
        return FP_NAN;
    }
#else /* TCL_FPCLASSIFY_MODE not in (0..3) */
#error "unknown or unexpected TCL_FPCLASSIFY_MODE"
#endif /* TCL_FPCLASSIFY_MODE */
#endif /* !fpclassify */
}

static int
ExprIsFiniteFunc(
    TCL_UNUSED(void *),
    Tcl_Interp *interp,		/* The interpreter in which to execute the
				 * function. */
    int objc,			/* Actual parameter count */
    Tcl_Obj *const *objv)	/* Actual parameter list */
{
    double d;
    void *ptr;
    int type, result = 0;

    if (objc != 2) {
	MathFuncWrongNumArgs(interp, 2, objc, objv);
	return TCL_ERROR;
    }

    if (Tcl_GetNumberFromObj(interp, objv[1], &ptr, &type) != TCL_OK) {
        return TCL_ERROR;
    }
    if (type != TCL_NUMBER_NAN) {
        if (Tcl_GetDoubleFromObj(interp, objv[1], &d) != TCL_OK) {
            return TCL_ERROR;
        }
        type = ClassifyDouble(d);
        result = (type != FP_INFINITE && type != FP_NAN);
    }
    Tcl_SetObjResult(interp, Tcl_NewBooleanObj(result));
    return TCL_OK;
}

static int
ExprIsInfinityFunc(
    TCL_UNUSED(void *),
    Tcl_Interp *interp,		/* The interpreter in which to execute the
				 * function. */
    int objc,			/* Actual parameter count */
    Tcl_Obj *const *objv)	/* Actual parameter list */
{
    double d;
    void *ptr;
    int type, result = 0;

    if (objc != 2) {
	MathFuncWrongNumArgs(interp, 2, objc, objv);
	return TCL_ERROR;
    }

    if (Tcl_GetNumberFromObj(interp, objv[1], &ptr, &type) != TCL_OK) {
        return TCL_ERROR;
    }
    if (type != TCL_NUMBER_NAN) {
        if (Tcl_GetDoubleFromObj(interp, objv[1], &d) != TCL_OK) {
            return TCL_ERROR;
        }
        result = (ClassifyDouble(d) == FP_INFINITE);
    }
    Tcl_SetObjResult(interp, Tcl_NewBooleanObj(result));
    return TCL_OK;
}

static int
ExprIsNaNFunc(
    TCL_UNUSED(void *),
    Tcl_Interp *interp,		/* The interpreter in which to execute the
				 * function. */
    int objc,			/* Actual parameter count */
    Tcl_Obj *const *objv)	/* Actual parameter list */
{
    double d;
    void *ptr;
    int type, result = 1;

    if (objc != 2) {
	MathFuncWrongNumArgs(interp, 2, objc, objv);
	return TCL_ERROR;
    }

    if (Tcl_GetNumberFromObj(interp, objv[1], &ptr, &type) != TCL_OK) {
        return TCL_ERROR;
    }
    if (type != TCL_NUMBER_NAN) {
        if (Tcl_GetDoubleFromObj(interp, objv[1], &d) != TCL_OK) {
            return TCL_ERROR;
        }
        result = (ClassifyDouble(d) == FP_NAN);
    }
    Tcl_SetObjResult(interp, Tcl_NewBooleanObj(result));
    return TCL_OK;
}

static int
ExprIsNormalFunc(
    TCL_UNUSED(void *),
    Tcl_Interp *interp,		/* The interpreter in which to execute the
				 * function. */
    int objc,			/* Actual parameter count */
    Tcl_Obj *const *objv)	/* Actual parameter list */
{
    double d;
    void *ptr;
    int type, result = 0;

    if (objc != 2) {
	MathFuncWrongNumArgs(interp, 2, objc, objv);
	return TCL_ERROR;
    }

    if (Tcl_GetNumberFromObj(interp, objv[1], &ptr, &type) != TCL_OK) {
        return TCL_ERROR;
    }
    if (type != TCL_NUMBER_NAN) {
        if (Tcl_GetDoubleFromObj(interp, objv[1], &d) != TCL_OK) {
            return TCL_ERROR;
        }
        result = (ClassifyDouble(d) == FP_NORMAL);
    }
    Tcl_SetObjResult(interp, Tcl_NewBooleanObj(result));
    return TCL_OK;
}

static int
ExprIsSubnormalFunc(
    TCL_UNUSED(void *),
    Tcl_Interp *interp,		/* The interpreter in which to execute the
				 * function. */
    int objc,			/* Actual parameter count */
    Tcl_Obj *const *objv)	/* Actual parameter list */
{
    double d;
    void *ptr;
    int type, result = 0;

    if (objc != 2) {
	MathFuncWrongNumArgs(interp, 2, objc, objv);
	return TCL_ERROR;
    }

    if (Tcl_GetNumberFromObj(interp, objv[1], &ptr, &type) != TCL_OK) {
        return TCL_ERROR;
    }
    if (type != TCL_NUMBER_NAN) {
        if (Tcl_GetDoubleFromObj(interp, objv[1], &d) != TCL_OK) {
            return TCL_ERROR;
        }
        result = (ClassifyDouble(d) == FP_SUBNORMAL);
    }
    Tcl_SetObjResult(interp, Tcl_NewBooleanObj(result));
    return TCL_OK;
}

static int
ExprIsUnorderedFunc(
    TCL_UNUSED(void *),
    Tcl_Interp *interp,		/* The interpreter in which to execute the
				 * function. */
    int objc,			/* Actual parameter count */
    Tcl_Obj *const *objv)	/* Actual parameter list */
{
    double d;
    void *ptr;
    int type, result = 0;

    if (objc != 3) {
	MathFuncWrongNumArgs(interp, 3, objc, objv);
	return TCL_ERROR;
    }

    if (Tcl_GetNumberFromObj(interp, objv[1], &ptr, &type) != TCL_OK) {
        return TCL_ERROR;
    }
    if (type == TCL_NUMBER_NAN) {
        result = 1;
    } else {
        d = *((const double *) ptr);
        result = (ClassifyDouble(d) == FP_NAN);
    }

    if (Tcl_GetNumberFromObj(interp, objv[2], &ptr, &type) != TCL_OK) {
        return TCL_ERROR;
    }
    if (type == TCL_NUMBER_NAN) {
        result |= 1;
    } else {
        d = *((const double *) ptr);
        result |= (ClassifyDouble(d) == FP_NAN);
    }

    Tcl_SetObjResult(interp, Tcl_NewBooleanObj(result));
    return TCL_OK;
}

static int
FloatClassifyObjCmd(
    TCL_UNUSED(void *),
    Tcl_Interp *interp,		/* The interpreter in which to execute the
				 * function. */
    int objc,			/* Actual parameter count */
    Tcl_Obj *const *objv)	/* Actual parameter list */
{
    double d;
    Tcl_Obj *objPtr;
    void *ptr;
    int type;

    if (objc != 2) {
        Tcl_WrongNumArgs(interp, 1, objv, "floatValue");
	return TCL_ERROR;
    }

    if (Tcl_GetNumberFromObj(interp, objv[1], &ptr, &type) != TCL_OK) {
        return TCL_ERROR;
    }
    if (type == TCL_NUMBER_NAN) {
        goto gotNaN;
    } else if (Tcl_GetDoubleFromObj(interp, objv[1], &d) != TCL_OK) {
        return TCL_ERROR;
    }
    switch (ClassifyDouble(d)) {
    case FP_INFINITE:
        TclNewLiteralStringObj(objPtr, "infinite");
        break;
    case FP_NAN:
    gotNaN:
        TclNewLiteralStringObj(objPtr, "nan");
        break;
    case FP_NORMAL:
        TclNewLiteralStringObj(objPtr, "normal");
        break;
    case FP_SUBNORMAL:
        TclNewLiteralStringObj(objPtr, "subnormal");
        break;
    case FP_ZERO:
        TclNewLiteralStringObj(objPtr, "zero");
        break;
    default:
        Tcl_SetObjResult(interp, Tcl_ObjPrintf(
                "unable to classify number: %f", d));
        return TCL_ERROR;
    }
    Tcl_SetObjResult(interp, objPtr);
    return TCL_OK;
}

/*
 *----------------------------------------------------------------------
 *
 * MathFuncWrongNumArgs --
 *
 *	Generate an error message when a math function presents the wrong
 *	number of arguments.
 *
 * Results:
 *	None.
 *
 * Side effects:
 *	An error message is stored in the interpreter result.
 *
 *----------------------------------------------------------------------
 */

static void
MathFuncWrongNumArgs(
    Tcl_Interp *interp,		/* Tcl interpreter */
    int expected,		/* Formal parameter count. */
    int found,			/* Actual parameter count. */
    Tcl_Obj *const *objv)	/* Actual parameter vector. */
{
    const char *name = TclGetString(objv[0]);
    const char *tail = name + strlen(name);

    while (tail > name+1) {
	tail--;
	if (*tail == ':' && tail[-1] == ':') {
	    name = tail+1;
	    break;
	}
    }
    Tcl_SetObjResult(interp, Tcl_ObjPrintf(
	    "%s arguments for math function \"%s\"",
	    (found < expected ? "not enough" : "too many"), name));
    Tcl_SetErrorCode(interp, "TCL", "WRONGARGS", NULL);
}

#ifdef USE_DTRACE
/*
 *----------------------------------------------------------------------
 *
 * DTraceObjCmd --
 *
 *	This function is invoked to process the "::tcl::dtrace" Tcl command.
 *
 * Results:
 *	A standard Tcl object result.
 *
 * Side effects:
 *	The 'tcl-probe' DTrace probe is triggered (if it is enabled).
 *
 *----------------------------------------------------------------------
 */

static int
DTraceObjCmd(
    TCL_UNUSED(void *),
    TCL_UNUSED(Tcl_Interp *),
    int objc,			/* Number of arguments. */
    Tcl_Obj *const objv[])	/* Argument objects. */
{
    if (TCL_DTRACE_TCL_PROBE_ENABLED()) {
	char *a[10];
	int i = 0;

	while (i++ < 10) {
	    a[i-1] = i < objc ? TclGetString(objv[i]) : NULL;
	}
	TCL_DTRACE_TCL_PROBE(a[0], a[1], a[2], a[3], a[4], a[5], a[6], a[7],
		a[8], a[9]);
    }
    return TCL_OK;
}

/*
 *----------------------------------------------------------------------
 *
 * TclDTraceInfo --
 *
 *	Extract information from a TIP280 dict for use by DTrace probes.
 *
 * Results:
 *	None.
 *
 * Side effects:
 *	None.
 *
 *----------------------------------------------------------------------
 */

void
TclDTraceInfo(
    Tcl_Obj *info,
    const char **args,
    int *argsi)
{
    static Tcl_Obj *keys[10] = { NULL };
    Tcl_Obj **k = keys, *val;
    int i = 0;

    if (!*k) {
#define kini(s) TclNewLiteralStringObj(keys[i], s); i++
	kini("cmd");	kini("type");	kini("proc");	kini("file");
	kini("method");	kini("class");	kini("lambda");	kini("object");
	kini("line");	kini("level");
#undef kini
    }
    for (i = 0; i < 6; i++) {
	Tcl_DictObjGet(NULL, info, *k++, &val);
	args[i] = val ? TclGetString(val) : NULL;
    }

    /*
     * no "proc" -> use "lambda"
     */

    if (!args[2]) {
	Tcl_DictObjGet(NULL, info, *k, &val);
	args[2] = val ? TclGetString(val) : NULL;
    }
    k++;

    /*
     * no "class" -> use "object"
     */

    if (!args[5]) {
	Tcl_DictObjGet(NULL, info, *k, &val);
	args[5] = val ? TclGetString(val) : NULL;
    }
    k++;
    for (i = 0; i < 2; i++) {
	Tcl_DictObjGet(NULL, info, *k++, &val);
	if (val) {
	    TclGetIntFromObj(NULL, val, &argsi[i]);
	} else {
	    argsi[i] = 0;
	}
    }
}

/*
 *----------------------------------------------------------------------
 *
 * DTraceCmdReturn --
 *
 *	NR callback for DTrace command return probes.
 *
 * Results:
 *	None.
 *
 * Side effects:
 *	None.
 *
 *----------------------------------------------------------------------
 */

static int
DTraceCmdReturn(
    void *data[],
    Tcl_Interp *interp,
    int result)
{
    char *cmdName = TclGetString((Tcl_Obj *) data[0]);

    if (TCL_DTRACE_CMD_RETURN_ENABLED()) {
	TCL_DTRACE_CMD_RETURN(cmdName, result);
    }
    if (TCL_DTRACE_CMD_RESULT_ENABLED()) {
	Tcl_Obj *r = Tcl_GetObjResult(interp);

	TCL_DTRACE_CMD_RESULT(cmdName, result, TclGetString(r), r);
    }
    return result;
}

TCL_DTRACE_DEBUG_LOG()

#endif /* USE_DTRACE */

/*
 *----------------------------------------------------------------------
 *
 * Tcl_NRCallObjProc --
 *
 *	This function calls an objProc directly while managing things properly
 *	if it happens to be an NR objProc. It is meant to be used by extenders
 *	that provide an NR implementation of a command, as this function
 *	permits a trivial coding of the non-NR objProc.
 *
 * Results:
 *	The return value is a standard Tcl completion code such as TCL_OK or
 *	TCL_ERROR. A result or error message is left in interp's result.
 *
 * Side effects:
 *	Depends on the objProc.
 *
 *----------------------------------------------------------------------
 */

int
Tcl_NRCallObjProc(
    Tcl_Interp *interp,
    Tcl_ObjCmdProc *objProc,
    void *clientData,
    Tcl_Size objc,
    Tcl_Obj *const objv[])
{
    NRE_callback *rootPtr = TOP_CB(interp);

    TclNRAddCallback(interp, Dispatch, objProc, clientData,
	    INT2PTR(objc), objv);
    return TclNRRunCallbacks(interp, TCL_OK, rootPtr);
}

/*
 *----------------------------------------------------------------------
 *
 * Tcl_NRCreateCommand --
 *
 *	Define a new NRE-enabled object-based command in a command table.
 *
 * Results:
 *	The return value is a token for the command, which can be used in
 *	future calls to Tcl_GetCommandName.
 *
 * Side effects:
 *	If no command named "cmdName" already exists for interp, one is
 *	created. Otherwise, if a command does exist, then if the object-based
 *	Tcl_ObjCmdProc is TclInvokeStringCommand, we assume Tcl_CreateCommand
 *	was called previously for the same command and just set its
 *	Tcl_ObjCmdProc to the argument "proc"; otherwise, we delete the old
 *	command.
 *
 *	In the future, during bytecode evaluation when "cmdName" is seen as
 *	the name of a command by Tcl_EvalObj or Tcl_Eval, the object-based
 *	Tcl_ObjCmdProc proc will be called. When the command is deleted from
 *	the table, deleteProc will be called. See the manual entry for details
 *	on the calling sequence.
 *
 *----------------------------------------------------------------------
 */

Tcl_Command
Tcl_NRCreateCommand(
    Tcl_Interp *interp,		/* Token for command interpreter (returned by
				 * previous call to Tcl_CreateInterp). */
    const char *cmdName,	/* Name of command. If it contains namespace
				 * qualifiers, the new command is put in the
				 * specified namespace; otherwise it is put in
				 * the global namespace. */
    Tcl_ObjCmdProc *proc,	/* Object-based function to associate with
				 * name, provides direct access for direct
				 * calls. */
    Tcl_ObjCmdProc *nreProc,	/* Object-based function to associate with
				 * name, provides NR implementation */
    void *clientData,	/* Arbitrary value to pass to object
				 * function. */
    Tcl_CmdDeleteProc *deleteProc)
				/* If not NULL, gives a function to call when
				 * this command is deleted. */
{
    Command *cmdPtr = (Command *)
	    Tcl_CreateObjCommand(interp, cmdName, proc, clientData,
                    deleteProc);

    cmdPtr->nreProc = nreProc;
    return (Tcl_Command) cmdPtr;
}

Tcl_Command
TclNRCreateCommandInNs(
    Tcl_Interp *interp,
    const char *cmdName,
    Tcl_Namespace *nsPtr,
    Tcl_ObjCmdProc *proc,
    Tcl_ObjCmdProc *nreProc,
    void *clientData,
    Tcl_CmdDeleteProc *deleteProc)
{
    Command *cmdPtr = (Command *)
            TclCreateObjCommandInNs(interp, cmdName, nsPtr, proc, clientData,
                    deleteProc);

    cmdPtr->nreProc = nreProc;
    return (Tcl_Command) cmdPtr;
}

/****************************************************************************
 * Stuff for the public api
 ****************************************************************************/

int
Tcl_NREvalObj(
    Tcl_Interp *interp,
    Tcl_Obj *objPtr,
    int flags)
{
    return TclNREvalObjEx(interp, objPtr, flags, NULL, INT_MIN);
}

int
Tcl_NREvalObjv(
    Tcl_Interp *interp,		/* Interpreter in which to evaluate the
				 * command. Also used for error reporting. */
    Tcl_Size objc,			/* Number of words in command. */
    Tcl_Obj *const objv[],	/* An array of pointers to objects that are
				 * the words that make up the command. */
    int flags)			/* Collection of OR-ed bits that control the
				 * evaluation of the script. Only
				 * TCL_EVAL_GLOBAL, TCL_EVAL_INVOKE and
				 * TCL_EVAL_NOERR are currently supported. */
{
    return TclNREvalObjv(interp, objc, objv, flags, NULL);
}

int
Tcl_NRCmdSwap(
    Tcl_Interp *interp,
    Tcl_Command cmd,
    Tcl_Size objc,
    Tcl_Obj *const objv[],
    int flags)
{
    return TclNREvalObjv(interp, objc, objv, flags|TCL_EVAL_NOERR,
	    (Command *) cmd);
}

/*****************************************************************************
 * Tailcall related code
 *****************************************************************************
 *
 * The steps of the tailcall dance are as follows:
 *
 *   1. when [tailcall] is invoked, it stores the corresponding callback in
 *      the current CallFrame and returns TCL_RETURN
 *   2. when the CallFrame is popped, it calls TclSetTailcall to store the
 *      callback in the proper NRCommand callback - the spot where the command
 *      that pushed the CallFrame is completely cleaned up
 *   3. when the NRCommand callback runs, it schedules the tailcall callback
 *      to run immediately after it returns
 *
 *   One delicate point is to properly define the NRCommand where the tailcall
 *   will execute. There are functions whose purpose is to help define the
 *   precise spot:
 *     TclMarkTailcall: if the NEXT command to be pushed tailcalls, execution
 *         should continue right here
 *     TclSkipTailcall:  if the NEXT command to be pushed tailcalls, execution
 *         should continue after the CURRENT command is fully returned ("skip
 *         the next command: we are redirecting to it, tailcalls should run
 *         after WE return")
 *     TclPushTailcallPoint: the search for a tailcalling spot cannot traverse
 *         this point. This is special for OO, as some of the oo constructs
 *         that behave like commands may not push an NRCommand callback.
 */

void
TclMarkTailcall(
    Tcl_Interp *interp)
{
    Interp *iPtr = (Interp *) interp;

    if (iPtr->deferredCallbacks == NULL) {
	TclNRAddCallback(interp, NRCommand, NULL, NULL,
                NULL, NULL);
        iPtr->deferredCallbacks = TOP_CB(interp);
    }
}

void
TclSkipTailcall(
    Tcl_Interp *interp)
{
    Interp *iPtr = (Interp *) interp;

    TclMarkTailcall(interp);
    iPtr->deferredCallbacks->data[1] = INT2PTR(1);
}

void
TclPushTailcallPoint(
    Tcl_Interp *interp)
{
    TclNRAddCallback(interp, NRCommand, NULL, NULL, NULL, NULL);
    ((Interp *) interp)->numLevels++;
}

/*
 *----------------------------------------------------------------------
 *
 * TclSetTailcall --
 *
 *	Splice a tailcall command in the proper spot of the NRE callback
 *	stack, so that it runs at the right time.
 *
 *----------------------------------------------------------------------
 */

void
TclSetTailcall(
    Tcl_Interp *interp,
    Tcl_Obj *listPtr)
{
    /*
     * Find the splicing spot: right before the NRCommand of the thing
     * being tailcalled. Note that we skip NRCommands marked by a 1 in data[1]
     * (used by command redirectors).
     */

    NRE_callback *runPtr;

    for (runPtr = TOP_CB(interp); runPtr; runPtr = runPtr->nextPtr) {
        if (((runPtr->procPtr) == NRCommand) && !runPtr->data[1]) {
            break;
        }
    }
    if (!runPtr) {
        Tcl_Panic("tailcall cannot find the right splicing spot: should not happen!");
    }
    runPtr->data[1] = listPtr;
}

/*
 *----------------------------------------------------------------------
 *
 * TclNRTailcallObjCmd --
 *
 *	Prepare the tailcall as a list and store it in the current
 *	varFrame. When the frame is later popped the tailcall will be spliced
 *	at the proper place.
 *
 * Results:
 *	The first NRCommand callback that is not marked to be skipped is
 *	updated so that its data[1] field contains the tailcall list.
 *
 *----------------------------------------------------------------------
 */

int
TclNRTailcallObjCmd(
    TCL_UNUSED(void *),
    Tcl_Interp *interp,
    int objc,
    Tcl_Obj *const objv[])
{
    Interp *iPtr = (Interp *) interp;

    if (objc < 1) {
	Tcl_WrongNumArgs(interp, 1, objv, "?command? ?arg ...?");
	return TCL_ERROR;
    }

    if (!(iPtr->varFramePtr->isProcCallFrame & 1)) {
        Tcl_SetObjResult(interp, Tcl_NewStringObj(
                "tailcall can only be called from a proc, lambda or method", TCL_INDEX_NONE));
        Tcl_SetErrorCode(interp, "TCL", "TAILCALL", "ILLEGAL", NULL);
	return TCL_ERROR;
    }

    /*
     * Invocation without args just clears a scheduled tailcall; invocation
     * with an argument replaces any previously scheduled tailcall.
     */

    if (iPtr->varFramePtr->tailcallPtr) {
        Tcl_DecrRefCount(iPtr->varFramePtr->tailcallPtr);
        iPtr->varFramePtr->tailcallPtr = NULL;
    }

    /*
     * Create the callback to actually evaluate the tailcalled
     * command, then set it in the varFrame so that PopCallFrame can use it
     * at the proper time.
     */

    if (objc > 1) {
        Tcl_Obj *listPtr, *nsObjPtr;
        Tcl_Namespace *nsPtr = (Tcl_Namespace *) iPtr->varFramePtr->nsPtr;

        /*
         * The tailcall data is in a Tcl list: the first element is the
         * namespace, the rest the command to be tailcalled.
         */

        nsObjPtr = Tcl_NewStringObj(nsPtr->fullName, TCL_INDEX_NONE);
        listPtr = Tcl_NewListObj(objc, objv);
 	TclListObjSetElement(interp, listPtr, 0, nsObjPtr);

        iPtr->varFramePtr->tailcallPtr = listPtr;
    }
    return TCL_RETURN;
}

/*
 *----------------------------------------------------------------------
 *
 * TclNRTailcallEval --
 *
 *	This NREcallback actually causes the tailcall to be evaluated.
 *
 *----------------------------------------------------------------------
 */

int
TclNRTailcallEval(
    void *data[],
    Tcl_Interp *interp,
    int result)
{
    Interp *iPtr = (Interp *) interp;
    Tcl_Obj *listPtr = (Tcl_Obj *)data[0], *nsObjPtr;
    Tcl_Namespace *nsPtr;
    Tcl_Size objc;
    Tcl_Obj **objv;

    TclListObjGetElementsM(interp, listPtr, &objc, &objv);
    nsObjPtr = objv[0];

    if (result == TCL_OK) {
	result = TclGetNamespaceFromObj(interp, nsObjPtr, &nsPtr);
    }

    if (result != TCL_OK) {
        /*
         * Tailcall execution was preempted, eg by an intervening catch or by
         * a now-gone namespace: cleanup and return.
         */

	Tcl_DecrRefCount(listPtr);
        return result;
    }

    /*
     * Perform the tailcall
     */

    TclMarkTailcall(interp);
    TclNRAddCallback(interp, TclNRReleaseValues, listPtr, NULL, NULL,NULL);
    iPtr->lookupNsPtr = (Namespace *) nsPtr;
    return TclNREvalObjv(interp, objc-1, objv+1, 0, NULL);
}

int
TclNRReleaseValues(
    void *data[],
    TCL_UNUSED(Tcl_Interp *),
    int result)
{
    int i = 0;

    while (i < 4) {
	if (data[i]) {
	    Tcl_DecrRefCount((Tcl_Obj *) data[i]);
	} else {
	    break;
	}
	i++;
    }
    return result;
}

void
Tcl_NRAddCallback(
    Tcl_Interp *interp,
    Tcl_NRPostProc *postProcPtr,
    void *data0,
    void *data1,
    void *data2,
    void *data3)
{
    if (!(postProcPtr)) {
	Tcl_Panic("Adding a callback without an objProc?!");
    }
    TclNRAddCallback(interp, postProcPtr, data0, data1, data2, data3);
}

/*
 *----------------------------------------------------------------------
 *
 * TclNRCoroutineObjCmd -- (and friends)
 *
 *	This object-based function is invoked to process the "coroutine" Tcl
 *	command. It is heavily based on "apply".
 *
 * Results:
 *	A standard Tcl object result value.
 *
 * Side effects:
 *	A new procedure gets created.
 *
 * ** FIRST EXPERIMENTAL IMPLEMENTATION **
 *
 * It is fairly amateurish and not up to our standards - mainly in terms of
 * error messages and [info] interaction. Just to test the infrastructure in
 * teov and tebc.
 *----------------------------------------------------------------------
 */

#define iPtr ((Interp *) interp)

int
TclNRYieldObjCmd(
    void *clientData,
    Tcl_Interp *interp,
    int objc,
    Tcl_Obj *const objv[])
{
    CoroutineData *corPtr = iPtr->execEnvPtr->corPtr;

    if (objc > 2) {
	Tcl_WrongNumArgs(interp, 1, objv, "?returnValue?");
	return TCL_ERROR;
    }

    if (!corPtr) {
	Tcl_SetObjResult(interp, Tcl_NewStringObj(
                "yield can only be called in a coroutine", TCL_INDEX_NONE));
	Tcl_SetErrorCode(interp, "TCL", "COROUTINE", "ILLEGAL_YIELD", NULL);
	return TCL_ERROR;
    }

    if (objc == 2) {
	Tcl_SetObjResult(interp, objv[1]);
    }

    NRE_ASSERT(!COR_IS_SUSPENDED(corPtr));
    TclNRAddCallback(interp, TclNRCoroutineActivateCallback, corPtr,
            clientData, NULL, NULL);
    return TCL_OK;
}

int
TclNRYieldToObjCmd(
    TCL_UNUSED(void *),
    Tcl_Interp *interp,
    int objc,
    Tcl_Obj *const objv[])
{
    CoroutineData *corPtr = iPtr->execEnvPtr->corPtr;
    Tcl_Obj *listPtr, *nsObjPtr;
    Tcl_Namespace *nsPtr = TclGetCurrentNamespace(interp);

    if (objc < 2) {
	Tcl_WrongNumArgs(interp, 1, objv, "command ?arg ...?");
	return TCL_ERROR;
    }

    if (!corPtr) {
	Tcl_SetObjResult(interp, Tcl_NewStringObj(
                "yieldto can only be called in a coroutine", TCL_INDEX_NONE));
	Tcl_SetErrorCode(interp, "TCL", "COROUTINE", "ILLEGAL_YIELD", NULL);
	return TCL_ERROR;
    }

    if (((Namespace *) nsPtr)->flags & NS_DYING) {
        Tcl_SetObjResult(interp, Tcl_NewStringObj(
		"yieldto called in deleted namespace", TCL_INDEX_NONE));
        Tcl_SetErrorCode(interp, "TCL", "COROUTINE", "YIELDTO_IN_DELETED",
		NULL);
        return TCL_ERROR;
    }

    /*
     * Add the tailcall in the caller env, then just yield.
     *
     * This is essentially code from TclNRTailcallObjCmd
     */

    listPtr = Tcl_NewListObj(objc, objv);
    nsObjPtr = Tcl_NewStringObj(nsPtr->fullName, TCL_INDEX_NONE);
    TclListObjSetElement(interp, listPtr, 0, nsObjPtr);

    /*
     * Add the callback in the caller's env, then instruct TEBC to yield.
     */

    iPtr->execEnvPtr = corPtr->callerEEPtr;
    /* Not calling Tcl_IncrRefCount(listPtr) here because listPtr is private */
    TclSetTailcall(interp, listPtr);
    corPtr->yieldPtr = listPtr;
    iPtr->execEnvPtr = corPtr->eePtr;

    return TclNRYieldObjCmd(CORO_ACTIVATE_YIELDM, interp, 1, objv);
}

static int
RewindCoroutineCallback(
    void *data[],
    Tcl_Interp *interp,
    TCL_UNUSED(int) /*result*/)
{
    return Tcl_RestoreInterpState(interp, (Tcl_InterpState)data[0]);
}

static int
RewindCoroutine(
    CoroutineData *corPtr,
    int result)
{
    Tcl_Interp *interp = corPtr->eePtr->interp;
    Tcl_InterpState state = Tcl_SaveInterpState(interp, result);

    NRE_ASSERT(COR_IS_SUSPENDED(corPtr));
    NRE_ASSERT(corPtr->eePtr != NULL);
    NRE_ASSERT(corPtr->eePtr != iPtr->execEnvPtr);

    corPtr->eePtr->rewind = 1;
    TclNRAddCallback(interp, RewindCoroutineCallback, state,
	    NULL, NULL, NULL);
    return TclNRInterpCoroutine(corPtr, interp, 0, NULL);
}

static void
DeleteCoroutine(
    void *clientData)
{
    CoroutineData *corPtr = (CoroutineData *)clientData;
    Tcl_Interp *interp = corPtr->eePtr->interp;
    NRE_callback *rootPtr = TOP_CB(interp);

    if (COR_IS_SUSPENDED(corPtr)) {
	TclNRRunCallbacks(interp, RewindCoroutine(corPtr,TCL_OK), rootPtr);
    }
}

static int
NRCoroutineCallerCallback(
    void *data[],
    Tcl_Interp *interp,
    int result)
{
    CoroutineData *corPtr = (CoroutineData *)data[0];
    Command *cmdPtr = corPtr->cmdPtr;

    /*
     * This is the last callback in the caller execEnv, right before switching
     * to the coroutine's
     */

    NRE_ASSERT(iPtr->execEnvPtr == corPtr->callerEEPtr);

    if (!corPtr->eePtr) {
	/*
	 * The execEnv was wound down but not deleted for our sake. We finish
	 * the job here. The caller context has already been restored.
	 */

	NRE_ASSERT(iPtr->varFramePtr == corPtr->caller.varFramePtr);
	NRE_ASSERT(iPtr->framePtr == corPtr->caller.framePtr);
	NRE_ASSERT(iPtr->cmdFramePtr == corPtr->caller.cmdFramePtr);
	ckfree(corPtr);
	return result;
    }

    NRE_ASSERT(COR_IS_SUSPENDED(corPtr));
    SAVE_CONTEXT(corPtr->running);
    RESTORE_CONTEXT(corPtr->caller);

    if (cmdPtr->flags & CMD_DYING) {
	/*
	 * The command was deleted while it was running: wind down the
	 * execEnv, this will do the complete cleanup. RewindCoroutine will
	 * restore both the caller's context and interp state.
	 */

	return RewindCoroutine(corPtr, result);
    }

    return result;
}

static int
NRCoroutineExitCallback(
    void *data[],
    Tcl_Interp *interp,
    int result)
{
    CoroutineData *corPtr = (CoroutineData *)data[0];
    Command *cmdPtr = corPtr->cmdPtr;

    /*
     * This runs at the bottom of the Coroutine's execEnv: it will be executed
     * when the coroutine returns or is wound down, but not when it yields. It
     * deletes the coroutine and restores the caller's environment.
     */

    NRE_ASSERT(interp == corPtr->eePtr->interp);
    NRE_ASSERT(TOP_CB(interp) == NULL);
    NRE_ASSERT(iPtr->execEnvPtr == corPtr->eePtr);
    NRE_ASSERT(!COR_IS_SUSPENDED(corPtr));
    NRE_ASSERT((corPtr->callerEEPtr->callbackPtr->procPtr == NRCoroutineCallerCallback));

    cmdPtr->deleteProc = NULL;
    Tcl_DeleteCommandFromToken(interp, (Tcl_Command) cmdPtr);
    TclCleanupCommandMacro(cmdPtr);

    corPtr->eePtr->corPtr = NULL;
    TclDeleteExecEnv(corPtr->eePtr);
    corPtr->eePtr = NULL;

    corPtr->stackLevel = NULL;

    /*
     * #280.
     * Drop the coroutine-owned copy of the lineLABCPtr hashtable for literal
     * command arguments in bytecode.
     */

    Tcl_DeleteHashTable(corPtr->lineLABCPtr);
    ckfree(corPtr->lineLABCPtr);
    corPtr->lineLABCPtr = NULL;

    RESTORE_CONTEXT(corPtr->caller);
    iPtr->execEnvPtr = corPtr->callerEEPtr;
    iPtr->numLevels++;

    return result;
}

/*
 *----------------------------------------------------------------------
 *
 * TclNRCoroutineActivateCallback --
 *
 *      This is the workhorse for coroutines: it implements both yield and
 *      resume.
 *
 *      It is important that both be implemented in the same callback: the
 *      detection of the impossibility to suspend due to a busy C-stack relies
 *      on the precise position of a local variable in the stack. We do not
 *      want the compiler to play tricks on us, either by moving things around
 *      or inlining.
 *
 *----------------------------------------------------------------------
 */

int
TclNRCoroutineActivateCallback(
    void *data[],
    Tcl_Interp *interp,
    TCL_UNUSED(int) /*result*/)
{
    CoroutineData *corPtr = (CoroutineData *)data[0];
    void *stackLevel = TclGetCStackPtr();

    if (!corPtr->stackLevel) {
        /*
         * -- Coroutine is suspended --
         * Push the callback to restore the caller's context on yield or
         * return.
         */

        TclNRAddCallback(interp, NRCoroutineCallerCallback, corPtr,
                NULL, NULL, NULL);

        /*
         * Record the stackLevel at which the resume is happening, then swap
         * the interp's environment to make it suitable to run this coroutine.
         */

        corPtr->stackLevel = stackLevel;
        Tcl_Size numLevels = corPtr->auxNumLevels;
        corPtr->auxNumLevels = iPtr->numLevels;

        SAVE_CONTEXT(corPtr->caller);
        corPtr->callerEEPtr = iPtr->execEnvPtr;
        RESTORE_CONTEXT(corPtr->running);
        iPtr->execEnvPtr = corPtr->eePtr;
        iPtr->numLevels += numLevels;
    } else {
        /*
         * Coroutine is active: yield
         */

        if (corPtr->stackLevel != stackLevel) {
	    NRE_callback *runPtr;

	    iPtr->execEnvPtr = corPtr->callerEEPtr;
	    if (corPtr->yieldPtr) {
		for (runPtr = TOP_CB(interp); runPtr; runPtr = runPtr->nextPtr) {
		    if (runPtr->data[1] == corPtr->yieldPtr) {
			Tcl_DecrRefCount((Tcl_Obj *)runPtr->data[1]);
			runPtr->data[1] = NULL;
			corPtr->yieldPtr = NULL;
			break;
		    }
		}
	    }
	    iPtr->execEnvPtr = corPtr->eePtr;


            Tcl_SetObjResult(interp, Tcl_NewStringObj(
                    "cannot yield: C stack busy", TCL_INDEX_NONE));
            Tcl_SetErrorCode(interp, "TCL", "COROUTINE", "CANT_YIELD",
                    NULL);
            return TCL_ERROR;
        }

        void *type = data[1];
        if (type == CORO_ACTIVATE_YIELD) {
            corPtr->nargs = COROUTINE_ARGUMENTS_SINGLE_OPTIONAL;
        } else if (type == CORO_ACTIVATE_YIELDM) {
            corPtr->nargs = COROUTINE_ARGUMENTS_ARBITRARY;
        } else {
            Tcl_Panic("Yield received an option which is not implemented");
        }

	corPtr->yieldPtr = NULL;
        corPtr->stackLevel = NULL;

        Tcl_Size numLevels = iPtr->numLevels;
        iPtr->numLevels = corPtr->auxNumLevels;
        corPtr->auxNumLevels = numLevels - corPtr->auxNumLevels;

        iPtr->execEnvPtr = corPtr->callerEEPtr;
    }

    return TCL_OK;
}

/*
 *----------------------------------------------------------------------
 *
 * TclNREvalList --
 *
 *      Callback to invoke command as list, used in order to delayed
 *	processing of canonical list command in sane environment.
 *
 *----------------------------------------------------------------------
 */

static int
TclNREvalList(
    void *data[],
    Tcl_Interp *interp,
    TCL_UNUSED(int) /*result*/)
{
    Tcl_Size objc;
    Tcl_Obj **objv;
    Tcl_Obj *listPtr = (Tcl_Obj *)data[0];

    Tcl_IncrRefCount(listPtr);

    TclMarkTailcall(interp);
    TclNRAddCallback(interp, TclNRReleaseValues, listPtr, NULL, NULL,NULL);
    TclListObjGetElementsM(NULL, listPtr, &objc, &objv);
    return TclNREvalObjv(interp, objc, objv, 0, NULL);
}

/*
 *----------------------------------------------------------------------
 *
 * CoroTypeObjCmd --
 *
 *      Implementation of [::tcl::unsupported::corotype] command.
 *
 *----------------------------------------------------------------------
 */

static int
CoroTypeObjCmd(
    TCL_UNUSED(void *),
    Tcl_Interp *interp,
    int objc,
    Tcl_Obj *const objv[])
{
    Command *cmdPtr;
    CoroutineData *corPtr;

    if (objc != 2) {
	Tcl_WrongNumArgs(interp, 1, objv, "coroName");
	return TCL_ERROR;
    }

    /*
     * Look up the coroutine.
     */

    cmdPtr = (Command *) Tcl_GetCommandFromObj(interp, objv[1]);
    if ((!cmdPtr) || (cmdPtr->nreProc != TclNRInterpCoroutine)) {
        Tcl_SetObjResult(interp, Tcl_NewStringObj(
                "can only get coroutine type of a coroutine", TCL_INDEX_NONE));
        Tcl_SetErrorCode(interp, "TCL", "LOOKUP", "COROUTINE",
                TclGetString(objv[1]), NULL);
        return TCL_ERROR;
    }

    /*
     * An active coroutine is "active". Can't tell what it might do in the
     * future.
     */

    corPtr = (CoroutineData *)cmdPtr->objClientData;
    if (!COR_IS_SUSPENDED(corPtr)) {
        Tcl_SetObjResult(interp, Tcl_NewStringObj("active", TCL_INDEX_NONE));
        return TCL_OK;
    }

    /*
     * Inactive coroutines are classified by the (effective) command used to
     * suspend them, which matters when you're injecting a probe.
     */

    switch (corPtr->nargs) {
    case COROUTINE_ARGUMENTS_SINGLE_OPTIONAL:
        Tcl_SetObjResult(interp, Tcl_NewStringObj("yield", TCL_INDEX_NONE));
        return TCL_OK;
    case COROUTINE_ARGUMENTS_ARBITRARY:
        Tcl_SetObjResult(interp, Tcl_NewStringObj("yieldto", TCL_INDEX_NONE));
        return TCL_OK;
    default:
        Tcl_SetObjResult(interp, Tcl_NewStringObj(
                "unknown coroutine type", TCL_INDEX_NONE));
        Tcl_SetErrorCode(interp, "TCL", "COROUTINE", "BAD_TYPE", NULL);
        return TCL_ERROR;
    }
}

/*
 *----------------------------------------------------------------------
 *
 * TclNRCoroInjectObjCmd, TclNRCoroProbeObjCmd --
 *
 *      Implementation of [coroinject] and [coroprobe] commands.
 *
 *----------------------------------------------------------------------
 */

static inline CoroutineData *
GetCoroutineFromObj(
    Tcl_Interp *interp,
    Tcl_Obj *objPtr,
    const char *errMsg)
{
    /*
     * How to get a coroutine from its handle.
     */

    Command *cmdPtr = (Command *) Tcl_GetCommandFromObj(interp, objPtr);

    if ((!cmdPtr) || (cmdPtr->nreProc != TclNRInterpCoroutine)) {
        Tcl_SetObjResult(interp, Tcl_NewStringObj(errMsg, TCL_INDEX_NONE));
        Tcl_SetErrorCode(interp, "TCL", "LOOKUP", "COROUTINE",
                TclGetString(objPtr), NULL);
        return NULL;
    }
    return (CoroutineData *)cmdPtr->objClientData;
}

static int
TclNRCoroInjectObjCmd(
    TCL_UNUSED(void *),
    Tcl_Interp *interp,
    int objc,
    Tcl_Obj *const objv[])
{
    CoroutineData *corPtr;

    /*
     * Usage more or less like tailcall:
     *   coroinject coroName cmd ?arg1 arg2 ...?
     */

    if (objc < 3) {
	Tcl_WrongNumArgs(interp, 1, objv, "coroName cmd ?arg1 arg2 ...?");
	return TCL_ERROR;
    }

    corPtr = GetCoroutineFromObj(interp, objv[1],
            "can only inject a command into a coroutine");
    if (!corPtr) {
        return TCL_ERROR;
    }
    if (!COR_IS_SUSPENDED(corPtr)) {
        Tcl_SetObjResult(interp, Tcl_NewStringObj(
                "can only inject a command into a suspended coroutine", TCL_INDEX_NONE));
        Tcl_SetErrorCode(interp, "TCL", "COROUTINE", "ACTIVE", NULL);
        return TCL_ERROR;
    }

    /*
     * Add the callback to the coro's execEnv, so that it is the first thing
     * to happen when the coro is resumed.
     */

    ExecEnv *savedEEPtr = iPtr->execEnvPtr;
    iPtr->execEnvPtr = corPtr->eePtr;
    TclNRAddCallback(interp, InjectHandler, corPtr,
            Tcl_NewListObj(objc - 2, objv + 2), INT2PTR(corPtr->nargs), NULL);
    iPtr->execEnvPtr = savedEEPtr;

    return TCL_OK;
}

static int
TclNRCoroProbeObjCmd(
    TCL_UNUSED(void *),
    Tcl_Interp *interp,
    int objc,
    Tcl_Obj *const objv[])
{
    CoroutineData *corPtr;

    /*
     * Usage more or less like tailcall:
     *   coroprobe coroName cmd ?arg1 arg2 ...?
     */

    if (objc < 3) {
	Tcl_WrongNumArgs(interp, 1, objv, "coroName cmd ?arg1 arg2 ...?");
	return TCL_ERROR;
    }

    corPtr = GetCoroutineFromObj(interp, objv[1],
            "can only inject a probe command into a coroutine");
    if (!corPtr) {
        return TCL_ERROR;
    }
    if (!COR_IS_SUSPENDED(corPtr)) {
        Tcl_SetObjResult(interp, Tcl_NewStringObj(
                "can only inject a probe command into a suspended coroutine",
                TCL_INDEX_NONE));
        Tcl_SetErrorCode(interp, "TCL", "COROUTINE", "ACTIVE", NULL);
        return TCL_ERROR;
    }

    /*
     * Add the callback to the coro's execEnv, so that it is the first thing
     * to happen when the coro is resumed.
     */

    ExecEnv *savedEEPtr = iPtr->execEnvPtr;
    iPtr->execEnvPtr = corPtr->eePtr;
    TclNRAddCallback(interp, InjectHandler, corPtr,
            Tcl_NewListObj(objc - 2, objv + 2), INT2PTR(corPtr->nargs), corPtr);
    iPtr->execEnvPtr = savedEEPtr;

    /*
     * Now we immediately transfer control to the coroutine to run our probe.
     * TRICKY STUFF copied from the [yield] implementation.
     *
     * Push the callback to restore the caller's context on yield back.
     */

    TclNRAddCallback(interp, NRCoroutineCallerCallback, corPtr,
            NULL, NULL, NULL);

    /*
     * Record the stackLevel at which the resume is happening, then swap
     * the interp's environment to make it suitable to run this coroutine.
     */

    corPtr->stackLevel = &corPtr;
    Tcl_Size numLevels = corPtr->auxNumLevels;
    corPtr->auxNumLevels = iPtr->numLevels;

    /*
     * Do the actual stack swap.
     */

    SAVE_CONTEXT(corPtr->caller);
    corPtr->callerEEPtr = iPtr->execEnvPtr;
    RESTORE_CONTEXT(corPtr->running);
    iPtr->execEnvPtr = corPtr->eePtr;
    iPtr->numLevels += numLevels;
    return TCL_OK;
}

/*
 *----------------------------------------------------------------------
 *
 * InjectHandler, InjectHandlerPostProc --
 *
 *      Part of the implementation of [coroinject] and [coroprobe]. These are
 *      run inside the context of the coroutine being injected/probed into.
 *
 *      InjectHandler runs a script (possibly adding arguments) in the context
 *      of the coroutine. The script is specified as a one-shot list (with
 *      reference count equal to 1) in data[1]. This function also arranges
 *      for InjectHandlerPostProc to be the part that runs after the script
 *      completes.
 *
 *      InjectHandlerPostProc cleans up after InjectHandler (deleting the
 *      list) and, for the [coroprobe] command *only*, yields back to the
 *      caller context (i.e., where [coroprobe] was run).
 *s
 *----------------------------------------------------------------------
 */

static int
InjectHandler(
    void *data[],
    Tcl_Interp *interp,
    TCL_UNUSED(int) /*result*/)
{
    CoroutineData *corPtr = (CoroutineData *)data[0];
    Tcl_Obj *listPtr = (Tcl_Obj *)data[1];
    Tcl_Size nargs = PTR2INT(data[2]);
    void *isProbe = data[3];
    Tcl_Size objc;
    Tcl_Obj **objv;

    if (!isProbe) {
	/*
	 * If this is [coroinject], add the extra arguments now.
	 */

	if (nargs == COROUTINE_ARGUMENTS_SINGLE_OPTIONAL) {
	    Tcl_ListObjAppendElement(NULL, listPtr,
		    Tcl_NewStringObj("yield", TCL_INDEX_NONE));
	} else if (nargs == COROUTINE_ARGUMENTS_ARBITRARY) {
	    Tcl_ListObjAppendElement(NULL, listPtr,
		    Tcl_NewStringObj("yieldto", TCL_INDEX_NONE));
	} else {
	    /*
	     * I don't think this is reachable...
	     */
	    Tcl_Obj *nargsObj;
	    TclNewIndexObj(nargsObj, nargs);
	    Tcl_ListObjAppendElement(NULL, listPtr, nargsObj);
	}
	Tcl_ListObjAppendElement(NULL, listPtr, Tcl_GetObjResult(interp));
    }

    /*
     * Call the user's script; we're in the right place.
     */

    Tcl_IncrRefCount(listPtr);
    TclMarkTailcall(interp);
    TclNRAddCallback(interp, InjectHandlerPostCall, corPtr, listPtr,
            INT2PTR(nargs), isProbe);
    TclListObjGetElementsM(NULL, listPtr, &objc, &objv);
    return TclNREvalObjv(interp, objc, objv, 0, NULL);
}

static int
InjectHandlerPostCall(
    void *data[],
    Tcl_Interp *interp,
    int result)
{
    CoroutineData *corPtr = (CoroutineData *)data[0];
    Tcl_Obj *listPtr = (Tcl_Obj *)data[1];
    Tcl_Size nargs = PTR2INT(data[2]);
    void *isProbe = data[3];

    /*
     * Delete the command words for what we just executed.
     */

    Tcl_DecrRefCount(listPtr);

    /*
     * If we were doing a probe, splice ourselves back out of the stack
     * cleanly here. General injection should instead just look after itself.
     *
     * Code from guts of [yield] implementation.
     */

    if (isProbe) {
        if (result == TCL_ERROR) {
            Tcl_AddErrorInfo(interp,
                    "\n    (injected coroutine probe command)");
        }
        corPtr->nargs = nargs;
        corPtr->stackLevel = NULL;
        Tcl_Size numLevels = iPtr->numLevels;
        iPtr->numLevels = corPtr->auxNumLevels;
        corPtr->auxNumLevels = numLevels - corPtr->auxNumLevels;
        iPtr->execEnvPtr = corPtr->callerEEPtr;
    }
    return result;
}

/*
 *----------------------------------------------------------------------
 *
 * NRInjectObjCmd --
 *
 *      Implementation of [::tcl::unsupported::inject] command.
 *
 *----------------------------------------------------------------------
 */

static int
NRInjectObjCmd(
    TCL_UNUSED(void *),
    Tcl_Interp *interp,
    int objc,
    Tcl_Obj *const objv[])
{
    CoroutineData *corPtr;
    ExecEnv *savedEEPtr = iPtr->execEnvPtr;

    /*
     * Usage more or less like tailcall:
     *   inject coroName cmd ?arg1 arg2 ...?
     */

    if (objc < 3) {
	Tcl_WrongNumArgs(interp, 1, objv, "coroName cmd ?arg1 arg2 ...?");
	return TCL_ERROR;
    }

    corPtr = GetCoroutineFromObj(interp, objv[1],
            "can only inject a command into a coroutine");
    if (!corPtr) {
        return TCL_ERROR;
    }
    if (!COR_IS_SUSPENDED(corPtr)) {
        Tcl_SetObjResult(interp, Tcl_NewStringObj(
                "can only inject a command into a suspended coroutine", TCL_INDEX_NONE));
        Tcl_SetErrorCode(interp, "TCL", "COROUTINE", "ACTIVE", NULL);
        return TCL_ERROR;
    }

    /*
     * Add the callback to the coro's execEnv, so that it is the first thing
     * to happen when the coro is resumed.
     */

    iPtr->execEnvPtr = corPtr->eePtr;
    TclNRAddCallback(interp, TclNREvalList, Tcl_NewListObj(objc-2, objv+2),
	NULL, NULL, NULL);
    iPtr->execEnvPtr = savedEEPtr;

    return TCL_OK;
}

int
TclNRInterpCoroutine(
    void *clientData,
    Tcl_Interp *interp,		/* Current interpreter. */
    int objc,			/* Number of arguments. */
    Tcl_Obj *const objv[])	/* Argument objects. */
{
    CoroutineData *corPtr = (CoroutineData *)clientData;

    if (!COR_IS_SUSPENDED(corPtr)) {
	Tcl_SetObjResult(interp, Tcl_ObjPrintf(
                "coroutine \"%s\" is already running",
                TclGetString(objv[0])));
	Tcl_SetErrorCode(interp, "TCL", "COROUTINE", "BUSY", NULL);
	return TCL_ERROR;
    }

    /*
     * Parse all the arguments to work out what to feed as the result of the
     * [yield]. TRICKY POINT: objc==0 happens here! It occurs when a coroutine
     * is deleted!
     */

    switch (corPtr->nargs) {
    case COROUTINE_ARGUMENTS_SINGLE_OPTIONAL:
        if (objc == 2) {
            Tcl_SetObjResult(interp, objv[1]);
        } else if (objc > 2) {
            Tcl_WrongNumArgs(interp, 1, objv, "?arg?");
            return TCL_ERROR;
        }
        break;
    default:
        if (corPtr->nargs + 1 != objc) {
            Tcl_SetObjResult(interp,
                    Tcl_NewStringObj("wrong coro nargs; how did we get here? "
                    "not implemented!", TCL_INDEX_NONE));
            Tcl_SetErrorCode(interp, "TCL", "WRONGARGS", NULL);
            return TCL_ERROR;
        }
        /* fallthrough */
    case COROUTINE_ARGUMENTS_ARBITRARY:
        if (objc > 1) {
            Tcl_SetObjResult(interp, Tcl_NewListObj(objc-1, objv+1));
        }
        break;
    }

    TclNRAddCallback(interp, TclNRCoroutineActivateCallback, corPtr,
            NULL, NULL, NULL);
    return TCL_OK;
}

/*
 *----------------------------------------------------------------------
 *
 * TclNRCoroutineObjCmd --
 *
 *      Implementation of [coroutine] command; see documentation for
 *      description of what this does.
 *
 *----------------------------------------------------------------------
 */

int
TclNRCoroutineObjCmd(
    TCL_UNUSED(void *),
    Tcl_Interp *interp,		/* Current interpreter. */
    int objc,			/* Number of arguments. */
    Tcl_Obj *const objv[])	/* Argument objects. */
{
    Command *cmdPtr;
    CoroutineData *corPtr;
    const char *procName, *simpleName;
    Namespace *nsPtr, *altNsPtr, *cxtNsPtr,
	*inNsPtr = (Namespace *)TclGetCurrentNamespace(interp);
    Namespace *lookupNsPtr = iPtr->varFramePtr->nsPtr;

    if (objc < 3) {
	Tcl_WrongNumArgs(interp, 1, objv, "name cmd ?arg ...?");
	return TCL_ERROR;
    }

    procName = TclGetString(objv[1]);
    TclGetNamespaceForQualName(interp, procName, inNsPtr, 0,
	    &nsPtr, &altNsPtr, &cxtNsPtr, &simpleName);

    if (nsPtr == NULL) {
	Tcl_SetObjResult(interp, Tcl_ObjPrintf(
                "can't create procedure \"%s\": unknown namespace",
                procName));
        Tcl_SetErrorCode(interp, "TCL", "LOOKUP", "NAMESPACE", NULL);
	return TCL_ERROR;
    }
    if (simpleName == NULL) {
	Tcl_SetObjResult(interp, Tcl_ObjPrintf(
                "can't create procedure \"%s\": bad procedure name",
                procName));
        Tcl_SetErrorCode(interp, "TCL", "VALUE", "COMMAND", procName, NULL);
	return TCL_ERROR;
    }

    /*
     * We ARE creating the coroutine command: allocate the corresponding
     * struct and create the corresponding command.
     */

    corPtr = (CoroutineData *)ckalloc(sizeof(CoroutineData));

    cmdPtr = (Command *) TclNRCreateCommandInNs(interp, simpleName,
	    (Tcl_Namespace *)nsPtr, /*objProc*/ NULL, TclNRInterpCoroutine,
	    corPtr, DeleteCoroutine);

    corPtr->cmdPtr = cmdPtr;
    cmdPtr->refCount++;

    /*
     * #280.
     * Provide the new coroutine with its own copy of the lineLABCPtr
     * hashtable for literal command arguments in bytecode. Note that that
     * CFWordBC chains are not duplicated, only the entrypoints to them. This
     * means that in the presence of coroutines each chain is potentially a
     * tree. Like the chain -> tree conversion of the CmdFrame stack.
     */

    {
	Tcl_HashSearch hSearch;
	Tcl_HashEntry *hePtr;

	corPtr->lineLABCPtr = (Tcl_HashTable *)ckalloc(sizeof(Tcl_HashTable));
	Tcl_InitHashTable(corPtr->lineLABCPtr, TCL_ONE_WORD_KEYS);

	for (hePtr = Tcl_FirstHashEntry(iPtr->lineLABCPtr,&hSearch);
		hePtr; hePtr = Tcl_NextHashEntry(&hSearch)) {
	    int isNew;
	    Tcl_HashEntry *newPtr =
		    Tcl_CreateHashEntry(corPtr->lineLABCPtr,
		    Tcl_GetHashKey(iPtr->lineLABCPtr, hePtr),
		    &isNew);

	    Tcl_SetHashValue(newPtr, Tcl_GetHashValue(hePtr));
	}
    }

    /*
     * Create the base context.
     */

    corPtr->running.framePtr = iPtr->rootFramePtr;
    corPtr->running.varFramePtr = iPtr->rootFramePtr;
    corPtr->running.cmdFramePtr = NULL;
    corPtr->running.lineLABCPtr = corPtr->lineLABCPtr;
    corPtr->stackLevel = NULL;
    corPtr->auxNumLevels = 0;
    corPtr->yieldPtr = NULL;

    /*
     * Create the coro's execEnv, switch to it to push the exit and coro
     * command callbacks, then switch back.
     */

    corPtr->eePtr = TclCreateExecEnv(interp, CORO_STACK_INITIAL_SIZE);
    corPtr->callerEEPtr = iPtr->execEnvPtr;
    corPtr->eePtr->corPtr = corPtr;

    SAVE_CONTEXT(corPtr->caller);
    corPtr->callerEEPtr = iPtr->execEnvPtr;
    RESTORE_CONTEXT(corPtr->running);
    iPtr->execEnvPtr = corPtr->eePtr;

    TclNRAddCallback(interp, NRCoroutineExitCallback, corPtr,
	    NULL, NULL, NULL);

    /*
     * Ensure that the command is looked up in the correct namespace.
     */

    iPtr->lookupNsPtr = lookupNsPtr;
    Tcl_NREvalObj(interp, Tcl_NewListObj(objc - 2, objv + 2), 0);
    iPtr->numLevels--;

    SAVE_CONTEXT(corPtr->running);
    RESTORE_CONTEXT(corPtr->caller);
    iPtr->execEnvPtr = corPtr->callerEEPtr;

    /*
     * Now just resume the coroutine.
     */

    TclNRAddCallback(interp, TclNRCoroutineActivateCallback, corPtr,
            NULL, NULL, NULL);
    return TCL_OK;
}

/*
 * This is used in the [info] ensemble
 */

int
TclInfoCoroutineCmd(
    TCL_UNUSED(void *),
    Tcl_Interp *interp,
    int objc,
    Tcl_Obj *const objv[])
{
    CoroutineData *corPtr = iPtr->execEnvPtr->corPtr;

    if (objc != 1) {
	Tcl_WrongNumArgs(interp, 1, objv, NULL);
	return TCL_ERROR;
    }

    if (corPtr && !(corPtr->cmdPtr->flags & CMD_DYING)) {
	Tcl_Obj *namePtr;

	TclNewObj(namePtr);
	Tcl_GetCommandFullName(interp, (Tcl_Command) corPtr->cmdPtr, namePtr);
	Tcl_SetObjResult(interp, namePtr);
    }
    return TCL_OK;
}

#undef iPtr

/*
 * Local Variables:
 * mode: c
 * c-basic-offset: 4
 * fill-column: 78
 * tab-width: 8
 * indent-tabs-mode: nil
 * End:
 */<|MERGE_RESOLUTION|>--- conflicted
+++ resolved
@@ -5,7 +5,6 @@
  *	including interpreter creation and deletion, command creation and
  *	deletion, and command/script execution.
  *
-<<<<<<< HEAD
  * Copyright © 1987-1994 The Regents of the University of California.
  * Copyright © 1994-1997 Sun Microsystems, Inc.
  * Copyright © 1998-1999 Scriptics Corporation.
@@ -13,15 +12,6 @@
  * Copyright © 2007 Daniel A. Steffen <das@users.sourceforge.net>
  * Copyright © 2006-2008 Joe Mistachkin.  All rights reserved.
  * Copyright © 2008 Miguel Sofer <msofer@users.sourceforge.net>
-=======
- * Copyright (c) 1987-1994 The Regents of the University of California.
- * Copyright (c) 1994-1997 Sun Microsystems, Inc.
- * Copyright (c) 1998-1999 Scriptics Corporation.
- * Copyright (c) 2001, 2002 Kevin B. Kenny.  All rights reserved.
- * Copyright (c) 2007 Daniel A. Steffen <das@users.sourceforge.net>
- * Copyright (c) 2006-2008 Joe Mistachkin.  All rights reserved.
- * Copyright (c) 2008 Miguel Sofer <msofer@users.sourceforge.net>
->>>>>>> 76c89fce
  *
  * See the file "license.terms" for information on usage and redistribution of
  * this file, and for a DISCLAIMER OF ALL WARRANTIES.
@@ -158,7 +148,6 @@
 static Tcl_HashTable cancelTable;
 static int cancelTableInitialized = 0;	/* 0 means not yet initialized. */
 TCL_DECLARE_MUTEX(cancelLock);
-<<<<<<< HEAD
 
 /*
  * Table used to map command implementation functions to a human-readable type
@@ -170,8 +159,6 @@
 static Tcl_HashTable commandTypeTable;
 static int commandTypeInit = 0;
 TCL_DECLARE_MUTEX(commandTypeLock);
-=======
->>>>>>> 76c89fce
 
 /*
  * Declarations for managing contexts for non-recursive coroutines. Contexts
@@ -202,15 +189,9 @@
 static int		CancelEvalProc(void *clientData,
 			    Tcl_Interp *interp, int code);
 static int		CheckDoubleResult(Tcl_Interp *interp, double dResult);
-<<<<<<< HEAD
 static void		DeleteCoroutine(void *clientData);
-static void		DeleteInterpProc(Tcl_Interp *interp);
+static Tcl_FreeProc	DeleteInterpProc;
 static void		DeleteOpCmdClientData(void *clientData);
-=======
-static void		DeleteCoroutine(ClientData clientData);
-static Tcl_FreeProc	DeleteInterpProc;
-static void		DeleteOpCmdClientData(ClientData clientData);
->>>>>>> 76c89fce
 #ifdef USE_DTRACE
 static Tcl_ObjCmdProc	DTraceObjCmd;
 static Tcl_NRPostProc	DTraceCmdReturn;
