--- conflicted
+++ resolved
@@ -239,12 +239,6 @@
 static Tcl_NRPostProc	EvalObjvCore;
 static Tcl_NRPostProc	Dispatch;
 
-<<<<<<< HEAD
-=======
-#ifndef TCL_NO_DEPRECATED
-static Tcl_ObjCmdProc NRInjectObjCmd;
-#endif /* TCL_NO_DEPRECATED */
->>>>>>> ce329cc5
 static Tcl_NRPostProc NRPostInvoke;
 static Tcl_ObjCmdProc CoroTypeObjCmd;
 static Tcl_ObjCmdProc TclNRCoroInjectObjCmd;
@@ -1215,13 +1209,6 @@
     cmdPtr->compileProc = &TclCompileAssembleCmd;
 
     /* Coroutine monkeybusiness */
-<<<<<<< HEAD
-=======
-#ifndef TCL_NO_DEPRECATED
-    Tcl_NRCreateCommand(interp, "::tcl::unsupported::inject", NULL,
-	    NRInjectObjCmd, NULL, NULL);
-#endif /* TCL_NO_DEPRECATED */
->>>>>>> ce329cc5
     Tcl_CreateObjCommand(interp, "::tcl::unsupported::corotype",
 	    CoroTypeObjCmd, NULL, NULL);
 
@@ -9409,41 +9396,6 @@
 /*
  *----------------------------------------------------------------------
  *
-<<<<<<< HEAD
-=======
- * TclNREvalList --
- *
- *	Callback to invoke command as list, used in order to delayed
- *	processing of canonical list command in sane environment.
- *
- *----------------------------------------------------------------------
- */
-
-#ifndef TCL_NO_DEPRECATED
-static int
-TclNREvalList(
-    void *data[],
-    Tcl_Interp *interp,
-    TCL_UNUSED(int) /*result*/)
-{
-    Tcl_Size objc;
-    Tcl_Obj **objv;
-    Tcl_Obj *listPtr = (Tcl_Obj *)data[0];
-
-    Tcl_IncrRefCount(listPtr);
-
-    TclMarkTailcall(interp);
-    TclNRAddCallback(interp, TclNRReleaseValues, listPtr, NULL, NULL,NULL);
-    TclListObjGetElements(NULL, listPtr, &objc, &objv);
-    return TclNREvalObjv(interp, objc, objv, 0, NULL);
-}
-#endif /* TCL_NO_DEPRECATED */
--
-/*
- *----------------------------------------------------------------------
- *
->>>>>>> ce329cc5
  * CoroTypeObjCmd --
  *
  *	Implementation of [::tcl::unsupported::corotype] command.
@@ -9770,67 +9722,6 @@
 }
  
-<<<<<<< HEAD
-=======
-/*
- *----------------------------------------------------------------------
- *
- * NRInjectObjCmd --
- *
- *	Implementation of [::tcl::unsupported::inject] command.
- *
- *----------------------------------------------------------------------
- */
-
-#ifndef TCL_NO_DEPRECATED
-static int
-NRInjectObjCmd(
-    TCL_UNUSED(void *),
-    Tcl_Interp *interp,
-    int objc,
-    Tcl_Obj *const objv[])
-{
-    CoroutineData *corPtr;
-    ExecEnv *savedEEPtr = iPtr->execEnvPtr;
-
-    /*
-     * Usage more or less like tailcall:
-     *   inject coroName cmd ?arg1 arg2 ...?
-     */
-
-    if (objc < 3) {
-	Tcl_WrongNumArgs(interp, 1, objv, "coroName cmd ?arg1 arg2 ...?");
-	return TCL_ERROR;
-    }
-
-    corPtr = GetCoroutineFromObj(interp, objv[1],
-	    "can only inject a command into a coroutine");
-    if (!corPtr) {
-	return TCL_ERROR;
-    }
-    if (!COR_IS_SUSPENDED(corPtr)) {
-	Tcl_SetObjResult(interp, Tcl_NewStringObj(
-		"can only inject a command into a suspended coroutine", TCL_INDEX_NONE));
-	Tcl_SetErrorCode(interp, "TCL", "COROUTINE", "ACTIVE", (char *)NULL);
-	return TCL_ERROR;
-    }
-
-    /*
-     * Add the callback to the coro's execEnv, so that it is the first thing
-     * to happen when the coro is resumed.
-     */
-
-    iPtr->execEnvPtr = corPtr->eePtr;
-    TclNRAddCallback(interp, TclNREvalList, Tcl_NewListObj(objc - 2, objv + 2),
-	    NULL, NULL, NULL);
-    iPtr->execEnvPtr = savedEEPtr;
-
-    return TCL_OK;
-}
-#endif /* TCL_NO_DEPRECATED */
--
->>>>>>> ce329cc5
 int
 TclNRInterpCoroutine(
     void *clientData,
