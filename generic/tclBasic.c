--- conflicted
+++ resolved
@@ -185,7 +185,6 @@
 #else
 #   define DTraceCmdReturn	NULL
 #endif /* USE_DTRACE */
-<<<<<<< HEAD
 static Tcl_ObjCmdProc2	InvokeStringCommand;
 static Tcl_ObjCmdProc2	ExprAbsFunc;
 static Tcl_ObjCmdProc2	ExprBinaryFunc;
@@ -210,34 +209,7 @@
 static Tcl_ObjCmdProc2	ExprUnaryFunc;
 static Tcl_ObjCmdProc2	ExprWideFunc;
 static Tcl_ObjCmdProc2	FloatClassifyObjCmd;
-static void		MathFuncWrongNumArgs(Tcl_Interp *interp, int expected,
-=======
-static Tcl_ObjCmdProc	InvokeStringCommand;
-static Tcl_ObjCmdProc	ExprAbsFunc;
-static Tcl_ObjCmdProc	ExprBinaryFunc;
-static Tcl_ObjCmdProc	ExprBoolFunc;
-static Tcl_ObjCmdProc	ExprCeilFunc;
-static Tcl_ObjCmdProc	ExprDoubleFunc;
-static Tcl_ObjCmdProc	ExprFloorFunc;
-static Tcl_ObjCmdProc	ExprIntFunc;
-static Tcl_ObjCmdProc	ExprIsqrtFunc;
-static Tcl_ObjCmdProc	ExprIsFiniteFunc;
-static Tcl_ObjCmdProc	ExprIsInfinityFunc;
-static Tcl_ObjCmdProc	ExprIsNaNFunc;
-static Tcl_ObjCmdProc	ExprIsNormalFunc;
-static Tcl_ObjCmdProc	ExprIsSubnormalFunc;
-static Tcl_ObjCmdProc	ExprIsUnorderedFunc;
-static Tcl_ObjCmdProc	ExprMaxFunc;
-static Tcl_ObjCmdProc	ExprMinFunc;
-static Tcl_ObjCmdProc	ExprRandFunc;
-static Tcl_ObjCmdProc	ExprRoundFunc;
-static Tcl_ObjCmdProc	ExprSqrtFunc;
-static Tcl_ObjCmdProc	ExprSrandFunc;
-static Tcl_ObjCmdProc	ExprUnaryFunc;
-static Tcl_ObjCmdProc	ExprWideFunc;
-static Tcl_ObjCmdProc	FloatClassifyObjCmd;
 static void		MathFuncWrongNumArgs(Tcl_Interp *interp, Tcl_Size expected,
->>>>>>> 916d5302
 			    Tcl_Size actual, Tcl_Obj *const *objv);
 static Tcl_NRPostProc	NRCoroutineCallerCallback;
 static Tcl_NRPostProc	NRCoroutineExitCallback;
@@ -8354,11 +8326,7 @@
 static void
 MathFuncWrongNumArgs(
     Tcl_Interp *interp,		/* Tcl interpreter */
-<<<<<<< HEAD
-    int expected,		/* Formal parameter count. */
-=======
     Tcl_Size expected,		/* Formal parameter count. */
->>>>>>> 916d5302
     Tcl_Size found,			/* Actual parameter count. */
     Tcl_Obj *const *objv)	/* Actual parameter vector. */
 {
