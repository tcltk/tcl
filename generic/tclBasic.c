/*
 * tclBasic.c --
 *
 *	Contains the basic facilities for TCL command interpretation,
 *	including interpreter creation and deletion, command creation and
 *	deletion, and command/script execution.
 *
 * Copyright (c) 1987-1994 The Regents of the University of California.
 * Copyright (c) 1994-1997 Sun Microsystems, Inc.
 * Copyright (c) 1998-1999 by Scriptics Corporation.
 * Copyright (c) 2001, 2002 by Kevin B. Kenny.  All rights reserved.
 * Copyright (c) 2007 Daniel A. Steffen <das@users.sourceforge.net>
 * Copyright (c) 2006-2008 by Joe Mistachkin.  All rights reserved.
 * Copyright (c) 2008 Miguel Sofer <msofer@users.sourceforge.net>
 *
 * See the file "license.terms" for information on usage and redistribution of
 * this file, and for a DISCLAIMER OF ALL WARRANTIES.
 */

#include "tclInt.h"
#include "tclOOInt.h"
#include "tclCompile.h"
#include "tommath.h"
#include <math.h>
#include "tclNRE.h"

#define INTERP_STACK_INITIAL_SIZE 2000
#define CORO_STACK_INITIAL_SIZE    200

/*
 * Determine whether we're using IEEE floating point
 */

#if (FLT_RADIX == 2) && (DBL_MANT_DIG == 53) && (DBL_MAX_EXP == 1024)
#   define IEEE_FLOATING_POINT
/* Largest odd integer that can be represented exactly in a double */
#   define MAX_EXACT 9007199254740991.0
#endif

/*
 * The following structure defines the client data for a math function
 * registered with Tcl_CreateMathFunc
 */

typedef struct OldMathFuncData {
    Tcl_MathProc *proc;		/* Handler function */
    int numArgs;		/* Number of args expected */
    Tcl_ValueType *argTypes;	/* Types of the args */
    ClientData clientData;	/* Client data for the handler function */
} OldMathFuncData;

/*
 * This is the script cancellation struct and hash table. The hash table is
 * used to keep track of the information necessary to process script
 * cancellation requests, including the original interp, asynchronous handler
 * tokens (created by Tcl_AsyncCreate), and the clientData and flags arguments
 * passed to Tcl_CancelEval on a per-interp basis. The cancelLock mutex is
 * used for protecting calls to Tcl_CancelEval as well as protecting access to
 * the hash table below.
 */

typedef struct {
    Tcl_Interp *interp;		/* Interp this struct belongs to. */
    Tcl_AsyncHandler async;	/* Async handler token for script
				 * cancellation. */
    char *result;		/* The script cancellation result or NULL for
				 * a default result. */
    int length;			/* Length of the above error message. */
    ClientData clientData;	/* Ignored */
    int flags;			/* Additional flags */
} CancelInfo;
static Tcl_HashTable cancelTable;
static int cancelTableInitialized = 0;	/* 0 means not yet initialized. */
TCL_DECLARE_MUTEX(cancelLock)

/*
 * Declarations for managing contexts for non-recursive coroutines. Contexts
 * are used to save the evaluation state between NR calls to each coro.
 */

#define SAVE_CONTEXT(context)				\
    (context).framePtr = iPtr->framePtr;		\
    (context).varFramePtr = iPtr->varFramePtr

#define RESTORE_CONTEXT(context)			\
    iPtr->framePtr = (context).framePtr;		\
    iPtr->varFramePtr = (context).varFramePtr

/*
 * Static functions in this file:
 */

static char *		CallCommandTraces(Interp *iPtr, Command *cmdPtr,
			    const char *oldName, const char *newName,
			    int flags);
static int		CancelEvalProc(ClientData clientData,
			    Tcl_Interp *interp, int code);
static int		CheckDoubleResult(Tcl_Interp *interp, double dResult);
static void		DeleteCoroutine(ClientData clientData);
static void		DeleteInterpProc(Tcl_Interp *interp);
static void		DeleteOpCmdClientData(ClientData clientData);
#ifdef USE_DTRACE
static Tcl_ObjCmdProc	DTraceObjCmd;
static Tcl_NRPostProc	DTraceCmdReturn;
#else
#   define DTraceCmdReturn	NULL
#endif /* USE_DTRACE */
static Tcl_ObjCmdProc	ExprAbsFunc;
static Tcl_ObjCmdProc	ExprBinaryFunc;
static Tcl_ObjCmdProc	ExprBoolFunc;
static Tcl_ObjCmdProc	ExprCeilFunc;
static Tcl_ObjCmdProc	ExprDoubleFunc;
static Tcl_ObjCmdProc	ExprEntierFunc;
static Tcl_ObjCmdProc	ExprFloorFunc;
static Tcl_ObjCmdProc	ExprIntFunc;
static Tcl_ObjCmdProc	ExprIsqrtFunc;
static Tcl_ObjCmdProc	ExprRandFunc;
static Tcl_ObjCmdProc	ExprRoundFunc;
static Tcl_ObjCmdProc	ExprSqrtFunc;
static Tcl_ObjCmdProc	ExprSrandFunc;
static Tcl_ObjCmdProc	ExprUnaryFunc;
static Tcl_ObjCmdProc	ExprWideFunc;
static Tcl_Obj *	GetCommandSource(Interp *iPtr, int objc,
			    Tcl_Obj *const objv[], int lookup);
static void		MathFuncWrongNumArgs(Tcl_Interp *interp, int expected,
			    int actual, Tcl_Obj *const *objv);
static Tcl_NRPostProc	NRCoroutineCallerCallback;
static Tcl_NRPostProc	NRCoroutineExitCallback;
static int NRCommand(ClientData data[], Tcl_Interp *interp, int result);
static int NRRoot(ClientData data[], Tcl_Interp *interp, int result);
#if !NRE_STACK_DEBUG
static Tcl_NRPostProc NRStackBottom;
#endif

static Tcl_NRPostProc	NRRunObjProc;
static Tcl_ObjCmdProc	OldMathFuncProc;
static void		OldMathFuncDeleteProc(ClientData clientData);
static void		ProcessUnexpectedResult(Tcl_Interp *interp,
			    int returnCode);
static int		RewindCoroutine(CoroutineData *corPtr, int result);
static void		TEOV_SwitchVarFrame(Tcl_Interp *interp);
static void		TEOV_PushExceptionHandlers(Tcl_Interp *interp,
			    int objc, Tcl_Obj *const objv[], int flags);
static inline Command *	TEOV_LookupCmdFromObj(Tcl_Interp *interp,
			    Tcl_Obj *namePtr, Namespace *lookupNsPtr);
static int		TEOV_NotFound(Tcl_Interp *interp, int objc,
			    Tcl_Obj *const objv[], Namespace *lookupNsPtr);
static int		TEOV_RunEnterTraces(Tcl_Interp *interp,
			    Command **cmdPtrPtr, int objc,
			    Tcl_Obj *const objv[], Namespace *lookupNsPtr);
static Tcl_NRPostProc	RewindCoroutineCallback;
static Tcl_NRPostProc	TailcallCleanup;
static Tcl_NRPostProc	TEOEx_ByteCodeCallback;
static Tcl_NRPostProc	TEOEx_ListCallback;
static Tcl_NRPostProc	TEOV_Error;
static Tcl_NRPostProc	TEOV_Exception;
static Tcl_NRPostProc	TEOV_NotFoundCallback;
static Tcl_NRPostProc	TEOV_RestoreVarFrame;
static Tcl_NRPostProc	TEOV_RunLeaveTraces;

static Tcl_ObjCmdProc NRCoroInjectObjCmd;

MODULE_SCOPE const TclStubs tclStubs;

static void UpdateStringOfScriptSource(Tcl_Obj *objPtr);

static const Tcl_ObjType scriptSourceType = {
    "scriptSource",			/* name */
    NULL,			/* freeIntRepProc */
    NULL,			/* dupIntRepProc */
    UpdateStringOfScriptSource,	/* updateStringProc */
    NULL			/* setFromAnyProc */
};

static void
UpdateStringOfScriptSource(
    Tcl_Obj *objPtr)
{
    const char *bytes = objPtr->internalRep.twoPtrValue.ptr1;
    int len = PTR2INT(objPtr->internalRep.twoPtrValue.ptr2);

    if (bytes) {
	objPtr->bytes = (char *) ckalloc((unsigned) len + 1);
	memcpy(objPtr->bytes, bytes, len);
        objPtr->bytes[len] = '\0';
	objPtr->length = len;
    }
}

/*
 * Magical counts for the number of arguments accepted by a coroutine command
 * after particular kinds of [yield].
 */

#define CORO_ACTIVATE_YIELD    PTR2INT(NULL)
#define CORO_ACTIVATE_YIELDM   PTR2INT(NULL)+1

#define COROUTINE_ARGUMENTS_SINGLE_OPTIONAL     (-1)
#define COROUTINE_ARGUMENTS_ARBITRARY           (-2)

/*
 * The following structure define the commands in the Tcl core.
 */

typedef struct {
    const char *name;		/* Name of object-based command. */
    Tcl_ObjCmdProc *objProc;	/* Object-based function for command. */
    CompileProc *compileProc;	/* Function called to compile command. */
    Tcl_ObjCmdProc *nreProc;	/* NR-based function for command */
    int isSafe;			/* If non-zero, command will be present in
				 * safe interpreter. Otherwise it will be
				 * hidden. */
} CmdInfo;

/*
 * The built-in commands, and the functions that implement them:
 */

static const CmdInfo builtInCmds[] = {
    /*
     * Commands in the generic core.
     */

    {"append",		Tcl_AppendObjCmd,	TclCompileAppendCmd,	NULL,	1},
    {"apply",		Tcl_ApplyObjCmd,	NULL,			TclNRApplyObjCmd,	1},
    {"break",		Tcl_BreakObjCmd,	TclCompileBreakCmd,	NULL,	1},
#ifndef EXCLUDE_OBSOLETE_COMMANDS
    {"case",		Tcl_CaseObjCmd,		NULL,			NULL,	1},
#endif
    {"catch",		Tcl_CatchObjCmd,	TclCompileCatchCmd,	TclNRCatchObjCmd,	1},
    {"concat",		Tcl_ConcatObjCmd,	NULL,			NULL,	1},
    {"continue",	Tcl_ContinueObjCmd,	TclCompileContinueCmd,	NULL,	1},
    {"coroutine",	NULL,			NULL,			TclNRCoroutineObjCmd,	1},
    {"error",		Tcl_ErrorObjCmd,	TclCompileErrorCmd,	NULL,	1},
    {"eval",		Tcl_EvalObjCmd,		NULL,			TclNREvalObjCmd,	1},
    {"expr",		Tcl_ExprObjCmd,		TclCompileExprCmd,	TclNRExprObjCmd,	1},
    {"for",		Tcl_ForObjCmd,		TclCompileForCmd,	TclNRForObjCmd,	1},
    {"foreach",		Tcl_ForeachObjCmd,	TclCompileForeachCmd,	TclNRForeachCmd,	1},
    {"format",		Tcl_FormatObjCmd,	TclCompileFormatCmd,	NULL,	1},
    {"global",		Tcl_GlobalObjCmd,	TclCompileGlobalCmd,	NULL,	1},
    {"if",		Tcl_IfObjCmd,		TclCompileIfCmd,	TclNRIfObjCmd,	1},
    {"incr",		Tcl_IncrObjCmd,		TclCompileIncrCmd,	NULL,	1},
    {"join",		Tcl_JoinObjCmd,		NULL,			NULL,	1},
    {"lappend",		Tcl_LappendObjCmd,	TclCompileLappendCmd,	NULL,	1},
    {"lassign",		Tcl_LassignObjCmd,	TclCompileLassignCmd,	NULL,	1},
    {"lindex",		Tcl_LindexObjCmd,	TclCompileLindexCmd,	NULL,	1},
    {"linsert",		Tcl_LinsertObjCmd,	NULL,			NULL,	1},
    {"list",		Tcl_ListObjCmd,		TclCompileListCmd,	NULL,	1},
    {"llength",		Tcl_LlengthObjCmd,	TclCompileLlengthCmd,	NULL,	1},
    {"lmap",		Tcl_LmapObjCmd,		TclCompileLmapCmd,	TclNRLmapCmd,	1},
    {"lrange",		Tcl_LrangeObjCmd,	TclCompileLrangeCmd,	NULL,	1},
    {"lrepeat",		Tcl_LrepeatObjCmd,	NULL,			NULL,	1},
    {"lreplace",	Tcl_LreplaceObjCmd,	TclCompileLreplaceCmd,	NULL,	1},
    {"lreverse",	Tcl_LreverseObjCmd,	NULL,			NULL,	1},
    {"lsearch",		Tcl_LsearchObjCmd,	NULL,			NULL,	1},
    {"lset",		Tcl_LsetObjCmd,		TclCompileLsetCmd,	NULL,	1},
    {"lsort",		Tcl_LsortObjCmd,	NULL,			NULL,	1},
    {"package",		Tcl_PackageObjCmd,	NULL,			NULL,	1},
    {"proc",		Tcl_ProcObjCmd,		NULL,			NULL,	1},
    {"regexp",		Tcl_RegexpObjCmd,	TclCompileRegexpCmd,	NULL,	1},
    {"regsub",		Tcl_RegsubObjCmd,	TclCompileRegsubCmd,	NULL,	1},
    {"rename",		Tcl_RenameObjCmd,	NULL,			NULL,	1},
    {"return",		Tcl_ReturnObjCmd,	TclCompileReturnCmd,	NULL,	1},
    {"scan",		Tcl_ScanObjCmd,		NULL,			NULL,	1},
    {"set",		Tcl_SetObjCmd,		TclCompileSetCmd,	NULL,	1},
    {"split",		Tcl_SplitObjCmd,	NULL,			NULL,	1},
    {"subst",		Tcl_SubstObjCmd,	TclCompileSubstCmd,	TclNRSubstObjCmd,	1},
    {"switch",		Tcl_SwitchObjCmd,	TclCompileSwitchCmd,	TclNRSwitchObjCmd, 1},
    {"tailcall",	NULL,			TclCompileTailcallCmd,	TclNRTailcallObjCmd,	1},
    {"throw",		Tcl_ThrowObjCmd,	TclCompileThrowCmd,	NULL,	1},
    {"trace",		Tcl_TraceObjCmd,	NULL,			NULL,	1},
    {"try",		Tcl_TryObjCmd,		TclCompileTryCmd,	TclNRTryObjCmd,	1},
    {"unset",		Tcl_UnsetObjCmd,	TclCompileUnsetCmd,	NULL,	1},
    {"uplevel",		Tcl_UplevelObjCmd,	NULL,			TclNRUplevelObjCmd,	1},
    {"upvar",		Tcl_UpvarObjCmd,	TclCompileUpvarCmd,	NULL,	1},
    {"variable",	Tcl_VariableObjCmd,	TclCompileVariableCmd,	NULL,	1},
    {"while",		Tcl_WhileObjCmd,	TclCompileWhileCmd,	TclNRWhileObjCmd,	1},
    {"yield",		NULL,			TclCompileYieldCmd,	TclNRYieldObjCmd,	1},
    {"yieldto",		NULL,			NULL,			TclNRYieldToObjCmd,	1},

    /*
     * Commands in the OS-interface. Note that many of these are unsafe.
     */

    {"after",		Tcl_AfterObjCmd,	NULL,			NULL,	1},
    {"cd",		Tcl_CdObjCmd,		NULL,			NULL,	0},
    {"close",		Tcl_CloseObjCmd,	NULL,			NULL,	1},
    {"eof",		Tcl_EofObjCmd,		NULL,			NULL,	1},
    {"encoding",	Tcl_EncodingObjCmd,	NULL,			NULL,	0},
    {"exec",		Tcl_ExecObjCmd,		NULL,			NULL,	0},
    {"exit",		Tcl_ExitObjCmd,		NULL,			NULL,	0},
    {"fblocked",	Tcl_FblockedObjCmd,	NULL,			NULL,	1},
    {"fconfigure",	Tcl_FconfigureObjCmd,	NULL,			NULL,	0},
    {"fcopy",		Tcl_FcopyObjCmd,	NULL,			NULL,	1},
    {"fileevent",	Tcl_FileEventObjCmd,	NULL,			NULL,	1},
    {"flush",		Tcl_FlushObjCmd,	NULL,			NULL,	1},
    {"gets",		Tcl_GetsObjCmd,		NULL,			NULL,	1},
    {"glob",		Tcl_GlobObjCmd,		NULL,			NULL,	0},
    {"load",		Tcl_LoadObjCmd,		NULL,			NULL,	0},
    {"open",		Tcl_OpenObjCmd,		NULL,			NULL,	0},
    {"pid",		Tcl_PidObjCmd,		NULL,			NULL,	1},
    {"puts",		Tcl_PutsObjCmd,		NULL,			NULL,	1},
    {"pwd",		Tcl_PwdObjCmd,		NULL,			NULL,	0},
    {"read",		Tcl_ReadObjCmd,		NULL,			NULL,	1},
    {"seek",		Tcl_SeekObjCmd,		NULL,			NULL,	1},
    {"socket",		Tcl_SocketObjCmd,	NULL,			NULL,	0},
    {"source",		Tcl_SourceObjCmd,	NULL,			TclNRSourceObjCmd,	0},
    {"tell",		Tcl_TellObjCmd,		NULL,			NULL,	1},
    {"time",		Tcl_TimeObjCmd,		NULL,			NULL,	1},
    {"unload",		Tcl_UnloadObjCmd,	NULL,			NULL,	0},
    {"update",		Tcl_UpdateObjCmd,	NULL,			NULL,	1},
    {"vwait",		Tcl_VwaitObjCmd,	NULL,			NULL,	1},
    {NULL,		NULL,			NULL,			NULL,	0}
};

/*
 * Math functions. All are safe.
 */

typedef struct {
    const char *name;		/* Name of the function. The full name is
				 * "::tcl::mathfunc::<name>". */
    Tcl_ObjCmdProc *objCmdProc;	/* Function that evaluates the function */
    ClientData clientData;	/* Client data for the function */
} BuiltinFuncDef;
static const BuiltinFuncDef BuiltinFuncTable[] = {
    { "abs",	ExprAbsFunc,	NULL			},
    { "acos",	ExprUnaryFunc,	(ClientData) acos	},
    { "asin",	ExprUnaryFunc,	(ClientData) asin	},
    { "atan",	ExprUnaryFunc,	(ClientData) atan	},
    { "atan2",	ExprBinaryFunc,	(ClientData) atan2	},
    { "bool",	ExprBoolFunc,	NULL			},
    { "ceil",	ExprCeilFunc,	NULL			},
    { "cos",	ExprUnaryFunc,	(ClientData) cos	},
    { "cosh",	ExprUnaryFunc,	(ClientData) cosh	},
    { "double",	ExprDoubleFunc,	NULL			},
    { "entier",	ExprEntierFunc,	NULL			},
    { "exp",	ExprUnaryFunc,	(ClientData) exp	},
    { "floor",	ExprFloorFunc,	NULL			},
    { "fmod",	ExprBinaryFunc,	(ClientData) fmod	},
    { "hypot",	ExprBinaryFunc,	(ClientData) hypot	},
    { "int",	ExprIntFunc,	NULL			},
    { "isqrt",	ExprIsqrtFunc,	NULL			},
    { "log",	ExprUnaryFunc,	(ClientData) log	},
    { "log10",	ExprUnaryFunc,	(ClientData) log10	},
    { "pow",	ExprBinaryFunc,	(ClientData) pow	},
    { "rand",	ExprRandFunc,	NULL			},
    { "round",	ExprRoundFunc,	NULL			},
    { "sin",	ExprUnaryFunc,	(ClientData) sin	},
    { "sinh",	ExprUnaryFunc,	(ClientData) sinh	},
    { "sqrt",	ExprSqrtFunc,	NULL			},
    { "srand",	ExprSrandFunc,	NULL			},
    { "tan",	ExprUnaryFunc,	(ClientData) tan	},
    { "tanh",	ExprUnaryFunc,	(ClientData) tanh	},
    { "wide",	ExprWideFunc,	NULL			},
    { NULL, NULL, NULL }
};

/*
 * TIP#174's math operators. All are safe.
 */

typedef struct {
    const char *name;		/* Name of object-based command. */
    Tcl_ObjCmdProc *objProc;	/* Object-based function for command. */
    CompileProc *compileProc;	/* Function called to compile command. */
    union {
	int numArgs;
	int identity;
    } i;
    const char *expected;	/* For error message, what argument(s)
				 * were expected. */
} OpCmdInfo;
static const OpCmdInfo mathOpCmds[] = {
    { "~",	TclSingleOpCmd,		TclCompileInvertOpCmd,
		/* numArgs */ {1},	"integer"},
    { "!",	TclSingleOpCmd,		TclCompileNotOpCmd,
		/* numArgs */ {1},	"boolean"},
    { "+",	TclVariadicOpCmd,	TclCompileAddOpCmd,
		/* identity */ {0},	NULL},
    { "*",	TclVariadicOpCmd,	TclCompileMulOpCmd,
		/* identity */ {1},	NULL},
    { "&",	TclVariadicOpCmd,	TclCompileAndOpCmd,
		/* identity */ {-1},	NULL},
    { "|",	TclVariadicOpCmd,	TclCompileOrOpCmd,
		/* identity */ {0},	NULL},
    { "^",	TclVariadicOpCmd,	TclCompileXorOpCmd,
		/* identity */ {0},	NULL},
    { "**",	TclVariadicOpCmd,	TclCompilePowOpCmd,
		/* identity */ {1},	NULL},
    { "<<",	TclSingleOpCmd,		TclCompileLshiftOpCmd,
		/* numArgs */ {2},	"integer shift"},
    { ">>",	TclSingleOpCmd,		TclCompileRshiftOpCmd,
		/* numArgs */ {2},	"integer shift"},
    { "%",	TclSingleOpCmd,		TclCompileModOpCmd,
		/* numArgs */ {2},	"integer integer"},
    { "!=",	TclSingleOpCmd,		TclCompileNeqOpCmd,
		/* numArgs */ {2},	"value value"},
    { "ne",	TclSingleOpCmd,		TclCompileStrneqOpCmd,
		/* numArgs */ {2},	"value value"},
    { "in",	TclSingleOpCmd,		TclCompileInOpCmd,
		/* numArgs */ {2},	"value list"},
    { "ni",	TclSingleOpCmd,		TclCompileNiOpCmd,
		/* numArgs */ {2},	"value list"},
    { "-",	TclNoIdentOpCmd,	TclCompileMinusOpCmd,
		/* unused */ {0},	"value ?value ...?"},
    { "/",	TclNoIdentOpCmd,	TclCompileDivOpCmd,
		/* unused */ {0},	"value ?value ...?"},
    { "<",	TclSortingOpCmd,	TclCompileLessOpCmd,
		/* unused */ {0},	NULL},
    { "<=",	TclSortingOpCmd,	TclCompileLeqOpCmd,
		/* unused */ {0},	NULL},
    { ">",	TclSortingOpCmd,	TclCompileGreaterOpCmd,
		/* unused */ {0},	NULL},
    { ">=",	TclSortingOpCmd,	TclCompileGeqOpCmd,
		/* unused */ {0},	NULL},
    { "==",	TclSortingOpCmd,	TclCompileEqOpCmd,
		/* unused */ {0},	NULL},
    { "eq",	TclSortingOpCmd,	TclCompileStreqOpCmd,
		/* unused */ {0},	NULL},
    { NULL,	NULL,			NULL,
		{0},			NULL}
};

/*
 *----------------------------------------------------------------------
 *
 * TclFinalizeEvaluation --
 *
 *	Finalizes the script cancellation hash table.
 *
 * Results:
 *	None.
 *
 * Side effects:
 *	None.
 *
 *----------------------------------------------------------------------
 */

void
TclFinalizeEvaluation(void)
{
    Tcl_MutexLock(&cancelLock);
    if (cancelTableInitialized == 1) {
	Tcl_DeleteHashTable(&cancelTable);
	cancelTableInitialized = 0;
    }
    Tcl_MutexUnlock(&cancelLock);
}

/*
 *----------------------------------------------------------------------
 *
 * Tcl_CreateInterp --
 *
 *	Create a new TCL command interpreter.
 *
 * Results:
 *	The return value is a token for the interpreter, which may be used in
 *	calls to functions like Tcl_CreateCmd, Tcl_Eval, or Tcl_DeleteInterp.
 *
 * Side effects:
 *	The command interpreter is initialized with the built-in commands and
 *	with the variables documented in tclvars(n).
 *
 *----------------------------------------------------------------------
 */

Tcl_Interp *
Tcl_CreateInterp(void)
{
    Interp *iPtr;
    Tcl_Interp *interp;
    Command *cmdPtr;
    const BuiltinFuncDef *builtinFuncPtr;
    const OpCmdInfo *opcmdInfoPtr;
    const CmdInfo *cmdInfoPtr;
    Tcl_Namespace *mathfuncNSPtr, *mathopNSPtr;
    Tcl_HashEntry *hPtr;
    int isNew;
    CancelInfo *cancelInfo;
    union {
	char c[sizeof(short)];
	short s;
    } order;
#ifdef TCL_COMPILE_STATS
    ByteCodeStats *statsPtr;
#endif /* TCL_COMPILE_STATS */
    char mathFuncName[32];
    CallFrame *framePtr;
    int result;

    TclInitSubsystems();

    /*
     * Panic if someone updated the CallFrame structure without also updating
     * the Tcl_CallFrame structure (or vice versa).
     */

    if (sizeof(Tcl_CallFrame) < sizeof(CallFrame)) {
	/*NOTREACHED*/
	Tcl_Panic("Tcl_CallFrame must not be smaller than CallFrame");
    }

    if (cancelTableInitialized == 0) {
	Tcl_MutexLock(&cancelLock);
	if (cancelTableInitialized == 0) {
	    Tcl_InitHashTable(&cancelTable, TCL_ONE_WORD_KEYS);
	    cancelTableInitialized = 1;
	}
	Tcl_MutexUnlock(&cancelLock);
    }

    /*
     * Initialize support for namespaces and create the global namespace
     * (whose name is ""; an alias is "::"). This also initializes the Tcl
     * object type table and other object management code.
     */

    iPtr = ckalloc(sizeof(Interp));
    interp = (Tcl_Interp *) iPtr;

    iPtr->result = iPtr->resultSpace;
    iPtr->freeProc = NULL;
    iPtr->errorLine = 0;
    iPtr->objResultPtr = Tcl_NewObj();
    Tcl_IncrRefCount(iPtr->objResultPtr);
    iPtr->handle = TclHandleCreate(iPtr);
    iPtr->globalNsPtr = NULL;
    iPtr->hiddenCmdTablePtr = NULL;
    iPtr->interpInfo = NULL;

    iPtr->numLevels = 0;
    iPtr->maxNestingDepth = MAX_NESTING_DEPTH;
    iPtr->framePtr = NULL;	/* Initialise as soon as :: is available */
    iPtr->varFramePtr = NULL;	/* Initialise as soon as :: is available */

    iPtr->activeVarTracePtr = NULL;

    iPtr->returnOpts = NULL;
    iPtr->errorInfo = NULL;
    TclNewLiteralStringObj(iPtr->eiVar, "::errorInfo");
    Tcl_IncrRefCount(iPtr->eiVar);
    iPtr->errorCode = NULL;
    TclNewLiteralStringObj(iPtr->ecVar, "::errorCode");
    Tcl_IncrRefCount(iPtr->ecVar);
    iPtr->returnLevel = 1;
    iPtr->returnCode = TCL_OK;

    iPtr->rootFramePtr = NULL;	/* Initialise as soon as :: is available */
    iPtr->lookupNsPtr = NULL;

    iPtr->appendResult = NULL;
    iPtr->appendAvl = 0;
    iPtr->appendUsed = 0;

    Tcl_InitHashTable(&iPtr->packageTable, TCL_STRING_KEYS);
    iPtr->packageUnknown = NULL;

    /* TIP #268 */
    if (getenv("TCL_PKG_PREFER_LATEST") == NULL) {
	iPtr->packagePrefer = PKG_PREFER_STABLE;
    } else {
	iPtr->packagePrefer = PKG_PREFER_LATEST;
    }

    iPtr->cmdCount = 0;
    TclInitLiteralTable(&iPtr->literalTable);
    iPtr->compileEpoch = 0;
    iPtr->compiledProcPtr = NULL;
    iPtr->resolverPtr = NULL;
    iPtr->evalFlags = 0;
    iPtr->scriptFile = NULL;
    iPtr->flags = 0;
    iPtr->tracePtr = NULL;
    iPtr->tracesForbiddingInline = 0;
    iPtr->activeCmdTracePtr = NULL;
    iPtr->activeInterpTracePtr = NULL;
    iPtr->assocData = NULL;
    iPtr->execEnvPtr = NULL;	/* Set after namespaces initialized. */
    iPtr->emptyObjPtr = Tcl_NewObj();
				/* Another empty object. */
    Tcl_IncrRefCount(iPtr->emptyObjPtr);
    iPtr->resultSpace[0] = 0;
    iPtr->threadId = Tcl_GetCurrentThread();

    /* TIP #378 */
#ifdef TCL_INTERP_DEBUG_FRAME
    iPtr->flags |= INTERP_DEBUG_FRAME;
#else
    if (getenv("TCL_INTERP_DEBUG_FRAME") != NULL) {
        iPtr->flags |= INTERP_DEBUG_FRAME;
    }
#endif

    /*
     * Initialise the tables for variable traces and searches *before*
     * creating the global ns - so that the trace on errorInfo can be
     * recorded.
     */

    Tcl_InitHashTable(&iPtr->varTraces, TCL_ONE_WORD_KEYS);
    Tcl_InitHashTable(&iPtr->varSearches, TCL_ONE_WORD_KEYS);

    iPtr->globalNsPtr = NULL;	/* Force creation of global ns below. */
    iPtr->globalNsPtr = (Namespace *) Tcl_CreateNamespace(interp, "",
	    NULL, NULL);
    if (iPtr->globalNsPtr == NULL) {
	Tcl_Panic("Tcl_CreateInterp: can't create global namespace");
    }

    /*
     * Initialise the rootCallframe. It cannot be allocated on the stack, as
     * it has to be in place before TclCreateExecEnv tries to use a variable.
     */

    /* This is needed to satisfy GCC 3.3's strict aliasing rules */
    framePtr = ckalloc(sizeof(CallFrame));
    result = Tcl_PushCallFrame(interp, (Tcl_CallFrame *) framePtr,
	    (Tcl_Namespace *) iPtr->globalNsPtr, /*isProcCallFrame*/ 0);
    if (result != TCL_OK) {
	Tcl_Panic("Tcl_CreateInterp: failed to push the root stack frame");
    }
    framePtr->objc = 0;

    iPtr->framePtr = framePtr;
    iPtr->varFramePtr = framePtr;
    iPtr->rootFramePtr = framePtr;

    /*
     * Initialize support for code compilation and execution. We call
     * TclCreateExecEnv after initializing namespaces since it tries to
     * reference a Tcl variable (it links to the Tcl "tcl_traceExec"
     * variable).
     */

    iPtr->execEnvPtr = TclCreateExecEnv(interp, INTERP_STACK_INITIAL_SIZE);

    /*
     * TIP #219, Tcl Channel Reflection API support.
     */

    iPtr->chanMsg = NULL;

    /*
     * TIP #285, Script cancellation support.
     */

    iPtr->asyncCancelMsg = Tcl_NewObj();

    cancelInfo = ckalloc(sizeof(CancelInfo));
    cancelInfo->interp = interp;

    iPtr->asyncCancel = Tcl_AsyncCreate(CancelEvalProc, cancelInfo);
    cancelInfo->async = iPtr->asyncCancel;
    cancelInfo->result = NULL;
    cancelInfo->length = 0;

    Tcl_MutexLock(&cancelLock);
    hPtr = Tcl_CreateHashEntry(&cancelTable, iPtr, &isNew);
    Tcl_SetHashValue(hPtr, cancelInfo);
    Tcl_MutexUnlock(&cancelLock);

    /*
     * Initialize the compilation and execution statistics kept for this
     * interpreter.
     */

#ifdef TCL_COMPILE_STATS
    statsPtr = &iPtr->stats;
    statsPtr->numExecutions = 0;
    statsPtr->numCompilations = 0;
    statsPtr->numByteCodesFreed = 0;
    memset(statsPtr->instructionCount, 0,
	    sizeof(statsPtr->instructionCount));

    statsPtr->totalSrcBytes = 0.0;
    statsPtr->totalByteCodeBytes = 0.0;
    statsPtr->currentSrcBytes = 0.0;
    statsPtr->currentByteCodeBytes = 0.0;
    memset(statsPtr->srcCount, 0, sizeof(statsPtr->srcCount));
    memset(statsPtr->byteCodeCount, 0, sizeof(statsPtr->byteCodeCount));
    memset(statsPtr->lifetimeCount, 0, sizeof(statsPtr->lifetimeCount));

    statsPtr->currentInstBytes = 0.0;
    statsPtr->currentLitBytes = 0.0;
    statsPtr->currentExceptBytes = 0.0;
    statsPtr->currentAuxBytes = 0.0;
    statsPtr->currentCmdMapBytes = 0.0;

    statsPtr->numLiteralsCreated = 0;
    statsPtr->totalLitStringBytes = 0.0;
    statsPtr->currentLitStringBytes = 0.0;
    memset(statsPtr->literalCount, 0, sizeof(statsPtr->literalCount));
#endif /* TCL_COMPILE_STATS */

    /*
     * Initialise the stub table pointer.
     */

    iPtr->stubTable = &tclStubs;

    /*
     * Initialize the ensemble error message rewriting support.
     */

    iPtr->ensembleRewrite.sourceObjs = NULL;
    iPtr->ensembleRewrite.numRemovedObjs = 0;
    iPtr->ensembleRewrite.numInsertedObjs = 0;

    /*
     * TIP#143: Initialise the resource limit support.
     */

    TclInitLimitSupport(interp);

    /*
     * Initialise the thread-specific data ekeko. Note that the thread's alloc
     * cache was already initialised by the call to alloc the interp struct.
     */

#if defined(TCL_THREADS) && defined(USE_THREAD_ALLOC)
    iPtr->allocCache = TclpGetAllocCache();
#else
    iPtr->allocCache = NULL;
#endif
    iPtr->pendingObjDataPtr = NULL;
    iPtr->asyncReadyPtr = TclGetAsyncReadyPtr();
    iPtr->deferredCallbacks = NULL;

    iPtr->cmdSourcePtr = Tcl_NewObj();
    TclInvalidateStringRep(iPtr->cmdSourcePtr);

    /*
     * Create the core commands. Do it here, rather than calling
     * Tcl_CreateCommand, because it's faster (there's no need to check for a
     * pre-existing command by the same name). If a command has a Tcl_CmdProc
     * but no Tcl_ObjCmdProc, set the Tcl_ObjCmdProc to
     * TclInvokeStringCommand. This is an object-based wrapper function that
     * extracts strings, calls the string function, and creates an object for
     * the result. Similarly, if a command has a Tcl_ObjCmdProc but no
     * Tcl_CmdProc, set the Tcl_CmdProc to TclInvokeObjectCommand.
     */

    for (cmdInfoPtr = builtInCmds; cmdInfoPtr->name != NULL; cmdInfoPtr++) {
	if ((cmdInfoPtr->objProc == NULL)
		&& (cmdInfoPtr->compileProc == NULL)
		&& (cmdInfoPtr->nreProc == NULL)) {
	    Tcl_Panic("builtin command with NULL object command proc and a NULL compile proc");
	}

	hPtr = Tcl_CreateHashEntry(&iPtr->globalNsPtr->cmdTable,
		cmdInfoPtr->name, &isNew);
	if (isNew) {
	    cmdPtr = ckalloc(sizeof(Command));
	    cmdPtr->hPtr = hPtr;
	    cmdPtr->nsPtr = iPtr->globalNsPtr;
	    cmdPtr->refCount = 1;
	    cmdPtr->cmdEpoch = 0;
	    cmdPtr->compileProc = cmdInfoPtr->compileProc;
	    cmdPtr->proc = TclInvokeObjectCommand;
	    cmdPtr->clientData = cmdPtr;
	    cmdPtr->objProc = cmdInfoPtr->objProc;
	    cmdPtr->objClientData = NULL;
	    cmdPtr->deleteProc = NULL;
	    cmdPtr->deleteData = NULL;
	    cmdPtr->flags = 0;
	    cmdPtr->importRefPtr = NULL;
	    cmdPtr->tracePtr = NULL;
	    cmdPtr->nreProc = cmdInfoPtr->nreProc;
	    Tcl_SetHashValue(hPtr, cmdPtr);
	}
    }

    /*
     * Create the "array", "binary", "chan", "dict", "file", "info",
     * "namespace" and "string" ensembles. Note that all these commands (and
     * their subcommands that are not present in the global namespace) are
     * wholly safe *except* for "file".
     */

    TclInitArrayCmd(interp);
    TclInitBinaryCmd(interp);
    TclInitChanCmd(interp);
    TclInitDictCmd(interp);
    TclInitFileCmd(interp);
    TclInitInfoCmd(interp);
    TclInitNamespaceCmd(interp);
    TclInitStringCmd(interp);
    TclInitPrefixCmd(interp);

    /*
     * Register "clock" subcommands. These *do* go through
     * Tcl_CreateObjCommand, since they aren't in the global namespace and
     * involve ensembles.
     */

    TclClockInit(interp);

    /*
     * Register the built-in functions. This is empty now that they are
     * implemented as commands in the ::tcl::mathfunc namespace.
     */

    /*
     * Register the default [interp bgerror] handler.
     */

    Tcl_CreateObjCommand(interp, "::tcl::Bgerror",
	    TclDefaultBgErrorHandlerObjCmd, NULL, NULL);

    /*
     * Create unsupported commands for debugging bytecode and objects.
     */

    Tcl_CreateObjCommand(interp, "::tcl::unsupported::disassemble",
	    Tcl_DisassembleObjCmd, NULL, NULL);
    Tcl_CreateObjCommand(interp, "::tcl::unsupported::representation",
	    Tcl_RepresentationCmd, NULL, NULL);

    /* Adding the bytecode assembler command */
    cmdPtr = (Command *) Tcl_NRCreateCommand(interp,
            "::tcl::unsupported::assemble", Tcl_AssembleObjCmd,
            TclNRAssembleObjCmd, NULL, NULL);
    cmdPtr->compileProc = &TclCompileAssembleCmd;

    Tcl_NRCreateCommand(interp, "::tcl::unsupported::inject", NULL,
	    NRCoroInjectObjCmd, NULL, NULL);

#ifdef USE_DTRACE
    /*
     * Register the tcl::dtrace command.
     */

    Tcl_CreateObjCommand(interp, "::tcl::dtrace", DTraceObjCmd, NULL, NULL);
#endif /* USE_DTRACE */

    /*
     * Register the builtin math functions.
     */

    mathfuncNSPtr = Tcl_CreateNamespace(interp, "::tcl::mathfunc", NULL,NULL);
    if (mathfuncNSPtr == NULL) {
	Tcl_Panic("Can't create math function namespace");
    }
#define MATH_FUNC_PREFIX_LEN 17 /* == strlen("::tcl::mathfunc::") */
    memcpy(mathFuncName, "::tcl::mathfunc::", MATH_FUNC_PREFIX_LEN);
    for (builtinFuncPtr = BuiltinFuncTable; builtinFuncPtr->name != NULL;
	    builtinFuncPtr++) {
	strcpy(mathFuncName+MATH_FUNC_PREFIX_LEN, builtinFuncPtr->name);
	Tcl_CreateObjCommand(interp, mathFuncName,
		builtinFuncPtr->objCmdProc, builtinFuncPtr->clientData, NULL);
	Tcl_Export(interp, mathfuncNSPtr, builtinFuncPtr->name, 0);
    }

    /*
     * Register the mathematical "operator" commands. [TIP #174]
     */

    mathopNSPtr = Tcl_CreateNamespace(interp, "::tcl::mathop", NULL, NULL);
    if (mathopNSPtr == NULL) {
	Tcl_Panic("can't create math operator namespace");
    }
    Tcl_Export(interp, mathopNSPtr, "*", 1);
#define MATH_OP_PREFIX_LEN 15 /* == strlen("::tcl::mathop::") */
    memcpy(mathFuncName, "::tcl::mathop::", MATH_OP_PREFIX_LEN);
    for (opcmdInfoPtr=mathOpCmds ; opcmdInfoPtr->name!=NULL ; opcmdInfoPtr++){
	TclOpCmdClientData *occdPtr = ckalloc(sizeof(TclOpCmdClientData));

	occdPtr->op = opcmdInfoPtr->name;
	occdPtr->i.numArgs = opcmdInfoPtr->i.numArgs;
	occdPtr->expected = opcmdInfoPtr->expected;
	strcpy(mathFuncName + MATH_OP_PREFIX_LEN, opcmdInfoPtr->name);
	cmdPtr = (Command *) Tcl_CreateObjCommand(interp, mathFuncName,
		opcmdInfoPtr->objProc, occdPtr, DeleteOpCmdClientData);
	if (cmdPtr == NULL) {
	    Tcl_Panic("failed to create math operator %s",
		    opcmdInfoPtr->name);
	} else if (opcmdInfoPtr->compileProc != NULL) {
	    cmdPtr->compileProc = opcmdInfoPtr->compileProc;
	}
    }

    /*
     * Do Multiple/Safe Interps Tcl init stuff
     */

    TclInterpInit(interp);
    TclSetupEnv(interp);

    /*
     * TIP #59: Make embedded configuration information available.
     */

    TclInitEmbeddedConfigurationInformation(interp);

    /*
     * Compute the byte order of this machine.
     */

    order.s = 1;
    Tcl_SetVar2(interp, "tcl_platform", "byteOrder",
	    ((order.c[0] == 1) ? "littleEndian" : "bigEndian"),
	    TCL_GLOBAL_ONLY);

    Tcl_SetVar2Ex(interp, "tcl_platform", "wordSize",
	    Tcl_NewLongObj((long) sizeof(long)), TCL_GLOBAL_ONLY);

    /* TIP #291 */
    Tcl_SetVar2Ex(interp, "tcl_platform", "pointerSize",
	    Tcl_NewLongObj((long) sizeof(void *)), TCL_GLOBAL_ONLY);

    /*
     * Set up other variables such as tcl_version and tcl_library
     */

    Tcl_SetVar(interp, "tcl_patchLevel", TCL_PATCH_LEVEL, TCL_GLOBAL_ONLY);
    Tcl_SetVar(interp, "tcl_version", TCL_VERSION, TCL_GLOBAL_ONLY);
    Tcl_TraceVar2(interp, "tcl_precision", NULL,
	    TCL_GLOBAL_ONLY|TCL_TRACE_READS|TCL_TRACE_WRITES|TCL_TRACE_UNSETS,
	    TclPrecTraceProc, NULL);
    TclpSetVariables(interp);

#ifdef TCL_THREADS
    /*
     * The existence of the "threaded" element of the tcl_platform array
     * indicates that this particular Tcl shell has been compiled with threads
     * turned on. Using "info exists tcl_platform(threaded)" a Tcl script can
     * introspect on the interpreter level of thread safety.
     */

    Tcl_SetVar2(interp, "tcl_platform", "threaded", "1", TCL_GLOBAL_ONLY);
#endif

    /*
     * Register Tcl's version number.
     * TIP #268: Full patchlevel instead of just major.minor
     */

    Tcl_PkgProvideEx(interp, "Tcl", TCL_PATCH_LEVEL, &tclStubs);

    if (TclTommath_Init(interp) != TCL_OK) {
	Tcl_Panic("%s", Tcl_GetString(Tcl_GetObjResult(interp)));
    }

    if (TclOOInit(interp) != TCL_OK) {
	Tcl_Panic("%s", Tcl_GetString(Tcl_GetObjResult(interp)));
    }

    /*
     * Only build in zlib support if we've successfully detected a library to
     * compile and link against.
     */

#ifdef HAVE_ZLIB
    if (TclZlibInit(interp) != TCL_OK) {
	Tcl_Panic("%s", Tcl_GetString(Tcl_GetObjResult(interp)));
    }
#endif

    TOP_CB(iPtr) = NULL;
    return interp;
}

static void
DeleteOpCmdClientData(
    ClientData clientData)
{
    TclOpCmdClientData *occdPtr = clientData;

    ckfree(occdPtr);
}

/*
 *----------------------------------------------------------------------
 *
 * TclHideUnsafeCommands --
 *
 *	Hides base commands that are not marked as safe from this interpreter.
 *
 * Results:
 *	TCL_OK if it succeeds, TCL_ERROR else.
 *
 * Side effects:
 *	Hides functionality in an interpreter.
 *
 *----------------------------------------------------------------------
 */

int
TclHideUnsafeCommands(
    Tcl_Interp *interp)		/* Hide commands in this interpreter. */
{
    register const CmdInfo *cmdInfoPtr;

    if (interp == NULL) {
	return TCL_ERROR;
    }
    for (cmdInfoPtr = builtInCmds; cmdInfoPtr->name != NULL; cmdInfoPtr++) {
	if (!cmdInfoPtr->isSafe) {
	    Tcl_HideCommand(interp, cmdInfoPtr->name, cmdInfoPtr->name);
	}
    }
    TclMakeFileCommandSafe(interp);     /* Ugh! */
    return TCL_OK;
}

/*
 *--------------------------------------------------------------
 *
 * Tcl_CallWhenDeleted --
 *
 *	Arrange for a function to be called before a given interpreter is
 *	deleted. The function is called as soon as Tcl_DeleteInterp is called;
 *	if Tcl_CallWhenDeleted is called on an interpreter that has already
 *	been deleted, the function will be called when the last Tcl_Release is
 *	done on the interpreter.
 *
 * Results:
 *	None.
 *
 * Side effects:
 *	When Tcl_DeleteInterp is invoked to delete interp, proc will be
 *	invoked. See the manual entry for details.
 *
 *--------------------------------------------------------------
 */

void
Tcl_CallWhenDeleted(
    Tcl_Interp *interp,		/* Interpreter to watch. */
    Tcl_InterpDeleteProc *proc,	/* Function to call when interpreter is about
				 * to be deleted. */
    ClientData clientData)	/* One-word value to pass to proc. */
{
    Interp *iPtr = (Interp *) interp;
    static Tcl_ThreadDataKey assocDataCounterKey;
    int *assocDataCounterPtr =
	    Tcl_GetThreadData(&assocDataCounterKey, (int)sizeof(int));
    int isNew;
    char buffer[32 + TCL_INTEGER_SPACE];
    AssocData *dPtr = ckalloc(sizeof(AssocData));
    Tcl_HashEntry *hPtr;

    sprintf(buffer, "Assoc Data Key #%d", *assocDataCounterPtr);
    (*assocDataCounterPtr)++;

    if (iPtr->assocData == NULL) {
	iPtr->assocData = ckalloc(sizeof(Tcl_HashTable));
	Tcl_InitHashTable(iPtr->assocData, TCL_STRING_KEYS);
    }
    hPtr = Tcl_CreateHashEntry(iPtr->assocData, buffer, &isNew);
    dPtr->proc = proc;
    dPtr->clientData = clientData;
    Tcl_SetHashValue(hPtr, dPtr);
}

/*
 *--------------------------------------------------------------
 *
 * Tcl_DontCallWhenDeleted --
 *
 *	Cancel the arrangement for a function to be called when a given
 *	interpreter is deleted.
 *
 * Results:
 *	None.
 *
 * Side effects:
 *	If proc and clientData were previously registered as a callback via
 *	Tcl_CallWhenDeleted, they are unregistered. If they weren't previously
 *	registered then nothing happens.
 *
 *--------------------------------------------------------------
 */

void
Tcl_DontCallWhenDeleted(
    Tcl_Interp *interp,		/* Interpreter to watch. */
    Tcl_InterpDeleteProc *proc,	/* Function to call when interpreter is about
				 * to be deleted. */
    ClientData clientData)	/* One-word value to pass to proc. */
{
    Interp *iPtr = (Interp *) interp;
    Tcl_HashTable *hTablePtr;
    Tcl_HashSearch hSearch;
    Tcl_HashEntry *hPtr;
    AssocData *dPtr;

    hTablePtr = iPtr->assocData;
    if (hTablePtr == NULL) {
	return;
    }
    for (hPtr = Tcl_FirstHashEntry(hTablePtr, &hSearch); hPtr != NULL;
	    hPtr = Tcl_NextHashEntry(&hSearch)) {
	dPtr = Tcl_GetHashValue(hPtr);
	if ((dPtr->proc == proc) && (dPtr->clientData == clientData)) {
	    ckfree(dPtr);
	    Tcl_DeleteHashEntry(hPtr);
	    return;
	}
    }
}

/*
 *----------------------------------------------------------------------
 *
 * Tcl_SetAssocData --
 *
 *	Creates a named association between user-specified data, a delete
 *	function and this interpreter. If the association already exists the
 *	data is overwritten with the new data. The delete function will be
 *	invoked when the interpreter is deleted.
 *
 * Results:
 *	None.
 *
 * Side effects:
 *	Sets the associated data, creates the association if needed.
 *
 *----------------------------------------------------------------------
 */

void
Tcl_SetAssocData(
    Tcl_Interp *interp,		/* Interpreter to associate with. */
    const char *name,		/* Name for association. */
    Tcl_InterpDeleteProc *proc,	/* Proc to call when interpreter is about to
				 * be deleted. */
    ClientData clientData)	/* One-word value to pass to proc. */
{
    Interp *iPtr = (Interp *) interp;
    AssocData *dPtr;
    Tcl_HashEntry *hPtr;
    int isNew;

    if (iPtr->assocData == NULL) {
	iPtr->assocData = ckalloc(sizeof(Tcl_HashTable));
	Tcl_InitHashTable(iPtr->assocData, TCL_STRING_KEYS);
    }
    hPtr = Tcl_CreateHashEntry(iPtr->assocData, name, &isNew);
    if (isNew == 0) {
	dPtr = Tcl_GetHashValue(hPtr);
    } else {
	dPtr = ckalloc(sizeof(AssocData));
    }
    dPtr->proc = proc;
    dPtr->clientData = clientData;

    Tcl_SetHashValue(hPtr, dPtr);
}

/*
 *----------------------------------------------------------------------
 *
 * Tcl_DeleteAssocData --
 *
 *	Deletes a named association of user-specified data with the specified
 *	interpreter.
 *
 * Results:
 *	None.
 *
 * Side effects:
 *	Deletes the association.
 *
 *----------------------------------------------------------------------
 */

void
Tcl_DeleteAssocData(
    Tcl_Interp *interp,		/* Interpreter to associate with. */
    const char *name)		/* Name of association. */
{
    Interp *iPtr = (Interp *) interp;
    AssocData *dPtr;
    Tcl_HashEntry *hPtr;

    if (iPtr->assocData == NULL) {
	return;
    }
    hPtr = Tcl_FindHashEntry(iPtr->assocData, name);
    if (hPtr == NULL) {
	return;
    }
    dPtr = Tcl_GetHashValue(hPtr);
    if (dPtr->proc != NULL) {
	dPtr->proc(dPtr->clientData, interp);
    }
    ckfree(dPtr);
    Tcl_DeleteHashEntry(hPtr);
}

/*
 *----------------------------------------------------------------------
 *
 * Tcl_GetAssocData --
 *
 *	Returns the client data associated with this name in the specified
 *	interpreter.
 *
 * Results:
 *	The client data in the AssocData record denoted by the named
 *	association, or NULL.
 *
 * Side effects:
 *	None.
 *
 *----------------------------------------------------------------------
 */

ClientData
Tcl_GetAssocData(
    Tcl_Interp *interp,		/* Interpreter associated with. */
    const char *name,		/* Name of association. */
    Tcl_InterpDeleteProc **procPtr)
				/* Pointer to place to store address of
				 * current deletion callback. */
{
    Interp *iPtr = (Interp *) interp;
    AssocData *dPtr;
    Tcl_HashEntry *hPtr;

    if (iPtr->assocData == NULL) {
	return NULL;
    }
    hPtr = Tcl_FindHashEntry(iPtr->assocData, name);
    if (hPtr == NULL) {
	return NULL;
    }
    dPtr = Tcl_GetHashValue(hPtr);
    if (procPtr != NULL) {
	*procPtr = dPtr->proc;
    }
    return dPtr->clientData;
}

/*
 *----------------------------------------------------------------------
 *
 * Tcl_InterpDeleted --
 *
 *	Returns nonzero if the interpreter has been deleted with a call to
 *	Tcl_DeleteInterp.
 *
 * Results:
 *	Nonzero if the interpreter is deleted, zero otherwise.
 *
 * Side effects:
 *	None.
 *
 *----------------------------------------------------------------------
 */

int
Tcl_InterpDeleted(
    Tcl_Interp *interp)
{
    return (((Interp *) interp)->flags & DELETED) ? 1 : 0;
}

/*
 *----------------------------------------------------------------------
 *
 * Tcl_DeleteInterp --
 *
 *	Ensures that the interpreter will be deleted eventually. If there are
 *	no Tcl_Preserve calls in effect for this interpreter, it is deleted
 *	immediately, otherwise the interpreter is deleted when the last
 *	Tcl_Preserve is matched by a call to Tcl_Release. In either case, the
 *	function runs the currently registered deletion callbacks.
 *
 * Results:
 *	None.
 *
 * Side effects:
 *	The interpreter is marked as deleted. The caller may still use it
 *	safely if there are calls to Tcl_Preserve in effect for the
 *	interpreter, but further calls to Tcl_Eval etc in this interpreter
 *	will fail.
 *
 *----------------------------------------------------------------------
 */

void
Tcl_DeleteInterp(
    Tcl_Interp *interp)		/* Token for command interpreter (returned by
				 * a previous call to Tcl_CreateInterp). */
{
    Interp *iPtr = (Interp *) interp;

    /*
     * If the interpreter has already been marked deleted, just punt.
     */

    if (iPtr->flags & DELETED) {
	return;
    }

    /*
     * Mark the interpreter as deleted. No further evals will be allowed.
     * Increase the compileEpoch as a signal to compiled bytecodes.
     */

    iPtr->flags |= DELETED;
    iPtr->compileEpoch++;

    /*
     * Ensure that the interpreter is eventually deleted.
     */

    Tcl_EventuallyFree(interp, (Tcl_FreeProc *) DeleteInterpProc);
}

/*
 *----------------------------------------------------------------------
 *
 * DeleteInterpProc --
 *
 *	Helper function to delete an interpreter. This function is called when
 *	the last call to Tcl_Preserve on this interpreter is matched by a call
 *	to Tcl_Release. The function cleans up all resources used in the
 *	interpreter and calls all currently registered interpreter deletion
 *	callbacks.
 *
 * Results:
 *	None.
 *
 * Side effects:
 *	Whatever the interpreter deletion callbacks do. Frees resources used
 *	by the interpreter.
 *
 *----------------------------------------------------------------------
 */

static void
DeleteInterpProc(
    Tcl_Interp *interp)		/* Interpreter to delete. */
{
    Interp *iPtr = (Interp *) interp;
    Tcl_HashEntry *hPtr;
    Tcl_HashSearch search;
    Tcl_HashTable *hTablePtr;
    ResolverScheme *resPtr, *nextResPtr;

    /*
     * Punt if there is an error in the Tcl_Release/Tcl_Preserve matchup,
	 * unless we are exiting.
     */

    if ((iPtr->numLevels > 0) && !TclInExit()) {
	Tcl_Panic("DeleteInterpProc called with active evals");
    }

    /*
     * The interpreter should already be marked deleted; otherwise how did we
     * get here?
     */

    if (!(iPtr->flags & DELETED)) {
	Tcl_Panic("DeleteInterpProc called on interpreter not marked deleted");
    }

    /*
     * TIP #219, Tcl Channel Reflection API. Discard a leftover state.
     */

    if (iPtr->chanMsg != NULL) {
	Tcl_DecrRefCount(iPtr->chanMsg);
	iPtr->chanMsg = NULL;
    }

    /*
     * TIP #285, Script cancellation support. Delete this interp from the
     * global hash table of CancelInfo structs.
     */

    Tcl_MutexLock(&cancelLock);
    hPtr = Tcl_FindHashEntry(&cancelTable, (char *) iPtr);
    if (hPtr != NULL) {
	CancelInfo *cancelInfo = Tcl_GetHashValue(hPtr);

	if (cancelInfo != NULL) {
	    if (cancelInfo->result != NULL) {
		ckfree(cancelInfo->result);
	    }
	    ckfree(cancelInfo);
	}

	Tcl_DeleteHashEntry(hPtr);
    }

    if (iPtr->asyncCancel != NULL) {
	Tcl_AsyncDelete(iPtr->asyncCancel);
	iPtr->asyncCancel = NULL;
    }

    if (iPtr->asyncCancelMsg != NULL) {
	Tcl_DecrRefCount(iPtr->asyncCancelMsg);
	iPtr->asyncCancelMsg = NULL;
    }
    Tcl_MutexUnlock(&cancelLock);

    /*
     * Shut down all limit handler callback scripts that call back into this
     * interpreter. Then eliminate all limit handlers for this interpreter.
     */

    TclRemoveScriptLimitCallbacks(interp);
    TclLimitRemoveAllHandlers(interp);

    /*
     * Dismantle the namespace here, before we clear the assocData. If any
     * background errors occur here, they will be deleted below.
     *
     * Dismantle the namespace after freeing the iPtr->handle so that each
     * bytecode releases its literals without caring to update the literal
     * table, as it will be freed later in this function without further use.
     */

    TclHandleFree(iPtr->handle);
    TclTeardownNamespace(iPtr->globalNsPtr);

    /*
     * Delete all the hidden commands.
     */

    hTablePtr = iPtr->hiddenCmdTablePtr;
    if (hTablePtr != NULL) {
	/*
	 * Non-pernicious deletion. The deletion callbacks will not be allowed
	 * to create any new hidden or non-hidden commands.
	 * Tcl_DeleteCommandFromToken will remove the entry from the
	 * hiddenCmdTablePtr.
	 */

	hPtr = Tcl_FirstHashEntry(hTablePtr, &search);
	for (; hPtr != NULL; hPtr = Tcl_NextHashEntry(&search)) {
	    Tcl_DeleteCommandFromToken(interp, Tcl_GetHashValue(hPtr));
	}
	Tcl_DeleteHashTable(hTablePtr);
	ckfree(hTablePtr);
    }

    /*
     * Invoke deletion callbacks; note that a callback can create new
     * callbacks, so we iterate.
     */

    while (iPtr->assocData != NULL) {
	AssocData *dPtr;

	hTablePtr = iPtr->assocData;
	iPtr->assocData = NULL;
	for (hPtr = Tcl_FirstHashEntry(hTablePtr, &search);
		hPtr != NULL;
		hPtr = Tcl_FirstHashEntry(hTablePtr, &search)) {
	    dPtr = Tcl_GetHashValue(hPtr);
	    Tcl_DeleteHashEntry(hPtr);
	    if (dPtr->proc != NULL) {
		dPtr->proc(dPtr->clientData, interp);
	    }
	    ckfree(dPtr);
	}
	Tcl_DeleteHashTable(hTablePtr);
	ckfree(hTablePtr);
    }

    /*
     * Pop the root frame pointer and finish deleting the global
     * namespace. The order is important [Bug 1658572].
     */

    if ((iPtr->framePtr != iPtr->rootFramePtr) && !TclInExit()) {
	Tcl_Panic("DeleteInterpProc: popping rootCallFrame with other frames on top");
    }
    Tcl_PopCallFrame(interp);
    ckfree(iPtr->rootFramePtr);
    iPtr->rootFramePtr = NULL;
    Tcl_DeleteNamespace((Tcl_Namespace *) iPtr->globalNsPtr);

    /*
     * Free up the result *after* deleting variables, since variable deletion
     * could have transferred ownership of the result string to Tcl.
     */

    Tcl_FreeResult(interp);
    iPtr->result = NULL;
    Tcl_DecrRefCount(iPtr->objResultPtr);
    iPtr->objResultPtr = NULL;
    Tcl_DecrRefCount(iPtr->ecVar);
    if (iPtr->errorCode) {
	Tcl_DecrRefCount(iPtr->errorCode);
	iPtr->errorCode = NULL;
    }
    Tcl_DecrRefCount(iPtr->eiVar);
    if (iPtr->errorInfo) {
	Tcl_DecrRefCount(iPtr->errorInfo);
	iPtr->errorInfo = NULL;
    }
    if (iPtr->returnOpts) {
	Tcl_DecrRefCount(iPtr->returnOpts);
    }
    if (iPtr->appendResult != NULL) {
	ckfree(iPtr->appendResult);
	iPtr->appendResult = NULL;
    }
    TclFreePackageInfo(iPtr);
    while (iPtr->tracePtr != NULL) {
	Tcl_DeleteTrace((Tcl_Interp *) iPtr, (Tcl_Trace) iPtr->tracePtr);
    }
    if (iPtr->execEnvPtr != NULL) {
	TclDeleteExecEnv(iPtr->execEnvPtr);
    }
    if (iPtr->scriptFile) {
	Tcl_DecrRefCount(iPtr->scriptFile);
	iPtr->scriptFile = NULL;
    }
    Tcl_DecrRefCount(iPtr->emptyObjPtr);
    iPtr->emptyObjPtr = NULL;

    resPtr = iPtr->resolverPtr;
    while (resPtr) {
	nextResPtr = resPtr->nextPtr;
	ckfree(resPtr->name);
	ckfree(resPtr);
	resPtr = nextResPtr;
    }

    /*
     * Free up literal objects created for scripts compiled by the
     * interpreter.
     */

    TclDeleteLiteralTable(interp, &iPtr->literalTable);

    /*
     * Squelch the tables of traces on variables and searches over arrays in
     * the in the interpreter.
     */

    Tcl_DeleteHashTable(&iPtr->varTraces);
    Tcl_DeleteHashTable(&iPtr->varSearches);

    Tcl_DecrRefCount(iPtr->cmdSourcePtr);

    ckfree(iPtr);
}

/*
 *---------------------------------------------------------------------------
 *
 * Tcl_HideCommand --
 *
 *	Makes a command hidden so that it cannot be invoked from within an
 *	interpreter, only from within an ancestor.
 *
 * Results:
 *	A standard Tcl result; also leaves a message in the interp's result if
 *	an error occurs.
 *
 * Side effects:
 *	Removes a command from the command table and create an entry into the
 *	hidden command table under the specified token name.
 *
 *---------------------------------------------------------------------------
 */

int
Tcl_HideCommand(
    Tcl_Interp *interp,		/* Interpreter in which to hide command. */
    const char *cmdName,	/* Name of command to hide. */
    const char *hiddenCmdToken)	/* Token name of the to-be-hidden command. */
{
    Interp *iPtr = (Interp *) interp;
    Tcl_Command cmd;
    Command *cmdPtr;
    Tcl_HashTable *hiddenCmdTablePtr;
    Tcl_HashEntry *hPtr;
    int isNew;

    if (iPtr->flags & DELETED) {
	/*
	 * The interpreter is being deleted. Do not create any new structures,
	 * because it is not safe to modify the interpreter.
	 */

	return TCL_ERROR;
    }

    /*
     * Disallow hiding of commands that are currently in a namespace or
     * renaming (as part of hiding) into a namespace (because the current
     * implementation with a single global table and the needed uniqueness of
     * names cause problems with namespaces).
     *
     * We don't need to check for "::" in cmdName because the real check is on
     * the nsPtr below.
     *
     * hiddenCmdToken is just a string which is not interpreted in any way. It
     * may contain :: but the string is not interpreted as a namespace
     * qualifier command name. Thus, hiding foo::bar to foo::bar and then
     * trying to expose or invoke ::foo::bar will NOT work; but if the
     * application always uses the same strings it will get consistent
     * behaviour.
     *
     * But as we currently limit ourselves to the global namespace only for
     * the source, in order to avoid potential confusion, lets prevent "::" in
     * the token too. - dl
     */

    if (strstr(hiddenCmdToken, "::") != NULL) {
	Tcl_SetObjResult(interp, Tcl_NewStringObj(
		"cannot use namespace qualifiers in hidden command"
		" token (rename)", -1));
        Tcl_SetErrorCode(interp, "TCL", "VALUE", "HIDDENTOKEN", NULL);
	return TCL_ERROR;
    }

    /*
     * Find the command to hide. An error is returned if cmdName can't be
     * found. Look up the command only from the global namespace. Full path of
     * the command must be given if using namespaces.
     */

    cmd = Tcl_FindCommand(interp, cmdName, NULL,
	    /*flags*/ TCL_LEAVE_ERR_MSG | TCL_GLOBAL_ONLY);
    if (cmd == (Tcl_Command) NULL) {
	return TCL_ERROR;
    }
    cmdPtr = (Command *) cmd;

    /*
     * Check that the command is really in global namespace
     */

    if (cmdPtr->nsPtr != iPtr->globalNsPtr) {
	Tcl_SetObjResult(interp, Tcl_NewStringObj(
                "can only hide global namespace commands (use rename then hide)",
                -1));
        Tcl_SetErrorCode(interp, "TCL", "HIDE", "NON_GLOBAL", NULL);
	return TCL_ERROR;
    }

    /*
     * Initialize the hidden command table if necessary.
     */

    hiddenCmdTablePtr = iPtr->hiddenCmdTablePtr;
    if (hiddenCmdTablePtr == NULL) {
	hiddenCmdTablePtr = ckalloc(sizeof(Tcl_HashTable));
	Tcl_InitHashTable(hiddenCmdTablePtr, TCL_STRING_KEYS);
	iPtr->hiddenCmdTablePtr = hiddenCmdTablePtr;
    }

    /*
     * It is an error to move an exposed command to a hidden command with
     * hiddenCmdToken if a hidden command with the name hiddenCmdToken already
     * exists.
     */

    hPtr = Tcl_CreateHashEntry(hiddenCmdTablePtr, hiddenCmdToken, &isNew);
    if (!isNew) {
	Tcl_SetObjResult(interp, Tcl_ObjPrintf(
                "hidden command named \"%s\" already exists",
                hiddenCmdToken));
        Tcl_SetErrorCode(interp, "TCL", "HIDE", "ALREADY_HIDDEN", NULL);
	return TCL_ERROR;
    }

    /*
     * NB: This code is currently 'like' a rename to a specialy set apart name
     * table. Changes here and in TclRenameCommand must be kept in synch until
     * the common parts are actually factorized out.
     */

    /*
     * Remove the hash entry for the command from the interpreter command
     * table. This is like deleting the command, so bump its command epoch;
     * this invalidates any cached references that point to the command.
     */

    if (cmdPtr->hPtr != NULL) {
	Tcl_DeleteHashEntry(cmdPtr->hPtr);
	cmdPtr->hPtr = NULL;
	cmdPtr->cmdEpoch++;
    }

    /*
     * The list of command exported from the namespace might have changed.
     * However, we do not need to recompute this just yet; next time we need
     * the info will be soon enough.
     */

    TclInvalidateNsCmdLookup(cmdPtr->nsPtr);

    /*
     * Now link the hash table entry with the command structure. We ensured
     * above that the nsPtr was right.
     */

    cmdPtr->hPtr = hPtr;
    Tcl_SetHashValue(hPtr, cmdPtr);

    /*
     * If the command being hidden has a compile function, increment the
     * interpreter's compileEpoch to invalidate its compiled code. This makes
     * sure that we don't later try to execute old code compiled with
     * command-specific (i.e., inline) bytecodes for the now-hidden command.
     * This field is checked in Tcl_EvalObj and ObjInterpProc, and code whose
     * compilation epoch doesn't match is recompiled.
     */

    if (cmdPtr->compileProc != NULL) {
	iPtr->compileEpoch++;
    }
    return TCL_OK;
}

/*
 *----------------------------------------------------------------------
 *
 * Tcl_ExposeCommand --
 *
 *	Makes a previously hidden command callable from inside the interpreter
 *	instead of only by its ancestors.
 *
 * Results:
 *	A standard Tcl result. If an error occurs, a message is left in the
 *	interp's result.
 *
 * Side effects:
 *	Moves commands from one hash table to another.
 *
 *----------------------------------------------------------------------
 */

int
Tcl_ExposeCommand(
    Tcl_Interp *interp,		/* Interpreter in which to make command
				 * callable. */
    const char *hiddenCmdToken,	/* Name of hidden command. */
    const char *cmdName)	/* Name of to-be-exposed command. */
{
    Interp *iPtr = (Interp *) interp;
    Command *cmdPtr;
    Namespace *nsPtr;
    Tcl_HashEntry *hPtr;
    Tcl_HashTable *hiddenCmdTablePtr;
    int isNew;

    if (iPtr->flags & DELETED) {
	/*
	 * The interpreter is being deleted. Do not create any new structures,
	 * because it is not safe to modify the interpreter.
	 */

	return TCL_ERROR;
    }

    /*
     * Check that we have a regular name for the command (that the user is not
     * trying to do an expose and a rename (to another namespace) at the same
     * time).
     */

    if (strstr(cmdName, "::") != NULL) {
	Tcl_SetObjResult(interp, Tcl_NewStringObj(
                "cannot expose to a namespace (use expose to toplevel, then rename)",
                -1));
        Tcl_SetErrorCode(interp, "TCL", "EXPOSE", "NON_GLOBAL", NULL);
	return TCL_ERROR;
    }

    /*
     * Get the command from the hidden command table:
     */

    hPtr = NULL;
    hiddenCmdTablePtr = iPtr->hiddenCmdTablePtr;
    if (hiddenCmdTablePtr != NULL) {
	hPtr = Tcl_FindHashEntry(hiddenCmdTablePtr, hiddenCmdToken);
    }
    if (hPtr == NULL) {
	Tcl_SetObjResult(interp, Tcl_ObjPrintf(
                "unknown hidden command \"%s\"", hiddenCmdToken));
        Tcl_SetErrorCode(interp, "TCL", "LOOKUP", "HIDDENTOKEN",
                hiddenCmdToken, NULL);
	return TCL_ERROR;
    }
    cmdPtr = Tcl_GetHashValue(hPtr);

    /*
     * Check that we have a true global namespace command (enforced by
     * Tcl_HideCommand but let's double check. (If it was not, we would not
     * really know how to handle it).
     */

    if (cmdPtr->nsPtr != iPtr->globalNsPtr) {
	/*
	 * This case is theoritically impossible, we might rather Tcl_Panic
	 * than 'nicely' erroring out ?
	 */

	Tcl_SetObjResult(interp, Tcl_NewStringObj(
		"trying to expose a non-global command namespace command",
		-1));
	return TCL_ERROR;
    }

    /*
     * This is the global table.
     */

    nsPtr = cmdPtr->nsPtr;

    /*
     * It is an error to overwrite an existing exposed command as a result of
     * exposing a previously hidden command.
     */

    hPtr = Tcl_CreateHashEntry(&nsPtr->cmdTable, cmdName, &isNew);
    if (!isNew) {
	Tcl_SetObjResult(interp, Tcl_ObjPrintf(
                "exposed command \"%s\" already exists", cmdName));
        Tcl_SetErrorCode(interp, "TCL", "EXPOSE", "COMMAND_EXISTS", NULL);
	return TCL_ERROR;
    }

    /*
     * Command resolvers (per-interp, per-namespace) might have resolved to a
     * command for the given namespace scope with this command not being
     * registered with the namespace's command table. During BC compilation,
     * the so-resolved command turns into a CmdName literal. Without
     * invalidating a possible CmdName literal here explicitly, such literals
     * keep being reused while pointing to overhauled commands.
     */

    TclInvalidateCmdLiteral(interp, cmdName, nsPtr);

    /*
     * The list of command exported from the namespace might have changed.
     * However, we do not need to recompute this just yet; next time we need
     * the info will be soon enough.
     */

    TclInvalidateNsCmdLookup(nsPtr);

    /*
     * Remove the hash entry for the command from the interpreter hidden
     * command table.
     */

    if (cmdPtr->hPtr != NULL) {
	Tcl_DeleteHashEntry(cmdPtr->hPtr);
	cmdPtr->hPtr = NULL;
    }

    /*
     * Now link the hash table entry with the command structure. This is like
     * creating a new command, so deal with any shadowing of commands in the
     * global namespace.
     */

    cmdPtr->hPtr = hPtr;

    Tcl_SetHashValue(hPtr, cmdPtr);

    /*
     * Not needed as we are only in the global namespace (but would be needed
     * again if we supported namespace command hiding)
     *
     * TclResetShadowedCmdRefs(interp, cmdPtr);
     */

    /*
     * If the command being exposed has a compile function, increment
     * interpreter's compileEpoch to invalidate its compiled code. This makes
     * sure that we don't later try to execute old code compiled assuming the
     * command is hidden. This field is checked in Tcl_EvalObj and
     * ObjInterpProc, and code whose compilation epoch doesn't match is
     * recompiled.
     */

    if (cmdPtr->compileProc != NULL) {
	iPtr->compileEpoch++;
    }
    return TCL_OK;
}

/*
 *----------------------------------------------------------------------
 *
 * Tcl_CreateCommand --
 *
 *	Define a new command in a command table.
 *
 * Results:
 *	The return value is a token for the command, which can be used in
 *	future calls to Tcl_GetCommandName.
 *
 * Side effects:
 *	If a command named cmdName already exists for interp, it is deleted.
 *	In the future, when cmdName is seen as the name of a command by
 *	Tcl_Eval, proc will be called. To support the bytecode interpreter,
 *	the command is created with a wrapper Tcl_ObjCmdProc
 *	(TclInvokeStringCommand) that eventially calls proc. When the command
 *	is deleted from the table, deleteProc will be called. See the manual
 *	entry for details on the calling sequence.
 *
 *----------------------------------------------------------------------
 */

Tcl_Command
Tcl_CreateCommand(
    Tcl_Interp *interp,		/* Token for command interpreter returned by a
				 * previous call to Tcl_CreateInterp. */
    const char *cmdName,	/* Name of command. If it contains namespace
				 * qualifiers, the new command is put in the
				 * specified namespace; otherwise it is put in
				 * the global namespace. */
    Tcl_CmdProc *proc,		/* Function to associate with cmdName. */
    ClientData clientData,	/* Arbitrary value passed to string proc. */
    Tcl_CmdDeleteProc *deleteProc)
				/* If not NULL, gives a function to call when
				 * this command is deleted. */
{
    Interp *iPtr = (Interp *) interp;
    ImportRef *oldRefPtr = NULL;
    Namespace *nsPtr, *dummy1, *dummy2;
    Command *cmdPtr, *refCmdPtr;
    Tcl_HashEntry *hPtr;
    const char *tail;
    int isNew;
    ImportedCmdData *dataPtr;

    if (iPtr->flags & DELETED) {
	/*
	 * The interpreter is being deleted. Don't create any new commands;
	 * it's not safe to muck with the interpreter anymore.
	 */

	return (Tcl_Command) NULL;
    }

    /*
     * Determine where the command should reside. If its name contains
     * namespace qualifiers, we put it in the specified namespace; otherwise,
     * we always put it in the global namespace.
     */

    if (strstr(cmdName, "::") != NULL) {
	TclGetNamespaceForQualName(interp, cmdName, NULL,
		TCL_CREATE_NS_IF_UNKNOWN, &nsPtr, &dummy1, &dummy2, &tail);
	if ((nsPtr == NULL) || (tail == NULL)) {
	    return (Tcl_Command) NULL;
	}
    } else {
	nsPtr = iPtr->globalNsPtr;
	tail = cmdName;
    }

    hPtr = Tcl_CreateHashEntry(&nsPtr->cmdTable, tail, &isNew);
    if (!isNew) {
	/*
	 * Command already exists. Delete the old one. Be careful to preserve
	 * any existing import links so we can restore them down below. That
	 * way, you can redefine a command and its import status will remain
	 * intact.
	 */

	cmdPtr = Tcl_GetHashValue(hPtr);
	oldRefPtr = cmdPtr->importRefPtr;
	cmdPtr->importRefPtr = NULL;

	Tcl_DeleteCommandFromToken(interp, (Tcl_Command) cmdPtr);
	hPtr = Tcl_CreateHashEntry(&nsPtr->cmdTable, tail, &isNew);
	if (!isNew) {
	    /*
	     * If the deletion callback recreated the command, just throw away
	     * the new command (if we try to delete it again, we could get
	     * stuck in an infinite loop).
	     */

	    ckfree(Tcl_GetHashValue(hPtr));
	}
    } else {
	/*
	 * Command resolvers (per-interp, per-namespace) might have resolved
	 * to a command for the given namespace scope with this command not
	 * being registered with the namespace's command table. During BC
	 * compilation, the so-resolved command turns into a CmdName literal.
	 * Without invalidating a possible CmdName literal here explicitly,
	 * such literals keep being reused while pointing to overhauled
	 * commands.
	 */

	TclInvalidateCmdLiteral(interp, tail, nsPtr);

	/*
	 * The list of command exported from the namespace might have changed.
	 * However, we do not need to recompute this just yet; next time we
	 * need the info will be soon enough.
	 */

	TclInvalidateNsCmdLookup(nsPtr);
	TclInvalidateNsPath(nsPtr);
    }
    cmdPtr = ckalloc(sizeof(Command));
    Tcl_SetHashValue(hPtr, cmdPtr);
    cmdPtr->hPtr = hPtr;
    cmdPtr->nsPtr = nsPtr;
    cmdPtr->refCount = 1;
    cmdPtr->cmdEpoch = 0;
    cmdPtr->compileProc = NULL;
    cmdPtr->objProc = TclInvokeStringCommand;
    cmdPtr->objClientData = cmdPtr;
    cmdPtr->proc = proc;
    cmdPtr->clientData = clientData;
    cmdPtr->deleteProc = deleteProc;
    cmdPtr->deleteData = clientData;
    cmdPtr->flags = 0;
    cmdPtr->importRefPtr = NULL;
    cmdPtr->tracePtr = NULL;
    cmdPtr->nreProc = NULL;

    /*
     * Plug in any existing import references found above. Be sure to update
     * all of these references to point to the new command.
     */

    if (oldRefPtr != NULL) {
	cmdPtr->importRefPtr = oldRefPtr;
	while (oldRefPtr != NULL) {
	    refCmdPtr = oldRefPtr->importedCmdPtr;
	    dataPtr = refCmdPtr->objClientData;
	    dataPtr->realCmdPtr = cmdPtr;
	    oldRefPtr = oldRefPtr->nextPtr;
	}
    }

    /*
     * We just created a command, so in its namespace and all of its parent
     * namespaces, it may shadow global commands with the same name. If any
     * shadowed commands are found, invalidate all cached command references
     * in the affected namespaces.
     */

    TclResetShadowedCmdRefs(interp, cmdPtr);
    return (Tcl_Command) cmdPtr;
}

/*
 *----------------------------------------------------------------------
 *
 * Tcl_CreateObjCommand --
 *
 *	Define a new object-based command in a command table.
 *
 * Results:
 *	The return value is a token for the command, which can be used in
 *	future calls to Tcl_GetCommandName.
 *
 * Side effects:
 *	If no command named "cmdName" already exists for interp, one is
 *	created. Otherwise, if a command does exist, then if the object-based
 *	Tcl_ObjCmdProc is TclInvokeStringCommand, we assume Tcl_CreateCommand
 *	was called previously for the same command and just set its
 *	Tcl_ObjCmdProc to the argument "proc"; otherwise, we delete the old
 *	command.
 *
 *	In the future, during bytecode evaluation when "cmdName" is seen as
 *	the name of a command by Tcl_EvalObj or Tcl_Eval, the object-based
 *	Tcl_ObjCmdProc proc will be called. When the command is deleted from
 *	the table, deleteProc will be called. See the manual entry for details
 *	on the calling sequence.
 *
 *----------------------------------------------------------------------
 */

Tcl_Command
Tcl_CreateObjCommand(
    Tcl_Interp *interp,		/* Token for command interpreter (returned by
				 * previous call to Tcl_CreateInterp). */
    const char *cmdName,	/* Name of command. If it contains namespace
				 * qualifiers, the new command is put in the
				 * specified namespace; otherwise it is put in
				 * the global namespace. */
    Tcl_ObjCmdProc *proc,	/* Object-based function to associate with
				 * name. */
    ClientData clientData,	/* Arbitrary value to pass to object
				 * function. */
    Tcl_CmdDeleteProc *deleteProc)
				/* If not NULL, gives a function to call when
				 * this command is deleted. */
{
    Interp *iPtr = (Interp *) interp;
    ImportRef *oldRefPtr = NULL;
    Namespace *nsPtr, *dummy1, *dummy2;
    Command *cmdPtr, *refCmdPtr;
    Tcl_HashEntry *hPtr;
    const char *tail;
    int isNew;
    ImportedCmdData *dataPtr;

    if (iPtr->flags & DELETED) {
	/*
	 * The interpreter is being deleted. Don't create any new commands;
	 * it's not safe to muck with the interpreter anymore.
	 */

	return (Tcl_Command) NULL;
    }

    /*
     * Determine where the command should reside. If its name contains
     * namespace qualifiers, we put it in the specified namespace; otherwise,
     * we always put it in the global namespace.
     */

    if (strstr(cmdName, "::") != NULL) {
	TclGetNamespaceForQualName(interp, cmdName, NULL,
		TCL_CREATE_NS_IF_UNKNOWN, &nsPtr, &dummy1, &dummy2, &tail);
	if ((nsPtr == NULL) || (tail == NULL)) {
	    return (Tcl_Command) NULL;
	}
    } else {
	nsPtr = iPtr->globalNsPtr;
	tail = cmdName;
    }

    hPtr = Tcl_CreateHashEntry(&nsPtr->cmdTable, tail, &isNew);
    TclInvalidateNsPath(nsPtr);
    if (!isNew) {
	cmdPtr = Tcl_GetHashValue(hPtr);

	/*
	 * Command already exists. If its object-based Tcl_ObjCmdProc is
	 * TclInvokeStringCommand, we just set its Tcl_ObjCmdProc to the
	 * argument "proc". Otherwise, we delete the old command.
	 */

	if (cmdPtr->objProc == TclInvokeStringCommand) {
	    cmdPtr->objProc = proc;
	    cmdPtr->objClientData = clientData;
	    cmdPtr->deleteProc = deleteProc;
	    cmdPtr->deleteData = clientData;
	    return (Tcl_Command) cmdPtr;
	}

	/*
	 * Otherwise, we delete the old command. Be careful to preserve any
	 * existing import links so we can restore them down below. That way,
	 * you can redefine a command and its import status will remain
	 * intact.
	 */

	oldRefPtr = cmdPtr->importRefPtr;
	cmdPtr->importRefPtr = NULL;

	Tcl_DeleteCommandFromToken(interp, (Tcl_Command) cmdPtr);
	hPtr = Tcl_CreateHashEntry(&nsPtr->cmdTable, tail, &isNew);
	if (!isNew) {
	    /*
	     * If the deletion callback recreated the command, just throw away
	     * the new command (if we try to delete it again, we could get
	     * stuck in an infinite loop).
	     */

	    ckfree(Tcl_GetHashValue(hPtr));
	}
    } else {
	/*
	 * Command resolvers (per-interp, per-namespace) might have resolved
	 * to a command for the given namespace scope with this command not
	 * being registered with the namespace's command table. During BC
	 * compilation, the so-resolved command turns into a CmdName literal.
	 * Without invalidating a possible CmdName literal here explicitly,
	 * such literals keep being reused while pointing to overhauled
	 * commands.
	 */

	TclInvalidateCmdLiteral(interp, tail, nsPtr);

	/*
	 * The list of command exported from the namespace might have changed.
	 * However, we do not need to recompute this just yet; next time we
	 * need the info will be soon enough.
	 */

	TclInvalidateNsCmdLookup(nsPtr);
    }
    cmdPtr = ckalloc(sizeof(Command));
    Tcl_SetHashValue(hPtr, cmdPtr);
    cmdPtr->hPtr = hPtr;
    cmdPtr->nsPtr = nsPtr;
    cmdPtr->refCount = 1;
    cmdPtr->cmdEpoch = 0;
    cmdPtr->compileProc = NULL;
    cmdPtr->objProc = proc;
    cmdPtr->objClientData = clientData;
    cmdPtr->proc = TclInvokeObjectCommand;
    cmdPtr->clientData = cmdPtr;
    cmdPtr->deleteProc = deleteProc;
    cmdPtr->deleteData = clientData;
    cmdPtr->flags = 0;
    cmdPtr->importRefPtr = NULL;
    cmdPtr->tracePtr = NULL;
    cmdPtr->nreProc = NULL;

    /*
     * Plug in any existing import references found above. Be sure to update
     * all of these references to point to the new command.
     */

    if (oldRefPtr != NULL) {
	cmdPtr->importRefPtr = oldRefPtr;
	while (oldRefPtr != NULL) {
	    refCmdPtr = oldRefPtr->importedCmdPtr;
	    dataPtr = refCmdPtr->objClientData;
	    dataPtr->realCmdPtr = cmdPtr;
	    oldRefPtr = oldRefPtr->nextPtr;
	}
    }

    /*
     * We just created a command, so in its namespace and all of its parent
     * namespaces, it may shadow global commands with the same name. If any
     * shadowed commands are found, invalidate all cached command references
     * in the affected namespaces.
     */

    TclResetShadowedCmdRefs(interp, cmdPtr);
    return (Tcl_Command) cmdPtr;
}

/*
 *----------------------------------------------------------------------
 *
 * TclInvokeStringCommand --
 *
 *	"Wrapper" Tcl_ObjCmdProc used to call an existing string-based
 *	Tcl_CmdProc if no object-based function exists for a command. A
 *	pointer to this function is stored as the Tcl_ObjCmdProc in a Command
 *	structure. It simply turns around and calls the string Tcl_CmdProc in
 *	the Command structure.
 *
 * Results:
 *	A standard Tcl object result value.
 *
 * Side effects:
 *	Besides those side effects of the called Tcl_CmdProc,
 *	TclInvokeStringCommand allocates and frees storage.
 *
 *----------------------------------------------------------------------
 */

int
TclInvokeStringCommand(
    ClientData clientData,	/* Points to command's Command structure. */
    Tcl_Interp *interp,		/* Current interpreter. */
    register int objc,		/* Number of arguments. */
    Tcl_Obj *const objv[])	/* Argument objects. */
{
    Command *cmdPtr = clientData;
    int i, result;
    const char **argv =
	    TclStackAlloc(interp, (unsigned)(objc + 1) * sizeof(char *));

    for (i = 0; i < objc; i++) {
	argv[i] = Tcl_GetString(objv[i]);
    }
    argv[objc] = 0;

    /*
     * Invoke the command's string-based Tcl_CmdProc.
     */

    result = cmdPtr->proc(cmdPtr->clientData, interp, objc, argv);

    TclStackFree(interp, (void *) argv);
    return result;
}

/*
 *----------------------------------------------------------------------
 *
 * TclInvokeObjectCommand --
 *
 *	"Wrapper" Tcl_CmdProc used to call an existing object-based
 *	Tcl_ObjCmdProc if no string-based function exists for a command. A
 *	pointer to this function is stored as the Tcl_CmdProc in a Command
 *	structure. It simply turns around and calls the object Tcl_ObjCmdProc
 *	in the Command structure.
 *
 * Results:
 *	A standard Tcl string result value.
 *
 * Side effects:
 *	Besides those side effects of the called Tcl_CmdProc,
 *	TclInvokeStringCommand allocates and frees storage.
 *
 *----------------------------------------------------------------------
 */

int
TclInvokeObjectCommand(
    ClientData clientData,	/* Points to command's Command structure. */
    Tcl_Interp *interp,		/* Current interpreter. */
    int argc,			/* Number of arguments. */
    register const char **argv)	/* Argument strings. */
{
    Command *cmdPtr = clientData;
    Tcl_Obj *objPtr;
    int i, length, result;
    Tcl_Obj **objv =
	    TclStackAlloc(interp, (unsigned)(argc * sizeof(Tcl_Obj *)));

    for (i = 0; i < argc; i++) {
	length = strlen(argv[i]);
	TclNewStringObj(objPtr, argv[i], length);
	Tcl_IncrRefCount(objPtr);
	objv[i] = objPtr;
    }

    /*
     * Invoke the command's object-based Tcl_ObjCmdProc.
     */

    if (cmdPtr->objProc != NULL) {
	result = cmdPtr->objProc(cmdPtr->objClientData, interp, argc, objv);
    } else {
	result = Tcl_NRCallObjProc(interp, cmdPtr->nreProc,
		cmdPtr->objClientData, argc, objv);
    }

    /*
     * Move the interpreter's object result to the string result, then reset
     * the object result.
     */

    (void) Tcl_GetStringResult(interp);

    /*
     * Decrement the ref counts for the argument objects created above, then
     * free the objv array if malloc'ed storage was used.
     */

    for (i = 0; i < argc; i++) {
	objPtr = objv[i];
	Tcl_DecrRefCount(objPtr);
    }
    TclStackFree(interp, objv);
    return result;
}

/*
 *----------------------------------------------------------------------
 *
 * TclRenameCommand --
 *
 *	Called to give an existing Tcl command a different name. Both the old
 *	command name and the new command name can have "::" namespace
 *	qualifiers. If the new command has a different namespace context, the
 *	command will be moved to that namespace and will execute in the
 *	context of that new namespace.
 *
 *	If the new command name is NULL or the null string, the command is
 *	deleted.
 *
 * Results:
 *	Returns TCL_OK if successful, and TCL_ERROR if anything goes wrong.
 *
 * Side effects:
 *	If anything goes wrong, an error message is returned in the
 *	interpreter's result object.
 *
 *----------------------------------------------------------------------
 */

int
TclRenameCommand(
    Tcl_Interp *interp,		/* Current interpreter. */
    const char *oldName,	/* Existing command name. */
    const char *newName)	/* New command name. */
{
    Interp *iPtr = (Interp *) interp;
    const char *newTail;
    Namespace *cmdNsPtr, *newNsPtr, *dummy1, *dummy2;
    Tcl_Command cmd;
    Command *cmdPtr;
    Tcl_HashEntry *hPtr, *oldHPtr;
    int isNew, result;
    Tcl_Obj *oldFullName;
    Tcl_DString newFullName;

    /*
     * Find the existing command. An error is returned if cmdName can't be
     * found.
     */

    cmd = Tcl_FindCommand(interp, oldName, NULL, /*flags*/ 0);
    cmdPtr = (Command *) cmd;
    if (cmdPtr == NULL) {
	Tcl_SetObjResult(interp, Tcl_ObjPrintf(
                "can't %s \"%s\": command doesn't exist",
		((newName == NULL)||(*newName == '\0'))? "delete":"rename",
		oldName));
        Tcl_SetErrorCode(interp, "TCL", "LOOKUP", "COMMAND", oldName, NULL);
	return TCL_ERROR;
    }
    cmdNsPtr = cmdPtr->nsPtr;
    oldFullName = Tcl_NewObj();
    Tcl_IncrRefCount(oldFullName);
    Tcl_GetCommandFullName(interp, cmd, oldFullName);

    /*
     * If the new command name is NULL or empty, delete the command. Do this
     * with Tcl_DeleteCommandFromToken, since we already have the command.
     */

    if ((newName == NULL) || (*newName == '\0')) {
	Tcl_DeleteCommandFromToken(interp, cmd);
	result = TCL_OK;
	goto done;
    }

    /*
     * Make sure that the destination command does not already exist. The
     * rename operation is like creating a command, so we should automatically
     * create the containing namespaces just like Tcl_CreateCommand would.
     */

    TclGetNamespaceForQualName(interp, newName, NULL,
	    TCL_CREATE_NS_IF_UNKNOWN, &newNsPtr, &dummy1, &dummy2, &newTail);

    if ((newNsPtr == NULL) || (newTail == NULL)) {
	Tcl_SetObjResult(interp, Tcl_ObjPrintf(
                "can't rename to \"%s\": bad command name", newName));
        Tcl_SetErrorCode(interp, "TCL", "VALUE", "COMMAND", NULL);
	result = TCL_ERROR;
	goto done;
    }
    if (Tcl_FindHashEntry(&newNsPtr->cmdTable, newTail) != NULL) {
	Tcl_SetObjResult(interp, Tcl_ObjPrintf(
                "can't rename to \"%s\": command already exists", newName));
        Tcl_SetErrorCode(interp, "TCL", "OPERATION", "RENAME",
                "TARGET_EXISTS", NULL);
	result = TCL_ERROR;
	goto done;
    }

    /*
     * Warning: any changes done in the code here are likely to be needed in
     * Tcl_HideCommand code too (until the common parts are extracted out).
     * - dl
     */

    /*
     * Put the command in the new namespace so we can check for an alias loop.
     * Since we are adding a new command to a namespace, we must handle any
     * shadowing of the global commands that this might create.
     */

    oldHPtr = cmdPtr->hPtr;
    hPtr = Tcl_CreateHashEntry(&newNsPtr->cmdTable, newTail, &isNew);
    Tcl_SetHashValue(hPtr, cmdPtr);
    cmdPtr->hPtr = hPtr;
    cmdPtr->nsPtr = newNsPtr;
    TclResetShadowedCmdRefs(interp, cmdPtr);

    /*
     * Now check for an alias loop. If we detect one, put everything back the
     * way it was and report the error.
     */

    result = TclPreventAliasLoop(interp, interp, (Tcl_Command) cmdPtr);
    if (result != TCL_OK) {
	Tcl_DeleteHashEntry(cmdPtr->hPtr);
	cmdPtr->hPtr = oldHPtr;
	cmdPtr->nsPtr = cmdNsPtr;
	goto done;
    }

    /*
     * The list of command exported from the namespace might have changed.
     * However, we do not need to recompute this just yet; next time we need
     * the info will be soon enough. These might refer to the same variable,
     * but that's no big deal.
     */

    TclInvalidateNsCmdLookup(cmdNsPtr);
    TclInvalidateNsCmdLookup(cmdPtr->nsPtr);

    /*
     * Command resolvers (per-interp, per-namespace) might have resolved to a
     * command for the given namespace scope with this command not being
     * registered with the namespace's command table. During BC compilation,
     * the so-resolved command turns into a CmdName literal. Without
     * invalidating a possible CmdName literal here explicitly, such literals
     * keep being reused while pointing to overhauled commands.
     */

    TclInvalidateCmdLiteral(interp, newTail, cmdPtr->nsPtr);

    /*
     * Script for rename traces can delete the command "oldName". Therefore
     * increment the reference count for cmdPtr so that it's Command structure
     * is freed only towards the end of this function by calling
     * TclCleanupCommand.
     *
     * The trace function needs to get a fully qualified name for old and new
     * commands [Tcl bug #651271], or else there's no way for the trace
     * function to get the namespace from which the old command is being
     * renamed!
     */

    Tcl_DStringInit(&newFullName);
    Tcl_DStringAppend(&newFullName, newNsPtr->fullName, -1);
    if (newNsPtr != iPtr->globalNsPtr) {
	TclDStringAppendLiteral(&newFullName, "::");
    }
    Tcl_DStringAppend(&newFullName, newTail, -1);
    cmdPtr->refCount++;
    CallCommandTraces(iPtr, cmdPtr, Tcl_GetString(oldFullName),
	    Tcl_DStringValue(&newFullName), TCL_TRACE_RENAME);
    Tcl_DStringFree(&newFullName);

    /*
     * The new command name is okay, so remove the command from its current
     * namespace. This is like deleting the command, so bump the cmdEpoch to
     * invalidate any cached references to the command.
     */

    Tcl_DeleteHashEntry(oldHPtr);
    cmdPtr->cmdEpoch++;

    /*
     * If the command being renamed has a compile function, increment the
     * interpreter's compileEpoch to invalidate its compiled code. This makes
     * sure that we don't later try to execute old code compiled for the
     * now-renamed command.
     */

    if (cmdPtr->compileProc != NULL) {
	iPtr->compileEpoch++;
    }

    /*
     * Now free the Command structure, if the "oldName" command has been
     * deleted by invocation of rename traces.
     */

    TclCleanupCommandMacro(cmdPtr);
    result = TCL_OK;

  done:
    TclDecrRefCount(oldFullName);
    return result;
}

/*
 *----------------------------------------------------------------------
 *
 * Tcl_SetCommandInfo --
 *
 *	Modifies various information about a Tcl command. Note that this
 *	function will not change a command's namespace; use TclRenameCommand
 *	to do that. Also, the isNativeObjectProc member of *infoPtr is
 *	ignored.
 *
 * Results:
 *	If cmdName exists in interp, then the information at *infoPtr is
 *	stored with the command in place of the current information and 1 is
 *	returned. If the command doesn't exist then 0 is returned.
 *
 * Side effects:
 *	None.
 *
 *----------------------------------------------------------------------
 */

int
Tcl_SetCommandInfo(
    Tcl_Interp *interp,		/* Interpreter in which to look for
				 * command. */
    const char *cmdName,	/* Name of desired command. */
    const Tcl_CmdInfo *infoPtr)	/* Where to find information to store in the
				 * command. */
{
    Tcl_Command cmd;

    cmd = Tcl_FindCommand(interp, cmdName, NULL, /*flags*/ 0);
    return Tcl_SetCommandInfoFromToken(cmd, infoPtr);
}

/*
 *----------------------------------------------------------------------
 *
 * Tcl_SetCommandInfoFromToken --
 *
 *	Modifies various information about a Tcl command. Note that this
 *	function will not change a command's namespace; use TclRenameCommand
 *	to do that. Also, the isNativeObjectProc member of *infoPtr is
 *	ignored.
 *
 * Results:
 *	If cmdName exists in interp, then the information at *infoPtr is
 *	stored with the command in place of the current information and 1 is
 *	returned. If the command doesn't exist then 0 is returned.
 *
 * Side effects:
 *	None.
 *
 *----------------------------------------------------------------------
 */

int
Tcl_SetCommandInfoFromToken(
    Tcl_Command cmd,
    const Tcl_CmdInfo *infoPtr)
{
    Command *cmdPtr;		/* Internal representation of the command */

    if (cmd == NULL) {
	return 0;
    }

    /*
     * The isNativeObjectProc and nsPtr members of *infoPtr are ignored.
     */

    cmdPtr = (Command *) cmd;
    cmdPtr->proc = infoPtr->proc;
    cmdPtr->clientData = infoPtr->clientData;
    if (infoPtr->objProc == NULL) {
	cmdPtr->objProc = TclInvokeStringCommand;
	cmdPtr->objClientData = cmdPtr;
	cmdPtr->nreProc = NULL;
    } else {
	if (infoPtr->objProc != cmdPtr->objProc) {
	    cmdPtr->nreProc = NULL;
	    cmdPtr->objProc = infoPtr->objProc;
	}
	cmdPtr->objClientData = infoPtr->objClientData;
    }
    cmdPtr->deleteProc = infoPtr->deleteProc;
    cmdPtr->deleteData = infoPtr->deleteData;
    return 1;
}

/*
 *----------------------------------------------------------------------
 *
 * Tcl_GetCommandInfo --
 *
 *	Returns various information about a Tcl command.
 *
 * Results:
 *	If cmdName exists in interp, then *infoPtr is modified to hold
 *	information about cmdName and 1 is returned. If the command doesn't
 *	exist then 0 is returned and *infoPtr isn't modified.
 *
 * Side effects:
 *	None.
 *
 *----------------------------------------------------------------------
 */

int
Tcl_GetCommandInfo(
    Tcl_Interp *interp,		/* Interpreter in which to look for
				 * command. */
    const char *cmdName,	/* Name of desired command. */
    Tcl_CmdInfo *infoPtr)	/* Where to store information about
				 * command. */
{
    Tcl_Command cmd;

    cmd = Tcl_FindCommand(interp, cmdName, NULL, /*flags*/ 0);
    return Tcl_GetCommandInfoFromToken(cmd, infoPtr);
}

/*
 *----------------------------------------------------------------------
 *
 * Tcl_GetCommandInfoFromToken --
 *
 *	Returns various information about a Tcl command.
 *
 * Results:
 *	Copies information from the command identified by 'cmd' into a
 *	caller-supplied structure and returns 1. If the 'cmd' is NULL, leaves
 *	the structure untouched and returns 0.
 *
 * Side effects:
 *	None.
 *
 *----------------------------------------------------------------------
 */

int
Tcl_GetCommandInfoFromToken(
    Tcl_Command cmd,
    Tcl_CmdInfo *infoPtr)
{
    Command *cmdPtr;		/* Internal representation of the command */

    if (cmd == NULL) {
	return 0;
    }

    /*
     * Set isNativeObjectProc 1 if objProc was registered by a call to
     * Tcl_CreateObjCommand. Otherwise set it to 0.
     */

    cmdPtr = (Command *) cmd;
    infoPtr->isNativeObjectProc =
	    (cmdPtr->objProc != TclInvokeStringCommand);
    infoPtr->objProc = cmdPtr->objProc;
    infoPtr->objClientData = cmdPtr->objClientData;
    infoPtr->proc = cmdPtr->proc;
    infoPtr->clientData = cmdPtr->clientData;
    infoPtr->deleteProc = cmdPtr->deleteProc;
    infoPtr->deleteData = cmdPtr->deleteData;
    infoPtr->namespacePtr = (Tcl_Namespace *) cmdPtr->nsPtr;

    return 1;
}

/*
 *----------------------------------------------------------------------
 *
 * Tcl_GetCommandName --
 *
 *	Given a token returned by Tcl_CreateCommand, this function returns the
 *	current name of the command (which may have changed due to renaming).
 *
 * Results:
 *	The return value is the name of the given command.
 *
 * Side effects:
 *	None.
 *
 *----------------------------------------------------------------------
 */

const char *
Tcl_GetCommandName(
    Tcl_Interp *interp,		/* Interpreter containing the command. */
    Tcl_Command command)	/* Token for command returned by a previous
				 * call to Tcl_CreateCommand. The command must
				 * not have been deleted. */
{
    Command *cmdPtr = (Command *) command;

    if ((cmdPtr == NULL) || (cmdPtr->hPtr == NULL)) {
	/*
	 * This should only happen if command was "created" after the
	 * interpreter began to be deleted, so there isn't really any command.
	 * Just return an empty string.
	 */

	return "";
    }

    return Tcl_GetHashKey(cmdPtr->hPtr->tablePtr, cmdPtr->hPtr);
}

/*
 *----------------------------------------------------------------------
 *
 * Tcl_GetCommandFullName --
 *
 *	Given a token returned by, e.g., Tcl_CreateCommand or Tcl_FindCommand,
 *	this function appends to an object the command's full name, qualified
 *	by a sequence of parent namespace names. The command's fully-qualified
 *	name may have changed due to renaming.
 *
 * Results:
 *	None.
 *
 * Side effects:
 *	The command's fully-qualified name is appended to the string
 *	representation of objPtr.
 *
 *----------------------------------------------------------------------
 */

void
Tcl_GetCommandFullName(
    Tcl_Interp *interp,		/* Interpreter containing the command. */
    Tcl_Command command,	/* Token for command returned by a previous
				 * call to Tcl_CreateCommand. The command must
				 * not have been deleted. */
    Tcl_Obj *objPtr)		/* Points to the object onto which the
				 * command's full name is appended. */

{
    Interp *iPtr = (Interp *) interp;
    register Command *cmdPtr = (Command *) command;
    char *name;

    /*
     * Add the full name of the containing namespace, followed by the "::"
     * separator, and the command name.
     */

    if (cmdPtr != NULL) {
	if (cmdPtr->nsPtr != NULL) {
	    Tcl_AppendToObj(objPtr, cmdPtr->nsPtr->fullName, -1);
	    if (cmdPtr->nsPtr != iPtr->globalNsPtr) {
		Tcl_AppendToObj(objPtr, "::", 2);
	    }
	}
	if (cmdPtr->hPtr != NULL) {
	    name = Tcl_GetHashKey(cmdPtr->hPtr->tablePtr, cmdPtr->hPtr);
	    Tcl_AppendToObj(objPtr, name, -1);
	}
    }
}

/*
 *----------------------------------------------------------------------
 *
 * Tcl_DeleteCommand --
 *
 *	Remove the given command from the given interpreter.
 *
 * Results:
 *	0 is returned if the command was deleted successfully. -1 is returned
 *	if there didn't exist a command by that name.
 *
 * Side effects:
 *	cmdName will no longer be recognized as a valid command for interp.
 *
 *----------------------------------------------------------------------
 */

int
Tcl_DeleteCommand(
    Tcl_Interp *interp,		/* Token for command interpreter (returned by
				 * a previous Tcl_CreateInterp call). */
    const char *cmdName)	/* Name of command to remove. */
{
    Tcl_Command cmd;

    /*
     * Find the desired command and delete it.
     */

    cmd = Tcl_FindCommand(interp, cmdName, NULL, /*flags*/ 0);
    if (cmd == NULL) {
	return -1;
    }
    return Tcl_DeleteCommandFromToken(interp, cmd);
}

/*
 *----------------------------------------------------------------------
 *
 * Tcl_DeleteCommandFromToken --
 *
 *	Removes the given command from the given interpreter. This function
 *	resembles Tcl_DeleteCommand, but takes a Tcl_Command token instead of
 *	a command name for efficiency.
 *
 * Results:
 *	0 is returned if the command was deleted successfully. -1 is returned
 *	if there didn't exist a command by that name.
 *
 * Side effects:
 *	The command specified by "cmd" will no longer be recognized as a valid
 *	command for "interp".
 *
 *----------------------------------------------------------------------
 */

int
Tcl_DeleteCommandFromToken(
    Tcl_Interp *interp,		/* Token for command interpreter returned by a
				 * previous call to Tcl_CreateInterp. */
    Tcl_Command cmd)		/* Token for command to delete. */
{
    Interp *iPtr = (Interp *) interp;
    Command *cmdPtr = (Command *) cmd;
    ImportRef *refPtr, *nextRefPtr;
    Tcl_Command importCmd;

    /*
     * Bump the command epoch counter. This will invalidate all cached
     * references that point to this command.
     */

    cmdPtr->cmdEpoch++;

    /*
     * The code here is tricky. We can't delete the hash table entry before
     * invoking the deletion callback because there are cases where the
     * deletion callback needs to invoke the command (e.g. object systems such
     * as OTcl). However, this means that the callback could try to delete or
     * rename the command. The deleted flag allows us to detect these cases
     * and skip nested deletes.
     */

    if (cmdPtr->flags & CMD_IS_DELETED) {
	/*
	 * Another deletion is already in progress. Remove the hash table
	 * entry now, but don't invoke a callback or free the command
	 * structure. Take care to only remove the hash entry if it has not
	 * already been removed; otherwise if we manage to hit this function
	 * three times, everything goes up in smoke. [Bug 1220058]
	 */

	if (cmdPtr->hPtr != NULL) {
	    Tcl_DeleteHashEntry(cmdPtr->hPtr);
	    cmdPtr->hPtr = NULL;
	}
	return 0;
    }

    /*
     * We must delete this command, even though both traces and delete procs
     * may try to avoid this (renaming the command etc). Also traces and
     * delete procs may try to delete the command themsevles. This flag
     * declares that a delete is in progress and that recursive deletes should
     * be ignored.
     */

    cmdPtr->flags |= CMD_IS_DELETED;

    /*
     * Call trace functions for the command being deleted. Then delete its
     * traces.
     */

    if (cmdPtr->tracePtr != NULL) {
	CommandTrace *tracePtr;
	CallCommandTraces(iPtr,cmdPtr,NULL,NULL,TCL_TRACE_DELETE);

	/*
	 * Now delete these traces.
	 */

	tracePtr = cmdPtr->tracePtr;
	while (tracePtr != NULL) {
	    CommandTrace *nextPtr = tracePtr->nextPtr;

	    if ((--tracePtr->refCount) <= 0) {
		ckfree(tracePtr);
	    }
	    tracePtr = nextPtr;
	}
	cmdPtr->tracePtr = NULL;
    }

    /*
     * The list of command exported from the namespace might have changed.
     * However, we do not need to recompute this just yet; next time we need
     * the info will be soon enough.
     */

    TclInvalidateNsCmdLookup(cmdPtr->nsPtr);

    /*
     * If the command being deleted has a compile function, increment the
     * interpreter's compileEpoch to invalidate its compiled code. This makes
     * sure that we don't later try to execute old code compiled with
     * command-specific (i.e., inline) bytecodes for the now-deleted command.
     * This field is checked in Tcl_EvalObj and ObjInterpProc, and code whose
     * compilation epoch doesn't match is recompiled.
     */

    if (cmdPtr->compileProc != NULL) {
	iPtr->compileEpoch++;
    }

    if (cmdPtr->deleteProc != NULL) {
	/*
	 * Delete the command's client data. If this was an imported command
	 * created when a command was imported into a namespace, this client
	 * data will be a pointer to a ImportedCmdData structure describing
	 * the "real" command that this imported command refers to.
	 *
	 * If you are getting a crash during the call to deleteProc and
	 * cmdPtr->deleteProc is a pointer to the function free(), the most
	 * likely cause is that your extension allocated memory for the
	 * clientData argument to Tcl_CreateObjCommand with the ckalloc()
	 * macro and you are now trying to deallocate this memory with free()
	 * instead of ckfree(). You should pass a pointer to your own method
	 * that calls ckfree().
	 */

	cmdPtr->deleteProc(cmdPtr->deleteData);
    }

    /*
     * If this command was imported into other namespaces, then imported
     * commands were created that refer back to this command. Delete these
     * imported commands now.
     */

    for (refPtr = cmdPtr->importRefPtr; refPtr != NULL;
	    refPtr = nextRefPtr) {
	nextRefPtr = refPtr->nextPtr;
	importCmd = (Tcl_Command) refPtr->importedCmdPtr;
	Tcl_DeleteCommandFromToken(interp, importCmd);
    }

    /*
     * Don't use hPtr to delete the hash entry here, because it's possible
     * that the deletion callback renamed the command. Instead, use
     * cmdPtr->hptr, and make sure that no-one else has already deleted the
     * hash entry.
     */

    if (cmdPtr->hPtr != NULL) {
	Tcl_DeleteHashEntry(cmdPtr->hPtr);
	cmdPtr->hPtr = NULL;
    }

    /*
     * A number of tests for particular kinds of commands are done by checking
     * whether the objProc field holds a known value. Set the field to NULL so
     * that such tests won't have false positives when applied to deleted
     * commands.
     */

    cmdPtr->objProc = NULL;

    /*
     * Now free the Command structure, unless there is another reference to it
     * from a CmdName Tcl object in some ByteCode code sequence. In that case,
     * delay the cleanup until all references are either discarded (when a
     * ByteCode is freed) or replaced by a new reference (when a cached
     * CmdName Command reference is found to be invalid and
     * TclNRExecuteByteCode looks up the command in the command hashtable).
     */

    TclCleanupCommandMacro(cmdPtr);
    return 0;
}

/*
 *----------------------------------------------------------------------
 *
 * CallCommandTraces --
 *
 *	Abstraction of the code to call traces on a command.
 *
 * Results:
 *	Currently always NULL.
 *
 * Side effects:
 *	Anything; this may recursively evaluate scripts and code exists to do
 *	just that.
 *
 *----------------------------------------------------------------------
 */

static char *
CallCommandTraces(
    Interp *iPtr,		/* Interpreter containing command. */
    Command *cmdPtr,		/* Command whose traces are to be invoked. */
    const char *oldName,	/* Command's old name, or NULL if we must get
				 * the name from cmdPtr */
    const char *newName,	/* Command's new name, or NULL if the command
				 * is not being renamed */
    int flags)			/* Flags indicating the type of traces to
				 * trigger, either TCL_TRACE_DELETE or
				 * TCL_TRACE_RENAME. */
{
    register CommandTrace *tracePtr;
    ActiveCommandTrace active;
    char *result;
    Tcl_Obj *oldNamePtr = NULL;
    Tcl_InterpState state = NULL;

    if (cmdPtr->flags & CMD_TRACE_ACTIVE) {
	/*
	 * While a rename trace is active, we will not process any more rename
	 * traces; while a delete trace is active we will never reach here -
	 * because Tcl_DeleteCommandFromToken checks for the condition
	 * (cmdPtr->flags & CMD_IS_DELETED) and returns immediately when a
	 * command deletion is in progress. For all other traces, delete
	 * traces will not be invoked but a call to TraceCommandProc will
	 * ensure that tracePtr->clientData is freed whenever the command
	 * "oldName" is deleted.
	 */

	if (cmdPtr->flags & TCL_TRACE_RENAME) {
	    flags &= ~TCL_TRACE_RENAME;
	}
	if (flags == 0) {
	    return NULL;
	}
    }
    cmdPtr->flags |= CMD_TRACE_ACTIVE;
    cmdPtr->refCount++;

    result = NULL;
    active.nextPtr = iPtr->activeCmdTracePtr;
    active.reverseScan = 0;
    iPtr->activeCmdTracePtr = &active;

    if (flags & TCL_TRACE_DELETE) {
	flags |= TCL_TRACE_DESTROYED;
    }
    active.cmdPtr = cmdPtr;

    Tcl_Preserve(iPtr);

    for (tracePtr = cmdPtr->tracePtr; tracePtr != NULL;
	    tracePtr = active.nextTracePtr) {
	active.nextTracePtr = tracePtr->nextPtr;
	if (!(tracePtr->flags & flags)) {
	    continue;
	}
	cmdPtr->flags |= tracePtr->flags;
	if (oldName == NULL) {
	    TclNewObj(oldNamePtr);
	    Tcl_IncrRefCount(oldNamePtr);
	    Tcl_GetCommandFullName((Tcl_Interp *) iPtr,
		    (Tcl_Command) cmdPtr, oldNamePtr);
	    oldName = TclGetString(oldNamePtr);
	}
	tracePtr->refCount++;
	if (state == NULL) {
	    state = Tcl_SaveInterpState((Tcl_Interp *) iPtr, TCL_OK);
	}
	tracePtr->traceProc(tracePtr->clientData, (Tcl_Interp *) iPtr,
		oldName, newName, flags);
	cmdPtr->flags &= ~tracePtr->flags;
	if ((--tracePtr->refCount) <= 0) {
	    ckfree(tracePtr);
	}
    }

    if (state) {
	Tcl_RestoreInterpState((Tcl_Interp *) iPtr, state);
    }

    /*
     * If a new object was created to hold the full oldName, free it now.
     */

    if (oldNamePtr != NULL) {
	TclDecrRefCount(oldNamePtr);
    }

    /*
     * Restore the variable's flags, remove the record of our active traces,
     * and then return.
     */

    cmdPtr->flags &= ~CMD_TRACE_ACTIVE;
    cmdPtr->refCount--;
    iPtr->activeCmdTracePtr = active.nextPtr;
    Tcl_Release(iPtr);
    return result;
}

/*
 *----------------------------------------------------------------------
 *
 * CancelEvalProc --
 *
 *	Marks this interpreter as being canceled. This causes current
 *	executions to be unwound as the interpreter enters a state where it
 *	refuses to execute more commands or handle [catch] or [try], yet the
 *	interpreter is still able to execute further commands after the
 *	cancelation is cleared (unlike if it is deleted).
 *
 * Results:
 *	The value given for the code argument.
 *
 * Side effects:
 *	Transfers a message from the cancelation message to the interpreter.
 *
 *----------------------------------------------------------------------
 */

static int
CancelEvalProc(
    ClientData clientData,	/* Interp to cancel the script in progress. */
    Tcl_Interp *interp,		/* Ignored */
    int code)			/* Current return code from command. */
{
    CancelInfo *cancelInfo = clientData;
    Interp *iPtr;

    if (cancelInfo != NULL) {
	Tcl_MutexLock(&cancelLock);
	iPtr = (Interp *) cancelInfo->interp;

	if (iPtr != NULL) {
	    /*
	     * Setting the CANCELED flag will cause the script in progress to
	     * be canceled as soon as possible. The core honors this flag at
	     * all the necessary places to ensure script cancellation is
	     * responsive. Extensions can check for this flag by calling
	     * Tcl_Canceled and checking if TCL_ERROR is returned or they can
	     * choose to ignore the script cancellation flag and the
	     * associated functionality altogether. Currently, the only other
	     * flag we care about here is the TCL_CANCEL_UNWIND flag (from
	     * Tcl_CancelEval). We do not want to simply combine all the flags
	     * from original Tcl_CancelEval call with the interp flags here
	     * just in case the caller passed flags that might cause behaviour
	     * unrelated to script cancellation.
	     */

	    TclSetCancelFlags(iPtr, cancelInfo->flags | CANCELED);

	    /*
	     * Now, we must set the script cancellation flags on all the slave
	     * interpreters belonging to this one.
	     */

	    TclSetSlaveCancelFlags((Tcl_Interp *) iPtr,
		    cancelInfo->flags | CANCELED, 0);

	    /*
	     * Create the result object now so that Tcl_Canceled can avoid
	     * locking the cancelLock mutex.
	     */

	    if (cancelInfo->result != NULL) {
		Tcl_SetStringObj(iPtr->asyncCancelMsg, cancelInfo->result,
			cancelInfo->length);
	    } else {
		Tcl_SetObjLength(iPtr->asyncCancelMsg, 0);
	    }
	}
	Tcl_MutexUnlock(&cancelLock);
    }

    return code;
}

/*
 *----------------------------------------------------------------------
 *
 * GetCommandSource --
 *
 *	This function returns a Tcl_Obj with the full source string for the
 *	command. This insures that traces get a correct NUL-terminated command
 *	string. The Tcl_Obj has refCount==1.
 *
 *	*** MAINTAINER WARNING ***
 *	The returned Tcl_Obj is all wrong for any purpose but getting the
 *	source string for an objc/objv command line in the stringRep (no
 *	stringRep if no source is available) and the corresponding substituted
 *	version in the List intrep.
 *	This means that the intRep and stringRep DO NOT COINCIDE! Using these
 *	Tcl_Objs normally is likely to break things.
 *
 *----------------------------------------------------------------------
 */

static Tcl_Obj *
GetCommandSource(
    Interp *iPtr,
    int objc,
    Tcl_Obj *const objv[],
    int lookup)
{
    Tcl_Obj *objPtr = Tcl_NewListObj(objc, objv);

    if (iPtr->cmdSourcePtr->typePtr) {
        char *command;
        int len;
        char *orig = iPtr->cmdSourcePtr->bytes;

        command = Tcl_GetStringFromObj(iPtr->cmdSourcePtr, &len);
        objPtr->bytes = (char *) ckalloc((unsigned) len + 1);
        strcpy(objPtr->bytes, command);
        objPtr->length = len;

        /*
         * Avoid leaving a string rep if none was there.
         */

        if (orig == NULL) {
            TclInvalidateStringRep(iPtr->cmdSourcePtr);
        }
        
    }
    Tcl_IncrRefCount(objPtr);
    return objPtr;
}

/*
 *----------------------------------------------------------------------
 *
 * TclCleanupCommand --
 *
 *	This function frees up a Command structure unless it is still
 *	referenced from an interpreter's command hashtable or from a CmdName
 *	Tcl object representing the name of a command in a ByteCode
 *	instruction sequence.
 *
 * Results:
 *	None.
 *
 * Side effects:
 *	Memory gets freed unless a reference to the Command structure still
 *	exists. In that case the cleanup is delayed until the command is
 *	deleted or when the last ByteCode referring to it is freed.
 *
 *----------------------------------------------------------------------
 */

void
TclCleanupCommand(
    register Command *cmdPtr)	/* Points to the Command structure to
				 * be freed. */
{
    cmdPtr->refCount--;
    if (cmdPtr->refCount <= 0) {
	ckfree(cmdPtr);
    }
}

/*
 *----------------------------------------------------------------------
 *
 * Tcl_CreateMathFunc --
 *
 *	Creates a new math function for expressions in a given interpreter.
 *
 * Results:
 *	None.
 *
 * Side effects:
 *	The Tcl function defined by "name" is created or redefined. If the
 *	function already exists then its definition is replaced; this includes
 *	the builtin functions. Redefining a builtin function forces all
 *	existing code to be invalidated since that code may be compiled using
 *	an instruction specific to the replaced function. In addition,
 *	redefioning a non-builtin function will force existing code to be
 *	invalidated if the number of arguments has changed.
 *
 *----------------------------------------------------------------------
 */

void
Tcl_CreateMathFunc(
    Tcl_Interp *interp,		/* Interpreter in which function is to be
				 * available. */
    const char *name,		/* Name of function (e.g. "sin"). */
    int numArgs,		/* Nnumber of arguments required by
				 * function. */
    Tcl_ValueType *argTypes,	/* Array of types acceptable for each
				 * argument. */
    Tcl_MathProc *proc,		/* C function that implements the math
				 * function. */
    ClientData clientData)	/* Additional value to pass to the
				 * function. */
{
    Tcl_DString bigName;
    OldMathFuncData *data = ckalloc(sizeof(OldMathFuncData));

    data->proc = proc;
    data->numArgs = numArgs;
    data->argTypes = ckalloc(numArgs * sizeof(Tcl_ValueType));
    memcpy(data->argTypes, argTypes, numArgs * sizeof(Tcl_ValueType));
    data->clientData = clientData;

    Tcl_DStringInit(&bigName);
    TclDStringAppendLiteral(&bigName, "::tcl::mathfunc::");
    Tcl_DStringAppend(&bigName, name, -1);

    Tcl_CreateObjCommand(interp, Tcl_DStringValue(&bigName),
	    OldMathFuncProc, data, OldMathFuncDeleteProc);
    Tcl_DStringFree(&bigName);
}

/*
 *----------------------------------------------------------------------
 *
 * OldMathFuncProc --
 *
 *	Dispatch to a math function created with Tcl_CreateMathFunc
 *
 * Results:
 *	Returns a standard Tcl result.
 *
 * Side effects:
 *	Whatever the math function does.
 *
 *----------------------------------------------------------------------
 */

static int
OldMathFuncProc(
    ClientData clientData,	/* Ponter to OldMathFuncData describing the
				 * function being called */
    Tcl_Interp *interp,		/* Tcl interpreter */
    int objc,			/* Actual parameter count */
    Tcl_Obj *const *objv)	/* Parameter vector */
{
    Tcl_Obj *valuePtr;
    OldMathFuncData *dataPtr = clientData;
    Tcl_Value funcResult, *args;
    int result;
    int j, k;
    double d;

    /*
     * Check argument count.
     */

    if (objc != dataPtr->numArgs + 1) {
	MathFuncWrongNumArgs(interp, dataPtr->numArgs+1, objc, objv);
	return TCL_ERROR;
    }

    /*
     * Convert arguments from Tcl_Obj's to Tcl_Value's.
     */

    args = ckalloc(dataPtr->numArgs * sizeof(Tcl_Value));
    for (j = 1, k = 0; j < objc; ++j, ++k) {
	/* TODO: Convert to TclGetNumberFromObj? */
	valuePtr = objv[j];
	result = Tcl_GetDoubleFromObj(NULL, valuePtr, &d);
#ifdef ACCEPT_NAN
	if ((result != TCL_OK) && (valuePtr->typePtr == &tclDoubleType)) {
	    d = valuePtr->internalRep.doubleValue;
	    result = TCL_OK;
	}
#endif
	if (result != TCL_OK) {
	    /*
	     * We have a non-numeric argument.
	     */

	    Tcl_SetObjResult(interp, Tcl_NewStringObj(
		    "argument to math function didn't have numeric value",
		    -1));
	    TclCheckBadOctal(interp, Tcl_GetString(valuePtr));
	    ckfree(args);
	    return TCL_ERROR;
	}

	/*
	 * Copy the object's numeric value to the argument record, converting
	 * it if necessary.
	 *
	 * NOTE: no bignum support; use the new mathfunc interface for that.
	 */

	args[k].type = dataPtr->argTypes[k];
	switch (args[k].type) {
	case TCL_EITHER:
	    if (Tcl_GetLongFromObj(NULL, valuePtr, &args[k].intValue)
		    == TCL_OK) {
		args[k].type = TCL_INT;
		break;
	    }
	    if (Tcl_GetWideIntFromObj(interp, valuePtr, &args[k].wideValue)
		    == TCL_OK) {
		args[k].type = TCL_WIDE_INT;
		break;
	    }
	    args[k].type = TCL_DOUBLE;
	    /* FALLTHROUGH */

	case TCL_DOUBLE:
	    args[k].doubleValue = d;
	    break;
	case TCL_INT:
	    if (ExprIntFunc(NULL, interp, 2, &objv[j-1]) != TCL_OK) {
		ckfree(args);
		return TCL_ERROR;
	    }
	    valuePtr = Tcl_GetObjResult(interp);
	    Tcl_GetLongFromObj(NULL, valuePtr, &args[k].intValue);
	    Tcl_ResetResult(interp);
	    break;
	case TCL_WIDE_INT:
	    if (ExprWideFunc(NULL, interp, 2, &objv[j-1]) != TCL_OK) {
		ckfree(args);
		return TCL_ERROR;
	    }
	    valuePtr = Tcl_GetObjResult(interp);
	    Tcl_GetWideIntFromObj(NULL, valuePtr, &args[k].wideValue);
	    Tcl_ResetResult(interp);
	    break;
	}
    }

    /*
     * Call the function.
     */

    errno = 0;
    result = dataPtr->proc(dataPtr->clientData, interp, args, &funcResult);
    ckfree(args);
    if (result != TCL_OK) {
	return result;
    }

    /*
     * Return the result of the call.
     */

    if (funcResult.type == TCL_INT) {
	TclNewLongObj(valuePtr, funcResult.intValue);
    } else if (funcResult.type == TCL_WIDE_INT) {
	valuePtr = Tcl_NewWideIntObj(funcResult.wideValue);
    } else {
	return CheckDoubleResult(interp, funcResult.doubleValue);
    }
    Tcl_SetObjResult(interp, valuePtr);
    return TCL_OK;
}

/*
 *----------------------------------------------------------------------
 *
 * OldMathFuncDeleteProc --
 *
 *	Cleans up after deleting a math function registered with
 *	Tcl_CreateMathFunc
 *
 * Results:
 *	None.
 *
 * Side effects:
 *	Frees allocated memory.
 *
 *----------------------------------------------------------------------
 */

static void
OldMathFuncDeleteProc(
    ClientData clientData)
{
    OldMathFuncData *dataPtr = clientData;

    ckfree(dataPtr->argTypes);
    ckfree(dataPtr);
}

/*
 *----------------------------------------------------------------------
 *
 * Tcl_GetMathFuncInfo --
 *
 *	Discovers how a particular math function was created in a given
 *	interpreter.
 *
 * Results:
 *	TCL_OK if it succeeds, TCL_ERROR else (leaving an error message in the
 *	interpreter result if that happens.)
 *
 * Side effects:
 *	If this function succeeds, the variables pointed to by the numArgsPtr
 *	and argTypePtr arguments will be updated to detail the arguments
 *	allowed by the function. The variable pointed to by the procPtr
 *	argument will be set to NULL if the function is a builtin function,
 *	and will be set to the address of the C function used to implement the
 *	math function otherwise (in which case the variable pointed to by the
 *	clientDataPtr argument will also be updated.)
 *
 *----------------------------------------------------------------------
 */

int
Tcl_GetMathFuncInfo(
    Tcl_Interp *interp,
    const char *name,
    int *numArgsPtr,
    Tcl_ValueType **argTypesPtr,
    Tcl_MathProc **procPtr,
    ClientData *clientDataPtr)
{
    Tcl_Obj *cmdNameObj;
    Command *cmdPtr;

    /*
     * Get the command that implements the math function.
     */

    TclNewLiteralStringObj(cmdNameObj, "tcl::mathfunc::");
    Tcl_AppendToObj(cmdNameObj, name, -1);
    Tcl_IncrRefCount(cmdNameObj);
    cmdPtr = (Command *) Tcl_GetCommandFromObj(interp, cmdNameObj);
    Tcl_DecrRefCount(cmdNameObj);

    /*
     * Report unknown functions.
     */

    if (cmdPtr == NULL) {
        Tcl_SetObjResult(interp, Tcl_ObjPrintf(
                "unknown math function \"%s\"", name));
	Tcl_SetErrorCode(interp, "TCL", "LOOKUP", "MATHFUNC", name, NULL);
	*numArgsPtr = -1;
	*argTypesPtr = NULL;
	*procPtr = NULL;
	*clientDataPtr = NULL;
	return TCL_ERROR;
    }

    /*
     * Retrieve function info for user defined functions; return dummy
     * information for builtins.
     */

    if (cmdPtr->objProc == &OldMathFuncProc) {
	OldMathFuncData *dataPtr = cmdPtr->clientData;

	*procPtr = dataPtr->proc;
	*numArgsPtr = dataPtr->numArgs;
	*argTypesPtr = dataPtr->argTypes;
	*clientDataPtr = dataPtr->clientData;
    } else {
	*procPtr = NULL;
	*numArgsPtr = -1;
	*argTypesPtr = NULL;
	*procPtr = NULL;
	*clientDataPtr = NULL;
    }
    return TCL_OK;
}

/*
 *----------------------------------------------------------------------
 *
 * Tcl_ListMathFuncs --
 *
 *	Produces a list of all the math functions defined in a given
 *	interpreter.
 *
 * Results:
 *	A pointer to a Tcl_Obj structure with a reference count of zero, or
 *	NULL in the case of an error (in which case a suitable error message
 *	will be left in the interpreter result.)
 *
 * Side effects:
 *	None.
 *
 *----------------------------------------------------------------------
 */

Tcl_Obj *
Tcl_ListMathFuncs(
    Tcl_Interp *interp,
    const char *pattern)
{
    Tcl_Obj *script = Tcl_NewStringObj("::info functions ", -1);
    Tcl_Obj *result;
    Tcl_InterpState state;

    if (pattern) {
	Tcl_Obj *patternObj = Tcl_NewStringObj(pattern, -1);
	Tcl_Obj *arg = Tcl_NewListObj(1, &patternObj);

	Tcl_AppendObjToObj(script, arg);
	Tcl_DecrRefCount(arg);	/* Should tear down patternObj too */
    }

    state = Tcl_SaveInterpState(interp, TCL_OK);
    Tcl_IncrRefCount(script);
    if (TCL_OK == Tcl_EvalObjEx(interp, script, 0)) {
	result = Tcl_DuplicateObj(Tcl_GetObjResult(interp));
    } else {
	result = Tcl_NewObj();
    }
    Tcl_DecrRefCount(script);
    Tcl_RestoreInterpState(interp, state);

    return result;
}

/*
 *----------------------------------------------------------------------
 *
 * TclInterpReady --
 *
 *	Check if an interpreter is ready to eval commands or scripts, i.e., if
 *	it was not deleted and if the nesting level is not too high.
 *
 * Results:
 *	The return value is TCL_OK if it the interpreter is ready, TCL_ERROR
 *	otherwise.
 *
 * Side effects:
 *	The interpreters object and string results are cleared.
 *
 *----------------------------------------------------------------------
 */

int
TclInterpReady(
    Tcl_Interp *interp)
{
    register Interp *iPtr = (Interp *) interp;

    /*
     * Reset both the interpreter's string and object results and clear out
     * any previous error information.
     */

    Tcl_ResetResult(interp);

    /*
     * If the interpreter has been deleted, return an error.
     */

    if (iPtr->flags & DELETED) {
	Tcl_SetObjResult(interp, Tcl_NewStringObj(
		"attempt to call eval in deleted interpreter", -1));
	Tcl_SetErrorCode(interp, "TCL", "IDELETE",
		"attempt to call eval in deleted interpreter", NULL);
	return TCL_ERROR;
    }

    if (iPtr->execEnvPtr->rewind) {
	return TCL_ERROR;
    }

    /*
     * Make sure the script being evaluated (if any) has not been canceled.
     */

    if (TclCanceled(iPtr) &&
	    (TCL_OK != Tcl_Canceled(interp, TCL_LEAVE_ERR_MSG))) {
	return TCL_ERROR;
    }

    /*
     * Check depth of nested calls to Tcl_Eval: if this gets too large, it's
     * probably because of an infinite loop somewhere.
     */

    if (((iPtr->numLevels) <= iPtr->maxNestingDepth)) {
	return TCL_OK;
    }

    Tcl_SetObjResult(interp, Tcl_NewStringObj(
	    "too many nested evaluations (infinite loop?)", -1));
    Tcl_SetErrorCode(interp, "TCL", "LIMIT", "STACK", NULL);
    return TCL_ERROR;
}

/*
 *----------------------------------------------------------------------
 *
 * TclResetCancellation --
 *
 *	Reset the script cancellation flags if the nesting level
 *	(iPtr->numLevels) for the interp is zero or argument force is
 *	non-zero.
 *
 * Results:
 *	A standard Tcl result.
 *
 * Side effects:
 *	The script cancellation flags for the interp may be reset.
 *
 *----------------------------------------------------------------------
 */

int
TclResetCancellation(
    Tcl_Interp *interp,
    int force)
{
    register Interp *iPtr = (Interp *) interp;

    if (iPtr == NULL) {
	return TCL_ERROR;
    }

    if (force || (iPtr->numLevels == 0)) {
	TclUnsetCancelFlags(iPtr);
    }
    return TCL_OK;
}

/*
 *----------------------------------------------------------------------
 *
 * Tcl_Canceled --
 *
 *	Check if the script in progress has been canceled, i.e.,
 *	Tcl_CancelEval was called for this interpreter or any of its master
 *	interpreters.
 *
 * Results:
 *	The return value is TCL_OK if the script evaluation has not been
 *	canceled, TCL_ERROR otherwise.
 *
 *	If "flags" contains TCL_LEAVE_ERR_MSG, an error message is returned in
 *	the interpreter's result object. Otherwise, the interpreter's result
 *	object is left unchanged. If "flags" contains TCL_CANCEL_UNWIND,
 *	TCL_ERROR will only be returned if the script evaluation is being
 *	completely unwound.
 *
 * Side effects:
 *	The CANCELED flag for the interp will be reset if it is set.
 *
 *----------------------------------------------------------------------
 */

int
Tcl_Canceled(
    Tcl_Interp *interp,
    int flags)
{
    register Interp *iPtr = (Interp *) interp;

    /*
     * Has the current script in progress for this interpreter been canceled
     * or is the stack being unwound due to the previous script cancellation?
     */

    if (!TclCanceled(iPtr)) {
        return TCL_OK;
    }

    /*
     * The CANCELED flag is a one-shot flag that is reset immediately upon
     * being detected; however, if the TCL_CANCEL_UNWIND flag is set we will
     * continue to report that the script in progress has been canceled
     * thereby allowing the evaluation stack for the interp to be fully
     * unwound.
     */

    iPtr->flags &= ~CANCELED;

    /*
     * The CANCELED flag was detected and reset; however, if the caller
     * specified the TCL_CANCEL_UNWIND flag, we only return TCL_ERROR
     * (indicating that the script in progress has been canceled) if the
     * evaluation stack for the interp is being fully unwound.
     */

    if ((flags & TCL_CANCEL_UNWIND) && !(iPtr->flags & TCL_CANCEL_UNWIND)) {
        return TCL_OK;
    }

    /*
     * If the TCL_LEAVE_ERR_MSG flags bit is set, place an error in the
     * interp's result; otherwise, we leave it alone.
     */

    if (flags & TCL_LEAVE_ERR_MSG) {
        const char *id, *message = NULL;
        int length;

        /*
         * Setup errorCode variables so that we can differentiate between
         * being canceled and unwound.
         */

        if (iPtr->asyncCancelMsg != NULL) {
            message = Tcl_GetStringFromObj(iPtr->asyncCancelMsg, &length);
        } else {
            length = 0;
        }

        if (iPtr->flags & TCL_CANCEL_UNWIND) {
            id = "IUNWIND";
            if (length == 0) {
                message = "eval unwound";
            }
        } else {
            id = "ICANCEL";
            if (length == 0) {
                message = "eval canceled";
            }
        }

        Tcl_SetObjResult(interp, Tcl_NewStringObj(message, -1));
        Tcl_SetErrorCode(interp, "TCL", "CANCEL", id, message, NULL);
    }

    /*
     * Return TCL_ERROR to the caller (not necessarily just the Tcl core
     * itself) that indicates further processing of the script or command in
     * progress should halt gracefully and as soon as possible.
     */

    return TCL_ERROR;
}

/*
 *----------------------------------------------------------------------
 *
 * Tcl_CancelEval --
 *
 *	This function schedules the cancellation of the current script in the
 *	given interpreter.
 *
 * Results:
 *	The return value is a standard Tcl completion code such as TCL_OK or
 *	TCL_ERROR. Since the interp may belong to a different thread, no error
 *	message can be left in the interp's result.
 *
 * Side effects:
 *	The script in progress in the specified interpreter will be canceled
 *	with TCL_ERROR after asynchronous handlers are invoked at the next
 *	Tcl_Canceled check.
 *
 *----------------------------------------------------------------------
 */

int
Tcl_CancelEval(
    Tcl_Interp *interp,		/* Interpreter in which to cancel the
				 * script. */
    Tcl_Obj *resultObjPtr,	/* The script cancellation error message or
				 * NULL for a default error message. */
    ClientData clientData,	/* Passed to CancelEvalProc. */
    int flags)			/* Collection of OR-ed bits that control
				 * the cancellation of the script. Only
				 * TCL_CANCEL_UNWIND is currently
				 * supported. */
{
    Tcl_HashEntry *hPtr;
    CancelInfo *cancelInfo;
    int code = TCL_ERROR;
    const char *result;

    if (interp == NULL) {
	return TCL_ERROR;
    }

    Tcl_MutexLock(&cancelLock);
    if (cancelTableInitialized != 1) {
	/*
	 * No CancelInfo hash table (Tcl_CreateInterp has never been called?)
	 */

	goto done;
    }
    hPtr = Tcl_FindHashEntry(&cancelTable, (char *) interp);
    if (hPtr == NULL) {
	/*
	 * No CancelInfo record for this interpreter.
	 */

	goto done;
    }
    cancelInfo = Tcl_GetHashValue(hPtr);

    /*
     * Populate information needed by the interpreter thread to fulfill the
     * cancellation request. Currently, clientData is ignored. If the
     * TCL_CANCEL_UNWIND flags bit is set, the script in progress is not
     * allowed to catch the script cancellation because the evaluation stack
     * for the interp is completely unwound.
     */

    if (resultObjPtr != NULL) {
	result = Tcl_GetStringFromObj(resultObjPtr, &cancelInfo->length);
	cancelInfo->result = ckrealloc(cancelInfo->result,cancelInfo->length);
	memcpy(cancelInfo->result, result, (size_t) cancelInfo->length);
	TclDecrRefCount(resultObjPtr);	/* Discard their result object. */
    } else {
	cancelInfo->result = NULL;
	cancelInfo->length = 0;
    }
    cancelInfo->clientData = clientData;
    cancelInfo->flags = flags;
    Tcl_AsyncMark(cancelInfo->async);
    code = TCL_OK;

  done:
    Tcl_MutexUnlock(&cancelLock);
    return code;
}

/*
 *----------------------------------------------------------------------
 *
 * Tcl_InterpActive --
 *
 *	Returns non-zero if the specified interpreter is in use, i.e. if there
 *	is an evaluation currently active in the interpreter.
 *
 * Results:
 *	See above.
 *
 * Side effects:
 *	None.
 *
 *----------------------------------------------------------------------
 */

int
Tcl_InterpActive(
    Tcl_Interp *interp)
{
    return ((Interp *) interp)->numLevels > 0;
}

/*
 *----------------------------------------------------------------------
 *
 * Tcl_EvalObjv --
 *
 *	This function evaluates a Tcl command that has already been parsed
 *	into words, with one Tcl_Obj holding each word.
 *
 * Results:
 *	The return value is a standard Tcl completion code such as TCL_OK or
 *	TCL_ERROR. A result or error message is left in interp's result.
 *
 * Side effects:
 *	Always pushes a callback. Other side effects depend on the command.
 *
 *----------------------------------------------------------------------
 */

int
Tcl_EvalObjv(
    Tcl_Interp *interp,		/* Interpreter in which to evaluate the
				 * command. Also used for error reporting. */
    int objc,			/* Number of words in command. */
    Tcl_Obj *const objv[],	/* An array of pointers to objects that are
				 * the words that make up the command. */
    int flags)			/* Collection of OR-ed bits that control the
				 * evaluation of the script. Only
				 * TCL_EVAL_GLOBAL, TCL_EVAL_INVOKE and
				 * TCL_EVAL_NOERR are currently supported. */
{
    int result;

    TclNRSetRoot(interp);
    result = TclNREvalObjv(interp, objc, objv, flags, NULL);
    return TclNRRunCallbacks(interp, result);
}

int
TclNREvalObjv(
    Tcl_Interp *interp,		/* Interpreter in which to evaluate the
				 * command. Also used for error reporting. */
    int objc,			/* Number of words in command. */
    Tcl_Obj *const objv[],	/* An array of pointers to objects that are
				 * the words that make up the command. */
    int flags,			/* Collection of OR-ed bits that control the
				 * evaluation of the script. Only
				 * TCL_EVAL_GLOBAL, TCL_EVAL_INVOKE and
				 * TCL_EVAL_NOERR are currently supported. */
    Command *cmdPtr)		/* NULL if the Command is to be looked up
				 * here, otherwise the pointer to the
				 * requested Command struct to be invoked. */
{
    Interp *iPtr = (Interp *) interp;
    int result;
    Namespace *lookupNsPtr = iPtr->lookupNsPtr;
    Command **cmdPtrPtr;
    NRE_callback *callbackPtr;
    
    iPtr->lookupNsPtr = NULL;

    /*
     * Push a callback with cleanup tasks for commands; the cmdPtr at data[0]
     * will be filled later when the command is found: save its address at
     * objProcPtr.
     *
     * data[1] stores a marker for use by tailcalls; it will be set to 1 by
     * command redirectors (imports, alias, ensembles) so that tailcalls
     * finishes the source command and not just the target.
     */

    if (iPtr->deferredCallbacks) {
        callbackPtr = iPtr->deferredCallbacks;
        iPtr->deferredCallbacks = NULL;
    } else {
	TclNRAddCallback(interp, NRCommand, NULL, NULL, NULL, NULL);
        callbackPtr = TOP_CB(interp);
    }
    cmdPtrPtr = (Command **) &(callbackPtr->data[0]);

    callbackPtr->data[2] = INT2PTR(objc);
    callbackPtr->data[3] = (ClientData) objv;

    iPtr->numLevels++;
    result = TclInterpReady(interp);

    if ((result != TCL_OK) || (objc == 0)) {
	return result;
    }

    if (cmdPtr) {
	goto commandFound;
    }

    /*
     * Push records for task to be done on return, in INVERSE order. First, if
     * needed, the exception handlers (as they should happen last).
     */

    if (!(flags & TCL_EVAL_NOERR)) {
	TEOV_PushExceptionHandlers(interp, objc, objv, flags);
    }

    /*
     * Configure evaluation context to match the requested flags.
     */

    if ((flags & TCL_EVAL_INVOKE) || lookupNsPtr) {
	if (!lookupNsPtr) {
	    lookupNsPtr = iPtr->globalNsPtr;
	}
    } else {
	if (flags & TCL_EVAL_GLOBAL) {
	    TEOV_SwitchVarFrame(interp);
	    lookupNsPtr = iPtr->globalNsPtr;
	}

	/*
	 * TCL_EVAL_INVOKE was not set: clear rewrite rules
	 */

	iPtr->ensembleRewrite.sourceObjs = NULL;
    }

    /*
     * Lookup the command
     */

    cmdPtr = TEOV_LookupCmdFromObj(interp, objv[0], lookupNsPtr);
    if (!cmdPtr) {
	return TEOV_NotFound(interp, objc, objv, lookupNsPtr);
    }

    iPtr->cmdCount++;
    if (TclLimitExceeded(iPtr->limit)) {
	return TCL_ERROR;
    }

    /*
     * Found a command! The real work begins now ...
     */

  commandFound:
    if (iPtr->tracePtr || (cmdPtr->flags & CMD_HAS_EXEC_TRACES)) {
	/*
	 * Call enter traces. They will schedule a call to the leave traces if
	 * necessary.
	 */

	result = TEOV_RunEnterTraces(interp, &cmdPtr, objc, objv, lookupNsPtr);
	if (!cmdPtr) {
	    return TEOV_NotFound(interp, objc, objv, lookupNsPtr);
	}
	if (result != TCL_OK) {
	    return result;
	}
    }
    iPtr->cmdSourcePtr->bytes = NULL;
    iPtr->cmdSourcePtr->typePtr = NULL;

#ifdef USE_DTRACE
    if (TCL_DTRACE_CMD_ARGS_ENABLED()) {
	const char *a[10];
	int i = 0;

	while (i < 10) {
	    a[i] = i < objc ? TclGetString(objv[i]) : NULL; i++;
	}
	TCL_DTRACE_CMD_ARGS(a[0], a[1], a[2], a[3], a[4], a[5], a[6], a[7],
		a[8], a[9]);
    }
    if (TCL_DTRACE_CMD_RETURN_ENABLED() || TCL_DTRACE_CMD_RESULT_ENABLED()) {
	TclNRAddCallback(interp, DTraceCmdReturn, objv[0], NULL, NULL, NULL);
    }
    if (TCL_DTRACE_CMD_ENTRY_ENABLED()) {
	TCL_DTRACE_CMD_ENTRY(TclGetString(objv[0]), objc - 1,
		(Tcl_Obj **)(objv + 1));
    }
#endif /* USE_DTRACE */
    /*
     * Fix the original callback to point to the now known cmdPtr. Insure that
     * the Command struct lives until the command returns.
     */

    *cmdPtrPtr = cmdPtr;
    cmdPtr->refCount++;

    /*
     * Find the objProc to call: nreProc if available, objProc otherwise. Push
     * a callback to do the actual running.
     */

    if (cmdPtr->nreProc) {
        TclNRAddCallback(interp, NRRunObjProc, cmdPtr,
                INT2PTR(objc), (ClientData) objv, NULL);

        return TCL_OK;
    } else {
	return cmdPtr->objProc(cmdPtr->objClientData, interp, objc, objv);
    }
}

int
TclNRRunCallbacks(
    Tcl_Interp *interp,
    int result) 	/* Callbacks are run until the first NRRoot.*/
{
    Interp *iPtr = (Interp *) interp;
    NRE_callback *cbPtr;
    Tcl_NRPostProc *procPtr;

    /*
     * If the interpreter has a non-empty string result, the result object is
     * either empty or stale because some function set interp->result
     * directly. If so, move the string result to the result object, then
     * reset the string result.
     *
     * This only needs to be done for the first item in the list: all other
     * are for NR function calls, and those are Tcl_Obj based.
     */

    if (*(iPtr->result) != 0) {
	(void) Tcl_GetObjResult(interp);
    }

    while (TOP_CB(interp) && (TOP_CB(interp)->procPtr != NRRoot)) {
	POP_CB(interp, cbPtr);
	procPtr = cbPtr->procPtr;
	result = procPtr(cbPtr->data, interp, result);
	FREE_CB(interp, cbPtr);
    }
    if (TOP_CB(interp)) {
	POP_CB(interp, cbPtr);
        FREE_CB(interp, cbPtr);
    }
    return result;
}

void
TclNRSetRoot(
    Tcl_Interp *interp)
{
#if NRE_STACK_DEBUG
    int first = (TOP_CB(interp) == NULL);
#else
    int first = ((TOP_CB(interp) == NULL) ||
            ((TOP_CB(interp)->procPtr == NRStackBottom) &&
                    (TOP_CB(interp)->data[0] == NULL)));
#endif
    
    if (!first) {
        TclNRAddCallback(interp, NRRoot, NULL, NULL, NULL, NULL);
    }
}

static int
NRRoot(
    ClientData data[],
    Tcl_Interp *interp,
    int result)
{
    /* NOT CALLED */
    return result;
}

static int
NRCommand(
    ClientData data[],
    Tcl_Interp *interp,
    int result)
{
    Interp *iPtr = (Interp *) interp;
    Command *cmdPtr = data[0];

    if (cmdPtr) {
	TclCleanupCommandMacro(cmdPtr);
    }
    iPtr->numLevels--;

     /*
      * If there is a tailcall, schedule it
      */
 
    if (data[1] && (data[1] != INT2PTR(1))) {
        TclNRAddCallback(interp, TclNRTailcallEval, data[1], NULL, NULL, NULL);
    }

    /* OPT ??
     * Do not interrupt a series of cleanups with async or limit checks:
     * just check at the end?
     */
    
    if (TclAsyncReady(iPtr)) {
        result = Tcl_AsyncInvoke(interp, result);
    }
    if ((result == TCL_OK) && TclCanceled(iPtr)) {
        result = Tcl_Canceled(interp, TCL_LEAVE_ERR_MSG);
    }
    if (result == TCL_OK && TclLimitReady(iPtr->limit)) {
        result = Tcl_LimitCheck(interp);
    }

    return result;
}

static int
NRRunObjProc(
    ClientData data[],
    Tcl_Interp *interp,
    int result)
{
    /* OPT: do not call? */

    Command* cmdPtr = data[0];
    int objc = PTR2INT(data[1]);
    Tcl_Obj **objv = data[2];

    return cmdPtr->nreProc(cmdPtr->objClientData, interp, objc, objv);
}


/*
 *----------------------------------------------------------------------
 *
 * TEOV_Exception	 -
 * TEOV_LookupCmdFromObj -
 * TEOV_RunEnterTraces	 -
 * TEOV_RunLeaveTraces	 -
 * TEOV_NotFound	 -
 *
 *	These are helper functions for Tcl_EvalObjv.
 *
 *----------------------------------------------------------------------
 */

static void
TEOV_PushExceptionHandlers(
    Tcl_Interp *interp,
    int objc,
    Tcl_Obj *const objv[],
    int flags)
{
    Interp *iPtr = (Interp *) interp;

    /*
     * If any error processing is necessary, push the appropriate records.
     * Note that we have to push them in the inverse order: first the one that
     * has to run last.
     */

    if (!(flags & TCL_EVAL_INVOKE)) {
	/*
	 * Error messages
	 */

	TclNRAddCallback(interp, TEOV_Error, INT2PTR(objc),
		(ClientData) objv, NULL, NULL);
    }

    if (iPtr->numLevels == 1) {
	/*
	 * No CONTINUE or BREAK at level 0, manage RETURN
	 */

	TclNRAddCallback(interp, TEOV_Exception, INT2PTR(iPtr->evalFlags),
		NULL, NULL, NULL);
    }
}

static void
TEOV_SwitchVarFrame(
    Tcl_Interp *interp)
{
    Interp *iPtr = (Interp *) interp;

    /*
     * Change the varFrame to be the rootVarFrame, and push a record to
     * restore things at the end.
     */

    TclNRAddCallback(interp, TEOV_RestoreVarFrame, iPtr->varFramePtr, NULL,
	    NULL, NULL);
    iPtr->varFramePtr = iPtr->rootFramePtr;
}

static int
TEOV_RestoreVarFrame(
    ClientData data[],
    Tcl_Interp *interp,
    int result)
{
    ((Interp *) interp)->varFramePtr = data[0];
    return result;
}

static int
TEOV_Exception(
    ClientData data[],
    Tcl_Interp *interp,
    int result)
{
    Interp *iPtr = (Interp *) interp;
    int allowExceptions = (PTR2INT(data[0]) & TCL_ALLOW_EXCEPTIONS);

    if (result != TCL_OK) {
	if (result == TCL_RETURN) {
	    result = TclUpdateReturnInfo(iPtr);
	}
	if ((result != TCL_ERROR) && !allowExceptions) {
	    ProcessUnexpectedResult(interp, result);
	    result = TCL_ERROR;
	}
    }

    /*
     * We are returning to level 0, so should process TclResetCancellation. As
     * numLevels has not *yet* been decreased, do not call it: do the thing
     * here directly.
     */

    TclUnsetCancelFlags(iPtr);
    return result;
}

static int
TEOV_Error(
    ClientData data[],
    Tcl_Interp *interp,
    int result)
{
    Interp *iPtr = (Interp *) interp;
    Tcl_Obj *listPtr;
    const char *cmdString;
    int cmdLen;
    int objc = PTR2INT(data[0]);
    Tcl_Obj **objv = data[1];

    if ((result == TCL_ERROR) && !(iPtr->flags & ERR_ALREADY_LOGGED)){
	/*
	 * If there was an error, a command string will be needed for the
	 * error log: get it out of the itemPtr. The details depend on the
	 * type.
	 */

	listPtr = Tcl_NewListObj(objc, objv);
	cmdString = Tcl_GetStringFromObj(listPtr, &cmdLen);
	Tcl_LogCommandInfo(interp, cmdString, cmdString, cmdLen);
	Tcl_DecrRefCount(listPtr);
    }
    iPtr->flags &= ~ERR_ALREADY_LOGGED;
    return result;
}

static int
TEOV_NotFound(
    Tcl_Interp *interp,
    int objc,
    Tcl_Obj *const objv[],
    Namespace *lookupNsPtr)
{
    Command * cmdPtr;
    Interp *iPtr = (Interp *) interp;
    int i, newObjc, handlerObjc;
    Tcl_Obj **newObjv, **handlerObjv;
    CallFrame *varFramePtr = iPtr->varFramePtr;
    Namespace *currNsPtr = NULL;/* Used to check for and invoke any registered
				 * unknown command handler for the current
				 * namespace (TIP 181). */
    Namespace *savedNsPtr = NULL;

    currNsPtr = varFramePtr->nsPtr;
    if ((currNsPtr == NULL) || (currNsPtr->unknownHandlerPtr == NULL)) {
	currNsPtr = iPtr->globalNsPtr;
	if (currNsPtr == NULL) {
	    Tcl_Panic("Tcl_EvalObjv: NULL global namespace pointer");
	}
    }

    /*
     * Check to see if the resolution namespace has lost its unknown handler.
     * If so, reset it to "::unknown".
     */

    if (currNsPtr->unknownHandlerPtr == NULL) {
	TclNewLiteralStringObj(currNsPtr->unknownHandlerPtr, "::unknown");
	Tcl_IncrRefCount(currNsPtr->unknownHandlerPtr);
    }

    /*
     * Get the list of words for the unknown handler and allocate enough space
     * to hold both the handler prefix and all words of the command invokation
     * itself.
     */

    Tcl_ListObjGetElements(NULL, currNsPtr->unknownHandlerPtr,
	    &handlerObjc, &handlerObjv);
    newObjc = objc + handlerObjc;
    newObjv = TclStackAlloc(interp, (int) sizeof(Tcl_Obj *) * newObjc);

    /*
     * Copy command prefix from unknown handler and add on the real command's
     * full argument list. Note that we only use memcpy() once because we have
     * to increment the reference count of all the handler arguments anyway.
     */

    for (i = 0; i < handlerObjc; ++i) {
	newObjv[i] = handlerObjv[i];
	Tcl_IncrRefCount(newObjv[i]);
    }
    memcpy(newObjv+handlerObjc, objv, sizeof(Tcl_Obj *) * (unsigned)objc);

    /*
     * Look up and invoke the handler (by recursive call to this function). If
     * there is no handler at all, instead of doing the recursive call we just
     * generate a generic error message; it would be an infinite-recursion
     * nightmare otherwise.
     *
     * In this case we worry a bit less about recursion for now, and call the
     * "blocking" interface.
     */

    cmdPtr = TEOV_LookupCmdFromObj(interp, newObjv[0], lookupNsPtr);
    if (cmdPtr == NULL) {
	Tcl_SetObjResult(interp, Tcl_ObjPrintf(
                "invalid command name \"%s\"", TclGetString(objv[0])));
        Tcl_SetErrorCode(interp, "TCL", "LOOKUP", "COMMAND",
                TclGetString(objv[0]), NULL);

	/*
	 * Release any resources we locked and allocated during the handler
	 * call.
	 */

	for (i = 0; i < handlerObjc; ++i) {
	    Tcl_DecrRefCount(newObjv[i]);
	}
	TclStackFree(interp, newObjv);
	return TCL_ERROR;
    }

    if (lookupNsPtr) {
	savedNsPtr = varFramePtr->nsPtr;
	varFramePtr->nsPtr = lookupNsPtr;
    }
    TclSkipTailcall(interp);
    TclNRAddCallback(interp, TEOV_NotFoundCallback, INT2PTR(handlerObjc),
	    newObjv, savedNsPtr, NULL);
    return TclNREvalObjv(interp, newObjc, newObjv, TCL_EVAL_NOERR, NULL);
}

static int
TEOV_NotFoundCallback(
    ClientData data[],
    Tcl_Interp *interp,
    int result)
{
    Interp *iPtr = (Interp *) interp;
    int objc = PTR2INT(data[0]);
    Tcl_Obj **objv = data[1];
    Namespace *savedNsPtr = data[2];

    int i;

    if (savedNsPtr) {
	iPtr->varFramePtr->nsPtr = savedNsPtr;
    }

    /*
     * Release any resources we locked and allocated during the handler call.
     */

    for (i = 0; i < objc; ++i) {
	Tcl_DecrRefCount(objv[i]);
    }
    TclStackFree(interp, objv);

    return result;
}

static int
TEOV_RunEnterTraces(
    Tcl_Interp *interp,
    Command **cmdPtrPtr,
    int objc,
    Tcl_Obj *const objv[],
    Namespace *lookupNsPtr)
{
    Interp *iPtr = (Interp *) interp;
    Command *cmdPtr = *cmdPtrPtr;
    int traceCode = TCL_OK;
    int cmdEpoch = cmdPtr->cmdEpoch;
    int newEpoch;
    const char *command;
    int length;
    Tcl_Obj *commandPtr;

    commandPtr = GetCommandSource(iPtr, objc, objv, 1);
    command = Tcl_GetStringFromObj(commandPtr, &length);

    /*
     * Call trace functions.
     * Execute any command or execution traces. Note that we bump up the
     * command's reference count for the duration of the calling of the traces
     * so that the structure doesn't go away underneath our feet.
     */

    cmdPtr->refCount++;
    if (iPtr->tracePtr) {
	traceCode = TclCheckInterpTraces(interp, command, length,
		cmdPtr, TCL_OK, TCL_TRACE_ENTER_EXEC, objc, objv);
    }
    if ((cmdPtr->flags & CMD_HAS_EXEC_TRACES) && (traceCode == TCL_OK)) {
	traceCode = TclCheckExecutionTraces(interp, command, length,
		cmdPtr, TCL_OK, TCL_TRACE_ENTER_EXEC, objc, objv);
    }
    newEpoch = cmdPtr->cmdEpoch;
    TclCleanupCommandMacro(cmdPtr);

    /*
     * If the traces modified/deleted the command or any existing traces, they
     * will update the command's epoch. We need to lookup again, but do not
     * run enter traces on the newly found cmdPtr.
     */

    if (cmdEpoch != newEpoch) {
	cmdPtr = TEOV_LookupCmdFromObj(interp, objv[0], lookupNsPtr);
	*cmdPtrPtr = cmdPtr;
    }

    if (cmdPtr) {
	/*
	 * Command was found: push a record to schedule the leave traces.
	 */

	TclNRAddCallback(interp, TEOV_RunLeaveTraces, INT2PTR(traceCode),
		commandPtr, cmdPtr, NULL);
	cmdPtr->refCount++;
    } else {
	Tcl_DecrRefCount(commandPtr);
    }
    return traceCode;
}

static int
TEOV_RunLeaveTraces(
    ClientData data[],
    Tcl_Interp *interp,
    int result)
{
    Interp *iPtr = (Interp *) interp;
    const char *command;
    int length, objc;
    Tcl_Obj **objv;
    int traceCode = PTR2INT(data[0]);
    Tcl_Obj *commandPtr = data[1];
    Command *cmdPtr = data[2];

    command = Tcl_GetStringFromObj(commandPtr, &length);
    if (TCL_OK != Tcl_ListObjGetElements(interp, commandPtr, &objc, &objv)) {
	Tcl_Panic("Who messed with commandPtr?");
    }

    if (!(cmdPtr->flags & CMD_IS_DELETED)) {
	if ((cmdPtr->flags & CMD_HAS_EXEC_TRACES) && traceCode == TCL_OK){
	    traceCode = TclCheckExecutionTraces(interp, command, length,
		    cmdPtr, result, TCL_TRACE_LEAVE_EXEC, objc, objv);
	}
	if (iPtr->tracePtr != NULL && traceCode == TCL_OK) {
	    traceCode = TclCheckInterpTraces(interp, command, length,
		    cmdPtr, result, TCL_TRACE_LEAVE_EXEC, objc, objv);
	}
    }
    Tcl_DecrRefCount(commandPtr);

    /*
     * As cmdPtr is set, TclNRRunCallbacks is about to reduce the numlevels.
     * Prevent that by resetting the cmdPtr field and dealing right here with
     * cmdPtr->refCount.
     */

    TclCleanupCommandMacro(cmdPtr);

    if (traceCode != TCL_OK) {
	return traceCode;
    }
    return result;
}

static inline Command *
TEOV_LookupCmdFromObj(
    Tcl_Interp *interp,
    Tcl_Obj *namePtr,
    Namespace *lookupNsPtr)
{
    Interp *iPtr = (Interp *) interp;
    Command *cmdPtr;
    Namespace *savedNsPtr = iPtr->varFramePtr->nsPtr;

    if (lookupNsPtr) {
	iPtr->varFramePtr->nsPtr = lookupNsPtr;
	iPtr->lookupNsPtr = NULL;
    }
    cmdPtr = (Command *) Tcl_GetCommandFromObj(interp, namePtr);
    iPtr->varFramePtr->nsPtr = savedNsPtr;
    return cmdPtr;
}

/*
 *----------------------------------------------------------------------
 *
 * Tcl_EvalTokensStandard --
 *
 *	Given an array of tokens parsed from a Tcl command (e.g., the tokens
 *	that make up a word or the index for an array variable) this function
 *	evaluates the tokens and concatenates their values to form a single
 *	result value.
 *
 * Results:
 *	The return value is a standard Tcl completion code such as TCL_OK or
 *	TCL_ERROR. A result or error message is left in interp's result.
 *
 * Side effects:
 *	Depends on the array of tokens being evaled.
 *
 *----------------------------------------------------------------------
 */

int
Tcl_EvalTokensStandard(
    Tcl_Interp *interp,		/* Interpreter in which to lookup variables,
				 * execute nested commands, and report
				 * errors. */
    Tcl_Token *tokenPtr,	/* Pointer to first in an array of tokens to
				 * evaluate and concatenate. */
    int count)			/* Number of tokens to consider at tokenPtr.
				 * Must be at least 1. */
{
    return TclSubstTokens(interp, tokenPtr, count, /* numLeftPtr */ NULL);
}

/*
 *----------------------------------------------------------------------
 *
 * Tcl_EvalTokens --
 *
 *	Given an array of tokens parsed from a Tcl command (e.g., the tokens
 *	that make up a word or the index for an array variable) this function
 *	evaluates the tokens and concatenates their values to form a single
 *	result value.
 *
 * Results:
 *	The return value is a pointer to a newly allocated Tcl_Obj containing
 *	the value of the array of tokens. The reference count of the returned
 *	object has been incremented. If an error occurs in evaluating the
 *	tokens then a NULL value is returned and an error message is left in
 *	interp's result.
 *
 * Side effects:
 *	A new object is allocated to hold the result.
 *
 *----------------------------------------------------------------------
 *
 * This uses a non-standard return convention; its use is now deprecated. It
 * is a wrapper for the new function Tcl_EvalTokensStandard, and is not used
 * in the core any longer. It is only kept for backward compatibility.
 */

Tcl_Obj *
Tcl_EvalTokens(
    Tcl_Interp *interp,		/* Interpreter in which to lookup variables,
				 * execute nested commands, and report
				 * errors. */
    Tcl_Token *tokenPtr,	/* Pointer to first in an array of tokens to
				 * evaluate and concatenate. */
    int count)			/* Number of tokens to consider at tokenPtr.
				 * Must be at least 1. */
{
    Tcl_Obj *resPtr;

    if (Tcl_EvalTokensStandard(interp, tokenPtr, count) != TCL_OK) {
	return NULL;
    }
    resPtr = Tcl_GetObjResult(interp);
    Tcl_IncrRefCount(resPtr);
    Tcl_ResetResult(interp);
    return resPtr;
}

/*
 *----------------------------------------------------------------------
 *
 * Tcl_EvalEx, TclEvalEx --
 *
 *	This function evaluates a Tcl script without using the compiler or
 *	byte-code interpreter. It just parses the script, creates values for
 *	each word of each command, then calls EvalObjv to execute each
 *	command.
 *
 * Results:
 *	The return value is a standard Tcl completion code such as TCL_OK or
 *	TCL_ERROR. A result or error message is left in interp's result.
 *
 * Side effects:
 *	Depends on the script.
 *
 *----------------------------------------------------------------------
 */

int
Tcl_EvalEx(
    Tcl_Interp *interp,		/* Interpreter in which to evaluate the
				 * script. Also used for error reporting. */
    const char *script,		/* First character of script to evaluate. */
    int numBytes,		/* Number of bytes in script. If < 0, the
				 * script consists of all bytes up to the
				 * first null character. */
    int flags)			/* Collection of OR-ed bits that control the
				 * evaluation of the script. Only
				 * TCL_EVAL_GLOBAL is currently supported. */
{
    Interp *iPtr = (Interp *) interp;
    const char *p, *next;
    const unsigned int minObjs = 20;
    Tcl_Obj **objv, **objvSpace;
    int *expand;
    Tcl_Token *tokenPtr;
    int commandLength, bytesLeft, expandRequested, code = TCL_OK;
    CallFrame *savedVarFramePtr;/* Saves old copy of iPtr->varFramePtr in case
				 * TCL_EVAL_GLOBAL was set. */
    int allowExceptions = (iPtr->evalFlags & TCL_ALLOW_EXCEPTIONS);
    int gotParse = 0;
    unsigned int i, objectsUsed = 0;
				/* These variables keep track of how much
				 * state has been allocated while evaluating
				 * the script, so that it can be freed
				 * properly if an error occurs. */
    Tcl_Parse *parsePtr = TclStackAlloc(interp, sizeof(Tcl_Parse));
    Tcl_Obj **stackObjArray =
	    TclStackAlloc(interp, minObjs * sizeof(Tcl_Obj *));
    int *expandStack = TclStackAlloc(interp, minObjs * sizeof(int));

    if (numBytes < 0) {
	numBytes = strlen(script);
    }
    Tcl_ResetResult(interp);

    savedVarFramePtr = iPtr->varFramePtr;
    if (flags & TCL_EVAL_GLOBAL) {
	iPtr->varFramePtr = iPtr->rootFramePtr;
    }

    /*
     * Each iteration through the following loop parses the next command from
     * the script and then executes it.
     */

    objv = objvSpace = stackObjArray;
    expand = expandStack;
    p = script;
    bytesLeft = numBytes;

    iPtr->evalFlags = 0;
    do {
	if (Tcl_ParseCommand(interp, p, bytesLeft, 0, parsePtr) != TCL_OK) {
	    code = TCL_ERROR;
	    goto error;
	}

	gotParse = 1;
	if (parsePtr->numWords > 0) {
	    unsigned int objectsNeeded = 0;
	    unsigned int numWords = parsePtr->numWords;

	    /*
	     * Generate an array of objects for the words of the command.
	     */

	    if (numWords > minObjs) {
		expand =    ckalloc(numWords * sizeof(int));
		objvSpace = ckalloc(numWords * sizeof(Tcl_Obj *));
	    }
	    expandRequested = 0;
	    objv = objvSpace;

	    for (objectsUsed = 0, tokenPtr = parsePtr->tokenPtr;
		    objectsUsed < numWords;
		    objectsUsed++, tokenPtr += tokenPtr->numComponents+1) {
		code = TclSubstTokens(interp, tokenPtr+1,
			tokenPtr->numComponents, NULL);

		iPtr->evalFlags = 0;

		if (code != TCL_OK) {
		    break;
		}
		objv[objectsUsed] = Tcl_GetObjResult(interp);
		Tcl_IncrRefCount(objv[objectsUsed]);
		if (tokenPtr->type == TCL_TOKEN_EXPAND_WORD) {
		    int numElements;

		    code = TclListObjLength(interp, objv[objectsUsed],
			    &numElements);
		    if (code == TCL_ERROR) {
			/*
			 * Attempt to expand a non-list.
			 */

			Tcl_AppendObjToErrorInfo(interp, Tcl_ObjPrintf(
				"\n    (expanding word %d)", objectsUsed));
			Tcl_DecrRefCount(objv[objectsUsed]);
			break;
		    }
		    expandRequested = 1;
		    expand[objectsUsed] = 1;

		    objectsNeeded += (numElements ? numElements : 1);
		} else {
		    expand[objectsUsed] = 0;
		    objectsNeeded++;
		}

	    } /* for loop */
	    if (code != TCL_OK) {
		goto error;
	    }
	    if (expandRequested) {
		/*
		 * Some word expansion was requested. Check for objv resize.
		 */

		Tcl_Obj **copy = objvSpace;
		int wordIdx = numWords;
		int objIdx = objectsNeeded - 1;

		if ((numWords > minObjs) || (objectsNeeded > minObjs)) {
		    objv = objvSpace =
			    ckalloc(objectsNeeded * sizeof(Tcl_Obj *));
		}

		objectsUsed = 0;
		while (wordIdx--) {
		    if (expand[wordIdx]) {
			int numElements;
			Tcl_Obj **elements, *temp = copy[wordIdx];

			Tcl_ListObjGetElements(NULL, temp, &numElements,
				&elements);
			objectsUsed += numElements;
			while (numElements--) {
			    objv[objIdx--] = elements[numElements];
			    Tcl_IncrRefCount(elements[numElements]);
			}
			Tcl_DecrRefCount(temp);
		    } else {
			objv[objIdx--] = copy[wordIdx];
			objectsUsed++;
		    }
		}
		objv += objIdx+1;

		if (copy != stackObjArray) {
		    ckfree(copy);
		}
	    }

	    /*
	     * Execute the command and free the objects for its words.
	     */

            {
                Tcl_Obj *srcPtr = iPtr->cmdSourcePtr;

                srcPtr->typePtr = &scriptSourceType;
                srcPtr->internalRep.twoPtrValue.ptr1 = (char *) script;
                srcPtr->internalRep.twoPtrValue.ptr2 = INT2PTR(numBytes);

                code = Tcl_EvalObjv(interp, objectsUsed, objv, TCL_EVAL_NOERR);
            }

	    if (code != TCL_OK) {
		goto error;
	    }
	    for (i = 0; i < objectsUsed; i++) {
		Tcl_DecrRefCount(objv[i]);
	    }
	    objectsUsed = 0;
	    if (objvSpace != stackObjArray) {
		ckfree(objvSpace);
		objvSpace = stackObjArray;
	    }

	    /*
	     * Free expand separately since objvSpace could have been
	     * reallocated above.
	     */

	    if (expand != expandStack) {
		ckfree(expand);
		expand = expandStack;
	    }
	}

	/*
	 * Advance to the next command in the script.
	 */

	next = parsePtr->commandStart + parsePtr->commandSize;
	bytesLeft -= next - p;
	p = next;
	Tcl_FreeParse(parsePtr);
	gotParse = 0;
    } while (bytesLeft > 0);
    iPtr->varFramePtr = savedVarFramePtr;
    code = TCL_OK;
    goto cleanup_return;

  error:
    /*
     * Generate and log various pieces of error information.
     */

    if (iPtr->numLevels == 0) {
	if (code == TCL_RETURN) {
	    code = TclUpdateReturnInfo(iPtr);
	}
	if ((code != TCL_OK) && (code != TCL_ERROR) && !allowExceptions) {
	    ProcessUnexpectedResult(interp, code);
	    code = TCL_ERROR;
	}
    }
    if ((code == TCL_ERROR) && !(iPtr->flags & ERR_ALREADY_LOGGED)) {
	commandLength = parsePtr->commandSize;
	if (parsePtr->term == parsePtr->commandStart + commandLength - 1) {
	    /*
	     * The terminator character (such as ; or ]) of the command where
	     * the error occurred is the last character in the parsed command.
	     * Reduce the length by one so that the error message doesn't
	     * include the terminator character.
	     */

	    commandLength -= 1;
	}
	Tcl_LogCommandInfo(interp, script, parsePtr->commandStart,
		commandLength);
    }
    iPtr->flags &= ~ERR_ALREADY_LOGGED;

    /*
     * Then free resources that had been allocated to the command.
     */

    for (i = 0; i < objectsUsed; i++) {
	Tcl_DecrRefCount(objv[i]);
    }
    if (gotParse) {
	Tcl_FreeParse(parsePtr);
    }
    if (objvSpace != stackObjArray) {
	ckfree(objvSpace);
    }
    if (expand != expandStack) {
	ckfree(expand);
    }
    iPtr->varFramePtr = savedVarFramePtr;

 cleanup_return:
    TclStackFree(interp, expandStack);
    TclStackFree(interp, stackObjArray);
    TclStackFree(interp, parsePtr);

    return code;
}

/*
 *----------------------------------------------------------------------
 *
 * Tcl_Eval --
 *
 *	Execute a Tcl command in a string. This function executes the script
 *	directly, rather than compiling it to bytecodes. Before the arrival of
 *	the bytecode compiler in Tcl 8.0 Tcl_Eval was the main function used
 *	for executing Tcl commands, but nowadays it isn't used much.
 *
 * Results:
 *	The return value is one of the return codes defined in tcl.h (such as
 *	TCL_OK), and interp's result contains a value to supplement the return
 *	code. The value of the result will persist only until the next call to
 *	Tcl_Eval or Tcl_EvalObj: you must copy it or lose it!
 *
 * Side effects:
 *	Can be almost arbitrary, depending on the commands in the script.
 *
 *----------------------------------------------------------------------
 */

int
Tcl_Eval(
    Tcl_Interp *interp,		/* Token for command interpreter (returned by
				 * previous call to Tcl_CreateInterp). */
    const char *script)		/* Pointer to TCL command to execute. */
{
    int code = Tcl_EvalEx(interp, script, -1, 0);

    /*
     * For backwards compatibility with old C code that predates the object
     * system in Tcl 8.0, we have to mirror the object result back into the
     * string result (some callers may expect it there).
     */

    (void) Tcl_GetStringResult(interp);
    return code;
}

/*
 *----------------------------------------------------------------------
 *
 * Tcl_EvalObj, Tcl_GlobalEvalObj --
 *
 *	These functions are deprecated but we keep them around for backwards
 *	compatibility reasons.
 *
 * Results:
 *	See the functions they call.
 *
 * Side effects:
 *	See the functions they call.
 *
 *----------------------------------------------------------------------
 */

#undef Tcl_EvalObj
int
Tcl_EvalObj(
    Tcl_Interp *interp,
    Tcl_Obj *objPtr)
{
    return Tcl_EvalObjEx(interp, objPtr, 0);
}
#undef Tcl_GlobalEvalObj
int
Tcl_GlobalEvalObj(
    Tcl_Interp *interp,
    Tcl_Obj *objPtr)
{
    return Tcl_EvalObjEx(interp, objPtr, TCL_EVAL_GLOBAL);
}

/*
 *----------------------------------------------------------------------
 *
 * Tcl_EvalObjEx, TclEvalObjEx --
 *
 *	Execute Tcl commands stored in a Tcl object. These commands are
 *	compiled into bytecodes if necessary, unless TCL_EVAL_DIRECT is
 *	specified.
 *
 * Results:
 *	The return value is one of the return codes defined in tcl.h (such as
 *	TCL_OK), and the interpreter's result contains a value to supplement
 *	the return code.
 *
 * Side effects:
 *	The object is converted, if necessary, to a ByteCode object that holds
 *	the bytecode instructions for the commands. Executing the commands
 *	will almost certainly have side effects that depend on those commands.
 *
 *----------------------------------------------------------------------
 */

int
Tcl_EvalObjEx(
    Tcl_Interp *interp,		/* Token for command interpreter (returned by
				 * a previous call to Tcl_CreateInterp). */
    register Tcl_Obj *objPtr,	/* Pointer to object containing commands to
				 * execute. */
    int flags)			/* Collection of OR-ed bits that control the
				 * evaluation of the script. Supported values
				 * are TCL_EVAL_GLOBAL and TCL_EVAL_DIRECT. */
{
    int result = TCL_OK;

<<<<<<< HEAD
    TclNRSetRoot(interp);
    result = TclNREvalObjEx(interp, objPtr, flags);
    return TclNRRunCallbacks(interp, result);
=======
    for (i = 1; i < objc; i++) {
	/*
	 * Ignore argument words without line information (= dynamic). If they
	 * are variables they may have location information associated with
	 * that, either through globally recorded 'set' invokations, or
	 * literals in bytecode. Eitehr way there is no need to record
	 * something here.
	 */

	if (cfPtr->line[i] < 0) {
	    continue;
	}
	hPtr = Tcl_CreateHashEntry(iPtr->lineLAPtr, objv[i], &new);
	if (new) {
	    /*
	     * The word is not on the stack yet, remember the current location
	     * and initialize references.
	     */

	    cfwPtr = ckalloc(sizeof(CFWord));
	    cfwPtr->framePtr = cfPtr;
	    cfwPtr->word = i;
	    cfwPtr->refCount = 1;
	    Tcl_SetHashValue(hPtr, cfwPtr);
	} else {
	    /*
	     * The word is already on the stack, its current location is not
	     * relevant. Just remember the reference to prevent early removal.
	     */

	    cfwPtr = Tcl_GetHashValue(hPtr);
	    cfwPtr->refCount++;
	}
    }
}

/*
 *----------------------------------------------------------------------
 *
 * TclArgumentRelease --
 *
 *	This procedure is a helper for the TIP #280 uplevel extension. It
 *	removes the location references for the arguments of a command just
 *	done. Usage is counted down, the data is removed only when no user is
 *	left over.
 *
 * Results:
 *	None.
 *
 * Side effects:
 *	May release memory.
 *
 * TIP #280
 *----------------------------------------------------------------------
 */

void
TclArgumentRelease(
    Tcl_Interp *interp,
    Tcl_Obj **objv,
    int objc)
{
    Interp *iPtr = (Interp *) interp;
    int i;

    for (i = 1; i < objc; i++) {
	CFWord *cfwPtr;
	Tcl_HashEntry *hPtr =
		Tcl_FindHashEntry(iPtr->lineLAPtr, (char *) objv[i]);

	if (!hPtr) {
	    continue;
	}
	cfwPtr = Tcl_GetHashValue(hPtr);

	cfwPtr->refCount--;
	if (cfwPtr->refCount > 0) {
	    continue;
	}

	ckfree(cfwPtr);
	Tcl_DeleteHashEntry(hPtr);
    }
}

/*
 *----------------------------------------------------------------------
 *
 * TclArgumentBCEnter --
 *
 *	This procedure is a helper for the TIP #280 uplevel extension. It
 *	enters location references for the literal arguments of commands in
 *	bytecode about to be invoked. Only the first entry has the actual
 *	data, further entries simply count the usage up.
 *
 * Results:
 *	None.
 *
 * Side effects:
 *	May allocate memory.
 *
 * TIP #280
 *----------------------------------------------------------------------
 */

void
TclArgumentBCEnter(
    Tcl_Interp *interp,
    Tcl_Obj *objv[],
    int objc,
    void *codePtr,
    CmdFrame *cfPtr,
    int pc)
{
    Interp *iPtr = (Interp *) interp;
    Tcl_HashEntry *hePtr =
	    Tcl_FindHashEntry(iPtr->lineBCPtr, (char *) codePtr);
    ExtCmdLoc *eclPtr;

    if (!hePtr) {
	return;
    }
    eclPtr = Tcl_GetHashValue(hePtr);
    hePtr = Tcl_FindHashEntry(&eclPtr->litInfo, INT2PTR(pc));
    if (hePtr) {
	int word;
	int cmd = PTR2INT(Tcl_GetHashValue(hePtr));
	ECL *ePtr = &eclPtr->loc[cmd];
	CFWordBC *lastPtr = NULL;

	/*
	 * A few truths ...
	 * (1) ePtr->nline == objc
	 * (2) (ePtr->line[word] < 0) => !literal, for all words
	 * (3) (word == 0) => !literal
	 *
	 * Item (2) is why we can use objv to get the literals, and do not
	 * have to save them at compile time.
	 */

        if (ePtr->nline != objc) {
            Tcl_Panic ("TIP 280 data structure inconsistency");
        }

	for (word = 1; word < objc; word++) {
	    if (ePtr->line[word] >= 0) {
		int isnew;
		Tcl_HashEntry *hPtr = Tcl_CreateHashEntry(iPtr->lineLABCPtr,
			objv[word], &isnew);
		CFWordBC *cfwPtr = ckalloc(sizeof(CFWordBC));

		cfwPtr->framePtr = cfPtr;
		cfwPtr->obj = objv[word];
		cfwPtr->pc = pc;
		cfwPtr->word = word;
		cfwPtr->nextPtr = lastPtr;
		lastPtr = cfwPtr;

		if (isnew) {
		    /*
		     * The word is not on the stack yet, remember the current
		     * location and initialize references.
		     */

		    cfwPtr->prevPtr = NULL;
		} else {
		    /*
		     * The object is already on the stack, however it may have
		     * a different location now (literal sharing may map
		     * multiple location to a single Tcl_Obj*. Save the old
		     * information in the new structure.
		     */

		    cfwPtr->prevPtr = Tcl_GetHashValue(hPtr);
		}

		Tcl_SetHashValue(hPtr, cfwPtr);
	    }
	} /* for */

	cfPtr->litarg = lastPtr;
    } /* if */
}

/*
 *----------------------------------------------------------------------
 *
 * TclArgumentBCRelease --
 *
 *	This procedure is a helper for the TIP #280 uplevel extension. It
 *	removes the location references for the literal arguments of commands
 *	in bytecode just done. Usage is counted down, the data is removed only
 *	when no user is left over.
 *
 * Results:
 *	None.
 *
 * Side effects:
 *	May release memory.
 *
 * TIP #280
 *----------------------------------------------------------------------
 */

void
TclArgumentBCRelease(
    Tcl_Interp *interp,
    CmdFrame *cfPtr)
{
    Interp *iPtr = (Interp *) interp;
    CFWordBC *cfwPtr = (CFWordBC *) cfPtr->litarg;

    while (cfwPtr) {
	CFWordBC *nextPtr = cfwPtr->nextPtr;
	Tcl_HashEntry *hPtr =
		Tcl_FindHashEntry(iPtr->lineLABCPtr, (char *) cfwPtr->obj);
	CFWordBC *xPtr = Tcl_GetHashValue(hPtr);

	if (xPtr != cfwPtr) {
	    Tcl_Panic("TclArgumentBC Enter/Release Mismatch");
	}

	if (cfwPtr->prevPtr) {
	    Tcl_SetHashValue(hPtr, cfwPtr->prevPtr);
	} else {
	    Tcl_DeleteHashEntry(hPtr);
	}

	ckfree(cfwPtr);
	cfwPtr = nextPtr;
    }

    cfPtr->litarg = NULL;
}

/*
 *----------------------------------------------------------------------
 *
 * TclArgumentGet --
 *
 *	This procedure is a helper for the TIP #280 uplevel extension. It
 *	finds the location references for a Tcl_Obj, if any.
 *
 * Results:
 *	None.
 *
 * Side effects:
 *	Writes found location information into the result arguments.
 *
 * TIP #280
 *----------------------------------------------------------------------
 */

void
TclArgumentGet(
    Tcl_Interp *interp,
    Tcl_Obj *obj,
    CmdFrame **cfPtrPtr,
    int *wordPtr)
{
    Interp *iPtr = (Interp *) interp;
    Tcl_HashEntry *hPtr;
    CmdFrame *framePtr;

    /*
     * An object which either has no string rep or else is a canonical list is
     * guaranteed to have been generated dynamically: bail out, this cannot
     * have a usable absolute location. _Do not touch_ the information the set
     * up by the caller. It knows better than us.
     */

    if ((obj->bytes == NULL) || TclListObjIsCanonical(obj)) {
	return;
    }

    /*
     * First look for location information recorded in the argument
     * stack. That is nearest.
     */

    hPtr = Tcl_FindHashEntry(iPtr->lineLAPtr, (char *) obj);
    if (hPtr) {
	CFWord *cfwPtr = Tcl_GetHashValue(hPtr);

	*wordPtr = cfwPtr->word;
	*cfPtrPtr = cfwPtr->framePtr;
	return;
    }

    /*
     * Check if the Tcl_Obj has location information as a bytecode literal, in
     * that stack.
     */

    hPtr = Tcl_FindHashEntry(iPtr->lineLABCPtr, (char *) obj);
    if (hPtr) {
	CFWordBC *cfwPtr = Tcl_GetHashValue(hPtr);

	framePtr = cfwPtr->framePtr;
	framePtr->data.tebc.pc = (char *) (((ByteCode *)
		framePtr->data.tebc.codePtr)->codeStart + cfwPtr->pc);
	*cfPtrPtr = cfwPtr->framePtr;
	*wordPtr = cfwPtr->word;
	return;
    }
}

/*
 *----------------------------------------------------------------------
 *
 * Tcl_Eval --
 *
 *	Execute a Tcl command in a string. This function executes the script
 *	directly, rather than compiling it to bytecodes. Before the arrival of
 *	the bytecode compiler in Tcl 8.0 Tcl_Eval was the main function used
 *	for executing Tcl commands, but nowadays it isn't used much.
 *
 * Results:
 *	The return value is one of the return codes defined in tcl.h (such as
 *	TCL_OK), and interp's result contains a value to supplement the return
 *	code. The value of the result will persist only until the next call to
 *	Tcl_Eval or Tcl_EvalObj: you must copy it or lose it!
 *
 * Side effects:
 *	Can be almost arbitrary, depending on the commands in the script.
 *
 *----------------------------------------------------------------------
 */

int
Tcl_Eval(
    Tcl_Interp *interp,		/* Token for command interpreter (returned by
				 * previous call to Tcl_CreateInterp). */
    const char *script)		/* Pointer to TCL command to execute. */
{
    int code = Tcl_EvalEx(interp, script, -1, 0);

    /*
     * For backwards compatibility with old C code that predates the object
     * system in Tcl 8.0, we have to mirror the object result back into the
     * string result (some callers may expect it there).
     */

    (void) Tcl_GetStringResult(interp);
    return code;
}

/*
 *----------------------------------------------------------------------
 *
 * Tcl_EvalObj, Tcl_GlobalEvalObj --
 *
 *	These functions are deprecated but we keep them around for backwards
 *	compatibility reasons.
 *
 * Results:
 *	See the functions they call.
 *
 * Side effects:
 *	See the functions they call.
 *
 *----------------------------------------------------------------------
 */

int
Tcl_EvalObj(
    Tcl_Interp *interp,
    Tcl_Obj *objPtr)
{
    return Tcl_EvalObjEx(interp, objPtr, 0);
}
int
Tcl_GlobalEvalObj(
    Tcl_Interp *interp,
    Tcl_Obj *objPtr)
{
    return Tcl_EvalObjEx(interp, objPtr, TCL_EVAL_GLOBAL);
}

/*
 *----------------------------------------------------------------------
 *
 * Tcl_EvalObjEx, TclEvalObjEx --
 *
 *	Execute Tcl commands stored in a Tcl object. These commands are
 *	compiled into bytecodes if necessary, unless TCL_EVAL_DIRECT is
 *	specified.
 *
 * Results:
 *	The return value is one of the return codes defined in tcl.h (such as
 *	TCL_OK), and the interpreter's result contains a value to supplement
 *	the return code.
 *
 * Side effects:
 *	The object is converted, if necessary, to a ByteCode object that holds
 *	the bytecode instructions for the commands. Executing the commands
 *	will almost certainly have side effects that depend on those commands.
 *
 * TIP #280 : Keep public API, internally extended API.
 *----------------------------------------------------------------------
 */

int
Tcl_EvalObjEx(
    Tcl_Interp *interp,		/* Token for command interpreter (returned by
				 * a previous call to Tcl_CreateInterp). */
    register Tcl_Obj *objPtr,	/* Pointer to object containing commands to
				 * execute. */
    int flags)			/* Collection of OR-ed bits that control the
				 * evaluation of the script. Supported values
				 * are TCL_EVAL_GLOBAL and TCL_EVAL_DIRECT. */
{
    return TclEvalObjEx(interp, objPtr, flags, NULL, 0);
}

int
TclEvalObjEx(
    Tcl_Interp *interp,		/* Token for command interpreter (returned by
				 * a previous call to Tcl_CreateInterp). */
    register Tcl_Obj *objPtr,	/* Pointer to object containing commands to
				 * execute. */
    int flags,			/* Collection of OR-ed bits that control the
				 * evaluation of the script. Supported values
				 * are TCL_EVAL_GLOBAL and TCL_EVAL_DIRECT. */
    const CmdFrame *invoker,	/* Frame of the command doing the eval. */
    int word)			/* Index of the word which is in objPtr. */
{
    int result = TCL_OK;
    NRE_callback *rootPtr = TOP_CB(interp);

    result = TclNREvalObjEx(interp, objPtr, flags, invoker, word);
    return TclNRRunCallbacks(interp, result, rootPtr);
>>>>>>> a6461e6b
}

int
TclNREvalObjEx(
    Tcl_Interp *interp,		/* Token for command interpreter (returned by
				 * a previous call to Tcl_CreateInterp). */
    register Tcl_Obj *objPtr,	/* Pointer to object containing commands to
				 * execute. */
    int flags)			/* Collection of OR-ed bits that control the
				 * evaluation of the script. Supported values
				 * are TCL_EVAL_GLOBAL and TCL_EVAL_DIRECT. */
{
    Interp *iPtr = (Interp *) interp;
    int result;

    /*
     * This function consists of three independent blocks for: direct
     * evaluation of canonical lists, compilation and bytecode execution and
     * finally direct evaluation. Precisely one of these blocks will be run.
     */

    if (TclListObjIsCanonical(objPtr)) {
	Tcl_Obj *listPtr = objPtr;
	int objc;
	Tcl_Obj **objv;

	/*
	 * Pure List Optimization (no string representation). In this case, we
	 * can safely use Tcl_EvalObjv instead and get an appreciable
	 * improvement in execution speed. This is because it allows us to
	 * avoid a setFromAny step that would just pack everything into a
	 * string and back out again.
	 *
	 * This also preserves any associations between list elements and
	 * location information for such elements.
	 *
	 * This restriction has been relaxed a bit by storing in lists whether
	 * they are "canonical" or not (a canonical list being one that is
	 * either pure or that has its string rep derived by
	 * UpdateStringOfList from the internal rep).
	 */

	/*
	 * Shimmer protection! Always pass an unshared obj. The caller could
	 * incr the refCount of objPtr AFTER calling us! To be completely safe
	 * we always make a copy. The callback takes care od the refCounts for
	 * both listPtr and objPtr.
	 *
	 * FIXME OPT: preserve just the internal rep?
	 */

	Tcl_IncrRefCount(objPtr);
	listPtr = TclListObjCopy(interp, objPtr);
	Tcl_IncrRefCount(listPtr);
	TclDecrRefCount(objPtr);

	TclMarkTailcall(interp);
        TclNRAddCallback(interp, TEOEx_ListCallback, listPtr, NULL,
		NULL, NULL);

	ListObjGetElements(listPtr, objc, objv);
	return TclNREvalObjv(interp, objc, objv, flags, NULL);
    }

    if (!(flags & TCL_EVAL_DIRECT)) {
	/*
	 * Let the compiler/engine subsystem do the evaluation.
	 */

	int allowExceptions = (iPtr->evalFlags & TCL_ALLOW_EXCEPTIONS);
	ByteCode *codePtr;
	CallFrame *savedVarFramePtr = NULL;	/* Saves old copy of
						 * iPtr->varFramePtr in case
						 * TCL_EVAL_GLOBAL was set. */

        if (TclInterpReady(interp) != TCL_OK) {
            return TCL_ERROR;
        }
	if (flags & TCL_EVAL_GLOBAL) {
	    savedVarFramePtr = iPtr->varFramePtr;
	    iPtr->varFramePtr = iPtr->rootFramePtr;
	}
	Tcl_IncrRefCount(objPtr);
	codePtr = TclCompileObj(interp, objPtr);

	TclNRAddCallback(interp, TEOEx_ByteCodeCallback, savedVarFramePtr,
		objPtr, INT2PTR(allowExceptions), NULL);
        return TclNRExecuteByteCode(interp, codePtr);
    }

    {
	/*
	 * We're not supposed to use the compiler or byte-code
	 * interpreter. Let Tcl_EvalEx evaluate the command directly (and
	 * probably more slowly).
	 *
	 */

	const char *script;
	int numSrcBytes;

	Tcl_IncrRefCount(objPtr);
        script = Tcl_GetStringFromObj(objPtr, &numSrcBytes);
        result = Tcl_EvalEx(interp, script, numSrcBytes, flags);
	TclDecrRefCount(objPtr);
	return result;
    }
}

static int
TEOEx_ByteCodeCallback(
    ClientData data[],
    Tcl_Interp *interp,
    int result)
{
    Interp *iPtr = (Interp *) interp;
    CallFrame *savedVarFramePtr = data[0];
    Tcl_Obj *objPtr = data[1];
    int allowExceptions = PTR2INT(data[2]);

    if (iPtr->numLevels == 0) {
	if (result == TCL_RETURN) {
	    result = TclUpdateReturnInfo(iPtr);
	}
	if ((result != TCL_OK) && (result != TCL_ERROR) && !allowExceptions) {
	    const char *script;
	    int numSrcBytes;

	    ProcessUnexpectedResult(interp, result);
	    result = TCL_ERROR;
	    script = Tcl_GetStringFromObj(objPtr, &numSrcBytes);
	    Tcl_LogCommandInfo(interp, script, script, numSrcBytes);
	}

	/*
	 * We are returning to level 0, so should call TclResetCancellation.
	 * Let us just unset the flags inline.
	 */

	TclUnsetCancelFlags(iPtr);
    }
    iPtr->evalFlags = 0;

    /*
     * Restore the callFrame if this was a TCL_EVAL_GLOBAL.
     */

    if (savedVarFramePtr) {
	iPtr->varFramePtr = savedVarFramePtr;
    }

    TclDecrRefCount(objPtr);
    return result;
}

static int
TEOEx_ListCallback(
    ClientData data[],
    Tcl_Interp *interp,
    int result)
{
    Tcl_Obj *listPtr = data[0];

    TclDecrRefCount(listPtr);
    return result;
}

/*
 *----------------------------------------------------------------------
 *
 * ProcessUnexpectedResult --
 *
 *	Function called by Tcl_EvalObj to set the interpreter's result value
 *	to an appropriate error message when the code it evaluates returns an
 *	unexpected result code (not TCL_OK and not TCL_ERROR) to the topmost
 *	evaluation level.
 *
 * Results:
 *	None.
 *
 * Side effects:
 *	The interpreter result is set to an error message appropriate to the
 *	result code.
 *
 *----------------------------------------------------------------------
 */

static void
ProcessUnexpectedResult(
    Tcl_Interp *interp,		/* The interpreter in which the unexpected
				 * result code was returned. */
    int returnCode)		/* The unexpected result code. */
{
    char buf[TCL_INTEGER_SPACE];

    Tcl_ResetResult(interp);
    if (returnCode == TCL_BREAK) {
	Tcl_SetObjResult(interp, Tcl_NewStringObj(
		"invoked \"break\" outside of a loop", -1));
    } else if (returnCode == TCL_CONTINUE) {
	Tcl_SetObjResult(interp, Tcl_NewStringObj(
		"invoked \"continue\" outside of a loop", -1));
    } else {
	Tcl_SetObjResult(interp, Tcl_ObjPrintf(
		"command returned bad code: %d", returnCode));
    }
    sprintf(buf, "%d", returnCode);
    Tcl_SetErrorCode(interp, "TCL", "UNEXPECTED_RESULT_CODE", buf, NULL);
}

/*
 *---------------------------------------------------------------------------
 *
 * Tcl_ExprLong, Tcl_ExprDouble, Tcl_ExprBoolean --
 *
 *	Functions to evaluate an expression and return its value in a
 *	particular form.
 *
 * Results:
 *	Each of the functions below returns a standard Tcl result. If an error
 *	occurs then an error message is left in the interp's result. Otherwise
 *	the value of the expression, in the appropriate form, is stored at
 *	*ptr. If the expression had a result that was incompatible with the
 *	desired form then an error is returned.
 *
 * Side effects:
 *	None.
 *
 *---------------------------------------------------------------------------
 */

int
Tcl_ExprLong(
    Tcl_Interp *interp,		/* Context in which to evaluate the
				 * expression. */
    const char *exprstring,	/* Expression to evaluate. */
    long *ptr)			/* Where to store result. */
{
    register Tcl_Obj *exprPtr;
    int result = TCL_OK;
    if (*exprstring == '\0') {
	/*
	 * Legacy compatibility - return 0 for the zero-length string.
	 */

	*ptr = 0;
    } else {
	exprPtr = Tcl_NewStringObj(exprstring, -1);
	Tcl_IncrRefCount(exprPtr);
	result = Tcl_ExprLongObj(interp, exprPtr, ptr);
	Tcl_DecrRefCount(exprPtr);
	if (result != TCL_OK) {
	    (void) Tcl_GetStringResult(interp);
	}
    }
    return result;
}

int
Tcl_ExprDouble(
    Tcl_Interp *interp,		/* Context in which to evaluate the
				 * expression. */
    const char *exprstring,	/* Expression to evaluate. */
    double *ptr)		/* Where to store result. */
{
    register Tcl_Obj *exprPtr;
    int result = TCL_OK;

    if (*exprstring == '\0') {
	/*
	 * Legacy compatibility - return 0 for the zero-length string.
	 */

	*ptr = 0.0;
    } else {
	exprPtr = Tcl_NewStringObj(exprstring, -1);
	Tcl_IncrRefCount(exprPtr);
	result = Tcl_ExprDoubleObj(interp, exprPtr, ptr);
	Tcl_DecrRefCount(exprPtr);
				/* Discard the expression object. */
	if (result != TCL_OK) {
	    (void) Tcl_GetStringResult(interp);
	}
    }
    return result;
}

int
Tcl_ExprBoolean(
    Tcl_Interp *interp,		/* Context in which to evaluate the
				 * expression. */
    const char *exprstring,	/* Expression to evaluate. */
    int *ptr)			/* Where to store 0/1 result. */
{
    if (*exprstring == '\0') {
	/*
	 * An empty string. Just set the result boolean to 0 (false).
	 */

	*ptr = 0;
	return TCL_OK;
    } else {
	int result;
	Tcl_Obj *exprPtr = Tcl_NewStringObj(exprstring, -1);

	Tcl_IncrRefCount(exprPtr);
	result = Tcl_ExprBooleanObj(interp, exprPtr, ptr);
	Tcl_DecrRefCount(exprPtr);
	if (result != TCL_OK) {
	    /*
	     * Move the interpreter's object result to the string result, then
	     * reset the object result.
	     */

	    (void) Tcl_GetStringResult(interp);
	}
	return result;
    }
}

/*
 *--------------------------------------------------------------
 *
 * Tcl_ExprLongObj, Tcl_ExprDoubleObj, Tcl_ExprBooleanObj --
 *
 *	Functions to evaluate an expression in an object and return its value
 *	in a particular form.
 *
 * Results:
 *	Each of the functions below returns a standard Tcl result object. If
 *	an error occurs then an error message is left in the interpreter's
 *	result. Otherwise the value of the expression, in the appropriate
 *	form, is stored at *ptr. If the expression had a result that was
 *	incompatible with the desired form then an error is returned.
 *
 * Side effects:
 *	None.
 *
 *--------------------------------------------------------------
 */

int
Tcl_ExprLongObj(
    Tcl_Interp *interp,		/* Context in which to evaluate the
				 * expression. */
    register Tcl_Obj *objPtr,	/* Expression to evaluate. */
    long *ptr)			/* Where to store long result. */
{
    Tcl_Obj *resultPtr;
    int result, type;
    double d;
    ClientData internalPtr;

    result = Tcl_ExprObj(interp, objPtr, &resultPtr);
    if (result != TCL_OK) {
	return TCL_ERROR;
    }

    if (TclGetNumberFromObj(interp, resultPtr, &internalPtr, &type)!=TCL_OK) {
	return TCL_ERROR;
    }

    switch (type) {
    case TCL_NUMBER_DOUBLE: {
	mp_int big;

	d = *((const double *) internalPtr);
	Tcl_DecrRefCount(resultPtr);
	if (Tcl_InitBignumFromDouble(interp, d, &big) != TCL_OK) {
	    return TCL_ERROR;
	}
	resultPtr = Tcl_NewBignumObj(&big);
	/* FALLTHROUGH */
    }
    case TCL_NUMBER_LONG:
    case TCL_NUMBER_WIDE:
    case TCL_NUMBER_BIG:
	result = TclGetLongFromObj(interp, resultPtr, ptr);
	break;

    case TCL_NUMBER_NAN:
	Tcl_GetDoubleFromObj(interp, resultPtr, &d);
	result = TCL_ERROR;
    }

    Tcl_DecrRefCount(resultPtr);/* Discard the result object. */
    return result;
}

int
Tcl_ExprDoubleObj(
    Tcl_Interp *interp,		/* Context in which to evaluate the
				 * expression. */
    register Tcl_Obj *objPtr,	/* Expression to evaluate. */
    double *ptr)		/* Where to store double result. */
{
    Tcl_Obj *resultPtr;
    int result, type;
    ClientData internalPtr;

    result = Tcl_ExprObj(interp, objPtr, &resultPtr);
    if (result != TCL_OK) {
	return TCL_ERROR;
    }

    result = TclGetNumberFromObj(interp, resultPtr, &internalPtr, &type);
    if (result == TCL_OK) {
	switch (type) {
	case TCL_NUMBER_NAN:
#ifndef ACCEPT_NAN
	    result = Tcl_GetDoubleFromObj(interp, resultPtr, ptr);
	    break;
#endif
	case TCL_NUMBER_DOUBLE:
	    *ptr = *((const double *) internalPtr);
	    result = TCL_OK;
	    break;
	default:
	    result = Tcl_GetDoubleFromObj(interp, resultPtr, ptr);
	}
    }
    Tcl_DecrRefCount(resultPtr);/* Discard the result object. */
    return result;
}

int
Tcl_ExprBooleanObj(
    Tcl_Interp *interp,		/* Context in which to evaluate the
				 * expression. */
    register Tcl_Obj *objPtr,	/* Expression to evaluate. */
    int *ptr)			/* Where to store 0/1 result. */
{
    Tcl_Obj *resultPtr;
    int result;

    result = Tcl_ExprObj(interp, objPtr, &resultPtr);
    if (result == TCL_OK) {
	result = Tcl_GetBooleanFromObj(interp, resultPtr, ptr);
	Tcl_DecrRefCount(resultPtr);
				/* Discard the result object. */
    }
    return result;
}

/*
 *----------------------------------------------------------------------
 *
 * TclObjInvokeNamespace --
 *
 *	Object version: Invokes a Tcl command, given an objv/objc, from either
 *	the exposed or hidden set of commands in the given interpreter.
 *
 *	NOTE: The command is invoked in the global stack frame of the
 *	interpreter or namespace, thus it cannot see any current state on the
 *	stack of that interpreter.
 *
 * Results:
 *	A standard Tcl result.
 *
 * Side effects:
 *	Whatever the command does.
 *
 *----------------------------------------------------------------------
 */

int
TclObjInvokeNamespace(
    Tcl_Interp *interp,		/* Interpreter in which command is to be
				 * invoked. */
    int objc,			/* Count of arguments. */
    Tcl_Obj *const objv[],	/* Argument objects; objv[0] points to the
				 * name of the command to invoke. */
    Tcl_Namespace *nsPtr,	/* The namespace to use. */
    int flags)			/* Combination of flags controlling the call:
				 * TCL_INVOKE_HIDDEN, TCL_INVOKE_NO_UNKNOWN,
				 * or TCL_INVOKE_NO_TRACEBACK. */
{
    int result;
    Tcl_CallFrame *framePtr;

    /*
     * Make the specified namespace the current namespace and invoke the
     * command.
     */

    result = TclPushStackFrame(interp, &framePtr, nsPtr, /*isProcFrame*/0);
    if (result != TCL_OK) {
	return TCL_ERROR;
    }

    result = TclObjInvoke(interp, objc, objv, flags);

    TclPopStackFrame(interp);
    return result;
}

/*
 *----------------------------------------------------------------------
 *
 * TclObjInvoke --
 *
 *	Invokes a Tcl command, given an objv/objc, from either the exposed or
 *	the hidden sets of commands in the given interpreter.
 *
 * Results:
 *	A standard Tcl object result.
 *
 * Side effects:
 *	Whatever the command does.
 *
 *----------------------------------------------------------------------
 */

int
TclObjInvoke(
    Tcl_Interp *interp,		/* Interpreter in which command is to be
				 * invoked. */
    int objc,			/* Count of arguments. */
    Tcl_Obj *const objv[],	/* Argument objects; objv[0] points to the
				 * name of the command to invoke. */
    int flags)			/* Combination of flags controlling the call:
				 * TCL_INVOKE_HIDDEN, TCL_INVOKE_NO_UNKNOWN,
				 * or TCL_INVOKE_NO_TRACEBACK. */
{
    register Interp *iPtr = (Interp *) interp;
    Tcl_HashTable *hTblPtr;	/* Table of hidden commands. */
    const char *cmdName;	/* Name of the command from objv[0]. */
    Tcl_HashEntry *hPtr = NULL;
    Command *cmdPtr;
    int result;

    if (interp == NULL) {
	return TCL_ERROR;
    }

    if ((objc < 1) || (objv == NULL)) {
	Tcl_SetObjResult(interp, Tcl_NewStringObj(
                "illegal argument vector", -1));
	return TCL_ERROR;
    }

    if ((flags & TCL_INVOKE_HIDDEN) == 0) {
	Tcl_Panic("TclObjInvoke: called without TCL_INVOKE_HIDDEN");
    }

    if (TclInterpReady(interp) == TCL_ERROR) {
	return TCL_ERROR;
    }

    cmdName = TclGetString(objv[0]);
    hTblPtr = iPtr->hiddenCmdTablePtr;
    if (hTblPtr != NULL) {
	hPtr = Tcl_FindHashEntry(hTblPtr, cmdName);
    }
    if (hPtr == NULL) {
	Tcl_SetObjResult(interp, Tcl_ObjPrintf(
                "invalid hidden command name \"%s\"", cmdName));
        Tcl_SetErrorCode(interp, "TCL", "LOOKUP", "HIDDENTOKEN", cmdName,
                NULL);
	return TCL_ERROR;
    }
    cmdPtr = Tcl_GetHashValue(hPtr);

    /*
     * Invoke the command function.
     */

    iPtr->cmdCount++;
    if (cmdPtr->objProc != NULL) {
	result = cmdPtr->objProc(cmdPtr->objClientData, interp, objc, objv);
    } else {
	result = Tcl_NRCallObjProc(interp, cmdPtr->nreProc,
		cmdPtr->objClientData, objc, objv);
    }

    /*
     * If an error occurred, record information about what was being executed
     * when the error occurred.
     */

    if ((result == TCL_ERROR)
	    && ((flags & TCL_INVOKE_NO_TRACEBACK) == 0)
	    && ((iPtr->flags & ERR_ALREADY_LOGGED) == 0)) {
	int length;
	Tcl_Obj *command = Tcl_NewListObj(objc, objv);
	const char *cmdString;

	Tcl_IncrRefCount(command);
	cmdString = Tcl_GetStringFromObj(command, &length);
	Tcl_LogCommandInfo(interp, cmdString, cmdString, length);
	Tcl_DecrRefCount(command);
	iPtr->flags &= ~ERR_ALREADY_LOGGED;
    }
    return result;
}

/*
 *---------------------------------------------------------------------------
 *
 * Tcl_ExprString --
 *
 *	Evaluate an expression in a string and return its value in string
 *	form.
 *
 * Results:
 *	A standard Tcl result. If the result is TCL_OK, then the interp's
 *	result is set to the string value of the expression. If the result is
 *	TCL_ERROR, then the interp's result contains an error message.
 *
 * Side effects:
 *	A Tcl object is allocated to hold a copy of the expression string.
 *	This expression object is passed to Tcl_ExprObj and then deallocated.
 *
 *---------------------------------------------------------------------------
 */

int
Tcl_ExprString(
    Tcl_Interp *interp,		/* Context in which to evaluate the
				 * expression. */
    const char *expr)		/* Expression to evaluate. */
{
    int code = TCL_OK;

    if (expr[0] == '\0') {
	/*
	 * An empty string. Just set the interpreter's result to 0.
	 */

	Tcl_SetObjResult(interp, Tcl_NewIntObj(0));
    } else {
	Tcl_Obj *resultPtr, *exprObj = Tcl_NewStringObj(expr, -1);

	Tcl_IncrRefCount(exprObj);
	code = Tcl_ExprObj(interp, exprObj, &resultPtr);
	Tcl_DecrRefCount(exprObj);
	if (code == TCL_OK) {
	    Tcl_SetObjResult(interp, resultPtr);
	    Tcl_DecrRefCount(resultPtr);
	}
    }

    /*
     * Force the string rep of the interp result.
     */

    (void) Tcl_GetStringResult(interp);
    return code;
}

/*
 *----------------------------------------------------------------------
 *
 * Tcl_AppendObjToErrorInfo --
 *
 *	Add a Tcl_Obj value to the errorInfo field that describes the current
 *	error.
 *
 * Results:
 *	None.
 *
 * Side effects:
 *	The value of the Tcl_obj is appended to the errorInfo field. If we are
 *	just starting to log an error, errorInfo is initialized from the error
 *	message in the interpreter's result.
 *
 *----------------------------------------------------------------------
 */

void
Tcl_AppendObjToErrorInfo(
    Tcl_Interp *interp,		/* Interpreter to which error information
				 * pertains. */
    Tcl_Obj *objPtr)		/* Message to record. */
{
    int length;
    const char *message = TclGetStringFromObj(objPtr, &length);

    Tcl_IncrRefCount(objPtr);
    Tcl_AddObjErrorInfo(interp, message, length);
    Tcl_DecrRefCount(objPtr);
}

/*
 *----------------------------------------------------------------------
 *
 * Tcl_AddErrorInfo --
 *
 *	Add information to the errorInfo field that describes the current
 *	error.
 *
 * Results:
 *	None.
 *
 * Side effects:
 *	The contents of message are appended to the errorInfo field. If we are
 *	just starting to log an error, errorInfo is initialized from the error
 *	message in the interpreter's result.
 *
 *----------------------------------------------------------------------
 */

void
Tcl_AddErrorInfo(
    Tcl_Interp *interp,		/* Interpreter to which error information
				 * pertains. */
    const char *message)	/* Message to record. */
{
    Tcl_AddObjErrorInfo(interp, message, -1);
}

/*
 *----------------------------------------------------------------------
 *
 * Tcl_AddObjErrorInfo --
 *
 *	Add information to the errorInfo field that describes the current
 *	error. This routine differs from Tcl_AddErrorInfo by taking a byte
 *	pointer and length.
 *
 * Results:
 *	None.
 *
 * Side effects:
 *	"length" bytes from "message" are appended to the errorInfo field. If
 *	"length" is negative, use bytes up to the first NULL byte. If we are
 *	just starting to log an error, errorInfo is initialized from the error
 *	message in the interpreter's result.
 *
 *----------------------------------------------------------------------
 */

void
Tcl_AddObjErrorInfo(
    Tcl_Interp *interp,		/* Interpreter to which error information
				 * pertains. */
    const char *message,	/* Points to the first byte of an array of
				 * bytes of the message. */
    int length)			/* The number of bytes in the message. If < 0,
				 * then append all bytes up to a NULL byte. */
{
    register Interp *iPtr = (Interp *) interp;

    /*
     * If we are just starting to log an error, errorInfo is initialized from
     * the error message in the interpreter's result.
     */

    iPtr->flags |= ERR_LEGACY_COPY;
    if (iPtr->errorInfo == NULL) {
	if (iPtr->result[0] != 0) {
	    /*
	     * The interp's string result is set, apparently by some extension
	     * making a deprecated direct write to it. That extension may
	     * expect interp->result to continue to be set, so we'll take
	     * special pains to avoid clearing it, until we drop support for
	     * interp->result completely.
	     */

	    iPtr->errorInfo = Tcl_NewStringObj(iPtr->result, -1);
	} else {
	    iPtr->errorInfo = iPtr->objResultPtr;
	}
	Tcl_IncrRefCount(iPtr->errorInfo);
	if (!iPtr->errorCode) {
	    Tcl_SetErrorCode(interp, "NONE", NULL);
	}
    }

    /*
     * Now append "message" to the end of errorInfo.
     */

    if (length != 0) {
	if (Tcl_IsShared(iPtr->errorInfo)) {
	    Tcl_DecrRefCount(iPtr->errorInfo);
	    iPtr->errorInfo = Tcl_DuplicateObj(iPtr->errorInfo);
	    Tcl_IncrRefCount(iPtr->errorInfo);
	}
	Tcl_AppendToObj(iPtr->errorInfo, message, length);
    }
}

/*
 *---------------------------------------------------------------------------
 *
 * Tcl_VarEvalVA --
 *
 *	Given a variable number of string arguments, concatenate them all
 *	together and execute the result as a Tcl command.
 *
 * Results:
 *	A standard Tcl return result. An error message or other result may be
 *	left in the interp's result.
 *
 * Side effects:
 *	Depends on what was done by the command.
 *
 *---------------------------------------------------------------------------
 */

int
Tcl_VarEvalVA(
    Tcl_Interp *interp,		/* Interpreter in which to evaluate command */
    va_list argList)		/* Variable argument list. */
{
    Tcl_DString buf;
    char *string;
    int result;

    /*
     * Copy the strings one after the other into a single larger string. Use
     * stack-allocated space for small commands, but if the command gets too
     * large than call ckalloc to create the space.
     */

    Tcl_DStringInit(&buf);
    while (1) {
	string = va_arg(argList, char *);
	if (string == NULL) {
	    break;
	}
	Tcl_DStringAppend(&buf, string, -1);
    }

    result = Tcl_Eval(interp, Tcl_DStringValue(&buf));
    Tcl_DStringFree(&buf);
    return result;
}

/*
 *----------------------------------------------------------------------
 *
 * Tcl_VarEval --
 *
 *	Given a variable number of string arguments, concatenate them all
 *	together and execute the result as a Tcl command.
 *
 * Results:
 *	A standard Tcl return result. An error message or other result may be
 *	left in interp->result.
 *
 * Side effects:
 *	Depends on what was done by the command.
 *
 *----------------------------------------------------------------------
 */
	/* ARGSUSED */
int
Tcl_VarEval(
    Tcl_Interp *interp,
    ...)
{
    va_list argList;
    int result;

    va_start(argList, interp);
    result = Tcl_VarEvalVA(interp, argList);
    va_end(argList);

    return result;
}

/*
 *----------------------------------------------------------------------
 *
 * Tcl_GlobalEval --
 *
 *	Evaluate a command at global level in an interpreter.
 *
 * Results:
 *	A standard Tcl result is returned, and the interp's result is modified
 *	accordingly.
 *
 * Side effects:
 *	The command string is executed in interp, and the execution is carried
 *	out in the variable context of global level (no functions active),
 *	just as if an "uplevel #0" command were being executed.
 *
 *----------------------------------------------------------------------
 */

int
Tcl_GlobalEval(
    Tcl_Interp *interp,		/* Interpreter in which to evaluate
				 * command. */
    const char *command)	/* Command to evaluate. */
{
    register Interp *iPtr = (Interp *) interp;
    int result;
    CallFrame *savedVarFramePtr;

    savedVarFramePtr = iPtr->varFramePtr;
    iPtr->varFramePtr = iPtr->rootFramePtr;
    result = Tcl_Eval(interp, command);
    iPtr->varFramePtr = savedVarFramePtr;
    return result;
}

/*
 *----------------------------------------------------------------------
 *
 * Tcl_SetRecursionLimit --
 *
 *	Set the maximum number of recursive calls that may be active for an
 *	interpreter at once.
 *
 * Results:
 *	The return value is the old limit on nesting for interp.
 *
 * Side effects:
 *	None.
 *
 *----------------------------------------------------------------------
 */

int
Tcl_SetRecursionLimit(
    Tcl_Interp *interp,		/* Interpreter whose nesting limit is to be
				 * set. */
    int depth)			/* New value for maximimum depth. */
{
    Interp *iPtr = (Interp *) interp;
    int old;

    old = iPtr->maxNestingDepth;
    if (depth > 0) {
	iPtr->maxNestingDepth = depth;
    }
    return old;
}

/*
 *----------------------------------------------------------------------
 *
 * Tcl_AllowExceptions --
 *
 *	Sets a flag in an interpreter so that exceptions can occur in the next
 *	call to Tcl_Eval without them being turned into errors.
 *
 * Results:
 *	None.
 *
 * Side effects:
 *	The TCL_ALLOW_EXCEPTIONS flag gets set in the interpreter's evalFlags
 *	structure. See the reference documentation for more details.
 *
 *----------------------------------------------------------------------
 */

void
Tcl_AllowExceptions(
    Tcl_Interp *interp)		/* Interpreter in which to set flag. */
{
    Interp *iPtr = (Interp *) interp;

    iPtr->evalFlags |= TCL_ALLOW_EXCEPTIONS;
}

/*
 *----------------------------------------------------------------------
 *
 * Tcl_GetVersion --
 *
 *	Get the Tcl major, minor, and patchlevel version numbers and the
 *	release type. A patch is a release type TCL_FINAL_RELEASE with a
 *	patchLevel > 0.
 *
 * Results:
 *	None.
 *
 * Side effects:
 *	None.
 *
 *----------------------------------------------------------------------
 */

void
Tcl_GetVersion(
    int *majorV,
    int *minorV,
    int *patchLevelV,
    int *type)
{
    if (majorV != NULL) {
	*majorV = TCL_MAJOR_VERSION;
    }
    if (minorV != NULL) {
	*minorV = TCL_MINOR_VERSION;
    }
    if (patchLevelV != NULL) {
	*patchLevelV = TCL_RELEASE_SERIAL;
    }
    if (type != NULL) {
	*type = TCL_RELEASE_LEVEL;
    }
}

/*
 *----------------------------------------------------------------------
 *
 * Math Functions --
 *
 *	This page contains the functions that implement all of the built-in
 *	math functions for expressions.
 *
 * Results:
 *	Each function returns TCL_OK if it succeeds and pushes an Tcl object
 *	holding the result. If it fails it returns TCL_ERROR and leaves an
 *	error message in the interpreter's result.
 *
 * Side effects:
 *	None.
 *
 *----------------------------------------------------------------------
 */

static int
ExprCeilFunc(
    ClientData clientData,	/* Ignored */
    Tcl_Interp *interp,		/* The interpreter in which to execute the
				 * function. */
    int objc,			/* Actual parameter count. */
    Tcl_Obj *const *objv)	/* Actual parameter list. */
{
    int code;
    double d;
    mp_int big;

    if (objc != 2) {
	MathFuncWrongNumArgs(interp, 2, objc, objv);
	return TCL_ERROR;
    }
    code = Tcl_GetDoubleFromObj(interp, objv[1], &d);
#ifdef ACCEPT_NAN
    if ((code != TCL_OK) && (objv[1]->typePtr == &tclDoubleType)) {
	Tcl_SetObjResult(interp, objv[1]);
	return TCL_OK;
    }
#endif
    if (code != TCL_OK) {
	return TCL_ERROR;
    }

    if (Tcl_GetBignumFromObj(NULL, objv[1], &big) == TCL_OK) {
	Tcl_SetObjResult(interp, Tcl_NewDoubleObj(TclCeil(&big)));
	mp_clear(&big);
    } else {
	Tcl_SetObjResult(interp, Tcl_NewDoubleObj(ceil(d)));
    }
    return TCL_OK;
}

static int
ExprFloorFunc(
    ClientData clientData,	/* Ignored */
    Tcl_Interp *interp,		/* The interpreter in which to execute the
				 * function. */
    int objc,			/* Actual parameter count. */
    Tcl_Obj *const *objv)	/* Actual parameter list. */
{
    int code;
    double d;
    mp_int big;

    if (objc != 2) {
	MathFuncWrongNumArgs(interp, 2, objc, objv);
	return TCL_ERROR;
    }
    code = Tcl_GetDoubleFromObj(interp, objv[1], &d);
#ifdef ACCEPT_NAN
    if ((code != TCL_OK) && (objv[1]->typePtr == &tclDoubleType)) {
	Tcl_SetObjResult(interp, objv[1]);
	return TCL_OK;
    }
#endif
    if (code != TCL_OK) {
	return TCL_ERROR;
    }

    if (Tcl_GetBignumFromObj(NULL, objv[1], &big) == TCL_OK) {
	Tcl_SetObjResult(interp, Tcl_NewDoubleObj(TclFloor(&big)));
	mp_clear(&big);
    } else {
	Tcl_SetObjResult(interp, Tcl_NewDoubleObj(floor(d)));
    }
    return TCL_OK;
}

static int
ExprIsqrtFunc(
    ClientData clientData,	/* Ignored */
    Tcl_Interp *interp,		/* The interpreter in which to execute. */
    int objc,			/* Actual parameter count. */
    Tcl_Obj *const *objv)	/* Actual parameter list. */
{
    ClientData ptr;
    int type;
    double d;
    Tcl_WideInt w;
    mp_int big;
    int exact = 0;		/* Flag ==1 if the argument can be represented
				 * in a double as an exact integer. */

    /*
     * Check syntax.
     */

    if (objc != 2) {
	MathFuncWrongNumArgs(interp, 2, objc, objv);
	return TCL_ERROR;
    }

    /*
     * Make sure that the arg is a number.
     */

    if (TclGetNumberFromObj(interp, objv[1], &ptr, &type) != TCL_OK) {
	return TCL_ERROR;
    }

    switch (type) {
    case TCL_NUMBER_NAN:
	Tcl_GetDoubleFromObj(interp, objv[1], &d);
	return TCL_ERROR;
    case TCL_NUMBER_DOUBLE:
	d = *((const double *) ptr);
	if (d < 0) {
	    goto negarg;
	}
#ifdef IEEE_FLOATING_POINT
	if (d <= MAX_EXACT) {
	    exact = 1;
	}
#endif
	if (!exact) {
	    if (Tcl_InitBignumFromDouble(interp, d, &big) != TCL_OK) {
		return TCL_ERROR;
	    }
	}
	break;
    case TCL_NUMBER_BIG:
	if (Tcl_GetBignumFromObj(interp, objv[1], &big) != TCL_OK) {
	    return TCL_ERROR;
	}
	if (SIGN(&big) == MP_NEG) {
	    mp_clear(&big);
	    goto negarg;
	}
	break;
    default:
	if (Tcl_GetWideIntFromObj(interp, objv[1], &w) != TCL_OK) {
	    return TCL_ERROR;
	}
	if (w < 0) {
	    goto negarg;
	}
	d = (double) w;
#ifdef IEEE_FLOATING_POINT
	if (d < MAX_EXACT) {
	    exact = 1;
	}
#endif
	if (!exact) {
	    Tcl_GetBignumFromObj(interp, objv[1], &big);
	}
	break;
    }

    if (exact) {
	Tcl_SetObjResult(interp, Tcl_NewWideIntObj((Tcl_WideInt) sqrt(d)));
    } else {
	mp_int root;

	mp_init(&root);
	mp_sqrt(&big, &root);
	mp_clear(&big);
	Tcl_SetObjResult(interp, Tcl_NewBignumObj(&root));
    }
    return TCL_OK;

  negarg:
    Tcl_SetObjResult(interp, Tcl_NewStringObj(
            "square root of negative argument", -1));
    Tcl_SetErrorCode(interp, "ARITH", "DOMAIN",
	    "domain error: argument not in valid range", NULL);
    return TCL_ERROR;
}

static int
ExprSqrtFunc(
    ClientData clientData,	/* Ignored */
    Tcl_Interp *interp,		/* The interpreter in which to execute the
				 * function. */
    int objc,			/* Actual parameter count. */
    Tcl_Obj *const *objv)	/* Actual parameter list. */
{
    int code;
    double d;
    mp_int big;

    if (objc != 2) {
	MathFuncWrongNumArgs(interp, 2, objc, objv);
	return TCL_ERROR;
    }
    code = Tcl_GetDoubleFromObj(interp, objv[1], &d);
#ifdef ACCEPT_NAN
    if ((code != TCL_OK) && (objv[1]->typePtr == &tclDoubleType)) {
	Tcl_SetObjResult(interp, objv[1]);
	return TCL_OK;
    }
#endif
    if (code != TCL_OK) {
	return TCL_ERROR;
    }
    if ((d >= 0.0) && TclIsInfinite(d)
	    && (Tcl_GetBignumFromObj(NULL, objv[1], &big) == TCL_OK)) {
	mp_int root;

	mp_init(&root);
	mp_sqrt(&big, &root);
	mp_clear(&big);
	Tcl_SetObjResult(interp, Tcl_NewDoubleObj(TclBignumToDouble(&root)));
	mp_clear(&root);
    } else {
	Tcl_SetObjResult(interp, Tcl_NewDoubleObj(sqrt(d)));
    }
    return TCL_OK;
}

static int
ExprUnaryFunc(
    ClientData clientData,	/* Contains the address of a function that
				 * takes one double argument and returns a
				 * double result. */
    Tcl_Interp *interp,		/* The interpreter in which to execute the
				 * function. */
    int objc,			/* Actual parameter count */
    Tcl_Obj *const *objv)	/* Actual parameter list */
{
    int code;
    double d;
    double (*func)(double) = (double (*)(double)) clientData;

    if (objc != 2) {
	MathFuncWrongNumArgs(interp, 2, objc, objv);
	return TCL_ERROR;
    }
    code = Tcl_GetDoubleFromObj(interp, objv[1], &d);
#ifdef ACCEPT_NAN
    if ((code != TCL_OK) && (objv[1]->typePtr == &tclDoubleType)) {
	d = objv[1]->internalRep.doubleValue;
	Tcl_ResetResult(interp);
	code = TCL_OK;
    }
#endif
    if (code != TCL_OK) {
	return TCL_ERROR;
    }
    errno = 0;
    return CheckDoubleResult(interp, func(d));
}

static int
CheckDoubleResult(
    Tcl_Interp *interp,
    double dResult)
{
#ifndef ACCEPT_NAN
    if (TclIsNaN(dResult)) {
	TclExprFloatError(interp, dResult);
	return TCL_ERROR;
    }
#endif
    if ((errno == ERANGE) && ((dResult == 0.0) || TclIsInfinite(dResult))) {
	/*
	 * When ERANGE signals under/overflow, just accept 0.0 or +/-Inf
	 */
    } else if (errno != 0) {
	/*
	 * Report other errno values as errors.
	 */

	TclExprFloatError(interp, dResult);
	return TCL_ERROR;
    }
    Tcl_SetObjResult(interp, Tcl_NewDoubleObj(dResult));
    return TCL_OK;
}

static int
ExprBinaryFunc(
    ClientData clientData,	/* Contains the address of a function that
				 * takes two double arguments and returns a
				 * double result. */
    Tcl_Interp *interp,		/* The interpreter in which to execute the
				 * function. */
    int objc,			/* Actual parameter count. */
    Tcl_Obj *const *objv)	/* Parameter vector. */
{
    int code;
    double d1, d2;
    double (*func)(double, double) = (double (*)(double, double)) clientData;

    if (objc != 3) {
	MathFuncWrongNumArgs(interp, 3, objc, objv);
	return TCL_ERROR;
    }
    code = Tcl_GetDoubleFromObj(interp, objv[1], &d1);
#ifdef ACCEPT_NAN
    if ((code != TCL_OK) && (objv[1]->typePtr == &tclDoubleType)) {
	d1 = objv[1]->internalRep.doubleValue;
	Tcl_ResetResult(interp);
	code = TCL_OK;
    }
#endif
    if (code != TCL_OK) {
	return TCL_ERROR;
    }
    code = Tcl_GetDoubleFromObj(interp, objv[2], &d2);
#ifdef ACCEPT_NAN
    if ((code != TCL_OK) && (objv[2]->typePtr == &tclDoubleType)) {
	d2 = objv[2]->internalRep.doubleValue;
	Tcl_ResetResult(interp);
	code = TCL_OK;
    }
#endif
    if (code != TCL_OK) {
	return TCL_ERROR;
    }
    errno = 0;
    return CheckDoubleResult(interp, func(d1, d2));
}

static int
ExprAbsFunc(
    ClientData clientData,	/* Ignored. */
    Tcl_Interp *interp,		/* The interpreter in which to execute the
				 * function. */
    int objc,			/* Actual parameter count. */
    Tcl_Obj *const *objv)	/* Parameter vector. */
{
    ClientData ptr;
    int type;
    mp_int big;

    if (objc != 2) {
	MathFuncWrongNumArgs(interp, 2, objc, objv);
	return TCL_ERROR;
    }

    if (TclGetNumberFromObj(interp, objv[1], &ptr, &type) != TCL_OK) {
	return TCL_ERROR;
    }

    if (type == TCL_NUMBER_LONG) {
	long l = *((const long *) ptr);

	if (l > (long)0) {
	    goto unChanged;
	} else if (l == (long)0) {
	    const char *string = objv[1]->bytes;
	    if (string) {
		while (*string != '0') {
		    if (*string == '-') {
			Tcl_SetObjResult(interp, Tcl_NewLongObj(0));
			return TCL_OK;
		    }
		    string++;
		}
	    }
	    goto unChanged;
	} else if (l == LONG_MIN) {
	    TclBNInitBignumFromLong(&big, l);
	    goto tooLarge;
	}
	Tcl_SetObjResult(interp, Tcl_NewLongObj(-l));
	return TCL_OK;
    }

    if (type == TCL_NUMBER_DOUBLE) {
	double d = *((const double *) ptr);
	static const double poszero = 0.0;

	/*
	 * We need to distinguish here between positive 0.0 and negative -0.0.
	 * [Bug 2954959]
	 */

	if (d == -0.0) {
	    if (!memcmp(&d, &poszero, sizeof(double))) {
		goto unChanged;
	    }
	} else if (d > -0.0) {
	    goto unChanged;
	}
	Tcl_SetObjResult(interp, Tcl_NewDoubleObj(-d));
	return TCL_OK;
    }

#ifndef NO_WIDE_TYPE
    if (type == TCL_NUMBER_WIDE) {
	Tcl_WideInt w = *((const Tcl_WideInt *) ptr);

	if (w >= (Tcl_WideInt)0) {
	    goto unChanged;
	}
	if (w == LLONG_MIN) {
	    TclBNInitBignumFromWideInt(&big, w);
	    goto tooLarge;
	}
	Tcl_SetObjResult(interp, Tcl_NewWideIntObj(-w));
	return TCL_OK;
    }
#endif

    if (type == TCL_NUMBER_BIG) {
	if (mp_cmp_d((const mp_int *) ptr, 0) == MP_LT) {
	    Tcl_GetBignumFromObj(NULL, objv[1], &big);
	tooLarge:
	    mp_neg(&big, &big);
	    Tcl_SetObjResult(interp, Tcl_NewBignumObj(&big));
	} else {
	unChanged:
	    Tcl_SetObjResult(interp, objv[1]);
	}
	return TCL_OK;
    }

    if (type == TCL_NUMBER_NAN) {
#ifdef ACCEPT_NAN
	Tcl_SetObjResult(interp, objv[1]);
	return TCL_OK;
#else
	double d;

	Tcl_GetDoubleFromObj(interp, objv[1], &d);
	return TCL_ERROR;
#endif
    }
    return TCL_OK;
}

static int
ExprBoolFunc(
    ClientData clientData,	/* Ignored. */
    Tcl_Interp *interp,		/* The interpreter in which to execute the
				 * function. */
    int objc,			/* Actual parameter count. */
    Tcl_Obj *const *objv)	/* Actual parameter vector. */
{
    int value;

    if (objc != 2) {
	MathFuncWrongNumArgs(interp, 2, objc, objv);
	return TCL_ERROR;
    }
    if (Tcl_GetBooleanFromObj(interp, objv[1], &value) != TCL_OK) {
	return TCL_ERROR;
    }
    Tcl_SetObjResult(interp, Tcl_NewBooleanObj(value));
    return TCL_OK;
}

static int
ExprDoubleFunc(
    ClientData clientData,	/* Ignored. */
    Tcl_Interp *interp,		/* The interpreter in which to execute the
				 * function. */
    int objc,			/* Actual parameter count. */
    Tcl_Obj *const *objv)	/* Actual parameter vector. */
{
    double dResult;

    if (objc != 2) {
	MathFuncWrongNumArgs(interp, 2, objc, objv);
	return TCL_ERROR;
    }
    if (Tcl_GetDoubleFromObj(interp, objv[1], &dResult) != TCL_OK) {
#ifdef ACCEPT_NAN
	if (objv[1]->typePtr == &tclDoubleType) {
	    Tcl_SetObjResult(interp, objv[1]);
	    return TCL_OK;
	}
#endif
	return TCL_ERROR;
    }
    Tcl_SetObjResult(interp, Tcl_NewDoubleObj(dResult));
    return TCL_OK;
}

static int
ExprEntierFunc(
    ClientData clientData,	/* Ignored. */
    Tcl_Interp *interp,		/* The interpreter in which to execute the
				 * function. */
    int objc,			/* Actual parameter count. */
    Tcl_Obj *const *objv)	/* Actual parameter vector. */
{
    double d;
    int type;
    ClientData ptr;

    if (objc != 2) {
	MathFuncWrongNumArgs(interp, 2, objc, objv);
	return TCL_ERROR;
    }
    if (TclGetNumberFromObj(interp, objv[1], &ptr, &type) != TCL_OK) {
	return TCL_ERROR;
    }

    if (type == TCL_NUMBER_DOUBLE) {
	d = *((const double *) ptr);
	if ((d >= (double)LONG_MAX) || (d <= (double)LONG_MIN)) {
	    mp_int big;

	    if (Tcl_InitBignumFromDouble(interp, d, &big) != TCL_OK) {
		/* Infinity */
		return TCL_ERROR;
	    }
	    Tcl_SetObjResult(interp, Tcl_NewBignumObj(&big));
	    return TCL_OK;
	} else {
	    long result = (long) d;

	    Tcl_SetObjResult(interp, Tcl_NewLongObj(result));
	    return TCL_OK;
	}
    }

    if (type != TCL_NUMBER_NAN) {
	/*
	 * All integers are already of integer type.
	 */

	Tcl_SetObjResult(interp, objv[1]);
	return TCL_OK;
    }

    /*
     * Get the error message for NaN.
     */

    Tcl_GetDoubleFromObj(interp, objv[1], &d);
    return TCL_ERROR;
}

static int
ExprIntFunc(
    ClientData clientData,	/* Ignored. */
    Tcl_Interp *interp,		/* The interpreter in which to execute the
				 * function. */
    int objc,			/* Actual parameter count. */
    Tcl_Obj *const *objv)	/* Actual parameter vector. */
{
    long iResult;
    Tcl_Obj *objPtr;
    if (ExprEntierFunc(NULL, interp, objc, objv) != TCL_OK) {
	return TCL_ERROR;
    }
    objPtr = Tcl_GetObjResult(interp);
    if (TclGetLongFromObj(NULL, objPtr, &iResult) != TCL_OK) {
	/*
	 * Truncate the bignum; keep only bits in long range.
	 */

	mp_int big;

	Tcl_GetBignumFromObj(NULL, objPtr, &big);
	mp_mod_2d(&big, (int) CHAR_BIT * sizeof(long), &big);
	objPtr = Tcl_NewBignumObj(&big);
	Tcl_IncrRefCount(objPtr);
	TclGetLongFromObj(NULL, objPtr, &iResult);
	Tcl_DecrRefCount(objPtr);
    }
    Tcl_SetObjResult(interp, Tcl_NewLongObj(iResult));
    return TCL_OK;
}

static int
ExprWideFunc(
    ClientData clientData,	/* Ignored. */
    Tcl_Interp *interp,		/* The interpreter in which to execute the
				 * function. */
    int objc,			/* Actual parameter count. */
    Tcl_Obj *const *objv)	/* Actual parameter vector. */
{
    Tcl_WideInt wResult;
    Tcl_Obj *objPtr;

    if (ExprEntierFunc(NULL, interp, objc, objv) != TCL_OK) {
	return TCL_ERROR;
    }
    objPtr = Tcl_GetObjResult(interp);
    if (Tcl_GetWideIntFromObj(NULL, objPtr, &wResult) != TCL_OK) {
	/*
	 * Truncate the bignum; keep only bits in wide int range.
	 */

	mp_int big;

	Tcl_GetBignumFromObj(NULL, objPtr, &big);
	mp_mod_2d(&big, (int) CHAR_BIT * sizeof(Tcl_WideInt), &big);
	objPtr = Tcl_NewBignumObj(&big);
	Tcl_IncrRefCount(objPtr);
	Tcl_GetWideIntFromObj(NULL, objPtr, &wResult);
	Tcl_DecrRefCount(objPtr);
    }
    Tcl_SetObjResult(interp, Tcl_NewWideIntObj(wResult));
    return TCL_OK;
}

static int
ExprRandFunc(
    ClientData clientData,	/* Ignored. */
    Tcl_Interp *interp,		/* The interpreter in which to execute the
				 * function. */
    int objc,			/* Actual parameter count. */
    Tcl_Obj *const *objv)	/* Actual parameter vector. */
{
    Interp *iPtr = (Interp *) interp;
    double dResult;
    long tmp;			/* Algorithm assumes at least 32 bits. Only
				 * long guarantees that. See below. */
    Tcl_Obj *oResult;

    if (objc != 1) {
	MathFuncWrongNumArgs(interp, 1, objc, objv);
	return TCL_ERROR;
    }

    if (!(iPtr->flags & RAND_SEED_INITIALIZED)) {
	iPtr->flags |= RAND_SEED_INITIALIZED;

	/*
	 * Take into consideration the thread this interp is running in order
	 * to insure different seeds in different threads (bug #416643)
	 */

	iPtr->randSeed = TclpGetClicks() + (PTR2INT(Tcl_GetCurrentThread())<<12);

	/*
	 * Make sure 1 <= randSeed <= (2^31) - 2. See below.
	 */

	iPtr->randSeed &= (unsigned long) 0x7fffffff;
	if ((iPtr->randSeed == 0) || (iPtr->randSeed == 0x7fffffff)) {
	    iPtr->randSeed ^= 123459876;
	}
    }

    /*
     * Generate the random number using the linear congruential generator
     * defined by the following recurrence:
     *		seed = ( IA * seed ) mod IM
     * where IA is 16807 and IM is (2^31) - 1. The recurrence maps a seed in
     * the range [1, IM - 1] to a new seed in that same range. The recurrence
     * maps IM to 0, and maps 0 back to 0, so those two values must not be
     * allowed as initial values of seed.
     *
     * In order to avoid potential problems with integer overflow, the
     * recurrence is implemented in terms of additional constants IQ and IR
     * such that
     *		IM = IA*IQ + IR
     * None of the operations in the implementation overflows a 32-bit signed
     * integer, and the C type long is guaranteed to be at least 32 bits wide.
     *
     * For more details on how this algorithm works, refer to the following
     * papers:
     *
     *	S.K. Park & K.W. Miller, "Random number generators: good ones are hard
     *	to find," Comm ACM 31(10):1192-1201, Oct 1988
     *
     *	W.H. Press & S.A. Teukolsky, "Portable random number generators,"
     *	Computers in Physics 6(5):522-524, Sep/Oct 1992.
     */

#define RAND_IA		16807
#define RAND_IM		2147483647
#define RAND_IQ		127773
#define RAND_IR		2836
#define RAND_MASK	123459876

    tmp = iPtr->randSeed/RAND_IQ;
    iPtr->randSeed = RAND_IA*(iPtr->randSeed - tmp*RAND_IQ) - RAND_IR*tmp;
    if (iPtr->randSeed < 0) {
	iPtr->randSeed += RAND_IM;
    }

    /*
     * Since the recurrence keeps seed values in the range [1, RAND_IM - 1],
     * dividing by RAND_IM yields a double in the range (0, 1).
     */

    dResult = iPtr->randSeed * (1.0/RAND_IM);

    /*
     * Push a Tcl object with the result.
     */

    TclNewDoubleObj(oResult, dResult);
    Tcl_SetObjResult(interp, oResult);
    return TCL_OK;
}

static int
ExprRoundFunc(
    ClientData clientData,	/* Ignored. */
    Tcl_Interp *interp,		/* The interpreter in which to execute the
				 * function. */
    int objc,			/* Actual parameter count. */
    Tcl_Obj *const *objv)	/* Parameter vector. */
{
    double d;
    ClientData ptr;
    int type;

    if (objc != 2) {
	MathFuncWrongNumArgs(interp, 2, objc, objv);
	return TCL_ERROR;
    }

    if (TclGetNumberFromObj(interp, objv[1], &ptr, &type) != TCL_OK) {
	return TCL_ERROR;
    }

    if (type == TCL_NUMBER_DOUBLE) {
	double fractPart, intPart;
	long max = LONG_MAX, min = LONG_MIN;

	fractPart = modf(*((const double *) ptr), &intPart);
	if (fractPart <= -0.5) {
	    min++;
	} else if (fractPart >= 0.5) {
	    max--;
	}
	if ((intPart >= (double)max) || (intPart <= (double)min)) {
	    mp_int big;

	    if (Tcl_InitBignumFromDouble(interp, intPart, &big) != TCL_OK) {
		/* Infinity */
		return TCL_ERROR;
	    }
	    if (fractPart <= -0.5) {
		mp_sub_d(&big, 1, &big);
	    } else if (fractPart >= 0.5) {
		mp_add_d(&big, 1, &big);
	    }
	    Tcl_SetObjResult(interp, Tcl_NewBignumObj(&big));
	    return TCL_OK;
	} else {
	    long result = (long)intPart;

	    if (fractPart <= -0.5) {
		result--;
	    } else if (fractPart >= 0.5) {
		result++;
	    }
	    Tcl_SetObjResult(interp, Tcl_NewLongObj(result));
	    return TCL_OK;
	}
    }

    if (type != TCL_NUMBER_NAN) {
	/*
	 * All integers are already rounded
	 */

	Tcl_SetObjResult(interp, objv[1]);
	return TCL_OK;
    }

    /*
     * Get the error message for NaN.
     */

    Tcl_GetDoubleFromObj(interp, objv[1], &d);
    return TCL_ERROR;
}

static int
ExprSrandFunc(
    ClientData clientData,	/* Ignored. */
    Tcl_Interp *interp,		/* The interpreter in which to execute the
				 * function. */
    int objc,			/* Actual parameter count. */
    Tcl_Obj *const *objv)	/* Parameter vector. */
{
    Interp *iPtr = (Interp *) interp;
    long i = 0;			/* Initialized to avoid compiler warning. */

    /*
     * Convert argument and use it to reset the seed.
     */

    if (objc != 2) {
	MathFuncWrongNumArgs(interp, 2, objc, objv);
	return TCL_ERROR;
    }

    if (TclGetLongFromObj(NULL, objv[1], &i) != TCL_OK) {
	Tcl_Obj *objPtr;
	mp_int big;

	if (Tcl_GetBignumFromObj(interp, objv[1], &big) != TCL_OK) {
	    /* TODO: more ::errorInfo here? or in caller? */
	    return TCL_ERROR;
	}

	mp_mod_2d(&big, (int) CHAR_BIT * sizeof(long), &big);
	objPtr = Tcl_NewBignumObj(&big);
	Tcl_IncrRefCount(objPtr);
	TclGetLongFromObj(NULL, objPtr, &i);
	Tcl_DecrRefCount(objPtr);
    }

    /*
     * Reset the seed. Make sure 1 <= randSeed <= 2^31 - 2. See comments in
     * ExprRandFunc for more details.
     */

    iPtr->flags |= RAND_SEED_INITIALIZED;
    iPtr->randSeed = i;
    iPtr->randSeed &= (unsigned long) 0x7fffffff;
    if ((iPtr->randSeed == 0) || (iPtr->randSeed == 0x7fffffff)) {
	iPtr->randSeed ^= 123459876;
    }

    /*
     * To avoid duplicating the random number generation code we simply clean
     * up our state and call the real random number function. That function
     * will always succeed.
     */

    return ExprRandFunc(clientData, interp, 1, objv);
}

/*
 *----------------------------------------------------------------------
 *
 * MathFuncWrongNumArgs --
 *
 *	Generate an error message when a math function presents the wrong
 *	number of arguments.
 *
 * Results:
 *	None.
 *
 * Side effects:
 *	An error message is stored in the interpreter result.
 *
 *----------------------------------------------------------------------
 */

static void
MathFuncWrongNumArgs(
    Tcl_Interp *interp,		/* Tcl interpreter */
    int expected,		/* Formal parameter count. */
    int found,			/* Actual parameter count. */
    Tcl_Obj *const *objv)	/* Actual parameter vector. */
{
    const char *name = Tcl_GetString(objv[0]);
    const char *tail = name + strlen(name);

    while (tail > name+1) {
	tail--;
	if (*tail == ':' && tail[-1] == ':') {
	    name = tail+1;
	    break;
	}
    }
    Tcl_SetObjResult(interp, Tcl_ObjPrintf(
	    "too %s arguments for math function \"%s\"",
	    (found < expected ? "few" : "many"), name));
    Tcl_SetErrorCode(interp, "TCL", "WRONGARGS", NULL);
}

#ifdef USE_DTRACE
/*
 *----------------------------------------------------------------------
 *
 * DTraceObjCmd --
 *
 *	This function is invoked to process the "::tcl::dtrace" Tcl command.
 *
 * Results:
 *	A standard Tcl object result.
 *
 * Side effects:
 *	The 'tcl-probe' DTrace probe is triggered (if it is enabled).
 *
 *----------------------------------------------------------------------
 */

static int
DTraceObjCmd(
    ClientData dummy,		/* Not used. */
    Tcl_Interp *interp,		/* Current interpreter. */
    int objc,			/* Number of arguments. */
    Tcl_Obj *const objv[])	/* Argument objects. */
{
    if (TCL_DTRACE_TCL_PROBE_ENABLED()) {
	char *a[10];
	int i = 0;

	while (i++ < 10) {
	    a[i-1] = i < objc ? TclGetString(objv[i]) : NULL;
	}
	TCL_DTRACE_TCL_PROBE(a[0], a[1], a[2], a[3], a[4], a[5], a[6], a[7],
		a[8], a[9]);
    }
    return TCL_OK;
}

/*
 *----------------------------------------------------------------------
 *
 * DTraceCmdReturn --
 *
 *	NR callback for DTrace command return probes.
 *
 * Results:
 *	None.
 *
 * Side effects:
 *	None.
 *
 *----------------------------------------------------------------------
 */

static int
DTraceCmdReturn(
    ClientData data[],
    Tcl_Interp *interp,
    int result)
{
    char *cmdName = TclGetString((Tcl_Obj *) data[0]);

    if (TCL_DTRACE_CMD_RETURN_ENABLED()) {
	TCL_DTRACE_CMD_RETURN(cmdName, result);
    }
    if (TCL_DTRACE_CMD_RESULT_ENABLED()) {
	Tcl_Obj *r = Tcl_GetObjResult(interp);

	TCL_DTRACE_CMD_RESULT(cmdName, result, TclGetString(r), r);
    }
    return result;
}

TCL_DTRACE_DEBUG_LOG()

#endif /* USE_DTRACE */

/*
 *----------------------------------------------------------------------
 *
 * Tcl_NRCallObjProc --
 *
 *	This function calls an objProc directly while managing things properly
 *	if it happens to be an NR objProc. It is meant to be used by extenders
 *	that provide an NR implementation of a command, as this function
 *	permits a trivial coding of the non-NR objProc.
 *
 * Results:
 *	The return value is a standard Tcl completion code such as TCL_OK or
 *	TCL_ERROR. A result or error message is left in interp's result.
 *
 * Side effects:
 *	Depends on the objProc.
 *
 *----------------------------------------------------------------------
 */

int
Tcl_NRCallObjProc(
    Tcl_Interp *interp,
    Tcl_ObjCmdProc *objProc,
    ClientData clientData,
    int objc,
    Tcl_Obj *const objv[])
{
    int result = TCL_OK;
#ifdef USE_DTRACE
    if (TCL_DTRACE_CMD_ARGS_ENABLED()) {
	const char *a[10];
	int i = 0;

	while (i < 10) {
	    a[i] = i < objc ? TclGetString(objv[i]) : NULL; i++;
	}
	TCL_DTRACE_CMD_ARGS(a[0], a[1], a[2], a[3], a[4], a[5], a[6], a[7],
		a[8], a[9]);
    }
    if ((TCL_DTRACE_CMD_RETURN_ENABLED() || TCL_DTRACE_CMD_RESULT_ENABLED())
	    && objc) {
	TclNRAddCallback(interp, DTraceCmdReturn, objv[0], NULL, NULL, NULL);
    }
    if (TCL_DTRACE_CMD_ENTRY_ENABLED() && objc) {
	TCL_DTRACE_CMD_ENTRY(TclGetString(objv[0]), objc - 1,
		(Tcl_Obj **)(objv + 1));
    }
#endif /* USE_DTRACE */

    TclNRSetRoot(interp);
    result = objProc(clientData, interp, objc, objv);
    return TclNRRunCallbacks(interp, result);
}

/*
 *----------------------------------------------------------------------
 *
 * Tcl_NRCreateCommand --
 *
 *	Define a new NRE-enabled object-based command in a command table.
 *
 * Results:
 *	The return value is a token for the command, which can be used in
 *	future calls to Tcl_GetCommandName.
 *
 * Side effects:
 *	If no command named "cmdName" already exists for interp, one is
 *	created. Otherwise, if a command does exist, then if the object-based
 *	Tcl_ObjCmdProc is TclInvokeStringCommand, we assume Tcl_CreateCommand
 *	was called previously for the same command and just set its
 *	Tcl_ObjCmdProc to the argument "proc"; otherwise, we delete the old
 *	command.
 *
 *	In the future, during bytecode evaluation when "cmdName" is seen as
 *	the name of a command by Tcl_EvalObj or Tcl_Eval, the object-based
 *	Tcl_ObjCmdProc proc will be called. When the command is deleted from
 *	the table, deleteProc will be called. See the manual entry for details
 *	on the calling sequence.
 *
 *----------------------------------------------------------------------
 */

Tcl_Command
Tcl_NRCreateCommand(
    Tcl_Interp *interp,		/* Token for command interpreter (returned by
				 * previous call to Tcl_CreateInterp). */
    const char *cmdName,	/* Name of command. If it contains namespace
				 * qualifiers, the new command is put in the
				 * specified namespace; otherwise it is put in
				 * the global namespace. */
    Tcl_ObjCmdProc *proc,	/* Object-based function to associate with
				 * name, provides direct access for direct
				 * calls. */
    Tcl_ObjCmdProc *nreProc,	/* Object-based function to associate with
				 * name, provides NR implementation */
    ClientData clientData,	/* Arbitrary value to pass to object
				 * function. */
    Tcl_CmdDeleteProc *deleteProc)
				/* If not NULL, gives a function to call when
				 * this command is deleted. */
{
    Command *cmdPtr = (Command *)
	    Tcl_CreateObjCommand(interp,cmdName,proc,clientData,deleteProc);

    cmdPtr->nreProc = nreProc;
    return (Tcl_Command) cmdPtr;
}

/****************************************************************************
 * Stuff for the public api
 ****************************************************************************/

int
Tcl_NREvalObj(
    Tcl_Interp *interp,
    Tcl_Obj *objPtr,
    int flags)
{
    return TclNREvalObjEx(interp, objPtr, flags);
}

int
Tcl_NREvalObjv(
    Tcl_Interp *interp,		/* Interpreter in which to evaluate the
				 * command. Also used for error reporting. */
    int objc,			/* Number of words in command. */
    Tcl_Obj *const objv[],	/* An array of pointers to objects that are
				 * the words that make up the command. */
    int flags)			/* Collection of OR-ed bits that control the
				 * evaluation of the script. Only
				 * TCL_EVAL_GLOBAL, TCL_EVAL_INVOKE and
				 * TCL_EVAL_NOERR are currently supported. */
{
    return TclNREvalObjv(interp, objc, objv, flags, NULL);
}

int
Tcl_NRCmdSwap(
    Tcl_Interp *interp,
    Tcl_Command cmd,
    int objc,
    Tcl_Obj *const objv[],
    int flags)
{
    return TclNREvalObjv(interp, objc, objv, flags, (Command *) cmd);
}

/*****************************************************************************
 * Stuff for tailcalls
 *****************************************************************************
 *
 * Just to show that IT CAN BE DONE! The precise semantics are not simple,
 * require more thought. Possibly need a new Tcl return code to do it right?
 * Questions include:
 *   (1) How is the objc/objv tailcall to be run? My current thinking is that
 *	 it should essentially be
 *	     [tailcall a b c] <=> [uplevel 1 [list a b c]]
 *	 with two caveats
 *	     (a) the current frame is dropped first, after running all pending
 *		 cleanup tasks and saving its namespace
 *	     (b) 'a' is looked up in the returning frame's namespace, but the
 *		 command is run in the context to which we are returning
 *	 Current implementation does this if [tailcall] is called from within
 *	 a proc, errors otherwise.
 *   (2) Should a tailcall bypass [catch] in the returning frame? Current
 *	 implementation does not (or does it? Changed, test!) - it causes an
 *	 error.
 *
 * FIXME NRE!
 */

void
TclMarkTailcall(
    Tcl_Interp *interp)
{
    Interp *iPtr = (Interp *) interp;

    if (iPtr->deferredCallbacks == NULL) {
	TclNRAddCallback(interp, NRCommand, NULL, NULL,
                NULL, NULL);
        iPtr->deferredCallbacks = TOP_CB(interp);
    }
}

void
TclSkipTailcall(
    Tcl_Interp *interp)
{
    Interp *iPtr = (Interp *) interp;

    TclMarkTailcall(interp);
    iPtr->deferredCallbacks->data[1] = INT2PTR(1);
}

void
TclPushTailcallPoint(
    Tcl_Interp *interp)
{
    TclNRAddCallback(interp, NRCommand, NULL, NULL, NULL, NULL);
    ((Interp *) interp)->numLevels++;
}

#if !NRE_STACK_DEBUG
static int
NRStackBottom(
    ClientData data[],
    Tcl_Interp *interp,
    int result)
{
    Interp *iPtr = (Interp *) interp;
    ExecEnv *eePtr = iPtr->execEnvPtr;
    NRE_stack *this = eePtr->NRStack;
    NRE_stack *prev = data[0];

    if (!prev) {
        /* empty stack, free it */
        ckfree(this);
        eePtr->NRStack = NULL;
        TOP_CB(interp) = NULL;
        return result;
    }
    
    /*
     * Go back to the previous stack.
     */

    eePtr->NRStack = prev;
    eePtr->callbackPtr = &prev->items[NRE_STACK_SIZE-1];
    
    /*
     * Keep this stack in reserve. If this one had a successor, free that one:
     * we always keep just one in reserve. 
     */
    
    if (this->next) {
        ckfree (this->next);
        this->next = NULL;
    }

    return result;
}

int level = 0;
    
NRE_callback *
TclNewCallback(
    Tcl_Interp *interp)
{
    Interp *iPtr = (Interp *) interp;
    ExecEnv *eePtr = iPtr->execEnvPtr;
    NRE_stack *this = eePtr->NRStack, *orig;

    if (eePtr->callbackPtr &&
            (eePtr->callbackPtr < &this->items[NRE_STACK_SIZE-1])) {
        stackReady:
        return ++eePtr->callbackPtr;
    }

    if (!eePtr->callbackPtr) {
        this = NULL;
    }
    orig = this;
    
    if (this && this->next) {
        this = this->next;
    } else {
        this = (NRE_stack *) ckalloc(sizeof(NRE_stack));
        this->next = NULL;
    }
    eePtr->NRStack = this;
    eePtr->callbackPtr = &this->items[-1];
    TclNRAddCallback(interp, NRStackBottom, orig, NULL, NULL, NULL);

    NRE_ASSERT(eePtr->callbackPtr == &this->items[0]);

    goto stackReady;
}

NRE_callback *
TclPopCallback(
    Tcl_Interp *interp)
{
    return ((Interp *)interp)->execEnvPtr->callbackPtr--;
}

NRE_callback *
TclNextCallback(
    NRE_callback *cbPtr)
{

    if (cbPtr->procPtr == NRStackBottom) {
        NRE_stack *prev = cbPtr->data[0];

        if (!prev) {
            return NULL;
        }
        cbPtr = &prev->items[NRE_STACK_SIZE];
    }
    return --cbPtr;
}

#endif
void
TclSetTailcall(
    Tcl_Interp *interp,
    Tcl_Obj *listPtr)
{
    /*
     * Find the splicing spot: right before the NRCommand of the thing
     * being tailcalled. Note that we skip NRCommands marked by a 1 in data[1]
     * (used by command redirectors).
     */

    NRE_callback *runPtr;

    for (runPtr = TOP_CB(interp); runPtr; runPtr = NEXT_CB(runPtr)) {
       if (((runPtr->procPtr) == NRCommand) && !runPtr->data[1]) {
            break;
        }
    }
    if (!runPtr) {
        Tcl_Panic("tailcall cannot find the right splicing spot: should not happen!");
    }
    runPtr->data[1] = listPtr;
}

int
TclNRTailcallObjCmd(
    ClientData clientData,
    Tcl_Interp *interp,
    int objc,
    Tcl_Obj *const objv[])
{
    Interp *iPtr = (Interp *) interp;

    if (objc < 1) {
	Tcl_WrongNumArgs(interp, 1, objv, "?command? ?arg ...?");
	return TCL_ERROR;
    }

    if (!(iPtr->varFramePtr->isProcCallFrame & 1)) {	/* or is upleveled */
        Tcl_SetObjResult(interp, Tcl_NewStringObj(
                "tailcall can only be called from a proc or lambda", -1));
        Tcl_SetErrorCode(interp, "TCL", "TAILCALL", "ILLEGAL", NULL);
	return TCL_ERROR;
    }

    /*
     * Invocation without args just clears a scheduled tailcall; invocation
     * with an argument replaces any previously scheduled tailcall.
     */

    if (iPtr->varFramePtr->tailcallPtr) {
        Tcl_DecrRefCount(iPtr->varFramePtr->tailcallPtr);
        iPtr->varFramePtr->tailcallPtr = NULL;
    }

    /*
     * Create the callback to actually evaluate the tailcalled
     * command, then set it in the varFrame so that PopCallFrame can use it
     * at the proper time. Being lazy: exploit the TclNRAddCallBack macro to
     * build the callback.
     */

    if (objc > 1) {
        Tcl_Obj *listPtr, *nsObjPtr;
        Tcl_Namespace *nsPtr = (Tcl_Namespace *) iPtr->varFramePtr->nsPtr;
        Tcl_Namespace *ns1Ptr;

        /* The tailcall data is in a Tcl list: the first element is the
         * namespace, the rest the command to be tailcalled. */
        
        listPtr = Tcl_NewListObj(objc, objv);

        nsObjPtr = Tcl_NewStringObj(nsPtr->fullName, -1);
        if ((TCL_OK != TclGetNamespaceFromObj(interp, nsObjPtr, &ns1Ptr))
                || (nsPtr != ns1Ptr)) {
            Tcl_Panic("Tailcall failed to find the proper namespace");
        }
 	TclListObjSetElement(interp, listPtr, 0, nsObjPtr);
        
        iPtr->varFramePtr->tailcallPtr = listPtr;
    }
    return TCL_RETURN;
}

int
TclNRTailcallEval(
    ClientData data[],
    Tcl_Interp *interp,
    int result)
{
    Interp *iPtr = (Interp *) interp;
    Tcl_Obj *listPtr = data[0], *nsObjPtr;
    Tcl_Namespace *nsPtr;
    int objc;
    Tcl_Obj **objv;

    Tcl_ListObjGetElements(interp, listPtr, &objc, &objv); 
    nsObjPtr = objv[0];
    
    if (result == TCL_OK) {
	result = TclGetNamespaceFromObj(interp, nsObjPtr, &nsPtr);
    }

    if (result != TCL_OK) {
        /*
         * Tailcall execution was preempted, eg by an intervening catch or by
         * a now-gone namespace: cleanup and return.
         */

        TailcallCleanup(data, interp, result);
        return result;
    }

    /*
     * Perform the tailcall
     */

    TclMarkTailcall(interp);
    TclNRAddCallback(interp, TailcallCleanup, listPtr, NULL, NULL,NULL);
    iPtr->lookupNsPtr = (Namespace *) nsPtr;
    return TclNREvalObjv(interp, objc-1, objv+1, 0, NULL);
}

static int
TailcallCleanup(
    ClientData data[],
    Tcl_Interp *interp,
    int result)
{
    Tcl_DecrRefCount((Tcl_Obj *) data[0]);
    return result;
}

void
Tcl_NRAddCallback(
    Tcl_Interp *interp,
    Tcl_NRPostProc *postProcPtr,
    ClientData data0,
    ClientData data1,
    ClientData data2,
    ClientData data3)
{
    if (!(postProcPtr)) {
	Tcl_Panic("Adding a callback without an objProc?!");
    }
    TclNRAddCallback(interp, postProcPtr, data0, data1, data2, data3);
}

/*
 *----------------------------------------------------------------------
 *
 * TclNRCoroutineObjCmd -- (and friends)
 *
 *	This object-based function is invoked to process the "coroutine" Tcl
 *	command. It is heavily based on "apply".
 *
 * Results:
 *	A standard Tcl object result value.
 *
 * Side effects:
 *	A new procedure gets created.
 *
 * ** FIRST EXPERIMENTAL IMPLEMENTATION **
 *
 * It is fairly amateurish and not up to our standards - mainly in terms of
 * error messages and [info] interaction. Just to test the infrastructure in
 * teov and tebc.
 *----------------------------------------------------------------------
 */

#define iPtr ((Interp *) interp)

int
TclNRYieldObjCmd(
    ClientData clientData,
    Tcl_Interp *interp,
    int objc,
    Tcl_Obj *const objv[])
{
    CoroutineData *corPtr = iPtr->execEnvPtr->corPtr;

    if (objc > 2) {
	Tcl_WrongNumArgs(interp, 1, objv, "?returnValue?");
	return TCL_ERROR;
    }

    if (!corPtr) {
	Tcl_SetObjResult(interp, Tcl_NewStringObj(
                "yield can only be called in a coroutine", -1));
	Tcl_SetErrorCode(interp, "TCL", "COROUTINE", "ILLEGAL_YIELD", NULL);
	return TCL_ERROR;
    }

    if (objc == 2) {
	Tcl_SetObjResult(interp, objv[1]);
    }

    NRE_ASSERT(!COR_IS_SUSPENDED(corPtr));
    TclNRAddCallback(interp, TclNRCoroutineActivateCallback, corPtr,
            clientData, NULL, NULL);
    return TCL_OK;
}

int
TclNRYieldToObjCmd(
    ClientData clientData,
    Tcl_Interp *interp,
    int objc,
    Tcl_Obj *const objv[])
{
    CoroutineData *corPtr = iPtr->execEnvPtr->corPtr;
    Tcl_Obj *listPtr, *nsObjPtr;
    Tcl_Namespace *nsPtr = (Tcl_Namespace *) iPtr->varFramePtr->nsPtr;
    Tcl_Namespace *ns1Ptr;

    if (objc < 2) {
	Tcl_WrongNumArgs(interp, 1, objv, "command ?arg ...?");
	return TCL_ERROR;
    }

    if (!corPtr) {
	Tcl_SetObjResult(interp, Tcl_NewStringObj(
                "yieldto can only be called in a coroutine", -1));
	Tcl_SetErrorCode(interp, "TCL", "COROUTINE", "ILLEGAL_YIELD", NULL);
	return TCL_ERROR;
    }

    /*
     * Add the tailcall in the caller env, then just yield.
     *
     * This is essentially code from TclNRTailcallObjCmd
     */

    listPtr = Tcl_NewListObj(objc, objv);

    nsObjPtr = Tcl_NewStringObj(nsPtr->fullName, -1);
    if ((TCL_OK != TclGetNamespaceFromObj(interp, nsObjPtr, &ns1Ptr))
	    || (nsPtr != ns1Ptr)) {
	Tcl_Panic("yieldto failed to find the proper namespace");
    }
    TclListObjSetElement(interp, listPtr, 0, nsObjPtr);


    /*
     * Add the callback in the caller's env, then instruct TEBC to yield.
     */

    iPtr->execEnvPtr = corPtr->callerEEPtr;
    TclSetTailcall(interp, listPtr);
    iPtr->execEnvPtr = corPtr->eePtr;

    return TclNRYieldObjCmd(INT2PTR(CORO_ACTIVATE_YIELDM), interp, 1, objv);
}

static int
RewindCoroutineCallback(
    ClientData data[],
    Tcl_Interp *interp,
    int result)
{
    return Tcl_RestoreInterpState(interp, data[0]);
}

static int
RewindCoroutine(
    CoroutineData *corPtr,
    int result)
{
    Tcl_Interp *interp = corPtr->eePtr->interp;
    Tcl_InterpState state = Tcl_SaveInterpState(interp, result);

    NRE_ASSERT(COR_IS_SUSPENDED(corPtr));
    NRE_ASSERT(corPtr->eePtr != NULL);
    NRE_ASSERT(corPtr->eePtr != iPtr->execEnvPtr);

    corPtr->eePtr->rewind = 1;
    TclNRAddCallback(interp, RewindCoroutineCallback, state,
	    NULL, NULL, NULL);
    return TclNRInterpCoroutine(corPtr, interp, 0, NULL);
}

static void
DeleteCoroutine(
    ClientData clientData)
{
    CoroutineData *corPtr = clientData;
    Tcl_Interp *interp = corPtr->eePtr->interp;

    if (COR_IS_SUSPENDED(corPtr)) {
        TclNRSetRoot(interp);
	TclNRRunCallbacks(interp, RewindCoroutine(corPtr,TCL_OK));
    }
}

static int
NRCoroutineCallerCallback(
    ClientData data[],
    Tcl_Interp *interp,
    int result)
{
    CoroutineData *corPtr = data[0];
    Command *cmdPtr = corPtr->cmdPtr;

    /*
     * This is the last callback in the caller execEnv, right before switching
     * to the coroutine's
     */

    NRE_ASSERT(iPtr->execEnvPtr == corPtr->callerEEPtr);

    if (!corPtr->eePtr) {
	/*
	 * The execEnv was wound down but not deleted for our sake. We finish
	 * the job here. The caller context has already been restored.
	 */

	NRE_ASSERT(iPtr->varFramePtr == corPtr->caller.varFramePtr);
	NRE_ASSERT(iPtr->framePtr == corPtr->caller.framePtr);
	ckfree(corPtr);
	return result;
    }

    NRE_ASSERT(COR_IS_SUSPENDED(corPtr));
    SAVE_CONTEXT(corPtr->running);
    RESTORE_CONTEXT(corPtr->caller);

    if (cmdPtr->flags & CMD_IS_DELETED) {
	/*
	 * The command was deleted while it was running: wind down the
	 * execEnv, this will do the complete cleanup. RewindCoroutine will
	 * restore both the caller's context and interp state.
	 */

	return RewindCoroutine(corPtr, result);
    }

    return result;
}

static int
NRCoroutineExitCallback(
    ClientData data[],
    Tcl_Interp *interp,
    int result)
{
    CoroutineData *corPtr = data[0];
    Command *cmdPtr = corPtr->cmdPtr;

    /*
     * This runs at the bottom of the Coroutine's execEnv: it will be executed
     * when the coroutine returns or is wound down, but not when it yields. It
     * deletes the coroutine and restores the caller's environment.
     */

    NRE_ASSERT(interp == corPtr->eePtr->interp);
    NRE_ASSERT(iPtr->execEnvPtr == corPtr->eePtr);
    NRE_ASSERT(!COR_IS_SUSPENDED(corPtr));
    NRE_ASSERT((corPtr->callerEEPtr->callbackPtr->procPtr == NRCoroutineCallerCallback));

    if (TOP_CB(interp) != NULL) {
        NRE_callback *cleanPtr = TOP_CB(interp);
        TOP_CB(interp) = NULL;
        cleanPtr->procPtr(cleanPtr->data, interp, TCL_OK);
    }

    cmdPtr->deleteProc = NULL;
    Tcl_DeleteCommandFromToken(interp, (Tcl_Command) cmdPtr);
    TclCleanupCommandMacro(cmdPtr);

    corPtr->eePtr->corPtr = NULL;
    TclDeleteExecEnv(corPtr->eePtr);
    corPtr->eePtr = NULL;

    corPtr->stackLevel = NULL;

    RESTORE_CONTEXT(corPtr->caller);
    iPtr->execEnvPtr = corPtr->callerEEPtr;
    iPtr->numLevels++;

    return result;
}

/*
 *----------------------------------------------------------------------
 *
 * TclNRCoroutineActivateCallback --
 *
 *      This is the workhorse for coroutines: it implements both yield and
 *      resume.
 *
 *      It is important that both be implemented in the same callback: the
 *      detection of the impossibility to suspend due to a busy C-stack relies
 *      on the precise position of a local variable in the stack. We do not
 *      want the compiler to play tricks on us, either by moving things around
 *      or inlining.
 *
 *----------------------------------------------------------------------
 */

int
TclNRCoroutineActivateCallback(
    ClientData data[],
    Tcl_Interp *interp,
    int result)
{
    CoroutineData *corPtr = data[0];
    int type = PTR2INT(data[1]);
    int numLevels, unused;
    int *stackLevel = &unused;

    if (!corPtr->stackLevel) {
        /*
         * -- Coroutine is suspended --
         * Push the callback to restore the caller's context on yield or
         * return.
         */

        TclNRAddCallback(interp, NRCoroutineCallerCallback, corPtr,
                NULL, NULL, NULL);

        /*
         * Record the stackLevel at which the resume is happening, then swap
         * the interp's environment to make it suitable to run this coroutine.
         */

        corPtr->stackLevel = stackLevel;
        numLevels = corPtr->auxNumLevels;
        corPtr->auxNumLevels = iPtr->numLevels;

        SAVE_CONTEXT(corPtr->caller);
        corPtr->callerEEPtr = iPtr->execEnvPtr;
        RESTORE_CONTEXT(corPtr->running);
        iPtr->execEnvPtr = corPtr->eePtr;
        iPtr->numLevels += numLevels;
    } else {
        /*
         * Coroutine is active: yield
         */

        if (corPtr->stackLevel != stackLevel) {
            Tcl_SetObjResult(interp, Tcl_NewStringObj(
                    "cannot yield: C stack busy", -1));
            Tcl_SetErrorCode(interp, "TCL", "COROUTINE", "CANT_YIELD",
                    NULL);
            return TCL_ERROR;
        }

        if (type == CORO_ACTIVATE_YIELD) {
            corPtr->nargs = COROUTINE_ARGUMENTS_SINGLE_OPTIONAL;
        } else if (type == CORO_ACTIVATE_YIELDM) {
            corPtr->nargs = COROUTINE_ARGUMENTS_ARBITRARY;
        } else {
            Tcl_Panic("Yield received an option which is not implemented");
        }

        corPtr->stackLevel = NULL;

        numLevels = iPtr->numLevels;
        iPtr->numLevels = corPtr->auxNumLevels;
        corPtr->auxNumLevels = numLevels - corPtr->auxNumLevels;

        iPtr->execEnvPtr = corPtr->callerEEPtr;
    }

    return TCL_OK;
}

/*
 *----------------------------------------------------------------------
 *
 * NRCoroInjectObjCmd --
 *
 *      Implementation of [::tcl::unsupported::inject] command.
 *
 *----------------------------------------------------------------------
 */

static int
NRCoroInjectObjCmd(
    ClientData clientData,
    Tcl_Interp *interp,
    int objc,
    Tcl_Obj *const objv[])
{
    Command *cmdPtr;
    CoroutineData *corPtr;
    ExecEnv *savedEEPtr = iPtr->execEnvPtr;

    /*
     * Usage more or less like tailcall:
     *   inject coroName cmd ?arg1 arg2 ...?
     */

    if (objc < 3) {
	Tcl_WrongNumArgs(interp, 1, objv, "coroName cmd ?arg1 arg2 ...?");
	return TCL_ERROR;
    }

    cmdPtr = (Command *) Tcl_GetCommandFromObj(interp, objv[1]);
    if ((!cmdPtr) || (cmdPtr->nreProc != TclNRInterpCoroutine)) {
        Tcl_SetObjResult(interp, Tcl_NewStringObj(
                "can only inject a command into a coroutine", -1));
        Tcl_SetErrorCode(interp, "TCL", "LOOKUP", "COROUTINE",
                TclGetString(objv[1]), NULL);
        return TCL_ERROR;
    }

    corPtr = cmdPtr->objClientData;
    if (!COR_IS_SUSPENDED(corPtr)) {
        Tcl_SetObjResult(interp, Tcl_NewStringObj(
                "can only inject a command into a suspended coroutine", -1));
        Tcl_SetErrorCode(interp, "TCL", "COROUTINE", "ACTIVE", NULL);
        return TCL_ERROR;
    }

    /*
     * Add the callback to the coro's execEnv, so that it is the first thing
     * to happen when the coro is resumed.
     */

    iPtr->execEnvPtr = corPtr->eePtr;
    TclNREvalObjEx(interp, Tcl_NewListObj(objc-2, objv+2), 0);
    iPtr->execEnvPtr = savedEEPtr;

    return TCL_OK;
}

int
TclNRInterpCoroutine(
    ClientData clientData,
    Tcl_Interp *interp,		/* Current interpreter. */
    int objc,			/* Number of arguments. */
    Tcl_Obj *const objv[])	/* Argument objects. */
{
    CoroutineData *corPtr = clientData;

    if (!COR_IS_SUSPENDED(corPtr)) {
	Tcl_SetObjResult(interp, Tcl_ObjPrintf(
                "coroutine \"%s\" is already running",
                Tcl_GetString(objv[0])));
	Tcl_SetErrorCode(interp, "TCL", "COROUTINE", "BUSY", NULL);
	return TCL_ERROR;
    }

    /*
     * Parse all the arguments to work out what to feed as the result of the
     * [yield]. TRICKY POINT: objc==0 happens here! It occurs when a coroutine
     * is deleted!
     */

    switch (corPtr->nargs) {
    case COROUTINE_ARGUMENTS_SINGLE_OPTIONAL:
        if (objc == 2) {
            Tcl_SetObjResult(interp, objv[1]);
        } else if (objc > 2) {
            Tcl_WrongNumArgs(interp, 1, objv, "?arg?");
            return TCL_ERROR;
        }
        break;
    default:
        if (corPtr->nargs != objc-1) {
            Tcl_SetObjResult(interp,
                    Tcl_NewStringObj("wrong coro nargs; how did we get here? "
                    "not implemented!", -1));
            Tcl_SetErrorCode(interp, "TCL", "WRONGARGS", NULL);
            return TCL_ERROR;
        }
        /* fallthrough */
    case COROUTINE_ARGUMENTS_ARBITRARY:
        if (objc > 1) {
            Tcl_SetObjResult(interp, Tcl_NewListObj(objc-1, objv+1));
        }
        break;
    }

    TclNRAddCallback(interp, TclNRCoroutineActivateCallback, corPtr,
            NULL, NULL, NULL);
    return TCL_OK;
}

/*
 *----------------------------------------------------------------------
 *
 * TclNRCoroutineObjCmd --
 *
 *      Implementation of [coroutine] command; see documentation for
 *      description of what this does.
 *
 *----------------------------------------------------------------------
 */

int
TclNRCoroutineObjCmd(
    ClientData dummy,		/* Not used. */
    Tcl_Interp *interp,		/* Current interpreter. */
    int objc,			/* Number of arguments. */
    Tcl_Obj *const objv[])	/* Argument objects. */
{
    Command *cmdPtr;
    CoroutineData *corPtr;
    const char *fullName, *procName;
    Namespace *nsPtr, *altNsPtr, *cxtNsPtr;
    Tcl_DString ds;
    Namespace *lookupNsPtr = iPtr->varFramePtr->nsPtr;

    if (objc < 3) {
	Tcl_WrongNumArgs(interp, 1, objv, "name cmd ?arg ...?");
	return TCL_ERROR;
    }

    /*
     * FIXME: this is copy/pasted from Tcl_ProcObjCommand. Should have
     * something in tclUtil.c to find the FQ name.
     */

    fullName = TclGetString(objv[1]);
    TclGetNamespaceForQualName(interp, fullName, NULL, 0,
	    &nsPtr, &altNsPtr, &cxtNsPtr, &procName);

    if (nsPtr == NULL) {
	Tcl_SetObjResult(interp, Tcl_ObjPrintf(
                "can't create procedure \"%s\": unknown namespace",
                fullName));
        Tcl_SetErrorCode(interp, "TCL", "LOOKUP", "NAMESPACE", NULL);
	return TCL_ERROR;
    }
    if (procName == NULL) {
	Tcl_SetObjResult(interp, Tcl_ObjPrintf(
                "can't create procedure \"%s\": bad procedure name",
                fullName));
        Tcl_SetErrorCode(interp, "TCL", "VALUE", "COMMAND", fullName, NULL);
	return TCL_ERROR;
    }
    if ((nsPtr != iPtr->globalNsPtr)
	    && (procName != NULL) && (procName[0] == ':')) {
	Tcl_SetObjResult(interp, Tcl_ObjPrintf(
                "can't create procedure \"%s\" in non-global namespace with"
                " name starting with \":\"", procName));
        Tcl_SetErrorCode(interp, "TCL", "VALUE", "COMMAND", procName, NULL);
	return TCL_ERROR;
    }

    /*
     * We ARE creating the coroutine command: allocate the corresponding
     * struct and create the corresponding command.
     */

    corPtr = ckalloc(sizeof(CoroutineData));

    Tcl_DStringInit(&ds);
    if (nsPtr != iPtr->globalNsPtr) {
	Tcl_DStringAppend(&ds, nsPtr->fullName, -1);
	TclDStringAppendLiteral(&ds, "::");
    }
    Tcl_DStringAppend(&ds, procName, -1);

    cmdPtr = (Command *) Tcl_NRCreateCommand(interp, Tcl_DStringValue(&ds),
	    /*objProc*/ NULL, TclNRInterpCoroutine, corPtr, DeleteCoroutine);
    Tcl_DStringFree(&ds);

    corPtr->cmdPtr = cmdPtr;
    cmdPtr->refCount++;

    /*
     * Create the base context.
     */

    corPtr->running.framePtr = iPtr->rootFramePtr;
    corPtr->running.varFramePtr = iPtr->rootFramePtr;
    corPtr->stackLevel = NULL;
    corPtr->auxNumLevels = 0;

    /*
     * Create the coro's execEnv, switch to it to push the exit and coro
     * command callbacks, then switch back.
     */

    corPtr->eePtr = TclCreateExecEnv(interp, CORO_STACK_INITIAL_SIZE);
    corPtr->callerEEPtr = iPtr->execEnvPtr;
    corPtr->eePtr->corPtr = corPtr;

    SAVE_CONTEXT(corPtr->caller);
    corPtr->callerEEPtr = iPtr->execEnvPtr;
    RESTORE_CONTEXT(corPtr->running);
    iPtr->execEnvPtr = corPtr->eePtr;

    TclNRAddCallback(interp, NRCoroutineExitCallback, corPtr,
	    NULL, NULL, NULL);

    /* insure that the command is looked up in the correct namespace */
    iPtr->lookupNsPtr = lookupNsPtr;
    Tcl_NREvalObj(interp, Tcl_NewListObj(objc-2, objv+2), 0);
    iPtr->numLevels--;

    SAVE_CONTEXT(corPtr->running);
    RESTORE_CONTEXT(corPtr->caller);
    iPtr->execEnvPtr = corPtr->callerEEPtr;

    /*
     * Now just resume the coroutine.
     */

    TclNRAddCallback(interp, TclNRCoroutineActivateCallback, corPtr,
            NULL, NULL, NULL);
    return TCL_OK;
}

/*
 * This is used in the [info] ensemble
 */

int
TclInfoCoroutineCmd(
    ClientData dummy,
    Tcl_Interp *interp,
    int objc,
    Tcl_Obj *const objv[])
{
    CoroutineData *corPtr = iPtr->execEnvPtr->corPtr;

    if (objc != 1) {
	Tcl_WrongNumArgs(interp, 1, objv, NULL);
	return TCL_ERROR;
    }

    if (corPtr && !(corPtr->cmdPtr->flags & CMD_IS_DELETED)) {
	Tcl_Obj *namePtr;

	TclNewObj(namePtr);
	Tcl_GetCommandFullName(interp, (Tcl_Command) corPtr->cmdPtr, namePtr);
	Tcl_SetObjResult(interp, namePtr);
    }
    return TCL_OK;
}

#undef iPtr

/*
 * Local Variables:
 * mode: c
 * c-basic-offset: 4
 * fill-column: 78
 * tab-width: 8
 * indent-tabs-mode: nil
 * End:
 */<|MERGE_RESOLUTION|>--- conflicted
+++ resolved
@@ -5179,7 +5179,6 @@
  *----------------------------------------------------------------------
  */
 
-#undef Tcl_EvalObj
 int
 Tcl_EvalObj(
     Tcl_Interp *interp,
@@ -5187,7 +5186,6 @@
 {
     return Tcl_EvalObjEx(interp, objPtr, 0);
 }
-#undef Tcl_GlobalEvalObj
 int
 Tcl_GlobalEvalObj(
     Tcl_Interp *interp,
@@ -5231,451 +5229,9 @@
 {
     int result = TCL_OK;
 
-<<<<<<< HEAD
     TclNRSetRoot(interp);
     result = TclNREvalObjEx(interp, objPtr, flags);
     return TclNRRunCallbacks(interp, result);
-=======
-    for (i = 1; i < objc; i++) {
-	/*
-	 * Ignore argument words without line information (= dynamic). If they
-	 * are variables they may have location information associated with
-	 * that, either through globally recorded 'set' invokations, or
-	 * literals in bytecode. Eitehr way there is no need to record
-	 * something here.
-	 */
-
-	if (cfPtr->line[i] < 0) {
-	    continue;
-	}
-	hPtr = Tcl_CreateHashEntry(iPtr->lineLAPtr, objv[i], &new);
-	if (new) {
-	    /*
-	     * The word is not on the stack yet, remember the current location
-	     * and initialize references.
-	     */
-
-	    cfwPtr = ckalloc(sizeof(CFWord));
-	    cfwPtr->framePtr = cfPtr;
-	    cfwPtr->word = i;
-	    cfwPtr->refCount = 1;
-	    Tcl_SetHashValue(hPtr, cfwPtr);
-	} else {
-	    /*
-	     * The word is already on the stack, its current location is not
-	     * relevant. Just remember the reference to prevent early removal.
-	     */
-
-	    cfwPtr = Tcl_GetHashValue(hPtr);
-	    cfwPtr->refCount++;
-	}
-    }
-}
--
-/*
- *----------------------------------------------------------------------
- *
- * TclArgumentRelease --
- *
- *	This procedure is a helper for the TIP #280 uplevel extension. It
- *	removes the location references for the arguments of a command just
- *	done. Usage is counted down, the data is removed only when no user is
- *	left over.
- *
- * Results:
- *	None.
- *
- * Side effects:
- *	May release memory.
- *
- * TIP #280
- *----------------------------------------------------------------------
- */
-
-void
-TclArgumentRelease(
-    Tcl_Interp *interp,
-    Tcl_Obj **objv,
-    int objc)
-{
-    Interp *iPtr = (Interp *) interp;
-    int i;
-
-    for (i = 1; i < objc; i++) {
-	CFWord *cfwPtr;
-	Tcl_HashEntry *hPtr =
-		Tcl_FindHashEntry(iPtr->lineLAPtr, (char *) objv[i]);
-
-	if (!hPtr) {
-	    continue;
-	}
-	cfwPtr = Tcl_GetHashValue(hPtr);
-
-	cfwPtr->refCount--;
-	if (cfwPtr->refCount > 0) {
-	    continue;
-	}
-
-	ckfree(cfwPtr);
-	Tcl_DeleteHashEntry(hPtr);
-    }
-}
--
-/*
- *----------------------------------------------------------------------
- *
- * TclArgumentBCEnter --
- *
- *	This procedure is a helper for the TIP #280 uplevel extension. It
- *	enters location references for the literal arguments of commands in
- *	bytecode about to be invoked. Only the first entry has the actual
- *	data, further entries simply count the usage up.
- *
- * Results:
- *	None.
- *
- * Side effects:
- *	May allocate memory.
- *
- * TIP #280
- *----------------------------------------------------------------------
- */
-
-void
-TclArgumentBCEnter(
-    Tcl_Interp *interp,
-    Tcl_Obj *objv[],
-    int objc,
-    void *codePtr,
-    CmdFrame *cfPtr,
-    int pc)
-{
-    Interp *iPtr = (Interp *) interp;
-    Tcl_HashEntry *hePtr =
-	    Tcl_FindHashEntry(iPtr->lineBCPtr, (char *) codePtr);
-    ExtCmdLoc *eclPtr;
-
-    if (!hePtr) {
-	return;
-    }
-    eclPtr = Tcl_GetHashValue(hePtr);
-    hePtr = Tcl_FindHashEntry(&eclPtr->litInfo, INT2PTR(pc));
-    if (hePtr) {
-	int word;
-	int cmd = PTR2INT(Tcl_GetHashValue(hePtr));
-	ECL *ePtr = &eclPtr->loc[cmd];
-	CFWordBC *lastPtr = NULL;
-
-	/*
-	 * A few truths ...
-	 * (1) ePtr->nline == objc
-	 * (2) (ePtr->line[word] < 0) => !literal, for all words
-	 * (3) (word == 0) => !literal
-	 *
-	 * Item (2) is why we can use objv to get the literals, and do not
-	 * have to save them at compile time.
-	 */
-
-        if (ePtr->nline != objc) {
-            Tcl_Panic ("TIP 280 data structure inconsistency");
-        }
-
-	for (word = 1; word < objc; word++) {
-	    if (ePtr->line[word] >= 0) {
-		int isnew;
-		Tcl_HashEntry *hPtr = Tcl_CreateHashEntry(iPtr->lineLABCPtr,
-			objv[word], &isnew);
-		CFWordBC *cfwPtr = ckalloc(sizeof(CFWordBC));
-
-		cfwPtr->framePtr = cfPtr;
-		cfwPtr->obj = objv[word];
-		cfwPtr->pc = pc;
-		cfwPtr->word = word;
-		cfwPtr->nextPtr = lastPtr;
-		lastPtr = cfwPtr;
-
-		if (isnew) {
-		    /*
-		     * The word is not on the stack yet, remember the current
-		     * location and initialize references.
-		     */
-
-		    cfwPtr->prevPtr = NULL;
-		} else {
-		    /*
-		     * The object is already on the stack, however it may have
-		     * a different location now (literal sharing may map
-		     * multiple location to a single Tcl_Obj*. Save the old
-		     * information in the new structure.
-		     */
-
-		    cfwPtr->prevPtr = Tcl_GetHashValue(hPtr);
-		}
-
-		Tcl_SetHashValue(hPtr, cfwPtr);
-	    }
-	} /* for */
-
-	cfPtr->litarg = lastPtr;
-    } /* if */
-}
--
-/*
- *----------------------------------------------------------------------
- *
- * TclArgumentBCRelease --
- *
- *	This procedure is a helper for the TIP #280 uplevel extension. It
- *	removes the location references for the literal arguments of commands
- *	in bytecode just done. Usage is counted down, the data is removed only
- *	when no user is left over.
- *
- * Results:
- *	None.
- *
- * Side effects:
- *	May release memory.
- *
- * TIP #280
- *----------------------------------------------------------------------
- */
-
-void
-TclArgumentBCRelease(
-    Tcl_Interp *interp,
-    CmdFrame *cfPtr)
-{
-    Interp *iPtr = (Interp *) interp;
-    CFWordBC *cfwPtr = (CFWordBC *) cfPtr->litarg;
-
-    while (cfwPtr) {
-	CFWordBC *nextPtr = cfwPtr->nextPtr;
-	Tcl_HashEntry *hPtr =
-		Tcl_FindHashEntry(iPtr->lineLABCPtr, (char *) cfwPtr->obj);
-	CFWordBC *xPtr = Tcl_GetHashValue(hPtr);
-
-	if (xPtr != cfwPtr) {
-	    Tcl_Panic("TclArgumentBC Enter/Release Mismatch");
-	}
-
-	if (cfwPtr->prevPtr) {
-	    Tcl_SetHashValue(hPtr, cfwPtr->prevPtr);
-	} else {
-	    Tcl_DeleteHashEntry(hPtr);
-	}
-
-	ckfree(cfwPtr);
-	cfwPtr = nextPtr;
-    }
-
-    cfPtr->litarg = NULL;
-}
--
-/*
- *----------------------------------------------------------------------
- *
- * TclArgumentGet --
- *
- *	This procedure is a helper for the TIP #280 uplevel extension. It
- *	finds the location references for a Tcl_Obj, if any.
- *
- * Results:
- *	None.
- *
- * Side effects:
- *	Writes found location information into the result arguments.
- *
- * TIP #280
- *----------------------------------------------------------------------
- */
-
-void
-TclArgumentGet(
-    Tcl_Interp *interp,
-    Tcl_Obj *obj,
-    CmdFrame **cfPtrPtr,
-    int *wordPtr)
-{
-    Interp *iPtr = (Interp *) interp;
-    Tcl_HashEntry *hPtr;
-    CmdFrame *framePtr;
-
-    /*
-     * An object which either has no string rep or else is a canonical list is
-     * guaranteed to have been generated dynamically: bail out, this cannot
-     * have a usable absolute location. _Do not touch_ the information the set
-     * up by the caller. It knows better than us.
-     */
-
-    if ((obj->bytes == NULL) || TclListObjIsCanonical(obj)) {
-	return;
-    }
-
-    /*
-     * First look for location information recorded in the argument
-     * stack. That is nearest.
-     */
-
-    hPtr = Tcl_FindHashEntry(iPtr->lineLAPtr, (char *) obj);
-    if (hPtr) {
-	CFWord *cfwPtr = Tcl_GetHashValue(hPtr);
-
-	*wordPtr = cfwPtr->word;
-	*cfPtrPtr = cfwPtr->framePtr;
-	return;
-    }
-
-    /*
-     * Check if the Tcl_Obj has location information as a bytecode literal, in
-     * that stack.
-     */
-
-    hPtr = Tcl_FindHashEntry(iPtr->lineLABCPtr, (char *) obj);
-    if (hPtr) {
-	CFWordBC *cfwPtr = Tcl_GetHashValue(hPtr);
-
-	framePtr = cfwPtr->framePtr;
-	framePtr->data.tebc.pc = (char *) (((ByteCode *)
-		framePtr->data.tebc.codePtr)->codeStart + cfwPtr->pc);
-	*cfPtrPtr = cfwPtr->framePtr;
-	*wordPtr = cfwPtr->word;
-	return;
-    }
-}
--
-/*
- *----------------------------------------------------------------------
- *
- * Tcl_Eval --
- *
- *	Execute a Tcl command in a string. This function executes the script
- *	directly, rather than compiling it to bytecodes. Before the arrival of
- *	the bytecode compiler in Tcl 8.0 Tcl_Eval was the main function used
- *	for executing Tcl commands, but nowadays it isn't used much.
- *
- * Results:
- *	The return value is one of the return codes defined in tcl.h (such as
- *	TCL_OK), and interp's result contains a value to supplement the return
- *	code. The value of the result will persist only until the next call to
- *	Tcl_Eval or Tcl_EvalObj: you must copy it or lose it!
- *
- * Side effects:
- *	Can be almost arbitrary, depending on the commands in the script.
- *
- *----------------------------------------------------------------------
- */
-
-int
-Tcl_Eval(
-    Tcl_Interp *interp,		/* Token for command interpreter (returned by
-				 * previous call to Tcl_CreateInterp). */
-    const char *script)		/* Pointer to TCL command to execute. */
-{
-    int code = Tcl_EvalEx(interp, script, -1, 0);
-
-    /*
-     * For backwards compatibility with old C code that predates the object
-     * system in Tcl 8.0, we have to mirror the object result back into the
-     * string result (some callers may expect it there).
-     */
-
-    (void) Tcl_GetStringResult(interp);
-    return code;
-}
--
-/*
- *----------------------------------------------------------------------
- *
- * Tcl_EvalObj, Tcl_GlobalEvalObj --
- *
- *	These functions are deprecated but we keep them around for backwards
- *	compatibility reasons.
- *
- * Results:
- *	See the functions they call.
- *
- * Side effects:
- *	See the functions they call.
- *
- *----------------------------------------------------------------------
- */
-
-int
-Tcl_EvalObj(
-    Tcl_Interp *interp,
-    Tcl_Obj *objPtr)
-{
-    return Tcl_EvalObjEx(interp, objPtr, 0);
-}
-int
-Tcl_GlobalEvalObj(
-    Tcl_Interp *interp,
-    Tcl_Obj *objPtr)
-{
-    return Tcl_EvalObjEx(interp, objPtr, TCL_EVAL_GLOBAL);
-}
--
-/*
- *----------------------------------------------------------------------
- *
- * Tcl_EvalObjEx, TclEvalObjEx --
- *
- *	Execute Tcl commands stored in a Tcl object. These commands are
- *	compiled into bytecodes if necessary, unless TCL_EVAL_DIRECT is
- *	specified.
- *
- * Results:
- *	The return value is one of the return codes defined in tcl.h (such as
- *	TCL_OK), and the interpreter's result contains a value to supplement
- *	the return code.
- *
- * Side effects:
- *	The object is converted, if necessary, to a ByteCode object that holds
- *	the bytecode instructions for the commands. Executing the commands
- *	will almost certainly have side effects that depend on those commands.
- *
- * TIP #280 : Keep public API, internally extended API.
- *----------------------------------------------------------------------
- */
-
-int
-Tcl_EvalObjEx(
-    Tcl_Interp *interp,		/* Token for command interpreter (returned by
-				 * a previous call to Tcl_CreateInterp). */
-    register Tcl_Obj *objPtr,	/* Pointer to object containing commands to
-				 * execute. */
-    int flags)			/* Collection of OR-ed bits that control the
-				 * evaluation of the script. Supported values
-				 * are TCL_EVAL_GLOBAL and TCL_EVAL_DIRECT. */
-{
-    return TclEvalObjEx(interp, objPtr, flags, NULL, 0);
-}
-
-int
-TclEvalObjEx(
-    Tcl_Interp *interp,		/* Token for command interpreter (returned by
-				 * a previous call to Tcl_CreateInterp). */
-    register Tcl_Obj *objPtr,	/* Pointer to object containing commands to
-				 * execute. */
-    int flags,			/* Collection of OR-ed bits that control the
-				 * evaluation of the script. Supported values
-				 * are TCL_EVAL_GLOBAL and TCL_EVAL_DIRECT. */
-    const CmdFrame *invoker,	/* Frame of the command doing the eval. */
-    int word)			/* Index of the word which is in objPtr. */
-{
-    int result = TCL_OK;
-    NRE_callback *rootPtr = TOP_CB(interp);
-
-    result = TclNREvalObjEx(interp, objPtr, flags, invoker, word);
-    return TclNRRunCallbacks(interp, result, rootPtr);
->>>>>>> a6461e6b
 }
 
 int
