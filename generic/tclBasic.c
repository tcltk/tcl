--- conflicted
+++ resolved
@@ -3334,22 +3334,11 @@
     int result;
     Command *cmdPtr = (Command *)clientData;
 
-<<<<<<< HEAD
-    if (objc > INT_MAX) {
-	return TclCommandWordLimitError(interp, objc);
-    }
-    if (cmdPtr->objProc != NULL) {
-	result = cmdPtr->objProc(cmdPtr->objClientData, interp, (int)objc, objv);
-    } else {
-	result = Tcl_NRCallObjProc(interp, cmdPtr->nreProc,
-		cmdPtr->objClientData, (int)objc, objv);
-=======
     if (cmdPtr->objProc2 != NULL) {
 	result = cmdPtr->objProc2(cmdPtr->objClientData2, interp, objc, objv);
     } else {
 	result = Tcl_NRCallObjProc2(interp, cmdPtr->nreProc2,
 		cmdPtr->objClientData2, objc, objv);
->>>>>>> 64c36392
     }
     return result;
 }
@@ -3362,14 +3351,7 @@
     Tcl_Obj *const objv[])
 {
     Command *cmdPtr = (Command *) clientData;
-<<<<<<< HEAD
-    if (objc > INT_MAX) {
-	return TclCommandWordLimitError(interp, objc);
-    }
-    return cmdPtr->objProc(cmdPtr->objClientData, interp, (int)objc, objv);
-=======
     return cmdPtr->objProc2(cmdPtr->objClientData2, interp, objc, objv);
->>>>>>> 64c36392
 }
 #endif
 
@@ -4708,7 +4690,7 @@
 #endif /* USE_DTRACE */
 
     iPtr->cmdCount++;
-    return objProc(clientData, interp, (int)objc, objv);
+    return objProc(clientData, interp, objc, objv);
 }
 
 int
@@ -6101,7 +6083,7 @@
     if (hPtr) {
 	CFWord *cfwPtr = (CFWord *)Tcl_GetHashValue(hPtr);
 
-	*wordPtr = (int)cfwPtr->word;
+	*wordPtr = cfwPtr->word;
 	*cfPtrPtr = cfwPtr->framePtr;
 	return;
     }
@@ -6119,7 +6101,7 @@
 	framePtr->data.tebc.pc = (char *) (((ByteCode *)
 		framePtr->data.tebc.codePtr)->codeStart + cfwPtr->pc);
 	*cfPtrPtr = cfwPtr->framePtr;
-	*wordPtr = (int)cfwPtr->word;
+	*wordPtr = cfwPtr->word;
 	return;
     }
 }
@@ -8560,14 +8542,7 @@
     clientData = info->clientData;
     Tcl_ObjCmdProc *proc = info->proc;
     Tcl_Free(info);
-<<<<<<< HEAD
-    if (objc < 0) {
-	objc = -1;
-    }
-    return proc(clientData, interp, objc, objv);
-=======
     return proc(clientData, interp, (int)objc, objv);
->>>>>>> 64c36392
 }
 
 int
