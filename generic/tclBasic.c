--- conflicted
+++ resolved
@@ -9037,11 +9037,6 @@
     TCL_UNUSED(int) /*result*/)
 {
     CoroutineData *corPtr = (CoroutineData *)data[0];
-<<<<<<< HEAD
-    int unused, type = PTR2INT(data[1]);
-    size_t numLevels;
-=======
->>>>>>> 1eaffe47
 
     if (!corPtr->stackLevel) {
         /*
@@ -9058,13 +9053,8 @@
          * the interp's environment to make it suitable to run this coroutine.
          */
 
-<<<<<<< HEAD
-        corPtr->stackLevel = &unused;
-        numLevels = corPtr->auxNumLevels;
-=======
         corPtr->stackLevel = &corPtr;
-        int numLevels = corPtr->auxNumLevels;
->>>>>>> 1eaffe47
+        size_t numLevels = corPtr->auxNumLevels;
         corPtr->auxNumLevels = iPtr->numLevels;
 
         SAVE_CONTEXT(corPtr->caller);
@@ -9077,11 +9067,7 @@
          * Coroutine is active: yield
          */
 
-<<<<<<< HEAD
-        if (corPtr->stackLevel != &unused) {
-=======
         if (corPtr->stackLevel != &corPtr) {
->>>>>>> 1eaffe47
 	    NRE_callback *runPtr;
 
 	    iPtr->execEnvPtr = corPtr->callerEEPtr;
@@ -9117,7 +9103,7 @@
 	corPtr->yieldPtr = NULL;
         corPtr->stackLevel = NULL;
 
-        int numLevels = iPtr->numLevels;
+        size_t numLevels = iPtr->numLevels;
         iPtr->numLevels = corPtr->auxNumLevels;
         corPtr->auxNumLevels = numLevels - corPtr->auxNumLevels;
 
@@ -9312,12 +9298,6 @@
     Tcl_Obj *const objv[])
 {
     CoroutineData *corPtr;
-<<<<<<< HEAD
-    ExecEnv *savedEEPtr = iPtr->execEnvPtr;
-    size_t numLevels;
-    int unused;
-=======
->>>>>>> 1eaffe47
 
     /*
      * Usage more or less like tailcall:
@@ -9368,13 +9348,8 @@
      * the interp's environment to make it suitable to run this coroutine.
      */
 
-<<<<<<< HEAD
-    corPtr->stackLevel = &unused;
-    numLevels = corPtr->auxNumLevels;
-=======
     corPtr->stackLevel = &corPtr;
-    int numLevels = corPtr->auxNumLevels;
->>>>>>> 1eaffe47
+    size_t numLevels = corPtr->auxNumLevels;
     corPtr->auxNumLevels = iPtr->numLevels;
 
     /*
@@ -9419,11 +9394,7 @@
 {
     CoroutineData *corPtr = (CoroutineData *)data[0];
     Tcl_Obj *listPtr = (Tcl_Obj *)data[1];
-<<<<<<< HEAD
     size_t nargs = PTR2INT(data[2]);
-=======
-    int nargs = PTR2INT(data[2]);
->>>>>>> 1eaffe47
     void *isProbe = data[3];
     int objc;
     Tcl_Obj **objv;
@@ -9469,14 +9440,8 @@
 {
     CoroutineData *corPtr = (CoroutineData *)data[0];
     Tcl_Obj *listPtr = (Tcl_Obj *)data[1];
-<<<<<<< HEAD
     size_t nargs = PTR2INT(data[2]);
     void *isProbe = data[3];
-    int numLevels;
-=======
-    int nargs = PTR2INT(data[2]);
-    void *isProbe = data[3];
->>>>>>> 1eaffe47
 
     /*
      * Delete the command words for what we just executed.
@@ -9498,7 +9463,7 @@
         }
         corPtr->nargs = nargs;
         corPtr->stackLevel = NULL;
-        int numLevels = iPtr->numLevels;
+        size_t numLevels = iPtr->numLevels;
         iPtr->numLevels = corPtr->auxNumLevels;
         corPtr->auxNumLevels = numLevels - corPtr->auxNumLevels;
         iPtr->execEnvPtr = corPtr->callerEEPtr;
