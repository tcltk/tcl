--- conflicted
+++ resolved
@@ -700,32 +700,6 @@
 	Tcl_SetObjResult(interp, Tcl_NewStringObj(buildData, TCL_INDEX_NONE));
 	return TCL_OK;
     }
-<<<<<<< HEAD
-    if (objc == 2) {
-	Tcl_Size len;
-	const char *arg = Tcl_GetStringFromObj(objv[1], &len);
-	if (len == 7 && !strcmp(arg, "version")) {
-	    char buf[80];
-	    const char *p = strchr((char *)clientData, '.');
-	    if (p) {
-		const char *q = strchr(p + 1, '.');
-		const char *r = strchr(p + 1, '+');
-		p = (q < r) ? q : r;
-	    }
-	    if (p) {
-		memcpy(buf, (char *)clientData, p - (char *)clientData);
-		buf[p - (char *)clientData] = '\0';
-		Tcl_AppendResult(interp, buf, (char *)NULL);
-	    }
-	    return TCL_OK;
-	} else if (len == 10 && !strcmp(arg, "patchlevel")) {
-	    char buf[80];
-	    const char *p = strchr((char *)clientData, '+');
-	    if (p) {
-		memcpy(buf, (char *)clientData, p - (char *)clientData);
-		buf[p - (char *)clientData] = '\0';
-		Tcl_AppendResult(interp, buf, (char *)NULL);
-=======
 
     /*
      * Query for a specific piece of build info
@@ -764,7 +738,6 @@
 		Tcl_SetObjResult(interp, Tcl_NewStringObj(buf, TCL_INDEX_NONE));
 	    } else {
 		Tcl_SetObjResult(interp, Tcl_NewStringObj(p, TCL_INDEX_NONE));
->>>>>>> 6f085c62
 	    }
 	}
 	return TCL_OK;
