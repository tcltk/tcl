/*
 * tclBasic.c --
 *
 *	Contains the basic facilities for TCL command interpretation,
 *	including interpreter creation and deletion, command creation and
 *	deletion, and command/script execution.
 *
 * Copyright (c) 1987-1994 The Regents of the University of California.
 * Copyright (c) 1994-1997 Sun Microsystems, Inc.
 * Copyright (c) 1998-1999 by Scriptics Corporation.
 * Copyright (c) 2001, 2002 by Kevin B. Kenny.  All rights reserved.
 * Copyright (c) 2007 Daniel A. Steffen <das@users.sourceforge.net>
 * Copyright (c) 2006-2008 by Joe Mistachkin.  All rights reserved.
 * Copyright (c) 2008 Miguel Sofer <msofer@users.sourceforge.net>
 *
 * See the file "license.terms" for information on usage and redistribution of
 * this file, and for a DISCLAIMER OF ALL WARRANTIES.
 */

#include "tclInt.h"
#include "tclOOInt.h"
#include "tclCompile.h"
#include "tommath.h"
#include <math.h>
#include <assert.h>

/*
 * TCL_FPCLASSIFY_MODE:
 *	0  - fpclassify
 *	1  - _fpclass
 *	2  - simulate
 *	3  - __builtin_fpclassify
 */

#ifndef TCL_FPCLASSIFY_MODE
#if defined(__MINGW32__) && defined(_X86_) /* mingw 32-bit */
/*
 * MINGW x86 (tested up to gcc 8.1) seems to have a bug in fpclassify,
 * [fpclassify 1e-314], x86 => normal, x64 => subnormal, so switch to using a
 * version using a compiler built-in.
 */
#define TCL_FPCLASSIFY_MODE 1
#elif defined(fpclassify)		/* fpclassify */
/*
 * This is the C99 standard.
 */
#include <float.h>
#define TCL_FPCLASSIFY_MODE 0
#elif defined(_FPCLASS_NN)		/* _fpclass */
/*
 * This case handles newer MSVC on Windows, which doesn't have the standard
 * operation but does have something that can tell us the same thing.
 */
#define TCL_FPCLASSIFY_MODE 1
#else	/* !fpclassify && !_fpclass (older MSVC), simulate */
/*
 * Older MSVC on Windows. So broken that we just have to do it our way. This
 * assumes that we're on x86 (or at least a system with classic little-endian
 * double layout and a 32-bit 'int' type).
 */
#define TCL_FPCLASSIFY_MODE 2
#endif /* !fpclassify */
/* actually there is no fallback to builtin fpclassify */
#endif /* !TCL_FPCLASSIFY_MODE */


#define INTERP_STACK_INITIAL_SIZE 2000
#define CORO_STACK_INITIAL_SIZE    200

/*
 * Determine whether we're using IEEE floating point
 */

#if (FLT_RADIX == 2) && (DBL_MANT_DIG == 53) && (DBL_MAX_EXP == 1024)
#   define IEEE_FLOATING_POINT
/* Largest odd integer that can be represented exactly in a double */
#   define MAX_EXACT 9007199254740991.0
#endif

/*
 * This is the script cancellation struct and hash table. The hash table is
 * used to keep track of the information necessary to process script
 * cancellation requests, including the original interp, asynchronous handler
 * tokens (created by Tcl_AsyncCreate), and the clientData and flags arguments
 * passed to Tcl_CancelEval on a per-interp basis. The cancelLock mutex is
 * used for protecting calls to Tcl_CancelEval as well as protecting access to
 * the hash table below.
 */

typedef struct {
    Tcl_Interp *interp;		/* Interp this struct belongs to. */
    Tcl_AsyncHandler async;	/* Async handler token for script
				 * cancellation. */
    char *result;		/* The script cancellation result or NULL for
				 * a default result. */
    size_t length;		/* Length of the above error message. */
    ClientData clientData;	/* Ignored */
    int flags;			/* Additional flags */
} CancelInfo;
static Tcl_HashTable cancelTable;
static int cancelTableInitialized = 0;	/* 0 means not yet initialized. */
TCL_DECLARE_MUTEX(cancelLock);

/*
 * Table used to map command implementation functions to a human-readable type
 * name, for [info type]. The keys in the table are function addresses, and
 * the values in the table are static char* containing strings in Tcl's
 * internal encoding (almost UTF-8).
 */

static Tcl_HashTable commandTypeTable;
static int commandTypeInit = 0;
TCL_DECLARE_MUTEX(commandTypeLock);

/*
 * Declarations for managing contexts for non-recursive coroutines. Contexts
 * are used to save the evaluation state between NR calls to each coro.
 */

#define SAVE_CONTEXT(context)				\
    (context).framePtr = iPtr->framePtr;		\
    (context).varFramePtr = iPtr->varFramePtr;		\
    (context).cmdFramePtr = iPtr->cmdFramePtr;		\
    (context).lineLABCPtr = iPtr->lineLABCPtr

#define RESTORE_CONTEXT(context)			\
    iPtr->framePtr = (context).framePtr;		\
    iPtr->varFramePtr = (context).varFramePtr;		\
    iPtr->cmdFramePtr = (context).cmdFramePtr;		\
    iPtr->lineLABCPtr = (context).lineLABCPtr

/*
 * Static functions in this file:
 */

static Tcl_ObjCmdProc   BadEnsembleSubcommand;
static char *		CallCommandTraces(Interp *iPtr, Command *cmdPtr,
			    const char *oldName, const char *newName,
			    int flags);
static int		CancelEvalProc(ClientData clientData,
			    Tcl_Interp *interp, int code);
static int		CheckDoubleResult(Tcl_Interp *interp, double dResult);
static void		DeleteCoroutine(ClientData clientData);
static void		DeleteInterpProc(Tcl_Interp *interp);
static void		DeleteOpCmdClientData(ClientData clientData);
#ifdef USE_DTRACE
static Tcl_ObjCmdProc	DTraceObjCmd;
static Tcl_NRPostProc	DTraceCmdReturn;
#else
#   define DTraceCmdReturn	NULL
#endif /* USE_DTRACE */
static Tcl_ObjCmdProc	ExprAbsFunc;
static Tcl_ObjCmdProc	ExprBinaryFunc;
static Tcl_ObjCmdProc	ExprBoolFunc;
static Tcl_ObjCmdProc	ExprCeilFunc;
static Tcl_ObjCmdProc	ExprDoubleFunc;
static Tcl_ObjCmdProc	ExprFloorFunc;
static Tcl_ObjCmdProc	ExprIntFunc;
static Tcl_ObjCmdProc	ExprIsqrtFunc;
static Tcl_ObjCmdProc   ExprIsFiniteFunc;
static Tcl_ObjCmdProc   ExprIsInfinityFunc;
static Tcl_ObjCmdProc   ExprIsNaNFunc;
static Tcl_ObjCmdProc   ExprIsNormalFunc;
static Tcl_ObjCmdProc   ExprIsSubnormalFunc;
static Tcl_ObjCmdProc   ExprIsUnorderedFunc;
static Tcl_ObjCmdProc	ExprMaxFunc;
static Tcl_ObjCmdProc	ExprMinFunc;
static Tcl_ObjCmdProc	ExprRandFunc;
static Tcl_ObjCmdProc	ExprRoundFunc;
static Tcl_ObjCmdProc	ExprSqrtFunc;
static Tcl_ObjCmdProc	ExprSrandFunc;
static Tcl_ObjCmdProc	ExprUnaryFunc;
static Tcl_ObjCmdProc	ExprWideFunc;
static Tcl_ObjCmdProc   FloatClassifyObjCmd;
static void		MathFuncWrongNumArgs(Tcl_Interp *interp, int expected,
			    int actual, Tcl_Obj *const *objv);
static Tcl_NRPostProc	NRCoroutineCallerCallback;
static Tcl_NRPostProc	NRCoroutineExitCallback;
static Tcl_NRPostProc	NRCommand;

static void		ProcessUnexpectedResult(Tcl_Interp *interp,
			    int returnCode);
static int		RewindCoroutine(CoroutineData *corPtr, int result);
static void		TEOV_SwitchVarFrame(Tcl_Interp *interp);
static void		TEOV_PushExceptionHandlers(Tcl_Interp *interp,
			    int objc, Tcl_Obj *const objv[], int flags);
static inline Command *	TEOV_LookupCmdFromObj(Tcl_Interp *interp,
			    Tcl_Obj *namePtr, Namespace *lookupNsPtr);
static int		TEOV_NotFound(Tcl_Interp *interp, int objc,
			    Tcl_Obj *const objv[], Namespace *lookupNsPtr);
static int		TEOV_RunEnterTraces(Tcl_Interp *interp,
			    Command **cmdPtrPtr, Tcl_Obj *commandPtr, int objc,
			    Tcl_Obj *const objv[]);
static Tcl_NRPostProc	RewindCoroutineCallback;
static Tcl_NRPostProc	TEOEx_ByteCodeCallback;
static Tcl_NRPostProc	TEOEx_ListCallback;
static Tcl_NRPostProc	TEOV_Error;
static Tcl_NRPostProc	TEOV_Exception;
static Tcl_NRPostProc	TEOV_NotFoundCallback;
static Tcl_NRPostProc	TEOV_RestoreVarFrame;
static Tcl_NRPostProc	TEOV_RunLeaveTraces;
static Tcl_NRPostProc	EvalObjvCore;
static Tcl_NRPostProc	Dispatch;

static Tcl_ObjCmdProc NRInjectObjCmd;
static Tcl_NRPostProc NRPostInvoke;
static Tcl_ObjCmdProc CoroTypeObjCmd;
static Tcl_ObjCmdProc TclNRCoroInjectObjCmd;
static Tcl_ObjCmdProc TclNRCoroProbeObjCmd;
static Tcl_NRPostProc InjectHandler;
static Tcl_NRPostProc InjectHandlerPostCall;

MODULE_SCOPE const TclStubs tclStubs;

/*
 * Magical counts for the number of arguments accepted by a coroutine command
 * after particular kinds of [yield].
 */

#define CORO_ACTIVATE_YIELD    PTR2INT(NULL)
#define CORO_ACTIVATE_YIELDM   PTR2INT(NULL)+1

#define COROUTINE_ARGUMENTS_SINGLE_OPTIONAL     (-1)
#define COROUTINE_ARGUMENTS_ARBITRARY           (-2)

/*
 * The following structure define the commands in the Tcl core.
 */

typedef struct {
    const char *name;		/* Name of object-based command. */
    Tcl_ObjCmdProc *objProc;	/* Object-based function for command. */
    CompileProc *compileProc;	/* Function called to compile command. */
    Tcl_ObjCmdProc *nreProc;	/* NR-based function for command */
    int flags;			/* Various flag bits, as defined below. */
} CmdInfo;

#define CMD_IS_SAFE         1   /* Whether this command is part of the set of
                                 * commands present by default in a safe
                                 * interpreter. */
/* CMD_COMPILES_EXPANDED - Whether the compiler for this command can handle
 * expansion for itself rather than needing the generic layer to take care of
 * it for it. Defined in tclInt.h. */

/*
 * The following struct states that the command it talks about (a subcommand
 * of one of Tcl's built-in ensembles) is unsafe and must be hidden when an
 * interpreter is made safe. (TclHideUnsafeCommands accesses an array of these
 * structs.) Alas, we can't sensibly just store the information directly in
 * the commands.
 */

typedef struct {
    const char *ensembleNsName; /* The ensemble's name within ::tcl. NULL for
                                 * the end of the list of commands to hide. */
    const char *commandName;    /* The name of the command within the
                                 * ensemble. If this is NULL, we want to also
                                 * make the overall command be hidden, an ugly
                                 * hack because it is expected by security
                                 * policies in the wild. */
} UnsafeEnsembleInfo;

/*
 * The built-in commands, and the functions that implement them:
 */

static const CmdInfo builtInCmds[] = {
    /*
     * Commands in the generic core.
     */

    {"append",		Tcl_AppendObjCmd,	TclCompileAppendCmd,	NULL,	CMD_IS_SAFE},
    {"apply",		Tcl_ApplyObjCmd,	NULL,			TclNRApplyObjCmd,	CMD_IS_SAFE},
    {"break",		Tcl_BreakObjCmd,	TclCompileBreakCmd,	NULL,	CMD_IS_SAFE},
    {"catch",		Tcl_CatchObjCmd,	TclCompileCatchCmd,	TclNRCatchObjCmd,	CMD_IS_SAFE},
    {"concat",		Tcl_ConcatObjCmd,	TclCompileConcatCmd,	NULL,	CMD_IS_SAFE},
    {"continue",	Tcl_ContinueObjCmd,	TclCompileContinueCmd,	NULL,	CMD_IS_SAFE},
    {"coroinject",	NULL,			NULL,                   TclNRCoroInjectObjCmd,	CMD_IS_SAFE},
    {"coroprobe",	NULL,			NULL,                   TclNRCoroProbeObjCmd,	CMD_IS_SAFE},
    {"coroutine",	NULL,			NULL,			TclNRCoroutineObjCmd,	CMD_IS_SAFE},
    {"error",		Tcl_ErrorObjCmd,	TclCompileErrorCmd,	NULL,	CMD_IS_SAFE},
    {"eval",		Tcl_EvalObjCmd,		NULL,			TclNREvalObjCmd,	CMD_IS_SAFE},
    {"expr",		Tcl_ExprObjCmd,		TclCompileExprCmd,	TclNRExprObjCmd,	CMD_IS_SAFE},
    {"for",		Tcl_ForObjCmd,		TclCompileForCmd,	TclNRForObjCmd,	CMD_IS_SAFE},
    {"foreach",		Tcl_ForeachObjCmd,	TclCompileForeachCmd,	TclNRForeachCmd,	CMD_IS_SAFE},
    {"format",		Tcl_FormatObjCmd,	TclCompileFormatCmd,	NULL,	CMD_IS_SAFE},
    {"fpclassify",      FloatClassifyObjCmd,    NULL,                   NULL,   CMD_IS_SAFE},
    {"global",		Tcl_GlobalObjCmd,	TclCompileGlobalCmd,	NULL,	CMD_IS_SAFE},
    {"if",		Tcl_IfObjCmd,		TclCompileIfCmd,	TclNRIfObjCmd,	CMD_IS_SAFE},
    {"incr",		Tcl_IncrObjCmd,		TclCompileIncrCmd,	NULL,	CMD_IS_SAFE},
    {"join",		Tcl_JoinObjCmd,		NULL,			NULL,	CMD_IS_SAFE},
    {"lappend",		Tcl_LappendObjCmd,	TclCompileLappendCmd,	NULL,	CMD_IS_SAFE},
    {"lassign",		Tcl_LassignObjCmd,	TclCompileLassignCmd,	NULL,	CMD_IS_SAFE},
    {"lindex",		Tcl_LindexObjCmd,	TclCompileLindexCmd,	NULL,	CMD_IS_SAFE},
    {"linsert",		Tcl_LinsertObjCmd,	TclCompileLinsertCmd,	NULL,	CMD_IS_SAFE},
    {"list",		Tcl_ListObjCmd,		TclCompileListCmd,	NULL,	CMD_IS_SAFE|CMD_COMPILES_EXPANDED},
    {"llength",		Tcl_LlengthObjCmd,	TclCompileLlengthCmd,	NULL,	CMD_IS_SAFE},
    {"lmap",		Tcl_LmapObjCmd,		TclCompileLmapCmd,	TclNRLmapCmd,	CMD_IS_SAFE},
    {"lpop",		Tcl_LpopObjCmd,		NULL,			NULL,	CMD_IS_SAFE},
    {"lrange",		Tcl_LrangeObjCmd,	TclCompileLrangeCmd,	NULL,	CMD_IS_SAFE},
    {"lremove", 	Tcl_LremoveObjCmd,	NULL,           	NULL,	CMD_IS_SAFE},
    {"lrepeat",		Tcl_LrepeatObjCmd,	NULL,			NULL,	CMD_IS_SAFE},
    {"lreplace",	Tcl_LreplaceObjCmd,	TclCompileLreplaceCmd,	NULL,	CMD_IS_SAFE},
    {"lreverse",	Tcl_LreverseObjCmd,	NULL,			NULL,	CMD_IS_SAFE},
    {"lsearch",		Tcl_LsearchObjCmd,	NULL,			NULL,	CMD_IS_SAFE},
    {"lset",		Tcl_LsetObjCmd,		TclCompileLsetCmd,	NULL,	CMD_IS_SAFE},
    {"lsort",		Tcl_LsortObjCmd,	NULL,			NULL,	CMD_IS_SAFE},
    {"package",		Tcl_PackageObjCmd,	NULL,			TclNRPackageObjCmd,	CMD_IS_SAFE},
    {"proc",		Tcl_ProcObjCmd,		NULL,			NULL,	CMD_IS_SAFE},
    {"regexp",		Tcl_RegexpObjCmd,	TclCompileRegexpCmd,	NULL,	CMD_IS_SAFE},
    {"regsub",		Tcl_RegsubObjCmd,	TclCompileRegsubCmd,	NULL,	CMD_IS_SAFE},
    {"rename",		Tcl_RenameObjCmd,	NULL,			NULL,	CMD_IS_SAFE},
    {"return",		Tcl_ReturnObjCmd,	TclCompileReturnCmd,	NULL,	CMD_IS_SAFE},
    {"scan",		Tcl_ScanObjCmd,		NULL,			NULL,	CMD_IS_SAFE},
    {"set",		Tcl_SetObjCmd,		TclCompileSetCmd,	NULL,	CMD_IS_SAFE},
    {"split",		Tcl_SplitObjCmd,	NULL,			NULL,	CMD_IS_SAFE},
    {"subst",		Tcl_SubstObjCmd,	TclCompileSubstCmd,	TclNRSubstObjCmd,	CMD_IS_SAFE},
    {"switch",		Tcl_SwitchObjCmd,	TclCompileSwitchCmd,	TclNRSwitchObjCmd, CMD_IS_SAFE},
    {"tailcall",	NULL,			TclCompileTailcallCmd,	TclNRTailcallObjCmd,	CMD_IS_SAFE},
    {"throw",		Tcl_ThrowObjCmd,	TclCompileThrowCmd,	NULL,	CMD_IS_SAFE},
    {"trace",		Tcl_TraceObjCmd,	NULL,			NULL,	CMD_IS_SAFE},
    {"try",		Tcl_TryObjCmd,		TclCompileTryCmd,	TclNRTryObjCmd,	CMD_IS_SAFE},
    {"unset",		Tcl_UnsetObjCmd,	TclCompileUnsetCmd,	NULL,	CMD_IS_SAFE},
    {"uplevel",		Tcl_UplevelObjCmd,	NULL,			TclNRUplevelObjCmd,	CMD_IS_SAFE},
    {"upvar",		Tcl_UpvarObjCmd,	TclCompileUpvarCmd,	NULL,	CMD_IS_SAFE},
    {"variable",	Tcl_VariableObjCmd,	TclCompileVariableCmd,	NULL,	CMD_IS_SAFE},
    {"while",		Tcl_WhileObjCmd,	TclCompileWhileCmd,	TclNRWhileObjCmd,	CMD_IS_SAFE},
    {"yield",		NULL,			TclCompileYieldCmd,	TclNRYieldObjCmd,	CMD_IS_SAFE},
    {"yieldto",		NULL,			TclCompileYieldToCmd,	TclNRYieldToObjCmd,	CMD_IS_SAFE},

    /*
     * Commands in the OS-interface. Note that many of these are unsafe.
     */

    {"after",		Tcl_AfterObjCmd,	NULL,			NULL,	CMD_IS_SAFE},
    {"cd",		Tcl_CdObjCmd,		NULL,			NULL,	0},
    {"close",		Tcl_CloseObjCmd,	NULL,			NULL,	CMD_IS_SAFE},
    {"eof",		Tcl_EofObjCmd,		NULL,			NULL,	CMD_IS_SAFE},
    {"exec",		Tcl_ExecObjCmd,		NULL,			NULL,	0},
    {"exit",		Tcl_ExitObjCmd,		NULL,			NULL,	0},
    {"fblocked",	Tcl_FblockedObjCmd,	NULL,			NULL,	CMD_IS_SAFE},
    {"fconfigure",	Tcl_FconfigureObjCmd,	NULL,			NULL,	0},
    {"fcopy",		Tcl_FcopyObjCmd,	NULL,			NULL,	CMD_IS_SAFE},
    {"fileevent",	Tcl_FileEventObjCmd,	NULL,			NULL,	CMD_IS_SAFE},
    {"flush",		Tcl_FlushObjCmd,	NULL,			NULL,	CMD_IS_SAFE},
    {"gets",		Tcl_GetsObjCmd,		NULL,			NULL,	CMD_IS_SAFE},
    {"glob",		Tcl_GlobObjCmd,		NULL,			NULL,	0},
    {"load",		Tcl_LoadObjCmd,		NULL,			NULL,	0},
    {"open",		Tcl_OpenObjCmd,		NULL,			NULL,	0},
    {"pid",		Tcl_PidObjCmd,		NULL,			NULL,	CMD_IS_SAFE},
    {"puts",		Tcl_PutsObjCmd,		NULL,			NULL,	CMD_IS_SAFE},
    {"pwd",		Tcl_PwdObjCmd,		NULL,			NULL,	0},
    {"read",		Tcl_ReadObjCmd,		NULL,			NULL,	CMD_IS_SAFE},
    {"seek",		Tcl_SeekObjCmd,		NULL,			NULL,	CMD_IS_SAFE},
    {"socket",		Tcl_SocketObjCmd,	NULL,			NULL,	0},
    {"source",		Tcl_SourceObjCmd,	NULL,			TclNRSourceObjCmd,	0},
    {"tell",		Tcl_TellObjCmd,		NULL,			NULL,	CMD_IS_SAFE},
    {"time",		Tcl_TimeObjCmd,		NULL,			NULL,	CMD_IS_SAFE},
    {"timerate",	Tcl_TimeRateObjCmd,	NULL,			NULL,	CMD_IS_SAFE},
    {"unload",		Tcl_UnloadObjCmd,	NULL,			NULL,	0},
    {"update",		Tcl_UpdateObjCmd,	NULL,			NULL,	CMD_IS_SAFE},
    {"vwait",		Tcl_VwaitObjCmd,	NULL,			NULL,	CMD_IS_SAFE},
    {NULL,		NULL,			NULL,			NULL,	0}
};

/*
 * Information about which pieces of ensembles to hide when making an
 * interpreter safe:
 */

static const UnsafeEnsembleInfo unsafeEnsembleCommands[] = {
    /* [encoding] has two unsafe commands. Assumed by older security policies
     * to be overall unsafe; it isn't but... */
    {"encoding", NULL},
    {"encoding", "dirs"},
    {"encoding", "system"},
    /* [file] has MANY unsafe commands! Assumed by older security policies to
     * be overall unsafe; it isn't but... */
    {"file", NULL},
    {"file", "atime"},
    {"file", "attributes"},
    {"file", "copy"},
    {"file", "delete"},
    {"file", "dirname"},
    {"file", "executable"},
    {"file", "exists"},
    {"file", "extension"},
    {"file", "isdirectory"},
    {"file", "isfile"},
    {"file", "link"},
    {"file", "lstat"},
    {"file", "mtime"},
    {"file", "mkdir"},
    {"file", "nativename"},
    {"file", "normalize"},
    {"file", "owned"},
    {"file", "readable"},
    {"file", "readlink"},
    {"file", "rename"},
    {"file", "rootname"},
    {"file", "size"},
    {"file", "stat"},
    {"file", "tail"},
    {"file", "tempdir"},
    {"file", "tempfile"},
    {"file", "type"},
    {"file", "volumes"},
    {"file", "writable"},
    /* [info] has two unsafe commands */
    {"info", "cmdtype"},
    {"info", "nameofexecutable"},
    /* [tcl::process] has ONLY unsafe commands! */
    {"process", "list"},
    {"process", "status"},
    {"process", "purge"},
    {"process", "autopurge"},
    /* [zipfs] has MANY unsafe commands! */
    {"zipfs", "lmkimg"},
    {"zipfs", "lmkzip"},
    {"zipfs", "mkimg"},
    {"zipfs", "mkkey"},
    {"zipfs", "mkzip"},
    {"zipfs", "mount"},
    {"zipfs", "mount_data"},
    {"zipfs", "unmount"},
    {NULL, NULL}
};

/*
 * Math functions. All are safe.
 */

typedef struct {
    const char *name;		/* Name of the function. The full name is
				 * "::tcl::mathfunc::<name>". */
    Tcl_ObjCmdProc *objCmdProc;	/* Function that evaluates the function */
    ClientData clientData;	/* Client data for the function */
} BuiltinFuncDef;
static const BuiltinFuncDef BuiltinFuncTable[] = {
    { "abs",	ExprAbsFunc,	NULL			},
    { "acos",	ExprUnaryFunc,	(ClientData) acos	},
    { "asin",	ExprUnaryFunc,	(ClientData) asin	},
    { "atan",	ExprUnaryFunc,	(ClientData) atan	},
    { "atan2",	ExprBinaryFunc,	(ClientData) atan2	},
    { "bool",	ExprBoolFunc,	NULL			},
    { "ceil",	ExprCeilFunc,	NULL			},
    { "cos",	ExprUnaryFunc,	(ClientData) cos	},
    { "cosh",	ExprUnaryFunc,	(ClientData) cosh	},
    { "double",	ExprDoubleFunc,	NULL			},
    { "entier",	ExprIntFunc,	NULL			},
    { "exp",	ExprUnaryFunc,	(ClientData) exp	},
    { "floor",	ExprFloorFunc,	NULL			},
    { "fmod",	ExprBinaryFunc,	(ClientData) fmod	},
    { "hypot",	ExprBinaryFunc,	(ClientData) hypot	},
    { "int",	ExprIntFunc,	NULL			},
    { "isfinite", ExprIsFiniteFunc, NULL        	},
    { "isinf",	ExprIsInfinityFunc, NULL        	},
    { "isnan",	ExprIsNaNFunc,	NULL            	},
    { "isnormal", ExprIsNormalFunc, NULL        	},
    { "isqrt",	ExprIsqrtFunc,	NULL			},
    { "issubnormal", ExprIsSubnormalFunc, NULL,         },
    { "isunordered", ExprIsUnorderedFunc, NULL,         },
    { "log",	ExprUnaryFunc,	(ClientData) log	},
    { "log10",	ExprUnaryFunc,	(ClientData) log10	},
    { "max",	ExprMaxFunc,	NULL			},
    { "min",	ExprMinFunc,	NULL			},
    { "pow",	ExprBinaryFunc,	(ClientData) pow	},
    { "rand",	ExprRandFunc,	NULL			},
    { "round",	ExprRoundFunc,	NULL			},
    { "sin",	ExprUnaryFunc,	(ClientData) sin	},
    { "sinh",	ExprUnaryFunc,	(ClientData) sinh	},
    { "sqrt",	ExprSqrtFunc,	NULL			},
    { "srand",	ExprSrandFunc,	NULL			},
    { "tan",	ExprUnaryFunc,	(ClientData) tan	},
    { "tanh",	ExprUnaryFunc,	(ClientData) tanh	},
    { "wide",	ExprWideFunc,	NULL			},
    { NULL, NULL, NULL }
};

/*
 * TIP#174's math operators. All are safe.
 */

typedef struct {
    const char *name;		/* Name of object-based command. */
    Tcl_ObjCmdProc *objProc;	/* Object-based function for command. */
    CompileProc *compileProc;	/* Function called to compile command. */
    union {
	int numArgs;
	int identity;
    } i;
    const char *expected;	/* For error message, what argument(s)
				 * were expected. */
} OpCmdInfo;
static const OpCmdInfo mathOpCmds[] = {
    { "~",	TclSingleOpCmd,		TclCompileInvertOpCmd,
		/* numArgs */ {1},	"integer"},
    { "!",	TclSingleOpCmd,		TclCompileNotOpCmd,
		/* numArgs */ {1},	"boolean"},
    { "+",	TclVariadicOpCmd,	TclCompileAddOpCmd,
		/* identity */ {0},	NULL},
    { "*",	TclVariadicOpCmd,	TclCompileMulOpCmd,
		/* identity */ {1},	NULL},
    { "&",	TclVariadicOpCmd,	TclCompileAndOpCmd,
		/* identity */ {-1},	NULL},
    { "|",	TclVariadicOpCmd,	TclCompileOrOpCmd,
		/* identity */ {0},	NULL},
    { "^",	TclVariadicOpCmd,	TclCompileXorOpCmd,
		/* identity */ {0},	NULL},
    { "**",	TclVariadicOpCmd,	TclCompilePowOpCmd,
		/* identity */ {1},	NULL},
    { "<<",	TclSingleOpCmd,		TclCompileLshiftOpCmd,
		/* numArgs */ {2},	"integer shift"},
    { ">>",	TclSingleOpCmd,		TclCompileRshiftOpCmd,
		/* numArgs */ {2},	"integer shift"},
    { "%",	TclSingleOpCmd,		TclCompileModOpCmd,
		/* numArgs */ {2},	"integer integer"},
    { "!=",	TclSingleOpCmd,		TclCompileNeqOpCmd,
		/* numArgs */ {2},	"value value"},
    { "ne",	TclSingleOpCmd,		TclCompileStrneqOpCmd,
		/* numArgs */ {2},	"value value"},
    { "in",	TclSingleOpCmd,		TclCompileInOpCmd,
		/* numArgs */ {2},	"value list"},
    { "ni",	TclSingleOpCmd,		TclCompileNiOpCmd,
		/* numArgs */ {2},	"value list"},
    { "-",	TclNoIdentOpCmd,	TclCompileMinusOpCmd,
		/* unused */ {0},	"value ?value ...?"},
    { "/",	TclNoIdentOpCmd,	TclCompileDivOpCmd,
		/* unused */ {0},	"value ?value ...?"},
    { "<",	TclSortingOpCmd,	TclCompileLessOpCmd,
		/* unused */ {0},	NULL},
    { "<=",	TclSortingOpCmd,	TclCompileLeqOpCmd,
		/* unused */ {0},	NULL},
    { ">",	TclSortingOpCmd,	TclCompileGreaterOpCmd,
		/* unused */ {0},	NULL},
    { ">=",	TclSortingOpCmd,	TclCompileGeqOpCmd,
		/* unused */ {0},	NULL},
    { "==",	TclSortingOpCmd,	TclCompileEqOpCmd,
		/* unused */ {0},	NULL},
    { "eq",	TclSortingOpCmd,	TclCompileStreqOpCmd,
		/* unused */ {0},	NULL},
    { "lt",	TclSortingOpCmd,	TclCompileStrLtOpCmd,
		/* unused */ {0},	NULL},
    { "le",	TclSortingOpCmd,	TclCompileStrLeOpCmd,
		/* unused */ {0},	NULL},
    { "gt",	TclSortingOpCmd,	TclCompileStrGtOpCmd,
		/* unused */ {0},	NULL},
    { "ge",	TclSortingOpCmd,	TclCompileStrGeOpCmd,
		/* unused */ {0},	NULL},
    { NULL,	NULL,			NULL,
		{0},			NULL}
};

/*
 *----------------------------------------------------------------------
 *
 * TclFinalizeEvaluation --
 *
 *	Finalizes the script cancellation hash table.
 *
 * Results:
 *	None.
 *
 * Side effects:
 *	None.
 *
 *----------------------------------------------------------------------
 */

void
TclFinalizeEvaluation(void)
{
    Tcl_MutexLock(&cancelLock);
    if (cancelTableInitialized == 1) {
	Tcl_DeleteHashTable(&cancelTable);
	cancelTableInitialized = 0;
    }
    Tcl_MutexUnlock(&cancelLock);

    Tcl_MutexLock(&commandTypeLock);
    if (commandTypeInit) {
        Tcl_DeleteHashTable(&commandTypeTable);
        commandTypeInit = 0;
    }
    Tcl_MutexUnlock(&commandTypeLock);
}

/*
 *----------------------------------------------------------------------
 *
 * Tcl_CreateInterp --
 *
 *	Create a new TCL command interpreter.
 *
 * Results:
 *	The return value is a token for the interpreter, which may be used in
 *	calls to functions like Tcl_CreateCmd, Tcl_Eval, or Tcl_DeleteInterp.
 *
 * Side effects:
 *	The command interpreter is initialized with the built-in commands and
 *	with the variables documented in tclvars(n).
 *
 *----------------------------------------------------------------------
 */

Tcl_Interp *
Tcl_CreateInterp(void)
{
    Interp *iPtr;
    Tcl_Interp *interp;
    Command *cmdPtr;
    const BuiltinFuncDef *builtinFuncPtr;
    const OpCmdInfo *opcmdInfoPtr;
    const CmdInfo *cmdInfoPtr;
    Tcl_Namespace *nsPtr;
    Tcl_HashEntry *hPtr;
    int isNew;
    CancelInfo *cancelInfo;
    union {
	char c[sizeof(short)];
	short s;
    } order;
#ifdef TCL_COMPILE_STATS
    ByteCodeStats *statsPtr;
#endif /* TCL_COMPILE_STATS */
    char mathFuncName[32];
    CallFrame *framePtr;

    Tcl_InitSubsystems();

    /*
     * Panic if someone updated the CallFrame structure without also updating
     * the Tcl_CallFrame structure (or vice versa).
     */

    if (sizeof(Tcl_CallFrame) < sizeof(CallFrame)) {
	/*NOTREACHED*/
	Tcl_Panic("Tcl_CallFrame must not be smaller than CallFrame");
    }

#if defined(_WIN32) && !defined(_WIN64)
    if (sizeof(time_t) != 8) {
	/*NOTREACHED*/
	Tcl_Panic("<time.h> is not compatible with VS2005+");
    }
    if ((offsetof(Tcl_StatBuf,st_atime) != 32)
	    || (offsetof(Tcl_StatBuf,st_ctime) != 48)) {
	/*NOTREACHED*/
	Tcl_Panic("<sys/stat.h> is not compatible with VS2005+");
    }
#endif

    if (cancelTableInitialized == 0) {
	Tcl_MutexLock(&cancelLock);
	if (cancelTableInitialized == 0) {
	    Tcl_InitHashTable(&cancelTable, TCL_ONE_WORD_KEYS);
	    cancelTableInitialized = 1;
	}

	Tcl_MutexUnlock(&cancelLock);
    }

    if (commandTypeInit == 0) {
        TclRegisterCommandTypeName(TclObjInterpProc, "proc");
        TclRegisterCommandTypeName(TclEnsembleImplementationCmd, "ensemble");
        TclRegisterCommandTypeName(TclAliasObjCmd, "alias");
        TclRegisterCommandTypeName(TclLocalAliasObjCmd, "alias");
        TclRegisterCommandTypeName(TclSlaveObjCmd, "slave");
        TclRegisterCommandTypeName(TclInvokeImportedCmd, "import");
        TclRegisterCommandTypeName(TclOOPublicObjectCmd, "object");
        TclRegisterCommandTypeName(TclOOPrivateObjectCmd, "privateObject");
        TclRegisterCommandTypeName(TclOOMyClassObjCmd, "privateClass");
        TclRegisterCommandTypeName(TclNRInterpCoroutine, "coroutine");
    }

    /*
     * Initialize support for namespaces and create the global namespace
     * (whose name is ""; an alias is "::"). This also initializes the Tcl
     * object type table and other object management code.
     */

    iPtr = Tcl_Alloc(sizeof(Interp));
    interp = (Tcl_Interp *) iPtr;

    iPtr->legacyResult = NULL;
    /* Special invalid value: Any attempt to free the legacy result
     * will cause a crash. */
    iPtr->legacyFreeProc = (void (*) (void))-1;
    iPtr->errorLine = 0;
    iPtr->stubTable = &tclStubs;
    iPtr->objResultPtr = Tcl_NewObj();
    Tcl_IncrRefCount(iPtr->objResultPtr);
    iPtr->handle = TclHandleCreate(iPtr);
    iPtr->globalNsPtr = NULL;
    iPtr->hiddenCmdTablePtr = NULL;
    iPtr->interpInfo = NULL;

    iPtr->optimizer = TclOptimizeBytecode;

    iPtr->numLevels = 0;
    iPtr->maxNestingDepth = MAX_NESTING_DEPTH;
    iPtr->framePtr = NULL;	/* Initialise as soon as :: is available */
    iPtr->varFramePtr = NULL;	/* Initialise as soon as :: is available */

    /*
     * TIP #280 - Initialize the arrays used to extend the ByteCode and Proc
     * structures.
     */

    iPtr->cmdFramePtr = NULL;
    iPtr->linePBodyPtr = Tcl_Alloc(sizeof(Tcl_HashTable));
    iPtr->lineBCPtr = Tcl_Alloc(sizeof(Tcl_HashTable));
    iPtr->lineLAPtr = Tcl_Alloc(sizeof(Tcl_HashTable));
    iPtr->lineLABCPtr = Tcl_Alloc(sizeof(Tcl_HashTable));
    Tcl_InitHashTable(iPtr->linePBodyPtr, TCL_ONE_WORD_KEYS);
    Tcl_InitHashTable(iPtr->lineBCPtr, TCL_ONE_WORD_KEYS);
    Tcl_InitHashTable(iPtr->lineLAPtr, TCL_ONE_WORD_KEYS);
    Tcl_InitHashTable(iPtr->lineLABCPtr, TCL_ONE_WORD_KEYS);
    iPtr->scriptCLLocPtr = NULL;

    iPtr->activeVarTracePtr = NULL;

    iPtr->returnOpts = NULL;
    iPtr->errorInfo = NULL;
    TclNewLiteralStringObj(iPtr->eiVar, "::errorInfo");
    Tcl_IncrRefCount(iPtr->eiVar);
    iPtr->errorStack = Tcl_NewListObj(0, NULL);
    Tcl_IncrRefCount(iPtr->errorStack);
    iPtr->resetErrorStack = 1;
    TclNewLiteralStringObj(iPtr->upLiteral,"UP");
    Tcl_IncrRefCount(iPtr->upLiteral);
    TclNewLiteralStringObj(iPtr->callLiteral,"CALL");
    Tcl_IncrRefCount(iPtr->callLiteral);
    TclNewLiteralStringObj(iPtr->innerLiteral,"INNER");
    Tcl_IncrRefCount(iPtr->innerLiteral);
    iPtr->innerContext = Tcl_NewListObj(0, NULL);
    Tcl_IncrRefCount(iPtr->innerContext);
    iPtr->errorCode = NULL;
    TclNewLiteralStringObj(iPtr->ecVar, "::errorCode");
    Tcl_IncrRefCount(iPtr->ecVar);
    iPtr->returnLevel = 1;
    iPtr->returnCode = TCL_OK;

    iPtr->rootFramePtr = NULL;	/* Initialise as soon as :: is available */
    iPtr->lookupNsPtr = NULL;

    Tcl_InitHashTable(&iPtr->packageTable, TCL_STRING_KEYS);
    iPtr->packageUnknown = NULL;

    /* TIP #268 */
#if (TCL_RELEASE_LEVEL == TCL_FINAL_RELEASE)
    if (getenv("TCL_PKG_PREFER_LATEST") == NULL) {
	iPtr->packagePrefer = PKG_PREFER_STABLE;
    } else
#endif
	iPtr->packagePrefer = PKG_PREFER_LATEST;

    iPtr->cmdCount = 0;
    TclInitLiteralTable(&iPtr->literalTable);
    iPtr->compileEpoch = 1;
    iPtr->compiledProcPtr = NULL;
    iPtr->resolverPtr = NULL;
    iPtr->evalFlags = 0;
    iPtr->scriptFile = NULL;
    iPtr->flags = 0;
    iPtr->tracePtr = NULL;
    iPtr->tracesForbiddingInline = 0;
    iPtr->activeCmdTracePtr = NULL;
    iPtr->activeInterpTracePtr = NULL;
    iPtr->assocData = NULL;
    iPtr->execEnvPtr = NULL;	/* Set after namespaces initialized. */
    iPtr->emptyObjPtr = Tcl_NewObj();
				/* Another empty object. */
    Tcl_IncrRefCount(iPtr->emptyObjPtr);
    iPtr->threadId = Tcl_GetCurrentThread();

    /* TIP #378 */
#ifdef TCL_INTERP_DEBUG_FRAME
    iPtr->flags |= INTERP_DEBUG_FRAME;
#else
    if (getenv("TCL_INTERP_DEBUG_FRAME") != NULL) {
        iPtr->flags |= INTERP_DEBUG_FRAME;
    }
#endif

    /*
     * Initialise the tables for variable traces and searches *before*
     * creating the global ns - so that the trace on errorInfo can be
     * recorded.
     */

    Tcl_InitHashTable(&iPtr->varTraces, TCL_ONE_WORD_KEYS);
    Tcl_InitHashTable(&iPtr->varSearches, TCL_ONE_WORD_KEYS);

    iPtr->globalNsPtr = NULL;	/* Force creation of global ns below. */
    iPtr->globalNsPtr = (Namespace *) Tcl_CreateNamespace(interp, "",
	    NULL, NULL);
    if (iPtr->globalNsPtr == NULL) {
	Tcl_Panic("Tcl_CreateInterp: can't create global namespace");
    }

    /*
     * Initialise the rootCallframe. It cannot be allocated on the stack, as
     * it has to be in place before TclCreateExecEnv tries to use a variable.
     */

    /* This is needed to satisfy GCC 3.3's strict aliasing rules */
    framePtr = Tcl_Alloc(sizeof(CallFrame));
    (void) Tcl_PushCallFrame(interp, (Tcl_CallFrame *) framePtr,
	    (Tcl_Namespace *) iPtr->globalNsPtr, /*isProcCallFrame*/ 0);
    framePtr->objc = 0;

    iPtr->framePtr = framePtr;
    iPtr->varFramePtr = framePtr;
    iPtr->rootFramePtr = framePtr;

    /*
     * Initialize support for code compilation and execution. We call
     * TclCreateExecEnv after initializing namespaces since it tries to
     * reference a Tcl variable (it links to the Tcl "tcl_traceExec"
     * variable).
     */

    iPtr->execEnvPtr = TclCreateExecEnv(interp, INTERP_STACK_INITIAL_SIZE);

    /*
     * TIP #219, Tcl Channel Reflection API support.
     */

    iPtr->chanMsg = NULL;

    /*
     * TIP #285, Script cancellation support.
     */

    iPtr->asyncCancelMsg = Tcl_NewObj();

    cancelInfo = Tcl_Alloc(sizeof(CancelInfo));
    cancelInfo->interp = interp;

    iPtr->asyncCancel = Tcl_AsyncCreate(CancelEvalProc, cancelInfo);
    cancelInfo->async = iPtr->asyncCancel;
    cancelInfo->result = NULL;
    cancelInfo->length = 0;

    Tcl_MutexLock(&cancelLock);
    hPtr = Tcl_CreateHashEntry(&cancelTable, iPtr, &isNew);
    Tcl_SetHashValue(hPtr, cancelInfo);
    Tcl_MutexUnlock(&cancelLock);

    /*
     * Initialize the compilation and execution statistics kept for this
     * interpreter.
     */

#ifdef TCL_COMPILE_STATS
    statsPtr = &iPtr->stats;
    statsPtr->numExecutions = 0;
    statsPtr->numCompilations = 0;
    statsPtr->numByteCodesFreed = 0;
    memset(statsPtr->instructionCount, 0,
	    sizeof(statsPtr->instructionCount));

    statsPtr->totalSrcBytes = 0.0;
    statsPtr->totalByteCodeBytes = 0.0;
    statsPtr->currentSrcBytes = 0.0;
    statsPtr->currentByteCodeBytes = 0.0;
    memset(statsPtr->srcCount, 0, sizeof(statsPtr->srcCount));
    memset(statsPtr->byteCodeCount, 0, sizeof(statsPtr->byteCodeCount));
    memset(statsPtr->lifetimeCount, 0, sizeof(statsPtr->lifetimeCount));

    statsPtr->currentInstBytes = 0.0;
    statsPtr->currentLitBytes = 0.0;
    statsPtr->currentExceptBytes = 0.0;
    statsPtr->currentAuxBytes = 0.0;
    statsPtr->currentCmdMapBytes = 0.0;

    statsPtr->numLiteralsCreated = 0;
    statsPtr->totalLitStringBytes = 0.0;
    statsPtr->currentLitStringBytes = 0.0;
    memset(statsPtr->literalCount, 0, sizeof(statsPtr->literalCount));
#endif /* TCL_COMPILE_STATS */

    /*
     * Initialize the ensemble error message rewriting support.
     */

    TclResetRewriteEnsemble(interp, 1);

    /*
     * TIP#143: Initialise the resource limit support.
     */

    TclInitLimitSupport(interp);

    /*
     * Initialise the thread-specific data ekeko. Note that the thread's alloc
     * cache was already initialised by the call to alloc the interp struct.
     */

#if TCL_THREADS && defined(USE_THREAD_ALLOC)
    iPtr->allocCache = TclpGetAllocCache();
#else
    iPtr->allocCache = NULL;
#endif
    iPtr->pendingObjDataPtr = NULL;
    iPtr->asyncReadyPtr = TclGetAsyncReadyPtr();
    iPtr->deferredCallbacks = NULL;

    /*
     * Create the core commands. Do it here, rather than calling
     * Tcl_CreateCommand, because it's faster (there's no need to check for a
     * pre-existing command by the same name). If a command has a Tcl_CmdProc
     * but no Tcl_ObjCmdProc, set the Tcl_ObjCmdProc to
     * TclInvokeStringCommand. This is an object-based wrapper function that
     * extracts strings, calls the string function, and creates an object for
     * the result. Similarly, if a command has a Tcl_ObjCmdProc but no
     * Tcl_CmdProc, set the Tcl_CmdProc to TclInvokeObjectCommand.
     */

    for (cmdInfoPtr = builtInCmds; cmdInfoPtr->name != NULL; cmdInfoPtr++) {
	if ((cmdInfoPtr->objProc == NULL)
		&& (cmdInfoPtr->compileProc == NULL)
		&& (cmdInfoPtr->nreProc == NULL)) {
	    Tcl_Panic("builtin command with NULL object command proc and a NULL compile proc");
	}

	hPtr = Tcl_CreateHashEntry(&iPtr->globalNsPtr->cmdTable,
		cmdInfoPtr->name, &isNew);
	if (isNew) {
	    cmdPtr = Tcl_Alloc(sizeof(Command));
	    cmdPtr->hPtr = hPtr;
	    cmdPtr->nsPtr = iPtr->globalNsPtr;
	    cmdPtr->refCount = 1;
	    cmdPtr->cmdEpoch = 0;
	    cmdPtr->compileProc = cmdInfoPtr->compileProc;
	    cmdPtr->proc = TclInvokeObjectCommand;
	    cmdPtr->clientData = cmdPtr;
	    cmdPtr->objProc = cmdInfoPtr->objProc;
	    cmdPtr->objClientData = NULL;
	    cmdPtr->deleteProc = NULL;
	    cmdPtr->deleteData = NULL;
	    cmdPtr->flags = 0;
            if (cmdInfoPtr->flags & CMD_COMPILES_EXPANDED) {
                cmdPtr->flags |= CMD_COMPILES_EXPANDED;
            }
	    cmdPtr->importRefPtr = NULL;
	    cmdPtr->tracePtr = NULL;
	    cmdPtr->nreProc = cmdInfoPtr->nreProc;
	    Tcl_SetHashValue(hPtr, cmdPtr);
	}
    }

    /*
     * Create the "array", "binary", "chan", "clock", "dict", "encoding",
     * "file", "info", "namespace" and "string" ensembles. Note that all these
     * commands (and their subcommands that are not present in the global
     * namespace) are wholly safe *except* for "clock", "encoding" and "file".
     */

    TclInitArrayCmd(interp);
    TclInitBinaryCmd(interp);
    TclInitChanCmd(interp);
    TclInitDictCmd(interp);
    TclInitEncodingCmd(interp);
    TclInitFileCmd(interp);
    TclInitInfoCmd(interp);
    TclInitNamespaceCmd(interp);
    TclInitStringCmd(interp);
    TclInitPrefixCmd(interp);
    TclInitProcessCmd(interp);

    /*
     * Register "clock" subcommands. These *do* go through
     * Tcl_CreateObjCommand, since they aren't in the global namespace and
     * involve ensembles.
     */

    TclClockInit(interp);

    /*
     * Register the built-in functions. This is empty now that they are
     * implemented as commands in the ::tcl::mathfunc namespace.
     */

    /*
     * Register the default [interp bgerror] handler.
     */

    Tcl_CreateObjCommand(interp, "::tcl::Bgerror",
	    TclDefaultBgErrorHandlerObjCmd, NULL, NULL);

    /*
     * Create unsupported commands for debugging bytecode and objects.
     */

    Tcl_CreateObjCommand(interp, "::tcl::unsupported::disassemble",
	    Tcl_DisassembleObjCmd, INT2PTR(0), NULL);
    Tcl_CreateObjCommand(interp, "::tcl::unsupported::getbytecode",
	    Tcl_DisassembleObjCmd, INT2PTR(1), NULL);
    Tcl_CreateObjCommand(interp, "::tcl::unsupported::representation",
	    Tcl_RepresentationCmd, NULL, NULL);

    /* Adding the bytecode assembler command */
    cmdPtr = (Command *) Tcl_NRCreateCommand(interp,
            "::tcl::unsupported::assemble", Tcl_AssembleObjCmd,
            TclNRAssembleObjCmd, NULL, NULL);
    cmdPtr->compileProc = &TclCompileAssembleCmd;

    /* Coroutine monkeybusiness */
    Tcl_NRCreateCommand(interp, "::tcl::unsupported::inject", NULL,
	    NRInjectObjCmd, NULL, NULL);
    Tcl_CreateObjCommand(interp, "::tcl::unsupported::corotype",
            CoroTypeObjCmd, NULL, NULL);

    /* Export unsupported commands */
    nsPtr = Tcl_FindNamespace(interp, "::tcl::unsupported", NULL, 0);
    if (nsPtr) {
	Tcl_Export(interp, nsPtr, "*", 1);
    }


#ifdef USE_DTRACE
    /*
     * Register the tcl::dtrace command.
     */

    Tcl_CreateObjCommand(interp, "::tcl::dtrace", DTraceObjCmd, NULL, NULL);
#endif /* USE_DTRACE */

    /*
     * Register the builtin math functions.
     */

    nsPtr = Tcl_CreateNamespace(interp, "::tcl::mathfunc", NULL,NULL);
    if (nsPtr == NULL) {
	Tcl_Panic("Can't create math function namespace");
    }
#define MATH_FUNC_PREFIX_LEN 17 /* == strlen("::tcl::mathfunc::") */
    memcpy(mathFuncName, "::tcl::mathfunc::", MATH_FUNC_PREFIX_LEN);
    for (builtinFuncPtr = BuiltinFuncTable; builtinFuncPtr->name != NULL;
	    builtinFuncPtr++) {
	strcpy(mathFuncName+MATH_FUNC_PREFIX_LEN, builtinFuncPtr->name);
	Tcl_CreateObjCommand(interp, mathFuncName,
		builtinFuncPtr->objCmdProc, builtinFuncPtr->clientData, NULL);
	Tcl_Export(interp, nsPtr, builtinFuncPtr->name, 0);
    }

    /*
     * Register the mathematical "operator" commands. [TIP #174]
     */

    nsPtr = Tcl_CreateNamespace(interp, "::tcl::mathop", NULL, NULL);
    if (nsPtr == NULL) {
	Tcl_Panic("can't create math operator namespace");
    }
    Tcl_Export(interp, nsPtr, "*", 1);
#define MATH_OP_PREFIX_LEN 15 /* == strlen("::tcl::mathop::") */
    memcpy(mathFuncName, "::tcl::mathop::", MATH_OP_PREFIX_LEN);
    for (opcmdInfoPtr=mathOpCmds ; opcmdInfoPtr->name!=NULL ; opcmdInfoPtr++){
	TclOpCmdClientData *occdPtr = Tcl_Alloc(sizeof(TclOpCmdClientData));

	occdPtr->op = opcmdInfoPtr->name;
	occdPtr->i.numArgs = opcmdInfoPtr->i.numArgs;
	occdPtr->expected = opcmdInfoPtr->expected;
	strcpy(mathFuncName + MATH_OP_PREFIX_LEN, opcmdInfoPtr->name);
	cmdPtr = (Command *) Tcl_CreateObjCommand(interp, mathFuncName,
		opcmdInfoPtr->objProc, occdPtr, DeleteOpCmdClientData);
	if (cmdPtr == NULL) {
	    Tcl_Panic("failed to create math operator %s",
		    opcmdInfoPtr->name);
	} else if (opcmdInfoPtr->compileProc != NULL) {
	    cmdPtr->compileProc = opcmdInfoPtr->compileProc;
	}
    }

    /*
     * Do Multiple/Safe Interps Tcl init stuff
     */

    TclInterpInit(interp);
    TclSetupEnv(interp);

    /*
     * TIP #59: Make embedded configuration information available.
     */

    TclInitEmbeddedConfigurationInformation(interp);

    /*
     * TIP #440: Declare the name of the script engine to be "Tcl".
     */

    Tcl_SetVar2(interp, "tcl_platform", "engine", "Tcl",
	    TCL_GLOBAL_ONLY);

    /*
     * Compute the byte order of this machine.
     */

    order.s = 1;
    Tcl_SetVar2(interp, "tcl_platform", "byteOrder",
	    ((order.c[0] == 1) ? "littleEndian" : "bigEndian"),
	    TCL_GLOBAL_ONLY);

    Tcl_SetVar2Ex(interp, "tcl_platform", "wordSize",
	    Tcl_NewWideIntObj(sizeof(long)), TCL_GLOBAL_ONLY);

    /* TIP #291 */
    Tcl_SetVar2Ex(interp, "tcl_platform", "pointerSize",
	    Tcl_NewWideIntObj(sizeof(void *)), TCL_GLOBAL_ONLY);

    /*
     * Set up other variables such as tcl_version and tcl_library
     */

    Tcl_SetVar2(interp, "tcl_patchLevel", NULL, TCL_PATCH_LEVEL, TCL_GLOBAL_ONLY);
    Tcl_SetVar2(interp, "tcl_version", NULL, TCL_VERSION, TCL_GLOBAL_ONLY);
    TclpSetVariables(interp);

#if TCL_THREADS
    /*
     * The existence of the "threaded" element of the tcl_platform array
     * indicates that this particular Tcl shell has been compiled with threads
     * turned on. Using "info exists tcl_platform(threaded)" a Tcl script can
     * introspect on the interpreter level of thread safety.
     */

    Tcl_SetVar2(interp, "tcl_platform", "threaded", "1", TCL_GLOBAL_ONLY);
#endif

    /*
     * Register Tcl's version number.
     * TIP #268: Full patchlevel instead of just major.minor
     */

    Tcl_PkgProvideEx(interp, "Tcl", TCL_PATCH_LEVEL, &tclStubs);

    if (TclTommath_Init(interp) != TCL_OK) {
	Tcl_Panic("%s", Tcl_GetStringResult(interp));
    }

    if (TclOOInit(interp) != TCL_OK) {
	Tcl_Panic("%s", Tcl_GetStringResult(interp));
    }

    /*
     * Only build in zlib support if we've successfully detected a library to
     * compile and link against.
     */

#ifdef HAVE_ZLIB
    if (TclZlibInit(interp) != TCL_OK) {
	Tcl_Panic("%s", Tcl_GetStringResult(interp));
    }
    if (TclZipfs_Init(interp) != TCL_OK) {
	Tcl_Panic("%s", Tcl_GetStringResult(interp));
    }
#endif

    TOP_CB(iPtr) = NULL;
    return interp;
}

static void
DeleteOpCmdClientData(
    ClientData clientData)
{
    TclOpCmdClientData *occdPtr = clientData;

    Tcl_Free(occdPtr);
}

/*
 * ---------------------------------------------------------------------
 *
 * TclRegisterCommandTypeName, TclGetCommandTypeName --
 *
 *      Command type registration and lookup mechanism. Everything is keyed by
 *      the Tcl_ObjCmdProc for the command, and that is used as the *key* into
 *      the hash table that maps to constant strings that are names. (It is
 *      recommended that those names be ASCII.)
 *
 * ---------------------------------------------------------------------
 */

void
TclRegisterCommandTypeName(
    Tcl_ObjCmdProc *implementationProc,
    const char *nameStr)
{
    Tcl_HashEntry *hPtr;

    Tcl_MutexLock(&commandTypeLock);
    if (commandTypeInit == 0) {
        Tcl_InitHashTable(&commandTypeTable, TCL_ONE_WORD_KEYS);
        commandTypeInit = 1;
    }
    if (nameStr != NULL) {
        int isNew;

        hPtr = Tcl_CreateHashEntry(&commandTypeTable,
                (void *) implementationProc, &isNew);
        Tcl_SetHashValue(hPtr, (void *) nameStr);
    } else {
        hPtr = Tcl_FindHashEntry(&commandTypeTable,
                (void *) implementationProc);
        if (hPtr != NULL) {
            Tcl_DeleteHashEntry(hPtr);
        }
    }
    Tcl_MutexUnlock(&commandTypeLock);
}

const char *
TclGetCommandTypeName(
    Tcl_Command command)
{
    Command *cmdPtr = (Command *) command;
    void *procPtr = cmdPtr->objProc;
    const char *name = "native";

    if (procPtr == NULL) {
        procPtr = cmdPtr->nreProc;
    }
    Tcl_MutexLock(&commandTypeLock);
    if (commandTypeInit) {
        Tcl_HashEntry *hPtr = Tcl_FindHashEntry(&commandTypeTable, procPtr);

        if (hPtr && Tcl_GetHashValue(hPtr)) {
            name = (const char *) Tcl_GetHashValue(hPtr);
        }
    }
    Tcl_MutexUnlock(&commandTypeLock);

    return name;
}

/*
 *----------------------------------------------------------------------
 *
 * TclHideUnsafeCommands --
 *
 *	Hides base commands that are not marked as safe from this interpreter.
 *
 * Results:
 *	TCL_OK if it succeeds, TCL_ERROR else.
 *
 * Side effects:
 *	Hides functionality in an interpreter.
 *
 *----------------------------------------------------------------------
 */

int
TclHideUnsafeCommands(
    Tcl_Interp *interp)		/* Hide commands in this interpreter. */
{
    const CmdInfo *cmdInfoPtr;
    const UnsafeEnsembleInfo *unsafePtr;

    if (interp == NULL) {
	return TCL_ERROR;
    }
    for (cmdInfoPtr = builtInCmds; cmdInfoPtr->name != NULL; cmdInfoPtr++) {
	if (!(cmdInfoPtr->flags & CMD_IS_SAFE)) {
	    Tcl_HideCommand(interp, cmdInfoPtr->name, cmdInfoPtr->name);
	}
    }

    for (unsafePtr = unsafeEnsembleCommands;
            unsafePtr->ensembleNsName; unsafePtr++) {
        if (unsafePtr->commandName) {
            /*
             * Hide an ensemble subcommand.
             */

            Tcl_Obj *cmdName = Tcl_ObjPrintf("::tcl::%s::%s",
                    unsafePtr->ensembleNsName, unsafePtr->commandName);
            Tcl_Obj *hideName = Tcl_ObjPrintf("tcl:%s:%s",
                    unsafePtr->ensembleNsName, unsafePtr->commandName);

            if (TclRenameCommand(interp, TclGetString(cmdName),
                        "___tmp") != TCL_OK
                    || Tcl_HideCommand(interp, "___tmp",
                            TclGetString(hideName)) != TCL_OK) {
                Tcl_Panic("problem making '%s %s' safe: %s",
                        unsafePtr->ensembleNsName, unsafePtr->commandName,
                        Tcl_GetStringResult(interp));
            }
            Tcl_CreateObjCommand(interp, TclGetString(cmdName),
                    BadEnsembleSubcommand, (ClientData) unsafePtr, NULL);
            TclDecrRefCount(cmdName);
            TclDecrRefCount(hideName);
        } else {
            /*
             * Hide an ensemble main command (for compatibility).
             */

            if (Tcl_HideCommand(interp, unsafePtr->ensembleNsName,
                    unsafePtr->ensembleNsName) != TCL_OK) {
                Tcl_Panic("problem making '%s' safe: %s",
                        unsafePtr->ensembleNsName,
                        Tcl_GetStringResult(interp));
            }
        }
    }

    return TCL_OK;
}

/*
 *----------------------------------------------------------------------
 *
 * BadEnsembleSubcommand --
 *
 *	Command used to act as a backstop implementation when subcommands of
 *	ensembles are unsafe (the real implementations of the subcommands are
 *	hidden). The clientData is description of what was hidden.
 *
 * Results:
 *	A standard Tcl result (always a TCL_ERROR).
 *
 * Side effects:
 *	None.
 *
 *----------------------------------------------------------------------
 */

static int
BadEnsembleSubcommand(
    ClientData clientData,
    Tcl_Interp *interp,
    int objc,
    Tcl_Obj *const objv[])
{
    const UnsafeEnsembleInfo *infoPtr = clientData;

    Tcl_SetObjResult(interp, Tcl_ObjPrintf(
            "not allowed to invoke subcommand %s of %s",
            infoPtr->commandName, infoPtr->ensembleNsName));
    Tcl_SetErrorCode(interp, "TCL", "SAFE", "SUBCOMMAND", NULL);
    return TCL_ERROR;
}

/*
 *--------------------------------------------------------------
 *
 * Tcl_CallWhenDeleted --
 *
 *	Arrange for a function to be called before a given interpreter is
 *	deleted. The function is called as soon as Tcl_DeleteInterp is called;
 *	if Tcl_CallWhenDeleted is called on an interpreter that has already
 *	been deleted, the function will be called when the last Tcl_Release is
 *	done on the interpreter.
 *
 * Results:
 *	None.
 *
 * Side effects:
 *	When Tcl_DeleteInterp is invoked to delete interp, proc will be
 *	invoked. See the manual entry for details.
 *
 *--------------------------------------------------------------
 */

void
Tcl_CallWhenDeleted(
    Tcl_Interp *interp,		/* Interpreter to watch. */
    Tcl_InterpDeleteProc *proc,	/* Function to call when interpreter is about
				 * to be deleted. */
    ClientData clientData)	/* One-word value to pass to proc. */
{
    Interp *iPtr = (Interp *) interp;
    static Tcl_ThreadDataKey assocDataCounterKey;
    int *assocDataCounterPtr =
	    Tcl_GetThreadData(&assocDataCounterKey, sizeof(int));
    int isNew;
    char buffer[32 + TCL_INTEGER_SPACE];
    AssocData *dPtr = Tcl_Alloc(sizeof(AssocData));
    Tcl_HashEntry *hPtr;

    sprintf(buffer, "Assoc Data Key #%d", *assocDataCounterPtr);
    (*assocDataCounterPtr)++;

    if (iPtr->assocData == NULL) {
	iPtr->assocData = Tcl_Alloc(sizeof(Tcl_HashTable));
	Tcl_InitHashTable(iPtr->assocData, TCL_STRING_KEYS);
    }
    hPtr = Tcl_CreateHashEntry(iPtr->assocData, buffer, &isNew);
    dPtr->proc = proc;
    dPtr->clientData = clientData;
    Tcl_SetHashValue(hPtr, dPtr);
}

/*
 *--------------------------------------------------------------
 *
 * Tcl_DontCallWhenDeleted --
 *
 *	Cancel the arrangement for a function to be called when a given
 *	interpreter is deleted.
 *
 * Results:
 *	None.
 *
 * Side effects:
 *	If proc and clientData were previously registered as a callback via
 *	Tcl_CallWhenDeleted, they are unregistered. If they weren't previously
 *	registered then nothing happens.
 *
 *--------------------------------------------------------------
 */

void
Tcl_DontCallWhenDeleted(
    Tcl_Interp *interp,		/* Interpreter to watch. */
    Tcl_InterpDeleteProc *proc,	/* Function to call when interpreter is about
				 * to be deleted. */
    ClientData clientData)	/* One-word value to pass to proc. */
{
    Interp *iPtr = (Interp *) interp;
    Tcl_HashTable *hTablePtr;
    Tcl_HashSearch hSearch;
    Tcl_HashEntry *hPtr;
    AssocData *dPtr;

    hTablePtr = iPtr->assocData;
    if (hTablePtr == NULL) {
	return;
    }
    for (hPtr = Tcl_FirstHashEntry(hTablePtr, &hSearch); hPtr != NULL;
	    hPtr = Tcl_NextHashEntry(&hSearch)) {
	dPtr = Tcl_GetHashValue(hPtr);
	if ((dPtr->proc == proc) && (dPtr->clientData == clientData)) {
	    Tcl_Free(dPtr);
	    Tcl_DeleteHashEntry(hPtr);
	    return;
	}
    }
}

/*
 *----------------------------------------------------------------------
 *
 * Tcl_SetAssocData --
 *
 *	Creates a named association between user-specified data, a delete
 *	function and this interpreter. If the association already exists the
 *	data is overwritten with the new data. The delete function will be
 *	invoked when the interpreter is deleted.
 *
 * Results:
 *	None.
 *
 * Side effects:
 *	Sets the associated data, creates the association if needed.
 *
 *----------------------------------------------------------------------
 */

void
Tcl_SetAssocData(
    Tcl_Interp *interp,		/* Interpreter to associate with. */
    const char *name,		/* Name for association. */
    Tcl_InterpDeleteProc *proc,	/* Proc to call when interpreter is about to
				 * be deleted. */
    ClientData clientData)	/* One-word value to pass to proc. */
{
    Interp *iPtr = (Interp *) interp;
    AssocData *dPtr;
    Tcl_HashEntry *hPtr;
    int isNew;

    if (iPtr->assocData == NULL) {
	iPtr->assocData = Tcl_Alloc(sizeof(Tcl_HashTable));
	Tcl_InitHashTable(iPtr->assocData, TCL_STRING_KEYS);
    }
    hPtr = Tcl_CreateHashEntry(iPtr->assocData, name, &isNew);
    if (isNew == 0) {
	dPtr = Tcl_GetHashValue(hPtr);
    } else {
	dPtr = Tcl_Alloc(sizeof(AssocData));
    }
    dPtr->proc = proc;
    dPtr->clientData = clientData;

    Tcl_SetHashValue(hPtr, dPtr);
}

/*
 *----------------------------------------------------------------------
 *
 * Tcl_DeleteAssocData --
 *
 *	Deletes a named association of user-specified data with the specified
 *	interpreter.
 *
 * Results:
 *	None.
 *
 * Side effects:
 *	Deletes the association.
 *
 *----------------------------------------------------------------------
 */

void
Tcl_DeleteAssocData(
    Tcl_Interp *interp,		/* Interpreter to associate with. */
    const char *name)		/* Name of association. */
{
    Interp *iPtr = (Interp *) interp;
    AssocData *dPtr;
    Tcl_HashEntry *hPtr;

    if (iPtr->assocData == NULL) {
	return;
    }
    hPtr = Tcl_FindHashEntry(iPtr->assocData, name);
    if (hPtr == NULL) {
	return;
    }
    dPtr = Tcl_GetHashValue(hPtr);
    if (dPtr->proc != NULL) {
	dPtr->proc(dPtr->clientData, interp);
    }
    Tcl_Free(dPtr);
    Tcl_DeleteHashEntry(hPtr);
}

/*
 *----------------------------------------------------------------------
 *
 * Tcl_GetAssocData --
 *
 *	Returns the client data associated with this name in the specified
 *	interpreter.
 *
 * Results:
 *	The client data in the AssocData record denoted by the named
 *	association, or NULL.
 *
 * Side effects:
 *	None.
 *
 *----------------------------------------------------------------------
 */

ClientData
Tcl_GetAssocData(
    Tcl_Interp *interp,		/* Interpreter associated with. */
    const char *name,		/* Name of association. */
    Tcl_InterpDeleteProc **procPtr)
				/* Pointer to place to store address of
				 * current deletion callback. */
{
    Interp *iPtr = (Interp *) interp;
    AssocData *dPtr;
    Tcl_HashEntry *hPtr;

    if (iPtr->assocData == NULL) {
	return NULL;
    }
    hPtr = Tcl_FindHashEntry(iPtr->assocData, name);
    if (hPtr == NULL) {
	return NULL;
    }
    dPtr = Tcl_GetHashValue(hPtr);
    if (procPtr != NULL) {
	*procPtr = dPtr->proc;
    }
    return dPtr->clientData;
}

/*
 *----------------------------------------------------------------------
 *
 * Tcl_InterpDeleted --
 *
 *	Returns nonzero if the interpreter has been deleted with a call to
 *	Tcl_DeleteInterp.
 *
 * Results:
 *	Nonzero if the interpreter is deleted, zero otherwise.
 *
 * Side effects:
 *	None.
 *
 *----------------------------------------------------------------------
 */

int
Tcl_InterpDeleted(
    Tcl_Interp *interp)
{
    return (((Interp *) interp)->flags & DELETED) ? 1 : 0;
}

/*
 *----------------------------------------------------------------------
 *
 * Tcl_DeleteInterp --
 *
 *	Ensures that the interpreter will be deleted eventually. If there are
 *	no Tcl_Preserve calls in effect for this interpreter, it is deleted
 *	immediately, otherwise the interpreter is deleted when the last
 *	Tcl_Preserve is matched by a call to Tcl_Release. In either case, the
 *	function runs the currently registered deletion callbacks.
 *
 * Results:
 *	None.
 *
 * Side effects:
 *	The interpreter is marked as deleted. The caller may still use it
 *	safely if there are calls to Tcl_Preserve in effect for the
 *	interpreter, but further calls to Tcl_Eval etc in this interpreter
 *	will fail.
 *
 *----------------------------------------------------------------------
 */

void
Tcl_DeleteInterp(
    Tcl_Interp *interp)		/* Token for command interpreter (returned by
				 * a previous call to Tcl_CreateInterp). */
{
    Interp *iPtr = (Interp *) interp;

    /*
     * If the interpreter has already been marked deleted, just punt.
     */

    if (iPtr->flags & DELETED) {
	return;
    }

    /*
     * Mark the interpreter as deleted. No further evals will be allowed.
     * Increase the compileEpoch as a signal to compiled bytecodes.
     */

    iPtr->flags |= DELETED;
    iPtr->compileEpoch++;

    /*
     * Ensure that the interpreter is eventually deleted.
     */

    Tcl_EventuallyFree(interp, (Tcl_FreeProc *) DeleteInterpProc);
}

/*
 *----------------------------------------------------------------------
 *
 * DeleteInterpProc --
 *
 *	Helper function to delete an interpreter. This function is called when
 *	the last call to Tcl_Preserve on this interpreter is matched by a call
 *	to Tcl_Release. The function cleans up all resources used in the
 *	interpreter and calls all currently registered interpreter deletion
 *	callbacks.
 *
 * Results:
 *	None.
 *
 * Side effects:
 *	Whatever the interpreter deletion callbacks do. Frees resources used
 *	by the interpreter.
 *
 *----------------------------------------------------------------------
 */

static void
DeleteInterpProc(
    Tcl_Interp *interp)		/* Interpreter to delete. */
{
    Interp *iPtr = (Interp *) interp;
    Tcl_HashEntry *hPtr;
    Tcl_HashSearch search;
    Tcl_HashTable *hTablePtr;
    ResolverScheme *resPtr, *nextResPtr;
    int i;

    /*
     * Punt if there is an error in the Tcl_Release/Tcl_Preserve matchup,
	 * unless we are exiting.
     */

    if ((iPtr->numLevels > 0) && !TclInExit()) {
	Tcl_Panic("DeleteInterpProc called with active evals");
    }

    /*
     * The interpreter should already be marked deleted; otherwise how did we
     * get here?
     */

    if (!(iPtr->flags & DELETED)) {
	Tcl_Panic("DeleteInterpProc called on interpreter not marked deleted");
    }

    /*
     * TIP #219, Tcl Channel Reflection API. Discard a leftover state.
     */

    if (iPtr->chanMsg != NULL) {
	Tcl_DecrRefCount(iPtr->chanMsg);
	iPtr->chanMsg = NULL;
    }

    /*
     * TIP #285, Script cancellation support. Delete this interp from the
     * global hash table of CancelInfo structs.
     */

    Tcl_MutexLock(&cancelLock);
    hPtr = Tcl_FindHashEntry(&cancelTable, (char *) iPtr);
    if (hPtr != NULL) {
	CancelInfo *cancelInfo = Tcl_GetHashValue(hPtr);

	if (cancelInfo != NULL) {
	    if (cancelInfo->result != NULL) {
		Tcl_Free(cancelInfo->result);
	    }
	    Tcl_Free(cancelInfo);
	}

	Tcl_DeleteHashEntry(hPtr);
    }

    if (iPtr->asyncCancel != NULL) {
	Tcl_AsyncDelete(iPtr->asyncCancel);
	iPtr->asyncCancel = NULL;
    }

    if (iPtr->asyncCancelMsg != NULL) {
	Tcl_DecrRefCount(iPtr->asyncCancelMsg);
	iPtr->asyncCancelMsg = NULL;
    }
    Tcl_MutexUnlock(&cancelLock);

    /*
     * Shut down all limit handler callback scripts that call back into this
     * interpreter. Then eliminate all limit handlers for this interpreter.
     */

    TclRemoveScriptLimitCallbacks(interp);
    TclLimitRemoveAllHandlers(interp);

    /*
     * Dismantle the namespace here, before we clear the assocData. If any
     * background errors occur here, they will be deleted below.
     *
     * Dismantle the namespace after freeing the iPtr->handle so that each
     * bytecode releases its literals without caring to update the literal
     * table, as it will be freed later in this function without further use.
     */

    TclHandleFree(iPtr->handle);
    TclTeardownNamespace(iPtr->globalNsPtr);

    /*
     * Delete all the hidden commands.
     */

    hTablePtr = iPtr->hiddenCmdTablePtr;
    if (hTablePtr != NULL) {
	/*
	 * Non-pernicious deletion. The deletion callbacks will not be allowed
	 * to create any new hidden or non-hidden commands.
	 * Tcl_DeleteCommandFromToken will remove the entry from the
	 * hiddenCmdTablePtr.
	 */

	hPtr = Tcl_FirstHashEntry(hTablePtr, &search);
	for (; hPtr != NULL; hPtr = Tcl_NextHashEntry(&search)) {
	    Tcl_DeleteCommandFromToken(interp, Tcl_GetHashValue(hPtr));
	}
	Tcl_DeleteHashTable(hTablePtr);
	Tcl_Free(hTablePtr);
    }

    /*
     * Invoke deletion callbacks; note that a callback can create new
     * callbacks, so we iterate.
     */

    while (iPtr->assocData != NULL) {
	AssocData *dPtr;

	hTablePtr = iPtr->assocData;
	iPtr->assocData = NULL;
	for (hPtr = Tcl_FirstHashEntry(hTablePtr, &search);
		hPtr != NULL;
		hPtr = Tcl_FirstHashEntry(hTablePtr, &search)) {
	    dPtr = Tcl_GetHashValue(hPtr);
	    Tcl_DeleteHashEntry(hPtr);
	    if (dPtr->proc != NULL) {
		dPtr->proc(dPtr->clientData, interp);
	    }
	    Tcl_Free(dPtr);
	}
	Tcl_DeleteHashTable(hTablePtr);
	Tcl_Free(hTablePtr);
    }

    /*
     * Pop the root frame pointer and finish deleting the global
     * namespace. The order is important [Bug 1658572].
     */

    if ((iPtr->framePtr != iPtr->rootFramePtr) && !TclInExit()) {
	Tcl_Panic("DeleteInterpProc: popping rootCallFrame with other frames on top");
    }
    Tcl_PopCallFrame(interp);
    Tcl_Free(iPtr->rootFramePtr);
    iPtr->rootFramePtr = NULL;
    Tcl_DeleteNamespace((Tcl_Namespace *) iPtr->globalNsPtr);

    /*
     * Free up the result *after* deleting variables, since variable deletion
     * could have transferred ownership of the result string to Tcl.
     */

    Tcl_FreeResult(interp);
    Tcl_DecrRefCount(iPtr->objResultPtr);
    iPtr->objResultPtr = NULL;
    Tcl_DecrRefCount(iPtr->ecVar);
    if (iPtr->errorCode) {
	Tcl_DecrRefCount(iPtr->errorCode);
	iPtr->errorCode = NULL;
    }
    Tcl_DecrRefCount(iPtr->eiVar);
    if (iPtr->errorInfo) {
	Tcl_DecrRefCount(iPtr->errorInfo);
	iPtr->errorInfo = NULL;
    }
    Tcl_DecrRefCount(iPtr->errorStack);
    iPtr->errorStack = NULL;
    Tcl_DecrRefCount(iPtr->upLiteral);
    Tcl_DecrRefCount(iPtr->callLiteral);
    Tcl_DecrRefCount(iPtr->innerLiteral);
    Tcl_DecrRefCount(iPtr->innerContext);
    if (iPtr->returnOpts) {
	Tcl_DecrRefCount(iPtr->returnOpts);
    }
    TclFreePackageInfo(iPtr);
    while (iPtr->tracePtr != NULL) {
	Tcl_DeleteTrace((Tcl_Interp *) iPtr, (Tcl_Trace) iPtr->tracePtr);
    }
    if (iPtr->execEnvPtr != NULL) {
	TclDeleteExecEnv(iPtr->execEnvPtr);
    }
    if (iPtr->scriptFile) {
	Tcl_DecrRefCount(iPtr->scriptFile);
	iPtr->scriptFile = NULL;
    }
    Tcl_DecrRefCount(iPtr->emptyObjPtr);
    iPtr->emptyObjPtr = NULL;

    resPtr = iPtr->resolverPtr;
    while (resPtr) {
	nextResPtr = resPtr->nextPtr;
	Tcl_Free(resPtr->name);
	Tcl_Free(resPtr);
	resPtr = nextResPtr;
    }

    /*
     * Free up literal objects created for scripts compiled by the
     * interpreter.
     */

    TclDeleteLiteralTable(interp, &iPtr->literalTable);

    /*
     * TIP #280 - Release the arrays for ByteCode/Proc extension, and
     * contents.
     */

    for (hPtr = Tcl_FirstHashEntry(iPtr->linePBodyPtr, &search);
	    hPtr != NULL;
	    hPtr = Tcl_NextHashEntry(&search)) {
	CmdFrame *cfPtr = Tcl_GetHashValue(hPtr);
	Proc *procPtr = (Proc *) Tcl_GetHashKey(iPtr->linePBodyPtr, hPtr);

	procPtr->iPtr = NULL;
	if (cfPtr) {
	    if (cfPtr->type == TCL_LOCATION_SOURCE) {
		Tcl_DecrRefCount(cfPtr->data.eval.path);
	    }
	    Tcl_Free(cfPtr->line);
	    Tcl_Free(cfPtr);
	}
	Tcl_DeleteHashEntry(hPtr);
    }
    Tcl_DeleteHashTable(iPtr->linePBodyPtr);
    Tcl_Free(iPtr->linePBodyPtr);
    iPtr->linePBodyPtr = NULL;

    /*
     * See also tclCompile.c, TclCleanupByteCode
     */

    for (hPtr = Tcl_FirstHashEntry(iPtr->lineBCPtr, &search);
	    hPtr != NULL;
	    hPtr = Tcl_NextHashEntry(&search)) {
	ExtCmdLoc *eclPtr = Tcl_GetHashValue(hPtr);

	if (eclPtr->type == TCL_LOCATION_SOURCE) {
	    Tcl_DecrRefCount(eclPtr->path);
	}
	for (i=0; i< eclPtr->nuloc; i++) {
	    Tcl_Free(eclPtr->loc[i].line);
	}

	if (eclPtr->loc != NULL) {
	    Tcl_Free(eclPtr->loc);
	}

	Tcl_Free(eclPtr);
	Tcl_DeleteHashEntry(hPtr);
    }
    Tcl_DeleteHashTable(iPtr->lineBCPtr);
    Tcl_Free(iPtr->lineBCPtr);
    iPtr->lineBCPtr = NULL;

    /*
     * Location stack for uplevel/eval/... scripts which were passed through
     * proc arguments. Actually we track all arguments as we do not and cannot
     * know which arguments will be used as scripts and which will not.
     */

    if (iPtr->lineLAPtr->numEntries && !TclInExit()) {
	/*
	 * When the interp goes away we have nothing on the stack, so there
	 * are no arguments, so this table has to be empty.
	 */

	Tcl_Panic("Argument location tracking table not empty");
    }

    Tcl_DeleteHashTable(iPtr->lineLAPtr);
    Tcl_Free(iPtr->lineLAPtr);
    iPtr->lineLAPtr = NULL;

    if (iPtr->lineLABCPtr->numEntries && !TclInExit()) {
	/*
	 * When the interp goes away we have nothing on the stack, so there
	 * are no arguments, so this table has to be empty.
	 */

	Tcl_Panic("Argument location tracking table not empty");
    }

    Tcl_DeleteHashTable(iPtr->lineLABCPtr);
    Tcl_Free(iPtr->lineLABCPtr);
    iPtr->lineLABCPtr = NULL;

    /*
     * Squelch the tables of traces on variables and searches over arrays in
     * the in the interpreter.
     */

    Tcl_DeleteHashTable(&iPtr->varTraces);
    Tcl_DeleteHashTable(&iPtr->varSearches);

    Tcl_Free(iPtr);
}

/*
 *---------------------------------------------------------------------------
 *
 * Tcl_HideCommand --
 *
 *	Makes a command hidden so that it cannot be invoked from within an
 *	interpreter, only from within an ancestor.
 *
 * Results:
 *	A standard Tcl result; also leaves a message in the interp's result if
 *	an error occurs.
 *
 * Side effects:
 *	Removes a command from the command table and create an entry into the
 *	hidden command table under the specified token name.
 *
 *---------------------------------------------------------------------------
 */

int
Tcl_HideCommand(
    Tcl_Interp *interp,		/* Interpreter in which to hide command. */
    const char *cmdName,	/* Name of command to hide. */
    const char *hiddenCmdToken)	/* Token name of the to-be-hidden command. */
{
    Interp *iPtr = (Interp *) interp;
    Tcl_Command cmd;
    Command *cmdPtr;
    Tcl_HashTable *hiddenCmdTablePtr;
    Tcl_HashEntry *hPtr;
    int isNew;

    if (iPtr->flags & DELETED) {
	/*
	 * The interpreter is being deleted. Do not create any new structures,
	 * because it is not safe to modify the interpreter.
	 */

	return TCL_ERROR;
    }

    /*
     * Disallow hiding of commands that are currently in a namespace or
     * renaming (as part of hiding) into a namespace (because the current
     * implementation with a single global table and the needed uniqueness of
     * names cause problems with namespaces).
     *
     * We don't need to check for "::" in cmdName because the real check is on
     * the nsPtr below.
     *
     * hiddenCmdToken is just a string which is not interpreted in any way. It
     * may contain :: but the string is not interpreted as a namespace
     * qualifier command name. Thus, hiding foo::bar to foo::bar and then
     * trying to expose or invoke ::foo::bar will NOT work; but if the
     * application always uses the same strings it will get consistent
     * behaviour.
     *
     * But as we currently limit ourselves to the global namespace only for
     * the source, in order to avoid potential confusion, lets prevent "::" in
     * the token too. - dl
     */

    if (strstr(hiddenCmdToken, "::") != NULL) {
	Tcl_SetObjResult(interp, Tcl_NewStringObj(
		"cannot use namespace qualifiers in hidden command"
		" token (rename)", -1));
        Tcl_SetErrorCode(interp, "TCL", "VALUE", "HIDDENTOKEN", NULL);
	return TCL_ERROR;
    }

    /*
     * Find the command to hide. An error is returned if cmdName can't be
     * found. Look up the command only from the global namespace. Full path of
     * the command must be given if using namespaces.
     */

    cmd = Tcl_FindCommand(interp, cmdName, NULL,
	    /*flags*/ TCL_LEAVE_ERR_MSG | TCL_GLOBAL_ONLY);
    if (cmd == (Tcl_Command) NULL) {
	return TCL_ERROR;
    }
    cmdPtr = (Command *) cmd;

    /*
     * Check that the command is really in global namespace
     */

    if (cmdPtr->nsPtr != iPtr->globalNsPtr) {
	Tcl_SetObjResult(interp, Tcl_NewStringObj(
                "can only hide global namespace commands (use rename then hide)",
                -1));
        Tcl_SetErrorCode(interp, "TCL", "HIDE", "NON_GLOBAL", NULL);
	return TCL_ERROR;
    }

    /*
     * Initialize the hidden command table if necessary.
     */

    hiddenCmdTablePtr = iPtr->hiddenCmdTablePtr;
    if (hiddenCmdTablePtr == NULL) {
	hiddenCmdTablePtr = Tcl_Alloc(sizeof(Tcl_HashTable));
	Tcl_InitHashTable(hiddenCmdTablePtr, TCL_STRING_KEYS);
	iPtr->hiddenCmdTablePtr = hiddenCmdTablePtr;
    }

    /*
     * It is an error to move an exposed command to a hidden command with
     * hiddenCmdToken if a hidden command with the name hiddenCmdToken already
     * exists.
     */

    hPtr = Tcl_CreateHashEntry(hiddenCmdTablePtr, hiddenCmdToken, &isNew);
    if (!isNew) {
	Tcl_SetObjResult(interp, Tcl_ObjPrintf(
                "hidden command named \"%s\" already exists",
                hiddenCmdToken));
        Tcl_SetErrorCode(interp, "TCL", "HIDE", "ALREADY_HIDDEN", NULL);
	return TCL_ERROR;
    }

    /*
     * NB: This code is currently 'like' a rename to a specialy set apart name
     * table. Changes here and in TclRenameCommand must be kept in synch until
     * the common parts are actually factorized out.
     */

    /*
     * Remove the hash entry for the command from the interpreter command
     * table. This is like deleting the command, so bump its command epoch;
     * this invalidates any cached references that point to the command.
     */

    if (cmdPtr->hPtr != NULL) {
	Tcl_DeleteHashEntry(cmdPtr->hPtr);
	cmdPtr->hPtr = NULL;
	cmdPtr->cmdEpoch++;
    }

    /*
     * The list of command exported from the namespace might have changed.
     * However, we do not need to recompute this just yet; next time we need
     * the info will be soon enough.
     */

    TclInvalidateNsCmdLookup(cmdPtr->nsPtr);

    /*
     * Now link the hash table entry with the command structure. We ensured
     * above that the nsPtr was right.
     */

    cmdPtr->hPtr = hPtr;
    Tcl_SetHashValue(hPtr, cmdPtr);

    /*
     * If the command being hidden has a compile function, increment the
     * interpreter's compileEpoch to invalidate its compiled code. This makes
     * sure that we don't later try to execute old code compiled with
     * command-specific (i.e., inline) bytecodes for the now-hidden command.
     * This field is checked in Tcl_EvalObj and ObjInterpProc, and code whose
     * compilation epoch doesn't match is recompiled.
     */

    if (cmdPtr->compileProc != NULL) {
	iPtr->compileEpoch++;
    }
    return TCL_OK;
}

/*
 *----------------------------------------------------------------------
 *
 * Tcl_ExposeCommand --
 *
 *	Makes a previously hidden command callable from inside the interpreter
 *	instead of only by its ancestors.
 *
 * Results:
 *	A standard Tcl result. If an error occurs, a message is left in the
 *	interp's result.
 *
 * Side effects:
 *	Moves commands from one hash table to another.
 *
 *----------------------------------------------------------------------
 */

int
Tcl_ExposeCommand(
    Tcl_Interp *interp,		/* Interpreter in which to make command
				 * callable. */
    const char *hiddenCmdToken,	/* Name of hidden command. */
    const char *cmdName)	/* Name of to-be-exposed command. */
{
    Interp *iPtr = (Interp *) interp;
    Command *cmdPtr;
    Namespace *nsPtr;
    Tcl_HashEntry *hPtr;
    Tcl_HashTable *hiddenCmdTablePtr;
    int isNew;

    if (iPtr->flags & DELETED) {
	/*
	 * The interpreter is being deleted. Do not create any new structures,
	 * because it is not safe to modify the interpreter.
	 */

	return TCL_ERROR;
    }

    /*
     * Check that we have a regular name for the command (that the user is not
     * trying to do an expose and a rename (to another namespace) at the same
     * time).
     */

    if (strstr(cmdName, "::") != NULL) {
	Tcl_SetObjResult(interp, Tcl_NewStringObj(
                "cannot expose to a namespace (use expose to toplevel, then rename)",
                -1));
        Tcl_SetErrorCode(interp, "TCL", "EXPOSE", "NON_GLOBAL", NULL);
	return TCL_ERROR;
    }

    /*
     * Get the command from the hidden command table:
     */

    hPtr = NULL;
    hiddenCmdTablePtr = iPtr->hiddenCmdTablePtr;
    if (hiddenCmdTablePtr != NULL) {
	hPtr = Tcl_FindHashEntry(hiddenCmdTablePtr, hiddenCmdToken);
    }
    if (hPtr == NULL) {
	Tcl_SetObjResult(interp, Tcl_ObjPrintf(
                "unknown hidden command \"%s\"", hiddenCmdToken));
        Tcl_SetErrorCode(interp, "TCL", "LOOKUP", "HIDDENTOKEN",
                hiddenCmdToken, NULL);
	return TCL_ERROR;
    }
    cmdPtr = Tcl_GetHashValue(hPtr);

    /*
     * Check that we have a true global namespace command (enforced by
     * Tcl_HideCommand but let's double check. (If it was not, we would not
     * really know how to handle it).
     */

    if (cmdPtr->nsPtr != iPtr->globalNsPtr) {
	/*
	 * This case is theoritically impossible, we might rather Tcl_Panic
	 * than 'nicely' erroring out ?
	 */

	Tcl_SetObjResult(interp, Tcl_NewStringObj(
		"trying to expose a non-global command namespace command",
		-1));
	return TCL_ERROR;
    }

    /*
     * This is the global table.
     */

    nsPtr = cmdPtr->nsPtr;

    /*
     * It is an error to overwrite an existing exposed command as a result of
     * exposing a previously hidden command.
     */

    hPtr = Tcl_CreateHashEntry(&nsPtr->cmdTable, cmdName, &isNew);
    if (!isNew) {
	Tcl_SetObjResult(interp, Tcl_ObjPrintf(
                "exposed command \"%s\" already exists", cmdName));
        Tcl_SetErrorCode(interp, "TCL", "EXPOSE", "COMMAND_EXISTS", NULL);
	return TCL_ERROR;
    }

    /*
     * Command resolvers (per-interp, per-namespace) might have resolved to a
     * command for the given namespace scope with this command not being
     * registered with the namespace's command table. During BC compilation,
     * the so-resolved command turns into a CmdName literal. Without
     * invalidating a possible CmdName literal here explicitly, such literals
     * keep being reused while pointing to overhauled commands.
     */

    TclInvalidateCmdLiteral(interp, cmdName, nsPtr);

    /*
     * The list of command exported from the namespace might have changed.
     * However, we do not need to recompute this just yet; next time we need
     * the info will be soon enough.
     */

    TclInvalidateNsCmdLookup(nsPtr);

    /*
     * Remove the hash entry for the command from the interpreter hidden
     * command table.
     */

    if (cmdPtr->hPtr != NULL) {
	Tcl_DeleteHashEntry(cmdPtr->hPtr);
	cmdPtr->hPtr = NULL;
    }

    /*
     * Now link the hash table entry with the command structure. This is like
     * creating a new command, so deal with any shadowing of commands in the
     * global namespace.
     */

    cmdPtr->hPtr = hPtr;

    Tcl_SetHashValue(hPtr, cmdPtr);

    /*
     * Not needed as we are only in the global namespace (but would be needed
     * again if we supported namespace command hiding)
     *
     * TclResetShadowedCmdRefs(interp, cmdPtr);
     */

    /*
     * If the command being exposed has a compile function, increment
     * interpreter's compileEpoch to invalidate its compiled code. This makes
     * sure that we don't later try to execute old code compiled assuming the
     * command is hidden. This field is checked in Tcl_EvalObj and
     * ObjInterpProc, and code whose compilation epoch doesn't match is
     * recompiled.
     */

    if (cmdPtr->compileProc != NULL) {
	iPtr->compileEpoch++;
    }
    return TCL_OK;
}

/*
 *----------------------------------------------------------------------
 *
 * Tcl_CreateCommand --
 *
 *	Define a new command in a command table.
 *
 * Results:
 *	The return value is a token for the command, which can be used in
 *	future calls to Tcl_GetCommandName.
 *
 * Side effects:
 *	If a command named cmdName already exists for interp, it is deleted.
 *	In the future, when cmdName is seen as the name of a command by
 *	Tcl_Eval, proc will be called. To support the bytecode interpreter,
 *	the command is created with a wrapper Tcl_ObjCmdProc
 *	(TclInvokeStringCommand) that eventially calls proc. When the command
 *	is deleted from the table, deleteProc will be called. See the manual
 *	entry for details on the calling sequence.
 *
 *----------------------------------------------------------------------
 */

Tcl_Command
Tcl_CreateCommand(
    Tcl_Interp *interp,		/* Token for command interpreter returned by a
				 * previous call to Tcl_CreateInterp. */
    const char *cmdName,	/* Name of command. If it contains namespace
				 * qualifiers, the new command is put in the
				 * specified namespace; otherwise it is put in
				 * the global namespace. */
    Tcl_CmdProc *proc,		/* Function to associate with cmdName. */
    ClientData clientData,	/* Arbitrary value passed to string proc. */
    Tcl_CmdDeleteProc *deleteProc)
				/* If not NULL, gives a function to call when
				 * this command is deleted. */
{
    Interp *iPtr = (Interp *) interp;
    ImportRef *oldRefPtr = NULL;
    Namespace *nsPtr;
    Command *cmdPtr;
    Tcl_HashEntry *hPtr;
    const char *tail;
    int isNew = 0, deleted = 0;
    ImportedCmdData *dataPtr;

    if (iPtr->flags & DELETED) {
	/*
	 * The interpreter is being deleted. Don't create any new commands;
	 * it's not safe to muck with the interpreter anymore.
	 */

	return (Tcl_Command) NULL;
    }

    /*
     * If the command name we seek to create already exists, we need to
     * delete that first.  That can be tricky in the presence of traces.
     * Loop until we no longer find an existing command in the way, or
     * until we've deleted one command and that didn't finish the job.
     */

    while (1) {
        /*
         * Determine where the command should reside. If its name contains
         * namespace qualifiers, we put it in the specified namespace;
	 * otherwise, we always put it in the global namespace.
         */

        if (strstr(cmdName, "::") != NULL) {
	    Namespace *dummy1, *dummy2;

	    TclGetNamespaceForQualName(interp, cmdName, NULL,
		    TCL_CREATE_NS_IF_UNKNOWN, &nsPtr, &dummy1, &dummy2, &tail);
	    if ((nsPtr == NULL) || (tail == NULL)) {
	        return (Tcl_Command) NULL;
	    }
        } else {
	    nsPtr = iPtr->globalNsPtr;
	    tail = cmdName;
        }

        hPtr = Tcl_CreateHashEntry(&nsPtr->cmdTable, tail, &isNew);

	if (isNew || deleted) {
	    /*
	     * isNew - No conflict with existing command.
	     * deleted - We've already deleted a conflicting command
	     */
	    break;
	}

	/*
         * An existing command conflicts. Try to delete it...
         */

	cmdPtr = Tcl_GetHashValue(hPtr);

	/*
	 * Be careful to preserve any existing import links so we can restore
	 * them down below. That way, you can redefine a command and its
	 * import status will remain intact.
	 */

	cmdPtr->refCount++;
	if (cmdPtr->importRefPtr) {
	    cmdPtr->flags |= CMD_REDEF_IN_PROGRESS;
	}

	Tcl_DeleteCommandFromToken(interp, (Tcl_Command) cmdPtr);

	if (cmdPtr->flags & CMD_REDEF_IN_PROGRESS) {
	    oldRefPtr = cmdPtr->importRefPtr;
	    cmdPtr->importRefPtr = NULL;
	}
	TclCleanupCommandMacro(cmdPtr);
	deleted = 1;
    }

    if (!isNew) {
	/*
	 * If the deletion callback recreated the command, just throw away the
	 * new command (if we try to delete it again, we could get stuck in an
	 * infinite loop).
	 */

	Tcl_Free(Tcl_GetHashValue(hPtr));
    }

    if (!deleted) {
	/*
	 * Command resolvers (per-interp, per-namespace) might have resolved
	 * to a command for the given namespace scope with this command not
	 * being registered with the namespace's command table. During BC
	 * compilation, the so-resolved command turns into a CmdName literal.
	 * Without invalidating a possible CmdName literal here explicitly,
	 * such literals keep being reused while pointing to overhauled
	 * commands.
	 */

	TclInvalidateCmdLiteral(interp, tail, nsPtr);

	/*
	 * The list of command exported from the namespace might have changed.
	 * However, we do not need to recompute this just yet; next time we
	 * need the info will be soon enough.
	 */

	TclInvalidateNsCmdLookup(nsPtr);
	TclInvalidateNsPath(nsPtr);
    }
    cmdPtr = Tcl_Alloc(sizeof(Command));
    Tcl_SetHashValue(hPtr, cmdPtr);
    cmdPtr->hPtr = hPtr;
    cmdPtr->nsPtr = nsPtr;
    cmdPtr->refCount = 1;
    cmdPtr->cmdEpoch = 0;
    cmdPtr->compileProc = NULL;
    cmdPtr->objProc = TclInvokeStringCommand;
    cmdPtr->objClientData = cmdPtr;
    cmdPtr->proc = proc;
    cmdPtr->clientData = clientData;
    cmdPtr->deleteProc = deleteProc;
    cmdPtr->deleteData = clientData;
    cmdPtr->flags = 0;
    cmdPtr->importRefPtr = NULL;
    cmdPtr->tracePtr = NULL;
    cmdPtr->nreProc = NULL;

    /*
     * Plug in any existing import references found above. Be sure to update
     * all of these references to point to the new command.
     */

    if (oldRefPtr != NULL) {
	cmdPtr->importRefPtr = oldRefPtr;
	while (oldRefPtr != NULL) {
	    Command *refCmdPtr = oldRefPtr->importedCmdPtr;
	    dataPtr = refCmdPtr->objClientData;
	    dataPtr->realCmdPtr = cmdPtr;
	    oldRefPtr = oldRefPtr->nextPtr;
	}
    }

    /*
     * We just created a command, so in its namespace and all of its parent
     * namespaces, it may shadow global commands with the same name. If any
     * shadowed commands are found, invalidate all cached command references
     * in the affected namespaces.
     */

    TclResetShadowedCmdRefs(interp, cmdPtr);
    return (Tcl_Command) cmdPtr;
}

/*
 *----------------------------------------------------------------------
 *
 * Tcl_CreateObjCommand --
 *
 *	Define a new object-based command in a command table.
 *
 * Results:
 *	The return value is a token for the command, which can be used in
 *	future calls to Tcl_GetCommandName.
 *
 * Side effects:
 *	If a command named "cmdName" already exists for interp, it is
 *	first deleted.  Then the new command is created from the arguments.
 *
 *	In the future, during bytecode evaluation when "cmdName" is seen as
 *	the name of a command by Tcl_EvalObj or Tcl_Eval, the object-based
 *	Tcl_ObjCmdProc proc will be called. When the command is deleted from
 *	the table, deleteProc will be called. See the manual entry for details
 *	on the calling sequence.
 *
 *----------------------------------------------------------------------
 */

Tcl_Command
Tcl_CreateObjCommand(
    Tcl_Interp *interp,		/* Token for command interpreter (returned by
				 * previous call to Tcl_CreateInterp). */
    const char *cmdName,	/* Name of command. If it contains namespace
				 * qualifiers, the new command is put in the
				 * specified namespace; otherwise it is put in
				 * the global namespace. */
    Tcl_ObjCmdProc *proc,	/* Object-based function to associate with
				 * name. */
    ClientData clientData,	/* Arbitrary value to pass to object
				 * function. */
    Tcl_CmdDeleteProc *deleteProc
				/* If not NULL, gives a function to call when
				 * this command is deleted. */
)
{
    Interp *iPtr = (Interp *) interp;
    Namespace *nsPtr;
    const char *tail;

    if (iPtr->flags & DELETED) {
	/*
	 * The interpreter is being deleted. Don't create any new commands;
	 * it's not safe to muck with the interpreter anymore.
	 */
	return (Tcl_Command) NULL;
    }

    /*
     * Determine where the command should reside. If its name contains
     * namespace qualifiers, we put it in the specified namespace;
     * otherwise, we always put it in the global namespace.
     */

    if (strstr(cmdName, "::") != NULL) {
	Namespace *dummy1, *dummy2;

	TclGetNamespaceForQualName(interp, cmdName, NULL,
	    TCL_CREATE_NS_IF_UNKNOWN, &nsPtr, &dummy1, &dummy2, &tail);
	if ((nsPtr == NULL) || (tail == NULL)) {
	    return (Tcl_Command) NULL;
	}
    } else {
	nsPtr = iPtr->globalNsPtr;
	tail = cmdName;
    }

    return TclCreateObjCommandInNs(interp, tail, (Tcl_Namespace *) nsPtr,
	proc, clientData, deleteProc);
}

Tcl_Command
TclCreateObjCommandInNs(
    Tcl_Interp *interp,
    const char *cmdName,	/* Name of command, without any namespace
                                 * components. */
    Tcl_Namespace *namesp,   /* The namespace to create the command in */
    Tcl_ObjCmdProc *proc,	/* Object-based function to associate with
				 * name. */
    ClientData clientData,	/* Arbitrary value to pass to object
				 * function. */
    Tcl_CmdDeleteProc *deleteProc)
				/* If not NULL, gives a function to call when
				 * this command is deleted. */
{
    int deleted = 0, isNew = 0;
    Command *cmdPtr;
    ImportRef *oldRefPtr = NULL;
    ImportedCmdData *dataPtr;
    Tcl_HashEntry *hPtr;
    Namespace *nsPtr = (Namespace *) namesp;

    /*
     * If the command name we seek to create already exists, we need to delete
     * that first. That can be tricky in the presence of traces. Loop until we
     * no longer find an existing command in the way, or until we've deleted
     * one command and that didn't finish the job.
     */

    while (1) {
	hPtr = Tcl_CreateHashEntry(&nsPtr->cmdTable, cmdName, &isNew);

	if (isNew || deleted) {
	    /*
	     * isNew - No conflict with existing command.
	     * deleted - We've already deleted a conflicting command
	     */
	    break;
	}

	/*
         * An existing command conflicts. Try to delete it...
         */

	cmdPtr = Tcl_GetHashValue(hPtr);

	/*
	 * Command already exists; delete it. Be careful to preserve any
	 * existing import links so we can restore them down below. That way,
	 * you can redefine a command and its import status will remain
	 * intact.
	 */

	cmdPtr->refCount++;
	if (cmdPtr->importRefPtr) {
	    cmdPtr->flags |= CMD_REDEF_IN_PROGRESS;
	}

	/*
         * Make sure namespace doesn't get deallocated.
         */

	cmdPtr->nsPtr->refCount++;

	Tcl_DeleteCommandFromToken(interp, (Tcl_Command) cmdPtr);
	nsPtr = (Namespace *) TclEnsureNamespace(interp,
                (Tcl_Namespace *) cmdPtr->nsPtr);
	TclNsDecrRefCount(cmdPtr->nsPtr);

	if (cmdPtr->flags & CMD_REDEF_IN_PROGRESS) {
	    oldRefPtr = cmdPtr->importRefPtr;
	    cmdPtr->importRefPtr = NULL;
	}
	TclCleanupCommandMacro(cmdPtr);
	deleted = 1;
    }
    if (!isNew) {
	/*
	 * If the deletion callback recreated the command, just throw away the
	 * new command (if we try to delete it again, we could get stuck in an
	 * infinite loop).
	 */

	Tcl_Free(Tcl_GetHashValue(hPtr));
    }

    if (!deleted) {
	/*
	 * Command resolvers (per-interp, per-namespace) might have resolved
	 * to a command for the given namespace scope with this command not
	 * being registered with the namespace's command table. During BC
	 * compilation, the so-resolved command turns into a CmdName literal.
	 * Without invalidating a possible CmdName literal here explicitly,
	 * such literals keep being reused while pointing to overhauled
	 * commands.
	 */

	TclInvalidateCmdLiteral(interp, cmdName, nsPtr);

	/*
	 * The list of command exported from the namespace might have changed.
	 * However, we do not need to recompute this just yet; next time we
	 * need the info will be soon enough.
	 */

	TclInvalidateNsCmdLookup(nsPtr);
	TclInvalidateNsPath(nsPtr);
    }
    cmdPtr = Tcl_Alloc(sizeof(Command));
    Tcl_SetHashValue(hPtr, cmdPtr);
    cmdPtr->hPtr = hPtr;
    cmdPtr->nsPtr = nsPtr;
    cmdPtr->refCount = 1;
    cmdPtr->cmdEpoch = 0;
    cmdPtr->compileProc = NULL;
    cmdPtr->objProc = proc;
    cmdPtr->objClientData = clientData;
    cmdPtr->proc = TclInvokeObjectCommand;
    cmdPtr->clientData = cmdPtr;
    cmdPtr->deleteProc = deleteProc;
    cmdPtr->deleteData = clientData;
    cmdPtr->flags = 0;
    cmdPtr->importRefPtr = NULL;
    cmdPtr->tracePtr = NULL;
    cmdPtr->nreProc = NULL;

    /*
     * Plug in any existing import references found above. Be sure to update
     * all of these references to point to the new command.
     */

    if (oldRefPtr != NULL) {
	cmdPtr->importRefPtr = oldRefPtr;
	while (oldRefPtr != NULL) {
	    Command *refCmdPtr = oldRefPtr->importedCmdPtr;

	    dataPtr = refCmdPtr->objClientData;
	    dataPtr->realCmdPtr = cmdPtr;
	    oldRefPtr = oldRefPtr->nextPtr;
	}
    }

    /*
     * We just created a command, so in its namespace and all of its parent
     * namespaces, it may shadow global commands with the same name. If any
     * shadowed commands are found, invalidate all cached command references
     * in the affected namespaces.
     */

    TclResetShadowedCmdRefs(interp, cmdPtr);
    return (Tcl_Command) cmdPtr;
}

/*
 *----------------------------------------------------------------------
 *
 * TclInvokeStringCommand --
 *
 *	"Wrapper" Tcl_ObjCmdProc used to call an existing string-based
 *	Tcl_CmdProc if no object-based function exists for a command. A
 *	pointer to this function is stored as the Tcl_ObjCmdProc in a Command
 *	structure. It simply turns around and calls the string Tcl_CmdProc in
 *	the Command structure.
 *
 * Results:
 *	A standard Tcl object result value.
 *
 * Side effects:
 *	Besides those side effects of the called Tcl_CmdProc,
 *	TclInvokeStringCommand allocates and frees storage.
 *
 *----------------------------------------------------------------------
 */

int
TclInvokeStringCommand(
    ClientData clientData,	/* Points to command's Command structure. */
    Tcl_Interp *interp,		/* Current interpreter. */
    int objc,		/* Number of arguments. */
    Tcl_Obj *const objv[])	/* Argument objects. */
{
    Command *cmdPtr = clientData;
    int i, result;
    const char **argv =
	    TclStackAlloc(interp, (objc + 1) * sizeof(char *));

    for (i = 0; i < objc; i++) {
	argv[i] = TclGetString(objv[i]);
    }
    argv[objc] = 0;

    /*
     * Invoke the command's string-based Tcl_CmdProc.
     */

    result = cmdPtr->proc(cmdPtr->clientData, interp, objc, argv);

    TclStackFree(interp, (void *) argv);
    return result;
}

/*
 *----------------------------------------------------------------------
 *
 * TclInvokeObjectCommand --
 *
 *	"Wrapper" Tcl_CmdProc used to call an existing object-based
 *	Tcl_ObjCmdProc if no string-based function exists for a command. A
 *	pointer to this function is stored as the Tcl_CmdProc in a Command
 *	structure. It simply turns around and calls the object Tcl_ObjCmdProc
 *	in the Command structure.
 *
 * Results:
 *	A standard Tcl result value.
 *
 * Side effects:
 *	Besides those side effects of the called Tcl_ObjCmdProc,
 *	TclInvokeObjectCommand allocates and frees storage.
 *
 *----------------------------------------------------------------------
 */

int
TclInvokeObjectCommand(
    ClientData clientData,	/* Points to command's Command structure. */
    Tcl_Interp *interp,		/* Current interpreter. */
    int argc,			/* Number of arguments. */
    const char **argv)	/* Argument strings. */
{
    Command *cmdPtr = clientData;
    Tcl_Obj *objPtr;
    int i, length, result;
    Tcl_Obj **objv =
	    TclStackAlloc(interp, (argc * sizeof(Tcl_Obj *)));

    for (i = 0; i < argc; i++) {
	length = strlen(argv[i]);
	TclNewStringObj(objPtr, argv[i], length);
	Tcl_IncrRefCount(objPtr);
	objv[i] = objPtr;
    }

    /*
     * Invoke the command's object-based Tcl_ObjCmdProc.
     */

    if (cmdPtr->objProc != NULL) {
	result = cmdPtr->objProc(cmdPtr->objClientData, interp, argc, objv);
    } else {
	result = Tcl_NRCallObjProc(interp, cmdPtr->nreProc,
		cmdPtr->objClientData, argc, objv);
    }

    /*
     * Decrement the ref counts for the argument objects created above, then
     * free the objv array if malloc'ed storage was used.
     */

    for (i = 0; i < argc; i++) {
	objPtr = objv[i];
	Tcl_DecrRefCount(objPtr);
    }
    TclStackFree(interp, objv);
    return result;
}

/*
 *----------------------------------------------------------------------
 *
 * TclRenameCommand --
 *
 *	Called to give an existing Tcl command a different name. Both the old
 *	command name and the new command name can have "::" namespace
 *	qualifiers. If the new command has a different namespace context, the
 *	command will be moved to that namespace and will execute in the
 *	context of that new namespace.
 *
 *	If the new command name is NULL or the null string, the command is
 *	deleted.
 *
 * Results:
 *	Returns TCL_OK if successful, and TCL_ERROR if anything goes wrong.
 *
 * Side effects:
 *	If anything goes wrong, an error message is returned in the
 *	interpreter's result object.
 *
 *----------------------------------------------------------------------
 */

int
TclRenameCommand(
    Tcl_Interp *interp,		/* Current interpreter. */
    const char *oldName,	/* Existing command name. */
    const char *newName)	/* New command name. */
{
    Interp *iPtr = (Interp *) interp;
    const char *newTail;
    Namespace *cmdNsPtr, *newNsPtr, *dummy1, *dummy2;
    Tcl_Command cmd;
    Command *cmdPtr;
    Tcl_HashEntry *hPtr, *oldHPtr;
    int isNew, result;
    Tcl_Obj *oldFullName;
    Tcl_DString newFullName;

    /*
     * Find the existing command. An error is returned if cmdName can't be
     * found.
     */

    cmd = Tcl_FindCommand(interp, oldName, NULL, /*flags*/ 0);
    cmdPtr = (Command *) cmd;
    if (cmdPtr == NULL) {
	Tcl_SetObjResult(interp, Tcl_ObjPrintf(
                "can't %s \"%s\": command doesn't exist",
		((newName == NULL)||(*newName == '\0'))? "delete":"rename",
		oldName));
        Tcl_SetErrorCode(interp, "TCL", "LOOKUP", "COMMAND", oldName, NULL);
	return TCL_ERROR;
    }

    /*
     * If the new command name is NULL or empty, delete the command. Do this
     * with Tcl_DeleteCommandFromToken, since we already have the command.
     */

    if ((newName == NULL) || (*newName == '\0')) {
	Tcl_DeleteCommandFromToken(interp, cmd);
	return TCL_OK;
    }

    cmdNsPtr = cmdPtr->nsPtr;
    oldFullName = Tcl_NewObj();
    Tcl_IncrRefCount(oldFullName);
    Tcl_GetCommandFullName(interp, cmd, oldFullName);

    /*
     * Make sure that the destination command does not already exist. The
     * rename operation is like creating a command, so we should automatically
     * create the containing namespaces just like Tcl_CreateCommand would.
     */

    TclGetNamespaceForQualName(interp, newName, NULL,
	    TCL_CREATE_NS_IF_UNKNOWN, &newNsPtr, &dummy1, &dummy2, &newTail);

    if ((newNsPtr == NULL) || (newTail == NULL)) {
	Tcl_SetObjResult(interp, Tcl_ObjPrintf(
                "can't rename to \"%s\": bad command name", newName));
        Tcl_SetErrorCode(interp, "TCL", "VALUE", "COMMAND", NULL);
	result = TCL_ERROR;
	goto done;
    }
    if (Tcl_FindHashEntry(&newNsPtr->cmdTable, newTail) != NULL) {
	Tcl_SetObjResult(interp, Tcl_ObjPrintf(
                "can't rename to \"%s\": command already exists", newName));
        Tcl_SetErrorCode(interp, "TCL", "OPERATION", "RENAME",
                "TARGET_EXISTS", NULL);
	result = TCL_ERROR;
	goto done;
    }

    /*
     * Warning: any changes done in the code here are likely to be needed in
     * Tcl_HideCommand code too (until the common parts are extracted out).
     * - dl
     */

    /*
     * Put the command in the new namespace so we can check for an alias loop.
     * Since we are adding a new command to a namespace, we must handle any
     * shadowing of the global commands that this might create.
     */

    oldHPtr = cmdPtr->hPtr;
    hPtr = Tcl_CreateHashEntry(&newNsPtr->cmdTable, newTail, &isNew);
    Tcl_SetHashValue(hPtr, cmdPtr);
    cmdPtr->hPtr = hPtr;
    cmdPtr->nsPtr = newNsPtr;
    TclResetShadowedCmdRefs(interp, cmdPtr);

    /*
     * Now check for an alias loop. If we detect one, put everything back the
     * way it was and report the error.
     */

    result = TclPreventAliasLoop(interp, interp, (Tcl_Command) cmdPtr);
    if (result != TCL_OK) {
	Tcl_DeleteHashEntry(cmdPtr->hPtr);
	cmdPtr->hPtr = oldHPtr;
	cmdPtr->nsPtr = cmdNsPtr;
	goto done;
    }

    /*
     * The list of command exported from the namespace might have changed.
     * However, we do not need to recompute this just yet; next time we need
     * the info will be soon enough. These might refer to the same variable,
     * but that's no big deal.
     */

    TclInvalidateNsCmdLookup(cmdNsPtr);
    TclInvalidateNsCmdLookup(cmdPtr->nsPtr);

    /*
     * Command resolvers (per-interp, per-namespace) might have resolved to a
     * command for the given namespace scope with this command not being
     * registered with the namespace's command table. During BC compilation,
     * the so-resolved command turns into a CmdName literal. Without
     * invalidating a possible CmdName literal here explicitly, such literals
     * keep being reused while pointing to overhauled commands.
     */

    TclInvalidateCmdLiteral(interp, newTail, cmdPtr->nsPtr);

    /*
     * Script for rename traces can delete the command "oldName". Therefore
     * increment the reference count for cmdPtr so that it's Command structure
     * is freed only towards the end of this function by calling
     * TclCleanupCommand.
     *
     * The trace function needs to get a fully qualified name for old and new
     * commands [Tcl bug #651271], or else there's no way for the trace
     * function to get the namespace from which the old command is being
     * renamed!
     */

    Tcl_DStringInit(&newFullName);
    Tcl_DStringAppend(&newFullName, newNsPtr->fullName, -1);
    if (newNsPtr != iPtr->globalNsPtr) {
	TclDStringAppendLiteral(&newFullName, "::");
    }
    Tcl_DStringAppend(&newFullName, newTail, -1);
    cmdPtr->refCount++;
    CallCommandTraces(iPtr, cmdPtr, TclGetString(oldFullName),
	    Tcl_DStringValue(&newFullName), TCL_TRACE_RENAME);
    Tcl_DStringFree(&newFullName);

    /*
     * The new command name is okay, so remove the command from its current
     * namespace. This is like deleting the command, so bump the cmdEpoch to
     * invalidate any cached references to the command.
     */

    Tcl_DeleteHashEntry(oldHPtr);
    cmdPtr->cmdEpoch++;

    /*
     * If the command being renamed has a compile function, increment the
     * interpreter's compileEpoch to invalidate its compiled code. This makes
     * sure that we don't later try to execute old code compiled for the
     * now-renamed command.
     */

    if (cmdPtr->compileProc != NULL) {
	iPtr->compileEpoch++;
    }

    /*
     * Now free the Command structure, if the "oldName" command has been
     * deleted by invocation of rename traces.
     */

    TclCleanupCommandMacro(cmdPtr);
    result = TCL_OK;

  done:
    TclDecrRefCount(oldFullName);
    return result;
}

/*
 *----------------------------------------------------------------------
 *
 * Tcl_SetCommandInfo --
 *
 *	Modifies various information about a Tcl command. Note that this
 *	function will not change a command's namespace; use TclRenameCommand
 *	to do that. Also, the isNativeObjectProc member of *infoPtr is
 *	ignored.
 *
 * Results:
 *	If cmdName exists in interp, then the information at *infoPtr is
 *	stored with the command in place of the current information and 1 is
 *	returned. If the command doesn't exist then 0 is returned.
 *
 * Side effects:
 *	None.
 *
 *----------------------------------------------------------------------
 */

int
Tcl_SetCommandInfo(
    Tcl_Interp *interp,		/* Interpreter in which to look for
				 * command. */
    const char *cmdName,	/* Name of desired command. */
    const Tcl_CmdInfo *infoPtr)	/* Where to find information to store in the
				 * command. */
{
    Tcl_Command cmd;

    cmd = Tcl_FindCommand(interp, cmdName, NULL, /*flags*/ 0);
    return Tcl_SetCommandInfoFromToken(cmd, infoPtr);
}

/*
 *----------------------------------------------------------------------
 *
 * Tcl_SetCommandInfoFromToken --
 *
 *	Modifies various information about a Tcl command. Note that this
 *	function will not change a command's namespace; use TclRenameCommand
 *	to do that. Also, the isNativeObjectProc member of *infoPtr is
 *	ignored.
 *
 * Results:
 *	If cmdName exists in interp, then the information at *infoPtr is
 *	stored with the command in place of the current information and 1 is
 *	returned. If the command doesn't exist then 0 is returned.
 *
 * Side effects:
 *	None.
 *
 *----------------------------------------------------------------------
 */

int
Tcl_SetCommandInfoFromToken(
    Tcl_Command cmd,
    const Tcl_CmdInfo *infoPtr)
{
    Command *cmdPtr;		/* Internal representation of the command */

    if (cmd == NULL) {
	return 0;
    }

    /*
     * The isNativeObjectProc and nsPtr members of *infoPtr are ignored.
     */

    cmdPtr = (Command *) cmd;
    cmdPtr->proc = infoPtr->proc;
    cmdPtr->clientData = infoPtr->clientData;
    if (infoPtr->objProc == NULL) {
	cmdPtr->objProc = TclInvokeStringCommand;
	cmdPtr->objClientData = cmdPtr;
	cmdPtr->nreProc = NULL;
    } else {
	if (infoPtr->objProc != cmdPtr->objProc) {
	    cmdPtr->nreProc = NULL;
	    cmdPtr->objProc = infoPtr->objProc;
	}
	cmdPtr->objClientData = infoPtr->objClientData;
    }
    cmdPtr->deleteProc = infoPtr->deleteProc;
    cmdPtr->deleteData = infoPtr->deleteData;
    return 1;
}

/*
 *----------------------------------------------------------------------
 *
 * Tcl_GetCommandInfo --
 *
 *	Returns various information about a Tcl command.
 *
 * Results:
 *	If cmdName exists in interp, then *infoPtr is modified to hold
 *	information about cmdName and 1 is returned. If the command doesn't
 *	exist then 0 is returned and *infoPtr isn't modified.
 *
 * Side effects:
 *	None.
 *
 *----------------------------------------------------------------------
 */

int
Tcl_GetCommandInfo(
    Tcl_Interp *interp,		/* Interpreter in which to look for
				 * command. */
    const char *cmdName,	/* Name of desired command. */
    Tcl_CmdInfo *infoPtr)	/* Where to store information about
				 * command. */
{
    Tcl_Command cmd;

    cmd = Tcl_FindCommand(interp, cmdName, NULL, /*flags*/ 0);
    return Tcl_GetCommandInfoFromToken(cmd, infoPtr);
}

/*
 *----------------------------------------------------------------------
 *
 * Tcl_GetCommandInfoFromToken --
 *
 *	Returns various information about a Tcl command.
 *
 * Results:
 *	Copies information from the command identified by 'cmd' into a
 *	caller-supplied structure and returns 1. If the 'cmd' is NULL, leaves
 *	the structure untouched and returns 0.
 *
 * Side effects:
 *	None.
 *
 *----------------------------------------------------------------------
 */

int
Tcl_GetCommandInfoFromToken(
    Tcl_Command cmd,
    Tcl_CmdInfo *infoPtr)
{
    Command *cmdPtr;		/* Internal representation of the command */

    if (cmd == NULL) {
	return 0;
    }

    /*
     * Set isNativeObjectProc 1 if objProc was registered by a call to
     * Tcl_CreateObjCommand. Otherwise set it to 0.
     */

    cmdPtr = (Command *) cmd;
    infoPtr->isNativeObjectProc =
	    (cmdPtr->objProc != TclInvokeStringCommand);
    infoPtr->objProc = cmdPtr->objProc;
    infoPtr->objClientData = cmdPtr->objClientData;
    infoPtr->proc = cmdPtr->proc;
    infoPtr->clientData = cmdPtr->clientData;
    infoPtr->deleteProc = cmdPtr->deleteProc;
    infoPtr->deleteData = cmdPtr->deleteData;
    infoPtr->namespacePtr = (Tcl_Namespace *) cmdPtr->nsPtr;

    return 1;
}

/*
 *----------------------------------------------------------------------
 *
 * Tcl_GetCommandName --
 *
 *	Given a token returned by Tcl_CreateCommand, this function returns the
 *	current name of the command (which may have changed due to renaming).
 *
 * Results:
 *	The return value is the name of the given command.
 *
 * Side effects:
 *	None.
 *
 *----------------------------------------------------------------------
 */

const char *
Tcl_GetCommandName(
    Tcl_Interp *interp,		/* Interpreter containing the command. */
    Tcl_Command command)	/* Token for command returned by a previous
				 * call to Tcl_CreateCommand. The command must
				 * not have been deleted. */
{
    Command *cmdPtr = (Command *) command;

    if ((cmdPtr == NULL) || (cmdPtr->hPtr == NULL)) {
	/*
	 * This should only happen if command was "created" after the
	 * interpreter began to be deleted, so there isn't really any command.
	 * Just return an empty string.
	 */

	return "";
    }

    return Tcl_GetHashKey(cmdPtr->hPtr->tablePtr, cmdPtr->hPtr);
}

/*
 *----------------------------------------------------------------------
 *
 * Tcl_GetCommandFullName --
 *
 *	Given a token returned by, e.g., Tcl_CreateCommand or Tcl_FindCommand,
 *	this function appends to an object the command's full name, qualified
 *	by a sequence of parent namespace names. The command's fully-qualified
 *	name may have changed due to renaming.
 *
 * Results:
 *	None.
 *
 * Side effects:
 *	The command's fully-qualified name is appended to the string
 *	representation of objPtr.
 *
 *----------------------------------------------------------------------
 */

void
Tcl_GetCommandFullName(
    Tcl_Interp *interp,		/* Interpreter containing the command. */
    Tcl_Command command,	/* Token for command returned by a previous
				 * call to Tcl_CreateCommand. The command must
				 * not have been deleted. */
    Tcl_Obj *objPtr)		/* Points to the object onto which the
				 * command's full name is appended. */

{
    Interp *iPtr = (Interp *) interp;
    Command *cmdPtr = (Command *) command;
    char *name;

    /*
     * Add the full name of the containing namespace, followed by the "::"
     * separator, and the command name.
     */

    if (cmdPtr != NULL) {
	if (cmdPtr->nsPtr != NULL) {
	    Tcl_AppendToObj(objPtr, cmdPtr->nsPtr->fullName, -1);
	    if (cmdPtr->nsPtr != iPtr->globalNsPtr) {
		Tcl_AppendToObj(objPtr, "::", 2);
	    }
	}
	if (cmdPtr->hPtr != NULL) {
	    name = Tcl_GetHashKey(cmdPtr->hPtr->tablePtr, cmdPtr->hPtr);
	    Tcl_AppendToObj(objPtr, name, -1);
	}
    }
}

/*
 *----------------------------------------------------------------------
 *
 * Tcl_DeleteCommand --
 *
 *	Remove the given command from the given interpreter.
 *
 * Results:
 *	0 is returned if the command was deleted successfully. -1 is returned
 *	if there didn't exist a command by that name.
 *
 * Side effects:
 *	cmdName will no longer be recognized as a valid command for interp.
 *
 *----------------------------------------------------------------------
 */

int
Tcl_DeleteCommand(
    Tcl_Interp *interp,		/* Token for command interpreter (returned by
				 * a previous Tcl_CreateInterp call). */
    const char *cmdName)	/* Name of command to remove. */
{
    Tcl_Command cmd;

    /*
     * Find the desired command and delete it.
     */

    cmd = Tcl_FindCommand(interp, cmdName, NULL, /*flags*/ 0);
    if (cmd == NULL) {
	return -1;
    }
    return Tcl_DeleteCommandFromToken(interp, cmd);
}

/*
 *----------------------------------------------------------------------
 *
 * Tcl_DeleteCommandFromToken --
 *
 *	Removes the given command from the given interpreter. This function
 *	resembles Tcl_DeleteCommand, but takes a Tcl_Command token instead of
 *	a command name for efficiency.
 *
 * Results:
 *	0 is returned if the command was deleted successfully. -1 is returned
 *	if there didn't exist a command by that name.
 *
 * Side effects:
 *	The command specified by "cmd" will no longer be recognized as a valid
 *	command for "interp".
 *
 *----------------------------------------------------------------------
 */

int
Tcl_DeleteCommandFromToken(
    Tcl_Interp *interp,		/* Token for command interpreter returned by a
				 * previous call to Tcl_CreateInterp. */
    Tcl_Command cmd)		/* Token for command to delete. */
{
    Interp *iPtr = (Interp *) interp;
    Command *cmdPtr = (Command *) cmd;
    ImportRef *refPtr, *nextRefPtr;
    Tcl_Command importCmd;

    /*
     * The code here is tricky. We can't delete the hash table entry before
     * invoking the deletion callback because there are cases where the
     * deletion callback needs to invoke the command (e.g. object systems such
     * as OTcl). However, this means that the callback could try to delete or
     * rename the command. The deleted flag allows us to detect these cases
     * and skip nested deletes.
     */

    if (cmdPtr->flags & CMD_IS_DELETED) {
	/*
	 * Another deletion is already in progress. Remove the hash table
	 * entry now, but don't invoke a callback or free the command
	 * structure. Take care to only remove the hash entry if it has not
	 * already been removed; otherwise if we manage to hit this function
	 * three times, everything goes up in smoke. [Bug 1220058]
	 */

	if (cmdPtr->hPtr != NULL) {
	    Tcl_DeleteHashEntry(cmdPtr->hPtr);
	    cmdPtr->hPtr = NULL;
	}

	/*
	 * Bump the command epoch counter. This will invalidate all cached
	 * references that point to this command.
	 */

	cmdPtr->cmdEpoch++;

	return 0;
    }

    /*
     * We must delete this command, even though both traces and delete procs
     * may try to avoid this (renaming the command etc). Also traces and
     * delete procs may try to delete the command themselves. This flag
     * declares that a delete is in progress and that recursive deletes should
     * be ignored.
     */

    cmdPtr->flags |= CMD_IS_DELETED;

    /*
     * Call trace functions for the command being deleted. Then delete its
     * traces.
     */

    cmdPtr->nsPtr->refCount++;

    if (cmdPtr->tracePtr != NULL) {
	CommandTrace *tracePtr;
	CallCommandTraces(iPtr,cmdPtr,NULL,NULL,TCL_TRACE_DELETE);

	/*
	 * Now delete these traces.
	 */

	tracePtr = cmdPtr->tracePtr;
	while (tracePtr != NULL) {
	    CommandTrace *nextPtr = tracePtr->nextPtr;

	    if (tracePtr->refCount-- <= 1) {
		Tcl_Free(tracePtr);
	    }
	    tracePtr = nextPtr;
	}
	cmdPtr->tracePtr = NULL;
    }

    /*
     * The list of command exported from the namespace might have changed.
     * However, we do not need to recompute this just yet; next time we need
     * the info will be soon enough.
     */

    TclInvalidateNsCmdLookup(cmdPtr->nsPtr);
    TclNsDecrRefCount(cmdPtr->nsPtr);

    /*
     * If the command being deleted has a compile function, increment the
     * interpreter's compileEpoch to invalidate its compiled code. This makes
     * sure that we don't later try to execute old code compiled with
     * command-specific (i.e., inline) bytecodes for the now-deleted command.
     * This field is checked in Tcl_EvalObj and ObjInterpProc, and code whose
     * compilation epoch doesn't match is recompiled.
     */

    if (cmdPtr->compileProc != NULL) {
	iPtr->compileEpoch++;
    }

    if (cmdPtr->deleteProc != NULL) {
	/*
	 * Delete the command's client data. If this was an imported command
	 * created when a command was imported into a namespace, this client
	 * data will be a pointer to a ImportedCmdData structure describing
	 * the "real" command that this imported command refers to.
	 *
	 * If you are getting a crash during the call to deleteProc and
	 * cmdPtr->deleteProc is a pointer to the function free(), the most
	 * likely cause is that your extension allocated memory for the
	 * clientData argument to Tcl_CreateObjCommand with the Tcl_Alloc()
	 * macro and you are now trying to deallocate this memory with free()
	 * instead of Tcl_Free(). You should pass a pointer to your own method
	 * that calls Tcl_Free().
	 */

	cmdPtr->deleteProc(cmdPtr->deleteData);
    }

    /*
     * If this command was imported into other namespaces, then imported
     * commands were created that refer back to this command. Delete these
     * imported commands now.
     */
    if (!(cmdPtr->flags & CMD_REDEF_IN_PROGRESS)) {
	for (refPtr = cmdPtr->importRefPtr; refPtr != NULL;
		refPtr = nextRefPtr) {
	    nextRefPtr = refPtr->nextPtr;
	    importCmd = (Tcl_Command) refPtr->importedCmdPtr;
	    Tcl_DeleteCommandFromToken(interp, importCmd);
	}
    }

    /*
     * Don't use hPtr to delete the hash entry here, because it's possible
     * that the deletion callback renamed the command. Instead, use
     * cmdPtr->hptr, and make sure that no-one else has already deleted the
     * hash entry.
     */

    if (cmdPtr->hPtr != NULL) {
	Tcl_DeleteHashEntry(cmdPtr->hPtr);
	cmdPtr->hPtr = NULL;

	/*
	 * Bump the command epoch counter. This will invalidate all cached
	 * references that point to this command.
	 */

	cmdPtr->cmdEpoch++;
    }

    /*
     * A number of tests for particular kinds of commands are done by checking
     * whether the objProc field holds a known value. Set the field to NULL so
     * that such tests won't have false positives when applied to deleted
     * commands.
     */

    cmdPtr->objProc = NULL;

    /*
     * Now free the Command structure, unless there is another reference to it
     * from a CmdName Tcl object in some ByteCode code sequence. In that case,
     * delay the cleanup until all references are either discarded (when a
     * ByteCode is freed) or replaced by a new reference (when a cached
     * CmdName Command reference is found to be invalid and
     * TclNRExecuteByteCode looks up the command in the command hashtable).
     */

    TclCleanupCommandMacro(cmdPtr);
    return 0;
}

/*
 *----------------------------------------------------------------------
 *
 * CallCommandTraces --
 *
 *	Abstraction of the code to call traces on a command.
 *
 * Results:
 *	Currently always NULL.
 *
 * Side effects:
 *	Anything; this may recursively evaluate scripts and code exists to do
 *	just that.
 *
 *----------------------------------------------------------------------
 */

static char *
CallCommandTraces(
    Interp *iPtr,		/* Interpreter containing command. */
    Command *cmdPtr,		/* Command whose traces are to be invoked. */
    const char *oldName,	/* Command's old name, or NULL if we must get
				 * the name from cmdPtr */
    const char *newName,	/* Command's new name, or NULL if the command
				 * is not being renamed */
    int flags)			/* Flags indicating the type of traces to
				 * trigger, either TCL_TRACE_DELETE or
				 * TCL_TRACE_RENAME. */
{
    CommandTrace *tracePtr;
    ActiveCommandTrace active;
    char *result;
    Tcl_Obj *oldNamePtr = NULL;
    Tcl_InterpState state = NULL;

    if (cmdPtr->flags & CMD_TRACE_ACTIVE) {
	/*
	 * While a rename trace is active, we will not process any more rename
	 * traces; while a delete trace is active we will never reach here -
	 * because Tcl_DeleteCommandFromToken checks for the condition
	 * (cmdPtr->flags & CMD_IS_DELETED) and returns immediately when a
	 * command deletion is in progress. For all other traces, delete
	 * traces will not be invoked but a call to TraceCommandProc will
	 * ensure that tracePtr->clientData is freed whenever the command
	 * "oldName" is deleted.
	 */

	if (cmdPtr->flags & TCL_TRACE_RENAME) {
	    flags &= ~TCL_TRACE_RENAME;
	}
	if (flags == 0) {
	    return NULL;
	}
    }
    cmdPtr->flags |= CMD_TRACE_ACTIVE;
    cmdPtr->refCount++;

    result = NULL;
    active.nextPtr = iPtr->activeCmdTracePtr;
    active.reverseScan = 0;
    iPtr->activeCmdTracePtr = &active;

    if (flags & TCL_TRACE_DELETE) {
	flags |= TCL_TRACE_DESTROYED;
    }
    active.cmdPtr = cmdPtr;

    Tcl_Preserve(iPtr);

    for (tracePtr = cmdPtr->tracePtr; tracePtr != NULL;
	    tracePtr = active.nextTracePtr) {
	active.nextTracePtr = tracePtr->nextPtr;
	if (!(tracePtr->flags & flags)) {
	    continue;
	}
	cmdPtr->flags |= tracePtr->flags;
	if (oldName == NULL) {
	    TclNewObj(oldNamePtr);
	    Tcl_IncrRefCount(oldNamePtr);
	    Tcl_GetCommandFullName((Tcl_Interp *) iPtr,
		    (Tcl_Command) cmdPtr, oldNamePtr);
	    oldName = TclGetString(oldNamePtr);
	}
	tracePtr->refCount++;
	if (state == NULL) {
	    state = Tcl_SaveInterpState((Tcl_Interp *) iPtr, TCL_OK);
	}
	tracePtr->traceProc(tracePtr->clientData, (Tcl_Interp *) iPtr,
		oldName, newName, flags);
	cmdPtr->flags &= ~tracePtr->flags;
	if (tracePtr->refCount-- <= 1) {
	    Tcl_Free(tracePtr);
	}
    }

    if (state) {
	Tcl_RestoreInterpState((Tcl_Interp *) iPtr, state);
    }

    /*
     * If a new object was created to hold the full oldName, free it now.
     */

    if (oldNamePtr != NULL) {
	TclDecrRefCount(oldNamePtr);
    }

    /*
     * Restore the variable's flags, remove the record of our active traces,
     * and then return.
     */

    cmdPtr->flags &= ~CMD_TRACE_ACTIVE;
    cmdPtr->refCount--;
    iPtr->activeCmdTracePtr = active.nextPtr;
    Tcl_Release(iPtr);
    return result;
}

/*
 *----------------------------------------------------------------------
 *
 * CancelEvalProc --
 *
 *	Marks this interpreter as being canceled. This causes current
 *	executions to be unwound as the interpreter enters a state where it
 *	refuses to execute more commands or handle [catch] or [try], yet the
 *	interpreter is still able to execute further commands after the
 *	cancelation is cleared (unlike if it is deleted).
 *
 * Results:
 *	The value given for the code argument.
 *
 * Side effects:
 *	Transfers a message from the cancelation message to the interpreter.
 *
 *----------------------------------------------------------------------
 */

static int
CancelEvalProc(
    ClientData clientData,	/* Interp to cancel the script in progress. */
    Tcl_Interp *interp,		/* Ignored */
    int code)			/* Current return code from command. */
{
    CancelInfo *cancelInfo = clientData;
    Interp *iPtr;

    if (cancelInfo != NULL) {
	Tcl_MutexLock(&cancelLock);
	iPtr = (Interp *) cancelInfo->interp;

	if (iPtr != NULL) {
	    /*
	     * Setting the CANCELED flag will cause the script in progress to
	     * be canceled as soon as possible. The core honors this flag at
	     * all the necessary places to ensure script cancellation is
	     * responsive. Extensions can check for this flag by calling
	     * Tcl_Canceled and checking if TCL_ERROR is returned or they can
	     * choose to ignore the script cancellation flag and the
	     * associated functionality altogether. Currently, the only other
	     * flag we care about here is the TCL_CANCEL_UNWIND flag (from
	     * Tcl_CancelEval). We do not want to simply combine all the flags
	     * from original Tcl_CancelEval call with the interp flags here
	     * just in case the caller passed flags that might cause behaviour
	     * unrelated to script cancellation.
	     */

	    TclSetCancelFlags(iPtr, cancelInfo->flags | CANCELED);

	    /*
	     * Now, we must set the script cancellation flags on all the slave
	     * interpreters belonging to this one.
	     */

	    TclSetSlaveCancelFlags((Tcl_Interp *) iPtr,
		    cancelInfo->flags | CANCELED, 0);

	    /*
	     * Create the result object now so that Tcl_Canceled can avoid
	     * locking the cancelLock mutex.
	     */

	    if (cancelInfo->result != NULL) {
		Tcl_SetStringObj(iPtr->asyncCancelMsg, cancelInfo->result,
			cancelInfo->length);
	    } else {
		Tcl_SetObjLength(iPtr->asyncCancelMsg, 0);
	    }
	}
	Tcl_MutexUnlock(&cancelLock);
    }

    return code;
}

/*
 *----------------------------------------------------------------------
 *
 * TclCleanupCommand --
 *
 *	This function frees up a Command structure unless it is still
 *	referenced from an interpreter's command hashtable or from a CmdName
 *	Tcl object representing the name of a command in a ByteCode
 *	instruction sequence.
 *
 * Results:
 *	None.
 *
 * Side effects:
 *	Memory gets freed unless a reference to the Command structure still
 *	exists. In that case the cleanup is delayed until the command is
 *	deleted or when the last ByteCode referring to it is freed.
 *
 *----------------------------------------------------------------------
 */

void
TclCleanupCommand(
    Command *cmdPtr)	/* Points to the Command structure to
				 * be freed. */
{
    if (cmdPtr->refCount-- <= 1) {
	Tcl_Free(cmdPtr);
    }
}

/*
 *----------------------------------------------------------------------
 *
 * TclInterpReady --
 *
 *	Check if an interpreter is ready to eval commands or scripts, i.e., if
 *	it was not deleted and if the nesting level is not too high.
 *
 * Results:
 *	The return value is TCL_OK if it the interpreter is ready, TCL_ERROR
 *	otherwise.
 *
 * Side effects:
 *	The interpreter's result is cleared.
 *
 *----------------------------------------------------------------------
 */

int
TclInterpReady(
    Tcl_Interp *interp)
{
    Interp *iPtr = (Interp *) interp;

    /*
     * Reset the interpreter's result and clear out any previous error
     * information.
     */

    Tcl_ResetResult(interp);

    /*
     * If the interpreter has been deleted, return an error.
     */

    if (iPtr->flags & DELETED) {
	Tcl_SetObjResult(interp, Tcl_NewStringObj(
		"attempt to call eval in deleted interpreter", -1));
	Tcl_SetErrorCode(interp, "TCL", "IDELETE",
		"attempt to call eval in deleted interpreter", NULL);
	return TCL_ERROR;
    }

    if (iPtr->execEnvPtr->rewind) {
	return TCL_ERROR;
    }

    /*
     * Make sure the script being evaluated (if any) has not been canceled.
     */

    if (TclCanceled(iPtr) &&
	    (TCL_OK != Tcl_Canceled(interp, TCL_LEAVE_ERR_MSG))) {
	return TCL_ERROR;
    }

    /*
     * Check depth of nested calls to Tcl_Eval: if this gets too large, it's
     * probably because of an infinite loop somewhere.
     */

    if (((iPtr->numLevels) <= iPtr->maxNestingDepth)) {
	return TCL_OK;
    }

    Tcl_SetObjResult(interp, Tcl_NewStringObj(
	    "too many nested evaluations (infinite loop?)", -1));
    Tcl_SetErrorCode(interp, "TCL", "LIMIT", "STACK", NULL);
    return TCL_ERROR;
}

/*
 *----------------------------------------------------------------------
 *
 * TclResetCancellation --
 *
 *	Reset the script cancellation flags if the nesting level
 *	(iPtr->numLevels) for the interp is zero or argument force is
 *	non-zero.
 *
 * Results:
 *	A standard Tcl result.
 *
 * Side effects:
 *	The script cancellation flags for the interp may be reset.
 *
 *----------------------------------------------------------------------
 */

int
TclResetCancellation(
    Tcl_Interp *interp,
    int force)
{
    Interp *iPtr = (Interp *) interp;

    if (iPtr == NULL) {
	return TCL_ERROR;
    }

    if (force || (iPtr->numLevels == 0)) {
	TclUnsetCancelFlags(iPtr);
    }
    return TCL_OK;
}

/*
 *----------------------------------------------------------------------
 *
 * Tcl_Canceled --
 *
 *	Check if the script in progress has been canceled, i.e.,
 *	Tcl_CancelEval was called for this interpreter or any of its master
 *	interpreters.
 *
 * Results:
 *	The return value is TCL_OK if the script evaluation has not been
 *	canceled, TCL_ERROR otherwise.
 *
 *	If "flags" contains TCL_LEAVE_ERR_MSG, an error message is returned in
 *	the interpreter's result object. Otherwise, the interpreter's result
 *	object is left unchanged. If "flags" contains TCL_CANCEL_UNWIND,
 *	TCL_ERROR will only be returned if the script evaluation is being
 *	completely unwound.
 *
 * Side effects:
 *	The CANCELED flag for the interp will be reset if it is set.
 *
 *----------------------------------------------------------------------
 */

int
Tcl_Canceled(
    Tcl_Interp *interp,
    int flags)
{
    Interp *iPtr = (Interp *) interp;

    /*
     * Has the current script in progress for this interpreter been canceled
     * or is the stack being unwound due to the previous script cancellation?
     */

    if (!TclCanceled(iPtr)) {
        return TCL_OK;
    }

    /*
     * The CANCELED flag is a one-shot flag that is reset immediately upon
     * being detected; however, if the TCL_CANCEL_UNWIND flag is set we will
     * continue to report that the script in progress has been canceled
     * thereby allowing the evaluation stack for the interp to be fully
     * unwound.
     */

    iPtr->flags &= ~CANCELED;

    /*
     * The CANCELED flag was detected and reset; however, if the caller
     * specified the TCL_CANCEL_UNWIND flag, we only return TCL_ERROR
     * (indicating that the script in progress has been canceled) if the
     * evaluation stack for the interp is being fully unwound.
     */

    if ((flags & TCL_CANCEL_UNWIND) && !(iPtr->flags & TCL_CANCEL_UNWIND)) {
        return TCL_OK;
    }

    /*
     * If the TCL_LEAVE_ERR_MSG flags bit is set, place an error in the
     * interp's result; otherwise, we leave it alone.
     */

    if (flags & TCL_LEAVE_ERR_MSG) {
        const char *id, *message = NULL;
        size_t length;

        /*
         * Setup errorCode variables so that we can differentiate between
         * being canceled and unwound.
         */

        if (iPtr->asyncCancelMsg != NULL) {
            message = TclGetStringFromObj(iPtr->asyncCancelMsg, &length);
        } else {
            length = 0;
        }

        if (iPtr->flags & TCL_CANCEL_UNWIND) {
            id = "IUNWIND";
            if (length == 0) {
                message = "eval unwound";
            }
        } else {
            id = "ICANCEL";
            if (length == 0) {
                message = "eval canceled";
            }
        }

        Tcl_SetObjResult(interp, Tcl_NewStringObj(message, -1));
        Tcl_SetErrorCode(interp, "TCL", "CANCEL", id, message, NULL);
    }

    /*
     * Return TCL_ERROR to the caller (not necessarily just the Tcl core
     * itself) that indicates further processing of the script or command in
     * progress should halt gracefully and as soon as possible.
     */

    return TCL_ERROR;
}

/*
 *----------------------------------------------------------------------
 *
 * Tcl_CancelEval --
 *
 *	This function schedules the cancellation of the current script in the
 *	given interpreter.
 *
 * Results:
 *	The return value is a standard Tcl completion code such as TCL_OK or
 *	TCL_ERROR. Since the interp may belong to a different thread, no error
 *	message can be left in the interp's result.
 *
 * Side effects:
 *	The script in progress in the specified interpreter will be canceled
 *	with TCL_ERROR after asynchronous handlers are invoked at the next
 *	Tcl_Canceled check.
 *
 *----------------------------------------------------------------------
 */

int
Tcl_CancelEval(
    Tcl_Interp *interp,		/* Interpreter in which to cancel the
				 * script. */
    Tcl_Obj *resultObjPtr,	/* The script cancellation error message or
				 * NULL for a default error message. */
    ClientData clientData,	/* Passed to CancelEvalProc. */
    int flags)			/* Collection of OR-ed bits that control
				 * the cancellation of the script. Only
				 * TCL_CANCEL_UNWIND is currently
				 * supported. */
{
    Tcl_HashEntry *hPtr;
    CancelInfo *cancelInfo;
    int code = TCL_ERROR;
    const char *result;

    if (interp == NULL) {
	return TCL_ERROR;
    }

    Tcl_MutexLock(&cancelLock);
    if (cancelTableInitialized != 1) {
	/*
	 * No CancelInfo hash table (Tcl_CreateInterp has never been called?)
	 */

	goto done;
    }
    hPtr = Tcl_FindHashEntry(&cancelTable, (char *) interp);
    if (hPtr == NULL) {
	/*
	 * No CancelInfo record for this interpreter.
	 */

	goto done;
    }
    cancelInfo = Tcl_GetHashValue(hPtr);

    /*
     * Populate information needed by the interpreter thread to fulfill the
     * cancellation request. Currently, clientData is ignored. If the
     * TCL_CANCEL_UNWIND flags bit is set, the script in progress is not
     * allowed to catch the script cancellation because the evaluation stack
     * for the interp is completely unwound.
     */

    if (resultObjPtr != NULL) {
	result = TclGetStringFromObj(resultObjPtr, &cancelInfo->length);
	cancelInfo->result = Tcl_Realloc(cancelInfo->result,cancelInfo->length);
	memcpy(cancelInfo->result, result, cancelInfo->length);
	TclDecrRefCount(resultObjPtr);	/* Discard their result object. */
    } else {
	cancelInfo->result = NULL;
	cancelInfo->length = 0;
    }
    cancelInfo->clientData = clientData;
    cancelInfo->flags = flags;
    Tcl_AsyncMark(cancelInfo->async);
    code = TCL_OK;

  done:
    Tcl_MutexUnlock(&cancelLock);
    return code;
}

/*
 *----------------------------------------------------------------------
 *
 * Tcl_InterpActive --
 *
 *	Returns non-zero if the specified interpreter is in use, i.e. if there
 *	is an evaluation currently active in the interpreter.
 *
 * Results:
 *	See above.
 *
 * Side effects:
 *	None.
 *
 *----------------------------------------------------------------------
 */

int
Tcl_InterpActive(
    Tcl_Interp *interp)
{
    return ((Interp *) interp)->numLevels > 0;
}

/*
 *----------------------------------------------------------------------
 *
 * Tcl_EvalObjv --
 *
 *	This function evaluates a Tcl command that has already been parsed
 *	into words, with one Tcl_Obj holding each word.
 *
 * Results:
 *	The return value is a standard Tcl completion code such as TCL_OK or
 *	TCL_ERROR. A result or error message is left in interp's result.
 *
 * Side effects:
 *	Always pushes a callback. Other side effects depend on the command.
 *
 *----------------------------------------------------------------------
 */

int
Tcl_EvalObjv(
    Tcl_Interp *interp,		/* Interpreter in which to evaluate the
				 * command. Also used for error reporting. */
    int objc,			/* Number of words in command. */
    Tcl_Obj *const objv[],	/* An array of pointers to objects that are
				 * the words that make up the command. */
    int flags)			/* Collection of OR-ed bits that control the
				 * evaluation of the script. Only
				 * TCL_EVAL_GLOBAL, TCL_EVAL_INVOKE and
				 * TCL_EVAL_NOERR are currently supported. */
{
    int result;
    NRE_callback *rootPtr = TOP_CB(interp);

    result = TclNREvalObjv(interp, objc, objv, flags, NULL);
    return TclNRRunCallbacks(interp, result, rootPtr);
}

int
TclNREvalObjv(
    Tcl_Interp *interp,		/* Interpreter in which to evaluate the
				 * command. Also used for error reporting. */
    int objc,			/* Number of words in command. */
    Tcl_Obj *const objv[],	/* An array of pointers to objects that are
				 * the words that make up the command. */
    int flags,			/* Collection of OR-ed bits that control the
				 * evaluation of the script. Only
				 * TCL_EVAL_GLOBAL, TCL_EVAL_INVOKE and
				 * TCL_EVAL_NOERR are currently supported. */
    Command *cmdPtr)		/* NULL if the Command is to be looked up
				 * here, otherwise the pointer to the
				 * requested Command struct to be invoked. */
{
    Interp *iPtr = (Interp *) interp;

    /*
     * data[1] stores a marker for use by tailcalls; it will be set to 1 by
     * command redirectors (imports, alias, ensembles) so that tailcall skips
     * this callback (that marks the end of the target command) and goes back
     * to the end of the source command.
     */

    if (iPtr->deferredCallbacks) {
        iPtr->deferredCallbacks = NULL;
    } else {
	TclNRAddCallback(interp, NRCommand, NULL, NULL, NULL, NULL);
    }

    iPtr->numLevels++;
    TclNRAddCallback(interp, EvalObjvCore, cmdPtr, INT2PTR(flags),
	    INT2PTR(objc), objv);
    return TCL_OK;
}

static int
EvalObjvCore(
    ClientData data[],
    Tcl_Interp *interp,
    int result)
{
    Command *cmdPtr = NULL, *preCmdPtr = data[0];
    int flags = PTR2INT(data[1]);
    int objc = PTR2INT(data[2]);
    Tcl_Obj **objv = data[3];
    Interp *iPtr = (Interp *) interp;
    Namespace *lookupNsPtr = NULL;
    int enterTracesDone = 0;

    /*
     * Push records for task to be done on return, in INVERSE order. First, if
     * needed, the exception handlers (as they should happen last).
     */

    if (!(flags & TCL_EVAL_NOERR)) {
	TEOV_PushExceptionHandlers(interp, objc, objv, flags);
    }

    if (TCL_OK != TclInterpReady(interp)) {
	return TCL_ERROR;
    }

    if (objc == 0) {
	return TCL_OK;
    }

    if (TclLimitExceeded(iPtr->limit)) {
	return TCL_ERROR;
    }

    /*
     * Configure evaluation context to match the requested flags.
     */

    if (iPtr->lookupNsPtr) {

	/*
	 * Capture the namespace we should do command name resolution in, as
	 * instructed by our caller sneaking it in to us in a private interp
	 * field.  Clear that field right away so we cannot possibly have its
	 * use leak where it should not.  The sneaky message pass is done.
	 *
	 * Use of this mechanism overrides the TCL_EVAL_GLOBAL flag.
	 * TODO: Is that a bug?
	 */

	lookupNsPtr = iPtr->lookupNsPtr;
	iPtr->lookupNsPtr = NULL;
    } else if (flags & TCL_EVAL_INVOKE) {
	lookupNsPtr = iPtr->globalNsPtr;
    } else {

	/*
	 * TCL_EVAL_INVOKE was not set: clear rewrite rules
	 */

	TclResetRewriteEnsemble(interp, 1);

	if (flags & TCL_EVAL_GLOBAL) {
	    TEOV_SwitchVarFrame(interp);
	    lookupNsPtr = iPtr->globalNsPtr;
	}
    }

    /*
     * Lookup the Command to dispatch.
     */

    reresolve:
    assert(cmdPtr == NULL);
    if (preCmdPtr) {
	/*
         * Caller gave it to us.
         */

	if (!(preCmdPtr->flags & CMD_IS_DELETED)) {
	    /*
             * So long as it exists, use it.
             */

	    cmdPtr = preCmdPtr;
	} else if (flags & TCL_EVAL_NORESOLVE) {
	    /*
	     * When it's been deleted, and we're told not to attempt resolving
	     * it ourselves, all we can do is raise an error.
	     */

	    Tcl_SetObjResult(interp, Tcl_ObjPrintf(
		    "attempt to invoke a deleted command"));
	    Tcl_SetErrorCode(interp, "TCL", "EVAL", "DELETEDCOMMAND", NULL);
	    return TCL_ERROR;
	}
    }
    if (cmdPtr == NULL) {
	cmdPtr = TEOV_LookupCmdFromObj(interp, objv[0], lookupNsPtr);
	if (!cmdPtr) {
	    return TEOV_NotFound(interp, objc, objv, lookupNsPtr);
	}
    }

    if (enterTracesDone || iPtr->tracePtr
	    || (cmdPtr->flags & CMD_HAS_EXEC_TRACES)) {
	Tcl_Obj *commandPtr = TclGetSourceFromFrame(
		flags & TCL_EVAL_SOURCE_IN_FRAME ?  iPtr->cmdFramePtr : NULL,
		objc, objv);

	Tcl_IncrRefCount(commandPtr);
	if (!enterTracesDone) {
	    int code = TEOV_RunEnterTraces(interp, &cmdPtr, commandPtr,
		    objc, objv);

	    /*
	     * Send any exception from enter traces back as an exception
	     * raised by the traced command.
	     * TODO: Is this a bug?  Letting an execution trace BREAK or
	     * CONTINUE or RETURN in the place of the traced command?  Would
	     * either converting all exceptions to TCL_ERROR, or just
	     * swallowing them be better?  (Swallowing them has the problem of
	     * permanently hiding program errors.)
	     */

	    if (code != TCL_OK) {
		Tcl_DecrRefCount(commandPtr);
		return code;
	    }

	    /*
	     * If the enter traces made the resolved cmdPtr unusable, go back
	     * and resolve again, but next time don't run enter traces again.
	     */

	    if (cmdPtr == NULL) {
		enterTracesDone = 1;
		Tcl_DecrRefCount(commandPtr);
		goto reresolve;
	    }
	}

	/*
	 * Schedule leave traces.  Raise the refCount on the resolved cmdPtr,
	 * so that when it passes to the leave traces we know it's still
	 * valid.
	 */

	cmdPtr->refCount++;
	TclNRAddCallback(interp, TEOV_RunLeaveTraces, INT2PTR(objc),
		    commandPtr, cmdPtr, objv);
    }

    TclNRAddCallback(interp, Dispatch,
	    cmdPtr->nreProc ? cmdPtr->nreProc : cmdPtr->objProc,
	    cmdPtr->objClientData, INT2PTR(objc), objv);
    return TCL_OK;
}

static int
Dispatch(
    ClientData data[],
    Tcl_Interp *interp,
    int result)
{
    Tcl_ObjCmdProc *objProc = data[0];
    ClientData clientData = data[1];
    int objc = PTR2INT(data[2]);
    Tcl_Obj **objv = data[3];
    Interp *iPtr = (Interp *) interp;

#ifdef USE_DTRACE
    if (TCL_DTRACE_CMD_ARGS_ENABLED()) {
	const char *a[10];
	int i = 0;

	while (i < 10) {
	    a[i] = i < objc ? TclGetString(objv[i]) : NULL; i++;
	}
	TCL_DTRACE_CMD_ARGS(a[0], a[1], a[2], a[3], a[4], a[5], a[6], a[7],
		a[8], a[9]);
    }
    if (TCL_DTRACE_CMD_INFO_ENABLED() && iPtr->cmdFramePtr) {
	Tcl_Obj *info = TclInfoFrame(interp, iPtr->cmdFramePtr);
	const char *a[6]; int i[2];

	TclDTraceInfo(info, a, i);
	TCL_DTRACE_CMD_INFO(a[0], a[1], a[2], a[3], i[0], i[1], a[4], a[5]);
	TclDecrRefCount(info);
    }
    if ((TCL_DTRACE_CMD_RETURN_ENABLED() || TCL_DTRACE_CMD_RESULT_ENABLED())
	    && objc) {
	TclNRAddCallback(interp, DTraceCmdReturn, objv[0], NULL, NULL, NULL);
    }
    if (TCL_DTRACE_CMD_ENTRY_ENABLED() && objc) {
	TCL_DTRACE_CMD_ENTRY(TclGetString(objv[0]), objc - 1,
		(Tcl_Obj **)(objv + 1));
    }
#endif /* USE_DTRACE */

    iPtr->cmdCount++;
    return objProc(clientData, interp, objc, objv);
}

int
TclNRRunCallbacks(
    Tcl_Interp *interp,
    int result,
    struct NRE_callback *rootPtr)
				/* All callbacks down to rootPtr not inclusive
				 * are to be run. */
{
    while (TOP_CB(interp) != rootPtr) {
        NRE_callback *callbackPtr = TOP_CB(interp);
        Tcl_NRPostProc *procPtr = callbackPtr->procPtr;

	TOP_CB(interp) = callbackPtr->nextPtr;
	result = procPtr(callbackPtr->data, interp, result);
	TCLNR_FREE(interp, callbackPtr);
    }
    return result;
}

static int
NRCommand(
    ClientData data[],
    Tcl_Interp *interp,
    int result)
{
    Interp *iPtr = (Interp *) interp;

    iPtr->numLevels--;

     /*
      * If there is a tailcall, schedule it next
      */

    if (data[1] && (data[1] != INT2PTR(1))) {
        TclNRAddCallback(interp, TclNRTailcallEval, data[1], NULL, NULL, NULL);
    }

    /* OPT ??
     * Do not interrupt a series of cleanups with async or limit checks:
     * just check at the end?
     */

    if (TclAsyncReady(iPtr)) {
	result = Tcl_AsyncInvoke(interp, result);
    }
    if ((result == TCL_OK) && TclCanceled(iPtr)) {
	result = Tcl_Canceled(interp, TCL_LEAVE_ERR_MSG);
    }
    if (result == TCL_OK && TclLimitReady(iPtr->limit)) {
	result = Tcl_LimitCheck(interp);
    }

    return result;
}

/*
 *----------------------------------------------------------------------
 *
 * TEOV_Exception	 -
 * TEOV_LookupCmdFromObj -
 * TEOV_RunEnterTraces	 -
 * TEOV_RunLeaveTraces	 -
 * TEOV_NotFound	 -
 *
 *	These are helper functions for Tcl_EvalObjv.
 *
 *----------------------------------------------------------------------
 */

static void
TEOV_PushExceptionHandlers(
    Tcl_Interp *interp,
    int objc,
    Tcl_Obj *const objv[],
    int flags)
{
    Interp *iPtr = (Interp *) interp;

    /*
     * If any error processing is necessary, push the appropriate records.
     * Note that we have to push them in the inverse order: first the one that
     * has to run last.
     */

    if (!(flags & TCL_EVAL_INVOKE)) {
	/*
	 * Error messages
	 */

	TclNRAddCallback(interp, TEOV_Error, INT2PTR(objc),
		(ClientData) objv, NULL, NULL);
    }

    if (iPtr->numLevels == 1) {
	/*
	 * No CONTINUE or BREAK at level 0, manage RETURN
	 */

	TclNRAddCallback(interp, TEOV_Exception, INT2PTR(iPtr->evalFlags),
		NULL, NULL, NULL);
    }
}

static void
TEOV_SwitchVarFrame(
    Tcl_Interp *interp)
{
    Interp *iPtr = (Interp *) interp;

    /*
     * Change the varFrame to be the rootVarFrame, and push a record to
     * restore things at the end.
     */

    TclNRAddCallback(interp, TEOV_RestoreVarFrame, iPtr->varFramePtr, NULL,
	    NULL, NULL);
    iPtr->varFramePtr = iPtr->rootFramePtr;
}

static int
TEOV_RestoreVarFrame(
    ClientData data[],
    Tcl_Interp *interp,
    int result)
{
    ((Interp *) interp)->varFramePtr = data[0];
    return result;
}

static int
TEOV_Exception(
    ClientData data[],
    Tcl_Interp *interp,
    int result)
{
    Interp *iPtr = (Interp *) interp;
    int allowExceptions = (PTR2INT(data[0]) & TCL_ALLOW_EXCEPTIONS);

    if (result != TCL_OK) {
	if (result == TCL_RETURN) {
	    result = TclUpdateReturnInfo(iPtr);
	}
	if ((result != TCL_OK) && (result != TCL_ERROR) && !allowExceptions) {
	    ProcessUnexpectedResult(interp, result);
	    result = TCL_ERROR;
	}
    }

    /*
     * We are returning to level 0, so should process TclResetCancellation. As
     * numLevels has not *yet* been decreased, do not call it: do the thing
     * here directly.
     */

    TclUnsetCancelFlags(iPtr);
    return result;
}

static int
TEOV_Error(
    ClientData data[],
    Tcl_Interp *interp,
    int result)
{
    Interp *iPtr = (Interp *) interp;
    Tcl_Obj *listPtr;
    const char *cmdString;
    size_t cmdLen;
    int objc = PTR2INT(data[0]);
    Tcl_Obj **objv = data[1];

    if ((result == TCL_ERROR) && !(iPtr->flags & ERR_ALREADY_LOGGED)) {
	/*
	 * If there was an error, a command string will be needed for the
	 * error log: get it out of the itemPtr. The details depend on the
	 * type.
	 */

	listPtr = Tcl_NewListObj(objc, objv);
	cmdString = TclGetStringFromObj(listPtr, &cmdLen);
	Tcl_LogCommandInfo(interp, cmdString, cmdString, cmdLen);
	Tcl_DecrRefCount(listPtr);
    }
    iPtr->flags &= ~ERR_ALREADY_LOGGED;
    return result;
}

static int
TEOV_NotFound(
    Tcl_Interp *interp,
    int objc,
    Tcl_Obj *const objv[],
    Namespace *lookupNsPtr)
{
    Command * cmdPtr;
    Interp *iPtr = (Interp *) interp;
    int i, newObjc, handlerObjc;
    Tcl_Obj **newObjv, **handlerObjv;
    CallFrame *varFramePtr = iPtr->varFramePtr;
    Namespace *currNsPtr = NULL;/* Used to check for and invoke any registered
				 * unknown command handler for the current
				 * namespace (TIP 181). */
    Namespace *savedNsPtr = NULL;

    currNsPtr = varFramePtr->nsPtr;
    if ((currNsPtr == NULL) || (currNsPtr->unknownHandlerPtr == NULL)) {
	currNsPtr = iPtr->globalNsPtr;
	if (currNsPtr == NULL) {
	    Tcl_Panic("Tcl_EvalObjv: NULL global namespace pointer");
	}
    }

    /*
     * Check to see if the resolution namespace has lost its unknown handler.
     * If so, reset it to "::unknown".
     */

    if (currNsPtr->unknownHandlerPtr == NULL) {
	TclNewLiteralStringObj(currNsPtr->unknownHandlerPtr, "::unknown");
	Tcl_IncrRefCount(currNsPtr->unknownHandlerPtr);
    }

    /*
     * Get the list of words for the unknown handler and allocate enough space
     * to hold both the handler prefix and all words of the command invokation
     * itself.
     */

    Tcl_ListObjGetElements(NULL, currNsPtr->unknownHandlerPtr,
	    &handlerObjc, &handlerObjv);
    newObjc = objc + handlerObjc;
    newObjv = TclStackAlloc(interp, sizeof(Tcl_Obj *) * newObjc);

    /*
     * Copy command prefix from unknown handler and add on the real command's
     * full argument list. Note that we only use memcpy() once because we have
     * to increment the reference count of all the handler arguments anyway.
     */

    for (i = 0; i < handlerObjc; ++i) {
	newObjv[i] = handlerObjv[i];
	Tcl_IncrRefCount(newObjv[i]);
    }
    memcpy(newObjv+handlerObjc, objv, sizeof(Tcl_Obj *) * objc);

    /*
     * Look up and invoke the handler (by recursive call to this function). If
     * there is no handler at all, instead of doing the recursive call we just
     * generate a generic error message; it would be an infinite-recursion
     * nightmare otherwise.
     *
     * In this case we worry a bit less about recursion for now, and call the
     * "blocking" interface.
     */

    cmdPtr = TEOV_LookupCmdFromObj(interp, newObjv[0], lookupNsPtr);
    if (cmdPtr == NULL) {
	Tcl_SetObjResult(interp, Tcl_ObjPrintf(
                "invalid command name \"%s\"", TclGetString(objv[0])));
        Tcl_SetErrorCode(interp, "TCL", "LOOKUP", "COMMAND",
                TclGetString(objv[0]), NULL);

	/*
	 * Release any resources we locked and allocated during the handler
	 * call.
	 */

	for (i = 0; i < handlerObjc; ++i) {
	    Tcl_DecrRefCount(newObjv[i]);
	}
	TclStackFree(interp, newObjv);
	return TCL_ERROR;
    }

    if (lookupNsPtr) {
	savedNsPtr = varFramePtr->nsPtr;
	varFramePtr->nsPtr = lookupNsPtr;
    }
    TclSkipTailcall(interp);
    TclNRAddCallback(interp, TEOV_NotFoundCallback, INT2PTR(handlerObjc),
	    newObjv, savedNsPtr, NULL);
    return TclNREvalObjv(interp, newObjc, newObjv, TCL_EVAL_NOERR, NULL);
}

static int
TEOV_NotFoundCallback(
    ClientData data[],
    Tcl_Interp *interp,
    int result)
{
    Interp *iPtr = (Interp *) interp;
    int objc = PTR2INT(data[0]);
    Tcl_Obj **objv = data[1];
    Namespace *savedNsPtr = data[2];

    int i;

    if (savedNsPtr) {
	iPtr->varFramePtr->nsPtr = savedNsPtr;
    }

    /*
     * Release any resources we locked and allocated during the handler call.
     */

    for (i = 0; i < objc; ++i) {
	Tcl_DecrRefCount(objv[i]);
    }
    TclStackFree(interp, objv);

    return result;
}

static int
TEOV_RunEnterTraces(
    Tcl_Interp *interp,
    Command **cmdPtrPtr,
    Tcl_Obj *commandPtr,
    int objc,
    Tcl_Obj *const objv[])
{
    Interp *iPtr = (Interp *) interp;
    Command *cmdPtr = *cmdPtrPtr;
    size_t length, newEpoch, cmdEpoch = cmdPtr->cmdEpoch;
    int traceCode = TCL_OK;
    const char *command = TclGetStringFromObj(commandPtr, &length);

    /*
     * Call trace functions.
     * Execute any command or execution traces. Note that we bump up the
     * command's reference count for the duration of the calling of the
     * traces so that the structure doesn't go away underneath our feet.
     */

    cmdPtr->refCount++;
    if (iPtr->tracePtr) {
	traceCode = TclCheckInterpTraces(interp, command, length,
		cmdPtr, TCL_OK, TCL_TRACE_ENTER_EXEC, objc, objv);
    }
    if ((cmdPtr->flags & CMD_HAS_EXEC_TRACES) && (traceCode == TCL_OK)) {
	traceCode = TclCheckExecutionTraces(interp, command, length,
		cmdPtr, TCL_OK, TCL_TRACE_ENTER_EXEC, objc, objv);
    }
    newEpoch = cmdPtr->cmdEpoch;
    TclCleanupCommandMacro(cmdPtr);

    if (traceCode != TCL_OK) {
	if (traceCode == TCL_ERROR) {
	    Tcl_Obj *info;

	    TclNewLiteralStringObj(info, "\n    (enter trace on \"");
	    Tcl_AppendLimitedToObj(info, command, length, 55, "...");
	    Tcl_AppendToObj(info, "\")", 2);
	    Tcl_AppendObjToErrorInfo(interp, info);
	    iPtr->flags |= ERR_ALREADY_LOGGED;
	}
	return traceCode;
    }
    if (cmdEpoch != newEpoch) {
	*cmdPtrPtr = NULL;
    }
    return TCL_OK;
}

static int
TEOV_RunLeaveTraces(
    ClientData data[],
    Tcl_Interp *interp,
    int result)
{
    Interp *iPtr = (Interp *) interp;
    int traceCode = TCL_OK;
    int objc = PTR2INT(data[0]);
    Tcl_Obj *commandPtr = data[1];
    Command *cmdPtr = data[2];
    Tcl_Obj **objv = data[3];
    size_t length;
    const char *command = TclGetStringFromObj(commandPtr, &length);

    if (!(cmdPtr->flags & CMD_IS_DELETED)) {
	if (cmdPtr->flags & CMD_HAS_EXEC_TRACES) {
	    traceCode = TclCheckExecutionTraces(interp, command, length,
		    cmdPtr, result, TCL_TRACE_LEAVE_EXEC, objc, objv);
	}
	if (iPtr->tracePtr != NULL && traceCode == TCL_OK) {
	    traceCode = TclCheckInterpTraces(interp, command, length,
		    cmdPtr, result, TCL_TRACE_LEAVE_EXEC, objc, objv);
	}
    }

    /*
     * As cmdPtr is set, TclNRRunCallbacks is about to reduce the numlevels.
     * Prevent that by resetting the cmdPtr field and dealing right here with
     * cmdPtr->refCount.
     */

    TclCleanupCommandMacro(cmdPtr);

    if (traceCode != TCL_OK) {
	if (traceCode == TCL_ERROR) {
	    Tcl_Obj *info;

	    TclNewLiteralStringObj(info, "\n    (leave trace on \"");
	    Tcl_AppendLimitedToObj(info, command, length, 55, "...");
	    Tcl_AppendToObj(info, "\")", 2);
	    Tcl_AppendObjToErrorInfo(interp, info);
	    iPtr->flags |= ERR_ALREADY_LOGGED;
	}
	result = traceCode;
    }
    Tcl_DecrRefCount(commandPtr);
    return result;
}

static inline Command *
TEOV_LookupCmdFromObj(
    Tcl_Interp *interp,
    Tcl_Obj *namePtr,
    Namespace *lookupNsPtr)
{
    Interp *iPtr = (Interp *) interp;
    Command *cmdPtr;
    Namespace *savedNsPtr = iPtr->varFramePtr->nsPtr;

    if (lookupNsPtr) {
	iPtr->varFramePtr->nsPtr = lookupNsPtr;
    }
    cmdPtr = (Command *) Tcl_GetCommandFromObj(interp, namePtr);
    iPtr->varFramePtr->nsPtr = savedNsPtr;
    return cmdPtr;
}

/*
 *----------------------------------------------------------------------
 *
 * Tcl_EvalTokensStandard --
 *
 *	Given an array of tokens parsed from a Tcl command (e.g., the tokens
 *	that make up a word or the index for an array variable) this function
 *	evaluates the tokens and concatenates their values to form a single
 *	result value.
 *
 * Results:
 *	The return value is a standard Tcl completion code such as TCL_OK or
 *	TCL_ERROR. A result or error message is left in interp's result.
 *
 * Side effects:
 *	Depends on the array of tokens being evaled.
 *
 *----------------------------------------------------------------------
 */

int
Tcl_EvalTokensStandard(
    Tcl_Interp *interp,		/* Interpreter in which to lookup variables,
				 * execute nested commands, and report
				 * errors. */
    Tcl_Token *tokenPtr,	/* Pointer to first in an array of tokens to
				 * evaluate and concatenate. */
    size_t count)			/* Number of tokens to consider at tokenPtr.
				 * Must be at least 1. */
{
    return TclSubstTokens(interp, tokenPtr, count, /* numLeftPtr */ NULL, 1,
	    NULL, NULL);
}

/*
 *----------------------------------------------------------------------
 *
 * Tcl_EvalEx, TclEvalEx --
 *
 *	This function evaluates a Tcl script without using the compiler or
 *	byte-code interpreter. It just parses the script, creates values for
 *	each word of each command, then calls EvalObjv to execute each
 *	command.
 *
 * Results:
 *	The return value is a standard Tcl completion code such as TCL_OK or
 *	TCL_ERROR. A result or error message is left in interp's result.
 *
 * Side effects:
 *	Depends on the script.
 *
 * TIP #280 : Keep public API, internally extended API.
 *----------------------------------------------------------------------
 */

int
Tcl_EvalEx(
    Tcl_Interp *interp,		/* Interpreter in which to evaluate the
				 * script. Also used for error reporting. */
    const char *script,		/* First character of script to evaluate. */
    size_t numBytes,		/* Number of bytes in script. If -1, the
				 * script consists of all bytes up to the
				 * first null character. */
    int flags)			/* Collection of OR-ed bits that control the
				 * evaluation of the script. Only
				 * TCL_EVAL_GLOBAL is currently supported. */
{
    return TclEvalEx(interp, script, numBytes, flags, 1, NULL, script);
}

int
TclEvalEx(
    Tcl_Interp *interp,		/* Interpreter in which to evaluate the
				 * script. Also used for error reporting. */
    const char *script,		/* First character of script to evaluate. */
    size_t numBytes,		/* Number of bytes in script. If -1, the
				 * script consists of all bytes up to the
				 * first NUL character. */
    int flags,			/* Collection of OR-ed bits that control the
				 * evaluation of the script. Only
				 * TCL_EVAL_GLOBAL is currently supported. */
    int line,			/* The line the script starts on. */
    int *clNextOuter,		/* Information about an outer context for */
    const char *outerScript)	/* continuation line data. This is set only in
				 * TclSubstTokens(), to properly handle
				 * [...]-nested commands. The 'outerScript'
				 * refers to the most-outer script containing
				 * the embedded command, which is refered to
				 * by 'script'. The 'clNextOuter' refers to
				 * the current entry in the table of
				 * continuation lines in this "master script",
				 * and the character offsets are relative to
				 * the 'outerScript' as well.
				 *
				 * If outerScript == script, then this call is
				 * for the outer-most script/command. See
				 * Tcl_EvalEx() and TclEvalObjEx() for places
				 * generating arguments for which this is
				 * true. */
{
    Interp *iPtr = (Interp *) interp;
    const char *p, *next;
    const unsigned int minObjs = 20;
    Tcl_Obj **objv, **objvSpace;
    int *expand, *lines, *lineSpace;
    Tcl_Token *tokenPtr;
    int bytesLeft, expandRequested, code = TCL_OK;
    size_t commandLength;
    CallFrame *savedVarFramePtr;/* Saves old copy of iPtr->varFramePtr in case
				 * TCL_EVAL_GLOBAL was set. */
    int allowExceptions = (iPtr->evalFlags & TCL_ALLOW_EXCEPTIONS);
    int gotParse = 0;
    unsigned int i, objectsUsed = 0;
				/* These variables keep track of how much
				 * state has been allocated while evaluating
				 * the script, so that it can be freed
				 * properly if an error occurs. */
    Tcl_Parse *parsePtr = TclStackAlloc(interp, sizeof(Tcl_Parse));
    CmdFrame *eeFramePtr = TclStackAlloc(interp, sizeof(CmdFrame));
    Tcl_Obj **stackObjArray =
	    TclStackAlloc(interp, minObjs * sizeof(Tcl_Obj *));
    int *expandStack = TclStackAlloc(interp, minObjs * sizeof(int));
    int *linesStack = TclStackAlloc(interp, minObjs * sizeof(int));
				/* TIP #280 Structures for tracking of command
				 * locations. */
    int *clNext = NULL;		/* Pointer for the tracking of invisible
				 * continuation lines. Initialized only if the
				 * caller gave us a table of locations to
				 * track, via scriptCLLocPtr. It always refers
				 * to the table entry holding the location of
				 * the next invisible continuation line to
				 * look for, while parsing the script. */

    if (iPtr->scriptCLLocPtr) {
	if (clNextOuter) {
	    clNext = clNextOuter;
	} else {
	    clNext = &iPtr->scriptCLLocPtr->loc[0];
	}
    }

    if (numBytes == TCL_AUTO_LENGTH) {
	numBytes = strlen(script);
    }
    Tcl_ResetResult(interp);

    savedVarFramePtr = iPtr->varFramePtr;
    if (flags & TCL_EVAL_GLOBAL) {
	iPtr->varFramePtr = iPtr->rootFramePtr;
    }

    /*
     * Each iteration through the following loop parses the next command from
     * the script and then executes it.
     */

    objv = objvSpace = stackObjArray;
    lines = lineSpace = linesStack;
    expand = expandStack;
    p = script;
    bytesLeft = numBytes;

    /*
     * TIP #280 Initialize tracking. Do not push on the frame stack yet.
     *
     * We open a new context, either for a sourced script, or 'eval'.
     * For sourced files we always have a path object, even if nothing was
     * specified in the interp itself. That makes code using it simpler as
     * NULL checks can be left out. Sourced file without path in the
     * 'scriptFile' is possible during Tcl initialization.
     */

    eeFramePtr->level = iPtr->cmdFramePtr ? iPtr->cmdFramePtr->level + 1 : 1;
    eeFramePtr->framePtr = iPtr->framePtr;
    eeFramePtr->nextPtr = iPtr->cmdFramePtr;
    eeFramePtr->nline = 0;
    eeFramePtr->line = NULL;
    eeFramePtr->cmdObj = NULL;

    iPtr->cmdFramePtr = eeFramePtr;
    if (iPtr->evalFlags & TCL_EVAL_FILE) {
	/*
	 * Set up for a sourced file.
	 */

	eeFramePtr->type = TCL_LOCATION_SOURCE;

	if (iPtr->scriptFile) {
	    /*
	     * Normalization here, to have the correct pwd. Should have
	     * negligible impact on performance, as the norm should have been
	     * done already by the 'source' invoking us, and it caches the
	     * result.
	     */

	    Tcl_Obj *norm = Tcl_FSGetNormalizedPath(interp, iPtr->scriptFile);

	    if (norm == NULL) {
		/*
		 * Error message in the interp result.
		 */

		code = TCL_ERROR;
		goto error;
	    }
	    eeFramePtr->data.eval.path = norm;
	} else {
	    TclNewLiteralStringObj(eeFramePtr->data.eval.path, "");
	}
	Tcl_IncrRefCount(eeFramePtr->data.eval.path);
    } else {
	/*
	 * Set up for plain eval.
	 */

	eeFramePtr->type = TCL_LOCATION_EVAL;
	eeFramePtr->data.eval.path = NULL;
    }

    iPtr->evalFlags = 0;
    do {
	if (Tcl_ParseCommand(interp, p, bytesLeft, 0, parsePtr) != TCL_OK) {
	    code = TCL_ERROR;
	    Tcl_LogCommandInfo(interp, script, parsePtr->commandStart,
		    parsePtr->term + 1 - parsePtr->commandStart);
	    goto posterror;
	}

	/*
	 * TIP #280 Track lines. The parser may have skipped text till it
	 * found the command we are now at. We have to count the lines in this
	 * block, and do not forget invisible continuation lines.
	 */

	TclAdvanceLines(&line, p, parsePtr->commandStart);
	TclAdvanceContinuations(&line, &clNext,
		parsePtr->commandStart - outerScript);

	gotParse = 1;
	if (parsePtr->numWords > 0) {
	    /*
	     * TIP #280. Track lines within the words of the current
	     * command. We use a separate pointer into the table of
	     * continuation line locations to not lose our position for the
	     * per-command parsing.
	     */

	    int wordLine = line;
	    const char *wordStart = parsePtr->commandStart;
	    int *wordCLNext = clNext;
	    unsigned int objectsNeeded = 0;
	    unsigned int numWords = parsePtr->numWords;

	    /*
	     * Generate an array of objects for the words of the command.
	     */

	    if (numWords > minObjs) {
		expand =    Tcl_Alloc(numWords * sizeof(int));
		objvSpace = Tcl_Alloc(numWords * sizeof(Tcl_Obj *));
		lineSpace = Tcl_Alloc(numWords * sizeof(int));
	    }
	    expandRequested = 0;
	    objv = objvSpace;
	    lines = lineSpace;

	    iPtr->cmdFramePtr = eeFramePtr->nextPtr;
	    for (objectsUsed = 0, tokenPtr = parsePtr->tokenPtr;
		    objectsUsed < numWords;
		    objectsUsed++, tokenPtr += tokenPtr->numComponents+1) {
		/*
		 * TIP #280. Track lines to current word. Save the information
		 * on a per-word basis, signaling dynamic words as needed.
		 * Make the information available to the recursively called
		 * evaluator as well, including the type of context (source
		 * vs. eval).
		 */

		TclAdvanceLines(&wordLine, wordStart, tokenPtr->start);
		TclAdvanceContinuations(&wordLine, &wordCLNext,
			tokenPtr->start - outerScript);
		wordStart = tokenPtr->start;

		lines[objectsUsed] = TclWordKnownAtCompileTime(tokenPtr, NULL)
			? wordLine : -1;

		if (eeFramePtr->type == TCL_LOCATION_SOURCE) {
		    iPtr->evalFlags |= TCL_EVAL_FILE;
		}

		code = TclSubstTokens(interp, tokenPtr+1,
			tokenPtr->numComponents, NULL, wordLine,
			wordCLNext, outerScript);

		iPtr->evalFlags = 0;

		if (code != TCL_OK) {
		    break;
		}
		objv[objectsUsed] = Tcl_GetObjResult(interp);
		Tcl_IncrRefCount(objv[objectsUsed]);
		if (tokenPtr->type == TCL_TOKEN_EXPAND_WORD) {
		    int numElements;

		    code = TclListObjLength(interp, objv[objectsUsed],
			    &numElements);
		    if (code == TCL_ERROR) {
			/*
			 * Attempt to expand a non-list.
			 */

			Tcl_AppendObjToErrorInfo(interp, Tcl_ObjPrintf(
				"\n    (expanding word %d)", objectsUsed));
			Tcl_DecrRefCount(objv[objectsUsed]);
			break;
		    }
		    expandRequested = 1;
		    expand[objectsUsed] = 1;

		    objectsNeeded += (numElements ? numElements : 1);
		} else {
		    expand[objectsUsed] = 0;
		    objectsNeeded++;
		}

		if (wordCLNext) {
		    TclContinuationsEnterDerived(objv[objectsUsed],
			    wordStart - outerScript, wordCLNext);
		}
	    } /* for loop */
	    iPtr->cmdFramePtr = eeFramePtr;
	    if (code != TCL_OK) {
		goto error;
	    }
	    if (expandRequested) {
		/*
		 * Some word expansion was requested. Check for objv resize.
		 */

		Tcl_Obj **copy = objvSpace;
		int *lcopy = lineSpace;
		int wordIdx = numWords;
		int objIdx = objectsNeeded - 1;

		if ((numWords > minObjs) || (objectsNeeded > minObjs)) {
		    objv = objvSpace =
			    Tcl_Alloc(objectsNeeded * sizeof(Tcl_Obj *));
		    lines = lineSpace = Tcl_Alloc(objectsNeeded * sizeof(int));
		}

		objectsUsed = 0;
		while (wordIdx--) {
		    if (expand[wordIdx]) {
			int numElements;
			Tcl_Obj **elements, *temp = copy[wordIdx];

			Tcl_ListObjGetElements(NULL, temp, &numElements,
				&elements);
			objectsUsed += numElements;
			while (numElements--) {
			    lines[objIdx] = -1;
			    objv[objIdx--] = elements[numElements];
			    Tcl_IncrRefCount(elements[numElements]);
			}
			Tcl_DecrRefCount(temp);
		    } else {
			lines[objIdx] = lcopy[wordIdx];
			objv[objIdx--] = copy[wordIdx];
			objectsUsed++;
		    }
		}
		objv += objIdx+1;

		if (copy != stackObjArray) {
		    Tcl_Free(copy);
		}
		if (lcopy != linesStack) {
		    Tcl_Free(lcopy);
		}
	    }

	    /*
	     * Execute the command and free the objects for its words.
	     *
	     * TIP #280: Remember the command itself for 'info frame'. We
	     * shorten the visible command by one char to exclude the
	     * termination character, if necessary. Here is where we put our
	     * frame on the stack of frames too. _After_ the nested commands
	     * have been executed.
	     */

	    eeFramePtr->cmd = parsePtr->commandStart;
	    eeFramePtr->len = parsePtr->commandSize;

	    if (parsePtr->term ==
		    parsePtr->commandStart + parsePtr->commandSize - 1) {
		eeFramePtr->len--;
	    }

	    eeFramePtr->nline = objectsUsed;
	    eeFramePtr->line = lines;

	    TclArgumentEnter(interp, objv, objectsUsed, eeFramePtr);
	    code = Tcl_EvalObjv(interp, objectsUsed, objv,
		    TCL_EVAL_NOERR | TCL_EVAL_SOURCE_IN_FRAME);
	    TclArgumentRelease(interp, objv, objectsUsed);

	    eeFramePtr->line = NULL;
	    eeFramePtr->nline = 0;
	    if (eeFramePtr->cmdObj) {
		Tcl_DecrRefCount(eeFramePtr->cmdObj);
		eeFramePtr->cmdObj = NULL;
	    }

	    if (code != TCL_OK) {
		goto error;
	    }
	    for (i = 0; i < objectsUsed; i++) {
		Tcl_DecrRefCount(objv[i]);
	    }
	    objectsUsed = 0;
	    if (objvSpace != stackObjArray) {
		Tcl_Free(objvSpace);
		objvSpace = stackObjArray;
		Tcl_Free(lineSpace);
		lineSpace = linesStack;
	    }

	    /*
	     * Free expand separately since objvSpace could have been
	     * reallocated above.
	     */

	    if (expand != expandStack) {
		Tcl_Free(expand);
		expand = expandStack;
	    }
	}

	/*
	 * Advance to the next command in the script.
	 *
	 * TIP #280 Track Lines. Now we track how many lines were in the
	 * executed command.
	 */

	next = parsePtr->commandStart + parsePtr->commandSize;
	bytesLeft -= next - p;
	p = next;
	TclAdvanceLines(&line, parsePtr->commandStart, p);
	Tcl_FreeParse(parsePtr);
	gotParse = 0;
    } while (bytesLeft > 0);
    iPtr->varFramePtr = savedVarFramePtr;
    code = TCL_OK;
    goto cleanup_return;

  error:
    /*
     * Generate and log various pieces of error information.
     */

    if (iPtr->numLevels == 0) {
	if (code == TCL_RETURN) {
	    code = TclUpdateReturnInfo(iPtr);
	}
	if ((code != TCL_OK) && (code != TCL_ERROR) && !allowExceptions) {
	    ProcessUnexpectedResult(interp, code);
	    code = TCL_ERROR;
	}
    }
    if ((code == TCL_ERROR) && !(iPtr->flags & ERR_ALREADY_LOGGED)) {
	commandLength = parsePtr->commandSize;
	if (parsePtr->term == parsePtr->commandStart + commandLength - 1) {
	    /*
	     * The terminator character (such as ; or ]) of the command where
	     * the error occurred is the last character in the parsed command.
	     * Reduce the length by one so that the error message doesn't
	     * include the terminator character.
	     */

	    commandLength -= 1;
	}
	Tcl_LogCommandInfo(interp, script, parsePtr->commandStart,
		commandLength);
    }
 posterror:
    iPtr->flags &= ~ERR_ALREADY_LOGGED;

    /*
     * Then free resources that had been allocated to the command.
     */

    for (i = 0; i < objectsUsed; i++) {
	Tcl_DecrRefCount(objv[i]);
    }
    if (gotParse) {
	Tcl_FreeParse(parsePtr);
    }
    if (objvSpace != stackObjArray) {
	Tcl_Free(objvSpace);
	Tcl_Free(lineSpace);
    }
    if (expand != expandStack) {
	Tcl_Free(expand);
    }
    iPtr->varFramePtr = savedVarFramePtr;

 cleanup_return:
    /*
     * TIP #280. Release the local CmdFrame, and its contents.
     */

    iPtr->cmdFramePtr = iPtr->cmdFramePtr->nextPtr;
    if (eeFramePtr->type == TCL_LOCATION_SOURCE) {
	Tcl_DecrRefCount(eeFramePtr->data.eval.path);
    }
    TclStackFree(interp, linesStack);
    TclStackFree(interp, expandStack);
    TclStackFree(interp, stackObjArray);
    TclStackFree(interp, eeFramePtr);
    TclStackFree(interp, parsePtr);

    return code;
}

/*
 *----------------------------------------------------------------------
 *
 * TclAdvanceLines --
 *
 *	This function is a helper which counts the number of lines in a block
 *	of text and advances an external counter.
 *
 * Results:
 *	None.
 *
 * Side effects:
 *	The specified counter is advanced per the number of lines found.
 *
 * TIP #280
 *----------------------------------------------------------------------
 */

void
TclAdvanceLines(
    int *line,
    const char *start,
    const char *end)
{
    const char *p;

    for (p = start; p < end; p++) {
	if (*p == '\n') {
	    (*line)++;
	}
    }
}

/*
 *----------------------------------------------------------------------
 *
 * TclAdvanceContinuations --
 *
 *	This procedure is a helper which counts the number of continuation
 *	lines (CL) in a block of text using a table of CL locations and
 *	advances an external counter, and the pointer into the table.
 *
 * Results:
 *	None.
 *
 * Side effects:
 *	The specified counter is advanced per the number of continuation lines
 *	found.
 *
 * TIP #280
 *----------------------------------------------------------------------
 */

void
TclAdvanceContinuations(
    int *line,
    int **clNextPtrPtr,
    int loc)
{
    /*
     * Track the invisible continuation lines embedded in a script, if any.
     * Here they are just spaces (already). They were removed by
     * TclSubstTokens via TclParseBackslash.
     *
     * *clNextPtrPtr         <=> We have continuation lines to track.
     * **clNextPtrPtr >= 0   <=> We are not beyond the last possible location.
     * loc >= **clNextPtrPtr <=> We stepped beyond the current cont. line.
     */

    while (*clNextPtrPtr && (**clNextPtrPtr >= 0)
	    && (loc >= **clNextPtrPtr)) {
	/*
	 * We just stepped over an invisible continuation line. Adjust the
	 * line counter and step to the table entry holding the location of
	 * the next continuation line to track.
	 */

	(*line)++;
	(*clNextPtrPtr)++;
    }
}

/*
 *----------------------------------------------------------------------
 * Note: The whole data structure access for argument location tracking is
 * hidden behind these three functions. The only parts open are the lineLAPtr
 * field in the Interp structure. The CFWord definition is internal to here.
 * Should make it easier to redo the data structures if we find something more
 * space/time efficient.
 */

/*
 *----------------------------------------------------------------------
 *
 * TclArgumentEnter --
 *
 *	This procedure is a helper for the TIP #280 uplevel extension. It
 *	enters location references for the arguments of a command to be
 *	invoked. Only the first entry has the actual data, further entries
 *	simply count the usage up.
 *
 * Results:
 *	None.
 *
 * Side effects:
 *	May allocate memory.
 *
 * TIP #280
 *----------------------------------------------------------------------
 */

void
TclArgumentEnter(
    Tcl_Interp *interp,
    Tcl_Obj **objv,
    int objc,
    CmdFrame *cfPtr)
{
    Interp *iPtr = (Interp *) interp;
    int isNew, i;
    Tcl_HashEntry *hPtr;
    CFWord *cfwPtr;

    for (i = 1; i < objc; i++) {
	/*
	 * Ignore argument words without line information (= dynamic). If they
	 * are variables they may have location information associated with
	 * that, either through globally recorded 'set' invokations, or
	 * literals in bytecode. Eitehr way there is no need to record
	 * something here.
	 */

	if (cfPtr->line[i] < 0) {
	    continue;
	}
	hPtr = Tcl_CreateHashEntry(iPtr->lineLAPtr, objv[i], &isNew);
	if (isNew) {
	    /*
	     * The word is not on the stack yet, remember the current location
	     * and initialize references.
	     */

	    cfwPtr = Tcl_Alloc(sizeof(CFWord));
	    cfwPtr->framePtr = cfPtr;
	    cfwPtr->word = i;
	    cfwPtr->refCount = 1;
	    Tcl_SetHashValue(hPtr, cfwPtr);
	} else {
	    /*
	     * The word is already on the stack, its current location is not
	     * relevant. Just remember the reference to prevent early removal.
	     */

	    cfwPtr = Tcl_GetHashValue(hPtr);
	    cfwPtr->refCount++;
	}
    }
}

/*
 *----------------------------------------------------------------------
 *
 * TclArgumentRelease --
 *
 *	This procedure is a helper for the TIP #280 uplevel extension. It
 *	removes the location references for the arguments of a command just
 *	done. Usage is counted down, the data is removed only when no user is
 *	left over.
 *
 * Results:
 *	None.
 *
 * Side effects:
 *	May release memory.
 *
 * TIP #280
 *----------------------------------------------------------------------
 */

void
TclArgumentRelease(
    Tcl_Interp *interp,
    Tcl_Obj **objv,
    int objc)
{
    Interp *iPtr = (Interp *) interp;
    int i;

    for (i = 1; i < objc; i++) {
	CFWord *cfwPtr;
	Tcl_HashEntry *hPtr =
		Tcl_FindHashEntry(iPtr->lineLAPtr, (char *) objv[i]);

	if (!hPtr) {
	    continue;
	}
	cfwPtr = Tcl_GetHashValue(hPtr);

	if (cfwPtr->refCount-- > 1) {
	    continue;
	}

	Tcl_Free(cfwPtr);
	Tcl_DeleteHashEntry(hPtr);
    }
}

/*
 *----------------------------------------------------------------------
 *
 * TclArgumentBCEnter --
 *
 *	This procedure is a helper for the TIP #280 uplevel extension. It
 *	enters location references for the literal arguments of commands in
 *	bytecode about to be invoked. Only the first entry has the actual
 *	data, further entries simply count the usage up.
 *
 * Results:
 *	None.
 *
 * Side effects:
 *	May allocate memory.
 *
 * TIP #280
 *----------------------------------------------------------------------
 */

void
TclArgumentBCEnter(
    Tcl_Interp *interp,
    Tcl_Obj *objv[],
    int objc,
    void *codePtr,
    CmdFrame *cfPtr,
    int cmd,
    size_t pc)
{
    ExtCmdLoc *eclPtr;
    int word;
    ECL *ePtr;
    CFWordBC *lastPtr = NULL;
    Interp *iPtr = (Interp *) interp;
    Tcl_HashEntry *hePtr =
	    Tcl_FindHashEntry(iPtr->lineBCPtr, (char *) codePtr);

    if (!hePtr) {
	return;
    }
    eclPtr = Tcl_GetHashValue(hePtr);
    ePtr = &eclPtr->loc[cmd];

    /*
     * ePtr->nline is the number of words originally parsed.
     *
     * objc is the number of elements getting invoked.
     *
     * If they are not the same, we arrived here by compiling an
     * ensemble dispatch.  Ensemble subcommands that lead to script
     * evaluation are not supposed to get compiled, because a command
     * such as [info level] in the script can expose some of the dispatch
     * shenanigans.  This means that we don't have to tend to the
     * housekeeping, and can escape now.
     */

    if (ePtr->nline != objc) {
        return;
    }

    /*
     * Having disposed of the ensemble cases, we can state...
     * A few truths ...
     * (1) ePtr->nline == objc
     * (2) (ePtr->line[word] < 0) => !literal, for all words
     * (3) (word == 0) => !literal
     *
     * Item (2) is why we can use objv to get the literals, and do not
     * have to save them at compile time.
     */

    for (word = 1; word < objc; word++) {
	if (ePtr->line[word] >= 0) {
	    int isnew;
	    Tcl_HashEntry *hPtr = Tcl_CreateHashEntry(iPtr->lineLABCPtr,
		objv[word], &isnew);
	    CFWordBC *cfwPtr = Tcl_Alloc(sizeof(CFWordBC));

	    cfwPtr->framePtr = cfPtr;
	    cfwPtr->obj = objv[word];
	    cfwPtr->pc = pc;
	    cfwPtr->word = word;
	    cfwPtr->nextPtr = lastPtr;
	    lastPtr = cfwPtr;

	    if (isnew) {
		/*
		 * The word is not on the stack yet, remember the current
		 * location and initialize references.
		 */

		cfwPtr->prevPtr = NULL;
	    } else {
		/*
		 * The object is already on the stack, however it may have
		 * a different location now (literal sharing may map
		 * multiple location to a single Tcl_Obj*. Save the old
		 * information in the new structure.
		 */

		cfwPtr->prevPtr = Tcl_GetHashValue(hPtr);
	    }

	    Tcl_SetHashValue(hPtr, cfwPtr);
	}
    } /* for */

    cfPtr->litarg = lastPtr;
}

/*
 *----------------------------------------------------------------------
 *
 * TclArgumentBCRelease --
 *
 *	This procedure is a helper for the TIP #280 uplevel extension. It
 *	removes the location references for the literal arguments of commands
 *	in bytecode just done. Usage is counted down, the data is removed only
 *	when no user is left over.
 *
 * Results:
 *	None.
 *
 * Side effects:
 *	May release memory.
 *
 * TIP #280
 *----------------------------------------------------------------------
 */

void
TclArgumentBCRelease(
    Tcl_Interp *interp,
    CmdFrame *cfPtr)
{
    Interp *iPtr = (Interp *) interp;
    CFWordBC *cfwPtr = (CFWordBC *) cfPtr->litarg;

    while (cfwPtr) {
	CFWordBC *nextPtr = cfwPtr->nextPtr;
	Tcl_HashEntry *hPtr =
		Tcl_FindHashEntry(iPtr->lineLABCPtr, (char *) cfwPtr->obj);
	CFWordBC *xPtr = Tcl_GetHashValue(hPtr);

	if (xPtr != cfwPtr) {
	    Tcl_Panic("TclArgumentBC Enter/Release Mismatch");
	}

	if (cfwPtr->prevPtr) {
	    Tcl_SetHashValue(hPtr, cfwPtr->prevPtr);
	} else {
	    Tcl_DeleteHashEntry(hPtr);
	}

	Tcl_Free(cfwPtr);
	cfwPtr = nextPtr;
    }

    cfPtr->litarg = NULL;
}

/*
 *----------------------------------------------------------------------
 *
 * TclArgumentGet --
 *
 *	This procedure is a helper for the TIP #280 uplevel extension. It
 *	finds the location references for a Tcl_Obj, if any.
 *
 * Results:
 *	None.
 *
 * Side effects:
 *	Writes found location information into the result arguments.
 *
 * TIP #280
 *----------------------------------------------------------------------
 */

void
TclArgumentGet(
    Tcl_Interp *interp,
    Tcl_Obj *obj,
    CmdFrame **cfPtrPtr,
    int *wordPtr)
{
    Interp *iPtr = (Interp *) interp;
    Tcl_HashEntry *hPtr;
    CmdFrame *framePtr;

    /*
     * An object which either has no string rep or else is a canonical list is
     * guaranteed to have been generated dynamically: bail out, this cannot
     * have a usable absolute location. _Do not touch_ the information the set
     * up by the caller. It knows better than us.
     */

    if (!TclHasStringRep(obj) || TclListObjIsCanonical(obj)) {
	return;
    }

    /*
     * First look for location information recorded in the argument
     * stack. That is nearest.
     */

    hPtr = Tcl_FindHashEntry(iPtr->lineLAPtr, (char *) obj);
    if (hPtr) {
	CFWord *cfwPtr = Tcl_GetHashValue(hPtr);

	*wordPtr = cfwPtr->word;
	*cfPtrPtr = cfwPtr->framePtr;
	return;
    }

    /*
     * Check if the Tcl_Obj has location information as a bytecode literal, in
     * that stack.
     */

    hPtr = Tcl_FindHashEntry(iPtr->lineLABCPtr, (char *) obj);
    if (hPtr) {
	CFWordBC *cfwPtr = Tcl_GetHashValue(hPtr);

	framePtr = cfwPtr->framePtr;
	framePtr->data.tebc.pc = (char *) (((ByteCode *)
		framePtr->data.tebc.codePtr)->codeStart + cfwPtr->pc);
	*cfPtrPtr = cfwPtr->framePtr;
	*wordPtr = cfwPtr->word;
	return;
    }
}

/*
 *----------------------------------------------------------------------
 *
 * Tcl_EvalObjEx, TclEvalObjEx --
 *
 *	Execute Tcl commands stored in a Tcl object. These commands are
 *	compiled into bytecodes if necessary, unless TCL_EVAL_DIRECT is
 *	specified.
 *
 *	If the flag TCL_EVAL_DIRECT is passed in, the value of invoker
 *	must be NULL.  Support for non-NULL invokers in that mode has
 *	been removed since it was unused and untested.  Failure to
 *	follow this limitation will lead to an assertion panic.
 *
 * Results:
 *	The return value is one of the return codes defined in tcl.h (such as
 *	TCL_OK), and the interpreter's result contains a value to supplement
 *	the return code.
 *
 * Side effects:
 *	The object is converted, if necessary, to a ByteCode object that holds
 *	the bytecode instructions for the commands. Executing the commands
 *	will almost certainly have side effects that depend on those commands.
 *
 * TIP #280 : Keep public API, internally extended API.
 *----------------------------------------------------------------------
 */

int
Tcl_EvalObjEx(
    Tcl_Interp *interp,		/* Token for command interpreter (returned by
				 * a previous call to Tcl_CreateInterp). */
    Tcl_Obj *objPtr,	/* Pointer to object containing commands to
				 * execute. */
    int flags)			/* Collection of OR-ed bits that control the
				 * evaluation of the script. Supported values
				 * are TCL_EVAL_GLOBAL and TCL_EVAL_DIRECT. */
{
    return TclEvalObjEx(interp, objPtr, flags, NULL, 0);
}

int
TclEvalObjEx(
    Tcl_Interp *interp,		/* Token for command interpreter (returned by
				 * a previous call to Tcl_CreateInterp). */
    Tcl_Obj *objPtr,	/* Pointer to object containing commands to
				 * execute. */
    int flags,			/* Collection of OR-ed bits that control the
				 * evaluation of the script. Supported values
				 * are TCL_EVAL_GLOBAL and TCL_EVAL_DIRECT. */
    const CmdFrame *invoker,	/* Frame of the command doing the eval. */
    int word)			/* Index of the word which is in objPtr. */
{
    int result = TCL_OK;
    NRE_callback *rootPtr = TOP_CB(interp);

    result = TclNREvalObjEx(interp, objPtr, flags, invoker, word);
    return TclNRRunCallbacks(interp, result, rootPtr);
}

int
TclNREvalObjEx(
    Tcl_Interp *interp,		/* Token for command interpreter (returned by
				 * a previous call to Tcl_CreateInterp). */
    Tcl_Obj *objPtr,	/* Pointer to object containing commands to
				 * execute. */
    int flags,			/* Collection of OR-ed bits that control the
				 * evaluation of the script. Supported values
				 * are TCL_EVAL_GLOBAL and TCL_EVAL_DIRECT. */
    const CmdFrame *invoker,	/* Frame of the command doing the eval. */
    int word)			/* Index of the word which is in objPtr. */
{
    Interp *iPtr = (Interp *) interp;
    int result;

    /*
     * This function consists of three independent blocks for: direct
     * evaluation of canonical lists, compilation and bytecode execution and
     * finally direct evaluation. Precisely one of these blocks will be run.
     */

    if (TclListObjIsCanonical(objPtr)) {
	CmdFrame *eoFramePtr = NULL;
	int objc;
	Tcl_Obj *listPtr, **objv;

	/*
	 * Canonical List Optimization:  In this case, we
	 * can safely use Tcl_EvalObjv instead and get an appreciable
	 * improvement in execution speed. This is because it allows us to
	 * avoid a setFromAny step that would just pack everything into a
	 * string and back out again.
	 *
	 * This also preserves any associations between list elements and
	 * location information for such elements.
	 */

	/*
	 * Shimmer protection! Always pass an unshared obj. The caller could
	 * incr the refCount of objPtr AFTER calling us! To be completely safe
	 * we always make a copy. The callback takes care od the refCounts for
	 * both listPtr and objPtr.
	 *
	 * TODO: Create a test to demo this need, or eliminate it.
	 * FIXME OPT: preserve just the internal rep?
	 */

	Tcl_IncrRefCount(objPtr);
	listPtr = TclListObjCopy(interp, objPtr);
	Tcl_IncrRefCount(listPtr);

	if (word != INT_MIN) {
	    /*
	     * TIP #280 Structures for tracking lines. As we know that this is
	     * dynamic execution we ignore the invoker, even if known.
	     *
	     * TIP #280. We do _not_ compute all the line numbers for the
	     * words in the command. For the eval of a pure list the most
	     * sensible choice is to put all words on line 1. Given that we
	     * neither need memory for them nor compute anything. 'line' is
	     * left NULL. The two places using this information (TclInfoFrame,
	     * and TclInitCompileEnv), are special-cased to use the proper
	     * line number directly instead of accessing the 'line' array.
	     *
	     * Note that we use (word==INTMIN) to signal that no command frame
	     * should be pushed, as needed by alias and ensemble redirections.
	     */

	    eoFramePtr = TclStackAlloc(interp, sizeof(CmdFrame));
	    eoFramePtr->nline = 0;
	    eoFramePtr->line = NULL;

	    eoFramePtr->type = TCL_LOCATION_EVAL;
	    eoFramePtr->level = (iPtr->cmdFramePtr == NULL?
		    1 : iPtr->cmdFramePtr->level + 1);
	    eoFramePtr->framePtr = iPtr->framePtr;
	    eoFramePtr->nextPtr = iPtr->cmdFramePtr;

	    eoFramePtr->cmdObj = objPtr;
	    eoFramePtr->cmd = NULL;
	    eoFramePtr->len = 0;
	    eoFramePtr->data.eval.path = NULL;

	    iPtr->cmdFramePtr = eoFramePtr;

	    flags |= TCL_EVAL_SOURCE_IN_FRAME;
	}

	TclMarkTailcall(interp);
        TclNRAddCallback(interp, TEOEx_ListCallback, listPtr, eoFramePtr,
		objPtr, NULL);

	TclListObjGetElements(NULL, listPtr, &objc, &objv);
	return TclNREvalObjv(interp, objc, objv, flags, NULL);
    }

    if (!(flags & TCL_EVAL_DIRECT)) {
	/*
	 * Let the compiler/engine subsystem do the evaluation.
	 *
	 * TIP #280 The invoker provides us with the context for the script.
	 * We transfer this to the byte code compiler.
	 */

	int allowExceptions = (iPtr->evalFlags & TCL_ALLOW_EXCEPTIONS);
	ByteCode *codePtr;
	CallFrame *savedVarFramePtr = NULL;	/* Saves old copy of
						 * iPtr->varFramePtr in case
						 * TCL_EVAL_GLOBAL was set. */

        if (TclInterpReady(interp) != TCL_OK) {
            return TCL_ERROR;
        }
	if (flags & TCL_EVAL_GLOBAL) {
	    savedVarFramePtr = iPtr->varFramePtr;
	    iPtr->varFramePtr = iPtr->rootFramePtr;
	}
	Tcl_IncrRefCount(objPtr);
	codePtr = TclCompileObj(interp, objPtr, invoker, word);

	TclNRAddCallback(interp, TEOEx_ByteCodeCallback, savedVarFramePtr,
		objPtr, INT2PTR(allowExceptions), NULL);
        return TclNRExecuteByteCode(interp, codePtr);
    }

    {
	/*
	 * We're not supposed to use the compiler or byte-code
	 * interpreter. Let Tcl_EvalEx evaluate the command directly (and
	 * probably more slowly).
	 */

	const char *script;
	size_t numSrcBytes;

	/*
	 * Now we check if we have data about invisible continuation lines for
	 * the script, and make it available to the direct script parser and
	 * evaluator we are about to call, if so.
	 *
	 * It may be possible that the script Tcl_Obj* can be free'd while the
	 * evaluator is using it, leading to the release of the associated
	 * ContLineLoc structure as well. To ensure that the latter doesn't
	 * happen we set a lock on it. We release this lock later in this
	 * function, after the evaluator is done. The relevant "lineCLPtr"
	 * hashtable is managed in the file "tclObj.c".
	 *
	 * Another important action is to save (and later restore) the
	 * continuation line information of the caller, in case we are
	 * executing nested commands in the eval/direct path.
	 */

	ContLineLoc *saveCLLocPtr = iPtr->scriptCLLocPtr;

	assert(invoker == NULL);

	iPtr->scriptCLLocPtr = TclContinuationsGet(objPtr);

	Tcl_IncrRefCount(objPtr);

	script = TclGetStringFromObj(objPtr, &numSrcBytes);
	result = Tcl_EvalEx(interp, script, numSrcBytes, flags);

	TclDecrRefCount(objPtr);

	iPtr->scriptCLLocPtr = saveCLLocPtr;
	return result;
    }
}

static int
TEOEx_ByteCodeCallback(
    ClientData data[],
    Tcl_Interp *interp,
    int result)
{
    Interp *iPtr = (Interp *) interp;
    CallFrame *savedVarFramePtr = data[0];
    Tcl_Obj *objPtr = data[1];
    int allowExceptions = PTR2INT(data[2]);

    if (iPtr->numLevels == 0) {
	if (result == TCL_RETURN) {
	    result = TclUpdateReturnInfo(iPtr);
	}
	if ((result != TCL_OK) && (result != TCL_ERROR) && !allowExceptions) {
	    const char *script;
	    size_t numSrcBytes;

	    ProcessUnexpectedResult(interp, result);
	    result = TCL_ERROR;
	    script = TclGetStringFromObj(objPtr, &numSrcBytes);
	    Tcl_LogCommandInfo(interp, script, script, numSrcBytes);
	}

	/*
	 * We are returning to level 0, so should call TclResetCancellation.
	 * Let us just unset the flags inline.
	 */

	TclUnsetCancelFlags(iPtr);
    }
    iPtr->evalFlags = 0;

    /*
     * Restore the callFrame if this was a TCL_EVAL_GLOBAL.
     */

    if (savedVarFramePtr) {
	iPtr->varFramePtr = savedVarFramePtr;
    }

    TclDecrRefCount(objPtr);
    return result;
}

static int
TEOEx_ListCallback(
    ClientData data[],
    Tcl_Interp *interp,
    int result)
{
    Interp *iPtr = (Interp *) interp;
    Tcl_Obj *listPtr = data[0];
    CmdFrame *eoFramePtr = data[1];
    Tcl_Obj *objPtr = data[2];

    /*
     * Remove the cmdFrame
     */

    if (eoFramePtr) {
	iPtr->cmdFramePtr = eoFramePtr->nextPtr;
	TclStackFree(interp, eoFramePtr);
    }
    TclDecrRefCount(objPtr);
    TclDecrRefCount(listPtr);

    return result;
}

/*
 *----------------------------------------------------------------------
 *
 * ProcessUnexpectedResult --
 *
 *	Function called by Tcl_EvalObj to set the interpreter's result value
 *	to an appropriate error message when the code it evaluates returns an
 *	unexpected result code (not TCL_OK and not TCL_ERROR) to the topmost
 *	evaluation level.
 *
 * Results:
 *	None.
 *
 * Side effects:
 *	The interpreter result is set to an error message appropriate to the
 *	result code.
 *
 *----------------------------------------------------------------------
 */

static void
ProcessUnexpectedResult(
    Tcl_Interp *interp,		/* The interpreter in which the unexpected
				 * result code was returned. */
    int returnCode)		/* The unexpected result code. */
{
    char buf[TCL_INTEGER_SPACE];

    Tcl_ResetResult(interp);
    if (returnCode == TCL_BREAK) {
	Tcl_SetObjResult(interp, Tcl_NewStringObj(
		"invoked \"break\" outside of a loop", -1));
    } else if (returnCode == TCL_CONTINUE) {
	Tcl_SetObjResult(interp, Tcl_NewStringObj(
		"invoked \"continue\" outside of a loop", -1));
    } else {
	Tcl_SetObjResult(interp, Tcl_ObjPrintf(
		"command returned bad code: %d", returnCode));
    }
    sprintf(buf, "%d", returnCode);
    Tcl_SetErrorCode(interp, "TCL", "UNEXPECTED_RESULT_CODE", buf, NULL);
}

/*
 *---------------------------------------------------------------------------
 *
 * Tcl_ExprLong, Tcl_ExprDouble, Tcl_ExprBoolean --
 *
 *	Functions to evaluate an expression and return its value in a
 *	particular form.
 *
 * Results:
 *	Each of the functions below returns a standard Tcl result. If an error
 *	occurs then an error message is left in the interp's result. Otherwise
 *	the value of the expression, in the appropriate form, is stored at
 *	*ptr. If the expression had a result that was incompatible with the
 *	desired form then an error is returned.
 *
 * Side effects:
 *	None.
 *
 *---------------------------------------------------------------------------
 */

int
Tcl_ExprLong(
    Tcl_Interp *interp,		/* Context in which to evaluate the
				 * expression. */
    const char *exprstring,	/* Expression to evaluate. */
    long *ptr)			/* Where to store result. */
{
    Tcl_Obj *exprPtr;
    int result = TCL_OK;
    if (*exprstring == '\0') {
	/*
	 * Legacy compatibility - return 0 for the zero-length string.
	 */

	*ptr = 0;
    } else {
	exprPtr = Tcl_NewStringObj(exprstring, -1);
	Tcl_IncrRefCount(exprPtr);
	result = Tcl_ExprLongObj(interp, exprPtr, ptr);
	Tcl_DecrRefCount(exprPtr);
    }
    return result;
}

int
Tcl_ExprDouble(
    Tcl_Interp *interp,		/* Context in which to evaluate the
				 * expression. */
    const char *exprstring,	/* Expression to evaluate. */
    double *ptr)		/* Where to store result. */
{
    Tcl_Obj *exprPtr;
    int result = TCL_OK;

    if (*exprstring == '\0') {
	/*
	 * Legacy compatibility - return 0 for the zero-length string.
	 */

	*ptr = 0.0;
    } else {
	exprPtr = Tcl_NewStringObj(exprstring, -1);
	Tcl_IncrRefCount(exprPtr);
	result = Tcl_ExprDoubleObj(interp, exprPtr, ptr);
	Tcl_DecrRefCount(exprPtr);
				/* Discard the expression object. */
    }
    return result;
}

int
Tcl_ExprBoolean(
    Tcl_Interp *interp,		/* Context in which to evaluate the
				 * expression. */
    const char *exprstring,	/* Expression to evaluate. */
    int *ptr)			/* Where to store 0/1 result. */
{
    if (*exprstring == '\0') {
	/*
	 * An empty string. Just set the result boolean to 0 (false).
	 */

	*ptr = 0;
	return TCL_OK;
    } else {
	int result;
	Tcl_Obj *exprPtr = Tcl_NewStringObj(exprstring, -1);

	Tcl_IncrRefCount(exprPtr);
	result = Tcl_ExprBooleanObj(interp, exprPtr, ptr);
	Tcl_DecrRefCount(exprPtr);
	return result;
    }
}

/*
 *--------------------------------------------------------------
 *
 * Tcl_ExprLongObj, Tcl_ExprDoubleObj, Tcl_ExprBooleanObj --
 *
 *	Functions to evaluate an expression in an object and return its value
 *	in a particular form.
 *
 * Results:
 *	Each of the functions below returns a standard Tcl result object. If
 *	an error occurs then an error message is left in the interpreter's
 *	result. Otherwise the value of the expression, in the appropriate
 *	form, is stored at *ptr. If the expression had a result that was
 *	incompatible with the desired form then an error is returned.
 *
 * Side effects:
 *	None.
 *
 *--------------------------------------------------------------
 */

int
Tcl_ExprLongObj(
    Tcl_Interp *interp,		/* Context in which to evaluate the
				 * expression. */
    Tcl_Obj *objPtr,	/* Expression to evaluate. */
    long *ptr)			/* Where to store long result. */
{
    Tcl_Obj *resultPtr;
    int result, type;
    double d;
    ClientData internalPtr;

    result = Tcl_ExprObj(interp, objPtr, &resultPtr);
    if (result != TCL_OK) {
	return TCL_ERROR;
    }

    if (TclGetNumberFromObj(interp, resultPtr, &internalPtr, &type)!=TCL_OK) {
	return TCL_ERROR;
    }

    switch (type) {
    case TCL_NUMBER_DOUBLE: {
	mp_int big;

	d = *((const double *) internalPtr);
	Tcl_DecrRefCount(resultPtr);
	if (Tcl_InitBignumFromDouble(interp, d, &big) != TCL_OK) {
	    return TCL_ERROR;
	}
	resultPtr = Tcl_NewBignumObj(&big);
    }
    /* FALLTHRU */
    case TCL_NUMBER_INT:
    case TCL_NUMBER_BIG:
	result = TclGetLongFromObj(interp, resultPtr, ptr);
	break;

    case TCL_NUMBER_NAN:
	Tcl_GetDoubleFromObj(interp, resultPtr, &d);
	result = TCL_ERROR;
    }

    Tcl_DecrRefCount(resultPtr);/* Discard the result object. */
    return result;
}

int
Tcl_ExprDoubleObj(
    Tcl_Interp *interp,		/* Context in which to evaluate the
				 * expression. */
    Tcl_Obj *objPtr,	/* Expression to evaluate. */
    double *ptr)		/* Where to store double result. */
{
    Tcl_Obj *resultPtr;
    int result, type;
    ClientData internalPtr;

    result = Tcl_ExprObj(interp, objPtr, &resultPtr);
    if (result != TCL_OK) {
	return TCL_ERROR;
    }

    result = TclGetNumberFromObj(interp, resultPtr, &internalPtr, &type);
    if (result == TCL_OK) {
	switch (type) {
	case TCL_NUMBER_NAN:
#ifndef ACCEPT_NAN
	    result = Tcl_GetDoubleFromObj(interp, resultPtr, ptr);
	    break;
#endif
	case TCL_NUMBER_DOUBLE:
	    *ptr = *((const double *) internalPtr);
	    result = TCL_OK;
	    break;
	default:
	    result = Tcl_GetDoubleFromObj(interp, resultPtr, ptr);
	}
    }
    Tcl_DecrRefCount(resultPtr);/* Discard the result object. */
    return result;
}

int
Tcl_ExprBooleanObj(
    Tcl_Interp *interp,		/* Context in which to evaluate the
				 * expression. */
    Tcl_Obj *objPtr,	/* Expression to evaluate. */
    int *ptr)			/* Where to store 0/1 result. */
{
    Tcl_Obj *resultPtr;
    int result;

    result = Tcl_ExprObj(interp, objPtr, &resultPtr);
    if (result == TCL_OK) {
	result = Tcl_GetBooleanFromObj(interp, resultPtr, ptr);
	Tcl_DecrRefCount(resultPtr);
				/* Discard the result object. */
    }
    return result;
}

/*
 *----------------------------------------------------------------------
 *
 * TclObjInvokeNamespace --
 *
 *	Object version: Invokes a Tcl command, given an objv/objc, from either
 *	the exposed or hidden set of commands in the given interpreter.
 *
 *	NOTE: The command is invoked in the global stack frame of the
 *	interpreter or namespace, thus it cannot see any current state on the
 *	stack of that interpreter.
 *
 * Results:
 *	A standard Tcl result.
 *
 * Side effects:
 *	Whatever the command does.
 *
 *----------------------------------------------------------------------
 */

int
TclObjInvokeNamespace(
    Tcl_Interp *interp,		/* Interpreter in which command is to be
				 * invoked. */
    int objc,			/* Count of arguments. */
    Tcl_Obj *const objv[],	/* Argument objects; objv[0] points to the
				 * name of the command to invoke. */
    Tcl_Namespace *nsPtr,	/* The namespace to use. */
    int flags)			/* Combination of flags controlling the call:
				 * TCL_INVOKE_HIDDEN, TCL_INVOKE_NO_UNKNOWN,
				 * or TCL_INVOKE_NO_TRACEBACK. */
{
    int result;
    Tcl_CallFrame *framePtr;

    /*
     * Make the specified namespace the current namespace and invoke the
     * command.
     */

    (void) TclPushStackFrame(interp, &framePtr, nsPtr, /*isProcFrame*/0);
    result = TclObjInvoke(interp, objc, objv, flags);

    TclPopStackFrame(interp);
    return result;
}

/*
 *----------------------------------------------------------------------
 *
 * TclObjInvoke --
 *
 *	Invokes a Tcl command, given an objv/objc, from either the exposed or
 *	the hidden sets of commands in the given interpreter.
 *
 * Results:
 *	A standard Tcl object result.
 *
 * Side effects:
 *	Whatever the command does.
 *
 *----------------------------------------------------------------------
 */

int
TclObjInvoke(
    Tcl_Interp *interp,		/* Interpreter in which command is to be
				 * invoked. */
    int objc,			/* Count of arguments. */
    Tcl_Obj *const objv[],	/* Argument objects; objv[0] points to the
				 * name of the command to invoke. */
    int flags)			/* Combination of flags controlling the call:
				 * TCL_INVOKE_HIDDEN, TCL_INVOKE_NO_UNKNOWN,
				 * or TCL_INVOKE_NO_TRACEBACK. */
{
    if (interp == NULL) {
	return TCL_ERROR;
    }
    if ((objc < 1) || (objv == NULL)) {
	Tcl_SetObjResult(interp, Tcl_NewStringObj(
                "illegal argument vector", -1));
	return TCL_ERROR;
    }
    if ((flags & TCL_INVOKE_HIDDEN) == 0) {
	Tcl_Panic("TclObjInvoke: called without TCL_INVOKE_HIDDEN");
    }
    return Tcl_NRCallObjProc(interp, TclNRInvoke, NULL, objc, objv);
}

int
TclNRInvoke(
    ClientData clientData,
    Tcl_Interp *interp,
    int objc,
    Tcl_Obj *const objv[])
{
    Interp *iPtr = (Interp *) interp;
    Tcl_HashTable *hTblPtr;	/* Table of hidden commands. */
    const char *cmdName;	/* Name of the command from objv[0]. */
    Tcl_HashEntry *hPtr = NULL;
    Command *cmdPtr;

    cmdName = TclGetString(objv[0]);
    hTblPtr = iPtr->hiddenCmdTablePtr;
    if (hTblPtr != NULL) {
	hPtr = Tcl_FindHashEntry(hTblPtr, cmdName);
    }
    if (hPtr == NULL) {
	Tcl_SetObjResult(interp, Tcl_ObjPrintf(
                "invalid hidden command name \"%s\"", cmdName));
        Tcl_SetErrorCode(interp, "TCL", "LOOKUP", "HIDDENTOKEN", cmdName,
                NULL);
	return TCL_ERROR;
    }
    cmdPtr = Tcl_GetHashValue(hPtr);

    /*
     * Avoid the exception-handling brain damage when numLevels == 0
     */

    iPtr->numLevels++;
    Tcl_NRAddCallback(interp, NRPostInvoke, NULL, NULL, NULL, NULL);

    /*
     * Normal command resolution of objv[0] isn't going to find cmdPtr.
     * That's the whole point of **hidden** commands.  So tell the Eval core
     * machinery not to even try (and risk finding something wrong).
     */

    return TclNREvalObjv(interp, objc, objv, TCL_EVAL_NORESOLVE, cmdPtr);
}

static int
NRPostInvoke(
    ClientData clientData[],
    Tcl_Interp *interp,
    int result)
{
    Interp *iPtr = (Interp *)interp;
    iPtr->numLevels--;
    return result;
}

/*
 *---------------------------------------------------------------------------
 *
 * Tcl_ExprString --
 *
 *	Evaluate an expression in a string and return its value in string
 *	form.
 *
 * Results:
 *	A standard Tcl result. If the result is TCL_OK, then the interp's
 *	result is set to the string value of the expression. If the result is
 *	TCL_ERROR, then the interp's result contains an error message.
 *
 * Side effects:
 *	A Tcl object is allocated to hold a copy of the expression string.
 *	This expression object is passed to Tcl_ExprObj and then deallocated.
 *
 *---------------------------------------------------------------------------
 */

int
Tcl_ExprString(
    Tcl_Interp *interp,		/* Context in which to evaluate the
				 * expression. */
    const char *expr)		/* Expression to evaluate. */
{
    int code = TCL_OK;

    if (expr[0] == '\0') {
	/*
	 * An empty string. Just set the interpreter's result to 0.
	 */

	Tcl_SetObjResult(interp, Tcl_NewWideIntObj(0));
    } else {
	Tcl_Obj *resultPtr, *exprObj = Tcl_NewStringObj(expr, -1);

	Tcl_IncrRefCount(exprObj);
	code = Tcl_ExprObj(interp, exprObj, &resultPtr);
	Tcl_DecrRefCount(exprObj);
	if (code == TCL_OK) {
	    Tcl_SetObjResult(interp, resultPtr);
	    Tcl_DecrRefCount(resultPtr);
	}
    }
    return code;
}

/*
 *----------------------------------------------------------------------
 *
 * Tcl_AppendObjToErrorInfo --
 *
 *	Add a Tcl_Obj value to the errorInfo field that describes the current
 *	error.
 *
 * Results:
 *	None.
 *
 * Side effects:
 *	The value of the Tcl_obj is appended to the errorInfo field. If we are
 *	just starting to log an error, errorInfo is initialized from the error
 *	message in the interpreter's result.
 *
 *----------------------------------------------------------------------
 */

void
Tcl_AppendObjToErrorInfo(
    Tcl_Interp *interp,		/* Interpreter to which error information
				 * pertains. */
    Tcl_Obj *objPtr)		/* Message to record. */
{
    size_t length;
    const char *message = TclGetStringFromObj(objPtr, &length);
    Interp *iPtr = (Interp *) interp;

    Tcl_IncrRefCount(objPtr);

    /*
     * If we are just starting to log an error, errorInfo is initialized from
     * the error message in the interpreter's result.
     */

    iPtr->flags |= ERR_LEGACY_COPY;
    if (iPtr->errorInfo == NULL) {
	iPtr->errorInfo = iPtr->objResultPtr;
	Tcl_IncrRefCount(iPtr->errorInfo);
	if (!iPtr->errorCode) {
	    Tcl_SetErrorCode(interp, "NONE", NULL);
	}
    }

    /*
     * Now append "message" to the end of errorInfo.
     */

    if (length != 0) {
	if (Tcl_IsShared(iPtr->errorInfo)) {
	    Tcl_DecrRefCount(iPtr->errorInfo);
	    iPtr->errorInfo = Tcl_DuplicateObj(iPtr->errorInfo);
	    Tcl_IncrRefCount(iPtr->errorInfo);
	}
	Tcl_AppendToObj(iPtr->errorInfo, message, length);
    }
    Tcl_DecrRefCount(objPtr);
}

/*
 *----------------------------------------------------------------------
 *
 * Tcl_VarEval --
 *
 *	Given a variable number of string arguments, concatenate them all
 *	together and execute the result as a Tcl command.
 *
 * Results:
 *	A standard Tcl return result. An error message or other result may be
 *	left in the interp.
 *
 * Side effects:
 *	Depends on what was done by the command.
 *
 *----------------------------------------------------------------------
 */
	/* ARGSUSED */
int
Tcl_VarEval(
    Tcl_Interp *interp,
    ...)
{
    va_list argList;
    int result;
    Tcl_DString buf;
    char *string;

    va_start(argList, interp);
    /*
     * Copy the strings one after the other into a single larger string. Use
     * stack-allocated space for small commands, but if the command gets too
     * large than call Tcl_Alloc to create the space.
     */

    Tcl_DStringInit(&buf);
    while (1) {
	string = va_arg(argList, char *);
	if (string == NULL) {
	    break;
	}
	Tcl_DStringAppend(&buf, string, -1);
    }

    result = Tcl_EvalEx(interp, Tcl_DStringValue(&buf), -1, 0);
    Tcl_DStringFree(&buf);
    return result;
}

/*
 *----------------------------------------------------------------------
 *
 * Tcl_SetRecursionLimit --
 *
 *	Set the maximum number of recursive calls that may be active for an
 *	interpreter at once.
 *
 * Results:
 *	The return value is the old limit on nesting for interp.
 *
 * Side effects:
 *	None.
 *
 *----------------------------------------------------------------------
 */

int
Tcl_SetRecursionLimit(
    Tcl_Interp *interp,		/* Interpreter whose nesting limit is to be
				 * set. */
    int depth)			/* New value for maximimum depth. */
{
    Interp *iPtr = (Interp *) interp;
    int old;

    old = iPtr->maxNestingDepth;
    if (depth > 0) {
	iPtr->maxNestingDepth = depth;
    }
    return old;
}

/*
 *----------------------------------------------------------------------
 *
 * Tcl_AllowExceptions --
 *
 *	Sets a flag in an interpreter so that exceptions can occur in the next
 *	call to Tcl_Eval without them being turned into errors.
 *
 * Results:
 *	None.
 *
 * Side effects:
 *	The TCL_ALLOW_EXCEPTIONS flag gets set in the interpreter's evalFlags
 *	structure. See the reference documentation for more details.
 *
 *----------------------------------------------------------------------
 */

void
Tcl_AllowExceptions(
    Tcl_Interp *interp)		/* Interpreter in which to set flag. */
{
    Interp *iPtr = (Interp *) interp;

    iPtr->evalFlags |= TCL_ALLOW_EXCEPTIONS;
}

/*
 *----------------------------------------------------------------------
 *
 * Tcl_GetVersion --
 *
 *	Get the Tcl major, minor, and patchlevel version numbers and the
 *	release type. A patch is a release type TCL_FINAL_RELEASE with a
 *	patchLevel > 0.
 *
 * Results:
 *	None.
 *
 * Side effects:
 *	None.
 *
 *----------------------------------------------------------------------
 */

void
Tcl_GetVersion(
    int *majorV,
    int *minorV,
    int *patchLevelV,
    int *type)
{
    if (majorV != NULL) {
	*majorV = TCL_MAJOR_VERSION;
    }
    if (minorV != NULL) {
	*minorV = TCL_MINOR_VERSION;
    }
    if (patchLevelV != NULL) {
	*patchLevelV = TCL_RELEASE_SERIAL;
    }
    if (type != NULL) {
	*type = TCL_RELEASE_LEVEL;
    }
}

/*
 *----------------------------------------------------------------------
 *
 * Math Functions --
 *
 *	This page contains the functions that implement all of the built-in
 *	math functions for expressions.
 *
 * Results:
 *	Each function returns TCL_OK if it succeeds and pushes an Tcl object
 *	holding the result. If it fails it returns TCL_ERROR and leaves an
 *	error message in the interpreter's result.
 *
 * Side effects:
 *	None.
 *
 *----------------------------------------------------------------------
 */

static int
ExprCeilFunc(
    ClientData clientData,	/* Ignored */
    Tcl_Interp *interp,		/* The interpreter in which to execute the
				 * function. */
    int objc,			/* Actual parameter count. */
    Tcl_Obj *const *objv)	/* Actual parameter list. */
{
    int code;
    double d;
    mp_int big;

    if (objc != 2) {
	MathFuncWrongNumArgs(interp, 2, objc, objv);
	return TCL_ERROR;
    }
    code = Tcl_GetDoubleFromObj(interp, objv[1], &d);
#ifdef ACCEPT_NAN
    if (code != TCL_OK) {
	const Tcl_ObjIntRep *irPtr = TclFetchIntRep(objv[1], &tclDoubleType);

	if (irPtr) {
	    Tcl_SetObjResult(interp, objv[1]);
	    return TCL_OK;
	}
    }
#endif
    if (code != TCL_OK) {
	return TCL_ERROR;
    }

    if (Tcl_GetBignumFromObj(NULL, objv[1], &big) == TCL_OK) {
	Tcl_SetObjResult(interp, Tcl_NewDoubleObj(TclCeil(&big)));
	mp_clear(&big);
    } else {
	Tcl_SetObjResult(interp, Tcl_NewDoubleObj(ceil(d)));
    }
    return TCL_OK;
}

static int
ExprFloorFunc(
    ClientData clientData,	/* Ignored */
    Tcl_Interp *interp,		/* The interpreter in which to execute the
				 * function. */
    int objc,			/* Actual parameter count. */
    Tcl_Obj *const *objv)	/* Actual parameter list. */
{
    int code;
    double d;
    mp_int big;

    if (objc != 2) {
	MathFuncWrongNumArgs(interp, 2, objc, objv);
	return TCL_ERROR;
    }
    code = Tcl_GetDoubleFromObj(interp, objv[1], &d);
#ifdef ACCEPT_NAN
    if (code != TCL_OK) {
	const Tcl_ObjIntRep *irPtr = TclFetchIntRep(objv[1], &tclDoubleType);

	if (irPtr) {
	    Tcl_SetObjResult(interp, objv[1]);
	    return TCL_OK;
	}
    }
#endif
    if (code != TCL_OK) {
	return TCL_ERROR;
    }

    if (Tcl_GetBignumFromObj(NULL, objv[1], &big) == TCL_OK) {
	Tcl_SetObjResult(interp, Tcl_NewDoubleObj(TclFloor(&big)));
	mp_clear(&big);
    } else {
	Tcl_SetObjResult(interp, Tcl_NewDoubleObj(floor(d)));
    }
    return TCL_OK;
}

static int
ExprIsqrtFunc(
    ClientData clientData,	/* Ignored */
    Tcl_Interp *interp,		/* The interpreter in which to execute. */
    int objc,			/* Actual parameter count. */
    Tcl_Obj *const *objv)	/* Actual parameter list. */
{
    ClientData ptr;
    int type;
    double d;
    Tcl_WideInt w;
    mp_int big;
    int exact = 0;		/* Flag ==1 if the argument can be represented
				 * in a double as an exact integer. */

    /*
     * Check syntax.
     */

    if (objc != 2) {
	MathFuncWrongNumArgs(interp, 2, objc, objv);
	return TCL_ERROR;
    }

    /*
     * Make sure that the arg is a number.
     */

    if (TclGetNumberFromObj(interp, objv[1], &ptr, &type) != TCL_OK) {
	return TCL_ERROR;
    }

    switch (type) {
    case TCL_NUMBER_NAN:
	Tcl_GetDoubleFromObj(interp, objv[1], &d);
	return TCL_ERROR;
    case TCL_NUMBER_DOUBLE:
	d = *((const double *) ptr);
	if (d < 0) {
	    goto negarg;
	}
#ifdef IEEE_FLOATING_POINT
	if (d <= MAX_EXACT) {
	    exact = 1;
	}
#endif
	if (!exact) {
	    if (Tcl_InitBignumFromDouble(interp, d, &big) != TCL_OK) {
		return TCL_ERROR;
	    }
	}
	break;
    case TCL_NUMBER_BIG:
	if (Tcl_GetBignumFromObj(interp, objv[1], &big) != TCL_OK) {
	    return TCL_ERROR;
	}
	if (mp_isneg(&big)) {
	    mp_clear(&big);
	    goto negarg;
	}
	break;
    default:
	if (TclGetWideIntFromObj(interp, objv[1], &w) != TCL_OK) {
	    return TCL_ERROR;
	}
	if (w < 0) {
	    goto negarg;
	}
	d = (double) w;
#ifdef IEEE_FLOATING_POINT
	if (d < MAX_EXACT) {
	    exact = 1;
	}
#endif
	if (!exact) {
	    Tcl_GetBignumFromObj(interp, objv[1], &big);
	}
	break;
    }

    if (exact) {
	Tcl_SetObjResult(interp, Tcl_NewWideIntObj((Tcl_WideInt) sqrt(d)));
    } else {
	mp_int root;

	mp_init(&root);
	mp_sqrt(&big, &root);
	mp_clear(&big);
	Tcl_SetObjResult(interp, Tcl_NewBignumObj(&root));
    }
    return TCL_OK;

  negarg:
    Tcl_SetObjResult(interp, Tcl_NewStringObj(
            "square root of negative argument", -1));
    Tcl_SetErrorCode(interp, "ARITH", "DOMAIN",
	    "domain error: argument not in valid range", NULL);
    return TCL_ERROR;
}

static int
ExprSqrtFunc(
    ClientData clientData,	/* Ignored */
    Tcl_Interp *interp,		/* The interpreter in which to execute the
				 * function. */
    int objc,			/* Actual parameter count. */
    Tcl_Obj *const *objv)	/* Actual parameter list. */
{
    int code;
    double d;
    mp_int big;

    if (objc != 2) {
	MathFuncWrongNumArgs(interp, 2, objc, objv);
	return TCL_ERROR;
    }
    code = Tcl_GetDoubleFromObj(interp, objv[1], &d);
#ifdef ACCEPT_NAN
    if (code != TCL_OK) {
	const Tcl_ObjIntRep *irPtr = TclFetchIntRep(objv[1], &tclDoubleType);

	if (irPtr) {
	    Tcl_SetObjResult(interp, objv[1]);
	    return TCL_OK;
	}
    }
#endif
    if (code != TCL_OK) {
	return TCL_ERROR;
    }
    if ((d >= 0.0) && TclIsInfinite(d)
	    && (Tcl_GetBignumFromObj(NULL, objv[1], &big) == TCL_OK)) {
	mp_int root;

	mp_init(&root);
	mp_sqrt(&big, &root);
	mp_clear(&big);
	Tcl_SetObjResult(interp, Tcl_NewDoubleObj(TclBignumToDouble(&root)));
	mp_clear(&root);
    } else {
	Tcl_SetObjResult(interp, Tcl_NewDoubleObj(sqrt(d)));
    }
    return TCL_OK;
}

static int
ExprUnaryFunc(
    ClientData clientData,	/* Contains the address of a function that
				 * takes one double argument and returns a
				 * double result. */
    Tcl_Interp *interp,		/* The interpreter in which to execute the
				 * function. */
    int objc,			/* Actual parameter count */
    Tcl_Obj *const *objv)	/* Actual parameter list */
{
    int code;
    double d;
    double (*func)(double) = (double (*)(double)) clientData;

    if (objc != 2) {
	MathFuncWrongNumArgs(interp, 2, objc, objv);
	return TCL_ERROR;
    }
    code = Tcl_GetDoubleFromObj(interp, objv[1], &d);
#ifdef ACCEPT_NAN
    if (code != TCL_OK) {
	const Tcl_ObjIntRep *irPtr = TclFetchIntRep(objv[1], &tclDoubleType);

	if (irPtr) {
	    d = irPtr->doubleValue;
	    Tcl_ResetResult(interp);
	    code = TCL_OK;
	}
    }
#endif
    if (code != TCL_OK) {
	return TCL_ERROR;
    }
    errno = 0;
    return CheckDoubleResult(interp, func(d));
}

static int
CheckDoubleResult(
    Tcl_Interp *interp,
    double dResult)
{
#ifndef ACCEPT_NAN
    if (TclIsNaN(dResult)) {
	TclExprFloatError(interp, dResult);
	return TCL_ERROR;
    }
#endif
    if ((errno == ERANGE) && ((dResult == 0.0) || TclIsInfinite(dResult))) {
	/*
	 * When ERANGE signals under/overflow, just accept 0.0 or +/-Inf
	 */
    } else if (errno != 0) {
	/*
	 * Report other errno values as errors.
	 */

	TclExprFloatError(interp, dResult);
	return TCL_ERROR;
    }
    Tcl_SetObjResult(interp, Tcl_NewDoubleObj(dResult));
    return TCL_OK;
}

static int
ExprBinaryFunc(
    ClientData clientData,	/* Contains the address of a function that
				 * takes two double arguments and returns a
				 * double result. */
    Tcl_Interp *interp,		/* The interpreter in which to execute the
				 * function. */
    int objc,			/* Actual parameter count. */
    Tcl_Obj *const *objv)	/* Parameter vector. */
{
    int code;
    double d1, d2;
    double (*func)(double, double) = (double (*)(double, double)) clientData;

    if (objc != 3) {
	MathFuncWrongNumArgs(interp, 3, objc, objv);
	return TCL_ERROR;
    }
    code = Tcl_GetDoubleFromObj(interp, objv[1], &d1);
#ifdef ACCEPT_NAN
    if (code != TCL_OK) {
	const Tcl_ObjIntRep *irPtr = TclFetchIntRep(objv[1], &tclDoubleType);

	if (irPtr) {
	    d1 = irPtr->doubleValue;
	    Tcl_ResetResult(interp);
	    code = TCL_OK;
	}
    }
#endif
    if (code != TCL_OK) {
	return TCL_ERROR;
    }
    code = Tcl_GetDoubleFromObj(interp, objv[2], &d2);
#ifdef ACCEPT_NAN
    if (code != TCL_OK) {
	const Tcl_ObjIntRep *irPtr = TclFetchIntRep(objv[1], &tclDoubleType);

	if (irPtr) {
	    d2 = irPtr->doubleValue;
	    Tcl_ResetResult(interp);
	    code = TCL_OK;
	}
    }
#endif
    if (code != TCL_OK) {
	return TCL_ERROR;
    }
    errno = 0;
    return CheckDoubleResult(interp, func(d1, d2));
}

static int
ExprAbsFunc(
    ClientData clientData,	/* Ignored. */
    Tcl_Interp *interp,		/* The interpreter in which to execute the
				 * function. */
    int objc,			/* Actual parameter count. */
    Tcl_Obj *const *objv)	/* Parameter vector. */
{
    ClientData ptr;
    int type;
    mp_int big;

    if (objc != 2) {
	MathFuncWrongNumArgs(interp, 2, objc, objv);
	return TCL_ERROR;
    }

    if (TclGetNumberFromObj(interp, objv[1], &ptr, &type) != TCL_OK) {
	return TCL_ERROR;
    }

    if (type == TCL_NUMBER_INT) {
	Tcl_WideInt l = *((const Tcl_WideInt *) ptr);

	if (l > 0) {
	    goto unChanged;
	} else if (l == 0) {
	    if (TclHasStringRep(objv[1])) {
		size_t numBytes;
		const char *bytes = TclGetStringFromObj(objv[1], &numBytes);

		while (numBytes) {
		    if (*bytes == '-') {
			Tcl_SetObjResult(interp, Tcl_NewWideIntObj(0));
			return TCL_OK;
		    }
		    bytes++; numBytes--;
		}
	    }
	    goto unChanged;
	} else if (l == WIDE_MIN) {
<<<<<<< HEAD
	    TclInitBignumFromWideInt(&big, l);
=======
	    mp_init_ll(&big, l);
>>>>>>> 826ed759
	    goto tooLarge;
	}
	Tcl_SetObjResult(interp, Tcl_NewWideIntObj(-l));
	return TCL_OK;
    }

    if (type == TCL_NUMBER_DOUBLE) {
	double d = *((const double *) ptr);
	static const double poszero = 0.0;

	/*
	 * We need to distinguish here between positive 0.0 and negative -0.0.
	 * [Bug 2954959]
	 */

	if (d == -0.0) {
	    if (!memcmp(&d, &poszero, sizeof(double))) {
		goto unChanged;
	    }
	} else if (d > -0.0) {
	    goto unChanged;
	}
	Tcl_SetObjResult(interp, Tcl_NewDoubleObj(-d));
	return TCL_OK;
    }

    if (type == TCL_NUMBER_BIG) {
	if (mp_isneg((const mp_int *) ptr)) {
	    Tcl_GetBignumFromObj(NULL, objv[1], &big);
	tooLarge:
	    mp_neg(&big, &big);
	    Tcl_SetObjResult(interp, Tcl_NewBignumObj(&big));
	} else {
	unChanged:
	    Tcl_SetObjResult(interp, objv[1]);
	}
	return TCL_OK;
    }

    if (type == TCL_NUMBER_NAN) {
#ifdef ACCEPT_NAN
	Tcl_SetObjResult(interp, objv[1]);
	return TCL_OK;
#else
	double d;

	Tcl_GetDoubleFromObj(interp, objv[1], &d);
	return TCL_ERROR;
#endif
    }
    return TCL_OK;
}

static int
ExprBoolFunc(
    ClientData clientData,	/* Ignored. */
    Tcl_Interp *interp,		/* The interpreter in which to execute the
				 * function. */
    int objc,			/* Actual parameter count. */
    Tcl_Obj *const *objv)	/* Actual parameter vector. */
{
    int value;

    if (objc != 2) {
	MathFuncWrongNumArgs(interp, 2, objc, objv);
	return TCL_ERROR;
    }
    if (Tcl_GetBooleanFromObj(interp, objv[1], &value) != TCL_OK) {
	return TCL_ERROR;
    }
    Tcl_SetObjResult(interp, Tcl_NewBooleanObj(value));
    return TCL_OK;
}

static int
ExprDoubleFunc(
    ClientData clientData,	/* Ignored. */
    Tcl_Interp *interp,		/* The interpreter in which to execute the
				 * function. */
    int objc,			/* Actual parameter count. */
    Tcl_Obj *const *objv)	/* Actual parameter vector. */
{
    double dResult;

    if (objc != 2) {
	MathFuncWrongNumArgs(interp, 2, objc, objv);
	return TCL_ERROR;
    }
    if (Tcl_GetDoubleFromObj(interp, objv[1], &dResult) != TCL_OK) {
#ifdef ACCEPT_NAN
	if (TclHasIntRep(objv[1], &tclDoubleType)) {
	    Tcl_SetObjResult(interp, objv[1]);
	    return TCL_OK;
	}
#endif
	return TCL_ERROR;
    }
    Tcl_SetObjResult(interp, Tcl_NewDoubleObj(dResult));
    return TCL_OK;
}

static int
ExprIntFunc(
    ClientData clientData,	/* Ignored. */
    Tcl_Interp *interp,		/* The interpreter in which to execute the
				 * function. */
    int objc,			/* Actual parameter count. */
    Tcl_Obj *const *objv)	/* Actual parameter vector. */
{
    double d;
    int type;
    ClientData ptr;

    if (objc != 2) {
	MathFuncWrongNumArgs(interp, 2, objc, objv);
	return TCL_ERROR;
    }
    if (TclGetNumberFromObj(interp, objv[1], &ptr, &type) != TCL_OK) {
	return TCL_ERROR;
    }

    if (type == TCL_NUMBER_DOUBLE) {
	d = *((const double *) ptr);
	if ((d >= (double)WIDE_MAX) || (d <= (double)WIDE_MIN)) {
	    mp_int big;

	    if (Tcl_InitBignumFromDouble(interp, d, &big) != TCL_OK) {
		/* Infinity */
		return TCL_ERROR;
	    }
	    Tcl_SetObjResult(interp, Tcl_NewBignumObj(&big));
	    return TCL_OK;
	} else {
	    Tcl_WideInt result = (Tcl_WideInt) d;

	    Tcl_SetObjResult(interp, Tcl_NewWideIntObj(result));
	    return TCL_OK;
	}
    }

    if (type != TCL_NUMBER_NAN) {
	/*
	 * All integers are already of integer type.
	 */

	Tcl_SetObjResult(interp, objv[1]);
	return TCL_OK;
    }

    /*
     * Get the error message for NaN.
     */

    Tcl_GetDoubleFromObj(interp, objv[1], &d);
    return TCL_ERROR;
}

static int
ExprWideFunc(
    ClientData clientData,	/* Ignored. */
    Tcl_Interp *interp,		/* The interpreter in which to execute the
				 * function. */
    int objc,			/* Actual parameter count. */
    Tcl_Obj *const *objv)	/* Actual parameter vector. */
{
    Tcl_WideInt wResult;

    if (ExprIntFunc(NULL, interp, objc, objv) != TCL_OK) {
	return TCL_ERROR;
    }
    TclGetWideBitsFromObj(NULL, Tcl_GetObjResult(interp), &wResult);
    Tcl_SetObjResult(interp, Tcl_NewWideIntObj(wResult));
    return TCL_OK;
}

/*
 * Common implmentation of max() and min().
 */
static int
ExprMaxMinFunc(
    ClientData clientData,	/* Ignored. */
    Tcl_Interp *interp,		/* The interpreter in which to execute the
				 * function. */
    int objc,			/* Actual parameter count. */
    Tcl_Obj *const *objv,	/* Actual parameter vector. */
    int op)			/* Comparison direction */
{
    Tcl_Obj *res;
    double d;
    int type, i;
    ClientData ptr;

    if (objc < 2) {
	MathFuncWrongNumArgs(interp, 2, objc, objv);
	return TCL_ERROR;
    }
    res = objv[1];
    for (i = 1; i < objc; i++) {
        if (TclGetNumberFromObj(interp, objv[i], &ptr, &type) != TCL_OK) {
            return TCL_ERROR;
        }
        if (type == TCL_NUMBER_NAN) {
            /*
             * Get the error message for NaN.
             */

            Tcl_GetDoubleFromObj(interp, objv[i], &d);
            return TCL_ERROR;
        }
        if (TclCompareTwoNumbers(objv[i], res) == op)  {
            res = objv[i];
        }
    }

    Tcl_SetObjResult(interp, res);
    return TCL_OK;
}

static int
ExprMaxFunc(
    ClientData clientData,	/* Ignored. */
    Tcl_Interp *interp,		/* The interpreter in which to execute the
				 * function. */
    int objc,			/* Actual parameter count. */
    Tcl_Obj *const *objv)	/* Actual parameter vector. */
{
    return ExprMaxMinFunc(clientData, interp, objc, objv, MP_GT);
}

static int
ExprMinFunc(
    ClientData clientData,	/* Ignored. */
    Tcl_Interp *interp,		/* The interpreter in which to execute the
				 * function. */
    int objc,			/* Actual parameter count. */
    Tcl_Obj *const *objv)	/* Actual parameter vector. */
{
    return ExprMaxMinFunc(clientData, interp, objc, objv, MP_LT);
}

static int
ExprRandFunc(
    ClientData clientData,	/* Ignored. */
    Tcl_Interp *interp,		/* The interpreter in which to execute the
				 * function. */
    int objc,			/* Actual parameter count. */
    Tcl_Obj *const *objv)	/* Actual parameter vector. */
{
    Interp *iPtr = (Interp *) interp;
    double dResult;
    long tmp;			/* Algorithm assumes at least 32 bits. Only
				 * long guarantees that. See below. */
    Tcl_Obj *oResult;

    if (objc != 1) {
	MathFuncWrongNumArgs(interp, 1, objc, objv);
	return TCL_ERROR;
    }

    if (!(iPtr->flags & RAND_SEED_INITIALIZED)) {
	iPtr->flags |= RAND_SEED_INITIALIZED;

	/*
	 * To ensure different seeds in different threads (bug #416643),
	 * take into consideration the thread this interp is running in.
	 */

	iPtr->randSeed = TclpGetClicks() + (PTR2INT(Tcl_GetCurrentThread())<<12);

	/*
	 * Make sure 1 <= randSeed <= (2^31) - 2. See below.
	 */

	iPtr->randSeed &= 0x7fffffff;
	if ((iPtr->randSeed == 0) || (iPtr->randSeed == 0x7fffffff)) {
	    iPtr->randSeed ^= 123459876;
	}
    }

    /*
     * Generate the random number using the linear congruential generator
     * defined by the following recurrence:
     *		seed = ( IA * seed ) mod IM
     * where IA is 16807 and IM is (2^31) - 1. The recurrence maps a seed in
     * the range [1, IM - 1] to a new seed in that same range. The recurrence
     * maps IM to 0, and maps 0 back to 0, so those two values must not be
     * allowed as initial values of seed.
     *
     * In order to avoid potential problems with integer overflow, the
     * recurrence is implemented in terms of additional constants IQ and IR
     * such that
     *		IM = IA*IQ + IR
     * None of the operations in the implementation overflows a 32-bit signed
     * integer, and the C type long is guaranteed to be at least 32 bits wide.
     *
     * For more details on how this algorithm works, refer to the following
     * papers:
     *
     *	S.K. Park & K.W. Miller, "Random number generators: good ones are hard
     *	to find," Comm ACM 31(10):1192-1201, Oct 1988
     *
     *	W.H. Press & S.A. Teukolsky, "Portable random number generators,"
     *	Computers in Physics 6(5):522-524, Sep/Oct 1992.
     */

#define RAND_IA		16807
#define RAND_IM		2147483647
#define RAND_IQ		127773
#define RAND_IR		2836
#define RAND_MASK	123459876

    tmp = iPtr->randSeed/RAND_IQ;
    iPtr->randSeed = RAND_IA*(iPtr->randSeed - tmp*RAND_IQ) - RAND_IR*tmp;
    if (iPtr->randSeed < 0) {
	iPtr->randSeed += RAND_IM;
    }

    /*
     * Since the recurrence keeps seed values in the range [1, RAND_IM - 1],
     * dividing by RAND_IM yields a double in the range (0, 1).
     */

    dResult = iPtr->randSeed * (1.0/RAND_IM);

    /*
     * Push a Tcl object with the result.
     */

    TclNewDoubleObj(oResult, dResult);
    Tcl_SetObjResult(interp, oResult);
    return TCL_OK;
}

static int
ExprRoundFunc(
    ClientData clientData,	/* Ignored. */
    Tcl_Interp *interp,		/* The interpreter in which to execute the
				 * function. */
    int objc,			/* Actual parameter count. */
    Tcl_Obj *const *objv)	/* Parameter vector. */
{
    double d;
    ClientData ptr;
    int type;

    if (objc != 2) {
	MathFuncWrongNumArgs(interp, 2, objc, objv);
	return TCL_ERROR;
    }

    if (TclGetNumberFromObj(interp, objv[1], &ptr, &type) != TCL_OK) {
	return TCL_ERROR;
    }

    if (type == TCL_NUMBER_DOUBLE) {
	double fractPart, intPart;
	Tcl_WideInt max = WIDE_MAX, min = WIDE_MIN;

	fractPart = modf(*((const double *) ptr), &intPart);
	if (fractPart <= -0.5) {
	    min++;
	} else if (fractPart >= 0.5) {
	    max--;
	}
	if ((intPart >= (double)max) || (intPart <= (double)min)) {
	    mp_int big;

	    if (Tcl_InitBignumFromDouble(interp, intPart, &big) != TCL_OK) {
		/* Infinity */
		return TCL_ERROR;
	    }
	    if (fractPart <= -0.5) {
		mp_sub_d(&big, 1, &big);
	    } else if (fractPart >= 0.5) {
		mp_add_d(&big, 1, &big);
	    }
	    Tcl_SetObjResult(interp, Tcl_NewBignumObj(&big));
	    return TCL_OK;
	} else {
	    Tcl_WideInt result = (Tcl_WideInt)intPart;

	    if (fractPart <= -0.5) {
		result--;
	    } else if (fractPart >= 0.5) {
		result++;
	    }
	    Tcl_SetObjResult(interp, Tcl_NewWideIntObj(result));
	    return TCL_OK;
	}
    }

    if (type != TCL_NUMBER_NAN) {
	/*
	 * All integers are already rounded
	 */

	Tcl_SetObjResult(interp, objv[1]);
	return TCL_OK;
    }

    /*
     * Get the error message for NaN.
     */

    Tcl_GetDoubleFromObj(interp, objv[1], &d);
    return TCL_ERROR;
}

static int
ExprSrandFunc(
    ClientData clientData,	/* Ignored. */
    Tcl_Interp *interp,		/* The interpreter in which to execute the
				 * function. */
    int objc,			/* Actual parameter count. */
    Tcl_Obj *const *objv)	/* Parameter vector. */
{
    Interp *iPtr = (Interp *) interp;
    Tcl_WideInt w = 0;			/* Initialized to avoid compiler warning. */

    /*
     * Convert argument and use it to reset the seed.
     */

    if (objc != 2) {
	MathFuncWrongNumArgs(interp, 2, objc, objv);
	return TCL_ERROR;
    }

    if (TclGetWideBitsFromObj(NULL, objv[1], &w) != TCL_OK) {
	return TCL_ERROR;
    }

    /*
     * Reset the seed. Make sure 1 <= randSeed <= 2^31 - 2. See comments in
     * ExprRandFunc for more details.
     */

    iPtr->flags |= RAND_SEED_INITIALIZED;
    iPtr->randSeed = (long) w & 0x7fffffff;
    if ((iPtr->randSeed == 0) || (iPtr->randSeed == 0x7fffffff)) {
	iPtr->randSeed ^= 123459876;
    }

    /*
     * To avoid duplicating the random number generation code we simply clean
     * up our state and call the real random number function. That function
     * will always succeed.
     */

    return ExprRandFunc(clientData, interp, 1, objv);
}

/*
 *----------------------------------------------------------------------
 *
 * Double Classification Functions --
 *
 *	This page contains the functions that implement all of the built-in
 *	math functions for classifying IEEE doubles.
 *
 *      These have to be a little bit careful while Tcl_GetDoubleFromObj()
 *      rejects NaN values, which these functions *explicitly* accept.
 *
 * Results:
 *	Each function returns TCL_OK if it succeeds and pushes an Tcl object
 *	holding the result. If it fails it returns TCL_ERROR and leaves an
 *	error message in the interpreter's result.
 *
 * Side effects:
 *	None.
 *
 *----------------------------------------------------------------------
 *
 * Older MSVC is supported by Tcl, but doesn't have fpclassify(). Of course.
 * But it does sometimes have _fpclass() which does almost the same job; if
 * even that is absent, we grobble around directly in the platform's binary
 * representation of double.
 *
 * The ClassifyDouble() function makes all that conform to a common API
 * (effectively the C99 standard API renamed), and just delegates to the
 * standard macro on platforms that do it correctly.
 */

static inline int
ClassifyDouble(
    double d)
{
#if TCL_FPCLASSIFY_MODE == 0
    return fpclassify(d);
#else /* TCL_FPCLASSIFY_MODE != 0 */
    /*
     * If we don't have fpclassify(), we also don't have the values it returns.
     * Hence we define those here.
     */
#ifndef FP_NAN
#   define FP_NAN          1	/* Value is NaN */
#   define FP_INFINITE     2	/* Value is an infinity */
#   define FP_ZERO         3	/* Value is a zero */
#   define FP_NORMAL       4	/* Value is a normal float */
#   define FP_SUBNORMAL    5	/* Value has lost accuracy */
#endif /* !FP_NAN */

#if TCL_FPCLASSIFY_MODE == 3
    return __builtin_fpclassify(
            FP_NAN, FP_INFINITE, FP_NORMAL, FP_SUBNORMAL, FP_ZERO, d);
#elif TCL_FPCLASSIFY_MODE == 2
    /*
     * We assume this hack is only needed on little-endian systems.
     * Specifically, x86 running Windows.  It's fairly easy to enable for
     * others if they need it (because their libc/libm is broken) but we'll
     * jump that hurdle when requred.  We can solve the word ordering then.
     */

    union {
        double d;               /* Interpret as double */
        struct {
            unsigned int low;   /* Lower 32 bits */
            unsigned int high;  /* Upper 32 bits */
        } w;                    /* Interpret as unsigned integer words */
    } doubleMeaning;            /* So we can look at the representation of a
                                 * double directly. Platform (i.e., processor)
                                 * specific; this is for x86 (and most other
                                 * little-endian processors, but those are
                                 * untested). */
    unsigned int exponent, mantissaLow, mantissaHigh;
                                /* The pieces extracted from the double. */
    int zeroMantissa;           /* Was the mantissa zero? That's special. */

    /*
     * Shifts and masks to use with the doubleMeaning variable above.
     */

#define EXPONENT_MASK   0x7ff   /* 11 bits (after shifting) */
#define EXPONENT_SHIFT  20      /* Moves exponent to bottom of word */
#define MANTISSA_MASK   0xfffff /* 20 bits (plus 32 from other word) */

    /*
     * Extract the exponent (11 bits) and mantissa (52 bits).  Note that we
     * totally ignore the sign bit.
     */

    doubleMeaning.d = d;
    exponent = (doubleMeaning.w.high >> EXPONENT_SHIFT) & EXPONENT_MASK;
    mantissaLow = doubleMeaning.w.low;
    mantissaHigh = doubleMeaning.w.high & MANTISSA_MASK;
    zeroMantissa = (mantissaHigh == 0 && mantissaLow == 0);

    /*
     * Look for the special cases of exponent.
     */

    switch (exponent) {
    case 0:
        /*
         * When the exponent is all zeros, it's a ZERO or a SUBNORMAL.
         */

        return zeroMantissa ? FP_ZERO : FP_SUBNORMAL;
    case EXPONENT_MASK:
        /*
         * When the exponent is all ones, it's an INF or a NAN.
         */

        return zeroMantissa ? FP_INFINITE : FP_NAN;
    default:
        /*
         * Everything else is a NORMAL double precision float.
         */

        return FP_NORMAL;
    }
#elif TCL_FPCLASSIFY_MODE == 1
    switch (_fpclass(d)) {
    case _FPCLASS_NZ:
    case _FPCLASS_PZ:
        return FP_ZERO;
    case _FPCLASS_NN:
    case _FPCLASS_PN:
        return FP_NORMAL;
    case _FPCLASS_ND:
    case _FPCLASS_PD:
        return FP_SUBNORMAL;
    case _FPCLASS_NINF:
    case _FPCLASS_PINF:
        return FP_INFINITE;
    default:
        Tcl_Panic("result of _fpclass() outside documented range!");
    case _FPCLASS_QNAN:
    case _FPCLASS_SNAN:
        return FP_NAN;
    }
#else /* TCL_FPCLASSIFY_MODE not in (0..3) */
#error "unknown or unexpected TCL_FPCLASSIFY_MODE"
#endif /* TCL_FPCLASSIFY_MODE */
#endif /* !fpclassify */
}

static int
ExprIsFiniteFunc(
    ClientData ignored,
    Tcl_Interp *interp,		/* The interpreter in which to execute the
				 * function. */
    int objc,			/* Actual parameter count */
    Tcl_Obj *const *objv)	/* Actual parameter list */
{
    double d;
    ClientData ptr;
    int type, result = 0;

    if (objc != 2) {
	MathFuncWrongNumArgs(interp, 2, objc, objv);
	return TCL_ERROR;
    }

    if (TclGetNumberFromObj(interp, objv[1], &ptr, &type) != TCL_OK) {
        return TCL_ERROR;
    }
    if (type != TCL_NUMBER_NAN) {
        if (Tcl_GetDoubleFromObj(interp, objv[1], &d) != TCL_OK) {
            return TCL_ERROR;
        }
        type = ClassifyDouble(d);
        result = (type != FP_INFINITE && type != FP_NAN);
    }
    Tcl_SetObjResult(interp, Tcl_NewBooleanObj(result));
    return TCL_OK;
}

static int
ExprIsInfinityFunc(
    ClientData ignored,
    Tcl_Interp *interp,		/* The interpreter in which to execute the
				 * function. */
    int objc,			/* Actual parameter count */
    Tcl_Obj *const *objv)	/* Actual parameter list */
{
    double d;
    ClientData ptr;
    int type, result = 0;

    if (objc != 2) {
	MathFuncWrongNumArgs(interp, 2, objc, objv);
	return TCL_ERROR;
    }

    if (TclGetNumberFromObj(interp, objv[1], &ptr, &type) != TCL_OK) {
        return TCL_ERROR;
    }
    if (type != TCL_NUMBER_NAN) {
        if (Tcl_GetDoubleFromObj(interp, objv[1], &d) != TCL_OK) {
            return TCL_ERROR;
        }
        result = (ClassifyDouble(d) == FP_INFINITE);
    }
    Tcl_SetObjResult(interp, Tcl_NewBooleanObj(result));
    return TCL_OK;
}

static int
ExprIsNaNFunc(
    ClientData ignored,
    Tcl_Interp *interp,		/* The interpreter in which to execute the
				 * function. */
    int objc,			/* Actual parameter count */
    Tcl_Obj *const *objv)	/* Actual parameter list */
{
    double d;
    ClientData ptr;
    int type, result = 1;

    if (objc != 2) {
	MathFuncWrongNumArgs(interp, 2, objc, objv);
	return TCL_ERROR;
    }

    if (TclGetNumberFromObj(interp, objv[1], &ptr, &type) != TCL_OK) {
        return TCL_ERROR;
    }
    if (type != TCL_NUMBER_NAN) {
        if (Tcl_GetDoubleFromObj(interp, objv[1], &d) != TCL_OK) {
            return TCL_ERROR;
        }
        result = (ClassifyDouble(d) == FP_NAN);
    }
    Tcl_SetObjResult(interp, Tcl_NewBooleanObj(result));
    return TCL_OK;
}

static int
ExprIsNormalFunc(
    ClientData ignored,
    Tcl_Interp *interp,		/* The interpreter in which to execute the
				 * function. */
    int objc,			/* Actual parameter count */
    Tcl_Obj *const *objv)	/* Actual parameter list */
{
    double d;
    ClientData ptr;
    int type, result = 0;

    if (objc != 2) {
	MathFuncWrongNumArgs(interp, 2, objc, objv);
	return TCL_ERROR;
    }

    if (TclGetNumberFromObj(interp, objv[1], &ptr, &type) != TCL_OK) {
        return TCL_ERROR;
    }
    if (type != TCL_NUMBER_NAN) {
        if (Tcl_GetDoubleFromObj(interp, objv[1], &d) != TCL_OK) {
            return TCL_ERROR;
        }
        result = (ClassifyDouble(d) == FP_NORMAL);
    }
    Tcl_SetObjResult(interp, Tcl_NewBooleanObj(result));
    return TCL_OK;
}

static int
ExprIsSubnormalFunc(
    ClientData ignored,
    Tcl_Interp *interp,		/* The interpreter in which to execute the
				 * function. */
    int objc,			/* Actual parameter count */
    Tcl_Obj *const *objv)	/* Actual parameter list */
{
    double d;
    ClientData ptr;
    int type, result = 0;

    if (objc != 2) {
	MathFuncWrongNumArgs(interp, 2, objc, objv);
	return TCL_ERROR;
    }

    if (TclGetNumberFromObj(interp, objv[1], &ptr, &type) != TCL_OK) {
        return TCL_ERROR;
    }
    if (type != TCL_NUMBER_NAN) {
        if (Tcl_GetDoubleFromObj(interp, objv[1], &d) != TCL_OK) {
            return TCL_ERROR;
        }
        result = (ClassifyDouble(d) == FP_SUBNORMAL);
    }
    Tcl_SetObjResult(interp, Tcl_NewBooleanObj(result));
    return TCL_OK;
}

static int
ExprIsUnorderedFunc(
    ClientData ignored,
    Tcl_Interp *interp,		/* The interpreter in which to execute the
				 * function. */
    int objc,			/* Actual parameter count */
    Tcl_Obj *const *objv)	/* Actual parameter list */
{
    double d;
    ClientData ptr;
    int type, result = 0;

    if (objc != 3) {
	MathFuncWrongNumArgs(interp, 3, objc, objv);
	return TCL_ERROR;
    }

    if (TclGetNumberFromObj(interp, objv[1], &ptr, &type) != TCL_OK) {
        return TCL_ERROR;
    }
    if (type == TCL_NUMBER_NAN) {
        result = 1;
    } else {
        d = *((const double *) ptr);
        result = (ClassifyDouble(d) == FP_NAN);
    }

    if (TclGetNumberFromObj(interp, objv[2], &ptr, &type) != TCL_OK) {
        return TCL_ERROR;
    }
    if (type == TCL_NUMBER_NAN) {
        result |= 1;
    } else {
        d = *((const double *) ptr);
        result |= (ClassifyDouble(d) == FP_NAN);
    }

    Tcl_SetObjResult(interp, Tcl_NewBooleanObj(result));
    return TCL_OK;
}

static int
FloatClassifyObjCmd(
    ClientData ignored,
    Tcl_Interp *interp,		/* The interpreter in which to execute the
				 * function. */
    int objc,			/* Actual parameter count */
    Tcl_Obj *const *objv)	/* Actual parameter list */
{
    double d;
    Tcl_Obj *objPtr;
    ClientData ptr;
    int type;

    if (objc != 2) {
        Tcl_WrongNumArgs(interp, 1, objv, "floatValue");
	return TCL_ERROR;
    }

    if (TclGetNumberFromObj(interp, objv[1], &ptr, &type) != TCL_OK) {
        return TCL_ERROR;
    }
    if (type == TCL_NUMBER_NAN) {
        goto gotNaN;
    } else if (Tcl_GetDoubleFromObj(interp, objv[1], &d) != TCL_OK) {
        return TCL_ERROR;
    }
    switch (ClassifyDouble(d)) {
    case FP_INFINITE:
        TclNewLiteralStringObj(objPtr, "infinite");
        break;
    case FP_NAN:
    gotNaN:
        TclNewLiteralStringObj(objPtr, "nan");
        break;
    case FP_NORMAL:
        TclNewLiteralStringObj(objPtr, "normal");
        break;
    case FP_SUBNORMAL:
        TclNewLiteralStringObj(objPtr, "subnormal");
        break;
    case FP_ZERO:
        TclNewLiteralStringObj(objPtr, "zero");
        break;
    default:
        Tcl_SetObjResult(interp, Tcl_ObjPrintf(
                "unable to classify number: %f", d));
        return TCL_ERROR;
    }
    Tcl_SetObjResult(interp, objPtr);
    return TCL_OK;
}

/*
 *----------------------------------------------------------------------
 *
 * MathFuncWrongNumArgs --
 *
 *	Generate an error message when a math function presents the wrong
 *	number of arguments.
 *
 * Results:
 *	None.
 *
 * Side effects:
 *	An error message is stored in the interpreter result.
 *
 *----------------------------------------------------------------------
 */

static void
MathFuncWrongNumArgs(
    Tcl_Interp *interp,		/* Tcl interpreter */
    int expected,		/* Formal parameter count. */
    int found,			/* Actual parameter count. */
    Tcl_Obj *const *objv)	/* Actual parameter vector. */
{
    const char *name = TclGetString(objv[0]);
    const char *tail = name + strlen(name);

    while (tail > name+1) {
	tail--;
	if (*tail == ':' && tail[-1] == ':') {
	    name = tail+1;
	    break;
	}
    }
    Tcl_SetObjResult(interp, Tcl_ObjPrintf(
	    "too %s arguments for math function \"%s\"",
	    (found < expected ? "few" : "many"), name));
    Tcl_SetErrorCode(interp, "TCL", "WRONGARGS", NULL);
}

#ifdef USE_DTRACE
/*
 *----------------------------------------------------------------------
 *
 * DTraceObjCmd --
 *
 *	This function is invoked to process the "::tcl::dtrace" Tcl command.
 *
 * Results:
 *	A standard Tcl object result.
 *
 * Side effects:
 *	The 'tcl-probe' DTrace probe is triggered (if it is enabled).
 *
 *----------------------------------------------------------------------
 */

static int
DTraceObjCmd(
    ClientData dummy,		/* Not used. */
    Tcl_Interp *interp,		/* Current interpreter. */
    int objc,			/* Number of arguments. */
    Tcl_Obj *const objv[])	/* Argument objects. */
{
    if (TCL_DTRACE_TCL_PROBE_ENABLED()) {
	char *a[10];
	int i = 0;

	while (i++ < 10) {
	    a[i-1] = i < objc ? TclGetString(objv[i]) : NULL;
	}
	TCL_DTRACE_TCL_PROBE(a[0], a[1], a[2], a[3], a[4], a[5], a[6], a[7],
		a[8], a[9]);
    }
    return TCL_OK;
}

/*
 *----------------------------------------------------------------------
 *
 * TclDTraceInfo --
 *
 *	Extract information from a TIP280 dict for use by DTrace probes.
 *
 * Results:
 *	None.
 *
 * Side effects:
 *	None.
 *
 *----------------------------------------------------------------------
 */

void
TclDTraceInfo(
    Tcl_Obj *info,
    const char **args,
    int *argsi)
{
    static Tcl_Obj *keys[10] = { NULL };
    Tcl_Obj **k = keys, *val;
    int i = 0;

    if (!*k) {
#define kini(s) TclNewLiteralStringObj(keys[i], s); i++
	kini("cmd");	kini("type");	kini("proc");	kini("file");
	kini("method");	kini("class");	kini("lambda");	kini("object");
	kini("line");	kini("level");
#undef kini
    }
    for (i = 0; i < 6; i++) {
	Tcl_DictObjGet(NULL, info, *k++, &val);
	args[i] = val ? TclGetString(val) : NULL;
    }

    /*
     * no "proc" -> use "lambda"
     */

    if (!args[2]) {
	Tcl_DictObjGet(NULL, info, *k, &val);
	args[2] = val ? TclGetString(val) : NULL;
    }
    k++;

    /*
     * no "class" -> use "object"
     */

    if (!args[5]) {
	Tcl_DictObjGet(NULL, info, *k, &val);
	args[5] = val ? TclGetString(val) : NULL;
    }
    k++;
    for (i = 0; i < 2; i++) {
	Tcl_DictObjGet(NULL, info, *k++, &val);
	if (val) {
	    TclGetIntFromObj(NULL, val, &argsi[i]);
	} else {
	    argsi[i] = 0;
	}
    }
}

/*
 *----------------------------------------------------------------------
 *
 * DTraceCmdReturn --
 *
 *	NR callback for DTrace command return probes.
 *
 * Results:
 *	None.
 *
 * Side effects:
 *	None.
 *
 *----------------------------------------------------------------------
 */

static int
DTraceCmdReturn(
    ClientData data[],
    Tcl_Interp *interp,
    int result)
{
    char *cmdName = TclGetString((Tcl_Obj *) data[0]);

    if (TCL_DTRACE_CMD_RETURN_ENABLED()) {
	TCL_DTRACE_CMD_RETURN(cmdName, result);
    }
    if (TCL_DTRACE_CMD_RESULT_ENABLED()) {
	Tcl_Obj *r = Tcl_GetObjResult(interp);

	TCL_DTRACE_CMD_RESULT(cmdName, result, TclGetString(r), r);
    }
    return result;
}

TCL_DTRACE_DEBUG_LOG()

#endif /* USE_DTRACE */

/*
 *----------------------------------------------------------------------
 *
 * Tcl_NRCallObjProc --
 *
 *	This function calls an objProc directly while managing things properly
 *	if it happens to be an NR objProc. It is meant to be used by extenders
 *	that provide an NR implementation of a command, as this function
 *	permits a trivial coding of the non-NR objProc.
 *
 * Results:
 *	The return value is a standard Tcl completion code such as TCL_OK or
 *	TCL_ERROR. A result or error message is left in interp's result.
 *
 * Side effects:
 *	Depends on the objProc.
 *
 *----------------------------------------------------------------------
 */

int
Tcl_NRCallObjProc(
    Tcl_Interp *interp,
    Tcl_ObjCmdProc *objProc,
    ClientData clientData,
    int objc,
    Tcl_Obj *const objv[])
{
    NRE_callback *rootPtr = TOP_CB(interp);

    TclNRAddCallback(interp, Dispatch, objProc, clientData,
	    INT2PTR(objc), objv);
    return TclNRRunCallbacks(interp, TCL_OK, rootPtr);
}

/*
 *----------------------------------------------------------------------
 *
 * Tcl_NRCreateCommand --
 *
 *	Define a new NRE-enabled object-based command in a command table.
 *
 * Results:
 *	The return value is a token for the command, which can be used in
 *	future calls to Tcl_GetCommandName.
 *
 * Side effects:
 *	If no command named "cmdName" already exists for interp, one is
 *	created. Otherwise, if a command does exist, then if the object-based
 *	Tcl_ObjCmdProc is TclInvokeStringCommand, we assume Tcl_CreateCommand
 *	was called previously for the same command and just set its
 *	Tcl_ObjCmdProc to the argument "proc"; otherwise, we delete the old
 *	command.
 *
 *	In the future, during bytecode evaluation when "cmdName" is seen as
 *	the name of a command by Tcl_EvalObj or Tcl_Eval, the object-based
 *	Tcl_ObjCmdProc proc will be called. When the command is deleted from
 *	the table, deleteProc will be called. See the manual entry for details
 *	on the calling sequence.
 *
 *----------------------------------------------------------------------
 */

Tcl_Command
Tcl_NRCreateCommand(
    Tcl_Interp *interp,		/* Token for command interpreter (returned by
				 * previous call to Tcl_CreateInterp). */
    const char *cmdName,	/* Name of command. If it contains namespace
				 * qualifiers, the new command is put in the
				 * specified namespace; otherwise it is put in
				 * the global namespace. */
    Tcl_ObjCmdProc *proc,	/* Object-based function to associate with
				 * name, provides direct access for direct
				 * calls. */
    Tcl_ObjCmdProc *nreProc,	/* Object-based function to associate with
				 * name, provides NR implementation */
    ClientData clientData,	/* Arbitrary value to pass to object
				 * function. */
    Tcl_CmdDeleteProc *deleteProc)
				/* If not NULL, gives a function to call when
				 * this command is deleted. */
{
    Command *cmdPtr = (Command *)
	    Tcl_CreateObjCommand(interp, cmdName, proc, clientData,
                    deleteProc);

    cmdPtr->nreProc = nreProc;
    return (Tcl_Command) cmdPtr;
}

Tcl_Command
TclNRCreateCommandInNs(
    Tcl_Interp *interp,
    const char *cmdName,
    Tcl_Namespace *nsPtr,
    Tcl_ObjCmdProc *proc,
    Tcl_ObjCmdProc *nreProc,
    ClientData clientData,
    Tcl_CmdDeleteProc *deleteProc)
{
    Command *cmdPtr = (Command *)
            TclCreateObjCommandInNs(interp, cmdName, nsPtr, proc, clientData,
                    deleteProc);

    cmdPtr->nreProc = nreProc;
    return (Tcl_Command) cmdPtr;
}

/****************************************************************************
 * Stuff for the public api
 ****************************************************************************/

int
Tcl_NREvalObj(
    Tcl_Interp *interp,
    Tcl_Obj *objPtr,
    int flags)
{
    return TclNREvalObjEx(interp, objPtr, flags, NULL, INT_MIN);
}

int
Tcl_NREvalObjv(
    Tcl_Interp *interp,		/* Interpreter in which to evaluate the
				 * command. Also used for error reporting. */
    int objc,			/* Number of words in command. */
    Tcl_Obj *const objv[],	/* An array of pointers to objects that are
				 * the words that make up the command. */
    int flags)			/* Collection of OR-ed bits that control the
				 * evaluation of the script. Only
				 * TCL_EVAL_GLOBAL, TCL_EVAL_INVOKE and
				 * TCL_EVAL_NOERR are currently supported. */
{
    return TclNREvalObjv(interp, objc, objv, flags, NULL);
}

int
Tcl_NRCmdSwap(
    Tcl_Interp *interp,
    Tcl_Command cmd,
    int objc,
    Tcl_Obj *const objv[],
    int flags)
{
    return TclNREvalObjv(interp, objc, objv, flags|TCL_EVAL_NOERR,
	    (Command *) cmd);
}

/*****************************************************************************
 * Tailcall related code
 *****************************************************************************
 *
 * The steps of the tailcall dance are as follows:
 *
 *   1. when [tailcall] is invoked, it stores the corresponding callback in
 *      the current CallFrame and returns TCL_RETURN
 *   2. when the CallFrame is popped, it calls TclSetTailcall to store the
 *      callback in the proper NRCommand callback - the spot where the command
 *      that pushed the CallFrame is completely cleaned up
 *   3. when the NRCommand callback runs, it schedules the tailcall callback
 *      to run immediately after it returns
 *
 *   One delicate point is to properly define the NRCommand where the tailcall
 *   will execute. There are functions whose purpose is to help define the
 *   precise spot:
 *     TclMarkTailcall: if the NEXT command to be pushed tailcalls, execution
 *         should continue right here
 *     TclSkipTailcall:  if the NEXT command to be pushed tailcalls, execution
 *         should continue after the CURRENT command is fully returned ("skip
 *         the next command: we are redirecting to it, tailcalls should run
 *         after WE return")
 *     TclPushTailcallPoint: the search for a tailcalling spot cannot traverse
 *         this point. This is special for OO, as some of the oo constructs
 *         that behave like commands may not push an NRCommand callback.
 */

void
TclMarkTailcall(
    Tcl_Interp *interp)
{
    Interp *iPtr = (Interp *) interp;

    if (iPtr->deferredCallbacks == NULL) {
	TclNRAddCallback(interp, NRCommand, NULL, NULL,
                NULL, NULL);
        iPtr->deferredCallbacks = TOP_CB(interp);
    }
}

void
TclSkipTailcall(
    Tcl_Interp *interp)
{
    Interp *iPtr = (Interp *) interp;

    TclMarkTailcall(interp);
    iPtr->deferredCallbacks->data[1] = INT2PTR(1);
}

void
TclPushTailcallPoint(
    Tcl_Interp *interp)
{
    TclNRAddCallback(interp, NRCommand, NULL, NULL, NULL, NULL);
    ((Interp *) interp)->numLevels++;
}

/*
 *----------------------------------------------------------------------
 *
 * TclSetTailcall --
 *
 *	Splice a tailcall command in the proper spot of the NRE callback
 *	stack, so that it runs at the right time.
 *
 *----------------------------------------------------------------------
 */

void
TclSetTailcall(
    Tcl_Interp *interp,
    Tcl_Obj *listPtr)
{
    /*
     * Find the splicing spot: right before the NRCommand of the thing
     * being tailcalled. Note that we skip NRCommands marked by a 1 in data[1]
     * (used by command redirectors).
     */

    NRE_callback *runPtr;

    for (runPtr = TOP_CB(interp); runPtr; runPtr = runPtr->nextPtr) {
        if (((runPtr->procPtr) == NRCommand) && !runPtr->data[1]) {
            break;
        }
    }
    if (!runPtr) {
        Tcl_Panic("tailcall cannot find the right splicing spot: should not happen!");
    }
    runPtr->data[1] = listPtr;
}

/*
 *----------------------------------------------------------------------
 *
 * TclNRTailcallObjCmd --
 *
 *	Prepare the tailcall as a list and store it in the current
 *	varFrame. When the frame is later popped the tailcall will be spliced
 *	at the proper place.
 *
 * Results:
 *	The first NRCommand callback that is not marked to be skipped is
 *	updated so that its data[1] field contains the tailcall list.
 *
 *----------------------------------------------------------------------
 */

int
TclNRTailcallObjCmd(
    ClientData clientData,
    Tcl_Interp *interp,
    int objc,
    Tcl_Obj *const objv[])
{
    Interp *iPtr = (Interp *) interp;

    if (objc < 1) {
	Tcl_WrongNumArgs(interp, 1, objv, "?command? ?arg ...?");
	return TCL_ERROR;
    }

    if (!(iPtr->varFramePtr->isProcCallFrame & 1)) {
        Tcl_SetObjResult(interp, Tcl_NewStringObj(
                "tailcall can only be called from a proc, lambda or method", -1));
        Tcl_SetErrorCode(interp, "TCL", "TAILCALL", "ILLEGAL", NULL);
	return TCL_ERROR;
    }

    /*
     * Invocation without args just clears a scheduled tailcall; invocation
     * with an argument replaces any previously scheduled tailcall.
     */

    if (iPtr->varFramePtr->tailcallPtr) {
        Tcl_DecrRefCount(iPtr->varFramePtr->tailcallPtr);
        iPtr->varFramePtr->tailcallPtr = NULL;
    }

    /*
     * Create the callback to actually evaluate the tailcalled
     * command, then set it in the varFrame so that PopCallFrame can use it
     * at the proper time.
     */

    if (objc > 1) {
        Tcl_Obj *listPtr, *nsObjPtr;
        Tcl_Namespace *nsPtr = (Tcl_Namespace *) iPtr->varFramePtr->nsPtr;

        /*
         * The tailcall data is in a Tcl list: the first element is the
         * namespace, the rest the command to be tailcalled.
         */

        nsObjPtr = Tcl_NewStringObj(nsPtr->fullName, -1);
        listPtr = Tcl_NewListObj(objc, objv);
 	TclListObjSetElement(interp, listPtr, 0, nsObjPtr);

        iPtr->varFramePtr->tailcallPtr = listPtr;
    }
    return TCL_RETURN;
}

/*
 *----------------------------------------------------------------------
 *
 * TclNRTailcallEval --
 *
 *	This NREcallback actually causes the tailcall to be evaluated.
 *
 *----------------------------------------------------------------------
 */

int
TclNRTailcallEval(
    ClientData data[],
    Tcl_Interp *interp,
    int result)
{
    Interp *iPtr = (Interp *) interp;
    Tcl_Obj *listPtr = data[0], *nsObjPtr;
    Tcl_Namespace *nsPtr;
    int objc;
    Tcl_Obj **objv;

    Tcl_ListObjGetElements(interp, listPtr, &objc, &objv);
    nsObjPtr = objv[0];

    if (result == TCL_OK) {
	result = TclGetNamespaceFromObj(interp, nsObjPtr, &nsPtr);
    }

    if (result != TCL_OK) {
        /*
         * Tailcall execution was preempted, eg by an intervening catch or by
         * a now-gone namespace: cleanup and return.
         */

	Tcl_DecrRefCount(listPtr);
        return result;
    }

    /*
     * Perform the tailcall
     */

    TclMarkTailcall(interp);
    TclNRAddCallback(interp, TclNRReleaseValues, listPtr, NULL, NULL,NULL);
    iPtr->lookupNsPtr = (Namespace *) nsPtr;
    return TclNREvalObjv(interp, objc-1, objv+1, 0, NULL);
}

int
TclNRReleaseValues(
    ClientData data[],
    Tcl_Interp *interp,
    int result)
{
    int i = 0;
    while (i < 4) {
	if (data[i]) {
	    Tcl_DecrRefCount((Tcl_Obj *) data[i]);
	} else {
	    break;
	}
	i++;
    }
    return result;
}

void
Tcl_NRAddCallback(
    Tcl_Interp *interp,
    Tcl_NRPostProc *postProcPtr,
    ClientData data0,
    ClientData data1,
    ClientData data2,
    ClientData data3)
{
    if (!(postProcPtr)) {
	Tcl_Panic("Adding a callback without an objProc?!");
    }
    TclNRAddCallback(interp, postProcPtr, data0, data1, data2, data3);
}

/*
 *----------------------------------------------------------------------
 *
 * TclNRCoroutineObjCmd -- (and friends)
 *
 *	This object-based function is invoked to process the "coroutine" Tcl
 *	command. It is heavily based on "apply".
 *
 * Results:
 *	A standard Tcl object result value.
 *
 * Side effects:
 *	A new procedure gets created.
 *
 * ** FIRST EXPERIMENTAL IMPLEMENTATION **
 *
 * It is fairly amateurish and not up to our standards - mainly in terms of
 * error messages and [info] interaction. Just to test the infrastructure in
 * teov and tebc.
 *----------------------------------------------------------------------
 */

#define iPtr ((Interp *) interp)

int
TclNRYieldObjCmd(
    ClientData clientData,
    Tcl_Interp *interp,
    int objc,
    Tcl_Obj *const objv[])
{
    CoroutineData *corPtr = iPtr->execEnvPtr->corPtr;

    if (objc > 2) {
	Tcl_WrongNumArgs(interp, 1, objv, "?returnValue?");
	return TCL_ERROR;
    }

    if (!corPtr) {
	Tcl_SetObjResult(interp, Tcl_NewStringObj(
                "yield can only be called in a coroutine", -1));
	Tcl_SetErrorCode(interp, "TCL", "COROUTINE", "ILLEGAL_YIELD", NULL);
	return TCL_ERROR;
    }

    if (objc == 2) {
	Tcl_SetObjResult(interp, objv[1]);
    }

    NRE_ASSERT(!COR_IS_SUSPENDED(corPtr));
    TclNRAddCallback(interp, TclNRCoroutineActivateCallback, corPtr,
            clientData, NULL, NULL);
    return TCL_OK;
}

int
TclNRYieldToObjCmd(
    ClientData clientData,
    Tcl_Interp *interp,
    int objc,
    Tcl_Obj *const objv[])
{
    CoroutineData *corPtr = iPtr->execEnvPtr->corPtr;
    Tcl_Obj *listPtr, *nsObjPtr;
    Tcl_Namespace *nsPtr = TclGetCurrentNamespace(interp);

    if (objc < 2) {
	Tcl_WrongNumArgs(interp, 1, objv, "command ?arg ...?");
	return TCL_ERROR;
    }

    if (!corPtr) {
	Tcl_SetObjResult(interp, Tcl_NewStringObj(
                "yieldto can only be called in a coroutine", -1));
	Tcl_SetErrorCode(interp, "TCL", "COROUTINE", "ILLEGAL_YIELD", NULL);
	return TCL_ERROR;
    }

    if (((Namespace *) nsPtr)->flags & NS_DYING) {
        Tcl_SetObjResult(interp, Tcl_NewStringObj(
		"yieldto called in deleted namespace", -1));
        Tcl_SetErrorCode(interp, "TCL", "COROUTINE", "YIELDTO_IN_DELETED",
		NULL);
        return TCL_ERROR;
    }

    /*
     * Add the tailcall in the caller env, then just yield.
     *
     * This is essentially code from TclNRTailcallObjCmd
     */

    listPtr = Tcl_NewListObj(objc, objv);
    nsObjPtr = Tcl_NewStringObj(nsPtr->fullName, -1);
    TclListObjSetElement(interp, listPtr, 0, nsObjPtr);

    /*
     * Add the callback in the caller's env, then instruct TEBC to yield.
     */

    iPtr->execEnvPtr = corPtr->callerEEPtr;
    TclSetTailcall(interp, listPtr);
    iPtr->execEnvPtr = corPtr->eePtr;

    return TclNRYieldObjCmd(INT2PTR(CORO_ACTIVATE_YIELDM), interp, 1, objv);
}

static int
RewindCoroutineCallback(
    ClientData data[],
    Tcl_Interp *interp,
    int result)
{
    return Tcl_RestoreInterpState(interp, data[0]);
}

static int
RewindCoroutine(
    CoroutineData *corPtr,
    int result)
{
    Tcl_Interp *interp = corPtr->eePtr->interp;
    Tcl_InterpState state = Tcl_SaveInterpState(interp, result);

    NRE_ASSERT(COR_IS_SUSPENDED(corPtr));
    NRE_ASSERT(corPtr->eePtr != NULL);
    NRE_ASSERT(corPtr->eePtr != iPtr->execEnvPtr);

    corPtr->eePtr->rewind = 1;
    TclNRAddCallback(interp, RewindCoroutineCallback, state,
	    NULL, NULL, NULL);
    return TclNRInterpCoroutine(corPtr, interp, 0, NULL);
}

static void
DeleteCoroutine(
    ClientData clientData)
{
    CoroutineData *corPtr = clientData;
    Tcl_Interp *interp = corPtr->eePtr->interp;
    NRE_callback *rootPtr = TOP_CB(interp);

    if (COR_IS_SUSPENDED(corPtr)) {
	TclNRRunCallbacks(interp, RewindCoroutine(corPtr,TCL_OK), rootPtr);
    }
}

static int
NRCoroutineCallerCallback(
    ClientData data[],
    Tcl_Interp *interp,
    int result)
{
    CoroutineData *corPtr = data[0];
    Command *cmdPtr = corPtr->cmdPtr;

    /*
     * This is the last callback in the caller execEnv, right before switching
     * to the coroutine's
     */

    NRE_ASSERT(iPtr->execEnvPtr == corPtr->callerEEPtr);

    if (!corPtr->eePtr) {
	/*
	 * The execEnv was wound down but not deleted for our sake. We finish
	 * the job here. The caller context has already been restored.
	 */

	NRE_ASSERT(iPtr->varFramePtr == corPtr->caller.varFramePtr);
	NRE_ASSERT(iPtr->framePtr == corPtr->caller.framePtr);
	NRE_ASSERT(iPtr->cmdFramePtr == corPtr->caller.cmdFramePtr);
	Tcl_Free(corPtr);
	return result;
    }

    NRE_ASSERT(COR_IS_SUSPENDED(corPtr));
    SAVE_CONTEXT(corPtr->running);
    RESTORE_CONTEXT(corPtr->caller);

    if (cmdPtr->flags & CMD_IS_DELETED) {
	/*
	 * The command was deleted while it was running: wind down the
	 * execEnv, this will do the complete cleanup. RewindCoroutine will
	 * restore both the caller's context and interp state.
	 */

	return RewindCoroutine(corPtr, result);
    }

    return result;
}

static int
NRCoroutineExitCallback(
    ClientData data[],
    Tcl_Interp *interp,
    int result)
{
    CoroutineData *corPtr = data[0];
    Command *cmdPtr = corPtr->cmdPtr;

    /*
     * This runs at the bottom of the Coroutine's execEnv: it will be executed
     * when the coroutine returns or is wound down, but not when it yields. It
     * deletes the coroutine and restores the caller's environment.
     */

    NRE_ASSERT(interp == corPtr->eePtr->interp);
    NRE_ASSERT(TOP_CB(interp) == NULL);
    NRE_ASSERT(iPtr->execEnvPtr == corPtr->eePtr);
    NRE_ASSERT(!COR_IS_SUSPENDED(corPtr));
    NRE_ASSERT((corPtr->callerEEPtr->callbackPtr->procPtr == NRCoroutineCallerCallback));

    cmdPtr->deleteProc = NULL;
    Tcl_DeleteCommandFromToken(interp, (Tcl_Command) cmdPtr);
    TclCleanupCommandMacro(cmdPtr);

    corPtr->eePtr->corPtr = NULL;
    TclDeleteExecEnv(corPtr->eePtr);
    corPtr->eePtr = NULL;

    corPtr->stackLevel = NULL;

    /*
     * #280.
     * Drop the coroutine-owned copy of the lineLABCPtr hashtable for literal
     * command arguments in bytecode.
     */

    Tcl_DeleteHashTable(corPtr->lineLABCPtr);
    Tcl_Free(corPtr->lineLABCPtr);
    corPtr->lineLABCPtr = NULL;

    RESTORE_CONTEXT(corPtr->caller);
    iPtr->execEnvPtr = corPtr->callerEEPtr;
    iPtr->numLevels++;

    return result;
}

/*
 *----------------------------------------------------------------------
 *
 * TclNRCoroutineActivateCallback --
 *
 *      This is the workhorse for coroutines: it implements both yield and
 *      resume.
 *
 *      It is important that both be implemented in the same callback: the
 *      detection of the impossibility to suspend due to a busy C-stack relies
 *      on the precise position of a local variable in the stack. We do not
 *      want the compiler to play tricks on us, either by moving things around
 *      or inlining.
 *
 *----------------------------------------------------------------------
 */

int
TclNRCoroutineActivateCallback(
    ClientData data[],
    Tcl_Interp *interp,
    int result)
{
    CoroutineData *corPtr = data[0];
    int type = PTR2INT(data[1]);
    int numLevels, unused;
    int *stackLevel = &unused;

    if (!corPtr->stackLevel) {
        /*
         * -- Coroutine is suspended --
         * Push the callback to restore the caller's context on yield or
         * return.
         */

        TclNRAddCallback(interp, NRCoroutineCallerCallback, corPtr,
                NULL, NULL, NULL);

        /*
         * Record the stackLevel at which the resume is happening, then swap
         * the interp's environment to make it suitable to run this coroutine.
         */

        corPtr->stackLevel = stackLevel;
        numLevels = corPtr->auxNumLevels;
        corPtr->auxNumLevels = iPtr->numLevels;

        SAVE_CONTEXT(corPtr->caller);
        corPtr->callerEEPtr = iPtr->execEnvPtr;
        RESTORE_CONTEXT(corPtr->running);
        iPtr->execEnvPtr = corPtr->eePtr;
        iPtr->numLevels += numLevels;
    } else {
        /*
         * Coroutine is active: yield
         */

        if (corPtr->stackLevel != stackLevel) {
            Tcl_SetObjResult(interp, Tcl_NewStringObj(
                    "cannot yield: C stack busy", -1));
            Tcl_SetErrorCode(interp, "TCL", "COROUTINE", "CANT_YIELD",
                    NULL);
            return TCL_ERROR;
        }

        if (type == CORO_ACTIVATE_YIELD) {
            corPtr->nargs = COROUTINE_ARGUMENTS_SINGLE_OPTIONAL;
        } else if (type == CORO_ACTIVATE_YIELDM) {
            corPtr->nargs = COROUTINE_ARGUMENTS_ARBITRARY;
        } else {
            Tcl_Panic("Yield received an option which is not implemented");
        }

        corPtr->stackLevel = NULL;

        numLevels = iPtr->numLevels;
        iPtr->numLevels = corPtr->auxNumLevels;
        corPtr->auxNumLevels = numLevels - corPtr->auxNumLevels;

        iPtr->execEnvPtr = corPtr->callerEEPtr;
    }

    return TCL_OK;
}

/*
 *----------------------------------------------------------------------
 *
 * TclNREvalList --
 *
 *      Callback to invoke command as list, used in order to delayed
 *	processing of canonical list command in sane environment.
 *
 *----------------------------------------------------------------------
 */

static int
TclNREvalList(
    ClientData data[],
    Tcl_Interp *interp,
    int result)
{
    int objc;
    Tcl_Obj **objv;
    Tcl_Obj *listPtr = data[0];

    Tcl_IncrRefCount(listPtr);

    TclMarkTailcall(interp);
    TclNRAddCallback(interp, TclNRReleaseValues, listPtr, NULL, NULL,NULL);
    TclListObjGetElements(NULL, listPtr, &objc, &objv);
    return TclNREvalObjv(interp, objc, objv, 0, NULL);
}

/*
 *----------------------------------------------------------------------
 *
 * CoroTypeObjCmd --
 *
 *      Implementation of [::tcl::unsupported::corotype] command.
 *
 *----------------------------------------------------------------------
 */

static int
CoroTypeObjCmd(
    ClientData clientData,
    Tcl_Interp *interp,
    int objc,
    Tcl_Obj *const objv[])
{
    Command *cmdPtr;
    CoroutineData *corPtr;

    if (objc != 2) {
	Tcl_WrongNumArgs(interp, 1, objv, "coroName");
	return TCL_ERROR;
    }

    /*
     * Look up the coroutine.
     */

    cmdPtr = (Command *) Tcl_GetCommandFromObj(interp, objv[1]);
    if ((!cmdPtr) || (cmdPtr->nreProc != TclNRInterpCoroutine)) {
        Tcl_SetObjResult(interp, Tcl_NewStringObj(
                "can only get coroutine type of a coroutine", -1));
        Tcl_SetErrorCode(interp, "TCL", "LOOKUP", "COROUTINE",
                TclGetString(objv[1]), NULL);
        return TCL_ERROR;
    }

    /*
     * An active coroutine is "active". Can't tell what it might do in the
     * future.
     */

    corPtr = cmdPtr->objClientData;
    if (!COR_IS_SUSPENDED(corPtr)) {
        Tcl_SetObjResult(interp, Tcl_NewStringObj("active", -1));
        return TCL_OK;
    }

    /*
     * Inactive coroutines are classified by the (effective) command used to
     * suspend them, which matters when you're injecting a probe.
     */

    switch (corPtr->nargs) {
    case COROUTINE_ARGUMENTS_SINGLE_OPTIONAL:
        Tcl_SetObjResult(interp, Tcl_NewStringObj("yield", -1));
        return TCL_OK;
    case COROUTINE_ARGUMENTS_ARBITRARY:
        Tcl_SetObjResult(interp, Tcl_NewStringObj("yieldto", -1));
        return TCL_OK;
    default:
        Tcl_SetObjResult(interp, Tcl_NewStringObj(
                "unknown coroutine type", -1));
        Tcl_SetErrorCode(interp, "TCL", "COROUTINE", "BAD_TYPE", NULL);
        return TCL_ERROR;
    }
}

/*
 *----------------------------------------------------------------------
 *
 * TclNRCoroInjectObjCmd, TclNRCoroProbeObjCmd --
 *
 *      Implementation of [coroinject] and [coroprobe] commands.
 *
 *----------------------------------------------------------------------
 */

static inline CoroutineData *
GetCoroutineFromObj(
    Tcl_Interp *interp,
    Tcl_Obj *objPtr,
    const char *errMsg)
{
    /*
     * How to get a coroutine from its handle.
     */

    Command *cmdPtr = (Command *) Tcl_GetCommandFromObj(interp, objPtr);

    if ((!cmdPtr) || (cmdPtr->nreProc != TclNRInterpCoroutine)) {
        Tcl_SetObjResult(interp, Tcl_NewStringObj(errMsg, -1));
        Tcl_SetErrorCode(interp, "TCL", "LOOKUP", "COROUTINE",
                TclGetString(objPtr), NULL);
        return NULL;
    }
    return cmdPtr->objClientData;
}

static int
TclNRCoroInjectObjCmd(
    ClientData clientData,
    Tcl_Interp *interp,
    int objc,
    Tcl_Obj *const objv[])
{
    CoroutineData *corPtr;
    ExecEnv *savedEEPtr = iPtr->execEnvPtr;

    /*
     * Usage more or less like tailcall:
     *   coroinject coroName cmd ?arg1 arg2 ...?
     */

    if (objc < 3) {
	Tcl_WrongNumArgs(interp, 1, objv, "coroName cmd ?arg1 arg2 ...?");
	return TCL_ERROR;
    }

    corPtr = GetCoroutineFromObj(interp, objv[1],
            "can only inject a command into a coroutine");
    if (!corPtr) {
        return TCL_ERROR;
    }
    if (!COR_IS_SUSPENDED(corPtr)) {
        Tcl_SetObjResult(interp, Tcl_NewStringObj(
                "can only inject a command into a suspended coroutine", -1));
        Tcl_SetErrorCode(interp, "TCL", "COROUTINE", "ACTIVE", NULL);
        return TCL_ERROR;
    }

    /*
     * Add the callback to the coro's execEnv, so that it is the first thing
     * to happen when the coro is resumed.
     */

    iPtr->execEnvPtr = corPtr->eePtr;
    TclNRAddCallback(interp, InjectHandler, corPtr,
            Tcl_NewListObj(objc - 2, objv + 2), INT2PTR(corPtr->nargs), NULL);
    iPtr->execEnvPtr = savedEEPtr;

    return TCL_OK;
}

static int
TclNRCoroProbeObjCmd(
    ClientData clientData,
    Tcl_Interp *interp,
    int objc,
    Tcl_Obj *const objv[])
{
    CoroutineData *corPtr;
    ExecEnv *savedEEPtr = iPtr->execEnvPtr;
    int numLevels, unused;
    int *stackLevel = &unused;

    /*
     * Usage more or less like tailcall:
     *   coroprobe coroName cmd ?arg1 arg2 ...?
     */

    if (objc < 3) {
	Tcl_WrongNumArgs(interp, 1, objv, "coroName cmd ?arg1 arg2 ...?");
	return TCL_ERROR;
    }

    corPtr = GetCoroutineFromObj(interp, objv[1],
            "can only inject a probe command into a coroutine");
    if (!corPtr) {
        return TCL_ERROR;
    }
    if (!COR_IS_SUSPENDED(corPtr)) {
        Tcl_SetObjResult(interp, Tcl_NewStringObj(
                "can only inject a probe command into a suspended coroutine",
                -1));
        Tcl_SetErrorCode(interp, "TCL", "COROUTINE", "ACTIVE", NULL);
        return TCL_ERROR;
    }

    /*
     * Add the callback to the coro's execEnv, so that it is the first thing
     * to happen when the coro is resumed.
     */

    iPtr->execEnvPtr = corPtr->eePtr;
    TclNRAddCallback(interp, InjectHandler, corPtr,
            Tcl_NewListObj(objc - 2, objv + 2), INT2PTR(corPtr->nargs), corPtr);
    iPtr->execEnvPtr = savedEEPtr;

    /*
     * Now we immediately transfer control to the coroutine to run our probe.
     * TRICKY STUFF copied from the [yield] implementation.
     *
     * Push the callback to restore the caller's context on yield back.
     */

    TclNRAddCallback(interp, NRCoroutineCallerCallback, corPtr,
            NULL, NULL, NULL);

    /*
     * Record the stackLevel at which the resume is happening, then swap
     * the interp's environment to make it suitable to run this coroutine.
     */

    corPtr->stackLevel = stackLevel;
    numLevels = corPtr->auxNumLevels;
    corPtr->auxNumLevels = iPtr->numLevels;

    /*
     * Do the actual stack swap.
     */

    SAVE_CONTEXT(corPtr->caller);
    corPtr->callerEEPtr = iPtr->execEnvPtr;
    RESTORE_CONTEXT(corPtr->running);
    iPtr->execEnvPtr = corPtr->eePtr;
    iPtr->numLevels += numLevels;
    return TCL_OK;
}

/*
 *----------------------------------------------------------------------
 *
 * InjectHandler, InjectHandlerPostProc --
 *
 *      Part of the implementation of [coroinject] and [coroprobe]. These are
 *      run inside the context of the coroutine being injected/probed into.
 *
 *      InjectHandler runs a script (possibly adding arguments) in the context
 *      of the coroutine. The script is specified as a one-shot list (with
 *      reference count equal to 1) in data[1]. This function also arranges
 *      for InjectHandlerPostProc to be the part that runs after the script
 *      completes.
 *
 *      InjectHandlerPostProc cleans up after InjectHandler (deleting the
 *      list) and, for the [coroprobe] command *only*, yields back to the
 *      caller context (i.e., where [coroprobe] was run).
 *s
 *----------------------------------------------------------------------
 */

static int
InjectHandler(
    ClientData data[],
    Tcl_Interp *interp,
    int result)
{
    CoroutineData *corPtr = data[0];
    Tcl_Obj *listPtr = data[1];
    int nargs = PTR2INT(data[2]);
    ClientData isProbe = data[3];
    int objc;
    Tcl_Obj **objv;

    if (!isProbe) {
        /*
         * If this is [coroinject], add the extra arguments now.
         */

        if (nargs == COROUTINE_ARGUMENTS_SINGLE_OPTIONAL) {
            Tcl_ListObjAppendElement(NULL, listPtr,
                    Tcl_NewStringObj("yield", -1));
        } else if (nargs == COROUTINE_ARGUMENTS_ARBITRARY) {
            Tcl_ListObjAppendElement(NULL, listPtr,
                    Tcl_NewStringObj("yieldto", -1));
        } else {
            /*
             * I don't think this is reachable...
             */

            Tcl_ListObjAppendElement(NULL, listPtr, Tcl_NewIntObj(nargs));
        }
        Tcl_ListObjAppendElement(NULL, listPtr, Tcl_GetObjResult(interp));
    }

    /*
     * Call the user's script; we're in the right place.
     */

    Tcl_IncrRefCount(listPtr);
    TclMarkTailcall(interp);
    TclNRAddCallback(interp, InjectHandlerPostCall, corPtr, listPtr,
            INT2PTR(nargs), isProbe);
    TclListObjGetElements(NULL, listPtr, &objc, &objv);
    return TclNREvalObjv(interp, objc, objv, 0, NULL);
}

static int
InjectHandlerPostCall(
    ClientData data[],
    Tcl_Interp *interp,
    int result)
{
    CoroutineData *corPtr = data[0];
    Tcl_Obj *listPtr = data[1];
    int nargs = PTR2INT(data[2]);
    ClientData isProbe = data[3];
    int numLevels;

    /*
     * Delete the command words for what we just executed.
     */

    Tcl_DecrRefCount(listPtr);

    /*
     * If we were doing a probe, splice ourselves back out of the stack
     * cleanly here. General injection should instead just look after itself.
     *
     * Code from guts of [yield] implementation.
     */

    if (isProbe) {
        if (result == TCL_ERROR) {
            Tcl_AddErrorInfo(interp,
                    "\n    (injected coroutine probe command)");
        }
        corPtr->nargs = nargs;
        corPtr->stackLevel = NULL;
        numLevels = iPtr->numLevels;
        iPtr->numLevels = corPtr->auxNumLevels;
        corPtr->auxNumLevels = numLevels - corPtr->auxNumLevels;
        iPtr->execEnvPtr = corPtr->callerEEPtr;
    }
    return result;
}

/*
 *----------------------------------------------------------------------
 *
 * NRInjectObjCmd --
 *
 *      Implementation of [::tcl::unsupported::inject] command.
 *
 *----------------------------------------------------------------------
 */

static int
NRInjectObjCmd(
    ClientData clientData,
    Tcl_Interp *interp,
    int objc,
    Tcl_Obj *const objv[])
{
    CoroutineData *corPtr;
    ExecEnv *savedEEPtr = iPtr->execEnvPtr;

    /*
     * Usage more or less like tailcall:
     *   inject coroName cmd ?arg1 arg2 ...?
     */

    if (objc < 3) {
	Tcl_WrongNumArgs(interp, 1, objv, "coroName cmd ?arg1 arg2 ...?");
	return TCL_ERROR;
    }

    corPtr = GetCoroutineFromObj(interp, objv[1],
            "can only inject a command into a coroutine");
    if (!corPtr) {
        return TCL_ERROR;
    }
    if (!COR_IS_SUSPENDED(corPtr)) {
        Tcl_SetObjResult(interp, Tcl_NewStringObj(
                "can only inject a command into a suspended coroutine", -1));
        Tcl_SetErrorCode(interp, "TCL", "COROUTINE", "ACTIVE", NULL);
        return TCL_ERROR;
    }

    /*
     * Add the callback to the coro's execEnv, so that it is the first thing
     * to happen when the coro is resumed.
     */

    iPtr->execEnvPtr = corPtr->eePtr;
    TclNRAddCallback(interp, TclNREvalList, Tcl_NewListObj(objc-2, objv+2),
	NULL, NULL, NULL);
    iPtr->execEnvPtr = savedEEPtr;

    return TCL_OK;
}

int
TclNRInterpCoroutine(
    ClientData clientData,
    Tcl_Interp *interp,		/* Current interpreter. */
    int objc,			/* Number of arguments. */
    Tcl_Obj *const objv[])	/* Argument objects. */
{
    CoroutineData *corPtr = clientData;

    if (!COR_IS_SUSPENDED(corPtr)) {
	Tcl_SetObjResult(interp, Tcl_ObjPrintf(
                "coroutine \"%s\" is already running",
                TclGetString(objv[0])));
	Tcl_SetErrorCode(interp, "TCL", "COROUTINE", "BUSY", NULL);
	return TCL_ERROR;
    }

    /*
     * Parse all the arguments to work out what to feed as the result of the
     * [yield]. TRICKY POINT: objc==0 happens here! It occurs when a coroutine
     * is deleted!
     */

    switch (corPtr->nargs) {
    case COROUTINE_ARGUMENTS_SINGLE_OPTIONAL:
        if (objc == 2) {
            Tcl_SetObjResult(interp, objv[1]);
        } else if (objc > 2) {
            Tcl_WrongNumArgs(interp, 1, objv, "?arg?");
            return TCL_ERROR;
        }
        break;
    default:
        if (corPtr->nargs != objc-1) {
            Tcl_SetObjResult(interp,
                    Tcl_NewStringObj("wrong coro nargs; how did we get here? "
                    "not implemented!", -1));
            Tcl_SetErrorCode(interp, "TCL", "WRONGARGS", NULL);
            return TCL_ERROR;
        }
        /* fallthrough */
    case COROUTINE_ARGUMENTS_ARBITRARY:
        if (objc > 1) {
            Tcl_SetObjResult(interp, Tcl_NewListObj(objc-1, objv+1));
        }
        break;
    }

    TclNRAddCallback(interp, TclNRCoroutineActivateCallback, corPtr,
            NULL, NULL, NULL);
    return TCL_OK;
}

/*
 *----------------------------------------------------------------------
 *
 * TclNRCoroutineObjCmd --
 *
 *      Implementation of [coroutine] command; see documentation for
 *      description of what this does.
 *
 *----------------------------------------------------------------------
 */

int
TclNRCoroutineObjCmd(
    ClientData dummy,		/* Not used. */
    Tcl_Interp *interp,		/* Current interpreter. */
    int objc,			/* Number of arguments. */
    Tcl_Obj *const objv[])	/* Argument objects. */
{
    Command *cmdPtr;
    CoroutineData *corPtr;
    const char *procName, *simpleName;
    Namespace *nsPtr, *altNsPtr, *cxtNsPtr,
	*inNsPtr = (Namespace *)TclGetCurrentNamespace(interp);
    Namespace *lookupNsPtr = iPtr->varFramePtr->nsPtr;

    if (objc < 3) {
	Tcl_WrongNumArgs(interp, 1, objv, "name cmd ?arg ...?");
	return TCL_ERROR;
    }

    procName = TclGetString(objv[1]);
    TclGetNamespaceForQualName(interp, procName, inNsPtr, 0,
	    &nsPtr, &altNsPtr, &cxtNsPtr, &simpleName);

    if (nsPtr == NULL) {
	Tcl_SetObjResult(interp, Tcl_ObjPrintf(
                "can't create procedure \"%s\": unknown namespace",
                procName));
        Tcl_SetErrorCode(interp, "TCL", "LOOKUP", "NAMESPACE", NULL);
	return TCL_ERROR;
    }
    if (simpleName == NULL) {
	Tcl_SetObjResult(interp, Tcl_ObjPrintf(
                "can't create procedure \"%s\": bad procedure name",
                procName));
        Tcl_SetErrorCode(interp, "TCL", "VALUE", "COMMAND", procName, NULL);
	return TCL_ERROR;
    }

    /*
     * We ARE creating the coroutine command: allocate the corresponding
     * struct and create the corresponding command.
     */

    corPtr = Tcl_Alloc(sizeof(CoroutineData));

    cmdPtr = (Command *) TclNRCreateCommandInNs(interp, simpleName,
	    (Tcl_Namespace *)nsPtr, /*objProc*/ NULL, TclNRInterpCoroutine,
	    corPtr, DeleteCoroutine);

    corPtr->cmdPtr = cmdPtr;
    cmdPtr->refCount++;

    /*
     * #280.
     * Provide the new coroutine with its own copy of the lineLABCPtr
     * hashtable for literal command arguments in bytecode. Note that that
     * CFWordBC chains are not duplicated, only the entrypoints to them. This
     * means that in the presence of coroutines each chain is potentially a
     * tree. Like the chain -> tree conversion of the CmdFrame stack.
     */

    {
	Tcl_HashSearch hSearch;
	Tcl_HashEntry *hePtr;

	corPtr->lineLABCPtr = Tcl_Alloc(sizeof(Tcl_HashTable));
	Tcl_InitHashTable(corPtr->lineLABCPtr, TCL_ONE_WORD_KEYS);

	for (hePtr = Tcl_FirstHashEntry(iPtr->lineLABCPtr,&hSearch);
		hePtr; hePtr = Tcl_NextHashEntry(&hSearch)) {
	    int isNew;
	    Tcl_HashEntry *newPtr =
		    Tcl_CreateHashEntry(corPtr->lineLABCPtr,
		    Tcl_GetHashKey(iPtr->lineLABCPtr, hePtr),
		    &isNew);

	    Tcl_SetHashValue(newPtr, Tcl_GetHashValue(hePtr));
	}
    }

    /*
     * Create the base context.
     */

    corPtr->running.framePtr = iPtr->rootFramePtr;
    corPtr->running.varFramePtr = iPtr->rootFramePtr;
    corPtr->running.cmdFramePtr = NULL;
    corPtr->running.lineLABCPtr = corPtr->lineLABCPtr;
    corPtr->stackLevel = NULL;
    corPtr->auxNumLevels = 0;

    /*
     * Create the coro's execEnv, switch to it to push the exit and coro
     * command callbacks, then switch back.
     */

    corPtr->eePtr = TclCreateExecEnv(interp, CORO_STACK_INITIAL_SIZE);
    corPtr->callerEEPtr = iPtr->execEnvPtr;
    corPtr->eePtr->corPtr = corPtr;

    SAVE_CONTEXT(corPtr->caller);
    corPtr->callerEEPtr = iPtr->execEnvPtr;
    RESTORE_CONTEXT(corPtr->running);
    iPtr->execEnvPtr = corPtr->eePtr;

    TclNRAddCallback(interp, NRCoroutineExitCallback, corPtr,
	    NULL, NULL, NULL);

    /*
     * Ensure that the command is looked up in the correct namespace.
     */

    iPtr->lookupNsPtr = lookupNsPtr;
    Tcl_NREvalObj(interp, Tcl_NewListObj(objc - 2, objv + 2), 0);
    iPtr->numLevels--;

    SAVE_CONTEXT(corPtr->running);
    RESTORE_CONTEXT(corPtr->caller);
    iPtr->execEnvPtr = corPtr->callerEEPtr;

    /*
     * Now just resume the coroutine.
     */

    TclNRAddCallback(interp, TclNRCoroutineActivateCallback, corPtr,
            NULL, NULL, NULL);
    return TCL_OK;
}

/*
 * This is used in the [info] ensemble
 */

int
TclInfoCoroutineCmd(
    ClientData dummy,
    Tcl_Interp *interp,
    int objc,
    Tcl_Obj *const objv[])
{
    CoroutineData *corPtr = iPtr->execEnvPtr->corPtr;

    if (objc != 1) {
	Tcl_WrongNumArgs(interp, 1, objv, NULL);
	return TCL_ERROR;
    }

    if (corPtr && !(corPtr->cmdPtr->flags & CMD_IS_DELETED)) {
	Tcl_Obj *namePtr;

	TclNewObj(namePtr);
	Tcl_GetCommandFullName(interp, (Tcl_Command) corPtr->cmdPtr, namePtr);
	Tcl_SetObjResult(interp, namePtr);
    }
    return TCL_OK;
}

#undef iPtr

/*
 * Local Variables:
 * mode: c
 * c-basic-offset: 4
 * fill-column: 78
 * tab-width: 8
 * indent-tabs-mode: nil
 * End:
 */<|MERGE_RESOLUTION|>--- conflicted
+++ resolved
@@ -7200,11 +7200,7 @@
 	    }
 	    goto unChanged;
 	} else if (l == WIDE_MIN) {
-<<<<<<< HEAD
-	    TclInitBignumFromWideInt(&big, l);
-=======
 	    mp_init_ll(&big, l);
->>>>>>> 826ed759
 	    goto tooLarge;
 	}
 	Tcl_SetObjResult(interp, Tcl_NewWideIntObj(-l));
