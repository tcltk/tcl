--- conflicted
+++ resolved
@@ -324,11 +324,7 @@
     {"lreplace",	Tcl_LreplaceObjCmd,	TclCompileLreplaceCmd,	NULL,	CMD_IS_SAFE},
     {"lreverse",	Tcl_LreverseObjCmd,	NULL,			NULL,	CMD_IS_SAFE},
     {"lsearch",		Tcl_LsearchObjCmd,	NULL,			NULL,	CMD_IS_SAFE},
-<<<<<<< HEAD
     {"lseq",		Tcl_LseqObjCmd,		NULL,			NULL,	CMD_IS_SAFE},
-=======
-    {"lseq",            Tcl_LseqObjCmd,         NULL,                   NULL,   CMD_IS_SAFE},
->>>>>>> 42bd6877
     {"lset",		Tcl_LsetObjCmd,		TclCompileLsetCmd,	NULL,	CMD_IS_SAFE},
     {"lsort",		Tcl_LsortObjCmd,	NULL,			NULL,	CMD_IS_SAFE},
     {"ledit",		Tcl_LeditObjCmd,	NULL,			NULL,	CMD_IS_SAFE},
