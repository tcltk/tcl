/*
 * tclBasic.c --
 *
 *	Contains the basic facilities for TCL command interpretation,
 *	including interpreter creation and deletion, command creation and
 *	deletion, and command/script execution.
 *
 * Copyright (c) 1987-1994 The Regents of the University of California.
 * Copyright (c) 1994-1997 Sun Microsystems, Inc.
 * Copyright (c) 1998-1999 by Scriptics Corporation.
 * Copyright (c) 2001, 2002 by Kevin B. Kenny.  All rights reserved.
 * Copyright (c) 2007 Daniel A. Steffen <das@users.sourceforge.net>
 * Copyright (c) 2006-2008 by Joe Mistachkin.  All rights reserved.
 * Copyright (c) 2008 Miguel Sofer <msofer@users.sourceforge.net>
 *
 * See the file "license.terms" for information on usage and redistribution of
 * this file, and for a DISCLAIMER OF ALL WARRANTIES.
 */

#include "tclInt.h"
#include "tclOOInt.h"
#include "tclCompile.h"
#include "tommath.h"
#include <math.h>

#if NRE_ENABLE_ASSERTS
#include <assert.h>
#endif

#define INTERP_STACK_INITIAL_SIZE 2000
#define CORO_STACK_INITIAL_SIZE    200

/*
 * Determine whether we're using IEEE floating point
 */

#if (FLT_RADIX == 2) && (DBL_MANT_DIG == 53) && (DBL_MAX_EXP == 1024)
#   define IEEE_FLOATING_POINT
/* Largest odd integer that can be represented exactly in a double */
#   define MAX_EXACT 9007199254740991.0
#endif

/*
 * This is the script cancellation struct and hash table. The hash table is
 * used to keep track of the information necessary to process script
 * cancellation requests, including the original interp, asynchronous handler
 * tokens (created by Tcl_AsyncCreate), and the clientData and flags arguments
 * passed to Tcl_CancelEval on a per-interp basis. The cancelLock mutex is
 * used for protecting calls to Tcl_CancelEval as well as protecting access to
 * the hash table below.
 */

typedef struct {
    Tcl_Interp *interp;		/* Interp this struct belongs to. */
    Tcl_AsyncHandler async;	/* Async handler token for script
				 * cancellation. */
    char *result;		/* The script cancellation result or NULL for
				 * a default result. */
    int length;			/* Length of the above error message. */
    ClientData clientData;	/* Ignored */
    int flags;			/* Additional flags */
} CancelInfo;
static Tcl_HashTable cancelTable;
static int cancelTableInitialized = 0;	/* 0 means not yet initialized. */
TCL_DECLARE_MUTEX(cancelLock)

/*
 * Declarations for managing contexts for non-recursive coroutines. Contexts
 * are used to save the evaluation state between NR calls to each coro.
 */

#define SAVE_CONTEXT(context)				\
    (context).framePtr = iPtr->framePtr;		\
    (context).varFramePtr = iPtr->varFramePtr

#define RESTORE_CONTEXT(context)			\
    iPtr->framePtr = (context).framePtr;		\
    iPtr->varFramePtr = (context).varFramePtr

/*
 * Static functions in this file:
 */

static char *		CallCommandTraces(Interp *iPtr, Command *cmdPtr,
			    const char *oldName, const char *newName,
			    int flags);
static int		CancelEvalProc(ClientData clientData,
			    Tcl_Interp *interp, int code);
static int		CheckDoubleResult(Tcl_Interp *interp, double dResult);
static void		DeleteCoroutine(ClientData clientData);
static void		DeleteInterpProc(Tcl_Interp *interp);
static void		DeleteOpCmdClientData(ClientData clientData);
#ifdef USE_DTRACE
static Tcl_ObjCmdProc	DTraceObjCmd;
static Tcl_NRPostProc	DTraceCmdReturn;
#else
#   define DTraceCmdReturn	NULL
#endif /* USE_DTRACE */
static Tcl_ObjCmdProc	ExprAbsFunc;
static Tcl_ObjCmdProc	ExprBinaryFunc;
static Tcl_ObjCmdProc	ExprBoolFunc;
static Tcl_ObjCmdProc	ExprCeilFunc;
static Tcl_ObjCmdProc	ExprDoubleFunc;
static Tcl_ObjCmdProc	ExprEntierFunc;
static Tcl_ObjCmdProc	ExprFloorFunc;
static Tcl_ObjCmdProc	ExprIntFunc;
static Tcl_ObjCmdProc	ExprIsqrtFunc;
static Tcl_ObjCmdProc	ExprRandFunc;
static Tcl_ObjCmdProc	ExprRoundFunc;
static Tcl_ObjCmdProc	ExprSqrtFunc;
static Tcl_ObjCmdProc	ExprSrandFunc;
static Tcl_ObjCmdProc	ExprUnaryFunc;
static Tcl_ObjCmdProc	ExprWideFunc;
static Tcl_Obj *	GetCommandSource(Interp *iPtr, int objc,
			    Tcl_Obj *const objv[], int lookup);
static void		MathFuncWrongNumArgs(Tcl_Interp *interp, int expected,
			    int actual, Tcl_Obj *const *objv);
static Tcl_NRPostProc	NRCoroutineCallerCallback;
static Tcl_NRPostProc	NRCoroutineExitCallback;
static int NRCommand(ClientData data[], Tcl_Interp *interp, int result);

static Tcl_NRPostProc	NRRunObjProc;
static void		ProcessUnexpectedResult(Tcl_Interp *interp,
			    int returnCode);
static int		RewindCoroutine(CoroutineData *corPtr, int result);
static void		TEOV_SwitchVarFrame(Tcl_Interp *interp);
static void		TEOV_PushExceptionHandlers(Tcl_Interp *interp,
			    int objc, Tcl_Obj *const objv[], int flags);
static inline Command *	TEOV_LookupCmdFromObj(Tcl_Interp *interp,
			    Tcl_Obj *namePtr, Namespace *lookupNsPtr);
static int		TEOV_NotFound(Tcl_Interp *interp, int objc,
			    Tcl_Obj *const objv[], Namespace *lookupNsPtr);
static int		TEOV_RunEnterTraces(Tcl_Interp *interp,
			    Command **cmdPtrPtr, int objc,
			    Tcl_Obj *const objv[], Namespace *lookupNsPtr);
static Tcl_NRPostProc	RewindCoroutineCallback;
static Tcl_NRPostProc	TailcallCleanup;
static Tcl_NRPostProc	TEOEx_ByteCodeCallback;
static Tcl_NRPostProc	TEOEx_ListCallback;
static Tcl_NRPostProc	TEOV_Error;
static Tcl_NRPostProc	TEOV_Exception;
static Tcl_NRPostProc	TEOV_NotFoundCallback;
static Tcl_NRPostProc	TEOV_RestoreVarFrame;
static Tcl_NRPostProc	TEOV_RunLeaveTraces;
static Tcl_NRPostProc	YieldToCallback;

static Tcl_ObjCmdProc NRCoroInjectObjCmd;

MODULE_SCOPE const TclStubs tclStubs;

static void UpdateStringOfScriptSource(Tcl_Obj *objPtr);

static const Tcl_ObjType scriptSourceType = {
    "scriptSource",			/* name */
    NULL,			/* freeIntRepProc */
    NULL,			/* dupIntRepProc */
    UpdateStringOfScriptSource,	/* updateStringProc */
    NULL			/* setFromAnyProc */
};

static void
UpdateStringOfScriptSource(
    Tcl_Obj *objPtr)
{
    const char *bytes = objPtr->internalRep.twoPtrValue.ptr1;
    int len = PTR2INT(objPtr->internalRep.twoPtrValue.ptr2);

    if (bytes) {
	objPtr->bytes = (char *) ckalloc((unsigned) len + 1);
	memcpy(objPtr->bytes, bytes, len);
        objPtr->bytes[len] = '\0';
	objPtr->length = len;
    }
}

/*
 * Magical counts for the number of arguments accepted by a coroutine command
 * after particular kinds of [yield].
 */

#define CORO_ACTIVATE_YIELD    PTR2INT(NULL)
#define CORO_ACTIVATE_YIELDM   PTR2INT(NULL)+1

#define COROUTINE_ARGUMENTS_SINGLE_OPTIONAL     (-1)
#define COROUTINE_ARGUMENTS_ARBITRARY           (-2)

/*
 * The following structure define the commands in the Tcl core.
 */

typedef struct {
    const char *name;		/* Name of object-based command. */
    Tcl_ObjCmdProc *objProc;	/* Object-based function for command. */
    CompileProc *compileProc;	/* Function called to compile command. */
    int isSafe;			/* If non-zero, command will be present in
				 * safe interpreter. Otherwise it will be
				 * hidden. */
} CmdInfo;

/*
 * The built-in commands, and the functions that implement them:
 */

static const CmdInfo builtInCmds[] = {
    /*
     * Commands in the generic core.
     */

    {"append",		Tcl_AppendObjCmd,	TclCompileAppendCmd,	1},
    {"apply",		Tcl_ApplyObjCmd,	NULL,		       	1},
    {"break",		Tcl_BreakObjCmd,	TclCompileBreakCmd,    	1},
    {"catch",		Tcl_CatchObjCmd,	TclCompileCatchCmd,    	1},
    {"concat",		Tcl_ConcatObjCmd,	NULL,		      	1},
    {"continue",	Tcl_ContinueObjCmd,	TclCompileContinueCmd, 	1},
    {"coroutine",	TclNRCoroutineObjCmd,	NULL,		      	1},
    {"error",		Tcl_ErrorObjCmd,	TclCompileErrorCmd,    	1},
    {"eval",		Tcl_EvalObjCmd,		NULL,		       	1},
    {"expr",		Tcl_ExprObjCmd,		TclCompileExprCmd,     	1},
    {"for",		Tcl_ForObjCmd,		TclCompileForCmd,      	1},
    {"foreach",		Tcl_ForeachObjCmd,	TclCompileForeachCmd,  	1},
    {"format",		Tcl_FormatObjCmd,	TclCompileFormatCmd,   	1},
    {"global",		Tcl_GlobalObjCmd,	TclCompileGlobalCmd,   	1},
    {"if",		Tcl_IfObjCmd,		TclCompileIfCmd,       	1},
    {"incr",		Tcl_IncrObjCmd,		TclCompileIncrCmd,    	1},
    {"join",		Tcl_JoinObjCmd,		NULL,		       	1},
    {"lappend",		Tcl_LappendObjCmd,	TclCompileLappendCmd,  	1},
    {"lassign",		Tcl_LassignObjCmd,	TclCompileLassignCmd,  	1},
    {"lindex",		Tcl_LindexObjCmd,	TclCompileLindexCmd,   	1},
    {"linsert",		Tcl_LinsertObjCmd,	NULL,		       	1},
    {"list",		Tcl_ListObjCmd,		TclCompileListCmd,     	1},
    {"llength",		Tcl_LlengthObjCmd,	TclCompileLlengthCmd,  	1},
    {"lmap",		Tcl_LmapObjCmd,		TclCompileLmapCmd,    	1},
    {"lrange",		Tcl_LrangeObjCmd,	TclCompileLrangeCmd,   	1},
    {"lrepeat",		Tcl_LrepeatObjCmd,	NULL,		       	1},
    {"lreplace",	Tcl_LreplaceObjCmd,	TclCompileLreplaceCmd, 	1},
    {"lreverse",	Tcl_LreverseObjCmd,	NULL,		       	1},
    {"lsearch",		Tcl_LsearchObjCmd,	NULL,		       	1},
    {"lset",		Tcl_LsetObjCmd,		TclCompileLsetCmd,     	1},
    {"lsort",		Tcl_LsortObjCmd,	NULL,		       	1},
    {"package",		Tcl_PackageObjCmd,	NULL,		       	1},
    {"proc",		Tcl_ProcObjCmd,		NULL,		       	1},
    {"regexp",		Tcl_RegexpObjCmd,	TclCompileRegexpCmd,   	1},
    {"regsub",		Tcl_RegsubObjCmd,	TclCompileRegsubCmd,   	1},
    {"rename",		Tcl_RenameObjCmd,	NULL,		       	1},
    {"return",		Tcl_ReturnObjCmd,	TclCompileReturnCmd,   	1},
    {"scan",		Tcl_ScanObjCmd,		NULL,		       	1},
    {"set",		Tcl_SetObjCmd,		TclCompileSetCmd,      	1},
    {"split",		Tcl_SplitObjCmd,	NULL,		       	1},
    {"subst",		Tcl_SubstObjCmd,	TclCompileSubstCmd,    	1},
    {"switch",		Tcl_SwitchObjCmd,	TclCompileSwitchCmd,	1},
    {"tailcall",	TclNRTailcallObjCmd,	TclCompileTailcallCmd, 	1},
    {"throw",		Tcl_ThrowObjCmd,	TclCompileThrowCmd,    	1},
    {"trace",		Tcl_TraceObjCmd,	NULL,		       	1},
    {"try",		Tcl_TryObjCmd,		TclCompileTryCmd,      	1},
    {"unset",		Tcl_UnsetObjCmd,	TclCompileUnsetCmd,   	1},
    {"uplevel",		Tcl_UplevelObjCmd,	NULL,		       	1},
    {"upvar",		Tcl_UpvarObjCmd,	TclCompileUpvarCmd,   	1},
    {"variable",	Tcl_VariableObjCmd,	TclCompileVariableCmd, 	1},
    {"while",		Tcl_WhileObjCmd,	TclCompileWhileCmd,    	1},
    {"yield",		TclNRYieldObjCmd,	TclCompileYieldCmd,    	1},
    {"yieldto",		TclNRYieldToObjCmd,	NULL,		       	1},

    /*
     * Commands in the OS-interface. Note that many of these are unsafe.
     */

    {"after",		Tcl_AfterObjCmd,	NULL,		       	1},
    {"cd",		Tcl_CdObjCmd,		NULL,		       	0},
    {"close",		Tcl_CloseObjCmd,	NULL,		       	1},
    {"eof",		Tcl_EofObjCmd,		NULL,		       	1},
    {"encoding",	Tcl_EncodingObjCmd,	NULL,		       	0},
    {"exec",		Tcl_ExecObjCmd,		NULL,		       	0},
    {"exit",		Tcl_ExitObjCmd,		NULL,		       	0},
    {"fblocked",	Tcl_FblockedObjCmd,	NULL,		       	1},
    {"fconfigure",	Tcl_FconfigureObjCmd,	NULL,		       	0},
    {"fcopy",		Tcl_FcopyObjCmd,	NULL,		       	1},
    {"fileevent",	Tcl_FileEventObjCmd,	NULL,		       	1},
    {"flush",		Tcl_FlushObjCmd,	NULL,		       	1},
    {"gets",		Tcl_GetsObjCmd,		NULL,		       	1},
    {"glob",		Tcl_GlobObjCmd,		NULL,		       	0},
    {"load",		Tcl_LoadObjCmd,		NULL,		       	0},
    {"open",		Tcl_OpenObjCmd,		NULL,		       	0},
    {"pid",		Tcl_PidObjCmd,		NULL,		       	1},
    {"puts",		Tcl_PutsObjCmd,		NULL,		       	1},
    {"pwd",		Tcl_PwdObjCmd,		NULL,		       	0},
    {"read",		Tcl_ReadObjCmd,		NULL,		       	1},
    {"seek",		Tcl_SeekObjCmd,		NULL,		       	1},
    {"socket",		Tcl_SocketObjCmd,	NULL,		       	0},
    {"source",		Tcl_SourceObjCmd,	NULL,		       	0},
    {"tell",		Tcl_TellObjCmd,		NULL,		       	1},
    {"time",		Tcl_TimeObjCmd,		NULL,		       	1},
    {"unload",		Tcl_UnloadObjCmd,	NULL,		       	0},
    {"update",		Tcl_UpdateObjCmd,	NULL,		       	1},
    {"vwait",		Tcl_VwaitObjCmd,	NULL,		       	1},
    {NULL,		NULL,			NULL,		       	0}
};

/*
 * Math functions. All are safe.
 */

typedef struct {
    const char *name;		/* Name of the function. The full name is
				 * "::tcl::mathfunc::<name>". */
    Tcl_ObjCmdProc *objCmdProc;	/* Function that evaluates the function */
    ClientData clientData;	/* Client data for the function */
} BuiltinFuncDef;
static const BuiltinFuncDef BuiltinFuncTable[] = {
    { "abs",	ExprAbsFunc,	NULL			},
    { "acos",	ExprUnaryFunc,	(ClientData) acos	},
    { "asin",	ExprUnaryFunc,	(ClientData) asin	},
    { "atan",	ExprUnaryFunc,	(ClientData) atan	},
    { "atan2",	ExprBinaryFunc,	(ClientData) atan2	},
    { "bool",	ExprBoolFunc,	NULL			},
    { "ceil",	ExprCeilFunc,	NULL			},
    { "cos",	ExprUnaryFunc,	(ClientData) cos	},
    { "cosh",	ExprUnaryFunc,	(ClientData) cosh	},
    { "double",	ExprDoubleFunc,	NULL			},
    { "entier",	ExprEntierFunc,	NULL			},
    { "exp",	ExprUnaryFunc,	(ClientData) exp	},
    { "floor",	ExprFloorFunc,	NULL			},
    { "fmod",	ExprBinaryFunc,	(ClientData) fmod	},
    { "hypot",	ExprBinaryFunc,	(ClientData) hypot	},
    { "int",	ExprIntFunc,	NULL			},
    { "isqrt",	ExprIsqrtFunc,	NULL			},
    { "log",	ExprUnaryFunc,	(ClientData) log	},
    { "log10",	ExprUnaryFunc,	(ClientData) log10	},
    { "pow",	ExprBinaryFunc,	(ClientData) pow	},
    { "rand",	ExprRandFunc,	NULL			},
    { "round",	ExprRoundFunc,	NULL			},
    { "sin",	ExprUnaryFunc,	(ClientData) sin	},
    { "sinh",	ExprUnaryFunc,	(ClientData) sinh	},
    { "sqrt",	ExprSqrtFunc,	NULL			},
    { "srand",	ExprSrandFunc,	NULL			},
    { "tan",	ExprUnaryFunc,	(ClientData) tan	},
    { "tanh",	ExprUnaryFunc,	(ClientData) tanh	},
    { "wide",	ExprWideFunc,	NULL			},
    { NULL, NULL, NULL }
};

/*
 * TIP#174's math operators. All are safe.
 */

typedef struct {
    const char *name;		/* Name of object-based command. */
    Tcl_ObjCmdProc *objProc;	/* Object-based function for command. */
    CompileProc *compileProc;	/* Function called to compile command. */
    union {
	int numArgs;
	int identity;
    } i;
    const char *expected;	/* For error message, what argument(s)
				 * were expected. */
} OpCmdInfo;
static const OpCmdInfo mathOpCmds[] = {
    { "~",	TclSingleOpCmd,		TclCompileInvertOpCmd,
		/* numArgs */ {1},	"integer"},
    { "!",	TclSingleOpCmd,		TclCompileNotOpCmd,
		/* numArgs */ {1},	"boolean"},
    { "+",	TclVariadicOpCmd,	TclCompileAddOpCmd,
		/* identity */ {0},	NULL},
    { "*",	TclVariadicOpCmd,	TclCompileMulOpCmd,
		/* identity */ {1},	NULL},
    { "&",	TclVariadicOpCmd,	TclCompileAndOpCmd,
		/* identity */ {-1},	NULL},
    { "|",	TclVariadicOpCmd,	TclCompileOrOpCmd,
		/* identity */ {0},	NULL},
    { "^",	TclVariadicOpCmd,	TclCompileXorOpCmd,
		/* identity */ {0},	NULL},
    { "**",	TclVariadicOpCmd,	TclCompilePowOpCmd,
		/* identity */ {1},	NULL},
    { "<<",	TclSingleOpCmd,		TclCompileLshiftOpCmd,
		/* numArgs */ {2},	"integer shift"},
    { ">>",	TclSingleOpCmd,		TclCompileRshiftOpCmd,
		/* numArgs */ {2},	"integer shift"},
    { "%",	TclSingleOpCmd,		TclCompileModOpCmd,
		/* numArgs */ {2},	"integer integer"},
    { "!=",	TclSingleOpCmd,		TclCompileNeqOpCmd,
		/* numArgs */ {2},	"value value"},
    { "ne",	TclSingleOpCmd,		TclCompileStrneqOpCmd,
		/* numArgs */ {2},	"value value"},
    { "in",	TclSingleOpCmd,		TclCompileInOpCmd,
		/* numArgs */ {2},	"value list"},
    { "ni",	TclSingleOpCmd,		TclCompileNiOpCmd,
		/* numArgs */ {2},	"value list"},
    { "-",	TclNoIdentOpCmd,	TclCompileMinusOpCmd,
		/* unused */ {0},	"value ?value ...?"},
    { "/",	TclNoIdentOpCmd,	TclCompileDivOpCmd,
		/* unused */ {0},	"value ?value ...?"},
    { "<",	TclSortingOpCmd,	TclCompileLessOpCmd,
		/* unused */ {0},	NULL},
    { "<=",	TclSortingOpCmd,	TclCompileLeqOpCmd,
		/* unused */ {0},	NULL},
    { ">",	TclSortingOpCmd,	TclCompileGreaterOpCmd,
		/* unused */ {0},	NULL},
    { ">=",	TclSortingOpCmd,	TclCompileGeqOpCmd,
		/* unused */ {0},	NULL},
    { "==",	TclSortingOpCmd,	TclCompileEqOpCmd,
		/* unused */ {0},	NULL},
    { "eq",	TclSortingOpCmd,	TclCompileStreqOpCmd,
		/* unused */ {0},	NULL},
    { NULL,	NULL,			NULL,
		{0},			NULL}
};

/*
 *----------------------------------------------------------------------
 *
 * TclFinalizeEvaluation --
 *
 *	Finalizes the script cancellation hash table.
 *
 * Results:
 *	None.
 *
 * Side effects:
 *	None.
 *
 *----------------------------------------------------------------------
 */

void
TclFinalizeEvaluation(void)
{
    Tcl_MutexLock(&cancelLock);
    if (cancelTableInitialized == 1) {
	Tcl_DeleteHashTable(&cancelTable);
	cancelTableInitialized = 0;
    }
    Tcl_MutexUnlock(&cancelLock);
}

/*
 *----------------------------------------------------------------------
 *
 * Tcl_CreateInterp --
 *
 *	Create a new TCL command interpreter.
 *
 * Results:
 *	The return value is a token for the interpreter, which may be used in
 *	calls to functions like Tcl_CreateCmd, Tcl_Eval, or Tcl_DeleteInterp.
 *
 * Side effects:
 *	The command interpreter is initialized with the built-in commands and
 *	with the variables documented in tclvars(n).
 *
 *----------------------------------------------------------------------
 */

Tcl_Interp *
Tcl_CreateInterp(void)
{
    Interp *iPtr;
    Tcl_Interp *interp;
    Command *cmdPtr;
    const BuiltinFuncDef *builtinFuncPtr;
    const OpCmdInfo *opcmdInfoPtr;
    const CmdInfo *cmdInfoPtr;
    Tcl_Namespace *mathfuncNSPtr, *mathopNSPtr;
    Tcl_HashEntry *hPtr;
    int isNew;
    CancelInfo *cancelInfo;
    union {
	char c[sizeof(short)];
	short s;
    } order;
#ifdef TCL_COMPILE_STATS
    ByteCodeStats *statsPtr;
#endif /* TCL_COMPILE_STATS */
    char mathFuncName[32];
    CallFrame *framePtr;
    int result;

    TclInitSubsystems();

    if (cancelTableInitialized == 0) {
	Tcl_MutexLock(&cancelLock);
	if (cancelTableInitialized == 0) {
	    Tcl_InitHashTable(&cancelTable, TCL_ONE_WORD_KEYS);
	    cancelTableInitialized = 1;
	}
	Tcl_MutexUnlock(&cancelLock);
    }

    /*
     * Initialize support for namespaces and create the global namespace
     * (whose name is ""; an alias is "::"). This also initializes the Tcl
     * object type table and other object management code.
     */

    iPtr = ckalloc(sizeof(Interp));
    interp = (Tcl_Interp *) iPtr;

    iPtr->legacyResult = NULL;
    /* Special invalid value: Any attempt to free the legacy result
     * will cause a crash. */
    iPtr->legacyFreeProc = (void (*) (void))-1;
    iPtr->errorLine = 0;
    iPtr->stubTable = &tclStubs;
    iPtr->objResultPtr = Tcl_NewObj();
    Tcl_IncrRefCount(iPtr->objResultPtr);
    iPtr->handle = TclHandleCreate(iPtr);
    iPtr->globalNsPtr = NULL;
    iPtr->hiddenCmdTablePtr = NULL;
    iPtr->interpInfo = NULL;

    iPtr->numLevels = 0;
    iPtr->maxNestingDepth = MAX_NESTING_DEPTH;
    iPtr->framePtr = NULL;	/* Initialise as soon as :: is available */
    iPtr->varFramePtr = NULL;	/* Initialise as soon as :: is available */

    iPtr->activeVarTracePtr = NULL;

    iPtr->returnOpts = NULL;
    iPtr->errorInfo = NULL;
    TclNewLiteralStringObj(iPtr->eiVar, "::errorInfo");
    Tcl_IncrRefCount(iPtr->eiVar);
    iPtr->errorStack = Tcl_NewListObj(0, NULL);
    Tcl_IncrRefCount(iPtr->errorStack);
    iPtr->resetErrorStack = 1;
    TclNewLiteralStringObj(iPtr->upLiteral,"UP");
    Tcl_IncrRefCount(iPtr->upLiteral);
    TclNewLiteralStringObj(iPtr->callLiteral,"CALL");
    Tcl_IncrRefCount(iPtr->callLiteral);
    TclNewLiteralStringObj(iPtr->innerLiteral,"INNER");
    Tcl_IncrRefCount(iPtr->innerLiteral);
    iPtr->innerContext = Tcl_NewListObj(0, NULL);
    Tcl_IncrRefCount(iPtr->innerContext);
    iPtr->errorCode = NULL;
    TclNewLiteralStringObj(iPtr->ecVar, "::errorCode");
    Tcl_IncrRefCount(iPtr->ecVar);
    iPtr->returnLevel = 1;
    iPtr->returnCode = TCL_OK;

    iPtr->rootFramePtr = NULL;	/* Initialise as soon as :: is available */
    iPtr->lookupNsPtr = NULL;

    Tcl_InitHashTable(&iPtr->packageTable, TCL_STRING_KEYS);
    iPtr->packageUnknown = NULL;

    /* TIP #268 */
    if (getenv("TCL_PKG_PREFER_LATEST") == NULL) {
	iPtr->packagePrefer = PKG_PREFER_STABLE;
    } else {
	iPtr->packagePrefer = PKG_PREFER_LATEST;
    }

    iPtr->cmdCount = 0;
    TclInitLiteralTable(&iPtr->literalTable);
    iPtr->compileEpoch = 0;
    iPtr->compiledProcPtr = NULL;
    iPtr->resolverPtr = NULL;
    iPtr->evalFlags = 0;
    iPtr->scriptFile = NULL;
    iPtr->flags = 0;
    iPtr->tracePtr = NULL;
    iPtr->tracesForbiddingInline = 0;
    iPtr->activeCmdTracePtr = NULL;
    iPtr->activeInterpTracePtr = NULL;
    iPtr->assocData = NULL;
    iPtr->execEnvPtr = NULL;	/* Set after namespaces initialized. */
    iPtr->emptyObjPtr = Tcl_NewObj();
				/* Another empty object. */
    Tcl_IncrRefCount(iPtr->emptyObjPtr);
    iPtr->threadId = Tcl_GetCurrentThread();

    /* TIP #378 */
#ifdef TCL_INTERP_DEBUG_FRAME
    iPtr->flags |= INTERP_DEBUG_FRAME;
#else
    if (getenv("TCL_INTERP_DEBUG_FRAME") != NULL) {
        iPtr->flags |= INTERP_DEBUG_FRAME;
    }
#endif

    /*
     * Initialise the tables for variable traces and searches *before*
     * creating the global ns - so that the trace on errorInfo can be
     * recorded.
     */

    Tcl_InitHashTable(&iPtr->varTraces, TCL_ONE_WORD_KEYS);
    Tcl_InitHashTable(&iPtr->varSearches, TCL_ONE_WORD_KEYS);

    iPtr->globalNsPtr = NULL;	/* Force creation of global ns below. */
    iPtr->globalNsPtr = (Namespace *) Tcl_CreateNamespace(interp, "",
	    NULL, NULL);
    if (iPtr->globalNsPtr == NULL) {
	Tcl_Panic("Tcl_CreateInterp: can't create global namespace");
    }

    /*
     * Initialise the rootCallframe.
     */

    /* This is needed to satisfy GCC 3.3's strict aliasing rules */
    result = TclPushStackFrame(interp, &framePtr,
	    (Tcl_Namespace *) iPtr->globalNsPtr, /*isProcCallFrame*/ 0);
    if (result != TCL_OK) {
	Tcl_Panic("Tcl_CreateInterp: failed to push the root stack frame");
    }
    framePtr->objc = 0;

    iPtr->framePtr = framePtr;
    iPtr->varFramePtr = framePtr;
    iPtr->rootFramePtr = framePtr;

    /*
     * Initialize support for code compilation and execution. We call
     * TclCreateExecEnv after initializing namespaces since it tries to
     * reference a Tcl variable (it links to the Tcl "tcl_traceExec"
     * variable).
     */

    iPtr->execEnvPtr = TclCreateExecEnv(interp, INTERP_STACK_INITIAL_SIZE);

    /*
     * TIP #219, Tcl Channel Reflection API support.
     */

    iPtr->chanMsg = NULL;

    /*
     * TIP #285, Script cancellation support.
     */

    iPtr->asyncCancelMsg = Tcl_NewObj();

    cancelInfo = ckalloc(sizeof(CancelInfo));
    cancelInfo->interp = interp;

    iPtr->asyncCancel = Tcl_AsyncCreate(CancelEvalProc, cancelInfo);
    cancelInfo->async = iPtr->asyncCancel;
    cancelInfo->result = NULL;
    cancelInfo->length = 0;

    Tcl_MutexLock(&cancelLock);
    hPtr = Tcl_CreateHashEntry(&cancelTable, iPtr, &isNew);
    Tcl_SetHashValue(hPtr, cancelInfo);
    Tcl_MutexUnlock(&cancelLock);

    /*
     * Initialize the compilation and execution statistics kept for this
     * interpreter.
     */

#ifdef TCL_COMPILE_STATS
    statsPtr = &iPtr->stats;
    statsPtr->numExecutions = 0;
    statsPtr->numCompilations = 0;
    statsPtr->numByteCodesFreed = 0;
    memset(statsPtr->instructionCount, 0,
	    sizeof(statsPtr->instructionCount));

    statsPtr->totalSrcBytes = 0.0;
    statsPtr->totalByteCodeBytes = 0.0;
    statsPtr->currentSrcBytes = 0.0;
    statsPtr->currentByteCodeBytes = 0.0;
    memset(statsPtr->srcCount, 0, sizeof(statsPtr->srcCount));
    memset(statsPtr->byteCodeCount, 0, sizeof(statsPtr->byteCodeCount));
    memset(statsPtr->lifetimeCount, 0, sizeof(statsPtr->lifetimeCount));

    statsPtr->currentInstBytes = 0.0;
    statsPtr->currentLitBytes = 0.0;
    statsPtr->currentExceptBytes = 0.0;
    statsPtr->currentAuxBytes = 0.0;
    statsPtr->currentCmdMapBytes = 0.0;

    statsPtr->numLiteralsCreated = 0;
    statsPtr->totalLitStringBytes = 0.0;
    statsPtr->currentLitStringBytes = 0.0;
    memset(statsPtr->literalCount, 0, sizeof(statsPtr->literalCount));
#endif /* TCL_COMPILE_STATS */

    /*
     * Initialize the ensemble error message rewriting support.
     */

    iPtr->ensembleRewrite.sourceObjs = NULL;
    iPtr->ensembleRewrite.numRemovedObjs = 0;
    iPtr->ensembleRewrite.numInsertedObjs = 0;

    /*
     * TIP#143: Initialise the resource limit support.
     */

    TclInitLimitSupport(interp);

    /*
     * Initialise the thread-specific data ekeko. Note that the thread's alloc
     * cache was already initialised by the call to alloc the interp struct.
     */

    iPtr->asyncReadyPtr = TclGetAsyncReadyPtr();
    iPtr->deferredCallbacks = NULL;

    iPtr->cmdSourcePtr = Tcl_NewObj();
    TclInvalidateStringRep(iPtr->cmdSourcePtr);

    /*
     * Create the core commands by calling Tcl_CreateCommand.
     *
     * FIXME! do it directly for faster interp creation
     */

    for (cmdInfoPtr = builtInCmds; cmdInfoPtr->name != NULL; cmdInfoPtr++) {
        Command *cmdPtr;

	if ((cmdInfoPtr->objProc == NULL)
		&& (cmdInfoPtr->compileProc == NULL)) {
	    Tcl_Panic("builtin command with NULL object command proc and a NULL compile proc");
	}

        cmdPtr = (Command *) Tcl_CreateObjCommand(interp, cmdInfoPtr->name, cmdInfoPtr->objProc,
                NULL, NULL);
        cmdPtr->compileProc = cmdInfoPtr->compileProc;
    }

    /*
     * Create the "array", "binary", "chan", "dict", "file", "info",
     * "namespace" and "string" ensembles. Note that all these commands (and
     * their subcommands that are not present in the global namespace) are
     * wholly safe *except* for "file".
     */

    TclInitArrayCmd(interp);
    TclInitBinaryCmd(interp);
    TclInitChanCmd(interp);
    TclInitDictCmd(interp);
    TclInitFileCmd(interp);
    TclInitInfoCmd(interp);
    TclInitNamespaceCmd(interp);
    TclInitStringCmd(interp);
    TclInitPrefixCmd(interp);

    /*
     * Register "clock" subcommands. These *do* go through
     * Tcl_CreateObjCommand, since they aren't in the global namespace and
     * involve ensembles.
     */

    TclClockInit(interp);

    /*
     * Register the built-in functions. This is empty now that they are
     * implemented as commands in the ::tcl::mathfunc namespace.
     */

    /*
     * Register the default [interp bgerror] handler.
     */

    Tcl_CreateObjCommand(interp, "::tcl::Bgerror",
	    TclDefaultBgErrorHandlerObjCmd, NULL, NULL);

    /*
     * Create unsupported commands for debugging bytecode and objects.
     */

    Tcl_CreateObjCommand(interp, "::tcl::unsupported::disassemble",
	    Tcl_DisassembleObjCmd, NULL, NULL);
    Tcl_CreateObjCommand(interp, "::tcl::unsupported::representation",
	    Tcl_RepresentationCmd, NULL, NULL);

    Tcl_CreateObjCommand(interp, "::tcl::unsupported::inject",
	    NRCoroInjectObjCmd, NULL, NULL);

#ifdef USE_DTRACE
    /*
     * Register the tcl::dtrace command.
     */

    Tcl_CreateObjCommand(interp, "::tcl::dtrace", DTraceObjCmd, NULL, NULL);
#endif /* USE_DTRACE */

    /*
     * Register the builtin math functions.
     */

    mathfuncNSPtr = Tcl_CreateNamespace(interp, "::tcl::mathfunc", NULL,NULL);
    if (mathfuncNSPtr == NULL) {
	Tcl_Panic("Can't create math function namespace");
    }
#define MATH_FUNC_PREFIX_LEN 17 /* == strlen("::tcl::mathfunc::") */
    memcpy(mathFuncName, "::tcl::mathfunc::", MATH_FUNC_PREFIX_LEN);
    for (builtinFuncPtr = BuiltinFuncTable; builtinFuncPtr->name != NULL;
	    builtinFuncPtr++) {
	strcpy(mathFuncName+MATH_FUNC_PREFIX_LEN, builtinFuncPtr->name);
	Tcl_CreateObjCommand(interp, mathFuncName,
		builtinFuncPtr->objCmdProc, builtinFuncPtr->clientData, NULL);
	Tcl_Export(interp, mathfuncNSPtr, builtinFuncPtr->name, 0);
    }

    /*
     * Register the mathematical "operator" commands. [TIP #174]
     */

    mathopNSPtr = Tcl_CreateNamespace(interp, "::tcl::mathop", NULL, NULL);
    if (mathopNSPtr == NULL) {
	Tcl_Panic("can't create math operator namespace");
    }
    Tcl_Export(interp, mathopNSPtr, "*", 1);
#define MATH_OP_PREFIX_LEN 15 /* == strlen("::tcl::mathop::") */
    memcpy(mathFuncName, "::tcl::mathop::", MATH_OP_PREFIX_LEN);
    for (opcmdInfoPtr=mathOpCmds ; opcmdInfoPtr->name!=NULL ; opcmdInfoPtr++){
	TclOpCmdClientData *occdPtr = ckalloc(sizeof(TclOpCmdClientData));

	occdPtr->op = opcmdInfoPtr->name;
	occdPtr->i.numArgs = opcmdInfoPtr->i.numArgs;
	occdPtr->expected = opcmdInfoPtr->expected;
	strcpy(mathFuncName + MATH_OP_PREFIX_LEN, opcmdInfoPtr->name);
	cmdPtr = (Command *) Tcl_CreateObjCommand(interp, mathFuncName,
		opcmdInfoPtr->objProc, occdPtr, DeleteOpCmdClientData);
	if (cmdPtr == NULL) {
	    Tcl_Panic("failed to create math operator %s",
		    opcmdInfoPtr->name);
	} else if (opcmdInfoPtr->compileProc != NULL) {
	    cmdPtr->compileProc = opcmdInfoPtr->compileProc;
	}
    }

    /*
     * Do Multiple/Safe Interps Tcl init stuff
     */

    TclInterpInit(interp);
    TclSetupEnv(interp);

    /*
     * TIP #59: Make embedded configuration information available.
     */

    TclInitEmbeddedConfigurationInformation(interp);

    /*
     * Compute the byte order of this machine.
     */

    order.s = 1;
    Tcl_SetVar2(interp, "tcl_platform", "byteOrder",
	    ((order.c[0] == 1) ? "littleEndian" : "bigEndian"),
	    TCL_GLOBAL_ONLY);

    Tcl_SetVar2Ex(interp, "tcl_platform", "wordSize",
	    Tcl_NewLongObj((long) sizeof(long)), TCL_GLOBAL_ONLY);

    /* TIP #291 */
    Tcl_SetVar2Ex(interp, "tcl_platform", "pointerSize",
	    Tcl_NewLongObj((long) sizeof(void *)), TCL_GLOBAL_ONLY);

    /*
     * Set up other variables such as tcl_version and tcl_library
     */

    Tcl_SetVar(interp, "tcl_patchLevel", TCL_PATCH_LEVEL, TCL_GLOBAL_ONLY);
    Tcl_SetVar(interp, "tcl_version", TCL_VERSION, TCL_GLOBAL_ONLY);
    Tcl_TraceVar2(interp, "tcl_precision", NULL,
	    TCL_GLOBAL_ONLY|TCL_TRACE_READS|TCL_TRACE_WRITES|TCL_TRACE_UNSETS,
	    TclPrecTraceProc, NULL);
    TclpSetVariables(interp);

#ifdef TCL_THREADS
    /*
     * The existence of the "threaded" element of the tcl_platform array
     * indicates that this particular Tcl shell has been compiled with threads
     * turned on. Using "info exists tcl_platform(threaded)" a Tcl script can
     * introspect on the interpreter level of thread safety.
     */

    Tcl_SetVar2(interp, "tcl_platform", "threaded", "1", TCL_GLOBAL_ONLY);
#endif

    /*
     * Register Tcl's version number.
     * TIP #268: Full patchlevel instead of just major.minor
     */

    Tcl_PkgProvideEx(interp, "Tcl", TCL_PATCH_LEVEL, &tclStubs);

    if (TclTommath_Init(interp) != TCL_OK) {
	Tcl_Panic("%s", Tcl_GetString(Tcl_GetObjResult(interp)));
    }

    if (TclOOInit(interp) != TCL_OK) {
	Tcl_Panic("%s", Tcl_GetString(Tcl_GetObjResult(interp)));
    }

    /*
     * Only build in zlib support if we've successfully detected a library to
     * compile and link against.
     */

#ifdef HAVE_ZLIB
    if (TclZlibInit(interp) != TCL_OK) {
	Tcl_Panic("%s", Tcl_GetString(Tcl_GetObjResult(interp)));
    }
#endif

    TOP_CB(iPtr) = NULL;
    return interp;
}

static void
DeleteOpCmdClientData(
    ClientData clientData)
{
    TclOpCmdClientData *occdPtr = clientData;

    ckfree(occdPtr);
}

/*
 *----------------------------------------------------------------------
 *
 * TclHideUnsafeCommands --
 *
 *	Hides base commands that are not marked as safe from this interpreter.
 *
 * Results:
 *	TCL_OK if it succeeds, TCL_ERROR else.
 *
 * Side effects:
 *	Hides functionality in an interpreter.
 *
 *----------------------------------------------------------------------
 */

int
TclHideUnsafeCommands(
    Tcl_Interp *interp)		/* Hide commands in this interpreter. */
{
    register const CmdInfo *cmdInfoPtr;

    if (interp == NULL) {
	return TCL_ERROR;
    }
    for (cmdInfoPtr = builtInCmds; cmdInfoPtr->name != NULL; cmdInfoPtr++) {
	if (!cmdInfoPtr->isSafe) {
	    Tcl_HideCommand(interp, cmdInfoPtr->name, cmdInfoPtr->name);
	}
    }
    TclMakeFileCommandSafe(interp);     /* Ugh! */
    return TCL_OK;
}

/*
 *--------------------------------------------------------------
 *
 * Tcl_CallWhenDeleted --
 *
 *	Arrange for a function to be called before a given interpreter is
 *	deleted. The function is called as soon as Tcl_DeleteInterp is called;
 *	if Tcl_CallWhenDeleted is called on an interpreter that has already
 *	been deleted, the function will be called when the last Tcl_Release is
 *	done on the interpreter.
 *
 * Results:
 *	None.
 *
 * Side effects:
 *	When Tcl_DeleteInterp is invoked to delete interp, proc will be
 *	invoked. See the manual entry for details.
 *
 *--------------------------------------------------------------
 */

void
Tcl_CallWhenDeleted(
    Tcl_Interp *interp,		/* Interpreter to watch. */
    Tcl_InterpDeleteProc *proc,	/* Function to call when interpreter is about
				 * to be deleted. */
    ClientData clientData)	/* One-word value to pass to proc. */
{
    Interp *iPtr = (Interp *) interp;
    static Tcl_ThreadDataKey assocDataCounterKey;
    int *assocDataCounterPtr =
	    Tcl_GetThreadData(&assocDataCounterKey, (int)sizeof(int));
    int isNew;
    char buffer[32 + TCL_INTEGER_SPACE];
    AssocData *dPtr = ckalloc(sizeof(AssocData));
    Tcl_HashEntry *hPtr;

    sprintf(buffer, "Assoc Data Key #%d", *assocDataCounterPtr);
    (*assocDataCounterPtr)++;

    if (iPtr->assocData == NULL) {
	iPtr->assocData = ckalloc(sizeof(Tcl_HashTable));
	Tcl_InitHashTable(iPtr->assocData, TCL_STRING_KEYS);
    }
    hPtr = Tcl_CreateHashEntry(iPtr->assocData, buffer, &isNew);
    dPtr->proc = proc;
    dPtr->clientData = clientData;
    Tcl_SetHashValue(hPtr, dPtr);
}

/*
 *--------------------------------------------------------------
 *
 * Tcl_DontCallWhenDeleted --
 *
 *	Cancel the arrangement for a function to be called when a given
 *	interpreter is deleted.
 *
 * Results:
 *	None.
 *
 * Side effects:
 *	If proc and clientData were previously registered as a callback via
 *	Tcl_CallWhenDeleted, they are unregistered. If they weren't previously
 *	registered then nothing happens.
 *
 *--------------------------------------------------------------
 */

void
Tcl_DontCallWhenDeleted(
    Tcl_Interp *interp,		/* Interpreter to watch. */
    Tcl_InterpDeleteProc *proc,	/* Function to call when interpreter is about
				 * to be deleted. */
    ClientData clientData)	/* One-word value to pass to proc. */
{
    Interp *iPtr = (Interp *) interp;
    Tcl_HashTable *hTablePtr;
    Tcl_HashSearch hSearch;
    Tcl_HashEntry *hPtr;
    AssocData *dPtr;

    hTablePtr = iPtr->assocData;
    if (hTablePtr == NULL) {
	return;
    }
    for (hPtr = Tcl_FirstHashEntry(hTablePtr, &hSearch); hPtr != NULL;
	    hPtr = Tcl_NextHashEntry(&hSearch)) {
	dPtr = Tcl_GetHashValue(hPtr);
	if ((dPtr->proc == proc) && (dPtr->clientData == clientData)) {
	    ckfree(dPtr);
	    Tcl_DeleteHashEntry(hPtr);
	    return;
	}
    }
}

/*
 *----------------------------------------------------------------------
 *
 * Tcl_SetAssocData --
 *
 *	Creates a named association between user-specified data, a delete
 *	function and this interpreter. If the association already exists the
 *	data is overwritten with the new data. The delete function will be
 *	invoked when the interpreter is deleted.
 *
 * Results:
 *	None.
 *
 * Side effects:
 *	Sets the associated data, creates the association if needed.
 *
 *----------------------------------------------------------------------
 */

void
Tcl_SetAssocData(
    Tcl_Interp *interp,		/* Interpreter to associate with. */
    const char *name,		/* Name for association. */
    Tcl_InterpDeleteProc *proc,	/* Proc to call when interpreter is about to
				 * be deleted. */
    ClientData clientData)	/* One-word value to pass to proc. */
{
    Interp *iPtr = (Interp *) interp;
    AssocData *dPtr;
    Tcl_HashEntry *hPtr;
    int isNew;

    if (iPtr->assocData == NULL) {
	iPtr->assocData = ckalloc(sizeof(Tcl_HashTable));
	Tcl_InitHashTable(iPtr->assocData, TCL_STRING_KEYS);
    }
    hPtr = Tcl_CreateHashEntry(iPtr->assocData, name, &isNew);
    if (isNew == 0) {
	dPtr = Tcl_GetHashValue(hPtr);
    } else {
	dPtr = ckalloc(sizeof(AssocData));
    }
    dPtr->proc = proc;
    dPtr->clientData = clientData;

    Tcl_SetHashValue(hPtr, dPtr);
}

/*
 *----------------------------------------------------------------------
 *
 * Tcl_DeleteAssocData --
 *
 *	Deletes a named association of user-specified data with the specified
 *	interpreter.
 *
 * Results:
 *	None.
 *
 * Side effects:
 *	Deletes the association.
 *
 *----------------------------------------------------------------------
 */

void
Tcl_DeleteAssocData(
    Tcl_Interp *interp,		/* Interpreter to associate with. */
    const char *name)		/* Name of association. */
{
    Interp *iPtr = (Interp *) interp;
    AssocData *dPtr;
    Tcl_HashEntry *hPtr;

    if (iPtr->assocData == NULL) {
	return;
    }
    hPtr = Tcl_FindHashEntry(iPtr->assocData, name);
    if (hPtr == NULL) {
	return;
    }
    dPtr = Tcl_GetHashValue(hPtr);
    if (dPtr->proc != NULL) {
	dPtr->proc(dPtr->clientData, interp);
    }
    ckfree(dPtr);
    Tcl_DeleteHashEntry(hPtr);
}

/*
 *----------------------------------------------------------------------
 *
 * Tcl_GetAssocData --
 *
 *	Returns the client data associated with this name in the specified
 *	interpreter.
 *
 * Results:
 *	The client data in the AssocData record denoted by the named
 *	association, or NULL.
 *
 * Side effects:
 *	None.
 *
 *----------------------------------------------------------------------
 */

ClientData
Tcl_GetAssocData(
    Tcl_Interp *interp,		/* Interpreter associated with. */
    const char *name,		/* Name of association. */
    Tcl_InterpDeleteProc **procPtr)
				/* Pointer to place to store address of
				 * current deletion callback. */
{
    Interp *iPtr = (Interp *) interp;
    AssocData *dPtr;
    Tcl_HashEntry *hPtr;

    if (iPtr->assocData == NULL) {
	return NULL;
    }
    hPtr = Tcl_FindHashEntry(iPtr->assocData, name);
    if (hPtr == NULL) {
	return NULL;
    }
    dPtr = Tcl_GetHashValue(hPtr);
    if (procPtr != NULL) {
	*procPtr = dPtr->proc;
    }
    return dPtr->clientData;
}

/*
 *----------------------------------------------------------------------
 *
 * Tcl_InterpDeleted --
 *
 *	Returns nonzero if the interpreter has been deleted with a call to
 *	Tcl_DeleteInterp.
 *
 * Results:
 *	Nonzero if the interpreter is deleted, zero otherwise.
 *
 * Side effects:
 *	None.
 *
 *----------------------------------------------------------------------
 */

int
Tcl_InterpDeleted(
    Tcl_Interp *interp)
{
    return (((Interp *) interp)->flags & DELETED) ? 1 : 0;
}

/*
 *----------------------------------------------------------------------
 *
 * Tcl_DeleteInterp --
 *
 *	Ensures that the interpreter will be deleted eventually. If there are
 *	no Tcl_Preserve calls in effect for this interpreter, it is deleted
 *	immediately, otherwise the interpreter is deleted when the last
 *	Tcl_Preserve is matched by a call to Tcl_Release. In either case, the
 *	function runs the currently registered deletion callbacks.
 *
 * Results:
 *	None.
 *
 * Side effects:
 *	The interpreter is marked as deleted. The caller may still use it
 *	safely if there are calls to Tcl_Preserve in effect for the
 *	interpreter, but further calls to Tcl_Eval etc in this interpreter
 *	will fail.
 *
 *----------------------------------------------------------------------
 */

void
Tcl_DeleteInterp(
    Tcl_Interp *interp)		/* Token for command interpreter (returned by
				 * a previous call to Tcl_CreateInterp). */
{
    Interp *iPtr = (Interp *) interp;

    /*
     * If the interpreter has already been marked deleted, just punt.
     */

    if (iPtr->flags & DELETED) {
	return;
    }

    /*
     * Mark the interpreter as deleted. No further evals will be allowed.
     * Increase the compileEpoch as a signal to compiled bytecodes.
     */

    iPtr->flags |= DELETED;
    iPtr->compileEpoch++;

    /*
     * Ensure that the interpreter is eventually deleted.
     */

    Tcl_EventuallyFree(interp, (Tcl_FreeProc *) DeleteInterpProc);
}

/*
 *----------------------------------------------------------------------
 *
 * DeleteInterpProc --
 *
 *	Helper function to delete an interpreter. This function is called when
 *	the last call to Tcl_Preserve on this interpreter is matched by a call
 *	to Tcl_Release. The function cleans up all resources used in the
 *	interpreter and calls all currently registered interpreter deletion
 *	callbacks.
 *
 * Results:
 *	None.
 *
 * Side effects:
 *	Whatever the interpreter deletion callbacks do. Frees resources used
 *	by the interpreter.
 *
 *----------------------------------------------------------------------
 */

static void
DeleteInterpProc(
    Tcl_Interp *interp)		/* Interpreter to delete. */
{
    Interp *iPtr = (Interp *) interp;
    Tcl_HashEntry *hPtr;
    Tcl_HashSearch search;
    Tcl_HashTable *hTablePtr;
    ResolverScheme *resPtr, *nextResPtr;

    /*
     * Punt if there is an error in the Tcl_Release/Tcl_Preserve matchup,
	 * unless we are exiting.
     */

    if ((iPtr->numLevels > 0) && !TclInExit()) {
	Tcl_Panic("DeleteInterpProc called with active evals");
    }

    /*
     * The interpreter should already be marked deleted; otherwise how did we
     * get here?
     */

    if (!(iPtr->flags & DELETED)) {
	Tcl_Panic("DeleteInterpProc called on interpreter not marked deleted");
    }

    /*
     * TIP #219, Tcl Channel Reflection API. Discard a leftover state.
     */

    if (iPtr->chanMsg != NULL) {
	Tcl_DecrRefCount(iPtr->chanMsg);
	iPtr->chanMsg = NULL;
    }

    /*
     * TIP #285, Script cancellation support. Delete this interp from the
     * global hash table of CancelInfo structs.
     */

    Tcl_MutexLock(&cancelLock);
    hPtr = Tcl_FindHashEntry(&cancelTable, (char *) iPtr);
    if (hPtr != NULL) {
	CancelInfo *cancelInfo = Tcl_GetHashValue(hPtr);

	if (cancelInfo != NULL) {
	    if (cancelInfo->result != NULL) {
		ckfree(cancelInfo->result);
	    }
	    ckfree(cancelInfo);
	}

	Tcl_DeleteHashEntry(hPtr);
    }

    if (iPtr->asyncCancel != NULL) {
	Tcl_AsyncDelete(iPtr->asyncCancel);
	iPtr->asyncCancel = NULL;
    }

    if (iPtr->asyncCancelMsg != NULL) {
	Tcl_DecrRefCount(iPtr->asyncCancelMsg);
	iPtr->asyncCancelMsg = NULL;
    }
    Tcl_MutexUnlock(&cancelLock);

    /*
     * Shut down all limit handler callback scripts that call back into this
     * interpreter. Then eliminate all limit handlers for this interpreter.
     */

    TclRemoveScriptLimitCallbacks(interp);
    TclLimitRemoveAllHandlers(interp);

    /*
     * Dismantle the namespace here, before we clear the assocData. If any
     * background errors occur here, they will be deleted below.
     *
     * Dismantle the namespace after freeing the iPtr->handle so that each
     * bytecode releases its literals without caring to update the literal
     * table, as it will be freed later in this function without further use.
     */

    TclHandleFree(iPtr->handle);
    TclTeardownNamespace(iPtr->globalNsPtr);

    /*
     * Delete all the hidden commands.
     */

    hTablePtr = iPtr->hiddenCmdTablePtr;
    if (hTablePtr != NULL) {
	/*
	 * Non-pernicious deletion. The deletion callbacks will not be allowed
	 * to create any new hidden or non-hidden commands.
	 * Tcl_DeleteCommandFromToken will remove the entry from the
	 * hiddenCmdTablePtr.
	 */

	hPtr = Tcl_FirstHashEntry(hTablePtr, &search);
	for (; hPtr != NULL; hPtr = Tcl_NextHashEntry(&search)) {
	    Tcl_DeleteCommandFromToken(interp, Tcl_GetHashValue(hPtr));
	}
	Tcl_DeleteHashTable(hTablePtr);
	ckfree(hTablePtr);
    }

    /*
     * Invoke deletion callbacks; note that a callback can create new
     * callbacks, so we iterate.
     */

    while (iPtr->assocData != NULL) {
	AssocData *dPtr;

	hTablePtr = iPtr->assocData;
	iPtr->assocData = NULL;
	for (hPtr = Tcl_FirstHashEntry(hTablePtr, &search);
		hPtr != NULL;
		hPtr = Tcl_FirstHashEntry(hTablePtr, &search)) {
	    dPtr = Tcl_GetHashValue(hPtr);
	    Tcl_DeleteHashEntry(hPtr);
	    if (dPtr->proc != NULL) {
		dPtr->proc(dPtr->clientData, interp);
	    }
	    ckfree(dPtr);
	}
	Tcl_DeleteHashTable(hTablePtr);
	ckfree(hTablePtr);
    }

    /*
     * Pop the root frame pointer and finish deleting the global
     * namespace. The order is important [Bug 1658572].
     */

    if ((iPtr->framePtr != iPtr->rootFramePtr) && !TclInExit()) {
	Tcl_Panic("DeleteInterpProc: popping rootCallFrame with other frames on top");
    }
    TclPopStackFrame(interp);
    iPtr->rootFramePtr = NULL;
    Tcl_DeleteNamespace((Tcl_Namespace *) iPtr->globalNsPtr);

    /*
     * Free up the result *after* deleting variables, since variable deletion
     * could have transferred ownership of the result string to Tcl.
     */

    Tcl_FreeResult(interp);
    Tcl_DecrRefCount(iPtr->objResultPtr);
    iPtr->objResultPtr = NULL;
    Tcl_DecrRefCount(iPtr->ecVar);
    if (iPtr->errorCode) {
	Tcl_DecrRefCount(iPtr->errorCode);
	iPtr->errorCode = NULL;
    }
    Tcl_DecrRefCount(iPtr->eiVar);
    if (iPtr->errorInfo) {
	Tcl_DecrRefCount(iPtr->errorInfo);
	iPtr->errorInfo = NULL;
    }
    Tcl_DecrRefCount(iPtr->errorStack);
    iPtr->errorStack = NULL;
    Tcl_DecrRefCount(iPtr->upLiteral);
    Tcl_DecrRefCount(iPtr->callLiteral);
    Tcl_DecrRefCount(iPtr->innerLiteral);
    Tcl_DecrRefCount(iPtr->innerContext);
    if (iPtr->returnOpts) {
	Tcl_DecrRefCount(iPtr->returnOpts);
    }
    TclFreePackageInfo(iPtr);
    while (iPtr->tracePtr != NULL) {
	Tcl_DeleteTrace((Tcl_Interp *) iPtr, (Tcl_Trace) iPtr->tracePtr);
    }
    if (iPtr->execEnvPtr != NULL) {
	TclDeleteExecEnv(iPtr->execEnvPtr);
    }
    if (iPtr->scriptFile) {
	Tcl_DecrRefCount(iPtr->scriptFile);
	iPtr->scriptFile = NULL;
    }
    Tcl_DecrRefCount(iPtr->emptyObjPtr);
    iPtr->emptyObjPtr = NULL;

    resPtr = iPtr->resolverPtr;
    while (resPtr) {
	nextResPtr = resPtr->nextPtr;
	ckfree(resPtr->name);
	ckfree(resPtr);
	resPtr = nextResPtr;
    }

    /*
     * Free up literal objects created for scripts compiled by the
     * interpreter.
     */

    TclDeleteLiteralTable(interp, &iPtr->literalTable);

    /*
     * Squelch the tables of traces on variables and searches over arrays in
     * the in the interpreter.
     */

    Tcl_DeleteHashTable(&iPtr->varTraces);
    Tcl_DeleteHashTable(&iPtr->varSearches);

    Tcl_DecrRefCount(iPtr->cmdSourcePtr);

    ckfree(iPtr);
}

/*
 *---------------------------------------------------------------------------
 *
 * Tcl_HideCommand --
 *
 *	Makes a command hidden so that it cannot be invoked from within an
 *	interpreter, only from within an ancestor.
 *
 * Results:
 *	A standard Tcl result; also leaves a message in the interp's result if
 *	an error occurs.
 *
 * Side effects:
 *	Removes a command from the command table and create an entry into the
 *	hidden command table under the specified token name.
 *
 *---------------------------------------------------------------------------
 */

int
Tcl_HideCommand(
    Tcl_Interp *interp,		/* Interpreter in which to hide command. */
    const char *cmdName,	/* Name of command to hide. */
    const char *hiddenCmdToken)	/* Token name of the to-be-hidden command. */
{
    Interp *iPtr = (Interp *) interp;
    Tcl_Command cmd;
    Command *cmdPtr;
    Tcl_HashTable *hiddenCmdTablePtr;
    Tcl_HashEntry *hPtr;
    int isNew;

    if (iPtr->flags & DELETED) {
	/*
	 * The interpreter is being deleted. Do not create any new structures,
	 * because it is not safe to modify the interpreter.
	 */

	return TCL_ERROR;
    }

    /*
     * Disallow hiding of commands that are currently in a namespace or
     * renaming (as part of hiding) into a namespace (because the current
     * implementation with a single global table and the needed uniqueness of
     * names cause problems with namespaces).
     *
     * We don't need to check for "::" in cmdName because the real check is on
     * the nsPtr below.
     *
     * hiddenCmdToken is just a string which is not interpreted in any way. It
     * may contain :: but the string is not interpreted as a namespace
     * qualifier command name. Thus, hiding foo::bar to foo::bar and then
     * trying to expose or invoke ::foo::bar will NOT work; but if the
     * application always uses the same strings it will get consistent
     * behaviour.
     *
     * But as we currently limit ourselves to the global namespace only for
     * the source, in order to avoid potential confusion, lets prevent "::" in
     * the token too. - dl
     */

    if (strstr(hiddenCmdToken, "::") != NULL) {
	Tcl_SetObjResult(interp, Tcl_NewStringObj(
		"cannot use namespace qualifiers in hidden command"
		" token (rename)", -1));
        Tcl_SetErrorCode(interp, "TCL", "VALUE", "HIDDENTOKEN", NULL);
	return TCL_ERROR;
    }

    /*
     * Find the command to hide. An error is returned if cmdName can't be
     * found. Look up the command only from the global namespace. Full path of
     * the command must be given if using namespaces.
     */

    cmd = Tcl_FindCommand(interp, cmdName, NULL,
	    /*flags*/ TCL_LEAVE_ERR_MSG | TCL_GLOBAL_ONLY);
    if (cmd == (Tcl_Command) NULL) {
	return TCL_ERROR;
    }
    cmdPtr = (Command *) cmd;

    /*
     * Check that the command is really in global namespace
     */

    if (cmdPtr->nsPtr != iPtr->globalNsPtr) {
	Tcl_SetObjResult(interp, Tcl_NewStringObj(
                "can only hide global namespace commands (use rename then hide)",
                -1));
        Tcl_SetErrorCode(interp, "TCL", "HIDE", "NON_GLOBAL", NULL);
	return TCL_ERROR;
    }

    /*
     * Initialize the hidden command table if necessary.
     */

    hiddenCmdTablePtr = iPtr->hiddenCmdTablePtr;
    if (hiddenCmdTablePtr == NULL) {
	hiddenCmdTablePtr = ckalloc(sizeof(Tcl_HashTable));
	Tcl_InitHashTable(hiddenCmdTablePtr, TCL_STRING_KEYS);
	iPtr->hiddenCmdTablePtr = hiddenCmdTablePtr;
    }

    /*
     * It is an error to move an exposed command to a hidden command with
     * hiddenCmdToken if a hidden command with the name hiddenCmdToken already
     * exists.
     */

    hPtr = Tcl_CreateHashEntry(hiddenCmdTablePtr, hiddenCmdToken, &isNew);
    if (!isNew) {
	Tcl_SetObjResult(interp, Tcl_ObjPrintf(
                "hidden command named \"%s\" already exists",
                hiddenCmdToken));
        Tcl_SetErrorCode(interp, "TCL", "HIDE", "ALREADY_HIDDEN", NULL);
	return TCL_ERROR;
    }

    /*
     * NB: This code is currently 'like' a rename to a specialy set apart name
     * table. Changes here and in TclRenameCommand must be kept in synch until
     * the common parts are actually factorized out.
     */

    /*
     * Remove the hash entry for the command from the interpreter command
     * table. This is like deleting the command, so bump its command epoch;
     * this invalidates any cached references that point to the command.
     */

    if (cmdPtr->hPtr != NULL) {
	Tcl_DeleteHashEntry(cmdPtr->hPtr);
	cmdPtr->hPtr = NULL;
	cmdPtr->cmdEpoch++;
    }

    /*
     * The list of command exported from the namespace might have changed.
     * However, we do not need to recompute this just yet; next time we need
     * the info will be soon enough.
     */

    TclInvalidateNsCmdLookup(cmdPtr->nsPtr);

    /*
     * Now link the hash table entry with the command structure. We ensured
     * above that the nsPtr was right.
     */

    cmdPtr->hPtr = hPtr;
    Tcl_SetHashValue(hPtr, cmdPtr);

    /*
     * If the command being hidden has a compile function, increment the
     * interpreter's compileEpoch to invalidate its compiled code. This makes
     * sure that we don't later try to execute old code compiled with
     * command-specific (i.e., inline) bytecodes for the now-hidden command.
     * This field is checked in Tcl_EvalObj and ObjInterpProc, and code whose
     * compilation epoch doesn't match is recompiled.
     */

    if (cmdPtr->compileProc != NULL) {
	iPtr->compileEpoch++;
    }
    return TCL_OK;
}

/*
 *----------------------------------------------------------------------
 *
 * Tcl_ExposeCommand --
 *
 *	Makes a previously hidden command callable from inside the interpreter
 *	instead of only by its ancestors.
 *
 * Results:
 *	A standard Tcl result. If an error occurs, a message is left in the
 *	interp's result.
 *
 * Side effects:
 *	Moves commands from one hash table to another.
 *
 *----------------------------------------------------------------------
 */

int
Tcl_ExposeCommand(
    Tcl_Interp *interp,		/* Interpreter in which to make command
				 * callable. */
    const char *hiddenCmdToken,	/* Name of hidden command. */
    const char *cmdName)	/* Name of to-be-exposed command. */
{
    Interp *iPtr = (Interp *) interp;
    Command *cmdPtr;
    Namespace *nsPtr;
    Tcl_HashEntry *hPtr;
    Tcl_HashTable *hiddenCmdTablePtr;
    int isNew;

    if (iPtr->flags & DELETED) {
	/*
	 * The interpreter is being deleted. Do not create any new structures,
	 * because it is not safe to modify the interpreter.
	 */

	return TCL_ERROR;
    }

    /*
     * Check that we have a regular name for the command (that the user is not
     * trying to do an expose and a rename (to another namespace) at the same
     * time).
     */

    if (strstr(cmdName, "::") != NULL) {
	Tcl_SetObjResult(interp, Tcl_NewStringObj(
                "cannot expose to a namespace (use expose to toplevel, then rename)",
                -1));
        Tcl_SetErrorCode(interp, "TCL", "EXPOSE", "NON_GLOBAL", NULL);
	return TCL_ERROR;
    }

    /*
     * Get the command from the hidden command table:
     */

    hPtr = NULL;
    hiddenCmdTablePtr = iPtr->hiddenCmdTablePtr;
    if (hiddenCmdTablePtr != NULL) {
	hPtr = Tcl_FindHashEntry(hiddenCmdTablePtr, hiddenCmdToken);
    }
    if (hPtr == NULL) {
	Tcl_SetObjResult(interp, Tcl_ObjPrintf(
                "unknown hidden command \"%s\"", hiddenCmdToken));
        Tcl_SetErrorCode(interp, "TCL", "LOOKUP", "HIDDENTOKEN",
                hiddenCmdToken, NULL);
	return TCL_ERROR;
    }
    cmdPtr = Tcl_GetHashValue(hPtr);

    /*
     * Check that we have a true global namespace command (enforced by
     * Tcl_HideCommand but let's double check. (If it was not, we would not
     * really know how to handle it).
     */

    if (cmdPtr->nsPtr != iPtr->globalNsPtr) {
	/*
	 * This case is theoritically impossible, we might rather Tcl_Panic
	 * than 'nicely' erroring out ?
	 */

	Tcl_SetObjResult(interp, Tcl_NewStringObj(
		"trying to expose a non-global command namespace command",
		-1));
	return TCL_ERROR;
    }

    /*
     * This is the global table.
     */

    nsPtr = cmdPtr->nsPtr;

    /*
     * It is an error to overwrite an existing exposed command as a result of
     * exposing a previously hidden command.
     */

    hPtr = Tcl_CreateHashEntry(&nsPtr->cmdTable, cmdName, &isNew);
    if (!isNew) {
	Tcl_SetObjResult(interp, Tcl_ObjPrintf(
                "exposed command \"%s\" already exists", cmdName));
        Tcl_SetErrorCode(interp, "TCL", "EXPOSE", "COMMAND_EXISTS", NULL);
	return TCL_ERROR;
    }

    /*
     * Command resolvers (per-interp, per-namespace) might have resolved to a
     * command for the given namespace scope with this command not being
     * registered with the namespace's command table. During BC compilation,
     * the so-resolved command turns into a CmdName literal. Without
     * invalidating a possible CmdName literal here explicitly, such literals
     * keep being reused while pointing to overhauled commands.
     */

    TclInvalidateCmdLiteral(interp, cmdName, nsPtr);

    /*
     * The list of command exported from the namespace might have changed.
     * However, we do not need to recompute this just yet; next time we need
     * the info will be soon enough.
     */

    TclInvalidateNsCmdLookup(nsPtr);

    /*
     * Remove the hash entry for the command from the interpreter hidden
     * command table.
     */

    if (cmdPtr->hPtr != NULL) {
	Tcl_DeleteHashEntry(cmdPtr->hPtr);
	cmdPtr->hPtr = NULL;
    }

    /*
     * Now link the hash table entry with the command structure. This is like
     * creating a new command, so deal with any shadowing of commands in the
     * global namespace.
     */

    cmdPtr->hPtr = hPtr;

    Tcl_SetHashValue(hPtr, cmdPtr);

    /*
     * Not needed as we are only in the global namespace (but would be needed
     * again if we supported namespace command hiding)
     *
     * TclResetShadowedCmdRefs(interp, cmdPtr);
     */

    /*
     * If the command being exposed has a compile function, increment
     * interpreter's compileEpoch to invalidate its compiled code. This makes
     * sure that we don't later try to execute old code compiled assuming the
     * command is hidden. This field is checked in Tcl_EvalObj and
     * ObjInterpProc, and code whose compilation epoch doesn't match is
     * recompiled.
     */

    if (cmdPtr->compileProc != NULL) {
	iPtr->compileEpoch++;
    }
    return TCL_OK;
}

/*
 *----------------------------------------------------------------------
 *
 * Tcl_CreateCommand --
 *
 *	Define a new command in a command table.
 *
 * Results:
 *	The return value is a token for the command, which can be used in
 *	future calls to Tcl_GetCommandName.
 *
 * Side effects:
 *	If a command named cmdName already exists for interp, it is deleted.
 *	In the future, when cmdName is seen as the name of a command by
 *	Tcl_Eval, proc will be called. To support the bytecode interpreter,
 *	the command is created with a wrapper Tcl_ObjCmdProc
 *	(TclInvokeStringCommand) that eventially calls proc. When the command
 *	is deleted from the table, deleteProc will be called. See the manual
 *	entry for details on the calling sequence.
 *
 *----------------------------------------------------------------------
 */

Tcl_Command
Tcl_CreateCommand(
    Tcl_Interp *interp,		/* Token for command interpreter returned by a
				 * previous call to Tcl_CreateInterp. */
    const char *cmdName,	/* Name of command. If it contains namespace
				 * qualifiers, the new command is put in the
				 * specified namespace; otherwise it is put in
				 * the global namespace. */
    Tcl_CmdProc *proc,		/* Function to associate with cmdName. */
    ClientData clientData,	/* Arbitrary value passed to string proc. */
    Tcl_CmdDeleteProc *deleteProc)
				/* If not NULL, gives a function to call when
				 * this command is deleted. */
{
    Interp *iPtr = (Interp *) interp;
    ImportRef *oldRefPtr = NULL;
    Namespace *nsPtr, *dummy1, *dummy2;
    Command *cmdPtr, *refCmdPtr;
    Tcl_HashEntry *hPtr;
    const char *tail;
    int isNew;
    ImportedCmdData *dataPtr;

    if (iPtr->flags & DELETED) {
	/*
	 * The interpreter is being deleted. Don't create any new commands;
	 * it's not safe to muck with the interpreter anymore.
	 */

	return (Tcl_Command) NULL;
    }

    /*
     * Determine where the command should reside. If its name contains
     * namespace qualifiers, we put it in the specified namespace; otherwise,
     * we always put it in the global namespace.
     */

    if (strstr(cmdName, "::") != NULL) {
	TclGetNamespaceForQualName(interp, cmdName, NULL,
		TCL_CREATE_NS_IF_UNKNOWN, &nsPtr, &dummy1, &dummy2, &tail);
	if ((nsPtr == NULL) || (tail == NULL)) {
	    return (Tcl_Command) NULL;
	}
    } else {
	nsPtr = iPtr->globalNsPtr;
	tail = cmdName;
    }

    hPtr = Tcl_CreateHashEntry(&nsPtr->cmdTable, tail, &isNew);
    if (!isNew) {
	/*
	 * Command already exists. Delete the old one. Be careful to preserve
	 * any existing import links so we can restore them down below. That
	 * way, you can redefine a command and its import status will remain
	 * intact.
	 */

	cmdPtr = Tcl_GetHashValue(hPtr);
	oldRefPtr = cmdPtr->importRefPtr;
	cmdPtr->importRefPtr = NULL;

	Tcl_DeleteCommandFromToken(interp, (Tcl_Command) cmdPtr);
	hPtr = Tcl_CreateHashEntry(&nsPtr->cmdTable, tail, &isNew);
	if (!isNew) {
	    /*
	     * If the deletion callback recreated the command, just throw away
	     * the new command (if we try to delete it again, we could get
	     * stuck in an infinite loop).
	     */

	    ckfree(Tcl_GetHashValue(hPtr));
	}
    } else {
	/*
	 * Command resolvers (per-interp, per-namespace) might have resolved
	 * to a command for the given namespace scope with this command not
	 * being registered with the namespace's command table. During BC
	 * compilation, the so-resolved command turns into a CmdName literal.
	 * Without invalidating a possible CmdName literal here explicitly,
	 * such literals keep being reused while pointing to overhauled
	 * commands.
	 */

	TclInvalidateCmdLiteral(interp, tail, nsPtr);

	/*
	 * The list of command exported from the namespace might have changed.
	 * However, we do not need to recompute this just yet; next time we
	 * need the info will be soon enough.
	 */

	TclInvalidateNsCmdLookup(nsPtr);
	TclInvalidateNsPath(nsPtr);
    }
    cmdPtr = ckalloc(sizeof(Command));
    Tcl_SetHashValue(hPtr, cmdPtr);
    cmdPtr->hPtr = hPtr;
    cmdPtr->nsPtr = nsPtr;
    cmdPtr->refCount = 1;
    cmdPtr->cmdEpoch = 0;
    cmdPtr->compileProc = NULL;
    cmdPtr->objProc = TclInvokeStringCommand;
    cmdPtr->objClientData = cmdPtr;
    cmdPtr->proc = proc;
    cmdPtr->clientData = clientData;
    cmdPtr->deleteProc = deleteProc;
    cmdPtr->deleteData = clientData;
    cmdPtr->flags = 0;
    cmdPtr->importRefPtr = NULL;
    cmdPtr->tracePtr = NULL;

    /*
     * Plug in any existing import references found above. Be sure to update
     * all of these references to point to the new command.
     */

    if (oldRefPtr != NULL) {
	cmdPtr->importRefPtr = oldRefPtr;
	while (oldRefPtr != NULL) {
	    refCmdPtr = oldRefPtr->importedCmdPtr;
	    dataPtr = refCmdPtr->objClientData;
	    dataPtr->realCmdPtr = cmdPtr;
	    oldRefPtr = oldRefPtr->nextPtr;
	}
    }

    /*
     * We just created a command, so in its namespace and all of its parent
     * namespaces, it may shadow global commands with the same name. If any
     * shadowed commands are found, invalidate all cached command references
     * in the affected namespaces.
     */

    TclResetShadowedCmdRefs(interp, cmdPtr);
    return (Tcl_Command) cmdPtr;
}

/*
 *----------------------------------------------------------------------
 *
 * Tcl_CreateObjCommand --
 *
 *	Define a new object-based command in a command table.
 *
 * Results:
 *	The return value is a token for the command, which can be used in
 *	future calls to Tcl_GetCommandName.
 *
 * Side effects:
 *	If no command named "cmdName" already exists for interp, one is
 *	created. Otherwise, if a command does exist, then if the object-based
 *	Tcl_ObjCmdProc is TclInvokeStringCommand, we assume Tcl_CreateCommand
 *	was called previously for the same command and just set its
 *	Tcl_ObjCmdProc to the argument "proc"; otherwise, we delete the old
 *	command.
 *
 *	In the future, during bytecode evaluation when "cmdName" is seen as
 *	the name of a command by Tcl_EvalObj or Tcl_Eval, the object-based
 *	Tcl_ObjCmdProc proc will be called. When the command is deleted from
 *	the table, deleteProc will be called. See the manual entry for details
 *	on the calling sequence.
 *
 *----------------------------------------------------------------------
 */

Tcl_Command
Tcl_CreateObjCommand(
    Tcl_Interp *interp,		/* Token for command interpreter (returned by
				 * previous call to Tcl_CreateInterp). */
    const char *cmdName,	/* Name of command. If it contains namespace
				 * qualifiers, the new command is put in the
				 * specified namespace; otherwise it is put in
				 * the global namespace. */
    Tcl_ObjCmdProc *proc,	/* Object-based function to associate with
				 * name. */
    ClientData clientData,	/* Arbitrary value to pass to object
				 * function. */
    Tcl_CmdDeleteProc *deleteProc)
				/* If not NULL, gives a function to call when
				 * this command is deleted. */
{
    Interp *iPtr = (Interp *) interp;
    ImportRef *oldRefPtr = NULL;
    Namespace *nsPtr, *dummy1, *dummy2;
    Command *cmdPtr, *refCmdPtr;
    Tcl_HashEntry *hPtr;
    const char *tail;
    int isNew;
    ImportedCmdData *dataPtr;

    if (iPtr->flags & DELETED) {
	/*
	 * The interpreter is being deleted. Don't create any new commands;
	 * it's not safe to muck with the interpreter anymore.
	 */

	return (Tcl_Command) NULL;
    }

    /*
     * Determine where the command should reside. If its name contains
     * namespace qualifiers, we put it in the specified namespace; otherwise,
     * we always put it in the global namespace.
     */

    if (strstr(cmdName, "::") != NULL) {
	TclGetNamespaceForQualName(interp, cmdName, NULL,
		TCL_CREATE_NS_IF_UNKNOWN, &nsPtr, &dummy1, &dummy2, &tail);
	if ((nsPtr == NULL) || (tail == NULL)) {
	    return (Tcl_Command) NULL;
	}
    } else {
	nsPtr = iPtr->globalNsPtr;
	tail = cmdName;
    }

    hPtr = Tcl_CreateHashEntry(&nsPtr->cmdTable, tail, &isNew);
    TclInvalidateNsPath(nsPtr);
    if (!isNew) {
	cmdPtr = Tcl_GetHashValue(hPtr);

	/*
	 * Command already exists. If its object-based Tcl_ObjCmdProc is
	 * TclInvokeStringCommand, we just set its Tcl_ObjCmdProc to the
	 * argument "proc". Otherwise, we delete the old command.
	 */

	if (cmdPtr->objProc == TclInvokeStringCommand) {
	    cmdPtr->objProc = proc;
	    cmdPtr->objClientData = clientData;
	    cmdPtr->deleteProc = deleteProc;
	    cmdPtr->deleteData = clientData;
	    return (Tcl_Command) cmdPtr;
	}

	/*
	 * Otherwise, we delete the old command. Be careful to preserve any
	 * existing import links so we can restore them down below. That way,
	 * you can redefine a command and its import status will remain
	 * intact.
	 */

	oldRefPtr = cmdPtr->importRefPtr;
	cmdPtr->importRefPtr = NULL;

	Tcl_DeleteCommandFromToken(interp, (Tcl_Command) cmdPtr);
	hPtr = Tcl_CreateHashEntry(&nsPtr->cmdTable, tail, &isNew);
	if (!isNew) {
	    /*
	     * If the deletion callback recreated the command, just throw away
	     * the new command (if we try to delete it again, we could get
	     * stuck in an infinite loop).
	     */

	    ckfree(Tcl_GetHashValue(hPtr));
	}
    } else {
	/*
	 * Command resolvers (per-interp, per-namespace) might have resolved
	 * to a command for the given namespace scope with this command not
	 * being registered with the namespace's command table. During BC
	 * compilation, the so-resolved command turns into a CmdName literal.
	 * Without invalidating a possible CmdName literal here explicitly,
	 * such literals keep being reused while pointing to overhauled
	 * commands.
	 */

	TclInvalidateCmdLiteral(interp, tail, nsPtr);

	/*
	 * The list of command exported from the namespace might have changed.
	 * However, we do not need to recompute this just yet; next time we
	 * need the info will be soon enough.
	 */

	TclInvalidateNsCmdLookup(nsPtr);
    }
    cmdPtr = ckalloc(sizeof(Command));
    Tcl_SetHashValue(hPtr, cmdPtr);
    cmdPtr->hPtr = hPtr;
    cmdPtr->nsPtr = nsPtr;
    cmdPtr->refCount = 1;
    cmdPtr->cmdEpoch = 0;
    cmdPtr->compileProc = NULL;
    cmdPtr->objProc = proc;
    cmdPtr->objClientData = clientData;
    cmdPtr->proc = TclInvokeObjectCommand;
    cmdPtr->clientData = cmdPtr;
    cmdPtr->deleteProc = deleteProc;
    cmdPtr->deleteData = clientData;
    cmdPtr->flags = 0;
    cmdPtr->importRefPtr = NULL;
    cmdPtr->tracePtr = NULL;

    /*
     * Plug in any existing import references found above. Be sure to update
     * all of these references to point to the new command.
     */

    if (oldRefPtr != NULL) {
	cmdPtr->importRefPtr = oldRefPtr;
	while (oldRefPtr != NULL) {
	    refCmdPtr = oldRefPtr->importedCmdPtr;
	    dataPtr = refCmdPtr->objClientData;
	    dataPtr->realCmdPtr = cmdPtr;
	    oldRefPtr = oldRefPtr->nextPtr;
	}
    }

    /*
     * We just created a command, so in its namespace and all of its parent
     * namespaces, it may shadow global commands with the same name. If any
     * shadowed commands are found, invalidate all cached command references
     * in the affected namespaces.
     */

    TclResetShadowedCmdRefs(interp, cmdPtr);
    return (Tcl_Command) cmdPtr;
}

/*
 *----------------------------------------------------------------------
 *
 * TclInvokeStringCommand --
 *
 *	"Wrapper" Tcl_ObjCmdProc used to call an existing string-based
 *	Tcl_CmdProc if no object-based function exists for a command. A
 *	pointer to this function is stored as the Tcl_ObjCmdProc in a Command
 *	structure. It simply turns around and calls the string Tcl_CmdProc in
 *	the Command structure.
 *
 * Results:
 *	A standard Tcl object result value.
 *
 * Side effects:
 *	Besides those side effects of the called Tcl_CmdProc,
 *	TclInvokeStringCommand allocates and frees storage.
 *
 *----------------------------------------------------------------------
 */

int
TclInvokeStringCommand(
    ClientData clientData,	/* Points to command's Command structure. */
    Tcl_Interp *interp,		/* Current interpreter. */
    register int objc,		/* Number of arguments. */
    Tcl_Obj *const objv[])	/* Argument objects. */
{
    Command *cmdPtr = clientData;
    int i, result;
    const char **argv = ckalloc((unsigned)(objc + 1) * sizeof(char *));

    for (i = 0; i < objc; i++) {
	argv[i] = Tcl_GetString(objv[i]);
    }
    argv[objc] = 0;

    /*
     * Invoke the command's string-based Tcl_CmdProc.
     */

    result = cmdPtr->proc(cmdPtr->clientData, interp, objc, argv);

    ckfree((void *) argv);
    return result;
}

/*
 *----------------------------------------------------------------------
 *
 * TclInvokeObjectCommand --
 *
 *	"Wrapper" Tcl_CmdProc used to call an existing object-based
 *	Tcl_ObjCmdProc if no string-based function exists for a command. A
 *	pointer to this function is stored as the Tcl_CmdProc in a Command
 *	structure. It simply turns around and calls the object Tcl_ObjCmdProc
 *	in the Command structure.
 *
 * Results:
 *	A standard Tcl result value.
 *
 * Side effects:
 *	Besides those side effects of the called Tcl_CmdProc,
 *	TclInvokeStringCommand allocates and frees storage.
 *
 *----------------------------------------------------------------------
 */

int
TclInvokeObjectCommand(
    ClientData clientData,	/* Points to command's Command structure. */
    Tcl_Interp *interp,		/* Current interpreter. */
    int argc,			/* Number of arguments. */
    register const char **argv)	/* Argument strings. */
{
    Command *cmdPtr = clientData;
    Tcl_Obj *objPtr;
    int i, length, result;
    Tcl_Obj **objv = ckalloc((unsigned)(argc * sizeof(Tcl_Obj *)));

    for (i = 0; i < argc; i++) {
	length = strlen(argv[i]);
	TclNewStringObj(objPtr, argv[i], length);
	Tcl_IncrRefCount(objPtr);
	objv[i] = objPtr;
    }

    /*
     * Invoke the command's object-based Tcl_ObjCmdProc.
     */

    result = Tcl_NRCallObjProc(interp, cmdPtr->objProc,
            cmdPtr->objClientData, argc, objv);

    /*
     * Decrement the ref counts for the argument objects created above, then
     * free the objv array if malloc'ed storage was used.
     */

    for (i = 0; i < argc; i++) {
	objPtr = objv[i];
	Tcl_DecrRefCount(objPtr);
    }
    ckfree(objv);
    return result;
}

/*
 *----------------------------------------------------------------------
 *
 * TclRenameCommand --
 *
 *	Called to give an existing Tcl command a different name. Both the old
 *	command name and the new command name can have "::" namespace
 *	qualifiers. If the new command has a different namespace context, the
 *	command will be moved to that namespace and will execute in the
 *	context of that new namespace.
 *
 *	If the new command name is NULL or the null string, the command is
 *	deleted.
 *
 * Results:
 *	Returns TCL_OK if successful, and TCL_ERROR if anything goes wrong.
 *
 * Side effects:
 *	If anything goes wrong, an error message is returned in the
 *	interpreter's result object.
 *
 *----------------------------------------------------------------------
 */

int
TclRenameCommand(
    Tcl_Interp *interp,		/* Current interpreter. */
    const char *oldName,	/* Existing command name. */
    const char *newName)	/* New command name. */
{
    Interp *iPtr = (Interp *) interp;
    const char *newTail;
    Namespace *cmdNsPtr, *newNsPtr, *dummy1, *dummy2;
    Tcl_Command cmd;
    Command *cmdPtr;
    Tcl_HashEntry *hPtr, *oldHPtr;
    int isNew, result;
    Tcl_Obj *oldFullName;
    Tcl_DString newFullName;

    /*
     * Find the existing command. An error is returned if cmdName can't be
     * found.
     */

    cmd = Tcl_FindCommand(interp, oldName, NULL, /*flags*/ 0);
    cmdPtr = (Command *) cmd;
    if (cmdPtr == NULL) {
	Tcl_SetObjResult(interp, Tcl_ObjPrintf(
                "can't %s \"%s\": command doesn't exist",
		((newName == NULL)||(*newName == '\0'))? "delete":"rename",
		oldName));
        Tcl_SetErrorCode(interp, "TCL", "LOOKUP", "COMMAND", oldName, NULL);
	return TCL_ERROR;
    }
    cmdNsPtr = cmdPtr->nsPtr;
    oldFullName = Tcl_NewObj();
    Tcl_IncrRefCount(oldFullName);
    Tcl_GetCommandFullName(interp, cmd, oldFullName);

    /*
     * If the new command name is NULL or empty, delete the command. Do this
     * with Tcl_DeleteCommandFromToken, since we already have the command.
     */

    if ((newName == NULL) || (*newName == '\0')) {
	Tcl_DeleteCommandFromToken(interp, cmd);
	result = TCL_OK;
	goto done;
    }

    /*
     * Make sure that the destination command does not already exist. The
     * rename operation is like creating a command, so we should automatically
     * create the containing namespaces just like Tcl_CreateCommand would.
     */

    TclGetNamespaceForQualName(interp, newName, NULL,
	    TCL_CREATE_NS_IF_UNKNOWN, &newNsPtr, &dummy1, &dummy2, &newTail);

    if ((newNsPtr == NULL) || (newTail == NULL)) {
	Tcl_SetObjResult(interp, Tcl_ObjPrintf(
                "can't rename to \"%s\": bad command name", newName));
        Tcl_SetErrorCode(interp, "TCL", "VALUE", "COMMAND", NULL);
	result = TCL_ERROR;
	goto done;
    }
    if (Tcl_FindHashEntry(&newNsPtr->cmdTable, newTail) != NULL) {
	Tcl_SetObjResult(interp, Tcl_ObjPrintf(
                "can't rename to \"%s\": command already exists", newName));
        Tcl_SetErrorCode(interp, "TCL", "OPERATION", "RENAME",
                "TARGET_EXISTS", NULL);
	result = TCL_ERROR;
	goto done;
    }

    /*
     * Warning: any changes done in the code here are likely to be needed in
     * Tcl_HideCommand code too (until the common parts are extracted out).
     * - dl
     */

    /*
     * Put the command in the new namespace so we can check for an alias loop.
     * Since we are adding a new command to a namespace, we must handle any
     * shadowing of the global commands that this might create.
     */

    oldHPtr = cmdPtr->hPtr;
    hPtr = Tcl_CreateHashEntry(&newNsPtr->cmdTable, newTail, &isNew);
    Tcl_SetHashValue(hPtr, cmdPtr);
    cmdPtr->hPtr = hPtr;
    cmdPtr->nsPtr = newNsPtr;
    TclResetShadowedCmdRefs(interp, cmdPtr);

    /*
     * Now check for an alias loop. If we detect one, put everything back the
     * way it was and report the error.
     */

    result = TclPreventAliasLoop(interp, interp, (Tcl_Command) cmdPtr);
    if (result != TCL_OK) {
	Tcl_DeleteHashEntry(cmdPtr->hPtr);
	cmdPtr->hPtr = oldHPtr;
	cmdPtr->nsPtr = cmdNsPtr;
	goto done;
    }

    /*
     * The list of command exported from the namespace might have changed.
     * However, we do not need to recompute this just yet; next time we need
     * the info will be soon enough. These might refer to the same variable,
     * but that's no big deal.
     */

    TclInvalidateNsCmdLookup(cmdNsPtr);
    TclInvalidateNsCmdLookup(cmdPtr->nsPtr);

    /*
     * Command resolvers (per-interp, per-namespace) might have resolved to a
     * command for the given namespace scope with this command not being
     * registered with the namespace's command table. During BC compilation,
     * the so-resolved command turns into a CmdName literal. Without
     * invalidating a possible CmdName literal here explicitly, such literals
     * keep being reused while pointing to overhauled commands.
     */

    TclInvalidateCmdLiteral(interp, newTail, cmdPtr->nsPtr);

    /*
     * Script for rename traces can delete the command "oldName". Therefore
     * increment the reference count for cmdPtr so that it's Command structure
     * is freed only towards the end of this function by calling
     * TclCleanupCommand.
     *
     * The trace function needs to get a fully qualified name for old and new
     * commands [Tcl bug #651271], or else there's no way for the trace
     * function to get the namespace from which the old command is being
     * renamed!
     */

    Tcl_DStringInit(&newFullName);
    Tcl_DStringAppend(&newFullName, newNsPtr->fullName, -1);
    if (newNsPtr != iPtr->globalNsPtr) {
	TclDStringAppendLiteral(&newFullName, "::");
    }
    Tcl_DStringAppend(&newFullName, newTail, -1);
    cmdPtr->refCount++;
    CallCommandTraces(iPtr, cmdPtr, Tcl_GetString(oldFullName),
	    Tcl_DStringValue(&newFullName), TCL_TRACE_RENAME);
    Tcl_DStringFree(&newFullName);

    /*
     * The new command name is okay, so remove the command from its current
     * namespace. This is like deleting the command, so bump the cmdEpoch to
     * invalidate any cached references to the command.
     */

    Tcl_DeleteHashEntry(oldHPtr);
    cmdPtr->cmdEpoch++;

    /*
     * If the command being renamed has a compile function, increment the
     * interpreter's compileEpoch to invalidate its compiled code. This makes
     * sure that we don't later try to execute old code compiled for the
     * now-renamed command.
     */

    if (cmdPtr->compileProc != NULL) {
	iPtr->compileEpoch++;
    }

    /*
     * Now free the Command structure, if the "oldName" command has been
     * deleted by invocation of rename traces.
     */

    TclCleanupCommandMacro(cmdPtr);
    result = TCL_OK;

  done:
    TclDecrRefCount(oldFullName);
    return result;
}

/*
 *----------------------------------------------------------------------
 *
 * Tcl_GetCommandName --
 *
 *	Given a token returned by Tcl_CreateCommand, this function returns the
 *	current name of the command (which may have changed due to renaming).
 *
 * Results:
 *	The return value is the name of the given command.
 *
 * Side effects:
 *	None.
 *
 *----------------------------------------------------------------------
 */

const char *
Tcl_GetCommandName(
    Tcl_Interp *interp,		/* Interpreter containing the command. */
    Tcl_Command command)	/* Token for command returned by a previous
				 * call to Tcl_CreateCommand. The command must
				 * not have been deleted. */
{
    Command *cmdPtr = (Command *) command;

    if ((cmdPtr == NULL) || (cmdPtr->hPtr == NULL)) {
	/*
	 * This should only happen if command was "created" after the
	 * interpreter began to be deleted, so there isn't really any command.
	 * Just return an empty string.
	 */

	return "";
    }

    return Tcl_GetHashKey(cmdPtr->hPtr->tablePtr, cmdPtr->hPtr);
}

/*
 *----------------------------------------------------------------------
 *
 * Tcl_GetCommandFullName --
 *
 *	Given a token returned by, e.g., Tcl_CreateCommand or Tcl_FindCommand,
 *	this function appends to an object the command's full name, qualified
 *	by a sequence of parent namespace names. The command's fully-qualified
 *	name may have changed due to renaming.
 *
 * Results:
 *	None.
 *
 * Side effects:
 *	The command's fully-qualified name is appended to the string
 *	representation of objPtr.
 *
 *----------------------------------------------------------------------
 */

void
Tcl_GetCommandFullName(
    Tcl_Interp *interp,		/* Interpreter containing the command. */
    Tcl_Command command,	/* Token for command returned by a previous
				 * call to Tcl_CreateCommand. The command must
				 * not have been deleted. */
    Tcl_Obj *objPtr)		/* Points to the object onto which the
				 * command's full name is appended. */

{
    Interp *iPtr = (Interp *) interp;
    register Command *cmdPtr = (Command *) command;
    char *name;

    /*
     * Add the full name of the containing namespace, followed by the "::"
     * separator, and the command name.
     */

    if (cmdPtr != NULL) {
	if (cmdPtr->nsPtr != NULL) {
	    Tcl_AppendToObj(objPtr, cmdPtr->nsPtr->fullName, -1);
	    if (cmdPtr->nsPtr != iPtr->globalNsPtr) {
		Tcl_AppendToObj(objPtr, "::", 2);
	    }
	}
	if (cmdPtr->hPtr != NULL) {
	    name = Tcl_GetHashKey(cmdPtr->hPtr->tablePtr, cmdPtr->hPtr);
	    Tcl_AppendToObj(objPtr, name, -1);
	}
    }
}

/*
 *----------------------------------------------------------------------
 *
 * Tcl_DeleteCommand --
 *
 *	Remove the given command from the given interpreter.
 *
 * Results:
 *	0 is returned if the command was deleted successfully. -1 is returned
 *	if there didn't exist a command by that name.
 *
 * Side effects:
 *	cmdName will no longer be recognized as a valid command for interp.
 *
 *----------------------------------------------------------------------
 */

int
Tcl_DeleteCommand(
    Tcl_Interp *interp,		/* Token for command interpreter (returned by
				 * a previous Tcl_CreateInterp call). */
    const char *cmdName)	/* Name of command to remove. */
{
    Tcl_Command cmd;

    /*
     * Find the desired command and delete it.
     */

    cmd = Tcl_FindCommand(interp, cmdName, NULL, /*flags*/ 0);
    if (cmd == NULL) {
	return -1;
    }
    return Tcl_DeleteCommandFromToken(interp, cmd);
}

/*
 *----------------------------------------------------------------------
 *
 * Tcl_DeleteCommandFromToken --
 *
 *	Removes the given command from the given interpreter. This function
 *	resembles Tcl_DeleteCommand, but takes a Tcl_Command token instead of
 *	a command name for efficiency.
 *
 * Results:
 *	0 is returned if the command was deleted successfully. -1 is returned
 *	if there didn't exist a command by that name.
 *
 * Side effects:
 *	The command specified by "cmd" will no longer be recognized as a valid
 *	command for "interp".
 *
 *----------------------------------------------------------------------
 */

int
Tcl_DeleteCommandFromToken(
    Tcl_Interp *interp,		/* Token for command interpreter returned by a
				 * previous call to Tcl_CreateInterp. */
    Tcl_Command cmd)		/* Token for command to delete. */
{
    Interp *iPtr = (Interp *) interp;
    Command *cmdPtr = (Command *) cmd;
    ImportRef *refPtr, *nextRefPtr;
    Tcl_Command importCmd;

    /*
     * Bump the command epoch counter. This will invalidate all cached
     * references that point to this command.
     */

    cmdPtr->cmdEpoch++;

    /*
     * The code here is tricky. We can't delete the hash table entry before
     * invoking the deletion callback because there are cases where the
     * deletion callback needs to invoke the command (e.g. object systems such
     * as OTcl). However, this means that the callback could try to delete or
     * rename the command. The deleted flag allows us to detect these cases
     * and skip nested deletes.
     */

    if (cmdPtr->flags & CMD_IS_DELETED) {
	/*
	 * Another deletion is already in progress. Remove the hash table
	 * entry now, but don't invoke a callback or free the command
	 * structure. Take care to only remove the hash entry if it has not
	 * already been removed; otherwise if we manage to hit this function
	 * three times, everything goes up in smoke. [Bug 1220058]
	 */

	if (cmdPtr->hPtr != NULL) {
	    Tcl_DeleteHashEntry(cmdPtr->hPtr);
	    cmdPtr->hPtr = NULL;
	}
	return 0;
    }

    /*
     * We must delete this command, even though both traces and delete procs
     * may try to avoid this (renaming the command etc). Also traces and
     * delete procs may try to delete the command themsevles. This flag
     * declares that a delete is in progress and that recursive deletes should
     * be ignored.
     */

    cmdPtr->flags |= CMD_IS_DELETED;

    /*
     * Call trace functions for the command being deleted. Then delete its
     * traces.
     */

    if (cmdPtr->tracePtr != NULL) {
	CommandTrace *tracePtr;
	CallCommandTraces(iPtr,cmdPtr,NULL,NULL,TCL_TRACE_DELETE);

	/*
	 * Now delete these traces.
	 */

	tracePtr = cmdPtr->tracePtr;
	while (tracePtr != NULL) {
	    CommandTrace *nextPtr = tracePtr->nextPtr;

	    if ((--tracePtr->refCount) <= 0) {
		ckfree(tracePtr);
	    }
	    tracePtr = nextPtr;
	}
	cmdPtr->tracePtr = NULL;
    }

    /*
     * The list of command exported from the namespace might have changed.
     * However, we do not need to recompute this just yet; next time we need
     * the info will be soon enough.
     */

    TclInvalidateNsCmdLookup(cmdPtr->nsPtr);

    /*
     * If the command being deleted has a compile function, increment the
     * interpreter's compileEpoch to invalidate its compiled code. This makes
     * sure that we don't later try to execute old code compiled with
     * command-specific (i.e., inline) bytecodes for the now-deleted command.
     * This field is checked in Tcl_EvalObj and ObjInterpProc, and code whose
     * compilation epoch doesn't match is recompiled.
     */

    if (cmdPtr->compileProc != NULL) {
	iPtr->compileEpoch++;
    }

    if (cmdPtr->deleteProc != NULL) {
	/*
	 * Delete the command's client data. If this was an imported command
	 * created when a command was imported into a namespace, this client
	 * data will be a pointer to a ImportedCmdData structure describing
	 * the "real" command that this imported command refers to.
	 *
	 * If you are getting a crash during the call to deleteProc and
	 * cmdPtr->deleteProc is a pointer to the function free(), the most
	 * likely cause is that your extension allocated memory for the
	 * clientData argument to Tcl_CreateObjCommand with the ckalloc()
	 * macro and you are now trying to deallocate this memory with free()
	 * instead of ckfree(). You should pass a pointer to your own method
	 * that calls ckfree().
	 */

	cmdPtr->deleteProc(cmdPtr->deleteData);
    }

    /*
     * If this command was imported into other namespaces, then imported
     * commands were created that refer back to this command. Delete these
     * imported commands now.
     */

    for (refPtr = cmdPtr->importRefPtr; refPtr != NULL;
	    refPtr = nextRefPtr) {
	nextRefPtr = refPtr->nextPtr;
	importCmd = (Tcl_Command) refPtr->importedCmdPtr;
	Tcl_DeleteCommandFromToken(interp, importCmd);
    }

    /*
     * Don't use hPtr to delete the hash entry here, because it's possible
     * that the deletion callback renamed the command. Instead, use
     * cmdPtr->hptr, and make sure that no-one else has already deleted the
     * hash entry.
     */

    if (cmdPtr->hPtr != NULL) {
	Tcl_DeleteHashEntry(cmdPtr->hPtr);
	cmdPtr->hPtr = NULL;
    }

    /*
     * A number of tests for particular kinds of commands are done by checking
     * whether the objProc field holds a known value. Set the field to NULL so
     * that such tests won't have false positives when applied to deleted
     * commands.
     */

    cmdPtr->objProc = NULL;

    /*
     * Now free the Command structure, unless there is another reference to it
     * from a CmdName Tcl object in some ByteCode code sequence. In that case,
     * delay the cleanup until all references are either discarded (when a
     * ByteCode is freed) or replaced by a new reference (when a cached
     * CmdName Command reference is found to be invalid and
     * TclNRExecuteByteCode looks up the command in the command hashtable).
     */

    TclCleanupCommandMacro(cmdPtr);
    return 0;
}

/*
 *----------------------------------------------------------------------
 *
 * CallCommandTraces --
 *
 *	Abstraction of the code to call traces on a command.
 *
 * Results:
 *	Currently always NULL.
 *
 * Side effects:
 *	Anything; this may recursively evaluate scripts and code exists to do
 *	just that.
 *
 *----------------------------------------------------------------------
 */

static char *
CallCommandTraces(
    Interp *iPtr,		/* Interpreter containing command. */
    Command *cmdPtr,		/* Command whose traces are to be invoked. */
    const char *oldName,	/* Command's old name, or NULL if we must get
				 * the name from cmdPtr */
    const char *newName,	/* Command's new name, or NULL if the command
				 * is not being renamed */
    int flags)			/* Flags indicating the type of traces to
				 * trigger, either TCL_TRACE_DELETE or
				 * TCL_TRACE_RENAME. */
{
    register CommandTrace *tracePtr;
    ActiveCommandTrace active;
    char *result;
    Tcl_Obj *oldNamePtr = NULL;
    Tcl_InterpState state = NULL;

    if (cmdPtr->flags & CMD_TRACE_ACTIVE) {
	/*
	 * While a rename trace is active, we will not process any more rename
	 * traces; while a delete trace is active we will never reach here -
	 * because Tcl_DeleteCommandFromToken checks for the condition
	 * (cmdPtr->flags & CMD_IS_DELETED) and returns immediately when a
	 * command deletion is in progress. For all other traces, delete
	 * traces will not be invoked but a call to TraceCommandProc will
	 * ensure that tracePtr->clientData is freed whenever the command
	 * "oldName" is deleted.
	 */

	if (cmdPtr->flags & TCL_TRACE_RENAME) {
	    flags &= ~TCL_TRACE_RENAME;
	}
	if (flags == 0) {
	    return NULL;
	}
    }
    cmdPtr->flags |= CMD_TRACE_ACTIVE;
    cmdPtr->refCount++;

    result = NULL;
    active.nextPtr = iPtr->activeCmdTracePtr;
    active.reverseScan = 0;
    iPtr->activeCmdTracePtr = &active;

    if (flags & TCL_TRACE_DELETE) {
	flags |= TCL_TRACE_DESTROYED;
    }
    active.cmdPtr = cmdPtr;

    Tcl_Preserve(iPtr);

    for (tracePtr = cmdPtr->tracePtr; tracePtr != NULL;
	    tracePtr = active.nextTracePtr) {
	active.nextTracePtr = tracePtr->nextPtr;
	if (!(tracePtr->flags & flags)) {
	    continue;
	}
	cmdPtr->flags |= tracePtr->flags;
	if (oldName == NULL) {
	    TclNewObj(oldNamePtr);
	    Tcl_IncrRefCount(oldNamePtr);
	    Tcl_GetCommandFullName((Tcl_Interp *) iPtr,
		    (Tcl_Command) cmdPtr, oldNamePtr);
	    oldName = TclGetString(oldNamePtr);
	}
	tracePtr->refCount++;
	if (state == NULL) {
	    state = Tcl_SaveInterpState((Tcl_Interp *) iPtr, TCL_OK);
	}
	tracePtr->traceProc(tracePtr->clientData, (Tcl_Interp *) iPtr,
		oldName, newName, flags);
	cmdPtr->flags &= ~tracePtr->flags;
	if ((--tracePtr->refCount) <= 0) {
	    ckfree(tracePtr);
	}
    }

    if (state) {
	Tcl_RestoreInterpState((Tcl_Interp *) iPtr, state);
    }

    /*
     * If a new object was created to hold the full oldName, free it now.
     */

    if (oldNamePtr != NULL) {
	TclDecrRefCount(oldNamePtr);
    }

    /*
     * Restore the variable's flags, remove the record of our active traces,
     * and then return.
     */

    cmdPtr->flags &= ~CMD_TRACE_ACTIVE;
    cmdPtr->refCount--;
    iPtr->activeCmdTracePtr = active.nextPtr;
    Tcl_Release(iPtr);
    return result;
}

/*
 *----------------------------------------------------------------------
 *
 * CancelEvalProc --
 *
 *	Marks this interpreter as being canceled. This causes current
 *	executions to be unwound as the interpreter enters a state where it
 *	refuses to execute more commands or handle [catch] or [try], yet the
 *	interpreter is still able to execute further commands after the
 *	cancelation is cleared (unlike if it is deleted).
 *
 * Results:
 *	The value given for the code argument.
 *
 * Side effects:
 *	Transfers a message from the cancelation message to the interpreter.
 *
 *----------------------------------------------------------------------
 */

static int
CancelEvalProc(
    ClientData clientData,	/* Interp to cancel the script in progress. */
    Tcl_Interp *interp,		/* Ignored */
    int code)			/* Current return code from command. */
{
    CancelInfo *cancelInfo = clientData;
    Interp *iPtr;

    if (cancelInfo != NULL) {
	Tcl_MutexLock(&cancelLock);
	iPtr = (Interp *) cancelInfo->interp;

	if (iPtr != NULL) {
	    /*
	     * Setting the CANCELED flag will cause the script in progress to
	     * be canceled as soon as possible. The core honors this flag at
	     * all the necessary places to ensure script cancellation is
	     * responsive. Extensions can check for this flag by calling
	     * Tcl_Canceled and checking if TCL_ERROR is returned or they can
	     * choose to ignore the script cancellation flag and the
	     * associated functionality altogether. Currently, the only other
	     * flag we care about here is the TCL_CANCEL_UNWIND flag (from
	     * Tcl_CancelEval). We do not want to simply combine all the flags
	     * from original Tcl_CancelEval call with the interp flags here
	     * just in case the caller passed flags that might cause behaviour
	     * unrelated to script cancellation.
	     */

	    TclSetCancelFlags(iPtr, cancelInfo->flags | CANCELED);

	    /*
	     * Now, we must set the script cancellation flags on all the slave
	     * interpreters belonging to this one.
	     */

	    TclSetSlaveCancelFlags((Tcl_Interp *) iPtr,
		    cancelInfo->flags | CANCELED, 0);

	    /*
	     * Create the result object now so that Tcl_Canceled can avoid
	     * locking the cancelLock mutex.
	     */

	    if (cancelInfo->result != NULL) {
		Tcl_SetStringObj(iPtr->asyncCancelMsg, cancelInfo->result,
			cancelInfo->length);
	    } else {
		Tcl_SetObjLength(iPtr->asyncCancelMsg, 0);
	    }
	}
	Tcl_MutexUnlock(&cancelLock);
    }

    return code;
}

/*
 *----------------------------------------------------------------------
 *
 * GetCommandSource --
 *
 *	This function returns a Tcl_Obj with the full source string for the
 *	command. This insures that traces get a correct NUL-terminated command
 *	string. The Tcl_Obj has refCount==1.
 *
 *	*** MAINTAINER WARNING ***
 *	The returned Tcl_Obj is all wrong for any purpose but getting the
 *	source string for an objc/objv command line in the stringRep (no
 *	stringRep if no source is available) and the corresponding substituted
 *	version in the List intrep.
 *	This means that the intRep and stringRep DO NOT COINCIDE! Using these
 *	Tcl_Objs normally is likely to break things.
 *
 *----------------------------------------------------------------------
 */

static Tcl_Obj *
GetCommandSource(
    Interp *iPtr,
    int objc,
    Tcl_Obj *const objv[],
    int lookup)
{
    Tcl_Obj *objPtr = Tcl_NewListObj(objc, objv);

    if (iPtr->cmdSourcePtr->typePtr) {
        char *command;
        int len;
        char *orig = iPtr->cmdSourcePtr->bytes;

        command = Tcl_GetStringFromObj(iPtr->cmdSourcePtr, &len);
        objPtr->bytes = (char *) ckalloc((unsigned) len + 1);
        strcpy(objPtr->bytes, command);
        objPtr->length = len;

        /*
         * Avoid leaving a string rep if none was there.
         */

        if (orig == NULL) {
            TclInvalidateStringRep(iPtr->cmdSourcePtr);
        }
        
    }
    Tcl_IncrRefCount(objPtr);
    return objPtr;
}

/*
 *----------------------------------------------------------------------
 *
 * TclCleanupCommand --
 *
 *	This function frees up a Command structure unless it is still
 *	referenced from an interpreter's command hashtable or from a CmdName
 *	Tcl object representing the name of a command in a ByteCode
 *	instruction sequence.
 *
 * Results:
 *	None.
 *
 * Side effects:
 *	Memory gets freed unless a reference to the Command structure still
 *	exists. In that case the cleanup is delayed until the command is
 *	deleted or when the last ByteCode referring to it is freed.
 *
 *----------------------------------------------------------------------
 */

void
TclCleanupCommand(
    register Command *cmdPtr)	/* Points to the Command structure to
				 * be freed. */
{
    cmdPtr->refCount--;
    if (cmdPtr->refCount <= 0) {
	ckfree(cmdPtr);
    }
}

/*
 *----------------------------------------------------------------------
 *
 * TclInterpReady --
 *
 *	Check if an interpreter is ready to eval commands or scripts, i.e., if
 *	it was not deleted and if the nesting level is not too high.
 *
 * Results:
 *	The return value is TCL_OK if it the interpreter is ready, TCL_ERROR
 *	otherwise.
 *
 * Side effects:
 *	The interpreter's result is cleared.
 *
 *----------------------------------------------------------------------
 */

int
TclInterpReady(
    Tcl_Interp *interp)
{
    register Interp *iPtr = (Interp *) interp;

    /*
     * Reset the interpreter's result and clear out any previous error
     * information.
     */

    Tcl_ResetResult(interp);

    /*
     * If the interpreter has been deleted, return an error.
     */

    if (iPtr->flags & DELETED) {
	Tcl_SetObjResult(interp, Tcl_NewStringObj(
		"attempt to call eval in deleted interpreter", -1));
	Tcl_SetErrorCode(interp, "TCL", "IDELETE",
		"attempt to call eval in deleted interpreter", NULL);
	return TCL_ERROR;
    }

    if (iPtr->execEnvPtr->rewind) {
	return TCL_ERROR;
    }

    /*
     * Make sure the script being evaluated (if any) has not been canceled.
     */

    if (TclCanceled(iPtr) &&
	    (TCL_OK != Tcl_Canceled(interp, TCL_LEAVE_ERR_MSG))) {
	return TCL_ERROR;
    }

    /*
     * Check depth of nested calls to Tcl_Eval: if this gets too large, it's
     * probably because of an infinite loop somewhere.
     */

    if (((iPtr->numLevels) <= iPtr->maxNestingDepth)) {
	return TCL_OK;
    }

    Tcl_SetObjResult(interp, Tcl_NewStringObj(
	    "too many nested evaluations (infinite loop?)", -1));
    Tcl_SetErrorCode(interp, "TCL", "LIMIT", "STACK", NULL);
    return TCL_ERROR;
}

/*
 *----------------------------------------------------------------------
 *
 * TclResetCancellation --
 *
 *	Reset the script cancellation flags if the nesting level
 *	(iPtr->numLevels) for the interp is zero or argument force is
 *	non-zero.
 *
 * Results:
 *	A standard Tcl result.
 *
 * Side effects:
 *	The script cancellation flags for the interp may be reset.
 *
 *----------------------------------------------------------------------
 */

int
TclResetCancellation(
    Tcl_Interp *interp,
    int force)
{
    register Interp *iPtr = (Interp *) interp;

    if (iPtr == NULL) {
	return TCL_ERROR;
    }

    if (force || (iPtr->numLevels == 0)) {
	TclUnsetCancelFlags(iPtr);
    }
    return TCL_OK;
}

/*
 *----------------------------------------------------------------------
 *
 * Tcl_Canceled --
 *
 *	Check if the script in progress has been canceled, i.e.,
 *	Tcl_CancelEval was called for this interpreter or any of its master
 *	interpreters.
 *
 * Results:
 *	The return value is TCL_OK if the script evaluation has not been
 *	canceled, TCL_ERROR otherwise.
 *
 *	If "flags" contains TCL_LEAVE_ERR_MSG, an error message is returned in
 *	the interpreter's result object. Otherwise, the interpreter's result
 *	object is left unchanged. If "flags" contains TCL_CANCEL_UNWIND,
 *	TCL_ERROR will only be returned if the script evaluation is being
 *	completely unwound.
 *
 * Side effects:
 *	The CANCELED flag for the interp will be reset if it is set.
 *
 *----------------------------------------------------------------------
 */

int
Tcl_Canceled(
    Tcl_Interp *interp,
    int flags)
{
    register Interp *iPtr = (Interp *) interp;

    /*
     * Has the current script in progress for this interpreter been canceled
     * or is the stack being unwound due to the previous script cancellation?
     */

    if (!TclCanceled(iPtr)) {
        return TCL_OK;
    }

    /*
     * The CANCELED flag is a one-shot flag that is reset immediately upon
     * being detected; however, if the TCL_CANCEL_UNWIND flag is set we will
     * continue to report that the script in progress has been canceled
     * thereby allowing the evaluation stack for the interp to be fully
     * unwound.
     */

    iPtr->flags &= ~CANCELED;

    /*
     * The CANCELED flag was detected and reset; however, if the caller
     * specified the TCL_CANCEL_UNWIND flag, we only return TCL_ERROR
     * (indicating that the script in progress has been canceled) if the
     * evaluation stack for the interp is being fully unwound.
     */

    if ((flags & TCL_CANCEL_UNWIND) && !(iPtr->flags & TCL_CANCEL_UNWIND)) {
        return TCL_OK;
    }

    /*
     * If the TCL_LEAVE_ERR_MSG flags bit is set, place an error in the
     * interp's result; otherwise, we leave it alone.
     */

    if (flags & TCL_LEAVE_ERR_MSG) {
        const char *id, *message = NULL;
        int length;

        /*
         * Setup errorCode variables so that we can differentiate between
         * being canceled and unwound.
         */

        if (iPtr->asyncCancelMsg != NULL) {
            message = Tcl_GetStringFromObj(iPtr->asyncCancelMsg, &length);
        } else {
            length = 0;
        }

        if (iPtr->flags & TCL_CANCEL_UNWIND) {
            id = "IUNWIND";
            if (length == 0) {
                message = "eval unwound";
            }
        } else {
            id = "ICANCEL";
            if (length == 0) {
                message = "eval canceled";
            }
        }

        Tcl_SetObjResult(interp, Tcl_NewStringObj(message, -1));
        Tcl_SetErrorCode(interp, "TCL", "CANCEL", id, message, NULL);
    }

    /*
     * Return TCL_ERROR to the caller (not necessarily just the Tcl core
     * itself) that indicates further processing of the script or command in
     * progress should halt gracefully and as soon as possible.
     */

    return TCL_ERROR;
}

/*
 *----------------------------------------------------------------------
 *
 * Tcl_CancelEval --
 *
 *	This function schedules the cancellation of the current script in the
 *	given interpreter.
 *
 * Results:
 *	The return value is a standard Tcl completion code such as TCL_OK or
 *	TCL_ERROR. Since the interp may belong to a different thread, no error
 *	message can be left in the interp's result.
 *
 * Side effects:
 *	The script in progress in the specified interpreter will be canceled
 *	with TCL_ERROR after asynchronous handlers are invoked at the next
 *	Tcl_Canceled check.
 *
 *----------------------------------------------------------------------
 */

int
Tcl_CancelEval(
    Tcl_Interp *interp,		/* Interpreter in which to cancel the
				 * script. */
    Tcl_Obj *resultObjPtr,	/* The script cancellation error message or
				 * NULL for a default error message. */
    ClientData clientData,	/* Passed to CancelEvalProc. */
    int flags)			/* Collection of OR-ed bits that control
				 * the cancellation of the script. Only
				 * TCL_CANCEL_UNWIND is currently
				 * supported. */
{
    Tcl_HashEntry *hPtr;
    CancelInfo *cancelInfo;
    int code = TCL_ERROR;
    const char *result;

    if (interp == NULL) {
	return TCL_ERROR;
    }

    Tcl_MutexLock(&cancelLock);
    if (cancelTableInitialized != 1) {
	/*
	 * No CancelInfo hash table (Tcl_CreateInterp has never been called?)
	 */

	goto done;
    }
    hPtr = Tcl_FindHashEntry(&cancelTable, (char *) interp);
    if (hPtr == NULL) {
	/*
	 * No CancelInfo record for this interpreter.
	 */

	goto done;
    }
    cancelInfo = Tcl_GetHashValue(hPtr);

    /*
     * Populate information needed by the interpreter thread to fulfill the
     * cancellation request. Currently, clientData is ignored. If the
     * TCL_CANCEL_UNWIND flags bit is set, the script in progress is not
     * allowed to catch the script cancellation because the evaluation stack
     * for the interp is completely unwound.
     */

    if (resultObjPtr != NULL) {
	result = Tcl_GetStringFromObj(resultObjPtr, &cancelInfo->length);
	cancelInfo->result = ckrealloc(cancelInfo->result,cancelInfo->length);
	memcpy(cancelInfo->result, result, (size_t) cancelInfo->length);
	TclDecrRefCount(resultObjPtr);	/* Discard their result object. */
    } else {
	cancelInfo->result = NULL;
	cancelInfo->length = 0;
    }
    cancelInfo->clientData = clientData;
    cancelInfo->flags = flags;
    Tcl_AsyncMark(cancelInfo->async);
    code = TCL_OK;

  done:
    Tcl_MutexUnlock(&cancelLock);
    return code;
}

/*
 *----------------------------------------------------------------------
 *
 * Tcl_InterpActive --
 *
 *	Returns non-zero if the specified interpreter is in use, i.e. if there
 *	is an evaluation currently active in the interpreter.
 *
 * Results:
 *	See above.
 *
 * Side effects:
 *	None.
 *
 *----------------------------------------------------------------------
 */

int
Tcl_InterpActive(
    Tcl_Interp *interp)
{
    return ((Interp *) interp)->numLevels > 0;
}

/*
 *----------------------------------------------------------------------
 *
 * Tcl_EvalObjv --
 *
 *	This function evaluates a Tcl command that has already been parsed
 *	into words, with one Tcl_Obj holding each word.
 *
 * Results:
 *	The return value is a standard Tcl completion code such as TCL_OK or
 *	TCL_ERROR. A result or error message is left in interp's result.
 *
 * Side effects:
 *	Always pushes a callback. Other side effects depend on the command.
 *
 *----------------------------------------------------------------------
 */

int
Tcl_EvalObjv(
    Tcl_Interp *interp,		/* Interpreter in which to evaluate the
				 * command. Also used for error reporting. */
    int objc,			/* Number of words in command. */
    Tcl_Obj *const objv[],	/* An array of pointers to objects that are
				 * the words that make up the command. */
    int flags)			/* Collection of OR-ed bits that control the
				 * evaluation of the script. Only
				 * TCL_EVAL_GLOBAL, TCL_EVAL_INVOKE and
				 * TCL_EVAL_NOERR are currently supported. */
{
    int result;
    NRE_callback *rootPtr = TOP_CB(interp);

    result = TclNREvalObjv(interp, objc, objv, flags, NULL);
    return TclNRRunCallbacks(interp, result, rootPtr);
}

int
TclNREvalObjv(
    Tcl_Interp *interp,		/* Interpreter in which to evaluate the
				 * command. Also used for error reporting. */
    int objc,			/* Number of words in command. */
    Tcl_Obj *const objv[],	/* An array of pointers to objects that are
				 * the words that make up the command. */
    int flags,			/* Collection of OR-ed bits that control the
				 * evaluation of the script. Only
				 * TCL_EVAL_GLOBAL, TCL_EVAL_INVOKE and
				 * TCL_EVAL_NOERR are currently supported. */
    Command *cmdPtr)		/* NULL if the Command is to be looked up
				 * here, otherwise the pointer to the
				 * requested Command struct to be invoked. */
{
    Interp *iPtr = (Interp *) interp;
    int result;
    Namespace *lookupNsPtr = iPtr->lookupNsPtr;
    Command **cmdPtrPtr;
    NRE_callback *callbackPtr;

    iPtr->lookupNsPtr = NULL;

    /*
     * Push a callback with cleanup tasks for commands; the cmdPtr at data[0]
     * will be filled later when the command is found: save its address at
     * objProcPtr.
     *
     * data[1] stores a marker for use by tailcalls; it will be set to 1 by
     * command redirectors (imports, alias, ensembles) so that tailcalls
     * finishes the source command and not just the target.
     */

    if (iPtr->deferredCallbacks) {
        callbackPtr = iPtr->deferredCallbacks;
        iPtr->deferredCallbacks = NULL;
    } else {
	TclNRAddCallback(interp, NRCommand, NULL, NULL, NULL, NULL);
        callbackPtr = TOP_CB(interp);
    }
    cmdPtrPtr = (Command **) &(callbackPtr->data[0]);


    if (iPtr->evalFlags & TCL_EVAL_REDIRECT) {
        callbackPtr->data[1] = INT2PTR(1);
        iPtr->evalFlags &= ~TCL_EVAL_REDIRECT;
    }
    callbackPtr->data[2] = INT2PTR(objc);
    callbackPtr->data[3] = (ClientData) objv;

    iPtr->numLevels++;
    result = TclInterpReady(interp);

    if ((result != TCL_OK) || (objc == 0)) {
	return result;
    }

    if (cmdPtr) {
	goto commandFound;
    }

    /*
     * Push records for task to be done on return, in INVERSE order. First, if
     * needed, the exception handlers (as they should happen last).
     */

    if (!(flags & TCL_EVAL_NOERR)) {
	TEOV_PushExceptionHandlers(interp, objc, objv, flags);
    }

    /*
     * Configure evaluation context to match the requested flags.
     */

    if ((flags & TCL_EVAL_INVOKE) || lookupNsPtr) {
	if (!lookupNsPtr) {
	    lookupNsPtr = iPtr->globalNsPtr;
	}
    } else {
	if (flags & TCL_EVAL_GLOBAL) {
	    TEOV_SwitchVarFrame(interp);
	    lookupNsPtr = iPtr->globalNsPtr;
	}

	/*
	 * TCL_EVAL_INVOKE was not set: clear rewrite rules
	 */

	iPtr->ensembleRewrite.sourceObjs = NULL;
    }

    /*
     * Lookup the command
     */

    cmdPtr = TEOV_LookupCmdFromObj(interp, objv[0], lookupNsPtr);
    if (!cmdPtr) {
	return TEOV_NotFound(interp, objc, objv, lookupNsPtr);
    }

    iPtr->cmdCount++;
    if (TclLimitExceeded(iPtr->limit)) {
	return TCL_ERROR;
    }

    /*
     * Found a command! The real work begins now ...
     */

  commandFound:
    if (iPtr->tracePtr || (cmdPtr->flags & CMD_HAS_EXEC_TRACES)) {
	/*
	 * Call enter traces. They will schedule a call to the leave traces if
	 * necessary.
	 */

	result = TEOV_RunEnterTraces(interp, &cmdPtr, objc, objv, lookupNsPtr);
	if (!cmdPtr) {
	    return TEOV_NotFound(interp, objc, objv, lookupNsPtr);
	}
	if (result != TCL_OK) {
	    return result;
	}
    }
    iPtr->cmdSourcePtr->bytes = NULL;
    iPtr->cmdSourcePtr->typePtr = NULL;

#ifdef USE_DTRACE
    if (TCL_DTRACE_CMD_ARGS_ENABLED()) {
	const char *a[10];
	int i = 0;

	while (i < 10) {
	    a[i] = i < objc ? TclGetString(objv[i]) : NULL; i++;
	}
	TCL_DTRACE_CMD_ARGS(a[0], a[1], a[2], a[3], a[4], a[5], a[6], a[7],
		a[8], a[9]);
    }
    if (TCL_DTRACE_CMD_RETURN_ENABLED() || TCL_DTRACE_CMD_RESULT_ENABLED()) {
	TclNRAddCallback(interp, DTraceCmdReturn, objv[0], NULL, NULL, NULL);
    }
    if (TCL_DTRACE_CMD_ENTRY_ENABLED()) {
	TCL_DTRACE_CMD_ENTRY(TclGetString(objv[0]), objc - 1,
		(Tcl_Obj **)(objv + 1));
    }
#endif /* USE_DTRACE */
    /*
     * Fix the original callback to point to the now known cmdPtr. Insure that
     * the Command struct lives until the command returns.
     */

    *cmdPtrPtr = cmdPtr;
    cmdPtr->refCount++;

    /*
     * Find the objProc to call, push a callback to do the actual running.
     */

<<<<<<< HEAD
    TclNRAddCallback(interp, NRRunObjProc, cmdPtr,
            INT2PTR(objc), (ClientData) objv, NULL);
    return TCL_OK;
=======
    if (cmdPtr->nreProc) {
        TclNRAddCallback(interp, NRRunObjProc, cmdPtr,
                INT2PTR(objc), (ClientData) objv, NULL);

        return TCL_OK;
    } else {
	return cmdPtr->objProc(cmdPtr->objClientData, interp, objc, objv);
    }
>>>>>>> 4f819978
}

void
TclPushTailcallPoint(
    Tcl_Interp *interp)
{
    TclNRAddCallback(interp, NRCommand, NULL, NULL, NULL, NULL);
    ((Interp *) interp)->numLevels++;
}

int
TclNRRunCallbacks(
    Tcl_Interp *interp,
    int result,
    struct NRE_callback *rootPtr)
				/* All callbacks down to rootPtr not inclusive
				 * are to be run. */
{
<<<<<<< HEAD
    NRE_callback *callbackPtr;
=======
    Interp *iPtr = (Interp *) interp;
    NRE_callback *cbPtr;
>>>>>>> 4f819978
    Tcl_NRPostProc *procPtr;

    while (TOP_CB(interp) != rootPtr) {
	POP_CB(interp, cbPtr);
	procPtr = cbPtr->procPtr;
	result = procPtr(cbPtr->data, interp, result);
	FREE_CB(interp, cbPtr);
    }
    return result;
}

static int
NRCommand(
    ClientData data[],
    Tcl_Interp *interp,
    int result)
{
    Interp *iPtr = (Interp *) interp;
    Command *cmdPtr = data[0];

    if (cmdPtr) {
	TclCleanupCommandMacro(cmdPtr);
    }
    iPtr->numLevels--;

     /*
      * If there is a tailcall, schedule it
      */
 
    if (data[1] && (data[1] != INT2PTR(1))) {
        TclNRAddCallback(interp, TclNRTailcallEval, data[1], NULL, NULL, NULL);
    }

    /* OPT ??
     * Do not interrupt a series of cleanups with async or limit checks:
     * just check at the end?
     */
    
    if (TclAsyncReady(iPtr)) {
        result = Tcl_AsyncInvoke(interp, result);
    }
    if ((result == TCL_OK) && TclCanceled(iPtr)) {
        result = Tcl_Canceled(interp, TCL_LEAVE_ERR_MSG);
    }
    if (result == TCL_OK && TclLimitReady(iPtr->limit)) {
        result = Tcl_LimitCheck(interp);
    }

    return result;
}

static int
NRRunObjProc(
    ClientData data[],
    Tcl_Interp *interp,
    int result)
{
    /* OPT: do not call? */

    Command* cmdPtr = data[0];
    int objc = PTR2INT(data[1]);
    Tcl_Obj **objv = data[2];

    return cmdPtr->objProc(cmdPtr->objClientData, interp, objc, objv);
}


/*
 *----------------------------------------------------------------------
 *
 * TEOV_Exception	 -
 * TEOV_LookupCmdFromObj -
 * TEOV_RunEnterTraces	 -
 * TEOV_RunLeaveTraces	 -
 * TEOV_NotFound	 -
 *
 *	These are helper functions for Tcl_EvalObjv.
 *
 *----------------------------------------------------------------------
 */

static void
TEOV_PushExceptionHandlers(
    Tcl_Interp *interp,
    int objc,
    Tcl_Obj *const objv[],
    int flags)
{
    Interp *iPtr = (Interp *) interp;

    /*
     * If any error processing is necessary, push the appropriate records.
     * Note that we have to push them in the inverse order: first the one that
     * has to run last.
     */

    if (!(flags & TCL_EVAL_INVOKE)) {
	/*
	 * Error messages
	 */

	TclNRAddCallback(interp, TEOV_Error, INT2PTR(objc),
		(ClientData) objv, NULL, NULL);
    }

    if (iPtr->numLevels == 1) {
	/*
	 * No CONTINUE or BREAK at level 0, manage RETURN
	 */

	TclNRAddCallback(interp, TEOV_Exception, INT2PTR(iPtr->evalFlags),
		NULL, NULL, NULL);
    }
}

static void
TEOV_SwitchVarFrame(
    Tcl_Interp *interp)
{
    Interp *iPtr = (Interp *) interp;

    /*
     * Change the varFrame to be the rootVarFrame, and push a record to
     * restore things at the end.
     */

    TclNRAddCallback(interp, TEOV_RestoreVarFrame, iPtr->varFramePtr, NULL,
	    NULL, NULL);
    iPtr->varFramePtr = iPtr->rootFramePtr;
}

static int
TEOV_RestoreVarFrame(
    ClientData data[],
    Tcl_Interp *interp,
    int result)
{
    ((Interp *) interp)->varFramePtr = data[0];
    return result;
}

static int
TEOV_Exception(
    ClientData data[],
    Tcl_Interp *interp,
    int result)
{
    Interp *iPtr = (Interp *) interp;
    int allowExceptions = (PTR2INT(data[0]) & TCL_ALLOW_EXCEPTIONS);

    if (result != TCL_OK) {
	if (result == TCL_RETURN) {
	    result = TclUpdateReturnInfo(iPtr);
	}
	if ((result != TCL_ERROR) && !allowExceptions) {
	    ProcessUnexpectedResult(interp, result);
	    result = TCL_ERROR;
	}
    }

    /*
     * We are returning to level 0, so should process TclResetCancellation. As
     * numLevels has not *yet* been decreased, do not call it: do the thing
     * here directly.
     */

    TclUnsetCancelFlags(iPtr);
    return result;
}

static int
TEOV_Error(
    ClientData data[],
    Tcl_Interp *interp,
    int result)
{
    Interp *iPtr = (Interp *) interp;
    Tcl_Obj *listPtr;
    const char *cmdString;
    int cmdLen;
    int objc = PTR2INT(data[0]);
    Tcl_Obj **objv = data[1];

    if ((result == TCL_ERROR) && !(iPtr->flags & ERR_ALREADY_LOGGED)){
	/*
	 * If there was an error, a command string will be needed for the
	 * error log: get it out of the itemPtr. The details depend on the
	 * type.
	 */

	listPtr = Tcl_NewListObj(objc, objv);
	cmdString = Tcl_GetStringFromObj(listPtr, &cmdLen);
	Tcl_LogCommandInfo(interp, cmdString, cmdString, cmdLen);
	Tcl_DecrRefCount(listPtr);
    }
    iPtr->flags &= ~ERR_ALREADY_LOGGED;
    return result;
}

static int
TEOV_NotFound(
    Tcl_Interp *interp,
    int objc,
    Tcl_Obj *const objv[],
    Namespace *lookupNsPtr)
{
    Command * cmdPtr;
    Interp *iPtr = (Interp *) interp;
    int i, newObjc, handlerObjc;
    Tcl_Obj **newObjv, **handlerObjv;
    CallFrame *varFramePtr = iPtr->varFramePtr;
    Namespace *currNsPtr = NULL;/* Used to check for and invoke any registered
				 * unknown command handler for the current
				 * namespace (TIP 181). */
    Namespace *savedNsPtr = NULL;

    currNsPtr = varFramePtr->nsPtr;
    if ((currNsPtr == NULL) || (currNsPtr->unknownHandlerPtr == NULL)) {
	currNsPtr = iPtr->globalNsPtr;
	if (currNsPtr == NULL) {
	    Tcl_Panic("Tcl_EvalObjv: NULL global namespace pointer");
	}
    }

    /*
     * Check to see if the resolution namespace has lost its unknown handler.
     * If so, reset it to "::unknown".
     */

    if (currNsPtr->unknownHandlerPtr == NULL) {
	TclNewLiteralStringObj(currNsPtr->unknownHandlerPtr, "::unknown");
	Tcl_IncrRefCount(currNsPtr->unknownHandlerPtr);
    }

    /*
     * Get the list of words for the unknown handler and allocate enough space
     * to hold both the handler prefix and all words of the command invokation
     * itself.
     */

    Tcl_ListObjGetElements(NULL, currNsPtr->unknownHandlerPtr,
	    &handlerObjc, &handlerObjv);
    newObjc = objc + handlerObjc;
    newObjv = ckalloc((int) sizeof(Tcl_Obj *) * newObjc);

    /*
     * Copy command prefix from unknown handler and add on the real command's
     * full argument list. Note that we only use memcpy() once because we have
     * to increment the reference count of all the handler arguments anyway.
     */

    for (i = 0; i < handlerObjc; ++i) {
	newObjv[i] = handlerObjv[i];
	Tcl_IncrRefCount(newObjv[i]);
    }
    memcpy(newObjv+handlerObjc, objv, sizeof(Tcl_Obj *) * (unsigned)objc);

    /*
     * Look up and invoke the handler (by recursive call to this function). If
     * there is no handler at all, instead of doing the recursive call we just
     * generate a generic error message; it would be an infinite-recursion
     * nightmare otherwise.
     *
     * In this case we worry a bit less about recursion for now, and call the
     * "blocking" interface.
     */

    cmdPtr = TEOV_LookupCmdFromObj(interp, newObjv[0], lookupNsPtr);
    if (cmdPtr == NULL) {
	Tcl_SetObjResult(interp, Tcl_ObjPrintf(
                "invalid command name \"%s\"", TclGetString(objv[0])));
        Tcl_SetErrorCode(interp, "TCL", "LOOKUP", "COMMAND",
                TclGetString(objv[0]), NULL);

	/*
	 * Release any resources we locked and allocated during the handler
	 * call.
	 */

	for (i = 0; i < handlerObjc; ++i) {
	    Tcl_DecrRefCount(newObjv[i]);
	}
	ckfree(newObjv);
	return TCL_ERROR;
    }

    if (lookupNsPtr) {
	savedNsPtr = varFramePtr->nsPtr;
	varFramePtr->nsPtr = lookupNsPtr;
    }
    TclDeferCallbacks(interp);
    TclNRAddCallback(interp, TEOV_NotFoundCallback, INT2PTR(handlerObjc),
	    newObjv, savedNsPtr, NULL);
    iPtr->evalFlags |= TCL_EVAL_REDIRECT;
    return TclNREvalObjv(interp, newObjc, newObjv, TCL_EVAL_NOERR, NULL);
}

static int
TEOV_NotFoundCallback(
    ClientData data[],
    Tcl_Interp *interp,
    int result)
{
    Interp *iPtr = (Interp *) interp;
    int objc = PTR2INT(data[0]);
    Tcl_Obj **objv = data[1];
    Namespace *savedNsPtr = data[2];

    int i;

    if (savedNsPtr) {
	iPtr->varFramePtr->nsPtr = savedNsPtr;
    }

    /*
     * Release any resources we locked and allocated during the handler call.
     */

    for (i = 0; i < objc; ++i) {
	Tcl_DecrRefCount(objv[i]);
    }
    ckfree(objv);

    return result;
}

static int
TEOV_RunEnterTraces(
    Tcl_Interp *interp,
    Command **cmdPtrPtr,
    int objc,
    Tcl_Obj *const objv[],
    Namespace *lookupNsPtr)
{
    Interp *iPtr = (Interp *) interp;
    Command *cmdPtr = *cmdPtrPtr;
    int traceCode = TCL_OK;
    int cmdEpoch = cmdPtr->cmdEpoch;
    int newEpoch;
    const char *command;
    int length;
    Tcl_Obj *commandPtr;

    commandPtr = GetCommandSource(iPtr, objc, objv, 1);
    command = Tcl_GetStringFromObj(commandPtr, &length);

    /*
     * Call trace functions.
     * Execute any command or execution traces. Note that we bump up the
     * command's reference count for the duration of the calling of the traces
     * so that the structure doesn't go away underneath our feet.
     */

    cmdPtr->refCount++;
    if (iPtr->tracePtr) {
	traceCode = TclCheckInterpTraces(interp, command, length,
		cmdPtr, TCL_OK, TCL_TRACE_ENTER_EXEC, objc, objv);
    }
    if ((cmdPtr->flags & CMD_HAS_EXEC_TRACES) && (traceCode == TCL_OK)) {
	traceCode = TclCheckExecutionTraces(interp, command, length,
		cmdPtr, TCL_OK, TCL_TRACE_ENTER_EXEC, objc, objv);
    }
    newEpoch = cmdPtr->cmdEpoch;
    TclCleanupCommandMacro(cmdPtr);

    /*
     * If the traces modified/deleted the command or any existing traces, they
     * will update the command's epoch. We need to lookup again, but do not
     * run enter traces on the newly found cmdPtr.
     */

    if (cmdEpoch != newEpoch) {
	cmdPtr = TEOV_LookupCmdFromObj(interp, objv[0], lookupNsPtr);
	*cmdPtrPtr = cmdPtr;
    }

    if (cmdPtr) {
	/*
	 * Command was found: push a record to schedule the leave traces.
	 */

	TclNRAddCallback(interp, TEOV_RunLeaveTraces, INT2PTR(traceCode),
		commandPtr, cmdPtr, NULL);
	cmdPtr->refCount++;
    } else {
	Tcl_DecrRefCount(commandPtr);
    }
    return traceCode;
}

static int
TEOV_RunLeaveTraces(
    ClientData data[],
    Tcl_Interp *interp,
    int result)
{
    Interp *iPtr = (Interp *) interp;
    const char *command;
    int length, objc;
    Tcl_Obj **objv;
    int traceCode = PTR2INT(data[0]);
    Tcl_Obj *commandPtr = data[1];
    Command *cmdPtr = data[2];

    command = Tcl_GetStringFromObj(commandPtr, &length);
    if (TCL_OK != Tcl_ListObjGetElements(interp, commandPtr, &objc, &objv)) {
	Tcl_Panic("Who messed with commandPtr?");
    }

    if (!(cmdPtr->flags & CMD_IS_DELETED)) {
	if ((cmdPtr->flags & CMD_HAS_EXEC_TRACES) && traceCode == TCL_OK){
	    traceCode = TclCheckExecutionTraces(interp, command, length,
		    cmdPtr, result, TCL_TRACE_LEAVE_EXEC, objc, objv);
	}
	if (iPtr->tracePtr != NULL && traceCode == TCL_OK) {
	    traceCode = TclCheckInterpTraces(interp, command, length,
		    cmdPtr, result, TCL_TRACE_LEAVE_EXEC, objc, objv);
	}
    }
    Tcl_DecrRefCount(commandPtr);

    /*
     * As cmdPtr is set, TclNRRunCallbacks is about to reduce the numlevels.
     * Prevent that by resetting the cmdPtr field and dealing right here with
     * cmdPtr->refCount.
     */

    TclCleanupCommandMacro(cmdPtr);

    if (traceCode != TCL_OK) {
	return traceCode;
    }
    return result;
}

static inline Command *
TEOV_LookupCmdFromObj(
    Tcl_Interp *interp,
    Tcl_Obj *namePtr,
    Namespace *lookupNsPtr)
{
    Interp *iPtr = (Interp *) interp;
    Command *cmdPtr;
    Namespace *savedNsPtr = iPtr->varFramePtr->nsPtr;

    if (lookupNsPtr) {
	iPtr->varFramePtr->nsPtr = lookupNsPtr;
	iPtr->lookupNsPtr = NULL;
    }
    cmdPtr = (Command *) Tcl_GetCommandFromObj(interp, namePtr);
    iPtr->varFramePtr->nsPtr = savedNsPtr;
    return cmdPtr;
}

/*
 *----------------------------------------------------------------------
 *
 * Tcl_EvalTokensStandard --
 *
 *	Given an array of tokens parsed from a Tcl command (e.g., the tokens
 *	that make up a word or the index for an array variable) this function
 *	evaluates the tokens and concatenates their values to form a single
 *	result value.
 *
 * Results:
 *	The return value is a standard Tcl completion code such as TCL_OK or
 *	TCL_ERROR. A result or error message is left in interp's result.
 *
 * Side effects:
 *	Depends on the array of tokens being evaled.
 *
 *----------------------------------------------------------------------
 */

int
Tcl_EvalTokensStandard(
    Tcl_Interp *interp,		/* Interpreter in which to lookup variables,
				 * execute nested commands, and report
				 * errors. */
    Tcl_Token *tokenPtr,	/* Pointer to first in an array of tokens to
				 * evaluate and concatenate. */
    int count)			/* Number of tokens to consider at tokenPtr.
				 * Must be at least 1. */
{
    return TclSubstTokens(interp, tokenPtr, count, /* numLeftPtr */ NULL);
}

/*
 *----------------------------------------------------------------------
 *
 * Tcl_EvalEx, TclEvalEx --
 *
 *	This function evaluates a Tcl script without using the compiler or
 *	byte-code interpreter. It just parses the script, creates values for
 *	each word of each command, then calls EvalObjv to execute each
 *	command.
 *
 * Results:
 *	The return value is a standard Tcl completion code such as TCL_OK or
 *	TCL_ERROR. A result or error message is left in interp's result.
 *
 * Side effects:
 *	Depends on the script.
 *
 *----------------------------------------------------------------------
 */

int
Tcl_EvalEx(
    Tcl_Interp *interp,		/* Interpreter in which to evaluate the
				 * script. Also used for error reporting. */
    const char *script,		/* First character of script to evaluate. */
    int numBytes,		/* Number of bytes in script. If < 0, the
				 * script consists of all bytes up to the
				 * first null character. */
    int flags)			/* Collection of OR-ed bits that control the
				 * evaluation of the script. Only
				 * TCL_EVAL_GLOBAL is currently supported. */
{
    Interp *iPtr = (Interp *) interp;
    const char *p, *next;
    const unsigned int minObjs = 20;
    Tcl_Obj **objv, **objvSpace;
    int *expand;
    Tcl_Token *tokenPtr;
    int commandLength, bytesLeft, expandRequested, code = TCL_OK;
    CallFrame *savedVarFramePtr;/* Saves old copy of iPtr->varFramePtr in case
				 * TCL_EVAL_GLOBAL was set. */
    int allowExceptions = (iPtr->evalFlags & TCL_ALLOW_EXCEPTIONS);
    int gotParse = 0;
    unsigned int i, objectsUsed = 0;
				/* These variables keep track of how much
				 * state has been allocated while evaluating
				 * the script, so that it can be freed
				 * properly if an error occurs. */
    Tcl_Parse *parsePtr = ckalloc(sizeof(Tcl_Parse));
    Tcl_Obj **stackObjArray =
	    ckalloc(minObjs * sizeof(Tcl_Obj *));
    int *expandStack = ckalloc(minObjs * sizeof(int));

    if (numBytes < 0) {
	numBytes = strlen(script);
    }
    Tcl_ResetResult(interp);

    savedVarFramePtr = iPtr->varFramePtr;
    if (flags & TCL_EVAL_GLOBAL) {
	iPtr->varFramePtr = iPtr->rootFramePtr;
    }

    /*
     * Each iteration through the following loop parses the next command from
     * the script and then executes it.
     */

    objv = objvSpace = stackObjArray;
    expand = expandStack;
    p = script;
    bytesLeft = numBytes;

    iPtr->evalFlags = 0;
    do {
	if (Tcl_ParseCommand(interp, p, bytesLeft, 0, parsePtr) != TCL_OK) {
	    code = TCL_ERROR;
	    goto error;
	}

	gotParse = 1;
	if (parsePtr->numWords > 0) {
	    unsigned int objectsNeeded = 0;
	    unsigned int numWords = parsePtr->numWords;

	    /*
	     * Generate an array of objects for the words of the command.
	     */

	    if (numWords > minObjs) {
		expand =    ckalloc(numWords * sizeof(int));
		objvSpace = ckalloc(numWords * sizeof(Tcl_Obj *));
	    }
	    expandRequested = 0;
	    objv = objvSpace;

	    for (objectsUsed = 0, tokenPtr = parsePtr->tokenPtr;
		    objectsUsed < numWords;
		    objectsUsed++, tokenPtr += tokenPtr->numComponents+1) {
		code = TclSubstTokens(interp, tokenPtr+1,
			tokenPtr->numComponents, NULL);

		iPtr->evalFlags = 0;

		if (code != TCL_OK) {
		    break;
		}
		objv[objectsUsed] = Tcl_GetObjResult(interp);
		Tcl_IncrRefCount(objv[objectsUsed]);
		if (tokenPtr->type == TCL_TOKEN_EXPAND_WORD) {
		    int numElements;

		    code = TclListObjLength(interp, objv[objectsUsed],
			    &numElements);
		    if (code == TCL_ERROR) {
			/*
			 * Attempt to expand a non-list.
			 */

			Tcl_AppendObjToErrorInfo(interp, Tcl_ObjPrintf(
				"\n    (expanding word %d)", objectsUsed));
			Tcl_DecrRefCount(objv[objectsUsed]);
			break;
		    }
		    expandRequested = 1;
		    expand[objectsUsed] = 1;

		    objectsNeeded += (numElements ? numElements : 1);
		} else {
		    expand[objectsUsed] = 0;
		    objectsNeeded++;
		}

	    } /* for loop */
	    if (code != TCL_OK) {
		goto error;
	    }
	    if (expandRequested) {
		/*
		 * Some word expansion was requested. Check for objv resize.
		 */

		Tcl_Obj **copy = objvSpace;
		int wordIdx = numWords;
		int objIdx = objectsNeeded - 1;

		if ((numWords > minObjs) || (objectsNeeded > minObjs)) {
		    objv = objvSpace =
			    ckalloc(objectsNeeded * sizeof(Tcl_Obj *));
		}

		objectsUsed = 0;
		while (wordIdx--) {
		    if (expand[wordIdx]) {
			int numElements;
			Tcl_Obj **elements, *temp = copy[wordIdx];

			Tcl_ListObjGetElements(NULL, temp, &numElements,
				&elements);
			objectsUsed += numElements;
			while (numElements--) {
			    objv[objIdx--] = elements[numElements];
			    Tcl_IncrRefCount(elements[numElements]);
			}
			Tcl_DecrRefCount(temp);
		    } else {
			objv[objIdx--] = copy[wordIdx];
			objectsUsed++;
		    }
		}
		objv += objIdx+1;

		if (copy != stackObjArray) {
		    ckfree(copy);
		}
	    }

	    /*
	     * Execute the command and free the objects for its words.
	     */

            {
                Tcl_Obj *srcPtr = iPtr->cmdSourcePtr;

                srcPtr->typePtr = &scriptSourceType;
                srcPtr->internalRep.twoPtrValue.ptr1 = (char *) script;
                srcPtr->internalRep.twoPtrValue.ptr2 = INT2PTR(numBytes);

                code = Tcl_EvalObjv(interp, objectsUsed, objv, TCL_EVAL_NOERR);
            }

	    if (code != TCL_OK) {
		goto error;
	    }
	    for (i = 0; i < objectsUsed; i++) {
		Tcl_DecrRefCount(objv[i]);
	    }
	    objectsUsed = 0;
	    if (objvSpace != stackObjArray) {
		ckfree(objvSpace);
		objvSpace = stackObjArray;
	    }

	    /*
	     * Free expand separately since objvSpace could have been
	     * reallocated above.
	     */

	    if (expand != expandStack) {
		ckfree(expand);
		expand = expandStack;
	    }
	}

	/*
	 * Advance to the next command in the script.
	 */

	next = parsePtr->commandStart + parsePtr->commandSize;
	bytesLeft -= next - p;
	p = next;
	Tcl_FreeParse(parsePtr);
	gotParse = 0;
    } while (bytesLeft > 0);
    iPtr->varFramePtr = savedVarFramePtr;
    code = TCL_OK;
    goto cleanup_return;

  error:
    /*
     * Generate and log various pieces of error information.
     */

    if (iPtr->numLevels == 0) {
	if (code == TCL_RETURN) {
	    code = TclUpdateReturnInfo(iPtr);
	}
	if ((code != TCL_OK) && (code != TCL_ERROR) && !allowExceptions) {
	    ProcessUnexpectedResult(interp, code);
	    code = TCL_ERROR;
	}
    }
    if ((code == TCL_ERROR) && !(iPtr->flags & ERR_ALREADY_LOGGED)) {
	commandLength = parsePtr->commandSize;
	if (parsePtr->term == parsePtr->commandStart + commandLength - 1) {
	    /*
	     * The terminator character (such as ; or ]) of the command where
	     * the error occurred is the last character in the parsed command.
	     * Reduce the length by one so that the error message doesn't
	     * include the terminator character.
	     */

	    commandLength -= 1;
	}
	Tcl_LogCommandInfo(interp, script, parsePtr->commandStart,
		commandLength);
    }
    iPtr->flags &= ~ERR_ALREADY_LOGGED;

    /*
     * Then free resources that had been allocated to the command.
     */

    for (i = 0; i < objectsUsed; i++) {
	Tcl_DecrRefCount(objv[i]);
    }
    if (gotParse) {
	Tcl_FreeParse(parsePtr);
    }
    if (objvSpace != stackObjArray) {
	ckfree(objvSpace);
    }
    if (expand != expandStack) {
	ckfree(expand);
    }
    iPtr->varFramePtr = savedVarFramePtr;

 cleanup_return:
    ckfree(expandStack);
    ckfree(stackObjArray);
    ckfree(parsePtr);

    return code;
}

/*
 *----------------------------------------------------------------------
 *
 * Tcl_Eval --
 *
 *	Execute a Tcl command in a string. This function executes the script
 *	directly, rather than compiling it to bytecodes. Before the arrival of
 *	the bytecode compiler in Tcl 8.0 Tcl_Eval was the main function used
 *	for executing Tcl commands, but nowadays it isn't used much.
 *
 * Results:
 *	The return value is one of the return codes defined in tcl.h (such as
 *	TCL_OK), and interp's result contains a value to supplement the return
 *	code. The value of the result will persist only until the next call to
 *	Tcl_Eval or Tcl_EvalObj: you must copy it or lose it!
 *
 * Side effects:
 *	Can be almost arbitrary, depending on the commands in the script.
 *
 *----------------------------------------------------------------------
 */

int
Tcl_Eval(
    Tcl_Interp *interp,		/* Token for command interpreter (returned by
				 * previous call to Tcl_CreateInterp). */
    const char *script)		/* Pointer to TCL command to execute. */
{
    return Tcl_EvalEx(interp, script, -1, 0);
}

/*
 *----------------------------------------------------------------------
 *
 * Tcl_EvalObjEx, TclEvalObjEx --
 *
 *	Execute Tcl commands stored in a Tcl object. These commands are
 *	compiled into bytecodes, or run directly if the obj is a canonical
 *	list.
 *
 * Results:
 *	The return value is one of the return codes defined in tcl.h (such as
 *	TCL_OK), and the interpreter's result contains a value to supplement
 *	the return code.
 *
 * Side effects:
 *	The object is converted, if necessary, to a ByteCode object that holds
 *	the bytecode instructions for the commands. Executing the commands
 *	will almost certainly have side effects that depend on those commands.
 *
 *----------------------------------------------------------------------
 */

int
Tcl_EvalObjEx(
    Tcl_Interp *interp,		/* Token for command interpreter (returned by
				 * a previous call to Tcl_CreateInterp). */
    register Tcl_Obj *objPtr,	/* Pointer to object containing commands to
				 * execute. */
    int flags)			/* Collection of OR-ed bits that control the
				 * evaluation of the script. Supported values
				 * are TCL_EVAL_GLOBAL. */
{
    int result = TCL_OK;
    NRE_callback *rootPtr = TOP_CB(interp);

    result = TclNREvalObjEx(interp, objPtr, flags);
    return TclNRRunCallbacks(interp, result, rootPtr);
}

int
TclNREvalObjEx(
    Tcl_Interp *interp,		/* Token for command interpreter (returned by
				 * a previous call to Tcl_CreateInterp). */
    register Tcl_Obj *objPtr,	/* Pointer to object containing commands to
				 * execute. */
    int flags)			/* Collection of OR-ed bits that control the
				 * evaluation of the script. Supported values
				 * are TCL_EVAL_GLOBAL. */
{
    Interp *iPtr = (Interp *) interp;

    /*
     * This function consists of three independent blocks for: direct
     * evaluation of canonical lists, compilation and bytecode execution and
     * finally direct evaluation. Precisely one of these blocks will be run.
     */

    if (TclListObjIsCanonical(objPtr)) {
	Tcl_Obj *listPtr = objPtr;
	int objc;
	Tcl_Obj **objv;

	/*
	 * Pure List Optimization (no string representation). In this case, we
	 * can safely use Tcl_EvalObjv instead and get an appreciable
	 * improvement in execution speed. This is because it allows us to
	 * avoid a setFromAny step that would just pack everything into a
	 * string and back out again.
	 *
	 * This also preserves any associations between list elements and
	 * location information for such elements.
	 *
	 * This restriction has been relaxed a bit by storing in lists whether
	 * they are "canonical" or not (a canonical list being one that is
	 * either pure or that has its string rep derived by
	 * UpdateStringOfList from the internal rep).
	 */

	/*
	 * Shimmer protection! Always pass an unshared obj. The caller could
	 * incr the refCount of objPtr AFTER calling us! To be completely safe
	 * we always make a copy. The callback takes care od the refCounts for
	 * both listPtr and objPtr.
	 *
	 * FIXME OPT: preserve just the internal rep?
	 */

	Tcl_IncrRefCount(objPtr);
	listPtr = TclListObjCopy(interp, objPtr);
	Tcl_IncrRefCount(listPtr);
	TclDecrRefCount(objPtr);

        TclDeferCallbacks(interp);
        TclNRAddCallback(interp, TEOEx_ListCallback, listPtr, NULL,
                NULL, NULL);

	ListObjGetElements(listPtr, objc, objv);
	return TclNREvalObjv(interp, objc, objv, flags, NULL);
    } else {
	/*
	 * Let the compiler/engine subsystem do the evaluation.
	 */

	int allowExceptions = (iPtr->evalFlags & TCL_ALLOW_EXCEPTIONS);
	ByteCode *codePtr;
	CallFrame *savedVarFramePtr = NULL;	/* Saves old copy of
						 * iPtr->varFramePtr in case
						 * TCL_EVAL_GLOBAL was set. */

        if (TclInterpReady(interp) != TCL_OK) {
            return TCL_ERROR;
        }
	if (flags & TCL_EVAL_GLOBAL) {
	    savedVarFramePtr = iPtr->varFramePtr;
	    iPtr->varFramePtr = iPtr->rootFramePtr;
	}
	Tcl_IncrRefCount(objPtr);
	codePtr = TclCompileObj(interp, objPtr);

	TclNRAddCallback(interp, TEOEx_ByteCodeCallback, savedVarFramePtr,
		objPtr, INT2PTR(allowExceptions), NULL);
        return TclNRExecuteByteCode(interp, codePtr);
    }
}

static int
TEOEx_ByteCodeCallback(
    ClientData data[],
    Tcl_Interp *interp,
    int result)
{
    Interp *iPtr = (Interp *) interp;
    CallFrame *savedVarFramePtr = data[0];
    Tcl_Obj *objPtr = data[1];
    int allowExceptions = PTR2INT(data[2]);

    if (iPtr->numLevels == 0) {
	if (result == TCL_RETURN) {
	    result = TclUpdateReturnInfo(iPtr);
	}
	if ((result != TCL_OK) && (result != TCL_ERROR) && !allowExceptions) {
	    const char *script;
	    int numSrcBytes;

	    ProcessUnexpectedResult(interp, result);
	    result = TCL_ERROR;
	    script = Tcl_GetStringFromObj(objPtr, &numSrcBytes);
	    Tcl_LogCommandInfo(interp, script, script, numSrcBytes);
	}

	/*
	 * We are returning to level 0, so should call TclResetCancellation.
	 * Let us just unset the flags inline.
	 */

	TclUnsetCancelFlags(iPtr);
    }
    iPtr->evalFlags = 0;

    /*
     * Restore the callFrame if this was a TCL_EVAL_GLOBAL.
     */

    if (savedVarFramePtr) {
	iPtr->varFramePtr = savedVarFramePtr;
    }

    TclDecrRefCount(objPtr);
    return result;
}

static int
TEOEx_ListCallback(
    ClientData data[],
    Tcl_Interp *interp,
    int result)
{
    Tcl_Obj *listPtr = data[0];

    TclDecrRefCount(listPtr);
    return result;
}

/*
 *----------------------------------------------------------------------
 *
 * ProcessUnexpectedResult --
 *
 *	Function called by Tcl_EvalObj to set the interpreter's result value
 *	to an appropriate error message when the code it evaluates returns an
 *	unexpected result code (not TCL_OK and not TCL_ERROR) to the topmost
 *	evaluation level.
 *
 * Results:
 *	None.
 *
 * Side effects:
 *	The interpreter result is set to an error message appropriate to the
 *	result code.
 *
 *----------------------------------------------------------------------
 */

static void
ProcessUnexpectedResult(
    Tcl_Interp *interp,		/* The interpreter in which the unexpected
				 * result code was returned. */
    int returnCode)		/* The unexpected result code. */
{
    char buf[TCL_INTEGER_SPACE];

    Tcl_ResetResult(interp);
    if (returnCode == TCL_BREAK) {
	Tcl_SetObjResult(interp, Tcl_NewStringObj(
		"invoked \"break\" outside of a loop", -1));
    } else if (returnCode == TCL_CONTINUE) {
	Tcl_SetObjResult(interp, Tcl_NewStringObj(
		"invoked \"continue\" outside of a loop", -1));
    } else {
	Tcl_SetObjResult(interp, Tcl_ObjPrintf(
		"command returned bad code: %d", returnCode));
    }
    sprintf(buf, "%d", returnCode);
    Tcl_SetErrorCode(interp, "TCL", "UNEXPECTED_RESULT_CODE", buf, NULL);
}

/*
 *---------------------------------------------------------------------------
 *
 * Tcl_ExprLong, Tcl_ExprDouble, Tcl_ExprBoolean --
 *
 *	Functions to evaluate an expression and return its value in a
 *	particular form.
 *
 * Results:
 *	Each of the functions below returns a standard Tcl result. If an error
 *	occurs then an error message is left in the interp's result. Otherwise
 *	the value of the expression, in the appropriate form, is stored at
 *	*ptr. If the expression had a result that was incompatible with the
 *	desired form then an error is returned.
 *
 * Side effects:
 *	None.
 *
 *---------------------------------------------------------------------------
 */

int
Tcl_ExprLong(
    Tcl_Interp *interp,		/* Context in which to evaluate the
				 * expression. */
    const char *exprstring,	/* Expression to evaluate. */
    long *ptr)			/* Where to store result. */
{
    register Tcl_Obj *exprPtr;
    int result = TCL_OK;
    if (*exprstring == '\0') {
	/*
	 * Legacy compatibility - return 0 for the zero-length string.
	 */

	*ptr = 0;
    } else {
	exprPtr = Tcl_NewStringObj(exprstring, -1);
	Tcl_IncrRefCount(exprPtr);
	result = Tcl_ExprLongObj(interp, exprPtr, ptr);
	Tcl_DecrRefCount(exprPtr);
    }
    return result;
}

int
Tcl_ExprDouble(
    Tcl_Interp *interp,		/* Context in which to evaluate the
				 * expression. */
    const char *exprstring,	/* Expression to evaluate. */
    double *ptr)		/* Where to store result. */
{
    register Tcl_Obj *exprPtr;
    int result = TCL_OK;

    if (*exprstring == '\0') {
	/*
	 * Legacy compatibility - return 0 for the zero-length string.
	 */

	*ptr = 0.0;
    } else {
	exprPtr = Tcl_NewStringObj(exprstring, -1);
	Tcl_IncrRefCount(exprPtr);
	result = Tcl_ExprDoubleObj(interp, exprPtr, ptr);
	Tcl_DecrRefCount(exprPtr);
				/* Discard the expression object. */
    }
    return result;
}

int
Tcl_ExprBoolean(
    Tcl_Interp *interp,		/* Context in which to evaluate the
				 * expression. */
    const char *exprstring,	/* Expression to evaluate. */
    int *ptr)			/* Where to store 0/1 result. */
{
    if (*exprstring == '\0') {
	/*
	 * An empty string. Just set the result boolean to 0 (false).
	 */

	*ptr = 0;
	return TCL_OK;
    } else {
	int result;
	Tcl_Obj *exprPtr = Tcl_NewStringObj(exprstring, -1);

	Tcl_IncrRefCount(exprPtr);
	result = Tcl_ExprBooleanObj(interp, exprPtr, ptr);
	Tcl_DecrRefCount(exprPtr);
	return result;
    }
}

/*
 *--------------------------------------------------------------
 *
 * Tcl_ExprLongObj, Tcl_ExprDoubleObj, Tcl_ExprBooleanObj --
 *
 *	Functions to evaluate an expression in an object and return its value
 *	in a particular form.
 *
 * Results:
 *	Each of the functions below returns a standard Tcl result object. If
 *	an error occurs then an error message is left in the interpreter's
 *	result. Otherwise the value of the expression, in the appropriate
 *	form, is stored at *ptr. If the expression had a result that was
 *	incompatible with the desired form then an error is returned.
 *
 * Side effects:
 *	None.
 *
 *--------------------------------------------------------------
 */

int
Tcl_ExprLongObj(
    Tcl_Interp *interp,		/* Context in which to evaluate the
				 * expression. */
    register Tcl_Obj *objPtr,	/* Expression to evaluate. */
    long *ptr)			/* Where to store long result. */
{
    Tcl_Obj *resultPtr;
    int result, type;
    double d;
    ClientData internalPtr;

    result = Tcl_ExprObj(interp, objPtr, &resultPtr);
    if (result != TCL_OK) {
	return TCL_ERROR;
    }

    if (TclGetNumberFromObj(interp, resultPtr, &internalPtr, &type)!=TCL_OK) {
	return TCL_ERROR;
    }

    switch (type) {
    case TCL_NUMBER_DOUBLE: {
	mp_int big;

	d = *((const double *) internalPtr);
	Tcl_DecrRefCount(resultPtr);
	if (Tcl_InitBignumFromDouble(interp, d, &big) != TCL_OK) {
	    return TCL_ERROR;
	}
	resultPtr = Tcl_NewBignumObj(&big);
	/* FALLTHROUGH */
    }
    case TCL_NUMBER_LONG:
    case TCL_NUMBER_WIDE:
    case TCL_NUMBER_BIG:
	result = TclGetLongFromObj(interp, resultPtr, ptr);
	break;

    case TCL_NUMBER_NAN:
	Tcl_GetDoubleFromObj(interp, resultPtr, &d);
	result = TCL_ERROR;
    }

    Tcl_DecrRefCount(resultPtr);/* Discard the result object. */
    return result;
}

int
Tcl_ExprDoubleObj(
    Tcl_Interp *interp,		/* Context in which to evaluate the
				 * expression. */
    register Tcl_Obj *objPtr,	/* Expression to evaluate. */
    double *ptr)		/* Where to store double result. */
{
    Tcl_Obj *resultPtr;
    int result, type;
    ClientData internalPtr;

    result = Tcl_ExprObj(interp, objPtr, &resultPtr);
    if (result != TCL_OK) {
	return TCL_ERROR;
    }

    result = TclGetNumberFromObj(interp, resultPtr, &internalPtr, &type);
    if (result == TCL_OK) {
	switch (type) {
	case TCL_NUMBER_NAN:
#ifndef ACCEPT_NAN
	    result = Tcl_GetDoubleFromObj(interp, resultPtr, ptr);
	    break;
#endif
	case TCL_NUMBER_DOUBLE:
	    *ptr = *((const double *) internalPtr);
	    result = TCL_OK;
	    break;
	default:
	    result = Tcl_GetDoubleFromObj(interp, resultPtr, ptr);
	}
    }
    Tcl_DecrRefCount(resultPtr);/* Discard the result object. */
    return result;
}

int
Tcl_ExprBooleanObj(
    Tcl_Interp *interp,		/* Context in which to evaluate the
				 * expression. */
    register Tcl_Obj *objPtr,	/* Expression to evaluate. */
    int *ptr)			/* Where to store 0/1 result. */
{
    Tcl_Obj *resultPtr;
    int result;

    result = Tcl_ExprObj(interp, objPtr, &resultPtr);
    if (result == TCL_OK) {
	result = Tcl_GetBooleanFromObj(interp, resultPtr, ptr);
	Tcl_DecrRefCount(resultPtr);
				/* Discard the result object. */
    }
    return result;
}

/*
 *----------------------------------------------------------------------
 *
 * TclObjInvokeNamespace --
 *
 *	Object version: Invokes a Tcl command, given an objv/objc, from either
 *	the exposed or hidden set of commands in the given interpreter.
 *
 *	NOTE: The command is invoked in the global stack frame of the
 *	interpreter or namespace, thus it cannot see any current state on the
 *	stack of that interpreter.
 *
 * Results:
 *	A standard Tcl result.
 *
 * Side effects:
 *	Whatever the command does.
 *
 *----------------------------------------------------------------------
 */

int
TclObjInvokeNamespace(
    Tcl_Interp *interp,		/* Interpreter in which command is to be
				 * invoked. */
    int objc,			/* Count of arguments. */
    Tcl_Obj *const objv[],	/* Argument objects; objv[0] points to the
				 * name of the command to invoke. */
    Tcl_Namespace *nsPtr,	/* The namespace to use. */
    int flags)			/* Combination of flags controlling the call:
				 * TCL_INVOKE_HIDDEN, TCL_INVOKE_NO_UNKNOWN,
				 * or TCL_INVOKE_NO_TRACEBACK. */
{
    int result;
    CallFrame *framePtr;

    /*
     * Make the specified namespace the current namespace and invoke the
     * command.
     */

    result = TclPushStackFrame(interp, &framePtr, nsPtr, /*isProcFrame*/0);
    if (result != TCL_OK) {
	return TCL_ERROR;
    }

    result = TclObjInvoke(interp, objc, objv, flags);

    TclPopStackFrame(interp);
    return result;
}

/*
 *----------------------------------------------------------------------
 *
 * TclObjInvoke --
 *
 *	Invokes a Tcl command, given an objv/objc, from either the exposed or
 *	the hidden sets of commands in the given interpreter.
 *
 * Results:
 *	A standard Tcl object result.
 *
 * Side effects:
 *	Whatever the command does.
 *
 *----------------------------------------------------------------------
 */

int
TclObjInvoke(
    Tcl_Interp *interp,		/* Interpreter in which command is to be
				 * invoked. */
    int objc,			/* Count of arguments. */
    Tcl_Obj *const objv[],	/* Argument objects; objv[0] points to the
				 * name of the command to invoke. */
    int flags)			/* Combination of flags controlling the call:
				 * TCL_INVOKE_HIDDEN, TCL_INVOKE_NO_UNKNOWN,
				 * or TCL_INVOKE_NO_TRACEBACK. */
{
    register Interp *iPtr = (Interp *) interp;
    Tcl_HashTable *hTblPtr;	/* Table of hidden commands. */
    const char *cmdName;	/* Name of the command from objv[0]. */
    Tcl_HashEntry *hPtr = NULL;
    Command *cmdPtr;
    int result;

    if (interp == NULL) {
	return TCL_ERROR;
    }

    if ((objc < 1) || (objv == NULL)) {
	Tcl_SetObjResult(interp, Tcl_NewStringObj(
                "illegal argument vector", -1));
	return TCL_ERROR;
    }

    if ((flags & TCL_INVOKE_HIDDEN) == 0) {
	Tcl_Panic("TclObjInvoke: called without TCL_INVOKE_HIDDEN");
    }

    if (TclInterpReady(interp) == TCL_ERROR) {
	return TCL_ERROR;
    }

    cmdName = TclGetString(objv[0]);
    hTblPtr = iPtr->hiddenCmdTablePtr;
    if (hTblPtr != NULL) {
	hPtr = Tcl_FindHashEntry(hTblPtr, cmdName);
    }
    if (hPtr == NULL) {
	Tcl_SetObjResult(interp, Tcl_ObjPrintf(
                "invalid hidden command name \"%s\"", cmdName));
        Tcl_SetErrorCode(interp, "TCL", "LOOKUP", "HIDDENTOKEN", cmdName,
                NULL);
	return TCL_ERROR;
    }
    cmdPtr = Tcl_GetHashValue(hPtr);

    /*
     * Invoke the command function.
     */

    iPtr->cmdCount++;
    result = Tcl_NRCallObjProc(interp, cmdPtr->objProc,
            cmdPtr->objClientData, objc, objv);

    /*
     * If an error occurred, record information about what was being executed
     * when the error occurred.
     */

    if ((result == TCL_ERROR)
	    && ((flags & TCL_INVOKE_NO_TRACEBACK) == 0)
	    && ((iPtr->flags & ERR_ALREADY_LOGGED) == 0)) {
	int length;
	Tcl_Obj *command = Tcl_NewListObj(objc, objv);
	const char *cmdString;

	Tcl_IncrRefCount(command);
	cmdString = Tcl_GetStringFromObj(command, &length);
	Tcl_LogCommandInfo(interp, cmdString, cmdString, length);
	Tcl_DecrRefCount(command);
	iPtr->flags &= ~ERR_ALREADY_LOGGED;
    }
    return result;
}

/*
 *---------------------------------------------------------------------------
 *
 * Tcl_ExprString --
 *
 *	Evaluate an expression in a string and return its value in string
 *	form.
 *
 * Results:
 *	A standard Tcl result. If the result is TCL_OK, then the interp's
 *	result is set to the string value of the expression. If the result is
 *	TCL_ERROR, then the interp's result contains an error message.
 *
 * Side effects:
 *	A Tcl object is allocated to hold a copy of the expression string.
 *	This expression object is passed to Tcl_ExprObj and then deallocated.
 *
 *---------------------------------------------------------------------------
 */

int
Tcl_ExprString(
    Tcl_Interp *interp,		/* Context in which to evaluate the
				 * expression. */
    const char *expr)		/* Expression to evaluate. */
{
    int code = TCL_OK;

    if (expr[0] == '\0') {
	/*
	 * An empty string. Just set the interpreter's result to 0.
	 */

	Tcl_SetObjResult(interp, Tcl_NewIntObj(0));
    } else {
	Tcl_Obj *resultPtr, *exprObj = Tcl_NewStringObj(expr, -1);

	Tcl_IncrRefCount(exprObj);
	code = Tcl_ExprObj(interp, exprObj, &resultPtr);
	Tcl_DecrRefCount(exprObj);
	if (code == TCL_OK) {
	    Tcl_SetObjResult(interp, resultPtr);
	    Tcl_DecrRefCount(resultPtr);
	}
    }
    return code;
}

/*
 *----------------------------------------------------------------------
 *
 * Tcl_AppendObjToErrorInfo --
 *
 *	Add a Tcl_Obj value to the errorInfo field that describes the current
 *	error.
 *
 * Results:
 *	None.
 *
 * Side effects:
 *	The value of the Tcl_obj is appended to the errorInfo field. If we are
 *	just starting to log an error, errorInfo is initialized from the error
 *	message in the interpreter's result.
 *
 *----------------------------------------------------------------------
 */

void
Tcl_AppendObjToErrorInfo(
    Tcl_Interp *interp,		/* Interpreter to which error information
				 * pertains. */
    Tcl_Obj *objPtr)		/* Message to record. */
{
    int length;
    const char *message = TclGetStringFromObj(objPtr, &length);

    Tcl_IncrRefCount(objPtr);
    Tcl_AddObjErrorInfo(interp, message, length);
    Tcl_DecrRefCount(objPtr);
}

/*
 *----------------------------------------------------------------------
 *
 * Tcl_AddErrorInfo --
 *
 *	Add information to the errorInfo field that describes the current
 *	error.
 *
 * Results:
 *	None.
 *
 * Side effects:
 *	The contents of message are appended to the errorInfo field. If we are
 *	just starting to log an error, errorInfo is initialized from the error
 *	message in the interpreter's result.
 *
 *----------------------------------------------------------------------
 */

void
Tcl_AddErrorInfo(
    Tcl_Interp *interp,		/* Interpreter to which error information
				 * pertains. */
    const char *message)	/* Message to record. */
{
    Tcl_AddObjErrorInfo(interp, message, -1);
}

/*
 *----------------------------------------------------------------------
 *
 * Tcl_AddObjErrorInfo --
 *
 *	Add information to the errorInfo field that describes the current
 *	error. This routine differs from Tcl_AddErrorInfo by taking a byte
 *	pointer and length.
 *
 * Results:
 *	None.
 *
 * Side effects:
 *	"length" bytes from "message" are appended to the errorInfo field. If
 *	"length" is negative, use bytes up to the first NULL byte. If we are
 *	just starting to log an error, errorInfo is initialized from the error
 *	message in the interpreter's result.
 *
 *----------------------------------------------------------------------
 */

void
Tcl_AddObjErrorInfo(
    Tcl_Interp *interp,		/* Interpreter to which error information
				 * pertains. */
    const char *message,	/* Points to the first byte of an array of
				 * bytes of the message. */
    int length)			/* The number of bytes in the message. If < 0,
				 * then append all bytes up to a NULL byte. */
{
    register Interp *iPtr = (Interp *) interp;

    /*
     * If we are just starting to log an error, errorInfo is initialized from
     * the error message in the interpreter's result.
     */

    iPtr->flags |= ERR_LEGACY_COPY;
    if (iPtr->errorInfo == NULL) {
        iPtr->errorInfo = iPtr->objResultPtr;
	Tcl_IncrRefCount(iPtr->errorInfo);
	if (!iPtr->errorCode) {
	    Tcl_SetErrorCode(interp, "NONE", NULL);
	}
    }

    /*
     * Now append "message" to the end of errorInfo.
     */

    if (length != 0) {
	if (Tcl_IsShared(iPtr->errorInfo)) {
	    Tcl_DecrRefCount(iPtr->errorInfo);
	    iPtr->errorInfo = Tcl_DuplicateObj(iPtr->errorInfo);
	    Tcl_IncrRefCount(iPtr->errorInfo);
	}
	Tcl_AppendToObj(iPtr->errorInfo, message, length);
    }
}

/*
 *----------------------------------------------------------------------
 *
 * Tcl_SetRecursionLimit --
 *
 *	Set the maximum number of recursive calls that may be active for an
 *	interpreter at once.
 *
 * Results:
 *	The return value is the old limit on nesting for interp.
 *
 * Side effects:
 *	None.
 *
 *----------------------------------------------------------------------
 */

int
Tcl_SetRecursionLimit(
    Tcl_Interp *interp,		/* Interpreter whose nesting limit is to be
				 * set. */
    int depth)			/* New value for maximimum depth. */
{
    Interp *iPtr = (Interp *) interp;
    int old;

    old = iPtr->maxNestingDepth;
    if (depth > 0) {
	iPtr->maxNestingDepth = depth;
    }
    return old;
}

/*
 *----------------------------------------------------------------------
 *
 * Tcl_AllowExceptions --
 *
 *	Sets a flag in an interpreter so that exceptions can occur in the next
 *	call to Tcl_Eval without them being turned into errors.
 *
 * Results:
 *	None.
 *
 * Side effects:
 *	The TCL_ALLOW_EXCEPTIONS flag gets set in the interpreter's evalFlags
 *	structure. See the reference documentation for more details.
 *
 *----------------------------------------------------------------------
 */

void
Tcl_AllowExceptions(
    Tcl_Interp *interp)		/* Interpreter in which to set flag. */
{
    Interp *iPtr = (Interp *) interp;

    iPtr->evalFlags |= TCL_ALLOW_EXCEPTIONS;
}

/*
 *----------------------------------------------------------------------
 *
 * Tcl_GetVersion --
 *
 *	Get the Tcl major, minor, and patchlevel version numbers and the
 *	release type. A patch is a release type TCL_FINAL_RELEASE with a
 *	patchLevel > 0.
 *
 * Results:
 *	None.
 *
 * Side effects:
 *	None.
 *
 *----------------------------------------------------------------------
 */

void
Tcl_GetVersion(
    int *majorV,
    int *minorV,
    int *patchLevelV,
    int *type)
{
    if (majorV != NULL) {
	*majorV = TCL_MAJOR_VERSION;
    }
    if (minorV != NULL) {
	*minorV = TCL_MINOR_VERSION;
    }
    if (patchLevelV != NULL) {
	*patchLevelV = TCL_RELEASE_SERIAL;
    }
    if (type != NULL) {
	*type = TCL_RELEASE_LEVEL;
    }
}

/*
 *----------------------------------------------------------------------
 *
 * Math Functions --
 *
 *	This page contains the functions that implement all of the built-in
 *	math functions for expressions.
 *
 * Results:
 *	Each function returns TCL_OK if it succeeds and pushes an Tcl object
 *	holding the result. If it fails it returns TCL_ERROR and leaves an
 *	error message in the interpreter's result.
 *
 * Side effects:
 *	None.
 *
 *----------------------------------------------------------------------
 */

static int
ExprCeilFunc(
    ClientData clientData,	/* Ignored */
    Tcl_Interp *interp,		/* The interpreter in which to execute the
				 * function. */
    int objc,			/* Actual parameter count. */
    Tcl_Obj *const *objv)	/* Actual parameter list. */
{
    int code;
    double d;
    mp_int big;

    if (objc != 2) {
	MathFuncWrongNumArgs(interp, 2, objc, objv);
	return TCL_ERROR;
    }
    code = Tcl_GetDoubleFromObj(interp, objv[1], &d);
#ifdef ACCEPT_NAN
    if ((code != TCL_OK) && (objv[1]->typePtr == &tclDoubleType)) {
	Tcl_SetObjResult(interp, objv[1]);
	return TCL_OK;
    }
#endif
    if (code != TCL_OK) {
	return TCL_ERROR;
    }

    if (Tcl_GetBignumFromObj(NULL, objv[1], &big) == TCL_OK) {
	Tcl_SetObjResult(interp, Tcl_NewDoubleObj(TclCeil(&big)));
	mp_clear(&big);
    } else {
	Tcl_SetObjResult(interp, Tcl_NewDoubleObj(ceil(d)));
    }
    return TCL_OK;
}

static int
ExprFloorFunc(
    ClientData clientData,	/* Ignored */
    Tcl_Interp *interp,		/* The interpreter in which to execute the
				 * function. */
    int objc,			/* Actual parameter count. */
    Tcl_Obj *const *objv)	/* Actual parameter list. */
{
    int code;
    double d;
    mp_int big;

    if (objc != 2) {
	MathFuncWrongNumArgs(interp, 2, objc, objv);
	return TCL_ERROR;
    }
    code = Tcl_GetDoubleFromObj(interp, objv[1], &d);
#ifdef ACCEPT_NAN
    if ((code != TCL_OK) && (objv[1]->typePtr == &tclDoubleType)) {
	Tcl_SetObjResult(interp, objv[1]);
	return TCL_OK;
    }
#endif
    if (code != TCL_OK) {
	return TCL_ERROR;
    }

    if (Tcl_GetBignumFromObj(NULL, objv[1], &big) == TCL_OK) {
	Tcl_SetObjResult(interp, Tcl_NewDoubleObj(TclFloor(&big)));
	mp_clear(&big);
    } else {
	Tcl_SetObjResult(interp, Tcl_NewDoubleObj(floor(d)));
    }
    return TCL_OK;
}

static int
ExprIsqrtFunc(
    ClientData clientData,	/* Ignored */
    Tcl_Interp *interp,		/* The interpreter in which to execute. */
    int objc,			/* Actual parameter count. */
    Tcl_Obj *const *objv)	/* Actual parameter list. */
{
    ClientData ptr;
    int type;
    double d;
    Tcl_WideInt w;
    mp_int big;
    int exact = 0;		/* Flag ==1 if the argument can be represented
				 * in a double as an exact integer. */

    /*
     * Check syntax.
     */

    if (objc != 2) {
	MathFuncWrongNumArgs(interp, 2, objc, objv);
	return TCL_ERROR;
    }

    /*
     * Make sure that the arg is a number.
     */

    if (TclGetNumberFromObj(interp, objv[1], &ptr, &type) != TCL_OK) {
	return TCL_ERROR;
    }

    switch (type) {
    case TCL_NUMBER_NAN:
	Tcl_GetDoubleFromObj(interp, objv[1], &d);
	return TCL_ERROR;
    case TCL_NUMBER_DOUBLE:
	d = *((const double *) ptr);
	if (d < 0) {
	    goto negarg;
	}
#ifdef IEEE_FLOATING_POINT
	if (d <= MAX_EXACT) {
	    exact = 1;
	}
#endif
	if (!exact) {
	    if (Tcl_InitBignumFromDouble(interp, d, &big) != TCL_OK) {
		return TCL_ERROR;
	    }
	}
	break;
    case TCL_NUMBER_BIG:
	if (Tcl_GetBignumFromObj(interp, objv[1], &big) != TCL_OK) {
	    return TCL_ERROR;
	}
	if (SIGN(&big) == MP_NEG) {
	    mp_clear(&big);
	    goto negarg;
	}
	break;
    default:
	if (Tcl_GetWideIntFromObj(interp, objv[1], &w) != TCL_OK) {
	    return TCL_ERROR;
	}
	if (w < 0) {
	    goto negarg;
	}
	d = (double) w;
#ifdef IEEE_FLOATING_POINT
	if (d < MAX_EXACT) {
	    exact = 1;
	}
#endif
	if (!exact) {
	    Tcl_GetBignumFromObj(interp, objv[1], &big);
	}
	break;
    }

    if (exact) {
	Tcl_SetObjResult(interp, Tcl_NewWideIntObj((Tcl_WideInt) sqrt(d)));
    } else {
	mp_int root;

	mp_init(&root);
	mp_sqrt(&big, &root);
	mp_clear(&big);
	Tcl_SetObjResult(interp, Tcl_NewBignumObj(&root));
    }
    return TCL_OK;

  negarg:
    Tcl_SetObjResult(interp, Tcl_NewStringObj(
            "square root of negative argument", -1));
    Tcl_SetErrorCode(interp, "ARITH", "DOMAIN",
	    "domain error: argument not in valid range", NULL);
    return TCL_ERROR;
}

static int
ExprSqrtFunc(
    ClientData clientData,	/* Ignored */
    Tcl_Interp *interp,		/* The interpreter in which to execute the
				 * function. */
    int objc,			/* Actual parameter count. */
    Tcl_Obj *const *objv)	/* Actual parameter list. */
{
    int code;
    double d;
    mp_int big;

    if (objc != 2) {
	MathFuncWrongNumArgs(interp, 2, objc, objv);
	return TCL_ERROR;
    }
    code = Tcl_GetDoubleFromObj(interp, objv[1], &d);
#ifdef ACCEPT_NAN
    if ((code != TCL_OK) && (objv[1]->typePtr == &tclDoubleType)) {
	Tcl_SetObjResult(interp, objv[1]);
	return TCL_OK;
    }
#endif
    if (code != TCL_OK) {
	return TCL_ERROR;
    }
    if ((d >= 0.0) && TclIsInfinite(d)
	    && (Tcl_GetBignumFromObj(NULL, objv[1], &big) == TCL_OK)) {
	mp_int root;

	mp_init(&root);
	mp_sqrt(&big, &root);
	mp_clear(&big);
	Tcl_SetObjResult(interp, Tcl_NewDoubleObj(TclBignumToDouble(&root)));
	mp_clear(&root);
    } else {
	Tcl_SetObjResult(interp, Tcl_NewDoubleObj(sqrt(d)));
    }
    return TCL_OK;
}

static int
ExprUnaryFunc(
    ClientData clientData,	/* Contains the address of a function that
				 * takes one double argument and returns a
				 * double result. */
    Tcl_Interp *interp,		/* The interpreter in which to execute the
				 * function. */
    int objc,			/* Actual parameter count */
    Tcl_Obj *const *objv)	/* Actual parameter list */
{
    int code;
    double d;
    double (*func)(double) = (double (*)(double)) clientData;

    if (objc != 2) {
	MathFuncWrongNumArgs(interp, 2, objc, objv);
	return TCL_ERROR;
    }
    code = Tcl_GetDoubleFromObj(interp, objv[1], &d);
#ifdef ACCEPT_NAN
    if ((code != TCL_OK) && (objv[1]->typePtr == &tclDoubleType)) {
	d = objv[1]->internalRep.doubleValue;
	Tcl_ResetResult(interp);
	code = TCL_OK;
    }
#endif
    if (code != TCL_OK) {
	return TCL_ERROR;
    }
    errno = 0;
    return CheckDoubleResult(interp, func(d));
}

static int
CheckDoubleResult(
    Tcl_Interp *interp,
    double dResult)
{
#ifndef ACCEPT_NAN
    if (TclIsNaN(dResult)) {
	TclExprFloatError(interp, dResult);
	return TCL_ERROR;
    }
#endif
    if ((errno == ERANGE) && ((dResult == 0.0) || TclIsInfinite(dResult))) {
	/*
	 * When ERANGE signals under/overflow, just accept 0.0 or +/-Inf
	 */
    } else if (errno != 0) {
	/*
	 * Report other errno values as errors.
	 */

	TclExprFloatError(interp, dResult);
	return TCL_ERROR;
    }
    Tcl_SetObjResult(interp, Tcl_NewDoubleObj(dResult));
    return TCL_OK;
}

static int
ExprBinaryFunc(
    ClientData clientData,	/* Contains the address of a function that
				 * takes two double arguments and returns a
				 * double result. */
    Tcl_Interp *interp,		/* The interpreter in which to execute the
				 * function. */
    int objc,			/* Actual parameter count. */
    Tcl_Obj *const *objv)	/* Parameter vector. */
{
    int code;
    double d1, d2;
    double (*func)(double, double) = (double (*)(double, double)) clientData;

    if (objc != 3) {
	MathFuncWrongNumArgs(interp, 3, objc, objv);
	return TCL_ERROR;
    }
    code = Tcl_GetDoubleFromObj(interp, objv[1], &d1);
#ifdef ACCEPT_NAN
    if ((code != TCL_OK) && (objv[1]->typePtr == &tclDoubleType)) {
	d1 = objv[1]->internalRep.doubleValue;
	Tcl_ResetResult(interp);
	code = TCL_OK;
    }
#endif
    if (code != TCL_OK) {
	return TCL_ERROR;
    }
    code = Tcl_GetDoubleFromObj(interp, objv[2], &d2);
#ifdef ACCEPT_NAN
    if ((code != TCL_OK) && (objv[2]->typePtr == &tclDoubleType)) {
	d2 = objv[2]->internalRep.doubleValue;
	Tcl_ResetResult(interp);
	code = TCL_OK;
    }
#endif
    if (code != TCL_OK) {
	return TCL_ERROR;
    }
    errno = 0;
    return CheckDoubleResult(interp, func(d1, d2));
}

static int
ExprAbsFunc(
    ClientData clientData,	/* Ignored. */
    Tcl_Interp *interp,		/* The interpreter in which to execute the
				 * function. */
    int objc,			/* Actual parameter count. */
    Tcl_Obj *const *objv)	/* Parameter vector. */
{
    ClientData ptr;
    int type;
    mp_int big;

    if (objc != 2) {
	MathFuncWrongNumArgs(interp, 2, objc, objv);
	return TCL_ERROR;
    }

    if (TclGetNumberFromObj(interp, objv[1], &ptr, &type) != TCL_OK) {
	return TCL_ERROR;
    }

    if (type == TCL_NUMBER_LONG) {
	long l = *((const long *) ptr);

	if (l > (long)0) {
	    goto unChanged;
	} else if (l == (long)0) {
	    const char *string = objv[1]->bytes;
	    if (string) {
		while (*string != '0') {
		    if (*string == '-') {
			Tcl_SetObjResult(interp, Tcl_NewLongObj(0));
			return TCL_OK;
		    }
		    string++;
		}
	    }
	    goto unChanged;
	} else if (l == LONG_MIN) {
	    TclBNInitBignumFromLong(&big, l);
	    goto tooLarge;
	}
	Tcl_SetObjResult(interp, Tcl_NewLongObj(-l));
	return TCL_OK;
    }

    if (type == TCL_NUMBER_DOUBLE) {
	double d = *((const double *) ptr);
	static const double poszero = 0.0;

	/*
	 * We need to distinguish here between positive 0.0 and negative -0.0.
	 * [Bug 2954959]
	 */

	if (d == -0.0) {
	    if (!memcmp(&d, &poszero, sizeof(double))) {
		goto unChanged;
	    }
	} else if (d > -0.0) {
	    goto unChanged;
	}
	Tcl_SetObjResult(interp, Tcl_NewDoubleObj(-d));
	return TCL_OK;
    }

#ifndef NO_WIDE_TYPE
    if (type == TCL_NUMBER_WIDE) {
	Tcl_WideInt w = *((const Tcl_WideInt *) ptr);

	if (w >= (Tcl_WideInt)0) {
	    goto unChanged;
	}
	if (w == LLONG_MIN) {
	    TclBNInitBignumFromWideInt(&big, w);
	    goto tooLarge;
	}
	Tcl_SetObjResult(interp, Tcl_NewWideIntObj(-w));
	return TCL_OK;
    }
#endif

    if (type == TCL_NUMBER_BIG) {
	if (mp_cmp_d((const mp_int *) ptr, 0) == MP_LT) {
	    Tcl_GetBignumFromObj(NULL, objv[1], &big);
	tooLarge:
	    mp_neg(&big, &big);
	    Tcl_SetObjResult(interp, Tcl_NewBignumObj(&big));
	} else {
	unChanged:
	    Tcl_SetObjResult(interp, objv[1]);
	}
	return TCL_OK;
    }

    if (type == TCL_NUMBER_NAN) {
#ifdef ACCEPT_NAN
	Tcl_SetObjResult(interp, objv[1]);
	return TCL_OK;
#else
	double d;

	Tcl_GetDoubleFromObj(interp, objv[1], &d);
	return TCL_ERROR;
#endif
    }
    return TCL_OK;
}

static int
ExprBoolFunc(
    ClientData clientData,	/* Ignored. */
    Tcl_Interp *interp,		/* The interpreter in which to execute the
				 * function. */
    int objc,			/* Actual parameter count. */
    Tcl_Obj *const *objv)	/* Actual parameter vector. */
{
    int value;

    if (objc != 2) {
	MathFuncWrongNumArgs(interp, 2, objc, objv);
	return TCL_ERROR;
    }
    if (Tcl_GetBooleanFromObj(interp, objv[1], &value) != TCL_OK) {
	return TCL_ERROR;
    }
    Tcl_SetObjResult(interp, Tcl_NewBooleanObj(value));
    return TCL_OK;
}

static int
ExprDoubleFunc(
    ClientData clientData,	/* Ignored. */
    Tcl_Interp *interp,		/* The interpreter in which to execute the
				 * function. */
    int objc,			/* Actual parameter count. */
    Tcl_Obj *const *objv)	/* Actual parameter vector. */
{
    double dResult;

    if (objc != 2) {
	MathFuncWrongNumArgs(interp, 2, objc, objv);
	return TCL_ERROR;
    }
    if (Tcl_GetDoubleFromObj(interp, objv[1], &dResult) != TCL_OK) {
#ifdef ACCEPT_NAN
	if (objv[1]->typePtr == &tclDoubleType) {
	    Tcl_SetObjResult(interp, objv[1]);
	    return TCL_OK;
	}
#endif
	return TCL_ERROR;
    }
    Tcl_SetObjResult(interp, Tcl_NewDoubleObj(dResult));
    return TCL_OK;
}

static int
ExprEntierFunc(
    ClientData clientData,	/* Ignored. */
    Tcl_Interp *interp,		/* The interpreter in which to execute the
				 * function. */
    int objc,			/* Actual parameter count. */
    Tcl_Obj *const *objv)	/* Actual parameter vector. */
{
    double d;
    int type;
    ClientData ptr;

    if (objc != 2) {
	MathFuncWrongNumArgs(interp, 2, objc, objv);
	return TCL_ERROR;
    }
    if (TclGetNumberFromObj(interp, objv[1], &ptr, &type) != TCL_OK) {
	return TCL_ERROR;
    }

    if (type == TCL_NUMBER_DOUBLE) {
	d = *((const double *) ptr);
	if ((d >= (double)LONG_MAX) || (d <= (double)LONG_MIN)) {
	    mp_int big;

	    if (Tcl_InitBignumFromDouble(interp, d, &big) != TCL_OK) {
		/* Infinity */
		return TCL_ERROR;
	    }
	    Tcl_SetObjResult(interp, Tcl_NewBignumObj(&big));
	    return TCL_OK;
	} else {
	    long result = (long) d;

	    Tcl_SetObjResult(interp, Tcl_NewLongObj(result));
	    return TCL_OK;
	}
    }

    if (type != TCL_NUMBER_NAN) {
	/*
	 * All integers are already of integer type.
	 */

	Tcl_SetObjResult(interp, objv[1]);
	return TCL_OK;
    }

    /*
     * Get the error message for NaN.
     */

    Tcl_GetDoubleFromObj(interp, objv[1], &d);
    return TCL_ERROR;
}

static int
ExprIntFunc(
    ClientData clientData,	/* Ignored. */
    Tcl_Interp *interp,		/* The interpreter in which to execute the
				 * function. */
    int objc,			/* Actual parameter count. */
    Tcl_Obj *const *objv)	/* Actual parameter vector. */
{
    long iResult;
    Tcl_Obj *objPtr;
    if (ExprEntierFunc(NULL, interp, objc, objv) != TCL_OK) {
	return TCL_ERROR;
    }
    objPtr = Tcl_GetObjResult(interp);
    if (TclGetLongFromObj(NULL, objPtr, &iResult) != TCL_OK) {
	/*
	 * Truncate the bignum; keep only bits in long range.
	 */

	mp_int big;

	Tcl_GetBignumFromObj(NULL, objPtr, &big);
	mp_mod_2d(&big, (int) CHAR_BIT * sizeof(long), &big);
	objPtr = Tcl_NewBignumObj(&big);
	Tcl_IncrRefCount(objPtr);
	TclGetLongFromObj(NULL, objPtr, &iResult);
	Tcl_DecrRefCount(objPtr);
    }
    Tcl_SetObjResult(interp, Tcl_NewLongObj(iResult));
    return TCL_OK;
}

static int
ExprWideFunc(
    ClientData clientData,	/* Ignored. */
    Tcl_Interp *interp,		/* The interpreter in which to execute the
				 * function. */
    int objc,			/* Actual parameter count. */
    Tcl_Obj *const *objv)	/* Actual parameter vector. */
{
    Tcl_WideInt wResult;
    Tcl_Obj *objPtr;

    if (ExprEntierFunc(NULL, interp, objc, objv) != TCL_OK) {
	return TCL_ERROR;
    }
    objPtr = Tcl_GetObjResult(interp);
    if (Tcl_GetWideIntFromObj(NULL, objPtr, &wResult) != TCL_OK) {
	/*
	 * Truncate the bignum; keep only bits in wide int range.
	 */

	mp_int big;

	Tcl_GetBignumFromObj(NULL, objPtr, &big);
	mp_mod_2d(&big, (int) CHAR_BIT * sizeof(Tcl_WideInt), &big);
	objPtr = Tcl_NewBignumObj(&big);
	Tcl_IncrRefCount(objPtr);
	Tcl_GetWideIntFromObj(NULL, objPtr, &wResult);
	Tcl_DecrRefCount(objPtr);
    }
    Tcl_SetObjResult(interp, Tcl_NewWideIntObj(wResult));
    return TCL_OK;
}

static int
ExprRandFunc(
    ClientData clientData,	/* Ignored. */
    Tcl_Interp *interp,		/* The interpreter in which to execute the
				 * function. */
    int objc,			/* Actual parameter count. */
    Tcl_Obj *const *objv)	/* Actual parameter vector. */
{
    Interp *iPtr = (Interp *) interp;
    double dResult;
    long tmp;			/* Algorithm assumes at least 32 bits. Only
				 * long guarantees that. See below. */
    Tcl_Obj *oResult;

    if (objc != 1) {
	MathFuncWrongNumArgs(interp, 1, objc, objv);
	return TCL_ERROR;
    }

    if (!(iPtr->flags & RAND_SEED_INITIALIZED)) {
	iPtr->flags |= RAND_SEED_INITIALIZED;

	/*
	 * Take into consideration the thread this interp is running in order
	 * to insure different seeds in different threads (bug #416643)
	 */

	iPtr->randSeed = TclpGetClicks() + (PTR2INT(Tcl_GetCurrentThread())<<12);

	/*
	 * Make sure 1 <= randSeed <= (2^31) - 2. See below.
	 */

	iPtr->randSeed &= (unsigned long) 0x7fffffff;
	if ((iPtr->randSeed == 0) || (iPtr->randSeed == 0x7fffffff)) {
	    iPtr->randSeed ^= 123459876;
	}
    }

    /*
     * Generate the random number using the linear congruential generator
     * defined by the following recurrence:
     *		seed = ( IA * seed ) mod IM
     * where IA is 16807 and IM is (2^31) - 1. The recurrence maps a seed in
     * the range [1, IM - 1] to a new seed in that same range. The recurrence
     * maps IM to 0, and maps 0 back to 0, so those two values must not be
     * allowed as initial values of seed.
     *
     * In order to avoid potential problems with integer overflow, the
     * recurrence is implemented in terms of additional constants IQ and IR
     * such that
     *		IM = IA*IQ + IR
     * None of the operations in the implementation overflows a 32-bit signed
     * integer, and the C type long is guaranteed to be at least 32 bits wide.
     *
     * For more details on how this algorithm works, refer to the following
     * papers:
     *
     *	S.K. Park & K.W. Miller, "Random number generators: good ones are hard
     *	to find," Comm ACM 31(10):1192-1201, Oct 1988
     *
     *	W.H. Press & S.A. Teukolsky, "Portable random number generators,"
     *	Computers in Physics 6(5):522-524, Sep/Oct 1992.
     */

#define RAND_IA		16807
#define RAND_IM		2147483647
#define RAND_IQ		127773
#define RAND_IR		2836
#define RAND_MASK	123459876

    tmp = iPtr->randSeed/RAND_IQ;
    iPtr->randSeed = RAND_IA*(iPtr->randSeed - tmp*RAND_IQ) - RAND_IR*tmp;
    if (iPtr->randSeed < 0) {
	iPtr->randSeed += RAND_IM;
    }

    /*
     * Since the recurrence keeps seed values in the range [1, RAND_IM - 1],
     * dividing by RAND_IM yields a double in the range (0, 1).
     */

    dResult = iPtr->randSeed * (1.0/RAND_IM);

    /*
     * Push a Tcl object with the result.
     */

    TclNewDoubleObj(oResult, dResult);
    Tcl_SetObjResult(interp, oResult);
    return TCL_OK;
}

static int
ExprRoundFunc(
    ClientData clientData,	/* Ignored. */
    Tcl_Interp *interp,		/* The interpreter in which to execute the
				 * function. */
    int objc,			/* Actual parameter count. */
    Tcl_Obj *const *objv)	/* Parameter vector. */
{
    double d;
    ClientData ptr;
    int type;

    if (objc != 2) {
	MathFuncWrongNumArgs(interp, 2, objc, objv);
	return TCL_ERROR;
    }

    if (TclGetNumberFromObj(interp, objv[1], &ptr, &type) != TCL_OK) {
	return TCL_ERROR;
    }

    if (type == TCL_NUMBER_DOUBLE) {
	double fractPart, intPart;
	long max = LONG_MAX, min = LONG_MIN;

	fractPart = modf(*((const double *) ptr), &intPart);
	if (fractPart <= -0.5) {
	    min++;
	} else if (fractPart >= 0.5) {
	    max--;
	}
	if ((intPart >= (double)max) || (intPart <= (double)min)) {
	    mp_int big;

	    if (Tcl_InitBignumFromDouble(interp, intPart, &big) != TCL_OK) {
		/* Infinity */
		return TCL_ERROR;
	    }
	    if (fractPart <= -0.5) {
		mp_sub_d(&big, 1, &big);
	    } else if (fractPart >= 0.5) {
		mp_add_d(&big, 1, &big);
	    }
	    Tcl_SetObjResult(interp, Tcl_NewBignumObj(&big));
	    return TCL_OK;
	} else {
	    long result = (long)intPart;

	    if (fractPart <= -0.5) {
		result--;
	    } else if (fractPart >= 0.5) {
		result++;
	    }
	    Tcl_SetObjResult(interp, Tcl_NewLongObj(result));
	    return TCL_OK;
	}
    }

    if (type != TCL_NUMBER_NAN) {
	/*
	 * All integers are already rounded
	 */

	Tcl_SetObjResult(interp, objv[1]);
	return TCL_OK;
    }

    /*
     * Get the error message for NaN.
     */

    Tcl_GetDoubleFromObj(interp, objv[1], &d);
    return TCL_ERROR;
}

static int
ExprSrandFunc(
    ClientData clientData,	/* Ignored. */
    Tcl_Interp *interp,		/* The interpreter in which to execute the
				 * function. */
    int objc,			/* Actual parameter count. */
    Tcl_Obj *const *objv)	/* Parameter vector. */
{
    Interp *iPtr = (Interp *) interp;
    long i = 0;			/* Initialized to avoid compiler warning. */

    /*
     * Convert argument and use it to reset the seed.
     */

    if (objc != 2) {
	MathFuncWrongNumArgs(interp, 2, objc, objv);
	return TCL_ERROR;
    }

    if (TclGetLongFromObj(NULL, objv[1], &i) != TCL_OK) {
	Tcl_Obj *objPtr;
	mp_int big;

	if (Tcl_GetBignumFromObj(interp, objv[1], &big) != TCL_OK) {
	    /* TODO: more ::errorInfo here? or in caller? */
	    return TCL_ERROR;
	}

	mp_mod_2d(&big, (int) CHAR_BIT * sizeof(long), &big);
	objPtr = Tcl_NewBignumObj(&big);
	Tcl_IncrRefCount(objPtr);
	TclGetLongFromObj(NULL, objPtr, &i);
	Tcl_DecrRefCount(objPtr);
    }

    /*
     * Reset the seed. Make sure 1 <= randSeed <= 2^31 - 2. See comments in
     * ExprRandFunc for more details.
     */

    iPtr->flags |= RAND_SEED_INITIALIZED;
    iPtr->randSeed = i;
    iPtr->randSeed &= (unsigned long) 0x7fffffff;
    if ((iPtr->randSeed == 0) || (iPtr->randSeed == 0x7fffffff)) {
	iPtr->randSeed ^= 123459876;
    }

    /*
     * To avoid duplicating the random number generation code we simply clean
     * up our state and call the real random number function. That function
     * will always succeed.
     */

    return ExprRandFunc(clientData, interp, 1, objv);
}

/*
 *----------------------------------------------------------------------
 *
 * MathFuncWrongNumArgs --
 *
 *	Generate an error message when a math function presents the wrong
 *	number of arguments.
 *
 * Results:
 *	None.
 *
 * Side effects:
 *	An error message is stored in the interpreter result.
 *
 *----------------------------------------------------------------------
 */

static void
MathFuncWrongNumArgs(
    Tcl_Interp *interp,		/* Tcl interpreter */
    int expected,		/* Formal parameter count. */
    int found,			/* Actual parameter count. */
    Tcl_Obj *const *objv)	/* Actual parameter vector. */
{
    const char *name = Tcl_GetString(objv[0]);
    const char *tail = name + strlen(name);

    while (tail > name+1) {
	tail--;
	if (*tail == ':' && tail[-1] == ':') {
	    name = tail+1;
	    break;
	}
    }
    Tcl_SetObjResult(interp, Tcl_ObjPrintf(
	    "too %s arguments for math function \"%s\"",
	    (found < expected ? "few" : "many"), name));
    Tcl_SetErrorCode(interp, "TCL", "WRONGARGS", NULL);
}

#ifdef USE_DTRACE
/*
 *----------------------------------------------------------------------
 *
 * DTraceObjCmd --
 *
 *	This function is invoked to process the "::tcl::dtrace" Tcl command.
 *
 * Results:
 *	A standard Tcl object result.
 *
 * Side effects:
 *	The 'tcl-probe' DTrace probe is triggered (if it is enabled).
 *
 *----------------------------------------------------------------------
 */

static int
DTraceObjCmd(
    ClientData dummy,		/* Not used. */
    Tcl_Interp *interp,		/* Current interpreter. */
    int objc,			/* Number of arguments. */
    Tcl_Obj *const objv[])	/* Argument objects. */
{
    if (TCL_DTRACE_TCL_PROBE_ENABLED()) {
	char *a[10];
	int i = 0;

	while (i++ < 10) {
	    a[i-1] = i < objc ? TclGetString(objv[i]) : NULL;
	}
	TCL_DTRACE_TCL_PROBE(a[0], a[1], a[2], a[3], a[4], a[5], a[6], a[7],
		a[8], a[9]);
    }
    return TCL_OK;
}

/*
 *----------------------------------------------------------------------
 *
 * DTraceCmdReturn --
 *
 *	NR callback for DTrace command return probes.
 *
 * Results:
 *	None.
 *
 * Side effects:
 *	None.
 *
 *----------------------------------------------------------------------
 */

static int
DTraceCmdReturn(
    ClientData data[],
    Tcl_Interp *interp,
    int result)
{
    char *cmdName = TclGetString((Tcl_Obj *) data[0]);

    if (TCL_DTRACE_CMD_RETURN_ENABLED()) {
	TCL_DTRACE_CMD_RETURN(cmdName, result);
    }
    if (TCL_DTRACE_CMD_RESULT_ENABLED()) {
	Tcl_Obj *r = Tcl_GetObjResult(interp);

	TCL_DTRACE_CMD_RESULT(cmdName, result, TclGetString(r), r);
    }
    return result;
}

TCL_DTRACE_DEBUG_LOG()

#endif /* USE_DTRACE */

/*
 *----------------------------------------------------------------------
 *
 * Tcl_NRCallObjProc --
 *
 *	This function calls an objProc directly while managing things properly
 *	if it happens to be an NR objProc. It is meant to be used by extenders
 *	that provide an NR implementation of a command, as this function
 *	permits a trivial coding of the non-NR objProc.
 *
 * Results:
 *	The return value is a standard Tcl completion code such as TCL_OK or
 *	TCL_ERROR. A result or error message is left in interp's result.
 *
 * Side effects:
 *	Depends on the objProc.
 *
 *----------------------------------------------------------------------
 */

int
Tcl_NRCallObjProc(
    Tcl_Interp *interp,
    Tcl_ObjCmdProc *objProc,
    ClientData clientData,
    int objc,
    Tcl_Obj *const objv[])
{
    int result = TCL_OK;
    NRE_callback *rootPtr = TOP_CB(interp);

#ifdef USE_DTRACE
    if (TCL_DTRACE_CMD_ARGS_ENABLED()) {
	const char *a[10];
	int i = 0;

	while (i < 10) {
	    a[i] = i < objc ? TclGetString(objv[i]) : NULL; i++;
	}
	TCL_DTRACE_CMD_ARGS(a[0], a[1], a[2], a[3], a[4], a[5], a[6], a[7],
		a[8], a[9]);
    }
    if ((TCL_DTRACE_CMD_RETURN_ENABLED() || TCL_DTRACE_CMD_RESULT_ENABLED())
	    && objc) {
	TclNRAddCallback(interp, DTraceCmdReturn, objv[0], NULL, NULL, NULL);
    }
    if (TCL_DTRACE_CMD_ENTRY_ENABLED() && objc) {
	TCL_DTRACE_CMD_ENTRY(TclGetString(objv[0]), objc - 1,
		(Tcl_Obj **)(objv + 1));
    }
#endif /* USE_DTRACE */
    result = objProc(clientData, interp, objc, objv);
    return TclNRRunCallbacks(interp, result, rootPtr);
}

/****************************************************************************
 * Stuff for the public api
 ****************************************************************************/

int
Tcl_NREvalObj(
    Tcl_Interp *interp,
    Tcl_Obj *objPtr,
    int flags)
{
    return TclNREvalObjEx(interp, objPtr, flags);
}

int
Tcl_NREvalObjv(
    Tcl_Interp *interp,		/* Interpreter in which to evaluate the
				 * command. Also used for error reporting. */
    int objc,			/* Number of words in command. */
    Tcl_Obj *const objv[],	/* An array of pointers to objects that are
				 * the words that make up the command. */
    int flags)			/* Collection of OR-ed bits that control the
				 * evaluation of the script. Only
				 * TCL_EVAL_GLOBAL, TCL_EVAL_INVOKE and
				 * TCL_EVAL_NOERR are currently supported. */
{
    return TclNREvalObjv(interp, objc, objv, flags, NULL);
}

int
Tcl_NRCmdSwap(
    Tcl_Interp *interp,
    Tcl_Command cmd,
    int objc,
    Tcl_Obj *const objv[],
    int flags)
{
    return TclNREvalObjv(interp, objc, objv, flags, (Command *) cmd);
}

/*****************************************************************************
 * Stuff for tailcalls
 *****************************************************************************
 *
 * Just to show that IT CAN BE DONE! The precise semantics are not simple,
 * require more thought. Possibly need a new Tcl return code to do it right?
 * Questions include:
 *   (1) How is the objc/objv tailcall to be run? My current thinking is that
 *	 it should essentially be
 *	     [tailcall a b c] <=> [uplevel 1 [list a b c]]
 *	 with two caveats
 *	     (a) the current frame is dropped first, after running all pending
 *		 cleanup tasks and saving its namespace
 *	     (b) 'a' is looked up in the returning frame's namespace, but the
 *		 command is run in the context to which we are returning
 *	 Current implementation does this if [tailcall] is called from within
 *	 a proc, errors otherwise.
 *   (2) Should a tailcall bypass [catch] in the returning frame? Current
 *	 implementation does not (or does it? Changed, test!) - it causes an
 *	 error.
 *
 * FIXME NRE!
 */

void
TclDeferCallbacks(
    Tcl_Interp *interp)
{
    Interp *iPtr = (Interp *) interp;

    if (iPtr->deferredCallbacks == NULL) {
	TclNRAddCallback(interp, NRCommand, NULL, NULL, NULL, NULL);
        iPtr->deferredCallbacks = TOP_CB(interp);
    }
}

#if !NRE_STACK_DEBUG
int
TclNRStackBottom(
    ClientData data[],
    Tcl_Interp *interp,
    int result)
{
    Interp *iPtr = (Interp *) interp;
    ExecEnv *eePtr = iPtr->execEnvPtr;
    NRE_stack *this = eePtr->NRStack;
    NRE_stack *prev = data[0];

    if (!prev) {
        /* empty stack, free it */
        ckfree(this);
        eePtr->NRStack = NULL;
        TOP_CB(interp) = NULL;
        return result;
    }
    
    /*
     * Go back to the previous stack.
     */

    eePtr->NRStack = prev;
    eePtr->callbackPtr = &prev->items[NRE_STACK_SIZE-1];
    
    /*
     * Keep this stack in reserve. If this one had a successor, free that one:
     * we always keep just one in reserve. 
     */
    
    if (this->next) {
        ckfree (this->next);
        this->next = NULL;
    }

    return result;
}

int level = 0;
    
NRE_callback *
TclNewCallback(
    Tcl_Interp *interp)
{
    Interp *iPtr = (Interp *) interp;
    ExecEnv *eePtr = iPtr->execEnvPtr;
    NRE_stack *this = eePtr->NRStack, *orig;

    if (eePtr->callbackPtr &&
            (eePtr->callbackPtr < &this->items[NRE_STACK_SIZE-1])) {
        stackReady:
        return ++eePtr->callbackPtr;
    }

    if (!eePtr->callbackPtr) {
        this = NULL;
    }
    orig = this;
    
    if (this && this->next) {
        this = this->next;
    } else {
        this = (NRE_stack *) ckalloc(sizeof(NRE_stack));
        this->next = NULL;
    }
    eePtr->NRStack = this;
    eePtr->callbackPtr = &this->items[-1];
    TclNRAddCallback(interp, TclNRStackBottom, orig, NULL, NULL, NULL);

    NRE_ASSERT(eePtr->callbackPtr == &this->items[0]);

    goto stackReady;
}

NRE_callback *
TclPopCallback(
    Tcl_Interp *interp)
{
    return ((Interp *)interp)->execEnvPtr->callbackPtr--;
}

NRE_callback *
TclNextCallback(
    NRE_callback *cbPtr)
{

    if (cbPtr->procPtr == TclNRStackBottom) {
        NRE_stack *prev = cbPtr->data[0];

        if (!prev) {
            return NULL;
        }
        cbPtr = &prev->items[NRE_STACK_SIZE];
    }
    return --cbPtr;
}

#endif
void
TclSetTailcall(
    Tcl_Interp *interp,
    Tcl_Obj *listPtr)
{
    /*
     * Find the splicing spot: right before the NRCommand of the thing
     * being tailcalled. Note that we skip NRCommands marked in data[1]
     * (used by command redirectors).
     */

    NRE_callback *runPtr;

    for (runPtr = TOP_CB(interp); runPtr; runPtr = NEXT_CB(runPtr)) {
       if (((runPtr->procPtr) == NRCommand) && !runPtr->data[1]) {
            break;
        }
    }
    if (!runPtr) {
        Tcl_Panic("tailcall cannot find the right splicing spot: should not happen!");
    }

    if (runPtr->data[1]) {
        /*
         * A tailcall was already scheduled: clear it!
         */
        Tcl_Obj *oldPtr = (Tcl_Obj *) runPtr->data[1];
        Tcl_DecrRefCount(oldPtr);
    }
    runPtr->data[1] = listPtr;
}

int
TclNRTailcallObjCmd(
    ClientData clientData,
    Tcl_Interp *interp,
    int objc,
    Tcl_Obj *const objv[])
{
    Interp *iPtr = (Interp *) interp;

    if (objc < 1) {
	Tcl_WrongNumArgs(interp, 1, objv, "?command? ?arg ...?");
	return TCL_ERROR;
    }

    if (!(iPtr->varFramePtr->isProcCallFrame & 1)) {	/* or is upleveled */
        Tcl_SetObjResult(interp, Tcl_NewStringObj(
                "tailcall can only be called from a proc or lambda", -1));
        Tcl_SetErrorCode(interp, "TCL", "TAILCALL", "ILLEGAL", NULL);
	return TCL_ERROR;
    }

    /*
     * Invocation without args just clears a scheduled tailcall; invocation
     * with an argument replaces any previously scheduled tailcall.
     */

    if (iPtr->varFramePtr->tailcallPtr) {
        Tcl_DecrRefCount(iPtr->varFramePtr->tailcallPtr);
        iPtr->varFramePtr->tailcallPtr = NULL;
    }

    /*
     * Create the callback to actually evaluate the tailcalled
     * command, then set it in the varFrame so that PopCallFrame can use it
     * at the proper time. Being lazy: exploit the TclNRAddCallBack macro to
     * build the callback.
     */

    if (objc > 1) {
        Tcl_Obj *listPtr, *nsObjPtr;
        Tcl_Namespace *nsPtr = (Tcl_Namespace *) iPtr->varFramePtr->nsPtr;
        Tcl_Namespace *ns1Ptr;

        /* The tailcall data is in a Tcl list: the first element is the
         * namespace, the rest the command to be tailcalled. */
        
        listPtr = Tcl_NewListObj(objc, objv);

        nsObjPtr = Tcl_NewStringObj(nsPtr->fullName, -1);
        if ((TCL_OK != TclGetNamespaceFromObj(interp, nsObjPtr, &ns1Ptr))
                || (nsPtr != ns1Ptr)) {
            Tcl_Panic("Tailcall failed to find the proper namespace");
        }
 	TclListObjSetElement(interp, listPtr, 0, nsObjPtr);
        
        iPtr->varFramePtr->tailcallPtr = listPtr;
    }
    return TCL_RETURN;
}

int
TclNRTailcallEval(
    ClientData data[],
    Tcl_Interp *interp,
    int result)
{
    Interp *iPtr = (Interp *) interp;
    Tcl_Obj *listPtr = data[0], *nsObjPtr;
    Tcl_Namespace *nsPtr;
    int objc;
    Tcl_Obj **objv;

    Tcl_ListObjGetElements(interp, listPtr, &objc, &objv); 
    nsObjPtr = objv[0];
    
    if (result == TCL_OK) {
	result = TclGetNamespaceFromObj(interp, nsObjPtr, &nsPtr);
    }

    if (result != TCL_OK) {
        /*
         * Tailcall execution was preempted, eg by an intervening catch or by
         * a now-gone namespace: cleanup and return.
         */

        TailcallCleanup(data, interp, result);
        return result;
    }

    /*
     * Perform the tailcall
     */

    TclDeferCallbacks(interp);
    TclNRAddCallback(interp, TailcallCleanup, listPtr, NULL, NULL,NULL);
    iPtr->lookupNsPtr = (Namespace *) nsPtr;
    return TclNREvalObjv(interp, objc-1, objv+1, 0, NULL);
}

static int
TailcallCleanup(
    ClientData data[],
    Tcl_Interp *interp,
    int result)
{
    Tcl_DecrRefCount((Tcl_Obj *) data[0]);
    return result;
}

void
Tcl_NRAddCallback(
    Tcl_Interp *interp,
    Tcl_NRPostProc *postProcPtr,
    ClientData data0,
    ClientData data1,
    ClientData data2,
    ClientData data3)
{
    if (!(postProcPtr)) {
	Tcl_Panic("Adding a callback without an objProc?!");
    }
    TclNRAddCallback(interp, postProcPtr, data0, data1, data2, data3);
}

/*
 *----------------------------------------------------------------------
 *
 * TclNRCoroutineObjCmd -- (and friends)
 *
 *	This object-based function is invoked to process the "coroutine" Tcl
 *	command. It is heavily based on "apply".
 *
 * Results:
 *	A standard Tcl object result value.
 *
 * Side effects:
 *	A new procedure gets created.
 *
 * ** FIRST EXPERIMENTAL IMPLEMENTATION **
 *
 * It is fairly amateurish and not up to our standards - mainly in terms of
 * error messages and [info] interaction. Just to test the infrastructure in
 * teov and tebc.
 *----------------------------------------------------------------------
 */

#define iPtr ((Interp *) interp)

int
TclNRYieldObjCmd(
    ClientData clientData,
    Tcl_Interp *interp,
    int objc,
    Tcl_Obj *const objv[])
{
    CoroutineData *corPtr = iPtr->execEnvPtr->corPtr;

    if (objc > 2) {
	Tcl_WrongNumArgs(interp, 1, objv, "?returnValue?");
	return TCL_ERROR;
    }

    if (!corPtr) {
	Tcl_SetObjResult(interp, Tcl_NewStringObj(
                "yield can only be called in a coroutine", -1));
	Tcl_SetErrorCode(interp, "TCL", "COROUTINE", "ILLEGAL_YIELD", NULL);
	return TCL_ERROR;
    }

    if (objc == 2) {
	Tcl_SetObjResult(interp, objv[1]);
    }

    NRE_ASSERT(!COR_IS_SUSPENDED(corPtr));
    TclNRAddCallback(interp, TclNRCoroutineActivateCallback, corPtr,
            clientData, NULL, NULL);
    return TCL_OK;
}

int
TclNRYieldToObjCmd(
    ClientData clientData,
    Tcl_Interp *interp,
    int objc,
    Tcl_Obj *const objv[])
{
    CoroutineData *corPtr = iPtr->execEnvPtr->corPtr;
    Tcl_Obj *listPtr, *nsObjPtr;
    Tcl_Namespace *nsPtr = (Tcl_Namespace *) iPtr->varFramePtr->nsPtr;
    Tcl_Namespace *ns1Ptr;

    if (objc < 2) {
	Tcl_WrongNumArgs(interp, 1, objv, "command ?arg ...?");
	return TCL_ERROR;
    }

    if (!corPtr) {
	Tcl_SetObjResult(interp, Tcl_NewStringObj(
                "yieldto can only be called in a coroutine", -1));
	Tcl_SetErrorCode(interp, "TCL", "COROUTINE", "ILLEGAL_YIELD", NULL);
	return TCL_ERROR;
    }

    /*
     * Add the tailcall in the caller env, then just yield.
     *
     * This is essentially code from TclNRTailcallObjCmd
     */

    listPtr = Tcl_NewListObj(objc, objv);

    nsObjPtr = Tcl_NewStringObj(nsPtr->fullName, -1);
    if ((TCL_OK != TclGetNamespaceFromObj(interp, nsObjPtr, &ns1Ptr))
	    || (nsPtr != ns1Ptr)) {
	Tcl_Panic("yieldto failed to find the proper namespace");
    }
    TclListObjSetElement(interp, listPtr, 0, nsObjPtr);


    /*
     * Add the callback in the caller's env, then instruct TEBC to yield.
     */

    iPtr->execEnvPtr = corPtr->callerEEPtr;
    TclNRAddCallback(interp, YieldToCallback, corPtr, listPtr, NULL, NULL);
    iPtr->execEnvPtr = corPtr->eePtr;

    return TclNRYieldObjCmd(INT2PTR(CORO_ACTIVATE_YIELDM), interp, 1, objv);
}

static int
YieldToCallback(
    ClientData data[],
    Tcl_Interp *interp,
    int result)
{
    TclSetTailcall(interp, (Tcl_Obj *) data[1]);
    return TCL_OK;
}

static int
RewindCoroutineCallback(
    ClientData data[],
    Tcl_Interp *interp,
    int result)
{
    return Tcl_RestoreInterpState(interp, data[0]);
}

static int
RewindCoroutine(
    CoroutineData *corPtr,
    int result)
{
    Tcl_Interp *interp = corPtr->eePtr->interp;
    Tcl_InterpState state = Tcl_SaveInterpState(interp, result);

    NRE_ASSERT(COR_IS_SUSPENDED(corPtr));
    NRE_ASSERT(corPtr->eePtr != NULL);
    NRE_ASSERT(corPtr->eePtr != iPtr->execEnvPtr);

    corPtr->eePtr->rewind = 1;
    TclNRAddCallback(interp, RewindCoroutineCallback, state,
	    NULL, NULL, NULL);
    return TclNRInterpCoroutine(corPtr, interp, 0, NULL);
}

static void
DeleteCoroutine(
    ClientData clientData)
{
    CoroutineData *corPtr = clientData;
    Tcl_Interp *interp = corPtr->eePtr->interp;
    NRE_callback *rootPtr = TOP_CB(interp);

    if (COR_IS_SUSPENDED(corPtr)) {
	TclNRRunCallbacks(interp, RewindCoroutine(corPtr,TCL_OK), rootPtr);
    }
}

static int
NRCoroutineCallerCallback(
    ClientData data[],
    Tcl_Interp *interp,
    int result)
{
    CoroutineData *corPtr = data[0];
    Command *cmdPtr = corPtr->cmdPtr;

    /*
     * This is the last callback in the caller execEnv, right before switching
     * to the coroutine's
     */

    NRE_ASSERT(iPtr->execEnvPtr == corPtr->callerEEPtr);

    if (!corPtr->eePtr) {
	/*
	 * The execEnv was wound down but not deleted for our sake. We finish
	 * the job here. The caller context has already been restored.
	 */

	NRE_ASSERT(iPtr->varFramePtr == corPtr->caller.varFramePtr);
	NRE_ASSERT(iPtr->framePtr == corPtr->caller.framePtr);
	ckfree(corPtr);
	return result;
    }

    NRE_ASSERT(COR_IS_SUSPENDED(corPtr));
    SAVE_CONTEXT(corPtr->running);
    RESTORE_CONTEXT(corPtr->caller);

    if (cmdPtr->flags & CMD_IS_DELETED) {
	/*
	 * The command was deleted while it was running: wind down the
	 * execEnv, this will do the complete cleanup. RewindCoroutine will
	 * restore both the caller's context and interp state.
	 */

	return RewindCoroutine(corPtr, result);
    }

    return result;
}

static int
NRCoroutineExitCallback(
    ClientData data[],
    Tcl_Interp *interp,
    int result)
{
    CoroutineData *corPtr = data[0];
    Command *cmdPtr = corPtr->cmdPtr;

    /*
     * This runs at the bottom of the Coroutine's execEnv: it will be executed
     * when the coroutine returns or is wound down, but not when it yields. It
     * deletes the coroutine and restores the caller's environment.
     */

    NRE_ASSERT(interp == corPtr->eePtr->interp);
    NRE_ASSERT(iPtr->execEnvPtr == corPtr->eePtr);
    NRE_ASSERT(!COR_IS_SUSPENDED(corPtr));
    NRE_ASSERT((corPtr->callerEEPtr->callbackPtr->procPtr == NRCoroutineCallerCallback));

    if (TOP_CB(interp) != NULL) {
        NRE_callback *cleanPtr = TOP_CB(interp);
        TOP_CB(interp) = NULL;
        cleanPtr->procPtr(cleanPtr->data, interp, TCL_OK);
    }

    cmdPtr->deleteProc = NULL;
    Tcl_DeleteCommandFromToken(interp, (Tcl_Command) cmdPtr);
    TclCleanupCommandMacro(cmdPtr);

    corPtr->eePtr->corPtr = NULL;
    TclDeleteExecEnv(corPtr->eePtr);
    corPtr->eePtr = NULL;

    corPtr->stackLevel = NULL;

    RESTORE_CONTEXT(corPtr->caller);
    iPtr->execEnvPtr = corPtr->callerEEPtr;
    iPtr->numLevels++;

    return result;
}

/*
 *----------------------------------------------------------------------
 *
 * TclNRCoroutineActivateCallback --
 *
 *      This is the workhorse for coroutines: it implements both yield and
 *      resume.
 *
 *      It is important that both be implemented in the same callback: the
 *      detection of the impossibility to suspend due to a busy C-stack relies
 *      on the precise position of a local variable in the stack. We do not
 *      want the compiler to play tricks on us, either by moving things around
 *      or inlining.
 *
 *----------------------------------------------------------------------
 */

int
TclNRCoroutineActivateCallback(
    ClientData data[],
    Tcl_Interp *interp,
    int result)
{
    CoroutineData *corPtr = data[0];
    int type = PTR2INT(data[1]);
    int numLevels, unused;
    int *stackLevel = &unused;

    if (!corPtr->stackLevel) {
        /*
         * -- Coroutine is suspended --
         * Push the callback to restore the caller's context on yield or
         * return.
         */

        TclNRAddCallback(interp, NRCoroutineCallerCallback, corPtr,
                NULL, NULL, NULL);

        /*
         * Record the stackLevel at which the resume is happening, then swap
         * the interp's environment to make it suitable to run this coroutine.
         */

        corPtr->stackLevel = stackLevel;
        numLevels = corPtr->auxNumLevels;
        corPtr->auxNumLevels = iPtr->numLevels;

        SAVE_CONTEXT(corPtr->caller);
        corPtr->callerEEPtr = iPtr->execEnvPtr;
        RESTORE_CONTEXT(corPtr->running);
        iPtr->execEnvPtr = corPtr->eePtr;
        iPtr->numLevels += numLevels;
    } else {
        /*
         * Coroutine is active: yield
         */

        if (corPtr->stackLevel != stackLevel) {
            Tcl_SetObjResult(interp, Tcl_NewStringObj(
                    "cannot yield: C stack busy", -1));
            Tcl_SetErrorCode(interp, "TCL", "COROUTINE", "CANT_YIELD",
                    NULL);
            return TCL_ERROR;
        }

        if (type == CORO_ACTIVATE_YIELD) {
            corPtr->nargs = COROUTINE_ARGUMENTS_SINGLE_OPTIONAL;
        } else if (type == CORO_ACTIVATE_YIELDM) {
            corPtr->nargs = COROUTINE_ARGUMENTS_ARBITRARY;
        } else {
            Tcl_Panic("Yield received an option which is not implemented");
        }

        corPtr->stackLevel = NULL;

        numLevels = iPtr->numLevels;
        iPtr->numLevels = corPtr->auxNumLevels;
        corPtr->auxNumLevels = numLevels - corPtr->auxNumLevels;

        iPtr->execEnvPtr = corPtr->callerEEPtr;
    }

    return TCL_OK;
}

/*
 *----------------------------------------------------------------------
 *
 * NRCoroInjectObjCmd --
 *
 *      Implementation of [::tcl::unsupported::inject] command.
 *
 *----------------------------------------------------------------------
 */

static int
NRCoroInjectObjCmd(
    ClientData clientData,
    Tcl_Interp *interp,
    int objc,
    Tcl_Obj *const objv[])
{
    Command *cmdPtr;
    CoroutineData *corPtr;
    ExecEnv *savedEEPtr = iPtr->execEnvPtr;

    /*
     * Usage more or less like tailcall:
     *   inject coroName cmd ?arg1 arg2 ...?
     */

    if (objc < 3) {
	Tcl_WrongNumArgs(interp, 1, objv, "coroName cmd ?arg1 arg2 ...?");
	return TCL_ERROR;
    }

    cmdPtr = (Command *) Tcl_GetCommandFromObj(interp, objv[1]);
    if ((!cmdPtr) || (cmdPtr->deleteProc != DeleteCoroutine)) {
        Tcl_SetObjResult(interp, Tcl_NewStringObj(
                "can only inject a command into a coroutine", -1));
        Tcl_SetErrorCode(interp, "TCL", "LOOKUP", "COROUTINE",
                TclGetString(objv[1]), NULL);
        return TCL_ERROR;
    }

    corPtr = cmdPtr->objClientData;
    if (!COR_IS_SUSPENDED(corPtr)) {
        Tcl_SetObjResult(interp, Tcl_NewStringObj(
                "can only inject a command into a suspended coroutine", -1));
        Tcl_SetErrorCode(interp, "TCL", "COROUTINE", "ACTIVE", NULL);
        return TCL_ERROR;
    }

    /*
     * Add the callback to the coro's execEnv, so that it is the first thing
     * to happen when the coro is resumed.
     */

    iPtr->execEnvPtr = corPtr->eePtr;
    TclNREvalObjEx(interp, Tcl_NewListObj(objc-2, objv+2), 0);
    iPtr->execEnvPtr = savedEEPtr;

    return TCL_OK;
}

int
TclNRInterpCoroutine(
    ClientData clientData,
    Tcl_Interp *interp,		/* Current interpreter. */
    int objc,			/* Number of arguments. */
    Tcl_Obj *const objv[])	/* Argument objects. */
{
    CoroutineData *corPtr = clientData;

    if (!COR_IS_SUSPENDED(corPtr)) {
	Tcl_SetObjResult(interp, Tcl_ObjPrintf(
                "coroutine \"%s\" is already running",
                Tcl_GetString(objv[0])));
	Tcl_SetErrorCode(interp, "TCL", "COROUTINE", "BUSY", NULL);
	return TCL_ERROR;
    }

    /*
     * Parse all the arguments to work out what to feed as the result of the
     * [yield]. TRICKY POINT: objc==0 happens here! It occurs when a coroutine
     * is deleted!
     */

    switch (corPtr->nargs) {
    case COROUTINE_ARGUMENTS_SINGLE_OPTIONAL:
        if (objc == 2) {
            Tcl_SetObjResult(interp, objv[1]);
        } else if (objc > 2) {
            Tcl_WrongNumArgs(interp, 1, objv, "?arg?");
            return TCL_ERROR;
        }
        break;
    default:
        if (corPtr->nargs != objc-1) {
            Tcl_SetObjResult(interp,
                    Tcl_NewStringObj("wrong coro nargs; how did we get here? "
                    "not implemented!", -1));
            Tcl_SetErrorCode(interp, "TCL", "WRONGARGS", NULL);
            return TCL_ERROR;
        }
        /* fallthrough */
    case COROUTINE_ARGUMENTS_ARBITRARY:
        if (objc > 1) {
            Tcl_SetObjResult(interp, Tcl_NewListObj(objc-1, objv+1));
        }
        break;
    }

    TclNRAddCallback(interp, TclNRCoroutineActivateCallback, corPtr,
            NULL, NULL, NULL);
    return TCL_OK;
}

/*
 *----------------------------------------------------------------------
 *
 * TclNRCoroutineObjCmd --
 *
 *      Implementation of [coroutine] command; see documentation for
 *      description of what this does.
 *
 *----------------------------------------------------------------------
 */

int
TclNRCoroutineObjCmd(
    ClientData dummy,		/* Not used. */
    Tcl_Interp *interp,		/* Current interpreter. */
    int objc,			/* Number of arguments. */
    Tcl_Obj *const objv[])	/* Argument objects. */
{
    Command *cmdPtr;
    CoroutineData *corPtr;
    const char *fullName, *procName;
    Namespace *nsPtr, *altNsPtr, *cxtNsPtr;
    Tcl_DString ds;
    Namespace *lookupNsPtr = iPtr->varFramePtr->nsPtr;

    if (objc < 3) {
	Tcl_WrongNumArgs(interp, 1, objv, "name cmd ?arg ...?");
	return TCL_ERROR;
    }

    /*
     * FIXME: this is copy/pasted from Tcl_ProcObjCommand. Should have
     * something in tclUtil.c to find the FQ name.
     */

    fullName = TclGetString(objv[1]);
    TclGetNamespaceForQualName(interp, fullName, NULL, 0,
	    &nsPtr, &altNsPtr, &cxtNsPtr, &procName);

    if (nsPtr == NULL) {
	Tcl_SetObjResult(interp, Tcl_ObjPrintf(
                "can't create procedure \"%s\": unknown namespace",
                fullName));
        Tcl_SetErrorCode(interp, "TCL", "LOOKUP", "NAMESPACE", NULL);
	return TCL_ERROR;
    }
    if (procName == NULL) {
	Tcl_SetObjResult(interp, Tcl_ObjPrintf(
                "can't create procedure \"%s\": bad procedure name",
                fullName));
        Tcl_SetErrorCode(interp, "TCL", "VALUE", "COMMAND", fullName, NULL);
	return TCL_ERROR;
    }
    if ((nsPtr != iPtr->globalNsPtr)
	    && (procName != NULL) && (procName[0] == ':')) {
	Tcl_SetObjResult(interp, Tcl_ObjPrintf(
                "can't create procedure \"%s\" in non-global namespace with"
                " name starting with \":\"", procName));
        Tcl_SetErrorCode(interp, "TCL", "VALUE", "COMMAND", procName, NULL);
	return TCL_ERROR;
    }

    /*
     * We ARE creating the coroutine command: allocate the corresponding
     * struct and create the corresponding command.
     */

    corPtr = ckalloc(sizeof(CoroutineData));

    Tcl_DStringInit(&ds);
    if (nsPtr != iPtr->globalNsPtr) {
	Tcl_DStringAppend(&ds, nsPtr->fullName, -1);
	TclDStringAppendLiteral(&ds, "::");
    }
    Tcl_DStringAppend(&ds, procName, -1);

    cmdPtr = (Command *) Tcl_CreateObjCommand(interp, Tcl_DStringValue(&ds),
	    TclNRInterpCoroutine, corPtr, DeleteCoroutine);
    Tcl_DStringFree(&ds);

    corPtr->cmdPtr = cmdPtr;
    cmdPtr->refCount++;

    /*
     * Create the base context.
     */

    corPtr->running.framePtr = iPtr->rootFramePtr;
    corPtr->running.varFramePtr = iPtr->rootFramePtr;
    corPtr->stackLevel = NULL;
    corPtr->auxNumLevels = 0;

    /*
     * Create the coro's execEnv, switch to it to push the exit and coro
     * command callbacks, then switch back.
     */

    corPtr->eePtr = TclCreateExecEnv(interp, CORO_STACK_INITIAL_SIZE);
    corPtr->callerEEPtr = iPtr->execEnvPtr;
    corPtr->eePtr->corPtr = corPtr;

    SAVE_CONTEXT(corPtr->caller);
    corPtr->callerEEPtr = iPtr->execEnvPtr;
    RESTORE_CONTEXT(corPtr->running);
    iPtr->execEnvPtr = corPtr->eePtr;

    TclNRAddCallback(interp, NRCoroutineExitCallback, corPtr,
	    NULL, NULL, NULL);

    /* insure that the command is looked up in the correct namespace */
    iPtr->lookupNsPtr = lookupNsPtr;
    Tcl_NREvalObj(interp, Tcl_NewListObj(objc-2, objv+2), 0);
    iPtr->numLevels--;

    SAVE_CONTEXT(corPtr->running);
    RESTORE_CONTEXT(corPtr->caller);
    iPtr->execEnvPtr = corPtr->callerEEPtr;

    /*
     * Now just resume the coroutine.
     */

    TclNRAddCallback(interp, TclNRCoroutineActivateCallback, corPtr,
            NULL, NULL, NULL);
    return TCL_OK;
}

/*
 * This is used in the [info] ensemble
 */

int
TclInfoCoroutineCmd(
    ClientData dummy,
    Tcl_Interp *interp,
    int objc,
    Tcl_Obj *const objv[])
{
    CoroutineData *corPtr = iPtr->execEnvPtr->corPtr;

    if (objc != 1) {
	Tcl_WrongNumArgs(interp, 1, objv, NULL);
	return TCL_ERROR;
    }

    if (corPtr && !(corPtr->cmdPtr->flags & CMD_IS_DELETED)) {
	Tcl_Obj *namePtr;

	TclNewObj(namePtr);
	Tcl_GetCommandFullName(interp, (Tcl_Command) corPtr->cmdPtr, namePtr);
	Tcl_SetObjResult(interp, namePtr);
    }
    return TCL_OK;
}

#undef iPtr

/*
 * Local Variables:
 * mode: c
 * c-basic-offset: 4
 * fill-column: 78
 * tab-width: 8
 * indent-tabs-mode: nil
 * End:
 */<|MERGE_RESOLUTION|>--- conflicted
+++ resolved
@@ -3630,20 +3630,9 @@
      * Find the objProc to call, push a callback to do the actual running.
      */
 
-<<<<<<< HEAD
     TclNRAddCallback(interp, NRRunObjProc, cmdPtr,
             INT2PTR(objc), (ClientData) objv, NULL);
     return TCL_OK;
-=======
-    if (cmdPtr->nreProc) {
-        TclNRAddCallback(interp, NRRunObjProc, cmdPtr,
-                INT2PTR(objc), (ClientData) objv, NULL);
-
-        return TCL_OK;
-    } else {
-	return cmdPtr->objProc(cmdPtr->objClientData, interp, objc, objv);
-    }
->>>>>>> 4f819978
 }
 
 void
@@ -3662,12 +3651,7 @@
 				/* All callbacks down to rootPtr not inclusive
 				 * are to be run. */
 {
-<<<<<<< HEAD
-    NRE_callback *callbackPtr;
-=======
-    Interp *iPtr = (Interp *) interp;
     NRE_callback *cbPtr;
->>>>>>> 4f819978
     Tcl_NRPostProc *procPtr;
 
     while (TOP_CB(interp) != rootPtr) {
