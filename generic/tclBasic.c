--- conflicted
+++ resolved
@@ -236,7 +236,7 @@
 			    int objc, Tcl_Obj *const objv[], int flags);
 static inline Command *	TEOV_LookupCmdFromObj(Tcl_Interp *interp,
 			    Tcl_Obj *namePtr, Namespace *lookupNsPtr);
-static int		TEOV_NotFound(Tcl_Interp *interp, int objc,
+static int		TEOV_NotFound(Tcl_Interp *interp, Tcl_Size objc,
 			    Tcl_Obj *const objv[], Namespace *lookupNsPtr);
 static int		TEOV_RunEnterTraces(Tcl_Interp *interp,
 			    Command **cmdPtrPtr, Tcl_Obj *commandPtr, int objc,
@@ -676,7 +676,7 @@
     }
     if (objc == 2) {
 	Tcl_Size len;
-	const char *arg = TclGetStringFromObj(objv[1], &len);
+	const char *arg = Tcl_GetStringFromObj(objv[1], &len);
 	if (len == 7 && !strcmp(arg, "version")) {
 	    char buf[80];
 	    const char *p = strchr((char *)clientData, '.');
@@ -4226,7 +4226,7 @@
          */
 
         if (iPtr->asyncCancelMsg != NULL) {
-            message = TclGetStringFromObj(iPtr->asyncCancelMsg, &length);
+            message = Tcl_GetStringFromObj(iPtr->asyncCancelMsg, &length);
         } else {
             length = 0;
         }
@@ -4326,7 +4326,7 @@
      */
 
     if (resultObjPtr != NULL) {
-	result = TclGetStringFromObj(resultObjPtr, &cancelInfo->length);
+	result = Tcl_GetStringFromObj(resultObjPtr, &cancelInfo->length);
 	cancelInfo->result = (char *)Tcl_Realloc(cancelInfo->result,cancelInfo->length);
 	memcpy(cancelInfo->result, result, cancelInfo->length);
 	TclDecrRefCount(resultObjPtr);	/* Discard their result object. */
@@ -4832,7 +4832,7 @@
 	 */
 
 	listPtr = Tcl_NewListObj(objc, objv);
-	cmdString = TclGetStringFromObj(listPtr, &cmdLen);
+	cmdString = Tcl_GetStringFromObj(listPtr, &cmdLen);
 	Tcl_LogCommandInfo(interp, cmdString, cmdString, cmdLen);
 	Tcl_DecrRefCount(listPtr);
     }
@@ -4843,7 +4843,7 @@
 static int
 TEOV_NotFound(
     Tcl_Interp *interp,
-    int objc,
+    Tcl_Size objc,
     Tcl_Obj *const objv[],
     Namespace *lookupNsPtr)
 {
@@ -4857,17 +4857,11 @@
 				 * namespace (TIP 181). */
     Namespace *savedNsPtr = NULL;
 
-<<<<<<< HEAD
-=======
-    Tcl_Size qualLen;
-    const char *qualName = TclGetStringFromObj(objv[0], &qualLen);
-
->>>>>>> 7d9b7ddc
     currNsPtr = varFramePtr->nsPtr;
     if ((currNsPtr == NULL) || (currNsPtr->unknownHandlerPtr == NULL)) {
 	currNsPtr = iPtr->globalNsPtr;
 	if (currNsPtr == NULL) {
-	    Tcl_Panic("Tcl_EvalObjv: NULL global namespace pointer");
+	    Tcl_Panic("TEOV_NotFound: NULL global namespace pointer");
 	}
     }
 
@@ -4902,7 +4896,7 @@
 	newObjv[i] = handlerObjv[i];
 	Tcl_IncrRefCount(newObjv[i]);
     }
-    memcpy(newObjv+handlerObjc, objv, sizeof(Tcl_Obj *) * objc);
+    memcpy(newObjv + handlerObjc, objv, sizeof(Tcl_Obj *) * objc);
 
     /*
      * Look up and invoke the handler (by recursive call to this function). If
@@ -4984,7 +4978,7 @@
     Command *cmdPtr = *cmdPtrPtr;
     Tcl_Size length, newEpoch, cmdEpoch = cmdPtr->cmdEpoch;
     int traceCode = TCL_OK;
-    const char *command = TclGetStringFromObj(commandPtr, &length);
+    const char *command = Tcl_GetStringFromObj(commandPtr, &length);
 
     /*
      * Call trace functions.
@@ -5036,7 +5030,7 @@
     Command *cmdPtr = (Command *)data[2];
     Tcl_Obj **objv = (Tcl_Obj **)data[3];
     Tcl_Size length;
-    const char *command = TclGetStringFromObj(commandPtr, &length);
+    const char *command = Tcl_GetStringFromObj(commandPtr, &length);
 
     if (!(cmdPtr->flags & CMD_DYING)) {
 	if (cmdPtr->flags & CMD_HAS_EXEC_TRACES) {
@@ -6305,7 +6299,7 @@
 
 	Tcl_IncrRefCount(objPtr);
 
-	script = TclGetStringFromObj(objPtr, &numSrcBytes);
+	script = Tcl_GetStringFromObj(objPtr, &numSrcBytes);
 	result = Tcl_EvalEx(interp, script, numSrcBytes, flags);
 
 	TclDecrRefCount(objPtr);
@@ -6336,7 +6330,7 @@
 
 	    ProcessUnexpectedResult(interp, result);
 	    result = TCL_ERROR;
-	    script = TclGetStringFromObj(objPtr, &numSrcBytes);
+	    script = Tcl_GetStringFromObj(objPtr, &numSrcBytes);
 	    Tcl_LogCommandInfo(interp, script, script, numSrcBytes);
 	}
 
@@ -6874,7 +6868,7 @@
     Tcl_Obj *objPtr)		/* Message to record. */
 {
     Tcl_Size length;
-    const char *message = TclGetStringFromObj(objPtr, &length);
+    const char *message = Tcl_GetStringFromObj(objPtr, &length);
     Interp *iPtr = (Interp *) interp;
 
     Tcl_IncrRefCount(objPtr);
@@ -7463,7 +7457,7 @@
 	} else if (l == 0) {
 	    if (TclHasStringRep(objv[1])) {
 		Tcl_Size numBytes;
-		const char *bytes = TclGetStringFromObj(objv[1], &numBytes);
+		const char *bytes = Tcl_GetStringFromObj(objv[1], &numBytes);
 
 		while (numBytes) {
 		    if (*bytes == '-') {
