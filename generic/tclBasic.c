/*
 * tclBasic.c --
 *
 *	Contains the basic facilities for TCL command interpretation,
 *	including interpreter creation and deletion, command creation and
 *	deletion, and command/script execution.
 *
 * Copyright (c) 1987-1994 The Regents of the University of California.
 * Copyright (c) 1994-1997 Sun Microsystems, Inc.
 * Copyright (c) 1998-1999 by Scriptics Corporation.
 * Copyright (c) 2001, 2002 by Kevin B. Kenny.  All rights reserved.
 * Copyright (c) 2007 Daniel A. Steffen <das@users.sourceforge.net>
 * Copyright (c) 2006-2008 by Joe Mistachkin.  All rights reserved.
 * Copyright (c) 2008 Miguel Sofer <msofer@users.sourceforge.net>
 *
 * See the file "license.terms" for information on usage and redistribution of
 * this file, and for a DISCLAIMER OF ALL WARRANTIES.
 */

#include "tclInt.h"
#include "tclOOInt.h"
#include "tclCompile.h"
#include "tommath.h"
#include <math.h>

#if NRE_ENABLE_ASSERTS
#include <assert.h>
#endif

#define INTERP_STACK_INITIAL_SIZE 2000
#define CORO_STACK_INITIAL_SIZE    200

/*
 * Determine whether we're using IEEE floating point
 */

#if (FLT_RADIX == 2) && (DBL_MANT_DIG == 53) && (DBL_MAX_EXP == 1024)
#   define IEEE_FLOATING_POINT
/* Largest odd integer that can be represented exactly in a double */
#   define MAX_EXACT 9007199254740991.0
#endif

/*
 * The following structure defines the client data for a math function
 * registered with Tcl_CreateMathFunc
 */

typedef struct OldMathFuncData {
    Tcl_MathProc *proc;		/* Handler function */
    int numArgs;		/* Number of args expected */
    Tcl_ValueType *argTypes;	/* Types of the args */
    ClientData clientData;	/* Client data for the handler function */
} OldMathFuncData;

/*
 * This is the script cancellation struct and hash table. The hash table is
 * used to keep track of the information necessary to process script
 * cancellation requests, including the original interp, asynchronous handler
 * tokens (created by Tcl_AsyncCreate), and the clientData and flags arguments
 * passed to Tcl_CancelEval on a per-interp basis. The cancelLock mutex is
 * used for protecting calls to Tcl_CancelEval as well as protecting access to
 * the hash table below.
 */

typedef struct {
    Tcl_Interp *interp;		/* Interp this struct belongs to. */
    Tcl_AsyncHandler async;	/* Async handler token for script
				 * cancellation. */
    char *result;		/* The script cancellation result or NULL for
				 * a default result. */
    int length;			/* Length of the above error message. */
    ClientData clientData;	/* Ignored */
    int flags;			/* Additional flags */
} CancelInfo;
static Tcl_HashTable cancelTable;
static int cancelTableInitialized = 0;	/* 0 means not yet initialized. */
TCL_DECLARE_MUTEX(cancelLock)

/*
 * Declarations for managing contexts for non-recursive coroutines. Contexts
 * are used to save the evaluation state between NR calls to each coro.
 */

#define SAVE_CONTEXT(context)				\
    (context).framePtr = iPtr->framePtr;		\
    (context).varFramePtr = iPtr->varFramePtr;		\
    (context).cmdFramePtr = iPtr->cmdFramePtr;		\
    (context).lineLABCPtr = iPtr->lineLABCPtr

#define RESTORE_CONTEXT(context)			\
    iPtr->framePtr = (context).framePtr;		\
    iPtr->varFramePtr = (context).varFramePtr;		\
    iPtr->cmdFramePtr = (context).cmdFramePtr;		\
    iPtr->lineLABCPtr = (context).lineLABCPtr

/*
 * Static functions in this file:
 */

static char *		CallCommandTraces(Interp *iPtr, Command *cmdPtr,
			    const char *oldName, const char *newName,
			    int flags);
static int		CancelEvalProc(ClientData clientData,
			    Tcl_Interp *interp, int code);
static int		CheckDoubleResult(Tcl_Interp *interp, double dResult);
static void		DeleteCoroutine(ClientData clientData);
static void		DeleteInterpProc(Tcl_Interp *interp);
static void		DeleteOpCmdClientData(ClientData clientData);
#ifdef USE_DTRACE
static Tcl_ObjCmdProc	DTraceObjCmd;
static Tcl_NRPostProc	DTraceCmdReturn;
#else
#   define DTraceCmdReturn	NULL
#endif /* USE_DTRACE */
static Tcl_ObjCmdProc	ExprAbsFunc;
static Tcl_ObjCmdProc	ExprBinaryFunc;
static Tcl_ObjCmdProc	ExprBoolFunc;
static Tcl_ObjCmdProc	ExprCeilFunc;
static Tcl_ObjCmdProc	ExprDoubleFunc;
static Tcl_ObjCmdProc	ExprEntierFunc;
static Tcl_ObjCmdProc	ExprFloorFunc;
static Tcl_ObjCmdProc	ExprIntFunc;
static Tcl_ObjCmdProc	ExprIsqrtFunc;
static Tcl_ObjCmdProc	ExprRandFunc;
static Tcl_ObjCmdProc	ExprRoundFunc;
static Tcl_ObjCmdProc	ExprSqrtFunc;
static Tcl_ObjCmdProc	ExprSrandFunc;
static Tcl_ObjCmdProc	ExprUnaryFunc;
static Tcl_ObjCmdProc	ExprWideFunc;
static Tcl_Obj *	GetCommandSource(Interp *iPtr, int objc,
			    Tcl_Obj *const objv[], int lookup);
static void		MathFuncWrongNumArgs(Tcl_Interp *interp, int expected,
			    int actual, Tcl_Obj *const *objv);
static Tcl_NRPostProc	NRCoroutineActivateCallback;
static Tcl_NRPostProc	NRCoroutineCallerCallback;
static Tcl_NRPostProc	NRCoroutineExitCallback;
static Tcl_NRPostProc	NRRunObjProc;
static Tcl_NRPostProc	NRTailcallEval;
static Tcl_ObjCmdProc	OldMathFuncProc;
static void		OldMathFuncDeleteProc(ClientData clientData);
static void		ProcessUnexpectedResult(Tcl_Interp *interp,
			    int returnCode);
static int		RewindCoroutine(CoroutineData *corPtr, int result);
static void		TEOV_SwitchVarFrame(Tcl_Interp *interp);
static void		TEOV_PushExceptionHandlers(Tcl_Interp *interp,
			    int objc, Tcl_Obj *const objv[], int flags);
static inline Command *	TEOV_LookupCmdFromObj(Tcl_Interp *interp,
			    Tcl_Obj *namePtr, Namespace *lookupNsPtr);
static int		TEOV_NotFound(Tcl_Interp *interp, int objc,
			    Tcl_Obj *const objv[], Namespace *lookupNsPtr);
static int		TEOV_RunEnterTraces(Tcl_Interp *interp,
			    Command **cmdPtrPtr, int objc,
			    Tcl_Obj *const objv[], Namespace *lookupNsPtr);
static Tcl_NRPostProc	RewindCoroutineCallback;
static Tcl_NRPostProc	TailcallCleanup;
static Tcl_NRPostProc	TEOEx_ByteCodeCallback;
static Tcl_NRPostProc	TEOEx_ListCallback;
static Tcl_NRPostProc	TEOV_Error;
static Tcl_NRPostProc	TEOV_Exception;
static Tcl_NRPostProc	TEOV_NotFoundCallback;
static Tcl_NRPostProc	TEOV_RestoreVarFrame;
static Tcl_NRPostProc	TEOV_RunLeaveTraces;
static Tcl_NRPostProc	YieldToCallback;

static void	        ClearTailcall(Tcl_Interp *interp,
			    struct NRE_callback *tailcallPtr);
static Tcl_ObjCmdProc NRCoroInjectObjCmd;

MODULE_SCOPE const TclStubs tclStubs;

/*
 * Magical counts for the number of arguments accepted by a coroutine command
 * after particular kinds of [yield].
 */

#define CORO_ACTIVATE_YIELD    PTR2INT(NULL)
#define CORO_ACTIVATE_YIELDM   PTR2INT(NULL)+1

#define COROUTINE_ARGUMENTS_SINGLE_OPTIONAL     (-1)
#define COROUTINE_ARGUMENTS_ARBITRARY           (-2)

/*
 * The following structure define the commands in the Tcl core.
 */

typedef struct {
    const char *name;		/* Name of object-based command. */
    Tcl_ObjCmdProc *objProc;	/* Object-based function for command. */
    CompileProc *compileProc;	/* Function called to compile command. */
    Tcl_ObjCmdProc *nreProc;	/* NR-based function for command */
    int isSafe;			/* If non-zero, command will be present in
				 * safe interpreter. Otherwise it will be
				 * hidden. */
} CmdInfo;

/*
 * The built-in commands, and the functions that implement them:
 */

static const CmdInfo builtInCmds[] = {
    /*
     * Commands in the generic core.
     */

    {"append",		Tcl_AppendObjCmd,	TclCompileAppendCmd,	NULL,	1},
    {"apply",		Tcl_ApplyObjCmd,	NULL,			TclNRApplyObjCmd,	1},
    {"break",		Tcl_BreakObjCmd,	TclCompileBreakCmd,	NULL,	1},
#ifndef EXCLUDE_OBSOLETE_COMMANDS
    {"case",		Tcl_CaseObjCmd,		NULL,			NULL,	1},
#endif
    {"catch",		Tcl_CatchObjCmd,	TclCompileCatchCmd,	TclNRCatchObjCmd,	1},
    {"concat",		Tcl_ConcatObjCmd,	NULL,			NULL,	1},
    {"continue",	Tcl_ContinueObjCmd,	TclCompileContinueCmd,	NULL,	1},
    {"coroutine",	NULL,			NULL,			TclNRCoroutineObjCmd,	1},
    {"error",		Tcl_ErrorObjCmd,	TclCompileErrorCmd,	NULL,	1},
    {"eval",		Tcl_EvalObjCmd,		NULL,			TclNREvalObjCmd,	1},
    {"expr",		Tcl_ExprObjCmd,		TclCompileExprCmd,	TclNRExprObjCmd,	1},
    {"for",		Tcl_ForObjCmd,		TclCompileForCmd,	TclNRForObjCmd,	1},
    {"foreach",		Tcl_ForeachObjCmd,	TclCompileForeachCmd,	TclNRForeachCmd,	1},
    {"format",		Tcl_FormatObjCmd,	NULL,			NULL,	1},
    {"global",		Tcl_GlobalObjCmd,	TclCompileGlobalCmd,	NULL,	1},
    {"if",		Tcl_IfObjCmd,		TclCompileIfCmd,	TclNRIfObjCmd,	1},
    {"incr",		Tcl_IncrObjCmd,		TclCompileIncrCmd,	NULL,	1},
    {"join",		Tcl_JoinObjCmd,		NULL,			NULL,	1},
    {"lappend",		Tcl_LappendObjCmd,	TclCompileLappendCmd,	NULL,	1},
    {"lassign",		Tcl_LassignObjCmd,	TclCompileLassignCmd,	NULL,	1},
    {"lindex",		Tcl_LindexObjCmd,	TclCompileLindexCmd,	NULL,	1},
    {"linsert",		Tcl_LinsertObjCmd,	NULL,			NULL,	1},
    {"list",		Tcl_ListObjCmd,		TclCompileListCmd,	NULL,	1},
    {"llength",		Tcl_LlengthObjCmd,	TclCompileLlengthCmd,	NULL,	1},
    {"lrange",		Tcl_LrangeObjCmd,	TclCompileLrangeCmd,	NULL,	1},
    {"lrepeat",		Tcl_LrepeatObjCmd,	NULL,			NULL,	1},
    {"lreplace",	Tcl_LreplaceObjCmd,	TclCompileLreplaceCmd,	NULL,	1},
    {"lreverse",	Tcl_LreverseObjCmd,	NULL,			NULL,	1},
    {"lsearch",		Tcl_LsearchObjCmd,	NULL,			NULL,	1},
    {"lset",		Tcl_LsetObjCmd,		TclCompileLsetCmd,	NULL,	1},
    {"lsort",		Tcl_LsortObjCmd,	NULL,			NULL,	1},
    {"package",		Tcl_PackageObjCmd,	NULL,			NULL,	1},
    {"proc",		Tcl_ProcObjCmd,		NULL,			NULL,	1},
    {"regexp",		Tcl_RegexpObjCmd,	TclCompileRegexpCmd,	NULL,	1},
    {"regsub",		Tcl_RegsubObjCmd,	NULL,			NULL,	1},
    {"rename",		Tcl_RenameObjCmd,	NULL,			NULL,	1},
    {"return",		Tcl_ReturnObjCmd,	TclCompileReturnCmd,	NULL,	1},
    {"scan",		Tcl_ScanObjCmd,		NULL,			NULL,	1},
    {"set",		Tcl_SetObjCmd,		TclCompileSetCmd,	NULL,	1},
    {"split",		Tcl_SplitObjCmd,	NULL,			NULL,	1},
    {"subst",		Tcl_SubstObjCmd,	TclCompileSubstCmd,	TclNRSubstObjCmd,	1},
    {"switch",		Tcl_SwitchObjCmd,	TclCompileSwitchCmd,	TclNRSwitchObjCmd, 1},
    {"tailcall",	NULL,			NULL,			TclNRTailcallObjCmd,	1},
    {"throw",		Tcl_ThrowObjCmd,	TclCompileThrowCmd,	NULL,	1},
    {"trace",		Tcl_TraceObjCmd,	NULL,			NULL,	1},
    {"try",		Tcl_TryObjCmd,		TclCompileTryCmd,	TclNRTryObjCmd,	1},
    {"unset",		Tcl_UnsetObjCmd,	TclCompileUnsetCmd,	NULL,	1},
    {"uplevel",		Tcl_UplevelObjCmd,	NULL,			TclNRUplevelObjCmd,	1},
    {"upvar",		Tcl_UpvarObjCmd,	TclCompileUpvarCmd,	NULL,	1},
    {"variable",	Tcl_VariableObjCmd,	TclCompileVariableCmd,	NULL,	1},
    {"while",		Tcl_WhileObjCmd,	TclCompileWhileCmd,	TclNRWhileObjCmd,	1},
    {"yield",		NULL,			NULL,			TclNRYieldObjCmd,	1},
    {"yieldto",		NULL,			NULL,			TclNRYieldToObjCmd,	1},

    /*
     * Commands in the OS-interface. Note that many of these are unsafe.
     */

    {"after",		Tcl_AfterObjCmd,	NULL,			NULL,	1},
    {"cd",		Tcl_CdObjCmd,		NULL,			NULL,	0},
    {"close",		Tcl_CloseObjCmd,	NULL,			NULL,	1},
    {"eof",		Tcl_EofObjCmd,		NULL,			NULL,	1},
    {"encoding",	Tcl_EncodingObjCmd,	NULL,			NULL,	0},
    {"exec",		Tcl_ExecObjCmd,		NULL,			NULL,	0},
    {"exit",		Tcl_ExitObjCmd,		NULL,			NULL,	0},
    {"fblocked",	Tcl_FblockedObjCmd,	NULL,			NULL,	1},
    {"fconfigure",	Tcl_FconfigureObjCmd,	NULL,			NULL,	0},
    {"fcopy",		Tcl_FcopyObjCmd,	NULL,			NULL,	1},
    {"fileevent",	Tcl_FileEventObjCmd,	NULL,			NULL,	1},
    {"flush",		Tcl_FlushObjCmd,	NULL,			NULL,	1},
    {"gets",		Tcl_GetsObjCmd,		NULL,			NULL,	1},
    {"glob",		Tcl_GlobObjCmd,		NULL,			NULL,	0},
    {"load",		Tcl_LoadObjCmd,		NULL,			NULL,	0},
    {"open",		Tcl_OpenObjCmd,		NULL,			NULL,	0},
    {"pid",		Tcl_PidObjCmd,		NULL,			NULL,	1},
    {"puts",		Tcl_PutsObjCmd,		NULL,			NULL,	1},
    {"pwd",		Tcl_PwdObjCmd,		NULL,			NULL,	0},
    {"read",		Tcl_ReadObjCmd,		NULL,			NULL,	1},
    {"seek",		Tcl_SeekObjCmd,		NULL,			NULL,	1},
    {"socket",		Tcl_SocketObjCmd,	NULL,			NULL,	0},
    {"source",		Tcl_SourceObjCmd,	NULL,			TclNRSourceObjCmd,	0},
    {"tell",		Tcl_TellObjCmd,		NULL,			NULL,	1},
    {"time",		Tcl_TimeObjCmd,		NULL,			NULL,	1},
    {"unload",		Tcl_UnloadObjCmd,	NULL,			NULL,	0},
    {"update",		Tcl_UpdateObjCmd,	NULL,			NULL,	1},
    {"vwait",		Tcl_VwaitObjCmd,	NULL,			NULL,	1},
    {NULL,		NULL,			NULL,			NULL,	0}
};

/*
 * Math functions. All are safe.
 */

typedef struct {
    const char *name;		/* Name of the function. The full name is
				 * "::tcl::mathfunc::<name>". */
    Tcl_ObjCmdProc *objCmdProc;	/* Function that evaluates the function */
    ClientData clientData;	/* Client data for the function */
} BuiltinFuncDef;
static const BuiltinFuncDef BuiltinFuncTable[] = {
    { "abs",	ExprAbsFunc,	NULL			},
    { "acos",	ExprUnaryFunc,	(ClientData) acos	},
    { "asin",	ExprUnaryFunc,	(ClientData) asin	},
    { "atan",	ExprUnaryFunc,	(ClientData) atan	},
    { "atan2",	ExprBinaryFunc,	(ClientData) atan2	},
    { "bool",	ExprBoolFunc,	NULL			},
    { "ceil",	ExprCeilFunc,	NULL			},
    { "cos",	ExprUnaryFunc,	(ClientData) cos	},
    { "cosh",	ExprUnaryFunc,	(ClientData) cosh	},
    { "double",	ExprDoubleFunc,	NULL			},
    { "entier",	ExprEntierFunc,	NULL			},
    { "exp",	ExprUnaryFunc,	(ClientData) exp	},
    { "floor",	ExprFloorFunc,	NULL			},
    { "fmod",	ExprBinaryFunc,	(ClientData) fmod	},
    { "hypot",	ExprBinaryFunc,	(ClientData) hypot	},
    { "int",	ExprIntFunc,	NULL			},
    { "isqrt",	ExprIsqrtFunc,	NULL			},
    { "log",	ExprUnaryFunc,	(ClientData) log	},
    { "log10",	ExprUnaryFunc,	(ClientData) log10	},
    { "pow",	ExprBinaryFunc,	(ClientData) pow	},
    { "rand",	ExprRandFunc,	NULL			},
    { "round",	ExprRoundFunc,	NULL			},
    { "sin",	ExprUnaryFunc,	(ClientData) sin	},
    { "sinh",	ExprUnaryFunc,	(ClientData) sinh	},
    { "sqrt",	ExprSqrtFunc,	NULL			},
    { "srand",	ExprSrandFunc,	NULL			},
    { "tan",	ExprUnaryFunc,	(ClientData) tan	},
    { "tanh",	ExprUnaryFunc,	(ClientData) tanh	},
    { "wide",	ExprWideFunc,	NULL			},
    { NULL, NULL, NULL }
};

/*
 * TIP#174's math operators. All are safe.
 */

typedef struct {
    const char *name;		/* Name of object-based command. */
    Tcl_ObjCmdProc *objProc;	/* Object-based function for command. */
    CompileProc *compileProc;	/* Function called to compile command. */
    union {
	int numArgs;
	int identity;
    } i;
    const char *expected;	/* For error message, what argument(s)
				 * were expected. */
} OpCmdInfo;
static const OpCmdInfo mathOpCmds[] = {
    { "~",	TclSingleOpCmd,		TclCompileInvertOpCmd,
		/* numArgs */ {1},	"integer"},
    { "!",	TclSingleOpCmd,		TclCompileNotOpCmd,
		/* numArgs */ {1},	"boolean"},
    { "+",	TclVariadicOpCmd,	TclCompileAddOpCmd,
		/* identity */ {0},	NULL},
    { "*",	TclVariadicOpCmd,	TclCompileMulOpCmd,
		/* identity */ {1},	NULL},
    { "&",	TclVariadicOpCmd,	TclCompileAndOpCmd,
		/* identity */ {-1},	NULL},
    { "|",	TclVariadicOpCmd,	TclCompileOrOpCmd,
		/* identity */ {0},	NULL},
    { "^",	TclVariadicOpCmd,	TclCompileXorOpCmd,
		/* identity */ {0},	NULL},
    { "**",	TclVariadicOpCmd,	TclCompilePowOpCmd,
		/* identity */ {1},	NULL},
    { "<<",	TclSingleOpCmd,		TclCompileLshiftOpCmd,
		/* numArgs */ {2},	"integer shift"},
    { ">>",	TclSingleOpCmd,		TclCompileRshiftOpCmd,
		/* numArgs */ {2},	"integer shift"},
    { "%",	TclSingleOpCmd,		TclCompileModOpCmd,
		/* numArgs */ {2},	"integer integer"},
    { "!=",	TclSingleOpCmd,		TclCompileNeqOpCmd,
		/* numArgs */ {2},	"value value"},
    { "ne",	TclSingleOpCmd,		TclCompileStrneqOpCmd,
		/* numArgs */ {2},	"value value"},
    { "in",	TclSingleOpCmd,		TclCompileInOpCmd,
		/* numArgs */ {2},	"value list"},
    { "ni",	TclSingleOpCmd,		TclCompileNiOpCmd,
		/* numArgs */ {2},	"value list"},
    { "-",	TclNoIdentOpCmd,	TclCompileMinusOpCmd,
		/* unused */ {0},	"value ?value ...?"},
    { "/",	TclNoIdentOpCmd,	TclCompileDivOpCmd,
		/* unused */ {0},	"value ?value ...?"},
    { "<",	TclSortingOpCmd,	TclCompileLessOpCmd,
		/* unused */ {0},	NULL},
    { "<=",	TclSortingOpCmd,	TclCompileLeqOpCmd,
		/* unused */ {0},	NULL},
    { ">",	TclSortingOpCmd,	TclCompileGreaterOpCmd,
		/* unused */ {0},	NULL},
    { ">=",	TclSortingOpCmd,	TclCompileGeqOpCmd,
		/* unused */ {0},	NULL},
    { "==",	TclSortingOpCmd,	TclCompileEqOpCmd,
		/* unused */ {0},	NULL},
    { "eq",	TclSortingOpCmd,	TclCompileStreqOpCmd,
		/* unused */ {0},	NULL},
    { NULL,	NULL,			NULL,
		{0},			NULL}
};

/*
 *----------------------------------------------------------------------
 *
 * TclFinalizeEvaluation --
 *
 *	Finalizes the script cancellation hash table.
 *
 * Results:
 *	None.
 *
 * Side effects:
 *	None.
 *
 *----------------------------------------------------------------------
 */

void
TclFinalizeEvaluation(void)
{
    Tcl_MutexLock(&cancelLock);
    if (cancelTableInitialized == 1) {
	Tcl_DeleteHashTable(&cancelTable);
	cancelTableInitialized = 0;
    }
    Tcl_MutexUnlock(&cancelLock);
}

/*
 *----------------------------------------------------------------------
 *
 * Tcl_CreateInterp --
 *
 *	Create a new TCL command interpreter.
 *
 * Results:
 *	The return value is a token for the interpreter, which may be used in
 *	calls to functions like Tcl_CreateCmd, Tcl_Eval, or Tcl_DeleteInterp.
 *
 * Side effects:
 *	The command interpreter is initialized with the built-in commands and
 *	with the variables documented in tclvars(n).
 *
 *----------------------------------------------------------------------
 */

Tcl_Interp *
Tcl_CreateInterp(void)
{
    Interp *iPtr;
    Tcl_Interp *interp;
    Command *cmdPtr;
    const BuiltinFuncDef *builtinFuncPtr;
    const OpCmdInfo *opcmdInfoPtr;
    const CmdInfo *cmdInfoPtr;
    Tcl_Namespace *mathfuncNSPtr, *mathopNSPtr;
    Tcl_HashEntry *hPtr;
    int isNew;
    CancelInfo *cancelInfo;
    union {
	char c[sizeof(short)];
	short s;
    } order;
#ifdef TCL_COMPILE_STATS
    ByteCodeStats *statsPtr;
#endif /* TCL_COMPILE_STATS */
    char mathFuncName[32];
    CallFrame *framePtr;
    int result;

    TclInitSubsystems();

    /*
     * Panic if someone updated the CallFrame structure without also updating
     * the Tcl_CallFrame structure (or vice versa).
     */

    if (sizeof(Tcl_CallFrame) < sizeof(CallFrame)) {
	/*NOTREACHED*/
	Tcl_Panic("Tcl_CallFrame must not be smaller than CallFrame");
    }

    if (cancelTableInitialized == 0) {
	Tcl_MutexLock(&cancelLock);
	if (cancelTableInitialized == 0) {
	    Tcl_InitHashTable(&cancelTable, TCL_ONE_WORD_KEYS);
	    cancelTableInitialized = 1;
	}
	Tcl_MutexUnlock(&cancelLock);
    }

    /*
     * Initialize support for namespaces and create the global namespace
     * (whose name is ""; an alias is "::"). This also initializes the Tcl
     * object type table and other object management code.
     */

    iPtr = ckalloc(sizeof(Interp));
    interp = (Tcl_Interp *) iPtr;

    iPtr->result = iPtr->resultSpace;
    iPtr->freeProc = NULL;
    iPtr->errorLine = 0;
    iPtr->objResultPtr = Tcl_NewObj();
    Tcl_IncrRefCount(iPtr->objResultPtr);
    iPtr->handle = TclHandleCreate(iPtr);
    iPtr->globalNsPtr = NULL;
    iPtr->hiddenCmdTablePtr = NULL;
    iPtr->interpInfo = NULL;

    iPtr->numLevels = 0;
    iPtr->maxNestingDepth = MAX_NESTING_DEPTH;
    iPtr->framePtr = NULL;	/* Initialise as soon as :: is available */
    iPtr->varFramePtr = NULL;	/* Initialise as soon as :: is available */

    /*
     * TIP #280 - Initialize the arrays used to extend the ByteCode and Proc
     * structures.
     */

    iPtr->cmdFramePtr = NULL;
    iPtr->linePBodyPtr = ckalloc(sizeof(Tcl_HashTable));
    iPtr->lineBCPtr = ckalloc(sizeof(Tcl_HashTable));
    iPtr->lineLAPtr = ckalloc(sizeof(Tcl_HashTable));
    iPtr->lineLABCPtr = ckalloc(sizeof(Tcl_HashTable));
    Tcl_InitHashTable(iPtr->linePBodyPtr, TCL_ONE_WORD_KEYS);
    Tcl_InitHashTable(iPtr->lineBCPtr, TCL_ONE_WORD_KEYS);
    Tcl_InitHashTable(iPtr->lineLAPtr, TCL_ONE_WORD_KEYS);
    Tcl_InitHashTable(iPtr->lineLABCPtr, TCL_ONE_WORD_KEYS);
    iPtr->scriptCLLocPtr = NULL;

    iPtr->activeVarTracePtr = NULL;

    iPtr->returnOpts = NULL;
    iPtr->errorInfo = NULL;
    TclNewLiteralStringObj(iPtr->eiVar, "::errorInfo");
    Tcl_IncrRefCount(iPtr->eiVar);
    iPtr->errorStack = Tcl_NewListObj(0, NULL);
    Tcl_IncrRefCount(iPtr->errorStack);
    iPtr->resetErrorStack = 1;
    TclNewLiteralStringObj(iPtr->upLiteral,"UP");
    Tcl_IncrRefCount(iPtr->upLiteral);
    TclNewLiteralStringObj(iPtr->callLiteral,"CALL");
    Tcl_IncrRefCount(iPtr->callLiteral);
    TclNewLiteralStringObj(iPtr->innerLiteral,"INNER");
    Tcl_IncrRefCount(iPtr->innerLiteral);
    iPtr->innerContext = Tcl_NewListObj(0, NULL);
    Tcl_IncrRefCount(iPtr->innerContext);
    iPtr->errorCode = NULL;
    TclNewLiteralStringObj(iPtr->ecVar, "::errorCode");
    Tcl_IncrRefCount(iPtr->ecVar);
    iPtr->returnLevel = 1;
    iPtr->returnCode = TCL_OK;

    iPtr->rootFramePtr = NULL;	/* Initialise as soon as :: is available */
    iPtr->lookupNsPtr = NULL;

    iPtr->appendResult = NULL;
    iPtr->appendAvl = 0;
    iPtr->appendUsed = 0;

    Tcl_InitHashTable(&iPtr->packageTable, TCL_STRING_KEYS);
    iPtr->packageUnknown = NULL;

    /* TIP #268 */
    if (getenv("TCL_PKG_PREFER_LATEST") == NULL) {
	iPtr->packagePrefer = PKG_PREFER_STABLE;
    } else {
	iPtr->packagePrefer = PKG_PREFER_LATEST;
    }

    iPtr->cmdCount = 0;
    TclInitLiteralTable(&iPtr->literalTable);
    iPtr->compileEpoch = 0;
    iPtr->compiledProcPtr = NULL;
    iPtr->resolverPtr = NULL;
    iPtr->evalFlags = 0;
    iPtr->scriptFile = NULL;
    iPtr->flags = 0;
    iPtr->tracePtr = NULL;
    iPtr->tracesForbiddingInline = 0;
    iPtr->activeCmdTracePtr = NULL;
    iPtr->activeInterpTracePtr = NULL;
    iPtr->assocData = NULL;
    iPtr->execEnvPtr = NULL;	/* Set after namespaces initialized. */
    iPtr->emptyObjPtr = Tcl_NewObj();
				/* Another empty object. */
    Tcl_IncrRefCount(iPtr->emptyObjPtr);
    iPtr->resultSpace[0] = 0;
    iPtr->threadId = Tcl_GetCurrentThread();

    /* TIP #378 */
#ifdef TCL_INTERP_DEBUG_FRAME
    iPtr->flags |= INTERP_DEBUG_FRAME;
#else
    if (getenv("TCL_INTERP_DEBUG_FRAME") != NULL) {
        iPtr->flags |= INTERP_DEBUG_FRAME;
    }
#endif

    /*
     * Initialise the tables for variable traces and searches *before*
     * creating the global ns - so that the trace on errorInfo can be
     * recorded.
     */

    Tcl_InitHashTable(&iPtr->varTraces, TCL_ONE_WORD_KEYS);
    Tcl_InitHashTable(&iPtr->varSearches, TCL_ONE_WORD_KEYS);

    iPtr->globalNsPtr = NULL;	/* Force creation of global ns below. */
    iPtr->globalNsPtr = (Namespace *) Tcl_CreateNamespace(interp, "",
	    NULL, NULL);
    if (iPtr->globalNsPtr == NULL) {
	Tcl_Panic("Tcl_CreateInterp: can't create global namespace");
    }

    /*
     * Initialise the rootCallframe. It cannot be allocated on the stack, as
     * it has to be in place before TclCreateExecEnv tries to use a variable.
     */

    /* This is needed to satisfy GCC 3.3's strict aliasing rules */
    framePtr = ckalloc(sizeof(CallFrame));
    result = Tcl_PushCallFrame(interp, (Tcl_CallFrame *) framePtr,
	    (Tcl_Namespace *) iPtr->globalNsPtr, /*isProcCallFrame*/ 0);
    if (result != TCL_OK) {
	Tcl_Panic("Tcl_CreateInterp: failed to push the root stack frame");
    }
    framePtr->objc = 0;

    iPtr->framePtr = framePtr;
    iPtr->varFramePtr = framePtr;
    iPtr->rootFramePtr = framePtr;

    /*
     * Initialize support for code compilation and execution. We call
     * TclCreateExecEnv after initializing namespaces since it tries to
     * reference a Tcl variable (it links to the Tcl "tcl_traceExec"
     * variable).
     */

    iPtr->execEnvPtr = TclCreateExecEnv(interp, INTERP_STACK_INITIAL_SIZE);

    /*
     * TIP #219, Tcl Channel Reflection API support.
     */

    iPtr->chanMsg = NULL;

    /*
     * TIP #285, Script cancellation support.
     */

    iPtr->asyncCancelMsg = Tcl_NewObj();

    cancelInfo = ckalloc(sizeof(CancelInfo));
    cancelInfo->interp = interp;

    iPtr->asyncCancel = Tcl_AsyncCreate(CancelEvalProc, cancelInfo);
    cancelInfo->async = iPtr->asyncCancel;
    cancelInfo->result = NULL;
    cancelInfo->length = 0;

    Tcl_MutexLock(&cancelLock);
    hPtr = Tcl_CreateHashEntry(&cancelTable, iPtr, &isNew);
    Tcl_SetHashValue(hPtr, cancelInfo);
    Tcl_MutexUnlock(&cancelLock);

    /*
     * Initialize the compilation and execution statistics kept for this
     * interpreter.
     */

#ifdef TCL_COMPILE_STATS
    statsPtr = &iPtr->stats;
    statsPtr->numExecutions = 0;
    statsPtr->numCompilations = 0;
    statsPtr->numByteCodesFreed = 0;
    memset(statsPtr->instructionCount, 0,
	    sizeof(statsPtr->instructionCount));

    statsPtr->totalSrcBytes = 0.0;
    statsPtr->totalByteCodeBytes = 0.0;
    statsPtr->currentSrcBytes = 0.0;
    statsPtr->currentByteCodeBytes = 0.0;
    memset(statsPtr->srcCount, 0, sizeof(statsPtr->srcCount));
    memset(statsPtr->byteCodeCount, 0, sizeof(statsPtr->byteCodeCount));
    memset(statsPtr->lifetimeCount, 0, sizeof(statsPtr->lifetimeCount));

    statsPtr->currentInstBytes = 0.0;
    statsPtr->currentLitBytes = 0.0;
    statsPtr->currentExceptBytes = 0.0;
    statsPtr->currentAuxBytes = 0.0;
    statsPtr->currentCmdMapBytes = 0.0;

    statsPtr->numLiteralsCreated = 0;
    statsPtr->totalLitStringBytes = 0.0;
    statsPtr->currentLitStringBytes = 0.0;
    memset(statsPtr->literalCount, 0, sizeof(statsPtr->literalCount));
#endif /* TCL_COMPILE_STATS */

    /*
     * Initialise the stub table pointer.
     */

    iPtr->stubTable = &tclStubs;

    /*
     * Initialize the ensemble error message rewriting support.
     */

    iPtr->ensembleRewrite.sourceObjs = NULL;
    iPtr->ensembleRewrite.numRemovedObjs = 0;
    iPtr->ensembleRewrite.numInsertedObjs = 0;

    /*
     * TIP#143: Initialise the resource limit support.
     */

    TclInitLimitSupport(interp);

    /*
     * Initialise the thread-specific data ekeko. Note that the thread's alloc
     * cache was already initialised by the call to alloc the interp struct.
     */

#if defined(TCL_THREADS) && defined(USE_THREAD_ALLOC)
    iPtr->allocCache = TclpGetAllocCache();
#else
    iPtr->allocCache = NULL;
#endif
    iPtr->pendingObjDataPtr = NULL;
    iPtr->asyncReadyPtr = TclGetAsyncReadyPtr();
    iPtr->deferredCallbacks = NULL;

    /*
     * Create the core commands. Do it here, rather than calling
     * Tcl_CreateCommand, because it's faster (there's no need to check for a
     * pre-existing command by the same name). If a command has a Tcl_CmdProc
     * but no Tcl_ObjCmdProc, set the Tcl_ObjCmdProc to
     * TclInvokeStringCommand. This is an object-based wrapper function that
     * extracts strings, calls the string function, and creates an object for
     * the result. Similarly, if a command has a Tcl_ObjCmdProc but no
     * Tcl_CmdProc, set the Tcl_CmdProc to TclInvokeObjectCommand.
     */

    for (cmdInfoPtr = builtInCmds; cmdInfoPtr->name != NULL; cmdInfoPtr++) {
	if ((cmdInfoPtr->objProc == NULL)
		&& (cmdInfoPtr->compileProc == NULL)
		&& (cmdInfoPtr->nreProc == NULL)) {
	    Tcl_Panic("builtin command with NULL object command proc and a NULL compile proc");
	}

	hPtr = Tcl_CreateHashEntry(&iPtr->globalNsPtr->cmdTable,
		cmdInfoPtr->name, &isNew);
	if (isNew) {
	    cmdPtr = ckalloc(sizeof(Command));
	    cmdPtr->hPtr = hPtr;
	    cmdPtr->nsPtr = iPtr->globalNsPtr;
	    cmdPtr->refCount = 1;
	    cmdPtr->cmdEpoch = 0;
	    cmdPtr->compileProc = cmdInfoPtr->compileProc;
	    cmdPtr->proc = TclInvokeObjectCommand;
	    cmdPtr->clientData = cmdPtr;
	    cmdPtr->objProc = cmdInfoPtr->objProc;
	    cmdPtr->objClientData = NULL;
	    cmdPtr->deleteProc = NULL;
	    cmdPtr->deleteData = NULL;
	    cmdPtr->flags = 0;
	    cmdPtr->importRefPtr = NULL;
	    cmdPtr->tracePtr = NULL;
	    cmdPtr->nreProc = cmdInfoPtr->nreProc;
	    Tcl_SetHashValue(hPtr, cmdPtr);
	}
    }

    /*
     * Create the "array", "binary", "chan", "dict", "file", "info",
     * "namespace" and "string" ensembles. Note that all these commands (and
     * their subcommands that are not present in the global namespace) are
     * wholly safe *except* for "file".
     */

    TclInitArrayCmd(interp);
    TclInitBinaryCmd(interp);
    TclInitChanCmd(interp);
    TclInitDictCmd(interp);
    TclInitFileCmd(interp);
    TclInitInfoCmd(interp);
    TclInitNamespaceCmd(interp);
    TclInitStringCmd(interp);
    TclInitPrefixCmd(interp);

    /*
     * Register "clock" subcommands. These *do* go through
     * Tcl_CreateObjCommand, since they aren't in the global namespace and
     * involve ensembles.
     */

    TclClockInit(interp);

    /*
     * Register the built-in functions. This is empty now that they are
     * implemented as commands in the ::tcl::mathfunc namespace.
     */

    /*
     * Register the default [interp bgerror] handler.
     */

    Tcl_CreateObjCommand(interp, "::tcl::Bgerror",
	    TclDefaultBgErrorHandlerObjCmd, NULL, NULL);

    /*
     * Create unsupported commands for debugging bytecode and objects.
     */

    Tcl_CreateObjCommand(interp, "::tcl::unsupported::disassemble",
	    Tcl_DisassembleObjCmd, NULL, NULL);
    Tcl_CreateObjCommand(interp, "::tcl::unsupported::representation",
	    Tcl_RepresentationCmd, NULL, NULL);

    /* Adding the bytecode assembler command */
    cmdPtr = (Command *) Tcl_NRCreateCommand(interp,
            "::tcl::unsupported::assemble", Tcl_AssembleObjCmd,
            TclNRAssembleObjCmd, NULL, NULL);
    cmdPtr->compileProc = &TclCompileAssembleCmd;

    Tcl_NRCreateCommand(interp, "::tcl::unsupported::inject", NULL,
	    NRCoroInjectObjCmd, NULL, NULL);

#ifdef USE_DTRACE
    /*
     * Register the tcl::dtrace command.
     */

    Tcl_CreateObjCommand(interp, "::tcl::dtrace", DTraceObjCmd, NULL, NULL);
#endif /* USE_DTRACE */

    /*
     * Register the builtin math functions.
     */

    mathfuncNSPtr = Tcl_CreateNamespace(interp, "::tcl::mathfunc", NULL,NULL);
    if (mathfuncNSPtr == NULL) {
	Tcl_Panic("Can't create math function namespace");
    }
#define MATH_FUNC_PREFIX_LEN 17 /* == strlen("::tcl::mathfunc::") */
    memcpy(mathFuncName, "::tcl::mathfunc::", MATH_FUNC_PREFIX_LEN);
    for (builtinFuncPtr = BuiltinFuncTable; builtinFuncPtr->name != NULL;
	    builtinFuncPtr++) {
	strcpy(mathFuncName+MATH_FUNC_PREFIX_LEN, builtinFuncPtr->name);
	Tcl_CreateObjCommand(interp, mathFuncName,
		builtinFuncPtr->objCmdProc, builtinFuncPtr->clientData, NULL);
	Tcl_Export(interp, mathfuncNSPtr, builtinFuncPtr->name, 0);
    }

    /*
     * Register the mathematical "operator" commands. [TIP #174]
     */

    mathopNSPtr = Tcl_CreateNamespace(interp, "::tcl::mathop", NULL, NULL);
    if (mathopNSPtr == NULL) {
	Tcl_Panic("can't create math operator namespace");
    }
    Tcl_Export(interp, mathopNSPtr, "*", 1);
#define MATH_OP_PREFIX_LEN 15 /* == strlen("::tcl::mathop::") */
    memcpy(mathFuncName, "::tcl::mathop::", MATH_OP_PREFIX_LEN);
    for (opcmdInfoPtr=mathOpCmds ; opcmdInfoPtr->name!=NULL ; opcmdInfoPtr++){
	TclOpCmdClientData *occdPtr = ckalloc(sizeof(TclOpCmdClientData));

	occdPtr->op = opcmdInfoPtr->name;
	occdPtr->i.numArgs = opcmdInfoPtr->i.numArgs;
	occdPtr->expected = opcmdInfoPtr->expected;
	strcpy(mathFuncName + MATH_OP_PREFIX_LEN, opcmdInfoPtr->name);
	cmdPtr = (Command *) Tcl_CreateObjCommand(interp, mathFuncName,
		opcmdInfoPtr->objProc, occdPtr, DeleteOpCmdClientData);
	if (cmdPtr == NULL) {
	    Tcl_Panic("failed to create math operator %s",
		    opcmdInfoPtr->name);
	} else if (opcmdInfoPtr->compileProc != NULL) {
	    cmdPtr->compileProc = opcmdInfoPtr->compileProc;
	}
    }

    /*
     * Do Multiple/Safe Interps Tcl init stuff
     */

    TclInterpInit(interp);
    TclSetupEnv(interp);

    /*
     * TIP #59: Make embedded configuration information available.
     */

    TclInitEmbeddedConfigurationInformation(interp);

    /*
     * Compute the byte order of this machine.
     */

    order.s = 1;
    Tcl_SetVar2(interp, "tcl_platform", "byteOrder",
	    ((order.c[0] == 1) ? "littleEndian" : "bigEndian"),
	    TCL_GLOBAL_ONLY);

    Tcl_SetVar2Ex(interp, "tcl_platform", "wordSize",
	    Tcl_NewLongObj((long) sizeof(long)), TCL_GLOBAL_ONLY);

    /* TIP #291 */
    Tcl_SetVar2Ex(interp, "tcl_platform", "pointerSize",
	    Tcl_NewLongObj((long) sizeof(void *)), TCL_GLOBAL_ONLY);

    /*
     * Set up other variables such as tcl_version and tcl_library
     */

    Tcl_SetVar(interp, "tcl_patchLevel", TCL_PATCH_LEVEL, TCL_GLOBAL_ONLY);
    Tcl_SetVar(interp, "tcl_version", TCL_VERSION, TCL_GLOBAL_ONLY);
    Tcl_TraceVar2(interp, "tcl_precision", NULL,
	    TCL_GLOBAL_ONLY|TCL_TRACE_READS|TCL_TRACE_WRITES|TCL_TRACE_UNSETS,
	    TclPrecTraceProc, NULL);
    TclpSetVariables(interp);

#ifdef TCL_THREADS
    /*
     * The existence of the "threaded" element of the tcl_platform array
     * indicates that this particular Tcl shell has been compiled with threads
     * turned on. Using "info exists tcl_platform(threaded)" a Tcl script can
     * introspect on the interpreter level of thread safety.
     */

    Tcl_SetVar2(interp, "tcl_platform", "threaded", "1", TCL_GLOBAL_ONLY);
#endif

    /*
     * Register Tcl's version number.
     * TIP #268: Full patchlevel instead of just major.minor
     */

    Tcl_PkgProvideEx(interp, "Tcl", TCL_PATCH_LEVEL, &tclStubs);

    if (TclTommath_Init(interp) != TCL_OK) {
	Tcl_Panic("%s", Tcl_GetString(Tcl_GetObjResult(interp)));
    }

    if (TclOOInit(interp) != TCL_OK) {
	Tcl_Panic("%s", Tcl_GetString(Tcl_GetObjResult(interp)));
    }

    /*
     * Only build in zlib support if we've successfully detected a library to
     * compile and link against.
     */

#ifdef HAVE_ZLIB
    if (TclZlibInit(interp) != TCL_OK) {
	Tcl_Panic("%s", Tcl_GetString(Tcl_GetObjResult(interp)));
    }
#endif

    TOP_CB(iPtr) = NULL;
    return interp;
}

static void
DeleteOpCmdClientData(
    ClientData clientData)
{
    TclOpCmdClientData *occdPtr = clientData;

    ckfree(occdPtr);
}

/*
 *----------------------------------------------------------------------
 *
 * TclHideUnsafeCommands --
 *
 *	Hides base commands that are not marked as safe from this interpreter.
 *
 * Results:
 *	TCL_OK if it succeeds, TCL_ERROR else.
 *
 * Side effects:
 *	Hides functionality in an interpreter.
 *
 *----------------------------------------------------------------------
 */

int
TclHideUnsafeCommands(
    Tcl_Interp *interp)		/* Hide commands in this interpreter. */
{
    register const CmdInfo *cmdInfoPtr;

    if (interp == NULL) {
	return TCL_ERROR;
    }
    for (cmdInfoPtr = builtInCmds; cmdInfoPtr->name != NULL; cmdInfoPtr++) {
	if (!cmdInfoPtr->isSafe) {
	    Tcl_HideCommand(interp, cmdInfoPtr->name, cmdInfoPtr->name);
	}
    }
    TclMakeFileCommandSafe(interp);     /* Ugh! */
    return TCL_OK;
}

/*
 *--------------------------------------------------------------
 *
 * Tcl_CallWhenDeleted --
 *
 *	Arrange for a function to be called before a given interpreter is
 *	deleted. The function is called as soon as Tcl_DeleteInterp is called;
 *	if Tcl_CallWhenDeleted is called on an interpreter that has already
 *	been deleted, the function will be called when the last Tcl_Release is
 *	done on the interpreter.
 *
 * Results:
 *	None.
 *
 * Side effects:
 *	When Tcl_DeleteInterp is invoked to delete interp, proc will be
 *	invoked. See the manual entry for details.
 *
 *--------------------------------------------------------------
 */

void
Tcl_CallWhenDeleted(
    Tcl_Interp *interp,		/* Interpreter to watch. */
    Tcl_InterpDeleteProc *proc,	/* Function to call when interpreter is about
				 * to be deleted. */
    ClientData clientData)	/* One-word value to pass to proc. */
{
    Interp *iPtr = (Interp *) interp;
    static Tcl_ThreadDataKey assocDataCounterKey;
    int *assocDataCounterPtr =
	    Tcl_GetThreadData(&assocDataCounterKey, (int)sizeof(int));
    int isNew;
    char buffer[32 + TCL_INTEGER_SPACE];
    AssocData *dPtr = ckalloc(sizeof(AssocData));
    Tcl_HashEntry *hPtr;

    sprintf(buffer, "Assoc Data Key #%d", *assocDataCounterPtr);
    (*assocDataCounterPtr)++;

    if (iPtr->assocData == NULL) {
	iPtr->assocData = ckalloc(sizeof(Tcl_HashTable));
	Tcl_InitHashTable(iPtr->assocData, TCL_STRING_KEYS);
    }
    hPtr = Tcl_CreateHashEntry(iPtr->assocData, buffer, &isNew);
    dPtr->proc = proc;
    dPtr->clientData = clientData;
    Tcl_SetHashValue(hPtr, dPtr);
}

/*
 *--------------------------------------------------------------
 *
 * Tcl_DontCallWhenDeleted --
 *
 *	Cancel the arrangement for a function to be called when a given
 *	interpreter is deleted.
 *
 * Results:
 *	None.
 *
 * Side effects:
 *	If proc and clientData were previously registered as a callback via
 *	Tcl_CallWhenDeleted, they are unregistered. If they weren't previously
 *	registered then nothing happens.
 *
 *--------------------------------------------------------------
 */

void
Tcl_DontCallWhenDeleted(
    Tcl_Interp *interp,		/* Interpreter to watch. */
    Tcl_InterpDeleteProc *proc,	/* Function to call when interpreter is about
				 * to be deleted. */
    ClientData clientData)	/* One-word value to pass to proc. */
{
    Interp *iPtr = (Interp *) interp;
    Tcl_HashTable *hTablePtr;
    Tcl_HashSearch hSearch;
    Tcl_HashEntry *hPtr;
    AssocData *dPtr;

    hTablePtr = iPtr->assocData;
    if (hTablePtr == NULL) {
	return;
    }
    for (hPtr = Tcl_FirstHashEntry(hTablePtr, &hSearch); hPtr != NULL;
	    hPtr = Tcl_NextHashEntry(&hSearch)) {
	dPtr = Tcl_GetHashValue(hPtr);
	if ((dPtr->proc == proc) && (dPtr->clientData == clientData)) {
	    ckfree(dPtr);
	    Tcl_DeleteHashEntry(hPtr);
	    return;
	}
    }
}

/*
 *----------------------------------------------------------------------
 *
 * Tcl_SetAssocData --
 *
 *	Creates a named association between user-specified data, a delete
 *	function and this interpreter. If the association already exists the
 *	data is overwritten with the new data. The delete function will be
 *	invoked when the interpreter is deleted.
 *
 * Results:
 *	None.
 *
 * Side effects:
 *	Sets the associated data, creates the association if needed.
 *
 *----------------------------------------------------------------------
 */

void
Tcl_SetAssocData(
    Tcl_Interp *interp,		/* Interpreter to associate with. */
    const char *name,		/* Name for association. */
    Tcl_InterpDeleteProc *proc,	/* Proc to call when interpreter is about to
				 * be deleted. */
    ClientData clientData)	/* One-word value to pass to proc. */
{
    Interp *iPtr = (Interp *) interp;
    AssocData *dPtr;
    Tcl_HashEntry *hPtr;
    int isNew;

    if (iPtr->assocData == NULL) {
	iPtr->assocData = ckalloc(sizeof(Tcl_HashTable));
	Tcl_InitHashTable(iPtr->assocData, TCL_STRING_KEYS);
    }
    hPtr = Tcl_CreateHashEntry(iPtr->assocData, name, &isNew);
    if (isNew == 0) {
	dPtr = Tcl_GetHashValue(hPtr);
    } else {
	dPtr = ckalloc(sizeof(AssocData));
    }
    dPtr->proc = proc;
    dPtr->clientData = clientData;

    Tcl_SetHashValue(hPtr, dPtr);
}

/*
 *----------------------------------------------------------------------
 *
 * Tcl_DeleteAssocData --
 *
 *	Deletes a named association of user-specified data with the specified
 *	interpreter.
 *
 * Results:
 *	None.
 *
 * Side effects:
 *	Deletes the association.
 *
 *----------------------------------------------------------------------
 */

void
Tcl_DeleteAssocData(
    Tcl_Interp *interp,		/* Interpreter to associate with. */
    const char *name)		/* Name of association. */
{
    Interp *iPtr = (Interp *) interp;
    AssocData *dPtr;
    Tcl_HashEntry *hPtr;

    if (iPtr->assocData == NULL) {
	return;
    }
    hPtr = Tcl_FindHashEntry(iPtr->assocData, name);
    if (hPtr == NULL) {
	return;
    }
    dPtr = Tcl_GetHashValue(hPtr);
    if (dPtr->proc != NULL) {
	dPtr->proc(dPtr->clientData, interp);
    }
    ckfree(dPtr);
    Tcl_DeleteHashEntry(hPtr);
}

/*
 *----------------------------------------------------------------------
 *
 * Tcl_GetAssocData --
 *
 *	Returns the client data associated with this name in the specified
 *	interpreter.
 *
 * Results:
 *	The client data in the AssocData record denoted by the named
 *	association, or NULL.
 *
 * Side effects:
 *	None.
 *
 *----------------------------------------------------------------------
 */

ClientData
Tcl_GetAssocData(
    Tcl_Interp *interp,		/* Interpreter associated with. */
    const char *name,		/* Name of association. */
    Tcl_InterpDeleteProc **procPtr)
				/* Pointer to place to store address of
				 * current deletion callback. */
{
    Interp *iPtr = (Interp *) interp;
    AssocData *dPtr;
    Tcl_HashEntry *hPtr;

    if (iPtr->assocData == NULL) {
	return NULL;
    }
    hPtr = Tcl_FindHashEntry(iPtr->assocData, name);
    if (hPtr == NULL) {
	return NULL;
    }
    dPtr = Tcl_GetHashValue(hPtr);
    if (procPtr != NULL) {
	*procPtr = dPtr->proc;
    }
    return dPtr->clientData;
}

/*
 *----------------------------------------------------------------------
 *
 * Tcl_InterpDeleted --
 *
 *	Returns nonzero if the interpreter has been deleted with a call to
 *	Tcl_DeleteInterp.
 *
 * Results:
 *	Nonzero if the interpreter is deleted, zero otherwise.
 *
 * Side effects:
 *	None.
 *
 *----------------------------------------------------------------------
 */

int
Tcl_InterpDeleted(
    Tcl_Interp *interp)
{
    return (((Interp *) interp)->flags & DELETED) ? 1 : 0;
}

/*
 *----------------------------------------------------------------------
 *
 * Tcl_DeleteInterp --
 *
 *	Ensures that the interpreter will be deleted eventually. If there are
 *	no Tcl_Preserve calls in effect for this interpreter, it is deleted
 *	immediately, otherwise the interpreter is deleted when the last
 *	Tcl_Preserve is matched by a call to Tcl_Release. In either case, the
 *	function runs the currently registered deletion callbacks.
 *
 * Results:
 *	None.
 *
 * Side effects:
 *	The interpreter is marked as deleted. The caller may still use it
 *	safely if there are calls to Tcl_Preserve in effect for the
 *	interpreter, but further calls to Tcl_Eval etc in this interpreter
 *	will fail.
 *
 *----------------------------------------------------------------------
 */

void
Tcl_DeleteInterp(
    Tcl_Interp *interp)		/* Token for command interpreter (returned by
				 * a previous call to Tcl_CreateInterp). */
{
    Interp *iPtr = (Interp *) interp;

    /*
     * If the interpreter has already been marked deleted, just punt.
     */

    if (iPtr->flags & DELETED) {
	return;
    }

    /*
     * Mark the interpreter as deleted. No further evals will be allowed.
     * Increase the compileEpoch as a signal to compiled bytecodes.
     */

    iPtr->flags |= DELETED;
    iPtr->compileEpoch++;

    /*
     * Ensure that the interpreter is eventually deleted.
     */

    Tcl_EventuallyFree(interp, (Tcl_FreeProc *) DeleteInterpProc);
}

/*
 *----------------------------------------------------------------------
 *
 * DeleteInterpProc --
 *
 *	Helper function to delete an interpreter. This function is called when
 *	the last call to Tcl_Preserve on this interpreter is matched by a call
 *	to Tcl_Release. The function cleans up all resources used in the
 *	interpreter and calls all currently registered interpreter deletion
 *	callbacks.
 *
 * Results:
 *	None.
 *
 * Side effects:
 *	Whatever the interpreter deletion callbacks do. Frees resources used
 *	by the interpreter.
 *
 *----------------------------------------------------------------------
 */

static void
DeleteInterpProc(
    Tcl_Interp *interp)		/* Interpreter to delete. */
{
    Interp *iPtr = (Interp *) interp;
    Tcl_HashEntry *hPtr;
    Tcl_HashSearch search;
    Tcl_HashTable *hTablePtr;
    ResolverScheme *resPtr, *nextResPtr;
    int i;

    /*
     * Punt if there is an error in the Tcl_Release/Tcl_Preserve matchup,
	 * unless we are exiting.
     */

    if ((iPtr->numLevels > 0) && !TclInExit()) {
	Tcl_Panic("DeleteInterpProc called with active evals");
    }

    /*
     * The interpreter should already be marked deleted; otherwise how did we
     * get here?
     */

    if (!(iPtr->flags & DELETED)) {
	Tcl_Panic("DeleteInterpProc called on interpreter not marked deleted");
    }

    /*
     * TIP #219, Tcl Channel Reflection API. Discard a leftover state.
     */

    if (iPtr->chanMsg != NULL) {
	Tcl_DecrRefCount(iPtr->chanMsg);
	iPtr->chanMsg = NULL;
    }

    /*
     * TIP #285, Script cancellation support. Delete this interp from the
     * global hash table of CancelInfo structs.
     */

    Tcl_MutexLock(&cancelLock);
    hPtr = Tcl_FindHashEntry(&cancelTable, (char *) iPtr);
    if (hPtr != NULL) {
	CancelInfo *cancelInfo = Tcl_GetHashValue(hPtr);

	if (cancelInfo != NULL) {
	    if (cancelInfo->result != NULL) {
		ckfree(cancelInfo->result);
	    }
	    ckfree(cancelInfo);
	}

	Tcl_DeleteHashEntry(hPtr);
    }

    if (iPtr->asyncCancel != NULL) {
	Tcl_AsyncDelete(iPtr->asyncCancel);
	iPtr->asyncCancel = NULL;
    }

    if (iPtr->asyncCancelMsg != NULL) {
	Tcl_DecrRefCount(iPtr->asyncCancelMsg);
	iPtr->asyncCancelMsg = NULL;
    }
    Tcl_MutexUnlock(&cancelLock);

    /*
     * Shut down all limit handler callback scripts that call back into this
     * interpreter. Then eliminate all limit handlers for this interpreter.
     */

    TclRemoveScriptLimitCallbacks(interp);
    TclLimitRemoveAllHandlers(interp);

    /*
     * Dismantle the namespace here, before we clear the assocData. If any
     * background errors occur here, they will be deleted below.
     *
     * Dismantle the namespace after freeing the iPtr->handle so that each
     * bytecode releases its literals without caring to update the literal
     * table, as it will be freed later in this function without further use.
     */

    TclHandleFree(iPtr->handle);
    TclTeardownNamespace(iPtr->globalNsPtr);

    /*
     * Delete all the hidden commands.
     */

    hTablePtr = iPtr->hiddenCmdTablePtr;
    if (hTablePtr != NULL) {
	/*
	 * Non-pernicious deletion. The deletion callbacks will not be allowed
	 * to create any new hidden or non-hidden commands.
	 * Tcl_DeleteCommandFromToken will remove the entry from the
	 * hiddenCmdTablePtr.
	 */

	hPtr = Tcl_FirstHashEntry(hTablePtr, &search);
	for (; hPtr != NULL; hPtr = Tcl_NextHashEntry(&search)) {
	    Tcl_DeleteCommandFromToken(interp, Tcl_GetHashValue(hPtr));
	}
	Tcl_DeleteHashTable(hTablePtr);
	ckfree(hTablePtr);
    }

    /*
     * Invoke deletion callbacks; note that a callback can create new
     * callbacks, so we iterate.
     */

    while (iPtr->assocData != NULL) {
	AssocData *dPtr;

	hTablePtr = iPtr->assocData;
	iPtr->assocData = NULL;
	for (hPtr = Tcl_FirstHashEntry(hTablePtr, &search);
		hPtr != NULL;
		hPtr = Tcl_FirstHashEntry(hTablePtr, &search)) {
	    dPtr = Tcl_GetHashValue(hPtr);
	    Tcl_DeleteHashEntry(hPtr);
	    if (dPtr->proc != NULL) {
		dPtr->proc(dPtr->clientData, interp);
	    }
	    ckfree(dPtr);
	}
	Tcl_DeleteHashTable(hTablePtr);
	ckfree(hTablePtr);
    }

    /*
     * Pop the root frame pointer and finish deleting the global
     * namespace. The order is important [Bug 1658572].
     */

    if ((iPtr->framePtr != iPtr->rootFramePtr) && !TclInExit()) {
	Tcl_Panic("DeleteInterpProc: popping rootCallFrame with other frames on top");
    }
    Tcl_PopCallFrame(interp);
    ckfree(iPtr->rootFramePtr);
    iPtr->rootFramePtr = NULL;
    Tcl_DeleteNamespace((Tcl_Namespace *) iPtr->globalNsPtr);

    /*
     * Free up the result *after* deleting variables, since variable deletion
     * could have transferred ownership of the result string to Tcl.
     */

    Tcl_FreeResult(interp);
    iPtr->result = NULL;
    Tcl_DecrRefCount(iPtr->objResultPtr);
    iPtr->objResultPtr = NULL;
    Tcl_DecrRefCount(iPtr->ecVar);
    if (iPtr->errorCode) {
	Tcl_DecrRefCount(iPtr->errorCode);
	iPtr->errorCode = NULL;
    }
    Tcl_DecrRefCount(iPtr->eiVar);
    if (iPtr->errorInfo) {
	Tcl_DecrRefCount(iPtr->errorInfo);
	iPtr->errorInfo = NULL;
    }
    Tcl_DecrRefCount(iPtr->errorStack);
    iPtr->errorStack = NULL;
    Tcl_DecrRefCount(iPtr->upLiteral);
    Tcl_DecrRefCount(iPtr->callLiteral);
    Tcl_DecrRefCount(iPtr->innerLiteral);
    Tcl_DecrRefCount(iPtr->innerContext);
    if (iPtr->returnOpts) {
	Tcl_DecrRefCount(iPtr->returnOpts);
    }
    if (iPtr->appendResult != NULL) {
	ckfree(iPtr->appendResult);
	iPtr->appendResult = NULL;
    }
    TclFreePackageInfo(iPtr);
    while (iPtr->tracePtr != NULL) {
	Tcl_DeleteTrace((Tcl_Interp *) iPtr, (Tcl_Trace) iPtr->tracePtr);
    }
    if (iPtr->execEnvPtr != NULL) {
	TclDeleteExecEnv(iPtr->execEnvPtr);
    }
    if (iPtr->scriptFile) {
	Tcl_DecrRefCount(iPtr->scriptFile);
	iPtr->scriptFile = NULL;
    }
    Tcl_DecrRefCount(iPtr->emptyObjPtr);
    iPtr->emptyObjPtr = NULL;

    resPtr = iPtr->resolverPtr;
    while (resPtr) {
	nextResPtr = resPtr->nextPtr;
	ckfree(resPtr->name);
	ckfree(resPtr);
	resPtr = nextResPtr;
    }

    /*
     * Free up literal objects created for scripts compiled by the
     * interpreter.
     */

    TclDeleteLiteralTable(interp, &iPtr->literalTable);

    /*
     * TIP #280 - Release the arrays for ByteCode/Proc extension, and
     * contents.
     */

<<<<<<< HEAD
    for (hPtr = Tcl_FirstHashEntry(iPtr->linePBodyPtr, &search);
	    hPtr != NULL;
	    hPtr = Tcl_NextHashEntry(&search)) {
	CmdFrame *cfPtr = Tcl_GetHashValue(hPtr);

	if (cfPtr->type == TCL_LOCATION_SOURCE) {
	    Tcl_DecrRefCount(cfPtr->data.eval.path);
=======
    {
	Tcl_HashEntry *hPtr;
	Tcl_HashSearch hSearch;
	int i;

	for (hPtr = Tcl_FirstHashEntry(iPtr->linePBodyPtr, &hSearch);
		hPtr != NULL;
		hPtr = Tcl_NextHashEntry(&hSearch)) {
	    CmdFrame *cfPtr = Tcl_GetHashValue(hPtr);
	    Proc *procPtr = (Proc *) Tcl_GetHashKey(iPtr->linePBodyPtr, hPtr);
	    procPtr->iPtr = NULL;
	    if (cfPtr) {
		if (cfPtr->type == TCL_LOCATION_SOURCE) {
		    Tcl_DecrRefCount(cfPtr->data.eval.path);
		}
		ckfree((char *) cfPtr->line);
		ckfree((char *) cfPtr);
	    }
	    Tcl_DeleteHashEntry(hPtr);
>>>>>>> da206716
	}
	ckfree(cfPtr->line);
	ckfree(cfPtr);
	Tcl_DeleteHashEntry(hPtr);
    }
    Tcl_DeleteHashTable(iPtr->linePBodyPtr);
    ckfree(iPtr->linePBodyPtr);
    iPtr->linePBodyPtr = NULL;

    /*
     * See also tclCompile.c, TclCleanupByteCode
     */

    for (hPtr = Tcl_FirstHashEntry(iPtr->lineBCPtr, &search);
	    hPtr != NULL;
	    hPtr = Tcl_NextHashEntry(&search)) {
	ExtCmdLoc *eclPtr = Tcl_GetHashValue(hPtr);

	if (eclPtr->type == TCL_LOCATION_SOURCE) {
	    Tcl_DecrRefCount(eclPtr->path);
	}
	for (i=0; i< eclPtr->nuloc; i++) {
	    ckfree(eclPtr->loc[i].line);
	}

	if (eclPtr->loc != NULL) {
	    ckfree(eclPtr->loc);
	}

	Tcl_DeleteHashTable(&eclPtr->litInfo);

	ckfree(eclPtr);
	Tcl_DeleteHashEntry(hPtr);
    }
    Tcl_DeleteHashTable(iPtr->lineBCPtr);
    ckfree(iPtr->lineBCPtr);
    iPtr->lineBCPtr = NULL;

    /*
     * Location stack for uplevel/eval/... scripts which were passed through
     * proc arguments. Actually we track all arguments as we do not and cannot
     * know which arguments will be used as scripts and which will not.
     */

    if (iPtr->lineLAPtr->numEntries && !TclInExit()) {
	/*
	 * When the interp goes away we have nothing on the stack, so there
	 * are no arguments, so this table has to be empty.
	 */

	Tcl_Panic("Argument location tracking table not empty");
    }

    Tcl_DeleteHashTable(iPtr->lineLAPtr);
    ckfree((char *) iPtr->lineLAPtr);
    iPtr->lineLAPtr = NULL;

    if (iPtr->lineLABCPtr->numEntries && !TclInExit()) {
	/*
	 * When the interp goes away we have nothing on the stack, so there
	 * are no arguments, so this table has to be empty.
	 */

	Tcl_Panic("Argument location tracking table not empty");
    }

    Tcl_DeleteHashTable(iPtr->lineLABCPtr);
    ckfree(iPtr->lineLABCPtr);
    iPtr->lineLABCPtr = NULL;

    /*
     * Squelch the tables of traces on variables and searches over arrays in
     * the in the interpreter.
     */

    Tcl_DeleteHashTable(&iPtr->varTraces);
    Tcl_DeleteHashTable(&iPtr->varSearches);

    ckfree(iPtr);
}

/*
 *---------------------------------------------------------------------------
 *
 * Tcl_HideCommand --
 *
 *	Makes a command hidden so that it cannot be invoked from within an
 *	interpreter, only from within an ancestor.
 *
 * Results:
 *	A standard Tcl result; also leaves a message in the interp's result if
 *	an error occurs.
 *
 * Side effects:
 *	Removes a command from the command table and create an entry into the
 *	hidden command table under the specified token name.
 *
 *---------------------------------------------------------------------------
 */

int
Tcl_HideCommand(
    Tcl_Interp *interp,		/* Interpreter in which to hide command. */
    const char *cmdName,	/* Name of command to hide. */
    const char *hiddenCmdToken)	/* Token name of the to-be-hidden command. */
{
    Interp *iPtr = (Interp *) interp;
    Tcl_Command cmd;
    Command *cmdPtr;
    Tcl_HashTable *hiddenCmdTablePtr;
    Tcl_HashEntry *hPtr;
    int isNew;

    if (iPtr->flags & DELETED) {
	/*
	 * The interpreter is being deleted. Do not create any new structures,
	 * because it is not safe to modify the interpreter.
	 */

	return TCL_ERROR;
    }

    /*
     * Disallow hiding of commands that are currently in a namespace or
     * renaming (as part of hiding) into a namespace (because the current
     * implementation with a single global table and the needed uniqueness of
     * names cause problems with namespaces).
     *
     * We don't need to check for "::" in cmdName because the real check is on
     * the nsPtr below.
     *
     * hiddenCmdToken is just a string which is not interpreted in any way. It
     * may contain :: but the string is not interpreted as a namespace
     * qualifier command name. Thus, hiding foo::bar to foo::bar and then
     * trying to expose or invoke ::foo::bar will NOT work; but if the
     * application always uses the same strings it will get consistent
     * behaviour.
     *
     * But as we currently limit ourselves to the global namespace only for
     * the source, in order to avoid potential confusion, lets prevent "::" in
     * the token too. - dl
     */

    if (strstr(hiddenCmdToken, "::") != NULL) {
	Tcl_AppendResult(interp,
		"cannot use namespace qualifiers in hidden command"
		" token (rename)", NULL);
        Tcl_SetErrorCode(interp, "TCL", "VALUE", "HIDDENTOKEN", NULL);
	return TCL_ERROR;
    }

    /*
     * Find the command to hide. An error is returned if cmdName can't be
     * found. Look up the command only from the global namespace. Full path of
     * the command must be given if using namespaces.
     */

    cmd = Tcl_FindCommand(interp, cmdName, NULL,
	    /*flags*/ TCL_LEAVE_ERR_MSG | TCL_GLOBAL_ONLY);
    if (cmd == (Tcl_Command) NULL) {
	return TCL_ERROR;
    }
    cmdPtr = (Command *) cmd;

    /*
     * Check that the command is really in global namespace
     */

    if (cmdPtr->nsPtr != iPtr->globalNsPtr) {
	Tcl_AppendResult(interp, "can only hide global namespace commands"
		" (use rename then hide)", NULL);
        Tcl_SetErrorCode(interp, "TCL", "HIDE", "NON_GLOBAL", NULL);
	return TCL_ERROR;
    }

    /*
     * Initialize the hidden command table if necessary.
     */

    hiddenCmdTablePtr = iPtr->hiddenCmdTablePtr;
    if (hiddenCmdTablePtr == NULL) {
	hiddenCmdTablePtr = ckalloc(sizeof(Tcl_HashTable));
	Tcl_InitHashTable(hiddenCmdTablePtr, TCL_STRING_KEYS);
	iPtr->hiddenCmdTablePtr = hiddenCmdTablePtr;
    }

    /*
     * It is an error to move an exposed command to a hidden command with
     * hiddenCmdToken if a hidden command with the name hiddenCmdToken already
     * exists.
     */

    hPtr = Tcl_CreateHashEntry(hiddenCmdTablePtr, hiddenCmdToken, &isNew);
    if (!isNew) {
	Tcl_AppendResult(interp, "hidden command named \"", hiddenCmdToken,
		"\" already exists", NULL);
        Tcl_SetErrorCode(interp, "TCL", "HIDE", "ALREADY_HIDDEN", NULL);
	return TCL_ERROR;
    }

    /*
     * NB: This code is currently 'like' a rename to a specialy set apart name
     * table. Changes here and in TclRenameCommand must be kept in synch until
     * the common parts are actually factorized out.
     */

    /*
     * Remove the hash entry for the command from the interpreter command
     * table. This is like deleting the command, so bump its command epoch;
     * this invalidates any cached references that point to the command.
     */

    if (cmdPtr->hPtr != NULL) {
	Tcl_DeleteHashEntry(cmdPtr->hPtr);
	cmdPtr->hPtr = NULL;
	cmdPtr->cmdEpoch++;
    }

    /*
     * The list of command exported from the namespace might have changed.
     * However, we do not need to recompute this just yet; next time we need
     * the info will be soon enough.
     */

    TclInvalidateNsCmdLookup(cmdPtr->nsPtr);

    /*
     * Now link the hash table entry with the command structure. We ensured
     * above that the nsPtr was right.
     */

    cmdPtr->hPtr = hPtr;
    Tcl_SetHashValue(hPtr, cmdPtr);

    /*
     * If the command being hidden has a compile function, increment the
     * interpreter's compileEpoch to invalidate its compiled code. This makes
     * sure that we don't later try to execute old code compiled with
     * command-specific (i.e., inline) bytecodes for the now-hidden command.
     * This field is checked in Tcl_EvalObj and ObjInterpProc, and code whose
     * compilation epoch doesn't match is recompiled.
     */

    if (cmdPtr->compileProc != NULL) {
	iPtr->compileEpoch++;
    }
    return TCL_OK;
}

/*
 *----------------------------------------------------------------------
 *
 * Tcl_ExposeCommand --
 *
 *	Makes a previously hidden command callable from inside the interpreter
 *	instead of only by its ancestors.
 *
 * Results:
 *	A standard Tcl result. If an error occurs, a message is left in the
 *	interp's result.
 *
 * Side effects:
 *	Moves commands from one hash table to another.
 *
 *----------------------------------------------------------------------
 */

int
Tcl_ExposeCommand(
    Tcl_Interp *interp,		/* Interpreter in which to make command
				 * callable. */
    const char *hiddenCmdToken,	/* Name of hidden command. */
    const char *cmdName)	/* Name of to-be-exposed command. */
{
    Interp *iPtr = (Interp *) interp;
    Command *cmdPtr;
    Namespace *nsPtr;
    Tcl_HashEntry *hPtr;
    Tcl_HashTable *hiddenCmdTablePtr;
    int isNew;

    if (iPtr->flags & DELETED) {
	/*
	 * The interpreter is being deleted. Do not create any new structures,
	 * because it is not safe to modify the interpreter.
	 */

	return TCL_ERROR;
    }

    /*
     * Check that we have a regular name for the command (that the user is not
     * trying to do an expose and a rename (to another namespace) at the same
     * time).
     */

    if (strstr(cmdName, "::") != NULL) {
	Tcl_AppendResult(interp, "cannot expose to a namespace "
		"(use expose to toplevel, then rename)", NULL);
        Tcl_SetErrorCode(interp, "TCL", "EXPOSE", "NON_GLOBAL", NULL);
	return TCL_ERROR;
    }

    /*
     * Get the command from the hidden command table:
     */

    hPtr = NULL;
    hiddenCmdTablePtr = iPtr->hiddenCmdTablePtr;
    if (hiddenCmdTablePtr != NULL) {
	hPtr = Tcl_FindHashEntry(hiddenCmdTablePtr, hiddenCmdToken);
    }
    if (hPtr == NULL) {
	Tcl_AppendResult(interp, "unknown hidden command \"", hiddenCmdToken,
		"\"", NULL);
        Tcl_SetErrorCode(interp, "TCL", "LOOKUP", "HIDDENTOKEN",
                hiddenCmdToken, NULL);
	return TCL_ERROR;
    }
    cmdPtr = Tcl_GetHashValue(hPtr);

    /*
     * Check that we have a true global namespace command (enforced by
     * Tcl_HideCommand but let's double check. (If it was not, we would not
     * really know how to handle it).
     */

    if (cmdPtr->nsPtr != iPtr->globalNsPtr) {
	/*
	 * This case is theoritically impossible, we might rather Tcl_Panic
	 * than 'nicely' erroring out ?
	 */

	Tcl_AppendResult(interp,
		"trying to expose a non-global command namespace command",
		NULL);
	return TCL_ERROR;
    }

    /*
     * This is the global table.
     */

    nsPtr = cmdPtr->nsPtr;

    /*
     * It is an error to overwrite an existing exposed command as a result of
     * exposing a previously hidden command.
     */

    hPtr = Tcl_CreateHashEntry(&nsPtr->cmdTable, cmdName, &isNew);
    if (!isNew) {
	Tcl_AppendResult(interp, "exposed command \"", cmdName,
		"\" already exists", NULL);
        Tcl_SetErrorCode(interp, "TCL", "EXPOSE", "COMMAND_EXISTS", NULL);
	return TCL_ERROR;
    }

    /*
     * Command resolvers (per-interp, per-namespace) might have resolved to a
     * command for the given namespace scope with this command not being
     * registered with the namespace's command table. During BC compilation,
     * the so-resolved command turns into a CmdName literal. Without
     * invalidating a possible CmdName literal here explicitly, such literals
     * keep being reused while pointing to overhauled commands.
     */

    TclInvalidateCmdLiteral(interp, cmdName, nsPtr);

    /*
     * The list of command exported from the namespace might have changed.
     * However, we do not need to recompute this just yet; next time we need
     * the info will be soon enough.
     */

    TclInvalidateNsCmdLookup(nsPtr);

    /*
     * Remove the hash entry for the command from the interpreter hidden
     * command table.
     */

    if (cmdPtr->hPtr != NULL) {
	Tcl_DeleteHashEntry(cmdPtr->hPtr);
	cmdPtr->hPtr = NULL;
    }

    /*
     * Now link the hash table entry with the command structure. This is like
     * creating a new command, so deal with any shadowing of commands in the
     * global namespace.
     */

    cmdPtr->hPtr = hPtr;

    Tcl_SetHashValue(hPtr, cmdPtr);

    /*
     * Not needed as we are only in the global namespace (but would be needed
     * again if we supported namespace command hiding)
     *
     * TclResetShadowedCmdRefs(interp, cmdPtr);
     */

    /*
     * If the command being exposed has a compile function, increment
     * interpreter's compileEpoch to invalidate its compiled code. This makes
     * sure that we don't later try to execute old code compiled assuming the
     * command is hidden. This field is checked in Tcl_EvalObj and
     * ObjInterpProc, and code whose compilation epoch doesn't match is
     * recompiled.
     */

    if (cmdPtr->compileProc != NULL) {
	iPtr->compileEpoch++;
    }
    return TCL_OK;
}

/*
 *----------------------------------------------------------------------
 *
 * Tcl_CreateCommand --
 *
 *	Define a new command in a command table.
 *
 * Results:
 *	The return value is a token for the command, which can be used in
 *	future calls to Tcl_GetCommandName.
 *
 * Side effects:
 *	If a command named cmdName already exists for interp, it is deleted.
 *	In the future, when cmdName is seen as the name of a command by
 *	Tcl_Eval, proc will be called. To support the bytecode interpreter,
 *	the command is created with a wrapper Tcl_ObjCmdProc
 *	(TclInvokeStringCommand) that eventially calls proc. When the command
 *	is deleted from the table, deleteProc will be called. See the manual
 *	entry for details on the calling sequence.
 *
 *----------------------------------------------------------------------
 */

Tcl_Command
Tcl_CreateCommand(
    Tcl_Interp *interp,		/* Token for command interpreter returned by a
				 * previous call to Tcl_CreateInterp. */
    const char *cmdName,	/* Name of command. If it contains namespace
				 * qualifiers, the new command is put in the
				 * specified namespace; otherwise it is put in
				 * the global namespace. */
    Tcl_CmdProc *proc,		/* Function to associate with cmdName. */
    ClientData clientData,	/* Arbitrary value passed to string proc. */
    Tcl_CmdDeleteProc *deleteProc)
				/* If not NULL, gives a function to call when
				 * this command is deleted. */
{
    Interp *iPtr = (Interp *) interp;
    ImportRef *oldRefPtr = NULL;
    Namespace *nsPtr, *dummy1, *dummy2;
    Command *cmdPtr, *refCmdPtr;
    Tcl_HashEntry *hPtr;
    const char *tail;
    int isNew;
    ImportedCmdData *dataPtr;

    if (iPtr->flags & DELETED) {
	/*
	 * The interpreter is being deleted. Don't create any new commands;
	 * it's not safe to muck with the interpreter anymore.
	 */

	return (Tcl_Command) NULL;
    }

    /*
     * Determine where the command should reside. If its name contains
     * namespace qualifiers, we put it in the specified namespace; otherwise,
     * we always put it in the global namespace.
     */

    if (strstr(cmdName, "::") != NULL) {
	TclGetNamespaceForQualName(interp, cmdName, NULL,
		TCL_CREATE_NS_IF_UNKNOWN, &nsPtr, &dummy1, &dummy2, &tail);
	if ((nsPtr == NULL) || (tail == NULL)) {
	    return (Tcl_Command) NULL;
	}
    } else {
	nsPtr = iPtr->globalNsPtr;
	tail = cmdName;
    }

    hPtr = Tcl_CreateHashEntry(&nsPtr->cmdTable, tail, &isNew);
    if (!isNew) {
	/*
	 * Command already exists. Delete the old one. Be careful to preserve
	 * any existing import links so we can restore them down below. That
	 * way, you can redefine a command and its import status will remain
	 * intact.
	 */

	cmdPtr = Tcl_GetHashValue(hPtr);
	oldRefPtr = cmdPtr->importRefPtr;
	cmdPtr->importRefPtr = NULL;

	Tcl_DeleteCommandFromToken(interp, (Tcl_Command) cmdPtr);
	hPtr = Tcl_CreateHashEntry(&nsPtr->cmdTable, tail, &isNew);
	if (!isNew) {
	    /*
	     * If the deletion callback recreated the command, just throw away
	     * the new command (if we try to delete it again, we could get
	     * stuck in an infinite loop).
	     */

	    ckfree(Tcl_GetHashValue(hPtr));
	}
    } else {
	/*
	 * Command resolvers (per-interp, per-namespace) might have resolved
	 * to a command for the given namespace scope with this command not
	 * being registered with the namespace's command table. During BC
	 * compilation, the so-resolved command turns into a CmdName literal.
	 * Without invalidating a possible CmdName literal here explicitly,
	 * such literals keep being reused while pointing to overhauled
	 * commands.
	 */

	TclInvalidateCmdLiteral(interp, tail, nsPtr);

	/*
	 * The list of command exported from the namespace might have changed.
	 * However, we do not need to recompute this just yet; next time we
	 * need the info will be soon enough.
	 */

	TclInvalidateNsCmdLookup(nsPtr);
	TclInvalidateNsPath(nsPtr);
    }
    cmdPtr = ckalloc(sizeof(Command));
    Tcl_SetHashValue(hPtr, cmdPtr);
    cmdPtr->hPtr = hPtr;
    cmdPtr->nsPtr = nsPtr;
    cmdPtr->refCount = 1;
    cmdPtr->cmdEpoch = 0;
    cmdPtr->compileProc = NULL;
    cmdPtr->objProc = TclInvokeStringCommand;
    cmdPtr->objClientData = cmdPtr;
    cmdPtr->proc = proc;
    cmdPtr->clientData = clientData;
    cmdPtr->deleteProc = deleteProc;
    cmdPtr->deleteData = clientData;
    cmdPtr->flags = 0;
    cmdPtr->importRefPtr = NULL;
    cmdPtr->tracePtr = NULL;
    cmdPtr->nreProc = NULL;

    /*
     * Plug in any existing import references found above. Be sure to update
     * all of these references to point to the new command.
     */

    if (oldRefPtr != NULL) {
	cmdPtr->importRefPtr = oldRefPtr;
	while (oldRefPtr != NULL) {
	    refCmdPtr = oldRefPtr->importedCmdPtr;
	    dataPtr = refCmdPtr->objClientData;
	    dataPtr->realCmdPtr = cmdPtr;
	    oldRefPtr = oldRefPtr->nextPtr;
	}
    }

    /*
     * We just created a command, so in its namespace and all of its parent
     * namespaces, it may shadow global commands with the same name. If any
     * shadowed commands are found, invalidate all cached command references
     * in the affected namespaces.
     */

    TclResetShadowedCmdRefs(interp, cmdPtr);
    return (Tcl_Command) cmdPtr;
}

/*
 *----------------------------------------------------------------------
 *
 * Tcl_CreateObjCommand --
 *
 *	Define a new object-based command in a command table.
 *
 * Results:
 *	The return value is a token for the command, which can be used in
 *	future calls to Tcl_GetCommandName.
 *
 * Side effects:
 *	If no command named "cmdName" already exists for interp, one is
 *	created. Otherwise, if a command does exist, then if the object-based
 *	Tcl_ObjCmdProc is TclInvokeStringCommand, we assume Tcl_CreateCommand
 *	was called previously for the same command and just set its
 *	Tcl_ObjCmdProc to the argument "proc"; otherwise, we delete the old
 *	command.
 *
 *	In the future, during bytecode evaluation when "cmdName" is seen as
 *	the name of a command by Tcl_EvalObj or Tcl_Eval, the object-based
 *	Tcl_ObjCmdProc proc will be called. When the command is deleted from
 *	the table, deleteProc will be called. See the manual entry for details
 *	on the calling sequence.
 *
 *----------------------------------------------------------------------
 */

Tcl_Command
Tcl_CreateObjCommand(
    Tcl_Interp *interp,		/* Token for command interpreter (returned by
				 * previous call to Tcl_CreateInterp). */
    const char *cmdName,	/* Name of command. If it contains namespace
				 * qualifiers, the new command is put in the
				 * specified namespace; otherwise it is put in
				 * the global namespace. */
    Tcl_ObjCmdProc *proc,	/* Object-based function to associate with
				 * name. */
    ClientData clientData,	/* Arbitrary value to pass to object
				 * function. */
    Tcl_CmdDeleteProc *deleteProc)
				/* If not NULL, gives a function to call when
				 * this command is deleted. */
{
    Interp *iPtr = (Interp *) interp;
    ImportRef *oldRefPtr = NULL;
    Namespace *nsPtr, *dummy1, *dummy2;
    Command *cmdPtr, *refCmdPtr;
    Tcl_HashEntry *hPtr;
    const char *tail;
    int isNew;
    ImportedCmdData *dataPtr;

    if (iPtr->flags & DELETED) {
	/*
	 * The interpreter is being deleted. Don't create any new commands;
	 * it's not safe to muck with the interpreter anymore.
	 */

	return (Tcl_Command) NULL;
    }

    /*
     * Determine where the command should reside. If its name contains
     * namespace qualifiers, we put it in the specified namespace; otherwise,
     * we always put it in the global namespace.
     */

    if (strstr(cmdName, "::") != NULL) {
	TclGetNamespaceForQualName(interp, cmdName, NULL,
		TCL_CREATE_NS_IF_UNKNOWN, &nsPtr, &dummy1, &dummy2, &tail);
	if ((nsPtr == NULL) || (tail == NULL)) {
	    return (Tcl_Command) NULL;
	}
    } else {
	nsPtr = iPtr->globalNsPtr;
	tail = cmdName;
    }

    hPtr = Tcl_CreateHashEntry(&nsPtr->cmdTable, tail, &isNew);
    TclInvalidateNsPath(nsPtr);
    if (!isNew) {
	cmdPtr = Tcl_GetHashValue(hPtr);

	/*
	 * Command already exists. If its object-based Tcl_ObjCmdProc is
	 * TclInvokeStringCommand, we just set its Tcl_ObjCmdProc to the
	 * argument "proc". Otherwise, we delete the old command.
	 */

	if (cmdPtr->objProc == TclInvokeStringCommand) {
	    cmdPtr->objProc = proc;
	    cmdPtr->objClientData = clientData;
	    cmdPtr->deleteProc = deleteProc;
	    cmdPtr->deleteData = clientData;
	    return (Tcl_Command) cmdPtr;
	}

	/*
	 * Otherwise, we delete the old command. Be careful to preserve any
	 * existing import links so we can restore them down below. That way,
	 * you can redefine a command and its import status will remain
	 * intact.
	 */

	oldRefPtr = cmdPtr->importRefPtr;
	cmdPtr->importRefPtr = NULL;

	Tcl_DeleteCommandFromToken(interp, (Tcl_Command) cmdPtr);
	hPtr = Tcl_CreateHashEntry(&nsPtr->cmdTable, tail, &isNew);
	if (!isNew) {
	    /*
	     * If the deletion callback recreated the command, just throw away
	     * the new command (if we try to delete it again, we could get
	     * stuck in an infinite loop).
	     */

	    ckfree(Tcl_GetHashValue(hPtr));
	}
    } else {
	/*
	 * Command resolvers (per-interp, per-namespace) might have resolved
	 * to a command for the given namespace scope with this command not
	 * being registered with the namespace's command table. During BC
	 * compilation, the so-resolved command turns into a CmdName literal.
	 * Without invalidating a possible CmdName literal here explicitly,
	 * such literals keep being reused while pointing to overhauled
	 * commands.
	 */

	TclInvalidateCmdLiteral(interp, tail, nsPtr);

	/*
	 * The list of command exported from the namespace might have changed.
	 * However, we do not need to recompute this just yet; next time we
	 * need the info will be soon enough.
	 */

	TclInvalidateNsCmdLookup(nsPtr);
    }
    cmdPtr = ckalloc(sizeof(Command));
    Tcl_SetHashValue(hPtr, cmdPtr);
    cmdPtr->hPtr = hPtr;
    cmdPtr->nsPtr = nsPtr;
    cmdPtr->refCount = 1;
    cmdPtr->cmdEpoch = 0;
    cmdPtr->compileProc = NULL;
    cmdPtr->objProc = proc;
    cmdPtr->objClientData = clientData;
    cmdPtr->proc = TclInvokeObjectCommand;
    cmdPtr->clientData = cmdPtr;
    cmdPtr->deleteProc = deleteProc;
    cmdPtr->deleteData = clientData;
    cmdPtr->flags = 0;
    cmdPtr->importRefPtr = NULL;
    cmdPtr->tracePtr = NULL;
    cmdPtr->nreProc = NULL;

    /*
     * Plug in any existing import references found above. Be sure to update
     * all of these references to point to the new command.
     */

    if (oldRefPtr != NULL) {
	cmdPtr->importRefPtr = oldRefPtr;
	while (oldRefPtr != NULL) {
	    refCmdPtr = oldRefPtr->importedCmdPtr;
	    dataPtr = refCmdPtr->objClientData;
	    dataPtr->realCmdPtr = cmdPtr;
	    oldRefPtr = oldRefPtr->nextPtr;
	}
    }

    /*
     * We just created a command, so in its namespace and all of its parent
     * namespaces, it may shadow global commands with the same name. If any
     * shadowed commands are found, invalidate all cached command references
     * in the affected namespaces.
     */

    TclResetShadowedCmdRefs(interp, cmdPtr);
    return (Tcl_Command) cmdPtr;
}

/*
 *----------------------------------------------------------------------
 *
 * TclInvokeStringCommand --
 *
 *	"Wrapper" Tcl_ObjCmdProc used to call an existing string-based
 *	Tcl_CmdProc if no object-based function exists for a command. A
 *	pointer to this function is stored as the Tcl_ObjCmdProc in a Command
 *	structure. It simply turns around and calls the string Tcl_CmdProc in
 *	the Command structure.
 *
 * Results:
 *	A standard Tcl object result value.
 *
 * Side effects:
 *	Besides those side effects of the called Tcl_CmdProc,
 *	TclInvokeStringCommand allocates and frees storage.
 *
 *----------------------------------------------------------------------
 */

int
TclInvokeStringCommand(
    ClientData clientData,	/* Points to command's Command structure. */
    Tcl_Interp *interp,		/* Current interpreter. */
    register int objc,		/* Number of arguments. */
    Tcl_Obj *const objv[])	/* Argument objects. */
{
    Command *cmdPtr = clientData;
    int i, result;
    const char **argv =
	    TclStackAlloc(interp, (unsigned)(objc + 1) * sizeof(char *));

    for (i = 0; i < objc; i++) {
	argv[i] = Tcl_GetString(objv[i]);
    }
    argv[objc] = 0;

    /*
     * Invoke the command's string-based Tcl_CmdProc.
     */

    result = cmdPtr->proc(cmdPtr->clientData, interp, objc, argv);

    TclStackFree(interp, (void *) argv);
    return result;
}

/*
 *----------------------------------------------------------------------
 *
 * TclInvokeObjectCommand --
 *
 *	"Wrapper" Tcl_CmdProc used to call an existing object-based
 *	Tcl_ObjCmdProc if no string-based function exists for a command. A
 *	pointer to this function is stored as the Tcl_CmdProc in a Command
 *	structure. It simply turns around and calls the object Tcl_ObjCmdProc
 *	in the Command structure.
 *
 * Results:
 *	A standard Tcl string result value.
 *
 * Side effects:
 *	Besides those side effects of the called Tcl_CmdProc,
 *	TclInvokeStringCommand allocates and frees storage.
 *
 *----------------------------------------------------------------------
 */

int
TclInvokeObjectCommand(
    ClientData clientData,	/* Points to command's Command structure. */
    Tcl_Interp *interp,		/* Current interpreter. */
    int argc,			/* Number of arguments. */
    register const char **argv)	/* Argument strings. */
{
    Command *cmdPtr = clientData;
    Tcl_Obj *objPtr;
    int i, length, result;
    Tcl_Obj **objv =
	    TclStackAlloc(interp, (unsigned)(argc * sizeof(Tcl_Obj *)));

    for (i = 0; i < argc; i++) {
	length = strlen(argv[i]);
	TclNewStringObj(objPtr, argv[i], length);
	Tcl_IncrRefCount(objPtr);
	objv[i] = objPtr;
    }

    /*
     * Invoke the command's object-based Tcl_ObjCmdProc.
     */

    if (cmdPtr->objProc != NULL) {
	result = cmdPtr->objProc(cmdPtr->objClientData, interp, argc, objv);
    } else {
	result = Tcl_NRCallObjProc(interp, cmdPtr->nreProc,
		cmdPtr->objClientData, argc, objv);
    }

    /*
     * Move the interpreter's object result to the string result, then reset
     * the object result.
     */

    (void) Tcl_GetStringResult(interp);

    /*
     * Decrement the ref counts for the argument objects created above, then
     * free the objv array if malloc'ed storage was used.
     */

    for (i = 0; i < argc; i++) {
	objPtr = objv[i];
	Tcl_DecrRefCount(objPtr);
    }
    TclStackFree(interp, objv);
    return result;
}

/*
 *----------------------------------------------------------------------
 *
 * TclRenameCommand --
 *
 *	Called to give an existing Tcl command a different name. Both the old
 *	command name and the new command name can have "::" namespace
 *	qualifiers. If the new command has a different namespace context, the
 *	command will be moved to that namespace and will execute in the
 *	context of that new namespace.
 *
 *	If the new command name is NULL or the null string, the command is
 *	deleted.
 *
 * Results:
 *	Returns TCL_OK if successful, and TCL_ERROR if anything goes wrong.
 *
 * Side effects:
 *	If anything goes wrong, an error message is returned in the
 *	interpreter's result object.
 *
 *----------------------------------------------------------------------
 */

int
TclRenameCommand(
    Tcl_Interp *interp,		/* Current interpreter. */
    const char *oldName,	/* Existing command name. */
    const char *newName)	/* New command name. */
{
    Interp *iPtr = (Interp *) interp;
    const char *newTail;
    Namespace *cmdNsPtr, *newNsPtr, *dummy1, *dummy2;
    Tcl_Command cmd;
    Command *cmdPtr;
    Tcl_HashEntry *hPtr, *oldHPtr;
    int isNew, result;
    Tcl_Obj *oldFullName;
    Tcl_DString newFullName;

    /*
     * Find the existing command. An error is returned if cmdName can't be
     * found.
     */

    cmd = Tcl_FindCommand(interp, oldName, NULL, /*flags*/ 0);
    cmdPtr = (Command *) cmd;
    if (cmdPtr == NULL) {
	Tcl_AppendResult(interp, "can't ",
		((newName == NULL)||(*newName == '\0'))? "delete":"rename",
		" \"", oldName, "\": command doesn't exist", NULL);
        Tcl_SetErrorCode(interp, "TCL", "LOOKUP", "COMMAND", oldName, NULL);
	return TCL_ERROR;
    }
    cmdNsPtr = cmdPtr->nsPtr;
    oldFullName = Tcl_NewObj();
    Tcl_IncrRefCount(oldFullName);
    Tcl_GetCommandFullName(interp, cmd, oldFullName);

    /*
     * If the new command name is NULL or empty, delete the command. Do this
     * with Tcl_DeleteCommandFromToken, since we already have the command.
     */

    if ((newName == NULL) || (*newName == '\0')) {
	Tcl_DeleteCommandFromToken(interp, cmd);
	result = TCL_OK;
	goto done;
    }

    /*
     * Make sure that the destination command does not already exist. The
     * rename operation is like creating a command, so we should automatically
     * create the containing namespaces just like Tcl_CreateCommand would.
     */

    TclGetNamespaceForQualName(interp, newName, NULL,
	    TCL_CREATE_NS_IF_UNKNOWN, &newNsPtr, &dummy1, &dummy2, &newTail);

    if ((newNsPtr == NULL) || (newTail == NULL)) {
	Tcl_AppendResult(interp, "can't rename to \"", newName,
		"\": bad command name", NULL);
        Tcl_SetErrorCode(interp, "TCL", "VALUE", "COMMAND", NULL);
	result = TCL_ERROR;
	goto done;
    }
    if (Tcl_FindHashEntry(&newNsPtr->cmdTable, newTail) != NULL) {
	Tcl_AppendResult(interp, "can't rename to \"", newName,
		 "\": command already exists", NULL);
        Tcl_SetErrorCode(interp, "TCL", "OPERATION", "RENAME",
                "TARGET_EXISTS", NULL);
	result = TCL_ERROR;
	goto done;
    }

    /*
     * Warning: any changes done in the code here are likely to be needed in
     * Tcl_HideCommand code too (until the common parts are extracted out).
     * - dl
     */

    /*
     * Put the command in the new namespace so we can check for an alias loop.
     * Since we are adding a new command to a namespace, we must handle any
     * shadowing of the global commands that this might create.
     */

    oldHPtr = cmdPtr->hPtr;
    hPtr = Tcl_CreateHashEntry(&newNsPtr->cmdTable, newTail, &isNew);
    Tcl_SetHashValue(hPtr, cmdPtr);
    cmdPtr->hPtr = hPtr;
    cmdPtr->nsPtr = newNsPtr;
    TclResetShadowedCmdRefs(interp, cmdPtr);

    /*
     * Now check for an alias loop. If we detect one, put everything back the
     * way it was and report the error.
     */

    result = TclPreventAliasLoop(interp, interp, (Tcl_Command) cmdPtr);
    if (result != TCL_OK) {
	Tcl_DeleteHashEntry(cmdPtr->hPtr);
	cmdPtr->hPtr = oldHPtr;
	cmdPtr->nsPtr = cmdNsPtr;
	goto done;
    }

    /*
     * The list of command exported from the namespace might have changed.
     * However, we do not need to recompute this just yet; next time we need
     * the info will be soon enough. These might refer to the same variable,
     * but that's no big deal.
     */

    TclInvalidateNsCmdLookup(cmdNsPtr);
    TclInvalidateNsCmdLookup(cmdPtr->nsPtr);

    /*
     * Command resolvers (per-interp, per-namespace) might have resolved to a
     * command for the given namespace scope with this command not being
     * registered with the namespace's command table. During BC compilation,
     * the so-resolved command turns into a CmdName literal. Without
     * invalidating a possible CmdName literal here explicitly, such literals
     * keep being reused while pointing to overhauled commands.
     */

    TclInvalidateCmdLiteral(interp, newTail, cmdPtr->nsPtr);

    /*
     * Script for rename traces can delete the command "oldName". Therefore
     * increment the reference count for cmdPtr so that it's Command structure
     * is freed only towards the end of this function by calling
     * TclCleanupCommand.
     *
     * The trace function needs to get a fully qualified name for old and new
     * commands [Tcl bug #651271], or else there's no way for the trace
     * function to get the namespace from which the old command is being
     * renamed!
     */

    Tcl_DStringInit(&newFullName);
    Tcl_DStringAppend(&newFullName, newNsPtr->fullName, -1);
    if (newNsPtr != iPtr->globalNsPtr) {
	Tcl_DStringAppend(&newFullName, "::", 2);
    }
    Tcl_DStringAppend(&newFullName, newTail, -1);
    cmdPtr->refCount++;
    CallCommandTraces(iPtr, cmdPtr, Tcl_GetString(oldFullName),
	    Tcl_DStringValue(&newFullName), TCL_TRACE_RENAME);
    Tcl_DStringFree(&newFullName);

    /*
     * The new command name is okay, so remove the command from its current
     * namespace. This is like deleting the command, so bump the cmdEpoch to
     * invalidate any cached references to the command.
     */

    Tcl_DeleteHashEntry(oldHPtr);
    cmdPtr->cmdEpoch++;

    /*
     * If the command being renamed has a compile function, increment the
     * interpreter's compileEpoch to invalidate its compiled code. This makes
     * sure that we don't later try to execute old code compiled for the
     * now-renamed command.
     */

    if (cmdPtr->compileProc != NULL) {
	iPtr->compileEpoch++;
    }

    /*
     * Now free the Command structure, if the "oldName" command has been
     * deleted by invocation of rename traces.
     */

    TclCleanupCommandMacro(cmdPtr);
    result = TCL_OK;

  done:
    TclDecrRefCount(oldFullName);
    return result;
}

/*
 *----------------------------------------------------------------------
 *
 * Tcl_SetCommandInfo --
 *
 *	Modifies various information about a Tcl command. Note that this
 *	function will not change a command's namespace; use TclRenameCommand
 *	to do that. Also, the isNativeObjectProc member of *infoPtr is
 *	ignored.
 *
 * Results:
 *	If cmdName exists in interp, then the information at *infoPtr is
 *	stored with the command in place of the current information and 1 is
 *	returned. If the command doesn't exist then 0 is returned.
 *
 * Side effects:
 *	None.
 *
 *----------------------------------------------------------------------
 */

int
Tcl_SetCommandInfo(
    Tcl_Interp *interp,		/* Interpreter in which to look for
				 * command. */
    const char *cmdName,	/* Name of desired command. */
    const Tcl_CmdInfo *infoPtr)	/* Where to find information to store in the
				 * command. */
{
    Tcl_Command cmd;

    cmd = Tcl_FindCommand(interp, cmdName, NULL, /*flags*/ 0);
    return Tcl_SetCommandInfoFromToken(cmd, infoPtr);
}

/*
 *----------------------------------------------------------------------
 *
 * Tcl_SetCommandInfoFromToken --
 *
 *	Modifies various information about a Tcl command. Note that this
 *	function will not change a command's namespace; use TclRenameCommand
 *	to do that. Also, the isNativeObjectProc member of *infoPtr is
 *	ignored.
 *
 * Results:
 *	If cmdName exists in interp, then the information at *infoPtr is
 *	stored with the command in place of the current information and 1 is
 *	returned. If the command doesn't exist then 0 is returned.
 *
 * Side effects:
 *	None.
 *
 *----------------------------------------------------------------------
 */

int
Tcl_SetCommandInfoFromToken(
    Tcl_Command cmd,
    const Tcl_CmdInfo *infoPtr)
{
    Command *cmdPtr;		/* Internal representation of the command */

    if (cmd == NULL) {
	return 0;
    }

    /*
     * The isNativeObjectProc and nsPtr members of *infoPtr are ignored.
     */

    cmdPtr = (Command *) cmd;
    cmdPtr->proc = infoPtr->proc;
    cmdPtr->clientData = infoPtr->clientData;
    if (infoPtr->objProc == NULL) {
	cmdPtr->objProc = TclInvokeStringCommand;
	cmdPtr->objClientData = cmdPtr;
	cmdPtr->nreProc = NULL;
    } else {
	if (infoPtr->objProc != cmdPtr->objProc) {
	    cmdPtr->nreProc = NULL;
	    cmdPtr->objProc = infoPtr->objProc;
	}
	cmdPtr->objClientData = infoPtr->objClientData;
    }
    cmdPtr->deleteProc = infoPtr->deleteProc;
    cmdPtr->deleteData = infoPtr->deleteData;
    return 1;
}

/*
 *----------------------------------------------------------------------
 *
 * Tcl_GetCommandInfo --
 *
 *	Returns various information about a Tcl command.
 *
 * Results:
 *	If cmdName exists in interp, then *infoPtr is modified to hold
 *	information about cmdName and 1 is returned. If the command doesn't
 *	exist then 0 is returned and *infoPtr isn't modified.
 *
 * Side effects:
 *	None.
 *
 *----------------------------------------------------------------------
 */

int
Tcl_GetCommandInfo(
    Tcl_Interp *interp,		/* Interpreter in which to look for
				 * command. */
    const char *cmdName,	/* Name of desired command. */
    Tcl_CmdInfo *infoPtr)	/* Where to store information about
				 * command. */
{
    Tcl_Command cmd;

    cmd = Tcl_FindCommand(interp, cmdName, NULL, /*flags*/ 0);
    return Tcl_GetCommandInfoFromToken(cmd, infoPtr);
}

/*
 *----------------------------------------------------------------------
 *
 * Tcl_GetCommandInfoFromToken --
 *
 *	Returns various information about a Tcl command.
 *
 * Results:
 *	Copies information from the command identified by 'cmd' into a
 *	caller-supplied structure and returns 1. If the 'cmd' is NULL, leaves
 *	the structure untouched and returns 0.
 *
 * Side effects:
 *	None.
 *
 *----------------------------------------------------------------------
 */

int
Tcl_GetCommandInfoFromToken(
    Tcl_Command cmd,
    Tcl_CmdInfo *infoPtr)
{
    Command *cmdPtr;		/* Internal representation of the command */

    if (cmd == NULL) {
	return 0;
    }

    /*
     * Set isNativeObjectProc 1 if objProc was registered by a call to
     * Tcl_CreateObjCommand. Otherwise set it to 0.
     */

    cmdPtr = (Command *) cmd;
    infoPtr->isNativeObjectProc =
	    (cmdPtr->objProc != TclInvokeStringCommand);
    infoPtr->objProc = cmdPtr->objProc;
    infoPtr->objClientData = cmdPtr->objClientData;
    infoPtr->proc = cmdPtr->proc;
    infoPtr->clientData = cmdPtr->clientData;
    infoPtr->deleteProc = cmdPtr->deleteProc;
    infoPtr->deleteData = cmdPtr->deleteData;
    infoPtr->namespacePtr = (Tcl_Namespace *) cmdPtr->nsPtr;

    return 1;
}

/*
 *----------------------------------------------------------------------
 *
 * Tcl_GetCommandName --
 *
 *	Given a token returned by Tcl_CreateCommand, this function returns the
 *	current name of the command (which may have changed due to renaming).
 *
 * Results:
 *	The return value is the name of the given command.
 *
 * Side effects:
 *	None.
 *
 *----------------------------------------------------------------------
 */

const char *
Tcl_GetCommandName(
    Tcl_Interp *interp,		/* Interpreter containing the command. */
    Tcl_Command command)	/* Token for command returned by a previous
				 * call to Tcl_CreateCommand. The command must
				 * not have been deleted. */
{
    Command *cmdPtr = (Command *) command;

    if ((cmdPtr == NULL) || (cmdPtr->hPtr == NULL)) {
	/*
	 * This should only happen if command was "created" after the
	 * interpreter began to be deleted, so there isn't really any command.
	 * Just return an empty string.
	 */

	return "";
    }

    return Tcl_GetHashKey(cmdPtr->hPtr->tablePtr, cmdPtr->hPtr);
}

/*
 *----------------------------------------------------------------------
 *
 * Tcl_GetCommandFullName --
 *
 *	Given a token returned by, e.g., Tcl_CreateCommand or Tcl_FindCommand,
 *	this function appends to an object the command's full name, qualified
 *	by a sequence of parent namespace names. The command's fully-qualified
 *	name may have changed due to renaming.
 *
 * Results:
 *	None.
 *
 * Side effects:
 *	The command's fully-qualified name is appended to the string
 *	representation of objPtr.
 *
 *----------------------------------------------------------------------
 */

void
Tcl_GetCommandFullName(
    Tcl_Interp *interp,		/* Interpreter containing the command. */
    Tcl_Command command,	/* Token for command returned by a previous
				 * call to Tcl_CreateCommand. The command must
				 * not have been deleted. */
    Tcl_Obj *objPtr)		/* Points to the object onto which the
				 * command's full name is appended. */

{
    Interp *iPtr = (Interp *) interp;
    register Command *cmdPtr = (Command *) command;
    char *name;

    /*
     * Add the full name of the containing namespace, followed by the "::"
     * separator, and the command name.
     */

    if (cmdPtr != NULL) {
	if (cmdPtr->nsPtr != NULL) {
	    Tcl_AppendToObj(objPtr, cmdPtr->nsPtr->fullName, -1);
	    if (cmdPtr->nsPtr != iPtr->globalNsPtr) {
		Tcl_AppendToObj(objPtr, "::", 2);
	    }
	}
	if (cmdPtr->hPtr != NULL) {
	    name = Tcl_GetHashKey(cmdPtr->hPtr->tablePtr, cmdPtr->hPtr);
	    Tcl_AppendToObj(objPtr, name, -1);
	}
    }
}

/*
 *----------------------------------------------------------------------
 *
 * Tcl_DeleteCommand --
 *
 *	Remove the given command from the given interpreter.
 *
 * Results:
 *	0 is returned if the command was deleted successfully. -1 is returned
 *	if there didn't exist a command by that name.
 *
 * Side effects:
 *	cmdName will no longer be recognized as a valid command for interp.
 *
 *----------------------------------------------------------------------
 */

int
Tcl_DeleteCommand(
    Tcl_Interp *interp,		/* Token for command interpreter (returned by
				 * a previous Tcl_CreateInterp call). */
    const char *cmdName)	/* Name of command to remove. */
{
    Tcl_Command cmd;

    /*
     * Find the desired command and delete it.
     */

    cmd = Tcl_FindCommand(interp, cmdName, NULL, /*flags*/ 0);
    if (cmd == NULL) {
	return -1;
    }
    return Tcl_DeleteCommandFromToken(interp, cmd);
}

/*
 *----------------------------------------------------------------------
 *
 * Tcl_DeleteCommandFromToken --
 *
 *	Removes the given command from the given interpreter. This function
 *	resembles Tcl_DeleteCommand, but takes a Tcl_Command token instead of
 *	a command name for efficiency.
 *
 * Results:
 *	0 is returned if the command was deleted successfully. -1 is returned
 *	if there didn't exist a command by that name.
 *
 * Side effects:
 *	The command specified by "cmd" will no longer be recognized as a valid
 *	command for "interp".
 *
 *----------------------------------------------------------------------
 */

int
Tcl_DeleteCommandFromToken(
    Tcl_Interp *interp,		/* Token for command interpreter returned by a
				 * previous call to Tcl_CreateInterp. */
    Tcl_Command cmd)		/* Token for command to delete. */
{
    Interp *iPtr = (Interp *) interp;
    Command *cmdPtr = (Command *) cmd;
    ImportRef *refPtr, *nextRefPtr;
    Tcl_Command importCmd;

    /*
     * Bump the command epoch counter. This will invalidate all cached
     * references that point to this command.
     */

    cmdPtr->cmdEpoch++;

    /*
     * The code here is tricky. We can't delete the hash table entry before
     * invoking the deletion callback because there are cases where the
     * deletion callback needs to invoke the command (e.g. object systems such
     * as OTcl). However, this means that the callback could try to delete or
     * rename the command. The deleted flag allows us to detect these cases
     * and skip nested deletes.
     */

    if (cmdPtr->flags & CMD_IS_DELETED) {
	/*
	 * Another deletion is already in progress. Remove the hash table
	 * entry now, but don't invoke a callback or free the command
	 * structure. Take care to only remove the hash entry if it has not
	 * already been removed; otherwise if we manage to hit this function
	 * three times, everything goes up in smoke. [Bug 1220058]
	 */

	if (cmdPtr->hPtr != NULL) {
	    Tcl_DeleteHashEntry(cmdPtr->hPtr);
	    cmdPtr->hPtr = NULL;
	}
	return 0;
    }

    /*
     * We must delete this command, even though both traces and delete procs
     * may try to avoid this (renaming the command etc). Also traces and
     * delete procs may try to delete the command themsevles. This flag
     * declares that a delete is in progress and that recursive deletes should
     * be ignored.
     */

    cmdPtr->flags |= CMD_IS_DELETED;

    /*
     * Call trace functions for the command being deleted. Then delete its
     * traces.
     */

    if (cmdPtr->tracePtr != NULL) {
	CommandTrace *tracePtr;
	CallCommandTraces(iPtr,cmdPtr,NULL,NULL,TCL_TRACE_DELETE);

	/*
	 * Now delete these traces.
	 */

	tracePtr = cmdPtr->tracePtr;
	while (tracePtr != NULL) {
	    CommandTrace *nextPtr = tracePtr->nextPtr;

	    if ((--tracePtr->refCount) <= 0) {
		ckfree(tracePtr);
	    }
	    tracePtr = nextPtr;
	}
	cmdPtr->tracePtr = NULL;
    }

    /*
     * The list of command exported from the namespace might have changed.
     * However, we do not need to recompute this just yet; next time we need
     * the info will be soon enough.
     */

    TclInvalidateNsCmdLookup(cmdPtr->nsPtr);

    /*
     * If the command being deleted has a compile function, increment the
     * interpreter's compileEpoch to invalidate its compiled code. This makes
     * sure that we don't later try to execute old code compiled with
     * command-specific (i.e., inline) bytecodes for the now-deleted command.
     * This field is checked in Tcl_EvalObj and ObjInterpProc, and code whose
     * compilation epoch doesn't match is recompiled.
     */

    if (cmdPtr->compileProc != NULL) {
	iPtr->compileEpoch++;
    }

    if (cmdPtr->deleteProc != NULL) {
	/*
	 * Delete the command's client data. If this was an imported command
	 * created when a command was imported into a namespace, this client
	 * data will be a pointer to a ImportedCmdData structure describing
	 * the "real" command that this imported command refers to.
	 *
	 * If you are getting a crash during the call to deleteProc and
	 * cmdPtr->deleteProc is a pointer to the function free(), the most
	 * likely cause is that your extension allocated memory for the
	 * clientData argument to Tcl_CreateObjCommand with the ckalloc()
	 * macro and you are now trying to deallocate this memory with free()
	 * instead of ckfree(). You should pass a pointer to your own method
	 * that calls ckfree().
	 */

	cmdPtr->deleteProc(cmdPtr->deleteData);
    }

    /*
     * If this command was imported into other namespaces, then imported
     * commands were created that refer back to this command. Delete these
     * imported commands now.
     */

    for (refPtr = cmdPtr->importRefPtr; refPtr != NULL;
	    refPtr = nextRefPtr) {
	nextRefPtr = refPtr->nextPtr;
	importCmd = (Tcl_Command) refPtr->importedCmdPtr;
	Tcl_DeleteCommandFromToken(interp, importCmd);
    }

    /*
     * Don't use hPtr to delete the hash entry here, because it's possible
     * that the deletion callback renamed the command. Instead, use
     * cmdPtr->hptr, and make sure that no-one else has already deleted the
     * hash entry.
     */

    if (cmdPtr->hPtr != NULL) {
	Tcl_DeleteHashEntry(cmdPtr->hPtr);
	cmdPtr->hPtr = NULL;
    }

    /*
     * A number of tests for particular kinds of commands are done by checking
     * whether the objProc field holds a known value. Set the field to NULL so
     * that such tests won't have false positives when applied to deleted
     * commands.
     */

    cmdPtr->objProc = NULL;

    /*
     * Now free the Command structure, unless there is another reference to it
     * from a CmdName Tcl object in some ByteCode code sequence. In that case,
     * delay the cleanup until all references are either discarded (when a
     * ByteCode is freed) or replaced by a new reference (when a cached
     * CmdName Command reference is found to be invalid and
     * TclNRExecuteByteCode looks up the command in the command hashtable).
     */

    TclCleanupCommandMacro(cmdPtr);
    return 0;
}

/*
 *----------------------------------------------------------------------
 *
 * CallCommandTraces --
 *
 *	Abstraction of the code to call traces on a command.
 *
 * Results:
 *	Currently always NULL.
 *
 * Side effects:
 *	Anything; this may recursively evaluate scripts and code exists to do
 *	just that.
 *
 *----------------------------------------------------------------------
 */

static char *
CallCommandTraces(
    Interp *iPtr,		/* Interpreter containing command. */
    Command *cmdPtr,		/* Command whose traces are to be invoked. */
    const char *oldName,	/* Command's old name, or NULL if we must get
				 * the name from cmdPtr */
    const char *newName,	/* Command's new name, or NULL if the command
				 * is not being renamed */
    int flags)			/* Flags indicating the type of traces to
				 * trigger, either TCL_TRACE_DELETE or
				 * TCL_TRACE_RENAME. */
{
    register CommandTrace *tracePtr;
    ActiveCommandTrace active;
    char *result;
    Tcl_Obj *oldNamePtr = NULL;
    Tcl_InterpState state = NULL;

    if (cmdPtr->flags & CMD_TRACE_ACTIVE) {
	/*
	 * While a rename trace is active, we will not process any more rename
	 * traces; while a delete trace is active we will never reach here -
	 * because Tcl_DeleteCommandFromToken checks for the condition
	 * (cmdPtr->flags & CMD_IS_DELETED) and returns immediately when a
	 * command deletion is in progress. For all other traces, delete
	 * traces will not be invoked but a call to TraceCommandProc will
	 * ensure that tracePtr->clientData is freed whenever the command
	 * "oldName" is deleted.
	 */

	if (cmdPtr->flags & TCL_TRACE_RENAME) {
	    flags &= ~TCL_TRACE_RENAME;
	}
	if (flags == 0) {
	    return NULL;
	}
    }
    cmdPtr->flags |= CMD_TRACE_ACTIVE;
    cmdPtr->refCount++;

    result = NULL;
    active.nextPtr = iPtr->activeCmdTracePtr;
    active.reverseScan = 0;
    iPtr->activeCmdTracePtr = &active;

    if (flags & TCL_TRACE_DELETE) {
	flags |= TCL_TRACE_DESTROYED;
    }
    active.cmdPtr = cmdPtr;

    Tcl_Preserve(iPtr);

    for (tracePtr = cmdPtr->tracePtr; tracePtr != NULL;
	    tracePtr = active.nextTracePtr) {
	active.nextTracePtr = tracePtr->nextPtr;
	if (!(tracePtr->flags & flags)) {
	    continue;
	}
	cmdPtr->flags |= tracePtr->flags;
	if (oldName == NULL) {
	    TclNewObj(oldNamePtr);
	    Tcl_IncrRefCount(oldNamePtr);
	    Tcl_GetCommandFullName((Tcl_Interp *) iPtr,
		    (Tcl_Command) cmdPtr, oldNamePtr);
	    oldName = TclGetString(oldNamePtr);
	}
	tracePtr->refCount++;
	if (state == NULL) {
	    state = Tcl_SaveInterpState((Tcl_Interp *) iPtr, TCL_OK);
	}
	tracePtr->traceProc(tracePtr->clientData, (Tcl_Interp *) iPtr,
		oldName, newName, flags);
	cmdPtr->flags &= ~tracePtr->flags;
	if ((--tracePtr->refCount) <= 0) {
	    ckfree(tracePtr);
	}
    }

    if (state) {
	Tcl_RestoreInterpState((Tcl_Interp *) iPtr, state);
    }

    /*
     * If a new object was created to hold the full oldName, free it now.
     */

    if (oldNamePtr != NULL) {
	TclDecrRefCount(oldNamePtr);
    }

    /*
     * Restore the variable's flags, remove the record of our active traces,
     * and then return.
     */

    cmdPtr->flags &= ~CMD_TRACE_ACTIVE;
    cmdPtr->refCount--;
    iPtr->activeCmdTracePtr = active.nextPtr;
    Tcl_Release(iPtr);
    return result;
}

/*
 *----------------------------------------------------------------------
 *
 * CancelEvalProc --
 *
 *	Marks this interpreter as being canceled. This causes current
 *	executions to be unwound as the interpreter enters a state where it
 *	refuses to execute more commands or handle [catch] or [try], yet the
 *	interpreter is still able to execute further commands after the
 *	cancelation is cleared (unlike if it is deleted).
 *
 * Results:
 *	The value given for the code argument.
 *
 * Side effects:
 *	Transfers a message from the cancelation message to the interpreter.
 *
 *----------------------------------------------------------------------
 */

static int
CancelEvalProc(
    ClientData clientData,	/* Interp to cancel the script in progress. */
    Tcl_Interp *interp,		/* Ignored */
    int code)			/* Current return code from command. */
{
    CancelInfo *cancelInfo = clientData;
    Interp *iPtr;

    if (cancelInfo != NULL) {
	Tcl_MutexLock(&cancelLock);
	iPtr = (Interp *) cancelInfo->interp;

	if (iPtr != NULL) {
	    /*
	     * Setting the CANCELED flag will cause the script in progress to
	     * be canceled as soon as possible. The core honors this flag at
	     * all the necessary places to ensure script cancellation is
	     * responsive. Extensions can check for this flag by calling
	     * Tcl_Canceled and checking if TCL_ERROR is returned or they can
	     * choose to ignore the script cancellation flag and the
	     * associated functionality altogether. Currently, the only other
	     * flag we care about here is the TCL_CANCEL_UNWIND flag (from
	     * Tcl_CancelEval). We do not want to simply combine all the flags
	     * from original Tcl_CancelEval call with the interp flags here
	     * just in case the caller passed flags that might cause behaviour
	     * unrelated to script cancellation.
	     */

	    TclSetCancelFlags(iPtr, cancelInfo->flags | CANCELED);

	    /*
	     * Now, we must set the script cancellation flags on all the slave
	     * interpreters belonging to this one.
	     */

	    TclSetSlaveCancelFlags((Tcl_Interp *) iPtr,
		    cancelInfo->flags | CANCELED, 0);

	    /*
	     * Create the result object now so that Tcl_Canceled can avoid
	     * locking the cancelLock mutex.
	     */

	    if (cancelInfo->result != NULL) {
		Tcl_SetStringObj(iPtr->asyncCancelMsg, cancelInfo->result,
			cancelInfo->length);
	    } else {
		Tcl_SetObjLength(iPtr->asyncCancelMsg, 0);
	    }
	}
	Tcl_MutexUnlock(&cancelLock);
    }

    return code;
}

/*
 *----------------------------------------------------------------------
 *
 * GetCommandSource --
 *
 *	This function returns a Tcl_Obj with the full source string for the
 *	command. This insures that traces get a correct NUL-terminated command
 *	string. The Tcl_Obj has refCount==1.
 *
 *	*** MAINTAINER WARNING ***
 *	The returned Tcl_Obj is all wrong for any purpose but getting the
 *	source string for an objc/objv command line in the stringRep (no
 *	stringRep if no source is available) and the corresponding substituted
 *	version in the List intrep.
 *	This means that the intRep and stringRep DO NOT COINCIDE! Using these
 *	Tcl_Objs normally is likely to break things.
 *
 *----------------------------------------------------------------------
 */

static Tcl_Obj *
GetCommandSource(
    Interp *iPtr,
    int objc,
    Tcl_Obj *const objv[],
    int lookup)
{
    Tcl_Obj *objPtr, *obj2Ptr;
    CmdFrame *cfPtr = iPtr->cmdFramePtr;
    const char *command = NULL;
    int numChars;

    objPtr = Tcl_NewListObj(objc, objv);
    if (lookup && cfPtr && (cfPtr->numLevels == iPtr->numLevels-1)) {
	switch (cfPtr->type) {
	case TCL_LOCATION_EVAL:
	case TCL_LOCATION_SOURCE:
	    command = cfPtr->cmd.str.cmd;
	    numChars = cfPtr->cmd.str.len;
	    break;
	case TCL_LOCATION_BC:
	case TCL_LOCATION_PREBC:
	    command = TclGetSrcInfoForCmd(iPtr, &numChars);
	    break;
	case TCL_LOCATION_EVAL_LIST:
	    /* Got it already */
	    break;
	}
	if (command) {
	    obj2Ptr = Tcl_NewStringObj(command, numChars);
	    objPtr->bytes = obj2Ptr->bytes;
	    objPtr->length = numChars;
	    obj2Ptr->bytes = NULL;
	    Tcl_DecrRefCount(obj2Ptr);
	}
    }
    Tcl_IncrRefCount(objPtr);
    return objPtr;
}

/*
 *----------------------------------------------------------------------
 *
 * TclCleanupCommand --
 *
 *	This function frees up a Command structure unless it is still
 *	referenced from an interpreter's command hashtable or from a CmdName
 *	Tcl object representing the name of a command in a ByteCode
 *	instruction sequence.
 *
 * Results:
 *	None.
 *
 * Side effects:
 *	Memory gets freed unless a reference to the Command structure still
 *	exists. In that case the cleanup is delayed until the command is
 *	deleted or when the last ByteCode referring to it is freed.
 *
 *----------------------------------------------------------------------
 */

void
TclCleanupCommand(
    register Command *cmdPtr)	/* Points to the Command structure to
				 * be freed. */
{
    cmdPtr->refCount--;
    if (cmdPtr->refCount <= 0) {
	ckfree(cmdPtr);
    }
}

/*
 *----------------------------------------------------------------------
 *
 * Tcl_CreateMathFunc --
 *
 *	Creates a new math function for expressions in a given interpreter.
 *
 * Results:
 *	None.
 *
 * Side effects:
 *	The Tcl function defined by "name" is created or redefined. If the
 *	function already exists then its definition is replaced; this includes
 *	the builtin functions. Redefining a builtin function forces all
 *	existing code to be invalidated since that code may be compiled using
 *	an instruction specific to the replaced function. In addition,
 *	redefioning a non-builtin function will force existing code to be
 *	invalidated if the number of arguments has changed.
 *
 *----------------------------------------------------------------------
 */

void
Tcl_CreateMathFunc(
    Tcl_Interp *interp,		/* Interpreter in which function is to be
				 * available. */
    const char *name,		/* Name of function (e.g. "sin"). */
    int numArgs,		/* Nnumber of arguments required by
				 * function. */
    Tcl_ValueType *argTypes,	/* Array of types acceptable for each
				 * argument. */
    Tcl_MathProc *proc,		/* C function that implements the math
				 * function. */
    ClientData clientData)	/* Additional value to pass to the
				 * function. */
{
    Tcl_DString bigName;
    OldMathFuncData *data = ckalloc(sizeof(OldMathFuncData));

    data->proc = proc;
    data->numArgs = numArgs;
    data->argTypes = ckalloc(numArgs * sizeof(Tcl_ValueType));
    memcpy(data->argTypes, argTypes, numArgs * sizeof(Tcl_ValueType));
    data->clientData = clientData;

    Tcl_DStringInit(&bigName);
    Tcl_DStringAppend(&bigName, "::tcl::mathfunc::", -1);
    Tcl_DStringAppend(&bigName, name, -1);

    Tcl_CreateObjCommand(interp, Tcl_DStringValue(&bigName),
	    OldMathFuncProc, data, OldMathFuncDeleteProc);
    Tcl_DStringFree(&bigName);
}

/*
 *----------------------------------------------------------------------
 *
 * OldMathFuncProc --
 *
 *	Dispatch to a math function created with Tcl_CreateMathFunc
 *
 * Results:
 *	Returns a standard Tcl result.
 *
 * Side effects:
 *	Whatever the math function does.
 *
 *----------------------------------------------------------------------
 */

static int
OldMathFuncProc(
    ClientData clientData,	/* Ponter to OldMathFuncData describing the
				 * function being called */
    Tcl_Interp *interp,		/* Tcl interpreter */
    int objc,			/* Actual parameter count */
    Tcl_Obj *const *objv)	/* Parameter vector */
{
    Tcl_Obj *valuePtr;
    OldMathFuncData *dataPtr = clientData;
    Tcl_Value funcResult, *args;
    int result;
    int j, k;
    double d;

    /*
     * Check argument count.
     */

    if (objc != dataPtr->numArgs + 1) {
	MathFuncWrongNumArgs(interp, dataPtr->numArgs+1, objc, objv);
	return TCL_ERROR;
    }

    /*
     * Convert arguments from Tcl_Obj's to Tcl_Value's.
     */

    args = ckalloc(dataPtr->numArgs * sizeof(Tcl_Value));
    for (j = 1, k = 0; j < objc; ++j, ++k) {
	/* TODO: Convert to TclGetNumberFromObj? */
	valuePtr = objv[j];
	result = Tcl_GetDoubleFromObj(NULL, valuePtr, &d);
#ifdef ACCEPT_NAN
	if ((result != TCL_OK) && (valuePtr->typePtr == &tclDoubleType)) {
	    d = valuePtr->internalRep.doubleValue;
	    result = TCL_OK;
	}
#endif
	if (result != TCL_OK) {
	    /*
	     * We have a non-numeric argument.
	     */

	    Tcl_SetResult(interp,
		    "argument to math function didn't have numeric value",
		    TCL_STATIC);
	    TclCheckBadOctal(interp, Tcl_GetString(valuePtr));
	    ckfree(args);
	    return TCL_ERROR;
	}

	/*
	 * Copy the object's numeric value to the argument record, converting
	 * it if necessary.
	 *
	 * NOTE: no bignum support; use the new mathfunc interface for that.
	 */

	args[k].type = dataPtr->argTypes[k];
	switch (args[k].type) {
	case TCL_EITHER:
	    if (Tcl_GetLongFromObj(NULL, valuePtr, &args[k].intValue)
		    == TCL_OK) {
		args[k].type = TCL_INT;
		break;
	    }
	    if (Tcl_GetWideIntFromObj(interp, valuePtr, &args[k].wideValue)
		    == TCL_OK) {
		args[k].type = TCL_WIDE_INT;
		break;
	    }
	    args[k].type = TCL_DOUBLE;
	    /* FALLTHROUGH */

	case TCL_DOUBLE:
	    args[k].doubleValue = d;
	    break;
	case TCL_INT:
	    if (ExprIntFunc(NULL, interp, 2, &objv[j-1]) != TCL_OK) {
		ckfree(args);
		return TCL_ERROR;
	    }
	    valuePtr = Tcl_GetObjResult(interp);
	    Tcl_GetLongFromObj(NULL, valuePtr, &args[k].intValue);
	    Tcl_ResetResult(interp);
	    break;
	case TCL_WIDE_INT:
	    if (ExprWideFunc(NULL, interp, 2, &objv[j-1]) != TCL_OK) {
		ckfree(args);
		return TCL_ERROR;
	    }
	    valuePtr = Tcl_GetObjResult(interp);
	    Tcl_GetWideIntFromObj(NULL, valuePtr, &args[k].wideValue);
	    Tcl_ResetResult(interp);
	    break;
	}
    }

    /*
     * Call the function.
     */

    errno = 0;
    result = dataPtr->proc(dataPtr->clientData, interp, args, &funcResult);
    ckfree(args);
    if (result != TCL_OK) {
	return result;
    }

    /*
     * Return the result of the call.
     */

    if (funcResult.type == TCL_INT) {
	TclNewLongObj(valuePtr, funcResult.intValue);
    } else if (funcResult.type == TCL_WIDE_INT) {
	valuePtr = Tcl_NewWideIntObj(funcResult.wideValue);
    } else {
	return CheckDoubleResult(interp, funcResult.doubleValue);
    }
    Tcl_SetObjResult(interp, valuePtr);
    return TCL_OK;
}

/*
 *----------------------------------------------------------------------
 *
 * OldMathFuncDeleteProc --
 *
 *	Cleans up after deleting a math function registered with
 *	Tcl_CreateMathFunc
 *
 * Results:
 *	None.
 *
 * Side effects:
 *	Frees allocated memory.
 *
 *----------------------------------------------------------------------
 */

static void
OldMathFuncDeleteProc(
    ClientData clientData)
{
    OldMathFuncData *dataPtr = clientData;

    ckfree(dataPtr->argTypes);
    ckfree(dataPtr);
}

/*
 *----------------------------------------------------------------------
 *
 * Tcl_GetMathFuncInfo --
 *
 *	Discovers how a particular math function was created in a given
 *	interpreter.
 *
 * Results:
 *	TCL_OK if it succeeds, TCL_ERROR else (leaving an error message in the
 *	interpreter result if that happens.)
 *
 * Side effects:
 *	If this function succeeds, the variables pointed to by the numArgsPtr
 *	and argTypePtr arguments will be updated to detail the arguments
 *	allowed by the function. The variable pointed to by the procPtr
 *	argument will be set to NULL if the function is a builtin function,
 *	and will be set to the address of the C function used to implement the
 *	math function otherwise (in which case the variable pointed to by the
 *	clientDataPtr argument will also be updated.)
 *
 *----------------------------------------------------------------------
 */

int
Tcl_GetMathFuncInfo(
    Tcl_Interp *interp,
    const char *name,
    int *numArgsPtr,
    Tcl_ValueType **argTypesPtr,
    Tcl_MathProc **procPtr,
    ClientData *clientDataPtr)
{
    Tcl_Obj *cmdNameObj;
    Command *cmdPtr;

    /*
     * Get the command that implements the math function.
     */

    TclNewLiteralStringObj(cmdNameObj, "tcl::mathfunc::");
    Tcl_AppendToObj(cmdNameObj, name, -1);
    Tcl_IncrRefCount(cmdNameObj);
    cmdPtr = (Command *) Tcl_GetCommandFromObj(interp, cmdNameObj);
    Tcl_DecrRefCount(cmdNameObj);

    /*
     * Report unknown functions.
     */

    if (cmdPtr == NULL) {
        Tcl_SetObjResult(interp, Tcl_ObjPrintf(
                "unknown math function \"%s\"", name));
	Tcl_SetErrorCode(interp, "TCL", "LOOKUP", "MATHFUNC", name, NULL);
	*numArgsPtr = -1;
	*argTypesPtr = NULL;
	*procPtr = NULL;
	*clientDataPtr = NULL;
	return TCL_ERROR;
    }

    /*
     * Retrieve function info for user defined functions; return dummy
     * information for builtins.
     */

    if (cmdPtr->objProc == &OldMathFuncProc) {
	OldMathFuncData *dataPtr = cmdPtr->clientData;

	*procPtr = dataPtr->proc;
	*numArgsPtr = dataPtr->numArgs;
	*argTypesPtr = dataPtr->argTypes;
	*clientDataPtr = dataPtr->clientData;
    } else {
	*procPtr = NULL;
	*numArgsPtr = -1;
	*argTypesPtr = NULL;
	*procPtr = NULL;
	*clientDataPtr = NULL;
    }
    return TCL_OK;
}

/*
 *----------------------------------------------------------------------
 *
 * Tcl_ListMathFuncs --
 *
 *	Produces a list of all the math functions defined in a given
 *	interpreter.
 *
 * Results:
 *	A pointer to a Tcl_Obj structure with a reference count of zero, or
 *	NULL in the case of an error (in which case a suitable error message
 *	will be left in the interpreter result.)
 *
 * Side effects:
 *	None.
 *
 *----------------------------------------------------------------------
 */

Tcl_Obj *
Tcl_ListMathFuncs(
    Tcl_Interp *interp,
    const char *pattern)
{
    Namespace *globalNsPtr = (Namespace *) Tcl_GetGlobalNamespace(interp);
    Namespace *nsPtr;
    Namespace *dummy1NsPtr;
    Namespace *dummy2NsPtr;
    const char *dummyNamePtr;
    Tcl_Obj *result = Tcl_NewObj();

    TclGetNamespaceForQualName(interp, "::tcl::mathfunc",
	    globalNsPtr, TCL_FIND_ONLY_NS | TCL_GLOBAL_ONLY,
	    &nsPtr, &dummy1NsPtr, &dummy2NsPtr, &dummyNamePtr);
    if (nsPtr == NULL) {
	return result;
    }

    if ((pattern != NULL) && TclMatchIsTrivial(pattern)) {
	if (Tcl_FindHashEntry(&nsPtr->cmdTable, pattern) != NULL) {
	    Tcl_ListObjAppendElement(NULL, result,
		    Tcl_NewStringObj(pattern, -1));
	}
    } else {
	Tcl_HashSearch cmdHashSearch;
	Tcl_HashEntry *cmdHashEntry =
		Tcl_FirstHashEntry(&nsPtr->cmdTable,&cmdHashSearch);

	for (; cmdHashEntry != NULL;
		cmdHashEntry = Tcl_NextHashEntry(&cmdHashSearch)) {
	    const char *cmdNamePtr =
		    Tcl_GetHashKey(&nsPtr->cmdTable, cmdHashEntry);

	    if (pattern == NULL || Tcl_StringMatch(cmdNamePtr, pattern)) {
		Tcl_ListObjAppendElement(NULL, result,
			Tcl_NewStringObj(cmdNamePtr, -1));
	    }
	}
    }
    return result;
}

/*
 *----------------------------------------------------------------------
 *
 * TclInterpReady --
 *
 *	Check if an interpreter is ready to eval commands or scripts, i.e., if
 *	it was not deleted and if the nesting level is not too high.
 *
 * Results:
 *	The return value is TCL_OK if it the interpreter is ready, TCL_ERROR
 *	otherwise.
 *
 * Side effects:
 *	The interpreters object and string results are cleared.
 *
 *----------------------------------------------------------------------
 */

int
TclInterpReady(
    Tcl_Interp *interp)
{
    register Interp *iPtr = (Interp *) interp;

    /*
     * Reset both the interpreter's string and object results and clear out
     * any previous error information.
     */

    Tcl_ResetResult(interp);

    /*
     * If the interpreter has been deleted, return an error.
     */

    if (iPtr->flags & DELETED) {
	/* JJM - Superfluous Tcl_ResetResult call removed. */
	Tcl_AppendResult(interp,
		"attempt to call eval in deleted interpreter", NULL);
	Tcl_SetErrorCode(interp, "TCL", "IDELETE",
		"attempt to call eval in deleted interpreter", NULL);
	return TCL_ERROR;
    }

    if (iPtr->execEnvPtr->rewind) {
	return TCL_ERROR;
    }

    /*
     * Make sure the script being evaluated (if any) has not been canceled.
     */

    if (TclCanceled(iPtr) &&
	    (TCL_OK != Tcl_Canceled(interp, TCL_LEAVE_ERR_MSG))) {
	return TCL_ERROR;
    }

    /*
     * Check depth of nested calls to Tcl_Eval: if this gets too large, it's
     * probably because of an infinite loop somewhere.
     */

    if (((iPtr->numLevels) <= iPtr->maxNestingDepth)) {
	return TCL_OK;
    }

    Tcl_AppendResult(interp,
	    "too many nested evaluations (infinite loop?)", NULL);
    Tcl_SetErrorCode(interp, "TCL", "LIMIT", "STACK", NULL);
    return TCL_ERROR;
}

/*
 *----------------------------------------------------------------------
 *
 * TclResetCancellation --
 *
 *	Reset the script cancellation flags if the nesting level
 *	(iPtr->numLevels) for the interp is zero or argument force is
 *	non-zero.
 *
 * Results:
 *	A standard Tcl result.
 *
 * Side effects:
 *	The script cancellation flags for the interp may be reset.
 *
 *----------------------------------------------------------------------
 */

int
TclResetCancellation(
    Tcl_Interp *interp,
    int force)
{
    register Interp *iPtr = (Interp *) interp;

    if (iPtr == NULL) {
	return TCL_ERROR;
    }

    if (force || (iPtr->numLevels == 0)) {
	TclUnsetCancelFlags(iPtr);
    }
    return TCL_OK;
}

/*
 *----------------------------------------------------------------------
 *
 * Tcl_Canceled --
 *
 *	Check if the script in progress has been canceled, i.e.,
 *	Tcl_CancelEval was called for this interpreter or any of its master
 *	interpreters.
 *
 * Results:
 *	The return value is TCL_OK if the script evaluation has not been
 *	canceled, TCL_ERROR otherwise.
 *
 *	If "flags" contains TCL_LEAVE_ERR_MSG, an error message is returned in
 *	the interpreter's result object. Otherwise, the interpreter's result
 *	object is left unchanged. If "flags" contains TCL_CANCEL_UNWIND,
 *	TCL_ERROR will only be returned if the script evaluation is being
 *	completely unwound.
 *
 * Side effects:
 *	The CANCELED flag for the interp will be reset if it is set.
 *
 *----------------------------------------------------------------------
 */

int
Tcl_Canceled(
    Tcl_Interp *interp,
    int flags)
{
    register Interp *iPtr = (Interp *) interp;

    /*
     * Has the current script in progress for this interpreter been canceled
     * or is the stack being unwound due to the previous script cancellation?
     */

    if (!TclCanceled(iPtr)) {
        return TCL_OK;
    }

    /*
     * The CANCELED flag is a one-shot flag that is reset immediately upon
     * being detected; however, if the TCL_CANCEL_UNWIND flag is set we will
     * continue to report that the script in progress has been canceled
     * thereby allowing the evaluation stack for the interp to be fully
     * unwound.
     */

    iPtr->flags &= ~CANCELED;

    /*
     * The CANCELED flag was detected and reset; however, if the caller
     * specified the TCL_CANCEL_UNWIND flag, we only return TCL_ERROR
     * (indicating that the script in progress has been canceled) if the
     * evaluation stack for the interp is being fully unwound.
     */

    if ((flags & TCL_CANCEL_UNWIND) && !(iPtr->flags & TCL_CANCEL_UNWIND)) {
        return TCL_OK;
    }

    /*
     * If the TCL_LEAVE_ERR_MSG flags bit is set, place an error in the
     * interp's result; otherwise, we leave it alone.
     */

    if (flags & TCL_LEAVE_ERR_MSG) {
        const char *id, *message = NULL;
        int length;

        /*
         * Setup errorCode variables so that we can differentiate between
         * being canceled and unwound.
         */

        if (iPtr->asyncCancelMsg != NULL) {
            message = Tcl_GetStringFromObj(iPtr->asyncCancelMsg, &length);
        } else {
            length = 0;
        }

        if (iPtr->flags & TCL_CANCEL_UNWIND) {
            id = "IUNWIND";
            if (length == 0) {
                message = "eval unwound";
            }
        } else {
            id = "ICANCEL";
            if (length == 0) {
                message = "eval canceled";
            }
        }

        Tcl_ResetResult(interp);
        Tcl_AppendResult(interp, message, NULL);
        Tcl_SetErrorCode(interp, "TCL", "CANCEL", id, message, NULL);
    }

    /*
     * Return TCL_ERROR to the caller (not necessarily just the Tcl core
     * itself) that indicates further processing of the script or command in
     * progress should halt gracefully and as soon as possible.
     */

    return TCL_ERROR;
}

/*
 *----------------------------------------------------------------------
 *
 * Tcl_CancelEval --
 *
 *	This function schedules the cancellation of the current script in the
 *	given interpreter.
 *
 * Results:
 *	The return value is a standard Tcl completion code such as TCL_OK or
 *	TCL_ERROR. Since the interp may belong to a different thread, no error
 *	message can be left in the interp's result.
 *
 * Side effects:
 *	The script in progress in the specified interpreter will be canceled
 *	with TCL_ERROR after asynchronous handlers are invoked at the next
 *	Tcl_Canceled check.
 *
 *----------------------------------------------------------------------
 */

int
Tcl_CancelEval(
    Tcl_Interp *interp,		/* Interpreter in which to cancel the
				 * script. */
    Tcl_Obj *resultObjPtr,	/* The script cancellation error message or
				 * NULL for a default error message. */
    ClientData clientData,	/* Passed to CancelEvalProc. */
    int flags)			/* Collection of OR-ed bits that control
				 * the cancellation of the script. Only
				 * TCL_CANCEL_UNWIND is currently
				 * supported. */
{
    Tcl_HashEntry *hPtr;
    CancelInfo *cancelInfo;
    int code = TCL_ERROR;
    const char *result;

    if (interp == NULL) {
	return TCL_ERROR;
    }

    Tcl_MutexLock(&cancelLock);
    if (cancelTableInitialized != 1) {
	/*
	 * No CancelInfo hash table (Tcl_CreateInterp has never been called?)
	 */

	goto done;
    }
    hPtr = Tcl_FindHashEntry(&cancelTable, (char *) interp);
    if (hPtr == NULL) {
	/*
	 * No CancelInfo record for this interpreter.
	 */

	goto done;
    }
    cancelInfo = Tcl_GetHashValue(hPtr);

    /*
     * Populate information needed by the interpreter thread to fulfill the
     * cancellation request. Currently, clientData is ignored. If the
     * TCL_CANCEL_UNWIND flags bit is set, the script in progress is not
     * allowed to catch the script cancellation because the evaluation stack
     * for the interp is completely unwound.
     */

    if (resultObjPtr != NULL) {
	result = Tcl_GetStringFromObj(resultObjPtr, &cancelInfo->length);
	cancelInfo->result = ckrealloc(cancelInfo->result,cancelInfo->length);
	memcpy(cancelInfo->result, result, (size_t) cancelInfo->length);
	TclDecrRefCount(resultObjPtr);	/* Discard their result object. */
    } else {
	cancelInfo->result = NULL;
	cancelInfo->length = 0;
    }
    cancelInfo->clientData = clientData;
    cancelInfo->flags = flags;
    Tcl_AsyncMark(cancelInfo->async);
    code = TCL_OK;

  done:
    Tcl_MutexUnlock(&cancelLock);
    return code;
}

/*
 *----------------------------------------------------------------------
 *
 * Tcl_InterpActive --
 *
 *	Returns non-zero if the specified interpreter is in use, i.e. if there
 *	is an evaluation currently active in the interpreter.
 *
 * Results:
 *	See above.
 *
 * Side effects:
 *	None.
 *
 *----------------------------------------------------------------------
 */

int
Tcl_InterpActive(
    Tcl_Interp *interp)
{
    return ((Interp *) interp)->numLevels > 0;
}

/*
 *----------------------------------------------------------------------
 *
 * Tcl_EvalObjv --
 *
 *	This function evaluates a Tcl command that has already been parsed
 *	into words, with one Tcl_Obj holding each word.
 *
 * Results:
 *	The return value is a standard Tcl completion code such as TCL_OK or
 *	TCL_ERROR. A result or error message is left in interp's result.
 *
 * Side effects:
 *	Always pushes a callback. Other side effects depend on the command.
 *
 *----------------------------------------------------------------------
 */

int
Tcl_EvalObjv(
    Tcl_Interp *interp,		/* Interpreter in which to evaluate the
				 * command. Also used for error reporting. */
    int objc,			/* Number of words in command. */
    Tcl_Obj *const objv[],	/* An array of pointers to objects that are
				 * the words that make up the command. */
    int flags)			/* Collection of OR-ed bits that control the
				 * evaluation of the script. Only
				 * TCL_EVAL_GLOBAL, TCL_EVAL_INVOKE and
				 * TCL_EVAL_NOERR are currently supported. */
{
    int result;
    NRE_callback *rootPtr = TOP_CB(interp);

    result = TclNREvalObjv(interp, objc, objv, flags, NULL);
    return TclNRRunCallbacks(interp, result, rootPtr);
}

int
TclNREvalObjv(
    Tcl_Interp *interp,		/* Interpreter in which to evaluate the
				 * command. Also used for error reporting. */
    int objc,			/* Number of words in command. */
    Tcl_Obj *const objv[],	/* An array of pointers to objects that are
				 * the words that make up the command. */
    int flags,			/* Collection of OR-ed bits that control the
				 * evaluation of the script. Only
				 * TCL_EVAL_GLOBAL, TCL_EVAL_INVOKE and
				 * TCL_EVAL_NOERR are currently supported. */
    Command *cmdPtr)		/* NULL if the Command is to be looked up
				 * here, otherwise the pointer to the
				 * requested Command struct to be invoked. */
{
    Interp *iPtr = (Interp *) interp;
    int result;
    Namespace *lookupNsPtr = iPtr->lookupNsPtr;
    Command **cmdPtrPtr;

    iPtr->lookupNsPtr = NULL;

    /*
     * Push a callback with cleanup tasks for commands; the cmdPtr at data[0]
     * will be filled later when the command is found: save its address at
     * objProcPtr.
     *
     * data[1] stores a marker for use by tailcalls; it will be set to 1 by
     * command redirectors (imports, alias, ensembles) so that tailcalls
     * finishes the source command and not just the target.
     */

    if (iPtr->evalFlags & TCL_EVAL_REDIRECT) {
	TclNRAddCallback(interp, NRCommand, NULL, INT2PTR(1), INT2PTR(objc), objv);
	iPtr->evalFlags &= ~TCL_EVAL_REDIRECT;
    } else {
	TclNRAddCallback(interp, NRCommand, NULL, NULL, INT2PTR(objc), objv);
    }
    cmdPtrPtr = (Command **) &(TOP_CB(interp)->data[0]);

    TclNRSpliceDeferred(interp);

    iPtr->numLevels++;
    result = TclInterpReady(interp);

    if ((result != TCL_OK) || (objc == 0)) {
	return result;
    }

    if (cmdPtr) {
	goto commandFound;
    }

    /*
     * Push records for task to be done on return, in INVERSE order. First, if
     * needed, the exception handlers (as they should happen last).
     */

    if (!(flags & TCL_EVAL_NOERR)) {
	TEOV_PushExceptionHandlers(interp, objc, objv, flags);
    }

    /*
     * Configure evaluation context to match the requested flags.
     */

    if ((flags & TCL_EVAL_INVOKE) || lookupNsPtr) {
	if (!lookupNsPtr) {
	    lookupNsPtr = iPtr->globalNsPtr;
	}
    } else {
	if (flags & TCL_EVAL_GLOBAL) {
	    TEOV_SwitchVarFrame(interp);
	    lookupNsPtr = iPtr->globalNsPtr;
	}

	/*
	 * TCL_EVAL_INVOKE was not set: clear rewrite rules
	 */

	iPtr->ensembleRewrite.sourceObjs = NULL;
    }

    /*
     * Lookup the command
     */

    cmdPtr = TEOV_LookupCmdFromObj(interp, objv[0], lookupNsPtr);
    if (!cmdPtr) {
	return TEOV_NotFound(interp, objc, objv, lookupNsPtr);
    }

    iPtr->cmdCount++;
    if (TclLimitExceeded(iPtr->limit)) {
	return TCL_ERROR;
    }

    /*
     * Found a command! The real work begins now ...
     */

  commandFound:
    if (iPtr->tracePtr || (cmdPtr->flags & CMD_HAS_EXEC_TRACES)) {
	/*
	 * Call enter traces. They will schedule a call to the leave traces if
	 * necessary.
	 */

	result = TEOV_RunEnterTraces(interp, &cmdPtr, objc, objv, lookupNsPtr);
	if (!cmdPtr) {
	    return TEOV_NotFound(interp, objc, objv, lookupNsPtr);
	}
	if (result != TCL_OK) {
	    return result;
	}
    }


#ifdef USE_DTRACE
    if (TCL_DTRACE_CMD_ARGS_ENABLED()) {
	const char *a[10];
	int i = 0;

	while (i < 10) {
	    a[i] = i < objc ? TclGetString(objv[i]) : NULL; i++;
	}
	TCL_DTRACE_CMD_ARGS(a[0], a[1], a[2], a[3], a[4], a[5], a[6], a[7],
		a[8], a[9]);
    }
    if (TCL_DTRACE_CMD_INFO_ENABLED() && iPtr->cmdFramePtr) {
	Tcl_Obj *info = TclInfoFrame(interp, iPtr->cmdFramePtr);
	const char *a[6]; int i[2];

	TclDTraceInfo(info, a, i);
	TCL_DTRACE_CMD_INFO(a[0], a[1], a[2], a[3], i[0], i[1], a[4], a[5]);
	TclDecrRefCount(info);
    }
    if (TCL_DTRACE_CMD_RETURN_ENABLED() || TCL_DTRACE_CMD_RESULT_ENABLED()) {
	TclNRAddCallback(interp, DTraceCmdReturn, objv[0], NULL, NULL, NULL);
    }
    if (TCL_DTRACE_CMD_ENTRY_ENABLED()) {
	TCL_DTRACE_CMD_ENTRY(TclGetString(objv[0]), objc - 1,
		(Tcl_Obj **)(objv + 1));
    }
#endif /* USE_DTRACE */
    /*
     * Fix the original callback to point to the now known cmdPtr. Insure that
     * the Command struct lives until the command returns.
     */

    *cmdPtrPtr = cmdPtr;
    cmdPtr->refCount++;

    /*
     * Find the objProc to call: nreProc if available, objProc otherwise. Push
     * a callback to do the actual running.
     */

    if (cmdPtr->nreProc) {
        TclNRAddCallback(interp, NRRunObjProc, cmdPtr,
                INT2PTR(objc), (ClientData) objv, NULL);
        return TCL_OK;
    } else {
	return cmdPtr->objProc(cmdPtr->objClientData, interp, objc, objv);
    }
}

void
TclPushTailcallPoint(
    Tcl_Interp *interp)
{
    TclNRAddCallback(interp, NRCommand, NULL, NULL, NULL, NULL);
    ((Interp *) interp)->numLevels++;
}

int
TclNRRunCallbacks(
    Tcl_Interp *interp,
    int result,
    struct NRE_callback *rootPtr)
				/* All callbacks down to rootPtr not inclusive
				 * are to be run. */
{
    Interp *iPtr = (Interp *) interp;
    NRE_callback *callbackPtr;
    Tcl_NRPostProc *procPtr;

    /*
     * If the interpreter has a non-empty string result, the result object is
     * either empty or stale because some function set interp->result
     * directly. If so, move the string result to the result object, then
     * reset the string result.
     *
     * This only needs to be done for the first item in the list: all other
     * are for NR function calls, and those are Tcl_Obj based.
     */

    if (*(iPtr->result) != 0) {
	(void) Tcl_GetObjResult(interp);
    }

    while (TOP_CB(interp) != rootPtr) {
	callbackPtr = TOP_CB(interp);
	procPtr = callbackPtr->procPtr;
	TOP_CB(interp) = callbackPtr->nextPtr;
	result = procPtr(callbackPtr->data, interp, result);
	TCLNR_FREE(interp, callbackPtr);
    }
    return result;
}

int
NRCommand(
    ClientData data[],
    Tcl_Interp *interp,
    int result)
{
    Interp *iPtr = (Interp *) interp;
    Command *cmdPtr = data[0];
    /* int cmdStart = PTR2INT(data[1]); NOT USED HERE */

    if (cmdPtr) {
	TclCleanupCommandMacro(cmdPtr);
    }
    ((Interp *)interp)->numLevels--;

    /* OPT ??
     * Do not interrupt a series of cleanups with async or limit checks:
     * just check at the end?
     */

    if (TclAsyncReady(iPtr)) {
	result = Tcl_AsyncInvoke(interp, result);
    }
    if ((result == TCL_OK) && TclCanceled(iPtr)) {
	result = Tcl_Canceled(interp, TCL_LEAVE_ERR_MSG);
    }
    if (result == TCL_OK && TclLimitReady(iPtr->limit)) {
	result = Tcl_LimitCheck(interp);
    }

    return result;
}

static int
NRRunObjProc(
    ClientData data[],
    Tcl_Interp *interp,
    int result)
{
    /* OPT: do not call? */

    Command* cmdPtr = data[0];
    int objc = PTR2INT(data[1]);
    Tcl_Obj **objv = data[2];

    return cmdPtr->nreProc(cmdPtr->objClientData, interp, objc, objv);
}


/*
 *----------------------------------------------------------------------
 *
 * TEOV_Exception	 -
 * TEOV_LookupCmdFromObj -
 * TEOV_RunEnterTraces	 -
 * TEOV_RunLeaveTraces	 -
 * TEOV_NotFound	 -
 *
 *	These are helper functions for Tcl_EvalObjv.
 *
 *----------------------------------------------------------------------
 */

static void
TEOV_PushExceptionHandlers(
    Tcl_Interp *interp,
    int objc,
    Tcl_Obj *const objv[],
    int flags)
{
    Interp *iPtr = (Interp *) interp;

    /*
     * If any error processing is necessary, push the appropriate records.
     * Note that we have to push them in the inverse order: first the one that
     * has to run last.
     */

    if (!(flags & TCL_EVAL_INVOKE)) {
	/*
	 * Error messages
	 */

	TclNRAddCallback(interp, TEOV_Error, INT2PTR(objc),
		(ClientData) objv, NULL, NULL);
    }

    if (iPtr->numLevels == 1) {
	/*
	 * No CONTINUE or BREAK at level 0, manage RETURN
	 */

	TclNRAddCallback(interp, TEOV_Exception, INT2PTR(iPtr->evalFlags),
		NULL, NULL, NULL);
    }
}

static void
TEOV_SwitchVarFrame(
    Tcl_Interp *interp)
{
    Interp *iPtr = (Interp *) interp;

    /*
     * Change the varFrame to be the rootVarFrame, and push a record to
     * restore things at the end.
     */

    TclNRAddCallback(interp, TEOV_RestoreVarFrame, iPtr->varFramePtr, NULL,
	    NULL, NULL);
    iPtr->varFramePtr = iPtr->rootFramePtr;
}

static int
TEOV_RestoreVarFrame(
    ClientData data[],
    Tcl_Interp *interp,
    int result)
{
    ((Interp *) interp)->varFramePtr = data[0];
    return result;
}

static int
TEOV_Exception(
    ClientData data[],
    Tcl_Interp *interp,
    int result)
{
    Interp *iPtr = (Interp *) interp;
    int allowExceptions = (PTR2INT(data[0]) & TCL_ALLOW_EXCEPTIONS);

    if (result != TCL_OK) {
	if (result == TCL_RETURN) {
	    result = TclUpdateReturnInfo(iPtr);
	}
	if ((result != TCL_ERROR) && !allowExceptions) {
	    ProcessUnexpectedResult(interp, result);
	    result = TCL_ERROR;
	}
    }

    /*
     * We are returning to level 0, so should process TclResetCancellation. As
     * numLevels has not *yet* been decreased, do not call it: do the thing
     * here directly.
     */

    TclUnsetCancelFlags(iPtr);
    return result;
}

static int
TEOV_Error(
    ClientData data[],
    Tcl_Interp *interp,
    int result)
{
    Interp *iPtr = (Interp *) interp;
    Tcl_Obj *listPtr;
    const char *cmdString;
    int cmdLen;
    int objc = PTR2INT(data[0]);
    Tcl_Obj **objv = data[1];

    if ((result == TCL_ERROR) && !(iPtr->flags & ERR_ALREADY_LOGGED)){
	/*
	 * If there was an error, a command string will be needed for the
	 * error log: get it out of the itemPtr. The details depend on the
	 * type.
	 */

	listPtr = Tcl_NewListObj(objc, objv);
	cmdString = Tcl_GetStringFromObj(listPtr, &cmdLen);
	Tcl_LogCommandInfo(interp, cmdString, cmdString, cmdLen);
	Tcl_DecrRefCount(listPtr);
    }
    iPtr->flags &= ~ERR_ALREADY_LOGGED;
    return result;
}

static int
TEOV_NotFound(
    Tcl_Interp *interp,
    int objc,
    Tcl_Obj *const objv[],
    Namespace *lookupNsPtr)
{
    Command * cmdPtr;
    Interp *iPtr = (Interp *) interp;
    int i, newObjc, handlerObjc;
    Tcl_Obj **newObjv, **handlerObjv;
    CallFrame *varFramePtr = iPtr->varFramePtr;
    Namespace *currNsPtr = NULL;/* Used to check for and invoke any registered
				 * unknown command handler for the current
				 * namespace (TIP 181). */
    Namespace *savedNsPtr = NULL;

    currNsPtr = varFramePtr->nsPtr;
    if ((currNsPtr == NULL) || (currNsPtr->unknownHandlerPtr == NULL)) {
	currNsPtr = iPtr->globalNsPtr;
	if (currNsPtr == NULL) {
	    Tcl_Panic("Tcl_EvalObjv: NULL global namespace pointer");
	}
    }

    /*
     * Check to see if the resolution namespace has lost its unknown handler.
     * If so, reset it to "::unknown".
     */

    if (currNsPtr->unknownHandlerPtr == NULL) {
	TclNewLiteralStringObj(currNsPtr->unknownHandlerPtr, "::unknown");
	Tcl_IncrRefCount(currNsPtr->unknownHandlerPtr);
    }

    /*
     * Get the list of words for the unknown handler and allocate enough space
     * to hold both the handler prefix and all words of the command invokation
     * itself.
     */

    Tcl_ListObjGetElements(NULL, currNsPtr->unknownHandlerPtr,
	    &handlerObjc, &handlerObjv);
    newObjc = objc + handlerObjc;
    newObjv = TclStackAlloc(interp, (int) sizeof(Tcl_Obj *) * newObjc);

    /*
     * Copy command prefix from unknown handler and add on the real command's
     * full argument list. Note that we only use memcpy() once because we have
     * to increment the reference count of all the handler arguments anyway.
     */

    for (i = 0; i < handlerObjc; ++i) {
	newObjv[i] = handlerObjv[i];
	Tcl_IncrRefCount(newObjv[i]);
    }
    memcpy(newObjv+handlerObjc, objv, sizeof(Tcl_Obj *) * (unsigned)objc);

    /*
     * Look up and invoke the handler (by recursive call to this function). If
     * there is no handler at all, instead of doing the recursive call we just
     * generate a generic error message; it would be an infinite-recursion
     * nightmare otherwise.
     *
     * In this case we worry a bit less about recursion for now, and call the
     * "blocking" interface.
     */

    cmdPtr = TEOV_LookupCmdFromObj(interp, newObjv[0], lookupNsPtr);
    if (cmdPtr == NULL) {
	Tcl_AppendResult(interp, "invalid command name \"",
		TclGetString(objv[0]), "\"", NULL);
        Tcl_SetErrorCode(interp, "TCL", "LOOKUP", "COMMAND",
                TclGetString(objv[0]), NULL);

	/*
	 * Release any resources we locked and allocated during the handler
	 * call.
	 */

	for (i = 0; i < handlerObjc; ++i) {
	    Tcl_DecrRefCount(newObjv[i]);
	}
	TclStackFree(interp, newObjv);
	return TCL_ERROR;
    }

    if (lookupNsPtr) {
	savedNsPtr = varFramePtr->nsPtr;
	varFramePtr->nsPtr = lookupNsPtr;
    }
    TclNRDeferCallback(interp, TEOV_NotFoundCallback, INT2PTR(handlerObjc),
	    newObjv, savedNsPtr, NULL);
    iPtr->evalFlags |= TCL_EVAL_REDIRECT;
    return TclNREvalObjv(interp, newObjc, newObjv, TCL_EVAL_NOERR, NULL);
}

static int
TEOV_NotFoundCallback(
    ClientData data[],
    Tcl_Interp *interp,
    int result)
{
    Interp *iPtr = (Interp *) interp;
    int objc = PTR2INT(data[0]);
    Tcl_Obj **objv = data[1];
    Namespace *savedNsPtr = data[2];

    int i;

    if (savedNsPtr) {
	iPtr->varFramePtr->nsPtr = savedNsPtr;
    }

    /*
     * Release any resources we locked and allocated during the handler call.
     */

    for (i = 0; i < objc; ++i) {
	Tcl_DecrRefCount(objv[i]);
    }
    TclStackFree(interp, objv);

    return result;
}

static int
TEOV_RunEnterTraces(
    Tcl_Interp *interp,
    Command **cmdPtrPtr,
    int objc,
    Tcl_Obj *const objv[],
    Namespace *lookupNsPtr)
{
    Interp *iPtr = (Interp *) interp;
    Command *cmdPtr = *cmdPtrPtr;
    int traceCode = TCL_OK;
    int cmdEpoch = cmdPtr->cmdEpoch;
    int newEpoch;
    const char *command;
    int length;
    Tcl_Obj *commandPtr;

    commandPtr = GetCommandSource(iPtr, objc, objv, 1);
    command = Tcl_GetStringFromObj(commandPtr, &length);

    /*
     * Call trace functions.
     * Execute any command or execution traces. Note that we bump up the
     * command's reference count for the duration of the calling of the traces
     * so that the structure doesn't go away underneath our feet.
     */

    cmdPtr->refCount++;
    if (iPtr->tracePtr) {
	traceCode = TclCheckInterpTraces(interp, command, length,
		cmdPtr, TCL_OK, TCL_TRACE_ENTER_EXEC, objc, objv);
    }
    if ((cmdPtr->flags & CMD_HAS_EXEC_TRACES) && (traceCode == TCL_OK)) {
	traceCode = TclCheckExecutionTraces(interp, command, length,
		cmdPtr, TCL_OK, TCL_TRACE_ENTER_EXEC, objc, objv);
    }
    newEpoch = cmdPtr->cmdEpoch;
    TclCleanupCommandMacro(cmdPtr);

    /*
     * If the traces modified/deleted the command or any existing traces, they
     * will update the command's epoch. We need to lookup again, but do not
     * run enter traces on the newly found cmdPtr.
     */

    if (cmdEpoch != newEpoch) {
	cmdPtr = TEOV_LookupCmdFromObj(interp, objv[0], lookupNsPtr);
	*cmdPtrPtr = cmdPtr;
    }

    if (cmdPtr) {
	/*
	 * Command was found: push a record to schedule the leave traces.
	 */

	TclNRAddCallback(interp, TEOV_RunLeaveTraces, INT2PTR(traceCode),
		commandPtr, cmdPtr, NULL);
	cmdPtr->refCount++;
    } else {
	Tcl_DecrRefCount(commandPtr);
    }
    return traceCode;
}

static int
TEOV_RunLeaveTraces(
    ClientData data[],
    Tcl_Interp *interp,
    int result)
{
    Interp *iPtr = (Interp *) interp;
    const char *command;
    int length, objc;
    Tcl_Obj **objv;
    int traceCode = PTR2INT(data[0]);
    Tcl_Obj *commandPtr = data[1];
    Command *cmdPtr = data[2];

    command = Tcl_GetStringFromObj(commandPtr, &length);
    if (TCL_OK != Tcl_ListObjGetElements(interp, commandPtr, &objc, &objv)) {
	Tcl_Panic("Who messed with commandPtr?");
    }

    if (!(cmdPtr->flags & CMD_IS_DELETED)) {
	if ((cmdPtr->flags & CMD_HAS_EXEC_TRACES) && traceCode == TCL_OK){
	    traceCode = TclCheckExecutionTraces(interp, command, length,
		    cmdPtr, result, TCL_TRACE_LEAVE_EXEC, objc, objv);
	}
	if (iPtr->tracePtr != NULL && traceCode == TCL_OK) {
	    traceCode = TclCheckInterpTraces(interp, command, length,
		    cmdPtr, result, TCL_TRACE_LEAVE_EXEC, objc, objv);
	}
    }
    Tcl_DecrRefCount(commandPtr);

    /*
     * As cmdPtr is set, TclNRRunCallbacks is about to reduce the numlevels.
     * Prevent that by resetting the cmdPtr field and dealing right here with
     * cmdPtr->refCount.
     */

    TclCleanupCommandMacro(cmdPtr);

    if (traceCode != TCL_OK) {
	return traceCode;
    }
    return result;
}

static inline Command *
TEOV_LookupCmdFromObj(
    Tcl_Interp *interp,
    Tcl_Obj *namePtr,
    Namespace *lookupNsPtr)
{
    Interp *iPtr = (Interp *) interp;
    Command *cmdPtr;
    Namespace *savedNsPtr = iPtr->varFramePtr->nsPtr;

    if (lookupNsPtr) {
	iPtr->varFramePtr->nsPtr = lookupNsPtr;
	iPtr->lookupNsPtr = NULL;
    }
    cmdPtr = (Command *) Tcl_GetCommandFromObj(interp, namePtr);
    iPtr->varFramePtr->nsPtr = savedNsPtr;
    return cmdPtr;
}

/*
 *----------------------------------------------------------------------
 *
 * Tcl_EvalTokensStandard --
 *
 *	Given an array of tokens parsed from a Tcl command (e.g., the tokens
 *	that make up a word or the index for an array variable) this function
 *	evaluates the tokens and concatenates their values to form a single
 *	result value.
 *
 * Results:
 *	The return value is a standard Tcl completion code such as TCL_OK or
 *	TCL_ERROR. A result or error message is left in interp's result.
 *
 * Side effects:
 *	Depends on the array of tokens being evaled.
 *
 *----------------------------------------------------------------------
 */

int
Tcl_EvalTokensStandard(
    Tcl_Interp *interp,		/* Interpreter in which to lookup variables,
				 * execute nested commands, and report
				 * errors. */
    Tcl_Token *tokenPtr,	/* Pointer to first in an array of tokens to
				 * evaluate and concatenate. */
    int count)			/* Number of tokens to consider at tokenPtr.
				 * Must be at least 1. */
{
    return TclSubstTokens(interp, tokenPtr, count, /* numLeftPtr */ NULL, 1,
	    NULL, NULL);
}

/*
 *----------------------------------------------------------------------
 *
 * Tcl_EvalTokens --
 *
 *	Given an array of tokens parsed from a Tcl command (e.g., the tokens
 *	that make up a word or the index for an array variable) this function
 *	evaluates the tokens and concatenates their values to form a single
 *	result value.
 *
 * Results:
 *	The return value is a pointer to a newly allocated Tcl_Obj containing
 *	the value of the array of tokens. The reference count of the returned
 *	object has been incremented. If an error occurs in evaluating the
 *	tokens then a NULL value is returned and an error message is left in
 *	interp's result.
 *
 * Side effects:
 *	A new object is allocated to hold the result.
 *
 *----------------------------------------------------------------------
 *
 * This uses a non-standard return convention; its use is now deprecated. It
 * is a wrapper for the new function Tcl_EvalTokensStandard, and is not used
 * in the core any longer. It is only kept for backward compatibility.
 */

Tcl_Obj *
Tcl_EvalTokens(
    Tcl_Interp *interp,		/* Interpreter in which to lookup variables,
				 * execute nested commands, and report
				 * errors. */
    Tcl_Token *tokenPtr,	/* Pointer to first in an array of tokens to
				 * evaluate and concatenate. */
    int count)			/* Number of tokens to consider at tokenPtr.
				 * Must be at least 1. */
{
    Tcl_Obj *resPtr;

    if (Tcl_EvalTokensStandard(interp, tokenPtr, count) != TCL_OK) {
	return NULL;
    }
    resPtr = Tcl_GetObjResult(interp);
    Tcl_IncrRefCount(resPtr);
    Tcl_ResetResult(interp);
    return resPtr;
}

/*
 *----------------------------------------------------------------------
 *
 * Tcl_EvalEx, TclEvalEx --
 *
 *	This function evaluates a Tcl script without using the compiler or
 *	byte-code interpreter. It just parses the script, creates values for
 *	each word of each command, then calls EvalObjv to execute each
 *	command.
 *
 * Results:
 *	The return value is a standard Tcl completion code such as TCL_OK or
 *	TCL_ERROR. A result or error message is left in interp's result.
 *
 * Side effects:
 *	Depends on the script.
 *
 * TIP #280 : Keep public API, internally extended API.
 *----------------------------------------------------------------------
 */

int
Tcl_EvalEx(
    Tcl_Interp *interp,		/* Interpreter in which to evaluate the
				 * script. Also used for error reporting. */
    const char *script,		/* First character of script to evaluate. */
    int numBytes,		/* Number of bytes in script. If < 0, the
				 * script consists of all bytes up to the
				 * first null character. */
    int flags)			/* Collection of OR-ed bits that control the
				 * evaluation of the script. Only
				 * TCL_EVAL_GLOBAL is currently supported. */
{
    return TclEvalEx(interp, script, numBytes, flags, 1, NULL, script);
}

int
TclEvalEx(
    Tcl_Interp *interp,		/* Interpreter in which to evaluate the
				 * script. Also used for error reporting. */
    const char *script,		/* First character of script to evaluate. */
    int numBytes,		/* Number of bytes in script. If < 0, the
				 * script consists of all bytes up to the
				 * first NUL character. */
    int flags,			/* Collection of OR-ed bits that control the
				 * evaluation of the script. Only
				 * TCL_EVAL_GLOBAL is currently supported. */
    int line,			/* The line the script starts on. */
    int *clNextOuter,		/* Information about an outer context for */
    const char *outerScript)	/* continuation line data. This is set only in
				 * TclSubstTokens(), to properly handle
				 * [...]-nested commands. The 'outerScript'
				 * refers to the most-outer script containing
				 * the embedded command, which is refered to
				 * by 'script'. The 'clNextOuter' refers to
				 * the current entry in the table of
				 * continuation lines in this "master script",
				 * and the character offsets are relative to
				 * the 'outerScript' as well.
				 *
				 * If outerScript == script, then this call is
				 * for the outer-most script/command. See
				 * Tcl_EvalEx() and TclEvalObjEx() for places
				 * generating arguments for which this is
				 * true. */
{
    Interp *iPtr = (Interp *) interp;
    const char *p, *next;
    const unsigned int minObjs = 20;
    Tcl_Obj **objv, **objvSpace;
    int *expand, *lines, *lineSpace;
    Tcl_Token *tokenPtr;
    int commandLength, bytesLeft, expandRequested, code = TCL_OK;
    CallFrame *savedVarFramePtr;/* Saves old copy of iPtr->varFramePtr in case
				 * TCL_EVAL_GLOBAL was set. */
    int allowExceptions = (iPtr->evalFlags & TCL_ALLOW_EXCEPTIONS);
    int gotParse = 0;
    unsigned int i, objectsUsed = 0;
				/* These variables keep track of how much
				 * state has been allocated while evaluating
				 * the script, so that it can be freed
				 * properly if an error occurs. */
    Tcl_Parse *parsePtr = TclStackAlloc(interp, sizeof(Tcl_Parse));
    CmdFrame *eeFramePtr = TclStackAlloc(interp, sizeof(CmdFrame));
    Tcl_Obj **stackObjArray =
	    TclStackAlloc(interp, minObjs * sizeof(Tcl_Obj *));
    int *expandStack = TclStackAlloc(interp, minObjs * sizeof(int));
    int *linesStack = TclStackAlloc(interp, minObjs * sizeof(int));
				/* TIP #280 Structures for tracking of command
				 * locations. */
    int *clNext = NULL;		/* Pointer for the tracking of invisible
				 * continuation lines. Initialized only if the
				 * caller gave us a table of locations to
				 * track, via scriptCLLocPtr. It always refers
				 * to the table entry holding the location of
				 * the next invisible continuation line to
				 * look for, while parsing the script. */

    if (iPtr->scriptCLLocPtr) {
	if (clNextOuter) {
	    clNext = clNextOuter;
	} else {
	    clNext = &iPtr->scriptCLLocPtr->loc[0];
	}
    }

    if (numBytes < 0) {
	numBytes = strlen(script);
    }
    Tcl_ResetResult(interp);

    savedVarFramePtr = iPtr->varFramePtr;
    if (flags & TCL_EVAL_GLOBAL) {
	iPtr->varFramePtr = iPtr->rootFramePtr;
    }

    /*
     * Each iteration through the following loop parses the next command from
     * the script and then executes it.
     */

    objv = objvSpace = stackObjArray;
    lines = lineSpace = linesStack;
    expand = expandStack;
    p = script;
    bytesLeft = numBytes;

    /*
     * TIP #280 Initialize tracking. Do not push on the frame stack yet.
     *
     * We may continue counting based on a specific context (CTX), or open a
     * new context, either for a sourced script, or 'eval'. For sourced files
     * we always have a path object, even if nothing was specified in the
     * interp itself. That makes code using it simpler as NULL checks can be
     * left out. Sourced file without path in the 'scriptFile' is possible
     * during Tcl initialization.
     */

    eeFramePtr->level = iPtr->cmdFramePtr ? iPtr->cmdFramePtr->level + 1 : 1;
    eeFramePtr->numLevels = iPtr->numLevels;
    eeFramePtr->framePtr = iPtr->framePtr;
    eeFramePtr->nextPtr = iPtr->cmdFramePtr;
    eeFramePtr->nline = 0;
    eeFramePtr->line = NULL;

    iPtr->cmdFramePtr = eeFramePtr;
    if (iPtr->evalFlags & TCL_EVAL_CTX) {
	/*
	 * Path information comes out of the context.
	 */

	eeFramePtr->type = TCL_LOCATION_SOURCE;
	eeFramePtr->data.eval.path = iPtr->invokeCmdFramePtr->data.eval.path;
	Tcl_IncrRefCount(eeFramePtr->data.eval.path);
    } else if (iPtr->evalFlags & TCL_EVAL_FILE) {
	/*
	 * Set up for a sourced file.
	 */

	eeFramePtr->type = TCL_LOCATION_SOURCE;

	if (iPtr->scriptFile) {
	    /*
	     * Normalization here, to have the correct pwd. Should have
	     * negligible impact on performance, as the norm should have been
	     * done already by the 'source' invoking us, and it caches the
	     * result.
	     */

	    Tcl_Obj *norm = Tcl_FSGetNormalizedPath(interp, iPtr->scriptFile);

	    if (norm == NULL) {
		/*
		 * Error message in the interp result.
		 */

		code = TCL_ERROR;
		goto error;
	    }
	    eeFramePtr->data.eval.path = norm;
	} else {
	    TclNewLiteralStringObj(eeFramePtr->data.eval.path, "");
	}
	Tcl_IncrRefCount(eeFramePtr->data.eval.path);
    } else {
	/*
	 * Set up for plain eval.
	 */

	eeFramePtr->type = TCL_LOCATION_EVAL;
	eeFramePtr->data.eval.path = NULL;
    }

    iPtr->evalFlags = 0;
    do {
	if (Tcl_ParseCommand(interp, p, bytesLeft, 0, parsePtr) != TCL_OK) {
	    code = TCL_ERROR;
	    goto error;
	}

	/*
	 * TIP #280 Track lines. The parser may have skipped text till it
	 * found the command we are now at. We have to count the lines in this
	 * block, and do not forget invisible continuation lines.
	 */

	TclAdvanceLines(&line, p, parsePtr->commandStart);
	TclAdvanceContinuations(&line, &clNext,
		parsePtr->commandStart - outerScript);

	gotParse = 1;
	if (parsePtr->numWords > 0) {
	    /*
	     * TIP #280. Track lines within the words of the current
	     * command. We use a separate pointer into the table of
	     * continuation line locations to not lose our position for the
	     * per-command parsing.
	     */

	    int wordLine = line;
	    const char *wordStart = parsePtr->commandStart;
	    int *wordCLNext = clNext;
	    unsigned int objectsNeeded = 0;
	    unsigned int numWords = parsePtr->numWords;

	    /*
	     * Generate an array of objects for the words of the command.
	     */

	    if (numWords > minObjs) {
		expand =    ckalloc(numWords * sizeof(int));
		objvSpace = ckalloc(numWords * sizeof(Tcl_Obj *));
		lineSpace = ckalloc(numWords * sizeof(int));
	    }
	    expandRequested = 0;
	    objv = objvSpace;
	    lines = lineSpace;

	    iPtr->cmdFramePtr = eeFramePtr->nextPtr;
	    for (objectsUsed = 0, tokenPtr = parsePtr->tokenPtr;
		    objectsUsed < numWords;
		    objectsUsed++, tokenPtr += tokenPtr->numComponents+1) {
		/*
		 * TIP #280. Track lines to current word. Save the information
		 * on a per-word basis, signaling dynamic words as needed.
		 * Make the information available to the recursively called
		 * evaluator as well, including the type of context (source
		 * vs. eval).
		 */

		TclAdvanceLines(&wordLine, wordStart, tokenPtr->start);
		TclAdvanceContinuations(&wordLine, &wordCLNext,
			tokenPtr->start - outerScript);
		wordStart = tokenPtr->start;

		lines[objectsUsed] = TclWordKnownAtCompileTime(tokenPtr, NULL)
			? wordLine : -1;

		if (eeFramePtr->type == TCL_LOCATION_SOURCE) {
		    iPtr->evalFlags |= TCL_EVAL_FILE;
		}

		code = TclSubstTokens(interp, tokenPtr+1,
			tokenPtr->numComponents, NULL, wordLine,
			wordCLNext, outerScript);

		iPtr->evalFlags = 0;

		if (code != TCL_OK) {
		    break;
		}
		objv[objectsUsed] = Tcl_GetObjResult(interp);
		Tcl_IncrRefCount(objv[objectsUsed]);
		if (tokenPtr->type == TCL_TOKEN_EXPAND_WORD) {
		    int numElements;

		    code = TclListObjLength(interp, objv[objectsUsed],
			    &numElements);
		    if (code == TCL_ERROR) {
			/*
			 * Attempt to expand a non-list.
			 */

			Tcl_AppendObjToErrorInfo(interp, Tcl_ObjPrintf(
				"\n    (expanding word %d)", objectsUsed));
			Tcl_DecrRefCount(objv[objectsUsed]);
			break;
		    }
		    expandRequested = 1;
		    expand[objectsUsed] = 1;

		    objectsNeeded += (numElements ? numElements : 1);
		} else {
		    expand[objectsUsed] = 0;
		    objectsNeeded++;
		}

		if (wordCLNext) {
		    TclContinuationsEnterDerived(objv[objectsUsed],
			    wordStart - outerScript, wordCLNext);
		}
	    } /* for loop */
	    iPtr->cmdFramePtr = eeFramePtr;
	    if (code != TCL_OK) {
		goto error;
	    }
	    if (expandRequested) {
		/*
		 * Some word expansion was requested. Check for objv resize.
		 */

		Tcl_Obj **copy = objvSpace;
		int *lcopy = lineSpace;
		int wordIdx = numWords;
		int objIdx = objectsNeeded - 1;

		if ((numWords > minObjs) || (objectsNeeded > minObjs)) {
		    objv = objvSpace =
			    ckalloc(objectsNeeded * sizeof(Tcl_Obj *));
		    lines = lineSpace = ckalloc(objectsNeeded * sizeof(int));
		}

		objectsUsed = 0;
		while (wordIdx--) {
		    if (expand[wordIdx]) {
			int numElements;
			Tcl_Obj **elements, *temp = copy[wordIdx];

			Tcl_ListObjGetElements(NULL, temp, &numElements,
				&elements);
			objectsUsed += numElements;
			while (numElements--) {
			    lines[objIdx] = -1;
			    objv[objIdx--] = elements[numElements];
			    Tcl_IncrRefCount(elements[numElements]);
			}
			Tcl_DecrRefCount(temp);
		    } else {
			lines[objIdx] = lcopy[wordIdx];
			objv[objIdx--] = copy[wordIdx];
			objectsUsed++;
		    }
		}
		objv += objIdx+1;

		if (copy != stackObjArray) {
		    ckfree(copy);
		}
		if (lcopy != linesStack) {
		    ckfree(lcopy);
		}
	    }

	    /*
	     * Execute the command and free the objects for its words.
	     *
	     * TIP #280: Remember the command itself for 'info frame'. We
	     * shorten the visible command by one char to exclude the
	     * termination character, if necessary. Here is where we put our
	     * frame on the stack of frames too. _After_ the nested commands
	     * have been executed.
	     */

	    eeFramePtr->cmd.str.cmd = parsePtr->commandStart;
	    eeFramePtr->cmd.str.len = parsePtr->commandSize;

	    if (parsePtr->term ==
		    parsePtr->commandStart + parsePtr->commandSize - 1) {
		eeFramePtr->cmd.str.len--;
	    }

	    eeFramePtr->nline = objectsUsed;
	    eeFramePtr->line = lines;

	    TclArgumentEnter(interp, objv, objectsUsed, eeFramePtr);
	    code = Tcl_EvalObjv(interp, objectsUsed, objv, TCL_EVAL_NOERR);
	    TclArgumentRelease(interp, objv, objectsUsed);

	    eeFramePtr->line = NULL;
	    eeFramePtr->nline = 0;

	    if (code != TCL_OK) {
		goto error;
	    }
	    for (i = 0; i < objectsUsed; i++) {
		Tcl_DecrRefCount(objv[i]);
	    }
	    objectsUsed = 0;
	    if (objvSpace != stackObjArray) {
		ckfree(objvSpace);
		objvSpace = stackObjArray;
		ckfree(lineSpace);
		lineSpace = linesStack;
	    }

	    /*
	     * Free expand separately since objvSpace could have been
	     * reallocated above.
	     */

	    if (expand != expandStack) {
		ckfree(expand);
		expand = expandStack;
	    }
	}

	/*
	 * Advance to the next command in the script.
	 *
	 * TIP #280 Track Lines. Now we track how many lines were in the
	 * executed command.
	 */

	next = parsePtr->commandStart + parsePtr->commandSize;
	bytesLeft -= next - p;
	p = next;
	TclAdvanceLines(&line, parsePtr->commandStart, p);
	Tcl_FreeParse(parsePtr);
	gotParse = 0;
    } while (bytesLeft > 0);
    iPtr->varFramePtr = savedVarFramePtr;
    code = TCL_OK;
    goto cleanup_return;

  error:
    /*
     * Generate and log various pieces of error information.
     */

    if (iPtr->numLevels == 0) {
	if (code == TCL_RETURN) {
	    code = TclUpdateReturnInfo(iPtr);
	}
	if ((code != TCL_OK) && (code != TCL_ERROR) && !allowExceptions) {
	    ProcessUnexpectedResult(interp, code);
	    code = TCL_ERROR;
	}
    }
    if ((code == TCL_ERROR) && !(iPtr->flags & ERR_ALREADY_LOGGED)) {
	commandLength = parsePtr->commandSize;
	if (parsePtr->term == parsePtr->commandStart + commandLength - 1) {
	    /*
	     * The terminator character (such as ; or ]) of the command where
	     * the error occurred is the last character in the parsed command.
	     * Reduce the length by one so that the error message doesn't
	     * include the terminator character.
	     */

	    commandLength -= 1;
	}
	Tcl_LogCommandInfo(interp, script, parsePtr->commandStart,
		commandLength);
    }
    iPtr->flags &= ~ERR_ALREADY_LOGGED;

    /*
     * Then free resources that had been allocated to the command.
     */

    for (i = 0; i < objectsUsed; i++) {
	Tcl_DecrRefCount(objv[i]);
    }
    if (gotParse) {
	Tcl_FreeParse(parsePtr);
    }
    if (objvSpace != stackObjArray) {
	ckfree(objvSpace);
	ckfree(lineSpace);
    }
    if (expand != expandStack) {
	ckfree(expand);
    }
    iPtr->varFramePtr = savedVarFramePtr;

 cleanup_return:
    /*
     * TIP #280. Release the local CmdFrame, and its contents.
     */

    iPtr->cmdFramePtr = iPtr->cmdFramePtr->nextPtr;
    if (eeFramePtr->type == TCL_LOCATION_SOURCE) {
	Tcl_DecrRefCount(eeFramePtr->data.eval.path);
    }
    TclStackFree(interp, linesStack);
    TclStackFree(interp, expandStack);
    TclStackFree(interp, stackObjArray);
    TclStackFree(interp, eeFramePtr);
    TclStackFree(interp, parsePtr);

    return code;
}

/*
 *----------------------------------------------------------------------
 *
 * TclAdvanceLines --
 *
 *	This function is a helper which counts the number of lines in a block
 *	of text and advances an external counter.
 *
 * Results:
 *	None.
 *
 * Side effects:
 *	The specified counter is advanced per the number of lines found.
 *
 * TIP #280
 *----------------------------------------------------------------------
 */

void
TclAdvanceLines(
    int *line,
    const char *start,
    const char *end)
{
    register const char *p;

    for (p = start; p < end; p++) {
	if (*p == '\n') {
	    (*line)++;
	}
    }
}

/*
 *----------------------------------------------------------------------
 *
 * TclAdvanceContinuations --
 *
 *	This procedure is a helper which counts the number of continuation
 *	lines (CL) in a block of text using a table of CL locations and
 *	advances an external counter, and the pointer into the table.
 *
 * Results:
 *	None.
 *
 * Side effects:
 *	The specified counter is advanced per the number of continuation lines
 *	found.
 *
 * TIP #280
 *----------------------------------------------------------------------
 */

void
TclAdvanceContinuations(
    int *line,
    int **clNextPtrPtr,
    int loc)
{
    /*
     * Track the invisible continuation lines embedded in a script, if any.
     * Here they are just spaces (already). They were removed by
     * TclSubstTokens via TclParseBackslash.
     *
     * *clNextPtrPtr         <=> We have continuation lines to track.
     * **clNextPtrPtr >= 0   <=> We are not beyond the last possible location.
     * loc >= **clNextPtrPtr <=> We stepped beyond the current cont. line.
     */

    while (*clNextPtrPtr && (**clNextPtrPtr >= 0)
	    && (loc >= **clNextPtrPtr)) {
	/*
	 * We just stepped over an invisible continuation line. Adjust the
	 * line counter and step to the table entry holding the location of
	 * the next continuation line to track.
	 */

	(*line)++;
	(*clNextPtrPtr)++;
    }
}

/*
 *----------------------------------------------------------------------
 * Note: The whole data structure access for argument location tracking is
 * hidden behind these three functions. The only parts open are the lineLAPtr
 * field in the Interp structure. The CFWord definition is internal to here.
 * Should make it easier to redo the data structures if we find something more
 * space/time efficient.
 */

/*
 *----------------------------------------------------------------------
 *
 * TclArgumentEnter --
 *
 *	This procedure is a helper for the TIP #280 uplevel extension. It
 *	enters location references for the arguments of a command to be
 *	invoked. Only the first entry has the actual data, further entries
 *	simply count the usage up.
 *
 * Results:
 *	None.
 *
 * Side effects:
 *	May allocate memory.
 *
 * TIP #280
 *----------------------------------------------------------------------
 */

void
TclArgumentEnter(
    Tcl_Interp *interp,
    Tcl_Obj **objv,
    int objc,
    CmdFrame *cfPtr)
{
    Interp *iPtr = (Interp *) interp;
    int new, i;
    Tcl_HashEntry *hPtr;
    CFWord *cfwPtr;

    for (i = 1; i < objc; i++) {
	/*
	 * Ignore argument words without line information (= dynamic). If they
	 * are variables they may have location information associated with
	 * that, either through globally recorded 'set' invokations, or
	 * literals in bytecode. Eitehr way there is no need to record
	 * something here.
	 */

	if (cfPtr->line[i] < 0) {
	    continue;
	}
	hPtr = Tcl_CreateHashEntry(iPtr->lineLAPtr, objv[i], &new);
	if (new) {
	    /*
	     * The word is not on the stack yet, remember the current location
	     * and initialize references.
	     */

	    cfwPtr = ckalloc(sizeof(CFWord));
	    cfwPtr->framePtr = cfPtr;
	    cfwPtr->word = i;
	    cfwPtr->refCount = 1;
	    Tcl_SetHashValue(hPtr, cfwPtr);
	} else {
	    /*
	     * The word is already on the stack, its current location is not
	     * relevant. Just remember the reference to prevent early removal.
	     */

	    cfwPtr = Tcl_GetHashValue(hPtr);
	    cfwPtr->refCount++;
	}
    }
}

/*
 *----------------------------------------------------------------------
 *
 * TclArgumentRelease --
 *
 *	This procedure is a helper for the TIP #280 uplevel extension. It
 *	removes the location references for the arguments of a command just
 *	done. Usage is counted down, the data is removed only when no user is
 *	left over.
 *
 * Results:
 *	None.
 *
 * Side effects:
 *	May release memory.
 *
 * TIP #280
 *----------------------------------------------------------------------
 */

void
TclArgumentRelease(
    Tcl_Interp *interp,
    Tcl_Obj **objv,
    int objc)
{
    Interp *iPtr = (Interp *) interp;
    int i;

    for (i = 1; i < objc; i++) {
	CFWord *cfwPtr;
	Tcl_HashEntry *hPtr =
		Tcl_FindHashEntry(iPtr->lineLAPtr, (char *) objv[i]);

	if (!hPtr) {
	    continue;
	}
	cfwPtr = Tcl_GetHashValue(hPtr);

	cfwPtr->refCount--;
	if (cfwPtr->refCount > 0) {
	    continue;
	}

	ckfree(cfwPtr);
	Tcl_DeleteHashEntry(hPtr);
    }
}

/*
 *----------------------------------------------------------------------
 *
 * TclArgumentBCEnter --
 *
 *	This procedure is a helper for the TIP #280 uplevel extension. It
 *	enters location references for the literal arguments of commands in
 *	bytecode about to be invoked. Only the first entry has the actual
 *	data, further entries simply count the usage up.
 *
 * Results:
 *	None.
 *
 * Side effects:
 *	May allocate memory.
 *
 * TIP #280
 *----------------------------------------------------------------------
 */

void
TclArgumentBCEnter(
    Tcl_Interp *interp,
    Tcl_Obj *objv[],
    int objc,
    void *codePtr,
    CmdFrame *cfPtr,
    int pc)
{
    Interp *iPtr = (Interp *) interp;
    Tcl_HashEntry *hePtr =
	    Tcl_FindHashEntry(iPtr->lineBCPtr, (char *) codePtr);
    ExtCmdLoc *eclPtr;

    if (!hePtr) {
	return;
    }
    eclPtr = Tcl_GetHashValue(hePtr);
    hePtr = Tcl_FindHashEntry(&eclPtr->litInfo, INT2PTR(pc));
    if (hePtr) {
	int word;
	int cmd = PTR2INT(Tcl_GetHashValue(hePtr));
	ECL *ePtr = &eclPtr->loc[cmd];
	CFWordBC *lastPtr = NULL;

	/*
	 * A few truths ...
	 * (1) ePtr->nline == objc
	 * (2) (ePtr->line[word] < 0) => !literal, for all words
	 * (3) (word == 0) => !literal
	 *
	 * Item (2) is why we can use objv to get the literals, and do not
	 * have to save them at compile time.
	 */

        if (ePtr->nline != objc) {
            Tcl_Panic ("TIP 280 data structure inconsistency");
        }

	for (word = 1; word < objc; word++) {
	    if (ePtr->line[word] >= 0) {
		int isnew;
		Tcl_HashEntry *hPtr = Tcl_CreateHashEntry(iPtr->lineLABCPtr,
			objv[word], &isnew);
		CFWordBC *cfwPtr = ckalloc(sizeof(CFWordBC));

		cfwPtr->framePtr = cfPtr;
		cfwPtr->obj = objv[word];
		cfwPtr->pc = pc;
		cfwPtr->word = word;
		cfwPtr->nextPtr = lastPtr;
		lastPtr = cfwPtr;

		if (isnew) {
		    /*
		     * The word is not on the stack yet, remember the current
		     * location and initialize references.
		     */

		    cfwPtr->prevPtr = NULL;
		} else {
		    /*
		     * The object is already on the stack, however it may have
		     * a different location now (literal sharing may map
		     * multiple location to a single Tcl_Obj*. Save the old
		     * information in the new structure.
		     */

		    cfwPtr->prevPtr = Tcl_GetHashValue(hPtr);
		}

		Tcl_SetHashValue(hPtr, cfwPtr);
	    }
	} /* for */

	cfPtr->litarg = lastPtr;
    } /* if */
}

/*
 *----------------------------------------------------------------------
 *
 * TclArgumentBCRelease --
 *
 *	This procedure is a helper for the TIP #280 uplevel extension. It
 *	removes the location references for the literal arguments of commands
 *	in bytecode just done. Usage is counted down, the data is removed only
 *	when no user is left over.
 *
 * Results:
 *	None.
 *
 * Side effects:
 *	May release memory.
 *
 * TIP #280
 *----------------------------------------------------------------------
 */

void
TclArgumentBCRelease(
    Tcl_Interp *interp,
    CmdFrame *cfPtr)
{
    Interp *iPtr = (Interp *) interp;
    CFWordBC *cfwPtr = (CFWordBC *) cfPtr->litarg;

    while (cfwPtr) {
	CFWordBC *nextPtr = cfwPtr->nextPtr;
	Tcl_HashEntry *hPtr =
		Tcl_FindHashEntry(iPtr->lineLABCPtr, (char *) cfwPtr->obj);
	CFWordBC *xPtr = Tcl_GetHashValue(hPtr);

	if (xPtr != cfwPtr) {
	    Tcl_Panic("TclArgumentBC Enter/Release Mismatch");
	}

	if (cfwPtr->prevPtr) {
	    Tcl_SetHashValue(hPtr, cfwPtr->prevPtr);
	} else {
	    Tcl_DeleteHashEntry(hPtr);
	}

	ckfree(cfwPtr);
	cfwPtr = nextPtr;
    }

    cfPtr->litarg = NULL;
}

/*
 *----------------------------------------------------------------------
 *
 * TclArgumentGet --
 *
 *	This procedure is a helper for the TIP #280 uplevel extension. It
 *	finds the location references for a Tcl_Obj, if any.
 *
 * Results:
 *	None.
 *
 * Side effects:
 *	Writes found location information into the result arguments.
 *
 * TIP #280
 *----------------------------------------------------------------------
 */

void
TclArgumentGet(
    Tcl_Interp *interp,
    Tcl_Obj *obj,
    CmdFrame **cfPtrPtr,
    int *wordPtr)
{
    Interp *iPtr = (Interp *) interp;
    Tcl_HashEntry *hPtr;
    CmdFrame *framePtr;

    /*
     * An object which either has no string rep or else is a canonical list is
     * guaranteed to have been generated dynamically: bail out, this cannot
     * have a usable absolute location. _Do not touch_ the information the set
     * up by the caller. It knows better than us.
     */

    if ((obj->bytes == NULL) || TclListObjIsCanonical(obj)) {
	return;
    }

    /*
     * First look for location information recorded in the argument
     * stack. That is nearest.
     */

    hPtr = Tcl_FindHashEntry(iPtr->lineLAPtr, (char *) obj);
    if (hPtr) {
	CFWord *cfwPtr = Tcl_GetHashValue(hPtr);

	*wordPtr = cfwPtr->word;
	*cfPtrPtr = cfwPtr->framePtr;
	return;
    }

    /*
     * Check if the Tcl_Obj has location information as a bytecode literal, in
     * that stack.
     */

    hPtr = Tcl_FindHashEntry(iPtr->lineLABCPtr, (char *) obj);
    if (hPtr) {
	CFWordBC *cfwPtr = Tcl_GetHashValue(hPtr);

	framePtr = cfwPtr->framePtr;
	framePtr->data.tebc.pc = (char *) (((ByteCode *)
		framePtr->data.tebc.codePtr)->codeStart + cfwPtr->pc);
	*cfPtrPtr = cfwPtr->framePtr;
	*wordPtr = cfwPtr->word;
	return;
    }
}

/*
 *----------------------------------------------------------------------
 *
 * Tcl_Eval --
 *
 *	Execute a Tcl command in a string. This function executes the script
 *	directly, rather than compiling it to bytecodes. Before the arrival of
 *	the bytecode compiler in Tcl 8.0 Tcl_Eval was the main function used
 *	for executing Tcl commands, but nowadays it isn't used much.
 *
 * Results:
 *	The return value is one of the return codes defined in tcl.h (such as
 *	TCL_OK), and interp's result contains a value to supplement the return
 *	code. The value of the result will persist only until the next call to
 *	Tcl_Eval or Tcl_EvalObj: you must copy it or lose it!
 *
 * Side effects:
 *	Can be almost arbitrary, depending on the commands in the script.
 *
 *----------------------------------------------------------------------
 */

int
Tcl_Eval(
    Tcl_Interp *interp,		/* Token for command interpreter (returned by
				 * previous call to Tcl_CreateInterp). */
    const char *script)		/* Pointer to TCL command to execute. */
{
    int code = Tcl_EvalEx(interp, script, -1, 0);

    /*
     * For backwards compatibility with old C code that predates the object
     * system in Tcl 8.0, we have to mirror the object result back into the
     * string result (some callers may expect it there).
     */

    (void) Tcl_GetStringResult(interp);
    return code;
}

/*
 *----------------------------------------------------------------------
 *
 * Tcl_EvalObj, Tcl_GlobalEvalObj --
 *
 *	These functions are deprecated but we keep them around for backwards
 *	compatibility reasons.
 *
 * Results:
 *	See the functions they call.
 *
 * Side effects:
 *	See the functions they call.
 *
 *----------------------------------------------------------------------
 */

#undef Tcl_EvalObj
int
Tcl_EvalObj(
    Tcl_Interp *interp,
    Tcl_Obj *objPtr)
{
    return Tcl_EvalObjEx(interp, objPtr, 0);
}
#undef Tcl_GlobalEvalObj
int
Tcl_GlobalEvalObj(
    Tcl_Interp *interp,
    Tcl_Obj *objPtr)
{
    return Tcl_EvalObjEx(interp, objPtr, TCL_EVAL_GLOBAL);
}

/*
 *----------------------------------------------------------------------
 *
 * Tcl_EvalObjEx, TclEvalObjEx --
 *
 *	Execute Tcl commands stored in a Tcl object. These commands are
 *	compiled into bytecodes if necessary, unless TCL_EVAL_DIRECT is
 *	specified.
 *
 * Results:
 *	The return value is one of the return codes defined in tcl.h (such as
 *	TCL_OK), and the interpreter's result contains a value to supplement
 *	the return code.
 *
 * Side effects:
 *	The object is converted, if necessary, to a ByteCode object that holds
 *	the bytecode instructions for the commands. Executing the commands
 *	will almost certainly have side effects that depend on those commands.
 *
 * TIP #280 : Keep public API, internally extended API.
 *----------------------------------------------------------------------
 */

int
Tcl_EvalObjEx(
    Tcl_Interp *interp,		/* Token for command interpreter (returned by
				 * a previous call to Tcl_CreateInterp). */
    register Tcl_Obj *objPtr,	/* Pointer to object containing commands to
				 * execute. */
    int flags)			/* Collection of OR-ed bits that control the
				 * evaluation of the script. Supported values
				 * are TCL_EVAL_GLOBAL and TCL_EVAL_DIRECT. */
{
    return TclEvalObjEx(interp, objPtr, flags, NULL, 0);
}

int
TclEvalObjEx(
    Tcl_Interp *interp,		/* Token for command interpreter (returned by
				 * a previous call to Tcl_CreateInterp). */
    register Tcl_Obj *objPtr,	/* Pointer to object containing commands to
				 * execute. */
    int flags,			/* Collection of OR-ed bits that control the
				 * evaluation of the script. Supported values
				 * are TCL_EVAL_GLOBAL and TCL_EVAL_DIRECT. */
    const CmdFrame *invoker,	/* Frame of the command doing the eval. */
    int word)			/* Index of the word which is in objPtr. */
{
    int result = TCL_OK;
    NRE_callback *rootPtr = TOP_CB(interp);

    result = TclNREvalObjEx(interp, objPtr, flags, invoker, word);
    return TclNRRunCallbacks(interp, result, rootPtr);
}

int
TclNREvalObjEx(
    Tcl_Interp *interp,		/* Token for command interpreter (returned by
				 * a previous call to Tcl_CreateInterp). */
    register Tcl_Obj *objPtr,	/* Pointer to object containing commands to
				 * execute. */
    int flags,			/* Collection of OR-ed bits that control the
				 * evaluation of the script. Supported values
				 * are TCL_EVAL_GLOBAL and TCL_EVAL_DIRECT. */
    const CmdFrame *invoker,	/* Frame of the command doing the eval. */
    int word)			/* Index of the word which is in objPtr. */
{
    Interp *iPtr = (Interp *) interp;
    int result;

    /*
     * This function consists of three independent blocks for: direct
     * evaluation of canonical lists, compilation and bytecode execution and
     * finally direct evaluation. Precisely one of these blocks will be run.
     */

    if (TclListObjIsCanonical(objPtr)) {
	Tcl_Obj *listPtr = objPtr;
	CmdFrame *eoFramePtr = NULL;
	int objc;
	Tcl_Obj **objv;

	/*
	 * Pure List Optimization (no string representation). In this case, we
	 * can safely use Tcl_EvalObjv instead and get an appreciable
	 * improvement in execution speed. This is because it allows us to
	 * avoid a setFromAny step that would just pack everything into a
	 * string and back out again.
	 *
	 * This also preserves any associations between list elements and
	 * location information for such elements.
	 *
	 * This restriction has been relaxed a bit by storing in lists whether
	 * they are "canonical" or not (a canonical list being one that is
	 * either pure or that has its string rep derived by
	 * UpdateStringOfList from the internal rep).
	 */

	/*
	 * Shimmer protection! Always pass an unshared obj. The caller could
	 * incr the refCount of objPtr AFTER calling us! To be completely safe
	 * we always make a copy. The callback takes care od the refCounts for
	 * both listPtr and objPtr.
	 *
	 * FIXME OPT: preserve just the internal rep?
	 */

	Tcl_IncrRefCount(objPtr);
	listPtr = TclListObjCopy(interp, objPtr);
	Tcl_IncrRefCount(listPtr);
	TclDecrRefCount(objPtr);

	if (word != INT_MIN) {
	    /*
	     * TIP #280 Structures for tracking lines. As we know that this is
	     * dynamic execution we ignore the invoker, even if known.
	     *
	     * TIP #280. We do _not_ compute all the line numbers for the
	     * words in the command. For the eval of a pure list the most
	     * sensible choice is to put all words on line 1. Given that we
	     * neither need memory for them nor compute anything. 'line' is
	     * left NULL. The two places using this information (TclInfoFrame,
	     * and TclInitCompileEnv), are special-cased to use the proper
	     * line number directly instead of accessing the 'line' array.
	     *
	     * Note that we use (word==INTMIN) to signal that no command frame
	     * should be pushed, as needed by alias and ensemble redirections.
	     */

	    eoFramePtr = TclStackAlloc(interp, sizeof(CmdFrame));
	    eoFramePtr->nline = 0;
	    eoFramePtr->line = NULL;

	    eoFramePtr->type = TCL_LOCATION_EVAL_LIST;
	    eoFramePtr->level = (iPtr->cmdFramePtr == NULL?
		    1 : iPtr->cmdFramePtr->level + 1);
	    eoFramePtr->numLevels = iPtr->numLevels;
	    eoFramePtr->framePtr = iPtr->framePtr;
	    eoFramePtr->nextPtr = iPtr->cmdFramePtr;

	    eoFramePtr->cmd.listPtr = listPtr;
	    eoFramePtr->data.eval.path = NULL;

	    iPtr->cmdFramePtr = eoFramePtr;
	}

	TclNRDeferCallback(interp, TEOEx_ListCallback, listPtr, eoFramePtr,
		NULL, NULL);

	ListObjGetElements(listPtr, objc, objv);
	return TclNREvalObjv(interp, objc, objv, flags, NULL);
    }

    if (!(flags & TCL_EVAL_DIRECT)) {
	/*
	 * Let the compiler/engine subsystem do the evaluation.
	 *
	 * TIP #280 The invoker provides us with the context for the script.
	 * We transfer this to the byte code compiler.
	 */

	int allowExceptions = (iPtr->evalFlags & TCL_ALLOW_EXCEPTIONS);
	ByteCode *codePtr;
	CallFrame *savedVarFramePtr = NULL;	/* Saves old copy of
						 * iPtr->varFramePtr in case
						 * TCL_EVAL_GLOBAL was set. */

        if (TclInterpReady(interp) != TCL_OK) {
            return TCL_ERROR;
        }
	if (flags & TCL_EVAL_GLOBAL) {
	    savedVarFramePtr = iPtr->varFramePtr;
	    iPtr->varFramePtr = iPtr->rootFramePtr;
	}
	Tcl_IncrRefCount(objPtr);
	codePtr = TclCompileObj(interp, objPtr, invoker, word);

	TclNRAddCallback(interp, TEOEx_ByteCodeCallback, savedVarFramePtr,
		objPtr, INT2PTR(allowExceptions), NULL);
        return TclNRExecuteByteCode(interp, codePtr);
    }

    {
	/*
	 * We're not supposed to use the compiler or byte-code
	 * interpreter. Let Tcl_EvalEx evaluate the command directly (and
	 * probably more slowly).
	 *
	 * TIP #280. Propagate context as much as we can. Especially if the
	 * script to evaluate is a single literal it makes sense to look if
	 * our context is one with absolute line numbers we can then track
	 * into the literal itself too.
	 *
	 * See also tclCompile.c, TclInitCompileEnv, for the equivalent code
	 * in the bytecode compiler.
	 */

	const char *script;
	int numSrcBytes;

	/*
	 * Now we check if we have data about invisible continuation lines for
	 * the script, and make it available to the direct script parser and
	 * evaluator we are about to call, if so.
	 *
	 * It may be possible that the script Tcl_Obj* can be free'd while the
	 * evaluator is using it, leading to the release of the associated
	 * ContLineLoc structure as well. To ensure that the latter doesn't
	 * happen we set a lock on it. We release this lock later in this
	 * function, after the evaluator is done. The relevant "lineCLPtr"
	 * hashtable is managed in the file "tclObj.c".
	 *
	 * Another important action is to save (and later restore) the
	 * continuation line information of the caller, in case we are
	 * executing nested commands in the eval/direct path.
	 */

	ContLineLoc *saveCLLocPtr = iPtr->scriptCLLocPtr;
	ContLineLoc *clLocPtr = TclContinuationsGet(objPtr);

	if (clLocPtr) {
	    iPtr->scriptCLLocPtr = clLocPtr;
	    Tcl_Preserve(iPtr->scriptCLLocPtr);
	} else {
	    iPtr->scriptCLLocPtr = NULL;
	}

	Tcl_IncrRefCount(objPtr);
	if (invoker == NULL) {
	    /*
	     * No context, force opening of our own.
	     */

	    script = Tcl_GetStringFromObj(objPtr, &numSrcBytes);
	    result = Tcl_EvalEx(interp, script, numSrcBytes, flags);
	} else {
	    /*
	     * We have an invoker, describing the command asking for the
	     * evaluation of a subordinate script. This script may originate
	     * in a literal word, or from a variable, etc. Using the line
	     * array we now check if we have good line information for the
	     * relevant word. The type of context is relevant as well. In a
	     * non-'source' context we don't have to try tracking lines.
	     *
	     * First see if the word exists and is a literal. If not we go
	     * through the easy dynamic branch. No need to perform more
	     * complex invokations.
	     */

	    int pc = 0;
	    CmdFrame *ctxPtr = TclStackAlloc(interp, sizeof(CmdFrame));

	    *ctxPtr = *invoker;
	    if (invoker->type == TCL_LOCATION_BC) {
		/*
		 * Note: Type BC => ctxPtr->data.eval.path is not used.
		 * ctxPtr->data.tebc.codePtr is used instead.
		 */

		TclGetSrcInfoForPc(ctxPtr);
		pc = 1;
	    }

	    script = Tcl_GetStringFromObj(objPtr, &numSrcBytes);

	    if ((invoker->nline <= word) ||
		    (invoker->line[word] < 0) ||
		    (ctxPtr->type != TCL_LOCATION_SOURCE)) {
		/*
		 * Dynamic script, or dynamic context, force our own context.
		 */

		result = Tcl_EvalEx(interp, script, numSrcBytes, flags);
	    } else {
		/*
		 * Absolute context to reuse.
		 */

		iPtr->invokeCmdFramePtr = ctxPtr;
		iPtr->evalFlags |= TCL_EVAL_CTX;

		result = TclEvalEx(interp, script, numSrcBytes, flags,
			ctxPtr->line[word], NULL, script);
	    }
	    if (pc && (ctxPtr->type == TCL_LOCATION_SOURCE)) {
		/*
		 * Death of SrcInfo reference.
		 */

		Tcl_DecrRefCount(ctxPtr->data.eval.path);
	    }
	    TclStackFree(interp, ctxPtr);
	}

	/*
	 * Now release the lock on the continuation line information, if any,
	 * and restore the caller's settings.
	 */

	if (iPtr->scriptCLLocPtr) {
	    Tcl_Release(iPtr->scriptCLLocPtr);
	}
	iPtr->scriptCLLocPtr = saveCLLocPtr;
	TclDecrRefCount(objPtr);
	return result;
    }
}

static int
TEOEx_ByteCodeCallback(
    ClientData data[],
    Tcl_Interp *interp,
    int result)
{
    Interp *iPtr = (Interp *) interp;
    CallFrame *savedVarFramePtr = data[0];
    Tcl_Obj *objPtr = data[1];
    int allowExceptions = PTR2INT(data[2]);

    if (iPtr->numLevels == 0) {
	if (result == TCL_RETURN) {
	    result = TclUpdateReturnInfo(iPtr);
	}
	if ((result != TCL_OK) && (result != TCL_ERROR) && !allowExceptions) {
	    const char *script;
	    int numSrcBytes;

	    ProcessUnexpectedResult(interp, result);
	    result = TCL_ERROR;
	    script = Tcl_GetStringFromObj(objPtr, &numSrcBytes);
	    Tcl_LogCommandInfo(interp, script, script, numSrcBytes);
	}

	/*
	 * We are returning to level 0, so should call TclResetCancellation.
	 * Let us just unset the flags inline.
	 */

	TclUnsetCancelFlags(iPtr);
    }
    iPtr->evalFlags = 0;

    /*
     * Restore the callFrame if this was a TCL_EVAL_GLOBAL.
     */

    if (savedVarFramePtr) {
	iPtr->varFramePtr = savedVarFramePtr;
    }

    TclDecrRefCount(objPtr);
    return result;
}

static int
TEOEx_ListCallback(
    ClientData data[],
    Tcl_Interp *interp,
    int result)
{
    Interp *iPtr = (Interp *) interp;
    Tcl_Obj *listPtr = data[0];
    CmdFrame *eoFramePtr = data[1];

    /*
     * Remove the cmdFrame
     */

    if (eoFramePtr) {
	iPtr->cmdFramePtr = eoFramePtr->nextPtr;
	TclStackFree(interp, eoFramePtr);
    }
    TclDecrRefCount(listPtr);

    return result;
}

/*
 *----------------------------------------------------------------------
 *
 * ProcessUnexpectedResult --
 *
 *	Function called by Tcl_EvalObj to set the interpreter's result value
 *	to an appropriate error message when the code it evaluates returns an
 *	unexpected result code (not TCL_OK and not TCL_ERROR) to the topmost
 *	evaluation level.
 *
 * Results:
 *	None.
 *
 * Side effects:
 *	The interpreter result is set to an error message appropriate to the
 *	result code.
 *
 *----------------------------------------------------------------------
 */

static void
ProcessUnexpectedResult(
    Tcl_Interp *interp,		/* The interpreter in which the unexpected
				 * result code was returned. */
    int returnCode)		/* The unexpected result code. */
{
    char buf[TCL_INTEGER_SPACE];

    Tcl_ResetResult(interp);
    if (returnCode == TCL_BREAK) {
	Tcl_AppendResult(interp,
		"invoked \"break\" outside of a loop", NULL);
    } else if (returnCode == TCL_CONTINUE) {
	Tcl_AppendResult(interp,
		"invoked \"continue\" outside of a loop", NULL);
    } else {
	Tcl_SetObjResult(interp, Tcl_ObjPrintf(
		"command returned bad code: %d", returnCode));
    }
    sprintf(buf, "%d", returnCode);
    Tcl_SetErrorCode(interp, "TCL", "UNEXPECTED_RESULT_CODE", buf, NULL);
}

/*
 *---------------------------------------------------------------------------
 *
 * Tcl_ExprLong, Tcl_ExprDouble, Tcl_ExprBoolean --
 *
 *	Functions to evaluate an expression and return its value in a
 *	particular form.
 *
 * Results:
 *	Each of the functions below returns a standard Tcl result. If an error
 *	occurs then an error message is left in the interp's result. Otherwise
 *	the value of the expression, in the appropriate form, is stored at
 *	*ptr. If the expression had a result that was incompatible with the
 *	desired form then an error is returned.
 *
 * Side effects:
 *	None.
 *
 *---------------------------------------------------------------------------
 */

int
Tcl_ExprLong(
    Tcl_Interp *interp,		/* Context in which to evaluate the
				 * expression. */
    const char *exprstring,	/* Expression to evaluate. */
    long *ptr)			/* Where to store result. */
{
    register Tcl_Obj *exprPtr;
    int result = TCL_OK;
    if (*exprstring == '\0') {
	/*
	 * Legacy compatibility - return 0 for the zero-length string.
	 */

	*ptr = 0;
    } else {
	exprPtr = Tcl_NewStringObj(exprstring, -1);
	Tcl_IncrRefCount(exprPtr);
	result = Tcl_ExprLongObj(interp, exprPtr, ptr);
	Tcl_DecrRefCount(exprPtr);
	if (result != TCL_OK) {
	    (void) Tcl_GetStringResult(interp);
	}
    }
    return result;
}

int
Tcl_ExprDouble(
    Tcl_Interp *interp,		/* Context in which to evaluate the
				 * expression. */
    const char *exprstring,	/* Expression to evaluate. */
    double *ptr)		/* Where to store result. */
{
    register Tcl_Obj *exprPtr;
    int result = TCL_OK;

    if (*exprstring == '\0') {
	/*
	 * Legacy compatibility - return 0 for the zero-length string.
	 */

	*ptr = 0.0;
    } else {
	exprPtr = Tcl_NewStringObj(exprstring, -1);
	Tcl_IncrRefCount(exprPtr);
	result = Tcl_ExprDoubleObj(interp, exprPtr, ptr);
	Tcl_DecrRefCount(exprPtr);
				/* Discard the expression object. */
	if (result != TCL_OK) {
	    (void) Tcl_GetStringResult(interp);
	}
    }
    return result;
}

int
Tcl_ExprBoolean(
    Tcl_Interp *interp,		/* Context in which to evaluate the
				 * expression. */
    const char *exprstring,	/* Expression to evaluate. */
    int *ptr)			/* Where to store 0/1 result. */
{
    if (*exprstring == '\0') {
	/*
	 * An empty string. Just set the result boolean to 0 (false).
	 */

	*ptr = 0;
	return TCL_OK;
    } else {
	int result;
	Tcl_Obj *exprPtr = Tcl_NewStringObj(exprstring, -1);

	Tcl_IncrRefCount(exprPtr);
	result = Tcl_ExprBooleanObj(interp, exprPtr, ptr);
	Tcl_DecrRefCount(exprPtr);
	if (result != TCL_OK) {
	    /*
	     * Move the interpreter's object result to the string result, then
	     * reset the object result.
	     */

	    (void) Tcl_GetStringResult(interp);
	}
	return result;
    }
}

/*
 *--------------------------------------------------------------
 *
 * Tcl_ExprLongObj, Tcl_ExprDoubleObj, Tcl_ExprBooleanObj --
 *
 *	Functions to evaluate an expression in an object and return its value
 *	in a particular form.
 *
 * Results:
 *	Each of the functions below returns a standard Tcl result object. If
 *	an error occurs then an error message is left in the interpreter's
 *	result. Otherwise the value of the expression, in the appropriate
 *	form, is stored at *ptr. If the expression had a result that was
 *	incompatible with the desired form then an error is returned.
 *
 * Side effects:
 *	None.
 *
 *--------------------------------------------------------------
 */

int
Tcl_ExprLongObj(
    Tcl_Interp *interp,		/* Context in which to evaluate the
				 * expression. */
    register Tcl_Obj *objPtr,	/* Expression to evaluate. */
    long *ptr)			/* Where to store long result. */
{
    Tcl_Obj *resultPtr;
    int result, type;
    double d;
    ClientData internalPtr;

    result = Tcl_ExprObj(interp, objPtr, &resultPtr);
    if (result != TCL_OK) {
	return TCL_ERROR;
    }

    if (TclGetNumberFromObj(interp, resultPtr, &internalPtr, &type)!=TCL_OK) {
	return TCL_ERROR;
    }

    switch (type) {
    case TCL_NUMBER_DOUBLE: {
	mp_int big;

	d = *((const double *) internalPtr);
	Tcl_DecrRefCount(resultPtr);
	if (Tcl_InitBignumFromDouble(interp, d, &big) != TCL_OK) {
	    return TCL_ERROR;
	}
	resultPtr = Tcl_NewBignumObj(&big);
	/* FALLTHROUGH */
    }
    case TCL_NUMBER_LONG:
    case TCL_NUMBER_WIDE:
    case TCL_NUMBER_BIG:
	result = TclGetLongFromObj(interp, resultPtr, ptr);
	break;

    case TCL_NUMBER_NAN:
	Tcl_GetDoubleFromObj(interp, resultPtr, &d);
	result = TCL_ERROR;
    }

    Tcl_DecrRefCount(resultPtr);/* Discard the result object. */
    return result;
}

int
Tcl_ExprDoubleObj(
    Tcl_Interp *interp,		/* Context in which to evaluate the
				 * expression. */
    register Tcl_Obj *objPtr,	/* Expression to evaluate. */
    double *ptr)		/* Where to store double result. */
{
    Tcl_Obj *resultPtr;
    int result, type;
    ClientData internalPtr;

    result = Tcl_ExprObj(interp, objPtr, &resultPtr);
    if (result != TCL_OK) {
	return TCL_ERROR;
    }

    result = TclGetNumberFromObj(interp, resultPtr, &internalPtr, &type);
    if (result == TCL_OK) {
	switch (type) {
	case TCL_NUMBER_NAN:
#ifndef ACCEPT_NAN
	    result = Tcl_GetDoubleFromObj(interp, resultPtr, ptr);
	    break;
#endif
	case TCL_NUMBER_DOUBLE:
	    *ptr = *((const double *) internalPtr);
	    result = TCL_OK;
	    break;
	default:
	    result = Tcl_GetDoubleFromObj(interp, resultPtr, ptr);
	}
    }
    Tcl_DecrRefCount(resultPtr);/* Discard the result object. */
    return result;
}

int
Tcl_ExprBooleanObj(
    Tcl_Interp *interp,		/* Context in which to evaluate the
				 * expression. */
    register Tcl_Obj *objPtr,	/* Expression to evaluate. */
    int *ptr)			/* Where to store 0/1 result. */
{
    Tcl_Obj *resultPtr;
    int result;

    result = Tcl_ExprObj(interp, objPtr, &resultPtr);
    if (result == TCL_OK) {
	result = Tcl_GetBooleanFromObj(interp, resultPtr, ptr);
	Tcl_DecrRefCount(resultPtr);
				/* Discard the result object. */
    }
    return result;
}

/*
 *----------------------------------------------------------------------
 *
 * TclObjInvokeNamespace --
 *
 *	Object version: Invokes a Tcl command, given an objv/objc, from either
 *	the exposed or hidden set of commands in the given interpreter.
 *
 *	NOTE: The command is invoked in the global stack frame of the
 *	interpreter or namespace, thus it cannot see any current state on the
 *	stack of that interpreter.
 *
 * Results:
 *	A standard Tcl result.
 *
 * Side effects:
 *	Whatever the command does.
 *
 *----------------------------------------------------------------------
 */

int
TclObjInvokeNamespace(
    Tcl_Interp *interp,		/* Interpreter in which command is to be
				 * invoked. */
    int objc,			/* Count of arguments. */
    Tcl_Obj *const objv[],	/* Argument objects; objv[0] points to the
				 * name of the command to invoke. */
    Tcl_Namespace *nsPtr,	/* The namespace to use. */
    int flags)			/* Combination of flags controlling the call:
				 * TCL_INVOKE_HIDDEN, TCL_INVOKE_NO_UNKNOWN,
				 * or TCL_INVOKE_NO_TRACEBACK. */
{
    int result;
    Tcl_CallFrame *framePtr;

    /*
     * Make the specified namespace the current namespace and invoke the
     * command.
     */

    result = TclPushStackFrame(interp, &framePtr, nsPtr, /*isProcFrame*/0);
    if (result != TCL_OK) {
	return TCL_ERROR;
    }

    result = TclObjInvoke(interp, objc, objv, flags);

    TclPopStackFrame(interp);
    return result;
}

/*
 *----------------------------------------------------------------------
 *
 * TclObjInvoke --
 *
 *	Invokes a Tcl command, given an objv/objc, from either the exposed or
 *	the hidden sets of commands in the given interpreter.
 *
 * Results:
 *	A standard Tcl object result.
 *
 * Side effects:
 *	Whatever the command does.
 *
 *----------------------------------------------------------------------
 */

int
TclObjInvoke(
    Tcl_Interp *interp,		/* Interpreter in which command is to be
				 * invoked. */
    int objc,			/* Count of arguments. */
    Tcl_Obj *const objv[],	/* Argument objects; objv[0] points to the
				 * name of the command to invoke. */
    int flags)			/* Combination of flags controlling the call:
				 * TCL_INVOKE_HIDDEN, TCL_INVOKE_NO_UNKNOWN,
				 * or TCL_INVOKE_NO_TRACEBACK. */
{
    register Interp *iPtr = (Interp *) interp;
    Tcl_HashTable *hTblPtr;	/* Table of hidden commands. */
    const char *cmdName;	/* Name of the command from objv[0]. */
    Tcl_HashEntry *hPtr = NULL;
    Command *cmdPtr;
    int result;

    if (interp == NULL) {
	return TCL_ERROR;
    }

    if ((objc < 1) || (objv == NULL)) {
	Tcl_AppendResult(interp, "illegal argument vector", NULL);
	return TCL_ERROR;
    }

    if ((flags & TCL_INVOKE_HIDDEN) == 0) {
	Tcl_Panic("TclObjInvoke: called without TCL_INVOKE_HIDDEN");
    }

    if (TclInterpReady(interp) == TCL_ERROR) {
	return TCL_ERROR;
    }

    cmdName = TclGetString(objv[0]);
    hTblPtr = iPtr->hiddenCmdTablePtr;
    if (hTblPtr != NULL) {
	hPtr = Tcl_FindHashEntry(hTblPtr, cmdName);
    }
    if (hPtr == NULL) {
	Tcl_AppendResult(interp, "invalid hidden command name \"",
		cmdName, "\"", NULL);
        Tcl_SetErrorCode(interp, "TCL", "LOOKUP", "HIDDENTOKEN", cmdName,
                NULL);
	return TCL_ERROR;
    }
    cmdPtr = Tcl_GetHashValue(hPtr);

    /*
     * Invoke the command function.
     */

    iPtr->cmdCount++;
    if (cmdPtr->objProc != NULL) {
	result = cmdPtr->objProc(cmdPtr->objClientData, interp, objc, objv);
    } else {
	result = Tcl_NRCallObjProc(interp, cmdPtr->nreProc,
		cmdPtr->objClientData, objc, objv);
    }

    /*
     * If an error occurred, record information about what was being executed
     * when the error occurred.
     */

    if ((result == TCL_ERROR)
	    && ((flags & TCL_INVOKE_NO_TRACEBACK) == 0)
	    && ((iPtr->flags & ERR_ALREADY_LOGGED) == 0)) {
	int length;
	Tcl_Obj *command = Tcl_NewListObj(objc, objv);
	const char *cmdString;

	Tcl_IncrRefCount(command);
	cmdString = Tcl_GetStringFromObj(command, &length);
	Tcl_LogCommandInfo(interp, cmdString, cmdString, length);
	Tcl_DecrRefCount(command);
	iPtr->flags &= ~ERR_ALREADY_LOGGED;
    }
    return result;
}

/*
 *---------------------------------------------------------------------------
 *
 * Tcl_ExprString --
 *
 *	Evaluate an expression in a string and return its value in string
 *	form.
 *
 * Results:
 *	A standard Tcl result. If the result is TCL_OK, then the interp's
 *	result is set to the string value of the expression. If the result is
 *	TCL_ERROR, then the interp's result contains an error message.
 *
 * Side effects:
 *	A Tcl object is allocated to hold a copy of the expression string.
 *	This expression object is passed to Tcl_ExprObj and then deallocated.
 *
 *---------------------------------------------------------------------------
 */

int
Tcl_ExprString(
    Tcl_Interp *interp,		/* Context in which to evaluate the
				 * expression. */
    const char *expr)		/* Expression to evaluate. */
{
    int code = TCL_OK;

    if (expr[0] == '\0') {
	/*
	 * An empty string. Just set the interpreter's result to 0.
	 */

	Tcl_SetObjResult(interp, Tcl_NewIntObj(0));
    } else {
	Tcl_Obj *resultPtr, *exprObj = Tcl_NewStringObj(expr, -1);

	Tcl_IncrRefCount(exprObj);
	code = Tcl_ExprObj(interp, exprObj, &resultPtr);
	Tcl_DecrRefCount(exprObj);
	if (code == TCL_OK) {
	    Tcl_SetObjResult(interp, resultPtr);
	    Tcl_DecrRefCount(resultPtr);
	}
    }

    /*
     * Force the string rep of the interp result.
     */

    (void) Tcl_GetStringResult(interp);
    return code;
}

/*
 *----------------------------------------------------------------------
 *
 * Tcl_AppendObjToErrorInfo --
 *
 *	Add a Tcl_Obj value to the errorInfo field that describes the current
 *	error.
 *
 * Results:
 *	None.
 *
 * Side effects:
 *	The value of the Tcl_obj is appended to the errorInfo field. If we are
 *	just starting to log an error, errorInfo is initialized from the error
 *	message in the interpreter's result.
 *
 *----------------------------------------------------------------------
 */

void
Tcl_AppendObjToErrorInfo(
    Tcl_Interp *interp,		/* Interpreter to which error information
				 * pertains. */
    Tcl_Obj *objPtr)		/* Message to record. */
{
    int length;
    const char *message = TclGetStringFromObj(objPtr, &length);

    Tcl_IncrRefCount(objPtr);
    Tcl_AddObjErrorInfo(interp, message, length);
    Tcl_DecrRefCount(objPtr);
}

/*
 *----------------------------------------------------------------------
 *
 * Tcl_AddErrorInfo --
 *
 *	Add information to the errorInfo field that describes the current
 *	error.
 *
 * Results:
 *	None.
 *
 * Side effects:
 *	The contents of message are appended to the errorInfo field. If we are
 *	just starting to log an error, errorInfo is initialized from the error
 *	message in the interpreter's result.
 *
 *----------------------------------------------------------------------
 */

void
Tcl_AddErrorInfo(
    Tcl_Interp *interp,		/* Interpreter to which error information
				 * pertains. */
    const char *message)	/* Message to record. */
{
    Tcl_AddObjErrorInfo(interp, message, -1);
}

/*
 *----------------------------------------------------------------------
 *
 * Tcl_AddObjErrorInfo --
 *
 *	Add information to the errorInfo field that describes the current
 *	error. This routine differs from Tcl_AddErrorInfo by taking a byte
 *	pointer and length.
 *
 * Results:
 *	None.
 *
 * Side effects:
 *	"length" bytes from "message" are appended to the errorInfo field. If
 *	"length" is negative, use bytes up to the first NULL byte. If we are
 *	just starting to log an error, errorInfo is initialized from the error
 *	message in the interpreter's result.
 *
 *----------------------------------------------------------------------
 */

void
Tcl_AddObjErrorInfo(
    Tcl_Interp *interp,		/* Interpreter to which error information
				 * pertains. */
    const char *message,	/* Points to the first byte of an array of
				 * bytes of the message. */
    int length)			/* The number of bytes in the message. If < 0,
				 * then append all bytes up to a NULL byte. */
{
    register Interp *iPtr = (Interp *) interp;

    /*
     * If we are just starting to log an error, errorInfo is initialized from
     * the error message in the interpreter's result.
     */

    iPtr->flags |= ERR_LEGACY_COPY;
    if (iPtr->errorInfo == NULL) {
	if (iPtr->result[0] != 0) {
	    /*
	     * The interp's string result is set, apparently by some extension
	     * making a deprecated direct write to it. That extension may
	     * expect interp->result to continue to be set, so we'll take
	     * special pains to avoid clearing it, until we drop support for
	     * interp->result completely.
	     */

	    iPtr->errorInfo = Tcl_NewStringObj(iPtr->result, -1);
	} else {
	    iPtr->errorInfo = iPtr->objResultPtr;
	}
	Tcl_IncrRefCount(iPtr->errorInfo);
	if (!iPtr->errorCode) {
	    Tcl_SetErrorCode(interp, "NONE", NULL);
	}
    }

    /*
     * Now append "message" to the end of errorInfo.
     */

    if (length != 0) {
	if (Tcl_IsShared(iPtr->errorInfo)) {
	    Tcl_DecrRefCount(iPtr->errorInfo);
	    iPtr->errorInfo = Tcl_DuplicateObj(iPtr->errorInfo);
	    Tcl_IncrRefCount(iPtr->errorInfo);
	}
	Tcl_AppendToObj(iPtr->errorInfo, message, length);
    }
}

/*
 *---------------------------------------------------------------------------
 *
 * Tcl_VarEvalVA --
 *
 *	Given a variable number of string arguments, concatenate them all
 *	together and execute the result as a Tcl command.
 *
 * Results:
 *	A standard Tcl return result. An error message or other result may be
 *	left in the interp's result.
 *
 * Side effects:
 *	Depends on what was done by the command.
 *
 *---------------------------------------------------------------------------
 */

int
Tcl_VarEvalVA(
    Tcl_Interp *interp,		/* Interpreter in which to evaluate command */
    va_list argList)		/* Variable argument list. */
{
    Tcl_DString buf;
    char *string;
    int result;

    /*
     * Copy the strings one after the other into a single larger string. Use
     * stack-allocated space for small commands, but if the command gets too
     * large than call ckalloc to create the space.
     */

    Tcl_DStringInit(&buf);
    while (1) {
	string = va_arg(argList, char *);
	if (string == NULL) {
	    break;
	}
	Tcl_DStringAppend(&buf, string, -1);
    }

    result = Tcl_Eval(interp, Tcl_DStringValue(&buf));
    Tcl_DStringFree(&buf);
    return result;
}

/*
 *----------------------------------------------------------------------
 *
 * Tcl_VarEval --
 *
 *	Given a variable number of string arguments, concatenate them all
 *	together and execute the result as a Tcl command.
 *
 * Results:
 *	A standard Tcl return result. An error message or other result may be
 *	left in interp->result.
 *
 * Side effects:
 *	Depends on what was done by the command.
 *
 *----------------------------------------------------------------------
 */
	/* ARGSUSED */
int
Tcl_VarEval(
    Tcl_Interp *interp,
    ...)
{
    va_list argList;
    int result;

    va_start(argList, interp);
    result = Tcl_VarEvalVA(interp, argList);
    va_end(argList);

    return result;
}

/*
 *----------------------------------------------------------------------
 *
 * Tcl_GlobalEval --
 *
 *	Evaluate a command at global level in an interpreter.
 *
 * Results:
 *	A standard Tcl result is returned, and the interp's result is modified
 *	accordingly.
 *
 * Side effects:
 *	The command string is executed in interp, and the execution is carried
 *	out in the variable context of global level (no functions active),
 *	just as if an "uplevel #0" command were being executed.
 *
 *----------------------------------------------------------------------
 */

int
Tcl_GlobalEval(
    Tcl_Interp *interp,		/* Interpreter in which to evaluate
				 * command. */
    const char *command)	/* Command to evaluate. */
{
    register Interp *iPtr = (Interp *) interp;
    int result;
    CallFrame *savedVarFramePtr;

    savedVarFramePtr = iPtr->varFramePtr;
    iPtr->varFramePtr = iPtr->rootFramePtr;
    result = Tcl_Eval(interp, command);
    iPtr->varFramePtr = savedVarFramePtr;
    return result;
}

/*
 *----------------------------------------------------------------------
 *
 * Tcl_SetRecursionLimit --
 *
 *	Set the maximum number of recursive calls that may be active for an
 *	interpreter at once.
 *
 * Results:
 *	The return value is the old limit on nesting for interp.
 *
 * Side effects:
 *	None.
 *
 *----------------------------------------------------------------------
 */

int
Tcl_SetRecursionLimit(
    Tcl_Interp *interp,		/* Interpreter whose nesting limit is to be
				 * set. */
    int depth)			/* New value for maximimum depth. */
{
    Interp *iPtr = (Interp *) interp;
    int old;

    old = iPtr->maxNestingDepth;
    if (depth > 0) {
	iPtr->maxNestingDepth = depth;
    }
    return old;
}

/*
 *----------------------------------------------------------------------
 *
 * Tcl_AllowExceptions --
 *
 *	Sets a flag in an interpreter so that exceptions can occur in the next
 *	call to Tcl_Eval without them being turned into errors.
 *
 * Results:
 *	None.
 *
 * Side effects:
 *	The TCL_ALLOW_EXCEPTIONS flag gets set in the interpreter's evalFlags
 *	structure. See the reference documentation for more details.
 *
 *----------------------------------------------------------------------
 */

void
Tcl_AllowExceptions(
    Tcl_Interp *interp)		/* Interpreter in which to set flag. */
{
    Interp *iPtr = (Interp *) interp;

    iPtr->evalFlags |= TCL_ALLOW_EXCEPTIONS;
}

/*
 *----------------------------------------------------------------------
 *
 * Tcl_GetVersion --
 *
 *	Get the Tcl major, minor, and patchlevel version numbers and the
 *	release type. A patch is a release type TCL_FINAL_RELEASE with a
 *	patchLevel > 0.
 *
 * Results:
 *	None.
 *
 * Side effects:
 *	None.
 *
 *----------------------------------------------------------------------
 */

void
Tcl_GetVersion(
    int *majorV,
    int *minorV,
    int *patchLevelV,
    int *type)
{
    if (majorV != NULL) {
	*majorV = TCL_MAJOR_VERSION;
    }
    if (minorV != NULL) {
	*minorV = TCL_MINOR_VERSION;
    }
    if (patchLevelV != NULL) {
	*patchLevelV = TCL_RELEASE_SERIAL;
    }
    if (type != NULL) {
	*type = TCL_RELEASE_LEVEL;
    }
}

/*
 *----------------------------------------------------------------------
 *
 * Math Functions --
 *
 *	This page contains the functions that implement all of the built-in
 *	math functions for expressions.
 *
 * Results:
 *	Each function returns TCL_OK if it succeeds and pushes an Tcl object
 *	holding the result. If it fails it returns TCL_ERROR and leaves an
 *	error message in the interpreter's result.
 *
 * Side effects:
 *	None.
 *
 *----------------------------------------------------------------------
 */

static int
ExprCeilFunc(
    ClientData clientData,	/* Ignored */
    Tcl_Interp *interp,		/* The interpreter in which to execute the
				 * function. */
    int objc,			/* Actual parameter count. */
    Tcl_Obj *const *objv)	/* Actual parameter list. */
{
    int code;
    double d;
    mp_int big;

    if (objc != 2) {
	MathFuncWrongNumArgs(interp, 2, objc, objv);
	return TCL_ERROR;
    }
    code = Tcl_GetDoubleFromObj(interp, objv[1], &d);
#ifdef ACCEPT_NAN
    if ((code != TCL_OK) && (objv[1]->typePtr == &tclDoubleType)) {
	Tcl_SetObjResult(interp, objv[1]);
	return TCL_OK;
    }
#endif
    if (code != TCL_OK) {
	return TCL_ERROR;
    }

    if (Tcl_GetBignumFromObj(NULL, objv[1], &big) == TCL_OK) {
	Tcl_SetObjResult(interp, Tcl_NewDoubleObj(TclCeil(&big)));
	mp_clear(&big);
    } else {
	Tcl_SetObjResult(interp, Tcl_NewDoubleObj(ceil(d)));
    }
    return TCL_OK;
}

static int
ExprFloorFunc(
    ClientData clientData,	/* Ignored */
    Tcl_Interp *interp,		/* The interpreter in which to execute the
				 * function. */
    int objc,			/* Actual parameter count. */
    Tcl_Obj *const *objv)	/* Actual parameter list. */
{
    int code;
    double d;
    mp_int big;

    if (objc != 2) {
	MathFuncWrongNumArgs(interp, 2, objc, objv);
	return TCL_ERROR;
    }
    code = Tcl_GetDoubleFromObj(interp, objv[1], &d);
#ifdef ACCEPT_NAN
    if ((code != TCL_OK) && (objv[1]->typePtr == &tclDoubleType)) {
	Tcl_SetObjResult(interp, objv[1]);
	return TCL_OK;
    }
#endif
    if (code != TCL_OK) {
	return TCL_ERROR;
    }

    if (Tcl_GetBignumFromObj(NULL, objv[1], &big) == TCL_OK) {
	Tcl_SetObjResult(interp, Tcl_NewDoubleObj(TclFloor(&big)));
	mp_clear(&big);
    } else {
	Tcl_SetObjResult(interp, Tcl_NewDoubleObj(floor(d)));
    }
    return TCL_OK;
}

static int
ExprIsqrtFunc(
    ClientData clientData,	/* Ignored */
    Tcl_Interp *interp,		/* The interpreter in which to execute. */
    int objc,			/* Actual parameter count. */
    Tcl_Obj *const *objv)	/* Actual parameter list. */
{
    ClientData ptr;
    int type;
    double d;
    Tcl_WideInt w;
    mp_int big;
    int exact = 0;		/* Flag ==1 if the argument can be represented
				 * in a double as an exact integer. */

    /*
     * Check syntax.
     */

    if (objc != 2) {
	MathFuncWrongNumArgs(interp, 2, objc, objv);
	return TCL_ERROR;
    }

    /*
     * Make sure that the arg is a number.
     */

    if (TclGetNumberFromObj(interp, objv[1], &ptr, &type) != TCL_OK) {
	return TCL_ERROR;
    }

    switch (type) {
    case TCL_NUMBER_NAN:
	Tcl_GetDoubleFromObj(interp, objv[1], &d);
	return TCL_ERROR;
    case TCL_NUMBER_DOUBLE:
	d = *((const double *) ptr);
	if (d < 0) {
	    goto negarg;
	}
#ifdef IEEE_FLOATING_POINT
	if (d <= MAX_EXACT) {
	    exact = 1;
	}
#endif
	if (!exact) {
	    if (Tcl_InitBignumFromDouble(interp, d, &big) != TCL_OK) {
		return TCL_ERROR;
	    }
	}
	break;
    case TCL_NUMBER_BIG:
	if (Tcl_GetBignumFromObj(interp, objv[1], &big) != TCL_OK) {
	    return TCL_ERROR;
	}
	if (SIGN(&big) == MP_NEG) {
	    mp_clear(&big);
	    goto negarg;
	}
	break;
    default:
	if (Tcl_GetWideIntFromObj(interp, objv[1], &w) != TCL_OK) {
	    return TCL_ERROR;
	}
	if (w < 0) {
	    goto negarg;
	}
	d = (double) w;
#ifdef IEEE_FLOATING_POINT
	if (d < MAX_EXACT) {
	    exact = 1;
	}
#endif
	if (!exact) {
	    Tcl_GetBignumFromObj(interp, objv[1], &big);
	}
	break;
    }

    if (exact) {
	Tcl_SetObjResult(interp, Tcl_NewWideIntObj((Tcl_WideInt) sqrt(d)));
    } else {
	mp_int root;

	mp_init(&root);
	mp_sqrt(&big, &root);
	mp_clear(&big);
	Tcl_SetObjResult(interp, Tcl_NewBignumObj(&root));
    }
    return TCL_OK;

  negarg:
    Tcl_SetResult(interp, "square root of negative argument", TCL_STATIC);
    Tcl_SetErrorCode(interp, "ARITH", "DOMAIN",
	    "domain error: argument not in valid range", NULL);
    return TCL_ERROR;
}

static int
ExprSqrtFunc(
    ClientData clientData,	/* Ignored */
    Tcl_Interp *interp,		/* The interpreter in which to execute the
				 * function. */
    int objc,			/* Actual parameter count. */
    Tcl_Obj *const *objv)	/* Actual parameter list. */
{
    int code;
    double d;
    mp_int big;

    if (objc != 2) {
	MathFuncWrongNumArgs(interp, 2, objc, objv);
	return TCL_ERROR;
    }
    code = Tcl_GetDoubleFromObj(interp, objv[1], &d);
#ifdef ACCEPT_NAN
    if ((code != TCL_OK) && (objv[1]->typePtr == &tclDoubleType)) {
	Tcl_SetObjResult(interp, objv[1]);
	return TCL_OK;
    }
#endif
    if (code != TCL_OK) {
	return TCL_ERROR;
    }
    if ((d >= 0.0) && TclIsInfinite(d)
	    && (Tcl_GetBignumFromObj(NULL, objv[1], &big) == TCL_OK)) {
	mp_int root;

	mp_init(&root);
	mp_sqrt(&big, &root);
	mp_clear(&big);
	Tcl_SetObjResult(interp, Tcl_NewDoubleObj(TclBignumToDouble(&root)));
	mp_clear(&root);
    } else {
	Tcl_SetObjResult(interp, Tcl_NewDoubleObj(sqrt(d)));
    }
    return TCL_OK;
}

static int
ExprUnaryFunc(
    ClientData clientData,	/* Contains the address of a function that
				 * takes one double argument and returns a
				 * double result. */
    Tcl_Interp *interp,		/* The interpreter in which to execute the
				 * function. */
    int objc,			/* Actual parameter count */
    Tcl_Obj *const *objv)	/* Actual parameter list */
{
    int code;
    double d;
    double (*func)(double) = (double (*)(double)) clientData;

    if (objc != 2) {
	MathFuncWrongNumArgs(interp, 2, objc, objv);
	return TCL_ERROR;
    }
    code = Tcl_GetDoubleFromObj(interp, objv[1], &d);
#ifdef ACCEPT_NAN
    if ((code != TCL_OK) && (objv[1]->typePtr == &tclDoubleType)) {
	d = objv[1]->internalRep.doubleValue;
	Tcl_ResetResult(interp);
	code = TCL_OK;
    }
#endif
    if (code != TCL_OK) {
	return TCL_ERROR;
    }
    errno = 0;
    return CheckDoubleResult(interp, func(d));
}

static int
CheckDoubleResult(
    Tcl_Interp *interp,
    double dResult)
{
#ifndef ACCEPT_NAN
    if (TclIsNaN(dResult)) {
	TclExprFloatError(interp, dResult);
	return TCL_ERROR;
    }
#endif
    if ((errno == ERANGE) && ((dResult == 0.0) || TclIsInfinite(dResult))) {
	/*
	 * When ERANGE signals under/overflow, just accept 0.0 or +/-Inf
	 */
    } else if (errno != 0) {
	/*
	 * Report other errno values as errors.
	 */

	TclExprFloatError(interp, dResult);
	return TCL_ERROR;
    }
    Tcl_SetObjResult(interp, Tcl_NewDoubleObj(dResult));
    return TCL_OK;
}

static int
ExprBinaryFunc(
    ClientData clientData,	/* Contains the address of a function that
				 * takes two double arguments and returns a
				 * double result. */
    Tcl_Interp *interp,		/* The interpreter in which to execute the
				 * function. */
    int objc,			/* Actual parameter count. */
    Tcl_Obj *const *objv)	/* Parameter vector. */
{
    int code;
    double d1, d2;
    double (*func)(double, double) = (double (*)(double, double)) clientData;

    if (objc != 3) {
	MathFuncWrongNumArgs(interp, 3, objc, objv);
	return TCL_ERROR;
    }
    code = Tcl_GetDoubleFromObj(interp, objv[1], &d1);
#ifdef ACCEPT_NAN
    if ((code != TCL_OK) && (objv[1]->typePtr == &tclDoubleType)) {
	d1 = objv[1]->internalRep.doubleValue;
	Tcl_ResetResult(interp);
	code = TCL_OK;
    }
#endif
    if (code != TCL_OK) {
	return TCL_ERROR;
    }
    code = Tcl_GetDoubleFromObj(interp, objv[2], &d2);
#ifdef ACCEPT_NAN
    if ((code != TCL_OK) && (objv[2]->typePtr == &tclDoubleType)) {
	d2 = objv[2]->internalRep.doubleValue;
	Tcl_ResetResult(interp);
	code = TCL_OK;
    }
#endif
    if (code != TCL_OK) {
	return TCL_ERROR;
    }
    errno = 0;
    return CheckDoubleResult(interp, func(d1, d2));
}

static int
ExprAbsFunc(
    ClientData clientData,	/* Ignored. */
    Tcl_Interp *interp,		/* The interpreter in which to execute the
				 * function. */
    int objc,			/* Actual parameter count. */
    Tcl_Obj *const *objv)	/* Parameter vector. */
{
    ClientData ptr;
    int type;
    mp_int big;

    if (objc != 2) {
	MathFuncWrongNumArgs(interp, 2, objc, objv);
	return TCL_ERROR;
    }

    if (TclGetNumberFromObj(interp, objv[1], &ptr, &type) != TCL_OK) {
	return TCL_ERROR;
    }

    if (type == TCL_NUMBER_LONG) {
	long l = *((const long *) ptr);

	if (l > (long)0) {
	    goto unChanged;
	} else if (l == (long)0) {
	    const char *string = objv[1]->bytes;
	    if (string) {
		while (*string != '0') {
		    if (*string == '-') {
			Tcl_SetObjResult(interp, Tcl_NewLongObj(0));
			return TCL_OK;
		    }
		    string++;
		}
	    }
	    goto unChanged;
	} else if (l == LONG_MIN) {
	    TclBNInitBignumFromLong(&big, l);
	    goto tooLarge;
	}
	Tcl_SetObjResult(interp, Tcl_NewLongObj(-l));
	return TCL_OK;
    }

    if (type == TCL_NUMBER_DOUBLE) {
	double d = *((const double *) ptr);
	static const double poszero = 0.0;

	/*
	 * We need to distinguish here between positive 0.0 and negative -0.0.
	 * [Bug 2954959]
	 */

	if (d == -0.0) {
	    if (!memcmp(&d, &poszero, sizeof(double))) {
		goto unChanged;
	    }
	} else if (d > -0.0) {
	    goto unChanged;
	}
	Tcl_SetObjResult(interp, Tcl_NewDoubleObj(-d));
	return TCL_OK;
    }

#ifndef NO_WIDE_TYPE
    if (type == TCL_NUMBER_WIDE) {
	Tcl_WideInt w = *((const Tcl_WideInt *) ptr);

	if (w >= (Tcl_WideInt)0) {
	    goto unChanged;
	}
	if (w == LLONG_MIN) {
	    TclBNInitBignumFromWideInt(&big, w);
	    goto tooLarge;
	}
	Tcl_SetObjResult(interp, Tcl_NewWideIntObj(-w));
	return TCL_OK;
    }
#endif

    if (type == TCL_NUMBER_BIG) {
	if (mp_cmp_d((const mp_int *) ptr, 0) == MP_LT) {
	    Tcl_GetBignumFromObj(NULL, objv[1], &big);
	tooLarge:
	    mp_neg(&big, &big);
	    Tcl_SetObjResult(interp, Tcl_NewBignumObj(&big));
	} else {
	unChanged:
	    Tcl_SetObjResult(interp, objv[1]);
	}
	return TCL_OK;
    }

    if (type == TCL_NUMBER_NAN) {
#ifdef ACCEPT_NAN
	Tcl_SetObjResult(interp, objv[1]);
	return TCL_OK;
#else
	double d;

	Tcl_GetDoubleFromObj(interp, objv[1], &d);
	return TCL_ERROR;
#endif
    }
    return TCL_OK;
}

static int
ExprBoolFunc(
    ClientData clientData,	/* Ignored. */
    Tcl_Interp *interp,		/* The interpreter in which to execute the
				 * function. */
    int objc,			/* Actual parameter count. */
    Tcl_Obj *const *objv)	/* Actual parameter vector. */
{
    int value;

    if (objc != 2) {
	MathFuncWrongNumArgs(interp, 2, objc, objv);
	return TCL_ERROR;
    }
    if (Tcl_GetBooleanFromObj(interp, objv[1], &value) != TCL_OK) {
	return TCL_ERROR;
    }
    Tcl_SetObjResult(interp, Tcl_NewBooleanObj(value));
    return TCL_OK;
}

static int
ExprDoubleFunc(
    ClientData clientData,	/* Ignored. */
    Tcl_Interp *interp,		/* The interpreter in which to execute the
				 * function. */
    int objc,			/* Actual parameter count. */
    Tcl_Obj *const *objv)	/* Actual parameter vector. */
{
    double dResult;

    if (objc != 2) {
	MathFuncWrongNumArgs(interp, 2, objc, objv);
	return TCL_ERROR;
    }
    if (Tcl_GetDoubleFromObj(interp, objv[1], &dResult) != TCL_OK) {
#ifdef ACCEPT_NAN
	if (objv[1]->typePtr == &tclDoubleType) {
	    Tcl_SetObjResult(interp, objv[1]);
	    return TCL_OK;
	}
#endif
	return TCL_ERROR;
    }
    Tcl_SetObjResult(interp, Tcl_NewDoubleObj(dResult));
    return TCL_OK;
}

static int
ExprEntierFunc(
    ClientData clientData,	/* Ignored. */
    Tcl_Interp *interp,		/* The interpreter in which to execute the
				 * function. */
    int objc,			/* Actual parameter count. */
    Tcl_Obj *const *objv)	/* Actual parameter vector. */
{
    double d;
    int type;
    ClientData ptr;

    if (objc != 2) {
	MathFuncWrongNumArgs(interp, 2, objc, objv);
	return TCL_ERROR;
    }
    if (TclGetNumberFromObj(interp, objv[1], &ptr, &type) != TCL_OK) {
	return TCL_ERROR;
    }

    if (type == TCL_NUMBER_DOUBLE) {
	d = *((const double *) ptr);
	if ((d >= (double)LONG_MAX) || (d <= (double)LONG_MIN)) {
	    mp_int big;

	    if (Tcl_InitBignumFromDouble(interp, d, &big) != TCL_OK) {
		/* Infinity */
		return TCL_ERROR;
	    }
	    Tcl_SetObjResult(interp, Tcl_NewBignumObj(&big));
	    return TCL_OK;
	} else {
	    long result = (long) d;

	    Tcl_SetObjResult(interp, Tcl_NewLongObj(result));
	    return TCL_OK;
	}
    }

    if (type != TCL_NUMBER_NAN) {
	/*
	 * All integers are already of integer type.
	 */

	Tcl_SetObjResult(interp, objv[1]);
	return TCL_OK;
    }

    /*
     * Get the error message for NaN.
     */

    Tcl_GetDoubleFromObj(interp, objv[1], &d);
    return TCL_ERROR;
}

static int
ExprIntFunc(
    ClientData clientData,	/* Ignored. */
    Tcl_Interp *interp,		/* The interpreter in which to execute the
				 * function. */
    int objc,			/* Actual parameter count. */
    Tcl_Obj *const *objv)	/* Actual parameter vector. */
{
    long iResult;
    Tcl_Obj *objPtr;
    if (ExprEntierFunc(NULL, interp, objc, objv) != TCL_OK) {
	return TCL_ERROR;
    }
    objPtr = Tcl_GetObjResult(interp);
    if (TclGetLongFromObj(NULL, objPtr, &iResult) != TCL_OK) {
	/*
	 * Truncate the bignum; keep only bits in long range.
	 */

	mp_int big;

	Tcl_GetBignumFromObj(NULL, objPtr, &big);
	mp_mod_2d(&big, (int) CHAR_BIT * sizeof(long), &big);
	objPtr = Tcl_NewBignumObj(&big);
	Tcl_IncrRefCount(objPtr);
	TclGetLongFromObj(NULL, objPtr, &iResult);
	Tcl_DecrRefCount(objPtr);
    }
    Tcl_SetObjResult(interp, Tcl_NewLongObj(iResult));
    return TCL_OK;
}

static int
ExprWideFunc(
    ClientData clientData,	/* Ignored. */
    Tcl_Interp *interp,		/* The interpreter in which to execute the
				 * function. */
    int objc,			/* Actual parameter count. */
    Tcl_Obj *const *objv)	/* Actual parameter vector. */
{
    Tcl_WideInt wResult;
    Tcl_Obj *objPtr;

    if (ExprEntierFunc(NULL, interp, objc, objv) != TCL_OK) {
	return TCL_ERROR;
    }
    objPtr = Tcl_GetObjResult(interp);
    if (Tcl_GetWideIntFromObj(NULL, objPtr, &wResult) != TCL_OK) {
	/*
	 * Truncate the bignum; keep only bits in wide int range.
	 */

	mp_int big;

	Tcl_GetBignumFromObj(NULL, objPtr, &big);
	mp_mod_2d(&big, (int) CHAR_BIT * sizeof(Tcl_WideInt), &big);
	objPtr = Tcl_NewBignumObj(&big);
	Tcl_IncrRefCount(objPtr);
	Tcl_GetWideIntFromObj(NULL, objPtr, &wResult);
	Tcl_DecrRefCount(objPtr);
    }
    Tcl_SetObjResult(interp, Tcl_NewWideIntObj(wResult));
    return TCL_OK;
}

static int
ExprRandFunc(
    ClientData clientData,	/* Ignored. */
    Tcl_Interp *interp,		/* The interpreter in which to execute the
				 * function. */
    int objc,			/* Actual parameter count. */
    Tcl_Obj *const *objv)	/* Actual parameter vector. */
{
    Interp *iPtr = (Interp *) interp;
    double dResult;
    long tmp;			/* Algorithm assumes at least 32 bits. Only
				 * long guarantees that. See below. */
    Tcl_Obj *oResult;

    if (objc != 1) {
	MathFuncWrongNumArgs(interp, 1, objc, objv);
	return TCL_ERROR;
    }

    if (!(iPtr->flags & RAND_SEED_INITIALIZED)) {
	iPtr->flags |= RAND_SEED_INITIALIZED;

	/*
	 * Take into consideration the thread this interp is running in order
	 * to insure different seeds in different threads (bug #416643)
	 */

	iPtr->randSeed = TclpGetClicks() + (PTR2INT(Tcl_GetCurrentThread())<<12);

	/*
	 * Make sure 1 <= randSeed <= (2^31) - 2. See below.
	 */

	iPtr->randSeed &= (unsigned long) 0x7fffffff;
	if ((iPtr->randSeed == 0) || (iPtr->randSeed == 0x7fffffff)) {
	    iPtr->randSeed ^= 123459876;
	}
    }

    /*
     * Generate the random number using the linear congruential generator
     * defined by the following recurrence:
     *		seed = ( IA * seed ) mod IM
     * where IA is 16807 and IM is (2^31) - 1. The recurrence maps a seed in
     * the range [1, IM - 1] to a new seed in that same range. The recurrence
     * maps IM to 0, and maps 0 back to 0, so those two values must not be
     * allowed as initial values of seed.
     *
     * In order to avoid potential problems with integer overflow, the
     * recurrence is implemented in terms of additional constants IQ and IR
     * such that
     *		IM = IA*IQ + IR
     * None of the operations in the implementation overflows a 32-bit signed
     * integer, and the C type long is guaranteed to be at least 32 bits wide.
     *
     * For more details on how this algorithm works, refer to the following
     * papers:
     *
     *	S.K. Park & K.W. Miller, "Random number generators: good ones are hard
     *	to find," Comm ACM 31(10):1192-1201, Oct 1988
     *
     *	W.H. Press & S.A. Teukolsky, "Portable random number generators,"
     *	Computers in Physics 6(5):522-524, Sep/Oct 1992.
     */

#define RAND_IA		16807
#define RAND_IM		2147483647
#define RAND_IQ		127773
#define RAND_IR		2836
#define RAND_MASK	123459876

    tmp = iPtr->randSeed/RAND_IQ;
    iPtr->randSeed = RAND_IA*(iPtr->randSeed - tmp*RAND_IQ) - RAND_IR*tmp;
    if (iPtr->randSeed < 0) {
	iPtr->randSeed += RAND_IM;
    }

    /*
     * Since the recurrence keeps seed values in the range [1, RAND_IM - 1],
     * dividing by RAND_IM yields a double in the range (0, 1).
     */

    dResult = iPtr->randSeed * (1.0/RAND_IM);

    /*
     * Push a Tcl object with the result.
     */

    TclNewDoubleObj(oResult, dResult);
    Tcl_SetObjResult(interp, oResult);
    return TCL_OK;
}

static int
ExprRoundFunc(
    ClientData clientData,	/* Ignored. */
    Tcl_Interp *interp,		/* The interpreter in which to execute the
				 * function. */
    int objc,			/* Actual parameter count. */
    Tcl_Obj *const *objv)	/* Parameter vector. */
{
    double d;
    ClientData ptr;
    int type;

    if (objc != 2) {
	MathFuncWrongNumArgs(interp, 2, objc, objv);
	return TCL_ERROR;
    }

    if (TclGetNumberFromObj(interp, objv[1], &ptr, &type) != TCL_OK) {
	return TCL_ERROR;
    }

    if (type == TCL_NUMBER_DOUBLE) {
	double fractPart, intPart;
	long max = LONG_MAX, min = LONG_MIN;

	fractPart = modf(*((const double *) ptr), &intPart);
	if (fractPart <= -0.5) {
	    min++;
	} else if (fractPart >= 0.5) {
	    max--;
	}
	if ((intPart >= (double)max) || (intPart <= (double)min)) {
	    mp_int big;

	    if (Tcl_InitBignumFromDouble(interp, intPart, &big) != TCL_OK) {
		/* Infinity */
		return TCL_ERROR;
	    }
	    if (fractPart <= -0.5) {
		mp_sub_d(&big, 1, &big);
	    } else if (fractPart >= 0.5) {
		mp_add_d(&big, 1, &big);
	    }
	    Tcl_SetObjResult(interp, Tcl_NewBignumObj(&big));
	    return TCL_OK;
	} else {
	    long result = (long)intPart;

	    if (fractPart <= -0.5) {
		result--;
	    } else if (fractPart >= 0.5) {
		result++;
	    }
	    Tcl_SetObjResult(interp, Tcl_NewLongObj(result));
	    return TCL_OK;
	}
    }

    if (type != TCL_NUMBER_NAN) {
	/*
	 * All integers are already rounded
	 */

	Tcl_SetObjResult(interp, objv[1]);
	return TCL_OK;
    }

    /*
     * Get the error message for NaN.
     */

    Tcl_GetDoubleFromObj(interp, objv[1], &d);
    return TCL_ERROR;
}

static int
ExprSrandFunc(
    ClientData clientData,	/* Ignored. */
    Tcl_Interp *interp,		/* The interpreter in which to execute the
				 * function. */
    int objc,			/* Actual parameter count. */
    Tcl_Obj *const *objv)	/* Parameter vector. */
{
    Interp *iPtr = (Interp *) interp;
    long i = 0;			/* Initialized to avoid compiler warning. */

    /*
     * Convert argument and use it to reset the seed.
     */

    if (objc != 2) {
	MathFuncWrongNumArgs(interp, 2, objc, objv);
	return TCL_ERROR;
    }

    if (TclGetLongFromObj(NULL, objv[1], &i) != TCL_OK) {
	Tcl_Obj *objPtr;
	mp_int big;

	if (Tcl_GetBignumFromObj(interp, objv[1], &big) != TCL_OK) {
	    /* TODO: more ::errorInfo here? or in caller? */
	    return TCL_ERROR;
	}

	mp_mod_2d(&big, (int) CHAR_BIT * sizeof(long), &big);
	objPtr = Tcl_NewBignumObj(&big);
	Tcl_IncrRefCount(objPtr);
	TclGetLongFromObj(NULL, objPtr, &i);
	Tcl_DecrRefCount(objPtr);
    }

    /*
     * Reset the seed. Make sure 1 <= randSeed <= 2^31 - 2. See comments in
     * ExprRandFunc for more details.
     */

    iPtr->flags |= RAND_SEED_INITIALIZED;
    iPtr->randSeed = i;
    iPtr->randSeed &= (unsigned long) 0x7fffffff;
    if ((iPtr->randSeed == 0) || (iPtr->randSeed == 0x7fffffff)) {
	iPtr->randSeed ^= 123459876;
    }

    /*
     * To avoid duplicating the random number generation code we simply clean
     * up our state and call the real random number function. That function
     * will always succeed.
     */

    return ExprRandFunc(clientData, interp, 1, objv);
}

/*
 *----------------------------------------------------------------------
 *
 * MathFuncWrongNumArgs --
 *
 *	Generate an error message when a math function presents the wrong
 *	number of arguments.
 *
 * Results:
 *	None.
 *
 * Side effects:
 *	An error message is stored in the interpreter result.
 *
 *----------------------------------------------------------------------
 */

static void
MathFuncWrongNumArgs(
    Tcl_Interp *interp,		/* Tcl interpreter */
    int expected,		/* Formal parameter count. */
    int found,			/* Actual parameter count. */
    Tcl_Obj *const *objv)	/* Actual parameter vector. */
{
    const char *name = Tcl_GetString(objv[0]);
    const char *tail = name + strlen(name);

    while (tail > name+1) {
	tail--;
	if (*tail == ':' && tail[-1] == ':') {
	    name = tail+1;
	    break;
	}
    }
    Tcl_SetObjResult(interp, Tcl_ObjPrintf(
	    "too %s arguments for math function \"%s\"",
	    (found < expected ? "few" : "many"), name));
    Tcl_SetErrorCode(interp, "TCL", "WRONGARGS", NULL);
}

#ifdef USE_DTRACE
/*
 *----------------------------------------------------------------------
 *
 * DTraceObjCmd --
 *
 *	This function is invoked to process the "::tcl::dtrace" Tcl command.
 *
 * Results:
 *	A standard Tcl object result.
 *
 * Side effects:
 *	The 'tcl-probe' DTrace probe is triggered (if it is enabled).
 *
 *----------------------------------------------------------------------
 */

static int
DTraceObjCmd(
    ClientData dummy,		/* Not used. */
    Tcl_Interp *interp,		/* Current interpreter. */
    int objc,			/* Number of arguments. */
    Tcl_Obj *const objv[])	/* Argument objects. */
{
    if (TCL_DTRACE_TCL_PROBE_ENABLED()) {
	char *a[10];
	int i = 0;

	while (i++ < 10) {
	    a[i-1] = i < objc ? TclGetString(objv[i]) : NULL;
	}
	TCL_DTRACE_TCL_PROBE(a[0], a[1], a[2], a[3], a[4], a[5], a[6], a[7],
		a[8], a[9]);
    }
    return TCL_OK;
}

/*
 *----------------------------------------------------------------------
 *
 * TclDTraceInfo --
 *
 *	Extract information from a TIP280 dict for use by DTrace probes.
 *
 * Results:
 *	None.
 *
 * Side effects:
 *	None.
 *
 *----------------------------------------------------------------------
 */

void
TclDTraceInfo(
    Tcl_Obj *info,
    const char **args,
    int *argsi)
{
    static Tcl_Obj *keys[10] = { NULL };
    Tcl_Obj **k = keys, *val;
    int i = 0;

    if (!*k) {
#define kini(s) TclNewLiteralStringObj(keys[i], s); i++
	kini("cmd");	kini("type");	kini("proc");	kini("file");
	kini("method");	kini("class");	kini("lambda");	kini("object");
	kini("line");	kini("level");
#undef kini
    }
    for (i = 0; i < 6; i++) {
	Tcl_DictObjGet(NULL, info, *k++, &val);
	args[i] = val ? TclGetString(val) : NULL;
    }
    /* no "proc" -> use "lambda" */
    if (!args[2]) {
	Tcl_DictObjGet(NULL, info, *k, &val);
	args[2] = val ? TclGetString(val) : NULL;
    }
    k++;
    /* no "class" -> use "object" */
    if (!args[5]) {
	Tcl_DictObjGet(NULL, info, *k, &val);
	args[5] = val ? TclGetString(val) : NULL;
    }
    k++;
    for (i = 0; i < 2; i++) {
	Tcl_DictObjGet(NULL, info, *k++, &val);
	if (val) {
	    TclGetIntFromObj(NULL, val, &argsi[i]);
	} else {
	    argsi[i] = 0;
	}
    }
}

/*
 *----------------------------------------------------------------------
 *
 * DTraceCmdReturn --
 *
 *	NR callback for DTrace command return probes.
 *
 * Results:
 *	None.
 *
 * Side effects:
 *	None.
 *
 *----------------------------------------------------------------------
 */

static int
DTraceCmdReturn(
    ClientData data[],
    Tcl_Interp *interp,
    int result)
{
    char *cmdName = TclGetString((Tcl_Obj *) data[0]);

    if (TCL_DTRACE_CMD_RETURN_ENABLED()) {
	TCL_DTRACE_CMD_RETURN(cmdName, result);
    }
    if (TCL_DTRACE_CMD_RESULT_ENABLED()) {
	Tcl_Obj *r = Tcl_GetObjResult(interp);

	TCL_DTRACE_CMD_RESULT(cmdName, result, TclGetString(r), r);
    }
    return result;
}

TCL_DTRACE_DEBUG_LOG()

#endif /* USE_DTRACE */

/*
 *----------------------------------------------------------------------
 *
 * Tcl_NRCallObjProc --
 *
 *	This function calls an objProc directly while managing things properly
 *	if it happens to be an NR objProc. It is meant to be used by extenders
 *	that provide an NR implementation of a command, as this function
 *	permits a trivial coding of the non-NR objProc.
 *
 * Results:
 *	The return value is a standard Tcl completion code such as TCL_OK or
 *	TCL_ERROR. A result or error message is left in interp's result.
 *
 * Side effects:
 *	Depends on the objProc.
 *
 *----------------------------------------------------------------------
 */

int
Tcl_NRCallObjProc(
    Tcl_Interp *interp,
    Tcl_ObjCmdProc *objProc,
    ClientData clientData,
    int objc,
    Tcl_Obj *const objv[])
{
    int result = TCL_OK;
    NRE_callback *rootPtr = TOP_CB(interp);

#ifdef USE_DTRACE
    if (TCL_DTRACE_CMD_ARGS_ENABLED()) {
	const char *a[10];
	int i = 0;

	while (i < 10) {
	    a[i] = i < objc ? TclGetString(objv[i]) : NULL; i++;
	}
	TCL_DTRACE_CMD_ARGS(a[0], a[1], a[2], a[3], a[4], a[5], a[6], a[7],
		a[8], a[9]);
    }
    if (TCL_DTRACE_CMD_INFO_ENABLED() && ((Interp *) interp)->cmdFramePtr) {
	Tcl_Obj *info = TclInfoFrame(interp, ((Interp *) interp)->cmdFramePtr);
	const char *a[6]; int i[2];

	TclDTraceInfo(info, a, i);
	TCL_DTRACE_CMD_INFO(a[0], a[1], a[2], a[3], i[0], i[1], a[4], a[5]);
	TclDecrRefCount(info);
    }
    if ((TCL_DTRACE_CMD_RETURN_ENABLED() || TCL_DTRACE_CMD_RESULT_ENABLED())
	    && objc) {
	TclNRAddCallback(interp, DTraceCmdReturn, objv[0], NULL, NULL, NULL);
    }
    if (TCL_DTRACE_CMD_ENTRY_ENABLED() && objc) {
	TCL_DTRACE_CMD_ENTRY(TclGetString(objv[0]), objc - 1,
		(Tcl_Obj **)(objv + 1));
    }
#endif /* USE_DTRACE */
    result = objProc(clientData, interp, objc, objv);
    return TclNRRunCallbacks(interp, result, rootPtr);
}

/*
 *----------------------------------------------------------------------
 *
 * Tcl_NRCreateCommand --
 *
 *	Define a new NRE-enabled object-based command in a command table.
 *
 * Results:
 *	The return value is a token for the command, which can be used in
 *	future calls to Tcl_GetCommandName.
 *
 * Side effects:
 *	If no command named "cmdName" already exists for interp, one is
 *	created. Otherwise, if a command does exist, then if the object-based
 *	Tcl_ObjCmdProc is TclInvokeStringCommand, we assume Tcl_CreateCommand
 *	was called previously for the same command and just set its
 *	Tcl_ObjCmdProc to the argument "proc"; otherwise, we delete the old
 *	command.
 *
 *	In the future, during bytecode evaluation when "cmdName" is seen as
 *	the name of a command by Tcl_EvalObj or Tcl_Eval, the object-based
 *	Tcl_ObjCmdProc proc will be called. When the command is deleted from
 *	the table, deleteProc will be called. See the manual entry for details
 *	on the calling sequence.
 *
 *----------------------------------------------------------------------
 */

Tcl_Command
Tcl_NRCreateCommand(
    Tcl_Interp *interp,		/* Token for command interpreter (returned by
				 * previous call to Tcl_CreateInterp). */
    const char *cmdName,	/* Name of command. If it contains namespace
				 * qualifiers, the new command is put in the
				 * specified namespace; otherwise it is put in
				 * the global namespace. */
    Tcl_ObjCmdProc *proc,	/* Object-based function to associate with
				 * name, provides direct access for direct
				 * calls. */
    Tcl_ObjCmdProc *nreProc,	/* Object-based function to associate with
				 * name, provides NR implementation */
    ClientData clientData,	/* Arbitrary value to pass to object
				 * function. */
    Tcl_CmdDeleteProc *deleteProc)
				/* If not NULL, gives a function to call when
				 * this command is deleted. */
{
    Command *cmdPtr = (Command *)
	    Tcl_CreateObjCommand(interp,cmdName,proc,clientData,deleteProc);

    cmdPtr->nreProc = nreProc;
    return (Tcl_Command) cmdPtr;
}

/****************************************************************************
 * Stuff for the public api
 ****************************************************************************/

int
Tcl_NREvalObj(
    Tcl_Interp *interp,
    Tcl_Obj *objPtr,
    int flags)
{
    return TclNREvalObjEx(interp, objPtr, flags, NULL, INT_MIN);
}

int
Tcl_NREvalObjv(
    Tcl_Interp *interp,		/* Interpreter in which to evaluate the
				 * command. Also used for error reporting. */
    int objc,			/* Number of words in command. */
    Tcl_Obj *const objv[],	/* An array of pointers to objects that are
				 * the words that make up the command. */
    int flags)			/* Collection of OR-ed bits that control the
				 * evaluation of the script. Only
				 * TCL_EVAL_GLOBAL, TCL_EVAL_INVOKE and
				 * TCL_EVAL_NOERR are currently supported. */
{
    return TclNREvalObjv(interp, objc, objv, flags, NULL);
}

int
Tcl_NRCmdSwap(
    Tcl_Interp *interp,
    Tcl_Command cmd,
    int objc,
    Tcl_Obj *const objv[],
    int flags)
{
    return TclNREvalObjv(interp, objc, objv, flags, (Command *) cmd);
}

/*****************************************************************************
 * Stuff for tailcalls
 *****************************************************************************
 *
 * Just to show that IT CAN BE DONE! The precise semantics are not simple,
 * require more thought. Possibly need a new Tcl return code to do it right?
 * Questions include:
 *   (1) How is the objc/objv tailcall to be run? My current thinking is that
 *	 it should essentially be
 *	     [tailcall a b c] <=> [uplevel 1 [list a b c]]
 *	 with two caveats
 *	     (a) the current frame is dropped first, after running all pending
 *		 cleanup tasks and saving its namespace
 *	     (b) 'a' is looked up in the returning frame's namespace, but the
 *		 command is run in the context to which we are returning
 *	 Current implementation does this if [tailcall] is called from within
 *	 a proc, errors otherwise.
 *   (2) Should a tailcall bypass [catch] in the returning frame? Current
 *	 implementation does not (or does it? Changed, test!) - it causes an
 *	 error.
 *
 * FIXME NRE!
 */

void
TclSpliceTailcall(
    Tcl_Interp *interp,
    NRE_callback *tailcallPtr)
{
    /*
     * Find the splicing spot: right before the NRCommand of the thing
     * being tailcalled. Note that we skip NRCommands marked in data[1]
     * (used by command redirectors).
     */

    NRE_callback *runPtr;

    for (runPtr = TOP_CB(interp); runPtr; runPtr = runPtr->nextPtr) {
	if (((runPtr->procPtr) == NRCommand) && !runPtr->data[1]) {
            break;
        }
    }
    if (!runPtr) {
        Tcl_Panic("tailcall cannot find the right splicing spot: should not happen!");
    }

    tailcallPtr->nextPtr = runPtr->nextPtr;
    runPtr->nextPtr = tailcallPtr;
}

int
TclNRTailcallObjCmd(
    ClientData clientData,
    Tcl_Interp *interp,
    int objc,
    Tcl_Obj *const objv[])
{
    Interp *iPtr = (Interp *) interp;

    if (objc < 1) {
	Tcl_WrongNumArgs(interp, 1, objv, "?command? ?arg ...?");
	return TCL_ERROR;
    }

    if (!iPtr->varFramePtr->isProcCallFrame) {	/* or is upleveled */
        Tcl_SetResult(interp,
                "tailcall can only be called from a proc or lambda",
                TCL_STATIC);
        Tcl_SetErrorCode(interp, "TCL", "TAILCALL", "ILLEGAL", NULL);
	return TCL_ERROR;
    }

    /*
     * Invocation without args just clears a scheduled tailcall; invocation
     * with an argument replaces any previously scheduled tailcall.
     */

    if (iPtr->varFramePtr->tailcallPtr) {
        ClearTailcall(interp, iPtr->varFramePtr->tailcallPtr);
        iPtr->varFramePtr->tailcallPtr = NULL;
    }

    /*
     * Create the callback to actually evaluate the tailcalled
     * command, then set it in the varFrame so that PopCallFrame can use it
     * at the proper time. Being lazy: exploit the TclNRAddCallBack macro to
     * build the callback.
     */

    if (objc > 1) {
        Tcl_Obj *listPtr, *nsObjPtr;
        Tcl_Namespace *nsPtr = (Tcl_Namespace *) iPtr->varFramePtr->nsPtr;
        Tcl_Namespace *ns1Ptr;
        NRE_callback *tailcallPtr;

        listPtr = Tcl_NewListObj(objc-1, objv+1);
        Tcl_IncrRefCount(listPtr);

        nsObjPtr = Tcl_NewStringObj(nsPtr->fullName, -1);
        if ((TCL_OK != TclGetNamespaceFromObj(interp, nsObjPtr, &ns1Ptr))
                || (nsPtr != ns1Ptr)) {
            Tcl_Panic("Tailcall failed to find the proper namespace");
        }
        Tcl_IncrRefCount(nsObjPtr);

        TclNRAddCallback(interp, NRTailcallEval, listPtr, nsObjPtr,
                NULL, NULL);
        tailcallPtr = TOP_CB(interp);
        TOP_CB(interp) = tailcallPtr->nextPtr;
        iPtr->varFramePtr->tailcallPtr = tailcallPtr;
    }
    return TCL_RETURN;
}

int
NRTailcallEval(
    ClientData data[],
    Tcl_Interp *interp,
    int result)
{
    Interp *iPtr = (Interp *) interp;
    Tcl_Obj *listPtr = data[0];
    Tcl_Obj *nsObjPtr = data[1];
    Tcl_Namespace *nsPtr;
    int objc;
    Tcl_Obj **objv;

    if (result == TCL_OK) {
	result = TclGetNamespaceFromObj(interp, nsObjPtr, &nsPtr);
    }

    if (result != TCL_OK) {
        /*
         * Tailcall execution was preempted, eg by an intervening catch or by
         * a now-gone namespace: cleanup and return.
         */

        TailcallCleanup(data, interp, result);
        return result;
    }

    /*
     * Perform the tailcall
     */

    TclNRDeferCallback(interp, TailcallCleanup, listPtr, nsObjPtr, NULL,NULL);
    iPtr->lookupNsPtr = (Namespace *) nsPtr;
    ListObjGetElements(listPtr, objc, objv);
    return TclNREvalObjv(interp, objc, objv, 0, NULL);
}

static int
TailcallCleanup(
    ClientData data[],
    Tcl_Interp *interp,
    int result)
{
    Tcl_DecrRefCount((Tcl_Obj *) data[0]);
    Tcl_DecrRefCount((Tcl_Obj *) data[1]);
    return result;
}

static void
ClearTailcall(
    Tcl_Interp *interp,
    NRE_callback *tailcallPtr)
{
    TailcallCleanup(tailcallPtr->data, interp, TCL_OK);
    TCLNR_FREE(interp, tailcallPtr);
}


void
Tcl_NRAddCallback(
    Tcl_Interp *interp,
    Tcl_NRPostProc *postProcPtr,
    ClientData data0,
    ClientData data1,
    ClientData data2,
    ClientData data3)
{
    if (!(postProcPtr)) {
	Tcl_Panic("Adding a callback without an objProc?!");
    }
    TclNRAddCallback(interp, postProcPtr, data0, data1, data2, data3);
}

/*
 *----------------------------------------------------------------------
 *
 * TclNRCoroutineObjCmd -- (and friends)
 *
 *	This object-based function is invoked to process the "coroutine" Tcl
 *	command. It is heavily based on "apply".
 *
 * Results:
 *	A standard Tcl object result value.
 *
 * Side effects:
 *	A new procedure gets created.
 *
 * ** FIRST EXPERIMENTAL IMPLEMENTATION **
 *
 * It is fairly amateurish and not up to our standards - mainly in terms of
 * error messages and [info] interaction. Just to test the infrastructure in
 * teov and tebc.
 *----------------------------------------------------------------------
 */

#define iPtr ((Interp *) interp)

int
TclNRYieldObjCmd(
    ClientData clientData,
    Tcl_Interp *interp,
    int objc,
    Tcl_Obj *const objv[])
{
    CoroutineData *corPtr = iPtr->execEnvPtr->corPtr;

    if (objc > 2) {
	Tcl_WrongNumArgs(interp, 1, objv, "?returnValue?");
	return TCL_ERROR;
    }

    if (!corPtr) {
	Tcl_SetResult(interp, "yield can only be called in a coroutine",
		TCL_STATIC);
	Tcl_SetErrorCode(interp, "TCL", "COROUTINE", "ILLEGAL_YIELD", NULL);
	return TCL_ERROR;
    }

    if (objc == 2) {
	Tcl_SetObjResult(interp, objv[1]);
    }

    NRE_ASSERT(!COR_IS_SUSPENDED(corPtr));
    TclNRAddCallback(interp, NRCoroutineActivateCallback, corPtr,
            clientData, NULL, NULL);
    return TCL_OK;
}

int
TclNRYieldToObjCmd(
    ClientData clientData,
    Tcl_Interp *interp,
    int objc,
    Tcl_Obj *const objv[])
{
    CoroutineData *corPtr = iPtr->execEnvPtr->corPtr;
    Tcl_Obj *listPtr, *nsObjPtr;
    Tcl_Namespace *nsPtr = (Tcl_Namespace *) iPtr->varFramePtr->nsPtr;
    Tcl_Namespace *ns1Ptr;

    if (objc < 2) {
	Tcl_WrongNumArgs(interp, 1, objv, "command ?arg ...?");
	return TCL_ERROR;
    }

    if (!corPtr) {
	Tcl_SetResult(interp, "yieldto can only be called in a coroutine",
		TCL_STATIC);
	Tcl_SetErrorCode(interp, "TCL", "COROUTINE", "ILLEGAL_YIELD", NULL);
	return TCL_ERROR;
    }

    /*
     * Add the tailcall in the caller env, then just yield.
     *
     * This is essentially code from TclNRTailcallObjCmd
     */

    listPtr = Tcl_NewListObj(objc-1, objv+1);
    Tcl_IncrRefCount(listPtr);

    nsObjPtr = Tcl_NewStringObj(nsPtr->fullName, -1);
    if ((TCL_OK != TclGetNamespaceFromObj(interp, nsObjPtr, &ns1Ptr))
	    || (nsPtr != ns1Ptr)) {
	Tcl_Panic("yieldto failed to find the proper namespace");
    }
    Tcl_IncrRefCount(nsObjPtr);

    /*
     * Add the callback in the caller's env, then instruct TEBC to yield.
     */

    iPtr->execEnvPtr = corPtr->callerEEPtr;
    TclNRAddCallback(interp, YieldToCallback, corPtr, listPtr, nsObjPtr,
	    NULL);
    iPtr->execEnvPtr = corPtr->eePtr;

    return TclNRYieldObjCmd(INT2PTR(CORO_ACTIVATE_YIELDM), interp, 1, objv);
}

static int
YieldToCallback(
    ClientData data[],
    Tcl_Interp *interp,
    int result)
{
    /* CoroutineData *corPtr = data[0];*/
    Tcl_Obj *listPtr = data[1];
    ClientData nsPtr = data[2];
    NRE_callback *cbPtr;

    /*
     * yieldTo: invoke the command using tailcall tech.
     */

    TclNRAddCallback(interp, NRTailcallEval, listPtr, nsPtr, NULL, NULL);
    cbPtr = TOP_CB(interp);
    TOP_CB(interp) = cbPtr->nextPtr;

    TclSpliceTailcall(interp, cbPtr);
    return TCL_OK;
}

static int
RewindCoroutineCallback(
    ClientData data[],
    Tcl_Interp *interp,
    int result)
{
    return Tcl_RestoreInterpState(interp, data[0]);
}

static int
RewindCoroutine(
    CoroutineData *corPtr,
    int result)
{
    Tcl_Interp *interp = corPtr->eePtr->interp;
    Tcl_InterpState state = Tcl_SaveInterpState(interp, result);

    NRE_ASSERT(COR_IS_SUSPENDED(corPtr));
    NRE_ASSERT(corPtr->eePtr != NULL);
    NRE_ASSERT(corPtr->eePtr != iPtr->execEnvPtr);

    corPtr->eePtr->rewind = 1;
    TclNRAddCallback(interp, RewindCoroutineCallback, state,
	    NULL, NULL, NULL);
    return NRInterpCoroutine(corPtr, interp, 0, NULL);
}

static void
DeleteCoroutine(
    ClientData clientData)
{
    CoroutineData *corPtr = clientData;
    Tcl_Interp *interp = corPtr->eePtr->interp;
    NRE_callback *rootPtr = TOP_CB(interp);

    if (COR_IS_SUSPENDED(corPtr)) {
	TclNRRunCallbacks(interp, RewindCoroutine(corPtr,TCL_OK), rootPtr);
    }
}

static int
NRCoroutineCallerCallback(
    ClientData data[],
    Tcl_Interp *interp,
    int result)
{
    CoroutineData *corPtr = data[0];
    Command *cmdPtr = corPtr->cmdPtr;

    /*
     * This is the last callback in the caller execEnv, right before switching
     * to the coroutine's
     */

    NRE_ASSERT(iPtr->execEnvPtr == corPtr->callerEEPtr);

    if (!corPtr->eePtr) {
	/*
	 * The execEnv was wound down but not deleted for our sake. We finish
	 * the job here. The caller context has already been restored.
	 */

	NRE_ASSERT(iPtr->varFramePtr == corPtr->caller.varFramePtr);
	NRE_ASSERT(iPtr->framePtr == corPtr->caller.framePtr);
	NRE_ASSERT(iPtr->cmdFramePtr == corPtr->caller.cmdFramePtr);
	ckfree(corPtr);
	return result;
    }

    NRE_ASSERT(COR_IS_SUSPENDED(corPtr));
    SAVE_CONTEXT(corPtr->running);
    RESTORE_CONTEXT(corPtr->caller);

    if (cmdPtr->flags & CMD_IS_DELETED) {
	/*
	 * The command was deleted while it was running: wind down the
	 * execEnv, this will do the complete cleanup. RewindCoroutine will
	 * restore both the caller's context and interp state.
	 */

	return RewindCoroutine(corPtr, result);
    }

    return result;
}

static int
NRCoroutineExitCallback(
    ClientData data[],
    Tcl_Interp *interp,
    int result)
{
    CoroutineData *corPtr = data[0];
    Command *cmdPtr = corPtr->cmdPtr;

    /*
     * This runs at the bottom of the Coroutine's execEnv: it will be executed
     * when the coroutine returns or is wound down, but not when it yields. It
     * deletes the coroutine and restores the caller's environment.
     */

    NRE_ASSERT(interp == corPtr->eePtr->interp);
    NRE_ASSERT(TOP_CB(interp) == NULL);
    NRE_ASSERT(iPtr->execEnvPtr == corPtr->eePtr);
    NRE_ASSERT(!COR_IS_SUSPENDED(corPtr));
    NRE_ASSERT((corPtr->callerEEPtr->callbackPtr->procPtr == NRCoroutineCallerCallback));

    cmdPtr->deleteProc = NULL;
    Tcl_DeleteCommandFromToken(interp, (Tcl_Command) cmdPtr);
    TclCleanupCommandMacro(cmdPtr);

    corPtr->eePtr->corPtr = NULL;
    TclDeleteExecEnv(corPtr->eePtr);
    corPtr->eePtr = NULL;

    corPtr->stackLevel = NULL;

    /*
     * #280.
     * Drop the coroutine-owned copy of the lineLABCPtr hashtable for literal
     * command arguments in bytecode.
     */

    Tcl_DeleteHashTable(corPtr->lineLABCPtr);
    ckfree(corPtr->lineLABCPtr);
    corPtr->lineLABCPtr = NULL;

    RESTORE_CONTEXT(corPtr->caller);
    iPtr->execEnvPtr = corPtr->callerEEPtr;
    iPtr->numLevels++;

    return result;
}

/*
 *----------------------------------------------------------------------
 *
 * NRCoroutineActivateCallback --
 *
 *      This is the workhorse for coroutines: it implements both yield and
 *      resume.
 *
 *      It is important that both be implemented in the same callback: the
 *      detection of the impossibility to suspend due to a busy C-stack relies
 *      on the precise position of a local variable in the stack. We do not
 *      want the compiler to play tricks on us, either by moving things around
 *      or inlining.
 *
 *----------------------------------------------------------------------
 */

static int
NRCoroutineActivateCallback(
    ClientData data[],
    Tcl_Interp *interp,
    int result)
{
    CoroutineData *corPtr = data[0];
    int type = PTR2INT(data[1]);
    int numLevels, unused;
    int *stackLevel = &unused;

    if (!corPtr->stackLevel) {
        /*
         * -- Coroutine is suspended --
         * Push the callback to restore the caller's context on yield or
         * return.
         */

        TclNRAddCallback(interp, NRCoroutineCallerCallback, corPtr,
                NULL, NULL, NULL);

        /*
         * Record the stackLevel at which the resume is happening, then swap
         * the interp's environment to make it suitable to run this coroutine.
         */

        corPtr->stackLevel = stackLevel;
        numLevels = corPtr->auxNumLevels;
        corPtr->auxNumLevels = iPtr->numLevels;

        SAVE_CONTEXT(corPtr->caller);
        corPtr->callerEEPtr = iPtr->execEnvPtr;
        RESTORE_CONTEXT(corPtr->running);
        iPtr->execEnvPtr = corPtr->eePtr;
        iPtr->numLevels += numLevels;
    } else {
        /*
         * Coroutine is active: yield
         */

        if (corPtr->stackLevel != stackLevel) {
            Tcl_SetResult(interp, "cannot yield: C stack busy",
                    TCL_STATIC);
            Tcl_SetErrorCode(interp, "TCL", "COROUTINE", "CANT_YIELD",
                    NULL);
            return TCL_ERROR;
        }

        if (type == CORO_ACTIVATE_YIELD) {
            corPtr->nargs = COROUTINE_ARGUMENTS_SINGLE_OPTIONAL;
        } else if (type == CORO_ACTIVATE_YIELDM) {
            corPtr->nargs = COROUTINE_ARGUMENTS_ARBITRARY;
        } else {
            Tcl_Panic("Yield received an option which is not implemented");
        }

        corPtr->stackLevel = NULL;

        numLevels = iPtr->numLevels;
        iPtr->numLevels = corPtr->auxNumLevels;
        corPtr->auxNumLevels = numLevels - corPtr->auxNumLevels;

        iPtr->execEnvPtr = corPtr->callerEEPtr;
    }

    return TCL_OK;
}

/*
 *----------------------------------------------------------------------
 *
 * NRCoroInjectObjCmd --
 *
 *      Implementation of [::tcl::unsupported::inject] command.
 *
 *----------------------------------------------------------------------
 */

static int
NRCoroInjectObjCmd(
    ClientData clientData,
    Tcl_Interp *interp,
    int objc,
    Tcl_Obj *const objv[])
{
    Command *cmdPtr;
    CoroutineData *corPtr;
    ExecEnv *savedEEPtr = iPtr->execEnvPtr;

    /*
     * Usage more or less like tailcall:
     *   inject coroName cmd ?arg1 arg2 ...?
     */

    if (objc < 3) {
	Tcl_WrongNumArgs(interp, 1, objv, "coroName cmd ?arg1 arg2 ...?");
	return TCL_ERROR;
    }

    cmdPtr = (Command *) Tcl_GetCommandFromObj(interp, objv[1]);
    if ((!cmdPtr) || (cmdPtr->nreProc != NRInterpCoroutine)) {
        Tcl_AppendResult(interp, "can only inject a command into a coroutine",
                NULL);
        Tcl_SetErrorCode(interp, "TCL", "LOOKUP", "COROUTINE",
                TclGetString(objv[1]), NULL);
        return TCL_ERROR;
    }

    corPtr = cmdPtr->objClientData;
    if (!COR_IS_SUSPENDED(corPtr)) {
        Tcl_AppendResult(interp,
                "can only inject a command into a suspended coroutine", NULL);
        Tcl_SetErrorCode(interp, "TCL", "COROUTINE", "ACTIVE", NULL);
        return TCL_ERROR;
    }

    /*
     * Add the callback to the coro's execEnv, so that it is the first thing
     * to happen when the coro is resumed.
     */

    iPtr->execEnvPtr = corPtr->eePtr;
    TclNREvalObjEx(interp, Tcl_NewListObj(objc-2, objv+2), 0, NULL, INT_MIN);
    iPtr->execEnvPtr = savedEEPtr;

    return TCL_OK;
}

int
NRInterpCoroutine(
    ClientData clientData,
    Tcl_Interp *interp,		/* Current interpreter. */
    int objc,			/* Number of arguments. */
    Tcl_Obj *const objv[])	/* Argument objects. */
{
    CoroutineData *corPtr = clientData;

    if (!COR_IS_SUSPENDED(corPtr)) {
	Tcl_ResetResult(interp);
	Tcl_AppendResult(interp, "coroutine \"", Tcl_GetString(objv[0]),
		"\" is already running", NULL);
	Tcl_SetErrorCode(interp, "TCL", "COROUTINE", "BUSY", NULL);
	return TCL_ERROR;
    }

    /*
     * Parse all the arguments to work out what to feed as the result of the
     * [yield]. TRICKY POINT: objc==0 happens here! It occurs when a coroutine
     * is deleted!
     */

    switch (corPtr->nargs) {
    case COROUTINE_ARGUMENTS_SINGLE_OPTIONAL:
        if (objc == 2) {
            Tcl_SetObjResult(interp, objv[1]);
        } else if (objc > 2) {
            Tcl_WrongNumArgs(interp, 1, objv, "?arg?");
            return TCL_ERROR;
        }
        break;
    default:
        if (corPtr->nargs != objc-1) {
            Tcl_SetObjResult(interp,
                    Tcl_NewStringObj("wrong coro nargs; how did we get here? "
                    "not implemented!", -1));
            Tcl_SetErrorCode(interp, "TCL", "WRONGARGS", NULL);
            return TCL_ERROR;
        }
        /* fallthrough */
    case COROUTINE_ARGUMENTS_ARBITRARY:
        if (objc > 1) {
            Tcl_SetObjResult(interp, Tcl_NewListObj(objc-1, objv+1));
        }
        break;
    }

    TclNRAddCallback(interp, NRCoroutineActivateCallback, corPtr,
            NULL, NULL, NULL);
    return TCL_OK;
}

/*
 *----------------------------------------------------------------------
 *
 * TclNRCoroutineObjCmd --
 *
 *      Implementation of [coroutine] command; see documentation for
 *      description of what this does.
 *
 *----------------------------------------------------------------------
 */

int
TclNRCoroutineObjCmd(
    ClientData dummy,		/* Not used. */
    Tcl_Interp *interp,		/* Current interpreter. */
    int objc,			/* Number of arguments. */
    Tcl_Obj *const objv[])	/* Argument objects. */
{
    Command *cmdPtr;
    CoroutineData *corPtr;
    const char *fullName, *procName;
    Namespace *nsPtr, *altNsPtr, *cxtNsPtr;
    Tcl_DString ds;
    Namespace *lookupNsPtr = iPtr->varFramePtr->nsPtr;

    if (objc < 3) {
	Tcl_WrongNumArgs(interp, 1, objv, "name cmd ?arg ...?");
	return TCL_ERROR;
    }

    /*
     * FIXME: this is copy/pasted from Tcl_ProcObjCommand. Should have
     * something in tclUtil.c to find the FQ name.
     */

    fullName = TclGetString(objv[1]);
    TclGetNamespaceForQualName(interp, fullName, NULL, 0,
	    &nsPtr, &altNsPtr, &cxtNsPtr, &procName);

    if (nsPtr == NULL) {
	Tcl_AppendResult(interp, "can't create procedure \"", fullName,
		"\": unknown namespace", NULL);
        Tcl_SetErrorCode(interp, "TCL", "LOOKUP", "NAMESPACE", NULL);
	return TCL_ERROR;
    }
    if (procName == NULL) {
	Tcl_AppendResult(interp, "can't create procedure \"", fullName,
		"\": bad procedure name", NULL);
        Tcl_SetErrorCode(interp, "TCL", "VALUE", "COMMAND", fullName, NULL);
	return TCL_ERROR;
    }
    if ((nsPtr != iPtr->globalNsPtr)
	    && (procName != NULL) && (procName[0] == ':')) {
	Tcl_AppendResult(interp, "can't create procedure \"", procName,
		"\" in non-global namespace with name starting with \":\"",
		NULL);
        Tcl_SetErrorCode(interp, "TCL", "VALUE", "COMMAND", procName, NULL);
	return TCL_ERROR;
    }

    /*
     * We ARE creating the coroutine command: allocate the corresponding
     * struct and create the corresponding command.
     */

    corPtr = ckalloc(sizeof(CoroutineData));

    Tcl_DStringInit(&ds);
    if (nsPtr != iPtr->globalNsPtr) {
	Tcl_DStringAppend(&ds, nsPtr->fullName, -1);
	Tcl_DStringAppend(&ds, "::", 2);
    }
    Tcl_DStringAppend(&ds, procName, -1);

    cmdPtr = (Command *) Tcl_NRCreateCommand(interp, Tcl_DStringValue(&ds),
	    /*objProc*/ NULL, NRInterpCoroutine, corPtr, DeleteCoroutine);
    Tcl_DStringFree(&ds);

    corPtr->cmdPtr = cmdPtr;
    cmdPtr->refCount++;

    /*
     * #280.
     * Provide the new coroutine with its own copy of the lineLABCPtr
     * hashtable for literal command arguments in bytecode. Note that that
     * CFWordBC chains are not duplicated, only the entrypoints to them. This
     * means that in the presence of coroutines each chain is potentially a
     * tree. Like the chain -> tree conversion of the CmdFrame stack.
     */

    {
	Tcl_HashSearch hSearch;
	Tcl_HashEntry *hePtr;

	corPtr->lineLABCPtr = ckalloc(sizeof(Tcl_HashTable));
	Tcl_InitHashTable(corPtr->lineLABCPtr, TCL_ONE_WORD_KEYS);

	for (hePtr = Tcl_FirstHashEntry(iPtr->lineLABCPtr,&hSearch);
		hePtr; hePtr = Tcl_NextHashEntry(&hSearch)) {
	    int isNew;
	    Tcl_HashEntry *newPtr =
		    Tcl_CreateHashEntry(corPtr->lineLABCPtr,
		    Tcl_GetHashKey(iPtr->lineLABCPtr, hePtr),
		    &isNew);

	    Tcl_SetHashValue(newPtr, Tcl_GetHashValue(hePtr));
	}
    }

    /*
     * Create the base context.
     */

    corPtr->running.framePtr = iPtr->rootFramePtr;
    corPtr->running.varFramePtr = iPtr->rootFramePtr;
    corPtr->running.cmdFramePtr = NULL;
    corPtr->running.lineLABCPtr = corPtr->lineLABCPtr;
    corPtr->stackLevel = NULL;
    corPtr->auxNumLevels = 0;
    iPtr->numLevels--;

    /*
     * Create the coro's execEnv, switch to it to push the exit and coro
     * command callbacks, then switch back.
     */

    corPtr->eePtr = TclCreateExecEnv(interp, CORO_STACK_INITIAL_SIZE);
    corPtr->callerEEPtr = iPtr->execEnvPtr;
    corPtr->eePtr->corPtr = corPtr;

    SAVE_CONTEXT(corPtr->caller);
    corPtr->callerEEPtr = iPtr->execEnvPtr;
    RESTORE_CONTEXT(corPtr->running);
    iPtr->execEnvPtr = corPtr->eePtr;

    TclNRAddCallback(interp, NRCoroutineExitCallback, corPtr,
	    NULL, NULL, NULL);

    iPtr->lookupNsPtr = lookupNsPtr;
    Tcl_NREvalObj(interp, Tcl_NewListObj(objc-2, objv+2), 0);

    SAVE_CONTEXT(corPtr->running);
    RESTORE_CONTEXT(corPtr->caller);
    iPtr->execEnvPtr = corPtr->callerEEPtr;

    /*
     * Now just resume the coroutine. Take care to insure that the command is
     * looked up in the correct namespace.
     */

    TclNRAddCallback(interp, NRCoroutineActivateCallback, corPtr,
            NULL, NULL, NULL);
    return TCL_OK;
}

/*
 * This is used in the [info] ensemble
 */

int
TclInfoCoroutineCmd(
    ClientData dummy,
    Tcl_Interp *interp,
    int objc,
    Tcl_Obj *const objv[])
{
    CoroutineData *corPtr = iPtr->execEnvPtr->corPtr;

    if (objc != 1) {
	Tcl_WrongNumArgs(interp, 1, objv, NULL);
	return TCL_ERROR;
    }

    if (corPtr && !(corPtr->cmdPtr->flags & CMD_IS_DELETED)) {
	Tcl_Obj *namePtr;

	TclNewObj(namePtr);
	Tcl_GetCommandFullName(interp, (Tcl_Command) corPtr->cmdPtr, namePtr);
	Tcl_SetObjResult(interp, namePtr);
    }
    return TCL_OK;
}

#undef iPtr

/*
 * Local Variables:
 * mode: c
 * c-basic-offset: 4
 * fill-column: 78
 * tab-width: 8
 * indent-tabs-mode: nil
 * End:
 */<|MERGE_RESOLUTION|>--- conflicted
+++ resolved
@@ -1564,38 +1564,20 @@
      * contents.
      */
 
-<<<<<<< HEAD
     for (hPtr = Tcl_FirstHashEntry(iPtr->linePBodyPtr, &search);
 	    hPtr != NULL;
 	    hPtr = Tcl_NextHashEntry(&search)) {
 	CmdFrame *cfPtr = Tcl_GetHashValue(hPtr);
-
-	if (cfPtr->type == TCL_LOCATION_SOURCE) {
-	    Tcl_DecrRefCount(cfPtr->data.eval.path);
-=======
-    {
-	Tcl_HashEntry *hPtr;
-	Tcl_HashSearch hSearch;
-	int i;
-
-	for (hPtr = Tcl_FirstHashEntry(iPtr->linePBodyPtr, &hSearch);
-		hPtr != NULL;
-		hPtr = Tcl_NextHashEntry(&hSearch)) {
-	    CmdFrame *cfPtr = Tcl_GetHashValue(hPtr);
-	    Proc *procPtr = (Proc *) Tcl_GetHashKey(iPtr->linePBodyPtr, hPtr);
-	    procPtr->iPtr = NULL;
-	    if (cfPtr) {
-		if (cfPtr->type == TCL_LOCATION_SOURCE) {
-		    Tcl_DecrRefCount(cfPtr->data.eval.path);
-		}
-		ckfree((char *) cfPtr->line);
-		ckfree((char *) cfPtr);
+	Proc *procPtr = (Proc *) Tcl_GetHashKey(iPtr->linePBodyPtr, hPtr);
+
+	procPtr->iPtr = NULL;
+	if (cfPtr) {
+	    if (cfPtr->type == TCL_LOCATION_SOURCE) {
+		Tcl_DecrRefCount(cfPtr->data.eval.path);
 	    }
-	    Tcl_DeleteHashEntry(hPtr);
->>>>>>> da206716
-	}
-	ckfree(cfPtr->line);
-	ckfree(cfPtr);
+	    ckfree(cfPtr->line);
+	    ckfree(cfPtr);
+	}
 	Tcl_DeleteHashEntry(hPtr);
     }
     Tcl_DeleteHashTable(iPtr->linePBodyPtr);
