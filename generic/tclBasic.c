/*
 * tclBasic.c --
 *
 *	Contains the basic facilities for TCL command interpretation,
 *	including interpreter creation and deletion, command creation and
 *	deletion, and command/script execution.
 *
 * Copyright © 1987-1994 The Regents of the University of California.
 * Copyright © 1994-1997 Sun Microsystems, Inc.
 * Copyright © 1998-1999 Scriptics Corporation.
 * Copyright © 2001, 2002 Kevin B. Kenny.  All rights reserved.
 * Copyright © 2007 Daniel A. Steffen <das@users.sourceforge.net>
 * Copyright © 2006-2008 Joe Mistachkin.  All rights reserved.
 * Copyright © 2008 Miguel Sofer <msofer@users.sourceforge.net>
 *
 * See the file "license.terms" for information on usage and redistribution of
 * this file, and for a DISCLAIMER OF ALL WARRANTIES.
 */

#include "tclInt.h"
#include "tclOOInt.h"
#include "tclCompile.h"
#include "tclTomMath.h"
#include <math.h>
#include <assert.h>

/*
 * TCL_FPCLASSIFY_MODE:
 *	0  - fpclassify
 *	1  - _fpclass
 *	2  - simulate
 *	3  - __builtin_fpclassify
 */

#ifndef TCL_FPCLASSIFY_MODE
#if defined(__MINGW32__) && defined(_X86_) /* mingw 32-bit */
/*
 * MINGW x86 (tested up to gcc 8.1) seems to have a bug in fpclassify,
 * [fpclassify 1e-314], x86 => normal, x64 => subnormal, so switch to using a
 * version using a compiler built-in.
 */
#define TCL_FPCLASSIFY_MODE 1
#elif defined(fpclassify)		/* fpclassify */
/*
 * This is the C99 standard.
 */
#include <float.h>
#define TCL_FPCLASSIFY_MODE 0
#elif defined(_FPCLASS_NN)		/* _fpclass */
/*
 * This case handles newer MSVC on Windows, which doesn't have the standard
 * operation but does have something that can tell us the same thing.
 */
#define TCL_FPCLASSIFY_MODE 1
#else	/* !fpclassify && !_fpclass (older MSVC), simulate */
/*
 * Older MSVC on Windows. So broken that we just have to do it our way. This
 * assumes that we're on x86 (or at least a system with classic little-endian
 * double layout and a 32-bit 'int' type).
 */
#define TCL_FPCLASSIFY_MODE 2
#endif /* !fpclassify */
/* actually there is no fallback to builtin fpclassify */
#endif /* !TCL_FPCLASSIFY_MODE */

/*
 * Bug 7371b6270b: to check C call stack depth, prefer an approach which is
 * compatible with AddressSanitizer (ASan) use-after-return detection.
 */

#if defined(_MSC_VER) && defined(HAVE_INTRIN_H)
#include <intrin.h> /* for _AddressOfReturnAddress() */
#endif

/*
 * As suggested by
 * https://clang.llvm.org/docs/LanguageExtensions.html#has-builtin
 */
#ifndef __has_builtin
#define __has_builtin(x) 0 /* for non-clang compilers */
#endif

void *
TclGetCStackPtr(void)
{
#if defined( __GNUC__ ) || __has_builtin(__builtin_frame_address)
    return __builtin_frame_address(0);
#elif defined(_MSC_VER) && defined(HAVE_INTRIN_H)
    return _AddressOfReturnAddress();
#else
    ptrdiff_t unused = 0;
    /*
     * LLVM recommends using volatile:
     * https://github.com/llvm/llvm-project/blob/llvmorg-10.0.0-rc1/clang/lib/Basic/Stack.cpp#L31
     */
    ptrdiff_t *volatile stackLevel = &unused;
    return (void *)stackLevel;
#endif
}

#define INTERP_STACK_INITIAL_SIZE 2000
#define CORO_STACK_INITIAL_SIZE    200

/*
 * Determine whether we're using IEEE floating point
 */

#if (FLT_RADIX == 2) && (DBL_MANT_DIG == 53) && (DBL_MAX_EXP == 1024)
#   define IEEE_FLOATING_POINT
/* Largest odd integer that can be represented exactly in a double */
#   define MAX_EXACT 9007199254740991.0
#endif

/*
 * This is the script cancellation struct and hash table. The hash table is
 * used to keep track of the information necessary to process script
 * cancellation requests, including the original interp, asynchronous handler
 * tokens (created by Tcl_AsyncCreate), and the clientData and flags arguments
 * passed to Tcl_CancelEval on a per-interp basis. The cancelLock mutex is
 * used for protecting calls to Tcl_CancelEval as well as protecting access to
 * the hash table below.
 */

typedef struct {
    Tcl_Interp *interp;		/* Interp this struct belongs to. */
    Tcl_AsyncHandler async;	/* Async handler token for script
				 * cancellation. */
    char *result;		/* The script cancellation result or NULL for
				 * a default result. */
    Tcl_Size length;		/* Length of the above error message. */
    void *clientData;		/* Not used. */
    int flags;			/* Additional flags */
} CancelInfo;
static Tcl_HashTable cancelTable;
static int cancelTableInitialized = 0;	/* 0 means not yet initialized. */
TCL_DECLARE_MUTEX(cancelLock);

/*
 * Table used to map command implementation functions to a human-readable type
 * name, for [info type]. The keys in the table are function addresses, and
 * the values in the table are static char* containing strings in Tcl's
 * internal encoding (almost UTF-8).
 */

static Tcl_HashTable commandTypeTable;
static int commandTypeInit = 0;
TCL_DECLARE_MUTEX(commandTypeLock);

/*
 * Declarations for managing contexts for non-recursive coroutines. Contexts
 * are used to save the evaluation state between NR calls to each coro.
 */

#define SAVE_CONTEXT(context)				\
    (context).framePtr = iPtr->framePtr;		\
    (context).varFramePtr = iPtr->varFramePtr;		\
    (context).cmdFramePtr = iPtr->cmdFramePtr;		\
    (context).lineLABCPtr = iPtr->lineLABCPtr

#define RESTORE_CONTEXT(context)			\
    iPtr->framePtr = (context).framePtr;		\
    iPtr->varFramePtr = (context).varFramePtr;		\
    iPtr->cmdFramePtr = (context).cmdFramePtr;		\
    iPtr->lineLABCPtr = (context).lineLABCPtr

/*
 * Static functions in this file:
 */

static Tcl_ObjCmdProc	BadEnsembleSubcommand;
static char *		CallCommandTraces(Interp *iPtr, Command *cmdPtr,
			    const char *oldName, const char *newName,
			    int flags);
static int		CancelEvalProc(void *clientData,
			    Tcl_Interp *interp, int code);
static int		CheckDoubleResult(Tcl_Interp *interp, double dResult);
static void		DeleteCoroutine(void *clientData);
static Tcl_FreeProc	DeleteInterpProc;
static void		DeleteOpCmdClientData(void *clientData);
#ifdef USE_DTRACE
static Tcl_ObjCmdProc	DTraceObjCmd;
static Tcl_NRPostProc	DTraceCmdReturn;
#else
#   define DTraceCmdReturn	NULL
#endif /* USE_DTRACE */
static Tcl_ObjCmdProc	InvokeStringCommand;
static Tcl_ObjCmdProc	ExprAbsFunc;
static Tcl_ObjCmdProc	ExprBinaryFunc;
static Tcl_ObjCmdProc	ExprBoolFunc;
static Tcl_ObjCmdProc	ExprCeilFunc;
static Tcl_ObjCmdProc	ExprDoubleFunc;
static Tcl_ObjCmdProc	ExprFloorFunc;
static Tcl_ObjCmdProc	ExprIntFunc;
static Tcl_ObjCmdProc	ExprIsqrtFunc;
static Tcl_ObjCmdProc	ExprIsFiniteFunc;
static Tcl_ObjCmdProc	ExprIsInfinityFunc;
static Tcl_ObjCmdProc	ExprIsNaNFunc;
static Tcl_ObjCmdProc	ExprIsNormalFunc;
static Tcl_ObjCmdProc	ExprIsSubnormalFunc;
static Tcl_ObjCmdProc	ExprIsUnorderedFunc;
static Tcl_ObjCmdProc	ExprMaxFunc;
static Tcl_ObjCmdProc	ExprMinFunc;
static Tcl_ObjCmdProc	ExprRandFunc;
static Tcl_ObjCmdProc	ExprRoundFunc;
static Tcl_ObjCmdProc	ExprSqrtFunc;
static Tcl_ObjCmdProc	ExprSrandFunc;
static Tcl_ObjCmdProc	ExprUnaryFunc;
static Tcl_ObjCmdProc	ExprWideFunc;
static Tcl_ObjCmdProc	FloatClassifyObjCmd;
static void		MathFuncWrongNumArgs(Tcl_Interp *interp, int expected,
			    int actual, Tcl_Obj *const *objv);
static Tcl_NRPostProc	NRCoroutineCallerCallback;
static Tcl_NRPostProc	NRCoroutineExitCallback;
static Tcl_NRPostProc	NRCommand;

static void		ProcessUnexpectedResult(Tcl_Interp *interp,
			    int returnCode);
static int		RewindCoroutine(CoroutineData *corPtr, int result);
static void		TEOV_SwitchVarFrame(Tcl_Interp *interp);
static void		TEOV_PushExceptionHandlers(Tcl_Interp *interp,
			    Tcl_Size objc, Tcl_Obj *const objv[], int flags);
static inline Command *	TEOV_LookupCmdFromObj(Tcl_Interp *interp,
			    Tcl_Obj *namePtr, Namespace *lookupNsPtr);
static int		TEOV_NotFound(Tcl_Interp *interp, Tcl_Size objc,
			    Tcl_Obj *const objv[], Namespace *lookupNsPtr);
static int		TEOV_RunEnterTraces(Tcl_Interp *interp,
			    Command **cmdPtrPtr, Tcl_Obj *commandPtr, Tcl_Size objc,
			    Tcl_Obj *const objv[]);
static Tcl_NRPostProc	RewindCoroutineCallback;
static Tcl_NRPostProc	TEOEx_ByteCodeCallback;
static Tcl_NRPostProc	TEOEx_ListCallback;
static Tcl_NRPostProc	TEOV_Error;
static Tcl_NRPostProc	TEOV_Exception;
static Tcl_NRPostProc	TEOV_NotFoundCallback;
static Tcl_NRPostProc	TEOV_RestoreVarFrame;
static Tcl_NRPostProc	TEOV_RunLeaveTraces;
static Tcl_NRPostProc	EvalObjvCore;
static Tcl_NRPostProc	Dispatch;

static Tcl_ObjCmdProc NRInjectObjCmd;
static Tcl_NRPostProc NRPostInvoke;
static Tcl_ObjCmdProc CoroTypeObjCmd;
static Tcl_ObjCmdProc TclNRCoroInjectObjCmd;
static Tcl_ObjCmdProc TclNRCoroProbeObjCmd;
static Tcl_NRPostProc InjectHandler;
static Tcl_NRPostProc InjectHandlerPostCall;

MODULE_SCOPE const TclStubs tclStubs;

/*
 * Magical counts for the number of arguments accepted by a coroutine command
 * after particular kinds of [yield].
 */

#define CORO_ACTIVATE_YIELD	NULL
#define CORO_ACTIVATE_YIELDM	INT2PTR(1)

#define COROUTINE_ARGUMENTS_SINGLE_OPTIONAL	(-1)
#define COROUTINE_ARGUMENTS_ARBITRARY		(-2)

/*
 * The following structure define the commands in the Tcl core.
 */

typedef struct {
    const char *name;		/* Name of object-based command. */
    Tcl_ObjCmdProc *objProc;	/* Object-based function for command. */
    CompileProc *compileProc;	/* Function called to compile command. */
    Tcl_ObjCmdProc *nreProc;	/* NR-based function for command */
    int flags;			/* Various flag bits, as defined below. */
} CmdInfo;

#define CMD_IS_SAFE 1		/* Whether this command is part of the set of
				 * commands present by default in a safe
				 * interpreter. */
/* CMD_COMPILES_EXPANDED - Whether the compiler for this command can handle
 * expansion for itself rather than needing the generic layer to take care of
 * it for it. Defined in tclInt.h. */

/*
 * The following struct states that the command it talks about (a subcommand
 * of one of Tcl's built-in ensembles) is unsafe and must be hidden when an
 * interpreter is made safe. (TclHideUnsafeCommands accesses an array of these
 * structs.) Alas, we can't sensibly just store the information directly in
 * the commands.
 */

typedef struct {
    const char *ensembleNsName;	/* The ensemble's name within ::tcl. NULL for
				 * the end of the list of commands to hide. */
    const char *commandName;	/* The name of the command within the
				 * ensemble. If this is NULL, we want to also
				 * make the overall command be hidden, an ugly
				 * hack because it is expected by security
				 * policies in the wild. */
} UnsafeEnsembleInfo;

/*
 * The built-in commands, and the functions that implement them:
 */

static int
procObjCmd(
    void *clientData,
    Tcl_Interp *interp,
    int objc,
    Tcl_Obj *const objv[])
{
    return Tcl_ProcObjCmd(clientData, interp, objc, objv);
}

static const CmdInfo builtInCmds[] = {
    /*
     * Commands in the generic core.
     */

    {"append",		Tcl_AppendObjCmd,	TclCompileAppendCmd,	NULL,	CMD_IS_SAFE},
    {"apply",		Tcl_ApplyObjCmd,	NULL,			TclNRApplyObjCmd,	CMD_IS_SAFE},
    {"break",		Tcl_BreakObjCmd,	TclCompileBreakCmd,	NULL,	CMD_IS_SAFE},
    {"catch",		Tcl_CatchObjCmd,	TclCompileCatchCmd,	TclNRCatchObjCmd,	CMD_IS_SAFE},
    {"concat",		Tcl_ConcatObjCmd,	TclCompileConcatCmd,	NULL,	CMD_IS_SAFE},
    {"const", 		Tcl_ConstObjCmd,	TclCompileConstCmd,	NULL,	CMD_IS_SAFE},
    {"continue",	Tcl_ContinueObjCmd,	TclCompileContinueCmd,	NULL,	CMD_IS_SAFE},
    {"coroinject",	NULL,			NULL,			TclNRCoroInjectObjCmd,	CMD_IS_SAFE},
    {"coroprobe",	NULL,			NULL,			TclNRCoroProbeObjCmd,	CMD_IS_SAFE},
    {"coroutine",	NULL,			NULL,			TclNRCoroutineObjCmd,	CMD_IS_SAFE},
    {"error",		Tcl_ErrorObjCmd,	TclCompileErrorCmd,	NULL,	CMD_IS_SAFE},
    {"eval",		Tcl_EvalObjCmd,		NULL,			TclNREvalObjCmd,	CMD_IS_SAFE},
    {"expr",		Tcl_ExprObjCmd,		TclCompileExprCmd,	TclNRExprObjCmd,	CMD_IS_SAFE},
    {"for",		Tcl_ForObjCmd,		TclCompileForCmd,	TclNRForObjCmd,	CMD_IS_SAFE},
    {"foreach",		Tcl_ForeachObjCmd,	TclCompileForeachCmd,	TclNRForeachCmd,	CMD_IS_SAFE},
    {"format",		Tcl_FormatObjCmd,	TclCompileFormatCmd,	NULL,	CMD_IS_SAFE},
    {"fpclassify",	FloatClassifyObjCmd,    NULL,			NULL,	CMD_IS_SAFE},
    {"global",		Tcl_GlobalObjCmd,	TclCompileGlobalCmd,	NULL,	CMD_IS_SAFE},
    {"if",		Tcl_IfObjCmd,		TclCompileIfCmd,	TclNRIfObjCmd,	CMD_IS_SAFE},
    {"incr",		Tcl_IncrObjCmd,		TclCompileIncrCmd,	NULL,	CMD_IS_SAFE},
    {"join",		Tcl_JoinObjCmd,		NULL,			NULL,	CMD_IS_SAFE},
    {"lappend",		Tcl_LappendObjCmd,	TclCompileLappendCmd,	NULL,	CMD_IS_SAFE},
    {"lassign",		Tcl_LassignObjCmd,	TclCompileLassignCmd,	NULL,	CMD_IS_SAFE},
    {"ledit",		Tcl_LeditObjCmd,	NULL,			NULL,	CMD_IS_SAFE},
    {"lindex",		Tcl_LindexObjCmd,	TclCompileLindexCmd,	NULL,	CMD_IS_SAFE},
    {"linsert",		Tcl_LinsertObjCmd,	TclCompileLinsertCmd,	NULL,	CMD_IS_SAFE},
    {"list",		Tcl_ListObjCmd,		TclCompileListCmd,	NULL,	CMD_IS_SAFE|CMD_COMPILES_EXPANDED},
    {"llength",		Tcl_LlengthObjCmd,	TclCompileLlengthCmd,	NULL,	CMD_IS_SAFE},
    {"lmap",		Tcl_LmapObjCmd,		TclCompileLmapCmd,	TclNRLmapCmd,	CMD_IS_SAFE},
    {"lpop",		Tcl_LpopObjCmd,		NULL,			NULL,	CMD_IS_SAFE},
    {"lrange",		Tcl_LrangeObjCmd,	TclCompileLrangeCmd,	NULL,	CMD_IS_SAFE},
    {"lremove", 	Tcl_LremoveObjCmd,	NULL,			NULL,	CMD_IS_SAFE},
    {"lrepeat",		Tcl_LrepeatObjCmd,	NULL,			NULL,	CMD_IS_SAFE},
    {"lreplace",	Tcl_LreplaceObjCmd,	TclCompileLreplaceCmd,	NULL,	CMD_IS_SAFE},
    {"lreverse",	Tcl_LreverseObjCmd,	NULL,			NULL,	CMD_IS_SAFE},
    {"lsearch",		Tcl_LsearchObjCmd,	NULL,			NULL,	CMD_IS_SAFE},
    {"lseq",		Tcl_LseqObjCmd,		NULL,			NULL,	CMD_IS_SAFE},
    {"lset",		Tcl_LsetObjCmd,		TclCompileLsetCmd,	NULL,	CMD_IS_SAFE},
    {"lsort",		Tcl_LsortObjCmd,	NULL,			NULL,	CMD_IS_SAFE},
    {"package",		Tcl_PackageObjCmd,	NULL,			TclNRPackageObjCmd,	CMD_IS_SAFE},
    {"proc",		procObjCmd,		NULL,			NULL,	CMD_IS_SAFE},
    {"regexp",		Tcl_RegexpObjCmd,	TclCompileRegexpCmd,	NULL,	CMD_IS_SAFE},
    {"regsub",		Tcl_RegsubObjCmd,	TclCompileRegsubCmd,	NULL,	CMD_IS_SAFE},
    {"rename",		Tcl_RenameObjCmd,	NULL,			NULL,	CMD_IS_SAFE},
    {"return",		Tcl_ReturnObjCmd,	TclCompileReturnCmd,	NULL,	CMD_IS_SAFE},
    {"scan",		Tcl_ScanObjCmd,		NULL,			NULL,	CMD_IS_SAFE},
    {"set",		Tcl_SetObjCmd,		TclCompileSetCmd,	NULL,	CMD_IS_SAFE},
    {"split",		Tcl_SplitObjCmd,	NULL,			NULL,	CMD_IS_SAFE},
    {"subst",		Tcl_SubstObjCmd,	TclCompileSubstCmd,	TclNRSubstObjCmd,	CMD_IS_SAFE},
    {"switch",		Tcl_SwitchObjCmd,	TclCompileSwitchCmd,	TclNRSwitchObjCmd, CMD_IS_SAFE},
    {"tailcall",	NULL,			TclCompileTailcallCmd,	TclNRTailcallObjCmd,	CMD_IS_SAFE},
    {"throw",		Tcl_ThrowObjCmd,	TclCompileThrowCmd,	NULL,	CMD_IS_SAFE},
    {"trace",		Tcl_TraceObjCmd,	NULL,			NULL,	CMD_IS_SAFE},
    {"try",		Tcl_TryObjCmd,		TclCompileTryCmd,	TclNRTryObjCmd,	CMD_IS_SAFE},
    {"unset",		Tcl_UnsetObjCmd,	TclCompileUnsetCmd,	NULL,	CMD_IS_SAFE},
    {"uplevel",		Tcl_UplevelObjCmd,	NULL,			TclNRUplevelObjCmd,	CMD_IS_SAFE},
    {"upvar",		Tcl_UpvarObjCmd,	TclCompileUpvarCmd,	NULL,	CMD_IS_SAFE},
    {"variable",	Tcl_VariableObjCmd,	TclCompileVariableCmd,	NULL,	CMD_IS_SAFE},
    {"while",		Tcl_WhileObjCmd,	TclCompileWhileCmd,	TclNRWhileObjCmd,	CMD_IS_SAFE},
    {"yield",		NULL,			TclCompileYieldCmd,	TclNRYieldObjCmd,	CMD_IS_SAFE},
    {"yieldto",		NULL,			TclCompileYieldToCmd,	TclNRYieldToObjCmd,	CMD_IS_SAFE},

    /*
     * Commands in the OS-interface. Note that many of these are unsafe.
     */

    {"after",		Tcl_AfterObjCmd,	NULL,			NULL,	CMD_IS_SAFE},
    {"cd",		Tcl_CdObjCmd,		NULL,			NULL,	0},
    {"close",		Tcl_CloseObjCmd,	NULL,			NULL,	CMD_IS_SAFE},
    {"eof",		Tcl_EofObjCmd,		NULL,			NULL,	CMD_IS_SAFE},
    {"exec",		Tcl_ExecObjCmd,		NULL,			NULL,	0},
    {"exit",		Tcl_ExitObjCmd,		NULL,			NULL,	0},
    {"fblocked",	Tcl_FblockedObjCmd,	NULL,			NULL,	CMD_IS_SAFE},
    {"fconfigure",	Tcl_FconfigureObjCmd,	NULL,			NULL,	0},
    {"fcopy",		Tcl_FcopyObjCmd,	NULL,			NULL,	CMD_IS_SAFE},
    {"fileevent",	Tcl_FileEventObjCmd,	NULL,			NULL,	CMD_IS_SAFE},
    {"flush",		Tcl_FlushObjCmd,	NULL,			NULL,	CMD_IS_SAFE},
    {"gets",		Tcl_GetsObjCmd,		NULL,			NULL,	CMD_IS_SAFE},
    {"glob",		Tcl_GlobObjCmd,		NULL,			NULL,	0},
    {"load",		Tcl_LoadObjCmd,		NULL,			NULL,	0},
    {"open",		Tcl_OpenObjCmd,		NULL,			NULL,	0},
    {"pid",		Tcl_PidObjCmd,		NULL,			NULL,	CMD_IS_SAFE},
    {"puts",		Tcl_PutsObjCmd,		NULL,			NULL,	CMD_IS_SAFE},
    {"pwd",		Tcl_PwdObjCmd,		NULL,			NULL,	0},
    {"read",		Tcl_ReadObjCmd,		NULL,			NULL,	CMD_IS_SAFE},
    {"seek",		Tcl_SeekObjCmd,		NULL,			NULL,	CMD_IS_SAFE},
    {"socket",		Tcl_SocketObjCmd,	NULL,			NULL,	0},
    {"source",		Tcl_SourceObjCmd,	NULL,			TclNRSourceObjCmd,	0},
    {"tell",		Tcl_TellObjCmd,		NULL,			NULL,	CMD_IS_SAFE},
    {"time",		Tcl_TimeObjCmd,		NULL,			NULL,	CMD_IS_SAFE},
    {"timerate",	Tcl_TimeRateObjCmd,	NULL,			NULL,	CMD_IS_SAFE},
    {"unload",		Tcl_UnloadObjCmd,	NULL,			NULL,	0},
    {"update",		Tcl_UpdateObjCmd,	NULL,			NULL,	CMD_IS_SAFE},
    {"vwait",		Tcl_VwaitObjCmd,	NULL,			NULL,	CMD_IS_SAFE},
    {NULL,		NULL,			NULL,			NULL,	0}
};

/*
 * Information about which pieces of ensembles to hide when making an
 * interpreter safe:
 */

static const UnsafeEnsembleInfo unsafeEnsembleCommands[] = {
    /* [encoding] has two unsafe commands. Assumed by older security policies
     * to be overall unsafe; it isn't but... */
    {"encoding", NULL},
    {"encoding", "dirs"},
    {"encoding", "system"},
    /* [file] has MANY unsafe commands! Assumed by older security policies to
     * be overall unsafe; it isn't but... */
    {"file", NULL},
    {"file", "atime"},
    {"file", "attributes"},
    {"file", "copy"},
    {"file", "delete"},
    {"file", "dirname"},
    {"file", "executable"},
    {"file", "exists"},
    {"file", "extension"},
    {"file", "isdirectory"},
    {"file", "isfile"},
    {"file", "link"},
    {"file", "lstat"},
    {"file", "mtime"},
    {"file", "mkdir"},
    {"file", "nativename"},
    {"file", "normalize"},
    {"file", "owned"},
    {"file", "readable"},
    {"file", "readlink"},
    {"file", "rename"},
    {"file", "rootname"},
    {"file", "size"},
    {"file", "stat"},
    {"file", "tail"},
    {"file", "tempdir"},
    {"file", "tempfile"},
    {"file", "type"},
    {"file", "volumes"},
    {"file", "writable"},
    /* [info] has two unsafe commands */
    {"info", "cmdtype"},
    {"info", "nameofexecutable"},
    /* [tcl::process] has ONLY unsafe commands! */
    {"process", "list"},
    {"process", "status"},
    {"process", "purge"},
    {"process", "autopurge"},
    /* [zipfs] has MANY unsafe commands! */
    {"zipfs", "lmkimg"},
    {"zipfs", "lmkzip"},
    {"zipfs", "mkimg"},
    {"zipfs", "mkkey"},
    {"zipfs", "mkzip"},
    {"zipfs", "mount"},
    {"zipfs", "mount_data"},
    {"zipfs", "unmount"},
    {NULL, NULL}
};

/*
 * Math functions. All are safe.
 */

typedef double (BuiltinUnaryFunc)(double x);
typedef double (BuiltinBinaryFunc)(double x, double y);
#define BINARY_TYPECAST(fn) \
	(BuiltinUnaryFunc *)(void *)(BuiltinBinaryFunc *) fn
typedef struct {
    const char *name;		/* Name of the function. The full name is
				 * "::tcl::mathfunc::<name>". */
    Tcl_ObjCmdProc *objCmdProc;	/* Function that evaluates the function */
    BuiltinUnaryFunc *fn;	/* Real function pointer */
} BuiltinFuncDef;
static const BuiltinFuncDef BuiltinFuncTable[] = {
    { "abs",	ExprAbsFunc,	NULL			},
    { "acos",	ExprUnaryFunc,	acos			},
    { "asin",	ExprUnaryFunc,	asin			},
    { "atan",	ExprUnaryFunc,	atan			},
    { "atan2",	ExprBinaryFunc,	BINARY_TYPECAST(atan2)	},
    { "bool",	ExprBoolFunc,	NULL			},
    { "ceil",	ExprCeilFunc,	NULL			},
    { "cos",	ExprUnaryFunc,	cos			},
    { "cosh",	ExprUnaryFunc,	cosh			},
    { "double",	ExprDoubleFunc,	NULL			},
    { "entier",	ExprIntFunc,	NULL			},
    { "exp",	ExprUnaryFunc,	exp			},
    { "floor",	ExprFloorFunc,	NULL			},
    { "fmod",	ExprBinaryFunc,	BINARY_TYPECAST(fmod)	},
    { "hypot",	ExprBinaryFunc,	BINARY_TYPECAST(hypot)	},
    { "int",	ExprIntFunc,	NULL			},
    { "isfinite", ExprIsFiniteFunc, NULL		},
    { "isinf",	ExprIsInfinityFunc, NULL		},
    { "isnan",	ExprIsNaNFunc,	NULL			},
    { "isnormal", ExprIsNormalFunc, NULL		},
    { "isqrt",	ExprIsqrtFunc,	NULL			},
    { "issubnormal", ExprIsSubnormalFunc, NULL,		},
    { "isunordered", ExprIsUnorderedFunc, NULL,		},
    { "log",	ExprUnaryFunc,	log			},
    { "log10",	ExprUnaryFunc,	log10			},
    { "max",	ExprMaxFunc,	NULL			},
    { "min",	ExprMinFunc,	NULL			},
    { "pow",	ExprBinaryFunc,	BINARY_TYPECAST(pow)	},
    { "rand",	ExprRandFunc,	NULL			},
    { "round",	ExprRoundFunc,	NULL			},
    { "sin",	ExprUnaryFunc,	sin			},
    { "sinh",	ExprUnaryFunc,	sinh			},
    { "sqrt",	ExprSqrtFunc,	NULL			},
    { "srand",	ExprSrandFunc,	NULL			},
    { "tan",	ExprUnaryFunc,	tan			},
    { "tanh",	ExprUnaryFunc,	tanh			},
    { "wide",	ExprWideFunc,	NULL			},
    { NULL, NULL, NULL }
};

/*
 * TIP#174's math operators. All are safe.
 */

typedef struct {
    const char *name;		/* Name of object-based command. */
    Tcl_ObjCmdProc *objProc;	/* Object-based function for command. */
    CompileProc *compileProc;	/* Function called to compile command. */
    union {
	int numArgs;
	int identity;
    } i;
    const char *expected;	/* For error message, what argument(s)
				 * were expected. */
} OpCmdInfo;
static const OpCmdInfo mathOpCmds[] = {
    { "~",	TclSingleOpCmd,		TclCompileInvertOpCmd,
		/* numArgs */ {1},	"integer"},
    { "!",	TclSingleOpCmd,		TclCompileNotOpCmd,
		/* numArgs */ {1},	"boolean"},
    { "+",	TclVariadicOpCmd,	TclCompileAddOpCmd,
		/* identity */ {0},	NULL},
    { "*",	TclVariadicOpCmd,	TclCompileMulOpCmd,
		/* identity */ {1},	NULL},
    { "&",	TclVariadicOpCmd,	TclCompileAndOpCmd,
		/* identity */ {-1},	NULL},
    { "|",	TclVariadicOpCmd,	TclCompileOrOpCmd,
		/* identity */ {0},	NULL},
    { "^",	TclVariadicOpCmd,	TclCompileXorOpCmd,
		/* identity */ {0},	NULL},
    { "**",	TclVariadicOpCmd,	TclCompilePowOpCmd,
		/* identity */ {1},	NULL},
    { "<<",	TclSingleOpCmd,		TclCompileLshiftOpCmd,
		/* numArgs */ {2},	"integer shift"},
    { ">>",	TclSingleOpCmd,		TclCompileRshiftOpCmd,
		/* numArgs */ {2},	"integer shift"},
    { "%",	TclSingleOpCmd,		TclCompileModOpCmd,
		/* numArgs */ {2},	"integer integer"},
    { "!=",	TclSingleOpCmd,		TclCompileNeqOpCmd,
		/* numArgs */ {2},	"value value"},
    { "ne",	TclSingleOpCmd,		TclCompileStrneqOpCmd,
		/* numArgs */ {2},	"value value"},
    { "in",	TclSingleOpCmd,		TclCompileInOpCmd,
		/* numArgs */ {2},	"value list"},
    { "ni",	TclSingleOpCmd,		TclCompileNiOpCmd,
		/* numArgs */ {2},	"value list"},
    { "-",	TclNoIdentOpCmd,	TclCompileMinusOpCmd,
		/* unused */ {0},	"value ?value ...?"},
    { "/",	TclNoIdentOpCmd,	TclCompileDivOpCmd,
		/* unused */ {0},	"value ?value ...?"},
    { "<",	TclSortingOpCmd,	TclCompileLessOpCmd,
		/* unused */ {0},	NULL},
    { "<=",	TclSortingOpCmd,	TclCompileLeqOpCmd,
		/* unused */ {0},	NULL},
    { ">",	TclSortingOpCmd,	TclCompileGreaterOpCmd,
		/* unused */ {0},	NULL},
    { ">=",	TclSortingOpCmd,	TclCompileGeqOpCmd,
		/* unused */ {0},	NULL},
    { "==",	TclSortingOpCmd,	TclCompileEqOpCmd,
		/* unused */ {0},	NULL},
    { "eq",	TclSortingOpCmd,	TclCompileStreqOpCmd,
		/* unused */ {0},	NULL},
    { "lt",	TclSortingOpCmd,	TclCompileStrLtOpCmd,
		/* unused */ {0},	NULL},
    { "le",	TclSortingOpCmd,	TclCompileStrLeOpCmd,
		/* unused */ {0},	NULL},
    { "gt",	TclSortingOpCmd,	TclCompileStrGtOpCmd,
		/* unused */ {0},	NULL},
    { "ge",	TclSortingOpCmd,	TclCompileStrGeOpCmd,
		/* unused */ {0},	NULL},
    { NULL,	NULL,			NULL,
		{0},			NULL}
};

/*
 *----------------------------------------------------------------------
 *
 * TclFinalizeEvaluation --
 *
 *	Finalizes the script cancellation hash table.
 *
 * Results:
 *	None.
 *
 * Side effects:
 *	None.
 *
 *----------------------------------------------------------------------
 */

void
TclFinalizeEvaluation(void)
{
    Tcl_MutexLock(&cancelLock);
    if (cancelTableInitialized == 1) {
	Tcl_DeleteHashTable(&cancelTable);
	cancelTableInitialized = 0;
    }
    Tcl_MutexUnlock(&cancelLock);

    Tcl_MutexLock(&commandTypeLock);
    if (commandTypeInit) {
	Tcl_DeleteHashTable(&commandTypeTable);
	commandTypeInit = 0;
    }
    Tcl_MutexUnlock(&commandTypeLock);
}

/*
 *----------------------------------------------------------------------
 *
 * buildInfoObjCmd --
 *
 *	Implements tcl::build-info command.
 *
 * Results:
 *	None.
 *
 * Side effects:
 *	None.
 *
 *----------------------------------------------------------------------
 */

static int
buildInfoObjCmd2(
    void *clientData,
    Tcl_Interp *interp,		/* Current interpreter. */
    Tcl_Size objc,		/* Number of arguments. */
    Tcl_Obj *const objv[])	/* Argument objects. */
{
    const char *buildData = (const char *) clientData;
    char buf[80];
    const char *arg, *p, *q;
    Tcl_Size len;
    int idx;
    static const char *identifiers[] = {
	"commit", "compiler", "patchlevel", "version", NULL
    };
    enum Identifiers {
	ID_COMMIT, ID_COMPILER, ID_PATCHLEVEL, ID_VERSION, ID_OTHER
    };

    if (objc > 2) {
	Tcl_WrongNumArgs(interp, 1, objv, "?option?");
	return TCL_ERROR;
    } else if (objc < 2) {
	Tcl_SetObjResult(interp, Tcl_NewStringObj(buildData, TCL_INDEX_NONE));
	return TCL_OK;
    }

    /*
     * Query for a specific piece of build info
     */

    if (Tcl_GetIndexFromObj(NULL, objv[1], identifiers, NULL, TCL_EXACT,
	    &idx) != TCL_OK) {
	idx = ID_OTHER;
    }

    switch (idx) {
    case ID_PATCHLEVEL:
	if ((p = strchr(buildData, '+')) != NULL) {
	    memcpy(buf, buildData, p - buildData);
	    buf[p - buildData] = '\0';
	    Tcl_SetObjResult(interp, Tcl_NewStringObj(buf, TCL_INDEX_NONE));
	}
	return TCL_OK;
    case ID_VERSION:
	if ((p = strchr(buildData, '.')) != NULL) {
	    const char *r = strchr(p++, '+');
	    q = strchr(p, '.');
	    p = (q < r) ? q : r;
	}
	if (p != NULL) {
	    memcpy(buf, buildData, p - buildData);
	    buf[p - buildData] = '\0';
	    Tcl_SetObjResult(interp, Tcl_NewStringObj(buf, TCL_INDEX_NONE));
	}
	return TCL_OK;
    case ID_COMMIT:
	if ((p = strchr(buildData, '+')) != NULL) {
	    if ((q = strchr(p++, '.')) != NULL) {
		memcpy(buf, p, q - p);
		buf[q - p] = '\0';
		Tcl_SetObjResult(interp, Tcl_NewStringObj(buf, TCL_INDEX_NONE));
	    } else {
		Tcl_SetObjResult(interp, Tcl_NewStringObj(p, TCL_INDEX_NONE));
	    }
	}
	return TCL_OK;
    case ID_COMPILER:
	for (p = strchr(buildData, '.'); p++; p = strchr(p, '.')) {
	    /*
	     * Does the word begin with one of the standard prefixes?
	     */
	    if (!strncmp(p, "clang-", 6)
		    || !strncmp(p, "gcc-", 4)
		    || !strncmp(p, "icc-", 4)
		    || !strncmp(p, "msvc-", 5)) {
		if ((q = strchr(p, '.')) != NULL) {
		    memcpy(buf, p, q - p);
		    buf[q - p] = '\0';
		    Tcl_SetObjResult(interp, Tcl_NewStringObj(buf, TCL_INDEX_NONE));
		} else {
		    Tcl_SetObjResult(interp, Tcl_NewStringObj(p, TCL_INDEX_NONE));
		}
		return TCL_OK;
	    }
	}
	break;
    default:		/* Boolean test for other identifiers' presence */
	arg = TclGetStringFromObj(objv[1], &len);
	for (p = strchr(buildData, '.'); p++; p = strchr(p, '.')) {
	    if (!strncmp(p, arg, len)
		    && ((p[len] == '.') || (p[len] == '-') || (p[len] == '\0'))) {
		if (p[len] == '-') {
		    p += len;
		    q = strchr(++p, '.');
		    if (!q) {
		 	q = p + strlen(p);
		    }
		    memcpy(buf, p, q - p);
		    buf[q - p] = '\0';
		    Tcl_SetObjResult(interp, Tcl_NewStringObj(buf, TCL_INDEX_NONE));
		} else {
		    Tcl_SetObjResult(interp, Tcl_NewBooleanObj(1));
		}
		return TCL_OK;
	    }
	}
    }
    Tcl_SetObjResult(interp, Tcl_NewBooleanObj(0));
    return TCL_OK;
}

static int
buildInfoObjCmd(
    void *clientData,
    Tcl_Interp *interp,		/* Current interpreter. */
    int objc,			/* Number of arguments. */
    Tcl_Obj *const objv[])	/* Argument objects. */
{
    return buildInfoObjCmd2(clientData, interp, objc, objv);
}

/*
 *----------------------------------------------------------------------
 *
 * Tcl_CreateInterp --
 *
 *	Create a new TCL command interpreter.
 *
 * Results:
 *	The return value is a token for the interpreter, which may be used in
 *	calls to functions like Tcl_CreateCmd, Tcl_Eval, or Tcl_DeleteInterp.
 *
 * Side effects:
 *	The command interpreter is initialized with the built-in commands and
 *	with the variables documented in tclvars(n).
 *
 *----------------------------------------------------------------------
 */

Tcl_Interp *
Tcl_CreateInterp(void)
{
    Interp *iPtr;
    Tcl_Interp *interp;
    Command *cmdPtr;
    const BuiltinFuncDef *builtinFuncPtr;
    const OpCmdInfo *opcmdInfoPtr;
    const CmdInfo *cmdInfoPtr;
    Tcl_Namespace *nsPtr;
    Tcl_HashEntry *hPtr;
    int isNew;
    CancelInfo *cancelInfo;
    union {
	char c[sizeof(short)];
	short s;
    } order;
#ifdef TCL_COMPILE_STATS
    ByteCodeStats *statsPtr;
#endif /* TCL_COMPILE_STATS */
    char mathFuncName[32];
    CallFrame *framePtr;
    const char *version = Tcl_InitSubsystems();

    /*
     * Panic if someone updated the CallFrame structure without also updating
     * the Tcl_CallFrame structure (or vice versa).
     */

    if (sizeof(Tcl_CallFrame) < sizeof(CallFrame)) {
	Tcl_Panic("Tcl_CallFrame must not be smaller than CallFrame");
    }

#if defined(_WIN32) && !defined(_WIN64)
    if (sizeof(time_t) != 8) {
	Tcl_Panic("<time.h> is not compatible with VS2005+");
    }
    if ((offsetof(Tcl_StatBuf,st_atime) != 32)
	    || (offsetof(Tcl_StatBuf,st_ctime) != 48)) {
	Tcl_Panic("<sys/stat.h> is not compatible with VS2005+");
    }
#endif

    if (cancelTableInitialized == 0) {
	Tcl_MutexLock(&cancelLock);
	if (cancelTableInitialized == 0) {
	    Tcl_InitHashTable(&cancelTable, TCL_ONE_WORD_KEYS);
	    cancelTableInitialized = 1;
	}

	Tcl_MutexUnlock(&cancelLock);
    }

#undef TclObjInterpProc
    if (commandTypeInit == 0) {
	TclRegisterCommandTypeName(TclObjInterpProc, "proc");
	TclRegisterCommandTypeName(TclEnsembleImplementationCmd, "ensemble");
	TclRegisterCommandTypeName(TclAliasObjCmd, "alias");
	TclRegisterCommandTypeName(TclLocalAliasObjCmd, "alias");
	TclRegisterCommandTypeName(TclChildObjCmd, "interp");
	TclRegisterCommandTypeName(TclInvokeImportedCmd, "import");
	TclRegisterCommandTypeName(TclOOPublicObjectCmd, "object");
	TclRegisterCommandTypeName(TclOOPrivateObjectCmd, "privateObject");
	TclRegisterCommandTypeName(TclOOMyClassObjCmd, "privateClass");
	TclRegisterCommandTypeName(TclNRInterpCoroutine, "coroutine");
    }

    /*
     * Initialize support for namespaces and create the global namespace
     * (whose name is ""; an alias is "::"). This also initializes the Tcl
     * object type table and other object management code.
     */

    iPtr = (Interp *)Tcl_Alloc(sizeof(Interp));
    interp = (Tcl_Interp *) iPtr;

    iPtr->legacyResult = NULL;
    /* Special invalid value: Any attempt to free the legacy result
     * will cause a crash. */
    iPtr->legacyFreeProc = (void (*) (void))-1;
    iPtr->errorLine = 0;
    iPtr->stubTable = &tclStubs;
    TclNewObj(iPtr->objResultPtr);
    Tcl_IncrRefCount(iPtr->objResultPtr);
    iPtr->handle = TclHandleCreate(iPtr);
    iPtr->globalNsPtr = NULL;
    iPtr->hiddenCmdTablePtr = NULL;
    iPtr->interpInfo = NULL;

    iPtr->optimizer = TclOptimizeBytecode;

    iPtr->numLevels = 0;
    iPtr->maxNestingDepth = MAX_NESTING_DEPTH;
    iPtr->framePtr = NULL;	/* Initialise as soon as :: is available */
    iPtr->varFramePtr = NULL;	/* Initialise as soon as :: is available */

    /*
     * TIP #280 - Initialize the arrays used to extend the ByteCode and Proc
     * structures.
     */

    iPtr->cmdFramePtr = NULL;
    iPtr->linePBodyPtr = (Tcl_HashTable *)Tcl_Alloc(sizeof(Tcl_HashTable));
    iPtr->lineBCPtr = (Tcl_HashTable *)Tcl_Alloc(sizeof(Tcl_HashTable));
    iPtr->lineLAPtr = (Tcl_HashTable *)Tcl_Alloc(sizeof(Tcl_HashTable));
    iPtr->lineLABCPtr = (Tcl_HashTable *)Tcl_Alloc(sizeof(Tcl_HashTable));
    Tcl_InitHashTable(iPtr->linePBodyPtr, TCL_ONE_WORD_KEYS);
    Tcl_InitHashTable(iPtr->lineBCPtr, TCL_ONE_WORD_KEYS);
    Tcl_InitHashTable(iPtr->lineLAPtr, TCL_ONE_WORD_KEYS);
    Tcl_InitHashTable(iPtr->lineLABCPtr, TCL_ONE_WORD_KEYS);
    iPtr->scriptCLLocPtr = NULL;

    iPtr->activeVarTracePtr = NULL;

    iPtr->returnOpts = NULL;
    iPtr->errorInfo = NULL;
    TclNewLiteralStringObj(iPtr->eiVar, "::errorInfo");
    Tcl_IncrRefCount(iPtr->eiVar);
    iPtr->errorStack = Tcl_NewListObj(0, NULL);
    Tcl_IncrRefCount(iPtr->errorStack);
    iPtr->resetErrorStack = 1;
    TclNewLiteralStringObj(iPtr->upLiteral,"UP");
    Tcl_IncrRefCount(iPtr->upLiteral);
    TclNewLiteralStringObj(iPtr->callLiteral,"CALL");
    Tcl_IncrRefCount(iPtr->callLiteral);
    TclNewLiteralStringObj(iPtr->innerLiteral,"INNER");
    Tcl_IncrRefCount(iPtr->innerLiteral);
    iPtr->innerContext = Tcl_NewListObj(0, NULL);
    Tcl_IncrRefCount(iPtr->innerContext);
    iPtr->errorCode = NULL;
    TclNewLiteralStringObj(iPtr->ecVar, "::errorCode");
    Tcl_IncrRefCount(iPtr->ecVar);
    iPtr->returnLevel = 1;
    iPtr->returnCode = TCL_OK;

    iPtr->rootFramePtr = NULL;	/* Initialise as soon as :: is available */
    iPtr->lookupNsPtr = NULL;

    Tcl_InitHashTable(&iPtr->packageTable, TCL_STRING_KEYS);
    iPtr->packageUnknown = NULL;

#ifdef _WIN32
#   define getenv(x) _wgetenv(L##x) /* On Windows, use _wgetenv below */
#endif

    /* TIP #268 */
#if (TCL_RELEASE_LEVEL == TCL_FINAL_RELEASE)
    if (getenv("TCL_PKG_PREFER_LATEST") == NULL) {
	iPtr->packagePrefer = PKG_PREFER_STABLE;
    } else
#endif
	iPtr->packagePrefer = PKG_PREFER_LATEST;

    iPtr->cmdCount = 0;
    TclInitLiteralTable(&iPtr->literalTable);
    iPtr->compileEpoch = 1;
    iPtr->compiledProcPtr = NULL;
    iPtr->resolverPtr = NULL;
    iPtr->evalFlags = 0;
    iPtr->scriptFile = NULL;
    iPtr->flags = 0;
    iPtr->tracePtr = NULL;
    iPtr->tracesForbiddingInline = 0;
    iPtr->activeCmdTracePtr = NULL;
    iPtr->activeInterpTracePtr = NULL;
    iPtr->assocData = NULL;
    iPtr->execEnvPtr = NULL;	/* Set after namespaces initialized. */
    TclNewObj(iPtr->emptyObjPtr);
				/* Another empty object. */
    Tcl_IncrRefCount(iPtr->emptyObjPtr);
    iPtr->threadId = Tcl_GetCurrentThread();

    /* TIP #378 */
#ifdef TCL_INTERP_DEBUG_FRAME
    iPtr->flags |= INTERP_DEBUG_FRAME;
#else
    if (getenv("TCL_INTERP_DEBUG_FRAME") != NULL) {
	iPtr->flags |= INTERP_DEBUG_FRAME;
    }
#endif

    /*
     * Initialise the tables for variable traces and searches *before*
     * creating the global ns - so that the trace on errorInfo can be
     * recorded.
     */

    Tcl_InitHashTable(&iPtr->varTraces, TCL_ONE_WORD_KEYS);
    Tcl_InitHashTable(&iPtr->varSearches, TCL_ONE_WORD_KEYS);

    iPtr->globalNsPtr = NULL;	/* Force creation of global ns below. */
    iPtr->globalNsPtr = (Namespace *) Tcl_CreateNamespace(interp, "",
	    NULL, NULL);
    if (iPtr->globalNsPtr == NULL) {
	Tcl_Panic("Tcl_CreateInterp: can't create global namespace");
    }

    /*
     * Initialise the rootCallframe. It cannot be allocated on the stack, as
     * it has to be in place before TclCreateExecEnv tries to use a variable.
     */

    /* This is needed to satisfy GCC 3.3's strict aliasing rules */
    framePtr = (CallFrame *)Tcl_Alloc(sizeof(CallFrame));
    (void) Tcl_PushCallFrame(interp, (Tcl_CallFrame *) framePtr,
	    (Tcl_Namespace *) iPtr->globalNsPtr, /*isProcCallFrame*/ 0);
    framePtr->objc = 0;

    iPtr->framePtr = framePtr;
    iPtr->varFramePtr = framePtr;
    iPtr->rootFramePtr = framePtr;

    /*
     * Initialize support for code compilation and execution. We call
     * TclCreateExecEnv after initializing namespaces since it tries to
     * reference a Tcl variable (it links to the Tcl "tcl_traceExec"
     * variable).
     */

    iPtr->execEnvPtr = TclCreateExecEnv(interp, INTERP_STACK_INITIAL_SIZE);

    /*
     * TIP #219, Tcl Channel Reflection API support.
     */

    iPtr->chanMsg = NULL;

    /*
     * TIP #285, Script cancellation support.
     */

    TclNewObj(iPtr->asyncCancelMsg);

    cancelInfo = (CancelInfo *)Tcl_Alloc(sizeof(CancelInfo));
    cancelInfo->interp = interp;

    iPtr->asyncCancel = Tcl_AsyncCreate(CancelEvalProc, cancelInfo);
    cancelInfo->async = iPtr->asyncCancel;
    cancelInfo->result = NULL;
    cancelInfo->length = 0;

    Tcl_MutexLock(&cancelLock);
    hPtr = Tcl_CreateHashEntry(&cancelTable, iPtr, &isNew);
    Tcl_SetHashValue(hPtr, cancelInfo);
    Tcl_MutexUnlock(&cancelLock);

    /*
     * Initialize the compilation and execution statistics kept for this
     * interpreter.
     */

#ifdef TCL_COMPILE_STATS
    statsPtr = &iPtr->stats;
    statsPtr->numExecutions = 0;
    statsPtr->numCompilations = 0;
    statsPtr->numByteCodesFreed = 0;
    memset(statsPtr->instructionCount, 0,
	    sizeof(statsPtr->instructionCount));

    statsPtr->totalSrcBytes = 0.0;
    statsPtr->totalByteCodeBytes = 0.0;
    statsPtr->currentSrcBytes = 0.0;
    statsPtr->currentByteCodeBytes = 0.0;
    memset(statsPtr->srcCount, 0, sizeof(statsPtr->srcCount));
    memset(statsPtr->byteCodeCount, 0, sizeof(statsPtr->byteCodeCount));
    memset(statsPtr->lifetimeCount, 0, sizeof(statsPtr->lifetimeCount));

    statsPtr->currentInstBytes = 0.0;
    statsPtr->currentLitBytes = 0.0;
    statsPtr->currentExceptBytes = 0.0;
    statsPtr->currentAuxBytes = 0.0;
    statsPtr->currentCmdMapBytes = 0.0;

    statsPtr->numLiteralsCreated = 0;
    statsPtr->totalLitStringBytes = 0.0;
    statsPtr->currentLitStringBytes = 0.0;
    memset(statsPtr->literalCount, 0, sizeof(statsPtr->literalCount));
#endif /* TCL_COMPILE_STATS */

    /*
     * Initialize the ensemble error message rewriting support.
     */

    TclResetRewriteEnsemble(interp, 1);

    /*
     * TIP#143: Initialise the resource limit support.
     */

    TclInitLimitSupport(interp);

    /*
     * Initialise the thread-specific data ekeko. Note that the thread's alloc
     * cache was already initialised by the call to alloc the interp struct.
     */

#if TCL_THREADS && defined(USE_THREAD_ALLOC)
    iPtr->allocCache = (AllocCache *)TclpGetAllocCache();
#else
    iPtr->allocCache = NULL;
#endif
    iPtr->pendingObjDataPtr = NULL;
    iPtr->asyncReadyPtr = TclGetAsyncReadyPtr();
    iPtr->deferredCallbacks = NULL;

    /*
     * Create the core commands. Do it here, rather than calling Tcl_CreateObjCommand,
     * because it's faster (there's no need to check for a preexisting command
     * by the same name). Set the Tcl_CmdProc to NULL.
     */

    for (cmdInfoPtr = builtInCmds; cmdInfoPtr->name != NULL; cmdInfoPtr++) {
	if ((cmdInfoPtr->objProc == NULL)
		&& (cmdInfoPtr->compileProc == NULL)
		&& (cmdInfoPtr->nreProc == NULL)) {
	    Tcl_Panic("builtin command with NULL object command proc and a NULL compile proc");
	}

	hPtr = Tcl_CreateHashEntry(&iPtr->globalNsPtr->cmdTable,
		cmdInfoPtr->name, &isNew);
	if (isNew) {
	    cmdPtr = (Command *)Tcl_Alloc(sizeof(Command));
	    cmdPtr->hPtr = hPtr;
	    cmdPtr->nsPtr = iPtr->globalNsPtr;
	    cmdPtr->refCount = 1;
	    cmdPtr->cmdEpoch = 0;
	    cmdPtr->compileProc = cmdInfoPtr->compileProc;
	    cmdPtr->proc = NULL;
	    cmdPtr->clientData = cmdPtr;
	    cmdPtr->objProc = cmdInfoPtr->objProc;
	    cmdPtr->objClientData = NULL;
	    cmdPtr->deleteProc = NULL;
	    cmdPtr->deleteData = NULL;
	    cmdPtr->flags = 0;
	    if (cmdInfoPtr->flags & CMD_COMPILES_EXPANDED) {
		cmdPtr->flags |= CMD_COMPILES_EXPANDED;
	    }
	    cmdPtr->importRefPtr = NULL;
	    cmdPtr->tracePtr = NULL;
	    cmdPtr->nreProc = cmdInfoPtr->nreProc;
	    Tcl_SetHashValue(hPtr, cmdPtr);
	}
    }

    /*
     * Create the "array", "binary", "chan", "clock", "dict", "encoding",
     * "file", "info", "namespace" and "string" ensembles. Note that all these
     * commands (and their subcommands that are not present in the global
     * namespace) are wholly safe *except* for "clock", "encoding" and "file".
     */

    TclInitArrayCmd(interp);
    TclInitBinaryCmd(interp);
    TclInitChanCmd(interp);
    TclInitDictCmd(interp);
    TclInitEncodingCmd(interp);
    TclInitFileCmd(interp);
    TclInitHamtCmd(interp);
    TclInitInfoCmd(interp);
    TclInitNamespaceCmd(interp);
    TclInitStringCmd(interp);
    TclInitPrefixCmd(interp);
    TclInitProcessCmd(interp);

    /*
     * Register "clock" subcommands. These *do* go through
     * Tcl_CreateObjCommand, since they aren't in the global namespace and
     * involve ensembles.
     */

    TclClockInit(interp);

    /*
     * Register the built-in functions. This is empty now that they are
     * implemented as commands in the ::tcl::mathfunc namespace.
     */

    /*
     * Register the default [interp bgerror] handler.
     */

    Tcl_CreateObjCommand(interp, "::tcl::Bgerror",
	    TclDefaultBgErrorHandlerObjCmd, NULL, NULL);

    /*
     * Create unsupported commands for debugging bytecode and objects.
     */

    Tcl_CreateObjCommand(interp, "::tcl::unsupported::disassemble",
	    Tcl_DisassembleObjCmd, INT2PTR(0), NULL);
    Tcl_CreateObjCommand(interp, "::tcl::unsupported::getbytecode",
	    Tcl_DisassembleObjCmd, INT2PTR(1), NULL);
    Tcl_CreateObjCommand(interp, "::tcl::unsupported::representation",
	    Tcl_RepresentationCmd, NULL, NULL);

    /* Adding the bytecode assembler command */
    cmdPtr = (Command *) Tcl_NRCreateCommand(interp,
	    "::tcl::unsupported::assemble", Tcl_AssembleObjCmd,
	    TclNRAssembleObjCmd, NULL, NULL);
    cmdPtr->compileProc = &TclCompileAssembleCmd;

    /* Coroutine monkeybusiness */
    Tcl_NRCreateCommand(interp, "::tcl::unsupported::inject", NULL,
	    NRInjectObjCmd, NULL, NULL);
    Tcl_CreateObjCommand(interp, "::tcl::unsupported::corotype",
	    CoroTypeObjCmd, NULL, NULL);

    /* Export unsupported commands */
    nsPtr = Tcl_FindNamespace(interp, "::tcl::unsupported", NULL, 0);
    if (nsPtr) {
	Tcl_Export(interp, nsPtr, "*", 1);
    }

#ifdef USE_DTRACE
    /*
     * Register the tcl::dtrace command.
     */

    Tcl_CreateObjCommand(interp, "::tcl::dtrace", DTraceObjCmd, NULL, NULL);
#endif /* USE_DTRACE */

    /*
     * Register the builtin math functions.
     */

    nsPtr = Tcl_CreateNamespace(interp, "::tcl::mathfunc", NULL,NULL);
    if (nsPtr == NULL) {
	Tcl_Panic("Can't create math function namespace");
    }
#define MATH_FUNC_PREFIX_LEN 17 /* == strlen("::tcl::mathfunc::") */
    memcpy(mathFuncName, "::tcl::mathfunc::", MATH_FUNC_PREFIX_LEN);
    for (builtinFuncPtr = BuiltinFuncTable; builtinFuncPtr->name != NULL;
	    builtinFuncPtr++) {
	strcpy(mathFuncName + MATH_FUNC_PREFIX_LEN, builtinFuncPtr->name);
	Tcl_CreateObjCommand(interp, mathFuncName,
		builtinFuncPtr->objCmdProc, (void *)builtinFuncPtr->fn, NULL);
	Tcl_Export(interp, nsPtr, builtinFuncPtr->name, 0);
    }

    /*
     * Register the mathematical "operator" commands. [TIP #174]
     */

    nsPtr = Tcl_CreateNamespace(interp, "::tcl::mathop", NULL, NULL);
    if (nsPtr == NULL) {
	Tcl_Panic("can't create math operator namespace");
    }
    Tcl_Export(interp, nsPtr, "*", 1);
#define MATH_OP_PREFIX_LEN 15 /* == strlen("::tcl::mathop::") */
    memcpy(mathFuncName, "::tcl::mathop::", MATH_OP_PREFIX_LEN);
    for (opcmdInfoPtr=mathOpCmds ; opcmdInfoPtr->name!=NULL ; opcmdInfoPtr++){
	TclOpCmdClientData *occdPtr = (TclOpCmdClientData *)Tcl_Alloc(sizeof(TclOpCmdClientData));

	occdPtr->op = opcmdInfoPtr->name;
	occdPtr->i.numArgs = opcmdInfoPtr->i.numArgs;
	occdPtr->expected = opcmdInfoPtr->expected;
	strcpy(mathFuncName + MATH_OP_PREFIX_LEN, opcmdInfoPtr->name);
	cmdPtr = (Command *) Tcl_CreateObjCommand(interp, mathFuncName,
		opcmdInfoPtr->objProc, occdPtr, DeleteOpCmdClientData);
	if (cmdPtr == NULL) {
	    Tcl_Panic("failed to create math operator %s",
		    opcmdInfoPtr->name);
	} else if (opcmdInfoPtr->compileProc != NULL) {
	    cmdPtr->compileProc = opcmdInfoPtr->compileProc;
	}
    }

    /*
     * Do Multiple/Safe Interps Tcl init stuff
     */

    TclInterpInit(interp);
    TclSetupEnv(interp);

    /*
     * TIP #59: Make embedded configuration information available.
     */

    TclInitEmbeddedConfigurationInformation(interp);

    /*
     * TIP #440: Declare the name of the script engine to be "Tcl".
     */

    Tcl_SetVar2(interp, "tcl_platform", "engine", "Tcl",
	    TCL_GLOBAL_ONLY);

    /*
     * Compute the byte order of this machine.
     */

    order.s = 1;
    Tcl_SetVar2(interp, "tcl_platform", "byteOrder",
	    ((order.c[0] == 1) ? "littleEndian" : "bigEndian"),
	    TCL_GLOBAL_ONLY);

    Tcl_SetVar2Ex(interp, "tcl_platform", "wordSize",
	    Tcl_NewWideIntObj(sizeof(long)), TCL_GLOBAL_ONLY);

    /* TIP #291 */
    Tcl_SetVar2Ex(interp, "tcl_platform", "pointerSize",
	    Tcl_NewWideIntObj(sizeof(void *)), TCL_GLOBAL_ONLY);

    /*
     * Set up other variables such as tcl_version and tcl_library
     */

    Tcl_SetVar2(interp, "tcl_patchLevel", NULL, TCL_PATCH_LEVEL, TCL_GLOBAL_ONLY);
    Tcl_SetVar2(interp, "tcl_version", NULL, TCL_VERSION, TCL_GLOBAL_ONLY);
    TclpSetVariables(interp);

    /*
     * Register Tcl's version number.
     * TIP #268: Full patchlevel instead of just major.minor
     * TIP #599: Extended build information "+<UUID>.<tag1>.<tag2>...."
     */

    Tcl_PkgProvideEx(interp, "Tcl", TCL_PATCH_LEVEL, &tclStubs);
    Tcl_PkgProvideEx(interp, "tcl", TCL_PATCH_LEVEL, &tclStubs);
    Tcl_CmdInfo info2;
    Tcl_Command buildInfoCmd = Tcl_CreateObjCommand(interp, "::tcl::build-info",
	    buildInfoObjCmd, (void *)version, NULL);
    Tcl_GetCommandInfoFromToken(buildInfoCmd, &info2);
    info2.objProc2 = buildInfoObjCmd2;
    info2.objClientData2 = (void *)version;
    Tcl_SetCommandInfoFromToken(buildInfoCmd, &info2);

    if (TclTommath_Init(interp) != TCL_OK) {
	Tcl_Panic("%s", Tcl_GetStringResult(interp));
    }

    if (TclOOInit(interp) != TCL_OK) {
	Tcl_Panic("%s", Tcl_GetStringResult(interp));
    }

    /*
     * Only build in zlib support if we've successfully detected a library to
     * compile and link against.
     */

#ifdef HAVE_ZLIB
    if (TclZlibInit(interp) != TCL_OK) {
	Tcl_Panic("%s", Tcl_GetStringResult(interp));
    }
    if (TclZipfs_Init(interp) != TCL_OK) {
	Tcl_Panic("%s", Tcl_GetStringResult(interp));
    }
#endif

    TOP_CB(iPtr) = NULL;
    return interp;
}

static void
DeleteOpCmdClientData(
    void *clientData)
{
    TclOpCmdClientData *occdPtr = (TclOpCmdClientData *)clientData;

    Tcl_Free(occdPtr);
}

/*
 * ---------------------------------------------------------------------
 *
 * TclRegisterCommandTypeName, TclGetCommandTypeName --
 *
 *	Command type registration and lookup mechanism. Everything is keyed by
 *	the Tcl_ObjCmdProc for the command, and that is used as the *key* into
 *	the hash table that maps to constant strings that are names. (It is
 *	recommended that those names be ASCII.)
 *
 * ---------------------------------------------------------------------
 */

void
TclRegisterCommandTypeName(
    Tcl_ObjCmdProc *implementationProc,
    const char *nameStr)
{
    Tcl_HashEntry *hPtr;

    Tcl_MutexLock(&commandTypeLock);
    if (commandTypeInit == 0) {
	Tcl_InitHashTable(&commandTypeTable, TCL_ONE_WORD_KEYS);
	commandTypeInit = 1;
    }
    if (nameStr != NULL) {
	int isNew;

	hPtr = Tcl_CreateHashEntry(&commandTypeTable,
		implementationProc, &isNew);
	Tcl_SetHashValue(hPtr, (void *) nameStr);
    } else {
	hPtr = Tcl_FindHashEntry(&commandTypeTable,
		implementationProc);
	if (hPtr != NULL) {
	    Tcl_DeleteHashEntry(hPtr);
	}
    }
    Tcl_MutexUnlock(&commandTypeLock);
}

const char *
TclGetCommandTypeName(
    Tcl_Command command)
{
    Command *cmdPtr = (Command *) command;
    Tcl_ObjCmdProc *procPtr = cmdPtr->objProc;
    const char *name = "native";

    if (procPtr == NULL) {
	procPtr = cmdPtr->nreProc;
    }
    Tcl_MutexLock(&commandTypeLock);
    if (commandTypeInit) {
	Tcl_HashEntry *hPtr = Tcl_FindHashEntry(&commandTypeTable, procPtr);

	if (hPtr && Tcl_GetHashValue(hPtr)) {
	    name = (const char *) Tcl_GetHashValue(hPtr);
	}
    }
    Tcl_MutexUnlock(&commandTypeLock);

    return name;
}

/*
 *----------------------------------------------------------------------
 *
 * TclHideUnsafeCommands --
 *
 *	Hides base commands that are not marked as safe from this interpreter.
 *
 * Results:
 *	TCL_OK if it succeeds, TCL_ERROR else.
 *
 * Side effects:
 *	Hides functionality in an interpreter.
 *
 *----------------------------------------------------------------------
 */

int
TclHideUnsafeCommands(
    Tcl_Interp *interp)		/* Hide commands in this interpreter. */
{
    const CmdInfo *cmdInfoPtr;
    const UnsafeEnsembleInfo *unsafePtr;

    if (interp == NULL) {
	return TCL_ERROR;
    }
    for (cmdInfoPtr = builtInCmds; cmdInfoPtr->name != NULL; cmdInfoPtr++) {
	if (!(cmdInfoPtr->flags & CMD_IS_SAFE)) {
	    Tcl_HideCommand(interp, cmdInfoPtr->name, cmdInfoPtr->name);
	}
    }

    for (unsafePtr = unsafeEnsembleCommands;
	    unsafePtr->ensembleNsName; unsafePtr++) {
	if (unsafePtr->commandName) {
	    /*
	     * Hide an ensemble subcommand.
	     */

	    Tcl_Obj *cmdName = Tcl_ObjPrintf("::tcl::%s::%s",
		    unsafePtr->ensembleNsName, unsafePtr->commandName);
	    Tcl_Obj *hideName = Tcl_ObjPrintf("tcl:%s:%s",
		    unsafePtr->ensembleNsName, unsafePtr->commandName);

#define INTERIM_HACK_NAME "___tmp"

	    if (TclRenameCommand(interp, TclGetString(cmdName),
			INTERIM_HACK_NAME) != TCL_OK
		    || Tcl_HideCommand(interp, INTERIM_HACK_NAME,
			    TclGetString(hideName)) != TCL_OK) {
		Tcl_Panic("problem making '%s %s' safe: %s",
			unsafePtr->ensembleNsName, unsafePtr->commandName,
			Tcl_GetStringResult(interp));
	    }
	    Tcl_CreateObjCommand(interp, TclGetString(cmdName),
		    BadEnsembleSubcommand, (void *)unsafePtr, NULL);
	    TclDecrRefCount(cmdName);
	    TclDecrRefCount(hideName);
	} else {
	    /*
	     * Hide an ensemble main command (for compatibility).
	     */

	    if (Tcl_HideCommand(interp, unsafePtr->ensembleNsName,
		    unsafePtr->ensembleNsName) != TCL_OK) {
		Tcl_Panic("problem making '%s' safe: %s",
			unsafePtr->ensembleNsName,
			Tcl_GetStringResult(interp));
	    }
	}
    }

    return TCL_OK;
}

/*
 *----------------------------------------------------------------------
 *
 * BadEnsembleSubcommand --
 *
 *	Command used to act as a backstop implementation when subcommands of
 *	ensembles are unsafe (the real implementations of the subcommands are
 *	hidden). The clientData is description of what was hidden.
 *
 * Results:
 *	A standard Tcl result (always a TCL_ERROR).
 *
 * Side effects:
 *	None.
 *
 *----------------------------------------------------------------------
 */

static int
BadEnsembleSubcommand(
    void *clientData,
    Tcl_Interp *interp,
    TCL_UNUSED(int) /*objc*/,
    TCL_UNUSED(Tcl_Obj *const *) /* objv */)
{
    const UnsafeEnsembleInfo *infoPtr = (const UnsafeEnsembleInfo *)clientData;

    Tcl_SetObjResult(interp, Tcl_ObjPrintf(
	    "not allowed to invoke subcommand %s of %s",
	    infoPtr->commandName, infoPtr->ensembleNsName));
    Tcl_SetErrorCode(interp, "TCL", "SAFE", "SUBCOMMAND", (char *)NULL);
    return TCL_ERROR;
}

/*
 *--------------------------------------------------------------
 *
 * Tcl_CallWhenDeleted --
 *
 *	Arrange for a function to be called before a given interpreter is
 *	deleted. The function is called as soon as Tcl_DeleteInterp is called;
 *	if Tcl_CallWhenDeleted is called on an interpreter that has already
 *	been deleted, the function will be called when the last Tcl_Release is
 *	done on the interpreter.
 *
 * Results:
 *	None.
 *
 * Side effects:
 *	When Tcl_DeleteInterp is invoked to delete interp, proc will be
 *	invoked. See the manual entry for details.
 *
 *--------------------------------------------------------------
 */

void
Tcl_CallWhenDeleted(
    Tcl_Interp *interp,		/* Interpreter to watch. */
    Tcl_InterpDeleteProc *proc,	/* Function to call when interpreter is about
				 * to be deleted. */
    void *clientData)		/* One-word value to pass to proc. */
{
    Interp *iPtr = (Interp *) interp;
    static Tcl_ThreadDataKey assocDataCounterKey;
    int *assocDataCounterPtr = (int *)
	    Tcl_GetThreadData(&assocDataCounterKey, sizeof(int));
    int isNew;
    char buffer[32 + TCL_INTEGER_SPACE];
    AssocData *dPtr = (AssocData *)Tcl_Alloc(sizeof(AssocData));
    Tcl_HashEntry *hPtr;

    snprintf(buffer, sizeof(buffer), "Assoc Data Key #%d", *assocDataCounterPtr);
    (*assocDataCounterPtr)++;

    if (iPtr->assocData == NULL) {
	iPtr->assocData = (Tcl_HashTable *)Tcl_Alloc(sizeof(Tcl_HashTable));
	Tcl_InitHashTable(iPtr->assocData, TCL_STRING_KEYS);
    }
    hPtr = Tcl_CreateHashEntry(iPtr->assocData, buffer, &isNew);
    dPtr->proc = proc;
    dPtr->clientData = clientData;
    Tcl_SetHashValue(hPtr, dPtr);
}

/*
 *--------------------------------------------------------------
 *
 * Tcl_DontCallWhenDeleted --
 *
 *	Cancel the arrangement for a function to be called when a given
 *	interpreter is deleted.
 *
 * Results:
 *	None.
 *
 * Side effects:
 *	If proc and clientData were previously registered as a callback via
 *	Tcl_CallWhenDeleted, they are unregistered. If they weren't previously
 *	registered then nothing happens.
 *
 *--------------------------------------------------------------
 */

void
Tcl_DontCallWhenDeleted(
    Tcl_Interp *interp,		/* Interpreter to watch. */
    Tcl_InterpDeleteProc *proc,	/* Function to call when interpreter is about
				 * to be deleted. */
    void *clientData)		/* One-word value to pass to proc. */
{
    Interp *iPtr = (Interp *) interp;
    Tcl_HashTable *hTablePtr;
    Tcl_HashSearch hSearch;
    Tcl_HashEntry *hPtr;
    AssocData *dPtr;

    hTablePtr = iPtr->assocData;
    if (hTablePtr == NULL) {
	return;
    }
    for (hPtr = Tcl_FirstHashEntry(hTablePtr, &hSearch); hPtr != NULL;
	    hPtr = Tcl_NextHashEntry(&hSearch)) {
	dPtr = (AssocData *)Tcl_GetHashValue(hPtr);
	if ((dPtr->proc == proc) && (dPtr->clientData == clientData)) {
	    Tcl_Free(dPtr);
	    Tcl_DeleteHashEntry(hPtr);
	    return;
	}
    }
}

/*
 *----------------------------------------------------------------------
 *
 * Tcl_SetAssocData --
 *
 *	Creates a named association between user-specified data, a delete
 *	function and this interpreter. If the association already exists the
 *	data is overwritten with the new data. The delete function will be
 *	invoked when the interpreter is deleted.
 *
 * Results:
 *	None.
 *
 * Side effects:
 *	Sets the associated data, creates the association if needed.
 *
 *----------------------------------------------------------------------
 */

void
Tcl_SetAssocData(
    Tcl_Interp *interp,		/* Interpreter to associate with. */
    const char *name,		/* Name for association. */
    Tcl_InterpDeleteProc *proc,	/* Proc to call when interpreter is about to
				 * be deleted. */
    void *clientData)		/* One-word value to pass to proc. */
{
    Interp *iPtr = (Interp *) interp;
    AssocData *dPtr;
    Tcl_HashEntry *hPtr;
    int isNew;

    if (iPtr->assocData == NULL) {
	iPtr->assocData = (Tcl_HashTable *)Tcl_Alloc(sizeof(Tcl_HashTable));
	Tcl_InitHashTable(iPtr->assocData, TCL_STRING_KEYS);
    }
    hPtr = Tcl_CreateHashEntry(iPtr->assocData, name, &isNew);
    if (isNew == 0) {
	dPtr = (AssocData *)Tcl_GetHashValue(hPtr);
    } else {
	dPtr = (AssocData *)Tcl_Alloc(sizeof(AssocData));
    }
    dPtr->proc = proc;
    dPtr->clientData = clientData;

    Tcl_SetHashValue(hPtr, dPtr);
}

/*
 *----------------------------------------------------------------------
 *
 * Tcl_DeleteAssocData --
 *
 *	Deletes a named association of user-specified data with the specified
 *	interpreter.
 *
 * Results:
 *	None.
 *
 * Side effects:
 *	Deletes the association.
 *
 *----------------------------------------------------------------------
 */

void
Tcl_DeleteAssocData(
    Tcl_Interp *interp,		/* Interpreter to associate with. */
    const char *name)		/* Name of association. */
{
    Interp *iPtr = (Interp *) interp;
    AssocData *dPtr;
    Tcl_HashEntry *hPtr;

    if (iPtr->assocData == NULL) {
	return;
    }
    hPtr = Tcl_FindHashEntry(iPtr->assocData, name);
    if (hPtr == NULL) {
	return;
    }
    dPtr = (AssocData *)Tcl_GetHashValue(hPtr);
    Tcl_DeleteHashEntry(hPtr);
    if (dPtr->proc != NULL) {
	dPtr->proc(dPtr->clientData, interp);
    }
    Tcl_Free(dPtr);
}

/*
 *----------------------------------------------------------------------
 *
 * Tcl_GetAssocData --
 *
 *	Returns the client data associated with this name in the specified
 *	interpreter.
 *
 * Results:
 *	The client data in the AssocData record denoted by the named
 *	association, or NULL.
 *
 * Side effects:
 *	None.
 *
 *----------------------------------------------------------------------
 */

void *
Tcl_GetAssocData(
    Tcl_Interp *interp,		/* Interpreter associated with. */
    const char *name,		/* Name of association. */
    Tcl_InterpDeleteProc **procPtr)
				/* Pointer to place to store address of
				 * current deletion callback. */
{
    Interp *iPtr = (Interp *) interp;
    AssocData *dPtr;
    Tcl_HashEntry *hPtr;

    if (iPtr->assocData == NULL) {
	return NULL;
    }
    hPtr = Tcl_FindHashEntry(iPtr->assocData, name);
    if (hPtr == NULL) {
	return NULL;
    }
    dPtr = (AssocData *)Tcl_GetHashValue(hPtr);
    if (procPtr != NULL) {
	*procPtr = dPtr->proc;
    }
    return dPtr->clientData;
}

/*
 *----------------------------------------------------------------------
 *
 * Tcl_InterpDeleted --
 *
 *	Returns nonzero if the interpreter has been deleted with a call to
 *	Tcl_DeleteInterp.
 *
 * Results:
 *	Nonzero if the interpreter is deleted, zero otherwise.
 *
 * Side effects:
 *	None.
 *
 *----------------------------------------------------------------------
 */

int
Tcl_InterpDeleted(
    Tcl_Interp *interp)
{
    return (((Interp *) interp)->flags & DELETED) ? 1 : 0;
}

/*
 *----------------------------------------------------------------------
 *
 * Tcl_DeleteInterp --
 *
 *	Ensures that the interpreter will be deleted eventually. If there are
 *	no Tcl_Preserve calls in effect for this interpreter, it is deleted
 *	immediately, otherwise the interpreter is deleted when the last
 *	Tcl_Preserve is matched by a call to Tcl_Release. In either case, the
 *	function runs the currently registered deletion callbacks.
 *
 * Results:
 *	None.
 *
 * Side effects:
 *	The interpreter is marked as deleted. The caller may still use it
 *	safely if there are calls to Tcl_Preserve in effect for the
 *	interpreter, but further calls to Tcl_Eval etc in this interpreter
 *	will fail.
 *
 *----------------------------------------------------------------------
 */

void
Tcl_DeleteInterp(
    Tcl_Interp *interp)		/* Token for command interpreter (returned by
				 * a previous call to Tcl_CreateInterp). */
{
    Interp *iPtr = (Interp *) interp;

    /*
     * If the interpreter has already been marked deleted, just punt.
     */

    if (iPtr->flags & DELETED) {
	return;
    }

    /*
     * Mark the interpreter as deleted. No further evals will be allowed.
     * Increase the compileEpoch as a signal to compiled bytecodes.
     */

    iPtr->flags |= DELETED;
    iPtr->compileEpoch++;

    /*
     * Ensure that the interpreter is eventually deleted.
     */

    Tcl_EventuallyFree(interp, DeleteInterpProc);
}

/*
 *----------------------------------------------------------------------
 *
 * DeleteInterpProc --
 *
 *	Helper function to delete an interpreter. This function is called when
 *	the last call to Tcl_Preserve on this interpreter is matched by a call
 *	to Tcl_Release. The function cleans up all resources used in the
 *	interpreter and calls all currently registered interpreter deletion
 *	callbacks.
 *
 * Results:
 *	None.
 *
 * Side effects:
 *	Whatever the interpreter deletion callbacks do. Frees resources used
 *	by the interpreter.
 *
 *----------------------------------------------------------------------
 */

static void
DeleteInterpProc(
    void *blockPtr)		/* Interpreter to delete. */
{
    Tcl_Interp *interp = (Tcl_Interp *) blockPtr;
    Interp *iPtr = (Interp *) interp;
    Tcl_HashEntry *hPtr;
    Tcl_HashSearch search;
    Tcl_HashTable *hTablePtr;
    ResolverScheme *resPtr, *nextResPtr;
    Tcl_Size i;

    /*
     * Punt if there is an error in the Tcl_Release/Tcl_Preserve matchup,
	 * unless we are exiting.
     */

    if ((iPtr->numLevels > 0) && !TclInExit()) {
	Tcl_Panic("DeleteInterpProc called with active evals");
    }

    /*
     * The interpreter should already be marked deleted; otherwise how did we
     * get here?
     */

    if (!(iPtr->flags & DELETED)) {
	Tcl_Panic("DeleteInterpProc called on interpreter not marked deleted");
    }

    /*
     * TIP #219, Tcl Channel Reflection API. Discard a leftover state.
     */

    if (iPtr->chanMsg != NULL) {
	Tcl_DecrRefCount(iPtr->chanMsg);
	iPtr->chanMsg = NULL;
    }

    /*
     * TIP #285, Script cancellation support. Delete this interp from the
     * global hash table of CancelInfo structs.
     */

    Tcl_MutexLock(&cancelLock);
    hPtr = Tcl_FindHashEntry(&cancelTable, iPtr);
    if (hPtr != NULL) {
	CancelInfo *cancelInfo = (CancelInfo *)Tcl_GetHashValue(hPtr);

	if (cancelInfo != NULL) {
	    if (cancelInfo->result != NULL) {
		Tcl_Free(cancelInfo->result);
	    }
	    Tcl_Free(cancelInfo);
	}

	Tcl_DeleteHashEntry(hPtr);
    }

    if (iPtr->asyncCancel != NULL) {
	Tcl_AsyncDelete(iPtr->asyncCancel);
	iPtr->asyncCancel = NULL;
    }

    if (iPtr->asyncCancelMsg != NULL) {
	Tcl_DecrRefCount(iPtr->asyncCancelMsg);
	iPtr->asyncCancelMsg = NULL;
    }
    Tcl_MutexUnlock(&cancelLock);

    /*
     * Shut down all limit handler callback scripts that call back into this
     * interpreter. Then eliminate all limit handlers for this interpreter.
     */

    TclRemoveScriptLimitCallbacks(interp);
    TclLimitRemoveAllHandlers(interp);

    /*
     * Dismantle the namespace here, before we clear the assocData. If any
     * background errors occur here, they will be deleted below.
     *
     * Dismantle the namespace after freeing the iPtr->handle so that each
     * bytecode releases its literals without caring to update the literal
     * table, as it will be freed later in this function without further use.
     */

    TclHandleFree(iPtr->handle);
    TclTeardownNamespace(iPtr->globalNsPtr);

    /*
     * Delete all the hidden commands.
     */

    hTablePtr = iPtr->hiddenCmdTablePtr;
    if (hTablePtr != NULL) {
	/*
	 * Non-pernicious deletion. The deletion callbacks will not be allowed
	 * to create any new hidden or non-hidden commands.
	 * Tcl_DeleteCommandFromToken will remove the entry from the
	 * hiddenCmdTablePtr.
	 */

	hPtr = Tcl_FirstHashEntry(hTablePtr, &search);
	for (; hPtr != NULL; hPtr = Tcl_NextHashEntry(&search)) {
	    Tcl_DeleteCommandFromToken(interp, (Tcl_Command)Tcl_GetHashValue(hPtr));
	}
	Tcl_DeleteHashTable(hTablePtr);
	Tcl_Free(hTablePtr);
    }

    if (iPtr->assocData != NULL) {
	AssocData *dPtr;

	hTablePtr = iPtr->assocData;
	/*
	 * Invoke deletion callbacks; note that a callback can create new
	 * callbacks, so we iterate.
	 */
	for (hPtr = Tcl_FirstHashEntry(hTablePtr, &search);
		hPtr != NULL;
		hPtr = Tcl_FirstHashEntry(hTablePtr, &search)) {
	    dPtr = (AssocData *)Tcl_GetHashValue(hPtr);
	    if (dPtr->proc != NULL) {
		dPtr->proc(dPtr->clientData, interp);
	    }
	    Tcl_DeleteHashEntry(hPtr);
	    Tcl_Free(dPtr);
	}
	Tcl_DeleteHashTable(hTablePtr);
	Tcl_Free(hTablePtr);
	iPtr->assocData = NULL;
    }

    /*
     * Pop the root frame pointer and finish deleting the global
     * namespace. The order is important [Bug 1658572].
     */

    if ((iPtr->framePtr != iPtr->rootFramePtr) && !TclInExit()) {
	Tcl_Panic("DeleteInterpProc: popping rootCallFrame with other frames on top");
    }
    Tcl_PopCallFrame(interp);
    Tcl_Free(iPtr->rootFramePtr);
    iPtr->rootFramePtr = NULL;
    Tcl_DeleteNamespace((Tcl_Namespace *) iPtr->globalNsPtr);

    /*
     * Free up the result *after* deleting variables, since variable deletion
     * could have transferred ownership of the result string to Tcl.
     */

    Tcl_DecrRefCount(iPtr->objResultPtr);
    iPtr->objResultPtr = NULL;
    Tcl_DecrRefCount(iPtr->ecVar);
    if (iPtr->errorCode) {
	Tcl_DecrRefCount(iPtr->errorCode);
	iPtr->errorCode = NULL;
    }
    Tcl_DecrRefCount(iPtr->eiVar);
    if (iPtr->errorInfo) {
	Tcl_DecrRefCount(iPtr->errorInfo);
	iPtr->errorInfo = NULL;
    }
    Tcl_DecrRefCount(iPtr->errorStack);
    iPtr->errorStack = NULL;
    Tcl_DecrRefCount(iPtr->upLiteral);
    Tcl_DecrRefCount(iPtr->callLiteral);
    Tcl_DecrRefCount(iPtr->innerLiteral);
    Tcl_DecrRefCount(iPtr->innerContext);
    if (iPtr->returnOpts) {
	Tcl_DecrRefCount(iPtr->returnOpts);
    }
    TclFreePackageInfo(iPtr);
    while (iPtr->tracePtr != NULL) {
	Tcl_DeleteTrace((Tcl_Interp *) iPtr, (Tcl_Trace) iPtr->tracePtr);
    }
    if (iPtr->execEnvPtr != NULL) {
	TclDeleteExecEnv(iPtr->execEnvPtr);
    }
    if (iPtr->scriptFile) {
	Tcl_DecrRefCount(iPtr->scriptFile);
	iPtr->scriptFile = NULL;
    }
    Tcl_DecrRefCount(iPtr->emptyObjPtr);
    iPtr->emptyObjPtr = NULL;

    resPtr = iPtr->resolverPtr;
    while (resPtr) {
	nextResPtr = resPtr->nextPtr;
	Tcl_Free(resPtr->name);
	Tcl_Free(resPtr);
	resPtr = nextResPtr;
    }

    /*
     * Free up literal objects created for scripts compiled by the
     * interpreter.
     */

    TclDeleteLiteralTable(interp, &iPtr->literalTable);

    /*
     * TIP #280 - Release the arrays for ByteCode/Proc extension, and
     * contents.
     */

    for (hPtr = Tcl_FirstHashEntry(iPtr->linePBodyPtr, &search);
	    hPtr != NULL;
	    hPtr = Tcl_NextHashEntry(&search)) {
	CmdFrame *cfPtr = (CmdFrame *)Tcl_GetHashValue(hPtr);
	Proc *procPtr = (Proc *) Tcl_GetHashKey(iPtr->linePBodyPtr, hPtr);

	procPtr->iPtr = NULL;
	if (cfPtr) {
	    if (cfPtr->type == TCL_LOCATION_SOURCE) {
		Tcl_DecrRefCount(cfPtr->data.eval.path);
	    }
	    Tcl_Free(cfPtr->line);
	    Tcl_Free(cfPtr);
	}
	Tcl_DeleteHashEntry(hPtr);
    }
    Tcl_DeleteHashTable(iPtr->linePBodyPtr);
    Tcl_Free(iPtr->linePBodyPtr);
    iPtr->linePBodyPtr = NULL;

    /*
     * See also tclCompile.c, TclCleanupByteCode
     */

    for (hPtr = Tcl_FirstHashEntry(iPtr->lineBCPtr, &search);
	    hPtr != NULL;
	    hPtr = Tcl_NextHashEntry(&search)) {
	ExtCmdLoc *eclPtr = (ExtCmdLoc *)Tcl_GetHashValue(hPtr);

	if (eclPtr->type == TCL_LOCATION_SOURCE) {
	    Tcl_DecrRefCount(eclPtr->path);
	}
	for (i=0; i<eclPtr->nuloc; i++) {
	    Tcl_Free(eclPtr->loc[i].line);
	}

	if (eclPtr->loc != NULL) {
	    Tcl_Free(eclPtr->loc);
	}

	Tcl_Free(eclPtr);
	Tcl_DeleteHashEntry(hPtr);
    }
    Tcl_DeleteHashTable(iPtr->lineBCPtr);
    Tcl_Free(iPtr->lineBCPtr);
    iPtr->lineBCPtr = NULL;

    /*
     * Location stack for uplevel/eval/... scripts which were passed through
     * proc arguments. Actually we track all arguments as we do not and cannot
     * know which arguments will be used as scripts and which will not.
     */

    if (iPtr->lineLAPtr->numEntries && !TclInExit()) {
	/*
	 * When the interp goes away we have nothing on the stack, so there
	 * are no arguments, so this table has to be empty.
	 */

	Tcl_Panic("Argument location tracking table not empty");
    }

    Tcl_DeleteHashTable(iPtr->lineLAPtr);
    Tcl_Free(iPtr->lineLAPtr);
    iPtr->lineLAPtr = NULL;

    if (iPtr->lineLABCPtr->numEntries && !TclInExit()) {
	/*
	 * When the interp goes away we have nothing on the stack, so there
	 * are no arguments, so this table has to be empty.
	 */

	Tcl_Panic("Argument location tracking table not empty");
    }

    Tcl_DeleteHashTable(iPtr->lineLABCPtr);
    Tcl_Free(iPtr->lineLABCPtr);
    iPtr->lineLABCPtr = NULL;

    /*
     * Squelch the tables of traces on variables and searches over arrays in
     * the in the interpreter.
     */

    Tcl_DeleteHashTable(&iPtr->varTraces);
    Tcl_DeleteHashTable(&iPtr->varSearches);

    Tcl_Free(iPtr);
}

/*
 *---------------------------------------------------------------------------
 *
 * Tcl_HideCommand --
 *
 *	Makes a command hidden so that it cannot be invoked from within an
 *	interpreter, only from within an ancestor.
 *
 * Results:
 *	A standard Tcl result; also leaves a message in the interp's result if
 *	an error occurs.
 *
 * Side effects:
 *	Removes a command from the command table and create an entry into the
 *	hidden command table under the specified token name.
 *
 *---------------------------------------------------------------------------
 */

int
Tcl_HideCommand(
    Tcl_Interp *interp,		/* Interpreter in which to hide command. */
    const char *cmdName,	/* Name of command to hide. */
    const char *hiddenCmdToken)	/* Token name of the to-be-hidden command. */
{
    Interp *iPtr = (Interp *) interp;
    Tcl_Command cmd;
    Command *cmdPtr;
    Tcl_HashTable *hiddenCmdTablePtr;
    Tcl_HashEntry *hPtr;
    int isNew;

    if (iPtr->flags & DELETED) {
	/*
	 * The interpreter is being deleted. Do not create any new structures,
	 * because it is not safe to modify the interpreter.
	 */

	return TCL_ERROR;
    }

    /*
     * Disallow hiding of commands that are currently in a namespace or
     * renaming (as part of hiding) into a namespace (because the current
     * implementation with a single global table and the needed uniqueness of
     * names cause problems with namespaces).
     *
     * We don't need to check for "::" in cmdName because the real check is on
     * the nsPtr below.
     *
     * hiddenCmdToken is just a string which is not interpreted in any way. It
     * may contain :: but the string is not interpreted as a namespace
     * qualifier command name. Thus, hiding foo::bar to foo::bar and then
     * trying to expose or invoke ::foo::bar will NOT work; but if the
     * application always uses the same strings it will get consistent
     * behaviour.
     *
     * But as we currently limit ourselves to the global namespace only for
     * the source, in order to avoid potential confusion, lets prevent "::" in
     * the token too. - dl
     */

    if (strstr(hiddenCmdToken, "::") != NULL) {
	Tcl_SetObjResult(interp, Tcl_NewStringObj(
		"cannot use namespace qualifiers in hidden command"
		" token (rename)", TCL_INDEX_NONE));
	Tcl_SetErrorCode(interp, "TCL", "VALUE", "HIDDENTOKEN", (char *)NULL);
	return TCL_ERROR;
    }

    /*
     * Find the command to hide. An error is returned if cmdName can't be
     * found. Look up the command only from the global namespace. Full path of
     * the command must be given if using namespaces.
     */

    cmd = Tcl_FindCommand(interp, cmdName, NULL,
	    /*flags*/ TCL_LEAVE_ERR_MSG | TCL_GLOBAL_ONLY);
    if (cmd == (Tcl_Command) NULL) {
	return TCL_ERROR;
    }
    cmdPtr = (Command *) cmd;

    /*
     * Check that the command is really in global namespace
     */

    if (cmdPtr->nsPtr != iPtr->globalNsPtr) {
	Tcl_SetObjResult(interp, Tcl_NewStringObj(
		"can only hide global namespace commands (use rename then hide)",
		TCL_INDEX_NONE));
	Tcl_SetErrorCode(interp, "TCL", "HIDE", "NON_GLOBAL", (char *)NULL);
	return TCL_ERROR;
    }

    /*
     * Initialize the hidden command table if necessary.
     */

    hiddenCmdTablePtr = iPtr->hiddenCmdTablePtr;
    if (hiddenCmdTablePtr == NULL) {
	hiddenCmdTablePtr = (Tcl_HashTable *)Tcl_Alloc(sizeof(Tcl_HashTable));
	Tcl_InitHashTable(hiddenCmdTablePtr, TCL_STRING_KEYS);
	iPtr->hiddenCmdTablePtr = hiddenCmdTablePtr;
    }

    /*
     * It is an error to move an exposed command to a hidden command with
     * hiddenCmdToken if a hidden command with the name hiddenCmdToken already
     * exists.
     */

    hPtr = Tcl_CreateHashEntry(hiddenCmdTablePtr, hiddenCmdToken, &isNew);
    if (!isNew) {
	Tcl_SetObjResult(interp, Tcl_ObjPrintf(
		"hidden command named \"%s\" already exists",
		hiddenCmdToken));
	Tcl_SetErrorCode(interp, "TCL", "HIDE", "ALREADY_HIDDEN", (char *)NULL);
	return TCL_ERROR;
    }

    /*
     * NB: This code is currently 'like' a rename to a special separate name
     * table. Changes here and in TclRenameCommand must be kept in synch until
     * the common parts are actually factorized out.
     */

    /*
     * Remove the hash entry for the command from the interpreter command
     * table. This is like deleting the command, so bump its command epoch
     * to invalidate any cached references that point to the command.
     */

    if (cmdPtr->hPtr != NULL) {
	Tcl_DeleteHashEntry(cmdPtr->hPtr);
	cmdPtr->hPtr = NULL;
	cmdPtr->cmdEpoch++;
    }

    /*
     * The list of command exported from the namespace might have changed.
     * However, we do not need to recompute this just yet; next time we need
     * the info will be soon enough.
     */

    TclInvalidateNsCmdLookup(cmdPtr->nsPtr);

    /*
     * Now link the hash table entry with the command structure. We ensured
     * above that the nsPtr was right.
     */

    cmdPtr->hPtr = hPtr;
    Tcl_SetHashValue(hPtr, cmdPtr);

    /*
     * If the command being hidden has a compile function, increment the
     * interpreter's compileEpoch to invalidate its compiled code. This makes
     * sure that we don't later try to execute old code compiled with
     * command-specific (i.e., inline) bytecodes for the now-hidden command.
     * This field is checked in Tcl_EvalObj and ObjInterpProc, and code whose
     * compilation epoch doesn't match is recompiled.
     */

    if (cmdPtr->compileProc != NULL) {
	iPtr->compileEpoch++;
    }
    return TCL_OK;
}

/*
 *----------------------------------------------------------------------
 *
 * Tcl_ExposeCommand --
 *
 *	Makes a previously hidden command callable from inside the interpreter
 *	instead of only by its ancestors.
 *
 * Results:
 *	A standard Tcl result. If an error occurs, a message is left in the
 *	interp's result.
 *
 * Side effects:
 *	Moves commands from one hash table to another.
 *
 *----------------------------------------------------------------------
 */

int
Tcl_ExposeCommand(
    Tcl_Interp *interp,		/* Interpreter in which to make command
				 * callable. */
    const char *hiddenCmdToken,	/* Name of hidden command. */
    const char *cmdName)	/* Name of to-be-exposed command. */
{
    Interp *iPtr = (Interp *) interp;
    Command *cmdPtr;
    Namespace *nsPtr;
    Tcl_HashEntry *hPtr;
    Tcl_HashTable *hiddenCmdTablePtr;
    int isNew;

    if (iPtr->flags & DELETED) {
	/*
	 * The interpreter is being deleted. Do not create any new structures,
	 * because it is not safe to modify the interpreter.
	 */

	return TCL_ERROR;
    }

    /*
     * Check that we have a regular name for the command (that the user is not
     * trying to do an expose and a rename (to another namespace) at the same
     * time).
     */

    if (strstr(cmdName, "::") != NULL) {
	Tcl_SetObjResult(interp, Tcl_NewStringObj(
		"cannot expose to a namespace (use expose to toplevel, then rename)",
		TCL_INDEX_NONE));
	Tcl_SetErrorCode(interp, "TCL", "EXPOSE", "NON_GLOBAL", (char *)NULL);
	return TCL_ERROR;
    }

    /*
     * Get the command from the hidden command table:
     */

    hPtr = NULL;
    hiddenCmdTablePtr = iPtr->hiddenCmdTablePtr;
    if (hiddenCmdTablePtr != NULL) {
	hPtr = Tcl_FindHashEntry(hiddenCmdTablePtr, hiddenCmdToken);
    }
    if (hPtr == NULL) {
	Tcl_SetObjResult(interp, Tcl_ObjPrintf(
		"unknown hidden command \"%s\"", hiddenCmdToken));
	Tcl_SetErrorCode(interp, "TCL", "LOOKUP", "HIDDENTOKEN",
		hiddenCmdToken, (char *)NULL);
	return TCL_ERROR;
    }
    cmdPtr = (Command *)Tcl_GetHashValue(hPtr);

    /*
     * Check that we have a true global namespace command (enforced by
     * Tcl_HideCommand but let's double check. (If it was not, we would not
     * really know how to handle it).
     */

    if (cmdPtr->nsPtr != iPtr->globalNsPtr) {
	/*
	 * This case is theoretically impossible, we might rather Tcl_Panic
	 * than 'nicely' erroring out ?
	 */

	Tcl_SetObjResult(interp, Tcl_NewStringObj(
		"trying to expose a non-global command namespace command",
		TCL_INDEX_NONE));
	return TCL_ERROR;
    }

    /*
     * This is the global table.
     */

    nsPtr = cmdPtr->nsPtr;

    /*
     * It is an error to overwrite an existing exposed command as a result of
     * exposing a previously hidden command.
     */

    hPtr = Tcl_CreateHashEntry(&nsPtr->cmdTable, cmdName, &isNew);
    if (!isNew) {
	Tcl_SetObjResult(interp, Tcl_ObjPrintf(
		"exposed command \"%s\" already exists", cmdName));
	Tcl_SetErrorCode(interp, "TCL", "EXPOSE", "COMMAND_EXISTS", (char *)NULL);
	return TCL_ERROR;
    }

    /*
     * Command resolvers (per-interp, per-namespace) might have resolved to a
     * command for the given namespace scope with this command not being
     * registered with the namespace's command table. During BC compilation,
     * the so-resolved command turns into a CmdName literal. Without
     * invalidating a possible CmdName literal here explicitly, such literals
     * keep being reused while pointing to overhauled commands.
     */

    TclInvalidateCmdLiteral(interp, cmdName, nsPtr);

    /*
     * The list of command exported from the namespace might have changed.
     * However, we do not need to recompute this just yet; next time we need
     * the info will be soon enough.
     */

    TclInvalidateNsCmdLookup(nsPtr);

    /*
     * Remove the hash entry for the command from the interpreter hidden
     * command table.
     */

    if (cmdPtr->hPtr != NULL) {
	Tcl_DeleteHashEntry(cmdPtr->hPtr);
	cmdPtr->hPtr = NULL;
    }

    /*
     * Now link the hash table entry with the command structure. This is like
     * creating a new command, so deal with any shadowing of commands in the
     * global namespace.
     */

    cmdPtr->hPtr = hPtr;

    Tcl_SetHashValue(hPtr, cmdPtr);

    /*
     * Not needed as we are only in the global namespace (but would be needed
     * again if we supported namespace command hiding)
     *
     * TclResetShadowedCmdRefs(interp, cmdPtr);
     */

    /*
     * If the command being exposed has a compile function, increment
     * interpreter's compileEpoch to invalidate its compiled code. This makes
     * sure that we don't later try to execute old code compiled assuming the
     * command is hidden. This field is checked in Tcl_EvalObj and
     * ObjInterpProc, and code whose compilation epoch doesn't match is
     * recompiled.
     */

    if (cmdPtr->compileProc != NULL) {
	iPtr->compileEpoch++;
    }
    return TCL_OK;
}

/*
 *----------------------------------------------------------------------
 *
 * Tcl_CreateCommand --
 *
 *	Define a new command in a command table.
 *
 * Results:
 *	The return value is a token for the command, which can be used in
 *	future calls to Tcl_GetCommandName.
 *
 * Side effects:
 *	If a command named cmdName already exists for interp, it is deleted.
 *	In the future, when cmdName is seen as the name of a command by
 *	Tcl_Eval, proc will be called. To support the bytecode interpreter,
 *	the command is created with a wrapper Tcl_ObjCmdProc
 *	(InvokeStringCommand) that eventually calls proc. When the command
 *	is deleted from the table, deleteProc will be called. See the manual
 *	entry for details on the calling sequence.
 *
 *----------------------------------------------------------------------
 */

Tcl_Command
Tcl_CreateCommand(
    Tcl_Interp *interp,		/* Token for command interpreter returned by a
				 * previous call to Tcl_CreateInterp. */
    const char *cmdName,	/* Name of command. If it contains namespace
				 * qualifiers, the new command is put in the
				 * specified namespace; otherwise it is put in
				 * the global namespace. */
    Tcl_CmdProc *proc,		/* Function to associate with cmdName. */
    void *clientData,		/* Arbitrary value passed to string proc. */
    Tcl_CmdDeleteProc *deleteProc)
				/* If not NULL, gives a function to call when
				 * this command is deleted. */
{
    Interp *iPtr = (Interp *) interp;
    ImportRef *oldRefPtr = NULL;
    Namespace *nsPtr;
    Command *cmdPtr;
    Tcl_HashEntry *hPtr;
    const char *tail;
    int isNew = 0, deleted = 0;
    ImportedCmdData *dataPtr;

    if (iPtr->flags & DELETED) {
	/*
	 * The interpreter is being deleted. Don't create any new commands;
	 * it's not safe to muck with the interpreter anymore.
	 */

	return (Tcl_Command) NULL;
    }

    /*
     * If the command name we seek to create already exists, we need to
     * delete that first.  That can be tricky in the presence of traces.
     * Loop until we no longer find an existing command in the way, or
     * until we've deleted one command and that didn't finish the job.
     */

    while (1) {
	/*
	 * Determine where the command should reside. If its name contains
	 * namespace qualifiers, we put it in the specified namespace;
	 * otherwise, we always put it in the global namespace.
	 */

	if (strstr(cmdName, "::") != NULL) {
	    Namespace *dummy1, *dummy2;

	    TclGetNamespaceForQualName(interp, cmdName, NULL,
		    TCL_CREATE_NS_IF_UNKNOWN, &nsPtr, &dummy1, &dummy2, &tail);
	    if ((nsPtr == NULL) || (tail == NULL)) {
		return (Tcl_Command) NULL;
	    }
	} else {
	    nsPtr = iPtr->globalNsPtr;
	    tail = cmdName;
	}

	hPtr = Tcl_CreateHashEntry(&nsPtr->cmdTable, tail, &isNew);

	if (isNew || deleted) {
	    /*
	     * isNew - No conflict with existing command.
	     * deleted - We've already deleted a conflicting command
	     */
	    break;
	}

	/*
	 * An existing command conflicts. Try to delete it...
	 */

	cmdPtr = (Command *)Tcl_GetHashValue(hPtr);

	/*
	 * Be careful to preserve any existing import links so we can restore
	 * them down below. That way, you can redefine a command and its
	 * import status will remain intact.
	 */

	cmdPtr->refCount++;
	if (cmdPtr->importRefPtr) {
	    cmdPtr->flags |= CMD_REDEF_IN_PROGRESS;
	}

	Tcl_DeleteCommandFromToken(interp, (Tcl_Command) cmdPtr);

	if (cmdPtr->flags & CMD_REDEF_IN_PROGRESS) {
	    oldRefPtr = cmdPtr->importRefPtr;
	    cmdPtr->importRefPtr = NULL;
	}
	TclCleanupCommandMacro(cmdPtr);
	deleted = 1;
    }

    if (!isNew) {
	/*
	 * If the deletion callback recreated the command, just throw away the
	 * new command (if we try to delete it again, we could get stuck in an
	 * infinite loop).
	 */

	Tcl_Free(Tcl_GetHashValue(hPtr));
    }

    if (!deleted) {
	/*
	 * Command resolvers (per-interp, per-namespace) might have resolved
	 * to a command for the given namespace scope with this command not
	 * being registered with the namespace's command table. During BC
	 * compilation, the so-resolved command turns into a CmdName literal.
	 * Without invalidating a possible CmdName literal here explicitly,
	 * such literals keep being reused while pointing to overhauled
	 * commands.
	 */

	TclInvalidateCmdLiteral(interp, tail, nsPtr);

	/*
	 * The list of command exported from the namespace might have changed.
	 * However, we do not need to recompute this just yet; next time we
	 * need the info will be soon enough.
	 */

	TclInvalidateNsCmdLookup(nsPtr);
	TclInvalidateNsPath(nsPtr);
    }
    cmdPtr = (Command *)Tcl_Alloc(sizeof(Command));
    Tcl_SetHashValue(hPtr, cmdPtr);
    cmdPtr->hPtr = hPtr;
    cmdPtr->nsPtr = nsPtr;
    cmdPtr->refCount = 1;
    cmdPtr->cmdEpoch = 0;
    cmdPtr->compileProc = NULL;
    cmdPtr->objProc = InvokeStringCommand;
    cmdPtr->objClientData = cmdPtr;
    cmdPtr->proc = proc;
    cmdPtr->clientData = clientData;
    cmdPtr->deleteProc = deleteProc;
    cmdPtr->deleteData = clientData;
    cmdPtr->flags = 0;
    cmdPtr->importRefPtr = NULL;
    cmdPtr->tracePtr = NULL;
    cmdPtr->nreProc = NULL;

    /*
     * Plug in any existing import references found above. Be sure to update
     * all of these references to point to the new command.
     */

    if (oldRefPtr != NULL) {
	cmdPtr->importRefPtr = oldRefPtr;
	while (oldRefPtr != NULL) {
	    Command *refCmdPtr = oldRefPtr->importedCmdPtr;
	    dataPtr = (ImportedCmdData *)refCmdPtr->objClientData;
	    dataPtr->realCmdPtr = cmdPtr;
	    oldRefPtr = oldRefPtr->nextPtr;
	}
    }

    /*
     * We just created a command, so in its namespace and all of its parent
     * namespaces, it may shadow global commands with the same name. If any
     * shadowed commands are found, invalidate all cached command references
     * in the affected namespaces.
     */

    TclResetShadowedCmdRefs(interp, cmdPtr);
    return (Tcl_Command) cmdPtr;
}

/*
 *----------------------------------------------------------------------
 *
 * Tcl_CreateObjCommand --
 *
 *	Define a new object-based command in a command table.
 *
 * Results:
 *	The return value is a token for the command, which can be used in
 *	future calls to Tcl_GetCommandName.
 *
 * Side effects:
 *	If a command named "cmdName" already exists for interp, it is
 *	first deleted.  Then the new command is created from the arguments.
 *
 *	In the future, during bytecode evaluation when "cmdName" is seen as
 *	the name of a command by Tcl_EvalObj or Tcl_Eval, the object-based
 *	Tcl_ObjCmdProc proc will be called. When the command is deleted from
 *	the table, deleteProc will be called. See the manual entry for details
 *	on the calling sequence.
 *
 *----------------------------------------------------------------------
 */

typedef struct {
    Tcl_ObjCmdProc2 *proc;
    void *clientData; /* Arbitrary value to pass to proc function. */
    Tcl_CmdDeleteProc *deleteProc;
    void *deleteData; /* Arbitrary value to pass to deleteProc function. */
    Tcl_ObjCmdProc2 *nreProc;
} CmdWrapperInfo;

static int
cmdWrapperProc(
    void *clientData,
    Tcl_Interp *interp,
    int objc,
    Tcl_Obj * const *objv)
{
    CmdWrapperInfo *info = (CmdWrapperInfo *) clientData;
    if (objc < 0) {
	objc = -1;
    }
    return info->proc(info->clientData, interp, objc, objv);
}

static void
cmdWrapperDeleteProc(
    void *clientData)
{
    CmdWrapperInfo *info = (CmdWrapperInfo *) clientData;

    clientData = info->deleteData;
    Tcl_CmdDeleteProc *deleteProc = info->deleteProc;
    Tcl_Free(info);
    if (deleteProc != NULL) {
	deleteProc(clientData);
    }
}

Tcl_Command
Tcl_CreateObjCommand2(
    Tcl_Interp *interp,		/* Token for command interpreter (returned by
				 * previous call to Tcl_CreateInterp). */
    const char *cmdName,	/* Name of command. If it contains namespace
				 * qualifiers, the new command is put in the
				 * specified namespace; otherwise it is put in
				 * the global namespace. */
    Tcl_ObjCmdProc2 *proc,	/* Object-based function to associate with
				 * name. */
    void *clientData,		/* Arbitrary value to pass to object
				 * function. */
    Tcl_CmdDeleteProc *deleteProc)
				/* If not NULL, gives a function to call when
				 * this command is deleted. */
{
    CmdWrapperInfo *info = (CmdWrapperInfo *)Tcl_Alloc(sizeof(CmdWrapperInfo));
    info->proc = proc;
    info->clientData = clientData;
    info->deleteProc = deleteProc;
    info->deleteData = clientData;

    return Tcl_CreateObjCommand(interp, cmdName,
	    (proc ? cmdWrapperProc : NULL),
	    info, cmdWrapperDeleteProc);
}

Tcl_Command
Tcl_CreateObjCommand(
    Tcl_Interp *interp,		/* Token for command interpreter (returned by
				 * previous call to Tcl_CreateInterp). */
    const char *cmdName,	/* Name of command. If it contains namespace
				 * qualifiers, the new command is put in the
				 * specified namespace; otherwise it is put in
				 * the global namespace. */
    Tcl_ObjCmdProc *proc,	/* Object-based function to associate with
				 * name. */
    void *clientData,		/* Arbitrary value to pass to object
				 * function. */
    Tcl_CmdDeleteProc *deleteProc)
				/* If not NULL, gives a function to call when
				 * this command is deleted. */
{
    Interp *iPtr = (Interp *) interp;
    Namespace *nsPtr;
    const char *tail;

    if (iPtr->flags & DELETED) {
	/*
	 * The interpreter is being deleted. Don't create any new commands;
	 * it's not safe to muck with the interpreter anymore.
	 */
	return (Tcl_Command) NULL;
    }

    /*
     * Determine where the command should reside. If its name contains
     * namespace qualifiers, we put it in the specified namespace;
     * otherwise, we always put it in the global namespace.
     */

    if (strstr(cmdName, "::") != NULL) {
	Namespace *dummy1, *dummy2;

	TclGetNamespaceForQualName(interp, cmdName, NULL,
	    TCL_CREATE_NS_IF_UNKNOWN, &nsPtr, &dummy1, &dummy2, &tail);
	if ((nsPtr == NULL) || (tail == NULL)) {
	    return (Tcl_Command) NULL;
	}
    } else {
	nsPtr = iPtr->globalNsPtr;
	tail = cmdName;
    }

    return TclCreateObjCommandInNs(interp, tail, (Tcl_Namespace *) nsPtr,
	proc, clientData, deleteProc);
}

Tcl_Command
TclCreateObjCommandInNs(
    Tcl_Interp *interp,
    const char *cmdName,	/* Name of command, without any namespace
				 * components. */
    Tcl_Namespace *namesp,	/* The namespace to create the command in */
    Tcl_ObjCmdProc *proc,	/* Object-based function to associate with
				 * name. */
    void *clientData,		/* Arbitrary value to pass to object
				 * function. */
    Tcl_CmdDeleteProc *deleteProc)
				/* If not NULL, gives a function to call when
				 * this command is deleted. */
{
    int deleted = 0, isNew = 0;
    Command *cmdPtr;
    ImportRef *oldRefPtr = NULL;
    ImportedCmdData *dataPtr;
    Tcl_HashEntry *hPtr;
    Namespace *nsPtr = (Namespace *) namesp;

    /*
     * If the command name we seek to create already exists, we need to delete
     * that first. That can be tricky in the presence of traces. Loop until we
     * no longer find an existing command in the way, or until we've deleted
     * one command and that didn't finish the job.
     */

    while (1) {
	hPtr = Tcl_CreateHashEntry(&nsPtr->cmdTable, cmdName, &isNew);

	if (isNew || deleted) {
	    /*
	     * isNew - No conflict with existing command.
	     * deleted - We've already deleted a conflicting command
	     */
	    break;
	}

	/*
	 * An existing command conflicts. Try to delete it...
	 */

	cmdPtr = (Command *)Tcl_GetHashValue(hPtr);

	/*
	 * Command already exists; delete it. Be careful to preserve any
	 * existing import links so we can restore them down below. That way,
	 * you can redefine a command and its import status will remain
	 * intact.
	 */

	cmdPtr->refCount++;
	if (cmdPtr->importRefPtr) {
	    cmdPtr->flags |= CMD_REDEF_IN_PROGRESS;
	}

	/*
	 * Make sure namespace doesn't get deallocated.
	 */

	cmdPtr->nsPtr->refCount++;

	Tcl_DeleteCommandFromToken(interp, (Tcl_Command) cmdPtr);
	nsPtr = (Namespace *) TclEnsureNamespace(interp,
		(Tcl_Namespace *) cmdPtr->nsPtr);
	TclNsDecrRefCount(cmdPtr->nsPtr);

	if (cmdPtr->flags & CMD_REDEF_IN_PROGRESS) {
	    oldRefPtr = cmdPtr->importRefPtr;
	    cmdPtr->importRefPtr = NULL;
	}
	TclCleanupCommandMacro(cmdPtr);
	deleted = 1;
    }
    if (!isNew) {
	/*
	 * If the deletion callback recreated the command, just throw away the
	 * new command (if we try to delete it again, we could get stuck in an
	 * infinite loop).
	 */

	Tcl_Free(Tcl_GetHashValue(hPtr));
    }

    if (!deleted) {
	/*
	 * Command resolvers (per-interp, per-namespace) might have resolved
	 * to a command for the given namespace scope with this command not
	 * being registered with the namespace's command table. During BC
	 * compilation, the so-resolved command turns into a CmdName literal.
	 * Without invalidating a possible CmdName literal here explicitly,
	 * such literals keep being reused while pointing to overhauled
	 * commands.
	 */

	TclInvalidateCmdLiteral(interp, cmdName, nsPtr);

	/*
	 * The list of command exported from the namespace might have changed.
	 * However, we do not need to recompute this just yet; next time we
	 * need the info will be soon enough.
	 */

	TclInvalidateNsCmdLookup(nsPtr);
	TclInvalidateNsPath(nsPtr);
    }
    cmdPtr = (Command *)Tcl_Alloc(sizeof(Command));
    Tcl_SetHashValue(hPtr, cmdPtr);
    cmdPtr->hPtr = hPtr;
    cmdPtr->nsPtr = nsPtr;
    cmdPtr->refCount = 1;
    cmdPtr->cmdEpoch = 0;
    cmdPtr->compileProc = NULL;
    cmdPtr->objProc = proc;
    cmdPtr->objClientData = clientData;
    cmdPtr->proc = NULL;
    cmdPtr->clientData = cmdPtr;
    cmdPtr->deleteProc = deleteProc;
    cmdPtr->deleteData = clientData;
    cmdPtr->flags = 0;
    cmdPtr->importRefPtr = NULL;
    cmdPtr->tracePtr = NULL;
    cmdPtr->nreProc = NULL;

    /*
     * Plug in any existing import references found above. Be sure to update
     * all of these references to point to the new command.
     */

    if (oldRefPtr != NULL) {
	cmdPtr->importRefPtr = oldRefPtr;
	while (oldRefPtr != NULL) {
	    Command *refCmdPtr = oldRefPtr->importedCmdPtr;

	    dataPtr = (ImportedCmdData*)refCmdPtr->objClientData;
	    cmdPtr->refCount++;
	    TclCleanupCommandMacro(dataPtr->realCmdPtr);
	    dataPtr->realCmdPtr = cmdPtr;
	    oldRefPtr = oldRefPtr->nextPtr;
	}
    }

    /*
     * We just created a command, so in its namespace and all of its parent
     * namespaces, it may shadow global commands with the same name. If any
     * shadowed commands are found, invalidate all cached command references
     * in the affected namespaces.
     */

    TclResetShadowedCmdRefs(interp, cmdPtr);
    return (Tcl_Command) cmdPtr;
}

/*
 *----------------------------------------------------------------------
 *
 * InvokeStringCommand --
 *
 *	"Wrapper" Tcl_ObjCmdProc used to call an existing string-based
 *	Tcl_CmdProc if no object-based function exists for a command. A
 *	pointer to this function is stored as the Tcl_ObjCmdProc in a Command
 *	structure. It simply turns around and calls the string Tcl_CmdProc in
 *	the Command structure.
 *
 * Results:
 *	A standard Tcl object result value.
 *
 * Side effects:
 *	Besides those side effects of the called Tcl_CmdProc,
 *	InvokeStringCommand allocates and frees storage.
 *
 *----------------------------------------------------------------------
 */

int
InvokeStringCommand(
    void *clientData,	/* Points to command's Command structure. */
    Tcl_Interp *interp,		/* Current interpreter. */
    int objc,		/* Number of arguments. */
    Tcl_Obj *const objv[])	/* Argument objects. */
{
    Command *cmdPtr = (Command *)clientData;
    int i, result;
    const char **argv = (const char **)
	    TclStackAlloc(interp, (objc + 1) * sizeof(char *));

    for (i = 0; i < objc; i++) {
	argv[i] = TclGetString(objv[i]);
    }
    argv[objc] = 0;

    /*
     * Invoke the command's string-based Tcl_CmdProc.
     */

    result = cmdPtr->proc(cmdPtr->clientData, interp, objc, argv);

    TclStackFree(interp, (void *) argv);
    return result;
}

/*
 *----------------------------------------------------------------------
 *
 * TclRenameCommand --
 *
 *	Called to give an existing Tcl command a different name. Both the old
 *	command name and the new command name can have "::" namespace
 *	qualifiers. If the new command has a different namespace context, the
 *	command will be moved to that namespace and will execute in the
 *	context of that new namespace.
 *
 *	If the new command name is NULL or the null string, the command is
 *	deleted.
 *
 * Results:
 *	Returns TCL_OK if successful, and TCL_ERROR if anything goes wrong.
 *
 * Side effects:
 *	If anything goes wrong, an error message is returned in the
 *	interpreter's result object.
 *
 *----------------------------------------------------------------------
 */

int
TclRenameCommand(
    Tcl_Interp *interp,		/* Current interpreter. */
    const char *oldName,	/* Existing command name. */
    const char *newName)	/* New command name. */
{
    Interp *iPtr = (Interp *) interp;
    const char *newTail;
    Namespace *cmdNsPtr, *newNsPtr, *dummy1, *dummy2;
    Tcl_Command cmd;
    Command *cmdPtr;
    Tcl_HashEntry *hPtr, *oldHPtr;
    int isNew, result;
    Tcl_Obj *oldFullName;
    Tcl_DString newFullName;

    /*
     * Find the existing command. An error is returned if cmdName can't be
     * found.
     */

    cmd = Tcl_FindCommand(interp, oldName, NULL, /*flags*/ 0);
    cmdPtr = (Command *) cmd;
    if (cmdPtr == NULL) {
	Tcl_SetObjResult(interp, Tcl_ObjPrintf(
		"can't %s \"%s\": command doesn't exist",
		((newName == NULL) || (*newName == '\0')) ? "delete" : "rename",
		oldName));
	Tcl_SetErrorCode(interp, "TCL", "LOOKUP", "COMMAND", oldName, (char *)NULL);
	return TCL_ERROR;
    }

    /*
     * If the new command name is NULL or empty, delete the command. Do this
     * with Tcl_DeleteCommandFromToken, since we already have the command.
     */

    if ((newName == NULL) || (*newName == '\0')) {
	Tcl_DeleteCommandFromToken(interp, cmd);
	return TCL_OK;
    }

    cmdNsPtr = cmdPtr->nsPtr;
    TclNewObj(oldFullName);
    Tcl_IncrRefCount(oldFullName);
    Tcl_GetCommandFullName(interp, cmd, oldFullName);

    /*
     * Make sure that the destination command does not already exist. The
     * rename operation is like creating a command, so we should automatically
     * create the containing namespaces just like Tcl_CreateObjCommand would.
     */

    TclGetNamespaceForQualName(interp, newName, NULL,
	    TCL_CREATE_NS_IF_UNKNOWN, &newNsPtr, &dummy1, &dummy2, &newTail);

    if ((newNsPtr == NULL) || (newTail == NULL)) {
	Tcl_SetObjResult(interp, Tcl_ObjPrintf(
		"can't rename to \"%s\": bad command name", newName));
	Tcl_SetErrorCode(interp, "TCL", "VALUE", "COMMAND", (char *)NULL);
	result = TCL_ERROR;
	goto done;
    }
    if (Tcl_FindHashEntry(&newNsPtr->cmdTable, newTail) != NULL) {
	Tcl_SetObjResult(interp, Tcl_ObjPrintf(
		"can't rename to \"%s\": command already exists", newName));
	Tcl_SetErrorCode(interp, "TCL", "OPERATION", "RENAME",
		"TARGET_EXISTS", (char *)NULL);
	result = TCL_ERROR;
	goto done;
    }

    /*
     * Warning: any changes done in the code here are likely to be needed in
     * Tcl_HideCommand code too (until the common parts are extracted out).
     * - dl
     */

    /*
     * Put the command in the new namespace so we can check for an alias loop.
     * Since we are adding a new command to a namespace, we must handle any
     * shadowing of the global commands that this might create.
     */

    oldHPtr = cmdPtr->hPtr;
    hPtr = Tcl_CreateHashEntry(&newNsPtr->cmdTable, newTail, &isNew);
    Tcl_SetHashValue(hPtr, cmdPtr);
    cmdPtr->hPtr = hPtr;
    cmdPtr->nsPtr = newNsPtr;
    TclResetShadowedCmdRefs(interp, cmdPtr);

    /*
     * Now check for an alias loop. If we detect one, put everything back the
     * way it was and report the error.
     */

    result = TclPreventAliasLoop(interp, interp, (Tcl_Command) cmdPtr);
    if (result != TCL_OK) {
	Tcl_DeleteHashEntry(cmdPtr->hPtr);
	cmdPtr->hPtr = oldHPtr;
	cmdPtr->nsPtr = cmdNsPtr;
	goto done;
    }

    /*
     * The list of command exported from the namespace might have changed.
     * However, we do not need to recompute this just yet; next time we need
     * the info will be soon enough. These might refer to the same variable,
     * but that's no big deal.
     */

    TclInvalidateNsCmdLookup(cmdNsPtr);
    TclInvalidateNsCmdLookup(cmdPtr->nsPtr);

    /*
     * Command resolvers (per-interp, per-namespace) might have resolved to a
     * command for the given namespace scope with this command not being
     * registered with the namespace's command table. During BC compilation,
     * the so-resolved command turns into a CmdName literal. Without
     * invalidating a possible CmdName literal here explicitly, such literals
     * keep being reused while pointing to overhauled commands.
     */

    TclInvalidateCmdLiteral(interp, newTail, cmdPtr->nsPtr);

    /*
     * Script for rename traces can delete the command "oldName". Therefore
     * increment the reference count for cmdPtr so that it's Command structure
     * is freed only towards the end of this function by calling
     * TclCleanupCommand.
     *
     * The trace function needs to get a fully qualified name for old and new
     * commands [Tcl bug #651271], or else there's no way for the trace
     * function to get the namespace from which the old command is being
     * renamed!
     */

    Tcl_DStringInit(&newFullName);
    Tcl_DStringAppend(&newFullName, newNsPtr->fullName, TCL_INDEX_NONE);
    if (newNsPtr != iPtr->globalNsPtr) {
	TclDStringAppendLiteral(&newFullName, "::");
    }
    Tcl_DStringAppend(&newFullName, newTail, TCL_INDEX_NONE);
    cmdPtr->refCount++;
    CallCommandTraces(iPtr, cmdPtr, TclGetString(oldFullName),
	    Tcl_DStringValue(&newFullName), TCL_TRACE_RENAME);
    Tcl_DStringFree(&newFullName);

    /*
     * The new command name is okay, so remove the command from its current
     * namespace. This is like deleting the command, so bump the cmdEpoch to
     * invalidate any cached references to the command.
     */

    Tcl_DeleteHashEntry(oldHPtr);
    cmdPtr->cmdEpoch++;

    /*
     * If the command being renamed has a compile function, increment the
     * interpreter's compileEpoch to invalidate its compiled code. This makes
     * sure that we don't later try to execute old code compiled for the
     * now-renamed command.
     */

    if (cmdPtr->compileProc != NULL) {
	iPtr->compileEpoch++;
    }

    /*
     * Now free the Command structure, if the "oldName" command has been
     * deleted by invocation of rename traces.
     */

    TclCleanupCommandMacro(cmdPtr);
    result = TCL_OK;

  done:
    TclDecrRefCount(oldFullName);
    return result;
}

/*
 *----------------------------------------------------------------------
 *
 * Tcl_SetCommandInfo --
 *
 *	Modifies various information about a Tcl command. Note that this
 *	function will not change a command's namespace; use TclRenameCommand
 *	to do that. Also, the isNativeObjectProc member of *infoPtr is
 *	ignored.
 *
 * Results:
 *	If cmdName exists in interp, then the information at *infoPtr is
 *	stored with the command in place of the current information and 1 is
 *	returned. If the command doesn't exist then 0 is returned.
 *
 * Side effects:
 *	None.
 *
 *----------------------------------------------------------------------
 */

int
Tcl_SetCommandInfo(
    Tcl_Interp *interp,		/* Interpreter in which to look for
				 * command. */
    const char *cmdName,	/* Name of desired command. */
    const Tcl_CmdInfo *infoPtr)	/* Where to find information to store in the
				 * command. */
{
    Tcl_Command cmd;

    cmd = Tcl_FindCommand(interp, cmdName, NULL, /*flags*/ 0);
    return Tcl_SetCommandInfoFromToken(cmd, infoPtr);
}

/*
 *----------------------------------------------------------------------
 *
 * Tcl_SetCommandInfoFromToken --
 *
 *	Modifies various information about a Tcl command. Note that this
 *	function will not change a command's namespace; use TclRenameCommand
 *	to do that. Also, the isNativeObjectProc member of *infoPtr is
 *	ignored.
 *
 * Results:
 *	If cmdName exists in interp, then the information at *infoPtr is
 *	stored with the command in place of the current information and 1 is
 *	returned. If the command doesn't exist then 0 is returned.
 *
 * Side effects:
 *	None.
 *
 *----------------------------------------------------------------------
 */

static int
invokeObj2Command(
    void *clientData,		/* Points to command's Command structure. */
    Tcl_Interp *interp,		/* Current interpreter. */
    Tcl_Size objc,		/* Number of arguments. */
    Tcl_Obj *const objv[])	/* Argument objects. */
{
    int result;
    Command *cmdPtr = (Command *)clientData;

    if (objc > INT_MAX) {
	return TclCommandWordLimitError(interp, objc);
    }
    if (cmdPtr->objProc != NULL) {
	result = cmdPtr->objProc(cmdPtr->objClientData, interp, objc, objv);
    } else {
	result = Tcl_NRCallObjProc(interp, cmdPtr->nreProc,
		cmdPtr->objClientData, objc, objv);
    }
    return result;
}

static int
cmdWrapper2Proc(
    void *clientData,
    Tcl_Interp *interp,
    Tcl_Size objc,
    Tcl_Obj *const objv[])
{
    Command *cmdPtr = (Command *) clientData;
    if (objc > INT_MAX) {
	return TclCommandWordLimitError(interp, objc);
    }
    return cmdPtr->objProc(cmdPtr->objClientData, interp, objc, objv);
}

int
Tcl_SetCommandInfoFromToken(
    Tcl_Command cmd,
    const Tcl_CmdInfo *infoPtr)
{
    Command *cmdPtr;		/* Internal representation of the command */

    if (cmd == NULL) {
	return 0;
    }

    /*
     * The isNativeObjectProc and nsPtr members of *infoPtr are ignored.
     */

    cmdPtr = (Command *) cmd;
    cmdPtr->proc = infoPtr->proc;
    cmdPtr->clientData = infoPtr->clientData;
    if (infoPtr->objProc == NULL) {
	cmdPtr->objProc = InvokeStringCommand;
	cmdPtr->objClientData = cmdPtr;
	cmdPtr->nreProc = NULL;
    } else {
	if (infoPtr->objProc != cmdPtr->objProc) {
	    cmdPtr->nreProc = NULL;
	    cmdPtr->objProc = infoPtr->objProc;
	}
	cmdPtr->objClientData = infoPtr->objClientData;
    }
    if (cmdPtr->deleteProc == cmdWrapperDeleteProc) {
	CmdWrapperInfo *info = (CmdWrapperInfo *) cmdPtr->deleteData;
	if (infoPtr->objProc2 == NULL) {
	    info->proc = invokeObj2Command;
	    info->clientData = cmdPtr;
	    info->nreProc = NULL;
	} else {
	    if (infoPtr->objProc2 != info->proc) {
		info->nreProc = NULL;
		info->proc = infoPtr->objProc2;
	    }
	    info->clientData = infoPtr->objClientData2;
	}
	info->deleteProc = infoPtr->deleteProc;
	info->deleteData = infoPtr->deleteData;
    } else {
	if ((infoPtr->objProc2 != NULL) && (infoPtr->objProc2 != cmdWrapper2Proc)) {
	    CmdWrapperInfo *info = (CmdWrapperInfo *)Tcl_Alloc(sizeof(CmdWrapperInfo));
	    info->proc = infoPtr->objProc2;
	    info->clientData = infoPtr->objClientData2;
	    info->nreProc = NULL;
	    info->deleteProc = infoPtr->deleteProc;
	    info->deleteData = infoPtr->deleteData;
	    cmdPtr->deleteProc = cmdWrapperDeleteProc;
	    cmdPtr->deleteData = info;
	} else {
	    cmdPtr->deleteProc = infoPtr->deleteProc;
	    cmdPtr->deleteData = infoPtr->deleteData;
	}
    }
    return 1;
}

/*
 *----------------------------------------------------------------------
 *
 * Tcl_GetCommandInfo --
 *
 *	Returns various information about a Tcl command.
 *
 * Results:
 *	If cmdName exists in interp, then *infoPtr is modified to hold
 *	information about cmdName and 1 is returned. If the command doesn't
 *	exist then 0 is returned and *infoPtr isn't modified.
 *
 * Side effects:
 *	None.
 *
 *----------------------------------------------------------------------
 */

int
Tcl_GetCommandInfo(
    Tcl_Interp *interp,		/* Interpreter in which to look for
				 * command. */
    const char *cmdName,	/* Name of desired command. */
    Tcl_CmdInfo *infoPtr)	/* Where to store information about
				 * command. */
{
    Tcl_Command cmd;

    cmd = Tcl_FindCommand(interp, cmdName, NULL, /*flags*/ 0);
    return Tcl_GetCommandInfoFromToken(cmd, infoPtr);
}

/*
 *----------------------------------------------------------------------
 *
 * Tcl_GetCommandInfoFromToken --
 *
 *	Returns various information about a Tcl command.
 *
 * Results:
 *	Copies information from the command identified by 'cmd' into a
 *	caller-supplied structure and returns 1. If the 'cmd' is NULL, leaves
 *	the structure untouched and returns 0.
 *
 * Side effects:
 *	None.
 *
 *----------------------------------------------------------------------
 */

int
Tcl_GetCommandInfoFromToken(
    Tcl_Command cmd,
    Tcl_CmdInfo *infoPtr)
{
    Command *cmdPtr;		/* Internal representation of the command */

    if (cmd == NULL) {
	return 0;
    }

    /*
     * Set isNativeObjectProc 1 if objProc was registered by a call to
     * Tcl_CreateObjCommand. Set isNativeObjectProc 2 if objProc was
     * registered by a call to Tcl_CreateObjCommand2. Otherwise set it to 0.
     */

    cmdPtr = (Command *) cmd;
    infoPtr->isNativeObjectProc =
	    (cmdPtr->objProc != InvokeStringCommand);
    infoPtr->objProc = cmdPtr->objProc;
    infoPtr->objClientData = cmdPtr->objClientData;
    infoPtr->proc = cmdPtr->proc;
    infoPtr->clientData = cmdPtr->clientData;
    if (cmdPtr->deleteProc == cmdWrapperDeleteProc) {
	CmdWrapperInfo *info = (CmdWrapperInfo *)cmdPtr->deleteData;
	infoPtr->deleteProc = info->deleteProc;
	infoPtr->deleteData = info->deleteData;
	infoPtr->objProc2 = info->proc;
	infoPtr->objClientData2 = info->clientData;
	if (cmdPtr->objProc == cmdWrapperProc) {
	    infoPtr->isNativeObjectProc = 2;
	}
    } else {
	infoPtr->deleteProc = cmdPtr->deleteProc;
	infoPtr->deleteData = cmdPtr->deleteData;
	infoPtr->objProc2 = cmdWrapper2Proc;
	infoPtr->objClientData2 = cmdPtr;
    }
    infoPtr->namespacePtr = (Tcl_Namespace *) cmdPtr->nsPtr;
    return 1;
}

/*
 *----------------------------------------------------------------------
 *
 * Tcl_GetCommandName --
 *
 *	Given a token returned by Tcl_CreateObjCommand, this function returns the
 *	current name of the command (which may have changed due to renaming).
 *
 * Results:
 *	The return value is the name of the given command.
 *
 * Side effects:
 *	None.
 *
 *----------------------------------------------------------------------
 */

const char *
Tcl_GetCommandName(
    TCL_UNUSED(Tcl_Interp *),
    Tcl_Command command)	/* Token for command returned by a previous
				 * call to Tcl_CreateObjCommand. The command must
				 * not have been deleted. */
{
    Command *cmdPtr = (Command *) command;

    if ((cmdPtr == NULL) || (cmdPtr->hPtr == NULL)) {
	/*
	 * This should only happen if command was "created" after the
	 * interpreter began to be deleted, so there isn't really any command.
	 * Just return an empty string.
	 */

	return "";
    }

    return (const char *)Tcl_GetHashKey(cmdPtr->hPtr->tablePtr, cmdPtr->hPtr);
}

/*
 *----------------------------------------------------------------------
 *
 * Tcl_GetCommandFullName --
 *
 *	Given a token returned by, e.g., Tcl_CreateObjCommand or Tcl_FindCommand,
 *	this function appends to an object the command's full name, qualified
 *	by a sequence of parent namespace names. The command's fully-qualified
 *	name may have changed due to renaming.
 *
 * Results:
 *	None.
 *
 * Side effects:
 *	The command's fully-qualified name is appended to the string
 *	representation of objPtr.
 *
 *----------------------------------------------------------------------
 */

void
Tcl_GetCommandFullName(
    Tcl_Interp *interp,		/* Interpreter containing the command. */
    Tcl_Command command,	/* Token for command returned by a previous
				 * call to Tcl_CreateObjCommand. The command must
				 * not have been deleted. */
    Tcl_Obj *objPtr)		/* Points to the object onto which the
				 * command's full name is appended. */

{
    Interp *iPtr = (Interp *) interp;
    Command *cmdPtr = (Command *) command;
    char *name;

    /*
     * Add the full name of the containing namespace, followed by the "::"
     * separator, and the command name.
     */

    if ((cmdPtr != NULL) && TclRoutineHasName(cmdPtr)) {
	if (cmdPtr->nsPtr != NULL) {
	    Tcl_AppendToObj(objPtr, cmdPtr->nsPtr->fullName, TCL_INDEX_NONE);
	    if (cmdPtr->nsPtr != iPtr->globalNsPtr) {
		Tcl_AppendToObj(objPtr, "::", 2);
	    }
	}
	if (cmdPtr->hPtr != NULL) {
	    name = (char *)Tcl_GetHashKey(cmdPtr->hPtr->tablePtr, cmdPtr->hPtr);
	    Tcl_AppendToObj(objPtr, name, TCL_INDEX_NONE);
	}
    }
}

/*
 *----------------------------------------------------------------------
 *
 * Tcl_DeleteCommand --
 *
 *	Remove the given command from the given interpreter.
 *
 * Results:
 *	0 is returned if the command was deleted successfully. -1 is returned
 *	if there didn't exist a command by that name.
 *
 * Side effects:
 *	cmdName will no longer be recognized as a valid command for interp.
 *
 *----------------------------------------------------------------------
 */

int
Tcl_DeleteCommand(
    Tcl_Interp *interp,		/* Token for command interpreter (returned by
				 * a previous Tcl_CreateInterp call). */
    const char *cmdName)	/* Name of command to remove. */
{
    Tcl_Command cmd;

    /*
     * Find the desired command and delete it.
     */

    cmd = Tcl_FindCommand(interp, cmdName, NULL, /*flags*/ 0);
    if (cmd == NULL) {
	return -1;
    }
    return Tcl_DeleteCommandFromToken(interp, cmd);
}

/*
 *----------------------------------------------------------------------
 *
 * Tcl_DeleteCommandFromToken --
 *
 *	Removes the given command from the given interpreter. This function
 *	resembles Tcl_DeleteCommand, but takes a Tcl_Command token instead of
 *	a command name for efficiency.
 *
 * Results:
 *	0 is returned if the command was deleted successfully. -1 is returned
 *	if there didn't exist a command by that name.
 *
 * Side effects:
 *	The command specified by "cmd" will no longer be recognized as a valid
 *	command for "interp".
 *
 *----------------------------------------------------------------------
 */

int
Tcl_DeleteCommandFromToken(
    Tcl_Interp *interp,		/* Token for command interpreter returned by a
				 * previous call to Tcl_CreateInterp. */
    Tcl_Command cmd)		/* Token for command to delete. */
{
    Interp *iPtr = (Interp *) interp;
    Command *cmdPtr = (Command *) cmd;
    ImportRef *refPtr, *nextRefPtr;
    Tcl_Command importCmd;

    /*
     * The code here is tricky. We can't delete the hash table entry before
     * invoking the deletion callback because there are cases where the
     * deletion callback needs to invoke the command (e.g. object systems such
     * as OTcl). However, this means that the callback could try to delete or
     * rename the command. The deleted flag allows us to detect these cases
     * and skip nested deletes.
     */

    if (cmdPtr->flags & CMD_DYING) {
	/*
	 * Another deletion is already in progress. Remove the hash table
	 * entry now, but don't invoke a callback or free the command
	 * structure. Take care to only remove the hash entry if it has not
	 * already been removed; otherwise if we manage to hit this function
	 * three times, everything goes up in smoke. [Bug 1220058]
	 */

	if (cmdPtr->hPtr != NULL) {
	    Tcl_DeleteHashEntry(cmdPtr->hPtr);
	    cmdPtr->hPtr = NULL;
	}

	/*
	 * Bump the command epoch counter. This will invalidate all cached
	 * references that point to this command.
	 */

	cmdPtr->cmdEpoch++;

	return 0;
    }

    /*
     * We must delete this command, even though both traces and delete procs
     * may try to avoid this (renaming the command etc). Also traces and
     * delete procs may try to delete the command themselves. This flag
     * declares that a delete is in progress and that recursive deletes should
     * be ignored.
     */

    cmdPtr->flags |= CMD_DYING;

    /*
     * Call each functions and then delete the trace.
     */

    cmdPtr->nsPtr->refCount++;

    if (cmdPtr->tracePtr != NULL) {
	CommandTrace *tracePtr;
	/* CallCommandTraces() does not cmdPtr, that's
	 * done just before Tcl_DeleteCommandFromToken() returns */
	CallCommandTraces(iPtr,cmdPtr,NULL,NULL,TCL_TRACE_DELETE);

	/*
	 * Now delete these traces.
	 */

	tracePtr = cmdPtr->tracePtr;
	while (tracePtr != NULL) {
	    CommandTrace *nextPtr = tracePtr->nextPtr;

	    if (tracePtr->refCount-- <= 1) {
		Tcl_Free(tracePtr);
	    }
	    tracePtr = nextPtr;
	}
	cmdPtr->tracePtr = NULL;
    }

    /*
     * The list of commands exported from the namespace might have changed.
     * However, we do not need to recompute this just yet; next time we need
     * the info will be soon enough.
     */

    TclInvalidateNsCmdLookup(cmdPtr->nsPtr);
    TclNsDecrRefCount(cmdPtr->nsPtr);

    /*
     * If the command being deleted has a compile function, increment the
     * interpreter's compileEpoch to invalidate its compiled code. This makes
     * sure that we don't later try to execute old code compiled with
     * command-specific (i.e., inline) bytecodes for the now-deleted command.
     * This field is checked in Tcl_EvalObj and ObjInterpProc, and code whose
     * compilation epoch doesn't match is recompiled.
     */

    if (cmdPtr->compileProc != NULL) {
	iPtr->compileEpoch++;
    }

    if (!(cmdPtr->flags & CMD_REDEF_IN_PROGRESS)) {
	/*
	 * Delete any imports of this routine before deleting this routine itself.
	 * See issue 688fcc7082fa.
	 */
	for (refPtr = cmdPtr->importRefPtr; refPtr != NULL;
		refPtr = nextRefPtr) {
	    nextRefPtr = refPtr->nextPtr;
	    importCmd = (Tcl_Command) refPtr->importedCmdPtr;
	    Tcl_DeleteCommandFromToken(interp, importCmd);
	}
    }

    if (cmdPtr->deleteProc != NULL) {
	/*
	 * Delete the command's client data. If this was an imported command
	 * created when a command was imported into a namespace, this client
	 * data will be a pointer to a ImportedCmdData structure describing
	 * the "real" command that this imported command refers to.
	 *
	 * If you are getting a crash during the call to deleteProc and
	 * cmdPtr->deleteProc is a pointer to the function free(), the most
	 * likely cause is that your extension allocated memory for the
	 * clientData argument to Tcl_CreateObjCommand with the Tcl_Alloc()
	 * macro and you are now trying to deallocate this memory with free()
	 * instead of Tcl_Free(). You should pass a pointer to your own method
	 * that calls Tcl_Free().
	 */

	cmdPtr->deleteProc(cmdPtr->deleteData);
    }

    /*
     * Don't use hPtr to delete the hash entry here, because it's possible
     * that the deletion callback renamed the command. Instead, use
     * cmdPtr->hptr, and make sure that no-one else has already deleted the
     * hash entry.
     */

    if (cmdPtr->hPtr != NULL) {
	Tcl_DeleteHashEntry(cmdPtr->hPtr);
	cmdPtr->hPtr = NULL;

	/*
	 * Bump the command epoch counter. This will invalidate all cached
	 * references that point to this command.
	 */

	cmdPtr->cmdEpoch++;
    }

    /*
     * A number of tests for particular kinds of commands are done by checking
     * whether the objProc field holds a known value. Set the field to NULL so
     * that such tests won't have false positives when applied to deleted
     * commands.
     */

    cmdPtr->objProc = NULL;

    /*
     * Now free the Command structure, unless there is another reference to it
     * from a CmdName Tcl object in some ByteCode code sequence. In that case,
     * delay the cleanup until all references are either discarded (when a
     * ByteCode is freed) or replaced by a new reference (when a cached
     * CmdName Command reference is found to be invalid and
     * TclNRExecuteByteCode looks up the command in the command hashtable).
     */

    cmdPtr->flags |= CMD_DEAD;
    TclCleanupCommandMacro(cmdPtr);
    return 0;
}

/*
 *----------------------------------------------------------------------
 *
 * CallCommandTraces --
 *
 *	Abstraction of the code to call traces on a command.
 *
 * Results:
 *	Currently always NULL.
 *
 * Side effects:
 *	Anything; this may recursively evaluate scripts and code exists to do
 *	just that.
 *
 *----------------------------------------------------------------------
 */

static char *
CallCommandTraces(
    Interp *iPtr,		/* Interpreter containing command. */
    Command *cmdPtr,		/* Command whose traces are to be invoked. */
    const char *oldName,	/* Command's old name, or NULL if we must get
				 * the name from cmdPtr */
    const char *newName,	/* Command's new name, or NULL if the command
				 * is not being renamed */
    int flags)			/* Flags indicating the type of traces to
				 * trigger, either TCL_TRACE_DELETE or
				 * TCL_TRACE_RENAME. */
{
    CommandTrace *tracePtr;
    ActiveCommandTrace active;
    char *result;
    Tcl_Obj *oldNamePtr = NULL;
    Tcl_InterpState state = NULL;

    if (cmdPtr->flags & CMD_TRACE_ACTIVE) {
	/*
	 * While a rename trace is active, we will not process any more rename
	 * traces; while a delete trace is active we will never reach here -
	 * because Tcl_DeleteCommandFromToken checks for the condition
	 * (cmdPtr->flags & CMD_DYING) and returns immediately when a
	 * command deletion is in progress. For all other traces, delete
	 * traces will not be invoked but a call to TraceCommandProc will
	 * ensure that tracePtr->clientData is freed whenever the command
	 * "oldName" is deleted.
	 */

	if (cmdPtr->flags & TCL_TRACE_RENAME) {
	    flags &= ~TCL_TRACE_RENAME;
	}
	if (flags == 0) {
	    return NULL;
	}
    }
    cmdPtr->flags |= CMD_TRACE_ACTIVE;

    result = NULL;
    active.nextPtr = iPtr->activeCmdTracePtr;
    active.reverseScan = 0;
    iPtr->activeCmdTracePtr = &active;

    if (flags & TCL_TRACE_DELETE) {
	flags |= TCL_TRACE_DESTROYED;
    }
    active.cmdPtr = cmdPtr;

    Tcl_Preserve(iPtr);

    for (tracePtr = cmdPtr->tracePtr; tracePtr != NULL;
	    tracePtr = active.nextTracePtr) {
	active.nextTracePtr = tracePtr->nextPtr;
	if (!(tracePtr->flags & flags)) {
	    continue;
	}
	cmdPtr->flags |= tracePtr->flags;
	if (oldName == NULL) {
	    TclNewObj(oldNamePtr);
	    Tcl_IncrRefCount(oldNamePtr);
	    Tcl_GetCommandFullName((Tcl_Interp *) iPtr,
		    (Tcl_Command) cmdPtr, oldNamePtr);
	    oldName = TclGetString(oldNamePtr);
	}
	tracePtr->refCount++;
	if (state == NULL) {
	    state = Tcl_SaveInterpState((Tcl_Interp *) iPtr, TCL_OK);
	}
	tracePtr->traceProc(tracePtr->clientData, (Tcl_Interp *) iPtr,
		oldName, newName, flags);
	cmdPtr->flags &= ~tracePtr->flags;
	if (tracePtr->refCount-- <= 1) {
	    Tcl_Free(tracePtr);
	}
    }

    if (state) {
	Tcl_RestoreInterpState((Tcl_Interp *) iPtr, state);
    }

    /*
     * If a new object was created to hold the full oldName, free it now.
     */

    if (oldNamePtr != NULL) {
	TclDecrRefCount(oldNamePtr);
    }

    /*
     * Restore the variable's flags, remove the record of our active traces,
     * and then return.
     */

    cmdPtr->flags &= ~CMD_TRACE_ACTIVE;
    iPtr->activeCmdTracePtr = active.nextPtr;
    Tcl_Release(iPtr);
    return result;
}

/*
 *----------------------------------------------------------------------
 *
 * CancelEvalProc --
 *
 *	Marks this interpreter as being canceled. This causes current
 *	executions to be unwound as the interpreter enters a state where it
 *	refuses to execute more commands or handle [catch] or [try], yet the
 *	interpreter is still able to execute further commands after the
 *	cancelation is cleared (unlike if it is deleted).
 *
 * Results:
 *	The value given for the code argument.
 *
 * Side effects:
 *	Transfers a message from the cancellation message to the interpreter.
 *
 *----------------------------------------------------------------------
 */

static int
CancelEvalProc(
    void *clientData,	/* Interp to cancel the script in progress. */
    TCL_UNUSED(Tcl_Interp *),
    int code)			/* Current return code from command. */
{
    CancelInfo *cancelInfo = (CancelInfo *)clientData;
    Interp *iPtr;

    if (cancelInfo != NULL) {
	Tcl_MutexLock(&cancelLock);
	iPtr = (Interp *) cancelInfo->interp;

	if (iPtr != NULL) {
	    /*
	     * Setting the CANCELED flag will cause the script in progress to
	     * be canceled as soon as possible. The core honors this flag at
	     * all the necessary places to ensure script cancellation is
	     * responsive. Extensions can check for this flag by calling
	     * Tcl_Canceled and checking if TCL_ERROR is returned or they can
	     * choose to ignore the script cancellation flag and the
	     * associated functionality altogether. Currently, the only other
	     * flag we care about here is the TCL_CANCEL_UNWIND flag (from
	     * Tcl_CancelEval). We do not want to simply combine all the flags
	     * from original Tcl_CancelEval call with the interp flags here
	     * just in case the caller passed flags that might cause behaviour
	     * unrelated to script cancellation.
	     */

	    TclSetCancelFlags(iPtr, cancelInfo->flags | CANCELED);

	    /*
	     * Now, we must set the script cancellation flags on all the child
	     * interpreters belonging to this one.
	     */

	    TclSetChildCancelFlags((Tcl_Interp *) iPtr,
		    cancelInfo->flags | CANCELED, 0);

	    /*
	     * Create the result object now so that Tcl_Canceled can avoid
	     * locking the cancelLock mutex.
	     */

	    if (cancelInfo->result != NULL) {
		Tcl_SetStringObj(iPtr->asyncCancelMsg, cancelInfo->result,
			cancelInfo->length);
	    } else {
		Tcl_SetObjLength(iPtr->asyncCancelMsg, 0);
	    }
	}
	Tcl_MutexUnlock(&cancelLock);
    }

    return code;
}

/*
 *----------------------------------------------------------------------
 *
 * TclCleanupCommand --
 *
 *	This function frees up a Command structure unless it is still
 *	referenced from an interpreter's command hashtable or from a CmdName
 *	Tcl object representing the name of a command in a ByteCode
 *	instruction sequence.
 *
 * Results:
 *	None.
 *
 * Side effects:
 *	Memory gets freed unless a reference to the Command structure still
 *	exists. In that case the cleanup is delayed until the command is
 *	deleted or when the last ByteCode referring to it is freed.
 *
 *----------------------------------------------------------------------
 */

void
TclCleanupCommand(
    Command *cmdPtr)	/* Points to the Command structure to
				 * be freed. */
{
    if (cmdPtr->refCount-- <= 1) {
	Tcl_Free(cmdPtr);
    }
}

/*
 *----------------------------------------------------------------------
 *
 * TclInterpReady --
 *
 *	Check if an interpreter is ready to eval commands or scripts, i.e., if
 *	it was not deleted and if the nesting level is not too high.
 *
 * Results:
 *	The return value is TCL_OK if it the interpreter is ready, TCL_ERROR
 *	otherwise.
 *
 * Side effects:
 *	The interpreter's result is cleared.
 *
 *----------------------------------------------------------------------
 */

int
TclInterpReady(
    Tcl_Interp *interp)
{
    Interp *iPtr = (Interp *) interp;

    /*
     * Reset the interpreter's result and clear out any previous error
     * information.
     */

    Tcl_ResetResult(interp);

    /*
     * If the interpreter has been deleted, return an error.
     */

    if (iPtr->flags & DELETED) {
	Tcl_SetObjResult(interp, Tcl_NewStringObj(
		"attempt to call eval in deleted interpreter", TCL_INDEX_NONE));
	Tcl_SetErrorCode(interp, "TCL", "IDELETE",
		"attempt to call eval in deleted interpreter", (char *)NULL);
	return TCL_ERROR;
    }

    if (iPtr->execEnvPtr->rewind) {
	return TCL_ERROR;
    }

    /*
     * Make sure the script being evaluated (if any) has not been canceled.
     */

    if (TclCanceled(iPtr) &&
	    (TCL_OK != Tcl_Canceled(interp, TCL_LEAVE_ERR_MSG))) {
	return TCL_ERROR;
    }

    /*
     * Check depth of nested calls to Tcl_Eval: if this gets too large, it's
     * probably because of an infinite loop somewhere.
     */

    if ((iPtr->numLevels <= iPtr->maxNestingDepth)) {
	return TCL_OK;
    }

    Tcl_SetObjResult(interp, Tcl_NewStringObj(
	    "too many nested evaluations (infinite loop?)", TCL_INDEX_NONE));
    Tcl_SetErrorCode(interp, "TCL", "LIMIT", "STACK", (char *)NULL);
    return TCL_ERROR;
}

/*
 *----------------------------------------------------------------------
 *
 * TclResetCancellation --
 *
 *	Reset the script cancellation flags if the nesting level
 *	(iPtr->numLevels) for the interp is zero or argument force is
 *	non-zero.
 *
 * Results:
 *	A standard Tcl result.
 *
 * Side effects:
 *	The script cancellation flags for the interp may be reset.
 *
 *----------------------------------------------------------------------
 */

int
TclResetCancellation(
    Tcl_Interp *interp,
    int force)
{
    Interp *iPtr = (Interp *) interp;

    if (iPtr == NULL) {
	return TCL_ERROR;
    }

    if (force || (iPtr->numLevels == 0)) {
	TclUnsetCancelFlags(iPtr);
    }
    return TCL_OK;
}

/*
 *----------------------------------------------------------------------
 *
 * Tcl_Canceled --
 *
 *	Check if the script in progress has been canceled, i.e.,
 *	Tcl_CancelEval was called for this interpreter or any of its parent
 *	interpreters.
 *
 * Results:
 *	The return value is TCL_OK if the script evaluation has not been
 *	canceled, TCL_ERROR otherwise.
 *
 *	If "flags" contains TCL_LEAVE_ERR_MSG, an error message is returned in
 *	the interpreter's result object. Otherwise, the interpreter's result
 *	object is left unchanged. If "flags" contains TCL_CANCEL_UNWIND,
 *	TCL_ERROR will only be returned if the script evaluation is being
 *	completely unwound.
 *
 * Side effects:
 *	The CANCELED flag for the interp will be reset if it is set.
 *
 *----------------------------------------------------------------------
 */

int
Tcl_Canceled(
    Tcl_Interp *interp,
    int flags)
{
    Interp *iPtr = (Interp *) interp;

    /*
     * Has the current script in progress for this interpreter been canceled
     * or is the stack being unwound due to the previous script cancellation?
     */

    if (!TclCanceled(iPtr)) {
	return TCL_OK;
    }

    /*
     * The CANCELED flag is a one-shot flag that is reset immediately upon
     * being detected; however, if the TCL_CANCEL_UNWIND flag is set we will
     * continue to report that the script in progress has been canceled
     * thereby allowing the evaluation stack for the interp to be fully
     * unwound.
     */

    iPtr->flags &= ~CANCELED;

    /*
     * The CANCELED flag was detected and reset; however, if the caller
     * specified the TCL_CANCEL_UNWIND flag, we only return TCL_ERROR
     * (indicating that the script in progress has been canceled) if the
     * evaluation stack for the interp is being fully unwound.
     */

    if ((flags & TCL_CANCEL_UNWIND) && !(iPtr->flags & TCL_CANCEL_UNWIND)) {
	return TCL_OK;
    }

    /*
     * If the TCL_LEAVE_ERR_MSG flags bit is set, place an error in the
     * interp's result; otherwise, we leave it alone.
     */

    if (flags & TCL_LEAVE_ERR_MSG) {
	const char *id, *message = NULL;
	Tcl_Size length;

	/*
	 * Setup errorCode variables so that we can differentiate between
	 * being canceled and unwound.
	 */

	if (iPtr->asyncCancelMsg != NULL) {
	    message = TclGetStringFromObj(iPtr->asyncCancelMsg, &length);
	} else {
	    length = 0;
	}

	if (iPtr->flags & TCL_CANCEL_UNWIND) {
	    id = "IUNWIND";
	    if (length == 0) {
		message = "eval unwound";
	    }
	} else {
	    id = "ICANCEL";
	    if (length == 0) {
		message = "eval canceled";
	    }
	}

	Tcl_SetObjResult(interp, Tcl_NewStringObj(message, TCL_INDEX_NONE));
	Tcl_SetErrorCode(interp, "TCL", "CANCEL", id, message, (char *)NULL);
    }

    /*
     * Return TCL_ERROR to the caller (not necessarily just the Tcl core
     * itself) that indicates further processing of the script or command in
     * progress should halt gracefully and as soon as possible.
     */

    return TCL_ERROR;
}

/*
 *----------------------------------------------------------------------
 *
 * Tcl_CancelEval --
 *
 *	This function schedules the cancellation of the current script in the
 *	given interpreter.
 *
 * Results:
 *	The return value is a standard Tcl completion code such as TCL_OK or
 *	TCL_ERROR. Since the interp may belong to a different thread, no error
 *	message can be left in the interp's result.
 *
 * Side effects:
 *	The script in progress in the specified interpreter will be canceled
 *	with TCL_ERROR after asynchronous handlers are invoked at the next
 *	Tcl_Canceled check.
 *
 *----------------------------------------------------------------------
 */

int
Tcl_CancelEval(
    Tcl_Interp *interp,		/* Interpreter in which to cancel the
				 * script. */
    Tcl_Obj *resultObjPtr,	/* The script cancellation error message or
				 * NULL for a default error message. */
    void *clientData,		/* Passed to CancelEvalProc. */
    int flags)			/* Collection of OR-ed bits that control
				 * the cancellation of the script. Only
				 * TCL_CANCEL_UNWIND is currently
				 * supported. */
{
    Tcl_HashEntry *hPtr;
    CancelInfo *cancelInfo;
    int code = TCL_ERROR;
    const char *result;

    if (interp == NULL) {
	return TCL_ERROR;
    }

    Tcl_MutexLock(&cancelLock);
    if (cancelTableInitialized != 1) {
	/*
	 * No CancelInfo hash table (Tcl_CreateInterp has never been called?)
	 */

	goto done;
    }
    hPtr = Tcl_FindHashEntry(&cancelTable, interp);
    if (hPtr == NULL) {
	/*
	 * No CancelInfo record for this interpreter.
	 */

	goto done;
    }
    cancelInfo = (CancelInfo *)Tcl_GetHashValue(hPtr);

    /*
     * Populate information needed by the interpreter thread to fulfill the
     * cancellation request. Currently, clientData is ignored. If the
     * TCL_CANCEL_UNWIND flags bit is set, the script in progress is not
     * allowed to catch the script cancellation because the evaluation stack
     * for the interp is completely unwound.
     */

    if (resultObjPtr != NULL) {
	result = TclGetStringFromObj(resultObjPtr, &cancelInfo->length);
	cancelInfo->result = (char *)Tcl_Realloc(cancelInfo->result, cancelInfo->length);
	memcpy(cancelInfo->result, result, cancelInfo->length);
	TclDecrRefCount(resultObjPtr);	/* Discard their result object. */
    } else {
	cancelInfo->result = NULL;
	cancelInfo->length = 0;
    }
    cancelInfo->clientData = clientData;
    cancelInfo->flags = flags;
    Tcl_AsyncMark(cancelInfo->async);
    code = TCL_OK;

  done:
    Tcl_MutexUnlock(&cancelLock);
    return code;
}

/*
 *----------------------------------------------------------------------
 *
 * Tcl_InterpActive --
 *
 *	Returns non-zero if the specified interpreter is in use, i.e. if there
 *	is an evaluation currently active in the interpreter.
 *
 * Results:
 *	See above.
 *
 * Side effects:
 *	None.
 *
 *----------------------------------------------------------------------
 */

int
Tcl_InterpActive(
    Tcl_Interp *interp)
{
    return ((Interp *) interp)->numLevels > 0;
}

/*
 *----------------------------------------------------------------------
 *
 * Tcl_EvalObjv --
 *
 *	This function evaluates a Tcl command that has already been parsed
 *	into words, with one Tcl_Obj holding each word.
 *
 * Results:
 *	The return value is a standard Tcl completion code such as TCL_OK or
 *	TCL_ERROR. A result or error message is left in interp's result.
 *
 * Side effects:
 *	Always pushes a callback. Other side effects depend on the command.
 *
 *----------------------------------------------------------------------
 */

int
Tcl_EvalObjv(
    Tcl_Interp *interp,		/* Interpreter in which to evaluate the
				 * command. Also used for error reporting. */
    Tcl_Size objc,		/* Number of words in command. */
    Tcl_Obj *const objv[],	/* An array of pointers to objects that are
				 * the words that make up the command. */
    int flags)			/* Collection of OR-ed bits that control the
				 * evaluation of the script. Only
				 * TCL_EVAL_GLOBAL, TCL_EVAL_INVOKE and
				 * TCL_EVAL_NOERR are currently supported. */
{
    int result;
    NRE_callback *rootPtr = TOP_CB(interp);

    result = TclNREvalObjv(interp, objc, objv, flags, NULL);
    return TclNRRunCallbacks(interp, result, rootPtr);
}

int
TclNREvalObjv(
    Tcl_Interp *interp,		/* Interpreter in which to evaluate the
				 * command. Also used for error reporting. */
    Tcl_Size objc,		/* Number of words in command. */
    Tcl_Obj *const objv[],	/* An array of pointers to objects that are
				 * the words that make up the command. */
    int flags,			/* Collection of OR-ed bits that control the
				 * evaluation of the script. Only
				 * TCL_EVAL_GLOBAL, TCL_EVAL_INVOKE and
				 * TCL_EVAL_NOERR are currently supported. */
    Command *cmdPtr)		/* NULL if the Command is to be looked up
				 * here, otherwise the pointer to the
				 * requested Command struct to be invoked. */
{
    Interp *iPtr = (Interp *) interp;

    /*
     * data[1] stores a marker for use by tailcalls; it will be set to 1 by
     * command redirectors (imports, alias, ensembles) so that tailcall skips
     * this callback (that marks the end of the target command) and goes back
     * to the end of the source command.
     */

    if (iPtr->deferredCallbacks) {
	iPtr->deferredCallbacks = NULL;
    } else {
	TclNRAddCallback(interp, NRCommand, NULL, NULL, NULL, NULL);
    }

    iPtr->numLevels++;
    TclNRAddCallback(interp, EvalObjvCore, cmdPtr, INT2PTR(flags),
	    INT2PTR(objc), objv);
    return TCL_OK;
}

static int
EvalObjvCore(
    void *data[],
    Tcl_Interp *interp,
    TCL_UNUSED(int) /*result*/)
{
    Command *cmdPtr = NULL, *preCmdPtr = (Command *)data[0];
    int flags = PTR2INT(data[1]);
    Tcl_Size objc = PTR2INT(data[2]);
    Tcl_Obj **objv = (Tcl_Obj **)data[3];
    Interp *iPtr = (Interp *) interp;
    Namespace *lookupNsPtr = NULL;
    int enterTracesDone = 0;

    /*
     * Push records for task to be done on return, in INVERSE order. First, if
     * needed, the exception handlers (as they should happen last).
     */

    if (!(flags & TCL_EVAL_NOERR)) {
	TEOV_PushExceptionHandlers(interp, objc, objv, flags);
    }

    if (TCL_OK != TclInterpReady(interp)) {
	return TCL_ERROR;
    }

    if (objc == 0) {
	return TCL_OK;
    }

    if (TclLimitExceeded(iPtr->limit)) {
	return TCL_ERROR;
    }

    /*
     * Configure evaluation context to match the requested flags.
     */

    if (iPtr->lookupNsPtr) {

	/*
	 * Capture the namespace we should do command name resolution in, as
	 * instructed by our caller sneaking it in to us in a private interp
	 * field.  Clear that field right away so we cannot possibly have its
	 * use leak where it should not.  The sneaky message pass is done.
	 *
	 * Use of this mechanism overrides the TCL_EVAL_GLOBAL flag.
	 * TODO: Is that a bug?
	 */

	lookupNsPtr = iPtr->lookupNsPtr;
	iPtr->lookupNsPtr = NULL;
    } else if (flags & TCL_EVAL_INVOKE) {
	lookupNsPtr = iPtr->globalNsPtr;
    } else {

	/*
	 * TCL_EVAL_INVOKE was not set: clear rewrite rules
	 */

	TclResetRewriteEnsemble(interp, 1);

	if (flags & TCL_EVAL_GLOBAL) {
	    TEOV_SwitchVarFrame(interp);
	    lookupNsPtr = iPtr->globalNsPtr;
	}
    }

    /*
     * Lookup the Command to dispatch.
     */

    reresolve:
    assert(cmdPtr == NULL);
    if (preCmdPtr) {
	/*
	 * Caller gave it to us.
	 */

	if (!(preCmdPtr->flags & CMD_DEAD)) {
	    /*
	     * So long as it exists, use it.
	     */

	    cmdPtr = preCmdPtr;
	} else if (flags & TCL_EVAL_NORESOLVE) {
	    /*
	     * When it's been deleted, and we're told not to attempt resolving
	     * it ourselves, all we can do is raise an error.
	     */

	    Tcl_SetObjResult(interp, Tcl_ObjPrintf(
		    "attempt to invoke a deleted command"));
	    Tcl_SetErrorCode(interp, "TCL", "EVAL", "DELETEDCOMMAND", (char *)NULL);
	    return TCL_ERROR;
	}
    }
    if (cmdPtr == NULL) {
	cmdPtr = TEOV_LookupCmdFromObj(interp, objv[0], lookupNsPtr);
	if (!cmdPtr) {
	    return TEOV_NotFound(interp, objc, objv, lookupNsPtr);
	}
    }

    if (enterTracesDone || iPtr->tracePtr
	    || (cmdPtr->flags & CMD_HAS_EXEC_TRACES)) {
	Tcl_Obj *commandPtr = TclGetSourceFromFrame(
		flags & TCL_EVAL_SOURCE_IN_FRAME ? iPtr->cmdFramePtr : NULL,
		objc, objv);

	Tcl_IncrRefCount(commandPtr);
	if (!enterTracesDone) {
	    int code = TEOV_RunEnterTraces(interp, &cmdPtr, commandPtr,
		    objc, objv);

	    /*
	     * Send any exception from enter traces back as an exception
	     * raised by the traced command.
	     * TODO: Is this a bug?  Letting an execution trace BREAK or
	     * CONTINUE or RETURN in the place of the traced command?  Would
	     * either converting all exceptions to TCL_ERROR, or just
	     * swallowing them be better?  (Swallowing them has the problem of
	     * permanently hiding program errors.)
	     */

	    if (code != TCL_OK) {
		Tcl_DecrRefCount(commandPtr);
		return code;
	    }

	    /*
	     * If the enter traces made the resolved cmdPtr unusable, go back
	     * and resolve again, but next time don't run enter traces again.
	     */

	    if (cmdPtr == NULL) {
		enterTracesDone = 1;
		Tcl_DecrRefCount(commandPtr);
		goto reresolve;
	    }
	}

	/*
	 * Schedule leave traces.  Raise the refCount on the resolved cmdPtr,
	 * so that when it passes to the leave traces we know it's still
	 * valid.
	 */

	cmdPtr->refCount++;
	TclNRAddCallback(interp, TEOV_RunLeaveTraces, INT2PTR(objc),
		commandPtr, cmdPtr, objv);
    }

    TclNRAddCallback(interp, Dispatch,
	    cmdPtr->nreProc ? cmdPtr->nreProc : cmdPtr->objProc,
	    cmdPtr->objClientData, INT2PTR(objc), objv);
    return TCL_OK;
}

static int
Dispatch(
    void *data[],
    Tcl_Interp *interp,
    TCL_UNUSED(int) /*result*/)
{
    Tcl_ObjCmdProc *objProc = (Tcl_ObjCmdProc *)data[0];
    void *clientData = data[1];
    Tcl_Size objc = PTR2INT(data[2]);
    Tcl_Obj **objv = (Tcl_Obj **)data[3];
    Interp *iPtr = (Interp *) interp;

#ifdef USE_DTRACE
    if (TCL_DTRACE_CMD_ARGS_ENABLED()) {
	const char *a[10];
	Tcl_Size i = 0;

	while (i < 10) {
	    a[i] = i < objc ? TclGetString(objv[i]) : NULL; i++;
	}
	TCL_DTRACE_CMD_ARGS(a[0], a[1], a[2], a[3], a[4], a[5], a[6], a[7],
		a[8], a[9]);
    }
    if (TCL_DTRACE_CMD_INFO_ENABLED() && iPtr->cmdFramePtr) {
	Tcl_Obj *info = TclInfoFrame(interp, iPtr->cmdFramePtr);
	const char *a[6]; Tcl_Size i[2];

	TclDTraceInfo(info, a, i);
	TCL_DTRACE_CMD_INFO(a[0], a[1], a[2], a[3], i[0], i[1], a[4], a[5]);
	TclDecrRefCount(info);
    }
    if ((TCL_DTRACE_CMD_RETURN_ENABLED() || TCL_DTRACE_CMD_RESULT_ENABLED())
	    && objc) {
	TclNRAddCallback(interp, DTraceCmdReturn, objv[0], NULL, NULL, NULL);
    }
    if (TCL_DTRACE_CMD_ENTRY_ENABLED() && objc) {
	TCL_DTRACE_CMD_ENTRY(TclGetString(objv[0]), objc - 1,
		(Tcl_Obj **)(objv + 1));
    }
#endif /* USE_DTRACE */

    iPtr->cmdCount++;
    return objProc(clientData, interp, objc, objv);
}

int
TclNRRunCallbacks(
    Tcl_Interp *interp,
    int result,
    struct NRE_callback *rootPtr)
				/* All callbacks down to rootPtr not inclusive
				 * are to be run. */
{
    while (TOP_CB(interp) != rootPtr) {
	NRE_callback *callbackPtr = TOP_CB(interp);
	Tcl_NRPostProc *procPtr = callbackPtr->procPtr;

	TOP_CB(interp) = callbackPtr->nextPtr;
	result = procPtr(callbackPtr->data, interp, result);
	TCLNR_FREE(interp, callbackPtr);
    }
    return result;
}

static int
NRCommand(
    void *data[],
    Tcl_Interp *interp,
    int result)
{
    Interp *iPtr = (Interp *) interp;
    Tcl_Obj *listPtr;

    iPtr->numLevels--;

    /*
     * If there is a tailcall, schedule it next
     */

    if (data[1] && (data[1] != INT2PTR(1))) {
	listPtr = (Tcl_Obj *)data[1];
	data[1] = NULL;

	TclNRAddCallback(interp, TclNRTailcallEval, listPtr, NULL, NULL, NULL);
    }

    /* OPT ??
     * Do not interrupt a series of cleanups with async or limit checks:
     * just check at the end?
     */

    if (TclAsyncReady(iPtr)) {
	result = Tcl_AsyncInvoke(interp, result);
    }
    if ((result == TCL_OK) && TclCanceled(iPtr)) {
	result = Tcl_Canceled(interp, TCL_LEAVE_ERR_MSG);
    }
    if (result == TCL_OK && TclLimitReady(iPtr->limit)) {
	result = Tcl_LimitCheck(interp);
    }

    return result;
}

/*
 *----------------------------------------------------------------------
 *
 * TEOV_Exception	 -
 * TEOV_LookupCmdFromObj -
 * TEOV_RunEnterTraces	 -
 * TEOV_RunLeaveTraces	 -
 * TEOV_NotFound	 -
 *
 *	These are helper functions for Tcl_EvalObjv.
 *
 *----------------------------------------------------------------------
 */

static void
TEOV_PushExceptionHandlers(
    Tcl_Interp *interp,
    Tcl_Size objc,
    Tcl_Obj *const objv[],
    int flags)
{
    Interp *iPtr = (Interp *) interp;

    /*
     * If any error processing is necessary, push the appropriate records.
     * Note that we have to push them in the inverse order: first the one that
     * has to run last.
     */

    if (!(flags & TCL_EVAL_INVOKE)) {
	/*
	 * Error messages
	 */

	TclNRAddCallback(interp, TEOV_Error, INT2PTR(objc),
		objv, NULL, NULL);
    }

    if (iPtr->numLevels == 1) {
	/*
	 * No CONTINUE or BREAK at level 0, manage RETURN
	 */

	TclNRAddCallback(interp, TEOV_Exception, INT2PTR(iPtr->evalFlags),
		NULL, NULL, NULL);
    }
}

static void
TEOV_SwitchVarFrame(
    Tcl_Interp *interp)
{
    Interp *iPtr = (Interp *) interp;

    /*
     * Change the varFrame to be the rootVarFrame, and push a record to
     * restore things at the end.
     */

    TclNRAddCallback(interp, TEOV_RestoreVarFrame, iPtr->varFramePtr, NULL,
	    NULL, NULL);
    iPtr->varFramePtr = iPtr->rootFramePtr;
}

static int
TEOV_RestoreVarFrame(
    void *data[],
    Tcl_Interp *interp,
    int result)
{
    ((Interp *) interp)->varFramePtr = (CallFrame *)data[0];
    return result;
}

static int
TEOV_Exception(
    void *data[],
    Tcl_Interp *interp,
    int result)
{
    Interp *iPtr = (Interp *) interp;
    int allowExceptions = (PTR2INT(data[0]) & TCL_ALLOW_EXCEPTIONS);

    if (result != TCL_OK) {
	if (result == TCL_RETURN) {
	    result = TclUpdateReturnInfo(iPtr);
	}
	if ((result != TCL_OK) && (result != TCL_ERROR) && !allowExceptions) {
	    ProcessUnexpectedResult(interp, result);
	    result = TCL_ERROR;
	}
    }

    /*
     * We are returning to level 0, so should process TclResetCancellation. As
     * numLevels has not *yet* been decreased, do not call it: do the thing
     * here directly.
     */

    TclUnsetCancelFlags(iPtr);
    return result;
}

static int
TEOV_Error(
    void *data[],
    Tcl_Interp *interp,
    int result)
{
    Interp *iPtr = (Interp *) interp;
    Tcl_Obj *listPtr;
    const char *cmdString;
    Tcl_Size cmdLen;
    Tcl_Size objc = PTR2INT(data[0]);
    Tcl_Obj **objv = (Tcl_Obj **)data[1];

    if ((result == TCL_ERROR) && !(iPtr->flags & ERR_ALREADY_LOGGED)) {
	/*
	 * If there was an error, a command string will be needed for the
	 * error log: get it out of the itemPtr. The details depend on the
	 * type.
	 */

	listPtr = Tcl_NewListObj(objc, objv);
	cmdString = TclGetStringFromObj(listPtr, &cmdLen);
	Tcl_LogCommandInfo(interp, cmdString, cmdString, cmdLen);
	Tcl_DecrRefCount(listPtr);
    }
    iPtr->flags &= ~ERR_ALREADY_LOGGED;
    return result;
}

static int
TEOV_NotFound(
    Tcl_Interp *interp,
    Tcl_Size objc,
    Tcl_Obj *const objv[],
    Namespace *lookupNsPtr)
{
    Command * cmdPtr;
    Interp *iPtr = (Interp *) interp;
    Tcl_Size i, newObjc, handlerObjc;
    Tcl_Obj **newObjv, **handlerObjv;
    CallFrame *varFramePtr = iPtr->varFramePtr;
    Namespace *currNsPtr = NULL;/* Used to check for and invoke any registered
				 * unknown command handler for the current
				 * namespace (TIP 181). */
    Namespace *savedNsPtr = NULL;

    currNsPtr = varFramePtr->nsPtr;
    if ((currNsPtr == NULL) || (currNsPtr->unknownHandlerPtr == NULL)) {
	currNsPtr = iPtr->globalNsPtr;
	if (currNsPtr == NULL) {
	    Tcl_Panic("TEOV_NotFound: NULL global namespace pointer");
	}
    }

    /*
     * Check to see if the resolution namespace has lost its unknown handler.
     * If so, reset it to "::unknown".
     */

    if (currNsPtr->unknownHandlerPtr == NULL) {
	TclNewLiteralStringObj(currNsPtr->unknownHandlerPtr, "::unknown");
	Tcl_IncrRefCount(currNsPtr->unknownHandlerPtr);
    }

    /*
     * Get the list of words for the unknown handler and allocate enough space
     * to hold both the handler prefix and all words of the command invocation
     * itself.
     */

    TclListObjGetElements(NULL, currNsPtr->unknownHandlerPtr,
	    &handlerObjc, &handlerObjv);
    newObjc = objc + handlerObjc;
    newObjv = (Tcl_Obj **)TclStackAlloc(interp, sizeof(Tcl_Obj *) * newObjc);

    /*
     * Copy command prefix from unknown handler and add on the real command's
     * full argument list. Note that we only use memcpy() once because we have
     * to increment the reference count of all the handler arguments anyway.
     */

    for (i = 0; i < handlerObjc; ++i) {
	newObjv[i] = handlerObjv[i];
	Tcl_IncrRefCount(newObjv[i]);
    }
    memcpy(newObjv + handlerObjc, objv, sizeof(Tcl_Obj *) * objc);

    /*
     * Look up and invoke the handler (by recursive call to this function). If
     * there is no handler at all, instead of doing the recursive call we just
     * generate a generic error message; it would be an infinite-recursion
     * nightmare otherwise.
     *
     * In this case we worry a bit less about recursion for now, and call the
     * "blocking" interface.
     */

    cmdPtr = TEOV_LookupCmdFromObj(interp, newObjv[0], lookupNsPtr);
    if (cmdPtr == NULL) {
	Tcl_SetObjResult(interp, Tcl_ObjPrintf(
		"invalid command name \"%s\"", TclGetString(objv[0])));
	Tcl_SetErrorCode(interp, "TCL", "LOOKUP", "COMMAND",
		TclGetString(objv[0]), (char *)NULL);

	/*
	 * Release any resources we locked and allocated during the handler
	 * call.
	 */

	for (i = 0; i < handlerObjc; ++i) {
	    Tcl_DecrRefCount(newObjv[i]);
	}
	TclStackFree(interp, newObjv);
	return TCL_ERROR;
    }

    if (lookupNsPtr) {
	savedNsPtr = varFramePtr->nsPtr;
	varFramePtr->nsPtr = lookupNsPtr;
    }
    TclSkipTailcall(interp);
    TclNRAddCallback(interp, TEOV_NotFoundCallback, INT2PTR(handlerObjc),
	    newObjv, savedNsPtr, NULL);
    return TclNREvalObjv(interp, newObjc, newObjv, TCL_EVAL_NOERR, NULL);
}

static int
TEOV_NotFoundCallback(
    void *data[],
    Tcl_Interp *interp,
    int result)
{
    Interp *iPtr = (Interp *) interp;
    Tcl_Size objc = PTR2INT(data[0]);
    Tcl_Obj **objv = (Tcl_Obj **)data[1];
    Namespace *savedNsPtr = (Namespace *)data[2];

    Tcl_Size i;

    if (savedNsPtr) {
	iPtr->varFramePtr->nsPtr = savedNsPtr;
    }

    /*
     * Release any resources we locked and allocated during the handler call.
     */

    for (i = 0; i < objc; ++i) {
	Tcl_DecrRefCount(objv[i]);
    }
    TclStackFree(interp, objv);

    return result;
}

static int
TEOV_RunEnterTraces(
    Tcl_Interp *interp,
    Command **cmdPtrPtr,
    Tcl_Obj *commandPtr,
    Tcl_Size objc,
    Tcl_Obj *const objv[])
{
    Interp *iPtr = (Interp *) interp;
    Command *cmdPtr = *cmdPtrPtr;
    Tcl_Size length, newEpoch, cmdEpoch = cmdPtr->cmdEpoch;
    int traceCode = TCL_OK;
    const char *command = TclGetStringFromObj(commandPtr, &length);

    /*
     * Call trace functions.
     * Execute any command or execution traces. Note that we bump up the
     * command's reference count for the duration of the calling of the
     * traces so that the structure doesn't go away underneath our feet.
     */

    cmdPtr->refCount++;
    if (iPtr->tracePtr) {
	traceCode = TclCheckInterpTraces(interp, command, length,
		cmdPtr, TCL_OK, TCL_TRACE_ENTER_EXEC, objc, objv);
    }
    if ((cmdPtr->flags & CMD_HAS_EXEC_TRACES) && (traceCode == TCL_OK)) {
	traceCode = TclCheckExecutionTraces(interp, command, length,
		cmdPtr, TCL_OK, TCL_TRACE_ENTER_EXEC, objc, objv);
    }
    newEpoch = cmdPtr->cmdEpoch;
    TclCleanupCommandMacro(cmdPtr);

    if (traceCode != TCL_OK) {
	if (traceCode == TCL_ERROR) {
	    Tcl_Obj *info;

	    TclNewLiteralStringObj(info, "\n    (enter trace on \"");
	    Tcl_AppendLimitedToObj(info, command, length, 55, "...");
	    Tcl_AppendToObj(info, "\")", 2);
	    Tcl_AppendObjToErrorInfo(interp, info);
	    iPtr->flags |= ERR_ALREADY_LOGGED;
	}
	return traceCode;
    }
    if (cmdEpoch != newEpoch) {
	*cmdPtrPtr = NULL;
    }
    return TCL_OK;
}

static int
TEOV_RunLeaveTraces(
    void *data[],
    Tcl_Interp *interp,
    int result)
{
    Interp *iPtr = (Interp *) interp;
    int traceCode = TCL_OK;
    Tcl_Size objc = PTR2INT(data[0]);
    Tcl_Obj *commandPtr = (Tcl_Obj *)data[1];
    Command *cmdPtr = (Command *)data[2];
    Tcl_Obj **objv = (Tcl_Obj **)data[3];
    Tcl_Size length;
    const char *command = TclGetStringFromObj(commandPtr, &length);

    if (!(cmdPtr->flags & CMD_DYING)) {
	if (cmdPtr->flags & CMD_HAS_EXEC_TRACES) {
	    traceCode = TclCheckExecutionTraces(interp, command, length,
		    cmdPtr, result, TCL_TRACE_LEAVE_EXEC, objc, objv);
	}
	if (iPtr->tracePtr != NULL && traceCode == TCL_OK) {
	    traceCode = TclCheckInterpTraces(interp, command, length,
		    cmdPtr, result, TCL_TRACE_LEAVE_EXEC, objc, objv);
	}
    }

    /*
     * As cmdPtr is set, TclNRRunCallbacks is about to reduce the numlevels.
     * Prevent that by resetting the cmdPtr field and dealing right here with
     * cmdPtr->refCount.
     */

    TclCleanupCommandMacro(cmdPtr);

    if (traceCode != TCL_OK) {
	if (traceCode == TCL_ERROR) {
	    Tcl_Obj *info;

	    TclNewLiteralStringObj(info, "\n    (leave trace on \"");
	    Tcl_AppendLimitedToObj(info, command, length, 55, "...");
	    Tcl_AppendToObj(info, "\")", 2);
	    Tcl_AppendObjToErrorInfo(interp, info);
	    iPtr->flags |= ERR_ALREADY_LOGGED;
	}
	result = traceCode;
    }
    Tcl_DecrRefCount(commandPtr);
    return result;
}

static inline Command *
TEOV_LookupCmdFromObj(
    Tcl_Interp *interp,
    Tcl_Obj *namePtr,
    Namespace *lookupNsPtr)
{
    Interp *iPtr = (Interp *) interp;
    Command *cmdPtr;
    Namespace *savedNsPtr = iPtr->varFramePtr->nsPtr;

    if (lookupNsPtr) {
	iPtr->varFramePtr->nsPtr = lookupNsPtr;
    }
    cmdPtr = (Command *) Tcl_GetCommandFromObj(interp, namePtr);
    iPtr->varFramePtr->nsPtr = savedNsPtr;
    return cmdPtr;
}

/*
 *----------------------------------------------------------------------
 *
 * Tcl_EvalTokensStandard --
 *
 *	Given an array of tokens parsed from a Tcl command (e.g., the tokens
 *	that make up a word or the index for an array variable) this function
 *	evaluates the tokens and concatenates their values to form a single
 *	result value.
 *
 * Results:
 *	The return value is a standard Tcl completion code such as TCL_OK or
 *	TCL_ERROR. A result or error message is left in interp's result.
 *
 * Side effects:
 *	Depends on the array of tokens being evaled.
 *
 *----------------------------------------------------------------------
 */

int
Tcl_EvalTokensStandard(
    Tcl_Interp *interp,		/* Interpreter in which to lookup variables,
				 * execute nested commands, and report
				 * errors. */
    Tcl_Token *tokenPtr,	/* Pointer to first in an array of tokens to
				 * evaluate and concatenate. */
    Tcl_Size count)		/* Number of tokens to consider at tokenPtr.
				 * Must be at least 1. */
{
    return TclSubstTokens(interp, tokenPtr, count, /* numLeftPtr */ NULL, 1,
	    NULL, NULL, 0);
}

/*
 *----------------------------------------------------------------------
 *
 * TclEvalScriptTokens --
 *
 *
 * Results:
 *
 * Side effects:
 *
 * TIP #280 : Keep public API, internally extended API.
 *----------------------------------------------------------------------
 */

int
TclEvalScriptTokens(
    Tcl_Interp *interp,
    Tcl_Token *tokenPtr,
    Tcl_Size length,
    int flags,
    Tcl_Size line,
    Tcl_Size *clNextOuter,	/* Information about an outer context for */
    const char* outerScript)	/* continuation line data. This is set only in
				 * TclSubstTokens(), to properly handle
				 * [...]-nested commands. The 'outerScript'
				 * refers to the most-outer script containing
				 * the embedded command, which is referred to
				 * by 'script'. The 'clNextOuter' refers to
				 * the current entry in the table of
				 * continuation lines in this "main script",
				 * and the character offsets are relative to
				 * the 'outerScript' as well.
				 *
				 * If outerScript == script, then this call is
				 * for the outer-most script/command. See
				 * Tcl_EvalEx() and TclEvalObjEx() for places
				 * generating arguments for which this is true.
				 */
{
    Tcl_Size numCommands = tokenPtr->numComponents;
    Tcl_Token *scriptTokenPtr = tokenPtr;
    Interp *iPtr = (Interp *) interp;
<<<<<<< HEAD
    int code = TCL_OK;
    Tcl_Size objLength = 20;
    int *expand, *expandStack; 
    Tcl_Size *lines, *lineSpace, *linesStack;
    Tcl_Obj **objvSpace, **stackObjArray;
    const char *cmdString = scriptTokenPtr->start;
    Tcl_Size cmdSize = scriptTokenPtr->size;
    CmdFrame *eeFramePtr;	/* TIP #280 Structures for tracking of command
=======
    const char *p, *next;
    const int minObjs = 20;
    Tcl_Obj **objv, **objvSpace;
    int *expand;
    Tcl_Size *lines, *lineSpace;
    Tcl_Token *tokenPtr;
    int expandRequested, code = TCL_OK;
    Tcl_Size bytesLeft, commandLength;
    CallFrame *savedVarFramePtr;/* Saves old copy of iPtr->varFramePtr in case
				 * TCL_EVAL_GLOBAL was set. */
    int allowExceptions = (iPtr->evalFlags & TCL_ALLOW_EXCEPTIONS);
    int gotParse = 0;
    Tcl_Size i, objectsUsed = 0;
				/* These variables keep track of how much
				 * state has been allocated while evaluating
				 * the script, so that it can be freed
				 * properly if an error occurs. */
    Tcl_Parse *parsePtr = (Tcl_Parse *)TclStackAlloc(interp, sizeof(Tcl_Parse));
    CmdFrame *eeFramePtr = (CmdFrame *)TclStackAlloc(interp, sizeof(CmdFrame));
    Tcl_Obj **stackObjArray = (Tcl_Obj **)TclStackAlloc(interp, minObjs * sizeof(Tcl_Obj *));
    int *expandStack = (int *)TclStackAlloc(interp, minObjs * sizeof(int));
    Tcl_Size *linesStack = (Tcl_Size *)TclStackAlloc(interp, minObjs * sizeof(Tcl_Size));
				/* TIP #280 Structures for tracking of command
>>>>>>> 7b11e86e
				 * locations. */
    int allowExceptions = 1;
    Tcl_Size *clNext = NULL;	/* Pointer for the tracking of invisible
				 * continuation lines. Initialized only if the
				 * caller gave us a table of locations to
				 * track, via scriptCLLocPtr. It always refers
				 * to the table entry holding the location of
				 * the next invisible continuation line to
				 * look for, while parsing the script. */

    if (iPtr->scriptCLLocPtr) {
	if (clNextOuter) {
	    clNext = clNextOuter;
	} else {
	    clNext = &iPtr->scriptCLLocPtr->loc[0];
	}
    }

    if (iPtr->numLevels == 0) {
	allowExceptions = iPtr->evalFlags & TCL_ALLOW_EXCEPTIONS;
    }

    if (length == 0) {
        Tcl_Panic("EvalScriptTokens: can't eval zero tokens");
    }
    if (tokenPtr->type != TCL_TOKEN_SCRIPT) {
        Tcl_Panic("EvalScriptTokens: invalid token array, expected script");
    }
    tokenPtr++; length--;
    if (numCommands) {
	TclAdvanceLines(&line, scriptTokenPtr->start, tokenPtr->start);
	TclAdvanceContinuations(&line, &clNext, tokenPtr->start - outerScript);
    }

    if (length == 0) {
	return TclInterpReady(interp);
    }

    /*
     * TIP #280 Initialize tracking. Do not push on the frame stack yet.
     *
     * We open a new context, either for a sourced script, or 'eval'.
     * For sourced files we always have a path object, even if nothing was
     * specified in the interp itself. That makes code using it simpler as
     * NULL checks can be left out. Sourced file without path in the
     * 'scriptFile' is possible during Tcl initialization.
     */

    eeFramePtr = (CmdFrame *)TclStackAlloc(interp, sizeof(CmdFrame));
    if (iPtr->evalFlags & TCL_EVAL_FILE) {
	/*
	 * Set up for a sourced file.
	 */

	eeFramePtr->type = TCL_LOCATION_SOURCE;

	if (iPtr->scriptFile) {
	    /*
	     * Normalization here, to have the correct pwd. Should have
	     * negligible impact on performance, as the norm should have been
	     * done already by the 'source' invoking us, and it caches the
	     * result.
	     */

	    Tcl_Obj *norm = Tcl_FSGetNormalizedPath(interp, iPtr->scriptFile);

	    if (norm == NULL) {
		/*
		 * Error message in the interp result.
		 */
		TclStackFree(interp, eeFramePtr);
		return TCL_ERROR;
	    }
	    eeFramePtr->data.eval.path = norm;
	} else {
	    TclNewLiteralStringObj(eeFramePtr->data.eval.path, "");
	}
	Tcl_IncrRefCount(eeFramePtr->data.eval.path);
    } else {
	/*
	 * Set up for plain eval.
	 */

	eeFramePtr->type = TCL_LOCATION_EVAL;
	eeFramePtr->data.eval.path = NULL;
    }

    eeFramePtr->level = iPtr->cmdFramePtr ? iPtr->cmdFramePtr->level + 1 : 1;
    eeFramePtr->framePtr = iPtr->framePtr;
    eeFramePtr->nextPtr = iPtr->cmdFramePtr;
    eeFramePtr->nline = 0;
    eeFramePtr->line = NULL;
    eeFramePtr->cmdObj = NULL;

    iPtr->cmdFramePtr = eeFramePtr;
    iPtr->evalFlags = 0;
    objvSpace = stackObjArray = (Tcl_Obj **)
	    TclStackAlloc(interp, objLength * sizeof(Tcl_Obj *));
    expand = expandStack = (int *)
	    TclStackAlloc(interp, objLength * sizeof(int));
    lineSpace = linesStack = (Tcl_Size *)
	    TclStackAlloc(interp, objLength * sizeof(Tcl_Size));
    while (numCommands-- && (code == TCL_OK)) {
	int expandRequested = 0;
	Tcl_Size objc, objectsNeeded = 0;
        Tcl_Size numWords = tokenPtr->numComponents;
	Tcl_Obj **objv;
        Tcl_Token *commandTokenPtr = tokenPtr;

	/*
	 * TIP #280. Track lines within the words of the current command.
	 * We use a separate pointer into the table of continuation line
	 * locations to not lose our position for the per-command parsing.
	 */

	Tcl_Size wordLine = line;
	const char *wordStart = commandTokenPtr->start;
	Tcl_Size *wordCLNext = clNext;

        if (length == 0) {
            Tcl_Panic("EvalScriptTokens: overran token array");
        }
        if (tokenPtr->type != TCL_TOKEN_CMD) {
            Tcl_Panic("EvalScriptTokens: invalid token array, expected cmd");
        }
        tokenPtr++; length--;

        if (numWords == 0) continue;
	if (numWords > objLength) {
	    if (expand != expandStack) {
		Tcl_Free(expand);
	    }
            expand = (int *)Tcl_Alloc(numWords * sizeof(int));
	    if (objvSpace != stackObjArray) {
		Tcl_Free(objvSpace);
	    }
            objvSpace = (Tcl_Obj **)Tcl_Alloc(numWords * sizeof(Tcl_Obj *));
	    if (lineSpace != linesStack) {
		Tcl_Free(lineSpace);
	    }
	    lineSpace = (Tcl_Size *)Tcl_Alloc(numWords * sizeof(Tcl_Size));
	    objLength = numWords;
	}

	objv = objvSpace;
	lines = lineSpace;
	iPtr->cmdFramePtr = eeFramePtr->nextPtr;
        for (objc = 0; objc < numWords;
                objc++, length -= (tokenPtr->numComponents + 1),
                tokenPtr += tokenPtr->numComponents+1) {
            if (length == 0) {
                Tcl_Panic("EvalScriptTokens: overran token array");
            }
            if (!(tokenPtr->type & (TCL_TOKEN_WORD
		    | TCL_TOKEN_SIMPLE_WORD | TCL_TOKEN_EXPAND_WORD))) {
                Tcl_Panic("EvalScriptTokens: invalid token array, expected word: %d: %.*s", tokenPtr->type, (int)tokenPtr->size, tokenPtr->start);
            }
            if (length < tokenPtr->numComponents + 1) {
                Tcl_Panic("EvalScriptTokens: overran token array");
            }

	    /*
	     * TIP #280. Track lines to current word. Save the information
	     * on a per-word basis, signaling dynamic words as needed.
	     * Make the information available to the recursively called
	     * evaluator as well, including the type of context (source
	     * vs. eval).
	     */

<<<<<<< HEAD
	    TclAdvanceLines(&wordLine, wordStart, tokenPtr->start);
	    TclAdvanceContinuations (&wordLine, &wordCLNext,
		    tokenPtr->start - outerScript);
	    wordStart = tokenPtr->start;
=======
	    if (numWords > minObjs) {
		expand = (int *)Tcl_Alloc(numWords * sizeof(int));
		objvSpace = (Tcl_Obj **)
			Tcl_Alloc(numWords * sizeof(Tcl_Obj *));
		lineSpace = (Tcl_Size *)
			Tcl_Alloc(numWords * sizeof(Tcl_Size));
	    }
	    expandRequested = 0;
	    objv = objvSpace;
	    lines = lineSpace;

	    iPtr->cmdFramePtr = eeFramePtr->nextPtr;
	    for (objectsUsed = 0, tokenPtr = parsePtr->tokenPtr;
		    objectsUsed < numWords;
		    objectsUsed++, tokenPtr += tokenPtr->numComponents + 1) {
		Tcl_Size additionalObjsCount;

		/*
		 * TIP #280. Track lines to current word. Save the information
		 * on a per-word basis, signaling dynamic words as needed.
		 * Make the information available to the recursively called
		 * evaluator as well, including the type of context (source
		 * vs. eval).
		 */

		TclAdvanceLines(&wordLine, wordStart, tokenPtr->start);
		TclAdvanceContinuations(&wordLine, &wordCLNext,
			tokenPtr->start - outerScript);
		wordStart = tokenPtr->start;

		lines[objectsUsed] = TclWordKnownAtCompileTime(tokenPtr, NULL)
			? wordLine : -1;

		if (eeFramePtr->type == TCL_LOCATION_SOURCE) {
		    iPtr->evalFlags |= TCL_EVAL_FILE;
		}
>>>>>>> 7b11e86e

	    lines[objc] = TclWordKnownAtCompileTime(tokenPtr, NULL)
		    ? wordLine : -1;

<<<<<<< HEAD
	    if (eeFramePtr->type == TCL_LOCATION_SOURCE) {
		iPtr->evalFlags |= TCL_EVAL_FILE;
	    }
=======
		iPtr->evalFlags = 0;

		if (code != TCL_OK) {
		    break;
		}
		objv[objectsUsed] = Tcl_GetObjResult(interp);
		Tcl_IncrRefCount(objv[objectsUsed]);
		if (tokenPtr->type == TCL_TOKEN_EXPAND_WORD) {
		    Tcl_Size numElements;

		    code = TclListObjLength(interp, objv[objectsUsed],
			    &numElements);
		    if (code == TCL_ERROR) {
			/*
			 * Attempt to expand a non-list.
			 */

			Tcl_AppendObjToErrorInfo(interp, Tcl_ObjPrintf(
				"\n    (expanding word %" TCL_SIZE_MODIFIER "d)", objectsUsed));
			Tcl_DecrRefCount(objv[objectsUsed]);
			break;
		    }
		    expandRequested = 1;
		    expand[objectsUsed] = 1;
>>>>>>> 7b11e86e

            code = TclSubstTokens(interp, tokenPtr+1, tokenPtr->numComponents,
                    NULL, wordLine, wordCLNext, outerScript, flags);

	    iPtr->evalFlags = 0;

            if (code != TCL_OK) {
		break;
	    }
	    objv[objc] = Tcl_GetObjResult(interp);
	    Tcl_IncrRefCount(objv[objc]);
	    if (tokenPtr->type == TCL_TOKEN_EXPAND_WORD) {
		Tcl_Size numElements;

		code = TclListObjLength(interp, objv[objc], &numElements);
		if (code == TCL_ERROR) {
		    /*
		     * Attempt to expand a non-list
		     */
		    Tcl_AppendObjToErrorInfo(interp, Tcl_ObjPrintf(
			    "\n    (expanding word %" TCL_SIZE_MODIFIER "d)",
			    objc));
		    objc++;
		    break;
		}
		expandRequested = 1;
		expand[objc] = 1;
		objectsNeeded += (numElements ? numElements : 1);
	    } else {
		expand[objc] = 0;
		objectsNeeded++;
	    }

<<<<<<< HEAD
	    if (wordCLNext) {
		TclContinuationsEnterDerived (objv[objc],
			wordStart - outerScript, wordCLNext);
	    }
        }
	iPtr->cmdFramePtr = eeFramePtr;
	if (code != TCL_OK) {
	    goto error;
	}
	if (expandRequested) {
	    /* Some word expansion was requested.  Check for objv resize */
	    Tcl_Obj **copy = objvSpace;
	    Tcl_Size *lcopy = lineSpace;
	    Tcl_Size wordIdx = numWords;
	    Tcl_Size objIdx = objectsNeeded - 1;
	    int inPlaceCopy = 1;

	    if (objectsNeeded > objLength) {
		inPlaceCopy = 0;
		objv = objvSpace = (Tcl_Obj **)Tcl_Alloc(objectsNeeded * sizeof(Tcl_Obj*));
		lines = lineSpace = (Tcl_Size *)Tcl_Alloc(objectsNeeded * sizeof (Tcl_Size));
	    }
=======
		Tcl_Obj **copy = objvSpace;
		Tcl_Size *lcopy = lineSpace;
		Tcl_Size wordIdx = numWords;
		Tcl_Size objIdx = objectsNeeded - 1;

		if ((numWords > minObjs) || (objectsNeeded > minObjs)) {
		    objv = objvSpace = (Tcl_Obj **)Tcl_Alloc(objectsNeeded * sizeof(Tcl_Obj *));
		    lines = lineSpace = (Tcl_Size *)Tcl_Alloc(objectsNeeded * sizeof(Tcl_Size));
		}
>>>>>>> 7b11e86e

	    objc = 0;
	    while (wordIdx--) {
		if (expand[wordIdx]) {
		    Tcl_Size numElements;
		    Tcl_Obj **elements, *temp = copy[wordIdx];
		    TclListObjGetElements(NULL, temp, &numElements,
			    &elements);
		    objc += numElements;
		    while (numElements--) {
			lines[objIdx] = -1;
			objv[objIdx--] = elements[numElements];
			Tcl_IncrRefCount(elements[numElements]);
		    }
		    Tcl_DecrRefCount(temp);
	        } else {
		    lines[objIdx] = lcopy[wordIdx];
		    objv[objIdx--] = copy[wordIdx];
		    objc++;
		}
	    }
	    objv += objIdx+1;

            if (!inPlaceCopy && (copy != stackObjArray)) {
		Tcl_Free(copy);
		Tcl_Free(lcopy);
	    }
	}

	/*
	 * Execute the command and free the objects for its words.
	 *
	 * TIP #280: Remember the command itself for 'info frame'.
	 * Here is where we put our frame on the stack of frames too.
	 * _After_ the nested commands have been executed.
	 */

	eeFramePtr->cmd = commandTokenPtr->start;
	eeFramePtr->len = commandTokenPtr->size;
	eeFramePtr->nline = objc;
	eeFramePtr->line = lines;

	TclArgumentEnter(interp, objv, objc, eeFramePtr);
	code = Tcl_EvalObjv(interp, objc, objv,
		flags|TCL_EVAL_NOERR|TCL_EVAL_SOURCE_IN_FRAME);
	TclArgumentRelease(interp, objv, objc);

	eeFramePtr->line = NULL;
	eeFramePtr->nline = 0;
	if (eeFramePtr->cmdObj) {
	    Tcl_DecrRefCount(eeFramePtr->cmdObj);
	    eeFramePtr->cmdObj = NULL;
	}

        error:
	while (objc > 0) {
	    Tcl_DecrRefCount(objv[--objc]);
	}
	cmdString = commandTokenPtr->start;
	cmdSize = commandTokenPtr->size;

	/*
	 * TIP #280 Track Lines. Now we track how many lines were in the
	 * executed command.
	 */

	if (numCommands) {
	    TclAdvanceLines(&line, commandTokenPtr->start, tokenPtr->start);
	}
    }
    if (length && (code == TCL_OK)) {
	code = TclSubstTokens(interp, tokenPtr, length, NULL, line, clNext,
		outerScript, flags);
    }
    if ((code == TCL_ERROR) && !(iPtr->flags & ERR_ALREADY_LOGGED)) {
	Tcl_LogCommandInfo(interp, scriptTokenPtr->start, cmdString, cmdSize);
    }
    iPtr->flags &= ~ERR_ALREADY_LOGGED;
    if (lineSpace != linesStack) {
        Tcl_Free(lineSpace);
    }
    TclStackFree(interp, linesStack);
    if (expand != expandStack) {
	Tcl_Free(expand);
    }
    TclStackFree(interp, expandStack);
    if (objvSpace != stackObjArray) {
        Tcl_Free(objvSpace);
    }
    TclStackFree(interp, stackObjArray);

    if (iPtr->numLevels == 0) {
	if (code == TCL_RETURN) {
	    code = TclUpdateReturnInfo(iPtr);
	}
	if ((code != TCL_OK) && (code != TCL_ERROR) && !allowExceptions) {
	    ProcessUnexpectedResult(interp, code);
	    code = TCL_ERROR;
	    Tcl_LogCommandInfo(interp, scriptTokenPtr->start,
		    cmdString, cmdSize);
	}
    }
    /*
     * TIP #280. Release the local CmdFrame, and its contents.
     */

    iPtr->cmdFramePtr = iPtr->cmdFramePtr->nextPtr;
    if (eeFramePtr->type == TCL_LOCATION_SOURCE) {
	Tcl_DecrRefCount(eeFramePtr->data.eval.path);
    }
    TclStackFree(interp, eeFramePtr);
    return code;
}

/*
 *----------------------------------------------------------------------
 *
 * Tcl_EvalEx, TclEvalEx --
 *
 *	This function evaluates a Tcl script without using the compiler or
 *	byte-code interpreter. It just parses the script, creates values for
 *	each word of each command, then calls EvalObjv to execute each
 *	command.
 *
 * Results:
 *	The return value is a standard Tcl completion code such as TCL_OK or
 *	TCL_ERROR. A result or error message is left in interp's result.
 *
 * Side effects:
 *	Depends on the script.
 *
 * TIP #280 : Keep public API, internally extended API.
 *----------------------------------------------------------------------
 */

int
Tcl_EvalEx(
    Tcl_Interp *interp,		/* Interpreter in which to evaluate the
				 * script. Also used for error reporting. */
    const char *script,		/* First character of script to evaluate. */
    Tcl_Size numBytes,		/* Number of bytes in script. If -1, the
				 * script consists of all bytes up to the
				 * first null character. */
    int flags)			/* Collection of OR-ed bits that control the
				 * evaluation of the script. Only
				 * TCL_EVAL_GLOBAL is currently supported. */
{
    return TclEvalEx(interp, script, numBytes, flags, 1, NULL, script);
}

int
TclEvalEx(
    Tcl_Interp *interp,		/* Interpreter in which to evaluate the
				 * script. Also used for error reporting. */
    const char *script,		/* First character of script to evaluate. */
    Tcl_Size numBytes,		/* Number of bytes in script. If -1, the
				 * script consists of all bytes up to the
				 * first null character. */
    int flags,			/* Collection of OR-ed bits that control
				 * the evaluation of the script. Only
				 * TCL_EVAL_GLOBAL is currently
				 * supported. */
    Tcl_Size line,		/* The line the script starts on. */
    Tcl_Size *clNextOuter,      /* Information about an outer context for */
    const char* outerScript) /* continuation line data. This is set only in
			      * EvalTokensStandard(), to properly handle
			      * [...]-nested commands. The 'outerScript'
			      * refers to the most-outer script containing the
			      * embedded command, which is refered to by
			      * 'script'. The 'clNextOuter' refers to the
			      * current entry in the table of continuation
			      * lines in this "main script", and the
			      * character offsets are relative to the
			      * 'outerScript' as well.
			      *
			      * If outerScript == script, then this call is
			      * for the outer-most script/command. See
			      * Tcl_EvalEx() and TclEvalObjEx() for places
			      * generating arguments for which this is true.
			      */
{
    Tcl_Token *lastTokenPtr, *tokensPtr = TclParseScript(interp,
	    script, numBytes, /* flags */ 0, &lastTokenPtr, NULL);
    int code = TclEvalScriptTokens(interp, tokensPtr,
	    1 + (Tcl_Size)(lastTokenPtr - tokensPtr), flags, line,
	    clNextOuter, outerScript);
    Tcl_Free(tokensPtr);
    return code;
}

/*
 *----------------------------------------------------------------------
 *
 * TclAdvanceLines --
 *
 *	This function is a helper which counts the number of lines in a block
 *	of text and advances an external counter.
 *
 * Results:
 *	None.
 *
 * Side effects:
 *	The specified counter is advanced per the number of lines found.
 *
 * TIP #280
 *----------------------------------------------------------------------
 */

void
TclAdvanceLines(
    Tcl_Size *line,
    const char *start,
    const char *end)
{
    const char *p;

    for (p = start; p < end; p++) {
	if (*p == '\n') {
	    (*line)++;
	}
    }
}

/*
 *----------------------------------------------------------------------
 *
 * TclAdvanceContinuations --
 *
 *	This procedure is a helper which counts the number of continuation
 *	lines (CL) in a block of text using a table of CL locations and
 *	advances an external counter, and the pointer into the table.
 *
 * Results:
 *	None.
 *
 * Side effects:
 *	The specified counter is advanced per the number of continuation lines
 *	found.
 *
 * TIP #280
 *----------------------------------------------------------------------
 */

void
TclAdvanceContinuations(
    Tcl_Size *line,
    Tcl_Size **clNextPtrPtr,
    int loc)
{
    /*
     * Track the invisible continuation lines embedded in a script, if any.
     * Here they are just spaces (already). They were removed by
     * TclSubstTokens via TclParseBackslash.
     *
     * *clNextPtrPtr         <=> We have continuation lines to track.
     * **clNextPtrPtr >= 0   <=> We are not beyond the last possible location.
     * loc >= **clNextPtrPtr <=> We stepped beyond the current cont. line.
     */

    while (*clNextPtrPtr && (**clNextPtrPtr >= 0)
	    && (loc >= **clNextPtrPtr)) {
	/*
	 * We just stepped over an invisible continuation line. Adjust the
	 * line counter and step to the table entry holding the location of
	 * the next continuation line to track.
	 */

	(*line)++;
	(*clNextPtrPtr)++;
    }
}

/*
 *----------------------------------------------------------------------
 * Note: The whole data structure access for argument location tracking is
 * hidden behind these three functions. The only parts open are the lineLAPtr
 * field in the Interp structure. The CFWord definition is internal to here.
 * Should make it easier to redo the data structures if we find something more
 * space/time efficient.
 */

/*
 *----------------------------------------------------------------------
 *
 * TclArgumentEnter --
 *
 *	This procedure is a helper for the TIP #280 uplevel extension. It
 *	enters location references for the arguments of a command to be
 *	invoked. Only the first entry has the actual data, further entries
 *	simply count the usage up.
 *
 * Results:
 *	None.
 *
 * Side effects:
 *	May allocate memory.
 *
 * TIP #280
 *----------------------------------------------------------------------
 */

void
TclArgumentEnter(
    Tcl_Interp *interp,
    Tcl_Obj **objv,
    Tcl_Size objc,
    CmdFrame *cfPtr)
{
    Interp *iPtr = (Interp *) interp;
    int isNew;
    Tcl_Size i;
    Tcl_HashEntry *hPtr;
    CFWord *cfwPtr;

    for (i = 1; i < objc; i++) {
	/*
	 * Ignore argument words without line information (= dynamic). If they
	 * are variables they may have location information associated with
	 * that, either through globally recorded 'set' invocations, or
	 * literals in bytecode. Either way there is no need to record
	 * something here.
	 */

	if (cfPtr->line[i] < 0) {
	    continue;
	}
	hPtr = Tcl_CreateHashEntry(iPtr->lineLAPtr, objv[i], &isNew);
	if (isNew) {
	    /*
	     * The word is not on the stack yet, remember the current location
	     * and initialize references.
	     */

	    cfwPtr = (CFWord *)Tcl_Alloc(sizeof(CFWord));
	    cfwPtr->framePtr = cfPtr;
	    cfwPtr->word = i;
	    cfwPtr->refCount = 1;
	    Tcl_SetHashValue(hPtr, cfwPtr);
	} else {
	    /*
	     * The word is already on the stack, its current location is not
	     * relevant. Just remember the reference to prevent early removal.
	     */

	    cfwPtr = (CFWord *)Tcl_GetHashValue(hPtr);
	    cfwPtr->refCount++;
	}
    }
}

/*
 *----------------------------------------------------------------------
 *
 * TclArgumentRelease --
 *
 *	This procedure is a helper for the TIP #280 uplevel extension. It
 *	removes the location references for the arguments of a command just
 *	done. Usage is counted down, the data is removed only when no user is
 *	left over.
 *
 * Results:
 *	None.
 *
 * Side effects:
 *	May release memory.
 *
 * TIP #280
 *----------------------------------------------------------------------
 */

void
TclArgumentRelease(
    Tcl_Interp *interp,
    Tcl_Obj **objv,
    Tcl_Size objc)
{
    Interp *iPtr = (Interp *) interp;
    Tcl_Size i;

    for (i = 1; i < objc; i++) {
	CFWord *cfwPtr;
	Tcl_HashEntry *hPtr = Tcl_FindHashEntry(iPtr->lineLAPtr, objv[i]);

	if (!hPtr) {
	    continue;
	}
	cfwPtr = (CFWord *)Tcl_GetHashValue(hPtr);

	if (cfwPtr->refCount-- > 1) {
	    continue;
	}

	Tcl_Free(cfwPtr);
	Tcl_DeleteHashEntry(hPtr);
    }
}

/*
 *----------------------------------------------------------------------
 *
 * TclArgumentBCEnter --
 *
 *	This procedure is a helper for the TIP #280 uplevel extension. It
 *	enters location references for the literal arguments of commands in
 *	bytecode about to be invoked. Only the first entry has the actual
 *	data, further entries simply count the usage up.
 *
 * Results:
 *	None.
 *
 * Side effects:
 *	May allocate memory.
 *
 * TIP #280
 *----------------------------------------------------------------------
 */

void
TclArgumentBCEnter(
    Tcl_Interp *interp,
    Tcl_Obj *objv[],
    Tcl_Size objc,
    void *codePtr,
    CmdFrame *cfPtr,
    Tcl_Size cmd,
    Tcl_Size pc)
{
    ExtCmdLoc *eclPtr;
    Tcl_Size word;
    ECL *ePtr;
    CFWordBC *lastPtr = NULL;
    Interp *iPtr = (Interp *) interp;
    Tcl_HashEntry *hePtr = Tcl_FindHashEntry(iPtr->lineBCPtr, codePtr);

    if (!hePtr) {
	return;
    }
    eclPtr = (ExtCmdLoc *)Tcl_GetHashValue(hePtr);
    ePtr = &eclPtr->loc[cmd];

    /*
     * ePtr->nline is the number of words originally parsed.
     *
     * objc is the number of elements getting invoked.
     *
     * If they are not the same, we arrived here by compiling an
     * ensemble dispatch.  Ensemble subcommands that lead to script
     * evaluation are not supposed to get compiled, because a command
     * such as [info level] in the script can expose some of the dispatch
     * shenanigans.  This means that we don't have to tend to the
     * housekeeping, and can escape now.
     */

    if (ePtr->nline != objc) {
	return;
    }

    /*
     * Having disposed of the ensemble cases, we can state...
     * A few truths ...
     * (1) ePtr->nline == objc
     * (2) (ePtr->line[word] < 0) => !literal, for all words
     * (3) (word == 0) => !literal
     *
     * Item (2) is why we can use objv to get the literals, and do not
     * have to save them at compile time.
     */

    for (word = 1; word < objc; word++) {
	if (ePtr->line[word] >= 0) {
	    int isNew;
	    Tcl_HashEntry *hPtr = Tcl_CreateHashEntry(iPtr->lineLABCPtr,
		    objv[word], &isNew);
	    CFWordBC *cfwPtr = (CFWordBC *)Tcl_Alloc(sizeof(CFWordBC));

	    cfwPtr->framePtr = cfPtr;
	    cfwPtr->obj = objv[word];
	    cfwPtr->pc = pc;
	    cfwPtr->word = word;
	    cfwPtr->nextPtr = lastPtr;
	    lastPtr = cfwPtr;

	    if (isNew) {
		/*
		 * The word is not on the stack yet, remember the current
		 * location and initialize references.
		 */

		cfwPtr->prevPtr = NULL;
	    } else {
		/*
		 * The object is already on the stack, however it may have
		 * a different location now (literal sharing may map
		 * multiple location to a single Tcl_Obj*. Save the old
		 * information in the new structure.
		 */

		cfwPtr->prevPtr = (CFWordBC *)Tcl_GetHashValue(hPtr);
	    }

	    Tcl_SetHashValue(hPtr, cfwPtr);
	}
    } /* for */

    cfPtr->litarg = lastPtr;
}

/*
 *----------------------------------------------------------------------
 *
 * TclArgumentBCRelease --
 *
 *	This procedure is a helper for the TIP #280 uplevel extension. It
 *	removes the location references for the literal arguments of commands
 *	in bytecode just done. Usage is counted down, the data is removed only
 *	when no user is left over.
 *
 * Results:
 *	None.
 *
 * Side effects:
 *	May release memory.
 *
 * TIP #280
 *----------------------------------------------------------------------
 */

void
TclArgumentBCRelease(
    Tcl_Interp *interp,
    CmdFrame *cfPtr)
{
    Interp *iPtr = (Interp *) interp;
    CFWordBC *cfwPtr = (CFWordBC *) cfPtr->litarg;

    while (cfwPtr) {
	CFWordBC *nextPtr = cfwPtr->nextPtr;
	Tcl_HashEntry *hPtr =
		Tcl_FindHashEntry(iPtr->lineLABCPtr, cfwPtr->obj);
	CFWordBC *xPtr = (CFWordBC *)Tcl_GetHashValue(hPtr);

	if (xPtr != cfwPtr) {
	    Tcl_Panic("TclArgumentBC Enter/Release Mismatch");
	}

	if (cfwPtr->prevPtr) {
	    Tcl_SetHashValue(hPtr, cfwPtr->prevPtr);
	} else {
	    Tcl_DeleteHashEntry(hPtr);
	}

	Tcl_Free(cfwPtr);
	cfwPtr = nextPtr;
    }

    cfPtr->litarg = NULL;
}

/*
 *----------------------------------------------------------------------
 *
 * TclArgumentGet --
 *
 *	This procedure is a helper for the TIP #280 uplevel extension. It
 *	finds the location references for a Tcl_Obj, if any.
 *
 * Results:
 *	None.
 *
 * Side effects:
 *	Writes found location information into the result arguments.
 *
 * TIP #280
 *----------------------------------------------------------------------
 */

void
TclArgumentGet(
    Tcl_Interp *interp,
    Tcl_Obj *obj,
    CmdFrame **cfPtrPtr,
    int *wordPtr)
{
    Interp *iPtr = (Interp *) interp;
    Tcl_HashEntry *hPtr;
    CmdFrame *framePtr;

    /*
     * An object which either has no string rep or else is a canonical list is
     * guaranteed to have been generated dynamically: bail out, this cannot
     * have a usable absolute location. _Do not touch_ the information the set
     * up by the caller. It knows better than us.
     */

    if (!TclHasStringRep(obj) || TclListObjIsCanonical(obj)) {
	return;
    }

    /*
     * First look for location information recorded in the argument
     * stack. That is nearest.
     */

    hPtr = Tcl_FindHashEntry(iPtr->lineLAPtr, obj);
    if (hPtr) {
	CFWord *cfwPtr = (CFWord *)Tcl_GetHashValue(hPtr);

	*wordPtr = cfwPtr->word;
	*cfPtrPtr = cfwPtr->framePtr;
	return;
    }

    /*
     * Check if the Tcl_Obj has location information as a bytecode literal, in
     * that stack.
     */

    hPtr = Tcl_FindHashEntry(iPtr->lineLABCPtr, obj);
    if (hPtr) {
	CFWordBC *cfwPtr = (CFWordBC *)Tcl_GetHashValue(hPtr);

	framePtr = cfwPtr->framePtr;
	framePtr->data.tebc.pc = (char *) (((ByteCode *)
		framePtr->data.tebc.codePtr)->codeStart + cfwPtr->pc);
	*cfPtrPtr = cfwPtr->framePtr;
	*wordPtr = cfwPtr->word;
	return;
    }
}

/*
 *----------------------------------------------------------------------
 *
 * Tcl_EvalObjEx, TclEvalObjEx --
 *
 *	Execute Tcl commands stored in a Tcl object. These commands are
 *	compiled into bytecodes if necessary, unless TCL_EVAL_DIRECT is
 *	specified.
 *
 *	If the flag TCL_EVAL_DIRECT is passed in, the value of invoker
 *	must be NULL.  Support for non-NULL invokers in that mode has
 *	been removed since it was unused and untested.  Failure to
 *	follow this limitation will lead to an assertion panic.
 *
 * Results:
 *	The return value is one of the return codes defined in tcl.h (such as
 *	TCL_OK), and the interpreter's result contains a value to supplement
 *	the return code.
 *
 * Side effects:
 *	The object is converted, if necessary, to a ByteCode object that holds
 *	the bytecode instructions for the commands. Executing the commands
 *	will almost certainly have side effects that depend on those commands.
 *
 * TIP #280 : Keep public API, internally extended API.
 *----------------------------------------------------------------------
 */

int
Tcl_EvalObjEx(
    Tcl_Interp *interp,		/* Token for command interpreter (returned by
				 * a previous call to Tcl_CreateInterp). */
    Tcl_Obj *objPtr,		/* Pointer to object containing commands to
				 * execute. */
    int flags)			/* Collection of OR-ed bits that control the
				 * evaluation of the script. Supported values
				 * are TCL_EVAL_GLOBAL and TCL_EVAL_DIRECT. */
{
    return TclEvalObjEx(interp, objPtr, flags, NULL, 0);
}

int
TclEvalObjEx(
    Tcl_Interp *interp,		/* Token for command interpreter (returned by
				 * a previous call to Tcl_CreateInterp). */
    Tcl_Obj *objPtr,		/* Pointer to object containing commands to
				 * execute. */
    int flags,			/* Collection of OR-ed bits that control the
				 * evaluation of the script. Supported values
				 * are TCL_EVAL_GLOBAL and TCL_EVAL_DIRECT. */
    const CmdFrame *invoker,	/* Frame of the command doing the eval. */
    int word)			/* Index of the word which is in objPtr. */
{
    int result = TCL_OK;
    NRE_callback *rootPtr = TOP_CB(interp);

    result = TclNREvalObjEx(interp, objPtr, flags, invoker, word);
    return TclNRRunCallbacks(interp, result, rootPtr);
}

int
TclNREvalObjEx(
    Tcl_Interp *interp,		/* Token for command interpreter (returned by
				 * a previous call to Tcl_CreateInterp). */
    Tcl_Obj *objPtr,		/* Pointer to object containing commands to
				 * execute. */
    int flags,			/* Collection of OR-ed bits that control the
				 * evaluation of the script. Supported values
				 * are TCL_EVAL_GLOBAL and TCL_EVAL_DIRECT. */
    const CmdFrame *invoker,	/* Frame of the command doing the eval. */
    int word)			/* Index of the word which is in objPtr. */
{
    Interp *iPtr = (Interp *) interp;
    int result;
    int allowExceptions = (iPtr->evalFlags & TCL_ALLOW_EXCEPTIONS);

    /*
     * This function consists of three independent blocks for: direct
     * evaluation of canonical lists, compilation and bytecode execution and
     * finally direct evaluation. Precisely one of these blocks will be run.
     */

    if (TclListObjIsCanonical(objPtr)) {
	CmdFrame *eoFramePtr = NULL;
	Tcl_Size objc;
	Tcl_Obj *listPtr, **objv;

	/*
	 * Canonical List Optimization:  In this case, we
	 * can safely use Tcl_EvalObjv instead and get an appreciable
	 * improvement in execution speed. This is because it allows us to
	 * avoid a setFromAny step that would just pack everything into a
	 * string and back out again.
	 *
	 * This also preserves any associations between list elements and
	 * location information for such elements.
	 */

	/*
	 * Shimmer protection! Always pass an unshared obj. The caller could
	 * incr the refCount of objPtr AFTER calling us! To be completely safe
	 * we always make a copy. The callback takes care of the refCounts for
	 * both listPtr and objPtr.
	 *
	 * TODO: Create a test to demo this need, or eliminate it.
	 * FIXME OPT: preserve just the internal rep?
	 */

	Tcl_IncrRefCount(objPtr);
	listPtr = TclListObjCopy(interp, objPtr);
	Tcl_IncrRefCount(listPtr);

	if (word != INT_MIN) {
	    /*
	     * TIP #280 Structures for tracking lines. As we know that this is
	     * dynamic execution we ignore the invoker, even if known.
	     *
	     * TIP #280. We do _not_ compute all the line numbers for the
	     * words in the command. For the eval of a pure list the most
	     * sensible choice is to put all words on line 1. Given that we
	     * neither need memory for them nor compute anything. 'line' is
	     * left NULL. The two places using this information (TclInfoFrame,
	     * and TclInitCompileEnv), are special-cased to use the proper
	     * line number directly instead of accessing the 'line' array.
	     *
	     * Note that we use (word==INTMIN) to signal that no command frame
	     * should be pushed, as needed by alias and ensemble redirections.
	     */

	    eoFramePtr = (CmdFrame *)TclStackAlloc(interp, sizeof(CmdFrame));
	    eoFramePtr->nline = 0;
	    eoFramePtr->line = NULL;

	    eoFramePtr->type = TCL_LOCATION_EVAL;
	    eoFramePtr->level = (iPtr->cmdFramePtr == NULL?
		    1 : iPtr->cmdFramePtr->level + 1);
	    eoFramePtr->framePtr = iPtr->framePtr;
	    eoFramePtr->nextPtr = iPtr->cmdFramePtr;

	    eoFramePtr->cmdObj = objPtr;
	    eoFramePtr->cmd = NULL;
	    eoFramePtr->len = 0;
	    eoFramePtr->data.eval.path = NULL;

	    iPtr->cmdFramePtr = eoFramePtr;

	    flags |= TCL_EVAL_SOURCE_IN_FRAME;
	}

	TclMarkTailcall(interp);
	TclNRAddCallback(interp, TEOEx_ListCallback, listPtr, eoFramePtr,
		objPtr, NULL);

	TclListObjGetElements(NULL, listPtr, &objc, &objv);
	return TclNREvalObjv(interp, objc, objv, flags, NULL);
    }

    if (!(flags & TCL_EVAL_DIRECT)) {
	/*
	 * Let the compiler/engine subsystem do the evaluation.
	 *
	 * TIP #280 The invoker provides us with the context for the script.
	 * We transfer this to the byte code compiler.
	 */

	ByteCode *codePtr;
	CallFrame *savedVarFramePtr = NULL;	/* Saves old copy of
						 * iPtr->varFramePtr in case
						 * TCL_EVAL_GLOBAL was set. */

	if (TclInterpReady(interp) != TCL_OK) {
	    return TCL_ERROR;
	}
	if (flags & TCL_EVAL_GLOBAL) {
	    savedVarFramePtr = iPtr->varFramePtr;
	    iPtr->varFramePtr = iPtr->rootFramePtr;
	}
	Tcl_IncrRefCount(objPtr);
	codePtr = TclCompileObj(interp, objPtr, invoker, word);

	TclNRAddCallback(interp, TEOEx_ByteCodeCallback, savedVarFramePtr,
		objPtr, INT2PTR(allowExceptions), NULL);
	return TclNRExecuteByteCode(interp, codePtr);
    }

    {
	/*
	 * We're not supposed to use the compiler or byte-code
	 * interpreter. Let Tcl_EvalEx evaluate the command directly (and
	 * probably more slowly).
	 */
	Tcl_Token *lastTokenPtr, *tokensPtr;

	/*
	 * Now we check if we have data about invisible continuation lines for
	 * the script, and make it available to the direct script parser and
	 * evaluator we are about to call, if so.
	 *
	 * It may be possible that the script Tcl_Obj* can be free'd while the
	 * evaluator is using it, leading to the release of the associated
	 * ContLineLoc structure as well. To ensure that the latter doesn't
	 * happen we set a lock on it. We release this lock later in this
	 * function, after the evaluator is done. The relevant "lineCLPtr"
	 * hashtable is managed in the file "tclObj.c".
	 *
	 * Another important action is to save (and later restore) the
	 * continuation line information of the caller, in case we are
	 * executing nested commands in the eval/direct path.
	 */

	ContLineLoc *saveCLLocPtr = iPtr->scriptCLLocPtr;
	Tcl_Obj *copyPtr = TclTokensCopy(objPtr);

	assert(invoker == NULL);

	iPtr->scriptCLLocPtr = TclContinuationsGet(objPtr);

	Tcl_IncrRefCount(objPtr);

	tokensPtr = TclGetTokensFromObj(copyPtr, &lastTokenPtr);
	result = TclEvalScriptTokens(interp, tokensPtr,
		1 + (Tcl_Size)(lastTokenPtr - tokensPtr), flags, 1, NULL,
		tokensPtr[0].start);

	Tcl_DecrRefCount(objPtr);
	Tcl_DecrRefCount(copyPtr);

	iPtr->scriptCLLocPtr = saveCLLocPtr;
	return result;
    }
}

static int
TEOEx_ByteCodeCallback(
    void *data[],
    Tcl_Interp *interp,
    int result)
{
    Interp *iPtr = (Interp *) interp;
    CallFrame *savedVarFramePtr = (CallFrame *)data[0];
    Tcl_Obj *objPtr = (Tcl_Obj *)data[1];
    int allowExceptions = PTR2INT(data[2]);

    if (iPtr->numLevels == 0) {
	if (result == TCL_RETURN) {
	    result = TclUpdateReturnInfo(iPtr);
	}
	if ((result != TCL_OK) && (result != TCL_ERROR) && !allowExceptions) {
	    const char *script;
	    Tcl_Size numSrcBytes;

	    ProcessUnexpectedResult(interp, result);
	    result = TCL_ERROR;
	    script = TclGetStringFromObj(objPtr, &numSrcBytes);
	    Tcl_LogCommandInfo(interp, script, script, numSrcBytes);
	}

	/*
	 * We are returning to level 0, so should call TclResetCancellation.
	 * Let us just unset the flags inline.
	 */

	TclUnsetCancelFlags(iPtr);
    }
    iPtr->evalFlags = 0;

    /*
     * Restore the callFrame if this was a TCL_EVAL_GLOBAL.
     */

    if (savedVarFramePtr) {
	iPtr->varFramePtr = savedVarFramePtr;
    }

    TclDecrRefCount(objPtr);
    return result;
}

static int
TEOEx_ListCallback(
    void *data[],
    Tcl_Interp *interp,
    int result)
{
    Interp *iPtr = (Interp *) interp;
    Tcl_Obj *listPtr = (Tcl_Obj *)data[0];
    CmdFrame *eoFramePtr = (CmdFrame *)data[1];
    Tcl_Obj *objPtr = (Tcl_Obj *)data[2];

    /*
     * Remove the cmdFrame
     */

    if (eoFramePtr) {
	iPtr->cmdFramePtr = eoFramePtr->nextPtr;
	TclStackFree(interp, eoFramePtr);
    }
    TclDecrRefCount(objPtr);
    TclDecrRefCount(listPtr);

    return result;
}

/*
 *----------------------------------------------------------------------
 *
 * ProcessUnexpectedResult --
 *
 *	Function called by Tcl_EvalObj to set the interpreter's result value
 *	to an appropriate error message when the code it evaluates returns an
 *	unexpected result code (not TCL_OK and not TCL_ERROR) to the topmost
 *	evaluation level.
 *
 * Results:
 *	None.
 *
 * Side effects:
 *	The interpreter result is set to an error message appropriate to the
 *	result code.
 *
 *----------------------------------------------------------------------
 */

static void
ProcessUnexpectedResult(
    Tcl_Interp *interp,		/* The interpreter in which the unexpected
				 * result code was returned. */
    int returnCode)		/* The unexpected result code. */
{
    char buf[TCL_INTEGER_SPACE];

    Tcl_ResetResult(interp);
    if (returnCode == TCL_BREAK) {
	Tcl_SetObjResult(interp, Tcl_NewStringObj(
		"invoked \"break\" outside of a loop", TCL_INDEX_NONE));
    } else if (returnCode == TCL_CONTINUE) {
	Tcl_SetObjResult(interp, Tcl_NewStringObj(
		"invoked \"continue\" outside of a loop", TCL_INDEX_NONE));
    } else {
	Tcl_SetObjResult(interp, Tcl_ObjPrintf(
		"command returned bad code: %d", returnCode));
    }
    snprintf(buf, sizeof(buf), "%d", returnCode);
    Tcl_SetErrorCode(interp, "TCL", "UNEXPECTED_RESULT_CODE", buf, (char *)NULL);
}

/*
 *---------------------------------------------------------------------------
 *
 * Tcl_ExprLong, Tcl_ExprDouble, Tcl_ExprBoolean --
 *
 *	Functions to evaluate an expression and return its value in a
 *	particular form.
 *
 * Results:
 *	Each of the functions below returns a standard Tcl result. If an error
 *	occurs then an error message is left in the interp's result. Otherwise
 *	the value of the expression, in the appropriate form, is stored at
 *	*ptr. If the expression had a result that was incompatible with the
 *	desired form then an error is returned.
 *
 * Side effects:
 *	None.
 *
 *---------------------------------------------------------------------------
 */

int
Tcl_ExprLong(
    Tcl_Interp *interp,		/* Context in which to evaluate the
				 * expression. */
    const char *exprstring,	/* Expression to evaluate. */
    long *ptr)			/* Where to store result. */
{
    Tcl_Obj *exprPtr;
    int result = TCL_OK;
    if (*exprstring == '\0') {
	/*
	 * Legacy compatibility - return 0 for the zero-length string.
	 */

	*ptr = 0;
    } else {
	exprPtr = Tcl_NewStringObj(exprstring, TCL_INDEX_NONE);
	Tcl_IncrRefCount(exprPtr);
	result = Tcl_ExprLongObj(interp, exprPtr, ptr);
	Tcl_DecrRefCount(exprPtr);
    }
    return result;
}

int
Tcl_ExprDouble(
    Tcl_Interp *interp,		/* Context in which to evaluate the
				 * expression. */
    const char *exprstring,	/* Expression to evaluate. */
    double *ptr)		/* Where to store result. */
{
    Tcl_Obj *exprPtr;
    int result = TCL_OK;

    if (*exprstring == '\0') {
	/*
	 * Legacy compatibility - return 0 for the zero-length string.
	 */

	*ptr = 0.0;
    } else {
	exprPtr = Tcl_NewStringObj(exprstring, TCL_INDEX_NONE);
	Tcl_IncrRefCount(exprPtr);
	result = Tcl_ExprDoubleObj(interp, exprPtr, ptr);
	Tcl_DecrRefCount(exprPtr);
				/* Discard the expression object. */
    }
    return result;
}

int
Tcl_ExprBoolean(
    Tcl_Interp *interp,		/* Context in which to evaluate the
				 * expression. */
    const char *exprstring,	/* Expression to evaluate. */
    int *ptr)			/* Where to store 0/1 result. */
{
    if (*exprstring == '\0') {
	/*
	 * An empty string. Just set the result boolean to 0 (false).
	 */

	*ptr = 0;
	return TCL_OK;
    } else {
	int result;
	Tcl_Obj *exprPtr = Tcl_NewStringObj(exprstring, TCL_INDEX_NONE);

	Tcl_IncrRefCount(exprPtr);
	result = Tcl_ExprBooleanObj(interp, exprPtr, ptr);
	Tcl_DecrRefCount(exprPtr);
	return result;
    }
}

/*
 *--------------------------------------------------------------
 *
 * Tcl_ExprLongObj, Tcl_ExprDoubleObj, Tcl_ExprBooleanObj --
 *
 *	Functions to evaluate an expression in an object and return its value
 *	in a particular form.
 *
 * Results:
 *	Each of the functions below returns a standard Tcl result object. If
 *	an error occurs then an error message is left in the interpreter's
 *	result. Otherwise the value of the expression, in the appropriate
 *	form, is stored at *ptr. If the expression had a result that was
 *	incompatible with the desired form then an error is returned.
 *
 * Side effects:
 *	None.
 *
 *--------------------------------------------------------------
 */

int
Tcl_ExprLongObj(
    Tcl_Interp *interp,		/* Context in which to evaluate the
				 * expression. */
    Tcl_Obj *objPtr,		/* Expression to evaluate. */
    long *ptr)			/* Where to store long result. */
{
    Tcl_Obj *resultPtr;
    int result, type;
    double d;
    void *internalPtr;

    result = Tcl_ExprObj(interp, objPtr, &resultPtr);
    if (result != TCL_OK) {
	return TCL_ERROR;
    }

    if (Tcl_GetNumberFromObj(interp, resultPtr, &internalPtr, &type) != TCL_OK) {
	return TCL_ERROR;
    }

    switch (type) {
    case TCL_NUMBER_DOUBLE: {
	mp_int big;

	d = *((const double *) internalPtr);
	Tcl_DecrRefCount(resultPtr);
	if (Tcl_InitBignumFromDouble(interp, d, &big) != TCL_OK) {
	    return TCL_ERROR;
	}
	resultPtr = Tcl_NewBignumObj(&big);
    }
    /* FALLTHRU */
    case TCL_NUMBER_INT:
    case TCL_NUMBER_BIG:
	result = TclGetLongFromObj(interp, resultPtr, ptr);
	break;

    case TCL_NUMBER_NAN:
	Tcl_GetDoubleFromObj(interp, resultPtr, &d);
	result = TCL_ERROR;
    }

    Tcl_DecrRefCount(resultPtr);/* Discard the result object. */
    return result;
}

int
Tcl_ExprDoubleObj(
    Tcl_Interp *interp,		/* Context in which to evaluate the
				 * expression. */
    Tcl_Obj *objPtr,		/* Expression to evaluate. */
    double *ptr)		/* Where to store double result. */
{
    Tcl_Obj *resultPtr;
    int result, type;
    void *internalPtr;

    result = Tcl_ExprObj(interp, objPtr, &resultPtr);
    if (result != TCL_OK) {
	return TCL_ERROR;
    }

    result = Tcl_GetNumberFromObj(interp, resultPtr, &internalPtr, &type);
    if (result == TCL_OK) {
	switch (type) {
	case TCL_NUMBER_NAN:
#ifndef ACCEPT_NAN
	    result = Tcl_GetDoubleFromObj(interp, resultPtr, ptr);
	    break;
#endif
	case TCL_NUMBER_DOUBLE:
	    *ptr = *((const double *) internalPtr);
	    result = TCL_OK;
	    break;
	default:
	    result = Tcl_GetDoubleFromObj(interp, resultPtr, ptr);
	}
    }
    Tcl_DecrRefCount(resultPtr);/* Discard the result object. */
    return result;
}

int
Tcl_ExprBooleanObj(
    Tcl_Interp *interp,		/* Context in which to evaluate the
				 * expression. */
    Tcl_Obj *objPtr,		/* Expression to evaluate. */
    int *ptr)			/* Where to store 0/1 result. */
{
    Tcl_Obj *resultPtr;
    int result;

    result = Tcl_ExprObj(interp, objPtr, &resultPtr);
    if (result == TCL_OK) {
	result = Tcl_GetBooleanFromObj(interp, resultPtr, ptr);
	Tcl_DecrRefCount(resultPtr);
				/* Discard the result object. */
    }
    return result;
}

/*
 *----------------------------------------------------------------------
 *
 * TclObjInvokeNamespace --
 *
 *	Object version: Invokes a Tcl command, given an objv/objc, from either
 *	the exposed or hidden set of commands in the given interpreter.
 *
 *	NOTE: The command is invoked in the global stack frame of the
 *	interpreter or namespace, thus it cannot see any current state on the
 *	stack of that interpreter.
 *
 * Results:
 *	A standard Tcl result.
 *
 * Side effects:
 *	Whatever the command does.
 *
 *----------------------------------------------------------------------
 */

int
TclObjInvokeNamespace(
    Tcl_Interp *interp,		/* Interpreter in which command is to be
				 * invoked. */
    Tcl_Size objc,		/* Count of arguments. */
    Tcl_Obj *const objv[],	/* Argument objects; objv[0] points to the
				 * name of the command to invoke. */
    Tcl_Namespace *nsPtr,	/* The namespace to use. */
    int flags)			/* Combination of flags controlling the call:
				 * TCL_INVOKE_HIDDEN, TCL_INVOKE_NO_UNKNOWN,
				 * or TCL_INVOKE_NO_TRACEBACK. */
{
    int result;
    Tcl_CallFrame *framePtr;

    /*
     * Make the specified namespace the current namespace and invoke the
     * command.
     */

    (void) TclPushStackFrame(interp, &framePtr, nsPtr, /*isProcFrame*/0);
    result = TclObjInvoke(interp, objc, objv, flags);

    TclPopStackFrame(interp);
    return result;
}

/*
 *----------------------------------------------------------------------
 *
 * TclObjInvoke --
 *
 *	Invokes a Tcl command, given an objv/objc, from either the exposed or
 *	the hidden sets of commands in the given interpreter.
 *
 * Results:
 *	A standard Tcl object result.
 *
 * Side effects:
 *	Whatever the command does.
 *
 *----------------------------------------------------------------------
 */

int
TclObjInvoke(
    Tcl_Interp *interp,		/* Interpreter in which command is to be
				 * invoked. */
    Tcl_Size objc,		/* Count of arguments. */
    Tcl_Obj *const objv[],	/* Argument objects; objv[0] points to the
				 * name of the command to invoke. */
    int flags)			/* Combination of flags controlling the call:
				 * TCL_INVOKE_HIDDEN, TCL_INVOKE_NO_UNKNOWN,
				 * or TCL_INVOKE_NO_TRACEBACK. */
{
    /* make whole thing a call to Tcl_EvalObjv */
    if ((objc < 1) || (objv == NULL)) {
	Tcl_SetObjResult(interp, Tcl_NewStringObj(
		"illegal argument vector", TCL_INDEX_NONE));
	return TCL_ERROR;
    }
    if ((flags & TCL_INVOKE_HIDDEN) == 0) {
	Tcl_Panic("TclObjInvoke: called without TCL_INVOKE_HIDDEN");
    }
    return Tcl_NRCallObjProc(interp, TclNRInvoke, NULL, objc, objv);
}

int
TclNRInvoke(
    TCL_UNUSED(void *),
    Tcl_Interp *interp,
    int objc,
    Tcl_Obj *const objv[])
{
    Interp *iPtr = (Interp *) interp;
    Tcl_HashTable *hTblPtr;	/* Table of hidden commands. */
    const char *cmdName;	/* Name of the command from objv[0]. */
    Tcl_HashEntry *hPtr = NULL;
    Command *cmdPtr;

    cmdName = TclGetString(objv[0]);
    hTblPtr = iPtr->hiddenCmdTablePtr;
    if (hTblPtr != NULL) {
	hPtr = Tcl_FindHashEntry(hTblPtr, cmdName);
    }
    if (hPtr == NULL) {
	Tcl_SetObjResult(interp, Tcl_ObjPrintf(
		"invalid hidden command name \"%s\"", cmdName));
	Tcl_SetErrorCode(interp, "TCL", "LOOKUP", "HIDDENTOKEN", cmdName,
		(char *)NULL);
	return TCL_ERROR;
    }
    cmdPtr = (Command *)Tcl_GetHashValue(hPtr);

    /*
     * Avoid the exception-handling brain damage when numLevels == 0
     */

    iPtr->numLevels++;
    Tcl_NRAddCallback(interp, NRPostInvoke, NULL, NULL, NULL, NULL);

    /*
     * Normal command resolution of objv[0] isn't going to find cmdPtr.
     * That's the whole point of **hidden** commands.  So tell the Eval core
     * machinery not to even try (and risk finding something wrong).
     */

    return TclNREvalObjv(interp, objc, objv, TCL_EVAL_NORESOLVE, cmdPtr);
}

static int
NRPostInvoke(
    TCL_UNUSED(void **),
    Tcl_Interp *interp,
    int result)
{
    Interp *iPtr = (Interp *)interp;

    iPtr->numLevels--;
    return result;
}

/*
 *---------------------------------------------------------------------------
 *
 * Tcl_ExprString --
 *
 *	Evaluate an expression in a string and return its value in string
 *	form.
 *
 * Results:
 *	A standard Tcl result. If the result is TCL_OK, then the interp's
 *	result is set to the string value of the expression. If the result is
 *	TCL_ERROR, then the interp's result contains an error message.
 *
 * Side effects:
 *	A Tcl object is allocated to hold a copy of the expression string.
 *	This expression object is passed to Tcl_ExprObj and then deallocated.
 *
 *---------------------------------------------------------------------------
 */

int
Tcl_ExprString(
    Tcl_Interp *interp,		/* Context in which to evaluate the
				 * expression. */
    const char *expr)		/* Expression to evaluate. */
{
    int code = TCL_OK;

    if (expr[0] == '\0') {
	/*
	 * An empty string. Just set the interpreter's result to 0.
	 */

	Tcl_SetObjResult(interp, Tcl_NewWideIntObj(0));
    } else {
	Tcl_Obj *resultPtr, *exprObj = Tcl_NewStringObj(expr, TCL_INDEX_NONE);

	Tcl_IncrRefCount(exprObj);
	code = Tcl_ExprObj(interp, exprObj, &resultPtr);
	Tcl_DecrRefCount(exprObj);
	if (code == TCL_OK) {
	    Tcl_SetObjResult(interp, resultPtr);
	    Tcl_DecrRefCount(resultPtr);
	}
    }
    return code;
}

/*
 *----------------------------------------------------------------------
 *
 * Tcl_AppendObjToErrorInfo --
 *
 *	Add a Tcl_Obj value to the errorInfo field that describes the current
 *	error.
 *
 * Results:
 *	None.
 *
 * Side effects:
 *	The value of the Tcl_obj is appended to the errorInfo field. If we are
 *	just starting to log an error, errorInfo is initialized from the error
 *	message in the interpreter's result.
 *
 *----------------------------------------------------------------------
 */

void
Tcl_AppendObjToErrorInfo(
    Tcl_Interp *interp,		/* Interpreter to which error information
				 * pertains. */
    Tcl_Obj *objPtr)		/* Message to record. */
{
    Tcl_Size length;
    const char *message = TclGetStringFromObj(objPtr, &length);
    Interp *iPtr = (Interp *) interp;

    Tcl_IncrRefCount(objPtr);

    /*
     * If we are just starting to log an error, errorInfo is initialized from
     * the error message in the interpreter's result.
     */

    iPtr->flags |= ERR_LEGACY_COPY;
    if (iPtr->errorInfo == NULL) {
	iPtr->errorInfo = iPtr->objResultPtr;
	Tcl_IncrRefCount(iPtr->errorInfo);
	if (!iPtr->errorCode) {
	    Tcl_SetErrorCode(interp, "NONE", (char *)NULL);
	}
    }

    /*
     * Now append "message" to the end of errorInfo.
     */

    if (length != 0) {
	if (Tcl_IsShared(iPtr->errorInfo)) {
	    Tcl_DecrRefCount(iPtr->errorInfo);
	    iPtr->errorInfo = Tcl_DuplicateObj(iPtr->errorInfo);
	    Tcl_IncrRefCount(iPtr->errorInfo);
	}
	Tcl_AppendToObj(iPtr->errorInfo, message, length);
    }
    Tcl_DecrRefCount(objPtr);
}

/*
 *----------------------------------------------------------------------
 *
 * Tcl_VarEval --
 *
 *	Given a variable number of string arguments, concatenate them all
 *	together and execute the result as a Tcl command.
 *
 * Results:
 *	A standard Tcl return result. An error message or other result may be
 *	left in the interp.
 *
 * Side effects:
 *	Depends on what was done by the command.
 *
 *----------------------------------------------------------------------
 */

int
Tcl_VarEval(
    Tcl_Interp *interp,
    ...)
{
    va_list argList;
    int result;
    Tcl_DString buf;
    char *string;

    va_start(argList, interp);
    /*
     * Copy the strings one after the other into a single larger string. Use
     * stack-allocated space for small commands, but if the command gets too
     * large than call Tcl_Alloc to create the space.
     */

    Tcl_DStringInit(&buf);
    while (1) {
	string = va_arg(argList, char *);
	if (string == NULL) {
	    break;
	}
	Tcl_DStringAppend(&buf, string, TCL_INDEX_NONE);
    }

    result = Tcl_EvalEx(interp, Tcl_DStringValue(&buf), TCL_INDEX_NONE, 0);
    Tcl_DStringFree(&buf);
    return result;
}

/*
 *----------------------------------------------------------------------
 *
 * Tcl_SetRecursionLimit --
 *
 *	Set the maximum number of recursive calls that may be active for an
 *	interpreter at once.
 *
 * Results:
 *	The return value is the old limit on nesting for interp.
 *
 * Side effects:
 *	None.
 *
 *----------------------------------------------------------------------
 */

Tcl_Size
Tcl_SetRecursionLimit(
    Tcl_Interp *interp,		/* Interpreter whose nesting limit is to be
				 * set. */
    Tcl_Size depth)		/* New value for maximum depth. */
{
    Interp *iPtr = (Interp *) interp;
    Tcl_Size old;

    old = iPtr->maxNestingDepth;
    if (depth > 0) {
	iPtr->maxNestingDepth = depth;
    }
    return old;
}

/*
 *----------------------------------------------------------------------
 *
 * Tcl_AllowExceptions --
 *
 *	Sets a flag in an interpreter so that exceptions can occur in the next
 *	call to Tcl_Eval without them being turned into errors.
 *
 * Results:
 *	None.
 *
 * Side effects:
 *	The TCL_ALLOW_EXCEPTIONS flag gets set in the interpreter's evalFlags
 *	structure. See the reference documentation for more details.
 *
 *----------------------------------------------------------------------
 */

void
Tcl_AllowExceptions(
    Tcl_Interp *interp)		/* Interpreter in which to set flag. */
{
    Interp *iPtr = (Interp *) interp;

    iPtr->evalFlags |= TCL_ALLOW_EXCEPTIONS;
}

/*
 *----------------------------------------------------------------------
 *
 * Tcl_GetVersion --
 *
 *	Get the Tcl major, minor, and patchlevel version numbers and the
 *	release type. A patch is a release type TCL_FINAL_RELEASE with a
 *	patchLevel > 0.
 *
 * Results:
 *	None.
 *
 * Side effects:
 *	None.
 *
 *----------------------------------------------------------------------
 */

void
Tcl_GetVersion(
    int *majorV,
    int *minorV,
    int *patchLevelV,
    int *type)
{
    if (majorV != NULL) {
	*majorV = TCL_MAJOR_VERSION;
    }
    if (minorV != NULL) {
	*minorV = TCL_MINOR_VERSION;
    }
    if (patchLevelV != NULL) {
	*patchLevelV = TCL_RELEASE_SERIAL;
    }
    if (type != NULL) {
	*type = TCL_RELEASE_LEVEL;
    }
}

/*
 *----------------------------------------------------------------------
 *
 * Math Functions --
 *
 *	This page contains the functions that implement all of the built-in
 *	math functions for expressions.
 *
 * Results:
 *	Each function returns TCL_OK if it succeeds and pushes an Tcl object
 *	holding the result. If it fails it returns TCL_ERROR and leaves an
 *	error message in the interpreter's result.
 *
 * Side effects:
 *	None.
 *
 *----------------------------------------------------------------------
 */

static int
ExprCeilFunc(
    TCL_UNUSED(void *),
    Tcl_Interp *interp,		/* The interpreter in which to execute the
				 * function. */
    int objc,			/* Actual parameter count. */
    Tcl_Obj *const *objv)	/* Actual parameter list. */
{
    int code;
    double d;
    mp_int big;

    if (objc != 2) {
	MathFuncWrongNumArgs(interp, 2, objc, objv);
	return TCL_ERROR;
    }
    code = Tcl_GetDoubleFromObj(interp, objv[1], &d);
#ifdef ACCEPT_NAN
    if (code != TCL_OK) {
	const Tcl_ObjInternalRep *irPtr = TclFetchInternalRep(objv[1], &tclDoubleType);

	if (irPtr) {
	    Tcl_SetObjResult(interp, objv[1]);
	    return TCL_OK;
	}
    }
#endif
    if (code != TCL_OK) {
	return TCL_ERROR;
    }

    if (Tcl_GetBignumFromObj(NULL, objv[1], &big) == TCL_OK) {
	Tcl_SetObjResult(interp, Tcl_NewDoubleObj(TclCeil(&big)));
	mp_clear(&big);
    } else {
	Tcl_SetObjResult(interp, Tcl_NewDoubleObj(ceil(d)));
    }
    return TCL_OK;
}

static int
ExprFloorFunc(
    TCL_UNUSED(void *),
    Tcl_Interp *interp,		/* The interpreter in which to execute the
				 * function. */
    int objc,			/* Actual parameter count. */
    Tcl_Obj *const *objv)	/* Actual parameter list. */
{
    int code;
    double d;
    mp_int big;

    if (objc != 2) {
	MathFuncWrongNumArgs(interp, 2, objc, objv);
	return TCL_ERROR;
    }
    code = Tcl_GetDoubleFromObj(interp, objv[1], &d);
#ifdef ACCEPT_NAN
    if (code != TCL_OK) {
	const Tcl_ObjInternalRep *irPtr = TclFetchInternalRep(objv[1], &tclDoubleType);

	if (irPtr) {
	    Tcl_SetObjResult(interp, objv[1]);
	    return TCL_OK;
	}
    }
#endif
    if (code != TCL_OK) {
	return TCL_ERROR;
    }

    if (Tcl_GetBignumFromObj(NULL, objv[1], &big) == TCL_OK) {
	Tcl_SetObjResult(interp, Tcl_NewDoubleObj(TclFloor(&big)));
	mp_clear(&big);
    } else {
	Tcl_SetObjResult(interp, Tcl_NewDoubleObj(floor(d)));
    }
    return TCL_OK;
}

static int
ExprIsqrtFunc(
    TCL_UNUSED(void *),
    Tcl_Interp *interp,		/* The interpreter in which to execute. */
    int objc,			/* Actual parameter count. */
    Tcl_Obj *const *objv)	/* Actual parameter list. */
{
    void *ptr;
    int type;
    double d;
    Tcl_WideInt w;
    mp_int big;
    int exact = 0;		/* Flag ==1 if the argument can be represented
				 * in a double as an exact integer. */

    /*
     * Check syntax.
     */

    if (objc != 2) {
	MathFuncWrongNumArgs(interp, 2, objc, objv);
	return TCL_ERROR;
    }

    /*
     * Make sure that the arg is a number.
     */

    if (Tcl_GetNumberFromObj(interp, objv[1], &ptr, &type) != TCL_OK) {
	return TCL_ERROR;
    }

    switch (type) {
    case TCL_NUMBER_NAN:
	Tcl_GetDoubleFromObj(interp, objv[1], &d);
	return TCL_ERROR;
    case TCL_NUMBER_DOUBLE:
	d = *((const double *) ptr);
	if (d < 0) {
	    goto negarg;
	}
#ifdef IEEE_FLOATING_POINT
	if (d <= MAX_EXACT) {
	    exact = 1;
	}
#endif
	if (!exact) {
	    if (Tcl_InitBignumFromDouble(interp, d, &big) != TCL_OK) {
		return TCL_ERROR;
	    }
	}
	break;
    case TCL_NUMBER_BIG:
	if (Tcl_GetBignumFromObj(interp, objv[1], &big) != TCL_OK) {
	    return TCL_ERROR;
	}
	if (mp_isneg(&big)) {
	    mp_clear(&big);
	    goto negarg;
	}
	break;
    default:
	if (TclGetWideIntFromObj(interp, objv[1], &w) != TCL_OK) {
	    return TCL_ERROR;
	}
	if (w < 0) {
	    goto negarg;
	}
	d = (double) w;
#ifdef IEEE_FLOATING_POINT
	if (d < MAX_EXACT) {
	    exact = 1;
	}
#endif
	if (!exact) {
	    Tcl_GetBignumFromObj(interp, objv[1], &big);
	}
	break;
    }

    if (exact) {
	Tcl_SetObjResult(interp, Tcl_NewWideIntObj((Tcl_WideInt) sqrt(d)));
    } else {
	mp_int root;
	mp_err err;

	err = mp_init(&root);
	if (err == MP_OKAY) {
	    err = mp_sqrt(&big, &root);
	}
	mp_clear(&big);
	if (err != MP_OKAY) {
	    return TCL_ERROR;
	}
	Tcl_SetObjResult(interp, Tcl_NewBignumObj(&root));
    }
    return TCL_OK;

  negarg:
    Tcl_SetObjResult(interp, Tcl_NewStringObj(
	    "square root of negative argument", TCL_INDEX_NONE));
    Tcl_SetErrorCode(interp, "ARITH", "DOMAIN",
	    "domain error: argument not in valid range", (char *)NULL);
    return TCL_ERROR;
}

static int
ExprSqrtFunc(
    TCL_UNUSED(void *),
    Tcl_Interp *interp,		/* The interpreter in which to execute the
				 * function. */
    int objc,			/* Actual parameter count. */
    Tcl_Obj *const *objv)	/* Actual parameter list. */
{
    int code;
    double d;
    mp_int big;

    if (objc != 2) {
	MathFuncWrongNumArgs(interp, 2, objc, objv);
	return TCL_ERROR;
    }
    code = Tcl_GetDoubleFromObj(interp, objv[1], &d);
#ifdef ACCEPT_NAN
    if (code != TCL_OK) {
	const Tcl_ObjInternalRep *irPtr = TclFetchInternalRep(objv[1], &tclDoubleType);

	if (irPtr) {
	    Tcl_SetObjResult(interp, objv[1]);
	    return TCL_OK;
	}
    }
#endif
    if (code != TCL_OK) {
	return TCL_ERROR;
    }
    if ((d >= 0.0) && isinf(d)
	    && (Tcl_GetBignumFromObj(NULL, objv[1], &big) == TCL_OK)) {
	mp_int root;
	mp_err err;

	err = mp_init(&root);
	if (err == MP_OKAY) {
	    err = mp_sqrt(&big, &root);
	}
	mp_clear(&big);
	if (err != MP_OKAY) {
	    mp_clear(&root);
	    return TCL_ERROR;
	}
	Tcl_SetObjResult(interp, Tcl_NewDoubleObj(TclBignumToDouble(&root)));
	mp_clear(&root);
    } else {
	Tcl_SetObjResult(interp, Tcl_NewDoubleObj(sqrt(d)));
    }
    return TCL_OK;
}

static int
ExprUnaryFunc(
    void *clientData,		/* Contains the address of a function that
				 * takes one double argument and returns a
				 * double result. */
    Tcl_Interp *interp,		/* The interpreter in which to execute the
				 * function. */
    int objc,			/* Actual parameter count */
    Tcl_Obj *const *objv)	/* Actual parameter list */
{
    int code;
    double d;
    BuiltinUnaryFunc *func = (BuiltinUnaryFunc *) clientData;

    if (objc != 2) {
	MathFuncWrongNumArgs(interp, 2, objc, objv);
	return TCL_ERROR;
    }
    code = Tcl_GetDoubleFromObj(interp, objv[1], &d);
#ifdef ACCEPT_NAN
    if (code != TCL_OK) {
	const Tcl_ObjInternalRep *irPtr = TclFetchInternalRep(objv[1], &tclDoubleType);

	if (irPtr) {
	    d = irPtr->doubleValue;
	    Tcl_ResetResult(interp);
	    code = TCL_OK;
	}
    }
#endif
    if (code != TCL_OK) {
	return TCL_ERROR;
    }
    errno = 0;
    return CheckDoubleResult(interp, func(d));
}

static int
CheckDoubleResult(
    Tcl_Interp *interp,
    double dResult)
{
#ifndef ACCEPT_NAN
    if (isnan(dResult)) {
	TclExprFloatError(interp, dResult);
	return TCL_ERROR;
    }
#endif
    if ((errno == ERANGE) && ((dResult == 0.0) || isinf(dResult))) {
	/*
	 * When ERANGE signals under/overflow, just accept 0.0 or +/-Inf
	 */
    } else if (errno != 0) {
	/*
	 * Report other errno values as errors.
	 */

	TclExprFloatError(interp, dResult);
	return TCL_ERROR;
    }
    Tcl_SetObjResult(interp, Tcl_NewDoubleObj(dResult));
    return TCL_OK;
}

static int
ExprBinaryFunc(
    void *clientData,		/* Contains the address of a function that
				 * takes two double arguments and returns a
				 * double result. */
    Tcl_Interp *interp,		/* The interpreter in which to execute the
				 * function. */
    int objc,			/* Actual parameter count. */
    Tcl_Obj *const *objv)	/* Parameter vector. */
{
    int code;
    double d1, d2;
    BuiltinBinaryFunc *func = (BuiltinBinaryFunc *)clientData;

    if (objc != 3) {
	MathFuncWrongNumArgs(interp, 3, objc, objv);
	return TCL_ERROR;
    }
    code = Tcl_GetDoubleFromObj(interp, objv[1], &d1);
#ifdef ACCEPT_NAN
    if (code != TCL_OK) {
	const Tcl_ObjInternalRep *irPtr = TclFetchInternalRep(objv[1], &tclDoubleType);

	if (irPtr) {
	    d1 = irPtr->doubleValue;
	    Tcl_ResetResult(interp);
	    code = TCL_OK;
	}
    }
#endif
    if (code != TCL_OK) {
	return TCL_ERROR;
    }
    code = Tcl_GetDoubleFromObj(interp, objv[2], &d2);
#ifdef ACCEPT_NAN
    if (code != TCL_OK) {
	const Tcl_ObjInternalRep *irPtr = TclFetchInternalRep(objv[1], &tclDoubleType);

	if (irPtr) {
	    d2 = irPtr->doubleValue;
	    Tcl_ResetResult(interp);
	    code = TCL_OK;
	}
    }
#endif
    if (code != TCL_OK) {
	return TCL_ERROR;
    }
    errno = 0;
    return CheckDoubleResult(interp, func(d1, d2));
}

static int
ExprAbsFunc(
    TCL_UNUSED(void *),
    Tcl_Interp *interp,		/* The interpreter in which to execute the
				 * function. */
    int objc,			/* Actual parameter count. */
    Tcl_Obj *const *objv)	/* Parameter vector. */
{
    void *ptr;
    int type;
    mp_int big;

    if (objc != 2) {
	MathFuncWrongNumArgs(interp, 2, objc, objv);
	return TCL_ERROR;
    }

    if (Tcl_GetNumberFromObj(interp, objv[1], &ptr, &type) != TCL_OK) {
	return TCL_ERROR;
    }

    if (type == TCL_NUMBER_INT) {
	Tcl_WideInt l = *((const Tcl_WideInt *) ptr);

	if (l > 0) {
	    goto unChanged;
	} else if (l == 0) {
	    if (TclHasStringRep(objv[1])) {
		Tcl_Size numBytes;
		const char *bytes = TclGetStringFromObj(objv[1], &numBytes);

		while (numBytes) {
		    if (*bytes == '-') {
			Tcl_SetObjResult(interp, Tcl_NewWideIntObj(0));
			return TCL_OK;
		    }
		    bytes++;
		    numBytes--;
		}
	    }
	    goto unChanged;
	} else if (l == WIDE_MIN) {
	    if (sizeof(Tcl_WideInt) > sizeof(int64_t)) {
		Tcl_WideUInt ul = -(Tcl_WideUInt)WIDE_MIN;
		if (mp_init(&big) != MP_OKAY || mp_unpack(&big, 1, 1,
			sizeof(Tcl_WideInt), 0, 0, &ul) != MP_OKAY) {
		    return TCL_ERROR;
		}
		if (mp_neg(&big, &big) != MP_OKAY) {
		    return TCL_ERROR;
		}
	    } else if (mp_init_i64(&big, l) != MP_OKAY) {
		return TCL_ERROR;
	    }
	    goto tooLarge;
	}
	Tcl_SetObjResult(interp, Tcl_NewWideIntObj(-l));
	return TCL_OK;
    }

    if (type == TCL_NUMBER_DOUBLE) {
	double d = *((const double *) ptr);
	static const double poszero = 0.0;

	/*
	 * We need to distinguish here between positive 0.0 and negative -0.0.
	 * [Bug 2954959]
	 */

	if (d == -0.0) {
	    if (!memcmp(&d, &poszero, sizeof(double))) {
		goto unChanged;
	    }
	} else if (d > -0.0) {
	    goto unChanged;
	}
	Tcl_SetObjResult(interp, Tcl_NewDoubleObj(-d));
	return TCL_OK;
    }

    if (type == TCL_NUMBER_BIG) {
	if (mp_isneg((const mp_int *) ptr)) {
	    Tcl_GetBignumFromObj(NULL, objv[1], &big);
	tooLarge:
	    if (mp_neg(&big, &big) != MP_OKAY) {
		return TCL_ERROR;
	    }
	    Tcl_SetObjResult(interp, Tcl_NewBignumObj(&big));
	} else {
	unChanged:
	    Tcl_SetObjResult(interp, objv[1]);
	}
	return TCL_OK;
    }

    if (type == TCL_NUMBER_NAN) {
#ifdef ACCEPT_NAN
	Tcl_SetObjResult(interp, objv[1]);
	return TCL_OK;
#else
	double d;

	Tcl_GetDoubleFromObj(interp, objv[1], &d);
	return TCL_ERROR;
#endif
    }
    return TCL_OK;
}

static int
ExprBoolFunc(
    TCL_UNUSED(void *),
    Tcl_Interp *interp,		/* The interpreter in which to execute the
				 * function. */
    int objc,			/* Actual parameter count. */
    Tcl_Obj *const *objv)	/* Actual parameter vector. */
{
    int value;

    if (objc != 2) {
	MathFuncWrongNumArgs(interp, 2, objc, objv);
	return TCL_ERROR;
    }
    if (Tcl_GetBooleanFromObj(interp, objv[1], &value) != TCL_OK) {
	return TCL_ERROR;
    }
    Tcl_SetObjResult(interp, Tcl_NewBooleanObj(value));
    return TCL_OK;
}

static int
ExprDoubleFunc(
    TCL_UNUSED(void *),
    Tcl_Interp *interp,		/* The interpreter in which to execute the
				 * function. */
    int objc,			/* Actual parameter count. */
    Tcl_Obj *const *objv)	/* Actual parameter vector. */
{
    double dResult;

    if (objc != 2) {
	MathFuncWrongNumArgs(interp, 2, objc, objv);
	return TCL_ERROR;
    }
    if (Tcl_GetDoubleFromObj(interp, objv[1], &dResult) != TCL_OK) {
#ifdef ACCEPT_NAN
	if (TclHasInternalRep(objv[1], &tclDoubleType)) {
	    Tcl_SetObjResult(interp, objv[1]);
	    return TCL_OK;
	}
#endif
	return TCL_ERROR;
    }
    Tcl_SetObjResult(interp, Tcl_NewDoubleObj(dResult));
    return TCL_OK;
}

static int
ExprIntFunc(
    TCL_UNUSED(void *),
    Tcl_Interp *interp,		/* The interpreter in which to execute the
				 * function. */
    int objc,			/* Actual parameter count. */
    Tcl_Obj *const *objv)	/* Actual parameter vector. */
{
    double d;
    int type;
    void *ptr;

    if (objc != 2) {
	MathFuncWrongNumArgs(interp, 2, objc, objv);
	return TCL_ERROR;
    }
    if (Tcl_GetNumberFromObj(interp, objv[1], &ptr, &type) != TCL_OK) {
	return TCL_ERROR;
    }

    if (type == TCL_NUMBER_DOUBLE) {
	d = *((const double *) ptr);
	if ((d >= (double)WIDE_MAX) || (d <= (double)WIDE_MIN)) {
	    mp_int big;

	    if (Tcl_InitBignumFromDouble(interp, d, &big) != TCL_OK) {
		/* Infinity */
		return TCL_ERROR;
	    }
	    Tcl_SetObjResult(interp, Tcl_NewBignumObj(&big));
	    return TCL_OK;
	} else {
	    Tcl_WideInt result = (Tcl_WideInt) d;

	    Tcl_SetObjResult(interp, Tcl_NewWideIntObj(result));
	    return TCL_OK;
	}
    }

    if (type != TCL_NUMBER_NAN) {
	/*
	 * All integers are already of integer type.
	 */

	Tcl_SetObjResult(interp, objv[1]);
	return TCL_OK;
    }

    /*
     * Get the error message for NaN.
     */

    Tcl_GetDoubleFromObj(interp, objv[1], &d);
    return TCL_ERROR;
}

static int
ExprWideFunc(
    TCL_UNUSED(void *),
    Tcl_Interp *interp,		/* The interpreter in which to execute the
				 * function. */
    int objc,			/* Actual parameter count. */
    Tcl_Obj *const *objv)	/* Actual parameter vector. */
{
    Tcl_WideInt wResult;

    if (ExprIntFunc(NULL, interp, objc, objv) != TCL_OK) {
	return TCL_ERROR;
    }
    TclGetWideBitsFromObj(NULL, Tcl_GetObjResult(interp), &wResult);
    Tcl_SetObjResult(interp, Tcl_NewWideIntObj(wResult));
    return TCL_OK;
}

/*
 * Common implmentation of max() and min().
 */
static int
ExprMaxMinFunc(
    TCL_UNUSED(void *),
    Tcl_Interp *interp,		/* The interpreter in which to execute the
				 * function. */
    int objc,			/* Actual parameter count. */
    Tcl_Obj *const *objv,	/* Actual parameter vector. */
    int op)			/* Comparison direction */
{
    Tcl_Obj *res;
    double d;
    int type;
    int i;
    void *ptr;

    if (objc < 2) {
	MathFuncWrongNumArgs(interp, 2, objc, objv);
	return TCL_ERROR;
    }
    res = objv[1];
    for (i = 1; i < objc; i++) {
	if (Tcl_GetNumberFromObj(interp, objv[i], &ptr, &type) != TCL_OK) {
	    return TCL_ERROR;
	}
	if (type == TCL_NUMBER_NAN) {
	    /*
	     * Get the error message for NaN.
	     */

	    Tcl_GetDoubleFromObj(interp, objv[i], &d);
	    return TCL_ERROR;
	}
	if (TclCompareTwoNumbers(objv[i], res) == op) {
	    res = objv[i];
	}
    }

    Tcl_SetObjResult(interp, res);
    return TCL_OK;
}

static int
ExprMaxFunc(
    TCL_UNUSED(void *),
    Tcl_Interp *interp,		/* The interpreter in which to execute the
				 * function. */
    int objc,			/* Actual parameter count. */
    Tcl_Obj *const *objv)	/* Actual parameter vector. */
{
    return ExprMaxMinFunc(NULL, interp, objc, objv, MP_GT);
}

static int
ExprMinFunc(
    TCL_UNUSED(void *),
    Tcl_Interp *interp,		/* The interpreter in which to execute the
				 * function. */
    int objc,			/* Actual parameter count. */
    Tcl_Obj *const *objv)	/* Actual parameter vector. */
{
    return ExprMaxMinFunc(NULL, interp, objc, objv, MP_LT);
}

static int
ExprRandFunc(
    TCL_UNUSED(void *),
    Tcl_Interp *interp,		/* The interpreter in which to execute the
				 * function. */
    int objc,			/* Actual parameter count. */
    Tcl_Obj *const *objv)	/* Actual parameter vector. */
{
    Interp *iPtr = (Interp *) interp;
    double dResult;
    long tmp;			/* Algorithm assumes at least 32 bits. Only
				 * long guarantees that. See below. */
    Tcl_Obj *oResult;

    if (objc != 1) {
	MathFuncWrongNumArgs(interp, 1, objc, objv);
	return TCL_ERROR;
    }

    if (!(iPtr->flags & RAND_SEED_INITIALIZED)) {
	iPtr->flags |= RAND_SEED_INITIALIZED;

	/*
	 * To ensure different seeds in different threads (bug #416643),
	 * take into consideration the thread this interp is running in.
	 */

	iPtr->randSeed = TclpGetClicks() + PTR2UINT(Tcl_GetCurrentThread()) * 4093U;

	/*
	 * Make sure 1 <= randSeed <= (2^31) - 2. See below.
	 */

	iPtr->randSeed &= 0x7FFFFFFFL;
	if ((iPtr->randSeed == 0) || (iPtr->randSeed == 0x7FFFFFFFL)) {
	    iPtr->randSeed ^= 123459876L;
	}
    }

    /*
     * Generate the random number using the linear congruential generator
     * defined by the following recurrence:
     *		seed = ( IA * seed ) mod IM
     * where IA is 16807 and IM is (2^31) - 1. The recurrence maps a seed in
     * the range [1, IM - 1] to a new seed in that same range. The recurrence
     * maps IM to 0, and maps 0 back to 0, so those two values must not be
     * allowed as initial values of seed.
     *
     * In order to avoid potential problems with integer overflow, the
     * recurrence is implemented in terms of additional constants IQ and IR
     * such that
     *		IM = IA*IQ + IR
     * None of the operations in the implementation overflows a 32-bit signed
     * integer, and the C type long is guaranteed to be at least 32 bits wide.
     *
     * For more details on how this algorithm works, refer to the following
     * papers:
     *
     *	S.K. Park & K.W. Miller, "Random number generators: good ones are hard
     *	to find," Comm ACM 31(10):1192-1201, Oct 1988
     *
     *	W.H. Press & S.A. Teukolsky, "Portable random number generators,"
     *	Computers in Physics 6(5):522-524, Sep/Oct 1992.
     */

#define RAND_IA		16807
#define RAND_IM		2147483647
#define RAND_IQ		127773
#define RAND_IR		2836
#define RAND_MASK	123459876

    tmp = iPtr->randSeed/RAND_IQ;
    iPtr->randSeed = RAND_IA*(iPtr->randSeed - tmp*RAND_IQ) - RAND_IR*tmp;
    if (iPtr->randSeed < 0) {
	iPtr->randSeed += RAND_IM;
    }

    /*
     * Since the recurrence keeps seed values in the range [1, RAND_IM - 1],
     * dividing by RAND_IM yields a double in the range (0, 1).
     */

    dResult = iPtr->randSeed * (1.0/RAND_IM);

    /*
     * Push a Tcl object with the result.
     */

    TclNewDoubleObj(oResult, dResult);
    Tcl_SetObjResult(interp, oResult);
    return TCL_OK;
}

static int
ExprRoundFunc(
    TCL_UNUSED(void *),
    Tcl_Interp *interp,		/* The interpreter in which to execute the
				 * function. */
    int objc,			/* Actual parameter count. */
    Tcl_Obj *const *objv)	/* Parameter vector. */
{
    double d;
    void *ptr;
    int type;

    if (objc != 2) {
	MathFuncWrongNumArgs(interp, 2, objc, objv);
	return TCL_ERROR;
    }

    if (Tcl_GetNumberFromObj(interp, objv[1], &ptr, &type) != TCL_OK) {
	return TCL_ERROR;
    }

    if (type == TCL_NUMBER_DOUBLE) {
	double fractPart, intPart;
	Tcl_WideInt max = WIDE_MAX, min = WIDE_MIN;

	fractPart = modf(*((const double *) ptr), &intPart);
	if (fractPart <= -0.5) {
	    min++;
	} else if (fractPart >= 0.5) {
	    max--;
	}
	if ((intPart >= (double)max) || (intPart <= (double)min)) {
	    mp_int big;
	    mp_err err = MP_OKAY;

	    if (Tcl_InitBignumFromDouble(interp, intPart, &big) != TCL_OK) {
		/* Infinity */
		return TCL_ERROR;
	    }
	    if (fractPart <= -0.5) {
		err = mp_sub_d(&big, 1, &big);
	    } else if (fractPart >= 0.5) {
		err = mp_add_d(&big, 1, &big);
	    }
	    if (err != MP_OKAY) {
		return TCL_ERROR;
	    }
	    Tcl_SetObjResult(interp, Tcl_NewBignumObj(&big));
	    return TCL_OK;
	} else {
	    Tcl_WideInt result = (Tcl_WideInt)intPart;

	    if (fractPart <= -0.5) {
		result--;
	    } else if (fractPart >= 0.5) {
		result++;
	    }
	    Tcl_SetObjResult(interp, Tcl_NewWideIntObj(result));
	    return TCL_OK;
	}
    }

    if (type != TCL_NUMBER_NAN) {
	/*
	 * All integers are already rounded
	 */

	Tcl_SetObjResult(interp, objv[1]);
	return TCL_OK;
    }

    /*
     * Get the error message for NaN.
     */

    Tcl_GetDoubleFromObj(interp, objv[1], &d);
    return TCL_ERROR;
}

static int
ExprSrandFunc(
    TCL_UNUSED(void *),
    Tcl_Interp *interp,		/* The interpreter in which to execute the
				 * function. */
    int objc,			/* Actual parameter count. */
    Tcl_Obj *const *objv)	/* Parameter vector. */
{
    Interp *iPtr = (Interp *) interp;
    Tcl_WideInt w = 0;		/* Initialized to avoid compiler warning. */

    /*
     * Convert argument and use it to reset the seed.
     */

    if (objc != 2) {
	MathFuncWrongNumArgs(interp, 2, objc, objv);
	return TCL_ERROR;
    }

    if (TclGetWideBitsFromObj(NULL, objv[1], &w) != TCL_OK) {
	return TCL_ERROR;
    }

    /*
     * Reset the seed. Make sure 1 <= randSeed <= 2^31 - 2. See comments in
     * ExprRandFunc for more details.
     */

    iPtr->flags |= RAND_SEED_INITIALIZED;
    iPtr->randSeed = (long) w & 0x7FFFFFFF;
    if ((iPtr->randSeed == 0) || (iPtr->randSeed == 0x7FFFFFFF)) {
	iPtr->randSeed ^= 123459876;
    }

    /*
     * To avoid duplicating the random number generation code we simply clean
     * up our state and call the real random number function. That function
     * will always succeed.
     */

    return ExprRandFunc(NULL, interp, 1, objv);
}

/*
 *----------------------------------------------------------------------
 *
 * Double Classification Functions --
 *
 *	This page contains the functions that implement all of the built-in
 *	math functions for classifying IEEE doubles.
 *
 *	These have to be a little bit careful while Tcl_GetDoubleFromObj()
 *	rejects NaN values, which these functions *explicitly* accept.
 *
 * Results:
 *	Each function returns TCL_OK if it succeeds and pushes an Tcl object
 *	holding the result. If it fails it returns TCL_ERROR and leaves an
 *	error message in the interpreter's result.
 *
 * Side effects:
 *	None.
 *
 *----------------------------------------------------------------------
 *
 * Older MSVC is supported by Tcl, but doesn't have fpclassify(). Of course.
 * But it does sometimes have _fpclass() which does almost the same job; if
 * even that is absent, we grobble around directly in the platform's binary
 * representation of double.
 *
 * The ClassifyDouble() function makes all that conform to a common API
 * (effectively the C99 standard API renamed), and just delegates to the
 * standard macro on platforms that do it correctly.
 */

static inline int
ClassifyDouble(
    double d)
{
#if TCL_FPCLASSIFY_MODE == 0
    return fpclassify(d);
#else /* TCL_FPCLASSIFY_MODE != 0 */
    /*
     * If we don't have fpclassify(), we also don't have the values it returns.
     * Hence we define those here.
     */
#ifndef FP_NAN
#   define FP_NAN	1	/* Value is NaN */
#   define FP_INFINITE	2	/* Value is an infinity */
#   define FP_ZERO	3	/* Value is a zero */
#   define FP_NORMAL	4	/* Value is a normal float */
#   define FP_SUBNORMAL	5	/* Value has lost accuracy */
#endif /* !FP_NAN */

#if TCL_FPCLASSIFY_MODE == 3
    return __builtin_fpclassify(
	    FP_NAN, FP_INFINITE, FP_NORMAL, FP_SUBNORMAL, FP_ZERO, d);
#elif TCL_FPCLASSIFY_MODE == 2
    /*
     * We assume this hack is only needed on little-endian systems.
     * Specifically, x86 running Windows.  It's fairly easy to enable for
     * others if they need it (because their libc/libm is broken) but we'll
     * jump that hurdle when requred.  We can solve the word ordering then.
     */

    union {
	double d;		/* Interpret as double */
	struct {
	    unsigned int low;	/* Lower 32 bits */
	    unsigned int high;	/* Upper 32 bits */
	} w;			/* Interpret as unsigned integer words */
    } doubleMeaning;		/* So we can look at the representation of a
				 * double directly. Platform (i.e., processor)
				 * specific; this is for x86 (and most other
				 * little-endian processors, but those are
				 * untested). */
    unsigned int exponent, mantissaLow, mantissaHigh;
				/* The pieces extracted from the double. */
    int zeroMantissa;		/* Was the mantissa zero? That's special. */

    /*
     * Shifts and masks to use with the doubleMeaning variable above.
     */

#define EXPONENT_MASK   0x7FF	/* 11 bits (after shifting) */
#define EXPONENT_SHIFT  20	/* Moves exponent to bottom of word */
#define MANTISSA_MASK   0xFFFFF	/* 20 bits (plus 32 from other word) */

    /*
     * Extract the exponent (11 bits) and mantissa (52 bits).  Note that we
     * totally ignore the sign bit.
     */

    doubleMeaning.d = d;
    exponent = (doubleMeaning.w.high >> EXPONENT_SHIFT) & EXPONENT_MASK;
    mantissaLow = doubleMeaning.w.low;
    mantissaHigh = doubleMeaning.w.high & MANTISSA_MASK;
    zeroMantissa = (mantissaHigh == 0 && mantissaLow == 0);

    /*
     * Look for the special cases of exponent.
     */

    switch (exponent) {
    case 0:
	/*
	 * When the exponent is all zeros, it's a ZERO or a SUBNORMAL.
	 */

	return zeroMantissa ? FP_ZERO : FP_SUBNORMAL;
    case EXPONENT_MASK:
	/*
	 * When the exponent is all ones, it's an INF or a NAN.
	 */

	return zeroMantissa ? FP_INFINITE : FP_NAN;
    default:
	/*
	 * Everything else is a NORMAL double precision float.
	 */

	return FP_NORMAL;
    }
#elif TCL_FPCLASSIFY_MODE == 1
    switch (_fpclass(d)) {
    case _FPCLASS_NZ:
    case _FPCLASS_PZ:
	return FP_ZERO;
    case _FPCLASS_NN:
    case _FPCLASS_PN:
	return FP_NORMAL;
    case _FPCLASS_ND:
    case _FPCLASS_PD:
	return FP_SUBNORMAL;
    case _FPCLASS_NINF:
    case _FPCLASS_PINF:
	return FP_INFINITE;
    default:
	Tcl_Panic("result of _fpclass() outside documented range!");
    case _FPCLASS_QNAN:
    case _FPCLASS_SNAN:
	return FP_NAN;
    }
#else /* TCL_FPCLASSIFY_MODE not in (0..3) */
#error "unknown or unexpected TCL_FPCLASSIFY_MODE"
#endif /* TCL_FPCLASSIFY_MODE */
#endif /* !fpclassify */
}

static int
ExprIsFiniteFunc(
    TCL_UNUSED(void *),
    Tcl_Interp *interp,		/* The interpreter in which to execute the
				 * function. */
    int objc,			/* Actual parameter count */
    Tcl_Obj *const *objv)	/* Actual parameter list */
{
    double d;
    void *ptr;
    int type, result = 0;

    if (objc != 2) {
	MathFuncWrongNumArgs(interp, 2, objc, objv);
	return TCL_ERROR;
    }

    if (Tcl_GetNumberFromObj(interp, objv[1], &ptr, &type) != TCL_OK) {
	return TCL_ERROR;
    }
    if (type != TCL_NUMBER_NAN) {
	if (Tcl_GetDoubleFromObj(interp, objv[1], &d) != TCL_OK) {
	    return TCL_ERROR;
	}
	type = ClassifyDouble(d);
	result = (type != FP_INFINITE && type != FP_NAN);
    }
    Tcl_SetObjResult(interp, Tcl_NewBooleanObj(result));
    return TCL_OK;
}

static int
ExprIsInfinityFunc(
    TCL_UNUSED(void *),
    Tcl_Interp *interp,		/* The interpreter in which to execute the
				 * function. */
    int objc,			/* Actual parameter count */
    Tcl_Obj *const *objv)	/* Actual parameter list */
{
    double d;
    void *ptr;
    int type, result = 0;

    if (objc != 2) {
	MathFuncWrongNumArgs(interp, 2, objc, objv);
	return TCL_ERROR;
    }

    if (Tcl_GetNumberFromObj(interp, objv[1], &ptr, &type) != TCL_OK) {
	return TCL_ERROR;
    }
    if (type != TCL_NUMBER_NAN) {
	if (Tcl_GetDoubleFromObj(interp, objv[1], &d) != TCL_OK) {
	    return TCL_ERROR;
	}
	result = (ClassifyDouble(d) == FP_INFINITE);
    }
    Tcl_SetObjResult(interp, Tcl_NewBooleanObj(result));
    return TCL_OK;
}

static int
ExprIsNaNFunc(
    TCL_UNUSED(void *),
    Tcl_Interp *interp,		/* The interpreter in which to execute the
				 * function. */
    int objc,			/* Actual parameter count */
    Tcl_Obj *const *objv)	/* Actual parameter list */
{
    double d;
    void *ptr;
    int type, result = 1;

    if (objc != 2) {
	MathFuncWrongNumArgs(interp, 2, objc, objv);
	return TCL_ERROR;
    }

    if (Tcl_GetNumberFromObj(interp, objv[1], &ptr, &type) != TCL_OK) {
	return TCL_ERROR;
    }
    if (type != TCL_NUMBER_NAN) {
	if (Tcl_GetDoubleFromObj(interp, objv[1], &d) != TCL_OK) {
	    return TCL_ERROR;
	}
	result = (ClassifyDouble(d) == FP_NAN);
    }
    Tcl_SetObjResult(interp, Tcl_NewBooleanObj(result));
    return TCL_OK;
}

static int
ExprIsNormalFunc(
    TCL_UNUSED(void *),
    Tcl_Interp *interp,		/* The interpreter in which to execute the
				 * function. */
    int objc,			/* Actual parameter count */
    Tcl_Obj *const *objv)	/* Actual parameter list */
{
    double d;
    void *ptr;
    int type, result = 0;

    if (objc != 2) {
	MathFuncWrongNumArgs(interp, 2, objc, objv);
	return TCL_ERROR;
    }

    if (Tcl_GetNumberFromObj(interp, objv[1], &ptr, &type) != TCL_OK) {
	return TCL_ERROR;
    }
    if (type != TCL_NUMBER_NAN) {
	if (Tcl_GetDoubleFromObj(interp, objv[1], &d) != TCL_OK) {
	    return TCL_ERROR;
	}
	result = (ClassifyDouble(d) == FP_NORMAL);
    }
    Tcl_SetObjResult(interp, Tcl_NewBooleanObj(result));
    return TCL_OK;
}

static int
ExprIsSubnormalFunc(
    TCL_UNUSED(void *),
    Tcl_Interp *interp,		/* The interpreter in which to execute the
				 * function. */
    int objc,			/* Actual parameter count */
    Tcl_Obj *const *objv)	/* Actual parameter list */
{
    double d;
    void *ptr;
    int type, result = 0;

    if (objc != 2) {
	MathFuncWrongNumArgs(interp, 2, objc, objv);
	return TCL_ERROR;
    }

    if (Tcl_GetNumberFromObj(interp, objv[1], &ptr, &type) != TCL_OK) {
	return TCL_ERROR;
    }
    if (type != TCL_NUMBER_NAN) {
	if (Tcl_GetDoubleFromObj(interp, objv[1], &d) != TCL_OK) {
	    return TCL_ERROR;
	}
	result = (ClassifyDouble(d) == FP_SUBNORMAL);
    }
    Tcl_SetObjResult(interp, Tcl_NewBooleanObj(result));
    return TCL_OK;
}

static int
ExprIsUnorderedFunc(
    TCL_UNUSED(void *),
    Tcl_Interp *interp,		/* The interpreter in which to execute the
				 * function. */
    int objc,			/* Actual parameter count */
    Tcl_Obj *const *objv)	/* Actual parameter list */
{
    double d;
    void *ptr;
    int type, result = 0;

    if (objc != 3) {
	MathFuncWrongNumArgs(interp, 3, objc, objv);
	return TCL_ERROR;
    }

    if (Tcl_GetNumberFromObj(interp, objv[1], &ptr, &type) != TCL_OK) {
	return TCL_ERROR;
    }
    if (type == TCL_NUMBER_NAN) {
	result = 1;
    } else {
	d = *((const double *) ptr);
	result = (ClassifyDouble(d) == FP_NAN);
    }

    if (Tcl_GetNumberFromObj(interp, objv[2], &ptr, &type) != TCL_OK) {
	return TCL_ERROR;
    }
    if (type == TCL_NUMBER_NAN) {
	result |= 1;
    } else {
	d = *((const double *) ptr);
	result |= (ClassifyDouble(d) == FP_NAN);
    }

    Tcl_SetObjResult(interp, Tcl_NewBooleanObj(result));
    return TCL_OK;
}

static int
FloatClassifyObjCmd(
    TCL_UNUSED(void *),
    Tcl_Interp *interp,		/* The interpreter in which to execute the
				 * function. */
    int objc,			/* Actual parameter count */
    Tcl_Obj *const *objv)	/* Actual parameter list */
{
    double d;
    Tcl_Obj *objPtr;
    void *ptr;
    int type;

    if (objc != 2) {
	Tcl_WrongNumArgs(interp, 1, objv, "floatValue");
	return TCL_ERROR;
    }

    if (Tcl_GetNumberFromObj(interp, objv[1], &ptr, &type) != TCL_OK) {
	return TCL_ERROR;
    }
    if (type == TCL_NUMBER_NAN) {
	goto gotNaN;
    } else if (Tcl_GetDoubleFromObj(interp, objv[1], &d) != TCL_OK) {
	return TCL_ERROR;
    }
    switch (ClassifyDouble(d)) {
    case FP_INFINITE:
	TclNewLiteralStringObj(objPtr, "infinite");
	break;
    case FP_NAN:
    gotNaN:
	TclNewLiteralStringObj(objPtr, "nan");
	break;
    case FP_NORMAL:
	TclNewLiteralStringObj(objPtr, "normal");
	break;
    case FP_SUBNORMAL:
	TclNewLiteralStringObj(objPtr, "subnormal");
	break;
    case FP_ZERO:
	TclNewLiteralStringObj(objPtr, "zero");
	break;
    default:
	Tcl_SetObjResult(interp, Tcl_ObjPrintf(
		"unable to classify number: %f", d));
	return TCL_ERROR;
    }
    Tcl_SetObjResult(interp, objPtr);
    return TCL_OK;
}

/*
 *----------------------------------------------------------------------
 *
 * MathFuncWrongNumArgs --
 *
 *	Generate an error message when a math function presents the wrong
 *	number of arguments.
 *
 * Results:
 *	None.
 *
 * Side effects:
 *	An error message is stored in the interpreter result.
 *
 *----------------------------------------------------------------------
 */

static void
MathFuncWrongNumArgs(
    Tcl_Interp *interp,		/* Tcl interpreter */
    int expected,		/* Formal parameter count. */
    int found,			/* Actual parameter count. */
    Tcl_Obj *const *objv)	/* Actual parameter vector. */
{
    const char *name = TclGetString(objv[0]);
    const char *tail = name + strlen(name);

    while (tail > name + 1) {
	tail--;
	if (*tail == ':' && tail[-1] == ':') {
	    name = tail + 1;
	    break;
	}
    }
    Tcl_SetObjResult(interp, Tcl_ObjPrintf(
	    "%s arguments for math function \"%s\"",
	    (found < expected ? "not enough" : "too many"), name));
    Tcl_SetErrorCode(interp, "TCL", "WRONGARGS", (char *)NULL);
}

#ifdef USE_DTRACE
/*
 *----------------------------------------------------------------------
 *
 * DTraceObjCmd --
 *
 *	This function is invoked to process the "::tcl::dtrace" Tcl command.
 *
 * Results:
 *	A standard Tcl object result.
 *
 * Side effects:
 *	The 'tcl-probe' DTrace probe is triggered (if it is enabled).
 *
 *----------------------------------------------------------------------
 */

static int
DTraceObjCmd(
    TCL_UNUSED(void *),
    TCL_UNUSED(Tcl_Interp *),
    int objc,			/* Number of arguments. */
    Tcl_Obj *const objv[])	/* Argument objects. */
{
    if (TCL_DTRACE_TCL_PROBE_ENABLED()) {
	char *a[10];
	int i = 0;

	while (i++ < 10) {
	    a[i-1] = i < objc ? TclGetString(objv[i]) : NULL;
	}
	TCL_DTRACE_TCL_PROBE(a[0], a[1], a[2], a[3], a[4], a[5], a[6], a[7],
		a[8], a[9]);
    }
    return TCL_OK;
}

/*
 *----------------------------------------------------------------------
 *
 * TclDTraceInfo --
 *
 *	Extract information from a TIP280 dict for use by DTrace probes.
 *
 * Results:
 *	None.
 *
 * Side effects:
 *	None.
 *
 *----------------------------------------------------------------------
 */

void
TclDTraceInfo(
    Tcl_Obj *info,
    const char **args,
    Tcl_Size *argsi)
{
    static Tcl_Obj *keys[10] = { NULL };
    Tcl_Obj **k = keys, *val;
    int i = 0;

    if (!*k) {
#define kini(s) TclNewLiteralStringObj(keys[i], s); i++
	kini("cmd");	kini("type");	kini("proc");	kini("file");
	kini("method");	kini("class");	kini("lambda");	kini("object");
	kini("line");	kini("level");
#undef kini
    }
    for (i = 0; i < 6; i++) {
	Tcl_DictObjGet(NULL, info, *k++, &val);
	args[i] = val ? TclGetString(val) : NULL;
    }

    /*
     * no "proc" -> use "lambda"
     */

    if (!args[2]) {
	Tcl_DictObjGet(NULL, info, *k, &val);
	args[2] = val ? TclGetString(val) : NULL;
    }
    k++;

    /*
     * no "class" -> use "object"
     */

    if (!args[5]) {
	Tcl_DictObjGet(NULL, info, *k, &val);
	args[5] = val ? TclGetString(val) : NULL;
    }
    k++;
    for (i = 0; i < 2; i++) {
	Tcl_DictObjGet(NULL, info, *k++, &val);
	if (val) {
	    Tcl_GetSizeIntFromObj(NULL, val, &argsi[i]);
	} else {
	    argsi[i] = 0;
	}
    }
}

/*
 *----------------------------------------------------------------------
 *
 * DTraceCmdReturn --
 *
 *	NR callback for DTrace command return probes.
 *
 * Results:
 *	None.
 *
 * Side effects:
 *	None.
 *
 *----------------------------------------------------------------------
 */

static int
DTraceCmdReturn(
    void *data[],
    Tcl_Interp *interp,
    int result)
{
    char *cmdName = TclGetString((Tcl_Obj *) data[0]);

    if (TCL_DTRACE_CMD_RETURN_ENABLED()) {
	TCL_DTRACE_CMD_RETURN(cmdName, result);
    }
    if (TCL_DTRACE_CMD_RESULT_ENABLED()) {
	Tcl_Obj *r = Tcl_GetObjResult(interp);

	TCL_DTRACE_CMD_RESULT(cmdName, result, TclGetString(r), r);
    }
    return result;
}

TCL_DTRACE_DEBUG_LOG()

#endif /* USE_DTRACE */

/*
 *----------------------------------------------------------------------
 *
 * Tcl_NRCallObjProc --
 *
 *	This function calls an objProc directly while managing things properly
 *	if it happens to be an NR objProc. It is meant to be used by extenders
 *	that provide an NR implementation of a command, as this function
 *	permits a trivial coding of the non-NR objProc.
 *
 * Results:
 *	The return value is a standard Tcl completion code such as TCL_OK or
 *	TCL_ERROR. A result or error message is left in interp's result.
 *
 * Side effects:
 *	Depends on the objProc.
 *
 *----------------------------------------------------------------------
 */

int
Tcl_NRCallObjProc(
    Tcl_Interp *interp,
    Tcl_ObjCmdProc *objProc,
    void *clientData,
    Tcl_Size objc,
    Tcl_Obj *const objv[])
{
    NRE_callback *rootPtr = TOP_CB(interp);

    TclNRAddCallback(interp, Dispatch, objProc, clientData,
	    INT2PTR(objc), objv);
    return TclNRRunCallbacks(interp, TCL_OK, rootPtr);
}

static int
wrapperNRObjProc(
    void *clientData,
    Tcl_Interp *interp,
    int objc,
    Tcl_Obj *const objv[])
{
    CmdWrapperInfo *info = (CmdWrapperInfo *) clientData;
    clientData = info->clientData;
    Tcl_ObjCmdProc2 *proc = info->proc;
    Tcl_Free(info);
    if (objc < 0) {
	objc = -1;
    }
    return proc(clientData, interp, (Tcl_Size) objc, objv);
}

int
Tcl_NRCallObjProc2(
    Tcl_Interp *interp,
    Tcl_ObjCmdProc2 *objProc,
    void *clientData,
    Tcl_Size objc,
    Tcl_Obj *const objv[])
{
    if (objc > INT_MAX) {
	Tcl_WrongNumArgs(interp, 1, objv, "?args?");
	return TCL_ERROR;
    }

    NRE_callback *rootPtr = TOP_CB(interp);
    CmdWrapperInfo *info = (CmdWrapperInfo *)Tcl_Alloc(sizeof(CmdWrapperInfo));
    info->clientData = clientData;
    info->proc = objProc;

    TclNRAddCallback(interp, Dispatch, wrapperNRObjProc, info,
	    INT2PTR(objc), objv);
    return TclNRRunCallbacks(interp, TCL_OK, rootPtr);
}

/*
 *----------------------------------------------------------------------
 *
 * Tcl_NRCreateCommand --
 *
 *	Define a new NRE-enabled object-based command in a command table.
 *
 * Results:
 *	The return value is a token for the command, which can be used in
 *	future calls to Tcl_GetCommandName.
 *
 * Side effects:
 *	If no command named "cmdName" already exists for interp, one is
 *	created. Otherwise, if a command does exist, then if the object-based
 *	Tcl_ObjCmdProc is InvokeStringCommand, we assume Tcl_CreateCommand
 *	was called previously for the same command and just set its
 *	Tcl_ObjCmdProc to the argument "proc"; otherwise, we delete the old
 *	command.
 *
 *	In the future, during bytecode evaluation when "cmdName" is seen as
 *	the name of a command by Tcl_EvalObj or Tcl_Eval, the object-based
 *	Tcl_ObjCmdProc proc will be called. When the command is deleted from
 *	the table, deleteProc will be called. See the manual entry for details
 *	on the calling sequence.
 *
 *----------------------------------------------------------------------
 */

static int
cmdWrapperNreProc(
    void *clientData,
    Tcl_Interp *interp,
    int objc,
    Tcl_Obj *const objv[])
{
    CmdWrapperInfo *info = (CmdWrapperInfo *) clientData;

    if (objc < 0) {
	objc = -1;
    }
    return info->nreProc(info->clientData, interp, objc, objv);
}

Tcl_Command
Tcl_NRCreateCommand2(
    Tcl_Interp *interp,		/* Token for command interpreter (returned by
				 * previous call to Tcl_CreateInterp). */
    const char *cmdName,	/* Name of command. If it contains namespace
				 * qualifiers, the new command is put in the
				 * specified namespace; otherwise it is put in
				 * the global namespace. */
    Tcl_ObjCmdProc2 *proc,	/* Object-based function to associate with
				 * name, provides direct access for direct
				 * calls. */
    Tcl_ObjCmdProc2 *nreProc,	/* Object-based function to associate with
				 * name, provides NR implementation */
    void *clientData,		/* Arbitrary value to pass to object
				 * function. */
    Tcl_CmdDeleteProc *deleteProc)
				/* If not NULL, gives a function to call when
				 * this command is deleted. */
{
    CmdWrapperInfo *info = (CmdWrapperInfo *)Tcl_Alloc(sizeof(CmdWrapperInfo));

    info->proc = proc;
    info->clientData = clientData;
    info->nreProc = nreProc;
    info->deleteProc = deleteProc;
    info->deleteData = clientData;
    return Tcl_NRCreateCommand(interp, cmdName,
	    (proc ? cmdWrapperProc : NULL),
	    (nreProc ? cmdWrapperNreProc : NULL),
	    info, cmdWrapperDeleteProc);
}

Tcl_Command
Tcl_NRCreateCommand(
    Tcl_Interp *interp,		/* Token for command interpreter (returned by
				 * previous call to Tcl_CreateInterp). */
    const char *cmdName,	/* Name of command. If it contains namespace
				 * qualifiers, the new command is put in the
				 * specified namespace; otherwise it is put in
				 * the global namespace. */
    Tcl_ObjCmdProc *proc,	/* Object-based function to associate with
				 * name, provides direct access for direct
				 * calls. */
    Tcl_ObjCmdProc *nreProc,	/* Object-based function to associate with
				 * name, provides NR implementation */
    void *clientData,		/* Arbitrary value to pass to object
				 * function. */
    Tcl_CmdDeleteProc *deleteProc)
				/* If not NULL, gives a function to call when
				 * this command is deleted. */
{
    Command *cmdPtr = (Command *)
	    Tcl_CreateObjCommand(interp, cmdName, proc, clientData,
		    deleteProc);

    cmdPtr->nreProc = nreProc;
    return (Tcl_Command) cmdPtr;
}

Tcl_Command
TclNRCreateCommandInNs(
    Tcl_Interp *interp,
    const char *cmdName,
    Tcl_Namespace *nsPtr,
    Tcl_ObjCmdProc *proc,
    Tcl_ObjCmdProc *nreProc,
    void *clientData,
    Tcl_CmdDeleteProc *deleteProc)
{
    Command *cmdPtr = (Command *)
	    TclCreateObjCommandInNs(interp, cmdName, nsPtr, proc, clientData,
		    deleteProc);

    cmdPtr->nreProc = nreProc;
    return (Tcl_Command) cmdPtr;
}

/****************************************************************************
 * Stuff for the public api
 ****************************************************************************/

int
Tcl_NREvalObj(
    Tcl_Interp *interp,
    Tcl_Obj *objPtr,
    int flags)
{
    return TclNREvalObjEx(interp, objPtr, flags, NULL, INT_MIN);
}

int
Tcl_NREvalObjv(
    Tcl_Interp *interp,		/* Interpreter in which to evaluate the
				 * command. Also used for error reporting. */
    Tcl_Size objc,		/* Number of words in command. */
    Tcl_Obj *const objv[],	/* An array of pointers to objects that are
				 * the words that make up the command. */
    int flags)			/* Collection of OR-ed bits that control the
				 * evaluation of the script. Only
				 * TCL_EVAL_GLOBAL, TCL_EVAL_INVOKE and
				 * TCL_EVAL_NOERR are currently supported. */
{
    return TclNREvalObjv(interp, objc, objv, flags, NULL);
}

int
Tcl_NRCmdSwap(
    Tcl_Interp *interp,
    Tcl_Command cmd,
    Tcl_Size objc,
    Tcl_Obj *const objv[],
    int flags)
{
    return TclNREvalObjv(interp, objc, objv, flags|TCL_EVAL_NOERR,
	    (Command *) cmd);
}

/*****************************************************************************
 * Tailcall related code
 *****************************************************************************
 *
 * The steps of the tailcall dance are as follows:
 *
 *   1. when [tailcall] is invoked, it stores the corresponding callback in
 *      the current CallFrame and returns TCL_RETURN
 *   2. when the CallFrame is popped, it calls TclSetTailcall to store the
 *      callback in the proper NRCommand callback - the spot where the command
 *      that pushed the CallFrame is completely cleaned up
 *   3. when the NRCommand callback runs, it schedules the tailcall callback
 *      to run immediately after it returns
 *
 *   One delicate point is to properly define the NRCommand where the tailcall
 *   will execute. There are functions whose purpose is to help define the
 *   precise spot:
 *     TclMarkTailcall: if the NEXT command to be pushed tailcalls, execution
 *	 should continue right here
 *     TclSkipTailcall:  if the NEXT command to be pushed tailcalls, execution
 *	 should continue after the CURRENT command is fully returned ("skip
 *	 the next command: we are redirecting to it, tailcalls should run
 *	 after WE return")
 *     TclPushTailcallPoint: the search for a tailcalling spot cannot traverse
 *	 this point. This is special for OO, as some of the oo constructs
 *	 that behave like commands may not push an NRCommand callback.
 */

void
TclMarkTailcall(
    Tcl_Interp *interp)
{
    Interp *iPtr = (Interp *) interp;

    if (iPtr->deferredCallbacks == NULL) {
	TclNRAddCallback(interp, NRCommand, NULL, NULL,
		NULL, NULL);
	iPtr->deferredCallbacks = TOP_CB(interp);
    }
}

void
TclSkipTailcall(
    Tcl_Interp *interp)
{
    Interp *iPtr = (Interp *) interp;

    TclMarkTailcall(interp);
    iPtr->deferredCallbacks->data[1] = INT2PTR(1);
}

void
TclPushTailcallPoint(
    Tcl_Interp *interp)
{
    TclNRAddCallback(interp, NRCommand, NULL, NULL, NULL, NULL);
    ((Interp *) interp)->numLevels++;
}

/*
 *----------------------------------------------------------------------
 *
 * TclSetTailcall --
 *
 *	Splice a tailcall command in the proper spot of the NRE callback
 *	stack, so that it runs at the right time.
 *
 *----------------------------------------------------------------------
 */

void
TclSetTailcall(
    Tcl_Interp *interp,
    Tcl_Obj *listPtr)
{
    /*
     * Find the splicing spot: right before the NRCommand of the thing
     * being tailcalled. Note that we skip NRCommands marked by a 1 in data[1]
     * (used by command redirectors).
     */

    NRE_callback *runPtr;

    for (runPtr = TOP_CB(interp); runPtr; runPtr = runPtr->nextPtr) {
	if (((runPtr->procPtr) == NRCommand) && !runPtr->data[1]) {
	    break;
	}
    }
    if (!runPtr) {
	Tcl_Panic("tailcall cannot find the right splicing spot: should not happen!");
    }
    runPtr->data[1] = listPtr;
}

/*
 *----------------------------------------------------------------------
 *
 * TclNRTailcallObjCmd --
 *
 *	Prepare the tailcall as a list and store it in the current
 *	varFrame. When the frame is later popped the tailcall will be spliced
 *	at the proper place.
 *
 * Results:
 *	The first NRCommand callback that is not marked to be skipped is
 *	updated so that its data[1] field contains the tailcall list.
 *
 *----------------------------------------------------------------------
 */

int
TclNRTailcallObjCmd(
    TCL_UNUSED(void *),
    Tcl_Interp *interp,
    int objc,
    Tcl_Obj *const objv[])
{
    Interp *iPtr = (Interp *) interp;

    if (objc < 1) {
	Tcl_WrongNumArgs(interp, 1, objv, "?command? ?arg ...?");
	return TCL_ERROR;
    }

    if (!(iPtr->varFramePtr->isProcCallFrame & 1)) {
	Tcl_SetObjResult(interp, Tcl_NewStringObj(
		"tailcall can only be called from a proc, lambda or method", TCL_INDEX_NONE));
	Tcl_SetErrorCode(interp, "TCL", "TAILCALL", "ILLEGAL", (char *)NULL);
	return TCL_ERROR;
    }

    /*
     * Invocation without args just clears a scheduled tailcall; invocation
     * with an argument replaces any previously scheduled tailcall.
     */

    if (iPtr->varFramePtr->tailcallPtr) {
	Tcl_DecrRefCount(iPtr->varFramePtr->tailcallPtr);
	iPtr->varFramePtr->tailcallPtr = NULL;
    }

    /*
     * Create the callback to actually evaluate the tailcalled
     * command, then set it in the varFrame so that PopCallFrame can use it
     * at the proper time.
     */

    if (objc > 1) {
	Tcl_Obj *listPtr, *nsObjPtr;
	Tcl_Namespace *nsPtr = (Tcl_Namespace *) iPtr->varFramePtr->nsPtr;

	/*
	 * The tailcall data is in a Tcl list: the first element is the
	 * namespace, the rest the command to be tailcalled.
	 */

	nsObjPtr = Tcl_NewStringObj(nsPtr->fullName, TCL_INDEX_NONE);
	listPtr = Tcl_NewListObj(objc, objv);
 	TclListObjSetElement(interp, listPtr, 0, nsObjPtr);

	iPtr->varFramePtr->tailcallPtr = listPtr;
    }
    return TCL_RETURN;
}

/*
 *----------------------------------------------------------------------
 *
 * TclNRTailcallEval --
 *
 *	This NREcallback actually causes the tailcall to be evaluated.
 *
 *----------------------------------------------------------------------
 */

int
TclNRTailcallEval(
    void *data[],
    Tcl_Interp *interp,
    int result)
{
    Interp *iPtr = (Interp *) interp;
    Tcl_Obj *listPtr = (Tcl_Obj *)data[0], *nsObjPtr;
    Tcl_Namespace *nsPtr;
    Tcl_Size objc;
    Tcl_Obj **objv;

    TclListObjGetElements(interp, listPtr, &objc, &objv);
    nsObjPtr = objv[0];

    if (result == TCL_OK) {
	result = TclGetNamespaceFromObj(interp, nsObjPtr, &nsPtr);
    }

    if (result != TCL_OK) {
	/*
	 * Tailcall execution was preempted, eg by an intervening catch or by
	 * a now-gone namespace: cleanup and return.
	 */

	Tcl_DecrRefCount(listPtr);
	return result;
    }

    /*
     * Perform the tailcall
     */

    TclMarkTailcall(interp);
    TclNRAddCallback(interp, TclNRReleaseValues, listPtr, NULL, NULL,NULL);
    iPtr->lookupNsPtr = (Namespace *) nsPtr;
    return TclNREvalObjv(interp, objc - 1, objv + 1, 0, NULL);
}

int
TclNRReleaseValues(
    void *data[],
    TCL_UNUSED(Tcl_Interp *),
    int result)
{
    int i = 0;

    while (i < 4) {
	if (data[i]) {
	    Tcl_DecrRefCount((Tcl_Obj *) data[i]);
	} else {
	    break;
	}
	i++;
    }
    return result;
}

void
Tcl_NRAddCallback(
    Tcl_Interp *interp,
    Tcl_NRPostProc *postProcPtr,
    void *data0,
    void *data1,
    void *data2,
    void *data3)
{
    if (!(postProcPtr)) {
	Tcl_Panic("Adding a callback without an objProc?!");
    }
    TclNRAddCallback(interp, postProcPtr, data0, data1, data2, data3);
}

/*
 *----------------------------------------------------------------------
 *
 * TclNRCoroutineObjCmd -- (and friends)
 *
 *	This object-based function is invoked to process the "coroutine" Tcl
 *	command. It is heavily based on "apply".
 *
 * Results:
 *	A standard Tcl object result value.
 *
 * Side effects:
 *	A new procedure gets created.
 *
 * ** FIRST EXPERIMENTAL IMPLEMENTATION **
 *
 * It is fairly amateurish and not up to our standards - mainly in terms of
 * error messages and [info] interaction. Just to test the infrastructure in
 * teov and tebc.
 *----------------------------------------------------------------------
 */

#define iPtr ((Interp *) interp)

int
TclNRYieldObjCmd(
    void *clientData,
    Tcl_Interp *interp,
    int objc,
    Tcl_Obj *const objv[])
{
    CoroutineData *corPtr = iPtr->execEnvPtr->corPtr;

    if (objc > 2) {
	Tcl_WrongNumArgs(interp, 1, objv, "?returnValue?");
	return TCL_ERROR;
    }

    if (!corPtr) {
	Tcl_SetObjResult(interp, Tcl_NewStringObj(
		"yield can only be called in a coroutine", TCL_INDEX_NONE));
	Tcl_SetErrorCode(interp, "TCL", "COROUTINE", "ILLEGAL_YIELD", (char *)NULL);
	return TCL_ERROR;
    }

    if (objc == 2) {
	Tcl_SetObjResult(interp, objv[1]);
    }

    NRE_ASSERT(!COR_IS_SUSPENDED(corPtr));
    TclNRAddCallback(interp, TclNRCoroutineActivateCallback, corPtr,
	    clientData, NULL, NULL);
    return TCL_OK;
}

int
TclNRYieldToObjCmd(
    TCL_UNUSED(void *),
    Tcl_Interp *interp,
    int objc,
    Tcl_Obj *const objv[])
{
    CoroutineData *corPtr = iPtr->execEnvPtr->corPtr;
    Tcl_Obj *listPtr, *nsObjPtr;
    Tcl_Namespace *nsPtr = TclGetCurrentNamespace(interp);

    if (objc < 2) {
	Tcl_WrongNumArgs(interp, 1, objv, "command ?arg ...?");
	return TCL_ERROR;
    }

    if (!corPtr) {
	Tcl_SetObjResult(interp, Tcl_NewStringObj(
		"yieldto can only be called in a coroutine", TCL_INDEX_NONE));
	Tcl_SetErrorCode(interp, "TCL", "COROUTINE", "ILLEGAL_YIELD", (char *)NULL);
	return TCL_ERROR;
    }

    if (((Namespace *) nsPtr)->flags & NS_DYING) {
	Tcl_SetObjResult(interp, Tcl_NewStringObj(
		"yieldto called in deleted namespace", TCL_INDEX_NONE));
	Tcl_SetErrorCode(interp, "TCL", "COROUTINE", "YIELDTO_IN_DELETED",
		(char *)NULL);
	return TCL_ERROR;
    }

    /*
     * Add the tailcall in the caller env, then just yield.
     *
     * This is essentially code from TclNRTailcallObjCmd
     */

    listPtr = Tcl_NewListObj(objc, objv);
    nsObjPtr = Tcl_NewStringObj(nsPtr->fullName, TCL_INDEX_NONE);
    TclListObjSetElement(interp, listPtr, 0, nsObjPtr);

    /*
     * Add the callback in the caller's env, then instruct TEBC to yield.
     */

    iPtr->execEnvPtr = corPtr->callerEEPtr;
    /* Not calling Tcl_IncrRefCount(listPtr) here because listPtr is private */
    TclSetTailcall(interp, listPtr);
    corPtr->yieldPtr = listPtr;
    iPtr->execEnvPtr = corPtr->eePtr;

    return TclNRYieldObjCmd(CORO_ACTIVATE_YIELDM, interp, 1, objv);
}

static int
RewindCoroutineCallback(
    void *data[],
    Tcl_Interp *interp,
    TCL_UNUSED(int) /*result*/)
{
    return Tcl_RestoreInterpState(interp, (Tcl_InterpState)data[0]);
}

static int
RewindCoroutine(
    CoroutineData *corPtr,
    int result)
{
    Tcl_Interp *interp = corPtr->eePtr->interp;
    Tcl_InterpState state = Tcl_SaveInterpState(interp, result);

    NRE_ASSERT(COR_IS_SUSPENDED(corPtr));
    NRE_ASSERT(corPtr->eePtr != NULL);
    NRE_ASSERT(corPtr->eePtr != iPtr->execEnvPtr);

    corPtr->eePtr->rewind = 1;
    TclNRAddCallback(interp, RewindCoroutineCallback, state,
	    NULL, NULL, NULL);
    return TclNRInterpCoroutine(corPtr, interp, 0, NULL);
}

static void
DeleteCoroutine(
    void *clientData)
{
    CoroutineData *corPtr = (CoroutineData *)clientData;
    Tcl_Interp *interp = corPtr->eePtr->interp;
    NRE_callback *rootPtr = TOP_CB(interp);

    if (COR_IS_SUSPENDED(corPtr)) {
	TclNRRunCallbacks(interp, RewindCoroutine(corPtr,TCL_OK), rootPtr);
    }
}

static int
NRCoroutineCallerCallback(
    void *data[],
    Tcl_Interp *interp,
    int result)
{
    CoroutineData *corPtr = (CoroutineData *)data[0];
    Command *cmdPtr = corPtr->cmdPtr;

    /*
     * This is the last callback in the caller execEnv, right before switching
     * to the coroutine's
     */

    NRE_ASSERT(iPtr->execEnvPtr == corPtr->callerEEPtr);

    if (!corPtr->eePtr) {
	/*
	 * The execEnv was wound down but not deleted for our sake. We finish
	 * the job here. The caller context has already been restored.
	 */

	NRE_ASSERT(iPtr->varFramePtr == corPtr->caller.varFramePtr);
	NRE_ASSERT(iPtr->framePtr == corPtr->caller.framePtr);
	NRE_ASSERT(iPtr->cmdFramePtr == corPtr->caller.cmdFramePtr);
	Tcl_Free(corPtr);
	return result;
    }

    NRE_ASSERT(COR_IS_SUSPENDED(corPtr));
    SAVE_CONTEXT(corPtr->running);
    RESTORE_CONTEXT(corPtr->caller);

    if (cmdPtr->flags & CMD_DYING) {
	/*
	 * The command was deleted while it was running: wind down the
	 * execEnv, this will do the complete cleanup. RewindCoroutine will
	 * restore both the caller's context and interp state.
	 */

	return RewindCoroutine(corPtr, result);
    }

    return result;
}

static int
NRCoroutineExitCallback(
    void *data[],
    Tcl_Interp *interp,
    int result)
{
    CoroutineData *corPtr = (CoroutineData *)data[0];
    Command *cmdPtr = corPtr->cmdPtr;

    /*
     * This runs at the bottom of the Coroutine's execEnv: it will be executed
     * when the coroutine returns or is wound down, but not when it yields. It
     * deletes the coroutine and restores the caller's environment.
     */

    NRE_ASSERT(interp == corPtr->eePtr->interp);
    NRE_ASSERT(TOP_CB(interp) == NULL);
    NRE_ASSERT(iPtr->execEnvPtr == corPtr->eePtr);
    NRE_ASSERT(!COR_IS_SUSPENDED(corPtr));
    NRE_ASSERT((corPtr->callerEEPtr->callbackPtr->procPtr == NRCoroutineCallerCallback));

    cmdPtr->deleteProc = NULL;
    Tcl_DeleteCommandFromToken(interp, (Tcl_Command) cmdPtr);
    TclCleanupCommandMacro(cmdPtr);

    corPtr->eePtr->corPtr = NULL;
    TclDeleteExecEnv(corPtr->eePtr);
    corPtr->eePtr = NULL;

    corPtr->stackLevel = NULL;

    /*
     * #280.
     * Drop the coroutine-owned copy of the lineLABCPtr hashtable for literal
     * command arguments in bytecode.
     */

    Tcl_DeleteHashTable(corPtr->lineLABCPtr);
    Tcl_Free(corPtr->lineLABCPtr);
    corPtr->lineLABCPtr = NULL;

    RESTORE_CONTEXT(corPtr->caller);
    iPtr->execEnvPtr = corPtr->callerEEPtr;
    iPtr->numLevels++;

    return result;
}

/*
 *----------------------------------------------------------------------
 *
 * TclNRCoroutineActivateCallback --
 *
 *	This is the workhorse for coroutines: it implements both yield and
 *	resume.
 *
 *	It is important that both be implemented in the same callback: the
 *	detection of the impossibility to suspend due to a busy C-stack relies
 *	on the precise position of a local variable in the stack. We do not
 *	want the compiler to play tricks on us, either by moving things around
 *	or inlining.
 *
 *----------------------------------------------------------------------
 */

int
TclNRCoroutineActivateCallback(
    void *data[],
    Tcl_Interp *interp,
    TCL_UNUSED(int) /*result*/)
{
    CoroutineData *corPtr = (CoroutineData *)data[0];
    void *stackLevel = TclGetCStackPtr();

    if (!corPtr->stackLevel) {
	/*
	 * -- Coroutine is suspended --
	 * Push the callback to restore the caller's context on yield or
	 * return.
	 */

	TclNRAddCallback(interp, NRCoroutineCallerCallback, corPtr,
		NULL, NULL, NULL);

	/*
	 * Record the stackLevel at which the resume is happening, then swap
	 * the interp's environment to make it suitable to run this coroutine.
	 */

	corPtr->stackLevel = stackLevel;
	Tcl_Size numLevels = corPtr->auxNumLevels;
	corPtr->auxNumLevels = iPtr->numLevels;

	SAVE_CONTEXT(corPtr->caller);
	corPtr->callerEEPtr = iPtr->execEnvPtr;
	RESTORE_CONTEXT(corPtr->running);
	iPtr->execEnvPtr = corPtr->eePtr;
	iPtr->numLevels += numLevels;
    } else {
	/*
	 * Coroutine is active: yield
	 */

	if (corPtr->stackLevel != stackLevel) {
	    NRE_callback *runPtr;

	    iPtr->execEnvPtr = corPtr->callerEEPtr;
	    if (corPtr->yieldPtr) {
		for (runPtr = TOP_CB(interp); runPtr; runPtr = runPtr->nextPtr) {
		    if (runPtr->data[1] == corPtr->yieldPtr) {
			Tcl_DecrRefCount((Tcl_Obj *)runPtr->data[1]);
			runPtr->data[1] = NULL;
			corPtr->yieldPtr = NULL;
			break;
		    }
		}
	    }
	    iPtr->execEnvPtr = corPtr->eePtr;

	    Tcl_SetObjResult(interp, Tcl_NewStringObj(
		    "cannot yield: C stack busy", TCL_INDEX_NONE));
	    Tcl_SetErrorCode(interp, "TCL", "COROUTINE", "CANT_YIELD",
		    (char *)NULL);
	    return TCL_ERROR;
	}

	void *type = data[1];
	if (type == CORO_ACTIVATE_YIELD) {
	    corPtr->nargs = COROUTINE_ARGUMENTS_SINGLE_OPTIONAL;
	} else if (type == CORO_ACTIVATE_YIELDM) {
	    corPtr->nargs = COROUTINE_ARGUMENTS_ARBITRARY;
	} else {
	    Tcl_Panic("Yield received an option which is not implemented");
	}

	corPtr->yieldPtr = NULL;
	corPtr->stackLevel = NULL;

	Tcl_Size numLevels = iPtr->numLevels;
	iPtr->numLevels = corPtr->auxNumLevels;
	corPtr->auxNumLevels = numLevels - corPtr->auxNumLevels;

	iPtr->execEnvPtr = corPtr->callerEEPtr;
    }

    return TCL_OK;
}

/*
 *----------------------------------------------------------------------
 *
 * TclNREvalList --
 *
 *	Callback to invoke command as list, used in order to delayed
 *	processing of canonical list command in sane environment.
 *
 *----------------------------------------------------------------------
 */

static int
TclNREvalList(
    void *data[],
    Tcl_Interp *interp,
    TCL_UNUSED(int) /*result*/)
{
    Tcl_Size objc;
    Tcl_Obj **objv;
    Tcl_Obj *listPtr = (Tcl_Obj *)data[0];

    Tcl_IncrRefCount(listPtr);

    TclMarkTailcall(interp);
    TclNRAddCallback(interp, TclNRReleaseValues, listPtr, NULL, NULL,NULL);
    TclListObjGetElements(NULL, listPtr, &objc, &objv);
    return TclNREvalObjv(interp, objc, objv, 0, NULL);
}

/*
 *----------------------------------------------------------------------
 *
 * CoroTypeObjCmd --
 *
 *	Implementation of [::tcl::unsupported::corotype] command.
 *
 *----------------------------------------------------------------------
 */

static int
CoroTypeObjCmd(
    TCL_UNUSED(void *),
    Tcl_Interp *interp,
    int objc,
    Tcl_Obj *const objv[])
{
    Command *cmdPtr;
    CoroutineData *corPtr;

    if (objc != 2) {
	Tcl_WrongNumArgs(interp, 1, objv, "coroName");
	return TCL_ERROR;
    }

    /*
     * Look up the coroutine.
     */

    cmdPtr = (Command *) Tcl_GetCommandFromObj(interp, objv[1]);
    if ((!cmdPtr) || (cmdPtr->nreProc != TclNRInterpCoroutine)) {
	Tcl_SetObjResult(interp, Tcl_NewStringObj(
		"can only get coroutine type of a coroutine", TCL_INDEX_NONE));
	Tcl_SetErrorCode(interp, "TCL", "LOOKUP", "COROUTINE",
		TclGetString(objv[1]), (char *)NULL);
	return TCL_ERROR;
    }

    /*
     * An active coroutine is "active". Can't tell what it might do in the
     * future.
     */

    corPtr = (CoroutineData *)cmdPtr->objClientData;
    if (!COR_IS_SUSPENDED(corPtr)) {
	Tcl_SetObjResult(interp, Tcl_NewStringObj("active", TCL_INDEX_NONE));
	return TCL_OK;
    }

    /*
     * Inactive coroutines are classified by the (effective) command used to
     * suspend them, which matters when you're injecting a probe.
     */

    switch (corPtr->nargs) {
    case COROUTINE_ARGUMENTS_SINGLE_OPTIONAL:
	Tcl_SetObjResult(interp, Tcl_NewStringObj("yield", TCL_INDEX_NONE));
	return TCL_OK;
    case COROUTINE_ARGUMENTS_ARBITRARY:
	Tcl_SetObjResult(interp, Tcl_NewStringObj("yieldto", TCL_INDEX_NONE));
	return TCL_OK;
    default:
	Tcl_SetObjResult(interp, Tcl_NewStringObj(
		"unknown coroutine type", TCL_INDEX_NONE));
	Tcl_SetErrorCode(interp, "TCL", "COROUTINE", "BAD_TYPE", (char *)NULL);
	return TCL_ERROR;
    }
}

/*
 *----------------------------------------------------------------------
 *
 * TclNRCoroInjectObjCmd, TclNRCoroProbeObjCmd --
 *
 *	Implementation of [coroinject] and [coroprobe] commands.
 *
 *----------------------------------------------------------------------
 */

static inline CoroutineData *
GetCoroutineFromObj(
    Tcl_Interp *interp,
    Tcl_Obj *objPtr,
    const char *errMsg)
{
    /*
     * How to get a coroutine from its handle.
     */

    Command *cmdPtr = (Command *) Tcl_GetCommandFromObj(interp, objPtr);

    if ((!cmdPtr) || (cmdPtr->nreProc != TclNRInterpCoroutine)) {
	Tcl_SetObjResult(interp, Tcl_NewStringObj(errMsg, TCL_INDEX_NONE));
	Tcl_SetErrorCode(interp, "TCL", "LOOKUP", "COROUTINE",
		TclGetString(objPtr), (char *)NULL);
	return NULL;
    }
    return (CoroutineData *)cmdPtr->objClientData;
}

static int
TclNRCoroInjectObjCmd(
    TCL_UNUSED(void *),
    Tcl_Interp *interp,
    int objc,
    Tcl_Obj *const objv[])
{
    CoroutineData *corPtr;

    /*
     * Usage more or less like tailcall:
     *   coroinject coroName cmd ?arg1 arg2 ...?
     */

    if (objc < 3) {
	Tcl_WrongNumArgs(interp, 1, objv, "coroName cmd ?arg1 arg2 ...?");
	return TCL_ERROR;
    }

    corPtr = GetCoroutineFromObj(interp, objv[1],
	    "can only inject a command into a coroutine");
    if (!corPtr) {
	return TCL_ERROR;
    }
    if (!COR_IS_SUSPENDED(corPtr)) {
	Tcl_SetObjResult(interp, Tcl_NewStringObj(
		"can only inject a command into a suspended coroutine", TCL_INDEX_NONE));
	Tcl_SetErrorCode(interp, "TCL", "COROUTINE", "ACTIVE", (char *)NULL);
	return TCL_ERROR;
    }

    /*
     * Add the callback to the coro's execEnv, so that it is the first thing
     * to happen when the coro is resumed.
     */

    ExecEnv *savedEEPtr = iPtr->execEnvPtr;
    iPtr->execEnvPtr = corPtr->eePtr;
    TclNRAddCallback(interp, InjectHandler, corPtr,
	    Tcl_NewListObj(objc - 2, objv + 2), INT2PTR(corPtr->nargs), NULL);
    iPtr->execEnvPtr = savedEEPtr;

    return TCL_OK;
}

static int
TclNRCoroProbeObjCmd(
    TCL_UNUSED(void *),
    Tcl_Interp *interp,
    int objc,
    Tcl_Obj *const objv[])
{
    CoroutineData *corPtr;

    /*
     * Usage more or less like tailcall:
     *   coroprobe coroName cmd ?arg1 arg2 ...?
     */

    if (objc < 3) {
	Tcl_WrongNumArgs(interp, 1, objv, "coroName cmd ?arg1 arg2 ...?");
	return TCL_ERROR;
    }

    corPtr = GetCoroutineFromObj(interp, objv[1],
	    "can only inject a probe command into a coroutine");
    if (!corPtr) {
	return TCL_ERROR;
    }
    if (!COR_IS_SUSPENDED(corPtr)) {
	Tcl_SetObjResult(interp, Tcl_NewStringObj(
		"can only inject a probe command into a suspended coroutine",
		TCL_INDEX_NONE));
	Tcl_SetErrorCode(interp, "TCL", "COROUTINE", "ACTIVE", (char *)NULL);
	return TCL_ERROR;
    }

    /*
     * Add the callback to the coro's execEnv, so that it is the first thing
     * to happen when the coro is resumed.
     */

    ExecEnv *savedEEPtr = iPtr->execEnvPtr;
    iPtr->execEnvPtr = corPtr->eePtr;
    TclNRAddCallback(interp, InjectHandler, corPtr,
	    Tcl_NewListObj(objc - 2, objv + 2), INT2PTR(corPtr->nargs), corPtr);
    iPtr->execEnvPtr = savedEEPtr;

    /*
     * Now we immediately transfer control to the coroutine to run our probe.
     * TRICKY STUFF copied from the [yield] implementation.
     *
     * Push the callback to restore the caller's context on yield back.
     */

    TclNRAddCallback(interp, NRCoroutineCallerCallback, corPtr,
	    NULL, NULL, NULL);

    /*
     * Record the stackLevel at which the resume is happening, then swap
     * the interp's environment to make it suitable to run this coroutine.
     */

    corPtr->stackLevel = &corPtr;
    Tcl_Size numLevels = corPtr->auxNumLevels;
    corPtr->auxNumLevels = iPtr->numLevels;

    /*
     * Do the actual stack swap.
     */

    SAVE_CONTEXT(corPtr->caller);
    corPtr->callerEEPtr = iPtr->execEnvPtr;
    RESTORE_CONTEXT(corPtr->running);
    iPtr->execEnvPtr = corPtr->eePtr;
    iPtr->numLevels += numLevels;
    return TCL_OK;
}

/*
 *----------------------------------------------------------------------
 *
 * InjectHandler, InjectHandlerPostProc --
 *
 *	Part of the implementation of [coroinject] and [coroprobe]. These are
 *	run inside the context of the coroutine being injected/probed into.
 *
 *	InjectHandler runs a script (possibly adding arguments) in the context
 *	of the coroutine. The script is specified as a one-shot list (with
 *	reference count equal to 1) in data[1]. This function also arranges
 *	for InjectHandlerPostProc to be the part that runs after the script
 *	completes.
 *
 *	InjectHandlerPostProc cleans up after InjectHandler (deleting the
 *	list) and, for the [coroprobe] command *only*, yields back to the
 *	caller context (i.e., where [coroprobe] was run).
 *s
 *----------------------------------------------------------------------
 */

static int
InjectHandler(
    void *data[],
    Tcl_Interp *interp,
    TCL_UNUSED(int) /*result*/)
{
    CoroutineData *corPtr = (CoroutineData *)data[0];
    Tcl_Obj *listPtr = (Tcl_Obj *)data[1];
    Tcl_Size nargs = PTR2INT(data[2]);
    void *isProbe = data[3];
    Tcl_Size objc;
    Tcl_Obj **objv;

    if (!isProbe) {
	/*
	 * If this is [coroinject], add the extra arguments now.
	 */

	if (nargs == COROUTINE_ARGUMENTS_SINGLE_OPTIONAL) {
	    Tcl_ListObjAppendElement(NULL, listPtr,
		    Tcl_NewStringObj("yield", TCL_INDEX_NONE));
	} else if (nargs == COROUTINE_ARGUMENTS_ARBITRARY) {
	    Tcl_ListObjAppendElement(NULL, listPtr,
		    Tcl_NewStringObj("yieldto", TCL_INDEX_NONE));
	} else {
	    /*
	     * I don't think this is reachable...
	     */
	    Tcl_Obj *nargsObj;
	    TclNewIndexObj(nargsObj, nargs);
	    Tcl_ListObjAppendElement(NULL, listPtr, nargsObj);
	}
	Tcl_ListObjAppendElement(NULL, listPtr, Tcl_GetObjResult(interp));
    }

    /*
     * Call the user's script; we're in the right place.
     */

    Tcl_IncrRefCount(listPtr);
    TclMarkTailcall(interp);
    TclNRAddCallback(interp, InjectHandlerPostCall, corPtr, listPtr,
	    INT2PTR(nargs), isProbe);
    TclListObjGetElements(NULL, listPtr, &objc, &objv);
    return TclNREvalObjv(interp, objc, objv, 0, NULL);
}

static int
InjectHandlerPostCall(
    void *data[],
    Tcl_Interp *interp,
    int result)
{
    CoroutineData *corPtr = (CoroutineData *)data[0];
    Tcl_Obj *listPtr = (Tcl_Obj *)data[1];
    Tcl_Size nargs = PTR2INT(data[2]);
    void *isProbe = data[3];

    /*
     * Delete the command words for what we just executed.
     */

    Tcl_DecrRefCount(listPtr);

    /*
     * If we were doing a probe, splice ourselves back out of the stack
     * cleanly here. General injection should instead just look after itself.
     *
     * Code from guts of [yield] implementation.
     */

    if (isProbe) {
	if (result == TCL_ERROR) {
	    Tcl_AddErrorInfo(interp,
		    "\n    (injected coroutine probe command)");
	}
	corPtr->nargs = nargs;
	corPtr->stackLevel = NULL;
	Tcl_Size numLevels = iPtr->numLevels;
	iPtr->numLevels = corPtr->auxNumLevels;
	corPtr->auxNumLevels = numLevels - corPtr->auxNumLevels;
	iPtr->execEnvPtr = corPtr->callerEEPtr;
    }
    return result;
}

/*
 *----------------------------------------------------------------------
 *
 * NRInjectObjCmd --
 *
 *	Implementation of [::tcl::unsupported::inject] command.
 *
 *----------------------------------------------------------------------
 */

static int
NRInjectObjCmd(
    TCL_UNUSED(void *),
    Tcl_Interp *interp,
    int objc,
    Tcl_Obj *const objv[])
{
    CoroutineData *corPtr;
    ExecEnv *savedEEPtr = iPtr->execEnvPtr;

    /*
     * Usage more or less like tailcall:
     *   inject coroName cmd ?arg1 arg2 ...?
     */

    if (objc < 3) {
	Tcl_WrongNumArgs(interp, 1, objv, "coroName cmd ?arg1 arg2 ...?");
	return TCL_ERROR;
    }

    corPtr = GetCoroutineFromObj(interp, objv[1],
	    "can only inject a command into a coroutine");
    if (!corPtr) {
	return TCL_ERROR;
    }
    if (!COR_IS_SUSPENDED(corPtr)) {
	Tcl_SetObjResult(interp, Tcl_NewStringObj(
		"can only inject a command into a suspended coroutine", TCL_INDEX_NONE));
	Tcl_SetErrorCode(interp, "TCL", "COROUTINE", "ACTIVE", (char *)NULL);
	return TCL_ERROR;
    }

    /*
     * Add the callback to the coro's execEnv, so that it is the first thing
     * to happen when the coro is resumed.
     */

    iPtr->execEnvPtr = corPtr->eePtr;
    TclNRAddCallback(interp, TclNREvalList, Tcl_NewListObj(objc - 2, objv + 2),
	    NULL, NULL, NULL);
    iPtr->execEnvPtr = savedEEPtr;

    return TCL_OK;
}

int
TclNRInterpCoroutine(
    void *clientData,
    Tcl_Interp *interp,		/* Current interpreter. */
    int objc,			/* Number of arguments. */
    Tcl_Obj *const objv[])	/* Argument objects. */
{
    CoroutineData *corPtr = (CoroutineData *)clientData;

    if (!COR_IS_SUSPENDED(corPtr)) {
	Tcl_SetObjResult(interp, Tcl_ObjPrintf(
		"coroutine \"%s\" is already running",
		TclGetString(objv[0])));
	Tcl_SetErrorCode(interp, "TCL", "COROUTINE", "BUSY", (char *)NULL);
	return TCL_ERROR;
    }

    /*
     * Parse all the arguments to work out what to feed as the result of the
     * [yield]. TRICKY POINT: objc==0 happens here! It occurs when a coroutine
     * is deleted!
     */

    switch (corPtr->nargs) {
    case COROUTINE_ARGUMENTS_SINGLE_OPTIONAL:
	if (objc == 2) {
	    Tcl_SetObjResult(interp, objv[1]);
	} else if (objc > 2) {
	    Tcl_WrongNumArgs(interp, 1, objv, "?arg?");
	    return TCL_ERROR;
	}
	break;
    default:
	if (corPtr->nargs + 1 != objc) {
	    Tcl_SetObjResult(interp,
		    Tcl_NewStringObj("wrong coro nargs; how did we get here? "
		    "not implemented!", TCL_INDEX_NONE));
	    Tcl_SetErrorCode(interp, "TCL", "WRONGARGS", (char *)NULL);
	    return TCL_ERROR;
	}
	/* fallthrough */
    case COROUTINE_ARGUMENTS_ARBITRARY:
	if (objc > 1) {
	    Tcl_SetObjResult(interp, Tcl_NewListObj(objc - 1, objv + 1));
	}
	break;
    }

    TclNRAddCallback(interp, TclNRCoroutineActivateCallback, corPtr,
	    NULL, NULL, NULL);
    return TCL_OK;
}

/*
 *----------------------------------------------------------------------
 *
 * TclNRCoroutineObjCmd --
 *
 *	Implementation of [coroutine] command; see documentation for
 *	description of what this does.
 *
 *----------------------------------------------------------------------
 */

int
TclNRCoroutineObjCmd(
    TCL_UNUSED(void *),
    Tcl_Interp *interp,		/* Current interpreter. */
    int objc,			/* Number of arguments. */
    Tcl_Obj *const objv[])	/* Argument objects. */
{
    Command *cmdPtr;
    CoroutineData *corPtr;
    const char *procName, *simpleName;
    Namespace *nsPtr, *altNsPtr, *cxtNsPtr,
	*inNsPtr = (Namespace *)TclGetCurrentNamespace(interp);
    Namespace *lookupNsPtr = iPtr->varFramePtr->nsPtr;

    if (objc < 3) {
	Tcl_WrongNumArgs(interp, 1, objv, "name cmd ?arg ...?");
	return TCL_ERROR;
    }

    procName = TclGetString(objv[1]);
    TclGetNamespaceForQualName(interp, procName, inNsPtr, 0,
	    &nsPtr, &altNsPtr, &cxtNsPtr, &simpleName);

    if (nsPtr == NULL) {
	Tcl_SetObjResult(interp, Tcl_ObjPrintf(
		"can't create procedure \"%s\": unknown namespace",
		procName));
	Tcl_SetErrorCode(interp, "TCL", "LOOKUP", "NAMESPACE", (char *)NULL);
	return TCL_ERROR;
    }
    if (simpleName == NULL) {
	Tcl_SetObjResult(interp, Tcl_ObjPrintf(
		"can't create procedure \"%s\": bad procedure name",
		procName));
	Tcl_SetErrorCode(interp, "TCL", "VALUE", "COMMAND", procName, (char *)NULL);
	return TCL_ERROR;
    }

    /*
     * We ARE creating the coroutine command: allocate the corresponding
     * struct and create the corresponding command.
     */

    corPtr = (CoroutineData *)Tcl_Alloc(sizeof(CoroutineData));

    cmdPtr = (Command *) TclNRCreateCommandInNs(interp, simpleName,
	    (Tcl_Namespace *)nsPtr, /*objProc*/ NULL, TclNRInterpCoroutine,
	    corPtr, DeleteCoroutine);

    corPtr->cmdPtr = cmdPtr;
    cmdPtr->refCount++;

    /*
     * #280.
     * Provide the new coroutine with its own copy of the lineLABCPtr
     * hashtable for literal command arguments in bytecode. Note that that
     * CFWordBC chains are not duplicated, only the entrypoints to them. This
     * means that in the presence of coroutines each chain is potentially a
     * tree. Like the chain -> tree conversion of the CmdFrame stack.
     */

    {
	Tcl_HashSearch hSearch;
	Tcl_HashEntry *hePtr;

	corPtr->lineLABCPtr = (Tcl_HashTable *)Tcl_Alloc(sizeof(Tcl_HashTable));
	Tcl_InitHashTable(corPtr->lineLABCPtr, TCL_ONE_WORD_KEYS);

	for (hePtr = Tcl_FirstHashEntry(iPtr->lineLABCPtr,&hSearch);
		hePtr; hePtr = Tcl_NextHashEntry(&hSearch)) {
	    int isNew;
	    Tcl_HashEntry *newPtr =
		    Tcl_CreateHashEntry(corPtr->lineLABCPtr,
		    Tcl_GetHashKey(iPtr->lineLABCPtr, hePtr),
		    &isNew);

	    Tcl_SetHashValue(newPtr, Tcl_GetHashValue(hePtr));
	}
    }

    /*
     * Create the base context.
     */

    corPtr->running.framePtr = iPtr->rootFramePtr;
    corPtr->running.varFramePtr = iPtr->rootFramePtr;
    corPtr->running.cmdFramePtr = NULL;
    corPtr->running.lineLABCPtr = corPtr->lineLABCPtr;
    corPtr->stackLevel = NULL;
    corPtr->auxNumLevels = 0;
    corPtr->yieldPtr = NULL;

    /*
     * Create the coro's execEnv, switch to it to push the exit and coro
     * command callbacks, then switch back.
     */

    corPtr->eePtr = TclCreateExecEnv(interp, CORO_STACK_INITIAL_SIZE);
    corPtr->callerEEPtr = iPtr->execEnvPtr;
    corPtr->eePtr->corPtr = corPtr;

    SAVE_CONTEXT(corPtr->caller);
    corPtr->callerEEPtr = iPtr->execEnvPtr;
    RESTORE_CONTEXT(corPtr->running);
    iPtr->execEnvPtr = corPtr->eePtr;

    TclNRAddCallback(interp, NRCoroutineExitCallback, corPtr,
	    NULL, NULL, NULL);

    /*
     * Ensure that the command is looked up in the correct namespace.
     */

    iPtr->lookupNsPtr = lookupNsPtr;
    Tcl_NREvalObj(interp, Tcl_NewListObj(objc - 2, objv + 2), 0);
    iPtr->numLevels--;

    SAVE_CONTEXT(corPtr->running);
    RESTORE_CONTEXT(corPtr->caller);
    iPtr->execEnvPtr = corPtr->callerEEPtr;

    /*
     * Now just resume the coroutine.
     */

    TclNRAddCallback(interp, TclNRCoroutineActivateCallback, corPtr,
	    NULL, NULL, NULL);
    return TCL_OK;
}

/*
 * This is used in the [info] ensemble
 */

int
TclInfoCoroutineCmd(
    TCL_UNUSED(void *),
    Tcl_Interp *interp,
    int objc,
    Tcl_Obj *const objv[])
{
    CoroutineData *corPtr = iPtr->execEnvPtr->corPtr;

    if (objc != 1) {
	Tcl_WrongNumArgs(interp, 1, objv, NULL);
	return TCL_ERROR;
    }

    if (corPtr && !(corPtr->cmdPtr->flags & CMD_DYING)) {
	Tcl_Obj *namePtr;

	TclNewObj(namePtr);
	Tcl_GetCommandFullName(interp, (Tcl_Command) corPtr->cmdPtr, namePtr);
	Tcl_SetObjResult(interp, namePtr);
    }
    return TCL_OK;
}

#undef iPtr

/*
 * Local Variables:
 * mode: c
 * c-basic-offset: 4
 * fill-column: 78
 * tab-width: 8
 * indent-tabs-mode: nil
 * End:
 */<|MERGE_RESOLUTION|>--- conflicted
+++ resolved
@@ -5189,7 +5189,6 @@
     Tcl_Size numCommands = tokenPtr->numComponents;
     Tcl_Token *scriptTokenPtr = tokenPtr;
     Interp *iPtr = (Interp *) interp;
-<<<<<<< HEAD
     int code = TCL_OK;
     Tcl_Size objLength = 20;
     int *expand, *expandStack; 
@@ -5198,31 +5197,6 @@
     const char *cmdString = scriptTokenPtr->start;
     Tcl_Size cmdSize = scriptTokenPtr->size;
     CmdFrame *eeFramePtr;	/* TIP #280 Structures for tracking of command
-=======
-    const char *p, *next;
-    const int minObjs = 20;
-    Tcl_Obj **objv, **objvSpace;
-    int *expand;
-    Tcl_Size *lines, *lineSpace;
-    Tcl_Token *tokenPtr;
-    int expandRequested, code = TCL_OK;
-    Tcl_Size bytesLeft, commandLength;
-    CallFrame *savedVarFramePtr;/* Saves old copy of iPtr->varFramePtr in case
-				 * TCL_EVAL_GLOBAL was set. */
-    int allowExceptions = (iPtr->evalFlags & TCL_ALLOW_EXCEPTIONS);
-    int gotParse = 0;
-    Tcl_Size i, objectsUsed = 0;
-				/* These variables keep track of how much
-				 * state has been allocated while evaluating
-				 * the script, so that it can be freed
-				 * properly if an error occurs. */
-    Tcl_Parse *parsePtr = (Tcl_Parse *)TclStackAlloc(interp, sizeof(Tcl_Parse));
-    CmdFrame *eeFramePtr = (CmdFrame *)TclStackAlloc(interp, sizeof(CmdFrame));
-    Tcl_Obj **stackObjArray = (Tcl_Obj **)TclStackAlloc(interp, minObjs * sizeof(Tcl_Obj *));
-    int *expandStack = (int *)TclStackAlloc(interp, minObjs * sizeof(int));
-    Tcl_Size *linesStack = (Tcl_Size *)TclStackAlloc(interp, minObjs * sizeof(Tcl_Size));
-				/* TIP #280 Structures for tracking of command
->>>>>>> 7b11e86e
 				 * locations. */
     int allowExceptions = 1;
     Tcl_Size *clNext = NULL;	/* Pointer for the tracking of invisible
@@ -5392,83 +5366,17 @@
 	     * vs. eval).
 	     */
 
-<<<<<<< HEAD
 	    TclAdvanceLines(&wordLine, wordStart, tokenPtr->start);
 	    TclAdvanceContinuations (&wordLine, &wordCLNext,
 		    tokenPtr->start - outerScript);
 	    wordStart = tokenPtr->start;
-=======
-	    if (numWords > minObjs) {
-		expand = (int *)Tcl_Alloc(numWords * sizeof(int));
-		objvSpace = (Tcl_Obj **)
-			Tcl_Alloc(numWords * sizeof(Tcl_Obj *));
-		lineSpace = (Tcl_Size *)
-			Tcl_Alloc(numWords * sizeof(Tcl_Size));
-	    }
-	    expandRequested = 0;
-	    objv = objvSpace;
-	    lines = lineSpace;
-
-	    iPtr->cmdFramePtr = eeFramePtr->nextPtr;
-	    for (objectsUsed = 0, tokenPtr = parsePtr->tokenPtr;
-		    objectsUsed < numWords;
-		    objectsUsed++, tokenPtr += tokenPtr->numComponents + 1) {
-		Tcl_Size additionalObjsCount;
-
-		/*
-		 * TIP #280. Track lines to current word. Save the information
-		 * on a per-word basis, signaling dynamic words as needed.
-		 * Make the information available to the recursively called
-		 * evaluator as well, including the type of context (source
-		 * vs. eval).
-		 */
-
-		TclAdvanceLines(&wordLine, wordStart, tokenPtr->start);
-		TclAdvanceContinuations(&wordLine, &wordCLNext,
-			tokenPtr->start - outerScript);
-		wordStart = tokenPtr->start;
-
-		lines[objectsUsed] = TclWordKnownAtCompileTime(tokenPtr, NULL)
-			? wordLine : -1;
-
-		if (eeFramePtr->type == TCL_LOCATION_SOURCE) {
-		    iPtr->evalFlags |= TCL_EVAL_FILE;
-		}
->>>>>>> 7b11e86e
 
 	    lines[objc] = TclWordKnownAtCompileTime(tokenPtr, NULL)
 		    ? wordLine : -1;
 
-<<<<<<< HEAD
 	    if (eeFramePtr->type == TCL_LOCATION_SOURCE) {
 		iPtr->evalFlags |= TCL_EVAL_FILE;
 	    }
-=======
-		iPtr->evalFlags = 0;
-
-		if (code != TCL_OK) {
-		    break;
-		}
-		objv[objectsUsed] = Tcl_GetObjResult(interp);
-		Tcl_IncrRefCount(objv[objectsUsed]);
-		if (tokenPtr->type == TCL_TOKEN_EXPAND_WORD) {
-		    Tcl_Size numElements;
-
-		    code = TclListObjLength(interp, objv[objectsUsed],
-			    &numElements);
-		    if (code == TCL_ERROR) {
-			/*
-			 * Attempt to expand a non-list.
-			 */
-
-			Tcl_AppendObjToErrorInfo(interp, Tcl_ObjPrintf(
-				"\n    (expanding word %" TCL_SIZE_MODIFIER "d)", objectsUsed));
-			Tcl_DecrRefCount(objv[objectsUsed]);
-			break;
-		    }
-		    expandRequested = 1;
-		    expand[objectsUsed] = 1;
->>>>>>> 7b11e86e
 
             code = TclSubstTokens(interp, tokenPtr+1, tokenPtr->numComponents,
                     NULL, wordLine, wordCLNext, outerScript, flags);
@@ -5502,7 +5410,6 @@
 		objectsNeeded++;
 	    }
 
-<<<<<<< HEAD
 	    if (wordCLNext) {
 		TclContinuationsEnterDerived (objv[objc],
 			wordStart - outerScript, wordCLNext);
@@ -5525,17 +5432,6 @@
 		objv = objvSpace = (Tcl_Obj **)Tcl_Alloc(objectsNeeded * sizeof(Tcl_Obj*));
 		lines = lineSpace = (Tcl_Size *)Tcl_Alloc(objectsNeeded * sizeof (Tcl_Size));
 	    }
-=======
-		Tcl_Obj **copy = objvSpace;
-		Tcl_Size *lcopy = lineSpace;
-		Tcl_Size wordIdx = numWords;
-		Tcl_Size objIdx = objectsNeeded - 1;
-
-		if ((numWords > minObjs) || (objectsNeeded > minObjs)) {
-		    objv = objvSpace = (Tcl_Obj **)Tcl_Alloc(objectsNeeded * sizeof(Tcl_Obj *));
-		    lines = lineSpace = (Tcl_Size *)Tcl_Alloc(objectsNeeded * sizeof(Tcl_Size));
-		}
->>>>>>> 7b11e86e
 
 	    objc = 0;
 	    while (wordIdx--) {
