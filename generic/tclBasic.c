/*
 * tclBasic.c --
 *
 *	Contains the basic facilities for TCL command interpretation,
 *	including interpreter creation and deletion, command creation and
 *	deletion, and command/script execution.
 *
 * Copyright © 1987-1994 The Regents of the University of California.
 * Copyright © 1994-1997 Sun Microsystems, Inc.
 * Copyright © 1998-1999 Scriptics Corporation.
 * Copyright © 2001, 2002 Kevin B. Kenny.  All rights reserved.
 * Copyright © 2007 Daniel A. Steffen <das@users.sourceforge.net>
 * Copyright © 2006-2008 Joe Mistachkin.  All rights reserved.
 * Copyright © 2008 Miguel Sofer <msofer@users.sourceforge.net>
 *
 * See the file "license.terms" for information on usage and redistribution of
 * this file, and for a DISCLAIMER OF ALL WARRANTIES.
 */

#include "tclInt.h"
#include "tclOOInt.h"
#include "tclCompile.h"
#include "tclTomMath.h"
#include <math.h>
#include <assert.h>

/*
 * TCL_FPCLASSIFY_MODE:
 *	0  - fpclassify
 *	1  - _fpclass
 *	2  - simulate
 *	3  - __builtin_fpclassify
 */

#ifndef TCL_FPCLASSIFY_MODE
#if defined(__MINGW32__) && defined(_X86_) /* mingw 32-bit */
/*
 * MINGW x86 (tested up to gcc 8.1) seems to have a bug in fpclassify,
 * [fpclassify 1e-314], x86 => normal, x64 => subnormal, so switch to using a
 * version using a compiler built-in.
 */
#define TCL_FPCLASSIFY_MODE 1
#elif defined(fpclassify)		/* fpclassify */
/*
 * This is the C99 standard.
 */
#include <float.h>
#define TCL_FPCLASSIFY_MODE 0
#elif defined(_FPCLASS_NN)		/* _fpclass */
/*
 * This case handles newer MSVC on Windows, which doesn't have the standard
 * operation but does have something that can tell us the same thing.
 */
#define TCL_FPCLASSIFY_MODE 1
#else	/* !fpclassify && !_fpclass (older MSVC), simulate */
/*
 * Older MSVC on Windows. So broken that we just have to do it our way. This
 * assumes that we're on x86 (or at least a system with classic little-endian
 * double layout and a 32-bit 'int' type).
 */
#define TCL_FPCLASSIFY_MODE 2
#endif /* !fpclassify */
/* actually there is no fallback to builtin fpclassify */
#endif /* !TCL_FPCLASSIFY_MODE */


/*
 * Bug 7371b6270b: to check C call stack depth, prefer an approach which is
 * compatible with AddressSanitizer (ASan) use-after-return detection.
 */

#if defined(_MSC_VER) && defined(HAVE_INTRIN_H)
#include <intrin.h> /* for _AddressOfReturnAddress() */
#endif

/*
 * As suggested by
 * https://clang.llvm.org/docs/LanguageExtensions.html#has-builtin
 */
#ifndef __has_builtin
#define __has_builtin(x) 0 /* for non-clang compilers */
#endif

void *
TclGetCStackPtr(void)
{
#if defined( __GNUC__ ) || __has_builtin(__builtin_frame_address)
  return __builtin_frame_address(0);
#elif defined(_MSC_VER) && defined(HAVE_INTRIN_H)
  return _AddressOfReturnAddress();
#else
  ptrdiff_t unused = 0;
  /*
   * LLVM recommends using volatile:
   * https://github.com/llvm/llvm-project/blob/llvmorg-10.0.0-rc1/clang/lib/Basic/Stack.cpp#L31
   */
  ptrdiff_t *volatile stackLevel = &unused;
  return (void *)stackLevel;
#endif
}

#define INTERP_STACK_INITIAL_SIZE 2000
#define CORO_STACK_INITIAL_SIZE    200

/*
 * Determine whether we're using IEEE floating point
 */

#if (FLT_RADIX == 2) && (DBL_MANT_DIG == 53) && (DBL_MAX_EXP == 1024)
#   define IEEE_FLOATING_POINT
/* Largest odd integer that can be represented exactly in a double */
#   define MAX_EXACT 9007199254740991.0
#endif

/*
 * This is the script cancellation struct and hash table. The hash table is
 * used to keep track of the information necessary to process script
 * cancellation requests, including the original interp, asynchronous handler
 * tokens (created by Tcl_AsyncCreate), and the clientData and flags arguments
 * passed to Tcl_CancelEval on a per-interp basis. The cancelLock mutex is
 * used for protecting calls to Tcl_CancelEval as well as protecting access to
 * the hash table below.
 */

typedef struct {
    Tcl_Interp *interp;		/* Interp this struct belongs to. */
    Tcl_AsyncHandler async;	/* Async handler token for script
				 * cancellation. */
    char *result;		/* The script cancellation result or NULL for
				 * a default result. */
    Tcl_Size length;		/* Length of the above error message. */
    void *clientData;		/* Not used. */
    int flags;			/* Additional flags */
} CancelInfo;
static Tcl_HashTable cancelTable;
static int cancelTableInitialized = 0;	/* 0 means not yet initialized. */
TCL_DECLARE_MUTEX(cancelLock);

/*
 * Table used to map command implementation functions to a human-readable type
 * name, for [info type]. The keys in the table are function addresses, and
 * the values in the table are static char* containing strings in Tcl's
 * internal encoding (almost UTF-8).
 */

static Tcl_HashTable commandTypeTable;
static int commandTypeInit = 0;
TCL_DECLARE_MUTEX(commandTypeLock);

/*
 * Declarations for managing contexts for non-recursive coroutines. Contexts
 * are used to save the evaluation state between NR calls to each coro.
 */

#define SAVE_CONTEXT(context)				\
    (context).framePtr = iPtr->framePtr;		\
    (context).varFramePtr = iPtr->varFramePtr;		\
    (context).cmdFramePtr = iPtr->cmdFramePtr;		\
    (context).lineLABCPtr = iPtr->lineLABCPtr

#define RESTORE_CONTEXT(context)			\
    iPtr->framePtr = (context).framePtr;		\
    iPtr->varFramePtr = (context).varFramePtr;		\
    iPtr->cmdFramePtr = (context).cmdFramePtr;		\
    iPtr->lineLABCPtr = (context).lineLABCPtr

/*
 * Static functions in this file:
 */

static Tcl_ObjCmdProc   BadEnsembleSubcommand;
static char *		CallCommandTraces(Interp *iPtr, Command *cmdPtr,
			    const char *oldName, const char *newName,
			    int flags);
static int		CancelEvalProc(void *clientData,
			    Tcl_Interp *interp, int code);
static int		CheckDoubleResult(Tcl_Interp *interp, double dResult);
static void		DeleteCoroutine(void *clientData);
static Tcl_FreeProc	DeleteInterpProc;
static void		DeleteOpCmdClientData(void *clientData);
#ifdef USE_DTRACE
static Tcl_ObjCmdProc	DTraceObjCmd;
static Tcl_NRPostProc	DTraceCmdReturn;
#else
#   define DTraceCmdReturn	NULL
#endif /* USE_DTRACE */
static Tcl_ObjCmdProc	InvokeStringCommand;
static Tcl_ObjCmdProc	ExprAbsFunc;
static Tcl_ObjCmdProc	ExprBinaryFunc;
static Tcl_ObjCmdProc	ExprBoolFunc;
static Tcl_ObjCmdProc	ExprCeilFunc;
static Tcl_ObjCmdProc	ExprDoubleFunc;
static Tcl_ObjCmdProc	ExprFloorFunc;
static Tcl_ObjCmdProc	ExprIntFunc;
static Tcl_ObjCmdProc	ExprIsqrtFunc;
static Tcl_ObjCmdProc   ExprIsFiniteFunc;
static Tcl_ObjCmdProc   ExprIsInfinityFunc;
static Tcl_ObjCmdProc   ExprIsNaNFunc;
static Tcl_ObjCmdProc   ExprIsNormalFunc;
static Tcl_ObjCmdProc   ExprIsSubnormalFunc;
static Tcl_ObjCmdProc   ExprIsUnorderedFunc;
static Tcl_ObjCmdProc	ExprMaxFunc;
static Tcl_ObjCmdProc	ExprMinFunc;
static Tcl_ObjCmdProc	ExprRandFunc;
static Tcl_ObjCmdProc	ExprRoundFunc;
static Tcl_ObjCmdProc	ExprSqrtFunc;
static Tcl_ObjCmdProc	ExprSrandFunc;
static Tcl_ObjCmdProc	ExprUnaryFunc;
static Tcl_ObjCmdProc	ExprWideFunc;
static Tcl_ObjCmdProc   FloatClassifyObjCmd;
static void		MathFuncWrongNumArgs(Tcl_Interp *interp, int expected,
			    int actual, Tcl_Obj *const *objv);
static Tcl_NRPostProc	NRCoroutineCallerCallback;
static Tcl_NRPostProc	NRCoroutineExitCallback;
static Tcl_NRPostProc	NRCommand;

static void		ProcessUnexpectedResult(Tcl_Interp *interp,
			    int returnCode);
static int		RewindCoroutine(CoroutineData *corPtr, int result);
static void		TEOV_SwitchVarFrame(Tcl_Interp *interp);
static void		TEOV_PushExceptionHandlers(Tcl_Interp *interp,
			    int objc, Tcl_Obj *const objv[], int flags);
static inline Command *	TEOV_LookupCmdFromObj(Tcl_Interp *interp,
			    Tcl_Obj *namePtr, Namespace *lookupNsPtr);
static int		TEOV_NotFound(Tcl_Interp *interp, int objc,
			    Tcl_Obj *const objv[], Namespace *lookupNsPtr);
static int		TEOV_RunEnterTraces(Tcl_Interp *interp,
			    Command **cmdPtrPtr, Tcl_Obj *commandPtr, int objc,
			    Tcl_Obj *const objv[]);
static Tcl_NRPostProc	RewindCoroutineCallback;
static Tcl_NRPostProc	TEOEx_ByteCodeCallback;
static Tcl_NRPostProc	TEOEx_ListCallback;
static Tcl_NRPostProc	TEOV_Error;
static Tcl_NRPostProc	TEOV_Exception;
static Tcl_NRPostProc	TEOV_NotFoundCallback;
static Tcl_NRPostProc	TEOV_RestoreVarFrame;
static Tcl_NRPostProc	TEOV_RunLeaveTraces;
static Tcl_NRPostProc	EvalObjvCore;
static Tcl_NRPostProc	Dispatch;

static Tcl_ObjCmdProc NRInjectObjCmd;
static Tcl_NRPostProc NRPostInvoke;
static Tcl_ObjCmdProc CoroTypeObjCmd;
static Tcl_ObjCmdProc TclNRCoroInjectObjCmd;
static Tcl_ObjCmdProc TclNRCoroProbeObjCmd;
static Tcl_NRPostProc InjectHandler;
static Tcl_NRPostProc InjectHandlerPostCall;

MODULE_SCOPE const TclStubs tclStubs;

/*
 * Magical counts for the number of arguments accepted by a coroutine command
 * after particular kinds of [yield].
 */

#define CORO_ACTIVATE_YIELD    NULL
#define CORO_ACTIVATE_YIELDM   INT2PTR(1)

#define COROUTINE_ARGUMENTS_SINGLE_OPTIONAL     (-1)
#define COROUTINE_ARGUMENTS_ARBITRARY           (-2)

/*
 * The following structure define the commands in the Tcl core.
 */

typedef struct {
    const char *name;		/* Name of object-based command. */
    Tcl_ObjCmdProc *objProc;	/* Object-based function for command. */
    CompileProc *compileProc;	/* Function called to compile command. */
    Tcl_ObjCmdProc *nreProc;	/* NR-based function for command */
    int flags;			/* Various flag bits, as defined below. */
} CmdInfo;

#define CMD_IS_SAFE         1   /* Whether this command is part of the set of
                                 * commands present by default in a safe
                                 * interpreter. */
/* CMD_COMPILES_EXPANDED - Whether the compiler for this command can handle
 * expansion for itself rather than needing the generic layer to take care of
 * it for it. Defined in tclInt.h. */

/*
 * The following struct states that the command it talks about (a subcommand
 * of one of Tcl's built-in ensembles) is unsafe and must be hidden when an
 * interpreter is made safe. (TclHideUnsafeCommands accesses an array of these
 * structs.) Alas, we can't sensibly just store the information directly in
 * the commands.
 */

typedef struct {
    const char *ensembleNsName; /* The ensemble's name within ::tcl. NULL for
                                 * the end of the list of commands to hide. */
    const char *commandName;    /* The name of the command within the
                                 * ensemble. If this is NULL, we want to also
                                 * make the overall command be hidden, an ugly
                                 * hack because it is expected by security
                                 * policies in the wild. */
} UnsafeEnsembleInfo;

/*
 * The built-in commands, and the functions that implement them:
 */

int procObjCmd(void *clientData, Tcl_Interp *interp,
    int objc, Tcl_Obj *const objv[]) {
    return Tcl_ProcObjCmd(clientData, interp, objc, objv);
}


static const CmdInfo builtInCmds[] = {
    /*
     * Commands in the generic core.
     */

    {"append",		Tcl_AppendObjCmd,	TclCompileAppendCmd,	NULL,	CMD_IS_SAFE},
    {"apply",		Tcl_ApplyObjCmd,	NULL,			TclNRApplyObjCmd,	CMD_IS_SAFE},
    {"break",		Tcl_BreakObjCmd,	TclCompileBreakCmd,	NULL,	CMD_IS_SAFE},
    {"catch",		Tcl_CatchObjCmd,	TclCompileCatchCmd,	TclNRCatchObjCmd,	CMD_IS_SAFE},
    {"concat",		Tcl_ConcatObjCmd,	TclCompileConcatCmd,	NULL,	CMD_IS_SAFE},
    {"const", 		Tcl_ConstObjCmd,	TclCompileConstCmd,	NULL,	CMD_IS_SAFE},
    {"continue",	Tcl_ContinueObjCmd,	TclCompileContinueCmd,	NULL,	CMD_IS_SAFE},
    {"coroinject",	NULL,			NULL,                   TclNRCoroInjectObjCmd,	CMD_IS_SAFE},
    {"coroprobe",	NULL,			NULL,                   TclNRCoroProbeObjCmd,	CMD_IS_SAFE},
    {"coroutine",	NULL,			NULL,			TclNRCoroutineObjCmd,	CMD_IS_SAFE},
    {"error",		Tcl_ErrorObjCmd,	TclCompileErrorCmd,	NULL,	CMD_IS_SAFE},
    {"eval",		Tcl_EvalObjCmd,		NULL,			TclNREvalObjCmd,	CMD_IS_SAFE},
    {"expr",		Tcl_ExprObjCmd,		TclCompileExprCmd,	TclNRExprObjCmd,	CMD_IS_SAFE},
    {"for",		Tcl_ForObjCmd,		TclCompileForCmd,	TclNRForObjCmd,	CMD_IS_SAFE},
    {"foreach",		Tcl_ForeachObjCmd,	TclCompileForeachCmd,	TclNRForeachCmd,	CMD_IS_SAFE},
    {"format",		Tcl_FormatObjCmd,	TclCompileFormatCmd,	NULL,	CMD_IS_SAFE},
    {"fpclassify",      FloatClassifyObjCmd,    NULL,                   NULL,   CMD_IS_SAFE},
    {"global",		Tcl_GlobalObjCmd,	TclCompileGlobalCmd,	NULL,	CMD_IS_SAFE},
    {"if",		Tcl_IfObjCmd,		TclCompileIfCmd,	TclNRIfObjCmd,	CMD_IS_SAFE},
    {"incr",		Tcl_IncrObjCmd,		TclCompileIncrCmd,	NULL,	CMD_IS_SAFE},
    {"join",		Tcl_JoinObjCmd,		NULL,			NULL,	CMD_IS_SAFE},
    {"lappend",		Tcl_LappendObjCmd,	TclCompileLappendCmd,	NULL,	CMD_IS_SAFE},
    {"lassign",		Tcl_LassignObjCmd,	TclCompileLassignCmd,	NULL,	CMD_IS_SAFE},
    {"ledit",		Tcl_LeditObjCmd,	NULL,			NULL,	CMD_IS_SAFE},
    {"lindex",		Tcl_LindexObjCmd,	TclCompileLindexCmd,	NULL,	CMD_IS_SAFE},
    {"linsert",		Tcl_LinsertObjCmd,	TclCompileLinsertCmd,	NULL,	CMD_IS_SAFE},
    {"list",		Tcl_ListObjCmd,		TclCompileListCmd,	NULL,	CMD_IS_SAFE|CMD_COMPILES_EXPANDED},
    {"llength",		Tcl_LlengthObjCmd,	TclCompileLlengthCmd,	NULL,	CMD_IS_SAFE},
    {"lmap",		Tcl_LmapObjCmd,		TclCompileLmapCmd,	TclNRLmapCmd,	CMD_IS_SAFE},
    {"lpop",		Tcl_LpopObjCmd,		NULL,			NULL,	CMD_IS_SAFE},
    {"lrange",		Tcl_LrangeObjCmd,	TclCompileLrangeCmd,	NULL,	CMD_IS_SAFE},
    {"lremove", 	Tcl_LremoveObjCmd,	NULL,           	NULL,	CMD_IS_SAFE},
    {"lrepeat",		Tcl_LrepeatObjCmd,	NULL,			NULL,	CMD_IS_SAFE},
    {"lreplace",	Tcl_LreplaceObjCmd,	TclCompileLreplaceCmd,	NULL,	CMD_IS_SAFE},
    {"lreverse",	Tcl_LreverseObjCmd,	NULL,			NULL,	CMD_IS_SAFE},
    {"lsearch",		Tcl_LsearchObjCmd,	NULL,			NULL,	CMD_IS_SAFE},
    {"lseq",		Tcl_LseqObjCmd,         NULL,                   NULL,   CMD_IS_SAFE},
    {"lset",		Tcl_LsetObjCmd,		TclCompileLsetCmd,	NULL,	CMD_IS_SAFE},
    {"lsort",		Tcl_LsortObjCmd,	NULL,			NULL,	CMD_IS_SAFE},
    {"package",		Tcl_PackageObjCmd,	NULL,			TclNRPackageObjCmd,	CMD_IS_SAFE},
    {"proc",		procObjCmd,		NULL,			NULL,	CMD_IS_SAFE},
    {"regexp",		Tcl_RegexpObjCmd,	TclCompileRegexpCmd,	NULL,	CMD_IS_SAFE},
    {"regsub",		Tcl_RegsubObjCmd,	TclCompileRegsubCmd,	NULL,	CMD_IS_SAFE},
    {"rename",		Tcl_RenameObjCmd,	NULL,			NULL,	CMD_IS_SAFE},
    {"return",		Tcl_ReturnObjCmd,	TclCompileReturnCmd,	NULL,	CMD_IS_SAFE},
    {"scan",		Tcl_ScanObjCmd,		NULL,			NULL,	CMD_IS_SAFE},
    {"set",		Tcl_SetObjCmd,		TclCompileSetCmd,	NULL,	CMD_IS_SAFE},
    {"split",		Tcl_SplitObjCmd,	NULL,			NULL,	CMD_IS_SAFE},
    {"subst",		Tcl_SubstObjCmd,	TclCompileSubstCmd,	TclNRSubstObjCmd,	CMD_IS_SAFE},
    {"switch",		Tcl_SwitchObjCmd,	TclCompileSwitchCmd,	TclNRSwitchObjCmd, CMD_IS_SAFE},
    {"tailcall",	NULL,			TclCompileTailcallCmd,	TclNRTailcallObjCmd,	CMD_IS_SAFE},
    {"throw",		Tcl_ThrowObjCmd,	TclCompileThrowCmd,	NULL,	CMD_IS_SAFE},
    {"trace",		Tcl_TraceObjCmd,	NULL,			NULL,	CMD_IS_SAFE},
    {"try",		Tcl_TryObjCmd,		TclCompileTryCmd,	TclNRTryObjCmd,	CMD_IS_SAFE},
    {"unset",		Tcl_UnsetObjCmd,	TclCompileUnsetCmd,	NULL,	CMD_IS_SAFE},
    {"uplevel",		Tcl_UplevelObjCmd,	NULL,			TclNRUplevelObjCmd,	CMD_IS_SAFE},
    {"upvar",		Tcl_UpvarObjCmd,	TclCompileUpvarCmd,	NULL,	CMD_IS_SAFE},
    {"variable",	Tcl_VariableObjCmd,	TclCompileVariableCmd,	NULL,	CMD_IS_SAFE},
    {"while",		Tcl_WhileObjCmd,	TclCompileWhileCmd,	TclNRWhileObjCmd,	CMD_IS_SAFE},
    {"yield",		NULL,			TclCompileYieldCmd,	TclNRYieldObjCmd,	CMD_IS_SAFE},
    {"yieldto",		NULL,			TclCompileYieldToCmd,	TclNRYieldToObjCmd,	CMD_IS_SAFE},

    /*
     * Commands in the OS-interface. Note that many of these are unsafe.
     */

    {"after",		Tcl_AfterObjCmd,	NULL,			NULL,	CMD_IS_SAFE},
    {"cd",		Tcl_CdObjCmd,		NULL,			NULL,	0},
    {"close",		Tcl_CloseObjCmd,	NULL,			NULL,	CMD_IS_SAFE},
    {"eof",		Tcl_EofObjCmd,		NULL,			NULL,	CMD_IS_SAFE},
    {"exec",		Tcl_ExecObjCmd,		NULL,			NULL,	0},
    {"exit",		Tcl_ExitObjCmd,		NULL,			NULL,	0},
    {"fblocked",	Tcl_FblockedObjCmd,	NULL,			NULL,	CMD_IS_SAFE},
    {"fconfigure",	Tcl_FconfigureObjCmd,	NULL,			NULL,	0},
    {"fcopy",		Tcl_FcopyObjCmd,	NULL,			NULL,	CMD_IS_SAFE},
    {"fileevent",	Tcl_FileEventObjCmd,	NULL,			NULL,	CMD_IS_SAFE},
    {"flush",		Tcl_FlushObjCmd,	NULL,			NULL,	CMD_IS_SAFE},
    {"gets",		Tcl_GetsObjCmd,		NULL,			NULL,	CMD_IS_SAFE},
    {"glob",		Tcl_GlobObjCmd,		NULL,			NULL,	0},
    {"load",		Tcl_LoadObjCmd,		NULL,			NULL,	0},
    {"open",		Tcl_OpenObjCmd,		NULL,			NULL,	0},
    {"pid",		Tcl_PidObjCmd,		NULL,			NULL,	CMD_IS_SAFE},
    {"puts",		Tcl_PutsObjCmd,		NULL,			NULL,	CMD_IS_SAFE},
    {"pwd",		Tcl_PwdObjCmd,		NULL,			NULL,	0},
    {"read",		Tcl_ReadObjCmd,		NULL,			NULL,	CMD_IS_SAFE},
    {"seek",		Tcl_SeekObjCmd,		NULL,			NULL,	CMD_IS_SAFE},
    {"socket",		Tcl_SocketObjCmd,	NULL,			NULL,	0},
    {"source",		Tcl_SourceObjCmd,	NULL,			TclNRSourceObjCmd,	0},
    {"tell",		Tcl_TellObjCmd,		NULL,			NULL,	CMD_IS_SAFE},
    {"time",		Tcl_TimeObjCmd,		NULL,			NULL,	CMD_IS_SAFE},
    {"timerate",	Tcl_TimeRateObjCmd,	NULL,			NULL,	CMD_IS_SAFE},
    {"unload",		Tcl_UnloadObjCmd,	NULL,			NULL,	0},
    {"update",		Tcl_UpdateObjCmd,	NULL,			NULL,	CMD_IS_SAFE},
    {"vwait",		Tcl_VwaitObjCmd,	NULL,			NULL,	CMD_IS_SAFE},
    {NULL,		NULL,			NULL,			NULL,	0}
};

/*
 * Information about which pieces of ensembles to hide when making an
 * interpreter safe:
 */

static const UnsafeEnsembleInfo unsafeEnsembleCommands[] = {
    /* [encoding] has two unsafe commands. Assumed by older security policies
     * to be overall unsafe; it isn't but... */
    {"encoding", NULL},
    {"encoding", "dirs"},
    {"encoding", "system"},
    /* [file] has MANY unsafe commands! Assumed by older security policies to
     * be overall unsafe; it isn't but... */
    {"file", NULL},
    {"file", "atime"},
    {"file", "attributes"},
    {"file", "copy"},
    {"file", "delete"},
    {"file", "dirname"},
    {"file", "executable"},
    {"file", "exists"},
    {"file", "extension"},
    {"file", "isdirectory"},
    {"file", "isfile"},
    {"file", "link"},
    {"file", "lstat"},
    {"file", "mtime"},
    {"file", "mkdir"},
    {"file", "nativename"},
    {"file", "normalize"},
    {"file", "owned"},
    {"file", "readable"},
    {"file", "readlink"},
    {"file", "rename"},
    {"file", "rootname"},
    {"file", "size"},
    {"file", "stat"},
    {"file", "tail"},
    {"file", "tempdir"},
    {"file", "tempfile"},
    {"file", "type"},
    {"file", "volumes"},
    {"file", "writable"},
    /* [info] has two unsafe commands */
    {"info", "cmdtype"},
    {"info", "nameofexecutable"},
    /* [tcl::process] has ONLY unsafe commands! */
    {"process", "list"},
    {"process", "status"},
    {"process", "purge"},
    {"process", "autopurge"},
    /* [zipfs] has MANY unsafe commands! */
    {"zipfs", "lmkimg"},
    {"zipfs", "lmkzip"},
    {"zipfs", "mkimg"},
    {"zipfs", "mkkey"},
    {"zipfs", "mkzip"},
    {"zipfs", "mount"},
    {"zipfs", "mount_data"},
    {"zipfs", "unmount"},
    {NULL, NULL}
};

/*
 * Math functions. All are safe.
 */

typedef struct {
    const char *name;		/* Name of the function. The full name is
				 * "::tcl::mathfunc::<name>". */
    Tcl_ObjCmdProc *objCmdProc;	/* Function that evaluates the function */
    double (*fn)(double x);	/* Real function pointer */
} BuiltinFuncDef;
static const BuiltinFuncDef BuiltinFuncTable[] = {
    { "abs",	ExprAbsFunc,	NULL			},
    { "acos",	ExprUnaryFunc,	acos			},
    { "asin",	ExprUnaryFunc,	asin			},
    { "atan",	ExprUnaryFunc,	atan			},
    { "atan2",	ExprBinaryFunc,	(double (*)(double))(void *)(double (*)(double, double)) atan2},
    { "bool",	ExprBoolFunc,	NULL			},
    { "ceil",	ExprCeilFunc,	NULL			},
    { "cos",	ExprUnaryFunc,	cos				},
    { "cosh",	ExprUnaryFunc,	cosh			},
    { "double",	ExprDoubleFunc,	NULL			},
    { "entier",	ExprIntFunc,	NULL			},
    { "exp",	ExprUnaryFunc,	exp				},
    { "floor",	ExprFloorFunc,	NULL			},
    { "fmod",	ExprBinaryFunc,	(double (*)(double))(void *)(double (*)(double, double)) fmod},
    { "hypot",	ExprBinaryFunc,	(double (*)(double))(void *)(double (*)(double, double)) hypot},
    { "int",	ExprIntFunc,	NULL			},
    { "isfinite", ExprIsFiniteFunc, NULL        	},
    { "isinf",	ExprIsInfinityFunc, NULL        	},
    { "isnan",	ExprIsNaNFunc,	NULL            	},
    { "isnormal", ExprIsNormalFunc, NULL        	},
    { "isqrt",	ExprIsqrtFunc,	NULL			},
    { "issubnormal", ExprIsSubnormalFunc, NULL,         },
    { "isunordered", ExprIsUnorderedFunc, NULL,         },
    { "log",	ExprUnaryFunc,	log				},
    { "log10",	ExprUnaryFunc,	log10			},
    { "max",	ExprMaxFunc,	NULL			},
    { "min",	ExprMinFunc,	NULL			},
    { "pow",	ExprBinaryFunc,	(double (*)(double))(void *)(double (*)(double, double)) pow},
    { "rand",	ExprRandFunc,	NULL			},
    { "round",	ExprRoundFunc,	NULL			},
    { "sin",	ExprUnaryFunc,	sin				},
    { "sinh",	ExprUnaryFunc,	sinh			},
    { "sqrt",	ExprSqrtFunc,	NULL			},
    { "srand",	ExprSrandFunc,	NULL			},
    { "tan",	ExprUnaryFunc,	tan				},
    { "tanh",	ExprUnaryFunc,	tanh			},
    { "wide",	ExprWideFunc,	NULL			},
    { NULL, NULL, NULL }
};

/*
 * TIP#174's math operators. All are safe.
 */

typedef struct {
    const char *name;		/* Name of object-based command. */
    Tcl_ObjCmdProc *objProc;	/* Object-based function for command. */
    CompileProc *compileProc;	/* Function called to compile command. */
    union {
	int numArgs;
	int identity;
    } i;
    const char *expected;	/* For error message, what argument(s)
				 * were expected. */
} OpCmdInfo;
static const OpCmdInfo mathOpCmds[] = {
    { "~",	TclSingleOpCmd,		TclCompileInvertOpCmd,
		/* numArgs */ {1},	"integer"},
    { "!",	TclSingleOpCmd,		TclCompileNotOpCmd,
		/* numArgs */ {1},	"boolean"},
    { "+",	TclVariadicOpCmd,	TclCompileAddOpCmd,
		/* identity */ {0},	NULL},
    { "*",	TclVariadicOpCmd,	TclCompileMulOpCmd,
		/* identity */ {1},	NULL},
    { "&",	TclVariadicOpCmd,	TclCompileAndOpCmd,
		/* identity */ {-1},	NULL},
    { "|",	TclVariadicOpCmd,	TclCompileOrOpCmd,
		/* identity */ {0},	NULL},
    { "^",	TclVariadicOpCmd,	TclCompileXorOpCmd,
		/* identity */ {0},	NULL},
    { "**",	TclVariadicOpCmd,	TclCompilePowOpCmd,
		/* identity */ {1},	NULL},
    { "<<",	TclSingleOpCmd,		TclCompileLshiftOpCmd,
		/* numArgs */ {2},	"integer shift"},
    { ">>",	TclSingleOpCmd,		TclCompileRshiftOpCmd,
		/* numArgs */ {2},	"integer shift"},
    { "%",	TclSingleOpCmd,		TclCompileModOpCmd,
		/* numArgs */ {2},	"integer integer"},
    { "!=",	TclSingleOpCmd,		TclCompileNeqOpCmd,
		/* numArgs */ {2},	"value value"},
    { "ne",	TclSingleOpCmd,		TclCompileStrneqOpCmd,
		/* numArgs */ {2},	"value value"},
    { "in",	TclSingleOpCmd,		TclCompileInOpCmd,
		/* numArgs */ {2},	"value list"},
    { "ni",	TclSingleOpCmd,		TclCompileNiOpCmd,
		/* numArgs */ {2},	"value list"},
    { "-",	TclNoIdentOpCmd,	TclCompileMinusOpCmd,
		/* unused */ {0},	"value ?value ...?"},
    { "/",	TclNoIdentOpCmd,	TclCompileDivOpCmd,
		/* unused */ {0},	"value ?value ...?"},
    { "<",	TclSortingOpCmd,	TclCompileLessOpCmd,
		/* unused */ {0},	NULL},
    { "<=",	TclSortingOpCmd,	TclCompileLeqOpCmd,
		/* unused */ {0},	NULL},
    { ">",	TclSortingOpCmd,	TclCompileGreaterOpCmd,
		/* unused */ {0},	NULL},
    { ">=",	TclSortingOpCmd,	TclCompileGeqOpCmd,
		/* unused */ {0},	NULL},
    { "==",	TclSortingOpCmd,	TclCompileEqOpCmd,
		/* unused */ {0},	NULL},
    { "eq",	TclSortingOpCmd,	TclCompileStreqOpCmd,
		/* unused */ {0},	NULL},
    { "lt",	TclSortingOpCmd,	TclCompileStrLtOpCmd,
		/* unused */ {0},	NULL},
    { "le",	TclSortingOpCmd,	TclCompileStrLeOpCmd,
		/* unused */ {0},	NULL},
    { "gt",	TclSortingOpCmd,	TclCompileStrGtOpCmd,
		/* unused */ {0},	NULL},
    { "ge",	TclSortingOpCmd,	TclCompileStrGeOpCmd,
		/* unused */ {0},	NULL},
    { NULL,	NULL,			NULL,
		{0},			NULL}
};

/*
 *----------------------------------------------------------------------
 *
 * TclFinalizeEvaluation --
 *
 *	Finalizes the script cancellation hash table.
 *
 * Results:
 *	None.
 *
 * Side effects:
 *	None.
 *
 *----------------------------------------------------------------------
 */

void
TclFinalizeEvaluation(void)
{
    Tcl_MutexLock(&cancelLock);
    if (cancelTableInitialized == 1) {
	Tcl_DeleteHashTable(&cancelTable);
	cancelTableInitialized = 0;
    }
    Tcl_MutexUnlock(&cancelLock);

    Tcl_MutexLock(&commandTypeLock);
    if (commandTypeInit) {
        Tcl_DeleteHashTable(&commandTypeTable);
        commandTypeInit = 0;
    }
    Tcl_MutexUnlock(&commandTypeLock);
}

/*
 *----------------------------------------------------------------------
 *
 * buildInfoObjCmd --
 *
 *	Implements tcl::build-info command.
 *
 * Results:
 *	None.
 *
 * Side effects:
 *	None.
 *
 *----------------------------------------------------------------------
 */

static int
buildInfoObjCmd2(
    void *clientData,
    Tcl_Interp *interp,		/* Current interpreter. */
    Tcl_Size objc,		/* Number of arguments. */
    Tcl_Obj *const objv[])	/* Argument objects. */
{
    if (objc > 2) {
	Tcl_WrongNumArgs(interp, 1, objv, "?option?");
	return TCL_ERROR;
    }
    if (objc == 2) {
	Tcl_Size len;
	const char *arg = Tcl_GetStringFromObj(objv[1], &len);
	if (len == 7 && !strcmp(arg, "version")) {
	    char buf[80];
	    const char *p = strchr((char *)clientData, '.');
	    if (p) {
		const char *q = strchr(p+1, '.');
		const char *r = strchr(p+1, '+');
		p = (q < r) ? q : r;
	    }
	    if (p) {
		memcpy(buf, (char *)clientData, p - (char *)clientData);
		buf[p - (char *)clientData] = '\0';
		Tcl_AppendResult(interp, buf, (void *)NULL);
	    }
	    return TCL_OK;
	} else if (len == 10 && !strcmp(arg, "patchlevel")) {
	    char buf[80];
	    const char *p = strchr((char *)clientData, '+');
	    if (p) {
		memcpy(buf, (char *)clientData, p - (char *)clientData);
		buf[p - (char *)clientData] = '\0';
		Tcl_AppendResult(interp, buf, (void *)NULL);
	    }
	    return TCL_OK;
	} else if (len == 6 && !strcmp(arg, "commit")) {
	    const char *q, *p = strchr((char *)clientData, '+');
	    if (p) {
		if ((q = strchr(p, '.'))) {
		    char buf[80];
		    memcpy(buf, p+1, q - p - 1);
		    buf[q - p - 1] = '\0';
		    Tcl_AppendResult(interp, buf, (void *)NULL);
		} else {
		    Tcl_AppendResult(interp, p+1, (void *)NULL);
		}
	    }
	    return TCL_OK;
	} else if (len == 8 && !strcmp(arg, "compiler")) {
	    const char *p = strchr((char *)clientData, '.');
	    while (p) {
		if (!strncmp(p+1, "clang-", 6) || !strncmp(p+1, "gcc-", 4)
			    || !strncmp(p+1, "icc-", 4) || !strncmp(p+1, "msvc-", 5)) {
		    const char *q = strchr(p+1, '.');
		    if (q) {
			char buf[16];
			memcpy(buf, p+1, q - p - 1);
			buf[q - p - 1] = '\0';
			Tcl_AppendResult(interp, buf, (void *)NULL);
		    } else {
			Tcl_AppendResult(interp, p+1, (void *)NULL);
		    }
		    return TCL_OK;
		}
		p = strchr(p+1, '.');
	    }
	    Tcl_AppendResult(interp, "0", (void *)NULL);
	    return TCL_OK;
	}
	const char *p = strchr((char *)clientData, '.');
	while (p) {
	    if (!strncmp(p+1, arg, len) && ((p[len+1] == '.') || (p[len+1] == '\0'))) {
		Tcl_AppendResult(interp, "1", (void *)NULL);
		return TCL_OK;
	    }
	    p = strchr(p+1, '.');
	}
	Tcl_AppendResult(interp, "0", (void *)NULL);
	return TCL_OK;
    }
    Tcl_AppendResult(interp, (char *)clientData, (void *)NULL);
    return TCL_OK;
}

static int
buildInfoObjCmd(
    void *clientData,
    Tcl_Interp *interp,		/* Current interpreter. */
    int objc,			/* Number of arguments. */
    Tcl_Obj *const objv[])	/* Argument objects. */
{
    return buildInfoObjCmd2(clientData, interp, objc, objv);
}

/*
 *----------------------------------------------------------------------
 *
 * Tcl_CreateInterp --
 *
 *	Create a new TCL command interpreter.
 *
 * Results:
 *	The return value is a token for the interpreter, which may be used in
 *	calls to functions like Tcl_CreateCmd, Tcl_Eval, or Tcl_DeleteInterp.
 *
 * Side effects:
 *	The command interpreter is initialized with the built-in commands and
 *	with the variables documented in tclvars(n).
 *
 *----------------------------------------------------------------------
 */

Tcl_Interp *
Tcl_CreateInterp(void)
{
    Interp *iPtr;
    Tcl_Interp *interp;
    Command *cmdPtr;
    const BuiltinFuncDef *builtinFuncPtr;
    const OpCmdInfo *opcmdInfoPtr;
    const CmdInfo *cmdInfoPtr;
    Tcl_Namespace *nsPtr;
    Tcl_HashEntry *hPtr;
    int isNew;
    CancelInfo *cancelInfo;
    union {
	char c[sizeof(short)];
	short s;
    } order;
#ifdef TCL_COMPILE_STATS
    ByteCodeStats *statsPtr;
#endif /* TCL_COMPILE_STATS */
    char mathFuncName[32];
    CallFrame *framePtr;
    const char *version = Tcl_InitSubsystems();

    /*
     * Panic if someone updated the CallFrame structure without also updating
     * the Tcl_CallFrame structure (or vice versa).
     */

    if (sizeof(Tcl_CallFrame) < sizeof(CallFrame)) {
	Tcl_Panic("Tcl_CallFrame must not be smaller than CallFrame");
    }

#if defined(_WIN32) && !defined(_WIN64)
    if (sizeof(time_t) != 8) {
	Tcl_Panic("<time.h> is not compatible with VS2005+");
    }
    if ((offsetof(Tcl_StatBuf,st_atime) != 32)
	    || (offsetof(Tcl_StatBuf,st_ctime) != 48)) {
	Tcl_Panic("<sys/stat.h> is not compatible with VS2005+");
    }
#endif

    if (cancelTableInitialized == 0) {
	Tcl_MutexLock(&cancelLock);
	if (cancelTableInitialized == 0) {
	    Tcl_InitHashTable(&cancelTable, TCL_ONE_WORD_KEYS);
	    cancelTableInitialized = 1;
	}

	Tcl_MutexUnlock(&cancelLock);
    }

#undef TclObjInterpProc
    if (commandTypeInit == 0) {
        TclRegisterCommandTypeName(TclObjInterpProc, "proc");
        TclRegisterCommandTypeName(TclEnsembleImplementationCmd, "ensemble");
        TclRegisterCommandTypeName(TclAliasObjCmd, "alias");
        TclRegisterCommandTypeName(TclLocalAliasObjCmd, "alias");
        TclRegisterCommandTypeName(TclChildObjCmd, "interp");
        TclRegisterCommandTypeName(TclInvokeImportedCmd, "import");
        TclRegisterCommandTypeName(TclOOPublicObjectCmd, "object");
        TclRegisterCommandTypeName(TclOOPrivateObjectCmd, "privateObject");
        TclRegisterCommandTypeName(TclOOMyClassObjCmd, "privateClass");
        TclRegisterCommandTypeName(TclNRInterpCoroutine, "coroutine");
    }

    /*
     * Initialize support for namespaces and create the global namespace
     * (whose name is ""; an alias is "::"). This also initializes the Tcl
     * object type table and other object management code.
     */

    iPtr = (Interp *)Tcl_Alloc(sizeof(Interp));
    interp = (Tcl_Interp *) iPtr;

    iPtr->legacyResult = NULL;
    /* Special invalid value: Any attempt to free the legacy result
     * will cause a crash. */
    iPtr->legacyFreeProc = (void (*) (void))-1;
    iPtr->errorLine = 0;
    iPtr->stubTable = &tclStubs;
    TclNewObj(iPtr->objResultPtr);
    Tcl_IncrRefCount(iPtr->objResultPtr);
    iPtr->handle = TclHandleCreate(iPtr);
    iPtr->globalNsPtr = NULL;
    iPtr->hiddenCmdTablePtr = NULL;
    iPtr->interpInfo = NULL;

    iPtr->optimizer = TclOptimizeBytecode;

    iPtr->numLevels = 0;
    iPtr->maxNestingDepth = MAX_NESTING_DEPTH;
    iPtr->framePtr = NULL;	/* Initialise as soon as :: is available */
    iPtr->varFramePtr = NULL;	/* Initialise as soon as :: is available */

    /*
     * TIP #280 - Initialize the arrays used to extend the ByteCode and Proc
     * structures.
     */

    iPtr->cmdFramePtr = NULL;
    iPtr->linePBodyPtr = (Tcl_HashTable *)Tcl_Alloc(sizeof(Tcl_HashTable));
    iPtr->lineBCPtr = (Tcl_HashTable *)Tcl_Alloc(sizeof(Tcl_HashTable));
    iPtr->lineLAPtr = (Tcl_HashTable *)Tcl_Alloc(sizeof(Tcl_HashTable));
    iPtr->lineLABCPtr = (Tcl_HashTable *)Tcl_Alloc(sizeof(Tcl_HashTable));
    Tcl_InitHashTable(iPtr->linePBodyPtr, TCL_ONE_WORD_KEYS);
    Tcl_InitHashTable(iPtr->lineBCPtr, TCL_ONE_WORD_KEYS);
    Tcl_InitHashTable(iPtr->lineLAPtr, TCL_ONE_WORD_KEYS);
    Tcl_InitHashTable(iPtr->lineLABCPtr, TCL_ONE_WORD_KEYS);
    iPtr->scriptCLLocPtr = NULL;

    iPtr->activeVarTracePtr = NULL;

    iPtr->returnOpts = NULL;
    iPtr->errorInfo = NULL;
    TclNewLiteralStringObj(iPtr->eiVar, "::errorInfo");
    Tcl_IncrRefCount(iPtr->eiVar);
    iPtr->errorStack = Tcl_NewListObj(0, NULL);
    Tcl_IncrRefCount(iPtr->errorStack);
    iPtr->resetErrorStack = 1;
    TclNewLiteralStringObj(iPtr->upLiteral,"UP");
    Tcl_IncrRefCount(iPtr->upLiteral);
    TclNewLiteralStringObj(iPtr->callLiteral,"CALL");
    Tcl_IncrRefCount(iPtr->callLiteral);
    TclNewLiteralStringObj(iPtr->innerLiteral,"INNER");
    Tcl_IncrRefCount(iPtr->innerLiteral);
    iPtr->innerContext = Tcl_NewListObj(0, NULL);
    Tcl_IncrRefCount(iPtr->innerContext);
    iPtr->errorCode = NULL;
    TclNewLiteralStringObj(iPtr->ecVar, "::errorCode");
    Tcl_IncrRefCount(iPtr->ecVar);
    iPtr->returnLevel = 1;
    iPtr->returnCode = TCL_OK;

    iPtr->rootFramePtr = NULL;	/* Initialise as soon as :: is available */
    iPtr->lookupNsPtr = NULL;

    Tcl_InitHashTable(&iPtr->packageTable, TCL_STRING_KEYS);
    iPtr->packageUnknown = NULL;

#ifdef _WIN32
#   define getenv(x) _wgetenv(L##x) /* On Windows, use _wgetenv below */
#endif

    /* TIP #268 */
#if (TCL_RELEASE_LEVEL == TCL_FINAL_RELEASE)
    if (getenv("TCL_PKG_PREFER_LATEST") == NULL) {
	iPtr->packagePrefer = PKG_PREFER_STABLE;
    } else
#endif
	iPtr->packagePrefer = PKG_PREFER_LATEST;

    iPtr->cmdCount = 0;
    TclInitLiteralTable(&iPtr->literalTable);
    iPtr->compileEpoch = 1;
    iPtr->compiledProcPtr = NULL;
    iPtr->resolverPtr = NULL;
    iPtr->evalFlags = 0;
    iPtr->scriptFile = NULL;
    iPtr->flags = 0;
    iPtr->tracePtr = NULL;
    iPtr->tracesForbiddingInline = 0;
    iPtr->activeCmdTracePtr = NULL;
    iPtr->activeInterpTracePtr = NULL;
    iPtr->assocData = NULL;
    iPtr->execEnvPtr = NULL;	/* Set after namespaces initialized. */
    TclNewObj(iPtr->emptyObjPtr);
				/* Another empty object. */
    Tcl_IncrRefCount(iPtr->emptyObjPtr);
    iPtr->threadId = Tcl_GetCurrentThread();

    /* TIP #378 */
#ifdef TCL_INTERP_DEBUG_FRAME
    iPtr->flags |= INTERP_DEBUG_FRAME;
#else
    if (getenv("TCL_INTERP_DEBUG_FRAME") != NULL) {
        iPtr->flags |= INTERP_DEBUG_FRAME;
    }
#endif

    /*
     * Initialise the tables for variable traces and searches *before*
     * creating the global ns - so that the trace on errorInfo can be
     * recorded.
     */

    Tcl_InitHashTable(&iPtr->varTraces, TCL_ONE_WORD_KEYS);
    Tcl_InitHashTable(&iPtr->varSearches, TCL_ONE_WORD_KEYS);

    iPtr->globalNsPtr = NULL;	/* Force creation of global ns below. */
    iPtr->globalNsPtr = (Namespace *) Tcl_CreateNamespace(interp, "",
	    NULL, NULL);
    if (iPtr->globalNsPtr == NULL) {
	Tcl_Panic("Tcl_CreateInterp: can't create global namespace");
    }

    /*
     * Initialise the rootCallframe. It cannot be allocated on the stack, as
     * it has to be in place before TclCreateExecEnv tries to use a variable.
     */

    /* This is needed to satisfy GCC 3.3's strict aliasing rules */
    framePtr = (CallFrame *)Tcl_Alloc(sizeof(CallFrame));
    (void) Tcl_PushCallFrame(interp, (Tcl_CallFrame *) framePtr,
	    (Tcl_Namespace *) iPtr->globalNsPtr, /*isProcCallFrame*/ 0);
    framePtr->objc = 0;

    iPtr->framePtr = framePtr;
    iPtr->varFramePtr = framePtr;
    iPtr->rootFramePtr = framePtr;

    /*
     * Initialize support for code compilation and execution. We call
     * TclCreateExecEnv after initializing namespaces since it tries to
     * reference a Tcl variable (it links to the Tcl "tcl_traceExec"
     * variable).
     */

    iPtr->execEnvPtr = TclCreateExecEnv(interp, INTERP_STACK_INITIAL_SIZE);

    /*
     * TIP #219, Tcl Channel Reflection API support.
     */

    iPtr->chanMsg = NULL;

    /*
     * TIP #285, Script cancellation support.
     */

    TclNewObj(iPtr->asyncCancelMsg);

    cancelInfo = (CancelInfo *)Tcl_Alloc(sizeof(CancelInfo));
    cancelInfo->interp = interp;

    iPtr->asyncCancel = Tcl_AsyncCreate(CancelEvalProc, cancelInfo);
    cancelInfo->async = iPtr->asyncCancel;
    cancelInfo->result = NULL;
    cancelInfo->length = 0;

    Tcl_MutexLock(&cancelLock);
    hPtr = Tcl_CreateHashEntry(&cancelTable, iPtr, &isNew);
    Tcl_SetHashValue(hPtr, cancelInfo);
    Tcl_MutexUnlock(&cancelLock);

    /*
     * Initialize the compilation and execution statistics kept for this
     * interpreter.
     */

#ifdef TCL_COMPILE_STATS
    statsPtr = &iPtr->stats;
    statsPtr->numExecutions = 0;
    statsPtr->numCompilations = 0;
    statsPtr->numByteCodesFreed = 0;
    memset(statsPtr->instructionCount, 0,
	    sizeof(statsPtr->instructionCount));

    statsPtr->totalSrcBytes = 0.0;
    statsPtr->totalByteCodeBytes = 0.0;
    statsPtr->currentSrcBytes = 0.0;
    statsPtr->currentByteCodeBytes = 0.0;
    memset(statsPtr->srcCount, 0, sizeof(statsPtr->srcCount));
    memset(statsPtr->byteCodeCount, 0, sizeof(statsPtr->byteCodeCount));
    memset(statsPtr->lifetimeCount, 0, sizeof(statsPtr->lifetimeCount));

    statsPtr->currentInstBytes = 0.0;
    statsPtr->currentLitBytes = 0.0;
    statsPtr->currentExceptBytes = 0.0;
    statsPtr->currentAuxBytes = 0.0;
    statsPtr->currentCmdMapBytes = 0.0;

    statsPtr->numLiteralsCreated = 0;
    statsPtr->totalLitStringBytes = 0.0;
    statsPtr->currentLitStringBytes = 0.0;
    memset(statsPtr->literalCount, 0, sizeof(statsPtr->literalCount));
#endif /* TCL_COMPILE_STATS */

    /*
     * Initialize the ensemble error message rewriting support.
     */

    TclResetRewriteEnsemble(interp, 1);

    /*
     * TIP#143: Initialise the resource limit support.
     */

    TclInitLimitSupport(interp);

    /*
     * Initialise the thread-specific data ekeko. Note that the thread's alloc
     * cache was already initialised by the call to alloc the interp struct.
     */

#if TCL_THREADS && defined(USE_THREAD_ALLOC)
    iPtr->allocCache = (AllocCache *)TclpGetAllocCache();
#else
    iPtr->allocCache = NULL;
#endif
    iPtr->pendingObjDataPtr = NULL;
    iPtr->asyncReadyPtr = TclGetAsyncReadyPtr();
    iPtr->deferredCallbacks = NULL;

    /*
     * Create the core commands. Do it here, rather than calling Tcl_CreateObjCommand,
     * because it's faster (there's no need to check for a preexisting command
     * by the same name). Set the Tcl_CmdProc to NULL.
     */

    for (cmdInfoPtr = builtInCmds; cmdInfoPtr->name != NULL; cmdInfoPtr++) {
	if ((cmdInfoPtr->objProc == NULL)
		&& (cmdInfoPtr->compileProc == NULL)
		&& (cmdInfoPtr->nreProc == NULL)) {
	    Tcl_Panic("builtin command with NULL object command proc and a NULL compile proc");
	}

	hPtr = Tcl_CreateHashEntry(&iPtr->globalNsPtr->cmdTable,
		cmdInfoPtr->name, &isNew);
	if (isNew) {
	    cmdPtr = (Command *)Tcl_Alloc(sizeof(Command));
	    cmdPtr->hPtr = hPtr;
	    cmdPtr->nsPtr = iPtr->globalNsPtr;
	    cmdPtr->refCount = 1;
	    cmdPtr->cmdEpoch = 0;
	    cmdPtr->compileProc = cmdInfoPtr->compileProc;
	    cmdPtr->proc = NULL;
	    cmdPtr->clientData = cmdPtr;
	    cmdPtr->objProc = cmdInfoPtr->objProc;
	    cmdPtr->objClientData = NULL;
	    cmdPtr->deleteProc = NULL;
	    cmdPtr->deleteData = NULL;
	    cmdPtr->flags = 0;
            if (cmdInfoPtr->flags & CMD_COMPILES_EXPANDED) {
                cmdPtr->flags |= CMD_COMPILES_EXPANDED;
            }
	    cmdPtr->importRefPtr = NULL;
	    cmdPtr->tracePtr = NULL;
	    cmdPtr->nreProc = cmdInfoPtr->nreProc;
	    Tcl_SetHashValue(hPtr, cmdPtr);
	}
    }

    /*
     * Create the "array", "binary", "chan", "clock", "dict", "encoding",
     * "file", "info", "namespace" and "string" ensembles. Note that all these
     * commands (and their subcommands that are not present in the global
     * namespace) are wholly safe *except* for "clock", "encoding" and "file".
     */

    TclInitArrayCmd(interp);
    TclInitBinaryCmd(interp);
    TclInitChanCmd(interp);
    TclInitDictCmd(interp);
    TclInitEncodingCmd(interp);
    TclInitFileCmd(interp);
    TclInitHamtCmd(interp);
    TclInitInfoCmd(interp);
    TclInitNamespaceCmd(interp);
    TclInitStringCmd(interp);
    TclInitPrefixCmd(interp);
    TclInitProcessCmd(interp);

    /*
     * Register "clock" subcommands. These *do* go through
     * Tcl_CreateObjCommand, since they aren't in the global namespace and
     * involve ensembles.
     */

    TclClockInit(interp);

    /*
     * Register the built-in functions. This is empty now that they are
     * implemented as commands in the ::tcl::mathfunc namespace.
     */

    /*
     * Register the default [interp bgerror] handler.
     */

    Tcl_CreateObjCommand(interp, "::tcl::Bgerror",
	    TclDefaultBgErrorHandlerObjCmd, NULL, NULL);

    /*
     * Create unsupported commands for debugging bytecode and objects.
     */

    Tcl_CreateObjCommand(interp, "::tcl::unsupported::disassemble",
	    Tcl_DisassembleObjCmd, INT2PTR(0), NULL);
    Tcl_CreateObjCommand(interp, "::tcl::unsupported::getbytecode",
	    Tcl_DisassembleObjCmd, INT2PTR(1), NULL);
    Tcl_CreateObjCommand(interp, "::tcl::unsupported::representation",
	    Tcl_RepresentationCmd, NULL, NULL);

    /* Adding the bytecode assembler command */
    cmdPtr = (Command *) Tcl_NRCreateCommand(interp,
            "::tcl::unsupported::assemble", Tcl_AssembleObjCmd,
            TclNRAssembleObjCmd, NULL, NULL);
    cmdPtr->compileProc = &TclCompileAssembleCmd;

    /* Coroutine monkeybusiness */
    Tcl_NRCreateCommand(interp, "::tcl::unsupported::inject", NULL,
	    NRInjectObjCmd, NULL, NULL);
    Tcl_CreateObjCommand(interp, "::tcl::unsupported::corotype",
            CoroTypeObjCmd, NULL, NULL);

    /* Export unsupported commands */
    nsPtr = Tcl_FindNamespace(interp, "::tcl::unsupported", NULL, 0);
    if (nsPtr) {
	Tcl_Export(interp, nsPtr, "*", 1);
    }


#ifdef USE_DTRACE
    /*
     * Register the tcl::dtrace command.
     */

    Tcl_CreateObjCommand(interp, "::tcl::dtrace", DTraceObjCmd, NULL, NULL);
#endif /* USE_DTRACE */

    /*
     * Register the builtin math functions.
     */

    nsPtr = Tcl_CreateNamespace(interp, "::tcl::mathfunc", NULL,NULL);
    if (nsPtr == NULL) {
	Tcl_Panic("Can't create math function namespace");
    }
#define MATH_FUNC_PREFIX_LEN 17 /* == strlen("::tcl::mathfunc::") */
    memcpy(mathFuncName, "::tcl::mathfunc::", MATH_FUNC_PREFIX_LEN);
    for (builtinFuncPtr = BuiltinFuncTable; builtinFuncPtr->name != NULL;
	    builtinFuncPtr++) {
	strcpy(mathFuncName+MATH_FUNC_PREFIX_LEN, builtinFuncPtr->name);
	Tcl_CreateObjCommand(interp, mathFuncName,
		builtinFuncPtr->objCmdProc, (void *)builtinFuncPtr->fn, NULL);
	Tcl_Export(interp, nsPtr, builtinFuncPtr->name, 0);
    }

    /*
     * Register the mathematical "operator" commands. [TIP #174]
     */

    nsPtr = Tcl_CreateNamespace(interp, "::tcl::mathop", NULL, NULL);
    if (nsPtr == NULL) {
	Tcl_Panic("can't create math operator namespace");
    }
    Tcl_Export(interp, nsPtr, "*", 1);
#define MATH_OP_PREFIX_LEN 15 /* == strlen("::tcl::mathop::") */
    memcpy(mathFuncName, "::tcl::mathop::", MATH_OP_PREFIX_LEN);
    for (opcmdInfoPtr=mathOpCmds ; opcmdInfoPtr->name!=NULL ; opcmdInfoPtr++){
	TclOpCmdClientData *occdPtr = (TclOpCmdClientData *)Tcl_Alloc(sizeof(TclOpCmdClientData));

	occdPtr->op = opcmdInfoPtr->name;
	occdPtr->i.numArgs = opcmdInfoPtr->i.numArgs;
	occdPtr->expected = opcmdInfoPtr->expected;
	strcpy(mathFuncName + MATH_OP_PREFIX_LEN, opcmdInfoPtr->name);
	cmdPtr = (Command *) Tcl_CreateObjCommand(interp, mathFuncName,
		opcmdInfoPtr->objProc, occdPtr, DeleteOpCmdClientData);
	if (cmdPtr == NULL) {
	    Tcl_Panic("failed to create math operator %s",
		    opcmdInfoPtr->name);
	} else if (opcmdInfoPtr->compileProc != NULL) {
	    cmdPtr->compileProc = opcmdInfoPtr->compileProc;
	}
    }

    /*
     * Do Multiple/Safe Interps Tcl init stuff
     */

    TclInterpInit(interp);
    TclSetupEnv(interp);

    /*
     * TIP #59: Make embedded configuration information available.
     */

    TclInitEmbeddedConfigurationInformation(interp);

    /*
     * TIP #440: Declare the name of the script engine to be "Tcl".
     */

    Tcl_SetVar2(interp, "tcl_platform", "engine", "Tcl",
	    TCL_GLOBAL_ONLY);

    /*
     * Compute the byte order of this machine.
     */

    order.s = 1;
    Tcl_SetVar2(interp, "tcl_platform", "byteOrder",
	    ((order.c[0] == 1) ? "littleEndian" : "bigEndian"),
	    TCL_GLOBAL_ONLY);

    Tcl_SetVar2Ex(interp, "tcl_platform", "wordSize",
	    Tcl_NewWideIntObj(sizeof(long)), TCL_GLOBAL_ONLY);

    /* TIP #291 */
    Tcl_SetVar2Ex(interp, "tcl_platform", "pointerSize",
	    Tcl_NewWideIntObj(sizeof(void *)), TCL_GLOBAL_ONLY);

    /*
     * Set up other variables such as tcl_version and tcl_library
     */

    Tcl_SetVar2(interp, "tcl_patchLevel", NULL, TCL_PATCH_LEVEL, TCL_GLOBAL_ONLY);
    Tcl_SetVar2(interp, "tcl_version", NULL, TCL_VERSION, TCL_GLOBAL_ONLY);
    TclpSetVariables(interp);

    /*
     * Register Tcl's version number.
     * TIP #268: Full patchlevel instead of just major.minor
     * TIP #599: Extended build information "+<UUID>.<tag1>.<tag2>...."
     */

    Tcl_PkgProvideEx(interp, "Tcl", TCL_PATCH_LEVEL, &tclStubs);
    Tcl_PkgProvideEx(interp, "tcl", TCL_PATCH_LEVEL, &tclStubs);
    Tcl_CmdInfo info2;
    Tcl_Command buildInfoCmd = Tcl_CreateObjCommand(interp, "::tcl::build-info",
	    buildInfoObjCmd, (void *)version, NULL);
    Tcl_GetCommandInfoFromToken(buildInfoCmd, &info2);
    info2.objProc2 = buildInfoObjCmd2;
    info2.objClientData2 = (void *)version;
    Tcl_SetCommandInfoFromToken(buildInfoCmd, &info2);

    if (TclTommath_Init(interp) != TCL_OK) {
	Tcl_Panic("%s", Tcl_GetStringResult(interp));
    }

    if (TclOOInit(interp) != TCL_OK) {
	Tcl_Panic("%s", Tcl_GetStringResult(interp));
    }

    /*
     * Only build in zlib support if we've successfully detected a library to
     * compile and link against.
     */

#ifdef HAVE_ZLIB
    if (TclZlibInit(interp) != TCL_OK) {
	Tcl_Panic("%s", Tcl_GetStringResult(interp));
    }
    if (TclZipfs_Init(interp) != TCL_OK) {
	Tcl_Panic("%s", Tcl_GetStringResult(interp));
    }
#endif

    TOP_CB(iPtr) = NULL;
    return interp;
}

static void
DeleteOpCmdClientData(
    void *clientData)
{
    TclOpCmdClientData *occdPtr = (TclOpCmdClientData *)clientData;

    Tcl_Free(occdPtr);
}

/*
 * ---------------------------------------------------------------------
 *
 * TclRegisterCommandTypeName, TclGetCommandTypeName --
 *
 *      Command type registration and lookup mechanism. Everything is keyed by
 *      the Tcl_ObjCmdProc for the command, and that is used as the *key* into
 *      the hash table that maps to constant strings that are names. (It is
 *      recommended that those names be ASCII.)
 *
 * ---------------------------------------------------------------------
 */

void
TclRegisterCommandTypeName(
    Tcl_ObjCmdProc *implementationProc,
    const char *nameStr)
{
    Tcl_HashEntry *hPtr;

    Tcl_MutexLock(&commandTypeLock);
    if (commandTypeInit == 0) {
        Tcl_InitHashTable(&commandTypeTable, TCL_ONE_WORD_KEYS);
        commandTypeInit = 1;
    }
    if (nameStr != NULL) {
        int isNew;

        hPtr = Tcl_CreateHashEntry(&commandTypeTable,
                implementationProc, &isNew);
        Tcl_SetHashValue(hPtr, (void *) nameStr);
    } else {
        hPtr = Tcl_FindHashEntry(&commandTypeTable,
                implementationProc);
        if (hPtr != NULL) {
            Tcl_DeleteHashEntry(hPtr);
        }
    }
    Tcl_MutexUnlock(&commandTypeLock);
}

const char *
TclGetCommandTypeName(
    Tcl_Command command)
{
    Command *cmdPtr = (Command *) command;
    Tcl_ObjCmdProc *procPtr = cmdPtr->objProc;
    const char *name = "native";

    if (procPtr == NULL) {
        procPtr = cmdPtr->nreProc;
    }
    Tcl_MutexLock(&commandTypeLock);
    if (commandTypeInit) {
        Tcl_HashEntry *hPtr = Tcl_FindHashEntry(&commandTypeTable, procPtr);

        if (hPtr && Tcl_GetHashValue(hPtr)) {
            name = (const char *) Tcl_GetHashValue(hPtr);
        }
    }
    Tcl_MutexUnlock(&commandTypeLock);

    return name;
}

/*
 *----------------------------------------------------------------------
 *
 * TclHideUnsafeCommands --
 *
 *	Hides base commands that are not marked as safe from this interpreter.
 *
 * Results:
 *	TCL_OK if it succeeds, TCL_ERROR else.
 *
 * Side effects:
 *	Hides functionality in an interpreter.
 *
 *----------------------------------------------------------------------
 */

int
TclHideUnsafeCommands(
    Tcl_Interp *interp)		/* Hide commands in this interpreter. */
{
    const CmdInfo *cmdInfoPtr;
    const UnsafeEnsembleInfo *unsafePtr;

    if (interp == NULL) {
	return TCL_ERROR;
    }
    for (cmdInfoPtr = builtInCmds; cmdInfoPtr->name != NULL; cmdInfoPtr++) {
	if (!(cmdInfoPtr->flags & CMD_IS_SAFE)) {
	    Tcl_HideCommand(interp, cmdInfoPtr->name, cmdInfoPtr->name);
	}
    }

    for (unsafePtr = unsafeEnsembleCommands;
            unsafePtr->ensembleNsName; unsafePtr++) {
        if (unsafePtr->commandName) {
            /*
             * Hide an ensemble subcommand.
             */

            Tcl_Obj *cmdName = Tcl_ObjPrintf("::tcl::%s::%s",
                    unsafePtr->ensembleNsName, unsafePtr->commandName);
            Tcl_Obj *hideName = Tcl_ObjPrintf("tcl:%s:%s",
                    unsafePtr->ensembleNsName, unsafePtr->commandName);

            if (TclRenameCommand(interp, TclGetString(cmdName),
                        "___tmp") != TCL_OK
                    || Tcl_HideCommand(interp, "___tmp",
                            TclGetString(hideName)) != TCL_OK) {
                Tcl_Panic("problem making '%s %s' safe: %s",
                        unsafePtr->ensembleNsName, unsafePtr->commandName,
                        Tcl_GetStringResult(interp));
            }
            Tcl_CreateObjCommand(interp, TclGetString(cmdName),
                    BadEnsembleSubcommand, (void *)unsafePtr, NULL);
            TclDecrRefCount(cmdName);
            TclDecrRefCount(hideName);
        } else {
            /*
             * Hide an ensemble main command (for compatibility).
             */

            if (Tcl_HideCommand(interp, unsafePtr->ensembleNsName,
                    unsafePtr->ensembleNsName) != TCL_OK) {
                Tcl_Panic("problem making '%s' safe: %s",
                        unsafePtr->ensembleNsName,
                        Tcl_GetStringResult(interp));
            }
        }
    }

    return TCL_OK;
}

/*
 *----------------------------------------------------------------------
 *
 * BadEnsembleSubcommand --
 *
 *	Command used to act as a backstop implementation when subcommands of
 *	ensembles are unsafe (the real implementations of the subcommands are
 *	hidden). The clientData is description of what was hidden.
 *
 * Results:
 *	A standard Tcl result (always a TCL_ERROR).
 *
 * Side effects:
 *	None.
 *
 *----------------------------------------------------------------------
 */

static int
BadEnsembleSubcommand(
    void *clientData,
    Tcl_Interp *interp,
    TCL_UNUSED(int) /*objc*/,
    TCL_UNUSED(Tcl_Obj *const *) /* objv */)
{
    const UnsafeEnsembleInfo *infoPtr = (const UnsafeEnsembleInfo *)clientData;

    Tcl_SetObjResult(interp, Tcl_ObjPrintf(
            "not allowed to invoke subcommand %s of %s",
            infoPtr->commandName, infoPtr->ensembleNsName));
    Tcl_SetErrorCode(interp, "TCL", "SAFE", "SUBCOMMAND", (void *)NULL);
    return TCL_ERROR;
}

/*
 *--------------------------------------------------------------
 *
 * Tcl_CallWhenDeleted --
 *
 *	Arrange for a function to be called before a given interpreter is
 *	deleted. The function is called as soon as Tcl_DeleteInterp is called;
 *	if Tcl_CallWhenDeleted is called on an interpreter that has already
 *	been deleted, the function will be called when the last Tcl_Release is
 *	done on the interpreter.
 *
 * Results:
 *	None.
 *
 * Side effects:
 *	When Tcl_DeleteInterp is invoked to delete interp, proc will be
 *	invoked. See the manual entry for details.
 *
 *--------------------------------------------------------------
 */

void
Tcl_CallWhenDeleted(
    Tcl_Interp *interp,		/* Interpreter to watch. */
    Tcl_InterpDeleteProc *proc,	/* Function to call when interpreter is about
				 * to be deleted. */
    void *clientData)	/* One-word value to pass to proc. */
{
    Interp *iPtr = (Interp *) interp;
    static Tcl_ThreadDataKey assocDataCounterKey;
    int *assocDataCounterPtr =
	    (int *)Tcl_GetThreadData(&assocDataCounterKey, sizeof(int));
    int isNew;
    char buffer[32 + TCL_INTEGER_SPACE];
    AssocData *dPtr = (AssocData *)Tcl_Alloc(sizeof(AssocData));
    Tcl_HashEntry *hPtr;

    snprintf(buffer, sizeof(buffer), "Assoc Data Key #%d", *assocDataCounterPtr);
    (*assocDataCounterPtr)++;

    if (iPtr->assocData == NULL) {
	iPtr->assocData = (Tcl_HashTable *)Tcl_Alloc(sizeof(Tcl_HashTable));
	Tcl_InitHashTable(iPtr->assocData, TCL_STRING_KEYS);
    }
    hPtr = Tcl_CreateHashEntry(iPtr->assocData, buffer, &isNew);
    dPtr->proc = proc;
    dPtr->clientData = clientData;
    Tcl_SetHashValue(hPtr, dPtr);
}

/*
 *--------------------------------------------------------------
 *
 * Tcl_DontCallWhenDeleted --
 *
 *	Cancel the arrangement for a function to be called when a given
 *	interpreter is deleted.
 *
 * Results:
 *	None.
 *
 * Side effects:
 *	If proc and clientData were previously registered as a callback via
 *	Tcl_CallWhenDeleted, they are unregistered. If they weren't previously
 *	registered then nothing happens.
 *
 *--------------------------------------------------------------
 */

void
Tcl_DontCallWhenDeleted(
    Tcl_Interp *interp,		/* Interpreter to watch. */
    Tcl_InterpDeleteProc *proc,	/* Function to call when interpreter is about
				 * to be deleted. */
    void *clientData)	/* One-word value to pass to proc. */
{
    Interp *iPtr = (Interp *) interp;
    Tcl_HashTable *hTablePtr;
    Tcl_HashSearch hSearch;
    Tcl_HashEntry *hPtr;
    AssocData *dPtr;

    hTablePtr = iPtr->assocData;
    if (hTablePtr == NULL) {
	return;
    }
    for (hPtr = Tcl_FirstHashEntry(hTablePtr, &hSearch); hPtr != NULL;
	    hPtr = Tcl_NextHashEntry(&hSearch)) {
	dPtr = (AssocData *)Tcl_GetHashValue(hPtr);
	if ((dPtr->proc == proc) && (dPtr->clientData == clientData)) {
	    Tcl_Free(dPtr);
	    Tcl_DeleteHashEntry(hPtr);
	    return;
	}
    }
}

/*
 *----------------------------------------------------------------------
 *
 * Tcl_SetAssocData --
 *
 *	Creates a named association between user-specified data, a delete
 *	function and this interpreter. If the association already exists the
 *	data is overwritten with the new data. The delete function will be
 *	invoked when the interpreter is deleted.
 *
 * Results:
 *	None.
 *
 * Side effects:
 *	Sets the associated data, creates the association if needed.
 *
 *----------------------------------------------------------------------
 */

void
Tcl_SetAssocData(
    Tcl_Interp *interp,		/* Interpreter to associate with. */
    const char *name,		/* Name for association. */
    Tcl_InterpDeleteProc *proc,	/* Proc to call when interpreter is about to
				 * be deleted. */
    void *clientData)	/* One-word value to pass to proc. */
{
    Interp *iPtr = (Interp *) interp;
    AssocData *dPtr;
    Tcl_HashEntry *hPtr;
    int isNew;

    if (iPtr->assocData == NULL) {
	iPtr->assocData = (Tcl_HashTable *)Tcl_Alloc(sizeof(Tcl_HashTable));
	Tcl_InitHashTable(iPtr->assocData, TCL_STRING_KEYS);
    }
    hPtr = Tcl_CreateHashEntry(iPtr->assocData, name, &isNew);
    if (isNew == 0) {
	dPtr = (AssocData *)Tcl_GetHashValue(hPtr);
    } else {
	dPtr = (AssocData *)Tcl_Alloc(sizeof(AssocData));
    }
    dPtr->proc = proc;
    dPtr->clientData = clientData;

    Tcl_SetHashValue(hPtr, dPtr);
}

/*
 *----------------------------------------------------------------------
 *
 * Tcl_DeleteAssocData --
 *
 *	Deletes a named association of user-specified data with the specified
 *	interpreter.
 *
 * Results:
 *	None.
 *
 * Side effects:
 *	Deletes the association.
 *
 *----------------------------------------------------------------------
 */

void
Tcl_DeleteAssocData(
    Tcl_Interp *interp,		/* Interpreter to associate with. */
    const char *name)		/* Name of association. */
{
    Interp *iPtr = (Interp *) interp;
    AssocData *dPtr;
    Tcl_HashEntry *hPtr;

    if (iPtr->assocData == NULL) {
	return;
    }
    hPtr = Tcl_FindHashEntry(iPtr->assocData, name);
    if (hPtr == NULL) {
	return;
    }
    dPtr = (AssocData *)Tcl_GetHashValue(hPtr);
    Tcl_DeleteHashEntry(hPtr);
    if (dPtr->proc != NULL) {
	dPtr->proc(dPtr->clientData, interp);
    }
    Tcl_Free(dPtr);
}

/*
 *----------------------------------------------------------------------
 *
 * Tcl_GetAssocData --
 *
 *	Returns the client data associated with this name in the specified
 *	interpreter.
 *
 * Results:
 *	The client data in the AssocData record denoted by the named
 *	association, or NULL.
 *
 * Side effects:
 *	None.
 *
 *----------------------------------------------------------------------
 */

void *
Tcl_GetAssocData(
    Tcl_Interp *interp,		/* Interpreter associated with. */
    const char *name,		/* Name of association. */
    Tcl_InterpDeleteProc **procPtr)
				/* Pointer to place to store address of
				 * current deletion callback. */
{
    Interp *iPtr = (Interp *) interp;
    AssocData *dPtr;
    Tcl_HashEntry *hPtr;

    if (iPtr->assocData == NULL) {
	return NULL;
    }
    hPtr = Tcl_FindHashEntry(iPtr->assocData, name);
    if (hPtr == NULL) {
	return NULL;
    }
    dPtr = (AssocData *)Tcl_GetHashValue(hPtr);
    if (procPtr != NULL) {
	*procPtr = dPtr->proc;
    }
    return dPtr->clientData;
}

/*
 *----------------------------------------------------------------------
 *
 * Tcl_InterpDeleted --
 *
 *	Returns nonzero if the interpreter has been deleted with a call to
 *	Tcl_DeleteInterp.
 *
 * Results:
 *	Nonzero if the interpreter is deleted, zero otherwise.
 *
 * Side effects:
 *	None.
 *
 *----------------------------------------------------------------------
 */

int
Tcl_InterpDeleted(
    Tcl_Interp *interp)
{
    return (((Interp *) interp)->flags & DELETED) ? 1 : 0;
}

/*
 *----------------------------------------------------------------------
 *
 * Tcl_DeleteInterp --
 *
 *	Ensures that the interpreter will be deleted eventually. If there are
 *	no Tcl_Preserve calls in effect for this interpreter, it is deleted
 *	immediately, otherwise the interpreter is deleted when the last
 *	Tcl_Preserve is matched by a call to Tcl_Release. In either case, the
 *	function runs the currently registered deletion callbacks.
 *
 * Results:
 *	None.
 *
 * Side effects:
 *	The interpreter is marked as deleted. The caller may still use it
 *	safely if there are calls to Tcl_Preserve in effect for the
 *	interpreter, but further calls to Tcl_Eval etc in this interpreter
 *	will fail.
 *
 *----------------------------------------------------------------------
 */

void
Tcl_DeleteInterp(
    Tcl_Interp *interp)		/* Token for command interpreter (returned by
				 * a previous call to Tcl_CreateInterp). */
{
    Interp *iPtr = (Interp *) interp;

    /*
     * If the interpreter has already been marked deleted, just punt.
     */

    if (iPtr->flags & DELETED) {
	return;
    }

    /*
     * Mark the interpreter as deleted. No further evals will be allowed.
     * Increase the compileEpoch as a signal to compiled bytecodes.
     */

    iPtr->flags |= DELETED;
    iPtr->compileEpoch++;

    /*
     * Ensure that the interpreter is eventually deleted.
     */

    Tcl_EventuallyFree(interp, DeleteInterpProc);
}

/*
 *----------------------------------------------------------------------
 *
 * DeleteInterpProc --
 *
 *	Helper function to delete an interpreter. This function is called when
 *	the last call to Tcl_Preserve on this interpreter is matched by a call
 *	to Tcl_Release. The function cleans up all resources used in the
 *	interpreter and calls all currently registered interpreter deletion
 *	callbacks.
 *
 * Results:
 *	None.
 *
 * Side effects:
 *	Whatever the interpreter deletion callbacks do. Frees resources used
 *	by the interpreter.
 *
 *----------------------------------------------------------------------
 */

static void
DeleteInterpProc(
    void *blockPtr)		/* Interpreter to delete. */
{
    Tcl_Interp *interp = (Tcl_Interp *) blockPtr;
    Interp *iPtr = (Interp *) interp;
    Tcl_HashEntry *hPtr;
    Tcl_HashSearch search;
    Tcl_HashTable *hTablePtr;
    ResolverScheme *resPtr, *nextResPtr;
    Tcl_Size i;

    /*
     * Punt if there is an error in the Tcl_Release/Tcl_Preserve matchup,
	 * unless we are exiting.
     */

    if ((iPtr->numLevels > 0) && !TclInExit()) {
	Tcl_Panic("DeleteInterpProc called with active evals");
    }

    /*
     * The interpreter should already be marked deleted; otherwise how did we
     * get here?
     */

    if (!(iPtr->flags & DELETED)) {
	Tcl_Panic("DeleteInterpProc called on interpreter not marked deleted");
    }

    /*
     * TIP #219, Tcl Channel Reflection API. Discard a leftover state.
     */

    if (iPtr->chanMsg != NULL) {
	Tcl_DecrRefCount(iPtr->chanMsg);
	iPtr->chanMsg = NULL;
    }

    /*
     * TIP #285, Script cancellation support. Delete this interp from the
     * global hash table of CancelInfo structs.
     */

    Tcl_MutexLock(&cancelLock);
    hPtr = Tcl_FindHashEntry(&cancelTable, iPtr);
    if (hPtr != NULL) {
	CancelInfo *cancelInfo = (CancelInfo *)Tcl_GetHashValue(hPtr);

	if (cancelInfo != NULL) {
	    if (cancelInfo->result != NULL) {
		Tcl_Free(cancelInfo->result);
	    }
	    Tcl_Free(cancelInfo);
	}

	Tcl_DeleteHashEntry(hPtr);
    }

    if (iPtr->asyncCancel != NULL) {
	Tcl_AsyncDelete(iPtr->asyncCancel);
	iPtr->asyncCancel = NULL;
    }

    if (iPtr->asyncCancelMsg != NULL) {
	Tcl_DecrRefCount(iPtr->asyncCancelMsg);
	iPtr->asyncCancelMsg = NULL;
    }
    Tcl_MutexUnlock(&cancelLock);

    /*
     * Shut down all limit handler callback scripts that call back into this
     * interpreter. Then eliminate all limit handlers for this interpreter.
     */

    TclRemoveScriptLimitCallbacks(interp);
    TclLimitRemoveAllHandlers(interp);

    /*
     * Dismantle the namespace here, before we clear the assocData. If any
     * background errors occur here, they will be deleted below.
     *
     * Dismantle the namespace after freeing the iPtr->handle so that each
     * bytecode releases its literals without caring to update the literal
     * table, as it will be freed later in this function without further use.
     */

    TclHandleFree(iPtr->handle);
    TclTeardownNamespace(iPtr->globalNsPtr);

    /*
     * Delete all the hidden commands.
     */

    hTablePtr = iPtr->hiddenCmdTablePtr;
    if (hTablePtr != NULL) {
	/*
	 * Non-pernicious deletion. The deletion callbacks will not be allowed
	 * to create any new hidden or non-hidden commands.
	 * Tcl_DeleteCommandFromToken will remove the entry from the
	 * hiddenCmdTablePtr.
	 */

	hPtr = Tcl_FirstHashEntry(hTablePtr, &search);
	for (; hPtr != NULL; hPtr = Tcl_NextHashEntry(&search)) {
	    Tcl_DeleteCommandFromToken(interp, (Tcl_Command)Tcl_GetHashValue(hPtr));
	}
	Tcl_DeleteHashTable(hTablePtr);
	Tcl_Free(hTablePtr);
    }


    if (iPtr->assocData != NULL) {
	AssocData *dPtr;

	hTablePtr = iPtr->assocData;
	/*
	 * Invoke deletion callbacks; note that a callback can create new
	 * callbacks, so we iterate.
	 */
	for (hPtr = Tcl_FirstHashEntry(hTablePtr, &search);
		hPtr != NULL;
		hPtr = Tcl_FirstHashEntry(hTablePtr, &search)) {
	    dPtr = (AssocData *)Tcl_GetHashValue(hPtr);
	    if (dPtr->proc != NULL) {
		dPtr->proc(dPtr->clientData, interp);
	    }
	    Tcl_DeleteHashEntry(hPtr);
	    Tcl_Free(dPtr);
	}
	Tcl_DeleteHashTable(hTablePtr);
	Tcl_Free(hTablePtr);
	iPtr->assocData = NULL;
    }

    /*
     * Pop the root frame pointer and finish deleting the global
     * namespace. The order is important [Bug 1658572].
     */

    if ((iPtr->framePtr != iPtr->rootFramePtr) && !TclInExit()) {
	Tcl_Panic("DeleteInterpProc: popping rootCallFrame with other frames on top");
    }
    Tcl_PopCallFrame(interp);
    Tcl_Free(iPtr->rootFramePtr);
    iPtr->rootFramePtr = NULL;
    Tcl_DeleteNamespace((Tcl_Namespace *) iPtr->globalNsPtr);

    /*
     * Free up the result *after* deleting variables, since variable deletion
     * could have transferred ownership of the result string to Tcl.
     */

    Tcl_DecrRefCount(iPtr->objResultPtr);
    iPtr->objResultPtr = NULL;
    Tcl_DecrRefCount(iPtr->ecVar);
    if (iPtr->errorCode) {
	Tcl_DecrRefCount(iPtr->errorCode);
	iPtr->errorCode = NULL;
    }
    Tcl_DecrRefCount(iPtr->eiVar);
    if (iPtr->errorInfo) {
	Tcl_DecrRefCount(iPtr->errorInfo);
	iPtr->errorInfo = NULL;
    }
    Tcl_DecrRefCount(iPtr->errorStack);
    iPtr->errorStack = NULL;
    Tcl_DecrRefCount(iPtr->upLiteral);
    Tcl_DecrRefCount(iPtr->callLiteral);
    Tcl_DecrRefCount(iPtr->innerLiteral);
    Tcl_DecrRefCount(iPtr->innerContext);
    if (iPtr->returnOpts) {
	Tcl_DecrRefCount(iPtr->returnOpts);
    }
    TclFreePackageInfo(iPtr);
    while (iPtr->tracePtr != NULL) {
	Tcl_DeleteTrace((Tcl_Interp *) iPtr, (Tcl_Trace) iPtr->tracePtr);
    }
    if (iPtr->execEnvPtr != NULL) {
	TclDeleteExecEnv(iPtr->execEnvPtr);
    }
    if (iPtr->scriptFile) {
	Tcl_DecrRefCount(iPtr->scriptFile);
	iPtr->scriptFile = NULL;
    }
    Tcl_DecrRefCount(iPtr->emptyObjPtr);
    iPtr->emptyObjPtr = NULL;

    resPtr = iPtr->resolverPtr;
    while (resPtr) {
	nextResPtr = resPtr->nextPtr;
	Tcl_Free(resPtr->name);
	Tcl_Free(resPtr);
	resPtr = nextResPtr;
    }

    /*
     * Free up literal objects created for scripts compiled by the
     * interpreter.
     */

    TclDeleteLiteralTable(interp, &iPtr->literalTable);

    /*
     * TIP #280 - Release the arrays for ByteCode/Proc extension, and
     * contents.
     */

    for (hPtr = Tcl_FirstHashEntry(iPtr->linePBodyPtr, &search);
	    hPtr != NULL;
	    hPtr = Tcl_NextHashEntry(&search)) {
	CmdFrame *cfPtr = (CmdFrame *)Tcl_GetHashValue(hPtr);
	Proc *procPtr = (Proc *) Tcl_GetHashKey(iPtr->linePBodyPtr, hPtr);

	procPtr->iPtr = NULL;
	if (cfPtr) {
	    if (cfPtr->type == TCL_LOCATION_SOURCE) {
		Tcl_DecrRefCount(cfPtr->data.eval.path);
	    }
	    Tcl_Free(cfPtr->line);
	    Tcl_Free(cfPtr);
	}
	Tcl_DeleteHashEntry(hPtr);
    }
    Tcl_DeleteHashTable(iPtr->linePBodyPtr);
    Tcl_Free(iPtr->linePBodyPtr);
    iPtr->linePBodyPtr = NULL;

    /*
     * See also tclCompile.c, TclCleanupByteCode
     */

    for (hPtr = Tcl_FirstHashEntry(iPtr->lineBCPtr, &search);
	    hPtr != NULL;
	    hPtr = Tcl_NextHashEntry(&search)) {
	ExtCmdLoc *eclPtr = (ExtCmdLoc *)Tcl_GetHashValue(hPtr);

	if (eclPtr->type == TCL_LOCATION_SOURCE) {
	    Tcl_DecrRefCount(eclPtr->path);
	}
	for (i=0; i<eclPtr->nuloc; i++) {
	    Tcl_Free(eclPtr->loc[i].line);
	}

	if (eclPtr->loc != NULL) {
	    Tcl_Free(eclPtr->loc);
	}

	Tcl_Free(eclPtr);
	Tcl_DeleteHashEntry(hPtr);
    }
    Tcl_DeleteHashTable(iPtr->lineBCPtr);
    Tcl_Free(iPtr->lineBCPtr);
    iPtr->lineBCPtr = NULL;

    /*
     * Location stack for uplevel/eval/... scripts which were passed through
     * proc arguments. Actually we track all arguments as we do not and cannot
     * know which arguments will be used as scripts and which will not.
     */

    if (iPtr->lineLAPtr->numEntries && !TclInExit()) {
	/*
	 * When the interp goes away we have nothing on the stack, so there
	 * are no arguments, so this table has to be empty.
	 */

	Tcl_Panic("Argument location tracking table not empty");
    }

    Tcl_DeleteHashTable(iPtr->lineLAPtr);
    Tcl_Free(iPtr->lineLAPtr);
    iPtr->lineLAPtr = NULL;

    if (iPtr->lineLABCPtr->numEntries && !TclInExit()) {
	/*
	 * When the interp goes away we have nothing on the stack, so there
	 * are no arguments, so this table has to be empty.
	 */

	Tcl_Panic("Argument location tracking table not empty");
    }

    Tcl_DeleteHashTable(iPtr->lineLABCPtr);
    Tcl_Free(iPtr->lineLABCPtr);
    iPtr->lineLABCPtr = NULL;

    /*
     * Squelch the tables of traces on variables and searches over arrays in
     * the in the interpreter.
     */

    Tcl_DeleteHashTable(&iPtr->varTraces);
    Tcl_DeleteHashTable(&iPtr->varSearches);

    Tcl_Free(iPtr);
}

/*
 *---------------------------------------------------------------------------
 *
 * Tcl_HideCommand --
 *
 *	Makes a command hidden so that it cannot be invoked from within an
 *	interpreter, only from within an ancestor.
 *
 * Results:
 *	A standard Tcl result; also leaves a message in the interp's result if
 *	an error occurs.
 *
 * Side effects:
 *	Removes a command from the command table and create an entry into the
 *	hidden command table under the specified token name.
 *
 *---------------------------------------------------------------------------
 */

int
Tcl_HideCommand(
    Tcl_Interp *interp,		/* Interpreter in which to hide command. */
    const char *cmdName,	/* Name of command to hide. */
    const char *hiddenCmdToken)	/* Token name of the to-be-hidden command. */
{
    Interp *iPtr = (Interp *) interp;
    Tcl_Command cmd;
    Command *cmdPtr;
    Tcl_HashTable *hiddenCmdTablePtr;
    Tcl_HashEntry *hPtr;
    int isNew;

    if (iPtr->flags & DELETED) {
	/*
	 * The interpreter is being deleted. Do not create any new structures,
	 * because it is not safe to modify the interpreter.
	 */

	return TCL_ERROR;
    }

    /*
     * Disallow hiding of commands that are currently in a namespace or
     * renaming (as part of hiding) into a namespace (because the current
     * implementation with a single global table and the needed uniqueness of
     * names cause problems with namespaces).
     *
     * We don't need to check for "::" in cmdName because the real check is on
     * the nsPtr below.
     *
     * hiddenCmdToken is just a string which is not interpreted in any way. It
     * may contain :: but the string is not interpreted as a namespace
     * qualifier command name. Thus, hiding foo::bar to foo::bar and then
     * trying to expose or invoke ::foo::bar will NOT work; but if the
     * application always uses the same strings it will get consistent
     * behaviour.
     *
     * But as we currently limit ourselves to the global namespace only for
     * the source, in order to avoid potential confusion, lets prevent "::" in
     * the token too. - dl
     */

    if (strstr(hiddenCmdToken, "::") != NULL) {
	Tcl_SetObjResult(interp, Tcl_NewStringObj(
		"cannot use namespace qualifiers in hidden command"
		" token (rename)", -1));
        Tcl_SetErrorCode(interp, "TCL", "VALUE", "HIDDENTOKEN", (void *)NULL);
	return TCL_ERROR;
    }

    /*
     * Find the command to hide. An error is returned if cmdName can't be
     * found. Look up the command only from the global namespace. Full path of
     * the command must be given if using namespaces.
     */

    cmd = Tcl_FindCommand(interp, cmdName, NULL,
	    /*flags*/ TCL_LEAVE_ERR_MSG | TCL_GLOBAL_ONLY);
    if (cmd == (Tcl_Command) NULL) {
	return TCL_ERROR;
    }
    cmdPtr = (Command *) cmd;

    /*
     * Check that the command is really in global namespace
     */

    if (cmdPtr->nsPtr != iPtr->globalNsPtr) {
	Tcl_SetObjResult(interp, Tcl_NewStringObj(
                "can only hide global namespace commands (use rename then hide)",
                -1));
        Tcl_SetErrorCode(interp, "TCL", "HIDE", "NON_GLOBAL", (void *)NULL);
	return TCL_ERROR;
    }

    /*
     * Initialize the hidden command table if necessary.
     */

    hiddenCmdTablePtr = iPtr->hiddenCmdTablePtr;
    if (hiddenCmdTablePtr == NULL) {
	hiddenCmdTablePtr = (Tcl_HashTable *)Tcl_Alloc(sizeof(Tcl_HashTable));
	Tcl_InitHashTable(hiddenCmdTablePtr, TCL_STRING_KEYS);
	iPtr->hiddenCmdTablePtr = hiddenCmdTablePtr;
    }

    /*
     * It is an error to move an exposed command to a hidden command with
     * hiddenCmdToken if a hidden command with the name hiddenCmdToken already
     * exists.
     */

    hPtr = Tcl_CreateHashEntry(hiddenCmdTablePtr, hiddenCmdToken, &isNew);
    if (!isNew) {
	Tcl_SetObjResult(interp, Tcl_ObjPrintf(
                "hidden command named \"%s\" already exists",
                hiddenCmdToken));
        Tcl_SetErrorCode(interp, "TCL", "HIDE", "ALREADY_HIDDEN", (void *)NULL);
	return TCL_ERROR;
    }

    /*
     * NB: This code is currently 'like' a rename to a special separate name
     * table. Changes here and in TclRenameCommand must be kept in synch until
     * the common parts are actually factorized out.
     */

    /*
     * Remove the hash entry for the command from the interpreter command
     * table. This is like deleting the command, so bump its command epoch
     * to invalidate any cached references that point to the command.
     */

    if (cmdPtr->hPtr != NULL) {
	Tcl_DeleteHashEntry(cmdPtr->hPtr);
	cmdPtr->hPtr = NULL;
	cmdPtr->cmdEpoch++;
    }

    /*
     * The list of command exported from the namespace might have changed.
     * However, we do not need to recompute this just yet; next time we need
     * the info will be soon enough.
     */

    TclInvalidateNsCmdLookup(cmdPtr->nsPtr);

    /*
     * Now link the hash table entry with the command structure. We ensured
     * above that the nsPtr was right.
     */

    cmdPtr->hPtr = hPtr;
    Tcl_SetHashValue(hPtr, cmdPtr);

    /*
     * If the command being hidden has a compile function, increment the
     * interpreter's compileEpoch to invalidate its compiled code. This makes
     * sure that we don't later try to execute old code compiled with
     * command-specific (i.e., inline) bytecodes for the now-hidden command.
     * This field is checked in Tcl_EvalObj and ObjInterpProc, and code whose
     * compilation epoch doesn't match is recompiled.
     */

    if (cmdPtr->compileProc != NULL) {
	iPtr->compileEpoch++;
    }
    return TCL_OK;
}

/*
 *----------------------------------------------------------------------
 *
 * Tcl_ExposeCommand --
 *
 *	Makes a previously hidden command callable from inside the interpreter
 *	instead of only by its ancestors.
 *
 * Results:
 *	A standard Tcl result. If an error occurs, a message is left in the
 *	interp's result.
 *
 * Side effects:
 *	Moves commands from one hash table to another.
 *
 *----------------------------------------------------------------------
 */

int
Tcl_ExposeCommand(
    Tcl_Interp *interp,		/* Interpreter in which to make command
				 * callable. */
    const char *hiddenCmdToken,	/* Name of hidden command. */
    const char *cmdName)	/* Name of to-be-exposed command. */
{
    Interp *iPtr = (Interp *) interp;
    Command *cmdPtr;
    Namespace *nsPtr;
    Tcl_HashEntry *hPtr;
    Tcl_HashTable *hiddenCmdTablePtr;
    int isNew;

    if (iPtr->flags & DELETED) {
	/*
	 * The interpreter is being deleted. Do not create any new structures,
	 * because it is not safe to modify the interpreter.
	 */

	return TCL_ERROR;
    }

    /*
     * Check that we have a regular name for the command (that the user is not
     * trying to do an expose and a rename (to another namespace) at the same
     * time).
     */

    if (strstr(cmdName, "::") != NULL) {
	Tcl_SetObjResult(interp, Tcl_NewStringObj(
                "cannot expose to a namespace (use expose to toplevel, then rename)",
                -1));
        Tcl_SetErrorCode(interp, "TCL", "EXPOSE", "NON_GLOBAL", (void *)NULL);
	return TCL_ERROR;
    }

    /*
     * Get the command from the hidden command table:
     */

    hPtr = NULL;
    hiddenCmdTablePtr = iPtr->hiddenCmdTablePtr;
    if (hiddenCmdTablePtr != NULL) {
	hPtr = Tcl_FindHashEntry(hiddenCmdTablePtr, hiddenCmdToken);
    }
    if (hPtr == NULL) {
	Tcl_SetObjResult(interp, Tcl_ObjPrintf(
                "unknown hidden command \"%s\"", hiddenCmdToken));
        Tcl_SetErrorCode(interp, "TCL", "LOOKUP", "HIDDENTOKEN",
                hiddenCmdToken, (void *)NULL);
	return TCL_ERROR;
    }
    cmdPtr = (Command *)Tcl_GetHashValue(hPtr);

    /*
     * Check that we have a true global namespace command (enforced by
     * Tcl_HideCommand but let's double check. (If it was not, we would not
     * really know how to handle it).
     */

    if (cmdPtr->nsPtr != iPtr->globalNsPtr) {
	/*
	 * This case is theoretically impossible, we might rather Tcl_Panic
	 * than 'nicely' erroring out ?
	 */

	Tcl_SetObjResult(interp, Tcl_NewStringObj(
		"trying to expose a non-global command namespace command",
		-1));
	return TCL_ERROR;
    }

    /*
     * This is the global table.
     */

    nsPtr = cmdPtr->nsPtr;

    /*
     * It is an error to overwrite an existing exposed command as a result of
     * exposing a previously hidden command.
     */

    hPtr = Tcl_CreateHashEntry(&nsPtr->cmdTable, cmdName, &isNew);
    if (!isNew) {
	Tcl_SetObjResult(interp, Tcl_ObjPrintf(
                "exposed command \"%s\" already exists", cmdName));
        Tcl_SetErrorCode(interp, "TCL", "EXPOSE", "COMMAND_EXISTS", (void *)NULL);
	return TCL_ERROR;
    }

    /*
     * Command resolvers (per-interp, per-namespace) might have resolved to a
     * command for the given namespace scope with this command not being
     * registered with the namespace's command table. During BC compilation,
     * the so-resolved command turns into a CmdName literal. Without
     * invalidating a possible CmdName literal here explicitly, such literals
     * keep being reused while pointing to overhauled commands.
     */

    TclInvalidateCmdLiteral(interp, cmdName, nsPtr);

    /*
     * The list of command exported from the namespace might have changed.
     * However, we do not need to recompute this just yet; next time we need
     * the info will be soon enough.
     */

    TclInvalidateNsCmdLookup(nsPtr);

    /*
     * Remove the hash entry for the command from the interpreter hidden
     * command table.
     */

    if (cmdPtr->hPtr != NULL) {
	Tcl_DeleteHashEntry(cmdPtr->hPtr);
	cmdPtr->hPtr = NULL;
    }

    /*
     * Now link the hash table entry with the command structure. This is like
     * creating a new command, so deal with any shadowing of commands in the
     * global namespace.
     */

    cmdPtr->hPtr = hPtr;

    Tcl_SetHashValue(hPtr, cmdPtr);

    /*
     * Not needed as we are only in the global namespace (but would be needed
     * again if we supported namespace command hiding)
     *
     * TclResetShadowedCmdRefs(interp, cmdPtr);
     */

    /*
     * If the command being exposed has a compile function, increment
     * interpreter's compileEpoch to invalidate its compiled code. This makes
     * sure that we don't later try to execute old code compiled assuming the
     * command is hidden. This field is checked in Tcl_EvalObj and
     * ObjInterpProc, and code whose compilation epoch doesn't match is
     * recompiled.
     */

    if (cmdPtr->compileProc != NULL) {
	iPtr->compileEpoch++;
    }
    return TCL_OK;
}

/*
 *----------------------------------------------------------------------
 *
 * Tcl_CreateCommand --
 *
 *	Define a new command in a command table.
 *
 * Results:
 *	The return value is a token for the command, which can be used in
 *	future calls to Tcl_GetCommandName.
 *
 * Side effects:
 *	If a command named cmdName already exists for interp, it is deleted.
 *	In the future, when cmdName is seen as the name of a command by
 *	Tcl_Eval, proc will be called. To support the bytecode interpreter,
 *	the command is created with a wrapper Tcl_ObjCmdProc
 *	(InvokeStringCommand) that eventually calls proc. When the command
 *	is deleted from the table, deleteProc will be called. See the manual
 *	entry for details on the calling sequence.
 *
 *----------------------------------------------------------------------
 */

Tcl_Command
Tcl_CreateCommand(
    Tcl_Interp *interp,		/* Token for command interpreter returned by a
				 * previous call to Tcl_CreateInterp. */
    const char *cmdName,	/* Name of command. If it contains namespace
				 * qualifiers, the new command is put in the
				 * specified namespace; otherwise it is put in
				 * the global namespace. */
    Tcl_CmdProc *proc,		/* Function to associate with cmdName. */
    void *clientData,	/* Arbitrary value passed to string proc. */
    Tcl_CmdDeleteProc *deleteProc)
				/* If not NULL, gives a function to call when
				 * this command is deleted. */
{
    Interp *iPtr = (Interp *) interp;
    ImportRef *oldRefPtr = NULL;
    Namespace *nsPtr;
    Command *cmdPtr;
    Tcl_HashEntry *hPtr;
    const char *tail;
    int isNew = 0, deleted = 0;
    ImportedCmdData *dataPtr;

    if (iPtr->flags & DELETED) {
	/*
	 * The interpreter is being deleted. Don't create any new commands;
	 * it's not safe to muck with the interpreter anymore.
	 */

	return (Tcl_Command) NULL;
    }

    /*
     * If the command name we seek to create already exists, we need to
     * delete that first.  That can be tricky in the presence of traces.
     * Loop until we no longer find an existing command in the way, or
     * until we've deleted one command and that didn't finish the job.
     */

    while (1) {
        /*
         * Determine where the command should reside. If its name contains
         * namespace qualifiers, we put it in the specified namespace;
	 * otherwise, we always put it in the global namespace.
         */

        if (strstr(cmdName, "::") != NULL) {
	    Namespace *dummy1, *dummy2;

	    TclGetNamespaceForQualName(interp, cmdName, NULL,
		    TCL_CREATE_NS_IF_UNKNOWN, &nsPtr, &dummy1, &dummy2, &tail);
	    if ((nsPtr == NULL) || (tail == NULL)) {
	        return (Tcl_Command) NULL;
	    }
        } else {
	    nsPtr = iPtr->globalNsPtr;
	    tail = cmdName;
        }

        hPtr = Tcl_CreateHashEntry(&nsPtr->cmdTable, tail, &isNew);

	if (isNew || deleted) {
	    /*
	     * isNew - No conflict with existing command.
	     * deleted - We've already deleted a conflicting command
	     */
	    break;
	}

	/*
         * An existing command conflicts. Try to delete it...
         */

	cmdPtr = (Command *)Tcl_GetHashValue(hPtr);

	/*
	 * Be careful to preserve any existing import links so we can restore
	 * them down below. That way, you can redefine a command and its
	 * import status will remain intact.
	 */

	cmdPtr->refCount++;
	if (cmdPtr->importRefPtr) {
	    cmdPtr->flags |= CMD_REDEF_IN_PROGRESS;
	}

	Tcl_DeleteCommandFromToken(interp, (Tcl_Command) cmdPtr);

	if (cmdPtr->flags & CMD_REDEF_IN_PROGRESS) {
	    oldRefPtr = cmdPtr->importRefPtr;
	    cmdPtr->importRefPtr = NULL;
	}
	TclCleanupCommandMacro(cmdPtr);
	deleted = 1;
    }

    if (!isNew) {
	/*
	 * If the deletion callback recreated the command, just throw away the
	 * new command (if we try to delete it again, we could get stuck in an
	 * infinite loop).
	 */

	Tcl_Free(Tcl_GetHashValue(hPtr));
    }

    if (!deleted) {
	/*
	 * Command resolvers (per-interp, per-namespace) might have resolved
	 * to a command for the given namespace scope with this command not
	 * being registered with the namespace's command table. During BC
	 * compilation, the so-resolved command turns into a CmdName literal.
	 * Without invalidating a possible CmdName literal here explicitly,
	 * such literals keep being reused while pointing to overhauled
	 * commands.
	 */

	TclInvalidateCmdLiteral(interp, tail, nsPtr);

	/*
	 * The list of command exported from the namespace might have changed.
	 * However, we do not need to recompute this just yet; next time we
	 * need the info will be soon enough.
	 */

	TclInvalidateNsCmdLookup(nsPtr);
	TclInvalidateNsPath(nsPtr);
    }
    cmdPtr = (Command *)Tcl_Alloc(sizeof(Command));
    Tcl_SetHashValue(hPtr, cmdPtr);
    cmdPtr->hPtr = hPtr;
    cmdPtr->nsPtr = nsPtr;
    cmdPtr->refCount = 1;
    cmdPtr->cmdEpoch = 0;
    cmdPtr->compileProc = NULL;
    cmdPtr->objProc = InvokeStringCommand;
    cmdPtr->objClientData = cmdPtr;
    cmdPtr->proc = proc;
    cmdPtr->clientData = clientData;
    cmdPtr->deleteProc = deleteProc;
    cmdPtr->deleteData = clientData;
    cmdPtr->flags = 0;
    cmdPtr->importRefPtr = NULL;
    cmdPtr->tracePtr = NULL;
    cmdPtr->nreProc = NULL;

    /*
     * Plug in any existing import references found above. Be sure to update
     * all of these references to point to the new command.
     */

    if (oldRefPtr != NULL) {
	cmdPtr->importRefPtr = oldRefPtr;
	while (oldRefPtr != NULL) {
	    Command *refCmdPtr = oldRefPtr->importedCmdPtr;
	    dataPtr = (ImportedCmdData *)refCmdPtr->objClientData;
	    dataPtr->realCmdPtr = cmdPtr;
	    oldRefPtr = oldRefPtr->nextPtr;
	}
    }

    /*
     * We just created a command, so in its namespace and all of its parent
     * namespaces, it may shadow global commands with the same name. If any
     * shadowed commands are found, invalidate all cached command references
     * in the affected namespaces.
     */

    TclResetShadowedCmdRefs(interp, cmdPtr);
    return (Tcl_Command) cmdPtr;
}

/*
 *----------------------------------------------------------------------
 *
 * Tcl_CreateObjCommand --
 *
 *	Define a new object-based command in a command table.
 *
 * Results:
 *	The return value is a token for the command, which can be used in
 *	future calls to Tcl_GetCommandName.
 *
 * Side effects:
 *	If a command named "cmdName" already exists for interp, it is
 *	first deleted.  Then the new command is created from the arguments.
 *
 *	In the future, during bytecode evaluation when "cmdName" is seen as
 *	the name of a command by Tcl_EvalObj or Tcl_Eval, the object-based
 *	Tcl_ObjCmdProc proc will be called. When the command is deleted from
 *	the table, deleteProc will be called. See the manual entry for details
 *	on the calling sequence.
 *
 *----------------------------------------------------------------------
 */

typedef struct {
    Tcl_ObjCmdProc2 *proc;
    void *clientData; /* Arbitrary value to pass to proc function. */
    Tcl_CmdDeleteProc *deleteProc;
    void *deleteData; /* Arbitrary value to pass to deleteProc function. */
    Tcl_ObjCmdProc2 *nreProc;
} CmdWrapperInfo;


static int cmdWrapperProc(void *clientData,
    Tcl_Interp *interp,
    int objc,
    Tcl_Obj * const *objv)
{
    CmdWrapperInfo *info = (CmdWrapperInfo *)clientData;
    if (objc < 0) {
	objc = -1;
    }
    return info->proc(info->clientData, interp, objc, objv);
}

static void cmdWrapperDeleteProc(void *clientData) {
    CmdWrapperInfo *info = (CmdWrapperInfo *)clientData;

    clientData = info->deleteData;
    Tcl_CmdDeleteProc *deleteProc = info->deleteProc;
    Tcl_Free(info);
    if (deleteProc != NULL) {
	deleteProc(clientData);
    }
}

Tcl_Command
Tcl_CreateObjCommand2(
    Tcl_Interp *interp,		/* Token for command interpreter (returned by
				 * previous call to Tcl_CreateInterp). */
    const char *cmdName,	/* Name of command. If it contains namespace
				 * qualifiers, the new command is put in the
				 * specified namespace; otherwise it is put in
				 * the global namespace. */
    Tcl_ObjCmdProc2 *proc,	/* Object-based function to associate with
				 * name. */
    void *clientData,	/* Arbitrary value to pass to object
				 * function. */
    Tcl_CmdDeleteProc *deleteProc
				/* If not NULL, gives a function to call when
				 * this command is deleted. */
)
{
    CmdWrapperInfo *info = (CmdWrapperInfo *)Tcl_Alloc(sizeof(CmdWrapperInfo));
    info->proc = proc;
    info->clientData = clientData;
    info->deleteProc = deleteProc;
    info->deleteData = clientData;

    return Tcl_CreateObjCommand(interp, cmdName,
	    (proc ? cmdWrapperProc : NULL),
	    info, cmdWrapperDeleteProc);
}

Tcl_Command
Tcl_CreateObjCommand(
    Tcl_Interp *interp,		/* Token for command interpreter (returned by
				 * previous call to Tcl_CreateInterp). */
    const char *cmdName,	/* Name of command. If it contains namespace
				 * qualifiers, the new command is put in the
				 * specified namespace; otherwise it is put in
				 * the global namespace. */
    Tcl_ObjCmdProc *proc,	/* Object-based function to associate with
				 * name. */
    void *clientData,	/* Arbitrary value to pass to object
				 * function. */
    Tcl_CmdDeleteProc *deleteProc
				/* If not NULL, gives a function to call when
				 * this command is deleted. */
)
{
    Interp *iPtr = (Interp *) interp;
    Namespace *nsPtr;
    const char *tail;

    if (iPtr->flags & DELETED) {
	/*
	 * The interpreter is being deleted. Don't create any new commands;
	 * it's not safe to muck with the interpreter anymore.
	 */
	return (Tcl_Command) NULL;
    }

    /*
     * Determine where the command should reside. If its name contains
     * namespace qualifiers, we put it in the specified namespace;
     * otherwise, we always put it in the global namespace.
     */

    if (strstr(cmdName, "::") != NULL) {
	Namespace *dummy1, *dummy2;

	TclGetNamespaceForQualName(interp, cmdName, NULL,
	    TCL_CREATE_NS_IF_UNKNOWN, &nsPtr, &dummy1, &dummy2, &tail);
	if ((nsPtr == NULL) || (tail == NULL)) {
	    return (Tcl_Command) NULL;
	}
    } else {
	nsPtr = iPtr->globalNsPtr;
	tail = cmdName;
    }

    return TclCreateObjCommandInNs(interp, tail, (Tcl_Namespace *) nsPtr,
	proc, clientData, deleteProc);
}

Tcl_Command
TclCreateObjCommandInNs(
    Tcl_Interp *interp,
    const char *cmdName,	/* Name of command, without any namespace
                                 * components. */
    Tcl_Namespace *namesp,   /* The namespace to create the command in */
    Tcl_ObjCmdProc *proc,	/* Object-based function to associate with
				 * name. */
    void *clientData,	/* Arbitrary value to pass to object
				 * function. */
    Tcl_CmdDeleteProc *deleteProc)
				/* If not NULL, gives a function to call when
				 * this command is deleted. */
{
    int deleted = 0, isNew = 0;
    Command *cmdPtr;
    ImportRef *oldRefPtr = NULL;
    ImportedCmdData *dataPtr;
    Tcl_HashEntry *hPtr;
    Namespace *nsPtr = (Namespace *) namesp;

    /*
     * If the command name we seek to create already exists, we need to delete
     * that first. That can be tricky in the presence of traces. Loop until we
     * no longer find an existing command in the way, or until we've deleted
     * one command and that didn't finish the job.
     */

    while (1) {
	hPtr = Tcl_CreateHashEntry(&nsPtr->cmdTable, cmdName, &isNew);

	if (isNew || deleted) {
	    /*
	     * isNew - No conflict with existing command.
	     * deleted - We've already deleted a conflicting command
	     */
	    break;
	}

	/*
         * An existing command conflicts. Try to delete it...
         */

	cmdPtr = (Command *)Tcl_GetHashValue(hPtr);

	/*
	 * Command already exists; delete it. Be careful to preserve any
	 * existing import links so we can restore them down below. That way,
	 * you can redefine a command and its import status will remain
	 * intact.
	 */

	cmdPtr->refCount++;
	if (cmdPtr->importRefPtr) {
	    cmdPtr->flags |= CMD_REDEF_IN_PROGRESS;
	}

	/*
         * Make sure namespace doesn't get deallocated.
         */

	cmdPtr->nsPtr->refCount++;

	Tcl_DeleteCommandFromToken(interp, (Tcl_Command) cmdPtr);
	nsPtr = (Namespace *) TclEnsureNamespace(interp,
                (Tcl_Namespace *) cmdPtr->nsPtr);
	TclNsDecrRefCount(cmdPtr->nsPtr);

	if (cmdPtr->flags & CMD_REDEF_IN_PROGRESS) {
	    oldRefPtr = cmdPtr->importRefPtr;
	    cmdPtr->importRefPtr = NULL;
	}
	TclCleanupCommandMacro(cmdPtr);
	deleted = 1;
    }
    if (!isNew) {
	/*
	 * If the deletion callback recreated the command, just throw away the
	 * new command (if we try to delete it again, we could get stuck in an
	 * infinite loop).
	 */

	Tcl_Free(Tcl_GetHashValue(hPtr));
    }

    if (!deleted) {
	/*
	 * Command resolvers (per-interp, per-namespace) might have resolved
	 * to a command for the given namespace scope with this command not
	 * being registered with the namespace's command table. During BC
	 * compilation, the so-resolved command turns into a CmdName literal.
	 * Without invalidating a possible CmdName literal here explicitly,
	 * such literals keep being reused while pointing to overhauled
	 * commands.
	 */

	TclInvalidateCmdLiteral(interp, cmdName, nsPtr);

	/*
	 * The list of command exported from the namespace might have changed.
	 * However, we do not need to recompute this just yet; next time we
	 * need the info will be soon enough.
	 */

	TclInvalidateNsCmdLookup(nsPtr);
	TclInvalidateNsPath(nsPtr);
    }
    cmdPtr = (Command *)Tcl_Alloc(sizeof(Command));
    Tcl_SetHashValue(hPtr, cmdPtr);
    cmdPtr->hPtr = hPtr;
    cmdPtr->nsPtr = nsPtr;
    cmdPtr->refCount = 1;
    cmdPtr->cmdEpoch = 0;
    cmdPtr->compileProc = NULL;
    cmdPtr->objProc = proc;
    cmdPtr->objClientData = clientData;
    cmdPtr->proc = NULL;
    cmdPtr->clientData = cmdPtr;
    cmdPtr->deleteProc = deleteProc;
    cmdPtr->deleteData = clientData;
    cmdPtr->flags = 0;
    cmdPtr->importRefPtr = NULL;
    cmdPtr->tracePtr = NULL;
    cmdPtr->nreProc = NULL;

    /*
     * Plug in any existing import references found above. Be sure to update
     * all of these references to point to the new command.
     */

    if (oldRefPtr != NULL) {
	cmdPtr->importRefPtr = oldRefPtr;
	while (oldRefPtr != NULL) {
	    Command *refCmdPtr = oldRefPtr->importedCmdPtr;

	    dataPtr = (ImportedCmdData*)refCmdPtr->objClientData;
	    cmdPtr->refCount++;
	    TclCleanupCommandMacro(dataPtr->realCmdPtr);
	    dataPtr->realCmdPtr = cmdPtr;
	    oldRefPtr = oldRefPtr->nextPtr;
	}
    }

    /*
     * We just created a command, so in its namespace and all of its parent
     * namespaces, it may shadow global commands with the same name. If any
     * shadowed commands are found, invalidate all cached command references
     * in the affected namespaces.
     */

    TclResetShadowedCmdRefs(interp, cmdPtr);
    return (Tcl_Command) cmdPtr;
}

/*
 *----------------------------------------------------------------------
 *
 * InvokeStringCommand --
 *
 *	"Wrapper" Tcl_ObjCmdProc used to call an existing string-based
 *	Tcl_CmdProc if no object-based function exists for a command. A
 *	pointer to this function is stored as the Tcl_ObjCmdProc in a Command
 *	structure. It simply turns around and calls the string Tcl_CmdProc in
 *	the Command structure.
 *
 * Results:
 *	A standard Tcl object result value.
 *
 * Side effects:
 *	Besides those side effects of the called Tcl_CmdProc,
 *	InvokeStringCommand allocates and frees storage.
 *
 *----------------------------------------------------------------------
 */

int
InvokeStringCommand(
    void *clientData,	/* Points to command's Command structure. */
    Tcl_Interp *interp,		/* Current interpreter. */
    int objc,		/* Number of arguments. */
    Tcl_Obj *const objv[])	/* Argument objects. */
{
    Command *cmdPtr = (Command *)clientData;
    int i, result;
    const char **argv = (const char **)
	    TclStackAlloc(interp, (objc + 1) * sizeof(char *));

    for (i = 0; i < objc; i++) {
	argv[i] = TclGetString(objv[i]);
    }
    argv[objc] = 0;

    /*
     * Invoke the command's string-based Tcl_CmdProc.
     */

    result = cmdPtr->proc(cmdPtr->clientData, interp, objc, argv);

    TclStackFree(interp, (void *) argv);
    return result;
}

/*
 *----------------------------------------------------------------------
 *
 * TclRenameCommand --
 *
 *	Called to give an existing Tcl command a different name. Both the old
 *	command name and the new command name can have "::" namespace
 *	qualifiers. If the new command has a different namespace context, the
 *	command will be moved to that namespace and will execute in the
 *	context of that new namespace.
 *
 *	If the new command name is NULL or the null string, the command is
 *	deleted.
 *
 * Results:
 *	Returns TCL_OK if successful, and TCL_ERROR if anything goes wrong.
 *
 * Side effects:
 *	If anything goes wrong, an error message is returned in the
 *	interpreter's result object.
 *
 *----------------------------------------------------------------------
 */

int
TclRenameCommand(
    Tcl_Interp *interp,		/* Current interpreter. */
    const char *oldName,	/* Existing command name. */
    const char *newName)	/* New command name. */
{
    Interp *iPtr = (Interp *) interp;
    const char *newTail;
    Namespace *cmdNsPtr, *newNsPtr, *dummy1, *dummy2;
    Tcl_Command cmd;
    Command *cmdPtr;
    Tcl_HashEntry *hPtr, *oldHPtr;
    int isNew, result;
    Tcl_Obj *oldFullName;
    Tcl_DString newFullName;

    /*
     * Find the existing command. An error is returned if cmdName can't be
     * found.
     */

    cmd = Tcl_FindCommand(interp, oldName, NULL, /*flags*/ 0);
    cmdPtr = (Command *) cmd;
    if (cmdPtr == NULL) {
	Tcl_SetObjResult(interp, Tcl_ObjPrintf(
                "can't %s \"%s\": command doesn't exist",
		((newName == NULL)||(*newName == '\0'))? "delete":"rename",
		oldName));
        Tcl_SetErrorCode(interp, "TCL", "LOOKUP", "COMMAND", oldName, (void *)NULL);
	return TCL_ERROR;
    }

    /*
     * If the new command name is NULL or empty, delete the command. Do this
     * with Tcl_DeleteCommandFromToken, since we already have the command.
     */

    if ((newName == NULL) || (*newName == '\0')) {
	Tcl_DeleteCommandFromToken(interp, cmd);
	return TCL_OK;
    }

    cmdNsPtr = cmdPtr->nsPtr;
    TclNewObj(oldFullName);
    Tcl_IncrRefCount(oldFullName);
    Tcl_GetCommandFullName(interp, cmd, oldFullName);

    /*
     * Make sure that the destination command does not already exist. The
     * rename operation is like creating a command, so we should automatically
     * create the containing namespaces just like Tcl_CreateObjCommand would.
     */

    TclGetNamespaceForQualName(interp, newName, NULL,
	    TCL_CREATE_NS_IF_UNKNOWN, &newNsPtr, &dummy1, &dummy2, &newTail);

    if ((newNsPtr == NULL) || (newTail == NULL)) {
	Tcl_SetObjResult(interp, Tcl_ObjPrintf(
                "can't rename to \"%s\": bad command name", newName));
        Tcl_SetErrorCode(interp, "TCL", "VALUE", "COMMAND", (void *)NULL);
	result = TCL_ERROR;
	goto done;
    }
    if (Tcl_FindHashEntry(&newNsPtr->cmdTable, newTail) != NULL) {
	Tcl_SetObjResult(interp, Tcl_ObjPrintf(
                "can't rename to \"%s\": command already exists", newName));
        Tcl_SetErrorCode(interp, "TCL", "OPERATION", "RENAME",
                "TARGET_EXISTS", (void *)NULL);
	result = TCL_ERROR;
	goto done;
    }

    /*
     * Warning: any changes done in the code here are likely to be needed in
     * Tcl_HideCommand code too (until the common parts are extracted out).
     * - dl
     */

    /*
     * Put the command in the new namespace so we can check for an alias loop.
     * Since we are adding a new command to a namespace, we must handle any
     * shadowing of the global commands that this might create.
     */

    oldHPtr = cmdPtr->hPtr;
    hPtr = Tcl_CreateHashEntry(&newNsPtr->cmdTable, newTail, &isNew);
    Tcl_SetHashValue(hPtr, cmdPtr);
    cmdPtr->hPtr = hPtr;
    cmdPtr->nsPtr = newNsPtr;
    TclResetShadowedCmdRefs(interp, cmdPtr);

    /*
     * Now check for an alias loop. If we detect one, put everything back the
     * way it was and report the error.
     */

    result = TclPreventAliasLoop(interp, interp, (Tcl_Command) cmdPtr);
    if (result != TCL_OK) {
	Tcl_DeleteHashEntry(cmdPtr->hPtr);
	cmdPtr->hPtr = oldHPtr;
	cmdPtr->nsPtr = cmdNsPtr;
	goto done;
    }

    /*
     * The list of command exported from the namespace might have changed.
     * However, we do not need to recompute this just yet; next time we need
     * the info will be soon enough. These might refer to the same variable,
     * but that's no big deal.
     */

    TclInvalidateNsCmdLookup(cmdNsPtr);
    TclInvalidateNsCmdLookup(cmdPtr->nsPtr);

    /*
     * Command resolvers (per-interp, per-namespace) might have resolved to a
     * command for the given namespace scope with this command not being
     * registered with the namespace's command table. During BC compilation,
     * the so-resolved command turns into a CmdName literal. Without
     * invalidating a possible CmdName literal here explicitly, such literals
     * keep being reused while pointing to overhauled commands.
     */

    TclInvalidateCmdLiteral(interp, newTail, cmdPtr->nsPtr);

    /*
     * Script for rename traces can delete the command "oldName". Therefore
     * increment the reference count for cmdPtr so that it's Command structure
     * is freed only towards the end of this function by calling
     * TclCleanupCommand.
     *
     * The trace function needs to get a fully qualified name for old and new
     * commands [Tcl bug #651271], or else there's no way for the trace
     * function to get the namespace from which the old command is being
     * renamed!
     */

    Tcl_DStringInit(&newFullName);
    Tcl_DStringAppend(&newFullName, newNsPtr->fullName, -1);
    if (newNsPtr != iPtr->globalNsPtr) {
	TclDStringAppendLiteral(&newFullName, "::");
    }
    Tcl_DStringAppend(&newFullName, newTail, -1);
    cmdPtr->refCount++;
    CallCommandTraces(iPtr, cmdPtr, TclGetString(oldFullName),
	    Tcl_DStringValue(&newFullName), TCL_TRACE_RENAME);
    Tcl_DStringFree(&newFullName);

    /*
     * The new command name is okay, so remove the command from its current
     * namespace. This is like deleting the command, so bump the cmdEpoch to
     * invalidate any cached references to the command.
     */

    Tcl_DeleteHashEntry(oldHPtr);
    cmdPtr->cmdEpoch++;

    /*
     * If the command being renamed has a compile function, increment the
     * interpreter's compileEpoch to invalidate its compiled code. This makes
     * sure that we don't later try to execute old code compiled for the
     * now-renamed command.
     */

    if (cmdPtr->compileProc != NULL) {
	iPtr->compileEpoch++;
    }

    /*
     * Now free the Command structure, if the "oldName" command has been
     * deleted by invocation of rename traces.
     */

    TclCleanupCommandMacro(cmdPtr);
    result = TCL_OK;

  done:
    TclDecrRefCount(oldFullName);
    return result;
}

/*
 *----------------------------------------------------------------------
 *
 * Tcl_SetCommandInfo --
 *
 *	Modifies various information about a Tcl command. Note that this
 *	function will not change a command's namespace; use TclRenameCommand
 *	to do that. Also, the isNativeObjectProc member of *infoPtr is
 *	ignored.
 *
 * Results:
 *	If cmdName exists in interp, then the information at *infoPtr is
 *	stored with the command in place of the current information and 1 is
 *	returned. If the command doesn't exist then 0 is returned.
 *
 * Side effects:
 *	None.
 *
 *----------------------------------------------------------------------
 */

int
Tcl_SetCommandInfo(
    Tcl_Interp *interp,		/* Interpreter in which to look for
				 * command. */
    const char *cmdName,	/* Name of desired command. */
    const Tcl_CmdInfo *infoPtr)	/* Where to find information to store in the
				 * command. */
{
    Tcl_Command cmd;

    cmd = Tcl_FindCommand(interp, cmdName, NULL, /*flags*/ 0);
    return Tcl_SetCommandInfoFromToken(cmd, infoPtr);
}

/*
 *----------------------------------------------------------------------
 *
 * Tcl_SetCommandInfoFromToken --
 *
 *	Modifies various information about a Tcl command. Note that this
 *	function will not change a command's namespace; use TclRenameCommand
 *	to do that. Also, the isNativeObjectProc member of *infoPtr is
 *	ignored.
 *
 * Results:
 *	If cmdName exists in interp, then the information at *infoPtr is
 *	stored with the command in place of the current information and 1 is
 *	returned. If the command doesn't exist then 0 is returned.
 *
 * Side effects:
 *	None.
 *
 *----------------------------------------------------------------------
 */

static int
invokeObj2Command(
    void *clientData,	/* Points to command's Command structure. */
    Tcl_Interp *interp,		/* Current interpreter. */
    Tcl_Size objc,		/* Number of arguments. */
    Tcl_Obj *const objv[])	/* Argument objects. */
{
    int result;
    Command *cmdPtr = (Command *) clientData;

    if (objc > INT_MAX) {
	return TclCommandWordLimitError(interp, objc);
    }
    if (cmdPtr->objProc != NULL) {
	result = cmdPtr->objProc(cmdPtr->objClientData, interp, objc, objv);
    } else {
	result = Tcl_NRCallObjProc(interp, cmdPtr->nreProc,
		cmdPtr->objClientData, objc, objv);
    }
    return result;
}

static int cmdWrapper2Proc(void *clientData,
    Tcl_Interp *interp,
    Tcl_Size objc,
    Tcl_Obj *const objv[])
{
    Command *cmdPtr = (Command *)clientData;
    if (objc > INT_MAX) {
	return TclCommandWordLimitError(interp, objc);
    }
    return cmdPtr->objProc(cmdPtr->objClientData, interp, objc, objv);
}

int
Tcl_SetCommandInfoFromToken(
    Tcl_Command cmd,
    const Tcl_CmdInfo *infoPtr)
{
    Command *cmdPtr;		/* Internal representation of the command */

    if (cmd == NULL) {
	return 0;
    }

    /*
     * The isNativeObjectProc and nsPtr members of *infoPtr are ignored.
     */

    cmdPtr = (Command *) cmd;
    cmdPtr->proc = infoPtr->proc;
    cmdPtr->clientData = infoPtr->clientData;
    if (infoPtr->objProc == NULL) {
	cmdPtr->objProc = InvokeStringCommand;
	cmdPtr->objClientData = cmdPtr;
	cmdPtr->nreProc = NULL;
    } else {
	if (infoPtr->objProc != cmdPtr->objProc) {
	    cmdPtr->nreProc = NULL;
	    cmdPtr->objProc = infoPtr->objProc;
	}
	cmdPtr->objClientData = infoPtr->objClientData;
    }
    if (cmdPtr->deleteProc == cmdWrapperDeleteProc) {
	CmdWrapperInfo *info = (CmdWrapperInfo *)cmdPtr->deleteData;
	if (infoPtr->objProc2 == NULL) {
	    info->proc = invokeObj2Command;
	    info->clientData = cmdPtr;
	    info->nreProc = NULL;
	} else {
	    if (infoPtr->objProc2 != info->proc) {
		info->nreProc = NULL;
		info->proc = infoPtr->objProc2;
	    }
	    info->clientData = infoPtr->objClientData2;
	}
	info->deleteProc = infoPtr->deleteProc;
	info->deleteData = infoPtr->deleteData;
    } else {
	if ((infoPtr->objProc2 != NULL) && (infoPtr->objProc2 != cmdWrapper2Proc)) {
	    CmdWrapperInfo *info = (CmdWrapperInfo *)Tcl_Alloc(sizeof(CmdWrapperInfo));
	    info->proc = infoPtr->objProc2;
	    info->clientData = infoPtr->objClientData2;
	    info->nreProc = NULL;
	    info->deleteProc = infoPtr->deleteProc;
	    info->deleteData = infoPtr->deleteData;
	    cmdPtr->deleteProc = cmdWrapperDeleteProc;
	    cmdPtr->deleteData = info;
	} else {
	    cmdPtr->deleteProc = infoPtr->deleteProc;
	    cmdPtr->deleteData = infoPtr->deleteData;
	}
    }
    return 1;
}

/*
 *----------------------------------------------------------------------
 *
 * Tcl_GetCommandInfo --
 *
 *	Returns various information about a Tcl command.
 *
 * Results:
 *	If cmdName exists in interp, then *infoPtr is modified to hold
 *	information about cmdName and 1 is returned. If the command doesn't
 *	exist then 0 is returned and *infoPtr isn't modified.
 *
 * Side effects:
 *	None.
 *
 *----------------------------------------------------------------------
 */

int
Tcl_GetCommandInfo(
    Tcl_Interp *interp,		/* Interpreter in which to look for
				 * command. */
    const char *cmdName,	/* Name of desired command. */
    Tcl_CmdInfo *infoPtr)	/* Where to store information about
				 * command. */
{
    Tcl_Command cmd;

    cmd = Tcl_FindCommand(interp, cmdName, NULL, /*flags*/ 0);
    return Tcl_GetCommandInfoFromToken(cmd, infoPtr);
}

/*
 *----------------------------------------------------------------------
 *
 * Tcl_GetCommandInfoFromToken --
 *
 *	Returns various information about a Tcl command.
 *
 * Results:
 *	Copies information from the command identified by 'cmd' into a
 *	caller-supplied structure and returns 1. If the 'cmd' is NULL, leaves
 *	the structure untouched and returns 0.
 *
 * Side effects:
 *	None.
 *
 *----------------------------------------------------------------------
 */

int
Tcl_GetCommandInfoFromToken(
    Tcl_Command cmd,
    Tcl_CmdInfo *infoPtr)
{
    Command *cmdPtr;		/* Internal representation of the command */

    if (cmd == NULL) {
	return 0;
    }

    /*
     * Set isNativeObjectProc 1 if objProc was registered by a call to
     * Tcl_CreateObjCommand. Set isNativeObjectProc 2 if objProc was
     * registered by a call to Tcl_CreateObjCommand2. Otherwise set it to 0.
     */

    cmdPtr = (Command *) cmd;
    infoPtr->isNativeObjectProc =
	    (cmdPtr->objProc != InvokeStringCommand);
    infoPtr->objProc = cmdPtr->objProc;
    infoPtr->objClientData = cmdPtr->objClientData;
    infoPtr->proc = cmdPtr->proc;
    infoPtr->clientData = cmdPtr->clientData;
    if (cmdPtr->deleteProc == cmdWrapperDeleteProc) {
	CmdWrapperInfo *info = (CmdWrapperInfo *)cmdPtr->deleteData;
	infoPtr->deleteProc = info->deleteProc;
	infoPtr->deleteData = info->deleteData;
	infoPtr->objProc2 = info->proc;
	infoPtr->objClientData2 = info->clientData;
	if (cmdPtr->objProc == cmdWrapperProc) {
	    infoPtr->isNativeObjectProc = 2;
	}
    } else {
	infoPtr->deleteProc = cmdPtr->deleteProc;
	infoPtr->deleteData = cmdPtr->deleteData;
	infoPtr->objProc2 = cmdWrapper2Proc;
	infoPtr->objClientData2 = cmdPtr;
    }
    infoPtr->namespacePtr = (Tcl_Namespace *) cmdPtr->nsPtr;
    return 1;
}

/*
 *----------------------------------------------------------------------
 *
 * Tcl_GetCommandName --
 *
 *	Given a token returned by Tcl_CreateObjCommand, this function returns the
 *	current name of the command (which may have changed due to renaming).
 *
 * Results:
 *	The return value is the name of the given command.
 *
 * Side effects:
 *	None.
 *
 *----------------------------------------------------------------------
 */

const char *
Tcl_GetCommandName(
    TCL_UNUSED(Tcl_Interp *),
    Tcl_Command command)	/* Token for command returned by a previous
				 * call to Tcl_CreateObjCommand. The command must
				 * not have been deleted. */
{
    Command *cmdPtr = (Command *) command;

    if ((cmdPtr == NULL) || (cmdPtr->hPtr == NULL)) {
	/*
	 * This should only happen if command was "created" after the
	 * interpreter began to be deleted, so there isn't really any command.
	 * Just return an empty string.
	 */

	return "";
    }

    return (const char *)Tcl_GetHashKey(cmdPtr->hPtr->tablePtr, cmdPtr->hPtr);
}

/*
 *----------------------------------------------------------------------
 *
 * Tcl_GetCommandFullName --
 *
 *	Given a token returned by, e.g., Tcl_CreateObjCommand or Tcl_FindCommand,
 *	this function appends to an object the command's full name, qualified
 *	by a sequence of parent namespace names. The command's fully-qualified
 *	name may have changed due to renaming.
 *
 * Results:
 *	None.
 *
 * Side effects:
 *	The command's fully-qualified name is appended to the string
 *	representation of objPtr.
 *
 *----------------------------------------------------------------------
 */

void
Tcl_GetCommandFullName(
    Tcl_Interp *interp,		/* Interpreter containing the command. */
    Tcl_Command command,	/* Token for command returned by a previous
				 * call to Tcl_CreateObjCommand. The command must
				 * not have been deleted. */
    Tcl_Obj *objPtr)		/* Points to the object onto which the
				 * command's full name is appended. */

{
    Interp *iPtr = (Interp *) interp;
    Command *cmdPtr = (Command *) command;
    char *name;

    /*
     * Add the full name of the containing namespace, followed by the "::"
     * separator, and the command name.
     */

    if ((cmdPtr != NULL) && TclRoutineHasName(cmdPtr)) {
	if (cmdPtr->nsPtr != NULL) {
	    Tcl_AppendToObj(objPtr, cmdPtr->nsPtr->fullName, -1);
	    if (cmdPtr->nsPtr != iPtr->globalNsPtr) {
		Tcl_AppendToObj(objPtr, "::", 2);
	    }
	}
	if (cmdPtr->hPtr != NULL) {
	    name = (char *)Tcl_GetHashKey(cmdPtr->hPtr->tablePtr, cmdPtr->hPtr);
	    Tcl_AppendToObj(objPtr, name, -1);
	}
    }
}

/*
 *----------------------------------------------------------------------
 *
 * Tcl_DeleteCommand --
 *
 *	Remove the given command from the given interpreter.
 *
 * Results:
 *	0 is returned if the command was deleted successfully. -1 is returned
 *	if there didn't exist a command by that name.
 *
 * Side effects:
 *	cmdName will no longer be recognized as a valid command for interp.
 *
 *----------------------------------------------------------------------
 */

int
Tcl_DeleteCommand(
    Tcl_Interp *interp,		/* Token for command interpreter (returned by
				 * a previous Tcl_CreateInterp call). */
    const char *cmdName)	/* Name of command to remove. */
{
    Tcl_Command cmd;

    /*
     * Find the desired command and delete it.
     */

    cmd = Tcl_FindCommand(interp, cmdName, NULL, /*flags*/ 0);
    if (cmd == NULL) {
	return -1;
    }
    return Tcl_DeleteCommandFromToken(interp, cmd);
}

/*
 *----------------------------------------------------------------------
 *
 * Tcl_DeleteCommandFromToken --
 *
 *	Removes the given command from the given interpreter. This function
 *	resembles Tcl_DeleteCommand, but takes a Tcl_Command token instead of
 *	a command name for efficiency.
 *
 * Results:
 *	0 is returned if the command was deleted successfully. -1 is returned
 *	if there didn't exist a command by that name.
 *
 * Side effects:
 *	The command specified by "cmd" will no longer be recognized as a valid
 *	command for "interp".
 *
 *----------------------------------------------------------------------
 */

int
Tcl_DeleteCommandFromToken(
    Tcl_Interp *interp,		/* Token for command interpreter returned by a
				 * previous call to Tcl_CreateInterp. */
    Tcl_Command cmd)		/* Token for command to delete. */
{
    Interp *iPtr = (Interp *) interp;
    Command *cmdPtr = (Command *) cmd;
    ImportRef *refPtr, *nextRefPtr;
    Tcl_Command importCmd;

    /*
     * The code here is tricky. We can't delete the hash table entry before
     * invoking the deletion callback because there are cases where the
     * deletion callback needs to invoke the command (e.g. object systems such
     * as OTcl). However, this means that the callback could try to delete or
     * rename the command. The deleted flag allows us to detect these cases
     * and skip nested deletes.
     */

    if (cmdPtr->flags & CMD_DYING) {
	/*
	 * Another deletion is already in progress. Remove the hash table
	 * entry now, but don't invoke a callback or free the command
	 * structure. Take care to only remove the hash entry if it has not
	 * already been removed; otherwise if we manage to hit this function
	 * three times, everything goes up in smoke. [Bug 1220058]
	 */

	if (cmdPtr->hPtr != NULL) {
	    Tcl_DeleteHashEntry(cmdPtr->hPtr);
	    cmdPtr->hPtr = NULL;
	}

	/*
	 * Bump the command epoch counter. This will invalidate all cached
	 * references that point to this command.
	 */

	cmdPtr->cmdEpoch++;

	return 0;
    }

    /*
     * We must delete this command, even though both traces and delete procs
     * may try to avoid this (renaming the command etc). Also traces and
     * delete procs may try to delete the command themselves. This flag
     * declares that a delete is in progress and that recursive deletes should
     * be ignored.
     */

    cmdPtr->flags |= CMD_DYING;

    /*
     * Call each functions and then delete the trace.
     */

    cmdPtr->nsPtr->refCount++;

    if (cmdPtr->tracePtr != NULL) {
	CommandTrace *tracePtr;
	/* CallCommandTraces() does not cmdPtr, that's
	 * done just before Tcl_DeleteCommandFromToken() returns  */
	CallCommandTraces(iPtr,cmdPtr,NULL,NULL,TCL_TRACE_DELETE);

	/*
	 * Now delete these traces.
	 */

	tracePtr = cmdPtr->tracePtr;
	while (tracePtr != NULL) {
	    CommandTrace *nextPtr = tracePtr->nextPtr;

	    if (tracePtr->refCount-- <= 1) {
		Tcl_Free(tracePtr);
	    }
	    tracePtr = nextPtr;
	}
	cmdPtr->tracePtr = NULL;
    }

    /*
     * The list of commands exported from the namespace might have changed.
     * However, we do not need to recompute this just yet; next time we need
     * the info will be soon enough.
     */

    TclInvalidateNsCmdLookup(cmdPtr->nsPtr);
    TclNsDecrRefCount(cmdPtr->nsPtr);

    /*
     * If the command being deleted has a compile function, increment the
     * interpreter's compileEpoch to invalidate its compiled code. This makes
     * sure that we don't later try to execute old code compiled with
     * command-specific (i.e., inline) bytecodes for the now-deleted command.
     * This field is checked in Tcl_EvalObj and ObjInterpProc, and code whose
     * compilation epoch doesn't match is recompiled.
     */

    if (cmdPtr->compileProc != NULL) {
	iPtr->compileEpoch++;
    }

    if (!(cmdPtr->flags & CMD_REDEF_IN_PROGRESS)) {
	/*
	 * Delete any imports of this routine before deleting this routine itself.
	 * See issue 688fcc7082fa.
	 */
	for (refPtr = cmdPtr->importRefPtr; refPtr != NULL;
		refPtr = nextRefPtr) {
	    nextRefPtr = refPtr->nextPtr;
	    importCmd = (Tcl_Command) refPtr->importedCmdPtr;
	    Tcl_DeleteCommandFromToken(interp, importCmd);
	}
    }

    if (cmdPtr->deleteProc != NULL) {
	/*
	 * Delete the command's client data. If this was an imported command
	 * created when a command was imported into a namespace, this client
	 * data will be a pointer to a ImportedCmdData structure describing
	 * the "real" command that this imported command refers to.
	 *
	 * If you are getting a crash during the call to deleteProc and
	 * cmdPtr->deleteProc is a pointer to the function free(), the most
	 * likely cause is that your extension allocated memory for the
	 * clientData argument to Tcl_CreateObjCommand with the Tcl_Alloc()
	 * macro and you are now trying to deallocate this memory with free()
	 * instead of Tcl_Free(). You should pass a pointer to your own method
	 * that calls Tcl_Free().
	 */

	cmdPtr->deleteProc(cmdPtr->deleteData);
    }

    /*
     * Don't use hPtr to delete the hash entry here, because it's possible
     * that the deletion callback renamed the command. Instead, use
     * cmdPtr->hptr, and make sure that no-one else has already deleted the
     * hash entry.
     */

    if (cmdPtr->hPtr != NULL) {
	Tcl_DeleteHashEntry(cmdPtr->hPtr);
	cmdPtr->hPtr = NULL;

	/*
	 * Bump the command epoch counter. This will invalidate all cached
	 * references that point to this command.
	 */

	cmdPtr->cmdEpoch++;
    }

    /*
     * A number of tests for particular kinds of commands are done by checking
     * whether the objProc field holds a known value. Set the field to NULL so
     * that such tests won't have false positives when applied to deleted
     * commands.
     */

    cmdPtr->objProc = NULL;

    /*
     * Now free the Command structure, unless there is another reference to it
     * from a CmdName Tcl object in some ByteCode code sequence. In that case,
     * delay the cleanup until all references are either discarded (when a
     * ByteCode is freed) or replaced by a new reference (when a cached
     * CmdName Command reference is found to be invalid and
     * TclNRExecuteByteCode looks up the command in the command hashtable).
     */

    cmdPtr->flags |= CMD_DEAD;
    TclCleanupCommandMacro(cmdPtr);
    return 0;
}

/*
 *----------------------------------------------------------------------
 *
 * CallCommandTraces --
 *
 *	Abstraction of the code to call traces on a command.
 *
 * Results:
 *	Currently always NULL.
 *
 * Side effects:
 *	Anything; this may recursively evaluate scripts and code exists to do
 *	just that.
 *
 *----------------------------------------------------------------------
 */

static char *
CallCommandTraces(
    Interp *iPtr,		/* Interpreter containing command. */
    Command *cmdPtr,		/* Command whose traces are to be invoked. */
    const char *oldName,	/* Command's old name, or NULL if we must get
				 * the name from cmdPtr */
    const char *newName,	/* Command's new name, or NULL if the command
				 * is not being renamed */
    int flags)			/* Flags indicating the type of traces to
				 * trigger, either TCL_TRACE_DELETE or
				 * TCL_TRACE_RENAME. */
{
    CommandTrace *tracePtr;
    ActiveCommandTrace active;
    char *result;
    Tcl_Obj *oldNamePtr = NULL;
    Tcl_InterpState state = NULL;

    if (cmdPtr->flags & CMD_TRACE_ACTIVE) {
	/*
	 * While a rename trace is active, we will not process any more rename
	 * traces; while a delete trace is active we will never reach here -
	 * because Tcl_DeleteCommandFromToken checks for the condition
	 * (cmdPtr->flags & CMD_DYING) and returns immediately when a
	 * command deletion is in progress. For all other traces, delete
	 * traces will not be invoked but a call to TraceCommandProc will
	 * ensure that tracePtr->clientData is freed whenever the command
	 * "oldName" is deleted.
	 */

	if (cmdPtr->flags & TCL_TRACE_RENAME) {
	    flags &= ~TCL_TRACE_RENAME;
	}
	if (flags == 0) {
	    return NULL;
	}
    }
    cmdPtr->flags |= CMD_TRACE_ACTIVE;

    result = NULL;
    active.nextPtr = iPtr->activeCmdTracePtr;
    active.reverseScan = 0;
    iPtr->activeCmdTracePtr = &active;

    if (flags & TCL_TRACE_DELETE) {
	flags |= TCL_TRACE_DESTROYED;
    }
    active.cmdPtr = cmdPtr;

    Tcl_Preserve(iPtr);

    for (tracePtr = cmdPtr->tracePtr; tracePtr != NULL;
	    tracePtr = active.nextTracePtr) {
	active.nextTracePtr = tracePtr->nextPtr;
	if (!(tracePtr->flags & flags)) {
	    continue;
	}
	cmdPtr->flags |= tracePtr->flags;
	if (oldName == NULL) {
	    TclNewObj(oldNamePtr);
	    Tcl_IncrRefCount(oldNamePtr);
	    Tcl_GetCommandFullName((Tcl_Interp *) iPtr,
		    (Tcl_Command) cmdPtr, oldNamePtr);
	    oldName = TclGetString(oldNamePtr);
	}
	tracePtr->refCount++;
	if (state == NULL) {
	    state = Tcl_SaveInterpState((Tcl_Interp *) iPtr, TCL_OK);
	}
	tracePtr->traceProc(tracePtr->clientData, (Tcl_Interp *) iPtr,
		oldName, newName, flags);
	cmdPtr->flags &= ~tracePtr->flags;
	if (tracePtr->refCount-- <= 1) {
	    Tcl_Free(tracePtr);
	}
    }

    if (state) {
	Tcl_RestoreInterpState((Tcl_Interp *) iPtr, state);
    }

    /*
     * If a new object was created to hold the full oldName, free it now.
     */

    if (oldNamePtr != NULL) {
	TclDecrRefCount(oldNamePtr);
    }

    /*
     * Restore the variable's flags, remove the record of our active traces,
     * and then return.
     */

    cmdPtr->flags &= ~CMD_TRACE_ACTIVE;
    iPtr->activeCmdTracePtr = active.nextPtr;
    Tcl_Release(iPtr);
    return result;
}

/*
 *----------------------------------------------------------------------
 *
 * CancelEvalProc --
 *
 *	Marks this interpreter as being canceled. This causes current
 *	executions to be unwound as the interpreter enters a state where it
 *	refuses to execute more commands or handle [catch] or [try], yet the
 *	interpreter is still able to execute further commands after the
 *	cancelation is cleared (unlike if it is deleted).
 *
 * Results:
 *	The value given for the code argument.
 *
 * Side effects:
 *	Transfers a message from the cancellation message to the interpreter.
 *
 *----------------------------------------------------------------------
 */

static int
CancelEvalProc(
    void *clientData,	/* Interp to cancel the script in progress. */
    TCL_UNUSED(Tcl_Interp *),
    int code)			/* Current return code from command. */
{
    CancelInfo *cancelInfo = (CancelInfo *)clientData;
    Interp *iPtr;

    if (cancelInfo != NULL) {
	Tcl_MutexLock(&cancelLock);
	iPtr = (Interp *) cancelInfo->interp;

	if (iPtr != NULL) {
	    /*
	     * Setting the CANCELED flag will cause the script in progress to
	     * be canceled as soon as possible. The core honors this flag at
	     * all the necessary places to ensure script cancellation is
	     * responsive. Extensions can check for this flag by calling
	     * Tcl_Canceled and checking if TCL_ERROR is returned or they can
	     * choose to ignore the script cancellation flag and the
	     * associated functionality altogether. Currently, the only other
	     * flag we care about here is the TCL_CANCEL_UNWIND flag (from
	     * Tcl_CancelEval). We do not want to simply combine all the flags
	     * from original Tcl_CancelEval call with the interp flags here
	     * just in case the caller passed flags that might cause behaviour
	     * unrelated to script cancellation.
	     */

	    TclSetCancelFlags(iPtr, cancelInfo->flags | CANCELED);

	    /*
	     * Now, we must set the script cancellation flags on all the child
	     * interpreters belonging to this one.
	     */

	    TclSetChildCancelFlags((Tcl_Interp *) iPtr,
		    cancelInfo->flags | CANCELED, 0);

	    /*
	     * Create the result object now so that Tcl_Canceled can avoid
	     * locking the cancelLock mutex.
	     */

	    if (cancelInfo->result != NULL) {
		Tcl_SetStringObj(iPtr->asyncCancelMsg, cancelInfo->result,
			cancelInfo->length);
	    } else {
		Tcl_SetObjLength(iPtr->asyncCancelMsg, 0);
	    }
	}
	Tcl_MutexUnlock(&cancelLock);
    }

    return code;
}

/*
 *----------------------------------------------------------------------
 *
 * TclCleanupCommand --
 *
 *	This function frees up a Command structure unless it is still
 *	referenced from an interpreter's command hashtable or from a CmdName
 *	Tcl object representing the name of a command in a ByteCode
 *	instruction sequence.
 *
 * Results:
 *	None.
 *
 * Side effects:
 *	Memory gets freed unless a reference to the Command structure still
 *	exists. In that case the cleanup is delayed until the command is
 *	deleted or when the last ByteCode referring to it is freed.
 *
 *----------------------------------------------------------------------
 */

void
TclCleanupCommand(
    Command *cmdPtr)	/* Points to the Command structure to
				 * be freed. */
{
    if (cmdPtr->refCount-- <= 1) {
	Tcl_Free(cmdPtr);
    }
}

/*
 *----------------------------------------------------------------------
 *
 * TclInterpReady --
 *
 *	Check if an interpreter is ready to eval commands or scripts, i.e., if
 *	it was not deleted and if the nesting level is not too high.
 *
 * Results:
 *	The return value is TCL_OK if it the interpreter is ready, TCL_ERROR
 *	otherwise.
 *
 * Side effects:
 *	The interpreter's result is cleared.
 *
 *----------------------------------------------------------------------
 */

int
TclInterpReady(
    Tcl_Interp *interp)
{
    Interp *iPtr = (Interp *) interp;

    /*
     * Reset the interpreter's result and clear out any previous error
     * information.
     */

    Tcl_ResetResult(interp);

    /*
     * If the interpreter has been deleted, return an error.
     */

    if (iPtr->flags & DELETED) {
	Tcl_SetObjResult(interp, Tcl_NewStringObj(
		"attempt to call eval in deleted interpreter", -1));
	Tcl_SetErrorCode(interp, "TCL", "IDELETE",
		"attempt to call eval in deleted interpreter", (void *)NULL);
	return TCL_ERROR;
    }

    if (iPtr->execEnvPtr->rewind) {
	return TCL_ERROR;
    }

    /*
     * Make sure the script being evaluated (if any) has not been canceled.
     */

    if (TclCanceled(iPtr) &&
	    (TCL_OK != Tcl_Canceled(interp, TCL_LEAVE_ERR_MSG))) {
	return TCL_ERROR;
    }

    /*
     * Check depth of nested calls to Tcl_Eval: if this gets too large, it's
     * probably because of an infinite loop somewhere.
     */

    if ((iPtr->numLevels <= iPtr->maxNestingDepth)) {
	return TCL_OK;
    }

    Tcl_SetObjResult(interp, Tcl_NewStringObj(
	    "too many nested evaluations (infinite loop?)", -1));
    Tcl_SetErrorCode(interp, "TCL", "LIMIT", "STACK", (void *)NULL);
    return TCL_ERROR;
}

/*
 *----------------------------------------------------------------------
 *
 * TclResetCancellation --
 *
 *	Reset the script cancellation flags if the nesting level
 *	(iPtr->numLevels) for the interp is zero or argument force is
 *	non-zero.
 *
 * Results:
 *	A standard Tcl result.
 *
 * Side effects:
 *	The script cancellation flags for the interp may be reset.
 *
 *----------------------------------------------------------------------
 */

int
TclResetCancellation(
    Tcl_Interp *interp,
    int force)
{
    Interp *iPtr = (Interp *) interp;

    if (iPtr == NULL) {
	return TCL_ERROR;
    }

    if (force || (iPtr->numLevels == 0)) {
	TclUnsetCancelFlags(iPtr);
    }
    return TCL_OK;
}

/*
 *----------------------------------------------------------------------
 *
 * Tcl_Canceled --
 *
 *	Check if the script in progress has been canceled, i.e.,
 *	Tcl_CancelEval was called for this interpreter or any of its parent
 *	interpreters.
 *
 * Results:
 *	The return value is TCL_OK if the script evaluation has not been
 *	canceled, TCL_ERROR otherwise.
 *
 *	If "flags" contains TCL_LEAVE_ERR_MSG, an error message is returned in
 *	the interpreter's result object. Otherwise, the interpreter's result
 *	object is left unchanged. If "flags" contains TCL_CANCEL_UNWIND,
 *	TCL_ERROR will only be returned if the script evaluation is being
 *	completely unwound.
 *
 * Side effects:
 *	The CANCELED flag for the interp will be reset if it is set.
 *
 *----------------------------------------------------------------------
 */

int
Tcl_Canceled(
    Tcl_Interp *interp,
    int flags)
{
    Interp *iPtr = (Interp *) interp;

    /*
     * Has the current script in progress for this interpreter been canceled
     * or is the stack being unwound due to the previous script cancellation?
     */

    if (!TclCanceled(iPtr)) {
        return TCL_OK;
    }

    /*
     * The CANCELED flag is a one-shot flag that is reset immediately upon
     * being detected; however, if the TCL_CANCEL_UNWIND flag is set we will
     * continue to report that the script in progress has been canceled
     * thereby allowing the evaluation stack for the interp to be fully
     * unwound.
     */

    iPtr->flags &= ~CANCELED;

    /*
     * The CANCELED flag was detected and reset; however, if the caller
     * specified the TCL_CANCEL_UNWIND flag, we only return TCL_ERROR
     * (indicating that the script in progress has been canceled) if the
     * evaluation stack for the interp is being fully unwound.
     */

    if ((flags & TCL_CANCEL_UNWIND) && !(iPtr->flags & TCL_CANCEL_UNWIND)) {
        return TCL_OK;
    }

    /*
     * If the TCL_LEAVE_ERR_MSG flags bit is set, place an error in the
     * interp's result; otherwise, we leave it alone.
     */

    if (flags & TCL_LEAVE_ERR_MSG) {
        const char *id, *message = NULL;
        Tcl_Size length;

        /*
         * Setup errorCode variables so that we can differentiate between
         * being canceled and unwound.
         */

        if (iPtr->asyncCancelMsg != NULL) {
            message = Tcl_GetStringFromObj(iPtr->asyncCancelMsg, &length);
        } else {
            length = 0;
        }

        if (iPtr->flags & TCL_CANCEL_UNWIND) {
            id = "IUNWIND";
            if (length == 0) {
                message = "eval unwound";
            }
        } else {
            id = "ICANCEL";
            if (length == 0) {
                message = "eval canceled";
            }
        }

        Tcl_SetObjResult(interp, Tcl_NewStringObj(message, -1));
        Tcl_SetErrorCode(interp, "TCL", "CANCEL", id, message, (void *)NULL);
    }

    /*
     * Return TCL_ERROR to the caller (not necessarily just the Tcl core
     * itself) that indicates further processing of the script or command in
     * progress should halt gracefully and as soon as possible.
     */

    return TCL_ERROR;
}

/*
 *----------------------------------------------------------------------
 *
 * Tcl_CancelEval --
 *
 *	This function schedules the cancellation of the current script in the
 *	given interpreter.
 *
 * Results:
 *	The return value is a standard Tcl completion code such as TCL_OK or
 *	TCL_ERROR. Since the interp may belong to a different thread, no error
 *	message can be left in the interp's result.
 *
 * Side effects:
 *	The script in progress in the specified interpreter will be canceled
 *	with TCL_ERROR after asynchronous handlers are invoked at the next
 *	Tcl_Canceled check.
 *
 *----------------------------------------------------------------------
 */

int
Tcl_CancelEval(
    Tcl_Interp *interp,		/* Interpreter in which to cancel the
				 * script. */
    Tcl_Obj *resultObjPtr,	/* The script cancellation error message or
				 * NULL for a default error message. */
    void *clientData,	/* Passed to CancelEvalProc. */
    int flags)			/* Collection of OR-ed bits that control
				 * the cancellation of the script. Only
				 * TCL_CANCEL_UNWIND is currently
				 * supported. */
{
    Tcl_HashEntry *hPtr;
    CancelInfo *cancelInfo;
    int code = TCL_ERROR;
    const char *result;

    if (interp == NULL) {
	return TCL_ERROR;
    }

    Tcl_MutexLock(&cancelLock);
    if (cancelTableInitialized != 1) {
	/*
	 * No CancelInfo hash table (Tcl_CreateInterp has never been called?)
	 */

	goto done;
    }
    hPtr = Tcl_FindHashEntry(&cancelTable, interp);
    if (hPtr == NULL) {
	/*
	 * No CancelInfo record for this interpreter.
	 */

	goto done;
    }
    cancelInfo = (CancelInfo *)Tcl_GetHashValue(hPtr);

    /*
     * Populate information needed by the interpreter thread to fulfill the
     * cancellation request. Currently, clientData is ignored. If the
     * TCL_CANCEL_UNWIND flags bit is set, the script in progress is not
     * allowed to catch the script cancellation because the evaluation stack
     * for the interp is completely unwound.
     */

    if (resultObjPtr != NULL) {
	result = Tcl_GetStringFromObj(resultObjPtr, &cancelInfo->length);
	cancelInfo->result = (char *)Tcl_Realloc(cancelInfo->result,cancelInfo->length);
	memcpy(cancelInfo->result, result, cancelInfo->length);
	TclDecrRefCount(resultObjPtr);	/* Discard their result object. */
    } else {
	cancelInfo->result = NULL;
	cancelInfo->length = 0;
    }
    cancelInfo->clientData = clientData;
    cancelInfo->flags = flags;
    Tcl_AsyncMark(cancelInfo->async);
    code = TCL_OK;

  done:
    Tcl_MutexUnlock(&cancelLock);
    return code;
}

/*
 *----------------------------------------------------------------------
 *
 * Tcl_InterpActive --
 *
 *	Returns non-zero if the specified interpreter is in use, i.e. if there
 *	is an evaluation currently active in the interpreter.
 *
 * Results:
 *	See above.
 *
 * Side effects:
 *	None.
 *
 *----------------------------------------------------------------------
 */

int
Tcl_InterpActive(
    Tcl_Interp *interp)
{
    return ((Interp *) interp)->numLevels > 0;
}

/*
 *----------------------------------------------------------------------
 *
 * Tcl_EvalObjv --
 *
 *	This function evaluates a Tcl command that has already been parsed
 *	into words, with one Tcl_Obj holding each word.
 *
 * Results:
 *	The return value is a standard Tcl completion code such as TCL_OK or
 *	TCL_ERROR. A result or error message is left in interp's result.
 *
 * Side effects:
 *	Always pushes a callback. Other side effects depend on the command.
 *
 *----------------------------------------------------------------------
 */

int
Tcl_EvalObjv(
    Tcl_Interp *interp,		/* Interpreter in which to evaluate the
				 * command. Also used for error reporting. */
    Tcl_Size objc,		/* Number of words in command. */
    Tcl_Obj *const objv[],	/* An array of pointers to objects that are
				 * the words that make up the command. */
    int flags)			/* Collection of OR-ed bits that control the
				 * evaluation of the script. Only
				 * TCL_EVAL_GLOBAL, TCL_EVAL_INVOKE and
				 * TCL_EVAL_NOERR are currently supported. */
{
    int result;
    NRE_callback *rootPtr = TOP_CB(interp);

    result = TclNREvalObjv(interp, objc, objv, flags, NULL);
    return TclNRRunCallbacks(interp, result, rootPtr);
}

int
TclNREvalObjv(
    Tcl_Interp *interp,		/* Interpreter in which to evaluate the
				 * command. Also used for error reporting. */
    Tcl_Size objc,		/* Number of words in command. */
    Tcl_Obj *const objv[],	/* An array of pointers to objects that are
				 * the words that make up the command. */
    int flags,			/* Collection of OR-ed bits that control the
				 * evaluation of the script. Only
				 * TCL_EVAL_GLOBAL, TCL_EVAL_INVOKE and
				 * TCL_EVAL_NOERR are currently supported. */
    Command *cmdPtr)		/* NULL if the Command is to be looked up
				 * here, otherwise the pointer to the
				 * requested Command struct to be invoked. */
{
    Interp *iPtr = (Interp *) interp;

    /*
     * data[1] stores a marker for use by tailcalls; it will be set to 1 by
     * command redirectors (imports, alias, ensembles) so that tailcall skips
     * this callback (that marks the end of the target command) and goes back
     * to the end of the source command.
     */

    if (iPtr->deferredCallbacks) {
        iPtr->deferredCallbacks = NULL;
    } else {
	TclNRAddCallback(interp, NRCommand, NULL, NULL, NULL, NULL);
    }

    iPtr->numLevels++;
    TclNRAddCallback(interp, EvalObjvCore, cmdPtr, INT2PTR(flags),
	    INT2PTR(objc), objv);
    return TCL_OK;
}

static int
EvalObjvCore(
    void *data[],
    Tcl_Interp *interp,
    TCL_UNUSED(int) /*result*/)
{
    Command *cmdPtr = NULL, *preCmdPtr = (Command *)data[0];
    int flags = PTR2INT(data[1]);
    int objc = PTR2INT(data[2]);
    Tcl_Obj **objv = (Tcl_Obj **)data[3];
    Interp *iPtr = (Interp *) interp;
    Namespace *lookupNsPtr = NULL;
    int enterTracesDone = 0;

    /*
     * Push records for task to be done on return, in INVERSE order. First, if
     * needed, the exception handlers (as they should happen last).
     */

    if (!(flags & TCL_EVAL_NOERR)) {
	TEOV_PushExceptionHandlers(interp, objc, objv, flags);
    }

    if (TCL_OK != TclInterpReady(interp)) {
	return TCL_ERROR;
    }

    if (objc == 0) {
	return TCL_OK;
    }

    if (TclLimitExceeded(iPtr->limit)) {
	return TCL_ERROR;
    }

    /*
     * Configure evaluation context to match the requested flags.
     */

    if (iPtr->lookupNsPtr) {

	/*
	 * Capture the namespace we should do command name resolution in, as
	 * instructed by our caller sneaking it in to us in a private interp
	 * field.  Clear that field right away so we cannot possibly have its
	 * use leak where it should not.  The sneaky message pass is done.
	 *
	 * Use of this mechanism overrides the TCL_EVAL_GLOBAL flag.
	 * TODO: Is that a bug?
	 */

	lookupNsPtr = iPtr->lookupNsPtr;
	iPtr->lookupNsPtr = NULL;
    } else if (flags & TCL_EVAL_INVOKE) {
	lookupNsPtr = iPtr->globalNsPtr;
    } else {

	/*
	 * TCL_EVAL_INVOKE was not set: clear rewrite rules
	 */

	TclResetRewriteEnsemble(interp, 1);

	if (flags & TCL_EVAL_GLOBAL) {
	    TEOV_SwitchVarFrame(interp);
	    lookupNsPtr = iPtr->globalNsPtr;
	}
    }

    /*
     * Lookup the Command to dispatch.
     */

    reresolve:
    assert(cmdPtr == NULL);
    if (preCmdPtr) {
	/*
         * Caller gave it to us.
         */

	if (!(preCmdPtr->flags & CMD_DEAD)) {
	    /*
             * So long as it exists, use it.
             */

	    cmdPtr = preCmdPtr;
	} else if (flags & TCL_EVAL_NORESOLVE) {
	    /*
	     * When it's been deleted, and we're told not to attempt resolving
	     * it ourselves, all we can do is raise an error.
	     */

	    Tcl_SetObjResult(interp, Tcl_ObjPrintf(
		    "attempt to invoke a deleted command"));
	    Tcl_SetErrorCode(interp, "TCL", "EVAL", "DELETEDCOMMAND", (void *)NULL);
	    return TCL_ERROR;
	}
    }
    if (cmdPtr == NULL) {
	cmdPtr = TEOV_LookupCmdFromObj(interp, objv[0], lookupNsPtr);
	if (!cmdPtr) {
	    return TEOV_NotFound(interp, objc, objv, lookupNsPtr);
	}
    }

    if (enterTracesDone || iPtr->tracePtr
	    || (cmdPtr->flags & CMD_HAS_EXEC_TRACES)) {
	Tcl_Obj *commandPtr = TclGetSourceFromFrame(
		flags & TCL_EVAL_SOURCE_IN_FRAME ?  iPtr->cmdFramePtr : NULL,
		objc, objv);

	Tcl_IncrRefCount(commandPtr);
	if (!enterTracesDone) {
	    int code = TEOV_RunEnterTraces(interp, &cmdPtr, commandPtr,
		    objc, objv);

	    /*
	     * Send any exception from enter traces back as an exception
	     * raised by the traced command.
	     * TODO: Is this a bug?  Letting an execution trace BREAK or
	     * CONTINUE or RETURN in the place of the traced command?  Would
	     * either converting all exceptions to TCL_ERROR, or just
	     * swallowing them be better?  (Swallowing them has the problem of
	     * permanently hiding program errors.)
	     */

	    if (code != TCL_OK) {
		Tcl_DecrRefCount(commandPtr);
		return code;
	    }

	    /*
	     * If the enter traces made the resolved cmdPtr unusable, go back
	     * and resolve again, but next time don't run enter traces again.
	     */

	    if (cmdPtr == NULL) {
		enterTracesDone = 1;
		Tcl_DecrRefCount(commandPtr);
		goto reresolve;
	    }
	}

	/*
	 * Schedule leave traces.  Raise the refCount on the resolved cmdPtr,
	 * so that when it passes to the leave traces we know it's still
	 * valid.
	 */

	cmdPtr->refCount++;
	TclNRAddCallback(interp, TEOV_RunLeaveTraces, INT2PTR(objc),
		    commandPtr, cmdPtr, objv);
    }

    TclNRAddCallback(interp, Dispatch,
	    cmdPtr->nreProc ? cmdPtr->nreProc : cmdPtr->objProc,
	    cmdPtr->objClientData, INT2PTR(objc), objv);
    return TCL_OK;
}

static int
Dispatch(
    void *data[],
    Tcl_Interp *interp,
    TCL_UNUSED(int) /*result*/)
{
    Tcl_ObjCmdProc *objProc = (Tcl_ObjCmdProc *)data[0];
    void *clientData = data[1];
    Tcl_Size objc = PTR2INT(data[2]);
    Tcl_Obj **objv = (Tcl_Obj **)data[3];
    Interp *iPtr = (Interp *) interp;

#ifdef USE_DTRACE
    if (TCL_DTRACE_CMD_ARGS_ENABLED()) {
	const char *a[10];
	Tcl_Size i = 0;

	while (i < 10) {
	    a[i] = i < objc ? TclGetString(objv[i]) : NULL; i++;
	}
	TCL_DTRACE_CMD_ARGS(a[0], a[1], a[2], a[3], a[4], a[5], a[6], a[7],
		a[8], a[9]);
    }
    if (TCL_DTRACE_CMD_INFO_ENABLED() && iPtr->cmdFramePtr) {
	Tcl_Obj *info = TclInfoFrame(interp, iPtr->cmdFramePtr);
	const char *a[6]; Tcl_Size i[2];

	TclDTraceInfo(info, a, i);
	TCL_DTRACE_CMD_INFO(a[0], a[1], a[2], a[3], i[0], i[1], a[4], a[5]);
	TclDecrRefCount(info);
    }
    if ((TCL_DTRACE_CMD_RETURN_ENABLED() || TCL_DTRACE_CMD_RESULT_ENABLED())
	    && objc) {
	TclNRAddCallback(interp, DTraceCmdReturn, objv[0], NULL, NULL, NULL);
    }
    if (TCL_DTRACE_CMD_ENTRY_ENABLED() && objc) {
	TCL_DTRACE_CMD_ENTRY(TclGetString(objv[0]), objc - 1,
		(Tcl_Obj **)(objv + 1));
    }
#endif /* USE_DTRACE */

    iPtr->cmdCount++;
    return objProc(clientData, interp, objc, objv);
}

int
TclNRRunCallbacks(
    Tcl_Interp *interp,
    int result,
    struct NRE_callback *rootPtr)
				/* All callbacks down to rootPtr not inclusive
				 * are to be run. */
{
    while (TOP_CB(interp) != rootPtr) {
        NRE_callback *callbackPtr = TOP_CB(interp);
        Tcl_NRPostProc *procPtr = callbackPtr->procPtr;

	TOP_CB(interp) = callbackPtr->nextPtr;
	result = procPtr(callbackPtr->data, interp, result);
	TCLNR_FREE(interp, callbackPtr);
    }
    return result;
}

static int
NRCommand(
    void *data[],
    Tcl_Interp *interp,
    int result)
{
    Interp *iPtr = (Interp *) interp;
    Tcl_Obj *listPtr;

    iPtr->numLevels--;

     /*
      * If there is a tailcall, schedule it next
      */

    if (data[1] && (data[1] != INT2PTR(1))) {
	listPtr = (Tcl_Obj *)data[1];
	data[1] = NULL;

	TclNRAddCallback(interp, TclNRTailcallEval, listPtr, NULL, NULL, NULL);
    }

    /* OPT ??
     * Do not interrupt a series of cleanups with async or limit checks:
     * just check at the end?
     */

    if (TclAsyncReady(iPtr)) {
	result = Tcl_AsyncInvoke(interp, result);
    }
    if ((result == TCL_OK) && TclCanceled(iPtr)) {
	result = Tcl_Canceled(interp, TCL_LEAVE_ERR_MSG);
    }
    if (result == TCL_OK && TclLimitReady(iPtr->limit)) {
	result = Tcl_LimitCheck(interp);
    }

    return result;
}

/*
 *----------------------------------------------------------------------
 *
 * TEOV_Exception	 -
 * TEOV_LookupCmdFromObj -
 * TEOV_RunEnterTraces	 -
 * TEOV_RunLeaveTraces	 -
 * TEOV_NotFound	 -
 *
 *	These are helper functions for Tcl_EvalObjv.
 *
 *----------------------------------------------------------------------
 */

static void
TEOV_PushExceptionHandlers(
    Tcl_Interp *interp,
    int objc,
    Tcl_Obj *const objv[],
    int flags)
{
    Interp *iPtr = (Interp *) interp;

    /*
     * If any error processing is necessary, push the appropriate records.
     * Note that we have to push them in the inverse order: first the one that
     * has to run last.
     */

    if (!(flags & TCL_EVAL_INVOKE)) {
	/*
	 * Error messages
	 */

	TclNRAddCallback(interp, TEOV_Error, INT2PTR(objc),
		objv, NULL, NULL);
    }

    if (iPtr->numLevels == 1) {
	/*
	 * No CONTINUE or BREAK at level 0, manage RETURN
	 */

	TclNRAddCallback(interp, TEOV_Exception, INT2PTR(iPtr->evalFlags),
		NULL, NULL, NULL);
    }
}

static void
TEOV_SwitchVarFrame(
    Tcl_Interp *interp)
{
    Interp *iPtr = (Interp *) interp;

    /*
     * Change the varFrame to be the rootVarFrame, and push a record to
     * restore things at the end.
     */

    TclNRAddCallback(interp, TEOV_RestoreVarFrame, iPtr->varFramePtr, NULL,
	    NULL, NULL);
    iPtr->varFramePtr = iPtr->rootFramePtr;
}

static int
TEOV_RestoreVarFrame(
    void *data[],
    Tcl_Interp *interp,
    int result)
{
    ((Interp *) interp)->varFramePtr = (CallFrame *)data[0];
    return result;
}

static int
TEOV_Exception(
    void *data[],
    Tcl_Interp *interp,
    int result)
{
    Interp *iPtr = (Interp *) interp;
    int allowExceptions = (PTR2INT(data[0]) & TCL_ALLOW_EXCEPTIONS);

    if (result != TCL_OK) {
	if (result == TCL_RETURN) {
	    result = TclUpdateReturnInfo(iPtr);
	}
	if ((result != TCL_OK) && (result != TCL_ERROR) && !allowExceptions) {
	    ProcessUnexpectedResult(interp, result);
	    result = TCL_ERROR;
	}
    }

    /*
     * We are returning to level 0, so should process TclResetCancellation. As
     * numLevels has not *yet* been decreased, do not call it: do the thing
     * here directly.
     */

    TclUnsetCancelFlags(iPtr);
    return result;
}

static int
TEOV_Error(
    void *data[],
    Tcl_Interp *interp,
    int result)
{
    Interp *iPtr = (Interp *) interp;
    Tcl_Obj *listPtr;
    const char *cmdString;
    Tcl_Size cmdLen;
    int objc = PTR2INT(data[0]);
    Tcl_Obj **objv = (Tcl_Obj **)data[1];

    if ((result == TCL_ERROR) && !(iPtr->flags & ERR_ALREADY_LOGGED)) {
	/*
	 * If there was an error, a command string will be needed for the
	 * error log: get it out of the itemPtr. The details depend on the
	 * type.
	 */

	listPtr = Tcl_NewListObj(objc, objv);
	cmdString = Tcl_GetStringFromObj(listPtr, &cmdLen);
	Tcl_LogCommandInfo(interp, cmdString, cmdString, cmdLen);
	Tcl_DecrRefCount(listPtr);
    }
    iPtr->flags &= ~ERR_ALREADY_LOGGED;
    return result;
}

static int
TEOV_NotFound(
    Tcl_Interp *interp,
    int objc,
    Tcl_Obj *const objv[],
    Namespace *lookupNsPtr)
{
    Command * cmdPtr;
    Interp *iPtr = (Interp *) interp;
    Tcl_Size i, newObjc, handlerObjc;
    Tcl_Obj **newObjv, **handlerObjv;
    CallFrame *varFramePtr = iPtr->varFramePtr;
    Namespace *currNsPtr = NULL;/* Used to check for and invoke any registered
				 * unknown command handler for the current
				 * namespace (TIP 181). */
    Namespace *savedNsPtr = NULL;

    Tcl_Size qualLen;
    const char *qualName = Tcl_GetStringFromObj(objv[0], &qualLen);

    currNsPtr = varFramePtr->nsPtr;
    if ((currNsPtr == NULL) || (currNsPtr->unknownHandlerPtr == NULL) ||
	(qualLen > 2 && memchr(qualName, ':', qualLen)) /* fast check for NS:: */
    ) {
	/*
	 * first try to find namespace unknown handler of the namespace
	 * of executed command if available:
	 */
	Namespace *altNsPtr, *dummyNsPtr;
	const char *simpleName;

	(void) TclGetNamespaceForQualName(interp, qualName, currNsPtr,
	    TCL_FIND_IF_NOT_SIMPLE, &currNsPtr, &altNsPtr,
	    &dummyNsPtr, &simpleName);
	if (!simpleName) {
	    goto globNS;
	}
	if (!currNsPtr || (currNsPtr == iPtr->globalNsPtr)) {
	    if (!altNsPtr || (altNsPtr == iPtr->globalNsPtr)) {
		goto globNS;
	    }
	    currNsPtr = altNsPtr;
	}
	while (currNsPtr->unknownHandlerPtr == NULL ||
	    (currNsPtr->flags & (NS_DYING | NS_DEAD))
	) {
	    /* traverse to alive parent namespace containing handler */
	    if (!(currNsPtr = currNsPtr->parentPtr) ||
		 (currNsPtr == iPtr->globalNsPtr)
	    ) {
		/* continue from alternate NS if available */
		if (!altNsPtr || (altNsPtr == iPtr->globalNsPtr)) {
		    goto globNS;
		}
		currNsPtr = altNsPtr;
		altNsPtr = NULL;
		continue;
	      globNS:
		/* fallback to the global unknown */
		currNsPtr = iPtr->globalNsPtr;
		if (currNsPtr == NULL) {
		    Tcl_Panic("TEOV_NotFound: NULL global namespace pointer");
		}
		break;
	    }
	}
    }

    /*
     * Check to see if the resolution namespace has lost its unknown handler.
     * If so, reset it to "::unknown".
     */

    if (currNsPtr->unknownHandlerPtr == NULL) {
	TclNewLiteralStringObj(currNsPtr->unknownHandlerPtr, "::unknown");
	Tcl_IncrRefCount(currNsPtr->unknownHandlerPtr);
    }

    /*
     * Get the list of words for the unknown handler and allocate enough space
     * to hold both the handler prefix and all words of the command invocation
     * itself.
     */

    TclListObjGetElements(NULL, currNsPtr->unknownHandlerPtr,
	    &handlerObjc, &handlerObjv);
    newObjc = objc + handlerObjc;
    newObjv = (Tcl_Obj **)TclStackAlloc(interp, sizeof(Tcl_Obj *) * newObjc);

    /*
     * Copy command prefix from unknown handler and add on the real command's
     * full argument list. Note that we only use memcpy() once because we have
     * to increment the reference count of all the handler arguments anyway.
     */

    for (i = 0; i < handlerObjc; ++i) {
	newObjv[i] = handlerObjv[i];
	Tcl_IncrRefCount(newObjv[i]);
    }
    memcpy(newObjv+handlerObjc, objv, sizeof(Tcl_Obj *) * objc);

    /*
     * Look up and invoke the handler (by recursive call to this function). If
     * there is no handler at all, instead of doing the recursive call we just
     * generate a generic error message; it would be an infinite-recursion
     * nightmare otherwise.
     *
     * In this case we worry a bit less about recursion for now, and call the
     * "blocking" interface.
     */

    cmdPtr = TEOV_LookupCmdFromObj(interp, newObjv[0], lookupNsPtr);
    if (cmdPtr == NULL) {
	Tcl_SetObjResult(interp, Tcl_ObjPrintf(
                "invalid command name \"%s\"", TclGetString(objv[0])));
        Tcl_SetErrorCode(interp, "TCL", "LOOKUP", "COMMAND",
                TclGetString(objv[0]), (void *)NULL);

	/*
	 * Release any resources we locked and allocated during the handler
	 * call.
	 */

	for (i = 0; i < handlerObjc; ++i) {
	    Tcl_DecrRefCount(newObjv[i]);
	}
	TclStackFree(interp, newObjv);
	return TCL_ERROR;
    }

    if (lookupNsPtr) {
	savedNsPtr = varFramePtr->nsPtr;
	varFramePtr->nsPtr = lookupNsPtr;
    }
    TclSkipTailcall(interp);
    TclNRAddCallback(interp, TEOV_NotFoundCallback, INT2PTR(handlerObjc),
	    newObjv, savedNsPtr, NULL);
    return TclNREvalObjv(interp, newObjc, newObjv, TCL_EVAL_NOERR, NULL);
}

static int
TEOV_NotFoundCallback(
    void *data[],
    Tcl_Interp *interp,
    int result)
{
    Interp *iPtr = (Interp *) interp;
    int objc = PTR2INT(data[0]);
    Tcl_Obj **objv = (Tcl_Obj **)data[1];
    Namespace *savedNsPtr = (Namespace *)data[2];

    int i;

    if (savedNsPtr) {
	iPtr->varFramePtr->nsPtr = savedNsPtr;
    }

    /*
     * Release any resources we locked and allocated during the handler call.
     */

    for (i = 0; i < objc; ++i) {
	Tcl_DecrRefCount(objv[i]);
    }
    TclStackFree(interp, objv);

    return result;
}

static int
TEOV_RunEnterTraces(
    Tcl_Interp *interp,
    Command **cmdPtrPtr,
    Tcl_Obj *commandPtr,
    int objc,
    Tcl_Obj *const objv[])
{
    Interp *iPtr = (Interp *) interp;
    Command *cmdPtr = *cmdPtrPtr;
    Tcl_Size length, newEpoch, cmdEpoch = cmdPtr->cmdEpoch;
    int traceCode = TCL_OK;
    const char *command = Tcl_GetStringFromObj(commandPtr, &length);

    /*
     * Call trace functions.
     * Execute any command or execution traces. Note that we bump up the
     * command's reference count for the duration of the calling of the
     * traces so that the structure doesn't go away underneath our feet.
     */

    cmdPtr->refCount++;
    if (iPtr->tracePtr) {
	traceCode = TclCheckInterpTraces(interp, command, length,
		cmdPtr, TCL_OK, TCL_TRACE_ENTER_EXEC, objc, objv);
    }
    if ((cmdPtr->flags & CMD_HAS_EXEC_TRACES) && (traceCode == TCL_OK)) {
	traceCode = TclCheckExecutionTraces(interp, command, length,
		cmdPtr, TCL_OK, TCL_TRACE_ENTER_EXEC, objc, objv);
    }
    newEpoch = cmdPtr->cmdEpoch;
    TclCleanupCommandMacro(cmdPtr);

    if (traceCode != TCL_OK) {
	if (traceCode == TCL_ERROR) {
	    Tcl_Obj *info;

	    TclNewLiteralStringObj(info, "\n    (enter trace on \"");
	    Tcl_AppendLimitedToObj(info, command, length, 55, "...");
	    Tcl_AppendToObj(info, "\")", 2);
	    Tcl_AppendObjToErrorInfo(interp, info);
	    iPtr->flags |= ERR_ALREADY_LOGGED;
	}
	return traceCode;
    }
    if (cmdEpoch != newEpoch) {
	*cmdPtrPtr = NULL;
    }
    return TCL_OK;
}

static int
TEOV_RunLeaveTraces(
    void *data[],
    Tcl_Interp *interp,
    int result)
{
    Interp *iPtr = (Interp *) interp;
    int traceCode = TCL_OK;
    int objc = PTR2INT(data[0]);
    Tcl_Obj *commandPtr = (Tcl_Obj *)data[1];
    Command *cmdPtr = (Command *)data[2];
    Tcl_Obj **objv = (Tcl_Obj **)data[3];
    Tcl_Size length;
    const char *command = Tcl_GetStringFromObj(commandPtr, &length);

    if (!(cmdPtr->flags & CMD_DYING)) {
	if (cmdPtr->flags & CMD_HAS_EXEC_TRACES) {
	    traceCode = TclCheckExecutionTraces(interp, command, length,
		    cmdPtr, result, TCL_TRACE_LEAVE_EXEC, objc, objv);
	}
	if (iPtr->tracePtr != NULL && traceCode == TCL_OK) {
	    traceCode = TclCheckInterpTraces(interp, command, length,
		    cmdPtr, result, TCL_TRACE_LEAVE_EXEC, objc, objv);
	}
    }

    /*
     * As cmdPtr is set, TclNRRunCallbacks is about to reduce the numlevels.
     * Prevent that by resetting the cmdPtr field and dealing right here with
     * cmdPtr->refCount.
     */

    TclCleanupCommandMacro(cmdPtr);

    if (traceCode != TCL_OK) {
	if (traceCode == TCL_ERROR) {
	    Tcl_Obj *info;

	    TclNewLiteralStringObj(info, "\n    (leave trace on \"");
	    Tcl_AppendLimitedToObj(info, command, length, 55, "...");
	    Tcl_AppendToObj(info, "\")", 2);
	    Tcl_AppendObjToErrorInfo(interp, info);
	    iPtr->flags |= ERR_ALREADY_LOGGED;
	}
	result = traceCode;
    }
    Tcl_DecrRefCount(commandPtr);
    return result;
}

static inline Command *
TEOV_LookupCmdFromObj(
    Tcl_Interp *interp,
    Tcl_Obj *namePtr,
    Namespace *lookupNsPtr)
{
    Interp *iPtr = (Interp *) interp;
    Command *cmdPtr;
    Namespace *savedNsPtr = iPtr->varFramePtr->nsPtr;

    if (lookupNsPtr) {
	iPtr->varFramePtr->nsPtr = lookupNsPtr;
    }
    cmdPtr = (Command *) Tcl_GetCommandFromObj(interp, namePtr);
    iPtr->varFramePtr->nsPtr = savedNsPtr;
    return cmdPtr;
}

/*
 *----------------------------------------------------------------------
 *
 * Tcl_EvalTokensStandard --
 *
 *	Given an array of tokens parsed from a Tcl command (e.g., the tokens
 *	that make up a word or the index for an array variable) this function
 *	evaluates the tokens and concatenates their values to form a single
 *	result value.
 *
 * Results:
 *	The return value is a standard Tcl completion code such as TCL_OK or
 *	TCL_ERROR. A result or error message is left in interp's result.
 *
 * Side effects:
 *	Depends on the array of tokens being evaled.
 *
 *----------------------------------------------------------------------
 */

int
Tcl_EvalTokensStandard(
    Tcl_Interp *interp,		/* Interpreter in which to lookup variables,
				 * execute nested commands, and report
				 * errors. */
    Tcl_Token *tokenPtr,	/* Pointer to first in an array of tokens to
				 * evaluate and concatenate. */
    Tcl_Size count)			/* Number of tokens to consider at tokenPtr.
				 * Must be at least 1. */
{
    return TclSubstTokens(interp, tokenPtr, count, /* numLeftPtr */ NULL, 1,
	    NULL, NULL, 0);
}

/*
 *----------------------------------------------------------------------
 *
 * TclEvalScriptTokens --
 *
 *
 * Results:
 *
 * Side effects:
 *
 * TIP #280 : Keep public API, internally extended API.
 *----------------------------------------------------------------------
 */

int
TclEvalScriptTokens(
    Tcl_Interp *interp,
    Tcl_Token *tokenPtr,
    Tcl_Size length,
    int flags,
    Tcl_Size line,
    Tcl_Size *clNextOuter,	/* Information about an outer context for */
    const char* outerScript)	/* continuation line data. This is set only in
				 * TclSubstTokens(), to properly handle
				 * [...]-nested commands. The 'outerScript'
				 * refers to the most-outer script containing
				 * the embedded command, which is referred to
				 * by 'script'. The 'clNextOuter' refers to
				 * the current entry in the table of
				 * continuation lines in this "main script",
				 * and the character offsets are relative to
				 * the 'outerScript' as well.
				 *
				 * If outerScript == script, then this call is
				 * for the outer-most script/command. See
				 * Tcl_EvalEx() and TclEvalObjEx() for places
				 * generating arguments for which this is true.
				 */
{
    Tcl_Size numCommands = tokenPtr->numComponents;
    Tcl_Token *scriptTokenPtr = tokenPtr;
    Interp *iPtr = (Interp *) interp;
    int code = TCL_OK;
    Tcl_Size objLength = 20;
    int *expand, *expandStack; 
    Tcl_Size *lines, *lineSpace, *linesStack;
    Tcl_Obj **objvSpace, **stackObjArray;
    const char *cmdString = scriptTokenPtr->start;
    Tcl_Size cmdSize = scriptTokenPtr->size;
    CmdFrame *eeFramePtr;	/* TIP #280 Structures for tracking of command
				 * locations. */
    int allowExceptions = 1;
    Tcl_Size *clNext = NULL;	/* Pointer for the tracking of invisible
				 * continuation lines. Initialized only if the
				 * caller gave us a table of locations to
				 * track, via scriptCLLocPtr. It always refers
				 * to the table entry holding the location of
				 * the next invisible continuation line to
				 * look for, while parsing the script. */

    if (iPtr->scriptCLLocPtr) {
	if (clNextOuter) {
	    clNext = clNextOuter;
	} else {
	    clNext = &iPtr->scriptCLLocPtr->loc[0];
	}
    }

    if (iPtr->numLevels == 0) {
	allowExceptions = iPtr->evalFlags & TCL_ALLOW_EXCEPTIONS;
    }

    if (length == 0) {
        Tcl_Panic("EvalScriptTokens: can't eval zero tokens");
    }
    if (tokenPtr->type != TCL_TOKEN_SCRIPT) {
        Tcl_Panic("EvalScriptTokens: invalid token array, expected script");
    }
    tokenPtr++; length--;
    if (numCommands) {
	TclAdvanceLines(&line, scriptTokenPtr->start, tokenPtr->start);
	TclAdvanceContinuations(&line, &clNext, tokenPtr->start - outerScript);
    }

    if (length == 0) {
	return TclInterpReady(interp);
    }

    /*
     * TIP #280 Initialize tracking. Do not push on the frame stack yet.
     *
     * We open a new context, either for a sourced script, or 'eval'.
     * For sourced files we always have a path object, even if nothing was
     * specified in the interp itself. That makes code using it simpler as
     * NULL checks can be left out. Sourced file without path in the
     * 'scriptFile' is possible during Tcl initialization.
     */

    eeFramePtr = (CmdFrame *)TclStackAlloc(interp, sizeof(CmdFrame));
    if (iPtr->evalFlags & TCL_EVAL_FILE) {
	/*
	 * Set up for a sourced file.
	 */

	eeFramePtr->type = TCL_LOCATION_SOURCE;

	if (iPtr->scriptFile) {
	    /*
	     * Normalization here, to have the correct pwd. Should have
	     * negligible impact on performance, as the norm should have been
	     * done already by the 'source' invoking us, and it caches the
	     * result.
	     */

	    Tcl_Obj *norm = Tcl_FSGetNormalizedPath(interp, iPtr->scriptFile);

	    if (norm == NULL) {
		/*
		 * Error message in the interp result.
		 */
		TclStackFree(interp, eeFramePtr);
		return TCL_ERROR;
	    }
	    eeFramePtr->data.eval.path = norm;
	} else {
	    TclNewLiteralStringObj(eeFramePtr->data.eval.path, "");
	}
	Tcl_IncrRefCount(eeFramePtr->data.eval.path);
    } else {
	/*
	 * Set up for plain eval.
	 */

	eeFramePtr->type = TCL_LOCATION_EVAL;
	eeFramePtr->data.eval.path = NULL;
    }

    eeFramePtr->level = iPtr->cmdFramePtr ? iPtr->cmdFramePtr->level + 1 : 1;
    eeFramePtr->framePtr = iPtr->framePtr;
    eeFramePtr->nextPtr = iPtr->cmdFramePtr;
    eeFramePtr->nline = 0;
    eeFramePtr->line = NULL;
    eeFramePtr->cmdObj = NULL;

    iPtr->cmdFramePtr = eeFramePtr;
    iPtr->evalFlags = 0;
    objvSpace = stackObjArray = (Tcl_Obj **)
	    TclStackAlloc(interp, objLength * sizeof(Tcl_Obj *));
    expand = expandStack = (int *)
	    TclStackAlloc(interp, objLength * sizeof(int));
    lineSpace = linesStack = (Tcl_Size *)
	    TclStackAlloc(interp, objLength * sizeof(Tcl_Size));
    while (numCommands-- && (code == TCL_OK)) {
	int expandRequested = 0;
	Tcl_Size objc, objectsNeeded = 0;
        Tcl_Size numWords = tokenPtr->numComponents;
	Tcl_Obj **objv;
        Tcl_Token *commandTokenPtr = tokenPtr;

	/*
	 * TIP #280. Track lines within the words of the current command.
	 * We use a separate pointer into the table of continuation line
	 * locations to not lose our position for the per-command parsing.
	 */

	Tcl_Size wordLine = line;
	const char *wordStart = commandTokenPtr->start;
	Tcl_Size *wordCLNext = clNext;

        if (length == 0) {
            Tcl_Panic("EvalScriptTokens: overran token array");
        }
        if (tokenPtr->type != TCL_TOKEN_CMD) {
            Tcl_Panic("EvalScriptTokens: invalid token array, expected cmd");
        }
        tokenPtr++; length--;

        if (numWords == 0) continue;
	if (numWords > objLength) {
	    if (expand != expandStack) {
		Tcl_Free(expand);
	    }
            expand = (int *)Tcl_Alloc(numWords * sizeof(int));
	    if (objvSpace != stackObjArray) {
		Tcl_Free(objvSpace);
	    }
            objvSpace = (Tcl_Obj **)Tcl_Alloc(numWords * sizeof(Tcl_Obj *));
	    if (lineSpace != linesStack) {
		Tcl_Free(lineSpace);
	    }
	    lineSpace = (Tcl_Size *)Tcl_Alloc(numWords * sizeof(Tcl_Size));
	    objLength = numWords;
	}

	objv = objvSpace;
	lines = lineSpace;
	iPtr->cmdFramePtr = eeFramePtr->nextPtr;
        for (objc = 0; objc < numWords;
                objc++, length -= (tokenPtr->numComponents + 1),
                tokenPtr += tokenPtr->numComponents+1) {
            if (length == 0) {
                Tcl_Panic("EvalScriptTokens: overran token array");
            }
            if (!(tokenPtr->type & (TCL_TOKEN_WORD
		    | TCL_TOKEN_SIMPLE_WORD | TCL_TOKEN_EXPAND_WORD))) {
                Tcl_Panic("EvalScriptTokens: invalid token array, expected word: %d: %.*s", tokenPtr->type, (int)tokenPtr->size, tokenPtr->start);
            }
            if (length < tokenPtr->numComponents + 1) {
                Tcl_Panic("EvalScriptTokens: overran token array");
            }

	    /*
	     * TIP #280. Track lines to current word. Save the information
	     * on a per-word basis, signaling dynamic words as needed.
	     * Make the information available to the recursively called
	     * evaluator as well, including the type of context (source
	     * vs. eval).
	     */

	    TclAdvanceLines(&wordLine, wordStart, tokenPtr->start);
	    TclAdvanceContinuations (&wordLine, &wordCLNext,
		    tokenPtr->start - outerScript);
	    wordStart = tokenPtr->start;

<<<<<<< HEAD
	    lines[objc] = TclWordKnownAtCompileTime(tokenPtr, NULL)
		    ? wordLine : -1;
=======
		    code = TclListObjLength(interp, objv[objectsUsed],
			    &numElements);
		    if (code == TCL_ERROR) {
			/*
			 * Attempt to expand a non-list.
			 */
>>>>>>> 3b079f13

	    if (eeFramePtr->type == TCL_LOCATION_SOURCE) {
		iPtr->evalFlags |= TCL_EVAL_FILE;
	    }

            code = TclSubstTokens(interp, tokenPtr+1, tokenPtr->numComponents,
                    NULL, wordLine, wordCLNext, outerScript, flags);

	    iPtr->evalFlags = 0;

            if (code != TCL_OK) {
		break;
	    }
	    objv[objc] = Tcl_GetObjResult(interp);
	    Tcl_IncrRefCount(objv[objc]);
	    if (tokenPtr->type == TCL_TOKEN_EXPAND_WORD) {
		Tcl_Size numElements;

		code = TclListObjLengthM(interp, objv[objc], &numElements);
		if (code == TCL_ERROR) {
		    /*
		     * Attempt to expand a non-list
		     */
		    Tcl_AppendObjToErrorInfo(interp, Tcl_ObjPrintf(
			    "\n    (expanding word %ld)", objc));
		    objc++;
		    break;
		}
		expandRequested = 1;
		expand[objc] = 1;
		objectsNeeded += (numElements ? numElements : 1);
	    } else {
		expand[objc] = 0;
		objectsNeeded++;
	    }

	    if (wordCLNext) {
		TclContinuationsEnterDerived (objv[objc],
			wordStart - outerScript, wordCLNext);
	    }
        }
	iPtr->cmdFramePtr = eeFramePtr;
	if (code != TCL_OK) {
	    goto error;
	}
	if (expandRequested) {
	    /* Some word expansion was requested.  Check for objv resize */
	    Tcl_Obj **copy = objvSpace;
	    Tcl_Size *lcopy = lineSpace;
	    Tcl_Size wordIdx = numWords;
	    Tcl_Size objIdx = objectsNeeded - 1;
	    int inPlaceCopy = 1;

	    if (objectsNeeded > objLength) {
		inPlaceCopy = 0;
		objv = objvSpace = (Tcl_Obj **)Tcl_Alloc(objectsNeeded * sizeof(Tcl_Obj*));
		lines = lineSpace = (Tcl_Size *)Tcl_Alloc(objectsNeeded * sizeof (Tcl_Size));
	    }

<<<<<<< HEAD
	    objc = 0;
	    while (wordIdx--) {
		if (expand[wordIdx]) {
		    Tcl_Size numElements;
		    Tcl_Obj **elements, *temp = copy[wordIdx];
		    TclListObjGetElementsM(NULL, temp, &numElements,
			    &elements);
		    objc += numElements;
		    while (numElements--) {
			lines[objIdx] = -1;
			objv[objIdx--] = elements[numElements];
			Tcl_IncrRefCount(elements[numElements]);
=======
		objectsUsed = 0;
		while (wordIdx--) {
		    if (expand[wordIdx]) {
			Tcl_Size numElements;
			Tcl_Obj **elements, *temp = copy[wordIdx];

			TclListObjGetElements(NULL, temp, &numElements,
				&elements);
			objectsUsed += numElements;
			while (numElements--) {
			    lines[objIdx] = -1;
			    objv[objIdx--] = elements[numElements];
			    Tcl_IncrRefCount(elements[numElements]);
			}
			Tcl_DecrRefCount(temp);
		    } else {
			lines[objIdx] = lcopy[wordIdx];
			objv[objIdx--] = copy[wordIdx];
			objectsUsed++;
>>>>>>> 3b079f13
		    }
		    Tcl_DecrRefCount(temp);
	        } else {
		    lines[objIdx] = lcopy[wordIdx];
		    objv[objIdx--] = copy[wordIdx];
		    objc++;
		}
	    }
	    objv += objIdx+1;

            if (!inPlaceCopy && (copy != stackObjArray)) {
		Tcl_Free(copy);
		Tcl_Free(lcopy);
	    }
	}

	/*
	 * Execute the command and free the objects for its words.
	 *
	 * TIP #280: Remember the command itself for 'info frame'.
	 * Here is where we put our frame on the stack of frames too.
	 * _After_ the nested commands have been executed.
	 */

	eeFramePtr->cmd = commandTokenPtr->start;
	eeFramePtr->len = commandTokenPtr->size;
	eeFramePtr->nline = objc;
	eeFramePtr->line = lines;

	TclArgumentEnter(interp, objv, objc, eeFramePtr);
	code = Tcl_EvalObjv(interp, objc, objv,
		flags|TCL_EVAL_NOERR|TCL_EVAL_SOURCE_IN_FRAME);
	TclArgumentRelease(interp, objv, objc);

	eeFramePtr->line = NULL;
	eeFramePtr->nline = 0;
	if (eeFramePtr->cmdObj) {
	    Tcl_DecrRefCount(eeFramePtr->cmdObj);
	    eeFramePtr->cmdObj = NULL;
	}

        error:
	while (objc > 0) {
	    Tcl_DecrRefCount(objv[--objc]);
	}
	cmdString = commandTokenPtr->start;
	cmdSize = commandTokenPtr->size;

	/*
	 * TIP #280 Track Lines. Now we track how many lines were in the
	 * executed command.
	 */

	if (numCommands) {
	    TclAdvanceLines(&line, commandTokenPtr->start, tokenPtr->start);
	}
    }
    if (length && (code == TCL_OK)) {
	code = TclSubstTokens(interp, tokenPtr, length, NULL, line, clNext,
		outerScript, flags);
    }
    if ((code == TCL_ERROR) && !(iPtr->flags & ERR_ALREADY_LOGGED)) {
	Tcl_LogCommandInfo(interp, scriptTokenPtr->start, cmdString, cmdSize);
    }
    iPtr->flags &= ~ERR_ALREADY_LOGGED;
    if (lineSpace != linesStack) {
        Tcl_Free(lineSpace);
    }
    TclStackFree(interp, linesStack);
    if (expand != expandStack) {
	Tcl_Free(expand);
    }
    TclStackFree(interp, expandStack);
    if (objvSpace != stackObjArray) {
        Tcl_Free(objvSpace);
    }
    TclStackFree(interp, stackObjArray);

    if (iPtr->numLevels == 0) {
	if (code == TCL_RETURN) {
	    code = TclUpdateReturnInfo(iPtr);
	}
	if ((code != TCL_OK) && (code != TCL_ERROR) && !allowExceptions) {
	    ProcessUnexpectedResult(interp, code);
	    code = TCL_ERROR;
	    Tcl_LogCommandInfo(interp, scriptTokenPtr->start,
		    cmdString, cmdSize);
	}
    }
    /*
     * TIP #280. Release the local CmdFrame, and its contents.
     */

    iPtr->cmdFramePtr = iPtr->cmdFramePtr->nextPtr;
    if (eeFramePtr->type == TCL_LOCATION_SOURCE) {
	Tcl_DecrRefCount(eeFramePtr->data.eval.path);
    }
    TclStackFree(interp, eeFramePtr);
    return code;
}

/*
 *----------------------------------------------------------------------
 *
 * Tcl_EvalEx, TclEvalEx --
 *
 *	This function evaluates a Tcl script without using the compiler or
 *	byte-code interpreter. It just parses the script, creates values for
 *	each word of each command, then calls EvalObjv to execute each
 *	command.
 *
 * Results:
 *	The return value is a standard Tcl completion code such as TCL_OK or
 *	TCL_ERROR. A result or error message is left in interp's result.
 *
 * Side effects:
 *	Depends on the script.
 *
 * TIP #280 : Keep public API, internally extended API.
 *----------------------------------------------------------------------
 */

int
Tcl_EvalEx(
    Tcl_Interp *interp,		/* Interpreter in which to evaluate the
				 * script. Also used for error reporting. */
    const char *script,		/* First character of script to evaluate. */
    Tcl_Size numBytes,		/* Number of bytes in script. If -1, the
				 * script consists of all bytes up to the
				 * first null character. */
    int flags)			/* Collection of OR-ed bits that control the
				 * evaluation of the script. Only
				 * TCL_EVAL_GLOBAL is currently supported. */
{
    return TclEvalEx(interp, script, numBytes, flags, 1, NULL, script);
}

int
TclEvalEx(
    Tcl_Interp *interp,		/* Interpreter in which to evaluate the
				 * script. Also used for error reporting. */
    const char *script,		/* First character of script to evaluate. */
    Tcl_Size numBytes,		/* Number of bytes in script. If -1, the
				 * script consists of all bytes up to the
				 * first null character. */
    int flags,			/* Collection of OR-ed bits that control
				 * the evaluation of the script. Only
				 * TCL_EVAL_GLOBAL is currently
				 * supported. */
    Tcl_Size line,		/* The line the script starts on. */
    Tcl_Size *clNextOuter,      /* Information about an outer context for */
    const char* outerScript) /* continuation line data. This is set only in
			      * EvalTokensStandard(), to properly handle
			      * [...]-nested commands. The 'outerScript'
			      * refers to the most-outer script containing the
			      * embedded command, which is refered to by
			      * 'script'. The 'clNextOuter' refers to the
			      * current entry in the table of continuation
			      * lines in this "main script", and the
			      * character offsets are relative to the
			      * 'outerScript' as well.
			      *
			      * If outerScript == script, then this call is
			      * for the outer-most script/command. See
			      * Tcl_EvalEx() and TclEvalObjEx() for places
			      * generating arguments for which this is true.
			      */
{
    Tcl_Token *lastTokenPtr, *tokensPtr = TclParseScript(interp,
	    script, numBytes, /* flags */ 0, &lastTokenPtr, NULL);
    int code = TclEvalScriptTokens(interp, tokensPtr,
	    1 + (Tcl_Size)(lastTokenPtr - tokensPtr), flags, line,
	    clNextOuter, outerScript);
    Tcl_Free(tokensPtr);
    return code;
}

/*
 *----------------------------------------------------------------------
 *
 * TclAdvanceLines --
 *
 *	This function is a helper which counts the number of lines in a block
 *	of text and advances an external counter.
 *
 * Results:
 *	None.
 *
 * Side effects:
 *	The specified counter is advanced per the number of lines found.
 *
 * TIP #280
 *----------------------------------------------------------------------
 */

void
TclAdvanceLines(
    Tcl_Size *line,
    const char *start,
    const char *end)
{
    const char *p;

    for (p = start; p < end; p++) {
	if (*p == '\n') {
	    (*line)++;
	}
    }
}

/*
 *----------------------------------------------------------------------
 *
 * TclAdvanceContinuations --
 *
 *	This procedure is a helper which counts the number of continuation
 *	lines (CL) in a block of text using a table of CL locations and
 *	advances an external counter, and the pointer into the table.
 *
 * Results:
 *	None.
 *
 * Side effects:
 *	The specified counter is advanced per the number of continuation lines
 *	found.
 *
 * TIP #280
 *----------------------------------------------------------------------
 */

void
TclAdvanceContinuations(
    Tcl_Size *line,
    Tcl_Size **clNextPtrPtr,
    int loc)
{
    /*
     * Track the invisible continuation lines embedded in a script, if any.
     * Here they are just spaces (already). They were removed by
     * TclSubstTokens via TclParseBackslash.
     *
     * *clNextPtrPtr         <=> We have continuation lines to track.
     * **clNextPtrPtr >= 0   <=> We are not beyond the last possible location.
     * loc >= **clNextPtrPtr <=> We stepped beyond the current cont. line.
     */

    while (*clNextPtrPtr && (**clNextPtrPtr >= 0)
	    && (loc >= **clNextPtrPtr)) {
	/*
	 * We just stepped over an invisible continuation line. Adjust the
	 * line counter and step to the table entry holding the location of
	 * the next continuation line to track.
	 */

	(*line)++;
	(*clNextPtrPtr)++;
    }
}

/*
 *----------------------------------------------------------------------
 * Note: The whole data structure access for argument location tracking is
 * hidden behind these three functions. The only parts open are the lineLAPtr
 * field in the Interp structure. The CFWord definition is internal to here.
 * Should make it easier to redo the data structures if we find something more
 * space/time efficient.
 */

/*
 *----------------------------------------------------------------------
 *
 * TclArgumentEnter --
 *
 *	This procedure is a helper for the TIP #280 uplevel extension. It
 *	enters location references for the arguments of a command to be
 *	invoked. Only the first entry has the actual data, further entries
 *	simply count the usage up.
 *
 * Results:
 *	None.
 *
 * Side effects:
 *	May allocate memory.
 *
 * TIP #280
 *----------------------------------------------------------------------
 */

void
TclArgumentEnter(
    Tcl_Interp *interp,
    Tcl_Obj **objv,
    int objc,
    CmdFrame *cfPtr)
{
    Interp *iPtr = (Interp *) interp;
    int isNew, i;
    Tcl_HashEntry *hPtr;
    CFWord *cfwPtr;

    for (i = 1; i < objc; i++) {
	/*
	 * Ignore argument words without line information (= dynamic). If they
	 * are variables they may have location information associated with
	 * that, either through globally recorded 'set' invocations, or
	 * literals in bytecode. Either way there is no need to record
	 * something here.
	 */

	if (cfPtr->line[i] < 0) {
	    continue;
	}
	hPtr = Tcl_CreateHashEntry(iPtr->lineLAPtr, objv[i], &isNew);
	if (isNew) {
	    /*
	     * The word is not on the stack yet, remember the current location
	     * and initialize references.
	     */

	    cfwPtr = (CFWord *)Tcl_Alloc(sizeof(CFWord));
	    cfwPtr->framePtr = cfPtr;
	    cfwPtr->word = i;
	    cfwPtr->refCount = 1;
	    Tcl_SetHashValue(hPtr, cfwPtr);
	} else {
	    /*
	     * The word is already on the stack, its current location is not
	     * relevant. Just remember the reference to prevent early removal.
	     */

	    cfwPtr = (CFWord *)Tcl_GetHashValue(hPtr);
	    cfwPtr->refCount++;
	}
    }
}

/*
 *----------------------------------------------------------------------
 *
 * TclArgumentRelease --
 *
 *	This procedure is a helper for the TIP #280 uplevel extension. It
 *	removes the location references for the arguments of a command just
 *	done. Usage is counted down, the data is removed only when no user is
 *	left over.
 *
 * Results:
 *	None.
 *
 * Side effects:
 *	May release memory.
 *
 * TIP #280
 *----------------------------------------------------------------------
 */

void
TclArgumentRelease(
    Tcl_Interp *interp,
    Tcl_Obj **objv,
    int objc)
{
    Interp *iPtr = (Interp *) interp;
    int i;

    for (i = 1; i < objc; i++) {
	CFWord *cfwPtr;
	Tcl_HashEntry *hPtr =
		Tcl_FindHashEntry(iPtr->lineLAPtr, objv[i]);

	if (!hPtr) {
	    continue;
	}
	cfwPtr = (CFWord *)Tcl_GetHashValue(hPtr);

	if (cfwPtr->refCount-- > 1) {
	    continue;
	}

	Tcl_Free(cfwPtr);
	Tcl_DeleteHashEntry(hPtr);
    }
}

/*
 *----------------------------------------------------------------------
 *
 * TclArgumentBCEnter --
 *
 *	This procedure is a helper for the TIP #280 uplevel extension. It
 *	enters location references for the literal arguments of commands in
 *	bytecode about to be invoked. Only the first entry has the actual
 *	data, further entries simply count the usage up.
 *
 * Results:
 *	None.
 *
 * Side effects:
 *	May allocate memory.
 *
 * TIP #280
 *----------------------------------------------------------------------
 */

void
TclArgumentBCEnter(
    Tcl_Interp *interp,
    Tcl_Obj *objv[],
    int objc,
    void *codePtr,
    CmdFrame *cfPtr,
    Tcl_Size cmd,
    Tcl_Size pc)
{
    ExtCmdLoc *eclPtr;
    int word;
    ECL *ePtr;
    CFWordBC *lastPtr = NULL;
    Interp *iPtr = (Interp *) interp;
    Tcl_HashEntry *hePtr =
	    Tcl_FindHashEntry(iPtr->lineBCPtr, codePtr);

    if (!hePtr) {
	return;
    }
    eclPtr = (ExtCmdLoc *)Tcl_GetHashValue(hePtr);
    ePtr = &eclPtr->loc[cmd];

    /*
     * ePtr->nline is the number of words originally parsed.
     *
     * objc is the number of elements getting invoked.
     *
     * If they are not the same, we arrived here by compiling an
     * ensemble dispatch.  Ensemble subcommands that lead to script
     * evaluation are not supposed to get compiled, because a command
     * such as [info level] in the script can expose some of the dispatch
     * shenanigans.  This means that we don't have to tend to the
     * housekeeping, and can escape now.
     */

    if (ePtr->nline != objc) {
        return;
    }

    /*
     * Having disposed of the ensemble cases, we can state...
     * A few truths ...
     * (1) ePtr->nline == objc
     * (2) (ePtr->line[word] < 0) => !literal, for all words
     * (3) (word == 0) => !literal
     *
     * Item (2) is why we can use objv to get the literals, and do not
     * have to save them at compile time.
     */

    for (word = 1; word < objc; word++) {
	if (ePtr->line[word] >= 0) {
	    int isNew;
	    Tcl_HashEntry *hPtr = Tcl_CreateHashEntry(iPtr->lineLABCPtr,
		objv[word], &isNew);
	    CFWordBC *cfwPtr = (CFWordBC *)Tcl_Alloc(sizeof(CFWordBC));

	    cfwPtr->framePtr = cfPtr;
	    cfwPtr->obj = objv[word];
	    cfwPtr->pc = pc;
	    cfwPtr->word = word;
	    cfwPtr->nextPtr = lastPtr;
	    lastPtr = cfwPtr;

	    if (isNew) {
		/*
		 * The word is not on the stack yet, remember the current
		 * location and initialize references.
		 */

		cfwPtr->prevPtr = NULL;
	    } else {
		/*
		 * The object is already on the stack, however it may have
		 * a different location now (literal sharing may map
		 * multiple location to a single Tcl_Obj*. Save the old
		 * information in the new structure.
		 */

		cfwPtr->prevPtr = (CFWordBC *)Tcl_GetHashValue(hPtr);
	    }

	    Tcl_SetHashValue(hPtr, cfwPtr);
	}
    } /* for */

    cfPtr->litarg = lastPtr;
}

/*
 *----------------------------------------------------------------------
 *
 * TclArgumentBCRelease --
 *
 *	This procedure is a helper for the TIP #280 uplevel extension. It
 *	removes the location references for the literal arguments of commands
 *	in bytecode just done. Usage is counted down, the data is removed only
 *	when no user is left over.
 *
 * Results:
 *	None.
 *
 * Side effects:
 *	May release memory.
 *
 * TIP #280
 *----------------------------------------------------------------------
 */

void
TclArgumentBCRelease(
    Tcl_Interp *interp,
    CmdFrame *cfPtr)
{
    Interp *iPtr = (Interp *) interp;
    CFWordBC *cfwPtr = (CFWordBC *) cfPtr->litarg;

    while (cfwPtr) {
	CFWordBC *nextPtr = cfwPtr->nextPtr;
	Tcl_HashEntry *hPtr =
		Tcl_FindHashEntry(iPtr->lineLABCPtr, cfwPtr->obj);
	CFWordBC *xPtr = (CFWordBC *)Tcl_GetHashValue(hPtr);

	if (xPtr != cfwPtr) {
	    Tcl_Panic("TclArgumentBC Enter/Release Mismatch");
	}

	if (cfwPtr->prevPtr) {
	    Tcl_SetHashValue(hPtr, cfwPtr->prevPtr);
	} else {
	    Tcl_DeleteHashEntry(hPtr);
	}

	Tcl_Free(cfwPtr);
	cfwPtr = nextPtr;
    }

    cfPtr->litarg = NULL;
}

/*
 *----------------------------------------------------------------------
 *
 * TclArgumentGet --
 *
 *	This procedure is a helper for the TIP #280 uplevel extension. It
 *	finds the location references for a Tcl_Obj, if any.
 *
 * Results:
 *	None.
 *
 * Side effects:
 *	Writes found location information into the result arguments.
 *
 * TIP #280
 *----------------------------------------------------------------------
 */

void
TclArgumentGet(
    Tcl_Interp *interp,
    Tcl_Obj *obj,
    CmdFrame **cfPtrPtr,
    int *wordPtr)
{
    Interp *iPtr = (Interp *) interp;
    Tcl_HashEntry *hPtr;
    CmdFrame *framePtr;

    /*
     * An object which either has no string rep or else is a canonical list is
     * guaranteed to have been generated dynamically: bail out, this cannot
     * have a usable absolute location. _Do not touch_ the information the set
     * up by the caller. It knows better than us.
     */

    if (!TclHasStringRep(obj) || TclListObjIsCanonical(obj)) {
	return;
    }

    /*
     * First look for location information recorded in the argument
     * stack. That is nearest.
     */

    hPtr = Tcl_FindHashEntry(iPtr->lineLAPtr, obj);
    if (hPtr) {
	CFWord *cfwPtr = (CFWord *)Tcl_GetHashValue(hPtr);

	*wordPtr = cfwPtr->word;
	*cfPtrPtr = cfwPtr->framePtr;
	return;
    }

    /*
     * Check if the Tcl_Obj has location information as a bytecode literal, in
     * that stack.
     */

    hPtr = Tcl_FindHashEntry(iPtr->lineLABCPtr, obj);
    if (hPtr) {
	CFWordBC *cfwPtr = (CFWordBC *)Tcl_GetHashValue(hPtr);

	framePtr = cfwPtr->framePtr;
	framePtr->data.tebc.pc = (char *) (((ByteCode *)
		framePtr->data.tebc.codePtr)->codeStart + cfwPtr->pc);
	*cfPtrPtr = cfwPtr->framePtr;
	*wordPtr = cfwPtr->word;
	return;
    }
}

/*
 *----------------------------------------------------------------------
 *
 * Tcl_EvalObjEx, TclEvalObjEx --
 *
 *	Execute Tcl commands stored in a Tcl object. These commands are
 *	compiled into bytecodes if necessary, unless TCL_EVAL_DIRECT is
 *	specified.
 *
 *	If the flag TCL_EVAL_DIRECT is passed in, the value of invoker
 *	must be NULL.  Support for non-NULL invokers in that mode has
 *	been removed since it was unused and untested.  Failure to
 *	follow this limitation will lead to an assertion panic.
 *
 * Results:
 *	The return value is one of the return codes defined in tcl.h (such as
 *	TCL_OK), and the interpreter's result contains a value to supplement
 *	the return code.
 *
 * Side effects:
 *	The object is converted, if necessary, to a ByteCode object that holds
 *	the bytecode instructions for the commands. Executing the commands
 *	will almost certainly have side effects that depend on those commands.
 *
 * TIP #280 : Keep public API, internally extended API.
 *----------------------------------------------------------------------
 */

int
Tcl_EvalObjEx(
    Tcl_Interp *interp,		/* Token for command interpreter (returned by
				 * a previous call to Tcl_CreateInterp). */
    Tcl_Obj *objPtr,	/* Pointer to object containing commands to
				 * execute. */
    int flags)			/* Collection of OR-ed bits that control the
				 * evaluation of the script. Supported values
				 * are TCL_EVAL_GLOBAL and TCL_EVAL_DIRECT. */
{
    return TclEvalObjEx(interp, objPtr, flags, NULL, 0);
}

int
TclEvalObjEx(
    Tcl_Interp *interp,		/* Token for command interpreter (returned by
				 * a previous call to Tcl_CreateInterp). */
    Tcl_Obj *objPtr,	/* Pointer to object containing commands to
				 * execute. */
    int flags,			/* Collection of OR-ed bits that control the
				 * evaluation of the script. Supported values
				 * are TCL_EVAL_GLOBAL and TCL_EVAL_DIRECT. */
    const CmdFrame *invoker,	/* Frame of the command doing the eval. */
    int word)			/* Index of the word which is in objPtr. */
{
    int result = TCL_OK;
    NRE_callback *rootPtr = TOP_CB(interp);

    result = TclNREvalObjEx(interp, objPtr, flags, invoker, word);
    return TclNRRunCallbacks(interp, result, rootPtr);
}

int
TclNREvalObjEx(
    Tcl_Interp *interp,		/* Token for command interpreter (returned by
				 * a previous call to Tcl_CreateInterp). */
    Tcl_Obj *objPtr,	/* Pointer to object containing commands to
				 * execute. */
    int flags,			/* Collection of OR-ed bits that control the
				 * evaluation of the script. Supported values
				 * are TCL_EVAL_GLOBAL and TCL_EVAL_DIRECT. */
    const CmdFrame *invoker,	/* Frame of the command doing the eval. */
    int word)			/* Index of the word which is in objPtr. */
{
    Interp *iPtr = (Interp *) interp;
    int result;
    int allowExceptions = (iPtr->evalFlags & TCL_ALLOW_EXCEPTIONS);

    /*
     * This function consists of three independent blocks for: direct
     * evaluation of canonical lists, compilation and bytecode execution and
     * finally direct evaluation. Precisely one of these blocks will be run.
     */

    if (TclListObjIsCanonical(objPtr)) {
	CmdFrame *eoFramePtr = NULL;
	Tcl_Size objc;
	Tcl_Obj *listPtr, **objv;

	/*
	 * Canonical List Optimization:  In this case, we
	 * can safely use Tcl_EvalObjv instead and get an appreciable
	 * improvement in execution speed. This is because it allows us to
	 * avoid a setFromAny step that would just pack everything into a
	 * string and back out again.
	 *
	 * This also preserves any associations between list elements and
	 * location information for such elements.
	 */

	/*
	 * Shimmer protection! Always pass an unshared obj. The caller could
	 * incr the refCount of objPtr AFTER calling us! To be completely safe
	 * we always make a copy. The callback takes care of the refCounts for
	 * both listPtr and objPtr.
	 *
	 * TODO: Create a test to demo this need, or eliminate it.
	 * FIXME OPT: preserve just the internal rep?
	 */

	Tcl_IncrRefCount(objPtr);
	listPtr = TclListObjCopy(interp, objPtr);
	Tcl_IncrRefCount(listPtr);

	if (word != INT_MIN) {
	    /*
	     * TIP #280 Structures for tracking lines. As we know that this is
	     * dynamic execution we ignore the invoker, even if known.
	     *
	     * TIP #280. We do _not_ compute all the line numbers for the
	     * words in the command. For the eval of a pure list the most
	     * sensible choice is to put all words on line 1. Given that we
	     * neither need memory for them nor compute anything. 'line' is
	     * left NULL. The two places using this information (TclInfoFrame,
	     * and TclInitCompileEnv), are special-cased to use the proper
	     * line number directly instead of accessing the 'line' array.
	     *
	     * Note that we use (word==INTMIN) to signal that no command frame
	     * should be pushed, as needed by alias and ensemble redirections.
	     */

	    eoFramePtr = (CmdFrame *)TclStackAlloc(interp, sizeof(CmdFrame));
	    eoFramePtr->nline = 0;
	    eoFramePtr->line = NULL;

	    eoFramePtr->type = TCL_LOCATION_EVAL;
	    eoFramePtr->level = (iPtr->cmdFramePtr == NULL?
		    1 : iPtr->cmdFramePtr->level + 1);
	    eoFramePtr->framePtr = iPtr->framePtr;
	    eoFramePtr->nextPtr = iPtr->cmdFramePtr;

	    eoFramePtr->cmdObj = objPtr;
	    eoFramePtr->cmd = NULL;
	    eoFramePtr->len = 0;
	    eoFramePtr->data.eval.path = NULL;

	    iPtr->cmdFramePtr = eoFramePtr;

	    flags |= TCL_EVAL_SOURCE_IN_FRAME;
	}

	TclMarkTailcall(interp);
        TclNRAddCallback(interp, TEOEx_ListCallback, listPtr, eoFramePtr,
		objPtr, NULL);

	TclListObjGetElements(NULL, listPtr, &objc, &objv);
	return TclNREvalObjv(interp, objc, objv, flags, NULL);
    }

    if (!(flags & TCL_EVAL_DIRECT)) {
	/*
	 * Let the compiler/engine subsystem do the evaluation.
	 *
	 * TIP #280 The invoker provides us with the context for the script.
	 * We transfer this to the byte code compiler.
	 */

	ByteCode *codePtr;
	CallFrame *savedVarFramePtr = NULL;	/* Saves old copy of
						 * iPtr->varFramePtr in case
						 * TCL_EVAL_GLOBAL was set. */

        if (TclInterpReady(interp) != TCL_OK) {
            return TCL_ERROR;
        }
	if (flags & TCL_EVAL_GLOBAL) {
	    savedVarFramePtr = iPtr->varFramePtr;
	    iPtr->varFramePtr = iPtr->rootFramePtr;
	}
	Tcl_IncrRefCount(objPtr);
	codePtr = TclCompileObj(interp, objPtr, invoker, word);

	TclNRAddCallback(interp, TEOEx_ByteCodeCallback, savedVarFramePtr,
		objPtr, INT2PTR(allowExceptions), NULL);
        return TclNRExecuteByteCode(interp, codePtr);
    }

    {
	/*
	 * We're not supposed to use the compiler or byte-code
	 * interpreter. Let Tcl_EvalEx evaluate the command directly (and
	 * probably more slowly).
	 */
	Tcl_Token *lastTokenPtr, *tokensPtr;

	/*
	 * Now we check if we have data about invisible continuation lines for
	 * the script, and make it available to the direct script parser and
	 * evaluator we are about to call, if so.
	 *
	 * It may be possible that the script Tcl_Obj* can be free'd while the
	 * evaluator is using it, leading to the release of the associated
	 * ContLineLoc structure as well. To ensure that the latter doesn't
	 * happen we set a lock on it. We release this lock later in this
	 * function, after the evaluator is done. The relevant "lineCLPtr"
	 * hashtable is managed in the file "tclObj.c".
	 *
	 * Another important action is to save (and later restore) the
	 * continuation line information of the caller, in case we are
	 * executing nested commands in the eval/direct path.
	 */

	ContLineLoc *saveCLLocPtr = iPtr->scriptCLLocPtr;
	Tcl_Obj *copyPtr = TclTokensCopy(objPtr);

	assert(invoker == NULL);

	iPtr->scriptCLLocPtr = TclContinuationsGet(objPtr);

	Tcl_IncrRefCount(objPtr);

	tokensPtr = TclGetTokensFromObj(copyPtr, &lastTokenPtr);
	result = TclEvalScriptTokens(interp, tokensPtr,
		1 + (Tcl_Size)(lastTokenPtr - tokensPtr), flags, 1, NULL,
		tokensPtr[0].start);

	Tcl_DecrRefCount(objPtr);
	Tcl_DecrRefCount(copyPtr);

	iPtr->scriptCLLocPtr = saveCLLocPtr;
	return result;
    }
}

static int
TEOEx_ByteCodeCallback(
    void *data[],
    Tcl_Interp *interp,
    int result)
{
    Interp *iPtr = (Interp *) interp;
    CallFrame *savedVarFramePtr = (CallFrame *)data[0];
    Tcl_Obj *objPtr = (Tcl_Obj *)data[1];
    int allowExceptions = PTR2INT(data[2]);

    if (iPtr->numLevels == 0) {
	if (result == TCL_RETURN) {
	    result = TclUpdateReturnInfo(iPtr);
	}
	if ((result != TCL_OK) && (result != TCL_ERROR) && !allowExceptions) {
	    const char *script;
	    Tcl_Size numSrcBytes;

	    ProcessUnexpectedResult(interp, result);
	    result = TCL_ERROR;
	    script = Tcl_GetStringFromObj(objPtr, &numSrcBytes);
	    Tcl_LogCommandInfo(interp, script, script, numSrcBytes);
	}

	/*
	 * We are returning to level 0, so should call TclResetCancellation.
	 * Let us just unset the flags inline.
	 */

	TclUnsetCancelFlags(iPtr);
    }
    iPtr->evalFlags = 0;

    /*
     * Restore the callFrame if this was a TCL_EVAL_GLOBAL.
     */

    if (savedVarFramePtr) {
	iPtr->varFramePtr = savedVarFramePtr;
    }

    TclDecrRefCount(objPtr);
    return result;
}

static int
TEOEx_ListCallback(
    void *data[],
    Tcl_Interp *interp,
    int result)
{
    Interp *iPtr = (Interp *) interp;
    Tcl_Obj *listPtr = (Tcl_Obj *)data[0];
    CmdFrame *eoFramePtr = (CmdFrame *)data[1];
    Tcl_Obj *objPtr = (Tcl_Obj *)data[2];

    /*
     * Remove the cmdFrame
     */

    if (eoFramePtr) {
	iPtr->cmdFramePtr = eoFramePtr->nextPtr;
	TclStackFree(interp, eoFramePtr);
    }
    TclDecrRefCount(objPtr);
    TclDecrRefCount(listPtr);

    return result;
}

/*
 *----------------------------------------------------------------------
 *
 * ProcessUnexpectedResult --
 *
 *	Function called by Tcl_EvalObj to set the interpreter's result value
 *	to an appropriate error message when the code it evaluates returns an
 *	unexpected result code (not TCL_OK and not TCL_ERROR) to the topmost
 *	evaluation level.
 *
 * Results:
 *	None.
 *
 * Side effects:
 *	The interpreter result is set to an error message appropriate to the
 *	result code.
 *
 *----------------------------------------------------------------------
 */

static void
ProcessUnexpectedResult(
    Tcl_Interp *interp,		/* The interpreter in which the unexpected
				 * result code was returned. */
    int returnCode)		/* The unexpected result code. */
{
    char buf[TCL_INTEGER_SPACE];

    Tcl_ResetResult(interp);
    if (returnCode == TCL_BREAK) {
	Tcl_SetObjResult(interp, Tcl_NewStringObj(
		"invoked \"break\" outside of a loop", -1));
    } else if (returnCode == TCL_CONTINUE) {
	Tcl_SetObjResult(interp, Tcl_NewStringObj(
		"invoked \"continue\" outside of a loop", -1));
    } else {
	Tcl_SetObjResult(interp, Tcl_ObjPrintf(
		"command returned bad code: %d", returnCode));
    }
    snprintf(buf, sizeof(buf), "%d", returnCode);
    Tcl_SetErrorCode(interp, "TCL", "UNEXPECTED_RESULT_CODE", buf, (void *)NULL);
}

/*
 *---------------------------------------------------------------------------
 *
 * Tcl_ExprLong, Tcl_ExprDouble, Tcl_ExprBoolean --
 *
 *	Functions to evaluate an expression and return its value in a
 *	particular form.
 *
 * Results:
 *	Each of the functions below returns a standard Tcl result. If an error
 *	occurs then an error message is left in the interp's result. Otherwise
 *	the value of the expression, in the appropriate form, is stored at
 *	*ptr. If the expression had a result that was incompatible with the
 *	desired form then an error is returned.
 *
 * Side effects:
 *	None.
 *
 *---------------------------------------------------------------------------
 */

int
Tcl_ExprLong(
    Tcl_Interp *interp,		/* Context in which to evaluate the
				 * expression. */
    const char *exprstring,	/* Expression to evaluate. */
    long *ptr)			/* Where to store result. */
{
    Tcl_Obj *exprPtr;
    int result = TCL_OK;
    if (*exprstring == '\0') {
	/*
	 * Legacy compatibility - return 0 for the zero-length string.
	 */

	*ptr = 0;
    } else {
	exprPtr = Tcl_NewStringObj(exprstring, -1);
	Tcl_IncrRefCount(exprPtr);
	result = Tcl_ExprLongObj(interp, exprPtr, ptr);
	Tcl_DecrRefCount(exprPtr);
    }
    return result;
}

int
Tcl_ExprDouble(
    Tcl_Interp *interp,		/* Context in which to evaluate the
				 * expression. */
    const char *exprstring,	/* Expression to evaluate. */
    double *ptr)		/* Where to store result. */
{
    Tcl_Obj *exprPtr;
    int result = TCL_OK;

    if (*exprstring == '\0') {
	/*
	 * Legacy compatibility - return 0 for the zero-length string.
	 */

	*ptr = 0.0;
    } else {
	exprPtr = Tcl_NewStringObj(exprstring, -1);
	Tcl_IncrRefCount(exprPtr);
	result = Tcl_ExprDoubleObj(interp, exprPtr, ptr);
	Tcl_DecrRefCount(exprPtr);
				/* Discard the expression object. */
    }
    return result;
}

int
Tcl_ExprBoolean(
    Tcl_Interp *interp,		/* Context in which to evaluate the
				 * expression. */
    const char *exprstring,	/* Expression to evaluate. */
    int *ptr)			/* Where to store 0/1 result. */
{
    if (*exprstring == '\0') {
	/*
	 * An empty string. Just set the result boolean to 0 (false).
	 */

	*ptr = 0;
	return TCL_OK;
    } else {
	int result;
	Tcl_Obj *exprPtr = Tcl_NewStringObj(exprstring, -1);

	Tcl_IncrRefCount(exprPtr);
	result = Tcl_ExprBooleanObj(interp, exprPtr, ptr);
	Tcl_DecrRefCount(exprPtr);
	return result;
    }
}

/*
 *--------------------------------------------------------------
 *
 * Tcl_ExprLongObj, Tcl_ExprDoubleObj, Tcl_ExprBooleanObj --
 *
 *	Functions to evaluate an expression in an object and return its value
 *	in a particular form.
 *
 * Results:
 *	Each of the functions below returns a standard Tcl result object. If
 *	an error occurs then an error message is left in the interpreter's
 *	result. Otherwise the value of the expression, in the appropriate
 *	form, is stored at *ptr. If the expression had a result that was
 *	incompatible with the desired form then an error is returned.
 *
 * Side effects:
 *	None.
 *
 *--------------------------------------------------------------
 */

int
Tcl_ExprLongObj(
    Tcl_Interp *interp,		/* Context in which to evaluate the
				 * expression. */
    Tcl_Obj *objPtr,	/* Expression to evaluate. */
    long *ptr)			/* Where to store long result. */
{
    Tcl_Obj *resultPtr;
    int result, type;
    double d;
    void *internalPtr;

    result = Tcl_ExprObj(interp, objPtr, &resultPtr);
    if (result != TCL_OK) {
	return TCL_ERROR;
    }

    if (Tcl_GetNumberFromObj(interp, resultPtr, &internalPtr, &type)!=TCL_OK) {
	return TCL_ERROR;
    }

    switch (type) {
    case TCL_NUMBER_DOUBLE: {
	mp_int big;

	d = *((const double *) internalPtr);
	Tcl_DecrRefCount(resultPtr);
	if (Tcl_InitBignumFromDouble(interp, d, &big) != TCL_OK) {
	    return TCL_ERROR;
	}
	resultPtr = Tcl_NewBignumObj(&big);
    }
    /* FALLTHRU */
    case TCL_NUMBER_INT:
    case TCL_NUMBER_BIG:
	result = TclGetLongFromObj(interp, resultPtr, ptr);
	break;

    case TCL_NUMBER_NAN:
	Tcl_GetDoubleFromObj(interp, resultPtr, &d);
	result = TCL_ERROR;
    }

    Tcl_DecrRefCount(resultPtr);/* Discard the result object. */
    return result;
}

int
Tcl_ExprDoubleObj(
    Tcl_Interp *interp,		/* Context in which to evaluate the
				 * expression. */
    Tcl_Obj *objPtr,	/* Expression to evaluate. */
    double *ptr)		/* Where to store double result. */
{
    Tcl_Obj *resultPtr;
    int result, type;
    void *internalPtr;

    result = Tcl_ExprObj(interp, objPtr, &resultPtr);
    if (result != TCL_OK) {
	return TCL_ERROR;
    }

    result = Tcl_GetNumberFromObj(interp, resultPtr, &internalPtr, &type);
    if (result == TCL_OK) {
	switch (type) {
	case TCL_NUMBER_NAN:
#ifndef ACCEPT_NAN
	    result = Tcl_GetDoubleFromObj(interp, resultPtr, ptr);
	    break;
#endif
	case TCL_NUMBER_DOUBLE:
	    *ptr = *((const double *) internalPtr);
	    result = TCL_OK;
	    break;
	default:
	    result = Tcl_GetDoubleFromObj(interp, resultPtr, ptr);
	}
    }
    Tcl_DecrRefCount(resultPtr);/* Discard the result object. */
    return result;
}

int
Tcl_ExprBooleanObj(
    Tcl_Interp *interp,		/* Context in which to evaluate the
				 * expression. */
    Tcl_Obj *objPtr,	/* Expression to evaluate. */
    int *ptr)			/* Where to store 0/1 result. */
{
    Tcl_Obj *resultPtr;
    int result;

    result = Tcl_ExprObj(interp, objPtr, &resultPtr);
    if (result == TCL_OK) {
	result = Tcl_GetBooleanFromObj(interp, resultPtr, ptr);
	Tcl_DecrRefCount(resultPtr);
				/* Discard the result object. */
    }
    return result;
}

/*
 *----------------------------------------------------------------------
 *
 * TclObjInvokeNamespace --
 *
 *	Object version: Invokes a Tcl command, given an objv/objc, from either
 *	the exposed or hidden set of commands in the given interpreter.
 *
 *	NOTE: The command is invoked in the global stack frame of the
 *	interpreter or namespace, thus it cannot see any current state on the
 *	stack of that interpreter.
 *
 * Results:
 *	A standard Tcl result.
 *
 * Side effects:
 *	Whatever the command does.
 *
 *----------------------------------------------------------------------
 */

int
TclObjInvokeNamespace(
    Tcl_Interp *interp,		/* Interpreter in which command is to be
				 * invoked. */
    int objc,			/* Count of arguments. */
    Tcl_Obj *const objv[],	/* Argument objects; objv[0] points to the
				 * name of the command to invoke. */
    Tcl_Namespace *nsPtr,	/* The namespace to use. */
    int flags)			/* Combination of flags controlling the call:
				 * TCL_INVOKE_HIDDEN, TCL_INVOKE_NO_UNKNOWN,
				 * or TCL_INVOKE_NO_TRACEBACK. */
{
    int result;
    Tcl_CallFrame *framePtr;

    /*
     * Make the specified namespace the current namespace and invoke the
     * command.
     */

    (void) TclPushStackFrame(interp, &framePtr, nsPtr, /*isProcFrame*/0);
    result = TclObjInvoke(interp, objc, objv, flags);

    TclPopStackFrame(interp);
    return result;
}

/*
 *----------------------------------------------------------------------
 *
 * TclObjInvoke --
 *
 *	Invokes a Tcl command, given an objv/objc, from either the exposed or
 *	the hidden sets of commands in the given interpreter.
 *
 * Results:
 *	A standard Tcl object result.
 *
 * Side effects:
 *	Whatever the command does.
 *
 *----------------------------------------------------------------------
 */

int
TclObjInvoke(
    Tcl_Interp *interp,		/* Interpreter in which command is to be
				 * invoked. */
    Tcl_Size objc,			/* Count of arguments. */
    Tcl_Obj *const objv[],	/* Argument objects; objv[0] points to the
				 * name of the command to invoke. */
    int flags)			/* Combination of flags controlling the call:
				 * TCL_INVOKE_HIDDEN, TCL_INVOKE_NO_UNKNOWN,
				 * or TCL_INVOKE_NO_TRACEBACK. */
{
    /* make whole thing a call to Tcl_EvalObjv */
    if ((objc < 1) || (objv == NULL)) {
	Tcl_SetObjResult(interp, Tcl_NewStringObj(
                "illegal argument vector", -1));
	return TCL_ERROR;
    }
    if ((flags & TCL_INVOKE_HIDDEN) == 0) {
	Tcl_Panic("TclObjInvoke: called without TCL_INVOKE_HIDDEN");
    }
    return Tcl_NRCallObjProc(interp, TclNRInvoke, NULL, objc, objv);
}

int
TclNRInvoke(
    TCL_UNUSED(void *),
    Tcl_Interp *interp,
    int objc,
    Tcl_Obj *const objv[])
{
    Interp *iPtr = (Interp *) interp;
    Tcl_HashTable *hTblPtr;	/* Table of hidden commands. */
    const char *cmdName;	/* Name of the command from objv[0]. */
    Tcl_HashEntry *hPtr = NULL;
    Command *cmdPtr;

    cmdName = TclGetString(objv[0]);
    hTblPtr = iPtr->hiddenCmdTablePtr;
    if (hTblPtr != NULL) {
	hPtr = Tcl_FindHashEntry(hTblPtr, cmdName);
    }
    if (hPtr == NULL) {
	Tcl_SetObjResult(interp, Tcl_ObjPrintf(
                "invalid hidden command name \"%s\"", cmdName));
        Tcl_SetErrorCode(interp, "TCL", "LOOKUP", "HIDDENTOKEN", cmdName,
                (void *)NULL);
	return TCL_ERROR;
    }
    cmdPtr = (Command *)Tcl_GetHashValue(hPtr);

    /*
     * Avoid the exception-handling brain damage when numLevels == 0
     */

    iPtr->numLevels++;
    Tcl_NRAddCallback(interp, NRPostInvoke, NULL, NULL, NULL, NULL);

    /*
     * Normal command resolution of objv[0] isn't going to find cmdPtr.
     * That's the whole point of **hidden** commands.  So tell the Eval core
     * machinery not to even try (and risk finding something wrong).
     */

    return TclNREvalObjv(interp, objc, objv, TCL_EVAL_NORESOLVE, cmdPtr);
}

static int
NRPostInvoke(
    TCL_UNUSED(void **),
    Tcl_Interp *interp,
    int result)
{
    Interp *iPtr = (Interp *)interp;

    iPtr->numLevels--;
    return result;
}

/*
 *---------------------------------------------------------------------------
 *
 * Tcl_ExprString --
 *
 *	Evaluate an expression in a string and return its value in string
 *	form.
 *
 * Results:
 *	A standard Tcl result. If the result is TCL_OK, then the interp's
 *	result is set to the string value of the expression. If the result is
 *	TCL_ERROR, then the interp's result contains an error message.
 *
 * Side effects:
 *	A Tcl object is allocated to hold a copy of the expression string.
 *	This expression object is passed to Tcl_ExprObj and then deallocated.
 *
 *---------------------------------------------------------------------------
 */

int
Tcl_ExprString(
    Tcl_Interp *interp,		/* Context in which to evaluate the
				 * expression. */
    const char *expr)		/* Expression to evaluate. */
{
    int code = TCL_OK;

    if (expr[0] == '\0') {
	/*
	 * An empty string. Just set the interpreter's result to 0.
	 */

	Tcl_SetObjResult(interp, Tcl_NewWideIntObj(0));
    } else {
	Tcl_Obj *resultPtr, *exprObj = Tcl_NewStringObj(expr, -1);

	Tcl_IncrRefCount(exprObj);
	code = Tcl_ExprObj(interp, exprObj, &resultPtr);
	Tcl_DecrRefCount(exprObj);
	if (code == TCL_OK) {
	    Tcl_SetObjResult(interp, resultPtr);
	    Tcl_DecrRefCount(resultPtr);
	}
    }
    return code;
}

/*
 *----------------------------------------------------------------------
 *
 * Tcl_AppendObjToErrorInfo --
 *
 *	Add a Tcl_Obj value to the errorInfo field that describes the current
 *	error.
 *
 * Results:
 *	None.
 *
 * Side effects:
 *	The value of the Tcl_obj is appended to the errorInfo field. If we are
 *	just starting to log an error, errorInfo is initialized from the error
 *	message in the interpreter's result.
 *
 *----------------------------------------------------------------------
 */

void
Tcl_AppendObjToErrorInfo(
    Tcl_Interp *interp,		/* Interpreter to which error information
				 * pertains. */
    Tcl_Obj *objPtr)		/* Message to record. */
{
    Tcl_Size length;
    const char *message = Tcl_GetStringFromObj(objPtr, &length);
    Interp *iPtr = (Interp *) interp;

    Tcl_IncrRefCount(objPtr);

    /*
     * If we are just starting to log an error, errorInfo is initialized from
     * the error message in the interpreter's result.
     */

    iPtr->flags |= ERR_LEGACY_COPY;
    if (iPtr->errorInfo == NULL) {
	iPtr->errorInfo = iPtr->objResultPtr;
	Tcl_IncrRefCount(iPtr->errorInfo);
	if (!iPtr->errorCode) {
	    Tcl_SetErrorCode(interp, "NONE", (void *)NULL);
	}
    }

    /*
     * Now append "message" to the end of errorInfo.
     */

    if (length != 0) {
	if (Tcl_IsShared(iPtr->errorInfo)) {
	    Tcl_DecrRefCount(iPtr->errorInfo);
	    iPtr->errorInfo = Tcl_DuplicateObj(iPtr->errorInfo);
	    Tcl_IncrRefCount(iPtr->errorInfo);
	}
	Tcl_AppendToObj(iPtr->errorInfo, message, length);
    }
    Tcl_DecrRefCount(objPtr);
}

/*
 *----------------------------------------------------------------------
 *
 * Tcl_VarEval --
 *
 *	Given a variable number of string arguments, concatenate them all
 *	together and execute the result as a Tcl command.
 *
 * Results:
 *	A standard Tcl return result. An error message or other result may be
 *	left in the interp.
 *
 * Side effects:
 *	Depends on what was done by the command.
 *
 *----------------------------------------------------------------------
 */

int
Tcl_VarEval(
    Tcl_Interp *interp,
    ...)
{
    va_list argList;
    int result;
    Tcl_DString buf;
    char *string;

    va_start(argList, interp);
    /*
     * Copy the strings one after the other into a single larger string. Use
     * stack-allocated space for small commands, but if the command gets too
     * large than call Tcl_Alloc to create the space.
     */

    Tcl_DStringInit(&buf);
    while (1) {
	string = va_arg(argList, char *);
	if (string == NULL) {
	    break;
	}
	Tcl_DStringAppend(&buf, string, -1);
    }

    result = Tcl_EvalEx(interp, Tcl_DStringValue(&buf), -1, 0);
    Tcl_DStringFree(&buf);
    return result;
}

/*
 *----------------------------------------------------------------------
 *
 * Tcl_SetRecursionLimit --
 *
 *	Set the maximum number of recursive calls that may be active for an
 *	interpreter at once.
 *
 * Results:
 *	The return value is the old limit on nesting for interp.
 *
 * Side effects:
 *	None.
 *
 *----------------------------------------------------------------------
 */

Tcl_Size
Tcl_SetRecursionLimit(
    Tcl_Interp *interp,		/* Interpreter whose nesting limit is to be
				 * set. */
    Tcl_Size depth)		/* New value for maximum depth. */
{
    Interp *iPtr = (Interp *) interp;
    Tcl_Size old;

    old = iPtr->maxNestingDepth;
    if (depth > 0) {
	iPtr->maxNestingDepth = depth;
    }
    return old;
}

/*
 *----------------------------------------------------------------------
 *
 * Tcl_AllowExceptions --
 *
 *	Sets a flag in an interpreter so that exceptions can occur in the next
 *	call to Tcl_Eval without them being turned into errors.
 *
 * Results:
 *	None.
 *
 * Side effects:
 *	The TCL_ALLOW_EXCEPTIONS flag gets set in the interpreter's evalFlags
 *	structure. See the reference documentation for more details.
 *
 *----------------------------------------------------------------------
 */

void
Tcl_AllowExceptions(
    Tcl_Interp *interp)		/* Interpreter in which to set flag. */
{
    Interp *iPtr = (Interp *) interp;

    iPtr->evalFlags |= TCL_ALLOW_EXCEPTIONS;
}

/*
 *----------------------------------------------------------------------
 *
 * Tcl_GetVersion --
 *
 *	Get the Tcl major, minor, and patchlevel version numbers and the
 *	release type. A patch is a release type TCL_FINAL_RELEASE with a
 *	patchLevel > 0.
 *
 * Results:
 *	None.
 *
 * Side effects:
 *	None.
 *
 *----------------------------------------------------------------------
 */

void
Tcl_GetVersion(
    int *majorV,
    int *minorV,
    int *patchLevelV,
    int *type)
{
    if (majorV != NULL) {
	*majorV = TCL_MAJOR_VERSION;
    }
    if (minorV != NULL) {
	*minorV = TCL_MINOR_VERSION;
    }
    if (patchLevelV != NULL) {
	*patchLevelV = TCL_RELEASE_SERIAL;
    }
    if (type != NULL) {
	*type = TCL_RELEASE_LEVEL;
    }
}

/*
 *----------------------------------------------------------------------
 *
 * Math Functions --
 *
 *	This page contains the functions that implement all of the built-in
 *	math functions for expressions.
 *
 * Results:
 *	Each function returns TCL_OK if it succeeds and pushes an Tcl object
 *	holding the result. If it fails it returns TCL_ERROR and leaves an
 *	error message in the interpreter's result.
 *
 * Side effects:
 *	None.
 *
 *----------------------------------------------------------------------
 */

static int
ExprCeilFunc(
    TCL_UNUSED(void *),
    Tcl_Interp *interp,		/* The interpreter in which to execute the
				 * function. */
    int objc,			/* Actual parameter count. */
    Tcl_Obj *const *objv)	/* Actual parameter list. */
{
    int code;
    double d;
    mp_int big;

    if (objc != 2) {
	MathFuncWrongNumArgs(interp, 2, objc, objv);
	return TCL_ERROR;
    }
    code = Tcl_GetDoubleFromObj(interp, objv[1], &d);
#ifdef ACCEPT_NAN
    if (code != TCL_OK) {
	const Tcl_ObjInternalRep *irPtr = TclFetchInternalRep(objv[1], &tclDoubleType);

	if (irPtr) {
	    Tcl_SetObjResult(interp, objv[1]);
	    return TCL_OK;
	}
    }
#endif
    if (code != TCL_OK) {
	return TCL_ERROR;
    }

    if (Tcl_GetBignumFromObj(NULL, objv[1], &big) == TCL_OK) {
	Tcl_SetObjResult(interp, Tcl_NewDoubleObj(TclCeil(&big)));
	mp_clear(&big);
    } else {
	Tcl_SetObjResult(interp, Tcl_NewDoubleObj(ceil(d)));
    }
    return TCL_OK;
}

static int
ExprFloorFunc(
    TCL_UNUSED(void *),
    Tcl_Interp *interp,		/* The interpreter in which to execute the
				 * function. */
    int objc,			/* Actual parameter count. */
    Tcl_Obj *const *objv)	/* Actual parameter list. */
{
    int code;
    double d;
    mp_int big;

    if (objc != 2) {
	MathFuncWrongNumArgs(interp, 2, objc, objv);
	return TCL_ERROR;
    }
    code = Tcl_GetDoubleFromObj(interp, objv[1], &d);
#ifdef ACCEPT_NAN
    if (code != TCL_OK) {
	const Tcl_ObjInternalRep *irPtr = TclFetchInternalRep(objv[1], &tclDoubleType);

	if (irPtr) {
	    Tcl_SetObjResult(interp, objv[1]);
	    return TCL_OK;
	}
    }
#endif
    if (code != TCL_OK) {
	return TCL_ERROR;
    }

    if (Tcl_GetBignumFromObj(NULL, objv[1], &big) == TCL_OK) {
	Tcl_SetObjResult(interp, Tcl_NewDoubleObj(TclFloor(&big)));
	mp_clear(&big);
    } else {
	Tcl_SetObjResult(interp, Tcl_NewDoubleObj(floor(d)));
    }
    return TCL_OK;
}

static int
ExprIsqrtFunc(
    TCL_UNUSED(void *),
    Tcl_Interp *interp,		/* The interpreter in which to execute. */
    int objc,			/* Actual parameter count. */
    Tcl_Obj *const *objv)	/* Actual parameter list. */
{
    void *ptr;
    int type;
    double d;
    Tcl_WideInt w;
    mp_int big;
    int exact = 0;		/* Flag ==1 if the argument can be represented
				 * in a double as an exact integer. */

    /*
     * Check syntax.
     */

    if (objc != 2) {
	MathFuncWrongNumArgs(interp, 2, objc, objv);
	return TCL_ERROR;
    }

    /*
     * Make sure that the arg is a number.
     */

    if (Tcl_GetNumberFromObj(interp, objv[1], &ptr, &type) != TCL_OK) {
	return TCL_ERROR;
    }

    switch (type) {
    case TCL_NUMBER_NAN:
	Tcl_GetDoubleFromObj(interp, objv[1], &d);
	return TCL_ERROR;
    case TCL_NUMBER_DOUBLE:
	d = *((const double *) ptr);
	if (d < 0) {
	    goto negarg;
	}
#ifdef IEEE_FLOATING_POINT
	if (d <= MAX_EXACT) {
	    exact = 1;
	}
#endif
	if (!exact) {
	    if (Tcl_InitBignumFromDouble(interp, d, &big) != TCL_OK) {
		return TCL_ERROR;
	    }
	}
	break;
    case TCL_NUMBER_BIG:
	if (Tcl_GetBignumFromObj(interp, objv[1], &big) != TCL_OK) {
	    return TCL_ERROR;
	}
	if (mp_isneg(&big)) {
	    mp_clear(&big);
	    goto negarg;
	}
	break;
    default:
	if (TclGetWideIntFromObj(interp, objv[1], &w) != TCL_OK) {
	    return TCL_ERROR;
	}
	if (w < 0) {
	    goto negarg;
	}
	d = (double) w;
#ifdef IEEE_FLOATING_POINT
	if (d < MAX_EXACT) {
	    exact = 1;
	}
#endif
	if (!exact) {
	    Tcl_GetBignumFromObj(interp, objv[1], &big);
	}
	break;
    }

    if (exact) {
	Tcl_SetObjResult(interp, Tcl_NewWideIntObj((Tcl_WideInt) sqrt(d)));
    } else {
	mp_int root;
	mp_err err;

	err = mp_init(&root);
	if (err == MP_OKAY) {
	    err = mp_sqrt(&big, &root);
	}
	mp_clear(&big);
	if (err != MP_OKAY) {
	    return TCL_ERROR;
	}
	Tcl_SetObjResult(interp, Tcl_NewBignumObj(&root));
    }
    return TCL_OK;

  negarg:
    Tcl_SetObjResult(interp, Tcl_NewStringObj(
            "square root of negative argument", -1));
    Tcl_SetErrorCode(interp, "ARITH", "DOMAIN",
	    "domain error: argument not in valid range", (void *)NULL);
    return TCL_ERROR;
}

static int
ExprSqrtFunc(
    TCL_UNUSED(void *),
    Tcl_Interp *interp,		/* The interpreter in which to execute the
				 * function. */
    int objc,			/* Actual parameter count. */
    Tcl_Obj *const *objv)	/* Actual parameter list. */
{
    int code;
    double d;
    mp_int big;

    if (objc != 2) {
	MathFuncWrongNumArgs(interp, 2, objc, objv);
	return TCL_ERROR;
    }
    code = Tcl_GetDoubleFromObj(interp, objv[1], &d);
#ifdef ACCEPT_NAN
    if (code != TCL_OK) {
	const Tcl_ObjInternalRep *irPtr = TclFetchInternalRep(objv[1], &tclDoubleType);

	if (irPtr) {
	    Tcl_SetObjResult(interp, objv[1]);
	    return TCL_OK;
	}
    }
#endif
    if (code != TCL_OK) {
	return TCL_ERROR;
    }
    if ((d >= 0.0) && isinf(d)
	    && (Tcl_GetBignumFromObj(NULL, objv[1], &big) == TCL_OK)) {
	mp_int root;
	mp_err err;

	err = mp_init(&root);
	if (err == MP_OKAY) {
	    err = mp_sqrt(&big, &root);
	}
	mp_clear(&big);
	if (err != MP_OKAY) {
	    mp_clear(&root);
	    return TCL_ERROR;
	}
	Tcl_SetObjResult(interp, Tcl_NewDoubleObj(TclBignumToDouble(&root)));
	mp_clear(&root);
    } else {
	Tcl_SetObjResult(interp, Tcl_NewDoubleObj(sqrt(d)));
    }
    return TCL_OK;
}

static int
ExprUnaryFunc(
    void *clientData,	/* Contains the address of a function that
				 * takes one double argument and returns a
				 * double result. */
    Tcl_Interp *interp,		/* The interpreter in which to execute the
				 * function. */
    int objc,			/* Actual parameter count */
    Tcl_Obj *const *objv)	/* Actual parameter list */
{
    int code;
    double d;
    double (*func)(double) = (double (*)(double)) clientData;

    if (objc != 2) {
	MathFuncWrongNumArgs(interp, 2, objc, objv);
	return TCL_ERROR;
    }
    code = Tcl_GetDoubleFromObj(interp, objv[1], &d);
#ifdef ACCEPT_NAN
    if (code != TCL_OK) {
	const Tcl_ObjInternalRep *irPtr = TclFetchInternalRep(objv[1], &tclDoubleType);

	if (irPtr) {
	    d = irPtr->doubleValue;
	    Tcl_ResetResult(interp);
	    code = TCL_OK;
	}
    }
#endif
    if (code != TCL_OK) {
	return TCL_ERROR;
    }
    errno = 0;
    return CheckDoubleResult(interp, func(d));
}

static int
CheckDoubleResult(
    Tcl_Interp *interp,
    double dResult)
{
#ifndef ACCEPT_NAN
    if (isnan(dResult)) {
	TclExprFloatError(interp, dResult);
	return TCL_ERROR;
    }
#endif
    if ((errno == ERANGE) && ((dResult == 0.0) || isinf(dResult))) {
	/*
	 * When ERANGE signals under/overflow, just accept 0.0 or +/-Inf
	 */
    } else if (errno != 0) {
	/*
	 * Report other errno values as errors.
	 */

	TclExprFloatError(interp, dResult);
	return TCL_ERROR;
    }
    Tcl_SetObjResult(interp, Tcl_NewDoubleObj(dResult));
    return TCL_OK;
}

static int
ExprBinaryFunc(
    void *clientData,	/* Contains the address of a function that
				 * takes two double arguments and returns a
				 * double result. */
    Tcl_Interp *interp,		/* The interpreter in which to execute the
				 * function. */
    int objc,			/* Actual parameter count. */
    Tcl_Obj *const *objv)	/* Parameter vector. */
{
    int code;
    double d1, d2;
    double (*func)(double, double) = (double (*)(double, double)) clientData;

    if (objc != 3) {
	MathFuncWrongNumArgs(interp, 3, objc, objv);
	return TCL_ERROR;
    }
    code = Tcl_GetDoubleFromObj(interp, objv[1], &d1);
#ifdef ACCEPT_NAN
    if (code != TCL_OK) {
	const Tcl_ObjInternalRep *irPtr = TclFetchInternalRep(objv[1], &tclDoubleType);

	if (irPtr) {
	    d1 = irPtr->doubleValue;
	    Tcl_ResetResult(interp);
	    code = TCL_OK;
	}
    }
#endif
    if (code != TCL_OK) {
	return TCL_ERROR;
    }
    code = Tcl_GetDoubleFromObj(interp, objv[2], &d2);
#ifdef ACCEPT_NAN
    if (code != TCL_OK) {
	const Tcl_ObjInternalRep *irPtr = TclFetchInternalRep(objv[1], &tclDoubleType);

	if (irPtr) {
	    d2 = irPtr->doubleValue;
	    Tcl_ResetResult(interp);
	    code = TCL_OK;
	}
    }
#endif
    if (code != TCL_OK) {
	return TCL_ERROR;
    }
    errno = 0;
    return CheckDoubleResult(interp, func(d1, d2));
}

static int
ExprAbsFunc(
    TCL_UNUSED(void *),
    Tcl_Interp *interp,		/* The interpreter in which to execute the
				 * function. */
    int objc,			/* Actual parameter count. */
    Tcl_Obj *const *objv)	/* Parameter vector. */
{
    void *ptr;
    int type;
    mp_int big;

    if (objc != 2) {
	MathFuncWrongNumArgs(interp, 2, objc, objv);
	return TCL_ERROR;
    }

    if (Tcl_GetNumberFromObj(interp, objv[1], &ptr, &type) != TCL_OK) {
	return TCL_ERROR;
    }

    if (type == TCL_NUMBER_INT) {
	Tcl_WideInt l = *((const Tcl_WideInt *) ptr);

	if (l > 0) {
	    goto unChanged;
	} else if (l == 0) {
	    if (TclHasStringRep(objv[1])) {
		Tcl_Size numBytes;
		const char *bytes = Tcl_GetStringFromObj(objv[1], &numBytes);

		while (numBytes) {
		    if (*bytes == '-') {
			Tcl_SetObjResult(interp, Tcl_NewWideIntObj(0));
			return TCL_OK;
		    }
		    bytes++; numBytes--;
		}
	    }
	    goto unChanged;
	} else if (l == WIDE_MIN) {
	    if (sizeof(Tcl_WideInt) > sizeof(int64_t)) {
		Tcl_WideUInt ul = -(Tcl_WideUInt)WIDE_MIN;
		if (mp_init(&big) != MP_OKAY || mp_unpack(&big, 1, 1,
			sizeof(Tcl_WideInt), 0, 0, &ul) != MP_OKAY) {
		    return TCL_ERROR;
		}
		if (mp_neg(&big, &big) != MP_OKAY) {
		    return TCL_ERROR;
		}
	    } else if (mp_init_i64(&big, l) != MP_OKAY) {
		return TCL_ERROR;
	    }
	    goto tooLarge;
	}
	Tcl_SetObjResult(interp, Tcl_NewWideIntObj(-l));
	return TCL_OK;
    }

    if (type == TCL_NUMBER_DOUBLE) {
	double d = *((const double *) ptr);
	static const double poszero = 0.0;

	/*
	 * We need to distinguish here between positive 0.0 and negative -0.0.
	 * [Bug 2954959]
	 */

	if (d == -0.0) {
	    if (!memcmp(&d, &poszero, sizeof(double))) {
		goto unChanged;
	    }
	} else if (d > -0.0) {
	    goto unChanged;
	}
	Tcl_SetObjResult(interp, Tcl_NewDoubleObj(-d));
	return TCL_OK;
    }

    if (type == TCL_NUMBER_BIG) {
	if (mp_isneg((const mp_int *) ptr)) {
	    Tcl_GetBignumFromObj(NULL, objv[1], &big);
	tooLarge:
	    if (mp_neg(&big, &big) != MP_OKAY) {
		return TCL_ERROR;
	    }
	    Tcl_SetObjResult(interp, Tcl_NewBignumObj(&big));
	} else {
	unChanged:
	    Tcl_SetObjResult(interp, objv[1]);
	}
	return TCL_OK;
    }

    if (type == TCL_NUMBER_NAN) {
#ifdef ACCEPT_NAN
	Tcl_SetObjResult(interp, objv[1]);
	return TCL_OK;
#else
	double d;

	Tcl_GetDoubleFromObj(interp, objv[1], &d);
	return TCL_ERROR;
#endif
    }
    return TCL_OK;
}

static int
ExprBoolFunc(
    TCL_UNUSED(void *),
    Tcl_Interp *interp,		/* The interpreter in which to execute the
				 * function. */
    int objc,			/* Actual parameter count. */
    Tcl_Obj *const *objv)	/* Actual parameter vector. */
{
    int value;

    if (objc != 2) {
	MathFuncWrongNumArgs(interp, 2, objc, objv);
	return TCL_ERROR;
    }
    if (Tcl_GetBooleanFromObj(interp, objv[1], &value) != TCL_OK) {
	return TCL_ERROR;
    }
    Tcl_SetObjResult(interp, Tcl_NewBooleanObj(value));
    return TCL_OK;
}

static int
ExprDoubleFunc(
    TCL_UNUSED(void *),
    Tcl_Interp *interp,		/* The interpreter in which to execute the
				 * function. */
    int objc,			/* Actual parameter count. */
    Tcl_Obj *const *objv)	/* Actual parameter vector. */
{
    double dResult;

    if (objc != 2) {
	MathFuncWrongNumArgs(interp, 2, objc, objv);
	return TCL_ERROR;
    }
    if (Tcl_GetDoubleFromObj(interp, objv[1], &dResult) != TCL_OK) {
#ifdef ACCEPT_NAN
	if (TclHasInternalRep(objv[1], &tclDoubleType)) {
	    Tcl_SetObjResult(interp, objv[1]);
	    return TCL_OK;
	}
#endif
	return TCL_ERROR;
    }
    Tcl_SetObjResult(interp, Tcl_NewDoubleObj(dResult));
    return TCL_OK;
}

static int
ExprIntFunc(
    TCL_UNUSED(void *),
    Tcl_Interp *interp,		/* The interpreter in which to execute the
				 * function. */
    int objc,			/* Actual parameter count. */
    Tcl_Obj *const *objv)	/* Actual parameter vector. */
{
    double d;
    int type;
    void *ptr;

    if (objc != 2) {
	MathFuncWrongNumArgs(interp, 2, objc, objv);
	return TCL_ERROR;
    }
    if (Tcl_GetNumberFromObj(interp, objv[1], &ptr, &type) != TCL_OK) {
	return TCL_ERROR;
    }

    if (type == TCL_NUMBER_DOUBLE) {
	d = *((const double *) ptr);
	if ((d >= (double)WIDE_MAX) || (d <= (double)WIDE_MIN)) {
	    mp_int big;

	    if (Tcl_InitBignumFromDouble(interp, d, &big) != TCL_OK) {
		/* Infinity */
		return TCL_ERROR;
	    }
	    Tcl_SetObjResult(interp, Tcl_NewBignumObj(&big));
	    return TCL_OK;
	} else {
	    Tcl_WideInt result = (Tcl_WideInt) d;

	    Tcl_SetObjResult(interp, Tcl_NewWideIntObj(result));
	    return TCL_OK;
	}
    }

    if (type != TCL_NUMBER_NAN) {
	/*
	 * All integers are already of integer type.
	 */

	Tcl_SetObjResult(interp, objv[1]);
	return TCL_OK;
    }

    /*
     * Get the error message for NaN.
     */

    Tcl_GetDoubleFromObj(interp, objv[1], &d);
    return TCL_ERROR;
}

static int
ExprWideFunc(
    TCL_UNUSED(void *),
    Tcl_Interp *interp,		/* The interpreter in which to execute the
				 * function. */
    int objc,			/* Actual parameter count. */
    Tcl_Obj *const *objv)	/* Actual parameter vector. */
{
    Tcl_WideInt wResult;

    if (ExprIntFunc(NULL, interp, objc, objv) != TCL_OK) {
	return TCL_ERROR;
    }
    TclGetWideBitsFromObj(NULL, Tcl_GetObjResult(interp), &wResult);
    Tcl_SetObjResult(interp, Tcl_NewWideIntObj(wResult));
    return TCL_OK;
}

/*
 * Common implmentation of max() and min().
 */
static int
ExprMaxMinFunc(
    TCL_UNUSED(void *),
    Tcl_Interp *interp,		/* The interpreter in which to execute the
				 * function. */
    int objc,			/* Actual parameter count. */
    Tcl_Obj *const *objv,	/* Actual parameter vector. */
    int op)			/* Comparison direction */
{
    Tcl_Obj *res;
    double d;
    int type, i;
    void *ptr;

    if (objc < 2) {
	MathFuncWrongNumArgs(interp, 2, objc, objv);
	return TCL_ERROR;
    }
    res = objv[1];
    for (i = 1; i < objc; i++) {
        if (Tcl_GetNumberFromObj(interp, objv[i], &ptr, &type) != TCL_OK) {
            return TCL_ERROR;
        }
        if (type == TCL_NUMBER_NAN) {
            /*
             * Get the error message for NaN.
             */

            Tcl_GetDoubleFromObj(interp, objv[i], &d);
            return TCL_ERROR;
        }
        if (TclCompareTwoNumbers(objv[i], res) == op)  {
            res = objv[i];
        }
    }

    Tcl_SetObjResult(interp, res);
    return TCL_OK;
}

static int
ExprMaxFunc(
    TCL_UNUSED(void *),
    Tcl_Interp *interp,		/* The interpreter in which to execute the
				 * function. */
    int objc,			/* Actual parameter count. */
    Tcl_Obj *const *objv)	/* Actual parameter vector. */
{
    return ExprMaxMinFunc(NULL, interp, objc, objv, MP_GT);
}

static int
ExprMinFunc(
    TCL_UNUSED(void *),
    Tcl_Interp *interp,		/* The interpreter in which to execute the
				 * function. */
    int objc,			/* Actual parameter count. */
    Tcl_Obj *const *objv)	/* Actual parameter vector. */
{
    return ExprMaxMinFunc(NULL, interp, objc, objv, MP_LT);
}

static int
ExprRandFunc(
    TCL_UNUSED(void *),
    Tcl_Interp *interp,		/* The interpreter in which to execute the
				 * function. */
    int objc,			/* Actual parameter count. */
    Tcl_Obj *const *objv)	/* Actual parameter vector. */
{
    Interp *iPtr = (Interp *) interp;
    double dResult;
    long tmp;			/* Algorithm assumes at least 32 bits. Only
				 * long guarantees that. See below. */
    Tcl_Obj *oResult;

    if (objc != 1) {
	MathFuncWrongNumArgs(interp, 1, objc, objv);
	return TCL_ERROR;
    }

    if (!(iPtr->flags & RAND_SEED_INITIALIZED)) {
	iPtr->flags |= RAND_SEED_INITIALIZED;

	/*
	 * To ensure different seeds in different threads (bug #416643),
	 * take into consideration the thread this interp is running in.
	 */

	iPtr->randSeed = TclpGetClicks() + PTR2UINT(Tcl_GetCurrentThread())*4093U;

	/*
	 * Make sure 1 <= randSeed <= (2^31) - 2. See below.
	 */

	iPtr->randSeed &= 0x7FFFFFFFL;
	if ((iPtr->randSeed == 0) || (iPtr->randSeed == 0x7FFFFFFFL)) {
	    iPtr->randSeed ^= 123459876L;
	}
    }

    /*
     * Generate the random number using the linear congruential generator
     * defined by the following recurrence:
     *		seed = ( IA * seed ) mod IM
     * where IA is 16807 and IM is (2^31) - 1. The recurrence maps a seed in
     * the range [1, IM - 1] to a new seed in that same range. The recurrence
     * maps IM to 0, and maps 0 back to 0, so those two values must not be
     * allowed as initial values of seed.
     *
     * In order to avoid potential problems with integer overflow, the
     * recurrence is implemented in terms of additional constants IQ and IR
     * such that
     *		IM = IA*IQ + IR
     * None of the operations in the implementation overflows a 32-bit signed
     * integer, and the C type long is guaranteed to be at least 32 bits wide.
     *
     * For more details on how this algorithm works, refer to the following
     * papers:
     *
     *	S.K. Park & K.W. Miller, "Random number generators: good ones are hard
     *	to find," Comm ACM 31(10):1192-1201, Oct 1988
     *
     *	W.H. Press & S.A. Teukolsky, "Portable random number generators,"
     *	Computers in Physics 6(5):522-524, Sep/Oct 1992.
     */

#define RAND_IA		16807
#define RAND_IM		2147483647
#define RAND_IQ		127773
#define RAND_IR		2836
#define RAND_MASK	123459876

    tmp = iPtr->randSeed/RAND_IQ;
    iPtr->randSeed = RAND_IA*(iPtr->randSeed - tmp*RAND_IQ) - RAND_IR*tmp;
    if (iPtr->randSeed < 0) {
	iPtr->randSeed += RAND_IM;
    }

    /*
     * Since the recurrence keeps seed values in the range [1, RAND_IM - 1],
     * dividing by RAND_IM yields a double in the range (0, 1).
     */

    dResult = iPtr->randSeed * (1.0/RAND_IM);

    /*
     * Push a Tcl object with the result.
     */

    TclNewDoubleObj(oResult, dResult);
    Tcl_SetObjResult(interp, oResult);
    return TCL_OK;
}

static int
ExprRoundFunc(
    TCL_UNUSED(void *),
    Tcl_Interp *interp,		/* The interpreter in which to execute the
				 * function. */
    int objc,			/* Actual parameter count. */
    Tcl_Obj *const *objv)	/* Parameter vector. */
{
    double d;
    void *ptr;
    int type;

    if (objc != 2) {
	MathFuncWrongNumArgs(interp, 2, objc, objv);
	return TCL_ERROR;
    }

    if (Tcl_GetNumberFromObj(interp, objv[1], &ptr, &type) != TCL_OK) {
	return TCL_ERROR;
    }

    if (type == TCL_NUMBER_DOUBLE) {
	double fractPart, intPart;
	Tcl_WideInt max = WIDE_MAX, min = WIDE_MIN;

	fractPart = modf(*((const double *) ptr), &intPart);
	if (fractPart <= -0.5) {
	    min++;
	} else if (fractPart >= 0.5) {
	    max--;
	}
	if ((intPart >= (double)max) || (intPart <= (double)min)) {
	    mp_int big;
	    mp_err err = MP_OKAY;

	    if (Tcl_InitBignumFromDouble(interp, intPart, &big) != TCL_OK) {
		/* Infinity */
		return TCL_ERROR;
	    }
	    if (fractPart <= -0.5) {
		err = mp_sub_d(&big, 1, &big);
	    } else if (fractPart >= 0.5) {
		err = mp_add_d(&big, 1, &big);
	    }
	    if (err != MP_OKAY) {
		return TCL_ERROR;
	    }
	    Tcl_SetObjResult(interp, Tcl_NewBignumObj(&big));
	    return TCL_OK;
	} else {
	    Tcl_WideInt result = (Tcl_WideInt)intPart;

	    if (fractPart <= -0.5) {
		result--;
	    } else if (fractPart >= 0.5) {
		result++;
	    }
	    Tcl_SetObjResult(interp, Tcl_NewWideIntObj(result));
	    return TCL_OK;
	}
    }

    if (type != TCL_NUMBER_NAN) {
	/*
	 * All integers are already rounded
	 */

	Tcl_SetObjResult(interp, objv[1]);
	return TCL_OK;
    }

    /*
     * Get the error message for NaN.
     */

    Tcl_GetDoubleFromObj(interp, objv[1], &d);
    return TCL_ERROR;
}

static int
ExprSrandFunc(
    TCL_UNUSED(void *),
    Tcl_Interp *interp,		/* The interpreter in which to execute the
				 * function. */
    int objc,			/* Actual parameter count. */
    Tcl_Obj *const *objv)	/* Parameter vector. */
{
    Interp *iPtr = (Interp *) interp;
    Tcl_WideInt w = 0;		/* Initialized to avoid compiler warning. */

    /*
     * Convert argument and use it to reset the seed.
     */

    if (objc != 2) {
	MathFuncWrongNumArgs(interp, 2, objc, objv);
	return TCL_ERROR;
    }

    if (TclGetWideBitsFromObj(NULL, objv[1], &w) != TCL_OK) {
	return TCL_ERROR;
    }

    /*
     * Reset the seed. Make sure 1 <= randSeed <= 2^31 - 2. See comments in
     * ExprRandFunc for more details.
     */

    iPtr->flags |= RAND_SEED_INITIALIZED;
    iPtr->randSeed = (long) w & 0x7FFFFFFF;
    if ((iPtr->randSeed == 0) || (iPtr->randSeed == 0x7FFFFFFF)) {
	iPtr->randSeed ^= 123459876;
    }

    /*
     * To avoid duplicating the random number generation code we simply clean
     * up our state and call the real random number function. That function
     * will always succeed.
     */

    return ExprRandFunc(NULL, interp, 1, objv);
}

/*
 *----------------------------------------------------------------------
 *
 * Double Classification Functions --
 *
 *	This page contains the functions that implement all of the built-in
 *	math functions for classifying IEEE doubles.
 *
 *      These have to be a little bit careful while Tcl_GetDoubleFromObj()
 *      rejects NaN values, which these functions *explicitly* accept.
 *
 * Results:
 *	Each function returns TCL_OK if it succeeds and pushes an Tcl object
 *	holding the result. If it fails it returns TCL_ERROR and leaves an
 *	error message in the interpreter's result.
 *
 * Side effects:
 *	None.
 *
 *----------------------------------------------------------------------
 *
 * Older MSVC is supported by Tcl, but doesn't have fpclassify(). Of course.
 * But it does sometimes have _fpclass() which does almost the same job; if
 * even that is absent, we grobble around directly in the platform's binary
 * representation of double.
 *
 * The ClassifyDouble() function makes all that conform to a common API
 * (effectively the C99 standard API renamed), and just delegates to the
 * standard macro on platforms that do it correctly.
 */

static inline int
ClassifyDouble(
    double d)
{
#if TCL_FPCLASSIFY_MODE == 0
    return fpclassify(d);
#else /* TCL_FPCLASSIFY_MODE != 0 */
    /*
     * If we don't have fpclassify(), we also don't have the values it returns.
     * Hence we define those here.
     */
#ifndef FP_NAN
#   define FP_NAN          1	/* Value is NaN */
#   define FP_INFINITE     2	/* Value is an infinity */
#   define FP_ZERO         3	/* Value is a zero */
#   define FP_NORMAL       4	/* Value is a normal float */
#   define FP_SUBNORMAL    5	/* Value has lost accuracy */
#endif /* !FP_NAN */

#if TCL_FPCLASSIFY_MODE == 3
    return __builtin_fpclassify(
            FP_NAN, FP_INFINITE, FP_NORMAL, FP_SUBNORMAL, FP_ZERO, d);
#elif TCL_FPCLASSIFY_MODE == 2
    /*
     * We assume this hack is only needed on little-endian systems.
     * Specifically, x86 running Windows.  It's fairly easy to enable for
     * others if they need it (because their libc/libm is broken) but we'll
     * jump that hurdle when requred.  We can solve the word ordering then.
     */

    union {
        double d;               /* Interpret as double */
        struct {
            unsigned int low;   /* Lower 32 bits */
            unsigned int high;  /* Upper 32 bits */
        } w;                    /* Interpret as unsigned integer words */
    } doubleMeaning;            /* So we can look at the representation of a
                                 * double directly. Platform (i.e., processor)
                                 * specific; this is for x86 (and most other
                                 * little-endian processors, but those are
                                 * untested). */
    unsigned int exponent, mantissaLow, mantissaHigh;
                                /* The pieces extracted from the double. */
    int zeroMantissa;           /* Was the mantissa zero? That's special. */

    /*
     * Shifts and masks to use with the doubleMeaning variable above.
     */

#define EXPONENT_MASK   0x7FF   /* 11 bits (after shifting) */
#define EXPONENT_SHIFT  20      /* Moves exponent to bottom of word */
#define MANTISSA_MASK   0xFFFFF /* 20 bits (plus 32 from other word) */

    /*
     * Extract the exponent (11 bits) and mantissa (52 bits).  Note that we
     * totally ignore the sign bit.
     */

    doubleMeaning.d = d;
    exponent = (doubleMeaning.w.high >> EXPONENT_SHIFT) & EXPONENT_MASK;
    mantissaLow = doubleMeaning.w.low;
    mantissaHigh = doubleMeaning.w.high & MANTISSA_MASK;
    zeroMantissa = (mantissaHigh == 0 && mantissaLow == 0);

    /*
     * Look for the special cases of exponent.
     */

    switch (exponent) {
    case 0:
        /*
         * When the exponent is all zeros, it's a ZERO or a SUBNORMAL.
         */

        return zeroMantissa ? FP_ZERO : FP_SUBNORMAL;
    case EXPONENT_MASK:
        /*
         * When the exponent is all ones, it's an INF or a NAN.
         */

        return zeroMantissa ? FP_INFINITE : FP_NAN;
    default:
        /*
         * Everything else is a NORMAL double precision float.
         */

        return FP_NORMAL;
    }
#elif TCL_FPCLASSIFY_MODE == 1
    switch (_fpclass(d)) {
    case _FPCLASS_NZ:
    case _FPCLASS_PZ:
        return FP_ZERO;
    case _FPCLASS_NN:
    case _FPCLASS_PN:
        return FP_NORMAL;
    case _FPCLASS_ND:
    case _FPCLASS_PD:
        return FP_SUBNORMAL;
    case _FPCLASS_NINF:
    case _FPCLASS_PINF:
        return FP_INFINITE;
    default:
        Tcl_Panic("result of _fpclass() outside documented range!");
    case _FPCLASS_QNAN:
    case _FPCLASS_SNAN:
        return FP_NAN;
    }
#else /* TCL_FPCLASSIFY_MODE not in (0..3) */
#error "unknown or unexpected TCL_FPCLASSIFY_MODE"
#endif /* TCL_FPCLASSIFY_MODE */
#endif /* !fpclassify */
}

static int
ExprIsFiniteFunc(
    TCL_UNUSED(void *),
    Tcl_Interp *interp,		/* The interpreter in which to execute the
				 * function. */
    int objc,			/* Actual parameter count */
    Tcl_Obj *const *objv)	/* Actual parameter list */
{
    double d;
    void *ptr;
    int type, result = 0;

    if (objc != 2) {
	MathFuncWrongNumArgs(interp, 2, objc, objv);
	return TCL_ERROR;
    }

    if (Tcl_GetNumberFromObj(interp, objv[1], &ptr, &type) != TCL_OK) {
        return TCL_ERROR;
    }
    if (type != TCL_NUMBER_NAN) {
        if (Tcl_GetDoubleFromObj(interp, objv[1], &d) != TCL_OK) {
            return TCL_ERROR;
        }
        type = ClassifyDouble(d);
        result = (type != FP_INFINITE && type != FP_NAN);
    }
    Tcl_SetObjResult(interp, Tcl_NewBooleanObj(result));
    return TCL_OK;
}

static int
ExprIsInfinityFunc(
    TCL_UNUSED(void *),
    Tcl_Interp *interp,		/* The interpreter in which to execute the
				 * function. */
    int objc,			/* Actual parameter count */
    Tcl_Obj *const *objv)	/* Actual parameter list */
{
    double d;
    void *ptr;
    int type, result = 0;

    if (objc != 2) {
	MathFuncWrongNumArgs(interp, 2, objc, objv);
	return TCL_ERROR;
    }

    if (Tcl_GetNumberFromObj(interp, objv[1], &ptr, &type) != TCL_OK) {
        return TCL_ERROR;
    }
    if (type != TCL_NUMBER_NAN) {
        if (Tcl_GetDoubleFromObj(interp, objv[1], &d) != TCL_OK) {
            return TCL_ERROR;
        }
        result = (ClassifyDouble(d) == FP_INFINITE);
    }
    Tcl_SetObjResult(interp, Tcl_NewBooleanObj(result));
    return TCL_OK;
}

static int
ExprIsNaNFunc(
    TCL_UNUSED(void *),
    Tcl_Interp *interp,		/* The interpreter in which to execute the
				 * function. */
    int objc,			/* Actual parameter count */
    Tcl_Obj *const *objv)	/* Actual parameter list */
{
    double d;
    void *ptr;
    int type, result = 1;

    if (objc != 2) {
	MathFuncWrongNumArgs(interp, 2, objc, objv);
	return TCL_ERROR;
    }

    if (Tcl_GetNumberFromObj(interp, objv[1], &ptr, &type) != TCL_OK) {
        return TCL_ERROR;
    }
    if (type != TCL_NUMBER_NAN) {
        if (Tcl_GetDoubleFromObj(interp, objv[1], &d) != TCL_OK) {
            return TCL_ERROR;
        }
        result = (ClassifyDouble(d) == FP_NAN);
    }
    Tcl_SetObjResult(interp, Tcl_NewBooleanObj(result));
    return TCL_OK;
}

static int
ExprIsNormalFunc(
    TCL_UNUSED(void *),
    Tcl_Interp *interp,		/* The interpreter in which to execute the
				 * function. */
    int objc,			/* Actual parameter count */
    Tcl_Obj *const *objv)	/* Actual parameter list */
{
    double d;
    void *ptr;
    int type, result = 0;

    if (objc != 2) {
	MathFuncWrongNumArgs(interp, 2, objc, objv);
	return TCL_ERROR;
    }

    if (Tcl_GetNumberFromObj(interp, objv[1], &ptr, &type) != TCL_OK) {
        return TCL_ERROR;
    }
    if (type != TCL_NUMBER_NAN) {
        if (Tcl_GetDoubleFromObj(interp, objv[1], &d) != TCL_OK) {
            return TCL_ERROR;
        }
        result = (ClassifyDouble(d) == FP_NORMAL);
    }
    Tcl_SetObjResult(interp, Tcl_NewBooleanObj(result));
    return TCL_OK;
}

static int
ExprIsSubnormalFunc(
    TCL_UNUSED(void *),
    Tcl_Interp *interp,		/* The interpreter in which to execute the
				 * function. */
    int objc,			/* Actual parameter count */
    Tcl_Obj *const *objv)	/* Actual parameter list */
{
    double d;
    void *ptr;
    int type, result = 0;

    if (objc != 2) {
	MathFuncWrongNumArgs(interp, 2, objc, objv);
	return TCL_ERROR;
    }

    if (Tcl_GetNumberFromObj(interp, objv[1], &ptr, &type) != TCL_OK) {
        return TCL_ERROR;
    }
    if (type != TCL_NUMBER_NAN) {
        if (Tcl_GetDoubleFromObj(interp, objv[1], &d) != TCL_OK) {
            return TCL_ERROR;
        }
        result = (ClassifyDouble(d) == FP_SUBNORMAL);
    }
    Tcl_SetObjResult(interp, Tcl_NewBooleanObj(result));
    return TCL_OK;
}

static int
ExprIsUnorderedFunc(
    TCL_UNUSED(void *),
    Tcl_Interp *interp,		/* The interpreter in which to execute the
				 * function. */
    int objc,			/* Actual parameter count */
    Tcl_Obj *const *objv)	/* Actual parameter list */
{
    double d;
    void *ptr;
    int type, result = 0;

    if (objc != 3) {
	MathFuncWrongNumArgs(interp, 3, objc, objv);
	return TCL_ERROR;
    }

    if (Tcl_GetNumberFromObj(interp, objv[1], &ptr, &type) != TCL_OK) {
        return TCL_ERROR;
    }
    if (type == TCL_NUMBER_NAN) {
        result = 1;
    } else {
        d = *((const double *) ptr);
        result = (ClassifyDouble(d) == FP_NAN);
    }

    if (Tcl_GetNumberFromObj(interp, objv[2], &ptr, &type) != TCL_OK) {
        return TCL_ERROR;
    }
    if (type == TCL_NUMBER_NAN) {
        result |= 1;
    } else {
        d = *((const double *) ptr);
        result |= (ClassifyDouble(d) == FP_NAN);
    }

    Tcl_SetObjResult(interp, Tcl_NewBooleanObj(result));
    return TCL_OK;
}

static int
FloatClassifyObjCmd(
    TCL_UNUSED(void *),
    Tcl_Interp *interp,		/* The interpreter in which to execute the
				 * function. */
    int objc,			/* Actual parameter count */
    Tcl_Obj *const *objv)	/* Actual parameter list */
{
    double d;
    Tcl_Obj *objPtr;
    void *ptr;
    int type;

    if (objc != 2) {
        Tcl_WrongNumArgs(interp, 1, objv, "floatValue");
	return TCL_ERROR;
    }

    if (Tcl_GetNumberFromObj(interp, objv[1], &ptr, &type) != TCL_OK) {
        return TCL_ERROR;
    }
    if (type == TCL_NUMBER_NAN) {
        goto gotNaN;
    } else if (Tcl_GetDoubleFromObj(interp, objv[1], &d) != TCL_OK) {
        return TCL_ERROR;
    }
    switch (ClassifyDouble(d)) {
    case FP_INFINITE:
        TclNewLiteralStringObj(objPtr, "infinite");
        break;
    case FP_NAN:
    gotNaN:
        TclNewLiteralStringObj(objPtr, "nan");
        break;
    case FP_NORMAL:
        TclNewLiteralStringObj(objPtr, "normal");
        break;
    case FP_SUBNORMAL:
        TclNewLiteralStringObj(objPtr, "subnormal");
        break;
    case FP_ZERO:
        TclNewLiteralStringObj(objPtr, "zero");
        break;
    default:
        Tcl_SetObjResult(interp, Tcl_ObjPrintf(
                "unable to classify number: %f", d));
        return TCL_ERROR;
    }
    Tcl_SetObjResult(interp, objPtr);
    return TCL_OK;
}

/*
 *----------------------------------------------------------------------
 *
 * MathFuncWrongNumArgs --
 *
 *	Generate an error message when a math function presents the wrong
 *	number of arguments.
 *
 * Results:
 *	None.
 *
 * Side effects:
 *	An error message is stored in the interpreter result.
 *
 *----------------------------------------------------------------------
 */

static void
MathFuncWrongNumArgs(
    Tcl_Interp *interp,		/* Tcl interpreter */
    int expected,		/* Formal parameter count. */
    int found,			/* Actual parameter count. */
    Tcl_Obj *const *objv)	/* Actual parameter vector. */
{
    const char *name = TclGetString(objv[0]);
    const char *tail = name + strlen(name);

    while (tail > name+1) {
	tail--;
	if (*tail == ':' && tail[-1] == ':') {
	    name = tail+1;
	    break;
	}
    }
    Tcl_SetObjResult(interp, Tcl_ObjPrintf(
	    "%s arguments for math function \"%s\"",
	    (found < expected ? "not enough" : "too many"), name));
    Tcl_SetErrorCode(interp, "TCL", "WRONGARGS", (void *)NULL);
}

#ifdef USE_DTRACE
/*
 *----------------------------------------------------------------------
 *
 * DTraceObjCmd --
 *
 *	This function is invoked to process the "::tcl::dtrace" Tcl command.
 *
 * Results:
 *	A standard Tcl object result.
 *
 * Side effects:
 *	The 'tcl-probe' DTrace probe is triggered (if it is enabled).
 *
 *----------------------------------------------------------------------
 */

static int
DTraceObjCmd(
    TCL_UNUSED(void *),
    TCL_UNUSED(Tcl_Interp *),
    int objc,			/* Number of arguments. */
    Tcl_Obj *const objv[])	/* Argument objects. */
{
    if (TCL_DTRACE_TCL_PROBE_ENABLED()) {
	char *a[10];
	int i = 0;

	while (i++ < 10) {
	    a[i-1] = i < objc ? TclGetString(objv[i]) : NULL;
	}
	TCL_DTRACE_TCL_PROBE(a[0], a[1], a[2], a[3], a[4], a[5], a[6], a[7],
		a[8], a[9]);
    }
    return TCL_OK;
}

/*
 *----------------------------------------------------------------------
 *
 * TclDTraceInfo --
 *
 *	Extract information from a TIP280 dict for use by DTrace probes.
 *
 * Results:
 *	None.
 *
 * Side effects:
 *	None.
 *
 *----------------------------------------------------------------------
 */

void
TclDTraceInfo(
    Tcl_Obj *info,
    const char **args,
    Tcl_Size *argsi)
{
    static Tcl_Obj *keys[10] = { NULL };
    Tcl_Obj **k = keys, *val;
    int i = 0;

    if (!*k) {
#define kini(s) TclNewLiteralStringObj(keys[i], s); i++
	kini("cmd");	kini("type");	kini("proc");	kini("file");
	kini("method");	kini("class");	kini("lambda");	kini("object");
	kini("line");	kini("level");
#undef kini
    }
    for (i = 0; i < 6; i++) {
	Tcl_DictObjGet(NULL, info, *k++, &val);
	args[i] = val ? TclGetString(val) : NULL;
    }

    /*
     * no "proc" -> use "lambda"
     */

    if (!args[2]) {
	Tcl_DictObjGet(NULL, info, *k, &val);
	args[2] = val ? TclGetString(val) : NULL;
    }
    k++;

    /*
     * no "class" -> use "object"
     */

    if (!args[5]) {
	Tcl_DictObjGet(NULL, info, *k, &val);
	args[5] = val ? TclGetString(val) : NULL;
    }
    k++;
    for (i = 0; i < 2; i++) {
	Tcl_DictObjGet(NULL, info, *k++, &val);
	if (val) {
	    Tcl_GetSizeIntFromObj(NULL, val, &argsi[i]);
	} else {
	    argsi[i] = 0;
	}
    }
}

/*
 *----------------------------------------------------------------------
 *
 * DTraceCmdReturn --
 *
 *	NR callback for DTrace command return probes.
 *
 * Results:
 *	None.
 *
 * Side effects:
 *	None.
 *
 *----------------------------------------------------------------------
 */

static int
DTraceCmdReturn(
    void *data[],
    Tcl_Interp *interp,
    int result)
{
    char *cmdName = TclGetString((Tcl_Obj *) data[0]);

    if (TCL_DTRACE_CMD_RETURN_ENABLED()) {
	TCL_DTRACE_CMD_RETURN(cmdName, result);
    }
    if (TCL_DTRACE_CMD_RESULT_ENABLED()) {
	Tcl_Obj *r = Tcl_GetObjResult(interp);

	TCL_DTRACE_CMD_RESULT(cmdName, result, TclGetString(r), r);
    }
    return result;
}

TCL_DTRACE_DEBUG_LOG()

#endif /* USE_DTRACE */

/*
 *----------------------------------------------------------------------
 *
 * Tcl_NRCallObjProc --
 *
 *	This function calls an objProc directly while managing things properly
 *	if it happens to be an NR objProc. It is meant to be used by extenders
 *	that provide an NR implementation of a command, as this function
 *	permits a trivial coding of the non-NR objProc.
 *
 * Results:
 *	The return value is a standard Tcl completion code such as TCL_OK or
 *	TCL_ERROR. A result or error message is left in interp's result.
 *
 * Side effects:
 *	Depends on the objProc.
 *
 *----------------------------------------------------------------------
 */

int
Tcl_NRCallObjProc(
    Tcl_Interp *interp,
    Tcl_ObjCmdProc *objProc,
    void *clientData,
    Tcl_Size objc,
    Tcl_Obj *const objv[])
{
    NRE_callback *rootPtr = TOP_CB(interp);

    TclNRAddCallback(interp, Dispatch, objProc, clientData,
	    INT2PTR(objc), objv);
    return TclNRRunCallbacks(interp, TCL_OK, rootPtr);
}

int wrapperNRObjProc(
    void *clientData,
    Tcl_Interp *interp,
    int objc,
    Tcl_Obj *const objv[])
{
    CmdWrapperInfo *info = (CmdWrapperInfo *)clientData;
    clientData = info->clientData;
    Tcl_ObjCmdProc2 *proc = info->proc;
    Tcl_Free(info);
    if (objc < 0) {
	objc = -1;
    }
    return proc(clientData, interp, (Tcl_Size)objc, objv);
}

int
Tcl_NRCallObjProc2(
    Tcl_Interp *interp,
    Tcl_ObjCmdProc2 *objProc,
    void *clientData,
    Tcl_Size objc,
    Tcl_Obj *const objv[])
{
    if (objc > INT_MAX) {
	Tcl_WrongNumArgs(interp, 1, objv, "?args?");
	return TCL_ERROR;
    }

    NRE_callback *rootPtr = TOP_CB(interp);
    CmdWrapperInfo *info = (CmdWrapperInfo *)Tcl_Alloc(sizeof(CmdWrapperInfo));
    info->clientData = clientData;
    info->proc = objProc;

    TclNRAddCallback(interp, Dispatch, wrapperNRObjProc, info,
	    INT2PTR(objc), objv);
    return TclNRRunCallbacks(interp, TCL_OK, rootPtr);
}

/*
 *----------------------------------------------------------------------
 *
 * Tcl_NRCreateCommand --
 *
 *	Define a new NRE-enabled object-based command in a command table.
 *
 * Results:
 *	The return value is a token for the command, which can be used in
 *	future calls to Tcl_GetCommandName.
 *
 * Side effects:
 *	If no command named "cmdName" already exists for interp, one is
 *	created. Otherwise, if a command does exist, then if the object-based
 *	Tcl_ObjCmdProc is InvokeStringCommand, we assume Tcl_CreateCommand
 *	was called previously for the same command and just set its
 *	Tcl_ObjCmdProc to the argument "proc"; otherwise, we delete the old
 *	command.
 *
 *	In the future, during bytecode evaluation when "cmdName" is seen as
 *	the name of a command by Tcl_EvalObj or Tcl_Eval, the object-based
 *	Tcl_ObjCmdProc proc will be called. When the command is deleted from
 *	the table, deleteProc will be called. See the manual entry for details
 *	on the calling sequence.
 *
 *----------------------------------------------------------------------
 */

static int cmdWrapperNreProc(
    void *clientData,
    Tcl_Interp *interp,
    int objc,
    Tcl_Obj *const objv[])
{
    CmdWrapperInfo *info = (CmdWrapperInfo *)clientData;
    if (objc < 0) {
	objc = -1;
    }
    return info->nreProc(info->clientData, interp, objc, objv);
}

Tcl_Command
Tcl_NRCreateCommand2(
    Tcl_Interp *interp,		/* Token for command interpreter (returned by
				 * previous call to Tcl_CreateInterp). */
    const char *cmdName,	/* Name of command. If it contains namespace
				 * qualifiers, the new command is put in the
				 * specified namespace; otherwise it is put in
				 * the global namespace. */
    Tcl_ObjCmdProc2 *proc,	/* Object-based function to associate with
				 * name, provides direct access for direct
				 * calls. */
    Tcl_ObjCmdProc2 *nreProc,	/* Object-based function to associate with
				 * name, provides NR implementation */
    void *clientData,	/* Arbitrary value to pass to object
				 * function. */
    Tcl_CmdDeleteProc *deleteProc)
				/* If not NULL, gives a function to call when
				 * this command is deleted. */
{
    CmdWrapperInfo *info = (CmdWrapperInfo *)Tcl_Alloc(sizeof(CmdWrapperInfo));
    info->proc = proc;
    info->clientData = clientData;
    info->nreProc = nreProc;
    info->deleteProc = deleteProc;
    info->deleteData = clientData;
    return Tcl_NRCreateCommand(interp, cmdName,
	    (proc ? cmdWrapperProc : NULL),
	    (nreProc ? cmdWrapperNreProc : NULL),
	    info, cmdWrapperDeleteProc);
}

Tcl_Command
Tcl_NRCreateCommand(
    Tcl_Interp *interp,		/* Token for command interpreter (returned by
				 * previous call to Tcl_CreateInterp). */
    const char *cmdName,	/* Name of command. If it contains namespace
				 * qualifiers, the new command is put in the
				 * specified namespace; otherwise it is put in
				 * the global namespace. */
    Tcl_ObjCmdProc *proc,	/* Object-based function to associate with
				 * name, provides direct access for direct
				 * calls. */
    Tcl_ObjCmdProc *nreProc,	/* Object-based function to associate with
				 * name, provides NR implementation */
    void *clientData,	/* Arbitrary value to pass to object
				 * function. */
    Tcl_CmdDeleteProc *deleteProc)
				/* If not NULL, gives a function to call when
				 * this command is deleted. */
{
    Command *cmdPtr = (Command *)
	    Tcl_CreateObjCommand(interp, cmdName, proc, clientData,
                    deleteProc);

    cmdPtr->nreProc = nreProc;
    return (Tcl_Command) cmdPtr;
}

Tcl_Command
TclNRCreateCommandInNs(
    Tcl_Interp *interp,
    const char *cmdName,
    Tcl_Namespace *nsPtr,
    Tcl_ObjCmdProc *proc,
    Tcl_ObjCmdProc *nreProc,
    void *clientData,
    Tcl_CmdDeleteProc *deleteProc)
{
    Command *cmdPtr = (Command *)
            TclCreateObjCommandInNs(interp, cmdName, nsPtr, proc, clientData,
                    deleteProc);

    cmdPtr->nreProc = nreProc;
    return (Tcl_Command) cmdPtr;
}

/****************************************************************************
 * Stuff for the public api
 ****************************************************************************/

int
Tcl_NREvalObj(
    Tcl_Interp *interp,
    Tcl_Obj *objPtr,
    int flags)
{
    return TclNREvalObjEx(interp, objPtr, flags, NULL, INT_MIN);
}

int
Tcl_NREvalObjv(
    Tcl_Interp *interp,		/* Interpreter in which to evaluate the
				 * command. Also used for error reporting. */
    Tcl_Size objc,			/* Number of words in command. */
    Tcl_Obj *const objv[],	/* An array of pointers to objects that are
				 * the words that make up the command. */
    int flags)			/* Collection of OR-ed bits that control the
				 * evaluation of the script. Only
				 * TCL_EVAL_GLOBAL, TCL_EVAL_INVOKE and
				 * TCL_EVAL_NOERR are currently supported. */
{
    return TclNREvalObjv(interp, objc, objv, flags, NULL);
}

int
Tcl_NRCmdSwap(
    Tcl_Interp *interp,
    Tcl_Command cmd,
    Tcl_Size objc,
    Tcl_Obj *const objv[],
    int flags)
{
    return TclNREvalObjv(interp, objc, objv, flags|TCL_EVAL_NOERR,
	    (Command *) cmd);
}

/*****************************************************************************
 * Tailcall related code
 *****************************************************************************
 *
 * The steps of the tailcall dance are as follows:
 *
 *   1. when [tailcall] is invoked, it stores the corresponding callback in
 *      the current CallFrame and returns TCL_RETURN
 *   2. when the CallFrame is popped, it calls TclSetTailcall to store the
 *      callback in the proper NRCommand callback - the spot where the command
 *      that pushed the CallFrame is completely cleaned up
 *   3. when the NRCommand callback runs, it schedules the tailcall callback
 *      to run immediately after it returns
 *
 *   One delicate point is to properly define the NRCommand where the tailcall
 *   will execute. There are functions whose purpose is to help define the
 *   precise spot:
 *     TclMarkTailcall: if the NEXT command to be pushed tailcalls, execution
 *         should continue right here
 *     TclSkipTailcall:  if the NEXT command to be pushed tailcalls, execution
 *         should continue after the CURRENT command is fully returned ("skip
 *         the next command: we are redirecting to it, tailcalls should run
 *         after WE return")
 *     TclPushTailcallPoint: the search for a tailcalling spot cannot traverse
 *         this point. This is special for OO, as some of the oo constructs
 *         that behave like commands may not push an NRCommand callback.
 */

void
TclMarkTailcall(
    Tcl_Interp *interp)
{
    Interp *iPtr = (Interp *) interp;

    if (iPtr->deferredCallbacks == NULL) {
	TclNRAddCallback(interp, NRCommand, NULL, NULL,
                NULL, NULL);
        iPtr->deferredCallbacks = TOP_CB(interp);
    }
}

void
TclSkipTailcall(
    Tcl_Interp *interp)
{
    Interp *iPtr = (Interp *) interp;

    TclMarkTailcall(interp);
    iPtr->deferredCallbacks->data[1] = INT2PTR(1);
}

void
TclPushTailcallPoint(
    Tcl_Interp *interp)
{
    TclNRAddCallback(interp, NRCommand, NULL, NULL, NULL, NULL);
    ((Interp *) interp)->numLevels++;
}

/*
 *----------------------------------------------------------------------
 *
 * TclSetTailcall --
 *
 *	Splice a tailcall command in the proper spot of the NRE callback
 *	stack, so that it runs at the right time.
 *
 *----------------------------------------------------------------------
 */

void
TclSetTailcall(
    Tcl_Interp *interp,
    Tcl_Obj *listPtr)
{
    /*
     * Find the splicing spot: right before the NRCommand of the thing
     * being tailcalled. Note that we skip NRCommands marked by a 1 in data[1]
     * (used by command redirectors).
     */

    NRE_callback *runPtr;

    for (runPtr = TOP_CB(interp); runPtr; runPtr = runPtr->nextPtr) {
        if (((runPtr->procPtr) == NRCommand) && !runPtr->data[1]) {
            break;
        }
    }
    if (!runPtr) {
        Tcl_Panic("tailcall cannot find the right splicing spot: should not happen!");
    }
    runPtr->data[1] = listPtr;
}

/*
 *----------------------------------------------------------------------
 *
 * TclNRTailcallObjCmd --
 *
 *	Prepare the tailcall as a list and store it in the current
 *	varFrame. When the frame is later popped the tailcall will be spliced
 *	at the proper place.
 *
 * Results:
 *	The first NRCommand callback that is not marked to be skipped is
 *	updated so that its data[1] field contains the tailcall list.
 *
 *----------------------------------------------------------------------
 */

int
TclNRTailcallObjCmd(
    TCL_UNUSED(void *),
    Tcl_Interp *interp,
    int objc,
    Tcl_Obj *const objv[])
{
    Interp *iPtr = (Interp *) interp;

    if (objc < 1) {
	Tcl_WrongNumArgs(interp, 1, objv, "?command? ?arg ...?");
	return TCL_ERROR;
    }

    if (!(iPtr->varFramePtr->isProcCallFrame & 1)) {
        Tcl_SetObjResult(interp, Tcl_NewStringObj(
                "tailcall can only be called from a proc, lambda or method", -1));
        Tcl_SetErrorCode(interp, "TCL", "TAILCALL", "ILLEGAL", (void *)NULL);
	return TCL_ERROR;
    }

    /*
     * Invocation without args just clears a scheduled tailcall; invocation
     * with an argument replaces any previously scheduled tailcall.
     */

    if (iPtr->varFramePtr->tailcallPtr) {
        Tcl_DecrRefCount(iPtr->varFramePtr->tailcallPtr);
        iPtr->varFramePtr->tailcallPtr = NULL;
    }

    /*
     * Create the callback to actually evaluate the tailcalled
     * command, then set it in the varFrame so that PopCallFrame can use it
     * at the proper time.
     */

    if (objc > 1) {
        Tcl_Obj *listPtr, *nsObjPtr;
        Tcl_Namespace *nsPtr = (Tcl_Namespace *) iPtr->varFramePtr->nsPtr;

        /*
         * The tailcall data is in a Tcl list: the first element is the
         * namespace, the rest the command to be tailcalled.
         */

        nsObjPtr = Tcl_NewStringObj(nsPtr->fullName, -1);
        listPtr = Tcl_NewListObj(objc, objv);
 	TclListObjSetElement(interp, listPtr, 0, nsObjPtr);

        iPtr->varFramePtr->tailcallPtr = listPtr;
    }
    return TCL_RETURN;
}

/*
 *----------------------------------------------------------------------
 *
 * TclNRTailcallEval --
 *
 *	This NREcallback actually causes the tailcall to be evaluated.
 *
 *----------------------------------------------------------------------
 */

int
TclNRTailcallEval(
    void *data[],
    Tcl_Interp *interp,
    int result)
{
    Interp *iPtr = (Interp *) interp;
    Tcl_Obj *listPtr = (Tcl_Obj *)data[0], *nsObjPtr;
    Tcl_Namespace *nsPtr;
    Tcl_Size objc;
    Tcl_Obj **objv;

    TclListObjGetElements(interp, listPtr, &objc, &objv);
    nsObjPtr = objv[0];

    if (result == TCL_OK) {
	result = TclGetNamespaceFromObj(interp, nsObjPtr, &nsPtr);
    }

    if (result != TCL_OK) {
        /*
         * Tailcall execution was preempted, eg by an intervening catch or by
         * a now-gone namespace: cleanup and return.
         */

	Tcl_DecrRefCount(listPtr);
        return result;
    }

    /*
     * Perform the tailcall
     */

    TclMarkTailcall(interp);
    TclNRAddCallback(interp, TclNRReleaseValues, listPtr, NULL, NULL,NULL);
    iPtr->lookupNsPtr = (Namespace *) nsPtr;
    return TclNREvalObjv(interp, objc-1, objv+1, 0, NULL);
}

int
TclNRReleaseValues(
    void *data[],
    TCL_UNUSED(Tcl_Interp *),
    int result)
{
    int i = 0;

    while (i < 4) {
	if (data[i]) {
	    Tcl_DecrRefCount((Tcl_Obj *) data[i]);
	} else {
	    break;
	}
	i++;
    }
    return result;
}

void
Tcl_NRAddCallback(
    Tcl_Interp *interp,
    Tcl_NRPostProc *postProcPtr,
    void *data0,
    void *data1,
    void *data2,
    void *data3)
{
    if (!(postProcPtr)) {
	Tcl_Panic("Adding a callback without an objProc?!");
    }
    TclNRAddCallback(interp, postProcPtr, data0, data1, data2, data3);
}

/*
 *----------------------------------------------------------------------
 *
 * TclNRCoroutineObjCmd -- (and friends)
 *
 *	This object-based function is invoked to process the "coroutine" Tcl
 *	command. It is heavily based on "apply".
 *
 * Results:
 *	A standard Tcl object result value.
 *
 * Side effects:
 *	A new procedure gets created.
 *
 * ** FIRST EXPERIMENTAL IMPLEMENTATION **
 *
 * It is fairly amateurish and not up to our standards - mainly in terms of
 * error messages and [info] interaction. Just to test the infrastructure in
 * teov and tebc.
 *----------------------------------------------------------------------
 */

#define iPtr ((Interp *) interp)

int
TclNRYieldObjCmd(
    void *clientData,
    Tcl_Interp *interp,
    int objc,
    Tcl_Obj *const objv[])
{
    CoroutineData *corPtr = iPtr->execEnvPtr->corPtr;

    if (objc > 2) {
	Tcl_WrongNumArgs(interp, 1, objv, "?returnValue?");
	return TCL_ERROR;
    }

    if (!corPtr) {
	Tcl_SetObjResult(interp, Tcl_NewStringObj(
                "yield can only be called in a coroutine", -1));
	Tcl_SetErrorCode(interp, "TCL", "COROUTINE", "ILLEGAL_YIELD", (void *)NULL);
	return TCL_ERROR;
    }

    if (objc == 2) {
	Tcl_SetObjResult(interp, objv[1]);
    }

    NRE_ASSERT(!COR_IS_SUSPENDED(corPtr));
    TclNRAddCallback(interp, TclNRCoroutineActivateCallback, corPtr,
            clientData, NULL, NULL);
    return TCL_OK;
}

int
TclNRYieldToObjCmd(
    TCL_UNUSED(void *),
    Tcl_Interp *interp,
    int objc,
    Tcl_Obj *const objv[])
{
    CoroutineData *corPtr = iPtr->execEnvPtr->corPtr;
    Tcl_Obj *listPtr, *nsObjPtr;
    Tcl_Namespace *nsPtr = TclGetCurrentNamespace(interp);

    if (objc < 2) {
	Tcl_WrongNumArgs(interp, 1, objv, "command ?arg ...?");
	return TCL_ERROR;
    }

    if (!corPtr) {
	Tcl_SetObjResult(interp, Tcl_NewStringObj(
                "yieldto can only be called in a coroutine", -1));
	Tcl_SetErrorCode(interp, "TCL", "COROUTINE", "ILLEGAL_YIELD", (void *)NULL);
	return TCL_ERROR;
    }

    if (((Namespace *) nsPtr)->flags & NS_DYING) {
        Tcl_SetObjResult(interp, Tcl_NewStringObj(
		"yieldto called in deleted namespace", -1));
        Tcl_SetErrorCode(interp, "TCL", "COROUTINE", "YIELDTO_IN_DELETED",
		(void *)NULL);
        return TCL_ERROR;
    }

    /*
     * Add the tailcall in the caller env, then just yield.
     *
     * This is essentially code from TclNRTailcallObjCmd
     */

    listPtr = Tcl_NewListObj(objc, objv);
    nsObjPtr = Tcl_NewStringObj(nsPtr->fullName, -1);
    TclListObjSetElement(interp, listPtr, 0, nsObjPtr);

    /*
     * Add the callback in the caller's env, then instruct TEBC to yield.
     */

    iPtr->execEnvPtr = corPtr->callerEEPtr;
    /* Not calling Tcl_IncrRefCount(listPtr) here because listPtr is private */
    TclSetTailcall(interp, listPtr);
    corPtr->yieldPtr = listPtr;
    iPtr->execEnvPtr = corPtr->eePtr;

    return TclNRYieldObjCmd(CORO_ACTIVATE_YIELDM, interp, 1, objv);
}

static int
RewindCoroutineCallback(
    void *data[],
    Tcl_Interp *interp,
    TCL_UNUSED(int) /*result*/)
{
    return Tcl_RestoreInterpState(interp, (Tcl_InterpState)data[0]);
}

static int
RewindCoroutine(
    CoroutineData *corPtr,
    int result)
{
    Tcl_Interp *interp = corPtr->eePtr->interp;
    Tcl_InterpState state = Tcl_SaveInterpState(interp, result);

    NRE_ASSERT(COR_IS_SUSPENDED(corPtr));
    NRE_ASSERT(corPtr->eePtr != NULL);
    NRE_ASSERT(corPtr->eePtr != iPtr->execEnvPtr);

    corPtr->eePtr->rewind = 1;
    TclNRAddCallback(interp, RewindCoroutineCallback, state,
	    NULL, NULL, NULL);
    return TclNRInterpCoroutine(corPtr, interp, 0, NULL);
}

static void
DeleteCoroutine(
    void *clientData)
{
    CoroutineData *corPtr = (CoroutineData *)clientData;
    Tcl_Interp *interp = corPtr->eePtr->interp;
    NRE_callback *rootPtr = TOP_CB(interp);

    if (COR_IS_SUSPENDED(corPtr)) {
	TclNRRunCallbacks(interp, RewindCoroutine(corPtr,TCL_OK), rootPtr);
    }
}

static int
NRCoroutineCallerCallback(
    void *data[],
    Tcl_Interp *interp,
    int result)
{
    CoroutineData *corPtr = (CoroutineData *)data[0];
    Command *cmdPtr = corPtr->cmdPtr;

    /*
     * This is the last callback in the caller execEnv, right before switching
     * to the coroutine's
     */

    NRE_ASSERT(iPtr->execEnvPtr == corPtr->callerEEPtr);

    if (!corPtr->eePtr) {
	/*
	 * The execEnv was wound down but not deleted for our sake. We finish
	 * the job here. The caller context has already been restored.
	 */

	NRE_ASSERT(iPtr->varFramePtr == corPtr->caller.varFramePtr);
	NRE_ASSERT(iPtr->framePtr == corPtr->caller.framePtr);
	NRE_ASSERT(iPtr->cmdFramePtr == corPtr->caller.cmdFramePtr);
	Tcl_Free(corPtr);
	return result;
    }

    NRE_ASSERT(COR_IS_SUSPENDED(corPtr));
    SAVE_CONTEXT(corPtr->running);
    RESTORE_CONTEXT(corPtr->caller);

    if (cmdPtr->flags & CMD_DYING) {
	/*
	 * The command was deleted while it was running: wind down the
	 * execEnv, this will do the complete cleanup. RewindCoroutine will
	 * restore both the caller's context and interp state.
	 */

	return RewindCoroutine(corPtr, result);
    }

    return result;
}

static int
NRCoroutineExitCallback(
    void *data[],
    Tcl_Interp *interp,
    int result)
{
    CoroutineData *corPtr = (CoroutineData *)data[0];
    Command *cmdPtr = corPtr->cmdPtr;

    /*
     * This runs at the bottom of the Coroutine's execEnv: it will be executed
     * when the coroutine returns or is wound down, but not when it yields. It
     * deletes the coroutine and restores the caller's environment.
     */

    NRE_ASSERT(interp == corPtr->eePtr->interp);
    NRE_ASSERT(TOP_CB(interp) == NULL);
    NRE_ASSERT(iPtr->execEnvPtr == corPtr->eePtr);
    NRE_ASSERT(!COR_IS_SUSPENDED(corPtr));
    NRE_ASSERT((corPtr->callerEEPtr->callbackPtr->procPtr == NRCoroutineCallerCallback));

    cmdPtr->deleteProc = NULL;
    Tcl_DeleteCommandFromToken(interp, (Tcl_Command) cmdPtr);
    TclCleanupCommandMacro(cmdPtr);

    corPtr->eePtr->corPtr = NULL;
    TclDeleteExecEnv(corPtr->eePtr);
    corPtr->eePtr = NULL;

    corPtr->stackLevel = NULL;

    /*
     * #280.
     * Drop the coroutine-owned copy of the lineLABCPtr hashtable for literal
     * command arguments in bytecode.
     */

    Tcl_DeleteHashTable(corPtr->lineLABCPtr);
    Tcl_Free(corPtr->lineLABCPtr);
    corPtr->lineLABCPtr = NULL;

    RESTORE_CONTEXT(corPtr->caller);
    iPtr->execEnvPtr = corPtr->callerEEPtr;
    iPtr->numLevels++;

    return result;
}

/*
 *----------------------------------------------------------------------
 *
 * TclNRCoroutineActivateCallback --
 *
 *      This is the workhorse for coroutines: it implements both yield and
 *      resume.
 *
 *      It is important that both be implemented in the same callback: the
 *      detection of the impossibility to suspend due to a busy C-stack relies
 *      on the precise position of a local variable in the stack. We do not
 *      want the compiler to play tricks on us, either by moving things around
 *      or inlining.
 *
 *----------------------------------------------------------------------
 */

int
TclNRCoroutineActivateCallback(
    void *data[],
    Tcl_Interp *interp,
    TCL_UNUSED(int) /*result*/)
{
    CoroutineData *corPtr = (CoroutineData *)data[0];
    void *stackLevel = TclGetCStackPtr();

    if (!corPtr->stackLevel) {
        /*
         * -- Coroutine is suspended --
         * Push the callback to restore the caller's context on yield or
         * return.
         */

        TclNRAddCallback(interp, NRCoroutineCallerCallback, corPtr,
                NULL, NULL, NULL);

        /*
         * Record the stackLevel at which the resume is happening, then swap
         * the interp's environment to make it suitable to run this coroutine.
         */

        corPtr->stackLevel = stackLevel;
        Tcl_Size numLevels = corPtr->auxNumLevels;
        corPtr->auxNumLevels = iPtr->numLevels;

        SAVE_CONTEXT(corPtr->caller);
        corPtr->callerEEPtr = iPtr->execEnvPtr;
        RESTORE_CONTEXT(corPtr->running);
        iPtr->execEnvPtr = corPtr->eePtr;
        iPtr->numLevels += numLevels;
    } else {
        /*
         * Coroutine is active: yield
         */

        if (corPtr->stackLevel != stackLevel) {
	    NRE_callback *runPtr;

	    iPtr->execEnvPtr = corPtr->callerEEPtr;
	    if (corPtr->yieldPtr) {
		for (runPtr = TOP_CB(interp); runPtr; runPtr = runPtr->nextPtr) {
		    if (runPtr->data[1] == corPtr->yieldPtr) {
			Tcl_DecrRefCount((Tcl_Obj *)runPtr->data[1]);
			runPtr->data[1] = NULL;
			corPtr->yieldPtr = NULL;
			break;
		    }
		}
	    }
	    iPtr->execEnvPtr = corPtr->eePtr;


            Tcl_SetObjResult(interp, Tcl_NewStringObj(
                    "cannot yield: C stack busy", -1));
            Tcl_SetErrorCode(interp, "TCL", "COROUTINE", "CANT_YIELD",
                    (void *)NULL);
            return TCL_ERROR;
        }

        void *type = data[1];
        if (type == CORO_ACTIVATE_YIELD) {
            corPtr->nargs = COROUTINE_ARGUMENTS_SINGLE_OPTIONAL;
        } else if (type == CORO_ACTIVATE_YIELDM) {
            corPtr->nargs = COROUTINE_ARGUMENTS_ARBITRARY;
        } else {
            Tcl_Panic("Yield received an option which is not implemented");
        }

	corPtr->yieldPtr = NULL;
        corPtr->stackLevel = NULL;

        Tcl_Size numLevels = iPtr->numLevels;
        iPtr->numLevels = corPtr->auxNumLevels;
        corPtr->auxNumLevels = numLevels - corPtr->auxNumLevels;

        iPtr->execEnvPtr = corPtr->callerEEPtr;
    }

    return TCL_OK;
}

/*
 *----------------------------------------------------------------------
 *
 * TclNREvalList --
 *
 *      Callback to invoke command as list, used in order to delayed
 *	processing of canonical list command in sane environment.
 *
 *----------------------------------------------------------------------
 */

static int
TclNREvalList(
    void *data[],
    Tcl_Interp *interp,
    TCL_UNUSED(int) /*result*/)
{
    Tcl_Size objc;
    Tcl_Obj **objv;
    Tcl_Obj *listPtr = (Tcl_Obj *)data[0];

    Tcl_IncrRefCount(listPtr);

    TclMarkTailcall(interp);
    TclNRAddCallback(interp, TclNRReleaseValues, listPtr, NULL, NULL,NULL);
    TclListObjGetElements(NULL, listPtr, &objc, &objv);
    return TclNREvalObjv(interp, objc, objv, 0, NULL);
}

/*
 *----------------------------------------------------------------------
 *
 * CoroTypeObjCmd --
 *
 *      Implementation of [::tcl::unsupported::corotype] command.
 *
 *----------------------------------------------------------------------
 */

static int
CoroTypeObjCmd(
    TCL_UNUSED(void *),
    Tcl_Interp *interp,
    int objc,
    Tcl_Obj *const objv[])
{
    Command *cmdPtr;
    CoroutineData *corPtr;

    if (objc != 2) {
	Tcl_WrongNumArgs(interp, 1, objv, "coroName");
	return TCL_ERROR;
    }

    /*
     * Look up the coroutine.
     */

    cmdPtr = (Command *) Tcl_GetCommandFromObj(interp, objv[1]);
    if ((!cmdPtr) || (cmdPtr->nreProc != TclNRInterpCoroutine)) {
        Tcl_SetObjResult(interp, Tcl_NewStringObj(
                "can only get coroutine type of a coroutine", -1));
        Tcl_SetErrorCode(interp, "TCL", "LOOKUP", "COROUTINE",
                TclGetString(objv[1]), (void *)NULL);
        return TCL_ERROR;
    }

    /*
     * An active coroutine is "active". Can't tell what it might do in the
     * future.
     */

    corPtr = (CoroutineData *)cmdPtr->objClientData;
    if (!COR_IS_SUSPENDED(corPtr)) {
        Tcl_SetObjResult(interp, Tcl_NewStringObj("active", -1));
        return TCL_OK;
    }

    /*
     * Inactive coroutines are classified by the (effective) command used to
     * suspend them, which matters when you're injecting a probe.
     */

    switch (corPtr->nargs) {
    case COROUTINE_ARGUMENTS_SINGLE_OPTIONAL:
        Tcl_SetObjResult(interp, Tcl_NewStringObj("yield", -1));
        return TCL_OK;
    case COROUTINE_ARGUMENTS_ARBITRARY:
        Tcl_SetObjResult(interp, Tcl_NewStringObj("yieldto", -1));
        return TCL_OK;
    default:
        Tcl_SetObjResult(interp, Tcl_NewStringObj(
                "unknown coroutine type", -1));
        Tcl_SetErrorCode(interp, "TCL", "COROUTINE", "BAD_TYPE", (void *)NULL);
        return TCL_ERROR;
    }
}

/*
 *----------------------------------------------------------------------
 *
 * TclNRCoroInjectObjCmd, TclNRCoroProbeObjCmd --
 *
 *      Implementation of [coroinject] and [coroprobe] commands.
 *
 *----------------------------------------------------------------------
 */

static inline CoroutineData *
GetCoroutineFromObj(
    Tcl_Interp *interp,
    Tcl_Obj *objPtr,
    const char *errMsg)
{
    /*
     * How to get a coroutine from its handle.
     */

    Command *cmdPtr = (Command *) Tcl_GetCommandFromObj(interp, objPtr);

    if ((!cmdPtr) || (cmdPtr->nreProc != TclNRInterpCoroutine)) {
        Tcl_SetObjResult(interp, Tcl_NewStringObj(errMsg, -1));
        Tcl_SetErrorCode(interp, "TCL", "LOOKUP", "COROUTINE",
                TclGetString(objPtr), (void *)NULL);
        return NULL;
    }
    return (CoroutineData *)cmdPtr->objClientData;
}

static int
TclNRCoroInjectObjCmd(
    TCL_UNUSED(void *),
    Tcl_Interp *interp,
    int objc,
    Tcl_Obj *const objv[])
{
    CoroutineData *corPtr;

    /*
     * Usage more or less like tailcall:
     *   coroinject coroName cmd ?arg1 arg2 ...?
     */

    if (objc < 3) {
	Tcl_WrongNumArgs(interp, 1, objv, "coroName cmd ?arg1 arg2 ...?");
	return TCL_ERROR;
    }

    corPtr = GetCoroutineFromObj(interp, objv[1],
            "can only inject a command into a coroutine");
    if (!corPtr) {
        return TCL_ERROR;
    }
    if (!COR_IS_SUSPENDED(corPtr)) {
        Tcl_SetObjResult(interp, Tcl_NewStringObj(
                "can only inject a command into a suspended coroutine", -1));
        Tcl_SetErrorCode(interp, "TCL", "COROUTINE", "ACTIVE", (void *)NULL);
        return TCL_ERROR;
    }

    /*
     * Add the callback to the coro's execEnv, so that it is the first thing
     * to happen when the coro is resumed.
     */

    ExecEnv *savedEEPtr = iPtr->execEnvPtr;
    iPtr->execEnvPtr = corPtr->eePtr;
    TclNRAddCallback(interp, InjectHandler, corPtr,
            Tcl_NewListObj(objc - 2, objv + 2), INT2PTR(corPtr->nargs), NULL);
    iPtr->execEnvPtr = savedEEPtr;

    return TCL_OK;
}

static int
TclNRCoroProbeObjCmd(
    TCL_UNUSED(void *),
    Tcl_Interp *interp,
    int objc,
    Tcl_Obj *const objv[])
{
    CoroutineData *corPtr;

    /*
     * Usage more or less like tailcall:
     *   coroprobe coroName cmd ?arg1 arg2 ...?
     */

    if (objc < 3) {
	Tcl_WrongNumArgs(interp, 1, objv, "coroName cmd ?arg1 arg2 ...?");
	return TCL_ERROR;
    }

    corPtr = GetCoroutineFromObj(interp, objv[1],
            "can only inject a probe command into a coroutine");
    if (!corPtr) {
        return TCL_ERROR;
    }
    if (!COR_IS_SUSPENDED(corPtr)) {
        Tcl_SetObjResult(interp, Tcl_NewStringObj(
                "can only inject a probe command into a suspended coroutine",
                -1));
        Tcl_SetErrorCode(interp, "TCL", "COROUTINE", "ACTIVE", (void *)NULL);
        return TCL_ERROR;
    }

    /*
     * Add the callback to the coro's execEnv, so that it is the first thing
     * to happen when the coro is resumed.
     */

    ExecEnv *savedEEPtr = iPtr->execEnvPtr;
    iPtr->execEnvPtr = corPtr->eePtr;
    TclNRAddCallback(interp, InjectHandler, corPtr,
            Tcl_NewListObj(objc - 2, objv + 2), INT2PTR(corPtr->nargs), corPtr);
    iPtr->execEnvPtr = savedEEPtr;

    /*
     * Now we immediately transfer control to the coroutine to run our probe.
     * TRICKY STUFF copied from the [yield] implementation.
     *
     * Push the callback to restore the caller's context on yield back.
     */

    TclNRAddCallback(interp, NRCoroutineCallerCallback, corPtr,
            NULL, NULL, NULL);

    /*
     * Record the stackLevel at which the resume is happening, then swap
     * the interp's environment to make it suitable to run this coroutine.
     */

    corPtr->stackLevel = &corPtr;
    Tcl_Size numLevels = corPtr->auxNumLevels;
    corPtr->auxNumLevels = iPtr->numLevels;

    /*
     * Do the actual stack swap.
     */

    SAVE_CONTEXT(corPtr->caller);
    corPtr->callerEEPtr = iPtr->execEnvPtr;
    RESTORE_CONTEXT(corPtr->running);
    iPtr->execEnvPtr = corPtr->eePtr;
    iPtr->numLevels += numLevels;
    return TCL_OK;
}

/*
 *----------------------------------------------------------------------
 *
 * InjectHandler, InjectHandlerPostProc --
 *
 *      Part of the implementation of [coroinject] and [coroprobe]. These are
 *      run inside the context of the coroutine being injected/probed into.
 *
 *      InjectHandler runs a script (possibly adding arguments) in the context
 *      of the coroutine. The script is specified as a one-shot list (with
 *      reference count equal to 1) in data[1]. This function also arranges
 *      for InjectHandlerPostProc to be the part that runs after the script
 *      completes.
 *
 *      InjectHandlerPostProc cleans up after InjectHandler (deleting the
 *      list) and, for the [coroprobe] command *only*, yields back to the
 *      caller context (i.e., where [coroprobe] was run).
 *s
 *----------------------------------------------------------------------
 */

static int
InjectHandler(
    void *data[],
    Tcl_Interp *interp,
    TCL_UNUSED(int) /*result*/)
{
    CoroutineData *corPtr = (CoroutineData *)data[0];
    Tcl_Obj *listPtr = (Tcl_Obj *)data[1];
    Tcl_Size nargs = PTR2INT(data[2]);
    void *isProbe = data[3];
    Tcl_Size objc;
    Tcl_Obj **objv;

    if (!isProbe) {
	/*
	 * If this is [coroinject], add the extra arguments now.
	 */

	if (nargs == COROUTINE_ARGUMENTS_SINGLE_OPTIONAL) {
	    Tcl_ListObjAppendElement(NULL, listPtr,
		    Tcl_NewStringObj("yield", TCL_INDEX_NONE));
	} else if (nargs == COROUTINE_ARGUMENTS_ARBITRARY) {
	    Tcl_ListObjAppendElement(NULL, listPtr,
		    Tcl_NewStringObj("yieldto", TCL_INDEX_NONE));
	} else {
	    /*
	     * I don't think this is reachable...
	     */
	    Tcl_Obj *nargsObj;
	    TclNewIndexObj(nargsObj, nargs);
	    Tcl_ListObjAppendElement(NULL, listPtr, nargsObj);
	}
	Tcl_ListObjAppendElement(NULL, listPtr, Tcl_GetObjResult(interp));
    }

    /*
     * Call the user's script; we're in the right place.
     */

    Tcl_IncrRefCount(listPtr);
    TclMarkTailcall(interp);
    TclNRAddCallback(interp, InjectHandlerPostCall, corPtr, listPtr,
            INT2PTR(nargs), isProbe);
    TclListObjGetElements(NULL, listPtr, &objc, &objv);
    return TclNREvalObjv(interp, objc, objv, 0, NULL);
}

static int
InjectHandlerPostCall(
    void *data[],
    Tcl_Interp *interp,
    int result)
{
    CoroutineData *corPtr = (CoroutineData *)data[0];
    Tcl_Obj *listPtr = (Tcl_Obj *)data[1];
    Tcl_Size nargs = PTR2INT(data[2]);
    void *isProbe = data[3];

    /*
     * Delete the command words for what we just executed.
     */

    Tcl_DecrRefCount(listPtr);

    /*
     * If we were doing a probe, splice ourselves back out of the stack
     * cleanly here. General injection should instead just look after itself.
     *
     * Code from guts of [yield] implementation.
     */

    if (isProbe) {
        if (result == TCL_ERROR) {
            Tcl_AddErrorInfo(interp,
                    "\n    (injected coroutine probe command)");
        }
        corPtr->nargs = nargs;
        corPtr->stackLevel = NULL;
        Tcl_Size numLevels = iPtr->numLevels;
        iPtr->numLevels = corPtr->auxNumLevels;
        corPtr->auxNumLevels = numLevels - corPtr->auxNumLevels;
        iPtr->execEnvPtr = corPtr->callerEEPtr;
    }
    return result;
}

/*
 *----------------------------------------------------------------------
 *
 * NRInjectObjCmd --
 *
 *      Implementation of [::tcl::unsupported::inject] command.
 *
 *----------------------------------------------------------------------
 */

static int
NRInjectObjCmd(
    TCL_UNUSED(void *),
    Tcl_Interp *interp,
    int objc,
    Tcl_Obj *const objv[])
{
    CoroutineData *corPtr;
    ExecEnv *savedEEPtr = iPtr->execEnvPtr;

    /*
     * Usage more or less like tailcall:
     *   inject coroName cmd ?arg1 arg2 ...?
     */

    if (objc < 3) {
	Tcl_WrongNumArgs(interp, 1, objv, "coroName cmd ?arg1 arg2 ...?");
	return TCL_ERROR;
    }

    corPtr = GetCoroutineFromObj(interp, objv[1],
            "can only inject a command into a coroutine");
    if (!corPtr) {
        return TCL_ERROR;
    }
    if (!COR_IS_SUSPENDED(corPtr)) {
        Tcl_SetObjResult(interp, Tcl_NewStringObj(
                "can only inject a command into a suspended coroutine", -1));
        Tcl_SetErrorCode(interp, "TCL", "COROUTINE", "ACTIVE", (void *)NULL);
        return TCL_ERROR;
    }

    /*
     * Add the callback to the coro's execEnv, so that it is the first thing
     * to happen when the coro is resumed.
     */

    iPtr->execEnvPtr = corPtr->eePtr;
    TclNRAddCallback(interp, TclNREvalList, Tcl_NewListObj(objc-2, objv+2),
	NULL, NULL, NULL);
    iPtr->execEnvPtr = savedEEPtr;

    return TCL_OK;
}

int
TclNRInterpCoroutine(
    void *clientData,
    Tcl_Interp *interp,		/* Current interpreter. */
    int objc,			/* Number of arguments. */
    Tcl_Obj *const objv[])	/* Argument objects. */
{
    CoroutineData *corPtr = (CoroutineData *)clientData;

    if (!COR_IS_SUSPENDED(corPtr)) {
	Tcl_SetObjResult(interp, Tcl_ObjPrintf(
                "coroutine \"%s\" is already running",
                TclGetString(objv[0])));
	Tcl_SetErrorCode(interp, "TCL", "COROUTINE", "BUSY", (void *)NULL);
	return TCL_ERROR;
    }

    /*
     * Parse all the arguments to work out what to feed as the result of the
     * [yield]. TRICKY POINT: objc==0 happens here! It occurs when a coroutine
     * is deleted!
     */

    switch (corPtr->nargs) {
    case COROUTINE_ARGUMENTS_SINGLE_OPTIONAL:
        if (objc == 2) {
            Tcl_SetObjResult(interp, objv[1]);
        } else if (objc > 2) {
            Tcl_WrongNumArgs(interp, 1, objv, "?arg?");
            return TCL_ERROR;
        }
        break;
    default:
        if (corPtr->nargs + 1 != objc) {
            Tcl_SetObjResult(interp,
                    Tcl_NewStringObj("wrong coro nargs; how did we get here? "
                    "not implemented!", -1));
            Tcl_SetErrorCode(interp, "TCL", "WRONGARGS", (void *)NULL);
            return TCL_ERROR;
        }
        /* fallthrough */
    case COROUTINE_ARGUMENTS_ARBITRARY:
        if (objc > 1) {
            Tcl_SetObjResult(interp, Tcl_NewListObj(objc-1, objv+1));
        }
        break;
    }

    TclNRAddCallback(interp, TclNRCoroutineActivateCallback, corPtr,
            NULL, NULL, NULL);
    return TCL_OK;
}

/*
 *----------------------------------------------------------------------
 *
 * TclNRCoroutineObjCmd --
 *
 *      Implementation of [coroutine] command; see documentation for
 *      description of what this does.
 *
 *----------------------------------------------------------------------
 */

int
TclNRCoroutineObjCmd(
    TCL_UNUSED(void *),
    Tcl_Interp *interp,		/* Current interpreter. */
    int objc,			/* Number of arguments. */
    Tcl_Obj *const objv[])	/* Argument objects. */
{
    Command *cmdPtr;
    CoroutineData *corPtr;
    const char *procName, *simpleName;
    Namespace *nsPtr, *altNsPtr, *cxtNsPtr,
	*inNsPtr = (Namespace *)TclGetCurrentNamespace(interp);
    Namespace *lookupNsPtr = iPtr->varFramePtr->nsPtr;

    if (objc < 3) {
	Tcl_WrongNumArgs(interp, 1, objv, "name cmd ?arg ...?");
	return TCL_ERROR;
    }

    procName = TclGetString(objv[1]);
    TclGetNamespaceForQualName(interp, procName, inNsPtr, 0,
	    &nsPtr, &altNsPtr, &cxtNsPtr, &simpleName);

    if (nsPtr == NULL) {
	Tcl_SetObjResult(interp, Tcl_ObjPrintf(
                "can't create procedure \"%s\": unknown namespace",
                procName));
        Tcl_SetErrorCode(interp, "TCL", "LOOKUP", "NAMESPACE", (void *)NULL);
	return TCL_ERROR;
    }
    if (simpleName == NULL) {
	Tcl_SetObjResult(interp, Tcl_ObjPrintf(
                "can't create procedure \"%s\": bad procedure name",
                procName));
        Tcl_SetErrorCode(interp, "TCL", "VALUE", "COMMAND", procName, (void *)NULL);
	return TCL_ERROR;
    }

    /*
     * We ARE creating the coroutine command: allocate the corresponding
     * struct and create the corresponding command.
     */

    corPtr = (CoroutineData *)Tcl_Alloc(sizeof(CoroutineData));

    cmdPtr = (Command *) TclNRCreateCommandInNs(interp, simpleName,
	    (Tcl_Namespace *)nsPtr, /*objProc*/ NULL, TclNRInterpCoroutine,
	    corPtr, DeleteCoroutine);

    corPtr->cmdPtr = cmdPtr;
    cmdPtr->refCount++;

    /*
     * #280.
     * Provide the new coroutine with its own copy of the lineLABCPtr
     * hashtable for literal command arguments in bytecode. Note that that
     * CFWordBC chains are not duplicated, only the entrypoints to them. This
     * means that in the presence of coroutines each chain is potentially a
     * tree. Like the chain -> tree conversion of the CmdFrame stack.
     */

    {
	Tcl_HashSearch hSearch;
	Tcl_HashEntry *hePtr;

	corPtr->lineLABCPtr = (Tcl_HashTable *)Tcl_Alloc(sizeof(Tcl_HashTable));
	Tcl_InitHashTable(corPtr->lineLABCPtr, TCL_ONE_WORD_KEYS);

	for (hePtr = Tcl_FirstHashEntry(iPtr->lineLABCPtr,&hSearch);
		hePtr; hePtr = Tcl_NextHashEntry(&hSearch)) {
	    int isNew;
	    Tcl_HashEntry *newPtr =
		    Tcl_CreateHashEntry(corPtr->lineLABCPtr,
		    Tcl_GetHashKey(iPtr->lineLABCPtr, hePtr),
		    &isNew);

	    Tcl_SetHashValue(newPtr, Tcl_GetHashValue(hePtr));
	}
    }

    /*
     * Create the base context.
     */

    corPtr->running.framePtr = iPtr->rootFramePtr;
    corPtr->running.varFramePtr = iPtr->rootFramePtr;
    corPtr->running.cmdFramePtr = NULL;
    corPtr->running.lineLABCPtr = corPtr->lineLABCPtr;
    corPtr->stackLevel = NULL;
    corPtr->auxNumLevels = 0;
    corPtr->yieldPtr = NULL;

    /*
     * Create the coro's execEnv, switch to it to push the exit and coro
     * command callbacks, then switch back.
     */

    corPtr->eePtr = TclCreateExecEnv(interp, CORO_STACK_INITIAL_SIZE);
    corPtr->callerEEPtr = iPtr->execEnvPtr;
    corPtr->eePtr->corPtr = corPtr;

    SAVE_CONTEXT(corPtr->caller);
    corPtr->callerEEPtr = iPtr->execEnvPtr;
    RESTORE_CONTEXT(corPtr->running);
    iPtr->execEnvPtr = corPtr->eePtr;

    TclNRAddCallback(interp, NRCoroutineExitCallback, corPtr,
	    NULL, NULL, NULL);

    /*
     * Ensure that the command is looked up in the correct namespace.
     */

    iPtr->lookupNsPtr = lookupNsPtr;
    Tcl_NREvalObj(interp, Tcl_NewListObj(objc - 2, objv + 2), 0);
    iPtr->numLevels--;

    SAVE_CONTEXT(corPtr->running);
    RESTORE_CONTEXT(corPtr->caller);
    iPtr->execEnvPtr = corPtr->callerEEPtr;

    /*
     * Now just resume the coroutine.
     */

    TclNRAddCallback(interp, TclNRCoroutineActivateCallback, corPtr,
            NULL, NULL, NULL);
    return TCL_OK;
}

/*
 * This is used in the [info] ensemble
 */

int
TclInfoCoroutineCmd(
    TCL_UNUSED(void *),
    Tcl_Interp *interp,
    int objc,
    Tcl_Obj *const objv[])
{
    CoroutineData *corPtr = iPtr->execEnvPtr->corPtr;

    if (objc != 1) {
	Tcl_WrongNumArgs(interp, 1, objv, NULL);
	return TCL_ERROR;
    }

    if (corPtr && !(corPtr->cmdPtr->flags & CMD_DYING)) {
	Tcl_Obj *namePtr;

	TclNewObj(namePtr);
	Tcl_GetCommandFullName(interp, (Tcl_Command) corPtr->cmdPtr, namePtr);
	Tcl_SetObjResult(interp, namePtr);
    }
    return TCL_OK;
}

#undef iPtr

/*
 * Local Variables:
 * mode: c
 * c-basic-offset: 4
 * fill-column: 78
 * tab-width: 8
 * indent-tabs-mode: nil
 * End:
 */<|MERGE_RESOLUTION|>--- conflicted
+++ resolved
@@ -5377,17 +5377,8 @@
 		    tokenPtr->start - outerScript);
 	    wordStart = tokenPtr->start;
 
-<<<<<<< HEAD
 	    lines[objc] = TclWordKnownAtCompileTime(tokenPtr, NULL)
 		    ? wordLine : -1;
-=======
-		    code = TclListObjLength(interp, objv[objectsUsed],
-			    &numElements);
-		    if (code == TCL_ERROR) {
-			/*
-			 * Attempt to expand a non-list.
-			 */
->>>>>>> 3b079f13
 
 	    if (eeFramePtr->type == TCL_LOCATION_SOURCE) {
 		iPtr->evalFlags |= TCL_EVAL_FILE;
@@ -5406,7 +5397,7 @@
 	    if (tokenPtr->type == TCL_TOKEN_EXPAND_WORD) {
 		Tcl_Size numElements;
 
-		code = TclListObjLengthM(interp, objv[objc], &numElements);
+		code = TclListObjLength(interp, objv[objc], &numElements);
 		if (code == TCL_ERROR) {
 		    /*
 		     * Attempt to expand a non-list
@@ -5447,40 +5438,18 @@
 		lines = lineSpace = (Tcl_Size *)Tcl_Alloc(objectsNeeded * sizeof (Tcl_Size));
 	    }
 
-<<<<<<< HEAD
 	    objc = 0;
 	    while (wordIdx--) {
 		if (expand[wordIdx]) {
 		    Tcl_Size numElements;
 		    Tcl_Obj **elements, *temp = copy[wordIdx];
-		    TclListObjGetElementsM(NULL, temp, &numElements,
+		    TclListObjGetElements(NULL, temp, &numElements,
 			    &elements);
 		    objc += numElements;
 		    while (numElements--) {
 			lines[objIdx] = -1;
 			objv[objIdx--] = elements[numElements];
 			Tcl_IncrRefCount(elements[numElements]);
-=======
-		objectsUsed = 0;
-		while (wordIdx--) {
-		    if (expand[wordIdx]) {
-			Tcl_Size numElements;
-			Tcl_Obj **elements, *temp = copy[wordIdx];
-
-			TclListObjGetElements(NULL, temp, &numElements,
-				&elements);
-			objectsUsed += numElements;
-			while (numElements--) {
-			    lines[objIdx] = -1;
-			    objv[objIdx--] = elements[numElements];
-			    Tcl_IncrRefCount(elements[numElements]);
-			}
-			Tcl_DecrRefCount(temp);
-		    } else {
-			lines[objIdx] = lcopy[wordIdx];
-			objv[objIdx--] = copy[wordIdx];
-			objectsUsed++;
->>>>>>> 3b079f13
 		    }
 		    Tcl_DecrRefCount(temp);
 	        } else {
