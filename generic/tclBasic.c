/*
 * tclBasic.c --
 *
 *	Contains the basic facilities for TCL command interpretation,
 *	including interpreter creation and deletion, command creation and
 *	deletion, and command/script execution.
 *
 * Copyright (c) 1987-1994 The Regents of the University of California.
 * Copyright (c) 1994-1997 Sun Microsystems, Inc.
 * Copyright (c) 1998-1999 by Scriptics Corporation.
 * Copyright (c) 2001, 2002 by Kevin B. Kenny.  All rights reserved.
 * Copyright (c) 2007 Daniel A. Steffen <das@users.sourceforge.net>
 * Copyright (c) 2006-2008 by Joe Mistachkin.  All rights reserved.
 * Copyright (c) 2008 Miguel Sofer <msofer@users.sourceforge.net>
 *
 * See the file "license.terms" for information on usage and redistribution of
 * this file, and for a DISCLAIMER OF ALL WARRANTIES.
 */

#include "tclInt.h"
#include "tclOOInt.h"
#include "tclCompile.h"
#include "tommath.h"
#include <math.h>

#if NRE_ENABLE_ASSERTS
#include <assert.h>
#endif

#define INTERP_STACK_INITIAL_SIZE 2000
#define CORO_STACK_INITIAL_SIZE    200

/*
 * Determine whether we're using IEEE floating point
 */

#if (FLT_RADIX == 2) && (DBL_MANT_DIG == 53) && (DBL_MAX_EXP == 1024)
#   define IEEE_FLOATING_POINT
/* Largest odd integer that can be represented exactly in a double */
#   define MAX_EXACT 9007199254740991.0
#endif

/*
 * The following structure defines the client data for a math function
 * registered with Tcl_CreateMathFunc
 */

typedef struct OldMathFuncData {
    Tcl_MathProc *proc;		/* Handler function */
    int numArgs;		/* Number of args expected */
    Tcl_ValueType *argTypes;	/* Types of the args */
    ClientData clientData;	/* Client data for the handler function */
} OldMathFuncData;

/*
 * This is the script cancellation struct and hash table. The hash table is
 * used to keep track of the information necessary to process script
 * cancellation requests, including the original interp, asynchronous handler
 * tokens (created by Tcl_AsyncCreate), and the clientData and flags arguments
 * passed to Tcl_CancelEval on a per-interp basis. The cancelLock mutex is
 * used for protecting calls to Tcl_CancelEval as well as protecting access to
 * the hash table below.
 */

typedef struct {
    Tcl_Interp *interp;		/* Interp this struct belongs to. */
    Tcl_AsyncHandler async;	/* Async handler token for script
				 * cancellation. */
    char *result;		/* The script cancellation result or NULL for
				 * a default result. */
    int length;			/* Length of the above error message. */
    ClientData clientData;	/* Ignored */
    int flags;			/* Additional flags */
} CancelInfo;
static Tcl_HashTable cancelTable;
static int cancelTableInitialized = 0;	/* 0 means not yet initialized. */
TCL_DECLARE_MUTEX(cancelLock)

/*
 * Declarations for managing contexts for non-recursive coroutines. Contexts
 * are used to save the evaluation state between NR calls to each coro.
 */

static const CorContext NULL_CONTEXT = {NULL, NULL, NULL, NULL};

#define SAVE_CONTEXT(context)				\
    (context).framePtr = iPtr->framePtr;		\
    (context).varFramePtr = iPtr->varFramePtr;		\
    (context).cmdFramePtr = iPtr->cmdFramePtr;		\
    (context).lineLABCPtr = iPtr->lineLABCPtr

#define RESTORE_CONTEXT(context)			\
    iPtr->framePtr = (context).framePtr;		\
    iPtr->varFramePtr = (context).varFramePtr;		\
    iPtr->cmdFramePtr = (context).cmdFramePtr;		\
    iPtr->lineLABCPtr = (context).lineLABCPtr

/*
 * Static functions in this file:
 */

static char *		CallCommandTraces(Interp *iPtr, Command *cmdPtr,
			    const char *oldName, const char *newName,
			    int flags);
static int		CancelEvalProc(ClientData clientData,
			    Tcl_Interp *interp, int code);
static int		CheckDoubleResult(Tcl_Interp *interp, double dResult);
static void		DeleteCoroutine(ClientData clientData);
static void		DeleteInterpProc(Tcl_Interp *interp);
static void		DeleteOpCmdClientData(ClientData clientData);
#ifdef USE_DTRACE
static Tcl_ObjCmdProc	DTraceObjCmd;
static Tcl_NRPostProc	DTraceCmdReturn;
#else
#   define DTraceCmdReturn	NULL
#endif /* USE_DTRACE */
static Tcl_ObjCmdProc	ExprAbsFunc;
static Tcl_ObjCmdProc	ExprBinaryFunc;
static Tcl_ObjCmdProc	ExprBoolFunc;
static Tcl_ObjCmdProc	ExprCeilFunc;
static Tcl_ObjCmdProc	ExprDoubleFunc;
static Tcl_ObjCmdProc	ExprEntierFunc;
static Tcl_ObjCmdProc	ExprFloorFunc;
static Tcl_ObjCmdProc	ExprIntFunc;
static Tcl_ObjCmdProc	ExprIsqrtFunc;
static Tcl_ObjCmdProc	ExprRandFunc;
static Tcl_ObjCmdProc	ExprRoundFunc;
static Tcl_ObjCmdProc	ExprSqrtFunc;
static Tcl_ObjCmdProc	ExprSrandFunc;
static Tcl_ObjCmdProc	ExprUnaryFunc;
static Tcl_ObjCmdProc	ExprWideFunc;
static Tcl_Obj *	GetCommandSource(Interp *iPtr, int objc,
			    Tcl_Obj *const objv[], int lookup);
static void		MathFuncWrongNumArgs(Tcl_Interp *interp, int expected,
			    int actual, Tcl_Obj *const *objv);
static Tcl_NRPostProc	NRCoroutineActivateCallback;
static Tcl_NRPostProc	NRCoroutineCallerCallback;
static Tcl_NRPostProc	NRCoroutineExitCallback;
static Tcl_NRPostProc	NRRunObjProc;
static Tcl_NRPostProc	NRTailcallEval;
static Tcl_ObjCmdProc	OldMathFuncProc;
static void		OldMathFuncDeleteProc(ClientData clientData);
static void		ProcessUnexpectedResult(Tcl_Interp *interp,
			    int returnCode);
static int		RewindCoroutine(CoroutineData *corPtr, int result);
static void		TEOV_SwitchVarFrame(Tcl_Interp *interp);
static void		TEOV_PushExceptionHandlers(Tcl_Interp *interp,
			    int objc, Tcl_Obj *const objv[], int flags);
static inline Command *	TEOV_LookupCmdFromObj(Tcl_Interp *interp,
			    Tcl_Obj *namePtr, Namespace *lookupNsPtr);
static int		TEOV_NotFound(Tcl_Interp *interp, int objc,
			    Tcl_Obj *const objv[], Namespace *lookupNsPtr);
static int		TEOV_RunEnterTraces(Tcl_Interp *interp,
			    Command **cmdPtrPtr, int objc,
			    Tcl_Obj *const objv[], Namespace *lookupNsPtr);
static Tcl_NRPostProc	RewindCoroutineCallback;
static Tcl_NRPostProc	TailcallCleanup;
static Tcl_NRPostProc	TEOEx_ByteCodeCallback;
static Tcl_NRPostProc	TEOEx_ListCallback;
static Tcl_NRPostProc	TEOV_Error;
static Tcl_NRPostProc	TEOV_Exception;
static Tcl_NRPostProc	TEOV_NotFoundCallback;
static Tcl_NRPostProc	TEOV_RestoreVarFrame;
static Tcl_NRPostProc	TEOV_RunLeaveTraces;
static Tcl_NRPostProc	YieldToCallback;

static void	        ClearTailcall(Tcl_Interp *interp,
			    struct NRE_callback *tailcallPtr);
static Tcl_ObjCmdProc NRCoroInjectObjCmd;

MODULE_SCOPE const TclStubs tclStubs;

/*
 * Magical counts for the number of arguments accepted by a coroutine command
 * after particular kinds of [yield].
 */

#define CORO_ACTIVATE_YIELD    PTR2INT(NULL)
#define CORO_ACTIVATE_YIELDM   PTR2INT(NULL)+1

#define COROUTINE_ARGUMENTS_SINGLE_OPTIONAL     (-1)
#define COROUTINE_ARGUMENTS_ARBITRARY           (-2)

/*
 * The following structure define the commands in the Tcl core.
 */

typedef struct {
    const char *name;		/* Name of object-based command. */
    Tcl_ObjCmdProc *objProc;	/* Object-based function for command. */
    CompileProc *compileProc;	/* Function called to compile command. */
    Tcl_ObjCmdProc *nreProc;	/* NR-based function for command */
    int isSafe;			/* If non-zero, command will be present in
				 * safe interpreter. Otherwise it will be
				 * hidden. */
} CmdInfo;

/*
 * The built-in commands, and the functions that implement them:
 */

static const CmdInfo builtInCmds[] = {
    /*
     * Commands in the generic core.
     */

    {"append",		Tcl_AppendObjCmd,	TclCompileAppendCmd,	NULL,	1},
    {"apply",		Tcl_ApplyObjCmd,	NULL,			TclNRApplyObjCmd,	1},
    {"break",		Tcl_BreakObjCmd,	TclCompileBreakCmd,	NULL,	1},
#ifndef EXCLUDE_OBSOLETE_COMMANDS
    {"case",		Tcl_CaseObjCmd,		NULL,			NULL,	1},
#endif
    {"catch",		Tcl_CatchObjCmd,	TclCompileCatchCmd,	TclNRCatchObjCmd,	1},
    {"concat",		Tcl_ConcatObjCmd,	NULL,			NULL,	1},
    {"continue",	Tcl_ContinueObjCmd,	TclCompileContinueCmd,	NULL,	1},
    {"coroutine",	NULL,			NULL,			TclNRCoroutineObjCmd,	1},
    {"error",		Tcl_ErrorObjCmd,	TclCompileErrorCmd,	NULL,	1},
    {"eval",		Tcl_EvalObjCmd,		NULL,			NULL,	1},
    {"expr",		Tcl_ExprObjCmd,		TclCompileExprCmd,	TclNRExprObjCmd,	1},
    {"for",		Tcl_ForObjCmd,		TclCompileForCmd,	TclNRForObjCmd,	1},
    {"foreach",		Tcl_ForeachObjCmd,	TclCompileForeachCmd,	TclNRForeachCmd,	1},
    {"format",		Tcl_FormatObjCmd,	NULL,			NULL,	1},
    {"global",		Tcl_GlobalObjCmd,	TclCompileGlobalCmd,	NULL,	1},
    {"if",		Tcl_IfObjCmd,		TclCompileIfCmd,	TclNRIfObjCmd,	1},
    {"incr",		Tcl_IncrObjCmd,		TclCompileIncrCmd,	NULL,	1},
    {"join",		Tcl_JoinObjCmd,		NULL,			NULL,	1},
    {"lappend",		Tcl_LappendObjCmd,	TclCompileLappendCmd,	NULL,	1},
    {"lassign",		Tcl_LassignObjCmd,	TclCompileLassignCmd,	NULL,	1},
    {"lindex",		Tcl_LindexObjCmd,	TclCompileLindexCmd,	NULL,	1},
    {"linsert",		Tcl_LinsertObjCmd,	NULL,			NULL,	1},
    {"list",		Tcl_ListObjCmd,		TclCompileListCmd,	NULL,	1},
    {"llength",		Tcl_LlengthObjCmd,	TclCompileLlengthCmd,	NULL,	1},
    {"lrange",		Tcl_LrangeObjCmd,	NULL,			NULL,	1},
    {"lrepeat",		Tcl_LrepeatObjCmd,	NULL,			NULL,	1},
    {"lreplace",	Tcl_LreplaceObjCmd,	NULL,			NULL,	1},
    {"lreverse",	Tcl_LreverseObjCmd,	NULL,			NULL,	1},
    {"lsearch",		Tcl_LsearchObjCmd,	NULL,			NULL,	1},
    {"lset",		Tcl_LsetObjCmd,		TclCompileLsetCmd,	NULL,	1},
    {"lsort",		Tcl_LsortObjCmd,	NULL,			NULL,	1},
    {"namespace",	Tcl_NamespaceObjCmd,	TclCompileNamespaceCmd,	TclNRNamespaceObjCmd,	1},
    {"package",		Tcl_PackageObjCmd,	NULL,			NULL,	1},
    {"proc",		Tcl_ProcObjCmd,		NULL,			NULL,	1},
    {"regexp",		Tcl_RegexpObjCmd,	TclCompileRegexpCmd,	NULL,	1},
    {"regsub",		Tcl_RegsubObjCmd,	NULL,			NULL,	1},
    {"rename",		Tcl_RenameObjCmd,	NULL,			NULL,	1},
    {"return",		Tcl_ReturnObjCmd,	TclCompileReturnCmd,	NULL,	1},
    {"scan",		Tcl_ScanObjCmd,		NULL,			NULL,	1},
    {"set",		Tcl_SetObjCmd,		TclCompileSetCmd,	NULL,	1},
    {"split",		Tcl_SplitObjCmd,	NULL,			NULL,	1},
    {"subst",		Tcl_SubstObjCmd,	TclCompileSubstCmd,	TclNRSubstObjCmd,	1},
    {"switch",		Tcl_SwitchObjCmd,	TclCompileSwitchCmd,	TclNRSwitchObjCmd, 1},
    {"tailcall",	NULL,			NULL,			TclNRTailcallObjCmd,	1},
    {"throw",		Tcl_ThrowObjCmd,	TclCompileThrowCmd,	NULL,	1},
    {"trace",		Tcl_TraceObjCmd,	NULL,			NULL,	1},
    {"try",		Tcl_TryObjCmd,		TclCompileTryCmd,	TclNRTryObjCmd,	1},
    {"unset",		Tcl_UnsetObjCmd,	TclCompileUnsetCmd,	NULL,	1},
    {"uplevel",		Tcl_UplevelObjCmd,	NULL,			TclNRUplevelObjCmd,	1},
    {"upvar",		Tcl_UpvarObjCmd,	TclCompileUpvarCmd,	NULL,	1},
    {"variable",	Tcl_VariableObjCmd,	TclCompileVariableCmd,	NULL,	1},
    {"while",		Tcl_WhileObjCmd,	TclCompileWhileCmd,	TclNRWhileObjCmd,	1},
    {"yield",		NULL,			NULL,			TclNRYieldObjCmd,	1},

    /*
     * Commands in the OS-interface. Note that many of these are unsafe.
     */

    {"after",		Tcl_AfterObjCmd,	NULL,			NULL,	1},
    {"cd",		Tcl_CdObjCmd,		NULL,			NULL,	0},
    {"close",		Tcl_CloseObjCmd,	NULL,			NULL,	1},
    {"eof",		Tcl_EofObjCmd,		NULL,			NULL,	1},
    {"encoding",	Tcl_EncodingObjCmd,	NULL,			NULL,	0},
    {"exec",		Tcl_ExecObjCmd,		NULL,			NULL,	0},
    {"exit",		Tcl_ExitObjCmd,		NULL,			NULL,	0},
    {"fblocked",	Tcl_FblockedObjCmd,	NULL,			NULL,	1},
    {"fconfigure",	Tcl_FconfigureObjCmd,	NULL,			NULL,	0},
    {"fcopy",		Tcl_FcopyObjCmd,	NULL,			NULL,	1},
    {"fileevent",	Tcl_FileEventObjCmd,	NULL,			NULL,	1},
    {"flush",		Tcl_FlushObjCmd,	NULL,			NULL,	1},
    {"gets",		Tcl_GetsObjCmd,		NULL,			NULL,	1},
    {"glob",		Tcl_GlobObjCmd,		NULL,			NULL,	0},
    {"load",		Tcl_LoadObjCmd,		NULL,			NULL,	0},
    {"open",		Tcl_OpenObjCmd,		NULL,			NULL,	0},
    {"pid",		Tcl_PidObjCmd,		NULL,			NULL,	1},
    {"puts",		Tcl_PutsObjCmd,		NULL,			NULL,	1},
    {"pwd",		Tcl_PwdObjCmd,		NULL,			NULL,	0},
    {"read",		Tcl_ReadObjCmd,		NULL,			NULL,	1},
    {"seek",		Tcl_SeekObjCmd,		NULL,			NULL,	1},
    {"socket",		Tcl_SocketObjCmd,	NULL,			NULL,	0},
    {"source",		Tcl_SourceObjCmd,	NULL,			TclNRSourceObjCmd,	0},
    {"tell",		Tcl_TellObjCmd,		NULL,			NULL,	1},
    {"time",		Tcl_TimeObjCmd,		NULL,			NULL,	1},
    {"unload",		Tcl_UnloadObjCmd,	NULL,			NULL,	0},
    {"update",		Tcl_UpdateObjCmd,	NULL,			NULL,	1},
    {"vwait",		Tcl_VwaitObjCmd,	NULL,			NULL,	1},
    {NULL,		NULL,			NULL,			NULL,	0}
};

/*
 * Math functions. All are safe.
 */

typedef struct {
    const char *name;		/* Name of the function. The full name is
				 * "::tcl::mathfunc::<name>". */
    Tcl_ObjCmdProc *objCmdProc;	/* Function that evaluates the function */
    ClientData clientData;	/* Client data for the function */
} BuiltinFuncDef;
static const BuiltinFuncDef BuiltinFuncTable[] = {
    { "abs",	ExprAbsFunc,	NULL			},
    { "acos",	ExprUnaryFunc,	(ClientData) acos	},
    { "asin",	ExprUnaryFunc,	(ClientData) asin	},
    { "atan",	ExprUnaryFunc,	(ClientData) atan	},
    { "atan2",	ExprBinaryFunc,	(ClientData) atan2	},
    { "bool",	ExprBoolFunc,	NULL			},
    { "ceil",	ExprCeilFunc,	NULL			},
    { "cos",	ExprUnaryFunc,	(ClientData) cos	},
    { "cosh",	ExprUnaryFunc,	(ClientData) cosh	},
    { "double",	ExprDoubleFunc,	NULL			},
    { "entier",	ExprEntierFunc,	NULL			},
    { "exp",	ExprUnaryFunc,	(ClientData) exp	},
    { "floor",	ExprFloorFunc,	NULL			},
    { "fmod",	ExprBinaryFunc,	(ClientData) fmod	},
    { "hypot",	ExprBinaryFunc,	(ClientData) hypot	},
    { "int",	ExprIntFunc,	NULL			},
    { "isqrt",	ExprIsqrtFunc,	NULL			},
    { "log",	ExprUnaryFunc,	(ClientData) log	},
    { "log10",	ExprUnaryFunc,	(ClientData) log10	},
    { "pow",	ExprBinaryFunc,	(ClientData) pow	},
    { "rand",	ExprRandFunc,	NULL			},
    { "round",	ExprRoundFunc,	NULL			},
    { "sin",	ExprUnaryFunc,	(ClientData) sin	},
    { "sinh",	ExprUnaryFunc,	(ClientData) sinh	},
    { "sqrt",	ExprSqrtFunc,	NULL			},
    { "srand",	ExprSrandFunc,	NULL			},
    { "tan",	ExprUnaryFunc,	(ClientData) tan	},
    { "tanh",	ExprUnaryFunc,	(ClientData) tanh	},
    { "wide",	ExprWideFunc,	NULL			},
    { NULL, NULL, NULL }
};

/*
 * TIP#174's math operators. All are safe.
 */

typedef struct {
    const char *name;		/* Name of object-based command. */
    Tcl_ObjCmdProc *objProc;	/* Object-based function for command. */
    CompileProc *compileProc;	/* Function called to compile command. */
    union {
	int numArgs;
	int identity;
    } i;
    const char *expected;	/* For error message, what argument(s)
				 * were expected. */
} OpCmdInfo;
static const OpCmdInfo mathOpCmds[] = {
    { "~",	TclSingleOpCmd,		TclCompileInvertOpCmd,
		/* numArgs */ {1},	"integer"},
    { "!",	TclSingleOpCmd,		TclCompileNotOpCmd,
		/* numArgs */ {1},	"boolean"},
    { "+",	TclVariadicOpCmd,	TclCompileAddOpCmd,
		/* identity */ {0},	NULL},
    { "*",	TclVariadicOpCmd,	TclCompileMulOpCmd,
		/* identity */ {1},	NULL},
    { "&",	TclVariadicOpCmd,	TclCompileAndOpCmd,
		/* identity */ {-1},	NULL},
    { "|",	TclVariadicOpCmd,	TclCompileOrOpCmd,
		/* identity */ {0},	NULL},
    { "^",	TclVariadicOpCmd,	TclCompileXorOpCmd,
		/* identity */ {0},	NULL},
    { "**",	TclVariadicOpCmd,	TclCompilePowOpCmd,
		/* identity */ {1},	NULL},
    { "<<",	TclSingleOpCmd,		TclCompileLshiftOpCmd,
		/* numArgs */ {2},	"integer shift"},
    { ">>",	TclSingleOpCmd,		TclCompileRshiftOpCmd,
		/* numArgs */ {2},	"integer shift"},
    { "%",	TclSingleOpCmd,		TclCompileModOpCmd,
		/* numArgs */ {2},	"integer integer"},
    { "!=",	TclSingleOpCmd,		TclCompileNeqOpCmd,
		/* numArgs */ {2},	"value value"},
    { "ne",	TclSingleOpCmd,		TclCompileStrneqOpCmd,
		/* numArgs */ {2},	"value value"},
    { "in",	TclSingleOpCmd,		TclCompileInOpCmd,
		/* numArgs */ {2},	"value list"},
    { "ni",	TclSingleOpCmd,		TclCompileNiOpCmd,
		/* numArgs */ {2},	"value list"},
    { "-",	TclNoIdentOpCmd,	TclCompileMinusOpCmd,
		/* unused */ {0},	"value ?value ...?"},
    { "/",	TclNoIdentOpCmd,	TclCompileDivOpCmd,
		/* unused */ {0},	"value ?value ...?"},
    { "<",	TclSortingOpCmd,	TclCompileLessOpCmd,
		/* unused */ {0},	NULL},
    { "<=",	TclSortingOpCmd,	TclCompileLeqOpCmd,
		/* unused */ {0},	NULL},
    { ">",	TclSortingOpCmd,	TclCompileGreaterOpCmd,
		/* unused */ {0},	NULL},
    { ">=",	TclSortingOpCmd,	TclCompileGeqOpCmd,
		/* unused */ {0},	NULL},
    { "==",	TclSortingOpCmd,	TclCompileEqOpCmd,
		/* unused */ {0},	NULL},
    { "eq",	TclSortingOpCmd,	TclCompileStreqOpCmd,
		/* unused */ {0},	NULL},
    { NULL,	NULL,			NULL,
		{0},			NULL}
};

/*
 *----------------------------------------------------------------------
 *
 * TclFinalizeEvaluation --
 *
 *	Finalizes the script cancellation hash table.
 *
 * Results:
 *	None.
 *
 * Side effects:
 *	None.
 *
 *----------------------------------------------------------------------
 */

void
TclFinalizeEvaluation(void)
{
    Tcl_MutexLock(&cancelLock);
    if (cancelTableInitialized == 1) {
	Tcl_DeleteHashTable(&cancelTable);
	cancelTableInitialized = 0;
    }
    Tcl_MutexUnlock(&cancelLock);
}

/*
 *----------------------------------------------------------------------
 *
 * Tcl_CreateInterp --
 *
 *	Create a new TCL command interpreter.
 *
 * Results:
 *	The return value is a token for the interpreter, which may be used in
 *	calls to functions like Tcl_CreateCmd, Tcl_Eval, or Tcl_DeleteInterp.
 *
 * Side effects:
 *	The command interpreter is initialized with the built-in commands and
 *	with the variables documented in tclvars(n).
 *
 *----------------------------------------------------------------------
 */

Tcl_Interp *
Tcl_CreateInterp(void)
{
    Interp *iPtr;
    Tcl_Interp *interp;
    Command *cmdPtr;
    const BuiltinFuncDef *builtinFuncPtr;
    const OpCmdInfo *opcmdInfoPtr;
    const CmdInfo *cmdInfoPtr;
    Tcl_Namespace *mathfuncNSPtr, *mathopNSPtr;
    Tcl_HashEntry *hPtr;
    int isNew;
    CancelInfo *cancelInfo;
    union {
	char c[sizeof(short)];
	short s;
    } order;
#ifdef TCL_COMPILE_STATS
    ByteCodeStats *statsPtr;
#endif /* TCL_COMPILE_STATS */
    char mathFuncName[32];
    CallFrame *framePtr;
    int result;

    TclInitSubsystems();

    /*
     * Panic if someone updated the CallFrame structure without also updating
     * the Tcl_CallFrame structure (or vice versa).
     */

    if (sizeof(Tcl_CallFrame) < sizeof(CallFrame)) {
	/*NOTREACHED*/
	Tcl_Panic("Tcl_CallFrame must not be smaller than CallFrame");
    }

    if (cancelTableInitialized == 0) {
	Tcl_MutexLock(&cancelLock);
	if (cancelTableInitialized == 0) {
	    Tcl_InitHashTable(&cancelTable, TCL_ONE_WORD_KEYS);
	    cancelTableInitialized = 1;
	}
	Tcl_MutexUnlock(&cancelLock);
    }

    /*
     * Initialize support for namespaces and create the global namespace
     * (whose name is ""; an alias is "::"). This also initializes the Tcl
     * object type table and other object management code.
     */

    iPtr = (Interp *) ckalloc(sizeof(Interp));
    interp = (Tcl_Interp *) iPtr;

    iPtr->result = iPtr->resultSpace;
    iPtr->freeProc = NULL;
    iPtr->errorLine = 0;
    iPtr->objResultPtr = Tcl_NewObj();
    Tcl_IncrRefCount(iPtr->objResultPtr);
    iPtr->handle = TclHandleCreate(iPtr);
    iPtr->globalNsPtr = NULL;
    iPtr->hiddenCmdTablePtr = NULL;
    iPtr->interpInfo = NULL;

    iPtr->numLevels = 0;
    iPtr->maxNestingDepth = MAX_NESTING_DEPTH;
    iPtr->framePtr = NULL;	/* Initialise as soon as :: is available */
    iPtr->varFramePtr = NULL;	/* Initialise as soon as :: is available */

    /*
     * TIP #280 - Initialize the arrays used to extend the ByteCode and Proc
     * structures.
     */

    iPtr->cmdFramePtr = NULL;
    iPtr->linePBodyPtr = (Tcl_HashTable *) ckalloc(sizeof(Tcl_HashTable));
    iPtr->lineBCPtr = (Tcl_HashTable *) ckalloc(sizeof(Tcl_HashTable));
    iPtr->lineLAPtr = (Tcl_HashTable *) ckalloc(sizeof(Tcl_HashTable));
    iPtr->lineLABCPtr = (Tcl_HashTable *) ckalloc(sizeof(Tcl_HashTable));
    Tcl_InitHashTable(iPtr->linePBodyPtr, TCL_ONE_WORD_KEYS);
    Tcl_InitHashTable(iPtr->lineBCPtr, TCL_ONE_WORD_KEYS);
    Tcl_InitHashTable(iPtr->lineLAPtr, TCL_ONE_WORD_KEYS);
    Tcl_InitHashTable(iPtr->lineLABCPtr, TCL_ONE_WORD_KEYS);
    iPtr->scriptCLLocPtr = NULL;

    iPtr->activeVarTracePtr = NULL;

    iPtr->returnOpts = NULL;
    iPtr->errorInfo = NULL;
    TclNewLiteralStringObj(iPtr->eiVar, "::errorInfo");
    Tcl_IncrRefCount(iPtr->eiVar);
    iPtr->errorStack = Tcl_NewListObj(0, NULL);
    Tcl_IncrRefCount(iPtr->errorStack);
    iPtr->resetErrorStack = 1;
    TclNewLiteralStringObj(iPtr->upLiteral,"UP");
    Tcl_IncrRefCount(iPtr->upLiteral);
    TclNewLiteralStringObj(iPtr->callLiteral,"CALL");
    Tcl_IncrRefCount(iPtr->callLiteral);
    TclNewLiteralStringObj(iPtr->innerLiteral,"INNER");
    Tcl_IncrRefCount(iPtr->innerLiteral);
    iPtr->innerContext = Tcl_NewListObj(0, NULL);
    Tcl_IncrRefCount(iPtr->innerContext);
    iPtr->errorCode = NULL;
    TclNewLiteralStringObj(iPtr->ecVar, "::errorCode");
    Tcl_IncrRefCount(iPtr->ecVar);
    iPtr->returnLevel = 1;
    iPtr->returnCode = TCL_OK;

    iPtr->rootFramePtr = NULL;	/* Initialise as soon as :: is available */
    iPtr->lookupNsPtr = NULL;

    iPtr->appendResult = NULL;
    iPtr->appendAvl = 0;
    iPtr->appendUsed = 0;

    Tcl_InitHashTable(&iPtr->packageTable, TCL_STRING_KEYS);
    iPtr->packageUnknown = NULL;

    /* TIP #268 */
    if (getenv("TCL_PKG_PREFER_LATEST") == NULL) {
	iPtr->packagePrefer = PKG_PREFER_STABLE;
    } else {
	iPtr->packagePrefer = PKG_PREFER_LATEST;
    }

    iPtr->cmdCount = 0;
    TclInitLiteralTable(&iPtr->literalTable);
    iPtr->compileEpoch = 0;
    iPtr->compiledProcPtr = NULL;
    iPtr->resolverPtr = NULL;
    iPtr->evalFlags = 0;
    iPtr->scriptFile = NULL;
    iPtr->flags = 0;
    iPtr->tracePtr = NULL;
    iPtr->tracesForbiddingInline = 0;
    iPtr->activeCmdTracePtr = NULL;
    iPtr->activeInterpTracePtr = NULL;
    iPtr->assocData = NULL;
    iPtr->execEnvPtr = NULL;	/* Set after namespaces initialized. */
    iPtr->emptyObjPtr = Tcl_NewObj();
				/* Another empty object. */
    Tcl_IncrRefCount(iPtr->emptyObjPtr);
    iPtr->resultSpace[0] = 0;
    iPtr->threadId = Tcl_GetCurrentThread();

    /* TIP #378 */
#ifdef TCL_INTERP_DEBUG_FRAME
    iPtr->flags |= INTERP_DEBUG_FRAME;
#else
    if (getenv("TCL_INTERP_DEBUG_FRAME") != NULL) {
        iPtr->flags |= INTERP_DEBUG_FRAME;
    }
#endif

    /*
     * Initialise the tables for variable traces and searches *before*
     * creating the global ns - so that the trace on errorInfo can be
     * recorded.
     */

    Tcl_InitHashTable(&iPtr->varTraces, TCL_ONE_WORD_KEYS);
    Tcl_InitHashTable(&iPtr->varSearches, TCL_ONE_WORD_KEYS);

    iPtr->globalNsPtr = NULL;	/* Force creation of global ns below. */
    iPtr->globalNsPtr = (Namespace *) Tcl_CreateNamespace(interp, "",
	    NULL, NULL);
    if (iPtr->globalNsPtr == NULL) {
	Tcl_Panic("Tcl_CreateInterp: can't create global namespace");
    }

    /*
     * Initialise the rootCallframe. It cannot be allocated on the stack, as
     * it has to be in place before TclCreateExecEnv tries to use a variable.
     */

    /* This is needed to satisfy GCC 3.3's strict aliasing rules */
    framePtr = (CallFrame *) ckalloc(sizeof(CallFrame));
    result = Tcl_PushCallFrame(interp, (Tcl_CallFrame *) framePtr,
	    (Tcl_Namespace *) iPtr->globalNsPtr, /*isProcCallFrame*/ 0);
    if (result != TCL_OK) {
	Tcl_Panic("Tcl_CreateInterp: failed to push the root stack frame");
    }
    framePtr->objc = 0;

    iPtr->framePtr = framePtr;
    iPtr->varFramePtr = framePtr;
    iPtr->rootFramePtr = framePtr;

    /*
     * Initialize support for code compilation and execution. We call
     * TclCreateExecEnv after initializing namespaces since it tries to
     * reference a Tcl variable (it links to the Tcl "tcl_traceExec"
     * variable).
     */

    iPtr->execEnvPtr = TclCreateExecEnv(interp, INTERP_STACK_INITIAL_SIZE);

    /*
     * TIP #219, Tcl Channel Reflection API support.
     */

    iPtr->chanMsg = NULL;

    /*
     * TIP #285, Script cancellation support.
     */

    iPtr->asyncCancelMsg = Tcl_NewObj();

    cancelInfo = (CancelInfo *) ckalloc(sizeof(CancelInfo));
    cancelInfo->interp = interp;

    iPtr->asyncCancel = Tcl_AsyncCreate(CancelEvalProc, cancelInfo);
    cancelInfo->async = iPtr->asyncCancel;
    cancelInfo->result = NULL;
    cancelInfo->length = 0;

    Tcl_MutexLock(&cancelLock);
    hPtr = Tcl_CreateHashEntry(&cancelTable, iPtr, &isNew);
    Tcl_SetHashValue(hPtr, cancelInfo);
    Tcl_MutexUnlock(&cancelLock);

    /*
     * Initialize the compilation and execution statistics kept for this
     * interpreter.
     */

#ifdef TCL_COMPILE_STATS
    statsPtr = &iPtr->stats;
    statsPtr->numExecutions = 0;
    statsPtr->numCompilations = 0;
    statsPtr->numByteCodesFreed = 0;
    memset(statsPtr->instructionCount, 0,
	    sizeof(statsPtr->instructionCount));

    statsPtr->totalSrcBytes = 0.0;
    statsPtr->totalByteCodeBytes = 0.0;
    statsPtr->currentSrcBytes = 0.0;
    statsPtr->currentByteCodeBytes = 0.0;
    memset(statsPtr->srcCount, 0, sizeof(statsPtr->srcCount));
    memset(statsPtr->byteCodeCount, 0, sizeof(statsPtr->byteCodeCount));
    memset(statsPtr->lifetimeCount, 0, sizeof(statsPtr->lifetimeCount));

    statsPtr->currentInstBytes = 0.0;
    statsPtr->currentLitBytes = 0.0;
    statsPtr->currentExceptBytes = 0.0;
    statsPtr->currentAuxBytes = 0.0;
    statsPtr->currentCmdMapBytes = 0.0;

    statsPtr->numLiteralsCreated = 0;
    statsPtr->totalLitStringBytes = 0.0;
    statsPtr->currentLitStringBytes = 0.0;
    memset(statsPtr->literalCount, 0, sizeof(statsPtr->literalCount));
#endif /* TCL_COMPILE_STATS */

    /*
     * Initialise the stub table pointer.
     */

    iPtr->stubTable = &tclStubs;

    /*
     * Initialize the ensemble error message rewriting support.
     */

    iPtr->ensembleRewrite.sourceObjs = NULL;
    iPtr->ensembleRewrite.numRemovedObjs = 0;
    iPtr->ensembleRewrite.numInsertedObjs = 0;

    /*
     * TIP#143: Initialise the resource limit support.
     */

    TclInitLimitSupport(interp);

    /*
     * Initialise the thread-specific data ekeko. Note that the thread's alloc
     * cache was already initialised by the call to alloc the interp struct.
     */

#if defined(TCL_THREADS) && defined(USE_THREAD_ALLOC)
    iPtr->allocCache = TclpGetAllocCache();
#else
    iPtr->allocCache = NULL;
#endif
    iPtr->pendingObjDataPtr = NULL;
    iPtr->asyncReadyPtr = TclGetAsyncReadyPtr();
    iPtr->deferredCallbacks = NULL;

    /*
     * Create the core commands. Do it here, rather than calling
     * Tcl_CreateCommand, because it's faster (there's no need to check for a
     * pre-existing command by the same name). If a command has a Tcl_CmdProc
     * but no Tcl_ObjCmdProc, set the Tcl_ObjCmdProc to
     * TclInvokeStringCommand. This is an object-based wrapper function that
     * extracts strings, calls the string function, and creates an object for
     * the result. Similarly, if a command has a Tcl_ObjCmdProc but no
     * Tcl_CmdProc, set the Tcl_CmdProc to TclInvokeObjectCommand.
     */

    for (cmdInfoPtr = builtInCmds; cmdInfoPtr->name != NULL; cmdInfoPtr++) {
	if ((cmdInfoPtr->objProc == NULL)
		&& (cmdInfoPtr->compileProc == NULL)
		&& (cmdInfoPtr->nreProc == NULL)) {
	    Tcl_Panic("builtin command with NULL object command proc and a NULL compile proc");
	}

	hPtr = Tcl_CreateHashEntry(&iPtr->globalNsPtr->cmdTable,
		cmdInfoPtr->name, &isNew);
	if (isNew) {
	    cmdPtr = (Command *) ckalloc(sizeof(Command));
	    cmdPtr->hPtr = hPtr;
	    cmdPtr->nsPtr = iPtr->globalNsPtr;
	    cmdPtr->refCount = 1;
	    cmdPtr->cmdEpoch = 0;
	    cmdPtr->compileProc = cmdInfoPtr->compileProc;
	    cmdPtr->proc = TclInvokeObjectCommand;
	    cmdPtr->clientData = cmdPtr;
	    cmdPtr->objProc = cmdInfoPtr->objProc;
	    cmdPtr->objClientData = NULL;
	    cmdPtr->deleteProc = NULL;
	    cmdPtr->deleteData = NULL;
	    cmdPtr->flags = 0;
	    cmdPtr->importRefPtr = NULL;
	    cmdPtr->tracePtr = NULL;
	    cmdPtr->nreProc = cmdInfoPtr->nreProc;
	    Tcl_SetHashValue(hPtr, cmdPtr);
	}
    }

    /*
     * Create the "array", "binary", "chan", "dict", "file", "info" and
     * "string" ensembles. Note that all these commands (and their subcommands
     * that are not present in the global namespace) are wholly safe *except*
     * for "file".
     */

    TclInitArrayCmd(interp);
    TclInitBinaryCmd(interp);
    TclInitChanCmd(interp);
    TclInitDictCmd(interp);
    TclInitFileCmd(interp);
    TclInitInfoCmd(interp);
    TclInitStringCmd(interp);
    TclInitPrefixCmd(interp);

    /*
     * Register "clock" subcommands. These *do* go through
     * Tcl_CreateObjCommand, since they aren't in the global namespace and
     * involve ensembles.
     */

    TclClockInit(interp);

    /*
     * Register the built-in functions. This is empty now that they are
     * implemented as commands in the ::tcl::mathfunc namespace.
     */

    /*
     * Register the default [interp bgerror] handler.
     */

    Tcl_CreateObjCommand(interp, "::tcl::Bgerror",
	    TclDefaultBgErrorHandlerObjCmd, NULL, NULL);

    /*
     * Create unsupported commands for debugging bytecode and objects.
     */

    Tcl_CreateObjCommand(interp, "::tcl::unsupported::disassemble",
	    Tcl_DisassembleObjCmd, NULL, NULL);
    Tcl_CreateObjCommand(interp, "::tcl::unsupported::representation",
	    Tcl_RepresentationCmd, NULL, NULL);

    /* Adding the bytecode assembler command */
    cmdPtr = (Command*)
        Tcl_NRCreateCommand(interp, "::tcl::unsupported::assemble",
                            Tcl_AssembleObjCmd, TclNRAssembleObjCmd,
                            NULL, NULL);
    cmdPtr->compileProc = &TclCompileAssembleCmd;

    Tcl_NRCreateCommand(interp, "::tcl::unsupported::yieldTo", NULL,
	    TclNRYieldToObjCmd, NULL, NULL);
    Tcl_NRCreateCommand(interp, "::tcl::unsupported::yieldm", NULL,
	    TclNRYieldObjCmd, INT2PTR(CORO_ACTIVATE_YIELDM), NULL);
    Tcl_NRCreateCommand(interp, "::tcl::unsupported::inject", NULL,
	    NRCoroInjectObjCmd, NULL, NULL);
    
#ifdef USE_DTRACE
    /*
     * Register the tcl::dtrace command.
     */

    Tcl_CreateObjCommand(interp, "::tcl::dtrace", DTraceObjCmd, NULL, NULL);
#endif /* USE_DTRACE */

    /*
     * Register the builtin math functions.
     */

    mathfuncNSPtr = Tcl_CreateNamespace(interp, "::tcl::mathfunc", NULL,NULL);
    if (mathfuncNSPtr == NULL) {
	Tcl_Panic("Can't create math function namespace");
    }
#define MATH_FUNC_PREFIX_LEN 17 /* == strlen("::tcl::mathfunc::") */
    memcpy(mathFuncName, "::tcl::mathfunc::", MATH_FUNC_PREFIX_LEN);
    for (builtinFuncPtr = BuiltinFuncTable; builtinFuncPtr->name != NULL;
	    builtinFuncPtr++) {
	strcpy(mathFuncName+MATH_FUNC_PREFIX_LEN, builtinFuncPtr->name);
	Tcl_CreateObjCommand(interp, mathFuncName,
		builtinFuncPtr->objCmdProc, builtinFuncPtr->clientData, NULL);
	Tcl_Export(interp, mathfuncNSPtr, builtinFuncPtr->name, 0);
    }

    /*
     * Register the mathematical "operator" commands. [TIP #174]
     */

    mathopNSPtr = Tcl_CreateNamespace(interp, "::tcl::mathop", NULL, NULL);
    if (mathopNSPtr == NULL) {
	Tcl_Panic("can't create math operator namespace");
    }
    Tcl_Export(interp, mathopNSPtr, "*", 1);
#define MATH_OP_PREFIX_LEN 15 /* == strlen("::tcl::mathop::") */
    memcpy(mathFuncName, "::tcl::mathop::", MATH_OP_PREFIX_LEN);
    for (opcmdInfoPtr=mathOpCmds ; opcmdInfoPtr->name!=NULL ; opcmdInfoPtr++){
	TclOpCmdClientData *occdPtr = (TclOpCmdClientData *)
		ckalloc(sizeof(TclOpCmdClientData));

	occdPtr->op = opcmdInfoPtr->name;
	occdPtr->i.numArgs = opcmdInfoPtr->i.numArgs;
	occdPtr->expected = opcmdInfoPtr->expected;
	strcpy(mathFuncName + MATH_OP_PREFIX_LEN, opcmdInfoPtr->name);
	cmdPtr = (Command *) Tcl_CreateObjCommand(interp, mathFuncName,
		opcmdInfoPtr->objProc, occdPtr, DeleteOpCmdClientData);
	if (cmdPtr == NULL) {
	    Tcl_Panic("failed to create math operator %s",
		    opcmdInfoPtr->name);
	} else if (opcmdInfoPtr->compileProc != NULL) {
	    cmdPtr->compileProc = opcmdInfoPtr->compileProc;
	}
    }

    /*
     * Do Multiple/Safe Interps Tcl init stuff
     */

    TclInterpInit(interp);
    TclSetupEnv(interp);

    /*
     * TIP #59: Make embedded configuration information available.
     */

    TclInitEmbeddedConfigurationInformation(interp);

    /*
     * Compute the byte order of this machine.
     */

    order.s = 1;
    Tcl_SetVar2(interp, "tcl_platform", "byteOrder",
	    ((order.c[0] == 1) ? "littleEndian" : "bigEndian"),
	    TCL_GLOBAL_ONLY);

    Tcl_SetVar2Ex(interp, "tcl_platform", "wordSize",
	    Tcl_NewLongObj((long) sizeof(long)), TCL_GLOBAL_ONLY);

    /* TIP #291 */
    Tcl_SetVar2Ex(interp, "tcl_platform", "pointerSize",
	    Tcl_NewLongObj((long) sizeof(void *)), TCL_GLOBAL_ONLY);

    /*
     * Set up other variables such as tcl_version and tcl_library
     */

    Tcl_SetVar(interp, "tcl_patchLevel", TCL_PATCH_LEVEL, TCL_GLOBAL_ONLY);
    Tcl_SetVar(interp, "tcl_version", TCL_VERSION, TCL_GLOBAL_ONLY);
    Tcl_TraceVar2(interp, "tcl_precision", NULL,
	    TCL_GLOBAL_ONLY|TCL_TRACE_READS|TCL_TRACE_WRITES|TCL_TRACE_UNSETS,
	    TclPrecTraceProc, NULL);
    TclpSetVariables(interp);

#ifdef TCL_THREADS
    /*
     * The existence of the "threaded" element of the tcl_platform array
     * indicates that this particular Tcl shell has been compiled with threads
     * turned on. Using "info exists tcl_platform(threaded)" a Tcl script can
     * introspect on the interpreter level of thread safety.
     */

    Tcl_SetVar2(interp, "tcl_platform", "threaded", "1", TCL_GLOBAL_ONLY);
#endif

    /*
     * Register Tcl's version number.
     * TIP #268: Full patchlevel instead of just major.minor
     */

    Tcl_PkgProvideEx(interp, "Tcl", TCL_PATCH_LEVEL, &tclStubs);

    if (TclTommath_Init(interp) != TCL_OK) {
	Tcl_Panic("%s", Tcl_GetString(Tcl_GetObjResult(interp)));
    }

    if (TclOOInit(interp) != TCL_OK) {
	Tcl_Panic("%s", Tcl_GetString(Tcl_GetObjResult(interp)));
    }

    /*
     * Only build in zlib support if we've successfully detected a library to
     * compile and link against.
     */

#ifdef HAVE_ZLIB
    if (TclZlibInit(interp) != TCL_OK) {
	Tcl_Panic("%s", Tcl_GetString(Tcl_GetObjResult(interp)));
    }
#endif

    TOP_CB(iPtr) = NULL;
    return interp;
}

static void
DeleteOpCmdClientData(
    ClientData clientData)
{
    TclOpCmdClientData *occdPtr = clientData;

    ckfree((char *) occdPtr);
}

/*
 *----------------------------------------------------------------------
 *
 * TclHideUnsafeCommands --
 *
 *	Hides base commands that are not marked as safe from this interpreter.
 *
 * Results:
 *	TCL_OK if it succeeds, TCL_ERROR else.
 *
 * Side effects:
 *	Hides functionality in an interpreter.
 *
 *----------------------------------------------------------------------
 */

int
TclHideUnsafeCommands(
    Tcl_Interp *interp)		/* Hide commands in this interpreter. */
{
    register const CmdInfo *cmdInfoPtr;

    if (interp == NULL) {
	return TCL_ERROR;
    }
    for (cmdInfoPtr = builtInCmds; cmdInfoPtr->name != NULL; cmdInfoPtr++) {
	if (!cmdInfoPtr->isSafe) {
	    Tcl_HideCommand(interp, cmdInfoPtr->name, cmdInfoPtr->name);
	}
    }
    TclMakeFileCommandSafe(interp);     /* Ugh! */
    return TCL_OK;
}

/*
 *--------------------------------------------------------------
 *
 * Tcl_CallWhenDeleted --
 *
 *	Arrange for a function to be called before a given interpreter is
 *	deleted. The function is called as soon as Tcl_DeleteInterp is called;
 *	if Tcl_CallWhenDeleted is called on an interpreter that has already
 *	been deleted, the function will be called when the last Tcl_Release is
 *	done on the interpreter.
 *
 * Results:
 *	None.
 *
 * Side effects:
 *	When Tcl_DeleteInterp is invoked to delete interp, proc will be
 *	invoked. See the manual entry for details.
 *
 *--------------------------------------------------------------
 */

void
Tcl_CallWhenDeleted(
    Tcl_Interp *interp,		/* Interpreter to watch. */
    Tcl_InterpDeleteProc *proc,	/* Function to call when interpreter is about
				 * to be deleted. */
    ClientData clientData)	/* One-word value to pass to proc. */
{
    Interp *iPtr = (Interp *) interp;
    static Tcl_ThreadDataKey assocDataCounterKey;
    int *assocDataCounterPtr =
	    Tcl_GetThreadData(&assocDataCounterKey, (int)sizeof(int));
    int isNew;
    char buffer[32 + TCL_INTEGER_SPACE];
    AssocData *dPtr = (AssocData *) ckalloc(sizeof(AssocData));
    Tcl_HashEntry *hPtr;

    sprintf(buffer, "Assoc Data Key #%d", *assocDataCounterPtr);
    (*assocDataCounterPtr)++;

    if (iPtr->assocData == NULL) {
	iPtr->assocData = (Tcl_HashTable *) ckalloc(sizeof(Tcl_HashTable));
	Tcl_InitHashTable(iPtr->assocData, TCL_STRING_KEYS);
    }
    hPtr = Tcl_CreateHashEntry(iPtr->assocData, buffer, &isNew);
    dPtr->proc = proc;
    dPtr->clientData = clientData;
    Tcl_SetHashValue(hPtr, dPtr);
}

/*
 *--------------------------------------------------------------
 *
 * Tcl_DontCallWhenDeleted --
 *
 *	Cancel the arrangement for a function to be called when a given
 *	interpreter is deleted.
 *
 * Results:
 *	None.
 *
 * Side effects:
 *	If proc and clientData were previously registered as a callback via
 *	Tcl_CallWhenDeleted, they are unregistered. If they weren't previously
 *	registered then nothing happens.
 *
 *--------------------------------------------------------------
 */

void
Tcl_DontCallWhenDeleted(
    Tcl_Interp *interp,		/* Interpreter to watch. */
    Tcl_InterpDeleteProc *proc,	/* Function to call when interpreter is about
				 * to be deleted. */
    ClientData clientData)	/* One-word value to pass to proc. */
{
    Interp *iPtr = (Interp *) interp;
    Tcl_HashTable *hTablePtr;
    Tcl_HashSearch hSearch;
    Tcl_HashEntry *hPtr;
    AssocData *dPtr;

    hTablePtr = iPtr->assocData;
    if (hTablePtr == NULL) {
	return;
    }
    for (hPtr = Tcl_FirstHashEntry(hTablePtr, &hSearch); hPtr != NULL;
	    hPtr = Tcl_NextHashEntry(&hSearch)) {
	dPtr = Tcl_GetHashValue(hPtr);
	if ((dPtr->proc == proc) && (dPtr->clientData == clientData)) {
	    ckfree((char *) dPtr);
	    Tcl_DeleteHashEntry(hPtr);
	    return;
	}
    }
}

/*
 *----------------------------------------------------------------------
 *
 * Tcl_SetAssocData --
 *
 *	Creates a named association between user-specified data, a delete
 *	function and this interpreter. If the association already exists the
 *	data is overwritten with the new data. The delete function will be
 *	invoked when the interpreter is deleted.
 *
 * Results:
 *	None.
 *
 * Side effects:
 *	Sets the associated data, creates the association if needed.
 *
 *----------------------------------------------------------------------
 */

void
Tcl_SetAssocData(
    Tcl_Interp *interp,		/* Interpreter to associate with. */
    const char *name,		/* Name for association. */
    Tcl_InterpDeleteProc *proc,	/* Proc to call when interpreter is about to
				 * be deleted. */
    ClientData clientData)	/* One-word value to pass to proc. */
{
    Interp *iPtr = (Interp *) interp;
    AssocData *dPtr;
    Tcl_HashEntry *hPtr;
    int isNew;

    if (iPtr->assocData == NULL) {
	iPtr->assocData = (Tcl_HashTable *) ckalloc(sizeof(Tcl_HashTable));
	Tcl_InitHashTable(iPtr->assocData, TCL_STRING_KEYS);
    }
    hPtr = Tcl_CreateHashEntry(iPtr->assocData, name, &isNew);
    if (isNew == 0) {
	dPtr = Tcl_GetHashValue(hPtr);
    } else {
	dPtr = (AssocData *) ckalloc(sizeof(AssocData));
    }
    dPtr->proc = proc;
    dPtr->clientData = clientData;

    Tcl_SetHashValue(hPtr, dPtr);
}

/*
 *----------------------------------------------------------------------
 *
 * Tcl_DeleteAssocData --
 *
 *	Deletes a named association of user-specified data with the specified
 *	interpreter.
 *
 * Results:
 *	None.
 *
 * Side effects:
 *	Deletes the association.
 *
 *----------------------------------------------------------------------
 */

void
Tcl_DeleteAssocData(
    Tcl_Interp *interp,		/* Interpreter to associate with. */
    const char *name)		/* Name of association. */
{
    Interp *iPtr = (Interp *) interp;
    AssocData *dPtr;
    Tcl_HashEntry *hPtr;

    if (iPtr->assocData == NULL) {
	return;
    }
    hPtr = Tcl_FindHashEntry(iPtr->assocData, name);
    if (hPtr == NULL) {
	return;
    }
    dPtr = Tcl_GetHashValue(hPtr);
    if (dPtr->proc != NULL) {
	dPtr->proc(dPtr->clientData, interp);
    }
    ckfree((char *) dPtr);
    Tcl_DeleteHashEntry(hPtr);
}

/*
 *----------------------------------------------------------------------
 *
 * Tcl_GetAssocData --
 *
 *	Returns the client data associated with this name in the specified
 *	interpreter.
 *
 * Results:
 *	The client data in the AssocData record denoted by the named
 *	association, or NULL.
 *
 * Side effects:
 *	None.
 *
 *----------------------------------------------------------------------
 */

ClientData
Tcl_GetAssocData(
    Tcl_Interp *interp,		/* Interpreter associated with. */
    const char *name,		/* Name of association. */
    Tcl_InterpDeleteProc **procPtr)
				/* Pointer to place to store address of
				 * current deletion callback. */
{
    Interp *iPtr = (Interp *) interp;
    AssocData *dPtr;
    Tcl_HashEntry *hPtr;

    if (iPtr->assocData == NULL) {
	return NULL;
    }
    hPtr = Tcl_FindHashEntry(iPtr->assocData, name);
    if (hPtr == NULL) {
	return NULL;
    }
    dPtr = Tcl_GetHashValue(hPtr);
    if (procPtr != NULL) {
	*procPtr = dPtr->proc;
    }
    return dPtr->clientData;
}

/*
 *----------------------------------------------------------------------
 *
 * Tcl_InterpDeleted --
 *
 *	Returns nonzero if the interpreter has been deleted with a call to
 *	Tcl_DeleteInterp.
 *
 * Results:
 *	Nonzero if the interpreter is deleted, zero otherwise.
 *
 * Side effects:
 *	None.
 *
 *----------------------------------------------------------------------
 */

int
Tcl_InterpDeleted(
    Tcl_Interp *interp)
{
    return (((Interp *) interp)->flags & DELETED) ? 1 : 0;
}

/*
 *----------------------------------------------------------------------
 *
 * Tcl_DeleteInterp --
 *
 *	Ensures that the interpreter will be deleted eventually. If there are
 *	no Tcl_Preserve calls in effect for this interpreter, it is deleted
 *	immediately, otherwise the interpreter is deleted when the last
 *	Tcl_Preserve is matched by a call to Tcl_Release. In either case, the
 *	function runs the currently registered deletion callbacks.
 *
 * Results:
 *	None.
 *
 * Side effects:
 *	The interpreter is marked as deleted. The caller may still use it
 *	safely if there are calls to Tcl_Preserve in effect for the
 *	interpreter, but further calls to Tcl_Eval etc in this interpreter
 *	will fail.
 *
 *----------------------------------------------------------------------
 */

void
Tcl_DeleteInterp(
    Tcl_Interp *interp)		/* Token for command interpreter (returned by
				 * a previous call to Tcl_CreateInterp). */
{
    Interp *iPtr = (Interp *) interp;

    /*
     * If the interpreter has already been marked deleted, just punt.
     */

    if (iPtr->flags & DELETED) {
	return;
    }

    /*
     * Mark the interpreter as deleted. No further evals will be allowed.
     * Increase the compileEpoch as a signal to compiled bytecodes.
     */

    iPtr->flags |= DELETED;
    iPtr->compileEpoch++;

    /*
     * Ensure that the interpreter is eventually deleted.
     */

    Tcl_EventuallyFree(interp, (Tcl_FreeProc *) DeleteInterpProc);
}

/*
 *----------------------------------------------------------------------
 *
 * DeleteInterpProc --
 *
 *	Helper function to delete an interpreter. This function is called when
 *	the last call to Tcl_Preserve on this interpreter is matched by a call
 *	to Tcl_Release. The function cleans up all resources used in the
 *	interpreter and calls all currently registered interpreter deletion
 *	callbacks.
 *
 * Results:
 *	None.
 *
 * Side effects:
 *	Whatever the interpreter deletion callbacks do. Frees resources used
 *	by the interpreter.
 *
 *----------------------------------------------------------------------
 */

static void
DeleteInterpProc(
    Tcl_Interp *interp)		/* Interpreter to delete. */
{
    Interp *iPtr = (Interp *) interp;
    Tcl_HashEntry *hPtr;
    Tcl_HashSearch search;
    Tcl_HashTable *hTablePtr;
    ResolverScheme *resPtr, *nextResPtr;
    int i;

    /*
     * Punt if there is an error in the Tcl_Release/Tcl_Preserve matchup.
     */

    if (iPtr->numLevels > 0) {
	Tcl_Panic("DeleteInterpProc called with active evals");
    }

    /*
     * The interpreter should already be marked deleted; otherwise how did we
     * get here?
     */

    if (!(iPtr->flags & DELETED)) {
	Tcl_Panic("DeleteInterpProc called on interpreter not marked deleted");
    }

    /*
     * TIP #219, Tcl Channel Reflection API. Discard a leftover state.
     */

    if (iPtr->chanMsg != NULL) {
	Tcl_DecrRefCount(iPtr->chanMsg);
	iPtr->chanMsg = NULL;
    }

    /*
     * TIP #285, Script cancellation support. Delete this interp from the
     * global hash table of CancelInfo structs.
     */

    Tcl_MutexLock(&cancelLock);
    hPtr = Tcl_FindHashEntry(&cancelTable, (char *) iPtr);
    if (hPtr != NULL) {
	CancelInfo *cancelInfo = Tcl_GetHashValue(hPtr);

	if (cancelInfo != NULL) {
	    if (cancelInfo->result != NULL) {
		ckfree((char *) cancelInfo->result);
	    }
	    ckfree((char *) cancelInfo);
	}

	Tcl_DeleteHashEntry(hPtr);
    }

    if (iPtr->asyncCancel != NULL) {
	Tcl_AsyncDelete(iPtr->asyncCancel);
	iPtr->asyncCancel = NULL;
    }

    if (iPtr->asyncCancelMsg != NULL) {
	Tcl_DecrRefCount(iPtr->asyncCancelMsg);
	iPtr->asyncCancelMsg = NULL;
    }
    Tcl_MutexUnlock(&cancelLock);

    /*
     * Shut down all limit handler callback scripts that call back into this
     * interpreter. Then eliminate all limit handlers for this interpreter.
     */

    TclRemoveScriptLimitCallbacks(interp);
    TclLimitRemoveAllHandlers(interp);

    /*
     * Dismantle the namespace here, before we clear the assocData. If any
     * background errors occur here, they will be deleted below.
     *
     * Dismantle the namespace after freeing the iPtr->handle so that each
     * bytecode releases its literals without caring to update the literal
     * table, as it will be freed later in this function without further use.
     */

    TclCleanupLiteralTable(interp, &iPtr->literalTable);
    TclHandleFree(iPtr->handle);
    TclTeardownNamespace(iPtr->globalNsPtr);

    /*
     * Delete all the hidden commands.
     */

    hTablePtr = iPtr->hiddenCmdTablePtr;
    if (hTablePtr != NULL) {
	/*
	 * Non-pernicious deletion. The deletion callbacks will not be allowed
	 * to create any new hidden or non-hidden commands.
	 * Tcl_DeleteCommandFromToken will remove the entry from the
	 * hiddenCmdTablePtr.
	 */

	hPtr = Tcl_FirstHashEntry(hTablePtr, &search);
	for (; hPtr != NULL; hPtr = Tcl_NextHashEntry(&search)) {
	    Tcl_DeleteCommandFromToken(interp, Tcl_GetHashValue(hPtr));
	}
	Tcl_DeleteHashTable(hTablePtr);
	ckfree((char *) hTablePtr);
    }

    /*
     * Invoke deletion callbacks; note that a callback can create new
     * callbacks, so we iterate.
     */

    while (iPtr->assocData != NULL) {
	AssocData *dPtr;

	hTablePtr = iPtr->assocData;
	iPtr->assocData = NULL;
	for (hPtr = Tcl_FirstHashEntry(hTablePtr, &search);
		hPtr != NULL;
		hPtr = Tcl_FirstHashEntry(hTablePtr, &search)) {
	    dPtr = Tcl_GetHashValue(hPtr);
	    Tcl_DeleteHashEntry(hPtr);
	    if (dPtr->proc != NULL) {
		dPtr->proc(dPtr->clientData, interp);
	    }
	    ckfree((char *) dPtr);
	}
	Tcl_DeleteHashTable(hTablePtr);
	ckfree((char *) hTablePtr);
    }

    /*
     * Pop the root frame pointer and finish deleting the global
     * namespace. The order is important [Bug 1658572].
     */

    if (iPtr->framePtr != iPtr->rootFramePtr) {
	Tcl_Panic("DeleteInterpProc: popping rootCallFrame with other frames on top");
    }
    Tcl_PopCallFrame(interp);
    ckfree((char *) iPtr->rootFramePtr);
    iPtr->rootFramePtr = NULL;
    Tcl_DeleteNamespace((Tcl_Namespace *) iPtr->globalNsPtr);

    /*
     * Free up the result *after* deleting variables, since variable deletion
     * could have transferred ownership of the result string to Tcl.
     */

    Tcl_FreeResult(interp);
    iPtr->result = NULL;
    Tcl_DecrRefCount(iPtr->objResultPtr);
    iPtr->objResultPtr = NULL;
    Tcl_DecrRefCount(iPtr->ecVar);
    if (iPtr->errorCode) {
	Tcl_DecrRefCount(iPtr->errorCode);
	iPtr->errorCode = NULL;
    }
    Tcl_DecrRefCount(iPtr->eiVar);
    if (iPtr->errorInfo) {
	Tcl_DecrRefCount(iPtr->errorInfo);
	iPtr->errorInfo = NULL;
    }
    Tcl_DecrRefCount(iPtr->errorStack);
    iPtr->errorStack = NULL;
    Tcl_DecrRefCount(iPtr->upLiteral);
    Tcl_DecrRefCount(iPtr->callLiteral);
    Tcl_DecrRefCount(iPtr->innerLiteral);
    Tcl_DecrRefCount(iPtr->innerContext);
    if (iPtr->returnOpts) {
	Tcl_DecrRefCount(iPtr->returnOpts);
    }
    if (iPtr->appendResult != NULL) {
	ckfree(iPtr->appendResult);
	iPtr->appendResult = NULL;
    }
    TclFreePackageInfo(iPtr);
    while (iPtr->tracePtr != NULL) {
	Tcl_DeleteTrace((Tcl_Interp *) iPtr, (Tcl_Trace) iPtr->tracePtr);
    }
    if (iPtr->execEnvPtr != NULL) {
	TclDeleteExecEnv(iPtr->execEnvPtr);
    }
    Tcl_DecrRefCount(iPtr->emptyObjPtr);
    iPtr->emptyObjPtr = NULL;

    resPtr = iPtr->resolverPtr;
    while (resPtr) {
	nextResPtr = resPtr->nextPtr;
	ckfree(resPtr->name);
	ckfree((char *) resPtr);
	resPtr = nextResPtr;
    }

    /*
     * Free up literal objects created for scripts compiled by the
     * interpreter.
     */

    TclDeleteLiteralTable(interp, &iPtr->literalTable);

    /*
     * TIP #280 - Release the arrays for ByteCode/Proc extension, and
     * contents.
     */

    for (hPtr = Tcl_FirstHashEntry(iPtr->linePBodyPtr, &search);
	    hPtr != NULL;
	    hPtr = Tcl_NextHashEntry(&search)) {
	CmdFrame *cfPtr = Tcl_GetHashValue(hPtr);

	if (cfPtr->type == TCL_LOCATION_SOURCE) {
	    Tcl_DecrRefCount(cfPtr->data.eval.path);
	}
	ckfree((char *) cfPtr->line);
	ckfree((char *) cfPtr);
	Tcl_DeleteHashEntry(hPtr);
    }
    Tcl_DeleteHashTable(iPtr->linePBodyPtr);
    ckfree((char *) iPtr->linePBodyPtr);
    iPtr->linePBodyPtr = NULL;

    /*
     * See also tclCompile.c, TclCleanupByteCode
     */

    for (hPtr = Tcl_FirstHashEntry(iPtr->lineBCPtr, &search);
	    hPtr != NULL;
	    hPtr = Tcl_NextHashEntry(&search)) {
	ExtCmdLoc *eclPtr = Tcl_GetHashValue(hPtr);

	if (eclPtr->type == TCL_LOCATION_SOURCE) {
	    Tcl_DecrRefCount(eclPtr->path);
	}
	for (i=0; i< eclPtr->nuloc; i++) {
	    ckfree((char *) eclPtr->loc[i].line);
	}

	if (eclPtr->loc != NULL) {
	    ckfree((char *) eclPtr->loc);
	}

	Tcl_DeleteHashTable(&eclPtr->litInfo);

	ckfree((char *) eclPtr);
	Tcl_DeleteHashEntry(hPtr);
    }
    Tcl_DeleteHashTable(iPtr->lineBCPtr);
    ckfree((char *) iPtr->lineBCPtr);
    iPtr->lineBCPtr = NULL;

    /*
     * Location stack for uplevel/eval/... scripts which were passed through
     * proc arguments. Actually we track all arguments as we do not and cannot
     * know which arguments will be used as scripts and which will not.
     */

    if (iPtr->lineLAPtr->numEntries) {
	/*
	 * When the interp goes away we have nothing on the stack, so there
	 * are no arguments, so this table has to be empty.
	 */

	Tcl_Panic("Argument location tracking table not empty");
    }

    Tcl_DeleteHashTable(iPtr->lineLAPtr);
    ckfree((char *) iPtr->lineLAPtr);
    iPtr->lineLAPtr = NULL;

    if (iPtr->lineLABCPtr->numEntries) {
	/*
	 * When the interp goes away we have nothing on the stack, so there
	 * are no arguments, so this table has to be empty.
	 */

	Tcl_Panic("Argument location tracking table not empty");
    }

    Tcl_DeleteHashTable(iPtr->lineLABCPtr);
    ckfree((char *) iPtr->lineLABCPtr);
    iPtr->lineLABCPtr = NULL;

    /*
     * Squelch the tables of traces on variables and searches over arrays in
     * the in the interpreter.
     */

    Tcl_DeleteHashTable(&iPtr->varTraces);
    Tcl_DeleteHashTable(&iPtr->varSearches);

    ckfree((char *) iPtr);
}

/*
 *---------------------------------------------------------------------------
 *
 * Tcl_HideCommand --
 *
 *	Makes a command hidden so that it cannot be invoked from within an
 *	interpreter, only from within an ancestor.
 *
 * Results:
 *	A standard Tcl result; also leaves a message in the interp's result if
 *	an error occurs.
 *
 * Side effects:
 *	Removes a command from the command table and create an entry into the
 *	hidden command table under the specified token name.
 *
 *---------------------------------------------------------------------------
 */

int
Tcl_HideCommand(
    Tcl_Interp *interp,		/* Interpreter in which to hide command. */
    const char *cmdName,	/* Name of command to hide. */
    const char *hiddenCmdToken)	/* Token name of the to-be-hidden command. */
{
    Interp *iPtr = (Interp *) interp;
    Tcl_Command cmd;
    Command *cmdPtr;
    Tcl_HashTable *hiddenCmdTablePtr;
    Tcl_HashEntry *hPtr;
    int isNew;

    if (iPtr->flags & DELETED) {
	/*
	 * The interpreter is being deleted. Do not create any new structures,
	 * because it is not safe to modify the interpreter.
	 */

	return TCL_ERROR;
    }

    /*
     * Disallow hiding of commands that are currently in a namespace or
     * renaming (as part of hiding) into a namespace (because the current
     * implementation with a single global table and the needed uniqueness of
     * names cause problems with namespaces).
     *
     * We don't need to check for "::" in cmdName because the real check is on
     * the nsPtr below.
     *
     * hiddenCmdToken is just a string which is not interpreted in any way. It
     * may contain :: but the string is not interpreted as a namespace
     * qualifier command name. Thus, hiding foo::bar to foo::bar and then
     * trying to expose or invoke ::foo::bar will NOT work; but if the
     * application always uses the same strings it will get consistent
     * behaviour.
     *
     * But as we currently limit ourselves to the global namespace only for
     * the source, in order to avoid potential confusion, lets prevent "::" in
     * the token too. - dl
     */

    if (strstr(hiddenCmdToken, "::") != NULL) {
	Tcl_AppendResult(interp,
		"cannot use namespace qualifiers in hidden command"
		" token (rename)", NULL);
        Tcl_SetErrorCode(interp, "TCL", "VALUE", "HIDDENTOKEN", NULL);
	return TCL_ERROR;
    }

    /*
     * Find the command to hide. An error is returned if cmdName can't be
     * found. Look up the command only from the global namespace. Full path of
     * the command must be given if using namespaces.
     */

    cmd = Tcl_FindCommand(interp, cmdName, NULL,
	    /*flags*/ TCL_LEAVE_ERR_MSG | TCL_GLOBAL_ONLY);
    if (cmd == (Tcl_Command) NULL) {
	return TCL_ERROR;
    }
    cmdPtr = (Command *) cmd;

    /*
     * Check that the command is really in global namespace
     */

    if (cmdPtr->nsPtr != iPtr->globalNsPtr) {
	Tcl_AppendResult(interp, "can only hide global namespace commands"
		" (use rename then hide)", NULL);
        Tcl_SetErrorCode(interp, "TCL", "HIDE", "NON_GLOBAL", NULL);
	return TCL_ERROR;
    }

    /*
     * Initialize the hidden command table if necessary.
     */

    hiddenCmdTablePtr = iPtr->hiddenCmdTablePtr;
    if (hiddenCmdTablePtr == NULL) {
	hiddenCmdTablePtr = (Tcl_HashTable *)
		ckalloc((unsigned) sizeof(Tcl_HashTable));
	Tcl_InitHashTable(hiddenCmdTablePtr, TCL_STRING_KEYS);
	iPtr->hiddenCmdTablePtr = hiddenCmdTablePtr;
    }

    /*
     * It is an error to move an exposed command to a hidden command with
     * hiddenCmdToken if a hidden command with the name hiddenCmdToken already
     * exists.
     */

    hPtr = Tcl_CreateHashEntry(hiddenCmdTablePtr, hiddenCmdToken, &isNew);
    if (!isNew) {
	Tcl_AppendResult(interp, "hidden command named \"", hiddenCmdToken,
		"\" already exists", NULL);
        Tcl_SetErrorCode(interp, "TCL", "HIDE", "ALREADY_HIDDEN", NULL);
	return TCL_ERROR;
    }

    /*
     * NB: This code is currently 'like' a rename to a specialy set apart name
     * table. Changes here and in TclRenameCommand must be kept in synch until
     * the common parts are actually factorized out.
     */

    /*
     * Remove the hash entry for the command from the interpreter command
     * table. This is like deleting the command, so bump its command epoch;
     * this invalidates any cached references that point to the command.
     */

    if (cmdPtr->hPtr != NULL) {
	Tcl_DeleteHashEntry(cmdPtr->hPtr);
	cmdPtr->hPtr = NULL;
	cmdPtr->cmdEpoch++;
    }

    /*
     * The list of command exported from the namespace might have changed.
     * However, we do not need to recompute this just yet; next time we need
     * the info will be soon enough.
     */

    TclInvalidateNsCmdLookup(cmdPtr->nsPtr);

    /*
     * Now link the hash table entry with the command structure. We ensured
     * above that the nsPtr was right.
     */

    cmdPtr->hPtr = hPtr;
    Tcl_SetHashValue(hPtr, cmdPtr);

    /*
     * If the command being hidden has a compile function, increment the
     * interpreter's compileEpoch to invalidate its compiled code. This makes
     * sure that we don't later try to execute old code compiled with
     * command-specific (i.e., inline) bytecodes for the now-hidden command.
     * This field is checked in Tcl_EvalObj and ObjInterpProc, and code whose
     * compilation epoch doesn't match is recompiled.
     */

    if (cmdPtr->compileProc != NULL) {
	iPtr->compileEpoch++;
    }
    return TCL_OK;
}

/*
 *----------------------------------------------------------------------
 *
 * Tcl_ExposeCommand --
 *
 *	Makes a previously hidden command callable from inside the interpreter
 *	instead of only by its ancestors.
 *
 * Results:
 *	A standard Tcl result. If an error occurs, a message is left in the
 *	interp's result.
 *
 * Side effects:
 *	Moves commands from one hash table to another.
 *
 *----------------------------------------------------------------------
 */

int
Tcl_ExposeCommand(
    Tcl_Interp *interp,		/* Interpreter in which to make command
				 * callable. */
    const char *hiddenCmdToken,	/* Name of hidden command. */
    const char *cmdName)	/* Name of to-be-exposed command. */
{
    Interp *iPtr = (Interp *) interp;
    Command *cmdPtr;
    Namespace *nsPtr;
    Tcl_HashEntry *hPtr;
    Tcl_HashTable *hiddenCmdTablePtr;
    int isNew;

    if (iPtr->flags & DELETED) {
	/*
	 * The interpreter is being deleted. Do not create any new structures,
	 * because it is not safe to modify the interpreter.
	 */

	return TCL_ERROR;
    }

    /*
     * Check that we have a regular name for the command (that the user is not
     * trying to do an expose and a rename (to another namespace) at the same
     * time).
     */

    if (strstr(cmdName, "::") != NULL) {
	Tcl_AppendResult(interp, "cannot expose to a namespace "
		"(use expose to toplevel, then rename)", NULL);
        Tcl_SetErrorCode(interp, "TCL", "EXPOSE", "NON_GLOBAL", NULL);
	return TCL_ERROR;
    }

    /*
     * Get the command from the hidden command table:
     */

    hPtr = NULL;
    hiddenCmdTablePtr = iPtr->hiddenCmdTablePtr;
    if (hiddenCmdTablePtr != NULL) {
	hPtr = Tcl_FindHashEntry(hiddenCmdTablePtr, hiddenCmdToken);
    }
    if (hPtr == NULL) {
	Tcl_AppendResult(interp, "unknown hidden command \"", hiddenCmdToken,
		"\"", NULL);
        Tcl_SetErrorCode(interp, "TCL", "LOOKUP", "HIDDENTOKEN",
                hiddenCmdToken, NULL);
	return TCL_ERROR;
    }
    cmdPtr = Tcl_GetHashValue(hPtr);

    /*
     * Check that we have a true global namespace command (enforced by
     * Tcl_HideCommand but let's double check. (If it was not, we would not
     * really know how to handle it).
     */

    if (cmdPtr->nsPtr != iPtr->globalNsPtr) {
	/*
	 * This case is theoritically impossible, we might rather Tcl_Panic
	 * than 'nicely' erroring out ?
	 */

	Tcl_AppendResult(interp,
		"trying to expose a non-global command namespace command",
		NULL);
	return TCL_ERROR;
    }

    /*
     * This is the global table.
     */

    nsPtr = cmdPtr->nsPtr;

    /*
     * It is an error to overwrite an existing exposed command as a result of
     * exposing a previously hidden command.
     */

    hPtr = Tcl_CreateHashEntry(&nsPtr->cmdTable, cmdName, &isNew);
    if (!isNew) {
	Tcl_AppendResult(interp, "exposed command \"", cmdName,
		"\" already exists", NULL);
        Tcl_SetErrorCode(interp, "TCL", "EXPOSE", "COMMAND_EXISTS", NULL);
	return TCL_ERROR;
    }

    /*
     * The list of command exported from the namespace might have changed.
     * However, we do not need to recompute this just yet; next time we need
     * the info will be soon enough.
     */

    TclInvalidateNsCmdLookup(nsPtr);

    /*
     * Remove the hash entry for the command from the interpreter hidden
     * command table.
     */

    if (cmdPtr->hPtr != NULL) {
	Tcl_DeleteHashEntry(cmdPtr->hPtr);
	cmdPtr->hPtr = NULL;
    }

    /*
     * Now link the hash table entry with the command structure. This is like
     * creating a new command, so deal with any shadowing of commands in the
     * global namespace.
     */

    cmdPtr->hPtr = hPtr;

    Tcl_SetHashValue(hPtr, cmdPtr);

    /*
     * Not needed as we are only in the global namespace (but would be needed
     * again if we supported namespace command hiding)
     *
     * TclResetShadowedCmdRefs(interp, cmdPtr);
     */

    /*
     * If the command being exposed has a compile function, increment
     * interpreter's compileEpoch to invalidate its compiled code. This makes
     * sure that we don't later try to execute old code compiled assuming the
     * command is hidden. This field is checked in Tcl_EvalObj and
     * ObjInterpProc, and code whose compilation epoch doesn't match is
     * recompiled.
     */

    if (cmdPtr->compileProc != NULL) {
	iPtr->compileEpoch++;
    }
    return TCL_OK;
}

/*
 *----------------------------------------------------------------------
 *
 * Tcl_CreateCommand --
 *
 *	Define a new command in a command table.
 *
 * Results:
 *	The return value is a token for the command, which can be used in
 *	future calls to Tcl_GetCommandName.
 *
 * Side effects:
 *	If a command named cmdName already exists for interp, it is deleted.
 *	In the future, when cmdName is seen as the name of a command by
 *	Tcl_Eval, proc will be called. To support the bytecode interpreter,
 *	the command is created with a wrapper Tcl_ObjCmdProc
 *	(TclInvokeStringCommand) that eventially calls proc. When the command
 *	is deleted from the table, deleteProc will be called. See the manual
 *	entry for details on the calling sequence.
 *
 *----------------------------------------------------------------------
 */

Tcl_Command
Tcl_CreateCommand(
    Tcl_Interp *interp,		/* Token for command interpreter returned by a
				 * previous call to Tcl_CreateInterp. */
    const char *cmdName,	/* Name of command. If it contains namespace
				 * qualifiers, the new command is put in the
				 * specified namespace; otherwise it is put in
				 * the global namespace. */
    Tcl_CmdProc *proc,		/* Function to associate with cmdName. */
    ClientData clientData,	/* Arbitrary value passed to string proc. */
    Tcl_CmdDeleteProc *deleteProc)
				/* If not NULL, gives a function to call when
				 * this command is deleted. */
{
    Interp *iPtr = (Interp *) interp;
    ImportRef *oldRefPtr = NULL;
    Namespace *nsPtr, *dummy1, *dummy2;
    Command *cmdPtr, *refCmdPtr;
    Tcl_HashEntry *hPtr;
    const char *tail;
    int isNew;
    ImportedCmdData *dataPtr;

    if (iPtr->flags & DELETED) {
	/*
	 * The interpreter is being deleted. Don't create any new commands;
	 * it's not safe to muck with the interpreter anymore.
	 */

	return (Tcl_Command) NULL;
    }

    /*
     * Determine where the command should reside. If its name contains
     * namespace qualifiers, we put it in the specified namespace; otherwise,
     * we always put it in the global namespace.
     */

    if (strstr(cmdName, "::") != NULL) {
	TclGetNamespaceForQualName(interp, cmdName, NULL,
		TCL_CREATE_NS_IF_UNKNOWN, &nsPtr, &dummy1, &dummy2, &tail);
	if ((nsPtr == NULL) || (tail == NULL)) {
	    return (Tcl_Command) NULL;
	}
    } else {
	nsPtr = iPtr->globalNsPtr;
	tail = cmdName;
    }

    hPtr = Tcl_CreateHashEntry(&nsPtr->cmdTable, tail, &isNew);
    if (!isNew) {
	/*
	 * Command already exists. Delete the old one. Be careful to preserve
	 * any existing import links so we can restore them down below. That
	 * way, you can redefine a command and its import status will remain
	 * intact.
	 */

	cmdPtr = Tcl_GetHashValue(hPtr);
	oldRefPtr = cmdPtr->importRefPtr;
	cmdPtr->importRefPtr = NULL;

	Tcl_DeleteCommandFromToken(interp, (Tcl_Command) cmdPtr);
	hPtr = Tcl_CreateHashEntry(&nsPtr->cmdTable, tail, &isNew);
	if (!isNew) {
	    /*
	     * If the deletion callback recreated the command, just throw away
	     * the new command (if we try to delete it again, we could get
	     * stuck in an infinite loop).
	     */

	    ckfree(Tcl_GetHashValue(hPtr));
	}
    } else {
	/*
	 * The list of command exported from the namespace might have changed.
	 * However, we do not need to recompute this just yet; next time we
	 * need the info will be soon enough.
	 */

	TclInvalidateNsCmdLookup(nsPtr);
	TclInvalidateNsPath(nsPtr);
    }
    cmdPtr = (Command *) ckalloc(sizeof(Command));
    Tcl_SetHashValue(hPtr, cmdPtr);
    cmdPtr->hPtr = hPtr;
    cmdPtr->nsPtr = nsPtr;
    cmdPtr->refCount = 1;
    cmdPtr->cmdEpoch = 0;
    cmdPtr->compileProc = NULL;
    cmdPtr->objProc = TclInvokeStringCommand;
    cmdPtr->objClientData = cmdPtr;
    cmdPtr->proc = proc;
    cmdPtr->clientData = clientData;
    cmdPtr->deleteProc = deleteProc;
    cmdPtr->deleteData = clientData;
    cmdPtr->flags = 0;
    cmdPtr->importRefPtr = NULL;
    cmdPtr->tracePtr = NULL;
    cmdPtr->nreProc = NULL;

    /*
     * Plug in any existing import references found above. Be sure to update
     * all of these references to point to the new command.
     */

    if (oldRefPtr != NULL) {
	cmdPtr->importRefPtr = oldRefPtr;
	while (oldRefPtr != NULL) {
	    refCmdPtr = oldRefPtr->importedCmdPtr;
	    dataPtr = refCmdPtr->objClientData;
	    dataPtr->realCmdPtr = cmdPtr;
	    oldRefPtr = oldRefPtr->nextPtr;
	}
    }

    /*
     * We just created a command, so in its namespace and all of its parent
     * namespaces, it may shadow global commands with the same name. If any
     * shadowed commands are found, invalidate all cached command references
     * in the affected namespaces.
     */

    TclResetShadowedCmdRefs(interp, cmdPtr);
    return (Tcl_Command) cmdPtr;
}

/*
 *----------------------------------------------------------------------
 *
 * Tcl_CreateObjCommand --
 *
 *	Define a new object-based command in a command table.
 *
 * Results:
 *	The return value is a token for the command, which can be used in
 *	future calls to Tcl_GetCommandName.
 *
 * Side effects:
 *	If no command named "cmdName" already exists for interp, one is
 *	created. Otherwise, if a command does exist, then if the object-based
 *	Tcl_ObjCmdProc is TclInvokeStringCommand, we assume Tcl_CreateCommand
 *	was called previously for the same command and just set its
 *	Tcl_ObjCmdProc to the argument "proc"; otherwise, we delete the old
 *	command.
 *
 *	In the future, during bytecode evaluation when "cmdName" is seen as
 *	the name of a command by Tcl_EvalObj or Tcl_Eval, the object-based
 *	Tcl_ObjCmdProc proc will be called. When the command is deleted from
 *	the table, deleteProc will be called. See the manual entry for details
 *	on the calling sequence.
 *
 *----------------------------------------------------------------------
 */

Tcl_Command
Tcl_CreateObjCommand(
    Tcl_Interp *interp,		/* Token for command interpreter (returned by
				 * previous call to Tcl_CreateInterp). */
    const char *cmdName,	/* Name of command. If it contains namespace
				 * qualifiers, the new command is put in the
				 * specified namespace; otherwise it is put in
				 * the global namespace. */
    Tcl_ObjCmdProc *proc,	/* Object-based function to associate with
				 * name. */
    ClientData clientData,	/* Arbitrary value to pass to object
				 * function. */
    Tcl_CmdDeleteProc *deleteProc)
				/* If not NULL, gives a function to call when
				 * this command is deleted. */
{
    Interp *iPtr = (Interp *) interp;
    ImportRef *oldRefPtr = NULL;
    Namespace *nsPtr, *dummy1, *dummy2;
    Command *cmdPtr, *refCmdPtr;
    Tcl_HashEntry *hPtr;
    const char *tail;
    int isNew;
    ImportedCmdData *dataPtr;

    if (iPtr->flags & DELETED) {
	/*
	 * The interpreter is being deleted. Don't create any new commands;
	 * it's not safe to muck with the interpreter anymore.
	 */

	return (Tcl_Command) NULL;
    }

    /*
     * Determine where the command should reside. If its name contains
     * namespace qualifiers, we put it in the specified namespace; otherwise,
     * we always put it in the global namespace.
     */

    if (strstr(cmdName, "::") != NULL) {
	TclGetNamespaceForQualName(interp, cmdName, NULL,
		TCL_CREATE_NS_IF_UNKNOWN, &nsPtr, &dummy1, &dummy2, &tail);
	if ((nsPtr == NULL) || (tail == NULL)) {
	    return (Tcl_Command) NULL;
	}
    } else {
	nsPtr = iPtr->globalNsPtr;
	tail = cmdName;
    }

    hPtr = Tcl_CreateHashEntry(&nsPtr->cmdTable, tail, &isNew);
    TclInvalidateNsPath(nsPtr);
    if (!isNew) {
	cmdPtr = Tcl_GetHashValue(hPtr);

	/*
	 * Command already exists. If its object-based Tcl_ObjCmdProc is
	 * TclInvokeStringCommand, we just set its Tcl_ObjCmdProc to the
	 * argument "proc". Otherwise, we delete the old command.
	 */

	if (cmdPtr->objProc == TclInvokeStringCommand) {
	    cmdPtr->objProc = proc;
	    cmdPtr->objClientData = clientData;
	    cmdPtr->deleteProc = deleteProc;
	    cmdPtr->deleteData = clientData;
	    return (Tcl_Command) cmdPtr;
	}

	/*
	 * Otherwise, we delete the old command. Be careful to preserve any
	 * existing import links so we can restore them down below. That way,
	 * you can redefine a command and its import status will remain
	 * intact.
	 */

	oldRefPtr = cmdPtr->importRefPtr;
	cmdPtr->importRefPtr = NULL;

	Tcl_DeleteCommandFromToken(interp, (Tcl_Command) cmdPtr);
	hPtr = Tcl_CreateHashEntry(&nsPtr->cmdTable, tail, &isNew);
	if (!isNew) {
	    /*
	     * If the deletion callback recreated the command, just throw away
	     * the new command (if we try to delete it again, we could get
	     * stuck in an infinite loop).
	     */

	    ckfree(Tcl_GetHashValue(hPtr));
	}
    } else {
	/*
	 * The list of command exported from the namespace might have changed.
	 * However, we do not need to recompute this just yet; next time we
	 * need the info will be soon enough.
	 */

	TclInvalidateNsCmdLookup(nsPtr);
    }
    cmdPtr = (Command *) ckalloc(sizeof(Command));
    Tcl_SetHashValue(hPtr, cmdPtr);
    cmdPtr->hPtr = hPtr;
    cmdPtr->nsPtr = nsPtr;
    cmdPtr->refCount = 1;
    cmdPtr->cmdEpoch = 0;
    cmdPtr->compileProc = NULL;
    cmdPtr->objProc = proc;
    cmdPtr->objClientData = clientData;
    cmdPtr->proc = TclInvokeObjectCommand;
    cmdPtr->clientData = cmdPtr;
    cmdPtr->deleteProc = deleteProc;
    cmdPtr->deleteData = clientData;
    cmdPtr->flags = 0;
    cmdPtr->importRefPtr = NULL;
    cmdPtr->tracePtr = NULL;
    cmdPtr->nreProc = NULL;

    /*
     * Plug in any existing import references found above. Be sure to update
     * all of these references to point to the new command.
     */

    if (oldRefPtr != NULL) {
	cmdPtr->importRefPtr = oldRefPtr;
	while (oldRefPtr != NULL) {
	    refCmdPtr = oldRefPtr->importedCmdPtr;
	    dataPtr = refCmdPtr->objClientData;
	    dataPtr->realCmdPtr = cmdPtr;
	    oldRefPtr = oldRefPtr->nextPtr;
	}
    }

    /*
     * We just created a command, so in its namespace and all of its parent
     * namespaces, it may shadow global commands with the same name. If any
     * shadowed commands are found, invalidate all cached command references
     * in the affected namespaces.
     */

    TclResetShadowedCmdRefs(interp, cmdPtr);
    return (Tcl_Command) cmdPtr;
}

/*
 *----------------------------------------------------------------------
 *
 * TclInvokeStringCommand --
 *
 *	"Wrapper" Tcl_ObjCmdProc used to call an existing string-based
 *	Tcl_CmdProc if no object-based function exists for a command. A
 *	pointer to this function is stored as the Tcl_ObjCmdProc in a Command
 *	structure. It simply turns around and calls the string Tcl_CmdProc in
 *	the Command structure.
 *
 * Results:
 *	A standard Tcl object result value.
 *
 * Side effects:
 *	Besides those side effects of the called Tcl_CmdProc,
 *	TclInvokeStringCommand allocates and frees storage.
 *
 *----------------------------------------------------------------------
 */

int
TclInvokeStringCommand(
    ClientData clientData,	/* Points to command's Command structure. */
    Tcl_Interp *interp,		/* Current interpreter. */
    register int objc,		/* Number of arguments. */
    Tcl_Obj *const objv[])	/* Argument objects. */
{
    Command *cmdPtr = clientData;
    int i, result;
    const char **argv =
	    TclStackAlloc(interp, (unsigned)(objc + 1) * sizeof(char *));

    for (i = 0; i < objc; i++) {
	argv[i] = Tcl_GetString(objv[i]);
    }
    argv[objc] = 0;

    /*
     * Invoke the command's string-based Tcl_CmdProc.
     */

    result = cmdPtr->proc(cmdPtr->clientData, interp, objc, argv);

    TclStackFree(interp, (void *) argv);
    return result;
}

/*
 *----------------------------------------------------------------------
 *
 * TclInvokeObjectCommand --
 *
 *	"Wrapper" Tcl_CmdProc used to call an existing object-based
 *	Tcl_ObjCmdProc if no string-based function exists for a command. A
 *	pointer to this function is stored as the Tcl_CmdProc in a Command
 *	structure. It simply turns around and calls the object Tcl_ObjCmdProc
 *	in the Command structure.
 *
 * Results:
 *	A standard Tcl string result value.
 *
 * Side effects:
 *	Besides those side effects of the called Tcl_CmdProc,
 *	TclInvokeStringCommand allocates and frees storage.
 *
 *----------------------------------------------------------------------
 */

int
TclInvokeObjectCommand(
    ClientData clientData,	/* Points to command's Command structure. */
    Tcl_Interp *interp,		/* Current interpreter. */
    int argc,			/* Number of arguments. */
    register const char **argv)	/* Argument strings. */
{
    Command *cmdPtr = clientData;
    Tcl_Obj *objPtr;
    int i, length, result;
    Tcl_Obj **objv =
	    TclStackAlloc(interp, (unsigned)(argc * sizeof(Tcl_Obj *)));

    for (i = 0; i < argc; i++) {
	length = strlen(argv[i]);
	TclNewStringObj(objPtr, argv[i], length);
	Tcl_IncrRefCount(objPtr);
	objv[i] = objPtr;
    }

    /*
     * Invoke the command's object-based Tcl_ObjCmdProc.
     */

    if (cmdPtr->objProc != NULL) {
	result = cmdPtr->objProc(cmdPtr->objClientData, interp, argc, objv);
    } else {
	result = Tcl_NRCallObjProc(interp, cmdPtr->nreProc,
		cmdPtr->objClientData, argc, objv);
    }

    /*
     * Move the interpreter's object result to the string result, then reset
     * the object result.
     */

    (void) Tcl_GetStringResult(interp);

    /*
     * Decrement the ref counts for the argument objects created above, then
     * free the objv array if malloc'ed storage was used.
     */

    for (i = 0; i < argc; i++) {
	objPtr = objv[i];
	Tcl_DecrRefCount(objPtr);
    }
    TclStackFree(interp, objv);
    return result;
}

/*
 *----------------------------------------------------------------------
 *
 * TclRenameCommand --
 *
 *	Called to give an existing Tcl command a different name. Both the old
 *	command name and the new command name can have "::" namespace
 *	qualifiers. If the new command has a different namespace context, the
 *	command will be moved to that namespace and will execute in the
 *	context of that new namespace.
 *
 *	If the new command name is NULL or the null string, the command is
 *	deleted.
 *
 * Results:
 *	Returns TCL_OK if successful, and TCL_ERROR if anything goes wrong.
 *
 * Side effects:
 *	If anything goes wrong, an error message is returned in the
 *	interpreter's result object.
 *
 *----------------------------------------------------------------------
 */

int
TclRenameCommand(
    Tcl_Interp *interp,		/* Current interpreter. */
    const char *oldName,	/* Existing command name. */
    const char *newName)	/* New command name. */
{
    Interp *iPtr = (Interp *) interp;
    const char *newTail;
    Namespace *cmdNsPtr, *newNsPtr, *dummy1, *dummy2;
    Tcl_Command cmd;
    Command *cmdPtr;
    Tcl_HashEntry *hPtr, *oldHPtr;
    int isNew, result;
    Tcl_Obj *oldFullName;
    Tcl_DString newFullName;

    /*
     * Find the existing command. An error is returned if cmdName can't be
     * found.
     */

    cmd = Tcl_FindCommand(interp, oldName, NULL, /*flags*/ 0);
    cmdPtr = (Command *) cmd;
    if (cmdPtr == NULL) {
	Tcl_AppendResult(interp, "can't ",
		((newName == NULL)||(*newName == '\0'))? "delete":"rename",
		" \"", oldName, "\": command doesn't exist", NULL);
        Tcl_SetErrorCode(interp, "TCL", "LOOKUP", "COMMAND", oldName, NULL);
	return TCL_ERROR;
    }
    cmdNsPtr = cmdPtr->nsPtr;
    oldFullName = Tcl_NewObj();
    Tcl_IncrRefCount(oldFullName);
    Tcl_GetCommandFullName(interp, cmd, oldFullName);

    /*
     * If the new command name is NULL or empty, delete the command. Do this
     * with Tcl_DeleteCommandFromToken, since we already have the command.
     */

    if ((newName == NULL) || (*newName == '\0')) {
	Tcl_DeleteCommandFromToken(interp, cmd);
	result = TCL_OK;
	goto done;
    }

    /*
     * Make sure that the destination command does not already exist. The
     * rename operation is like creating a command, so we should automatically
     * create the containing namespaces just like Tcl_CreateCommand would.
     */

    TclGetNamespaceForQualName(interp, newName, NULL,
	    TCL_CREATE_NS_IF_UNKNOWN, &newNsPtr, &dummy1, &dummy2, &newTail);

    if ((newNsPtr == NULL) || (newTail == NULL)) {
	Tcl_AppendResult(interp, "can't rename to \"", newName,
		"\": bad command name", NULL);
        Tcl_SetErrorCode(interp, "TCL", "VALUE", "COMMAND", NULL);
	result = TCL_ERROR;
	goto done;
    }
    if (Tcl_FindHashEntry(&newNsPtr->cmdTable, newTail) != NULL) {
	Tcl_AppendResult(interp, "can't rename to \"", newName,
		 "\": command already exists", NULL);
        Tcl_SetErrorCode(interp, "TCL", "RENAME", "TARGET_EXISTS", NULL);
	result = TCL_ERROR;
	goto done;
    }

    /*
     * Warning: any changes done in the code here are likely to be needed in
     * Tcl_HideCommand code too (until the common parts are extracted out).
     * - dl
     */

    /*
     * Put the command in the new namespace so we can check for an alias loop.
     * Since we are adding a new command to a namespace, we must handle any
     * shadowing of the global commands that this might create.
     */

    oldHPtr = cmdPtr->hPtr;
    hPtr = Tcl_CreateHashEntry(&newNsPtr->cmdTable, newTail, &isNew);
    Tcl_SetHashValue(hPtr, cmdPtr);
    cmdPtr->hPtr = hPtr;
    cmdPtr->nsPtr = newNsPtr;
    TclResetShadowedCmdRefs(interp, cmdPtr);

    /*
     * Now check for an alias loop. If we detect one, put everything back the
     * way it was and report the error.
     */

    result = TclPreventAliasLoop(interp, interp, (Tcl_Command) cmdPtr);
    if (result != TCL_OK) {
	Tcl_DeleteHashEntry(cmdPtr->hPtr);
	cmdPtr->hPtr = oldHPtr;
	cmdPtr->nsPtr = cmdNsPtr;
	goto done;
    }

    /*
     * The list of command exported from the namespace might have changed.
     * However, we do not need to recompute this just yet; next time we need
     * the info will be soon enough. These might refer to the same variable,
     * but that's no big deal.
     */

    TclInvalidateNsCmdLookup(cmdNsPtr);
    TclInvalidateNsCmdLookup(cmdPtr->nsPtr);

    /*
     * Script for rename traces can delete the command "oldName". Therefore
     * increment the reference count for cmdPtr so that it's Command structure
     * is freed only towards the end of this function by calling
     * TclCleanupCommand.
     *
     * The trace function needs to get a fully qualified name for old and new
     * commands [Tcl bug #651271], or else there's no way for the trace
     * function to get the namespace from which the old command is being
     * renamed!
     */

    Tcl_DStringInit(&newFullName);
    Tcl_DStringAppend(&newFullName, newNsPtr->fullName, -1);
    if (newNsPtr != iPtr->globalNsPtr) {
	Tcl_DStringAppend(&newFullName, "::", 2);
    }
    Tcl_DStringAppend(&newFullName, newTail, -1);
    cmdPtr->refCount++;
    CallCommandTraces(iPtr, cmdPtr, Tcl_GetString(oldFullName),
	    Tcl_DStringValue(&newFullName), TCL_TRACE_RENAME);
    Tcl_DStringFree(&newFullName);

    /*
     * The new command name is okay, so remove the command from its current
     * namespace. This is like deleting the command, so bump the cmdEpoch to
     * invalidate any cached references to the command.
     */

    Tcl_DeleteHashEntry(oldHPtr);
    cmdPtr->cmdEpoch++;

    /*
     * If the command being renamed has a compile function, increment the
     * interpreter's compileEpoch to invalidate its compiled code. This makes
     * sure that we don't later try to execute old code compiled for the
     * now-renamed command.
     */

    if (cmdPtr->compileProc != NULL) {
	iPtr->compileEpoch++;
    }

    /*
     * Now free the Command structure, if the "oldName" command has been
     * deleted by invocation of rename traces.
     */

    TclCleanupCommandMacro(cmdPtr);
    result = TCL_OK;

  done:
    TclDecrRefCount(oldFullName);
    return result;
}

/*
 *----------------------------------------------------------------------
 *
 * Tcl_SetCommandInfo --
 *
 *	Modifies various information about a Tcl command. Note that this
 *	function will not change a command's namespace; use TclRenameCommand
 *	to do that. Also, the isNativeObjectProc member of *infoPtr is
 *	ignored.
 *
 * Results:
 *	If cmdName exists in interp, then the information at *infoPtr is
 *	stored with the command in place of the current information and 1 is
 *	returned. If the command doesn't exist then 0 is returned.
 *
 * Side effects:
 *	None.
 *
 *----------------------------------------------------------------------
 */

int
Tcl_SetCommandInfo(
    Tcl_Interp *interp,		/* Interpreter in which to look for
				 * command. */
    const char *cmdName,	/* Name of desired command. */
    const Tcl_CmdInfo *infoPtr)	/* Where to find information to store in the
				 * command. */
{
    Tcl_Command cmd;

    cmd = Tcl_FindCommand(interp, cmdName, NULL, /*flags*/ 0);
    return Tcl_SetCommandInfoFromToken(cmd, infoPtr);
}

/*
 *----------------------------------------------------------------------
 *
 * Tcl_SetCommandInfoFromToken --
 *
 *	Modifies various information about a Tcl command. Note that this
 *	function will not change a command's namespace; use TclRenameCommand
 *	to do that. Also, the isNativeObjectProc member of *infoPtr is
 *	ignored.
 *
 * Results:
 *	If cmdName exists in interp, then the information at *infoPtr is
 *	stored with the command in place of the current information and 1 is
 *	returned. If the command doesn't exist then 0 is returned.
 *
 * Side effects:
 *	None.
 *
 *----------------------------------------------------------------------
 */

int
Tcl_SetCommandInfoFromToken(
    Tcl_Command cmd,
    const Tcl_CmdInfo *infoPtr)
{
    Command *cmdPtr;		/* Internal representation of the command */

    if (cmd == NULL) {
	return 0;
    }

    /*
     * The isNativeObjectProc and nsPtr members of *infoPtr are ignored.
     */

    cmdPtr = (Command *) cmd;
    cmdPtr->proc = infoPtr->proc;
    cmdPtr->clientData = infoPtr->clientData;
    if (infoPtr->objProc == NULL) {
	cmdPtr->objProc = TclInvokeStringCommand;
	cmdPtr->objClientData = cmdPtr;
	cmdPtr->nreProc = NULL;
    } else {
	if (infoPtr->objProc != cmdPtr->objProc) {
	    cmdPtr->nreProc = NULL;
	    cmdPtr->objProc = infoPtr->objProc;
	}
	cmdPtr->objClientData = infoPtr->objClientData;
    }
    cmdPtr->deleteProc = infoPtr->deleteProc;
    cmdPtr->deleteData = infoPtr->deleteData;
    return 1;
}

/*
 *----------------------------------------------------------------------
 *
 * Tcl_GetCommandInfo --
 *
 *	Returns various information about a Tcl command.
 *
 * Results:
 *	If cmdName exists in interp, then *infoPtr is modified to hold
 *	information about cmdName and 1 is returned. If the command doesn't
 *	exist then 0 is returned and *infoPtr isn't modified.
 *
 * Side effects:
 *	None.
 *
 *----------------------------------------------------------------------
 */

int
Tcl_GetCommandInfo(
    Tcl_Interp *interp,		/* Interpreter in which to look for
				 * command. */
    const char *cmdName,	/* Name of desired command. */
    Tcl_CmdInfo *infoPtr)	/* Where to store information about
				 * command. */
{
    Tcl_Command cmd;

    cmd = Tcl_FindCommand(interp, cmdName, NULL, /*flags*/ 0);
    return Tcl_GetCommandInfoFromToken(cmd, infoPtr);
}

/*
 *----------------------------------------------------------------------
 *
 * Tcl_GetCommandInfoFromToken --
 *
 *	Returns various information about a Tcl command.
 *
 * Results:
 *	Copies information from the command identified by 'cmd' into a
 *	caller-supplied structure and returns 1. If the 'cmd' is NULL, leaves
 *	the structure untouched and returns 0.
 *
 * Side effects:
 *	None.
 *
 *----------------------------------------------------------------------
 */

int
Tcl_GetCommandInfoFromToken(
    Tcl_Command cmd,
    Tcl_CmdInfo *infoPtr)
{
    Command *cmdPtr;		/* Internal representation of the command */

    if (cmd == NULL) {
	return 0;
    }

    /*
     * Set isNativeObjectProc 1 if objProc was registered by a call to
     * Tcl_CreateObjCommand. Otherwise set it to 0.
     */

    cmdPtr = (Command *) cmd;
    infoPtr->isNativeObjectProc =
	    (cmdPtr->objProc != TclInvokeStringCommand);
    infoPtr->objProc = cmdPtr->objProc;
    infoPtr->objClientData = cmdPtr->objClientData;
    infoPtr->proc = cmdPtr->proc;
    infoPtr->clientData = cmdPtr->clientData;
    infoPtr->deleteProc = cmdPtr->deleteProc;
    infoPtr->deleteData = cmdPtr->deleteData;
    infoPtr->namespacePtr = (Tcl_Namespace *) cmdPtr->nsPtr;

    return 1;
}

/*
 *----------------------------------------------------------------------
 *
 * Tcl_GetCommandName --
 *
 *	Given a token returned by Tcl_CreateCommand, this function returns the
 *	current name of the command (which may have changed due to renaming).
 *
 * Results:
 *	The return value is the name of the given command.
 *
 * Side effects:
 *	None.
 *
 *----------------------------------------------------------------------
 */

const char *
Tcl_GetCommandName(
    Tcl_Interp *interp,		/* Interpreter containing the command. */
    Tcl_Command command)	/* Token for command returned by a previous
				 * call to Tcl_CreateCommand. The command must
				 * not have been deleted. */
{
    Command *cmdPtr = (Command *) command;

    if ((cmdPtr == NULL) || (cmdPtr->hPtr == NULL)) {
	/*
	 * This should only happen if command was "created" after the
	 * interpreter began to be deleted, so there isn't really any command.
	 * Just return an empty string.
	 */

	return "";
    }

    return Tcl_GetHashKey(cmdPtr->hPtr->tablePtr, cmdPtr->hPtr);
}

/*
 *----------------------------------------------------------------------
 *
 * Tcl_GetCommandFullName --
 *
 *	Given a token returned by, e.g., Tcl_CreateCommand or Tcl_FindCommand,
 *	this function appends to an object the command's full name, qualified
 *	by a sequence of parent namespace names. The command's fully-qualified
 *	name may have changed due to renaming.
 *
 * Results:
 *	None.
 *
 * Side effects:
 *	The command's fully-qualified name is appended to the string
 *	representation of objPtr.
 *
 *----------------------------------------------------------------------
 */

void
Tcl_GetCommandFullName(
    Tcl_Interp *interp,		/* Interpreter containing the command. */
    Tcl_Command command,	/* Token for command returned by a previous
				 * call to Tcl_CreateCommand. The command must
				 * not have been deleted. */
    Tcl_Obj *objPtr)		/* Points to the object onto which the
				 * command's full name is appended. */

{
    Interp *iPtr = (Interp *) interp;
    register Command *cmdPtr = (Command *) command;
    char *name;

    /*
     * Add the full name of the containing namespace, followed by the "::"
     * separator, and the command name.
     */

    if (cmdPtr != NULL) {
	if (cmdPtr->nsPtr != NULL) {
	    Tcl_AppendToObj(objPtr, cmdPtr->nsPtr->fullName, -1);
	    if (cmdPtr->nsPtr != iPtr->globalNsPtr) {
		Tcl_AppendToObj(objPtr, "::", 2);
	    }
	}
	if (cmdPtr->hPtr != NULL) {
	    name = Tcl_GetHashKey(cmdPtr->hPtr->tablePtr, cmdPtr->hPtr);
	    Tcl_AppendToObj(objPtr, name, -1);
	}
    }
}

/*
 *----------------------------------------------------------------------
 *
 * Tcl_DeleteCommand --
 *
 *	Remove the given command from the given interpreter.
 *
 * Results:
 *	0 is returned if the command was deleted successfully. -1 is returned
 *	if there didn't exist a command by that name.
 *
 * Side effects:
 *	cmdName will no longer be recognized as a valid command for interp.
 *
 *----------------------------------------------------------------------
 */

int
Tcl_DeleteCommand(
    Tcl_Interp *interp,		/* Token for command interpreter (returned by
				 * a previous Tcl_CreateInterp call). */
    const char *cmdName)	/* Name of command to remove. */
{
    Tcl_Command cmd;

    /*
     * Find the desired command and delete it.
     */

    cmd = Tcl_FindCommand(interp, cmdName, NULL, /*flags*/ 0);
    if (cmd == NULL) {
	return -1;
    }
    return Tcl_DeleteCommandFromToken(interp, cmd);
}

/*
 *----------------------------------------------------------------------
 *
 * Tcl_DeleteCommandFromToken --
 *
 *	Removes the given command from the given interpreter. This function
 *	resembles Tcl_DeleteCommand, but takes a Tcl_Command token instead of
 *	a command name for efficiency.
 *
 * Results:
 *	0 is returned if the command was deleted successfully. -1 is returned
 *	if there didn't exist a command by that name.
 *
 * Side effects:
 *	The command specified by "cmd" will no longer be recognized as a valid
 *	command for "interp".
 *
 *----------------------------------------------------------------------
 */

int
Tcl_DeleteCommandFromToken(
    Tcl_Interp *interp,		/* Token for command interpreter returned by a
				 * previous call to Tcl_CreateInterp. */
    Tcl_Command cmd)		/* Token for command to delete. */
{
    Interp *iPtr = (Interp *) interp;
    Command *cmdPtr = (Command *) cmd;
    ImportRef *refPtr, *nextRefPtr;
    Tcl_Command importCmd;

    /*
     * Bump the command epoch counter. This will invalidate all cached
     * references that point to this command.
     */

    cmdPtr->cmdEpoch++;

    /*
     * The code here is tricky. We can't delete the hash table entry before
     * invoking the deletion callback because there are cases where the
     * deletion callback needs to invoke the command (e.g. object systems such
     * as OTcl). However, this means that the callback could try to delete or
     * rename the command. The deleted flag allows us to detect these cases
     * and skip nested deletes.
     */

    if (cmdPtr->flags & CMD_IS_DELETED) {
	/*
	 * Another deletion is already in progress. Remove the hash table
	 * entry now, but don't invoke a callback or free the command
	 * structure. Take care to only remove the hash entry if it has not
	 * already been removed; otherwise if we manage to hit this function
	 * three times, everything goes up in smoke. [Bug 1220058]
	 */

	if (cmdPtr->hPtr != NULL) {
	    Tcl_DeleteHashEntry(cmdPtr->hPtr);
	    cmdPtr->hPtr = NULL;
	}
	return 0;
    }

    /*
     * We must delete this command, even though both traces and delete procs
     * may try to avoid this (renaming the command etc). Also traces and
     * delete procs may try to delete the command themsevles. This flag
     * declares that a delete is in progress and that recursive deletes should
     * be ignored.
     */

    cmdPtr->flags |= CMD_IS_DELETED;

    /*
     * Call trace functions for the command being deleted. Then delete its
     * traces.
     */

    if (cmdPtr->tracePtr != NULL) {
	CommandTrace *tracePtr;
	CallCommandTraces(iPtr,cmdPtr,NULL,NULL,TCL_TRACE_DELETE);

	/*
	 * Now delete these traces.
	 */

	tracePtr = cmdPtr->tracePtr;
	while (tracePtr != NULL) {
	    CommandTrace *nextPtr = tracePtr->nextPtr;
	    if ((--tracePtr->refCount) <= 0) {
		ckfree((char *) tracePtr);
	    }
	    tracePtr = nextPtr;
	}
	cmdPtr->tracePtr = NULL;
    }

    /*
     * The list of command exported from the namespace might have changed.
     * However, we do not need to recompute this just yet; next time we need
     * the info will be soon enough.
     */

    TclInvalidateNsCmdLookup(cmdPtr->nsPtr);

    /*
     * If the command being deleted has a compile function, increment the
     * interpreter's compileEpoch to invalidate its compiled code. This makes
     * sure that we don't later try to execute old code compiled with
     * command-specific (i.e., inline) bytecodes for the now-deleted command.
     * This field is checked in Tcl_EvalObj and ObjInterpProc, and code whose
     * compilation epoch doesn't match is recompiled.
     */

    if (cmdPtr->compileProc != NULL) {
	iPtr->compileEpoch++;
    }

    if (cmdPtr->deleteProc != NULL) {
	/*
	 * Delete the command's client data. If this was an imported command
	 * created when a command was imported into a namespace, this client
	 * data will be a pointer to a ImportedCmdData structure describing
	 * the "real" command that this imported command refers to.
	 *
	 * If you are getting a crash during the call to deleteProc and
	 * cmdPtr->deleteProc is a pointer to the function free(), the most
	 * likely cause is that your extension allocated memory for the
	 * clientData argument to Tcl_CreateObjCommand with the ckalloc()
	 * macro and you are now trying to deallocate this memory with free()
	 * instead of ckfree(). You should pass a pointer to your own method
	 * that calls ckfree().
	 */

	cmdPtr->deleteProc(cmdPtr->deleteData);
    }

    /*
     * If this command was imported into other namespaces, then imported
     * commands were created that refer back to this command. Delete these
     * imported commands now.
     */

    for (refPtr = cmdPtr->importRefPtr; refPtr != NULL;
	    refPtr = nextRefPtr) {
	nextRefPtr = refPtr->nextPtr;
	importCmd = (Tcl_Command) refPtr->importedCmdPtr;
	Tcl_DeleteCommandFromToken(interp, importCmd);
    }

    /*
     * Don't use hPtr to delete the hash entry here, because it's possible
     * that the deletion callback renamed the command. Instead, use
     * cmdPtr->hptr, and make sure that no-one else has already deleted the
     * hash entry.
     */

    if (cmdPtr->hPtr != NULL) {
	Tcl_DeleteHashEntry(cmdPtr->hPtr);
	cmdPtr->hPtr = NULL;
    }

    /*
     * A number of tests for particular kinds of commands are done by checking
     * whether the objProc field holds a known value. Set the field to NULL so
     * that such tests won't have false positives when applied to deleted
     * commands.
     */

    cmdPtr->objProc = NULL;

    /*
     * Now free the Command structure, unless there is another reference to it
     * from a CmdName Tcl object in some ByteCode code sequence. In that case,
     * delay the cleanup until all references are either discarded (when a
     * ByteCode is freed) or replaced by a new reference (when a cached
     * CmdName Command reference is found to be invalid and TclNRExecuteByteCode
     * looks up the command in the command hashtable).
     */

    TclCleanupCommandMacro(cmdPtr);
    return 0;
}

/*
 *----------------------------------------------------------------------
 *
 * CallCommandTraces --
 *
 *	Abstraction of the code to call traces on a command.
 *
 * Results:
 *	Currently always NULL.
 *
 * Side effects:
 *	Anything; this may recursively evaluate scripts and code exists to do
 *	just that.
 *
 *----------------------------------------------------------------------
 */

static char *
CallCommandTraces(
    Interp *iPtr,		/* Interpreter containing command. */
    Command *cmdPtr,		/* Command whose traces are to be invoked. */
    const char *oldName,	/* Command's old name, or NULL if we must get
				 * the name from cmdPtr */
    const char *newName,	/* Command's new name, or NULL if the command
				 * is not being renamed */
    int flags)			/* Flags indicating the type of traces to
				 * trigger, either TCL_TRACE_DELETE or
				 * TCL_TRACE_RENAME. */
{
    register CommandTrace *tracePtr;
    ActiveCommandTrace active;
    char *result;
    Tcl_Obj *oldNamePtr = NULL;
    Tcl_InterpState state = NULL;

    if (cmdPtr->flags & CMD_TRACE_ACTIVE) {
	/*
	 * While a rename trace is active, we will not process any more rename
	 * traces; while a delete trace is active we will never reach here -
	 * because Tcl_DeleteCommandFromToken checks for the condition
	 * (cmdPtr->flags & CMD_IS_DELETED) and returns immediately when a
	 * command deletion is in progress. For all other traces, delete
	 * traces will not be invoked but a call to TraceCommandProc will
	 * ensure that tracePtr->clientData is freed whenever the command
	 * "oldName" is deleted.
	 */

	if (cmdPtr->flags & TCL_TRACE_RENAME) {
	    flags &= ~TCL_TRACE_RENAME;
	}
	if (flags == 0) {
	    return NULL;
	}
    }
    cmdPtr->flags |= CMD_TRACE_ACTIVE;
    cmdPtr->refCount++;

    result = NULL;
    active.nextPtr = iPtr->activeCmdTracePtr;
    active.reverseScan = 0;
    iPtr->activeCmdTracePtr = &active;

    if (flags & TCL_TRACE_DELETE) {
	flags |= TCL_TRACE_DESTROYED;
    }
    active.cmdPtr = cmdPtr;

    Tcl_Preserve(iPtr);

    for (tracePtr = cmdPtr->tracePtr; tracePtr != NULL;
	    tracePtr = active.nextTracePtr) {
	active.nextTracePtr = tracePtr->nextPtr;
	if (!(tracePtr->flags & flags)) {
	    continue;
	}
	cmdPtr->flags |= tracePtr->flags;
	if (oldName == NULL) {
	    TclNewObj(oldNamePtr);
	    Tcl_IncrRefCount(oldNamePtr);
	    Tcl_GetCommandFullName((Tcl_Interp *) iPtr,
		    (Tcl_Command) cmdPtr, oldNamePtr);
	    oldName = TclGetString(oldNamePtr);
	}
	tracePtr->refCount++;
	if (state == NULL) {
	    state = Tcl_SaveInterpState((Tcl_Interp *) iPtr, TCL_OK);
	}
	tracePtr->traceProc(tracePtr->clientData, (Tcl_Interp *) iPtr,
		oldName, newName, flags);
	cmdPtr->flags &= ~tracePtr->flags;
	if ((--tracePtr->refCount) <= 0) {
	    ckfree((char *) tracePtr);
	}
    }

    if (state) {
	Tcl_RestoreInterpState((Tcl_Interp *) iPtr, state);
    }

    /*
     * If a new object was created to hold the full oldName, free it now.
     */

    if (oldNamePtr != NULL) {
	TclDecrRefCount(oldNamePtr);
    }

    /*
     * Restore the variable's flags, remove the record of our active traces,
     * and then return.
     */

    cmdPtr->flags &= ~CMD_TRACE_ACTIVE;
    cmdPtr->refCount--;
    iPtr->activeCmdTracePtr = active.nextPtr;
    Tcl_Release(iPtr);
    return result;
}

/*
 *----------------------------------------------------------------------
 *
 * CancelEvalProc --
 *
 *	Marks this interpreter as being canceled. This causes current
 *	executions to be unwound as the interpreter enters a state where it
 *	refuses to execute more commands or handle [catch] or [try], yet the
 *	interpreter is still able to execute further commands after the
 *	cancelation is cleared (unlike if it is deleted).
 *
 * Results:
 *	The value given for the code argument.
 *
 * Side effects:
 *	Transfers a message from the cancelation message to the interpreter.
 *
 *----------------------------------------------------------------------
 */

static int
CancelEvalProc(
    ClientData clientData,	/* Interp to cancel the script in progress. */
    Tcl_Interp *interp,		/* Ignored */
    int code)			/* Current return code from command. */
{
    CancelInfo *cancelInfo = clientData;
    Interp *iPtr;

    if (cancelInfo != NULL) {
	Tcl_MutexLock(&cancelLock);
	iPtr = (Interp *) cancelInfo->interp;

	if (iPtr != NULL) {
	    /*
	     * Setting the CANCELED flag will cause the script in progress to
	     * be canceled as soon as possible. The core honors this flag at
	     * all the necessary places to ensure script cancellation is
	     * responsive. Extensions can check for this flag by calling
	     * Tcl_Canceled and checking if TCL_ERROR is returned or they can
	     * choose to ignore the script cancellation flag and the
	     * associated functionality altogether. Currently, the only other
	     * flag we care about here is the TCL_CANCEL_UNWIND flag (from
	     * Tcl_CancelEval). We do not want to simply combine all the flags
	     * from original Tcl_CancelEval call with the interp flags here
	     * just in case the caller passed flags that might cause behaviour
	     * unrelated to script cancellation.
	     */

	    TclSetCancelFlags(iPtr, cancelInfo->flags | CANCELED);

	    /*
	     * Now, we must set the script cancellation flags on all the slave
	     * interpreters belonging to this one.
	     */

	    TclSetSlaveCancelFlags((Tcl_Interp *) iPtr,
		    cancelInfo->flags | CANCELED, 0);

	    /*
	     * Create the result object now so that Tcl_Canceled can avoid
	     * locking the cancelLock mutex.
	     */

	    if (cancelInfo->result != NULL) {
		Tcl_SetStringObj(iPtr->asyncCancelMsg, cancelInfo->result,
			cancelInfo->length);
	    } else {
		Tcl_SetObjLength(iPtr->asyncCancelMsg, 0);
	    }
	}
	Tcl_MutexUnlock(&cancelLock);
    }

    return code;
}

/*
 *----------------------------------------------------------------------
 *
 * GetCommandSource --
 *
 *	This function returns a Tcl_Obj with the full source string for the
 *	command. This insures that traces get a correct NUL-terminated command
 *	string. The Tcl_Obj has refCount==1.
 *
 *	*** MAINTAINER WARNING ***
 *	The returned Tcl_Obj is all wrong for any purpose but getting the
 *	source string for an objc/objv command line in the stringRep (no
 *	stringRep if no source is available) and the corresponding substituted
 *	version in the List intrep.
 *	This means that the intRep and stringRep DO NOT COINCIDE! Using these
 *	Tcl_Objs normally is likely to break things.
 *
 *----------------------------------------------------------------------
 */

static Tcl_Obj *
GetCommandSource(
    Interp *iPtr,
    int objc,
    Tcl_Obj *const objv[],
    int lookup)
{
    Tcl_Obj *objPtr, *obj2Ptr;
    CmdFrame *cfPtr = iPtr->cmdFramePtr;
    const char *command = NULL;
    int numChars;

    objPtr = Tcl_NewListObj(objc, objv);
    if (lookup && cfPtr && (cfPtr->numLevels == iPtr->numLevels-1)) {
	switch (cfPtr->type) {
	case TCL_LOCATION_EVAL:
	case TCL_LOCATION_SOURCE:
	    command = cfPtr->cmd.str.cmd;
	    numChars = cfPtr->cmd.str.len;
	    break;
	case TCL_LOCATION_BC:
	case TCL_LOCATION_PREBC:
	    command = TclGetSrcInfoForCmd(iPtr, &numChars);
	    break;
	case TCL_LOCATION_EVAL_LIST:
	    /* Got it already */
	    break;
	}
	if (command) {
	    obj2Ptr = Tcl_NewStringObj(command, numChars);
	    objPtr->bytes = obj2Ptr->bytes;
	    objPtr->length = numChars;
	    obj2Ptr->bytes = NULL;
	    Tcl_DecrRefCount(obj2Ptr);
	}
    }
    Tcl_IncrRefCount(objPtr);
    return objPtr;
}

/*
 *----------------------------------------------------------------------
 *
 * TclCleanupCommand --
 *
 *	This function frees up a Command structure unless it is still
 *	referenced from an interpreter's command hashtable or from a CmdName
 *	Tcl object representing the name of a command in a ByteCode
 *	instruction sequence.
 *
 * Results:
 *	None.
 *
 * Side effects:
 *	Memory gets freed unless a reference to the Command structure still
 *	exists. In that case the cleanup is delayed until the command is
 *	deleted or when the last ByteCode referring to it is freed.
 *
 *----------------------------------------------------------------------
 */

void
TclCleanupCommand(
    register Command *cmdPtr)	/* Points to the Command structure to
				 * be freed. */
{
    cmdPtr->refCount--;
    if (cmdPtr->refCount <= 0) {
	ckfree((char *) cmdPtr);
    }
}

/*
 *----------------------------------------------------------------------
 *
 * Tcl_CreateMathFunc --
 *
 *	Creates a new math function for expressions in a given interpreter.
 *
 * Results:
 *	None.
 *
 * Side effects:
 *	The Tcl function defined by "name" is created or redefined. If the
 *	function already exists then its definition is replaced; this includes
 *	the builtin functions. Redefining a builtin function forces all
 *	existing code to be invalidated since that code may be compiled using
 *	an instruction specific to the replaced function. In addition,
 *	redefioning a non-builtin function will force existing code to be
 *	invalidated if the number of arguments has changed.
 *
 *----------------------------------------------------------------------
 */

void
Tcl_CreateMathFunc(
    Tcl_Interp *interp,		/* Interpreter in which function is to be
				 * available. */
    const char *name,		/* Name of function (e.g. "sin"). */
    int numArgs,		/* Nnumber of arguments required by
				 * function. */
    Tcl_ValueType *argTypes,	/* Array of types acceptable for each
				 * argument. */
    Tcl_MathProc *proc,		/* C function that implements the math
				 * function. */
    ClientData clientData)	/* Additional value to pass to the
				 * function. */
{
    Tcl_DString bigName;
    OldMathFuncData *data = (OldMathFuncData *)
	    ckalloc(sizeof(OldMathFuncData));

    data->proc = proc;
    data->numArgs = numArgs;
    data->argTypes = (Tcl_ValueType *)
	    ckalloc(numArgs * sizeof(Tcl_ValueType));
    memcpy(data->argTypes, argTypes, numArgs * sizeof(Tcl_ValueType));
    data->clientData = clientData;

    Tcl_DStringInit(&bigName);
    Tcl_DStringAppend(&bigName, "::tcl::mathfunc::", -1);
    Tcl_DStringAppend(&bigName, name, -1);

    Tcl_CreateObjCommand(interp, Tcl_DStringValue(&bigName),
	    OldMathFuncProc, data, OldMathFuncDeleteProc);
    Tcl_DStringFree(&bigName);
}

/*
 *----------------------------------------------------------------------
 *
 * OldMathFuncProc --
 *
 *	Dispatch to a math function created with Tcl_CreateMathFunc
 *
 * Results:
 *	Returns a standard Tcl result.
 *
 * Side effects:
 *	Whatever the math function does.
 *
 *----------------------------------------------------------------------
 */

static int
OldMathFuncProc(
    ClientData clientData,	/* Ponter to OldMathFuncData describing the
				 * function being called */
    Tcl_Interp *interp,		/* Tcl interpreter */
    int objc,			/* Actual parameter count */
    Tcl_Obj *const *objv)	/* Parameter vector */
{
    Tcl_Obj *valuePtr;
    OldMathFuncData *dataPtr = clientData;
    Tcl_Value funcResult, *args;
    int result;
    int j, k;
    double d;

    /*
     * Check argument count.
     */

    if (objc != dataPtr->numArgs + 1) {
	MathFuncWrongNumArgs(interp, dataPtr->numArgs+1, objc, objv);
	return TCL_ERROR;
    }

    /*
     * Convert arguments from Tcl_Obj's to Tcl_Value's.
     */

    args = (Tcl_Value *) ckalloc(dataPtr->numArgs * sizeof(Tcl_Value));
    for (j = 1, k = 0; j < objc; ++j, ++k) {
	/* TODO: Convert to TclGetNumberFromObj? */
	valuePtr = objv[j];
	result = Tcl_GetDoubleFromObj(NULL, valuePtr, &d);
#ifdef ACCEPT_NAN
	if ((result != TCL_OK) && (valuePtr->typePtr == &tclDoubleType)) {
	    d = valuePtr->internalRep.doubleValue;
	    result = TCL_OK;
	}
#endif
	if (result != TCL_OK) {
	    /*
	     * We have a non-numeric argument.
	     */

	    Tcl_SetResult(interp,
		    "argument to math function didn't have numeric value",
		    TCL_STATIC);
	    TclCheckBadOctal(interp, Tcl_GetString(valuePtr));
	    ckfree((char *) args);
	    return TCL_ERROR;
	}

	/*
	 * Copy the object's numeric value to the argument record, converting
	 * it if necessary.
	 *
	 * NOTE: no bignum support; use the new mathfunc interface for that.
	 */

	args[k].type = dataPtr->argTypes[k];
	switch (args[k].type) {
	case TCL_EITHER:
	    if (Tcl_GetLongFromObj(NULL, valuePtr, &args[k].intValue)
		    == TCL_OK) {
		args[k].type = TCL_INT;
		break;
	    }
	    if (Tcl_GetWideIntFromObj(interp, valuePtr, &args[k].wideValue)
		    == TCL_OK) {
		args[k].type = TCL_WIDE_INT;
		break;
	    }
	    args[k].type = TCL_DOUBLE;
	    /* FALLTHROUGH */

	case TCL_DOUBLE:
	    args[k].doubleValue = d;
	    break;
	case TCL_INT:
	    if (ExprIntFunc(NULL, interp, 2, &objv[j-1]) != TCL_OK) {
		ckfree((char *) args);
		return TCL_ERROR;
	    }
	    valuePtr = Tcl_GetObjResult(interp);
	    Tcl_GetLongFromObj(NULL, valuePtr, &args[k].intValue);
	    Tcl_ResetResult(interp);
	    break;
	case TCL_WIDE_INT:
	    if (ExprWideFunc(NULL, interp, 2, &objv[j-1]) != TCL_OK) {
		ckfree((char *) args);
		return TCL_ERROR;
	    }
	    valuePtr = Tcl_GetObjResult(interp);
	    Tcl_GetWideIntFromObj(NULL, valuePtr, &args[k].wideValue);
	    Tcl_ResetResult(interp);
	    break;
	}
    }

    /*
     * Call the function.
     */

    errno = 0;
    result = dataPtr->proc(dataPtr->clientData, interp, args, &funcResult);
    ckfree((char *) args);
    if (result != TCL_OK) {
	return result;
    }

    /*
     * Return the result of the call.
     */

    if (funcResult.type == TCL_INT) {
	TclNewLongObj(valuePtr, funcResult.intValue);
    } else if (funcResult.type == TCL_WIDE_INT) {
	valuePtr = Tcl_NewWideIntObj(funcResult.wideValue);
    } else {
	return CheckDoubleResult(interp, funcResult.doubleValue);
    }
    Tcl_SetObjResult(interp, valuePtr);
    return TCL_OK;
}

/*
 *----------------------------------------------------------------------
 *
 * OldMathFuncDeleteProc --
 *
 *	Cleans up after deleting a math function registered with
 *	Tcl_CreateMathFunc
 *
 * Results:
 *	None.
 *
 * Side effects:
 *	Frees allocated memory.
 *
 *----------------------------------------------------------------------
 */

static void
OldMathFuncDeleteProc(
    ClientData clientData)
{
    OldMathFuncData *dataPtr = clientData;

    ckfree((char *) dataPtr->argTypes);
    ckfree((char *) dataPtr);
}

/*
 *----------------------------------------------------------------------
 *
 * Tcl_GetMathFuncInfo --
 *
 *	Discovers how a particular math function was created in a given
 *	interpreter.
 *
 * Results:
 *	TCL_OK if it succeeds, TCL_ERROR else (leaving an error message in the
 *	interpreter result if that happens.)
 *
 * Side effects:
 *	If this function succeeds, the variables pointed to by the numArgsPtr
 *	and argTypePtr arguments will be updated to detail the arguments
 *	allowed by the function. The variable pointed to by the procPtr
 *	argument will be set to NULL if the function is a builtin function,
 *	and will be set to the address of the C function used to implement the
 *	math function otherwise (in which case the variable pointed to by the
 *	clientDataPtr argument will also be updated.)
 *
 *----------------------------------------------------------------------
 */

int
Tcl_GetMathFuncInfo(
    Tcl_Interp *interp,
    const char *name,
    int *numArgsPtr,
    Tcl_ValueType **argTypesPtr,
    Tcl_MathProc **procPtr,
    ClientData *clientDataPtr)
{
    Tcl_Obj *cmdNameObj;
    Command *cmdPtr;

    /*
     * Get the command that implements the math function.
     */

    TclNewLiteralStringObj(cmdNameObj, "tcl::mathfunc::");
    Tcl_AppendToObj(cmdNameObj, name, -1);
    Tcl_IncrRefCount(cmdNameObj);
    cmdPtr = (Command *) Tcl_GetCommandFromObj(interp, cmdNameObj);
    Tcl_DecrRefCount(cmdNameObj);

    /*
     * Report unknown functions.
     */

    if (cmdPtr == NULL) {
	Tcl_Obj *message;

	TclNewLiteralStringObj(message, "unknown math function \"");
	Tcl_AppendToObj(message, name, -1);
	Tcl_AppendToObj(message, "\"", 1);
	Tcl_SetObjResult(interp, message);
	Tcl_SetErrorCode(interp, "TCL", "LOOKUP", "MATHFUNC", name, NULL);
	*numArgsPtr = -1;
	*argTypesPtr = NULL;
	*procPtr = NULL;
	*clientDataPtr = NULL;
	return TCL_ERROR;
    }

    /*
     * Retrieve function info for user defined functions; return dummy
     * information for builtins.
     */

    if (cmdPtr->objProc == &OldMathFuncProc) {
	OldMathFuncData *dataPtr = cmdPtr->clientData;

	*procPtr = dataPtr->proc;
	*numArgsPtr = dataPtr->numArgs;
	*argTypesPtr = dataPtr->argTypes;
	*clientDataPtr = dataPtr->clientData;
    } else {
	*procPtr = NULL;
	*numArgsPtr = -1;
	*argTypesPtr = NULL;
	*procPtr = NULL;
	*clientDataPtr = NULL;
    }
    return TCL_OK;
}

/*
 *----------------------------------------------------------------------
 *
 * Tcl_ListMathFuncs --
 *
 *	Produces a list of all the math functions defined in a given
 *	interpreter.
 *
 * Results:
 *	A pointer to a Tcl_Obj structure with a reference count of zero, or
 *	NULL in the case of an error (in which case a suitable error message
 *	will be left in the interpreter result.)
 *
 * Side effects:
 *	None.
 *
 *----------------------------------------------------------------------
 */

Tcl_Obj *
Tcl_ListMathFuncs(
    Tcl_Interp *interp,
    const char *pattern)
{
    Namespace *globalNsPtr = (Namespace *) Tcl_GetGlobalNamespace(interp);
    Namespace *nsPtr;
    Namespace *dummy1NsPtr;
    Namespace *dummy2NsPtr;
    const char *dummyNamePtr;
    Tcl_Obj *result = Tcl_NewObj();

    TclGetNamespaceForQualName(interp, "::tcl::mathfunc",
	    globalNsPtr, TCL_FIND_ONLY_NS | TCL_GLOBAL_ONLY,
	    &nsPtr, &dummy1NsPtr, &dummy2NsPtr, &dummyNamePtr);
    if (nsPtr == NULL) {
	return result;
    }

    if ((pattern != NULL) && TclMatchIsTrivial(pattern)) {
	if (Tcl_FindHashEntry(&nsPtr->cmdTable, pattern) != NULL) {
	    Tcl_ListObjAppendElement(NULL, result,
		    Tcl_NewStringObj(pattern, -1));
	}
    } else {
	Tcl_HashSearch cmdHashSearch;
	Tcl_HashEntry *cmdHashEntry =
		Tcl_FirstHashEntry(&nsPtr->cmdTable,&cmdHashSearch);

	for (; cmdHashEntry != NULL;
		cmdHashEntry = Tcl_NextHashEntry(&cmdHashSearch)) {
	    const char *cmdNamePtr =
		    Tcl_GetHashKey(&nsPtr->cmdTable, cmdHashEntry);

	    if (pattern == NULL || Tcl_StringMatch(cmdNamePtr, pattern)) {
		Tcl_ListObjAppendElement(NULL, result,
			Tcl_NewStringObj(cmdNamePtr, -1));
	    }
	}
    }
    return result;
}

/*
 *----------------------------------------------------------------------
 *
 * TclInterpReady --
 *
 *	Check if an interpreter is ready to eval commands or scripts, i.e., if
 *	it was not deleted and if the nesting level is not too high.
 *
 * Results:
 *	The return value is TCL_OK if it the interpreter is ready, TCL_ERROR
 *	otherwise.
 *
 * Side effects:
 *	The interpreters object and string results are cleared.
 *
 *----------------------------------------------------------------------
 */

int
TclInterpReady(
    Tcl_Interp *interp)
{
    register Interp *iPtr = (Interp *) interp;

    /*
     * Reset both the interpreter's string and object results and clear out
     * any previous error information.
     */

    Tcl_ResetResult(interp);

    /*
     * If the interpreter has been deleted, return an error.
     */

    if (iPtr->flags & DELETED) {
	/* JJM - Superfluous Tcl_ResetResult call removed. */
	Tcl_AppendResult(interp,
		"attempt to call eval in deleted interpreter", NULL);
	Tcl_SetErrorCode(interp, "TCL", "IDELETE",
		"attempt to call eval in deleted interpreter", NULL);
	return TCL_ERROR;
    }

    if (iPtr->execEnvPtr->rewind) {
	return TCL_ERROR;
    }

    /*
     * Make sure the script being evaluated (if any) has not been canceled.
     */

    if (TclCanceled(iPtr) &&
	    (TCL_OK != Tcl_Canceled(interp, TCL_LEAVE_ERR_MSG))) {
	return TCL_ERROR;
    }

    /*
     * Check depth of nested calls to Tcl_Eval: if this gets too large, it's
     * probably because of an infinite loop somewhere.
     */

    if (((iPtr->numLevels) <= iPtr->maxNestingDepth)) {
	return TCL_OK;
    }

    Tcl_AppendResult(interp,
	    "too many nested evaluations (infinite loop?)", NULL);
    Tcl_SetErrorCode(interp, "TCL", "LIMIT", "STACK", NULL);
    return TCL_ERROR;
}

/*
 *----------------------------------------------------------------------
 *
 * TclResetCancellation --
 *
 *	Reset the script cancellation flags if the nesting level
 *	(iPtr->numLevels) for the interp is zero or argument force is
 *	non-zero.
 *
 * Results:
 *	A standard Tcl result.
 *
 * Side effects:
 *	The script cancellation flags for the interp may be reset.
 *
 *----------------------------------------------------------------------
 */

int
TclResetCancellation(
    Tcl_Interp *interp,
    int force)
{
    register Interp *iPtr = (Interp *) interp;

    if (iPtr == NULL) {
	return TCL_ERROR;
    }

    if (force || (iPtr->numLevels == 0)) {
	TclUnsetCancelFlags(iPtr);
    }
    return TCL_OK;
}

/*
 *----------------------------------------------------------------------
 *
 * Tcl_Canceled --
 *
 *	Check if the script in progress has been canceled, i.e.,
 *	Tcl_CancelEval was called for this interpreter or any of its master
 *	interpreters.
 *
 * Results:
 *	The return value is TCL_OK if the script evaluation has not been
 *	canceled, TCL_ERROR otherwise.
 *
 *	If "flags" contains TCL_LEAVE_ERR_MSG, an error message is returned in
 *	the interpreter's result object. Otherwise, the interpreter's result
 *	object is left unchanged. If "flags" contains TCL_CANCEL_UNWIND,
 *	TCL_ERROR will only be returned if the script evaluation is being
 *	completely unwound.
 *
 * Side effects:
 *	The CANCELED flag for the interp will be reset if it is set.
 *
 *----------------------------------------------------------------------
 */

int
Tcl_Canceled(
    Tcl_Interp *interp,
    int flags)
{
    register Interp *iPtr = (Interp *) interp;

    /*
	 * Has the current script in progress for this interpreter been
	 * canceled or is the stack being unwound due to the previous script
	 * cancellation?
	 */

    if (TclCanceled(iPtr)) {
	    /*
	     * The CANCELED flag is a one-shot flag that is reset immediately
	     * upon being detected; however, if the TCL_CANCEL_UNWIND flag is
	     * set we will continue to report that the script in progress has
	     * been canceled thereby allowing the evaluation stack for the
	     * interp to be fully unwound.
	     */

	    iPtr->flags &= ~CANCELED;

	    /*
	     * The CANCELED flag was detected and reset; however, if the
	     * caller specified the TCL_CANCEL_UNWIND flag, we only return
	     * TCL_ERROR (indicating that the script in progress has been
	     * canceled) if the evaluation stack for the interp is being fully
	     * unwound.
	     */

	    if (!(flags & TCL_CANCEL_UNWIND)
		    || (iPtr->flags & TCL_CANCEL_UNWIND)) {
		/*
		 * If the TCL_LEAVE_ERR_MSG flags bit is set, place an error
		 * in the interp's result; otherwise, we leave it alone.
		 */

		if (flags & TCL_LEAVE_ERR_MSG) {
		    const char *id, *message = NULL;
		    int length;

		    /*
		     * Setup errorCode variables so that we can differentiate
		     * between being canceled and unwound.
		     */

		    if (iPtr->asyncCancelMsg != NULL) {
			message = Tcl_GetStringFromObj(iPtr->asyncCancelMsg,
				&length);
		    } else {
			length = 0;
		    }

		    if (iPtr->flags & TCL_CANCEL_UNWIND) {
			id = "IUNWIND";
			if (length == 0) {
			    message = "eval unwound";
			}
		    } else {
			id = "ICANCEL";
			if (length == 0) {
			    message = "eval canceled";
			}
		    }

		    Tcl_ResetResult(interp);
		    Tcl_AppendResult(interp, message, NULL);
		    Tcl_SetErrorCode(interp, "TCL", id, message, NULL);
		}

		/*
		 * Return TCL_ERROR to the caller (not necessarily just the
		 * Tcl core itself) that indicates further processing of the
		 * script or command in progress should halt gracefully and as
		 * soon as possible.
		 */

		return TCL_ERROR;
	    }
    }

    return TCL_OK;
}

/*
 *----------------------------------------------------------------------
 *
 * Tcl_CancelEval --
 *
 *	This function schedules the cancellation of the current script in the
 *	given interpreter.
 *
 * Results:
 *	The return value is a standard Tcl completion code such as TCL_OK or
 *	TCL_ERROR. Since the interp may belong to a different thread, no error
 *	message can be left in the interp's result.
 *
 * Side effects:
 *	The script in progress in the specified interpreter will be canceled
 *	with TCL_ERROR after asynchronous handlers are invoked at the next
 *	Tcl_Canceled check.
 *
 *----------------------------------------------------------------------
 */

int
Tcl_CancelEval(
    Tcl_Interp *interp,		/* Interpreter in which to cancel the
				 * script. */
    Tcl_Obj *resultObjPtr,	/* The script cancellation error message or
				 * NULL for a default error message. */
    ClientData clientData,	/* Passed to CancelEvalProc. */
    int flags)			/* Collection of OR-ed bits that control
				 * the cancellation of the script. Only
				 * TCL_CANCEL_UNWIND is currently
				 * supported. */
{
    Tcl_HashEntry *hPtr;
    CancelInfo *cancelInfo;
    int code = TCL_ERROR;
    const char *result;

    if (interp == NULL) {
	return TCL_ERROR;
    }

    Tcl_MutexLock(&cancelLock);
    if (cancelTableInitialized != 1) {
	/*
	 * No CancelInfo hash table (Tcl_CreateInterp has never been called?)
	 */

	goto done;
    }
    hPtr = Tcl_FindHashEntry(&cancelTable, (char *) interp);
    if (hPtr == NULL) {
	/*
	 * No CancelInfo record for this interpreter.
	 */

	goto done;
    }
    cancelInfo = Tcl_GetHashValue(hPtr);

    /*
     * Populate information needed by the interpreter thread to fulfill the
     * cancellation request. Currently, clientData is ignored. If the
     * TCL_CANCEL_UNWIND flags bit is set, the script in progress is not
     * allowed to catch the script cancellation because the evaluation stack
     * for the interp is completely unwound.
     */

    if (resultObjPtr != NULL) {
	result = Tcl_GetStringFromObj(resultObjPtr, &cancelInfo->length);
	cancelInfo->result = ckrealloc(cancelInfo->result,cancelInfo->length);
	memcpy(cancelInfo->result, result, (size_t) cancelInfo->length);
	TclDecrRefCount(resultObjPtr);	/* Discard their result object. */
    } else {
	cancelInfo->result = NULL;
	cancelInfo->length = 0;
    }
    cancelInfo->clientData = clientData;
    cancelInfo->flags = flags;
    Tcl_AsyncMark(cancelInfo->async);
    code = TCL_OK;

  done:
    Tcl_MutexUnlock(&cancelLock);
    return code;
}

/*
 *----------------------------------------------------------------------
 *
 * Tcl_InterpActive --
 *
 *	Returns non-zero if the specified interpreter is in use, i.e. if there
 *	is an evaluation currently active in the interpreter.
 *
 * Results:
 *	See above.
 *
 * Side effects:
 *	None.
 *
 *----------------------------------------------------------------------
 */

int
Tcl_InterpActive(
    Tcl_Interp *interp)
{
    return ((Interp *) interp)->numLevels > 0;
}

/*
 *----------------------------------------------------------------------
 *
 * Tcl_EvalObjv --
 *
 *	This function evaluates a Tcl command that has already been parsed
 *	into words, with one Tcl_Obj holding each word.
 *
 * Results:
 *	The return value is a standard Tcl completion code such as TCL_OK or
 *	TCL_ERROR. A result or error message is left in interp's result.
 *
 * Side effects:
 *	Always pushes a callback. Other side effects depend on the command.
 *
 *----------------------------------------------------------------------
 */

int
Tcl_EvalObjv(
    Tcl_Interp *interp,		/* Interpreter in which to evaluate the
				 * command. Also used for error reporting. */
    int objc,			/* Number of words in command. */
    Tcl_Obj *const objv[],	/* An array of pointers to objects that are
				 * the words that make up the command. */
    int flags)			/* Collection of OR-ed bits that control the
				 * evaluation of the script. Only
				 * TCL_EVAL_GLOBAL, TCL_EVAL_INVOKE and
				 * TCL_EVAL_NOERR are currently supported. */
{
    int result;
    NRE_callback *rootPtr = TOP_CB(interp);

    result = TclNREvalObjv(interp, objc, objv, flags, NULL);
    return TclNRRunCallbacks(interp, result, rootPtr);
}

int
TclNREvalObjv(
    Tcl_Interp *interp,		/* Interpreter in which to evaluate the
				 * command. Also used for error reporting. */
    int objc,			/* Number of words in command. */
    Tcl_Obj *const objv[],	/* An array of pointers to objects that are
				 * the words that make up the command. */
    int flags,			/* Collection of OR-ed bits that control the
				 * evaluation of the script. Only
				 * TCL_EVAL_GLOBAL, TCL_EVAL_INVOKE and
				 * TCL_EVAL_NOERR are currently supported. */
    Command *cmdPtr)		/* NULL if the Command is to be looked up
				 * here, otherwise the pointer to the
				 * requested Command struct to be invoked. */
{
    Interp *iPtr = (Interp *) interp;
    int result;
    Namespace *lookupNsPtr = iPtr->lookupNsPtr;
    Command **cmdPtrPtr;

    iPtr->lookupNsPtr = NULL;

    /*
     * Push a callback with cleanup tasks for commands; the cmdPtr at data[0]
     * will be filled later when the command is found: save its address at
     * objProcPtr.
     *
     * data[1] stores a marker for use by tailcalls; it will be set to 1 by
     * command redirectors (imports, alias, ensembles) so that tailcalls
     * finishes the source command and not just the target.
     */

    if (iPtr->evalFlags & TCL_EVAL_REDIRECT) {
	TclNRAddCallback(interp, NRCommand, NULL, INT2PTR(1), NULL, NULL);
	iPtr->evalFlags &= ~TCL_EVAL_REDIRECT;
    } else {
	TclNRAddCallback(interp, NRCommand, NULL, NULL, NULL, NULL);
    }
    cmdPtrPtr = (Command **) &(TOP_CB(interp)->data[0]);

    TclNRSpliceDeferred(interp);

    iPtr->numLevels++;
    result = TclInterpReady(interp);

    if ((result != TCL_OK) || (objc == 0)) {
	return result;
    }

    if (cmdPtr) {
	goto commandFound;
    }

    /*
     * Push records for task to be done on return, in INVERSE order. First, if
     * needed, the exception handlers (as they should happen last).
     */

    if (!(flags & TCL_EVAL_NOERR)) {
	TEOV_PushExceptionHandlers(interp, objc, objv, flags);
    }

    /*
     * Configure evaluation context to match the requested flags.
     */

    if ((flags & TCL_EVAL_INVOKE) || lookupNsPtr) {
	if (!lookupNsPtr) {
	    lookupNsPtr = iPtr->globalNsPtr;
	}
    } else {
	if (flags & TCL_EVAL_GLOBAL) {
	    TEOV_SwitchVarFrame(interp);
	    lookupNsPtr = iPtr->globalNsPtr;
	}

	/*
	 * TCL_EVAL_INVOKE was not set: clear rewrite rules
	 */

	iPtr->ensembleRewrite.sourceObjs = NULL;
    }

    /*
     * Lookup the command
     */

    cmdPtr = TEOV_LookupCmdFromObj(interp, objv[0], lookupNsPtr);
    if (!cmdPtr) {
	return TEOV_NotFound(interp, objc, objv, lookupNsPtr);
    }

    iPtr->cmdCount++;
    if (TclLimitExceeded(iPtr->limit)) {
	return TCL_ERROR;
    }

    /*
     * Found a command! The real work begins now ...
     */

  commandFound:
    if (iPtr->tracePtr || (cmdPtr->flags & CMD_HAS_EXEC_TRACES)) {
	/*
	 * Call enter traces. They will schedule a call to the leave traces if
	 * necessary.
	 */

	result = TEOV_RunEnterTraces(interp, &cmdPtr, objc, objv, lookupNsPtr);
	if (!cmdPtr) {
	    return TEOV_NotFound(interp, objc, objv, lookupNsPtr);
	}
	if (result != TCL_OK) {
	    return result;
	}
    }

#ifdef USE_DTRACE
    if (TCL_DTRACE_CMD_ARGS_ENABLED()) {
	const char *a[10];
	int i = 0;

	while (i < 10) {
	    a[i] = i < objc ? TclGetString(objv[i]) : NULL; i++;
	}
	TCL_DTRACE_CMD_ARGS(a[0], a[1], a[2], a[3], a[4], a[5], a[6], a[7],
		a[8], a[9]);
    }
    if (TCL_DTRACE_CMD_INFO_ENABLED() && iPtr->cmdFramePtr) {
	Tcl_Obj *info = TclInfoFrame(interp, iPtr->cmdFramePtr);
	const char *a[6]; int i[2];

	TclDTraceInfo(info, a, i);
	TCL_DTRACE_CMD_INFO(a[0], a[1], a[2], a[3], i[0], i[1], a[4], a[5]);
	TclDecrRefCount(info);
    }
    if (TCL_DTRACE_CMD_RETURN_ENABLED() || TCL_DTRACE_CMD_RESULT_ENABLED()) {
	TclNRAddCallback(interp, DTraceCmdReturn, objv[0], NULL, NULL, NULL);
    }
    if (TCL_DTRACE_CMD_ENTRY_ENABLED()) {
	TCL_DTRACE_CMD_ENTRY(TclGetString(objv[0]), objc - 1,
		(Tcl_Obj **)(objv + 1));
    }
<<<<<<< HEAD
=======
#endif /* USE_DTRACE */
>>>>>>> 691a2c66

    /*
     * Fix the original callback to point to the now known cmdPtr. Insure that
     * the Command struct lives until the command returns.
     */

    *cmdPtrPtr = cmdPtr;
    cmdPtr->refCount++;

    /*
     * Find the objProc to call: nreProc if available, objProc otherwise. Push
     * a callback to do the actual running.
     */

#if 0
    {
        Tcl_ObjCmdProc *objProc = cmdPtr->nreProc;
        
        if (!objProc) {
            objProc = cmdPtr->objProc;
        }
        
        TclNRAddCallback(interp, NRRunObjProc, objProc, cmdPtr->objClientData,
                INT2PTR(objc), (ClientData) objv);
    }
    return TCL_OK;
#else
    if (cmdPtr->nreProc) {
        TclNRAddCallback(interp, NRRunObjProc, cmdPtr->nreProc,
                cmdPtr->objClientData, INT2PTR(objc), (ClientData) objv);
        return TCL_OK;
    } else {
	return cmdPtr->objProc(cmdPtr->objClientData, interp, objc, objv);
    }        
#endif
}

void
TclPushTailcallPoint(
    Tcl_Interp *interp)
{
    TclNRAddCallback(interp, NRCommand, NULL, NULL, NULL, NULL);
    ((Interp *) interp)->numLevels++;
}

int
TclNRRunCallbacks(
    Tcl_Interp *interp,
    int result,
    struct NRE_callback *rootPtr)
				/* All callbacks down to rootPtr not inclusive
				 * are to be run. */
{
    Interp *iPtr = (Interp *) interp;
    NRE_callback *callbackPtr;
    Tcl_NRPostProc *procPtr;

    /*
     * If the interpreter has a non-empty string result, the result object is
     * either empty or stale because some function set interp->result
     * directly. If so, move the string result to the result object, then
     * reset the string result.
     *
     * This only needs to be done for the first item in the list: all other
     * are for NR function calls, and those are Tcl_Obj based.
     */

    if (*(iPtr->result) != 0) {
	(void) Tcl_GetObjResult(interp);
    }

    while (TOP_CB(interp) != rootPtr) {
	callbackPtr = TOP_CB(interp);
	procPtr = callbackPtr->procPtr;
	TOP_CB(interp) = callbackPtr->nextPtr;
	result = procPtr(callbackPtr->data, interp, result);
	TCLNR_FREE(interp, callbackPtr);
    }
    return result;
}

int
NRCommand(
    ClientData data[],
    Tcl_Interp *interp,
    int result)
{
    Interp *iPtr = (Interp *) interp;
    Command *cmdPtr = data[0];
    /* int cmdStart = PTR2INT(data[1]); NOT USED HERE */
<<<<<<< HEAD

    if (cmdPtr) {
	TclCleanupCommandMacro(cmdPtr);
    }
    ((Interp *)interp)->numLevels--;

    /* OPT ??
     * Do not interrupt a series of cleanups with async or limit checks:
     * just check at the end?
     */

    if (TclAsyncReady(iPtr)) {
	result = Tcl_AsyncInvoke(interp, result);
    }
    if ((result == TCL_OK) && TclCanceled(iPtr)) {
	result = Tcl_Canceled(interp, TCL_LEAVE_ERR_MSG);
    }
    if (result == TCL_OK && TclLimitReady(iPtr->limit)) {
	result = Tcl_LimitCheck(interp);
    }

    return result;
}

=======

    if (cmdPtr) {
	TclCleanupCommandMacro(cmdPtr);
    }
    ((Interp *)interp)->numLevels--;

    /* OPT ??
     * Do not interrupt a series of cleanups with async or limit checks:
     * just check at the end?
     */

    if (TclAsyncReady(iPtr)) {
	result = Tcl_AsyncInvoke(interp, result);
    }
    if ((result == TCL_OK) && TclCanceled(iPtr)) {
	result = Tcl_Canceled(interp, TCL_LEAVE_ERR_MSG);
    }
    if (result == TCL_OK && TclLimitReady(iPtr->limit)) {
	result = Tcl_LimitCheck(interp);
    }

    return result;
}

>>>>>>> 691a2c66
static int
NRRunObjProc(
    ClientData data[],
    Tcl_Interp *interp,
    int result)
{
    /* OPT: do not call? */

    Tcl_ObjCmdProc *objProc = (Tcl_ObjCmdProc *)data[0];
    ClientData objClientData = data[1];
    int objc = PTR2INT(data[2]);
    Tcl_Obj **objv = data[3];

    if (result == TCL_OK) {
	return objProc(objClientData, interp, objc, objv);
    }
    return result;
}


/*
 *----------------------------------------------------------------------
 *
 * TEOV_Exception	 -
 * TEOV_LookupCmdFromObj -
 * TEOV_RunEnterTraces	 -
 * TEOV_RunLeaveTraces	 -
 * TEOV_NotFound	 -
 *
 *	These are helper functions for Tcl_EvalObjv.
 *
 *----------------------------------------------------------------------
 */

static void
TEOV_PushExceptionHandlers(
    Tcl_Interp *interp,
    int objc,
    Tcl_Obj *const objv[],
    int flags)
{
    Interp *iPtr = (Interp *) interp;

    /*
     * If any error processing is necessary, push the appropriate records.
     * Note that we have to push them in the inverse order: first the one that
     * has to run last.
     */

    if (!(flags & TCL_EVAL_INVOKE)) {
	/*
	 * Error messages
	 */

	TclNRAddCallback(interp, TEOV_Error, INT2PTR(objc),
		(ClientData) objv, NULL, NULL);
    }

    if (iPtr->numLevels == 1) {
	/*
	 * No CONTINUE or BREAK at level 0, manage RETURN
	 */

	TclNRAddCallback(interp, TEOV_Exception, INT2PTR(iPtr->evalFlags),
		NULL, NULL, NULL);
    }
}

static void
TEOV_SwitchVarFrame(
    Tcl_Interp *interp)
{
    Interp *iPtr = (Interp *) interp;

    /*
     * Change the varFrame to be the rootVarFrame, and push a record to
     * restore things at the end.
     */

    TclNRAddCallback(interp, TEOV_RestoreVarFrame, iPtr->varFramePtr, NULL,
	    NULL, NULL);
    iPtr->varFramePtr = iPtr->rootFramePtr;
}

static int
TEOV_RestoreVarFrame(
    ClientData data[],
    Tcl_Interp *interp,
    int result)
{
    ((Interp *) interp)->varFramePtr = data[0];
    return result;
}

static int
TEOV_Exception(
    ClientData data[],
    Tcl_Interp *interp,
    int result)
{
    Interp *iPtr = (Interp *) interp;
    int allowExceptions = (PTR2INT(data[0]) & TCL_ALLOW_EXCEPTIONS);

    if (result != TCL_OK) {
	if (result == TCL_RETURN) {
	    result = TclUpdateReturnInfo(iPtr);
	}
	if ((result != TCL_ERROR) && !allowExceptions) {
	    ProcessUnexpectedResult(interp, result);
	    result = TCL_ERROR;
	}
    }

    /*
     * We are returning to level 0, so should process TclResetCancellation. As
     * numLevels has not *yet* been decreased, do not call it: do the thing
     * here directly.
     */

    TclUnsetCancelFlags(iPtr);
    return result;
}

static int
TEOV_Error(
    ClientData data[],
    Tcl_Interp *interp,
    int result)
{
    Interp *iPtr = (Interp *) interp;
    Tcl_Obj *listPtr;
    const char *cmdString;
    int cmdLen;
    int objc = PTR2INT(data[0]);
    Tcl_Obj **objv = data[1];

    if ((result == TCL_ERROR) && !(iPtr->flags & ERR_ALREADY_LOGGED)){
	/*
	 * If there was an error, a command string will be needed for the
	 * error log: get it out of the itemPtr. The details depend on the
	 * type.
	 */

	listPtr = Tcl_NewListObj(objc, objv);
	cmdString = Tcl_GetStringFromObj(listPtr, &cmdLen);
	Tcl_LogCommandInfo(interp, cmdString, cmdString, cmdLen);
	Tcl_DecrRefCount(listPtr);
    }
    iPtr->flags &= ~ERR_ALREADY_LOGGED;
    return result;
}

static int
TEOV_NotFound(
    Tcl_Interp *interp,
    int objc,
    Tcl_Obj *const objv[],
    Namespace *lookupNsPtr)
{
    Command * cmdPtr;
    Interp *iPtr = (Interp *) interp;
    int i, newObjc, handlerObjc;
    Tcl_Obj **newObjv, **handlerObjv;
    CallFrame *varFramePtr = iPtr->varFramePtr;
    Namespace *currNsPtr = NULL;/* Used to check for and invoke any registered
				 * unknown command handler for the current
				 * namespace (TIP 181). */
    Namespace *savedNsPtr = NULL;

    currNsPtr = varFramePtr->nsPtr;
    if ((currNsPtr == NULL) || (currNsPtr->unknownHandlerPtr == NULL)) {
	currNsPtr = iPtr->globalNsPtr;
	if (currNsPtr == NULL) {
	    Tcl_Panic("Tcl_EvalObjv: NULL global namespace pointer");
	}
    }

    /*
     * Check to see if the resolution namespace has lost its unknown handler.
     * If so, reset it to "::unknown".
     */

    if (currNsPtr->unknownHandlerPtr == NULL) {
	TclNewLiteralStringObj(currNsPtr->unknownHandlerPtr, "::unknown");
	Tcl_IncrRefCount(currNsPtr->unknownHandlerPtr);
    }

    /*
     * Get the list of words for the unknown handler and allocate enough space
     * to hold both the handler prefix and all words of the command invokation
     * itself.
     */

    Tcl_ListObjGetElements(NULL, currNsPtr->unknownHandlerPtr,
	    &handlerObjc, &handlerObjv);
    newObjc = objc + handlerObjc;
    newObjv = TclStackAlloc(interp, (int) sizeof(Tcl_Obj *) * newObjc);

    /*
     * Copy command prefix from unknown handler and add on the real command's
     * full argument list. Note that we only use memcpy() once because we have
     * to increment the reference count of all the handler arguments anyway.
     */

    for (i = 0; i < handlerObjc; ++i) {
	newObjv[i] = handlerObjv[i];
	Tcl_IncrRefCount(newObjv[i]);
    }
    memcpy(newObjv+handlerObjc, objv, sizeof(Tcl_Obj *) * (unsigned)objc);

    /*
     * Look up and invoke the handler (by recursive call to this function). If
     * there is no handler at all, instead of doing the recursive call we just
     * generate a generic error message; it would be an infinite-recursion
     * nightmare otherwise.
     *
     * In this case we worry a bit less about recursion for now, and call the
     * "blocking" interface.
     */

    cmdPtr = TEOV_LookupCmdFromObj(interp, newObjv[0], lookupNsPtr);
    if (cmdPtr == NULL) {
	Tcl_AppendResult(interp, "invalid command name \"",
		TclGetString(objv[0]), "\"", NULL);
        Tcl_SetErrorCode(interp, "TCL", "LOOKUP", "COMMAND",
                TclGetString(objv[0]), NULL);

	/*
	 * Release any resources we locked and allocated during the handler
	 * call.
	 */

	for (i = 0; i < handlerObjc; ++i) {
	    Tcl_DecrRefCount(newObjv[i]);
	}
	TclStackFree(interp, newObjv);
	return TCL_ERROR;
    }

    if (lookupNsPtr) {
	savedNsPtr = varFramePtr->nsPtr;
	varFramePtr->nsPtr = lookupNsPtr;
    }
    TclNRDeferCallback(interp, TEOV_NotFoundCallback, INT2PTR(handlerObjc),
	    newObjv, savedNsPtr, NULL);
    iPtr->evalFlags |= TCL_EVAL_REDIRECT;
    return TclNREvalObjv(interp, newObjc, newObjv, TCL_EVAL_NOERR, NULL);
}

static int
TEOV_NotFoundCallback(
    ClientData data[],
    Tcl_Interp *interp,
    int result)
{
    Interp *iPtr = (Interp *) interp;
    int objc = PTR2INT(data[0]);
    Tcl_Obj **objv = data[1];
    Namespace *savedNsPtr = data[2];

    int i;

    if (savedNsPtr) {
	iPtr->varFramePtr->nsPtr = savedNsPtr;
    }

    /*
     * Release any resources we locked and allocated during the handler call.
     */

    for (i = 0; i < objc; ++i) {
	Tcl_DecrRefCount(objv[i]);
    }
    TclStackFree(interp, objv);

    return result;
}

static int
TEOV_RunEnterTraces(
    Tcl_Interp *interp,
    Command **cmdPtrPtr,
    int objc,
    Tcl_Obj *const objv[],
    Namespace *lookupNsPtr)
{
    Interp *iPtr = (Interp *) interp;
    Command *cmdPtr = *cmdPtrPtr;
    int traceCode = TCL_OK;
    int cmdEpoch = cmdPtr->cmdEpoch;
    int newEpoch;
    const char *command;
    int length;
    Tcl_Obj *commandPtr;

    commandPtr = GetCommandSource(iPtr, objc, objv, 1);
    command = Tcl_GetStringFromObj(commandPtr, &length);

    /*
     * Call trace functions.
     * Execute any command or execution traces. Note that we bump up the
     * command's reference count for the duration of the calling of the traces
     * so that the structure doesn't go away underneath our feet.
     */

    cmdPtr->refCount++;
    if (iPtr->tracePtr) {
	traceCode = TclCheckInterpTraces(interp, command, length,
		cmdPtr, TCL_OK, TCL_TRACE_ENTER_EXEC, objc, objv);
    }
    if ((cmdPtr->flags & CMD_HAS_EXEC_TRACES) && (traceCode == TCL_OK)) {
	traceCode = TclCheckExecutionTraces(interp, command, length,
		cmdPtr, TCL_OK, TCL_TRACE_ENTER_EXEC, objc, objv);
    }
    newEpoch = cmdPtr->cmdEpoch;
    TclCleanupCommandMacro(cmdPtr);
<<<<<<< HEAD

    /*
     * If the traces modified/deleted the command or any existing traces, they
     * will update the command's epoch. We need to lookup again, but do not
     * run enter traces on the newly found cmdPtr.
     */

    if (cmdEpoch != newEpoch) {
	cmdPtr = TEOV_LookupCmdFromObj(interp, objv[0], lookupNsPtr);
	*cmdPtrPtr = cmdPtr;
    }

=======

    /*
     * If the traces modified/deleted the command or any existing traces, they
     * will update the command's epoch. We need to lookup again, but do not
     * run enter traces on the newly found cmdPtr.
     */

    if (cmdEpoch != newEpoch) {
	cmdPtr = TEOV_LookupCmdFromObj(interp, objv[0], lookupNsPtr);
	*cmdPtrPtr = cmdPtr;
    }

>>>>>>> 691a2c66
    if (cmdPtr) {
	/*
	 * Command was found: push a record to schedule the leave traces.
	 */

	TclNRAddCallback(interp, TEOV_RunLeaveTraces, INT2PTR(traceCode),
		commandPtr, cmdPtr, NULL);
	cmdPtr->refCount++;
    } else {
	Tcl_DecrRefCount(commandPtr);
    }
    return traceCode;
}

static int
TEOV_RunLeaveTraces(
    ClientData data[],
    Tcl_Interp *interp,
    int result)
{
    Interp *iPtr = (Interp *) interp;
    const char *command;
    int length, objc;
    Tcl_Obj **objv;
    int traceCode = PTR2INT(data[0]);
    Tcl_Obj *commandPtr = data[1];
    Command *cmdPtr = data[2];

    command = Tcl_GetStringFromObj(commandPtr, &length);
    if (TCL_OK != Tcl_ListObjGetElements(interp, commandPtr, &objc, &objv)) {
	Tcl_Panic("Who messed with commandPtr?");
    }

    if (!(cmdPtr->flags & CMD_IS_DELETED)) {
	if ((cmdPtr->flags & CMD_HAS_EXEC_TRACES) && traceCode == TCL_OK){
	    traceCode = TclCheckExecutionTraces(interp, command, length,
		    cmdPtr, result, TCL_TRACE_LEAVE_EXEC, objc, objv);
	}
	if (iPtr->tracePtr != NULL && traceCode == TCL_OK) {
	    traceCode = TclCheckInterpTraces(interp, command, length,
		    cmdPtr, result, TCL_TRACE_LEAVE_EXEC, objc, objv);
	}
    }
    Tcl_DecrRefCount(commandPtr);

    /*
     * As cmdPtr is set, TclNRRunCallbacks is about to reduce the numlevels.
     * Prevent that by resetting the cmdPtr field and dealing right here with
     * cmdPtr->refCount.
     */

    TclCleanupCommandMacro(cmdPtr);

    if (traceCode != TCL_OK) {
	return traceCode;
    }
    return result;
}

static inline Command *
TEOV_LookupCmdFromObj(
    Tcl_Interp *interp,
    Tcl_Obj *namePtr,
    Namespace *lookupNsPtr)
{
    Interp *iPtr = (Interp *) interp;
    Command *cmdPtr;
    Namespace *savedNsPtr = iPtr->varFramePtr->nsPtr;

    if (lookupNsPtr) {
	iPtr->varFramePtr->nsPtr = lookupNsPtr;
	iPtr->lookupNsPtr = NULL;
    }
    cmdPtr = (Command *) Tcl_GetCommandFromObj(interp, namePtr);
    iPtr->varFramePtr->nsPtr = savedNsPtr;
    return cmdPtr;
}

/*
 *----------------------------------------------------------------------
 *
 * Tcl_EvalTokensStandard --
 *
 *	Given an array of tokens parsed from a Tcl command (e.g., the tokens
 *	that make up a word or the index for an array variable) this function
 *	evaluates the tokens and concatenates their values to form a single
 *	result value.
 *
 * Results:
 *	The return value is a standard Tcl completion code such as TCL_OK or
 *	TCL_ERROR. A result or error message is left in interp's result.
 *
 * Side effects:
 *	Depends on the array of tokens being evaled.
 *
 *----------------------------------------------------------------------
 */

int
Tcl_EvalTokensStandard(
    Tcl_Interp *interp,		/* Interpreter in which to lookup variables,
				 * execute nested commands, and report
				 * errors. */
    Tcl_Token *tokenPtr,	/* Pointer to first in an array of tokens to
				 * evaluate and concatenate. */
    int count)			/* Number of tokens to consider at tokenPtr.
				 * Must be at least 1. */
{
    return TclSubstTokens(interp, tokenPtr, count, /* numLeftPtr */ NULL, 1,
	    NULL, NULL);
}

/*
 *----------------------------------------------------------------------
 *
 * Tcl_EvalTokens --
 *
 *	Given an array of tokens parsed from a Tcl command (e.g., the tokens
 *	that make up a word or the index for an array variable) this function
 *	evaluates the tokens and concatenates their values to form a single
 *	result value.
 *
 * Results:
 *	The return value is a pointer to a newly allocated Tcl_Obj containing
 *	the value of the array of tokens. The reference count of the returned
 *	object has been incremented. If an error occurs in evaluating the
 *	tokens then a NULL value is returned and an error message is left in
 *	interp's result.
 *
 * Side effects:
 *	A new object is allocated to hold the result.
 *
 *----------------------------------------------------------------------
 *
 * This uses a non-standard return convention; its use is now deprecated. It
 * is a wrapper for the new function Tcl_EvalTokensStandard, and is not used
 * in the core any longer. It is only kept for backward compatibility.
 */

Tcl_Obj *
Tcl_EvalTokens(
    Tcl_Interp *interp,		/* Interpreter in which to lookup variables,
				 * execute nested commands, and report
				 * errors. */
    Tcl_Token *tokenPtr,	/* Pointer to first in an array of tokens to
				 * evaluate and concatenate. */
    int count)			/* Number of tokens to consider at tokenPtr.
				 * Must be at least 1. */
{
    Tcl_Obj *resPtr;

    if (Tcl_EvalTokensStandard(interp, tokenPtr, count) != TCL_OK) {
	return NULL;
    }
    resPtr = Tcl_GetObjResult(interp);
    Tcl_IncrRefCount(resPtr);
    Tcl_ResetResult(interp);
    return resPtr;
}

/*
 *----------------------------------------------------------------------
 *
 * Tcl_EvalEx, TclEvalEx --
 *
 *	This function evaluates a Tcl script without using the compiler or
 *	byte-code interpreter. It just parses the script, creates values for
 *	each word of each command, then calls EvalObjv to execute each
 *	command.
 *
 * Results:
 *	The return value is a standard Tcl completion code such as TCL_OK or
 *	TCL_ERROR. A result or error message is left in interp's result.
 *
 * Side effects:
 *	Depends on the script.
 *
 * TIP #280 : Keep public API, internally extended API.
 *----------------------------------------------------------------------
 */

int
Tcl_EvalEx(
    Tcl_Interp *interp,		/* Interpreter in which to evaluate the
				 * script. Also used for error reporting. */
    const char *script,		/* First character of script to evaluate. */
    int numBytes,		/* Number of bytes in script. If < 0, the
				 * script consists of all bytes up to the
				 * first null character. */
    int flags)			/* Collection of OR-ed bits that control the
				 * evaluation of the script. Only
				 * TCL_EVAL_GLOBAL is currently supported. */
{
    return TclEvalEx(interp, script, numBytes, flags, 1, NULL, script);
}

int
TclEvalEx(
    Tcl_Interp *interp,		/* Interpreter in which to evaluate the
				 * script. Also used for error reporting. */
    const char *script,		/* First character of script to evaluate. */
    int numBytes,		/* Number of bytes in script. If < 0, the
				 * script consists of all bytes up to the
				 * first NUL character. */
    int flags,			/* Collection of OR-ed bits that control the
				 * evaluation of the script. Only
				 * TCL_EVAL_GLOBAL is currently supported. */
    int line,			/* The line the script starts on. */
    int *clNextOuter,		/* Information about an outer context for */
    const char *outerScript)	/* continuation line data. This is set only in
				 * TclSubstTokens(), to properly handle
				 * [...]-nested commands. The 'outerScript'
				 * refers to the most-outer script containing
				 * the embedded command, which is refered to
				 * by 'script'. The 'clNextOuter' refers to
				 * the current entry in the table of
				 * continuation lines in this "master script",
				 * and the character offsets are relative to
				 * the 'outerScript' as well.
				 *
				 * If outerScript == script, then this call is
				 * for the outer-most script/command. See
				 * Tcl_EvalEx() and TclEvalObjEx() for places
				 * generating arguments for which this is
				 * true. */
{
    Interp *iPtr = (Interp *) interp;
    const char *p, *next;
    const unsigned int minObjs = 20;
    Tcl_Obj **objv, **objvSpace;
    int *expand, *lines, *lineSpace;
    Tcl_Token *tokenPtr;
    int commandLength, bytesLeft, expandRequested, code = TCL_OK;
    CallFrame *savedVarFramePtr;/* Saves old copy of iPtr->varFramePtr in case
				 * TCL_EVAL_GLOBAL was set. */
    int allowExceptions = (iPtr->evalFlags & TCL_ALLOW_EXCEPTIONS);
    int gotParse = 0;
    unsigned int i, objectsUsed = 0;
				/* These variables keep track of how much
				 * state has been allocated while evaluating
				 * the script, so that it can be freed
				 * properly if an error occurs. */
    Tcl_Parse *parsePtr = TclStackAlloc(interp, sizeof(Tcl_Parse));
    CmdFrame *eeFramePtr = TclStackAlloc(interp, sizeof(CmdFrame));
    Tcl_Obj **stackObjArray =
	    TclStackAlloc(interp, minObjs * sizeof(Tcl_Obj *));
    int *expandStack = TclStackAlloc(interp, minObjs * sizeof(int));
    int *linesStack = TclStackAlloc(interp, minObjs * sizeof(int));
				/* TIP #280 Structures for tracking of command
				 * locations. */
    int *clNext = NULL;		/* Pointer for the tracking of invisible
				 * continuation lines. Initialized only if the
				 * caller gave us a table of locations to
				 * track, via scriptCLLocPtr. It always refers
				 * to the table entry holding the location of
				 * the next invisible continuation line to
				 * look for, while parsing the script. */

    if (iPtr->scriptCLLocPtr) {
	if (clNextOuter) {
	    clNext = clNextOuter;
	} else {
	    clNext = &iPtr->scriptCLLocPtr->loc[0];
	}
    }

    if (numBytes < 0) {
	numBytes = strlen(script);
    }
    Tcl_ResetResult(interp);

    savedVarFramePtr = iPtr->varFramePtr;
    if (flags & TCL_EVAL_GLOBAL) {
	iPtr->varFramePtr = iPtr->rootFramePtr;
    }

    /*
     * Each iteration through the following loop parses the next command from
     * the script and then executes it.
     */

    objv = objvSpace = stackObjArray;
    lines = lineSpace = linesStack;
    expand = expandStack;
    p = script;
    bytesLeft = numBytes;

    /*
     * TIP #280 Initialize tracking. Do not push on the frame stack yet.
     *
     * We may continue counting based on a specific context (CTX), or open a
     * new context, either for a sourced script, or 'eval'. For sourced files
     * we always have a path object, even if nothing was specified in the
     * interp itself. That makes code using it simpler as NULL checks can be
     * left out. Sourced file without path in the 'scriptFile' is possible
     * during Tcl initialization.
     */

    eeFramePtr->level = iPtr->cmdFramePtr ? iPtr->cmdFramePtr->level + 1 : 1;
    eeFramePtr->numLevels = iPtr->numLevels;
    eeFramePtr->framePtr = iPtr->framePtr;
    eeFramePtr->nextPtr = iPtr->cmdFramePtr;
    eeFramePtr->nline = 0;
    eeFramePtr->line = NULL;

    iPtr->cmdFramePtr = eeFramePtr;
    if (iPtr->evalFlags & TCL_EVAL_CTX) {
	/*
	 * Path information comes out of the context.
	 */

	eeFramePtr->type = TCL_LOCATION_SOURCE;
	eeFramePtr->data.eval.path = iPtr->invokeCmdFramePtr->data.eval.path;
	Tcl_IncrRefCount(eeFramePtr->data.eval.path);
    } else if (iPtr->evalFlags & TCL_EVAL_FILE) {
	/*
	 * Set up for a sourced file.
	 */

	eeFramePtr->type = TCL_LOCATION_SOURCE;

	if (iPtr->scriptFile) {
	    /*
	     * Normalization here, to have the correct pwd. Should have
	     * negligible impact on performance, as the norm should have been
	     * done already by the 'source' invoking us, and it caches the
	     * result.
	     */

	    Tcl_Obj *norm = Tcl_FSGetNormalizedPath(interp, iPtr->scriptFile);

	    if (norm == NULL) {
		/*
		 * Error message in the interp result.
		 */

		code = TCL_ERROR;
		goto error;
	    }
	    eeFramePtr->data.eval.path = norm;
	} else {
	    TclNewLiteralStringObj(eeFramePtr->data.eval.path, "");
	}
	Tcl_IncrRefCount(eeFramePtr->data.eval.path);
    } else {
	/*
	 * Set up for plain eval.
	 */

	eeFramePtr->type = TCL_LOCATION_EVAL;
	eeFramePtr->data.eval.path = NULL;
    }

    iPtr->evalFlags = 0;
    do {
	if (Tcl_ParseCommand(interp, p, bytesLeft, 0, parsePtr) != TCL_OK) {
	    code = TCL_ERROR;
	    goto error;
	}

	/*
	 * TIP #280 Track lines. The parser may have skipped text till it
	 * found the command we are now at. We have to count the lines in this
	 * block, and do not forget invisible continuation lines.
	 */

	TclAdvanceLines(&line, p, parsePtr->commandStart);
	TclAdvanceContinuations(&line, &clNext,
		parsePtr->commandStart - outerScript);

	gotParse = 1;
	if (parsePtr->numWords > 0) {
	    /*
	     * TIP #280. Track lines within the words of the current
	     * command. We use a separate pointer into the table of
	     * continuation line locations to not lose our position for the
	     * per-command parsing.
	     */

	    int wordLine = line;
	    const char *wordStart = parsePtr->commandStart;
	    int *wordCLNext = clNext;
	    unsigned int objectsNeeded = 0;
	    unsigned int numWords = parsePtr->numWords;

	    /*
	     * Generate an array of objects for the words of the command.
	     */

	    if (numWords > minObjs) {
		expand = (int *) ckalloc(numWords * sizeof(int));
		objvSpace = (Tcl_Obj **)
			ckalloc(numWords * sizeof(Tcl_Obj *));
		lineSpace = (int *) ckalloc(numWords * sizeof(int));
	    }
	    expandRequested = 0;
	    objv = objvSpace;
	    lines = lineSpace;

	    iPtr->cmdFramePtr = eeFramePtr->nextPtr;
	    for (objectsUsed = 0, tokenPtr = parsePtr->tokenPtr;
		    objectsUsed < numWords;
		    objectsUsed++, tokenPtr += tokenPtr->numComponents+1) {
		/*
		 * TIP #280. Track lines to current word. Save the information
		 * on a per-word basis, signaling dynamic words as needed.
		 * Make the information available to the recursively called
		 * evaluator as well, including the type of context (source
		 * vs. eval).
		 */

		TclAdvanceLines(&wordLine, wordStart, tokenPtr->start);
		TclAdvanceContinuations(&wordLine, &wordCLNext,
			tokenPtr->start - outerScript);
		wordStart = tokenPtr->start;

		lines[objectsUsed] = TclWordKnownAtCompileTime(tokenPtr, NULL)
			? wordLine : -1;

		if (eeFramePtr->type == TCL_LOCATION_SOURCE) {
		    iPtr->evalFlags |= TCL_EVAL_FILE;
		}

		code = TclSubstTokens(interp, tokenPtr+1,
			tokenPtr->numComponents, NULL, wordLine,
			wordCLNext, outerScript);

		iPtr->evalFlags = 0;

		if (code != TCL_OK) {
		    break;
		}
		objv[objectsUsed] = Tcl_GetObjResult(interp);
		Tcl_IncrRefCount(objv[objectsUsed]);
		if (tokenPtr->type == TCL_TOKEN_EXPAND_WORD) {
		    int numElements;

		    code = TclListObjLength(interp, objv[objectsUsed],
			    &numElements);
		    if (code == TCL_ERROR) {
			/*
			 * Attempt to expand a non-list.
			 */

			Tcl_AppendObjToErrorInfo(interp, Tcl_ObjPrintf(
				"\n    (expanding word %d)", objectsUsed));
			Tcl_DecrRefCount(objv[objectsUsed]);
			break;
		    }
		    expandRequested = 1;
		    expand[objectsUsed] = 1;

		    objectsNeeded += (numElements ? numElements : 1);
		} else {
		    expand[objectsUsed] = 0;
		    objectsNeeded++;
		}

		if (wordCLNext) {
		    TclContinuationsEnterDerived(objv[objectsUsed],
			    wordStart - outerScript, wordCLNext);
		}
	    } /* for loop */
	    iPtr->cmdFramePtr = eeFramePtr;
	    if (code != TCL_OK) {
		goto error;
	    }
	    if (expandRequested) {
		/*
		 * Some word expansion was requested. Check for objv resize.
		 */

		Tcl_Obj **copy = objvSpace;
		int *lcopy = lineSpace;
		int wordIdx = numWords;
		int objIdx = objectsNeeded - 1;

		if ((numWords > minObjs) || (objectsNeeded > minObjs)) {
		    objv = objvSpace = (Tcl_Obj **)
			    ckalloc(objectsNeeded * sizeof(Tcl_Obj *));
		    lines = lineSpace = (int *)
			    ckalloc(objectsNeeded * sizeof(int));
		}

		objectsUsed = 0;
		while (wordIdx--) {
		    if (expand[wordIdx]) {
			int numElements;
			Tcl_Obj **elements, *temp = copy[wordIdx];

			Tcl_ListObjGetElements(NULL, temp, &numElements,
				&elements);
			objectsUsed += numElements;
			while (numElements--) {
			    lines[objIdx] = -1;
			    objv[objIdx--] = elements[numElements];
			    Tcl_IncrRefCount(elements[numElements]);
			}
			Tcl_DecrRefCount(temp);
		    } else {
			lines[objIdx] = lcopy[wordIdx];
			objv[objIdx--] = copy[wordIdx];
			objectsUsed++;
		    }
		}
		objv += objIdx+1;

		if (copy != stackObjArray) {
		    ckfree((char *) copy);
		}
		if (lcopy != linesStack) {
		    ckfree((char *) lcopy);
		}
	    }

	    /*
	     * Execute the command and free the objects for its words.
	     *
	     * TIP #280: Remember the command itself for 'info frame'. We
	     * shorten the visible command by one char to exclude the
	     * termination character, if necessary. Here is where we put our
	     * frame on the stack of frames too. _After_ the nested commands
	     * have been executed.
	     */

	    eeFramePtr->cmd.str.cmd = parsePtr->commandStart;
	    eeFramePtr->cmd.str.len = parsePtr->commandSize;

	    if (parsePtr->term ==
		    parsePtr->commandStart + parsePtr->commandSize - 1) {
		eeFramePtr->cmd.str.len--;
	    }

	    eeFramePtr->nline = objectsUsed;
	    eeFramePtr->line = lines;

	    TclArgumentEnter(interp, objv, objectsUsed, eeFramePtr);
	    code = Tcl_EvalObjv(interp, objectsUsed, objv, TCL_EVAL_NOERR);
	    TclArgumentRelease(interp, objv, objectsUsed);

	    eeFramePtr->line = NULL;
	    eeFramePtr->nline = 0;

	    if (code != TCL_OK) {
		goto error;
	    }
	    for (i = 0; i < objectsUsed; i++) {
		Tcl_DecrRefCount(objv[i]);
	    }
	    objectsUsed = 0;
	    if (objvSpace != stackObjArray) {
		ckfree((char *) objvSpace);
		objvSpace = stackObjArray;
		ckfree((char *) lineSpace);
		lineSpace = linesStack;
	    }

	    /*
	     * Free expand separately since objvSpace could have been
	     * reallocated above.
	     */

	    if (expand != expandStack) {
		ckfree((char *) expand);
		expand = expandStack;
	    }
	}

	/*
	 * Advance to the next command in the script.
	 *
	 * TIP #280 Track Lines. Now we track how many lines were in the
	 * executed command.
	 */

	next = parsePtr->commandStart + parsePtr->commandSize;
	bytesLeft -= next - p;
	p = next;
	TclAdvanceLines(&line, parsePtr->commandStart, p);
	Tcl_FreeParse(parsePtr);
	gotParse = 0;
    } while (bytesLeft > 0);
    iPtr->varFramePtr = savedVarFramePtr;
    code = TCL_OK;
    goto cleanup_return;

  error:
    /*
     * Generate and log various pieces of error information.
     */

    if (iPtr->numLevels == 0) {
	if (code == TCL_RETURN) {
	    code = TclUpdateReturnInfo(iPtr);
	}
	if ((code != TCL_OK) && (code != TCL_ERROR) && !allowExceptions) {
	    ProcessUnexpectedResult(interp, code);
	    code = TCL_ERROR;
	}
    }
    if ((code == TCL_ERROR) && !(iPtr->flags & ERR_ALREADY_LOGGED)) {
	commandLength = parsePtr->commandSize;
	if (parsePtr->term == parsePtr->commandStart + commandLength - 1) {
	    /*
	     * The terminator character (such as ; or ]) of the command where
	     * the error occurred is the last character in the parsed command.
	     * Reduce the length by one so that the error message doesn't
	     * include the terminator character.
	     */

	    commandLength -= 1;
	}
	Tcl_LogCommandInfo(interp, script, parsePtr->commandStart,
		commandLength);
    }
    iPtr->flags &= ~ERR_ALREADY_LOGGED;

    /*
     * Then free resources that had been allocated to the command.
     */

    for (i = 0; i < objectsUsed; i++) {
	Tcl_DecrRefCount(objv[i]);
    }
    if (gotParse) {
	Tcl_FreeParse(parsePtr);
    }
    if (objvSpace != stackObjArray) {
	ckfree((char *) objvSpace);
	ckfree((char *) lineSpace);
    }
    if (expand != expandStack) {
	ckfree((char *) expand);
    }
    iPtr->varFramePtr = savedVarFramePtr;

 cleanup_return:
    /*
     * TIP #280. Release the local CmdFrame, and its contents.
     */

    iPtr->cmdFramePtr = iPtr->cmdFramePtr->nextPtr;
    if (eeFramePtr->type == TCL_LOCATION_SOURCE) {
	Tcl_DecrRefCount(eeFramePtr->data.eval.path);
    }
    TclStackFree(interp, linesStack);
    TclStackFree(interp, expandStack);
    TclStackFree(interp, stackObjArray);
    TclStackFree(interp, eeFramePtr);
    TclStackFree(interp, parsePtr);

    return code;
}

/*
 *----------------------------------------------------------------------
 *
 * TclAdvanceLines --
 *
 *	This function is a helper which counts the number of lines in a block
 *	of text and advances an external counter.
 *
 * Results:
 *	None.
 *
 * Side effects:
 *	The specified counter is advanced per the number of lines found.
 *
 * TIP #280
 *----------------------------------------------------------------------
 */

void
TclAdvanceLines(
    int *line,
    const char *start,
    const char *end)
{
    register const char *p;

    for (p = start; p < end; p++) {
	if (*p == '\n') {
	    (*line)++;
	}
    }
}

/*
 *----------------------------------------------------------------------
 *
 * TclAdvanceContinuations --
 *
 *	This procedure is a helper which counts the number of continuation
 *	lines (CL) in a block of text using a table of CL locations and
 *	advances an external counter, and the pointer into the table.
 *
 * Results:
 *	None.
 *
 * Side effects:
 *	The specified counter is advanced per the number of continuation lines
 *	found.
 *
 * TIP #280
 *----------------------------------------------------------------------
 */

void
TclAdvanceContinuations(
    int *line,
    int **clNextPtrPtr,
    int loc)
{
    /*
     * Track the invisible continuation lines embedded in a script, if any.
     * Here they are just spaces (already). They were removed by
     * TclSubstTokens via TclParseBackslash.
     *
     * *clNextPtrPtr         <=> We have continuation lines to track.
     * **clNextPtrPtr >= 0   <=> We are not beyond the last possible location.
     * loc >= **clNextPtrPtr <=> We stepped beyond the current cont. line.
     */

    while (*clNextPtrPtr && (**clNextPtrPtr >= 0)
	    && (loc >= **clNextPtrPtr)) {
	/*
	 * We just stepped over an invisible continuation line. Adjust the
	 * line counter and step to the table entry holding the location of
	 * the next continuation line to track.
	 */

	(*line)++;
	(*clNextPtrPtr)++;
    }
}

/*
 *----------------------------------------------------------------------
 * Note: The whole data structure access for argument location tracking is
 * hidden behind these three functions. The only parts open are the lineLAPtr
 * field in the Interp structure. The CFWord definition is internal to here.
 * Should make it easier to redo the data structures if we find something more
 * space/time efficient.
 */

/*
 *----------------------------------------------------------------------
 *
 * TclArgumentEnter --
 *
 *	This procedure is a helper for the TIP #280 uplevel extension. It
 *	enters location references for the arguments of a command to be
 *	invoked. Only the first entry has the actual data, further entries
 *	simply count the usage up.
 *
 * Results:
 *	None.
 *
 * Side effects:
 *	May allocate memory.
 *
 * TIP #280
 *----------------------------------------------------------------------
 */

void
TclArgumentEnter(
    Tcl_Interp *interp,
    Tcl_Obj **objv,
    int objc,
    CmdFrame *cfPtr)
{
    Interp *iPtr = (Interp *) interp;
    int new, i;
    Tcl_HashEntry *hPtr;
    CFWord *cfwPtr;

    for (i = 1; i < objc; i++) {
	/*
	 * Ignore argument words without line information (= dynamic). If they
	 * are variables they may have location information associated with
	 * that, either through globally recorded 'set' invokations, or
	 * literals in bytecode. Eitehr way there is no need to record
	 * something here.
	 */

	if (cfPtr->line[i] < 0) {
	    continue;
	}
	hPtr = Tcl_CreateHashEntry(iPtr->lineLAPtr, objv[i], &new);
	if (new) {
	    /*
	     * The word is not on the stack yet, remember the current location
	     * and initialize references.
	     */

	    cfwPtr = (CFWord *) ckalloc(sizeof(CFWord));
	    cfwPtr->framePtr = cfPtr;
	    cfwPtr->word = i;
	    cfwPtr->refCount = 1;
	    Tcl_SetHashValue(hPtr, cfwPtr);
	} else {
	    /*
	     * The word is already on the stack, its current location is not
	     * relevant. Just remember the reference to prevent early removal.
	     */

	    cfwPtr = Tcl_GetHashValue(hPtr);
	    cfwPtr->refCount++;
	}
    }
}

/*
 *----------------------------------------------------------------------
 *
 * TclArgumentRelease --
 *
 *	This procedure is a helper for the TIP #280 uplevel extension. It
 *	removes the location references for the arguments of a command just
 *	done. Usage is counted down, the data is removed only when no user is
 *	left over.
 *
 * Results:
 *	None.
 *
 * Side effects:
 *	May release memory.
 *
 * TIP #280
 *----------------------------------------------------------------------
 */

void
TclArgumentRelease(
    Tcl_Interp *interp,
    Tcl_Obj **objv,
    int objc)
{
    Interp *iPtr = (Interp *) interp;
    int i;

    for (i = 1; i < objc; i++) {
	CFWord *cfwPtr;
	Tcl_HashEntry *hPtr =
		Tcl_FindHashEntry(iPtr->lineLAPtr, (char *) objv[i]);

	if (!hPtr) {
	    continue;
	}
	cfwPtr = Tcl_GetHashValue(hPtr);

	cfwPtr->refCount--;
	if (cfwPtr->refCount > 0) {
	    continue;
	}

	ckfree((char *) cfwPtr);
	Tcl_DeleteHashEntry(hPtr);
    }
}

/*
 *----------------------------------------------------------------------
 *
 * TclArgumentBCEnter --
 *
 *	This procedure is a helper for the TIP #280 uplevel extension. It
 *	enters location references for the literal arguments of commands in
 *	bytecode about to be invoked. Only the first entry has the actual
 *	data, further entries simply count the usage up.
 *
 * Results:
 *	None.
 *
 * Side effects:
 *	May allocate memory.
 *
 * TIP #280
 *----------------------------------------------------------------------
 */

void
TclArgumentBCEnter(
    Tcl_Interp *interp,
    Tcl_Obj *objv[],
    int objc,
    void *codePtr,
    CmdFrame *cfPtr,
    int pc)
{
    Interp *iPtr = (Interp *) interp;
    Tcl_HashEntry *hePtr =
	    Tcl_FindHashEntry(iPtr->lineBCPtr, (char *) codePtr);
    ExtCmdLoc *eclPtr;

    if (!hePtr) {
	return;
    }
    eclPtr = Tcl_GetHashValue(hePtr);
    hePtr = Tcl_FindHashEntry(&eclPtr->litInfo, INT2PTR(pc));
    if (hePtr) {
	int word;
	int cmd = PTR2INT(Tcl_GetHashValue(hePtr));
	ECL *ePtr = &eclPtr->loc[cmd];
	CFWordBC *lastPtr = NULL;

	/*
	 * A few truths ...
	 * (1) ePtr->nline == objc
	 * (2) (ePtr->line[word] < 0) => !literal, for all words
	 * (3) (word == 0) => !literal
	 *
	 * Item (2) is why we can use objv to get the literals, and do not
	 * have to save them at compile time.
	 */

	for (word = 1; word < objc; word++) {
	    if (ePtr->line[word] >= 0) {
		int isnew;
		Tcl_HashEntry *hPtr =
			Tcl_CreateHashEntry(iPtr->lineLABCPtr,
				objv[word], &isnew);
		CFWordBC *cfwPtr = (CFWordBC *) ckalloc(sizeof(CFWordBC));

		cfwPtr->framePtr = cfPtr;
		cfwPtr->obj = objv[word];
		cfwPtr->pc = pc;
		cfwPtr->word = word;
		cfwPtr->nextPtr = lastPtr;
		lastPtr = cfwPtr;

		if (isnew) {
		    /*
		     * The word is not on the stack yet, remember the current
		     * location and initialize references.
		     */

		    cfwPtr->prevPtr = NULL;
		} else {
		    /*
		     * The object is already on the stack, however it may have
		     * a different location now (literal sharing may map
		     * multiple location to a single Tcl_Obj*. Save the old
		     * information in the new structure.
		     */

		    cfwPtr->prevPtr = Tcl_GetHashValue(hPtr);
		}

		Tcl_SetHashValue(hPtr, cfwPtr);
	    }
	} /* for */

	cfPtr->litarg = lastPtr;
    } /* if */
}

/*
 *----------------------------------------------------------------------
 *
 * TclArgumentBCRelease --
 *
 *	This procedure is a helper for the TIP #280 uplevel extension. It
 *	removes the location references for the literal arguments of commands
 *	in bytecode just done. Usage is counted down, the data is removed only
 *	when no user is left over.
 *
 * Results:
 *	None.
 *
 * Side effects:
 *	May release memory.
 *
 * TIP #280
 *----------------------------------------------------------------------
 */

void
TclArgumentBCRelease(
    Tcl_Interp *interp,
    CmdFrame *cfPtr)
{
    Interp *iPtr = (Interp *) interp;
    CFWordBC *cfwPtr = (CFWordBC *) cfPtr->litarg;

    while (cfwPtr) {
	CFWordBC *nextPtr = cfwPtr->nextPtr;
	Tcl_HashEntry *hPtr =
		Tcl_FindHashEntry(iPtr->lineLABCPtr, (char *) cfwPtr->obj);
	CFWordBC *xPtr = Tcl_GetHashValue(hPtr);

	if (xPtr != cfwPtr) {
	    Tcl_Panic("TclArgumentBC Enter/Release Mismatch");
	}

	if (cfwPtr->prevPtr) {
	    Tcl_SetHashValue(hPtr, cfwPtr->prevPtr);
	} else {
	    Tcl_DeleteHashEntry(hPtr);
	}

	ckfree((char *) cfwPtr);
	cfwPtr = nextPtr;
    }

    cfPtr->litarg = NULL;
}

/*
 *----------------------------------------------------------------------
 *
 * TclArgumentGet --
 *
 *	This procedure is a helper for the TIP #280 uplevel extension. It
 *	finds the location references for a Tcl_Obj, if any.
 *
 * Results:
 *	None.
 *
 * Side effects:
 *	Writes found location information into the result arguments.
 *
 * TIP #280
 *----------------------------------------------------------------------
 */

void
TclArgumentGet(
    Tcl_Interp *interp,
    Tcl_Obj *obj,
    CmdFrame **cfPtrPtr,
    int *wordPtr)
{
    Interp *iPtr = (Interp *) interp;
    Tcl_HashEntry *hPtr;
    CmdFrame *framePtr;

    /*
     * An object which either has no string rep or else is a canonical list is
     * guaranteed to have been generated dynamically: bail out, this cannot
     * have a usable absolute location. _Do not touch_ the information the set
     * up by the caller. It knows better than us.
     */

    if ((!obj->bytes) || ((obj->typePtr == &tclListType) &&
	    ((List *) obj->internalRep.twoPtrValue.ptr1)->canonicalFlag)) {
	return;
    }

    /*
     * First look for location information recorded in the argument
     * stack. That is nearest.
     */

    hPtr = Tcl_FindHashEntry(iPtr->lineLAPtr, (char *) obj);
    if (hPtr) {
	CFWord *cfwPtr = Tcl_GetHashValue(hPtr);

	*wordPtr = cfwPtr->word;
	*cfPtrPtr = cfwPtr->framePtr;
	return;
    }

    /*
     * Check if the Tcl_Obj has location information as a bytecode literal, in
     * that stack.
     */

    hPtr = Tcl_FindHashEntry(iPtr->lineLABCPtr, (char *) obj);
    if (hPtr) {
	CFWordBC *cfwPtr = Tcl_GetHashValue(hPtr);

	framePtr = cfwPtr->framePtr;
	framePtr->data.tebc.pc = (char *) (((ByteCode *)
		framePtr->data.tebc.codePtr)->codeStart + cfwPtr->pc);
	*cfPtrPtr = cfwPtr->framePtr;
	*wordPtr = cfwPtr->word;
	return;
    }
}

/*
 *----------------------------------------------------------------------
 *
 * Tcl_Eval --
 *
 *	Execute a Tcl command in a string. This function executes the script
 *	directly, rather than compiling it to bytecodes. Before the arrival of
 *	the bytecode compiler in Tcl 8.0 Tcl_Eval was the main function used
 *	for executing Tcl commands, but nowadays it isn't used much.
 *
 * Results:
 *	The return value is one of the return codes defined in tcl.h (such as
 *	TCL_OK), and interp's result contains a value to supplement the return
 *	code. The value of the result will persist only until the next call to
 *	Tcl_Eval or Tcl_EvalObj: you must copy it or lose it!
 *
 * Side effects:
 *	Can be almost arbitrary, depending on the commands in the script.
 *
 *----------------------------------------------------------------------
 */

int
Tcl_Eval(
    Tcl_Interp *interp,		/* Token for command interpreter (returned by
				 * previous call to Tcl_CreateInterp). */
    const char *script)		/* Pointer to TCL command to execute. */
{
    int code = Tcl_EvalEx(interp, script, -1, 0);

    /*
     * For backwards compatibility with old C code that predates the object
     * system in Tcl 8.0, we have to mirror the object result back into the
     * string result (some callers may expect it there).
     */

    (void) Tcl_GetStringResult(interp);
    return code;
}

/*
 *----------------------------------------------------------------------
 *
 * Tcl_EvalObj, Tcl_GlobalEvalObj --
 *
 *	These functions are deprecated but we keep them around for backwards
 *	compatibility reasons.
 *
 * Results:
 *	See the functions they call.
 *
 * Side effects:
 *	See the functions they call.
 *
 *----------------------------------------------------------------------
 */

#undef Tcl_EvalObj
int
Tcl_EvalObj(
    Tcl_Interp *interp,
    Tcl_Obj *objPtr)
{
    return Tcl_EvalObjEx(interp, objPtr, 0);
}
#undef Tcl_GlobalEvalObj
int
Tcl_GlobalEvalObj(
    Tcl_Interp *interp,
    Tcl_Obj *objPtr)
{
    return Tcl_EvalObjEx(interp, objPtr, TCL_EVAL_GLOBAL);
}

/*
 *----------------------------------------------------------------------
 *
 * Tcl_EvalObjEx, TclEvalObjEx --
 *
 *	Execute Tcl commands stored in a Tcl object. These commands are
 *	compiled into bytecodes if necessary, unless TCL_EVAL_DIRECT is
 *	specified.
 *
 * Results:
 *	The return value is one of the return codes defined in tcl.h (such as
 *	TCL_OK), and the interpreter's result contains a value to supplement
 *	the return code.
 *
 * Side effects:
 *	The object is converted, if necessary, to a ByteCode object that holds
 *	the bytecode instructions for the commands. Executing the commands
 *	will almost certainly have side effects that depend on those commands.
 *
 * TIP #280 : Keep public API, internally extended API.
 *----------------------------------------------------------------------
 */

int
Tcl_EvalObjEx(
    Tcl_Interp *interp,		/* Token for command interpreter (returned by
				 * a previous call to Tcl_CreateInterp). */
    register Tcl_Obj *objPtr,	/* Pointer to object containing commands to
				 * execute. */
    int flags)			/* Collection of OR-ed bits that control the
				 * evaluation of the script. Supported values
				 * are TCL_EVAL_GLOBAL and TCL_EVAL_DIRECT. */
{
    return TclEvalObjEx(interp, objPtr, flags, NULL, 0);
}

int
TclEvalObjEx(
    Tcl_Interp *interp,		/* Token for command interpreter (returned by
				 * a previous call to Tcl_CreateInterp). */
    register Tcl_Obj *objPtr,	/* Pointer to object containing commands to
				 * execute. */
    int flags,			/* Collection of OR-ed bits that control the
				 * evaluation of the script. Supported values
				 * are TCL_EVAL_GLOBAL and TCL_EVAL_DIRECT. */
    const CmdFrame *invoker,	/* Frame of the command doing the eval. */
    int word)			/* Index of the word which is in objPtr. */
{
    int result = TCL_OK;
    NRE_callback *rootPtr = TOP_CB(interp);

    result = TclNREvalObjEx(interp, objPtr, flags, invoker, word);
    return TclNRRunCallbacks(interp, result, rootPtr);
}

int
TclNREvalObjEx(
    Tcl_Interp *interp,		/* Token for command interpreter (returned by
				 * a previous call to Tcl_CreateInterp). */
    register Tcl_Obj *objPtr,	/* Pointer to object containing commands to
				 * execute. */
    int flags,			/* Collection of OR-ed bits that control the
				 * evaluation of the script. Supported values
				 * are TCL_EVAL_GLOBAL and TCL_EVAL_DIRECT. */
    const CmdFrame *invoker,	/* Frame of the command doing the eval. */
    int word)			/* Index of the word which is in objPtr. */
{
    Interp *iPtr = (Interp *) interp;
    int result;
    List *listRepPtr = objPtr->internalRep.twoPtrValue.ptr1;

    /*
     * This function consists of three independent blocks for: direct
     * evaluation of canonical lists, compileation and bytecode execution and
     * finally direct evaluation. Precisely one of these blocks will be run.
     */

    if ((objPtr->typePtr == &tclListType) &&		/* is a list */
	    ((objPtr->bytes == NULL ||			/* no string rep */
		    listRepPtr->canonicalFlag))) {	/* or is canonical */
	Tcl_Obj *listPtr = objPtr;
	CmdFrame *eoFramePtr = NULL;
	int objc;
	Tcl_Obj **objv;
<<<<<<< HEAD

	/*
	 * Pure List Optimization (no string representation). In this case, we
	 * can safely use Tcl_EvalObjv instead and get an appreciable
	 * improvement in execution speed. This is because it allows us to
	 * avoid a setFromAny step that would just pack everything into a
	 * string and back out again.
	 *
	 * This also preserves any associations between list elements and
	 * location information for such elements.
	 *
	 * This restriction has been relaxed a bit by storing in lists whether
	 * they are "canonical" or not (a canonical list being one that is
	 * either pure or that has its string rep derived by
	 * UpdateStringOfList from the internal rep).
	 */

	/*
	 * Shimmer protection! Always pass an unshared obj. The caller could
	 * incr the refCount of objPtr AFTER calling us! To be completely safe
	 * we always make a copy. The callback takes care od the refCounts for
	 * both listPtr and objPtr.
	 *
	 * FIXME OPT: preserve just the internal rep?
	 */

	Tcl_IncrRefCount(objPtr);
	listPtr = TclListObjCopy(interp, objPtr);
	Tcl_IncrRefCount(listPtr);
	TclDecrRefCount(objPtr);

=======

	/*
	 * Pure List Optimization (no string representation). In this case, we
	 * can safely use Tcl_EvalObjv instead and get an appreciable
	 * improvement in execution speed. This is because it allows us to
	 * avoid a setFromAny step that would just pack everything into a
	 * string and back out again.
	 *
	 * This also preserves any associations between list elements and
	 * location information for such elements.
	 *
	 * This restriction has been relaxed a bit by storing in lists whether
	 * they are "canonical" or not (a canonical list being one that is
	 * either pure or that has its string rep derived by
	 * UpdateStringOfList from the internal rep).
	 */

	/*
	 * Shimmer protection! Always pass an unshared obj. The caller could
	 * incr the refCount of objPtr AFTER calling us! To be completely safe
	 * we always make a copy. The callback takes care od the refCounts for
	 * both listPtr and objPtr.
	 *
	 * FIXME OPT: preserve just the internal rep?
	 */

	Tcl_IncrRefCount(objPtr);
	listPtr = TclListObjCopy(interp, objPtr);
	Tcl_IncrRefCount(listPtr);
	TclDecrRefCount(objPtr);

>>>>>>> 691a2c66
	if (word != INT_MIN) {
	    /*
	     * TIP #280 Structures for tracking lines. As we know that this is
	     * dynamic execution we ignore the invoker, even if known.
	     *
	     * TIP #280. We do _not_ compute all the line numbers for the
	     * words in the command. For the eval of a pure list the most
	     * sensible choice is to put all words on line 1. Given that we
	     * neither need memory for them nor compute anything. 'line' is
	     * left NULL. The two places using this information (TclInfoFrame,
	     * and TclInitCompileEnv), are special-cased to use the proper
	     * line number directly instead of accessing the 'line' array.
	     *
	     * Note that we use (word==INTMIN) to signal that no command frame
	     * should be pushed, as needed by alias and ensemble redirections.
	     */

	    eoFramePtr = TclStackAlloc(interp, sizeof(CmdFrame));
	    eoFramePtr->nline = 0;
	    eoFramePtr->line = NULL;

	    eoFramePtr->type = TCL_LOCATION_EVAL_LIST;
	    eoFramePtr->level = (iPtr->cmdFramePtr == NULL?
		    1 : iPtr->cmdFramePtr->level + 1);
	    eoFramePtr->numLevels = iPtr->numLevels;
	    eoFramePtr->framePtr = iPtr->framePtr;
	    eoFramePtr->nextPtr = iPtr->cmdFramePtr;

	    eoFramePtr->cmd.listPtr = listPtr;
	    eoFramePtr->data.eval.path = NULL;

	    iPtr->cmdFramePtr = eoFramePtr;
	}

	TclNRDeferCallback(interp, TEOEx_ListCallback, listPtr, eoFramePtr,
		NULL, NULL);

	ListObjGetElements(listPtr, objc, objv);
	return TclNREvalObjv(interp, objc, objv, flags, NULL);
    }

    if (!(flags & TCL_EVAL_DIRECT)) {
	/*
	 * Let the compiler/engine subsystem do the evaluation.
	 *
	 * TIP #280 The invoker provides us with the context for the script.
	 * We transfer this to the byte code compiler.
	 */

	int allowExceptions = (iPtr->evalFlags & TCL_ALLOW_EXCEPTIONS);
	ByteCode *codePtr;
	CallFrame *savedVarFramePtr = NULL;	/* Saves old copy of
						 * iPtr->varFramePtr in case
						 * TCL_EVAL_GLOBAL was set. */

	if (flags & TCL_EVAL_GLOBAL) {
	    savedVarFramePtr = iPtr->varFramePtr;
	    iPtr->varFramePtr = iPtr->rootFramePtr;
	}
	Tcl_IncrRefCount(objPtr);
	codePtr = TclCompileObj(interp, objPtr, invoker, word);

	TclNRAddCallback(interp, TEOEx_ByteCodeCallback, savedVarFramePtr,
		objPtr, INT2PTR(allowExceptions), NULL);
        return TclNRExecuteByteCode(interp, codePtr);
    }

    {
	/*
	 * We're not supposed to use the compiler or byte-code
	 * interpreter. Let Tcl_EvalEx evaluate the command directly (and
	 * probably more slowly).
	 *
	 * TIP #280. Propagate context as much as we can. Especially if the
	 * script to evaluate is a single literal it makes sense to look if
	 * our context is one with absolute line numbers we can then track
	 * into the literal itself too.
	 *
	 * See also tclCompile.c, TclInitCompileEnv, for the equivalent code
	 * in the bytecode compiler.
	 */

	const char *script;
	int numSrcBytes;

	/*
	 * Now we check if we have data about invisible continuation lines for
	 * the script, and make it available to the direct script parser and
	 * evaluator we are about to call, if so.
	 *
	 * It may be possible that the script Tcl_Obj* can be free'd while the
	 * evaluator is using it, leading to the release of the associated
	 * ContLineLoc structure as well. To ensure that the latter doesn't
	 * happen we set a lock on it. We release this lock later in this
	 * function, after the evaluator is done. The relevant "lineCLPtr"
	 * hashtable is managed in the file "tclObj.c".
	 *
	 * Another important action is to save (and later restore) the
	 * continuation line information of the caller, in case we are
	 * executing nested commands in the eval/direct path.
	 */

	ContLineLoc *saveCLLocPtr = iPtr->scriptCLLocPtr;
	ContLineLoc *clLocPtr = TclContinuationsGet(objPtr);

	if (clLocPtr) {
	    iPtr->scriptCLLocPtr = clLocPtr;
	    Tcl_Preserve(iPtr->scriptCLLocPtr);
	} else {
	    iPtr->scriptCLLocPtr = NULL;
	}

	Tcl_IncrRefCount(objPtr);
	if (invoker == NULL) {
	    /*
	     * No context, force opening of our own.
	     */

	    script = Tcl_GetStringFromObj(objPtr, &numSrcBytes);
	    result = Tcl_EvalEx(interp, script, numSrcBytes, flags);
	} else {
	    /*
	     * We have an invoker, describing the command asking for the
	     * evaluation of a subordinate script. This script may originate
	     * in a literal word, or from a variable, etc. Using the line
	     * array we now check if we have good line information for the
	     * relevant word. The type of context is relevant as well. In a
	     * non-'source' context we don't have to try tracking lines.
	     *
	     * First see if the word exists and is a literal. If not we go
	     * through the easy dynamic branch. No need to perform more
	     * complex invokations.
	     */

	    int pc = 0;
	    CmdFrame *ctxPtr = TclStackAlloc(interp, sizeof(CmdFrame));

	    *ctxPtr = *invoker;
	    if (invoker->type == TCL_LOCATION_BC) {
		/*
		 * Note: Type BC => ctxPtr->data.eval.path is not used.
		 * ctxPtr->data.tebc.codePtr is used instead.
		 */

		TclGetSrcInfoForPc(ctxPtr);
		pc = 1;
	    }

	    script = Tcl_GetStringFromObj(objPtr, &numSrcBytes);

	    if ((invoker->nline <= word) ||
		    (invoker->line[word] < 0) ||
		    (ctxPtr->type != TCL_LOCATION_SOURCE)) {
		/*
		 * Dynamic script, or dynamic context, force our own context.
		 */

		result = Tcl_EvalEx(interp, script, numSrcBytes, flags);
	    } else {
		/*
		 * Absolute context to reuse.
		 */

		iPtr->invokeCmdFramePtr = ctxPtr;
		iPtr->evalFlags |= TCL_EVAL_CTX;

		result = TclEvalEx(interp, script, numSrcBytes, flags,
			ctxPtr->line[word], NULL, script);
	    }
	    if (pc && (ctxPtr->type == TCL_LOCATION_SOURCE)) {
		/*
		 * Death of SrcInfo reference.
		 */

		Tcl_DecrRefCount(ctxPtr->data.eval.path);
	    }
	    TclStackFree(interp, ctxPtr);
	}

	/*
	 * Now release the lock on the continuation line information, if any,
	 * and restore the caller's settings.
	 */

	if (iPtr->scriptCLLocPtr) {
	    Tcl_Release(iPtr->scriptCLLocPtr);
	}
	iPtr->scriptCLLocPtr = saveCLLocPtr;
	TclDecrRefCount(objPtr);
	return result;
    }
}

static int
TEOEx_ByteCodeCallback(
    ClientData data[],
    Tcl_Interp *interp,
    int result)
{
    Interp *iPtr = (Interp *) interp;
    CallFrame *savedVarFramePtr = data[0];
    Tcl_Obj *objPtr = data[1];
    int allowExceptions = PTR2INT(data[2]);

    if (iPtr->numLevels == 0) {
	if (result == TCL_RETURN) {
	    result = TclUpdateReturnInfo(iPtr);
	}
	if ((result != TCL_OK) && (result != TCL_ERROR) && !allowExceptions) {
	    const char *script;
	    int numSrcBytes;

	    ProcessUnexpectedResult(interp, result);
	    result = TCL_ERROR;
	    script = Tcl_GetStringFromObj(objPtr, &numSrcBytes);
	    Tcl_LogCommandInfo(interp, script, script, numSrcBytes);
	}

	/*
	 * We are returning to level 0, so should call TclResetCancellation.
	 * Let us just unset the flags inline.
	 */

	TclUnsetCancelFlags(iPtr);
    }
    iPtr->evalFlags = 0;

    /*
     * Restore the callFrame if this was a TCL_EVAL_GLOBAL.
     */

    if (savedVarFramePtr) {
	iPtr->varFramePtr = savedVarFramePtr;
    }

    TclDecrRefCount(objPtr);
    return result;
}

static int
TEOEx_ListCallback(
    ClientData data[],
    Tcl_Interp *interp,
    int result)
{
    Interp *iPtr = (Interp *) interp;
    Tcl_Obj *listPtr = data[0];
    CmdFrame *eoFramePtr = data[1];

    /*
     * Remove the cmdFrame
     */

    if (eoFramePtr) {
	iPtr->cmdFramePtr = eoFramePtr->nextPtr;
	TclStackFree(interp, eoFramePtr);
    }
    TclDecrRefCount(listPtr);

    return result;
}

/*
 *----------------------------------------------------------------------
 *
 * ProcessUnexpectedResult --
 *
 *	Function called by Tcl_EvalObj to set the interpreter's result value
 *	to an appropriate error message when the code it evaluates returns an
 *	unexpected result code (not TCL_OK and not TCL_ERROR) to the topmost
 *	evaluation level.
 *
 * Results:
 *	None.
 *
 * Side effects:
 *	The interpreter result is set to an error message appropriate to the
 *	result code.
 *
 *----------------------------------------------------------------------
 */

static void
ProcessUnexpectedResult(
    Tcl_Interp *interp,		/* The interpreter in which the unexpected
				 * result code was returned. */
    int returnCode)		/* The unexpected result code. */
{
    char buf[TCL_INTEGER_SPACE];

    Tcl_ResetResult(interp);
    if (returnCode == TCL_BREAK) {
	Tcl_AppendResult(interp,
		"invoked \"break\" outside of a loop", NULL);
    } else if (returnCode == TCL_CONTINUE) {
	Tcl_AppendResult(interp,
		"invoked \"continue\" outside of a loop", NULL);
    } else {
	Tcl_SetObjResult(interp, Tcl_ObjPrintf(
		"command returned bad code: %d", returnCode));
    }
    sprintf(buf, "%d", returnCode);
    Tcl_SetErrorCode(interp, "TCL", "UNEXPECTED_RESULT_CODE", buf, NULL);
}

/*
 *---------------------------------------------------------------------------
 *
 * Tcl_ExprLong, Tcl_ExprDouble, Tcl_ExprBoolean --
 *
 *	Functions to evaluate an expression and return its value in a
 *	particular form.
 *
 * Results:
 *	Each of the functions below returns a standard Tcl result. If an error
 *	occurs then an error message is left in the interp's result. Otherwise
 *	the value of the expression, in the appropriate form, is stored at
 *	*ptr. If the expression had a result that was incompatible with the
 *	desired form then an error is returned.
 *
 * Side effects:
 *	None.
 *
 *---------------------------------------------------------------------------
 */

int
Tcl_ExprLong(
    Tcl_Interp *interp,		/* Context in which to evaluate the
				 * expression. */
    const char *exprstring,	/* Expression to evaluate. */
    long *ptr)			/* Where to store result. */
{
    register Tcl_Obj *exprPtr;
    int result = TCL_OK;
    if (*exprstring == '\0') {
	/*
	 * Legacy compatibility - return 0 for the zero-length string.
	 */

	*ptr = 0;
    } else {
	exprPtr = Tcl_NewStringObj(exprstring, -1);
	Tcl_IncrRefCount(exprPtr);
	result = Tcl_ExprLongObj(interp, exprPtr, ptr);
	Tcl_DecrRefCount(exprPtr);
	if (result != TCL_OK) {
	    (void) Tcl_GetStringResult(interp);
	}
    }
    return result;
}

int
Tcl_ExprDouble(
    Tcl_Interp *interp,		/* Context in which to evaluate the
				 * expression. */
    const char *exprstring,	/* Expression to evaluate. */
    double *ptr)		/* Where to store result. */
{
    register Tcl_Obj *exprPtr;
    int result = TCL_OK;

    if (*exprstring == '\0') {
	/*
	 * Legacy compatibility - return 0 for the zero-length string.
	 */

	*ptr = 0.0;
    } else {
	exprPtr = Tcl_NewStringObj(exprstring, -1);
	Tcl_IncrRefCount(exprPtr);
	result = Tcl_ExprDoubleObj(interp, exprPtr, ptr);
	Tcl_DecrRefCount(exprPtr);
				/* Discard the expression object. */
	if (result != TCL_OK) {
	    (void) Tcl_GetStringResult(interp);
	}
    }
    return result;
}

int
Tcl_ExprBoolean(
    Tcl_Interp *interp,		/* Context in which to evaluate the
				 * expression. */
    const char *exprstring,	/* Expression to evaluate. */
    int *ptr)			/* Where to store 0/1 result. */
{
    if (*exprstring == '\0') {
	/*
	 * An empty string. Just set the result boolean to 0 (false).
	 */

	*ptr = 0;
	return TCL_OK;
    } else {
	int result;
	Tcl_Obj *exprPtr = Tcl_NewStringObj(exprstring, -1);

	Tcl_IncrRefCount(exprPtr);
	result = Tcl_ExprBooleanObj(interp, exprPtr, ptr);
	Tcl_DecrRefCount(exprPtr);
	if (result != TCL_OK) {
	    /*
	     * Move the interpreter's object result to the string result, then
	     * reset the object result.
	     */

	    (void) Tcl_GetStringResult(interp);
	}
	return result;
    }
}

/*
 *--------------------------------------------------------------
 *
 * Tcl_ExprLongObj, Tcl_ExprDoubleObj, Tcl_ExprBooleanObj --
 *
 *	Functions to evaluate an expression in an object and return its value
 *	in a particular form.
 *
 * Results:
 *	Each of the functions below returns a standard Tcl result object. If
 *	an error occurs then an error message is left in the interpreter's
 *	result. Otherwise the value of the expression, in the appropriate
 *	form, is stored at *ptr. If the expression had a result that was
 *	incompatible with the desired form then an error is returned.
 *
 * Side effects:
 *	None.
 *
 *--------------------------------------------------------------
 */

int
Tcl_ExprLongObj(
    Tcl_Interp *interp,		/* Context in which to evaluate the
				 * expression. */
    register Tcl_Obj *objPtr,	/* Expression to evaluate. */
    long *ptr)			/* Where to store long result. */
{
    Tcl_Obj *resultPtr;
    int result, type;
    double d;
    ClientData internalPtr;

    result = Tcl_ExprObj(interp, objPtr, &resultPtr);
    if (result != TCL_OK) {
	return TCL_ERROR;
    }

    if (TclGetNumberFromObj(interp, resultPtr, &internalPtr, &type)!=TCL_OK) {
	return TCL_ERROR;
    }

    switch (type) {
    case TCL_NUMBER_DOUBLE: {
	mp_int big;

	d = *((const double *) internalPtr);
	Tcl_DecrRefCount(resultPtr);
	if (Tcl_InitBignumFromDouble(interp, d, &big) != TCL_OK) {
	    return TCL_ERROR;
	}
	resultPtr = Tcl_NewBignumObj(&big);
	/* FALLTHROUGH */
    }
    case TCL_NUMBER_LONG:
    case TCL_NUMBER_WIDE:
    case TCL_NUMBER_BIG:
	result = TclGetLongFromObj(interp, resultPtr, ptr);
	break;

    case TCL_NUMBER_NAN:
	Tcl_GetDoubleFromObj(interp, resultPtr, &d);
	result = TCL_ERROR;
    }

    Tcl_DecrRefCount(resultPtr);/* Discard the result object. */
    return result;
}

int
Tcl_ExprDoubleObj(
    Tcl_Interp *interp,		/* Context in which to evaluate the
				 * expression. */
    register Tcl_Obj *objPtr,	/* Expression to evaluate. */
    double *ptr)		/* Where to store double result. */
{
    Tcl_Obj *resultPtr;
    int result, type;
    ClientData internalPtr;

    result = Tcl_ExprObj(interp, objPtr, &resultPtr);
    if (result != TCL_OK) {
	return TCL_ERROR;
    }

    result = TclGetNumberFromObj(interp, resultPtr, &internalPtr, &type);
    if (result == TCL_OK) {
	switch (type) {
	case TCL_NUMBER_NAN:
#ifndef ACCEPT_NAN
	    result = Tcl_GetDoubleFromObj(interp, resultPtr, ptr);
	    break;
#endif
	case TCL_NUMBER_DOUBLE:
	    *ptr = *((const double *) internalPtr);
	    result = TCL_OK;
	    break;
	default:
	    result = Tcl_GetDoubleFromObj(interp, resultPtr, ptr);
	}
    }
    Tcl_DecrRefCount(resultPtr);/* Discard the result object. */
    return result;
}

int
Tcl_ExprBooleanObj(
    Tcl_Interp *interp,		/* Context in which to evaluate the
				 * expression. */
    register Tcl_Obj *objPtr,	/* Expression to evaluate. */
    int *ptr)			/* Where to store 0/1 result. */
{
    Tcl_Obj *resultPtr;
    int result;

    result = Tcl_ExprObj(interp, objPtr, &resultPtr);
    if (result == TCL_OK) {
	result = Tcl_GetBooleanFromObj(interp, resultPtr, ptr);
	Tcl_DecrRefCount(resultPtr);
				/* Discard the result object. */
    }
    return result;
}

/*
 *----------------------------------------------------------------------
 *
 * TclObjInvokeNamespace --
 *
 *	Object version: Invokes a Tcl command, given an objv/objc, from either
 *	the exposed or hidden set of commands in the given interpreter.
 *
 *	NOTE: The command is invoked in the global stack frame of the
 *	interpreter or namespace, thus it cannot see any current state on the
 *	stack of that interpreter.
 *
 * Results:
 *	A standard Tcl result.
 *
 * Side effects:
 *	Whatever the command does.
 *
 *----------------------------------------------------------------------
 */

int
TclObjInvokeNamespace(
    Tcl_Interp *interp,		/* Interpreter in which command is to be
				 * invoked. */
    int objc,			/* Count of arguments. */
    Tcl_Obj *const objv[],	/* Argument objects; objv[0] points to the
				 * name of the command to invoke. */
    Tcl_Namespace *nsPtr,	/* The namespace to use. */
    int flags)			/* Combination of flags controlling the call:
				 * TCL_INVOKE_HIDDEN, TCL_INVOKE_NO_UNKNOWN,
				 * or TCL_INVOKE_NO_TRACEBACK. */
{
    int result;
    Tcl_CallFrame *framePtr;

    /*
     * Make the specified namespace the current namespace and invoke the
     * command.
     */

    result = TclPushStackFrame(interp, &framePtr, nsPtr, /*isProcFrame*/0);
    if (result != TCL_OK) {
	return TCL_ERROR;
    }

    result = TclObjInvoke(interp, objc, objv, flags);

    TclPopStackFrame(interp);
    return result;
}

/*
 *----------------------------------------------------------------------
 *
 * TclObjInvoke --
 *
 *	Invokes a Tcl command, given an objv/objc, from either the exposed or
 *	the hidden sets of commands in the given interpreter.
 *
 * Results:
 *	A standard Tcl object result.
 *
 * Side effects:
 *	Whatever the command does.
 *
 *----------------------------------------------------------------------
 */

int
TclObjInvoke(
    Tcl_Interp *interp,		/* Interpreter in which command is to be
				 * invoked. */
    int objc,			/* Count of arguments. */
    Tcl_Obj *const objv[],	/* Argument objects; objv[0] points to the
				 * name of the command to invoke. */
    int flags)			/* Combination of flags controlling the call:
				 * TCL_INVOKE_HIDDEN, TCL_INVOKE_NO_UNKNOWN,
				 * or TCL_INVOKE_NO_TRACEBACK. */
{
    register Interp *iPtr = (Interp *) interp;
    Tcl_HashTable *hTblPtr;	/* Table of hidden commands. */
    const char *cmdName;	/* Name of the command from objv[0]. */
    Tcl_HashEntry *hPtr = NULL;
    Command *cmdPtr;
    int result;

    if (interp == NULL) {
	return TCL_ERROR;
    }

    if ((objc < 1) || (objv == NULL)) {
	Tcl_AppendResult(interp, "illegal argument vector", NULL);
	return TCL_ERROR;
    }

    if ((flags & TCL_INVOKE_HIDDEN) == 0) {
	Tcl_Panic("TclObjInvoke: called without TCL_INVOKE_HIDDEN");
    }

    if (TclInterpReady(interp) == TCL_ERROR) {
	return TCL_ERROR;
    }

    cmdName = TclGetString(objv[0]);
    hTblPtr = iPtr->hiddenCmdTablePtr;
    if (hTblPtr != NULL) {
	hPtr = Tcl_FindHashEntry(hTblPtr, cmdName);
    }
    if (hPtr == NULL) {
	Tcl_AppendResult(interp, "invalid hidden command name \"",
		cmdName, "\"", NULL);
        Tcl_SetErrorCode(interp, "TCL", "LOOKUP", "HIDDENTOKEN", cmdName,
                NULL);
	return TCL_ERROR;
    }
    cmdPtr = Tcl_GetHashValue(hPtr);

    /*
     * Invoke the command function.
     */

    iPtr->cmdCount++;
    if (cmdPtr->objProc != NULL) {
	result = cmdPtr->objProc(cmdPtr->objClientData, interp, objc, objv);
    } else {
	result = Tcl_NRCallObjProc(interp, cmdPtr->nreProc,
		cmdPtr->objClientData, objc, objv);
    }

    /*
     * If an error occurred, record information about what was being executed
     * when the error occurred.
     */

    if ((result == TCL_ERROR)
	    && ((flags & TCL_INVOKE_NO_TRACEBACK) == 0)
	    && ((iPtr->flags & ERR_ALREADY_LOGGED) == 0)) {
	int length;
	Tcl_Obj *command = Tcl_NewListObj(objc, objv);
	const char *cmdString;

	Tcl_IncrRefCount(command);
	cmdString = Tcl_GetStringFromObj(command, &length);
	Tcl_LogCommandInfo(interp, cmdString, cmdString, length);
	Tcl_DecrRefCount(command);
	iPtr->flags &= ~ERR_ALREADY_LOGGED;
    }
    return result;
}

/*
 *---------------------------------------------------------------------------
 *
 * Tcl_ExprString --
 *
 *	Evaluate an expression in a string and return its value in string
 *	form.
 *
 * Results:
 *	A standard Tcl result. If the result is TCL_OK, then the interp's
 *	result is set to the string value of the expression. If the result is
 *	TCL_ERROR, then the interp's result contains an error message.
 *
 * Side effects:
 *	A Tcl object is allocated to hold a copy of the expression string.
 *	This expression object is passed to Tcl_ExprObj and then deallocated.
 *
 *---------------------------------------------------------------------------
 */

int
Tcl_ExprString(
    Tcl_Interp *interp,		/* Context in which to evaluate the
				 * expression. */
    const char *expr)		/* Expression to evaluate. */
{
    int code = TCL_OK;

    if (expr[0] == '\0') {
	/*
	 * An empty string. Just set the interpreter's result to 0.
	 */

	Tcl_SetObjResult(interp, Tcl_NewIntObj(0));
    } else {
	Tcl_Obj *resultPtr, *exprObj = Tcl_NewStringObj(expr, -1);

	Tcl_IncrRefCount(exprObj);
	code = Tcl_ExprObj(interp, exprObj, &resultPtr);
	Tcl_DecrRefCount(exprObj);
	if (code == TCL_OK) {
	    Tcl_SetObjResult(interp, resultPtr);
	    Tcl_DecrRefCount(resultPtr);
	}
    }

    /*
     * Force the string rep of the interp result.
     */

    (void) Tcl_GetStringResult(interp);
    return code;
}

/*
 *----------------------------------------------------------------------
 *
 * Tcl_AppendObjToErrorInfo --
 *
 *	Add a Tcl_Obj value to the errorInfo field that describes the current
 *	error.
 *
 * Results:
 *	None.
 *
 * Side effects:
 *	The value of the Tcl_obj is appended to the errorInfo field. If we are
 *	just starting to log an error, errorInfo is initialized from the error
 *	message in the interpreter's result.
 *
 *----------------------------------------------------------------------
 */

void
Tcl_AppendObjToErrorInfo(
    Tcl_Interp *interp,		/* Interpreter to which error information
				 * pertains. */
    Tcl_Obj *objPtr)		/* Message to record. */
{
    int length;
    const char *message = TclGetStringFromObj(objPtr, &length);

    Tcl_IncrRefCount(objPtr);
    Tcl_AddObjErrorInfo(interp, message, length);
    Tcl_DecrRefCount(objPtr);
}

/*
 *----------------------------------------------------------------------
 *
 * Tcl_AddErrorInfo --
 *
 *	Add information to the errorInfo field that describes the current
 *	error.
 *
 * Results:
 *	None.
 *
 * Side effects:
 *	The contents of message are appended to the errorInfo field. If we are
 *	just starting to log an error, errorInfo is initialized from the error
 *	message in the interpreter's result.
 *
 *----------------------------------------------------------------------
 */

void
Tcl_AddErrorInfo(
    Tcl_Interp *interp,		/* Interpreter to which error information
				 * pertains. */
    const char *message)	/* Message to record. */
{
    Tcl_AddObjErrorInfo(interp, message, -1);
}

/*
 *----------------------------------------------------------------------
 *
 * Tcl_AddObjErrorInfo --
 *
 *	Add information to the errorInfo field that describes the current
 *	error. This routine differs from Tcl_AddErrorInfo by taking a byte
 *	pointer and length.
 *
 * Results:
 *	None.
 *
 * Side effects:
 *	"length" bytes from "message" are appended to the errorInfo field. If
 *	"length" is negative, use bytes up to the first NULL byte. If we are
 *	just starting to log an error, errorInfo is initialized from the error
 *	message in the interpreter's result.
 *
 *----------------------------------------------------------------------
 */

void
Tcl_AddObjErrorInfo(
    Tcl_Interp *interp,		/* Interpreter to which error information
				 * pertains. */
    const char *message,	/* Points to the first byte of an array of
				 * bytes of the message. */
    int length)			/* The number of bytes in the message. If < 0,
				 * then append all bytes up to a NULL byte. */
{
    register Interp *iPtr = (Interp *) interp;

    /*
     * If we are just starting to log an error, errorInfo is initialized from
     * the error message in the interpreter's result.
     */

    iPtr->flags |= ERR_LEGACY_COPY;
    if (iPtr->errorInfo == NULL) {
	if (iPtr->result[0] != 0) {
	    /*
	     * The interp's string result is set, apparently by some extension
	     * making a deprecated direct write to it. That extension may
	     * expect interp->result to continue to be set, so we'll take
	     * special pains to avoid clearing it, until we drop support for
	     * interp->result completely.
	     */

	    iPtr->errorInfo = Tcl_NewStringObj(iPtr->result, -1);
	} else {
	    iPtr->errorInfo = iPtr->objResultPtr;
	}
	Tcl_IncrRefCount(iPtr->errorInfo);
	if (!iPtr->errorCode) {
	    Tcl_SetErrorCode(interp, "NONE", NULL);
	}
    }

    /*
     * Now append "message" to the end of errorInfo.
     */

    if (length != 0) {
	if (Tcl_IsShared(iPtr->errorInfo)) {
	    Tcl_DecrRefCount(iPtr->errorInfo);
	    iPtr->errorInfo = Tcl_DuplicateObj(iPtr->errorInfo);
	    Tcl_IncrRefCount(iPtr->errorInfo);
	}
	Tcl_AppendToObj(iPtr->errorInfo, message, length);
    }
}

/*
 *---------------------------------------------------------------------------
 *
 * Tcl_VarEvalVA --
 *
 *	Given a variable number of string arguments, concatenate them all
 *	together and execute the result as a Tcl command.
 *
 * Results:
 *	A standard Tcl return result. An error message or other result may be
 *	left in the interp's result.
 *
 * Side effects:
 *	Depends on what was done by the command.
 *
 *---------------------------------------------------------------------------
 */

int
Tcl_VarEvalVA(
    Tcl_Interp *interp,		/* Interpreter in which to evaluate command */
    va_list argList)		/* Variable argument list. */
{
    Tcl_DString buf;
    char *string;
    int result;

    /*
     * Copy the strings one after the other into a single larger string. Use
     * stack-allocated space for small commands, but if the command gets too
     * large than call ckalloc to create the space.
     */

    Tcl_DStringInit(&buf);
    while (1) {
	string = va_arg(argList, char *);
	if (string == NULL) {
	    break;
	}
	Tcl_DStringAppend(&buf, string, -1);
    }

    result = Tcl_Eval(interp, Tcl_DStringValue(&buf));
    Tcl_DStringFree(&buf);
    return result;
}

/*
 *----------------------------------------------------------------------
 *
 * Tcl_VarEval --
 *
 *	Given a variable number of string arguments, concatenate them all
 *	together and execute the result as a Tcl command.
 *
 * Results:
 *	A standard Tcl return result. An error message or other result may be
 *	left in interp->result.
 *
 * Side effects:
 *	Depends on what was done by the command.
 *
 *----------------------------------------------------------------------
 */
	/* ARGSUSED */
int
Tcl_VarEval(
    Tcl_Interp *interp,
    ...)
{
    va_list argList;
    int result;

    va_start(argList, interp);
    result = Tcl_VarEvalVA(interp, argList);
    va_end(argList);

    return result;
}

/*
 *----------------------------------------------------------------------
 *
 * Tcl_GlobalEval --
 *
 *	Evaluate a command at global level in an interpreter.
 *
 * Results:
 *	A standard Tcl result is returned, and the interp's result is modified
 *	accordingly.
 *
 * Side effects:
 *	The command string is executed in interp, and the execution is carried
 *	out in the variable context of global level (no functions active),
 *	just as if an "uplevel #0" command were being executed.
 *
 *----------------------------------------------------------------------
 */

int
Tcl_GlobalEval(
    Tcl_Interp *interp,		/* Interpreter in which to evaluate
				 * command. */
    const char *command)	/* Command to evaluate. */
{
    register Interp *iPtr = (Interp *) interp;
    int result;
    CallFrame *savedVarFramePtr;

    savedVarFramePtr = iPtr->varFramePtr;
    iPtr->varFramePtr = iPtr->rootFramePtr;
    result = Tcl_Eval(interp, command);
    iPtr->varFramePtr = savedVarFramePtr;
    return result;
}

/*
 *----------------------------------------------------------------------
 *
 * Tcl_SetRecursionLimit --
 *
 *	Set the maximum number of recursive calls that may be active for an
 *	interpreter at once.
 *
 * Results:
 *	The return value is the old limit on nesting for interp.
 *
 * Side effects:
 *	None.
 *
 *----------------------------------------------------------------------
 */

int
Tcl_SetRecursionLimit(
    Tcl_Interp *interp,		/* Interpreter whose nesting limit is to be
				 * set. */
    int depth)			/* New value for maximimum depth. */
{
    Interp *iPtr = (Interp *) interp;
    int old;

    old = iPtr->maxNestingDepth;
    if (depth > 0) {
	iPtr->maxNestingDepth = depth;
    }
    return old;
}

/*
 *----------------------------------------------------------------------
 *
 * Tcl_AllowExceptions --
 *
 *	Sets a flag in an interpreter so that exceptions can occur in the next
 *	call to Tcl_Eval without them being turned into errors.
 *
 * Results:
 *	None.
 *
 * Side effects:
 *	The TCL_ALLOW_EXCEPTIONS flag gets set in the interpreter's evalFlags
 *	structure. See the reference documentation for more details.
 *
 *----------------------------------------------------------------------
 */

void
Tcl_AllowExceptions(
    Tcl_Interp *interp)		/* Interpreter in which to set flag. */
{
    Interp *iPtr = (Interp *) interp;

    iPtr->evalFlags |= TCL_ALLOW_EXCEPTIONS;
}

/*
 *----------------------------------------------------------------------
 *
 * Tcl_GetVersion --
 *
 *	Get the Tcl major, minor, and patchlevel version numbers and the
 *	release type. A patch is a release type TCL_FINAL_RELEASE with a
 *	patchLevel > 0.
 *
 * Results:
 *	None.
 *
 * Side effects:
 *	None.
 *
 *----------------------------------------------------------------------
 */

void
Tcl_GetVersion(
    int *majorV,
    int *minorV,
    int *patchLevelV,
    int *type)
{
    if (majorV != NULL) {
	*majorV = TCL_MAJOR_VERSION;
    }
    if (minorV != NULL) {
	*minorV = TCL_MINOR_VERSION;
    }
    if (patchLevelV != NULL) {
	*patchLevelV = TCL_RELEASE_SERIAL;
    }
    if (type != NULL) {
	*type = TCL_RELEASE_LEVEL;
    }
}

/*
 *----------------------------------------------------------------------
 *
 * Math Functions --
 *
 *	This page contains the functions that implement all of the built-in
 *	math functions for expressions.
 *
 * Results:
 *	Each function returns TCL_OK if it succeeds and pushes an Tcl object
 *	holding the result. If it fails it returns TCL_ERROR and leaves an
 *	error message in the interpreter's result.
 *
 * Side effects:
 *	None.
 *
 *----------------------------------------------------------------------
 */

static int
ExprCeilFunc(
    ClientData clientData,	/* Ignored */
    Tcl_Interp *interp,		/* The interpreter in which to execute the
				 * function. */
    int objc,			/* Actual parameter count. */
    Tcl_Obj *const *objv)	/* Actual parameter list. */
{
    int code;
    double d;
    mp_int big;

    if (objc != 2) {
	MathFuncWrongNumArgs(interp, 2, objc, objv);
	return TCL_ERROR;
    }
    code = Tcl_GetDoubleFromObj(interp, objv[1], &d);
#ifdef ACCEPT_NAN
    if ((code != TCL_OK) && (objv[1]->typePtr == &tclDoubleType)) {
	Tcl_SetObjResult(interp, objv[1]);
	return TCL_OK;
    }
#endif
    if (code != TCL_OK) {
	return TCL_ERROR;
    }

    if (Tcl_GetBignumFromObj(NULL, objv[1], &big) == TCL_OK) {
	Tcl_SetObjResult(interp, Tcl_NewDoubleObj(TclCeil(&big)));
	mp_clear(&big);
    } else {
	Tcl_SetObjResult(interp, Tcl_NewDoubleObj(ceil(d)));
    }
    return TCL_OK;
}

static int
ExprFloorFunc(
    ClientData clientData,	/* Ignored */
    Tcl_Interp *interp,		/* The interpreter in which to execute the
				 * function. */
    int objc,			/* Actual parameter count. */
    Tcl_Obj *const *objv)	/* Actual parameter list. */
{
    int code;
    double d;
    mp_int big;

    if (objc != 2) {
	MathFuncWrongNumArgs(interp, 2, objc, objv);
	return TCL_ERROR;
    }
    code = Tcl_GetDoubleFromObj(interp, objv[1], &d);
#ifdef ACCEPT_NAN
    if ((code != TCL_OK) && (objv[1]->typePtr == &tclDoubleType)) {
	Tcl_SetObjResult(interp, objv[1]);
	return TCL_OK;
    }
#endif
    if (code != TCL_OK) {
	return TCL_ERROR;
    }

    if (Tcl_GetBignumFromObj(NULL, objv[1], &big) == TCL_OK) {
	Tcl_SetObjResult(interp, Tcl_NewDoubleObj(TclFloor(&big)));
	mp_clear(&big);
    } else {
	Tcl_SetObjResult(interp, Tcl_NewDoubleObj(floor(d)));
    }
    return TCL_OK;
}

static int
ExprIsqrtFunc(
    ClientData clientData,	/* Ignored */
    Tcl_Interp *interp,		/* The interpreter in which to execute. */
    int objc,			/* Actual parameter count. */
    Tcl_Obj *const *objv)	/* Actual parameter list. */
{
    ClientData ptr;
    int type;
    double d;
    Tcl_WideInt w;
    mp_int big;
    int exact = 0;		/* Flag ==1 if the argument can be represented
				 * in a double as an exact integer. */

    /*
     * Check syntax.
     */

    if (objc != 2) {
	MathFuncWrongNumArgs(interp, 2, objc, objv);
	return TCL_ERROR;
    }

    /*
     * Make sure that the arg is a number.
     */

    if (TclGetNumberFromObj(interp, objv[1], &ptr, &type) != TCL_OK) {
	return TCL_ERROR;
    }

    switch (type) {
    case TCL_NUMBER_NAN:
	Tcl_GetDoubleFromObj(interp, objv[1], &d);
	return TCL_ERROR;
    case TCL_NUMBER_DOUBLE:
	d = *((const double *) ptr);
	if (d < 0) {
	    goto negarg;
	}
#ifdef IEEE_FLOATING_POINT
	if (d <= MAX_EXACT) {
	    exact = 1;
	}
#endif
	if (!exact) {
	    if (Tcl_InitBignumFromDouble(interp, d, &big) != TCL_OK) {
		return TCL_ERROR;
	    }
	}
	break;
    case TCL_NUMBER_BIG:
	if (Tcl_GetBignumFromObj(interp, objv[1], &big) != TCL_OK) {
	    return TCL_ERROR;
	}
	if (SIGN(&big) == MP_NEG) {
	    mp_clear(&big);
	    goto negarg;
	}
	break;
    default:
	if (Tcl_GetWideIntFromObj(interp, objv[1], &w) != TCL_OK) {
	    return TCL_ERROR;
	}
	if (w < 0) {
	    goto negarg;
	}
	d = (double) w;
#ifdef IEEE_FLOATING_POINT
	if (d < MAX_EXACT) {
	    exact = 1;
	}
#endif
	if (!exact) {
	    Tcl_GetBignumFromObj(interp, objv[1], &big);
	}
	break;
    }

    if (exact) {
	Tcl_SetObjResult(interp, Tcl_NewWideIntObj((Tcl_WideInt) sqrt(d)));
    } else {
	mp_int root;

	mp_init(&root);
	mp_sqrt(&big, &root);
	mp_clear(&big);
	Tcl_SetObjResult(interp, Tcl_NewBignumObj(&root));
    }
    return TCL_OK;

  negarg:
    Tcl_SetResult(interp, "square root of negative argument", TCL_STATIC);
    Tcl_SetErrorCode(interp, "ARITH", "DOMAIN",
	    "domain error: argument not in valid range", NULL);
    return TCL_ERROR;
}

static int
ExprSqrtFunc(
    ClientData clientData,	/* Ignored */
    Tcl_Interp *interp,		/* The interpreter in which to execute the
				 * function. */
    int objc,			/* Actual parameter count. */
    Tcl_Obj *const *objv)	/* Actual parameter list. */
{
    int code;
    double d;
    mp_int big;

    if (objc != 2) {
	MathFuncWrongNumArgs(interp, 2, objc, objv);
	return TCL_ERROR;
    }
    code = Tcl_GetDoubleFromObj(interp, objv[1], &d);
#ifdef ACCEPT_NAN
    if ((code != TCL_OK) && (objv[1]->typePtr == &tclDoubleType)) {
	Tcl_SetObjResult(interp, objv[1]);
	return TCL_OK;
    }
#endif
    if (code != TCL_OK) {
	return TCL_ERROR;
    }
    if ((d >= 0.0) && TclIsInfinite(d)
	    && (Tcl_GetBignumFromObj(NULL, objv[1], &big) == TCL_OK)) {
	mp_int root;

	mp_init(&root);
	mp_sqrt(&big, &root);
	mp_clear(&big);
	Tcl_SetObjResult(interp, Tcl_NewDoubleObj(TclBignumToDouble(&root)));
	mp_clear(&root);
    } else {
	Tcl_SetObjResult(interp, Tcl_NewDoubleObj(sqrt(d)));
    }
    return TCL_OK;
}

static int
ExprUnaryFunc(
    ClientData clientData,	/* Contains the address of a function that
				 * takes one double argument and returns a
				 * double result. */
    Tcl_Interp *interp,		/* The interpreter in which to execute the
				 * function. */
    int objc,			/* Actual parameter count */
    Tcl_Obj *const *objv)	/* Actual parameter list */
{
    int code;
    double d;
    double (*func)(double) = (double (*)(double)) clientData;

    if (objc != 2) {
	MathFuncWrongNumArgs(interp, 2, objc, objv);
	return TCL_ERROR;
    }
    code = Tcl_GetDoubleFromObj(interp, objv[1], &d);
#ifdef ACCEPT_NAN
    if ((code != TCL_OK) && (objv[1]->typePtr == &tclDoubleType)) {
	d = objv[1]->internalRep.doubleValue;
	Tcl_ResetResult(interp);
	code = TCL_OK;
    }
#endif
    if (code != TCL_OK) {
	return TCL_ERROR;
    }
    errno = 0;
    return CheckDoubleResult(interp, func(d));
}

static int
CheckDoubleResult(
    Tcl_Interp *interp,
    double dResult)
{
#ifndef ACCEPT_NAN
    if (TclIsNaN(dResult)) {
	TclExprFloatError(interp, dResult);
	return TCL_ERROR;
    }
#endif
    if ((errno == ERANGE) && ((dResult == 0.0) || TclIsInfinite(dResult))) {
	/*
	 * When ERANGE signals under/overflow, just accept 0.0 or +/-Inf
	 */
    } else if (errno != 0) {
	/*
	 * Report other errno values as errors.
	 */

	TclExprFloatError(interp, dResult);
	return TCL_ERROR;
    }
    Tcl_SetObjResult(interp, Tcl_NewDoubleObj(dResult));
    return TCL_OK;
}

static int
ExprBinaryFunc(
    ClientData clientData,	/* Contains the address of a function that
				 * takes two double arguments and returns a
				 * double result. */
    Tcl_Interp *interp,		/* The interpreter in which to execute the
				 * function. */
    int objc,			/* Actual parameter count. */
    Tcl_Obj *const *objv)	/* Parameter vector. */
{
    int code;
    double d1, d2;
    double (*func)(double, double) = (double (*)(double, double)) clientData;

    if (objc != 3) {
	MathFuncWrongNumArgs(interp, 3, objc, objv);
	return TCL_ERROR;
    }
    code = Tcl_GetDoubleFromObj(interp, objv[1], &d1);
#ifdef ACCEPT_NAN
    if ((code != TCL_OK) && (objv[1]->typePtr == &tclDoubleType)) {
	d1 = objv[1]->internalRep.doubleValue;
	Tcl_ResetResult(interp);
	code = TCL_OK;
    }
#endif
    if (code != TCL_OK) {
	return TCL_ERROR;
    }
    code = Tcl_GetDoubleFromObj(interp, objv[2], &d2);
#ifdef ACCEPT_NAN
    if ((code != TCL_OK) && (objv[2]->typePtr == &tclDoubleType)) {
	d2 = objv[2]->internalRep.doubleValue;
	Tcl_ResetResult(interp);
	code = TCL_OK;
    }
#endif
    if (code != TCL_OK) {
	return TCL_ERROR;
    }
    errno = 0;
    return CheckDoubleResult(interp, func(d1, d2));
}

static int
ExprAbsFunc(
    ClientData clientData,	/* Ignored. */
    Tcl_Interp *interp,		/* The interpreter in which to execute the
				 * function. */
    int objc,			/* Actual parameter count. */
    Tcl_Obj *const *objv)	/* Parameter vector. */
{
    ClientData ptr;
    int type;
    mp_int big;

    if (objc != 2) {
	MathFuncWrongNumArgs(interp, 2, objc, objv);
	return TCL_ERROR;
    }

    if (TclGetNumberFromObj(interp, objv[1], &ptr, &type) != TCL_OK) {
	return TCL_ERROR;
    }

    if (type == TCL_NUMBER_LONG) {
	long l = *((const long *) ptr);

	if (l > (long)0) {
	    goto unChanged;
	} else if (l == (long)0) {
	    const char *string = objv[1]->bytes;

	    if (!string) {
		/*
		 * There is no string representation, so internal one is
		 * correct.
		 */

		goto unChanged;
	    }
	    while (isspace(UCHAR(*string))) {
	    	string++;
	    }
	    if (*string != '-') {
		goto unChanged;
	    }
	} else if (l == LONG_MIN) {
	    TclBNInitBignumFromLong(&big, l);
	    goto tooLarge;
	}
	Tcl_SetObjResult(interp, Tcl_NewLongObj(-l));
	return TCL_OK;
    }

    if (type == TCL_NUMBER_DOUBLE) {
	double d = *((const double *) ptr);
	static const double poszero = 0.0;

	/*
	 * We need to distinguish here between positive 0.0 and negative -0.0.
	 * [Bug 2954959]
	 */

	if (d == -0.0) {
	    if (!memcmp(&d, &poszero, sizeof(double))) {
		goto unChanged;
	    }
	} else if (d > -0.0) {
	    goto unChanged;
	}
	Tcl_SetObjResult(interp, Tcl_NewDoubleObj(-d));
	return TCL_OK;
    }

#ifndef NO_WIDE_TYPE
    if (type == TCL_NUMBER_WIDE) {
	Tcl_WideInt w = *((const Tcl_WideInt *) ptr);

	if (w >= (Tcl_WideInt)0) {
	    goto unChanged;
	}
	if (w == LLONG_MIN) {
	    TclBNInitBignumFromWideInt(&big, w);
	    goto tooLarge;
	}
	Tcl_SetObjResult(interp, Tcl_NewWideIntObj(-w));
	return TCL_OK;
    }
#endif

    if (type == TCL_NUMBER_BIG) {
	if (mp_cmp_d((const mp_int *) ptr, 0) == MP_LT) {
	    Tcl_GetBignumFromObj(NULL, objv[1], &big);
	tooLarge:
	    mp_neg(&big, &big);
	    Tcl_SetObjResult(interp, Tcl_NewBignumObj(&big));
	} else {
	unChanged:
	    Tcl_SetObjResult(interp, objv[1]);
	}
	return TCL_OK;
    }

    if (type == TCL_NUMBER_NAN) {
#ifdef ACCEPT_NAN
	Tcl_SetObjResult(interp, objv[1]);
	return TCL_OK;
#else
	double d;

	Tcl_GetDoubleFromObj(interp, objv[1], &d);
	return TCL_ERROR;
#endif
    }
    return TCL_OK;
}

static int
ExprBoolFunc(
    ClientData clientData,	/* Ignored. */
    Tcl_Interp *interp,		/* The interpreter in which to execute the
				 * function. */
    int objc,			/* Actual parameter count. */
    Tcl_Obj *const *objv)	/* Actual parameter vector. */
{
    int value;

    if (objc != 2) {
	MathFuncWrongNumArgs(interp, 2, objc, objv);
	return TCL_ERROR;
    }
    if (Tcl_GetBooleanFromObj(interp, objv[1], &value) != TCL_OK) {
	return TCL_ERROR;
    }
    Tcl_SetObjResult(interp, Tcl_NewBooleanObj(value));
    return TCL_OK;
}

static int
ExprDoubleFunc(
    ClientData clientData,	/* Ignored. */
    Tcl_Interp *interp,		/* The interpreter in which to execute the
				 * function. */
    int objc,			/* Actual parameter count. */
    Tcl_Obj *const *objv)	/* Actual parameter vector. */
{
    double dResult;

    if (objc != 2) {
	MathFuncWrongNumArgs(interp, 2, objc, objv);
	return TCL_ERROR;
    }
    if (Tcl_GetDoubleFromObj(interp, objv[1], &dResult) != TCL_OK) {
#ifdef ACCEPT_NAN
	if (objv[1]->typePtr == &tclDoubleType) {
	    Tcl_SetObjResult(interp, objv[1]);
	    return TCL_OK;
	}
#endif
	return TCL_ERROR;
    }
    Tcl_SetObjResult(interp, Tcl_NewDoubleObj(dResult));
    return TCL_OK;
}

static int
ExprEntierFunc(
    ClientData clientData,	/* Ignored. */
    Tcl_Interp *interp,		/* The interpreter in which to execute the
				 * function. */
    int objc,			/* Actual parameter count. */
    Tcl_Obj *const *objv)	/* Actual parameter vector. */
{
    double d;
    int type;
    ClientData ptr;

    if (objc != 2) {
	MathFuncWrongNumArgs(interp, 2, objc, objv);
	return TCL_ERROR;
    }
    if (TclGetNumberFromObj(interp, objv[1], &ptr, &type) != TCL_OK) {
	return TCL_ERROR;
    }

    if (type == TCL_NUMBER_DOUBLE) {
	d = *((const double *) ptr);
	if ((d >= (double)LONG_MAX) || (d <= (double)LONG_MIN)) {
	    mp_int big;

	    if (Tcl_InitBignumFromDouble(interp, d, &big) != TCL_OK) {
		/* Infinity */
		return TCL_ERROR;
	    }
	    Tcl_SetObjResult(interp, Tcl_NewBignumObj(&big));
	    return TCL_OK;
	} else {
	    long result = (long) d;

	    Tcl_SetObjResult(interp, Tcl_NewLongObj(result));
	    return TCL_OK;
	}
    }

    if (type != TCL_NUMBER_NAN) {
	/*
	 * All integers are already of integer type.
	 */

	Tcl_SetObjResult(interp, objv[1]);
	return TCL_OK;
    }

    /*
     * Get the error message for NaN.
     */

    Tcl_GetDoubleFromObj(interp, objv[1], &d);
    return TCL_ERROR;
}

static int
ExprIntFunc(
    ClientData clientData,	/* Ignored. */
    Tcl_Interp *interp,		/* The interpreter in which to execute the
				 * function. */
    int objc,			/* Actual parameter count. */
    Tcl_Obj *const *objv)	/* Actual parameter vector. */
{
    long iResult;
    Tcl_Obj *objPtr;
    if (ExprEntierFunc(NULL, interp, objc, objv) != TCL_OK) {
	return TCL_ERROR;
    }
    objPtr = Tcl_GetObjResult(interp);
    if (TclGetLongFromObj(NULL, objPtr, &iResult) != TCL_OK) {
	/*
	 * Truncate the bignum; keep only bits in long range.
	 */

	mp_int big;

	Tcl_GetBignumFromObj(NULL, objPtr, &big);
	mp_mod_2d(&big, (int) CHAR_BIT * sizeof(long), &big);
	objPtr = Tcl_NewBignumObj(&big);
	Tcl_IncrRefCount(objPtr);
	TclGetLongFromObj(NULL, objPtr, &iResult);
	Tcl_DecrRefCount(objPtr);
    }
    Tcl_SetObjResult(interp, Tcl_NewLongObj(iResult));
    return TCL_OK;
}

static int
ExprWideFunc(
    ClientData clientData,	/* Ignored. */
    Tcl_Interp *interp,		/* The interpreter in which to execute the
				 * function. */
    int objc,			/* Actual parameter count. */
    Tcl_Obj *const *objv)	/* Actual parameter vector. */
{
    Tcl_WideInt wResult;
    Tcl_Obj *objPtr;

    if (ExprEntierFunc(NULL, interp, objc, objv) != TCL_OK) {
	return TCL_ERROR;
    }
    objPtr = Tcl_GetObjResult(interp);
    if (Tcl_GetWideIntFromObj(NULL, objPtr, &wResult) != TCL_OK) {
	/*
	 * Truncate the bignum; keep only bits in wide int range.
	 */

	mp_int big;

	Tcl_GetBignumFromObj(NULL, objPtr, &big);
	mp_mod_2d(&big, (int) CHAR_BIT * sizeof(Tcl_WideInt), &big);
	objPtr = Tcl_NewBignumObj(&big);
	Tcl_IncrRefCount(objPtr);
	Tcl_GetWideIntFromObj(NULL, objPtr, &wResult);
	Tcl_DecrRefCount(objPtr);
    }
    Tcl_SetObjResult(interp, Tcl_NewWideIntObj(wResult));
    return TCL_OK;
}

static int
ExprRandFunc(
    ClientData clientData,	/* Ignored. */
    Tcl_Interp *interp,		/* The interpreter in which to execute the
				 * function. */
    int objc,			/* Actual parameter count. */
    Tcl_Obj *const *objv)	/* Actual parameter vector. */
{
    Interp *iPtr = (Interp *) interp;
    double dResult;
    long tmp;			/* Algorithm assumes at least 32 bits. Only
				 * long guarantees that. See below. */
    Tcl_Obj *oResult;

    if (objc != 1) {
	MathFuncWrongNumArgs(interp, 1, objc, objv);
	return TCL_ERROR;
    }

    if (!(iPtr->flags & RAND_SEED_INITIALIZED)) {
	iPtr->flags |= RAND_SEED_INITIALIZED;

	/*
	 * Take into consideration the thread this interp is running in order
	 * to insure different seeds in different threads (bug #416643)
	 */

	iPtr->randSeed = TclpGetClicks() + (PTR2INT(Tcl_GetCurrentThread())<<12);

	/*
	 * Make sure 1 <= randSeed <= (2^31) - 2. See below.
	 */

	iPtr->randSeed &= (unsigned long) 0x7fffffff;
	if ((iPtr->randSeed == 0) || (iPtr->randSeed == 0x7fffffff)) {
	    iPtr->randSeed ^= 123459876;
	}
    }

    /*
     * Generate the random number using the linear congruential generator
     * defined by the following recurrence:
     *		seed = ( IA * seed ) mod IM
     * where IA is 16807 and IM is (2^31) - 1. The recurrence maps a seed in
     * the range [1, IM - 1] to a new seed in that same range. The recurrence
     * maps IM to 0, and maps 0 back to 0, so those two values must not be
     * allowed as initial values of seed.
     *
     * In order to avoid potential problems with integer overflow, the
     * recurrence is implemented in terms of additional constants IQ and IR
     * such that
     *		IM = IA*IQ + IR
     * None of the operations in the implementation overflows a 32-bit signed
     * integer, and the C type long is guaranteed to be at least 32 bits wide.
     *
     * For more details on how this algorithm works, refer to the following
     * papers:
     *
     *	S.K. Park & K.W. Miller, "Random number generators: good ones are hard
     *	to find," Comm ACM 31(10):1192-1201, Oct 1988
     *
     *	W.H. Press & S.A. Teukolsky, "Portable random number generators,"
     *	Computers in Physics 6(5):522-524, Sep/Oct 1992.
     */

#define RAND_IA		16807
#define RAND_IM		2147483647
#define RAND_IQ		127773
#define RAND_IR		2836
#define RAND_MASK	123459876

    tmp = iPtr->randSeed/RAND_IQ;
    iPtr->randSeed = RAND_IA*(iPtr->randSeed - tmp*RAND_IQ) - RAND_IR*tmp;
    if (iPtr->randSeed < 0) {
	iPtr->randSeed += RAND_IM;
    }

    /*
     * Since the recurrence keeps seed values in the range [1, RAND_IM - 1],
     * dividing by RAND_IM yields a double in the range (0, 1).
     */

    dResult = iPtr->randSeed * (1.0/RAND_IM);

    /*
     * Push a Tcl object with the result.
     */

    TclNewDoubleObj(oResult, dResult);
    Tcl_SetObjResult(interp, oResult);
    return TCL_OK;
}

static int
ExprRoundFunc(
    ClientData clientData,	/* Ignored. */
    Tcl_Interp *interp,		/* The interpreter in which to execute the
				 * function. */
    int objc,			/* Actual parameter count. */
    Tcl_Obj *const *objv)	/* Parameter vector. */
{
    double d;
    ClientData ptr;
    int type;

    if (objc != 2) {
	MathFuncWrongNumArgs(interp, 2, objc, objv);
	return TCL_ERROR;
    }

    if (TclGetNumberFromObj(interp, objv[1], &ptr, &type) != TCL_OK) {
	return TCL_ERROR;
    }

    if (type == TCL_NUMBER_DOUBLE) {
	double fractPart, intPart;
	long max = LONG_MAX, min = LONG_MIN;

	fractPart = modf(*((const double *) ptr), &intPart);
	if (fractPart <= -0.5) {
	    min++;
	} else if (fractPart >= 0.5) {
	    max--;
	}
	if ((intPart >= (double)max) || (intPart <= (double)min)) {
	    mp_int big;

	    if (Tcl_InitBignumFromDouble(interp, intPart, &big) != TCL_OK) {
		/* Infinity */
		return TCL_ERROR;
	    }
	    if (fractPart <= -0.5) {
		mp_sub_d(&big, 1, &big);
	    } else if (fractPart >= 0.5) {
		mp_add_d(&big, 1, &big);
	    }
	    Tcl_SetObjResult(interp, Tcl_NewBignumObj(&big));
	    return TCL_OK;
	} else {
	    long result = (long)intPart;

	    if (fractPart <= -0.5) {
		result--;
	    } else if (fractPart >= 0.5) {
		result++;
	    }
	    Tcl_SetObjResult(interp, Tcl_NewLongObj(result));
	    return TCL_OK;
	}
    }

    if (type != TCL_NUMBER_NAN) {
	/*
	 * All integers are already rounded
	 */

	Tcl_SetObjResult(interp, objv[1]);
	return TCL_OK;
    }

    /*
     * Get the error message for NaN.
     */

    Tcl_GetDoubleFromObj(interp, objv[1], &d);
    return TCL_ERROR;
}

static int
ExprSrandFunc(
    ClientData clientData,	/* Ignored. */
    Tcl_Interp *interp,		/* The interpreter in which to execute the
				 * function. */
    int objc,			/* Actual parameter count. */
    Tcl_Obj *const *objv)	/* Parameter vector. */
{
    Interp *iPtr = (Interp *) interp;
    long i = 0;			/* Initialized to avoid compiler warning. */

    /*
     * Convert argument and use it to reset the seed.
     */

    if (objc != 2) {
	MathFuncWrongNumArgs(interp, 2, objc, objv);
	return TCL_ERROR;
    }

    if (TclGetLongFromObj(NULL, objv[1], &i) != TCL_OK) {
	Tcl_Obj *objPtr;
	mp_int big;

	if (Tcl_GetBignumFromObj(interp, objv[1], &big) != TCL_OK) {
	    /* TODO: more ::errorInfo here? or in caller? */
	    return TCL_ERROR;
	}

	mp_mod_2d(&big, (int) CHAR_BIT * sizeof(long), &big);
	objPtr = Tcl_NewBignumObj(&big);
	Tcl_IncrRefCount(objPtr);
	TclGetLongFromObj(NULL, objPtr, &i);
	Tcl_DecrRefCount(objPtr);
    }

    /*
     * Reset the seed. Make sure 1 <= randSeed <= 2^31 - 2. See comments in
     * ExprRandFunc for more details.
     */

    iPtr->flags |= RAND_SEED_INITIALIZED;
    iPtr->randSeed = i;
    iPtr->randSeed &= (unsigned long) 0x7fffffff;
    if ((iPtr->randSeed == 0) || (iPtr->randSeed == 0x7fffffff)) {
	iPtr->randSeed ^= 123459876;
    }

    /*
     * To avoid duplicating the random number generation code we simply clean
     * up our state and call the real random number function. That function
     * will always succeed.
     */

    return ExprRandFunc(clientData, interp, 1, objv);
}

/*
 *----------------------------------------------------------------------
 *
 * MathFuncWrongNumArgs --
 *
 *	Generate an error message when a math function presents the wrong
 *	number of arguments.
 *
 * Results:
 *	None.
 *
 * Side effects:
 *	An error message is stored in the interpreter result.
 *
 *----------------------------------------------------------------------
 */

static void
MathFuncWrongNumArgs(
    Tcl_Interp *interp,		/* Tcl interpreter */
    int expected,		/* Formal parameter count. */
    int found,			/* Actual parameter count. */
    Tcl_Obj *const *objv)	/* Actual parameter vector. */
{
    const char *name = Tcl_GetString(objv[0]);
    const char *tail = name + strlen(name);

    while (tail > name+1) {
	tail--;
	if (*tail == ':' && tail[-1] == ':') {
	    name = tail+1;
	    break;
	}
    }
    Tcl_SetObjResult(interp, Tcl_ObjPrintf(
	    "too %s arguments for math function \"%s\"",
	    (found < expected ? "few" : "many"), name));
    Tcl_SetErrorCode(interp, "TCL", "WRONGARGS", NULL);
}

#ifdef USE_DTRACE
/*
 *----------------------------------------------------------------------
 *
 * DTraceObjCmd --
 *
 *	This function is invoked to process the "::tcl::dtrace" Tcl command.
 *
 * Results:
 *	A standard Tcl object result.
 *
 * Side effects:
 *	The 'tcl-probe' DTrace probe is triggered (if it is enabled).
 *
 *----------------------------------------------------------------------
 */

static int
DTraceObjCmd(
    ClientData dummy,		/* Not used. */
    Tcl_Interp *interp,		/* Current interpreter. */
    int objc,			/* Number of arguments. */
    Tcl_Obj *const objv[])	/* Argument objects. */
{
    if (TCL_DTRACE_TCL_PROBE_ENABLED()) {
	char *a[10];
	int i = 0;

	while (i++ < 10) {
	    a[i-1] = i < objc ? TclGetString(objv[i]) : NULL;
	}
	TCL_DTRACE_TCL_PROBE(a[0], a[1], a[2], a[3], a[4], a[5], a[6], a[7],
		a[8], a[9]);
    }
    return TCL_OK;
}

/*
 *----------------------------------------------------------------------
 *
 * TclDTraceInfo --
 *
 *	Extract information from a TIP280 dict for use by DTrace probes.
 *
 * Results:
 *	None.
 *
 * Side effects:
 *	None.
 *
 *----------------------------------------------------------------------
 */

void
TclDTraceInfo(
    Tcl_Obj *info,
    const char **args,
    int *argsi)
{
    static Tcl_Obj *keys[10] = { NULL };
    Tcl_Obj **k = keys, *val;
    int i = 0;

    if (!*k) {
#define kini(s) TclNewLiteralStringObj(keys[i], s); i++
	kini("cmd");	kini("type");	kini("proc");	kini("file");
	kini("method");	kini("class");	kini("lambda");	kini("object");
	kini("line");	kini("level");
#undef kini
    }
    for (i = 0; i < 6; i++) {
	Tcl_DictObjGet(NULL, info, *k++, &val);
	args[i] = val ? TclGetString(val) : NULL;
    }
    /* no "proc" -> use "lambda" */
    if (!args[2]) {
	Tcl_DictObjGet(NULL, info, *k, &val);
	args[2] = val ? TclGetString(val) : NULL;
    }
    k++;
    /* no "class" -> use "object" */
    if (!args[5]) {
	Tcl_DictObjGet(NULL, info, *k, &val);
	args[5] = val ? TclGetString(val) : NULL;
    }
    k++;
    for (i = 0; i < 2; i++) {
	Tcl_DictObjGet(NULL, info, *k++, &val);
	if (val) {
	    TclGetIntFromObj(NULL, val, &argsi[i]);
	} else {
	    argsi[i] = 0;
	}
    }
}

/*
 *----------------------------------------------------------------------
 *
 * DTraceCmdReturn --
 *
 *	NR callback for DTrace command return probes.
 *
 * Results:
 *	None.
 *
 * Side effects:
 *	None.
 *
 *----------------------------------------------------------------------
 */

static int
DTraceCmdReturn(
    ClientData data[],
    Tcl_Interp *interp,
    int result)
{
    char *cmdName = TclGetString((Tcl_Obj *) data[0]);

    if (TCL_DTRACE_CMD_RETURN_ENABLED()) {
	TCL_DTRACE_CMD_RETURN(cmdName, result);
    }
    if (TCL_DTRACE_CMD_RESULT_ENABLED()) {
	Tcl_Obj *r = Tcl_GetObjResult(interp);

	TCL_DTRACE_CMD_RESULT(cmdName, result, TclGetString(r), r);
    }
    return result;
}

TCL_DTRACE_DEBUG_LOG()

#endif /* USE_DTRACE */

/*
 *----------------------------------------------------------------------
 *
 * Tcl_NRCallObjProc --
 *
 *	This function calls an objProc directly while managing things properly
 *	if it happens to be an NR objProc. It is meant to be used by extenders
 *	that provide an NR implementation of a command, as this function
 *	permits a trivial coding of the non-NR objProc.
 *
 * Results:
 *	The return value is a standard Tcl completion code such as TCL_OK or
 *	TCL_ERROR. A result or error message is left in interp's result.
 *
 * Side effects:
 *	Depends on the objProc.
 *
 *----------------------------------------------------------------------
 */

int
Tcl_NRCallObjProc(
    Tcl_Interp *interp,
    Tcl_ObjCmdProc *objProc,
    ClientData clientData,
    int objc,
    Tcl_Obj *const objv[])
{
    int result = TCL_OK;
    NRE_callback *rootPtr = TOP_CB(interp);

<<<<<<< HEAD
=======
#ifdef USE_DTRACE
>>>>>>> 691a2c66
    if (TCL_DTRACE_CMD_ARGS_ENABLED()) {
	const char *a[10];
	int i = 0;

	while (i < 10) {
	    a[i] = i < objc ? TclGetString(objv[i]) : NULL; i++;
	}
	TCL_DTRACE_CMD_ARGS(a[0], a[1], a[2], a[3], a[4], a[5], a[6], a[7],
		a[8], a[9]);
    }
    if (TCL_DTRACE_CMD_INFO_ENABLED() && ((Interp *) interp)->cmdFramePtr) {
	Tcl_Obj *info = TclInfoFrame(interp, ((Interp *) interp)->cmdFramePtr);
	const char *a[6]; int i[2];

	TclDTraceInfo(info, a, i);
	TCL_DTRACE_CMD_INFO(a[0], a[1], a[2], a[3], i[0], i[1], a[4], a[5]);
	TclDecrRefCount(info);
    }
    if ((TCL_DTRACE_CMD_RETURN_ENABLED() || TCL_DTRACE_CMD_RESULT_ENABLED())
	    && objc) {
	TclNRAddCallback(interp, DTraceCmdReturn, objv[0], NULL, NULL, NULL);
    }
    if (TCL_DTRACE_CMD_ENTRY_ENABLED() && objc) {
	TCL_DTRACE_CMD_ENTRY(TclGetString(objv[0]), objc - 1,
		(Tcl_Obj **)(objv + 1));
    }
<<<<<<< HEAD
=======
#endif /* USE_DTRACE */
>>>>>>> 691a2c66
    result = objProc(clientData, interp, objc, objv);
    return TclNRRunCallbacks(interp, result, rootPtr);
}

/*
 *----------------------------------------------------------------------
 *
 * Tcl_NRCreateCommand --
 *
 *	Define a new NRE-enabled object-based command in a command table.
 *
 * Results:
 *	The return value is a token for the command, which can be used in
 *	future calls to Tcl_GetCommandName.
 *
 * Side effects:
 *	If no command named "cmdName" already exists for interp, one is
 *	created. Otherwise, if a command does exist, then if the object-based
 *	Tcl_ObjCmdProc is TclInvokeStringCommand, we assume Tcl_CreateCommand
 *	was called previously for the same command and just set its
 *	Tcl_ObjCmdProc to the argument "proc"; otherwise, we delete the old
 *	command.
 *
 *	In the future, during bytecode evaluation when "cmdName" is seen as
 *	the name of a command by Tcl_EvalObj or Tcl_Eval, the object-based
 *	Tcl_ObjCmdProc proc will be called. When the command is deleted from
 *	the table, deleteProc will be called. See the manual entry for details
 *	on the calling sequence.
 *
 *----------------------------------------------------------------------
 */

Tcl_Command
Tcl_NRCreateCommand(
    Tcl_Interp *interp,		/* Token for command interpreter (returned by
				 * previous call to Tcl_CreateInterp). */
    const char *cmdName,	/* Name of command. If it contains namespace
				 * qualifiers, the new command is put in the
				 * specified namespace; otherwise it is put in
				 * the global namespace. */
    Tcl_ObjCmdProc *proc,	/* Object-based function to associate with
				 * name, provides direct access for direct
				 * calls. */
    Tcl_ObjCmdProc *nreProc,	/* Object-based function to associate with
				 * name, provides NR implementation */
    ClientData clientData,	/* Arbitrary value to pass to object
				 * function. */
    Tcl_CmdDeleteProc *deleteProc)
				/* If not NULL, gives a function to call when
				 * this command is deleted. */
{
    Command *cmdPtr = (Command *)
	    Tcl_CreateObjCommand(interp,cmdName,proc,clientData,deleteProc);

    cmdPtr->nreProc = nreProc;
    return (Tcl_Command) cmdPtr;
}

/****************************************************************************
 * Stuff for the public api
 ****************************************************************************/

int
Tcl_NREvalObj(
    Tcl_Interp *interp,
    Tcl_Obj *objPtr,
    int flags)
{
    return TclNREvalObjEx(interp, objPtr, flags, NULL, INT_MIN);
}

int
Tcl_NREvalObjv(
    Tcl_Interp *interp,		/* Interpreter in which to evaluate the
				 * command. Also used for error reporting. */
    int objc,			/* Number of words in command. */
    Tcl_Obj *const objv[],	/* An array of pointers to objects that are
				 * the words that make up the command. */
    int flags)			/* Collection of OR-ed bits that control the
				 * evaluation of the script. Only
				 * TCL_EVAL_GLOBAL, TCL_EVAL_INVOKE and
				 * TCL_EVAL_NOERR are currently supported. */
{
    return TclNREvalObjv(interp, objc, objv, flags, NULL);
}

int
Tcl_NRCmdSwap(
    Tcl_Interp *interp,
    Tcl_Command cmd,
    int objc,
    Tcl_Obj *const objv[],
    int flags)
{
    return TclNREvalObjv(interp, objc, objv, flags, (Command *) cmd);
}

/*****************************************************************************
 * Stuff for tailcalls
 *****************************************************************************
 *
 * Just to show that IT CAN BE DONE! The precise semantics are not simple,
 * require more thought. Possibly need a new Tcl return code to do it right?
 * Questions include:
 *   (1) How is the objc/objv tailcall to be run? My current thinking is that
 *	 it should essentially be
 *	     [tailcall a b c] <=> [uplevel 1 [list a b c]]
 *	 with two caveats
 *	     (a) the current frame is dropped first, after running all pending
 *		 cleanup tasks and saving its namespace
 *	     (b) 'a' is looked up in the returning frame's namespace, but the
 *		 command is run in the context to which we are returning
 *	 Current implementation does this if [tailcall] is called from within
 *	 a proc, errors otherwise.
 *   (2) Should a tailcall bypass [catch] in the returning frame? Current
 *	 implementation does not (or does it? Changed, test!) - it causes an
 *	 error.
 *
 * FIXME NRE!
 */

void
TclSpliceTailcall(
    Tcl_Interp *interp,
    NRE_callback *tailcallPtr)
{
    /*
     * Find the splicing spot: right before the NRCommand of the thing
     * being tailcalled. Note that we skip NRCommands marked in data[1]
     * (used by command redirectors).
     */

    NRE_callback *runPtr;

    for (runPtr = TOP_CB(interp); runPtr; runPtr = runPtr->nextPtr) {
	if (((runPtr->procPtr) == NRCommand) && !runPtr->data[1]) {
            break;
        }
    }
    if (!runPtr) {
        Tcl_Panic("tailcall cannot find the right splicing spot: should not happen!");
    }

    tailcallPtr->nextPtr = runPtr->nextPtr;
    runPtr->nextPtr = tailcallPtr;
}

int
TclNRTailcallObjCmd(
    ClientData clientData,
    Tcl_Interp *interp,
    int objc,
    Tcl_Obj *const objv[])
{
    Interp *iPtr = (Interp *) interp;

    if (objc < 1) {
	Tcl_WrongNumArgs(interp, 1, objv, "?command? ?arg ...?");
	return TCL_ERROR;
    }

    if (!iPtr->varFramePtr->isProcCallFrame) {	/* or is upleveled */
        Tcl_SetResult(interp,
                "tailcall can only be called from a proc or lambda",
                TCL_STATIC);
        Tcl_SetErrorCode(interp, "TCL", "TAILCALL", "ILLEGAL", NULL);
	return TCL_ERROR;
    }

    /*
     * Invocation without args just clears a scheduled tailcall; invocation
     * with an argument replaces any previously scheduled tailcall.
     */

    if (iPtr->varFramePtr->tailcallPtr) {
        ClearTailcall(interp, iPtr->varFramePtr->tailcallPtr);
        iPtr->varFramePtr->tailcallPtr = NULL;
    }

    /*
     * Create the callback to actually evaluate the tailcalled
     * command, then set it in the varFrame so that PopCallFrame can use it
     * at the proper time. Being lazy: exploit the TclNRAddCallBack macro to
     * build the callback.
     */

    if (objc > 1) {
        Tcl_Obj *listPtr, *nsObjPtr;
        Tcl_Namespace *nsPtr = (Tcl_Namespace *) iPtr->varFramePtr->nsPtr;
        Tcl_Namespace *ns1Ptr;
        NRE_callback *tailcallPtr;
        
        listPtr = Tcl_NewListObj(objc-1, objv+1);
        Tcl_IncrRefCount(listPtr);

        nsObjPtr = Tcl_NewStringObj(nsPtr->fullName, -1);
        if ((TCL_OK != TclGetNamespaceFromObj(interp, nsObjPtr, &ns1Ptr))
                || (nsPtr != ns1Ptr)) {
            Tcl_Panic("Tailcall failed to find the proper namespace");
        }
        Tcl_IncrRefCount(nsObjPtr);

        TclNRAddCallback(interp, NRTailcallEval, listPtr, nsObjPtr, NULL, NULL);
        tailcallPtr = TOP_CB(interp);
        TOP_CB(interp) = tailcallPtr->nextPtr;
        iPtr->varFramePtr->tailcallPtr = tailcallPtr;
    }
    return TCL_RETURN;
}

int
NRTailcallEval(
    ClientData data[],
    Tcl_Interp *interp,
    int result)
{
    Interp *iPtr = (Interp *) interp;
    Tcl_Obj *listPtr = data[0];
    Tcl_Obj *nsObjPtr = data[1];
    Tcl_Namespace *nsPtr;
    int objc;
    Tcl_Obj **objv;

    if (result == TCL_OK) {
	result = TclGetNamespaceFromObj(interp, nsObjPtr, &nsPtr);
    }

    if (result != TCL_OK) {
        /*
         * Tailcall execution was preempted, eg by an intervening catch or by
         * a now-gone namespace: cleanup and return.
         */
        
        TailcallCleanup(data, interp, result);
        return result;
    }

    /*
     * Perform the tailcall
     */

    TclNRDeferCallback(interp, TailcallCleanup, listPtr, nsObjPtr, NULL,NULL);
    iPtr->lookupNsPtr = (Namespace *) nsPtr;
    ListObjGetElements(listPtr, objc, objv);
    return TclNREvalObjv(interp, objc, objv, 0, NULL);
}

static int
TailcallCleanup(
    ClientData data[],
    Tcl_Interp *interp,
    int result)
{
    Tcl_DecrRefCount((Tcl_Obj *) data[0]);
    Tcl_DecrRefCount((Tcl_Obj *) data[1]);
    return result;
}

static void
ClearTailcall(
    Tcl_Interp *interp,
    NRE_callback *tailcallPtr)
{
    TailcallCleanup(tailcallPtr->data, interp, TCL_OK);
    TCLNR_FREE(interp, tailcallPtr);
}


void
Tcl_NRAddCallback(
    Tcl_Interp *interp,
    Tcl_NRPostProc *postProcPtr,
    ClientData data0,
    ClientData data1,
    ClientData data2,
    ClientData data3)
{
    if (!(postProcPtr)) {
	Tcl_Panic("Adding a callback without an objProc?!");
    }
    TclNRAddCallback(interp, postProcPtr, data0, data1, data2, data3);
}

/*
 *----------------------------------------------------------------------
 *
 * TclNRCoroutineObjCmd -- (and friends)
 *
 *	This object-based function is invoked to process the "coroutine" Tcl
 *	command. It is heavily based on "apply".
 *
 * Results:
 *	A standard Tcl object result value.
 *
 * Side effects:
 *	A new procedure gets created.
 *
 * ** FIRST EXPERIMENTAL IMPLEMENTATION **
 *
 * It is fairly amateurish and not up to our standards - mainly in terms of
 * error messages and [info] interaction. Just to test the infrastructure in
 * teov and tebc.
 *----------------------------------------------------------------------
 */

#define iPtr ((Interp *) interp)

int
TclNRYieldObjCmd(
    ClientData clientData,
    Tcl_Interp *interp,
    int objc,
    Tcl_Obj *const objv[])
{
    CoroutineData *corPtr = iPtr->execEnvPtr->corPtr;
    if (objc > 2) {
	Tcl_WrongNumArgs(interp, 1, objv, "?returnValue?");
	return TCL_ERROR;
    }

    if (!corPtr) {
	Tcl_SetResult(interp, "yield can only be called in a coroutine",
		TCL_STATIC);
	Tcl_SetErrorCode(interp, "TCL", "COROUTINE", "ILLEGAL_YIELD", NULL);
	return TCL_ERROR;
    }

    if (objc == 2) {
	Tcl_SetObjResult(interp, objv[1]);
    }

    NRE_ASSERT(!COR_IS_SUSPENDED(corPtr));
    TclNRAddCallback(interp, NRCoroutineActivateCallback, corPtr,
            clientData, NULL, NULL);
    return TCL_OK;
}

int
TclNRYieldToObjCmd(
    ClientData clientData,
    Tcl_Interp *interp,
    int objc,
    Tcl_Obj *const objv[])
{
    CoroutineData *corPtr = iPtr->execEnvPtr->corPtr;
    Tcl_Obj *listPtr, *nsObjPtr;
    Tcl_Namespace *nsPtr = (Tcl_Namespace *) iPtr->varFramePtr->nsPtr;
    Tcl_Namespace *ns1Ptr;

    if (objc < 2) {
	Tcl_WrongNumArgs(interp, 1, objv, "command ?arg ...?");
	return TCL_ERROR;
    }

    if (!corPtr) {
	Tcl_SetResult(interp, "yieldTo can only be called in a coroutine",
		TCL_STATIC);
	Tcl_SetErrorCode(interp, "TCL", "COROUTINE", "ILLEGAL_YIELD", NULL);
	return TCL_ERROR;
    }

    /*
     * Add the tailcall in the caller env, then just yield.
     *
     * This is essentially code from TclNRTailcallObjCmd
     */

    listPtr = Tcl_NewListObj(objc-1, objv+1);
    Tcl_IncrRefCount(listPtr);

    nsObjPtr = Tcl_NewStringObj(nsPtr->fullName, -1);
    if ((TCL_OK != TclGetNamespaceFromObj(interp, nsObjPtr, &ns1Ptr))
	    || (nsPtr != ns1Ptr)) {
	Tcl_Panic("yieldTo failed to find the proper namespace");
    }
    Tcl_IncrRefCount(nsObjPtr);

    /*
     * Add the callback in the caller's env, then instruct TEBC to yield.
     */

    iPtr->execEnvPtr = corPtr->callerEEPtr;
    TclNRAddCallback(interp, YieldToCallback, corPtr, listPtr, nsObjPtr,
	    NULL);
    iPtr->execEnvPtr = corPtr->eePtr;

    return TclNRYieldObjCmd(clientData, interp, 1, objv);
}

static int
YieldToCallback(
    ClientData data[],
    Tcl_Interp *interp,
    int result)
{
    /* CoroutineData *corPtr = data[0];*/
    Tcl_Obj *listPtr = data[1];
    ClientData nsPtr = data[2];
    NRE_callback *cbPtr;

    /*
     * yieldTo: invoke the command using tailcall tech.
     */

    TclNRAddCallback(interp, NRTailcallEval, listPtr, nsPtr, NULL, NULL);
    cbPtr = TOP_CB(interp);
    TOP_CB(interp) = cbPtr->nextPtr;

    TclSpliceTailcall(interp, cbPtr);
    return TCL_OK;
}

static int
RewindCoroutineCallback(
    ClientData data[],
    Tcl_Interp *interp,
    int result)
{
    return Tcl_RestoreInterpState(interp, data[0]);
}

static int
RewindCoroutine(
    CoroutineData *corPtr,
    int result)
{
    Tcl_Interp *interp = corPtr->eePtr->interp;
    Tcl_InterpState state = Tcl_SaveInterpState(interp, result);

    NRE_ASSERT(COR_IS_SUSPENDED(corPtr));
    NRE_ASSERT(corPtr->eePtr != NULL);
    NRE_ASSERT(corPtr->eePtr != iPtr->execEnvPtr);

    corPtr->eePtr->rewind = 1;
    TclNRAddCallback(interp, RewindCoroutineCallback, state,
	    NULL, NULL, NULL);
    return NRInterpCoroutine(corPtr, interp, 0, NULL);
}

static void
DeleteCoroutine(
    ClientData clientData)
{
    CoroutineData *corPtr = clientData;
    Tcl_Interp *interp = corPtr->eePtr->interp;
    NRE_callback *rootPtr = TOP_CB(interp);

    if (COR_IS_SUSPENDED(corPtr)) {
	TclNRRunCallbacks(interp, RewindCoroutine(corPtr,TCL_OK), rootPtr);
    }
}

static int
NRCoroutineCallerCallback(
    ClientData data[],
    Tcl_Interp *interp,
    int result)
{
    CoroutineData *corPtr = data[0];
    Command *cmdPtr = corPtr->cmdPtr;

    /*
     * This is the last callback in the caller execEnv, right before switching
     * to the coroutine's
     */

    NRE_ASSERT(iPtr->execEnvPtr == corPtr->callerEEPtr);

    if (!corPtr->eePtr) {
	/*
	 * The execEnv was wound down but not deleted for our sake. We finish
	 * the job here. The caller context has already been restored.
	 */

	NRE_ASSERT(iPtr->varFramePtr == corPtr->caller.varFramePtr);
	NRE_ASSERT(iPtr->framePtr == corPtr->caller.framePtr);
	NRE_ASSERT(iPtr->cmdFramePtr == corPtr->caller.cmdFramePtr);
	ckfree((char *) corPtr);
	return result;
    }

    NRE_ASSERT(COR_IS_SUSPENDED(corPtr));
    SAVE_CONTEXT(corPtr->running);
    RESTORE_CONTEXT(corPtr->caller);
    
    if (cmdPtr->flags & CMD_IS_DELETED) {
	/*
	 * The command was deleted while it was running: wind down the
	 * execEnv, this will do the complete cleanup. RewindCoroutine will
	 * restore both the caller's context and interp state.
	 */

	return RewindCoroutine(corPtr, result);
    }

    return result;
}

static int
NRCoroutineExitCallback(
    ClientData data[],
    Tcl_Interp *interp,
    int result)
{
    CoroutineData *corPtr = data[0];
    Command *cmdPtr = corPtr->cmdPtr;

    /*
     * This runs at the bottom of the Coroutine's execEnv: it will be executed
     * when the coroutine returns or is wound down, but not when it yields. It
     * deletes the coroutine and restores the caller's environment.
     */

    NRE_ASSERT(interp == corPtr->eePtr->interp);
    NRE_ASSERT(TOP_CB(interp) == NULL);
    NRE_ASSERT(iPtr->execEnvPtr == corPtr->eePtr);
    NRE_ASSERT(!COR_IS_SUSPENDED(corPtr));
    NRE_ASSERT((corPtr->callerEEPtr->callbackPtr->procPtr == NRCoroutineCallerCallback));

    cmdPtr->deleteProc = NULL;
    Tcl_DeleteCommandFromToken(interp, (Tcl_Command) cmdPtr);
    TclCleanupCommandMacro(cmdPtr);

    corPtr->eePtr->corPtr = NULL;
    TclDeleteExecEnv(corPtr->eePtr);
    corPtr->eePtr = NULL;

    corPtr->stackLevel = NULL;

    /*
     * #280.
     * Drop the coroutine-owned copy of the lineLABCPtr hashtable for literal
     * command arguments in bytecode.
     */

    Tcl_DeleteHashTable(corPtr->lineLABCPtr);
    ckfree((char *) corPtr->lineLABCPtr);
    corPtr->lineLABCPtr = NULL;

    RESTORE_CONTEXT(corPtr->caller);
    iPtr->execEnvPtr = corPtr->callerEEPtr;
    iPtr->numLevels++;

    return result;
}


/*
 * NRCoroutineActivateCallback --
 *
 * This is the workhorse for coroutines: it implements both yield and resume.
 *
 * It is important that both be implemented in the same callback: the
 * detection of the impossibility to suspend due to a busy C-stack relies on
 * the precise position of a local variable in the stack. We do not want the
 * compiler to play tricks on us, either by moving things around or inlining.
 */

static int
NRCoroutineActivateCallback(
    ClientData data[],
    Tcl_Interp *interp,
    int result)
{
    CoroutineData *corPtr = data[0];
    int type = PTR2INT(data[1]);
    int numLevels, unused;
    int *stackLevel = &unused;

    if (!corPtr->stackLevel) {
        /*
         * -- Coroutine is suspended --
         * Push the callback to restore the caller's context on yield or return
         */

        TclNRAddCallback(interp, NRCoroutineCallerCallback, corPtr, NULL, NULL,
                NULL);

        /*
         * Record the stackLevel at which the resume is happening, then swap
         * the interp's environment to make it suitable to run this
         * coroutine. 
         */
        
        corPtr->stackLevel = stackLevel;
        numLevels = corPtr->auxNumLevels;
        corPtr->auxNumLevels = iPtr->numLevels;

        SAVE_CONTEXT(corPtr->caller);
        corPtr->callerEEPtr = iPtr->execEnvPtr;
        RESTORE_CONTEXT(corPtr->running);
        iPtr->execEnvPtr = corPtr->eePtr;
        iPtr->numLevels += numLevels;
        
        return TCL_OK;
    } else {
        /*
         * Coroutine is active: yield
         */

        if (corPtr->stackLevel != stackLevel) {
            Tcl_SetResult(interp, "cannot yield: C stack busy",
                    TCL_STATIC);
            Tcl_SetErrorCode(interp, "TCL", "COROUTINE", "CANT_YIELD",
                    NULL);
            return TCL_ERROR;
        }
        
        if (type == CORO_ACTIVATE_YIELD) { 
            corPtr->nargs = COROUTINE_ARGUMENTS_SINGLE_OPTIONAL;
        } else if (type == CORO_ACTIVATE_YIELDM) {
            corPtr->nargs = COROUTINE_ARGUMENTS_ARBITRARY;
        } else {
            Tcl_Panic("Yield received an option which is not implemented");
        }
        
        corPtr->stackLevel = NULL;

        numLevels = iPtr->numLevels;
        iPtr->numLevels = corPtr->auxNumLevels;
        corPtr->auxNumLevels = numLevels - corPtr->auxNumLevels;

        iPtr->execEnvPtr = corPtr->callerEEPtr;
        return TCL_OK;
    }
}


static int
NRCoroInjectObjCmd(
    ClientData clientData,
    Tcl_Interp *interp,
    int objc,
    Tcl_Obj *const objv[])
{
    Command *cmdPtr;
    CoroutineData *corPtr;
    ExecEnv *savedEEPtr = iPtr->execEnvPtr;
    
    /*
     * Usage more or less like tailcall:
     *   inject coroName cmd ?arg1 arg2 ...?
     */

    if (objc < 3) {
	Tcl_WrongNumArgs(interp, 1, objv, "coroName cmd ?arg1 arg2 ...?");
	return TCL_ERROR;
    }

    cmdPtr = (Command *) Tcl_GetCommandFromObj(interp, objv[1]);
    if ((!cmdPtr) || (cmdPtr->nreProc != NRInterpCoroutine)) {
        Tcl_SetObjResult(interp, Tcl_NewStringObj("can only inject a command into a coroutine", -1));
        return TCL_ERROR;
    }

    corPtr = (CoroutineData *) cmdPtr->objClientData;
    if (!COR_IS_SUSPENDED(corPtr)) {
        Tcl_SetObjResult(interp, Tcl_NewStringObj("can only inject a command into a suspended coroutine", -1));
        return TCL_ERROR;
    }

    /*
     * Add the callback to the coro's execEnv, so that it is the first thing
     * to happen when the coro is resumed
     */
    
    iPtr->execEnvPtr = corPtr->eePtr;
    Tcl_NREvalObj(interp, Tcl_NewListObj(objc-2, objv+2), 0);    
    iPtr->execEnvPtr = savedEEPtr;
    
    return TCL_OK;
}

int
NRInterpCoroutine(
    ClientData clientData,
    Tcl_Interp *interp,		/* Current interpreter. */
    int objc,			/* Number of arguments. */
    Tcl_Obj *const objv[])	/* Argument objects. */
{
    CoroutineData *corPtr = clientData;

    if (!COR_IS_SUSPENDED(corPtr)) {
	Tcl_ResetResult(interp);
	Tcl_AppendResult(interp, "coroutine \"", Tcl_GetString(objv[0]),
		"\" is already running", NULL);
	Tcl_SetErrorCode(interp, "TCL", "COROUTINE", "BUSY", NULL);
	return TCL_ERROR;
    }

    /*
     * Parse all the arguments to work out what to feed as the result of the
     * [yield]. TRICKY POINT: objc==0 happens here! It occurs when a coroutine
     * is deleted!
     */

    switch (corPtr->nargs) {
    case COROUTINE_ARGUMENTS_SINGLE_OPTIONAL:
        if (objc == 2) {
            Tcl_SetObjResult(interp, objv[1]);
        } else if (objc > 2) {
            Tcl_WrongNumArgs(interp, 1, objv, "?arg?");
            return TCL_ERROR;
        }
        break;
    default:
        if (corPtr->nargs != objc-1) {
            Tcl_SetObjResult(interp,
                    Tcl_NewStringObj("wrong coro nargs; how did we get here? "
                    "not implemented!", -1));
            Tcl_SetErrorCode(interp, "TCL", "WRONGARGS", NULL);
            return TCL_ERROR;
        }
        /* fallthrough */
    case COROUTINE_ARGUMENTS_ARBITRARY:
        if (objc > 1) {
            Tcl_SetObjResult(interp, Tcl_NewListObj(objc-1, objv+1));
        }
        break;
    }

    TclNRAddCallback(interp, NRCoroutineActivateCallback, corPtr,
            NULL, NULL, NULL);
    return TCL_OK;
}

int
TclNRCoroutineObjCmd(
    ClientData dummy,		/* Not used. */
    Tcl_Interp *interp,		/* Current interpreter. */
    int objc,			/* Number of arguments. */
    Tcl_Obj *const objv[])	/* Argument objects. */
{
    Command *cmdPtr;
    CoroutineData *corPtr;
    const char *fullName, *procName;
    Namespace *nsPtr, *altNsPtr, *cxtNsPtr;
    Tcl_DString ds;
    
    if (objc < 3) {
	Tcl_WrongNumArgs(interp, 1, objv, "name cmd ?arg ...?");
	return TCL_ERROR;
    }

    /*
     * FIXME: this is copy/pasted from Tcl_ProcObjCommand. Should have
     * something in tclUtil.c to find the FQ name.
     */

    fullName = TclGetString(objv[1]);
    TclGetNamespaceForQualName(interp, fullName, NULL, 0,
	    &nsPtr, &altNsPtr, &cxtNsPtr, &procName);

    if (nsPtr == NULL) {
	Tcl_AppendResult(interp, "can't create procedure \"", fullName,
		"\": unknown namespace", NULL);
        Tcl_SetErrorCode(interp, "TCL", "LOOKUP", "NAMESPACE", NULL);
	return TCL_ERROR;
    }
    if (procName == NULL) {
	Tcl_AppendResult(interp, "can't create procedure \"", fullName,
		"\": bad procedure name", NULL);
        Tcl_SetErrorCode(interp, "TCL", "VALUE", "COMMAND", fullName, NULL);
	return TCL_ERROR;
    }
    if ((nsPtr != iPtr->globalNsPtr)
	    && (procName != NULL) && (procName[0] == ':')) {
	Tcl_AppendResult(interp, "can't create procedure \"", procName,
		"\" in non-global namespace with name starting with \":\"",
		NULL);
        Tcl_SetErrorCode(interp, "TCL", "VALUE", "COMMAND", procName, NULL);
	return TCL_ERROR;
    }

    /*
     * We ARE creating the coroutine command: allocate the corresponding
     * struct and create the corresponding command.
     */

    corPtr = (CoroutineData *) ckalloc(sizeof(CoroutineData));

    Tcl_DStringInit(&ds);
    if (nsPtr != iPtr->globalNsPtr) {
	Tcl_DStringAppend(&ds, nsPtr->fullName, -1);
	Tcl_DStringAppend(&ds, "::", 2);
    }
    Tcl_DStringAppend(&ds, procName, -1);

    cmdPtr = (Command *) Tcl_NRCreateCommand(interp, Tcl_DStringValue(&ds),
	    /*objProc*/ NULL, NRInterpCoroutine, corPtr, DeleteCoroutine);
    Tcl_DStringFree(&ds);

    corPtr->cmdPtr = cmdPtr;
    cmdPtr->refCount++;

    /*
     * #280.
     * Provide the new coroutine with its own copy of the lineLABCPtr
     * hashtable for literal command arguments in bytecode. Note that that
     * CFWordBC chains are not duplicated, only the entrypoints to them. This
     * means that in the presence of coroutines each chain is potentially a
     * tree. Like the chain -> tree conversion of the CmdFrame stack.
     */

    {
	Tcl_HashSearch hSearch;
	Tcl_HashEntry *hePtr;

	corPtr->lineLABCPtr = (Tcl_HashTable *)
		ckalloc(sizeof(Tcl_HashTable));
	Tcl_InitHashTable(corPtr->lineLABCPtr, TCL_ONE_WORD_KEYS);

	for (hePtr = Tcl_FirstHashEntry(iPtr->lineLABCPtr,&hSearch);
		hePtr; hePtr = Tcl_NextHashEntry(&hSearch)) {
	    int isNew;
	    Tcl_HashEntry *newPtr =
		    Tcl_CreateHashEntry(corPtr->lineLABCPtr,
		    Tcl_GetHashKey(iPtr->lineLABCPtr, hePtr),
		    &isNew);

	    Tcl_SetHashValue(newPtr, Tcl_GetHashValue(hePtr));
	}
    }

    /*
     * Save the base context.
     */

    corPtr->running.framePtr = iPtr->rootFramePtr;
    corPtr->running.varFramePtr = iPtr->rootFramePtr;
    corPtr->running.cmdFramePtr = NULL;
    corPtr->running.lineLABCPtr = corPtr->lineLABCPtr;
    corPtr->stackLevel = NULL;
    corPtr->auxNumLevels = 0;
    iPtr->numLevels--;
    
    /*
     * Create the coro's execEnv, switch to it to push the exit and coro
     * command callbacks, then switch back. 
     */

    corPtr->eePtr = TclCreateExecEnv(interp, CORO_STACK_INITIAL_SIZE);
    corPtr->callerEEPtr = iPtr->execEnvPtr;
    corPtr->eePtr->corPtr = corPtr;
    
    iPtr->execEnvPtr = corPtr->eePtr;

    TclNRAddCallback(interp, NRCoroutineExitCallback, corPtr,
	    NULL, NULL, NULL);

    iPtr->lookupNsPtr = iPtr->varFramePtr->nsPtr;
    Tcl_NREvalObj(interp, Tcl_NewListObj(objc-2, objv+2), 0);
    iPtr->execEnvPtr = corPtr->callerEEPtr;
    
    /*
     * Now just resume the coroutine. Take care to insure that the command is
     * looked up in the correct namespace.
     */

    TclNRAddCallback(interp, NRCoroutineActivateCallback, corPtr,
            NULL, NULL, NULL);
    return TCL_OK;
}

/*
 * This is used in the [info] ensemble
 */

int
TclInfoCoroutineCmd(
    ClientData dummy,
    Tcl_Interp *interp,
    int objc,
    Tcl_Obj *const objv[])
{
    CoroutineData *corPtr = iPtr->execEnvPtr->corPtr;

    if (objc != 1) {
	Tcl_WrongNumArgs(interp, 1, objv, NULL);
	return TCL_ERROR;
    }

    if (corPtr && !(corPtr->cmdPtr->flags & CMD_IS_DELETED)) {
	Tcl_Obj *namePtr;

	TclNewObj(namePtr);
	Tcl_GetCommandFullName(interp, (Tcl_Command) corPtr->cmdPtr, namePtr);
	Tcl_SetObjResult(interp, namePtr);
    }
    return TCL_OK;
}

#undef iPtr

/*
 * Local Variables:
 * mode: c
 * c-basic-offset: 4
 * fill-column: 78
 * tab-width: 8
 * indent-tabs-mode: nil
 * End:
 */<|MERGE_RESOLUTION|>--- conflicted
+++ resolved
@@ -4273,6 +4273,7 @@
 	}
     }
 
+
 #ifdef USE_DTRACE
     if (TCL_DTRACE_CMD_ARGS_ENABLED()) {
 	const char *a[10];
@@ -4299,11 +4300,7 @@
 	TCL_DTRACE_CMD_ENTRY(TclGetString(objv[0]), objc - 1,
 		(Tcl_Obj **)(objv + 1));
     }
-<<<<<<< HEAD
-=======
 #endif /* USE_DTRACE */
->>>>>>> 691a2c66
-
     /*
      * Fix the original callback to point to the now known cmdPtr. Insure that
      * the Command struct lives until the command returns.
@@ -4393,7 +4390,6 @@
     Interp *iPtr = (Interp *) interp;
     Command *cmdPtr = data[0];
     /* int cmdStart = PTR2INT(data[1]); NOT USED HERE */
-<<<<<<< HEAD
 
     if (cmdPtr) {
 	TclCleanupCommandMacro(cmdPtr);
@@ -4418,32 +4414,6 @@
     return result;
 }
 
-=======
-
-    if (cmdPtr) {
-	TclCleanupCommandMacro(cmdPtr);
-    }
-    ((Interp *)interp)->numLevels--;
-
-    /* OPT ??
-     * Do not interrupt a series of cleanups with async or limit checks:
-     * just check at the end?
-     */
-
-    if (TclAsyncReady(iPtr)) {
-	result = Tcl_AsyncInvoke(interp, result);
-    }
-    if ((result == TCL_OK) && TclCanceled(iPtr)) {
-	result = Tcl_Canceled(interp, TCL_LEAVE_ERR_MSG);
-    }
-    if (result == TCL_OK && TclLimitReady(iPtr->limit)) {
-	result = Tcl_LimitCheck(interp);
-    }
-
-    return result;
-}
-
->>>>>>> 691a2c66
 static int
 NRRunObjProc(
     ClientData data[],
@@ -4761,7 +4731,6 @@
     }
     newEpoch = cmdPtr->cmdEpoch;
     TclCleanupCommandMacro(cmdPtr);
-<<<<<<< HEAD
 
     /*
      * If the traces modified/deleted the command or any existing traces, they
@@ -4774,20 +4743,6 @@
 	*cmdPtrPtr = cmdPtr;
     }
 
-=======
-
-    /*
-     * If the traces modified/deleted the command or any existing traces, they
-     * will update the command's epoch. We need to lookup again, but do not
-     * run enter traces on the newly found cmdPtr.
-     */
-
-    if (cmdEpoch != newEpoch) {
-	cmdPtr = TEOV_LookupCmdFromObj(interp, objv[0], lookupNsPtr);
-	*cmdPtrPtr = cmdPtr;
-    }
-
->>>>>>> 691a2c66
     if (cmdPtr) {
 	/*
 	 * Command was found: push a record to schedule the leave traces.
@@ -6041,7 +5996,6 @@
 	CmdFrame *eoFramePtr = NULL;
 	int objc;
 	Tcl_Obj **objv;
-<<<<<<< HEAD
 
 	/*
 	 * Pure List Optimization (no string representation). In this case, we
@@ -6073,39 +6027,6 @@
 	Tcl_IncrRefCount(listPtr);
 	TclDecrRefCount(objPtr);
 
-=======
-
-	/*
-	 * Pure List Optimization (no string representation). In this case, we
-	 * can safely use Tcl_EvalObjv instead and get an appreciable
-	 * improvement in execution speed. This is because it allows us to
-	 * avoid a setFromAny step that would just pack everything into a
-	 * string and back out again.
-	 *
-	 * This also preserves any associations between list elements and
-	 * location information for such elements.
-	 *
-	 * This restriction has been relaxed a bit by storing in lists whether
-	 * they are "canonical" or not (a canonical list being one that is
-	 * either pure or that has its string rep derived by
-	 * UpdateStringOfList from the internal rep).
-	 */
-
-	/*
-	 * Shimmer protection! Always pass an unshared obj. The caller could
-	 * incr the refCount of objPtr AFTER calling us! To be completely safe
-	 * we always make a copy. The callback takes care od the refCounts for
-	 * both listPtr and objPtr.
-	 *
-	 * FIXME OPT: preserve just the internal rep?
-	 */
-
-	Tcl_IncrRefCount(objPtr);
-	listPtr = TclListObjCopy(interp, objPtr);
-	Tcl_IncrRefCount(listPtr);
-	TclDecrRefCount(objPtr);
-
->>>>>>> 691a2c66
 	if (word != INT_MIN) {
 	    /*
 	     * TIP #280 Structures for tracking lines. As we know that this is
@@ -8268,10 +8189,7 @@
     int result = TCL_OK;
     NRE_callback *rootPtr = TOP_CB(interp);
 
-<<<<<<< HEAD
-=======
 #ifdef USE_DTRACE
->>>>>>> 691a2c66
     if (TCL_DTRACE_CMD_ARGS_ENABLED()) {
 	const char *a[10];
 	int i = 0;
@@ -8298,10 +8216,7 @@
 	TCL_DTRACE_CMD_ENTRY(TclGetString(objv[0]), objc - 1,
 		(Tcl_Obj **)(objv + 1));
     }
-<<<<<<< HEAD
-=======
 #endif /* USE_DTRACE */
->>>>>>> 691a2c66
     result = objProc(clientData, interp, objc, objv);
     return TclNRRunCallbacks(interp, result, rootPtr);
 }
