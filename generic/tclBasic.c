--- conflicted
+++ resolved
@@ -424,15 +424,9 @@
     {"disassemble",	Tcl_DisassembleObjCmd,	NULL,			NULL,	INT2PTR(0), 0},
     {"getbytecode",	Tcl_DisassembleObjCmd,	NULL,			NULL,	INT2PTR(1), 0},
     {"representation",	Tcl_RepresentationCmd,	NULL,			NULL,	NULL, 0},
-<<<<<<< HEAD
-    {"assemble",	Tcl_AssembleObjCmd,	TclCompileAssembleCmd,	TclNRAssembleObjCmd, NULL, CMD_IS_SAFE},
-    {"corotype",	CoroTypeObjCmd,		NULL,			NULL,	NULL, CMD_IS_SAFE},
-    {"loadIcu",		TclLoadIcuObjCmd,	NULL,			NULL,	NULL, 0}, // TODO: Is this supposed to be callable from safe interps?
-=======
     {"assemble",	Tcl_AssembleObjCmd,	TclCompileAssembleCmd,	TclNRAssembleObjCmd, NULL, 0},
     {"corotype",	CoroTypeObjCmd,		NULL,			NULL,	NULL, 0},
     {"loadIcu",		TclLoadIcuObjCmd,	NULL,			NULL,	NULL, 0},
->>>>>>> 87ee85f3
     {NULL, NULL, NULL, NULL, NULL, 0}
 };
 
