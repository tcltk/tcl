--- conflicted
+++ resolved
@@ -5157,45 +5157,14 @@
  */
 
 int
-<<<<<<< HEAD
 TclEvalScriptTokens(
     Tcl_Interp *interp,
     Tcl_Token *tokenPtr,
     Tcl_Size length,
     int flags,
     Tcl_Size line,
-    int*  clNextOuter,		/* Information about an outer context for */
+    Tcl_Size *clNextOuter,	/* Information about an outer context for */
     const char* outerScript)	/* continuation line data. This is set only in
-=======
-Tcl_EvalEx(
-    Tcl_Interp *interp,		/* Interpreter in which to evaluate the
-				 * script. Also used for error reporting. */
-    const char *script,		/* First character of script to evaluate. */
-    Tcl_Size numBytes,		/* Number of bytes in script. If -1, the
-				 * script consists of all bytes up to the
-				 * first null character. */
-    int flags)			/* Collection of OR-ed bits that control the
-				 * evaluation of the script. Only
-				 * TCL_EVAL_GLOBAL is currently supported. */
-{
-    return TclEvalEx(interp, script, numBytes, flags, 1, NULL, script);
-}
-
-int
-TclEvalEx(
-    Tcl_Interp *interp,		/* Interpreter in which to evaluate the
-				 * script. Also used for error reporting. */
-    const char *script,		/* First character of script to evaluate. */
-    Tcl_Size numBytes,		/* Number of bytes in script. If -1, the
-				 * script consists of all bytes up to the
-				 * first NUL character. */
-    int flags,			/* Collection of OR-ed bits that control the
-				 * evaluation of the script. Only
-				 * TCL_EVAL_GLOBAL is currently supported. */
-    Tcl_Size line,		/* The line the script starts on. */
-    Tcl_Size *clNextOuter,		/* Information about an outer context for */
-    const char *outerScript)	/* continuation line data. This is set only in
->>>>>>> ae7471ec
 				 * TclSubstTokens(), to properly handle
 				 * [...]-nested commands. The 'outerScript'
 				 * refers to the most-outer script containing
@@ -5215,7 +5184,6 @@
     Tcl_Size numCommands = tokenPtr->numComponents;
     Tcl_Token *scriptTokenPtr = tokenPtr;
     Interp *iPtr = (Interp *) interp;
-<<<<<<< HEAD
     int code = TCL_OK;
     Tcl_Size objLength = 20;
     int *expand, *expandStack; 
@@ -5226,35 +5194,7 @@
     CmdFrame *eeFramePtr;	/* TIP #280 Structures for tracking of command
 				 * locations. */
     int allowExceptions = 1;
-    int *clNext = NULL;		/* Pointer for the tracking of invisible
-=======
-    const char *p, *next;
-    const int minObjs = 20;
-    Tcl_Obj **objv, **objvSpace;
-    int *expand;
-    Tcl_Size *lines, *lineSpace;
-    Tcl_Token *tokenPtr;
-    int expandRequested, code = TCL_OK;
-    Tcl_Size bytesLeft, commandLength;
-    CallFrame *savedVarFramePtr;/* Saves old copy of iPtr->varFramePtr in case
-				 * TCL_EVAL_GLOBAL was set. */
-    int allowExceptions = (iPtr->evalFlags & TCL_ALLOW_EXCEPTIONS);
-    int gotParse = 0;
-    Tcl_Size i, objectsUsed = 0;
-				/* These variables keep track of how much
-				 * state has been allocated while evaluating
-				 * the script, so that it can be freed
-				 * properly if an error occurs. */
-    Tcl_Parse *parsePtr = (Tcl_Parse *)TclStackAlloc(interp, sizeof(Tcl_Parse));
-    CmdFrame *eeFramePtr = (CmdFrame *)TclStackAlloc(interp, sizeof(CmdFrame));
-    Tcl_Obj **stackObjArray = (Tcl_Obj **)
-	    TclStackAlloc(interp, minObjs * sizeof(Tcl_Obj *));
-    int *expandStack = (int *)TclStackAlloc(interp, minObjs * sizeof(int));
-    Tcl_Size *linesStack = (Tcl_Size *)TclStackAlloc(interp, minObjs * sizeof(Tcl_Size));
-				/* TIP #280 Structures for tracking of command
-				 * locations. */
-    Tcl_Size *clNext = NULL;		/* Pointer for the tracking of invisible
->>>>>>> ae7471ec
+    Tcl_Size *clNext = NULL;	/* Pointer for the tracking of invisible
 				 * continuation lines. Initialized only if the
 				 * caller gave us a table of locations to
 				 * track, via scriptCLLocPtr. It always refers
@@ -5367,30 +5307,9 @@
 	 * locations to not lose our position for the per-command parsing.
 	 */
 
-<<<<<<< HEAD
 	Tcl_Size wordLine = line;
 	const char *wordStart = commandTokenPtr->start;
-	int *wordCLNext = clNext;
-=======
-	TclAdvanceLines(&line, p, parsePtr->commandStart);
-	TclAdvanceContinuations(&line, &clNext,
-		parsePtr->commandStart - outerScript);
-
-	gotParse = 1;
-	if (parsePtr->numWords > 0) {
-	    /*
-	     * TIP #280. Track lines within the words of the current
-	     * command. We use a separate pointer into the table of
-	     * continuation line locations to not lose our position for the
-	     * per-command parsing.
-	     */
-
-	    Tcl_Size wordLine = line;
-	    const char *wordStart = parsePtr->commandStart;
-	    Tcl_Size *wordCLNext = clNext;
-	    Tcl_Size objectsNeeded = 0;
-	    Tcl_Size numWords = parsePtr->numWords;
->>>>>>> ae7471ec
+	Tcl_Size *wordCLNext = clNext;
 
         if (length == 0) {
             Tcl_Panic("EvalScriptTokens: overran token array");
@@ -5400,7 +5319,6 @@
         }
         tokenPtr++; length--;
 
-<<<<<<< HEAD
         if (numWords == 0) continue;
 	if (numWords > objLength) {
 	    if (expand != expandStack) {
@@ -5417,42 +5335,6 @@
 	    lineSpace = (Tcl_Size *)Tcl_Alloc(numWords * sizeof(Tcl_Size));
 	    objLength = numWords;
 	}
-=======
-	    if (numWords > minObjs) {
-		expand =    (int *)Tcl_Alloc(numWords * sizeof(int));
-		objvSpace = (Tcl_Obj **)Tcl_Alloc(numWords * sizeof(Tcl_Obj *));
-		lineSpace = (Tcl_Size *)Tcl_Alloc(numWords * sizeof(Tcl_Size));
-	    }
-	    expandRequested = 0;
-	    objv = objvSpace;
-	    lines = lineSpace;
-
-	    iPtr->cmdFramePtr = eeFramePtr->nextPtr;
-	    for (objectsUsed = 0, tokenPtr = parsePtr->tokenPtr;
-		    objectsUsed < numWords;
-		    objectsUsed++, tokenPtr += tokenPtr->numComponents+1) {
-		Tcl_Size additionalObjsCount;
-
-		/*
-		 * TIP #280. Track lines to current word. Save the information
-		 * on a per-word basis, signaling dynamic words as needed.
-		 * Make the information available to the recursively called
-		 * evaluator as well, including the type of context (source
-		 * vs. eval).
-		 */
-
-		TclAdvanceLines(&wordLine, wordStart, tokenPtr->start);
-		TclAdvanceContinuations(&wordLine, &wordCLNext,
-			tokenPtr->start - outerScript);
-		wordStart = tokenPtr->start;
-
-		lines[objectsUsed] = TclWordKnownAtCompileTime(tokenPtr, NULL)
-			? wordLine : -1;
-
-		if (eeFramePtr->type == TCL_LOCATION_SOURCE) {
-		    iPtr->evalFlags |= TCL_EVAL_FILE;
-		}
->>>>>>> ae7471ec
 
 	objv = objvSpace;
 	lines = lineSpace;
@@ -5521,7 +5403,6 @@
 		expand[objc] = 0;
 		objectsNeeded++;
 	    }
-<<<<<<< HEAD
 
 	    if (wordCLNext) {
 		TclContinuationsEnterDerived (objv[objc],
@@ -5545,23 +5426,6 @@
 		objv = objvSpace = (Tcl_Obj **)Tcl_Alloc(objectsNeeded * sizeof(Tcl_Obj*));
 		lines = lineSpace = (Tcl_Size *)Tcl_Alloc(objectsNeeded * sizeof (Tcl_Size));
 	    }
-=======
-	    if (expandRequested) {
-		/*
-		 * Some word expansion was requested. Check for objv resize.
-		 */
-
-		Tcl_Obj **copy = objvSpace;
-		Tcl_Size *lcopy = lineSpace;
-		Tcl_Size wordIdx = numWords;
-		Tcl_Size objIdx = objectsNeeded - 1;
-
-		if ((numWords > minObjs) || (objectsNeeded > minObjs)) {
-		    objv = objvSpace =
-			    (Tcl_Obj **)Tcl_Alloc(objectsNeeded * sizeof(Tcl_Obj *));
-		    lines = lineSpace = (Tcl_Size *)Tcl_Alloc(objectsNeeded * sizeof(Tcl_Size));
-		}
->>>>>>> ae7471ec
 
 	    objc = 0;
 	    while (wordIdx--) {
@@ -5726,7 +5590,7 @@
 				 * TCL_EVAL_GLOBAL is currently
 				 * supported. */
     Tcl_Size line,		/* The line the script starts on. */
-    int*  clNextOuter,       /* Information about an outer context for */
+    Tcl_Size *clNextOuter,      /* Information about an outer context for */
     const char* outerScript) /* continuation line data. This is set only in
 			      * EvalTokensStandard(), to properly handle
 			      * [...]-nested commands. The 'outerScript'
