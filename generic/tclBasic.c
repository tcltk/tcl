/*
 * tclBasic.c --
 *
 *	Contains the basic facilities for TCL command interpretation,
 *	including interpreter creation and deletion, command creation and
 *	deletion, and command/script execution.
 *
 * Copyright © 1987-1994 The Regents of the University of California.
 * Copyright © 1994-1997 Sun Microsystems, Inc.
 * Copyright © 1998-1999 Scriptics Corporation.
 * Copyright © 2001, 2002 Kevin B. Kenny.  All rights reserved.
 * Copyright © 2007 Daniel A. Steffen <das@users.sourceforge.net>
 * Copyright © 2006-2008 Joe Mistachkin.  All rights reserved.
 * Copyright © 2008 Miguel Sofer <msofer@users.sourceforge.net>
 *
 * See the file "license.terms" for information on usage and redistribution of
 * this file, and for a DISCLAIMER OF ALL WARRANTIES.
 */

#include "tclInt.h"
#include "tclOOInt.h"
#include "tclCompile.h"
#include "tclTomMath.h"
#include <math.h>
#include <assert.h>

/*
 * TCL_FPCLASSIFY_MODE:
 *	0  - fpclassify
 *	1  - _fpclass
 *	2  - simulate
 *	3  - __builtin_fpclassify
 */

#ifndef TCL_FPCLASSIFY_MODE
#if defined(__MINGW32__) && defined(_X86_) /* mingw 32-bit */
/*
 * MINGW x86 (tested up to gcc 8.1) seems to have a bug in fpclassify,
 * [fpclassify 1e-314], x86 => normal, x64 => subnormal, so switch to using a
 * version using a compiler built-in.
 */
#define TCL_FPCLASSIFY_MODE 1
#elif defined(fpclassify)		/* fpclassify */
/*
 * This is the C99 standard.
 */
#include <float.h>
#define TCL_FPCLASSIFY_MODE 0
#elif defined(_FPCLASS_NN)		/* _fpclass */
/*
 * This case handles newer MSVC on Windows, which doesn't have the standard
 * operation but does have something that can tell us the same thing.
 */
#define TCL_FPCLASSIFY_MODE 1
#else	/* !fpclassify && !_fpclass (older MSVC), simulate */
/*
 * Older MSVC on Windows. So broken that we just have to do it our way. This
 * assumes that we're on x86 (or at least a system with classic little-endian
 * double layout and a 32-bit 'int' type).
 */
#define TCL_FPCLASSIFY_MODE 2
#endif /* !fpclassify */
/* actually there is no fallback to builtin fpclassify */
#endif /* !TCL_FPCLASSIFY_MODE */


#define INTERP_STACK_INITIAL_SIZE 2000
#define CORO_STACK_INITIAL_SIZE    200

/*
 * Determine whether we're using IEEE floating point
 */

#if (FLT_RADIX == 2) && (DBL_MANT_DIG == 53) && (DBL_MAX_EXP == 1024)
#   define IEEE_FLOATING_POINT
/* Largest odd integer that can be represented exactly in a double */
#   define MAX_EXACT 9007199254740991.0
#endif

/*
 * This is the script cancellation struct and hash table. The hash table is
 * used to keep track of the information necessary to process script
 * cancellation requests, including the original interp, asynchronous handler
 * tokens (created by Tcl_AsyncCreate), and the clientData and flags arguments
 * passed to Tcl_CancelEval on a per-interp basis. The cancelLock mutex is
 * used for protecting calls to Tcl_CancelEval as well as protecting access to
 * the hash table below.
 */

typedef struct {
    Tcl_Interp *interp;		/* Interp this struct belongs to. */
    Tcl_AsyncHandler async;	/* Async handler token for script
				 * cancellation. */
    char *result;		/* The script cancellation result or NULL for
				 * a default result. */
    size_t length;		/* Length of the above error message. */
    void *clientData;		/* Not used. */
    int flags;			/* Additional flags */
} CancelInfo;
static Tcl_HashTable cancelTable;
static int cancelTableInitialized = 0;	/* 0 means not yet initialized. */
TCL_DECLARE_MUTEX(cancelLock);

/*
 * Table used to map command implementation functions to a human-readable type
 * name, for [info type]. The keys in the table are function addresses, and
 * the values in the table are static char* containing strings in Tcl's
 * internal encoding (almost UTF-8).
 */

static Tcl_HashTable commandTypeTable;
static int commandTypeInit = 0;
TCL_DECLARE_MUTEX(commandTypeLock);

/*
 * Declarations for managing contexts for non-recursive coroutines. Contexts
 * are used to save the evaluation state between NR calls to each coro.
 */

#define SAVE_CONTEXT(context)				\
    (context).framePtr = iPtr->framePtr;		\
    (context).varFramePtr = iPtr->varFramePtr;		\
    (context).cmdFramePtr = iPtr->cmdFramePtr;		\
    (context).lineLABCPtr = iPtr->lineLABCPtr

#define RESTORE_CONTEXT(context)			\
    iPtr->framePtr = (context).framePtr;		\
    iPtr->varFramePtr = (context).varFramePtr;		\
    iPtr->cmdFramePtr = (context).cmdFramePtr;		\
    iPtr->lineLABCPtr = (context).lineLABCPtr

/*
 * Static functions in this file:
 */

static Tcl_ObjCmdProc   BadEnsembleSubcommand;
static char *		CallCommandTraces(Interp *iPtr, Command *cmdPtr,
			    const char *oldName, const char *newName,
			    int flags);
static int		CancelEvalProc(void *clientData,
			    Tcl_Interp *interp, int code);
static int		CheckDoubleResult(Tcl_Interp *interp, double dResult);
static void		DeleteCoroutine(void *clientData);
static void		DeleteInterpProc(Tcl_Interp *interp);
static void		DeleteOpCmdClientData(void *clientData);
#ifdef USE_DTRACE
static Tcl_ObjCmdProc	DTraceObjCmd;
static Tcl_NRPostProc	DTraceCmdReturn;
#else
#   define DTraceCmdReturn	NULL
#endif /* USE_DTRACE */
static Tcl_ObjCmdProc	ExprAbsFunc;
static Tcl_ObjCmdProc	ExprBinaryFunc;
static Tcl_ObjCmdProc	ExprBoolFunc;
static Tcl_ObjCmdProc	ExprCeilFunc;
static Tcl_ObjCmdProc	ExprDoubleFunc;
static Tcl_ObjCmdProc	ExprFloorFunc;
static Tcl_ObjCmdProc	ExprIntFunc;
static Tcl_ObjCmdProc	ExprIsqrtFunc;
static Tcl_ObjCmdProc   ExprIsFiniteFunc;
static Tcl_ObjCmdProc   ExprIsInfinityFunc;
static Tcl_ObjCmdProc   ExprIsNaNFunc;
static Tcl_ObjCmdProc   ExprIsNormalFunc;
static Tcl_ObjCmdProc   ExprIsSubnormalFunc;
static Tcl_ObjCmdProc   ExprIsUnorderedFunc;
static Tcl_ObjCmdProc	ExprMaxFunc;
static Tcl_ObjCmdProc	ExprMinFunc;
static Tcl_ObjCmdProc	ExprRandFunc;
static Tcl_ObjCmdProc	ExprRoundFunc;
static Tcl_ObjCmdProc	ExprSqrtFunc;
static Tcl_ObjCmdProc	ExprSrandFunc;
static Tcl_ObjCmdProc	ExprUnaryFunc;
static Tcl_ObjCmdProc	ExprWideFunc;
static Tcl_ObjCmdProc   FloatClassifyObjCmd;
static void		MathFuncWrongNumArgs(Tcl_Interp *interp, int expected,
			    int actual, Tcl_Obj *const *objv);
static Tcl_NRPostProc	NRCoroutineCallerCallback;
static Tcl_NRPostProc	NRCoroutineExitCallback;
static Tcl_NRPostProc	NRCommand;

static void		ProcessUnexpectedResult(Tcl_Interp *interp,
			    int returnCode);
static int		RewindCoroutine(CoroutineData *corPtr, int result);
static void		TEOV_SwitchVarFrame(Tcl_Interp *interp);
static void		TEOV_PushExceptionHandlers(Tcl_Interp *interp,
			    int objc, Tcl_Obj *const objv[], int flags);
static inline Command *	TEOV_LookupCmdFromObj(Tcl_Interp *interp,
			    Tcl_Obj *namePtr, Namespace *lookupNsPtr);
static int		TEOV_NotFound(Tcl_Interp *interp, int objc,
			    Tcl_Obj *const objv[], Namespace *lookupNsPtr);
static int		TEOV_RunEnterTraces(Tcl_Interp *interp,
			    Command **cmdPtrPtr, Tcl_Obj *commandPtr, int objc,
			    Tcl_Obj *const objv[]);
static Tcl_NRPostProc	RewindCoroutineCallback;
static Tcl_NRPostProc	TEOEx_ByteCodeCallback;
static Tcl_NRPostProc	TEOEx_ListCallback;
static Tcl_NRPostProc	TEOV_Error;
static Tcl_NRPostProc	TEOV_Exception;
static Tcl_NRPostProc	TEOV_NotFoundCallback;
static Tcl_NRPostProc	TEOV_RestoreVarFrame;
static Tcl_NRPostProc	TEOV_RunLeaveTraces;
static Tcl_NRPostProc	EvalObjvCore;
static Tcl_NRPostProc	Dispatch;

static Tcl_ObjCmdProc NRInjectObjCmd;
static Tcl_NRPostProc NRPostInvoke;
static Tcl_ObjCmdProc CoroTypeObjCmd;
static Tcl_ObjCmdProc TclNRCoroInjectObjCmd;
static Tcl_ObjCmdProc TclNRCoroProbeObjCmd;
static Tcl_NRPostProc InjectHandler;
static Tcl_NRPostProc InjectHandlerPostCall;

MODULE_SCOPE const TclStubs tclStubs;

/*
 * Magical counts for the number of arguments accepted by a coroutine command
 * after particular kinds of [yield].
 */

#define CORO_ACTIVATE_YIELD    NULL
#define CORO_ACTIVATE_YIELDM   INT2PTR(1)

#define COROUTINE_ARGUMENTS_SINGLE_OPTIONAL     ((size_t)-1)
#define COROUTINE_ARGUMENTS_ARBITRARY           ((size_t)-2)

/*
 * The following structure define the commands in the Tcl core.
 */

typedef struct {
    const char *name;		/* Name of object-based command. */
    Tcl_ObjCmdProc *objProc;	/* Object-based function for command. */
    CompileProc *compileProc;	/* Function called to compile command. */
    Tcl_ObjCmdProc *nreProc;	/* NR-based function for command */
    int flags;			/* Various flag bits, as defined below. */
} CmdInfo;

#define CMD_IS_SAFE         1   /* Whether this command is part of the set of
                                 * commands present by default in a safe
                                 * interpreter. */
/* CMD_COMPILES_EXPANDED - Whether the compiler for this command can handle
 * expansion for itself rather than needing the generic layer to take care of
 * it for it. Defined in tclInt.h. */

/*
 * The following struct states that the command it talks about (a subcommand
 * of one of Tcl's built-in ensembles) is unsafe and must be hidden when an
 * interpreter is made safe. (TclHideUnsafeCommands accesses an array of these
 * structs.) Alas, we can't sensibly just store the information directly in
 * the commands.
 */

typedef struct {
    const char *ensembleNsName; /* The ensemble's name within ::tcl. NULL for
                                 * the end of the list of commands to hide. */
    const char *commandName;    /* The name of the command within the
                                 * ensemble. If this is NULL, we want to also
                                 * make the overall command be hidden, an ugly
                                 * hack because it is expected by security
                                 * policies in the wild. */
} UnsafeEnsembleInfo;

/*
 * The built-in commands, and the functions that implement them:
 */

int procObjCmd(void *clientData, Tcl_Interp *interp,
    int objc, Tcl_Obj *const objv[]) {
    return Tcl_ProcObjCmd(clientData, interp, objc, objv);
}


static const CmdInfo builtInCmds[] = {
    /*
     * Commands in the generic core.
     */

    {"append",		Tcl_AppendObjCmd,	TclCompileAppendCmd,	NULL,	CMD_IS_SAFE},
    {"apply",		Tcl_ApplyObjCmd,	NULL,			TclNRApplyObjCmd,	CMD_IS_SAFE},
    {"break",		Tcl_BreakObjCmd,	TclCompileBreakCmd,	NULL,	CMD_IS_SAFE},
    {"catch",		Tcl_CatchObjCmd,	TclCompileCatchCmd,	TclNRCatchObjCmd,	CMD_IS_SAFE},
    {"concat",		Tcl_ConcatObjCmd,	TclCompileConcatCmd,	NULL,	CMD_IS_SAFE},
    {"continue",	Tcl_ContinueObjCmd,	TclCompileContinueCmd,	NULL,	CMD_IS_SAFE},
    {"coroinject",	NULL,			NULL,                   TclNRCoroInjectObjCmd,	CMD_IS_SAFE},
    {"coroprobe",	NULL,			NULL,                   TclNRCoroProbeObjCmd,	CMD_IS_SAFE},
    {"coroutine",	NULL,			NULL,			TclNRCoroutineObjCmd,	CMD_IS_SAFE},
    {"error",		Tcl_ErrorObjCmd,	TclCompileErrorCmd,	NULL,	CMD_IS_SAFE},
    {"eval",		Tcl_EvalObjCmd,		NULL,			TclNREvalObjCmd,	CMD_IS_SAFE},
    {"expr",		Tcl_ExprObjCmd,		TclCompileExprCmd,	TclNRExprObjCmd,	CMD_IS_SAFE},
    {"for",		Tcl_ForObjCmd,		TclCompileForCmd,	TclNRForObjCmd,	CMD_IS_SAFE},
    {"foreach",		Tcl_ForeachObjCmd,	TclCompileForeachCmd,	TclNRForeachCmd,	CMD_IS_SAFE},
    {"format",		Tcl_FormatObjCmd,	TclCompileFormatCmd,	NULL,	CMD_IS_SAFE},
    {"fpclassify",      FloatClassifyObjCmd,    NULL,                   NULL,   CMD_IS_SAFE},
    {"global",		Tcl_GlobalObjCmd,	TclCompileGlobalCmd,	NULL,	CMD_IS_SAFE},
    {"if",		Tcl_IfObjCmd,		TclCompileIfCmd,	TclNRIfObjCmd,	CMD_IS_SAFE},
    {"incr",		Tcl_IncrObjCmd,		TclCompileIncrCmd,	NULL,	CMD_IS_SAFE},
    {"join",		Tcl_JoinObjCmd,		NULL,			NULL,	CMD_IS_SAFE},
    {"lappend",		Tcl_LappendObjCmd,	TclCompileLappendCmd,	NULL,	CMD_IS_SAFE},
    {"lassign",		Tcl_LassignObjCmd,	TclCompileLassignCmd,	NULL,	CMD_IS_SAFE},
    {"lindex",		Tcl_LindexObjCmd,	TclCompileLindexCmd,	NULL,	CMD_IS_SAFE},
    {"linsert",		Tcl_LinsertObjCmd,	TclCompileLinsertCmd,	NULL,	CMD_IS_SAFE},
    {"list",		Tcl_ListObjCmd,		TclCompileListCmd,	NULL,	CMD_IS_SAFE|CMD_COMPILES_EXPANDED},
    {"llength",		Tcl_LlengthObjCmd,	TclCompileLlengthCmd,	NULL,	CMD_IS_SAFE},
    {"lmap",		Tcl_LmapObjCmd,		TclCompileLmapCmd,	TclNRLmapCmd,	CMD_IS_SAFE},
    {"lpop",		Tcl_LpopObjCmd,		NULL,			NULL,	CMD_IS_SAFE},
    {"lrange",		Tcl_LrangeObjCmd,	TclCompileLrangeCmd,	NULL,	CMD_IS_SAFE},
    {"lremove", 	Tcl_LremoveObjCmd,	NULL,           	NULL,	CMD_IS_SAFE},
    {"lrepeat",		Tcl_LrepeatObjCmd,	NULL,			NULL,	CMD_IS_SAFE},
    {"lreplace",	Tcl_LreplaceObjCmd,	TclCompileLreplaceCmd,	NULL,	CMD_IS_SAFE},
    {"lreverse",	Tcl_LreverseObjCmd,	NULL,			NULL,	CMD_IS_SAFE},
    {"lsearch",		Tcl_LsearchObjCmd,	NULL,			NULL,	CMD_IS_SAFE},
    {"lset",		Tcl_LsetObjCmd,		TclCompileLsetCmd,	NULL,	CMD_IS_SAFE},
    {"lsort",		Tcl_LsortObjCmd,	NULL,			NULL,	CMD_IS_SAFE},
    {"package",		Tcl_PackageObjCmd,	NULL,			TclNRPackageObjCmd,	CMD_IS_SAFE},
    {"proc",		procObjCmd,		NULL,			NULL,	CMD_IS_SAFE},
    {"regexp",		Tcl_RegexpObjCmd,	TclCompileRegexpCmd,	NULL,	CMD_IS_SAFE},
    {"regsub",		Tcl_RegsubObjCmd,	TclCompileRegsubCmd,	NULL,	CMD_IS_SAFE},
    {"rename",		Tcl_RenameObjCmd,	NULL,			NULL,	CMD_IS_SAFE},
    {"return",		Tcl_ReturnObjCmd,	TclCompileReturnCmd,	NULL,	CMD_IS_SAFE},
    {"scan",		Tcl_ScanObjCmd,		NULL,			NULL,	CMD_IS_SAFE},
    {"set",		Tcl_SetObjCmd,		TclCompileSetCmd,	NULL,	CMD_IS_SAFE},
    {"split",		Tcl_SplitObjCmd,	NULL,			NULL,	CMD_IS_SAFE},
    {"subst",		Tcl_SubstObjCmd,	TclCompileSubstCmd,	TclNRSubstObjCmd,	CMD_IS_SAFE},
    {"switch",		Tcl_SwitchObjCmd,	TclCompileSwitchCmd,	TclNRSwitchObjCmd, CMD_IS_SAFE},
    {"tailcall",	NULL,			TclCompileTailcallCmd,	TclNRTailcallObjCmd,	CMD_IS_SAFE},
    {"throw",		Tcl_ThrowObjCmd,	TclCompileThrowCmd,	NULL,	CMD_IS_SAFE},
    {"trace",		Tcl_TraceObjCmd,	NULL,			NULL,	CMD_IS_SAFE},
    {"try",		Tcl_TryObjCmd,		TclCompileTryCmd,	TclNRTryObjCmd,	CMD_IS_SAFE},
    {"unset",		Tcl_UnsetObjCmd,	TclCompileUnsetCmd,	NULL,	CMD_IS_SAFE},
    {"uplevel",		Tcl_UplevelObjCmd,	NULL,			TclNRUplevelObjCmd,	CMD_IS_SAFE},
    {"upvar",		Tcl_UpvarObjCmd,	TclCompileUpvarCmd,	NULL,	CMD_IS_SAFE},
    {"variable",	Tcl_VariableObjCmd,	TclCompileVariableCmd,	NULL,	CMD_IS_SAFE},
    {"while",		Tcl_WhileObjCmd,	TclCompileWhileCmd,	TclNRWhileObjCmd,	CMD_IS_SAFE},
    {"yield",		NULL,			TclCompileYieldCmd,	TclNRYieldObjCmd,	CMD_IS_SAFE},
    {"yieldto",		NULL,			TclCompileYieldToCmd,	TclNRYieldToObjCmd,	CMD_IS_SAFE},

    /*
     * Commands in the OS-interface. Note that many of these are unsafe.
     */

    {"after",		Tcl_AfterObjCmd,	NULL,			NULL,	CMD_IS_SAFE},
    {"cd",		Tcl_CdObjCmd,		NULL,			NULL,	0},
    {"close",		Tcl_CloseObjCmd,	NULL,			NULL,	CMD_IS_SAFE},
    {"eof",		Tcl_EofObjCmd,		NULL,			NULL,	CMD_IS_SAFE},
    {"exec",		Tcl_ExecObjCmd,		NULL,			NULL,	0},
    {"exit",		Tcl_ExitObjCmd,		NULL,			NULL,	0},
    {"fblocked",	Tcl_FblockedObjCmd,	NULL,			NULL,	CMD_IS_SAFE},
    {"fconfigure",	Tcl_FconfigureObjCmd,	NULL,			NULL,	0},
    {"fcopy",		Tcl_FcopyObjCmd,	NULL,			NULL,	CMD_IS_SAFE},
    {"fileevent",	Tcl_FileEventObjCmd,	NULL,			NULL,	CMD_IS_SAFE},
    {"flush",		Tcl_FlushObjCmd,	NULL,			NULL,	CMD_IS_SAFE},
    {"gets",		Tcl_GetsObjCmd,		NULL,			NULL,	CMD_IS_SAFE},
    {"glob",		Tcl_GlobObjCmd,		NULL,			NULL,	0},
    {"load",		Tcl_LoadObjCmd,		NULL,			NULL,	0},
    {"open",		Tcl_OpenObjCmd,		NULL,			NULL,	0},
    {"pid",		Tcl_PidObjCmd,		NULL,			NULL,	CMD_IS_SAFE},
    {"puts",		Tcl_PutsObjCmd,		NULL,			NULL,	CMD_IS_SAFE},
    {"pwd",		Tcl_PwdObjCmd,		NULL,			NULL,	0},
    {"read",		Tcl_ReadObjCmd,		NULL,			NULL,	CMD_IS_SAFE},
    {"seek",		Tcl_SeekObjCmd,		NULL,			NULL,	CMD_IS_SAFE},
    {"socket",		Tcl_SocketObjCmd,	NULL,			NULL,	0},
    {"source",		Tcl_SourceObjCmd,	NULL,			TclNRSourceObjCmd,	0},
    {"tell",		Tcl_TellObjCmd,		NULL,			NULL,	CMD_IS_SAFE},
    {"time",		Tcl_TimeObjCmd,		NULL,			NULL,	CMD_IS_SAFE},
    {"timerate",	Tcl_TimeRateObjCmd,	NULL,			NULL,	CMD_IS_SAFE},
    {"unload",		Tcl_UnloadObjCmd,	NULL,			NULL,	0},
    {"update",		Tcl_UpdateObjCmd,	NULL,			NULL,	CMD_IS_SAFE},
    {"vwait",		Tcl_VwaitObjCmd,	NULL,			NULL,	CMD_IS_SAFE},
    {NULL,		NULL,			NULL,			NULL,	0}
};

/*
 * Information about which pieces of ensembles to hide when making an
 * interpreter safe:
 */

static const UnsafeEnsembleInfo unsafeEnsembleCommands[] = {
    /* [encoding] has two unsafe commands. Assumed by older security policies
     * to be overall unsafe; it isn't but... */
    {"encoding", NULL},
    {"encoding", "dirs"},
    {"encoding", "system"},
    /* [file] has MANY unsafe commands! Assumed by older security policies to
     * be overall unsafe; it isn't but... */
    {"file", NULL},
    {"file", "atime"},
    {"file", "attributes"},
    {"file", "copy"},
    {"file", "delete"},
    {"file", "dirname"},
    {"file", "executable"},
    {"file", "exists"},
    {"file", "extension"},
    {"file", "isdirectory"},
    {"file", "isfile"},
    {"file", "link"},
    {"file", "lstat"},
    {"file", "mtime"},
    {"file", "mkdir"},
    {"file", "nativename"},
    {"file", "normalize"},
    {"file", "owned"},
    {"file", "readable"},
    {"file", "readlink"},
    {"file", "rename"},
    {"file", "rootname"},
    {"file", "size"},
    {"file", "stat"},
    {"file", "tail"},
    {"file", "tempdir"},
    {"file", "tempfile"},
    {"file", "type"},
    {"file", "volumes"},
    {"file", "writable"},
    /* [info] has two unsafe commands */
    {"info", "cmdtype"},
    {"info", "nameofexecutable"},
    /* [tcl::process] has ONLY unsafe commands! */
    {"process", "list"},
    {"process", "status"},
    {"process", "purge"},
    {"process", "autopurge"},
    /* [zipfs] has MANY unsafe commands! */
    {"zipfs", "lmkimg"},
    {"zipfs", "lmkzip"},
    {"zipfs", "mkimg"},
    {"zipfs", "mkkey"},
    {"zipfs", "mkzip"},
    {"zipfs", "mount"},
    {"zipfs", "mount_data"},
    {"zipfs", "unmount"},
    {NULL, NULL}
};

/*
 * Math functions. All are safe.
 */

typedef struct {
    const char *name;		/* Name of the function. The full name is
				 * "::tcl::mathfunc::<name>". */
    Tcl_ObjCmdProc *objCmdProc;	/* Function that evaluates the function */
    double (*fn)(double x);	/* Real function pointer */
} BuiltinFuncDef;
static const BuiltinFuncDef BuiltinFuncTable[] = {
    { "abs",	ExprAbsFunc,	NULL			},
    { "acos",	ExprUnaryFunc,	acos			},
    { "asin",	ExprUnaryFunc,	asin			},
    { "atan",	ExprUnaryFunc,	atan			},
    { "atan2",	ExprBinaryFunc,	(double (*)(double))(void *)(double (*)(double, double)) atan2},
    { "bool",	ExprBoolFunc,	NULL			},
    { "ceil",	ExprCeilFunc,	NULL			},
    { "cos",	ExprUnaryFunc,	cos				},
    { "cosh",	ExprUnaryFunc,	cosh			},
    { "double",	ExprDoubleFunc,	NULL			},
    { "entier",	ExprIntFunc,	NULL			},
    { "exp",	ExprUnaryFunc,	exp				},
    { "floor",	ExprFloorFunc,	NULL			},
    { "fmod",	ExprBinaryFunc,	(double (*)(double))(void *)(double (*)(double, double)) fmod},
    { "hypot",	ExprBinaryFunc,	(double (*)(double))(void *)(double (*)(double, double)) hypot},
    { "int",	ExprIntFunc,	NULL			},
    { "isfinite", ExprIsFiniteFunc, NULL        	},
    { "isinf",	ExprIsInfinityFunc, NULL        	},
    { "isnan",	ExprIsNaNFunc,	NULL            	},
    { "isnormal", ExprIsNormalFunc, NULL        	},
    { "isqrt",	ExprIsqrtFunc,	NULL			},
    { "issubnormal", ExprIsSubnormalFunc, NULL,         },
    { "isunordered", ExprIsUnorderedFunc, NULL,         },
    { "log",	ExprUnaryFunc,	log				},
    { "log10",	ExprUnaryFunc,	log10			},
    { "max",	ExprMaxFunc,	NULL			},
    { "min",	ExprMinFunc,	NULL			},
    { "pow",	ExprBinaryFunc,	(double (*)(double))(void *)(double (*)(double, double)) pow},
    { "rand",	ExprRandFunc,	NULL			},
    { "round",	ExprRoundFunc,	NULL			},
    { "sin",	ExprUnaryFunc,	sin				},
    { "sinh",	ExprUnaryFunc,	sinh			},
    { "sqrt",	ExprSqrtFunc,	NULL			},
    { "srand",	ExprSrandFunc,	NULL			},
    { "tan",	ExprUnaryFunc,	tan				},
    { "tanh",	ExprUnaryFunc,	tanh			},
    { "wide",	ExprWideFunc,	NULL			},
    { NULL, NULL, NULL }
};

/*
 * TIP#174's math operators. All are safe.
 */

typedef struct {
    const char *name;		/* Name of object-based command. */
    Tcl_ObjCmdProc *objProc;	/* Object-based function for command. */
    CompileProc *compileProc;	/* Function called to compile command. */
    union {
	int numArgs;
	int identity;
    } i;
    const char *expected;	/* For error message, what argument(s)
				 * were expected. */
} OpCmdInfo;
static const OpCmdInfo mathOpCmds[] = {
    { "~",	TclSingleOpCmd,		TclCompileInvertOpCmd,
		/* numArgs */ {1},	"integer"},
    { "!",	TclSingleOpCmd,		TclCompileNotOpCmd,
		/* numArgs */ {1},	"boolean"},
    { "+",	TclVariadicOpCmd,	TclCompileAddOpCmd,
		/* identity */ {0},	NULL},
    { "*",	TclVariadicOpCmd,	TclCompileMulOpCmd,
		/* identity */ {1},	NULL},
    { "&",	TclVariadicOpCmd,	TclCompileAndOpCmd,
		/* identity */ {-1},	NULL},
    { "|",	TclVariadicOpCmd,	TclCompileOrOpCmd,
		/* identity */ {0},	NULL},
    { "^",	TclVariadicOpCmd,	TclCompileXorOpCmd,
		/* identity */ {0},	NULL},
    { "**",	TclVariadicOpCmd,	TclCompilePowOpCmd,
		/* identity */ {1},	NULL},
    { "<<",	TclSingleOpCmd,		TclCompileLshiftOpCmd,
		/* numArgs */ {2},	"integer shift"},
    { ">>",	TclSingleOpCmd,		TclCompileRshiftOpCmd,
		/* numArgs */ {2},	"integer shift"},
    { "%",	TclSingleOpCmd,		TclCompileModOpCmd,
		/* numArgs */ {2},	"integer integer"},
    { "!=",	TclSingleOpCmd,		TclCompileNeqOpCmd,
		/* numArgs */ {2},	"value value"},
    { "ne",	TclSingleOpCmd,		TclCompileStrneqOpCmd,
		/* numArgs */ {2},	"value value"},
    { "in",	TclSingleOpCmd,		TclCompileInOpCmd,
		/* numArgs */ {2},	"value list"},
    { "ni",	TclSingleOpCmd,		TclCompileNiOpCmd,
		/* numArgs */ {2},	"value list"},
    { "-",	TclNoIdentOpCmd,	TclCompileMinusOpCmd,
		/* unused */ {0},	"value ?value ...?"},
    { "/",	TclNoIdentOpCmd,	TclCompileDivOpCmd,
		/* unused */ {0},	"value ?value ...?"},
    { "<",	TclSortingOpCmd,	TclCompileLessOpCmd,
		/* unused */ {0},	NULL},
    { "<=",	TclSortingOpCmd,	TclCompileLeqOpCmd,
		/* unused */ {0},	NULL},
    { ">",	TclSortingOpCmd,	TclCompileGreaterOpCmd,
		/* unused */ {0},	NULL},
    { ">=",	TclSortingOpCmd,	TclCompileGeqOpCmd,
		/* unused */ {0},	NULL},
    { "==",	TclSortingOpCmd,	TclCompileEqOpCmd,
		/* unused */ {0},	NULL},
    { "eq",	TclSortingOpCmd,	TclCompileStreqOpCmd,
		/* unused */ {0},	NULL},
    { "lt",	TclSortingOpCmd,	TclCompileStrLtOpCmd,
		/* unused */ {0},	NULL},
    { "le",	TclSortingOpCmd,	TclCompileStrLeOpCmd,
		/* unused */ {0},	NULL},
    { "gt",	TclSortingOpCmd,	TclCompileStrGtOpCmd,
		/* unused */ {0},	NULL},
    { "ge",	TclSortingOpCmd,	TclCompileStrGeOpCmd,
		/* unused */ {0},	NULL},
    { NULL,	NULL,			NULL,
		{0},			NULL}
};

/*
 *----------------------------------------------------------------------
 *
 * TclFinalizeEvaluation --
 *
 *	Finalizes the script cancellation hash table.
 *
 * Results:
 *	None.
 *
 * Side effects:
 *	None.
 *
 *----------------------------------------------------------------------
 */

void
TclFinalizeEvaluation(void)
{
    Tcl_MutexLock(&cancelLock);
    if (cancelTableInitialized == 1) {
	Tcl_DeleteHashTable(&cancelTable);
	cancelTableInitialized = 0;
    }
    Tcl_MutexUnlock(&cancelLock);

    Tcl_MutexLock(&commandTypeLock);
    if (commandTypeInit) {
        Tcl_DeleteHashTable(&commandTypeTable);
        commandTypeInit = 0;
    }
    Tcl_MutexUnlock(&commandTypeLock);
}

/*
 *----------------------------------------------------------------------
 *
 * buildInfoObjCmd --
 *
 *	Implements tcl::build-info command.
 *
 * Results:
 *	None.
 *
 * Side effects:
 *	None.
 *
 *----------------------------------------------------------------------
 */

static int
buildInfoObjCmd(
    void *clientData,
    Tcl_Interp *interp,		/* Current interpreter. */
    int objc,			/* Number of arguments. */
    Tcl_Obj *const objv[])	/* Argument objects. */
{
    if (objc > 2) {
	Tcl_WrongNumArgs(interp, 1, objv, "?option?");
	return TCL_ERROR;
    }
    if (objc == 2) {
	int len;
	const char *arg = TclGetStringFromObj(objv[1], &len);
	if (len == 7 && !strcmp(arg, "version")) {
	    char buf[80];
	    const char *p = strchr((char *)clientData, '.');
	    if (p) {
		const char *q = strchr(p+1, '.');
		const char *r = strchr(p+1, '+');
		p = (q < r) ? q : r;
	    }
	    if (p) {
		memcpy(buf, (char *)clientData, p - (char *)clientData);
		buf[p - (char *)clientData] = '\0';
		Tcl_AppendResult(interp, buf, NULL);
	    }
	    return TCL_OK;
	} else if (len == 10 && !strcmp(arg, "patchlevel")) {
	    char buf[80];
	    const char *p = strchr((char *)clientData, '+');
	    if (p) {
		memcpy(buf, (char *)clientData, p - (char *)clientData);
		buf[p - (char *)clientData] = '\0';
		Tcl_AppendResult(interp, buf, NULL);
	    }
	    return TCL_OK;
	} else if (len == 6 && !strcmp(arg, "commit")) {
	    const char *q, *p = strchr((char *)clientData, '+');
	    if (p) {
		if ((q = strchr(p, '.'))) {
		    char buf[80];
		    memcpy(buf, p+1, q - p - 1);
		    buf[q - p - 1] = '\0';
		    Tcl_AppendResult(interp, buf, NULL);
		} else {
		    Tcl_AppendResult(interp, p+1, NULL);
		}
	    }
	    return TCL_OK;
	} else if (len == 8 && !strcmp(arg, "compiler")) {
	    const char *p = strchr((char *)clientData, '.');
	    while (p) {
		if (!strncmp(p+1, "clang-", 6) || !strncmp(p+1, "gcc-", 4)
			    || !strncmp(p+1, "icc-", 4) || !strncmp(p+1, "msvc-", 5)) {
		    const char *q = strchr(p+1, '.');
		    if (q) {
			char buf[16];
			memcpy(buf, p+1, q - p - 1);
			buf[q - p - 1] = '\0';
			Tcl_AppendResult(interp, buf, NULL);
		    } else {
			Tcl_AppendResult(interp, p+1, NULL);
		    }
		    return TCL_OK;
		}
		p = strchr(p+1, '.');
	    }
	    Tcl_AppendResult(interp, "0", NULL);
	    return TCL_OK;
	}
	const char *p = strchr((char *)clientData, '.');
	while (p) {
	    if (!strncmp(p+1, arg, len) && ((p[len+1] == '.') || (p[len+1] == '\0'))) {
		Tcl_AppendResult(interp, "1", NULL);
		return TCL_OK;
	    }
	    p = strchr(p+1, '.');
	}
	Tcl_AppendResult(interp, "0", NULL);
	return TCL_OK;
    }
    Tcl_AppendResult(interp, (char *)clientData, NULL);
    return TCL_OK;
}

/*
 *----------------------------------------------------------------------
 *
 * Tcl_CreateInterp --
 *
 *	Create a new TCL command interpreter.
 *
 * Results:
 *	The return value is a token for the interpreter, which may be used in
 *	calls to functions like Tcl_CreateCmd, Tcl_Eval, or Tcl_DeleteInterp.
 *
 * Side effects:
 *	The command interpreter is initialized with the built-in commands and
 *	with the variables documented in tclvars(n).
 *
 *----------------------------------------------------------------------
 */

Tcl_Interp *
Tcl_CreateInterp(void)
{
    Interp *iPtr;
    Tcl_Interp *interp;
    Command *cmdPtr;
    const BuiltinFuncDef *builtinFuncPtr;
    const OpCmdInfo *opcmdInfoPtr;
    const CmdInfo *cmdInfoPtr;
    Tcl_Namespace *nsPtr;
    Tcl_HashEntry *hPtr;
    int isNew;
    CancelInfo *cancelInfo;
    union {
	char c[sizeof(short)];
	short s;
    } order;
#ifdef TCL_COMPILE_STATS
    ByteCodeStats *statsPtr;
#endif /* TCL_COMPILE_STATS */
    char mathFuncName[32];
    CallFrame *framePtr;
    const char *version = Tcl_InitSubsystems();

    /*
     * Panic if someone updated the CallFrame structure without also updating
     * the Tcl_CallFrame structure (or vice versa).
     */

    if (sizeof(Tcl_CallFrame) < sizeof(CallFrame)) {
	Tcl_Panic("Tcl_CallFrame must not be smaller than CallFrame");
    }

#if defined(_WIN32) && !defined(_WIN64)
    if (sizeof(time_t) != 8) {
	Tcl_Panic("<time.h> is not compatible with VS2005+");
    }
    if ((offsetof(Tcl_StatBuf,st_atime) != 32)
	    || (offsetof(Tcl_StatBuf,st_ctime) != 48)) {
	Tcl_Panic("<sys/stat.h> is not compatible with VS2005+");
    }
#endif

    if (cancelTableInitialized == 0) {
	Tcl_MutexLock(&cancelLock);
	if (cancelTableInitialized == 0) {
	    Tcl_InitHashTable(&cancelTable, TCL_ONE_WORD_KEYS);
	    cancelTableInitialized = 1;
	}

	Tcl_MutexUnlock(&cancelLock);
    }

    if (commandTypeInit == 0) {
        TclRegisterCommandTypeName(TclObjInterpProc, "proc");
        TclRegisterCommandTypeName(TclEnsembleImplementationCmd, "ensemble");
        TclRegisterCommandTypeName(TclAliasObjCmd, "alias");
        TclRegisterCommandTypeName(TclLocalAliasObjCmd, "alias");
        TclRegisterCommandTypeName(TclChildObjCmd, "interp");
        TclRegisterCommandTypeName(TclInvokeImportedCmd, "import");
        TclRegisterCommandTypeName(TclOOPublicObjectCmd, "object");
        TclRegisterCommandTypeName(TclOOPrivateObjectCmd, "privateObject");
        TclRegisterCommandTypeName(TclOOMyClassObjCmd, "privateClass");
        TclRegisterCommandTypeName(TclNRInterpCoroutine, "coroutine");
    }

    /*
     * Initialize support for namespaces and create the global namespace
     * (whose name is ""; an alias is "::"). This also initializes the Tcl
     * object type table and other object management code.
     */

    iPtr = (Interp *)Tcl_Alloc(sizeof(Interp));
    interp = (Tcl_Interp *) iPtr;

    iPtr->legacyResult = NULL;
    /* Special invalid value: Any attempt to free the legacy result
     * will cause a crash. */
    iPtr->legacyFreeProc = (void (*) (void))-1;
    iPtr->errorLine = 0;
    iPtr->stubTable = &tclStubs;
    iPtr->objResultPtr = Tcl_NewObj();
    Tcl_IncrRefCount(iPtr->objResultPtr);
    iPtr->handle = TclHandleCreate(iPtr);
    iPtr->globalNsPtr = NULL;
    iPtr->hiddenCmdTablePtr = NULL;
    iPtr->interpInfo = NULL;

    iPtr->optimizer = TclOptimizeBytecode;

    iPtr->numLevels = 0;
    iPtr->maxNestingDepth = MAX_NESTING_DEPTH;
    iPtr->framePtr = NULL;	/* Initialise as soon as :: is available */
    iPtr->varFramePtr = NULL;	/* Initialise as soon as :: is available */

    /*
     * TIP #280 - Initialize the arrays used to extend the ByteCode and Proc
     * structures.
     */

    iPtr->cmdFramePtr = NULL;
    iPtr->linePBodyPtr = (Tcl_HashTable *)Tcl_Alloc(sizeof(Tcl_HashTable));
    iPtr->lineBCPtr = (Tcl_HashTable *)Tcl_Alloc(sizeof(Tcl_HashTable));
    iPtr->lineLAPtr = (Tcl_HashTable *)Tcl_Alloc(sizeof(Tcl_HashTable));
    iPtr->lineLABCPtr = (Tcl_HashTable *)Tcl_Alloc(sizeof(Tcl_HashTable));
    Tcl_InitHashTable(iPtr->linePBodyPtr, TCL_ONE_WORD_KEYS);
    Tcl_InitHashTable(iPtr->lineBCPtr, TCL_ONE_WORD_KEYS);
    Tcl_InitHashTable(iPtr->lineLAPtr, TCL_ONE_WORD_KEYS);
    Tcl_InitHashTable(iPtr->lineLABCPtr, TCL_ONE_WORD_KEYS);
    iPtr->scriptCLLocPtr = NULL;

    iPtr->activeVarTracePtr = NULL;

    iPtr->returnOpts = NULL;
    iPtr->errorInfo = NULL;
    TclNewLiteralStringObj(iPtr->eiVar, "::errorInfo");
    Tcl_IncrRefCount(iPtr->eiVar);
    iPtr->errorStack = Tcl_NewListObj(0, NULL);
    Tcl_IncrRefCount(iPtr->errorStack);
    iPtr->resetErrorStack = 1;
    TclNewLiteralStringObj(iPtr->upLiteral,"UP");
    Tcl_IncrRefCount(iPtr->upLiteral);
    TclNewLiteralStringObj(iPtr->callLiteral,"CALL");
    Tcl_IncrRefCount(iPtr->callLiteral);
    TclNewLiteralStringObj(iPtr->innerLiteral,"INNER");
    Tcl_IncrRefCount(iPtr->innerLiteral);
    iPtr->innerContext = Tcl_NewListObj(0, NULL);
    Tcl_IncrRefCount(iPtr->innerContext);
    iPtr->errorCode = NULL;
    TclNewLiteralStringObj(iPtr->ecVar, "::errorCode");
    Tcl_IncrRefCount(iPtr->ecVar);
    iPtr->returnLevel = 1;
    iPtr->returnCode = TCL_OK;

    iPtr->rootFramePtr = NULL;	/* Initialise as soon as :: is available */
    iPtr->lookupNsPtr = NULL;

    Tcl_InitHashTable(&iPtr->packageTable, TCL_STRING_KEYS);
    iPtr->packageUnknown = NULL;

#ifdef _WIN32
#   define getenv(x) _wgetenv(L##x) /* On Windows, use _wgetenv below */
#endif

    /* TIP #268 */
#if (TCL_RELEASE_LEVEL == TCL_FINAL_RELEASE)
    if (getenv("TCL_PKG_PREFER_LATEST") == NULL) {
	iPtr->packagePrefer = PKG_PREFER_STABLE;
    } else
#endif
	iPtr->packagePrefer = PKG_PREFER_LATEST;

    iPtr->cmdCount = 0;
    TclInitLiteralTable(&iPtr->literalTable);
    iPtr->compileEpoch = 1;
    iPtr->compiledProcPtr = NULL;
    iPtr->resolverPtr = NULL;
    iPtr->evalFlags = 0;
    iPtr->scriptFile = NULL;
    iPtr->flags = 0;
    iPtr->tracePtr = NULL;
    iPtr->tracesForbiddingInline = 0;
    iPtr->activeCmdTracePtr = NULL;
    iPtr->activeInterpTracePtr = NULL;
    iPtr->assocData = NULL;
    iPtr->execEnvPtr = NULL;	/* Set after namespaces initialized. */
    iPtr->emptyObjPtr = Tcl_NewObj();
				/* Another empty object. */
    Tcl_IncrRefCount(iPtr->emptyObjPtr);
    iPtr->threadId = Tcl_GetCurrentThread();

    /* TIP #378 */
#ifdef TCL_INTERP_DEBUG_FRAME
    iPtr->flags |= INTERP_DEBUG_FRAME;
#else
    if (getenv("TCL_INTERP_DEBUG_FRAME") != NULL) {
        iPtr->flags |= INTERP_DEBUG_FRAME;
    }
#endif

    /*
     * Initialise the tables for variable traces and searches *before*
     * creating the global ns - so that the trace on errorInfo can be
     * recorded.
     */

    Tcl_InitHashTable(&iPtr->varTraces, TCL_ONE_WORD_KEYS);
    Tcl_InitHashTable(&iPtr->varSearches, TCL_ONE_WORD_KEYS);

    iPtr->globalNsPtr = NULL;	/* Force creation of global ns below. */
    iPtr->globalNsPtr = (Namespace *) Tcl_CreateNamespace(interp, "",
	    NULL, NULL);
    if (iPtr->globalNsPtr == NULL) {
	Tcl_Panic("Tcl_CreateInterp: can't create global namespace");
    }

    /*
     * Initialise the rootCallframe. It cannot be allocated on the stack, as
     * it has to be in place before TclCreateExecEnv tries to use a variable.
     */

    /* This is needed to satisfy GCC 3.3's strict aliasing rules */
    framePtr = (CallFrame *)Tcl_Alloc(sizeof(CallFrame));
    (void) Tcl_PushCallFrame(interp, (Tcl_CallFrame *) framePtr,
	    (Tcl_Namespace *) iPtr->globalNsPtr, /*isProcCallFrame*/ 0);
    framePtr->objc = 0;

    iPtr->framePtr = framePtr;
    iPtr->varFramePtr = framePtr;
    iPtr->rootFramePtr = framePtr;

    /*
     * Initialize support for code compilation and execution. We call
     * TclCreateExecEnv after initializing namespaces since it tries to
     * reference a Tcl variable (it links to the Tcl "tcl_traceExec"
     * variable).
     */

    iPtr->execEnvPtr = TclCreateExecEnv(interp, INTERP_STACK_INITIAL_SIZE);

    /*
     * TIP #219, Tcl Channel Reflection API support.
     */

    iPtr->chanMsg = NULL;

    /*
     * TIP #285, Script cancellation support.
     */

    iPtr->asyncCancelMsg = Tcl_NewObj();

    cancelInfo = (CancelInfo *)Tcl_Alloc(sizeof(CancelInfo));
    cancelInfo->interp = interp;

    iPtr->asyncCancel = Tcl_AsyncCreate(CancelEvalProc, cancelInfo);
    cancelInfo->async = iPtr->asyncCancel;
    cancelInfo->result = NULL;
    cancelInfo->length = 0;

    Tcl_MutexLock(&cancelLock);
    hPtr = Tcl_CreateHashEntry(&cancelTable, iPtr, &isNew);
    Tcl_SetHashValue(hPtr, cancelInfo);
    Tcl_MutexUnlock(&cancelLock);

    /*
     * Initialize the compilation and execution statistics kept for this
     * interpreter.
     */

#ifdef TCL_COMPILE_STATS
    statsPtr = &iPtr->stats;
    statsPtr->numExecutions = 0;
    statsPtr->numCompilations = 0;
    statsPtr->numByteCodesFreed = 0;
    memset(statsPtr->instructionCount, 0,
	    sizeof(statsPtr->instructionCount));

    statsPtr->totalSrcBytes = 0.0;
    statsPtr->totalByteCodeBytes = 0.0;
    statsPtr->currentSrcBytes = 0.0;
    statsPtr->currentByteCodeBytes = 0.0;
    memset(statsPtr->srcCount, 0, sizeof(statsPtr->srcCount));
    memset(statsPtr->byteCodeCount, 0, sizeof(statsPtr->byteCodeCount));
    memset(statsPtr->lifetimeCount, 0, sizeof(statsPtr->lifetimeCount));

    statsPtr->currentInstBytes = 0.0;
    statsPtr->currentLitBytes = 0.0;
    statsPtr->currentExceptBytes = 0.0;
    statsPtr->currentAuxBytes = 0.0;
    statsPtr->currentCmdMapBytes = 0.0;

    statsPtr->numLiteralsCreated = 0;
    statsPtr->totalLitStringBytes = 0.0;
    statsPtr->currentLitStringBytes = 0.0;
    memset(statsPtr->literalCount, 0, sizeof(statsPtr->literalCount));
#endif /* TCL_COMPILE_STATS */

    /*
     * Initialize the ensemble error message rewriting support.
     */

    TclResetRewriteEnsemble(interp, 1);

    /*
     * TIP#143: Initialise the resource limit support.
     */

    TclInitLimitSupport(interp);

    /*
     * Initialise the thread-specific data ekeko. Note that the thread's alloc
     * cache was already initialised by the call to alloc the interp struct.
     */

#if TCL_THREADS && defined(USE_THREAD_ALLOC)
    iPtr->allocCache = (AllocCache *)TclpGetAllocCache();
#else
    iPtr->allocCache = NULL;
#endif
    iPtr->pendingObjDataPtr = NULL;
    iPtr->asyncReadyPtr = TclGetAsyncReadyPtr();
    iPtr->deferredCallbacks = NULL;

    /*
     * Create the core commands. Do it here, rather than calling
     * Tcl_CreateCommand, because it's faster (there's no need to check for a
     * pre-existing command by the same name). If a command has a Tcl_CmdProc
     * but no Tcl_ObjCmdProc, set the Tcl_ObjCmdProc to
     * TclInvokeStringCommand. This is an object-based wrapper function that
     * extracts strings, calls the string function, and creates an object for
     * the result. Similarly, if a command has a Tcl_ObjCmdProc but no
     * Tcl_CmdProc, set the Tcl_CmdProc to TclInvokeObjectCommand.
     */

    for (cmdInfoPtr = builtInCmds; cmdInfoPtr->name != NULL; cmdInfoPtr++) {
	if ((cmdInfoPtr->objProc == NULL)
		&& (cmdInfoPtr->compileProc == NULL)
		&& (cmdInfoPtr->nreProc == NULL)) {
	    Tcl_Panic("builtin command with NULL object command proc and a NULL compile proc");
	}

	hPtr = Tcl_CreateHashEntry(&iPtr->globalNsPtr->cmdTable,
		cmdInfoPtr->name, &isNew);
	if (isNew) {
	    cmdPtr = (Command *)Tcl_Alloc(sizeof(Command));
	    cmdPtr->hPtr = hPtr;
	    cmdPtr->nsPtr = iPtr->globalNsPtr;
	    cmdPtr->refCount = 1;
	    cmdPtr->cmdEpoch = 0;
	    cmdPtr->compileProc = cmdInfoPtr->compileProc;
	    cmdPtr->proc = TclInvokeObjectCommand;
	    cmdPtr->clientData = cmdPtr;
	    cmdPtr->objProc = cmdInfoPtr->objProc;
	    cmdPtr->objClientData = NULL;
	    cmdPtr->deleteProc = NULL;
	    cmdPtr->deleteData = NULL;
	    cmdPtr->flags = 0;
            if (cmdInfoPtr->flags & CMD_COMPILES_EXPANDED) {
                cmdPtr->flags |= CMD_COMPILES_EXPANDED;
            }
	    cmdPtr->importRefPtr = NULL;
	    cmdPtr->tracePtr = NULL;
	    cmdPtr->nreProc = cmdInfoPtr->nreProc;
	    Tcl_SetHashValue(hPtr, cmdPtr);
	}
    }

    /*
     * Create the "array", "binary", "chan", "clock", "dict", "encoding",
     * "file", "info", "namespace" and "string" ensembles. Note that all these
     * commands (and their subcommands that are not present in the global
     * namespace) are wholly safe *except* for "clock", "encoding" and "file".
     */

    TclInitArrayCmd(interp);
    TclInitBinaryCmd(interp);
    TclInitChanCmd(interp);
    TclInitDictCmd(interp);
    TclInitEncodingCmd(interp);
    TclInitFileCmd(interp);
    TclInitHamtCmd(interp);
    TclInitInfoCmd(interp);
    TclInitNamespaceCmd(interp);
    TclInitStringCmd(interp);
    TclInitPrefixCmd(interp);
    TclInitProcessCmd(interp);

    /*
     * Register "clock" subcommands. These *do* go through
     * Tcl_CreateObjCommand, since they aren't in the global namespace and
     * involve ensembles.
     */

    TclClockInit(interp);

    /*
     * Register the built-in functions. This is empty now that they are
     * implemented as commands in the ::tcl::mathfunc namespace.
     */

    /*
     * Register the default [interp bgerror] handler.
     */

    Tcl_CreateObjCommand(interp, "::tcl::Bgerror",
	    TclDefaultBgErrorHandlerObjCmd, NULL, NULL);

    /*
     * Create unsupported commands for debugging bytecode and objects.
     */

    Tcl_CreateObjCommand(interp, "::tcl::unsupported::disassemble",
	    Tcl_DisassembleObjCmd, INT2PTR(0), NULL);
    Tcl_CreateObjCommand(interp, "::tcl::unsupported::getbytecode",
	    Tcl_DisassembleObjCmd, INT2PTR(1), NULL);
    Tcl_CreateObjCommand(interp, "::tcl::unsupported::representation",
	    Tcl_RepresentationCmd, NULL, NULL);

    /* Adding the bytecode assembler command */
    cmdPtr = (Command *) Tcl_NRCreateCommand(interp,
            "::tcl::unsupported::assemble", Tcl_AssembleObjCmd,
            TclNRAssembleObjCmd, NULL, NULL);
    cmdPtr->compileProc = &TclCompileAssembleCmd;

    /* Coroutine monkeybusiness */
    Tcl_NRCreateCommand(interp, "::tcl::unsupported::inject", NULL,
	    NRInjectObjCmd, NULL, NULL);
    Tcl_CreateObjCommand(interp, "::tcl::unsupported::corotype",
            CoroTypeObjCmd, NULL, NULL);

    /* Export unsupported commands */
    nsPtr = Tcl_FindNamespace(interp, "::tcl::unsupported", NULL, 0);
    if (nsPtr) {
	Tcl_Export(interp, nsPtr, "*", 1);
    }


#ifdef USE_DTRACE
    /*
     * Register the tcl::dtrace command.
     */

    Tcl_CreateObjCommand(interp, "::tcl::dtrace", DTraceObjCmd, NULL, NULL);
#endif /* USE_DTRACE */

    /*
     * Register the builtin math functions.
     */

    nsPtr = Tcl_CreateNamespace(interp, "::tcl::mathfunc", NULL,NULL);
    if (nsPtr == NULL) {
	Tcl_Panic("Can't create math function namespace");
    }
#define MATH_FUNC_PREFIX_LEN 17 /* == strlen("::tcl::mathfunc::") */
    memcpy(mathFuncName, "::tcl::mathfunc::", MATH_FUNC_PREFIX_LEN);
    for (builtinFuncPtr = BuiltinFuncTable; builtinFuncPtr->name != NULL;
	    builtinFuncPtr++) {
	strcpy(mathFuncName+MATH_FUNC_PREFIX_LEN, builtinFuncPtr->name);
	Tcl_CreateObjCommand(interp, mathFuncName,
		builtinFuncPtr->objCmdProc, (void *)builtinFuncPtr->fn, NULL);
	Tcl_Export(interp, nsPtr, builtinFuncPtr->name, 0);
    }

    /*
     * Register the mathematical "operator" commands. [TIP #174]
     */

    nsPtr = Tcl_CreateNamespace(interp, "::tcl::mathop", NULL, NULL);
    if (nsPtr == NULL) {
	Tcl_Panic("can't create math operator namespace");
    }
    Tcl_Export(interp, nsPtr, "*", 1);
#define MATH_OP_PREFIX_LEN 15 /* == strlen("::tcl::mathop::") */
    memcpy(mathFuncName, "::tcl::mathop::", MATH_OP_PREFIX_LEN);
    for (opcmdInfoPtr=mathOpCmds ; opcmdInfoPtr->name!=NULL ; opcmdInfoPtr++){
	TclOpCmdClientData *occdPtr = (TclOpCmdClientData *)Tcl_Alloc(sizeof(TclOpCmdClientData));

	occdPtr->op = opcmdInfoPtr->name;
	occdPtr->i.numArgs = opcmdInfoPtr->i.numArgs;
	occdPtr->expected = opcmdInfoPtr->expected;
	strcpy(mathFuncName + MATH_OP_PREFIX_LEN, opcmdInfoPtr->name);
	cmdPtr = (Command *) Tcl_CreateObjCommand(interp, mathFuncName,
		opcmdInfoPtr->objProc, occdPtr, DeleteOpCmdClientData);
	if (cmdPtr == NULL) {
	    Tcl_Panic("failed to create math operator %s",
		    opcmdInfoPtr->name);
	} else if (opcmdInfoPtr->compileProc != NULL) {
	    cmdPtr->compileProc = opcmdInfoPtr->compileProc;
	}
    }

    /*
     * Do Multiple/Safe Interps Tcl init stuff
     */

    TclInterpInit(interp);
    TclSetupEnv(interp);

    /*
     * TIP #59: Make embedded configuration information available.
     */

    TclInitEmbeddedConfigurationInformation(interp);

    /*
     * TIP #440: Declare the name of the script engine to be "Tcl".
     */

    Tcl_SetVar2(interp, "tcl_platform", "engine", "Tcl",
	    TCL_GLOBAL_ONLY);

    /*
     * Compute the byte order of this machine.
     */

    order.s = 1;
    Tcl_SetVar2(interp, "tcl_platform", "byteOrder",
	    ((order.c[0] == 1) ? "littleEndian" : "bigEndian"),
	    TCL_GLOBAL_ONLY);

    Tcl_SetVar2Ex(interp, "tcl_platform", "wordSize",
	    Tcl_NewWideIntObj(sizeof(long)), TCL_GLOBAL_ONLY);

    /* TIP #291 */
    Tcl_SetVar2Ex(interp, "tcl_platform", "pointerSize",
	    Tcl_NewWideIntObj(sizeof(void *)), TCL_GLOBAL_ONLY);

    /*
     * Set up other variables such as tcl_version and tcl_library
     */

    Tcl_SetVar2(interp, "tcl_patchLevel", NULL, TCL_PATCH_LEVEL, TCL_GLOBAL_ONLY);
    Tcl_SetVar2(interp, "tcl_version", NULL, TCL_VERSION, TCL_GLOBAL_ONLY);
    TclpSetVariables(interp);

    /*
     * Register Tcl's version number.
     * TIP #268: Full patchlevel instead of just major.minor
     * TIP #599: Extended build information "+<UUID>.<tag1>.<tag2>...."
     */

    Tcl_PkgProvideEx(interp, "Tcl", TCL_PATCH_LEVEL, &tclStubs);
    Tcl_PkgProvideEx(interp, "tcl", TCL_PATCH_LEVEL, &tclStubs);
    Tcl_CreateObjCommand(interp, "::tcl::build-info",
	    buildInfoObjCmd, (void *)version, NULL);


    if (TclTommath_Init(interp) != TCL_OK) {
	Tcl_Panic("%s", Tcl_GetStringResult(interp));
    }

    if (TclOOInit(interp) != TCL_OK) {
	Tcl_Panic("%s", Tcl_GetStringResult(interp));
    }

    /*
     * Only build in zlib support if we've successfully detected a library to
     * compile and link against.
     */

#ifdef HAVE_ZLIB
    if (TclZlibInit(interp) != TCL_OK) {
	Tcl_Panic("%s", Tcl_GetStringResult(interp));
    }
    if (TclZipfs_Init(interp) != TCL_OK) {
	Tcl_Panic("%s", Tcl_GetStringResult(interp));
    }
#endif

    TOP_CB(iPtr) = NULL;
    return interp;
}

static void
DeleteOpCmdClientData(
    void *clientData)
{
    TclOpCmdClientData *occdPtr = (TclOpCmdClientData *)clientData;

    Tcl_Free(occdPtr);
}

/*
 * ---------------------------------------------------------------------
 *
 * TclRegisterCommandTypeName, TclGetCommandTypeName --
 *
 *      Command type registration and lookup mechanism. Everything is keyed by
 *      the Tcl_ObjCmdProc for the command, and that is used as the *key* into
 *      the hash table that maps to constant strings that are names. (It is
 *      recommended that those names be ASCII.)
 *
 * ---------------------------------------------------------------------
 */

void
TclRegisterCommandTypeName(
    Tcl_ObjCmdProc *implementationProc,
    const char *nameStr)
{
    Tcl_HashEntry *hPtr;

    Tcl_MutexLock(&commandTypeLock);
    if (commandTypeInit == 0) {
        Tcl_InitHashTable(&commandTypeTable, TCL_ONE_WORD_KEYS);
        commandTypeInit = 1;
    }
    if (nameStr != NULL) {
        int isNew;

        hPtr = Tcl_CreateHashEntry(&commandTypeTable,
                implementationProc, &isNew);
        Tcl_SetHashValue(hPtr, (void *) nameStr);
    } else {
        hPtr = Tcl_FindHashEntry(&commandTypeTable,
                implementationProc);
        if (hPtr != NULL) {
            Tcl_DeleteHashEntry(hPtr);
        }
    }
    Tcl_MutexUnlock(&commandTypeLock);
}

const char *
TclGetCommandTypeName(
    Tcl_Command command)
{
    Command *cmdPtr = (Command *) command;
    Tcl_ObjCmdProc *procPtr = cmdPtr->objProc;
    const char *name = "native";

    if (procPtr == NULL) {
        procPtr = cmdPtr->nreProc;
    }
    Tcl_MutexLock(&commandTypeLock);
    if (commandTypeInit) {
        Tcl_HashEntry *hPtr = Tcl_FindHashEntry(&commandTypeTable, procPtr);

        if (hPtr && Tcl_GetHashValue(hPtr)) {
            name = (const char *) Tcl_GetHashValue(hPtr);
        }
    }
    Tcl_MutexUnlock(&commandTypeLock);

    return name;
}

/*
 *----------------------------------------------------------------------
 *
 * TclHideUnsafeCommands --
 *
 *	Hides base commands that are not marked as safe from this interpreter.
 *
 * Results:
 *	TCL_OK if it succeeds, TCL_ERROR else.
 *
 * Side effects:
 *	Hides functionality in an interpreter.
 *
 *----------------------------------------------------------------------
 */

int
TclHideUnsafeCommands(
    Tcl_Interp *interp)		/* Hide commands in this interpreter. */
{
    const CmdInfo *cmdInfoPtr;
    const UnsafeEnsembleInfo *unsafePtr;

    if (interp == NULL) {
	return TCL_ERROR;
    }
    for (cmdInfoPtr = builtInCmds; cmdInfoPtr->name != NULL; cmdInfoPtr++) {
	if (!(cmdInfoPtr->flags & CMD_IS_SAFE)) {
	    Tcl_HideCommand(interp, cmdInfoPtr->name, cmdInfoPtr->name);
	}
    }

    for (unsafePtr = unsafeEnsembleCommands;
            unsafePtr->ensembleNsName; unsafePtr++) {
        if (unsafePtr->commandName) {
            /*
             * Hide an ensemble subcommand.
             */

            Tcl_Obj *cmdName = Tcl_ObjPrintf("::tcl::%s::%s",
                    unsafePtr->ensembleNsName, unsafePtr->commandName);
            Tcl_Obj *hideName = Tcl_ObjPrintf("tcl:%s:%s",
                    unsafePtr->ensembleNsName, unsafePtr->commandName);

            if (TclRenameCommand(interp, TclGetString(cmdName),
                        "___tmp") != TCL_OK
                    || Tcl_HideCommand(interp, "___tmp",
                            TclGetString(hideName)) != TCL_OK) {
                Tcl_Panic("problem making '%s %s' safe: %s",
                        unsafePtr->ensembleNsName, unsafePtr->commandName,
                        Tcl_GetStringResult(interp));
            }
            Tcl_CreateObjCommand(interp, TclGetString(cmdName),
                    BadEnsembleSubcommand, (void *)unsafePtr, NULL);
            TclDecrRefCount(cmdName);
            TclDecrRefCount(hideName);
        } else {
            /*
             * Hide an ensemble main command (for compatibility).
             */

            if (Tcl_HideCommand(interp, unsafePtr->ensembleNsName,
                    unsafePtr->ensembleNsName) != TCL_OK) {
                Tcl_Panic("problem making '%s' safe: %s",
                        unsafePtr->ensembleNsName,
                        Tcl_GetStringResult(interp));
            }
        }
    }

    return TCL_OK;
}

/*
 *----------------------------------------------------------------------
 *
 * BadEnsembleSubcommand --
 *
 *	Command used to act as a backstop implementation when subcommands of
 *	ensembles are unsafe (the real implementations of the subcommands are
 *	hidden). The clientData is description of what was hidden.
 *
 * Results:
 *	A standard Tcl result (always a TCL_ERROR).
 *
 * Side effects:
 *	None.
 *
 *----------------------------------------------------------------------
 */

static int
BadEnsembleSubcommand(
    void *clientData,
    Tcl_Interp *interp,
    TCL_UNUSED(int) /*objc*/,
    TCL_UNUSED(Tcl_Obj *const *) /* objv */)
{
    const UnsafeEnsembleInfo *infoPtr = (const UnsafeEnsembleInfo *)clientData;

    Tcl_SetObjResult(interp, Tcl_ObjPrintf(
            "not allowed to invoke subcommand %s of %s",
            infoPtr->commandName, infoPtr->ensembleNsName));
    Tcl_SetErrorCode(interp, "TCL", "SAFE", "SUBCOMMAND", NULL);
    return TCL_ERROR;
}

/*
 *--------------------------------------------------------------
 *
 * Tcl_CallWhenDeleted --
 *
 *	Arrange for a function to be called before a given interpreter is
 *	deleted. The function is called as soon as Tcl_DeleteInterp is called;
 *	if Tcl_CallWhenDeleted is called on an interpreter that has already
 *	been deleted, the function will be called when the last Tcl_Release is
 *	done on the interpreter.
 *
 * Results:
 *	None.
 *
 * Side effects:
 *	When Tcl_DeleteInterp is invoked to delete interp, proc will be
 *	invoked. See the manual entry for details.
 *
 *--------------------------------------------------------------
 */

void
Tcl_CallWhenDeleted(
    Tcl_Interp *interp,		/* Interpreter to watch. */
    Tcl_InterpDeleteProc *proc,	/* Function to call when interpreter is about
				 * to be deleted. */
    void *clientData)	/* One-word value to pass to proc. */
{
    Interp *iPtr = (Interp *) interp;
    static Tcl_ThreadDataKey assocDataCounterKey;
    int *assocDataCounterPtr =
	    (int *)Tcl_GetThreadData(&assocDataCounterKey, sizeof(int));
    int isNew;
    char buffer[32 + TCL_INTEGER_SPACE];
    AssocData *dPtr = (AssocData *)Tcl_Alloc(sizeof(AssocData));
    Tcl_HashEntry *hPtr;

    sprintf(buffer, "Assoc Data Key #%d", *assocDataCounterPtr);
    (*assocDataCounterPtr)++;

    if (iPtr->assocData == NULL) {
	iPtr->assocData = (Tcl_HashTable *)Tcl_Alloc(sizeof(Tcl_HashTable));
	Tcl_InitHashTable(iPtr->assocData, TCL_STRING_KEYS);
    }
    hPtr = Tcl_CreateHashEntry(iPtr->assocData, buffer, &isNew);
    dPtr->proc = proc;
    dPtr->clientData = clientData;
    Tcl_SetHashValue(hPtr, dPtr);
}

/*
 *--------------------------------------------------------------
 *
 * Tcl_DontCallWhenDeleted --
 *
 *	Cancel the arrangement for a function to be called when a given
 *	interpreter is deleted.
 *
 * Results:
 *	None.
 *
 * Side effects:
 *	If proc and clientData were previously registered as a callback via
 *	Tcl_CallWhenDeleted, they are unregistered. If they weren't previously
 *	registered then nothing happens.
 *
 *--------------------------------------------------------------
 */

void
Tcl_DontCallWhenDeleted(
    Tcl_Interp *interp,		/* Interpreter to watch. */
    Tcl_InterpDeleteProc *proc,	/* Function to call when interpreter is about
				 * to be deleted. */
    void *clientData)	/* One-word value to pass to proc. */
{
    Interp *iPtr = (Interp *) interp;
    Tcl_HashTable *hTablePtr;
    Tcl_HashSearch hSearch;
    Tcl_HashEntry *hPtr;
    AssocData *dPtr;

    hTablePtr = iPtr->assocData;
    if (hTablePtr == NULL) {
	return;
    }
    for (hPtr = Tcl_FirstHashEntry(hTablePtr, &hSearch); hPtr != NULL;
	    hPtr = Tcl_NextHashEntry(&hSearch)) {
	dPtr = (AssocData *)Tcl_GetHashValue(hPtr);
	if ((dPtr->proc == proc) && (dPtr->clientData == clientData)) {
	    Tcl_Free(dPtr);
	    Tcl_DeleteHashEntry(hPtr);
	    return;
	}
    }
}

/*
 *----------------------------------------------------------------------
 *
 * Tcl_SetAssocData --
 *
 *	Creates a named association between user-specified data, a delete
 *	function and this interpreter. If the association already exists the
 *	data is overwritten with the new data. The delete function will be
 *	invoked when the interpreter is deleted.
 *
 * Results:
 *	None.
 *
 * Side effects:
 *	Sets the associated data, creates the association if needed.
 *
 *----------------------------------------------------------------------
 */

void
Tcl_SetAssocData(
    Tcl_Interp *interp,		/* Interpreter to associate with. */
    const char *name,		/* Name for association. */
    Tcl_InterpDeleteProc *proc,	/* Proc to call when interpreter is about to
				 * be deleted. */
    void *clientData)	/* One-word value to pass to proc. */
{
    Interp *iPtr = (Interp *) interp;
    AssocData *dPtr;
    Tcl_HashEntry *hPtr;
    int isNew;

    if (iPtr->assocData == NULL) {
	iPtr->assocData = (Tcl_HashTable *)Tcl_Alloc(sizeof(Tcl_HashTable));
	Tcl_InitHashTable(iPtr->assocData, TCL_STRING_KEYS);
    }
    hPtr = Tcl_CreateHashEntry(iPtr->assocData, name, &isNew);
    if (isNew == 0) {
	dPtr = (AssocData *)Tcl_GetHashValue(hPtr);
    } else {
	dPtr = (AssocData *)Tcl_Alloc(sizeof(AssocData));
    }
    dPtr->proc = proc;
    dPtr->clientData = clientData;

    Tcl_SetHashValue(hPtr, dPtr);
}

/*
 *----------------------------------------------------------------------
 *
 * Tcl_DeleteAssocData --
 *
 *	Deletes a named association of user-specified data with the specified
 *	interpreter.
 *
 * Results:
 *	None.
 *
 * Side effects:
 *	Deletes the association.
 *
 *----------------------------------------------------------------------
 */

void
Tcl_DeleteAssocData(
    Tcl_Interp *interp,		/* Interpreter to associate with. */
    const char *name)		/* Name of association. */
{
    Interp *iPtr = (Interp *) interp;
    AssocData *dPtr;
    Tcl_HashEntry *hPtr;

    if (iPtr->assocData == NULL) {
	return;
    }
    hPtr = Tcl_FindHashEntry(iPtr->assocData, name);
    if (hPtr == NULL) {
	return;
    }
    dPtr = (AssocData *)Tcl_GetHashValue(hPtr);
    if (dPtr->proc != NULL) {
	dPtr->proc(dPtr->clientData, interp);
    }
    Tcl_Free(dPtr);
    Tcl_DeleteHashEntry(hPtr);
}

/*
 *----------------------------------------------------------------------
 *
 * Tcl_GetAssocData --
 *
 *	Returns the client data associated with this name in the specified
 *	interpreter.
 *
 * Results:
 *	The client data in the AssocData record denoted by the named
 *	association, or NULL.
 *
 * Side effects:
 *	None.
 *
 *----------------------------------------------------------------------
 */

void *
Tcl_GetAssocData(
    Tcl_Interp *interp,		/* Interpreter associated with. */
    const char *name,		/* Name of association. */
    Tcl_InterpDeleteProc **procPtr)
				/* Pointer to place to store address of
				 * current deletion callback. */
{
    Interp *iPtr = (Interp *) interp;
    AssocData *dPtr;
    Tcl_HashEntry *hPtr;

    if (iPtr->assocData == NULL) {
	return NULL;
    }
    hPtr = Tcl_FindHashEntry(iPtr->assocData, name);
    if (hPtr == NULL) {
	return NULL;
    }
    dPtr = (AssocData *)Tcl_GetHashValue(hPtr);
    if (procPtr != NULL) {
	*procPtr = dPtr->proc;
    }
    return dPtr->clientData;
}

/*
 *----------------------------------------------------------------------
 *
 * Tcl_InterpDeleted --
 *
 *	Returns nonzero if the interpreter has been deleted with a call to
 *	Tcl_DeleteInterp.
 *
 * Results:
 *	Nonzero if the interpreter is deleted, zero otherwise.
 *
 * Side effects:
 *	None.
 *
 *----------------------------------------------------------------------
 */

int
Tcl_InterpDeleted(
    Tcl_Interp *interp)
{
    return (((Interp *) interp)->flags & DELETED) ? 1 : 0;
}

/*
 *----------------------------------------------------------------------
 *
 * Tcl_DeleteInterp --
 *
 *	Ensures that the interpreter will be deleted eventually. If there are
 *	no Tcl_Preserve calls in effect for this interpreter, it is deleted
 *	immediately, otherwise the interpreter is deleted when the last
 *	Tcl_Preserve is matched by a call to Tcl_Release. In either case, the
 *	function runs the currently registered deletion callbacks.
 *
 * Results:
 *	None.
 *
 * Side effects:
 *	The interpreter is marked as deleted. The caller may still use it
 *	safely if there are calls to Tcl_Preserve in effect for the
 *	interpreter, but further calls to Tcl_Eval etc in this interpreter
 *	will fail.
 *
 *----------------------------------------------------------------------
 */

void
Tcl_DeleteInterp(
    Tcl_Interp *interp)		/* Token for command interpreter (returned by
				 * a previous call to Tcl_CreateInterp). */
{
    Interp *iPtr = (Interp *) interp;

    /*
     * If the interpreter has already been marked deleted, just punt.
     */

    if (iPtr->flags & DELETED) {
	return;
    }

    /*
     * Mark the interpreter as deleted. No further evals will be allowed.
     * Increase the compileEpoch as a signal to compiled bytecodes.
     */

    iPtr->flags |= DELETED;
    iPtr->compileEpoch++;

    /*
     * Ensure that the interpreter is eventually deleted.
     */

    Tcl_EventuallyFree(interp, (Tcl_FreeProc *) DeleteInterpProc);
}

/*
 *----------------------------------------------------------------------
 *
 * DeleteInterpProc --
 *
 *	Helper function to delete an interpreter. This function is called when
 *	the last call to Tcl_Preserve on this interpreter is matched by a call
 *	to Tcl_Release. The function cleans up all resources used in the
 *	interpreter and calls all currently registered interpreter deletion
 *	callbacks.
 *
 * Results:
 *	None.
 *
 * Side effects:
 *	Whatever the interpreter deletion callbacks do. Frees resources used
 *	by the interpreter.
 *
 *----------------------------------------------------------------------
 */

static void
DeleteInterpProc(
    Tcl_Interp *interp)		/* Interpreter to delete. */
{
    Interp *iPtr = (Interp *) interp;
    Tcl_HashEntry *hPtr;
    Tcl_HashSearch search;
    Tcl_HashTable *hTablePtr;
    ResolverScheme *resPtr, *nextResPtr;
    size_t i;

    /*
     * Punt if there is an error in the Tcl_Release/Tcl_Preserve matchup,
	 * unless we are exiting.
     */

    if ((iPtr->numLevels > 0) && !TclInExit()) {
	Tcl_Panic("DeleteInterpProc called with active evals");
    }

    /*
     * The interpreter should already be marked deleted; otherwise how did we
     * get here?
     */

    if (!(iPtr->flags & DELETED)) {
	Tcl_Panic("DeleteInterpProc called on interpreter not marked deleted");
    }

    /*
     * TIP #219, Tcl Channel Reflection API. Discard a leftover state.
     */

    if (iPtr->chanMsg != NULL) {
	Tcl_DecrRefCount(iPtr->chanMsg);
	iPtr->chanMsg = NULL;
    }

    /*
     * TIP #285, Script cancellation support. Delete this interp from the
     * global hash table of CancelInfo structs.
     */

    Tcl_MutexLock(&cancelLock);
    hPtr = Tcl_FindHashEntry(&cancelTable, iPtr);
    if (hPtr != NULL) {
	CancelInfo *cancelInfo = (CancelInfo *)Tcl_GetHashValue(hPtr);

	if (cancelInfo != NULL) {
	    if (cancelInfo->result != NULL) {
		Tcl_Free(cancelInfo->result);
	    }
	    Tcl_Free(cancelInfo);
	}

	Tcl_DeleteHashEntry(hPtr);
    }

    if (iPtr->asyncCancel != NULL) {
	Tcl_AsyncDelete(iPtr->asyncCancel);
	iPtr->asyncCancel = NULL;
    }

    if (iPtr->asyncCancelMsg != NULL) {
	Tcl_DecrRefCount(iPtr->asyncCancelMsg);
	iPtr->asyncCancelMsg = NULL;
    }
    Tcl_MutexUnlock(&cancelLock);

    /*
     * Shut down all limit handler callback scripts that call back into this
     * interpreter. Then eliminate all limit handlers for this interpreter.
     */

    TclRemoveScriptLimitCallbacks(interp);
    TclLimitRemoveAllHandlers(interp);

    /*
     * Dismantle the namespace here, before we clear the assocData. If any
     * background errors occur here, they will be deleted below.
     *
     * Dismantle the namespace after freeing the iPtr->handle so that each
     * bytecode releases its literals without caring to update the literal
     * table, as it will be freed later in this function without further use.
     */

    TclHandleFree(iPtr->handle);
    TclTeardownNamespace(iPtr->globalNsPtr);

    /*
     * Delete all the hidden commands.
     */

    hTablePtr = iPtr->hiddenCmdTablePtr;
    if (hTablePtr != NULL) {
	/*
	 * Non-pernicious deletion. The deletion callbacks will not be allowed
	 * to create any new hidden or non-hidden commands.
	 * Tcl_DeleteCommandFromToken will remove the entry from the
	 * hiddenCmdTablePtr.
	 */

	hPtr = Tcl_FirstHashEntry(hTablePtr, &search);
	for (; hPtr != NULL; hPtr = Tcl_NextHashEntry(&search)) {
	    Tcl_DeleteCommandFromToken(interp, (Tcl_Command)Tcl_GetHashValue(hPtr));
	}
	Tcl_DeleteHashTable(hTablePtr);
	Tcl_Free(hTablePtr);
    }


    if (iPtr->assocData != NULL) {
	AssocData *dPtr;

	hTablePtr = iPtr->assocData;
	/*
	 * Invoke deletion callbacks; note that a callback can create new
	 * callbacks, so we iterate.
	 */
	for (hPtr = Tcl_FirstHashEntry(hTablePtr, &search);
		hPtr != NULL;
		hPtr = Tcl_FirstHashEntry(hTablePtr, &search)) {
	    dPtr = (AssocData *)Tcl_GetHashValue(hPtr);
	    if (dPtr->proc != NULL) {
		dPtr->proc(dPtr->clientData, interp);
	    }
	    Tcl_DeleteHashEntry(hPtr);
	    Tcl_Free(dPtr);
	}
	Tcl_DeleteHashTable(hTablePtr);
	Tcl_Free(hTablePtr);
	iPtr->assocData = NULL;
    }

    /*
     * Pop the root frame pointer and finish deleting the global
     * namespace. The order is important [Bug 1658572].
     */

    if ((iPtr->framePtr != iPtr->rootFramePtr) && !TclInExit()) {
	Tcl_Panic("DeleteInterpProc: popping rootCallFrame with other frames on top");
    }
    Tcl_PopCallFrame(interp);
    Tcl_Free(iPtr->rootFramePtr);
    iPtr->rootFramePtr = NULL;
    Tcl_DeleteNamespace((Tcl_Namespace *) iPtr->globalNsPtr);

    /*
     * Free up the result *after* deleting variables, since variable deletion
     * could have transferred ownership of the result string to Tcl.
     */

    Tcl_DecrRefCount(iPtr->objResultPtr);
    iPtr->objResultPtr = NULL;
    Tcl_DecrRefCount(iPtr->ecVar);
    if (iPtr->errorCode) {
	Tcl_DecrRefCount(iPtr->errorCode);
	iPtr->errorCode = NULL;
    }
    Tcl_DecrRefCount(iPtr->eiVar);
    if (iPtr->errorInfo) {
	Tcl_DecrRefCount(iPtr->errorInfo);
	iPtr->errorInfo = NULL;
    }
    Tcl_DecrRefCount(iPtr->errorStack);
    iPtr->errorStack = NULL;
    Tcl_DecrRefCount(iPtr->upLiteral);
    Tcl_DecrRefCount(iPtr->callLiteral);
    Tcl_DecrRefCount(iPtr->innerLiteral);
    Tcl_DecrRefCount(iPtr->innerContext);
    if (iPtr->returnOpts) {
	Tcl_DecrRefCount(iPtr->returnOpts);
    }
    TclFreePackageInfo(iPtr);
    while (iPtr->tracePtr != NULL) {
	Tcl_DeleteTrace((Tcl_Interp *) iPtr, (Tcl_Trace) iPtr->tracePtr);
    }
    if (iPtr->execEnvPtr != NULL) {
	TclDeleteExecEnv(iPtr->execEnvPtr);
    }
    if (iPtr->scriptFile) {
	Tcl_DecrRefCount(iPtr->scriptFile);
	iPtr->scriptFile = NULL;
    }
    Tcl_DecrRefCount(iPtr->emptyObjPtr);
    iPtr->emptyObjPtr = NULL;

    resPtr = iPtr->resolverPtr;
    while (resPtr) {
	nextResPtr = resPtr->nextPtr;
	Tcl_Free(resPtr->name);
	Tcl_Free(resPtr);
	resPtr = nextResPtr;
    }

    /*
     * Free up literal objects created for scripts compiled by the
     * interpreter.
     */

    TclDeleteLiteralTable(interp, &iPtr->literalTable);

    /*
     * TIP #280 - Release the arrays for ByteCode/Proc extension, and
     * contents.
     */

    for (hPtr = Tcl_FirstHashEntry(iPtr->linePBodyPtr, &search);
	    hPtr != NULL;
	    hPtr = Tcl_NextHashEntry(&search)) {
	CmdFrame *cfPtr = (CmdFrame *)Tcl_GetHashValue(hPtr);
	Proc *procPtr = (Proc *) Tcl_GetHashKey(iPtr->linePBodyPtr, hPtr);

	procPtr->iPtr = NULL;
	if (cfPtr) {
	    if (cfPtr->type == TCL_LOCATION_SOURCE) {
		Tcl_DecrRefCount(cfPtr->data.eval.path);
	    }
	    Tcl_Free(cfPtr->line);
	    Tcl_Free(cfPtr);
	}
	Tcl_DeleteHashEntry(hPtr);
    }
    Tcl_DeleteHashTable(iPtr->linePBodyPtr);
    Tcl_Free(iPtr->linePBodyPtr);
    iPtr->linePBodyPtr = NULL;

    /*
     * See also tclCompile.c, TclCleanupByteCode
     */

    for (hPtr = Tcl_FirstHashEntry(iPtr->lineBCPtr, &search);
	    hPtr != NULL;
	    hPtr = Tcl_NextHashEntry(&search)) {
	ExtCmdLoc *eclPtr = (ExtCmdLoc *)Tcl_GetHashValue(hPtr);

	if (eclPtr->type == TCL_LOCATION_SOURCE) {
	    Tcl_DecrRefCount(eclPtr->path);
	}
	for (i=0; i<eclPtr->nuloc; i++) {
	    Tcl_Free(eclPtr->loc[i].line);
	}

	if (eclPtr->loc != NULL) {
	    Tcl_Free(eclPtr->loc);
	}

	Tcl_Free(eclPtr);
	Tcl_DeleteHashEntry(hPtr);
    }
    Tcl_DeleteHashTable(iPtr->lineBCPtr);
    Tcl_Free(iPtr->lineBCPtr);
    iPtr->lineBCPtr = NULL;

    /*
     * Location stack for uplevel/eval/... scripts which were passed through
     * proc arguments. Actually we track all arguments as we do not and cannot
     * know which arguments will be used as scripts and which will not.
     */

    if (iPtr->lineLAPtr->numEntries && !TclInExit()) {
	/*
	 * When the interp goes away we have nothing on the stack, so there
	 * are no arguments, so this table has to be empty.
	 */

	Tcl_Panic("Argument location tracking table not empty");
    }

    Tcl_DeleteHashTable(iPtr->lineLAPtr);
    Tcl_Free(iPtr->lineLAPtr);
    iPtr->lineLAPtr = NULL;

    if (iPtr->lineLABCPtr->numEntries && !TclInExit()) {
	/*
	 * When the interp goes away we have nothing on the stack, so there
	 * are no arguments, so this table has to be empty.
	 */

	Tcl_Panic("Argument location tracking table not empty");
    }

    Tcl_DeleteHashTable(iPtr->lineLABCPtr);
    Tcl_Free(iPtr->lineLABCPtr);
    iPtr->lineLABCPtr = NULL;

    /*
     * Squelch the tables of traces on variables and searches over arrays in
     * the in the interpreter.
     */

    Tcl_DeleteHashTable(&iPtr->varTraces);
    Tcl_DeleteHashTable(&iPtr->varSearches);

    Tcl_Free(iPtr);
}

/*
 *---------------------------------------------------------------------------
 *
 * Tcl_HideCommand --
 *
 *	Makes a command hidden so that it cannot be invoked from within an
 *	interpreter, only from within an ancestor.
 *
 * Results:
 *	A standard Tcl result; also leaves a message in the interp's result if
 *	an error occurs.
 *
 * Side effects:
 *	Removes a command from the command table and create an entry into the
 *	hidden command table under the specified token name.
 *
 *---------------------------------------------------------------------------
 */

int
Tcl_HideCommand(
    Tcl_Interp *interp,		/* Interpreter in which to hide command. */
    const char *cmdName,	/* Name of command to hide. */
    const char *hiddenCmdToken)	/* Token name of the to-be-hidden command. */
{
    Interp *iPtr = (Interp *) interp;
    Tcl_Command cmd;
    Command *cmdPtr;
    Tcl_HashTable *hiddenCmdTablePtr;
    Tcl_HashEntry *hPtr;
    int isNew;

    if (iPtr->flags & DELETED) {
	/*
	 * The interpreter is being deleted. Do not create any new structures,
	 * because it is not safe to modify the interpreter.
	 */

	return TCL_ERROR;
    }

    /*
     * Disallow hiding of commands that are currently in a namespace or
     * renaming (as part of hiding) into a namespace (because the current
     * implementation with a single global table and the needed uniqueness of
     * names cause problems with namespaces).
     *
     * We don't need to check for "::" in cmdName because the real check is on
     * the nsPtr below.
     *
     * hiddenCmdToken is just a string which is not interpreted in any way. It
     * may contain :: but the string is not interpreted as a namespace
     * qualifier command name. Thus, hiding foo::bar to foo::bar and then
     * trying to expose or invoke ::foo::bar will NOT work; but if the
     * application always uses the same strings it will get consistent
     * behaviour.
     *
     * But as we currently limit ourselves to the global namespace only for
     * the source, in order to avoid potential confusion, lets prevent "::" in
     * the token too. - dl
     */

    if (strstr(hiddenCmdToken, "::") != NULL) {
	Tcl_SetObjResult(interp, Tcl_NewStringObj(
		"cannot use namespace qualifiers in hidden command"
		" token (rename)", -1));
        Tcl_SetErrorCode(interp, "TCL", "VALUE", "HIDDENTOKEN", NULL);
	return TCL_ERROR;
    }

    /*
     * Find the command to hide. An error is returned if cmdName can't be
     * found. Look up the command only from the global namespace. Full path of
     * the command must be given if using namespaces.
     */

    cmd = Tcl_FindCommand(interp, cmdName, NULL,
	    /*flags*/ TCL_LEAVE_ERR_MSG | TCL_GLOBAL_ONLY);
    if (cmd == (Tcl_Command) NULL) {
	return TCL_ERROR;
    }
    cmdPtr = (Command *) cmd;

    /*
     * Check that the command is really in global namespace
     */

    if (cmdPtr->nsPtr != iPtr->globalNsPtr) {
	Tcl_SetObjResult(interp, Tcl_NewStringObj(
                "can only hide global namespace commands (use rename then hide)",
                -1));
        Tcl_SetErrorCode(interp, "TCL", "HIDE", "NON_GLOBAL", NULL);
	return TCL_ERROR;
    }

    /*
     * Initialize the hidden command table if necessary.
     */

    hiddenCmdTablePtr = iPtr->hiddenCmdTablePtr;
    if (hiddenCmdTablePtr == NULL) {
	hiddenCmdTablePtr = (Tcl_HashTable *)Tcl_Alloc(sizeof(Tcl_HashTable));
	Tcl_InitHashTable(hiddenCmdTablePtr, TCL_STRING_KEYS);
	iPtr->hiddenCmdTablePtr = hiddenCmdTablePtr;
    }

    /*
     * It is an error to move an exposed command to a hidden command with
     * hiddenCmdToken if a hidden command with the name hiddenCmdToken already
     * exists.
     */

    hPtr = Tcl_CreateHashEntry(hiddenCmdTablePtr, hiddenCmdToken, &isNew);
    if (!isNew) {
	Tcl_SetObjResult(interp, Tcl_ObjPrintf(
                "hidden command named \"%s\" already exists",
                hiddenCmdToken));
        Tcl_SetErrorCode(interp, "TCL", "HIDE", "ALREADY_HIDDEN", NULL);
	return TCL_ERROR;
    }

    /*
     * NB: This code is currently 'like' a rename to a specialy set apart name
     * table. Changes here and in TclRenameCommand must be kept in synch until
     * the common parts are actually factorized out.
     */

    /*
     * Remove the hash entry for the command from the interpreter command
     * table. This is like deleting the command, so bump its command epoch;
     * this invalidates any cached references that point to the command.
     */

    if (cmdPtr->hPtr != NULL) {
	Tcl_DeleteHashEntry(cmdPtr->hPtr);
	cmdPtr->hPtr = NULL;
	cmdPtr->cmdEpoch++;
    }

    /*
     * The list of command exported from the namespace might have changed.
     * However, we do not need to recompute this just yet; next time we need
     * the info will be soon enough.
     */

    TclInvalidateNsCmdLookup(cmdPtr->nsPtr);

    /*
     * Now link the hash table entry with the command structure. We ensured
     * above that the nsPtr was right.
     */

    cmdPtr->hPtr = hPtr;
    Tcl_SetHashValue(hPtr, cmdPtr);

    /*
     * If the command being hidden has a compile function, increment the
     * interpreter's compileEpoch to invalidate its compiled code. This makes
     * sure that we don't later try to execute old code compiled with
     * command-specific (i.e., inline) bytecodes for the now-hidden command.
     * This field is checked in Tcl_EvalObj and ObjInterpProc, and code whose
     * compilation epoch doesn't match is recompiled.
     */

    if (cmdPtr->compileProc != NULL) {
	iPtr->compileEpoch++;
    }
    return TCL_OK;
}

/*
 *----------------------------------------------------------------------
 *
 * Tcl_ExposeCommand --
 *
 *	Makes a previously hidden command callable from inside the interpreter
 *	instead of only by its ancestors.
 *
 * Results:
 *	A standard Tcl result. If an error occurs, a message is left in the
 *	interp's result.
 *
 * Side effects:
 *	Moves commands from one hash table to another.
 *
 *----------------------------------------------------------------------
 */

int
Tcl_ExposeCommand(
    Tcl_Interp *interp,		/* Interpreter in which to make command
				 * callable. */
    const char *hiddenCmdToken,	/* Name of hidden command. */
    const char *cmdName)	/* Name of to-be-exposed command. */
{
    Interp *iPtr = (Interp *) interp;
    Command *cmdPtr;
    Namespace *nsPtr;
    Tcl_HashEntry *hPtr;
    Tcl_HashTable *hiddenCmdTablePtr;
    int isNew;

    if (iPtr->flags & DELETED) {
	/*
	 * The interpreter is being deleted. Do not create any new structures,
	 * because it is not safe to modify the interpreter.
	 */

	return TCL_ERROR;
    }

    /*
     * Check that we have a regular name for the command (that the user is not
     * trying to do an expose and a rename (to another namespace) at the same
     * time).
     */

    if (strstr(cmdName, "::") != NULL) {
	Tcl_SetObjResult(interp, Tcl_NewStringObj(
                "cannot expose to a namespace (use expose to toplevel, then rename)",
                -1));
        Tcl_SetErrorCode(interp, "TCL", "EXPOSE", "NON_GLOBAL", NULL);
	return TCL_ERROR;
    }

    /*
     * Get the command from the hidden command table:
     */

    hPtr = NULL;
    hiddenCmdTablePtr = iPtr->hiddenCmdTablePtr;
    if (hiddenCmdTablePtr != NULL) {
	hPtr = Tcl_FindHashEntry(hiddenCmdTablePtr, hiddenCmdToken);
    }
    if (hPtr == NULL) {
	Tcl_SetObjResult(interp, Tcl_ObjPrintf(
                "unknown hidden command \"%s\"", hiddenCmdToken));
        Tcl_SetErrorCode(interp, "TCL", "LOOKUP", "HIDDENTOKEN",
                hiddenCmdToken, NULL);
	return TCL_ERROR;
    }
    cmdPtr = (Command *)Tcl_GetHashValue(hPtr);

    /*
     * Check that we have a true global namespace command (enforced by
     * Tcl_HideCommand but let's double check. (If it was not, we would not
     * really know how to handle it).
     */

    if (cmdPtr->nsPtr != iPtr->globalNsPtr) {
	/*
	 * This case is theoritically impossible, we might rather Tcl_Panic
	 * than 'nicely' erroring out ?
	 */

	Tcl_SetObjResult(interp, Tcl_NewStringObj(
		"trying to expose a non-global command namespace command",
		-1));
	return TCL_ERROR;
    }

    /*
     * This is the global table.
     */

    nsPtr = cmdPtr->nsPtr;

    /*
     * It is an error to overwrite an existing exposed command as a result of
     * exposing a previously hidden command.
     */

    hPtr = Tcl_CreateHashEntry(&nsPtr->cmdTable, cmdName, &isNew);
    if (!isNew) {
	Tcl_SetObjResult(interp, Tcl_ObjPrintf(
                "exposed command \"%s\" already exists", cmdName));
        Tcl_SetErrorCode(interp, "TCL", "EXPOSE", "COMMAND_EXISTS", NULL);
	return TCL_ERROR;
    }

    /*
     * Command resolvers (per-interp, per-namespace) might have resolved to a
     * command for the given namespace scope with this command not being
     * registered with the namespace's command table. During BC compilation,
     * the so-resolved command turns into a CmdName literal. Without
     * invalidating a possible CmdName literal here explicitly, such literals
     * keep being reused while pointing to overhauled commands.
     */

    TclInvalidateCmdLiteral(interp, cmdName, nsPtr);

    /*
     * The list of command exported from the namespace might have changed.
     * However, we do not need to recompute this just yet; next time we need
     * the info will be soon enough.
     */

    TclInvalidateNsCmdLookup(nsPtr);

    /*
     * Remove the hash entry for the command from the interpreter hidden
     * command table.
     */

    if (cmdPtr->hPtr != NULL) {
	Tcl_DeleteHashEntry(cmdPtr->hPtr);
	cmdPtr->hPtr = NULL;
    }

    /*
     * Now link the hash table entry with the command structure. This is like
     * creating a new command, so deal with any shadowing of commands in the
     * global namespace.
     */

    cmdPtr->hPtr = hPtr;

    Tcl_SetHashValue(hPtr, cmdPtr);

    /*
     * Not needed as we are only in the global namespace (but would be needed
     * again if we supported namespace command hiding)
     *
     * TclResetShadowedCmdRefs(interp, cmdPtr);
     */

    /*
     * If the command being exposed has a compile function, increment
     * interpreter's compileEpoch to invalidate its compiled code. This makes
     * sure that we don't later try to execute old code compiled assuming the
     * command is hidden. This field is checked in Tcl_EvalObj and
     * ObjInterpProc, and code whose compilation epoch doesn't match is
     * recompiled.
     */

    if (cmdPtr->compileProc != NULL) {
	iPtr->compileEpoch++;
    }
    return TCL_OK;
}

/*
 *----------------------------------------------------------------------
 *
 * Tcl_CreateCommand --
 *
 *	Define a new command in a command table.
 *
 * Results:
 *	The return value is a token for the command, which can be used in
 *	future calls to Tcl_GetCommandName.
 *
 * Side effects:
 *	If a command named cmdName already exists for interp, it is deleted.
 *	In the future, when cmdName is seen as the name of a command by
 *	Tcl_Eval, proc will be called. To support the bytecode interpreter,
 *	the command is created with a wrapper Tcl_ObjCmdProc
 *	(TclInvokeStringCommand) that eventially calls proc. When the command
 *	is deleted from the table, deleteProc will be called. See the manual
 *	entry for details on the calling sequence.
 *
 *----------------------------------------------------------------------
 */

Tcl_Command
Tcl_CreateCommand(
    Tcl_Interp *interp,		/* Token for command interpreter returned by a
				 * previous call to Tcl_CreateInterp. */
    const char *cmdName,	/* Name of command. If it contains namespace
				 * qualifiers, the new command is put in the
				 * specified namespace; otherwise it is put in
				 * the global namespace. */
    Tcl_CmdProc *proc,		/* Function to associate with cmdName. */
    void *clientData,	/* Arbitrary value passed to string proc. */
    Tcl_CmdDeleteProc *deleteProc)
				/* If not NULL, gives a function to call when
				 * this command is deleted. */
{
    Interp *iPtr = (Interp *) interp;
    ImportRef *oldRefPtr = NULL;
    Namespace *nsPtr;
    Command *cmdPtr;
    Tcl_HashEntry *hPtr;
    const char *tail;
    int isNew = 0, deleted = 0;
    ImportedCmdData *dataPtr;

    if (iPtr->flags & DELETED) {
	/*
	 * The interpreter is being deleted. Don't create any new commands;
	 * it's not safe to muck with the interpreter anymore.
	 */

	return (Tcl_Command) NULL;
    }

    /*
     * If the command name we seek to create already exists, we need to
     * delete that first.  That can be tricky in the presence of traces.
     * Loop until we no longer find an existing command in the way, or
     * until we've deleted one command and that didn't finish the job.
     */

    while (1) {
        /*
         * Determine where the command should reside. If its name contains
         * namespace qualifiers, we put it in the specified namespace;
	 * otherwise, we always put it in the global namespace.
         */

        if (strstr(cmdName, "::") != NULL) {
	    Namespace *dummy1, *dummy2;

	    TclGetNamespaceForQualName(interp, cmdName, NULL,
		    TCL_CREATE_NS_IF_UNKNOWN, &nsPtr, &dummy1, &dummy2, &tail);
	    if ((nsPtr == NULL) || (tail == NULL)) {
	        return (Tcl_Command) NULL;
	    }
        } else {
	    nsPtr = iPtr->globalNsPtr;
	    tail = cmdName;
        }

        hPtr = Tcl_CreateHashEntry(&nsPtr->cmdTable, tail, &isNew);

	if (isNew || deleted) {
	    /*
	     * isNew - No conflict with existing command.
	     * deleted - We've already deleted a conflicting command
	     */
	    break;
	}

	/*
         * An existing command conflicts. Try to delete it...
         */

	cmdPtr = (Command *)Tcl_GetHashValue(hPtr);

	/*
	 * Be careful to preserve any existing import links so we can restore
	 * them down below. That way, you can redefine a command and its
	 * import status will remain intact.
	 */

	cmdPtr->refCount++;
	if (cmdPtr->importRefPtr) {
	    cmdPtr->flags |= CMD_REDEF_IN_PROGRESS;
	}

	Tcl_DeleteCommandFromToken(interp, (Tcl_Command) cmdPtr);

	if (cmdPtr->flags & CMD_REDEF_IN_PROGRESS) {
	    oldRefPtr = cmdPtr->importRefPtr;
	    cmdPtr->importRefPtr = NULL;
	}
	TclCleanupCommandMacro(cmdPtr);
	deleted = 1;
    }

    if (!isNew) {
	/*
	 * If the deletion callback recreated the command, just throw away the
	 * new command (if we try to delete it again, we could get stuck in an
	 * infinite loop).
	 */

	Tcl_Free(Tcl_GetHashValue(hPtr));
    }

    if (!deleted) {
	/*
	 * Command resolvers (per-interp, per-namespace) might have resolved
	 * to a command for the given namespace scope with this command not
	 * being registered with the namespace's command table. During BC
	 * compilation, the so-resolved command turns into a CmdName literal.
	 * Without invalidating a possible CmdName literal here explicitly,
	 * such literals keep being reused while pointing to overhauled
	 * commands.
	 */

	TclInvalidateCmdLiteral(interp, tail, nsPtr);

	/*
	 * The list of command exported from the namespace might have changed.
	 * However, we do not need to recompute this just yet; next time we
	 * need the info will be soon enough.
	 */

	TclInvalidateNsCmdLookup(nsPtr);
	TclInvalidateNsPath(nsPtr);
    }
    cmdPtr = (Command *)Tcl_Alloc(sizeof(Command));
    Tcl_SetHashValue(hPtr, cmdPtr);
    cmdPtr->hPtr = hPtr;
    cmdPtr->nsPtr = nsPtr;
    cmdPtr->refCount = 1;
    cmdPtr->cmdEpoch = 0;
    cmdPtr->compileProc = NULL;
    cmdPtr->objProc = TclInvokeStringCommand;
    cmdPtr->objClientData = cmdPtr;
    cmdPtr->proc = proc;
    cmdPtr->clientData = clientData;
    cmdPtr->deleteProc = deleteProc;
    cmdPtr->deleteData = clientData;
    cmdPtr->flags = 0;
    cmdPtr->importRefPtr = NULL;
    cmdPtr->tracePtr = NULL;
    cmdPtr->nreProc = NULL;

    /*
     * Plug in any existing import references found above. Be sure to update
     * all of these references to point to the new command.
     */

    if (oldRefPtr != NULL) {
	cmdPtr->importRefPtr = oldRefPtr;
	while (oldRefPtr != NULL) {
	    Command *refCmdPtr = oldRefPtr->importedCmdPtr;
	    dataPtr = (ImportedCmdData *)refCmdPtr->objClientData;
	    dataPtr->realCmdPtr = cmdPtr;
	    oldRefPtr = oldRefPtr->nextPtr;
	}
    }

    /*
     * We just created a command, so in its namespace and all of its parent
     * namespaces, it may shadow global commands with the same name. If any
     * shadowed commands are found, invalidate all cached command references
     * in the affected namespaces.
     */

    TclResetShadowedCmdRefs(interp, cmdPtr);
    return (Tcl_Command) cmdPtr;
}

/*
 *----------------------------------------------------------------------
 *
 * Tcl_CreateObjCommand --
 *
 *	Define a new object-based command in a command table.
 *
 * Results:
 *	The return value is a token for the command, which can be used in
 *	future calls to Tcl_GetCommandName.
 *
 * Side effects:
 *	If a command named "cmdName" already exists for interp, it is
 *	first deleted.  Then the new command is created from the arguments.
 *
 *	In the future, during bytecode evaluation when "cmdName" is seen as
 *	the name of a command by Tcl_EvalObj or Tcl_Eval, the object-based
 *	Tcl_ObjCmdProc proc will be called. When the command is deleted from
 *	the table, deleteProc will be called. See the manual entry for details
 *	on the calling sequence.
 *
 *----------------------------------------------------------------------
 */

Tcl_Command
Tcl_CreateObjCommand(
    Tcl_Interp *interp,		/* Token for command interpreter (returned by
				 * previous call to Tcl_CreateInterp). */
    const char *cmdName,	/* Name of command. If it contains namespace
				 * qualifiers, the new command is put in the
				 * specified namespace; otherwise it is put in
				 * the global namespace. */
    Tcl_ObjCmdProc *proc,	/* Object-based function to associate with
				 * name. */
    void *clientData,	/* Arbitrary value to pass to object
				 * function. */
    Tcl_CmdDeleteProc *deleteProc
				/* If not NULL, gives a function to call when
				 * this command is deleted. */
)
{
    Interp *iPtr = (Interp *) interp;
    Namespace *nsPtr;
    const char *tail;

    if (iPtr->flags & DELETED) {
	/*
	 * The interpreter is being deleted. Don't create any new commands;
	 * it's not safe to muck with the interpreter anymore.
	 */
	return (Tcl_Command) NULL;
    }

    /*
     * Determine where the command should reside. If its name contains
     * namespace qualifiers, we put it in the specified namespace;
     * otherwise, we always put it in the global namespace.
     */

    if (strstr(cmdName, "::") != NULL) {
	Namespace *dummy1, *dummy2;

	TclGetNamespaceForQualName(interp, cmdName, NULL,
	    TCL_CREATE_NS_IF_UNKNOWN, &nsPtr, &dummy1, &dummy2, &tail);
	if ((nsPtr == NULL) || (tail == NULL)) {
	    return (Tcl_Command) NULL;
	}
    } else {
	nsPtr = iPtr->globalNsPtr;
	tail = cmdName;
    }

    return TclCreateObjCommandInNs(interp, tail, (Tcl_Namespace *) nsPtr,
	proc, clientData, deleteProc);
}

Tcl_Command
TclCreateObjCommandInNs(
    Tcl_Interp *interp,
    const char *cmdName,	/* Name of command, without any namespace
                                 * components. */
    Tcl_Namespace *namesp,   /* The namespace to create the command in */
    Tcl_ObjCmdProc *proc,	/* Object-based function to associate with
				 * name. */
    void *clientData,	/* Arbitrary value to pass to object
				 * function. */
    Tcl_CmdDeleteProc *deleteProc)
				/* If not NULL, gives a function to call when
				 * this command is deleted. */
{
    int deleted = 0, isNew = 0;
    Command *cmdPtr;
    ImportRef *oldRefPtr = NULL;
    ImportedCmdData *dataPtr;
    Tcl_HashEntry *hPtr;
    Namespace *nsPtr = (Namespace *) namesp;

    /*
     * If the command name we seek to create already exists, we need to delete
     * that first. That can be tricky in the presence of traces. Loop until we
     * no longer find an existing command in the way, or until we've deleted
     * one command and that didn't finish the job.
     */

    while (1) {
	hPtr = Tcl_CreateHashEntry(&nsPtr->cmdTable, cmdName, &isNew);

	if (isNew || deleted) {
	    /*
	     * isNew - No conflict with existing command.
	     * deleted - We've already deleted a conflicting command
	     */
	    break;
	}

	/*
         * An existing command conflicts. Try to delete it...
         */

	cmdPtr = (Command *)Tcl_GetHashValue(hPtr);

	/*
	 * Command already exists; delete it. Be careful to preserve any
	 * existing import links so we can restore them down below. That way,
	 * you can redefine a command and its import status will remain
	 * intact.
	 */

	cmdPtr->refCount++;
	if (cmdPtr->importRefPtr) {
	    cmdPtr->flags |= CMD_REDEF_IN_PROGRESS;
	}

	/*
         * Make sure namespace doesn't get deallocated.
         */

	cmdPtr->nsPtr->refCount++;

	Tcl_DeleteCommandFromToken(interp, (Tcl_Command) cmdPtr);
	nsPtr = (Namespace *) TclEnsureNamespace(interp,
                (Tcl_Namespace *) cmdPtr->nsPtr);
	TclNsDecrRefCount(cmdPtr->nsPtr);

	if (cmdPtr->flags & CMD_REDEF_IN_PROGRESS) {
	    oldRefPtr = cmdPtr->importRefPtr;
	    cmdPtr->importRefPtr = NULL;
	}
	TclCleanupCommandMacro(cmdPtr);
	deleted = 1;
    }
    if (!isNew) {
	/*
	 * If the deletion callback recreated the command, just throw away the
	 * new command (if we try to delete it again, we could get stuck in an
	 * infinite loop).
	 */

	Tcl_Free(Tcl_GetHashValue(hPtr));
    }

    if (!deleted) {
	/*
	 * Command resolvers (per-interp, per-namespace) might have resolved
	 * to a command for the given namespace scope with this command not
	 * being registered with the namespace's command table. During BC
	 * compilation, the so-resolved command turns into a CmdName literal.
	 * Without invalidating a possible CmdName literal here explicitly,
	 * such literals keep being reused while pointing to overhauled
	 * commands.
	 */

	TclInvalidateCmdLiteral(interp, cmdName, nsPtr);

	/*
	 * The list of command exported from the namespace might have changed.
	 * However, we do not need to recompute this just yet; next time we
	 * need the info will be soon enough.
	 */

	TclInvalidateNsCmdLookup(nsPtr);
	TclInvalidateNsPath(nsPtr);
    }
    cmdPtr = (Command *)Tcl_Alloc(sizeof(Command));
    Tcl_SetHashValue(hPtr, cmdPtr);
    cmdPtr->hPtr = hPtr;
    cmdPtr->nsPtr = nsPtr;
    cmdPtr->refCount = 1;
    cmdPtr->cmdEpoch = 0;
    cmdPtr->compileProc = NULL;
    cmdPtr->objProc = proc;
    cmdPtr->objClientData = clientData;
    cmdPtr->proc = TclInvokeObjectCommand;
    cmdPtr->clientData = cmdPtr;
    cmdPtr->deleteProc = deleteProc;
    cmdPtr->deleteData = clientData;
    cmdPtr->flags = 0;
    cmdPtr->importRefPtr = NULL;
    cmdPtr->tracePtr = NULL;
    cmdPtr->nreProc = NULL;

    /*
     * Plug in any existing import references found above. Be sure to update
     * all of these references to point to the new command.
     */

    if (oldRefPtr != NULL) {
	cmdPtr->importRefPtr = oldRefPtr;
	while (oldRefPtr != NULL) {
	    Command *refCmdPtr = oldRefPtr->importedCmdPtr;

	    dataPtr = (ImportedCmdData*)refCmdPtr->objClientData;
	    cmdPtr->refCount++;
	    TclCleanupCommandMacro(dataPtr->realCmdPtr);
	    dataPtr->realCmdPtr = cmdPtr;
	    oldRefPtr = oldRefPtr->nextPtr;
	}
    }

    /*
     * We just created a command, so in its namespace and all of its parent
     * namespaces, it may shadow global commands with the same name. If any
     * shadowed commands are found, invalidate all cached command references
     * in the affected namespaces.
     */

    TclResetShadowedCmdRefs(interp, cmdPtr);
    return (Tcl_Command) cmdPtr;
}

/*
 *----------------------------------------------------------------------
 *
 * TclInvokeStringCommand --
 *
 *	"Wrapper" Tcl_ObjCmdProc used to call an existing string-based
 *	Tcl_CmdProc if no object-based function exists for a command. A
 *	pointer to this function is stored as the Tcl_ObjCmdProc in a Command
 *	structure. It simply turns around and calls the string Tcl_CmdProc in
 *	the Command structure.
 *
 * Results:
 *	A standard Tcl object result value.
 *
 * Side effects:
 *	Besides those side effects of the called Tcl_CmdProc,
 *	TclInvokeStringCommand allocates and frees storage.
 *
 *----------------------------------------------------------------------
 */

int
TclInvokeStringCommand(
    void *clientData,	/* Points to command's Command structure. */
    Tcl_Interp *interp,		/* Current interpreter. */
    int objc,		/* Number of arguments. */
    Tcl_Obj *const objv[])	/* Argument objects. */
{
    Command *cmdPtr = (Command *)clientData;
    int i, result;
    const char **argv = (const char **)
	    TclStackAlloc(interp, (objc + 1) * sizeof(char *));

    for (i = 0; i < objc; i++) {
	argv[i] = TclGetString(objv[i]);
    }
    argv[objc] = 0;

    /*
     * Invoke the command's string-based Tcl_CmdProc.
     */

    result = cmdPtr->proc(cmdPtr->clientData, interp, objc, argv);

    TclStackFree(interp, (void *) argv);
    return result;
}

/*
 *----------------------------------------------------------------------
 *
 * TclInvokeObjectCommand --
 *
 *	"Wrapper" Tcl_CmdProc used to call an existing object-based
 *	Tcl_ObjCmdProc if no string-based function exists for a command. A
 *	pointer to this function is stored as the Tcl_CmdProc in a Command
 *	structure. It simply turns around and calls the object Tcl_ObjCmdProc
 *	in the Command structure.
 *
 * Results:
 *	A standard Tcl result value.
 *
 * Side effects:
 *	Besides those side effects of the called Tcl_ObjCmdProc,
 *	TclInvokeObjectCommand allocates and frees storage.
 *
 *----------------------------------------------------------------------
 */

int
TclInvokeObjectCommand(
    void *clientData,	/* Points to command's Command structure. */
    Tcl_Interp *interp,		/* Current interpreter. */
    int argc,			/* Number of arguments. */
    const char **argv)	/* Argument strings. */
{
    Command *cmdPtr = ( Command *) clientData;
    Tcl_Obj *objPtr;
    int i, length, result;
    Tcl_Obj **objv = (Tcl_Obj **)
	    TclStackAlloc(interp, (argc * sizeof(Tcl_Obj *)));

    for (i = 0; i < argc; i++) {
	length = strlen(argv[i]);
	TclNewStringObj(objPtr, argv[i], length);
	Tcl_IncrRefCount(objPtr);
	objv[i] = objPtr;
    }

    /*
     * Invoke the command's object-based Tcl_ObjCmdProc.
     */

    if (cmdPtr->objProc != NULL) {
	result = cmdPtr->objProc(cmdPtr->objClientData, interp, argc, objv);
    } else {
	result = Tcl_NRCallObjProc(interp, cmdPtr->nreProc,
		cmdPtr->objClientData, argc, objv);
    }

    /*
     * Decrement the ref counts for the argument objects created above, then
     * free the objv array if malloc'ed storage was used.
     */

    for (i = 0; i < argc; i++) {
	objPtr = objv[i];
	Tcl_DecrRefCount(objPtr);
    }
    TclStackFree(interp, objv);
    return result;
}

/*
 *----------------------------------------------------------------------
 *
 * TclRenameCommand --
 *
 *	Called to give an existing Tcl command a different name. Both the old
 *	command name and the new command name can have "::" namespace
 *	qualifiers. If the new command has a different namespace context, the
 *	command will be moved to that namespace and will execute in the
 *	context of that new namespace.
 *
 *	If the new command name is NULL or the null string, the command is
 *	deleted.
 *
 * Results:
 *	Returns TCL_OK if successful, and TCL_ERROR if anything goes wrong.
 *
 * Side effects:
 *	If anything goes wrong, an error message is returned in the
 *	interpreter's result object.
 *
 *----------------------------------------------------------------------
 */

int
TclRenameCommand(
    Tcl_Interp *interp,		/* Current interpreter. */
    const char *oldName,	/* Existing command name. */
    const char *newName)	/* New command name. */
{
    Interp *iPtr = (Interp *) interp;
    const char *newTail;
    Namespace *cmdNsPtr, *newNsPtr, *dummy1, *dummy2;
    Tcl_Command cmd;
    Command *cmdPtr;
    Tcl_HashEntry *hPtr, *oldHPtr;
    int isNew, result;
    Tcl_Obj *oldFullName;
    Tcl_DString newFullName;

    /*
     * Find the existing command. An error is returned if cmdName can't be
     * found.
     */

    cmd = Tcl_FindCommand(interp, oldName, NULL, /*flags*/ 0);
    cmdPtr = (Command *) cmd;
    if (cmdPtr == NULL) {
	Tcl_SetObjResult(interp, Tcl_ObjPrintf(
                "can't %s \"%s\": command doesn't exist",
		((newName == NULL)||(*newName == '\0'))? "delete":"rename",
		oldName));
        Tcl_SetErrorCode(interp, "TCL", "LOOKUP", "COMMAND", oldName, NULL);
	return TCL_ERROR;
    }

    /*
     * If the new command name is NULL or empty, delete the command. Do this
     * with Tcl_DeleteCommandFromToken, since we already have the command.
     */

    if ((newName == NULL) || (*newName == '\0')) {
	Tcl_DeleteCommandFromToken(interp, cmd);
	return TCL_OK;
    }

    cmdNsPtr = cmdPtr->nsPtr;
    oldFullName = Tcl_NewObj();
    Tcl_IncrRefCount(oldFullName);
    Tcl_GetCommandFullName(interp, cmd, oldFullName);

    /*
     * Make sure that the destination command does not already exist. The
     * rename operation is like creating a command, so we should automatically
     * create the containing namespaces just like Tcl_CreateCommand would.
     */

    TclGetNamespaceForQualName(interp, newName, NULL,
	    TCL_CREATE_NS_IF_UNKNOWN, &newNsPtr, &dummy1, &dummy2, &newTail);

    if ((newNsPtr == NULL) || (newTail == NULL)) {
	Tcl_SetObjResult(interp, Tcl_ObjPrintf(
                "can't rename to \"%s\": bad command name", newName));
        Tcl_SetErrorCode(interp, "TCL", "VALUE", "COMMAND", NULL);
	result = TCL_ERROR;
	goto done;
    }
    if (Tcl_FindHashEntry(&newNsPtr->cmdTable, newTail) != NULL) {
	Tcl_SetObjResult(interp, Tcl_ObjPrintf(
                "can't rename to \"%s\": command already exists", newName));
        Tcl_SetErrorCode(interp, "TCL", "OPERATION", "RENAME",
                "TARGET_EXISTS", NULL);
	result = TCL_ERROR;
	goto done;
    }

    /*
     * Warning: any changes done in the code here are likely to be needed in
     * Tcl_HideCommand code too (until the common parts are extracted out).
     * - dl
     */

    /*
     * Put the command in the new namespace so we can check for an alias loop.
     * Since we are adding a new command to a namespace, we must handle any
     * shadowing of the global commands that this might create.
     */

    oldHPtr = cmdPtr->hPtr;
    hPtr = Tcl_CreateHashEntry(&newNsPtr->cmdTable, newTail, &isNew);
    Tcl_SetHashValue(hPtr, cmdPtr);
    cmdPtr->hPtr = hPtr;
    cmdPtr->nsPtr = newNsPtr;
    TclResetShadowedCmdRefs(interp, cmdPtr);

    /*
     * Now check for an alias loop. If we detect one, put everything back the
     * way it was and report the error.
     */

    result = TclPreventAliasLoop(interp, interp, (Tcl_Command) cmdPtr);
    if (result != TCL_OK) {
	Tcl_DeleteHashEntry(cmdPtr->hPtr);
	cmdPtr->hPtr = oldHPtr;
	cmdPtr->nsPtr = cmdNsPtr;
	goto done;
    }

    /*
     * The list of command exported from the namespace might have changed.
     * However, we do not need to recompute this just yet; next time we need
     * the info will be soon enough. These might refer to the same variable,
     * but that's no big deal.
     */

    TclInvalidateNsCmdLookup(cmdNsPtr);
    TclInvalidateNsCmdLookup(cmdPtr->nsPtr);

    /*
     * Command resolvers (per-interp, per-namespace) might have resolved to a
     * command for the given namespace scope with this command not being
     * registered with the namespace's command table. During BC compilation,
     * the so-resolved command turns into a CmdName literal. Without
     * invalidating a possible CmdName literal here explicitly, such literals
     * keep being reused while pointing to overhauled commands.
     */

    TclInvalidateCmdLiteral(interp, newTail, cmdPtr->nsPtr);

    /*
     * Script for rename traces can delete the command "oldName". Therefore
     * increment the reference count for cmdPtr so that it's Command structure
     * is freed only towards the end of this function by calling
     * TclCleanupCommand.
     *
     * The trace function needs to get a fully qualified name for old and new
     * commands [Tcl bug #651271], or else there's no way for the trace
     * function to get the namespace from which the old command is being
     * renamed!
     */

    Tcl_DStringInit(&newFullName);
    Tcl_DStringAppend(&newFullName, newNsPtr->fullName, -1);
    if (newNsPtr != iPtr->globalNsPtr) {
	TclDStringAppendLiteral(&newFullName, "::");
    }
    Tcl_DStringAppend(&newFullName, newTail, -1);
    cmdPtr->refCount++;
    CallCommandTraces(iPtr, cmdPtr, TclGetString(oldFullName),
	    Tcl_DStringValue(&newFullName), TCL_TRACE_RENAME);
    Tcl_DStringFree(&newFullName);

    /*
     * The new command name is okay, so remove the command from its current
     * namespace. This is like deleting the command, so bump the cmdEpoch to
     * invalidate any cached references to the command.
     */

    Tcl_DeleteHashEntry(oldHPtr);
    cmdPtr->cmdEpoch++;

    /*
     * If the command being renamed has a compile function, increment the
     * interpreter's compileEpoch to invalidate its compiled code. This makes
     * sure that we don't later try to execute old code compiled for the
     * now-renamed command.
     */

    if (cmdPtr->compileProc != NULL) {
	iPtr->compileEpoch++;
    }

    /*
     * Now free the Command structure, if the "oldName" command has been
     * deleted by invocation of rename traces.
     */

    TclCleanupCommandMacro(cmdPtr);
    result = TCL_OK;

  done:
    TclDecrRefCount(oldFullName);
    return result;
}

/*
 *----------------------------------------------------------------------
 *
 * Tcl_SetCommandInfo --
 *
 *	Modifies various information about a Tcl command. Note that this
 *	function will not change a command's namespace; use TclRenameCommand
 *	to do that. Also, the isNativeObjectProc member of *infoPtr is
 *	ignored.
 *
 * Results:
 *	If cmdName exists in interp, then the information at *infoPtr is
 *	stored with the command in place of the current information and 1 is
 *	returned. If the command doesn't exist then 0 is returned.
 *
 * Side effects:
 *	None.
 *
 *----------------------------------------------------------------------
 */

int
Tcl_SetCommandInfo(
    Tcl_Interp *interp,		/* Interpreter in which to look for
				 * command. */
    const char *cmdName,	/* Name of desired command. */
    const Tcl_CmdInfo *infoPtr)	/* Where to find information to store in the
				 * command. */
{
    Tcl_Command cmd;

    cmd = Tcl_FindCommand(interp, cmdName, NULL, /*flags*/ 0);
    return Tcl_SetCommandInfoFromToken(cmd, infoPtr);
}

/*
 *----------------------------------------------------------------------
 *
 * Tcl_SetCommandInfoFromToken --
 *
 *	Modifies various information about a Tcl command. Note that this
 *	function will not change a command's namespace; use TclRenameCommand
 *	to do that. Also, the isNativeObjectProc member of *infoPtr is
 *	ignored.
 *
 * Results:
 *	If cmdName exists in interp, then the information at *infoPtr is
 *	stored with the command in place of the current information and 1 is
 *	returned. If the command doesn't exist then 0 is returned.
 *
 * Side effects:
 *	None.
 *
 *----------------------------------------------------------------------
 */

int
Tcl_SetCommandInfoFromToken(
    Tcl_Command cmd,
    const Tcl_CmdInfo *infoPtr)
{
    Command *cmdPtr;		/* Internal representation of the command */

    if (cmd == NULL) {
	return 0;
    }

    /*
     * The isNativeObjectProc and nsPtr members of *infoPtr are ignored.
     */

    cmdPtr = (Command *) cmd;
    cmdPtr->proc = infoPtr->proc;
    cmdPtr->clientData = infoPtr->clientData;
    if (infoPtr->objProc == NULL) {
	cmdPtr->objProc = TclInvokeStringCommand;
	cmdPtr->objClientData = cmdPtr;
	cmdPtr->nreProc = NULL;
    } else {
	if (infoPtr->objProc != cmdPtr->objProc) {
	    cmdPtr->nreProc = NULL;
	    cmdPtr->objProc = infoPtr->objProc;
	}
	cmdPtr->objClientData = infoPtr->objClientData;
    }
    cmdPtr->deleteProc = infoPtr->deleteProc;
    cmdPtr->deleteData = infoPtr->deleteData;
    return 1;
}

/*
 *----------------------------------------------------------------------
 *
 * Tcl_GetCommandInfo --
 *
 *	Returns various information about a Tcl command.
 *
 * Results:
 *	If cmdName exists in interp, then *infoPtr is modified to hold
 *	information about cmdName and 1 is returned. If the command doesn't
 *	exist then 0 is returned and *infoPtr isn't modified.
 *
 * Side effects:
 *	None.
 *
 *----------------------------------------------------------------------
 */

int
Tcl_GetCommandInfo(
    Tcl_Interp *interp,		/* Interpreter in which to look for
				 * command. */
    const char *cmdName,	/* Name of desired command. */
    Tcl_CmdInfo *infoPtr)	/* Where to store information about
				 * command. */
{
    Tcl_Command cmd;

    cmd = Tcl_FindCommand(interp, cmdName, NULL, /*flags*/ 0);
    return Tcl_GetCommandInfoFromToken(cmd, infoPtr);
}

/*
 *----------------------------------------------------------------------
 *
 * Tcl_GetCommandInfoFromToken --
 *
 *	Returns various information about a Tcl command.
 *
 * Results:
 *	Copies information from the command identified by 'cmd' into a
 *	caller-supplied structure and returns 1. If the 'cmd' is NULL, leaves
 *	the structure untouched and returns 0.
 *
 * Side effects:
 *	None.
 *
 *----------------------------------------------------------------------
 */

int
Tcl_GetCommandInfoFromToken(
    Tcl_Command cmd,
    Tcl_CmdInfo *infoPtr)
{
    Command *cmdPtr;		/* Internal representation of the command */

    if (cmd == NULL) {
	return 0;
    }

    /*
     * Set isNativeObjectProc 1 if objProc was registered by a call to
     * Tcl_CreateObjCommand. Otherwise set it to 0.
     */

    cmdPtr = (Command *) cmd;
    infoPtr->isNativeObjectProc =
	    (cmdPtr->objProc != TclInvokeStringCommand);
    infoPtr->objProc = cmdPtr->objProc;
    infoPtr->objClientData = cmdPtr->objClientData;
    infoPtr->proc = cmdPtr->proc;
    infoPtr->clientData = cmdPtr->clientData;
    infoPtr->deleteProc = cmdPtr->deleteProc;
    infoPtr->deleteData = cmdPtr->deleteData;
    infoPtr->namespacePtr = (Tcl_Namespace *) cmdPtr->nsPtr;

    return 1;
}

/*
 *----------------------------------------------------------------------
 *
 * Tcl_GetCommandName --
 *
 *	Given a token returned by Tcl_CreateCommand, this function returns the
 *	current name of the command (which may have changed due to renaming).
 *
 * Results:
 *	The return value is the name of the given command.
 *
 * Side effects:
 *	None.
 *
 *----------------------------------------------------------------------
 */

const char *
Tcl_GetCommandName(
    TCL_UNUSED(Tcl_Interp *),
    Tcl_Command command)	/* Token for command returned by a previous
				 * call to Tcl_CreateCommand. The command must
				 * not have been deleted. */
{
    Command *cmdPtr = (Command *) command;

    if ((cmdPtr == NULL) || (cmdPtr->hPtr == NULL)) {
	/*
	 * This should only happen if command was "created" after the
	 * interpreter began to be deleted, so there isn't really any command.
	 * Just return an empty string.
	 */

	return "";
    }

    return (const char *)Tcl_GetHashKey(cmdPtr->hPtr->tablePtr, cmdPtr->hPtr);
}

/*
 *----------------------------------------------------------------------
 *
 * Tcl_GetCommandFullName --
 *
 *	Given a token returned by, e.g., Tcl_CreateCommand or Tcl_FindCommand,
 *	this function appends to an object the command's full name, qualified
 *	by a sequence of parent namespace names. The command's fully-qualified
 *	name may have changed due to renaming.
 *
 * Results:
 *	None.
 *
 * Side effects:
 *	The command's fully-qualified name is appended to the string
 *	representation of objPtr.
 *
 *----------------------------------------------------------------------
 */

void
Tcl_GetCommandFullName(
    Tcl_Interp *interp,		/* Interpreter containing the command. */
    Tcl_Command command,	/* Token for command returned by a previous
				 * call to Tcl_CreateCommand. The command must
				 * not have been deleted. */
    Tcl_Obj *objPtr)		/* Points to the object onto which the
				 * command's full name is appended. */

{
    Interp *iPtr = (Interp *) interp;
    Command *cmdPtr = (Command *) command;
    char *name;

    /*
     * Add the full name of the containing namespace, followed by the "::"
     * separator, and the command name.
     */

    if ((cmdPtr != NULL) && TclRoutineHasName(cmdPtr)) {
	if (cmdPtr->nsPtr != NULL) {
	    Tcl_AppendToObj(objPtr, cmdPtr->nsPtr->fullName, -1);
	    if (cmdPtr->nsPtr != iPtr->globalNsPtr) {
		Tcl_AppendToObj(objPtr, "::", 2);
	    }
	}
	if (cmdPtr->hPtr != NULL) {
	    name = (char *)Tcl_GetHashKey(cmdPtr->hPtr->tablePtr, cmdPtr->hPtr);
	    Tcl_AppendToObj(objPtr, name, -1);
	}
    }
}

/*
 *----------------------------------------------------------------------
 *
 * Tcl_DeleteCommand --
 *
 *	Remove the given command from the given interpreter.
 *
 * Results:
 *	0 is returned if the command was deleted successfully. -1 is returned
 *	if there didn't exist a command by that name.
 *
 * Side effects:
 *	cmdName will no longer be recognized as a valid command for interp.
 *
 *----------------------------------------------------------------------
 */

int
Tcl_DeleteCommand(
    Tcl_Interp *interp,		/* Token for command interpreter (returned by
				 * a previous Tcl_CreateInterp call). */
    const char *cmdName)	/* Name of command to remove. */
{
    Tcl_Command cmd;

    /*
     * Find the desired command and delete it.
     */

    cmd = Tcl_FindCommand(interp, cmdName, NULL, /*flags*/ 0);
    if (cmd == NULL) {
	return -1;
    }
    return Tcl_DeleteCommandFromToken(interp, cmd);
}

/*
 *----------------------------------------------------------------------
 *
 * Tcl_DeleteCommandFromToken --
 *
 *	Removes the given command from the given interpreter. This function
 *	resembles Tcl_DeleteCommand, but takes a Tcl_Command token instead of
 *	a command name for efficiency.
 *
 * Results:
 *	0 is returned if the command was deleted successfully. -1 is returned
 *	if there didn't exist a command by that name.
 *
 * Side effects:
 *	The command specified by "cmd" will no longer be recognized as a valid
 *	command for "interp".
 *
 *----------------------------------------------------------------------
 */

int
Tcl_DeleteCommandFromToken(
    Tcl_Interp *interp,		/* Token for command interpreter returned by a
				 * previous call to Tcl_CreateInterp. */
    Tcl_Command cmd)		/* Token for command to delete. */
{
    Interp *iPtr = (Interp *) interp;
    Command *cmdPtr = (Command *) cmd;
    ImportRef *refPtr, *nextRefPtr;
    Tcl_Command importCmd;

    /*
     * The code here is tricky. We can't delete the hash table entry before
     * invoking the deletion callback because there are cases where the
     * deletion callback needs to invoke the command (e.g. object systems such
     * as OTcl). However, this means that the callback could try to delete or
     * rename the command. The deleted flag allows us to detect these cases
     * and skip nested deletes.
     */

    if (cmdPtr->flags & CMD_DYING) {
	/*
	 * Another deletion is already in progress. Remove the hash table
	 * entry now, but don't invoke a callback or free the command
	 * structure. Take care to only remove the hash entry if it has not
	 * already been removed; otherwise if we manage to hit this function
	 * three times, everything goes up in smoke. [Bug 1220058]
	 */

	if (cmdPtr->hPtr != NULL) {
	    Tcl_DeleteHashEntry(cmdPtr->hPtr);
	    cmdPtr->hPtr = NULL;
	}

	/*
	 * Bump the command epoch counter. This will invalidate all cached
	 * references that point to this command.
	 */

	cmdPtr->cmdEpoch++;

	return 0;
    }

    /*
     * We must delete this command, even though both traces and delete procs
     * may try to avoid this (renaming the command etc). Also traces and
     * delete procs may try to delete the command themselves. This flag
     * declares that a delete is in progress and that recursive deletes should
     * be ignored.
     */

    cmdPtr->flags |= CMD_DYING;

    /*
     * Call each functions and then delete the trace.
     */

    cmdPtr->nsPtr->refCount++;

    if (cmdPtr->tracePtr != NULL) {
	CommandTrace *tracePtr;
	/* CallCommandTraces() does not cmdPtr, that's
	 * done just before Tcl_DeleteCommandFromToken() returns  */
	CallCommandTraces(iPtr,cmdPtr,NULL,NULL,TCL_TRACE_DELETE);

	/*
	 * Now delete these traces.
	 */

	tracePtr = cmdPtr->tracePtr;
	while (tracePtr != NULL) {
	    CommandTrace *nextPtr = tracePtr->nextPtr;

	    if (tracePtr->refCount-- <= 1) {
		Tcl_Free(tracePtr);
	    }
	    tracePtr = nextPtr;
	}
	cmdPtr->tracePtr = NULL;
    }

    /*
     * The list of commands exported from the namespace might have changed.
     * However, we do not need to recompute this just yet; next time we need
     * the info will be soon enough.
     */

    TclInvalidateNsCmdLookup(cmdPtr->nsPtr);
    TclNsDecrRefCount(cmdPtr->nsPtr);

    /*
     * If the command being deleted has a compile function, increment the
     * interpreter's compileEpoch to invalidate its compiled code. This makes
     * sure that we don't later try to execute old code compiled with
     * command-specific (i.e., inline) bytecodes for the now-deleted command.
     * This field is checked in Tcl_EvalObj and ObjInterpProc, and code whose
     * compilation epoch doesn't match is recompiled.
     */

    if (cmdPtr->compileProc != NULL) {
	iPtr->compileEpoch++;
    }

    if (!(cmdPtr->flags & CMD_REDEF_IN_PROGRESS)) {
	/*
	 * Delete any imports of this routine before deleting this routine itself.
	 * See issue 688fcc7082fa.
	 */
	for (refPtr = cmdPtr->importRefPtr; refPtr != NULL;
		refPtr = nextRefPtr) {
	    nextRefPtr = refPtr->nextPtr;
	    importCmd = (Tcl_Command) refPtr->importedCmdPtr;
	    Tcl_DeleteCommandFromToken(interp, importCmd);
	}
    }

    if (cmdPtr->deleteProc != NULL) {
	/*
	 * Delete the command's client data. If this was an imported command
	 * created when a command was imported into a namespace, this client
	 * data will be a pointer to a ImportedCmdData structure describing
	 * the "real" command that this imported command refers to.
	 *
	 * If you are getting a crash during the call to deleteProc and
	 * cmdPtr->deleteProc is a pointer to the function free(), the most
	 * likely cause is that your extension allocated memory for the
	 * clientData argument to Tcl_CreateObjCommand with the Tcl_Alloc()
	 * macro and you are now trying to deallocate this memory with free()
	 * instead of Tcl_Free(). You should pass a pointer to your own method
	 * that calls Tcl_Free().
	 */

	cmdPtr->deleteProc(cmdPtr->deleteData);
    }

    /*
     * Don't use hPtr to delete the hash entry here, because it's possible
     * that the deletion callback renamed the command. Instead, use
     * cmdPtr->hptr, and make sure that no-one else has already deleted the
     * hash entry.
     */

    if (cmdPtr->hPtr != NULL) {
	Tcl_DeleteHashEntry(cmdPtr->hPtr);
	cmdPtr->hPtr = NULL;

	/*
	 * Bump the command epoch counter. This will invalidate all cached
	 * references that point to this command.
	 */

	cmdPtr->cmdEpoch++;
    }

    /*
     * A number of tests for particular kinds of commands are done by checking
     * whether the objProc field holds a known value. Set the field to NULL so
     * that such tests won't have false positives when applied to deleted
     * commands.
     */

    cmdPtr->objProc = NULL;

    /*
     * Now free the Command structure, unless there is another reference to it
     * from a CmdName Tcl object in some ByteCode code sequence. In that case,
     * delay the cleanup until all references are either discarded (when a
     * ByteCode is freed) or replaced by a new reference (when a cached
     * CmdName Command reference is found to be invalid and
     * TclNRExecuteByteCode looks up the command in the command hashtable).
     */

    cmdPtr->flags |= CMD_DEAD;
    TclCleanupCommandMacro(cmdPtr);
    return 0;
}

/*
 *----------------------------------------------------------------------
 *
 * CallCommandTraces --
 *
 *	Abstraction of the code to call traces on a command.
 *
 * Results:
 *	Currently always NULL.
 *
 * Side effects:
 *	Anything; this may recursively evaluate scripts and code exists to do
 *	just that.
 *
 *----------------------------------------------------------------------
 */

static char *
CallCommandTraces(
    Interp *iPtr,		/* Interpreter containing command. */
    Command *cmdPtr,		/* Command whose traces are to be invoked. */
    const char *oldName,	/* Command's old name, or NULL if we must get
				 * the name from cmdPtr */
    const char *newName,	/* Command's new name, or NULL if the command
				 * is not being renamed */
    int flags)			/* Flags indicating the type of traces to
				 * trigger, either TCL_TRACE_DELETE or
				 * TCL_TRACE_RENAME. */
{
    CommandTrace *tracePtr;
    ActiveCommandTrace active;
    char *result;
    Tcl_Obj *oldNamePtr = NULL;
    Tcl_InterpState state = NULL;

    if (cmdPtr->flags & CMD_TRACE_ACTIVE) {
	/*
	 * While a rename trace is active, we will not process any more rename
	 * traces; while a delete trace is active we will never reach here -
	 * because Tcl_DeleteCommandFromToken checks for the condition
	 * (cmdPtr->flags & CMD_DYING) and returns immediately when a
	 * command deletion is in progress. For all other traces, delete
	 * traces will not be invoked but a call to TraceCommandProc will
	 * ensure that tracePtr->clientData is freed whenever the command
	 * "oldName" is deleted.
	 */

	if (cmdPtr->flags & TCL_TRACE_RENAME) {
	    flags &= ~TCL_TRACE_RENAME;
	}
	if (flags == 0) {
	    return NULL;
	}
    }
    cmdPtr->flags |= CMD_TRACE_ACTIVE;

    result = NULL;
    active.nextPtr = iPtr->activeCmdTracePtr;
    active.reverseScan = 0;
    iPtr->activeCmdTracePtr = &active;

    if (flags & TCL_TRACE_DELETE) {
	flags |= TCL_TRACE_DESTROYED;
    }
    active.cmdPtr = cmdPtr;

    Tcl_Preserve(iPtr);

    for (tracePtr = cmdPtr->tracePtr; tracePtr != NULL;
	    tracePtr = active.nextTracePtr) {
	active.nextTracePtr = tracePtr->nextPtr;
	if (!(tracePtr->flags & flags)) {
	    continue;
	}
	cmdPtr->flags |= tracePtr->flags;
	if (oldName == NULL) {
	    TclNewObj(oldNamePtr);
	    Tcl_IncrRefCount(oldNamePtr);
	    Tcl_GetCommandFullName((Tcl_Interp *) iPtr,
		    (Tcl_Command) cmdPtr, oldNamePtr);
	    oldName = TclGetString(oldNamePtr);
	}
	tracePtr->refCount++;
	if (state == NULL) {
	    state = Tcl_SaveInterpState((Tcl_Interp *) iPtr, TCL_OK);
	}
	tracePtr->traceProc(tracePtr->clientData, (Tcl_Interp *) iPtr,
		oldName, newName, flags);
	cmdPtr->flags &= ~tracePtr->flags;
	if (tracePtr->refCount-- <= 1) {
	    Tcl_Free(tracePtr);
	}
    }

    if (state) {
	Tcl_RestoreInterpState((Tcl_Interp *) iPtr, state);
    }

    /*
     * If a new object was created to hold the full oldName, free it now.
     */

    if (oldNamePtr != NULL) {
	TclDecrRefCount(oldNamePtr);
    }

    /*
     * Restore the variable's flags, remove the record of our active traces,
     * and then return.
     */

    cmdPtr->flags &= ~CMD_TRACE_ACTIVE;
    iPtr->activeCmdTracePtr = active.nextPtr;
    Tcl_Release(iPtr);
    return result;
}

/*
 *----------------------------------------------------------------------
 *
 * CancelEvalProc --
 *
 *	Marks this interpreter as being canceled. This causes current
 *	executions to be unwound as the interpreter enters a state where it
 *	refuses to execute more commands or handle [catch] or [try], yet the
 *	interpreter is still able to execute further commands after the
 *	cancelation is cleared (unlike if it is deleted).
 *
 * Results:
 *	The value given for the code argument.
 *
 * Side effects:
 *	Transfers a message from the cancelation message to the interpreter.
 *
 *----------------------------------------------------------------------
 */

static int
CancelEvalProc(
    void *clientData,	/* Interp to cancel the script in progress. */
    TCL_UNUSED(Tcl_Interp *),
    int code)			/* Current return code from command. */
{
    CancelInfo *cancelInfo = (CancelInfo *)clientData;
    Interp *iPtr;

    if (cancelInfo != NULL) {
	Tcl_MutexLock(&cancelLock);
	iPtr = (Interp *) cancelInfo->interp;

	if (iPtr != NULL) {
	    /*
	     * Setting the CANCELED flag will cause the script in progress to
	     * be canceled as soon as possible. The core honors this flag at
	     * all the necessary places to ensure script cancellation is
	     * responsive. Extensions can check for this flag by calling
	     * Tcl_Canceled and checking if TCL_ERROR is returned or they can
	     * choose to ignore the script cancellation flag and the
	     * associated functionality altogether. Currently, the only other
	     * flag we care about here is the TCL_CANCEL_UNWIND flag (from
	     * Tcl_CancelEval). We do not want to simply combine all the flags
	     * from original Tcl_CancelEval call with the interp flags here
	     * just in case the caller passed flags that might cause behaviour
	     * unrelated to script cancellation.
	     */

	    TclSetCancelFlags(iPtr, cancelInfo->flags | CANCELED);

	    /*
	     * Now, we must set the script cancellation flags on all the child
	     * interpreters belonging to this one.
	     */

	    TclSetChildCancelFlags((Tcl_Interp *) iPtr,
		    cancelInfo->flags | CANCELED, 0);

	    /*
	     * Create the result object now so that Tcl_Canceled can avoid
	     * locking the cancelLock mutex.
	     */

	    if (cancelInfo->result != NULL) {
		Tcl_SetStringObj(iPtr->asyncCancelMsg, cancelInfo->result,
			cancelInfo->length);
	    } else {
		Tcl_SetObjLength(iPtr->asyncCancelMsg, 0);
	    }
	}
	Tcl_MutexUnlock(&cancelLock);
    }

    return code;
}

/*
 *----------------------------------------------------------------------
 *
 * TclCleanupCommand --
 *
 *	This function frees up a Command structure unless it is still
 *	referenced from an interpreter's command hashtable or from a CmdName
 *	Tcl object representing the name of a command in a ByteCode
 *	instruction sequence.
 *
 * Results:
 *	None.
 *
 * Side effects:
 *	Memory gets freed unless a reference to the Command structure still
 *	exists. In that case the cleanup is delayed until the command is
 *	deleted or when the last ByteCode referring to it is freed.
 *
 *----------------------------------------------------------------------
 */

void
TclCleanupCommand(
    Command *cmdPtr)	/* Points to the Command structure to
				 * be freed. */
{
    if (cmdPtr->refCount-- <= 1) {
	Tcl_Free(cmdPtr);
    }
}

/*
 *----------------------------------------------------------------------
 *
 * TclInterpReady --
 *
 *	Check if an interpreter is ready to eval commands or scripts, i.e., if
 *	it was not deleted and if the nesting level is not too high.
 *
 * Results:
 *	The return value is TCL_OK if it the interpreter is ready, TCL_ERROR
 *	otherwise.
 *
 * Side effects:
 *	The interpreter's result is cleared.
 *
 *----------------------------------------------------------------------
 */

int
TclInterpReady(
    Tcl_Interp *interp)
{
    Interp *iPtr = (Interp *) interp;

    /*
     * Reset the interpreter's result and clear out any previous error
     * information.
     */

    Tcl_ResetResult(interp);

    /*
     * If the interpreter has been deleted, return an error.
     */

    if (iPtr->flags & DELETED) {
	Tcl_SetObjResult(interp, Tcl_NewStringObj(
		"attempt to call eval in deleted interpreter", -1));
	Tcl_SetErrorCode(interp, "TCL", "IDELETE",
		"attempt to call eval in deleted interpreter", NULL);
	return TCL_ERROR;
    }

    if (iPtr->execEnvPtr->rewind) {
	return TCL_ERROR;
    }

    /*
     * Make sure the script being evaluated (if any) has not been canceled.
     */

    if (TclCanceled(iPtr) &&
	    (TCL_OK != Tcl_Canceled(interp, TCL_LEAVE_ERR_MSG))) {
	return TCL_ERROR;
    }

    /*
     * Check depth of nested calls to Tcl_Eval: if this gets too large, it's
     * probably because of an infinite loop somewhere.
     */

    if ((iPtr->numLevels <= iPtr->maxNestingDepth)) {
	return TCL_OK;
    }

    Tcl_SetObjResult(interp, Tcl_NewStringObj(
	    "too many nested evaluations (infinite loop?)", -1));
    Tcl_SetErrorCode(interp, "TCL", "LIMIT", "STACK", NULL);
    return TCL_ERROR;
}

/*
 *----------------------------------------------------------------------
 *
 * TclResetCancellation --
 *
 *	Reset the script cancellation flags if the nesting level
 *	(iPtr->numLevels) for the interp is zero or argument force is
 *	non-zero.
 *
 * Results:
 *	A standard Tcl result.
 *
 * Side effects:
 *	The script cancellation flags for the interp may be reset.
 *
 *----------------------------------------------------------------------
 */

int
TclResetCancellation(
    Tcl_Interp *interp,
    int force)
{
    Interp *iPtr = (Interp *) interp;

    if (iPtr == NULL) {
	return TCL_ERROR;
    }

    if (force || (iPtr->numLevels == 0)) {
	TclUnsetCancelFlags(iPtr);
    }
    return TCL_OK;
}

/*
 *----------------------------------------------------------------------
 *
 * Tcl_Canceled --
 *
 *	Check if the script in progress has been canceled, i.e.,
 *	Tcl_CancelEval was called for this interpreter or any of its parent
 *	interpreters.
 *
 * Results:
 *	The return value is TCL_OK if the script evaluation has not been
 *	canceled, TCL_ERROR otherwise.
 *
 *	If "flags" contains TCL_LEAVE_ERR_MSG, an error message is returned in
 *	the interpreter's result object. Otherwise, the interpreter's result
 *	object is left unchanged. If "flags" contains TCL_CANCEL_UNWIND,
 *	TCL_ERROR will only be returned if the script evaluation is being
 *	completely unwound.
 *
 * Side effects:
 *	The CANCELED flag for the interp will be reset if it is set.
 *
 *----------------------------------------------------------------------
 */

int
Tcl_Canceled(
    Tcl_Interp *interp,
    int flags)
{
    Interp *iPtr = (Interp *) interp;

    /*
     * Has the current script in progress for this interpreter been canceled
     * or is the stack being unwound due to the previous script cancellation?
     */

    if (!TclCanceled(iPtr)) {
        return TCL_OK;
    }

    /*
     * The CANCELED flag is a one-shot flag that is reset immediately upon
     * being detected; however, if the TCL_CANCEL_UNWIND flag is set we will
     * continue to report that the script in progress has been canceled
     * thereby allowing the evaluation stack for the interp to be fully
     * unwound.
     */

    iPtr->flags &= ~CANCELED;

    /*
     * The CANCELED flag was detected and reset; however, if the caller
     * specified the TCL_CANCEL_UNWIND flag, we only return TCL_ERROR
     * (indicating that the script in progress has been canceled) if the
     * evaluation stack for the interp is being fully unwound.
     */

    if ((flags & TCL_CANCEL_UNWIND) && !(iPtr->flags & TCL_CANCEL_UNWIND)) {
        return TCL_OK;
    }

    /*
     * If the TCL_LEAVE_ERR_MSG flags bit is set, place an error in the
     * interp's result; otherwise, we leave it alone.
     */

    if (flags & TCL_LEAVE_ERR_MSG) {
        const char *id, *message = NULL;
        size_t length;

        /*
         * Setup errorCode variables so that we can differentiate between
         * being canceled and unwound.
         */

        if (iPtr->asyncCancelMsg != NULL) {
            message = Tcl_GetStringFromObj(iPtr->asyncCancelMsg, &length);
        } else {
            length = 0;
        }

        if (iPtr->flags & TCL_CANCEL_UNWIND) {
            id = "IUNWIND";
            if (length == 0) {
                message = "eval unwound";
            }
        } else {
            id = "ICANCEL";
            if (length == 0) {
                message = "eval canceled";
            }
        }

        Tcl_SetObjResult(interp, Tcl_NewStringObj(message, -1));
        Tcl_SetErrorCode(interp, "TCL", "CANCEL", id, message, NULL);
    }

    /*
     * Return TCL_ERROR to the caller (not necessarily just the Tcl core
     * itself) that indicates further processing of the script or command in
     * progress should halt gracefully and as soon as possible.
     */

    return TCL_ERROR;
}

/*
 *----------------------------------------------------------------------
 *
 * Tcl_CancelEval --
 *
 *	This function schedules the cancellation of the current script in the
 *	given interpreter.
 *
 * Results:
 *	The return value is a standard Tcl completion code such as TCL_OK or
 *	TCL_ERROR. Since the interp may belong to a different thread, no error
 *	message can be left in the interp's result.
 *
 * Side effects:
 *	The script in progress in the specified interpreter will be canceled
 *	with TCL_ERROR after asynchronous handlers are invoked at the next
 *	Tcl_Canceled check.
 *
 *----------------------------------------------------------------------
 */

int
Tcl_CancelEval(
    Tcl_Interp *interp,		/* Interpreter in which to cancel the
				 * script. */
    Tcl_Obj *resultObjPtr,	/* The script cancellation error message or
				 * NULL for a default error message. */
    void *clientData,	/* Passed to CancelEvalProc. */
    int flags)			/* Collection of OR-ed bits that control
				 * the cancellation of the script. Only
				 * TCL_CANCEL_UNWIND is currently
				 * supported. */
{
    Tcl_HashEntry *hPtr;
    CancelInfo *cancelInfo;
    int code = TCL_ERROR;
    const char *result;

    if (interp == NULL) {
	return TCL_ERROR;
    }

    Tcl_MutexLock(&cancelLock);
    if (cancelTableInitialized != 1) {
	/*
	 * No CancelInfo hash table (Tcl_CreateInterp has never been called?)
	 */

	goto done;
    }
    hPtr = Tcl_FindHashEntry(&cancelTable, interp);
    if (hPtr == NULL) {
	/*
	 * No CancelInfo record for this interpreter.
	 */

	goto done;
    }
    cancelInfo = (CancelInfo *)Tcl_GetHashValue(hPtr);

    /*
     * Populate information needed by the interpreter thread to fulfill the
     * cancellation request. Currently, clientData is ignored. If the
     * TCL_CANCEL_UNWIND flags bit is set, the script in progress is not
     * allowed to catch the script cancellation because the evaluation stack
     * for the interp is completely unwound.
     */

    if (resultObjPtr != NULL) {
	result = Tcl_GetStringFromObj(resultObjPtr, &cancelInfo->length);
	cancelInfo->result = (char *)Tcl_Realloc(cancelInfo->result,cancelInfo->length);
	memcpy(cancelInfo->result, result, cancelInfo->length);
	TclDecrRefCount(resultObjPtr);	/* Discard their result object. */
    } else {
	cancelInfo->result = NULL;
	cancelInfo->length = 0;
    }
    cancelInfo->clientData = clientData;
    cancelInfo->flags = flags;
    Tcl_AsyncMark(cancelInfo->async);
    code = TCL_OK;

  done:
    Tcl_MutexUnlock(&cancelLock);
    return code;
}

/*
 *----------------------------------------------------------------------
 *
 * Tcl_InterpActive --
 *
 *	Returns non-zero if the specified interpreter is in use, i.e. if there
 *	is an evaluation currently active in the interpreter.
 *
 * Results:
 *	See above.
 *
 * Side effects:
 *	None.
 *
 *----------------------------------------------------------------------
 */

int
Tcl_InterpActive(
    Tcl_Interp *interp)
{
    return ((Interp *) interp)->numLevels > 0;
}

/*
 *----------------------------------------------------------------------
 *
 * Tcl_EvalObjv --
 *
 *	This function evaluates a Tcl command that has already been parsed
 *	into words, with one Tcl_Obj holding each word.
 *
 * Results:
 *	The return value is a standard Tcl completion code such as TCL_OK or
 *	TCL_ERROR. A result or error message is left in interp's result.
 *
 * Side effects:
 *	Always pushes a callback. Other side effects depend on the command.
 *
 *----------------------------------------------------------------------
 */

int
Tcl_EvalObjv(
    Tcl_Interp *interp,		/* Interpreter in which to evaluate the
				 * command. Also used for error reporting. */
    size_t objc,			/* Number of words in command. */
    Tcl_Obj *const objv[],	/* An array of pointers to objects that are
				 * the words that make up the command. */
    int flags)			/* Collection of OR-ed bits that control the
				 * evaluation of the script. Only
				 * TCL_EVAL_GLOBAL, TCL_EVAL_INVOKE and
				 * TCL_EVAL_NOERR are currently supported. */
{
    int result;
    NRE_callback *rootPtr = TOP_CB(interp);

    result = TclNREvalObjv(interp, objc, objv, flags, NULL);
    return TclNRRunCallbacks(interp, result, rootPtr);
}

int
TclNREvalObjv(
    Tcl_Interp *interp,		/* Interpreter in which to evaluate the
				 * command. Also used for error reporting. */
    size_t objc,			/* Number of words in command. */
    Tcl_Obj *const objv[],	/* An array of pointers to objects that are
				 * the words that make up the command. */
    int flags,			/* Collection of OR-ed bits that control the
				 * evaluation of the script. Only
				 * TCL_EVAL_GLOBAL, TCL_EVAL_INVOKE and
				 * TCL_EVAL_NOERR are currently supported. */
    Command *cmdPtr)		/* NULL if the Command is to be looked up
				 * here, otherwise the pointer to the
				 * requested Command struct to be invoked. */
{
    Interp *iPtr = (Interp *) interp;

    /*
     * data[1] stores a marker for use by tailcalls; it will be set to 1 by
     * command redirectors (imports, alias, ensembles) so that tailcall skips
     * this callback (that marks the end of the target command) and goes back
     * to the end of the source command.
     */

    if (iPtr->deferredCallbacks) {
        iPtr->deferredCallbacks = NULL;
    } else {
	TclNRAddCallback(interp, NRCommand, NULL, NULL, NULL, NULL);
    }

    iPtr->numLevels++;
    TclNRAddCallback(interp, EvalObjvCore, cmdPtr, INT2PTR(flags),
	    INT2PTR(objc), objv);
    return TCL_OK;
}

static int
EvalObjvCore(
    void *data[],
    Tcl_Interp *interp,
    TCL_UNUSED(int) /*result*/)
{
    Command *cmdPtr = NULL, *preCmdPtr = (Command *)data[0];
    int flags = PTR2INT(data[1]);
    int objc = PTR2INT(data[2]);
    Tcl_Obj **objv = (Tcl_Obj **)data[3];
    Interp *iPtr = (Interp *) interp;
    Namespace *lookupNsPtr = NULL;
    int enterTracesDone = 0;

    /*
     * Push records for task to be done on return, in INVERSE order. First, if
     * needed, the exception handlers (as they should happen last).
     */

    if (!(flags & TCL_EVAL_NOERR)) {
	TEOV_PushExceptionHandlers(interp, objc, objv, flags);
    }

    if (TCL_OK != TclInterpReady(interp)) {
	return TCL_ERROR;
    }

    if (objc == 0) {
	return TCL_OK;
    }

    if (TclLimitExceeded(iPtr->limit)) {
	return TCL_ERROR;
    }

    /*
     * Configure evaluation context to match the requested flags.
     */

    if (iPtr->lookupNsPtr) {

	/*
	 * Capture the namespace we should do command name resolution in, as
	 * instructed by our caller sneaking it in to us in a private interp
	 * field.  Clear that field right away so we cannot possibly have its
	 * use leak where it should not.  The sneaky message pass is done.
	 *
	 * Use of this mechanism overrides the TCL_EVAL_GLOBAL flag.
	 * TODO: Is that a bug?
	 */

	lookupNsPtr = iPtr->lookupNsPtr;
	iPtr->lookupNsPtr = NULL;
    } else if (flags & TCL_EVAL_INVOKE) {
	lookupNsPtr = iPtr->globalNsPtr;
    } else {

	/*
	 * TCL_EVAL_INVOKE was not set: clear rewrite rules
	 */

	TclResetRewriteEnsemble(interp, 1);

	if (flags & TCL_EVAL_GLOBAL) {
	    TEOV_SwitchVarFrame(interp);
	    lookupNsPtr = iPtr->globalNsPtr;
	}
    }

    /*
     * Lookup the Command to dispatch.
     */

    reresolve:
    assert(cmdPtr == NULL);
    if (preCmdPtr) {
	/*
         * Caller gave it to us.
         */

	if (!(preCmdPtr->flags & CMD_DEAD)) {
	    /*
             * So long as it exists, use it.
             */

	    cmdPtr = preCmdPtr;
	} else if (flags & TCL_EVAL_NORESOLVE) {
	    /*
	     * When it's been deleted, and we're told not to attempt resolving
	     * it ourselves, all we can do is raise an error.
	     */

	    Tcl_SetObjResult(interp, Tcl_ObjPrintf(
		    "attempt to invoke a deleted command"));
	    Tcl_SetErrorCode(interp, "TCL", "EVAL", "DELETEDCOMMAND", NULL);
	    return TCL_ERROR;
	}
    }
    if (cmdPtr == NULL) {
	cmdPtr = TEOV_LookupCmdFromObj(interp, objv[0], lookupNsPtr);
	if (!cmdPtr) {
	    return TEOV_NotFound(interp, objc, objv, lookupNsPtr);
	}
    }

    if (enterTracesDone || iPtr->tracePtr
	    || (cmdPtr->flags & CMD_HAS_EXEC_TRACES)) {
	Tcl_Obj *commandPtr = TclGetSourceFromFrame(
		flags & TCL_EVAL_SOURCE_IN_FRAME ?  iPtr->cmdFramePtr : NULL,
		objc, objv);

	Tcl_IncrRefCount(commandPtr);
	if (!enterTracesDone) {
	    int code = TEOV_RunEnterTraces(interp, &cmdPtr, commandPtr,
		    objc, objv);

	    /*
	     * Send any exception from enter traces back as an exception
	     * raised by the traced command.
	     * TODO: Is this a bug?  Letting an execution trace BREAK or
	     * CONTINUE or RETURN in the place of the traced command?  Would
	     * either converting all exceptions to TCL_ERROR, or just
	     * swallowing them be better?  (Swallowing them has the problem of
	     * permanently hiding program errors.)
	     */

	    if (code != TCL_OK) {
		Tcl_DecrRefCount(commandPtr);
		return code;
	    }

	    /*
	     * If the enter traces made the resolved cmdPtr unusable, go back
	     * and resolve again, but next time don't run enter traces again.
	     */

	    if (cmdPtr == NULL) {
		enterTracesDone = 1;
		Tcl_DecrRefCount(commandPtr);
		goto reresolve;
	    }
	}

	/*
	 * Schedule leave traces.  Raise the refCount on the resolved cmdPtr,
	 * so that when it passes to the leave traces we know it's still
	 * valid.
	 */

	cmdPtr->refCount++;
	TclNRAddCallback(interp, TEOV_RunLeaveTraces, INT2PTR(objc),
		    commandPtr, cmdPtr, objv);
    }

    TclNRAddCallback(interp, Dispatch,
	    cmdPtr->nreProc ? cmdPtr->nreProc : cmdPtr->objProc,
	    cmdPtr->objClientData, INT2PTR(objc), objv);
    return TCL_OK;
}

static int
Dispatch(
    void *data[],
    Tcl_Interp *interp,
    TCL_UNUSED(int) /*result*/)
{
    Tcl_ObjCmdProc *objProc = (Tcl_ObjCmdProc *)data[0];
    void *clientData = data[1];
    int objc = PTR2INT(data[2]);
    Tcl_Obj **objv = (Tcl_Obj **)data[3];
    Interp *iPtr = (Interp *) interp;

#ifdef USE_DTRACE
    if (TCL_DTRACE_CMD_ARGS_ENABLED()) {
	const char *a[10];
	int i = 0;

	while (i < 10) {
	    a[i] = i < objc ? TclGetString(objv[i]) : NULL; i++;
	}
	TCL_DTRACE_CMD_ARGS(a[0], a[1], a[2], a[3], a[4], a[5], a[6], a[7],
		a[8], a[9]);
    }
    if (TCL_DTRACE_CMD_INFO_ENABLED() && iPtr->cmdFramePtr) {
	Tcl_Obj *info = TclInfoFrame(interp, iPtr->cmdFramePtr);
	const char *a[6]; int i[2];

	TclDTraceInfo(info, a, i);
	TCL_DTRACE_CMD_INFO(a[0], a[1], a[2], a[3], i[0], i[1], a[4], a[5]);
	TclDecrRefCount(info);
    }
    if ((TCL_DTRACE_CMD_RETURN_ENABLED() || TCL_DTRACE_CMD_RESULT_ENABLED())
	    && objc) {
	TclNRAddCallback(interp, DTraceCmdReturn, objv[0], NULL, NULL, NULL);
    }
    if (TCL_DTRACE_CMD_ENTRY_ENABLED() && objc) {
	TCL_DTRACE_CMD_ENTRY(TclGetString(objv[0]), objc - 1,
		(Tcl_Obj **)(objv + 1));
    }
#endif /* USE_DTRACE */

    iPtr->cmdCount++;
    return objProc(clientData, interp, objc, objv);
}

int
TclNRRunCallbacks(
    Tcl_Interp *interp,
    int result,
    struct NRE_callback *rootPtr)
				/* All callbacks down to rootPtr not inclusive
				 * are to be run. */
{
    while (TOP_CB(interp) != rootPtr) {
        NRE_callback *callbackPtr = TOP_CB(interp);
        Tcl_NRPostProc *procPtr = callbackPtr->procPtr;

	TOP_CB(interp) = callbackPtr->nextPtr;
	result = procPtr(callbackPtr->data, interp, result);
	TCLNR_FREE(interp, callbackPtr);
    }
    return result;
}

static int
NRCommand(
    void *data[],
    Tcl_Interp *interp,
    int result)
{
    Interp *iPtr = (Interp *) interp;
    Tcl_Obj *listPtr;

    iPtr->numLevels--;

     /*
      * If there is a tailcall, schedule it next
      */

    if (data[1] && (data[1] != INT2PTR(1))) {
	listPtr = (Tcl_Obj *)data[1];
	data[1] = NULL;

	TclNRAddCallback(interp, TclNRTailcallEval, listPtr, NULL, NULL, NULL);
    }

    /* OPT ??
     * Do not interrupt a series of cleanups with async or limit checks:
     * just check at the end?
     */

    if (TclAsyncReady(iPtr)) {
	result = Tcl_AsyncInvoke(interp, result);
    }
    if ((result == TCL_OK) && TclCanceled(iPtr)) {
	result = Tcl_Canceled(interp, TCL_LEAVE_ERR_MSG);
    }
    if (result == TCL_OK && TclLimitReady(iPtr->limit)) {
	result = Tcl_LimitCheck(interp);
    }

    return result;
}

/*
 *----------------------------------------------------------------------
 *
 * TEOV_Exception	 -
 * TEOV_LookupCmdFromObj -
 * TEOV_RunEnterTraces	 -
 * TEOV_RunLeaveTraces	 -
 * TEOV_NotFound	 -
 *
 *	These are helper functions for Tcl_EvalObjv.
 *
 *----------------------------------------------------------------------
 */

static void
TEOV_PushExceptionHandlers(
    Tcl_Interp *interp,
    int objc,
    Tcl_Obj *const objv[],
    int flags)
{
    Interp *iPtr = (Interp *) interp;

    /*
     * If any error processing is necessary, push the appropriate records.
     * Note that we have to push them in the inverse order: first the one that
     * has to run last.
     */

    if (!(flags & TCL_EVAL_INVOKE)) {
	/*
	 * Error messages
	 */

	TclNRAddCallback(interp, TEOV_Error, INT2PTR(objc),
		objv, NULL, NULL);
    }

    if (iPtr->numLevels == 1) {
	/*
	 * No CONTINUE or BREAK at level 0, manage RETURN
	 */

	TclNRAddCallback(interp, TEOV_Exception, INT2PTR(iPtr->evalFlags),
		NULL, NULL, NULL);
    }
}

static void
TEOV_SwitchVarFrame(
    Tcl_Interp *interp)
{
    Interp *iPtr = (Interp *) interp;

    /*
     * Change the varFrame to be the rootVarFrame, and push a record to
     * restore things at the end.
     */

    TclNRAddCallback(interp, TEOV_RestoreVarFrame, iPtr->varFramePtr, NULL,
	    NULL, NULL);
    iPtr->varFramePtr = iPtr->rootFramePtr;
}

static int
TEOV_RestoreVarFrame(
    void *data[],
    Tcl_Interp *interp,
    int result)
{
    ((Interp *) interp)->varFramePtr = (CallFrame *)data[0];
    return result;
}

static int
TEOV_Exception(
    void *data[],
    Tcl_Interp *interp,
    int result)
{
    Interp *iPtr = (Interp *) interp;
    int allowExceptions = (PTR2INT(data[0]) & TCL_ALLOW_EXCEPTIONS);

    if (result != TCL_OK) {
	if (result == TCL_RETURN) {
	    result = TclUpdateReturnInfo(iPtr);
	}
	if ((result != TCL_OK) && (result != TCL_ERROR) && !allowExceptions) {
	    ProcessUnexpectedResult(interp, result);
	    result = TCL_ERROR;
	}
    }

    /*
     * We are returning to level 0, so should process TclResetCancellation. As
     * numLevels has not *yet* been decreased, do not call it: do the thing
     * here directly.
     */

    TclUnsetCancelFlags(iPtr);
    return result;
}

static int
TEOV_Error(
    void *data[],
    Tcl_Interp *interp,
    int result)
{
    Interp *iPtr = (Interp *) interp;
    Tcl_Obj *listPtr;
    const char *cmdString;
    size_t cmdLen;
    int objc = PTR2INT(data[0]);
    Tcl_Obj **objv = (Tcl_Obj **)data[1];

    if ((result == TCL_ERROR) && !(iPtr->flags & ERR_ALREADY_LOGGED)) {
	/*
	 * If there was an error, a command string will be needed for the
	 * error log: get it out of the itemPtr. The details depend on the
	 * type.
	 */

	listPtr = Tcl_NewListObj(objc, objv);
	cmdString = Tcl_GetStringFromObj(listPtr, &cmdLen);
	Tcl_LogCommandInfo(interp, cmdString, cmdString, cmdLen);
	Tcl_DecrRefCount(listPtr);
    }
    iPtr->flags &= ~ERR_ALREADY_LOGGED;
    return result;
}

static int
TEOV_NotFound(
    Tcl_Interp *interp,
    int objc,
    Tcl_Obj *const objv[],
    Namespace *lookupNsPtr)
{
    Command * cmdPtr;
    Interp *iPtr = (Interp *) interp;
    size_t i, newObjc, handlerObjc;
    Tcl_Obj **newObjv, **handlerObjv;
    CallFrame *varFramePtr = iPtr->varFramePtr;
    Namespace *currNsPtr = NULL;/* Used to check for and invoke any registered
				 * unknown command handler for the current
				 * namespace (TIP 181). */
    Namespace *savedNsPtr = NULL;

    currNsPtr = varFramePtr->nsPtr;
    if ((currNsPtr == NULL) || (currNsPtr->unknownHandlerPtr == NULL)) {
	currNsPtr = iPtr->globalNsPtr;
	if (currNsPtr == NULL) {
	    Tcl_Panic("Tcl_EvalObjv: NULL global namespace pointer");
	}
    }

    /*
     * Check to see if the resolution namespace has lost its unknown handler.
     * If so, reset it to "::unknown".
     */

    if (currNsPtr->unknownHandlerPtr == NULL) {
	TclNewLiteralStringObj(currNsPtr->unknownHandlerPtr, "::unknown");
	Tcl_IncrRefCount(currNsPtr->unknownHandlerPtr);
    }

    /*
     * Get the list of words for the unknown handler and allocate enough space
     * to hold both the handler prefix and all words of the command invokation
     * itself.
     */

    TclListObjGetElementsM(NULL, currNsPtr->unknownHandlerPtr,
	    &handlerObjc, &handlerObjv);
    newObjc = objc + handlerObjc;
    newObjv = (Tcl_Obj **)TclStackAlloc(interp, sizeof(Tcl_Obj *) * newObjc);

    /*
     * Copy command prefix from unknown handler and add on the real command's
     * full argument list. Note that we only use memcpy() once because we have
     * to increment the reference count of all the handler arguments anyway.
     */

    for (i = 0; i < handlerObjc; ++i) {
	newObjv[i] = handlerObjv[i];
	Tcl_IncrRefCount(newObjv[i]);
    }
    memcpy(newObjv+handlerObjc, objv, sizeof(Tcl_Obj *) * objc);

    /*
     * Look up and invoke the handler (by recursive call to this function). If
     * there is no handler at all, instead of doing the recursive call we just
     * generate a generic error message; it would be an infinite-recursion
     * nightmare otherwise.
     *
     * In this case we worry a bit less about recursion for now, and call the
     * "blocking" interface.
     */

    cmdPtr = TEOV_LookupCmdFromObj(interp, newObjv[0], lookupNsPtr);
    if (cmdPtr == NULL) {
	Tcl_SetObjResult(interp, Tcl_ObjPrintf(
                "invalid command name \"%s\"", TclGetString(objv[0])));
        Tcl_SetErrorCode(interp, "TCL", "LOOKUP", "COMMAND",
                TclGetString(objv[0]), NULL);

	/*
	 * Release any resources we locked and allocated during the handler
	 * call.
	 */

	for (i = 0; i < handlerObjc; ++i) {
	    Tcl_DecrRefCount(newObjv[i]);
	}
	TclStackFree(interp, newObjv);
	return TCL_ERROR;
    }

    if (lookupNsPtr) {
	savedNsPtr = varFramePtr->nsPtr;
	varFramePtr->nsPtr = lookupNsPtr;
    }
    TclSkipTailcall(interp);
    TclNRAddCallback(interp, TEOV_NotFoundCallback, INT2PTR(handlerObjc),
	    newObjv, savedNsPtr, NULL);
    return TclNREvalObjv(interp, newObjc, newObjv, TCL_EVAL_NOERR, NULL);
}

static int
TEOV_NotFoundCallback(
    void *data[],
    Tcl_Interp *interp,
    int result)
{
    Interp *iPtr = (Interp *) interp;
    int objc = PTR2INT(data[0]);
    Tcl_Obj **objv = (Tcl_Obj **)data[1];
    Namespace *savedNsPtr = (Namespace *)data[2];

    int i;

    if (savedNsPtr) {
	iPtr->varFramePtr->nsPtr = savedNsPtr;
    }

    /*
     * Release any resources we locked and allocated during the handler call.
     */

    for (i = 0; i < objc; ++i) {
	Tcl_DecrRefCount(objv[i]);
    }
    TclStackFree(interp, objv);

    return result;
}

static int
TEOV_RunEnterTraces(
    Tcl_Interp *interp,
    Command **cmdPtrPtr,
    Tcl_Obj *commandPtr,
    int objc,
    Tcl_Obj *const objv[])
{
    Interp *iPtr = (Interp *) interp;
    Command *cmdPtr = *cmdPtrPtr;
    size_t length, newEpoch, cmdEpoch = cmdPtr->cmdEpoch;
    int traceCode = TCL_OK;
    const char *command = Tcl_GetStringFromObj(commandPtr, &length);

    /*
     * Call trace functions.
     * Execute any command or execution traces. Note that we bump up the
     * command's reference count for the duration of the calling of the
     * traces so that the structure doesn't go away underneath our feet.
     */

    cmdPtr->refCount++;
    if (iPtr->tracePtr) {
	traceCode = TclCheckInterpTraces(interp, command, length,
		cmdPtr, TCL_OK, TCL_TRACE_ENTER_EXEC, objc, objv);
    }
    if ((cmdPtr->flags & CMD_HAS_EXEC_TRACES) && (traceCode == TCL_OK)) {
	traceCode = TclCheckExecutionTraces(interp, command, length,
		cmdPtr, TCL_OK, TCL_TRACE_ENTER_EXEC, objc, objv);
    }
    newEpoch = cmdPtr->cmdEpoch;
    TclCleanupCommandMacro(cmdPtr);

    if (traceCode != TCL_OK) {
	if (traceCode == TCL_ERROR) {
	    Tcl_Obj *info;

	    TclNewLiteralStringObj(info, "\n    (enter trace on \"");
	    Tcl_AppendLimitedToObj(info, command, length, 55, "...");
	    Tcl_AppendToObj(info, "\")", 2);
	    Tcl_AppendObjToErrorInfo(interp, info);
	    iPtr->flags |= ERR_ALREADY_LOGGED;
	}
	return traceCode;
    }
    if (cmdEpoch != newEpoch) {
	*cmdPtrPtr = NULL;
    }
    return TCL_OK;
}

static int
TEOV_RunLeaveTraces(
    void *data[],
    Tcl_Interp *interp,
    int result)
{
    Interp *iPtr = (Interp *) interp;
    int traceCode = TCL_OK;
    int objc = PTR2INT(data[0]);
    Tcl_Obj *commandPtr = (Tcl_Obj *)data[1];
    Command *cmdPtr = (Command *)data[2];
    Tcl_Obj **objv = (Tcl_Obj **)data[3];
    size_t length;
    const char *command = Tcl_GetStringFromObj(commandPtr, &length);

    if (!(cmdPtr->flags & CMD_DYING)) {
	if (cmdPtr->flags & CMD_HAS_EXEC_TRACES) {
	    traceCode = TclCheckExecutionTraces(interp, command, length,
		    cmdPtr, result, TCL_TRACE_LEAVE_EXEC, objc, objv);
	}
	if (iPtr->tracePtr != NULL && traceCode == TCL_OK) {
	    traceCode = TclCheckInterpTraces(interp, command, length,
		    cmdPtr, result, TCL_TRACE_LEAVE_EXEC, objc, objv);
	}
    }

    /*
     * As cmdPtr is set, TclNRRunCallbacks is about to reduce the numlevels.
     * Prevent that by resetting the cmdPtr field and dealing right here with
     * cmdPtr->refCount.
     */

    TclCleanupCommandMacro(cmdPtr);

    if (traceCode != TCL_OK) {
	if (traceCode == TCL_ERROR) {
	    Tcl_Obj *info;

	    TclNewLiteralStringObj(info, "\n    (leave trace on \"");
	    Tcl_AppendLimitedToObj(info, command, length, 55, "...");
	    Tcl_AppendToObj(info, "\")", 2);
	    Tcl_AppendObjToErrorInfo(interp, info);
	    iPtr->flags |= ERR_ALREADY_LOGGED;
	}
	result = traceCode;
    }
    Tcl_DecrRefCount(commandPtr);
    return result;
}

static inline Command *
TEOV_LookupCmdFromObj(
    Tcl_Interp *interp,
    Tcl_Obj *namePtr,
    Namespace *lookupNsPtr)
{
    Interp *iPtr = (Interp *) interp;
    Command *cmdPtr;
    Namespace *savedNsPtr = iPtr->varFramePtr->nsPtr;

    if (lookupNsPtr) {
	iPtr->varFramePtr->nsPtr = lookupNsPtr;
    }
    cmdPtr = (Command *) Tcl_GetCommandFromObj(interp, namePtr);
    iPtr->varFramePtr->nsPtr = savedNsPtr;
    return cmdPtr;
}

/*
 *----------------------------------------------------------------------
 *
 * Tcl_EvalTokensStandard --
 *
 *	Given an array of tokens parsed from a Tcl command (e.g., the tokens
 *	that make up a word or the index for an array variable) this function
 *	evaluates the tokens and concatenates their values to form a single
 *	result value.
 *
 * Results:
 *	The return value is a standard Tcl completion code such as TCL_OK or
 *	TCL_ERROR. A result or error message is left in interp's result.
 *
 * Side effects:
 *	Depends on the array of tokens being evaled.
 *
 *----------------------------------------------------------------------
 */

int
Tcl_EvalTokensStandard(
    Tcl_Interp *interp,		/* Interpreter in which to lookup variables,
				 * execute nested commands, and report
				 * errors. */
    Tcl_Token *tokenPtr,	/* Pointer to first in an array of tokens to
				 * evaluate and concatenate. */
    size_t count)			/* Number of tokens to consider at tokenPtr.
				 * Must be at least 1. */
{
    return TclSubstTokens(interp, tokenPtr, count, /* numLeftPtr */ NULL, 1,
	    NULL, NULL, 0);
}

/*
 *----------------------------------------------------------------------
 *
 * TclEvalScriptTokens --
 *
 *
 * Results:
 *
 * Side effects:
 *
 * TIP #280 : Keep public API, internally extended API.
 *----------------------------------------------------------------------
 */

int
TclEvalScriptTokens(
    Tcl_Interp *interp,
    Tcl_Token *tokenPtr,
    size_t length,
    int flags,
    size_t line,
    int*  clNextOuter,		/* Information about an outer context for */
    const char* outerScript)	/* continuation line data. This is set only in
				 * TclSubstTokens(), to properly handle
				 * [...]-nested commands. The 'outerScript'
				 * refers to the most-outer script containing
				 * the embedded command, which is refered to
				 * by 'script'. The 'clNextOuter' refers to
				 * the current entry in the table of
				 * continuation lines in this "main script",
				 * and the character offsets are relative to
				 * the 'outerScript' as well.
				 *
				 * If outerScript == script, then this call is
				 * for the outer-most script/command. See
				 * Tcl_EvalEx() and TclEvalObjEx() for places
				 * generating arguments for which this is true.
				 */
{
    int numCommands = tokenPtr->numComponents;
    Tcl_Token *scriptTokenPtr = tokenPtr;
    Interp *iPtr = (Interp *) interp;
    int code = TCL_OK;
    unsigned int objLength = 20;
    int *expand, *expandStack, *lines, *lineSpace, *linesStack;
    Tcl_Obj **objvSpace, **stackObjArray;
    const char *cmdString = scriptTokenPtr->start;
    int cmdSize = scriptTokenPtr->size;
    CmdFrame *eeFramePtr;	/* TIP #280 Structures for tracking of command
				 * locations. */
    int allowExceptions = 1;
    int *clNext = NULL;		/* Pointer for the tracking of invisible
				 * continuation lines. Initialized only if the
				 * caller gave us a table of locations to
				 * track, via scriptCLLocPtr. It always refers
				 * to the table entry holding the location of
				 * the next invisible continuation line to
				 * look for, while parsing the script. */

    if (iPtr->scriptCLLocPtr) {
	if (clNextOuter) {
	    clNext = clNextOuter;
	} else {
	    clNext = &iPtr->scriptCLLocPtr->loc[0];
	}
    }

    if (iPtr->numLevels == 0) {
	allowExceptions = iPtr->evalFlags & TCL_ALLOW_EXCEPTIONS;
    }

    if (length == 0) {
        Tcl_Panic("EvalScriptTokens: can't eval zero tokens");
    }
    if (tokenPtr->type != TCL_TOKEN_SCRIPT) {
        Tcl_Panic("EvalScriptTokens: invalid token array, expected script");
    }
    tokenPtr++; length--;
    if (numCommands) {
	TclAdvanceLines(&line, scriptTokenPtr->start, tokenPtr->start);
	TclAdvanceContinuations(&line, &clNext, tokenPtr->start - outerScript);
    }

    if (length == 0) {
	return TclInterpReady(interp);
    }

    /*
     * TIP #280 Initialize tracking. Do not push on the frame stack yet.
     *
     * We open a new context, either for a sourced script, or 'eval'.
     * For sourced files we always have a path object, even if nothing was
     * specified in the interp itself. That makes code using it simpler as
     * NULL checks can be left out. Sourced file without path in the
     * 'scriptFile' is possible during Tcl initialization.
     */

    eeFramePtr = (CmdFrame *)TclStackAlloc(interp, sizeof(CmdFrame));
    if (iPtr->evalFlags & TCL_EVAL_FILE) {
	/*
	 * Set up for a sourced file.
	 */

	eeFramePtr->type = TCL_LOCATION_SOURCE;

	if (iPtr->scriptFile) {
	    /*
	     * Normalization here, to have the correct pwd. Should have
	     * negligible impact on performance, as the norm should have been
	     * done already by the 'source' invoking us, and it caches the
	     * result.
	     */

	    Tcl_Obj *norm = Tcl_FSGetNormalizedPath(interp, iPtr->scriptFile);

	    if (norm == NULL) {
		/*
		 * Error message in the interp result.
		 */
		TclStackFree(interp, eeFramePtr);
		return TCL_ERROR;
	    }
	    eeFramePtr->data.eval.path = norm;
	} else {
	    TclNewLiteralStringObj(eeFramePtr->data.eval.path, "");
	}
	Tcl_IncrRefCount(eeFramePtr->data.eval.path);
    } else {
	/*
	 * Set up for plain eval.
	 */

	eeFramePtr->type = TCL_LOCATION_EVAL;
	eeFramePtr->data.eval.path = NULL;
    }

    eeFramePtr->level = iPtr->cmdFramePtr ? iPtr->cmdFramePtr->level + 1 : 1;
    eeFramePtr->framePtr = iPtr->framePtr;
    eeFramePtr->nextPtr = iPtr->cmdFramePtr;
    eeFramePtr->nline = 0;
    eeFramePtr->line = NULL;
    eeFramePtr->cmdObj = NULL;

    iPtr->cmdFramePtr = eeFramePtr;
    iPtr->evalFlags = 0;
    objvSpace = stackObjArray = (Tcl_Obj **)
	    TclStackAlloc(interp, objLength * sizeof(Tcl_Obj *));
    expand = expandStack = (int *)
	    TclStackAlloc(interp, objLength * sizeof(int));
    lineSpace = linesStack = (int *)
	    TclStackAlloc(interp, objLength * sizeof(int));
    while (numCommands-- && (code == TCL_OK)) {
	unsigned int objc, expandRequested = 0;
        unsigned int objectsNeeded = 0;
        unsigned int numWords = tokenPtr->numComponents;
	Tcl_Obj **objv;
        Tcl_Token *commandTokenPtr = tokenPtr;

	/*
	 * TIP #280. Track lines within the words of the current command.
	 * We use a separate pointer into the table of continuation line
	 * locations to not lose our position for the per-command parsing.
	 */

	size_t wordLine = line;
	const char *wordStart = commandTokenPtr->start;
	int *wordCLNext = clNext;

        if (length == 0) {
            Tcl_Panic("EvalScriptTokens: overran token array");
        }
        if (tokenPtr->type != TCL_TOKEN_CMD) {
            Tcl_Panic("EvalScriptTokens: invalid token array, expected cmd");
        }
        tokenPtr++; length--;

        if (numWords == 0) continue;
	if (numWords > objLength) {
	    if (expand != expandStack) {
		Tcl_Free(expand);
	    }
            expand = (int *)Tcl_Alloc(numWords * sizeof(int));
	    if (objvSpace != stackObjArray) {
		Tcl_Free(objvSpace);
	    }
            objvSpace = (Tcl_Obj **)Tcl_Alloc(numWords * sizeof(Tcl_Obj *));
	    if (lineSpace != linesStack) {
		Tcl_Free(lineSpace);
	    }
	    lineSpace = (int *)Tcl_Alloc(numWords * sizeof(int));
	    objLength = numWords;
	}

	objv = objvSpace;
	lines = lineSpace;
	iPtr->cmdFramePtr = eeFramePtr->nextPtr;
        for (objc = 0; objc < numWords;
                objc++, length -= (tokenPtr->numComponents + 1),
                tokenPtr += tokenPtr->numComponents+1) {
            if (length == 0) {
                Tcl_Panic("EvalScriptTokens: overran token array");
            }
            if (!(tokenPtr->type & (TCL_TOKEN_WORD
		    | TCL_TOKEN_SIMPLE_WORD | TCL_TOKEN_EXPAND_WORD))) {
                Tcl_Panic("EvalScriptTokens: invalid token array, expected word: %d: %.*s", tokenPtr->type, (int)tokenPtr->size, tokenPtr->start);
            }
            if (length < tokenPtr->numComponents + 1) {
                Tcl_Panic("EvalScriptTokens: overran token array");
            }

	    /*
	     * TIP #280. Track lines to current word. Save the information
	     * on a per-word basis, signaling dynamic words as needed.
	     * Make the information available to the recursively called
	     * evaluator as well, including the type of context (source
	     * vs. eval).
	     */

	    TclAdvanceLines(&wordLine, wordStart, tokenPtr->start);
	    TclAdvanceContinuations (&wordLine, &wordCLNext,
		    tokenPtr->start - outerScript);
	    wordStart = tokenPtr->start;

<<<<<<< HEAD
	    lines[objc] = TclWordKnownAtCompileTime(tokenPtr, NULL)
		    ? wordLine : TCL_INDEX_NONE;
=======
		lines[objectsUsed] = TclWordKnownAtCompileTime(tokenPtr, NULL)
			? (int)wordLine : -1;
>>>>>>> 002a3c5b

	    if (eeFramePtr->type == TCL_LOCATION_SOURCE) {
		iPtr->evalFlags |= TCL_EVAL_FILE;
	    }

            code = TclSubstTokens(interp, tokenPtr+1, tokenPtr->numComponents,
                    NULL, wordLine, wordCLNext, outerScript, flags);

	    iPtr->evalFlags = 0;

            if (code != TCL_OK) {
		break;
	    }
	    objv[objc] = Tcl_GetObjResult(interp);
	    Tcl_IncrRefCount(objv[objc]);
	    if (tokenPtr->type == TCL_TOKEN_EXPAND_WORD) {
		int numElements;

		code = TclListObjLengthM(interp, objv[objc], &numElements);
		if (code == TCL_ERROR) {
		    /*
		     * Attempt to expand a non-list
		     */
		    Tcl_AppendObjToErrorInfo(interp, Tcl_ObjPrintf(
			    "\n    (expanding word %d)", objc));
		    objc++;
		    break;
		}
		expandRequested = 1;
		expand[objc] = 1;
		objectsNeeded += (numElements ? numElements : 1);
	    } else {
		expand[objc] = 0;
		objectsNeeded++;
	    }

	    if (wordCLNext) {
		TclContinuationsEnterDerived (objv[objc],
			wordStart - outerScript, wordCLNext);
	    }
        }
	iPtr->cmdFramePtr = eeFramePtr;
	if (code != TCL_OK) {
	    goto error;
	}
	if (expandRequested) {
	    /* Some word expansion was requested.  Check for objv resize */
	    Tcl_Obj **copy = objvSpace;
	    int *lcopy = lineSpace;
	    int wordIdx = numWords;
	    int objIdx = objectsNeeded - 1;
	    int inPlaceCopy = 1;

	    if (objectsNeeded > objLength) {
		inPlaceCopy = 0;
		objv = objvSpace = (Tcl_Obj **)Tcl_Alloc(objectsNeeded * sizeof(Tcl_Obj*));
		lines = lineSpace = (int *)Tcl_Alloc(objectsNeeded * sizeof (int));
	    }

	    objc = 0;
	    while (wordIdx--) {
		if (expand[wordIdx]) {
		    int numElements;
		    Tcl_Obj **elements, *temp = copy[wordIdx];
		    TclListObjGetElementsM(NULL, temp, &numElements,
			    &elements);
		    objc += numElements;
		    while (numElements--) {
			lines[objIdx] = -1;
			objv[objIdx--] = elements[numElements];
			Tcl_IncrRefCount(elements[numElements]);
		    }
		    Tcl_DecrRefCount(temp);
	        } else {
		    lines[objIdx] = lcopy[wordIdx];
		    objv[objIdx--] = copy[wordIdx];
		    objc++;
		}
	    }
	    objv += objIdx+1;

            if (!inPlaceCopy && (copy != stackObjArray)) {
		Tcl_Free(copy);
		Tcl_Free(lcopy);
	    }
	}

	/*
	 * Execute the command and free the objects for its words.
	 *
	 * TIP #280: Remember the command itself for 'info frame'.
	 * Here is where we put our frame on the stack of frames too.
	 * _After_ the nested commands have been executed.
	 */

	eeFramePtr->cmd = commandTokenPtr->start;
	eeFramePtr->len = commandTokenPtr->size;
	eeFramePtr->nline = objc;
	eeFramePtr->line = lines;

	TclArgumentEnter(interp, objv, objc, eeFramePtr);
	code = Tcl_EvalObjv(interp, objc, objv,
		flags|TCL_EVAL_NOERR|TCL_EVAL_SOURCE_IN_FRAME);
	TclArgumentRelease(interp, objv, objc);

	eeFramePtr->line = NULL;
	eeFramePtr->nline = 0;
	if (eeFramePtr->cmdObj) {
	    Tcl_DecrRefCount(eeFramePtr->cmdObj);
	    eeFramePtr->cmdObj = NULL;
	}

        error:
	while (objc > 0) {
	    Tcl_DecrRefCount(objv[--objc]);
	}
	cmdString = commandTokenPtr->start;
	cmdSize = commandTokenPtr->size;

	/*
	 * TIP #280 Track Lines. Now we track how many lines were in the
	 * executed command.
	 */

	if (numCommands) {
	    TclAdvanceLines(&line, commandTokenPtr->start, tokenPtr->start);
	}
    }
    if (length && (code == TCL_OK)) {
	code = TclSubstTokens(interp, tokenPtr, length, NULL, line, clNext,
		outerScript, flags);
    }
    if ((code == TCL_ERROR) && !(iPtr->flags & ERR_ALREADY_LOGGED)) {
	Tcl_LogCommandInfo(interp, scriptTokenPtr->start, cmdString, cmdSize);
    }
    iPtr->flags &= ~ERR_ALREADY_LOGGED;
    if (lineSpace != linesStack) {
        Tcl_Free(lineSpace);
    }
    TclStackFree(interp, linesStack);
    if (expand != expandStack) {
	Tcl_Free(expand);
    }
    TclStackFree(interp, expandStack);
    if (objvSpace != stackObjArray) {
        Tcl_Free(objvSpace);
    }
    TclStackFree(interp, stackObjArray);

    if (iPtr->numLevels == 0) {
	if (code == TCL_RETURN) {
	    code = TclUpdateReturnInfo(iPtr);
	}
	if ((code != TCL_OK) && (code != TCL_ERROR) && !allowExceptions) {
	    ProcessUnexpectedResult(interp, code);
	    code = TCL_ERROR;
	    Tcl_LogCommandInfo(interp, scriptTokenPtr->start,
		    cmdString, cmdSize);
	}
    }
    /*
     * TIP #280. Release the local CmdFrame, and its contents.
     */

    iPtr->cmdFramePtr = iPtr->cmdFramePtr->nextPtr;
    if (eeFramePtr->type == TCL_LOCATION_SOURCE) {
	Tcl_DecrRefCount(eeFramePtr->data.eval.path);
    }
    TclStackFree(interp, eeFramePtr);
    return code;
}

/*
 *----------------------------------------------------------------------
 *
 * Tcl_EvalEx, TclEvalEx --
 *
 *	This function evaluates a Tcl script without using the compiler or
 *	byte-code interpreter. It just parses the script, creates values for
 *	each word of each command, then calls EvalObjv to execute each
 *	command.
 *
 * Results:
 *	The return value is a standard Tcl completion code such as TCL_OK or
 *	TCL_ERROR. A result or error message is left in interp's result.
 *
 * Side effects:
 *	Depends on the script.
 *
 * TIP #280 : Keep public API, internally extended API.
 *----------------------------------------------------------------------
 */

int
Tcl_EvalEx(
    Tcl_Interp *interp,		/* Interpreter in which to evaluate the
				 * script. Also used for error reporting. */
    const char *script,		/* First character of script to evaluate. */
    size_t numBytes,		/* Number of bytes in script. If -1, the
				 * script consists of all bytes up to the
				 * first null character. */
    int flags)			/* Collection of OR-ed bits that control the
				 * evaluation of the script. Only
				 * TCL_EVAL_GLOBAL is currently supported. */
{
    return TclEvalEx(interp, script, numBytes, flags, 1, NULL, script);
}

int
TclEvalEx(
    Tcl_Interp *interp,		/* Interpreter in which to evaluate the
				 * script. Also used for error reporting. */
    const char *script,		/* First character of script to evaluate. */
    size_t numBytes,		/* Number of bytes in script. If -1, the
				 * script consists of all bytes up to the
				 * first null character. */
    int flags,			/* Collection of OR-ed bits that control
				 * the evaluation of the script. Only
				 * TCL_EVAL_GLOBAL is currently
				 * supported. */
    size_t line,			/* The line the script starts on. */
    int*  clNextOuter,       /* Information about an outer context for */
    const char* outerScript) /* continuation line data. This is set only in
			      * EvalTokensStandard(), to properly handle
			      * [...]-nested commands. The 'outerScript'
			      * refers to the most-outer script containing the
			      * embedded command, which is refered to by
			      * 'script'. The 'clNextOuter' refers to the
			      * current entry in the table of continuation
			      * lines in this "main script", and the
			      * character offsets are relative to the
			      * 'outerScript' as well.
			      *
			      * If outerScript == script, then this call is
			      * for the outer-most script/command. See
			      * Tcl_EvalEx() and TclEvalObjEx() for places
			      * generating arguments for which this is true.
			      */
{
    Tcl_Token *lastTokenPtr, *tokensPtr = TclParseScript(interp,
	    script, numBytes, /* flags */ 0, &lastTokenPtr, NULL);
    int code = TclEvalScriptTokens(interp, tokensPtr,
	    1 + (int)(lastTokenPtr - tokensPtr), flags, line,
	    clNextOuter, outerScript);
    Tcl_Free(tokensPtr);
    return code;
}

/*
 *----------------------------------------------------------------------
 *
 * TclAdvanceLines --
 *
 *	This function is a helper which counts the number of lines in a block
 *	of text and advances an external counter.
 *
 * Results:
 *	None.
 *
 * Side effects:
 *	The specified counter is advanced per the number of lines found.
 *
 * TIP #280
 *----------------------------------------------------------------------
 */

void
TclAdvanceLines(
    size_t *line,
    const char *start,
    const char *end)
{
    const char *p;

    for (p = start; p < end; p++) {
	if (*p == '\n') {
	    (*line)++;
	}
    }
}

/*
 *----------------------------------------------------------------------
 *
 * TclAdvanceContinuations --
 *
 *	This procedure is a helper which counts the number of continuation
 *	lines (CL) in a block of text using a table of CL locations and
 *	advances an external counter, and the pointer into the table.
 *
 * Results:
 *	None.
 *
 * Side effects:
 *	The specified counter is advanced per the number of continuation lines
 *	found.
 *
 * TIP #280
 *----------------------------------------------------------------------
 */

void
TclAdvanceContinuations(
    size_t *line,
    int **clNextPtrPtr,
    int loc)
{
    /*
     * Track the invisible continuation lines embedded in a script, if any.
     * Here they are just spaces (already). They were removed by
     * TclSubstTokens via TclParseBackslash.
     *
     * *clNextPtrPtr         <=> We have continuation lines to track.
     * **clNextPtrPtr >= 0   <=> We are not beyond the last possible location.
     * loc >= **clNextPtrPtr <=> We stepped beyond the current cont. line.
     */

    while (*clNextPtrPtr && (**clNextPtrPtr >= 0)
	    && (loc >= **clNextPtrPtr)) {
	/*
	 * We just stepped over an invisible continuation line. Adjust the
	 * line counter and step to the table entry holding the location of
	 * the next continuation line to track.
	 */

	(*line)++;
	(*clNextPtrPtr)++;
    }
}

/*
 *----------------------------------------------------------------------
 * Note: The whole data structure access for argument location tracking is
 * hidden behind these three functions. The only parts open are the lineLAPtr
 * field in the Interp structure. The CFWord definition is internal to here.
 * Should make it easier to redo the data structures if we find something more
 * space/time efficient.
 */

/*
 *----------------------------------------------------------------------
 *
 * TclArgumentEnter --
 *
 *	This procedure is a helper for the TIP #280 uplevel extension. It
 *	enters location references for the arguments of a command to be
 *	invoked. Only the first entry has the actual data, further entries
 *	simply count the usage up.
 *
 * Results:
 *	None.
 *
 * Side effects:
 *	May allocate memory.
 *
 * TIP #280
 *----------------------------------------------------------------------
 */

void
TclArgumentEnter(
    Tcl_Interp *interp,
    Tcl_Obj **objv,
    int objc,
    CmdFrame *cfPtr)
{
    Interp *iPtr = (Interp *) interp;
    int isNew, i;
    Tcl_HashEntry *hPtr;
    CFWord *cfwPtr;

    for (i = 1; i < objc; i++) {
	/*
	 * Ignore argument words without line information (= dynamic). If they
	 * are variables they may have location information associated with
	 * that, either through globally recorded 'set' invokations, or
	 * literals in bytecode. Eitehr way there is no need to record
	 * something here.
	 */

	if (cfPtr->line[i] < 0) {
	    continue;
	}
	hPtr = Tcl_CreateHashEntry(iPtr->lineLAPtr, objv[i], &isNew);
	if (isNew) {
	    /*
	     * The word is not on the stack yet, remember the current location
	     * and initialize references.
	     */

	    cfwPtr = (CFWord *)Tcl_Alloc(sizeof(CFWord));
	    cfwPtr->framePtr = cfPtr;
	    cfwPtr->word = i;
	    cfwPtr->refCount = 1;
	    Tcl_SetHashValue(hPtr, cfwPtr);
	} else {
	    /*
	     * The word is already on the stack, its current location is not
	     * relevant. Just remember the reference to prevent early removal.
	     */

	    cfwPtr = (CFWord *)Tcl_GetHashValue(hPtr);
	    cfwPtr->refCount++;
	}
    }
}

/*
 *----------------------------------------------------------------------
 *
 * TclArgumentRelease --
 *
 *	This procedure is a helper for the TIP #280 uplevel extension. It
 *	removes the location references for the arguments of a command just
 *	done. Usage is counted down, the data is removed only when no user is
 *	left over.
 *
 * Results:
 *	None.
 *
 * Side effects:
 *	May release memory.
 *
 * TIP #280
 *----------------------------------------------------------------------
 */

void
TclArgumentRelease(
    Tcl_Interp *interp,
    Tcl_Obj **objv,
    int objc)
{
    Interp *iPtr = (Interp *) interp;
    int i;

    for (i = 1; i < objc; i++) {
	CFWord *cfwPtr;
	Tcl_HashEntry *hPtr =
		Tcl_FindHashEntry(iPtr->lineLAPtr, objv[i]);

	if (!hPtr) {
	    continue;
	}
	cfwPtr = (CFWord *)Tcl_GetHashValue(hPtr);

	if (cfwPtr->refCount-- > 1) {
	    continue;
	}

	Tcl_Free(cfwPtr);
	Tcl_DeleteHashEntry(hPtr);
    }
}

/*
 *----------------------------------------------------------------------
 *
 * TclArgumentBCEnter --
 *
 *	This procedure is a helper for the TIP #280 uplevel extension. It
 *	enters location references for the literal arguments of commands in
 *	bytecode about to be invoked. Only the first entry has the actual
 *	data, further entries simply count the usage up.
 *
 * Results:
 *	None.
 *
 * Side effects:
 *	May allocate memory.
 *
 * TIP #280
 *----------------------------------------------------------------------
 */

void
TclArgumentBCEnter(
    Tcl_Interp *interp,
    Tcl_Obj *objv[],
    int objc,
    void *codePtr,
    CmdFrame *cfPtr,
    int cmd,
    size_t pc)
{
    ExtCmdLoc *eclPtr;
    int word;
    ECL *ePtr;
    CFWordBC *lastPtr = NULL;
    Interp *iPtr = (Interp *) interp;
    Tcl_HashEntry *hePtr =
	    Tcl_FindHashEntry(iPtr->lineBCPtr, codePtr);

    if (!hePtr) {
	return;
    }
    eclPtr = (ExtCmdLoc *)Tcl_GetHashValue(hePtr);
    ePtr = &eclPtr->loc[cmd];

    /*
     * ePtr->nline is the number of words originally parsed.
     *
     * objc is the number of elements getting invoked.
     *
     * If they are not the same, we arrived here by compiling an
     * ensemble dispatch.  Ensemble subcommands that lead to script
     * evaluation are not supposed to get compiled, because a command
     * such as [info level] in the script can expose some of the dispatch
     * shenanigans.  This means that we don't have to tend to the
     * housekeeping, and can escape now.
     */

    if (ePtr->nline != (size_t)objc) {
        return;
    }

    /*
     * Having disposed of the ensemble cases, we can state...
     * A few truths ...
     * (1) ePtr->nline == objc
     * (2) (ePtr->line[word] < 0) => !literal, for all words
     * (3) (word == 0) => !literal
     *
     * Item (2) is why we can use objv to get the literals, and do not
     * have to save them at compile time.
     */

    for (word = 1; word < objc; word++) {
	if (ePtr->line[word] >= 0) {
	    int isNew;
	    Tcl_HashEntry *hPtr = Tcl_CreateHashEntry(iPtr->lineLABCPtr,
		objv[word], &isNew);
	    CFWordBC *cfwPtr = (CFWordBC *)Tcl_Alloc(sizeof(CFWordBC));

	    cfwPtr->framePtr = cfPtr;
	    cfwPtr->obj = objv[word];
	    cfwPtr->pc = pc;
	    cfwPtr->word = word;
	    cfwPtr->nextPtr = lastPtr;
	    lastPtr = cfwPtr;

	    if (isNew) {
		/*
		 * The word is not on the stack yet, remember the current
		 * location and initialize references.
		 */

		cfwPtr->prevPtr = NULL;
	    } else {
		/*
		 * The object is already on the stack, however it may have
		 * a different location now (literal sharing may map
		 * multiple location to a single Tcl_Obj*. Save the old
		 * information in the new structure.
		 */

		cfwPtr->prevPtr = (CFWordBC *)Tcl_GetHashValue(hPtr);
	    }

	    Tcl_SetHashValue(hPtr, cfwPtr);
	}
    } /* for */

    cfPtr->litarg = lastPtr;
}

/*
 *----------------------------------------------------------------------
 *
 * TclArgumentBCRelease --
 *
 *	This procedure is a helper for the TIP #280 uplevel extension. It
 *	removes the location references for the literal arguments of commands
 *	in bytecode just done. Usage is counted down, the data is removed only
 *	when no user is left over.
 *
 * Results:
 *	None.
 *
 * Side effects:
 *	May release memory.
 *
 * TIP #280
 *----------------------------------------------------------------------
 */

void
TclArgumentBCRelease(
    Tcl_Interp *interp,
    CmdFrame *cfPtr)
{
    Interp *iPtr = (Interp *) interp;
    CFWordBC *cfwPtr = (CFWordBC *) cfPtr->litarg;

    while (cfwPtr) {
	CFWordBC *nextPtr = cfwPtr->nextPtr;
	Tcl_HashEntry *hPtr =
		Tcl_FindHashEntry(iPtr->lineLABCPtr, cfwPtr->obj);
	CFWordBC *xPtr = (CFWordBC *)Tcl_GetHashValue(hPtr);

	if (xPtr != cfwPtr) {
	    Tcl_Panic("TclArgumentBC Enter/Release Mismatch");
	}

	if (cfwPtr->prevPtr) {
	    Tcl_SetHashValue(hPtr, cfwPtr->prevPtr);
	} else {
	    Tcl_DeleteHashEntry(hPtr);
	}

	Tcl_Free(cfwPtr);
	cfwPtr = nextPtr;
    }

    cfPtr->litarg = NULL;
}

/*
 *----------------------------------------------------------------------
 *
 * TclArgumentGet --
 *
 *	This procedure is a helper for the TIP #280 uplevel extension. It
 *	finds the location references for a Tcl_Obj, if any.
 *
 * Results:
 *	None.
 *
 * Side effects:
 *	Writes found location information into the result arguments.
 *
 * TIP #280
 *----------------------------------------------------------------------
 */

void
TclArgumentGet(
    Tcl_Interp *interp,
    Tcl_Obj *obj,
    CmdFrame **cfPtrPtr,
    int *wordPtr)
{
    Interp *iPtr = (Interp *) interp;
    Tcl_HashEntry *hPtr;
    CmdFrame *framePtr;

    /*
     * An object which either has no string rep or else is a canonical list is
     * guaranteed to have been generated dynamically: bail out, this cannot
     * have a usable absolute location. _Do not touch_ the information the set
     * up by the caller. It knows better than us.
     */

    if (!TclHasStringRep(obj) || TclListObjIsCanonical(obj)) {
	return;
    }

    /*
     * First look for location information recorded in the argument
     * stack. That is nearest.
     */

    hPtr = Tcl_FindHashEntry(iPtr->lineLAPtr, obj);
    if (hPtr) {
	CFWord *cfwPtr = (CFWord *)Tcl_GetHashValue(hPtr);

	*wordPtr = cfwPtr->word;
	*cfPtrPtr = cfwPtr->framePtr;
	return;
    }

    /*
     * Check if the Tcl_Obj has location information as a bytecode literal, in
     * that stack.
     */

    hPtr = Tcl_FindHashEntry(iPtr->lineLABCPtr, obj);
    if (hPtr) {
	CFWordBC *cfwPtr = (CFWordBC *)Tcl_GetHashValue(hPtr);

	framePtr = cfwPtr->framePtr;
	framePtr->data.tebc.pc = (char *) (((ByteCode *)
		framePtr->data.tebc.codePtr)->codeStart + cfwPtr->pc);
	*cfPtrPtr = cfwPtr->framePtr;
	*wordPtr = cfwPtr->word;
	return;
    }
}

/*
 *----------------------------------------------------------------------
 *
 * Tcl_EvalObjEx, TclEvalObjEx --
 *
 *	Execute Tcl commands stored in a Tcl object. These commands are
 *	compiled into bytecodes if necessary, unless TCL_EVAL_DIRECT is
 *	specified.
 *
 *	If the flag TCL_EVAL_DIRECT is passed in, the value of invoker
 *	must be NULL.  Support for non-NULL invokers in that mode has
 *	been removed since it was unused and untested.  Failure to
 *	follow this limitation will lead to an assertion panic.
 *
 * Results:
 *	The return value is one of the return codes defined in tcl.h (such as
 *	TCL_OK), and the interpreter's result contains a value to supplement
 *	the return code.
 *
 * Side effects:
 *	The object is converted, if necessary, to a ByteCode object that holds
 *	the bytecode instructions for the commands. Executing the commands
 *	will almost certainly have side effects that depend on those commands.
 *
 * TIP #280 : Keep public API, internally extended API.
 *----------------------------------------------------------------------
 */

int
Tcl_EvalObjEx(
    Tcl_Interp *interp,		/* Token for command interpreter (returned by
				 * a previous call to Tcl_CreateInterp). */
    Tcl_Obj *objPtr,	/* Pointer to object containing commands to
				 * execute. */
    int flags)			/* Collection of OR-ed bits that control the
				 * evaluation of the script. Supported values
				 * are TCL_EVAL_GLOBAL and TCL_EVAL_DIRECT. */
{
    return TclEvalObjEx(interp, objPtr, flags, NULL, 0);
}

int
TclEvalObjEx(
    Tcl_Interp *interp,		/* Token for command interpreter (returned by
				 * a previous call to Tcl_CreateInterp). */
    Tcl_Obj *objPtr,	/* Pointer to object containing commands to
				 * execute. */
    int flags,			/* Collection of OR-ed bits that control the
				 * evaluation of the script. Supported values
				 * are TCL_EVAL_GLOBAL and TCL_EVAL_DIRECT. */
    const CmdFrame *invoker,	/* Frame of the command doing the eval. */
    int word)			/* Index of the word which is in objPtr. */
{
    int result = TCL_OK;
    NRE_callback *rootPtr = TOP_CB(interp);

    result = TclNREvalObjEx(interp, objPtr, flags, invoker, word);
    return TclNRRunCallbacks(interp, result, rootPtr);
}

int
TclNREvalObjEx(
    Tcl_Interp *interp,		/* Token for command interpreter (returned by
				 * a previous call to Tcl_CreateInterp). */
    Tcl_Obj *objPtr,	/* Pointer to object containing commands to
				 * execute. */
    int flags,			/* Collection of OR-ed bits that control the
				 * evaluation of the script. Supported values
				 * are TCL_EVAL_GLOBAL and TCL_EVAL_DIRECT. */
    const CmdFrame *invoker,	/* Frame of the command doing the eval. */
    int word)			/* Index of the word which is in objPtr. */
{
    Interp *iPtr = (Interp *) interp;
    int result;
    int allowExceptions = (iPtr->evalFlags & TCL_ALLOW_EXCEPTIONS);

    /*
     * This function consists of three independent blocks for: direct
     * evaluation of canonical lists, compilation and bytecode execution and
     * finally direct evaluation. Precisely one of these blocks will be run.
     */

    if (TclListObjIsCanonical(objPtr)) {
	CmdFrame *eoFramePtr = NULL;
	size_t objc;
	Tcl_Obj *listPtr, **objv;

	/*
	 * Canonical List Optimization:  In this case, we
	 * can safely use Tcl_EvalObjv instead and get an appreciable
	 * improvement in execution speed. This is because it allows us to
	 * avoid a setFromAny step that would just pack everything into a
	 * string and back out again.
	 *
	 * This also preserves any associations between list elements and
	 * location information for such elements.
	 */

	/*
	 * Shimmer protection! Always pass an unshared obj. The caller could
	 * incr the refCount of objPtr AFTER calling us! To be completely safe
	 * we always make a copy. The callback takes care of the refCounts for
	 * both listPtr and objPtr.
	 *
	 * TODO: Create a test to demo this need, or eliminate it.
	 * FIXME OPT: preserve just the internal rep?
	 */

	Tcl_IncrRefCount(objPtr);
	listPtr = TclListObjCopy(interp, objPtr);
	Tcl_IncrRefCount(listPtr);

	if (word != INT_MIN) {
	    /*
	     * TIP #280 Structures for tracking lines. As we know that this is
	     * dynamic execution we ignore the invoker, even if known.
	     *
	     * TIP #280. We do _not_ compute all the line numbers for the
	     * words in the command. For the eval of a pure list the most
	     * sensible choice is to put all words on line 1. Given that we
	     * neither need memory for them nor compute anything. 'line' is
	     * left NULL. The two places using this information (TclInfoFrame,
	     * and TclInitCompileEnv), are special-cased to use the proper
	     * line number directly instead of accessing the 'line' array.
	     *
	     * Note that we use (word==INTMIN) to signal that no command frame
	     * should be pushed, as needed by alias and ensemble redirections.
	     */

	    eoFramePtr = (CmdFrame *)TclStackAlloc(interp, sizeof(CmdFrame));
	    eoFramePtr->nline = 0;
	    eoFramePtr->line = NULL;

	    eoFramePtr->type = TCL_LOCATION_EVAL;
	    eoFramePtr->level = (iPtr->cmdFramePtr == NULL?
		    1 : iPtr->cmdFramePtr->level + 1);
	    eoFramePtr->framePtr = iPtr->framePtr;
	    eoFramePtr->nextPtr = iPtr->cmdFramePtr;

	    eoFramePtr->cmdObj = objPtr;
	    eoFramePtr->cmd = NULL;
	    eoFramePtr->len = 0;
	    eoFramePtr->data.eval.path = NULL;

	    iPtr->cmdFramePtr = eoFramePtr;

	    flags |= TCL_EVAL_SOURCE_IN_FRAME;
	}

	TclMarkTailcall(interp);
        TclNRAddCallback(interp, TEOEx_ListCallback, listPtr, eoFramePtr,
		objPtr, NULL);

	TclListObjGetElementsM(NULL, listPtr, &objc, &objv);
	return TclNREvalObjv(interp, objc, objv, flags, NULL);
    }

    if (!(flags & TCL_EVAL_DIRECT)) {
	/*
	 * Let the compiler/engine subsystem do the evaluation.
	 *
	 * TIP #280 The invoker provides us with the context for the script.
	 * We transfer this to the byte code compiler.
	 */

	ByteCode *codePtr;
	CallFrame *savedVarFramePtr = NULL;	/* Saves old copy of
						 * iPtr->varFramePtr in case
						 * TCL_EVAL_GLOBAL was set. */

        if (TclInterpReady(interp) != TCL_OK) {
            return TCL_ERROR;
        }
	if (flags & TCL_EVAL_GLOBAL) {
	    savedVarFramePtr = iPtr->varFramePtr;
	    iPtr->varFramePtr = iPtr->rootFramePtr;
	}
	Tcl_IncrRefCount(objPtr);
	codePtr = TclCompileObj(interp, objPtr, invoker, word);

	TclNRAddCallback(interp, TEOEx_ByteCodeCallback, savedVarFramePtr,
		objPtr, INT2PTR(allowExceptions), NULL);
        return TclNRExecuteByteCode(interp, codePtr);
    }

    {
	/*
	 * We're not supposed to use the compiler or byte-code
	 * interpreter. Let Tcl_EvalEx evaluate the command directly (and
	 * probably more slowly).
	 */
	Tcl_Token *lastTokenPtr, *tokensPtr;

	/*
	 * Now we check if we have data about invisible continuation lines for
	 * the script, and make it available to the direct script parser and
	 * evaluator we are about to call, if so.
	 *
	 * It may be possible that the script Tcl_Obj* can be free'd while the
	 * evaluator is using it, leading to the release of the associated
	 * ContLineLoc structure as well. To ensure that the latter doesn't
	 * happen we set a lock on it. We release this lock later in this
	 * function, after the evaluator is done. The relevant "lineCLPtr"
	 * hashtable is managed in the file "tclObj.c".
	 *
	 * Another important action is to save (and later restore) the
	 * continuation line information of the caller, in case we are
	 * executing nested commands in the eval/direct path.
	 */

	ContLineLoc *saveCLLocPtr = iPtr->scriptCLLocPtr;
	Tcl_Obj *copyPtr = TclTokensCopy(objPtr);

	assert(invoker == NULL);

	iPtr->scriptCLLocPtr = TclContinuationsGet(objPtr);

	Tcl_IncrRefCount(objPtr);

	tokensPtr = TclGetTokensFromObj(copyPtr, &lastTokenPtr);
	result = TclEvalScriptTokens(interp, tokensPtr,
		1 + (int)(lastTokenPtr - tokensPtr), flags, 1, NULL,
		tokensPtr[0].start);

	Tcl_DecrRefCount(objPtr);
	Tcl_DecrRefCount(copyPtr);

	iPtr->scriptCLLocPtr = saveCLLocPtr;
	return result;
    }
}

static int
TEOEx_ByteCodeCallback(
    void *data[],
    Tcl_Interp *interp,
    int result)
{
    Interp *iPtr = (Interp *) interp;
    CallFrame *savedVarFramePtr = (CallFrame *)data[0];
    Tcl_Obj *objPtr = (Tcl_Obj *)data[1];
    int allowExceptions = PTR2INT(data[2]);

    if (iPtr->numLevels == 0) {
	if (result == TCL_RETURN) {
	    result = TclUpdateReturnInfo(iPtr);
	}
	if ((result != TCL_OK) && (result != TCL_ERROR) && !allowExceptions) {
	    const char *script;
	    size_t numSrcBytes;

	    ProcessUnexpectedResult(interp, result);
	    result = TCL_ERROR;
	    script = Tcl_GetStringFromObj(objPtr, &numSrcBytes);
	    Tcl_LogCommandInfo(interp, script, script, numSrcBytes);
	}

	/*
	 * We are returning to level 0, so should call TclResetCancellation.
	 * Let us just unset the flags inline.
	 */

	TclUnsetCancelFlags(iPtr);
    }
    iPtr->evalFlags = 0;

    /*
     * Restore the callFrame if this was a TCL_EVAL_GLOBAL.
     */

    if (savedVarFramePtr) {
	iPtr->varFramePtr = savedVarFramePtr;
    }

    TclDecrRefCount(objPtr);
    return result;
}

static int
TEOEx_ListCallback(
    void *data[],
    Tcl_Interp *interp,
    int result)
{
    Interp *iPtr = (Interp *) interp;
    Tcl_Obj *listPtr = (Tcl_Obj *)data[0];
    CmdFrame *eoFramePtr = (CmdFrame *)data[1];
    Tcl_Obj *objPtr = (Tcl_Obj *)data[2];

    /*
     * Remove the cmdFrame
     */

    if (eoFramePtr) {
	iPtr->cmdFramePtr = eoFramePtr->nextPtr;
	TclStackFree(interp, eoFramePtr);
    }
    TclDecrRefCount(objPtr);
    TclDecrRefCount(listPtr);

    return result;
}

/*
 *----------------------------------------------------------------------
 *
 * ProcessUnexpectedResult --
 *
 *	Function called by Tcl_EvalObj to set the interpreter's result value
 *	to an appropriate error message when the code it evaluates returns an
 *	unexpected result code (not TCL_OK and not TCL_ERROR) to the topmost
 *	evaluation level.
 *
 * Results:
 *	None.
 *
 * Side effects:
 *	The interpreter result is set to an error message appropriate to the
 *	result code.
 *
 *----------------------------------------------------------------------
 */

static void
ProcessUnexpectedResult(
    Tcl_Interp *interp,		/* The interpreter in which the unexpected
				 * result code was returned. */
    int returnCode)		/* The unexpected result code. */
{
    char buf[TCL_INTEGER_SPACE];

    Tcl_ResetResult(interp);
    if (returnCode == TCL_BREAK) {
	Tcl_SetObjResult(interp, Tcl_NewStringObj(
		"invoked \"break\" outside of a loop", -1));
    } else if (returnCode == TCL_CONTINUE) {
	Tcl_SetObjResult(interp, Tcl_NewStringObj(
		"invoked \"continue\" outside of a loop", -1));
    } else {
	Tcl_SetObjResult(interp, Tcl_ObjPrintf(
		"command returned bad code: %d", returnCode));
    }
    sprintf(buf, "%d", returnCode);
    Tcl_SetErrorCode(interp, "TCL", "UNEXPECTED_RESULT_CODE", buf, NULL);
}

/*
 *---------------------------------------------------------------------------
 *
 * Tcl_ExprLong, Tcl_ExprDouble, Tcl_ExprBoolean --
 *
 *	Functions to evaluate an expression and return its value in a
 *	particular form.
 *
 * Results:
 *	Each of the functions below returns a standard Tcl result. If an error
 *	occurs then an error message is left in the interp's result. Otherwise
 *	the value of the expression, in the appropriate form, is stored at
 *	*ptr. If the expression had a result that was incompatible with the
 *	desired form then an error is returned.
 *
 * Side effects:
 *	None.
 *
 *---------------------------------------------------------------------------
 */

int
Tcl_ExprLong(
    Tcl_Interp *interp,		/* Context in which to evaluate the
				 * expression. */
    const char *exprstring,	/* Expression to evaluate. */
    long *ptr)			/* Where to store result. */
{
    Tcl_Obj *exprPtr;
    int result = TCL_OK;
    if (*exprstring == '\0') {
	/*
	 * Legacy compatibility - return 0 for the zero-length string.
	 */

	*ptr = 0;
    } else {
	exprPtr = Tcl_NewStringObj(exprstring, -1);
	Tcl_IncrRefCount(exprPtr);
	result = Tcl_ExprLongObj(interp, exprPtr, ptr);
	Tcl_DecrRefCount(exprPtr);
    }
    return result;
}

int
Tcl_ExprDouble(
    Tcl_Interp *interp,		/* Context in which to evaluate the
				 * expression. */
    const char *exprstring,	/* Expression to evaluate. */
    double *ptr)		/* Where to store result. */
{
    Tcl_Obj *exprPtr;
    int result = TCL_OK;

    if (*exprstring == '\0') {
	/*
	 * Legacy compatibility - return 0 for the zero-length string.
	 */

	*ptr = 0.0;
    } else {
	exprPtr = Tcl_NewStringObj(exprstring, -1);
	Tcl_IncrRefCount(exprPtr);
	result = Tcl_ExprDoubleObj(interp, exprPtr, ptr);
	Tcl_DecrRefCount(exprPtr);
				/* Discard the expression object. */
    }
    return result;
}

int
Tcl_ExprBoolean(
    Tcl_Interp *interp,		/* Context in which to evaluate the
				 * expression. */
    const char *exprstring,	/* Expression to evaluate. */
    int *ptr)			/* Where to store 0/1 result. */
{
    if (*exprstring == '\0') {
	/*
	 * An empty string. Just set the result boolean to 0 (false).
	 */

	*ptr = 0;
	return TCL_OK;
    } else {
	int result;
	Tcl_Obj *exprPtr = Tcl_NewStringObj(exprstring, -1);

	Tcl_IncrRefCount(exprPtr);
	result = Tcl_ExprBooleanObj(interp, exprPtr, ptr);
	Tcl_DecrRefCount(exprPtr);
	return result;
    }
}

/*
 *--------------------------------------------------------------
 *
 * Tcl_ExprLongObj, Tcl_ExprDoubleObj, Tcl_ExprBooleanObj --
 *
 *	Functions to evaluate an expression in an object and return its value
 *	in a particular form.
 *
 * Results:
 *	Each of the functions below returns a standard Tcl result object. If
 *	an error occurs then an error message is left in the interpreter's
 *	result. Otherwise the value of the expression, in the appropriate
 *	form, is stored at *ptr. If the expression had a result that was
 *	incompatible with the desired form then an error is returned.
 *
 * Side effects:
 *	None.
 *
 *--------------------------------------------------------------
 */

int
Tcl_ExprLongObj(
    Tcl_Interp *interp,		/* Context in which to evaluate the
				 * expression. */
    Tcl_Obj *objPtr,	/* Expression to evaluate. */
    long *ptr)			/* Where to store long result. */
{
    Tcl_Obj *resultPtr;
    int result, type;
    double d;
    void *internalPtr;

    result = Tcl_ExprObj(interp, objPtr, &resultPtr);
    if (result != TCL_OK) {
	return TCL_ERROR;
    }

    if (TclGetNumberFromObj(interp, resultPtr, &internalPtr, &type)!=TCL_OK) {
	return TCL_ERROR;
    }

    switch (type) {
    case TCL_NUMBER_DOUBLE: {
	mp_int big;

	d = *((const double *) internalPtr);
	Tcl_DecrRefCount(resultPtr);
	if (Tcl_InitBignumFromDouble(interp, d, &big) != TCL_OK) {
	    return TCL_ERROR;
	}
	resultPtr = Tcl_NewBignumObj(&big);
    }
    /* FALLTHRU */
    case TCL_NUMBER_INT:
    case TCL_NUMBER_BIG:
	result = TclGetLongFromObj(interp, resultPtr, ptr);
	break;

    case TCL_NUMBER_NAN:
	Tcl_GetDoubleFromObj(interp, resultPtr, &d);
	result = TCL_ERROR;
    }

    Tcl_DecrRefCount(resultPtr);/* Discard the result object. */
    return result;
}

int
Tcl_ExprDoubleObj(
    Tcl_Interp *interp,		/* Context in which to evaluate the
				 * expression. */
    Tcl_Obj *objPtr,	/* Expression to evaluate. */
    double *ptr)		/* Where to store double result. */
{
    Tcl_Obj *resultPtr;
    int result, type;
    void *internalPtr;

    result = Tcl_ExprObj(interp, objPtr, &resultPtr);
    if (result != TCL_OK) {
	return TCL_ERROR;
    }

    result = TclGetNumberFromObj(interp, resultPtr, &internalPtr, &type);
    if (result == TCL_OK) {
	switch (type) {
	case TCL_NUMBER_NAN:
#ifndef ACCEPT_NAN
	    result = Tcl_GetDoubleFromObj(interp, resultPtr, ptr);
	    break;
#endif
	case TCL_NUMBER_DOUBLE:
	    *ptr = *((const double *) internalPtr);
	    result = TCL_OK;
	    break;
	default:
	    result = Tcl_GetDoubleFromObj(interp, resultPtr, ptr);
	}
    }
    Tcl_DecrRefCount(resultPtr);/* Discard the result object. */
    return result;
}

int
Tcl_ExprBooleanObj(
    Tcl_Interp *interp,		/* Context in which to evaluate the
				 * expression. */
    Tcl_Obj *objPtr,	/* Expression to evaluate. */
    int *ptr)			/* Where to store 0/1 result. */
{
    Tcl_Obj *resultPtr;
    int result;

    result = Tcl_ExprObj(interp, objPtr, &resultPtr);
    if (result == TCL_OK) {
	result = Tcl_GetBooleanFromObj(interp, resultPtr, ptr);
	Tcl_DecrRefCount(resultPtr);
				/* Discard the result object. */
    }
    return result;
}

/*
 *----------------------------------------------------------------------
 *
 * TclObjInvokeNamespace --
 *
 *	Object version: Invokes a Tcl command, given an objv/objc, from either
 *	the exposed or hidden set of commands in the given interpreter.
 *
 *	NOTE: The command is invoked in the global stack frame of the
 *	interpreter or namespace, thus it cannot see any current state on the
 *	stack of that interpreter.
 *
 * Results:
 *	A standard Tcl result.
 *
 * Side effects:
 *	Whatever the command does.
 *
 *----------------------------------------------------------------------
 */

int
TclObjInvokeNamespace(
    Tcl_Interp *interp,		/* Interpreter in which command is to be
				 * invoked. */
    int objc,			/* Count of arguments. */
    Tcl_Obj *const objv[],	/* Argument objects; objv[0] points to the
				 * name of the command to invoke. */
    Tcl_Namespace *nsPtr,	/* The namespace to use. */
    int flags)			/* Combination of flags controlling the call:
				 * TCL_INVOKE_HIDDEN, TCL_INVOKE_NO_UNKNOWN,
				 * or TCL_INVOKE_NO_TRACEBACK. */
{
    int result;
    Tcl_CallFrame *framePtr;

    /*
     * Make the specified namespace the current namespace and invoke the
     * command.
     */

    (void) TclPushStackFrame(interp, &framePtr, nsPtr, /*isProcFrame*/0);
    result = TclObjInvoke(interp, objc, objv, flags);

    TclPopStackFrame(interp);
    return result;
}

/*
 *----------------------------------------------------------------------
 *
 * TclObjInvoke --
 *
 *	Invokes a Tcl command, given an objv/objc, from either the exposed or
 *	the hidden sets of commands in the given interpreter.
 *
 * Results:
 *	A standard Tcl object result.
 *
 * Side effects:
 *	Whatever the command does.
 *
 *----------------------------------------------------------------------
 */

int
TclObjInvoke(
    Tcl_Interp *interp,		/* Interpreter in which command is to be
				 * invoked. */
    int objc,			/* Count of arguments. */
    Tcl_Obj *const objv[],	/* Argument objects; objv[0] points to the
				 * name of the command to invoke. */
    int flags)			/* Combination of flags controlling the call:
				 * TCL_INVOKE_HIDDEN, TCL_INVOKE_NO_UNKNOWN,
				 * or TCL_INVOKE_NO_TRACEBACK. */
{
    /* make whole thing a call to Tcl_EvalObjv */
    if ((objc < 1) || (objv == NULL)) {
	Tcl_SetObjResult(interp, Tcl_NewStringObj(
                "illegal argument vector", -1));
	return TCL_ERROR;
    }
    if ((flags & TCL_INVOKE_HIDDEN) == 0) {
	Tcl_Panic("TclObjInvoke: called without TCL_INVOKE_HIDDEN");
    }
    return Tcl_NRCallObjProc(interp, TclNRInvoke, NULL, objc, objv);
}

int
TclNRInvoke(
    TCL_UNUSED(void *),
    Tcl_Interp *interp,
    int objc,
    Tcl_Obj *const objv[])
{
    Interp *iPtr = (Interp *) interp;
    Tcl_HashTable *hTblPtr;	/* Table of hidden commands. */
    const char *cmdName;	/* Name of the command from objv[0]. */
    Tcl_HashEntry *hPtr = NULL;
    Command *cmdPtr;

    cmdName = TclGetString(objv[0]);
    hTblPtr = iPtr->hiddenCmdTablePtr;
    if (hTblPtr != NULL) {
	hPtr = Tcl_FindHashEntry(hTblPtr, cmdName);
    }
    if (hPtr == NULL) {
	Tcl_SetObjResult(interp, Tcl_ObjPrintf(
                "invalid hidden command name \"%s\"", cmdName));
        Tcl_SetErrorCode(interp, "TCL", "LOOKUP", "HIDDENTOKEN", cmdName,
                NULL);
	return TCL_ERROR;
    }
    cmdPtr = (Command *)Tcl_GetHashValue(hPtr);

    /*
     * Avoid the exception-handling brain damage when numLevels == 0
     */

    iPtr->numLevels++;
    Tcl_NRAddCallback(interp, NRPostInvoke, NULL, NULL, NULL, NULL);

    /*
     * Normal command resolution of objv[0] isn't going to find cmdPtr.
     * That's the whole point of **hidden** commands.  So tell the Eval core
     * machinery not to even try (and risk finding something wrong).
     */

    return TclNREvalObjv(interp, objc, objv, TCL_EVAL_NORESOLVE, cmdPtr);
}

static int
NRPostInvoke(
    TCL_UNUSED(void **),
    Tcl_Interp *interp,
    int result)
{
    Interp *iPtr = (Interp *)interp;

    iPtr->numLevels--;
    return result;
}

/*
 *---------------------------------------------------------------------------
 *
 * Tcl_ExprString --
 *
 *	Evaluate an expression in a string and return its value in string
 *	form.
 *
 * Results:
 *	A standard Tcl result. If the result is TCL_OK, then the interp's
 *	result is set to the string value of the expression. If the result is
 *	TCL_ERROR, then the interp's result contains an error message.
 *
 * Side effects:
 *	A Tcl object is allocated to hold a copy of the expression string.
 *	This expression object is passed to Tcl_ExprObj and then deallocated.
 *
 *---------------------------------------------------------------------------
 */

int
Tcl_ExprString(
    Tcl_Interp *interp,		/* Context in which to evaluate the
				 * expression. */
    const char *expr)		/* Expression to evaluate. */
{
    int code = TCL_OK;

    if (expr[0] == '\0') {
	/*
	 * An empty string. Just set the interpreter's result to 0.
	 */

	Tcl_SetObjResult(interp, Tcl_NewWideIntObj(0));
    } else {
	Tcl_Obj *resultPtr, *exprObj = Tcl_NewStringObj(expr, -1);

	Tcl_IncrRefCount(exprObj);
	code = Tcl_ExprObj(interp, exprObj, &resultPtr);
	Tcl_DecrRefCount(exprObj);
	if (code == TCL_OK) {
	    Tcl_SetObjResult(interp, resultPtr);
	    Tcl_DecrRefCount(resultPtr);
	}
    }
    return code;
}

/*
 *----------------------------------------------------------------------
 *
 * Tcl_AppendObjToErrorInfo --
 *
 *	Add a Tcl_Obj value to the errorInfo field that describes the current
 *	error.
 *
 * Results:
 *	None.
 *
 * Side effects:
 *	The value of the Tcl_obj is appended to the errorInfo field. If we are
 *	just starting to log an error, errorInfo is initialized from the error
 *	message in the interpreter's result.
 *
 *----------------------------------------------------------------------
 */

void
Tcl_AppendObjToErrorInfo(
    Tcl_Interp *interp,		/* Interpreter to which error information
				 * pertains. */
    Tcl_Obj *objPtr)		/* Message to record. */
{
    size_t length;
    const char *message = Tcl_GetStringFromObj(objPtr, &length);
    Interp *iPtr = (Interp *) interp;

    Tcl_IncrRefCount(objPtr);

    /*
     * If we are just starting to log an error, errorInfo is initialized from
     * the error message in the interpreter's result.
     */

    iPtr->flags |= ERR_LEGACY_COPY;
    if (iPtr->errorInfo == NULL) {
	iPtr->errorInfo = iPtr->objResultPtr;
	Tcl_IncrRefCount(iPtr->errorInfo);
	if (!iPtr->errorCode) {
	    Tcl_SetErrorCode(interp, "NONE", NULL);
	}
    }

    /*
     * Now append "message" to the end of errorInfo.
     */

    if (length != 0) {
	if (Tcl_IsShared(iPtr->errorInfo)) {
	    Tcl_DecrRefCount(iPtr->errorInfo);
	    iPtr->errorInfo = Tcl_DuplicateObj(iPtr->errorInfo);
	    Tcl_IncrRefCount(iPtr->errorInfo);
	}
	Tcl_AppendToObj(iPtr->errorInfo, message, length);
    }
    Tcl_DecrRefCount(objPtr);
}

/*
 *----------------------------------------------------------------------
 *
 * Tcl_VarEval --
 *
 *	Given a variable number of string arguments, concatenate them all
 *	together and execute the result as a Tcl command.
 *
 * Results:
 *	A standard Tcl return result. An error message or other result may be
 *	left in the interp.
 *
 * Side effects:
 *	Depends on what was done by the command.
 *
 *----------------------------------------------------------------------
 */

int
Tcl_VarEval(
    Tcl_Interp *interp,
    ...)
{
    va_list argList;
    int result;
    Tcl_DString buf;
    char *string;

    va_start(argList, interp);
    /*
     * Copy the strings one after the other into a single larger string. Use
     * stack-allocated space for small commands, but if the command gets too
     * large than call Tcl_Alloc to create the space.
     */

    Tcl_DStringInit(&buf);
    while (1) {
	string = va_arg(argList, char *);
	if (string == NULL) {
	    break;
	}
	Tcl_DStringAppend(&buf, string, -1);
    }

    result = Tcl_EvalEx(interp, Tcl_DStringValue(&buf), -1, 0);
    Tcl_DStringFree(&buf);
    return result;
}

/*
 *----------------------------------------------------------------------
 *
 * Tcl_SetRecursionLimit --
 *
 *	Set the maximum number of recursive calls that may be active for an
 *	interpreter at once.
 *
 * Results:
 *	The return value is the old limit on nesting for interp.
 *
 * Side effects:
 *	None.
 *
 *----------------------------------------------------------------------
 */

size_t
Tcl_SetRecursionLimit(
    Tcl_Interp *interp,		/* Interpreter whose nesting limit is to be
				 * set. */
    size_t depth)			/* New value for maximimum depth. */
{
    Interp *iPtr = (Interp *) interp;
    size_t old;

    old = iPtr->maxNestingDepth;
    if (depth + 1 > 1) {
	iPtr->maxNestingDepth = depth;
    }
    return old;
}

/*
 *----------------------------------------------------------------------
 *
 * Tcl_AllowExceptions --
 *
 *	Sets a flag in an interpreter so that exceptions can occur in the next
 *	call to Tcl_Eval without them being turned into errors.
 *
 * Results:
 *	None.
 *
 * Side effects:
 *	The TCL_ALLOW_EXCEPTIONS flag gets set in the interpreter's evalFlags
 *	structure. See the reference documentation for more details.
 *
 *----------------------------------------------------------------------
 */

void
Tcl_AllowExceptions(
    Tcl_Interp *interp)		/* Interpreter in which to set flag. */
{
    Interp *iPtr = (Interp *) interp;

    iPtr->evalFlags |= TCL_ALLOW_EXCEPTIONS;
}

/*
 *----------------------------------------------------------------------
 *
 * Tcl_GetVersion --
 *
 *	Get the Tcl major, minor, and patchlevel version numbers and the
 *	release type. A patch is a release type TCL_FINAL_RELEASE with a
 *	patchLevel > 0.
 *
 * Results:
 *	None.
 *
 * Side effects:
 *	None.
 *
 *----------------------------------------------------------------------
 */

void
Tcl_GetVersion(
    int *majorV,
    int *minorV,
    int *patchLevelV,
    int *type)
{
    if (majorV != NULL) {
	*majorV = TCL_MAJOR_VERSION;
    }
    if (minorV != NULL) {
	*minorV = TCL_MINOR_VERSION;
    }
    if (patchLevelV != NULL) {
	*patchLevelV = TCL_RELEASE_SERIAL;
    }
    if (type != NULL) {
	*type = TCL_RELEASE_LEVEL;
    }
}

/*
 *----------------------------------------------------------------------
 *
 * Math Functions --
 *
 *	This page contains the functions that implement all of the built-in
 *	math functions for expressions.
 *
 * Results:
 *	Each function returns TCL_OK if it succeeds and pushes an Tcl object
 *	holding the result. If it fails it returns TCL_ERROR and leaves an
 *	error message in the interpreter's result.
 *
 * Side effects:
 *	None.
 *
 *----------------------------------------------------------------------
 */

static int
ExprCeilFunc(
    TCL_UNUSED(void *),
    Tcl_Interp *interp,		/* The interpreter in which to execute the
				 * function. */
    int objc,			/* Actual parameter count. */
    Tcl_Obj *const *objv)	/* Actual parameter list. */
{
    int code;
    double d;
    mp_int big;

    if (objc != 2) {
	MathFuncWrongNumArgs(interp, 2, objc, objv);
	return TCL_ERROR;
    }
    code = Tcl_GetDoubleFromObj(interp, objv[1], &d);
#ifdef ACCEPT_NAN
    if (code != TCL_OK) {
	const Tcl_ObjInternalRep *irPtr = TclFetchInternalRep(objv[1], &tclDoubleType);

	if (irPtr) {
	    Tcl_SetObjResult(interp, objv[1]);
	    return TCL_OK;
	}
    }
#endif
    if (code != TCL_OK) {
	return TCL_ERROR;
    }

    if (Tcl_GetBignumFromObj(NULL, objv[1], &big) == TCL_OK) {
	Tcl_SetObjResult(interp, Tcl_NewDoubleObj(TclCeil(&big)));
	mp_clear(&big);
    } else {
	Tcl_SetObjResult(interp, Tcl_NewDoubleObj(ceil(d)));
    }
    return TCL_OK;
}

static int
ExprFloorFunc(
    TCL_UNUSED(void *),
    Tcl_Interp *interp,		/* The interpreter in which to execute the
				 * function. */
    int objc,			/* Actual parameter count. */
    Tcl_Obj *const *objv)	/* Actual parameter list. */
{
    int code;
    double d;
    mp_int big;

    if (objc != 2) {
	MathFuncWrongNumArgs(interp, 2, objc, objv);
	return TCL_ERROR;
    }
    code = Tcl_GetDoubleFromObj(interp, objv[1], &d);
#ifdef ACCEPT_NAN
    if (code != TCL_OK) {
	const Tcl_ObjInternalRep *irPtr = TclFetchInternalRep(objv[1], &tclDoubleType);

	if (irPtr) {
	    Tcl_SetObjResult(interp, objv[1]);
	    return TCL_OK;
	}
    }
#endif
    if (code != TCL_OK) {
	return TCL_ERROR;
    }

    if (Tcl_GetBignumFromObj(NULL, objv[1], &big) == TCL_OK) {
	Tcl_SetObjResult(interp, Tcl_NewDoubleObj(TclFloor(&big)));
	mp_clear(&big);
    } else {
	Tcl_SetObjResult(interp, Tcl_NewDoubleObj(floor(d)));
    }
    return TCL_OK;
}

static int
ExprIsqrtFunc(
    TCL_UNUSED(void *),
    Tcl_Interp *interp,		/* The interpreter in which to execute. */
    int objc,			/* Actual parameter count. */
    Tcl_Obj *const *objv)	/* Actual parameter list. */
{
    void *ptr;
    int type;
    double d;
    Tcl_WideInt w;
    mp_int big;
    int exact = 0;		/* Flag ==1 if the argument can be represented
				 * in a double as an exact integer. */

    /*
     * Check syntax.
     */

    if (objc != 2) {
	MathFuncWrongNumArgs(interp, 2, objc, objv);
	return TCL_ERROR;
    }

    /*
     * Make sure that the arg is a number.
     */

    if (TclGetNumberFromObj(interp, objv[1], &ptr, &type) != TCL_OK) {
	return TCL_ERROR;
    }

    switch (type) {
    case TCL_NUMBER_NAN:
	Tcl_GetDoubleFromObj(interp, objv[1], &d);
	return TCL_ERROR;
    case TCL_NUMBER_DOUBLE:
	d = *((const double *) ptr);
	if (d < 0) {
	    goto negarg;
	}
#ifdef IEEE_FLOATING_POINT
	if (d <= MAX_EXACT) {
	    exact = 1;
	}
#endif
	if (!exact) {
	    if (Tcl_InitBignumFromDouble(interp, d, &big) != TCL_OK) {
		return TCL_ERROR;
	    }
	}
	break;
    case TCL_NUMBER_BIG:
	if (Tcl_GetBignumFromObj(interp, objv[1], &big) != TCL_OK) {
	    return TCL_ERROR;
	}
	if (mp_isneg(&big)) {
	    mp_clear(&big);
	    goto negarg;
	}
	break;
    default:
	if (TclGetWideIntFromObj(interp, objv[1], &w) != TCL_OK) {
	    return TCL_ERROR;
	}
	if (w < 0) {
	    goto negarg;
	}
	d = (double) w;
#ifdef IEEE_FLOATING_POINT
	if (d < MAX_EXACT) {
	    exact = 1;
	}
#endif
	if (!exact) {
	    Tcl_GetBignumFromObj(interp, objv[1], &big);
	}
	break;
    }

    if (exact) {
	Tcl_SetObjResult(interp, Tcl_NewWideIntObj((Tcl_WideInt) sqrt(d)));
    } else {
	mp_int root;
	mp_err err;

	err = mp_init(&root);
	if (err == MP_OKAY) {
	    err = mp_sqrt(&big, &root);
	}
	mp_clear(&big);
	if (err != MP_OKAY) {
	    return TCL_ERROR;
	}
	Tcl_SetObjResult(interp, Tcl_NewBignumObj(&root));
    }
    return TCL_OK;

  negarg:
    Tcl_SetObjResult(interp, Tcl_NewStringObj(
            "square root of negative argument", -1));
    Tcl_SetErrorCode(interp, "ARITH", "DOMAIN",
	    "domain error: argument not in valid range", NULL);
    return TCL_ERROR;
}

static int
ExprSqrtFunc(
    TCL_UNUSED(void *),
    Tcl_Interp *interp,		/* The interpreter in which to execute the
				 * function. */
    int objc,			/* Actual parameter count. */
    Tcl_Obj *const *objv)	/* Actual parameter list. */
{
    int code;
    double d;
    mp_int big;

    if (objc != 2) {
	MathFuncWrongNumArgs(interp, 2, objc, objv);
	return TCL_ERROR;
    }
    code = Tcl_GetDoubleFromObj(interp, objv[1], &d);
#ifdef ACCEPT_NAN
    if (code != TCL_OK) {
	const Tcl_ObjInternalRep *irPtr = TclFetchInternalRep(objv[1], &tclDoubleType);

	if (irPtr) {
	    Tcl_SetObjResult(interp, objv[1]);
	    return TCL_OK;
	}
    }
#endif
    if (code != TCL_OK) {
	return TCL_ERROR;
    }
    if ((d >= 0.0) && isinf(d)
	    && (Tcl_GetBignumFromObj(NULL, objv[1], &big) == TCL_OK)) {
	mp_int root;
	mp_err err;

	err = mp_init(&root);
	if (err == MP_OKAY) {
	    err = mp_sqrt(&big, &root);
	}
	mp_clear(&big);
	if (err != MP_OKAY) {
	    mp_clear(&root);
	    return TCL_ERROR;
	}
	Tcl_SetObjResult(interp, Tcl_NewDoubleObj(TclBignumToDouble(&root)));
	mp_clear(&root);
    } else {
	Tcl_SetObjResult(interp, Tcl_NewDoubleObj(sqrt(d)));
    }
    return TCL_OK;
}

static int
ExprUnaryFunc(
    void *clientData,	/* Contains the address of a function that
				 * takes one double argument and returns a
				 * double result. */
    Tcl_Interp *interp,		/* The interpreter in which to execute the
				 * function. */
    int objc,			/* Actual parameter count */
    Tcl_Obj *const *objv)	/* Actual parameter list */
{
    int code;
    double d;
    double (*func)(double) = (double (*)(double)) clientData;

    if (objc != 2) {
	MathFuncWrongNumArgs(interp, 2, objc, objv);
	return TCL_ERROR;
    }
    code = Tcl_GetDoubleFromObj(interp, objv[1], &d);
#ifdef ACCEPT_NAN
    if (code != TCL_OK) {
	const Tcl_ObjInternalRep *irPtr = TclFetchInternalRep(objv[1], &tclDoubleType);

	if (irPtr) {
	    d = irPtr->doubleValue;
	    Tcl_ResetResult(interp);
	    code = TCL_OK;
	}
    }
#endif
    if (code != TCL_OK) {
	return TCL_ERROR;
    }
    errno = 0;
    return CheckDoubleResult(interp, func(d));
}

static int
CheckDoubleResult(
    Tcl_Interp *interp,
    double dResult)
{
#ifndef ACCEPT_NAN
    if (isnan(dResult)) {
	TclExprFloatError(interp, dResult);
	return TCL_ERROR;
    }
#endif
    if ((errno == ERANGE) && ((dResult == 0.0) || isinf(dResult))) {
	/*
	 * When ERANGE signals under/overflow, just accept 0.0 or +/-Inf
	 */
    } else if (errno != 0) {
	/*
	 * Report other errno values as errors.
	 */

	TclExprFloatError(interp, dResult);
	return TCL_ERROR;
    }
    Tcl_SetObjResult(interp, Tcl_NewDoubleObj(dResult));
    return TCL_OK;
}

static int
ExprBinaryFunc(
    void *clientData,	/* Contains the address of a function that
				 * takes two double arguments and returns a
				 * double result. */
    Tcl_Interp *interp,		/* The interpreter in which to execute the
				 * function. */
    int objc,			/* Actual parameter count. */
    Tcl_Obj *const *objv)	/* Parameter vector. */
{
    int code;
    double d1, d2;
    double (*func)(double, double) = (double (*)(double, double)) clientData;

    if (objc != 3) {
	MathFuncWrongNumArgs(interp, 3, objc, objv);
	return TCL_ERROR;
    }
    code = Tcl_GetDoubleFromObj(interp, objv[1], &d1);
#ifdef ACCEPT_NAN
    if (code != TCL_OK) {
	const Tcl_ObjInternalRep *irPtr = TclFetchInternalRep(objv[1], &tclDoubleType);

	if (irPtr) {
	    d1 = irPtr->doubleValue;
	    Tcl_ResetResult(interp);
	    code = TCL_OK;
	}
    }
#endif
    if (code != TCL_OK) {
	return TCL_ERROR;
    }
    code = Tcl_GetDoubleFromObj(interp, objv[2], &d2);
#ifdef ACCEPT_NAN
    if (code != TCL_OK) {
	const Tcl_ObjInternalRep *irPtr = TclFetchInternalRep(objv[1], &tclDoubleType);

	if (irPtr) {
	    d2 = irPtr->doubleValue;
	    Tcl_ResetResult(interp);
	    code = TCL_OK;
	}
    }
#endif
    if (code != TCL_OK) {
	return TCL_ERROR;
    }
    errno = 0;
    return CheckDoubleResult(interp, func(d1, d2));
}

static int
ExprAbsFunc(
    TCL_UNUSED(void *),
    Tcl_Interp *interp,		/* The interpreter in which to execute the
				 * function. */
    int objc,			/* Actual parameter count. */
    Tcl_Obj *const *objv)	/* Parameter vector. */
{
    void *ptr;
    int type;
    mp_int big;

    if (objc != 2) {
	MathFuncWrongNumArgs(interp, 2, objc, objv);
	return TCL_ERROR;
    }

    if (TclGetNumberFromObj(interp, objv[1], &ptr, &type) != TCL_OK) {
	return TCL_ERROR;
    }

    if (type == TCL_NUMBER_INT) {
	Tcl_WideInt l = *((const Tcl_WideInt *) ptr);

	if (l > 0) {
	    goto unChanged;
	} else if (l == 0) {
	    if (TclHasStringRep(objv[1])) {
		size_t numBytes;
		const char *bytes = Tcl_GetStringFromObj(objv[1], &numBytes);

		while (numBytes) {
		    if (*bytes == '-') {
			Tcl_SetObjResult(interp, Tcl_NewWideIntObj(0));
			return TCL_OK;
		    }
		    bytes++; numBytes--;
		}
	    }
	    goto unChanged;
	} else if (l == WIDE_MIN) {
	    if (sizeof(Tcl_WideInt) > sizeof(int64_t)) {
		Tcl_WideUInt ul = -(Tcl_WideUInt)WIDE_MIN;
		if (mp_init(&big) != MP_OKAY || mp_unpack(&big, 1, 1,
			sizeof(Tcl_WideInt), 0, 0, &ul) != MP_OKAY) {
		    return TCL_ERROR;
		}
		if (mp_neg(&big, &big) != MP_OKAY) {
		    return TCL_ERROR;
		}
	    } else if (mp_init_i64(&big, l) != MP_OKAY) {
		return TCL_ERROR;
	    }
	    goto tooLarge;
	}
	Tcl_SetObjResult(interp, Tcl_NewWideIntObj(-l));
	return TCL_OK;
    }

    if (type == TCL_NUMBER_DOUBLE) {
	double d = *((const double *) ptr);
	static const double poszero = 0.0;

	/*
	 * We need to distinguish here between positive 0.0 and negative -0.0.
	 * [Bug 2954959]
	 */

	if (d == -0.0) {
	    if (!memcmp(&d, &poszero, sizeof(double))) {
		goto unChanged;
	    }
	} else if (d > -0.0) {
	    goto unChanged;
	}
	Tcl_SetObjResult(interp, Tcl_NewDoubleObj(-d));
	return TCL_OK;
    }

    if (type == TCL_NUMBER_BIG) {
	if (mp_isneg((const mp_int *) ptr)) {
	    Tcl_GetBignumFromObj(NULL, objv[1], &big);
	tooLarge:
	    if (mp_neg(&big, &big) != MP_OKAY) {
		return TCL_ERROR;
	    }
	    Tcl_SetObjResult(interp, Tcl_NewBignumObj(&big));
	} else {
	unChanged:
	    Tcl_SetObjResult(interp, objv[1]);
	}
	return TCL_OK;
    }

    if (type == TCL_NUMBER_NAN) {
#ifdef ACCEPT_NAN
	Tcl_SetObjResult(interp, objv[1]);
	return TCL_OK;
#else
	double d;

	Tcl_GetDoubleFromObj(interp, objv[1], &d);
	return TCL_ERROR;
#endif
    }
    return TCL_OK;
}

static int
ExprBoolFunc(
    TCL_UNUSED(void *),
    Tcl_Interp *interp,		/* The interpreter in which to execute the
				 * function. */
    int objc,			/* Actual parameter count. */
    Tcl_Obj *const *objv)	/* Actual parameter vector. */
{
    int value;

    if (objc != 2) {
	MathFuncWrongNumArgs(interp, 2, objc, objv);
	return TCL_ERROR;
    }
    if (Tcl_GetBooleanFromObj(interp, objv[1], &value) != TCL_OK) {
	return TCL_ERROR;
    }
    Tcl_SetObjResult(interp, Tcl_NewBooleanObj(value));
    return TCL_OK;
}

static int
ExprDoubleFunc(
    TCL_UNUSED(void *),
    Tcl_Interp *interp,		/* The interpreter in which to execute the
				 * function. */
    int objc,			/* Actual parameter count. */
    Tcl_Obj *const *objv)	/* Actual parameter vector. */
{
    double dResult;

    if (objc != 2) {
	MathFuncWrongNumArgs(interp, 2, objc, objv);
	return TCL_ERROR;
    }
    if (Tcl_GetDoubleFromObj(interp, objv[1], &dResult) != TCL_OK) {
#ifdef ACCEPT_NAN
	if (TclHasInternalRep(objv[1], &tclDoubleType)) {
	    Tcl_SetObjResult(interp, objv[1]);
	    return TCL_OK;
	}
#endif
	return TCL_ERROR;
    }
    Tcl_SetObjResult(interp, Tcl_NewDoubleObj(dResult));
    return TCL_OK;
}

static int
ExprIntFunc(
    TCL_UNUSED(void *),
    Tcl_Interp *interp,		/* The interpreter in which to execute the
				 * function. */
    int objc,			/* Actual parameter count. */
    Tcl_Obj *const *objv)	/* Actual parameter vector. */
{
    double d;
    int type;
    void *ptr;

    if (objc != 2) {
	MathFuncWrongNumArgs(interp, 2, objc, objv);
	return TCL_ERROR;
    }
    if (TclGetNumberFromObj(interp, objv[1], &ptr, &type) != TCL_OK) {
	return TCL_ERROR;
    }

    if (type == TCL_NUMBER_DOUBLE) {
	d = *((const double *) ptr);
	if ((d >= (double)WIDE_MAX) || (d <= (double)WIDE_MIN)) {
	    mp_int big;

	    if (Tcl_InitBignumFromDouble(interp, d, &big) != TCL_OK) {
		/* Infinity */
		return TCL_ERROR;
	    }
	    Tcl_SetObjResult(interp, Tcl_NewBignumObj(&big));
	    return TCL_OK;
	} else {
	    Tcl_WideInt result = (Tcl_WideInt) d;

	    Tcl_SetObjResult(interp, Tcl_NewWideIntObj(result));
	    return TCL_OK;
	}
    }

    if (type != TCL_NUMBER_NAN) {
	/*
	 * All integers are already of integer type.
	 */

	Tcl_SetObjResult(interp, objv[1]);
	return TCL_OK;
    }

    /*
     * Get the error message for NaN.
     */

    Tcl_GetDoubleFromObj(interp, objv[1], &d);
    return TCL_ERROR;
}

static int
ExprWideFunc(
    TCL_UNUSED(void *),
    Tcl_Interp *interp,		/* The interpreter in which to execute the
				 * function. */
    int objc,			/* Actual parameter count. */
    Tcl_Obj *const *objv)	/* Actual parameter vector. */
{
    Tcl_WideInt wResult;

    if (ExprIntFunc(NULL, interp, objc, objv) != TCL_OK) {
	return TCL_ERROR;
    }
    TclGetWideBitsFromObj(NULL, Tcl_GetObjResult(interp), &wResult);
    Tcl_SetObjResult(interp, Tcl_NewWideIntObj(wResult));
    return TCL_OK;
}

/*
 * Common implmentation of max() and min().
 */
static int
ExprMaxMinFunc(
    TCL_UNUSED(void *),
    Tcl_Interp *interp,		/* The interpreter in which to execute the
				 * function. */
    int objc,			/* Actual parameter count. */
    Tcl_Obj *const *objv,	/* Actual parameter vector. */
    int op)			/* Comparison direction */
{
    Tcl_Obj *res;
    double d;
    int type, i;
    void *ptr;

    if (objc < 2) {
	MathFuncWrongNumArgs(interp, 2, objc, objv);
	return TCL_ERROR;
    }
    res = objv[1];
    for (i = 1; i < objc; i++) {
        if (TclGetNumberFromObj(interp, objv[i], &ptr, &type) != TCL_OK) {
            return TCL_ERROR;
        }
        if (type == TCL_NUMBER_NAN) {
            /*
             * Get the error message for NaN.
             */

            Tcl_GetDoubleFromObj(interp, objv[i], &d);
            return TCL_ERROR;
        }
        if (TclCompareTwoNumbers(objv[i], res) == op)  {
            res = objv[i];
        }
    }

    Tcl_SetObjResult(interp, res);
    return TCL_OK;
}

static int
ExprMaxFunc(
    TCL_UNUSED(void *),
    Tcl_Interp *interp,		/* The interpreter in which to execute the
				 * function. */
    int objc,			/* Actual parameter count. */
    Tcl_Obj *const *objv)	/* Actual parameter vector. */
{
    return ExprMaxMinFunc(NULL, interp, objc, objv, MP_GT);
}

static int
ExprMinFunc(
    TCL_UNUSED(void *),
    Tcl_Interp *interp,		/* The interpreter in which to execute the
				 * function. */
    int objc,			/* Actual parameter count. */
    Tcl_Obj *const *objv)	/* Actual parameter vector. */
{
    return ExprMaxMinFunc(NULL, interp, objc, objv, MP_LT);
}

static int
ExprRandFunc(
    TCL_UNUSED(void *),
    Tcl_Interp *interp,		/* The interpreter in which to execute the
				 * function. */
    int objc,			/* Actual parameter count. */
    Tcl_Obj *const *objv)	/* Actual parameter vector. */
{
    Interp *iPtr = (Interp *) interp;
    double dResult;
    long tmp;			/* Algorithm assumes at least 32 bits. Only
				 * long guarantees that. See below. */
    Tcl_Obj *oResult;

    if (objc != 1) {
	MathFuncWrongNumArgs(interp, 1, objc, objv);
	return TCL_ERROR;
    }

    if (!(iPtr->flags & RAND_SEED_INITIALIZED)) {
	iPtr->flags |= RAND_SEED_INITIALIZED;

	/*
	 * To ensure different seeds in different threads (bug #416643),
	 * take into consideration the thread this interp is running in.
	 */

	iPtr->randSeed = TclpGetClicks() + PTR2UINT(Tcl_GetCurrentThread())*4093U;

	/*
	 * Make sure 1 <= randSeed <= (2^31) - 2. See below.
	 */

	iPtr->randSeed &= 0x7FFFFFFFL;
	if ((iPtr->randSeed == 0) || (iPtr->randSeed == 0x7FFFFFFFL)) {
	    iPtr->randSeed ^= 123459876L;
	}
    }

    /*
     * Generate the random number using the linear congruential generator
     * defined by the following recurrence:
     *		seed = ( IA * seed ) mod IM
     * where IA is 16807 and IM is (2^31) - 1. The recurrence maps a seed in
     * the range [1, IM - 1] to a new seed in that same range. The recurrence
     * maps IM to 0, and maps 0 back to 0, so those two values must not be
     * allowed as initial values of seed.
     *
     * In order to avoid potential problems with integer overflow, the
     * recurrence is implemented in terms of additional constants IQ and IR
     * such that
     *		IM = IA*IQ + IR
     * None of the operations in the implementation overflows a 32-bit signed
     * integer, and the C type long is guaranteed to be at least 32 bits wide.
     *
     * For more details on how this algorithm works, refer to the following
     * papers:
     *
     *	S.K. Park & K.W. Miller, "Random number generators: good ones are hard
     *	to find," Comm ACM 31(10):1192-1201, Oct 1988
     *
     *	W.H. Press & S.A. Teukolsky, "Portable random number generators,"
     *	Computers in Physics 6(5):522-524, Sep/Oct 1992.
     */

#define RAND_IA		16807
#define RAND_IM		2147483647
#define RAND_IQ		127773
#define RAND_IR		2836
#define RAND_MASK	123459876

    tmp = iPtr->randSeed/RAND_IQ;
    iPtr->randSeed = RAND_IA*(iPtr->randSeed - tmp*RAND_IQ) - RAND_IR*tmp;
    if (iPtr->randSeed < 0) {
	iPtr->randSeed += RAND_IM;
    }

    /*
     * Since the recurrence keeps seed values in the range [1, RAND_IM - 1],
     * dividing by RAND_IM yields a double in the range (0, 1).
     */

    dResult = iPtr->randSeed * (1.0/RAND_IM);

    /*
     * Push a Tcl object with the result.
     */

    TclNewDoubleObj(oResult, dResult);
    Tcl_SetObjResult(interp, oResult);
    return TCL_OK;
}

static int
ExprRoundFunc(
    TCL_UNUSED(void *),
    Tcl_Interp *interp,		/* The interpreter in which to execute the
				 * function. */
    int objc,			/* Actual parameter count. */
    Tcl_Obj *const *objv)	/* Parameter vector. */
{
    double d;
    void *ptr;
    int type;

    if (objc != 2) {
	MathFuncWrongNumArgs(interp, 2, objc, objv);
	return TCL_ERROR;
    }

    if (TclGetNumberFromObj(interp, objv[1], &ptr, &type) != TCL_OK) {
	return TCL_ERROR;
    }

    if (type == TCL_NUMBER_DOUBLE) {
	double fractPart, intPart;
	Tcl_WideInt max = WIDE_MAX, min = WIDE_MIN;

	fractPart = modf(*((const double *) ptr), &intPart);
	if (fractPart <= -0.5) {
	    min++;
	} else if (fractPart >= 0.5) {
	    max--;
	}
	if ((intPart >= (double)max) || (intPart <= (double)min)) {
	    mp_int big;
	    mp_err err = MP_OKAY;

	    if (Tcl_InitBignumFromDouble(interp, intPart, &big) != TCL_OK) {
		/* Infinity */
		return TCL_ERROR;
	    }
	    if (fractPart <= -0.5) {
		err = mp_sub_d(&big, 1, &big);
	    } else if (fractPart >= 0.5) {
		err = mp_add_d(&big, 1, &big);
	    }
	    if (err != MP_OKAY) {
		return TCL_ERROR;
	    }
	    Tcl_SetObjResult(interp, Tcl_NewBignumObj(&big));
	    return TCL_OK;
	} else {
	    Tcl_WideInt result = (Tcl_WideInt)intPart;

	    if (fractPart <= -0.5) {
		result--;
	    } else if (fractPart >= 0.5) {
		result++;
	    }
	    Tcl_SetObjResult(interp, Tcl_NewWideIntObj(result));
	    return TCL_OK;
	}
    }

    if (type != TCL_NUMBER_NAN) {
	/*
	 * All integers are already rounded
	 */

	Tcl_SetObjResult(interp, objv[1]);
	return TCL_OK;
    }

    /*
     * Get the error message for NaN.
     */

    Tcl_GetDoubleFromObj(interp, objv[1], &d);
    return TCL_ERROR;
}

static int
ExprSrandFunc(
    TCL_UNUSED(void *),
    Tcl_Interp *interp,		/* The interpreter in which to execute the
				 * function. */
    int objc,			/* Actual parameter count. */
    Tcl_Obj *const *objv)	/* Parameter vector. */
{
    Interp *iPtr = (Interp *) interp;
    Tcl_WideInt w = 0;		/* Initialized to avoid compiler warning. */

    /*
     * Convert argument and use it to reset the seed.
     */

    if (objc != 2) {
	MathFuncWrongNumArgs(interp, 2, objc, objv);
	return TCL_ERROR;
    }

    if (TclGetWideBitsFromObj(NULL, objv[1], &w) != TCL_OK) {
	return TCL_ERROR;
    }

    /*
     * Reset the seed. Make sure 1 <= randSeed <= 2^31 - 2. See comments in
     * ExprRandFunc for more details.
     */

    iPtr->flags |= RAND_SEED_INITIALIZED;
    iPtr->randSeed = (long) w & 0x7FFFFFFF;
    if ((iPtr->randSeed == 0) || (iPtr->randSeed == 0x7FFFFFFF)) {
	iPtr->randSeed ^= 123459876;
    }

    /*
     * To avoid duplicating the random number generation code we simply clean
     * up our state and call the real random number function. That function
     * will always succeed.
     */

    return ExprRandFunc(NULL, interp, 1, objv);
}

/*
 *----------------------------------------------------------------------
 *
 * Double Classification Functions --
 *
 *	This page contains the functions that implement all of the built-in
 *	math functions for classifying IEEE doubles.
 *
 *      These have to be a little bit careful while Tcl_GetDoubleFromObj()
 *      rejects NaN values, which these functions *explicitly* accept.
 *
 * Results:
 *	Each function returns TCL_OK if it succeeds and pushes an Tcl object
 *	holding the result. If it fails it returns TCL_ERROR and leaves an
 *	error message in the interpreter's result.
 *
 * Side effects:
 *	None.
 *
 *----------------------------------------------------------------------
 *
 * Older MSVC is supported by Tcl, but doesn't have fpclassify(). Of course.
 * But it does sometimes have _fpclass() which does almost the same job; if
 * even that is absent, we grobble around directly in the platform's binary
 * representation of double.
 *
 * The ClassifyDouble() function makes all that conform to a common API
 * (effectively the C99 standard API renamed), and just delegates to the
 * standard macro on platforms that do it correctly.
 */

static inline int
ClassifyDouble(
    double d)
{
#if TCL_FPCLASSIFY_MODE == 0
    return fpclassify(d);
#else /* TCL_FPCLASSIFY_MODE != 0 */
    /*
     * If we don't have fpclassify(), we also don't have the values it returns.
     * Hence we define those here.
     */
#ifndef FP_NAN
#   define FP_NAN          1	/* Value is NaN */
#   define FP_INFINITE     2	/* Value is an infinity */
#   define FP_ZERO         3	/* Value is a zero */
#   define FP_NORMAL       4	/* Value is a normal float */
#   define FP_SUBNORMAL    5	/* Value has lost accuracy */
#endif /* !FP_NAN */

#if TCL_FPCLASSIFY_MODE == 3
    return __builtin_fpclassify(
            FP_NAN, FP_INFINITE, FP_NORMAL, FP_SUBNORMAL, FP_ZERO, d);
#elif TCL_FPCLASSIFY_MODE == 2
    /*
     * We assume this hack is only needed on little-endian systems.
     * Specifically, x86 running Windows.  It's fairly easy to enable for
     * others if they need it (because their libc/libm is broken) but we'll
     * jump that hurdle when requred.  We can solve the word ordering then.
     */

    union {
        double d;               /* Interpret as double */
        struct {
            unsigned int low;   /* Lower 32 bits */
            unsigned int high;  /* Upper 32 bits */
        } w;                    /* Interpret as unsigned integer words */
    } doubleMeaning;            /* So we can look at the representation of a
                                 * double directly. Platform (i.e., processor)
                                 * specific; this is for x86 (and most other
                                 * little-endian processors, but those are
                                 * untested). */
    unsigned int exponent, mantissaLow, mantissaHigh;
                                /* The pieces extracted from the double. */
    int zeroMantissa;           /* Was the mantissa zero? That's special. */

    /*
     * Shifts and masks to use with the doubleMeaning variable above.
     */

#define EXPONENT_MASK   0x7FF   /* 11 bits (after shifting) */
#define EXPONENT_SHIFT  20      /* Moves exponent to bottom of word */
#define MANTISSA_MASK   0xFFFFF /* 20 bits (plus 32 from other word) */

    /*
     * Extract the exponent (11 bits) and mantissa (52 bits).  Note that we
     * totally ignore the sign bit.
     */

    doubleMeaning.d = d;
    exponent = (doubleMeaning.w.high >> EXPONENT_SHIFT) & EXPONENT_MASK;
    mantissaLow = doubleMeaning.w.low;
    mantissaHigh = doubleMeaning.w.high & MANTISSA_MASK;
    zeroMantissa = (mantissaHigh == 0 && mantissaLow == 0);

    /*
     * Look for the special cases of exponent.
     */

    switch (exponent) {
    case 0:
        /*
         * When the exponent is all zeros, it's a ZERO or a SUBNORMAL.
         */

        return zeroMantissa ? FP_ZERO : FP_SUBNORMAL;
    case EXPONENT_MASK:
        /*
         * When the exponent is all ones, it's an INF or a NAN.
         */

        return zeroMantissa ? FP_INFINITE : FP_NAN;
    default:
        /*
         * Everything else is a NORMAL double precision float.
         */

        return FP_NORMAL;
    }
#elif TCL_FPCLASSIFY_MODE == 1
    switch (_fpclass(d)) {
    case _FPCLASS_NZ:
    case _FPCLASS_PZ:
        return FP_ZERO;
    case _FPCLASS_NN:
    case _FPCLASS_PN:
        return FP_NORMAL;
    case _FPCLASS_ND:
    case _FPCLASS_PD:
        return FP_SUBNORMAL;
    case _FPCLASS_NINF:
    case _FPCLASS_PINF:
        return FP_INFINITE;
    default:
        Tcl_Panic("result of _fpclass() outside documented range!");
    case _FPCLASS_QNAN:
    case _FPCLASS_SNAN:
        return FP_NAN;
    }
#else /* TCL_FPCLASSIFY_MODE not in (0..3) */
#error "unknown or unexpected TCL_FPCLASSIFY_MODE"
#endif /* TCL_FPCLASSIFY_MODE */
#endif /* !fpclassify */
}

static int
ExprIsFiniteFunc(
    TCL_UNUSED(void *),
    Tcl_Interp *interp,		/* The interpreter in which to execute the
				 * function. */
    int objc,			/* Actual parameter count */
    Tcl_Obj *const *objv)	/* Actual parameter list */
{
    double d;
    void *ptr;
    int type, result = 0;

    if (objc != 2) {
	MathFuncWrongNumArgs(interp, 2, objc, objv);
	return TCL_ERROR;
    }

    if (TclGetNumberFromObj(interp, objv[1], &ptr, &type) != TCL_OK) {
        return TCL_ERROR;
    }
    if (type != TCL_NUMBER_NAN) {
        if (Tcl_GetDoubleFromObj(interp, objv[1], &d) != TCL_OK) {
            return TCL_ERROR;
        }
        type = ClassifyDouble(d);
        result = (type != FP_INFINITE && type != FP_NAN);
    }
    Tcl_SetObjResult(interp, Tcl_NewBooleanObj(result));
    return TCL_OK;
}

static int
ExprIsInfinityFunc(
    TCL_UNUSED(void *),
    Tcl_Interp *interp,		/* The interpreter in which to execute the
				 * function. */
    int objc,			/* Actual parameter count */
    Tcl_Obj *const *objv)	/* Actual parameter list */
{
    double d;
    void *ptr;
    int type, result = 0;

    if (objc != 2) {
	MathFuncWrongNumArgs(interp, 2, objc, objv);
	return TCL_ERROR;
    }

    if (TclGetNumberFromObj(interp, objv[1], &ptr, &type) != TCL_OK) {
        return TCL_ERROR;
    }
    if (type != TCL_NUMBER_NAN) {
        if (Tcl_GetDoubleFromObj(interp, objv[1], &d) != TCL_OK) {
            return TCL_ERROR;
        }
        result = (ClassifyDouble(d) == FP_INFINITE);
    }
    Tcl_SetObjResult(interp, Tcl_NewBooleanObj(result));
    return TCL_OK;
}

static int
ExprIsNaNFunc(
    TCL_UNUSED(void *),
    Tcl_Interp *interp,		/* The interpreter in which to execute the
				 * function. */
    int objc,			/* Actual parameter count */
    Tcl_Obj *const *objv)	/* Actual parameter list */
{
    double d;
    void *ptr;
    int type, result = 1;

    if (objc != 2) {
	MathFuncWrongNumArgs(interp, 2, objc, objv);
	return TCL_ERROR;
    }

    if (TclGetNumberFromObj(interp, objv[1], &ptr, &type) != TCL_OK) {
        return TCL_ERROR;
    }
    if (type != TCL_NUMBER_NAN) {
        if (Tcl_GetDoubleFromObj(interp, objv[1], &d) != TCL_OK) {
            return TCL_ERROR;
        }
        result = (ClassifyDouble(d) == FP_NAN);
    }
    Tcl_SetObjResult(interp, Tcl_NewBooleanObj(result));
    return TCL_OK;
}

static int
ExprIsNormalFunc(
    TCL_UNUSED(void *),
    Tcl_Interp *interp,		/* The interpreter in which to execute the
				 * function. */
    int objc,			/* Actual parameter count */
    Tcl_Obj *const *objv)	/* Actual parameter list */
{
    double d;
    void *ptr;
    int type, result = 0;

    if (objc != 2) {
	MathFuncWrongNumArgs(interp, 2, objc, objv);
	return TCL_ERROR;
    }

    if (TclGetNumberFromObj(interp, objv[1], &ptr, &type) != TCL_OK) {
        return TCL_ERROR;
    }
    if (type != TCL_NUMBER_NAN) {
        if (Tcl_GetDoubleFromObj(interp, objv[1], &d) != TCL_OK) {
            return TCL_ERROR;
        }
        result = (ClassifyDouble(d) == FP_NORMAL);
    }
    Tcl_SetObjResult(interp, Tcl_NewBooleanObj(result));
    return TCL_OK;
}

static int
ExprIsSubnormalFunc(
    TCL_UNUSED(void *),
    Tcl_Interp *interp,		/* The interpreter in which to execute the
				 * function. */
    int objc,			/* Actual parameter count */
    Tcl_Obj *const *objv)	/* Actual parameter list */
{
    double d;
    void *ptr;
    int type, result = 0;

    if (objc != 2) {
	MathFuncWrongNumArgs(interp, 2, objc, objv);
	return TCL_ERROR;
    }

    if (TclGetNumberFromObj(interp, objv[1], &ptr, &type) != TCL_OK) {
        return TCL_ERROR;
    }
    if (type != TCL_NUMBER_NAN) {
        if (Tcl_GetDoubleFromObj(interp, objv[1], &d) != TCL_OK) {
            return TCL_ERROR;
        }
        result = (ClassifyDouble(d) == FP_SUBNORMAL);
    }
    Tcl_SetObjResult(interp, Tcl_NewBooleanObj(result));
    return TCL_OK;
}

static int
ExprIsUnorderedFunc(
    TCL_UNUSED(void *),
    Tcl_Interp *interp,		/* The interpreter in which to execute the
				 * function. */
    int objc,			/* Actual parameter count */
    Tcl_Obj *const *objv)	/* Actual parameter list */
{
    double d;
    void *ptr;
    int type, result = 0;

    if (objc != 3) {
	MathFuncWrongNumArgs(interp, 3, objc, objv);
	return TCL_ERROR;
    }

    if (TclGetNumberFromObj(interp, objv[1], &ptr, &type) != TCL_OK) {
        return TCL_ERROR;
    }
    if (type == TCL_NUMBER_NAN) {
        result = 1;
    } else {
        d = *((const double *) ptr);
        result = (ClassifyDouble(d) == FP_NAN);
    }

    if (TclGetNumberFromObj(interp, objv[2], &ptr, &type) != TCL_OK) {
        return TCL_ERROR;
    }
    if (type == TCL_NUMBER_NAN) {
        result |= 1;
    } else {
        d = *((const double *) ptr);
        result |= (ClassifyDouble(d) == FP_NAN);
    }

    Tcl_SetObjResult(interp, Tcl_NewBooleanObj(result));
    return TCL_OK;
}

static int
FloatClassifyObjCmd(
    TCL_UNUSED(void *),
    Tcl_Interp *interp,		/* The interpreter in which to execute the
				 * function. */
    int objc,			/* Actual parameter count */
    Tcl_Obj *const *objv)	/* Actual parameter list */
{
    double d;
    Tcl_Obj *objPtr;
    void *ptr;
    int type;

    if (objc != 2) {
        Tcl_WrongNumArgs(interp, 1, objv, "floatValue");
	return TCL_ERROR;
    }

    if (TclGetNumberFromObj(interp, objv[1], &ptr, &type) != TCL_OK) {
        return TCL_ERROR;
    }
    if (type == TCL_NUMBER_NAN) {
        goto gotNaN;
    } else if (Tcl_GetDoubleFromObj(interp, objv[1], &d) != TCL_OK) {
        return TCL_ERROR;
    }
    switch (ClassifyDouble(d)) {
    case FP_INFINITE:
        TclNewLiteralStringObj(objPtr, "infinite");
        break;
    case FP_NAN:
    gotNaN:
        TclNewLiteralStringObj(objPtr, "nan");
        break;
    case FP_NORMAL:
        TclNewLiteralStringObj(objPtr, "normal");
        break;
    case FP_SUBNORMAL:
        TclNewLiteralStringObj(objPtr, "subnormal");
        break;
    case FP_ZERO:
        TclNewLiteralStringObj(objPtr, "zero");
        break;
    default:
        Tcl_SetObjResult(interp, Tcl_ObjPrintf(
                "unable to classify number: %f", d));
        return TCL_ERROR;
    }
    Tcl_SetObjResult(interp, objPtr);
    return TCL_OK;
}

/*
 *----------------------------------------------------------------------
 *
 * MathFuncWrongNumArgs --
 *
 *	Generate an error message when a math function presents the wrong
 *	number of arguments.
 *
 * Results:
 *	None.
 *
 * Side effects:
 *	An error message is stored in the interpreter result.
 *
 *----------------------------------------------------------------------
 */

static void
MathFuncWrongNumArgs(
    Tcl_Interp *interp,		/* Tcl interpreter */
    int expected,		/* Formal parameter count. */
    int found,			/* Actual parameter count. */
    Tcl_Obj *const *objv)	/* Actual parameter vector. */
{
    const char *name = TclGetString(objv[0]);
    const char *tail = name + strlen(name);

    while (tail > name+1) {
	tail--;
	if (*tail == ':' && tail[-1] == ':') {
	    name = tail+1;
	    break;
	}
    }
    Tcl_SetObjResult(interp, Tcl_ObjPrintf(
	    "%s arguments for math function \"%s\"",
	    (found < expected ? "not enough" : "too many"), name));
    Tcl_SetErrorCode(interp, "TCL", "WRONGARGS", NULL);
}

#ifdef USE_DTRACE
/*
 *----------------------------------------------------------------------
 *
 * DTraceObjCmd --
 *
 *	This function is invoked to process the "::tcl::dtrace" Tcl command.
 *
 * Results:
 *	A standard Tcl object result.
 *
 * Side effects:
 *	The 'tcl-probe' DTrace probe is triggered (if it is enabled).
 *
 *----------------------------------------------------------------------
 */

static int
DTraceObjCmd(
    TCL_UNUSED(void *),
    TCL_UNUSED(Tcl_Interp *),
    int objc,			/* Number of arguments. */
    Tcl_Obj *const objv[])	/* Argument objects. */
{
    if (TCL_DTRACE_TCL_PROBE_ENABLED()) {
	char *a[10];
	int i = 0;

	while (i++ < 10) {
	    a[i-1] = i < objc ? TclGetString(objv[i]) : NULL;
	}
	TCL_DTRACE_TCL_PROBE(a[0], a[1], a[2], a[3], a[4], a[5], a[6], a[7],
		a[8], a[9]);
    }
    return TCL_OK;
}

/*
 *----------------------------------------------------------------------
 *
 * TclDTraceInfo --
 *
 *	Extract information from a TIP280 dict for use by DTrace probes.
 *
 * Results:
 *	None.
 *
 * Side effects:
 *	None.
 *
 *----------------------------------------------------------------------
 */

void
TclDTraceInfo(
    Tcl_Obj *info,
    const char **args,
    int *argsi)
{
    static Tcl_Obj *keys[10] = { NULL };
    Tcl_Obj **k = keys, *val;
    int i = 0;

    if (!*k) {
#define kini(s) TclNewLiteralStringObj(keys[i], s); i++
	kini("cmd");	kini("type");	kini("proc");	kini("file");
	kini("method");	kini("class");	kini("lambda");	kini("object");
	kini("line");	kini("level");
#undef kini
    }
    for (i = 0; i < 6; i++) {
	Tcl_DictObjGet(NULL, info, *k++, &val);
	args[i] = val ? TclGetString(val) : NULL;
    }

    /*
     * no "proc" -> use "lambda"
     */

    if (!args[2]) {
	Tcl_DictObjGet(NULL, info, *k, &val);
	args[2] = val ? TclGetString(val) : NULL;
    }
    k++;

    /*
     * no "class" -> use "object"
     */

    if (!args[5]) {
	Tcl_DictObjGet(NULL, info, *k, &val);
	args[5] = val ? TclGetString(val) : NULL;
    }
    k++;
    for (i = 0; i < 2; i++) {
	Tcl_DictObjGet(NULL, info, *k++, &val);
	if (val) {
	    TclGetIntFromObj(NULL, val, &argsi[i]);
	} else {
	    argsi[i] = 0;
	}
    }
}

/*
 *----------------------------------------------------------------------
 *
 * DTraceCmdReturn --
 *
 *	NR callback for DTrace command return probes.
 *
 * Results:
 *	None.
 *
 * Side effects:
 *	None.
 *
 *----------------------------------------------------------------------
 */

static int
DTraceCmdReturn(
    void *data[],
    Tcl_Interp *interp,
    int result)
{
    char *cmdName = TclGetString((Tcl_Obj *) data[0]);

    if (TCL_DTRACE_CMD_RETURN_ENABLED()) {
	TCL_DTRACE_CMD_RETURN(cmdName, result);
    }
    if (TCL_DTRACE_CMD_RESULT_ENABLED()) {
	Tcl_Obj *r = Tcl_GetObjResult(interp);

	TCL_DTRACE_CMD_RESULT(cmdName, result, TclGetString(r), r);
    }
    return result;
}

TCL_DTRACE_DEBUG_LOG()

#endif /* USE_DTRACE */

/*
 *----------------------------------------------------------------------
 *
 * Tcl_NRCallObjProc --
 *
 *	This function calls an objProc directly while managing things properly
 *	if it happens to be an NR objProc. It is meant to be used by extenders
 *	that provide an NR implementation of a command, as this function
 *	permits a trivial coding of the non-NR objProc.
 *
 * Results:
 *	The return value is a standard Tcl completion code such as TCL_OK or
 *	TCL_ERROR. A result or error message is left in interp's result.
 *
 * Side effects:
 *	Depends on the objProc.
 *
 *----------------------------------------------------------------------
 */

int
Tcl_NRCallObjProc(
    Tcl_Interp *interp,
    Tcl_ObjCmdProc *objProc,
    void *clientData,
    size_t objc,
    Tcl_Obj *const objv[])
{
    NRE_callback *rootPtr = TOP_CB(interp);

    TclNRAddCallback(interp, Dispatch, objProc, clientData,
	    INT2PTR(objc), objv);
    return TclNRRunCallbacks(interp, TCL_OK, rootPtr);
}

/*
 *----------------------------------------------------------------------
 *
 * Tcl_NRCreateCommand --
 *
 *	Define a new NRE-enabled object-based command in a command table.
 *
 * Results:
 *	The return value is a token for the command, which can be used in
 *	future calls to Tcl_GetCommandName.
 *
 * Side effects:
 *	If no command named "cmdName" already exists for interp, one is
 *	created. Otherwise, if a command does exist, then if the object-based
 *	Tcl_ObjCmdProc is TclInvokeStringCommand, we assume Tcl_CreateCommand
 *	was called previously for the same command and just set its
 *	Tcl_ObjCmdProc to the argument "proc"; otherwise, we delete the old
 *	command.
 *
 *	In the future, during bytecode evaluation when "cmdName" is seen as
 *	the name of a command by Tcl_EvalObj or Tcl_Eval, the object-based
 *	Tcl_ObjCmdProc proc will be called. When the command is deleted from
 *	the table, deleteProc will be called. See the manual entry for details
 *	on the calling sequence.
 *
 *----------------------------------------------------------------------
 */

Tcl_Command
Tcl_NRCreateCommand(
    Tcl_Interp *interp,		/* Token for command interpreter (returned by
				 * previous call to Tcl_CreateInterp). */
    const char *cmdName,	/* Name of command. If it contains namespace
				 * qualifiers, the new command is put in the
				 * specified namespace; otherwise it is put in
				 * the global namespace. */
    Tcl_ObjCmdProc *proc,	/* Object-based function to associate with
				 * name, provides direct access for direct
				 * calls. */
    Tcl_ObjCmdProc *nreProc,	/* Object-based function to associate with
				 * name, provides NR implementation */
    void *clientData,	/* Arbitrary value to pass to object
				 * function. */
    Tcl_CmdDeleteProc *deleteProc)
				/* If not NULL, gives a function to call when
				 * this command is deleted. */
{
    Command *cmdPtr = (Command *)
	    Tcl_CreateObjCommand(interp, cmdName, proc, clientData,
                    deleteProc);

    cmdPtr->nreProc = nreProc;
    return (Tcl_Command) cmdPtr;
}

Tcl_Command
TclNRCreateCommandInNs(
    Tcl_Interp *interp,
    const char *cmdName,
    Tcl_Namespace *nsPtr,
    Tcl_ObjCmdProc *proc,
    Tcl_ObjCmdProc *nreProc,
    void *clientData,
    Tcl_CmdDeleteProc *deleteProc)
{
    Command *cmdPtr = (Command *)
            TclCreateObjCommandInNs(interp, cmdName, nsPtr, proc, clientData,
                    deleteProc);

    cmdPtr->nreProc = nreProc;
    return (Tcl_Command) cmdPtr;
}

/****************************************************************************
 * Stuff for the public api
 ****************************************************************************/

int
Tcl_NREvalObj(
    Tcl_Interp *interp,
    Tcl_Obj *objPtr,
    int flags)
{
    return TclNREvalObjEx(interp, objPtr, flags, NULL, INT_MIN);
}

int
Tcl_NREvalObjv(
    Tcl_Interp *interp,		/* Interpreter in which to evaluate the
				 * command. Also used for error reporting. */
    size_t objc,			/* Number of words in command. */
    Tcl_Obj *const objv[],	/* An array of pointers to objects that are
				 * the words that make up the command. */
    int flags)			/* Collection of OR-ed bits that control the
				 * evaluation of the script. Only
				 * TCL_EVAL_GLOBAL, TCL_EVAL_INVOKE and
				 * TCL_EVAL_NOERR are currently supported. */
{
    return TclNREvalObjv(interp, objc, objv, flags, NULL);
}

int
Tcl_NRCmdSwap(
    Tcl_Interp *interp,
    Tcl_Command cmd,
    size_t objc,
    Tcl_Obj *const objv[],
    int flags)
{
    return TclNREvalObjv(interp, objc, objv, flags|TCL_EVAL_NOERR,
	    (Command *) cmd);
}

/*****************************************************************************
 * Tailcall related code
 *****************************************************************************
 *
 * The steps of the tailcall dance are as follows:
 *
 *   1. when [tailcall] is invoked, it stores the corresponding callback in
 *      the current CallFrame and returns TCL_RETURN
 *   2. when the CallFrame is popped, it calls TclSetTailcall to store the
 *      callback in the proper NRCommand callback - the spot where the command
 *      that pushed the CallFrame is completely cleaned up
 *   3. when the NRCommand callback runs, it schedules the tailcall callback
 *      to run immediately after it returns
 *
 *   One delicate point is to properly define the NRCommand where the tailcall
 *   will execute. There are functions whose purpose is to help define the
 *   precise spot:
 *     TclMarkTailcall: if the NEXT command to be pushed tailcalls, execution
 *         should continue right here
 *     TclSkipTailcall:  if the NEXT command to be pushed tailcalls, execution
 *         should continue after the CURRENT command is fully returned ("skip
 *         the next command: we are redirecting to it, tailcalls should run
 *         after WE return")
 *     TclPushTailcallPoint: the search for a tailcalling spot cannot traverse
 *         this point. This is special for OO, as some of the oo constructs
 *         that behave like commands may not push an NRCommand callback.
 */

void
TclMarkTailcall(
    Tcl_Interp *interp)
{
    Interp *iPtr = (Interp *) interp;

    if (iPtr->deferredCallbacks == NULL) {
	TclNRAddCallback(interp, NRCommand, NULL, NULL,
                NULL, NULL);
        iPtr->deferredCallbacks = TOP_CB(interp);
    }
}

void
TclSkipTailcall(
    Tcl_Interp *interp)
{
    Interp *iPtr = (Interp *) interp;

    TclMarkTailcall(interp);
    iPtr->deferredCallbacks->data[1] = INT2PTR(1);
}

void
TclPushTailcallPoint(
    Tcl_Interp *interp)
{
    TclNRAddCallback(interp, NRCommand, NULL, NULL, NULL, NULL);
    ((Interp *) interp)->numLevels++;
}

/*
 *----------------------------------------------------------------------
 *
 * TclSetTailcall --
 *
 *	Splice a tailcall command in the proper spot of the NRE callback
 *	stack, so that it runs at the right time.
 *
 *----------------------------------------------------------------------
 */

void
TclSetTailcall(
    Tcl_Interp *interp,
    Tcl_Obj *listPtr)
{
    /*
     * Find the splicing spot: right before the NRCommand of the thing
     * being tailcalled. Note that we skip NRCommands marked by a 1 in data[1]
     * (used by command redirectors).
     */

    NRE_callback *runPtr;

    for (runPtr = TOP_CB(interp); runPtr; runPtr = runPtr->nextPtr) {
        if (((runPtr->procPtr) == NRCommand) && !runPtr->data[1]) {
            break;
        }
    }
    if (!runPtr) {
        Tcl_Panic("tailcall cannot find the right splicing spot: should not happen!");
    }
    runPtr->data[1] = listPtr;
}

/*
 *----------------------------------------------------------------------
 *
 * TclNRTailcallObjCmd --
 *
 *	Prepare the tailcall as a list and store it in the current
 *	varFrame. When the frame is later popped the tailcall will be spliced
 *	at the proper place.
 *
 * Results:
 *	The first NRCommand callback that is not marked to be skipped is
 *	updated so that its data[1] field contains the tailcall list.
 *
 *----------------------------------------------------------------------
 */

int
TclNRTailcallObjCmd(
    TCL_UNUSED(void *),
    Tcl_Interp *interp,
    int objc,
    Tcl_Obj *const objv[])
{
    Interp *iPtr = (Interp *) interp;

    if (objc < 1) {
	Tcl_WrongNumArgs(interp, 1, objv, "?command? ?arg ...?");
	return TCL_ERROR;
    }

    if (!(iPtr->varFramePtr->isProcCallFrame & 1)) {
        Tcl_SetObjResult(interp, Tcl_NewStringObj(
                "tailcall can only be called from a proc, lambda or method", -1));
        Tcl_SetErrorCode(interp, "TCL", "TAILCALL", "ILLEGAL", NULL);
	return TCL_ERROR;
    }

    /*
     * Invocation without args just clears a scheduled tailcall; invocation
     * with an argument replaces any previously scheduled tailcall.
     */

    if (iPtr->varFramePtr->tailcallPtr) {
        Tcl_DecrRefCount(iPtr->varFramePtr->tailcallPtr);
        iPtr->varFramePtr->tailcallPtr = NULL;
    }

    /*
     * Create the callback to actually evaluate the tailcalled
     * command, then set it in the varFrame so that PopCallFrame can use it
     * at the proper time.
     */

    if (objc > 1) {
        Tcl_Obj *listPtr, *nsObjPtr;
        Tcl_Namespace *nsPtr = (Tcl_Namespace *) iPtr->varFramePtr->nsPtr;

        /*
         * The tailcall data is in a Tcl list: the first element is the
         * namespace, the rest the command to be tailcalled.
         */

        nsObjPtr = Tcl_NewStringObj(nsPtr->fullName, -1);
        listPtr = Tcl_NewListObj(objc, objv);
 	TclListObjSetElement(interp, listPtr, 0, nsObjPtr);

        iPtr->varFramePtr->tailcallPtr = listPtr;
    }
    return TCL_RETURN;
}

/*
 *----------------------------------------------------------------------
 *
 * TclNRTailcallEval --
 *
 *	This NREcallback actually causes the tailcall to be evaluated.
 *
 *----------------------------------------------------------------------
 */

int
TclNRTailcallEval(
    void *data[],
    Tcl_Interp *interp,
    int result)
{
    Interp *iPtr = (Interp *) interp;
    Tcl_Obj *listPtr = (Tcl_Obj *)data[0], *nsObjPtr;
    Tcl_Namespace *nsPtr;
    size_t objc;
    Tcl_Obj **objv;

    TclListObjGetElementsM(interp, listPtr, &objc, &objv);
    nsObjPtr = objv[0];

    if (result == TCL_OK) {
	result = TclGetNamespaceFromObj(interp, nsObjPtr, &nsPtr);
    }

    if (result != TCL_OK) {
        /*
         * Tailcall execution was preempted, eg by an intervening catch or by
         * a now-gone namespace: cleanup and return.
         */

	Tcl_DecrRefCount(listPtr);
        return result;
    }

    /*
     * Perform the tailcall
     */

    TclMarkTailcall(interp);
    TclNRAddCallback(interp, TclNRReleaseValues, listPtr, NULL, NULL,NULL);
    iPtr->lookupNsPtr = (Namespace *) nsPtr;
    return TclNREvalObjv(interp, objc-1, objv+1, 0, NULL);
}

int
TclNRReleaseValues(
    void *data[],
    TCL_UNUSED(Tcl_Interp *),
    int result)
{
    int i = 0;

    while (i < 4) {
	if (data[i]) {
	    Tcl_DecrRefCount((Tcl_Obj *) data[i]);
	} else {
	    break;
	}
	i++;
    }
    return result;
}

void
Tcl_NRAddCallback(
    Tcl_Interp *interp,
    Tcl_NRPostProc *postProcPtr,
    void *data0,
    void *data1,
    void *data2,
    void *data3)
{
    if (!(postProcPtr)) {
	Tcl_Panic("Adding a callback without an objProc?!");
    }
    TclNRAddCallback(interp, postProcPtr, data0, data1, data2, data3);
}

/*
 *----------------------------------------------------------------------
 *
 * TclNRCoroutineObjCmd -- (and friends)
 *
 *	This object-based function is invoked to process the "coroutine" Tcl
 *	command. It is heavily based on "apply".
 *
 * Results:
 *	A standard Tcl object result value.
 *
 * Side effects:
 *	A new procedure gets created.
 *
 * ** FIRST EXPERIMENTAL IMPLEMENTATION **
 *
 * It is fairly amateurish and not up to our standards - mainly in terms of
 * error messages and [info] interaction. Just to test the infrastructure in
 * teov and tebc.
 *----------------------------------------------------------------------
 */

#define iPtr ((Interp *) interp)

int
TclNRYieldObjCmd(
    void *clientData,
    Tcl_Interp *interp,
    int objc,
    Tcl_Obj *const objv[])
{
    CoroutineData *corPtr = iPtr->execEnvPtr->corPtr;

    if (objc > 2) {
	Tcl_WrongNumArgs(interp, 1, objv, "?returnValue?");
	return TCL_ERROR;
    }

    if (!corPtr) {
	Tcl_SetObjResult(interp, Tcl_NewStringObj(
                "yield can only be called in a coroutine", -1));
	Tcl_SetErrorCode(interp, "TCL", "COROUTINE", "ILLEGAL_YIELD", NULL);
	return TCL_ERROR;
    }

    if (objc == 2) {
	Tcl_SetObjResult(interp, objv[1]);
    }

    NRE_ASSERT(!COR_IS_SUSPENDED(corPtr));
    TclNRAddCallback(interp, TclNRCoroutineActivateCallback, corPtr,
            clientData, NULL, NULL);
    return TCL_OK;
}

int
TclNRYieldToObjCmd(
    TCL_UNUSED(void *),
    Tcl_Interp *interp,
    int objc,
    Tcl_Obj *const objv[])
{
    CoroutineData *corPtr = iPtr->execEnvPtr->corPtr;
    Tcl_Obj *listPtr, *nsObjPtr;
    Tcl_Namespace *nsPtr = TclGetCurrentNamespace(interp);

    if (objc < 2) {
	Tcl_WrongNumArgs(interp, 1, objv, "command ?arg ...?");
	return TCL_ERROR;
    }

    if (!corPtr) {
	Tcl_SetObjResult(interp, Tcl_NewStringObj(
                "yieldto can only be called in a coroutine", -1));
	Tcl_SetErrorCode(interp, "TCL", "COROUTINE", "ILLEGAL_YIELD", NULL);
	return TCL_ERROR;
    }

    if (((Namespace *) nsPtr)->flags & NS_DYING) {
        Tcl_SetObjResult(interp, Tcl_NewStringObj(
		"yieldto called in deleted namespace", -1));
        Tcl_SetErrorCode(interp, "TCL", "COROUTINE", "YIELDTO_IN_DELETED",
		NULL);
        return TCL_ERROR;
    }

    /*
     * Add the tailcall in the caller env, then just yield.
     *
     * This is essentially code from TclNRTailcallObjCmd
     */

    listPtr = Tcl_NewListObj(objc, objv);
    nsObjPtr = Tcl_NewStringObj(nsPtr->fullName, -1);
    TclListObjSetElement(interp, listPtr, 0, nsObjPtr);

    /*
     * Add the callback in the caller's env, then instruct TEBC to yield.
     */

    iPtr->execEnvPtr = corPtr->callerEEPtr;
    TclSetTailcall(interp, listPtr);
    corPtr->yieldPtr = listPtr;
    iPtr->execEnvPtr = corPtr->eePtr;

    return TclNRYieldObjCmd(CORO_ACTIVATE_YIELDM, interp, 1, objv);
}

static int
RewindCoroutineCallback(
    void *data[],
    Tcl_Interp *interp,
    TCL_UNUSED(int) /*result*/)
{
    return Tcl_RestoreInterpState(interp, (Tcl_InterpState)data[0]);
}

static int
RewindCoroutine(
    CoroutineData *corPtr,
    int result)
{
    Tcl_Interp *interp = corPtr->eePtr->interp;
    Tcl_InterpState state = Tcl_SaveInterpState(interp, result);

    NRE_ASSERT(COR_IS_SUSPENDED(corPtr));
    NRE_ASSERT(corPtr->eePtr != NULL);
    NRE_ASSERT(corPtr->eePtr != iPtr->execEnvPtr);

    corPtr->eePtr->rewind = 1;
    TclNRAddCallback(interp, RewindCoroutineCallback, state,
	    NULL, NULL, NULL);
    return TclNRInterpCoroutine(corPtr, interp, 0, NULL);
}

static void
DeleteCoroutine(
    void *clientData)
{
    CoroutineData *corPtr = (CoroutineData *)clientData;
    Tcl_Interp *interp = corPtr->eePtr->interp;
    NRE_callback *rootPtr = TOP_CB(interp);

    if (COR_IS_SUSPENDED(corPtr)) {
	TclNRRunCallbacks(interp, RewindCoroutine(corPtr,TCL_OK), rootPtr);
    }
}

static int
NRCoroutineCallerCallback(
    void *data[],
    Tcl_Interp *interp,
    int result)
{
    CoroutineData *corPtr = (CoroutineData *)data[0];
    Command *cmdPtr = corPtr->cmdPtr;

    /*
     * This is the last callback in the caller execEnv, right before switching
     * to the coroutine's
     */

    NRE_ASSERT(iPtr->execEnvPtr == corPtr->callerEEPtr);

    if (!corPtr->eePtr) {
	/*
	 * The execEnv was wound down but not deleted for our sake. We finish
	 * the job here. The caller context has already been restored.
	 */

	NRE_ASSERT(iPtr->varFramePtr == corPtr->caller.varFramePtr);
	NRE_ASSERT(iPtr->framePtr == corPtr->caller.framePtr);
	NRE_ASSERT(iPtr->cmdFramePtr == corPtr->caller.cmdFramePtr);
	Tcl_Free(corPtr);
	return result;
    }

    NRE_ASSERT(COR_IS_SUSPENDED(corPtr));
    SAVE_CONTEXT(corPtr->running);
    RESTORE_CONTEXT(corPtr->caller);

    if (cmdPtr->flags & CMD_DYING) {
	/*
	 * The command was deleted while it was running: wind down the
	 * execEnv, this will do the complete cleanup. RewindCoroutine will
	 * restore both the caller's context and interp state.
	 */

	return RewindCoroutine(corPtr, result);
    }

    return result;
}

static int
NRCoroutineExitCallback(
    void *data[],
    Tcl_Interp *interp,
    int result)
{
    CoroutineData *corPtr = (CoroutineData *)data[0];
    Command *cmdPtr = corPtr->cmdPtr;

    /*
     * This runs at the bottom of the Coroutine's execEnv: it will be executed
     * when the coroutine returns or is wound down, but not when it yields. It
     * deletes the coroutine and restores the caller's environment.
     */

    NRE_ASSERT(interp == corPtr->eePtr->interp);
    NRE_ASSERT(TOP_CB(interp) == NULL);
    NRE_ASSERT(iPtr->execEnvPtr == corPtr->eePtr);
    NRE_ASSERT(!COR_IS_SUSPENDED(corPtr));
    NRE_ASSERT((corPtr->callerEEPtr->callbackPtr->procPtr == NRCoroutineCallerCallback));

    cmdPtr->deleteProc = NULL;
    Tcl_DeleteCommandFromToken(interp, (Tcl_Command) cmdPtr);
    TclCleanupCommandMacro(cmdPtr);

    corPtr->eePtr->corPtr = NULL;
    TclDeleteExecEnv(corPtr->eePtr);
    corPtr->eePtr = NULL;

    corPtr->stackLevel = NULL;

    /*
     * #280.
     * Drop the coroutine-owned copy of the lineLABCPtr hashtable for literal
     * command arguments in bytecode.
     */

    Tcl_DeleteHashTable(corPtr->lineLABCPtr);
    Tcl_Free(corPtr->lineLABCPtr);
    corPtr->lineLABCPtr = NULL;

    RESTORE_CONTEXT(corPtr->caller);
    iPtr->execEnvPtr = corPtr->callerEEPtr;
    iPtr->numLevels++;

    return result;
}

/*
 *----------------------------------------------------------------------
 *
 * TclNRCoroutineActivateCallback --
 *
 *      This is the workhorse for coroutines: it implements both yield and
 *      resume.
 *
 *      It is important that both be implemented in the same callback: the
 *      detection of the impossibility to suspend due to a busy C-stack relies
 *      on the precise position of a local variable in the stack. We do not
 *      want the compiler to play tricks on us, either by moving things around
 *      or inlining.
 *
 *----------------------------------------------------------------------
 */

int
TclNRCoroutineActivateCallback(
    void *data[],
    Tcl_Interp *interp,
    TCL_UNUSED(int) /*result*/)
{
    CoroutineData *corPtr = (CoroutineData *)data[0];

    if (!corPtr->stackLevel) {
        /*
         * -- Coroutine is suspended --
         * Push the callback to restore the caller's context on yield or
         * return.
         */

        TclNRAddCallback(interp, NRCoroutineCallerCallback, corPtr,
                NULL, NULL, NULL);

        /*
         * Record the stackLevel at which the resume is happening, then swap
         * the interp's environment to make it suitable to run this coroutine.
         */

        corPtr->stackLevel = &corPtr;
        size_t numLevels = corPtr->auxNumLevels;
        corPtr->auxNumLevels = iPtr->numLevels;

        SAVE_CONTEXT(corPtr->caller);
        corPtr->callerEEPtr = iPtr->execEnvPtr;
        RESTORE_CONTEXT(corPtr->running);
        iPtr->execEnvPtr = corPtr->eePtr;
        iPtr->numLevels += numLevels;
    } else {
        /*
         * Coroutine is active: yield
         */

        if (corPtr->stackLevel != &corPtr) {
	    NRE_callback *runPtr;

	    iPtr->execEnvPtr = corPtr->callerEEPtr;
	    if (corPtr->yieldPtr) {
		for (runPtr = TOP_CB(interp); runPtr; runPtr = runPtr->nextPtr) {
		    if (runPtr->data[1] == corPtr->yieldPtr) {
			runPtr->data[1] = NULL;
			Tcl_DecrRefCount(corPtr->yieldPtr);
			corPtr->yieldPtr = NULL;
			break;
		    }
		}
	    }
	    iPtr->execEnvPtr = corPtr->eePtr;


            Tcl_SetObjResult(interp, Tcl_NewStringObj(
                    "cannot yield: C stack busy", -1));
            Tcl_SetErrorCode(interp, "TCL", "COROUTINE", "CANT_YIELD",
                    NULL);
            return TCL_ERROR;
        }

        void *type = data[1];
        if (type == CORO_ACTIVATE_YIELD) {
            corPtr->nargs = COROUTINE_ARGUMENTS_SINGLE_OPTIONAL;
        } else if (type == CORO_ACTIVATE_YIELDM) {
            corPtr->nargs = COROUTINE_ARGUMENTS_ARBITRARY;
        } else {
            Tcl_Panic("Yield received an option which is not implemented");
        }

	corPtr->yieldPtr = NULL;
        corPtr->stackLevel = NULL;

        size_t numLevels = iPtr->numLevels;
        iPtr->numLevels = corPtr->auxNumLevels;
        corPtr->auxNumLevels = numLevels - corPtr->auxNumLevels;

        iPtr->execEnvPtr = corPtr->callerEEPtr;
    }

    return TCL_OK;
}

/*
 *----------------------------------------------------------------------
 *
 * TclNREvalList --
 *
 *      Callback to invoke command as list, used in order to delayed
 *	processing of canonical list command in sane environment.
 *
 *----------------------------------------------------------------------
 */

static int
TclNREvalList(
    void *data[],
    Tcl_Interp *interp,
    TCL_UNUSED(int) /*result*/)
{
    size_t objc;
    Tcl_Obj **objv;
    Tcl_Obj *listPtr = (Tcl_Obj *)data[0];

    Tcl_IncrRefCount(listPtr);

    TclMarkTailcall(interp);
    TclNRAddCallback(interp, TclNRReleaseValues, listPtr, NULL, NULL,NULL);
    TclListObjGetElementsM(NULL, listPtr, &objc, &objv);
    return TclNREvalObjv(interp, objc, objv, 0, NULL);
}

/*
 *----------------------------------------------------------------------
 *
 * CoroTypeObjCmd --
 *
 *      Implementation of [::tcl::unsupported::corotype] command.
 *
 *----------------------------------------------------------------------
 */

static int
CoroTypeObjCmd(
    TCL_UNUSED(void *),
    Tcl_Interp *interp,
    int objc,
    Tcl_Obj *const objv[])
{
    Command *cmdPtr;
    CoroutineData *corPtr;

    if (objc != 2) {
	Tcl_WrongNumArgs(interp, 1, objv, "coroName");
	return TCL_ERROR;
    }

    /*
     * Look up the coroutine.
     */

    cmdPtr = (Command *) Tcl_GetCommandFromObj(interp, objv[1]);
    if ((!cmdPtr) || (cmdPtr->nreProc != TclNRInterpCoroutine)) {
        Tcl_SetObjResult(interp, Tcl_NewStringObj(
                "can only get coroutine type of a coroutine", -1));
        Tcl_SetErrorCode(interp, "TCL", "LOOKUP", "COROUTINE",
                TclGetString(objv[1]), NULL);
        return TCL_ERROR;
    }

    /*
     * An active coroutine is "active". Can't tell what it might do in the
     * future.
     */

    corPtr = (CoroutineData *)cmdPtr->objClientData;
    if (!COR_IS_SUSPENDED(corPtr)) {
        Tcl_SetObjResult(interp, Tcl_NewStringObj("active", -1));
        return TCL_OK;
    }

    /*
     * Inactive coroutines are classified by the (effective) command used to
     * suspend them, which matters when you're injecting a probe.
     */

    switch (corPtr->nargs) {
    case COROUTINE_ARGUMENTS_SINGLE_OPTIONAL:
        Tcl_SetObjResult(interp, Tcl_NewStringObj("yield", -1));
        return TCL_OK;
    case COROUTINE_ARGUMENTS_ARBITRARY:
        Tcl_SetObjResult(interp, Tcl_NewStringObj("yieldto", -1));
        return TCL_OK;
    default:
        Tcl_SetObjResult(interp, Tcl_NewStringObj(
                "unknown coroutine type", -1));
        Tcl_SetErrorCode(interp, "TCL", "COROUTINE", "BAD_TYPE", NULL);
        return TCL_ERROR;
    }
}

/*
 *----------------------------------------------------------------------
 *
 * TclNRCoroInjectObjCmd, TclNRCoroProbeObjCmd --
 *
 *      Implementation of [coroinject] and [coroprobe] commands.
 *
 *----------------------------------------------------------------------
 */

static inline CoroutineData *
GetCoroutineFromObj(
    Tcl_Interp *interp,
    Tcl_Obj *objPtr,
    const char *errMsg)
{
    /*
     * How to get a coroutine from its handle.
     */

    Command *cmdPtr = (Command *) Tcl_GetCommandFromObj(interp, objPtr);

    if ((!cmdPtr) || (cmdPtr->nreProc != TclNRInterpCoroutine)) {
        Tcl_SetObjResult(interp, Tcl_NewStringObj(errMsg, -1));
        Tcl_SetErrorCode(interp, "TCL", "LOOKUP", "COROUTINE",
                TclGetString(objPtr), NULL);
        return NULL;
    }
    return (CoroutineData *)cmdPtr->objClientData;
}

static int
TclNRCoroInjectObjCmd(
    TCL_UNUSED(void *),
    Tcl_Interp *interp,
    int objc,
    Tcl_Obj *const objv[])
{
    CoroutineData *corPtr;

    /*
     * Usage more or less like tailcall:
     *   coroinject coroName cmd ?arg1 arg2 ...?
     */

    if (objc < 3) {
	Tcl_WrongNumArgs(interp, 1, objv, "coroName cmd ?arg1 arg2 ...?");
	return TCL_ERROR;
    }

    corPtr = GetCoroutineFromObj(interp, objv[1],
            "can only inject a command into a coroutine");
    if (!corPtr) {
        return TCL_ERROR;
    }
    if (!COR_IS_SUSPENDED(corPtr)) {
        Tcl_SetObjResult(interp, Tcl_NewStringObj(
                "can only inject a command into a suspended coroutine", -1));
        Tcl_SetErrorCode(interp, "TCL", "COROUTINE", "ACTIVE", NULL);
        return TCL_ERROR;
    }

    /*
     * Add the callback to the coro's execEnv, so that it is the first thing
     * to happen when the coro is resumed.
     */

    ExecEnv *savedEEPtr = iPtr->execEnvPtr;
    iPtr->execEnvPtr = corPtr->eePtr;
    TclNRAddCallback(interp, InjectHandler, corPtr,
            Tcl_NewListObj(objc - 2, objv + 2), INT2PTR(corPtr->nargs), NULL);
    iPtr->execEnvPtr = savedEEPtr;

    return TCL_OK;
}

static int
TclNRCoroProbeObjCmd(
    TCL_UNUSED(void *),
    Tcl_Interp *interp,
    int objc,
    Tcl_Obj *const objv[])
{
    CoroutineData *corPtr;

    /*
     * Usage more or less like tailcall:
     *   coroprobe coroName cmd ?arg1 arg2 ...?
     */

    if (objc < 3) {
	Tcl_WrongNumArgs(interp, 1, objv, "coroName cmd ?arg1 arg2 ...?");
	return TCL_ERROR;
    }

    corPtr = GetCoroutineFromObj(interp, objv[1],
            "can only inject a probe command into a coroutine");
    if (!corPtr) {
        return TCL_ERROR;
    }
    if (!COR_IS_SUSPENDED(corPtr)) {
        Tcl_SetObjResult(interp, Tcl_NewStringObj(
                "can only inject a probe command into a suspended coroutine",
                -1));
        Tcl_SetErrorCode(interp, "TCL", "COROUTINE", "ACTIVE", NULL);
        return TCL_ERROR;
    }

    /*
     * Add the callback to the coro's execEnv, so that it is the first thing
     * to happen when the coro is resumed.
     */

    ExecEnv *savedEEPtr = iPtr->execEnvPtr;
    iPtr->execEnvPtr = corPtr->eePtr;
    TclNRAddCallback(interp, InjectHandler, corPtr,
            Tcl_NewListObj(objc - 2, objv + 2), INT2PTR(corPtr->nargs), corPtr);
    iPtr->execEnvPtr = savedEEPtr;

    /*
     * Now we immediately transfer control to the coroutine to run our probe.
     * TRICKY STUFF copied from the [yield] implementation.
     *
     * Push the callback to restore the caller's context on yield back.
     */

    TclNRAddCallback(interp, NRCoroutineCallerCallback, corPtr,
            NULL, NULL, NULL);

    /*
     * Record the stackLevel at which the resume is happening, then swap
     * the interp's environment to make it suitable to run this coroutine.
     */

    corPtr->stackLevel = &corPtr;
    size_t numLevels = corPtr->auxNumLevels;
    corPtr->auxNumLevels = iPtr->numLevels;

    /*
     * Do the actual stack swap.
     */

    SAVE_CONTEXT(corPtr->caller);
    corPtr->callerEEPtr = iPtr->execEnvPtr;
    RESTORE_CONTEXT(corPtr->running);
    iPtr->execEnvPtr = corPtr->eePtr;
    iPtr->numLevels += numLevels;
    return TCL_OK;
}

/*
 *----------------------------------------------------------------------
 *
 * InjectHandler, InjectHandlerPostProc --
 *
 *      Part of the implementation of [coroinject] and [coroprobe]. These are
 *      run inside the context of the coroutine being injected/probed into.
 *
 *      InjectHandler runs a script (possibly adding arguments) in the context
 *      of the coroutine. The script is specified as a one-shot list (with
 *      reference count equal to 1) in data[1]. This function also arranges
 *      for InjectHandlerPostProc to be the part that runs after the script
 *      completes.
 *
 *      InjectHandlerPostProc cleans up after InjectHandler (deleting the
 *      list) and, for the [coroprobe] command *only*, yields back to the
 *      caller context (i.e., where [coroprobe] was run).
 *s
 *----------------------------------------------------------------------
 */

static int
InjectHandler(
    void *data[],
    Tcl_Interp *interp,
    TCL_UNUSED(int) /*result*/)
{
    CoroutineData *corPtr = (CoroutineData *)data[0];
    Tcl_Obj *listPtr = (Tcl_Obj *)data[1];
    size_t nargs = PTR2INT(data[2]);
    void *isProbe = data[3];
    size_t objc;
    Tcl_Obj **objv;

    if (!isProbe) {
        /*
         * If this is [coroinject], add the extra arguments now.
         */

        if (nargs == COROUTINE_ARGUMENTS_SINGLE_OPTIONAL) {
            Tcl_ListObjAppendElement(NULL, listPtr,
                    Tcl_NewStringObj("yield", -1));
        } else if (nargs == COROUTINE_ARGUMENTS_ARBITRARY) {
            Tcl_ListObjAppendElement(NULL, listPtr,
                    Tcl_NewStringObj("yieldto", -1));
        } else {
            /*
             * I don't think this is reachable...
             */

            Tcl_ListObjAppendElement(NULL, listPtr, Tcl_NewWideIntObj((Tcl_WideInt)(nargs + 1U) - 1));
        }
        Tcl_ListObjAppendElement(NULL, listPtr, Tcl_GetObjResult(interp));
    }

    /*
     * Call the user's script; we're in the right place.
     */

    Tcl_IncrRefCount(listPtr);
    TclMarkTailcall(interp);
    TclNRAddCallback(interp, InjectHandlerPostCall, corPtr, listPtr,
            INT2PTR(nargs), isProbe);
    TclListObjGetElementsM(NULL, listPtr, &objc, &objv);
    return TclNREvalObjv(interp, objc, objv, 0, NULL);
}

static int
InjectHandlerPostCall(
    void *data[],
    Tcl_Interp *interp,
    int result)
{
    CoroutineData *corPtr = (CoroutineData *)data[0];
    Tcl_Obj *listPtr = (Tcl_Obj *)data[1];
    size_t nargs = PTR2INT(data[2]);
    void *isProbe = data[3];

    /*
     * Delete the command words for what we just executed.
     */

    Tcl_DecrRefCount(listPtr);

    /*
     * If we were doing a probe, splice ourselves back out of the stack
     * cleanly here. General injection should instead just look after itself.
     *
     * Code from guts of [yield] implementation.
     */

    if (isProbe) {
        if (result == TCL_ERROR) {
            Tcl_AddErrorInfo(interp,
                    "\n    (injected coroutine probe command)");
        }
        corPtr->nargs = nargs;
        corPtr->stackLevel = NULL;
        size_t numLevels = iPtr->numLevels;
        iPtr->numLevels = corPtr->auxNumLevels;
        corPtr->auxNumLevels = numLevels - corPtr->auxNumLevels;
        iPtr->execEnvPtr = corPtr->callerEEPtr;
    }
    return result;
}

/*
 *----------------------------------------------------------------------
 *
 * NRInjectObjCmd --
 *
 *      Implementation of [::tcl::unsupported::inject] command.
 *
 *----------------------------------------------------------------------
 */

static int
NRInjectObjCmd(
    TCL_UNUSED(void *),
    Tcl_Interp *interp,
    int objc,
    Tcl_Obj *const objv[])
{
    CoroutineData *corPtr;
    ExecEnv *savedEEPtr = iPtr->execEnvPtr;

    /*
     * Usage more or less like tailcall:
     *   inject coroName cmd ?arg1 arg2 ...?
     */

    if (objc < 3) {
	Tcl_WrongNumArgs(interp, 1, objv, "coroName cmd ?arg1 arg2 ...?");
	return TCL_ERROR;
    }

    corPtr = GetCoroutineFromObj(interp, objv[1],
            "can only inject a command into a coroutine");
    if (!corPtr) {
        return TCL_ERROR;
    }
    if (!COR_IS_SUSPENDED(corPtr)) {
        Tcl_SetObjResult(interp, Tcl_NewStringObj(
                "can only inject a command into a suspended coroutine", -1));
        Tcl_SetErrorCode(interp, "TCL", "COROUTINE", "ACTIVE", NULL);
        return TCL_ERROR;
    }

    /*
     * Add the callback to the coro's execEnv, so that it is the first thing
     * to happen when the coro is resumed.
     */

    iPtr->execEnvPtr = corPtr->eePtr;
    TclNRAddCallback(interp, TclNREvalList, Tcl_NewListObj(objc-2, objv+2),
	NULL, NULL, NULL);
    iPtr->execEnvPtr = savedEEPtr;

    return TCL_OK;
}

int
TclNRInterpCoroutine(
    void *clientData,
    Tcl_Interp *interp,		/* Current interpreter. */
    int objc,			/* Number of arguments. */
    Tcl_Obj *const objv[])	/* Argument objects. */
{
    CoroutineData *corPtr = (CoroutineData *)clientData;

    if (!COR_IS_SUSPENDED(corPtr)) {
	Tcl_SetObjResult(interp, Tcl_ObjPrintf(
                "coroutine \"%s\" is already running",
                TclGetString(objv[0])));
	Tcl_SetErrorCode(interp, "TCL", "COROUTINE", "BUSY", NULL);
	return TCL_ERROR;
    }

    /*
     * Parse all the arguments to work out what to feed as the result of the
     * [yield]. TRICKY POINT: objc==0 happens here! It occurs when a coroutine
     * is deleted!
     */

    switch (corPtr->nargs) {
    case COROUTINE_ARGUMENTS_SINGLE_OPTIONAL:
        if (objc == 2) {
            Tcl_SetObjResult(interp, objv[1]);
        } else if (objc > 2) {
            Tcl_WrongNumArgs(interp, 1, objv, "?arg?");
            return TCL_ERROR;
        }
        break;
    default:
        if (corPtr->nargs + 1 != (size_t)objc) {
            Tcl_SetObjResult(interp,
                    Tcl_NewStringObj("wrong coro nargs; how did we get here? "
                    "not implemented!", -1));
            Tcl_SetErrorCode(interp, "TCL", "WRONGARGS", NULL);
            return TCL_ERROR;
        }
        /* fallthrough */
    case COROUTINE_ARGUMENTS_ARBITRARY:
        if (objc > 1) {
            Tcl_SetObjResult(interp, Tcl_NewListObj(objc-1, objv+1));
        }
        break;
    }

    TclNRAddCallback(interp, TclNRCoroutineActivateCallback, corPtr,
            NULL, NULL, NULL);
    return TCL_OK;
}

/*
 *----------------------------------------------------------------------
 *
 * TclNRCoroutineObjCmd --
 *
 *      Implementation of [coroutine] command; see documentation for
 *      description of what this does.
 *
 *----------------------------------------------------------------------
 */

int
TclNRCoroutineObjCmd(
    TCL_UNUSED(void *),
    Tcl_Interp *interp,		/* Current interpreter. */
    int objc,			/* Number of arguments. */
    Tcl_Obj *const objv[])	/* Argument objects. */
{
    Command *cmdPtr;
    CoroutineData *corPtr;
    const char *procName, *simpleName;
    Namespace *nsPtr, *altNsPtr, *cxtNsPtr,
	*inNsPtr = (Namespace *)TclGetCurrentNamespace(interp);
    Namespace *lookupNsPtr = iPtr->varFramePtr->nsPtr;

    if (objc < 3) {
	Tcl_WrongNumArgs(interp, 1, objv, "name cmd ?arg ...?");
	return TCL_ERROR;
    }

    procName = TclGetString(objv[1]);
    TclGetNamespaceForQualName(interp, procName, inNsPtr, 0,
	    &nsPtr, &altNsPtr, &cxtNsPtr, &simpleName);

    if (nsPtr == NULL) {
	Tcl_SetObjResult(interp, Tcl_ObjPrintf(
                "can't create procedure \"%s\": unknown namespace",
                procName));
        Tcl_SetErrorCode(interp, "TCL", "LOOKUP", "NAMESPACE", NULL);
	return TCL_ERROR;
    }
    if (simpleName == NULL) {
	Tcl_SetObjResult(interp, Tcl_ObjPrintf(
                "can't create procedure \"%s\": bad procedure name",
                procName));
        Tcl_SetErrorCode(interp, "TCL", "VALUE", "COMMAND", procName, NULL);
	return TCL_ERROR;
    }

    /*
     * We ARE creating the coroutine command: allocate the corresponding
     * struct and create the corresponding command.
     */

    corPtr = (CoroutineData *)Tcl_Alloc(sizeof(CoroutineData));

    cmdPtr = (Command *) TclNRCreateCommandInNs(interp, simpleName,
	    (Tcl_Namespace *)nsPtr, /*objProc*/ NULL, TclNRInterpCoroutine,
	    corPtr, DeleteCoroutine);

    corPtr->cmdPtr = cmdPtr;
    cmdPtr->refCount++;

    /*
     * #280.
     * Provide the new coroutine with its own copy of the lineLABCPtr
     * hashtable for literal command arguments in bytecode. Note that that
     * CFWordBC chains are not duplicated, only the entrypoints to them. This
     * means that in the presence of coroutines each chain is potentially a
     * tree. Like the chain -> tree conversion of the CmdFrame stack.
     */

    {
	Tcl_HashSearch hSearch;
	Tcl_HashEntry *hePtr;

	corPtr->lineLABCPtr = (Tcl_HashTable *)Tcl_Alloc(sizeof(Tcl_HashTable));
	Tcl_InitHashTable(corPtr->lineLABCPtr, TCL_ONE_WORD_KEYS);

	for (hePtr = Tcl_FirstHashEntry(iPtr->lineLABCPtr,&hSearch);
		hePtr; hePtr = Tcl_NextHashEntry(&hSearch)) {
	    int isNew;
	    Tcl_HashEntry *newPtr =
		    Tcl_CreateHashEntry(corPtr->lineLABCPtr,
		    Tcl_GetHashKey(iPtr->lineLABCPtr, hePtr),
		    &isNew);

	    Tcl_SetHashValue(newPtr, Tcl_GetHashValue(hePtr));
	}
    }

    /*
     * Create the base context.
     */

    corPtr->running.framePtr = iPtr->rootFramePtr;
    corPtr->running.varFramePtr = iPtr->rootFramePtr;
    corPtr->running.cmdFramePtr = NULL;
    corPtr->running.lineLABCPtr = corPtr->lineLABCPtr;
    corPtr->stackLevel = NULL;
    corPtr->auxNumLevels = 0;

    /*
     * Create the coro's execEnv, switch to it to push the exit and coro
     * command callbacks, then switch back.
     */

    corPtr->eePtr = TclCreateExecEnv(interp, CORO_STACK_INITIAL_SIZE);
    corPtr->callerEEPtr = iPtr->execEnvPtr;
    corPtr->eePtr->corPtr = corPtr;

    SAVE_CONTEXT(corPtr->caller);
    corPtr->callerEEPtr = iPtr->execEnvPtr;
    RESTORE_CONTEXT(corPtr->running);
    iPtr->execEnvPtr = corPtr->eePtr;

    TclNRAddCallback(interp, NRCoroutineExitCallback, corPtr,
	    NULL, NULL, NULL);

    /*
     * Ensure that the command is looked up in the correct namespace.
     */

    iPtr->lookupNsPtr = lookupNsPtr;
    Tcl_NREvalObj(interp, Tcl_NewListObj(objc - 2, objv + 2), 0);
    iPtr->numLevels--;

    SAVE_CONTEXT(corPtr->running);
    RESTORE_CONTEXT(corPtr->caller);
    iPtr->execEnvPtr = corPtr->callerEEPtr;

    /*
     * Now just resume the coroutine.
     */

    TclNRAddCallback(interp, TclNRCoroutineActivateCallback, corPtr,
            NULL, NULL, NULL);
    return TCL_OK;
}

/*
 * This is used in the [info] ensemble
 */

int
TclInfoCoroutineCmd(
    TCL_UNUSED(void *),
    Tcl_Interp *interp,
    int objc,
    Tcl_Obj *const objv[])
{
    CoroutineData *corPtr = iPtr->execEnvPtr->corPtr;

    if (objc != 1) {
	Tcl_WrongNumArgs(interp, 1, objv, NULL);
	return TCL_ERROR;
    }

    if (corPtr && !(corPtr->cmdPtr->flags & CMD_DYING)) {
	Tcl_Obj *namePtr;

	TclNewObj(namePtr);
	Tcl_GetCommandFullName(interp, (Tcl_Command) corPtr->cmdPtr, namePtr);
	Tcl_SetObjResult(interp, namePtr);
    }
    return TCL_OK;
}

#undef iPtr

/*
 * Local Variables:
 * mode: c
 * c-basic-offset: 4
 * fill-column: 78
 * tab-width: 8
 * indent-tabs-mode: nil
 * End:
 */<|MERGE_RESOLUTION|>--- conflicted
+++ resolved
@@ -5213,13 +5213,8 @@
 		    tokenPtr->start - outerScript);
 	    wordStart = tokenPtr->start;
 
-<<<<<<< HEAD
 	    lines[objc] = TclWordKnownAtCompileTime(tokenPtr, NULL)
-		    ? wordLine : TCL_INDEX_NONE;
-=======
-		lines[objectsUsed] = TclWordKnownAtCompileTime(tokenPtr, NULL)
-			? (int)wordLine : -1;
->>>>>>> 002a3c5b
+		    ? (int)wordLine : -1;
 
 	    if (eeFramePtr->type == TCL_LOCATION_SOURCE) {
 		iPtr->evalFlags |= TCL_EVAL_FILE;
