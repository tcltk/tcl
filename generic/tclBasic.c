--- conflicted
+++ resolved
@@ -1519,13 +1519,8 @@
 
     Tcl_SetObjResult(interp, Tcl_ObjPrintf(
 	    "not allowed to invoke subcommand %s of %s",
-<<<<<<< HEAD
-	    infoPtr->commandName, infoPtr->ensembleNsName));
+	    TclGetString(commandName), TclGetString(ensembleName)));
     TclSetErrorCode(interp, "TCL", "SAFE", "SUBCOMMAND");
-=======
-	    TclGetString(commandName), TclGetString(ensembleName)));
-    Tcl_SetErrorCode(interp, "TCL", "SAFE", "SUBCOMMAND", (char *)NULL);
->>>>>>> 37de7db0
     return TCL_ERROR;
 }
 