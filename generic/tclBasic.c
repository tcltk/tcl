/*
 * tclBasic.c --
 *
 *	Contains the basic facilities for TCL command interpretation,
 *	including interpreter creation and deletion, command creation and
 *	deletion, and command/script execution.
 *
 * Copyright © 1987-1994 The Regents of the University of California.
 * Copyright © 1994-1997 Sun Microsystems, Inc.
 * Copyright © 1998-1999 Scriptics Corporation.
 * Copyright © 2001, 2002 Kevin B. Kenny.  All rights reserved.
 * Copyright © 2007 Daniel A. Steffen <das@users.sourceforge.net>
 * Copyright © 2006-2008 Joe Mistachkin.  All rights reserved.
 * Copyright © 2008 Miguel Sofer <msofer@users.sourceforge.net>
 *
 * See the file "license.terms" for information on usage and redistribution of
 * this file, and for a DISCLAIMER OF ALL WARRANTIES.
 */

#include "tclInt.h"
#include "tclOOInt.h"
#include "tclCompile.h"
#include "tclTomMath.h"
#include <math.h>
#include <assert.h>

/*
 * TCL_FPCLASSIFY_MODE:
 *	0  - fpclassify
 *	1  - _fpclass
 *	2  - simulate
 *	3  - __builtin_fpclassify
 */

#ifndef TCL_FPCLASSIFY_MODE
#if defined(__MINGW32__) && defined(_X86_) /* mingw 32-bit */
/*
 * MINGW x86 (tested up to gcc 8.1) seems to have a bug in fpclassify,
 * [fpclassify 1e-314], x86 => normal, x64 => subnormal, so switch to using a
 * version using a compiler built-in.
 */
#define TCL_FPCLASSIFY_MODE 1
#elif defined(fpclassify)		/* fpclassify */
/*
 * This is the C99 standard.
 */
#include <float.h>
#define TCL_FPCLASSIFY_MODE 0
#elif defined(_FPCLASS_NN)		/* _fpclass */
/*
 * This case handles newer MSVC on Windows, which doesn't have the standard
 * operation but does have something that can tell us the same thing.
 */
#define TCL_FPCLASSIFY_MODE 1
#else	/* !fpclassify && !_fpclass (older MSVC), simulate */
/*
 * Older MSVC on Windows. So broken that we just have to do it our way. This
 * assumes that we're on x86 (or at least a system with classic little-endian
 * double layout and a 32-bit 'int' type).
 */
#define TCL_FPCLASSIFY_MODE 2
#endif /* !fpclassify */
/* actually there is no fallback to builtin fpclassify */
#endif /* !TCL_FPCLASSIFY_MODE */


#define INTERP_STACK_INITIAL_SIZE 2000
#define CORO_STACK_INITIAL_SIZE    200

/*
 * Determine whether we're using IEEE floating point
 */

#if (FLT_RADIX == 2) && (DBL_MANT_DIG == 53) && (DBL_MAX_EXP == 1024)
#   define IEEE_FLOATING_POINT
/* Largest odd integer that can be represented exactly in a double */
#   define MAX_EXACT 9007199254740991.0
#endif

/*
 * This is the script cancellation struct and hash table. The hash table is
 * used to keep track of the information necessary to process script
 * cancellation requests, including the original interp, asynchronous handler
 * tokens (created by Tcl_AsyncCreate), and the clientData and flags arguments
 * passed to Tcl_CancelEval on a per-interp basis. The cancelLock mutex is
 * used for protecting calls to Tcl_CancelEval as well as protecting access to
 * the hash table below.
 */

typedef struct {
    Tcl_Interp *interp;		/* Interp this struct belongs to. */
    Tcl_AsyncHandler async;	/* Async handler token for script
				 * cancellation. */
    char *result;		/* The script cancellation result or NULL for
				 * a default result. */
    size_t length;		/* Length of the above error message. */
    void *clientData;		/* Not used. */
    int flags;			/* Additional flags */
} CancelInfo;
static Tcl_HashTable cancelTable;
static int cancelTableInitialized = 0;	/* 0 means not yet initialized. */
TCL_DECLARE_MUTEX(cancelLock);

/*
 * Table used to map command implementation functions to a human-readable type
 * name, for [info type]. The keys in the table are function addresses, and
 * the values in the table are static char* containing strings in Tcl's
 * internal encoding (almost UTF-8).
 */

static Tcl_HashTable commandTypeTable;
static int commandTypeInit = 0;
TCL_DECLARE_MUTEX(commandTypeLock);

/*
 * Declarations for managing contexts for non-recursive coroutines. Contexts
 * are used to save the evaluation state between NR calls to each coro.
 */

#define SAVE_CONTEXT(context)				\
    (context).framePtr = iPtr->framePtr;		\
    (context).varFramePtr = iPtr->varFramePtr;		\
    (context).cmdFramePtr = iPtr->cmdFramePtr;		\
    (context).lineLABCPtr = iPtr->lineLABCPtr

#define RESTORE_CONTEXT(context)			\
    iPtr->framePtr = (context).framePtr;		\
    iPtr->varFramePtr = (context).varFramePtr;		\
    iPtr->cmdFramePtr = (context).cmdFramePtr;		\
    iPtr->lineLABCPtr = (context).lineLABCPtr

/*
 * Static functions in this file:
 */

static Tcl_ObjCmdProc   BadEnsembleSubcommand;
static char *		CallCommandTraces(Interp *iPtr, Command *cmdPtr,
			    const char *oldName, const char *newName,
			    int flags);
static int		CancelEvalProc(void *clientData,
			    Tcl_Interp *interp, int code);
static int		CheckDoubleResult(Tcl_Interp *interp, double dResult);
static void		DeleteCoroutine(void *clientData);
static void		DeleteInterpProc(Tcl_Interp *interp);
static void		DeleteOpCmdClientData(void *clientData);
#ifdef USE_DTRACE
static Tcl_ObjCmdProc	DTraceObjCmd;
static Tcl_NRPostProc	DTraceCmdReturn;
#else
#   define DTraceCmdReturn	NULL
#endif /* USE_DTRACE */
static Tcl_ObjCmdProc	ExprAbsFunc;
static Tcl_ObjCmdProc	ExprBinaryFunc;
static Tcl_ObjCmdProc	ExprBoolFunc;
static Tcl_ObjCmdProc	ExprCeilFunc;
static Tcl_ObjCmdProc	ExprDoubleFunc;
static Tcl_ObjCmdProc	ExprFloorFunc;
static Tcl_ObjCmdProc	ExprIntFunc;
static Tcl_ObjCmdProc	ExprIsqrtFunc;
static Tcl_ObjCmdProc   ExprIsFiniteFunc;
static Tcl_ObjCmdProc   ExprIsInfinityFunc;
static Tcl_ObjCmdProc   ExprIsNaNFunc;
static Tcl_ObjCmdProc   ExprIsNormalFunc;
static Tcl_ObjCmdProc   ExprIsSubnormalFunc;
static Tcl_ObjCmdProc   ExprIsUnorderedFunc;
static Tcl_ObjCmdProc	ExprMaxFunc;
static Tcl_ObjCmdProc	ExprMinFunc;
static Tcl_ObjCmdProc	ExprRandFunc;
static Tcl_ObjCmdProc	ExprRoundFunc;
static Tcl_ObjCmdProc	ExprSqrtFunc;
static Tcl_ObjCmdProc	ExprSrandFunc;
static Tcl_ObjCmdProc	ExprUnaryFunc;
static Tcl_ObjCmdProc	ExprWideFunc;
static Tcl_ObjCmdProc   FloatClassifyObjCmd;
static void		MathFuncWrongNumArgs(Tcl_Interp *interp, int expected,
			    int actual, Tcl_Obj *const *objv);
static Tcl_NRPostProc	NRCoroutineCallerCallback;
static Tcl_NRPostProc	NRCoroutineExitCallback;
static Tcl_NRPostProc	NRCommand;

static void		ProcessUnexpectedResult(Tcl_Interp *interp,
			    int returnCode);
static int		RewindCoroutine(CoroutineData *corPtr, int result);
static void		TEOV_SwitchVarFrame(Tcl_Interp *interp);
static void		TEOV_PushExceptionHandlers(Tcl_Interp *interp,
			    int objc, Tcl_Obj *const objv[], int flags);
static inline Command *	TEOV_LookupCmdFromObj(Tcl_Interp *interp,
			    Tcl_Obj *namePtr, Namespace *lookupNsPtr);
static int		TEOV_NotFound(Tcl_Interp *interp, int objc,
			    Tcl_Obj *const objv[], Namespace *lookupNsPtr);
static int		TEOV_RunEnterTraces(Tcl_Interp *interp,
			    Command **cmdPtrPtr, Tcl_Obj *commandPtr, int objc,
			    Tcl_Obj *const objv[]);
static Tcl_NRPostProc	RewindCoroutineCallback;
static Tcl_NRPostProc	TEOEx_ByteCodeCallback;
static Tcl_NRPostProc	TEOEx_ListCallback;
static Tcl_NRPostProc	TEOV_Error;
static Tcl_NRPostProc	TEOV_Exception;
static Tcl_NRPostProc	TEOV_NotFoundCallback;
static Tcl_NRPostProc	TEOV_RestoreVarFrame;
static Tcl_NRPostProc	TEOV_RunLeaveTraces;
static Tcl_NRPostProc	EvalObjvCore;
static Tcl_NRPostProc	Dispatch;

static Tcl_ObjCmdProc NRInjectObjCmd;
static Tcl_NRPostProc NRPostInvoke;
static Tcl_ObjCmdProc CoroTypeObjCmd;
static Tcl_ObjCmdProc TclNRCoroInjectObjCmd;
static Tcl_ObjCmdProc TclNRCoroProbeObjCmd;
static Tcl_NRPostProc InjectHandler;
static Tcl_NRPostProc InjectHandlerPostCall;

MODULE_SCOPE const TclStubs tclStubs;

/*
 * Magical counts for the number of arguments accepted by a coroutine command
 * after particular kinds of [yield].
 */

#define CORO_ACTIVATE_YIELD    NULL
#define CORO_ACTIVATE_YIELDM   INT2PTR(1)

#define COROUTINE_ARGUMENTS_SINGLE_OPTIONAL     ((size_t)-1)
#define COROUTINE_ARGUMENTS_ARBITRARY           ((size_t)-2)

/*
 * The following structure define the commands in the Tcl core.
 */

typedef struct {
    const char *name;		/* Name of object-based command. */
    Tcl_ObjCmdProc *objProc;	/* Object-based function for command. */
    CompileProc *compileProc;	/* Function called to compile command. */
    Tcl_ObjCmdProc *nreProc;	/* NR-based function for command */
    int flags;			/* Various flag bits, as defined below. */
} CmdInfo;

#define CMD_IS_SAFE         1   /* Whether this command is part of the set of
                                 * commands present by default in a safe
                                 * interpreter. */
/* CMD_COMPILES_EXPANDED - Whether the compiler for this command can handle
 * expansion for itself rather than needing the generic layer to take care of
 * it for it. Defined in tclInt.h. */

/*
 * The following struct states that the command it talks about (a subcommand
 * of one of Tcl's built-in ensembles) is unsafe and must be hidden when an
 * interpreter is made safe. (TclHideUnsafeCommands accesses an array of these
 * structs.) Alas, we can't sensibly just store the information directly in
 * the commands.
 */

typedef struct {
    const char *ensembleNsName; /* The ensemble's name within ::tcl. NULL for
                                 * the end of the list of commands to hide. */
    const char *commandName;    /* The name of the command within the
                                 * ensemble. If this is NULL, we want to also
                                 * make the overall command be hidden, an ugly
                                 * hack because it is expected by security
                                 * policies in the wild. */
} UnsafeEnsembleInfo;

/*
 * The built-in commands, and the functions that implement them:
 */

int procObjCmd(void *clientData, Tcl_Interp *interp,
    int objc, Tcl_Obj *const objv[]) {
    return Tcl_ProcObjCmd(clientData, interp, objc, objv);
}


static const CmdInfo builtInCmds[] = {
    /*
     * Commands in the generic core.
     */

    {"append",		Tcl_AppendObjCmd,	TclCompileAppendCmd,	NULL,	CMD_IS_SAFE},
    {"apply",		Tcl_ApplyObjCmd,	NULL,			TclNRApplyObjCmd,	CMD_IS_SAFE},
    {"break",		Tcl_BreakObjCmd,	TclCompileBreakCmd,	NULL,	CMD_IS_SAFE},
    {"catch",		Tcl_CatchObjCmd,	TclCompileCatchCmd,	TclNRCatchObjCmd,	CMD_IS_SAFE},
    {"concat",		Tcl_ConcatObjCmd,	TclCompileConcatCmd,	NULL,	CMD_IS_SAFE},
    {"continue",	Tcl_ContinueObjCmd,	TclCompileContinueCmd,	NULL,	CMD_IS_SAFE},
    {"coroinject",	NULL,			NULL,                   TclNRCoroInjectObjCmd,	CMD_IS_SAFE},
    {"coroprobe",	NULL,			NULL,                   TclNRCoroProbeObjCmd,	CMD_IS_SAFE},
    {"coroutine",	NULL,			NULL,			TclNRCoroutineObjCmd,	CMD_IS_SAFE},
    {"error",		Tcl_ErrorObjCmd,	TclCompileErrorCmd,	NULL,	CMD_IS_SAFE},
    {"eval",		Tcl_EvalObjCmd,		NULL,			TclNREvalObjCmd,	CMD_IS_SAFE},
    {"expr",		Tcl_ExprObjCmd,		TclCompileExprCmd,	TclNRExprObjCmd,	CMD_IS_SAFE},
    {"for",		Tcl_ForObjCmd,		TclCompileForCmd,	TclNRForObjCmd,	CMD_IS_SAFE},
    {"foreach",		Tcl_ForeachObjCmd,	TclCompileForeachCmd,	TclNRForeachCmd,	CMD_IS_SAFE},
    {"format",		Tcl_FormatObjCmd,	TclCompileFormatCmd,	NULL,	CMD_IS_SAFE},
    {"fpclassify",      FloatClassifyObjCmd,    NULL,                   NULL,   CMD_IS_SAFE},
    {"global",		Tcl_GlobalObjCmd,	TclCompileGlobalCmd,	NULL,	CMD_IS_SAFE},
    {"if",		Tcl_IfObjCmd,		TclCompileIfCmd,	TclNRIfObjCmd,	CMD_IS_SAFE},
    {"incr",		Tcl_IncrObjCmd,		TclCompileIncrCmd,	NULL,	CMD_IS_SAFE},
    {"join",		Tcl_JoinObjCmd,		NULL,			NULL,	CMD_IS_SAFE},
    {"lappend",		Tcl_LappendObjCmd,	TclCompileLappendCmd,	NULL,	CMD_IS_SAFE},
    {"lassign",		Tcl_LassignObjCmd,	TclCompileLassignCmd,	NULL,	CMD_IS_SAFE},
    {"lindex",		Tcl_LindexObjCmd,	TclCompileLindexCmd,	NULL,	CMD_IS_SAFE},
    {"linsert",		Tcl_LinsertObjCmd,	TclCompileLinsertCmd,	NULL,	CMD_IS_SAFE},
    {"list",		Tcl_ListObjCmd,		TclCompileListCmd,	NULL,	CMD_IS_SAFE|CMD_COMPILES_EXPANDED},
    {"llength",		Tcl_LlengthObjCmd,	TclCompileLlengthCmd,	NULL,	CMD_IS_SAFE},
    {"lmap",		Tcl_LmapObjCmd,		TclCompileLmapCmd,	TclNRLmapCmd,	CMD_IS_SAFE},
    {"lpop",		Tcl_LpopObjCmd,		NULL,			NULL,	CMD_IS_SAFE},
    {"lrange",		Tcl_LrangeObjCmd,	TclCompileLrangeCmd,	NULL,	CMD_IS_SAFE},
    {"lremove", 	Tcl_LremoveObjCmd,	NULL,           	NULL,	CMD_IS_SAFE},
    {"lrepeat",		Tcl_LrepeatObjCmd,	NULL,			NULL,	CMD_IS_SAFE},
    {"lreplace",	Tcl_LreplaceObjCmd,	TclCompileLreplaceCmd,	NULL,	CMD_IS_SAFE},
    {"lreverse",	Tcl_LreverseObjCmd,	NULL,			NULL,	CMD_IS_SAFE},
    {"lsearch",		Tcl_LsearchObjCmd,	NULL,			NULL,	CMD_IS_SAFE},
    {"lset",		Tcl_LsetObjCmd,		TclCompileLsetCmd,	NULL,	CMD_IS_SAFE},
    {"lsort",		Tcl_LsortObjCmd,	NULL,			NULL,	CMD_IS_SAFE},
    {"package",		Tcl_PackageObjCmd,	NULL,			TclNRPackageObjCmd,	CMD_IS_SAFE},
    {"proc",		procObjCmd,		NULL,			NULL,	CMD_IS_SAFE},
    {"regexp",		Tcl_RegexpObjCmd,	TclCompileRegexpCmd,	NULL,	CMD_IS_SAFE},
    {"regsub",		Tcl_RegsubObjCmd,	TclCompileRegsubCmd,	NULL,	CMD_IS_SAFE},
    {"rename",		Tcl_RenameObjCmd,	NULL,			NULL,	CMD_IS_SAFE},
    {"return",		Tcl_ReturnObjCmd,	TclCompileReturnCmd,	NULL,	CMD_IS_SAFE},
    {"scan",		Tcl_ScanObjCmd,		NULL,			NULL,	CMD_IS_SAFE},
    {"set",		Tcl_SetObjCmd,		TclCompileSetCmd,	NULL,	CMD_IS_SAFE},
    {"split",		Tcl_SplitObjCmd,	NULL,			NULL,	CMD_IS_SAFE},
    {"subst",		Tcl_SubstObjCmd,	TclCompileSubstCmd,	TclNRSubstObjCmd,	CMD_IS_SAFE},
    {"switch",		Tcl_SwitchObjCmd,	TclCompileSwitchCmd,	TclNRSwitchObjCmd, CMD_IS_SAFE},
    {"tailcall",	NULL,			TclCompileTailcallCmd,	TclNRTailcallObjCmd,	CMD_IS_SAFE},
    {"throw",		Tcl_ThrowObjCmd,	TclCompileThrowCmd,	NULL,	CMD_IS_SAFE},
    {"trace",		Tcl_TraceObjCmd,	NULL,			NULL,	CMD_IS_SAFE},
    {"try",		Tcl_TryObjCmd,		TclCompileTryCmd,	TclNRTryObjCmd,	CMD_IS_SAFE},
    {"unset",		Tcl_UnsetObjCmd,	TclCompileUnsetCmd,	NULL,	CMD_IS_SAFE},
    {"uplevel",		Tcl_UplevelObjCmd,	NULL,			TclNRUplevelObjCmd,	CMD_IS_SAFE},
    {"upvar",		Tcl_UpvarObjCmd,	TclCompileUpvarCmd,	NULL,	CMD_IS_SAFE},
    {"variable",	Tcl_VariableObjCmd,	TclCompileVariableCmd,	NULL,	CMD_IS_SAFE},
    {"while",		Tcl_WhileObjCmd,	TclCompileWhileCmd,	TclNRWhileObjCmd,	CMD_IS_SAFE},
    {"yield",		NULL,			TclCompileYieldCmd,	TclNRYieldObjCmd,	CMD_IS_SAFE},
    {"yieldto",		NULL,			TclCompileYieldToCmd,	TclNRYieldToObjCmd,	CMD_IS_SAFE},

    /*
     * Commands in the OS-interface. Note that many of these are unsafe.
     */

    {"after",		Tcl_AfterObjCmd,	NULL,			NULL,	CMD_IS_SAFE},
    {"cd",		Tcl_CdObjCmd,		NULL,			NULL,	0},
    {"close",		Tcl_CloseObjCmd,	NULL,			NULL,	CMD_IS_SAFE},
    {"eof",		Tcl_EofObjCmd,		NULL,			NULL,	CMD_IS_SAFE},
    {"exec",		Tcl_ExecObjCmd,		NULL,			NULL,	0},
    {"exit",		Tcl_ExitObjCmd,		NULL,			NULL,	0},
    {"fblocked",	Tcl_FblockedObjCmd,	NULL,			NULL,	CMD_IS_SAFE},
    {"fconfigure",	Tcl_FconfigureObjCmd,	NULL,			NULL,	0},
    {"fcopy",		Tcl_FcopyObjCmd,	NULL,			NULL,	CMD_IS_SAFE},
    {"fileevent",	Tcl_FileEventObjCmd,	NULL,			NULL,	CMD_IS_SAFE},
    {"flush",		Tcl_FlushObjCmd,	NULL,			NULL,	CMD_IS_SAFE},
    {"gets",		Tcl_GetsObjCmd,		NULL,			NULL,	CMD_IS_SAFE},
    {"glob",		Tcl_GlobObjCmd,		NULL,			NULL,	0},
    {"load",		Tcl_LoadObjCmd,		NULL,			NULL,	0},
    {"open",		Tcl_OpenObjCmd,		NULL,			NULL,	0},
    {"pid",		Tcl_PidObjCmd,		NULL,			NULL,	CMD_IS_SAFE},
    {"puts",		Tcl_PutsObjCmd,		NULL,			NULL,	CMD_IS_SAFE},
    {"pwd",		Tcl_PwdObjCmd,		NULL,			NULL,	0},
    {"read",		Tcl_ReadObjCmd,		NULL,			NULL,	CMD_IS_SAFE},
    {"seek",		Tcl_SeekObjCmd,		NULL,			NULL,	CMD_IS_SAFE},
    {"socket",		Tcl_SocketObjCmd,	NULL,			NULL,	0},
    {"source",		Tcl_SourceObjCmd,	NULL,			TclNRSourceObjCmd,	0},
    {"tell",		Tcl_TellObjCmd,		NULL,			NULL,	CMD_IS_SAFE},
    {"time",		Tcl_TimeObjCmd,		NULL,			NULL,	CMD_IS_SAFE},
    {"timerate",	Tcl_TimeRateObjCmd,	NULL,			NULL,	CMD_IS_SAFE},
    {"unload",		Tcl_UnloadObjCmd,	NULL,			NULL,	0},
    {"update",		Tcl_UpdateObjCmd,	NULL,			NULL,	CMD_IS_SAFE},
    {"vwait",		Tcl_VwaitObjCmd,	NULL,			NULL,	CMD_IS_SAFE},
    {NULL,		NULL,			NULL,			NULL,	0}
};

/*
 * Information about which pieces of ensembles to hide when making an
 * interpreter safe:
 */

static const UnsafeEnsembleInfo unsafeEnsembleCommands[] = {
    /* [encoding] has two unsafe commands. Assumed by older security policies
     * to be overall unsafe; it isn't but... */
    {"encoding", NULL},
    {"encoding", "dirs"},
    {"encoding", "system"},
    /* [file] has MANY unsafe commands! Assumed by older security policies to
     * be overall unsafe; it isn't but... */
    {"file", NULL},
    {"file", "atime"},
    {"file", "attributes"},
    {"file", "copy"},
    {"file", "delete"},
    {"file", "dirname"},
    {"file", "executable"},
    {"file", "exists"},
    {"file", "extension"},
    {"file", "isdirectory"},
    {"file", "isfile"},
    {"file", "link"},
    {"file", "lstat"},
    {"file", "mtime"},
    {"file", "mkdir"},
    {"file", "nativename"},
    {"file", "normalize"},
    {"file", "owned"},
    {"file", "readable"},
    {"file", "readlink"},
    {"file", "rename"},
    {"file", "rootname"},
    {"file", "size"},
    {"file", "stat"},
    {"file", "tail"},
    {"file", "tempdir"},
    {"file", "tempfile"},
    {"file", "type"},
    {"file", "volumes"},
    {"file", "writable"},
    /* [info] has two unsafe commands */
    {"info", "cmdtype"},
    {"info", "nameofexecutable"},
    /* [tcl::process] has ONLY unsafe commands! */
    {"process", "list"},
    {"process", "status"},
    {"process", "purge"},
    {"process", "autopurge"},
    /* [zipfs] has MANY unsafe commands! */
    {"zipfs", "lmkimg"},
    {"zipfs", "lmkzip"},
    {"zipfs", "mkimg"},
    {"zipfs", "mkkey"},
    {"zipfs", "mkzip"},
    {"zipfs", "mount"},
    {"zipfs", "mount_data"},
    {"zipfs", "unmount"},
    {NULL, NULL}
};

/*
 * Math functions. All are safe.
 */

typedef struct {
    const char *name;		/* Name of the function. The full name is
				 * "::tcl::mathfunc::<name>". */
    Tcl_ObjCmdProc *objCmdProc;	/* Function that evaluates the function */
    double (*fn)(double x);	/* Real function pointer */
} BuiltinFuncDef;
static const BuiltinFuncDef BuiltinFuncTable[] = {
    { "abs",	ExprAbsFunc,	NULL			},
    { "acos",	ExprUnaryFunc,	acos			},
    { "asin",	ExprUnaryFunc,	asin			},
    { "atan",	ExprUnaryFunc,	atan			},
    { "atan2",	ExprBinaryFunc,	(double (*)(double))(void *)(double (*)(double, double)) atan2},
    { "bool",	ExprBoolFunc,	NULL			},
    { "ceil",	ExprCeilFunc,	NULL			},
    { "cos",	ExprUnaryFunc,	cos				},
    { "cosh",	ExprUnaryFunc,	cosh			},
    { "double",	ExprDoubleFunc,	NULL			},
    { "entier",	ExprIntFunc,	NULL			},
    { "exp",	ExprUnaryFunc,	exp				},
    { "floor",	ExprFloorFunc,	NULL			},
    { "fmod",	ExprBinaryFunc,	(double (*)(double))(void *)(double (*)(double, double)) fmod},
    { "hypot",	ExprBinaryFunc,	(double (*)(double))(void *)(double (*)(double, double)) hypot},
    { "int",	ExprIntFunc,	NULL			},
    { "isfinite", ExprIsFiniteFunc, NULL        	},
    { "isinf",	ExprIsInfinityFunc, NULL        	},
    { "isnan",	ExprIsNaNFunc,	NULL            	},
    { "isnormal", ExprIsNormalFunc, NULL        	},
    { "isqrt",	ExprIsqrtFunc,	NULL			},
    { "issubnormal", ExprIsSubnormalFunc, NULL,         },
    { "isunordered", ExprIsUnorderedFunc, NULL,         },
    { "log",	ExprUnaryFunc,	log				},
    { "log10",	ExprUnaryFunc,	log10			},
    { "max",	ExprMaxFunc,	NULL			},
    { "min",	ExprMinFunc,	NULL			},
    { "pow",	ExprBinaryFunc,	(double (*)(double))(void *)(double (*)(double, double)) pow},
    { "rand",	ExprRandFunc,	NULL			},
    { "round",	ExprRoundFunc,	NULL			},
    { "sin",	ExprUnaryFunc,	sin				},
    { "sinh",	ExprUnaryFunc,	sinh			},
    { "sqrt",	ExprSqrtFunc,	NULL			},
    { "srand",	ExprSrandFunc,	NULL			},
    { "tan",	ExprUnaryFunc,	tan				},
    { "tanh",	ExprUnaryFunc,	tanh			},
    { "wide",	ExprWideFunc,	NULL			},
    { NULL, NULL, NULL }
};

/*
 * TIP#174's math operators. All are safe.
 */

typedef struct {
    const char *name;		/* Name of object-based command. */
    Tcl_ObjCmdProc *objProc;	/* Object-based function for command. */
    CompileProc *compileProc;	/* Function called to compile command. */
    union {
	int numArgs;
	int identity;
    } i;
    const char *expected;	/* For error message, what argument(s)
				 * were expected. */
} OpCmdInfo;
static const OpCmdInfo mathOpCmds[] = {
    { "~",	TclSingleOpCmd,		TclCompileInvertOpCmd,
		/* numArgs */ {1},	"integer"},
    { "!",	TclSingleOpCmd,		TclCompileNotOpCmd,
		/* numArgs */ {1},	"boolean"},
    { "+",	TclVariadicOpCmd,	TclCompileAddOpCmd,
		/* identity */ {0},	NULL},
    { "*",	TclVariadicOpCmd,	TclCompileMulOpCmd,
		/* identity */ {1},	NULL},
    { "&",	TclVariadicOpCmd,	TclCompileAndOpCmd,
		/* identity */ {-1},	NULL},
    { "|",	TclVariadicOpCmd,	TclCompileOrOpCmd,
		/* identity */ {0},	NULL},
    { "^",	TclVariadicOpCmd,	TclCompileXorOpCmd,
		/* identity */ {0},	NULL},
    { "**",	TclVariadicOpCmd,	TclCompilePowOpCmd,
		/* identity */ {1},	NULL},
    { "<<",	TclSingleOpCmd,		TclCompileLshiftOpCmd,
		/* numArgs */ {2},	"integer shift"},
    { ">>",	TclSingleOpCmd,		TclCompileRshiftOpCmd,
		/* numArgs */ {2},	"integer shift"},
    { "%",	TclSingleOpCmd,		TclCompileModOpCmd,
		/* numArgs */ {2},	"integer integer"},
    { "!=",	TclSingleOpCmd,		TclCompileNeqOpCmd,
		/* numArgs */ {2},	"value value"},
    { "ne",	TclSingleOpCmd,		TclCompileStrneqOpCmd,
		/* numArgs */ {2},	"value value"},
    { "in",	TclSingleOpCmd,		TclCompileInOpCmd,
		/* numArgs */ {2},	"value list"},
    { "ni",	TclSingleOpCmd,		TclCompileNiOpCmd,
		/* numArgs */ {2},	"value list"},
    { "-",	TclNoIdentOpCmd,	TclCompileMinusOpCmd,
		/* unused */ {0},	"value ?value ...?"},
    { "/",	TclNoIdentOpCmd,	TclCompileDivOpCmd,
		/* unused */ {0},	"value ?value ...?"},
    { "<",	TclSortingOpCmd,	TclCompileLessOpCmd,
		/* unused */ {0},	NULL},
    { "<=",	TclSortingOpCmd,	TclCompileLeqOpCmd,
		/* unused */ {0},	NULL},
    { ">",	TclSortingOpCmd,	TclCompileGreaterOpCmd,
		/* unused */ {0},	NULL},
    { ">=",	TclSortingOpCmd,	TclCompileGeqOpCmd,
		/* unused */ {0},	NULL},
    { "==",	TclSortingOpCmd,	TclCompileEqOpCmd,
		/* unused */ {0},	NULL},
    { "eq",	TclSortingOpCmd,	TclCompileStreqOpCmd,
		/* unused */ {0},	NULL},
    { "lt",	TclSortingOpCmd,	TclCompileStrLtOpCmd,
		/* unused */ {0},	NULL},
    { "le",	TclSortingOpCmd,	TclCompileStrLeOpCmd,
		/* unused */ {0},	NULL},
    { "gt",	TclSortingOpCmd,	TclCompileStrGtOpCmd,
		/* unused */ {0},	NULL},
    { "ge",	TclSortingOpCmd,	TclCompileStrGeOpCmd,
		/* unused */ {0},	NULL},
    { NULL,	NULL,			NULL,
		{0},			NULL}
};

/*
 *----------------------------------------------------------------------
 *
 * TclFinalizeEvaluation --
 *
 *	Finalizes the script cancellation hash table.
 *
 * Results:
 *	None.
 *
 * Side effects:
 *	None.
 *
 *----------------------------------------------------------------------
 */

void
TclFinalizeEvaluation(void)
{
    Tcl_MutexLock(&cancelLock);
    if (cancelTableInitialized == 1) {
	Tcl_DeleteHashTable(&cancelTable);
	cancelTableInitialized = 0;
    }
    Tcl_MutexUnlock(&cancelLock);

    Tcl_MutexLock(&commandTypeLock);
    if (commandTypeInit) {
        Tcl_DeleteHashTable(&commandTypeTable);
        commandTypeInit = 0;
    }
    Tcl_MutexUnlock(&commandTypeLock);
}

/*
 *----------------------------------------------------------------------
 *
 * buildInfoObjCmd --
 *
 *	Implements tcl::build-info command.
 *
 * Results:
 *	None.
 *
 * Side effects:
 *	None.
 *
 *----------------------------------------------------------------------
 */

static int
buildInfoObjCmd(
    void *clientData,
    Tcl_Interp *interp,		/* Current interpreter. */
    int objc,			/* Number of arguments. */
    Tcl_Obj *const objv[])	/* Argument objects. */
{
    if (objc > 2) {
	Tcl_WrongNumArgs(interp, 1, objv, "?option?");
	return TCL_ERROR;
    }
    if (objc == 2) {
	int len;
	const char *arg = TclGetStringFromObj(objv[1], &len);
	if (len == 7 && !strcmp(arg, "version")) {
	    char buf[80];
	    const char *p = strchr((char *)clientData, '.');
	    if (p) {
		const char *q = strchr(p+1, '.');
		const char *r = strchr(p+1, '+');
		p = (q < r) ? q : r;
	    }
	    if (p) {
		memcpy(buf, (char *)clientData, p - (char *)clientData);
		buf[p - (char *)clientData] = '\0';
		Tcl_AppendResult(interp, buf, NULL);
	    }
	    return TCL_OK;
	} else if (len == 10 && !strcmp(arg, "patchlevel")) {
	    char buf[80];
	    const char *p = strchr((char *)clientData, '+');
	    if (p) {
		memcpy(buf, (char *)clientData, p - (char *)clientData);
		buf[p - (char *)clientData] = '\0';
		Tcl_AppendResult(interp, buf, NULL);
	    }
	    return TCL_OK;
	} else if (len == 6 && !strcmp(arg, "commit")) {
	    const char *q, *p = strchr((char *)clientData, '+');
	    if (p) {
		if ((q = strchr(p, '.'))) {
		    char buf[80];
		    memcpy(buf, p+1, q - p - 1);
		    buf[q - p - 1] = '\0';
		    Tcl_AppendResult(interp, buf, NULL);
		} else {
		    Tcl_AppendResult(interp, p+1, NULL);
		}
	    }
	    return TCL_OK;
	} else if (len == 8 && !strcmp(arg, "compiler")) {
	    const char *p = strchr((char *)clientData, '.');
	    while (p) {
		if (!strncmp(p+1, "clang-", 6) || !strncmp(p+1, "gcc-", 4)
			    || !strncmp(p+1, "icc-", 4) || !strncmp(p+1, "msvc-", 5)) {
		    const char *q = strchr(p+1, '.');
		    if (q) {
			char buf[16];
			memcpy(buf, p+1, q - p - 1);
			buf[q - p - 1] = '\0';
			Tcl_AppendResult(interp, buf, NULL);
		    } else {
			Tcl_AppendResult(interp, p+1, NULL);
		    }
		    return TCL_OK;
		}
		p = strchr(p+1, '.');
	    }
	    Tcl_AppendResult(interp, "0", NULL);
	    return TCL_OK;
	}
	const char *p = strchr((char *)clientData, '.');
	while (p) {
	    if (!strncmp(p+1, arg, len) && ((p[len+1] == '.') || (p[len+1] == '\0'))) {
		Tcl_AppendResult(interp, "1", NULL);
		return TCL_OK;
	    }
	    p = strchr(p+1, '.');
	}
	Tcl_AppendResult(interp, "0", NULL);
	return TCL_OK;
    }
    Tcl_AppendResult(interp, (char *)clientData, NULL);
    return TCL_OK;
}

/*
 *----------------------------------------------------------------------
 *
 * Tcl_CreateInterp --
 *
 *	Create a new TCL command interpreter.
 *
 * Results:
 *	The return value is a token for the interpreter, which may be used in
 *	calls to functions like Tcl_CreateCmd, Tcl_Eval, or Tcl_DeleteInterp.
 *
 * Side effects:
 *	The command interpreter is initialized with the built-in commands and
 *	with the variables documented in tclvars(n).
 *
 *----------------------------------------------------------------------
 */

Tcl_Interp *
Tcl_CreateInterp(void)
{
    Interp *iPtr;
    Tcl_Interp *interp;
    Command *cmdPtr;
    const BuiltinFuncDef *builtinFuncPtr;
    const OpCmdInfo *opcmdInfoPtr;
    const CmdInfo *cmdInfoPtr;
    Tcl_Namespace *nsPtr;
    Tcl_HashEntry *hPtr;
    int isNew;
    CancelInfo *cancelInfo;
    union {
	char c[sizeof(short)];
	short s;
    } order;
#ifdef TCL_COMPILE_STATS
    ByteCodeStats *statsPtr;
#endif /* TCL_COMPILE_STATS */
    char mathFuncName[32];
    CallFrame *framePtr;
    const char *version = Tcl_InitSubsystems();

    /*
     * Panic if someone updated the CallFrame structure without also updating
     * the Tcl_CallFrame structure (or vice versa).
     */

    if (sizeof(Tcl_CallFrame) < sizeof(CallFrame)) {
	Tcl_Panic("Tcl_CallFrame must not be smaller than CallFrame");
    }

#if defined(_WIN32) && !defined(_WIN64)
    if (sizeof(time_t) != 8) {
	Tcl_Panic("<time.h> is not compatible with VS2005+");
    }
    if ((offsetof(Tcl_StatBuf,st_atime) != 32)
	    || (offsetof(Tcl_StatBuf,st_ctime) != 48)) {
	Tcl_Panic("<sys/stat.h> is not compatible with VS2005+");
    }
#endif

    if (cancelTableInitialized == 0) {
	Tcl_MutexLock(&cancelLock);
	if (cancelTableInitialized == 0) {
	    Tcl_InitHashTable(&cancelTable, TCL_ONE_WORD_KEYS);
	    cancelTableInitialized = 1;
	}

	Tcl_MutexUnlock(&cancelLock);
    }

    if (commandTypeInit == 0) {
        TclRegisterCommandTypeName(TclObjInterpProc, "proc");
        TclRegisterCommandTypeName(TclEnsembleImplementationCmd, "ensemble");
        TclRegisterCommandTypeName(TclAliasObjCmd, "alias");
        TclRegisterCommandTypeName(TclLocalAliasObjCmd, "alias");
        TclRegisterCommandTypeName(TclChildObjCmd, "interp");
        TclRegisterCommandTypeName(TclInvokeImportedCmd, "import");
        TclRegisterCommandTypeName(TclOOPublicObjectCmd, "object");
        TclRegisterCommandTypeName(TclOOPrivateObjectCmd, "privateObject");
        TclRegisterCommandTypeName(TclOOMyClassObjCmd, "privateClass");
        TclRegisterCommandTypeName(TclNRInterpCoroutine, "coroutine");
    }

    /*
     * Initialize support for namespaces and create the global namespace
     * (whose name is ""; an alias is "::"). This also initializes the Tcl
     * object type table and other object management code.
     */

    iPtr = (Interp *)Tcl_Alloc(sizeof(Interp));
    interp = (Tcl_Interp *) iPtr;

    iPtr->legacyResult = NULL;
    /* Special invalid value: Any attempt to free the legacy result
     * will cause a crash. */
    iPtr->legacyFreeProc = (void (*) (void))-1;
    iPtr->errorLine = 0;
    iPtr->stubTable = &tclStubs;
    iPtr->objResultPtr = Tcl_NewObj();
    Tcl_IncrRefCount(iPtr->objResultPtr);
    iPtr->handle = TclHandleCreate(iPtr);
    iPtr->globalNsPtr = NULL;
    iPtr->hiddenCmdTablePtr = NULL;
    iPtr->interpInfo = NULL;

    iPtr->optimizer = TclOptimizeBytecode;

    iPtr->numLevels = 0;
    iPtr->maxNestingDepth = MAX_NESTING_DEPTH;
    iPtr->framePtr = NULL;	/* Initialise as soon as :: is available */
    iPtr->varFramePtr = NULL;	/* Initialise as soon as :: is available */

    /*
     * TIP #280 - Initialize the arrays used to extend the ByteCode and Proc
     * structures.
     */

    iPtr->cmdFramePtr = NULL;
    iPtr->linePBodyPtr = (Tcl_HashTable *)Tcl_Alloc(sizeof(Tcl_HashTable));
    iPtr->lineBCPtr = (Tcl_HashTable *)Tcl_Alloc(sizeof(Tcl_HashTable));
    iPtr->lineLAPtr = (Tcl_HashTable *)Tcl_Alloc(sizeof(Tcl_HashTable));
    iPtr->lineLABCPtr = (Tcl_HashTable *)Tcl_Alloc(sizeof(Tcl_HashTable));
    Tcl_InitHashTable(iPtr->linePBodyPtr, TCL_ONE_WORD_KEYS);
    Tcl_InitHashTable(iPtr->lineBCPtr, TCL_ONE_WORD_KEYS);
    Tcl_InitHashTable(iPtr->lineLAPtr, TCL_ONE_WORD_KEYS);
    Tcl_InitHashTable(iPtr->lineLABCPtr, TCL_ONE_WORD_KEYS);
    iPtr->scriptCLLocPtr = NULL;

    iPtr->activeVarTracePtr = NULL;

    iPtr->returnOpts = NULL;
    iPtr->errorInfo = NULL;
    TclNewLiteralStringObj(iPtr->eiVar, "::errorInfo");
    Tcl_IncrRefCount(iPtr->eiVar);
    iPtr->errorStack = Tcl_NewListObj(0, NULL);
    Tcl_IncrRefCount(iPtr->errorStack);
    iPtr->resetErrorStack = 1;
    TclNewLiteralStringObj(iPtr->upLiteral,"UP");
    Tcl_IncrRefCount(iPtr->upLiteral);
    TclNewLiteralStringObj(iPtr->callLiteral,"CALL");
    Tcl_IncrRefCount(iPtr->callLiteral);
    TclNewLiteralStringObj(iPtr->innerLiteral,"INNER");
    Tcl_IncrRefCount(iPtr->innerLiteral);
    iPtr->innerContext = Tcl_NewListObj(0, NULL);
    Tcl_IncrRefCount(iPtr->innerContext);
    iPtr->errorCode = NULL;
    TclNewLiteralStringObj(iPtr->ecVar, "::errorCode");
    Tcl_IncrRefCount(iPtr->ecVar);
    iPtr->returnLevel = 1;
    iPtr->returnCode = TCL_OK;

    iPtr->rootFramePtr = NULL;	/* Initialise as soon as :: is available */
    iPtr->lookupNsPtr = NULL;

    Tcl_InitHashTable(&iPtr->packageTable, TCL_STRING_KEYS);
    iPtr->packageUnknown = NULL;

#ifdef _WIN32
#   define getenv(x) _wgetenv(L##x) /* On Windows, use _wgetenv below */
#endif

    /* TIP #268 */
#if (TCL_RELEASE_LEVEL == TCL_FINAL_RELEASE)
    if (getenv("TCL_PKG_PREFER_LATEST") == NULL) {
	iPtr->packagePrefer = PKG_PREFER_STABLE;
    } else
#endif
	iPtr->packagePrefer = PKG_PREFER_LATEST;

    iPtr->cmdCount = 0;
    TclInitLiteralTable(&iPtr->literalTable);
    iPtr->compileEpoch = 1;
    iPtr->compiledProcPtr = NULL;
    iPtr->resolverPtr = NULL;
    iPtr->evalFlags = 0;
    iPtr->scriptFile = NULL;
    iPtr->flags = 0;
    iPtr->tracePtr = NULL;
    iPtr->tracesForbiddingInline = 0;
    iPtr->activeCmdTracePtr = NULL;
    iPtr->activeInterpTracePtr = NULL;
    iPtr->assocData = NULL;
    iPtr->execEnvPtr = NULL;	/* Set after namespaces initialized. */
    iPtr->emptyObjPtr = Tcl_NewObj();
				/* Another empty object. */
    Tcl_IncrRefCount(iPtr->emptyObjPtr);
    iPtr->threadId = Tcl_GetCurrentThread();

    /* TIP #378 */
#ifdef TCL_INTERP_DEBUG_FRAME
    iPtr->flags |= INTERP_DEBUG_FRAME;
#else
    if (getenv("TCL_INTERP_DEBUG_FRAME") != NULL) {
        iPtr->flags |= INTERP_DEBUG_FRAME;
    }
#endif

    /*
     * Initialise the tables for variable traces and searches *before*
     * creating the global ns - so that the trace on errorInfo can be
     * recorded.
     */

    Tcl_InitHashTable(&iPtr->varTraces, TCL_ONE_WORD_KEYS);
    Tcl_InitHashTable(&iPtr->varSearches, TCL_ONE_WORD_KEYS);

    iPtr->globalNsPtr = NULL;	/* Force creation of global ns below. */
    iPtr->globalNsPtr = (Namespace *) Tcl_CreateNamespace(interp, "",
	    NULL, NULL);
    if (iPtr->globalNsPtr == NULL) {
	Tcl_Panic("Tcl_CreateInterp: can't create global namespace");
    }

    /*
     * Initialise the rootCallframe. It cannot be allocated on the stack, as
     * it has to be in place before TclCreateExecEnv tries to use a variable.
     */

    /* This is needed to satisfy GCC 3.3's strict aliasing rules */
    framePtr = (CallFrame *)Tcl_Alloc(sizeof(CallFrame));
    (void) Tcl_PushCallFrame(interp, (Tcl_CallFrame *) framePtr,
	    (Tcl_Namespace *) iPtr->globalNsPtr, /*isProcCallFrame*/ 0);
    framePtr->objc = 0;

    iPtr->framePtr = framePtr;
    iPtr->varFramePtr = framePtr;
    iPtr->rootFramePtr = framePtr;

    /*
     * Initialize support for code compilation and execution. We call
     * TclCreateExecEnv after initializing namespaces since it tries to
     * reference a Tcl variable (it links to the Tcl "tcl_traceExec"
     * variable).
     */

    iPtr->execEnvPtr = TclCreateExecEnv(interp, INTERP_STACK_INITIAL_SIZE);

    /*
     * TIP #219, Tcl Channel Reflection API support.
     */

    iPtr->chanMsg = NULL;

    /*
     * TIP #285, Script cancellation support.
     */

    iPtr->asyncCancelMsg = Tcl_NewObj();

    cancelInfo = (CancelInfo *)Tcl_Alloc(sizeof(CancelInfo));
    cancelInfo->interp = interp;

    iPtr->asyncCancel = Tcl_AsyncCreate(CancelEvalProc, cancelInfo);
    cancelInfo->async = iPtr->asyncCancel;
    cancelInfo->result = NULL;
    cancelInfo->length = 0;

    Tcl_MutexLock(&cancelLock);
    hPtr = Tcl_CreateHashEntry(&cancelTable, iPtr, &isNew);
    Tcl_SetHashValue(hPtr, cancelInfo);
    Tcl_MutexUnlock(&cancelLock);

    /*
     * Initialize the compilation and execution statistics kept for this
     * interpreter.
     */

#ifdef TCL_COMPILE_STATS
    statsPtr = &iPtr->stats;
    statsPtr->numExecutions = 0;
    statsPtr->numCompilations = 0;
    statsPtr->numByteCodesFreed = 0;
    memset(statsPtr->instructionCount, 0,
	    sizeof(statsPtr->instructionCount));

    statsPtr->totalSrcBytes = 0.0;
    statsPtr->totalByteCodeBytes = 0.0;
    statsPtr->currentSrcBytes = 0.0;
    statsPtr->currentByteCodeBytes = 0.0;
    memset(statsPtr->srcCount, 0, sizeof(statsPtr->srcCount));
    memset(statsPtr->byteCodeCount, 0, sizeof(statsPtr->byteCodeCount));
    memset(statsPtr->lifetimeCount, 0, sizeof(statsPtr->lifetimeCount));

    statsPtr->currentInstBytes = 0.0;
    statsPtr->currentLitBytes = 0.0;
    statsPtr->currentExceptBytes = 0.0;
    statsPtr->currentAuxBytes = 0.0;
    statsPtr->currentCmdMapBytes = 0.0;

    statsPtr->numLiteralsCreated = 0;
    statsPtr->totalLitStringBytes = 0.0;
    statsPtr->currentLitStringBytes = 0.0;
    memset(statsPtr->literalCount, 0, sizeof(statsPtr->literalCount));
#endif /* TCL_COMPILE_STATS */

    /*
     * Initialize the ensemble error message rewriting support.
     */

    TclResetRewriteEnsemble(interp, 1);

    /*
     * TIP#143: Initialise the resource limit support.
     */

    TclInitLimitSupport(interp);

    /*
     * Initialise the thread-specific data ekeko. Note that the thread's alloc
     * cache was already initialised by the call to alloc the interp struct.
     */

#if TCL_THREADS && defined(USE_THREAD_ALLOC)
    iPtr->allocCache = (AllocCache *)TclpGetAllocCache();
#else
    iPtr->allocCache = NULL;
#endif
    iPtr->pendingObjDataPtr = NULL;
    iPtr->asyncReadyPtr = TclGetAsyncReadyPtr();
    iPtr->deferredCallbacks = NULL;

    /*
     * Create the core commands. Do it here, rather than calling
     * Tcl_CreateCommand, because it's faster (there's no need to check for a
     * pre-existing command by the same name). If a command has a Tcl_CmdProc
     * but no Tcl_ObjCmdProc, set the Tcl_ObjCmdProc to
     * TclInvokeStringCommand. This is an object-based wrapper function that
     * extracts strings, calls the string function, and creates an object for
     * the result. Similarly, if a command has a Tcl_ObjCmdProc but no
     * Tcl_CmdProc, set the Tcl_CmdProc to TclInvokeObjectCommand.
     */

    for (cmdInfoPtr = builtInCmds; cmdInfoPtr->name != NULL; cmdInfoPtr++) {
	if ((cmdInfoPtr->objProc == NULL)
		&& (cmdInfoPtr->compileProc == NULL)
		&& (cmdInfoPtr->nreProc == NULL)) {
	    Tcl_Panic("builtin command with NULL object command proc and a NULL compile proc");
	}

	hPtr = Tcl_CreateHashEntry(&iPtr->globalNsPtr->cmdTable,
		cmdInfoPtr->name, &isNew);
	if (isNew) {
	    cmdPtr = (Command *)Tcl_Alloc(sizeof(Command));
	    cmdPtr->hPtr = hPtr;
	    cmdPtr->nsPtr = iPtr->globalNsPtr;
	    cmdPtr->refCount = 1;
	    cmdPtr->cmdEpoch = 0;
	    cmdPtr->compileProc = cmdInfoPtr->compileProc;
	    cmdPtr->proc = TclInvokeObjectCommand;
	    cmdPtr->clientData = cmdPtr;
	    cmdPtr->objProc = cmdInfoPtr->objProc;
	    cmdPtr->objClientData = NULL;
	    cmdPtr->deleteProc = NULL;
	    cmdPtr->deleteData = NULL;
	    cmdPtr->flags = 0;
            if (cmdInfoPtr->flags & CMD_COMPILES_EXPANDED) {
                cmdPtr->flags |= CMD_COMPILES_EXPANDED;
            }
	    cmdPtr->importRefPtr = NULL;
	    cmdPtr->tracePtr = NULL;
	    cmdPtr->nreProc = cmdInfoPtr->nreProc;
	    Tcl_SetHashValue(hPtr, cmdPtr);
	}
    }

    /*
     * Create the "array", "binary", "chan", "clock", "dict", "encoding",
     * "file", "info", "namespace" and "string" ensembles. Note that all these
     * commands (and their subcommands that are not present in the global
     * namespace) are wholly safe *except* for "clock", "encoding" and "file".
     */

    TclInitArrayCmd(interp);
    TclInitBinaryCmd(interp);
    TclInitChanCmd(interp);
    TclInitDictCmd(interp);
    TclInitEncodingCmd(interp);
    TclInitFileCmd(interp);
    TclInitHamtCmd(interp);
    TclInitInfoCmd(interp);
    TclInitNamespaceCmd(interp);
    TclInitStringCmd(interp);
    TclInitPrefixCmd(interp);
    TclInitProcessCmd(interp);

    /*
     * Register "clock" subcommands. These *do* go through
     * Tcl_CreateObjCommand, since they aren't in the global namespace and
     * involve ensembles.
     */

    TclClockInit(interp);

    /*
     * Register the built-in functions. This is empty now that they are
     * implemented as commands in the ::tcl::mathfunc namespace.
     */

    /*
     * Register the default [interp bgerror] handler.
     */

    Tcl_CreateObjCommand(interp, "::tcl::Bgerror",
	    TclDefaultBgErrorHandlerObjCmd, NULL, NULL);

    /*
     * Create unsupported commands for debugging bytecode and objects.
     */

    Tcl_CreateObjCommand(interp, "::tcl::unsupported::disassemble",
	    Tcl_DisassembleObjCmd, INT2PTR(0), NULL);
    Tcl_CreateObjCommand(interp, "::tcl::unsupported::getbytecode",
	    Tcl_DisassembleObjCmd, INT2PTR(1), NULL);
    Tcl_CreateObjCommand(interp, "::tcl::unsupported::representation",
	    Tcl_RepresentationCmd, NULL, NULL);

    /* Adding the bytecode assembler command */
    cmdPtr = (Command *) Tcl_NRCreateCommand(interp,
            "::tcl::unsupported::assemble", Tcl_AssembleObjCmd,
            TclNRAssembleObjCmd, NULL, NULL);
    cmdPtr->compileProc = &TclCompileAssembleCmd;

    /* Coroutine monkeybusiness */
    Tcl_NRCreateCommand(interp, "::tcl::unsupported::inject", NULL,
	    NRInjectObjCmd, NULL, NULL);
    Tcl_CreateObjCommand(interp, "::tcl::unsupported::corotype",
            CoroTypeObjCmd, NULL, NULL);

    /* Export unsupported commands */
    nsPtr = Tcl_FindNamespace(interp, "::tcl::unsupported", NULL, 0);
    if (nsPtr) {
	Tcl_Export(interp, nsPtr, "*", 1);
    }


#ifdef USE_DTRACE
    /*
     * Register the tcl::dtrace command.
     */

    Tcl_CreateObjCommand(interp, "::tcl::dtrace", DTraceObjCmd, NULL, NULL);
#endif /* USE_DTRACE */

    /*
     * Register the builtin math functions.
     */

    nsPtr = Tcl_CreateNamespace(interp, "::tcl::mathfunc", NULL,NULL);
    if (nsPtr == NULL) {
	Tcl_Panic("Can't create math function namespace");
    }
#define MATH_FUNC_PREFIX_LEN 17 /* == strlen("::tcl::mathfunc::") */
    memcpy(mathFuncName, "::tcl::mathfunc::", MATH_FUNC_PREFIX_LEN);
    for (builtinFuncPtr = BuiltinFuncTable; builtinFuncPtr->name != NULL;
	    builtinFuncPtr++) {
	strcpy(mathFuncName+MATH_FUNC_PREFIX_LEN, builtinFuncPtr->name);
	Tcl_CreateObjCommand(interp, mathFuncName,
		builtinFuncPtr->objCmdProc, (void *)builtinFuncPtr->fn, NULL);
	Tcl_Export(interp, nsPtr, builtinFuncPtr->name, 0);
    }

    /*
     * Register the mathematical "operator" commands. [TIP #174]
     */

    nsPtr = Tcl_CreateNamespace(interp, "::tcl::mathop", NULL, NULL);
    if (nsPtr == NULL) {
	Tcl_Panic("can't create math operator namespace");
    }
    Tcl_Export(interp, nsPtr, "*", 1);
#define MATH_OP_PREFIX_LEN 15 /* == strlen("::tcl::mathop::") */
    memcpy(mathFuncName, "::tcl::mathop::", MATH_OP_PREFIX_LEN);
    for (opcmdInfoPtr=mathOpCmds ; opcmdInfoPtr->name!=NULL ; opcmdInfoPtr++){
	TclOpCmdClientData *occdPtr = (TclOpCmdClientData *)Tcl_Alloc(sizeof(TclOpCmdClientData));

	occdPtr->op = opcmdInfoPtr->name;
	occdPtr->i.numArgs = opcmdInfoPtr->i.numArgs;
	occdPtr->expected = opcmdInfoPtr->expected;
	strcpy(mathFuncName + MATH_OP_PREFIX_LEN, opcmdInfoPtr->name);
	cmdPtr = (Command *) Tcl_CreateObjCommand(interp, mathFuncName,
		opcmdInfoPtr->objProc, occdPtr, DeleteOpCmdClientData);
	if (cmdPtr == NULL) {
	    Tcl_Panic("failed to create math operator %s",
		    opcmdInfoPtr->name);
	} else if (opcmdInfoPtr->compileProc != NULL) {
	    cmdPtr->compileProc = opcmdInfoPtr->compileProc;
	}
    }

    /*
     * Do Multiple/Safe Interps Tcl init stuff
     */

    TclInterpInit(interp);
    TclSetupEnv(interp);

    /*
     * TIP #59: Make embedded configuration information available.
     */

    TclInitEmbeddedConfigurationInformation(interp);

    /*
     * TIP #440: Declare the name of the script engine to be "Tcl".
     */

    Tcl_SetVar2(interp, "tcl_platform", "engine", "Tcl",
	    TCL_GLOBAL_ONLY);

    /*
     * Compute the byte order of this machine.
     */

    order.s = 1;
    Tcl_SetVar2(interp, "tcl_platform", "byteOrder",
	    ((order.c[0] == 1) ? "littleEndian" : "bigEndian"),
	    TCL_GLOBAL_ONLY);

    Tcl_SetVar2Ex(interp, "tcl_platform", "wordSize",
	    Tcl_NewWideIntObj(sizeof(long)), TCL_GLOBAL_ONLY);

    /* TIP #291 */
    Tcl_SetVar2Ex(interp, "tcl_platform", "pointerSize",
	    Tcl_NewWideIntObj(sizeof(void *)), TCL_GLOBAL_ONLY);

    /*
     * Set up other variables such as tcl_version and tcl_library
     */

    Tcl_SetVar2(interp, "tcl_patchLevel", NULL, TCL_PATCH_LEVEL, TCL_GLOBAL_ONLY);
    Tcl_SetVar2(interp, "tcl_version", NULL, TCL_VERSION, TCL_GLOBAL_ONLY);
    TclpSetVariables(interp);

    /*
     * Register Tcl's version number.
     * TIP #268: Full patchlevel instead of just major.minor
     * TIP #599: Extended build information "+<UUID>.<tag1>.<tag2>...."
     */

    Tcl_PkgProvideEx(interp, "Tcl", TCL_PATCH_LEVEL, &tclStubs);
    Tcl_PkgProvideEx(interp, "tcl", TCL_PATCH_LEVEL, &tclStubs);
    Tcl_CreateObjCommand(interp, "::tcl::build-info",
	    buildInfoObjCmd, (void *)version, NULL);


    if (TclTommath_Init(interp) != TCL_OK) {
	Tcl_Panic("%s", Tcl_GetStringResult(interp));
    }

    if (TclOOInit(interp) != TCL_OK) {
	Tcl_Panic("%s", Tcl_GetStringResult(interp));
    }

    /*
     * Only build in zlib support if we've successfully detected a library to
     * compile and link against.
     */

#ifdef HAVE_ZLIB
    if (TclZlibInit(interp) != TCL_OK) {
	Tcl_Panic("%s", Tcl_GetStringResult(interp));
    }
    if (TclZipfs_Init(interp) != TCL_OK) {
	Tcl_Panic("%s", Tcl_GetStringResult(interp));
    }
#endif

    TOP_CB(iPtr) = NULL;
    return interp;
}

static void
DeleteOpCmdClientData(
    void *clientData)
{
    TclOpCmdClientData *occdPtr = (TclOpCmdClientData *)clientData;

    Tcl_Free(occdPtr);
}

/*
 * ---------------------------------------------------------------------
 *
 * TclRegisterCommandTypeName, TclGetCommandTypeName --
 *
 *      Command type registration and lookup mechanism. Everything is keyed by
 *      the Tcl_ObjCmdProc for the command, and that is used as the *key* into
 *      the hash table that maps to constant strings that are names. (It is
 *      recommended that those names be ASCII.)
 *
 * ---------------------------------------------------------------------
 */

void
TclRegisterCommandTypeName(
    Tcl_ObjCmdProc *implementationProc,
    const char *nameStr)
{
    Tcl_HashEntry *hPtr;

    Tcl_MutexLock(&commandTypeLock);
    if (commandTypeInit == 0) {
        Tcl_InitHashTable(&commandTypeTable, TCL_ONE_WORD_KEYS);
        commandTypeInit = 1;
    }
    if (nameStr != NULL) {
        int isNew;

        hPtr = Tcl_CreateHashEntry(&commandTypeTable,
                implementationProc, &isNew);
        Tcl_SetHashValue(hPtr, (void *) nameStr);
    } else {
        hPtr = Tcl_FindHashEntry(&commandTypeTable,
                implementationProc);
        if (hPtr != NULL) {
            Tcl_DeleteHashEntry(hPtr);
        }
    }
    Tcl_MutexUnlock(&commandTypeLock);
}

const char *
TclGetCommandTypeName(
    Tcl_Command command)
{
    Command *cmdPtr = (Command *) command;
    Tcl_ObjCmdProc *procPtr = cmdPtr->objProc;
    const char *name = "native";

    if (procPtr == NULL) {
        procPtr = cmdPtr->nreProc;
    }
    Tcl_MutexLock(&commandTypeLock);
    if (commandTypeInit) {
        Tcl_HashEntry *hPtr = Tcl_FindHashEntry(&commandTypeTable, procPtr);

        if (hPtr && Tcl_GetHashValue(hPtr)) {
            name = (const char *) Tcl_GetHashValue(hPtr);
        }
    }
    Tcl_MutexUnlock(&commandTypeLock);

    return name;
}

/*
 *----------------------------------------------------------------------
 *
 * TclHideUnsafeCommands --
 *
 *	Hides base commands that are not marked as safe from this interpreter.
 *
 * Results:
 *	TCL_OK if it succeeds, TCL_ERROR else.
 *
 * Side effects:
 *	Hides functionality in an interpreter.
 *
 *----------------------------------------------------------------------
 */

int
TclHideUnsafeCommands(
    Tcl_Interp *interp)		/* Hide commands in this interpreter. */
{
    const CmdInfo *cmdInfoPtr;
    const UnsafeEnsembleInfo *unsafePtr;

    if (interp == NULL) {
	return TCL_ERROR;
    }
    for (cmdInfoPtr = builtInCmds; cmdInfoPtr->name != NULL; cmdInfoPtr++) {
	if (!(cmdInfoPtr->flags & CMD_IS_SAFE)) {
	    Tcl_HideCommand(interp, cmdInfoPtr->name, cmdInfoPtr->name);
	}
    }

    for (unsafePtr = unsafeEnsembleCommands;
            unsafePtr->ensembleNsName; unsafePtr++) {
        if (unsafePtr->commandName) {
            /*
             * Hide an ensemble subcommand.
             */

            Tcl_Obj *cmdName = Tcl_ObjPrintf("::tcl::%s::%s",
                    unsafePtr->ensembleNsName, unsafePtr->commandName);
            Tcl_Obj *hideName = Tcl_ObjPrintf("tcl:%s:%s",
                    unsafePtr->ensembleNsName, unsafePtr->commandName);

            if (TclRenameCommand(interp, TclGetString(cmdName),
                        "___tmp") != TCL_OK
                    || Tcl_HideCommand(interp, "___tmp",
                            TclGetString(hideName)) != TCL_OK) {
                Tcl_Panic("problem making '%s %s' safe: %s",
                        unsafePtr->ensembleNsName, unsafePtr->commandName,
                        Tcl_GetStringResult(interp));
            }
            Tcl_CreateObjCommand(interp, TclGetString(cmdName),
                    BadEnsembleSubcommand, (void *)unsafePtr, NULL);
            TclDecrRefCount(cmdName);
            TclDecrRefCount(hideName);
        } else {
            /*
             * Hide an ensemble main command (for compatibility).
             */

            if (Tcl_HideCommand(interp, unsafePtr->ensembleNsName,
                    unsafePtr->ensembleNsName) != TCL_OK) {
                Tcl_Panic("problem making '%s' safe: %s",
                        unsafePtr->ensembleNsName,
                        Tcl_GetStringResult(interp));
            }
        }
    }

    return TCL_OK;
}

/*
 *----------------------------------------------------------------------
 *
 * BadEnsembleSubcommand --
 *
 *	Command used to act as a backstop implementation when subcommands of
 *	ensembles are unsafe (the real implementations of the subcommands are
 *	hidden). The clientData is description of what was hidden.
 *
 * Results:
 *	A standard Tcl result (always a TCL_ERROR).
 *
 * Side effects:
 *	None.
 *
 *----------------------------------------------------------------------
 */

static int
BadEnsembleSubcommand(
    void *clientData,
    Tcl_Interp *interp,
    TCL_UNUSED(int) /*objc*/,
    TCL_UNUSED(Tcl_Obj *const *) /* objv */)
{
    const UnsafeEnsembleInfo *infoPtr = (const UnsafeEnsembleInfo *)clientData;

    Tcl_SetObjResult(interp, Tcl_ObjPrintf(
            "not allowed to invoke subcommand %s of %s",
            infoPtr->commandName, infoPtr->ensembleNsName));
    Tcl_SetErrorCode(interp, "TCL", "SAFE", "SUBCOMMAND", NULL);
    return TCL_ERROR;
}

/*
 *--------------------------------------------------------------
 *
 * Tcl_CallWhenDeleted --
 *
 *	Arrange for a function to be called before a given interpreter is
 *	deleted. The function is called as soon as Tcl_DeleteInterp is called;
 *	if Tcl_CallWhenDeleted is called on an interpreter that has already
 *	been deleted, the function will be called when the last Tcl_Release is
 *	done on the interpreter.
 *
 * Results:
 *	None.
 *
 * Side effects:
 *	When Tcl_DeleteInterp is invoked to delete interp, proc will be
 *	invoked. See the manual entry for details.
 *
 *--------------------------------------------------------------
 */

void
Tcl_CallWhenDeleted(
    Tcl_Interp *interp,		/* Interpreter to watch. */
    Tcl_InterpDeleteProc *proc,	/* Function to call when interpreter is about
				 * to be deleted. */
    void *clientData)	/* One-word value to pass to proc. */
{
    Interp *iPtr = (Interp *) interp;
    static Tcl_ThreadDataKey assocDataCounterKey;
    int *assocDataCounterPtr =
	    (int *)Tcl_GetThreadData(&assocDataCounterKey, sizeof(int));
    int isNew;
    char buffer[32 + TCL_INTEGER_SPACE];
    AssocData *dPtr = (AssocData *)Tcl_Alloc(sizeof(AssocData));
    Tcl_HashEntry *hPtr;

    sprintf(buffer, "Assoc Data Key #%d", *assocDataCounterPtr);
    (*assocDataCounterPtr)++;

    if (iPtr->assocData == NULL) {
	iPtr->assocData = (Tcl_HashTable *)Tcl_Alloc(sizeof(Tcl_HashTable));
	Tcl_InitHashTable(iPtr->assocData, TCL_STRING_KEYS);
    }
    hPtr = Tcl_CreateHashEntry(iPtr->assocData, buffer, &isNew);
    dPtr->proc = proc;
    dPtr->clientData = clientData;
    Tcl_SetHashValue(hPtr, dPtr);
}

/*
 *--------------------------------------------------------------
 *
 * Tcl_DontCallWhenDeleted --
 *
 *	Cancel the arrangement for a function to be called when a given
 *	interpreter is deleted.
 *
 * Results:
 *	None.
 *
 * Side effects:
 *	If proc and clientData were previously registered as a callback via
 *	Tcl_CallWhenDeleted, they are unregistered. If they weren't previously
 *	registered then nothing happens.
 *
 *--------------------------------------------------------------
 */

void
Tcl_DontCallWhenDeleted(
    Tcl_Interp *interp,		/* Interpreter to watch. */
    Tcl_InterpDeleteProc *proc,	/* Function to call when interpreter is about
				 * to be deleted. */
    void *clientData)	/* One-word value to pass to proc. */
{
    Interp *iPtr = (Interp *) interp;
    Tcl_HashTable *hTablePtr;
    Tcl_HashSearch hSearch;
    Tcl_HashEntry *hPtr;
    AssocData *dPtr;

    hTablePtr = iPtr->assocData;
    if (hTablePtr == NULL) {
	return;
    }
    for (hPtr = Tcl_FirstHashEntry(hTablePtr, &hSearch); hPtr != NULL;
	    hPtr = Tcl_NextHashEntry(&hSearch)) {
	dPtr = (AssocData *)Tcl_GetHashValue(hPtr);
	if ((dPtr->proc == proc) && (dPtr->clientData == clientData)) {
	    Tcl_Free(dPtr);
	    Tcl_DeleteHashEntry(hPtr);
	    return;
	}
    }
}

/*
 *----------------------------------------------------------------------
 *
 * Tcl_SetAssocData --
 *
 *	Creates a named association between user-specified data, a delete
 *	function and this interpreter. If the association already exists the
 *	data is overwritten with the new data. The delete function will be
 *	invoked when the interpreter is deleted.
 *
 * Results:
 *	None.
 *
 * Side effects:
 *	Sets the associated data, creates the association if needed.
 *
 *----------------------------------------------------------------------
 */

void
Tcl_SetAssocData(
    Tcl_Interp *interp,		/* Interpreter to associate with. */
    const char *name,		/* Name for association. */
    Tcl_InterpDeleteProc *proc,	/* Proc to call when interpreter is about to
				 * be deleted. */
    void *clientData)	/* One-word value to pass to proc. */
{
    Interp *iPtr = (Interp *) interp;
    AssocData *dPtr;
    Tcl_HashEntry *hPtr;
    int isNew;

    if (iPtr->assocData == NULL) {
	iPtr->assocData = (Tcl_HashTable *)Tcl_Alloc(sizeof(Tcl_HashTable));
	Tcl_InitHashTable(iPtr->assocData, TCL_STRING_KEYS);
    }
    hPtr = Tcl_CreateHashEntry(iPtr->assocData, name, &isNew);
    if (isNew == 0) {
	dPtr = (AssocData *)Tcl_GetHashValue(hPtr);
    } else {
	dPtr = (AssocData *)Tcl_Alloc(sizeof(AssocData));
    }
    dPtr->proc = proc;
    dPtr->clientData = clientData;

    Tcl_SetHashValue(hPtr, dPtr);
}

/*
 *----------------------------------------------------------------------
 *
 * Tcl_DeleteAssocData --
 *
 *	Deletes a named association of user-specified data with the specified
 *	interpreter.
 *
 * Results:
 *	None.
 *
 * Side effects:
 *	Deletes the association.
 *
 *----------------------------------------------------------------------
 */

void
Tcl_DeleteAssocData(
    Tcl_Interp *interp,		/* Interpreter to associate with. */
    const char *name)		/* Name of association. */
{
    Interp *iPtr = (Interp *) interp;
    AssocData *dPtr;
    Tcl_HashEntry *hPtr;

    if (iPtr->assocData == NULL) {
	return;
    }
    hPtr = Tcl_FindHashEntry(iPtr->assocData, name);
    if (hPtr == NULL) {
	return;
    }
    dPtr = (AssocData *)Tcl_GetHashValue(hPtr);
    if (dPtr->proc != NULL) {
	dPtr->proc(dPtr->clientData, interp);
    }
    Tcl_Free(dPtr);
    Tcl_DeleteHashEntry(hPtr);
}

/*
 *----------------------------------------------------------------------
 *
 * Tcl_GetAssocData --
 *
 *	Returns the client data associated with this name in the specified
 *	interpreter.
 *
 * Results:
 *	The client data in the AssocData record denoted by the named
 *	association, or NULL.
 *
 * Side effects:
 *	None.
 *
 *----------------------------------------------------------------------
 */

void *
Tcl_GetAssocData(
    Tcl_Interp *interp,		/* Interpreter associated with. */
    const char *name,		/* Name of association. */
    Tcl_InterpDeleteProc **procPtr)
				/* Pointer to place to store address of
				 * current deletion callback. */
{
    Interp *iPtr = (Interp *) interp;
    AssocData *dPtr;
    Tcl_HashEntry *hPtr;

    if (iPtr->assocData == NULL) {
	return NULL;
    }
    hPtr = Tcl_FindHashEntry(iPtr->assocData, name);
    if (hPtr == NULL) {
	return NULL;
    }
    dPtr = (AssocData *)Tcl_GetHashValue(hPtr);
    if (procPtr != NULL) {
	*procPtr = dPtr->proc;
    }
    return dPtr->clientData;
}

/*
 *----------------------------------------------------------------------
 *
 * Tcl_InterpDeleted --
 *
 *	Returns nonzero if the interpreter has been deleted with a call to
 *	Tcl_DeleteInterp.
 *
 * Results:
 *	Nonzero if the interpreter is deleted, zero otherwise.
 *
 * Side effects:
 *	None.
 *
 *----------------------------------------------------------------------
 */

int
Tcl_InterpDeleted(
    Tcl_Interp *interp)
{
    return (((Interp *) interp)->flags & DELETED) ? 1 : 0;
}

/*
 *----------------------------------------------------------------------
 *
 * Tcl_DeleteInterp --
 *
 *	Ensures that the interpreter will be deleted eventually. If there are
 *	no Tcl_Preserve calls in effect for this interpreter, it is deleted
 *	immediately, otherwise the interpreter is deleted when the last
 *	Tcl_Preserve is matched by a call to Tcl_Release. In either case, the
 *	function runs the currently registered deletion callbacks.
 *
 * Results:
 *	None.
 *
 * Side effects:
 *	The interpreter is marked as deleted. The caller may still use it
 *	safely if there are calls to Tcl_Preserve in effect for the
 *	interpreter, but further calls to Tcl_Eval etc in this interpreter
 *	will fail.
 *
 *----------------------------------------------------------------------
 */

void
Tcl_DeleteInterp(
    Tcl_Interp *interp)		/* Token for command interpreter (returned by
				 * a previous call to Tcl_CreateInterp). */
{
    Interp *iPtr = (Interp *) interp;

    /*
     * If the interpreter has already been marked deleted, just punt.
     */

    if (iPtr->flags & DELETED) {
	return;
    }

    /*
     * Mark the interpreter as deleted. No further evals will be allowed.
     * Increase the compileEpoch as a signal to compiled bytecodes.
     */

    iPtr->flags |= DELETED;
    iPtr->compileEpoch++;

    /*
     * Ensure that the interpreter is eventually deleted.
     */

    Tcl_EventuallyFree(interp, (Tcl_FreeProc *) DeleteInterpProc);
}

/*
 *----------------------------------------------------------------------
 *
 * DeleteInterpProc --
 *
 *	Helper function to delete an interpreter. This function is called when
 *	the last call to Tcl_Preserve on this interpreter is matched by a call
 *	to Tcl_Release. The function cleans up all resources used in the
 *	interpreter and calls all currently registered interpreter deletion
 *	callbacks.
 *
 * Results:
 *	None.
 *
 * Side effects:
 *	Whatever the interpreter deletion callbacks do. Frees resources used
 *	by the interpreter.
 *
 *----------------------------------------------------------------------
 */

static void
DeleteInterpProc(
    Tcl_Interp *interp)		/* Interpreter to delete. */
{
    Interp *iPtr = (Interp *) interp;
    Tcl_HashEntry *hPtr;
    Tcl_HashSearch search;
    Tcl_HashTable *hTablePtr;
    ResolverScheme *resPtr, *nextResPtr;
    size_t i;

    /*
     * Punt if there is an error in the Tcl_Release/Tcl_Preserve matchup,
	 * unless we are exiting.
     */

    if ((iPtr->numLevels > 0) && !TclInExit()) {
	Tcl_Panic("DeleteInterpProc called with active evals");
    }

    /*
     * The interpreter should already be marked deleted; otherwise how did we
     * get here?
     */

    if (!(iPtr->flags & DELETED)) {
	Tcl_Panic("DeleteInterpProc called on interpreter not marked deleted");
    }

    /*
     * TIP #219, Tcl Channel Reflection API. Discard a leftover state.
     */

    if (iPtr->chanMsg != NULL) {
	Tcl_DecrRefCount(iPtr->chanMsg);
	iPtr->chanMsg = NULL;
    }

    /*
     * TIP #285, Script cancellation support. Delete this interp from the
     * global hash table of CancelInfo structs.
     */

    Tcl_MutexLock(&cancelLock);
    hPtr = Tcl_FindHashEntry(&cancelTable, iPtr);
    if (hPtr != NULL) {
	CancelInfo *cancelInfo = (CancelInfo *)Tcl_GetHashValue(hPtr);

	if (cancelInfo != NULL) {
	    if (cancelInfo->result != NULL) {
		Tcl_Free(cancelInfo->result);
	    }
	    Tcl_Free(cancelInfo);
	}

	Tcl_DeleteHashEntry(hPtr);
    }

    if (iPtr->asyncCancel != NULL) {
	Tcl_AsyncDelete(iPtr->asyncCancel);
	iPtr->asyncCancel = NULL;
    }

    if (iPtr->asyncCancelMsg != NULL) {
	Tcl_DecrRefCount(iPtr->asyncCancelMsg);
	iPtr->asyncCancelMsg = NULL;
    }
    Tcl_MutexUnlock(&cancelLock);

    /*
     * Shut down all limit handler callback scripts that call back into this
     * interpreter. Then eliminate all limit handlers for this interpreter.
     */

    TclRemoveScriptLimitCallbacks(interp);
    TclLimitRemoveAllHandlers(interp);

    /*
     * Dismantle the namespace here, before we clear the assocData. If any
     * background errors occur here, they will be deleted below.
     *
     * Dismantle the namespace after freeing the iPtr->handle so that each
     * bytecode releases its literals without caring to update the literal
     * table, as it will be freed later in this function without further use.
     */

    TclHandleFree(iPtr->handle);
    TclTeardownNamespace(iPtr->globalNsPtr);

    /*
     * Delete all the hidden commands.
     */

    hTablePtr = iPtr->hiddenCmdTablePtr;
    if (hTablePtr != NULL) {
	/*
	 * Non-pernicious deletion. The deletion callbacks will not be allowed
	 * to create any new hidden or non-hidden commands.
	 * Tcl_DeleteCommandFromToken will remove the entry from the
	 * hiddenCmdTablePtr.
	 */

	hPtr = Tcl_FirstHashEntry(hTablePtr, &search);
	for (; hPtr != NULL; hPtr = Tcl_NextHashEntry(&search)) {
	    Tcl_DeleteCommandFromToken(interp, (Tcl_Command)Tcl_GetHashValue(hPtr));
	}
	Tcl_DeleteHashTable(hTablePtr);
	Tcl_Free(hTablePtr);
    }


    if (iPtr->assocData != NULL) {
	AssocData *dPtr;

	hTablePtr = iPtr->assocData;
	/*
	 * Invoke deletion callbacks; note that a callback can create new
	 * callbacks, so we iterate.
	 */
	for (hPtr = Tcl_FirstHashEntry(hTablePtr, &search);
		hPtr != NULL;
		hPtr = Tcl_FirstHashEntry(hTablePtr, &search)) {
	    dPtr = (AssocData *)Tcl_GetHashValue(hPtr);
	    if (dPtr->proc != NULL) {
		dPtr->proc(dPtr->clientData, interp);
	    }
	    Tcl_DeleteHashEntry(hPtr);
	    Tcl_Free(dPtr);
	}
	Tcl_DeleteHashTable(hTablePtr);
	Tcl_Free(hTablePtr);
	iPtr->assocData = NULL;
    }

    /*
     * Pop the root frame pointer and finish deleting the global
     * namespace. The order is important [Bug 1658572].
     */

    if ((iPtr->framePtr != iPtr->rootFramePtr) && !TclInExit()) {
	Tcl_Panic("DeleteInterpProc: popping rootCallFrame with other frames on top");
    }
    Tcl_PopCallFrame(interp);
    Tcl_Free(iPtr->rootFramePtr);
    iPtr->rootFramePtr = NULL;
    Tcl_DeleteNamespace((Tcl_Namespace *) iPtr->globalNsPtr);

    /*
     * Free up the result *after* deleting variables, since variable deletion
     * could have transferred ownership of the result string to Tcl.
     */

    Tcl_DecrRefCount(iPtr->objResultPtr);
    iPtr->objResultPtr = NULL;
    Tcl_DecrRefCount(iPtr->ecVar);
    if (iPtr->errorCode) {
	Tcl_DecrRefCount(iPtr->errorCode);
	iPtr->errorCode = NULL;
    }
    Tcl_DecrRefCount(iPtr->eiVar);
    if (iPtr->errorInfo) {
	Tcl_DecrRefCount(iPtr->errorInfo);
	iPtr->errorInfo = NULL;
    }
    Tcl_DecrRefCount(iPtr->errorStack);
    iPtr->errorStack = NULL;
    Tcl_DecrRefCount(iPtr->upLiteral);
    Tcl_DecrRefCount(iPtr->callLiteral);
    Tcl_DecrRefCount(iPtr->innerLiteral);
    Tcl_DecrRefCount(iPtr->innerContext);
    if (iPtr->returnOpts) {
	Tcl_DecrRefCount(iPtr->returnOpts);
    }
    TclFreePackageInfo(iPtr);
    while (iPtr->tracePtr != NULL) {
	Tcl_DeleteTrace((Tcl_Interp *) iPtr, (Tcl_Trace) iPtr->tracePtr);
    }
    if (iPtr->execEnvPtr != NULL) {
	TclDeleteExecEnv(iPtr->execEnvPtr);
    }
    if (iPtr->scriptFile) {
	Tcl_DecrRefCount(iPtr->scriptFile);
	iPtr->scriptFile = NULL;
    }
    Tcl_DecrRefCount(iPtr->emptyObjPtr);
    iPtr->emptyObjPtr = NULL;

    resPtr = iPtr->resolverPtr;
    while (resPtr) {
	nextResPtr = resPtr->nextPtr;
	Tcl_Free(resPtr->name);
	Tcl_Free(resPtr);
	resPtr = nextResPtr;
    }

    /*
     * Free up literal objects created for scripts compiled by the
     * interpreter.
     */

    TclDeleteLiteralTable(interp, &iPtr->literalTable);

    /*
     * TIP #280 - Release the arrays for ByteCode/Proc extension, and
     * contents.
     */

    for (hPtr = Tcl_FirstHashEntry(iPtr->linePBodyPtr, &search);
	    hPtr != NULL;
	    hPtr = Tcl_NextHashEntry(&search)) {
	CmdFrame *cfPtr = (CmdFrame *)Tcl_GetHashValue(hPtr);
	Proc *procPtr = (Proc *) Tcl_GetHashKey(iPtr->linePBodyPtr, hPtr);

	procPtr->iPtr = NULL;
	if (cfPtr) {
	    if (cfPtr->type == TCL_LOCATION_SOURCE) {
		Tcl_DecrRefCount(cfPtr->data.eval.path);
	    }
	    Tcl_Free(cfPtr->line);
	    Tcl_Free(cfPtr);
	}
	Tcl_DeleteHashEntry(hPtr);
    }
    Tcl_DeleteHashTable(iPtr->linePBodyPtr);
    Tcl_Free(iPtr->linePBodyPtr);
    iPtr->linePBodyPtr = NULL;

    /*
     * See also tclCompile.c, TclCleanupByteCode
     */

    for (hPtr = Tcl_FirstHashEntry(iPtr->lineBCPtr, &search);
	    hPtr != NULL;
	    hPtr = Tcl_NextHashEntry(&search)) {
	ExtCmdLoc *eclPtr = (ExtCmdLoc *)Tcl_GetHashValue(hPtr);

	if (eclPtr->type == TCL_LOCATION_SOURCE) {
	    Tcl_DecrRefCount(eclPtr->path);
	}
	for (i=0; i<eclPtr->nuloc; i++) {
	    Tcl_Free(eclPtr->loc[i].line);
	}

	if (eclPtr->loc != NULL) {
	    Tcl_Free(eclPtr->loc);
	}

	Tcl_Free(eclPtr);
	Tcl_DeleteHashEntry(hPtr);
    }
    Tcl_DeleteHashTable(iPtr->lineBCPtr);
    Tcl_Free(iPtr->lineBCPtr);
    iPtr->lineBCPtr = NULL;

    /*
     * Location stack for uplevel/eval/... scripts which were passed through
     * proc arguments. Actually we track all arguments as we do not and cannot
     * know which arguments will be used as scripts and which will not.
     */

    if (iPtr->lineLAPtr->numEntries && !TclInExit()) {
	/*
	 * When the interp goes away we have nothing on the stack, so there
	 * are no arguments, so this table has to be empty.
	 */

	Tcl_Panic("Argument location tracking table not empty");
    }

    Tcl_DeleteHashTable(iPtr->lineLAPtr);
    Tcl_Free(iPtr->lineLAPtr);
    iPtr->lineLAPtr = NULL;

    if (iPtr->lineLABCPtr->numEntries && !TclInExit()) {
	/*
	 * When the interp goes away we have nothing on the stack, so there
	 * are no arguments, so this table has to be empty.
	 */

	Tcl_Panic("Argument location tracking table not empty");
    }

    Tcl_DeleteHashTable(iPtr->lineLABCPtr);
    Tcl_Free(iPtr->lineLABCPtr);
    iPtr->lineLABCPtr = NULL;

    /*
     * Squelch the tables of traces on variables and searches over arrays in
     * the in the interpreter.
     */

    Tcl_DeleteHashTable(&iPtr->varTraces);
    Tcl_DeleteHashTable(&iPtr->varSearches);

    Tcl_Free(iPtr);
}

/*
 *---------------------------------------------------------------------------
 *
 * Tcl_HideCommand --
 *
 *	Makes a command hidden so that it cannot be invoked from within an
 *	interpreter, only from within an ancestor.
 *
 * Results:
 *	A standard Tcl result; also leaves a message in the interp's result if
 *	an error occurs.
 *
 * Side effects:
 *	Removes a command from the command table and create an entry into the
 *	hidden command table under the specified token name.
 *
 *---------------------------------------------------------------------------
 */

int
Tcl_HideCommand(
    Tcl_Interp *interp,		/* Interpreter in which to hide command. */
    const char *cmdName,	/* Name of command to hide. */
    const char *hiddenCmdToken)	/* Token name of the to-be-hidden command. */
{
    Interp *iPtr = (Interp *) interp;
    Tcl_Command cmd;
    Command *cmdPtr;
    Tcl_HashTable *hiddenCmdTablePtr;
    Tcl_HashEntry *hPtr;
    int isNew;

    if (iPtr->flags & DELETED) {
	/*
	 * The interpreter is being deleted. Do not create any new structures,
	 * because it is not safe to modify the interpreter.
	 */

	return TCL_ERROR;
    }

    /*
     * Disallow hiding of commands that are currently in a namespace or
     * renaming (as part of hiding) into a namespace (because the current
     * implementation with a single global table and the needed uniqueness of
     * names cause problems with namespaces).
     *
     * We don't need to check for "::" in cmdName because the real check is on
     * the nsPtr below.
     *
     * hiddenCmdToken is just a string which is not interpreted in any way. It
     * may contain :: but the string is not interpreted as a namespace
     * qualifier command name. Thus, hiding foo::bar to foo::bar and then
     * trying to expose or invoke ::foo::bar will NOT work; but if the
     * application always uses the same strings it will get consistent
     * behaviour.
     *
     * But as we currently limit ourselves to the global namespace only for
     * the source, in order to avoid potential confusion, lets prevent "::" in
     * the token too. - dl
     */

    if (strstr(hiddenCmdToken, "::") != NULL) {
	Tcl_SetObjResult(interp, Tcl_NewStringObj(
		"cannot use namespace qualifiers in hidden command"
		" token (rename)", -1));
        Tcl_SetErrorCode(interp, "TCL", "VALUE", "HIDDENTOKEN", NULL);
	return TCL_ERROR;
    }

    /*
     * Find the command to hide. An error is returned if cmdName can't be
     * found. Look up the command only from the global namespace. Full path of
     * the command must be given if using namespaces.
     */

    cmd = Tcl_FindCommand(interp, cmdName, NULL,
	    /*flags*/ TCL_LEAVE_ERR_MSG | TCL_GLOBAL_ONLY);
    if (cmd == (Tcl_Command) NULL) {
	return TCL_ERROR;
    }
    cmdPtr = (Command *) cmd;

    /*
     * Check that the command is really in global namespace
     */

    if (cmdPtr->nsPtr != iPtr->globalNsPtr) {
	Tcl_SetObjResult(interp, Tcl_NewStringObj(
                "can only hide global namespace commands (use rename then hide)",
                -1));
        Tcl_SetErrorCode(interp, "TCL", "HIDE", "NON_GLOBAL", NULL);
	return TCL_ERROR;
    }

    /*
     * Initialize the hidden command table if necessary.
     */

    hiddenCmdTablePtr = iPtr->hiddenCmdTablePtr;
    if (hiddenCmdTablePtr == NULL) {
	hiddenCmdTablePtr = (Tcl_HashTable *)Tcl_Alloc(sizeof(Tcl_HashTable));
	Tcl_InitHashTable(hiddenCmdTablePtr, TCL_STRING_KEYS);
	iPtr->hiddenCmdTablePtr = hiddenCmdTablePtr;
    }

    /*
     * It is an error to move an exposed command to a hidden command with
     * hiddenCmdToken if a hidden command with the name hiddenCmdToken already
     * exists.
     */

    hPtr = Tcl_CreateHashEntry(hiddenCmdTablePtr, hiddenCmdToken, &isNew);
    if (!isNew) {
	Tcl_SetObjResult(interp, Tcl_ObjPrintf(
                "hidden command named \"%s\" already exists",
                hiddenCmdToken));
        Tcl_SetErrorCode(interp, "TCL", "HIDE", "ALREADY_HIDDEN", NULL);
	return TCL_ERROR;
    }

    /*
     * NB: This code is currently 'like' a rename to a specialy set apart name
     * table. Changes here and in TclRenameCommand must be kept in synch until
     * the common parts are actually factorized out.
     */

    /*
     * Remove the hash entry for the command from the interpreter command
     * table. This is like deleting the command, so bump its command epoch;
     * this invalidates any cached references that point to the command.
     */

    if (cmdPtr->hPtr != NULL) {
	Tcl_DeleteHashEntry(cmdPtr->hPtr);
	cmdPtr->hPtr = NULL;
	cmdPtr->cmdEpoch++;
    }

    /*
     * The list of command exported from the namespace might have changed.
     * However, we do not need to recompute this just yet; next time we need
     * the info will be soon enough.
     */

    TclInvalidateNsCmdLookup(cmdPtr->nsPtr);

    /*
     * Now link the hash table entry with the command structure. We ensured
     * above that the nsPtr was right.
     */

    cmdPtr->hPtr = hPtr;
    Tcl_SetHashValue(hPtr, cmdPtr);

    /*
     * If the command being hidden has a compile function, increment the
     * interpreter's compileEpoch to invalidate its compiled code. This makes
     * sure that we don't later try to execute old code compiled with
     * command-specific (i.e., inline) bytecodes for the now-hidden command.
     * This field is checked in Tcl_EvalObj and ObjInterpProc, and code whose
     * compilation epoch doesn't match is recompiled.
     */

    if (cmdPtr->compileProc != NULL) {
	iPtr->compileEpoch++;
    }
    return TCL_OK;
}

/*
 *----------------------------------------------------------------------
 *
 * Tcl_ExposeCommand --
 *
 *	Makes a previously hidden command callable from inside the interpreter
 *	instead of only by its ancestors.
 *
 * Results:
 *	A standard Tcl result. If an error occurs, a message is left in the
 *	interp's result.
 *
 * Side effects:
 *	Moves commands from one hash table to another.
 *
 *----------------------------------------------------------------------
 */

int
Tcl_ExposeCommand(
    Tcl_Interp *interp,		/* Interpreter in which to make command
				 * callable. */
    const char *hiddenCmdToken,	/* Name of hidden command. */
    const char *cmdName)	/* Name of to-be-exposed command. */
{
    Interp *iPtr = (Interp *) interp;
    Command *cmdPtr;
    Namespace *nsPtr;
    Tcl_HashEntry *hPtr;
    Tcl_HashTable *hiddenCmdTablePtr;
    int isNew;

    if (iPtr->flags & DELETED) {
	/*
	 * The interpreter is being deleted. Do not create any new structures,
	 * because it is not safe to modify the interpreter.
	 */

	return TCL_ERROR;
    }

    /*
     * Check that we have a regular name for the command (that the user is not
     * trying to do an expose and a rename (to another namespace) at the same
     * time).
     */

    if (strstr(cmdName, "::") != NULL) {
	Tcl_SetObjResult(interp, Tcl_NewStringObj(
                "cannot expose to a namespace (use expose to toplevel, then rename)",
                -1));
        Tcl_SetErrorCode(interp, "TCL", "EXPOSE", "NON_GLOBAL", NULL);
	return TCL_ERROR;
    }

    /*
     * Get the command from the hidden command table:
     */

    hPtr = NULL;
    hiddenCmdTablePtr = iPtr->hiddenCmdTablePtr;
    if (hiddenCmdTablePtr != NULL) {
	hPtr = Tcl_FindHashEntry(hiddenCmdTablePtr, hiddenCmdToken);
    }
    if (hPtr == NULL) {
	Tcl_SetObjResult(interp, Tcl_ObjPrintf(
                "unknown hidden command \"%s\"", hiddenCmdToken));
        Tcl_SetErrorCode(interp, "TCL", "LOOKUP", "HIDDENTOKEN",
                hiddenCmdToken, NULL);
	return TCL_ERROR;
    }
    cmdPtr = (Command *)Tcl_GetHashValue(hPtr);

    /*
     * Check that we have a true global namespace command (enforced by
     * Tcl_HideCommand but let's double check. (If it was not, we would not
     * really know how to handle it).
     */

    if (cmdPtr->nsPtr != iPtr->globalNsPtr) {
	/*
	 * This case is theoritically impossible, we might rather Tcl_Panic
	 * than 'nicely' erroring out ?
	 */

	Tcl_SetObjResult(interp, Tcl_NewStringObj(
		"trying to expose a non-global command namespace command",
		-1));
	return TCL_ERROR;
    }

    /*
     * This is the global table.
     */

    nsPtr = cmdPtr->nsPtr;

    /*
     * It is an error to overwrite an existing exposed command as a result of
     * exposing a previously hidden command.
     */

    hPtr = Tcl_CreateHashEntry(&nsPtr->cmdTable, cmdName, &isNew);
    if (!isNew) {
	Tcl_SetObjResult(interp, Tcl_ObjPrintf(
                "exposed command \"%s\" already exists", cmdName));
        Tcl_SetErrorCode(interp, "TCL", "EXPOSE", "COMMAND_EXISTS", NULL);
	return TCL_ERROR;
    }

    /*
     * Command resolvers (per-interp, per-namespace) might have resolved to a
     * command for the given namespace scope with this command not being
     * registered with the namespace's command table. During BC compilation,
     * the so-resolved command turns into a CmdName literal. Without
     * invalidating a possible CmdName literal here explicitly, such literals
     * keep being reused while pointing to overhauled commands.
     */

    TclInvalidateCmdLiteral(interp, cmdName, nsPtr);

    /*
     * The list of command exported from the namespace might have changed.
     * However, we do not need to recompute this just yet; next time we need
     * the info will be soon enough.
     */

    TclInvalidateNsCmdLookup(nsPtr);

    /*
     * Remove the hash entry for the command from the interpreter hidden
     * command table.
     */

    if (cmdPtr->hPtr != NULL) {
	Tcl_DeleteHashEntry(cmdPtr->hPtr);
	cmdPtr->hPtr = NULL;
    }

    /*
     * Now link the hash table entry with the command structure. This is like
     * creating a new command, so deal with any shadowing of commands in the
     * global namespace.
     */

    cmdPtr->hPtr = hPtr;

    Tcl_SetHashValue(hPtr, cmdPtr);

    /*
     * Not needed as we are only in the global namespace (but would be needed
     * again if we supported namespace command hiding)
     *
     * TclResetShadowedCmdRefs(interp, cmdPtr);
     */

    /*
     * If the command being exposed has a compile function, increment
     * interpreter's compileEpoch to invalidate its compiled code. This makes
     * sure that we don't later try to execute old code compiled assuming the
     * command is hidden. This field is checked in Tcl_EvalObj and
     * ObjInterpProc, and code whose compilation epoch doesn't match is
     * recompiled.
     */

    if (cmdPtr->compileProc != NULL) {
	iPtr->compileEpoch++;
    }
    return TCL_OK;
}

/*
 *----------------------------------------------------------------------
 *
 * Tcl_CreateCommand --
 *
 *	Define a new command in a command table.
 *
 * Results:
 *	The return value is a token for the command, which can be used in
 *	future calls to Tcl_GetCommandName.
 *
 * Side effects:
 *	If a command named cmdName already exists for interp, it is deleted.
 *	In the future, when cmdName is seen as the name of a command by
 *	Tcl_Eval, proc will be called. To support the bytecode interpreter,
 *	the command is created with a wrapper Tcl_ObjCmdProc
 *	(TclInvokeStringCommand) that eventially calls proc. When the command
 *	is deleted from the table, deleteProc will be called. See the manual
 *	entry for details on the calling sequence.
 *
 *----------------------------------------------------------------------
 */

Tcl_Command
Tcl_CreateCommand(
    Tcl_Interp *interp,		/* Token for command interpreter returned by a
				 * previous call to Tcl_CreateInterp. */
    const char *cmdName,	/* Name of command. If it contains namespace
				 * qualifiers, the new command is put in the
				 * specified namespace; otherwise it is put in
				 * the global namespace. */
    Tcl_CmdProc *proc,		/* Function to associate with cmdName. */
    void *clientData,	/* Arbitrary value passed to string proc. */
    Tcl_CmdDeleteProc *deleteProc)
				/* If not NULL, gives a function to call when
				 * this command is deleted. */
{
    Interp *iPtr = (Interp *) interp;
    ImportRef *oldRefPtr = NULL;
    Namespace *nsPtr;
    Command *cmdPtr;
    Tcl_HashEntry *hPtr;
    const char *tail;
    int isNew = 0, deleted = 0;
    ImportedCmdData *dataPtr;

    if (iPtr->flags & DELETED) {
	/*
	 * The interpreter is being deleted. Don't create any new commands;
	 * it's not safe to muck with the interpreter anymore.
	 */

	return (Tcl_Command) NULL;
    }

    /*
     * If the command name we seek to create already exists, we need to
     * delete that first.  That can be tricky in the presence of traces.
     * Loop until we no longer find an existing command in the way, or
     * until we've deleted one command and that didn't finish the job.
     */

    while (1) {
        /*
         * Determine where the command should reside. If its name contains
         * namespace qualifiers, we put it in the specified namespace;
	 * otherwise, we always put it in the global namespace.
         */

        if (strstr(cmdName, "::") != NULL) {
	    Namespace *dummy1, *dummy2;

	    TclGetNamespaceForQualName(interp, cmdName, NULL,
		    TCL_CREATE_NS_IF_UNKNOWN, &nsPtr, &dummy1, &dummy2, &tail);
	    if ((nsPtr == NULL) || (tail == NULL)) {
	        return (Tcl_Command) NULL;
	    }
        } else {
	    nsPtr = iPtr->globalNsPtr;
	    tail = cmdName;
        }

        hPtr = Tcl_CreateHashEntry(&nsPtr->cmdTable, tail, &isNew);

	if (isNew || deleted) {
	    /*
	     * isNew - No conflict with existing command.
	     * deleted - We've already deleted a conflicting command
	     */
	    break;
	}

	/*
         * An existing command conflicts. Try to delete it...
         */

	cmdPtr = (Command *)Tcl_GetHashValue(hPtr);

	/*
	 * Be careful to preserve any existing import links so we can restore
	 * them down below. That way, you can redefine a command and its
	 * import status will remain intact.
	 */

	cmdPtr->refCount++;
	if (cmdPtr->importRefPtr) {
	    cmdPtr->flags |= CMD_REDEF_IN_PROGRESS;
	}

	Tcl_DeleteCommandFromToken(interp, (Tcl_Command) cmdPtr);

	if (cmdPtr->flags & CMD_REDEF_IN_PROGRESS) {
	    oldRefPtr = cmdPtr->importRefPtr;
	    cmdPtr->importRefPtr = NULL;
	}
	TclCleanupCommandMacro(cmdPtr);
	deleted = 1;
    }

    if (!isNew) {
	/*
	 * If the deletion callback recreated the command, just throw away the
	 * new command (if we try to delete it again, we could get stuck in an
	 * infinite loop).
	 */

	Tcl_Free(Tcl_GetHashValue(hPtr));
    }

    if (!deleted) {
	/*
	 * Command resolvers (per-interp, per-namespace) might have resolved
	 * to a command for the given namespace scope with this command not
	 * being registered with the namespace's command table. During BC
	 * compilation, the so-resolved command turns into a CmdName literal.
	 * Without invalidating a possible CmdName literal here explicitly,
	 * such literals keep being reused while pointing to overhauled
	 * commands.
	 */

	TclInvalidateCmdLiteral(interp, tail, nsPtr);

	/*
	 * The list of command exported from the namespace might have changed.
	 * However, we do not need to recompute this just yet; next time we
	 * need the info will be soon enough.
	 */

	TclInvalidateNsCmdLookup(nsPtr);
	TclInvalidateNsPath(nsPtr);
    }
    cmdPtr = (Command *)Tcl_Alloc(sizeof(Command));
    Tcl_SetHashValue(hPtr, cmdPtr);
    cmdPtr->hPtr = hPtr;
    cmdPtr->nsPtr = nsPtr;
    cmdPtr->refCount = 1;
    cmdPtr->cmdEpoch = 0;
    cmdPtr->compileProc = NULL;
    cmdPtr->objProc = TclInvokeStringCommand;
    cmdPtr->objClientData = cmdPtr;
    cmdPtr->proc = proc;
    cmdPtr->clientData = clientData;
    cmdPtr->deleteProc = deleteProc;
    cmdPtr->deleteData = clientData;
    cmdPtr->flags = 0;
    cmdPtr->importRefPtr = NULL;
    cmdPtr->tracePtr = NULL;
    cmdPtr->nreProc = NULL;

    /*
     * Plug in any existing import references found above. Be sure to update
     * all of these references to point to the new command.
     */

    if (oldRefPtr != NULL) {
	cmdPtr->importRefPtr = oldRefPtr;
	while (oldRefPtr != NULL) {
	    Command *refCmdPtr = oldRefPtr->importedCmdPtr;
	    dataPtr = (ImportedCmdData *)refCmdPtr->objClientData;
	    dataPtr->realCmdPtr = cmdPtr;
	    oldRefPtr = oldRefPtr->nextPtr;
	}
    }

    /*
     * We just created a command, so in its namespace and all of its parent
     * namespaces, it may shadow global commands with the same name. If any
     * shadowed commands are found, invalidate all cached command references
     * in the affected namespaces.
     */

    TclResetShadowedCmdRefs(interp, cmdPtr);
    return (Tcl_Command) cmdPtr;
}

/*
 *----------------------------------------------------------------------
 *
 * Tcl_CreateObjCommand --
 *
 *	Define a new object-based command in a command table.
 *
 * Results:
 *	The return value is a token for the command, which can be used in
 *	future calls to Tcl_GetCommandName.
 *
 * Side effects:
 *	If a command named "cmdName" already exists for interp, it is
 *	first deleted.  Then the new command is created from the arguments.
 *
 *	In the future, during bytecode evaluation when "cmdName" is seen as
 *	the name of a command by Tcl_EvalObj or Tcl_Eval, the object-based
 *	Tcl_ObjCmdProc proc will be called. When the command is deleted from
 *	the table, deleteProc will be called. See the manual entry for details
 *	on the calling sequence.
 *
 *----------------------------------------------------------------------
 */

Tcl_Command
Tcl_CreateObjCommand(
    Tcl_Interp *interp,		/* Token for command interpreter (returned by
				 * previous call to Tcl_CreateInterp). */
    const char *cmdName,	/* Name of command. If it contains namespace
				 * qualifiers, the new command is put in the
				 * specified namespace; otherwise it is put in
				 * the global namespace. */
    Tcl_ObjCmdProc *proc,	/* Object-based function to associate with
				 * name. */
    void *clientData,	/* Arbitrary value to pass to object
				 * function. */
    Tcl_CmdDeleteProc *deleteProc
				/* If not NULL, gives a function to call when
				 * this command is deleted. */
)
{
    Interp *iPtr = (Interp *) interp;
    Namespace *nsPtr;
    const char *tail;

    if (iPtr->flags & DELETED) {
	/*
	 * The interpreter is being deleted. Don't create any new commands;
	 * it's not safe to muck with the interpreter anymore.
	 */
	return (Tcl_Command) NULL;
    }

    /*
     * Determine where the command should reside. If its name contains
     * namespace qualifiers, we put it in the specified namespace;
     * otherwise, we always put it in the global namespace.
     */

    if (strstr(cmdName, "::") != NULL) {
	Namespace *dummy1, *dummy2;

	TclGetNamespaceForQualName(interp, cmdName, NULL,
	    TCL_CREATE_NS_IF_UNKNOWN, &nsPtr, &dummy1, &dummy2, &tail);
	if ((nsPtr == NULL) || (tail == NULL)) {
	    return (Tcl_Command) NULL;
	}
    } else {
	nsPtr = iPtr->globalNsPtr;
	tail = cmdName;
    }

    return TclCreateObjCommandInNs(interp, tail, (Tcl_Namespace *) nsPtr,
	proc, clientData, deleteProc);
}

Tcl_Command
TclCreateObjCommandInNs(
    Tcl_Interp *interp,
    const char *cmdName,	/* Name of command, without any namespace
                                 * components. */
    Tcl_Namespace *namesp,   /* The namespace to create the command in */
    Tcl_ObjCmdProc *proc,	/* Object-based function to associate with
				 * name. */
    void *clientData,	/* Arbitrary value to pass to object
				 * function. */
    Tcl_CmdDeleteProc *deleteProc)
				/* If not NULL, gives a function to call when
				 * this command is deleted. */
{
    int deleted = 0, isNew = 0;
    Command *cmdPtr;
    ImportRef *oldRefPtr = NULL;
    ImportedCmdData *dataPtr;
    Tcl_HashEntry *hPtr;
    Namespace *nsPtr = (Namespace *) namesp;

    /*
     * If the command name we seek to create already exists, we need to delete
     * that first. That can be tricky in the presence of traces. Loop until we
     * no longer find an existing command in the way, or until we've deleted
     * one command and that didn't finish the job.
     */

    while (1) {
	hPtr = Tcl_CreateHashEntry(&nsPtr->cmdTable, cmdName, &isNew);

	if (isNew || deleted) {
	    /*
	     * isNew - No conflict with existing command.
	     * deleted - We've already deleted a conflicting command
	     */
	    break;
	}

	/*
         * An existing command conflicts. Try to delete it...
         */

	cmdPtr = (Command *)Tcl_GetHashValue(hPtr);

	/*
	 * Command already exists; delete it. Be careful to preserve any
	 * existing import links so we can restore them down below. That way,
	 * you can redefine a command and its import status will remain
	 * intact.
	 */

	cmdPtr->refCount++;
	if (cmdPtr->importRefPtr) {
	    cmdPtr->flags |= CMD_REDEF_IN_PROGRESS;
	}

	/*
         * Make sure namespace doesn't get deallocated.
         */

	cmdPtr->nsPtr->refCount++;

	Tcl_DeleteCommandFromToken(interp, (Tcl_Command) cmdPtr);
	nsPtr = (Namespace *) TclEnsureNamespace(interp,
                (Tcl_Namespace *) cmdPtr->nsPtr);
	TclNsDecrRefCount(cmdPtr->nsPtr);

	if (cmdPtr->flags & CMD_REDEF_IN_PROGRESS) {
	    oldRefPtr = cmdPtr->importRefPtr;
	    cmdPtr->importRefPtr = NULL;
	}
	TclCleanupCommandMacro(cmdPtr);
	deleted = 1;
    }
    if (!isNew) {
	/*
	 * If the deletion callback recreated the command, just throw away the
	 * new command (if we try to delete it again, we could get stuck in an
	 * infinite loop).
	 */

	Tcl_Free(Tcl_GetHashValue(hPtr));
    }

    if (!deleted) {
	/*
	 * Command resolvers (per-interp, per-namespace) might have resolved
	 * to a command for the given namespace scope with this command not
	 * being registered with the namespace's command table. During BC
	 * compilation, the so-resolved command turns into a CmdName literal.
	 * Without invalidating a possible CmdName literal here explicitly,
	 * such literals keep being reused while pointing to overhauled
	 * commands.
	 */

	TclInvalidateCmdLiteral(interp, cmdName, nsPtr);

	/*
	 * The list of command exported from the namespace might have changed.
	 * However, we do not need to recompute this just yet; next time we
	 * need the info will be soon enough.
	 */

	TclInvalidateNsCmdLookup(nsPtr);
	TclInvalidateNsPath(nsPtr);
    }
    cmdPtr = (Command *)Tcl_Alloc(sizeof(Command));
    Tcl_SetHashValue(hPtr, cmdPtr);
    cmdPtr->hPtr = hPtr;
    cmdPtr->nsPtr = nsPtr;
    cmdPtr->refCount = 1;
    cmdPtr->cmdEpoch = 0;
    cmdPtr->compileProc = NULL;
    cmdPtr->objProc = proc;
    cmdPtr->objClientData = clientData;
    cmdPtr->proc = TclInvokeObjectCommand;
    cmdPtr->clientData = cmdPtr;
    cmdPtr->deleteProc = deleteProc;
    cmdPtr->deleteData = clientData;
    cmdPtr->flags = 0;
    cmdPtr->importRefPtr = NULL;
    cmdPtr->tracePtr = NULL;
    cmdPtr->nreProc = NULL;

    /*
     * Plug in any existing import references found above. Be sure to update
     * all of these references to point to the new command.
     */

    if (oldRefPtr != NULL) {
	cmdPtr->importRefPtr = oldRefPtr;
	while (oldRefPtr != NULL) {
	    Command *refCmdPtr = oldRefPtr->importedCmdPtr;

	    dataPtr = (ImportedCmdData*)refCmdPtr->objClientData;
	    cmdPtr->refCount++;
	    TclCleanupCommandMacro(dataPtr->realCmdPtr);
	    dataPtr->realCmdPtr = cmdPtr;
	    oldRefPtr = oldRefPtr->nextPtr;
	}
    }

    /*
     * We just created a command, so in its namespace and all of its parent
     * namespaces, it may shadow global commands with the same name. If any
     * shadowed commands are found, invalidate all cached command references
     * in the affected namespaces.
     */

    TclResetShadowedCmdRefs(interp, cmdPtr);
    return (Tcl_Command) cmdPtr;
}

/*
 *----------------------------------------------------------------------
 *
 * TclInvokeStringCommand --
 *
 *	"Wrapper" Tcl_ObjCmdProc used to call an existing string-based
 *	Tcl_CmdProc if no object-based function exists for a command. A
 *	pointer to this function is stored as the Tcl_ObjCmdProc in a Command
 *	structure. It simply turns around and calls the string Tcl_CmdProc in
 *	the Command structure.
 *
 * Results:
 *	A standard Tcl object result value.
 *
 * Side effects:
 *	Besides those side effects of the called Tcl_CmdProc,
 *	TclInvokeStringCommand allocates and frees storage.
 *
 *----------------------------------------------------------------------
 */

int
TclInvokeStringCommand(
    void *clientData,	/* Points to command's Command structure. */
    Tcl_Interp *interp,		/* Current interpreter. */
    int objc,		/* Number of arguments. */
    Tcl_Obj *const objv[])	/* Argument objects. */
{
    Command *cmdPtr = (Command *)clientData;
    int i, result;
    const char **argv = (const char **)
	    TclStackAlloc(interp, (objc + 1) * sizeof(char *));

    for (i = 0; i < objc; i++) {
	argv[i] = TclGetString(objv[i]);
    }
    argv[objc] = 0;

    /*
     * Invoke the command's string-based Tcl_CmdProc.
     */

    result = cmdPtr->proc(cmdPtr->clientData, interp, objc, argv);

    TclStackFree(interp, (void *) argv);
    return result;
}

/*
 *----------------------------------------------------------------------
 *
 * TclInvokeObjectCommand --
 *
 *	"Wrapper" Tcl_CmdProc used to call an existing object-based
 *	Tcl_ObjCmdProc if no string-based function exists for a command. A
 *	pointer to this function is stored as the Tcl_CmdProc in a Command
 *	structure. It simply turns around and calls the object Tcl_ObjCmdProc
 *	in the Command structure.
 *
 * Results:
 *	A standard Tcl result value.
 *
 * Side effects:
 *	Besides those side effects of the called Tcl_ObjCmdProc,
 *	TclInvokeObjectCommand allocates and frees storage.
 *
 *----------------------------------------------------------------------
 */

int
TclInvokeObjectCommand(
    void *clientData,	/* Points to command's Command structure. */
    Tcl_Interp *interp,		/* Current interpreter. */
    int argc,			/* Number of arguments. */
    const char **argv)	/* Argument strings. */
{
    Command *cmdPtr = ( Command *) clientData;
    Tcl_Obj *objPtr;
    int i, length, result;
    Tcl_Obj **objv = (Tcl_Obj **)
	    TclStackAlloc(interp, (argc * sizeof(Tcl_Obj *)));

    for (i = 0; i < argc; i++) {
	length = strlen(argv[i]);
	TclNewStringObj(objPtr, argv[i], length);
	Tcl_IncrRefCount(objPtr);
	objv[i] = objPtr;
    }

    /*
     * Invoke the command's object-based Tcl_ObjCmdProc.
     */

    if (cmdPtr->objProc != NULL) {
	result = cmdPtr->objProc(cmdPtr->objClientData, interp, argc, objv);
    } else {
	result = Tcl_NRCallObjProc(interp, cmdPtr->nreProc,
		cmdPtr->objClientData, argc, objv);
    }

    /*
     * Decrement the ref counts for the argument objects created above, then
     * free the objv array if malloc'ed storage was used.
     */

    for (i = 0; i < argc; i++) {
	objPtr = objv[i];
	Tcl_DecrRefCount(objPtr);
    }
    TclStackFree(interp, objv);
    return result;
}

/*
 *----------------------------------------------------------------------
 *
 * TclRenameCommand --
 *
 *	Called to give an existing Tcl command a different name. Both the old
 *	command name and the new command name can have "::" namespace
 *	qualifiers. If the new command has a different namespace context, the
 *	command will be moved to that namespace and will execute in the
 *	context of that new namespace.
 *
 *	If the new command name is NULL or the null string, the command is
 *	deleted.
 *
 * Results:
 *	Returns TCL_OK if successful, and TCL_ERROR if anything goes wrong.
 *
 * Side effects:
 *	If anything goes wrong, an error message is returned in the
 *	interpreter's result object.
 *
 *----------------------------------------------------------------------
 */

int
TclRenameCommand(
    Tcl_Interp *interp,		/* Current interpreter. */
    const char *oldName,	/* Existing command name. */
    const char *newName)	/* New command name. */
{
    Interp *iPtr = (Interp *) interp;
    const char *newTail;
    Namespace *cmdNsPtr, *newNsPtr, *dummy1, *dummy2;
    Tcl_Command cmd;
    Command *cmdPtr;
    Tcl_HashEntry *hPtr, *oldHPtr;
    int isNew, result;
    Tcl_Obj *oldFullName;
    Tcl_DString newFullName;

    /*
     * Find the existing command. An error is returned if cmdName can't be
     * found.
     */

    cmd = Tcl_FindCommand(interp, oldName, NULL, /*flags*/ 0);
    cmdPtr = (Command *) cmd;
    if (cmdPtr == NULL) {
	Tcl_SetObjResult(interp, Tcl_ObjPrintf(
                "can't %s \"%s\": command doesn't exist",
		((newName == NULL)||(*newName == '\0'))? "delete":"rename",
		oldName));
        Tcl_SetErrorCode(interp, "TCL", "LOOKUP", "COMMAND", oldName, NULL);
	return TCL_ERROR;
    }

    /*
     * If the new command name is NULL or empty, delete the command. Do this
     * with Tcl_DeleteCommandFromToken, since we already have the command.
     */

    if ((newName == NULL) || (*newName == '\0')) {
	Tcl_DeleteCommandFromToken(interp, cmd);
	return TCL_OK;
    }

    cmdNsPtr = cmdPtr->nsPtr;
    TclNewObj(oldFullName);
    Tcl_IncrRefCount(oldFullName);
    Tcl_GetCommandFullName(interp, cmd, oldFullName);

    /*
     * Make sure that the destination command does not already exist. The
     * rename operation is like creating a command, so we should automatically
     * create the containing namespaces just like Tcl_CreateCommand would.
     */

    TclGetNamespaceForQualName(interp, newName, NULL,
	    TCL_CREATE_NS_IF_UNKNOWN, &newNsPtr, &dummy1, &dummy2, &newTail);

    if ((newNsPtr == NULL) || (newTail == NULL)) {
	Tcl_SetObjResult(interp, Tcl_ObjPrintf(
                "can't rename to \"%s\": bad command name", newName));
        Tcl_SetErrorCode(interp, "TCL", "VALUE", "COMMAND", NULL);
	result = TCL_ERROR;
	goto done;
    }
    if (Tcl_FindHashEntry(&newNsPtr->cmdTable, newTail) != NULL) {
	Tcl_SetObjResult(interp, Tcl_ObjPrintf(
                "can't rename to \"%s\": command already exists", newName));
        Tcl_SetErrorCode(interp, "TCL", "OPERATION", "RENAME",
                "TARGET_EXISTS", NULL);
	result = TCL_ERROR;
	goto done;
    }

    /*
     * Warning: any changes done in the code here are likely to be needed in
     * Tcl_HideCommand code too (until the common parts are extracted out).
     * - dl
     */

    /*
     * Put the command in the new namespace so we can check for an alias loop.
     * Since we are adding a new command to a namespace, we must handle any
     * shadowing of the global commands that this might create.
     */

    oldHPtr = cmdPtr->hPtr;
    hPtr = Tcl_CreateHashEntry(&newNsPtr->cmdTable, newTail, &isNew);
    Tcl_SetHashValue(hPtr, cmdPtr);
    cmdPtr->hPtr = hPtr;
    cmdPtr->nsPtr = newNsPtr;
    TclResetShadowedCmdRefs(interp, cmdPtr);

    /*
     * Now check for an alias loop. If we detect one, put everything back the
     * way it was and report the error.
     */

    result = TclPreventAliasLoop(interp, interp, (Tcl_Command) cmdPtr);
    if (result != TCL_OK) {
	Tcl_DeleteHashEntry(cmdPtr->hPtr);
	cmdPtr->hPtr = oldHPtr;
	cmdPtr->nsPtr = cmdNsPtr;
	goto done;
    }

    /*
     * The list of command exported from the namespace might have changed.
     * However, we do not need to recompute this just yet; next time we need
     * the info will be soon enough. These might refer to the same variable,
     * but that's no big deal.
     */

    TclInvalidateNsCmdLookup(cmdNsPtr);
    TclInvalidateNsCmdLookup(cmdPtr->nsPtr);

    /*
     * Command resolvers (per-interp, per-namespace) might have resolved to a
     * command for the given namespace scope with this command not being
     * registered with the namespace's command table. During BC compilation,
     * the so-resolved command turns into a CmdName literal. Without
     * invalidating a possible CmdName literal here explicitly, such literals
     * keep being reused while pointing to overhauled commands.
     */

    TclInvalidateCmdLiteral(interp, newTail, cmdPtr->nsPtr);

    /*
     * Script for rename traces can delete the command "oldName". Therefore
     * increment the reference count for cmdPtr so that it's Command structure
     * is freed only towards the end of this function by calling
     * TclCleanupCommand.
     *
     * The trace function needs to get a fully qualified name for old and new
     * commands [Tcl bug #651271], or else there's no way for the trace
     * function to get the namespace from which the old command is being
     * renamed!
     */

    Tcl_DStringInit(&newFullName);
    Tcl_DStringAppend(&newFullName, newNsPtr->fullName, -1);
    if (newNsPtr != iPtr->globalNsPtr) {
	TclDStringAppendLiteral(&newFullName, "::");
    }
    Tcl_DStringAppend(&newFullName, newTail, -1);
    cmdPtr->refCount++;
    CallCommandTraces(iPtr, cmdPtr, TclGetString(oldFullName),
	    Tcl_DStringValue(&newFullName), TCL_TRACE_RENAME);
    Tcl_DStringFree(&newFullName);

    /*
     * The new command name is okay, so remove the command from its current
     * namespace. This is like deleting the command, so bump the cmdEpoch to
     * invalidate any cached references to the command.
     */

    Tcl_DeleteHashEntry(oldHPtr);
    cmdPtr->cmdEpoch++;

    /*
     * If the command being renamed has a compile function, increment the
     * interpreter's compileEpoch to invalidate its compiled code. This makes
     * sure that we don't later try to execute old code compiled for the
     * now-renamed command.
     */

    if (cmdPtr->compileProc != NULL) {
	iPtr->compileEpoch++;
    }

    /*
     * Now free the Command structure, if the "oldName" command has been
     * deleted by invocation of rename traces.
     */

    TclCleanupCommandMacro(cmdPtr);
    result = TCL_OK;

  done:
    TclDecrRefCount(oldFullName);
    return result;
}

/*
 *----------------------------------------------------------------------
 *
 * Tcl_SetCommandInfo --
 *
 *	Modifies various information about a Tcl command. Note that this
 *	function will not change a command's namespace; use TclRenameCommand
 *	to do that. Also, the isNativeObjectProc member of *infoPtr is
 *	ignored.
 *
 * Results:
 *	If cmdName exists in interp, then the information at *infoPtr is
 *	stored with the command in place of the current information and 1 is
 *	returned. If the command doesn't exist then 0 is returned.
 *
 * Side effects:
 *	None.
 *
 *----------------------------------------------------------------------
 */

int
Tcl_SetCommandInfo(
    Tcl_Interp *interp,		/* Interpreter in which to look for
				 * command. */
    const char *cmdName,	/* Name of desired command. */
    const Tcl_CmdInfo *infoPtr)	/* Where to find information to store in the
				 * command. */
{
    Tcl_Command cmd;

    cmd = Tcl_FindCommand(interp, cmdName, NULL, /*flags*/ 0);
    return Tcl_SetCommandInfoFromToken(cmd, infoPtr);
}

/*
 *----------------------------------------------------------------------
 *
 * Tcl_SetCommandInfoFromToken --
 *
 *	Modifies various information about a Tcl command. Note that this
 *	function will not change a command's namespace; use TclRenameCommand
 *	to do that. Also, the isNativeObjectProc member of *infoPtr is
 *	ignored.
 *
 * Results:
 *	If cmdName exists in interp, then the information at *infoPtr is
 *	stored with the command in place of the current information and 1 is
 *	returned. If the command doesn't exist then 0 is returned.
 *
 * Side effects:
 *	None.
 *
 *----------------------------------------------------------------------
 */

int
Tcl_SetCommandInfoFromToken(
    Tcl_Command cmd,
    const Tcl_CmdInfo *infoPtr)
{
    Command *cmdPtr;		/* Internal representation of the command */

    if (cmd == NULL) {
	return 0;
    }

    /*
     * The isNativeObjectProc and nsPtr members of *infoPtr are ignored.
     */

    cmdPtr = (Command *) cmd;
    cmdPtr->proc = infoPtr->proc;
    cmdPtr->clientData = infoPtr->clientData;
    if (infoPtr->objProc == NULL) {
	cmdPtr->objProc = TclInvokeStringCommand;
	cmdPtr->objClientData = cmdPtr;
	cmdPtr->nreProc = NULL;
    } else {
	if (infoPtr->objProc != cmdPtr->objProc) {
	    cmdPtr->nreProc = NULL;
	    cmdPtr->objProc = infoPtr->objProc;
	}
	cmdPtr->objClientData = infoPtr->objClientData;
    }
    cmdPtr->deleteProc = infoPtr->deleteProc;
    cmdPtr->deleteData = infoPtr->deleteData;
    return 1;
}

/*
 *----------------------------------------------------------------------
 *
 * Tcl_GetCommandInfo --
 *
 *	Returns various information about a Tcl command.
 *
 * Results:
 *	If cmdName exists in interp, then *infoPtr is modified to hold
 *	information about cmdName and 1 is returned. If the command doesn't
 *	exist then 0 is returned and *infoPtr isn't modified.
 *
 * Side effects:
 *	None.
 *
 *----------------------------------------------------------------------
 */

int
Tcl_GetCommandInfo(
    Tcl_Interp *interp,		/* Interpreter in which to look for
				 * command. */
    const char *cmdName,	/* Name of desired command. */
    Tcl_CmdInfo *infoPtr)	/* Where to store information about
				 * command. */
{
    Tcl_Command cmd;

    cmd = Tcl_FindCommand(interp, cmdName, NULL, /*flags*/ 0);
    return Tcl_GetCommandInfoFromToken(cmd, infoPtr);
}

/*
 *----------------------------------------------------------------------
 *
 * Tcl_GetCommandInfoFromToken --
 *
 *	Returns various information about a Tcl command.
 *
 * Results:
 *	Copies information from the command identified by 'cmd' into a
 *	caller-supplied structure and returns 1. If the 'cmd' is NULL, leaves
 *	the structure untouched and returns 0.
 *
 * Side effects:
 *	None.
 *
 *----------------------------------------------------------------------
 */

int
Tcl_GetCommandInfoFromToken(
    Tcl_Command cmd,
    Tcl_CmdInfo *infoPtr)
{
    Command *cmdPtr;		/* Internal representation of the command */

    if (cmd == NULL) {
	return 0;
    }

    /*
     * Set isNativeObjectProc 1 if objProc was registered by a call to
     * Tcl_CreateObjCommand. Otherwise set it to 0.
     */

    cmdPtr = (Command *) cmd;
    infoPtr->isNativeObjectProc =
	    (cmdPtr->objProc != TclInvokeStringCommand);
    infoPtr->objProc = cmdPtr->objProc;
    infoPtr->objClientData = cmdPtr->objClientData;
    infoPtr->proc = cmdPtr->proc;
    infoPtr->clientData = cmdPtr->clientData;
    infoPtr->deleteProc = cmdPtr->deleteProc;
    infoPtr->deleteData = cmdPtr->deleteData;
    infoPtr->namespacePtr = (Tcl_Namespace *) cmdPtr->nsPtr;

    return 1;
}

/*
 *----------------------------------------------------------------------
 *
 * Tcl_GetCommandName --
 *
 *	Given a token returned by Tcl_CreateCommand, this function returns the
 *	current name of the command (which may have changed due to renaming).
 *
 * Results:
 *	The return value is the name of the given command.
 *
 * Side effects:
 *	None.
 *
 *----------------------------------------------------------------------
 */

const char *
Tcl_GetCommandName(
    TCL_UNUSED(Tcl_Interp *),
    Tcl_Command command)	/* Token for command returned by a previous
				 * call to Tcl_CreateCommand. The command must
				 * not have been deleted. */
{
    Command *cmdPtr = (Command *) command;

    if ((cmdPtr == NULL) || (cmdPtr->hPtr == NULL)) {
	/*
	 * This should only happen if command was "created" after the
	 * interpreter began to be deleted, so there isn't really any command.
	 * Just return an empty string.
	 */

	return "";
    }

    return (const char *)Tcl_GetHashKey(cmdPtr->hPtr->tablePtr, cmdPtr->hPtr);
}

/*
 *----------------------------------------------------------------------
 *
 * Tcl_GetCommandFullName --
 *
 *	Given a token returned by, e.g., Tcl_CreateCommand or Tcl_FindCommand,
 *	this function appends to an object the command's full name, qualified
 *	by a sequence of parent namespace names. The command's fully-qualified
 *	name may have changed due to renaming.
 *
 * Results:
 *	None.
 *
 * Side effects:
 *	The command's fully-qualified name is appended to the string
 *	representation of objPtr.
 *
 *----------------------------------------------------------------------
 */

void
Tcl_GetCommandFullName(
    Tcl_Interp *interp,		/* Interpreter containing the command. */
    Tcl_Command command,	/* Token for command returned by a previous
				 * call to Tcl_CreateCommand. The command must
				 * not have been deleted. */
    Tcl_Obj *objPtr)		/* Points to the object onto which the
				 * command's full name is appended. */

{
    Interp *iPtr = (Interp *) interp;
    Command *cmdPtr = (Command *) command;
    char *name;

    /*
     * Add the full name of the containing namespace, followed by the "::"
     * separator, and the command name.
     */

    if ((cmdPtr != NULL) && TclRoutineHasName(cmdPtr)) {
	if (cmdPtr->nsPtr != NULL) {
	    Tcl_AppendToObj(objPtr, cmdPtr->nsPtr->fullName, -1);
	    if (cmdPtr->nsPtr != iPtr->globalNsPtr) {
		Tcl_AppendToObj(objPtr, "::", 2);
	    }
	}
	if (cmdPtr->hPtr != NULL) {
	    name = (char *)Tcl_GetHashKey(cmdPtr->hPtr->tablePtr, cmdPtr->hPtr);
	    Tcl_AppendToObj(objPtr, name, -1);
	}
    }
}

/*
 *----------------------------------------------------------------------
 *
 * Tcl_DeleteCommand --
 *
 *	Remove the given command from the given interpreter.
 *
 * Results:
 *	0 is returned if the command was deleted successfully. -1 is returned
 *	if there didn't exist a command by that name.
 *
 * Side effects:
 *	cmdName will no longer be recognized as a valid command for interp.
 *
 *----------------------------------------------------------------------
 */

int
Tcl_DeleteCommand(
    Tcl_Interp *interp,		/* Token for command interpreter (returned by
				 * a previous Tcl_CreateInterp call). */
    const char *cmdName)	/* Name of command to remove. */
{
    Tcl_Command cmd;

    /*
     * Find the desired command and delete it.
     */

    cmd = Tcl_FindCommand(interp, cmdName, NULL, /*flags*/ 0);
    if (cmd == NULL) {
	return -1;
    }
    return Tcl_DeleteCommandFromToken(interp, cmd);
}

/*
 *----------------------------------------------------------------------
 *
 * Tcl_DeleteCommandFromToken --
 *
 *	Removes the given command from the given interpreter. This function
 *	resembles Tcl_DeleteCommand, but takes a Tcl_Command token instead of
 *	a command name for efficiency.
 *
 * Results:
 *	0 is returned if the command was deleted successfully. -1 is returned
 *	if there didn't exist a command by that name.
 *
 * Side effects:
 *	The command specified by "cmd" will no longer be recognized as a valid
 *	command for "interp".
 *
 *----------------------------------------------------------------------
 */

int
Tcl_DeleteCommandFromToken(
    Tcl_Interp *interp,		/* Token for command interpreter returned by a
				 * previous call to Tcl_CreateInterp. */
    Tcl_Command cmd)		/* Token for command to delete. */
{
    Interp *iPtr = (Interp *) interp;
    Command *cmdPtr = (Command *) cmd;
    ImportRef *refPtr, *nextRefPtr;
    Tcl_Command importCmd;

    /*
     * The code here is tricky. We can't delete the hash table entry before
     * invoking the deletion callback because there are cases where the
     * deletion callback needs to invoke the command (e.g. object systems such
     * as OTcl). However, this means that the callback could try to delete or
     * rename the command. The deleted flag allows us to detect these cases
     * and skip nested deletes.
     */

    if (cmdPtr->flags & CMD_DYING) {
	/*
	 * Another deletion is already in progress. Remove the hash table
	 * entry now, but don't invoke a callback or free the command
	 * structure. Take care to only remove the hash entry if it has not
	 * already been removed; otherwise if we manage to hit this function
	 * three times, everything goes up in smoke. [Bug 1220058]
	 */

	if (cmdPtr->hPtr != NULL) {
	    Tcl_DeleteHashEntry(cmdPtr->hPtr);
	    cmdPtr->hPtr = NULL;
	}

	/*
	 * Bump the command epoch counter. This will invalidate all cached
	 * references that point to this command.
	 */

	cmdPtr->cmdEpoch++;

	return 0;
    }

    /*
     * We must delete this command, even though both traces and delete procs
     * may try to avoid this (renaming the command etc). Also traces and
     * delete procs may try to delete the command themselves. This flag
     * declares that a delete is in progress and that recursive deletes should
     * be ignored.
     */

    cmdPtr->flags |= CMD_DYING;

    /*
     * Call each functions and then delete the trace.
     */

    cmdPtr->nsPtr->refCount++;

    if (cmdPtr->tracePtr != NULL) {
	CommandTrace *tracePtr;
	/* CallCommandTraces() does not cmdPtr, that's
	 * done just before Tcl_DeleteCommandFromToken() returns  */
	CallCommandTraces(iPtr,cmdPtr,NULL,NULL,TCL_TRACE_DELETE);

	/*
	 * Now delete these traces.
	 */

	tracePtr = cmdPtr->tracePtr;
	while (tracePtr != NULL) {
	    CommandTrace *nextPtr = tracePtr->nextPtr;

	    if (tracePtr->refCount-- <= 1) {
		Tcl_Free(tracePtr);
	    }
	    tracePtr = nextPtr;
	}
	cmdPtr->tracePtr = NULL;
    }

    /*
     * The list of commands exported from the namespace might have changed.
     * However, we do not need to recompute this just yet; next time we need
     * the info will be soon enough.
     */

    TclInvalidateNsCmdLookup(cmdPtr->nsPtr);
    TclNsDecrRefCount(cmdPtr->nsPtr);

    /*
     * If the command being deleted has a compile function, increment the
     * interpreter's compileEpoch to invalidate its compiled code. This makes
     * sure that we don't later try to execute old code compiled with
     * command-specific (i.e., inline) bytecodes for the now-deleted command.
     * This field is checked in Tcl_EvalObj and ObjInterpProc, and code whose
     * compilation epoch doesn't match is recompiled.
     */

    if (cmdPtr->compileProc != NULL) {
	iPtr->compileEpoch++;
    }

    if (!(cmdPtr->flags & CMD_REDEF_IN_PROGRESS)) {
	/*
	 * Delete any imports of this routine before deleting this routine itself.
	 * See issue 688fcc7082fa.
	 */
	for (refPtr = cmdPtr->importRefPtr; refPtr != NULL;
		refPtr = nextRefPtr) {
	    nextRefPtr = refPtr->nextPtr;
	    importCmd = (Tcl_Command) refPtr->importedCmdPtr;
	    Tcl_DeleteCommandFromToken(interp, importCmd);
	}
    }

    if (cmdPtr->deleteProc != NULL) {
	/*
	 * Delete the command's client data. If this was an imported command
	 * created when a command was imported into a namespace, this client
	 * data will be a pointer to a ImportedCmdData structure describing
	 * the "real" command that this imported command refers to.
	 *
	 * If you are getting a crash during the call to deleteProc and
	 * cmdPtr->deleteProc is a pointer to the function free(), the most
	 * likely cause is that your extension allocated memory for the
	 * clientData argument to Tcl_CreateObjCommand with the Tcl_Alloc()
	 * macro and you are now trying to deallocate this memory with free()
	 * instead of Tcl_Free(). You should pass a pointer to your own method
	 * that calls Tcl_Free().
	 */

	cmdPtr->deleteProc(cmdPtr->deleteData);
    }

    /*
     * Don't use hPtr to delete the hash entry here, because it's possible
     * that the deletion callback renamed the command. Instead, use
     * cmdPtr->hptr, and make sure that no-one else has already deleted the
     * hash entry.
     */

    if (cmdPtr->hPtr != NULL) {
	Tcl_DeleteHashEntry(cmdPtr->hPtr);
	cmdPtr->hPtr = NULL;

	/*
	 * Bump the command epoch counter. This will invalidate all cached
	 * references that point to this command.
	 */

	cmdPtr->cmdEpoch++;
    }

    /*
     * A number of tests for particular kinds of commands are done by checking
     * whether the objProc field holds a known value. Set the field to NULL so
     * that such tests won't have false positives when applied to deleted
     * commands.
     */

    cmdPtr->objProc = NULL;

    /*
     * Now free the Command structure, unless there is another reference to it
     * from a CmdName Tcl object in some ByteCode code sequence. In that case,
     * delay the cleanup until all references are either discarded (when a
     * ByteCode is freed) or replaced by a new reference (when a cached
     * CmdName Command reference is found to be invalid and
     * TclNRExecuteByteCode looks up the command in the command hashtable).
     */

    cmdPtr->flags |= CMD_DEAD;
    TclCleanupCommandMacro(cmdPtr);
    return 0;
}

/*
 *----------------------------------------------------------------------
 *
 * CallCommandTraces --
 *
 *	Abstraction of the code to call traces on a command.
 *
 * Results:
 *	Currently always NULL.
 *
 * Side effects:
 *	Anything; this may recursively evaluate scripts and code exists to do
 *	just that.
 *
 *----------------------------------------------------------------------
 */

static char *
CallCommandTraces(
    Interp *iPtr,		/* Interpreter containing command. */
    Command *cmdPtr,		/* Command whose traces are to be invoked. */
    const char *oldName,	/* Command's old name, or NULL if we must get
				 * the name from cmdPtr */
    const char *newName,	/* Command's new name, or NULL if the command
				 * is not being renamed */
    int flags)			/* Flags indicating the type of traces to
				 * trigger, either TCL_TRACE_DELETE or
				 * TCL_TRACE_RENAME. */
{
    CommandTrace *tracePtr;
    ActiveCommandTrace active;
    char *result;
    Tcl_Obj *oldNamePtr = NULL;
    Tcl_InterpState state = NULL;

    if (cmdPtr->flags & CMD_TRACE_ACTIVE) {
	/*
	 * While a rename trace is active, we will not process any more rename
	 * traces; while a delete trace is active we will never reach here -
	 * because Tcl_DeleteCommandFromToken checks for the condition
	 * (cmdPtr->flags & CMD_DYING) and returns immediately when a
	 * command deletion is in progress. For all other traces, delete
	 * traces will not be invoked but a call to TraceCommandProc will
	 * ensure that tracePtr->clientData is freed whenever the command
	 * "oldName" is deleted.
	 */

	if (cmdPtr->flags & TCL_TRACE_RENAME) {
	    flags &= ~TCL_TRACE_RENAME;
	}
	if (flags == 0) {
	    return NULL;
	}
    }
    cmdPtr->flags |= CMD_TRACE_ACTIVE;

    result = NULL;
    active.nextPtr = iPtr->activeCmdTracePtr;
    active.reverseScan = 0;
    iPtr->activeCmdTracePtr = &active;

    if (flags & TCL_TRACE_DELETE) {
	flags |= TCL_TRACE_DESTROYED;
    }
    active.cmdPtr = cmdPtr;

    Tcl_Preserve(iPtr);

    for (tracePtr = cmdPtr->tracePtr; tracePtr != NULL;
	    tracePtr = active.nextTracePtr) {
	active.nextTracePtr = tracePtr->nextPtr;
	if (!(tracePtr->flags & flags)) {
	    continue;
	}
	cmdPtr->flags |= tracePtr->flags;
	if (oldName == NULL) {
	    TclNewObj(oldNamePtr);
	    Tcl_IncrRefCount(oldNamePtr);
	    Tcl_GetCommandFullName((Tcl_Interp *) iPtr,
		    (Tcl_Command) cmdPtr, oldNamePtr);
	    oldName = TclGetString(oldNamePtr);
	}
	tracePtr->refCount++;
	if (state == NULL) {
	    state = Tcl_SaveInterpState((Tcl_Interp *) iPtr, TCL_OK);
	}
	tracePtr->traceProc(tracePtr->clientData, (Tcl_Interp *) iPtr,
		oldName, newName, flags);
	cmdPtr->flags &= ~tracePtr->flags;
	if (tracePtr->refCount-- <= 1) {
	    Tcl_Free(tracePtr);
	}
    }

    if (state) {
	Tcl_RestoreInterpState((Tcl_Interp *) iPtr, state);
    }

    /*
     * If a new object was created to hold the full oldName, free it now.
     */

    if (oldNamePtr != NULL) {
	TclDecrRefCount(oldNamePtr);
    }

    /*
     * Restore the variable's flags, remove the record of our active traces,
     * and then return.
     */

    cmdPtr->flags &= ~CMD_TRACE_ACTIVE;
    iPtr->activeCmdTracePtr = active.nextPtr;
    Tcl_Release(iPtr);
    return result;
}

/*
 *----------------------------------------------------------------------
 *
 * CancelEvalProc --
 *
 *	Marks this interpreter as being canceled. This causes current
 *	executions to be unwound as the interpreter enters a state where it
 *	refuses to execute more commands or handle [catch] or [try], yet the
 *	interpreter is still able to execute further commands after the
 *	cancelation is cleared (unlike if it is deleted).
 *
 * Results:
 *	The value given for the code argument.
 *
 * Side effects:
 *	Transfers a message from the cancelation message to the interpreter.
 *
 *----------------------------------------------------------------------
 */

static int
CancelEvalProc(
    void *clientData,	/* Interp to cancel the script in progress. */
    TCL_UNUSED(Tcl_Interp *),
    int code)			/* Current return code from command. */
{
    CancelInfo *cancelInfo = (CancelInfo *)clientData;
    Interp *iPtr;

    if (cancelInfo != NULL) {
	Tcl_MutexLock(&cancelLock);
	iPtr = (Interp *) cancelInfo->interp;

	if (iPtr != NULL) {
	    /*
	     * Setting the CANCELED flag will cause the script in progress to
	     * be canceled as soon as possible. The core honors this flag at
	     * all the necessary places to ensure script cancellation is
	     * responsive. Extensions can check for this flag by calling
	     * Tcl_Canceled and checking if TCL_ERROR is returned or they can
	     * choose to ignore the script cancellation flag and the
	     * associated functionality altogether. Currently, the only other
	     * flag we care about here is the TCL_CANCEL_UNWIND flag (from
	     * Tcl_CancelEval). We do not want to simply combine all the flags
	     * from original Tcl_CancelEval call with the interp flags here
	     * just in case the caller passed flags that might cause behaviour
	     * unrelated to script cancellation.
	     */

	    TclSetCancelFlags(iPtr, cancelInfo->flags | CANCELED);

	    /*
	     * Now, we must set the script cancellation flags on all the child
	     * interpreters belonging to this one.
	     */

	    TclSetChildCancelFlags((Tcl_Interp *) iPtr,
		    cancelInfo->flags | CANCELED, 0);

	    /*
	     * Create the result object now so that Tcl_Canceled can avoid
	     * locking the cancelLock mutex.
	     */

	    if (cancelInfo->result != NULL) {
		Tcl_SetStringObj(iPtr->asyncCancelMsg, cancelInfo->result,
			cancelInfo->length);
	    } else {
		Tcl_SetObjLength(iPtr->asyncCancelMsg, 0);
	    }
	}
	Tcl_MutexUnlock(&cancelLock);
    }

    return code;
}

/*
 *----------------------------------------------------------------------
 *
 * TclCleanupCommand --
 *
 *	This function frees up a Command structure unless it is still
 *	referenced from an interpreter's command hashtable or from a CmdName
 *	Tcl object representing the name of a command in a ByteCode
 *	instruction sequence.
 *
 * Results:
 *	None.
 *
 * Side effects:
 *	Memory gets freed unless a reference to the Command structure still
 *	exists. In that case the cleanup is delayed until the command is
 *	deleted or when the last ByteCode referring to it is freed.
 *
 *----------------------------------------------------------------------
 */

void
TclCleanupCommand(
    Command *cmdPtr)	/* Points to the Command structure to
				 * be freed. */
{
    if (cmdPtr->refCount-- <= 1) {
	Tcl_Free(cmdPtr);
    }
}

/*
 *----------------------------------------------------------------------
 *
 * TclInterpReady --
 *
 *	Check if an interpreter is ready to eval commands or scripts, i.e., if
 *	it was not deleted and if the nesting level is not too high.
 *
 * Results:
 *	The return value is TCL_OK if it the interpreter is ready, TCL_ERROR
 *	otherwise.
 *
 * Side effects:
 *	The interpreter's result is cleared.
 *
 *----------------------------------------------------------------------
 */

int
TclInterpReady(
    Tcl_Interp *interp)
{
    Interp *iPtr = (Interp *) interp;

    /*
     * Reset the interpreter's result and clear out any previous error
     * information.
     */

    Tcl_ResetResult(interp);

    /*
     * If the interpreter has been deleted, return an error.
     */

    if (iPtr->flags & DELETED) {
	Tcl_SetObjResult(interp, Tcl_NewStringObj(
		"attempt to call eval in deleted interpreter", -1));
	Tcl_SetErrorCode(interp, "TCL", "IDELETE",
		"attempt to call eval in deleted interpreter", NULL);
	return TCL_ERROR;
    }

    if (iPtr->execEnvPtr->rewind) {
	return TCL_ERROR;
    }

    /*
     * Make sure the script being evaluated (if any) has not been canceled.
     */

    if (TclCanceled(iPtr) &&
	    (TCL_OK != Tcl_Canceled(interp, TCL_LEAVE_ERR_MSG))) {
	return TCL_ERROR;
    }

    /*
     * Check depth of nested calls to Tcl_Eval: if this gets too large, it's
     * probably because of an infinite loop somewhere.
     */

    if ((iPtr->numLevels <= iPtr->maxNestingDepth)) {
	return TCL_OK;
    }

    Tcl_SetObjResult(interp, Tcl_NewStringObj(
	    "too many nested evaluations (infinite loop?)", -1));
    Tcl_SetErrorCode(interp, "TCL", "LIMIT", "STACK", NULL);
    return TCL_ERROR;
}

/*
 *----------------------------------------------------------------------
 *
 * TclResetCancellation --
 *
 *	Reset the script cancellation flags if the nesting level
 *	(iPtr->numLevels) for the interp is zero or argument force is
 *	non-zero.
 *
 * Results:
 *	A standard Tcl result.
 *
 * Side effects:
 *	The script cancellation flags for the interp may be reset.
 *
 *----------------------------------------------------------------------
 */

int
TclResetCancellation(
    Tcl_Interp *interp,
    int force)
{
    Interp *iPtr = (Interp *) interp;

    if (iPtr == NULL) {
	return TCL_ERROR;
    }

    if (force || (iPtr->numLevels == 0)) {
	TclUnsetCancelFlags(iPtr);
    }
    return TCL_OK;
}

/*
 *----------------------------------------------------------------------
 *
 * Tcl_Canceled --
 *
 *	Check if the script in progress has been canceled, i.e.,
 *	Tcl_CancelEval was called for this interpreter or any of its parent
 *	interpreters.
 *
 * Results:
 *	The return value is TCL_OK if the script evaluation has not been
 *	canceled, TCL_ERROR otherwise.
 *
 *	If "flags" contains TCL_LEAVE_ERR_MSG, an error message is returned in
 *	the interpreter's result object. Otherwise, the interpreter's result
 *	object is left unchanged. If "flags" contains TCL_CANCEL_UNWIND,
 *	TCL_ERROR will only be returned if the script evaluation is being
 *	completely unwound.
 *
 * Side effects:
 *	The CANCELED flag for the interp will be reset if it is set.
 *
 *----------------------------------------------------------------------
 */

int
Tcl_Canceled(
    Tcl_Interp *interp,
    int flags)
{
    Interp *iPtr = (Interp *) interp;

    /*
     * Has the current script in progress for this interpreter been canceled
     * or is the stack being unwound due to the previous script cancellation?
     */

    if (!TclCanceled(iPtr)) {
        return TCL_OK;
    }

    /*
     * The CANCELED flag is a one-shot flag that is reset immediately upon
     * being detected; however, if the TCL_CANCEL_UNWIND flag is set we will
     * continue to report that the script in progress has been canceled
     * thereby allowing the evaluation stack for the interp to be fully
     * unwound.
     */

    iPtr->flags &= ~CANCELED;

    /*
     * The CANCELED flag was detected and reset; however, if the caller
     * specified the TCL_CANCEL_UNWIND flag, we only return TCL_ERROR
     * (indicating that the script in progress has been canceled) if the
     * evaluation stack for the interp is being fully unwound.
     */

    if ((flags & TCL_CANCEL_UNWIND) && !(iPtr->flags & TCL_CANCEL_UNWIND)) {
        return TCL_OK;
    }

    /*
     * If the TCL_LEAVE_ERR_MSG flags bit is set, place an error in the
     * interp's result; otherwise, we leave it alone.
     */

    if (flags & TCL_LEAVE_ERR_MSG) {
        const char *id, *message = NULL;
        size_t length;

        /*
         * Setup errorCode variables so that we can differentiate between
         * being canceled and unwound.
         */

        if (iPtr->asyncCancelMsg != NULL) {
            message = Tcl_GetStringFromObj(iPtr->asyncCancelMsg, &length);
        } else {
            length = 0;
        }

        if (iPtr->flags & TCL_CANCEL_UNWIND) {
            id = "IUNWIND";
            if (length == 0) {
                message = "eval unwound";
            }
        } else {
            id = "ICANCEL";
            if (length == 0) {
                message = "eval canceled";
            }
        }

        Tcl_SetObjResult(interp, Tcl_NewStringObj(message, -1));
        Tcl_SetErrorCode(interp, "TCL", "CANCEL", id, message, NULL);
    }

    /*
     * Return TCL_ERROR to the caller (not necessarily just the Tcl core
     * itself) that indicates further processing of the script or command in
     * progress should halt gracefully and as soon as possible.
     */

    return TCL_ERROR;
}

/*
 *----------------------------------------------------------------------
 *
 * Tcl_CancelEval --
 *
 *	This function schedules the cancellation of the current script in the
 *	given interpreter.
 *
 * Results:
 *	The return value is a standard Tcl completion code such as TCL_OK or
 *	TCL_ERROR. Since the interp may belong to a different thread, no error
 *	message can be left in the interp's result.
 *
 * Side effects:
 *	The script in progress in the specified interpreter will be canceled
 *	with TCL_ERROR after asynchronous handlers are invoked at the next
 *	Tcl_Canceled check.
 *
 *----------------------------------------------------------------------
 */

int
Tcl_CancelEval(
    Tcl_Interp *interp,		/* Interpreter in which to cancel the
				 * script. */
    Tcl_Obj *resultObjPtr,	/* The script cancellation error message or
				 * NULL for a default error message. */
    void *clientData,	/* Passed to CancelEvalProc. */
    int flags)			/* Collection of OR-ed bits that control
				 * the cancellation of the script. Only
				 * TCL_CANCEL_UNWIND is currently
				 * supported. */
{
    Tcl_HashEntry *hPtr;
    CancelInfo *cancelInfo;
    int code = TCL_ERROR;
    const char *result;

    if (interp == NULL) {
	return TCL_ERROR;
    }

    Tcl_MutexLock(&cancelLock);
    if (cancelTableInitialized != 1) {
	/*
	 * No CancelInfo hash table (Tcl_CreateInterp has never been called?)
	 */

	goto done;
    }
    hPtr = Tcl_FindHashEntry(&cancelTable, interp);
    if (hPtr == NULL) {
	/*
	 * No CancelInfo record for this interpreter.
	 */

	goto done;
    }
    cancelInfo = (CancelInfo *)Tcl_GetHashValue(hPtr);

    /*
     * Populate information needed by the interpreter thread to fulfill the
     * cancellation request. Currently, clientData is ignored. If the
     * TCL_CANCEL_UNWIND flags bit is set, the script in progress is not
     * allowed to catch the script cancellation because the evaluation stack
     * for the interp is completely unwound.
     */

    if (resultObjPtr != NULL) {
	result = Tcl_GetStringFromObj(resultObjPtr, &cancelInfo->length);
	cancelInfo->result = (char *)Tcl_Realloc(cancelInfo->result,cancelInfo->length);
	memcpy(cancelInfo->result, result, cancelInfo->length);
	TclDecrRefCount(resultObjPtr);	/* Discard their result object. */
    } else {
	cancelInfo->result = NULL;
	cancelInfo->length = 0;
    }
    cancelInfo->clientData = clientData;
    cancelInfo->flags = flags;
    Tcl_AsyncMark(cancelInfo->async);
    code = TCL_OK;

  done:
    Tcl_MutexUnlock(&cancelLock);
    return code;
}

/*
 *----------------------------------------------------------------------
 *
 * Tcl_InterpActive --
 *
 *	Returns non-zero if the specified interpreter is in use, i.e. if there
 *	is an evaluation currently active in the interpreter.
 *
 * Results:
 *	See above.
 *
 * Side effects:
 *	None.
 *
 *----------------------------------------------------------------------
 */

int
Tcl_InterpActive(
    Tcl_Interp *interp)
{
    return ((Interp *) interp)->numLevels > 0;
}

/*
 *----------------------------------------------------------------------
 *
 * Tcl_EvalObjv --
 *
 *	This function evaluates a Tcl command that has already been parsed
 *	into words, with one Tcl_Obj holding each word.
 *
 * Results:
 *	The return value is a standard Tcl completion code such as TCL_OK or
 *	TCL_ERROR. A result or error message is left in interp's result.
 *
 * Side effects:
 *	Always pushes a callback. Other side effects depend on the command.
 *
 *----------------------------------------------------------------------
 */

int
Tcl_EvalObjv(
    Tcl_Interp *interp,		/* Interpreter in which to evaluate the
				 * command. Also used for error reporting. */
    size_t objc,			/* Number of words in command. */
    Tcl_Obj *const objv[],	/* An array of pointers to objects that are
				 * the words that make up the command. */
    int flags)			/* Collection of OR-ed bits that control the
				 * evaluation of the script. Only
				 * TCL_EVAL_GLOBAL, TCL_EVAL_INVOKE and
				 * TCL_EVAL_NOERR are currently supported. */
{
    int result;
    NRE_callback *rootPtr = TOP_CB(interp);

    result = TclNREvalObjv(interp, objc, objv, flags, NULL);
    return TclNRRunCallbacks(interp, result, rootPtr);
}

int
TclNREvalObjv(
    Tcl_Interp *interp,		/* Interpreter in which to evaluate the
				 * command. Also used for error reporting. */
    size_t objc,			/* Number of words in command. */
    Tcl_Obj *const objv[],	/* An array of pointers to objects that are
				 * the words that make up the command. */
    int flags,			/* Collection of OR-ed bits that control the
				 * evaluation of the script. Only
				 * TCL_EVAL_GLOBAL, TCL_EVAL_INVOKE and
				 * TCL_EVAL_NOERR are currently supported. */
    Command *cmdPtr)		/* NULL if the Command is to be looked up
				 * here, otherwise the pointer to the
				 * requested Command struct to be invoked. */
{
    Interp *iPtr = (Interp *) interp;

    /*
     * data[1] stores a marker for use by tailcalls; it will be set to 1 by
     * command redirectors (imports, alias, ensembles) so that tailcall skips
     * this callback (that marks the end of the target command) and goes back
     * to the end of the source command.
     */

    if (iPtr->deferredCallbacks) {
        iPtr->deferredCallbacks = NULL;
    } else {
	TclNRAddCallback(interp, NRCommand, NULL, NULL, NULL, NULL);
    }

    iPtr->numLevels++;
    TclNRAddCallback(interp, EvalObjvCore, cmdPtr, INT2PTR(flags),
	    INT2PTR(objc), objv);
    return TCL_OK;
}

static int
EvalObjvCore(
    void *data[],
    Tcl_Interp *interp,
    TCL_UNUSED(int) /*result*/)
{
    Command *cmdPtr = NULL, *preCmdPtr = (Command *)data[0];
    int flags = PTR2INT(data[1]);
    int objc = PTR2INT(data[2]);
    Tcl_Obj **objv = (Tcl_Obj **)data[3];
    Interp *iPtr = (Interp *) interp;
    Namespace *lookupNsPtr = NULL;
    int enterTracesDone = 0;

    /*
     * Push records for task to be done on return, in INVERSE order. First, if
     * needed, the exception handlers (as they should happen last).
     */

    if (!(flags & TCL_EVAL_NOERR)) {
	TEOV_PushExceptionHandlers(interp, objc, objv, flags);
    }

    if (TCL_OK != TclInterpReady(interp)) {
	return TCL_ERROR;
    }

    if (objc == 0) {
	return TCL_OK;
    }

    if (TclLimitExceeded(iPtr->limit)) {
	return TCL_ERROR;
    }

    /*
     * Configure evaluation context to match the requested flags.
     */

    if (iPtr->lookupNsPtr) {

	/*
	 * Capture the namespace we should do command name resolution in, as
	 * instructed by our caller sneaking it in to us in a private interp
	 * field.  Clear that field right away so we cannot possibly have its
	 * use leak where it should not.  The sneaky message pass is done.
	 *
	 * Use of this mechanism overrides the TCL_EVAL_GLOBAL flag.
	 * TODO: Is that a bug?
	 */

	lookupNsPtr = iPtr->lookupNsPtr;
	iPtr->lookupNsPtr = NULL;
    } else if (flags & TCL_EVAL_INVOKE) {
	lookupNsPtr = iPtr->globalNsPtr;
    } else {

	/*
	 * TCL_EVAL_INVOKE was not set: clear rewrite rules
	 */

	TclResetRewriteEnsemble(interp, 1);

	if (flags & TCL_EVAL_GLOBAL) {
	    TEOV_SwitchVarFrame(interp);
	    lookupNsPtr = iPtr->globalNsPtr;
	}
    }

    /*
     * Lookup the Command to dispatch.
     */

    reresolve:
    assert(cmdPtr == NULL);
    if (preCmdPtr) {
	/*
         * Caller gave it to us.
         */

	if (!(preCmdPtr->flags & CMD_DEAD)) {
	    /*
             * So long as it exists, use it.
             */

	    cmdPtr = preCmdPtr;
	} else if (flags & TCL_EVAL_NORESOLVE) {
	    /*
	     * When it's been deleted, and we're told not to attempt resolving
	     * it ourselves, all we can do is raise an error.
	     */

	    Tcl_SetObjResult(interp, Tcl_ObjPrintf(
		    "attempt to invoke a deleted command"));
	    Tcl_SetErrorCode(interp, "TCL", "EVAL", "DELETEDCOMMAND", NULL);
	    return TCL_ERROR;
	}
    }
    if (cmdPtr == NULL) {
	cmdPtr = TEOV_LookupCmdFromObj(interp, objv[0], lookupNsPtr);
	if (!cmdPtr) {
	    return TEOV_NotFound(interp, objc, objv, lookupNsPtr);
	}
    }

    if (enterTracesDone || iPtr->tracePtr
	    || (cmdPtr->flags & CMD_HAS_EXEC_TRACES)) {
	Tcl_Obj *commandPtr = TclGetSourceFromFrame(
		flags & TCL_EVAL_SOURCE_IN_FRAME ?  iPtr->cmdFramePtr : NULL,
		objc, objv);

	Tcl_IncrRefCount(commandPtr);
	if (!enterTracesDone) {
	    int code = TEOV_RunEnterTraces(interp, &cmdPtr, commandPtr,
		    objc, objv);

	    /*
	     * Send any exception from enter traces back as an exception
	     * raised by the traced command.
	     * TODO: Is this a bug?  Letting an execution trace BREAK or
	     * CONTINUE or RETURN in the place of the traced command?  Would
	     * either converting all exceptions to TCL_ERROR, or just
	     * swallowing them be better?  (Swallowing them has the problem of
	     * permanently hiding program errors.)
	     */

	    if (code != TCL_OK) {
		Tcl_DecrRefCount(commandPtr);
		return code;
	    }

	    /*
	     * If the enter traces made the resolved cmdPtr unusable, go back
	     * and resolve again, but next time don't run enter traces again.
	     */

	    if (cmdPtr == NULL) {
		enterTracesDone = 1;
		Tcl_DecrRefCount(commandPtr);
		goto reresolve;
	    }
	}

	/*
	 * Schedule leave traces.  Raise the refCount on the resolved cmdPtr,
	 * so that when it passes to the leave traces we know it's still
	 * valid.
	 */

	cmdPtr->refCount++;
	TclNRAddCallback(interp, TEOV_RunLeaveTraces, INT2PTR(objc),
		    commandPtr, cmdPtr, objv);
    }

    TclNRAddCallback(interp, Dispatch,
	    cmdPtr->nreProc ? cmdPtr->nreProc : cmdPtr->objProc,
	    cmdPtr->objClientData, INT2PTR(objc), objv);
    return TCL_OK;
}

static int
Dispatch(
    void *data[],
    Tcl_Interp *interp,
    TCL_UNUSED(int) /*result*/)
{
    Tcl_ObjCmdProc *objProc = (Tcl_ObjCmdProc *)data[0];
    void *clientData = data[1];
    int objc = PTR2INT(data[2]);
    Tcl_Obj **objv = (Tcl_Obj **)data[3];
    Interp *iPtr = (Interp *) interp;

#ifdef USE_DTRACE
    if (TCL_DTRACE_CMD_ARGS_ENABLED()) {
	const char *a[10];
	int i = 0;

	while (i < 10) {
	    a[i] = i < objc ? TclGetString(objv[i]) : NULL; i++;
	}
	TCL_DTRACE_CMD_ARGS(a[0], a[1], a[2], a[3], a[4], a[5], a[6], a[7],
		a[8], a[9]);
    }
    if (TCL_DTRACE_CMD_INFO_ENABLED() && iPtr->cmdFramePtr) {
	Tcl_Obj *info = TclInfoFrame(interp, iPtr->cmdFramePtr);
	const char *a[6]; int i[2];

	TclDTraceInfo(info, a, i);
	TCL_DTRACE_CMD_INFO(a[0], a[1], a[2], a[3], i[0], i[1], a[4], a[5]);
	TclDecrRefCount(info);
    }
    if ((TCL_DTRACE_CMD_RETURN_ENABLED() || TCL_DTRACE_CMD_RESULT_ENABLED())
	    && objc) {
	TclNRAddCallback(interp, DTraceCmdReturn, objv[0], NULL, NULL, NULL);
    }
    if (TCL_DTRACE_CMD_ENTRY_ENABLED() && objc) {
	TCL_DTRACE_CMD_ENTRY(TclGetString(objv[0]), objc - 1,
		(Tcl_Obj **)(objv + 1));
    }
#endif /* USE_DTRACE */

    iPtr->cmdCount++;
    return objProc(clientData, interp, objc, objv);
}

int
TclNRRunCallbacks(
    Tcl_Interp *interp,
    int result,
    struct NRE_callback *rootPtr)
				/* All callbacks down to rootPtr not inclusive
				 * are to be run. */
{
    while (TOP_CB(interp) != rootPtr) {
        NRE_callback *callbackPtr = TOP_CB(interp);
        Tcl_NRPostProc *procPtr = callbackPtr->procPtr;

	TOP_CB(interp) = callbackPtr->nextPtr;
	result = procPtr(callbackPtr->data, interp, result);
	TCLNR_FREE(interp, callbackPtr);
    }
    return result;
}

static int
NRCommand(
    void *data[],
    Tcl_Interp *interp,
    int result)
{
    Interp *iPtr = (Interp *) interp;
    Tcl_Obj *listPtr;

    iPtr->numLevels--;

     /*
      * If there is a tailcall, schedule it next
      */

    if (data[1] && (data[1] != INT2PTR(1))) {
	listPtr = (Tcl_Obj *)data[1];
	data[1] = NULL;

	TclNRAddCallback(interp, TclNRTailcallEval, listPtr, NULL, NULL, NULL);
    }

    /* OPT ??
     * Do not interrupt a series of cleanups with async or limit checks:
     * just check at the end?
     */

    if (TclAsyncReady(iPtr)) {
	result = Tcl_AsyncInvoke(interp, result);
    }
    if ((result == TCL_OK) && TclCanceled(iPtr)) {
	result = Tcl_Canceled(interp, TCL_LEAVE_ERR_MSG);
    }
    if (result == TCL_OK && TclLimitReady(iPtr->limit)) {
	result = Tcl_LimitCheck(interp);
    }

    return result;
}

/*
 *----------------------------------------------------------------------
 *
 * TEOV_Exception	 -
 * TEOV_LookupCmdFromObj -
 * TEOV_RunEnterTraces	 -
 * TEOV_RunLeaveTraces	 -
 * TEOV_NotFound	 -
 *
 *	These are helper functions for Tcl_EvalObjv.
 *
 *----------------------------------------------------------------------
 */

static void
TEOV_PushExceptionHandlers(
    Tcl_Interp *interp,
    int objc,
    Tcl_Obj *const objv[],
    int flags)
{
    Interp *iPtr = (Interp *) interp;

    /*
     * If any error processing is necessary, push the appropriate records.
     * Note that we have to push them in the inverse order: first the one that
     * has to run last.
     */

    if (!(flags & TCL_EVAL_INVOKE)) {
	/*
	 * Error messages
	 */

	TclNRAddCallback(interp, TEOV_Error, INT2PTR(objc),
		objv, NULL, NULL);
    }

    if (iPtr->numLevels == 1) {
	/*
	 * No CONTINUE or BREAK at level 0, manage RETURN
	 */

	TclNRAddCallback(interp, TEOV_Exception, INT2PTR(iPtr->evalFlags),
		NULL, NULL, NULL);
    }
}

static void
TEOV_SwitchVarFrame(
    Tcl_Interp *interp)
{
    Interp *iPtr = (Interp *) interp;

    /*
     * Change the varFrame to be the rootVarFrame, and push a record to
     * restore things at the end.
     */

    TclNRAddCallback(interp, TEOV_RestoreVarFrame, iPtr->varFramePtr, NULL,
	    NULL, NULL);
    iPtr->varFramePtr = iPtr->rootFramePtr;
}

static int
TEOV_RestoreVarFrame(
    void *data[],
    Tcl_Interp *interp,
    int result)
{
    ((Interp *) interp)->varFramePtr = (CallFrame *)data[0];
    return result;
}

static int
TEOV_Exception(
    void *data[],
    Tcl_Interp *interp,
    int result)
{
    Interp *iPtr = (Interp *) interp;
    int allowExceptions = (PTR2INT(data[0]) & TCL_ALLOW_EXCEPTIONS);

    if (result != TCL_OK) {
	if (result == TCL_RETURN) {
	    result = TclUpdateReturnInfo(iPtr);
	}
	if ((result != TCL_OK) && (result != TCL_ERROR) && !allowExceptions) {
	    ProcessUnexpectedResult(interp, result);
	    result = TCL_ERROR;
	}
    }

    /*
     * We are returning to level 0, so should process TclResetCancellation. As
     * numLevels has not *yet* been decreased, do not call it: do the thing
     * here directly.
     */

    TclUnsetCancelFlags(iPtr);
    return result;
}

static int
TEOV_Error(
    void *data[],
    Tcl_Interp *interp,
    int result)
{
    Interp *iPtr = (Interp *) interp;
    Tcl_Obj *listPtr;
    const char *cmdString;
    size_t cmdLen;
    int objc = PTR2INT(data[0]);
    Tcl_Obj **objv = (Tcl_Obj **)data[1];

    if ((result == TCL_ERROR) && !(iPtr->flags & ERR_ALREADY_LOGGED)) {
	/*
	 * If there was an error, a command string will be needed for the
	 * error log: get it out of the itemPtr. The details depend on the
	 * type.
	 */

	listPtr = Tcl_NewListObj(objc, objv);
	cmdString = Tcl_GetStringFromObj(listPtr, &cmdLen);
	Tcl_LogCommandInfo(interp, cmdString, cmdString, cmdLen);
	Tcl_DecrRefCount(listPtr);
    }
    iPtr->flags &= ~ERR_ALREADY_LOGGED;
    return result;
}

static int
TEOV_NotFound(
    Tcl_Interp *interp,
    int objc,
    Tcl_Obj *const objv[],
    Namespace *lookupNsPtr)
{
    Command * cmdPtr;
    Interp *iPtr = (Interp *) interp;
    size_t i, newObjc, handlerObjc;
    Tcl_Obj **newObjv, **handlerObjv;
    CallFrame *varFramePtr = iPtr->varFramePtr;
    Namespace *currNsPtr = NULL;/* Used to check for and invoke any registered
				 * unknown command handler for the current
				 * namespace (TIP 181). */
    Namespace *savedNsPtr = NULL;

    currNsPtr = varFramePtr->nsPtr;
    if ((currNsPtr == NULL) || (currNsPtr->unknownHandlerPtr == NULL)) {
	currNsPtr = iPtr->globalNsPtr;
	if (currNsPtr == NULL) {
	    Tcl_Panic("Tcl_EvalObjv: NULL global namespace pointer");
	}
    }

    /*
     * Check to see if the resolution namespace has lost its unknown handler.
     * If so, reset it to "::unknown".
     */

    if (currNsPtr->unknownHandlerPtr == NULL) {
	TclNewLiteralStringObj(currNsPtr->unknownHandlerPtr, "::unknown");
	Tcl_IncrRefCount(currNsPtr->unknownHandlerPtr);
    }

    /*
     * Get the list of words for the unknown handler and allocate enough space
     * to hold both the handler prefix and all words of the command invokation
     * itself.
     */

    TclListObjGetElementsM(NULL, currNsPtr->unknownHandlerPtr,
	    &handlerObjc, &handlerObjv);
    newObjc = objc + handlerObjc;
    newObjv = (Tcl_Obj **)TclStackAlloc(interp, sizeof(Tcl_Obj *) * newObjc);

    /*
     * Copy command prefix from unknown handler and add on the real command's
     * full argument list. Note that we only use memcpy() once because we have
     * to increment the reference count of all the handler arguments anyway.
     */

    for (i = 0; i < handlerObjc; ++i) {
	newObjv[i] = handlerObjv[i];
	Tcl_IncrRefCount(newObjv[i]);
    }
    memcpy(newObjv+handlerObjc, objv, sizeof(Tcl_Obj *) * objc);

    /*
     * Look up and invoke the handler (by recursive call to this function). If
     * there is no handler at all, instead of doing the recursive call we just
     * generate a generic error message; it would be an infinite-recursion
     * nightmare otherwise.
     *
     * In this case we worry a bit less about recursion for now, and call the
     * "blocking" interface.
     */

    cmdPtr = TEOV_LookupCmdFromObj(interp, newObjv[0], lookupNsPtr);
    if (cmdPtr == NULL) {
	Tcl_SetObjResult(interp, Tcl_ObjPrintf(
                "invalid command name \"%s\"", TclGetString(objv[0])));
        Tcl_SetErrorCode(interp, "TCL", "LOOKUP", "COMMAND",
                TclGetString(objv[0]), NULL);

	/*
	 * Release any resources we locked and allocated during the handler
	 * call.
	 */

	for (i = 0; i < handlerObjc; ++i) {
	    Tcl_DecrRefCount(newObjv[i]);
	}
	TclStackFree(interp, newObjv);
	return TCL_ERROR;
    }

    if (lookupNsPtr) {
	savedNsPtr = varFramePtr->nsPtr;
	varFramePtr->nsPtr = lookupNsPtr;
    }
    TclSkipTailcall(interp);
    TclNRAddCallback(interp, TEOV_NotFoundCallback, INT2PTR(handlerObjc),
	    newObjv, savedNsPtr, NULL);
    return TclNREvalObjv(interp, newObjc, newObjv, TCL_EVAL_NOERR, NULL);
}

static int
TEOV_NotFoundCallback(
    void *data[],
    Tcl_Interp *interp,
    int result)
{
    Interp *iPtr = (Interp *) interp;
    int objc = PTR2INT(data[0]);
    Tcl_Obj **objv = (Tcl_Obj **)data[1];
    Namespace *savedNsPtr = (Namespace *)data[2];

    int i;

    if (savedNsPtr) {
	iPtr->varFramePtr->nsPtr = savedNsPtr;
    }

    /*
     * Release any resources we locked and allocated during the handler call.
     */

    for (i = 0; i < objc; ++i) {
	Tcl_DecrRefCount(objv[i]);
    }
    TclStackFree(interp, objv);

    return result;
}

static int
TEOV_RunEnterTraces(
    Tcl_Interp *interp,
    Command **cmdPtrPtr,
    Tcl_Obj *commandPtr,
    int objc,
    Tcl_Obj *const objv[])
{
    Interp *iPtr = (Interp *) interp;
    Command *cmdPtr = *cmdPtrPtr;
    size_t length, newEpoch, cmdEpoch = cmdPtr->cmdEpoch;
    int traceCode = TCL_OK;
    const char *command = Tcl_GetStringFromObj(commandPtr, &length);

    /*
     * Call trace functions.
     * Execute any command or execution traces. Note that we bump up the
     * command's reference count for the duration of the calling of the
     * traces so that the structure doesn't go away underneath our feet.
     */

    cmdPtr->refCount++;
    if (iPtr->tracePtr) {
	traceCode = TclCheckInterpTraces(interp, command, length,
		cmdPtr, TCL_OK, TCL_TRACE_ENTER_EXEC, objc, objv);
    }
    if ((cmdPtr->flags & CMD_HAS_EXEC_TRACES) && (traceCode == TCL_OK)) {
	traceCode = TclCheckExecutionTraces(interp, command, length,
		cmdPtr, TCL_OK, TCL_TRACE_ENTER_EXEC, objc, objv);
    }
    newEpoch = cmdPtr->cmdEpoch;
    TclCleanupCommandMacro(cmdPtr);

    if (traceCode != TCL_OK) {
	if (traceCode == TCL_ERROR) {
	    Tcl_Obj *info;

	    TclNewLiteralStringObj(info, "\n    (enter trace on \"");
	    Tcl_AppendLimitedToObj(info, command, length, 55, "...");
	    Tcl_AppendToObj(info, "\")", 2);
	    Tcl_AppendObjToErrorInfo(interp, info);
	    iPtr->flags |= ERR_ALREADY_LOGGED;
	}
	return traceCode;
    }
    if (cmdEpoch != newEpoch) {
	*cmdPtrPtr = NULL;
    }
    return TCL_OK;
}

static int
TEOV_RunLeaveTraces(
    void *data[],
    Tcl_Interp *interp,
    int result)
{
    Interp *iPtr = (Interp *) interp;
    int traceCode = TCL_OK;
    int objc = PTR2INT(data[0]);
    Tcl_Obj *commandPtr = (Tcl_Obj *)data[1];
    Command *cmdPtr = (Command *)data[2];
    Tcl_Obj **objv = (Tcl_Obj **)data[3];
    size_t length;
    const char *command = Tcl_GetStringFromObj(commandPtr, &length);

    if (!(cmdPtr->flags & CMD_DYING)) {
	if (cmdPtr->flags & CMD_HAS_EXEC_TRACES) {
	    traceCode = TclCheckExecutionTraces(interp, command, length,
		    cmdPtr, result, TCL_TRACE_LEAVE_EXEC, objc, objv);
	}
	if (iPtr->tracePtr != NULL && traceCode == TCL_OK) {
	    traceCode = TclCheckInterpTraces(interp, command, length,
		    cmdPtr, result, TCL_TRACE_LEAVE_EXEC, objc, objv);
	}
    }

    /*
     * As cmdPtr is set, TclNRRunCallbacks is about to reduce the numlevels.
     * Prevent that by resetting the cmdPtr field and dealing right here with
     * cmdPtr->refCount.
     */

    TclCleanupCommandMacro(cmdPtr);

    if (traceCode != TCL_OK) {
	if (traceCode == TCL_ERROR) {
	    Tcl_Obj *info;

	    TclNewLiteralStringObj(info, "\n    (leave trace on \"");
	    Tcl_AppendLimitedToObj(info, command, length, 55, "...");
	    Tcl_AppendToObj(info, "\")", 2);
	    Tcl_AppendObjToErrorInfo(interp, info);
	    iPtr->flags |= ERR_ALREADY_LOGGED;
	}
	result = traceCode;
    }
    Tcl_DecrRefCount(commandPtr);
    return result;
}

static inline Command *
TEOV_LookupCmdFromObj(
    Tcl_Interp *interp,
    Tcl_Obj *namePtr,
    Namespace *lookupNsPtr)
{
    Interp *iPtr = (Interp *) interp;
    Command *cmdPtr;
    Namespace *savedNsPtr = iPtr->varFramePtr->nsPtr;

    if (lookupNsPtr) {
	iPtr->varFramePtr->nsPtr = lookupNsPtr;
    }
    cmdPtr = (Command *) Tcl_GetCommandFromObj(interp, namePtr);
    iPtr->varFramePtr->nsPtr = savedNsPtr;
    return cmdPtr;
}

/*
 *----------------------------------------------------------------------
 *
 * Tcl_EvalTokensStandard --
 *
 *	Given an array of tokens parsed from a Tcl command (e.g., the tokens
 *	that make up a word or the index for an array variable) this function
 *	evaluates the tokens and concatenates their values to form a single
 *	result value.
 *
 * Results:
 *	The return value is a standard Tcl completion code such as TCL_OK or
 *	TCL_ERROR. A result or error message is left in interp's result.
 *
 * Side effects:
 *	Depends on the array of tokens being evaled.
 *
 *----------------------------------------------------------------------
 */

int
Tcl_EvalTokensStandard(
    Tcl_Interp *interp,		/* Interpreter in which to lookup variables,
				 * execute nested commands, and report
				 * errors. */
    Tcl_Token *tokenPtr,	/* Pointer to first in an array of tokens to
				 * evaluate and concatenate. */
    size_t count)			/* Number of tokens to consider at tokenPtr.
				 * Must be at least 1. */
{
    return TclSubstTokens(interp, tokenPtr, count, /* numLeftPtr */ NULL, 1,
	    NULL, NULL, 0);
}

/*
 *----------------------------------------------------------------------
 *
 * TclEvalScriptTokens --
 *
 *
 * Results:
 *
 * Side effects:
 *
 * TIP #280 : Keep public API, internally extended API.
 *----------------------------------------------------------------------
 */

int
TclEvalScriptTokens(
    Tcl_Interp *interp,
    Tcl_Token *tokenPtr,
    size_t length,
    int flags,
    size_t line,
    int*  clNextOuter,		/* Information about an outer context for */
    const char* outerScript)	/* continuation line data. This is set only in
				 * TclSubstTokens(), to properly handle
				 * [...]-nested commands. The 'outerScript'
				 * refers to the most-outer script containing
				 * the embedded command, which is refered to
				 * by 'script'. The 'clNextOuter' refers to
				 * the current entry in the table of
				 * continuation lines in this "main script",
				 * and the character offsets are relative to
				 * the 'outerScript' as well.
				 *
				 * If outerScript == script, then this call is
				 * for the outer-most script/command. See
				 * Tcl_EvalEx() and TclEvalObjEx() for places
				 * generating arguments for which this is true.
				 */
{
    int numCommands = tokenPtr->numComponents;
    Tcl_Token *scriptTokenPtr = tokenPtr;
    Interp *iPtr = (Interp *) interp;
<<<<<<< HEAD
    int code = TCL_OK;
    unsigned int objLength = 20;
    int *expand, *expandStack, *lines, *lineSpace, *linesStack;
    Tcl_Obj **objvSpace, **stackObjArray;
    const char *cmdString = scriptTokenPtr->start;
    int cmdSize = scriptTokenPtr->size;
    CmdFrame *eeFramePtr;	/* TIP #280 Structures for tracking of command
=======
    const char *p, *next;
    const unsigned int minObjs = 20;
    Tcl_Obj **objv, **objvSpace;
    int *expand, *lines, *lineSpace;
    Tcl_Token *tokenPtr;
    int bytesLeft, expandRequested, code = TCL_OK;
    size_t commandLength;
    CallFrame *savedVarFramePtr;/* Saves old copy of iPtr->varFramePtr in case
				 * TCL_EVAL_GLOBAL was set. */
    int allowExceptions = (iPtr->evalFlags & TCL_ALLOW_EXCEPTIONS);
    int gotParse = 0;
    TCL_HASH_TYPE i, objectsUsed = 0;
				/* These variables keep track of how much
				 * state has been allocated while evaluating
				 * the script, so that it can be freed
				 * properly if an error occurs. */
    Tcl_Parse *parsePtr = (Tcl_Parse *)TclStackAlloc(interp, sizeof(Tcl_Parse));
    CmdFrame *eeFramePtr = (CmdFrame *)TclStackAlloc(interp, sizeof(CmdFrame));
    Tcl_Obj **stackObjArray = (Tcl_Obj **)
	    TclStackAlloc(interp, minObjs * sizeof(Tcl_Obj *));
    int *expandStack = (int *)TclStackAlloc(interp, minObjs * sizeof(int));
    int *linesStack = (int *)TclStackAlloc(interp, minObjs * sizeof(int));
				/* TIP #280 Structures for tracking of command
>>>>>>> ccd2ac73
				 * locations. */
    int allowExceptions = 1;
    int *clNext = NULL;		/* Pointer for the tracking of invisible
				 * continuation lines. Initialized only if the
				 * caller gave us a table of locations to
				 * track, via scriptCLLocPtr. It always refers
				 * to the table entry holding the location of
				 * the next invisible continuation line to
				 * look for, while parsing the script. */

    if (iPtr->scriptCLLocPtr) {
	if (clNextOuter) {
	    clNext = clNextOuter;
	} else {
	    clNext = &iPtr->scriptCLLocPtr->loc[0];
	}
    }

    if (iPtr->numLevels == 0) {
	allowExceptions = iPtr->evalFlags & TCL_ALLOW_EXCEPTIONS;
    }

    if (length == 0) {
        Tcl_Panic("EvalScriptTokens: can't eval zero tokens");
    }
    if (tokenPtr->type != TCL_TOKEN_SCRIPT) {
        Tcl_Panic("EvalScriptTokens: invalid token array, expected script");
    }
    tokenPtr++; length--;
    if (numCommands) {
	TclAdvanceLines(&line, scriptTokenPtr->start, tokenPtr->start);
	TclAdvanceContinuations(&line, &clNext, tokenPtr->start - outerScript);
    }

    if (length == 0) {
	return TclInterpReady(interp);
    }

    /*
     * TIP #280 Initialize tracking. Do not push on the frame stack yet.
     *
     * We open a new context, either for a sourced script, or 'eval'.
     * For sourced files we always have a path object, even if nothing was
     * specified in the interp itself. That makes code using it simpler as
     * NULL checks can be left out. Sourced file without path in the
     * 'scriptFile' is possible during Tcl initialization.
     */

    eeFramePtr = (CmdFrame *)TclStackAlloc(interp, sizeof(CmdFrame));
    if (iPtr->evalFlags & TCL_EVAL_FILE) {
	/*
	 * Set up for a sourced file.
	 */

	eeFramePtr->type = TCL_LOCATION_SOURCE;

	if (iPtr->scriptFile) {
	    /*
	     * Normalization here, to have the correct pwd. Should have
	     * negligible impact on performance, as the norm should have been
	     * done already by the 'source' invoking us, and it caches the
	     * result.
	     */

	    Tcl_Obj *norm = Tcl_FSGetNormalizedPath(interp, iPtr->scriptFile);

	    if (norm == NULL) {
		/*
		 * Error message in the interp result.
		 */
		TclStackFree(interp, eeFramePtr);
		return TCL_ERROR;
	    }
	    eeFramePtr->data.eval.path = norm;
	} else {
	    TclNewLiteralStringObj(eeFramePtr->data.eval.path, "");
	}
	Tcl_IncrRefCount(eeFramePtr->data.eval.path);
    } else {
	/*
	 * Set up for plain eval.
	 */

	eeFramePtr->type = TCL_LOCATION_EVAL;
	eeFramePtr->data.eval.path = NULL;
    }

    eeFramePtr->level = iPtr->cmdFramePtr ? iPtr->cmdFramePtr->level + 1 : 1;
    eeFramePtr->framePtr = iPtr->framePtr;
    eeFramePtr->nextPtr = iPtr->cmdFramePtr;
    eeFramePtr->nline = 0;
    eeFramePtr->line = NULL;
    eeFramePtr->cmdObj = NULL;

    iPtr->cmdFramePtr = eeFramePtr;
    iPtr->evalFlags = 0;
    objvSpace = stackObjArray = (Tcl_Obj **)
	    TclStackAlloc(interp, objLength * sizeof(Tcl_Obj *));
    expand = expandStack = (int *)
	    TclStackAlloc(interp, objLength * sizeof(int));
    lineSpace = linesStack = (int *)
	    TclStackAlloc(interp, objLength * sizeof(int));
    while (numCommands-- && (code == TCL_OK)) {
	unsigned int objc, expandRequested = 0;
        unsigned int objectsNeeded = 0;
        unsigned int numWords = tokenPtr->numComponents;
	Tcl_Obj **objv;
        Tcl_Token *commandTokenPtr = tokenPtr;

	/*
	 * TIP #280. Track lines within the words of the current command.
	 * We use a separate pointer into the table of continuation line
	 * locations to not lose our position for the per-command parsing.
	 */

	size_t wordLine = line;
	const char *wordStart = commandTokenPtr->start;
	int *wordCLNext = clNext;

        if (length == 0) {
            Tcl_Panic("EvalScriptTokens: overran token array");
        }
        if (tokenPtr->type != TCL_TOKEN_CMD) {
            Tcl_Panic("EvalScriptTokens: invalid token array, expected cmd");
        }
        tokenPtr++; length--;

        if (numWords == 0) continue;
	if (numWords > objLength) {
	    if (expand != expandStack) {
		Tcl_Free(expand);
	    }
            expand = (int *)Tcl_Alloc(numWords * sizeof(int));
	    if (objvSpace != stackObjArray) {
		Tcl_Free(objvSpace);
	    }
            objvSpace = (Tcl_Obj **)Tcl_Alloc(numWords * sizeof(Tcl_Obj *));
	    if (lineSpace != linesStack) {
		Tcl_Free(lineSpace);
	    }
	    lineSpace = (int *)Tcl_Alloc(numWords * sizeof(int));
	    objLength = numWords;
	}

	objv = objvSpace;
	lines = lineSpace;
	iPtr->cmdFramePtr = eeFramePtr->nextPtr;
        for (objc = 0; objc < numWords;
                objc++, length -= (tokenPtr->numComponents + 1),
                tokenPtr += tokenPtr->numComponents+1) {
            if (length == 0) {
                Tcl_Panic("EvalScriptTokens: overran token array");
            }
            if (!(tokenPtr->type & (TCL_TOKEN_WORD
		    | TCL_TOKEN_SIMPLE_WORD | TCL_TOKEN_EXPAND_WORD))) {
                Tcl_Panic("EvalScriptTokens: invalid token array, expected word: %d: %.*s", tokenPtr->type, (int)tokenPtr->size, tokenPtr->start);
            }
            if (length < tokenPtr->numComponents + 1) {
                Tcl_Panic("EvalScriptTokens: overran token array");
            }

	    /*
	     * TIP #280. Track lines to current word. Save the information
	     * on a per-word basis, signaling dynamic words as needed.
	     * Make the information available to the recursively called
	     * evaluator as well, including the type of context (source
	     * vs. eval).
	     */

	    TclAdvanceLines(&wordLine, wordStart, tokenPtr->start);
	    TclAdvanceContinuations (&wordLine, &wordCLNext,
		    tokenPtr->start - outerScript);
	    wordStart = tokenPtr->start;

	    lines[objc] = TclWordKnownAtCompileTime(tokenPtr, NULL)
		    ? (int)wordLine : -1;

	    if (eeFramePtr->type == TCL_LOCATION_SOURCE) {
		iPtr->evalFlags |= TCL_EVAL_FILE;
	    }

            code = TclSubstTokens(interp, tokenPtr+1, tokenPtr->numComponents,
                    NULL, wordLine, wordCLNext, outerScript, flags);

	    iPtr->evalFlags = 0;

            if (code != TCL_OK) {
		break;
	    }
	    objv[objc] = Tcl_GetObjResult(interp);
	    Tcl_IncrRefCount(objv[objc]);
	    if (tokenPtr->type == TCL_TOKEN_EXPAND_WORD) {
		int numElements;

		code = TclListObjLengthM(interp, objv[objc], &numElements);
		if (code == TCL_ERROR) {
		    /*
		     * Attempt to expand a non-list
		     */
		    Tcl_AppendObjToErrorInfo(interp, Tcl_ObjPrintf(
			    "\n    (expanding word %d)", objc));
		    objc++;
		    break;
		}
		expandRequested = 1;
		expand[objc] = 1;
		objectsNeeded += (numElements ? numElements : 1);
	    } else {
		expand[objc] = 0;
		objectsNeeded++;
	    }

	    if (wordCLNext) {
		TclContinuationsEnterDerived (objv[objc],
			wordStart - outerScript, wordCLNext);
	    }
        }
	iPtr->cmdFramePtr = eeFramePtr;
	if (code != TCL_OK) {
	    goto error;
	}
	if (expandRequested) {
	    /* Some word expansion was requested.  Check for objv resize */
	    Tcl_Obj **copy = objvSpace;
	    int *lcopy = lineSpace;
	    int wordIdx = numWords;
	    int objIdx = objectsNeeded - 1;
	    int inPlaceCopy = 1;

	    if (objectsNeeded > objLength) {
		inPlaceCopy = 0;
		objv = objvSpace = (Tcl_Obj **)Tcl_Alloc(objectsNeeded * sizeof(Tcl_Obj*));
		lines = lineSpace = (int *)Tcl_Alloc(objectsNeeded * sizeof (int));
	    }

	    objc = 0;
	    while (wordIdx--) {
		if (expand[wordIdx]) {
		    int numElements;
		    Tcl_Obj **elements, *temp = copy[wordIdx];
		    TclListObjGetElementsM(NULL, temp, &numElements,
			    &elements);
		    objc += numElements;
		    while (numElements--) {
			lines[objIdx] = -1;
			objv[objIdx--] = elements[numElements];
			Tcl_IncrRefCount(elements[numElements]);
		    }
		    Tcl_DecrRefCount(temp);
	        } else {
		    lines[objIdx] = lcopy[wordIdx];
		    objv[objIdx--] = copy[wordIdx];
		    objc++;
		}
	    }
	    objv += objIdx+1;

            if (!inPlaceCopy && (copy != stackObjArray)) {
		Tcl_Free(copy);
		Tcl_Free(lcopy);
	    }
	}

	/*
	 * Execute the command and free the objects for its words.
	 *
	 * TIP #280: Remember the command itself for 'info frame'.
	 * Here is where we put our frame on the stack of frames too.
	 * _After_ the nested commands have been executed.
	 */

	eeFramePtr->cmd = commandTokenPtr->start;
	eeFramePtr->len = commandTokenPtr->size;
	eeFramePtr->nline = objc;
	eeFramePtr->line = lines;

	TclArgumentEnter(interp, objv, objc, eeFramePtr);
	code = Tcl_EvalObjv(interp, objc, objv,
		flags|TCL_EVAL_NOERR|TCL_EVAL_SOURCE_IN_FRAME);
	TclArgumentRelease(interp, objv, objc);

	eeFramePtr->line = NULL;
	eeFramePtr->nline = 0;
	if (eeFramePtr->cmdObj) {
	    Tcl_DecrRefCount(eeFramePtr->cmdObj);
	    eeFramePtr->cmdObj = NULL;
	}

        error:
	while (objc > 0) {
	    Tcl_DecrRefCount(objv[--objc]);
	}
	cmdString = commandTokenPtr->start;
	cmdSize = commandTokenPtr->size;

	/*
	 * TIP #280 Track Lines. Now we track how many lines were in the
	 * executed command.
	 */

	if (numCommands) {
	    TclAdvanceLines(&line, commandTokenPtr->start, tokenPtr->start);
	}
    }
    if (length && (code == TCL_OK)) {
	code = TclSubstTokens(interp, tokenPtr, length, NULL, line, clNext,
		outerScript, flags);
    }
    if ((code == TCL_ERROR) && !(iPtr->flags & ERR_ALREADY_LOGGED)) {
	Tcl_LogCommandInfo(interp, scriptTokenPtr->start, cmdString, cmdSize);
    }
    iPtr->flags &= ~ERR_ALREADY_LOGGED;
    if (lineSpace != linesStack) {
        Tcl_Free(lineSpace);
    }
    TclStackFree(interp, linesStack);
    if (expand != expandStack) {
	Tcl_Free(expand);
    }
    TclStackFree(interp, expandStack);
    if (objvSpace != stackObjArray) {
        Tcl_Free(objvSpace);
    }
    TclStackFree(interp, stackObjArray);

    if (iPtr->numLevels == 0) {
	if (code == TCL_RETURN) {
	    code = TclUpdateReturnInfo(iPtr);
	}
	if ((code != TCL_OK) && (code != TCL_ERROR) && !allowExceptions) {
	    ProcessUnexpectedResult(interp, code);
	    code = TCL_ERROR;
	    Tcl_LogCommandInfo(interp, scriptTokenPtr->start,
		    cmdString, cmdSize);
	}
    }
    /*
     * TIP #280. Release the local CmdFrame, and its contents.
     */

    iPtr->cmdFramePtr = iPtr->cmdFramePtr->nextPtr;
    if (eeFramePtr->type == TCL_LOCATION_SOURCE) {
	Tcl_DecrRefCount(eeFramePtr->data.eval.path);
    }
    TclStackFree(interp, eeFramePtr);
    return code;
}

/*
 *----------------------------------------------------------------------
 *
 * Tcl_EvalEx, TclEvalEx --
 *
 *	This function evaluates a Tcl script without using the compiler or
 *	byte-code interpreter. It just parses the script, creates values for
 *	each word of each command, then calls EvalObjv to execute each
 *	command.
 *
 * Results:
 *	The return value is a standard Tcl completion code such as TCL_OK or
 *	TCL_ERROR. A result or error message is left in interp's result.
 *
 * Side effects:
 *	Depends on the script.
 *
 * TIP #280 : Keep public API, internally extended API.
 *----------------------------------------------------------------------
 */

int
Tcl_EvalEx(
    Tcl_Interp *interp,		/* Interpreter in which to evaluate the
				 * script. Also used for error reporting. */
    const char *script,		/* First character of script to evaluate. */
    size_t numBytes,		/* Number of bytes in script. If -1, the
				 * script consists of all bytes up to the
				 * first null character. */
    int flags)			/* Collection of OR-ed bits that control the
				 * evaluation of the script. Only
				 * TCL_EVAL_GLOBAL is currently supported. */
{
    return TclEvalEx(interp, script, numBytes, flags, 1, NULL, script);
}

int
TclEvalEx(
    Tcl_Interp *interp,		/* Interpreter in which to evaluate the
				 * script. Also used for error reporting. */
    const char *script,		/* First character of script to evaluate. */
    size_t numBytes,		/* Number of bytes in script. If -1, the
				 * script consists of all bytes up to the
				 * first null character. */
    int flags,			/* Collection of OR-ed bits that control
				 * the evaluation of the script. Only
				 * TCL_EVAL_GLOBAL is currently
				 * supported. */
    size_t line,			/* The line the script starts on. */
    int*  clNextOuter,       /* Information about an outer context for */
    const char* outerScript) /* continuation line data. This is set only in
			      * EvalTokensStandard(), to properly handle
			      * [...]-nested commands. The 'outerScript'
			      * refers to the most-outer script containing the
			      * embedded command, which is refered to by
			      * 'script'. The 'clNextOuter' refers to the
			      * current entry in the table of continuation
			      * lines in this "main script", and the
			      * character offsets are relative to the
			      * 'outerScript' as well.
			      *
			      * If outerScript == script, then this call is
			      * for the outer-most script/command. See
			      * Tcl_EvalEx() and TclEvalObjEx() for places
			      * generating arguments for which this is true.
			      */
{
    Tcl_Token *lastTokenPtr, *tokensPtr = TclParseScript(interp,
	    script, numBytes, /* flags */ 0, &lastTokenPtr, NULL);
    int code = TclEvalScriptTokens(interp, tokensPtr,
	    1 + (int)(lastTokenPtr - tokensPtr), flags, line,
	    clNextOuter, outerScript);
    Tcl_Free(tokensPtr);
    return code;
}

/*
 *----------------------------------------------------------------------
 *
 * TclAdvanceLines --
 *
 *	This function is a helper which counts the number of lines in a block
 *	of text and advances an external counter.
 *
 * Results:
 *	None.
 *
 * Side effects:
 *	The specified counter is advanced per the number of lines found.
 *
 * TIP #280
 *----------------------------------------------------------------------
 */

void
TclAdvanceLines(
    size_t *line,
    const char *start,
    const char *end)
{
    const char *p;

    for (p = start; p < end; p++) {
	if (*p == '\n') {
	    (*line)++;
	}
    }
}

/*
 *----------------------------------------------------------------------
 *
 * TclAdvanceContinuations --
 *
 *	This procedure is a helper which counts the number of continuation
 *	lines (CL) in a block of text using a table of CL locations and
 *	advances an external counter, and the pointer into the table.
 *
 * Results:
 *	None.
 *
 * Side effects:
 *	The specified counter is advanced per the number of continuation lines
 *	found.
 *
 * TIP #280
 *----------------------------------------------------------------------
 */

void
TclAdvanceContinuations(
    size_t *line,
    int **clNextPtrPtr,
    int loc)
{
    /*
     * Track the invisible continuation lines embedded in a script, if any.
     * Here they are just spaces (already). They were removed by
     * TclSubstTokens via TclParseBackslash.
     *
     * *clNextPtrPtr         <=> We have continuation lines to track.
     * **clNextPtrPtr >= 0   <=> We are not beyond the last possible location.
     * loc >= **clNextPtrPtr <=> We stepped beyond the current cont. line.
     */

    while (*clNextPtrPtr && (**clNextPtrPtr >= 0)
	    && (loc >= **clNextPtrPtr)) {
	/*
	 * We just stepped over an invisible continuation line. Adjust the
	 * line counter and step to the table entry holding the location of
	 * the next continuation line to track.
	 */

	(*line)++;
	(*clNextPtrPtr)++;
    }
}

/*
 *----------------------------------------------------------------------
 * Note: The whole data structure access for argument location tracking is
 * hidden behind these three functions. The only parts open are the lineLAPtr
 * field in the Interp structure. The CFWord definition is internal to here.
 * Should make it easier to redo the data structures if we find something more
 * space/time efficient.
 */

/*
 *----------------------------------------------------------------------
 *
 * TclArgumentEnter --
 *
 *	This procedure is a helper for the TIP #280 uplevel extension. It
 *	enters location references for the arguments of a command to be
 *	invoked. Only the first entry has the actual data, further entries
 *	simply count the usage up.
 *
 * Results:
 *	None.
 *
 * Side effects:
 *	May allocate memory.
 *
 * TIP #280
 *----------------------------------------------------------------------
 */

void
TclArgumentEnter(
    Tcl_Interp *interp,
    Tcl_Obj **objv,
    int objc,
    CmdFrame *cfPtr)
{
    Interp *iPtr = (Interp *) interp;
    int isNew, i;
    Tcl_HashEntry *hPtr;
    CFWord *cfwPtr;

    for (i = 1; i < objc; i++) {
	/*
	 * Ignore argument words without line information (= dynamic). If they
	 * are variables they may have location information associated with
	 * that, either through globally recorded 'set' invokations, or
	 * literals in bytecode. Eitehr way there is no need to record
	 * something here.
	 */

	if (cfPtr->line[i] < 0) {
	    continue;
	}
	hPtr = Tcl_CreateHashEntry(iPtr->lineLAPtr, objv[i], &isNew);
	if (isNew) {
	    /*
	     * The word is not on the stack yet, remember the current location
	     * and initialize references.
	     */

	    cfwPtr = (CFWord *)Tcl_Alloc(sizeof(CFWord));
	    cfwPtr->framePtr = cfPtr;
	    cfwPtr->word = i;
	    cfwPtr->refCount = 1;
	    Tcl_SetHashValue(hPtr, cfwPtr);
	} else {
	    /*
	     * The word is already on the stack, its current location is not
	     * relevant. Just remember the reference to prevent early removal.
	     */

	    cfwPtr = (CFWord *)Tcl_GetHashValue(hPtr);
	    cfwPtr->refCount++;
	}
    }
}

/*
 *----------------------------------------------------------------------
 *
 * TclArgumentRelease --
 *
 *	This procedure is a helper for the TIP #280 uplevel extension. It
 *	removes the location references for the arguments of a command just
 *	done. Usage is counted down, the data is removed only when no user is
 *	left over.
 *
 * Results:
 *	None.
 *
 * Side effects:
 *	May release memory.
 *
 * TIP #280
 *----------------------------------------------------------------------
 */

void
TclArgumentRelease(
    Tcl_Interp *interp,
    Tcl_Obj **objv,
    int objc)
{
    Interp *iPtr = (Interp *) interp;
    int i;

    for (i = 1; i < objc; i++) {
	CFWord *cfwPtr;
	Tcl_HashEntry *hPtr =
		Tcl_FindHashEntry(iPtr->lineLAPtr, objv[i]);

	if (!hPtr) {
	    continue;
	}
	cfwPtr = (CFWord *)Tcl_GetHashValue(hPtr);

	if (cfwPtr->refCount-- > 1) {
	    continue;
	}

	Tcl_Free(cfwPtr);
	Tcl_DeleteHashEntry(hPtr);
    }
}

/*
 *----------------------------------------------------------------------
 *
 * TclArgumentBCEnter --
 *
 *	This procedure is a helper for the TIP #280 uplevel extension. It
 *	enters location references for the literal arguments of commands in
 *	bytecode about to be invoked. Only the first entry has the actual
 *	data, further entries simply count the usage up.
 *
 * Results:
 *	None.
 *
 * Side effects:
 *	May allocate memory.
 *
 * TIP #280
 *----------------------------------------------------------------------
 */

void
TclArgumentBCEnter(
    Tcl_Interp *interp,
    Tcl_Obj *objv[],
    int objc,
    void *codePtr,
    CmdFrame *cfPtr,
    int cmd,
    size_t pc)
{
    ExtCmdLoc *eclPtr;
    int word;
    ECL *ePtr;
    CFWordBC *lastPtr = NULL;
    Interp *iPtr = (Interp *) interp;
    Tcl_HashEntry *hePtr =
	    Tcl_FindHashEntry(iPtr->lineBCPtr, codePtr);

    if (!hePtr) {
	return;
    }
    eclPtr = (ExtCmdLoc *)Tcl_GetHashValue(hePtr);
    ePtr = &eclPtr->loc[cmd];

    /*
     * ePtr->nline is the number of words originally parsed.
     *
     * objc is the number of elements getting invoked.
     *
     * If they are not the same, we arrived here by compiling an
     * ensemble dispatch.  Ensemble subcommands that lead to script
     * evaluation are not supposed to get compiled, because a command
     * such as [info level] in the script can expose some of the dispatch
     * shenanigans.  This means that we don't have to tend to the
     * housekeeping, and can escape now.
     */

    if (ePtr->nline != (size_t)objc) {
        return;
    }

    /*
     * Having disposed of the ensemble cases, we can state...
     * A few truths ...
     * (1) ePtr->nline == objc
     * (2) (ePtr->line[word] < 0) => !literal, for all words
     * (3) (word == 0) => !literal
     *
     * Item (2) is why we can use objv to get the literals, and do not
     * have to save them at compile time.
     */

    for (word = 1; word < objc; word++) {
	if (ePtr->line[word] >= 0) {
	    int isNew;
	    Tcl_HashEntry *hPtr = Tcl_CreateHashEntry(iPtr->lineLABCPtr,
		objv[word], &isNew);
	    CFWordBC *cfwPtr = (CFWordBC *)Tcl_Alloc(sizeof(CFWordBC));

	    cfwPtr->framePtr = cfPtr;
	    cfwPtr->obj = objv[word];
	    cfwPtr->pc = pc;
	    cfwPtr->word = word;
	    cfwPtr->nextPtr = lastPtr;
	    lastPtr = cfwPtr;

	    if (isNew) {
		/*
		 * The word is not on the stack yet, remember the current
		 * location and initialize references.
		 */

		cfwPtr->prevPtr = NULL;
	    } else {
		/*
		 * The object is already on the stack, however it may have
		 * a different location now (literal sharing may map
		 * multiple location to a single Tcl_Obj*. Save the old
		 * information in the new structure.
		 */

		cfwPtr->prevPtr = (CFWordBC *)Tcl_GetHashValue(hPtr);
	    }

	    Tcl_SetHashValue(hPtr, cfwPtr);
	}
    } /* for */

    cfPtr->litarg = lastPtr;
}

/*
 *----------------------------------------------------------------------
 *
 * TclArgumentBCRelease --
 *
 *	This procedure is a helper for the TIP #280 uplevel extension. It
 *	removes the location references for the literal arguments of commands
 *	in bytecode just done. Usage is counted down, the data is removed only
 *	when no user is left over.
 *
 * Results:
 *	None.
 *
 * Side effects:
 *	May release memory.
 *
 * TIP #280
 *----------------------------------------------------------------------
 */

void
TclArgumentBCRelease(
    Tcl_Interp *interp,
    CmdFrame *cfPtr)
{
    Interp *iPtr = (Interp *) interp;
    CFWordBC *cfwPtr = (CFWordBC *) cfPtr->litarg;

    while (cfwPtr) {
	CFWordBC *nextPtr = cfwPtr->nextPtr;
	Tcl_HashEntry *hPtr =
		Tcl_FindHashEntry(iPtr->lineLABCPtr, cfwPtr->obj);
	CFWordBC *xPtr = (CFWordBC *)Tcl_GetHashValue(hPtr);

	if (xPtr != cfwPtr) {
	    Tcl_Panic("TclArgumentBC Enter/Release Mismatch");
	}

	if (cfwPtr->prevPtr) {
	    Tcl_SetHashValue(hPtr, cfwPtr->prevPtr);
	} else {
	    Tcl_DeleteHashEntry(hPtr);
	}

	Tcl_Free(cfwPtr);
	cfwPtr = nextPtr;
    }

    cfPtr->litarg = NULL;
}

/*
 *----------------------------------------------------------------------
 *
 * TclArgumentGet --
 *
 *	This procedure is a helper for the TIP #280 uplevel extension. It
 *	finds the location references for a Tcl_Obj, if any.
 *
 * Results:
 *	None.
 *
 * Side effects:
 *	Writes found location information into the result arguments.
 *
 * TIP #280
 *----------------------------------------------------------------------
 */

void
TclArgumentGet(
    Tcl_Interp *interp,
    Tcl_Obj *obj,
    CmdFrame **cfPtrPtr,
    int *wordPtr)
{
    Interp *iPtr = (Interp *) interp;
    Tcl_HashEntry *hPtr;
    CmdFrame *framePtr;

    /*
     * An object which either has no string rep or else is a canonical list is
     * guaranteed to have been generated dynamically: bail out, this cannot
     * have a usable absolute location. _Do not touch_ the information the set
     * up by the caller. It knows better than us.
     */

    if (!TclHasStringRep(obj) || TclListObjIsCanonical(obj)) {
	return;
    }

    /*
     * First look for location information recorded in the argument
     * stack. That is nearest.
     */

    hPtr = Tcl_FindHashEntry(iPtr->lineLAPtr, obj);
    if (hPtr) {
	CFWord *cfwPtr = (CFWord *)Tcl_GetHashValue(hPtr);

	*wordPtr = cfwPtr->word;
	*cfPtrPtr = cfwPtr->framePtr;
	return;
    }

    /*
     * Check if the Tcl_Obj has location information as a bytecode literal, in
     * that stack.
     */

    hPtr = Tcl_FindHashEntry(iPtr->lineLABCPtr, obj);
    if (hPtr) {
	CFWordBC *cfwPtr = (CFWordBC *)Tcl_GetHashValue(hPtr);

	framePtr = cfwPtr->framePtr;
	framePtr->data.tebc.pc = (char *) (((ByteCode *)
		framePtr->data.tebc.codePtr)->codeStart + cfwPtr->pc);
	*cfPtrPtr = cfwPtr->framePtr;
	*wordPtr = cfwPtr->word;
	return;
    }
}

/*
 *----------------------------------------------------------------------
 *
 * Tcl_EvalObjEx, TclEvalObjEx --
 *
 *	Execute Tcl commands stored in a Tcl object. These commands are
 *	compiled into bytecodes if necessary, unless TCL_EVAL_DIRECT is
 *	specified.
 *
 *	If the flag TCL_EVAL_DIRECT is passed in, the value of invoker
 *	must be NULL.  Support for non-NULL invokers in that mode has
 *	been removed since it was unused and untested.  Failure to
 *	follow this limitation will lead to an assertion panic.
 *
 * Results:
 *	The return value is one of the return codes defined in tcl.h (such as
 *	TCL_OK), and the interpreter's result contains a value to supplement
 *	the return code.
 *
 * Side effects:
 *	The object is converted, if necessary, to a ByteCode object that holds
 *	the bytecode instructions for the commands. Executing the commands
 *	will almost certainly have side effects that depend on those commands.
 *
 * TIP #280 : Keep public API, internally extended API.
 *----------------------------------------------------------------------
 */

int
Tcl_EvalObjEx(
    Tcl_Interp *interp,		/* Token for command interpreter (returned by
				 * a previous call to Tcl_CreateInterp). */
    Tcl_Obj *objPtr,	/* Pointer to object containing commands to
				 * execute. */
    int flags)			/* Collection of OR-ed bits that control the
				 * evaluation of the script. Supported values
				 * are TCL_EVAL_GLOBAL and TCL_EVAL_DIRECT. */
{
    return TclEvalObjEx(interp, objPtr, flags, NULL, 0);
}

int
TclEvalObjEx(
    Tcl_Interp *interp,		/* Token for command interpreter (returned by
				 * a previous call to Tcl_CreateInterp). */
    Tcl_Obj *objPtr,	/* Pointer to object containing commands to
				 * execute. */
    int flags,			/* Collection of OR-ed bits that control the
				 * evaluation of the script. Supported values
				 * are TCL_EVAL_GLOBAL and TCL_EVAL_DIRECT. */
    const CmdFrame *invoker,	/* Frame of the command doing the eval. */
    int word)			/* Index of the word which is in objPtr. */
{
    int result = TCL_OK;
    NRE_callback *rootPtr = TOP_CB(interp);

    result = TclNREvalObjEx(interp, objPtr, flags, invoker, word);
    return TclNRRunCallbacks(interp, result, rootPtr);
}

int
TclNREvalObjEx(
    Tcl_Interp *interp,		/* Token for command interpreter (returned by
				 * a previous call to Tcl_CreateInterp). */
    Tcl_Obj *objPtr,	/* Pointer to object containing commands to
				 * execute. */
    int flags,			/* Collection of OR-ed bits that control the
				 * evaluation of the script. Supported values
				 * are TCL_EVAL_GLOBAL and TCL_EVAL_DIRECT. */
    const CmdFrame *invoker,	/* Frame of the command doing the eval. */
    int word)			/* Index of the word which is in objPtr. */
{
    Interp *iPtr = (Interp *) interp;
    int result;
    int allowExceptions = (iPtr->evalFlags & TCL_ALLOW_EXCEPTIONS);

    /*
     * This function consists of three independent blocks for: direct
     * evaluation of canonical lists, compilation and bytecode execution and
     * finally direct evaluation. Precisely one of these blocks will be run.
     */

    if (TclListObjIsCanonical(objPtr)) {
	CmdFrame *eoFramePtr = NULL;
	size_t objc;
	Tcl_Obj *listPtr, **objv;

	/*
	 * Canonical List Optimization:  In this case, we
	 * can safely use Tcl_EvalObjv instead and get an appreciable
	 * improvement in execution speed. This is because it allows us to
	 * avoid a setFromAny step that would just pack everything into a
	 * string and back out again.
	 *
	 * This also preserves any associations between list elements and
	 * location information for such elements.
	 */

	/*
	 * Shimmer protection! Always pass an unshared obj. The caller could
	 * incr the refCount of objPtr AFTER calling us! To be completely safe
	 * we always make a copy. The callback takes care of the refCounts for
	 * both listPtr and objPtr.
	 *
	 * TODO: Create a test to demo this need, or eliminate it.
	 * FIXME OPT: preserve just the internal rep?
	 */

	Tcl_IncrRefCount(objPtr);
	listPtr = TclListObjCopy(interp, objPtr);
	Tcl_IncrRefCount(listPtr);

	if (word != INT_MIN) {
	    /*
	     * TIP #280 Structures for tracking lines. As we know that this is
	     * dynamic execution we ignore the invoker, even if known.
	     *
	     * TIP #280. We do _not_ compute all the line numbers for the
	     * words in the command. For the eval of a pure list the most
	     * sensible choice is to put all words on line 1. Given that we
	     * neither need memory for them nor compute anything. 'line' is
	     * left NULL. The two places using this information (TclInfoFrame,
	     * and TclInitCompileEnv), are special-cased to use the proper
	     * line number directly instead of accessing the 'line' array.
	     *
	     * Note that we use (word==INTMIN) to signal that no command frame
	     * should be pushed, as needed by alias and ensemble redirections.
	     */

	    eoFramePtr = (CmdFrame *)TclStackAlloc(interp, sizeof(CmdFrame));
	    eoFramePtr->nline = 0;
	    eoFramePtr->line = NULL;

	    eoFramePtr->type = TCL_LOCATION_EVAL;
	    eoFramePtr->level = (iPtr->cmdFramePtr == NULL?
		    1 : iPtr->cmdFramePtr->level + 1);
	    eoFramePtr->framePtr = iPtr->framePtr;
	    eoFramePtr->nextPtr = iPtr->cmdFramePtr;

	    eoFramePtr->cmdObj = objPtr;
	    eoFramePtr->cmd = NULL;
	    eoFramePtr->len = 0;
	    eoFramePtr->data.eval.path = NULL;

	    iPtr->cmdFramePtr = eoFramePtr;

	    flags |= TCL_EVAL_SOURCE_IN_FRAME;
	}

	TclMarkTailcall(interp);
        TclNRAddCallback(interp, TEOEx_ListCallback, listPtr, eoFramePtr,
		objPtr, NULL);

	TclListObjGetElementsM(NULL, listPtr, &objc, &objv);
	return TclNREvalObjv(interp, objc, objv, flags, NULL);
    }

    if (!(flags & TCL_EVAL_DIRECT)) {
	/*
	 * Let the compiler/engine subsystem do the evaluation.
	 *
	 * TIP #280 The invoker provides us with the context for the script.
	 * We transfer this to the byte code compiler.
	 */

	ByteCode *codePtr;
	CallFrame *savedVarFramePtr = NULL;	/* Saves old copy of
						 * iPtr->varFramePtr in case
						 * TCL_EVAL_GLOBAL was set. */

        if (TclInterpReady(interp) != TCL_OK) {
            return TCL_ERROR;
        }
	if (flags & TCL_EVAL_GLOBAL) {
	    savedVarFramePtr = iPtr->varFramePtr;
	    iPtr->varFramePtr = iPtr->rootFramePtr;
	}
	Tcl_IncrRefCount(objPtr);
	codePtr = TclCompileObj(interp, objPtr, invoker, word);

	TclNRAddCallback(interp, TEOEx_ByteCodeCallback, savedVarFramePtr,
		objPtr, INT2PTR(allowExceptions), NULL);
        return TclNRExecuteByteCode(interp, codePtr);
    }

    {
	/*
	 * We're not supposed to use the compiler or byte-code
	 * interpreter. Let Tcl_EvalEx evaluate the command directly (and
	 * probably more slowly).
	 */
	Tcl_Token *lastTokenPtr, *tokensPtr;

	/*
	 * Now we check if we have data about invisible continuation lines for
	 * the script, and make it available to the direct script parser and
	 * evaluator we are about to call, if so.
	 *
	 * It may be possible that the script Tcl_Obj* can be free'd while the
	 * evaluator is using it, leading to the release of the associated
	 * ContLineLoc structure as well. To ensure that the latter doesn't
	 * happen we set a lock on it. We release this lock later in this
	 * function, after the evaluator is done. The relevant "lineCLPtr"
	 * hashtable is managed in the file "tclObj.c".
	 *
	 * Another important action is to save (and later restore) the
	 * continuation line information of the caller, in case we are
	 * executing nested commands in the eval/direct path.
	 */

	ContLineLoc *saveCLLocPtr = iPtr->scriptCLLocPtr;
	Tcl_Obj *copyPtr = TclTokensCopy(objPtr);

	assert(invoker == NULL);

	iPtr->scriptCLLocPtr = TclContinuationsGet(objPtr);

	Tcl_IncrRefCount(objPtr);

	tokensPtr = TclGetTokensFromObj(copyPtr, &lastTokenPtr);
	result = TclEvalScriptTokens(interp, tokensPtr,
		1 + (int)(lastTokenPtr - tokensPtr), flags, 1, NULL,
		tokensPtr[0].start);

	Tcl_DecrRefCount(objPtr);
	Tcl_DecrRefCount(copyPtr);

	iPtr->scriptCLLocPtr = saveCLLocPtr;
	return result;
    }
}

static int
TEOEx_ByteCodeCallback(
    void *data[],
    Tcl_Interp *interp,
    int result)
{
    Interp *iPtr = (Interp *) interp;
    CallFrame *savedVarFramePtr = (CallFrame *)data[0];
    Tcl_Obj *objPtr = (Tcl_Obj *)data[1];
    int allowExceptions = PTR2INT(data[2]);

    if (iPtr->numLevels == 0) {
	if (result == TCL_RETURN) {
	    result = TclUpdateReturnInfo(iPtr);
	}
	if ((result != TCL_OK) && (result != TCL_ERROR) && !allowExceptions) {
	    const char *script;
	    size_t numSrcBytes;

	    ProcessUnexpectedResult(interp, result);
	    result = TCL_ERROR;
	    script = Tcl_GetStringFromObj(objPtr, &numSrcBytes);
	    Tcl_LogCommandInfo(interp, script, script, numSrcBytes);
	}

	/*
	 * We are returning to level 0, so should call TclResetCancellation.
	 * Let us just unset the flags inline.
	 */

	TclUnsetCancelFlags(iPtr);
    }
    iPtr->evalFlags = 0;

    /*
     * Restore the callFrame if this was a TCL_EVAL_GLOBAL.
     */

    if (savedVarFramePtr) {
	iPtr->varFramePtr = savedVarFramePtr;
    }

    TclDecrRefCount(objPtr);
    return result;
}

static int
TEOEx_ListCallback(
    void *data[],
    Tcl_Interp *interp,
    int result)
{
    Interp *iPtr = (Interp *) interp;
    Tcl_Obj *listPtr = (Tcl_Obj *)data[0];
    CmdFrame *eoFramePtr = (CmdFrame *)data[1];
    Tcl_Obj *objPtr = (Tcl_Obj *)data[2];

    /*
     * Remove the cmdFrame
     */

    if (eoFramePtr) {
	iPtr->cmdFramePtr = eoFramePtr->nextPtr;
	TclStackFree(interp, eoFramePtr);
    }
    TclDecrRefCount(objPtr);
    TclDecrRefCount(listPtr);

    return result;
}

/*
 *----------------------------------------------------------------------
 *
 * ProcessUnexpectedResult --
 *
 *	Function called by Tcl_EvalObj to set the interpreter's result value
 *	to an appropriate error message when the code it evaluates returns an
 *	unexpected result code (not TCL_OK and not TCL_ERROR) to the topmost
 *	evaluation level.
 *
 * Results:
 *	None.
 *
 * Side effects:
 *	The interpreter result is set to an error message appropriate to the
 *	result code.
 *
 *----------------------------------------------------------------------
 */

static void
ProcessUnexpectedResult(
    Tcl_Interp *interp,		/* The interpreter in which the unexpected
				 * result code was returned. */
    int returnCode)		/* The unexpected result code. */
{
    char buf[TCL_INTEGER_SPACE];

    Tcl_ResetResult(interp);
    if (returnCode == TCL_BREAK) {
	Tcl_SetObjResult(interp, Tcl_NewStringObj(
		"invoked \"break\" outside of a loop", -1));
    } else if (returnCode == TCL_CONTINUE) {
	Tcl_SetObjResult(interp, Tcl_NewStringObj(
		"invoked \"continue\" outside of a loop", -1));
    } else {
	Tcl_SetObjResult(interp, Tcl_ObjPrintf(
		"command returned bad code: %d", returnCode));
    }
    sprintf(buf, "%d", returnCode);
    Tcl_SetErrorCode(interp, "TCL", "UNEXPECTED_RESULT_CODE", buf, NULL);
}

/*
 *---------------------------------------------------------------------------
 *
 * Tcl_ExprLong, Tcl_ExprDouble, Tcl_ExprBoolean --
 *
 *	Functions to evaluate an expression and return its value in a
 *	particular form.
 *
 * Results:
 *	Each of the functions below returns a standard Tcl result. If an error
 *	occurs then an error message is left in the interp's result. Otherwise
 *	the value of the expression, in the appropriate form, is stored at
 *	*ptr. If the expression had a result that was incompatible with the
 *	desired form then an error is returned.
 *
 * Side effects:
 *	None.
 *
 *---------------------------------------------------------------------------
 */

int
Tcl_ExprLong(
    Tcl_Interp *interp,		/* Context in which to evaluate the
				 * expression. */
    const char *exprstring,	/* Expression to evaluate. */
    long *ptr)			/* Where to store result. */
{
    Tcl_Obj *exprPtr;
    int result = TCL_OK;
    if (*exprstring == '\0') {
	/*
	 * Legacy compatibility - return 0 for the zero-length string.
	 */

	*ptr = 0;
    } else {
	exprPtr = Tcl_NewStringObj(exprstring, -1);
	Tcl_IncrRefCount(exprPtr);
	result = Tcl_ExprLongObj(interp, exprPtr, ptr);
	Tcl_DecrRefCount(exprPtr);
    }
    return result;
}

int
Tcl_ExprDouble(
    Tcl_Interp *interp,		/* Context in which to evaluate the
				 * expression. */
    const char *exprstring,	/* Expression to evaluate. */
    double *ptr)		/* Where to store result. */
{
    Tcl_Obj *exprPtr;
    int result = TCL_OK;

    if (*exprstring == '\0') {
	/*
	 * Legacy compatibility - return 0 for the zero-length string.
	 */

	*ptr = 0.0;
    } else {
	exprPtr = Tcl_NewStringObj(exprstring, -1);
	Tcl_IncrRefCount(exprPtr);
	result = Tcl_ExprDoubleObj(interp, exprPtr, ptr);
	Tcl_DecrRefCount(exprPtr);
				/* Discard the expression object. */
    }
    return result;
}

int
Tcl_ExprBoolean(
    Tcl_Interp *interp,		/* Context in which to evaluate the
				 * expression. */
    const char *exprstring,	/* Expression to evaluate. */
    int *ptr)			/* Where to store 0/1 result. */
{
    if (*exprstring == '\0') {
	/*
	 * An empty string. Just set the result boolean to 0 (false).
	 */

	*ptr = 0;
	return TCL_OK;
    } else {
	int result;
	Tcl_Obj *exprPtr = Tcl_NewStringObj(exprstring, -1);

	Tcl_IncrRefCount(exprPtr);
	result = Tcl_ExprBooleanObj(interp, exprPtr, ptr);
	Tcl_DecrRefCount(exprPtr);
	return result;
    }
}

/*
 *--------------------------------------------------------------
 *
 * Tcl_ExprLongObj, Tcl_ExprDoubleObj, Tcl_ExprBooleanObj --
 *
 *	Functions to evaluate an expression in an object and return its value
 *	in a particular form.
 *
 * Results:
 *	Each of the functions below returns a standard Tcl result object. If
 *	an error occurs then an error message is left in the interpreter's
 *	result. Otherwise the value of the expression, in the appropriate
 *	form, is stored at *ptr. If the expression had a result that was
 *	incompatible with the desired form then an error is returned.
 *
 * Side effects:
 *	None.
 *
 *--------------------------------------------------------------
 */

int
Tcl_ExprLongObj(
    Tcl_Interp *interp,		/* Context in which to evaluate the
				 * expression. */
    Tcl_Obj *objPtr,	/* Expression to evaluate. */
    long *ptr)			/* Where to store long result. */
{
    Tcl_Obj *resultPtr;
    int result, type;
    double d;
    void *internalPtr;

    result = Tcl_ExprObj(interp, objPtr, &resultPtr);
    if (result != TCL_OK) {
	return TCL_ERROR;
    }

    if (TclGetNumberFromObj(interp, resultPtr, &internalPtr, &type)!=TCL_OK) {
	return TCL_ERROR;
    }

    switch (type) {
    case TCL_NUMBER_DOUBLE: {
	mp_int big;

	d = *((const double *) internalPtr);
	Tcl_DecrRefCount(resultPtr);
	if (Tcl_InitBignumFromDouble(interp, d, &big) != TCL_OK) {
	    return TCL_ERROR;
	}
	resultPtr = Tcl_NewBignumObj(&big);
    }
    /* FALLTHRU */
    case TCL_NUMBER_INT:
    case TCL_NUMBER_BIG:
	result = TclGetLongFromObj(interp, resultPtr, ptr);
	break;

    case TCL_NUMBER_NAN:
	Tcl_GetDoubleFromObj(interp, resultPtr, &d);
	result = TCL_ERROR;
    }

    Tcl_DecrRefCount(resultPtr);/* Discard the result object. */
    return result;
}

int
Tcl_ExprDoubleObj(
    Tcl_Interp *interp,		/* Context in which to evaluate the
				 * expression. */
    Tcl_Obj *objPtr,	/* Expression to evaluate. */
    double *ptr)		/* Where to store double result. */
{
    Tcl_Obj *resultPtr;
    int result, type;
    void *internalPtr;

    result = Tcl_ExprObj(interp, objPtr, &resultPtr);
    if (result != TCL_OK) {
	return TCL_ERROR;
    }

    result = TclGetNumberFromObj(interp, resultPtr, &internalPtr, &type);
    if (result == TCL_OK) {
	switch (type) {
	case TCL_NUMBER_NAN:
#ifndef ACCEPT_NAN
	    result = Tcl_GetDoubleFromObj(interp, resultPtr, ptr);
	    break;
#endif
	case TCL_NUMBER_DOUBLE:
	    *ptr = *((const double *) internalPtr);
	    result = TCL_OK;
	    break;
	default:
	    result = Tcl_GetDoubleFromObj(interp, resultPtr, ptr);
	}
    }
    Tcl_DecrRefCount(resultPtr);/* Discard the result object. */
    return result;
}

int
Tcl_ExprBooleanObj(
    Tcl_Interp *interp,		/* Context in which to evaluate the
				 * expression. */
    Tcl_Obj *objPtr,	/* Expression to evaluate. */
    int *ptr)			/* Where to store 0/1 result. */
{
    Tcl_Obj *resultPtr;
    int result;

    result = Tcl_ExprObj(interp, objPtr, &resultPtr);
    if (result == TCL_OK) {
	result = Tcl_GetBooleanFromObj(interp, resultPtr, ptr);
	Tcl_DecrRefCount(resultPtr);
				/* Discard the result object. */
    }
    return result;
}

/*
 *----------------------------------------------------------------------
 *
 * TclObjInvokeNamespace --
 *
 *	Object version: Invokes a Tcl command, given an objv/objc, from either
 *	the exposed or hidden set of commands in the given interpreter.
 *
 *	NOTE: The command is invoked in the global stack frame of the
 *	interpreter or namespace, thus it cannot see any current state on the
 *	stack of that interpreter.
 *
 * Results:
 *	A standard Tcl result.
 *
 * Side effects:
 *	Whatever the command does.
 *
 *----------------------------------------------------------------------
 */

int
TclObjInvokeNamespace(
    Tcl_Interp *interp,		/* Interpreter in which command is to be
				 * invoked. */
    int objc,			/* Count of arguments. */
    Tcl_Obj *const objv[],	/* Argument objects; objv[0] points to the
				 * name of the command to invoke. */
    Tcl_Namespace *nsPtr,	/* The namespace to use. */
    int flags)			/* Combination of flags controlling the call:
				 * TCL_INVOKE_HIDDEN, TCL_INVOKE_NO_UNKNOWN,
				 * or TCL_INVOKE_NO_TRACEBACK. */
{
    int result;
    Tcl_CallFrame *framePtr;

    /*
     * Make the specified namespace the current namespace and invoke the
     * command.
     */

    (void) TclPushStackFrame(interp, &framePtr, nsPtr, /*isProcFrame*/0);
    result = TclObjInvoke(interp, objc, objv, flags);

    TclPopStackFrame(interp);
    return result;
}

/*
 *----------------------------------------------------------------------
 *
 * TclObjInvoke --
 *
 *	Invokes a Tcl command, given an objv/objc, from either the exposed or
 *	the hidden sets of commands in the given interpreter.
 *
 * Results:
 *	A standard Tcl object result.
 *
 * Side effects:
 *	Whatever the command does.
 *
 *----------------------------------------------------------------------
 */

int
TclObjInvoke(
    Tcl_Interp *interp,		/* Interpreter in which command is to be
				 * invoked. */
    int objc,			/* Count of arguments. */
    Tcl_Obj *const objv[],	/* Argument objects; objv[0] points to the
				 * name of the command to invoke. */
    int flags)			/* Combination of flags controlling the call:
				 * TCL_INVOKE_HIDDEN, TCL_INVOKE_NO_UNKNOWN,
				 * or TCL_INVOKE_NO_TRACEBACK. */
{
    /* make whole thing a call to Tcl_EvalObjv */
    if ((objc < 1) || (objv == NULL)) {
	Tcl_SetObjResult(interp, Tcl_NewStringObj(
                "illegal argument vector", -1));
	return TCL_ERROR;
    }
    if ((flags & TCL_INVOKE_HIDDEN) == 0) {
	Tcl_Panic("TclObjInvoke: called without TCL_INVOKE_HIDDEN");
    }
    return Tcl_NRCallObjProc(interp, TclNRInvoke, NULL, objc, objv);
}

int
TclNRInvoke(
    TCL_UNUSED(void *),
    Tcl_Interp *interp,
    int objc,
    Tcl_Obj *const objv[])
{
    Interp *iPtr = (Interp *) interp;
    Tcl_HashTable *hTblPtr;	/* Table of hidden commands. */
    const char *cmdName;	/* Name of the command from objv[0]. */
    Tcl_HashEntry *hPtr = NULL;
    Command *cmdPtr;

    cmdName = TclGetString(objv[0]);
    hTblPtr = iPtr->hiddenCmdTablePtr;
    if (hTblPtr != NULL) {
	hPtr = Tcl_FindHashEntry(hTblPtr, cmdName);
    }
    if (hPtr == NULL) {
	Tcl_SetObjResult(interp, Tcl_ObjPrintf(
                "invalid hidden command name \"%s\"", cmdName));
        Tcl_SetErrorCode(interp, "TCL", "LOOKUP", "HIDDENTOKEN", cmdName,
                NULL);
	return TCL_ERROR;
    }
    cmdPtr = (Command *)Tcl_GetHashValue(hPtr);

    /*
     * Avoid the exception-handling brain damage when numLevels == 0
     */

    iPtr->numLevels++;
    Tcl_NRAddCallback(interp, NRPostInvoke, NULL, NULL, NULL, NULL);

    /*
     * Normal command resolution of objv[0] isn't going to find cmdPtr.
     * That's the whole point of **hidden** commands.  So tell the Eval core
     * machinery not to even try (and risk finding something wrong).
     */

    return TclNREvalObjv(interp, objc, objv, TCL_EVAL_NORESOLVE, cmdPtr);
}

static int
NRPostInvoke(
    TCL_UNUSED(void **),
    Tcl_Interp *interp,
    int result)
{
    Interp *iPtr = (Interp *)interp;

    iPtr->numLevels--;
    return result;
}

/*
 *---------------------------------------------------------------------------
 *
 * Tcl_ExprString --
 *
 *	Evaluate an expression in a string and return its value in string
 *	form.
 *
 * Results:
 *	A standard Tcl result. If the result is TCL_OK, then the interp's
 *	result is set to the string value of the expression. If the result is
 *	TCL_ERROR, then the interp's result contains an error message.
 *
 * Side effects:
 *	A Tcl object is allocated to hold a copy of the expression string.
 *	This expression object is passed to Tcl_ExprObj and then deallocated.
 *
 *---------------------------------------------------------------------------
 */

int
Tcl_ExprString(
    Tcl_Interp *interp,		/* Context in which to evaluate the
				 * expression. */
    const char *expr)		/* Expression to evaluate. */
{
    int code = TCL_OK;

    if (expr[0] == '\0') {
	/*
	 * An empty string. Just set the interpreter's result to 0.
	 */

	Tcl_SetObjResult(interp, Tcl_NewWideIntObj(0));
    } else {
	Tcl_Obj *resultPtr, *exprObj = Tcl_NewStringObj(expr, -1);

	Tcl_IncrRefCount(exprObj);
	code = Tcl_ExprObj(interp, exprObj, &resultPtr);
	Tcl_DecrRefCount(exprObj);
	if (code == TCL_OK) {
	    Tcl_SetObjResult(interp, resultPtr);
	    Tcl_DecrRefCount(resultPtr);
	}
    }
    return code;
}

/*
 *----------------------------------------------------------------------
 *
 * Tcl_AppendObjToErrorInfo --
 *
 *	Add a Tcl_Obj value to the errorInfo field that describes the current
 *	error.
 *
 * Results:
 *	None.
 *
 * Side effects:
 *	The value of the Tcl_obj is appended to the errorInfo field. If we are
 *	just starting to log an error, errorInfo is initialized from the error
 *	message in the interpreter's result.
 *
 *----------------------------------------------------------------------
 */

void
Tcl_AppendObjToErrorInfo(
    Tcl_Interp *interp,		/* Interpreter to which error information
				 * pertains. */
    Tcl_Obj *objPtr)		/* Message to record. */
{
    size_t length;
    const char *message = Tcl_GetStringFromObj(objPtr, &length);
    Interp *iPtr = (Interp *) interp;

    Tcl_IncrRefCount(objPtr);

    /*
     * If we are just starting to log an error, errorInfo is initialized from
     * the error message in the interpreter's result.
     */

    iPtr->flags |= ERR_LEGACY_COPY;
    if (iPtr->errorInfo == NULL) {
	iPtr->errorInfo = iPtr->objResultPtr;
	Tcl_IncrRefCount(iPtr->errorInfo);
	if (!iPtr->errorCode) {
	    Tcl_SetErrorCode(interp, "NONE", NULL);
	}
    }

    /*
     * Now append "message" to the end of errorInfo.
     */

    if (length != 0) {
	if (Tcl_IsShared(iPtr->errorInfo)) {
	    Tcl_DecrRefCount(iPtr->errorInfo);
	    iPtr->errorInfo = Tcl_DuplicateObj(iPtr->errorInfo);
	    Tcl_IncrRefCount(iPtr->errorInfo);
	}
	Tcl_AppendToObj(iPtr->errorInfo, message, length);
    }
    Tcl_DecrRefCount(objPtr);
}

/*
 *----------------------------------------------------------------------
 *
 * Tcl_VarEval --
 *
 *	Given a variable number of string arguments, concatenate them all
 *	together and execute the result as a Tcl command.
 *
 * Results:
 *	A standard Tcl return result. An error message or other result may be
 *	left in the interp.
 *
 * Side effects:
 *	Depends on what was done by the command.
 *
 *----------------------------------------------------------------------
 */

int
Tcl_VarEval(
    Tcl_Interp *interp,
    ...)
{
    va_list argList;
    int result;
    Tcl_DString buf;
    char *string;

    va_start(argList, interp);
    /*
     * Copy the strings one after the other into a single larger string. Use
     * stack-allocated space for small commands, but if the command gets too
     * large than call Tcl_Alloc to create the space.
     */

    Tcl_DStringInit(&buf);
    while (1) {
	string = va_arg(argList, char *);
	if (string == NULL) {
	    break;
	}
	Tcl_DStringAppend(&buf, string, -1);
    }

    result = Tcl_EvalEx(interp, Tcl_DStringValue(&buf), -1, 0);
    Tcl_DStringFree(&buf);
    return result;
}

/*
 *----------------------------------------------------------------------
 *
 * Tcl_SetRecursionLimit --
 *
 *	Set the maximum number of recursive calls that may be active for an
 *	interpreter at once.
 *
 * Results:
 *	The return value is the old limit on nesting for interp.
 *
 * Side effects:
 *	None.
 *
 *----------------------------------------------------------------------
 */

size_t
Tcl_SetRecursionLimit(
    Tcl_Interp *interp,		/* Interpreter whose nesting limit is to be
				 * set. */
    size_t depth)			/* New value for maximimum depth. */
{
    Interp *iPtr = (Interp *) interp;
    size_t old;

    old = iPtr->maxNestingDepth;
    if (depth + 1 > 1) {
	iPtr->maxNestingDepth = depth;
    }
    return old;
}

/*
 *----------------------------------------------------------------------
 *
 * Tcl_AllowExceptions --
 *
 *	Sets a flag in an interpreter so that exceptions can occur in the next
 *	call to Tcl_Eval without them being turned into errors.
 *
 * Results:
 *	None.
 *
 * Side effects:
 *	The TCL_ALLOW_EXCEPTIONS flag gets set in the interpreter's evalFlags
 *	structure. See the reference documentation for more details.
 *
 *----------------------------------------------------------------------
 */

void
Tcl_AllowExceptions(
    Tcl_Interp *interp)		/* Interpreter in which to set flag. */
{
    Interp *iPtr = (Interp *) interp;

    iPtr->evalFlags |= TCL_ALLOW_EXCEPTIONS;
}

/*
 *----------------------------------------------------------------------
 *
 * Tcl_GetVersion --
 *
 *	Get the Tcl major, minor, and patchlevel version numbers and the
 *	release type. A patch is a release type TCL_FINAL_RELEASE with a
 *	patchLevel > 0.
 *
 * Results:
 *	None.
 *
 * Side effects:
 *	None.
 *
 *----------------------------------------------------------------------
 */

void
Tcl_GetVersion(
    int *majorV,
    int *minorV,
    int *patchLevelV,
    int *type)
{
    if (majorV != NULL) {
	*majorV = TCL_MAJOR_VERSION;
    }
    if (minorV != NULL) {
	*minorV = TCL_MINOR_VERSION;
    }
    if (patchLevelV != NULL) {
	*patchLevelV = TCL_RELEASE_SERIAL;
    }
    if (type != NULL) {
	*type = TCL_RELEASE_LEVEL;
    }
}

/*
 *----------------------------------------------------------------------
 *
 * Math Functions --
 *
 *	This page contains the functions that implement all of the built-in
 *	math functions for expressions.
 *
 * Results:
 *	Each function returns TCL_OK if it succeeds and pushes an Tcl object
 *	holding the result. If it fails it returns TCL_ERROR and leaves an
 *	error message in the interpreter's result.
 *
 * Side effects:
 *	None.
 *
 *----------------------------------------------------------------------
 */

static int
ExprCeilFunc(
    TCL_UNUSED(void *),
    Tcl_Interp *interp,		/* The interpreter in which to execute the
				 * function. */
    int objc,			/* Actual parameter count. */
    Tcl_Obj *const *objv)	/* Actual parameter list. */
{
    int code;
    double d;
    mp_int big;

    if (objc != 2) {
	MathFuncWrongNumArgs(interp, 2, objc, objv);
	return TCL_ERROR;
    }
    code = Tcl_GetDoubleFromObj(interp, objv[1], &d);
#ifdef ACCEPT_NAN
    if (code != TCL_OK) {
	const Tcl_ObjInternalRep *irPtr = TclFetchInternalRep(objv[1], &tclDoubleType);

	if (irPtr) {
	    Tcl_SetObjResult(interp, objv[1]);
	    return TCL_OK;
	}
    }
#endif
    if (code != TCL_OK) {
	return TCL_ERROR;
    }

    if (Tcl_GetBignumFromObj(NULL, objv[1], &big) == TCL_OK) {
	Tcl_SetObjResult(interp, Tcl_NewDoubleObj(TclCeil(&big)));
	mp_clear(&big);
    } else {
	Tcl_SetObjResult(interp, Tcl_NewDoubleObj(ceil(d)));
    }
    return TCL_OK;
}

static int
ExprFloorFunc(
    TCL_UNUSED(void *),
    Tcl_Interp *interp,		/* The interpreter in which to execute the
				 * function. */
    int objc,			/* Actual parameter count. */
    Tcl_Obj *const *objv)	/* Actual parameter list. */
{
    int code;
    double d;
    mp_int big;

    if (objc != 2) {
	MathFuncWrongNumArgs(interp, 2, objc, objv);
	return TCL_ERROR;
    }
    code = Tcl_GetDoubleFromObj(interp, objv[1], &d);
#ifdef ACCEPT_NAN
    if (code != TCL_OK) {
	const Tcl_ObjInternalRep *irPtr = TclFetchInternalRep(objv[1], &tclDoubleType);

	if (irPtr) {
	    Tcl_SetObjResult(interp, objv[1]);
	    return TCL_OK;
	}
    }
#endif
    if (code != TCL_OK) {
	return TCL_ERROR;
    }

    if (Tcl_GetBignumFromObj(NULL, objv[1], &big) == TCL_OK) {
	Tcl_SetObjResult(interp, Tcl_NewDoubleObj(TclFloor(&big)));
	mp_clear(&big);
    } else {
	Tcl_SetObjResult(interp, Tcl_NewDoubleObj(floor(d)));
    }
    return TCL_OK;
}

static int
ExprIsqrtFunc(
    TCL_UNUSED(void *),
    Tcl_Interp *interp,		/* The interpreter in which to execute. */
    int objc,			/* Actual parameter count. */
    Tcl_Obj *const *objv)	/* Actual parameter list. */
{
    void *ptr;
    int type;
    double d;
    Tcl_WideInt w;
    mp_int big;
    int exact = 0;		/* Flag ==1 if the argument can be represented
				 * in a double as an exact integer. */

    /*
     * Check syntax.
     */

    if (objc != 2) {
	MathFuncWrongNumArgs(interp, 2, objc, objv);
	return TCL_ERROR;
    }

    /*
     * Make sure that the arg is a number.
     */

    if (TclGetNumberFromObj(interp, objv[1], &ptr, &type) != TCL_OK) {
	return TCL_ERROR;
    }

    switch (type) {
    case TCL_NUMBER_NAN:
	Tcl_GetDoubleFromObj(interp, objv[1], &d);
	return TCL_ERROR;
    case TCL_NUMBER_DOUBLE:
	d = *((const double *) ptr);
	if (d < 0) {
	    goto negarg;
	}
#ifdef IEEE_FLOATING_POINT
	if (d <= MAX_EXACT) {
	    exact = 1;
	}
#endif
	if (!exact) {
	    if (Tcl_InitBignumFromDouble(interp, d, &big) != TCL_OK) {
		return TCL_ERROR;
	    }
	}
	break;
    case TCL_NUMBER_BIG:
	if (Tcl_GetBignumFromObj(interp, objv[1], &big) != TCL_OK) {
	    return TCL_ERROR;
	}
	if (mp_isneg(&big)) {
	    mp_clear(&big);
	    goto negarg;
	}
	break;
    default:
	if (TclGetWideIntFromObj(interp, objv[1], &w) != TCL_OK) {
	    return TCL_ERROR;
	}
	if (w < 0) {
	    goto negarg;
	}
	d = (double) w;
#ifdef IEEE_FLOATING_POINT
	if (d < MAX_EXACT) {
	    exact = 1;
	}
#endif
	if (!exact) {
	    Tcl_GetBignumFromObj(interp, objv[1], &big);
	}
	break;
    }

    if (exact) {
	Tcl_SetObjResult(interp, Tcl_NewWideIntObj((Tcl_WideInt) sqrt(d)));
    } else {
	mp_int root;
	mp_err err;

	err = mp_init(&root);
	if (err == MP_OKAY) {
	    err = mp_sqrt(&big, &root);
	}
	mp_clear(&big);
	if (err != MP_OKAY) {
	    return TCL_ERROR;
	}
	Tcl_SetObjResult(interp, Tcl_NewBignumObj(&root));
    }
    return TCL_OK;

  negarg:
    Tcl_SetObjResult(interp, Tcl_NewStringObj(
            "square root of negative argument", -1));
    Tcl_SetErrorCode(interp, "ARITH", "DOMAIN",
	    "domain error: argument not in valid range", NULL);
    return TCL_ERROR;
}

static int
ExprSqrtFunc(
    TCL_UNUSED(void *),
    Tcl_Interp *interp,		/* The interpreter in which to execute the
				 * function. */
    int objc,			/* Actual parameter count. */
    Tcl_Obj *const *objv)	/* Actual parameter list. */
{
    int code;
    double d;
    mp_int big;

    if (objc != 2) {
	MathFuncWrongNumArgs(interp, 2, objc, objv);
	return TCL_ERROR;
    }
    code = Tcl_GetDoubleFromObj(interp, objv[1], &d);
#ifdef ACCEPT_NAN
    if (code != TCL_OK) {
	const Tcl_ObjInternalRep *irPtr = TclFetchInternalRep(objv[1], &tclDoubleType);

	if (irPtr) {
	    Tcl_SetObjResult(interp, objv[1]);
	    return TCL_OK;
	}
    }
#endif
    if (code != TCL_OK) {
	return TCL_ERROR;
    }
    if ((d >= 0.0) && isinf(d)
	    && (Tcl_GetBignumFromObj(NULL, objv[1], &big) == TCL_OK)) {
	mp_int root;
	mp_err err;

	err = mp_init(&root);
	if (err == MP_OKAY) {
	    err = mp_sqrt(&big, &root);
	}
	mp_clear(&big);
	if (err != MP_OKAY) {
	    mp_clear(&root);
	    return TCL_ERROR;
	}
	Tcl_SetObjResult(interp, Tcl_NewDoubleObj(TclBignumToDouble(&root)));
	mp_clear(&root);
    } else {
	Tcl_SetObjResult(interp, Tcl_NewDoubleObj(sqrt(d)));
    }
    return TCL_OK;
}

static int
ExprUnaryFunc(
    void *clientData,	/* Contains the address of a function that
				 * takes one double argument and returns a
				 * double result. */
    Tcl_Interp *interp,		/* The interpreter in which to execute the
				 * function. */
    int objc,			/* Actual parameter count */
    Tcl_Obj *const *objv)	/* Actual parameter list */
{
    int code;
    double d;
    double (*func)(double) = (double (*)(double)) clientData;

    if (objc != 2) {
	MathFuncWrongNumArgs(interp, 2, objc, objv);
	return TCL_ERROR;
    }
    code = Tcl_GetDoubleFromObj(interp, objv[1], &d);
#ifdef ACCEPT_NAN
    if (code != TCL_OK) {
	const Tcl_ObjInternalRep *irPtr = TclFetchInternalRep(objv[1], &tclDoubleType);

	if (irPtr) {
	    d = irPtr->doubleValue;
	    Tcl_ResetResult(interp);
	    code = TCL_OK;
	}
    }
#endif
    if (code != TCL_OK) {
	return TCL_ERROR;
    }
    errno = 0;
    return CheckDoubleResult(interp, func(d));
}

static int
CheckDoubleResult(
    Tcl_Interp *interp,
    double dResult)
{
#ifndef ACCEPT_NAN
    if (isnan(dResult)) {
	TclExprFloatError(interp, dResult);
	return TCL_ERROR;
    }
#endif
    if ((errno == ERANGE) && ((dResult == 0.0) || isinf(dResult))) {
	/*
	 * When ERANGE signals under/overflow, just accept 0.0 or +/-Inf
	 */
    } else if (errno != 0) {
	/*
	 * Report other errno values as errors.
	 */

	TclExprFloatError(interp, dResult);
	return TCL_ERROR;
    }
    Tcl_SetObjResult(interp, Tcl_NewDoubleObj(dResult));
    return TCL_OK;
}

static int
ExprBinaryFunc(
    void *clientData,	/* Contains the address of a function that
				 * takes two double arguments and returns a
				 * double result. */
    Tcl_Interp *interp,		/* The interpreter in which to execute the
				 * function. */
    int objc,			/* Actual parameter count. */
    Tcl_Obj *const *objv)	/* Parameter vector. */
{
    int code;
    double d1, d2;
    double (*func)(double, double) = (double (*)(double, double)) clientData;

    if (objc != 3) {
	MathFuncWrongNumArgs(interp, 3, objc, objv);
	return TCL_ERROR;
    }
    code = Tcl_GetDoubleFromObj(interp, objv[1], &d1);
#ifdef ACCEPT_NAN
    if (code != TCL_OK) {
	const Tcl_ObjInternalRep *irPtr = TclFetchInternalRep(objv[1], &tclDoubleType);

	if (irPtr) {
	    d1 = irPtr->doubleValue;
	    Tcl_ResetResult(interp);
	    code = TCL_OK;
	}
    }
#endif
    if (code != TCL_OK) {
	return TCL_ERROR;
    }
    code = Tcl_GetDoubleFromObj(interp, objv[2], &d2);
#ifdef ACCEPT_NAN
    if (code != TCL_OK) {
	const Tcl_ObjInternalRep *irPtr = TclFetchInternalRep(objv[1], &tclDoubleType);

	if (irPtr) {
	    d2 = irPtr->doubleValue;
	    Tcl_ResetResult(interp);
	    code = TCL_OK;
	}
    }
#endif
    if (code != TCL_OK) {
	return TCL_ERROR;
    }
    errno = 0;
    return CheckDoubleResult(interp, func(d1, d2));
}

static int
ExprAbsFunc(
    TCL_UNUSED(void *),
    Tcl_Interp *interp,		/* The interpreter in which to execute the
				 * function. */
    int objc,			/* Actual parameter count. */
    Tcl_Obj *const *objv)	/* Parameter vector. */
{
    void *ptr;
    int type;
    mp_int big;

    if (objc != 2) {
	MathFuncWrongNumArgs(interp, 2, objc, objv);
	return TCL_ERROR;
    }

    if (TclGetNumberFromObj(interp, objv[1], &ptr, &type) != TCL_OK) {
	return TCL_ERROR;
    }

    if (type == TCL_NUMBER_INT) {
	Tcl_WideInt l = *((const Tcl_WideInt *) ptr);

	if (l > 0) {
	    goto unChanged;
	} else if (l == 0) {
	    if (TclHasStringRep(objv[1])) {
		size_t numBytes;
		const char *bytes = Tcl_GetStringFromObj(objv[1], &numBytes);

		while (numBytes) {
		    if (*bytes == '-') {
			Tcl_SetObjResult(interp, Tcl_NewWideIntObj(0));
			return TCL_OK;
		    }
		    bytes++; numBytes--;
		}
	    }
	    goto unChanged;
	} else if (l == WIDE_MIN) {
	    if (sizeof(Tcl_WideInt) > sizeof(int64_t)) {
		Tcl_WideUInt ul = -(Tcl_WideUInt)WIDE_MIN;
		if (mp_init(&big) != MP_OKAY || mp_unpack(&big, 1, 1,
			sizeof(Tcl_WideInt), 0, 0, &ul) != MP_OKAY) {
		    return TCL_ERROR;
		}
		if (mp_neg(&big, &big) != MP_OKAY) {
		    return TCL_ERROR;
		}
	    } else if (mp_init_i64(&big, l) != MP_OKAY) {
		return TCL_ERROR;
	    }
	    goto tooLarge;
	}
	Tcl_SetObjResult(interp, Tcl_NewWideIntObj(-l));
	return TCL_OK;
    }

    if (type == TCL_NUMBER_DOUBLE) {
	double d = *((const double *) ptr);
	static const double poszero = 0.0;

	/*
	 * We need to distinguish here between positive 0.0 and negative -0.0.
	 * [Bug 2954959]
	 */

	if (d == -0.0) {
	    if (!memcmp(&d, &poszero, sizeof(double))) {
		goto unChanged;
	    }
	} else if (d > -0.0) {
	    goto unChanged;
	}
	Tcl_SetObjResult(interp, Tcl_NewDoubleObj(-d));
	return TCL_OK;
    }

    if (type == TCL_NUMBER_BIG) {
	if (mp_isneg((const mp_int *) ptr)) {
	    Tcl_GetBignumFromObj(NULL, objv[1], &big);
	tooLarge:
	    if (mp_neg(&big, &big) != MP_OKAY) {
		return TCL_ERROR;
	    }
	    Tcl_SetObjResult(interp, Tcl_NewBignumObj(&big));
	} else {
	unChanged:
	    Tcl_SetObjResult(interp, objv[1]);
	}
	return TCL_OK;
    }

    if (type == TCL_NUMBER_NAN) {
#ifdef ACCEPT_NAN
	Tcl_SetObjResult(interp, objv[1]);
	return TCL_OK;
#else
	double d;

	Tcl_GetDoubleFromObj(interp, objv[1], &d);
	return TCL_ERROR;
#endif
    }
    return TCL_OK;
}

static int
ExprBoolFunc(
    TCL_UNUSED(void *),
    Tcl_Interp *interp,		/* The interpreter in which to execute the
				 * function. */
    int objc,			/* Actual parameter count. */
    Tcl_Obj *const *objv)	/* Actual parameter vector. */
{
    int value;

    if (objc != 2) {
	MathFuncWrongNumArgs(interp, 2, objc, objv);
	return TCL_ERROR;
    }
    if (Tcl_GetBooleanFromObj(interp, objv[1], &value) != TCL_OK) {
	return TCL_ERROR;
    }
    Tcl_SetObjResult(interp, Tcl_NewBooleanObj(value));
    return TCL_OK;
}

static int
ExprDoubleFunc(
    TCL_UNUSED(void *),
    Tcl_Interp *interp,		/* The interpreter in which to execute the
				 * function. */
    int objc,			/* Actual parameter count. */
    Tcl_Obj *const *objv)	/* Actual parameter vector. */
{
    double dResult;

    if (objc != 2) {
	MathFuncWrongNumArgs(interp, 2, objc, objv);
	return TCL_ERROR;
    }
    if (Tcl_GetDoubleFromObj(interp, objv[1], &dResult) != TCL_OK) {
#ifdef ACCEPT_NAN
	if (TclHasInternalRep(objv[1], &tclDoubleType)) {
	    Tcl_SetObjResult(interp, objv[1]);
	    return TCL_OK;
	}
#endif
	return TCL_ERROR;
    }
    Tcl_SetObjResult(interp, Tcl_NewDoubleObj(dResult));
    return TCL_OK;
}

static int
ExprIntFunc(
    TCL_UNUSED(void *),
    Tcl_Interp *interp,		/* The interpreter in which to execute the
				 * function. */
    int objc,			/* Actual parameter count. */
    Tcl_Obj *const *objv)	/* Actual parameter vector. */
{
    double d;
    int type;
    void *ptr;

    if (objc != 2) {
	MathFuncWrongNumArgs(interp, 2, objc, objv);
	return TCL_ERROR;
    }
    if (TclGetNumberFromObj(interp, objv[1], &ptr, &type) != TCL_OK) {
	return TCL_ERROR;
    }

    if (type == TCL_NUMBER_DOUBLE) {
	d = *((const double *) ptr);
	if ((d >= (double)WIDE_MAX) || (d <= (double)WIDE_MIN)) {
	    mp_int big;

	    if (Tcl_InitBignumFromDouble(interp, d, &big) != TCL_OK) {
		/* Infinity */
		return TCL_ERROR;
	    }
	    Tcl_SetObjResult(interp, Tcl_NewBignumObj(&big));
	    return TCL_OK;
	} else {
	    Tcl_WideInt result = (Tcl_WideInt) d;

	    Tcl_SetObjResult(interp, Tcl_NewWideIntObj(result));
	    return TCL_OK;
	}
    }

    if (type != TCL_NUMBER_NAN) {
	/*
	 * All integers are already of integer type.
	 */

	Tcl_SetObjResult(interp, objv[1]);
	return TCL_OK;
    }

    /*
     * Get the error message for NaN.
     */

    Tcl_GetDoubleFromObj(interp, objv[1], &d);
    return TCL_ERROR;
}

static int
ExprWideFunc(
    TCL_UNUSED(void *),
    Tcl_Interp *interp,		/* The interpreter in which to execute the
				 * function. */
    int objc,			/* Actual parameter count. */
    Tcl_Obj *const *objv)	/* Actual parameter vector. */
{
    Tcl_WideInt wResult;

    if (ExprIntFunc(NULL, interp, objc, objv) != TCL_OK) {
	return TCL_ERROR;
    }
    TclGetWideBitsFromObj(NULL, Tcl_GetObjResult(interp), &wResult);
    Tcl_SetObjResult(interp, Tcl_NewWideIntObj(wResult));
    return TCL_OK;
}

/*
 * Common implmentation of max() and min().
 */
static int
ExprMaxMinFunc(
    TCL_UNUSED(void *),
    Tcl_Interp *interp,		/* The interpreter in which to execute the
				 * function. */
    int objc,			/* Actual parameter count. */
    Tcl_Obj *const *objv,	/* Actual parameter vector. */
    int op)			/* Comparison direction */
{
    Tcl_Obj *res;
    double d;
    int type, i;
    void *ptr;

    if (objc < 2) {
	MathFuncWrongNumArgs(interp, 2, objc, objv);
	return TCL_ERROR;
    }
    res = objv[1];
    for (i = 1; i < objc; i++) {
        if (TclGetNumberFromObj(interp, objv[i], &ptr, &type) != TCL_OK) {
            return TCL_ERROR;
        }
        if (type == TCL_NUMBER_NAN) {
            /*
             * Get the error message for NaN.
             */

            Tcl_GetDoubleFromObj(interp, objv[i], &d);
            return TCL_ERROR;
        }
        if (TclCompareTwoNumbers(objv[i], res) == op)  {
            res = objv[i];
        }
    }

    Tcl_SetObjResult(interp, res);
    return TCL_OK;
}

static int
ExprMaxFunc(
    TCL_UNUSED(void *),
    Tcl_Interp *interp,		/* The interpreter in which to execute the
				 * function. */
    int objc,			/* Actual parameter count. */
    Tcl_Obj *const *objv)	/* Actual parameter vector. */
{
    return ExprMaxMinFunc(NULL, interp, objc, objv, MP_GT);
}

static int
ExprMinFunc(
    TCL_UNUSED(void *),
    Tcl_Interp *interp,		/* The interpreter in which to execute the
				 * function. */
    int objc,			/* Actual parameter count. */
    Tcl_Obj *const *objv)	/* Actual parameter vector. */
{
    return ExprMaxMinFunc(NULL, interp, objc, objv, MP_LT);
}

static int
ExprRandFunc(
    TCL_UNUSED(void *),
    Tcl_Interp *interp,		/* The interpreter in which to execute the
				 * function. */
    int objc,			/* Actual parameter count. */
    Tcl_Obj *const *objv)	/* Actual parameter vector. */
{
    Interp *iPtr = (Interp *) interp;
    double dResult;
    long tmp;			/* Algorithm assumes at least 32 bits. Only
				 * long guarantees that. See below. */
    Tcl_Obj *oResult;

    if (objc != 1) {
	MathFuncWrongNumArgs(interp, 1, objc, objv);
	return TCL_ERROR;
    }

    if (!(iPtr->flags & RAND_SEED_INITIALIZED)) {
	iPtr->flags |= RAND_SEED_INITIALIZED;

	/*
	 * To ensure different seeds in different threads (bug #416643),
	 * take into consideration the thread this interp is running in.
	 */

	iPtr->randSeed = TclpGetClicks() + PTR2UINT(Tcl_GetCurrentThread())*4093U;

	/*
	 * Make sure 1 <= randSeed <= (2^31) - 2. See below.
	 */

	iPtr->randSeed &= 0x7FFFFFFFL;
	if ((iPtr->randSeed == 0) || (iPtr->randSeed == 0x7FFFFFFFL)) {
	    iPtr->randSeed ^= 123459876L;
	}
    }

    /*
     * Generate the random number using the linear congruential generator
     * defined by the following recurrence:
     *		seed = ( IA * seed ) mod IM
     * where IA is 16807 and IM is (2^31) - 1. The recurrence maps a seed in
     * the range [1, IM - 1] to a new seed in that same range. The recurrence
     * maps IM to 0, and maps 0 back to 0, so those two values must not be
     * allowed as initial values of seed.
     *
     * In order to avoid potential problems with integer overflow, the
     * recurrence is implemented in terms of additional constants IQ and IR
     * such that
     *		IM = IA*IQ + IR
     * None of the operations in the implementation overflows a 32-bit signed
     * integer, and the C type long is guaranteed to be at least 32 bits wide.
     *
     * For more details on how this algorithm works, refer to the following
     * papers:
     *
     *	S.K. Park & K.W. Miller, "Random number generators: good ones are hard
     *	to find," Comm ACM 31(10):1192-1201, Oct 1988
     *
     *	W.H. Press & S.A. Teukolsky, "Portable random number generators,"
     *	Computers in Physics 6(5):522-524, Sep/Oct 1992.
     */

#define RAND_IA		16807
#define RAND_IM		2147483647
#define RAND_IQ		127773
#define RAND_IR		2836
#define RAND_MASK	123459876

    tmp = iPtr->randSeed/RAND_IQ;
    iPtr->randSeed = RAND_IA*(iPtr->randSeed - tmp*RAND_IQ) - RAND_IR*tmp;
    if (iPtr->randSeed < 0) {
	iPtr->randSeed += RAND_IM;
    }

    /*
     * Since the recurrence keeps seed values in the range [1, RAND_IM - 1],
     * dividing by RAND_IM yields a double in the range (0, 1).
     */

    dResult = iPtr->randSeed * (1.0/RAND_IM);

    /*
     * Push a Tcl object with the result.
     */

    TclNewDoubleObj(oResult, dResult);
    Tcl_SetObjResult(interp, oResult);
    return TCL_OK;
}

static int
ExprRoundFunc(
    TCL_UNUSED(void *),
    Tcl_Interp *interp,		/* The interpreter in which to execute the
				 * function. */
    int objc,			/* Actual parameter count. */
    Tcl_Obj *const *objv)	/* Parameter vector. */
{
    double d;
    void *ptr;
    int type;

    if (objc != 2) {
	MathFuncWrongNumArgs(interp, 2, objc, objv);
	return TCL_ERROR;
    }

    if (TclGetNumberFromObj(interp, objv[1], &ptr, &type) != TCL_OK) {
	return TCL_ERROR;
    }

    if (type == TCL_NUMBER_DOUBLE) {
	double fractPart, intPart;
	Tcl_WideInt max = WIDE_MAX, min = WIDE_MIN;

	fractPart = modf(*((const double *) ptr), &intPart);
	if (fractPart <= -0.5) {
	    min++;
	} else if (fractPart >= 0.5) {
	    max--;
	}
	if ((intPart >= (double)max) || (intPart <= (double)min)) {
	    mp_int big;
	    mp_err err = MP_OKAY;

	    if (Tcl_InitBignumFromDouble(interp, intPart, &big) != TCL_OK) {
		/* Infinity */
		return TCL_ERROR;
	    }
	    if (fractPart <= -0.5) {
		err = mp_sub_d(&big, 1, &big);
	    } else if (fractPart >= 0.5) {
		err = mp_add_d(&big, 1, &big);
	    }
	    if (err != MP_OKAY) {
		return TCL_ERROR;
	    }
	    Tcl_SetObjResult(interp, Tcl_NewBignumObj(&big));
	    return TCL_OK;
	} else {
	    Tcl_WideInt result = (Tcl_WideInt)intPart;

	    if (fractPart <= -0.5) {
		result--;
	    } else if (fractPart >= 0.5) {
		result++;
	    }
	    Tcl_SetObjResult(interp, Tcl_NewWideIntObj(result));
	    return TCL_OK;
	}
    }

    if (type != TCL_NUMBER_NAN) {
	/*
	 * All integers are already rounded
	 */

	Tcl_SetObjResult(interp, objv[1]);
	return TCL_OK;
    }

    /*
     * Get the error message for NaN.
     */

    Tcl_GetDoubleFromObj(interp, objv[1], &d);
    return TCL_ERROR;
}

static int
ExprSrandFunc(
    TCL_UNUSED(void *),
    Tcl_Interp *interp,		/* The interpreter in which to execute the
				 * function. */
    int objc,			/* Actual parameter count. */
    Tcl_Obj *const *objv)	/* Parameter vector. */
{
    Interp *iPtr = (Interp *) interp;
    Tcl_WideInt w = 0;		/* Initialized to avoid compiler warning. */

    /*
     * Convert argument and use it to reset the seed.
     */

    if (objc != 2) {
	MathFuncWrongNumArgs(interp, 2, objc, objv);
	return TCL_ERROR;
    }

    if (TclGetWideBitsFromObj(NULL, objv[1], &w) != TCL_OK) {
	return TCL_ERROR;
    }

    /*
     * Reset the seed. Make sure 1 <= randSeed <= 2^31 - 2. See comments in
     * ExprRandFunc for more details.
     */

    iPtr->flags |= RAND_SEED_INITIALIZED;
    iPtr->randSeed = (long) w & 0x7FFFFFFF;
    if ((iPtr->randSeed == 0) || (iPtr->randSeed == 0x7FFFFFFF)) {
	iPtr->randSeed ^= 123459876;
    }

    /*
     * To avoid duplicating the random number generation code we simply clean
     * up our state and call the real random number function. That function
     * will always succeed.
     */

    return ExprRandFunc(NULL, interp, 1, objv);
}

/*
 *----------------------------------------------------------------------
 *
 * Double Classification Functions --
 *
 *	This page contains the functions that implement all of the built-in
 *	math functions for classifying IEEE doubles.
 *
 *      These have to be a little bit careful while Tcl_GetDoubleFromObj()
 *      rejects NaN values, which these functions *explicitly* accept.
 *
 * Results:
 *	Each function returns TCL_OK if it succeeds and pushes an Tcl object
 *	holding the result. If it fails it returns TCL_ERROR and leaves an
 *	error message in the interpreter's result.
 *
 * Side effects:
 *	None.
 *
 *----------------------------------------------------------------------
 *
 * Older MSVC is supported by Tcl, but doesn't have fpclassify(). Of course.
 * But it does sometimes have _fpclass() which does almost the same job; if
 * even that is absent, we grobble around directly in the platform's binary
 * representation of double.
 *
 * The ClassifyDouble() function makes all that conform to a common API
 * (effectively the C99 standard API renamed), and just delegates to the
 * standard macro on platforms that do it correctly.
 */

static inline int
ClassifyDouble(
    double d)
{
#if TCL_FPCLASSIFY_MODE == 0
    return fpclassify(d);
#else /* TCL_FPCLASSIFY_MODE != 0 */
    /*
     * If we don't have fpclassify(), we also don't have the values it returns.
     * Hence we define those here.
     */
#ifndef FP_NAN
#   define FP_NAN          1	/* Value is NaN */
#   define FP_INFINITE     2	/* Value is an infinity */
#   define FP_ZERO         3	/* Value is a zero */
#   define FP_NORMAL       4	/* Value is a normal float */
#   define FP_SUBNORMAL    5	/* Value has lost accuracy */
#endif /* !FP_NAN */

#if TCL_FPCLASSIFY_MODE == 3
    return __builtin_fpclassify(
            FP_NAN, FP_INFINITE, FP_NORMAL, FP_SUBNORMAL, FP_ZERO, d);
#elif TCL_FPCLASSIFY_MODE == 2
    /*
     * We assume this hack is only needed on little-endian systems.
     * Specifically, x86 running Windows.  It's fairly easy to enable for
     * others if they need it (because their libc/libm is broken) but we'll
     * jump that hurdle when requred.  We can solve the word ordering then.
     */

    union {
        double d;               /* Interpret as double */
        struct {
            unsigned int low;   /* Lower 32 bits */
            unsigned int high;  /* Upper 32 bits */
        } w;                    /* Interpret as unsigned integer words */
    } doubleMeaning;            /* So we can look at the representation of a
                                 * double directly. Platform (i.e., processor)
                                 * specific; this is for x86 (and most other
                                 * little-endian processors, but those are
                                 * untested). */
    unsigned int exponent, mantissaLow, mantissaHigh;
                                /* The pieces extracted from the double. */
    int zeroMantissa;           /* Was the mantissa zero? That's special. */

    /*
     * Shifts and masks to use with the doubleMeaning variable above.
     */

#define EXPONENT_MASK   0x7FF   /* 11 bits (after shifting) */
#define EXPONENT_SHIFT  20      /* Moves exponent to bottom of word */
#define MANTISSA_MASK   0xFFFFF /* 20 bits (plus 32 from other word) */

    /*
     * Extract the exponent (11 bits) and mantissa (52 bits).  Note that we
     * totally ignore the sign bit.
     */

    doubleMeaning.d = d;
    exponent = (doubleMeaning.w.high >> EXPONENT_SHIFT) & EXPONENT_MASK;
    mantissaLow = doubleMeaning.w.low;
    mantissaHigh = doubleMeaning.w.high & MANTISSA_MASK;
    zeroMantissa = (mantissaHigh == 0 && mantissaLow == 0);

    /*
     * Look for the special cases of exponent.
     */

    switch (exponent) {
    case 0:
        /*
         * When the exponent is all zeros, it's a ZERO or a SUBNORMAL.
         */

        return zeroMantissa ? FP_ZERO : FP_SUBNORMAL;
    case EXPONENT_MASK:
        /*
         * When the exponent is all ones, it's an INF or a NAN.
         */

        return zeroMantissa ? FP_INFINITE : FP_NAN;
    default:
        /*
         * Everything else is a NORMAL double precision float.
         */

        return FP_NORMAL;
    }
#elif TCL_FPCLASSIFY_MODE == 1
    switch (_fpclass(d)) {
    case _FPCLASS_NZ:
    case _FPCLASS_PZ:
        return FP_ZERO;
    case _FPCLASS_NN:
    case _FPCLASS_PN:
        return FP_NORMAL;
    case _FPCLASS_ND:
    case _FPCLASS_PD:
        return FP_SUBNORMAL;
    case _FPCLASS_NINF:
    case _FPCLASS_PINF:
        return FP_INFINITE;
    default:
        Tcl_Panic("result of _fpclass() outside documented range!");
    case _FPCLASS_QNAN:
    case _FPCLASS_SNAN:
        return FP_NAN;
    }
#else /* TCL_FPCLASSIFY_MODE not in (0..3) */
#error "unknown or unexpected TCL_FPCLASSIFY_MODE"
#endif /* TCL_FPCLASSIFY_MODE */
#endif /* !fpclassify */
}

static int
ExprIsFiniteFunc(
    TCL_UNUSED(void *),
    Tcl_Interp *interp,		/* The interpreter in which to execute the
				 * function. */
    int objc,			/* Actual parameter count */
    Tcl_Obj *const *objv)	/* Actual parameter list */
{
    double d;
    void *ptr;
    int type, result = 0;

    if (objc != 2) {
	MathFuncWrongNumArgs(interp, 2, objc, objv);
	return TCL_ERROR;
    }

    if (TclGetNumberFromObj(interp, objv[1], &ptr, &type) != TCL_OK) {
        return TCL_ERROR;
    }
    if (type != TCL_NUMBER_NAN) {
        if (Tcl_GetDoubleFromObj(interp, objv[1], &d) != TCL_OK) {
            return TCL_ERROR;
        }
        type = ClassifyDouble(d);
        result = (type != FP_INFINITE && type != FP_NAN);
    }
    Tcl_SetObjResult(interp, Tcl_NewBooleanObj(result));
    return TCL_OK;
}

static int
ExprIsInfinityFunc(
    TCL_UNUSED(void *),
    Tcl_Interp *interp,		/* The interpreter in which to execute the
				 * function. */
    int objc,			/* Actual parameter count */
    Tcl_Obj *const *objv)	/* Actual parameter list */
{
    double d;
    void *ptr;
    int type, result = 0;

    if (objc != 2) {
	MathFuncWrongNumArgs(interp, 2, objc, objv);
	return TCL_ERROR;
    }

    if (TclGetNumberFromObj(interp, objv[1], &ptr, &type) != TCL_OK) {
        return TCL_ERROR;
    }
    if (type != TCL_NUMBER_NAN) {
        if (Tcl_GetDoubleFromObj(interp, objv[1], &d) != TCL_OK) {
            return TCL_ERROR;
        }
        result = (ClassifyDouble(d) == FP_INFINITE);
    }
    Tcl_SetObjResult(interp, Tcl_NewBooleanObj(result));
    return TCL_OK;
}

static int
ExprIsNaNFunc(
    TCL_UNUSED(void *),
    Tcl_Interp *interp,		/* The interpreter in which to execute the
				 * function. */
    int objc,			/* Actual parameter count */
    Tcl_Obj *const *objv)	/* Actual parameter list */
{
    double d;
    void *ptr;
    int type, result = 1;

    if (objc != 2) {
	MathFuncWrongNumArgs(interp, 2, objc, objv);
	return TCL_ERROR;
    }

    if (TclGetNumberFromObj(interp, objv[1], &ptr, &type) != TCL_OK) {
        return TCL_ERROR;
    }
    if (type != TCL_NUMBER_NAN) {
        if (Tcl_GetDoubleFromObj(interp, objv[1], &d) != TCL_OK) {
            return TCL_ERROR;
        }
        result = (ClassifyDouble(d) == FP_NAN);
    }
    Tcl_SetObjResult(interp, Tcl_NewBooleanObj(result));
    return TCL_OK;
}

static int
ExprIsNormalFunc(
    TCL_UNUSED(void *),
    Tcl_Interp *interp,		/* The interpreter in which to execute the
				 * function. */
    int objc,			/* Actual parameter count */
    Tcl_Obj *const *objv)	/* Actual parameter list */
{
    double d;
    void *ptr;
    int type, result = 0;

    if (objc != 2) {
	MathFuncWrongNumArgs(interp, 2, objc, objv);
	return TCL_ERROR;
    }

    if (TclGetNumberFromObj(interp, objv[1], &ptr, &type) != TCL_OK) {
        return TCL_ERROR;
    }
    if (type != TCL_NUMBER_NAN) {
        if (Tcl_GetDoubleFromObj(interp, objv[1], &d) != TCL_OK) {
            return TCL_ERROR;
        }
        result = (ClassifyDouble(d) == FP_NORMAL);
    }
    Tcl_SetObjResult(interp, Tcl_NewBooleanObj(result));
    return TCL_OK;
}

static int
ExprIsSubnormalFunc(
    TCL_UNUSED(void *),
    Tcl_Interp *interp,		/* The interpreter in which to execute the
				 * function. */
    int objc,			/* Actual parameter count */
    Tcl_Obj *const *objv)	/* Actual parameter list */
{
    double d;
    void *ptr;
    int type, result = 0;

    if (objc != 2) {
	MathFuncWrongNumArgs(interp, 2, objc, objv);
	return TCL_ERROR;
    }

    if (TclGetNumberFromObj(interp, objv[1], &ptr, &type) != TCL_OK) {
        return TCL_ERROR;
    }
    if (type != TCL_NUMBER_NAN) {
        if (Tcl_GetDoubleFromObj(interp, objv[1], &d) != TCL_OK) {
            return TCL_ERROR;
        }
        result = (ClassifyDouble(d) == FP_SUBNORMAL);
    }
    Tcl_SetObjResult(interp, Tcl_NewBooleanObj(result));
    return TCL_OK;
}

static int
ExprIsUnorderedFunc(
    TCL_UNUSED(void *),
    Tcl_Interp *interp,		/* The interpreter in which to execute the
				 * function. */
    int objc,			/* Actual parameter count */
    Tcl_Obj *const *objv)	/* Actual parameter list */
{
    double d;
    void *ptr;
    int type, result = 0;

    if (objc != 3) {
	MathFuncWrongNumArgs(interp, 3, objc, objv);
	return TCL_ERROR;
    }

    if (TclGetNumberFromObj(interp, objv[1], &ptr, &type) != TCL_OK) {
        return TCL_ERROR;
    }
    if (type == TCL_NUMBER_NAN) {
        result = 1;
    } else {
        d = *((const double *) ptr);
        result = (ClassifyDouble(d) == FP_NAN);
    }

    if (TclGetNumberFromObj(interp, objv[2], &ptr, &type) != TCL_OK) {
        return TCL_ERROR;
    }
    if (type == TCL_NUMBER_NAN) {
        result |= 1;
    } else {
        d = *((const double *) ptr);
        result |= (ClassifyDouble(d) == FP_NAN);
    }

    Tcl_SetObjResult(interp, Tcl_NewBooleanObj(result));
    return TCL_OK;
}

static int
FloatClassifyObjCmd(
    TCL_UNUSED(void *),
    Tcl_Interp *interp,		/* The interpreter in which to execute the
				 * function. */
    int objc,			/* Actual parameter count */
    Tcl_Obj *const *objv)	/* Actual parameter list */
{
    double d;
    Tcl_Obj *objPtr;
    void *ptr;
    int type;

    if (objc != 2) {
        Tcl_WrongNumArgs(interp, 1, objv, "floatValue");
	return TCL_ERROR;
    }

    if (TclGetNumberFromObj(interp, objv[1], &ptr, &type) != TCL_OK) {
        return TCL_ERROR;
    }
    if (type == TCL_NUMBER_NAN) {
        goto gotNaN;
    } else if (Tcl_GetDoubleFromObj(interp, objv[1], &d) != TCL_OK) {
        return TCL_ERROR;
    }
    switch (ClassifyDouble(d)) {
    case FP_INFINITE:
        TclNewLiteralStringObj(objPtr, "infinite");
        break;
    case FP_NAN:
    gotNaN:
        TclNewLiteralStringObj(objPtr, "nan");
        break;
    case FP_NORMAL:
        TclNewLiteralStringObj(objPtr, "normal");
        break;
    case FP_SUBNORMAL:
        TclNewLiteralStringObj(objPtr, "subnormal");
        break;
    case FP_ZERO:
        TclNewLiteralStringObj(objPtr, "zero");
        break;
    default:
        Tcl_SetObjResult(interp, Tcl_ObjPrintf(
                "unable to classify number: %f", d));
        return TCL_ERROR;
    }
    Tcl_SetObjResult(interp, objPtr);
    return TCL_OK;
}

/*
 *----------------------------------------------------------------------
 *
 * MathFuncWrongNumArgs --
 *
 *	Generate an error message when a math function presents the wrong
 *	number of arguments.
 *
 * Results:
 *	None.
 *
 * Side effects:
 *	An error message is stored in the interpreter result.
 *
 *----------------------------------------------------------------------
 */

static void
MathFuncWrongNumArgs(
    Tcl_Interp *interp,		/* Tcl interpreter */
    int expected,		/* Formal parameter count. */
    int found,			/* Actual parameter count. */
    Tcl_Obj *const *objv)	/* Actual parameter vector. */
{
    const char *name = TclGetString(objv[0]);
    const char *tail = name + strlen(name);

    while (tail > name+1) {
	tail--;
	if (*tail == ':' && tail[-1] == ':') {
	    name = tail+1;
	    break;
	}
    }
    Tcl_SetObjResult(interp, Tcl_ObjPrintf(
	    "%s arguments for math function \"%s\"",
	    (found < expected ? "not enough" : "too many"), name));
    Tcl_SetErrorCode(interp, "TCL", "WRONGARGS", NULL);
}

#ifdef USE_DTRACE
/*
 *----------------------------------------------------------------------
 *
 * DTraceObjCmd --
 *
 *	This function is invoked to process the "::tcl::dtrace" Tcl command.
 *
 * Results:
 *	A standard Tcl object result.
 *
 * Side effects:
 *	The 'tcl-probe' DTrace probe is triggered (if it is enabled).
 *
 *----------------------------------------------------------------------
 */

static int
DTraceObjCmd(
    TCL_UNUSED(void *),
    TCL_UNUSED(Tcl_Interp *),
    int objc,			/* Number of arguments. */
    Tcl_Obj *const objv[])	/* Argument objects. */
{
    if (TCL_DTRACE_TCL_PROBE_ENABLED()) {
	char *a[10];
	int i = 0;

	while (i++ < 10) {
	    a[i-1] = i < objc ? TclGetString(objv[i]) : NULL;
	}
	TCL_DTRACE_TCL_PROBE(a[0], a[1], a[2], a[3], a[4], a[5], a[6], a[7],
		a[8], a[9]);
    }
    return TCL_OK;
}

/*
 *----------------------------------------------------------------------
 *
 * TclDTraceInfo --
 *
 *	Extract information from a TIP280 dict for use by DTrace probes.
 *
 * Results:
 *	None.
 *
 * Side effects:
 *	None.
 *
 *----------------------------------------------------------------------
 */

void
TclDTraceInfo(
    Tcl_Obj *info,
    const char **args,
    int *argsi)
{
    static Tcl_Obj *keys[10] = { NULL };
    Tcl_Obj **k = keys, *val;
    int i = 0;

    if (!*k) {
#define kini(s) TclNewLiteralStringObj(keys[i], s); i++
	kini("cmd");	kini("type");	kini("proc");	kini("file");
	kini("method");	kini("class");	kini("lambda");	kini("object");
	kini("line");	kini("level");
#undef kini
    }
    for (i = 0; i < 6; i++) {
	Tcl_DictObjGet(NULL, info, *k++, &val);
	args[i] = val ? TclGetString(val) : NULL;
    }

    /*
     * no "proc" -> use "lambda"
     */

    if (!args[2]) {
	Tcl_DictObjGet(NULL, info, *k, &val);
	args[2] = val ? TclGetString(val) : NULL;
    }
    k++;

    /*
     * no "class" -> use "object"
     */

    if (!args[5]) {
	Tcl_DictObjGet(NULL, info, *k, &val);
	args[5] = val ? TclGetString(val) : NULL;
    }
    k++;
    for (i = 0; i < 2; i++) {
	Tcl_DictObjGet(NULL, info, *k++, &val);
	if (val) {
	    TclGetIntFromObj(NULL, val, &argsi[i]);
	} else {
	    argsi[i] = 0;
	}
    }
}

/*
 *----------------------------------------------------------------------
 *
 * DTraceCmdReturn --
 *
 *	NR callback for DTrace command return probes.
 *
 * Results:
 *	None.
 *
 * Side effects:
 *	None.
 *
 *----------------------------------------------------------------------
 */

static int
DTraceCmdReturn(
    void *data[],
    Tcl_Interp *interp,
    int result)
{
    char *cmdName = TclGetString((Tcl_Obj *) data[0]);

    if (TCL_DTRACE_CMD_RETURN_ENABLED()) {
	TCL_DTRACE_CMD_RETURN(cmdName, result);
    }
    if (TCL_DTRACE_CMD_RESULT_ENABLED()) {
	Tcl_Obj *r = Tcl_GetObjResult(interp);

	TCL_DTRACE_CMD_RESULT(cmdName, result, TclGetString(r), r);
    }
    return result;
}

TCL_DTRACE_DEBUG_LOG()

#endif /* USE_DTRACE */

/*
 *----------------------------------------------------------------------
 *
 * Tcl_NRCallObjProc --
 *
 *	This function calls an objProc directly while managing things properly
 *	if it happens to be an NR objProc. It is meant to be used by extenders
 *	that provide an NR implementation of a command, as this function
 *	permits a trivial coding of the non-NR objProc.
 *
 * Results:
 *	The return value is a standard Tcl completion code such as TCL_OK or
 *	TCL_ERROR. A result or error message is left in interp's result.
 *
 * Side effects:
 *	Depends on the objProc.
 *
 *----------------------------------------------------------------------
 */

int
Tcl_NRCallObjProc(
    Tcl_Interp *interp,
    Tcl_ObjCmdProc *objProc,
    void *clientData,
    size_t objc,
    Tcl_Obj *const objv[])
{
    NRE_callback *rootPtr = TOP_CB(interp);

    TclNRAddCallback(interp, Dispatch, objProc, clientData,
	    INT2PTR(objc), objv);
    return TclNRRunCallbacks(interp, TCL_OK, rootPtr);
}

/*
 *----------------------------------------------------------------------
 *
 * Tcl_NRCreateCommand --
 *
 *	Define a new NRE-enabled object-based command in a command table.
 *
 * Results:
 *	The return value is a token for the command, which can be used in
 *	future calls to Tcl_GetCommandName.
 *
 * Side effects:
 *	If no command named "cmdName" already exists for interp, one is
 *	created. Otherwise, if a command does exist, then if the object-based
 *	Tcl_ObjCmdProc is TclInvokeStringCommand, we assume Tcl_CreateCommand
 *	was called previously for the same command and just set its
 *	Tcl_ObjCmdProc to the argument "proc"; otherwise, we delete the old
 *	command.
 *
 *	In the future, during bytecode evaluation when "cmdName" is seen as
 *	the name of a command by Tcl_EvalObj or Tcl_Eval, the object-based
 *	Tcl_ObjCmdProc proc will be called. When the command is deleted from
 *	the table, deleteProc will be called. See the manual entry for details
 *	on the calling sequence.
 *
 *----------------------------------------------------------------------
 */

Tcl_Command
Tcl_NRCreateCommand(
    Tcl_Interp *interp,		/* Token for command interpreter (returned by
				 * previous call to Tcl_CreateInterp). */
    const char *cmdName,	/* Name of command. If it contains namespace
				 * qualifiers, the new command is put in the
				 * specified namespace; otherwise it is put in
				 * the global namespace. */
    Tcl_ObjCmdProc *proc,	/* Object-based function to associate with
				 * name, provides direct access for direct
				 * calls. */
    Tcl_ObjCmdProc *nreProc,	/* Object-based function to associate with
				 * name, provides NR implementation */
    void *clientData,	/* Arbitrary value to pass to object
				 * function. */
    Tcl_CmdDeleteProc *deleteProc)
				/* If not NULL, gives a function to call when
				 * this command is deleted. */
{
    Command *cmdPtr = (Command *)
	    Tcl_CreateObjCommand(interp, cmdName, proc, clientData,
                    deleteProc);

    cmdPtr->nreProc = nreProc;
    return (Tcl_Command) cmdPtr;
}

Tcl_Command
TclNRCreateCommandInNs(
    Tcl_Interp *interp,
    const char *cmdName,
    Tcl_Namespace *nsPtr,
    Tcl_ObjCmdProc *proc,
    Tcl_ObjCmdProc *nreProc,
    void *clientData,
    Tcl_CmdDeleteProc *deleteProc)
{
    Command *cmdPtr = (Command *)
            TclCreateObjCommandInNs(interp, cmdName, nsPtr, proc, clientData,
                    deleteProc);

    cmdPtr->nreProc = nreProc;
    return (Tcl_Command) cmdPtr;
}

/****************************************************************************
 * Stuff for the public api
 ****************************************************************************/

int
Tcl_NREvalObj(
    Tcl_Interp *interp,
    Tcl_Obj *objPtr,
    int flags)
{
    return TclNREvalObjEx(interp, objPtr, flags, NULL, INT_MIN);
}

int
Tcl_NREvalObjv(
    Tcl_Interp *interp,		/* Interpreter in which to evaluate the
				 * command. Also used for error reporting. */
    size_t objc,			/* Number of words in command. */
    Tcl_Obj *const objv[],	/* An array of pointers to objects that are
				 * the words that make up the command. */
    int flags)			/* Collection of OR-ed bits that control the
				 * evaluation of the script. Only
				 * TCL_EVAL_GLOBAL, TCL_EVAL_INVOKE and
				 * TCL_EVAL_NOERR are currently supported. */
{
    return TclNREvalObjv(interp, objc, objv, flags, NULL);
}

int
Tcl_NRCmdSwap(
    Tcl_Interp *interp,
    Tcl_Command cmd,
    size_t objc,
    Tcl_Obj *const objv[],
    int flags)
{
    return TclNREvalObjv(interp, objc, objv, flags|TCL_EVAL_NOERR,
	    (Command *) cmd);
}

/*****************************************************************************
 * Tailcall related code
 *****************************************************************************
 *
 * The steps of the tailcall dance are as follows:
 *
 *   1. when [tailcall] is invoked, it stores the corresponding callback in
 *      the current CallFrame and returns TCL_RETURN
 *   2. when the CallFrame is popped, it calls TclSetTailcall to store the
 *      callback in the proper NRCommand callback - the spot where the command
 *      that pushed the CallFrame is completely cleaned up
 *   3. when the NRCommand callback runs, it schedules the tailcall callback
 *      to run immediately after it returns
 *
 *   One delicate point is to properly define the NRCommand where the tailcall
 *   will execute. There are functions whose purpose is to help define the
 *   precise spot:
 *     TclMarkTailcall: if the NEXT command to be pushed tailcalls, execution
 *         should continue right here
 *     TclSkipTailcall:  if the NEXT command to be pushed tailcalls, execution
 *         should continue after the CURRENT command is fully returned ("skip
 *         the next command: we are redirecting to it, tailcalls should run
 *         after WE return")
 *     TclPushTailcallPoint: the search for a tailcalling spot cannot traverse
 *         this point. This is special for OO, as some of the oo constructs
 *         that behave like commands may not push an NRCommand callback.
 */

void
TclMarkTailcall(
    Tcl_Interp *interp)
{
    Interp *iPtr = (Interp *) interp;

    if (iPtr->deferredCallbacks == NULL) {
	TclNRAddCallback(interp, NRCommand, NULL, NULL,
                NULL, NULL);
        iPtr->deferredCallbacks = TOP_CB(interp);
    }
}

void
TclSkipTailcall(
    Tcl_Interp *interp)
{
    Interp *iPtr = (Interp *) interp;

    TclMarkTailcall(interp);
    iPtr->deferredCallbacks->data[1] = INT2PTR(1);
}

void
TclPushTailcallPoint(
    Tcl_Interp *interp)
{
    TclNRAddCallback(interp, NRCommand, NULL, NULL, NULL, NULL);
    ((Interp *) interp)->numLevels++;
}

/*
 *----------------------------------------------------------------------
 *
 * TclSetTailcall --
 *
 *	Splice a tailcall command in the proper spot of the NRE callback
 *	stack, so that it runs at the right time.
 *
 *----------------------------------------------------------------------
 */

void
TclSetTailcall(
    Tcl_Interp *interp,
    Tcl_Obj *listPtr)
{
    /*
     * Find the splicing spot: right before the NRCommand of the thing
     * being tailcalled. Note that we skip NRCommands marked by a 1 in data[1]
     * (used by command redirectors).
     */

    NRE_callback *runPtr;

    for (runPtr = TOP_CB(interp); runPtr; runPtr = runPtr->nextPtr) {
        if (((runPtr->procPtr) == NRCommand) && !runPtr->data[1]) {
            break;
        }
    }
    if (!runPtr) {
        Tcl_Panic("tailcall cannot find the right splicing spot: should not happen!");
    }
    runPtr->data[1] = listPtr;
}

/*
 *----------------------------------------------------------------------
 *
 * TclNRTailcallObjCmd --
 *
 *	Prepare the tailcall as a list and store it in the current
 *	varFrame. When the frame is later popped the tailcall will be spliced
 *	at the proper place.
 *
 * Results:
 *	The first NRCommand callback that is not marked to be skipped is
 *	updated so that its data[1] field contains the tailcall list.
 *
 *----------------------------------------------------------------------
 */

int
TclNRTailcallObjCmd(
    TCL_UNUSED(void *),
    Tcl_Interp *interp,
    int objc,
    Tcl_Obj *const objv[])
{
    Interp *iPtr = (Interp *) interp;

    if (objc < 1) {
	Tcl_WrongNumArgs(interp, 1, objv, "?command? ?arg ...?");
	return TCL_ERROR;
    }

    if (!(iPtr->varFramePtr->isProcCallFrame & 1)) {
        Tcl_SetObjResult(interp, Tcl_NewStringObj(
                "tailcall can only be called from a proc, lambda or method", -1));
        Tcl_SetErrorCode(interp, "TCL", "TAILCALL", "ILLEGAL", NULL);
	return TCL_ERROR;
    }

    /*
     * Invocation without args just clears a scheduled tailcall; invocation
     * with an argument replaces any previously scheduled tailcall.
     */

    if (iPtr->varFramePtr->tailcallPtr) {
        Tcl_DecrRefCount(iPtr->varFramePtr->tailcallPtr);
        iPtr->varFramePtr->tailcallPtr = NULL;
    }

    /*
     * Create the callback to actually evaluate the tailcalled
     * command, then set it in the varFrame so that PopCallFrame can use it
     * at the proper time.
     */

    if (objc > 1) {
        Tcl_Obj *listPtr, *nsObjPtr;
        Tcl_Namespace *nsPtr = (Tcl_Namespace *) iPtr->varFramePtr->nsPtr;

        /*
         * The tailcall data is in a Tcl list: the first element is the
         * namespace, the rest the command to be tailcalled.
         */

        nsObjPtr = Tcl_NewStringObj(nsPtr->fullName, -1);
        listPtr = Tcl_NewListObj(objc, objv);
 	TclListObjSetElement(interp, listPtr, 0, nsObjPtr);

        iPtr->varFramePtr->tailcallPtr = listPtr;
    }
    return TCL_RETURN;
}

/*
 *----------------------------------------------------------------------
 *
 * TclNRTailcallEval --
 *
 *	This NREcallback actually causes the tailcall to be evaluated.
 *
 *----------------------------------------------------------------------
 */

int
TclNRTailcallEval(
    void *data[],
    Tcl_Interp *interp,
    int result)
{
    Interp *iPtr = (Interp *) interp;
    Tcl_Obj *listPtr = (Tcl_Obj *)data[0], *nsObjPtr;
    Tcl_Namespace *nsPtr;
    size_t objc;
    Tcl_Obj **objv;

    TclListObjGetElementsM(interp, listPtr, &objc, &objv);
    nsObjPtr = objv[0];

    if (result == TCL_OK) {
	result = TclGetNamespaceFromObj(interp, nsObjPtr, &nsPtr);
    }

    if (result != TCL_OK) {
        /*
         * Tailcall execution was preempted, eg by an intervening catch or by
         * a now-gone namespace: cleanup and return.
         */

	Tcl_DecrRefCount(listPtr);
        return result;
    }

    /*
     * Perform the tailcall
     */

    TclMarkTailcall(interp);
    TclNRAddCallback(interp, TclNRReleaseValues, listPtr, NULL, NULL,NULL);
    iPtr->lookupNsPtr = (Namespace *) nsPtr;
    return TclNREvalObjv(interp, objc-1, objv+1, 0, NULL);
}

int
TclNRReleaseValues(
    void *data[],
    TCL_UNUSED(Tcl_Interp *),
    int result)
{
    int i = 0;

    while (i < 4) {
	if (data[i]) {
	    Tcl_DecrRefCount((Tcl_Obj *) data[i]);
	} else {
	    break;
	}
	i++;
    }
    return result;
}

void
Tcl_NRAddCallback(
    Tcl_Interp *interp,
    Tcl_NRPostProc *postProcPtr,
    void *data0,
    void *data1,
    void *data2,
    void *data3)
{
    if (!(postProcPtr)) {
	Tcl_Panic("Adding a callback without an objProc?!");
    }
    TclNRAddCallback(interp, postProcPtr, data0, data1, data2, data3);
}

/*
 *----------------------------------------------------------------------
 *
 * TclNRCoroutineObjCmd -- (and friends)
 *
 *	This object-based function is invoked to process the "coroutine" Tcl
 *	command. It is heavily based on "apply".
 *
 * Results:
 *	A standard Tcl object result value.
 *
 * Side effects:
 *	A new procedure gets created.
 *
 * ** FIRST EXPERIMENTAL IMPLEMENTATION **
 *
 * It is fairly amateurish and not up to our standards - mainly in terms of
 * error messages and [info] interaction. Just to test the infrastructure in
 * teov and tebc.
 *----------------------------------------------------------------------
 */

#define iPtr ((Interp *) interp)

int
TclNRYieldObjCmd(
    void *clientData,
    Tcl_Interp *interp,
    int objc,
    Tcl_Obj *const objv[])
{
    CoroutineData *corPtr = iPtr->execEnvPtr->corPtr;

    if (objc > 2) {
	Tcl_WrongNumArgs(interp, 1, objv, "?returnValue?");
	return TCL_ERROR;
    }

    if (!corPtr) {
	Tcl_SetObjResult(interp, Tcl_NewStringObj(
                "yield can only be called in a coroutine", -1));
	Tcl_SetErrorCode(interp, "TCL", "COROUTINE", "ILLEGAL_YIELD", NULL);
	return TCL_ERROR;
    }

    if (objc == 2) {
	Tcl_SetObjResult(interp, objv[1]);
    }

    NRE_ASSERT(!COR_IS_SUSPENDED(corPtr));
    TclNRAddCallback(interp, TclNRCoroutineActivateCallback, corPtr,
            clientData, NULL, NULL);
    return TCL_OK;
}

int
TclNRYieldToObjCmd(
    TCL_UNUSED(void *),
    Tcl_Interp *interp,
    int objc,
    Tcl_Obj *const objv[])
{
    CoroutineData *corPtr = iPtr->execEnvPtr->corPtr;
    Tcl_Obj *listPtr, *nsObjPtr;
    Tcl_Namespace *nsPtr = TclGetCurrentNamespace(interp);

    if (objc < 2) {
	Tcl_WrongNumArgs(interp, 1, objv, "command ?arg ...?");
	return TCL_ERROR;
    }

    if (!corPtr) {
	Tcl_SetObjResult(interp, Tcl_NewStringObj(
                "yieldto can only be called in a coroutine", -1));
	Tcl_SetErrorCode(interp, "TCL", "COROUTINE", "ILLEGAL_YIELD", NULL);
	return TCL_ERROR;
    }

    if (((Namespace *) nsPtr)->flags & NS_DYING) {
        Tcl_SetObjResult(interp, Tcl_NewStringObj(
		"yieldto called in deleted namespace", -1));
        Tcl_SetErrorCode(interp, "TCL", "COROUTINE", "YIELDTO_IN_DELETED",
		NULL);
        return TCL_ERROR;
    }

    /*
     * Add the tailcall in the caller env, then just yield.
     *
     * This is essentially code from TclNRTailcallObjCmd
     */

    listPtr = Tcl_NewListObj(objc, objv);
    nsObjPtr = Tcl_NewStringObj(nsPtr->fullName, -1);
    TclListObjSetElement(interp, listPtr, 0, nsObjPtr);

    /*
     * Add the callback in the caller's env, then instruct TEBC to yield.
     */

    iPtr->execEnvPtr = corPtr->callerEEPtr;
    TclSetTailcall(interp, listPtr);
    corPtr->yieldPtr = listPtr;
    iPtr->execEnvPtr = corPtr->eePtr;

    return TclNRYieldObjCmd(CORO_ACTIVATE_YIELDM, interp, 1, objv);
}

static int
RewindCoroutineCallback(
    void *data[],
    Tcl_Interp *interp,
    TCL_UNUSED(int) /*result*/)
{
    return Tcl_RestoreInterpState(interp, (Tcl_InterpState)data[0]);
}

static int
RewindCoroutine(
    CoroutineData *corPtr,
    int result)
{
    Tcl_Interp *interp = corPtr->eePtr->interp;
    Tcl_InterpState state = Tcl_SaveInterpState(interp, result);

    NRE_ASSERT(COR_IS_SUSPENDED(corPtr));
    NRE_ASSERT(corPtr->eePtr != NULL);
    NRE_ASSERT(corPtr->eePtr != iPtr->execEnvPtr);

    corPtr->eePtr->rewind = 1;
    TclNRAddCallback(interp, RewindCoroutineCallback, state,
	    NULL, NULL, NULL);
    return TclNRInterpCoroutine(corPtr, interp, 0, NULL);
}

static void
DeleteCoroutine(
    void *clientData)
{
    CoroutineData *corPtr = (CoroutineData *)clientData;
    Tcl_Interp *interp = corPtr->eePtr->interp;
    NRE_callback *rootPtr = TOP_CB(interp);

    if (COR_IS_SUSPENDED(corPtr)) {
	TclNRRunCallbacks(interp, RewindCoroutine(corPtr,TCL_OK), rootPtr);
    }
}

static int
NRCoroutineCallerCallback(
    void *data[],
    Tcl_Interp *interp,
    int result)
{
    CoroutineData *corPtr = (CoroutineData *)data[0];
    Command *cmdPtr = corPtr->cmdPtr;

    /*
     * This is the last callback in the caller execEnv, right before switching
     * to the coroutine's
     */

    NRE_ASSERT(iPtr->execEnvPtr == corPtr->callerEEPtr);

    if (!corPtr->eePtr) {
	/*
	 * The execEnv was wound down but not deleted for our sake. We finish
	 * the job here. The caller context has already been restored.
	 */

	NRE_ASSERT(iPtr->varFramePtr == corPtr->caller.varFramePtr);
	NRE_ASSERT(iPtr->framePtr == corPtr->caller.framePtr);
	NRE_ASSERT(iPtr->cmdFramePtr == corPtr->caller.cmdFramePtr);
	Tcl_Free(corPtr);
	return result;
    }

    NRE_ASSERT(COR_IS_SUSPENDED(corPtr));
    SAVE_CONTEXT(corPtr->running);
    RESTORE_CONTEXT(corPtr->caller);

    if (cmdPtr->flags & CMD_DYING) {
	/*
	 * The command was deleted while it was running: wind down the
	 * execEnv, this will do the complete cleanup. RewindCoroutine will
	 * restore both the caller's context and interp state.
	 */

	return RewindCoroutine(corPtr, result);
    }

    return result;
}

static int
NRCoroutineExitCallback(
    void *data[],
    Tcl_Interp *interp,
    int result)
{
    CoroutineData *corPtr = (CoroutineData *)data[0];
    Command *cmdPtr = corPtr->cmdPtr;

    /*
     * This runs at the bottom of the Coroutine's execEnv: it will be executed
     * when the coroutine returns or is wound down, but not when it yields. It
     * deletes the coroutine and restores the caller's environment.
     */

    NRE_ASSERT(interp == corPtr->eePtr->interp);
    NRE_ASSERT(TOP_CB(interp) == NULL);
    NRE_ASSERT(iPtr->execEnvPtr == corPtr->eePtr);
    NRE_ASSERT(!COR_IS_SUSPENDED(corPtr));
    NRE_ASSERT((corPtr->callerEEPtr->callbackPtr->procPtr == NRCoroutineCallerCallback));

    cmdPtr->deleteProc = NULL;
    Tcl_DeleteCommandFromToken(interp, (Tcl_Command) cmdPtr);
    TclCleanupCommandMacro(cmdPtr);

    corPtr->eePtr->corPtr = NULL;
    TclDeleteExecEnv(corPtr->eePtr);
    corPtr->eePtr = NULL;

    corPtr->stackLevel = NULL;

    /*
     * #280.
     * Drop the coroutine-owned copy of the lineLABCPtr hashtable for literal
     * command arguments in bytecode.
     */

    Tcl_DeleteHashTable(corPtr->lineLABCPtr);
    Tcl_Free(corPtr->lineLABCPtr);
    corPtr->lineLABCPtr = NULL;

    RESTORE_CONTEXT(corPtr->caller);
    iPtr->execEnvPtr = corPtr->callerEEPtr;
    iPtr->numLevels++;

    return result;
}

/*
 *----------------------------------------------------------------------
 *
 * TclNRCoroutineActivateCallback --
 *
 *      This is the workhorse for coroutines: it implements both yield and
 *      resume.
 *
 *      It is important that both be implemented in the same callback: the
 *      detection of the impossibility to suspend due to a busy C-stack relies
 *      on the precise position of a local variable in the stack. We do not
 *      want the compiler to play tricks on us, either by moving things around
 *      or inlining.
 *
 *----------------------------------------------------------------------
 */

int
TclNRCoroutineActivateCallback(
    void *data[],
    Tcl_Interp *interp,
    TCL_UNUSED(int) /*result*/)
{
    CoroutineData *corPtr = (CoroutineData *)data[0];

    if (!corPtr->stackLevel) {
        /*
         * -- Coroutine is suspended --
         * Push the callback to restore the caller's context on yield or
         * return.
         */

        TclNRAddCallback(interp, NRCoroutineCallerCallback, corPtr,
                NULL, NULL, NULL);

        /*
         * Record the stackLevel at which the resume is happening, then swap
         * the interp's environment to make it suitable to run this coroutine.
         */

        corPtr->stackLevel = &corPtr;
        size_t numLevels = corPtr->auxNumLevels;
        corPtr->auxNumLevels = iPtr->numLevels;

        SAVE_CONTEXT(corPtr->caller);
        corPtr->callerEEPtr = iPtr->execEnvPtr;
        RESTORE_CONTEXT(corPtr->running);
        iPtr->execEnvPtr = corPtr->eePtr;
        iPtr->numLevels += numLevels;
    } else {
        /*
         * Coroutine is active: yield
         */

        if (corPtr->stackLevel != &corPtr) {
	    NRE_callback *runPtr;

	    iPtr->execEnvPtr = corPtr->callerEEPtr;
	    if (corPtr->yieldPtr) {
		for (runPtr = TOP_CB(interp); runPtr; runPtr = runPtr->nextPtr) {
		    if (runPtr->data[1] == corPtr->yieldPtr) {
			runPtr->data[1] = NULL;
			Tcl_DecrRefCount(corPtr->yieldPtr);
			corPtr->yieldPtr = NULL;
			break;
		    }
		}
	    }
	    iPtr->execEnvPtr = corPtr->eePtr;


            Tcl_SetObjResult(interp, Tcl_NewStringObj(
                    "cannot yield: C stack busy", -1));
            Tcl_SetErrorCode(interp, "TCL", "COROUTINE", "CANT_YIELD",
                    NULL);
            return TCL_ERROR;
        }

        void *type = data[1];
        if (type == CORO_ACTIVATE_YIELD) {
            corPtr->nargs = COROUTINE_ARGUMENTS_SINGLE_OPTIONAL;
        } else if (type == CORO_ACTIVATE_YIELDM) {
            corPtr->nargs = COROUTINE_ARGUMENTS_ARBITRARY;
        } else {
            Tcl_Panic("Yield received an option which is not implemented");
        }

	corPtr->yieldPtr = NULL;
        corPtr->stackLevel = NULL;

        size_t numLevels = iPtr->numLevels;
        iPtr->numLevels = corPtr->auxNumLevels;
        corPtr->auxNumLevels = numLevels - corPtr->auxNumLevels;

        iPtr->execEnvPtr = corPtr->callerEEPtr;
    }

    return TCL_OK;
}

/*
 *----------------------------------------------------------------------
 *
 * TclNREvalList --
 *
 *      Callback to invoke command as list, used in order to delayed
 *	processing of canonical list command in sane environment.
 *
 *----------------------------------------------------------------------
 */

static int
TclNREvalList(
    void *data[],
    Tcl_Interp *interp,
    TCL_UNUSED(int) /*result*/)
{
    size_t objc;
    Tcl_Obj **objv;
    Tcl_Obj *listPtr = (Tcl_Obj *)data[0];

    Tcl_IncrRefCount(listPtr);

    TclMarkTailcall(interp);
    TclNRAddCallback(interp, TclNRReleaseValues, listPtr, NULL, NULL,NULL);
    TclListObjGetElementsM(NULL, listPtr, &objc, &objv);
    return TclNREvalObjv(interp, objc, objv, 0, NULL);
}

/*
 *----------------------------------------------------------------------
 *
 * CoroTypeObjCmd --
 *
 *      Implementation of [::tcl::unsupported::corotype] command.
 *
 *----------------------------------------------------------------------
 */

static int
CoroTypeObjCmd(
    TCL_UNUSED(void *),
    Tcl_Interp *interp,
    int objc,
    Tcl_Obj *const objv[])
{
    Command *cmdPtr;
    CoroutineData *corPtr;

    if (objc != 2) {
	Tcl_WrongNumArgs(interp, 1, objv, "coroName");
	return TCL_ERROR;
    }

    /*
     * Look up the coroutine.
     */

    cmdPtr = (Command *) Tcl_GetCommandFromObj(interp, objv[1]);
    if ((!cmdPtr) || (cmdPtr->nreProc != TclNRInterpCoroutine)) {
        Tcl_SetObjResult(interp, Tcl_NewStringObj(
                "can only get coroutine type of a coroutine", -1));
        Tcl_SetErrorCode(interp, "TCL", "LOOKUP", "COROUTINE",
                TclGetString(objv[1]), NULL);
        return TCL_ERROR;
    }

    /*
     * An active coroutine is "active". Can't tell what it might do in the
     * future.
     */

    corPtr = (CoroutineData *)cmdPtr->objClientData;
    if (!COR_IS_SUSPENDED(corPtr)) {
        Tcl_SetObjResult(interp, Tcl_NewStringObj("active", -1));
        return TCL_OK;
    }

    /*
     * Inactive coroutines are classified by the (effective) command used to
     * suspend them, which matters when you're injecting a probe.
     */

    switch (corPtr->nargs) {
    case COROUTINE_ARGUMENTS_SINGLE_OPTIONAL:
        Tcl_SetObjResult(interp, Tcl_NewStringObj("yield", -1));
        return TCL_OK;
    case COROUTINE_ARGUMENTS_ARBITRARY:
        Tcl_SetObjResult(interp, Tcl_NewStringObj("yieldto", -1));
        return TCL_OK;
    default:
        Tcl_SetObjResult(interp, Tcl_NewStringObj(
                "unknown coroutine type", -1));
        Tcl_SetErrorCode(interp, "TCL", "COROUTINE", "BAD_TYPE", NULL);
        return TCL_ERROR;
    }
}

/*
 *----------------------------------------------------------------------
 *
 * TclNRCoroInjectObjCmd, TclNRCoroProbeObjCmd --
 *
 *      Implementation of [coroinject] and [coroprobe] commands.
 *
 *----------------------------------------------------------------------
 */

static inline CoroutineData *
GetCoroutineFromObj(
    Tcl_Interp *interp,
    Tcl_Obj *objPtr,
    const char *errMsg)
{
    /*
     * How to get a coroutine from its handle.
     */

    Command *cmdPtr = (Command *) Tcl_GetCommandFromObj(interp, objPtr);

    if ((!cmdPtr) || (cmdPtr->nreProc != TclNRInterpCoroutine)) {
        Tcl_SetObjResult(interp, Tcl_NewStringObj(errMsg, -1));
        Tcl_SetErrorCode(interp, "TCL", "LOOKUP", "COROUTINE",
                TclGetString(objPtr), NULL);
        return NULL;
    }
    return (CoroutineData *)cmdPtr->objClientData;
}

static int
TclNRCoroInjectObjCmd(
    TCL_UNUSED(void *),
    Tcl_Interp *interp,
    int objc,
    Tcl_Obj *const objv[])
{
    CoroutineData *corPtr;

    /*
     * Usage more or less like tailcall:
     *   coroinject coroName cmd ?arg1 arg2 ...?
     */

    if (objc < 3) {
	Tcl_WrongNumArgs(interp, 1, objv, "coroName cmd ?arg1 arg2 ...?");
	return TCL_ERROR;
    }

    corPtr = GetCoroutineFromObj(interp, objv[1],
            "can only inject a command into a coroutine");
    if (!corPtr) {
        return TCL_ERROR;
    }
    if (!COR_IS_SUSPENDED(corPtr)) {
        Tcl_SetObjResult(interp, Tcl_NewStringObj(
                "can only inject a command into a suspended coroutine", -1));
        Tcl_SetErrorCode(interp, "TCL", "COROUTINE", "ACTIVE", NULL);
        return TCL_ERROR;
    }

    /*
     * Add the callback to the coro's execEnv, so that it is the first thing
     * to happen when the coro is resumed.
     */

    ExecEnv *savedEEPtr = iPtr->execEnvPtr;
    iPtr->execEnvPtr = corPtr->eePtr;
    TclNRAddCallback(interp, InjectHandler, corPtr,
            Tcl_NewListObj(objc - 2, objv + 2), INT2PTR(corPtr->nargs), NULL);
    iPtr->execEnvPtr = savedEEPtr;

    return TCL_OK;
}

static int
TclNRCoroProbeObjCmd(
    TCL_UNUSED(void *),
    Tcl_Interp *interp,
    int objc,
    Tcl_Obj *const objv[])
{
    CoroutineData *corPtr;

    /*
     * Usage more or less like tailcall:
     *   coroprobe coroName cmd ?arg1 arg2 ...?
     */

    if (objc < 3) {
	Tcl_WrongNumArgs(interp, 1, objv, "coroName cmd ?arg1 arg2 ...?");
	return TCL_ERROR;
    }

    corPtr = GetCoroutineFromObj(interp, objv[1],
            "can only inject a probe command into a coroutine");
    if (!corPtr) {
        return TCL_ERROR;
    }
    if (!COR_IS_SUSPENDED(corPtr)) {
        Tcl_SetObjResult(interp, Tcl_NewStringObj(
                "can only inject a probe command into a suspended coroutine",
                -1));
        Tcl_SetErrorCode(interp, "TCL", "COROUTINE", "ACTIVE", NULL);
        return TCL_ERROR;
    }

    /*
     * Add the callback to the coro's execEnv, so that it is the first thing
     * to happen when the coro is resumed.
     */

    ExecEnv *savedEEPtr = iPtr->execEnvPtr;
    iPtr->execEnvPtr = corPtr->eePtr;
    TclNRAddCallback(interp, InjectHandler, corPtr,
            Tcl_NewListObj(objc - 2, objv + 2), INT2PTR(corPtr->nargs), corPtr);
    iPtr->execEnvPtr = savedEEPtr;

    /*
     * Now we immediately transfer control to the coroutine to run our probe.
     * TRICKY STUFF copied from the [yield] implementation.
     *
     * Push the callback to restore the caller's context on yield back.
     */

    TclNRAddCallback(interp, NRCoroutineCallerCallback, corPtr,
            NULL, NULL, NULL);

    /*
     * Record the stackLevel at which the resume is happening, then swap
     * the interp's environment to make it suitable to run this coroutine.
     */

    corPtr->stackLevel = &corPtr;
    size_t numLevels = corPtr->auxNumLevels;
    corPtr->auxNumLevels = iPtr->numLevels;

    /*
     * Do the actual stack swap.
     */

    SAVE_CONTEXT(corPtr->caller);
    corPtr->callerEEPtr = iPtr->execEnvPtr;
    RESTORE_CONTEXT(corPtr->running);
    iPtr->execEnvPtr = corPtr->eePtr;
    iPtr->numLevels += numLevels;
    return TCL_OK;
}

/*
 *----------------------------------------------------------------------
 *
 * InjectHandler, InjectHandlerPostProc --
 *
 *      Part of the implementation of [coroinject] and [coroprobe]. These are
 *      run inside the context of the coroutine being injected/probed into.
 *
 *      InjectHandler runs a script (possibly adding arguments) in the context
 *      of the coroutine. The script is specified as a one-shot list (with
 *      reference count equal to 1) in data[1]. This function also arranges
 *      for InjectHandlerPostProc to be the part that runs after the script
 *      completes.
 *
 *      InjectHandlerPostProc cleans up after InjectHandler (deleting the
 *      list) and, for the [coroprobe] command *only*, yields back to the
 *      caller context (i.e., where [coroprobe] was run).
 *s
 *----------------------------------------------------------------------
 */

static int
InjectHandler(
    void *data[],
    Tcl_Interp *interp,
    TCL_UNUSED(int) /*result*/)
{
    CoroutineData *corPtr = (CoroutineData *)data[0];
    Tcl_Obj *listPtr = (Tcl_Obj *)data[1];
    size_t nargs = PTR2INT(data[2]);
    void *isProbe = data[3];
    size_t objc;
    Tcl_Obj **objv;

    if (!isProbe) {
        /*
         * If this is [coroinject], add the extra arguments now.
         */

        if (nargs == COROUTINE_ARGUMENTS_SINGLE_OPTIONAL) {
            Tcl_ListObjAppendElement(NULL, listPtr,
                    Tcl_NewStringObj("yield", -1));
        } else if (nargs == COROUTINE_ARGUMENTS_ARBITRARY) {
            Tcl_ListObjAppendElement(NULL, listPtr,
                    Tcl_NewStringObj("yieldto", -1));
        } else {
            /*
             * I don't think this is reachable...
             */

            Tcl_ListObjAppendElement(NULL, listPtr, Tcl_NewWideIntObj((Tcl_WideInt)(nargs + 1U) - 1));
        }
        Tcl_ListObjAppendElement(NULL, listPtr, Tcl_GetObjResult(interp));
    }

    /*
     * Call the user's script; we're in the right place.
     */

    Tcl_IncrRefCount(listPtr);
    TclMarkTailcall(interp);
    TclNRAddCallback(interp, InjectHandlerPostCall, corPtr, listPtr,
            INT2PTR(nargs), isProbe);
    TclListObjGetElementsM(NULL, listPtr, &objc, &objv);
    return TclNREvalObjv(interp, objc, objv, 0, NULL);
}

static int
InjectHandlerPostCall(
    void *data[],
    Tcl_Interp *interp,
    int result)
{
    CoroutineData *corPtr = (CoroutineData *)data[0];
    Tcl_Obj *listPtr = (Tcl_Obj *)data[1];
    size_t nargs = PTR2INT(data[2]);
    void *isProbe = data[3];

    /*
     * Delete the command words for what we just executed.
     */

    Tcl_DecrRefCount(listPtr);

    /*
     * If we were doing a probe, splice ourselves back out of the stack
     * cleanly here. General injection should instead just look after itself.
     *
     * Code from guts of [yield] implementation.
     */

    if (isProbe) {
        if (result == TCL_ERROR) {
            Tcl_AddErrorInfo(interp,
                    "\n    (injected coroutine probe command)");
        }
        corPtr->nargs = nargs;
        corPtr->stackLevel = NULL;
        size_t numLevels = iPtr->numLevels;
        iPtr->numLevels = corPtr->auxNumLevels;
        corPtr->auxNumLevels = numLevels - corPtr->auxNumLevels;
        iPtr->execEnvPtr = corPtr->callerEEPtr;
    }
    return result;
}

/*
 *----------------------------------------------------------------------
 *
 * NRInjectObjCmd --
 *
 *      Implementation of [::tcl::unsupported::inject] command.
 *
 *----------------------------------------------------------------------
 */

static int
NRInjectObjCmd(
    TCL_UNUSED(void *),
    Tcl_Interp *interp,
    int objc,
    Tcl_Obj *const objv[])
{
    CoroutineData *corPtr;
    ExecEnv *savedEEPtr = iPtr->execEnvPtr;

    /*
     * Usage more or less like tailcall:
     *   inject coroName cmd ?arg1 arg2 ...?
     */

    if (objc < 3) {
	Tcl_WrongNumArgs(interp, 1, objv, "coroName cmd ?arg1 arg2 ...?");
	return TCL_ERROR;
    }

    corPtr = GetCoroutineFromObj(interp, objv[1],
            "can only inject a command into a coroutine");
    if (!corPtr) {
        return TCL_ERROR;
    }
    if (!COR_IS_SUSPENDED(corPtr)) {
        Tcl_SetObjResult(interp, Tcl_NewStringObj(
                "can only inject a command into a suspended coroutine", -1));
        Tcl_SetErrorCode(interp, "TCL", "COROUTINE", "ACTIVE", NULL);
        return TCL_ERROR;
    }

    /*
     * Add the callback to the coro's execEnv, so that it is the first thing
     * to happen when the coro is resumed.
     */

    iPtr->execEnvPtr = corPtr->eePtr;
    TclNRAddCallback(interp, TclNREvalList, Tcl_NewListObj(objc-2, objv+2),
	NULL, NULL, NULL);
    iPtr->execEnvPtr = savedEEPtr;

    return TCL_OK;
}

int
TclNRInterpCoroutine(
    void *clientData,
    Tcl_Interp *interp,		/* Current interpreter. */
    int objc,			/* Number of arguments. */
    Tcl_Obj *const objv[])	/* Argument objects. */
{
    CoroutineData *corPtr = (CoroutineData *)clientData;

    if (!COR_IS_SUSPENDED(corPtr)) {
	Tcl_SetObjResult(interp, Tcl_ObjPrintf(
                "coroutine \"%s\" is already running",
                TclGetString(objv[0])));
	Tcl_SetErrorCode(interp, "TCL", "COROUTINE", "BUSY", NULL);
	return TCL_ERROR;
    }

    /*
     * Parse all the arguments to work out what to feed as the result of the
     * [yield]. TRICKY POINT: objc==0 happens here! It occurs when a coroutine
     * is deleted!
     */

    switch (corPtr->nargs) {
    case COROUTINE_ARGUMENTS_SINGLE_OPTIONAL:
        if (objc == 2) {
            Tcl_SetObjResult(interp, objv[1]);
        } else if (objc > 2) {
            Tcl_WrongNumArgs(interp, 1, objv, "?arg?");
            return TCL_ERROR;
        }
        break;
    default:
        if (corPtr->nargs + 1 != (size_t)objc) {
            Tcl_SetObjResult(interp,
                    Tcl_NewStringObj("wrong coro nargs; how did we get here? "
                    "not implemented!", -1));
            Tcl_SetErrorCode(interp, "TCL", "WRONGARGS", NULL);
            return TCL_ERROR;
        }
        /* fallthrough */
    case COROUTINE_ARGUMENTS_ARBITRARY:
        if (objc > 1) {
            Tcl_SetObjResult(interp, Tcl_NewListObj(objc-1, objv+1));
        }
        break;
    }

    TclNRAddCallback(interp, TclNRCoroutineActivateCallback, corPtr,
            NULL, NULL, NULL);
    return TCL_OK;
}

/*
 *----------------------------------------------------------------------
 *
 * TclNRCoroutineObjCmd --
 *
 *      Implementation of [coroutine] command; see documentation for
 *      description of what this does.
 *
 *----------------------------------------------------------------------
 */

int
TclNRCoroutineObjCmd(
    TCL_UNUSED(void *),
    Tcl_Interp *interp,		/* Current interpreter. */
    int objc,			/* Number of arguments. */
    Tcl_Obj *const objv[])	/* Argument objects. */
{
    Command *cmdPtr;
    CoroutineData *corPtr;
    const char *procName, *simpleName;
    Namespace *nsPtr, *altNsPtr, *cxtNsPtr,
	*inNsPtr = (Namespace *)TclGetCurrentNamespace(interp);
    Namespace *lookupNsPtr = iPtr->varFramePtr->nsPtr;

    if (objc < 3) {
	Tcl_WrongNumArgs(interp, 1, objv, "name cmd ?arg ...?");
	return TCL_ERROR;
    }

    procName = TclGetString(objv[1]);
    TclGetNamespaceForQualName(interp, procName, inNsPtr, 0,
	    &nsPtr, &altNsPtr, &cxtNsPtr, &simpleName);

    if (nsPtr == NULL) {
	Tcl_SetObjResult(interp, Tcl_ObjPrintf(
                "can't create procedure \"%s\": unknown namespace",
                procName));
        Tcl_SetErrorCode(interp, "TCL", "LOOKUP", "NAMESPACE", NULL);
	return TCL_ERROR;
    }
    if (simpleName == NULL) {
	Tcl_SetObjResult(interp, Tcl_ObjPrintf(
                "can't create procedure \"%s\": bad procedure name",
                procName));
        Tcl_SetErrorCode(interp, "TCL", "VALUE", "COMMAND", procName, NULL);
	return TCL_ERROR;
    }

    /*
     * We ARE creating the coroutine command: allocate the corresponding
     * struct and create the corresponding command.
     */

    corPtr = (CoroutineData *)Tcl_Alloc(sizeof(CoroutineData));

    cmdPtr = (Command *) TclNRCreateCommandInNs(interp, simpleName,
	    (Tcl_Namespace *)nsPtr, /*objProc*/ NULL, TclNRInterpCoroutine,
	    corPtr, DeleteCoroutine);

    corPtr->cmdPtr = cmdPtr;
    cmdPtr->refCount++;

    /*
     * #280.
     * Provide the new coroutine with its own copy of the lineLABCPtr
     * hashtable for literal command arguments in bytecode. Note that that
     * CFWordBC chains are not duplicated, only the entrypoints to them. This
     * means that in the presence of coroutines each chain is potentially a
     * tree. Like the chain -> tree conversion of the CmdFrame stack.
     */

    {
	Tcl_HashSearch hSearch;
	Tcl_HashEntry *hePtr;

	corPtr->lineLABCPtr = (Tcl_HashTable *)Tcl_Alloc(sizeof(Tcl_HashTable));
	Tcl_InitHashTable(corPtr->lineLABCPtr, TCL_ONE_WORD_KEYS);

	for (hePtr = Tcl_FirstHashEntry(iPtr->lineLABCPtr,&hSearch);
		hePtr; hePtr = Tcl_NextHashEntry(&hSearch)) {
	    int isNew;
	    Tcl_HashEntry *newPtr =
		    Tcl_CreateHashEntry(corPtr->lineLABCPtr,
		    Tcl_GetHashKey(iPtr->lineLABCPtr, hePtr),
		    &isNew);

	    Tcl_SetHashValue(newPtr, Tcl_GetHashValue(hePtr));
	}
    }

    /*
     * Create the base context.
     */

    corPtr->running.framePtr = iPtr->rootFramePtr;
    corPtr->running.varFramePtr = iPtr->rootFramePtr;
    corPtr->running.cmdFramePtr = NULL;
    corPtr->running.lineLABCPtr = corPtr->lineLABCPtr;
    corPtr->stackLevel = NULL;
    corPtr->auxNumLevels = 0;

    /*
     * Create the coro's execEnv, switch to it to push the exit and coro
     * command callbacks, then switch back.
     */

    corPtr->eePtr = TclCreateExecEnv(interp, CORO_STACK_INITIAL_SIZE);
    corPtr->callerEEPtr = iPtr->execEnvPtr;
    corPtr->eePtr->corPtr = corPtr;

    SAVE_CONTEXT(corPtr->caller);
    corPtr->callerEEPtr = iPtr->execEnvPtr;
    RESTORE_CONTEXT(corPtr->running);
    iPtr->execEnvPtr = corPtr->eePtr;

    TclNRAddCallback(interp, NRCoroutineExitCallback, corPtr,
	    NULL, NULL, NULL);

    /*
     * Ensure that the command is looked up in the correct namespace.
     */

    iPtr->lookupNsPtr = lookupNsPtr;
    Tcl_NREvalObj(interp, Tcl_NewListObj(objc - 2, objv + 2), 0);
    iPtr->numLevels--;

    SAVE_CONTEXT(corPtr->running);
    RESTORE_CONTEXT(corPtr->caller);
    iPtr->execEnvPtr = corPtr->callerEEPtr;

    /*
     * Now just resume the coroutine.
     */

    TclNRAddCallback(interp, TclNRCoroutineActivateCallback, corPtr,
            NULL, NULL, NULL);
    return TCL_OK;
}

/*
 * This is used in the [info] ensemble
 */

int
TclInfoCoroutineCmd(
    TCL_UNUSED(void *),
    Tcl_Interp *interp,
    int objc,
    Tcl_Obj *const objv[])
{
    CoroutineData *corPtr = iPtr->execEnvPtr->corPtr;

    if (objc != 1) {
	Tcl_WrongNumArgs(interp, 1, objv, NULL);
	return TCL_ERROR;
    }

    if (corPtr && !(corPtr->cmdPtr->flags & CMD_DYING)) {
	Tcl_Obj *namePtr;

	TclNewObj(namePtr);
	Tcl_GetCommandFullName(interp, (Tcl_Command) corPtr->cmdPtr, namePtr);
	Tcl_SetObjResult(interp, namePtr);
    }
    return TCL_OK;
}

#undef iPtr

/*
 * Local Variables:
 * mode: c
 * c-basic-offset: 4
 * fill-column: 78
 * tab-width: 8
 * indent-tabs-mode: nil
 * End:
 */<|MERGE_RESOLUTION|>--- conflicted
+++ resolved
@@ -5032,7 +5032,6 @@
     int numCommands = tokenPtr->numComponents;
     Tcl_Token *scriptTokenPtr = tokenPtr;
     Interp *iPtr = (Interp *) interp;
-<<<<<<< HEAD
     int code = TCL_OK;
     unsigned int objLength = 20;
     int *expand, *expandStack, *lines, *lineSpace, *linesStack;
@@ -5040,31 +5039,6 @@
     const char *cmdString = scriptTokenPtr->start;
     int cmdSize = scriptTokenPtr->size;
     CmdFrame *eeFramePtr;	/* TIP #280 Structures for tracking of command
-=======
-    const char *p, *next;
-    const unsigned int minObjs = 20;
-    Tcl_Obj **objv, **objvSpace;
-    int *expand, *lines, *lineSpace;
-    Tcl_Token *tokenPtr;
-    int bytesLeft, expandRequested, code = TCL_OK;
-    size_t commandLength;
-    CallFrame *savedVarFramePtr;/* Saves old copy of iPtr->varFramePtr in case
-				 * TCL_EVAL_GLOBAL was set. */
-    int allowExceptions = (iPtr->evalFlags & TCL_ALLOW_EXCEPTIONS);
-    int gotParse = 0;
-    TCL_HASH_TYPE i, objectsUsed = 0;
-				/* These variables keep track of how much
-				 * state has been allocated while evaluating
-				 * the script, so that it can be freed
-				 * properly if an error occurs. */
-    Tcl_Parse *parsePtr = (Tcl_Parse *)TclStackAlloc(interp, sizeof(Tcl_Parse));
-    CmdFrame *eeFramePtr = (CmdFrame *)TclStackAlloc(interp, sizeof(CmdFrame));
-    Tcl_Obj **stackObjArray = (Tcl_Obj **)
-	    TclStackAlloc(interp, minObjs * sizeof(Tcl_Obj *));
-    int *expandStack = (int *)TclStackAlloc(interp, minObjs * sizeof(int));
-    int *linesStack = (int *)TclStackAlloc(interp, minObjs * sizeof(int));
-				/* TIP #280 Structures for tracking of command
->>>>>>> ccd2ac73
 				 * locations. */
     int allowExceptions = 1;
     int *clNext = NULL;		/* Pointer for the tracking of invisible
