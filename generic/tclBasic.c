/*
 * tclBasic.c --
 *
 *	Contains the basic facilities for TCL command interpretation,
 *	including interpreter creation and deletion, command creation and
 *	deletion, and command/script execution.
 *
 * Copyright (c) 1987-1994 The Regents of the University of California.
 * Copyright (c) 1994-1997 Sun Microsystems, Inc.
 * Copyright (c) 1998-1999 by Scriptics Corporation.
 * Copyright (c) 2001, 2002 by Kevin B. Kenny.  All rights reserved.
 * Copyright (c) 2007 Daniel A. Steffen <das@users.sourceforge.net>
 * Copyright (c) 2006-2008 by Joe Mistachkin.  All rights reserved.
 * Copyright (c) 2008 Miguel Sofer <msofer@users.sourceforge.net>
 *
 * See the file "license.terms" for information on usage and redistribution of
 * this file, and for a DISCLAIMER OF ALL WARRANTIES.
<<<<<<< HEAD
 *
 * RCS: @(#) $Id: tclBasic.c,v 1.473 2011/01/18 08:43:53 nijtmans Exp $
=======
>>>>>>> 3aa31b5a
 */

#include "tclInt.h"
#include "tclOOInt.h"
#include "tclCompile.h"
#include "tommath.h"
#include <math.h>

#if NRE_ENABLE_ASSERTS
#include <assert.h>
#endif

#define INTERP_STACK_INITIAL_SIZE 2000
#define CORO_STACK_INITIAL_SIZE    200

/*
 * Determine whether we're using IEEE floating point
 */

#if (FLT_RADIX == 2) && (DBL_MANT_DIG == 53) && (DBL_MAX_EXP == 1024)
#   define IEEE_FLOATING_POINT
/* Largest odd integer that can be represented exactly in a double */
#   define MAX_EXACT 9007199254740991.0
#endif

/*
 * The following structure defines the client data for a math function
 * registered with Tcl_CreateMathFunc
 */

typedef struct OldMathFuncData {
    Tcl_MathProc *proc;		/* Handler function */
    int numArgs;		/* Number of args expected */
    Tcl_ValueType *argTypes;	/* Types of the args */
    ClientData clientData;	/* Client data for the handler function */
} OldMathFuncData;

/*
 * This is the script cancellation struct and hash table. The hash table is
 * used to keep track of the information necessary to process script
 * cancellation requests, including the original interp, asynchronous handler
 * tokens (created by Tcl_AsyncCreate), and the clientData and flags arguments
 * passed to Tcl_CancelEval on a per-interp basis. The cancelLock mutex is
 * used for protecting calls to Tcl_CancelEval as well as protecting access to
 * the hash table below.
 */

typedef struct {
    Tcl_Interp *interp;		/* Interp this struct belongs to. */
    Tcl_AsyncHandler async;	/* Async handler token for script
				 * cancellation. */
    char *result;		/* The script cancellation result or NULL for
				 * a default result. */
    int length;			/* Length of the above error message. */
    ClientData clientData;	/* Ignored */
    int flags;			/* Additional flags */
} CancelInfo;
static Tcl_HashTable cancelTable;
static int cancelTableInitialized = 0;	/* 0 means not yet initialized. */
TCL_DECLARE_MUTEX(cancelLock)

/*
 * Declarations for managing contexts for non-recursive coroutines. Contexts
 * are used to save the evaluation state between NR calls to each coro.
 */

static const CorContext NULL_CONTEXT = {NULL, NULL, NULL, NULL};

#define SAVE_CONTEXT(context)				\
    (context).framePtr = iPtr->framePtr;		\
    (context).varFramePtr = iPtr->varFramePtr;		\
    (context).cmdFramePtr = iPtr->cmdFramePtr;		\
    (context).lineLABCPtr = iPtr->lineLABCPtr

#define RESTORE_CONTEXT(context)			\
    iPtr->framePtr = (context).framePtr;		\
    iPtr->varFramePtr = (context).varFramePtr;		\
    iPtr->cmdFramePtr = (context).cmdFramePtr;		\
    iPtr->lineLABCPtr = (context).lineLABCPtr

/*
 * Static functions in this file:
 */

static char *		CallCommandTraces(Interp *iPtr, Command *cmdPtr,
			    const char *oldName, const char *newName,
			    int flags);
static int		CancelEvalProc(ClientData clientData,
			    Tcl_Interp *interp, int code);
static int		CheckDoubleResult(Tcl_Interp *interp, double dResult);
static void		DeleteCoroutine(ClientData clientData);
static void		DeleteInterpProc(Tcl_Interp *interp);
static void		DeleteOpCmdClientData(ClientData clientData);
#ifdef USE_DTRACE
static Tcl_ObjCmdProc	DTraceObjCmd;
static Tcl_NRPostProc	DTraceCmdReturn;
#else
#   define DTraceCmdReturn	NULL
#endif /* USE_DTRACE */
static Tcl_ObjCmdProc	ExprAbsFunc;
static Tcl_ObjCmdProc	ExprBinaryFunc;
static Tcl_ObjCmdProc	ExprBoolFunc;
static Tcl_ObjCmdProc	ExprCeilFunc;
static Tcl_ObjCmdProc	ExprDoubleFunc;
static Tcl_ObjCmdProc	ExprEntierFunc;
static Tcl_ObjCmdProc	ExprFloorFunc;
static Tcl_ObjCmdProc	ExprIntFunc;
static Tcl_ObjCmdProc	ExprIsqrtFunc;
static Tcl_ObjCmdProc	ExprRandFunc;
static Tcl_ObjCmdProc	ExprRoundFunc;
static Tcl_ObjCmdProc	ExprSqrtFunc;
static Tcl_ObjCmdProc	ExprSrandFunc;
static Tcl_ObjCmdProc	ExprUnaryFunc;
static Tcl_ObjCmdProc	ExprWideFunc;
static Tcl_Obj *	GetCommandSource(Interp *iPtr, int objc,
			    Tcl_Obj *const objv[], int lookup);
static void		MathFuncWrongNumArgs(Tcl_Interp *interp, int expected,
			    int actual, Tcl_Obj *const *objv);
static Tcl_NRPostProc	NRCoroutineActivateCallback;
static Tcl_NRPostProc	NRCoroutineCallerCallback;
static Tcl_NRPostProc	NRCoroutineExitCallback;
static Tcl_NRPostProc	NRRunObjProc;
static Tcl_NRPostProc	NRTailcallEval;
static Tcl_ObjCmdProc	OldMathFuncProc;
static void		OldMathFuncDeleteProc(ClientData clientData);
static void		ProcessUnexpectedResult(Tcl_Interp *interp,
			    int returnCode);
static int		RewindCoroutine(CoroutineData *corPtr, int result);
static void		TEOV_SwitchVarFrame(Tcl_Interp *interp);
static void		TEOV_PushExceptionHandlers(Tcl_Interp *interp,
			    int objc, Tcl_Obj *const objv[], int flags);
static inline Command *	TEOV_LookupCmdFromObj(Tcl_Interp *interp,
			    Tcl_Obj *namePtr, Namespace *lookupNsPtr);
static int		TEOV_NotFound(Tcl_Interp *interp, int objc,
			    Tcl_Obj *const objv[], Namespace *lookupNsPtr);
static int		TEOV_RunEnterTraces(Tcl_Interp *interp,
			    Command **cmdPtrPtr, int objc,
			    Tcl_Obj *const objv[], Namespace *lookupNsPtr);
static Tcl_NRPostProc	RewindCoroutineCallback;
static Tcl_NRPostProc	TailcallCleanup;
static Tcl_NRPostProc	TEOEx_ByteCodeCallback;
static Tcl_NRPostProc	TEOEx_ListCallback;
static Tcl_NRPostProc	TEOV_Error;
static Tcl_NRPostProc	TEOV_Exception;
static Tcl_NRPostProc	TEOV_NotFoundCallback;
static Tcl_NRPostProc	TEOV_RestoreVarFrame;
static Tcl_NRPostProc	TEOV_RunLeaveTraces;
static Tcl_NRPostProc	YieldToCallback;

static void	        ClearTailcall(Tcl_Interp *interp,
			    struct TEOV_callback *tailcallPtr);
static Tcl_ObjCmdProc NRCoroInjectObjCmd;

MODULE_SCOPE const TclStubs tclStubs;

/*
 * Magical counts for the number of arguments accepted by a coroutine command
 * after particular kinds of [yield].
 */

#define CORO_ACTIVATE_YIELD    PTR2INT(NULL)
#define CORO_ACTIVATE_YIELDM   PTR2INT(NULL)+1

#define COROUTINE_ARGUMENTS_SINGLE_OPTIONAL     (-1)
#define COROUTINE_ARGUMENTS_ARBITRARY           (-2)

/*
 * The following structure define the commands in the Tcl core.
 */

typedef struct {
    const char *name;		/* Name of object-based command. */
    Tcl_ObjCmdProc *objProc;	/* Object-based function for command. */
    CompileProc *compileProc;	/* Function called to compile command. */
    Tcl_ObjCmdProc *nreProc;	/* NR-based function for command */
    int isSafe;			/* If non-zero, command will be present in
				 * safe interpreter. Otherwise it will be
				 * hidden. */
} CmdInfo;

/*
 * The built-in commands, and the functions that implement them:
 */

static const CmdInfo builtInCmds[] = {
    /*
     * Commands in the generic core.
     */

    {"append",		Tcl_AppendObjCmd,	TclCompileAppendCmd,	NULL,	1},
    {"apply",		Tcl_ApplyObjCmd,	NULL,			TclNRApplyObjCmd,	1},
    {"break",		Tcl_BreakObjCmd,	TclCompileBreakCmd,	NULL,	1},
#ifndef EXCLUDE_OBSOLETE_COMMANDS
    {"case",		Tcl_CaseObjCmd,		NULL,			NULL,	1},
#endif
    {"catch",		Tcl_CatchObjCmd,	TclCompileCatchCmd,	TclNRCatchObjCmd,	1},
    {"concat",		Tcl_ConcatObjCmd,	NULL,			NULL,	1},
    {"continue",	Tcl_ContinueObjCmd,	TclCompileContinueCmd,	NULL,	1},
    {"coroutine",	NULL,			NULL,			TclNRCoroutineObjCmd,	1},
    {"error",		Tcl_ErrorObjCmd,	TclCompileErrorCmd,	NULL,	1},
    {"eval",		Tcl_EvalObjCmd,		NULL,			NULL,	1},
    {"expr",		Tcl_ExprObjCmd,		TclCompileExprCmd,	TclNRExprObjCmd,	1},
    {"for",		Tcl_ForObjCmd,		TclCompileForCmd,	TclNRForObjCmd,	1},
    {"foreach",		Tcl_ForeachObjCmd,	TclCompileForeachCmd,	TclNRForeachCmd,	1},
    {"format",		Tcl_FormatObjCmd,	NULL,			NULL,	1},
    {"global",		Tcl_GlobalObjCmd,	TclCompileGlobalCmd,	NULL,	1},
    {"if",		Tcl_IfObjCmd,		TclCompileIfCmd,	TclNRIfObjCmd,	1},
    {"incr",		Tcl_IncrObjCmd,		TclCompileIncrCmd,	NULL,	1},
    {"join",		Tcl_JoinObjCmd,		NULL,			NULL,	1},
    {"lappend",		Tcl_LappendObjCmd,	TclCompileLappendCmd,	NULL,	1},
    {"lassign",		Tcl_LassignObjCmd,	TclCompileLassignCmd,	NULL,	1},
    {"lindex",		Tcl_LindexObjCmd,	TclCompileLindexCmd,	NULL,	1},
    {"linsert",		Tcl_LinsertObjCmd,	NULL,			NULL,	1},
    {"list",		Tcl_ListObjCmd,		TclCompileListCmd,	NULL,	1},
    {"llength",		Tcl_LlengthObjCmd,	TclCompileLlengthCmd,	NULL,	1},
    {"lrange",		Tcl_LrangeObjCmd,	NULL,			NULL,	1},
    {"lrepeat",		Tcl_LrepeatObjCmd,	NULL,			NULL,	1},
    {"lreplace",	Tcl_LreplaceObjCmd,	NULL,			NULL,	1},
    {"lreverse",	Tcl_LreverseObjCmd,	NULL,			NULL,	1},
    {"lsearch",		Tcl_LsearchObjCmd,	NULL,			NULL,	1},
    {"lset",		Tcl_LsetObjCmd,		TclCompileLsetCmd,	NULL,	1},
    {"lsort",		Tcl_LsortObjCmd,	NULL,			NULL,	1},
    {"namespace",	Tcl_NamespaceObjCmd,	TclCompileNamespaceCmd,	TclNRNamespaceObjCmd,	1},
    {"package",		Tcl_PackageObjCmd,	NULL,			NULL,	1},
    {"proc",		Tcl_ProcObjCmd,		NULL,			NULL,	1},
    {"regexp",		Tcl_RegexpObjCmd,	TclCompileRegexpCmd,	NULL,	1},
    {"regsub",		Tcl_RegsubObjCmd,	NULL,			NULL,	1},
    {"rename",		Tcl_RenameObjCmd,	NULL,			NULL,	1},
    {"return",		Tcl_ReturnObjCmd,	TclCompileReturnCmd,	NULL,	1},
    {"scan",		Tcl_ScanObjCmd,		NULL,			NULL,	1},
    {"set",		Tcl_SetObjCmd,		TclCompileSetCmd,	NULL,	1},
    {"split",		Tcl_SplitObjCmd,	NULL,			NULL,	1},
    {"subst",		Tcl_SubstObjCmd,	TclCompileSubstCmd,	TclNRSubstObjCmd,	1},
    {"switch",		Tcl_SwitchObjCmd,	TclCompileSwitchCmd,	TclNRSwitchObjCmd, 1},
    {"tailcall",	NULL,			NULL,			TclNRTailcallObjCmd,	1},
    {"throw",		Tcl_ThrowObjCmd,	TclCompileThrowCmd,	NULL,	1},
    {"trace",		Tcl_TraceObjCmd,	NULL,			NULL,	1},
    {"try",		Tcl_TryObjCmd,		TclCompileTryCmd,	TclNRTryObjCmd,	1},
    {"unset",		Tcl_UnsetObjCmd,	TclCompileUnsetCmd,	NULL,	1},
    {"uplevel",		Tcl_UplevelObjCmd,	NULL,			TclNRUplevelObjCmd,	1},
    {"upvar",		Tcl_UpvarObjCmd,	TclCompileUpvarCmd,	NULL,	1},
    {"variable",	Tcl_VariableObjCmd,	TclCompileVariableCmd,	NULL,	1},
    {"while",		Tcl_WhileObjCmd,	TclCompileWhileCmd,	TclNRWhileObjCmd,	1},
    {"yield",		NULL,			NULL,			TclNRYieldObjCmd,	1},

    /*
     * Commands in the OS-interface. Note that many of these are unsafe.
     */

    {"after",		Tcl_AfterObjCmd,	NULL,			NULL,	1},
    {"cd",		Tcl_CdObjCmd,		NULL,			NULL,	0},
    {"close",		Tcl_CloseObjCmd,	NULL,			NULL,	1},
    {"eof",		Tcl_EofObjCmd,		NULL,			NULL,	1},
    {"encoding",	Tcl_EncodingObjCmd,	NULL,			NULL,	0},
    {"exec",		Tcl_ExecObjCmd,		NULL,			NULL,	0},
    {"exit",		Tcl_ExitObjCmd,		NULL,			NULL,	0},
    {"fblocked",	Tcl_FblockedObjCmd,	NULL,			NULL,	1},
    {"fconfigure",	Tcl_FconfigureObjCmd,	NULL,			NULL,	0},
    {"fcopy",		Tcl_FcopyObjCmd,	NULL,			NULL,	1},
    {"fileevent",	Tcl_FileEventObjCmd,	NULL,			NULL,	1},
    {"flush",		Tcl_FlushObjCmd,	NULL,			NULL,	1},
    {"gets",		Tcl_GetsObjCmd,		NULL,			NULL,	1},
    {"glob",		Tcl_GlobObjCmd,		NULL,			NULL,	0},
    {"load",		Tcl_LoadObjCmd,		NULL,			NULL,	0},
    {"open",		Tcl_OpenObjCmd,		NULL,			NULL,	0},
    {"pid",		Tcl_PidObjCmd,		NULL,			NULL,	1},
    {"puts",		Tcl_PutsObjCmd,		NULL,			NULL,	1},
    {"pwd",		Tcl_PwdObjCmd,		NULL,			NULL,	0},
    {"read",		Tcl_ReadObjCmd,		NULL,			NULL,	1},
    {"seek",		Tcl_SeekObjCmd,		NULL,			NULL,	1},
    {"socket",		Tcl_SocketObjCmd,	NULL,			NULL,	0},
    {"source",		Tcl_SourceObjCmd,	NULL,			TclNRSourceObjCmd,	0},
    {"tell",		Tcl_TellObjCmd,		NULL,			NULL,	1},
    {"time",		Tcl_TimeObjCmd,		NULL,			NULL,	1},
    {"unload",		Tcl_UnloadObjCmd,	NULL,			NULL,	0},
    {"update",		Tcl_UpdateObjCmd,	NULL,			NULL,	1},
    {"vwait",		Tcl_VwaitObjCmd,	NULL,			NULL,	1},
    {NULL,		NULL,			NULL,			NULL,	0}
};

/*
 * Math functions. All are safe.
 */

typedef struct {
    const char *name;		/* Name of the function. The full name is
				 * "::tcl::mathfunc::<name>". */
    Tcl_ObjCmdProc *objCmdProc;	/* Function that evaluates the function */
    ClientData clientData;	/* Client data for the function */
} BuiltinFuncDef;
static const BuiltinFuncDef BuiltinFuncTable[] = {
    { "abs",	ExprAbsFunc,	NULL			},
    { "acos",	ExprUnaryFunc,	(ClientData) acos	},
    { "asin",	ExprUnaryFunc,	(ClientData) asin	},
    { "atan",	ExprUnaryFunc,	(ClientData) atan	},
    { "atan2",	ExprBinaryFunc,	(ClientData) atan2	},
    { "bool",	ExprBoolFunc,	NULL			},
    { "ceil",	ExprCeilFunc,	NULL			},
    { "cos",	ExprUnaryFunc,	(ClientData) cos	},
    { "cosh",	ExprUnaryFunc,	(ClientData) cosh	},
    { "double",	ExprDoubleFunc,	NULL			},
    { "entier",	ExprEntierFunc,	NULL			},
    { "exp",	ExprUnaryFunc,	(ClientData) exp	},
    { "floor",	ExprFloorFunc,	NULL			},
    { "fmod",	ExprBinaryFunc,	(ClientData) fmod	},
    { "hypot",	ExprBinaryFunc,	(ClientData) hypot	},
    { "int",	ExprIntFunc,	NULL			},
    { "isqrt",	ExprIsqrtFunc,	NULL			},
    { "log",	ExprUnaryFunc,	(ClientData) log	},
    { "log10",	ExprUnaryFunc,	(ClientData) log10	},
    { "pow",	ExprBinaryFunc,	(ClientData) pow	},
    { "rand",	ExprRandFunc,	NULL			},
    { "round",	ExprRoundFunc,	NULL			},
    { "sin",	ExprUnaryFunc,	(ClientData) sin	},
    { "sinh",	ExprUnaryFunc,	(ClientData) sinh	},
    { "sqrt",	ExprSqrtFunc,	NULL			},
    { "srand",	ExprSrandFunc,	NULL			},
    { "tan",	ExprUnaryFunc,	(ClientData) tan	},
    { "tanh",	ExprUnaryFunc,	(ClientData) tanh	},
    { "wide",	ExprWideFunc,	NULL			},
    { NULL, NULL, NULL }
};

/*
 * TIP#174's math operators. All are safe.
 */

typedef struct {
    const char *name;		/* Name of object-based command. */
    Tcl_ObjCmdProc *objProc;	/* Object-based function for command. */
    CompileProc *compileProc;	/* Function called to compile command. */
    union {
	int numArgs;
	int identity;
    } i;
    const char *expected;	/* For error message, what argument(s)
				 * were expected. */
} OpCmdInfo;
static const OpCmdInfo mathOpCmds[] = {
    { "~",	TclSingleOpCmd,		TclCompileInvertOpCmd,
		/* numArgs */ {1},	"integer"},
    { "!",	TclSingleOpCmd,		TclCompileNotOpCmd,
		/* numArgs */ {1},	"boolean"},
    { "+",	TclVariadicOpCmd,	TclCompileAddOpCmd,
		/* identity */ {0},	NULL},
    { "*",	TclVariadicOpCmd,	TclCompileMulOpCmd,
		/* identity */ {1},	NULL},
    { "&",	TclVariadicOpCmd,	TclCompileAndOpCmd,
		/* identity */ {-1},	NULL},
    { "|",	TclVariadicOpCmd,	TclCompileOrOpCmd,
		/* identity */ {0},	NULL},
    { "^",	TclVariadicOpCmd,	TclCompileXorOpCmd,
		/* identity */ {0},	NULL},
    { "**",	TclVariadicOpCmd,	TclCompilePowOpCmd,
		/* identity */ {1},	NULL},
    { "<<",	TclSingleOpCmd,		TclCompileLshiftOpCmd,
		/* numArgs */ {2},	"integer shift"},
    { ">>",	TclSingleOpCmd,		TclCompileRshiftOpCmd,
		/* numArgs */ {2},	"integer shift"},
    { "%",	TclSingleOpCmd,		TclCompileModOpCmd,
		/* numArgs */ {2},	"integer integer"},
    { "!=",	TclSingleOpCmd,		TclCompileNeqOpCmd,
		/* numArgs */ {2},	"value value"},
    { "ne",	TclSingleOpCmd,		TclCompileStrneqOpCmd,
		/* numArgs */ {2},	"value value"},
    { "in",	TclSingleOpCmd,		TclCompileInOpCmd,
		/* numArgs */ {2},	"value list"},
    { "ni",	TclSingleOpCmd,		TclCompileNiOpCmd,
		/* numArgs */ {2},	"value list"},
    { "-",	TclNoIdentOpCmd,	TclCompileMinusOpCmd,
		/* unused */ {0},	"value ?value ...?"},
    { "/",	TclNoIdentOpCmd,	TclCompileDivOpCmd,
		/* unused */ {0},	"value ?value ...?"},
    { "<",	TclSortingOpCmd,	TclCompileLessOpCmd,
		/* unused */ {0},	NULL},
    { "<=",	TclSortingOpCmd,	TclCompileLeqOpCmd,
		/* unused */ {0},	NULL},
    { ">",	TclSortingOpCmd,	TclCompileGreaterOpCmd,
		/* unused */ {0},	NULL},
    { ">=",	TclSortingOpCmd,	TclCompileGeqOpCmd,
		/* unused */ {0},	NULL},
    { "==",	TclSortingOpCmd,	TclCompileEqOpCmd,
		/* unused */ {0},	NULL},
    { "eq",	TclSortingOpCmd,	TclCompileStreqOpCmd,
		/* unused */ {0},	NULL},
    { NULL,	NULL,			NULL,
		{0},			NULL}
};

/*
 *----------------------------------------------------------------------
 *
 * TclFinalizeEvaluation --
 *
 *	Finalizes the script cancellation hash table.
 *
 * Results:
 *	None.
 *
 * Side effects:
 *	None.
 *
 *----------------------------------------------------------------------
 */

void
TclFinalizeEvaluation(void)
{
    Tcl_MutexLock(&cancelLock);
    if (cancelTableInitialized == 1) {
	Tcl_DeleteHashTable(&cancelTable);
	cancelTableInitialized = 0;
    }
    Tcl_MutexUnlock(&cancelLock);
}

/*
 *----------------------------------------------------------------------
 *
 * Tcl_CreateInterp --
 *
 *	Create a new TCL command interpreter.
 *
 * Results:
 *	The return value is a token for the interpreter, which may be used in
 *	calls to functions like Tcl_CreateCmd, Tcl_Eval, or Tcl_DeleteInterp.
 *
 * Side effects:
 *	The command interpreter is initialized with the built-in commands and
 *	with the variables documented in tclvars(n).
 *
 *----------------------------------------------------------------------
 */

Tcl_Interp *
Tcl_CreateInterp(void)
{
    Interp *iPtr;
    Tcl_Interp *interp;
    Command *cmdPtr;
    const BuiltinFuncDef *builtinFuncPtr;
    const OpCmdInfo *opcmdInfoPtr;
    const CmdInfo *cmdInfoPtr;
    Tcl_Namespace *mathfuncNSPtr, *mathopNSPtr;
    Tcl_HashEntry *hPtr;
    int isNew;
    CancelInfo *cancelInfo;
    union {
	char c[sizeof(short)];
	short s;
    } order;
#ifdef TCL_COMPILE_STATS
    ByteCodeStats *statsPtr;
#endif /* TCL_COMPILE_STATS */
    char mathFuncName[32];
    CallFrame *framePtr;
    int result;

    TclInitSubsystems();

    /*
     * Panic if someone updated the CallFrame structure without also updating
     * the Tcl_CallFrame structure (or vice versa).
     */

    if (sizeof(Tcl_CallFrame) < sizeof(CallFrame)) {
	/*NOTREACHED*/
	Tcl_Panic("Tcl_CallFrame must not be smaller than CallFrame");
    }

    if (cancelTableInitialized == 0) {
	Tcl_MutexLock(&cancelLock);
	if (cancelTableInitialized == 0) {
	    Tcl_InitHashTable(&cancelTable, TCL_ONE_WORD_KEYS);
	    cancelTableInitialized = 1;
	}
	Tcl_MutexUnlock(&cancelLock);
    }

    /*
     * Initialize support for namespaces and create the global namespace
     * (whose name is ""; an alias is "::"). This also initializes the Tcl
     * object type table and other object management code.
     */

    iPtr = (Interp *) ckalloc(sizeof(Interp));
    interp = (Tcl_Interp *) iPtr;

    iPtr->result = iPtr->resultSpace;
    iPtr->freeProc = NULL;
    iPtr->errorLine = 0;
    iPtr->objResultPtr = Tcl_NewObj();
    Tcl_IncrRefCount(iPtr->objResultPtr);
    iPtr->handle = TclHandleCreate(iPtr);
    iPtr->globalNsPtr = NULL;
    iPtr->hiddenCmdTablePtr = NULL;
    iPtr->interpInfo = NULL;

    iPtr->numLevels = 0;
    iPtr->maxNestingDepth = MAX_NESTING_DEPTH;
    iPtr->framePtr = NULL;	/* Initialise as soon as :: is available */
    iPtr->varFramePtr = NULL;	/* Initialise as soon as :: is available */

    /*
     * TIP #280 - Initialize the arrays used to extend the ByteCode and Proc
     * structures.
     */

    iPtr->cmdFramePtr = NULL;
    iPtr->linePBodyPtr = (Tcl_HashTable *) ckalloc(sizeof(Tcl_HashTable));
    iPtr->lineBCPtr = (Tcl_HashTable *) ckalloc(sizeof(Tcl_HashTable));
    iPtr->lineLAPtr = (Tcl_HashTable *) ckalloc(sizeof(Tcl_HashTable));
    iPtr->lineLABCPtr = (Tcl_HashTable *) ckalloc(sizeof(Tcl_HashTable));
    Tcl_InitHashTable(iPtr->linePBodyPtr, TCL_ONE_WORD_KEYS);
    Tcl_InitHashTable(iPtr->lineBCPtr, TCL_ONE_WORD_KEYS);
    Tcl_InitHashTable(iPtr->lineLAPtr, TCL_ONE_WORD_KEYS);
    Tcl_InitHashTable(iPtr->lineLABCPtr, TCL_ONE_WORD_KEYS);
    iPtr->scriptCLLocPtr = NULL;

    iPtr->activeVarTracePtr = NULL;

    iPtr->returnOpts = NULL;
    iPtr->errorInfo = NULL;
    TclNewLiteralStringObj(iPtr->eiVar, "::errorInfo");
    Tcl_IncrRefCount(iPtr->eiVar);
    iPtr->errorStack = Tcl_NewListObj(0, NULL);
    Tcl_IncrRefCount(iPtr->errorStack);
    iPtr->resetErrorStack = 1;
    TclNewLiteralStringObj(iPtr->upLiteral,"UP");
    Tcl_IncrRefCount(iPtr->upLiteral);
    TclNewLiteralStringObj(iPtr->callLiteral,"CALL");
    Tcl_IncrRefCount(iPtr->callLiteral);
    TclNewLiteralStringObj(iPtr->innerLiteral,"INNER");
    Tcl_IncrRefCount(iPtr->innerLiteral);
    iPtr->innerContext = Tcl_NewListObj(0, NULL);
    Tcl_IncrRefCount(iPtr->innerContext);
    iPtr->errorCode = NULL;
    TclNewLiteralStringObj(iPtr->ecVar, "::errorCode");
    Tcl_IncrRefCount(iPtr->ecVar);
    iPtr->returnLevel = 1;
    iPtr->returnCode = TCL_OK;

    iPtr->rootFramePtr = NULL;	/* Initialise as soon as :: is available */
    iPtr->lookupNsPtr = NULL;

    iPtr->appendResult = NULL;
    iPtr->appendAvl = 0;
    iPtr->appendUsed = 0;

    Tcl_InitHashTable(&iPtr->packageTable, TCL_STRING_KEYS);
    iPtr->packageUnknown = NULL;

    /* TIP #268 */
    if (getenv("TCL_PKG_PREFER_LATEST") == NULL) {
	iPtr->packagePrefer = PKG_PREFER_STABLE;
    } else {
	iPtr->packagePrefer = PKG_PREFER_LATEST;
    }

    iPtr->cmdCount = 0;
    TclInitLiteralTable(&iPtr->literalTable);
    iPtr->compileEpoch = 0;
    iPtr->compiledProcPtr = NULL;
    iPtr->resolverPtr = NULL;
    iPtr->evalFlags = 0;
    iPtr->scriptFile = NULL;
    iPtr->flags = 0;
    iPtr->tracePtr = NULL;
    iPtr->tracesForbiddingInline = 0;
    iPtr->activeCmdTracePtr = NULL;
    iPtr->activeInterpTracePtr = NULL;
    iPtr->assocData = NULL;
    iPtr->execEnvPtr = NULL;	/* Set after namespaces initialized. */
    iPtr->emptyObjPtr = Tcl_NewObj();
				/* Another empty object. */
    Tcl_IncrRefCount(iPtr->emptyObjPtr);
    iPtr->resultSpace[0] = 0;
    iPtr->threadId = Tcl_GetCurrentThread();

    /* TIP #378 */
#ifdef TCL_INTERP_DEBUG_FRAME
    iPtr->flags |= INTERP_DEBUG_FRAME;
#else
    if (getenv("TCL_INTERP_DEBUG_FRAME") != NULL) {
        iPtr->flags |= INTERP_DEBUG_FRAME;
    }
#endif

    /*
     * Initialise the tables for variable traces and searches *before*
     * creating the global ns - so that the trace on errorInfo can be
     * recorded.
     */

    Tcl_InitHashTable(&iPtr->varTraces, TCL_ONE_WORD_KEYS);
    Tcl_InitHashTable(&iPtr->varSearches, TCL_ONE_WORD_KEYS);

    iPtr->globalNsPtr = NULL;	/* Force creation of global ns below. */
    iPtr->globalNsPtr = (Namespace *) Tcl_CreateNamespace(interp, "",
	    NULL, NULL);
    if (iPtr->globalNsPtr == NULL) {
	Tcl_Panic("Tcl_CreateInterp: can't create global namespace");
    }

    /*
     * Initialise the rootCallframe. It cannot be allocated on the stack, as
     * it has to be in place before TclCreateExecEnv tries to use a variable.
     */

    /* This is needed to satisfy GCC 3.3's strict aliasing rules */
    framePtr = (CallFrame *) ckalloc(sizeof(CallFrame));
    result = Tcl_PushCallFrame(interp, (Tcl_CallFrame *) framePtr,
	    (Tcl_Namespace *) iPtr->globalNsPtr, /*isProcCallFrame*/ 0);
    if (result != TCL_OK) {
	Tcl_Panic("Tcl_CreateInterp: failed to push the root stack frame");
    }
    framePtr->objc = 0;

    iPtr->framePtr = framePtr;
    iPtr->varFramePtr = framePtr;
    iPtr->rootFramePtr = framePtr;

    /*
     * Initialize support for code compilation and execution. We call
     * TclCreateExecEnv after initializing namespaces since it tries to
     * reference a Tcl variable (it links to the Tcl "tcl_traceExec"
     * variable).
     */

    iPtr->execEnvPtr = TclCreateExecEnv(interp, INTERP_STACK_INITIAL_SIZE);

    /*
     * TIP #219, Tcl Channel Reflection API support.
     */

    iPtr->chanMsg = NULL;

    /*
     * TIP #285, Script cancellation support.
     */

    iPtr->asyncCancelMsg = Tcl_NewObj();

    cancelInfo = (CancelInfo *) ckalloc(sizeof(CancelInfo));
    cancelInfo->interp = interp;

    iPtr->asyncCancel = Tcl_AsyncCreate(CancelEvalProc, cancelInfo);
    cancelInfo->async = iPtr->asyncCancel;
    cancelInfo->result = NULL;
    cancelInfo->length = 0;

    Tcl_MutexLock(&cancelLock);
    hPtr = Tcl_CreateHashEntry(&cancelTable, iPtr, &isNew);
    Tcl_SetHashValue(hPtr, cancelInfo);
    Tcl_MutexUnlock(&cancelLock);

    /*
     * Initialize the compilation and execution statistics kept for this
     * interpreter.
     */

#ifdef TCL_COMPILE_STATS
    statsPtr = &iPtr->stats;
    statsPtr->numExecutions = 0;
    statsPtr->numCompilations = 0;
    statsPtr->numByteCodesFreed = 0;
    memset(statsPtr->instructionCount, 0,
	    sizeof(statsPtr->instructionCount));

    statsPtr->totalSrcBytes = 0.0;
    statsPtr->totalByteCodeBytes = 0.0;
    statsPtr->currentSrcBytes = 0.0;
    statsPtr->currentByteCodeBytes = 0.0;
    memset(statsPtr->srcCount, 0, sizeof(statsPtr->srcCount));
    memset(statsPtr->byteCodeCount, 0, sizeof(statsPtr->byteCodeCount));
    memset(statsPtr->lifetimeCount, 0, sizeof(statsPtr->lifetimeCount));

    statsPtr->currentInstBytes = 0.0;
    statsPtr->currentLitBytes = 0.0;
    statsPtr->currentExceptBytes = 0.0;
    statsPtr->currentAuxBytes = 0.0;
    statsPtr->currentCmdMapBytes = 0.0;

    statsPtr->numLiteralsCreated = 0;
    statsPtr->totalLitStringBytes = 0.0;
    statsPtr->currentLitStringBytes = 0.0;
    memset(statsPtr->literalCount, 0, sizeof(statsPtr->literalCount));
#endif /* TCL_COMPILE_STATS */

    /*
     * Initialise the stub table pointer.
     */

    iPtr->stubTable = &tclStubs;

    /*
     * Initialize the ensemble error message rewriting support.
     */

    iPtr->ensembleRewrite.sourceObjs = NULL;
    iPtr->ensembleRewrite.numRemovedObjs = 0;
    iPtr->ensembleRewrite.numInsertedObjs = 0;

    /*
     * TIP#143: Initialise the resource limit support.
     */

    TclInitLimitSupport(interp);

    /*
     * Initialise the thread-specific data ekeko. Note that the thread's alloc
     * cache was already initialised by the call to alloc the interp struct.
     */

#if defined(TCL_THREADS) && defined(USE_THREAD_ALLOC)
    iPtr->allocCache = TclpGetAllocCache();
#else
    iPtr->allocCache = NULL;
#endif
    iPtr->pendingObjDataPtr = NULL;
    iPtr->asyncReadyPtr = TclGetAsyncReadyPtr();
    iPtr->deferredCallbacks = NULL;

    /*
     * Create the core commands. Do it here, rather than calling
     * Tcl_CreateCommand, because it's faster (there's no need to check for a
     * pre-existing command by the same name). If a command has a Tcl_CmdProc
     * but no Tcl_ObjCmdProc, set the Tcl_ObjCmdProc to
     * TclInvokeStringCommand. This is an object-based wrapper function that
     * extracts strings, calls the string function, and creates an object for
     * the result. Similarly, if a command has a Tcl_ObjCmdProc but no
     * Tcl_CmdProc, set the Tcl_CmdProc to TclInvokeObjectCommand.
     */

    for (cmdInfoPtr = builtInCmds; cmdInfoPtr->name != NULL; cmdInfoPtr++) {
	if ((cmdInfoPtr->objProc == NULL)
		&& (cmdInfoPtr->compileProc == NULL)
		&& (cmdInfoPtr->nreProc == NULL)) {
	    Tcl_Panic("builtin command with NULL object command proc and a NULL compile proc");
	}

	hPtr = Tcl_CreateHashEntry(&iPtr->globalNsPtr->cmdTable,
		cmdInfoPtr->name, &isNew);
	if (isNew) {
	    cmdPtr = (Command *) ckalloc(sizeof(Command));
	    cmdPtr->hPtr = hPtr;
	    cmdPtr->nsPtr = iPtr->globalNsPtr;
	    cmdPtr->refCount = 1;
	    cmdPtr->cmdEpoch = 0;
	    cmdPtr->compileProc = cmdInfoPtr->compileProc;
	    cmdPtr->proc = TclInvokeObjectCommand;
	    cmdPtr->clientData = cmdPtr;
	    cmdPtr->objProc = cmdInfoPtr->objProc;
	    cmdPtr->objClientData = NULL;
	    cmdPtr->deleteProc = NULL;
	    cmdPtr->deleteData = NULL;
	    cmdPtr->flags = 0;
	    cmdPtr->importRefPtr = NULL;
	    cmdPtr->tracePtr = NULL;
	    cmdPtr->nreProc = cmdInfoPtr->nreProc;
	    Tcl_SetHashValue(hPtr, cmdPtr);
	}
    }

    /*
     * Create the "array", "binary", "chan", "dict", "file", "info" and
     * "string" ensembles. Note that all these commands (and their subcommands
     * that are not present in the global namespace) are wholly safe *except*
     * for "file".
     */

    TclInitArrayCmd(interp);
    TclInitBinaryCmd(interp);
    TclInitChanCmd(interp);
    TclInitDictCmd(interp);
    TclInitFileCmd(interp);
    TclInitInfoCmd(interp);
    TclInitStringCmd(interp);
    TclInitPrefixCmd(interp);

    /*
     * Register "clock" subcommands. These *do* go through
     * Tcl_CreateObjCommand, since they aren't in the global namespace and
     * involve ensembles.
     */

    TclClockInit(interp);

    /*
     * Register the built-in functions. This is empty now that they are
     * implemented as commands in the ::tcl::mathfunc namespace.
     */

    /*
     * Register the default [interp bgerror] handler.
     */

    Tcl_CreateObjCommand(interp, "::tcl::Bgerror",
	    TclDefaultBgErrorHandlerObjCmd, NULL, NULL);

    /*
     * Create unsupported commands for debugging bytecode and objects.
     */

    Tcl_CreateObjCommand(interp, "::tcl::unsupported::disassemble",
	    Tcl_DisassembleObjCmd, NULL, NULL);
    Tcl_CreateObjCommand(interp, "::tcl::unsupported::representation",
	    Tcl_RepresentationCmd, NULL, NULL);

    Tcl_NRCreateCommand(interp, "::tcl::unsupported::yieldTo", NULL,
	    TclNRYieldToObjCmd, NULL, NULL);
    Tcl_NRCreateCommand(interp, "::tcl::unsupported::yieldm", NULL,
	    TclNRYieldObjCmd, INT2PTR(CORO_ACTIVATE_YIELDM), NULL);
    Tcl_NRCreateCommand(interp, "::tcl::unsupported::inject", NULL,
	    NRCoroInjectObjCmd, NULL, NULL);
    
#ifdef USE_DTRACE
    /*
     * Register the tcl::dtrace command.
     */

    Tcl_CreateObjCommand(interp, "::tcl::dtrace", DTraceObjCmd, NULL, NULL);
#endif /* USE_DTRACE */

    /*
     * Register the builtin math functions.
     */

    mathfuncNSPtr = Tcl_CreateNamespace(interp, "::tcl::mathfunc", NULL,NULL);
    if (mathfuncNSPtr == NULL) {
	Tcl_Panic("Can't create math function namespace");
    }
#define MATH_FUNC_PREFIX_LEN 17 /* == strlen("::tcl::mathfunc::") */
    memcpy(mathFuncName, "::tcl::mathfunc::", MATH_FUNC_PREFIX_LEN);
    for (builtinFuncPtr = BuiltinFuncTable; builtinFuncPtr->name != NULL;
	    builtinFuncPtr++) {
	strcpy(mathFuncName+MATH_FUNC_PREFIX_LEN, builtinFuncPtr->name);
	Tcl_CreateObjCommand(interp, mathFuncName,
		builtinFuncPtr->objCmdProc, builtinFuncPtr->clientData, NULL);
	Tcl_Export(interp, mathfuncNSPtr, builtinFuncPtr->name, 0);
    }

    /*
     * Register the mathematical "operator" commands. [TIP #174]
     */

    mathopNSPtr = Tcl_CreateNamespace(interp, "::tcl::mathop", NULL, NULL);
    if (mathopNSPtr == NULL) {
	Tcl_Panic("can't create math operator namespace");
    }
    Tcl_Export(interp, mathopNSPtr, "*", 1);
#define MATH_OP_PREFIX_LEN 15 /* == strlen("::tcl::mathop::") */
    memcpy(mathFuncName, "::tcl::mathop::", MATH_OP_PREFIX_LEN);
    for (opcmdInfoPtr=mathOpCmds ; opcmdInfoPtr->name!=NULL ; opcmdInfoPtr++){
	TclOpCmdClientData *occdPtr = (TclOpCmdClientData *)
		ckalloc(sizeof(TclOpCmdClientData));

	occdPtr->op = opcmdInfoPtr->name;
	occdPtr->i.numArgs = opcmdInfoPtr->i.numArgs;
	occdPtr->expected = opcmdInfoPtr->expected;
	strcpy(mathFuncName + MATH_OP_PREFIX_LEN, opcmdInfoPtr->name);
	cmdPtr = (Command *) Tcl_CreateObjCommand(interp, mathFuncName,
		opcmdInfoPtr->objProc, occdPtr, DeleteOpCmdClientData);
	if (cmdPtr == NULL) {
	    Tcl_Panic("failed to create math operator %s",
		    opcmdInfoPtr->name);
	} else if (opcmdInfoPtr->compileProc != NULL) {
	    cmdPtr->compileProc = opcmdInfoPtr->compileProc;
	}
    }

    /*
     * Do Multiple/Safe Interps Tcl init stuff
     */

    TclInterpInit(interp);
    TclSetupEnv(interp);

    /*
     * TIP #59: Make embedded configuration information available.
     */

    TclInitEmbeddedConfigurationInformation(interp);

    /*
     * Compute the byte order of this machine.
     */

    order.s = 1;
    Tcl_SetVar2(interp, "tcl_platform", "byteOrder",
	    ((order.c[0] == 1) ? "littleEndian" : "bigEndian"),
	    TCL_GLOBAL_ONLY);

    Tcl_SetVar2Ex(interp, "tcl_platform", "wordSize",
	    Tcl_NewLongObj((long) sizeof(long)), TCL_GLOBAL_ONLY);

    /* TIP #291 */
    Tcl_SetVar2Ex(interp, "tcl_platform", "pointerSize",
	    Tcl_NewLongObj((long) sizeof(void *)), TCL_GLOBAL_ONLY);

    /*
     * Set up other variables such as tcl_version and tcl_library
     */

    Tcl_SetVar(interp, "tcl_patchLevel", TCL_PATCH_LEVEL, TCL_GLOBAL_ONLY);
    Tcl_SetVar(interp, "tcl_version", TCL_VERSION, TCL_GLOBAL_ONLY);
    Tcl_TraceVar2(interp, "tcl_precision", NULL,
	    TCL_GLOBAL_ONLY|TCL_TRACE_READS|TCL_TRACE_WRITES|TCL_TRACE_UNSETS,
	    TclPrecTraceProc, NULL);
    TclpSetVariables(interp);

#ifdef TCL_THREADS
    /*
     * The existence of the "threaded" element of the tcl_platform array
     * indicates that this particular Tcl shell has been compiled with threads
     * turned on. Using "info exists tcl_platform(threaded)" a Tcl script can
     * introspect on the interpreter level of thread safety.
     */

    Tcl_SetVar2(interp, "tcl_platform", "threaded", "1", TCL_GLOBAL_ONLY);
#endif

    /*
     * Register Tcl's version number.
     * TIP #268: Full patchlevel instead of just major.minor
     */

    Tcl_PkgProvideEx(interp, "Tcl", TCL_PATCH_LEVEL, &tclStubs);

    if (TclTommath_Init(interp) != TCL_OK) {
	Tcl_Panic("%s", Tcl_GetString(Tcl_GetObjResult(interp)));
    }

    if (TclOOInit(interp) != TCL_OK) {
	Tcl_Panic("%s", Tcl_GetString(Tcl_GetObjResult(interp)));
    }

    /*
     * Only build in zlib support if we've successfully detected a library to
     * compile and link against.
     */

#ifdef HAVE_ZLIB
    if (TclZlibInit(interp) != TCL_OK) {
	Tcl_Panic("%s", Tcl_GetString(Tcl_GetObjResult(interp)));
    }
#endif

    TOP_CB(iPtr) = NULL;
    return interp;
}

static void
DeleteOpCmdClientData(
    ClientData clientData)
{
    TclOpCmdClientData *occdPtr = clientData;

    ckfree((char *) occdPtr);
}

/*
 *----------------------------------------------------------------------
 *
 * TclHideUnsafeCommands --
 *
 *	Hides base commands that are not marked as safe from this interpreter.
 *
 * Results:
 *	TCL_OK if it succeeds, TCL_ERROR else.
 *
 * Side effects:
 *	Hides functionality in an interpreter.
 *
 *----------------------------------------------------------------------
 */

int
TclHideUnsafeCommands(
    Tcl_Interp *interp)		/* Hide commands in this interpreter. */
{
    register const CmdInfo *cmdInfoPtr;

    if (interp == NULL) {
	return TCL_ERROR;
    }
    for (cmdInfoPtr = builtInCmds; cmdInfoPtr->name != NULL; cmdInfoPtr++) {
	if (!cmdInfoPtr->isSafe) {
	    Tcl_HideCommand(interp, cmdInfoPtr->name, cmdInfoPtr->name);
	}
    }
    TclMakeFileCommandSafe(interp);     /* Ugh! */
    return TCL_OK;
}

/*
 *--------------------------------------------------------------
 *
 * Tcl_CallWhenDeleted --
 *
 *	Arrange for a function to be called before a given interpreter is
 *	deleted. The function is called as soon as Tcl_DeleteInterp is called;
 *	if Tcl_CallWhenDeleted is called on an interpreter that has already
 *	been deleted, the function will be called when the last Tcl_Release is
 *	done on the interpreter.
 *
 * Results:
 *	None.
 *
 * Side effects:
 *	When Tcl_DeleteInterp is invoked to delete interp, proc will be
 *	invoked. See the manual entry for details.
 *
 *--------------------------------------------------------------
 */

void
Tcl_CallWhenDeleted(
    Tcl_Interp *interp,		/* Interpreter to watch. */
    Tcl_InterpDeleteProc *proc,	/* Function to call when interpreter is about
				 * to be deleted. */
    ClientData clientData)	/* One-word value to pass to proc. */
{
    Interp *iPtr = (Interp *) interp;
    static Tcl_ThreadDataKey assocDataCounterKey;
    int *assocDataCounterPtr =
	    Tcl_GetThreadData(&assocDataCounterKey, (int)sizeof(int));
    int isNew;
    char buffer[32 + TCL_INTEGER_SPACE];
    AssocData *dPtr = (AssocData *) ckalloc(sizeof(AssocData));
    Tcl_HashEntry *hPtr;

    sprintf(buffer, "Assoc Data Key #%d", *assocDataCounterPtr);
    (*assocDataCounterPtr)++;

    if (iPtr->assocData == NULL) {
	iPtr->assocData = (Tcl_HashTable *) ckalloc(sizeof(Tcl_HashTable));
	Tcl_InitHashTable(iPtr->assocData, TCL_STRING_KEYS);
    }
    hPtr = Tcl_CreateHashEntry(iPtr->assocData, buffer, &isNew);
    dPtr->proc = proc;
    dPtr->clientData = clientData;
    Tcl_SetHashValue(hPtr, dPtr);
}

/*
 *--------------------------------------------------------------
 *
 * Tcl_DontCallWhenDeleted --
 *
 *	Cancel the arrangement for a function to be called when a given
 *	interpreter is deleted.
 *
 * Results:
 *	None.
 *
 * Side effects:
 *	If proc and clientData were previously registered as a callback via
 *	Tcl_CallWhenDeleted, they are unregistered. If they weren't previously
 *	registered then nothing happens.
 *
 *--------------------------------------------------------------
 */

void
Tcl_DontCallWhenDeleted(
    Tcl_Interp *interp,		/* Interpreter to watch. */
    Tcl_InterpDeleteProc *proc,	/* Function to call when interpreter is about
				 * to be deleted. */
    ClientData clientData)	/* One-word value to pass to proc. */
{
    Interp *iPtr = (Interp *) interp;
    Tcl_HashTable *hTablePtr;
    Tcl_HashSearch hSearch;
    Tcl_HashEntry *hPtr;
    AssocData *dPtr;

    hTablePtr = iPtr->assocData;
    if (hTablePtr == NULL) {
	return;
    }
    for (hPtr = Tcl_FirstHashEntry(hTablePtr, &hSearch); hPtr != NULL;
	    hPtr = Tcl_NextHashEntry(&hSearch)) {
	dPtr = Tcl_GetHashValue(hPtr);
	if ((dPtr->proc == proc) && (dPtr->clientData == clientData)) {
	    ckfree((char *) dPtr);
	    Tcl_DeleteHashEntry(hPtr);
	    return;
	}
    }
}

/*
 *----------------------------------------------------------------------
 *
 * Tcl_SetAssocData --
 *
 *	Creates a named association between user-specified data, a delete
 *	function and this interpreter. If the association already exists the
 *	data is overwritten with the new data. The delete function will be
 *	invoked when the interpreter is deleted.
 *
 * Results:
 *	None.
 *
 * Side effects:
 *	Sets the associated data, creates the association if needed.
 *
 *----------------------------------------------------------------------
 */

void
Tcl_SetAssocData(
    Tcl_Interp *interp,		/* Interpreter to associate with. */
    const char *name,		/* Name for association. */
    Tcl_InterpDeleteProc *proc,	/* Proc to call when interpreter is about to
				 * be deleted. */
    ClientData clientData)	/* One-word value to pass to proc. */
{
    Interp *iPtr = (Interp *) interp;
    AssocData *dPtr;
    Tcl_HashEntry *hPtr;
    int isNew;

    if (iPtr->assocData == NULL) {
	iPtr->assocData = (Tcl_HashTable *) ckalloc(sizeof(Tcl_HashTable));
	Tcl_InitHashTable(iPtr->assocData, TCL_STRING_KEYS);
    }
    hPtr = Tcl_CreateHashEntry(iPtr->assocData, name, &isNew);
    if (isNew == 0) {
	dPtr = Tcl_GetHashValue(hPtr);
    } else {
	dPtr = (AssocData *) ckalloc(sizeof(AssocData));
    }
    dPtr->proc = proc;
    dPtr->clientData = clientData;

    Tcl_SetHashValue(hPtr, dPtr);
}

/*
 *----------------------------------------------------------------------
 *
 * Tcl_DeleteAssocData --
 *
 *	Deletes a named association of user-specified data with the specified
 *	interpreter.
 *
 * Results:
 *	None.
 *
 * Side effects:
 *	Deletes the association.
 *
 *----------------------------------------------------------------------
 */

void
Tcl_DeleteAssocData(
    Tcl_Interp *interp,		/* Interpreter to associate with. */
    const char *name)		/* Name of association. */
{
    Interp *iPtr = (Interp *) interp;
    AssocData *dPtr;
    Tcl_HashEntry *hPtr;

    if (iPtr->assocData == NULL) {
	return;
    }
    hPtr = Tcl_FindHashEntry(iPtr->assocData, name);
    if (hPtr == NULL) {
	return;
    }
    dPtr = Tcl_GetHashValue(hPtr);
    if (dPtr->proc != NULL) {
	dPtr->proc(dPtr->clientData, interp);
    }
    ckfree((char *) dPtr);
    Tcl_DeleteHashEntry(hPtr);
}

/*
 *----------------------------------------------------------------------
 *
 * Tcl_GetAssocData --
 *
 *	Returns the client data associated with this name in the specified
 *	interpreter.
 *
 * Results:
 *	The client data in the AssocData record denoted by the named
 *	association, or NULL.
 *
 * Side effects:
 *	None.
 *
 *----------------------------------------------------------------------
 */

ClientData
Tcl_GetAssocData(
    Tcl_Interp *interp,		/* Interpreter associated with. */
    const char *name,		/* Name of association. */
    Tcl_InterpDeleteProc **procPtr)
				/* Pointer to place to store address of
				 * current deletion callback. */
{
    Interp *iPtr = (Interp *) interp;
    AssocData *dPtr;
    Tcl_HashEntry *hPtr;

    if (iPtr->assocData == NULL) {
	return NULL;
    }
    hPtr = Tcl_FindHashEntry(iPtr->assocData, name);
    if (hPtr == NULL) {
	return NULL;
    }
    dPtr = Tcl_GetHashValue(hPtr);
    if (procPtr != NULL) {
	*procPtr = dPtr->proc;
    }
    return dPtr->clientData;
}

/*
 *----------------------------------------------------------------------
 *
 * Tcl_InterpDeleted --
 *
 *	Returns nonzero if the interpreter has been deleted with a call to
 *	Tcl_DeleteInterp.
 *
 * Results:
 *	Nonzero if the interpreter is deleted, zero otherwise.
 *
 * Side effects:
 *	None.
 *
 *----------------------------------------------------------------------
 */

int
Tcl_InterpDeleted(
    Tcl_Interp *interp)
{
    return (((Interp *) interp)->flags & DELETED) ? 1 : 0;
}

/*
 *----------------------------------------------------------------------
 *
 * Tcl_DeleteInterp --
 *
 *	Ensures that the interpreter will be deleted eventually. If there are
 *	no Tcl_Preserve calls in effect for this interpreter, it is deleted
 *	immediately, otherwise the interpreter is deleted when the last
 *	Tcl_Preserve is matched by a call to Tcl_Release. In either case, the
 *	function runs the currently registered deletion callbacks.
 *
 * Results:
 *	None.
 *
 * Side effects:
 *	The interpreter is marked as deleted. The caller may still use it
 *	safely if there are calls to Tcl_Preserve in effect for the
 *	interpreter, but further calls to Tcl_Eval etc in this interpreter
 *	will fail.
 *
 *----------------------------------------------------------------------
 */

void
Tcl_DeleteInterp(
    Tcl_Interp *interp)		/* Token for command interpreter (returned by
				 * a previous call to Tcl_CreateInterp). */
{
    Interp *iPtr = (Interp *) interp;

    /*
     * If the interpreter has already been marked deleted, just punt.
     */

    if (iPtr->flags & DELETED) {
	return;
    }

    /*
     * Mark the interpreter as deleted. No further evals will be allowed.
     * Increase the compileEpoch as a signal to compiled bytecodes.
     */

    iPtr->flags |= DELETED;
    iPtr->compileEpoch++;

    /*
     * Ensure that the interpreter is eventually deleted.
     */

    Tcl_EventuallyFree(interp, (Tcl_FreeProc *) DeleteInterpProc);
}

/*
 *----------------------------------------------------------------------
 *
 * DeleteInterpProc --
 *
 *	Helper function to delete an interpreter. This function is called when
 *	the last call to Tcl_Preserve on this interpreter is matched by a call
 *	to Tcl_Release. The function cleans up all resources used in the
 *	interpreter and calls all currently registered interpreter deletion
 *	callbacks.
 *
 * Results:
 *	None.
 *
 * Side effects:
 *	Whatever the interpreter deletion callbacks do. Frees resources used
 *	by the interpreter.
 *
 *----------------------------------------------------------------------
 */

static void
DeleteInterpProc(
    Tcl_Interp *interp)		/* Interpreter to delete. */
{
    Interp *iPtr = (Interp *) interp;
    Tcl_HashEntry *hPtr;
    Tcl_HashSearch search;
    Tcl_HashTable *hTablePtr;
    ResolverScheme *resPtr, *nextResPtr;
    int i;

    /*
     * Punt if there is an error in the Tcl_Release/Tcl_Preserve matchup.
     */

    if (iPtr->numLevels > 0) {
	Tcl_Panic("DeleteInterpProc called with active evals");
    }

    /*
     * The interpreter should already be marked deleted; otherwise how did we
     * get here?
     */

    if (!(iPtr->flags & DELETED)) {
	Tcl_Panic("DeleteInterpProc called on interpreter not marked deleted");
    }

    /*
     * TIP #219, Tcl Channel Reflection API. Discard a leftover state.
     */

    if (iPtr->chanMsg != NULL) {
	Tcl_DecrRefCount(iPtr->chanMsg);
	iPtr->chanMsg = NULL;
    }

    /*
     * TIP #285, Script cancellation support. Delete this interp from the
     * global hash table of CancelInfo structs.
     */

    Tcl_MutexLock(&cancelLock);
    hPtr = Tcl_FindHashEntry(&cancelTable, (char *) iPtr);
    if (hPtr != NULL) {
	CancelInfo *cancelInfo = Tcl_GetHashValue(hPtr);

	if (cancelInfo != NULL) {
	    if (cancelInfo->result != NULL) {
		ckfree((char *) cancelInfo->result);
	    }
	    ckfree((char *) cancelInfo);
	}

	Tcl_DeleteHashEntry(hPtr);
    }

    if (iPtr->asyncCancel != NULL) {
	Tcl_AsyncDelete(iPtr->asyncCancel);
	iPtr->asyncCancel = NULL;
    }

    if (iPtr->asyncCancelMsg != NULL) {
	Tcl_DecrRefCount(iPtr->asyncCancelMsg);
	iPtr->asyncCancelMsg = NULL;
    }
    Tcl_MutexUnlock(&cancelLock);

    /*
     * Shut down all limit handler callback scripts that call back into this
     * interpreter. Then eliminate all limit handlers for this interpreter.
     */

    TclRemoveScriptLimitCallbacks(interp);
    TclLimitRemoveAllHandlers(interp);

    /*
     * Dismantle the namespace here, before we clear the assocData. If any
     * background errors occur here, they will be deleted below.
     *
     * Dismantle the namespace after freeing the iPtr->handle so that each
     * bytecode releases its literals without caring to update the literal
     * table, as it will be freed later in this function without further use.
     */

    TclCleanupLiteralTable(interp, &iPtr->literalTable);
    TclHandleFree(iPtr->handle);
    TclTeardownNamespace(iPtr->globalNsPtr);

    /*
     * Delete all the hidden commands.
     */

    hTablePtr = iPtr->hiddenCmdTablePtr;
    if (hTablePtr != NULL) {
	/*
	 * Non-pernicious deletion. The deletion callbacks will not be allowed
	 * to create any new hidden or non-hidden commands.
	 * Tcl_DeleteCommandFromToken will remove the entry from the
	 * hiddenCmdTablePtr.
	 */

	hPtr = Tcl_FirstHashEntry(hTablePtr, &search);
	for (; hPtr != NULL; hPtr = Tcl_NextHashEntry(&search)) {
	    Tcl_DeleteCommandFromToken(interp, Tcl_GetHashValue(hPtr));
	}
	Tcl_DeleteHashTable(hTablePtr);
	ckfree((char *) hTablePtr);
    }

    /*
     * Invoke deletion callbacks; note that a callback can create new
     * callbacks, so we iterate.
     */

    while (iPtr->assocData != NULL) {
	AssocData *dPtr;

	hTablePtr = iPtr->assocData;
	iPtr->assocData = NULL;
	for (hPtr = Tcl_FirstHashEntry(hTablePtr, &search);
		hPtr != NULL;
		hPtr = Tcl_FirstHashEntry(hTablePtr, &search)) {
	    dPtr = Tcl_GetHashValue(hPtr);
	    Tcl_DeleteHashEntry(hPtr);
	    if (dPtr->proc != NULL) {
		dPtr->proc(dPtr->clientData, interp);
	    }
	    ckfree((char *) dPtr);
	}
	Tcl_DeleteHashTable(hTablePtr);
	ckfree((char *) hTablePtr);
    }

    /*
     * Pop the root frame pointer and finish deleting the global
     * namespace. The order is important [Bug 1658572].
     */

    if (iPtr->framePtr != iPtr->rootFramePtr) {
	Tcl_Panic("DeleteInterpProc: popping rootCallFrame with other frames on top");
    }
    Tcl_PopCallFrame(interp);
    ckfree((char *) iPtr->rootFramePtr);
    iPtr->rootFramePtr = NULL;
    Tcl_DeleteNamespace((Tcl_Namespace *) iPtr->globalNsPtr);

    /*
     * Free up the result *after* deleting variables, since variable deletion
     * could have transferred ownership of the result string to Tcl.
     */

    Tcl_FreeResult(interp);
    iPtr->result = NULL;
    Tcl_DecrRefCount(iPtr->objResultPtr);
    iPtr->objResultPtr = NULL;
    Tcl_DecrRefCount(iPtr->ecVar);
    if (iPtr->errorCode) {
	Tcl_DecrRefCount(iPtr->errorCode);
	iPtr->errorCode = NULL;
    }
    Tcl_DecrRefCount(iPtr->eiVar);
    if (iPtr->errorInfo) {
	Tcl_DecrRefCount(iPtr->errorInfo);
	iPtr->errorInfo = NULL;
    }
    Tcl_DecrRefCount(iPtr->errorStack);
    iPtr->errorStack = NULL;
    Tcl_DecrRefCount(iPtr->upLiteral);
    Tcl_DecrRefCount(iPtr->callLiteral);
    Tcl_DecrRefCount(iPtr->innerLiteral);
    Tcl_DecrRefCount(iPtr->innerContext);
    if (iPtr->returnOpts) {
	Tcl_DecrRefCount(iPtr->returnOpts);
    }
    if (iPtr->appendResult != NULL) {
	ckfree(iPtr->appendResult);
	iPtr->appendResult = NULL;
    }
    TclFreePackageInfo(iPtr);
    while (iPtr->tracePtr != NULL) {
	Tcl_DeleteTrace((Tcl_Interp *) iPtr, (Tcl_Trace) iPtr->tracePtr);
    }
    if (iPtr->execEnvPtr != NULL) {
	TclDeleteExecEnv(iPtr->execEnvPtr);
    }
    Tcl_DecrRefCount(iPtr->emptyObjPtr);
    iPtr->emptyObjPtr = NULL;

    resPtr = iPtr->resolverPtr;
    while (resPtr) {
	nextResPtr = resPtr->nextPtr;
	ckfree(resPtr->name);
	ckfree((char *) resPtr);
	resPtr = nextResPtr;
    }

    /*
     * Free up literal objects created for scripts compiled by the
     * interpreter.
     */

    TclDeleteLiteralTable(interp, &iPtr->literalTable);

    /*
     * TIP #280 - Release the arrays for ByteCode/Proc extension, and
     * contents.
     */

    for (hPtr = Tcl_FirstHashEntry(iPtr->linePBodyPtr, &search);
	    hPtr != NULL;
	    hPtr = Tcl_NextHashEntry(&search)) {
	CmdFrame *cfPtr = Tcl_GetHashValue(hPtr);

	if (cfPtr->type == TCL_LOCATION_SOURCE) {
	    Tcl_DecrRefCount(cfPtr->data.eval.path);
	}
	ckfree((char *) cfPtr->line);
	ckfree((char *) cfPtr);
	Tcl_DeleteHashEntry(hPtr);
    }
    Tcl_DeleteHashTable(iPtr->linePBodyPtr);
    ckfree((char *) iPtr->linePBodyPtr);
    iPtr->linePBodyPtr = NULL;

    /*
     * See also tclCompile.c, TclCleanupByteCode
     */

    for (hPtr = Tcl_FirstHashEntry(iPtr->lineBCPtr, &search);
	    hPtr != NULL;
	    hPtr = Tcl_NextHashEntry(&search)) {
	ExtCmdLoc *eclPtr = Tcl_GetHashValue(hPtr);

	if (eclPtr->type == TCL_LOCATION_SOURCE) {
	    Tcl_DecrRefCount(eclPtr->path);
	}
	for (i=0; i< eclPtr->nuloc; i++) {
	    ckfree((char *) eclPtr->loc[i].line);
	}

	if (eclPtr->loc != NULL) {
	    ckfree((char *) eclPtr->loc);
	}

	Tcl_DeleteHashTable(&eclPtr->litInfo);

	ckfree((char *) eclPtr);
	Tcl_DeleteHashEntry(hPtr);
    }
    Tcl_DeleteHashTable(iPtr->lineBCPtr);
    ckfree((char *) iPtr->lineBCPtr);
    iPtr->lineBCPtr = NULL;

    /*
     * Location stack for uplevel/eval/... scripts which were passed through
     * proc arguments. Actually we track all arguments as we do not and cannot
     * know which arguments will be used as scripts and which will not.
     */

    if (iPtr->lineLAPtr->numEntries) {
	/*
	 * When the interp goes away we have nothing on the stack, so there
	 * are no arguments, so this table has to be empty.
	 */

	Tcl_Panic("Argument location tracking table not empty");
    }

    Tcl_DeleteHashTable(iPtr->lineLAPtr);
    ckfree((char *) iPtr->lineLAPtr);
    iPtr->lineLAPtr = NULL;

    if (iPtr->lineLABCPtr->numEntries) {
	/*
	 * When the interp goes away we have nothing on the stack, so there
	 * are no arguments, so this table has to be empty.
	 */

	Tcl_Panic("Argument location tracking table not empty");
    }

    Tcl_DeleteHashTable(iPtr->lineLABCPtr);
    ckfree((char *) iPtr->lineLABCPtr);
    iPtr->lineLABCPtr = NULL;

    /*
     * Squelch the tables of traces on variables and searches over arrays in
     * the in the interpreter.
     */

    Tcl_DeleteHashTable(&iPtr->varTraces);
    Tcl_DeleteHashTable(&iPtr->varSearches);

    ckfree((char *) iPtr);
}

/*
 *---------------------------------------------------------------------------
 *
 * Tcl_HideCommand --
 *
 *	Makes a command hidden so that it cannot be invoked from within an
 *	interpreter, only from within an ancestor.
 *
 * Results:
 *	A standard Tcl result; also leaves a message in the interp's result if
 *	an error occurs.
 *
 * Side effects:
 *	Removes a command from the command table and create an entry into the
 *	hidden command table under the specified token name.
 *
 *---------------------------------------------------------------------------
 */

int
Tcl_HideCommand(
    Tcl_Interp *interp,		/* Interpreter in which to hide command. */
    const char *cmdName,	/* Name of command to hide. */
    const char *hiddenCmdToken)	/* Token name of the to-be-hidden command. */
{
    Interp *iPtr = (Interp *) interp;
    Tcl_Command cmd;
    Command *cmdPtr;
    Tcl_HashTable *hiddenCmdTablePtr;
    Tcl_HashEntry *hPtr;
    int isNew;

    if (iPtr->flags & DELETED) {
	/*
	 * The interpreter is being deleted. Do not create any new structures,
	 * because it is not safe to modify the interpreter.
	 */

	return TCL_ERROR;
    }

    /*
     * Disallow hiding of commands that are currently in a namespace or
     * renaming (as part of hiding) into a namespace (because the current
     * implementation with a single global table and the needed uniqueness of
     * names cause problems with namespaces).
     *
     * We don't need to check for "::" in cmdName because the real check is on
     * the nsPtr below.
     *
     * hiddenCmdToken is just a string which is not interpreted in any way. It
     * may contain :: but the string is not interpreted as a namespace
     * qualifier command name. Thus, hiding foo::bar to foo::bar and then
     * trying to expose or invoke ::foo::bar will NOT work; but if the
     * application always uses the same strings it will get consistent
     * behaviour.
     *
     * But as we currently limit ourselves to the global namespace only for
     * the source, in order to avoid potential confusion, lets prevent "::" in
     * the token too. - dl
     */

    if (strstr(hiddenCmdToken, "::") != NULL) {
	Tcl_AppendResult(interp,
		"cannot use namespace qualifiers in hidden command"
		" token (rename)", NULL);
        Tcl_SetErrorCode(interp, "TCL", "VALUE", "HIDDENTOKEN", NULL);
	return TCL_ERROR;
    }

    /*
     * Find the command to hide. An error is returned if cmdName can't be
     * found. Look up the command only from the global namespace. Full path of
     * the command must be given if using namespaces.
     */

    cmd = Tcl_FindCommand(interp, cmdName, NULL,
	    /*flags*/ TCL_LEAVE_ERR_MSG | TCL_GLOBAL_ONLY);
    if (cmd == (Tcl_Command) NULL) {
	return TCL_ERROR;
    }
    cmdPtr = (Command *) cmd;

    /*
     * Check that the command is really in global namespace
     */

    if (cmdPtr->nsPtr != iPtr->globalNsPtr) {
	Tcl_AppendResult(interp, "can only hide global namespace commands"
		" (use rename then hide)", NULL);
        Tcl_SetErrorCode(interp, "TCL", "HIDE", "NON_GLOBAL", NULL);
	return TCL_ERROR;
    }

    /*
     * Initialize the hidden command table if necessary.
     */

    hiddenCmdTablePtr = iPtr->hiddenCmdTablePtr;
    if (hiddenCmdTablePtr == NULL) {
	hiddenCmdTablePtr = (Tcl_HashTable *)
		ckalloc((unsigned) sizeof(Tcl_HashTable));
	Tcl_InitHashTable(hiddenCmdTablePtr, TCL_STRING_KEYS);
	iPtr->hiddenCmdTablePtr = hiddenCmdTablePtr;
    }

    /*
     * It is an error to move an exposed command to a hidden command with
     * hiddenCmdToken if a hidden command with the name hiddenCmdToken already
     * exists.
     */

    hPtr = Tcl_CreateHashEntry(hiddenCmdTablePtr, hiddenCmdToken, &isNew);
    if (!isNew) {
	Tcl_AppendResult(interp, "hidden command named \"", hiddenCmdToken,
		"\" already exists", NULL);
        Tcl_SetErrorCode(interp, "TCL", "HIDE", "ALREADY_HIDDEN", NULL);
	return TCL_ERROR;
    }

    /*
     * NB: This code is currently 'like' a rename to a specialy set apart name
     * table. Changes here and in TclRenameCommand must be kept in synch until
     * the common parts are actually factorized out.
     */

    /*
     * Remove the hash entry for the command from the interpreter command
     * table. This is like deleting the command, so bump its command epoch;
     * this invalidates any cached references that point to the command.
     */

    if (cmdPtr->hPtr != NULL) {
	Tcl_DeleteHashEntry(cmdPtr->hPtr);
	cmdPtr->hPtr = NULL;
	cmdPtr->cmdEpoch++;
    }

    /*
     * The list of command exported from the namespace might have changed.
     * However, we do not need to recompute this just yet; next time we need
     * the info will be soon enough.
     */

    TclInvalidateNsCmdLookup(cmdPtr->nsPtr);

    /*
     * Now link the hash table entry with the command structure. We ensured
     * above that the nsPtr was right.
     */

    cmdPtr->hPtr = hPtr;
    Tcl_SetHashValue(hPtr, cmdPtr);

    /*
     * If the command being hidden has a compile function, increment the
     * interpreter's compileEpoch to invalidate its compiled code. This makes
     * sure that we don't later try to execute old code compiled with
     * command-specific (i.e., inline) bytecodes for the now-hidden command.
     * This field is checked in Tcl_EvalObj and ObjInterpProc, and code whose
     * compilation epoch doesn't match is recompiled.
     */

    if (cmdPtr->compileProc != NULL) {
	iPtr->compileEpoch++;
    }
    return TCL_OK;
}

/*
 *----------------------------------------------------------------------
 *
 * Tcl_ExposeCommand --
 *
 *	Makes a previously hidden command callable from inside the interpreter
 *	instead of only by its ancestors.
 *
 * Results:
 *	A standard Tcl result. If an error occurs, a message is left in the
 *	interp's result.
 *
 * Side effects:
 *	Moves commands from one hash table to another.
 *
 *----------------------------------------------------------------------
 */

int
Tcl_ExposeCommand(
    Tcl_Interp *interp,		/* Interpreter in which to make command
				 * callable. */
    const char *hiddenCmdToken,	/* Name of hidden command. */
    const char *cmdName)	/* Name of to-be-exposed command. */
{
    Interp *iPtr = (Interp *) interp;
    Command *cmdPtr;
    Namespace *nsPtr;
    Tcl_HashEntry *hPtr;
    Tcl_HashTable *hiddenCmdTablePtr;
    int isNew;

    if (iPtr->flags & DELETED) {
	/*
	 * The interpreter is being deleted. Do not create any new structures,
	 * because it is not safe to modify the interpreter.
	 */

	return TCL_ERROR;
    }

    /*
     * Check that we have a regular name for the command (that the user is not
     * trying to do an expose and a rename (to another namespace) at the same
     * time).
     */

    if (strstr(cmdName, "::") != NULL) {
	Tcl_AppendResult(interp, "cannot expose to a namespace "
		"(use expose to toplevel, then rename)", NULL);
        Tcl_SetErrorCode(interp, "TCL", "EXPOSE", "NON_GLOBAL", NULL);
	return TCL_ERROR;
    }

    /*
     * Get the command from the hidden command table:
     */

    hPtr = NULL;
    hiddenCmdTablePtr = iPtr->hiddenCmdTablePtr;
    if (hiddenCmdTablePtr != NULL) {
	hPtr = Tcl_FindHashEntry(hiddenCmdTablePtr, hiddenCmdToken);
    }
    if (hPtr == NULL) {
	Tcl_AppendResult(interp, "unknown hidden command \"", hiddenCmdToken,
		"\"", NULL);
        Tcl_SetErrorCode(interp, "TCL", "LOOKUP", "HIDDENTOKEN",
                hiddenCmdToken, NULL);
	return TCL_ERROR;
    }
    cmdPtr = Tcl_GetHashValue(hPtr);

    /*
     * Check that we have a true global namespace command (enforced by
     * Tcl_HideCommand but let's double check. (If it was not, we would not
     * really know how to handle it).
     */

    if (cmdPtr->nsPtr != iPtr->globalNsPtr) {
	/*
	 * This case is theoritically impossible, we might rather Tcl_Panic
	 * than 'nicely' erroring out ?
	 */

	Tcl_AppendResult(interp,
		"trying to expose a non-global command namespace command",
		NULL);
	return TCL_ERROR;
    }

    /*
     * This is the global table.
     */

    nsPtr = cmdPtr->nsPtr;

    /*
     * It is an error to overwrite an existing exposed command as a result of
     * exposing a previously hidden command.
     */

    hPtr = Tcl_CreateHashEntry(&nsPtr->cmdTable, cmdName, &isNew);
    if (!isNew) {
	Tcl_AppendResult(interp, "exposed command \"", cmdName,
		"\" already exists", NULL);
        Tcl_SetErrorCode(interp, "TCL", "EXPOSE", "COMMAND_EXISTS", NULL);
	return TCL_ERROR;
    }

    /*
     * The list of command exported from the namespace might have changed.
     * However, we do not need to recompute this just yet; next time we need
     * the info will be soon enough.
     */

    TclInvalidateNsCmdLookup(nsPtr);

    /*
     * Remove the hash entry for the command from the interpreter hidden
     * command table.
     */

    if (cmdPtr->hPtr != NULL) {
	Tcl_DeleteHashEntry(cmdPtr->hPtr);
	cmdPtr->hPtr = NULL;
    }

    /*
     * Now link the hash table entry with the command structure. This is like
     * creating a new command, so deal with any shadowing of commands in the
     * global namespace.
     */

    cmdPtr->hPtr = hPtr;

    Tcl_SetHashValue(hPtr, cmdPtr);

    /*
     * Not needed as we are only in the global namespace (but would be needed
     * again if we supported namespace command hiding)
     *
     * TclResetShadowedCmdRefs(interp, cmdPtr);
     */

    /*
     * If the command being exposed has a compile function, increment
     * interpreter's compileEpoch to invalidate its compiled code. This makes
     * sure that we don't later try to execute old code compiled assuming the
     * command is hidden. This field is checked in Tcl_EvalObj and
     * ObjInterpProc, and code whose compilation epoch doesn't match is
     * recompiled.
     */

    if (cmdPtr->compileProc != NULL) {
	iPtr->compileEpoch++;
    }
    return TCL_OK;
}

/*
 *----------------------------------------------------------------------
 *
 * Tcl_CreateCommand --
 *
 *	Define a new command in a command table.
 *
 * Results:
 *	The return value is a token for the command, which can be used in
 *	future calls to Tcl_GetCommandName.
 *
 * Side effects:
 *	If a command named cmdName already exists for interp, it is deleted.
 *	In the future, when cmdName is seen as the name of a command by
 *	Tcl_Eval, proc will be called. To support the bytecode interpreter,
 *	the command is created with a wrapper Tcl_ObjCmdProc
 *	(TclInvokeStringCommand) that eventially calls proc. When the command
 *	is deleted from the table, deleteProc will be called. See the manual
 *	entry for details on the calling sequence.
 *
 *----------------------------------------------------------------------
 */

Tcl_Command
Tcl_CreateCommand(
    Tcl_Interp *interp,		/* Token for command interpreter returned by a
				 * previous call to Tcl_CreateInterp. */
    const char *cmdName,	/* Name of command. If it contains namespace
				 * qualifiers, the new command is put in the
				 * specified namespace; otherwise it is put in
				 * the global namespace. */
    Tcl_CmdProc *proc,		/* Function to associate with cmdName. */
    ClientData clientData,	/* Arbitrary value passed to string proc. */
    Tcl_CmdDeleteProc *deleteProc)
				/* If not NULL, gives a function to call when
				 * this command is deleted. */
{
    Interp *iPtr = (Interp *) interp;
    ImportRef *oldRefPtr = NULL;
    Namespace *nsPtr, *dummy1, *dummy2;
    Command *cmdPtr, *refCmdPtr;
    Tcl_HashEntry *hPtr;
    const char *tail;
    int isNew;
    ImportedCmdData *dataPtr;

    if (iPtr->flags & DELETED) {
	/*
	 * The interpreter is being deleted. Don't create any new commands;
	 * it's not safe to muck with the interpreter anymore.
	 */

	return (Tcl_Command) NULL;
    }

    /*
     * Determine where the command should reside. If its name contains
     * namespace qualifiers, we put it in the specified namespace; otherwise,
     * we always put it in the global namespace.
     */

    if (strstr(cmdName, "::") != NULL) {
	TclGetNamespaceForQualName(interp, cmdName, NULL,
		TCL_CREATE_NS_IF_UNKNOWN, &nsPtr, &dummy1, &dummy2, &tail);
	if ((nsPtr == NULL) || (tail == NULL)) {
	    return (Tcl_Command) NULL;
	}
    } else {
	nsPtr = iPtr->globalNsPtr;
	tail = cmdName;
    }

    hPtr = Tcl_CreateHashEntry(&nsPtr->cmdTable, tail, &isNew);
    if (!isNew) {
	/*
	 * Command already exists. Delete the old one. Be careful to preserve
	 * any existing import links so we can restore them down below. That
	 * way, you can redefine a command and its import status will remain
	 * intact.
	 */

	cmdPtr = Tcl_GetHashValue(hPtr);
	oldRefPtr = cmdPtr->importRefPtr;
	cmdPtr->importRefPtr = NULL;

	Tcl_DeleteCommandFromToken(interp, (Tcl_Command) cmdPtr);
	hPtr = Tcl_CreateHashEntry(&nsPtr->cmdTable, tail, &isNew);
	if (!isNew) {
	    /*
	     * If the deletion callback recreated the command, just throw away
	     * the new command (if we try to delete it again, we could get
	     * stuck in an infinite loop).
	     */

	    ckfree(Tcl_GetHashValue(hPtr));
	}
    } else {
	/*
	 * The list of command exported from the namespace might have changed.
	 * However, we do not need to recompute this just yet; next time we
	 * need the info will be soon enough.
	 */

	TclInvalidateNsCmdLookup(nsPtr);
	TclInvalidateNsPath(nsPtr);
    }
    cmdPtr = (Command *) ckalloc(sizeof(Command));
    Tcl_SetHashValue(hPtr, cmdPtr);
    cmdPtr->hPtr = hPtr;
    cmdPtr->nsPtr = nsPtr;
    cmdPtr->refCount = 1;
    cmdPtr->cmdEpoch = 0;
    cmdPtr->compileProc = NULL;
    cmdPtr->objProc = TclInvokeStringCommand;
    cmdPtr->objClientData = cmdPtr;
    cmdPtr->proc = proc;
    cmdPtr->clientData = clientData;
    cmdPtr->deleteProc = deleteProc;
    cmdPtr->deleteData = clientData;
    cmdPtr->flags = 0;
    cmdPtr->importRefPtr = NULL;
    cmdPtr->tracePtr = NULL;
    cmdPtr->nreProc = NULL;

    /*
     * Plug in any existing import references found above. Be sure to update
     * all of these references to point to the new command.
     */

    if (oldRefPtr != NULL) {
	cmdPtr->importRefPtr = oldRefPtr;
	while (oldRefPtr != NULL) {
	    refCmdPtr = oldRefPtr->importedCmdPtr;
	    dataPtr = refCmdPtr->objClientData;
	    dataPtr->realCmdPtr = cmdPtr;
	    oldRefPtr = oldRefPtr->nextPtr;
	}
    }

    /*
     * We just created a command, so in its namespace and all of its parent
     * namespaces, it may shadow global commands with the same name. If any
     * shadowed commands are found, invalidate all cached command references
     * in the affected namespaces.
     */

    TclResetShadowedCmdRefs(interp, cmdPtr);
    return (Tcl_Command) cmdPtr;
}

/*
 *----------------------------------------------------------------------
 *
 * Tcl_CreateObjCommand --
 *
 *	Define a new object-based command in a command table.
 *
 * Results:
 *	The return value is a token for the command, which can be used in
 *	future calls to Tcl_GetCommandName.
 *
 * Side effects:
 *	If no command named "cmdName" already exists for interp, one is
 *	created. Otherwise, if a command does exist, then if the object-based
 *	Tcl_ObjCmdProc is TclInvokeStringCommand, we assume Tcl_CreateCommand
 *	was called previously for the same command and just set its
 *	Tcl_ObjCmdProc to the argument "proc"; otherwise, we delete the old
 *	command.
 *
 *	In the future, during bytecode evaluation when "cmdName" is seen as
 *	the name of a command by Tcl_EvalObj or Tcl_Eval, the object-based
 *	Tcl_ObjCmdProc proc will be called. When the command is deleted from
 *	the table, deleteProc will be called. See the manual entry for details
 *	on the calling sequence.
 *
 *----------------------------------------------------------------------
 */

Tcl_Command
Tcl_CreateObjCommand(
    Tcl_Interp *interp,		/* Token for command interpreter (returned by
				 * previous call to Tcl_CreateInterp). */
    const char *cmdName,	/* Name of command. If it contains namespace
				 * qualifiers, the new command is put in the
				 * specified namespace; otherwise it is put in
				 * the global namespace. */
    Tcl_ObjCmdProc *proc,	/* Object-based function to associate with
				 * name. */
    ClientData clientData,	/* Arbitrary value to pass to object
				 * function. */
    Tcl_CmdDeleteProc *deleteProc)
				/* If not NULL, gives a function to call when
				 * this command is deleted. */
{
    Interp *iPtr = (Interp *) interp;
    ImportRef *oldRefPtr = NULL;
    Namespace *nsPtr, *dummy1, *dummy2;
    Command *cmdPtr, *refCmdPtr;
    Tcl_HashEntry *hPtr;
    const char *tail;
    int isNew;
    ImportedCmdData *dataPtr;

    if (iPtr->flags & DELETED) {
	/*
	 * The interpreter is being deleted. Don't create any new commands;
	 * it's not safe to muck with the interpreter anymore.
	 */

	return (Tcl_Command) NULL;
    }

    /*
     * Determine where the command should reside. If its name contains
     * namespace qualifiers, we put it in the specified namespace; otherwise,
     * we always put it in the global namespace.
     */

    if (strstr(cmdName, "::") != NULL) {
	TclGetNamespaceForQualName(interp, cmdName, NULL,
		TCL_CREATE_NS_IF_UNKNOWN, &nsPtr, &dummy1, &dummy2, &tail);
	if ((nsPtr == NULL) || (tail == NULL)) {
	    return (Tcl_Command) NULL;
	}
    } else {
	nsPtr = iPtr->globalNsPtr;
	tail = cmdName;
    }

    hPtr = Tcl_CreateHashEntry(&nsPtr->cmdTable, tail, &isNew);
    TclInvalidateNsPath(nsPtr);
    if (!isNew) {
	cmdPtr = Tcl_GetHashValue(hPtr);

	/*
	 * Command already exists. If its object-based Tcl_ObjCmdProc is
	 * TclInvokeStringCommand, we just set its Tcl_ObjCmdProc to the
	 * argument "proc". Otherwise, we delete the old command.
	 */

	if (cmdPtr->objProc == TclInvokeStringCommand) {
	    cmdPtr->objProc = proc;
	    cmdPtr->objClientData = clientData;
	    cmdPtr->deleteProc = deleteProc;
	    cmdPtr->deleteData = clientData;
	    return (Tcl_Command) cmdPtr;
	}

	/*
	 * Otherwise, we delete the old command. Be careful to preserve any
	 * existing import links so we can restore them down below. That way,
	 * you can redefine a command and its import status will remain
	 * intact.
	 */

	oldRefPtr = cmdPtr->importRefPtr;
	cmdPtr->importRefPtr = NULL;

	Tcl_DeleteCommandFromToken(interp, (Tcl_Command) cmdPtr);
	hPtr = Tcl_CreateHashEntry(&nsPtr->cmdTable, tail, &isNew);
	if (!isNew) {
	    /*
	     * If the deletion callback recreated the command, just throw away
	     * the new command (if we try to delete it again, we could get
	     * stuck in an infinite loop).
	     */

	    ckfree(Tcl_GetHashValue(hPtr));
	}
    } else {
	/*
	 * The list of command exported from the namespace might have changed.
	 * However, we do not need to recompute this just yet; next time we
	 * need the info will be soon enough.
	 */

	TclInvalidateNsCmdLookup(nsPtr);
    }
    cmdPtr = (Command *) ckalloc(sizeof(Command));
    Tcl_SetHashValue(hPtr, cmdPtr);
    cmdPtr->hPtr = hPtr;
    cmdPtr->nsPtr = nsPtr;
    cmdPtr->refCount = 1;
    cmdPtr->cmdEpoch = 0;
    cmdPtr->compileProc = NULL;
    cmdPtr->objProc = proc;
    cmdPtr->objClientData = clientData;
    cmdPtr->proc = TclInvokeObjectCommand;
    cmdPtr->clientData = cmdPtr;
    cmdPtr->deleteProc = deleteProc;
    cmdPtr->deleteData = clientData;
    cmdPtr->flags = 0;
    cmdPtr->importRefPtr = NULL;
    cmdPtr->tracePtr = NULL;
    cmdPtr->nreProc = NULL;

    /*
     * Plug in any existing import references found above. Be sure to update
     * all of these references to point to the new command.
     */

    if (oldRefPtr != NULL) {
	cmdPtr->importRefPtr = oldRefPtr;
	while (oldRefPtr != NULL) {
	    refCmdPtr = oldRefPtr->importedCmdPtr;
	    dataPtr = refCmdPtr->objClientData;
	    dataPtr->realCmdPtr = cmdPtr;
	    oldRefPtr = oldRefPtr->nextPtr;
	}
    }

    /*
     * We just created a command, so in its namespace and all of its parent
     * namespaces, it may shadow global commands with the same name. If any
     * shadowed commands are found, invalidate all cached command references
     * in the affected namespaces.
     */

    TclResetShadowedCmdRefs(interp, cmdPtr);
    return (Tcl_Command) cmdPtr;
}

/*
 *----------------------------------------------------------------------
 *
 * TclInvokeStringCommand --
 *
 *	"Wrapper" Tcl_ObjCmdProc used to call an existing string-based
 *	Tcl_CmdProc if no object-based function exists for a command. A
 *	pointer to this function is stored as the Tcl_ObjCmdProc in a Command
 *	structure. It simply turns around and calls the string Tcl_CmdProc in
 *	the Command structure.
 *
 * Results:
 *	A standard Tcl object result value.
 *
 * Side effects:
 *	Besides those side effects of the called Tcl_CmdProc,
 *	TclInvokeStringCommand allocates and frees storage.
 *
 *----------------------------------------------------------------------
 */

int
TclInvokeStringCommand(
    ClientData clientData,	/* Points to command's Command structure. */
    Tcl_Interp *interp,		/* Current interpreter. */
    register int objc,		/* Number of arguments. */
    Tcl_Obj *const objv[])	/* Argument objects. */
{
    Command *cmdPtr = clientData;
    int i, result;
    const char **argv =
	    TclStackAlloc(interp, (unsigned)(objc + 1) * sizeof(char *));

    for (i = 0; i < objc; i++) {
	argv[i] = Tcl_GetString(objv[i]);
    }
    argv[objc] = 0;

    /*
     * Invoke the command's string-based Tcl_CmdProc.
     */

    result = cmdPtr->proc(cmdPtr->clientData, interp, objc, argv);

    TclStackFree(interp, (void *) argv);
    return result;
}

/*
 *----------------------------------------------------------------------
 *
 * TclInvokeObjectCommand --
 *
 *	"Wrapper" Tcl_CmdProc used to call an existing object-based
 *	Tcl_ObjCmdProc if no string-based function exists for a command. A
 *	pointer to this function is stored as the Tcl_CmdProc in a Command
 *	structure. It simply turns around and calls the object Tcl_ObjCmdProc
 *	in the Command structure.
 *
 * Results:
 *	A standard Tcl string result value.
 *
 * Side effects:
 *	Besides those side effects of the called Tcl_CmdProc,
 *	TclInvokeStringCommand allocates and frees storage.
 *
 *----------------------------------------------------------------------
 */

int
TclInvokeObjectCommand(
    ClientData clientData,	/* Points to command's Command structure. */
    Tcl_Interp *interp,		/* Current interpreter. */
    int argc,			/* Number of arguments. */
    register const char **argv)	/* Argument strings. */
{
    Command *cmdPtr = clientData;
    Tcl_Obj *objPtr;
    int i, length, result;
    Tcl_Obj **objv =
	    TclStackAlloc(interp, (unsigned)(argc * sizeof(Tcl_Obj *)));

    for (i = 0; i < argc; i++) {
	length = strlen(argv[i]);
	TclNewStringObj(objPtr, argv[i], length);
	Tcl_IncrRefCount(objPtr);
	objv[i] = objPtr;
    }

    /*
     * Invoke the command's object-based Tcl_ObjCmdProc.
     */

    if (cmdPtr->objProc != NULL) {
	result = cmdPtr->objProc(cmdPtr->objClientData, interp, argc, objv);
    } else {
	result = Tcl_NRCallObjProc(interp, cmdPtr->nreProc,
		cmdPtr->objClientData, argc, objv);
    }

    /*
     * Move the interpreter's object result to the string result, then reset
     * the object result.
     */

    (void) Tcl_GetStringResult(interp);

    /*
     * Decrement the ref counts for the argument objects created above, then
     * free the objv array if malloc'ed storage was used.
     */

    for (i = 0; i < argc; i++) {
	objPtr = objv[i];
	Tcl_DecrRefCount(objPtr);
    }
    TclStackFree(interp, objv);
    return result;
}

/*
 *----------------------------------------------------------------------
 *
 * TclRenameCommand --
 *
 *	Called to give an existing Tcl command a different name. Both the old
 *	command name and the new command name can have "::" namespace
 *	qualifiers. If the new command has a different namespace context, the
 *	command will be moved to that namespace and will execute in the
 *	context of that new namespace.
 *
 *	If the new command name is NULL or the null string, the command is
 *	deleted.
 *
 * Results:
 *	Returns TCL_OK if successful, and TCL_ERROR if anything goes wrong.
 *
 * Side effects:
 *	If anything goes wrong, an error message is returned in the
 *	interpreter's result object.
 *
 *----------------------------------------------------------------------
 */

int
TclRenameCommand(
    Tcl_Interp *interp,		/* Current interpreter. */
    const char *oldName,	/* Existing command name. */
    const char *newName)	/* New command name. */
{
    Interp *iPtr = (Interp *) interp;
    const char *newTail;
    Namespace *cmdNsPtr, *newNsPtr, *dummy1, *dummy2;
    Tcl_Command cmd;
    Command *cmdPtr;
    Tcl_HashEntry *hPtr, *oldHPtr;
    int isNew, result;
    Tcl_Obj *oldFullName;
    Tcl_DString newFullName;

    /*
     * Find the existing command. An error is returned if cmdName can't be
     * found.
     */

    cmd = Tcl_FindCommand(interp, oldName, NULL, /*flags*/ 0);
    cmdPtr = (Command *) cmd;
    if (cmdPtr == NULL) {
	Tcl_AppendResult(interp, "can't ",
		((newName == NULL)||(*newName == '\0'))? "delete":"rename",
		" \"", oldName, "\": command doesn't exist", NULL);
        Tcl_SetErrorCode(interp, "TCL", "LOOKUP", "COMMAND", oldName, NULL);
	return TCL_ERROR;
    }
    cmdNsPtr = cmdPtr->nsPtr;
    oldFullName = Tcl_NewObj();
    Tcl_IncrRefCount(oldFullName);
    Tcl_GetCommandFullName(interp, cmd, oldFullName);

    /*
     * If the new command name is NULL or empty, delete the command. Do this
     * with Tcl_DeleteCommandFromToken, since we already have the command.
     */

    if ((newName == NULL) || (*newName == '\0')) {
	Tcl_DeleteCommandFromToken(interp, cmd);
	result = TCL_OK;
	goto done;
    }

    /*
     * Make sure that the destination command does not already exist. The
     * rename operation is like creating a command, so we should automatically
     * create the containing namespaces just like Tcl_CreateCommand would.
     */

    TclGetNamespaceForQualName(interp, newName, NULL,
	    TCL_CREATE_NS_IF_UNKNOWN, &newNsPtr, &dummy1, &dummy2, &newTail);

    if ((newNsPtr == NULL) || (newTail == NULL)) {
	Tcl_AppendResult(interp, "can't rename to \"", newName,
		"\": bad command name", NULL);
        Tcl_SetErrorCode(interp, "TCL", "VALUE", "COMMAND", NULL);
	result = TCL_ERROR;
	goto done;
    }
    if (Tcl_FindHashEntry(&newNsPtr->cmdTable, newTail) != NULL) {
	Tcl_AppendResult(interp, "can't rename to \"", newName,
		 "\": command already exists", NULL);
        Tcl_SetErrorCode(interp, "TCL", "RENAME", "TARGET_EXISTS", NULL);
	result = TCL_ERROR;
	goto done;
    }

    /*
     * Warning: any changes done in the code here are likely to be needed in
     * Tcl_HideCommand code too (until the common parts are extracted out).
     * - dl
     */

    /*
     * Put the command in the new namespace so we can check for an alias loop.
     * Since we are adding a new command to a namespace, we must handle any
     * shadowing of the global commands that this might create.
     */

    oldHPtr = cmdPtr->hPtr;
    hPtr = Tcl_CreateHashEntry(&newNsPtr->cmdTable, newTail, &isNew);
    Tcl_SetHashValue(hPtr, cmdPtr);
    cmdPtr->hPtr = hPtr;
    cmdPtr->nsPtr = newNsPtr;
    TclResetShadowedCmdRefs(interp, cmdPtr);

    /*
     * Now check for an alias loop. If we detect one, put everything back the
     * way it was and report the error.
     */

    result = TclPreventAliasLoop(interp, interp, (Tcl_Command) cmdPtr);
    if (result != TCL_OK) {
	Tcl_DeleteHashEntry(cmdPtr->hPtr);
	cmdPtr->hPtr = oldHPtr;
	cmdPtr->nsPtr = cmdNsPtr;
	goto done;
    }

    /*
     * The list of command exported from the namespace might have changed.
     * However, we do not need to recompute this just yet; next time we need
     * the info will be soon enough. These might refer to the same variable,
     * but that's no big deal.
     */

    TclInvalidateNsCmdLookup(cmdNsPtr);
    TclInvalidateNsCmdLookup(cmdPtr->nsPtr);

    /*
     * Script for rename traces can delete the command "oldName". Therefore
     * increment the reference count for cmdPtr so that it's Command structure
     * is freed only towards the end of this function by calling
     * TclCleanupCommand.
     *
     * The trace function needs to get a fully qualified name for old and new
     * commands [Tcl bug #651271], or else there's no way for the trace
     * function to get the namespace from which the old command is being
     * renamed!
     */

    Tcl_DStringInit(&newFullName);
    Tcl_DStringAppend(&newFullName, newNsPtr->fullName, -1);
    if (newNsPtr != iPtr->globalNsPtr) {
	Tcl_DStringAppend(&newFullName, "::", 2);
    }
    Tcl_DStringAppend(&newFullName, newTail, -1);
    cmdPtr->refCount++;
    CallCommandTraces(iPtr, cmdPtr, Tcl_GetString(oldFullName),
	    Tcl_DStringValue(&newFullName), TCL_TRACE_RENAME);
    Tcl_DStringFree(&newFullName);

    /*
     * The new command name is okay, so remove the command from its current
     * namespace. This is like deleting the command, so bump the cmdEpoch to
     * invalidate any cached references to the command.
     */

    Tcl_DeleteHashEntry(oldHPtr);
    cmdPtr->cmdEpoch++;

    /*
     * If the command being renamed has a compile function, increment the
     * interpreter's compileEpoch to invalidate its compiled code. This makes
     * sure that we don't later try to execute old code compiled for the
     * now-renamed command.
     */

    if (cmdPtr->compileProc != NULL) {
	iPtr->compileEpoch++;
    }

    /*
     * Now free the Command structure, if the "oldName" command has been
     * deleted by invocation of rename traces.
     */

    TclCleanupCommandMacro(cmdPtr);
    result = TCL_OK;

  done:
    TclDecrRefCount(oldFullName);
    return result;
}

/*
 *----------------------------------------------------------------------
 *
 * Tcl_SetCommandInfo --
 *
 *	Modifies various information about a Tcl command. Note that this
 *	function will not change a command's namespace; use TclRenameCommand
 *	to do that. Also, the isNativeObjectProc member of *infoPtr is
 *	ignored.
 *
 * Results:
 *	If cmdName exists in interp, then the information at *infoPtr is
 *	stored with the command in place of the current information and 1 is
 *	returned. If the command doesn't exist then 0 is returned.
 *
 * Side effects:
 *	None.
 *
 *----------------------------------------------------------------------
 */

int
Tcl_SetCommandInfo(
    Tcl_Interp *interp,		/* Interpreter in which to look for
				 * command. */
    const char *cmdName,	/* Name of desired command. */
    const Tcl_CmdInfo *infoPtr)	/* Where to find information to store in the
				 * command. */
{
    Tcl_Command cmd;

    cmd = Tcl_FindCommand(interp, cmdName, NULL, /*flags*/ 0);
    return Tcl_SetCommandInfoFromToken(cmd, infoPtr);
}

/*
 *----------------------------------------------------------------------
 *
 * Tcl_SetCommandInfoFromToken --
 *
 *	Modifies various information about a Tcl command. Note that this
 *	function will not change a command's namespace; use TclRenameCommand
 *	to do that. Also, the isNativeObjectProc member of *infoPtr is
 *	ignored.
 *
 * Results:
 *	If cmdName exists in interp, then the information at *infoPtr is
 *	stored with the command in place of the current information and 1 is
 *	returned. If the command doesn't exist then 0 is returned.
 *
 * Side effects:
 *	None.
 *
 *----------------------------------------------------------------------
 */

int
Tcl_SetCommandInfoFromToken(
    Tcl_Command cmd,
    const Tcl_CmdInfo *infoPtr)
{
    Command *cmdPtr;		/* Internal representation of the command */

    if (cmd == NULL) {
	return 0;
    }

    /*
     * The isNativeObjectProc and nsPtr members of *infoPtr are ignored.
     */

    cmdPtr = (Command *) cmd;
    cmdPtr->proc = infoPtr->proc;
    cmdPtr->clientData = infoPtr->clientData;
    if (infoPtr->objProc == NULL) {
	cmdPtr->objProc = TclInvokeStringCommand;
	cmdPtr->objClientData = cmdPtr;
	cmdPtr->nreProc = NULL;
    } else {
	if (infoPtr->objProc != cmdPtr->objProc) {
	    cmdPtr->nreProc = NULL;
	    cmdPtr->objProc = infoPtr->objProc;
	}
	cmdPtr->objClientData = infoPtr->objClientData;
    }
    cmdPtr->deleteProc = infoPtr->deleteProc;
    cmdPtr->deleteData = infoPtr->deleteData;
    return 1;
}

/*
 *----------------------------------------------------------------------
 *
 * Tcl_GetCommandInfo --
 *
 *	Returns various information about a Tcl command.
 *
 * Results:
 *	If cmdName exists in interp, then *infoPtr is modified to hold
 *	information about cmdName and 1 is returned. If the command doesn't
 *	exist then 0 is returned and *infoPtr isn't modified.
 *
 * Side effects:
 *	None.
 *
 *----------------------------------------------------------------------
 */

int
Tcl_GetCommandInfo(
    Tcl_Interp *interp,		/* Interpreter in which to look for
				 * command. */
    const char *cmdName,	/* Name of desired command. */
    Tcl_CmdInfo *infoPtr)	/* Where to store information about
				 * command. */
{
    Tcl_Command cmd;

    cmd = Tcl_FindCommand(interp, cmdName, NULL, /*flags*/ 0);
    return Tcl_GetCommandInfoFromToken(cmd, infoPtr);
}

/*
 *----------------------------------------------------------------------
 *
 * Tcl_GetCommandInfoFromToken --
 *
 *	Returns various information about a Tcl command.
 *
 * Results:
 *	Copies information from the command identified by 'cmd' into a
 *	caller-supplied structure and returns 1. If the 'cmd' is NULL, leaves
 *	the structure untouched and returns 0.
 *
 * Side effects:
 *	None.
 *
 *----------------------------------------------------------------------
 */

int
Tcl_GetCommandInfoFromToken(
    Tcl_Command cmd,
    Tcl_CmdInfo *infoPtr)
{
    Command *cmdPtr;		/* Internal representation of the command */

    if (cmd == NULL) {
	return 0;
    }

    /*
     * Set isNativeObjectProc 1 if objProc was registered by a call to
     * Tcl_CreateObjCommand. Otherwise set it to 0.
     */

    cmdPtr = (Command *) cmd;
    infoPtr->isNativeObjectProc =
	    (cmdPtr->objProc != TclInvokeStringCommand);
    infoPtr->objProc = cmdPtr->objProc;
    infoPtr->objClientData = cmdPtr->objClientData;
    infoPtr->proc = cmdPtr->proc;
    infoPtr->clientData = cmdPtr->clientData;
    infoPtr->deleteProc = cmdPtr->deleteProc;
    infoPtr->deleteData = cmdPtr->deleteData;
    infoPtr->namespacePtr = (Tcl_Namespace *) cmdPtr->nsPtr;

    return 1;
}

/*
 *----------------------------------------------------------------------
 *
 * Tcl_GetCommandName --
 *
 *	Given a token returned by Tcl_CreateCommand, this function returns the
 *	current name of the command (which may have changed due to renaming).
 *
 * Results:
 *	The return value is the name of the given command.
 *
 * Side effects:
 *	None.
 *
 *----------------------------------------------------------------------
 */

const char *
Tcl_GetCommandName(
    Tcl_Interp *interp,		/* Interpreter containing the command. */
    Tcl_Command command)	/* Token for command returned by a previous
				 * call to Tcl_CreateCommand. The command must
				 * not have been deleted. */
{
    Command *cmdPtr = (Command *) command;

    if ((cmdPtr == NULL) || (cmdPtr->hPtr == NULL)) {
	/*
	 * This should only happen if command was "created" after the
	 * interpreter began to be deleted, so there isn't really any command.
	 * Just return an empty string.
	 */

	return "";
    }

    return Tcl_GetHashKey(cmdPtr->hPtr->tablePtr, cmdPtr->hPtr);
}

/*
 *----------------------------------------------------------------------
 *
 * Tcl_GetCommandFullName --
 *
 *	Given a token returned by, e.g., Tcl_CreateCommand or Tcl_FindCommand,
 *	this function appends to an object the command's full name, qualified
 *	by a sequence of parent namespace names. The command's fully-qualified
 *	name may have changed due to renaming.
 *
 * Results:
 *	None.
 *
 * Side effects:
 *	The command's fully-qualified name is appended to the string
 *	representation of objPtr.
 *
 *----------------------------------------------------------------------
 */

void
Tcl_GetCommandFullName(
    Tcl_Interp *interp,		/* Interpreter containing the command. */
    Tcl_Command command,	/* Token for command returned by a previous
				 * call to Tcl_CreateCommand. The command must
				 * not have been deleted. */
    Tcl_Obj *objPtr)		/* Points to the object onto which the
				 * command's full name is appended. */

{
    Interp *iPtr = (Interp *) interp;
    register Command *cmdPtr = (Command *) command;
    char *name;

    /*
     * Add the full name of the containing namespace, followed by the "::"
     * separator, and the command name.
     */

    if (cmdPtr != NULL) {
	if (cmdPtr->nsPtr != NULL) {
	    Tcl_AppendToObj(objPtr, cmdPtr->nsPtr->fullName, -1);
	    if (cmdPtr->nsPtr != iPtr->globalNsPtr) {
		Tcl_AppendToObj(objPtr, "::", 2);
	    }
	}
	if (cmdPtr->hPtr != NULL) {
	    name = Tcl_GetHashKey(cmdPtr->hPtr->tablePtr, cmdPtr->hPtr);
	    Tcl_AppendToObj(objPtr, name, -1);
	}
    }
}

/*
 *----------------------------------------------------------------------
 *
 * Tcl_DeleteCommand --
 *
 *	Remove the given command from the given interpreter.
 *
 * Results:
 *	0 is returned if the command was deleted successfully. -1 is returned
 *	if there didn't exist a command by that name.
 *
 * Side effects:
 *	cmdName will no longer be recognized as a valid command for interp.
 *
 *----------------------------------------------------------------------
 */

int
Tcl_DeleteCommand(
    Tcl_Interp *interp,		/* Token for command interpreter (returned by
				 * a previous Tcl_CreateInterp call). */
    const char *cmdName)	/* Name of command to remove. */
{
    Tcl_Command cmd;

    /*
     * Find the desired command and delete it.
     */

    cmd = Tcl_FindCommand(interp, cmdName, NULL, /*flags*/ 0);
    if (cmd == NULL) {
	return -1;
    }
    return Tcl_DeleteCommandFromToken(interp, cmd);
}

/*
 *----------------------------------------------------------------------
 *
 * Tcl_DeleteCommandFromToken --
 *
 *	Removes the given command from the given interpreter. This function
 *	resembles Tcl_DeleteCommand, but takes a Tcl_Command token instead of
 *	a command name for efficiency.
 *
 * Results:
 *	0 is returned if the command was deleted successfully. -1 is returned
 *	if there didn't exist a command by that name.
 *
 * Side effects:
 *	The command specified by "cmd" will no longer be recognized as a valid
 *	command for "interp".
 *
 *----------------------------------------------------------------------
 */

int
Tcl_DeleteCommandFromToken(
    Tcl_Interp *interp,		/* Token for command interpreter returned by a
				 * previous call to Tcl_CreateInterp. */
    Tcl_Command cmd)		/* Token for command to delete. */
{
    Interp *iPtr = (Interp *) interp;
    Command *cmdPtr = (Command *) cmd;
    ImportRef *refPtr, *nextRefPtr;
    Tcl_Command importCmd;

    /*
     * Bump the command epoch counter. This will invalidate all cached
     * references that point to this command.
     */

    cmdPtr->cmdEpoch++;

    /*
     * The code here is tricky. We can't delete the hash table entry before
     * invoking the deletion callback because there are cases where the
     * deletion callback needs to invoke the command (e.g. object systems such
     * as OTcl). However, this means that the callback could try to delete or
     * rename the command. The deleted flag allows us to detect these cases
     * and skip nested deletes.
     */

    if (cmdPtr->flags & CMD_IS_DELETED) {
	/*
	 * Another deletion is already in progress. Remove the hash table
	 * entry now, but don't invoke a callback or free the command
	 * structure. Take care to only remove the hash entry if it has not
	 * already been removed; otherwise if we manage to hit this function
	 * three times, everything goes up in smoke. [Bug 1220058]
	 */

	if (cmdPtr->hPtr != NULL) {
	    Tcl_DeleteHashEntry(cmdPtr->hPtr);
	    cmdPtr->hPtr = NULL;
	}
	return 0;
    }

    /*
     * We must delete this command, even though both traces and delete procs
     * may try to avoid this (renaming the command etc). Also traces and
     * delete procs may try to delete the command themsevles. This flag
     * declares that a delete is in progress and that recursive deletes should
     * be ignored.
     */

    cmdPtr->flags |= CMD_IS_DELETED;

    /*
     * Call trace functions for the command being deleted. Then delete its
     * traces.
     */

    if (cmdPtr->tracePtr != NULL) {
	CommandTrace *tracePtr;
	CallCommandTraces(iPtr,cmdPtr,NULL,NULL,TCL_TRACE_DELETE);

	/*
	 * Now delete these traces.
	 */

	tracePtr = cmdPtr->tracePtr;
	while (tracePtr != NULL) {
	    CommandTrace *nextPtr = tracePtr->nextPtr;
	    if ((--tracePtr->refCount) <= 0) {
		ckfree((char *) tracePtr);
	    }
	    tracePtr = nextPtr;
	}
	cmdPtr->tracePtr = NULL;
    }

    /*
     * The list of command exported from the namespace might have changed.
     * However, we do not need to recompute this just yet; next time we need
     * the info will be soon enough.
     */

    TclInvalidateNsCmdLookup(cmdPtr->nsPtr);

    /*
     * If the command being deleted has a compile function, increment the
     * interpreter's compileEpoch to invalidate its compiled code. This makes
     * sure that we don't later try to execute old code compiled with
     * command-specific (i.e., inline) bytecodes for the now-deleted command.
     * This field is checked in Tcl_EvalObj and ObjInterpProc, and code whose
     * compilation epoch doesn't match is recompiled.
     */

    if (cmdPtr->compileProc != NULL) {
	iPtr->compileEpoch++;
    }

    if (cmdPtr->deleteProc != NULL) {
	/*
	 * Delete the command's client data. If this was an imported command
	 * created when a command was imported into a namespace, this client
	 * data will be a pointer to a ImportedCmdData structure describing
	 * the "real" command that this imported command refers to.
	 *
	 * If you are getting a crash during the call to deleteProc and
	 * cmdPtr->deleteProc is a pointer to the function free(), the most
	 * likely cause is that your extension allocated memory for the
	 * clientData argument to Tcl_CreateObjCommand with the ckalloc()
	 * macro and you are now trying to deallocate this memory with free()
	 * instead of ckfree(). You should pass a pointer to your own method
	 * that calls ckfree().
	 */

	cmdPtr->deleteProc(cmdPtr->deleteData);
    }

    /*
     * If this command was imported into other namespaces, then imported
     * commands were created that refer back to this command. Delete these
     * imported commands now.
     */

    for (refPtr = cmdPtr->importRefPtr; refPtr != NULL;
	    refPtr = nextRefPtr) {
	nextRefPtr = refPtr->nextPtr;
	importCmd = (Tcl_Command) refPtr->importedCmdPtr;
	Tcl_DeleteCommandFromToken(interp, importCmd);
    }

    /*
     * Don't use hPtr to delete the hash entry here, because it's possible
     * that the deletion callback renamed the command. Instead, use
     * cmdPtr->hptr, and make sure that no-one else has already deleted the
     * hash entry.
     */

    if (cmdPtr->hPtr != NULL) {
	Tcl_DeleteHashEntry(cmdPtr->hPtr);
	cmdPtr->hPtr = NULL;
    }

    /*
     * A number of tests for particular kinds of commands are done by checking
     * whether the objProc field holds a known value. Set the field to NULL so
     * that such tests won't have false positives when applied to deleted
     * commands.
     */

    cmdPtr->objProc = NULL;

    /*
     * Now free the Command structure, unless there is another reference to it
     * from a CmdName Tcl object in some ByteCode code sequence. In that case,
     * delay the cleanup until all references are either discarded (when a
     * ByteCode is freed) or replaced by a new reference (when a cached
     * CmdName Command reference is found to be invalid and TclNRExecuteByteCode
     * looks up the command in the command hashtable).
     */

    TclCleanupCommandMacro(cmdPtr);
    return 0;
}

/*
 *----------------------------------------------------------------------
 *
 * CallCommandTraces --
 *
 *	Abstraction of the code to call traces on a command.
 *
 * Results:
 *	Currently always NULL.
 *
 * Side effects:
 *	Anything; this may recursively evaluate scripts and code exists to do
 *	just that.
 *
 *----------------------------------------------------------------------
 */

static char *
CallCommandTraces(
    Interp *iPtr,		/* Interpreter containing command. */
    Command *cmdPtr,		/* Command whose traces are to be invoked. */
    const char *oldName,	/* Command's old name, or NULL if we must get
				 * the name from cmdPtr */
    const char *newName,	/* Command's new name, or NULL if the command
				 * is not being renamed */
    int flags)			/* Flags indicating the type of traces to
				 * trigger, either TCL_TRACE_DELETE or
				 * TCL_TRACE_RENAME. */
{
    register CommandTrace *tracePtr;
    ActiveCommandTrace active;
    char *result;
    Tcl_Obj *oldNamePtr = NULL;
    Tcl_InterpState state = NULL;

    if (cmdPtr->flags & CMD_TRACE_ACTIVE) {
	/*
	 * While a rename trace is active, we will not process any more rename
	 * traces; while a delete trace is active we will never reach here -
	 * because Tcl_DeleteCommandFromToken checks for the condition
	 * (cmdPtr->flags & CMD_IS_DELETED) and returns immediately when a
	 * command deletion is in progress. For all other traces, delete
	 * traces will not be invoked but a call to TraceCommandProc will
	 * ensure that tracePtr->clientData is freed whenever the command
	 * "oldName" is deleted.
	 */

	if (cmdPtr->flags & TCL_TRACE_RENAME) {
	    flags &= ~TCL_TRACE_RENAME;
	}
	if (flags == 0) {
	    return NULL;
	}
    }
    cmdPtr->flags |= CMD_TRACE_ACTIVE;
    cmdPtr->refCount++;

    result = NULL;
    active.nextPtr = iPtr->activeCmdTracePtr;
    active.reverseScan = 0;
    iPtr->activeCmdTracePtr = &active;

    if (flags & TCL_TRACE_DELETE) {
	flags |= TCL_TRACE_DESTROYED;
    }
    active.cmdPtr = cmdPtr;

    Tcl_Preserve(iPtr);

    for (tracePtr = cmdPtr->tracePtr; tracePtr != NULL;
	    tracePtr = active.nextTracePtr) {
	active.nextTracePtr = tracePtr->nextPtr;
	if (!(tracePtr->flags & flags)) {
	    continue;
	}
	cmdPtr->flags |= tracePtr->flags;
	if (oldName == NULL) {
	    TclNewObj(oldNamePtr);
	    Tcl_IncrRefCount(oldNamePtr);
	    Tcl_GetCommandFullName((Tcl_Interp *) iPtr,
		    (Tcl_Command) cmdPtr, oldNamePtr);
	    oldName = TclGetString(oldNamePtr);
	}
	tracePtr->refCount++;
	if (state == NULL) {
	    state = Tcl_SaveInterpState((Tcl_Interp *) iPtr, TCL_OK);
	}
	tracePtr->traceProc(tracePtr->clientData, (Tcl_Interp *) iPtr,
		oldName, newName, flags);
	cmdPtr->flags &= ~tracePtr->flags;
	if ((--tracePtr->refCount) <= 0) {
	    ckfree((char *) tracePtr);
	}
    }

    if (state) {
	Tcl_RestoreInterpState((Tcl_Interp *) iPtr, state);
    }

    /*
     * If a new object was created to hold the full oldName, free it now.
     */

    if (oldNamePtr != NULL) {
	TclDecrRefCount(oldNamePtr);
    }

    /*
     * Restore the variable's flags, remove the record of our active traces,
     * and then return.
     */

    cmdPtr->flags &= ~CMD_TRACE_ACTIVE;
    cmdPtr->refCount--;
    iPtr->activeCmdTracePtr = active.nextPtr;
    Tcl_Release(iPtr);
    return result;
}

/*
 *----------------------------------------------------------------------
 *
 * CancelEvalProc --
 *
 *	Marks this interpreter as being canceled. This causes current
 *	executions to be unwound as the interpreter enters a state where it
 *	refuses to execute more commands or handle [catch] or [try], yet the
 *	interpreter is still able to execute further commands after the
 *	cancelation is cleared (unlike if it is deleted).
 *
 * Results:
 *	The value given for the code argument.
 *
 * Side effects:
 *	Transfers a message from the cancelation message to the interpreter.
 *
 *----------------------------------------------------------------------
 */

static int
CancelEvalProc(
    ClientData clientData,	/* Interp to cancel the script in progress. */
    Tcl_Interp *interp,		/* Ignored */
    int code)			/* Current return code from command. */
{
    CancelInfo *cancelInfo = clientData;
    Interp *iPtr;

    if (cancelInfo != NULL) {
	Tcl_MutexLock(&cancelLock);
	iPtr = (Interp *) cancelInfo->interp;

	if (iPtr != NULL) {
	    /*
	     * Setting the CANCELED flag will cause the script in progress to
	     * be canceled as soon as possible. The core honors this flag at
	     * all the necessary places to ensure script cancellation is
	     * responsive. Extensions can check for this flag by calling
	     * Tcl_Canceled and checking if TCL_ERROR is returned or they can
	     * choose to ignore the script cancellation flag and the
	     * associated functionality altogether. Currently, the only other
	     * flag we care about here is the TCL_CANCEL_UNWIND flag (from
	     * Tcl_CancelEval). We do not want to simply combine all the flags
	     * from original Tcl_CancelEval call with the interp flags here
	     * just in case the caller passed flags that might cause behaviour
	     * unrelated to script cancellation.
	     */

	    TclSetCancelFlags(iPtr, cancelInfo->flags | CANCELED);

	    /*
	     * Now, we must set the script cancellation flags on all the slave
	     * interpreters belonging to this one.
	     */

	    TclSetSlaveCancelFlags((Tcl_Interp *) iPtr,
		    cancelInfo->flags | CANCELED, 0);

	    /*
	     * Create the result object now so that Tcl_Canceled can avoid
	     * locking the cancelLock mutex.
	     */

	    if (cancelInfo->result != NULL) {
		Tcl_SetStringObj(iPtr->asyncCancelMsg, cancelInfo->result,
			cancelInfo->length);
	    } else {
		Tcl_SetObjLength(iPtr->asyncCancelMsg, 0);
	    }
	}
	Tcl_MutexUnlock(&cancelLock);
    }

    return code;
}

/*
 *----------------------------------------------------------------------
 *
 * GetCommandSource --
 *
 *	This function returns a Tcl_Obj with the full source string for the
 *	command. This insures that traces get a correct NUL-terminated command
 *	string. The Tcl_Obj has refCount==1.
 *
 *	*** MAINTAINER WARNING ***
 *	The returned Tcl_Obj is all wrong for any purpose but getting the
 *	source string for an objc/objv command line in the stringRep (no
 *	stringRep if no source is available) and the corresponding substituted
 *	version in the List intrep.
 *	This means that the intRep and stringRep DO NOT COINCIDE! Using these
 *	Tcl_Objs normally is likely to break things.
 *
 *----------------------------------------------------------------------
 */

static Tcl_Obj *
GetCommandSource(
    Interp *iPtr,
    int objc,
    Tcl_Obj *const objv[],
    int lookup)
{
    Tcl_Obj *objPtr, *obj2Ptr;
    CmdFrame *cfPtr = iPtr->cmdFramePtr;
    const char *command = NULL;
    int numChars;

    objPtr = Tcl_NewListObj(objc, objv);
    if (lookup && cfPtr && (cfPtr->numLevels == iPtr->numLevels-1)) {
	switch (cfPtr->type) {
	case TCL_LOCATION_EVAL:
	case TCL_LOCATION_SOURCE:
	    command = cfPtr->cmd.str.cmd;
	    numChars = cfPtr->cmd.str.len;
	    break;
	case TCL_LOCATION_BC:
	case TCL_LOCATION_PREBC:
	    command = TclGetSrcInfoForCmd(iPtr, &numChars);
	    break;
	case TCL_LOCATION_EVAL_LIST:
	    /* Got it already */
	    break;
	}
	if (command) {
	    obj2Ptr = Tcl_NewStringObj(command, numChars);
	    objPtr->bytes = obj2Ptr->bytes;
	    objPtr->length = numChars;
	    obj2Ptr->bytes = NULL;
	    Tcl_DecrRefCount(obj2Ptr);
	}
    }
    Tcl_IncrRefCount(objPtr);
    return objPtr;
}

/*
 *----------------------------------------------------------------------
 *
 * TclCleanupCommand --
 *
 *	This function frees up a Command structure unless it is still
 *	referenced from an interpreter's command hashtable or from a CmdName
 *	Tcl object representing the name of a command in a ByteCode
 *	instruction sequence.
 *
 * Results:
 *	None.
 *
 * Side effects:
 *	Memory gets freed unless a reference to the Command structure still
 *	exists. In that case the cleanup is delayed until the command is
 *	deleted or when the last ByteCode referring to it is freed.
 *
 *----------------------------------------------------------------------
 */

void
TclCleanupCommand(
    register Command *cmdPtr)	/* Points to the Command structure to
				 * be freed. */
{
    cmdPtr->refCount--;
    if (cmdPtr->refCount <= 0) {
	ckfree((char *) cmdPtr);
    }
}

/*
 *----------------------------------------------------------------------
 *
 * Tcl_CreateMathFunc --
 *
 *	Creates a new math function for expressions in a given interpreter.
 *
 * Results:
 *	None.
 *
 * Side effects:
 *	The Tcl function defined by "name" is created or redefined. If the
 *	function already exists then its definition is replaced; this includes
 *	the builtin functions. Redefining a builtin function forces all
 *	existing code to be invalidated since that code may be compiled using
 *	an instruction specific to the replaced function. In addition,
 *	redefioning a non-builtin function will force existing code to be
 *	invalidated if the number of arguments has changed.
 *
 *----------------------------------------------------------------------
 */

void
Tcl_CreateMathFunc(
    Tcl_Interp *interp,		/* Interpreter in which function is to be
				 * available. */
    const char *name,		/* Name of function (e.g. "sin"). */
    int numArgs,		/* Nnumber of arguments required by
				 * function. */
    Tcl_ValueType *argTypes,	/* Array of types acceptable for each
				 * argument. */
    Tcl_MathProc *proc,		/* C function that implements the math
				 * function. */
    ClientData clientData)	/* Additional value to pass to the
				 * function. */
{
    Tcl_DString bigName;
    OldMathFuncData *data = (OldMathFuncData *)
	    ckalloc(sizeof(OldMathFuncData));

    data->proc = proc;
    data->numArgs = numArgs;
    data->argTypes = (Tcl_ValueType *)
	    ckalloc(numArgs * sizeof(Tcl_ValueType));
    memcpy(data->argTypes, argTypes, numArgs * sizeof(Tcl_ValueType));
    data->clientData = clientData;

    Tcl_DStringInit(&bigName);
    Tcl_DStringAppend(&bigName, "::tcl::mathfunc::", -1);
    Tcl_DStringAppend(&bigName, name, -1);

    Tcl_CreateObjCommand(interp, Tcl_DStringValue(&bigName),
	    OldMathFuncProc, data, OldMathFuncDeleteProc);
    Tcl_DStringFree(&bigName);
}

/*
 *----------------------------------------------------------------------
 *
 * OldMathFuncProc --
 *
 *	Dispatch to a math function created with Tcl_CreateMathFunc
 *
 * Results:
 *	Returns a standard Tcl result.
 *
 * Side effects:
 *	Whatever the math function does.
 *
 *----------------------------------------------------------------------
 */

static int
OldMathFuncProc(
    ClientData clientData,	/* Ponter to OldMathFuncData describing the
				 * function being called */
    Tcl_Interp *interp,		/* Tcl interpreter */
    int objc,			/* Actual parameter count */
    Tcl_Obj *const *objv)	/* Parameter vector */
{
    Tcl_Obj *valuePtr;
    OldMathFuncData *dataPtr = clientData;
    Tcl_Value funcResult, *args;
    int result;
    int j, k;
    double d;

    /*
     * Check argument count.
     */

    if (objc != dataPtr->numArgs + 1) {
	MathFuncWrongNumArgs(interp, dataPtr->numArgs+1, objc, objv);
	return TCL_ERROR;
    }

    /*
     * Convert arguments from Tcl_Obj's to Tcl_Value's.
     */

    args = (Tcl_Value *) ckalloc(dataPtr->numArgs * sizeof(Tcl_Value));
    for (j = 1, k = 0; j < objc; ++j, ++k) {
	/* TODO: Convert to TclGetNumberFromObj? */
	valuePtr = objv[j];
	result = Tcl_GetDoubleFromObj(NULL, valuePtr, &d);
#ifdef ACCEPT_NAN
	if ((result != TCL_OK) && (valuePtr->typePtr == &tclDoubleType)) {
	    d = valuePtr->internalRep.doubleValue;
	    result = TCL_OK;
	}
#endif
	if (result != TCL_OK) {
	    /*
	     * We have a non-numeric argument.
	     */

	    Tcl_SetResult(interp,
		    "argument to math function didn't have numeric value",
		    TCL_STATIC);
	    TclCheckBadOctal(interp, Tcl_GetString(valuePtr));
	    ckfree((char *) args);
	    return TCL_ERROR;
	}

	/*
	 * Copy the object's numeric value to the argument record, converting
	 * it if necessary.
	 *
	 * NOTE: no bignum support; use the new mathfunc interface for that.
	 */

	args[k].type = dataPtr->argTypes[k];
	switch (args[k].type) {
	case TCL_EITHER:
	    if (Tcl_GetLongFromObj(NULL, valuePtr, &args[k].intValue)
		    == TCL_OK) {
		args[k].type = TCL_INT;
		break;
	    }
	    if (Tcl_GetWideIntFromObj(interp, valuePtr, &args[k].wideValue)
		    == TCL_OK) {
		args[k].type = TCL_WIDE_INT;
		break;
	    }
	    args[k].type = TCL_DOUBLE;
	    /* FALLTHROUGH */

	case TCL_DOUBLE:
	    args[k].doubleValue = d;
	    break;
	case TCL_INT:
	    if (ExprIntFunc(NULL, interp, 2, &objv[j-1]) != TCL_OK) {
		ckfree((char *) args);
		return TCL_ERROR;
	    }
	    valuePtr = Tcl_GetObjResult(interp);
	    Tcl_GetLongFromObj(NULL, valuePtr, &args[k].intValue);
	    Tcl_ResetResult(interp);
	    break;
	case TCL_WIDE_INT:
	    if (ExprWideFunc(NULL, interp, 2, &objv[j-1]) != TCL_OK) {
		ckfree((char *) args);
		return TCL_ERROR;
	    }
	    valuePtr = Tcl_GetObjResult(interp);
	    Tcl_GetWideIntFromObj(NULL, valuePtr, &args[k].wideValue);
	    Tcl_ResetResult(interp);
	    break;
	}
    }

    /*
     * Call the function.
     */

    errno = 0;
    result = dataPtr->proc(dataPtr->clientData, interp, args, &funcResult);
    ckfree((char *) args);
    if (result != TCL_OK) {
	return result;
    }

    /*
     * Return the result of the call.
     */

    if (funcResult.type == TCL_INT) {
	TclNewLongObj(valuePtr, funcResult.intValue);
    } else if (funcResult.type == TCL_WIDE_INT) {
	valuePtr = Tcl_NewWideIntObj(funcResult.wideValue);
    } else {
	return CheckDoubleResult(interp, funcResult.doubleValue);
    }
    Tcl_SetObjResult(interp, valuePtr);
    return TCL_OK;
}

/*
 *----------------------------------------------------------------------
 *
 * OldMathFuncDeleteProc --
 *
 *	Cleans up after deleting a math function registered with
 *	Tcl_CreateMathFunc
 *
 * Results:
 *	None.
 *
 * Side effects:
 *	Frees allocated memory.
 *
 *----------------------------------------------------------------------
 */

static void
OldMathFuncDeleteProc(
    ClientData clientData)
{
    OldMathFuncData *dataPtr = clientData;

    ckfree((char *) dataPtr->argTypes);
    ckfree((char *) dataPtr);
}

/*
 *----------------------------------------------------------------------
 *
 * Tcl_GetMathFuncInfo --
 *
 *	Discovers how a particular math function was created in a given
 *	interpreter.
 *
 * Results:
 *	TCL_OK if it succeeds, TCL_ERROR else (leaving an error message in the
 *	interpreter result if that happens.)
 *
 * Side effects:
 *	If this function succeeds, the variables pointed to by the numArgsPtr
 *	and argTypePtr arguments will be updated to detail the arguments
 *	allowed by the function. The variable pointed to by the procPtr
 *	argument will be set to NULL if the function is a builtin function,
 *	and will be set to the address of the C function used to implement the
 *	math function otherwise (in which case the variable pointed to by the
 *	clientDataPtr argument will also be updated.)
 *
 *----------------------------------------------------------------------
 */

int
Tcl_GetMathFuncInfo(
    Tcl_Interp *interp,
    const char *name,
    int *numArgsPtr,
    Tcl_ValueType **argTypesPtr,
    Tcl_MathProc **procPtr,
    ClientData *clientDataPtr)
{
    Tcl_Obj *cmdNameObj;
    Command *cmdPtr;

    /*
     * Get the command that implements the math function.
     */

    TclNewLiteralStringObj(cmdNameObj, "tcl::mathfunc::");
    Tcl_AppendToObj(cmdNameObj, name, -1);
    Tcl_IncrRefCount(cmdNameObj);
    cmdPtr = (Command *) Tcl_GetCommandFromObj(interp, cmdNameObj);
    Tcl_DecrRefCount(cmdNameObj);

    /*
     * Report unknown functions.
     */

    if (cmdPtr == NULL) {
	Tcl_Obj *message;

	TclNewLiteralStringObj(message, "unknown math function \"");
	Tcl_AppendToObj(message, name, -1);
	Tcl_AppendToObj(message, "\"", 1);
	Tcl_SetObjResult(interp, message);
	Tcl_SetErrorCode(interp, "TCL", "LOOKUP", "MATHFUNC", name, NULL);
	*numArgsPtr = -1;
	*argTypesPtr = NULL;
	*procPtr = NULL;
	*clientDataPtr = NULL;
	return TCL_ERROR;
    }

    /*
     * Retrieve function info for user defined functions; return dummy
     * information for builtins.
     */

    if (cmdPtr->objProc == &OldMathFuncProc) {
	OldMathFuncData *dataPtr = cmdPtr->clientData;

	*procPtr = dataPtr->proc;
	*numArgsPtr = dataPtr->numArgs;
	*argTypesPtr = dataPtr->argTypes;
	*clientDataPtr = dataPtr->clientData;
    } else {
	*procPtr = NULL;
	*numArgsPtr = -1;
	*argTypesPtr = NULL;
	*procPtr = NULL;
	*clientDataPtr = NULL;
    }
    return TCL_OK;
}

/*
 *----------------------------------------------------------------------
 *
 * Tcl_ListMathFuncs --
 *
 *	Produces a list of all the math functions defined in a given
 *	interpreter.
 *
 * Results:
 *	A pointer to a Tcl_Obj structure with a reference count of zero, or
 *	NULL in the case of an error (in which case a suitable error message
 *	will be left in the interpreter result.)
 *
 * Side effects:
 *	None.
 *
 *----------------------------------------------------------------------
 */

Tcl_Obj *
Tcl_ListMathFuncs(
    Tcl_Interp *interp,
    const char *pattern)
{
    Namespace *globalNsPtr = (Namespace *) Tcl_GetGlobalNamespace(interp);
    Namespace *nsPtr;
    Namespace *dummy1NsPtr;
    Namespace *dummy2NsPtr;
    const char *dummyNamePtr;
    Tcl_Obj *result = Tcl_NewObj();

    TclGetNamespaceForQualName(interp, "::tcl::mathfunc",
	    globalNsPtr, TCL_FIND_ONLY_NS | TCL_GLOBAL_ONLY,
	    &nsPtr, &dummy1NsPtr, &dummy2NsPtr, &dummyNamePtr);
    if (nsPtr == NULL) {
	return result;
    }

    if ((pattern != NULL) && TclMatchIsTrivial(pattern)) {
	if (Tcl_FindHashEntry(&nsPtr->cmdTable, pattern) != NULL) {
	    Tcl_ListObjAppendElement(NULL, result,
		    Tcl_NewStringObj(pattern, -1));
	}
    } else {
	Tcl_HashSearch cmdHashSearch;
	Tcl_HashEntry *cmdHashEntry =
		Tcl_FirstHashEntry(&nsPtr->cmdTable,&cmdHashSearch);

	for (; cmdHashEntry != NULL;
		cmdHashEntry = Tcl_NextHashEntry(&cmdHashSearch)) {
	    const char *cmdNamePtr =
		    Tcl_GetHashKey(&nsPtr->cmdTable, cmdHashEntry);

	    if (pattern == NULL || Tcl_StringMatch(cmdNamePtr, pattern)) {
		Tcl_ListObjAppendElement(NULL, result,
			Tcl_NewStringObj(cmdNamePtr, -1));
	    }
	}
    }
    return result;
}

/*
 *----------------------------------------------------------------------
 *
 * TclInterpReady --
 *
 *	Check if an interpreter is ready to eval commands or scripts, i.e., if
 *	it was not deleted and if the nesting level is not too high.
 *
 * Results:
 *	The return value is TCL_OK if it the interpreter is ready, TCL_ERROR
 *	otherwise.
 *
 * Side effects:
 *	The interpreters object and string results are cleared.
 *
 *----------------------------------------------------------------------
 */

int
TclInterpReady(
    Tcl_Interp *interp)
{
    register Interp *iPtr = (Interp *) interp;

    /*
     * Reset both the interpreter's string and object results and clear out
     * any previous error information.
     */

    Tcl_ResetResult(interp);

    /*
     * If the interpreter has been deleted, return an error.
     */

    if (iPtr->flags & DELETED) {
	/* JJM - Superfluous Tcl_ResetResult call removed. */
	Tcl_AppendResult(interp,
		"attempt to call eval in deleted interpreter", NULL);
	Tcl_SetErrorCode(interp, "TCL", "IDELETE",
		"attempt to call eval in deleted interpreter", NULL);
	return TCL_ERROR;
    }

    if (iPtr->execEnvPtr->rewind) {
	return TCL_ERROR;
    }

    /*
     * Make sure the script being evaluated (if any) has not been canceled.
     */

    if (TclCanceled(iPtr) &&
	    (TCL_OK != Tcl_Canceled(interp, TCL_LEAVE_ERR_MSG))) {
	return TCL_ERROR;
    }

    /*
     * Check depth of nested calls to Tcl_Eval: if this gets too large, it's
     * probably because of an infinite loop somewhere.
     */

    if (((iPtr->numLevels) <= iPtr->maxNestingDepth)) {
	return TCL_OK;
    }

    Tcl_AppendResult(interp,
	    "too many nested evaluations (infinite loop?)", NULL);
    Tcl_SetErrorCode(interp, "TCL", "LIMIT", "STACK", NULL);
    return TCL_ERROR;
}

/*
 *----------------------------------------------------------------------
 *
 * TclResetCancellation --
 *
 *	Reset the script cancellation flags if the nesting level
 *	(iPtr->numLevels) for the interp is zero or argument force is
 *	non-zero.
 *
 * Results:
 *	A standard Tcl result.
 *
 * Side effects:
 *	The script cancellation flags for the interp may be reset.
 *
 *----------------------------------------------------------------------
 */

int
TclResetCancellation(
    Tcl_Interp *interp,
    int force)
{
    register Interp *iPtr = (Interp *) interp;

    if (iPtr == NULL) {
	return TCL_ERROR;
    }

    if (force || (iPtr->numLevels == 0)) {
	TclUnsetCancelFlags(iPtr);
    }
    return TCL_OK;
}

/*
 *----------------------------------------------------------------------
 *
 * Tcl_Canceled --
 *
 *	Check if the script in progress has been canceled, i.e.,
 *	Tcl_CancelEval was called for this interpreter or any of its master
 *	interpreters.
 *
 * Results:
 *	The return value is TCL_OK if the script evaluation has not been
 *	canceled, TCL_ERROR otherwise.
 *
 *	If "flags" contains TCL_LEAVE_ERR_MSG, an error message is returned in
 *	the interpreter's result object. Otherwise, the interpreter's result
 *	object is left unchanged. If "flags" contains TCL_CANCEL_UNWIND,
 *	TCL_ERROR will only be returned if the script evaluation is being
 *	completely unwound.
 *
 * Side effects:
 *	The CANCELED flag for the interp will be reset if it is set.
 *
 *----------------------------------------------------------------------
 */

int
Tcl_Canceled(
    Tcl_Interp *interp,
    int flags)
{
    register Interp *iPtr = (Interp *) interp;

    /*
	 * Has the current script in progress for this interpreter been
	 * canceled or is the stack being unwound due to the previous script
	 * cancellation?
	 */

    if (TclCanceled(iPtr)) {
	    /*
	     * The CANCELED flag is a one-shot flag that is reset immediately
	     * upon being detected; however, if the TCL_CANCEL_UNWIND flag is
	     * set we will continue to report that the script in progress has
	     * been canceled thereby allowing the evaluation stack for the
	     * interp to be fully unwound.
	     */

	    iPtr->flags &= ~CANCELED;

	    /*
	     * The CANCELED flag was detected and reset; however, if the
	     * caller specified the TCL_CANCEL_UNWIND flag, we only return
	     * TCL_ERROR (indicating that the script in progress has been
	     * canceled) if the evaluation stack for the interp is being fully
	     * unwound.
	     */

	    if (!(flags & TCL_CANCEL_UNWIND)
		    || (iPtr->flags & TCL_CANCEL_UNWIND)) {
		/*
		 * If the TCL_LEAVE_ERR_MSG flags bit is set, place an error
		 * in the interp's result; otherwise, we leave it alone.
		 */

		if (flags & TCL_LEAVE_ERR_MSG) {
		    const char *id, *message = NULL;
		    int length;

		    /*
		     * Setup errorCode variables so that we can differentiate
		     * between being canceled and unwound.
		     */

		    if (iPtr->asyncCancelMsg != NULL) {
			message = Tcl_GetStringFromObj(iPtr->asyncCancelMsg,
				&length);
		    } else {
			length = 0;
		    }

		    if (iPtr->flags & TCL_CANCEL_UNWIND) {
			id = "IUNWIND";
			if (length == 0) {
			    message = "eval unwound";
			}
		    } else {
			id = "ICANCEL";
			if (length == 0) {
			    message = "eval canceled";
			}
		    }

		    Tcl_ResetResult(interp);
		    Tcl_AppendResult(interp, message, NULL);
		    Tcl_SetErrorCode(interp, "TCL", id, message, NULL);
		}

		/*
		 * Return TCL_ERROR to the caller (not necessarily just the
		 * Tcl core itself) that indicates further processing of the
		 * script or command in progress should halt gracefully and as
		 * soon as possible.
		 */

		return TCL_ERROR;
	    }
    }

    return TCL_OK;
}

/*
 *----------------------------------------------------------------------
 *
 * Tcl_CancelEval --
 *
 *	This function schedules the cancellation of the current script in the
 *	given interpreter.
 *
 * Results:
 *	The return value is a standard Tcl completion code such as TCL_OK or
 *	TCL_ERROR. Since the interp may belong to a different thread, no error
 *	message can be left in the interp's result.
 *
 * Side effects:
 *	The script in progress in the specified interpreter will be canceled
 *	with TCL_ERROR after asynchronous handlers are invoked at the next
 *	Tcl_Canceled check.
 *
 *----------------------------------------------------------------------
 */

int
Tcl_CancelEval(
    Tcl_Interp *interp,		/* Interpreter in which to cancel the
				 * script. */
    Tcl_Obj *resultObjPtr,	/* The script cancellation error message or
				 * NULL for a default error message. */
    ClientData clientData,	/* Passed to CancelEvalProc. */
    int flags)			/* Collection of OR-ed bits that control
				 * the cancellation of the script. Only
				 * TCL_CANCEL_UNWIND is currently
				 * supported. */
{
    Tcl_HashEntry *hPtr;
    CancelInfo *cancelInfo;
    int code = TCL_ERROR;
    const char *result;

    if (interp == NULL) {
	return TCL_ERROR;
    }

    Tcl_MutexLock(&cancelLock);
    if (cancelTableInitialized != 1) {
	/*
	 * No CancelInfo hash table (Tcl_CreateInterp has never been called?)
	 */

	goto done;
    }
    hPtr = Tcl_FindHashEntry(&cancelTable, (char *) interp);
    if (hPtr == NULL) {
	/*
	 * No CancelInfo record for this interpreter.
	 */

	goto done;
    }
    cancelInfo = Tcl_GetHashValue(hPtr);

    /*
     * Populate information needed by the interpreter thread to fulfill the
     * cancellation request. Currently, clientData is ignored. If the
     * TCL_CANCEL_UNWIND flags bit is set, the script in progress is not
     * allowed to catch the script cancellation because the evaluation stack
     * for the interp is completely unwound.
     */

    if (resultObjPtr != NULL) {
	result = Tcl_GetStringFromObj(resultObjPtr, &cancelInfo->length);
	cancelInfo->result = ckrealloc(cancelInfo->result,cancelInfo->length);
	memcpy(cancelInfo->result, result, (size_t) cancelInfo->length);
	TclDecrRefCount(resultObjPtr);	/* Discard their result object. */
    } else {
	cancelInfo->result = NULL;
	cancelInfo->length = 0;
    }
    cancelInfo->clientData = clientData;
    cancelInfo->flags = flags;
    Tcl_AsyncMark(cancelInfo->async);
    code = TCL_OK;

  done:
    Tcl_MutexUnlock(&cancelLock);
    return code;
}

/*
 *----------------------------------------------------------------------
 *
 * Tcl_InterpActive --
 *
 *	Returns non-zero if the specified interpreter is in use, i.e. if there
 *	is an evaluation currently active in the interpreter.
 *
 * Results:
 *	See above.
 *
 * Side effects:
 *	None.
 *
 *----------------------------------------------------------------------
 */

int
Tcl_InterpActive(
    Tcl_Interp *interp)
{
    return ((Interp *) interp)->numLevels > 0;
}

/*
 *----------------------------------------------------------------------
 *
 * Tcl_EvalObjv --
 *
 *	This function evaluates a Tcl command that has already been parsed
 *	into words, with one Tcl_Obj holding each word.
 *
 * Results:
 *	The return value is a standard Tcl completion code such as TCL_OK or
 *	TCL_ERROR. A result or error message is left in interp's result.
 *
 * Side effects:
 *	Always pushes a callback. Other side effects depend on the command.
 *
 *----------------------------------------------------------------------
 */

int
Tcl_EvalObjv(
    Tcl_Interp *interp,		/* Interpreter in which to evaluate the
				 * command. Also used for error reporting. */
    int objc,			/* Number of words in command. */
    Tcl_Obj *const objv[],	/* An array of pointers to objects that are
				 * the words that make up the command. */
    int flags)			/* Collection of OR-ed bits that control the
				 * evaluation of the script. Only
				 * TCL_EVAL_GLOBAL, TCL_EVAL_INVOKE and
				 * TCL_EVAL_NOERR are currently supported. */
{
    int result;
    TEOV_callback *rootPtr = TOP_CB(interp);

    result = TclNREvalObjv(interp, objc, objv, flags, NULL);
    return TclNRRunCallbacks(interp, result, rootPtr);
}

int
TclNREvalObjv(
    Tcl_Interp *interp,		/* Interpreter in which to evaluate the
				 * command. Also used for error reporting. */
    int objc,			/* Number of words in command. */
    Tcl_Obj *const objv[],	/* An array of pointers to objects that are
				 * the words that make up the command. */
    int flags,			/* Collection of OR-ed bits that control the
				 * evaluation of the script. Only
				 * TCL_EVAL_GLOBAL, TCL_EVAL_INVOKE and
				 * TCL_EVAL_NOERR are currently supported. */
    Command *cmdPtr)		/* NULL if the Command is to be looked up
				 * here, otherwise the pointer to the
				 * requested Command struct to be invoked. */
{
    Interp *iPtr = (Interp *) interp;
    int result;
    Namespace *lookupNsPtr = iPtr->lookupNsPtr;
    Command **cmdPtrPtr;

    iPtr->lookupNsPtr = NULL;

    /*
     * Push a callback with cleanup tasks for commands; the cmdPtr at data[0]
     * will be filled later when the command is found: save its address at
     * objProcPtr.
     *
     * data[1] stores a marker for use by tailcalls; it will be set to 1 by
     * command redirectors (imports, alias, ensembles) so that tailcalls
     * finishes the source command and not just the target.
     */

    if (iPtr->evalFlags & TCL_EVAL_REDIRECT) {
	TclNRAddCallback(interp, NRCommand, NULL, INT2PTR(1), NULL, NULL);
	iPtr->evalFlags &= ~TCL_EVAL_REDIRECT;
    } else {
	TclNRAddCallback(interp, NRCommand, NULL, NULL, NULL, NULL);
    }
    cmdPtrPtr = (Command **) &(TOP_CB(interp)->data[0]);

    TclNRSpliceDeferred(interp);

    iPtr->numLevels++;
    result = TclInterpReady(interp);

    if ((result != TCL_OK) || (objc == 0)) {
	return result;
    }

    if (cmdPtr) {
	goto commandFound;
    }

    /*
     * Push records for task to be done on return, in INVERSE order. First, if
     * needed, the exception handlers (as they should happen last).
     */

    if (!(flags & TCL_EVAL_NOERR)) {
	TEOV_PushExceptionHandlers(interp, objc, objv, flags);
    }

    /*
     * Configure evaluation context to match the requested flags.
     */

    if ((flags & TCL_EVAL_INVOKE) || lookupNsPtr) {
	if (!lookupNsPtr) {
	    lookupNsPtr = iPtr->globalNsPtr;
	}
    } else {
	if (flags & TCL_EVAL_GLOBAL) {
	    TEOV_SwitchVarFrame(interp);
	    lookupNsPtr = iPtr->globalNsPtr;
	}

	/*
	 * TCL_EVAL_INVOKE was not set: clear rewrite rules
	 */

	iPtr->ensembleRewrite.sourceObjs = NULL;
    }

    /*
     * Lookup the command
     */

    cmdPtr = TEOV_LookupCmdFromObj(interp, objv[0], lookupNsPtr);
    if (!cmdPtr) {
	return TEOV_NotFound(interp, objc, objv, lookupNsPtr);
    }

    iPtr->cmdCount++;
    if (TclLimitExceeded(iPtr->limit)) {
	return TCL_ERROR;
    }

    /*
     * Found a command! The real work begins now ...
     */

  commandFound:
    if (iPtr->tracePtr || (cmdPtr->flags & CMD_HAS_EXEC_TRACES)) {
	/*
	 * Call enter traces. They will schedule a call to the leave traces if
	 * necessary.
	 */

	result = TEOV_RunEnterTraces(interp, &cmdPtr, objc, objv, lookupNsPtr);
	if (!cmdPtr) {
	    return TEOV_NotFound(interp, objc, objv, lookupNsPtr);
	}
	if (result != TCL_OK) {
	    return result;
	}
    }

    if (TCL_DTRACE_CMD_ARGS_ENABLED()) {
	const char *a[10];
	int i = 0;

	while (i < 10) {
	    a[i] = i < objc ? TclGetString(objv[i]) : NULL; i++;
	}
	TCL_DTRACE_CMD_ARGS(a[0], a[1], a[2], a[3], a[4], a[5], a[6], a[7],
		a[8], a[9]);
    }
    if (TCL_DTRACE_CMD_INFO_ENABLED() && iPtr->cmdFramePtr) {
	Tcl_Obj *info = TclInfoFrame(interp, iPtr->cmdFramePtr);
	const char *a[6]; int i[2];

	TclDTraceInfo(info, a, i);
	TCL_DTRACE_CMD_INFO(a[0], a[1], a[2], a[3], i[0], i[1], a[4], a[5]);
	TclDecrRefCount(info);
    }
    if (TCL_DTRACE_CMD_RETURN_ENABLED() || TCL_DTRACE_CMD_RESULT_ENABLED()) {
	TclNRAddCallback(interp, DTraceCmdReturn, objv[0], NULL, NULL, NULL);
    }
    if (TCL_DTRACE_CMD_ENTRY_ENABLED()) {
	TCL_DTRACE_CMD_ENTRY(TclGetString(objv[0]), objc - 1,
		(Tcl_Obj **)(objv + 1));
    }

    /*
     * Fix the original callback to point to the now known cmdPtr. Insure that
     * the Command struct lives until the command returns.
     */

    *cmdPtrPtr = cmdPtr;
    cmdPtr->refCount++;

    /*
     * Find the objProc to call: nreProc if available, objProc otherwise. Push
     * a callback to do the actual running.
     */

#if 0
    objProc = cmdPtr->nreProc;
    if (!objProc) {
	objProc = cmdPtr->objProc;
    }
    objClientData = cmdPtr->objClientData;

    TclNRAddCallback(interp, NRRunObjProc, objProc, objClientData,
	    INT2PTR(objc), (ClientData) objv);
#else
    if (cmdPtr->nreProc) {
        TclNRAddCallback(interp, NRRunObjProc, cmdPtr->nreProc,
                cmdPtr->objClientData, INT2PTR(objc), (ClientData) objv);
        return TCL_OK;
    } else {
	return cmdPtr->objProc(cmdPtr->objClientData, interp, objc, objv);
    }        
#endif
}

void
TclPushTailcallPoint(
    Tcl_Interp *interp)
{
    TclNRAddCallback(interp, NRCommand, NULL, NULL, NULL, NULL);
    ((Interp *) interp)->numLevels++;
}

int
TclNRRunCallbacks(
    Tcl_Interp *interp,
    int result,
    struct TEOV_callback *rootPtr)
				/* All callbacks down to rootPtr not inclusive
				 * are to be run. */
{
    Interp *iPtr = (Interp *) interp;
    TEOV_callback *callbackPtr;
    Tcl_NRPostProc *procPtr;

    /*
     * If the interpreter has a non-empty string result, the result object is
     * either empty or stale because some function set interp->result
     * directly. If so, move the string result to the result object, then
     * reset the string result.
     *
     * This only needs to be done for the first item in the list: all other
     * are for NR function calls, and those are Tcl_Obj based.
     */

    if (*(iPtr->result) != 0) {
	(void) Tcl_GetObjResult(interp);
    }

    while (TOP_CB(interp) != rootPtr) {
	callbackPtr = TOP_CB(interp);
	procPtr = callbackPtr->procPtr;
	TOP_CB(interp) = callbackPtr->nextPtr;
	result = procPtr(callbackPtr->data, interp, result);
	TCLNR_FREE(interp, callbackPtr);
    }
    return result;
}

int
NRCommand(
    ClientData data[],
    Tcl_Interp *interp,
    int result)
{
    Interp *iPtr = (Interp *) interp;
    Command *cmdPtr = data[0];
    /* int cmdStart = PTR2INT(data[1]); NOT USED HERE */

    if (cmdPtr) {
	TclCleanupCommandMacro(cmdPtr);
    }
    ((Interp *)interp)->numLevels--;

    /* OPT ??
     * Do not interrupt a series of cleanups with async or limit checks:
     * just check at the end?
     */

    if (TclAsyncReady(iPtr)) {
	result = Tcl_AsyncInvoke(interp, result);
    }
    if ((result == TCL_OK) && TclCanceled(iPtr)) {
	result = Tcl_Canceled(interp, TCL_LEAVE_ERR_MSG);
    }
    if (result == TCL_OK && TclLimitReady(iPtr->limit)) {
	result = Tcl_LimitCheck(interp);
    }

    return result;
}

static int
NRRunObjProc(
    ClientData data[],
    Tcl_Interp *interp,
    int result)
{
    /* OPT: do not call? */

    Tcl_ObjCmdProc *objProc = (Tcl_ObjCmdProc *)data[0];
    ClientData objClientData = data[1];
    int objc = PTR2INT(data[2]);
    Tcl_Obj **objv = data[3];

    if (result == TCL_OK) {
	return objProc(objClientData, interp, objc, objv);
    }
    return result;
}


/*
 *----------------------------------------------------------------------
 *
 * TEOV_Exception	 -
 * TEOV_LookupCmdFromObj -
 * TEOV_RunEnterTraces	 -
 * TEOV_RunLeaveTraces	 -
 * TEOV_NotFound	 -
 *
 *	These are helper functions for Tcl_EvalObjv.
 *
 *----------------------------------------------------------------------
 */

static void
TEOV_PushExceptionHandlers(
    Tcl_Interp *interp,
    int objc,
    Tcl_Obj *const objv[],
    int flags)
{
    Interp *iPtr = (Interp *) interp;

    /*
     * If any error processing is necessary, push the appropriate records.
     * Note that we have to push them in the inverse order: first the one that
     * has to run last.
     */

    if (!(flags & TCL_EVAL_INVOKE)) {
	/*
	 * Error messages
	 */

	TclNRAddCallback(interp, TEOV_Error, INT2PTR(objc),
		(ClientData) objv, NULL, NULL);
    }

    if (iPtr->numLevels == 1) {
	/*
	 * No CONTINUE or BREAK at level 0, manage RETURN
	 */

	TclNRAddCallback(interp, TEOV_Exception, INT2PTR(iPtr->evalFlags),
		NULL, NULL, NULL);
    }
}

static void
TEOV_SwitchVarFrame(
    Tcl_Interp *interp)
{
    Interp *iPtr = (Interp *) interp;

    /*
     * Change the varFrame to be the rootVarFrame, and push a record to
     * restore things at the end.
     */

    TclNRAddCallback(interp, TEOV_RestoreVarFrame, iPtr->varFramePtr, NULL,
	    NULL, NULL);
    iPtr->varFramePtr = iPtr->rootFramePtr;
}

static int
TEOV_RestoreVarFrame(
    ClientData data[],
    Tcl_Interp *interp,
    int result)
{
    ((Interp *) interp)->varFramePtr = data[0];
    return result;
}

static int
TEOV_Exception(
    ClientData data[],
    Tcl_Interp *interp,
    int result)
{
    Interp *iPtr = (Interp *) interp;
    int allowExceptions = (PTR2INT(data[0]) & TCL_ALLOW_EXCEPTIONS);

    if (result != TCL_OK) {
	if (result == TCL_RETURN) {
	    result = TclUpdateReturnInfo(iPtr);
	}
	if ((result != TCL_ERROR) && !allowExceptions) {
	    ProcessUnexpectedResult(interp, result);
	    result = TCL_ERROR;
	}
    }

    /*
     * We are returning to level 0, so should process TclResetCancellation. As
     * numLevels has not *yet* been decreased, do not call it: do the thing
     * here directly.
     */

    TclUnsetCancelFlags(iPtr);
    return result;
}

static int
TEOV_Error(
    ClientData data[],
    Tcl_Interp *interp,
    int result)
{
    Interp *iPtr = (Interp *) interp;
    Tcl_Obj *listPtr;
    const char *cmdString;
    int cmdLen;
    int objc = PTR2INT(data[0]);
    Tcl_Obj **objv = data[1];

    if ((result == TCL_ERROR) && !(iPtr->flags & ERR_ALREADY_LOGGED)){
	/*
	 * If there was an error, a command string will be needed for the
	 * error log: get it out of the itemPtr. The details depend on the
	 * type.
	 */

	listPtr = Tcl_NewListObj(objc, objv);
	cmdString = Tcl_GetStringFromObj(listPtr, &cmdLen);
	Tcl_LogCommandInfo(interp, cmdString, cmdString, cmdLen);
	Tcl_DecrRefCount(listPtr);
    }
    iPtr->flags &= ~ERR_ALREADY_LOGGED;
    return result;
}

static int
TEOV_NotFound(
    Tcl_Interp *interp,
    int objc,
    Tcl_Obj *const objv[],
    Namespace *lookupNsPtr)
{
    Command * cmdPtr;
    Interp *iPtr = (Interp *) interp;
    int i, newObjc, handlerObjc;
    Tcl_Obj **newObjv, **handlerObjv;
    CallFrame *varFramePtr = iPtr->varFramePtr;
    Namespace *currNsPtr = NULL;/* Used to check for and invoke any registered
				 * unknown command handler for the current
				 * namespace (TIP 181). */
    Namespace *savedNsPtr = NULL;

    currNsPtr = varFramePtr->nsPtr;
    if ((currNsPtr == NULL) || (currNsPtr->unknownHandlerPtr == NULL)) {
	currNsPtr = iPtr->globalNsPtr;
	if (currNsPtr == NULL) {
	    Tcl_Panic("Tcl_EvalObjv: NULL global namespace pointer");
	}
    }

    /*
     * Check to see if the resolution namespace has lost its unknown handler.
     * If so, reset it to "::unknown".
     */

    if (currNsPtr->unknownHandlerPtr == NULL) {
	TclNewLiteralStringObj(currNsPtr->unknownHandlerPtr, "::unknown");
	Tcl_IncrRefCount(currNsPtr->unknownHandlerPtr);
    }

    /*
     * Get the list of words for the unknown handler and allocate enough space
     * to hold both the handler prefix and all words of the command invokation
     * itself.
     */

    Tcl_ListObjGetElements(NULL, currNsPtr->unknownHandlerPtr,
	    &handlerObjc, &handlerObjv);
    newObjc = objc + handlerObjc;
    newObjv = TclStackAlloc(interp, (int) sizeof(Tcl_Obj *) * newObjc);

    /*
     * Copy command prefix from unknown handler and add on the real command's
     * full argument list. Note that we only use memcpy() once because we have
     * to increment the reference count of all the handler arguments anyway.
     */

    for (i = 0; i < handlerObjc; ++i) {
	newObjv[i] = handlerObjv[i];
	Tcl_IncrRefCount(newObjv[i]);
    }
    memcpy(newObjv+handlerObjc, objv, sizeof(Tcl_Obj *) * (unsigned)objc);

    /*
     * Look up and invoke the handler (by recursive call to this function). If
     * there is no handler at all, instead of doing the recursive call we just
     * generate a generic error message; it would be an infinite-recursion
     * nightmare otherwise.
     *
     * In this case we worry a bit less about recursion for now, and call the
     * "blocking" interface.
     */

    cmdPtr = TEOV_LookupCmdFromObj(interp, newObjv[0], lookupNsPtr);
    if (cmdPtr == NULL) {
	Tcl_AppendResult(interp, "invalid command name \"",
		TclGetString(objv[0]), "\"", NULL);
        Tcl_SetErrorCode(interp, "TCL", "LOOKUP", "COMMAND",
                TclGetString(objv[0]), NULL);

	/*
	 * Release any resources we locked and allocated during the handler
	 * call.
	 */

	for (i = 0; i < handlerObjc; ++i) {
	    Tcl_DecrRefCount(newObjv[i]);
	}
	TclStackFree(interp, newObjv);
	return TCL_ERROR;
    }

    if (lookupNsPtr) {
	savedNsPtr = varFramePtr->nsPtr;
	varFramePtr->nsPtr = lookupNsPtr;
    }
    TclNRDeferCallback(interp, TEOV_NotFoundCallback, INT2PTR(handlerObjc),
	    newObjv, savedNsPtr, NULL);
    iPtr->evalFlags |= TCL_EVAL_REDIRECT;
    return TclNREvalObjv(interp, newObjc, newObjv, TCL_EVAL_NOERR, NULL);
}

static int
TEOV_NotFoundCallback(
    ClientData data[],
    Tcl_Interp *interp,
    int result)
{
    Interp *iPtr = (Interp *) interp;
    int objc = PTR2INT(data[0]);
    Tcl_Obj **objv = data[1];
    Namespace *savedNsPtr = data[2];

    int i;

    if (savedNsPtr) {
	iPtr->varFramePtr->nsPtr = savedNsPtr;
    }

    /*
     * Release any resources we locked and allocated during the handler call.
     */

    for (i = 0; i < objc; ++i) {
	Tcl_DecrRefCount(objv[i]);
    }
    TclStackFree(interp, objv);

    return result;
}

static int
TEOV_RunEnterTraces(
    Tcl_Interp *interp,
    Command **cmdPtrPtr,
    int objc,
    Tcl_Obj *const objv[],
    Namespace *lookupNsPtr)
{
    Interp *iPtr = (Interp *) interp;
    Command *cmdPtr = *cmdPtrPtr;
    int traceCode = TCL_OK;
    int cmdEpoch = cmdPtr->cmdEpoch;
    int newEpoch;
    const char *command;
    int length;
    Tcl_Obj *commandPtr;

    commandPtr = GetCommandSource(iPtr, objc, objv, 1);
    command = Tcl_GetStringFromObj(commandPtr, &length);

    /*
     * Call trace functions.
     * Execute any command or execution traces. Note that we bump up the
     * command's reference count for the duration of the calling of the traces
     * so that the structure doesn't go away underneath our feet.
     */

    cmdPtr->refCount++;
    if (iPtr->tracePtr) {
	traceCode = TclCheckInterpTraces(interp, command, length,
		cmdPtr, TCL_OK, TCL_TRACE_ENTER_EXEC, objc, objv);
    }
    if ((cmdPtr->flags & CMD_HAS_EXEC_TRACES) && (traceCode == TCL_OK)) {
	traceCode = TclCheckExecutionTraces(interp, command, length,
		cmdPtr, TCL_OK, TCL_TRACE_ENTER_EXEC, objc, objv);
    }
    newEpoch = cmdPtr->cmdEpoch;
    TclCleanupCommandMacro(cmdPtr);

    /*
     * If the traces modified/deleted the command or any existing traces, they
     * will update the command's epoch. We need to lookup again, but do not
     * run enter traces on the newly found cmdPtr.
     */

    if (cmdEpoch != newEpoch) {
	cmdPtr = TEOV_LookupCmdFromObj(interp, objv[0], lookupNsPtr);
	*cmdPtrPtr = cmdPtr;
    }

    if (cmdPtr) {
	/*
	 * Command was found: push a record to schedule the leave traces.
	 */

	TclNRAddCallback(interp, TEOV_RunLeaveTraces, INT2PTR(traceCode),
		commandPtr, cmdPtr, NULL);
	cmdPtr->refCount++;
    } else {
	Tcl_DecrRefCount(commandPtr);
    }
    return traceCode;
}

static int
TEOV_RunLeaveTraces(
    ClientData data[],
    Tcl_Interp *interp,
    int result)
{
    Interp *iPtr = (Interp *) interp;
    const char *command;
    int length, objc;
    Tcl_Obj **objv;
    int traceCode = PTR2INT(data[0]);
    Tcl_Obj *commandPtr = data[1];
    Command *cmdPtr = data[2];

    command = Tcl_GetStringFromObj(commandPtr, &length);
    if (TCL_OK != Tcl_ListObjGetElements(interp, commandPtr, &objc, &objv)) {
	Tcl_Panic("Who messed with commandPtr?");
    }

    if (!(cmdPtr->flags & CMD_IS_DELETED)) {
	if ((cmdPtr->flags & CMD_HAS_EXEC_TRACES) && traceCode == TCL_OK){
	    traceCode = TclCheckExecutionTraces(interp, command, length,
		    cmdPtr, result, TCL_TRACE_LEAVE_EXEC, objc, objv);
	}
	if (iPtr->tracePtr != NULL && traceCode == TCL_OK) {
	    traceCode = TclCheckInterpTraces(interp, command, length,
		    cmdPtr, result, TCL_TRACE_LEAVE_EXEC, objc, objv);
	}
    }
    Tcl_DecrRefCount(commandPtr);

    /*
     * As cmdPtr is set, TclNRRunCallbacks is about to reduce the numlevels.
     * Prevent that by resetting the cmdPtr field and dealing right here with
     * cmdPtr->refCount.
     */

    TclCleanupCommandMacro(cmdPtr);

    if (traceCode != TCL_OK) {
	return traceCode;
    }
    return result;
}

static inline Command *
TEOV_LookupCmdFromObj(
    Tcl_Interp *interp,
    Tcl_Obj *namePtr,
    Namespace *lookupNsPtr)
{
    Interp *iPtr = (Interp *) interp;
    Command *cmdPtr;
    Namespace *savedNsPtr = iPtr->varFramePtr->nsPtr;

    if (lookupNsPtr) {
	iPtr->varFramePtr->nsPtr = lookupNsPtr;
	iPtr->lookupNsPtr = NULL;
    }
    cmdPtr = (Command *) Tcl_GetCommandFromObj(interp, namePtr);
    iPtr->varFramePtr->nsPtr = savedNsPtr;
    return cmdPtr;
}

/*
 *----------------------------------------------------------------------
 *
 * Tcl_EvalTokensStandard --
 *
 *	Given an array of tokens parsed from a Tcl command (e.g., the tokens
 *	that make up a word or the index for an array variable) this function
 *	evaluates the tokens and concatenates their values to form a single
 *	result value.
 *
 * Results:
 *	The return value is a standard Tcl completion code such as TCL_OK or
 *	TCL_ERROR. A result or error message is left in interp's result.
 *
 * Side effects:
 *	Depends on the array of tokens being evaled.
 *
 *----------------------------------------------------------------------
 */

int
Tcl_EvalTokensStandard(
    Tcl_Interp *interp,		/* Interpreter in which to lookup variables,
				 * execute nested commands, and report
				 * errors. */
    Tcl_Token *tokenPtr,	/* Pointer to first in an array of tokens to
				 * evaluate and concatenate. */
    int count)			/* Number of tokens to consider at tokenPtr.
				 * Must be at least 1. */
{
    return TclSubstTokens(interp, tokenPtr, count, /* numLeftPtr */ NULL, 1,
	    NULL, NULL);
}

/*
 *----------------------------------------------------------------------
 *
 * Tcl_EvalTokens --
 *
 *	Given an array of tokens parsed from a Tcl command (e.g., the tokens
 *	that make up a word or the index for an array variable) this function
 *	evaluates the tokens and concatenates their values to form a single
 *	result value.
 *
 * Results:
 *	The return value is a pointer to a newly allocated Tcl_Obj containing
 *	the value of the array of tokens. The reference count of the returned
 *	object has been incremented. If an error occurs in evaluating the
 *	tokens then a NULL value is returned and an error message is left in
 *	interp's result.
 *
 * Side effects:
 *	A new object is allocated to hold the result.
 *
 *----------------------------------------------------------------------
 *
 * This uses a non-standard return convention; its use is now deprecated. It
 * is a wrapper for the new function Tcl_EvalTokensStandard, and is not used
 * in the core any longer. It is only kept for backward compatibility.
 */

Tcl_Obj *
Tcl_EvalTokens(
    Tcl_Interp *interp,		/* Interpreter in which to lookup variables,
				 * execute nested commands, and report
				 * errors. */
    Tcl_Token *tokenPtr,	/* Pointer to first in an array of tokens to
				 * evaluate and concatenate. */
    int count)			/* Number of tokens to consider at tokenPtr.
				 * Must be at least 1. */
{
    Tcl_Obj *resPtr;

    if (Tcl_EvalTokensStandard(interp, tokenPtr, count) != TCL_OK) {
	return NULL;
    }
    resPtr = Tcl_GetObjResult(interp);
    Tcl_IncrRefCount(resPtr);
    Tcl_ResetResult(interp);
    return resPtr;
}

/*
 *----------------------------------------------------------------------
 *
 * Tcl_EvalEx, TclEvalEx --
 *
 *	This function evaluates a Tcl script without using the compiler or
 *	byte-code interpreter. It just parses the script, creates values for
 *	each word of each command, then calls EvalObjv to execute each
 *	command.
 *
 * Results:
 *	The return value is a standard Tcl completion code such as TCL_OK or
 *	TCL_ERROR. A result or error message is left in interp's result.
 *
 * Side effects:
 *	Depends on the script.
 *
 * TIP #280 : Keep public API, internally extended API.
 *----------------------------------------------------------------------
 */

int
Tcl_EvalEx(
    Tcl_Interp *interp,		/* Interpreter in which to evaluate the
				 * script. Also used for error reporting. */
    const char *script,		/* First character of script to evaluate. */
    int numBytes,		/* Number of bytes in script. If < 0, the
				 * script consists of all bytes up to the
				 * first null character. */
    int flags)			/* Collection of OR-ed bits that control the
				 * evaluation of the script. Only
				 * TCL_EVAL_GLOBAL is currently supported. */
{
    return TclEvalEx(interp, script, numBytes, flags, 1, NULL, script);
}

int
TclEvalEx(
    Tcl_Interp *interp,		/* Interpreter in which to evaluate the
				 * script. Also used for error reporting. */
    const char *script,		/* First character of script to evaluate. */
    int numBytes,		/* Number of bytes in script. If < 0, the
				 * script consists of all bytes up to the
				 * first NUL character. */
    int flags,			/* Collection of OR-ed bits that control the
				 * evaluation of the script. Only
				 * TCL_EVAL_GLOBAL is currently supported. */
    int line,			/* The line the script starts on. */
    int *clNextOuter,		/* Information about an outer context for */
    const char *outerScript)	/* continuation line data. This is set only in
				 * EvalTokensStandard(), to properly handle
				 * [...]-nested commands. The 'outerScript'
				 * refers to the most-outer script containing
				 * the embedded command, which is refered to
				 * by 'script'. The 'clNextOuter' refers to
				 * the current entry in the table of
				 * continuation lines in this "master script",
				 * and the character offsets are relative to
				 * the 'outerScript' as well.
				 *
				 * If outerScript == script, then this call is
				 * for the outer-most script/command. See
				 * Tcl_EvalEx() and TclEvalObjEx() for places
				 * generating arguments for which this is
				 * true. */
{
    Interp *iPtr = (Interp *) interp;
    const char *p, *next;
    const unsigned int minObjs = 20;
    Tcl_Obj **objv, **objvSpace;
    int *expand, *lines, *lineSpace;
    Tcl_Token *tokenPtr;
    int commandLength, bytesLeft, expandRequested, code = TCL_OK;
    CallFrame *savedVarFramePtr;/* Saves old copy of iPtr->varFramePtr in case
				 * TCL_EVAL_GLOBAL was set. */
    int allowExceptions = (iPtr->evalFlags & TCL_ALLOW_EXCEPTIONS);
    int gotParse = 0;
    unsigned int i, objectsUsed = 0;
				/* These variables keep track of how much
				 * state has been allocated while evaluating
				 * the script, so that it can be freed
				 * properly if an error occurs. */
    Tcl_Parse *parsePtr = TclStackAlloc(interp, sizeof(Tcl_Parse));
    CmdFrame *eeFramePtr = TclStackAlloc(interp, sizeof(CmdFrame));
    Tcl_Obj **stackObjArray =
	    TclStackAlloc(interp, minObjs * sizeof(Tcl_Obj *));
    int *expandStack = TclStackAlloc(interp, minObjs * sizeof(int));
    int *linesStack = TclStackAlloc(interp, minObjs * sizeof(int));
				/* TIP #280 Structures for tracking of command
				 * locations. */
    int *clNext = NULL;		/* Pointer for the tracking of invisible
				 * continuation lines. Initialized only if the
				 * caller gave us a table of locations to
				 * track, via scriptCLLocPtr. It always refers
				 * to the table entry holding the location of
				 * the next invisible continuation line to
				 * look for, while parsing the script. */

    if (iPtr->scriptCLLocPtr) {
	if (clNextOuter) {
	    clNext = clNextOuter;
	} else {
	    clNext = &iPtr->scriptCLLocPtr->loc[0];
	}
    }

    if (numBytes < 0) {
	numBytes = strlen(script);
    }
    Tcl_ResetResult(interp);

    savedVarFramePtr = iPtr->varFramePtr;
    if (flags & TCL_EVAL_GLOBAL) {
	iPtr->varFramePtr = iPtr->rootFramePtr;
    }

    /*
     * Each iteration through the following loop parses the next command from
     * the script and then executes it.
     */

    objv = objvSpace = stackObjArray;
    lines = lineSpace = linesStack;
    expand = expandStack;
    p = script;
    bytesLeft = numBytes;

    /*
     * TIP #280 Initialize tracking. Do not push on the frame stack yet.
     *
     * We may continue counting based on a specific context (CTX), or open a
     * new context, either for a sourced script, or 'eval'. For sourced files
     * we always have a path object, even if nothing was specified in the
     * interp itself. That makes code using it simpler as NULL checks can be
     * left out. Sourced file without path in the 'scriptFile' is possible
     * during Tcl initialization.
     */

    eeFramePtr->level = iPtr->cmdFramePtr ? iPtr->cmdFramePtr->level + 1 : 1;
    eeFramePtr->numLevels = iPtr->numLevels;
    eeFramePtr->framePtr = iPtr->framePtr;
    eeFramePtr->nextPtr = iPtr->cmdFramePtr;
    eeFramePtr->nline = 0;
    eeFramePtr->line = NULL;

    iPtr->cmdFramePtr = eeFramePtr;
    if (iPtr->evalFlags & TCL_EVAL_CTX) {
	/*
	 * Path information comes out of the context.
	 */

	eeFramePtr->type = TCL_LOCATION_SOURCE;
	eeFramePtr->data.eval.path = iPtr->invokeCmdFramePtr->data.eval.path;
	Tcl_IncrRefCount(eeFramePtr->data.eval.path);
    } else if (iPtr->evalFlags & TCL_EVAL_FILE) {
	/*
	 * Set up for a sourced file.
	 */

	eeFramePtr->type = TCL_LOCATION_SOURCE;

	if (iPtr->scriptFile) {
	    /*
	     * Normalization here, to have the correct pwd. Should have
	     * negligible impact on performance, as the norm should have been
	     * done already by the 'source' invoking us, and it caches the
	     * result.
	     */

	    Tcl_Obj *norm = Tcl_FSGetNormalizedPath(interp, iPtr->scriptFile);

	    if (norm == NULL) {
		/*
		 * Error message in the interp result.
		 */

		code = TCL_ERROR;
		goto error;
	    }
	    eeFramePtr->data.eval.path = norm;
	} else {
	    TclNewLiteralStringObj(eeFramePtr->data.eval.path, "");
	}
	Tcl_IncrRefCount(eeFramePtr->data.eval.path);
    } else {
	/*
	 * Set up for plain eval.
	 */

	eeFramePtr->type = TCL_LOCATION_EVAL;
	eeFramePtr->data.eval.path = NULL;
    }

    iPtr->evalFlags = 0;
    do {
	if (Tcl_ParseCommand(interp, p, bytesLeft, 0, parsePtr) != TCL_OK) {
	    code = TCL_ERROR;
	    goto error;
	}

	/*
	 * TIP #280 Track lines. The parser may have skipped text till it
	 * found the command we are now at. We have to count the lines in this
	 * block, and do not forget invisible continuation lines.
	 */

	TclAdvanceLines(&line, p, parsePtr->commandStart);
	TclAdvanceContinuations(&line, &clNext,
		parsePtr->commandStart - outerScript);

	gotParse = 1;
	if (parsePtr->numWords > 0) {
	    /*
	     * TIP #280. Track lines within the words of the current
	     * command. We use a separate pointer into the table of
	     * continuation line locations to not lose our position for the
	     * per-command parsing.
	     */

	    int wordLine = line;
	    const char *wordStart = parsePtr->commandStart;
	    int *wordCLNext = clNext;
	    unsigned int objectsNeeded = 0;
	    unsigned int numWords = parsePtr->numWords;

	    /*
	     * Generate an array of objects for the words of the command.
	     */

	    if (numWords > minObjs) {
		expand = (int *) ckalloc(numWords * sizeof(int));
		objvSpace = (Tcl_Obj **)
			ckalloc(numWords * sizeof(Tcl_Obj *));
		lineSpace = (int *) ckalloc(numWords * sizeof(int));
	    }
	    expandRequested = 0;
	    objv = objvSpace;
	    lines = lineSpace;

	    iPtr->cmdFramePtr = eeFramePtr->nextPtr;
	    for (objectsUsed = 0, tokenPtr = parsePtr->tokenPtr;
		    objectsUsed < numWords;
		    objectsUsed++, tokenPtr += tokenPtr->numComponents+1) {
		/*
		 * TIP #280. Track lines to current word. Save the information
		 * on a per-word basis, signaling dynamic words as needed.
		 * Make the information available to the recursively called
		 * evaluator as well, including the type of context (source
		 * vs. eval).
		 */

		TclAdvanceLines(&wordLine, wordStart, tokenPtr->start);
		TclAdvanceContinuations(&wordLine, &wordCLNext,
			tokenPtr->start - outerScript);
		wordStart = tokenPtr->start;

		lines[objectsUsed] = TclWordKnownAtCompileTime(tokenPtr, NULL)
			? wordLine : -1;

		if (eeFramePtr->type == TCL_LOCATION_SOURCE) {
		    iPtr->evalFlags |= TCL_EVAL_FILE;
		}

		code = TclSubstTokens(interp, tokenPtr+1,
			tokenPtr->numComponents, NULL, wordLine,
			wordCLNext, outerScript);

		iPtr->evalFlags = 0;

		if (code != TCL_OK) {
		    break;
		}
		objv[objectsUsed] = Tcl_GetObjResult(interp);
		Tcl_IncrRefCount(objv[objectsUsed]);
		if (tokenPtr->type == TCL_TOKEN_EXPAND_WORD) {
		    int numElements;

		    code = TclListObjLength(interp, objv[objectsUsed],
			    &numElements);
		    if (code == TCL_ERROR) {
			/*
			 * Attempt to expand a non-list.
			 */

			Tcl_AppendObjToErrorInfo(interp, Tcl_ObjPrintf(
				"\n    (expanding word %d)", objectsUsed));
			Tcl_DecrRefCount(objv[objectsUsed]);
			break;
		    }
		    expandRequested = 1;
		    expand[objectsUsed] = 1;

		    objectsNeeded += (numElements ? numElements : 1);
		} else {
		    expand[objectsUsed] = 0;
		    objectsNeeded++;
		}

		if (wordCLNext) {
		    TclContinuationsEnterDerived(objv[objectsUsed],
			    wordStart - outerScript, wordCLNext);
		}
	    } /* for loop */
	    iPtr->cmdFramePtr = eeFramePtr;
	    if (code != TCL_OK) {
		goto error;
	    }
	    if (expandRequested) {
		/*
		 * Some word expansion was requested. Check for objv resize.
		 */

		Tcl_Obj **copy = objvSpace;
		int *lcopy = lineSpace;
		int wordIdx = numWords;
		int objIdx = objectsNeeded - 1;

		if ((numWords > minObjs) || (objectsNeeded > minObjs)) {
		    objv = objvSpace = (Tcl_Obj **)
			    ckalloc(objectsNeeded * sizeof(Tcl_Obj *));
		    lines = lineSpace = (int *)
			    ckalloc(objectsNeeded * sizeof(int));
		}

		objectsUsed = 0;
		while (wordIdx--) {
		    if (expand[wordIdx]) {
			int numElements;
			Tcl_Obj **elements, *temp = copy[wordIdx];

			Tcl_ListObjGetElements(NULL, temp, &numElements,
				&elements);
			objectsUsed += numElements;
			while (numElements--) {
			    lines[objIdx] = -1;
			    objv[objIdx--] = elements[numElements];
			    Tcl_IncrRefCount(elements[numElements]);
			}
			Tcl_DecrRefCount(temp);
		    } else {
			lines[objIdx] = lcopy[wordIdx];
			objv[objIdx--] = copy[wordIdx];
			objectsUsed++;
		    }
		}
		objv += objIdx+1;

		if (copy != stackObjArray) {
		    ckfree((char *) copy);
		}
		if (lcopy != linesStack) {
		    ckfree((char *) lcopy);
		}
	    }

	    /*
	     * Execute the command and free the objects for its words.
	     *
	     * TIP #280: Remember the command itself for 'info frame'. We
	     * shorten the visible command by one char to exclude the
	     * termination character, if necessary. Here is where we put our
	     * frame on the stack of frames too. _After_ the nested commands
	     * have been executed.
	     */

	    eeFramePtr->cmd.str.cmd = parsePtr->commandStart;
	    eeFramePtr->cmd.str.len = parsePtr->commandSize;

	    if (parsePtr->term ==
		    parsePtr->commandStart + parsePtr->commandSize - 1) {
		eeFramePtr->cmd.str.len--;
	    }

	    eeFramePtr->nline = objectsUsed;
	    eeFramePtr->line = lines;

	    TclArgumentEnter(interp, objv, objectsUsed, eeFramePtr);
	    code = Tcl_EvalObjv(interp, objectsUsed, objv, TCL_EVAL_NOERR);
	    TclArgumentRelease(interp, objv, objectsUsed);

	    eeFramePtr->line = NULL;
	    eeFramePtr->nline = 0;

	    if (code != TCL_OK) {
		goto error;
	    }
	    for (i = 0; i < objectsUsed; i++) {
		Tcl_DecrRefCount(objv[i]);
	    }
	    objectsUsed = 0;
	    if (objvSpace != stackObjArray) {
		ckfree((char *) objvSpace);
		objvSpace = stackObjArray;
		ckfree((char *) lineSpace);
		lineSpace = linesStack;
	    }

	    /*
	     * Free expand separately since objvSpace could have been
	     * reallocated above.
	     */

	    if (expand != expandStack) {
		ckfree((char *) expand);
		expand = expandStack;
	    }
	}

	/*
	 * Advance to the next command in the script.
	 *
	 * TIP #280 Track Lines. Now we track how many lines were in the
	 * executed command.
	 */

	next = parsePtr->commandStart + parsePtr->commandSize;
	bytesLeft -= next - p;
	p = next;
	TclAdvanceLines(&line, parsePtr->commandStart, p);
	Tcl_FreeParse(parsePtr);
	gotParse = 0;
    } while (bytesLeft > 0);
    iPtr->varFramePtr = savedVarFramePtr;
    code = TCL_OK;
    goto cleanup_return;

  error:
    /*
     * Generate and log various pieces of error information.
     */

    if (iPtr->numLevels == 0) {
	if (code == TCL_RETURN) {
	    code = TclUpdateReturnInfo(iPtr);
	}
	if ((code != TCL_OK) && (code != TCL_ERROR) && !allowExceptions) {
	    ProcessUnexpectedResult(interp, code);
	    code = TCL_ERROR;
	}
    }
    if ((code == TCL_ERROR) && !(iPtr->flags & ERR_ALREADY_LOGGED)) {
	commandLength = parsePtr->commandSize;
	if (parsePtr->term == parsePtr->commandStart + commandLength - 1) {
	    /*
	     * The terminator character (such as ; or ]) of the command where
	     * the error occurred is the last character in the parsed command.
	     * Reduce the length by one so that the error message doesn't
	     * include the terminator character.
	     */

	    commandLength -= 1;
	}
	Tcl_LogCommandInfo(interp, script, parsePtr->commandStart,
		commandLength);
    }
    iPtr->flags &= ~ERR_ALREADY_LOGGED;

    /*
     * Then free resources that had been allocated to the command.
     */

    for (i = 0; i < objectsUsed; i++) {
	Tcl_DecrRefCount(objv[i]);
    }
    if (gotParse) {
	Tcl_FreeParse(parsePtr);
    }
    if (objvSpace != stackObjArray) {
	ckfree((char *) objvSpace);
	ckfree((char *) lineSpace);
    }
    if (expand != expandStack) {
	ckfree((char *) expand);
    }
    iPtr->varFramePtr = savedVarFramePtr;

 cleanup_return:
    /*
     * TIP #280. Release the local CmdFrame, and its contents.
     */

    iPtr->cmdFramePtr = iPtr->cmdFramePtr->nextPtr;
    if (eeFramePtr->type == TCL_LOCATION_SOURCE) {
	Tcl_DecrRefCount(eeFramePtr->data.eval.path);
    }
    TclStackFree(interp, linesStack);
    TclStackFree(interp, expandStack);
    TclStackFree(interp, stackObjArray);
    TclStackFree(interp, eeFramePtr);
    TclStackFree(interp, parsePtr);

    return code;
}

/*
 *----------------------------------------------------------------------
 *
 * TclAdvanceLines --
 *
 *	This function is a helper which counts the number of lines in a block
 *	of text and advances an external counter.
 *
 * Results:
 *	None.
 *
 * Side effects:
 *	The specified counter is advanced per the number of lines found.
 *
 * TIP #280
 *----------------------------------------------------------------------
 */

void
TclAdvanceLines(
    int *line,
    const char *start,
    const char *end)
{
    register const char *p;

    for (p = start; p < end; p++) {
	if (*p == '\n') {
	    (*line)++;
	}
    }
}

/*
 *----------------------------------------------------------------------
 *
 * TclAdvanceContinuations --
 *
 *	This procedure is a helper which counts the number of continuation
 *	lines (CL) in a block of text using a table of CL locations and
 *	advances an external counter, and the pointer into the table.
 *
 * Results:
 *	None.
 *
 * Side effects:
 *	The specified counter is advanced per the number of continuation lines
 *	found.
 *
 * TIP #280
 *----------------------------------------------------------------------
 */

void
TclAdvanceContinuations(
    int *line,
    int **clNextPtrPtr,
    int loc)
{
    /*
     * Track the invisible continuation lines embedded in a script, if any.
     * Here they are just spaces (already). They were removed by
     * EvalTokensStandard via Tcl_UtfBackslash.
     *
     * *clNextPtrPtr         <=> We have continuation lines to track.
     * **clNextPtrPtr >= 0   <=> We are not beyond the last possible location.
     * loc >= **clNextPtrPtr <=> We stepped beyond the current cont. line.
     */

    while (*clNextPtrPtr && (**clNextPtrPtr >= 0)
	    && (loc >= **clNextPtrPtr)) {
	/*
	 * We just stepped over an invisible continuation line. Adjust the
	 * line counter and step to the table entry holding the location of
	 * the next continuation line to track.
	 */

	(*line)++;
	(*clNextPtrPtr)++;
    }
}

/*
 *----------------------------------------------------------------------
 * Note: The whole data structure access for argument location tracking is
 * hidden behind these three functions. The only parts open are the lineLAPtr
 * field in the Interp structure. The CFWord definition is internal to here.
 * Should make it easier to redo the data structures if we find something more
 * space/time efficient.
 */

/*
 *----------------------------------------------------------------------
 *
 * TclArgumentEnter --
 *
 *	This procedure is a helper for the TIP #280 uplevel extension. It
 *	enters location references for the arguments of a command to be
 *	invoked. Only the first entry has the actual data, further entries
 *	simply count the usage up.
 *
 * Results:
 *	None.
 *
 * Side effects:
 *	May allocate memory.
 *
 * TIP #280
 *----------------------------------------------------------------------
 */

void
TclArgumentEnter(
    Tcl_Interp *interp,
    Tcl_Obj **objv,
    int objc,
    CmdFrame *cfPtr)
{
    Interp *iPtr = (Interp *) interp;
    int new, i;
    Tcl_HashEntry *hPtr;
    CFWord *cfwPtr;

    for (i = 1; i < objc; i++) {
	/*
	 * Ignore argument words without line information (= dynamic). If they
	 * are variables they may have location information associated with
	 * that, either through globally recorded 'set' invokations, or
	 * literals in bytecode. Eitehr way there is no need to record
	 * something here.
	 */

	if (cfPtr->line[i] < 0) {
	    continue;
	}
	hPtr = Tcl_CreateHashEntry(iPtr->lineLAPtr, objv[i], &new);
	if (new) {
	    /*
	     * The word is not on the stack yet, remember the current location
	     * and initialize references.
	     */

	    cfwPtr = (CFWord *) ckalloc(sizeof(CFWord));
	    cfwPtr->framePtr = cfPtr;
	    cfwPtr->word = i;
	    cfwPtr->refCount = 1;
	    Tcl_SetHashValue(hPtr, cfwPtr);
	} else {
	    /*
	     * The word is already on the stack, its current location is not
	     * relevant. Just remember the reference to prevent early removal.
	     */

	    cfwPtr = Tcl_GetHashValue(hPtr);
	    cfwPtr->refCount++;
	}
    }
}

/*
 *----------------------------------------------------------------------
 *
 * TclArgumentRelease --
 *
 *	This procedure is a helper for the TIP #280 uplevel extension. It
 *	removes the location references for the arguments of a command just
 *	done. Usage is counted down, the data is removed only when no user is
 *	left over.
 *
 * Results:
 *	None.
 *
 * Side effects:
 *	May release memory.
 *
 * TIP #280
 *----------------------------------------------------------------------
 */

void
TclArgumentRelease(
    Tcl_Interp *interp,
    Tcl_Obj **objv,
    int objc)
{
    Interp *iPtr = (Interp *) interp;
    int i;

    for (i = 1; i < objc; i++) {
	CFWord *cfwPtr;
	Tcl_HashEntry *hPtr =
		Tcl_FindHashEntry(iPtr->lineLAPtr, (char *) objv[i]);

	if (!hPtr) {
	    continue;
	}
	cfwPtr = Tcl_GetHashValue(hPtr);

	cfwPtr->refCount--;
	if (cfwPtr->refCount > 0) {
	    continue;
	}

	ckfree((char *) cfwPtr);
	Tcl_DeleteHashEntry(hPtr);
    }
}

/*
 *----------------------------------------------------------------------
 *
 * TclArgumentBCEnter --
 *
 *	This procedure is a helper for the TIP #280 uplevel extension. It
 *	enters location references for the literal arguments of commands in
 *	bytecode about to be invoked. Only the first entry has the actual
 *	data, further entries simply count the usage up.
 *
 * Results:
 *	None.
 *
 * Side effects:
 *	May allocate memory.
 *
 * TIP #280
 *----------------------------------------------------------------------
 */

void
TclArgumentBCEnter(
    Tcl_Interp *interp,
    Tcl_Obj *objv[],
    int objc,
    void *codePtr,
    CmdFrame *cfPtr,
    int pc)
{
    Interp *iPtr = (Interp *) interp;
    Tcl_HashEntry *hePtr =
	    Tcl_FindHashEntry(iPtr->lineBCPtr, (char *) codePtr);
    ExtCmdLoc *eclPtr;

    if (!hePtr) {
	return;
    }
    eclPtr = Tcl_GetHashValue(hePtr);
    hePtr = Tcl_FindHashEntry(&eclPtr->litInfo, INT2PTR(pc));
    if (hePtr) {
	int word;
	int cmd = PTR2INT(Tcl_GetHashValue(hePtr));
	ECL *ePtr = &eclPtr->loc[cmd];
	CFWordBC *lastPtr = NULL;

	/*
	 * A few truths ...
	 * (1) ePtr->nline == objc
	 * (2) (ePtr->line[word] < 0) => !literal, for all words
	 * (3) (word == 0) => !literal
	 *
	 * Item (2) is why we can use objv to get the literals, and do not
	 * have to save them at compile time.
	 */

	for (word = 1; word < objc; word++) {
	    if (ePtr->line[word] >= 0) {
		int isnew;
		Tcl_HashEntry *hPtr =
			Tcl_CreateHashEntry(iPtr->lineLABCPtr,
				objv[word], &isnew);
		CFWordBC *cfwPtr = (CFWordBC *) ckalloc(sizeof(CFWordBC));

		cfwPtr->framePtr = cfPtr;
		cfwPtr->obj = objv[word];
		cfwPtr->pc = pc;
		cfwPtr->word = word;
		cfwPtr->nextPtr = lastPtr;
		lastPtr = cfwPtr;

		if (isnew) {
		    /*
		     * The word is not on the stack yet, remember the current
		     * location and initialize references.
		     */

		    cfwPtr->prevPtr = NULL;
		} else {
		    /*
		     * The object is already on the stack, however it may have
		     * a different location now (literal sharing may map
		     * multiple location to a single Tcl_Obj*. Save the old
		     * information in the new structure.
		     */

		    cfwPtr->prevPtr = Tcl_GetHashValue(hPtr);
		}

		Tcl_SetHashValue(hPtr, cfwPtr);
	    }
	} /* for */

	cfPtr->litarg = lastPtr;
    } /* if */
}

/*
 *----------------------------------------------------------------------
 *
 * TclArgumentBCRelease --
 *
 *	This procedure is a helper for the TIP #280 uplevel extension. It
 *	removes the location references for the literal arguments of commands
 *	in bytecode just done. Usage is counted down, the data is removed only
 *	when no user is left over.
 *
 * Results:
 *	None.
 *
 * Side effects:
 *	May release memory.
 *
 * TIP #280
 *----------------------------------------------------------------------
 */

void
TclArgumentBCRelease(
    Tcl_Interp *interp,
    CmdFrame *cfPtr)
{
    Interp *iPtr = (Interp *) interp;
    CFWordBC *cfwPtr = (CFWordBC *) cfPtr->litarg;

    while (cfwPtr) {
	CFWordBC *nextPtr = cfwPtr->nextPtr;
	Tcl_HashEntry *hPtr =
		Tcl_FindHashEntry(iPtr->lineLABCPtr, (char *) cfwPtr->obj);
	CFWordBC *xPtr = Tcl_GetHashValue(hPtr);

	if (xPtr != cfwPtr) {
	    Tcl_Panic("TclArgumentBC Enter/Release Mismatch");
	}

	if (cfwPtr->prevPtr) {
	    Tcl_SetHashValue(hPtr, cfwPtr->prevPtr);
	} else {
	    Tcl_DeleteHashEntry(hPtr);
	}

	ckfree((char *) cfwPtr);
	cfwPtr = nextPtr;
    }

    cfPtr->litarg = NULL;
}

/*
 *----------------------------------------------------------------------
 *
 * TclArgumentGet --
 *
 *	This procedure is a helper for the TIP #280 uplevel extension. It
 *	finds the location references for a Tcl_Obj, if any.
 *
 * Results:
 *	None.
 *
 * Side effects:
 *	Writes found location information into the result arguments.
 *
 * TIP #280
 *----------------------------------------------------------------------
 */

void
TclArgumentGet(
    Tcl_Interp *interp,
    Tcl_Obj *obj,
    CmdFrame **cfPtrPtr,
    int *wordPtr)
{
    Interp *iPtr = (Interp *) interp;
    Tcl_HashEntry *hPtr;
    CmdFrame *framePtr;

    /*
     * An object which either has no string rep or else is a canonical list is
     * guaranteed to have been generated dynamically: bail out, this cannot
     * have a usable absolute location. _Do not touch_ the information the set
     * up by the caller. It knows better than us.
     */

    if ((!obj->bytes) || ((obj->typePtr == &tclListType) &&
	    ((List *) obj->internalRep.twoPtrValue.ptr1)->canonicalFlag)) {
	return;
    }

    /*
     * First look for location information recorded in the argument
     * stack. That is nearest.
     */

    hPtr = Tcl_FindHashEntry(iPtr->lineLAPtr, (char *) obj);
    if (hPtr) {
	CFWord *cfwPtr = Tcl_GetHashValue(hPtr);

	*wordPtr = cfwPtr->word;
	*cfPtrPtr = cfwPtr->framePtr;
	return;
    }

    /*
     * Check if the Tcl_Obj has location information as a bytecode literal, in
     * that stack.
     */

    hPtr = Tcl_FindHashEntry(iPtr->lineLABCPtr, (char *) obj);
    if (hPtr) {
	CFWordBC *cfwPtr = Tcl_GetHashValue(hPtr);

	framePtr = cfwPtr->framePtr;
	framePtr->data.tebc.pc = (char *) (((ByteCode *)
		framePtr->data.tebc.codePtr)->codeStart + cfwPtr->pc);
	*cfPtrPtr = cfwPtr->framePtr;
	*wordPtr = cfwPtr->word;
	return;
    }
}

/*
 *----------------------------------------------------------------------
 *
 * Tcl_Eval --
 *
 *	Execute a Tcl command in a string. This function executes the script
 *	directly, rather than compiling it to bytecodes. Before the arrival of
 *	the bytecode compiler in Tcl 8.0 Tcl_Eval was the main function used
 *	for executing Tcl commands, but nowadays it isn't used much.
 *
 * Results:
 *	The return value is one of the return codes defined in tcl.h (such as
 *	TCL_OK), and interp's result contains a value to supplement the return
 *	code. The value of the result will persist only until the next call to
 *	Tcl_Eval or Tcl_EvalObj: you must copy it or lose it!
 *
 * Side effects:
 *	Can be almost arbitrary, depending on the commands in the script.
 *
 *----------------------------------------------------------------------
 */

int
Tcl_Eval(
    Tcl_Interp *interp,		/* Token for command interpreter (returned by
				 * previous call to Tcl_CreateInterp). */
    const char *script)		/* Pointer to TCL command to execute. */
{
    int code = Tcl_EvalEx(interp, script, -1, 0);

    /*
     * For backwards compatibility with old C code that predates the object
     * system in Tcl 8.0, we have to mirror the object result back into the
     * string result (some callers may expect it there).
     */

    (void) Tcl_GetStringResult(interp);
    return code;
}

/*
 *----------------------------------------------------------------------
 *
 * Tcl_EvalObj, Tcl_GlobalEvalObj --
 *
 *	These functions are deprecated but we keep them around for backwards
 *	compatibility reasons.
 *
 * Results:
 *	See the functions they call.
 *
 * Side effects:
 *	See the functions they call.
 *
 *----------------------------------------------------------------------
 */

#undef Tcl_EvalObj
int
Tcl_EvalObj(
    Tcl_Interp *interp,
    Tcl_Obj *objPtr)
{
    return Tcl_EvalObjEx(interp, objPtr, 0);
}
#undef Tcl_GlobalEvalObj
int
Tcl_GlobalEvalObj(
    Tcl_Interp *interp,
    Tcl_Obj *objPtr)
{
    return Tcl_EvalObjEx(interp, objPtr, TCL_EVAL_GLOBAL);
}

/*
 *----------------------------------------------------------------------
 *
 * Tcl_EvalObjEx, TclEvalObjEx --
 *
 *	Execute Tcl commands stored in a Tcl object. These commands are
 *	compiled into bytecodes if necessary, unless TCL_EVAL_DIRECT is
 *	specified.
 *
 * Results:
 *	The return value is one of the return codes defined in tcl.h (such as
 *	TCL_OK), and the interpreter's result contains a value to supplement
 *	the return code.
 *
 * Side effects:
 *	The object is converted, if necessary, to a ByteCode object that holds
 *	the bytecode instructions for the commands. Executing the commands
 *	will almost certainly have side effects that depend on those commands.
 *
 * TIP #280 : Keep public API, internally extended API.
 *----------------------------------------------------------------------
 */

int
Tcl_EvalObjEx(
    Tcl_Interp *interp,		/* Token for command interpreter (returned by
				 * a previous call to Tcl_CreateInterp). */
    register Tcl_Obj *objPtr,	/* Pointer to object containing commands to
				 * execute. */
    int flags)			/* Collection of OR-ed bits that control the
				 * evaluation of the script. Supported values
				 * are TCL_EVAL_GLOBAL and TCL_EVAL_DIRECT. */
{
    return TclEvalObjEx(interp, objPtr, flags, NULL, 0);
}

int
TclEvalObjEx(
    Tcl_Interp *interp,		/* Token for command interpreter (returned by
				 * a previous call to Tcl_CreateInterp). */
    register Tcl_Obj *objPtr,	/* Pointer to object containing commands to
				 * execute. */
    int flags,			/* Collection of OR-ed bits that control the
				 * evaluation of the script. Supported values
				 * are TCL_EVAL_GLOBAL and TCL_EVAL_DIRECT. */
    const CmdFrame *invoker,	/* Frame of the command doing the eval. */
    int word)			/* Index of the word which is in objPtr. */
{
    int result = TCL_OK;
    TEOV_callback *rootPtr = TOP_CB(interp);

    result = TclNREvalObjEx(interp, objPtr, flags, invoker, word);
    return TclNRRunCallbacks(interp, result, rootPtr);
}

int
TclNREvalObjEx(
    Tcl_Interp *interp,		/* Token for command interpreter (returned by
				 * a previous call to Tcl_CreateInterp). */
    register Tcl_Obj *objPtr,	/* Pointer to object containing commands to
				 * execute. */
    int flags,			/* Collection of OR-ed bits that control the
				 * evaluation of the script. Supported values
				 * are TCL_EVAL_GLOBAL and TCL_EVAL_DIRECT. */
    const CmdFrame *invoker,	/* Frame of the command doing the eval. */
    int word)			/* Index of the word which is in objPtr. */
{
    Interp *iPtr = (Interp *) interp;
    int result;
    List *listRepPtr = objPtr->internalRep.twoPtrValue.ptr1;

    /*
     * This function consists of three independent blocks for: direct
     * evaluation of canonical lists, compileation and bytecode execution and
     * finally direct evaluation. Precisely one of these blocks will be run.
     */

    if ((objPtr->typePtr == &tclListType) &&		/* is a list */
	    ((objPtr->bytes == NULL ||			/* no string rep */
		    listRepPtr->canonicalFlag))) {	/* or is canonical */
	Tcl_Obj *listPtr = objPtr;
	CmdFrame *eoFramePtr = NULL;
	int objc;
	Tcl_Obj **objv;

	/*
	 * Pure List Optimization (no string representation). In this case, we
	 * can safely use Tcl_EvalObjv instead and get an appreciable
	 * improvement in execution speed. This is because it allows us to
	 * avoid a setFromAny step that would just pack everything into a
	 * string and back out again.
	 *
	 * This also preserves any associations between list elements and
	 * location information for such elements.
	 *
	 * This restriction has been relaxed a bit by storing in lists whether
	 * they are "canonical" or not (a canonical list being one that is
	 * either pure or that has its string rep derived by
	 * UpdateStringOfList from the internal rep).
	 */

	/*
	 * Shimmer protection! Always pass an unshared obj. The caller could
	 * incr the refCount of objPtr AFTER calling us! To be completely safe
	 * we always make a copy. The callback takes care od the refCounts for
	 * both listPtr and objPtr.
	 *
	 * FIXME OPT: preserve just the internal rep?
	 */

	Tcl_IncrRefCount(objPtr);
	listPtr = TclListObjCopy(interp, objPtr);
	Tcl_IncrRefCount(listPtr);
	TclDecrRefCount(objPtr);

	if (word != INT_MIN) {
	    /*
	     * TIP #280 Structures for tracking lines. As we know that this is
	     * dynamic execution we ignore the invoker, even if known.
	     *
	     * TIP #280. We do _not_ compute all the line numbers for the
	     * words in the command. For the eval of a pure list the most
	     * sensible choice is to put all words on line 1. Given that we
	     * neither need memory for them nor compute anything. 'line' is
	     * left NULL. The two places using this information (TclInfoFrame,
	     * and TclInitCompileEnv), are special-cased to use the proper
	     * line number directly instead of accessing the 'line' array.
	     *
	     * Note that we use (word==INTMIN) to signal that no command frame
	     * should be pushed, as needed by alias and ensemble redirections.
	     */

	    eoFramePtr = TclStackAlloc(interp, sizeof(CmdFrame));
	    eoFramePtr->nline = 0;
	    eoFramePtr->line = NULL;

	    eoFramePtr->type = TCL_LOCATION_EVAL_LIST;
	    eoFramePtr->level = (iPtr->cmdFramePtr == NULL?
		    1 : iPtr->cmdFramePtr->level + 1);
	    eoFramePtr->numLevels = iPtr->numLevels;
	    eoFramePtr->framePtr = iPtr->framePtr;
	    eoFramePtr->nextPtr = iPtr->cmdFramePtr;

	    eoFramePtr->cmd.listPtr = listPtr;
	    eoFramePtr->data.eval.path = NULL;

	    iPtr->cmdFramePtr = eoFramePtr;
	}

	TclNRDeferCallback(interp, TEOEx_ListCallback, listPtr, eoFramePtr,
		NULL, NULL);

	ListObjGetElements(listPtr, objc, objv);
	return TclNREvalObjv(interp, objc, objv, flags, NULL);
    }

    if (!(flags & TCL_EVAL_DIRECT)) {
	/*
	 * Let the compiler/engine subsystem do the evaluation.
	 *
	 * TIP #280 The invoker provides us with the context for the script.
	 * We transfer this to the byte code compiler.
	 */

	int allowExceptions = (iPtr->evalFlags & TCL_ALLOW_EXCEPTIONS);
	ByteCode *codePtr;
	CallFrame *savedVarFramePtr = NULL;	/* Saves old copy of
						 * iPtr->varFramePtr in case
						 * TCL_EVAL_GLOBAL was set. */

	if (flags & TCL_EVAL_GLOBAL) {
	    savedVarFramePtr = iPtr->varFramePtr;
	    iPtr->varFramePtr = iPtr->rootFramePtr;
	}
	Tcl_IncrRefCount(objPtr);
	codePtr = TclCompileObj(interp, objPtr, invoker, word);

	TclNRAddCallback(interp, TEOEx_ByteCodeCallback, savedVarFramePtr,
		objPtr, INT2PTR(allowExceptions), NULL);
        return TclNRExecuteByteCode(interp, codePtr);
    }

    {
	/*
	 * We're not supposed to use the compiler or byte-code
	 * interpreter. Let Tcl_EvalEx evaluate the command directly (and
	 * probably more slowly).
	 *
	 * TIP #280. Propagate context as much as we can. Especially if the
	 * script to evaluate is a single literal it makes sense to look if
	 * our context is one with absolute line numbers we can then track
	 * into the literal itself too.
	 *
	 * See also tclCompile.c, TclInitCompileEnv, for the equivalent code
	 * in the bytecode compiler.
	 */

	const char *script;
	int numSrcBytes;

	/*
	 * Now we check if we have data about invisible continuation lines for
	 * the script, and make it available to the direct script parser and
	 * evaluator we are about to call, if so.
	 *
	 * It may be possible that the script Tcl_Obj* can be free'd while the
	 * evaluator is using it, leading to the release of the associated
	 * ContLineLoc structure as well. To ensure that the latter doesn't
	 * happen we set a lock on it. We release this lock later in this
	 * function, after the evaluator is done. The relevant "lineCLPtr"
	 * hashtable is managed in the file "tclObj.c".
	 *
	 * Another important action is to save (and later restore) the
	 * continuation line information of the caller, in case we are
	 * executing nested commands in the eval/direct path.
	 */

	ContLineLoc *saveCLLocPtr = iPtr->scriptCLLocPtr;
	ContLineLoc *clLocPtr = TclContinuationsGet(objPtr);

	if (clLocPtr) {
	    iPtr->scriptCLLocPtr = clLocPtr;
	    Tcl_Preserve(iPtr->scriptCLLocPtr);
	} else {
	    iPtr->scriptCLLocPtr = NULL;
	}

	Tcl_IncrRefCount(objPtr);
	if (invoker == NULL) {
	    /*
	     * No context, force opening of our own.
	     */

	    script = Tcl_GetStringFromObj(objPtr, &numSrcBytes);
	    result = Tcl_EvalEx(interp, script, numSrcBytes, flags);
	} else {
	    /*
	     * We have an invoker, describing the command asking for the
	     * evaluation of a subordinate script. This script may originate
	     * in a literal word, or from a variable, etc. Using the line
	     * array we now check if we have good line information for the
	     * relevant word. The type of context is relevant as well. In a
	     * non-'source' context we don't have to try tracking lines.
	     *
	     * First see if the word exists and is a literal. If not we go
	     * through the easy dynamic branch. No need to perform more
	     * complex invokations.
	     */

	    int pc = 0;
	    CmdFrame *ctxPtr = TclStackAlloc(interp, sizeof(CmdFrame));

	    *ctxPtr = *invoker;
	    if (invoker->type == TCL_LOCATION_BC) {
		/*
		 * Note: Type BC => ctxPtr->data.eval.path is not used.
		 * ctxPtr->data.tebc.codePtr is used instead.
		 */

		TclGetSrcInfoForPc(ctxPtr);
		pc = 1;
	    }

	    script = Tcl_GetStringFromObj(objPtr, &numSrcBytes);

	    if ((invoker->nline <= word) ||
		    (invoker->line[word] < 0) ||
		    (ctxPtr->type != TCL_LOCATION_SOURCE)) {
		/*
		 * Dynamic script, or dynamic context, force our own context.
		 */

		result = Tcl_EvalEx(interp, script, numSrcBytes, flags);
	    } else {
		/*
		 * Absolute context to reuse.
		 */

		iPtr->invokeCmdFramePtr = ctxPtr;
		iPtr->evalFlags |= TCL_EVAL_CTX;

		result = TclEvalEx(interp, script, numSrcBytes, flags,
			ctxPtr->line[word], NULL, script);
	    }
	    if (pc && (ctxPtr->type == TCL_LOCATION_SOURCE)) {
		/*
		 * Death of SrcInfo reference.
		 */

		Tcl_DecrRefCount(ctxPtr->data.eval.path);
	    }
	    TclStackFree(interp, ctxPtr);
	}

	/*
	 * Now release the lock on the continuation line information, if any,
	 * and restore the caller's settings.
	 */

	if (iPtr->scriptCLLocPtr) {
	    Tcl_Release(iPtr->scriptCLLocPtr);
	}
	iPtr->scriptCLLocPtr = saveCLLocPtr;
	TclDecrRefCount(objPtr);
	return result;
    }
}

static int
TEOEx_ByteCodeCallback(
    ClientData data[],
    Tcl_Interp *interp,
    int result)
{
    Interp *iPtr = (Interp *) interp;
    CallFrame *savedVarFramePtr = data[0];
    Tcl_Obj *objPtr = data[1];
    int allowExceptions = PTR2INT(data[2]);

    if (iPtr->numLevels == 0) {
	if (result == TCL_RETURN) {
	    result = TclUpdateReturnInfo(iPtr);
	}
	if ((result != TCL_OK) && (result != TCL_ERROR) && !allowExceptions) {
	    const char *script;
	    int numSrcBytes;

	    ProcessUnexpectedResult(interp, result);
	    result = TCL_ERROR;
	    script = Tcl_GetStringFromObj(objPtr, &numSrcBytes);
	    Tcl_LogCommandInfo(interp, script, script, numSrcBytes);
	}

	/*
	 * We are returning to level 0, so should call TclResetCancellation.
	 * Let us just unset the flags inline.
	 */

	TclUnsetCancelFlags(iPtr);
    }
    iPtr->evalFlags = 0;

    /*
     * Restore the callFrame if this was a TCL_EVAL_GLOBAL.
     */

    if (savedVarFramePtr) {
	iPtr->varFramePtr = savedVarFramePtr;
    }

    TclDecrRefCount(objPtr);
    return result;
}

static int
TEOEx_ListCallback(
    ClientData data[],
    Tcl_Interp *interp,
    int result)
{
    Interp *iPtr = (Interp *) interp;
    Tcl_Obj *listPtr = data[0];
    CmdFrame *eoFramePtr = data[1];

    /*
     * Remove the cmdFrame
     */

    if (eoFramePtr) {
	iPtr->cmdFramePtr = eoFramePtr->nextPtr;
	TclStackFree(interp, eoFramePtr);
    }
    TclDecrRefCount(listPtr);

    return result;
}

/*
 *----------------------------------------------------------------------
 *
 * ProcessUnexpectedResult --
 *
 *	Function called by Tcl_EvalObj to set the interpreter's result value
 *	to an appropriate error message when the code it evaluates returns an
 *	unexpected result code (not TCL_OK and not TCL_ERROR) to the topmost
 *	evaluation level.
 *
 * Results:
 *	None.
 *
 * Side effects:
 *	The interpreter result is set to an error message appropriate to the
 *	result code.
 *
 *----------------------------------------------------------------------
 */

static void
ProcessUnexpectedResult(
    Tcl_Interp *interp,		/* The interpreter in which the unexpected
				 * result code was returned. */
    int returnCode)		/* The unexpected result code. */
{
    char buf[TCL_INTEGER_SPACE];

    Tcl_ResetResult(interp);
    if (returnCode == TCL_BREAK) {
	Tcl_AppendResult(interp,
		"invoked \"break\" outside of a loop", NULL);
    } else if (returnCode == TCL_CONTINUE) {
	Tcl_AppendResult(interp,
		"invoked \"continue\" outside of a loop", NULL);
    } else {
	Tcl_SetObjResult(interp, Tcl_ObjPrintf(
		"command returned bad code: %d", returnCode));
    }
    sprintf(buf, "%d", returnCode);
    Tcl_SetErrorCode(interp, "TCL", "UNEXPECTED_RESULT_CODE", buf, NULL);
}

/*
 *---------------------------------------------------------------------------
 *
 * Tcl_ExprLong, Tcl_ExprDouble, Tcl_ExprBoolean --
 *
 *	Functions to evaluate an expression and return its value in a
 *	particular form.
 *
 * Results:
 *	Each of the functions below returns a standard Tcl result. If an error
 *	occurs then an error message is left in the interp's result. Otherwise
 *	the value of the expression, in the appropriate form, is stored at
 *	*ptr. If the expression had a result that was incompatible with the
 *	desired form then an error is returned.
 *
 * Side effects:
 *	None.
 *
 *---------------------------------------------------------------------------
 */

int
Tcl_ExprLong(
    Tcl_Interp *interp,		/* Context in which to evaluate the
				 * expression. */
    const char *exprstring,	/* Expression to evaluate. */
    long *ptr)			/* Where to store result. */
{
    register Tcl_Obj *exprPtr;
    int result = TCL_OK;
    if (*exprstring == '\0') {
	/*
	 * Legacy compatibility - return 0 for the zero-length string.
	 */

	*ptr = 0;
    } else {
	exprPtr = Tcl_NewStringObj(exprstring, -1);
	Tcl_IncrRefCount(exprPtr);
	result = Tcl_ExprLongObj(interp, exprPtr, ptr);
	Tcl_DecrRefCount(exprPtr);
	if (result != TCL_OK) {
	    (void) Tcl_GetStringResult(interp);
	}
    }
    return result;
}

int
Tcl_ExprDouble(
    Tcl_Interp *interp,		/* Context in which to evaluate the
				 * expression. */
    const char *exprstring,	/* Expression to evaluate. */
    double *ptr)		/* Where to store result. */
{
    register Tcl_Obj *exprPtr;
    int result = TCL_OK;

    if (*exprstring == '\0') {
	/*
	 * Legacy compatibility - return 0 for the zero-length string.
	 */

	*ptr = 0.0;
    } else {
	exprPtr = Tcl_NewStringObj(exprstring, -1);
	Tcl_IncrRefCount(exprPtr);
	result = Tcl_ExprDoubleObj(interp, exprPtr, ptr);
	Tcl_DecrRefCount(exprPtr);
				/* Discard the expression object. */
	if (result != TCL_OK) {
	    (void) Tcl_GetStringResult(interp);
	}
    }
    return result;
}

int
Tcl_ExprBoolean(
    Tcl_Interp *interp,		/* Context in which to evaluate the
				 * expression. */
    const char *exprstring,	/* Expression to evaluate. */
    int *ptr)			/* Where to store 0/1 result. */
{
    if (*exprstring == '\0') {
	/*
	 * An empty string. Just set the result boolean to 0 (false).
	 */

	*ptr = 0;
	return TCL_OK;
    } else {
	int result;
	Tcl_Obj *exprPtr = Tcl_NewStringObj(exprstring, -1);

	Tcl_IncrRefCount(exprPtr);
	result = Tcl_ExprBooleanObj(interp, exprPtr, ptr);
	Tcl_DecrRefCount(exprPtr);
	if (result != TCL_OK) {
	    /*
	     * Move the interpreter's object result to the string result, then
	     * reset the object result.
	     */

	    (void) Tcl_GetStringResult(interp);
	}
	return result;
    }
}

/*
 *--------------------------------------------------------------
 *
 * Tcl_ExprLongObj, Tcl_ExprDoubleObj, Tcl_ExprBooleanObj --
 *
 *	Functions to evaluate an expression in an object and return its value
 *	in a particular form.
 *
 * Results:
 *	Each of the functions below returns a standard Tcl result object. If
 *	an error occurs then an error message is left in the interpreter's
 *	result. Otherwise the value of the expression, in the appropriate
 *	form, is stored at *ptr. If the expression had a result that was
 *	incompatible with the desired form then an error is returned.
 *
 * Side effects:
 *	None.
 *
 *--------------------------------------------------------------
 */

int
Tcl_ExprLongObj(
    Tcl_Interp *interp,		/* Context in which to evaluate the
				 * expression. */
    register Tcl_Obj *objPtr,	/* Expression to evaluate. */
    long *ptr)			/* Where to store long result. */
{
    Tcl_Obj *resultPtr;
    int result, type;
    double d;
    ClientData internalPtr;

    result = Tcl_ExprObj(interp, objPtr, &resultPtr);
    if (result != TCL_OK) {
	return TCL_ERROR;
    }

    if (TclGetNumberFromObj(interp, resultPtr, &internalPtr, &type)!=TCL_OK) {
	return TCL_ERROR;
    }

    switch (type) {
    case TCL_NUMBER_DOUBLE: {
	mp_int big;

	d = *((const double *) internalPtr);
	Tcl_DecrRefCount(resultPtr);
	if (Tcl_InitBignumFromDouble(interp, d, &big) != TCL_OK) {
	    return TCL_ERROR;
	}
	resultPtr = Tcl_NewBignumObj(&big);
	/* FALLTHROUGH */
    }
    case TCL_NUMBER_LONG:
    case TCL_NUMBER_WIDE:
    case TCL_NUMBER_BIG:
	result = TclGetLongFromObj(interp, resultPtr, ptr);
	break;

    case TCL_NUMBER_NAN:
	Tcl_GetDoubleFromObj(interp, resultPtr, &d);
	result = TCL_ERROR;
    }

    Tcl_DecrRefCount(resultPtr);/* Discard the result object. */
    return result;
}

int
Tcl_ExprDoubleObj(
    Tcl_Interp *interp,		/* Context in which to evaluate the
				 * expression. */
    register Tcl_Obj *objPtr,	/* Expression to evaluate. */
    double *ptr)		/* Where to store double result. */
{
    Tcl_Obj *resultPtr;
    int result, type;
    ClientData internalPtr;

    result = Tcl_ExprObj(interp, objPtr, &resultPtr);
    if (result != TCL_OK) {
	return TCL_ERROR;
    }

    result = TclGetNumberFromObj(interp, resultPtr, &internalPtr, &type);
    if (result == TCL_OK) {
	switch (type) {
	case TCL_NUMBER_NAN:
#ifndef ACCEPT_NAN
	    result = Tcl_GetDoubleFromObj(interp, resultPtr, ptr);
	    break;
#endif
	case TCL_NUMBER_DOUBLE:
	    *ptr = *((const double *) internalPtr);
	    result = TCL_OK;
	    break;
	default:
	    result = Tcl_GetDoubleFromObj(interp, resultPtr, ptr);
	}
    }
    Tcl_DecrRefCount(resultPtr);/* Discard the result object. */
    return result;
}

int
Tcl_ExprBooleanObj(
    Tcl_Interp *interp,		/* Context in which to evaluate the
				 * expression. */
    register Tcl_Obj *objPtr,	/* Expression to evaluate. */
    int *ptr)			/* Where to store 0/1 result. */
{
    Tcl_Obj *resultPtr;
    int result;

    result = Tcl_ExprObj(interp, objPtr, &resultPtr);
    if (result == TCL_OK) {
	result = Tcl_GetBooleanFromObj(interp, resultPtr, ptr);
	Tcl_DecrRefCount(resultPtr);
				/* Discard the result object. */
    }
    return result;
}

/*
 *----------------------------------------------------------------------
 *
 * TclObjInvokeNamespace --
 *
 *	Object version: Invokes a Tcl command, given an objv/objc, from either
 *	the exposed or hidden set of commands in the given interpreter.
 *
 *	NOTE: The command is invoked in the global stack frame of the
 *	interpreter or namespace, thus it cannot see any current state on the
 *	stack of that interpreter.
 *
 * Results:
 *	A standard Tcl result.
 *
 * Side effects:
 *	Whatever the command does.
 *
 *----------------------------------------------------------------------
 */

int
TclObjInvokeNamespace(
    Tcl_Interp *interp,		/* Interpreter in which command is to be
				 * invoked. */
    int objc,			/* Count of arguments. */
    Tcl_Obj *const objv[],	/* Argument objects; objv[0] points to the
				 * name of the command to invoke. */
    Tcl_Namespace *nsPtr,	/* The namespace to use. */
    int flags)			/* Combination of flags controlling the call:
				 * TCL_INVOKE_HIDDEN, TCL_INVOKE_NO_UNKNOWN,
				 * or TCL_INVOKE_NO_TRACEBACK. */
{
    int result;
    Tcl_CallFrame *framePtr;

    /*
     * Make the specified namespace the current namespace and invoke the
     * command.
     */

    result = TclPushStackFrame(interp, &framePtr, nsPtr, /*isProcFrame*/0);
    if (result != TCL_OK) {
	return TCL_ERROR;
    }

    result = TclObjInvoke(interp, objc, objv, flags);

    TclPopStackFrame(interp);
    return result;
}

/*
 *----------------------------------------------------------------------
 *
 * TclObjInvoke --
 *
 *	Invokes a Tcl command, given an objv/objc, from either the exposed or
 *	the hidden sets of commands in the given interpreter.
 *
 * Results:
 *	A standard Tcl object result.
 *
 * Side effects:
 *	Whatever the command does.
 *
 *----------------------------------------------------------------------
 */

int
TclObjInvoke(
    Tcl_Interp *interp,		/* Interpreter in which command is to be
				 * invoked. */
    int objc,			/* Count of arguments. */
    Tcl_Obj *const objv[],	/* Argument objects; objv[0] points to the
				 * name of the command to invoke. */
    int flags)			/* Combination of flags controlling the call:
				 * TCL_INVOKE_HIDDEN, TCL_INVOKE_NO_UNKNOWN,
				 * or TCL_INVOKE_NO_TRACEBACK. */
{
    register Interp *iPtr = (Interp *) interp;
    Tcl_HashTable *hTblPtr;	/* Table of hidden commands. */
    const char *cmdName;	/* Name of the command from objv[0]. */
    Tcl_HashEntry *hPtr = NULL;
    Command *cmdPtr;
    int result;

    if (interp == NULL) {
	return TCL_ERROR;
    }

    if ((objc < 1) || (objv == NULL)) {
	Tcl_AppendResult(interp, "illegal argument vector", NULL);
	return TCL_ERROR;
    }

    if ((flags & TCL_INVOKE_HIDDEN) == 0) {
	Tcl_Panic("TclObjInvoke: called without TCL_INVOKE_HIDDEN");
    }

    if (TclInterpReady(interp) == TCL_ERROR) {
	return TCL_ERROR;
    }

    cmdName = TclGetString(objv[0]);
    hTblPtr = iPtr->hiddenCmdTablePtr;
    if (hTblPtr != NULL) {
	hPtr = Tcl_FindHashEntry(hTblPtr, cmdName);
    }
    if (hPtr == NULL) {
	Tcl_AppendResult(interp, "invalid hidden command name \"",
		cmdName, "\"", NULL);
        Tcl_SetErrorCode(interp, "TCL", "LOOKUP", "HIDDENTOKEN", cmdName,
                NULL);
	return TCL_ERROR;
    }
    cmdPtr = Tcl_GetHashValue(hPtr);

    /*
     * Invoke the command function.
     */

    iPtr->cmdCount++;
    if (cmdPtr->objProc != NULL) {
	result = cmdPtr->objProc(cmdPtr->objClientData, interp, objc, objv);
    } else {
	result = Tcl_NRCallObjProc(interp, cmdPtr->nreProc,
		cmdPtr->objClientData, objc, objv);
    }

    /*
     * If an error occurred, record information about what was being executed
     * when the error occurred.
     */

    if ((result == TCL_ERROR)
	    && ((flags & TCL_INVOKE_NO_TRACEBACK) == 0)
	    && ((iPtr->flags & ERR_ALREADY_LOGGED) == 0)) {
	int length;
	Tcl_Obj *command = Tcl_NewListObj(objc, objv);
	const char *cmdString;

	Tcl_IncrRefCount(command);
	cmdString = Tcl_GetStringFromObj(command, &length);
	Tcl_LogCommandInfo(interp, cmdString, cmdString, length);
	Tcl_DecrRefCount(command);
	iPtr->flags &= ~ERR_ALREADY_LOGGED;
    }
    return result;
}

/*
 *---------------------------------------------------------------------------
 *
 * Tcl_ExprString --
 *
 *	Evaluate an expression in a string and return its value in string
 *	form.
 *
 * Results:
 *	A standard Tcl result. If the result is TCL_OK, then the interp's
 *	result is set to the string value of the expression. If the result is
 *	TCL_ERROR, then the interp's result contains an error message.
 *
 * Side effects:
 *	A Tcl object is allocated to hold a copy of the expression string.
 *	This expression object is passed to Tcl_ExprObj and then deallocated.
 *
 *---------------------------------------------------------------------------
 */

int
Tcl_ExprString(
    Tcl_Interp *interp,		/* Context in which to evaluate the
				 * expression. */
    const char *expr)		/* Expression to evaluate. */
{
    int code = TCL_OK;

    if (expr[0] == '\0') {
	/*
	 * An empty string. Just set the interpreter's result to 0.
	 */

	Tcl_SetObjResult(interp, Tcl_NewIntObj(0));
    } else {
	Tcl_Obj *resultPtr, *exprObj = Tcl_NewStringObj(expr, -1);

	Tcl_IncrRefCount(exprObj);
	code = Tcl_ExprObj(interp, exprObj, &resultPtr);
	Tcl_DecrRefCount(exprObj);
	if (code == TCL_OK) {
	    Tcl_SetObjResult(interp, resultPtr);
	    Tcl_DecrRefCount(resultPtr);
	}
    }

    /*
     * Force the string rep of the interp result.
     */

    (void) Tcl_GetStringResult(interp);
    return code;
}

/*
 *----------------------------------------------------------------------
 *
 * Tcl_AppendObjToErrorInfo --
 *
 *	Add a Tcl_Obj value to the errorInfo field that describes the current
 *	error.
 *
 * Results:
 *	None.
 *
 * Side effects:
 *	The value of the Tcl_obj is appended to the errorInfo field. If we are
 *	just starting to log an error, errorInfo is initialized from the error
 *	message in the interpreter's result.
 *
 *----------------------------------------------------------------------
 */

void
Tcl_AppendObjToErrorInfo(
    Tcl_Interp *interp,		/* Interpreter to which error information
				 * pertains. */
    Tcl_Obj *objPtr)		/* Message to record. */
{
    int length;
    const char *message = TclGetStringFromObj(objPtr, &length);

    Tcl_IncrRefCount(objPtr);
    Tcl_AddObjErrorInfo(interp, message, length);
    Tcl_DecrRefCount(objPtr);
}

/*
 *----------------------------------------------------------------------
 *
 * Tcl_AddErrorInfo --
 *
 *	Add information to the errorInfo field that describes the current
 *	error.
 *
 * Results:
 *	None.
 *
 * Side effects:
 *	The contents of message are appended to the errorInfo field. If we are
 *	just starting to log an error, errorInfo is initialized from the error
 *	message in the interpreter's result.
 *
 *----------------------------------------------------------------------
 */

void
Tcl_AddErrorInfo(
    Tcl_Interp *interp,		/* Interpreter to which error information
				 * pertains. */
    const char *message)	/* Message to record. */
{
    Tcl_AddObjErrorInfo(interp, message, -1);
}

/*
 *----------------------------------------------------------------------
 *
 * Tcl_AddObjErrorInfo --
 *
 *	Add information to the errorInfo field that describes the current
 *	error. This routine differs from Tcl_AddErrorInfo by taking a byte
 *	pointer and length.
 *
 * Results:
 *	None.
 *
 * Side effects:
 *	"length" bytes from "message" are appended to the errorInfo field. If
 *	"length" is negative, use bytes up to the first NULL byte. If we are
 *	just starting to log an error, errorInfo is initialized from the error
 *	message in the interpreter's result.
 *
 *----------------------------------------------------------------------
 */

void
Tcl_AddObjErrorInfo(
    Tcl_Interp *interp,		/* Interpreter to which error information
				 * pertains. */
    const char *message,	/* Points to the first byte of an array of
				 * bytes of the message. */
    int length)			/* The number of bytes in the message. If < 0,
				 * then append all bytes up to a NULL byte. */
{
    register Interp *iPtr = (Interp *) interp;

    /*
     * If we are just starting to log an error, errorInfo is initialized from
     * the error message in the interpreter's result.
     */

    iPtr->flags |= ERR_LEGACY_COPY;
    if (iPtr->errorInfo == NULL) {
	if (iPtr->result[0] != 0) {
	    /*
	     * The interp's string result is set, apparently by some extension
	     * making a deprecated direct write to it. That extension may
	     * expect interp->result to continue to be set, so we'll take
	     * special pains to avoid clearing it, until we drop support for
	     * interp->result completely.
	     */

	    iPtr->errorInfo = Tcl_NewStringObj(iPtr->result, -1);
	} else {
	    iPtr->errorInfo = iPtr->objResultPtr;
	}
	Tcl_IncrRefCount(iPtr->errorInfo);
	if (!iPtr->errorCode) {
	    Tcl_SetErrorCode(interp, "NONE", NULL);
	}
    }

    /*
     * Now append "message" to the end of errorInfo.
     */

    if (length != 0) {
	if (Tcl_IsShared(iPtr->errorInfo)) {
	    Tcl_DecrRefCount(iPtr->errorInfo);
	    iPtr->errorInfo = Tcl_DuplicateObj(iPtr->errorInfo);
	    Tcl_IncrRefCount(iPtr->errorInfo);
	}
	Tcl_AppendToObj(iPtr->errorInfo, message, length);
    }
}

/*
 *---------------------------------------------------------------------------
 *
 * Tcl_VarEvalVA --
 *
 *	Given a variable number of string arguments, concatenate them all
 *	together and execute the result as a Tcl command.
 *
 * Results:
 *	A standard Tcl return result. An error message or other result may be
 *	left in the interp's result.
 *
 * Side effects:
 *	Depends on what was done by the command.
 *
 *---------------------------------------------------------------------------
 */

int
Tcl_VarEvalVA(
    Tcl_Interp *interp,		/* Interpreter in which to evaluate command */
    va_list argList)		/* Variable argument list. */
{
    Tcl_DString buf;
    char *string;
    int result;

    /*
     * Copy the strings one after the other into a single larger string. Use
     * stack-allocated space for small commands, but if the command gets too
     * large than call ckalloc to create the space.
     */

    Tcl_DStringInit(&buf);
    while (1) {
	string = va_arg(argList, char *);
	if (string == NULL) {
	    break;
	}
	Tcl_DStringAppend(&buf, string, -1);
    }

    result = Tcl_Eval(interp, Tcl_DStringValue(&buf));
    Tcl_DStringFree(&buf);
    return result;
}

/*
 *----------------------------------------------------------------------
 *
 * Tcl_VarEval --
 *
 *	Given a variable number of string arguments, concatenate them all
 *	together and execute the result as a Tcl command.
 *
 * Results:
 *	A standard Tcl return result. An error message or other result may be
 *	left in interp->result.
 *
 * Side effects:
 *	Depends on what was done by the command.
 *
 *----------------------------------------------------------------------
 */
	/* ARGSUSED */
int
Tcl_VarEval(
    Tcl_Interp *interp,
    ...)
{
    va_list argList;
    int result;

    va_start(argList, interp);
    result = Tcl_VarEvalVA(interp, argList);
    va_end(argList);

    return result;
}

/*
 *----------------------------------------------------------------------
 *
 * Tcl_GlobalEval --
 *
 *	Evaluate a command at global level in an interpreter.
 *
 * Results:
 *	A standard Tcl result is returned, and the interp's result is modified
 *	accordingly.
 *
 * Side effects:
 *	The command string is executed in interp, and the execution is carried
 *	out in the variable context of global level (no functions active),
 *	just as if an "uplevel #0" command were being executed.
 *
 *----------------------------------------------------------------------
 */

int
Tcl_GlobalEval(
    Tcl_Interp *interp,		/* Interpreter in which to evaluate
				 * command. */
    const char *command)	/* Command to evaluate. */
{
    register Interp *iPtr = (Interp *) interp;
    int result;
    CallFrame *savedVarFramePtr;

    savedVarFramePtr = iPtr->varFramePtr;
    iPtr->varFramePtr = iPtr->rootFramePtr;
    result = Tcl_Eval(interp, command);
    iPtr->varFramePtr = savedVarFramePtr;
    return result;
}

/*
 *----------------------------------------------------------------------
 *
 * Tcl_SetRecursionLimit --
 *
 *	Set the maximum number of recursive calls that may be active for an
 *	interpreter at once.
 *
 * Results:
 *	The return value is the old limit on nesting for interp.
 *
 * Side effects:
 *	None.
 *
 *----------------------------------------------------------------------
 */

int
Tcl_SetRecursionLimit(
    Tcl_Interp *interp,		/* Interpreter whose nesting limit is to be
				 * set. */
    int depth)			/* New value for maximimum depth. */
{
    Interp *iPtr = (Interp *) interp;
    int old;

    old = iPtr->maxNestingDepth;
    if (depth > 0) {
	iPtr->maxNestingDepth = depth;
    }
    return old;
}

/*
 *----------------------------------------------------------------------
 *
 * Tcl_AllowExceptions --
 *
 *	Sets a flag in an interpreter so that exceptions can occur in the next
 *	call to Tcl_Eval without them being turned into errors.
 *
 * Results:
 *	None.
 *
 * Side effects:
 *	The TCL_ALLOW_EXCEPTIONS flag gets set in the interpreter's evalFlags
 *	structure. See the reference documentation for more details.
 *
 *----------------------------------------------------------------------
 */

void
Tcl_AllowExceptions(
    Tcl_Interp *interp)		/* Interpreter in which to set flag. */
{
    Interp *iPtr = (Interp *) interp;

    iPtr->evalFlags |= TCL_ALLOW_EXCEPTIONS;
}

/*
 *----------------------------------------------------------------------
 *
 * Tcl_GetVersion --
 *
 *	Get the Tcl major, minor, and patchlevel version numbers and the
 *	release type. A patch is a release type TCL_FINAL_RELEASE with a
 *	patchLevel > 0.
 *
 * Results:
 *	None.
 *
 * Side effects:
 *	None.
 *
 *----------------------------------------------------------------------
 */

void
Tcl_GetVersion(
    int *majorV,
    int *minorV,
    int *patchLevelV,
    int *type)
{
    if (majorV != NULL) {
	*majorV = TCL_MAJOR_VERSION;
    }
    if (minorV != NULL) {
	*minorV = TCL_MINOR_VERSION;
    }
    if (patchLevelV != NULL) {
	*patchLevelV = TCL_RELEASE_SERIAL;
    }
    if (type != NULL) {
	*type = TCL_RELEASE_LEVEL;
    }
}

/*
 *----------------------------------------------------------------------
 *
 * Math Functions --
 *
 *	This page contains the functions that implement all of the built-in
 *	math functions for expressions.
 *
 * Results:
 *	Each function returns TCL_OK if it succeeds and pushes an Tcl object
 *	holding the result. If it fails it returns TCL_ERROR and leaves an
 *	error message in the interpreter's result.
 *
 * Side effects:
 *	None.
 *
 *----------------------------------------------------------------------
 */

static int
ExprCeilFunc(
    ClientData clientData,	/* Ignored */
    Tcl_Interp *interp,		/* The interpreter in which to execute the
				 * function. */
    int objc,			/* Actual parameter count. */
    Tcl_Obj *const *objv)	/* Actual parameter list. */
{
    int code;
    double d;
    mp_int big;

    if (objc != 2) {
	MathFuncWrongNumArgs(interp, 2, objc, objv);
	return TCL_ERROR;
    }
    code = Tcl_GetDoubleFromObj(interp, objv[1], &d);
#ifdef ACCEPT_NAN
    if ((code != TCL_OK) && (objv[1]->typePtr == &tclDoubleType)) {
	Tcl_SetObjResult(interp, objv[1]);
	return TCL_OK;
    }
#endif
    if (code != TCL_OK) {
	return TCL_ERROR;
    }

    if (Tcl_GetBignumFromObj(NULL, objv[1], &big) == TCL_OK) {
	Tcl_SetObjResult(interp, Tcl_NewDoubleObj(TclCeil(&big)));
	mp_clear(&big);
    } else {
	Tcl_SetObjResult(interp, Tcl_NewDoubleObj(ceil(d)));
    }
    return TCL_OK;
}

static int
ExprFloorFunc(
    ClientData clientData,	/* Ignored */
    Tcl_Interp *interp,		/* The interpreter in which to execute the
				 * function. */
    int objc,			/* Actual parameter count. */
    Tcl_Obj *const *objv)	/* Actual parameter list. */
{
    int code;
    double d;
    mp_int big;

    if (objc != 2) {
	MathFuncWrongNumArgs(interp, 2, objc, objv);
	return TCL_ERROR;
    }
    code = Tcl_GetDoubleFromObj(interp, objv[1], &d);
#ifdef ACCEPT_NAN
    if ((code != TCL_OK) && (objv[1]->typePtr == &tclDoubleType)) {
	Tcl_SetObjResult(interp, objv[1]);
	return TCL_OK;
    }
#endif
    if (code != TCL_OK) {
	return TCL_ERROR;
    }

    if (Tcl_GetBignumFromObj(NULL, objv[1], &big) == TCL_OK) {
	Tcl_SetObjResult(interp, Tcl_NewDoubleObj(TclFloor(&big)));
	mp_clear(&big);
    } else {
	Tcl_SetObjResult(interp, Tcl_NewDoubleObj(floor(d)));
    }
    return TCL_OK;
}

static int
ExprIsqrtFunc(
    ClientData clientData,	/* Ignored */
    Tcl_Interp *interp,		/* The interpreter in which to execute. */
    int objc,			/* Actual parameter count. */
    Tcl_Obj *const *objv)	/* Actual parameter list. */
{
    ClientData ptr;
    int type;
    double d;
    Tcl_WideInt w;
    mp_int big;
    int exact = 0;		/* Flag ==1 if the argument can be represented
				 * in a double as an exact integer. */

    /*
     * Check syntax.
     */

    if (objc != 2) {
	MathFuncWrongNumArgs(interp, 2, objc, objv);
	return TCL_ERROR;
    }

    /*
     * Make sure that the arg is a number.
     */

    if (TclGetNumberFromObj(interp, objv[1], &ptr, &type) != TCL_OK) {
	return TCL_ERROR;
    }

    switch (type) {
    case TCL_NUMBER_NAN:
	Tcl_GetDoubleFromObj(interp, objv[1], &d);
	return TCL_ERROR;
    case TCL_NUMBER_DOUBLE:
	d = *((const double *) ptr);
	if (d < 0) {
	    goto negarg;
	}
#ifdef IEEE_FLOATING_POINT
	if (d <= MAX_EXACT) {
	    exact = 1;
	}
#endif
	if (!exact) {
	    if (Tcl_InitBignumFromDouble(interp, d, &big) != TCL_OK) {
		return TCL_ERROR;
	    }
	}
	break;
    case TCL_NUMBER_BIG:
	if (Tcl_GetBignumFromObj(interp, objv[1], &big) != TCL_OK) {
	    return TCL_ERROR;
	}
	if (SIGN(&big) == MP_NEG) {
	    mp_clear(&big);
	    goto negarg;
	}
	break;
    default:
	if (Tcl_GetWideIntFromObj(interp, objv[1], &w) != TCL_OK) {
	    return TCL_ERROR;
	}
	if (w < 0) {
	    goto negarg;
	}
	d = (double) w;
#ifdef IEEE_FLOATING_POINT
	if (d < MAX_EXACT) {
	    exact = 1;
	}
#endif
	if (!exact) {
	    Tcl_GetBignumFromObj(interp, objv[1], &big);
	}
	break;
    }

    if (exact) {
	Tcl_SetObjResult(interp, Tcl_NewWideIntObj((Tcl_WideInt) sqrt(d)));
    } else {
	mp_int root;

	mp_init(&root);
	mp_sqrt(&big, &root);
	mp_clear(&big);
	Tcl_SetObjResult(interp, Tcl_NewBignumObj(&root));
    }
    return TCL_OK;

  negarg:
    Tcl_SetResult(interp, "square root of negative argument", TCL_STATIC);
    Tcl_SetErrorCode(interp, "ARITH", "DOMAIN",
	    "domain error: argument not in valid range", NULL);
    return TCL_ERROR;
}

static int
ExprSqrtFunc(
    ClientData clientData,	/* Ignored */
    Tcl_Interp *interp,		/* The interpreter in which to execute the
				 * function. */
    int objc,			/* Actual parameter count. */
    Tcl_Obj *const *objv)	/* Actual parameter list. */
{
    int code;
    double d;
    mp_int big;

    if (objc != 2) {
	MathFuncWrongNumArgs(interp, 2, objc, objv);
	return TCL_ERROR;
    }
    code = Tcl_GetDoubleFromObj(interp, objv[1], &d);
#ifdef ACCEPT_NAN
    if ((code != TCL_OK) && (objv[1]->typePtr == &tclDoubleType)) {
	Tcl_SetObjResult(interp, objv[1]);
	return TCL_OK;
    }
#endif
    if (code != TCL_OK) {
	return TCL_ERROR;
    }
    if ((d >= 0.0) && TclIsInfinite(d)
	    && (Tcl_GetBignumFromObj(NULL, objv[1], &big) == TCL_OK)) {
	mp_int root;

	mp_init(&root);
	mp_sqrt(&big, &root);
	mp_clear(&big);
	Tcl_SetObjResult(interp, Tcl_NewDoubleObj(TclBignumToDouble(&root)));
	mp_clear(&root);
    } else {
	Tcl_SetObjResult(interp, Tcl_NewDoubleObj(sqrt(d)));
    }
    return TCL_OK;
}

static int
ExprUnaryFunc(
    ClientData clientData,	/* Contains the address of a function that
				 * takes one double argument and returns a
				 * double result. */
    Tcl_Interp *interp,		/* The interpreter in which to execute the
				 * function. */
    int objc,			/* Actual parameter count */
    Tcl_Obj *const *objv)	/* Actual parameter list */
{
    int code;
    double d;
    double (*func)(double) = (double (*)(double)) clientData;

    if (objc != 2) {
	MathFuncWrongNumArgs(interp, 2, objc, objv);
	return TCL_ERROR;
    }
    code = Tcl_GetDoubleFromObj(interp, objv[1], &d);
#ifdef ACCEPT_NAN
    if ((code != TCL_OK) && (objv[1]->typePtr == &tclDoubleType)) {
	d = objv[1]->internalRep.doubleValue;
	Tcl_ResetResult(interp);
	code = TCL_OK;
    }
#endif
    if (code != TCL_OK) {
	return TCL_ERROR;
    }
    errno = 0;
    return CheckDoubleResult(interp, func(d));
}

static int
CheckDoubleResult(
    Tcl_Interp *interp,
    double dResult)
{
#ifndef ACCEPT_NAN
    if (TclIsNaN(dResult)) {
	TclExprFloatError(interp, dResult);
	return TCL_ERROR;
    }
#endif
    if ((errno == ERANGE) && ((dResult == 0.0) || TclIsInfinite(dResult))) {
	/*
	 * When ERANGE signals under/overflow, just accept 0.0 or +/-Inf
	 */
    } else if (errno != 0) {
	/*
	 * Report other errno values as errors.
	 */

	TclExprFloatError(interp, dResult);
	return TCL_ERROR;
    }
    Tcl_SetObjResult(interp, Tcl_NewDoubleObj(dResult));
    return TCL_OK;
}

static int
ExprBinaryFunc(
    ClientData clientData,	/* Contains the address of a function that
				 * takes two double arguments and returns a
				 * double result. */
    Tcl_Interp *interp,		/* The interpreter in which to execute the
				 * function. */
    int objc,			/* Actual parameter count. */
    Tcl_Obj *const *objv)	/* Parameter vector. */
{
    int code;
    double d1, d2;
    double (*func)(double, double) = (double (*)(double, double)) clientData;

    if (objc != 3) {
	MathFuncWrongNumArgs(interp, 3, objc, objv);
	return TCL_ERROR;
    }
    code = Tcl_GetDoubleFromObj(interp, objv[1], &d1);
#ifdef ACCEPT_NAN
    if ((code != TCL_OK) && (objv[1]->typePtr == &tclDoubleType)) {
	d1 = objv[1]->internalRep.doubleValue;
	Tcl_ResetResult(interp);
	code = TCL_OK;
    }
#endif
    if (code != TCL_OK) {
	return TCL_ERROR;
    }
    code = Tcl_GetDoubleFromObj(interp, objv[2], &d2);
#ifdef ACCEPT_NAN
    if ((code != TCL_OK) && (objv[2]->typePtr == &tclDoubleType)) {
	d2 = objv[2]->internalRep.doubleValue;
	Tcl_ResetResult(interp);
	code = TCL_OK;
    }
#endif
    if (code != TCL_OK) {
	return TCL_ERROR;
    }
    errno = 0;
    return CheckDoubleResult(interp, func(d1, d2));
}

static int
ExprAbsFunc(
    ClientData clientData,	/* Ignored. */
    Tcl_Interp *interp,		/* The interpreter in which to execute the
				 * function. */
    int objc,			/* Actual parameter count. */
    Tcl_Obj *const *objv)	/* Parameter vector. */
{
    ClientData ptr;
    int type;
    mp_int big;

    if (objc != 2) {
	MathFuncWrongNumArgs(interp, 2, objc, objv);
	return TCL_ERROR;
    }

    if (TclGetNumberFromObj(interp, objv[1], &ptr, &type) != TCL_OK) {
	return TCL_ERROR;
    }

    if (type == TCL_NUMBER_LONG) {
	long l = *((const long *) ptr);

	if (l > (long)0) {
	    goto unChanged;
	} else if (l == (long)0) {
	    const char *string = objv[1]->bytes;

	    if (!string) {
		/*
		 * There is no string representation, so internal one is
		 * correct.
		 */

		goto unChanged;
	    }
	    while (isspace(UCHAR(*string))) {
	    	string++;
	    }
	    if (*string != '-') {
		goto unChanged;
	    }
	} else if (l == LONG_MIN) {
	    TclBNInitBignumFromLong(&big, l);
	    goto tooLarge;
	}
	Tcl_SetObjResult(interp, Tcl_NewLongObj(-l));
	return TCL_OK;
    }

    if (type == TCL_NUMBER_DOUBLE) {
	double d = *((const double *) ptr);
	static const double poszero = 0.0;

	/*
	 * We need to distinguish here between positive 0.0 and negative -0.0.
	 * [Bug 2954959]
	 */

	if (d == -0.0) {
	    if (!memcmp(&d, &poszero, sizeof(double))) {
		goto unChanged;
	    }
	} else if (d > -0.0) {
	    goto unChanged;
	}
	Tcl_SetObjResult(interp, Tcl_NewDoubleObj(-d));
	return TCL_OK;
    }

#ifndef NO_WIDE_TYPE
    if (type == TCL_NUMBER_WIDE) {
	Tcl_WideInt w = *((const Tcl_WideInt *) ptr);

	if (w >= (Tcl_WideInt)0) {
	    goto unChanged;
	}
	if (w == LLONG_MIN) {
	    TclBNInitBignumFromWideInt(&big, w);
	    goto tooLarge;
	}
	Tcl_SetObjResult(interp, Tcl_NewWideIntObj(-w));
	return TCL_OK;
    }
#endif

    if (type == TCL_NUMBER_BIG) {
	if (mp_cmp_d((const mp_int *) ptr, 0) == MP_LT) {
	    Tcl_GetBignumFromObj(NULL, objv[1], &big);
	tooLarge:
	    mp_neg(&big, &big);
	    Tcl_SetObjResult(interp, Tcl_NewBignumObj(&big));
	} else {
	unChanged:
	    Tcl_SetObjResult(interp, objv[1]);
	}
	return TCL_OK;
    }

    if (type == TCL_NUMBER_NAN) {
#ifdef ACCEPT_NAN
	Tcl_SetObjResult(interp, objv[1]);
	return TCL_OK;
#else
	double d;

	Tcl_GetDoubleFromObj(interp, objv[1], &d);
	return TCL_ERROR;
#endif
    }
    return TCL_OK;
}

static int
ExprBoolFunc(
    ClientData clientData,	/* Ignored. */
    Tcl_Interp *interp,		/* The interpreter in which to execute the
				 * function. */
    int objc,			/* Actual parameter count. */
    Tcl_Obj *const *objv)	/* Actual parameter vector. */
{
    int value;

    if (objc != 2) {
	MathFuncWrongNumArgs(interp, 2, objc, objv);
	return TCL_ERROR;
    }
    if (Tcl_GetBooleanFromObj(interp, objv[1], &value) != TCL_OK) {
	return TCL_ERROR;
    }
    Tcl_SetObjResult(interp, Tcl_NewBooleanObj(value));
    return TCL_OK;
}

static int
ExprDoubleFunc(
    ClientData clientData,	/* Ignored. */
    Tcl_Interp *interp,		/* The interpreter in which to execute the
				 * function. */
    int objc,			/* Actual parameter count. */
    Tcl_Obj *const *objv)	/* Actual parameter vector. */
{
    double dResult;

    if (objc != 2) {
	MathFuncWrongNumArgs(interp, 2, objc, objv);
	return TCL_ERROR;
    }
    if (Tcl_GetDoubleFromObj(interp, objv[1], &dResult) != TCL_OK) {
#ifdef ACCEPT_NAN
	if (objv[1]->typePtr == &tclDoubleType) {
	    Tcl_SetObjResult(interp, objv[1]);
	    return TCL_OK;
	}
#endif
	return TCL_ERROR;
    }
    Tcl_SetObjResult(interp, Tcl_NewDoubleObj(dResult));
    return TCL_OK;
}

static int
ExprEntierFunc(
    ClientData clientData,	/* Ignored. */
    Tcl_Interp *interp,		/* The interpreter in which to execute the
				 * function. */
    int objc,			/* Actual parameter count. */
    Tcl_Obj *const *objv)	/* Actual parameter vector. */
{
    double d;
    int type;
    ClientData ptr;

    if (objc != 2) {
	MathFuncWrongNumArgs(interp, 2, objc, objv);
	return TCL_ERROR;
    }
    if (TclGetNumberFromObj(interp, objv[1], &ptr, &type) != TCL_OK) {
	return TCL_ERROR;
    }

    if (type == TCL_NUMBER_DOUBLE) {
	d = *((const double *) ptr);
	if ((d >= (double)LONG_MAX) || (d <= (double)LONG_MIN)) {
	    mp_int big;

	    if (Tcl_InitBignumFromDouble(interp, d, &big) != TCL_OK) {
		/* Infinity */
		return TCL_ERROR;
	    }
	    Tcl_SetObjResult(interp, Tcl_NewBignumObj(&big));
	    return TCL_OK;
	} else {
	    long result = (long) d;

	    Tcl_SetObjResult(interp, Tcl_NewLongObj(result));
	    return TCL_OK;
	}
    }

    if (type != TCL_NUMBER_NAN) {
	/*
	 * All integers are already of integer type.
	 */

	Tcl_SetObjResult(interp, objv[1]);
	return TCL_OK;
    }

    /*
     * Get the error message for NaN.
     */

    Tcl_GetDoubleFromObj(interp, objv[1], &d);
    return TCL_ERROR;
}

static int
ExprIntFunc(
    ClientData clientData,	/* Ignored. */
    Tcl_Interp *interp,		/* The interpreter in which to execute the
				 * function. */
    int objc,			/* Actual parameter count. */
    Tcl_Obj *const *objv)	/* Actual parameter vector. */
{
    long iResult;
    Tcl_Obj *objPtr;
    if (ExprEntierFunc(NULL, interp, objc, objv) != TCL_OK) {
	return TCL_ERROR;
    }
    objPtr = Tcl_GetObjResult(interp);
    if (TclGetLongFromObj(NULL, objPtr, &iResult) != TCL_OK) {
	/*
	 * Truncate the bignum; keep only bits in long range.
	 */

	mp_int big;

	Tcl_GetBignumFromObj(NULL, objPtr, &big);
	mp_mod_2d(&big, (int) CHAR_BIT * sizeof(long), &big);
	objPtr = Tcl_NewBignumObj(&big);
	Tcl_IncrRefCount(objPtr);
	TclGetLongFromObj(NULL, objPtr, &iResult);
	Tcl_DecrRefCount(objPtr);
    }
    Tcl_SetObjResult(interp, Tcl_NewLongObj(iResult));
    return TCL_OK;
}

static int
ExprWideFunc(
    ClientData clientData,	/* Ignored. */
    Tcl_Interp *interp,		/* The interpreter in which to execute the
				 * function. */
    int objc,			/* Actual parameter count. */
    Tcl_Obj *const *objv)	/* Actual parameter vector. */
{
    Tcl_WideInt wResult;
    Tcl_Obj *objPtr;

    if (ExprEntierFunc(NULL, interp, objc, objv) != TCL_OK) {
	return TCL_ERROR;
    }
    objPtr = Tcl_GetObjResult(interp);
    if (Tcl_GetWideIntFromObj(NULL, objPtr, &wResult) != TCL_OK) {
	/*
	 * Truncate the bignum; keep only bits in wide int range.
	 */

	mp_int big;

	Tcl_GetBignumFromObj(NULL, objPtr, &big);
	mp_mod_2d(&big, (int) CHAR_BIT * sizeof(Tcl_WideInt), &big);
	objPtr = Tcl_NewBignumObj(&big);
	Tcl_IncrRefCount(objPtr);
	Tcl_GetWideIntFromObj(NULL, objPtr, &wResult);
	Tcl_DecrRefCount(objPtr);
    }
    Tcl_SetObjResult(interp, Tcl_NewWideIntObj(wResult));
    return TCL_OK;
}

static int
ExprRandFunc(
    ClientData clientData,	/* Ignored. */
    Tcl_Interp *interp,		/* The interpreter in which to execute the
				 * function. */
    int objc,			/* Actual parameter count. */
    Tcl_Obj *const *objv)	/* Actual parameter vector. */
{
    Interp *iPtr = (Interp *) interp;
    double dResult;
    long tmp;			/* Algorithm assumes at least 32 bits. Only
				 * long guarantees that. See below. */
    Tcl_Obj *oResult;

    if (objc != 1) {
	MathFuncWrongNumArgs(interp, 1, objc, objv);
	return TCL_ERROR;
    }

    if (!(iPtr->flags & RAND_SEED_INITIALIZED)) {
	iPtr->flags |= RAND_SEED_INITIALIZED;

	/*
	 * Take into consideration the thread this interp is running in order
	 * to insure different seeds in different threads (bug #416643)
	 */

	iPtr->randSeed = TclpGetClicks() + (PTR2INT(Tcl_GetCurrentThread())<<12);

	/*
	 * Make sure 1 <= randSeed <= (2^31) - 2. See below.
	 */

	iPtr->randSeed &= (unsigned long) 0x7fffffff;
	if ((iPtr->randSeed == 0) || (iPtr->randSeed == 0x7fffffff)) {
	    iPtr->randSeed ^= 123459876;
	}
    }

    /*
     * Generate the random number using the linear congruential generator
     * defined by the following recurrence:
     *		seed = ( IA * seed ) mod IM
     * where IA is 16807 and IM is (2^31) - 1. The recurrence maps a seed in
     * the range [1, IM - 1] to a new seed in that same range. The recurrence
     * maps IM to 0, and maps 0 back to 0, so those two values must not be
     * allowed as initial values of seed.
     *
     * In order to avoid potential problems with integer overflow, the
     * recurrence is implemented in terms of additional constants IQ and IR
     * such that
     *		IM = IA*IQ + IR
     * None of the operations in the implementation overflows a 32-bit signed
     * integer, and the C type long is guaranteed to be at least 32 bits wide.
     *
     * For more details on how this algorithm works, refer to the following
     * papers:
     *
     *	S.K. Park & K.W. Miller, "Random number generators: good ones are hard
     *	to find," Comm ACM 31(10):1192-1201, Oct 1988
     *
     *	W.H. Press & S.A. Teukolsky, "Portable random number generators,"
     *	Computers in Physics 6(5):522-524, Sep/Oct 1992.
     */

#define RAND_IA		16807
#define RAND_IM		2147483647
#define RAND_IQ		127773
#define RAND_IR		2836
#define RAND_MASK	123459876

    tmp = iPtr->randSeed/RAND_IQ;
    iPtr->randSeed = RAND_IA*(iPtr->randSeed - tmp*RAND_IQ) - RAND_IR*tmp;
    if (iPtr->randSeed < 0) {
	iPtr->randSeed += RAND_IM;
    }

    /*
     * Since the recurrence keeps seed values in the range [1, RAND_IM - 1],
     * dividing by RAND_IM yields a double in the range (0, 1).
     */

    dResult = iPtr->randSeed * (1.0/RAND_IM);

    /*
     * Push a Tcl object with the result.
     */

    TclNewDoubleObj(oResult, dResult);
    Tcl_SetObjResult(interp, oResult);
    return TCL_OK;
}

static int
ExprRoundFunc(
    ClientData clientData,	/* Ignored. */
    Tcl_Interp *interp,		/* The interpreter in which to execute the
				 * function. */
    int objc,			/* Actual parameter count. */
    Tcl_Obj *const *objv)	/* Parameter vector. */
{
    double d;
    ClientData ptr;
    int type;

    if (objc != 2) {
	MathFuncWrongNumArgs(interp, 2, objc, objv);
	return TCL_ERROR;
    }

    if (TclGetNumberFromObj(interp, objv[1], &ptr, &type) != TCL_OK) {
	return TCL_ERROR;
    }

    if (type == TCL_NUMBER_DOUBLE) {
	double fractPart, intPart;
	long max = LONG_MAX, min = LONG_MIN;

	fractPart = modf(*((const double *) ptr), &intPart);
	if (fractPart <= -0.5) {
	    min++;
	} else if (fractPart >= 0.5) {
	    max--;
	}
	if ((intPart >= (double)max) || (intPart <= (double)min)) {
	    mp_int big;

	    if (Tcl_InitBignumFromDouble(interp, intPart, &big) != TCL_OK) {
		/* Infinity */
		return TCL_ERROR;
	    }
	    if (fractPart <= -0.5) {
		mp_sub_d(&big, 1, &big);
	    } else if (fractPart >= 0.5) {
		mp_add_d(&big, 1, &big);
	    }
	    Tcl_SetObjResult(interp, Tcl_NewBignumObj(&big));
	    return TCL_OK;
	} else {
	    long result = (long)intPart;

	    if (fractPart <= -0.5) {
		result--;
	    } else if (fractPart >= 0.5) {
		result++;
	    }
	    Tcl_SetObjResult(interp, Tcl_NewLongObj(result));
	    return TCL_OK;
	}
    }

    if (type != TCL_NUMBER_NAN) {
	/*
	 * All integers are already rounded
	 */

	Tcl_SetObjResult(interp, objv[1]);
	return TCL_OK;
    }

    /*
     * Get the error message for NaN.
     */

    Tcl_GetDoubleFromObj(interp, objv[1], &d);
    return TCL_ERROR;
}

static int
ExprSrandFunc(
    ClientData clientData,	/* Ignored. */
    Tcl_Interp *interp,		/* The interpreter in which to execute the
				 * function. */
    int objc,			/* Actual parameter count. */
    Tcl_Obj *const *objv)	/* Parameter vector. */
{
    Interp *iPtr = (Interp *) interp;
    long i = 0;			/* Initialized to avoid compiler warning. */

    /*
     * Convert argument and use it to reset the seed.
     */

    if (objc != 2) {
	MathFuncWrongNumArgs(interp, 2, objc, objv);
	return TCL_ERROR;
    }

    if (TclGetLongFromObj(NULL, objv[1], &i) != TCL_OK) {
	Tcl_Obj *objPtr;
	mp_int big;

	if (Tcl_GetBignumFromObj(interp, objv[1], &big) != TCL_OK) {
	    /* TODO: more ::errorInfo here? or in caller? */
	    return TCL_ERROR;
	}

	mp_mod_2d(&big, (int) CHAR_BIT * sizeof(long), &big);
	objPtr = Tcl_NewBignumObj(&big);
	Tcl_IncrRefCount(objPtr);
	TclGetLongFromObj(NULL, objPtr, &i);
	Tcl_DecrRefCount(objPtr);
    }

    /*
     * Reset the seed. Make sure 1 <= randSeed <= 2^31 - 2. See comments in
     * ExprRandFunc for more details.
     */

    iPtr->flags |= RAND_SEED_INITIALIZED;
    iPtr->randSeed = i;
    iPtr->randSeed &= (unsigned long) 0x7fffffff;
    if ((iPtr->randSeed == 0) || (iPtr->randSeed == 0x7fffffff)) {
	iPtr->randSeed ^= 123459876;
    }

    /*
     * To avoid duplicating the random number generation code we simply clean
     * up our state and call the real random number function. That function
     * will always succeed.
     */

    return ExprRandFunc(clientData, interp, 1, objv);
}

/*
 *----------------------------------------------------------------------
 *
 * MathFuncWrongNumArgs --
 *
 *	Generate an error message when a math function presents the wrong
 *	number of arguments.
 *
 * Results:
 *	None.
 *
 * Side effects:
 *	An error message is stored in the interpreter result.
 *
 *----------------------------------------------------------------------
 */

static void
MathFuncWrongNumArgs(
    Tcl_Interp *interp,		/* Tcl interpreter */
    int expected,		/* Formal parameter count. */
    int found,			/* Actual parameter count. */
    Tcl_Obj *const *objv)	/* Actual parameter vector. */
{
    const char *name = Tcl_GetString(objv[0]);
    const char *tail = name + strlen(name);

    while (tail > name+1) {
	tail--;
	if (*tail == ':' && tail[-1] == ':') {
	    name = tail+1;
	    break;
	}
    }
    Tcl_SetObjResult(interp, Tcl_ObjPrintf(
	    "too %s arguments for math function \"%s\"",
	    (found < expected ? "few" : "many"), name));
    Tcl_SetErrorCode(interp, "TCL", "WRONGARGS", NULL);
}

#ifdef USE_DTRACE
/*
 *----------------------------------------------------------------------
 *
 * DTraceObjCmd --
 *
 *	This function is invoked to process the "::tcl::dtrace" Tcl command.
 *
 * Results:
 *	A standard Tcl object result.
 *
 * Side effects:
 *	The 'tcl-probe' DTrace probe is triggered (if it is enabled).
 *
 *----------------------------------------------------------------------
 */

static int
DTraceObjCmd(
    ClientData dummy,		/* Not used. */
    Tcl_Interp *interp,		/* Current interpreter. */
    int objc,			/* Number of arguments. */
    Tcl_Obj *const objv[])	/* Argument objects. */
{
    if (TCL_DTRACE_TCL_PROBE_ENABLED()) {
	char *a[10];
	int i = 0;

	while (i++ < 10) {
	    a[i-1] = i < objc ? TclGetString(objv[i]) : NULL;
	}
	TCL_DTRACE_TCL_PROBE(a[0], a[1], a[2], a[3], a[4], a[5], a[6], a[7],
		a[8], a[9]);
    }
    return TCL_OK;
}

/*
 *----------------------------------------------------------------------
 *
 * TclDTraceInfo --
 *
 *	Extract information from a TIP280 dict for use by DTrace probes.
 *
 * Results:
 *	None.
 *
 * Side effects:
 *	None.
 *
 *----------------------------------------------------------------------
 */

void
TclDTraceInfo(
    Tcl_Obj *info,
    const char **args,
    int *argsi)
{
    static Tcl_Obj *keys[10] = { NULL };
    Tcl_Obj **k = keys, *val;
    int i = 0;

    if (!*k) {
#define kini(s) TclNewLiteralStringObj(keys[i], s); i++
	kini("cmd");	kini("type");	kini("proc");	kini("file");
	kini("method");	kini("class");	kini("lambda");	kini("object");
	kini("line");	kini("level");
#undef kini
    }
    for (i = 0; i < 6; i++) {
	Tcl_DictObjGet(NULL, info, *k++, &val);
	args[i] = val ? TclGetString(val) : NULL;
    }
    /* no "proc" -> use "lambda" */
    if (!args[2]) {
	Tcl_DictObjGet(NULL, info, *k, &val);
	args[2] = val ? TclGetString(val) : NULL;
    }
    k++;
    /* no "class" -> use "object" */
    if (!args[5]) {
	Tcl_DictObjGet(NULL, info, *k, &val);
	args[5] = val ? TclGetString(val) : NULL;
    }
    k++;
    for (i = 0; i < 2; i++) {
	Tcl_DictObjGet(NULL, info, *k++, &val);
	if (val) {
	    TclGetIntFromObj(NULL, val, &argsi[i]);
	} else {
	    argsi[i] = 0;
	}
    }
}

/*
 *----------------------------------------------------------------------
 *
 * DTraceCmdReturn --
 *
 *	NR callback for DTrace command return probes.
 *
 * Results:
 *	None.
 *
 * Side effects:
 *	None.
 *
 *----------------------------------------------------------------------
 */

static int
DTraceCmdReturn(
    ClientData data[],
    Tcl_Interp *interp,
    int result)
{
    char *cmdName = TclGetString((Tcl_Obj *) data[0]);

    if (TCL_DTRACE_CMD_RETURN_ENABLED()) {
	TCL_DTRACE_CMD_RETURN(cmdName, result);
    }
    if (TCL_DTRACE_CMD_RESULT_ENABLED()) {
	Tcl_Obj *r = Tcl_GetObjResult(interp);

	TCL_DTRACE_CMD_RESULT(cmdName, result, TclGetString(r), r);
    }
    return result;
}

TCL_DTRACE_DEBUG_LOG()

#endif /* USE_DTRACE */

/*
 *----------------------------------------------------------------------
 *
 * Tcl_NRCallObjProc --
 *
 *	This function calls an objProc directly while managing things properly
 *	if it happens to be an NR objProc. It is meant to be used by extenders
 *	that provide an NR implementation of a command, as this function
 *	permits a trivial coding of the non-NR objProc.
 *
 * Results:
 *	The return value is a standard Tcl completion code such as TCL_OK or
 *	TCL_ERROR. A result or error message is left in interp's result.
 *
 * Side effects:
 *	Depends on the objProc.
 *
 *----------------------------------------------------------------------
 */

int
Tcl_NRCallObjProc(
    Tcl_Interp *interp,
    Tcl_ObjCmdProc *objProc,
    ClientData clientData,
    int objc,
    Tcl_Obj *const objv[])
{
    int result = TCL_OK;
    TEOV_callback *rootPtr = TOP_CB(interp);

    if (TCL_DTRACE_CMD_ARGS_ENABLED()) {
	const char *a[10];
	int i = 0;

	while (i < 10) {
	    a[i] = i < objc ? TclGetString(objv[i]) : NULL; i++;
	}
	TCL_DTRACE_CMD_ARGS(a[0], a[1], a[2], a[3], a[4], a[5], a[6], a[7],
		a[8], a[9]);
    }
    if (TCL_DTRACE_CMD_INFO_ENABLED() && ((Interp *) interp)->cmdFramePtr) {
	Tcl_Obj *info = TclInfoFrame(interp, ((Interp *) interp)->cmdFramePtr);
	const char *a[6]; int i[2];

	TclDTraceInfo(info, a, i);
	TCL_DTRACE_CMD_INFO(a[0], a[1], a[2], a[3], i[0], i[1], a[4], a[5]);
	TclDecrRefCount(info);
    }
    if ((TCL_DTRACE_CMD_RETURN_ENABLED() || TCL_DTRACE_CMD_RESULT_ENABLED())
	    && objc) {
	TclNRAddCallback(interp, DTraceCmdReturn, objv[0], NULL, NULL, NULL);
    }
    if (TCL_DTRACE_CMD_ENTRY_ENABLED() && objc) {
	TCL_DTRACE_CMD_ENTRY(TclGetString(objv[0]), objc - 1,
		(Tcl_Obj **)(objv + 1));
    }
    result = objProc(clientData, interp, objc, objv);
    return TclNRRunCallbacks(interp, result, rootPtr);
}

/*
 *----------------------------------------------------------------------
 *
 * Tcl_NRCreateCommand --
 *
 *	Define a new NRE-enabled object-based command in a command table.
 *
 * Results:
 *	The return value is a token for the command, which can be used in
 *	future calls to Tcl_GetCommandName.
 *
 * Side effects:
 *	If no command named "cmdName" already exists for interp, one is
 *	created. Otherwise, if a command does exist, then if the object-based
 *	Tcl_ObjCmdProc is TclInvokeStringCommand, we assume Tcl_CreateCommand
 *	was called previously for the same command and just set its
 *	Tcl_ObjCmdProc to the argument "proc"; otherwise, we delete the old
 *	command.
 *
 *	In the future, during bytecode evaluation when "cmdName" is seen as
 *	the name of a command by Tcl_EvalObj or Tcl_Eval, the object-based
 *	Tcl_ObjCmdProc proc will be called. When the command is deleted from
 *	the table, deleteProc will be called. See the manual entry for details
 *	on the calling sequence.
 *
 *----------------------------------------------------------------------
 */

Tcl_Command
Tcl_NRCreateCommand(
    Tcl_Interp *interp,		/* Token for command interpreter (returned by
				 * previous call to Tcl_CreateInterp). */
    const char *cmdName,	/* Name of command. If it contains namespace
				 * qualifiers, the new command is put in the
				 * specified namespace; otherwise it is put in
				 * the global namespace. */
    Tcl_ObjCmdProc *proc,	/* Object-based function to associate with
				 * name, provides direct access for direct
				 * calls. */
    Tcl_ObjCmdProc *nreProc,	/* Object-based function to associate with
				 * name, provides NR implementation */
    ClientData clientData,	/* Arbitrary value to pass to object
				 * function. */
    Tcl_CmdDeleteProc *deleteProc)
				/* If not NULL, gives a function to call when
				 * this command is deleted. */
{
    Command *cmdPtr = (Command *)
	    Tcl_CreateObjCommand(interp,cmdName,proc,clientData,deleteProc);

    cmdPtr->nreProc = nreProc;
    return (Tcl_Command) cmdPtr;
}

/****************************************************************************
 * Stuff for the public api
 ****************************************************************************/

int
Tcl_NREvalObj(
    Tcl_Interp *interp,
    Tcl_Obj *objPtr,
    int flags)
{
    return TclNREvalObjEx(interp, objPtr, flags, NULL, INT_MIN);
}

int
Tcl_NREvalObjv(
    Tcl_Interp *interp,		/* Interpreter in which to evaluate the
				 * command. Also used for error reporting. */
    int objc,			/* Number of words in command. */
    Tcl_Obj *const objv[],	/* An array of pointers to objects that are
				 * the words that make up the command. */
    int flags)			/* Collection of OR-ed bits that control the
				 * evaluation of the script. Only
				 * TCL_EVAL_GLOBAL, TCL_EVAL_INVOKE and
				 * TCL_EVAL_NOERR are currently supported. */
{
    return TclNREvalObjv(interp, objc, objv, flags, NULL);
}

int
Tcl_NRCmdSwap(
    Tcl_Interp *interp,
    Tcl_Command cmd,
    int objc,
    Tcl_Obj *const objv[],
    int flags)
{
    return TclNREvalObjv(interp, objc, objv, flags, (Command *) cmd);
}

/*****************************************************************************
 * Stuff for tailcalls
 *****************************************************************************
 *
 * Just to show that IT CAN BE DONE! The precise semantics are not simple,
 * require more thought. Possibly need a new Tcl return code to do it right?
 * Questions include:
 *   (1) How is the objc/objv tailcall to be run? My current thinking is that
 *	 it should essentially be
 *	     [tailcall a b c] <=> [uplevel 1 [list a b c]]
 *	 with two caveats
 *	     (a) the current frame is dropped first, after running all pending
 *		 cleanup tasks and saving its namespace
 *	     (b) 'a' is looked up in the returning frame's namespace, but the
 *		 command is run in the context to which we are returning
 *	 Current implementation does this if [tailcall] is called from within
 *	 a proc, errors otherwise.
 *   (2) Should a tailcall bypass [catch] in the returning frame? Current
 *	 implementation does not (or does it? Changed, test!) - it causes an
 *	 error.
 *
 * FIXME NRE!
 */

void
TclSpliceTailcall(
    Tcl_Interp *interp,
    TEOV_callback *tailcallPtr)
{
    /*
     * Find the splicing spot: right before the NRCommand of the thing
     * being tailcalled. Note that we skip NRCommands marked in data[1]
     * (used by command redirectors).
     */

    TEOV_callback *runPtr;

    for (runPtr = TOP_CB(interp); runPtr; runPtr = runPtr->nextPtr) {
	if (((runPtr->procPtr) == NRCommand) && !runPtr->data[1]) {
            break;
        }
    }
    if (!runPtr) {
        Tcl_Panic("tailcall cannot find the right splicing spot: should not happen!");
    }

    tailcallPtr->nextPtr = runPtr->nextPtr;
    runPtr->nextPtr = tailcallPtr;
}

int
TclNRTailcallObjCmd(
    ClientData clientData,
    Tcl_Interp *interp,
    int objc,
    Tcl_Obj *const objv[])
{
    Interp *iPtr = (Interp *) interp;

    if (objc < 1) {
	Tcl_WrongNumArgs(interp, 1, objv, "?command? ?arg ...?");
	return TCL_ERROR;
    }

    if (!iPtr->varFramePtr->isProcCallFrame) {	/* or is upleveled */
        Tcl_SetResult(interp,
                "tailcall can only be called from a proc or lambda",
                TCL_STATIC);
        Tcl_SetErrorCode(interp, "TCL", "TAILCALL", "ILLEGAL", NULL);
	return TCL_ERROR;
    }

    /*
     * Invocation without args just clears a scheduled tailcall; invocation
     * with an argument replaces any previously scheduled tailcall.
     */

    if (iPtr->varFramePtr->tailcallPtr) {
        ClearTailcall(interp, iPtr->varFramePtr->tailcallPtr);
        iPtr->varFramePtr->tailcallPtr = NULL;
    }

    /*
     * Create the callback to actually evaluate the tailcalled
     * command, then set it in the varFrame so that PopCallFrame can use it
     * at the proper time. Being lazy: exploit the TclNRAddCallBack macro to
     * build the callback.
     */

    if (objc > 1) {
        Tcl_Obj *listPtr, *nsObjPtr;
        Tcl_Namespace *nsPtr = (Tcl_Namespace *) iPtr->varFramePtr->nsPtr;
        Tcl_Namespace *ns1Ptr;
        TEOV_callback *tailcallPtr;
        
        listPtr = Tcl_NewListObj(objc-1, objv+1);
        Tcl_IncrRefCount(listPtr);

        nsObjPtr = Tcl_NewStringObj(nsPtr->fullName, -1);
        if ((TCL_OK != TclGetNamespaceFromObj(interp, nsObjPtr, &ns1Ptr))
                || (nsPtr != ns1Ptr)) {
            Tcl_Panic("Tailcall failed to find the proper namespace");
        }
        Tcl_IncrRefCount(nsObjPtr);

        TclNRAddCallback(interp, NRTailcallEval, listPtr, nsObjPtr, NULL, NULL);
        tailcallPtr = TOP_CB(interp);
        TOP_CB(interp) = tailcallPtr->nextPtr;
        iPtr->varFramePtr->tailcallPtr = tailcallPtr;
    }
    return TCL_RETURN;
}

int
NRTailcallEval(
    ClientData data[],
    Tcl_Interp *interp,
    int result)
{
    Interp *iPtr = (Interp *) interp;
    Tcl_Obj *listPtr = data[0];
    Tcl_Obj *nsObjPtr = data[1];
    Tcl_Namespace *nsPtr;
    int objc;
    Tcl_Obj **objv;

    if (result == TCL_OK) {
	result = TclGetNamespaceFromObj(interp, nsObjPtr, &nsPtr);
    }

    if (result != TCL_OK) {
        /*
         * Tailcall execution was preempted, eg by an intervening catch or by
         * a now-gone namespace: cleanup and return.
         */
        
        TailcallCleanup(data, interp, result);
        return result;
    }

    /*
     * Perform the tailcall
     */

    TclNRDeferCallback(interp, TailcallCleanup, listPtr, nsObjPtr, NULL,NULL);
    iPtr->lookupNsPtr = (Namespace *) nsPtr;
    ListObjGetElements(listPtr, objc, objv);
    return TclNREvalObjv(interp, objc, objv, 0, NULL);
}

static int
TailcallCleanup(
    ClientData data[],
    Tcl_Interp *interp,
    int result)
{
    Tcl_DecrRefCount((Tcl_Obj *) data[0]);
    Tcl_DecrRefCount((Tcl_Obj *) data[1]);
    return result;
}

static void
ClearTailcall(
    Tcl_Interp *interp,
    TEOV_callback *tailcallPtr)
{
    TailcallCleanup(tailcallPtr->data, interp, TCL_OK);
    TCLNR_FREE(interp, tailcallPtr);
}


void
Tcl_NRAddCallback(
    Tcl_Interp *interp,
    Tcl_NRPostProc *postProcPtr,
    ClientData data0,
    ClientData data1,
    ClientData data2,
    ClientData data3)
{
    if (!(postProcPtr)) {
	Tcl_Panic("Adding a callback without an objProc?!");
    }
    TclNRAddCallback(interp, postProcPtr, data0, data1, data2, data3);
}

/*
 *----------------------------------------------------------------------
 *
 * TclNRCoroutineObjCmd -- (and friends)
 *
 *	This object-based function is invoked to process the "coroutine" Tcl
 *	command. It is heavily based on "apply".
 *
 * Results:
 *	A standard Tcl object result value.
 *
 * Side effects:
 *	A new procedure gets created.
 *
 * ** FIRST EXPERIMENTAL IMPLEMENTATION **
 *
 * It is fairly amateurish and not up to our standards - mainly in terms of
 * error messages and [info] interaction. Just to test the infrastructure in
 * teov and tebc.
 *----------------------------------------------------------------------
 */

#define iPtr ((Interp *) interp)

int
TclNRYieldObjCmd(
    ClientData clientData,
    Tcl_Interp *interp,
    int objc,
    Tcl_Obj *const objv[])
{
    CoroutineData *corPtr = iPtr->execEnvPtr->corPtr;
    if (objc > 2) {
	Tcl_WrongNumArgs(interp, 1, objv, "?returnValue?");
	return TCL_ERROR;
    }

    if (!corPtr) {
	Tcl_SetResult(interp, "yield can only be called in a coroutine",
		TCL_STATIC);
	Tcl_SetErrorCode(interp, "TCL", "COROUTINE", "ILLEGAL_YIELD", NULL);
	return TCL_ERROR;
    }

    if (objc == 2) {
	Tcl_SetObjResult(interp, objv[1]);
    }

    NRE_ASSERT(!COR_IS_SUSPENDED(corPtr));
    TclNRAddCallback(interp, NRCoroutineActivateCallback, corPtr,
            clientData, NULL, NULL);
    return TCL_OK;
}

int
TclNRYieldToObjCmd(
    ClientData clientData,
    Tcl_Interp *interp,
    int objc,
    Tcl_Obj *const objv[])
{
    CoroutineData *corPtr = iPtr->execEnvPtr->corPtr;
    Tcl_Obj *listPtr, *nsObjPtr;
    Tcl_Namespace *nsPtr = (Tcl_Namespace *) iPtr->varFramePtr->nsPtr;
    Tcl_Namespace *ns1Ptr;

    if (objc < 2) {
	Tcl_WrongNumArgs(interp, 1, objv, "command ?arg ...?");
	return TCL_ERROR;
    }

    if (!corPtr) {
	Tcl_SetResult(interp, "yieldTo can only be called in a coroutine",
		TCL_STATIC);
	Tcl_SetErrorCode(interp, "TCL", "COROUTINE", "ILLEGAL_YIELD", NULL);
	return TCL_ERROR;
    }

    /*
     * Add the tailcall in the caller env, then just yield.
     *
     * This is essentially code from TclNRTailcallObjCmd
     */

    listPtr = Tcl_NewListObj(objc-1, objv+1);
    Tcl_IncrRefCount(listPtr);

    nsObjPtr = Tcl_NewStringObj(nsPtr->fullName, -1);
    if ((TCL_OK != TclGetNamespaceFromObj(interp, nsObjPtr, &ns1Ptr))
	    || (nsPtr != ns1Ptr)) {
	Tcl_Panic("yieldTo failed to find the proper namespace");
    }
    Tcl_IncrRefCount(nsObjPtr);

    /*
     * Add the callback in the caller's env, then instruct TEBC to yield.
     */

    iPtr->execEnvPtr = corPtr->callerEEPtr;
    TclNRAddCallback(interp, YieldToCallback, corPtr, listPtr, nsObjPtr,
	    NULL);
    iPtr->execEnvPtr = corPtr->eePtr;

    return TclNRYieldObjCmd(clientData, interp, 1, objv);
}

static int
YieldToCallback(
    ClientData data[],
    Tcl_Interp *interp,
    int result)
{
    /* CoroutineData *corPtr = data[0];*/
    Tcl_Obj *listPtr = data[1];
    ClientData nsPtr = data[2];
    TEOV_callback *cbPtr;

    /*
     * yieldTo: invoke the command using tailcall tech.
     */

    TclNRAddCallback(interp, NRTailcallEval, listPtr, nsPtr, NULL, NULL);
    cbPtr = TOP_CB(interp);
    TOP_CB(interp) = cbPtr->nextPtr;

    TclSpliceTailcall(interp, cbPtr);
    return TCL_OK;
}

static int
RewindCoroutineCallback(
    ClientData data[],
    Tcl_Interp *interp,
    int result)
{
    return Tcl_RestoreInterpState(interp, data[0]);
}

static int
RewindCoroutine(
    CoroutineData *corPtr,
    int result)
{
    Tcl_Interp *interp = corPtr->eePtr->interp;
    Tcl_InterpState state = Tcl_SaveInterpState(interp, result);

    NRE_ASSERT(COR_IS_SUSPENDED(corPtr));
    NRE_ASSERT(corPtr->eePtr != NULL);
    NRE_ASSERT(corPtr->eePtr != iPtr->execEnvPtr);

    corPtr->eePtr->rewind = 1;
    TclNRAddCallback(interp, RewindCoroutineCallback, state,
	    NULL, NULL, NULL);
    return NRInterpCoroutine(corPtr, interp, 0, NULL);
}

static void
DeleteCoroutine(
    ClientData clientData)
{
    CoroutineData *corPtr = clientData;
    Tcl_Interp *interp = corPtr->eePtr->interp;
    TEOV_callback *rootPtr = TOP_CB(interp);

    if (COR_IS_SUSPENDED(corPtr)) {
	TclNRRunCallbacks(interp, RewindCoroutine(corPtr,TCL_OK), rootPtr);
    }
}

static int
NRCoroutineCallerCallback(
    ClientData data[],
    Tcl_Interp *interp,
    int result)
{
    CoroutineData *corPtr = data[0];
    Command *cmdPtr = corPtr->cmdPtr;

    /*
     * This is the last callback in the caller execEnv, right before switching
     * to the coroutine's
     */

    NRE_ASSERT(iPtr->execEnvPtr == corPtr->callerEEPtr);

    if (!corPtr->eePtr) {
	/*
	 * The execEnv was wound down but not deleted for our sake. We finish
	 * the job here. The caller context has already been restored.
	 */

	NRE_ASSERT(iPtr->varFramePtr == corPtr->caller.varFramePtr);
	NRE_ASSERT(iPtr->framePtr == corPtr->caller.framePtr);
	NRE_ASSERT(iPtr->cmdFramePtr == corPtr->caller.cmdFramePtr);
	ckfree((char *) corPtr);
	return result;
    }

    NRE_ASSERT(COR_IS_SUSPENDED(corPtr));
    SAVE_CONTEXT(corPtr->running);
    RESTORE_CONTEXT(corPtr->caller);
    
    if (cmdPtr->flags & CMD_IS_DELETED) {
	/*
	 * The command was deleted while it was running: wind down the
	 * execEnv, this will do the complete cleanup. RewindCoroutine will
	 * restore both the caller's context and interp state.
	 */

	return RewindCoroutine(corPtr, result);
    }

    return result;
}

static int
NRCoroutineExitCallback(
    ClientData data[],
    Tcl_Interp *interp,
    int result)
{
    CoroutineData *corPtr = data[0];
    Command *cmdPtr = corPtr->cmdPtr;

    /*
     * This runs at the bottom of the Coroutine's execEnv: it will be executed
     * when the coroutine returns or is wound down, but not when it yields. It
     * deletes the coroutine and restores the caller's environment.
     */

    NRE_ASSERT(interp == corPtr->eePtr->interp);
    NRE_ASSERT(TOP_CB(interp) == NULL);
    NRE_ASSERT(iPtr->execEnvPtr == corPtr->eePtr);
    NRE_ASSERT(!COR_IS_SUSPENDED(corPtr));
    NRE_ASSERT((corPtr->callerEEPtr->callbackPtr->procPtr == NRCoroutineCallerCallback));

    cmdPtr->deleteProc = NULL;
    Tcl_DeleteCommandFromToken(interp, (Tcl_Command) cmdPtr);
    TclCleanupCommandMacro(cmdPtr);

    corPtr->eePtr->corPtr = NULL;
    TclDeleteExecEnv(corPtr->eePtr);
    corPtr->eePtr = NULL;

    corPtr->stackLevel = NULL;

    /*
     * #280.
     * Drop the coroutine-owned copy of the lineLABCPtr hashtable for literal
     * command arguments in bytecode.
     */

    Tcl_DeleteHashTable(corPtr->lineLABCPtr);
    ckfree((char *) corPtr->lineLABCPtr);
    corPtr->lineLABCPtr = NULL;

    RESTORE_CONTEXT(corPtr->caller);
    iPtr->execEnvPtr = corPtr->callerEEPtr;
    iPtr->numLevels++;

    return result;
}


/*
 * NRCoroutineActivateCallback --
 *
 * This is the workhorse for coroutines: it implements both yield and resume.
 *
 * It is important that both be implemented in the same callback: the
 * detection of the impossibility to suspend due to a busy C-stack relies on
 * the precise position of a local variable in the stack. We do not want the
 * compiler to play tricks on us, either by moving things around or inlining.
 */

static int
NRCoroutineActivateCallback(
    ClientData data[],
    Tcl_Interp *interp,
    int result)
{
    CoroutineData *corPtr = data[0];
    int type = PTR2INT(data[1]);
    int numLevels, unused;
    int *stackLevel = &unused;

    if (!corPtr->stackLevel) {
        /*
         * -- Coroutine is suspended --
         * Push the callback to restore the caller's context on yield or return
         */

        TclNRAddCallback(interp, NRCoroutineCallerCallback, corPtr, NULL, NULL,
                NULL);

        /*
         * Record the stackLevel at which the resume is happening, then swap
         * the interp's environment to make it suitable to run this
         * coroutine. 
         */
        
        corPtr->stackLevel = stackLevel;
        numLevels = corPtr->auxNumLevels;
        corPtr->auxNumLevels = iPtr->numLevels;

        SAVE_CONTEXT(corPtr->caller);
        corPtr->callerEEPtr = iPtr->execEnvPtr;
        RESTORE_CONTEXT(corPtr->running);
        iPtr->execEnvPtr = corPtr->eePtr;
        iPtr->numLevels += numLevels;
        
        return TCL_OK;
    } else {
        /*
         * Coroutine is active: yield
         */

        if (corPtr->stackLevel != stackLevel) {
            Tcl_SetResult(interp, "cannot yield: C stack busy",
                    TCL_STATIC);
            Tcl_SetErrorCode(interp, "TCL", "COROUTINE", "CANT_YIELD",
                    NULL);
            return TCL_ERROR;
        }
        
        if (type == CORO_ACTIVATE_YIELD) { 
            corPtr->nargs = COROUTINE_ARGUMENTS_SINGLE_OPTIONAL;
        } else if (type == CORO_ACTIVATE_YIELDM) {
            corPtr->nargs = COROUTINE_ARGUMENTS_ARBITRARY;
        } else {
            Tcl_Panic("Yield received an option which is not implemented");
        }
        
        corPtr->stackLevel = NULL;

        numLevels = iPtr->numLevels;
        iPtr->numLevels = corPtr->auxNumLevels;
        corPtr->auxNumLevels = numLevels - corPtr->auxNumLevels;

        iPtr->execEnvPtr = corPtr->callerEEPtr;
        return TCL_OK;
    }
}


static int
NRCoroInjectObjCmd(
    ClientData clientData,
    Tcl_Interp *interp,
    int objc,
    Tcl_Obj *const objv[])
{
    Command *cmdPtr;
    CoroutineData *corPtr;
    ExecEnv *savedEEPtr = iPtr->execEnvPtr;
    
    /*
     * Usage more or less like tailcall:
     *   inject coroName cmd ?arg1 arg2 ...?
     */

    if (objc < 3) {
	Tcl_WrongNumArgs(interp, 1, objv, "coroName cmd ?arg1 arg2 ...?");
	return TCL_ERROR;
    }

    cmdPtr = (Command *) Tcl_GetCommandFromObj(interp, objv[1]);
    if ((!cmdPtr) || (cmdPtr->nreProc != NRInterpCoroutine)) {
        Tcl_SetObjResult(interp, Tcl_NewStringObj("can only inject a command into a coroutine", -1));
        return TCL_ERROR;
    }

    corPtr = (CoroutineData *) cmdPtr->objClientData;
    if (!COR_IS_SUSPENDED(corPtr)) {
        Tcl_SetObjResult(interp, Tcl_NewStringObj("can only inject a command into a suspended coroutine", -1));
        return TCL_ERROR;
    }

    /*
     * Add the callback to the coro's execEnv, so that it is the first thing
     * to happen when the coro is resumed
     */
    
    iPtr->execEnvPtr = corPtr->eePtr;
    Tcl_NREvalObj(interp, Tcl_NewListObj(objc-2, objv+2), 0);    
    iPtr->execEnvPtr = savedEEPtr;
    
    return TCL_OK;
}

int
NRInterpCoroutine(
    ClientData clientData,
    Tcl_Interp *interp,		/* Current interpreter. */
    int objc,			/* Number of arguments. */
    Tcl_Obj *const objv[])	/* Argument objects. */
{
    CoroutineData *corPtr = clientData;

    if (!COR_IS_SUSPENDED(corPtr)) {
	Tcl_ResetResult(interp);
	Tcl_AppendResult(interp, "coroutine \"", Tcl_GetString(objv[0]),
		"\" is already running", NULL);
	Tcl_SetErrorCode(interp, "TCL", "COROUTINE", "BUSY", NULL);
	return TCL_ERROR;
    }

    /*
     * Parse all the arguments to work out what to feed as the result of the
     * [yield]. TRICKY POINT: objc==0 happens here! It occurs when a coroutine
     * is deleted!
     */

    switch (corPtr->nargs) {
    case COROUTINE_ARGUMENTS_SINGLE_OPTIONAL:
        if (objc == 2) {
            Tcl_SetObjResult(interp, objv[1]);
        } else if (objc > 2) {
            Tcl_WrongNumArgs(interp, 1, objv, "?arg?");
            return TCL_ERROR;
        }
        break;
    default:
        if (corPtr->nargs != objc-1) {
            Tcl_SetObjResult(interp,
                    Tcl_NewStringObj("wrong coro nargs; how did we get here? "
                    "not implemented!", -1));
            Tcl_SetErrorCode(interp, "TCL", "WRONGARGS", NULL);
            return TCL_ERROR;
        }
        /* fallthrough */
    case COROUTINE_ARGUMENTS_ARBITRARY:
        if (objc > 1) {
            Tcl_SetObjResult(interp, Tcl_NewListObj(objc-1, objv+1));
        }
        break;
    }

    TclNRAddCallback(interp, NRCoroutineActivateCallback, corPtr,
            NULL, NULL, NULL);
    return TCL_OK;
}

int
TclNRCoroutineObjCmd(
    ClientData dummy,		/* Not used. */
    Tcl_Interp *interp,		/* Current interpreter. */
    int objc,			/* Number of arguments. */
    Tcl_Obj *const objv[])	/* Argument objects. */
{
    Command *cmdPtr;
    CoroutineData *corPtr;
    const char *fullName, *procName;
    Namespace *nsPtr, *altNsPtr, *cxtNsPtr;
    Tcl_DString ds;
    
    if (objc < 3) {
	Tcl_WrongNumArgs(interp, 1, objv, "name cmd ?arg ...?");
	return TCL_ERROR;
    }

    /*
     * FIXME: this is copy/pasted from Tcl_ProcObjCommand. Should have
     * something in tclUtil.c to find the FQ name.
     */

    fullName = TclGetString(objv[1]);
    TclGetNamespaceForQualName(interp, fullName, NULL, 0,
	    &nsPtr, &altNsPtr, &cxtNsPtr, &procName);

    if (nsPtr == NULL) {
	Tcl_AppendResult(interp, "can't create procedure \"", fullName,
		"\": unknown namespace", NULL);
        Tcl_SetErrorCode(interp, "TCL", "LOOKUP", "NAMESPACE", NULL);
	return TCL_ERROR;
    }
    if (procName == NULL) {
	Tcl_AppendResult(interp, "can't create procedure \"", fullName,
		"\": bad procedure name", NULL);
        Tcl_SetErrorCode(interp, "TCL", "VALUE", "COMMAND", fullName, NULL);
	return TCL_ERROR;
    }
    if ((nsPtr != iPtr->globalNsPtr)
	    && (procName != NULL) && (procName[0] == ':')) {
	Tcl_AppendResult(interp, "can't create procedure \"", procName,
		"\" in non-global namespace with name starting with \":\"",
		NULL);
        Tcl_SetErrorCode(interp, "TCL", "VALUE", "COMMAND", procName, NULL);
	return TCL_ERROR;
    }

    /*
     * We ARE creating the coroutine command: allocate the corresponding
     * struct and create the corresponding command.
     */

    corPtr = (CoroutineData *) ckalloc(sizeof(CoroutineData));

    Tcl_DStringInit(&ds);
    if (nsPtr != iPtr->globalNsPtr) {
	Tcl_DStringAppend(&ds, nsPtr->fullName, -1);
	Tcl_DStringAppend(&ds, "::", 2);
    }
    Tcl_DStringAppend(&ds, procName, -1);

    cmdPtr = (Command *) Tcl_NRCreateCommand(interp, Tcl_DStringValue(&ds),
	    /*objProc*/ NULL, NRInterpCoroutine, corPtr, DeleteCoroutine);
    Tcl_DStringFree(&ds);

    corPtr->cmdPtr = cmdPtr;
    cmdPtr->refCount++;

    /*
     * #280.
     * Provide the new coroutine with its own copy of the lineLABCPtr
     * hashtable for literal command arguments in bytecode. Note that that
     * CFWordBC chains are not duplicated, only the entrypoints to them. This
     * means that in the presence of coroutines each chain is potentially a
     * tree. Like the chain -> tree conversion of the CmdFrame stack.
     */

    {
	Tcl_HashSearch hSearch;
	Tcl_HashEntry *hePtr;

	corPtr->lineLABCPtr = (Tcl_HashTable *)
		ckalloc(sizeof(Tcl_HashTable));
	Tcl_InitHashTable(corPtr->lineLABCPtr, TCL_ONE_WORD_KEYS);

	for (hePtr = Tcl_FirstHashEntry(iPtr->lineLABCPtr,&hSearch);
		hePtr; hePtr = Tcl_NextHashEntry(&hSearch)) {
	    int isNew;
	    Tcl_HashEntry *newPtr =
		    Tcl_CreateHashEntry(corPtr->lineLABCPtr,
		    Tcl_GetHashKey(iPtr->lineLABCPtr, hePtr),
		    &isNew);

	    Tcl_SetHashValue(newPtr, Tcl_GetHashValue(hePtr));
	}
    }

    /*
     * Save the base context.
     */

    corPtr->running.framePtr = iPtr->rootFramePtr;
    corPtr->running.varFramePtr = iPtr->rootFramePtr;
    corPtr->running.cmdFramePtr = NULL;
    corPtr->running.lineLABCPtr = corPtr->lineLABCPtr;
    corPtr->stackLevel = NULL;
    corPtr->auxNumLevels = 0;
    iPtr->numLevels--;
    
    /*
     * Create the coro's execEnv, switch to it to push the exit and coro
     * command callbacks, then switch back. 
     */

    corPtr->eePtr = TclCreateExecEnv(interp, CORO_STACK_INITIAL_SIZE);
    corPtr->callerEEPtr = iPtr->execEnvPtr;
    corPtr->eePtr->corPtr = corPtr;
    
    iPtr->execEnvPtr = corPtr->eePtr;

    TclNRAddCallback(interp, NRCoroutineExitCallback, corPtr,
	    NULL, NULL, NULL);

    iPtr->lookupNsPtr = iPtr->varFramePtr->nsPtr;
    Tcl_NREvalObj(interp, Tcl_NewListObj(objc-2, objv+2), 0);
    iPtr->execEnvPtr = corPtr->callerEEPtr;
    
    /*
     * Now just resume the coroutine. Take care to insure that the command is
     * looked up in the correct namespace.
     */

    TclNRAddCallback(interp, NRCoroutineActivateCallback, corPtr,
            NULL, NULL, NULL);
    return TCL_OK;
}

/*
 * This is used in the [info] ensemble
 */

int
TclInfoCoroutineCmd(
    ClientData dummy,
    Tcl_Interp *interp,
    int objc,
    Tcl_Obj *const objv[])
{
    CoroutineData *corPtr = iPtr->execEnvPtr->corPtr;

    if (objc != 1) {
	Tcl_WrongNumArgs(interp, 1, objv, NULL);
	return TCL_ERROR;
    }

    if (corPtr && !(corPtr->cmdPtr->flags & CMD_IS_DELETED)) {
	Tcl_Obj *namePtr;

	TclNewObj(namePtr);
	Tcl_GetCommandFullName(interp, (Tcl_Command) corPtr->cmdPtr, namePtr);
	Tcl_SetObjResult(interp, namePtr);
    }
    return TCL_OK;
}

#undef iPtr

/*
 * Local Variables:
 * mode: c
 * c-basic-offset: 4
 * fill-column: 78
 * tab-width: 8
 * indent-tabs-mode: nil
 * End:
 */<|MERGE_RESOLUTION|>--- conflicted
+++ resolved
@@ -15,11 +15,6 @@
  *
  * See the file "license.terms" for information on usage and redistribution of
  * this file, and for a DISCLAIMER OF ALL WARRANTIES.
-<<<<<<< HEAD
- *
- * RCS: @(#) $Id: tclBasic.c,v 1.473 2011/01/18 08:43:53 nijtmans Exp $
-=======
->>>>>>> 3aa31b5a
  */
 
 #include "tclInt.h"
