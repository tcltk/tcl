--- conflicted
+++ resolved
@@ -4284,13 +4284,8 @@
             }
         }
 
-<<<<<<< HEAD
         Tcl_SetObjResult(interp, Tcl_NewStringObj(message, -1));
         Tcl_SetErrorCode(interp, "TCL", "CANCEL", id, message, (char *)NULL);
-=======
-	Tcl_SetObjResult(interp, Tcl_NewStringObj(message, TCL_INDEX_NONE));
-	Tcl_SetErrorCode(interp, "TCL", "CANCEL", id, message, (char *)NULL);
->>>>>>> 7b11e86e
     }
 
     /*
@@ -4372,14 +4367,8 @@
      */
 
     if (resultObjPtr != NULL) {
-<<<<<<< HEAD
 	result = Tcl_GetStringFromObj(resultObjPtr, &cancelInfo->length);
-	cancelInfo->result = (char *)
-		Tcl_Realloc(cancelInfo->result, cancelInfo->length);
-=======
-	result = TclGetStringFromObj(resultObjPtr, &cancelInfo->length);
 	cancelInfo->result = (char *)Tcl_Realloc(cancelInfo->result, cancelInfo->length);
->>>>>>> 7b11e86e
 	memcpy(cancelInfo->result, result, cancelInfo->length);
 	TclDecrRefCount(resultObjPtr);	/* Discard their result object. */
     } else {
