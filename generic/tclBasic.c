--- conflicted
+++ resolved
@@ -1033,15 +1033,9 @@
     /*
      * Create the core commands. Do it here, rather than calling
      * Tcl_CreateCommand, because it's faster (there's no need to check for a
-<<<<<<< HEAD
-     * pre-existing command by the same name). If a command has a Tcl_CmdProc
+     * preexisting command by the same name). If a command has a Tcl_CmdProc
      * but no Tcl_ObjCmdProc2, set the Tcl_ObjCmdProc2 to
      * InvokeStringCommand. This is an object-based wrapper function that
-=======
-     * preexisting command by the same name). If a command has a Tcl_CmdProc
-     * but no Tcl_ObjCmdProc, set the Tcl_ObjCmdProc to
-     * TclInvokeStringCommand. This is an object-based wrapper function that
->>>>>>> f7c3a988
      * extracts strings, calls the string function, and creates an object for
      * the result. Similarly, if a command has a Tcl_ObjCmdProc2 but no
      * Tcl_CmdProc, set the Tcl_CmdProc to InvokeObjectCommand.
@@ -2470,13 +2464,8 @@
  *	If a command named cmdName already exists for interp, it is deleted.
  *	In the future, when cmdName is seen as the name of a command by
  *	Tcl_Eval, proc will be called. To support the bytecode interpreter,
-<<<<<<< HEAD
  *	the command is created with a wrapper Tcl_ObjCmdProc2
- *	(InvokeStringCommand) that eventially calls proc. When the command
-=======
- *	the command is created with a wrapper Tcl_ObjCmdProc
- *	(TclInvokeStringCommand) that eventually calls proc. When the command
->>>>>>> f7c3a988
+ *	(InvokeStringCommand) that eventually calls proc. When the command
  *	is deleted from the table, deleteProc will be called. See the manual
  *	entry for details on the calling sequence.
  *
