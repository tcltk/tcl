/*
 * tclBasic.c --
 *
 *	Contains the basic facilities for TCL command interpretation,
 *	including interpreter creation and deletion, command creation and
 *	deletion, and command/script execution.
 *
 * Copyright (c) 1987-1994 The Regents of the University of California.
 * Copyright (c) 1994-1997 Sun Microsystems, Inc.
 * Copyright (c) 1998-1999 by Scriptics Corporation.
 * Copyright (c) 2001, 2002 by Kevin B. Kenny.  All rights reserved.
 * Copyright (c) 2007 Daniel A. Steffen <das@users.sourceforge.net>
 * Copyright (c) 2006-2008 by Joe Mistachkin.  All rights reserved.
 * Copyright (c) 2008 Miguel Sofer <msofer@users.sourceforge.net>
 *
 * See the file "license.terms" for information on usage and redistribution of
 * this file, and for a DISCLAIMER OF ALL WARRANTIES.
 */

#include "tclInt.h"
#include "tclOOInt.h"
#include "tclCompile.h"
#include "tommath.h"
#include <math.h>

#if NRE_ENABLE_ASSERTS
#include <assert.h>
#endif

#define INTERP_STACK_INITIAL_SIZE 2000
#define CORO_STACK_INITIAL_SIZE    200

/*
 * Determine whether we're using IEEE floating point
 */

#if (FLT_RADIX == 2) && (DBL_MANT_DIG == 53) && (DBL_MAX_EXP == 1024)
#   define IEEE_FLOATING_POINT
/* Largest odd integer that can be represented exactly in a double */
#   define MAX_EXACT 9007199254740991.0
#endif

/*
 * The following structure defines the client data for a math function
 * registered with Tcl_CreateMathFunc
 */

typedef struct OldMathFuncData {
    Tcl_MathProc *proc;		/* Handler function */
    int numArgs;		/* Number of args expected */
    Tcl_ValueType *argTypes;	/* Types of the args */
    ClientData clientData;	/* Client data for the handler function */
} OldMathFuncData;

/*
 * This is the script cancellation struct and hash table. The hash table is
 * used to keep track of the information necessary to process script
 * cancellation requests, including the original interp, asynchronous handler
 * tokens (created by Tcl_AsyncCreate), and the clientData and flags arguments
 * passed to Tcl_CancelEval on a per-interp basis. The cancelLock mutex is
 * used for protecting calls to Tcl_CancelEval as well as protecting access to
 * the hash table below.
 */

typedef struct {
    Tcl_Interp *interp;		/* Interp this struct belongs to. */
    Tcl_AsyncHandler async;	/* Async handler token for script
				 * cancellation. */
    char *result;		/* The script cancellation result or NULL for
				 * a default result. */
    int length;			/* Length of the above error message. */
    ClientData clientData;	/* Ignored */
    int flags;			/* Additional flags */
} CancelInfo;
static Tcl_HashTable cancelTable;
static int cancelTableInitialized = 0;	/* 0 means not yet initialized. */
TCL_DECLARE_MUTEX(cancelLock)

/*
 * Declarations for managing contexts for non-recursive coroutines. Contexts
 * are used to save the evaluation state between NR calls to each coro.
 */

#define SAVE_CONTEXT(context)				\
    (context).framePtr = iPtr->framePtr;		\
    (context).varFramePtr = iPtr->varFramePtr;		\
    (context).cmdFramePtr = iPtr->cmdFramePtr;		\
    (context).lineLABCPtr = iPtr->lineLABCPtr

#define RESTORE_CONTEXT(context)			\
    iPtr->framePtr = (context).framePtr;		\
    iPtr->varFramePtr = (context).varFramePtr;		\
    iPtr->cmdFramePtr = (context).cmdFramePtr;		\
    iPtr->lineLABCPtr = (context).lineLABCPtr

/*
 * Static functions in this file:
 */

static char *		CallCommandTraces(Interp *iPtr, Command *cmdPtr,
			    const char *oldName, const char *newName,
			    int flags);
static int		CancelEvalProc(ClientData clientData,
			    Tcl_Interp *interp, int code);
static int		CheckDoubleResult(Tcl_Interp *interp, double dResult);
static void		DeleteCoroutine(ClientData clientData);
static void		DeleteInterpProc(Tcl_Interp *interp);
static void		DeleteOpCmdClientData(ClientData clientData);
#ifdef USE_DTRACE
static Tcl_ObjCmdProc	DTraceObjCmd;
static Tcl_NRPostProc	DTraceCmdReturn;
#else
#   define DTraceCmdReturn	NULL
#endif /* USE_DTRACE */
static Tcl_ObjCmdProc	ExprAbsFunc;
static Tcl_ObjCmdProc	ExprBinaryFunc;
static Tcl_ObjCmdProc	ExprBoolFunc;
static Tcl_ObjCmdProc	ExprCeilFunc;
static Tcl_ObjCmdProc	ExprDoubleFunc;
static Tcl_ObjCmdProc	ExprEntierFunc;
static Tcl_ObjCmdProc	ExprFloorFunc;
static Tcl_ObjCmdProc	ExprIntFunc;
static Tcl_ObjCmdProc	ExprIsqrtFunc;
static Tcl_ObjCmdProc	ExprRandFunc;
static Tcl_ObjCmdProc	ExprRoundFunc;
static Tcl_ObjCmdProc	ExprSqrtFunc;
static Tcl_ObjCmdProc	ExprSrandFunc;
static Tcl_ObjCmdProc	ExprUnaryFunc;
static Tcl_ObjCmdProc	ExprWideFunc;
static void		MathFuncWrongNumArgs(Tcl_Interp *interp, int expected,
			    int actual, Tcl_Obj *const *objv);
static Tcl_NRPostProc	NRCoroutineCallerCallback;
static Tcl_NRPostProc	NRCoroutineExitCallback;
static int NRCommand(ClientData data[], Tcl_Interp *interp, int result);

static Tcl_NRPostProc	NRRunObjProc;
static Tcl_ObjCmdProc	OldMathFuncProc;
static void		OldMathFuncDeleteProc(ClientData clientData);
static void		ProcessUnexpectedResult(Tcl_Interp *interp,
			    int returnCode);
static int		RewindCoroutine(CoroutineData *corPtr, int result);
static void		TEOV_SwitchVarFrame(Tcl_Interp *interp);
static void		TEOV_PushExceptionHandlers(Tcl_Interp *interp,
			    int objc, Tcl_Obj *const objv[], int flags);
static inline Command *	TEOV_LookupCmdFromObj(Tcl_Interp *interp,
			    Tcl_Obj *namePtr, Namespace *lookupNsPtr);
static int		TEOV_NotFound(Tcl_Interp *interp, int objc,
			    Tcl_Obj *const objv[], Namespace *lookupNsPtr);
static int		TEOV_RunEnterTraces(Tcl_Interp *interp,
			    Command **cmdPtrPtr, Tcl_Obj *commandPtr, int objc,
			    Tcl_Obj *const objv[], Namespace *lookupNsPtr);
static Tcl_NRPostProc	RewindCoroutineCallback;
static Tcl_NRPostProc	TailcallCleanup;
static Tcl_NRPostProc	TEOEx_ByteCodeCallback;
static Tcl_NRPostProc	TEOEx_ListCallback;
static Tcl_NRPostProc	TEOV_Error;
static Tcl_NRPostProc	TEOV_Exception;
static Tcl_NRPostProc	TEOV_NotFoundCallback;
static Tcl_NRPostProc	TEOV_RestoreVarFrame;
static Tcl_NRPostProc	TEOV_RunLeaveTraces;

static Tcl_ObjCmdProc NRCoroInjectObjCmd;

MODULE_SCOPE const TclStubs tclStubs;

/*
 * Magical counts for the number of arguments accepted by a coroutine command
 * after particular kinds of [yield].
 */

#define CORO_ACTIVATE_YIELD    PTR2INT(NULL)
#define CORO_ACTIVATE_YIELDM   PTR2INT(NULL)+1

#define COROUTINE_ARGUMENTS_SINGLE_OPTIONAL     (-1)
#define COROUTINE_ARGUMENTS_ARBITRARY           (-2)

/*
 * The following structure define the commands in the Tcl core.
 */

typedef struct {
    const char *name;		/* Name of object-based command. */
    Tcl_ObjCmdProc *objProc;	/* Object-based function for command. */
    CompileProc *compileProc;	/* Function called to compile command. */
    Tcl_ObjCmdProc *nreProc;	/* NR-based function for command */
    int flags;			/* Various flag bits, as defined below. */
} CmdInfo;

#define CMD_IS_SAFE         1   /* Whether this command is part of the set of
                                 * commands present by default in a safe
                                 * interpreter. */
/* CMD_COMPILES_EXPANDED - Whether the compiler for this command can handle
 * expansion for itself rather than needing the generic layer to take care of
 * it for it. Defined in tclInt.h. */

/*
 * The built-in commands, and the functions that implement them:
 */

static const CmdInfo builtInCmds[] = {
    /*
     * Commands in the generic core.
     */

    {"append",		Tcl_AppendObjCmd,	TclCompileAppendCmd,	NULL,	CMD_IS_SAFE},
    {"apply",		Tcl_ApplyObjCmd,	NULL,			TclNRApplyObjCmd,	CMD_IS_SAFE},
    {"break",		Tcl_BreakObjCmd,	TclCompileBreakCmd,	NULL,	CMD_IS_SAFE},
#ifndef EXCLUDE_OBSOLETE_COMMANDS
    {"case",		Tcl_CaseObjCmd,		NULL,			NULL,	CMD_IS_SAFE},
#endif
    {"catch",		Tcl_CatchObjCmd,	TclCompileCatchCmd,	TclNRCatchObjCmd,	CMD_IS_SAFE},
    {"concat",		Tcl_ConcatObjCmd,	NULL,			NULL,	CMD_IS_SAFE},
    {"continue",	Tcl_ContinueObjCmd,	TclCompileContinueCmd,	NULL,	CMD_IS_SAFE},
    {"coroutine",	NULL,			NULL,			TclNRCoroutineObjCmd,	CMD_IS_SAFE},
    {"error",		Tcl_ErrorObjCmd,	TclCompileErrorCmd,	NULL,	CMD_IS_SAFE},
    {"eval",		Tcl_EvalObjCmd,		NULL,			TclNREvalObjCmd,	CMD_IS_SAFE},
    {"expr",		Tcl_ExprObjCmd,		TclCompileExprCmd,	TclNRExprObjCmd,	CMD_IS_SAFE},
    {"for",		Tcl_ForObjCmd,		TclCompileForCmd,	TclNRForObjCmd,	CMD_IS_SAFE},
    {"foreach",		Tcl_ForeachObjCmd,	TclCompileForeachCmd,	TclNRForeachCmd,	CMD_IS_SAFE},
    {"format",		Tcl_FormatObjCmd,	TclCompileFormatCmd,	NULL,	CMD_IS_SAFE},
    {"global",		Tcl_GlobalObjCmd,	TclCompileGlobalCmd,	NULL,	CMD_IS_SAFE},
    {"if",		Tcl_IfObjCmd,		TclCompileIfCmd,	TclNRIfObjCmd,	CMD_IS_SAFE},
    {"incr",		Tcl_IncrObjCmd,		TclCompileIncrCmd,	NULL,	CMD_IS_SAFE},
    {"join",		Tcl_JoinObjCmd,		NULL,			NULL,	CMD_IS_SAFE},
    {"lappend",		Tcl_LappendObjCmd,	TclCompileLappendCmd,	NULL,	CMD_IS_SAFE},
    {"lassign",		Tcl_LassignObjCmd,	TclCompileLassignCmd,	NULL,	CMD_IS_SAFE},
    {"lindex",		Tcl_LindexObjCmd,	TclCompileLindexCmd,	NULL,	CMD_IS_SAFE},
    {"linsert",		Tcl_LinsertObjCmd,	NULL,			NULL,	CMD_IS_SAFE},
    {"list",		Tcl_ListObjCmd,		TclCompileListCmd,	NULL,	CMD_IS_SAFE|CMD_COMPILES_EXPANDED},
    {"llength",		Tcl_LlengthObjCmd,	TclCompileLlengthCmd,	NULL,	CMD_IS_SAFE},
    {"lmap",		Tcl_LmapObjCmd,		TclCompileLmapCmd,	TclNRLmapCmd,	CMD_IS_SAFE},
    {"lrange",		Tcl_LrangeObjCmd,	TclCompileLrangeCmd,	NULL,	CMD_IS_SAFE},
    {"lrepeat",		Tcl_LrepeatObjCmd,	NULL,			NULL,	CMD_IS_SAFE},
    {"lreplace",	Tcl_LreplaceObjCmd,	TclCompileLreplaceCmd,	NULL,	CMD_IS_SAFE},
    {"lreverse",	Tcl_LreverseObjCmd,	NULL,			NULL,	CMD_IS_SAFE},
    {"lsearch",		Tcl_LsearchObjCmd,	NULL,			NULL,	CMD_IS_SAFE},
    {"lset",		Tcl_LsetObjCmd,		TclCompileLsetCmd,	NULL,	CMD_IS_SAFE},
    {"lsort",		Tcl_LsortObjCmd,	NULL,			NULL,	CMD_IS_SAFE},
    {"package",		Tcl_PackageObjCmd,	NULL,			NULL,	CMD_IS_SAFE},
    {"proc",		Tcl_ProcObjCmd,		NULL,			NULL,	CMD_IS_SAFE},
    {"regexp",		Tcl_RegexpObjCmd,	TclCompileRegexpCmd,	NULL,	CMD_IS_SAFE},
    {"regsub",		Tcl_RegsubObjCmd,	TclCompileRegsubCmd,	NULL,	CMD_IS_SAFE},
    {"rename",		Tcl_RenameObjCmd,	NULL,			NULL,	CMD_IS_SAFE},
    {"return",		Tcl_ReturnObjCmd,	TclCompileReturnCmd,	NULL,	CMD_IS_SAFE},
    {"scan",		Tcl_ScanObjCmd,		NULL,			NULL,	CMD_IS_SAFE},
    {"set",		Tcl_SetObjCmd,		TclCompileSetCmd,	NULL,	CMD_IS_SAFE},
    {"split",		Tcl_SplitObjCmd,	NULL,			NULL,	CMD_IS_SAFE},
    {"subst",		Tcl_SubstObjCmd,	TclCompileSubstCmd,	TclNRSubstObjCmd,	CMD_IS_SAFE},
    {"switch",		Tcl_SwitchObjCmd,	TclCompileSwitchCmd,	TclNRSwitchObjCmd, CMD_IS_SAFE},
    {"tailcall",	NULL,			TclCompileTailcallCmd,	TclNRTailcallObjCmd,	CMD_IS_SAFE},
    {"throw",		Tcl_ThrowObjCmd,	TclCompileThrowCmd,	NULL,	CMD_IS_SAFE},
    {"trace",		Tcl_TraceObjCmd,	NULL,			NULL,	CMD_IS_SAFE},
    {"try",		Tcl_TryObjCmd,		TclCompileTryCmd,	TclNRTryObjCmd,	CMD_IS_SAFE},
    {"unset",		Tcl_UnsetObjCmd,	TclCompileUnsetCmd,	NULL,	CMD_IS_SAFE},
    {"uplevel",		Tcl_UplevelObjCmd,	NULL,			TclNRUplevelObjCmd,	CMD_IS_SAFE},
    {"upvar",		Tcl_UpvarObjCmd,	TclCompileUpvarCmd,	NULL,	CMD_IS_SAFE},
    {"variable",	Tcl_VariableObjCmd,	TclCompileVariableCmd,	NULL,	CMD_IS_SAFE},
    {"while",		Tcl_WhileObjCmd,	TclCompileWhileCmd,	TclNRWhileObjCmd,	CMD_IS_SAFE},
    {"yield",		NULL,			TclCompileYieldCmd,	TclNRYieldObjCmd,	CMD_IS_SAFE},
    {"yieldto",		NULL,			NULL,			TclNRYieldToObjCmd,	CMD_IS_SAFE},

    /*
     * Commands in the OS-interface. Note that many of these are unsafe.
     */

    {"after",		Tcl_AfterObjCmd,	NULL,			NULL,	CMD_IS_SAFE},
    {"cd",		Tcl_CdObjCmd,		NULL,			NULL,	0},
    {"close",		Tcl_CloseObjCmd,	NULL,			NULL,	CMD_IS_SAFE},
    {"eof",		Tcl_EofObjCmd,		NULL,			NULL,	CMD_IS_SAFE},
    {"encoding",	Tcl_EncodingObjCmd,	NULL,			NULL,	0},
    {"exec",		Tcl_ExecObjCmd,		NULL,			NULL,	0},
    {"exit",		Tcl_ExitObjCmd,		NULL,			NULL,	0},
    {"fblocked",	Tcl_FblockedObjCmd,	NULL,			NULL,	CMD_IS_SAFE},
    {"fconfigure",	Tcl_FconfigureObjCmd,	NULL,			NULL,	0},
    {"fcopy",		Tcl_FcopyObjCmd,	NULL,			NULL,	CMD_IS_SAFE},
    {"fileevent",	Tcl_FileEventObjCmd,	NULL,			NULL,	CMD_IS_SAFE},
    {"flush",		Tcl_FlushObjCmd,	NULL,			NULL,	CMD_IS_SAFE},
    {"gets",		Tcl_GetsObjCmd,		NULL,			NULL,	CMD_IS_SAFE},
    {"glob",		Tcl_GlobObjCmd,		NULL,			NULL,	0},
    {"load",		Tcl_LoadObjCmd,		NULL,			NULL,	0},
    {"open",		Tcl_OpenObjCmd,		NULL,			NULL,	0},
    {"pid",		Tcl_PidObjCmd,		NULL,			NULL,	CMD_IS_SAFE},
    {"puts",		Tcl_PutsObjCmd,		NULL,			NULL,	CMD_IS_SAFE},
    {"pwd",		Tcl_PwdObjCmd,		NULL,			NULL,	0},
    {"read",		Tcl_ReadObjCmd,		NULL,			NULL,	CMD_IS_SAFE},
    {"seek",		Tcl_SeekObjCmd,		NULL,			NULL,	CMD_IS_SAFE},
    {"socket",		Tcl_SocketObjCmd,	NULL,			NULL,	0},
    {"source",		Tcl_SourceObjCmd,	NULL,			TclNRSourceObjCmd,	0},
    {"tell",		Tcl_TellObjCmd,		NULL,			NULL,	CMD_IS_SAFE},
    {"time",		Tcl_TimeObjCmd,		NULL,			NULL,	CMD_IS_SAFE},
    {"unload",		Tcl_UnloadObjCmd,	NULL,			NULL,	0},
    {"update",		Tcl_UpdateObjCmd,	NULL,			NULL,	CMD_IS_SAFE},
    {"vwait",		Tcl_VwaitObjCmd,	NULL,			NULL,	CMD_IS_SAFE},
    {NULL,		NULL,			NULL,			NULL,	0}
};

/*
 * Math functions. All are safe.
 */

typedef struct {
    const char *name;		/* Name of the function. The full name is
				 * "::tcl::mathfunc::<name>". */
    Tcl_ObjCmdProc *objCmdProc;	/* Function that evaluates the function */
    ClientData clientData;	/* Client data for the function */
} BuiltinFuncDef;
static const BuiltinFuncDef BuiltinFuncTable[] = {
    { "abs",	ExprAbsFunc,	NULL			},
    { "acos",	ExprUnaryFunc,	(ClientData) acos	},
    { "asin",	ExprUnaryFunc,	(ClientData) asin	},
    { "atan",	ExprUnaryFunc,	(ClientData) atan	},
    { "atan2",	ExprBinaryFunc,	(ClientData) atan2	},
    { "bool",	ExprBoolFunc,	NULL			},
    { "ceil",	ExprCeilFunc,	NULL			},
    { "cos",	ExprUnaryFunc,	(ClientData) cos	},
    { "cosh",	ExprUnaryFunc,	(ClientData) cosh	},
    { "double",	ExprDoubleFunc,	NULL			},
    { "entier",	ExprEntierFunc,	NULL			},
    { "exp",	ExprUnaryFunc,	(ClientData) exp	},
    { "floor",	ExprFloorFunc,	NULL			},
    { "fmod",	ExprBinaryFunc,	(ClientData) fmod	},
    { "hypot",	ExprBinaryFunc,	(ClientData) hypot	},
    { "int",	ExprIntFunc,	NULL			},
    { "isqrt",	ExprIsqrtFunc,	NULL			},
    { "log",	ExprUnaryFunc,	(ClientData) log	},
    { "log10",	ExprUnaryFunc,	(ClientData) log10	},
    { "pow",	ExprBinaryFunc,	(ClientData) pow	},
    { "rand",	ExprRandFunc,	NULL			},
    { "round",	ExprRoundFunc,	NULL			},
    { "sin",	ExprUnaryFunc,	(ClientData) sin	},
    { "sinh",	ExprUnaryFunc,	(ClientData) sinh	},
    { "sqrt",	ExprSqrtFunc,	NULL			},
    { "srand",	ExprSrandFunc,	NULL			},
    { "tan",	ExprUnaryFunc,	(ClientData) tan	},
    { "tanh",	ExprUnaryFunc,	(ClientData) tanh	},
    { "wide",	ExprWideFunc,	NULL			},
    { NULL, NULL, NULL }
};

/*
 * TIP#174's math operators. All are safe.
 */

typedef struct {
    const char *name;		/* Name of object-based command. */
    Tcl_ObjCmdProc *objProc;	/* Object-based function for command. */
    CompileProc *compileProc;	/* Function called to compile command. */
    union {
	int numArgs;
	int identity;
    } i;
    const char *expected;	/* For error message, what argument(s)
				 * were expected. */
} OpCmdInfo;
static const OpCmdInfo mathOpCmds[] = {
    { "~",	TclSingleOpCmd,		TclCompileInvertOpCmd,
		/* numArgs */ {1},	"integer"},
    { "!",	TclSingleOpCmd,		TclCompileNotOpCmd,
		/* numArgs */ {1},	"boolean"},
    { "+",	TclVariadicOpCmd,	TclCompileAddOpCmd,
		/* identity */ {0},	NULL},
    { "*",	TclVariadicOpCmd,	TclCompileMulOpCmd,
		/* identity */ {1},	NULL},
    { "&",	TclVariadicOpCmd,	TclCompileAndOpCmd,
		/* identity */ {-1},	NULL},
    { "|",	TclVariadicOpCmd,	TclCompileOrOpCmd,
		/* identity */ {0},	NULL},
    { "^",	TclVariadicOpCmd,	TclCompileXorOpCmd,
		/* identity */ {0},	NULL},
    { "**",	TclVariadicOpCmd,	TclCompilePowOpCmd,
		/* identity */ {1},	NULL},
    { "<<",	TclSingleOpCmd,		TclCompileLshiftOpCmd,
		/* numArgs */ {2},	"integer shift"},
    { ">>",	TclSingleOpCmd,		TclCompileRshiftOpCmd,
		/* numArgs */ {2},	"integer shift"},
    { "%",	TclSingleOpCmd,		TclCompileModOpCmd,
		/* numArgs */ {2},	"integer integer"},
    { "!=",	TclSingleOpCmd,		TclCompileNeqOpCmd,
		/* numArgs */ {2},	"value value"},
    { "ne",	TclSingleOpCmd,		TclCompileStrneqOpCmd,
		/* numArgs */ {2},	"value value"},
    { "in",	TclSingleOpCmd,		TclCompileInOpCmd,
		/* numArgs */ {2},	"value list"},
    { "ni",	TclSingleOpCmd,		TclCompileNiOpCmd,
		/* numArgs */ {2},	"value list"},
    { "-",	TclNoIdentOpCmd,	TclCompileMinusOpCmd,
		/* unused */ {0},	"value ?value ...?"},
    { "/",	TclNoIdentOpCmd,	TclCompileDivOpCmd,
		/* unused */ {0},	"value ?value ...?"},
    { "<",	TclSortingOpCmd,	TclCompileLessOpCmd,
		/* unused */ {0},	NULL},
    { "<=",	TclSortingOpCmd,	TclCompileLeqOpCmd,
		/* unused */ {0},	NULL},
    { ">",	TclSortingOpCmd,	TclCompileGreaterOpCmd,
		/* unused */ {0},	NULL},
    { ">=",	TclSortingOpCmd,	TclCompileGeqOpCmd,
		/* unused */ {0},	NULL},
    { "==",	TclSortingOpCmd,	TclCompileEqOpCmd,
		/* unused */ {0},	NULL},
    { "eq",	TclSortingOpCmd,	TclCompileStreqOpCmd,
		/* unused */ {0},	NULL},
    { NULL,	NULL,			NULL,
		{0},			NULL}
};

/*
 *----------------------------------------------------------------------
 *
 * TclFinalizeEvaluation --
 *
 *	Finalizes the script cancellation hash table.
 *
 * Results:
 *	None.
 *
 * Side effects:
 *	None.
 *
 *----------------------------------------------------------------------
 */

void
TclFinalizeEvaluation(void)
{
    Tcl_MutexLock(&cancelLock);
    if (cancelTableInitialized == 1) {
	Tcl_DeleteHashTable(&cancelTable);
	cancelTableInitialized = 0;
    }
    Tcl_MutexUnlock(&cancelLock);
}

/*
 *----------------------------------------------------------------------
 *
 * Tcl_CreateInterp --
 *
 *	Create a new TCL command interpreter.
 *
 * Results:
 *	The return value is a token for the interpreter, which may be used in
 *	calls to functions like Tcl_CreateCmd, Tcl_Eval, or Tcl_DeleteInterp.
 *
 * Side effects:
 *	The command interpreter is initialized with the built-in commands and
 *	with the variables documented in tclvars(n).
 *
 *----------------------------------------------------------------------
 */

Tcl_Interp *
Tcl_CreateInterp(void)
{
    Interp *iPtr;
    Tcl_Interp *interp;
    Command *cmdPtr;
    const BuiltinFuncDef *builtinFuncPtr;
    const OpCmdInfo *opcmdInfoPtr;
    const CmdInfo *cmdInfoPtr;
    Tcl_Namespace *mathfuncNSPtr, *mathopNSPtr;
    Tcl_HashEntry *hPtr;
    int isNew;
    CancelInfo *cancelInfo;
    union {
	char c[sizeof(short)];
	short s;
    } order;
#ifdef TCL_COMPILE_STATS
    ByteCodeStats *statsPtr;
#endif /* TCL_COMPILE_STATS */
    char mathFuncName[32];
    CallFrame *framePtr;
    int result;

    TclInitSubsystems();

    /*
     * Panic if someone updated the CallFrame structure without also updating
     * the Tcl_CallFrame structure (or vice versa).
     */

    if (sizeof(Tcl_CallFrame) < sizeof(CallFrame)) {
	/*NOTREACHED*/
	Tcl_Panic("Tcl_CallFrame must not be smaller than CallFrame");
    }

#if defined(_WIN32) && !defined(_WIN64)
    if (sizeof(time_t) != 4) {
	/*NOTREACHED*/
	Tcl_Panic("<time.h> is not compatible with MSVC");
    }
    if ((TclOffset(Tcl_StatBuf,st_atime) != 32)
	    || (TclOffset(Tcl_StatBuf,st_ctime) != 40)) {
	/*NOTREACHED*/
	Tcl_Panic("<sys/stat.h> is not compatible with MSVC");
    }
#endif

    if (cancelTableInitialized == 0) {
	Tcl_MutexLock(&cancelLock);
	if (cancelTableInitialized == 0) {
	    Tcl_InitHashTable(&cancelTable, TCL_ONE_WORD_KEYS);
	    cancelTableInitialized = 1;
	}
	Tcl_MutexUnlock(&cancelLock);
    }

    /*
     * Initialize support for namespaces and create the global namespace
     * (whose name is ""; an alias is "::"). This also initializes the Tcl
     * object type table and other object management code.
     */

    iPtr = ckalloc(sizeof(Interp));
    interp = (Tcl_Interp *) iPtr;

    iPtr->result = iPtr->resultSpace;
    iPtr->freeProc = NULL;
    iPtr->errorLine = 0;
    iPtr->objResultPtr = Tcl_NewObj();
    Tcl_IncrRefCount(iPtr->objResultPtr);
    iPtr->handle = TclHandleCreate(iPtr);
    iPtr->globalNsPtr = NULL;
    iPtr->hiddenCmdTablePtr = NULL;
    iPtr->interpInfo = NULL;

    iPtr->numLevels = 0;
    iPtr->maxNestingDepth = MAX_NESTING_DEPTH;
    iPtr->framePtr = NULL;	/* Initialise as soon as :: is available */
    iPtr->varFramePtr = NULL;	/* Initialise as soon as :: is available */

    /*
     * TIP #280 - Initialize the arrays used to extend the ByteCode and Proc
     * structures.
     */

    iPtr->cmdFramePtr = NULL;
    iPtr->linePBodyPtr = ckalloc(sizeof(Tcl_HashTable));
    iPtr->lineBCPtr = ckalloc(sizeof(Tcl_HashTable));
    iPtr->lineLAPtr = ckalloc(sizeof(Tcl_HashTable));
    iPtr->lineLABCPtr = ckalloc(sizeof(Tcl_HashTable));
    Tcl_InitHashTable(iPtr->linePBodyPtr, TCL_ONE_WORD_KEYS);
    Tcl_InitHashTable(iPtr->lineBCPtr, TCL_ONE_WORD_KEYS);
    Tcl_InitHashTable(iPtr->lineLAPtr, TCL_ONE_WORD_KEYS);
    Tcl_InitHashTable(iPtr->lineLABCPtr, TCL_ONE_WORD_KEYS);
    iPtr->scriptCLLocPtr = NULL;

    iPtr->activeVarTracePtr = NULL;

    iPtr->returnOpts = NULL;
    iPtr->errorInfo = NULL;
    TclNewLiteralStringObj(iPtr->eiVar, "::errorInfo");
    Tcl_IncrRefCount(iPtr->eiVar);
    iPtr->errorStack = Tcl_NewListObj(0, NULL);
    Tcl_IncrRefCount(iPtr->errorStack);
    iPtr->resetErrorStack = 1;
    TclNewLiteralStringObj(iPtr->upLiteral,"UP");
    Tcl_IncrRefCount(iPtr->upLiteral);
    TclNewLiteralStringObj(iPtr->callLiteral,"CALL");
    Tcl_IncrRefCount(iPtr->callLiteral);
    TclNewLiteralStringObj(iPtr->innerLiteral,"INNER");
    Tcl_IncrRefCount(iPtr->innerLiteral);
    iPtr->innerContext = Tcl_NewListObj(0, NULL);
    Tcl_IncrRefCount(iPtr->innerContext);
    iPtr->errorCode = NULL;
    TclNewLiteralStringObj(iPtr->ecVar, "::errorCode");
    Tcl_IncrRefCount(iPtr->ecVar);
    iPtr->returnLevel = 1;
    iPtr->returnCode = TCL_OK;

    iPtr->rootFramePtr = NULL;	/* Initialise as soon as :: is available */
    iPtr->lookupNsPtr = NULL;

    iPtr->appendResult = NULL;
    iPtr->appendAvl = 0;
    iPtr->appendUsed = 0;

    Tcl_InitHashTable(&iPtr->packageTable, TCL_STRING_KEYS);
    iPtr->packageUnknown = NULL;

    /* TIP #268 */
    if (getenv("TCL_PKG_PREFER_LATEST") == NULL) {
	iPtr->packagePrefer = PKG_PREFER_STABLE;
    } else {
	iPtr->packagePrefer = PKG_PREFER_LATEST;
    }

    iPtr->cmdCount = 0;
    TclInitLiteralTable(&iPtr->literalTable);
    iPtr->compileEpoch = 0;
    iPtr->compiledProcPtr = NULL;
    iPtr->resolverPtr = NULL;
    iPtr->evalFlags = 0;
    iPtr->scriptFile = NULL;
    iPtr->flags = 0;
    iPtr->tracePtr = NULL;
    iPtr->tracesForbiddingInline = 0;
    iPtr->activeCmdTracePtr = NULL;
    iPtr->activeInterpTracePtr = NULL;
    iPtr->assocData = NULL;
    iPtr->execEnvPtr = NULL;	/* Set after namespaces initialized. */
    iPtr->emptyObjPtr = Tcl_NewObj();
				/* Another empty object. */
    Tcl_IncrRefCount(iPtr->emptyObjPtr);
    iPtr->resultSpace[0] = 0;
    iPtr->threadId = Tcl_GetCurrentThread();

    /* TIP #378 */
#ifdef TCL_INTERP_DEBUG_FRAME
    iPtr->flags |= INTERP_DEBUG_FRAME;
#else
    if (getenv("TCL_INTERP_DEBUG_FRAME") != NULL) {
        iPtr->flags |= INTERP_DEBUG_FRAME;
    }
#endif

    /*
     * Initialise the tables for variable traces and searches *before*
     * creating the global ns - so that the trace on errorInfo can be
     * recorded.
     */

    Tcl_InitHashTable(&iPtr->varTraces, TCL_ONE_WORD_KEYS);
    Tcl_InitHashTable(&iPtr->varSearches, TCL_ONE_WORD_KEYS);

    iPtr->globalNsPtr = NULL;	/* Force creation of global ns below. */
    iPtr->globalNsPtr = (Namespace *) Tcl_CreateNamespace(interp, "",
	    NULL, NULL);
    if (iPtr->globalNsPtr == NULL) {
	Tcl_Panic("Tcl_CreateInterp: can't create global namespace");
    }

    /*
     * Initialise the rootCallframe. It cannot be allocated on the stack, as
     * it has to be in place before TclCreateExecEnv tries to use a variable.
     */

    /* This is needed to satisfy GCC 3.3's strict aliasing rules */
    framePtr = ckalloc(sizeof(CallFrame));
    result = Tcl_PushCallFrame(interp, (Tcl_CallFrame *) framePtr,
	    (Tcl_Namespace *) iPtr->globalNsPtr, /*isProcCallFrame*/ 0);
    if (result != TCL_OK) {
	Tcl_Panic("Tcl_CreateInterp: failed to push the root stack frame");
    }
    framePtr->objc = 0;

    iPtr->framePtr = framePtr;
    iPtr->varFramePtr = framePtr;
    iPtr->rootFramePtr = framePtr;

    /*
     * Initialize support for code compilation and execution. We call
     * TclCreateExecEnv after initializing namespaces since it tries to
     * reference a Tcl variable (it links to the Tcl "tcl_traceExec"
     * variable).
     */

    iPtr->execEnvPtr = TclCreateExecEnv(interp, INTERP_STACK_INITIAL_SIZE);

    /*
     * TIP #219, Tcl Channel Reflection API support.
     */

    iPtr->chanMsg = NULL;

    /*
     * TIP #285, Script cancellation support.
     */

    iPtr->asyncCancelMsg = Tcl_NewObj();

    cancelInfo = ckalloc(sizeof(CancelInfo));
    cancelInfo->interp = interp;

    iPtr->asyncCancel = Tcl_AsyncCreate(CancelEvalProc, cancelInfo);
    cancelInfo->async = iPtr->asyncCancel;
    cancelInfo->result = NULL;
    cancelInfo->length = 0;

    Tcl_MutexLock(&cancelLock);
    hPtr = Tcl_CreateHashEntry(&cancelTable, iPtr, &isNew);
    Tcl_SetHashValue(hPtr, cancelInfo);
    Tcl_MutexUnlock(&cancelLock);

    /*
     * Initialize the compilation and execution statistics kept for this
     * interpreter.
     */

#ifdef TCL_COMPILE_STATS
    statsPtr = &iPtr->stats;
    statsPtr->numExecutions = 0;
    statsPtr->numCompilations = 0;
    statsPtr->numByteCodesFreed = 0;
    memset(statsPtr->instructionCount, 0,
	    sizeof(statsPtr->instructionCount));

    statsPtr->totalSrcBytes = 0.0;
    statsPtr->totalByteCodeBytes = 0.0;
    statsPtr->currentSrcBytes = 0.0;
    statsPtr->currentByteCodeBytes = 0.0;
    memset(statsPtr->srcCount, 0, sizeof(statsPtr->srcCount));
    memset(statsPtr->byteCodeCount, 0, sizeof(statsPtr->byteCodeCount));
    memset(statsPtr->lifetimeCount, 0, sizeof(statsPtr->lifetimeCount));

    statsPtr->currentInstBytes = 0.0;
    statsPtr->currentLitBytes = 0.0;
    statsPtr->currentExceptBytes = 0.0;
    statsPtr->currentAuxBytes = 0.0;
    statsPtr->currentCmdMapBytes = 0.0;

    statsPtr->numLiteralsCreated = 0;
    statsPtr->totalLitStringBytes = 0.0;
    statsPtr->currentLitStringBytes = 0.0;
    memset(statsPtr->literalCount, 0, sizeof(statsPtr->literalCount));
#endif /* TCL_COMPILE_STATS */

    /*
     * Initialise the stub table pointer.
     */

    iPtr->stubTable = &tclStubs;

    /*
     * Initialize the ensemble error message rewriting support.
     */

    iPtr->ensembleRewrite.sourceObjs = NULL;
    iPtr->ensembleRewrite.numRemovedObjs = 0;
    iPtr->ensembleRewrite.numInsertedObjs = 0;

    /*
     * TIP#143: Initialise the resource limit support.
     */

    TclInitLimitSupport(interp);

    /*
     * Initialise the thread-specific data ekeko. Note that the thread's alloc
     * cache was already initialised by the call to alloc the interp struct.
     */

#if defined(TCL_THREADS) && defined(USE_THREAD_ALLOC)
    iPtr->allocCache = TclpGetAllocCache();
#else
    iPtr->allocCache = NULL;
#endif
    iPtr->pendingObjDataPtr = NULL;
    iPtr->asyncReadyPtr = TclGetAsyncReadyPtr();
    iPtr->deferredCallbacks = NULL;

    /*
     * Create the core commands. Do it here, rather than calling
     * Tcl_CreateCommand, because it's faster (there's no need to check for a
     * pre-existing command by the same name). If a command has a Tcl_CmdProc
     * but no Tcl_ObjCmdProc, set the Tcl_ObjCmdProc to
     * TclInvokeStringCommand. This is an object-based wrapper function that
     * extracts strings, calls the string function, and creates an object for
     * the result. Similarly, if a command has a Tcl_ObjCmdProc but no
     * Tcl_CmdProc, set the Tcl_CmdProc to TclInvokeObjectCommand.
     */

    for (cmdInfoPtr = builtInCmds; cmdInfoPtr->name != NULL; cmdInfoPtr++) {
	if ((cmdInfoPtr->objProc == NULL)
		&& (cmdInfoPtr->compileProc == NULL)
		&& (cmdInfoPtr->nreProc == NULL)) {
	    Tcl_Panic("builtin command with NULL object command proc and a NULL compile proc");
	}

	hPtr = Tcl_CreateHashEntry(&iPtr->globalNsPtr->cmdTable,
		cmdInfoPtr->name, &isNew);
	if (isNew) {
	    cmdPtr = ckalloc(sizeof(Command));
	    cmdPtr->hPtr = hPtr;
	    cmdPtr->nsPtr = iPtr->globalNsPtr;
	    cmdPtr->refCount = 1;
	    cmdPtr->cmdEpoch = 0;
	    cmdPtr->compileProc = cmdInfoPtr->compileProc;
	    cmdPtr->proc = TclInvokeObjectCommand;
	    cmdPtr->clientData = cmdPtr;
	    cmdPtr->objProc = cmdInfoPtr->objProc;
	    cmdPtr->objClientData = NULL;
	    cmdPtr->deleteProc = NULL;
	    cmdPtr->deleteData = NULL;
	    cmdPtr->flags = 0;
            if (cmdInfoPtr->flags & CMD_COMPILES_EXPANDED) {
                cmdPtr->flags |= CMD_COMPILES_EXPANDED;
            }
	    cmdPtr->importRefPtr = NULL;
	    cmdPtr->tracePtr = NULL;
	    cmdPtr->nreProc = cmdInfoPtr->nreProc;
	    Tcl_SetHashValue(hPtr, cmdPtr);
	}
    }

    /*
     * Create the "array", "binary", "chan", "dict", "file", "info",
     * "namespace" and "string" ensembles. Note that all these commands (and
     * their subcommands that are not present in the global namespace) are
     * wholly safe *except* for "file".
     */

    TclInitArrayCmd(interp);
    TclInitBinaryCmd(interp);
    TclInitChanCmd(interp);
    TclInitDictCmd(interp);
    TclInitFileCmd(interp);
    TclInitInfoCmd(interp);
    TclInitNamespaceCmd(interp);
    TclInitStringCmd(interp);
    TclInitPrefixCmd(interp);

    /*
     * Register "clock" subcommands. These *do* go through
     * Tcl_CreateObjCommand, since they aren't in the global namespace and
     * involve ensembles.
     */

    TclClockInit(interp);

    /*
     * Register the built-in functions. This is empty now that they are
     * implemented as commands in the ::tcl::mathfunc namespace.
     */

    /*
     * Register the default [interp bgerror] handler.
     */

    Tcl_CreateObjCommand(interp, "::tcl::Bgerror",
	    TclDefaultBgErrorHandlerObjCmd, NULL, NULL);

    /*
     * Create unsupported commands for debugging bytecode and objects.
     */

    Tcl_CreateObjCommand(interp, "::tcl::unsupported::disassemble",
	    Tcl_DisassembleObjCmd, NULL, NULL);
    Tcl_CreateObjCommand(interp, "::tcl::unsupported::representation",
	    Tcl_RepresentationCmd, NULL, NULL);

    /* Adding the bytecode assembler command */
    cmdPtr = (Command *) Tcl_NRCreateCommand(interp,
            "::tcl::unsupported::assemble", Tcl_AssembleObjCmd,
            TclNRAssembleObjCmd, NULL, NULL);
    cmdPtr->compileProc = &TclCompileAssembleCmd;

    Tcl_NRCreateCommand(interp, "::tcl::unsupported::inject", NULL,
	    NRCoroInjectObjCmd, NULL, NULL);

#ifdef USE_DTRACE
    /*
     * Register the tcl::dtrace command.
     */

    Tcl_CreateObjCommand(interp, "::tcl::dtrace", DTraceObjCmd, NULL, NULL);
#endif /* USE_DTRACE */

    /*
     * Register the builtin math functions.
     */

    mathfuncNSPtr = Tcl_CreateNamespace(interp, "::tcl::mathfunc", NULL,NULL);
    if (mathfuncNSPtr == NULL) {
	Tcl_Panic("Can't create math function namespace");
    }
#define MATH_FUNC_PREFIX_LEN 17 /* == strlen("::tcl::mathfunc::") */
    memcpy(mathFuncName, "::tcl::mathfunc::", MATH_FUNC_PREFIX_LEN);
    for (builtinFuncPtr = BuiltinFuncTable; builtinFuncPtr->name != NULL;
	    builtinFuncPtr++) {
	strcpy(mathFuncName+MATH_FUNC_PREFIX_LEN, builtinFuncPtr->name);
	Tcl_CreateObjCommand(interp, mathFuncName,
		builtinFuncPtr->objCmdProc, builtinFuncPtr->clientData, NULL);
	Tcl_Export(interp, mathfuncNSPtr, builtinFuncPtr->name, 0);
    }

    /*
     * Register the mathematical "operator" commands. [TIP #174]
     */

    mathopNSPtr = Tcl_CreateNamespace(interp, "::tcl::mathop", NULL, NULL);
    if (mathopNSPtr == NULL) {
	Tcl_Panic("can't create math operator namespace");
    }
    Tcl_Export(interp, mathopNSPtr, "*", 1);
#define MATH_OP_PREFIX_LEN 15 /* == strlen("::tcl::mathop::") */
    memcpy(mathFuncName, "::tcl::mathop::", MATH_OP_PREFIX_LEN);
    for (opcmdInfoPtr=mathOpCmds ; opcmdInfoPtr->name!=NULL ; opcmdInfoPtr++){
	TclOpCmdClientData *occdPtr = ckalloc(sizeof(TclOpCmdClientData));

	occdPtr->op = opcmdInfoPtr->name;
	occdPtr->i.numArgs = opcmdInfoPtr->i.numArgs;
	occdPtr->expected = opcmdInfoPtr->expected;
	strcpy(mathFuncName + MATH_OP_PREFIX_LEN, opcmdInfoPtr->name);
	cmdPtr = (Command *) Tcl_CreateObjCommand(interp, mathFuncName,
		opcmdInfoPtr->objProc, occdPtr, DeleteOpCmdClientData);
	if (cmdPtr == NULL) {
	    Tcl_Panic("failed to create math operator %s",
		    opcmdInfoPtr->name);
	} else if (opcmdInfoPtr->compileProc != NULL) {
	    cmdPtr->compileProc = opcmdInfoPtr->compileProc;
	}
    }

    /*
     * Do Multiple/Safe Interps Tcl init stuff
     */

    TclInterpInit(interp);
    TclSetupEnv(interp);

    /*
     * TIP #59: Make embedded configuration information available.
     */

    TclInitEmbeddedConfigurationInformation(interp);

    /*
     * Compute the byte order of this machine.
     */

    order.s = 1;
    Tcl_SetVar2(interp, "tcl_platform", "byteOrder",
	    ((order.c[0] == 1) ? "littleEndian" : "bigEndian"),
	    TCL_GLOBAL_ONLY);

    Tcl_SetVar2Ex(interp, "tcl_platform", "wordSize",
	    Tcl_NewLongObj((long) sizeof(long)), TCL_GLOBAL_ONLY);

    /* TIP #291 */
    Tcl_SetVar2Ex(interp, "tcl_platform", "pointerSize",
	    Tcl_NewLongObj((long) sizeof(void *)), TCL_GLOBAL_ONLY);

    /*
     * Set up other variables such as tcl_version and tcl_library
     */

    Tcl_SetVar(interp, "tcl_patchLevel", TCL_PATCH_LEVEL, TCL_GLOBAL_ONLY);
    Tcl_SetVar(interp, "tcl_version", TCL_VERSION, TCL_GLOBAL_ONLY);
    Tcl_TraceVar2(interp, "tcl_precision", NULL,
	    TCL_GLOBAL_ONLY|TCL_TRACE_READS|TCL_TRACE_WRITES|TCL_TRACE_UNSETS,
	    TclPrecTraceProc, NULL);
    TclpSetVariables(interp);

#ifdef TCL_THREADS
    /*
     * The existence of the "threaded" element of the tcl_platform array
     * indicates that this particular Tcl shell has been compiled with threads
     * turned on. Using "info exists tcl_platform(threaded)" a Tcl script can
     * introspect on the interpreter level of thread safety.
     */

    Tcl_SetVar2(interp, "tcl_platform", "threaded", "1", TCL_GLOBAL_ONLY);
#endif

    /*
     * Register Tcl's version number.
     * TIP #268: Full patchlevel instead of just major.minor
     */

    Tcl_PkgProvideEx(interp, "Tcl", TCL_PATCH_LEVEL, &tclStubs);

    if (TclTommath_Init(interp) != TCL_OK) {
	Tcl_Panic("%s", Tcl_GetString(Tcl_GetObjResult(interp)));
    }

    if (TclOOInit(interp) != TCL_OK) {
	Tcl_Panic("%s", Tcl_GetString(Tcl_GetObjResult(interp)));
    }

    /*
     * Only build in zlib support if we've successfully detected a library to
     * compile and link against.
     */

#ifdef HAVE_ZLIB
    if (TclZlibInit(interp) != TCL_OK) {
	Tcl_Panic("%s", Tcl_GetString(Tcl_GetObjResult(interp)));
    }
#endif

    TOP_CB(iPtr) = NULL;
    return interp;
}

static void
DeleteOpCmdClientData(
    ClientData clientData)
{
    TclOpCmdClientData *occdPtr = clientData;

    ckfree(occdPtr);
}

/*
 *----------------------------------------------------------------------
 *
 * TclHideUnsafeCommands --
 *
 *	Hides base commands that are not marked as safe from this interpreter.
 *
 * Results:
 *	TCL_OK if it succeeds, TCL_ERROR else.
 *
 * Side effects:
 *	Hides functionality in an interpreter.
 *
 *----------------------------------------------------------------------
 */

int
TclHideUnsafeCommands(
    Tcl_Interp *interp)		/* Hide commands in this interpreter. */
{
    register const CmdInfo *cmdInfoPtr;

    if (interp == NULL) {
	return TCL_ERROR;
    }
    for (cmdInfoPtr = builtInCmds; cmdInfoPtr->name != NULL; cmdInfoPtr++) {
	if (!(cmdInfoPtr->flags & CMD_IS_SAFE)) {
	    Tcl_HideCommand(interp, cmdInfoPtr->name, cmdInfoPtr->name);
	}
    }
    TclMakeFileCommandSafe(interp);     /* Ugh! */
    return TCL_OK;
}

/*
 *--------------------------------------------------------------
 *
 * Tcl_CallWhenDeleted --
 *
 *	Arrange for a function to be called before a given interpreter is
 *	deleted. The function is called as soon as Tcl_DeleteInterp is called;
 *	if Tcl_CallWhenDeleted is called on an interpreter that has already
 *	been deleted, the function will be called when the last Tcl_Release is
 *	done on the interpreter.
 *
 * Results:
 *	None.
 *
 * Side effects:
 *	When Tcl_DeleteInterp is invoked to delete interp, proc will be
 *	invoked. See the manual entry for details.
 *
 *--------------------------------------------------------------
 */

void
Tcl_CallWhenDeleted(
    Tcl_Interp *interp,		/* Interpreter to watch. */
    Tcl_InterpDeleteProc *proc,	/* Function to call when interpreter is about
				 * to be deleted. */
    ClientData clientData)	/* One-word value to pass to proc. */
{
    Interp *iPtr = (Interp *) interp;
    static Tcl_ThreadDataKey assocDataCounterKey;
    int *assocDataCounterPtr =
	    Tcl_GetThreadData(&assocDataCounterKey, (int)sizeof(int));
    int isNew;
    char buffer[32 + TCL_INTEGER_SPACE];
    AssocData *dPtr = ckalloc(sizeof(AssocData));
    Tcl_HashEntry *hPtr;

    sprintf(buffer, "Assoc Data Key #%d", *assocDataCounterPtr);
    (*assocDataCounterPtr)++;

    if (iPtr->assocData == NULL) {
	iPtr->assocData = ckalloc(sizeof(Tcl_HashTable));
	Tcl_InitHashTable(iPtr->assocData, TCL_STRING_KEYS);
    }
    hPtr = Tcl_CreateHashEntry(iPtr->assocData, buffer, &isNew);
    dPtr->proc = proc;
    dPtr->clientData = clientData;
    Tcl_SetHashValue(hPtr, dPtr);
}

/*
 *--------------------------------------------------------------
 *
 * Tcl_DontCallWhenDeleted --
 *
 *	Cancel the arrangement for a function to be called when a given
 *	interpreter is deleted.
 *
 * Results:
 *	None.
 *
 * Side effects:
 *	If proc and clientData were previously registered as a callback via
 *	Tcl_CallWhenDeleted, they are unregistered. If they weren't previously
 *	registered then nothing happens.
 *
 *--------------------------------------------------------------
 */

void
Tcl_DontCallWhenDeleted(
    Tcl_Interp *interp,		/* Interpreter to watch. */
    Tcl_InterpDeleteProc *proc,	/* Function to call when interpreter is about
				 * to be deleted. */
    ClientData clientData)	/* One-word value to pass to proc. */
{
    Interp *iPtr = (Interp *) interp;
    Tcl_HashTable *hTablePtr;
    Tcl_HashSearch hSearch;
    Tcl_HashEntry *hPtr;
    AssocData *dPtr;

    hTablePtr = iPtr->assocData;
    if (hTablePtr == NULL) {
	return;
    }
    for (hPtr = Tcl_FirstHashEntry(hTablePtr, &hSearch); hPtr != NULL;
	    hPtr = Tcl_NextHashEntry(&hSearch)) {
	dPtr = Tcl_GetHashValue(hPtr);
	if ((dPtr->proc == proc) && (dPtr->clientData == clientData)) {
	    ckfree(dPtr);
	    Tcl_DeleteHashEntry(hPtr);
	    return;
	}
    }
}

/*
 *----------------------------------------------------------------------
 *
 * Tcl_SetAssocData --
 *
 *	Creates a named association between user-specified data, a delete
 *	function and this interpreter. If the association already exists the
 *	data is overwritten with the new data. The delete function will be
 *	invoked when the interpreter is deleted.
 *
 * Results:
 *	None.
 *
 * Side effects:
 *	Sets the associated data, creates the association if needed.
 *
 *----------------------------------------------------------------------
 */

void
Tcl_SetAssocData(
    Tcl_Interp *interp,		/* Interpreter to associate with. */
    const char *name,		/* Name for association. */
    Tcl_InterpDeleteProc *proc,	/* Proc to call when interpreter is about to
				 * be deleted. */
    ClientData clientData)	/* One-word value to pass to proc. */
{
    Interp *iPtr = (Interp *) interp;
    AssocData *dPtr;
    Tcl_HashEntry *hPtr;
    int isNew;

    if (iPtr->assocData == NULL) {
	iPtr->assocData = ckalloc(sizeof(Tcl_HashTable));
	Tcl_InitHashTable(iPtr->assocData, TCL_STRING_KEYS);
    }
    hPtr = Tcl_CreateHashEntry(iPtr->assocData, name, &isNew);
    if (isNew == 0) {
	dPtr = Tcl_GetHashValue(hPtr);
    } else {
	dPtr = ckalloc(sizeof(AssocData));
    }
    dPtr->proc = proc;
    dPtr->clientData = clientData;

    Tcl_SetHashValue(hPtr, dPtr);
}

/*
 *----------------------------------------------------------------------
 *
 * Tcl_DeleteAssocData --
 *
 *	Deletes a named association of user-specified data with the specified
 *	interpreter.
 *
 * Results:
 *	None.
 *
 * Side effects:
 *	Deletes the association.
 *
 *----------------------------------------------------------------------
 */

void
Tcl_DeleteAssocData(
    Tcl_Interp *interp,		/* Interpreter to associate with. */
    const char *name)		/* Name of association. */
{
    Interp *iPtr = (Interp *) interp;
    AssocData *dPtr;
    Tcl_HashEntry *hPtr;

    if (iPtr->assocData == NULL) {
	return;
    }
    hPtr = Tcl_FindHashEntry(iPtr->assocData, name);
    if (hPtr == NULL) {
	return;
    }
    dPtr = Tcl_GetHashValue(hPtr);
    if (dPtr->proc != NULL) {
	dPtr->proc(dPtr->clientData, interp);
    }
    ckfree(dPtr);
    Tcl_DeleteHashEntry(hPtr);
}

/*
 *----------------------------------------------------------------------
 *
 * Tcl_GetAssocData --
 *
 *	Returns the client data associated with this name in the specified
 *	interpreter.
 *
 * Results:
 *	The client data in the AssocData record denoted by the named
 *	association, or NULL.
 *
 * Side effects:
 *	None.
 *
 *----------------------------------------------------------------------
 */

ClientData
Tcl_GetAssocData(
    Tcl_Interp *interp,		/* Interpreter associated with. */
    const char *name,		/* Name of association. */
    Tcl_InterpDeleteProc **procPtr)
				/* Pointer to place to store address of
				 * current deletion callback. */
{
    Interp *iPtr = (Interp *) interp;
    AssocData *dPtr;
    Tcl_HashEntry *hPtr;

    if (iPtr->assocData == NULL) {
	return NULL;
    }
    hPtr = Tcl_FindHashEntry(iPtr->assocData, name);
    if (hPtr == NULL) {
	return NULL;
    }
    dPtr = Tcl_GetHashValue(hPtr);
    if (procPtr != NULL) {
	*procPtr = dPtr->proc;
    }
    return dPtr->clientData;
}

/*
 *----------------------------------------------------------------------
 *
 * Tcl_InterpDeleted --
 *
 *	Returns nonzero if the interpreter has been deleted with a call to
 *	Tcl_DeleteInterp.
 *
 * Results:
 *	Nonzero if the interpreter is deleted, zero otherwise.
 *
 * Side effects:
 *	None.
 *
 *----------------------------------------------------------------------
 */

int
Tcl_InterpDeleted(
    Tcl_Interp *interp)
{
    return (((Interp *) interp)->flags & DELETED) ? 1 : 0;
}

/*
 *----------------------------------------------------------------------
 *
 * Tcl_DeleteInterp --
 *
 *	Ensures that the interpreter will be deleted eventually. If there are
 *	no Tcl_Preserve calls in effect for this interpreter, it is deleted
 *	immediately, otherwise the interpreter is deleted when the last
 *	Tcl_Preserve is matched by a call to Tcl_Release. In either case, the
 *	function runs the currently registered deletion callbacks.
 *
 * Results:
 *	None.
 *
 * Side effects:
 *	The interpreter is marked as deleted. The caller may still use it
 *	safely if there are calls to Tcl_Preserve in effect for the
 *	interpreter, but further calls to Tcl_Eval etc in this interpreter
 *	will fail.
 *
 *----------------------------------------------------------------------
 */

void
Tcl_DeleteInterp(
    Tcl_Interp *interp)		/* Token for command interpreter (returned by
				 * a previous call to Tcl_CreateInterp). */
{
    Interp *iPtr = (Interp *) interp;

    /*
     * If the interpreter has already been marked deleted, just punt.
     */

    if (iPtr->flags & DELETED) {
	return;
    }

    /*
     * Mark the interpreter as deleted. No further evals will be allowed.
     * Increase the compileEpoch as a signal to compiled bytecodes.
     */

    iPtr->flags |= DELETED;
    iPtr->compileEpoch++;

    /*
     * Ensure that the interpreter is eventually deleted.
     */

    Tcl_EventuallyFree(interp, (Tcl_FreeProc *) DeleteInterpProc);
}

/*
 *----------------------------------------------------------------------
 *
 * DeleteInterpProc --
 *
 *	Helper function to delete an interpreter. This function is called when
 *	the last call to Tcl_Preserve on this interpreter is matched by a call
 *	to Tcl_Release. The function cleans up all resources used in the
 *	interpreter and calls all currently registered interpreter deletion
 *	callbacks.
 *
 * Results:
 *	None.
 *
 * Side effects:
 *	Whatever the interpreter deletion callbacks do. Frees resources used
 *	by the interpreter.
 *
 *----------------------------------------------------------------------
 */

static void
DeleteInterpProc(
    Tcl_Interp *interp)		/* Interpreter to delete. */
{
    Interp *iPtr = (Interp *) interp;
    Tcl_HashEntry *hPtr;
    Tcl_HashSearch search;
    Tcl_HashTable *hTablePtr;
    ResolverScheme *resPtr, *nextResPtr;
    int i;

    /*
     * Punt if there is an error in the Tcl_Release/Tcl_Preserve matchup,
	 * unless we are exiting.
     */

    if ((iPtr->numLevels > 0) && !TclInExit()) {
	Tcl_Panic("DeleteInterpProc called with active evals");
    }

    /*
     * The interpreter should already be marked deleted; otherwise how did we
     * get here?
     */

    if (!(iPtr->flags & DELETED)) {
	Tcl_Panic("DeleteInterpProc called on interpreter not marked deleted");
    }

    /*
     * TIP #219, Tcl Channel Reflection API. Discard a leftover state.
     */

    if (iPtr->chanMsg != NULL) {
	Tcl_DecrRefCount(iPtr->chanMsg);
	iPtr->chanMsg = NULL;
    }

    /*
     * TIP #285, Script cancellation support. Delete this interp from the
     * global hash table of CancelInfo structs.
     */

    Tcl_MutexLock(&cancelLock);
    hPtr = Tcl_FindHashEntry(&cancelTable, (char *) iPtr);
    if (hPtr != NULL) {
	CancelInfo *cancelInfo = Tcl_GetHashValue(hPtr);

	if (cancelInfo != NULL) {
	    if (cancelInfo->result != NULL) {
		ckfree(cancelInfo->result);
	    }
	    ckfree(cancelInfo);
	}

	Tcl_DeleteHashEntry(hPtr);
    }

    if (iPtr->asyncCancel != NULL) {
	Tcl_AsyncDelete(iPtr->asyncCancel);
	iPtr->asyncCancel = NULL;
    }

    if (iPtr->asyncCancelMsg != NULL) {
	Tcl_DecrRefCount(iPtr->asyncCancelMsg);
	iPtr->asyncCancelMsg = NULL;
    }
    Tcl_MutexUnlock(&cancelLock);

    /*
     * Shut down all limit handler callback scripts that call back into this
     * interpreter. Then eliminate all limit handlers for this interpreter.
     */

    TclRemoveScriptLimitCallbacks(interp);
    TclLimitRemoveAllHandlers(interp);

    /*
     * Dismantle the namespace here, before we clear the assocData. If any
     * background errors occur here, they will be deleted below.
     *
     * Dismantle the namespace after freeing the iPtr->handle so that each
     * bytecode releases its literals without caring to update the literal
     * table, as it will be freed later in this function without further use.
     */

    TclHandleFree(iPtr->handle);
    TclTeardownNamespace(iPtr->globalNsPtr);

    /*
     * Delete all the hidden commands.
     */

    hTablePtr = iPtr->hiddenCmdTablePtr;
    if (hTablePtr != NULL) {
	/*
	 * Non-pernicious deletion. The deletion callbacks will not be allowed
	 * to create any new hidden or non-hidden commands.
	 * Tcl_DeleteCommandFromToken will remove the entry from the
	 * hiddenCmdTablePtr.
	 */

	hPtr = Tcl_FirstHashEntry(hTablePtr, &search);
	for (; hPtr != NULL; hPtr = Tcl_NextHashEntry(&search)) {
	    Tcl_DeleteCommandFromToken(interp, Tcl_GetHashValue(hPtr));
	}
	Tcl_DeleteHashTable(hTablePtr);
	ckfree(hTablePtr);
    }

    /*
     * Invoke deletion callbacks; note that a callback can create new
     * callbacks, so we iterate.
     */

    while (iPtr->assocData != NULL) {
	AssocData *dPtr;

	hTablePtr = iPtr->assocData;
	iPtr->assocData = NULL;
	for (hPtr = Tcl_FirstHashEntry(hTablePtr, &search);
		hPtr != NULL;
		hPtr = Tcl_FirstHashEntry(hTablePtr, &search)) {
	    dPtr = Tcl_GetHashValue(hPtr);
	    Tcl_DeleteHashEntry(hPtr);
	    if (dPtr->proc != NULL) {
		dPtr->proc(dPtr->clientData, interp);
	    }
	    ckfree(dPtr);
	}
	Tcl_DeleteHashTable(hTablePtr);
	ckfree(hTablePtr);
    }

    /*
     * Pop the root frame pointer and finish deleting the global
     * namespace. The order is important [Bug 1658572].
     */

    if ((iPtr->framePtr != iPtr->rootFramePtr) && !TclInExit()) {
	Tcl_Panic("DeleteInterpProc: popping rootCallFrame with other frames on top");
    }
    Tcl_PopCallFrame(interp);
    ckfree(iPtr->rootFramePtr);
    iPtr->rootFramePtr = NULL;
    Tcl_DeleteNamespace((Tcl_Namespace *) iPtr->globalNsPtr);

    /*
     * Free up the result *after* deleting variables, since variable deletion
     * could have transferred ownership of the result string to Tcl.
     */

    Tcl_FreeResult(interp);
    iPtr->result = NULL;
    Tcl_DecrRefCount(iPtr->objResultPtr);
    iPtr->objResultPtr = NULL;
    Tcl_DecrRefCount(iPtr->ecVar);
    if (iPtr->errorCode) {
	Tcl_DecrRefCount(iPtr->errorCode);
	iPtr->errorCode = NULL;
    }
    Tcl_DecrRefCount(iPtr->eiVar);
    if (iPtr->errorInfo) {
	Tcl_DecrRefCount(iPtr->errorInfo);
	iPtr->errorInfo = NULL;
    }
    Tcl_DecrRefCount(iPtr->errorStack);
    iPtr->errorStack = NULL;
    Tcl_DecrRefCount(iPtr->upLiteral);
    Tcl_DecrRefCount(iPtr->callLiteral);
    Tcl_DecrRefCount(iPtr->innerLiteral);
    Tcl_DecrRefCount(iPtr->innerContext);
    if (iPtr->returnOpts) {
	Tcl_DecrRefCount(iPtr->returnOpts);
    }
    if (iPtr->appendResult != NULL) {
	ckfree(iPtr->appendResult);
	iPtr->appendResult = NULL;
    }
    TclFreePackageInfo(iPtr);
    while (iPtr->tracePtr != NULL) {
	Tcl_DeleteTrace((Tcl_Interp *) iPtr, (Tcl_Trace) iPtr->tracePtr);
    }
    if (iPtr->execEnvPtr != NULL) {
	TclDeleteExecEnv(iPtr->execEnvPtr);
    }
    if (iPtr->scriptFile) {
	Tcl_DecrRefCount(iPtr->scriptFile);
	iPtr->scriptFile = NULL;
    }
    Tcl_DecrRefCount(iPtr->emptyObjPtr);
    iPtr->emptyObjPtr = NULL;

    resPtr = iPtr->resolverPtr;
    while (resPtr) {
	nextResPtr = resPtr->nextPtr;
	ckfree(resPtr->name);
	ckfree(resPtr);
	resPtr = nextResPtr;
    }

    /*
     * Free up literal objects created for scripts compiled by the
     * interpreter.
     */

    TclDeleteLiteralTable(interp, &iPtr->literalTable);

    /*
     * TIP #280 - Release the arrays for ByteCode/Proc extension, and
     * contents.
     */

    for (hPtr = Tcl_FirstHashEntry(iPtr->linePBodyPtr, &search);
	    hPtr != NULL;
	    hPtr = Tcl_NextHashEntry(&search)) {
	CmdFrame *cfPtr = Tcl_GetHashValue(hPtr);
	Proc *procPtr = (Proc *) Tcl_GetHashKey(iPtr->linePBodyPtr, hPtr);

	procPtr->iPtr = NULL;
	if (cfPtr) {
	    if (cfPtr->type == TCL_LOCATION_SOURCE) {
		Tcl_DecrRefCount(cfPtr->data.eval.path);
	    }
	    ckfree(cfPtr->line);
	    ckfree(cfPtr);
	}
	Tcl_DeleteHashEntry(hPtr);
    }
    Tcl_DeleteHashTable(iPtr->linePBodyPtr);
    ckfree(iPtr->linePBodyPtr);
    iPtr->linePBodyPtr = NULL;

    /*
     * See also tclCompile.c, TclCleanupByteCode
     */

    for (hPtr = Tcl_FirstHashEntry(iPtr->lineBCPtr, &search);
	    hPtr != NULL;
	    hPtr = Tcl_NextHashEntry(&search)) {
	ExtCmdLoc *eclPtr = Tcl_GetHashValue(hPtr);

	if (eclPtr->type == TCL_LOCATION_SOURCE) {
	    Tcl_DecrRefCount(eclPtr->path);
	}
	for (i=0; i< eclPtr->nuloc; i++) {
	    ckfree(eclPtr->loc[i].line);
	}

	if (eclPtr->loc != NULL) {
	    ckfree(eclPtr->loc);
	}

	ckfree(eclPtr);
	Tcl_DeleteHashEntry(hPtr);
    }
    Tcl_DeleteHashTable(iPtr->lineBCPtr);
    ckfree(iPtr->lineBCPtr);
    iPtr->lineBCPtr = NULL;

    /*
     * Location stack for uplevel/eval/... scripts which were passed through
     * proc arguments. Actually we track all arguments as we do not and cannot
     * know which arguments will be used as scripts and which will not.
     */

    if (iPtr->lineLAPtr->numEntries && !TclInExit()) {
	/*
	 * When the interp goes away we have nothing on the stack, so there
	 * are no arguments, so this table has to be empty.
	 */

	Tcl_Panic("Argument location tracking table not empty");
    }

    Tcl_DeleteHashTable(iPtr->lineLAPtr);
    ckfree((char *) iPtr->lineLAPtr);
    iPtr->lineLAPtr = NULL;

    if (iPtr->lineLABCPtr->numEntries && !TclInExit()) {
	/*
	 * When the interp goes away we have nothing on the stack, so there
	 * are no arguments, so this table has to be empty.
	 */

	Tcl_Panic("Argument location tracking table not empty");
    }

    Tcl_DeleteHashTable(iPtr->lineLABCPtr);
    ckfree(iPtr->lineLABCPtr);
    iPtr->lineLABCPtr = NULL;

    /*
     * Squelch the tables of traces on variables and searches over arrays in
     * the in the interpreter.
     */

    Tcl_DeleteHashTable(&iPtr->varTraces);
    Tcl_DeleteHashTable(&iPtr->varSearches);

    ckfree(iPtr);
}

/*
 *---------------------------------------------------------------------------
 *
 * Tcl_HideCommand --
 *
 *	Makes a command hidden so that it cannot be invoked from within an
 *	interpreter, only from within an ancestor.
 *
 * Results:
 *	A standard Tcl result; also leaves a message in the interp's result if
 *	an error occurs.
 *
 * Side effects:
 *	Removes a command from the command table and create an entry into the
 *	hidden command table under the specified token name.
 *
 *---------------------------------------------------------------------------
 */

int
Tcl_HideCommand(
    Tcl_Interp *interp,		/* Interpreter in which to hide command. */
    const char *cmdName,	/* Name of command to hide. */
    const char *hiddenCmdToken)	/* Token name of the to-be-hidden command. */
{
    Interp *iPtr = (Interp *) interp;
    Tcl_Command cmd;
    Command *cmdPtr;
    Tcl_HashTable *hiddenCmdTablePtr;
    Tcl_HashEntry *hPtr;
    int isNew;

    if (iPtr->flags & DELETED) {
	/*
	 * The interpreter is being deleted. Do not create any new structures,
	 * because it is not safe to modify the interpreter.
	 */

	return TCL_ERROR;
    }

    /*
     * Disallow hiding of commands that are currently in a namespace or
     * renaming (as part of hiding) into a namespace (because the current
     * implementation with a single global table and the needed uniqueness of
     * names cause problems with namespaces).
     *
     * We don't need to check for "::" in cmdName because the real check is on
     * the nsPtr below.
     *
     * hiddenCmdToken is just a string which is not interpreted in any way. It
     * may contain :: but the string is not interpreted as a namespace
     * qualifier command name. Thus, hiding foo::bar to foo::bar and then
     * trying to expose or invoke ::foo::bar will NOT work; but if the
     * application always uses the same strings it will get consistent
     * behaviour.
     *
     * But as we currently limit ourselves to the global namespace only for
     * the source, in order to avoid potential confusion, lets prevent "::" in
     * the token too. - dl
     */

    if (strstr(hiddenCmdToken, "::") != NULL) {
	Tcl_SetObjResult(interp, Tcl_NewStringObj(
		"cannot use namespace qualifiers in hidden command"
		" token (rename)", -1));
        Tcl_SetErrorCode(interp, "TCL", "VALUE", "HIDDENTOKEN", NULL);
	return TCL_ERROR;
    }

    /*
     * Find the command to hide. An error is returned if cmdName can't be
     * found. Look up the command only from the global namespace. Full path of
     * the command must be given if using namespaces.
     */

    cmd = Tcl_FindCommand(interp, cmdName, NULL,
	    /*flags*/ TCL_LEAVE_ERR_MSG | TCL_GLOBAL_ONLY);
    if (cmd == (Tcl_Command) NULL) {
	return TCL_ERROR;
    }
    cmdPtr = (Command *) cmd;

    /*
     * Check that the command is really in global namespace
     */

    if (cmdPtr->nsPtr != iPtr->globalNsPtr) {
	Tcl_SetObjResult(interp, Tcl_NewStringObj(
                "can only hide global namespace commands (use rename then hide)",
                -1));
        Tcl_SetErrorCode(interp, "TCL", "HIDE", "NON_GLOBAL", NULL);
	return TCL_ERROR;
    }

    /*
     * Initialize the hidden command table if necessary.
     */

    hiddenCmdTablePtr = iPtr->hiddenCmdTablePtr;
    if (hiddenCmdTablePtr == NULL) {
	hiddenCmdTablePtr = ckalloc(sizeof(Tcl_HashTable));
	Tcl_InitHashTable(hiddenCmdTablePtr, TCL_STRING_KEYS);
	iPtr->hiddenCmdTablePtr = hiddenCmdTablePtr;
    }

    /*
     * It is an error to move an exposed command to a hidden command with
     * hiddenCmdToken if a hidden command with the name hiddenCmdToken already
     * exists.
     */

    hPtr = Tcl_CreateHashEntry(hiddenCmdTablePtr, hiddenCmdToken, &isNew);
    if (!isNew) {
	Tcl_SetObjResult(interp, Tcl_ObjPrintf(
                "hidden command named \"%s\" already exists",
                hiddenCmdToken));
        Tcl_SetErrorCode(interp, "TCL", "HIDE", "ALREADY_HIDDEN", NULL);
	return TCL_ERROR;
    }

    /*
     * NB: This code is currently 'like' a rename to a specialy set apart name
     * table. Changes here and in TclRenameCommand must be kept in synch until
     * the common parts are actually factorized out.
     */

    /*
     * Remove the hash entry for the command from the interpreter command
     * table. This is like deleting the command, so bump its command epoch;
     * this invalidates any cached references that point to the command.
     */

    if (cmdPtr->hPtr != NULL) {
	Tcl_DeleteHashEntry(cmdPtr->hPtr);
	cmdPtr->hPtr = NULL;
	cmdPtr->cmdEpoch++;
    }

    /*
     * The list of command exported from the namespace might have changed.
     * However, we do not need to recompute this just yet; next time we need
     * the info will be soon enough.
     */

    TclInvalidateNsCmdLookup(cmdPtr->nsPtr);

    /*
     * Now link the hash table entry with the command structure. We ensured
     * above that the nsPtr was right.
     */

    cmdPtr->hPtr = hPtr;
    Tcl_SetHashValue(hPtr, cmdPtr);

    /*
     * If the command being hidden has a compile function, increment the
     * interpreter's compileEpoch to invalidate its compiled code. This makes
     * sure that we don't later try to execute old code compiled with
     * command-specific (i.e., inline) bytecodes for the now-hidden command.
     * This field is checked in Tcl_EvalObj and ObjInterpProc, and code whose
     * compilation epoch doesn't match is recompiled.
     */

    if (cmdPtr->compileProc != NULL) {
	iPtr->compileEpoch++;
    }
    return TCL_OK;
}

/*
 *----------------------------------------------------------------------
 *
 * Tcl_ExposeCommand --
 *
 *	Makes a previously hidden command callable from inside the interpreter
 *	instead of only by its ancestors.
 *
 * Results:
 *	A standard Tcl result. If an error occurs, a message is left in the
 *	interp's result.
 *
 * Side effects:
 *	Moves commands from one hash table to another.
 *
 *----------------------------------------------------------------------
 */

int
Tcl_ExposeCommand(
    Tcl_Interp *interp,		/* Interpreter in which to make command
				 * callable. */
    const char *hiddenCmdToken,	/* Name of hidden command. */
    const char *cmdName)	/* Name of to-be-exposed command. */
{
    Interp *iPtr = (Interp *) interp;
    Command *cmdPtr;
    Namespace *nsPtr;
    Tcl_HashEntry *hPtr;
    Tcl_HashTable *hiddenCmdTablePtr;
    int isNew;

    if (iPtr->flags & DELETED) {
	/*
	 * The interpreter is being deleted. Do not create any new structures,
	 * because it is not safe to modify the interpreter.
	 */

	return TCL_ERROR;
    }

    /*
     * Check that we have a regular name for the command (that the user is not
     * trying to do an expose and a rename (to another namespace) at the same
     * time).
     */

    if (strstr(cmdName, "::") != NULL) {
	Tcl_SetObjResult(interp, Tcl_NewStringObj(
                "cannot expose to a namespace (use expose to toplevel, then rename)",
                -1));
        Tcl_SetErrorCode(interp, "TCL", "EXPOSE", "NON_GLOBAL", NULL);
	return TCL_ERROR;
    }

    /*
     * Get the command from the hidden command table:
     */

    hPtr = NULL;
    hiddenCmdTablePtr = iPtr->hiddenCmdTablePtr;
    if (hiddenCmdTablePtr != NULL) {
	hPtr = Tcl_FindHashEntry(hiddenCmdTablePtr, hiddenCmdToken);
    }
    if (hPtr == NULL) {
	Tcl_SetObjResult(interp, Tcl_ObjPrintf(
                "unknown hidden command \"%s\"", hiddenCmdToken));
        Tcl_SetErrorCode(interp, "TCL", "LOOKUP", "HIDDENTOKEN",
                hiddenCmdToken, NULL);
	return TCL_ERROR;
    }
    cmdPtr = Tcl_GetHashValue(hPtr);

    /*
     * Check that we have a true global namespace command (enforced by
     * Tcl_HideCommand but let's double check. (If it was not, we would not
     * really know how to handle it).
     */

    if (cmdPtr->nsPtr != iPtr->globalNsPtr) {
	/*
	 * This case is theoritically impossible, we might rather Tcl_Panic
	 * than 'nicely' erroring out ?
	 */

	Tcl_SetObjResult(interp, Tcl_NewStringObj(
		"trying to expose a non-global command namespace command",
		-1));
	return TCL_ERROR;
    }

    /*
     * This is the global table.
     */

    nsPtr = cmdPtr->nsPtr;

    /*
     * It is an error to overwrite an existing exposed command as a result of
     * exposing a previously hidden command.
     */

    hPtr = Tcl_CreateHashEntry(&nsPtr->cmdTable, cmdName, &isNew);
    if (!isNew) {
	Tcl_SetObjResult(interp, Tcl_ObjPrintf(
                "exposed command \"%s\" already exists", cmdName));
        Tcl_SetErrorCode(interp, "TCL", "EXPOSE", "COMMAND_EXISTS", NULL);
	return TCL_ERROR;
    }

    /*
     * Command resolvers (per-interp, per-namespace) might have resolved to a
     * command for the given namespace scope with this command not being
     * registered with the namespace's command table. During BC compilation,
     * the so-resolved command turns into a CmdName literal. Without
     * invalidating a possible CmdName literal here explicitly, such literals
     * keep being reused while pointing to overhauled commands.
     */

    TclInvalidateCmdLiteral(interp, cmdName, nsPtr);

    /*
     * The list of command exported from the namespace might have changed.
     * However, we do not need to recompute this just yet; next time we need
     * the info will be soon enough.
     */

    TclInvalidateNsCmdLookup(nsPtr);

    /*
     * Remove the hash entry for the command from the interpreter hidden
     * command table.
     */

    if (cmdPtr->hPtr != NULL) {
	Tcl_DeleteHashEntry(cmdPtr->hPtr);
	cmdPtr->hPtr = NULL;
    }

    /*
     * Now link the hash table entry with the command structure. This is like
     * creating a new command, so deal with any shadowing of commands in the
     * global namespace.
     */

    cmdPtr->hPtr = hPtr;

    Tcl_SetHashValue(hPtr, cmdPtr);

    /*
     * Not needed as we are only in the global namespace (but would be needed
     * again if we supported namespace command hiding)
     *
     * TclResetShadowedCmdRefs(interp, cmdPtr);
     */

    /*
     * If the command being exposed has a compile function, increment
     * interpreter's compileEpoch to invalidate its compiled code. This makes
     * sure that we don't later try to execute old code compiled assuming the
     * command is hidden. This field is checked in Tcl_EvalObj and
     * ObjInterpProc, and code whose compilation epoch doesn't match is
     * recompiled.
     */

    if (cmdPtr->compileProc != NULL) {
	iPtr->compileEpoch++;
    }
    return TCL_OK;
}

/*
 *----------------------------------------------------------------------
 *
 * Tcl_CreateCommand --
 *
 *	Define a new command in a command table.
 *
 * Results:
 *	The return value is a token for the command, which can be used in
 *	future calls to Tcl_GetCommandName.
 *
 * Side effects:
 *	If a command named cmdName already exists for interp, it is deleted.
 *	In the future, when cmdName is seen as the name of a command by
 *	Tcl_Eval, proc will be called. To support the bytecode interpreter,
 *	the command is created with a wrapper Tcl_ObjCmdProc
 *	(TclInvokeStringCommand) that eventially calls proc. When the command
 *	is deleted from the table, deleteProc will be called. See the manual
 *	entry for details on the calling sequence.
 *
 *----------------------------------------------------------------------
 */

Tcl_Command
Tcl_CreateCommand(
    Tcl_Interp *interp,		/* Token for command interpreter returned by a
				 * previous call to Tcl_CreateInterp. */
    const char *cmdName,	/* Name of command. If it contains namespace
				 * qualifiers, the new command is put in the
				 * specified namespace; otherwise it is put in
				 * the global namespace. */
    Tcl_CmdProc *proc,		/* Function to associate with cmdName. */
    ClientData clientData,	/* Arbitrary value passed to string proc. */
    Tcl_CmdDeleteProc *deleteProc)
				/* If not NULL, gives a function to call when
				 * this command is deleted. */
{
    Interp *iPtr = (Interp *) interp;
    ImportRef *oldRefPtr = NULL;
    Namespace *nsPtr, *dummy1, *dummy2;
    Command *cmdPtr, *refCmdPtr;
    Tcl_HashEntry *hPtr;
    const char *tail;
    int isNew;
    ImportedCmdData *dataPtr;

    if (iPtr->flags & DELETED) {
	/*
	 * The interpreter is being deleted. Don't create any new commands;
	 * it's not safe to muck with the interpreter anymore.
	 */

	return (Tcl_Command) NULL;
    }

    /*
     * Determine where the command should reside. If its name contains
     * namespace qualifiers, we put it in the specified namespace; otherwise,
     * we always put it in the global namespace.
     */

    if (strstr(cmdName, "::") != NULL) {
	TclGetNamespaceForQualName(interp, cmdName, NULL,
		TCL_CREATE_NS_IF_UNKNOWN, &nsPtr, &dummy1, &dummy2, &tail);
	if ((nsPtr == NULL) || (tail == NULL)) {
	    return (Tcl_Command) NULL;
	}
    } else {
	nsPtr = iPtr->globalNsPtr;
	tail = cmdName;
    }

    hPtr = Tcl_CreateHashEntry(&nsPtr->cmdTable, tail, &isNew);
    if (!isNew) {
	/*
	 * Command already exists. Delete the old one. Be careful to preserve
	 * any existing import links so we can restore them down below. That
	 * way, you can redefine a command and its import status will remain
	 * intact.
	 */

	cmdPtr = Tcl_GetHashValue(hPtr);
	oldRefPtr = cmdPtr->importRefPtr;
	cmdPtr->importRefPtr = NULL;

	Tcl_DeleteCommandFromToken(interp, (Tcl_Command) cmdPtr);
	hPtr = Tcl_CreateHashEntry(&nsPtr->cmdTable, tail, &isNew);
	if (!isNew) {
	    /*
	     * If the deletion callback recreated the command, just throw away
	     * the new command (if we try to delete it again, we could get
	     * stuck in an infinite loop).
	     */

	    ckfree(Tcl_GetHashValue(hPtr));
	}
    } else {
	/*
	 * Command resolvers (per-interp, per-namespace) might have resolved
	 * to a command for the given namespace scope with this command not
	 * being registered with the namespace's command table. During BC
	 * compilation, the so-resolved command turns into a CmdName literal.
	 * Without invalidating a possible CmdName literal here explicitly,
	 * such literals keep being reused while pointing to overhauled
	 * commands.
	 */

	TclInvalidateCmdLiteral(interp, tail, nsPtr);

	/*
	 * The list of command exported from the namespace might have changed.
	 * However, we do not need to recompute this just yet; next time we
	 * need the info will be soon enough.
	 */

	TclInvalidateNsCmdLookup(nsPtr);
	TclInvalidateNsPath(nsPtr);
    }
    cmdPtr = ckalloc(sizeof(Command));
    Tcl_SetHashValue(hPtr, cmdPtr);
    cmdPtr->hPtr = hPtr;
    cmdPtr->nsPtr = nsPtr;
    cmdPtr->refCount = 1;
    cmdPtr->cmdEpoch = 0;
    cmdPtr->compileProc = NULL;
    cmdPtr->objProc = TclInvokeStringCommand;
    cmdPtr->objClientData = cmdPtr;
    cmdPtr->proc = proc;
    cmdPtr->clientData = clientData;
    cmdPtr->deleteProc = deleteProc;
    cmdPtr->deleteData = clientData;
    cmdPtr->flags = 0;
    cmdPtr->importRefPtr = NULL;
    cmdPtr->tracePtr = NULL;
    cmdPtr->nreProc = NULL;

    /*
     * Plug in any existing import references found above. Be sure to update
     * all of these references to point to the new command.
     */

    if (oldRefPtr != NULL) {
	cmdPtr->importRefPtr = oldRefPtr;
	while (oldRefPtr != NULL) {
	    refCmdPtr = oldRefPtr->importedCmdPtr;
	    dataPtr = refCmdPtr->objClientData;
	    dataPtr->realCmdPtr = cmdPtr;
	    oldRefPtr = oldRefPtr->nextPtr;
	}
    }

    /*
     * We just created a command, so in its namespace and all of its parent
     * namespaces, it may shadow global commands with the same name. If any
     * shadowed commands are found, invalidate all cached command references
     * in the affected namespaces.
     */

    TclResetShadowedCmdRefs(interp, cmdPtr);
    return (Tcl_Command) cmdPtr;
}

/*
 *----------------------------------------------------------------------
 *
 * Tcl_CreateObjCommand --
 *
 *	Define a new object-based command in a command table.
 *
 * Results:
 *	The return value is a token for the command, which can be used in
 *	future calls to Tcl_GetCommandName.
 *
 * Side effects:
 *	If no command named "cmdName" already exists for interp, one is
 *	created. Otherwise, if a command does exist, then if the object-based
 *	Tcl_ObjCmdProc is TclInvokeStringCommand, we assume Tcl_CreateCommand
 *	was called previously for the same command and just set its
 *	Tcl_ObjCmdProc to the argument "proc"; otherwise, we delete the old
 *	command.
 *
 *	In the future, during bytecode evaluation when "cmdName" is seen as
 *	the name of a command by Tcl_EvalObj or Tcl_Eval, the object-based
 *	Tcl_ObjCmdProc proc will be called. When the command is deleted from
 *	the table, deleteProc will be called. See the manual entry for details
 *	on the calling sequence.
 *
 *----------------------------------------------------------------------
 */

Tcl_Command
Tcl_CreateObjCommand(
    Tcl_Interp *interp,		/* Token for command interpreter (returned by
				 * previous call to Tcl_CreateInterp). */
    const char *cmdName,	/* Name of command. If it contains namespace
				 * qualifiers, the new command is put in the
				 * specified namespace; otherwise it is put in
				 * the global namespace. */
    Tcl_ObjCmdProc *proc,	/* Object-based function to associate with
				 * name. */
    ClientData clientData,	/* Arbitrary value to pass to object
				 * function. */
    Tcl_CmdDeleteProc *deleteProc)
				/* If not NULL, gives a function to call when
				 * this command is deleted. */
{
    Interp *iPtr = (Interp *) interp;
    ImportRef *oldRefPtr = NULL;
    Namespace *nsPtr, *dummy1, *dummy2;
    Command *cmdPtr, *refCmdPtr;
    Tcl_HashEntry *hPtr;
    const char *tail;
    int isNew;
    ImportedCmdData *dataPtr;

    if (iPtr->flags & DELETED) {
	/*
	 * The interpreter is being deleted. Don't create any new commands;
	 * it's not safe to muck with the interpreter anymore.
	 */

	return (Tcl_Command) NULL;
    }

    /*
     * Determine where the command should reside. If its name contains
     * namespace qualifiers, we put it in the specified namespace; otherwise,
     * we always put it in the global namespace.
     */

    if (strstr(cmdName, "::") != NULL) {
	TclGetNamespaceForQualName(interp, cmdName, NULL,
		TCL_CREATE_NS_IF_UNKNOWN, &nsPtr, &dummy1, &dummy2, &tail);
	if ((nsPtr == NULL) || (tail == NULL)) {
	    return (Tcl_Command) NULL;
	}
    } else {
	nsPtr = iPtr->globalNsPtr;
	tail = cmdName;
    }

    hPtr = Tcl_CreateHashEntry(&nsPtr->cmdTable, tail, &isNew);
    TclInvalidateNsPath(nsPtr);
    if (!isNew) {
	cmdPtr = Tcl_GetHashValue(hPtr);

	/*
	 * Command already exists. If its object-based Tcl_ObjCmdProc is
	 * TclInvokeStringCommand, we just set its Tcl_ObjCmdProc to the
	 * argument "proc". Otherwise, we delete the old command.
	 */

	if (cmdPtr->objProc == TclInvokeStringCommand) {
	    cmdPtr->objProc = proc;
	    cmdPtr->objClientData = clientData;
	    cmdPtr->deleteProc = deleteProc;
	    cmdPtr->deleteData = clientData;
	    return (Tcl_Command) cmdPtr;
	}

	/*
	 * Otherwise, we delete the old command. Be careful to preserve any
	 * existing import links so we can restore them down below. That way,
	 * you can redefine a command and its import status will remain
	 * intact.
	 */

	oldRefPtr = cmdPtr->importRefPtr;
	cmdPtr->importRefPtr = NULL;

	Tcl_DeleteCommandFromToken(interp, (Tcl_Command) cmdPtr);
	hPtr = Tcl_CreateHashEntry(&nsPtr->cmdTable, tail, &isNew);
	if (!isNew) {
	    /*
	     * If the deletion callback recreated the command, just throw away
	     * the new command (if we try to delete it again, we could get
	     * stuck in an infinite loop).
	     */

	    ckfree(Tcl_GetHashValue(hPtr));
	}
    } else {
	/*
	 * Command resolvers (per-interp, per-namespace) might have resolved
	 * to a command for the given namespace scope with this command not
	 * being registered with the namespace's command table. During BC
	 * compilation, the so-resolved command turns into a CmdName literal.
	 * Without invalidating a possible CmdName literal here explicitly,
	 * such literals keep being reused while pointing to overhauled
	 * commands.
	 */

	TclInvalidateCmdLiteral(interp, tail, nsPtr);

	/*
	 * The list of command exported from the namespace might have changed.
	 * However, we do not need to recompute this just yet; next time we
	 * need the info will be soon enough.
	 */

	TclInvalidateNsCmdLookup(nsPtr);
    }
    cmdPtr = ckalloc(sizeof(Command));
    Tcl_SetHashValue(hPtr, cmdPtr);
    cmdPtr->hPtr = hPtr;
    cmdPtr->nsPtr = nsPtr;
    cmdPtr->refCount = 1;
    cmdPtr->cmdEpoch = 0;
    cmdPtr->compileProc = NULL;
    cmdPtr->objProc = proc;
    cmdPtr->objClientData = clientData;
    cmdPtr->proc = TclInvokeObjectCommand;
    cmdPtr->clientData = cmdPtr;
    cmdPtr->deleteProc = deleteProc;
    cmdPtr->deleteData = clientData;
    cmdPtr->flags = 0;
    cmdPtr->importRefPtr = NULL;
    cmdPtr->tracePtr = NULL;
    cmdPtr->nreProc = NULL;

    /*
     * Plug in any existing import references found above. Be sure to update
     * all of these references to point to the new command.
     */

    if (oldRefPtr != NULL) {
	cmdPtr->importRefPtr = oldRefPtr;
	while (oldRefPtr != NULL) {
	    refCmdPtr = oldRefPtr->importedCmdPtr;
	    dataPtr = refCmdPtr->objClientData;
	    dataPtr->realCmdPtr = cmdPtr;
	    oldRefPtr = oldRefPtr->nextPtr;
	}
    }

    /*
     * We just created a command, so in its namespace and all of its parent
     * namespaces, it may shadow global commands with the same name. If any
     * shadowed commands are found, invalidate all cached command references
     * in the affected namespaces.
     */

    TclResetShadowedCmdRefs(interp, cmdPtr);
    return (Tcl_Command) cmdPtr;
}

/*
 *----------------------------------------------------------------------
 *
 * TclInvokeStringCommand --
 *
 *	"Wrapper" Tcl_ObjCmdProc used to call an existing string-based
 *	Tcl_CmdProc if no object-based function exists for a command. A
 *	pointer to this function is stored as the Tcl_ObjCmdProc in a Command
 *	structure. It simply turns around and calls the string Tcl_CmdProc in
 *	the Command structure.
 *
 * Results:
 *	A standard Tcl object result value.
 *
 * Side effects:
 *	Besides those side effects of the called Tcl_CmdProc,
 *	TclInvokeStringCommand allocates and frees storage.
 *
 *----------------------------------------------------------------------
 */

int
TclInvokeStringCommand(
    ClientData clientData,	/* Points to command's Command structure. */
    Tcl_Interp *interp,		/* Current interpreter. */
    register int objc,		/* Number of arguments. */
    Tcl_Obj *const objv[])	/* Argument objects. */
{
    Command *cmdPtr = clientData;
    int i, result;
    const char **argv =
	    TclStackAlloc(interp, (unsigned)(objc + 1) * sizeof(char *));

    for (i = 0; i < objc; i++) {
	argv[i] = Tcl_GetString(objv[i]);
    }
    argv[objc] = 0;

    /*
     * Invoke the command's string-based Tcl_CmdProc.
     */

    result = cmdPtr->proc(cmdPtr->clientData, interp, objc, argv);

    TclStackFree(interp, (void *) argv);
    return result;
}

/*
 *----------------------------------------------------------------------
 *
 * TclInvokeObjectCommand --
 *
 *	"Wrapper" Tcl_CmdProc used to call an existing object-based
 *	Tcl_ObjCmdProc if no string-based function exists for a command. A
 *	pointer to this function is stored as the Tcl_CmdProc in a Command
 *	structure. It simply turns around and calls the object Tcl_ObjCmdProc
 *	in the Command structure.
 *
 * Results:
 *	A standard Tcl string result value.
 *
 * Side effects:
 *	Besides those side effects of the called Tcl_CmdProc,
 *	TclInvokeStringCommand allocates and frees storage.
 *
 *----------------------------------------------------------------------
 */

int
TclInvokeObjectCommand(
    ClientData clientData,	/* Points to command's Command structure. */
    Tcl_Interp *interp,		/* Current interpreter. */
    int argc,			/* Number of arguments. */
    register const char **argv)	/* Argument strings. */
{
    Command *cmdPtr = clientData;
    Tcl_Obj *objPtr;
    int i, length, result;
    Tcl_Obj **objv =
	    TclStackAlloc(interp, (unsigned)(argc * sizeof(Tcl_Obj *)));

    for (i = 0; i < argc; i++) {
	length = strlen(argv[i]);
	TclNewStringObj(objPtr, argv[i], length);
	Tcl_IncrRefCount(objPtr);
	objv[i] = objPtr;
    }

    /*
     * Invoke the command's object-based Tcl_ObjCmdProc.
     */

    if (cmdPtr->objProc != NULL) {
	result = cmdPtr->objProc(cmdPtr->objClientData, interp, argc, objv);
    } else {
	result = Tcl_NRCallObjProc(interp, cmdPtr->nreProc,
		cmdPtr->objClientData, argc, objv);
    }

    /*
     * Move the interpreter's object result to the string result, then reset
     * the object result.
     */

    (void) Tcl_GetStringResult(interp);

    /*
     * Decrement the ref counts for the argument objects created above, then
     * free the objv array if malloc'ed storage was used.
     */

    for (i = 0; i < argc; i++) {
	objPtr = objv[i];
	Tcl_DecrRefCount(objPtr);
    }
    TclStackFree(interp, objv);
    return result;
}

/*
 *----------------------------------------------------------------------
 *
 * TclRenameCommand --
 *
 *	Called to give an existing Tcl command a different name. Both the old
 *	command name and the new command name can have "::" namespace
 *	qualifiers. If the new command has a different namespace context, the
 *	command will be moved to that namespace and will execute in the
 *	context of that new namespace.
 *
 *	If the new command name is NULL or the null string, the command is
 *	deleted.
 *
 * Results:
 *	Returns TCL_OK if successful, and TCL_ERROR if anything goes wrong.
 *
 * Side effects:
 *	If anything goes wrong, an error message is returned in the
 *	interpreter's result object.
 *
 *----------------------------------------------------------------------
 */

int
TclRenameCommand(
    Tcl_Interp *interp,		/* Current interpreter. */
    const char *oldName,	/* Existing command name. */
    const char *newName)	/* New command name. */
{
    Interp *iPtr = (Interp *) interp;
    const char *newTail;
    Namespace *cmdNsPtr, *newNsPtr, *dummy1, *dummy2;
    Tcl_Command cmd;
    Command *cmdPtr;
    Tcl_HashEntry *hPtr, *oldHPtr;
    int isNew, result;
    Tcl_Obj *oldFullName;
    Tcl_DString newFullName;

    /*
     * Find the existing command. An error is returned if cmdName can't be
     * found.
     */

    cmd = Tcl_FindCommand(interp, oldName, NULL, /*flags*/ 0);
    cmdPtr = (Command *) cmd;
    if (cmdPtr == NULL) {
	Tcl_SetObjResult(interp, Tcl_ObjPrintf(
                "can't %s \"%s\": command doesn't exist",
		((newName == NULL)||(*newName == '\0'))? "delete":"rename",
		oldName));
        Tcl_SetErrorCode(interp, "TCL", "LOOKUP", "COMMAND", oldName, NULL);
	return TCL_ERROR;
    }
    cmdNsPtr = cmdPtr->nsPtr;
    oldFullName = Tcl_NewObj();
    Tcl_IncrRefCount(oldFullName);
    Tcl_GetCommandFullName(interp, cmd, oldFullName);

    /*
     * If the new command name is NULL or empty, delete the command. Do this
     * with Tcl_DeleteCommandFromToken, since we already have the command.
     */

    if ((newName == NULL) || (*newName == '\0')) {
	Tcl_DeleteCommandFromToken(interp, cmd);
	result = TCL_OK;
	goto done;
    }

    /*
     * Make sure that the destination command does not already exist. The
     * rename operation is like creating a command, so we should automatically
     * create the containing namespaces just like Tcl_CreateCommand would.
     */

    TclGetNamespaceForQualName(interp, newName, NULL,
	    TCL_CREATE_NS_IF_UNKNOWN, &newNsPtr, &dummy1, &dummy2, &newTail);

    if ((newNsPtr == NULL) || (newTail == NULL)) {
	Tcl_SetObjResult(interp, Tcl_ObjPrintf(
                "can't rename to \"%s\": bad command name", newName));
        Tcl_SetErrorCode(interp, "TCL", "VALUE", "COMMAND", NULL);
	result = TCL_ERROR;
	goto done;
    }
    if (Tcl_FindHashEntry(&newNsPtr->cmdTable, newTail) != NULL) {
	Tcl_SetObjResult(interp, Tcl_ObjPrintf(
                "can't rename to \"%s\": command already exists", newName));
        Tcl_SetErrorCode(interp, "TCL", "OPERATION", "RENAME",
                "TARGET_EXISTS", NULL);
	result = TCL_ERROR;
	goto done;
    }

    /*
     * Warning: any changes done in the code here are likely to be needed in
     * Tcl_HideCommand code too (until the common parts are extracted out).
     * - dl
     */

    /*
     * Put the command in the new namespace so we can check for an alias loop.
     * Since we are adding a new command to a namespace, we must handle any
     * shadowing of the global commands that this might create.
     */

    oldHPtr = cmdPtr->hPtr;
    hPtr = Tcl_CreateHashEntry(&newNsPtr->cmdTable, newTail, &isNew);
    Tcl_SetHashValue(hPtr, cmdPtr);
    cmdPtr->hPtr = hPtr;
    cmdPtr->nsPtr = newNsPtr;
    TclResetShadowedCmdRefs(interp, cmdPtr);

    /*
     * Now check for an alias loop. If we detect one, put everything back the
     * way it was and report the error.
     */

    result = TclPreventAliasLoop(interp, interp, (Tcl_Command) cmdPtr);
    if (result != TCL_OK) {
	Tcl_DeleteHashEntry(cmdPtr->hPtr);
	cmdPtr->hPtr = oldHPtr;
	cmdPtr->nsPtr = cmdNsPtr;
	goto done;
    }

    /*
     * The list of command exported from the namespace might have changed.
     * However, we do not need to recompute this just yet; next time we need
     * the info will be soon enough. These might refer to the same variable,
     * but that's no big deal.
     */

    TclInvalidateNsCmdLookup(cmdNsPtr);
    TclInvalidateNsCmdLookup(cmdPtr->nsPtr);

    /*
     * Command resolvers (per-interp, per-namespace) might have resolved to a
     * command for the given namespace scope with this command not being
     * registered with the namespace's command table. During BC compilation,
     * the so-resolved command turns into a CmdName literal. Without
     * invalidating a possible CmdName literal here explicitly, such literals
     * keep being reused while pointing to overhauled commands.
     */

    TclInvalidateCmdLiteral(interp, newTail, cmdPtr->nsPtr);

    /*
     * Script for rename traces can delete the command "oldName". Therefore
     * increment the reference count for cmdPtr so that it's Command structure
     * is freed only towards the end of this function by calling
     * TclCleanupCommand.
     *
     * The trace function needs to get a fully qualified name for old and new
     * commands [Tcl bug #651271], or else there's no way for the trace
     * function to get the namespace from which the old command is being
     * renamed!
     */

    Tcl_DStringInit(&newFullName);
    Tcl_DStringAppend(&newFullName, newNsPtr->fullName, -1);
    if (newNsPtr != iPtr->globalNsPtr) {
	TclDStringAppendLiteral(&newFullName, "::");
    }
    Tcl_DStringAppend(&newFullName, newTail, -1);
    cmdPtr->refCount++;
    CallCommandTraces(iPtr, cmdPtr, Tcl_GetString(oldFullName),
	    Tcl_DStringValue(&newFullName), TCL_TRACE_RENAME);
    Tcl_DStringFree(&newFullName);

    /*
     * The new command name is okay, so remove the command from its current
     * namespace. This is like deleting the command, so bump the cmdEpoch to
     * invalidate any cached references to the command.
     */

    Tcl_DeleteHashEntry(oldHPtr);
    cmdPtr->cmdEpoch++;

    /*
     * If the command being renamed has a compile function, increment the
     * interpreter's compileEpoch to invalidate its compiled code. This makes
     * sure that we don't later try to execute old code compiled for the
     * now-renamed command.
     */

    if (cmdPtr->compileProc != NULL) {
	iPtr->compileEpoch++;
    }

    /*
     * Now free the Command structure, if the "oldName" command has been
     * deleted by invocation of rename traces.
     */

    TclCleanupCommandMacro(cmdPtr);
    result = TCL_OK;

  done:
    TclDecrRefCount(oldFullName);
    return result;
}

/*
 *----------------------------------------------------------------------
 *
 * Tcl_SetCommandInfo --
 *
 *	Modifies various information about a Tcl command. Note that this
 *	function will not change a command's namespace; use TclRenameCommand
 *	to do that. Also, the isNativeObjectProc member of *infoPtr is
 *	ignored.
 *
 * Results:
 *	If cmdName exists in interp, then the information at *infoPtr is
 *	stored with the command in place of the current information and 1 is
 *	returned. If the command doesn't exist then 0 is returned.
 *
 * Side effects:
 *	None.
 *
 *----------------------------------------------------------------------
 */

int
Tcl_SetCommandInfo(
    Tcl_Interp *interp,		/* Interpreter in which to look for
				 * command. */
    const char *cmdName,	/* Name of desired command. */
    const Tcl_CmdInfo *infoPtr)	/* Where to find information to store in the
				 * command. */
{
    Tcl_Command cmd;

    cmd = Tcl_FindCommand(interp, cmdName, NULL, /*flags*/ 0);
    return Tcl_SetCommandInfoFromToken(cmd, infoPtr);
}

/*
 *----------------------------------------------------------------------
 *
 * Tcl_SetCommandInfoFromToken --
 *
 *	Modifies various information about a Tcl command. Note that this
 *	function will not change a command's namespace; use TclRenameCommand
 *	to do that. Also, the isNativeObjectProc member of *infoPtr is
 *	ignored.
 *
 * Results:
 *	If cmdName exists in interp, then the information at *infoPtr is
 *	stored with the command in place of the current information and 1 is
 *	returned. If the command doesn't exist then 0 is returned.
 *
 * Side effects:
 *	None.
 *
 *----------------------------------------------------------------------
 */

int
Tcl_SetCommandInfoFromToken(
    Tcl_Command cmd,
    const Tcl_CmdInfo *infoPtr)
{
    Command *cmdPtr;		/* Internal representation of the command */

    if (cmd == NULL) {
	return 0;
    }

    /*
     * The isNativeObjectProc and nsPtr members of *infoPtr are ignored.
     */

    cmdPtr = (Command *) cmd;
    cmdPtr->proc = infoPtr->proc;
    cmdPtr->clientData = infoPtr->clientData;
    if (infoPtr->objProc == NULL) {
	cmdPtr->objProc = TclInvokeStringCommand;
	cmdPtr->objClientData = cmdPtr;
	cmdPtr->nreProc = NULL;
    } else {
	if (infoPtr->objProc != cmdPtr->objProc) {
	    cmdPtr->nreProc = NULL;
	    cmdPtr->objProc = infoPtr->objProc;
	}
	cmdPtr->objClientData = infoPtr->objClientData;
    }
    cmdPtr->deleteProc = infoPtr->deleteProc;
    cmdPtr->deleteData = infoPtr->deleteData;
    return 1;
}

/*
 *----------------------------------------------------------------------
 *
 * Tcl_GetCommandInfo --
 *
 *	Returns various information about a Tcl command.
 *
 * Results:
 *	If cmdName exists in interp, then *infoPtr is modified to hold
 *	information about cmdName and 1 is returned. If the command doesn't
 *	exist then 0 is returned and *infoPtr isn't modified.
 *
 * Side effects:
 *	None.
 *
 *----------------------------------------------------------------------
 */

int
Tcl_GetCommandInfo(
    Tcl_Interp *interp,		/* Interpreter in which to look for
				 * command. */
    const char *cmdName,	/* Name of desired command. */
    Tcl_CmdInfo *infoPtr)	/* Where to store information about
				 * command. */
{
    Tcl_Command cmd;

    cmd = Tcl_FindCommand(interp, cmdName, NULL, /*flags*/ 0);
    return Tcl_GetCommandInfoFromToken(cmd, infoPtr);
}

/*
 *----------------------------------------------------------------------
 *
 * Tcl_GetCommandInfoFromToken --
 *
 *	Returns various information about a Tcl command.
 *
 * Results:
 *	Copies information from the command identified by 'cmd' into a
 *	caller-supplied structure and returns 1. If the 'cmd' is NULL, leaves
 *	the structure untouched and returns 0.
 *
 * Side effects:
 *	None.
 *
 *----------------------------------------------------------------------
 */

int
Tcl_GetCommandInfoFromToken(
    Tcl_Command cmd,
    Tcl_CmdInfo *infoPtr)
{
    Command *cmdPtr;		/* Internal representation of the command */

    if (cmd == NULL) {
	return 0;
    }

    /*
     * Set isNativeObjectProc 1 if objProc was registered by a call to
     * Tcl_CreateObjCommand. Otherwise set it to 0.
     */

    cmdPtr = (Command *) cmd;
    infoPtr->isNativeObjectProc =
	    (cmdPtr->objProc != TclInvokeStringCommand);
    infoPtr->objProc = cmdPtr->objProc;
    infoPtr->objClientData = cmdPtr->objClientData;
    infoPtr->proc = cmdPtr->proc;
    infoPtr->clientData = cmdPtr->clientData;
    infoPtr->deleteProc = cmdPtr->deleteProc;
    infoPtr->deleteData = cmdPtr->deleteData;
    infoPtr->namespacePtr = (Tcl_Namespace *) cmdPtr->nsPtr;

    return 1;
}

/*
 *----------------------------------------------------------------------
 *
 * Tcl_GetCommandName --
 *
 *	Given a token returned by Tcl_CreateCommand, this function returns the
 *	current name of the command (which may have changed due to renaming).
 *
 * Results:
 *	The return value is the name of the given command.
 *
 * Side effects:
 *	None.
 *
 *----------------------------------------------------------------------
 */

const char *
Tcl_GetCommandName(
    Tcl_Interp *interp,		/* Interpreter containing the command. */
    Tcl_Command command)	/* Token for command returned by a previous
				 * call to Tcl_CreateCommand. The command must
				 * not have been deleted. */
{
    Command *cmdPtr = (Command *) command;

    if ((cmdPtr == NULL) || (cmdPtr->hPtr == NULL)) {
	/*
	 * This should only happen if command was "created" after the
	 * interpreter began to be deleted, so there isn't really any command.
	 * Just return an empty string.
	 */

	return "";
    }

    return Tcl_GetHashKey(cmdPtr->hPtr->tablePtr, cmdPtr->hPtr);
}

/*
 *----------------------------------------------------------------------
 *
 * Tcl_GetCommandFullName --
 *
 *	Given a token returned by, e.g., Tcl_CreateCommand or Tcl_FindCommand,
 *	this function appends to an object the command's full name, qualified
 *	by a sequence of parent namespace names. The command's fully-qualified
 *	name may have changed due to renaming.
 *
 * Results:
 *	None.
 *
 * Side effects:
 *	The command's fully-qualified name is appended to the string
 *	representation of objPtr.
 *
 *----------------------------------------------------------------------
 */

void
Tcl_GetCommandFullName(
    Tcl_Interp *interp,		/* Interpreter containing the command. */
    Tcl_Command command,	/* Token for command returned by a previous
				 * call to Tcl_CreateCommand. The command must
				 * not have been deleted. */
    Tcl_Obj *objPtr)		/* Points to the object onto which the
				 * command's full name is appended. */

{
    Interp *iPtr = (Interp *) interp;
    register Command *cmdPtr = (Command *) command;
    char *name;

    /*
     * Add the full name of the containing namespace, followed by the "::"
     * separator, and the command name.
     */

    if (cmdPtr != NULL) {
	if (cmdPtr->nsPtr != NULL) {
	    Tcl_AppendToObj(objPtr, cmdPtr->nsPtr->fullName, -1);
	    if (cmdPtr->nsPtr != iPtr->globalNsPtr) {
		Tcl_AppendToObj(objPtr, "::", 2);
	    }
	}
	if (cmdPtr->hPtr != NULL) {
	    name = Tcl_GetHashKey(cmdPtr->hPtr->tablePtr, cmdPtr->hPtr);
	    Tcl_AppendToObj(objPtr, name, -1);
	}
    }
}

/*
 *----------------------------------------------------------------------
 *
 * Tcl_DeleteCommand --
 *
 *	Remove the given command from the given interpreter.
 *
 * Results:
 *	0 is returned if the command was deleted successfully. -1 is returned
 *	if there didn't exist a command by that name.
 *
 * Side effects:
 *	cmdName will no longer be recognized as a valid command for interp.
 *
 *----------------------------------------------------------------------
 */

int
Tcl_DeleteCommand(
    Tcl_Interp *interp,		/* Token for command interpreter (returned by
				 * a previous Tcl_CreateInterp call). */
    const char *cmdName)	/* Name of command to remove. */
{
    Tcl_Command cmd;

    /*
     * Find the desired command and delete it.
     */

    cmd = Tcl_FindCommand(interp, cmdName, NULL, /*flags*/ 0);
    if (cmd == NULL) {
	return -1;
    }
    return Tcl_DeleteCommandFromToken(interp, cmd);
}

/*
 *----------------------------------------------------------------------
 *
 * Tcl_DeleteCommandFromToken --
 *
 *	Removes the given command from the given interpreter. This function
 *	resembles Tcl_DeleteCommand, but takes a Tcl_Command token instead of
 *	a command name for efficiency.
 *
 * Results:
 *	0 is returned if the command was deleted successfully. -1 is returned
 *	if there didn't exist a command by that name.
 *
 * Side effects:
 *	The command specified by "cmd" will no longer be recognized as a valid
 *	command for "interp".
 *
 *----------------------------------------------------------------------
 */

int
Tcl_DeleteCommandFromToken(
    Tcl_Interp *interp,		/* Token for command interpreter returned by a
				 * previous call to Tcl_CreateInterp. */
    Tcl_Command cmd)		/* Token for command to delete. */
{
    Interp *iPtr = (Interp *) interp;
    Command *cmdPtr = (Command *) cmd;
    ImportRef *refPtr, *nextRefPtr;
    Tcl_Command importCmd;

    /*
     * Bump the command epoch counter. This will invalidate all cached
     * references that point to this command.
     */

    cmdPtr->cmdEpoch++;

    /*
     * The code here is tricky. We can't delete the hash table entry before
     * invoking the deletion callback because there are cases where the
     * deletion callback needs to invoke the command (e.g. object systems such
     * as OTcl). However, this means that the callback could try to delete or
     * rename the command. The deleted flag allows us to detect these cases
     * and skip nested deletes.
     */

    if (cmdPtr->flags & CMD_IS_DELETED) {
	/*
	 * Another deletion is already in progress. Remove the hash table
	 * entry now, but don't invoke a callback or free the command
	 * structure. Take care to only remove the hash entry if it has not
	 * already been removed; otherwise if we manage to hit this function
	 * three times, everything goes up in smoke. [Bug 1220058]
	 */

	if (cmdPtr->hPtr != NULL) {
	    Tcl_DeleteHashEntry(cmdPtr->hPtr);
	    cmdPtr->hPtr = NULL;
	}
	return 0;
    }

    /*
     * We must delete this command, even though both traces and delete procs
     * may try to avoid this (renaming the command etc). Also traces and
     * delete procs may try to delete the command themsevles. This flag
     * declares that a delete is in progress and that recursive deletes should
     * be ignored.
     */

    cmdPtr->flags |= CMD_IS_DELETED;

    /*
     * Call trace functions for the command being deleted. Then delete its
     * traces.
     */

    if (cmdPtr->tracePtr != NULL) {
	CommandTrace *tracePtr;
	CallCommandTraces(iPtr,cmdPtr,NULL,NULL,TCL_TRACE_DELETE);

	/*
	 * Now delete these traces.
	 */

	tracePtr = cmdPtr->tracePtr;
	while (tracePtr != NULL) {
	    CommandTrace *nextPtr = tracePtr->nextPtr;

	    if ((--tracePtr->refCount) <= 0) {
		ckfree(tracePtr);
	    }
	    tracePtr = nextPtr;
	}
	cmdPtr->tracePtr = NULL;
    }

    /*
     * The list of command exported from the namespace might have changed.
     * However, we do not need to recompute this just yet; next time we need
     * the info will be soon enough.
     */

    TclInvalidateNsCmdLookup(cmdPtr->nsPtr);

    /*
     * If the command being deleted has a compile function, increment the
     * interpreter's compileEpoch to invalidate its compiled code. This makes
     * sure that we don't later try to execute old code compiled with
     * command-specific (i.e., inline) bytecodes for the now-deleted command.
     * This field is checked in Tcl_EvalObj and ObjInterpProc, and code whose
     * compilation epoch doesn't match is recompiled.
     */

    if (cmdPtr->compileProc != NULL) {
	iPtr->compileEpoch++;
    }

    if (cmdPtr->deleteProc != NULL) {
	/*
	 * Delete the command's client data. If this was an imported command
	 * created when a command was imported into a namespace, this client
	 * data will be a pointer to a ImportedCmdData structure describing
	 * the "real" command that this imported command refers to.
	 *
	 * If you are getting a crash during the call to deleteProc and
	 * cmdPtr->deleteProc is a pointer to the function free(), the most
	 * likely cause is that your extension allocated memory for the
	 * clientData argument to Tcl_CreateObjCommand with the ckalloc()
	 * macro and you are now trying to deallocate this memory with free()
	 * instead of ckfree(). You should pass a pointer to your own method
	 * that calls ckfree().
	 */

	cmdPtr->deleteProc(cmdPtr->deleteData);
    }

    /*
     * If this command was imported into other namespaces, then imported
     * commands were created that refer back to this command. Delete these
     * imported commands now.
     */

    for (refPtr = cmdPtr->importRefPtr; refPtr != NULL;
	    refPtr = nextRefPtr) {
	nextRefPtr = refPtr->nextPtr;
	importCmd = (Tcl_Command) refPtr->importedCmdPtr;
	Tcl_DeleteCommandFromToken(interp, importCmd);
    }

    /*
     * Don't use hPtr to delete the hash entry here, because it's possible
     * that the deletion callback renamed the command. Instead, use
     * cmdPtr->hptr, and make sure that no-one else has already deleted the
     * hash entry.
     */

    if (cmdPtr->hPtr != NULL) {
	Tcl_DeleteHashEntry(cmdPtr->hPtr);
	cmdPtr->hPtr = NULL;
    }

    /*
     * A number of tests for particular kinds of commands are done by checking
     * whether the objProc field holds a known value. Set the field to NULL so
     * that such tests won't have false positives when applied to deleted
     * commands.
     */

    cmdPtr->objProc = NULL;

    /*
     * Now free the Command structure, unless there is another reference to it
     * from a CmdName Tcl object in some ByteCode code sequence. In that case,
     * delay the cleanup until all references are either discarded (when a
     * ByteCode is freed) or replaced by a new reference (when a cached
     * CmdName Command reference is found to be invalid and
     * TclNRExecuteByteCode looks up the command in the command hashtable).
     */

    TclCleanupCommandMacro(cmdPtr);
    return 0;
}

/*
 *----------------------------------------------------------------------
 *
 * CallCommandTraces --
 *
 *	Abstraction of the code to call traces on a command.
 *
 * Results:
 *	Currently always NULL.
 *
 * Side effects:
 *	Anything; this may recursively evaluate scripts and code exists to do
 *	just that.
 *
 *----------------------------------------------------------------------
 */

static char *
CallCommandTraces(
    Interp *iPtr,		/* Interpreter containing command. */
    Command *cmdPtr,		/* Command whose traces are to be invoked. */
    const char *oldName,	/* Command's old name, or NULL if we must get
				 * the name from cmdPtr */
    const char *newName,	/* Command's new name, or NULL if the command
				 * is not being renamed */
    int flags)			/* Flags indicating the type of traces to
				 * trigger, either TCL_TRACE_DELETE or
				 * TCL_TRACE_RENAME. */
{
    register CommandTrace *tracePtr;
    ActiveCommandTrace active;
    char *result;
    Tcl_Obj *oldNamePtr = NULL;
    Tcl_InterpState state = NULL;

    if (cmdPtr->flags & CMD_TRACE_ACTIVE) {
	/*
	 * While a rename trace is active, we will not process any more rename
	 * traces; while a delete trace is active we will never reach here -
	 * because Tcl_DeleteCommandFromToken checks for the condition
	 * (cmdPtr->flags & CMD_IS_DELETED) and returns immediately when a
	 * command deletion is in progress. For all other traces, delete
	 * traces will not be invoked but a call to TraceCommandProc will
	 * ensure that tracePtr->clientData is freed whenever the command
	 * "oldName" is deleted.
	 */

	if (cmdPtr->flags & TCL_TRACE_RENAME) {
	    flags &= ~TCL_TRACE_RENAME;
	}
	if (flags == 0) {
	    return NULL;
	}
    }
    cmdPtr->flags |= CMD_TRACE_ACTIVE;
    cmdPtr->refCount++;

    result = NULL;
    active.nextPtr = iPtr->activeCmdTracePtr;
    active.reverseScan = 0;
    iPtr->activeCmdTracePtr = &active;

    if (flags & TCL_TRACE_DELETE) {
	flags |= TCL_TRACE_DESTROYED;
    }
    active.cmdPtr = cmdPtr;

    Tcl_Preserve(iPtr);

    for (tracePtr = cmdPtr->tracePtr; tracePtr != NULL;
	    tracePtr = active.nextTracePtr) {
	active.nextTracePtr = tracePtr->nextPtr;
	if (!(tracePtr->flags & flags)) {
	    continue;
	}
	cmdPtr->flags |= tracePtr->flags;
	if (oldName == NULL) {
	    TclNewObj(oldNamePtr);
	    Tcl_IncrRefCount(oldNamePtr);
	    Tcl_GetCommandFullName((Tcl_Interp *) iPtr,
		    (Tcl_Command) cmdPtr, oldNamePtr);
	    oldName = TclGetString(oldNamePtr);
	}
	tracePtr->refCount++;
	if (state == NULL) {
	    state = Tcl_SaveInterpState((Tcl_Interp *) iPtr, TCL_OK);
	}
	tracePtr->traceProc(tracePtr->clientData, (Tcl_Interp *) iPtr,
		oldName, newName, flags);
	cmdPtr->flags &= ~tracePtr->flags;
	if ((--tracePtr->refCount) <= 0) {
	    ckfree(tracePtr);
	}
    }

    if (state) {
	Tcl_RestoreInterpState((Tcl_Interp *) iPtr, state);
    }

    /*
     * If a new object was created to hold the full oldName, free it now.
     */

    if (oldNamePtr != NULL) {
	TclDecrRefCount(oldNamePtr);
    }

    /*
     * Restore the variable's flags, remove the record of our active traces,
     * and then return.
     */

    cmdPtr->flags &= ~CMD_TRACE_ACTIVE;
    cmdPtr->refCount--;
    iPtr->activeCmdTracePtr = active.nextPtr;
    Tcl_Release(iPtr);
    return result;
}

/*
 *----------------------------------------------------------------------
 *
 * CancelEvalProc --
 *
 *	Marks this interpreter as being canceled. This causes current
 *	executions to be unwound as the interpreter enters a state where it
 *	refuses to execute more commands or handle [catch] or [try], yet the
 *	interpreter is still able to execute further commands after the
 *	cancelation is cleared (unlike if it is deleted).
 *
 * Results:
 *	The value given for the code argument.
 *
 * Side effects:
 *	Transfers a message from the cancelation message to the interpreter.
 *
 *----------------------------------------------------------------------
 */

static int
CancelEvalProc(
    ClientData clientData,	/* Interp to cancel the script in progress. */
    Tcl_Interp *interp,		/* Ignored */
    int code)			/* Current return code from command. */
{
    CancelInfo *cancelInfo = clientData;
    Interp *iPtr;

    if (cancelInfo != NULL) {
	Tcl_MutexLock(&cancelLock);
	iPtr = (Interp *) cancelInfo->interp;

	if (iPtr != NULL) {
	    /*
	     * Setting the CANCELED flag will cause the script in progress to
	     * be canceled as soon as possible. The core honors this flag at
	     * all the necessary places to ensure script cancellation is
	     * responsive. Extensions can check for this flag by calling
	     * Tcl_Canceled and checking if TCL_ERROR is returned or they can
	     * choose to ignore the script cancellation flag and the
	     * associated functionality altogether. Currently, the only other
	     * flag we care about here is the TCL_CANCEL_UNWIND flag (from
	     * Tcl_CancelEval). We do not want to simply combine all the flags
	     * from original Tcl_CancelEval call with the interp flags here
	     * just in case the caller passed flags that might cause behaviour
	     * unrelated to script cancellation.
	     */

	    TclSetCancelFlags(iPtr, cancelInfo->flags | CANCELED);

	    /*
	     * Now, we must set the script cancellation flags on all the slave
	     * interpreters belonging to this one.
	     */

	    TclSetSlaveCancelFlags((Tcl_Interp *) iPtr,
		    cancelInfo->flags | CANCELED, 0);

	    /*
	     * Create the result object now so that Tcl_Canceled can avoid
	     * locking the cancelLock mutex.
	     */

	    if (cancelInfo->result != NULL) {
		Tcl_SetStringObj(iPtr->asyncCancelMsg, cancelInfo->result,
			cancelInfo->length);
	    } else {
		Tcl_SetObjLength(iPtr->asyncCancelMsg, 0);
	    }
	}
	Tcl_MutexUnlock(&cancelLock);
    }

    return code;
}

/*
 *----------------------------------------------------------------------
 *
 * TclCleanupCommand --
 *
 *	This function frees up a Command structure unless it is still
 *	referenced from an interpreter's command hashtable or from a CmdName
 *	Tcl object representing the name of a command in a ByteCode
 *	instruction sequence.
 *
 * Results:
 *	None.
 *
 * Side effects:
 *	Memory gets freed unless a reference to the Command structure still
 *	exists. In that case the cleanup is delayed until the command is
 *	deleted or when the last ByteCode referring to it is freed.
 *
 *----------------------------------------------------------------------
 */

void
TclCleanupCommand(
    register Command *cmdPtr)	/* Points to the Command structure to
				 * be freed. */
{
    cmdPtr->refCount--;
    if (cmdPtr->refCount <= 0) {
	ckfree(cmdPtr);
    }
}

/*
 *----------------------------------------------------------------------
 *
 * Tcl_CreateMathFunc --
 *
 *	Creates a new math function for expressions in a given interpreter.
 *
 * Results:
 *	None.
 *
 * Side effects:
 *	The Tcl function defined by "name" is created or redefined. If the
 *	function already exists then its definition is replaced; this includes
 *	the builtin functions. Redefining a builtin function forces all
 *	existing code to be invalidated since that code may be compiled using
 *	an instruction specific to the replaced function. In addition,
 *	redefioning a non-builtin function will force existing code to be
 *	invalidated if the number of arguments has changed.
 *
 *----------------------------------------------------------------------
 */

void
Tcl_CreateMathFunc(
    Tcl_Interp *interp,		/* Interpreter in which function is to be
				 * available. */
    const char *name,		/* Name of function (e.g. "sin"). */
    int numArgs,		/* Nnumber of arguments required by
				 * function. */
    Tcl_ValueType *argTypes,	/* Array of types acceptable for each
				 * argument. */
    Tcl_MathProc *proc,		/* C function that implements the math
				 * function. */
    ClientData clientData)	/* Additional value to pass to the
				 * function. */
{
    Tcl_DString bigName;
    OldMathFuncData *data = ckalloc(sizeof(OldMathFuncData));

    data->proc = proc;
    data->numArgs = numArgs;
    data->argTypes = ckalloc(numArgs * sizeof(Tcl_ValueType));
    memcpy(data->argTypes, argTypes, numArgs * sizeof(Tcl_ValueType));
    data->clientData = clientData;

    Tcl_DStringInit(&bigName);
    TclDStringAppendLiteral(&bigName, "::tcl::mathfunc::");
    Tcl_DStringAppend(&bigName, name, -1);

    Tcl_CreateObjCommand(interp, Tcl_DStringValue(&bigName),
	    OldMathFuncProc, data, OldMathFuncDeleteProc);
    Tcl_DStringFree(&bigName);
}

/*
 *----------------------------------------------------------------------
 *
 * OldMathFuncProc --
 *
 *	Dispatch to a math function created with Tcl_CreateMathFunc
 *
 * Results:
 *	Returns a standard Tcl result.
 *
 * Side effects:
 *	Whatever the math function does.
 *
 *----------------------------------------------------------------------
 */

static int
OldMathFuncProc(
    ClientData clientData,	/* Ponter to OldMathFuncData describing the
				 * function being called */
    Tcl_Interp *interp,		/* Tcl interpreter */
    int objc,			/* Actual parameter count */
    Tcl_Obj *const *objv)	/* Parameter vector */
{
    Tcl_Obj *valuePtr;
    OldMathFuncData *dataPtr = clientData;
    Tcl_Value funcResult, *args;
    int result;
    int j, k;
    double d;

    /*
     * Check argument count.
     */

    if (objc != dataPtr->numArgs + 1) {
	MathFuncWrongNumArgs(interp, dataPtr->numArgs+1, objc, objv);
	return TCL_ERROR;
    }

    /*
     * Convert arguments from Tcl_Obj's to Tcl_Value's.
     */

    args = ckalloc(dataPtr->numArgs * sizeof(Tcl_Value));
    for (j = 1, k = 0; j < objc; ++j, ++k) {
	/* TODO: Convert to TclGetNumberFromObj? */
	valuePtr = objv[j];
	result = Tcl_GetDoubleFromObj(NULL, valuePtr, &d);
#ifdef ACCEPT_NAN
	if ((result != TCL_OK) && (valuePtr->typePtr == &tclDoubleType)) {
	    d = valuePtr->internalRep.doubleValue;
	    result = TCL_OK;
	}
#endif
	if (result != TCL_OK) {
	    /*
	     * We have a non-numeric argument.
	     */

	    Tcl_SetObjResult(interp, Tcl_NewStringObj(
		    "argument to math function didn't have numeric value",
		    -1));
	    TclCheckBadOctal(interp, Tcl_GetString(valuePtr));
	    ckfree(args);
	    return TCL_ERROR;
	}

	/*
	 * Copy the object's numeric value to the argument record, converting
	 * it if necessary.
	 *
	 * NOTE: no bignum support; use the new mathfunc interface for that.
	 */

	args[k].type = dataPtr->argTypes[k];
	switch (args[k].type) {
	case TCL_EITHER:
	    if (Tcl_GetLongFromObj(NULL, valuePtr, &args[k].intValue)
		    == TCL_OK) {
		args[k].type = TCL_INT;
		break;
	    }
	    if (Tcl_GetWideIntFromObj(interp, valuePtr, &args[k].wideValue)
		    == TCL_OK) {
		args[k].type = TCL_WIDE_INT;
		break;
	    }
	    args[k].type = TCL_DOUBLE;
	    /* FALLTHROUGH */

	case TCL_DOUBLE:
	    args[k].doubleValue = d;
	    break;
	case TCL_INT:
	    if (ExprIntFunc(NULL, interp, 2, &objv[j-1]) != TCL_OK) {
		ckfree(args);
		return TCL_ERROR;
	    }
	    valuePtr = Tcl_GetObjResult(interp);
	    Tcl_GetLongFromObj(NULL, valuePtr, &args[k].intValue);
	    Tcl_ResetResult(interp);
	    break;
	case TCL_WIDE_INT:
	    if (ExprWideFunc(NULL, interp, 2, &objv[j-1]) != TCL_OK) {
		ckfree(args);
		return TCL_ERROR;
	    }
	    valuePtr = Tcl_GetObjResult(interp);
	    Tcl_GetWideIntFromObj(NULL, valuePtr, &args[k].wideValue);
	    Tcl_ResetResult(interp);
	    break;
	}
    }

    /*
     * Call the function.
     */

    errno = 0;
    result = dataPtr->proc(dataPtr->clientData, interp, args, &funcResult);
    ckfree(args);
    if (result != TCL_OK) {
	return result;
    }

    /*
     * Return the result of the call.
     */

    if (funcResult.type == TCL_INT) {
	TclNewLongObj(valuePtr, funcResult.intValue);
    } else if (funcResult.type == TCL_WIDE_INT) {
	valuePtr = Tcl_NewWideIntObj(funcResult.wideValue);
    } else {
	return CheckDoubleResult(interp, funcResult.doubleValue);
    }
    Tcl_SetObjResult(interp, valuePtr);
    return TCL_OK;
}

/*
 *----------------------------------------------------------------------
 *
 * OldMathFuncDeleteProc --
 *
 *	Cleans up after deleting a math function registered with
 *	Tcl_CreateMathFunc
 *
 * Results:
 *	None.
 *
 * Side effects:
 *	Frees allocated memory.
 *
 *----------------------------------------------------------------------
 */

static void
OldMathFuncDeleteProc(
    ClientData clientData)
{
    OldMathFuncData *dataPtr = clientData;

    ckfree(dataPtr->argTypes);
    ckfree(dataPtr);
}

/*
 *----------------------------------------------------------------------
 *
 * Tcl_GetMathFuncInfo --
 *
 *	Discovers how a particular math function was created in a given
 *	interpreter.
 *
 * Results:
 *	TCL_OK if it succeeds, TCL_ERROR else (leaving an error message in the
 *	interpreter result if that happens.)
 *
 * Side effects:
 *	If this function succeeds, the variables pointed to by the numArgsPtr
 *	and argTypePtr arguments will be updated to detail the arguments
 *	allowed by the function. The variable pointed to by the procPtr
 *	argument will be set to NULL if the function is a builtin function,
 *	and will be set to the address of the C function used to implement the
 *	math function otherwise (in which case the variable pointed to by the
 *	clientDataPtr argument will also be updated.)
 *
 *----------------------------------------------------------------------
 */

int
Tcl_GetMathFuncInfo(
    Tcl_Interp *interp,
    const char *name,
    int *numArgsPtr,
    Tcl_ValueType **argTypesPtr,
    Tcl_MathProc **procPtr,
    ClientData *clientDataPtr)
{
    Tcl_Obj *cmdNameObj;
    Command *cmdPtr;

    /*
     * Get the command that implements the math function.
     */

    TclNewLiteralStringObj(cmdNameObj, "tcl::mathfunc::");
    Tcl_AppendToObj(cmdNameObj, name, -1);
    Tcl_IncrRefCount(cmdNameObj);
    cmdPtr = (Command *) Tcl_GetCommandFromObj(interp, cmdNameObj);
    Tcl_DecrRefCount(cmdNameObj);

    /*
     * Report unknown functions.
     */

    if (cmdPtr == NULL) {
        Tcl_SetObjResult(interp, Tcl_ObjPrintf(
                "unknown math function \"%s\"", name));
	Tcl_SetErrorCode(interp, "TCL", "LOOKUP", "MATHFUNC", name, NULL);
	*numArgsPtr = -1;
	*argTypesPtr = NULL;
	*procPtr = NULL;
	*clientDataPtr = NULL;
	return TCL_ERROR;
    }

    /*
     * Retrieve function info for user defined functions; return dummy
     * information for builtins.
     */

    if (cmdPtr->objProc == &OldMathFuncProc) {
	OldMathFuncData *dataPtr = cmdPtr->clientData;

	*procPtr = dataPtr->proc;
	*numArgsPtr = dataPtr->numArgs;
	*argTypesPtr = dataPtr->argTypes;
	*clientDataPtr = dataPtr->clientData;
    } else {
	*procPtr = NULL;
	*numArgsPtr = -1;
	*argTypesPtr = NULL;
	*procPtr = NULL;
	*clientDataPtr = NULL;
    }
    return TCL_OK;
}

/*
 *----------------------------------------------------------------------
 *
 * Tcl_ListMathFuncs --
 *
 *	Produces a list of all the math functions defined in a given
 *	interpreter.
 *
 * Results:
 *	A pointer to a Tcl_Obj structure with a reference count of zero, or
 *	NULL in the case of an error (in which case a suitable error message
 *	will be left in the interpreter result.)
 *
 * Side effects:
 *	None.
 *
 *----------------------------------------------------------------------
 */

Tcl_Obj *
Tcl_ListMathFuncs(
    Tcl_Interp *interp,
    const char *pattern)
{
    Tcl_Obj *script = Tcl_NewStringObj("::info functions ", -1);
    Tcl_Obj *result;
    Tcl_InterpState state;

    if (pattern) {
	Tcl_Obj *patternObj = Tcl_NewStringObj(pattern, -1);
	Tcl_Obj *arg = Tcl_NewListObj(1, &patternObj);

	Tcl_AppendObjToObj(script, arg);
	Tcl_DecrRefCount(arg);	/* Should tear down patternObj too */
    }

    state = Tcl_SaveInterpState(interp, TCL_OK);
    Tcl_IncrRefCount(script);
    if (TCL_OK == Tcl_EvalObjEx(interp, script, 0)) {
	result = Tcl_DuplicateObj(Tcl_GetObjResult(interp));
    } else {
	result = Tcl_NewObj();
    }
    Tcl_DecrRefCount(script);
    Tcl_RestoreInterpState(interp, state);

    return result;
}

/*
 *----------------------------------------------------------------------
 *
 * TclInterpReady --
 *
 *	Check if an interpreter is ready to eval commands or scripts, i.e., if
 *	it was not deleted and if the nesting level is not too high.
 *
 * Results:
 *	The return value is TCL_OK if it the interpreter is ready, TCL_ERROR
 *	otherwise.
 *
 * Side effects:
 *	The interpreters object and string results are cleared.
 *
 *----------------------------------------------------------------------
 */

int
TclInterpReady(
    Tcl_Interp *interp)
{
    register Interp *iPtr = (Interp *) interp;

    /*
     * Reset both the interpreter's string and object results and clear out
     * any previous error information.
     */

    Tcl_ResetResult(interp);

    /*
     * If the interpreter has been deleted, return an error.
     */

    if (iPtr->flags & DELETED) {
	Tcl_SetObjResult(interp, Tcl_NewStringObj(
		"attempt to call eval in deleted interpreter", -1));
	Tcl_SetErrorCode(interp, "TCL", "IDELETE",
		"attempt to call eval in deleted interpreter", NULL);
	return TCL_ERROR;
    }

    if (iPtr->execEnvPtr->rewind) {
	return TCL_ERROR;
    }

    /*
     * Make sure the script being evaluated (if any) has not been canceled.
     */

    if (TclCanceled(iPtr) &&
	    (TCL_OK != Tcl_Canceled(interp, TCL_LEAVE_ERR_MSG))) {
	return TCL_ERROR;
    }

    /*
     * Check depth of nested calls to Tcl_Eval: if this gets too large, it's
     * probably because of an infinite loop somewhere.
     */

    if (((iPtr->numLevels) <= iPtr->maxNestingDepth)) {
	return TCL_OK;
    }

    Tcl_SetObjResult(interp, Tcl_NewStringObj(
	    "too many nested evaluations (infinite loop?)", -1));
    Tcl_SetErrorCode(interp, "TCL", "LIMIT", "STACK", NULL);
    return TCL_ERROR;
}

/*
 *----------------------------------------------------------------------
 *
 * TclResetCancellation --
 *
 *	Reset the script cancellation flags if the nesting level
 *	(iPtr->numLevels) for the interp is zero or argument force is
 *	non-zero.
 *
 * Results:
 *	A standard Tcl result.
 *
 * Side effects:
 *	The script cancellation flags for the interp may be reset.
 *
 *----------------------------------------------------------------------
 */

int
TclResetCancellation(
    Tcl_Interp *interp,
    int force)
{
    register Interp *iPtr = (Interp *) interp;

    if (iPtr == NULL) {
	return TCL_ERROR;
    }

    if (force || (iPtr->numLevels == 0)) {
	TclUnsetCancelFlags(iPtr);
    }
    return TCL_OK;
}

/*
 *----------------------------------------------------------------------
 *
 * Tcl_Canceled --
 *
 *	Check if the script in progress has been canceled, i.e.,
 *	Tcl_CancelEval was called for this interpreter or any of its master
 *	interpreters.
 *
 * Results:
 *	The return value is TCL_OK if the script evaluation has not been
 *	canceled, TCL_ERROR otherwise.
 *
 *	If "flags" contains TCL_LEAVE_ERR_MSG, an error message is returned in
 *	the interpreter's result object. Otherwise, the interpreter's result
 *	object is left unchanged. If "flags" contains TCL_CANCEL_UNWIND,
 *	TCL_ERROR will only be returned if the script evaluation is being
 *	completely unwound.
 *
 * Side effects:
 *	The CANCELED flag for the interp will be reset if it is set.
 *
 *----------------------------------------------------------------------
 */

int
Tcl_Canceled(
    Tcl_Interp *interp,
    int flags)
{
    register Interp *iPtr = (Interp *) interp;

    /*
     * Has the current script in progress for this interpreter been canceled
     * or is the stack being unwound due to the previous script cancellation?
     */

    if (!TclCanceled(iPtr)) {
        return TCL_OK;
    }

    /*
     * The CANCELED flag is a one-shot flag that is reset immediately upon
     * being detected; however, if the TCL_CANCEL_UNWIND flag is set we will
     * continue to report that the script in progress has been canceled
     * thereby allowing the evaluation stack for the interp to be fully
     * unwound.
     */

    iPtr->flags &= ~CANCELED;

    /*
     * The CANCELED flag was detected and reset; however, if the caller
     * specified the TCL_CANCEL_UNWIND flag, we only return TCL_ERROR
     * (indicating that the script in progress has been canceled) if the
     * evaluation stack for the interp is being fully unwound.
     */

    if ((flags & TCL_CANCEL_UNWIND) && !(iPtr->flags & TCL_CANCEL_UNWIND)) {
        return TCL_OK;
    }

    /*
     * If the TCL_LEAVE_ERR_MSG flags bit is set, place an error in the
     * interp's result; otherwise, we leave it alone.
     */

    if (flags & TCL_LEAVE_ERR_MSG) {
        const char *id, *message = NULL;
        int length;

        /*
         * Setup errorCode variables so that we can differentiate between
         * being canceled and unwound.
         */

        if (iPtr->asyncCancelMsg != NULL) {
            message = Tcl_GetStringFromObj(iPtr->asyncCancelMsg, &length);
        } else {
            length = 0;
        }

        if (iPtr->flags & TCL_CANCEL_UNWIND) {
            id = "IUNWIND";
            if (length == 0) {
                message = "eval unwound";
            }
        } else {
            id = "ICANCEL";
            if (length == 0) {
                message = "eval canceled";
            }
        }

        Tcl_SetObjResult(interp, Tcl_NewStringObj(message, -1));
        Tcl_SetErrorCode(interp, "TCL", "CANCEL", id, message, NULL);
    }

    /*
     * Return TCL_ERROR to the caller (not necessarily just the Tcl core
     * itself) that indicates further processing of the script or command in
     * progress should halt gracefully and as soon as possible.
     */

    return TCL_ERROR;
}

/*
 *----------------------------------------------------------------------
 *
 * Tcl_CancelEval --
 *
 *	This function schedules the cancellation of the current script in the
 *	given interpreter.
 *
 * Results:
 *	The return value is a standard Tcl completion code such as TCL_OK or
 *	TCL_ERROR. Since the interp may belong to a different thread, no error
 *	message can be left in the interp's result.
 *
 * Side effects:
 *	The script in progress in the specified interpreter will be canceled
 *	with TCL_ERROR after asynchronous handlers are invoked at the next
 *	Tcl_Canceled check.
 *
 *----------------------------------------------------------------------
 */

int
Tcl_CancelEval(
    Tcl_Interp *interp,		/* Interpreter in which to cancel the
				 * script. */
    Tcl_Obj *resultObjPtr,	/* The script cancellation error message or
				 * NULL for a default error message. */
    ClientData clientData,	/* Passed to CancelEvalProc. */
    int flags)			/* Collection of OR-ed bits that control
				 * the cancellation of the script. Only
				 * TCL_CANCEL_UNWIND is currently
				 * supported. */
{
    Tcl_HashEntry *hPtr;
    CancelInfo *cancelInfo;
    int code = TCL_ERROR;
    const char *result;

    if (interp == NULL) {
	return TCL_ERROR;
    }

    Tcl_MutexLock(&cancelLock);
    if (cancelTableInitialized != 1) {
	/*
	 * No CancelInfo hash table (Tcl_CreateInterp has never been called?)
	 */

	goto done;
    }
    hPtr = Tcl_FindHashEntry(&cancelTable, (char *) interp);
    if (hPtr == NULL) {
	/*
	 * No CancelInfo record for this interpreter.
	 */

	goto done;
    }
    cancelInfo = Tcl_GetHashValue(hPtr);

    /*
     * Populate information needed by the interpreter thread to fulfill the
     * cancellation request. Currently, clientData is ignored. If the
     * TCL_CANCEL_UNWIND flags bit is set, the script in progress is not
     * allowed to catch the script cancellation because the evaluation stack
     * for the interp is completely unwound.
     */

    if (resultObjPtr != NULL) {
	result = Tcl_GetStringFromObj(resultObjPtr, &cancelInfo->length);
	cancelInfo->result = ckrealloc(cancelInfo->result,cancelInfo->length);
	memcpy(cancelInfo->result, result, (size_t) cancelInfo->length);
	TclDecrRefCount(resultObjPtr);	/* Discard their result object. */
    } else {
	cancelInfo->result = NULL;
	cancelInfo->length = 0;
    }
    cancelInfo->clientData = clientData;
    cancelInfo->flags = flags;
    Tcl_AsyncMark(cancelInfo->async);
    code = TCL_OK;

  done:
    Tcl_MutexUnlock(&cancelLock);
    return code;
}

/*
 *----------------------------------------------------------------------
 *
 * Tcl_InterpActive --
 *
 *	Returns non-zero if the specified interpreter is in use, i.e. if there
 *	is an evaluation currently active in the interpreter.
 *
 * Results:
 *	See above.
 *
 * Side effects:
 *	None.
 *
 *----------------------------------------------------------------------
 */

int
Tcl_InterpActive(
    Tcl_Interp *interp)
{
    return ((Interp *) interp)->numLevels > 0;
}

/*
 *----------------------------------------------------------------------
 *
 * Tcl_EvalObjv --
 *
 *	This function evaluates a Tcl command that has already been parsed
 *	into words, with one Tcl_Obj holding each word.
 *
 * Results:
 *	The return value is a standard Tcl completion code such as TCL_OK or
 *	TCL_ERROR. A result or error message is left in interp's result.
 *
 * Side effects:
 *	Always pushes a callback. Other side effects depend on the command.
 *
 *----------------------------------------------------------------------
 */

int
Tcl_EvalObjv(
    Tcl_Interp *interp,		/* Interpreter in which to evaluate the
				 * command. Also used for error reporting. */
    int objc,			/* Number of words in command. */
    Tcl_Obj *const objv[],	/* An array of pointers to objects that are
				 * the words that make up the command. */
    int flags)			/* Collection of OR-ed bits that control the
				 * evaluation of the script. Only
				 * TCL_EVAL_GLOBAL, TCL_EVAL_INVOKE and
				 * TCL_EVAL_NOERR are currently supported. */
{
    int result;
    NRE_callback *rootPtr = TOP_CB(interp);

    result = TclNREvalObjv(interp, objc, objv, flags, NULL);
    return TclNRRunCallbacks(interp, result, rootPtr);
}

int
TclNREvalObjv(
    Tcl_Interp *interp,		/* Interpreter in which to evaluate the
				 * command. Also used for error reporting. */
    int objc,			/* Number of words in command. */
    Tcl_Obj *const objv[],	/* An array of pointers to objects that are
				 * the words that make up the command. */
    int flags,			/* Collection of OR-ed bits that control the
				 * evaluation of the script. Only
				 * TCL_EVAL_GLOBAL, TCL_EVAL_INVOKE and
				 * TCL_EVAL_NOERR are currently supported. */
    Command *cmdPtr)		/* NULL if the Command is to be looked up
				 * here, otherwise the pointer to the
				 * requested Command struct to be invoked. */
{
    Interp *iPtr = (Interp *) interp;
    int result;
    Namespace *lookupNsPtr = iPtr->lookupNsPtr;
    Command **cmdPtrPtr;
    NRE_callback *callbackPtr;
    
    iPtr->lookupNsPtr = NULL;

    /*
     * Push a callback with cleanup tasks for commands; the cmdPtr at data[0]
     * will be filled later when the command is found: save its address at
     * objProcPtr.
     *
     * data[1] stores a marker for use by tailcalls; it will be set to 1 by
     * command redirectors (imports, alias, ensembles) so that tailcalls
     * finishes the source command and not just the target.
     */

    if (iPtr->deferredCallbacks) {
        callbackPtr = iPtr->deferredCallbacks;
        iPtr->deferredCallbacks = NULL;
    } else {
	TclNRAddCallback(interp, NRCommand, NULL, NULL, NULL, NULL);
        callbackPtr = TOP_CB(interp);
    }
    cmdPtrPtr = (Command **) &(callbackPtr->data[0]);

    iPtr->numLevels++;
    result = TclInterpReady(interp);

    if ((result != TCL_OK) || (objc == 0)) {
	return result;
    }

    if (cmdPtr) {
	goto commandFound;
    }

    /*
     * Push records for task to be done on return, in INVERSE order. First, if
     * needed, the exception handlers (as they should happen last).
     */

    if (!(flags & TCL_EVAL_NOERR)) {
	TEOV_PushExceptionHandlers(interp, objc, objv, flags);
    }

    /*
     * Configure evaluation context to match the requested flags.
     */

    if ((flags & TCL_EVAL_INVOKE) || lookupNsPtr) {
	if (!lookupNsPtr) {
	    lookupNsPtr = iPtr->globalNsPtr;
	}
    } else {
	if (flags & TCL_EVAL_GLOBAL) {
	    TEOV_SwitchVarFrame(interp);
	    lookupNsPtr = iPtr->globalNsPtr;
	}

	/*
	 * TCL_EVAL_INVOKE was not set: clear rewrite rules
	 */

	iPtr->ensembleRewrite.sourceObjs = NULL;
    }

    /*
     * Lookup the command
     */

    cmdPtr = TEOV_LookupCmdFromObj(interp, objv[0], lookupNsPtr);
    if (!cmdPtr) {
	return TEOV_NotFound(interp, objc, objv, lookupNsPtr);
    }

    iPtr->cmdCount++;
    if (TclLimitExceeded(iPtr->limit)) {
	return TCL_ERROR;
    }

    /*
     * Found a command! The real work begins now ...
     */

  commandFound:
    if (iPtr->tracePtr || (cmdPtr->flags & CMD_HAS_EXEC_TRACES)) {
	/*
	 * Call enter traces. They will schedule a call to the leave traces if
	 * necessary.
	 */

	result = TEOV_RunEnterTraces(interp, &cmdPtr, TclGetSourceFromFrame(
		flags & TCL_EVAL_SOURCE_IN_FRAME ?  iPtr->cmdFramePtr : NULL,
		objc, objv), objc, objv, lookupNsPtr);
	if (!cmdPtr) {
	    return TEOV_NotFound(interp, objc, objv, lookupNsPtr);
	}
	if (result != TCL_OK) {
	    return result;
	}
    }


#ifdef USE_DTRACE
    if (TCL_DTRACE_CMD_ARGS_ENABLED()) {
	const char *a[10];
	int i = 0;

	while (i < 10) {
	    a[i] = i < objc ? TclGetString(objv[i]) : NULL; i++;
	}
	TCL_DTRACE_CMD_ARGS(a[0], a[1], a[2], a[3], a[4], a[5], a[6], a[7],
		a[8], a[9]);
    }
    if (TCL_DTRACE_CMD_INFO_ENABLED() && iPtr->cmdFramePtr) {
	Tcl_Obj *info = TclInfoFrame(interp, iPtr->cmdFramePtr);
	const char *a[6]; int i[2];

	TclDTraceInfo(info, a, i);
	TCL_DTRACE_CMD_INFO(a[0], a[1], a[2], a[3], i[0], i[1], a[4], a[5]);
	TclDecrRefCount(info);
    }
    if (TCL_DTRACE_CMD_RETURN_ENABLED() || TCL_DTRACE_CMD_RESULT_ENABLED()) {
	TclNRAddCallback(interp, DTraceCmdReturn, objv[0], NULL, NULL, NULL);
    }
    if (TCL_DTRACE_CMD_ENTRY_ENABLED()) {
	TCL_DTRACE_CMD_ENTRY(TclGetString(objv[0]), objc - 1,
		(Tcl_Obj **)(objv + 1));
    }
#endif /* USE_DTRACE */
    /*
     * Fix the original callback to point to the now known cmdPtr. Insure that
     * the Command struct lives until the command returns.
     */

    *cmdPtrPtr = cmdPtr;
    cmdPtr->refCount++;

    /*
     * Find the objProc to call: nreProc if available, objProc otherwise. Push
     * a callback to do the actual running.
     */

    if (cmdPtr->nreProc) {
        TclNRAddCallback(interp, NRRunObjProc, cmdPtr,
                INT2PTR(objc), (ClientData) objv, NULL);
        return TCL_OK;
    } else {
	return cmdPtr->objProc(cmdPtr->objClientData, interp, objc, objv);
    }
}

int
TclNRRunCallbacks(
    Tcl_Interp *interp,
    int result,
    struct NRE_callback *rootPtr)
				/* All callbacks down to rootPtr not inclusive
				 * are to be run. */
{
    Interp *iPtr = (Interp *) interp;
    NRE_callback *callbackPtr;
    Tcl_NRPostProc *procPtr;

    /*
     * If the interpreter has a non-empty string result, the result object is
     * either empty or stale because some function set interp->result
     * directly. If so, move the string result to the result object, then
     * reset the string result.
     *
     * This only needs to be done for the first item in the list: all other
     * are for NR function calls, and those are Tcl_Obj based.
     */

    if (*(iPtr->result) != 0) {
	(void) Tcl_GetObjResult(interp);
    }

    while (TOP_CB(interp) != rootPtr) {
	callbackPtr = TOP_CB(interp);
	procPtr = callbackPtr->procPtr;
	TOP_CB(interp) = callbackPtr->nextPtr;
	result = procPtr(callbackPtr->data, interp, result);
	TCLNR_FREE(interp, callbackPtr);
    }
    return result;
}

static int
NRCommand(
    ClientData data[],
    Tcl_Interp *interp,
    int result)
{
    Interp *iPtr = (Interp *) interp;
    Command *cmdPtr = data[0];
    /* int cmdStart = PTR2INT(data[1]); NOT USED HERE */

    if (cmdPtr) {
	TclCleanupCommandMacro(cmdPtr);
    }
    ((Interp *)interp)->numLevels--;

     /*
      * If there is a tailcall, schedule it
      */
 
    if (data[1] && (data[1] != INT2PTR(1))) {
        TclNRAddCallback(interp, TclNRTailcallEval, data[1], NULL, NULL, NULL);
    }

    /* OPT ??
     * Do not interrupt a series of cleanups with async or limit checks:
     * just check at the end?
     */

    if (TclAsyncReady(iPtr)) {
	result = Tcl_AsyncInvoke(interp, result);
    }
    if ((result == TCL_OK) && TclCanceled(iPtr)) {
	result = Tcl_Canceled(interp, TCL_LEAVE_ERR_MSG);
    }
    if (result == TCL_OK && TclLimitReady(iPtr->limit)) {
	result = Tcl_LimitCheck(interp);
    }

    return result;
}

static int
NRRunObjProc(
    ClientData data[],
    Tcl_Interp *interp,
    int result)
{
    /* OPT: do not call? */

    Command* cmdPtr = data[0];
    int objc = PTR2INT(data[1]);
    Tcl_Obj **objv = data[2];

    return cmdPtr->nreProc(cmdPtr->objClientData, interp, objc, objv);
}


/*
 *----------------------------------------------------------------------
 *
 * TEOV_Exception	 -
 * TEOV_LookupCmdFromObj -
 * TEOV_RunEnterTraces	 -
 * TEOV_RunLeaveTraces	 -
 * TEOV_NotFound	 -
 *
 *	These are helper functions for Tcl_EvalObjv.
 *
 *----------------------------------------------------------------------
 */

static void
TEOV_PushExceptionHandlers(
    Tcl_Interp *interp,
    int objc,
    Tcl_Obj *const objv[],
    int flags)
{
    Interp *iPtr = (Interp *) interp;

    /*
     * If any error processing is necessary, push the appropriate records.
     * Note that we have to push them in the inverse order: first the one that
     * has to run last.
     */

    if (!(flags & TCL_EVAL_INVOKE)) {
	/*
	 * Error messages
	 */

	TclNRAddCallback(interp, TEOV_Error, INT2PTR(objc),
		(ClientData) objv, NULL, NULL);
    }

    if (iPtr->numLevels == 1) {
	/*
	 * No CONTINUE or BREAK at level 0, manage RETURN
	 */

	TclNRAddCallback(interp, TEOV_Exception, INT2PTR(iPtr->evalFlags),
		NULL, NULL, NULL);
    }
}

static void
TEOV_SwitchVarFrame(
    Tcl_Interp *interp)
{
    Interp *iPtr = (Interp *) interp;

    /*
     * Change the varFrame to be the rootVarFrame, and push a record to
     * restore things at the end.
     */

    TclNRAddCallback(interp, TEOV_RestoreVarFrame, iPtr->varFramePtr, NULL,
	    NULL, NULL);
    iPtr->varFramePtr = iPtr->rootFramePtr;
}

static int
TEOV_RestoreVarFrame(
    ClientData data[],
    Tcl_Interp *interp,
    int result)
{
    ((Interp *) interp)->varFramePtr = data[0];
    return result;
}

static int
TEOV_Exception(
    ClientData data[],
    Tcl_Interp *interp,
    int result)
{
    Interp *iPtr = (Interp *) interp;
    int allowExceptions = (PTR2INT(data[0]) & TCL_ALLOW_EXCEPTIONS);

    if (result != TCL_OK) {
	if (result == TCL_RETURN) {
	    result = TclUpdateReturnInfo(iPtr);
	}
	if ((result != TCL_ERROR) && !allowExceptions) {
	    ProcessUnexpectedResult(interp, result);
	    result = TCL_ERROR;
	}
    }

    /*
     * We are returning to level 0, so should process TclResetCancellation. As
     * numLevels has not *yet* been decreased, do not call it: do the thing
     * here directly.
     */

    TclUnsetCancelFlags(iPtr);
    return result;
}

static int
TEOV_Error(
    ClientData data[],
    Tcl_Interp *interp,
    int result)
{
    Interp *iPtr = (Interp *) interp;
    Tcl_Obj *listPtr;
    const char *cmdString;
    int cmdLen;
    int objc = PTR2INT(data[0]);
    Tcl_Obj **objv = data[1];

    if ((result == TCL_ERROR) && !(iPtr->flags & ERR_ALREADY_LOGGED)){
	/*
	 * If there was an error, a command string will be needed for the
	 * error log: get it out of the itemPtr. The details depend on the
	 * type.
	 */

	listPtr = Tcl_NewListObj(objc, objv);
	cmdString = Tcl_GetStringFromObj(listPtr, &cmdLen);
	Tcl_LogCommandInfo(interp, cmdString, cmdString, cmdLen);
	Tcl_DecrRefCount(listPtr);
    }
    iPtr->flags &= ~ERR_ALREADY_LOGGED;
    return result;
}

static int
TEOV_NotFound(
    Tcl_Interp *interp,
    int objc,
    Tcl_Obj *const objv[],
    Namespace *lookupNsPtr)
{
    Command * cmdPtr;
    Interp *iPtr = (Interp *) interp;
    int i, newObjc, handlerObjc;
    Tcl_Obj **newObjv, **handlerObjv;
    CallFrame *varFramePtr = iPtr->varFramePtr;
    Namespace *currNsPtr = NULL;/* Used to check for and invoke any registered
				 * unknown command handler for the current
				 * namespace (TIP 181). */
    Namespace *savedNsPtr = NULL;

    currNsPtr = varFramePtr->nsPtr;
    if ((currNsPtr == NULL) || (currNsPtr->unknownHandlerPtr == NULL)) {
	currNsPtr = iPtr->globalNsPtr;
	if (currNsPtr == NULL) {
	    Tcl_Panic("Tcl_EvalObjv: NULL global namespace pointer");
	}
    }

    /*
     * Check to see if the resolution namespace has lost its unknown handler.
     * If so, reset it to "::unknown".
     */

    if (currNsPtr->unknownHandlerPtr == NULL) {
	TclNewLiteralStringObj(currNsPtr->unknownHandlerPtr, "::unknown");
	Tcl_IncrRefCount(currNsPtr->unknownHandlerPtr);
    }

    /*
     * Get the list of words for the unknown handler and allocate enough space
     * to hold both the handler prefix and all words of the command invokation
     * itself.
     */

    Tcl_ListObjGetElements(NULL, currNsPtr->unknownHandlerPtr,
	    &handlerObjc, &handlerObjv);
    newObjc = objc + handlerObjc;
    newObjv = TclStackAlloc(interp, (int) sizeof(Tcl_Obj *) * newObjc);

    /*
     * Copy command prefix from unknown handler and add on the real command's
     * full argument list. Note that we only use memcpy() once because we have
     * to increment the reference count of all the handler arguments anyway.
     */

    for (i = 0; i < handlerObjc; ++i) {
	newObjv[i] = handlerObjv[i];
	Tcl_IncrRefCount(newObjv[i]);
    }
    memcpy(newObjv+handlerObjc, objv, sizeof(Tcl_Obj *) * (unsigned)objc);

    /*
     * Look up and invoke the handler (by recursive call to this function). If
     * there is no handler at all, instead of doing the recursive call we just
     * generate a generic error message; it would be an infinite-recursion
     * nightmare otherwise.
     *
     * In this case we worry a bit less about recursion for now, and call the
     * "blocking" interface.
     */

    cmdPtr = TEOV_LookupCmdFromObj(interp, newObjv[0], lookupNsPtr);
    if (cmdPtr == NULL) {
	Tcl_SetObjResult(interp, Tcl_ObjPrintf(
                "invalid command name \"%s\"", TclGetString(objv[0])));
        Tcl_SetErrorCode(interp, "TCL", "LOOKUP", "COMMAND",
                TclGetString(objv[0]), NULL);

	/*
	 * Release any resources we locked and allocated during the handler
	 * call.
	 */

	for (i = 0; i < handlerObjc; ++i) {
	    Tcl_DecrRefCount(newObjv[i]);
	}
	TclStackFree(interp, newObjv);
	return TCL_ERROR;
    }

    if (lookupNsPtr) {
	savedNsPtr = varFramePtr->nsPtr;
	varFramePtr->nsPtr = lookupNsPtr;
    }
    TclSkipTailcall(interp);
    TclNRAddCallback(interp, TEOV_NotFoundCallback, INT2PTR(handlerObjc),
	    newObjv, savedNsPtr, NULL);
    return TclNREvalObjv(interp, newObjc, newObjv, TCL_EVAL_NOERR, NULL);
}

static int
TEOV_NotFoundCallback(
    ClientData data[],
    Tcl_Interp *interp,
    int result)
{
    Interp *iPtr = (Interp *) interp;
    int objc = PTR2INT(data[0]);
    Tcl_Obj **objv = data[1];
    Namespace *savedNsPtr = data[2];

    int i;

    if (savedNsPtr) {
	iPtr->varFramePtr->nsPtr = savedNsPtr;
    }

    /*
     * Release any resources we locked and allocated during the handler call.
     */

    for (i = 0; i < objc; ++i) {
	Tcl_DecrRefCount(objv[i]);
    }
    TclStackFree(interp, objv);

    return result;
}

static int
TEOV_RunEnterTraces(
    Tcl_Interp *interp,
    Command **cmdPtrPtr,
    Tcl_Obj *commandPtr,
    int objc,
    Tcl_Obj *const objv[],
    Namespace *lookupNsPtr)
{
    Interp *iPtr = (Interp *) interp;
    Command *cmdPtr = *cmdPtrPtr;
    int traceCode = TCL_OK;
    int cmdEpoch = cmdPtr->cmdEpoch;
    int newEpoch;
    const char *command;
    int length;

    Tcl_IncrRefCount(commandPtr);
    command = Tcl_GetStringFromObj(commandPtr, &length);

    /*
     * Call trace functions.
     * Execute any command or execution traces. Note that we bump up the
     * command's reference count for the duration of the calling of the traces
     * so that the structure doesn't go away underneath our feet.
     */

    cmdPtr->refCount++;
    if (iPtr->tracePtr) {
	traceCode = TclCheckInterpTraces(interp, command, length,
		cmdPtr, TCL_OK, TCL_TRACE_ENTER_EXEC, objc, objv);
    }
    if ((cmdPtr->flags & CMD_HAS_EXEC_TRACES) && (traceCode == TCL_OK)) {
	traceCode = TclCheckExecutionTraces(interp, command, length,
		cmdPtr, TCL_OK, TCL_TRACE_ENTER_EXEC, objc, objv);
    }
    newEpoch = cmdPtr->cmdEpoch;
    TclCleanupCommandMacro(cmdPtr);

    /*
     * If the traces modified/deleted the command or any existing traces, they
     * will update the command's epoch. We need to lookup again, but do not
     * run enter traces on the newly found cmdPtr.
     */

    if (cmdEpoch != newEpoch) {
	cmdPtr = TEOV_LookupCmdFromObj(interp, objv[0], lookupNsPtr);
	*cmdPtrPtr = cmdPtr;
    }

    if (cmdPtr && (traceCode == TCL_OK)) {
	/*
	 * Command was found: push a record to schedule the leave traces.
	 */

	TclNRAddCallback(interp, TEOV_RunLeaveTraces, INT2PTR(objc),
		commandPtr, cmdPtr, objv);
	cmdPtr->refCount++;
    } else {
	Tcl_DecrRefCount(commandPtr);
    }
    return traceCode;
}

static int
TEOV_RunLeaveTraces(
    ClientData data[],
    Tcl_Interp *interp,
    int result)
{
    Interp *iPtr = (Interp *) interp;
    int traceCode = TCL_OK;
    int objc = PTR2INT(data[0]);
    Tcl_Obj *commandPtr = data[1];
    Command *cmdPtr = data[2];
    Tcl_Obj **objv = data[3];


    if (!(cmdPtr->flags & CMD_IS_DELETED)) {
	int length;
	const char *command = Tcl_GetStringFromObj(commandPtr, &length);

	if (cmdPtr->flags & CMD_HAS_EXEC_TRACES){
	    traceCode = TclCheckExecutionTraces(interp, command, length,
		    cmdPtr, result, TCL_TRACE_LEAVE_EXEC, objc, objv);
	}
	if (iPtr->tracePtr != NULL && traceCode == TCL_OK) {
	    traceCode = TclCheckInterpTraces(interp, command, length,
		    cmdPtr, result, TCL_TRACE_LEAVE_EXEC, objc, objv);
	}
    }
    Tcl_DecrRefCount(commandPtr);

    /*
     * As cmdPtr is set, TclNRRunCallbacks is about to reduce the numlevels.
     * Prevent that by resetting the cmdPtr field and dealing right here with
     * cmdPtr->refCount.
     */

    TclCleanupCommandMacro(cmdPtr);

    if (traceCode != TCL_OK) {
	return traceCode;
    }
    return result;
}

static inline Command *
TEOV_LookupCmdFromObj(
    Tcl_Interp *interp,
    Tcl_Obj *namePtr,
    Namespace *lookupNsPtr)
{
    Interp *iPtr = (Interp *) interp;
    Command *cmdPtr;
    Namespace *savedNsPtr = iPtr->varFramePtr->nsPtr;

    if (lookupNsPtr) {
	iPtr->varFramePtr->nsPtr = lookupNsPtr;
	iPtr->lookupNsPtr = NULL;
    }
    cmdPtr = (Command *) Tcl_GetCommandFromObj(interp, namePtr);
    iPtr->varFramePtr->nsPtr = savedNsPtr;
    return cmdPtr;
}

/*
 *----------------------------------------------------------------------
 *
 * Tcl_EvalTokensStandard --
 *
 *	Given an array of tokens parsed from a Tcl command (e.g., the tokens
 *	that make up a word or the index for an array variable) this function
 *	evaluates the tokens and concatenates their values to form a single
 *	result value.
 *
 * Results:
 *	The return value is a standard Tcl completion code such as TCL_OK or
 *	TCL_ERROR. A result or error message is left in interp's result.
 *
 * Side effects:
 *	Depends on the array of tokens being evaled.
 *
 *----------------------------------------------------------------------
 */

int
Tcl_EvalTokensStandard(
    Tcl_Interp *interp,		/* Interpreter in which to lookup variables,
				 * execute nested commands, and report
				 * errors. */
    Tcl_Token *tokenPtr,	/* Pointer to first in an array of tokens to
				 * evaluate and concatenate. */
    int count)			/* Number of tokens to consider at tokenPtr.
				 * Must be at least 1. */
{
    return TclSubstTokens(interp, tokenPtr, count, /* numLeftPtr */ NULL, 1,
	    NULL, NULL, 0);
}

/*
 *----------------------------------------------------------------------
 *
 * Tcl_EvalTokens --
 *
 *	Given an array of tokens parsed from a Tcl command (e.g., the tokens
 *	that make up a word or the index for an array variable) this function
 *	evaluates the tokens and concatenates their values to form a single
 *	result value.
 *
 * Results:
 *	The return value is a pointer to a newly allocated Tcl_Obj containing
 *	the value of the array of tokens. The reference count of the returned
 *	object has been incremented. If an error occurs in evaluating the
 *	tokens then a NULL value is returned and an error message is left in
 *	interp's result.
 *
 * Side effects:
 *	A new object is allocated to hold the result.
 *
 *----------------------------------------------------------------------
 *
 * This uses a non-standard return convention; its use is now deprecated. It
 * is a wrapper for the new function Tcl_EvalTokensStandard, and is not used
 * in the core any longer. It is only kept for backward compatibility.
 */

Tcl_Obj *
Tcl_EvalTokens(
    Tcl_Interp *interp,		/* Interpreter in which to lookup variables,
				 * execute nested commands, and report
				 * errors. */
    Tcl_Token *tokenPtr,	/* Pointer to first in an array of tokens to
				 * evaluate and concatenate. */
    int count)			/* Number of tokens to consider at tokenPtr.
				 * Must be at least 1. */
{
    Tcl_Obj *resPtr;

    if (Tcl_EvalTokensStandard(interp, tokenPtr, count) != TCL_OK) {
	return NULL;
    }
    resPtr = Tcl_GetObjResult(interp);
    Tcl_IncrRefCount(resPtr);
    Tcl_ResetResult(interp);
    return resPtr;
}

/*
 *----------------------------------------------------------------------
 *
 * TclEvalScriptTokens --
 *
 * 
 * Results:
 *
 * Side effects:
 *
 * TIP #280 : Keep public API, internally extended API.
 *----------------------------------------------------------------------
 */

int
TclEvalScriptTokens(
    Tcl_Interp *interp,
    Tcl_Token *tokenPtr,
    int length,
    int flags,
    int line,
    int*  clNextOuter,		/* Information about an outer context for */
    const char* outerScript)	/* continuation line data. This is set only in
				 * TclSubstTokens(), to properly handle
				 * [...]-nested commands. The 'outerScript'
				 * refers to the most-outer script containing
				 * the embedded command, which is refered to
				 * by 'script'. The 'clNextOuter' refers to
				 * the current entry in the table of
				 * continuation lines in this "master script",
				 * and the character offsets are relative to
				 * the 'outerScript' as well.
				 *
				 * If outerScript == script, then this call is
				 * for the outer-most script/command. See
				 * Tcl_EvalEx() and TclEvalObjEx() for places
				 * generating arguments for which this is true.
				 */
{
    int numCommands = tokenPtr->numComponents;
    Tcl_Token *scriptTokenPtr = tokenPtr;
    Interp *iPtr = (Interp *) interp;
    int code = TCL_OK;
    unsigned int objLength = 20;
    int *expand, *expandStack, *lines, *lineSpace, *linesStack;
    Tcl_Obj **objvSpace, **stackObjArray;
    const char *cmdString = scriptTokenPtr->start;
    int cmdSize = scriptTokenPtr->size;
    CmdFrame *eeFramePtr;	/* TIP #280 Structures for tracking of command
				 * locations. */
    int allowExceptions = 1;
    int *clNext = NULL;		/* Pointer for the tracking of invisible
				 * continuation lines. Initialized only if the
				 * caller gave us a table of locations to
				 * track, via scriptCLLocPtr. It always refers
				 * to the table entry holding the location of
				 * the next invisible continuation line to
				 * look for, while parsing the script. */

    if (iPtr->scriptCLLocPtr) {
	if (clNextOuter) {
	    clNext = clNextOuter;
	} else {
	    clNext = &iPtr->scriptCLLocPtr->loc[0];
	}
    }

    if (iPtr->numLevels == 0) {
	allowExceptions = iPtr->evalFlags & TCL_ALLOW_EXCEPTIONS;
    }

    if (length == 0) {
        Tcl_Panic("EvalScriptTokens: can't eval zero tokens");
    }
    if (tokenPtr->type != TCL_TOKEN_SCRIPT) {
        Tcl_Panic("EvalScriptTokens: invalid token array, expected script");
    }
    tokenPtr++; length--;
    if (numCommands) {
	TclAdvanceLines(&line, scriptTokenPtr->start, tokenPtr->start);
	TclAdvanceContinuations(&line, &clNext, tokenPtr->start - outerScript);
    }

    if (length == 0) {
	return TclInterpReady(interp);
    }

    /*
     * TIP #280 Initialize tracking. Do not push on the frame stack yet.
     *
     * We open a new context, either for a sourced script, or 'eval'.
     * For sourced files we always have a path object, even if nothing was
     * specified in the interp itself. That makes code using it simpler as
     * NULL checks can be left out. Sourced file without path in the
     * 'scriptFile' is possible during Tcl initialization.
     */

<<<<<<< HEAD
    eeFramePtr = TclStackAlloc(interp, sizeof(CmdFrame));
=======
    eeFramePtr->level = iPtr->cmdFramePtr ? iPtr->cmdFramePtr->level + 1 : 1;
    eeFramePtr->framePtr = iPtr->framePtr;
    eeFramePtr->nextPtr = iPtr->cmdFramePtr;
    eeFramePtr->nline = 0;
    eeFramePtr->line = NULL;
    eeFramePtr->cmdObj = NULL;

    iPtr->cmdFramePtr = eeFramePtr;
>>>>>>> 211f7d64
    if (iPtr->evalFlags & TCL_EVAL_FILE) {
	/*
	 * Set up for a sourced file.
	 */

	eeFramePtr->type = TCL_LOCATION_SOURCE;

	if (iPtr->scriptFile) {
	    /*
	     * Normalization here, to have the correct pwd. Should have
	     * negligible impact on performance, as the norm should have been
	     * done already by the 'source' invoking us, and it caches the
	     * result.
	     */

	    Tcl_Obj *norm = Tcl_FSGetNormalizedPath(interp, iPtr->scriptFile);

	    if (norm == NULL) {
		/*
		 * Error message in the interp result.
		 */
		TclStackFree(interp, eeFramePtr);
		return TCL_ERROR;
	    }
	    eeFramePtr->data.eval.path = norm;
	} else {
	    TclNewLiteralStringObj(eeFramePtr->data.eval.path, "");
	}
	Tcl_IncrRefCount(eeFramePtr->data.eval.path);
    } else {
	/*
	 * Set up for plain eval.
	 */

	eeFramePtr->type = TCL_LOCATION_EVAL;
	eeFramePtr->data.eval.path = NULL;
    }

    eeFramePtr->level = iPtr->cmdFramePtr ? iPtr->cmdFramePtr->level + 1 : 1;
    eeFramePtr->numLevels = iPtr->numLevels;
    eeFramePtr->framePtr = iPtr->framePtr;
    eeFramePtr->nextPtr = iPtr->cmdFramePtr;
    eeFramePtr->nline = 0;
    eeFramePtr->line = NULL;

    iPtr->cmdFramePtr = eeFramePtr;
    iPtr->evalFlags = 0;
    objvSpace = stackObjArray =
	    TclStackAlloc(interp, objLength * sizeof(Tcl_Obj *));
    expand = expandStack =
	    TclStackAlloc(interp, objLength * sizeof(int));
    lineSpace = linesStack =
	    TclStackAlloc(interp, objLength * sizeof(int));
    while (numCommands-- && (code == TCL_OK)) {
	int objc, expandRequested = 0;
        unsigned int objectsNeeded = 0;
        unsigned int numWords = tokenPtr->numComponents;
	Tcl_Obj **objv;
        Tcl_Token *commandTokenPtr = tokenPtr;

	/*
	 * TIP #280. Track lines within the words of the current command.
	 * We use a separate pointer into the table of continuation line
	 * locations to not lose our position for the per-command parsing.
	 */

	int wordLine = line;
	const char *wordStart = commandTokenPtr->start;
	int *wordCLNext = clNext;

        if (length == 0) {
            Tcl_Panic("EvalScriptTokens: overran token array");
        }
        if (tokenPtr->type != TCL_TOKEN_CMD) {
            Tcl_Panic("EvalScriptTokens: invalid token array, expected cmd");
        }
        tokenPtr++; length--;

        if (numWords == 0) continue;
	if (numWords > objLength) {
	    if (expand != expandStack) {
		ckfree(expand);
	    }
            expand = ckalloc(numWords * sizeof(int));
	    if (objvSpace != stackObjArray) {
		ckfree(objvSpace);
	    }
            objvSpace = ckalloc(numWords * sizeof(Tcl_Obj *));
	    if (lineSpace != linesStack) {
		ckfree(lineSpace);
	    }
	    lineSpace = ckalloc(numWords * sizeof(int));
	    objLength = numWords;
	}

	objv = objvSpace;
	lines = lineSpace;
	iPtr->cmdFramePtr = eeFramePtr->nextPtr;
        for (objc = 0; objc < numWords;
                objc++, length -= (tokenPtr->numComponents + 1),
                tokenPtr += tokenPtr->numComponents+1) {
            if (length == 0) {
                Tcl_Panic("EvalScriptTokens: overran token array");
            }
            if (!(tokenPtr->type & (TCL_TOKEN_WORD 
		    | TCL_TOKEN_SIMPLE_WORD | TCL_TOKEN_EXPAND_WORD))) {
                Tcl_Panic("EvalScriptTokens: invalid token array, expected word: %d: %.*s", tokenPtr->type, tokenPtr->size, tokenPtr->start);
            }
            if (length < tokenPtr->numComponents + 1) {
                Tcl_Panic("EvalScriptTokens: overran token array");
            }

	    /*
	     * TIP #280. Track lines to current word. Save the information
	     * on a per-word basis, signaling dynamic words as needed.
	     * Make the information available to the recursively called
	     * evaluator as well, including the type of context (source
	     * vs. eval).
	     */

	    TclAdvanceLines(&wordLine, wordStart, tokenPtr->start);
	    TclAdvanceContinuations (&wordLine, &wordCLNext,
		    tokenPtr->start - outerScript);
	    wordStart = tokenPtr->start;

	    lines[objc] = TclWordKnownAtCompileTime(tokenPtr, NULL)
		    ? wordLine : -1;

	    if (eeFramePtr->type == TCL_LOCATION_SOURCE) {
		iPtr->evalFlags |= TCL_EVAL_FILE;
	    }

            code = TclSubstTokens(interp, tokenPtr+1, tokenPtr->numComponents,
                    NULL, wordLine, wordCLNext, outerScript, flags);

	    iPtr->evalFlags = 0;

            if (code != TCL_OK) {
		break;
	    }
	    objv[objc] = Tcl_GetObjResult(interp);
	    Tcl_IncrRefCount(objv[objc]);
	    if (tokenPtr->type == TCL_TOKEN_EXPAND_WORD) {
		int numElements;

		code = TclListObjLength(interp, objv[objc], &numElements);
		if (code == TCL_ERROR) {
		    /*
		     * Attempt to expand a non-list
		     */
		    Tcl_AppendObjToErrorInfo(interp, Tcl_ObjPrintf(
			    "\n    (expanding word %d)", objc));
		    objc++;
		    break;
		}
		expandRequested = 1;
		expand[objc] = 1;
		objectsNeeded += (numElements ? numElements : 1);
	    } else {
		expand[objc] = 0;
		objectsNeeded++;
	    }

	    if (wordCLNext) {
		TclContinuationsEnterDerived (objv[objc],
			wordStart - outerScript, wordCLNext);
	    }
        }
	iPtr->cmdFramePtr = eeFramePtr;
	if (code != TCL_OK) {
	    goto error;
	}
	if (expandRequested) {
	    /* Some word expansion was requested.  Check for objv resize */
	    Tcl_Obj **copy = objvSpace;
	    int *lcopy = lineSpace;
	    int wordIdx = numWords;
	    int objIdx = objectsNeeded - 1;
	    int inPlaceCopy = 1;

	    if (objectsNeeded > objLength) {
		inPlaceCopy = 0;
		objv = objvSpace = ckalloc(objectsNeeded * sizeof(Tcl_Obj*));
		lines = lineSpace = ckalloc(objectsNeeded * sizeof (int));
	    }

	    objc = 0;
	    while (wordIdx--) {
		if (expand[wordIdx]) {
		    int numElements;
		    Tcl_Obj **elements, *temp = copy[wordIdx];
		    Tcl_ListObjGetElements(NULL, temp, &numElements,
			    &elements);
		    objc += numElements;
		    while (numElements--) {
			lines[objIdx] = -1;
			objv[objIdx--] = elements[numElements];
			Tcl_IncrRefCount(elements[numElements]);
		    }
		    Tcl_DecrRefCount(temp);
	        } else {
		    lines[objIdx] = lcopy[wordIdx];
		    objv[objIdx--] = copy[wordIdx];
		    objc++;
		}
	    }
	    objv += objIdx+1;

            if (!inPlaceCopy && (copy != stackObjArray)) {
		ckfree(copy);
		ckfree(lcopy);
	    }
	}

	/*
	 * Execute the command and free the objects for its words.
	 *
	 * TIP #280: Remember the command itself for 'info frame'.
	 * Here is where we put our frame on the stack of frames too.
	 * _After_ the nested commands have been executed.
	 */

<<<<<<< HEAD
	eeFramePtr->cmd = commandTokenPtr->start;
	eeFramePtr->len = commandTokenPtr->size;
	eeFramePtr->nline = objc;
	eeFramePtr->line = lines;

	TclArgumentEnter(interp, objv, objc, eeFramePtr);
	code = Tcl_EvalObjv(interp, objc, objv, flags|TCL_EVAL_NOERR);
	TclArgumentRelease(interp, objv, objc);
=======
	    TclArgumentEnter(interp, objv, objectsUsed, eeFramePtr);
	    code = Tcl_EvalObjv(interp, objectsUsed, objv,
		    TCL_EVAL_NOERR | TCL_EVAL_SOURCE_IN_FRAME);
	    TclArgumentRelease(interp, objv, objectsUsed);

	    eeFramePtr->line = NULL;
	    eeFramePtr->nline = 0;
	    if (eeFramePtr->cmdObj) {
		Tcl_DecrRefCount(eeFramePtr->cmdObj);
		eeFramePtr->cmdObj = NULL;
	    }
>>>>>>> 211f7d64

	eeFramePtr->line = NULL;
	eeFramePtr->nline = 0;

        error:
	while (--objc >= 0) {
	    Tcl_DecrRefCount(objv[objc]);
	}
	cmdString = commandTokenPtr->start;
	cmdSize = commandTokenPtr->size;

	/*
	 * TIP #280 Track Lines. Now we track how many lines were in the
	 * executed command.
	 */

	if (numCommands) {
	    TclAdvanceLines(&line, commandTokenPtr->start, tokenPtr->start);
	}
    }
    if (length && (code == TCL_OK)) {
	code = TclSubstTokens(interp, tokenPtr, length, NULL, line, clNext,
		outerScript, flags);
    }
    if ((code == TCL_ERROR) && !(iPtr->flags & ERR_ALREADY_LOGGED)) {
	Tcl_LogCommandInfo(interp, scriptTokenPtr->start, cmdString, cmdSize);
    }
    iPtr->flags &= ~ERR_ALREADY_LOGGED;
    if (lineSpace != linesStack) {
        ckfree(lineSpace);
    }
    TclStackFree(interp, linesStack);
    if (expand != expandStack) {
	ckfree(expand);
    }
    TclStackFree(interp, expandStack);
    if (objvSpace != stackObjArray) {
        ckfree(objvSpace);
    }
    TclStackFree(interp, stackObjArray);

    if (iPtr->numLevels == 0) {
	if (code == TCL_RETURN) {
	    code = TclUpdateReturnInfo(iPtr);
	}
	if ((code != TCL_OK) && (code != TCL_ERROR) && !allowExceptions) {
	    ProcessUnexpectedResult(interp, code);
	    code = TCL_ERROR;
	    Tcl_LogCommandInfo(interp, scriptTokenPtr->start,
		    cmdString, cmdSize);
	}
    }
    /*
     * TIP #280. Release the local CmdFrame, and its contents.
     */

    iPtr->cmdFramePtr = iPtr->cmdFramePtr->nextPtr;
    if (eeFramePtr->type == TCL_LOCATION_SOURCE) {
	Tcl_DecrRefCount(eeFramePtr->data.eval.path);
    }
    TclStackFree(interp, eeFramePtr);
    return code;
}

/*
 *----------------------------------------------------------------------
 *
 * Tcl_EvalEx, TclEvalEx --
 *
 *	This function evaluates a Tcl script without using the compiler or
 *	byte-code interpreter. It just parses the script, creates values for
 *	each word of each command, then calls EvalObjv to execute each
 *	command.
 *
 * Results:
 *	The return value is a standard Tcl completion code such as TCL_OK or
 *	TCL_ERROR. A result or error message is left in interp's result.
 *
 * Side effects:
 *	Depends on the script.
 *
 * TIP #280 : Keep public API, internally extended API.
 *----------------------------------------------------------------------
 */

int
Tcl_EvalEx(
    Tcl_Interp *interp,		/* Interpreter in which to evaluate the
				 * script. Also used for error reporting. */
    const char *script,		/* First character of script to evaluate. */
    int numBytes,		/* Number of bytes in script. If < 0, the
				 * script consists of all bytes up to the
				 * first null character. */
    int flags)			/* Collection of OR-ed bits that control the
				 * evaluation of the script. Only
				 * TCL_EVAL_GLOBAL is currently supported. */
{
    return TclEvalEx(interp, script, numBytes, flags, 1, NULL, script);
}

int
TclEvalEx(
    Tcl_Interp *interp,		/* Interpreter in which to evaluate the
				 * script. Also used for error reporting. */
    const char *script,		/* First character of script to evaluate. */
    int numBytes,		/* Number of bytes in script. If < 0, the
				 * script consists of all bytes up to the
				 * first null character. */
    int flags,			/* Collection of OR-ed bits that control
				 * the evaluation of the script. Only
				 * TCL_EVAL_GLOBAL is currently
				 * supported. */
    int line,			/* The line the script starts on. */
    int*  clNextOuter,       /* Information about an outer context for */
    const char* outerScript) /* continuation line data. This is set only in
			      * EvalTokensStandard(), to properly handle
			      * [...]-nested commands. The 'outerScript'
			      * refers to the most-outer script containing the
			      * embedded command, which is refered to by
			      * 'script'. The 'clNextOuter' refers to the
			      * current entry in the table of continuation
			      * lines in this "master script", and the
			      * character offsets are relative to the
			      * 'outerScript' as well.
			      *
			      * If outerScript == script, then this call is
			      * for the outer-most script/command. See
			      * Tcl_EvalEx() and TclEvalObjEx() for places
			      * generating arguments for which this is true.
			      */
{
    Tcl_Token *lastTokenPtr, *tokensPtr = TclParseScript(interp,
	    script, numBytes, /* flags */ 0, &lastTokenPtr, NULL);
    int code = TclEvalScriptTokens(interp, tokensPtr,
	    1 + (int)(lastTokenPtr - tokensPtr), flags, line,
	    clNextOuter, outerScript);
    ckfree(tokensPtr);
    return code;
}

/*
 *----------------------------------------------------------------------
 *
 * TclAdvanceLines --
 *
 *	This function is a helper which counts the number of lines in a block
 *	of text and advances an external counter.
 *
 * Results:
 *	None.
 *
 * Side effects:
 *	The specified counter is advanced per the number of lines found.
 *
 * TIP #280
 *----------------------------------------------------------------------
 */

void
TclAdvanceLines(
    int *line,
    const char *start,
    const char *end)
{
    register const char *p;

    for (p = start; p < end; p++) {
	if (*p == '\n') {
	    (*line)++;
	}
    }
}

/*
 *----------------------------------------------------------------------
 *
 * TclAdvanceContinuations --
 *
 *	This procedure is a helper which counts the number of continuation
 *	lines (CL) in a block of text using a table of CL locations and
 *	advances an external counter, and the pointer into the table.
 *
 * Results:
 *	None.
 *
 * Side effects:
 *	The specified counter is advanced per the number of continuation lines
 *	found.
 *
 * TIP #280
 *----------------------------------------------------------------------
 */

void
TclAdvanceContinuations(
    int *line,
    int **clNextPtrPtr,
    int loc)
{
    /*
     * Track the invisible continuation lines embedded in a script, if any.
     * Here they are just spaces (already). They were removed by
     * TclSubstTokens via TclParseBackslash.
     *
     * *clNextPtrPtr         <=> We have continuation lines to track.
     * **clNextPtrPtr >= 0   <=> We are not beyond the last possible location.
     * loc >= **clNextPtrPtr <=> We stepped beyond the current cont. line.
     */

    while (*clNextPtrPtr && (**clNextPtrPtr >= 0)
	    && (loc >= **clNextPtrPtr)) {
	/*
	 * We just stepped over an invisible continuation line. Adjust the
	 * line counter and step to the table entry holding the location of
	 * the next continuation line to track.
	 */

	(*line)++;
	(*clNextPtrPtr)++;
    }
}

/*
 *----------------------------------------------------------------------
 * Note: The whole data structure access for argument location tracking is
 * hidden behind these three functions. The only parts open are the lineLAPtr
 * field in the Interp structure. The CFWord definition is internal to here.
 * Should make it easier to redo the data structures if we find something more
 * space/time efficient.
 */

/*
 *----------------------------------------------------------------------
 *
 * TclArgumentEnter --
 *
 *	This procedure is a helper for the TIP #280 uplevel extension. It
 *	enters location references for the arguments of a command to be
 *	invoked. Only the first entry has the actual data, further entries
 *	simply count the usage up.
 *
 * Results:
 *	None.
 *
 * Side effects:
 *	May allocate memory.
 *
 * TIP #280
 *----------------------------------------------------------------------
 */

void
TclArgumentEnter(
    Tcl_Interp *interp,
    Tcl_Obj **objv,
    int objc,
    CmdFrame *cfPtr)
{
    Interp *iPtr = (Interp *) interp;
    int new, i;
    Tcl_HashEntry *hPtr;
    CFWord *cfwPtr;

    for (i = 1; i < objc; i++) {
	/*
	 * Ignore argument words without line information (= dynamic). If they
	 * are variables they may have location information associated with
	 * that, either through globally recorded 'set' invokations, or
	 * literals in bytecode. Eitehr way there is no need to record
	 * something here.
	 */

	if (cfPtr->line[i] < 0) {
	    continue;
	}
	hPtr = Tcl_CreateHashEntry(iPtr->lineLAPtr, objv[i], &new);
	if (new) {
	    /*
	     * The word is not on the stack yet, remember the current location
	     * and initialize references.
	     */

	    cfwPtr = ckalloc(sizeof(CFWord));
	    cfwPtr->framePtr = cfPtr;
	    cfwPtr->word = i;
	    cfwPtr->refCount = 1;
	    Tcl_SetHashValue(hPtr, cfwPtr);
	} else {
	    /*
	     * The word is already on the stack, its current location is not
	     * relevant. Just remember the reference to prevent early removal.
	     */

	    cfwPtr = Tcl_GetHashValue(hPtr);
	    cfwPtr->refCount++;
	}
    }
}

/*
 *----------------------------------------------------------------------
 *
 * TclArgumentRelease --
 *
 *	This procedure is a helper for the TIP #280 uplevel extension. It
 *	removes the location references for the arguments of a command just
 *	done. Usage is counted down, the data is removed only when no user is
 *	left over.
 *
 * Results:
 *	None.
 *
 * Side effects:
 *	May release memory.
 *
 * TIP #280
 *----------------------------------------------------------------------
 */

void
TclArgumentRelease(
    Tcl_Interp *interp,
    Tcl_Obj **objv,
    int objc)
{
    Interp *iPtr = (Interp *) interp;
    int i;

    for (i = 1; i < objc; i++) {
	CFWord *cfwPtr;
	Tcl_HashEntry *hPtr =
		Tcl_FindHashEntry(iPtr->lineLAPtr, (char *) objv[i]);

	if (!hPtr) {
	    continue;
	}
	cfwPtr = Tcl_GetHashValue(hPtr);

	cfwPtr->refCount--;
	if (cfwPtr->refCount > 0) {
	    continue;
	}

	ckfree(cfwPtr);
	Tcl_DeleteHashEntry(hPtr);
    }
}

/*
 *----------------------------------------------------------------------
 *
 * TclArgumentBCEnter --
 *
 *	This procedure is a helper for the TIP #280 uplevel extension. It
 *	enters location references for the literal arguments of commands in
 *	bytecode about to be invoked. Only the first entry has the actual
 *	data, further entries simply count the usage up.
 *
 * Results:
 *	None.
 *
 * Side effects:
 *	May allocate memory.
 *
 * TIP #280
 *----------------------------------------------------------------------
 */

void
TclArgumentBCEnter(
    Tcl_Interp *interp,
    Tcl_Obj *objv[],
    int objc,
    void *codePtr,
    CmdFrame *cfPtr,
    int cmd,
    int pc)
{
    ExtCmdLoc *eclPtr;
    int word;
    ECL *ePtr;
    CFWordBC *lastPtr = NULL;
    Interp *iPtr = (Interp *) interp;
    Tcl_HashEntry *hePtr =
	    Tcl_FindHashEntry(iPtr->lineBCPtr, (char *) codePtr);

    if (!hePtr) {
	return;
    }
    eclPtr = Tcl_GetHashValue(hePtr);
    ePtr = &eclPtr->loc[cmd];

    /*
     * ePtr->nline is the number of words originally parsed.
     *
     * objc is the number of elements getting invoked.
     *
     * If they are not the same, we arrived here by compiling an
     * ensemble dispatch.  Ensemble subcommands that lead to script
     * evaluation are not supposed to get compiled, because a command
     * such as [info level] in the script can expose some of the dispatch
     * shenanigans.  This means that we don't have to tend to the 
     * housekeeping, and can escape now.
     */
	
    if (ePtr->nline != objc) {
        return;
    }

    /*
     * Having disposed of the ensemble cases, we can state...
     * A few truths ...
     * (1) ePtr->nline == objc
     * (2) (ePtr->line[word] < 0) => !literal, for all words
     * (3) (word == 0) => !literal
     *
     * Item (2) is why we can use objv to get the literals, and do not
     * have to save them at compile time.
     */

    for (word = 1; word < objc; word++) {
	if (ePtr->line[word] >= 0) {
	    int isnew;
	    Tcl_HashEntry *hPtr = Tcl_CreateHashEntry(iPtr->lineLABCPtr,
		objv[word], &isnew);
	    CFWordBC *cfwPtr = ckalloc(sizeof(CFWordBC));

	    cfwPtr->framePtr = cfPtr;
	    cfwPtr->obj = objv[word];
	    cfwPtr->pc = pc;
	    cfwPtr->word = word;
	    cfwPtr->nextPtr = lastPtr;
	    lastPtr = cfwPtr;

	    if (isnew) {
		/*
		 * The word is not on the stack yet, remember the current
		 * location and initialize references.
		 */

		cfwPtr->prevPtr = NULL;
	    } else {
		/*
		 * The object is already on the stack, however it may have
		 * a different location now (literal sharing may map
		 * multiple location to a single Tcl_Obj*. Save the old
		 * information in the new structure.
		 */

		cfwPtr->prevPtr = Tcl_GetHashValue(hPtr);
	    }

	    Tcl_SetHashValue(hPtr, cfwPtr);
	}
    } /* for */

    cfPtr->litarg = lastPtr;
}

/*
 *----------------------------------------------------------------------
 *
 * TclArgumentBCRelease --
 *
 *	This procedure is a helper for the TIP #280 uplevel extension. It
 *	removes the location references for the literal arguments of commands
 *	in bytecode just done. Usage is counted down, the data is removed only
 *	when no user is left over.
 *
 * Results:
 *	None.
 *
 * Side effects:
 *	May release memory.
 *
 * TIP #280
 *----------------------------------------------------------------------
 */

void
TclArgumentBCRelease(
    Tcl_Interp *interp,
    CmdFrame *cfPtr)
{
    Interp *iPtr = (Interp *) interp;
    CFWordBC *cfwPtr = (CFWordBC *) cfPtr->litarg;

    while (cfwPtr) {
	CFWordBC *nextPtr = cfwPtr->nextPtr;
	Tcl_HashEntry *hPtr =
		Tcl_FindHashEntry(iPtr->lineLABCPtr, (char *) cfwPtr->obj);
	CFWordBC *xPtr = Tcl_GetHashValue(hPtr);

	if (xPtr != cfwPtr) {
	    Tcl_Panic("TclArgumentBC Enter/Release Mismatch");
	}

	if (cfwPtr->prevPtr) {
	    Tcl_SetHashValue(hPtr, cfwPtr->prevPtr);
	} else {
	    Tcl_DeleteHashEntry(hPtr);
	}

	ckfree(cfwPtr);
	cfwPtr = nextPtr;
    }

    cfPtr->litarg = NULL;
}

/*
 *----------------------------------------------------------------------
 *
 * TclArgumentGet --
 *
 *	This procedure is a helper for the TIP #280 uplevel extension. It
 *	finds the location references for a Tcl_Obj, if any.
 *
 * Results:
 *	None.
 *
 * Side effects:
 *	Writes found location information into the result arguments.
 *
 * TIP #280
 *----------------------------------------------------------------------
 */

void
TclArgumentGet(
    Tcl_Interp *interp,
    Tcl_Obj *obj,
    CmdFrame **cfPtrPtr,
    int *wordPtr)
{
    Interp *iPtr = (Interp *) interp;
    Tcl_HashEntry *hPtr;
    CmdFrame *framePtr;

    /*
     * An object which either has no string rep or else is a canonical list is
     * guaranteed to have been generated dynamically: bail out, this cannot
     * have a usable absolute location. _Do not touch_ the information the set
     * up by the caller. It knows better than us.
     */

    if ((obj->bytes == NULL) || TclListObjIsCanonical(obj)) {
	return;
    }

    /*
     * First look for location information recorded in the argument
     * stack. That is nearest.
     */

    hPtr = Tcl_FindHashEntry(iPtr->lineLAPtr, (char *) obj);
    if (hPtr) {
	CFWord *cfwPtr = Tcl_GetHashValue(hPtr);

	*wordPtr = cfwPtr->word;
	*cfPtrPtr = cfwPtr->framePtr;
	return;
    }

    /*
     * Check if the Tcl_Obj has location information as a bytecode literal, in
     * that stack.
     */

    hPtr = Tcl_FindHashEntry(iPtr->lineLABCPtr, (char *) obj);
    if (hPtr) {
	CFWordBC *cfwPtr = Tcl_GetHashValue(hPtr);

	framePtr = cfwPtr->framePtr;
	framePtr->data.tebc.pc = (char *) (((ByteCode *)
		framePtr->data.tebc.codePtr)->codeStart + cfwPtr->pc);
	*cfPtrPtr = cfwPtr->framePtr;
	*wordPtr = cfwPtr->word;
	return;
    }
}

/*
 *----------------------------------------------------------------------
 *
 * Tcl_Eval --
 *
 *	Execute a Tcl command in a string. This function executes the script
 *	directly, rather than compiling it to bytecodes. Before the arrival of
 *	the bytecode compiler in Tcl 8.0 Tcl_Eval was the main function used
 *	for executing Tcl commands, but nowadays it isn't used much.
 *
 * Results:
 *	The return value is one of the return codes defined in tcl.h (such as
 *	TCL_OK), and interp's result contains a value to supplement the return
 *	code. The value of the result will persist only until the next call to
 *	Tcl_Eval or Tcl_EvalObj: you must copy it or lose it!
 *
 * Side effects:
 *	Can be almost arbitrary, depending on the commands in the script.
 *
 *----------------------------------------------------------------------
 */

#undef Tcl_Eval
int
Tcl_Eval(
    Tcl_Interp *interp,		/* Token for command interpreter (returned by
				 * previous call to Tcl_CreateInterp). */
    const char *script)		/* Pointer to TCL command to execute. */
{
    int code = Tcl_EvalEx(interp, script, -1, 0);

    /*
     * For backwards compatibility with old C code that predates the object
     * system in Tcl 8.0, we have to mirror the object result back into the
     * string result (some callers may expect it there).
     */

    (void) Tcl_GetStringResult(interp);
    return code;
}

/*
 *----------------------------------------------------------------------
 *
 * Tcl_EvalObj, Tcl_GlobalEvalObj --
 *
 *	These functions are deprecated but we keep them around for backwards
 *	compatibility reasons.
 *
 * Results:
 *	See the functions they call.
 *
 * Side effects:
 *	See the functions they call.
 *
 *----------------------------------------------------------------------
 */

#undef Tcl_EvalObj
int
Tcl_EvalObj(
    Tcl_Interp *interp,
    Tcl_Obj *objPtr)
{
    return Tcl_EvalObjEx(interp, objPtr, 0);
}
#undef Tcl_GlobalEvalObj
int
Tcl_GlobalEvalObj(
    Tcl_Interp *interp,
    Tcl_Obj *objPtr)
{
    return Tcl_EvalObjEx(interp, objPtr, TCL_EVAL_GLOBAL);
}

/*
 *----------------------------------------------------------------------
 *
 * Tcl_EvalObjEx, TclEvalObjEx --
 *
 *	Execute Tcl commands stored in a Tcl object. These commands are
 *	compiled into bytecodes if necessary, unless TCL_EVAL_DIRECT is
 *	specified.
 *
 *	If the flag TCL_EVAL_DIRECT is passed in, the value of invoker
 *	must be NULL.  Support for non-NULL invokers in that mode has
 *	been removed since it was unused and untested.  Failure to 
 *	follow this limitation will lead to an assertion panic.
 *
 * Results:
 *	The return value is one of the return codes defined in tcl.h (such as
 *	TCL_OK), and the interpreter's result contains a value to supplement
 *	the return code.
 *
 * Side effects:
 *	The object is converted, if necessary, to a ByteCode object that holds
 *	the bytecode instructions for the commands. Executing the commands
 *	will almost certainly have side effects that depend on those commands.
 *
 * TIP #280 : Keep public API, internally extended API.
 *----------------------------------------------------------------------
 */

int
Tcl_EvalObjEx(
    Tcl_Interp *interp,		/* Token for command interpreter (returned by
				 * a previous call to Tcl_CreateInterp). */
    register Tcl_Obj *objPtr,	/* Pointer to object containing commands to
				 * execute. */
    int flags)			/* Collection of OR-ed bits that control the
				 * evaluation of the script. Supported values
				 * are TCL_EVAL_GLOBAL and TCL_EVAL_DIRECT. */
{
    return TclEvalObjEx(interp, objPtr, flags, NULL, 0);
}

int
TclEvalObjEx(
    Tcl_Interp *interp,		/* Token for command interpreter (returned by
				 * a previous call to Tcl_CreateInterp). */
    register Tcl_Obj *objPtr,	/* Pointer to object containing commands to
				 * execute. */
    int flags,			/* Collection of OR-ed bits that control the
				 * evaluation of the script. Supported values
				 * are TCL_EVAL_GLOBAL and TCL_EVAL_DIRECT. */
    const CmdFrame *invoker,	/* Frame of the command doing the eval. */
    int word)			/* Index of the word which is in objPtr. */
{
    int result = TCL_OK;
    NRE_callback *rootPtr = TOP_CB(interp);

    result = TclNREvalObjEx(interp, objPtr, flags, invoker, word);
    return TclNRRunCallbacks(interp, result, rootPtr);
}

int
TclNREvalObjEx(
    Tcl_Interp *interp,		/* Token for command interpreter (returned by
				 * a previous call to Tcl_CreateInterp). */
    register Tcl_Obj *objPtr,	/* Pointer to object containing commands to
				 * execute. */
    int flags,			/* Collection of OR-ed bits that control the
				 * evaluation of the script. Supported values
				 * are TCL_EVAL_GLOBAL and TCL_EVAL_DIRECT. */
    const CmdFrame *invoker,	/* Frame of the command doing the eval. */
    int word)			/* Index of the word which is in objPtr. */
{
    Interp *iPtr = (Interp *) interp;
    int result;
    int allowExceptions = (iPtr->evalFlags & TCL_ALLOW_EXCEPTIONS);

    /*
     * This function consists of three independent blocks for: direct
     * evaluation of canonical lists, compilation and bytecode execution and
     * finally direct evaluation. Precisely one of these blocks will be run.
     */

    if (TclListObjIsCanonical(objPtr)) {
	CmdFrame *eoFramePtr = NULL;
	int objc;
	Tcl_Obj *listPtr, **objv;

	/*
	 * Canonical List Optimization:  In this case, we
	 * can safely use Tcl_EvalObjv instead and get an appreciable
	 * improvement in execution speed. This is because it allows us to
	 * avoid a setFromAny step that would just pack everything into a
	 * string and back out again.
	 *
	 * This also preserves any associations between list elements and
	 * location information for such elements.
	 */

	/*
	 * Shimmer protection! Always pass an unshared obj. The caller could
	 * incr the refCount of objPtr AFTER calling us! To be completely safe
	 * we always make a copy. The callback takes care od the refCounts for
	 * both listPtr and objPtr.
	 *
	 * TODO: Create a test to demo this need, or eliminate it.
	 * FIXME OPT: preserve just the internal rep?
	 */

	Tcl_IncrRefCount(objPtr);
	listPtr = TclListObjCopy(interp, objPtr);
	Tcl_IncrRefCount(listPtr);

	if (word != INT_MIN) {
	    /*
	     * TIP #280 Structures for tracking lines. As we know that this is
	     * dynamic execution we ignore the invoker, even if known.
	     *
	     * TIP #280. We do _not_ compute all the line numbers for the
	     * words in the command. For the eval of a pure list the most
	     * sensible choice is to put all words on line 1. Given that we
	     * neither need memory for them nor compute anything. 'line' is
	     * left NULL. The two places using this information (TclInfoFrame,
	     * and TclInitCompileEnv), are special-cased to use the proper
	     * line number directly instead of accessing the 'line' array.
	     *
	     * Note that we use (word==INTMIN) to signal that no command frame
	     * should be pushed, as needed by alias and ensemble redirections.
	     */

	    eoFramePtr = TclStackAlloc(interp, sizeof(CmdFrame));
	    eoFramePtr->nline = 0;
	    eoFramePtr->line = NULL;

	    eoFramePtr->type = TCL_LOCATION_EVAL;
	    eoFramePtr->level = (iPtr->cmdFramePtr == NULL?
		    1 : iPtr->cmdFramePtr->level + 1);
	    eoFramePtr->framePtr = iPtr->framePtr;
	    eoFramePtr->nextPtr = iPtr->cmdFramePtr;

	    eoFramePtr->cmdObj = objPtr;
	    eoFramePtr->cmd = NULL;
	    eoFramePtr->len = 0;
	    eoFramePtr->data.eval.path = NULL;

	    iPtr->cmdFramePtr = eoFramePtr;

	    flags |= TCL_EVAL_SOURCE_IN_FRAME;
	}

	TclMarkTailcall(interp);
        TclNRAddCallback(interp, TEOEx_ListCallback, listPtr, eoFramePtr,
		objPtr, NULL);

	ListObjGetElements(listPtr, objc, objv);
	return TclNREvalObjv(interp, objc, objv, flags, NULL);
    }

    if (!(flags & TCL_EVAL_DIRECT)) {
	/*
	 * Let the compiler/engine subsystem do the evaluation.
	 *
	 * TIP #280 The invoker provides us with the context for the script.
	 * We transfer this to the byte code compiler.
	 */

	ByteCode *codePtr;
	CallFrame *savedVarFramePtr = NULL;	/* Saves old copy of
						 * iPtr->varFramePtr in case
						 * TCL_EVAL_GLOBAL was set. */

        if (TclInterpReady(interp) != TCL_OK) {
            return TCL_ERROR;
        }
	if (flags & TCL_EVAL_GLOBAL) {
	    savedVarFramePtr = iPtr->varFramePtr;
	    iPtr->varFramePtr = iPtr->rootFramePtr;
	}
	Tcl_IncrRefCount(objPtr);
	codePtr = TclCompileObj(interp, objPtr, invoker, word);

	TclNRAddCallback(interp, TEOEx_ByteCodeCallback, savedVarFramePtr,
		objPtr, INT2PTR(allowExceptions), NULL);
        return TclNRExecuteByteCode(interp, codePtr);
    }

    {
	/*
	 * We're not supposed to use the compiler or byte-code
	 * interpreter. Let Tcl_EvalEx evaluate the command directly (and
	 * probably more slowly).
	 */
	Tcl_Token *lastTokenPtr, *tokensPtr;

	/*
	 * Now we check if we have data about invisible continuation lines for
	 * the script, and make it available to the direct script parser and
	 * evaluator we are about to call, if so.
	 *
	 * It may be possible that the script Tcl_Obj* can be free'd while the
	 * evaluator is using it, leading to the release of the associated
	 * ContLineLoc structure as well. To ensure that the latter doesn't
	 * happen we set a lock on it. We release this lock later in this
	 * function, after the evaluator is done. The relevant "lineCLPtr"
	 * hashtable is managed in the file "tclObj.c".
	 *
	 * Another important action is to save (and later restore) the
	 * continuation line information of the caller, in case we are
	 * executing nested commands in the eval/direct path.
	 */

	ContLineLoc *saveCLLocPtr = iPtr->scriptCLLocPtr;
	Tcl_Obj *copyPtr = TclTokensCopy(objPtr);

	assert(invoker == NULL);

	iPtr->scriptCLLocPtr = TclContinuationsGet(objPtr);

	Tcl_IncrRefCount(objPtr);

	tokensPtr = TclGetTokensFromObj(copyPtr, &lastTokenPtr);
	result = TclEvalScriptTokens(interp, tokensPtr,
		1 + (int)(lastTokenPtr - tokensPtr), flags, 1, NULL,
		tokensPtr[0].start);

	Tcl_DecrRefCount(objPtr);
	Tcl_DecrRefCount(copyPtr);

	iPtr->scriptCLLocPtr = saveCLLocPtr;
	return result;
    }
}

static int
TEOEx_ByteCodeCallback(
    ClientData data[],
    Tcl_Interp *interp,
    int result)
{
    Interp *iPtr = (Interp *) interp;
    CallFrame *savedVarFramePtr = data[0];
    Tcl_Obj *objPtr = data[1];
    int allowExceptions = PTR2INT(data[2]);

    if (iPtr->numLevels == 0) {
	if (result == TCL_RETURN) {
	    result = TclUpdateReturnInfo(iPtr);
	}
	if ((result != TCL_OK) && (result != TCL_ERROR) && !allowExceptions) {
	    const char *script;
	    int numSrcBytes;

	    ProcessUnexpectedResult(interp, result);
	    result = TCL_ERROR;
	    script = Tcl_GetStringFromObj(objPtr, &numSrcBytes);
	    Tcl_LogCommandInfo(interp, script, script, numSrcBytes);
	}

	/*
	 * We are returning to level 0, so should call TclResetCancellation.
	 * Let us just unset the flags inline.
	 */

	TclUnsetCancelFlags(iPtr);
    }
    iPtr->evalFlags = 0;

    /*
     * Restore the callFrame if this was a TCL_EVAL_GLOBAL.
     */

    if (savedVarFramePtr) {
	iPtr->varFramePtr = savedVarFramePtr;
    }

    TclDecrRefCount(objPtr);
    return result;
}

static int
TEOEx_ListCallback(
    ClientData data[],
    Tcl_Interp *interp,
    int result)
{
    Interp *iPtr = (Interp *) interp;
    Tcl_Obj *listPtr = data[0];
    CmdFrame *eoFramePtr = data[1];
    Tcl_Obj *objPtr = data[2];

    /*
     * Remove the cmdFrame
     */

    if (eoFramePtr) {
	iPtr->cmdFramePtr = eoFramePtr->nextPtr;
	TclStackFree(interp, eoFramePtr);
    }
    TclDecrRefCount(objPtr);
    TclDecrRefCount(listPtr);

    return result;
}

/*
 *----------------------------------------------------------------------
 *
 * ProcessUnexpectedResult --
 *
 *	Function called by Tcl_EvalObj to set the interpreter's result value
 *	to an appropriate error message when the code it evaluates returns an
 *	unexpected result code (not TCL_OK and not TCL_ERROR) to the topmost
 *	evaluation level.
 *
 * Results:
 *	None.
 *
 * Side effects:
 *	The interpreter result is set to an error message appropriate to the
 *	result code.
 *
 *----------------------------------------------------------------------
 */

static void
ProcessUnexpectedResult(
    Tcl_Interp *interp,		/* The interpreter in which the unexpected
				 * result code was returned. */
    int returnCode)		/* The unexpected result code. */
{
    char buf[TCL_INTEGER_SPACE];

    Tcl_ResetResult(interp);
    if (returnCode == TCL_BREAK) {
	Tcl_SetObjResult(interp, Tcl_NewStringObj(
		"invoked \"break\" outside of a loop", -1));
    } else if (returnCode == TCL_CONTINUE) {
	Tcl_SetObjResult(interp, Tcl_NewStringObj(
		"invoked \"continue\" outside of a loop", -1));
    } else {
	Tcl_SetObjResult(interp, Tcl_ObjPrintf(
		"command returned bad code: %d", returnCode));
    }
    sprintf(buf, "%d", returnCode);
    Tcl_SetErrorCode(interp, "TCL", "UNEXPECTED_RESULT_CODE", buf, NULL);
}

/*
 *---------------------------------------------------------------------------
 *
 * Tcl_ExprLong, Tcl_ExprDouble, Tcl_ExprBoolean --
 *
 *	Functions to evaluate an expression and return its value in a
 *	particular form.
 *
 * Results:
 *	Each of the functions below returns a standard Tcl result. If an error
 *	occurs then an error message is left in the interp's result. Otherwise
 *	the value of the expression, in the appropriate form, is stored at
 *	*ptr. If the expression had a result that was incompatible with the
 *	desired form then an error is returned.
 *
 * Side effects:
 *	None.
 *
 *---------------------------------------------------------------------------
 */

int
Tcl_ExprLong(
    Tcl_Interp *interp,		/* Context in which to evaluate the
				 * expression. */
    const char *exprstring,	/* Expression to evaluate. */
    long *ptr)			/* Where to store result. */
{
    register Tcl_Obj *exprPtr;
    int result = TCL_OK;
    if (*exprstring == '\0') {
	/*
	 * Legacy compatibility - return 0 for the zero-length string.
	 */

	*ptr = 0;
    } else {
	exprPtr = Tcl_NewStringObj(exprstring, -1);
	Tcl_IncrRefCount(exprPtr);
	result = Tcl_ExprLongObj(interp, exprPtr, ptr);
	Tcl_DecrRefCount(exprPtr);
	if (result != TCL_OK) {
	    (void) Tcl_GetStringResult(interp);
	}
    }
    return result;
}

int
Tcl_ExprDouble(
    Tcl_Interp *interp,		/* Context in which to evaluate the
				 * expression. */
    const char *exprstring,	/* Expression to evaluate. */
    double *ptr)		/* Where to store result. */
{
    register Tcl_Obj *exprPtr;
    int result = TCL_OK;

    if (*exprstring == '\0') {
	/*
	 * Legacy compatibility - return 0 for the zero-length string.
	 */

	*ptr = 0.0;
    } else {
	exprPtr = Tcl_NewStringObj(exprstring, -1);
	Tcl_IncrRefCount(exprPtr);
	result = Tcl_ExprDoubleObj(interp, exprPtr, ptr);
	Tcl_DecrRefCount(exprPtr);
				/* Discard the expression object. */
	if (result != TCL_OK) {
	    (void) Tcl_GetStringResult(interp);
	}
    }
    return result;
}

int
Tcl_ExprBoolean(
    Tcl_Interp *interp,		/* Context in which to evaluate the
				 * expression. */
    const char *exprstring,	/* Expression to evaluate. */
    int *ptr)			/* Where to store 0/1 result. */
{
    if (*exprstring == '\0') {
	/*
	 * An empty string. Just set the result boolean to 0 (false).
	 */

	*ptr = 0;
	return TCL_OK;
    } else {
	int result;
	Tcl_Obj *exprPtr = Tcl_NewStringObj(exprstring, -1);

	Tcl_IncrRefCount(exprPtr);
	result = Tcl_ExprBooleanObj(interp, exprPtr, ptr);
	Tcl_DecrRefCount(exprPtr);
	if (result != TCL_OK) {
	    /*
	     * Move the interpreter's object result to the string result, then
	     * reset the object result.
	     */

	    (void) Tcl_GetStringResult(interp);
	}
	return result;
    }
}

/*
 *--------------------------------------------------------------
 *
 * Tcl_ExprLongObj, Tcl_ExprDoubleObj, Tcl_ExprBooleanObj --
 *
 *	Functions to evaluate an expression in an object and return its value
 *	in a particular form.
 *
 * Results:
 *	Each of the functions below returns a standard Tcl result object. If
 *	an error occurs then an error message is left in the interpreter's
 *	result. Otherwise the value of the expression, in the appropriate
 *	form, is stored at *ptr. If the expression had a result that was
 *	incompatible with the desired form then an error is returned.
 *
 * Side effects:
 *	None.
 *
 *--------------------------------------------------------------
 */

int
Tcl_ExprLongObj(
    Tcl_Interp *interp,		/* Context in which to evaluate the
				 * expression. */
    register Tcl_Obj *objPtr,	/* Expression to evaluate. */
    long *ptr)			/* Where to store long result. */
{
    Tcl_Obj *resultPtr;
    int result, type;
    double d;
    ClientData internalPtr;

    result = Tcl_ExprObj(interp, objPtr, &resultPtr);
    if (result != TCL_OK) {
	return TCL_ERROR;
    }

    if (TclGetNumberFromObj(interp, resultPtr, &internalPtr, &type)!=TCL_OK) {
	return TCL_ERROR;
    }

    switch (type) {
    case TCL_NUMBER_DOUBLE: {
	mp_int big;

	d = *((const double *) internalPtr);
	Tcl_DecrRefCount(resultPtr);
	if (Tcl_InitBignumFromDouble(interp, d, &big) != TCL_OK) {
	    return TCL_ERROR;
	}
	resultPtr = Tcl_NewBignumObj(&big);
	/* FALLTHROUGH */
    }
    case TCL_NUMBER_LONG:
    case TCL_NUMBER_WIDE:
    case TCL_NUMBER_BIG:
	result = TclGetLongFromObj(interp, resultPtr, ptr);
	break;

    case TCL_NUMBER_NAN:
	Tcl_GetDoubleFromObj(interp, resultPtr, &d);
	result = TCL_ERROR;
    }

    Tcl_DecrRefCount(resultPtr);/* Discard the result object. */
    return result;
}

int
Tcl_ExprDoubleObj(
    Tcl_Interp *interp,		/* Context in which to evaluate the
				 * expression. */
    register Tcl_Obj *objPtr,	/* Expression to evaluate. */
    double *ptr)		/* Where to store double result. */
{
    Tcl_Obj *resultPtr;
    int result, type;
    ClientData internalPtr;

    result = Tcl_ExprObj(interp, objPtr, &resultPtr);
    if (result != TCL_OK) {
	return TCL_ERROR;
    }

    result = TclGetNumberFromObj(interp, resultPtr, &internalPtr, &type);
    if (result == TCL_OK) {
	switch (type) {
	case TCL_NUMBER_NAN:
#ifndef ACCEPT_NAN
	    result = Tcl_GetDoubleFromObj(interp, resultPtr, ptr);
	    break;
#endif
	case TCL_NUMBER_DOUBLE:
	    *ptr = *((const double *) internalPtr);
	    result = TCL_OK;
	    break;
	default:
	    result = Tcl_GetDoubleFromObj(interp, resultPtr, ptr);
	}
    }
    Tcl_DecrRefCount(resultPtr);/* Discard the result object. */
    return result;
}

int
Tcl_ExprBooleanObj(
    Tcl_Interp *interp,		/* Context in which to evaluate the
				 * expression. */
    register Tcl_Obj *objPtr,	/* Expression to evaluate. */
    int *ptr)			/* Where to store 0/1 result. */
{
    Tcl_Obj *resultPtr;
    int result;

    result = Tcl_ExprObj(interp, objPtr, &resultPtr);
    if (result == TCL_OK) {
	result = Tcl_GetBooleanFromObj(interp, resultPtr, ptr);
	Tcl_DecrRefCount(resultPtr);
				/* Discard the result object. */
    }
    return result;
}

/*
 *----------------------------------------------------------------------
 *
 * TclObjInvokeNamespace --
 *
 *	Object version: Invokes a Tcl command, given an objv/objc, from either
 *	the exposed or hidden set of commands in the given interpreter.
 *
 *	NOTE: The command is invoked in the global stack frame of the
 *	interpreter or namespace, thus it cannot see any current state on the
 *	stack of that interpreter.
 *
 * Results:
 *	A standard Tcl result.
 *
 * Side effects:
 *	Whatever the command does.
 *
 *----------------------------------------------------------------------
 */

int
TclObjInvokeNamespace(
    Tcl_Interp *interp,		/* Interpreter in which command is to be
				 * invoked. */
    int objc,			/* Count of arguments. */
    Tcl_Obj *const objv[],	/* Argument objects; objv[0] points to the
				 * name of the command to invoke. */
    Tcl_Namespace *nsPtr,	/* The namespace to use. */
    int flags)			/* Combination of flags controlling the call:
				 * TCL_INVOKE_HIDDEN, TCL_INVOKE_NO_UNKNOWN,
				 * or TCL_INVOKE_NO_TRACEBACK. */
{
    int result;
    Tcl_CallFrame *framePtr;

    /*
     * Make the specified namespace the current namespace and invoke the
     * command.
     */

    result = TclPushStackFrame(interp, &framePtr, nsPtr, /*isProcFrame*/0);
    if (result != TCL_OK) {
	return TCL_ERROR;
    }

    result = TclObjInvoke(interp, objc, objv, flags);

    TclPopStackFrame(interp);
    return result;
}

/*
 *----------------------------------------------------------------------
 *
 * TclObjInvoke --
 *
 *	Invokes a Tcl command, given an objv/objc, from either the exposed or
 *	the hidden sets of commands in the given interpreter.
 *
 * Results:
 *	A standard Tcl object result.
 *
 * Side effects:
 *	Whatever the command does.
 *
 *----------------------------------------------------------------------
 */

int
TclObjInvoke(
    Tcl_Interp *interp,		/* Interpreter in which command is to be
				 * invoked. */
    int objc,			/* Count of arguments. */
    Tcl_Obj *const objv[],	/* Argument objects; objv[0] points to the
				 * name of the command to invoke. */
    int flags)			/* Combination of flags controlling the call:
				 * TCL_INVOKE_HIDDEN, TCL_INVOKE_NO_UNKNOWN,
				 * or TCL_INVOKE_NO_TRACEBACK. */
{
    register Interp *iPtr = (Interp *) interp;
    Tcl_HashTable *hTblPtr;	/* Table of hidden commands. */
    const char *cmdName;	/* Name of the command from objv[0]. */
    Tcl_HashEntry *hPtr = NULL;
    Command *cmdPtr;
    int result;

    /* make whole thing a call to Tcl_EvalObjv */

    if ((objc < 1) || (objv == NULL)) {
	Tcl_SetObjResult(interp, Tcl_NewStringObj(
                "illegal argument vector", -1));
	return TCL_ERROR;
    }

    if ((flags & TCL_INVOKE_HIDDEN) == 0) {
	Tcl_Panic("TclObjInvoke: called without TCL_INVOKE_HIDDEN");
    }

    if (TclInterpReady(interp) == TCL_ERROR) {
	return TCL_ERROR;
    }

    cmdName = TclGetString(objv[0]);
    hTblPtr = iPtr->hiddenCmdTablePtr;
    if (hTblPtr != NULL) {
	hPtr = Tcl_FindHashEntry(hTblPtr, cmdName);
    }
    if (hPtr == NULL) {
	Tcl_SetObjResult(interp, Tcl_ObjPrintf(
                "invalid hidden command name \"%s\"", cmdName));
        Tcl_SetErrorCode(interp, "TCL", "LOOKUP", "HIDDENTOKEN", cmdName,
                NULL);
	return TCL_ERROR;
    }
    cmdPtr = Tcl_GetHashValue(hPtr);

    /*
     * Invoke the command function.
     */

    iPtr->cmdCount++;
    if (cmdPtr->objProc != NULL) {
	result = cmdPtr->objProc(cmdPtr->objClientData, interp, objc, objv);
    } else {
	result = Tcl_NRCallObjProc(interp, cmdPtr->nreProc,
		cmdPtr->objClientData, objc, objv);
    }

    /*
     * If an error occurred, record information about what was being executed
     * when the error occurred.
     */

    if ((result == TCL_ERROR)
	    && ((flags & TCL_INVOKE_NO_TRACEBACK) == 0)
	    && ((iPtr->flags & ERR_ALREADY_LOGGED) == 0)) {
	int length;
	Tcl_Obj *command = Tcl_NewListObj(objc, objv);
	const char *cmdString;

	Tcl_IncrRefCount(command);
	cmdString = Tcl_GetStringFromObj(command, &length);
	Tcl_LogCommandInfo(interp, cmdString, cmdString, length);
	Tcl_DecrRefCount(command);
	iPtr->flags &= ~ERR_ALREADY_LOGGED;
    }
    return result;
}

/*
 *---------------------------------------------------------------------------
 *
 * Tcl_ExprString --
 *
 *	Evaluate an expression in a string and return its value in string
 *	form.
 *
 * Results:
 *	A standard Tcl result. If the result is TCL_OK, then the interp's
 *	result is set to the string value of the expression. If the result is
 *	TCL_ERROR, then the interp's result contains an error message.
 *
 * Side effects:
 *	A Tcl object is allocated to hold a copy of the expression string.
 *	This expression object is passed to Tcl_ExprObj and then deallocated.
 *
 *---------------------------------------------------------------------------
 */

int
Tcl_ExprString(
    Tcl_Interp *interp,		/* Context in which to evaluate the
				 * expression. */
    const char *expr)		/* Expression to evaluate. */
{
    int code = TCL_OK;

    if (expr[0] == '\0') {
	/*
	 * An empty string. Just set the interpreter's result to 0.
	 */

	Tcl_SetObjResult(interp, Tcl_NewIntObj(0));
    } else {
	Tcl_Obj *resultPtr, *exprObj = Tcl_NewStringObj(expr, -1);

	Tcl_IncrRefCount(exprObj);
	code = Tcl_ExprObj(interp, exprObj, &resultPtr);
	Tcl_DecrRefCount(exprObj);
	if (code == TCL_OK) {
	    Tcl_SetObjResult(interp, resultPtr);
	    Tcl_DecrRefCount(resultPtr);
	}
    }

    /*
     * Force the string rep of the interp result.
     */

    (void) Tcl_GetStringResult(interp);
    return code;
}

/*
 *----------------------------------------------------------------------
 *
 * Tcl_AppendObjToErrorInfo --
 *
 *	Add a Tcl_Obj value to the errorInfo field that describes the current
 *	error.
 *
 * Results:
 *	None.
 *
 * Side effects:
 *	The value of the Tcl_obj is appended to the errorInfo field. If we are
 *	just starting to log an error, errorInfo is initialized from the error
 *	message in the interpreter's result.
 *
 *----------------------------------------------------------------------
 */

#undef Tcl_AddObjErrorInfo
void
Tcl_AppendObjToErrorInfo(
    Tcl_Interp *interp,		/* Interpreter to which error information
				 * pertains. */
    Tcl_Obj *objPtr)		/* Message to record. */
{
    int length;
    const char *message = TclGetStringFromObj(objPtr, &length);

    Tcl_IncrRefCount(objPtr);
    Tcl_AddObjErrorInfo(interp, message, length);
    Tcl_DecrRefCount(objPtr);
}

/*
 *----------------------------------------------------------------------
 *
 * Tcl_AddErrorInfo --
 *
 *	Add information to the errorInfo field that describes the current
 *	error.
 *
 * Results:
 *	None.
 *
 * Side effects:
 *	The contents of message are appended to the errorInfo field. If we are
 *	just starting to log an error, errorInfo is initialized from the error
 *	message in the interpreter's result.
 *
 *----------------------------------------------------------------------
 */

#undef Tcl_AddErrorInfo
void
Tcl_AddErrorInfo(
    Tcl_Interp *interp,		/* Interpreter to which error information
				 * pertains. */
    const char *message)	/* Message to record. */
{
    Tcl_AddObjErrorInfo(interp, message, -1);
}

/*
 *----------------------------------------------------------------------
 *
 * Tcl_AddObjErrorInfo --
 *
 *	Add information to the errorInfo field that describes the current
 *	error. This routine differs from Tcl_AddErrorInfo by taking a byte
 *	pointer and length.
 *
 * Results:
 *	None.
 *
 * Side effects:
 *	"length" bytes from "message" are appended to the errorInfo field. If
 *	"length" is negative, use bytes up to the first NULL byte. If we are
 *	just starting to log an error, errorInfo is initialized from the error
 *	message in the interpreter's result.
 *
 *----------------------------------------------------------------------
 */

void
Tcl_AddObjErrorInfo(
    Tcl_Interp *interp,		/* Interpreter to which error information
				 * pertains. */
    const char *message,	/* Points to the first byte of an array of
				 * bytes of the message. */
    int length)			/* The number of bytes in the message. If < 0,
				 * then append all bytes up to a NULL byte. */
{
    register Interp *iPtr = (Interp *) interp;

    /*
     * If we are just starting to log an error, errorInfo is initialized from
     * the error message in the interpreter's result.
     */

    iPtr->flags |= ERR_LEGACY_COPY;
    if (iPtr->errorInfo == NULL) {
	if (iPtr->result[0] != 0) {
	    /*
	     * The interp's string result is set, apparently by some extension
	     * making a deprecated direct write to it. That extension may
	     * expect interp->result to continue to be set, so we'll take
	     * special pains to avoid clearing it, until we drop support for
	     * interp->result completely.
	     */

	    iPtr->errorInfo = Tcl_NewStringObj(iPtr->result, -1);
	} else {
	    iPtr->errorInfo = iPtr->objResultPtr;
	}
	Tcl_IncrRefCount(iPtr->errorInfo);
	if (!iPtr->errorCode) {
	    Tcl_SetErrorCode(interp, "NONE", NULL);
	}
    }

    /*
     * Now append "message" to the end of errorInfo.
     */

    if (length != 0) {
	if (Tcl_IsShared(iPtr->errorInfo)) {
	    Tcl_DecrRefCount(iPtr->errorInfo);
	    iPtr->errorInfo = Tcl_DuplicateObj(iPtr->errorInfo);
	    Tcl_IncrRefCount(iPtr->errorInfo);
	}
	Tcl_AppendToObj(iPtr->errorInfo, message, length);
    }
}

/*
 *---------------------------------------------------------------------------
 *
 * Tcl_VarEvalVA --
 *
 *	Given a variable number of string arguments, concatenate them all
 *	together and execute the result as a Tcl command.
 *
 * Results:
 *	A standard Tcl return result. An error message or other result may be
 *	left in the interp's result.
 *
 * Side effects:
 *	Depends on what was done by the command.
 *
 *---------------------------------------------------------------------------
 */

int
Tcl_VarEvalVA(
    Tcl_Interp *interp,		/* Interpreter in which to evaluate command */
    va_list argList)		/* Variable argument list. */
{
    Tcl_DString buf;
    char *string;
    int result;

    /*
     * Copy the strings one after the other into a single larger string. Use
     * stack-allocated space for small commands, but if the command gets too
     * large than call ckalloc to create the space.
     */

    Tcl_DStringInit(&buf);
    while (1) {
	string = va_arg(argList, char *);
	if (string == NULL) {
	    break;
	}
	Tcl_DStringAppend(&buf, string, -1);
    }

    result = Tcl_Eval(interp, Tcl_DStringValue(&buf));
    Tcl_DStringFree(&buf);
    return result;
}

/*
 *----------------------------------------------------------------------
 *
 * Tcl_VarEval --
 *
 *	Given a variable number of string arguments, concatenate them all
 *	together and execute the result as a Tcl command.
 *
 * Results:
 *	A standard Tcl return result. An error message or other result may be
 *	left in interp->result.
 *
 * Side effects:
 *	Depends on what was done by the command.
 *
 *----------------------------------------------------------------------
 */
	/* ARGSUSED */
int
Tcl_VarEval(
    Tcl_Interp *interp,
    ...)
{
    va_list argList;
    int result;

    va_start(argList, interp);
    result = Tcl_VarEvalVA(interp, argList);
    va_end(argList);

    return result;
}

/*
 *----------------------------------------------------------------------
 *
 * Tcl_GlobalEval --
 *
 *	Evaluate a command at global level in an interpreter.
 *
 * Results:
 *	A standard Tcl result is returned, and the interp's result is modified
 *	accordingly.
 *
 * Side effects:
 *	The command string is executed in interp, and the execution is carried
 *	out in the variable context of global level (no functions active),
 *	just as if an "uplevel #0" command were being executed.
 *
 *----------------------------------------------------------------------
 */

#undef Tcl_GlobalEval
int
Tcl_GlobalEval(
    Tcl_Interp *interp,		/* Interpreter in which to evaluate
				 * command. */
    const char *command)	/* Command to evaluate. */
{
    register Interp *iPtr = (Interp *) interp;
    int result;
    CallFrame *savedVarFramePtr;

    savedVarFramePtr = iPtr->varFramePtr;
    iPtr->varFramePtr = iPtr->rootFramePtr;
    result = Tcl_Eval(interp, command);
    iPtr->varFramePtr = savedVarFramePtr;
    return result;
}

/*
 *----------------------------------------------------------------------
 *
 * Tcl_SetRecursionLimit --
 *
 *	Set the maximum number of recursive calls that may be active for an
 *	interpreter at once.
 *
 * Results:
 *	The return value is the old limit on nesting for interp.
 *
 * Side effects:
 *	None.
 *
 *----------------------------------------------------------------------
 */

int
Tcl_SetRecursionLimit(
    Tcl_Interp *interp,		/* Interpreter whose nesting limit is to be
				 * set. */
    int depth)			/* New value for maximimum depth. */
{
    Interp *iPtr = (Interp *) interp;
    int old;

    old = iPtr->maxNestingDepth;
    if (depth > 0) {
	iPtr->maxNestingDepth = depth;
    }
    return old;
}

/*
 *----------------------------------------------------------------------
 *
 * Tcl_AllowExceptions --
 *
 *	Sets a flag in an interpreter so that exceptions can occur in the next
 *	call to Tcl_Eval without them being turned into errors.
 *
 * Results:
 *	None.
 *
 * Side effects:
 *	The TCL_ALLOW_EXCEPTIONS flag gets set in the interpreter's evalFlags
 *	structure. See the reference documentation for more details.
 *
 *----------------------------------------------------------------------
 */

void
Tcl_AllowExceptions(
    Tcl_Interp *interp)		/* Interpreter in which to set flag. */
{
    Interp *iPtr = (Interp *) interp;

    iPtr->evalFlags |= TCL_ALLOW_EXCEPTIONS;
}

/*
 *----------------------------------------------------------------------
 *
 * Tcl_GetVersion --
 *
 *	Get the Tcl major, minor, and patchlevel version numbers and the
 *	release type. A patch is a release type TCL_FINAL_RELEASE with a
 *	patchLevel > 0.
 *
 * Results:
 *	None.
 *
 * Side effects:
 *	None.
 *
 *----------------------------------------------------------------------
 */

void
Tcl_GetVersion(
    int *majorV,
    int *minorV,
    int *patchLevelV,
    int *type)
{
    if (majorV != NULL) {
	*majorV = TCL_MAJOR_VERSION;
    }
    if (minorV != NULL) {
	*minorV = TCL_MINOR_VERSION;
    }
    if (patchLevelV != NULL) {
	*patchLevelV = TCL_RELEASE_SERIAL;
    }
    if (type != NULL) {
	*type = TCL_RELEASE_LEVEL;
    }
}

/*
 *----------------------------------------------------------------------
 *
 * Math Functions --
 *
 *	This page contains the functions that implement all of the built-in
 *	math functions for expressions.
 *
 * Results:
 *	Each function returns TCL_OK if it succeeds and pushes an Tcl object
 *	holding the result. If it fails it returns TCL_ERROR and leaves an
 *	error message in the interpreter's result.
 *
 * Side effects:
 *	None.
 *
 *----------------------------------------------------------------------
 */

static int
ExprCeilFunc(
    ClientData clientData,	/* Ignored */
    Tcl_Interp *interp,		/* The interpreter in which to execute the
				 * function. */
    int objc,			/* Actual parameter count. */
    Tcl_Obj *const *objv)	/* Actual parameter list. */
{
    int code;
    double d;
    mp_int big;

    if (objc != 2) {
	MathFuncWrongNumArgs(interp, 2, objc, objv);
	return TCL_ERROR;
    }
    code = Tcl_GetDoubleFromObj(interp, objv[1], &d);
#ifdef ACCEPT_NAN
    if ((code != TCL_OK) && (objv[1]->typePtr == &tclDoubleType)) {
	Tcl_SetObjResult(interp, objv[1]);
	return TCL_OK;
    }
#endif
    if (code != TCL_OK) {
	return TCL_ERROR;
    }

    if (Tcl_GetBignumFromObj(NULL, objv[1], &big) == TCL_OK) {
	Tcl_SetObjResult(interp, Tcl_NewDoubleObj(TclCeil(&big)));
	mp_clear(&big);
    } else {
	Tcl_SetObjResult(interp, Tcl_NewDoubleObj(ceil(d)));
    }
    return TCL_OK;
}

static int
ExprFloorFunc(
    ClientData clientData,	/* Ignored */
    Tcl_Interp *interp,		/* The interpreter in which to execute the
				 * function. */
    int objc,			/* Actual parameter count. */
    Tcl_Obj *const *objv)	/* Actual parameter list. */
{
    int code;
    double d;
    mp_int big;

    if (objc != 2) {
	MathFuncWrongNumArgs(interp, 2, objc, objv);
	return TCL_ERROR;
    }
    code = Tcl_GetDoubleFromObj(interp, objv[1], &d);
#ifdef ACCEPT_NAN
    if ((code != TCL_OK) && (objv[1]->typePtr == &tclDoubleType)) {
	Tcl_SetObjResult(interp, objv[1]);
	return TCL_OK;
    }
#endif
    if (code != TCL_OK) {
	return TCL_ERROR;
    }

    if (Tcl_GetBignumFromObj(NULL, objv[1], &big) == TCL_OK) {
	Tcl_SetObjResult(interp, Tcl_NewDoubleObj(TclFloor(&big)));
	mp_clear(&big);
    } else {
	Tcl_SetObjResult(interp, Tcl_NewDoubleObj(floor(d)));
    }
    return TCL_OK;
}

static int
ExprIsqrtFunc(
    ClientData clientData,	/* Ignored */
    Tcl_Interp *interp,		/* The interpreter in which to execute. */
    int objc,			/* Actual parameter count. */
    Tcl_Obj *const *objv)	/* Actual parameter list. */
{
    ClientData ptr;
    int type;
    double d;
    Tcl_WideInt w;
    mp_int big;
    int exact = 0;		/* Flag ==1 if the argument can be represented
				 * in a double as an exact integer. */

    /*
     * Check syntax.
     */

    if (objc != 2) {
	MathFuncWrongNumArgs(interp, 2, objc, objv);
	return TCL_ERROR;
    }

    /*
     * Make sure that the arg is a number.
     */

    if (TclGetNumberFromObj(interp, objv[1], &ptr, &type) != TCL_OK) {
	return TCL_ERROR;
    }

    switch (type) {
    case TCL_NUMBER_NAN:
	Tcl_GetDoubleFromObj(interp, objv[1], &d);
	return TCL_ERROR;
    case TCL_NUMBER_DOUBLE:
	d = *((const double *) ptr);
	if (d < 0) {
	    goto negarg;
	}
#ifdef IEEE_FLOATING_POINT
	if (d <= MAX_EXACT) {
	    exact = 1;
	}
#endif
	if (!exact) {
	    if (Tcl_InitBignumFromDouble(interp, d, &big) != TCL_OK) {
		return TCL_ERROR;
	    }
	}
	break;
    case TCL_NUMBER_BIG:
	if (Tcl_GetBignumFromObj(interp, objv[1], &big) != TCL_OK) {
	    return TCL_ERROR;
	}
	if (SIGN(&big) == MP_NEG) {
	    mp_clear(&big);
	    goto negarg;
	}
	break;
    default:
	if (Tcl_GetWideIntFromObj(interp, objv[1], &w) != TCL_OK) {
	    return TCL_ERROR;
	}
	if (w < 0) {
	    goto negarg;
	}
	d = (double) w;
#ifdef IEEE_FLOATING_POINT
	if (d < MAX_EXACT) {
	    exact = 1;
	}
#endif
	if (!exact) {
	    Tcl_GetBignumFromObj(interp, objv[1], &big);
	}
	break;
    }

    if (exact) {
	Tcl_SetObjResult(interp, Tcl_NewWideIntObj((Tcl_WideInt) sqrt(d)));
    } else {
	mp_int root;

	mp_init(&root);
	mp_sqrt(&big, &root);
	mp_clear(&big);
	Tcl_SetObjResult(interp, Tcl_NewBignumObj(&root));
    }
    return TCL_OK;

  negarg:
    Tcl_SetObjResult(interp, Tcl_NewStringObj(
            "square root of negative argument", -1));
    Tcl_SetErrorCode(interp, "ARITH", "DOMAIN",
	    "domain error: argument not in valid range", NULL);
    return TCL_ERROR;
}

static int
ExprSqrtFunc(
    ClientData clientData,	/* Ignored */
    Tcl_Interp *interp,		/* The interpreter in which to execute the
				 * function. */
    int objc,			/* Actual parameter count. */
    Tcl_Obj *const *objv)	/* Actual parameter list. */
{
    int code;
    double d;
    mp_int big;

    if (objc != 2) {
	MathFuncWrongNumArgs(interp, 2, objc, objv);
	return TCL_ERROR;
    }
    code = Tcl_GetDoubleFromObj(interp, objv[1], &d);
#ifdef ACCEPT_NAN
    if ((code != TCL_OK) && (objv[1]->typePtr == &tclDoubleType)) {
	Tcl_SetObjResult(interp, objv[1]);
	return TCL_OK;
    }
#endif
    if (code != TCL_OK) {
	return TCL_ERROR;
    }
    if ((d >= 0.0) && TclIsInfinite(d)
	    && (Tcl_GetBignumFromObj(NULL, objv[1], &big) == TCL_OK)) {
	mp_int root;

	mp_init(&root);
	mp_sqrt(&big, &root);
	mp_clear(&big);
	Tcl_SetObjResult(interp, Tcl_NewDoubleObj(TclBignumToDouble(&root)));
	mp_clear(&root);
    } else {
	Tcl_SetObjResult(interp, Tcl_NewDoubleObj(sqrt(d)));
    }
    return TCL_OK;
}

static int
ExprUnaryFunc(
    ClientData clientData,	/* Contains the address of a function that
				 * takes one double argument and returns a
				 * double result. */
    Tcl_Interp *interp,		/* The interpreter in which to execute the
				 * function. */
    int objc,			/* Actual parameter count */
    Tcl_Obj *const *objv)	/* Actual parameter list */
{
    int code;
    double d;
    double (*func)(double) = (double (*)(double)) clientData;

    if (objc != 2) {
	MathFuncWrongNumArgs(interp, 2, objc, objv);
	return TCL_ERROR;
    }
    code = Tcl_GetDoubleFromObj(interp, objv[1], &d);
#ifdef ACCEPT_NAN
    if ((code != TCL_OK) && (objv[1]->typePtr == &tclDoubleType)) {
	d = objv[1]->internalRep.doubleValue;
	Tcl_ResetResult(interp);
	code = TCL_OK;
    }
#endif
    if (code != TCL_OK) {
	return TCL_ERROR;
    }
    errno = 0;
    return CheckDoubleResult(interp, func(d));
}

static int
CheckDoubleResult(
    Tcl_Interp *interp,
    double dResult)
{
#ifndef ACCEPT_NAN
    if (TclIsNaN(dResult)) {
	TclExprFloatError(interp, dResult);
	return TCL_ERROR;
    }
#endif
    if ((errno == ERANGE) && ((dResult == 0.0) || TclIsInfinite(dResult))) {
	/*
	 * When ERANGE signals under/overflow, just accept 0.0 or +/-Inf
	 */
    } else if (errno != 0) {
	/*
	 * Report other errno values as errors.
	 */

	TclExprFloatError(interp, dResult);
	return TCL_ERROR;
    }
    Tcl_SetObjResult(interp, Tcl_NewDoubleObj(dResult));
    return TCL_OK;
}

static int
ExprBinaryFunc(
    ClientData clientData,	/* Contains the address of a function that
				 * takes two double arguments and returns a
				 * double result. */
    Tcl_Interp *interp,		/* The interpreter in which to execute the
				 * function. */
    int objc,			/* Actual parameter count. */
    Tcl_Obj *const *objv)	/* Parameter vector. */
{
    int code;
    double d1, d2;
    double (*func)(double, double) = (double (*)(double, double)) clientData;

    if (objc != 3) {
	MathFuncWrongNumArgs(interp, 3, objc, objv);
	return TCL_ERROR;
    }
    code = Tcl_GetDoubleFromObj(interp, objv[1], &d1);
#ifdef ACCEPT_NAN
    if ((code != TCL_OK) && (objv[1]->typePtr == &tclDoubleType)) {
	d1 = objv[1]->internalRep.doubleValue;
	Tcl_ResetResult(interp);
	code = TCL_OK;
    }
#endif
    if (code != TCL_OK) {
	return TCL_ERROR;
    }
    code = Tcl_GetDoubleFromObj(interp, objv[2], &d2);
#ifdef ACCEPT_NAN
    if ((code != TCL_OK) && (objv[2]->typePtr == &tclDoubleType)) {
	d2 = objv[2]->internalRep.doubleValue;
	Tcl_ResetResult(interp);
	code = TCL_OK;
    }
#endif
    if (code != TCL_OK) {
	return TCL_ERROR;
    }
    errno = 0;
    return CheckDoubleResult(interp, func(d1, d2));
}

static int
ExprAbsFunc(
    ClientData clientData,	/* Ignored. */
    Tcl_Interp *interp,		/* The interpreter in which to execute the
				 * function. */
    int objc,			/* Actual parameter count. */
    Tcl_Obj *const *objv)	/* Parameter vector. */
{
    ClientData ptr;
    int type;
    mp_int big;

    if (objc != 2) {
	MathFuncWrongNumArgs(interp, 2, objc, objv);
	return TCL_ERROR;
    }

    if (TclGetNumberFromObj(interp, objv[1], &ptr, &type) != TCL_OK) {
	return TCL_ERROR;
    }

    if (type == TCL_NUMBER_LONG) {
	long l = *((const long *) ptr);

	if (l > (long)0) {
	    goto unChanged;
	} else if (l == (long)0) {
	    const char *string = objv[1]->bytes;
	    if (string) {
		while (*string != '0') {
		    if (*string == '-') {
			Tcl_SetObjResult(interp, Tcl_NewLongObj(0));
			return TCL_OK;
		    }
		    string++;
		}
	    }
	    goto unChanged;
	} else if (l == LONG_MIN) {
	    TclBNInitBignumFromLong(&big, l);
	    goto tooLarge;
	}
	Tcl_SetObjResult(interp, Tcl_NewLongObj(-l));
	return TCL_OK;
    }

    if (type == TCL_NUMBER_DOUBLE) {
	double d = *((const double *) ptr);
	static const double poszero = 0.0;

	/*
	 * We need to distinguish here between positive 0.0 and negative -0.0.
	 * [Bug 2954959]
	 */

	if (d == -0.0) {
	    if (!memcmp(&d, &poszero, sizeof(double))) {
		goto unChanged;
	    }
	} else if (d > -0.0) {
	    goto unChanged;
	}
	Tcl_SetObjResult(interp, Tcl_NewDoubleObj(-d));
	return TCL_OK;
    }

#ifndef TCL_WIDE_INT_IS_LONG
    if (type == TCL_NUMBER_WIDE) {
	Tcl_WideInt w = *((const Tcl_WideInt *) ptr);

	if (w >= (Tcl_WideInt)0) {
	    goto unChanged;
	}
	if (w == LLONG_MIN) {
	    TclBNInitBignumFromWideInt(&big, w);
	    goto tooLarge;
	}
	Tcl_SetObjResult(interp, Tcl_NewWideIntObj(-w));
	return TCL_OK;
    }
#endif

    if (type == TCL_NUMBER_BIG) {
	if (mp_cmp_d((const mp_int *) ptr, 0) == MP_LT) {
	    Tcl_GetBignumFromObj(NULL, objv[1], &big);
	tooLarge:
	    mp_neg(&big, &big);
	    Tcl_SetObjResult(interp, Tcl_NewBignumObj(&big));
	} else {
	unChanged:
	    Tcl_SetObjResult(interp, objv[1]);
	}
	return TCL_OK;
    }

    if (type == TCL_NUMBER_NAN) {
#ifdef ACCEPT_NAN
	Tcl_SetObjResult(interp, objv[1]);
	return TCL_OK;
#else
	double d;

	Tcl_GetDoubleFromObj(interp, objv[1], &d);
	return TCL_ERROR;
#endif
    }
    return TCL_OK;
}

static int
ExprBoolFunc(
    ClientData clientData,	/* Ignored. */
    Tcl_Interp *interp,		/* The interpreter in which to execute the
				 * function. */
    int objc,			/* Actual parameter count. */
    Tcl_Obj *const *objv)	/* Actual parameter vector. */
{
    int value;

    if (objc != 2) {
	MathFuncWrongNumArgs(interp, 2, objc, objv);
	return TCL_ERROR;
    }
    if (Tcl_GetBooleanFromObj(interp, objv[1], &value) != TCL_OK) {
	return TCL_ERROR;
    }
    Tcl_SetObjResult(interp, Tcl_NewBooleanObj(value));
    return TCL_OK;
}

static int
ExprDoubleFunc(
    ClientData clientData,	/* Ignored. */
    Tcl_Interp *interp,		/* The interpreter in which to execute the
				 * function. */
    int objc,			/* Actual parameter count. */
    Tcl_Obj *const *objv)	/* Actual parameter vector. */
{
    double dResult;

    if (objc != 2) {
	MathFuncWrongNumArgs(interp, 2, objc, objv);
	return TCL_ERROR;
    }
    if (Tcl_GetDoubleFromObj(interp, objv[1], &dResult) != TCL_OK) {
#ifdef ACCEPT_NAN
	if (objv[1]->typePtr == &tclDoubleType) {
	    Tcl_SetObjResult(interp, objv[1]);
	    return TCL_OK;
	}
#endif
	return TCL_ERROR;
    }
    Tcl_SetObjResult(interp, Tcl_NewDoubleObj(dResult));
    return TCL_OK;
}

static int
ExprEntierFunc(
    ClientData clientData,	/* Ignored. */
    Tcl_Interp *interp,		/* The interpreter in which to execute the
				 * function. */
    int objc,			/* Actual parameter count. */
    Tcl_Obj *const *objv)	/* Actual parameter vector. */
{
    double d;
    int type;
    ClientData ptr;

    if (objc != 2) {
	MathFuncWrongNumArgs(interp, 2, objc, objv);
	return TCL_ERROR;
    }
    if (TclGetNumberFromObj(interp, objv[1], &ptr, &type) != TCL_OK) {
	return TCL_ERROR;
    }

    if (type == TCL_NUMBER_DOUBLE) {
	d = *((const double *) ptr);
	if ((d >= (double)LONG_MAX) || (d <= (double)LONG_MIN)) {
	    mp_int big;

	    if (Tcl_InitBignumFromDouble(interp, d, &big) != TCL_OK) {
		/* Infinity */
		return TCL_ERROR;
	    }
	    Tcl_SetObjResult(interp, Tcl_NewBignumObj(&big));
	    return TCL_OK;
	} else {
	    long result = (long) d;

	    Tcl_SetObjResult(interp, Tcl_NewLongObj(result));
	    return TCL_OK;
	}
    }

    if (type != TCL_NUMBER_NAN) {
	/*
	 * All integers are already of integer type.
	 */

	Tcl_SetObjResult(interp, objv[1]);
	return TCL_OK;
    }

    /*
     * Get the error message for NaN.
     */

    Tcl_GetDoubleFromObj(interp, objv[1], &d);
    return TCL_ERROR;
}

static int
ExprIntFunc(
    ClientData clientData,	/* Ignored. */
    Tcl_Interp *interp,		/* The interpreter in which to execute the
				 * function. */
    int objc,			/* Actual parameter count. */
    Tcl_Obj *const *objv)	/* Actual parameter vector. */
{
    long iResult;
    Tcl_Obj *objPtr;
    if (ExprEntierFunc(NULL, interp, objc, objv) != TCL_OK) {
	return TCL_ERROR;
    }
    objPtr = Tcl_GetObjResult(interp);
    if (TclGetLongFromObj(NULL, objPtr, &iResult) != TCL_OK) {
	/*
	 * Truncate the bignum; keep only bits in long range.
	 */

	mp_int big;

	Tcl_GetBignumFromObj(NULL, objPtr, &big);
	mp_mod_2d(&big, (int) CHAR_BIT * sizeof(long), &big);
	objPtr = Tcl_NewBignumObj(&big);
	Tcl_IncrRefCount(objPtr);
	TclGetLongFromObj(NULL, objPtr, &iResult);
	Tcl_DecrRefCount(objPtr);
    }
    Tcl_SetObjResult(interp, Tcl_NewLongObj(iResult));
    return TCL_OK;
}

static int
ExprWideFunc(
    ClientData clientData,	/* Ignored. */
    Tcl_Interp *interp,		/* The interpreter in which to execute the
				 * function. */
    int objc,			/* Actual parameter count. */
    Tcl_Obj *const *objv)	/* Actual parameter vector. */
{
    Tcl_WideInt wResult;
    Tcl_Obj *objPtr;

    if (ExprEntierFunc(NULL, interp, objc, objv) != TCL_OK) {
	return TCL_ERROR;
    }
    objPtr = Tcl_GetObjResult(interp);
    if (Tcl_GetWideIntFromObj(NULL, objPtr, &wResult) != TCL_OK) {
	/*
	 * Truncate the bignum; keep only bits in wide int range.
	 */

	mp_int big;

	Tcl_GetBignumFromObj(NULL, objPtr, &big);
	mp_mod_2d(&big, (int) CHAR_BIT * sizeof(Tcl_WideInt), &big);
	objPtr = Tcl_NewBignumObj(&big);
	Tcl_IncrRefCount(objPtr);
	Tcl_GetWideIntFromObj(NULL, objPtr, &wResult);
	Tcl_DecrRefCount(objPtr);
    }
    Tcl_SetObjResult(interp, Tcl_NewWideIntObj(wResult));
    return TCL_OK;
}

static int
ExprRandFunc(
    ClientData clientData,	/* Ignored. */
    Tcl_Interp *interp,		/* The interpreter in which to execute the
				 * function. */
    int objc,			/* Actual parameter count. */
    Tcl_Obj *const *objv)	/* Actual parameter vector. */
{
    Interp *iPtr = (Interp *) interp;
    double dResult;
    long tmp;			/* Algorithm assumes at least 32 bits. Only
				 * long guarantees that. See below. */
    Tcl_Obj *oResult;

    if (objc != 1) {
	MathFuncWrongNumArgs(interp, 1, objc, objv);
	return TCL_ERROR;
    }

    if (!(iPtr->flags & RAND_SEED_INITIALIZED)) {
	iPtr->flags |= RAND_SEED_INITIALIZED;

	/*
	 * Take into consideration the thread this interp is running in order
	 * to insure different seeds in different threads (bug #416643)
	 */

	iPtr->randSeed = TclpGetClicks() + (PTR2INT(Tcl_GetCurrentThread())<<12);

	/*
	 * Make sure 1 <= randSeed <= (2^31) - 2. See below.
	 */

	iPtr->randSeed &= (unsigned long) 0x7fffffff;
	if ((iPtr->randSeed == 0) || (iPtr->randSeed == 0x7fffffff)) {
	    iPtr->randSeed ^= 123459876;
	}
    }

    /*
     * Generate the random number using the linear congruential generator
     * defined by the following recurrence:
     *		seed = ( IA * seed ) mod IM
     * where IA is 16807 and IM is (2^31) - 1. The recurrence maps a seed in
     * the range [1, IM - 1] to a new seed in that same range. The recurrence
     * maps IM to 0, and maps 0 back to 0, so those two values must not be
     * allowed as initial values of seed.
     *
     * In order to avoid potential problems with integer overflow, the
     * recurrence is implemented in terms of additional constants IQ and IR
     * such that
     *		IM = IA*IQ + IR
     * None of the operations in the implementation overflows a 32-bit signed
     * integer, and the C type long is guaranteed to be at least 32 bits wide.
     *
     * For more details on how this algorithm works, refer to the following
     * papers:
     *
     *	S.K. Park & K.W. Miller, "Random number generators: good ones are hard
     *	to find," Comm ACM 31(10):1192-1201, Oct 1988
     *
     *	W.H. Press & S.A. Teukolsky, "Portable random number generators,"
     *	Computers in Physics 6(5):522-524, Sep/Oct 1992.
     */

#define RAND_IA		16807
#define RAND_IM		2147483647
#define RAND_IQ		127773
#define RAND_IR		2836
#define RAND_MASK	123459876

    tmp = iPtr->randSeed/RAND_IQ;
    iPtr->randSeed = RAND_IA*(iPtr->randSeed - tmp*RAND_IQ) - RAND_IR*tmp;
    if (iPtr->randSeed < 0) {
	iPtr->randSeed += RAND_IM;
    }

    /*
     * Since the recurrence keeps seed values in the range [1, RAND_IM - 1],
     * dividing by RAND_IM yields a double in the range (0, 1).
     */

    dResult = iPtr->randSeed * (1.0/RAND_IM);

    /*
     * Push a Tcl object with the result.
     */

    TclNewDoubleObj(oResult, dResult);
    Tcl_SetObjResult(interp, oResult);
    return TCL_OK;
}

static int
ExprRoundFunc(
    ClientData clientData,	/* Ignored. */
    Tcl_Interp *interp,		/* The interpreter in which to execute the
				 * function. */
    int objc,			/* Actual parameter count. */
    Tcl_Obj *const *objv)	/* Parameter vector. */
{
    double d;
    ClientData ptr;
    int type;

    if (objc != 2) {
	MathFuncWrongNumArgs(interp, 2, objc, objv);
	return TCL_ERROR;
    }

    if (TclGetNumberFromObj(interp, objv[1], &ptr, &type) != TCL_OK) {
	return TCL_ERROR;
    }

    if (type == TCL_NUMBER_DOUBLE) {
	double fractPart, intPart;
	long max = LONG_MAX, min = LONG_MIN;

	fractPart = modf(*((const double *) ptr), &intPart);
	if (fractPart <= -0.5) {
	    min++;
	} else if (fractPart >= 0.5) {
	    max--;
	}
	if ((intPart >= (double)max) || (intPart <= (double)min)) {
	    mp_int big;

	    if (Tcl_InitBignumFromDouble(interp, intPart, &big) != TCL_OK) {
		/* Infinity */
		return TCL_ERROR;
	    }
	    if (fractPart <= -0.5) {
		mp_sub_d(&big, 1, &big);
	    } else if (fractPart >= 0.5) {
		mp_add_d(&big, 1, &big);
	    }
	    Tcl_SetObjResult(interp, Tcl_NewBignumObj(&big));
	    return TCL_OK;
	} else {
	    long result = (long)intPart;

	    if (fractPart <= -0.5) {
		result--;
	    } else if (fractPart >= 0.5) {
		result++;
	    }
	    Tcl_SetObjResult(interp, Tcl_NewLongObj(result));
	    return TCL_OK;
	}
    }

    if (type != TCL_NUMBER_NAN) {
	/*
	 * All integers are already rounded
	 */

	Tcl_SetObjResult(interp, objv[1]);
	return TCL_OK;
    }

    /*
     * Get the error message for NaN.
     */

    Tcl_GetDoubleFromObj(interp, objv[1], &d);
    return TCL_ERROR;
}

static int
ExprSrandFunc(
    ClientData clientData,	/* Ignored. */
    Tcl_Interp *interp,		/* The interpreter in which to execute the
				 * function. */
    int objc,			/* Actual parameter count. */
    Tcl_Obj *const *objv)	/* Parameter vector. */
{
    Interp *iPtr = (Interp *) interp;
    long i = 0;			/* Initialized to avoid compiler warning. */

    /*
     * Convert argument and use it to reset the seed.
     */

    if (objc != 2) {
	MathFuncWrongNumArgs(interp, 2, objc, objv);
	return TCL_ERROR;
    }

    if (TclGetLongFromObj(NULL, objv[1], &i) != TCL_OK) {
	Tcl_Obj *objPtr;
	mp_int big;

	if (Tcl_GetBignumFromObj(interp, objv[1], &big) != TCL_OK) {
	    /* TODO: more ::errorInfo here? or in caller? */
	    return TCL_ERROR;
	}

	mp_mod_2d(&big, (int) CHAR_BIT * sizeof(long), &big);
	objPtr = Tcl_NewBignumObj(&big);
	Tcl_IncrRefCount(objPtr);
	TclGetLongFromObj(NULL, objPtr, &i);
	Tcl_DecrRefCount(objPtr);
    }

    /*
     * Reset the seed. Make sure 1 <= randSeed <= 2^31 - 2. See comments in
     * ExprRandFunc for more details.
     */

    iPtr->flags |= RAND_SEED_INITIALIZED;
    iPtr->randSeed = i;
    iPtr->randSeed &= (unsigned long) 0x7fffffff;
    if ((iPtr->randSeed == 0) || (iPtr->randSeed == 0x7fffffff)) {
	iPtr->randSeed ^= 123459876;
    }

    /*
     * To avoid duplicating the random number generation code we simply clean
     * up our state and call the real random number function. That function
     * will always succeed.
     */

    return ExprRandFunc(clientData, interp, 1, objv);
}

/*
 *----------------------------------------------------------------------
 *
 * MathFuncWrongNumArgs --
 *
 *	Generate an error message when a math function presents the wrong
 *	number of arguments.
 *
 * Results:
 *	None.
 *
 * Side effects:
 *	An error message is stored in the interpreter result.
 *
 *----------------------------------------------------------------------
 */

static void
MathFuncWrongNumArgs(
    Tcl_Interp *interp,		/* Tcl interpreter */
    int expected,		/* Formal parameter count. */
    int found,			/* Actual parameter count. */
    Tcl_Obj *const *objv)	/* Actual parameter vector. */
{
    const char *name = Tcl_GetString(objv[0]);
    const char *tail = name + strlen(name);

    while (tail > name+1) {
	tail--;
	if (*tail == ':' && tail[-1] == ':') {
	    name = tail+1;
	    break;
	}
    }
    Tcl_SetObjResult(interp, Tcl_ObjPrintf(
	    "too %s arguments for math function \"%s\"",
	    (found < expected ? "few" : "many"), name));
    Tcl_SetErrorCode(interp, "TCL", "WRONGARGS", NULL);
}

#ifdef USE_DTRACE
/*
 *----------------------------------------------------------------------
 *
 * DTraceObjCmd --
 *
 *	This function is invoked to process the "::tcl::dtrace" Tcl command.
 *
 * Results:
 *	A standard Tcl object result.
 *
 * Side effects:
 *	The 'tcl-probe' DTrace probe is triggered (if it is enabled).
 *
 *----------------------------------------------------------------------
 */

static int
DTraceObjCmd(
    ClientData dummy,		/* Not used. */
    Tcl_Interp *interp,		/* Current interpreter. */
    int objc,			/* Number of arguments. */
    Tcl_Obj *const objv[])	/* Argument objects. */
{
    if (TCL_DTRACE_TCL_PROBE_ENABLED()) {
	char *a[10];
	int i = 0;

	while (i++ < 10) {
	    a[i-1] = i < objc ? TclGetString(objv[i]) : NULL;
	}
	TCL_DTRACE_TCL_PROBE(a[0], a[1], a[2], a[3], a[4], a[5], a[6], a[7],
		a[8], a[9]);
    }
    return TCL_OK;
}

/*
 *----------------------------------------------------------------------
 *
 * TclDTraceInfo --
 *
 *	Extract information from a TIP280 dict for use by DTrace probes.
 *
 * Results:
 *	None.
 *
 * Side effects:
 *	None.
 *
 *----------------------------------------------------------------------
 */

void
TclDTraceInfo(
    Tcl_Obj *info,
    const char **args,
    int *argsi)
{
    static Tcl_Obj *keys[10] = { NULL };
    Tcl_Obj **k = keys, *val;
    int i = 0;

    if (!*k) {
#define kini(s) TclNewLiteralStringObj(keys[i], s); i++
	kini("cmd");	kini("type");	kini("proc");	kini("file");
	kini("method");	kini("class");	kini("lambda");	kini("object");
	kini("line");	kini("level");
#undef kini
    }
    for (i = 0; i < 6; i++) {
	Tcl_DictObjGet(NULL, info, *k++, &val);
	args[i] = val ? TclGetString(val) : NULL;
    }
    /* no "proc" -> use "lambda" */
    if (!args[2]) {
	Tcl_DictObjGet(NULL, info, *k, &val);
	args[2] = val ? TclGetString(val) : NULL;
    }
    k++;
    /* no "class" -> use "object" */
    if (!args[5]) {
	Tcl_DictObjGet(NULL, info, *k, &val);
	args[5] = val ? TclGetString(val) : NULL;
    }
    k++;
    for (i = 0; i < 2; i++) {
	Tcl_DictObjGet(NULL, info, *k++, &val);
	if (val) {
	    TclGetIntFromObj(NULL, val, &argsi[i]);
	} else {
	    argsi[i] = 0;
	}
    }
}

/*
 *----------------------------------------------------------------------
 *
 * DTraceCmdReturn --
 *
 *	NR callback for DTrace command return probes.
 *
 * Results:
 *	None.
 *
 * Side effects:
 *	None.
 *
 *----------------------------------------------------------------------
 */

static int
DTraceCmdReturn(
    ClientData data[],
    Tcl_Interp *interp,
    int result)
{
    char *cmdName = TclGetString((Tcl_Obj *) data[0]);

    if (TCL_DTRACE_CMD_RETURN_ENABLED()) {
	TCL_DTRACE_CMD_RETURN(cmdName, result);
    }
    if (TCL_DTRACE_CMD_RESULT_ENABLED()) {
	Tcl_Obj *r = Tcl_GetObjResult(interp);

	TCL_DTRACE_CMD_RESULT(cmdName, result, TclGetString(r), r);
    }
    return result;
}

TCL_DTRACE_DEBUG_LOG()

#endif /* USE_DTRACE */

/*
 *----------------------------------------------------------------------
 *
 * Tcl_NRCallObjProc --
 *
 *	This function calls an objProc directly while managing things properly
 *	if it happens to be an NR objProc. It is meant to be used by extenders
 *	that provide an NR implementation of a command, as this function
 *	permits a trivial coding of the non-NR objProc.
 *
 * Results:
 *	The return value is a standard Tcl completion code such as TCL_OK or
 *	TCL_ERROR. A result or error message is left in interp's result.
 *
 * Side effects:
 *	Depends on the objProc.
 *
 *----------------------------------------------------------------------
 */

int
Tcl_NRCallObjProc(
    Tcl_Interp *interp,
    Tcl_ObjCmdProc *objProc,
    ClientData clientData,
    int objc,
    Tcl_Obj *const objv[])
{
    int result = TCL_OK;
    NRE_callback *rootPtr = TOP_CB(interp);

#ifdef USE_DTRACE
    if (TCL_DTRACE_CMD_ARGS_ENABLED()) {
	const char *a[10];
	int i = 0;

	while (i < 10) {
	    a[i] = i < objc ? TclGetString(objv[i]) : NULL; i++;
	}
	TCL_DTRACE_CMD_ARGS(a[0], a[1], a[2], a[3], a[4], a[5], a[6], a[7],
		a[8], a[9]);
    }
    if (TCL_DTRACE_CMD_INFO_ENABLED() && ((Interp *) interp)->cmdFramePtr) {
	Tcl_Obj *info = TclInfoFrame(interp, ((Interp *) interp)->cmdFramePtr);
	const char *a[6]; int i[2];

	TclDTraceInfo(info, a, i);
	TCL_DTRACE_CMD_INFO(a[0], a[1], a[2], a[3], i[0], i[1], a[4], a[5]);
	TclDecrRefCount(info);
    }
    if ((TCL_DTRACE_CMD_RETURN_ENABLED() || TCL_DTRACE_CMD_RESULT_ENABLED())
	    && objc) {
	TclNRAddCallback(interp, DTraceCmdReturn, objv[0], NULL, NULL, NULL);
    }
    if (TCL_DTRACE_CMD_ENTRY_ENABLED() && objc) {
	TCL_DTRACE_CMD_ENTRY(TclGetString(objv[0]), objc - 1,
		(Tcl_Obj **)(objv + 1));
    }
#endif /* USE_DTRACE */
    result = objProc(clientData, interp, objc, objv);
    return TclNRRunCallbacks(interp, result, rootPtr);
}

/*
 *----------------------------------------------------------------------
 *
 * Tcl_NRCreateCommand --
 *
 *	Define a new NRE-enabled object-based command in a command table.
 *
 * Results:
 *	The return value is a token for the command, which can be used in
 *	future calls to Tcl_GetCommandName.
 *
 * Side effects:
 *	If no command named "cmdName" already exists for interp, one is
 *	created. Otherwise, if a command does exist, then if the object-based
 *	Tcl_ObjCmdProc is TclInvokeStringCommand, we assume Tcl_CreateCommand
 *	was called previously for the same command and just set its
 *	Tcl_ObjCmdProc to the argument "proc"; otherwise, we delete the old
 *	command.
 *
 *	In the future, during bytecode evaluation when "cmdName" is seen as
 *	the name of a command by Tcl_EvalObj or Tcl_Eval, the object-based
 *	Tcl_ObjCmdProc proc will be called. When the command is deleted from
 *	the table, deleteProc will be called. See the manual entry for details
 *	on the calling sequence.
 *
 *----------------------------------------------------------------------
 */

Tcl_Command
Tcl_NRCreateCommand(
    Tcl_Interp *interp,		/* Token for command interpreter (returned by
				 * previous call to Tcl_CreateInterp). */
    const char *cmdName,	/* Name of command. If it contains namespace
				 * qualifiers, the new command is put in the
				 * specified namespace; otherwise it is put in
				 * the global namespace. */
    Tcl_ObjCmdProc *proc,	/* Object-based function to associate with
				 * name, provides direct access for direct
				 * calls. */
    Tcl_ObjCmdProc *nreProc,	/* Object-based function to associate with
				 * name, provides NR implementation */
    ClientData clientData,	/* Arbitrary value to pass to object
				 * function. */
    Tcl_CmdDeleteProc *deleteProc)
				/* If not NULL, gives a function to call when
				 * this command is deleted. */
{
    Command *cmdPtr = (Command *)
	    Tcl_CreateObjCommand(interp,cmdName,proc,clientData,deleteProc);

    cmdPtr->nreProc = nreProc;
    return (Tcl_Command) cmdPtr;
}

/****************************************************************************
 * Stuff for the public api
 ****************************************************************************/

int
Tcl_NREvalObj(
    Tcl_Interp *interp,
    Tcl_Obj *objPtr,
    int flags)
{
    return TclNREvalObjEx(interp, objPtr, flags, NULL, INT_MIN);
}

int
Tcl_NREvalObjv(
    Tcl_Interp *interp,		/* Interpreter in which to evaluate the
				 * command. Also used for error reporting. */
    int objc,			/* Number of words in command. */
    Tcl_Obj *const objv[],	/* An array of pointers to objects that are
				 * the words that make up the command. */
    int flags)			/* Collection of OR-ed bits that control the
				 * evaluation of the script. Only
				 * TCL_EVAL_GLOBAL, TCL_EVAL_INVOKE and
				 * TCL_EVAL_NOERR are currently supported. */
{
    return TclNREvalObjv(interp, objc, objv, flags, NULL);
}

int
Tcl_NRCmdSwap(
    Tcl_Interp *interp,
    Tcl_Command cmd,
    int objc,
    Tcl_Obj *const objv[],
    int flags)
{
    return TclNREvalObjv(interp, objc, objv, flags, (Command *) cmd);
}

/*****************************************************************************
 * Stuff for tailcalls
 *****************************************************************************
 *
 * Just to show that IT CAN BE DONE! The precise semantics are not simple,
 * require more thought. Possibly need a new Tcl return code to do it right?
 * Questions include:
 *   (1) How is the objc/objv tailcall to be run? My current thinking is that
 *	 it should essentially be
 *	     [tailcall a b c] <=> [uplevel 1 [list a b c]]
 *	 with two caveats
 *	     (a) the current frame is dropped first, after running all pending
 *		 cleanup tasks and saving its namespace
 *	     (b) 'a' is looked up in the returning frame's namespace, but the
 *		 command is run in the context to which we are returning
 *	 Current implementation does this if [tailcall] is called from within
 *	 a proc, errors otherwise.
 *   (2) Should a tailcall bypass [catch] in the returning frame? Current
 *	 implementation does not (or does it? Changed, test!) - it causes an
 *	 error.
 *
 * FIXME NRE!
 */

void
TclMarkTailcall(
    Tcl_Interp *interp)
{
    Interp *iPtr = (Interp *) interp;

    if (iPtr->deferredCallbacks == NULL) {
	TclNRAddCallback(interp, NRCommand, NULL, NULL,
                NULL, NULL);
        iPtr->deferredCallbacks = TOP_CB(interp);
    }
}

void
TclSkipTailcall(
    Tcl_Interp *interp)
{
    Interp *iPtr = (Interp *) interp;

    TclMarkTailcall(interp);
    iPtr->deferredCallbacks->data[1] = INT2PTR(1);
}

void
TclPushTailcallPoint(
    Tcl_Interp *interp)
{
    TclNRAddCallback(interp, NRCommand, NULL, NULL, NULL, NULL);
    ((Interp *) interp)->numLevels++;
}

void
TclSetTailcall(
    Tcl_Interp *interp,
    Tcl_Obj *listPtr)
{
    /*
     * Find the splicing spot: right before the NRCommand of the thing
     * being tailcalled. Note that we skip NRCommands marked by a 1 in data[1]
     * (used by command redirectors).
     */

    NRE_callback *runPtr;

    for (runPtr = TOP_CB(interp); runPtr; runPtr = runPtr->nextPtr) {
        if (((runPtr->procPtr) == NRCommand) && !runPtr->data[1]) {
            break;
        }
    }
    if (!runPtr) {
        Tcl_Panic("tailcall cannot find the right splicing spot: should not happen!");
    }
    runPtr->data[1] = listPtr;
}

int
TclNRTailcallObjCmd(
    ClientData clientData,
    Tcl_Interp *interp,
    int objc,
    Tcl_Obj *const objv[])
{
    Interp *iPtr = (Interp *) interp;

    if (objc < 1) {
	Tcl_WrongNumArgs(interp, 1, objv, "?command? ?arg ...?");
	return TCL_ERROR;
    }

    if (!(iPtr->varFramePtr->isProcCallFrame & 1)) {	/* or is upleveled */
        Tcl_SetObjResult(interp, Tcl_NewStringObj(
                "tailcall can only be called from a proc or lambda", -1));
        Tcl_SetErrorCode(interp, "TCL", "TAILCALL", "ILLEGAL", NULL);
	return TCL_ERROR;
    }

    /*
     * Invocation without args just clears a scheduled tailcall; invocation
     * with an argument replaces any previously scheduled tailcall.
     */

    if (iPtr->varFramePtr->tailcallPtr) {
        Tcl_DecrRefCount(iPtr->varFramePtr->tailcallPtr);
        iPtr->varFramePtr->tailcallPtr = NULL;
    }

    /*
     * Create the callback to actually evaluate the tailcalled
     * command, then set it in the varFrame so that PopCallFrame can use it
     * at the proper time. Being lazy: exploit the TclNRAddCallBack macro to
     * build the callback.
     */

    if (objc > 1) {
        Tcl_Obj *listPtr, *nsObjPtr;
        Tcl_Namespace *nsPtr = (Tcl_Namespace *) iPtr->varFramePtr->nsPtr;
        Tcl_Namespace *ns1Ptr;

        /* The tailcall data is in a Tcl list: the first element is the
         * namespace, the rest the command to be tailcalled. */
        
        listPtr = Tcl_NewListObj(objc, objv);

        nsObjPtr = Tcl_NewStringObj(nsPtr->fullName, -1);
        if ((TCL_OK != TclGetNamespaceFromObj(interp, nsObjPtr, &ns1Ptr))
                || (nsPtr != ns1Ptr)) {
            Tcl_Panic("Tailcall failed to find the proper namespace");
        }
 	TclListObjSetElement(interp, listPtr, 0, nsObjPtr);
        
        iPtr->varFramePtr->tailcallPtr = listPtr;
    }
    return TCL_RETURN;
}

int
TclNRTailcallEval(
    ClientData data[],
    Tcl_Interp *interp,
    int result)
{
    Interp *iPtr = (Interp *) interp;
    Tcl_Obj *listPtr = data[0], *nsObjPtr;
    Tcl_Namespace *nsPtr;
    int objc;
    Tcl_Obj **objv;

    Tcl_ListObjGetElements(interp, listPtr, &objc, &objv); 
    nsObjPtr = objv[0];
    
    if (result == TCL_OK) {
	result = TclGetNamespaceFromObj(interp, nsObjPtr, &nsPtr);
    }

    if (result != TCL_OK) {
        /*
         * Tailcall execution was preempted, eg by an intervening catch or by
         * a now-gone namespace: cleanup and return.
         */

        TailcallCleanup(data, interp, result);
        return result;
    }

    /*
     * Perform the tailcall
     */

    TclMarkTailcall(interp);
    TclNRAddCallback(interp, TailcallCleanup, listPtr, NULL, NULL,NULL);
    iPtr->lookupNsPtr = (Namespace *) nsPtr;
    return TclNREvalObjv(interp, objc-1, objv+1, 0, NULL);
}

static int
TailcallCleanup(
    ClientData data[],
    Tcl_Interp *interp,
    int result)
{
    Tcl_DecrRefCount((Tcl_Obj *) data[0]);
    return result;
}


void
Tcl_NRAddCallback(
    Tcl_Interp *interp,
    Tcl_NRPostProc *postProcPtr,
    ClientData data0,
    ClientData data1,
    ClientData data2,
    ClientData data3)
{
    if (!(postProcPtr)) {
	Tcl_Panic("Adding a callback without an objProc?!");
    }
    TclNRAddCallback(interp, postProcPtr, data0, data1, data2, data3);
}

/*
 *----------------------------------------------------------------------
 *
 * TclNRCoroutineObjCmd -- (and friends)
 *
 *	This object-based function is invoked to process the "coroutine" Tcl
 *	command. It is heavily based on "apply".
 *
 * Results:
 *	A standard Tcl object result value.
 *
 * Side effects:
 *	A new procedure gets created.
 *
 * ** FIRST EXPERIMENTAL IMPLEMENTATION **
 *
 * It is fairly amateurish and not up to our standards - mainly in terms of
 * error messages and [info] interaction. Just to test the infrastructure in
 * teov and tebc.
 *----------------------------------------------------------------------
 */

#define iPtr ((Interp *) interp)

int
TclNRYieldObjCmd(
    ClientData clientData,
    Tcl_Interp *interp,
    int objc,
    Tcl_Obj *const objv[])
{
    CoroutineData *corPtr = iPtr->execEnvPtr->corPtr;

    if (objc > 2) {
	Tcl_WrongNumArgs(interp, 1, objv, "?returnValue?");
	return TCL_ERROR;
    }

    if (!corPtr) {
	Tcl_SetObjResult(interp, Tcl_NewStringObj(
                "yield can only be called in a coroutine", -1));
	Tcl_SetErrorCode(interp, "TCL", "COROUTINE", "ILLEGAL_YIELD", NULL);
	return TCL_ERROR;
    }

    if (objc == 2) {
	Tcl_SetObjResult(interp, objv[1]);
    }

    NRE_ASSERT(!COR_IS_SUSPENDED(corPtr));
    TclNRAddCallback(interp, TclNRCoroutineActivateCallback, corPtr,
            clientData, NULL, NULL);
    return TCL_OK;
}

int
TclNRYieldToObjCmd(
    ClientData clientData,
    Tcl_Interp *interp,
    int objc,
    Tcl_Obj *const objv[])
{
    CoroutineData *corPtr = iPtr->execEnvPtr->corPtr;
    Tcl_Obj *listPtr, *nsObjPtr;
    Tcl_Namespace *nsPtr = (Tcl_Namespace *) iPtr->varFramePtr->nsPtr;
    Tcl_Namespace *ns1Ptr;

    if (objc < 2) {
	Tcl_WrongNumArgs(interp, 1, objv, "command ?arg ...?");
	return TCL_ERROR;
    }

    if (!corPtr) {
	Tcl_SetObjResult(interp, Tcl_NewStringObj(
                "yieldto can only be called in a coroutine", -1));
	Tcl_SetErrorCode(interp, "TCL", "COROUTINE", "ILLEGAL_YIELD", NULL);
	return TCL_ERROR;
    }

    /*
     * Add the tailcall in the caller env, then just yield.
     *
     * This is essentially code from TclNRTailcallObjCmd
     */

    /*
     * Add the tailcall in the caller env, then just yield.
     *
     * This is essentially code from TclNRTailcallObjCmd
     */

    listPtr = Tcl_NewListObj(objc, objv);

    nsObjPtr = Tcl_NewStringObj(nsPtr->fullName, -1);
    if ((TCL_OK != TclGetNamespaceFromObj(interp, nsObjPtr, &ns1Ptr))
	    || (nsPtr != ns1Ptr)) {
	Tcl_Panic("yieldto failed to find the proper namespace");
    }
    TclListObjSetElement(interp, listPtr, 0, nsObjPtr);


    /*
     * Add the callback in the caller's env, then instruct TEBC to yield.
     */

    iPtr->execEnvPtr = corPtr->callerEEPtr;
    TclSetTailcall(interp, listPtr);
    iPtr->execEnvPtr = corPtr->eePtr;

    return TclNRYieldObjCmd(INT2PTR(CORO_ACTIVATE_YIELDM), interp, 1, objv);
}

static int
RewindCoroutineCallback(
    ClientData data[],
    Tcl_Interp *interp,
    int result)
{
    return Tcl_RestoreInterpState(interp, data[0]);
}

static int
RewindCoroutine(
    CoroutineData *corPtr,
    int result)
{
    Tcl_Interp *interp = corPtr->eePtr->interp;
    Tcl_InterpState state = Tcl_SaveInterpState(interp, result);

    NRE_ASSERT(COR_IS_SUSPENDED(corPtr));
    NRE_ASSERT(corPtr->eePtr != NULL);
    NRE_ASSERT(corPtr->eePtr != iPtr->execEnvPtr);

    corPtr->eePtr->rewind = 1;
    TclNRAddCallback(interp, RewindCoroutineCallback, state,
	    NULL, NULL, NULL);
    return TclNRInterpCoroutine(corPtr, interp, 0, NULL);
}

static void
DeleteCoroutine(
    ClientData clientData)
{
    CoroutineData *corPtr = clientData;
    Tcl_Interp *interp = corPtr->eePtr->interp;
    NRE_callback *rootPtr = TOP_CB(interp);

    if (COR_IS_SUSPENDED(corPtr)) {
	TclNRRunCallbacks(interp, RewindCoroutine(corPtr,TCL_OK), rootPtr);
    }
}

static int
NRCoroutineCallerCallback(
    ClientData data[],
    Tcl_Interp *interp,
    int result)
{
    CoroutineData *corPtr = data[0];
    Command *cmdPtr = corPtr->cmdPtr;

    /*
     * This is the last callback in the caller execEnv, right before switching
     * to the coroutine's
     */

    NRE_ASSERT(iPtr->execEnvPtr == corPtr->callerEEPtr);

    if (!corPtr->eePtr) {
	/*
	 * The execEnv was wound down but not deleted for our sake. We finish
	 * the job here. The caller context has already been restored.
	 */

	NRE_ASSERT(iPtr->varFramePtr == corPtr->caller.varFramePtr);
	NRE_ASSERT(iPtr->framePtr == corPtr->caller.framePtr);
	NRE_ASSERT(iPtr->cmdFramePtr == corPtr->caller.cmdFramePtr);
	ckfree(corPtr);
	return result;
    }

    NRE_ASSERT(COR_IS_SUSPENDED(corPtr));
    SAVE_CONTEXT(corPtr->running);
    RESTORE_CONTEXT(corPtr->caller);

    if (cmdPtr->flags & CMD_IS_DELETED) {
	/*
	 * The command was deleted while it was running: wind down the
	 * execEnv, this will do the complete cleanup. RewindCoroutine will
	 * restore both the caller's context and interp state.
	 */

	return RewindCoroutine(corPtr, result);
    }

    return result;
}

static int
NRCoroutineExitCallback(
    ClientData data[],
    Tcl_Interp *interp,
    int result)
{
    CoroutineData *corPtr = data[0];
    Command *cmdPtr = corPtr->cmdPtr;

    /*
     * This runs at the bottom of the Coroutine's execEnv: it will be executed
     * when the coroutine returns or is wound down, but not when it yields. It
     * deletes the coroutine and restores the caller's environment.
     */

    NRE_ASSERT(interp == corPtr->eePtr->interp);
    NRE_ASSERT(TOP_CB(interp) == NULL);
    NRE_ASSERT(iPtr->execEnvPtr == corPtr->eePtr);
    NRE_ASSERT(!COR_IS_SUSPENDED(corPtr));
    NRE_ASSERT((corPtr->callerEEPtr->callbackPtr->procPtr == NRCoroutineCallerCallback));

    cmdPtr->deleteProc = NULL;
    Tcl_DeleteCommandFromToken(interp, (Tcl_Command) cmdPtr);
    TclCleanupCommandMacro(cmdPtr);

    corPtr->eePtr->corPtr = NULL;
    TclDeleteExecEnv(corPtr->eePtr);
    corPtr->eePtr = NULL;

    corPtr->stackLevel = NULL;

    /*
     * #280.
     * Drop the coroutine-owned copy of the lineLABCPtr hashtable for literal
     * command arguments in bytecode.
     */

    Tcl_DeleteHashTable(corPtr->lineLABCPtr);
    ckfree(corPtr->lineLABCPtr);
    corPtr->lineLABCPtr = NULL;

    RESTORE_CONTEXT(corPtr->caller);
    iPtr->execEnvPtr = corPtr->callerEEPtr;
    iPtr->numLevels++;

    return result;
}

/*
 *----------------------------------------------------------------------
 *
 * TclNRCoroutineActivateCallback --
 *
 *      This is the workhorse for coroutines: it implements both yield and
 *      resume.
 *
 *      It is important that both be implemented in the same callback: the
 *      detection of the impossibility to suspend due to a busy C-stack relies
 *      on the precise position of a local variable in the stack. We do not
 *      want the compiler to play tricks on us, either by moving things around
 *      or inlining.
 *
 *----------------------------------------------------------------------
 */

int
TclNRCoroutineActivateCallback(
    ClientData data[],
    Tcl_Interp *interp,
    int result)
{
    CoroutineData *corPtr = data[0];
    int type = PTR2INT(data[1]);
    int numLevels, unused;
    int *stackLevel = &unused;

    if (!corPtr->stackLevel) {
        /*
         * -- Coroutine is suspended --
         * Push the callback to restore the caller's context on yield or
         * return.
         */

        TclNRAddCallback(interp, NRCoroutineCallerCallback, corPtr,
                NULL, NULL, NULL);

        /*
         * Record the stackLevel at which the resume is happening, then swap
         * the interp's environment to make it suitable to run this coroutine.
         */

        corPtr->stackLevel = stackLevel;
        numLevels = corPtr->auxNumLevels;
        corPtr->auxNumLevels = iPtr->numLevels;

        SAVE_CONTEXT(corPtr->caller);
        corPtr->callerEEPtr = iPtr->execEnvPtr;
        RESTORE_CONTEXT(corPtr->running);
        iPtr->execEnvPtr = corPtr->eePtr;
        iPtr->numLevels += numLevels;
    } else {
        /*
         * Coroutine is active: yield
         */

        if (corPtr->stackLevel != stackLevel) {
            Tcl_SetObjResult(interp, Tcl_NewStringObj(
                    "cannot yield: C stack busy", -1));
            Tcl_SetErrorCode(interp, "TCL", "COROUTINE", "CANT_YIELD",
                    NULL);
            return TCL_ERROR;
        }

        if (type == CORO_ACTIVATE_YIELD) {
            corPtr->nargs = COROUTINE_ARGUMENTS_SINGLE_OPTIONAL;
        } else if (type == CORO_ACTIVATE_YIELDM) {
            corPtr->nargs = COROUTINE_ARGUMENTS_ARBITRARY;
        } else {
            Tcl_Panic("Yield received an option which is not implemented");
        }

        corPtr->stackLevel = NULL;

        numLevels = iPtr->numLevels;
        iPtr->numLevels = corPtr->auxNumLevels;
        corPtr->auxNumLevels = numLevels - corPtr->auxNumLevels;

        iPtr->execEnvPtr = corPtr->callerEEPtr;
    }

    return TCL_OK;
}

/*
 *----------------------------------------------------------------------
 *
 * NRCoroInjectObjCmd --
 *
 *      Implementation of [::tcl::unsupported::inject] command.
 *
 *----------------------------------------------------------------------
 */

static int
NRCoroInjectObjCmd(
    ClientData clientData,
    Tcl_Interp *interp,
    int objc,
    Tcl_Obj *const objv[])
{
    Command *cmdPtr;
    CoroutineData *corPtr;
    ExecEnv *savedEEPtr = iPtr->execEnvPtr;

    /*
     * Usage more or less like tailcall:
     *   inject coroName cmd ?arg1 arg2 ...?
     */

    if (objc < 3) {
	Tcl_WrongNumArgs(interp, 1, objv, "coroName cmd ?arg1 arg2 ...?");
	return TCL_ERROR;
    }

    cmdPtr = (Command *) Tcl_GetCommandFromObj(interp, objv[1]);
    if ((!cmdPtr) || (cmdPtr->nreProc != TclNRInterpCoroutine)) {
        Tcl_SetObjResult(interp, Tcl_NewStringObj(
                "can only inject a command into a coroutine", -1));
        Tcl_SetErrorCode(interp, "TCL", "LOOKUP", "COROUTINE",
                TclGetString(objv[1]), NULL);
        return TCL_ERROR;
    }

    corPtr = cmdPtr->objClientData;
    if (!COR_IS_SUSPENDED(corPtr)) {
        Tcl_SetObjResult(interp, Tcl_NewStringObj(
                "can only inject a command into a suspended coroutine", -1));
        Tcl_SetErrorCode(interp, "TCL", "COROUTINE", "ACTIVE", NULL);
        return TCL_ERROR;
    }

    /*
     * Add the callback to the coro's execEnv, so that it is the first thing
     * to happen when the coro is resumed.
     */

    iPtr->execEnvPtr = corPtr->eePtr;
    TclNREvalObjEx(interp, Tcl_NewListObj(objc-2, objv+2), 0, NULL, INT_MIN);
    iPtr->execEnvPtr = savedEEPtr;

    return TCL_OK;
}

int
TclNRInterpCoroutine(
    ClientData clientData,
    Tcl_Interp *interp,		/* Current interpreter. */
    int objc,			/* Number of arguments. */
    Tcl_Obj *const objv[])	/* Argument objects. */
{
    CoroutineData *corPtr = clientData;

    if (!COR_IS_SUSPENDED(corPtr)) {
	Tcl_SetObjResult(interp, Tcl_ObjPrintf(
                "coroutine \"%s\" is already running",
                Tcl_GetString(objv[0])));
	Tcl_SetErrorCode(interp, "TCL", "COROUTINE", "BUSY", NULL);
	return TCL_ERROR;
    }

    /*
     * Parse all the arguments to work out what to feed as the result of the
     * [yield]. TRICKY POINT: objc==0 happens here! It occurs when a coroutine
     * is deleted!
     */

    switch (corPtr->nargs) {
    case COROUTINE_ARGUMENTS_SINGLE_OPTIONAL:
        if (objc == 2) {
            Tcl_SetObjResult(interp, objv[1]);
        } else if (objc > 2) {
            Tcl_WrongNumArgs(interp, 1, objv, "?arg?");
            return TCL_ERROR;
        }
        break;
    default:
        if (corPtr->nargs != objc-1) {
            Tcl_SetObjResult(interp,
                    Tcl_NewStringObj("wrong coro nargs; how did we get here? "
                    "not implemented!", -1));
            Tcl_SetErrorCode(interp, "TCL", "WRONGARGS", NULL);
            return TCL_ERROR;
        }
        /* fallthrough */
    case COROUTINE_ARGUMENTS_ARBITRARY:
        if (objc > 1) {
            Tcl_SetObjResult(interp, Tcl_NewListObj(objc-1, objv+1));
        }
        break;
    }

    TclNRAddCallback(interp, TclNRCoroutineActivateCallback, corPtr,
            NULL, NULL, NULL);
    return TCL_OK;
}

/*
 *----------------------------------------------------------------------
 *
 * TclNRCoroutineObjCmd --
 *
 *      Implementation of [coroutine] command; see documentation for
 *      description of what this does.
 *
 *----------------------------------------------------------------------
 */

int
TclNRCoroutineObjCmd(
    ClientData dummy,		/* Not used. */
    Tcl_Interp *interp,		/* Current interpreter. */
    int objc,			/* Number of arguments. */
    Tcl_Obj *const objv[])	/* Argument objects. */
{
    Command *cmdPtr;
    CoroutineData *corPtr;
    const char *fullName, *procName;
    Namespace *nsPtr, *altNsPtr, *cxtNsPtr;
    Tcl_DString ds;
    Namespace *lookupNsPtr = iPtr->varFramePtr->nsPtr;

    if (objc < 3) {
	Tcl_WrongNumArgs(interp, 1, objv, "name cmd ?arg ...?");
	return TCL_ERROR;
    }

    /*
     * FIXME: this is copy/pasted from Tcl_ProcObjCommand. Should have
     * something in tclUtil.c to find the FQ name.
     */

    fullName = TclGetString(objv[1]);
    TclGetNamespaceForQualName(interp, fullName, NULL, 0,
	    &nsPtr, &altNsPtr, &cxtNsPtr, &procName);

    if (nsPtr == NULL) {
	Tcl_SetObjResult(interp, Tcl_ObjPrintf(
                "can't create procedure \"%s\": unknown namespace",
                fullName));
        Tcl_SetErrorCode(interp, "TCL", "LOOKUP", "NAMESPACE", NULL);
	return TCL_ERROR;
    }
    if (procName == NULL) {
	Tcl_SetObjResult(interp, Tcl_ObjPrintf(
                "can't create procedure \"%s\": bad procedure name",
                fullName));
        Tcl_SetErrorCode(interp, "TCL", "VALUE", "COMMAND", fullName, NULL);
	return TCL_ERROR;
    }
    if ((nsPtr != iPtr->globalNsPtr)
	    && (procName != NULL) && (procName[0] == ':')) {
	Tcl_SetObjResult(interp, Tcl_ObjPrintf(
                "can't create procedure \"%s\" in non-global namespace with"
                " name starting with \":\"", procName));
        Tcl_SetErrorCode(interp, "TCL", "VALUE", "COMMAND", procName, NULL);
	return TCL_ERROR;
    }

    /*
     * We ARE creating the coroutine command: allocate the corresponding
     * struct and create the corresponding command.
     */

    corPtr = ckalloc(sizeof(CoroutineData));

    Tcl_DStringInit(&ds);
    if (nsPtr != iPtr->globalNsPtr) {
	Tcl_DStringAppend(&ds, nsPtr->fullName, -1);
	TclDStringAppendLiteral(&ds, "::");
    }
    Tcl_DStringAppend(&ds, procName, -1);

    cmdPtr = (Command *) Tcl_NRCreateCommand(interp, Tcl_DStringValue(&ds),
	    /*objProc*/ NULL, TclNRInterpCoroutine, corPtr, DeleteCoroutine);
    Tcl_DStringFree(&ds);

    corPtr->cmdPtr = cmdPtr;
    cmdPtr->refCount++;

    /*
     * #280.
     * Provide the new coroutine with its own copy of the lineLABCPtr
     * hashtable for literal command arguments in bytecode. Note that that
     * CFWordBC chains are not duplicated, only the entrypoints to them. This
     * means that in the presence of coroutines each chain is potentially a
     * tree. Like the chain -> tree conversion of the CmdFrame stack.
     */

    {
	Tcl_HashSearch hSearch;
	Tcl_HashEntry *hePtr;

	corPtr->lineLABCPtr = ckalloc(sizeof(Tcl_HashTable));
	Tcl_InitHashTable(corPtr->lineLABCPtr, TCL_ONE_WORD_KEYS);

	for (hePtr = Tcl_FirstHashEntry(iPtr->lineLABCPtr,&hSearch);
		hePtr; hePtr = Tcl_NextHashEntry(&hSearch)) {
	    int isNew;
	    Tcl_HashEntry *newPtr =
		    Tcl_CreateHashEntry(corPtr->lineLABCPtr,
		    Tcl_GetHashKey(iPtr->lineLABCPtr, hePtr),
		    &isNew);

	    Tcl_SetHashValue(newPtr, Tcl_GetHashValue(hePtr));
	}
    }

    /*
     * Create the base context.
     */

    corPtr->running.framePtr = iPtr->rootFramePtr;
    corPtr->running.varFramePtr = iPtr->rootFramePtr;
    corPtr->running.cmdFramePtr = NULL;
    corPtr->running.lineLABCPtr = corPtr->lineLABCPtr;
    corPtr->stackLevel = NULL;
    corPtr->auxNumLevels = 0;

    /*
     * Create the coro's execEnv, switch to it to push the exit and coro
     * command callbacks, then switch back.
     */

    corPtr->eePtr = TclCreateExecEnv(interp, CORO_STACK_INITIAL_SIZE);
    corPtr->callerEEPtr = iPtr->execEnvPtr;
    corPtr->eePtr->corPtr = corPtr;

    SAVE_CONTEXT(corPtr->caller);
    corPtr->callerEEPtr = iPtr->execEnvPtr;
    RESTORE_CONTEXT(corPtr->running);
    iPtr->execEnvPtr = corPtr->eePtr;

    TclNRAddCallback(interp, NRCoroutineExitCallback, corPtr,
	    NULL, NULL, NULL);

    /* insure that the command is looked up in the correct namespace */
    iPtr->lookupNsPtr = lookupNsPtr;
    Tcl_NREvalObj(interp, Tcl_NewListObj(objc-2, objv+2), 0);
    iPtr->numLevels--;

    SAVE_CONTEXT(corPtr->running);
    RESTORE_CONTEXT(corPtr->caller);
    iPtr->execEnvPtr = corPtr->callerEEPtr;

    /*
     * Now just resume the coroutine.
     */

    TclNRAddCallback(interp, TclNRCoroutineActivateCallback, corPtr,
            NULL, NULL, NULL);
    return TCL_OK;
}

/*
 * This is used in the [info] ensemble
 */

int
TclInfoCoroutineCmd(
    ClientData dummy,
    Tcl_Interp *interp,
    int objc,
    Tcl_Obj *const objv[])
{
    CoroutineData *corPtr = iPtr->execEnvPtr->corPtr;

    if (objc != 1) {
	Tcl_WrongNumArgs(interp, 1, objv, NULL);
	return TCL_ERROR;
    }

    if (corPtr && !(corPtr->cmdPtr->flags & CMD_IS_DELETED)) {
	Tcl_Obj *namePtr;

	TclNewObj(namePtr);
	Tcl_GetCommandFullName(interp, (Tcl_Command) corPtr->cmdPtr, namePtr);
	Tcl_SetObjResult(interp, namePtr);
    }
    return TCL_OK;
}

#undef iPtr

/*
 * Local Variables:
 * mode: c
 * c-basic-offset: 4
 * fill-column: 78
 * tab-width: 8
 * indent-tabs-mode: nil
 * End:
 */<|MERGE_RESOLUTION|>--- conflicted
+++ resolved
@@ -4966,18 +4966,7 @@
      * 'scriptFile' is possible during Tcl initialization.
      */
 
-<<<<<<< HEAD
     eeFramePtr = TclStackAlloc(interp, sizeof(CmdFrame));
-=======
-    eeFramePtr->level = iPtr->cmdFramePtr ? iPtr->cmdFramePtr->level + 1 : 1;
-    eeFramePtr->framePtr = iPtr->framePtr;
-    eeFramePtr->nextPtr = iPtr->cmdFramePtr;
-    eeFramePtr->nline = 0;
-    eeFramePtr->line = NULL;
-    eeFramePtr->cmdObj = NULL;
-
-    iPtr->cmdFramePtr = eeFramePtr;
->>>>>>> 211f7d64
     if (iPtr->evalFlags & TCL_EVAL_FILE) {
 	/*
 	 * Set up for a sourced file.
@@ -5017,11 +5006,11 @@
     }
 
     eeFramePtr->level = iPtr->cmdFramePtr ? iPtr->cmdFramePtr->level + 1 : 1;
-    eeFramePtr->numLevels = iPtr->numLevels;
     eeFramePtr->framePtr = iPtr->framePtr;
     eeFramePtr->nextPtr = iPtr->cmdFramePtr;
     eeFramePtr->nline = 0;
     eeFramePtr->line = NULL;
+    eeFramePtr->cmdObj = NULL;
 
     iPtr->cmdFramePtr = eeFramePtr;
     iPtr->evalFlags = 0;
@@ -5200,31 +5189,22 @@
 	 * _After_ the nested commands have been executed.
 	 */
 
-<<<<<<< HEAD
 	eeFramePtr->cmd = commandTokenPtr->start;
 	eeFramePtr->len = commandTokenPtr->size;
 	eeFramePtr->nline = objc;
 	eeFramePtr->line = lines;
 
 	TclArgumentEnter(interp, objv, objc, eeFramePtr);
-	code = Tcl_EvalObjv(interp, objc, objv, flags|TCL_EVAL_NOERR);
+	code = Tcl_EvalObjv(interp, objc, objv,
+		flags|TCL_EVAL_NOERR|TCL_EVAL_SOURCE_IN_FRAME);
 	TclArgumentRelease(interp, objv, objc);
-=======
-	    TclArgumentEnter(interp, objv, objectsUsed, eeFramePtr);
-	    code = Tcl_EvalObjv(interp, objectsUsed, objv,
-		    TCL_EVAL_NOERR | TCL_EVAL_SOURCE_IN_FRAME);
-	    TclArgumentRelease(interp, objv, objectsUsed);
-
-	    eeFramePtr->line = NULL;
-	    eeFramePtr->nline = 0;
-	    if (eeFramePtr->cmdObj) {
-		Tcl_DecrRefCount(eeFramePtr->cmdObj);
-		eeFramePtr->cmdObj = NULL;
-	    }
->>>>>>> 211f7d64
 
 	eeFramePtr->line = NULL;
 	eeFramePtr->nline = 0;
+	if (eeFramePtr->cmdObj) {
+	    Tcl_DecrRefCount(eeFramePtr->cmdObj);
+	    eeFramePtr->cmdObj = NULL;
+	}
 
         error:
 	while (--objc >= 0) {
