/*
 * tclBasic.c --
 *
 *	Contains the basic facilities for TCL command interpretation,
 *	including interpreter creation and deletion, command creation and
 *	deletion, and command/script execution.
 *
 * Copyright © 1987-1994 The Regents of the University of California.
 * Copyright © 1994-1997 Sun Microsystems, Inc.
 * Copyright © 1998-1999 Scriptics Corporation.
 * Copyright © 2001, 2002 Kevin B. Kenny.  All rights reserved.
 * Copyright © 2007 Daniel A. Steffen <das@users.sourceforge.net>
 * Copyright © 2006-2008 Joe Mistachkin.  All rights reserved.
 * Copyright © 2008 Miguel Sofer <msofer@users.sourceforge.net>
 *
 * See the file "license.terms" for information on usage and redistribution of
 * this file, and for a DISCLAIMER OF ALL WARRANTIES.
 */

#include "tclInt.h"
#include "tclOOInt.h"
#include "tclCompile.h"
#include "tclTomMath.h"
#include <math.h>
#include <assert.h>

/*
 * TCL_FPCLASSIFY_MODE:
 *	0  - fpclassify
 *	1  - _fpclass
 *	2  - simulate
 *	3  - __builtin_fpclassify
 */

#ifndef TCL_FPCLASSIFY_MODE
#if defined(__MINGW32__) && defined(_X86_) /* mingw 32-bit */
/*
 * MINGW x86 (tested up to gcc 8.1) seems to have a bug in fpclassify,
 * [fpclassify 1e-314], x86 => normal, x64 => subnormal, so switch to using a
 * version using a compiler built-in.
 */
#define TCL_FPCLASSIFY_MODE 1
#elif defined(fpclassify)		/* fpclassify */
/*
 * This is the C99 standard.
 */
#include <float.h>
#define TCL_FPCLASSIFY_MODE 0
#elif defined(_FPCLASS_NN)		/* _fpclass */
/*
 * This case handles newer MSVC on Windows, which doesn't have the standard
 * operation but does have something that can tell us the same thing.
 */
#define TCL_FPCLASSIFY_MODE 1
#else	/* !fpclassify && !_fpclass (older MSVC), simulate */
/*
 * Older MSVC on Windows. So broken that we just have to do it our way. This
 * assumes that we're on x86 (or at least a system with classic little-endian
 * double layout and a 32-bit 'int' type).
 */
#define TCL_FPCLASSIFY_MODE 2
#endif /* !fpclassify */
/* actually there is no fallback to builtin fpclassify */
#endif /* !TCL_FPCLASSIFY_MODE */

/*
 * Bug 7371b6270b: to check C call stack depth, prefer an approach which is
 * compatible with AddressSanitizer (ASan) use-after-return detection.
 */

#if defined(_MSC_VER) && defined(HAVE_INTRIN_H)
#include <intrin.h> /* for _AddressOfReturnAddress() */
#endif

/*
 * As suggested by
 * https://clang.llvm.org/docs/LanguageExtensions.html#has-builtin
 */
#ifndef __has_builtin
#define __has_builtin(x) 0 /* for non-clang compilers */
#endif

void *
TclGetCStackPtr(void)
{
#if defined( __GNUC__ ) || __has_builtin(__builtin_frame_address)
    return __builtin_frame_address(0);
#elif defined(_MSC_VER) && defined(HAVE_INTRIN_H)
    return _AddressOfReturnAddress();
#else
    ptrdiff_t unused = 0;
    /*
     * LLVM recommends using volatile:
     * https://github.com/llvm/llvm-project/blob/llvmorg-10.0.0-rc1/clang/lib/Basic/Stack.cpp#L31
     */
    ptrdiff_t *volatile stackLevel = &unused;
    return (void *)stackLevel;
#endif
}

#define INTERP_STACK_INITIAL_SIZE 2000
#define CORO_STACK_INITIAL_SIZE    200

/*
 * Determine whether we're using IEEE floating point
 */

#if (FLT_RADIX == 2) && (DBL_MANT_DIG == 53) && (DBL_MAX_EXP == 1024)
#   define IEEE_FLOATING_POINT
/* Largest odd integer that can be represented exactly in a double */
#   define MAX_EXACT 9007199254740991.0
#endif

/*
 * This is the script cancellation struct and hash table. The hash table is
 * used to keep track of the information necessary to process script
 * cancellation requests, including the original interp, asynchronous handler
 * tokens (created by Tcl_AsyncCreate), and the clientData and flags arguments
 * passed to Tcl_CancelEval on a per-interp basis. The cancelLock mutex is
 * used for protecting calls to Tcl_CancelEval as well as protecting access to
 * the hash table below.
 */

typedef struct {
    Tcl_Interp *interp;		/* Interp this struct belongs to. */
    Tcl_AsyncHandler async;	/* Async handler token for script
				 * cancellation. */
    char *result;		/* The script cancellation result or NULL for
				 * a default result. */
    Tcl_Size length;		/* Length of the above error message. */
    void *clientData;		/* Not used. */
    int flags;			/* Additional flags */
} CancelInfo;
static Tcl_HashTable cancelTable;
static int cancelTableInitialized = 0;	/* 0 means not yet initialized. */
TCL_DECLARE_MUTEX(cancelLock);

/*
 * Table used to map command implementation functions to a human-readable type
 * name, for [info type]. The keys in the table are function addresses, and
 * the values in the table are static char* containing strings in Tcl's
 * internal encoding (almost UTF-8).
 */

static Tcl_HashTable commandTypeTable;
static int commandTypeInit = 0;
TCL_DECLARE_MUTEX(commandTypeLock);

/*
 * Declarations for managing contexts for non-recursive coroutines. Contexts
 * are used to save the evaluation state between NR calls to each coro.
 */

#define SAVE_CONTEXT(context)				\
    (context).framePtr = iPtr->framePtr;		\
    (context).varFramePtr = iPtr->varFramePtr;		\
    (context).cmdFramePtr = iPtr->cmdFramePtr;		\
    (context).lineLABCPtr = iPtr->lineLABCPtr

#define RESTORE_CONTEXT(context)			\
    iPtr->framePtr = (context).framePtr;		\
    iPtr->varFramePtr = (context).varFramePtr;		\
    iPtr->cmdFramePtr = (context).cmdFramePtr;		\
    iPtr->lineLABCPtr = (context).lineLABCPtr

/*
 * Static functions in this file:
 */

static Tcl_ObjCmdProc	BadEnsembleSubcommand;
static char *		CallCommandTraces(Interp *iPtr, Command *cmdPtr,
			    const char *oldName, const char *newName,
			    int flags);
static int		CancelEvalProc(void *clientData,
			    Tcl_Interp *interp, int code);
static int		CheckDoubleResult(Tcl_Interp *interp, double dResult);
static void		DeleteCoroutine(void *clientData);
static Tcl_FreeProc	DeleteInterpProc;
static void		DeleteOpCmdClientData(void *clientData);
#ifdef USE_DTRACE
static Tcl_ObjCmdProc	DTraceObjCmd;
static Tcl_NRPostProc	DTraceCmdReturn;
#else
#   define DTraceCmdReturn	NULL
#endif /* USE_DTRACE */
static Tcl_ObjCmdProc	InvokeStringCommand;
static Tcl_ObjCmdProc	ExprAbsFunc;
static Tcl_ObjCmdProc	ExprBinaryFunc;
static Tcl_ObjCmdProc	ExprBoolFunc;
static Tcl_ObjCmdProc	ExprCeilFunc;
static Tcl_ObjCmdProc	ExprDoubleFunc;
static Tcl_ObjCmdProc	ExprFloorFunc;
static Tcl_ObjCmdProc	ExprIntFunc;
static Tcl_ObjCmdProc	ExprIsqrtFunc;
static Tcl_ObjCmdProc	ExprIsFiniteFunc;
static Tcl_ObjCmdProc	ExprIsInfinityFunc;
static Tcl_ObjCmdProc	ExprIsNaNFunc;
static Tcl_ObjCmdProc	ExprIsNormalFunc;
static Tcl_ObjCmdProc	ExprIsSubnormalFunc;
static Tcl_ObjCmdProc	ExprIsUnorderedFunc;
static Tcl_ObjCmdProc	ExprMaxFunc;
static Tcl_ObjCmdProc	ExprMinFunc;
static Tcl_ObjCmdProc	ExprRandFunc;
static Tcl_ObjCmdProc	ExprRoundFunc;
static Tcl_ObjCmdProc	ExprSqrtFunc;
static Tcl_ObjCmdProc	ExprSrandFunc;
static Tcl_ObjCmdProc	ExprUnaryFunc;
static Tcl_ObjCmdProc	ExprWideFunc;
static Tcl_ObjCmdProc	FloatClassifyObjCmd;
static void		MathFuncWrongNumArgs(Tcl_Interp *interp, int expected,
			    int actual, Tcl_Obj *const *objv);
static Tcl_NRPostProc	NRCoroutineCallerCallback;
static Tcl_NRPostProc	NRCoroutineExitCallback;
static Tcl_NRPostProc	NRCommand;

static void		ProcessUnexpectedResult(Tcl_Interp *interp,
			    int returnCode);
static int		RewindCoroutine(CoroutineData *corPtr, int result);
static void		TEOV_SwitchVarFrame(Tcl_Interp *interp);
static void		TEOV_PushExceptionHandlers(Tcl_Interp *interp,
			    Tcl_Size objc, Tcl_Obj *const objv[], int flags);
static inline Command *	TEOV_LookupCmdFromObj(Tcl_Interp *interp,
			    Tcl_Obj *namePtr, Namespace *lookupNsPtr);
static int		TEOV_NotFound(Tcl_Interp *interp, Tcl_Size objc,
			    Tcl_Obj *const objv[], Namespace *lookupNsPtr);
static int		TEOV_RunEnterTraces(Tcl_Interp *interp,
			    Command **cmdPtrPtr, Tcl_Obj *commandPtr, Tcl_Size objc,
			    Tcl_Obj *const objv[]);
static Tcl_NRPostProc	RewindCoroutineCallback;
static Tcl_NRPostProc	TEOEx_ByteCodeCallback;
static Tcl_NRPostProc	TEOEx_ListCallback;
static Tcl_NRPostProc	TEOV_Error;
static Tcl_NRPostProc	TEOV_Exception;
static Tcl_NRPostProc	TEOV_NotFoundCallback;
static Tcl_NRPostProc	TEOV_RestoreVarFrame;
static Tcl_NRPostProc	TEOV_RunLeaveTraces;
static Tcl_NRPostProc	EvalObjvCore;
static Tcl_NRPostProc	Dispatch;

static Tcl_NRPostProc NRPostInvoke;
static Tcl_ObjCmdProc CoroTypeObjCmd;
static Tcl_ObjCmdProc TclNRCoroInjectObjCmd;
static Tcl_ObjCmdProc TclNRCoroProbeObjCmd;
static Tcl_NRPostProc InjectHandler;
static Tcl_NRPostProc InjectHandlerPostCall;

MODULE_SCOPE const TclStubs tclStubs;

/*
 * Magical counts for the number of arguments accepted by a coroutine command
 * after particular kinds of [yield].
 */

#define CORO_ACTIVATE_YIELD	NULL
#define CORO_ACTIVATE_YIELDM	INT2PTR(1)

#define COROUTINE_ARGUMENTS_SINGLE_OPTIONAL	(-1)
#define COROUTINE_ARGUMENTS_ARBITRARY		(-2)

/*
 * The following structure define the commands in the Tcl core.
 */

typedef struct {
    const char *name;		/* Name of object-based command. */
    Tcl_ObjCmdProc *objProc;	/* Object-based function for command. */
    CompileProc *compileProc;	/* Function called to compile command. */
    Tcl_ObjCmdProc *nreProc;	/* NR-based function for command */
    int flags;			/* Various flag bits, as defined below. */
} CmdInfo;

#define CMD_IS_SAFE 1		/* Whether this command is part of the set of
				 * commands present by default in a safe
				 * interpreter. */
/* CMD_COMPILES_EXPANDED - Whether the compiler for this command can handle
 * expansion for itself rather than needing the generic layer to take care of
 * it for it. Defined in tclInt.h. */

/*
 * The following struct states that the command it talks about (a subcommand
 * of one of Tcl's built-in ensembles) is unsafe and must be hidden when an
 * interpreter is made safe. (TclHideUnsafeCommands accesses an array of these
 * structs.) Alas, we can't sensibly just store the information directly in
 * the commands.
 */

typedef struct {
    const char *ensembleNsName;	/* The ensemble's name within ::tcl. NULL for
				 * the end of the list of commands to hide. */
    const char *commandName;	/* The name of the command within the
				 * ensemble. If this is NULL, we want to also
				 * make the overall command be hidden, an ugly
				 * hack because it is expected by security
				 * policies in the wild. */
} UnsafeEnsembleInfo;

/*
 * The built-in commands, and the functions that implement them:
 */

static int
procObjCmd(
    void *clientData,
    Tcl_Interp *interp,
    int objc,
    Tcl_Obj *const objv[])
{
    return Tcl_ProcObjCmd(clientData, interp, objc, objv);
}

static const CmdInfo builtInCmds[] = {
    /*
     * Commands in the generic core.
     */

    {"append",		Tcl_AppendObjCmd,	TclCompileAppendCmd,	NULL,	CMD_IS_SAFE},
    {"apply",		Tcl_ApplyObjCmd,	NULL,			TclNRApplyObjCmd,	CMD_IS_SAFE},
    {"break",		Tcl_BreakObjCmd,	TclCompileBreakCmd,	NULL,	CMD_IS_SAFE},
    {"catch",		Tcl_CatchObjCmd,	TclCompileCatchCmd,	TclNRCatchObjCmd,	CMD_IS_SAFE},
    {"concat",		Tcl_ConcatObjCmd,	TclCompileConcatCmd,	NULL,	CMD_IS_SAFE},
    {"const",		Tcl_ConstObjCmd,	TclCompileConstCmd,	NULL,	CMD_IS_SAFE},
    {"continue",	Tcl_ContinueObjCmd,	TclCompileContinueCmd,	NULL,	CMD_IS_SAFE},
    {"coroinject",	NULL,			NULL,			TclNRCoroInjectObjCmd,	CMD_IS_SAFE},
    {"coroprobe",	NULL,			NULL,			TclNRCoroProbeObjCmd,	CMD_IS_SAFE},
    {"coroutine",	NULL,			NULL,			TclNRCoroutineObjCmd,	CMD_IS_SAFE},
    {"error",		Tcl_ErrorObjCmd,	TclCompileErrorCmd,	NULL,	CMD_IS_SAFE},
    {"eval",		Tcl_EvalObjCmd,		NULL,			TclNREvalObjCmd,	CMD_IS_SAFE},
    {"expr",		Tcl_ExprObjCmd,		TclCompileExprCmd,	TclNRExprObjCmd,	CMD_IS_SAFE},
    {"for",		Tcl_ForObjCmd,		TclCompileForCmd,	TclNRForObjCmd,	CMD_IS_SAFE},
    {"foreach",		Tcl_ForeachObjCmd,	TclCompileForeachCmd,	TclNRForeachCmd,	CMD_IS_SAFE},
    {"format",		Tcl_FormatObjCmd,	TclCompileFormatCmd,	NULL,	CMD_IS_SAFE},
    {"fpclassify",	FloatClassifyObjCmd,    NULL,			NULL,	CMD_IS_SAFE},
    {"global",		Tcl_GlobalObjCmd,	TclCompileGlobalCmd,	NULL,	CMD_IS_SAFE},
    {"if",		Tcl_IfObjCmd,		TclCompileIfCmd,	TclNRIfObjCmd,	CMD_IS_SAFE},
    {"incr",		Tcl_IncrObjCmd,		TclCompileIncrCmd,	NULL,	CMD_IS_SAFE},
    {"join",		Tcl_JoinObjCmd,		NULL,			NULL,	CMD_IS_SAFE},
    {"lappend",		Tcl_LappendObjCmd,	TclCompileLappendCmd,	NULL,	CMD_IS_SAFE},
    {"lassign",		Tcl_LassignObjCmd,	TclCompileLassignCmd,	NULL,	CMD_IS_SAFE},
    {"ledit",		Tcl_LeditObjCmd,	NULL,			NULL,	CMD_IS_SAFE},
    {"lindex",		Tcl_LindexObjCmd,	TclCompileLindexCmd,	NULL,	CMD_IS_SAFE},
    {"linsert",		Tcl_LinsertObjCmd,	TclCompileLinsertCmd,	NULL,	CMD_IS_SAFE},
    {"list",		Tcl_ListObjCmd,		TclCompileListCmd,	NULL,	CMD_IS_SAFE|CMD_COMPILES_EXPANDED},
    {"llength",		Tcl_LlengthObjCmd,	TclCompileLlengthCmd,	NULL,	CMD_IS_SAFE},
    {"lmap",		Tcl_LmapObjCmd,		TclCompileLmapCmd,	TclNRLmapCmd,	CMD_IS_SAFE},
    {"lpop",		Tcl_LpopObjCmd,		NULL,			NULL,	CMD_IS_SAFE},
    {"lrange",		Tcl_LrangeObjCmd,	TclCompileLrangeCmd,	NULL,	CMD_IS_SAFE},
    {"lremove",		Tcl_LremoveObjCmd,	NULL,			NULL,	CMD_IS_SAFE},
    {"lrepeat",		Tcl_LrepeatObjCmd,	NULL,			NULL,	CMD_IS_SAFE},
    {"lreplace",	Tcl_LreplaceObjCmd,	TclCompileLreplaceCmd,	NULL,	CMD_IS_SAFE},
    {"lreverse",	Tcl_LreverseObjCmd,	NULL,			NULL,	CMD_IS_SAFE},
    {"lsearch",		Tcl_LsearchObjCmd,	NULL,			NULL,	CMD_IS_SAFE},
    {"lseq",		Tcl_LseqObjCmd,		NULL,			NULL,	CMD_IS_SAFE},
    {"lset",		Tcl_LsetObjCmd,		TclCompileLsetCmd,	NULL,	CMD_IS_SAFE},
    {"lsort",		Tcl_LsortObjCmd,	NULL,			NULL,	CMD_IS_SAFE},
    {"package",		Tcl_PackageObjCmd,	NULL,			TclNRPackageObjCmd,	CMD_IS_SAFE},
    {"proc",		procObjCmd,		NULL,			NULL,	CMD_IS_SAFE},
    {"regexp",		Tcl_RegexpObjCmd,	TclCompileRegexpCmd,	NULL,	CMD_IS_SAFE},
    {"regsub",		Tcl_RegsubObjCmd,	TclCompileRegsubCmd,	NULL,	CMD_IS_SAFE},
    {"rename",		Tcl_RenameObjCmd,	NULL,			NULL,	CMD_IS_SAFE},
    {"return",		Tcl_ReturnObjCmd,	TclCompileReturnCmd,	NULL,	CMD_IS_SAFE},
    {"scan",		Tcl_ScanObjCmd,		NULL,			NULL,	CMD_IS_SAFE},
    {"set",		Tcl_SetObjCmd,		TclCompileSetCmd,	NULL,	CMD_IS_SAFE},
    {"split",		Tcl_SplitObjCmd,	NULL,			NULL,	CMD_IS_SAFE},
    {"subst",		Tcl_SubstObjCmd,	TclCompileSubstCmd,	TclNRSubstObjCmd,	CMD_IS_SAFE},
    {"switch",		Tcl_SwitchObjCmd,	TclCompileSwitchCmd,	TclNRSwitchObjCmd, CMD_IS_SAFE},
    {"tailcall",	NULL,			TclCompileTailcallCmd,	TclNRTailcallObjCmd,	CMD_IS_SAFE},
    {"throw",		Tcl_ThrowObjCmd,	TclCompileThrowCmd,	NULL,	CMD_IS_SAFE},
    {"trace",		Tcl_TraceObjCmd,	NULL,			NULL,	CMD_IS_SAFE},
    {"try",		Tcl_TryObjCmd,		TclCompileTryCmd,	TclNRTryObjCmd,	CMD_IS_SAFE},
    {"unset",		Tcl_UnsetObjCmd,	TclCompileUnsetCmd,	NULL,	CMD_IS_SAFE},
    {"uplevel",		Tcl_UplevelObjCmd,	NULL,			TclNRUplevelObjCmd,	CMD_IS_SAFE},
    {"upvar",		Tcl_UpvarObjCmd,	TclCompileUpvarCmd,	NULL,	CMD_IS_SAFE},
    {"variable",	Tcl_VariableObjCmd,	TclCompileVariableCmd,	NULL,	CMD_IS_SAFE},
    {"while",		Tcl_WhileObjCmd,	TclCompileWhileCmd,	TclNRWhileObjCmd,	CMD_IS_SAFE},
    {"yield",		NULL,			TclCompileYieldCmd,	TclNRYieldObjCmd,	CMD_IS_SAFE},
    {"yieldto",		NULL,			TclCompileYieldToCmd,	TclNRYieldToObjCmd,	CMD_IS_SAFE},

    /*
     * Commands in the OS-interface. Note that many of these are unsafe.
     */

    {"after",		Tcl_AfterObjCmd,	NULL,			NULL,	CMD_IS_SAFE},
    {"cd",		Tcl_CdObjCmd,		NULL,			NULL,	0},
    {"close",		Tcl_CloseObjCmd,	NULL,			NULL,	CMD_IS_SAFE},
    {"eof",		Tcl_EofObjCmd,		NULL,			NULL,	CMD_IS_SAFE},
    {"exec",		Tcl_ExecObjCmd,		NULL,			NULL,	0},
    {"exit",		Tcl_ExitObjCmd,		NULL,			NULL,	0},
    {"fblocked",	Tcl_FblockedObjCmd,	NULL,			NULL,	CMD_IS_SAFE},
    {"fconfigure",	Tcl_FconfigureObjCmd,	NULL,			NULL,	0},
    {"fcopy",		Tcl_FcopyObjCmd,	NULL,			NULL,	CMD_IS_SAFE},
    {"fileevent",	Tcl_FileEventObjCmd,	NULL,			NULL,	CMD_IS_SAFE},
    {"flush",		Tcl_FlushObjCmd,	NULL,			NULL,	CMD_IS_SAFE},
    {"gets",		Tcl_GetsObjCmd,		NULL,			NULL,	CMD_IS_SAFE},
    {"glob",		Tcl_GlobObjCmd,		NULL,			NULL,	0},
    {"load",		Tcl_LoadObjCmd,		NULL,			NULL,	0},
    {"open",		Tcl_OpenObjCmd,		NULL,			NULL,	0},
    {"pid",		Tcl_PidObjCmd,		NULL,			NULL,	CMD_IS_SAFE},
    {"puts",		Tcl_PutsObjCmd,		NULL,			NULL,	CMD_IS_SAFE},
    {"pwd",		Tcl_PwdObjCmd,		NULL,			NULL,	0},
    {"read",		Tcl_ReadObjCmd,		NULL,			NULL,	CMD_IS_SAFE},
    {"seek",		Tcl_SeekObjCmd,		NULL,			NULL,	CMD_IS_SAFE},
    {"socket",		Tcl_SocketObjCmd,	NULL,			NULL,	0},
    {"source",		Tcl_SourceObjCmd,	NULL,			TclNRSourceObjCmd,	0},
    {"tell",		Tcl_TellObjCmd,		NULL,			NULL,	CMD_IS_SAFE},
    {"time",		Tcl_TimeObjCmd,		NULL,			NULL,	CMD_IS_SAFE},
    {"timerate",	Tcl_TimeRateObjCmd,	NULL,			NULL,	CMD_IS_SAFE},
    {"unload",		Tcl_UnloadObjCmd,	NULL,			NULL,	0},
    {"update",		Tcl_UpdateObjCmd,	NULL,			NULL,	CMD_IS_SAFE},
    {"vwait",		Tcl_VwaitObjCmd,	NULL,			NULL,	CMD_IS_SAFE},
    {NULL,		NULL,			NULL,			NULL,	0}
};

/*
 * Information about which pieces of ensembles to hide when making an
 * interpreter safe:
 */

static const UnsafeEnsembleInfo unsafeEnsembleCommands[] = {
    /* [encoding] has two unsafe commands. Assumed by older security policies
     * to be overall unsafe; it isn't but... */
    {"encoding", NULL},
    {"encoding", "dirs"},
    {"encoding", "system"},
    /* [file] has MANY unsafe commands! Assumed by older security policies to
     * be overall unsafe; it isn't but... */
    {"file", NULL},
    {"file", "atime"},
    {"file", "attributes"},
    {"file", "copy"},
    {"file", "delete"},
    {"file", "dirname"},
    {"file", "executable"},
    {"file", "exists"},
    {"file", "extension"},
    {"file", "home"},
    {"file", "isdirectory"},
    {"file", "isfile"},
    {"file", "link"},
    {"file", "lstat"},
    {"file", "mtime"},
    {"file", "mkdir"},
    {"file", "nativename"},
    {"file", "normalize"},
    {"file", "owned"},
    {"file", "readable"},
    {"file", "readlink"},
    {"file", "rename"},
    {"file", "rootname"},
    {"file", "size"},
    {"file", "stat"},
    {"file", "tail"},
    {"file", "tempdir"},
    {"file", "tempfile"},
    {"file", "tildeexpand"},
    {"file", "type"},
    {"file", "volumes"},
    {"file", "writable"},
    /* [info] has two unsafe commands */
    {"info", "cmdtype"},
    {"info", "nameofexecutable"},
    /* [tcl::process] has ONLY unsafe commands! */
    {"process", "list"},
    {"process", "status"},
    {"process", "purge"},
    {"process", "autopurge"},
    /* [zipfs] has MANY unsafe commands! */
    {"zipfs", "lmkimg"},
    {"zipfs", "lmkzip"},
    {"zipfs", "mkimg"},
    {"zipfs", "mkkey"},
    {"zipfs", "mkzip"},
    {"zipfs", "mount"},
    {"zipfs", "mount_data"},
    {"zipfs", "unmount"},
    {NULL, NULL}
};

/*
 * Math functions. All are safe.
 */

typedef double (BuiltinUnaryFunc)(double x);
typedef double (BuiltinBinaryFunc)(double x, double y);
#define BINARY_TYPECAST(fn) \
	(BuiltinUnaryFunc *)(void *)(BuiltinBinaryFunc *) fn
typedef struct {
    const char *name;		/* Name of the function. The full name is
				 * "::tcl::mathfunc::<name>". */
    Tcl_ObjCmdProc *objCmdProc;	/* Function that evaluates the function */
    BuiltinUnaryFunc *fn;	/* Real function pointer */
} BuiltinFuncDef;
static const BuiltinFuncDef BuiltinFuncTable[] = {
    { "abs",	ExprAbsFunc,	NULL			},
    { "acos",	ExprUnaryFunc,	acos			},
    { "asin",	ExprUnaryFunc,	asin			},
    { "atan",	ExprUnaryFunc,	atan			},
    { "atan2",	ExprBinaryFunc,	BINARY_TYPECAST(atan2)	},
    { "bool",	ExprBoolFunc,	NULL			},
    { "ceil",	ExprCeilFunc,	NULL			},
    { "cos",	ExprUnaryFunc,	cos			},
    { "cosh",	ExprUnaryFunc,	cosh			},
    { "double",	ExprDoubleFunc,	NULL			},
    { "entier",	ExprIntFunc,	NULL			},
    { "exp",	ExprUnaryFunc,	exp			},
    { "floor",	ExprFloorFunc,	NULL			},
    { "fmod",	ExprBinaryFunc,	BINARY_TYPECAST(fmod)	},
    { "hypot",	ExprBinaryFunc,	BINARY_TYPECAST(hypot)	},
    { "int",	ExprIntFunc,	NULL			},
    { "isfinite", ExprIsFiniteFunc, NULL		},
    { "isinf",	ExprIsInfinityFunc, NULL		},
    { "isnan",	ExprIsNaNFunc,	NULL			},
    { "isnormal", ExprIsNormalFunc, NULL		},
    { "isqrt",	ExprIsqrtFunc,	NULL			},
    { "issubnormal", ExprIsSubnormalFunc, NULL,		},
    { "isunordered", ExprIsUnorderedFunc, NULL,		},
    { "log",	ExprUnaryFunc,	log			},
    { "log10",	ExprUnaryFunc,	log10			},
    { "max",	ExprMaxFunc,	NULL			},
    { "min",	ExprMinFunc,	NULL			},
    { "pow",	ExprBinaryFunc,	BINARY_TYPECAST(pow)	},
    { "rand",	ExprRandFunc,	NULL			},
    { "round",	ExprRoundFunc,	NULL			},
    { "sin",	ExprUnaryFunc,	sin			},
    { "sinh",	ExprUnaryFunc,	sinh			},
    { "sqrt",	ExprSqrtFunc,	NULL			},
    { "srand",	ExprSrandFunc,	NULL			},
    { "tan",	ExprUnaryFunc,	tan			},
    { "tanh",	ExprUnaryFunc,	tanh			},
    { "wide",	ExprWideFunc,	NULL			},
    { NULL, NULL, NULL }
};

/*
 * TIP#174's math operators. All are safe.
 */

typedef struct {
    const char *name;		/* Name of object-based command. */
    Tcl_ObjCmdProc *objProc;	/* Object-based function for command. */
    CompileProc *compileProc;	/* Function called to compile command. */
    union {
	int numArgs;
	int identity;
    } i;
    const char *expected;	/* For error message, what argument(s)
				 * were expected. */
} OpCmdInfo;
static const OpCmdInfo mathOpCmds[] = {
    { "~",	TclSingleOpCmd,		TclCompileInvertOpCmd,
		/* numArgs */ {1},	"integer"},
    { "!",	TclSingleOpCmd,		TclCompileNotOpCmd,
		/* numArgs */ {1},	"boolean"},
    { "+",	TclVariadicOpCmd,	TclCompileAddOpCmd,
		/* identity */ {0},	NULL},
    { "*",	TclVariadicOpCmd,	TclCompileMulOpCmd,
		/* identity */ {1},	NULL},
    { "&",	TclVariadicOpCmd,	TclCompileAndOpCmd,
		/* identity */ {-1},	NULL},
    { "|",	TclVariadicOpCmd,	TclCompileOrOpCmd,
		/* identity */ {0},	NULL},
    { "^",	TclVariadicOpCmd,	TclCompileXorOpCmd,
		/* identity */ {0},	NULL},
    { "**",	TclVariadicOpCmd,	TclCompilePowOpCmd,
		/* identity */ {1},	NULL},
    { "<<",	TclSingleOpCmd,		TclCompileLshiftOpCmd,
		/* numArgs */ {2},	"integer shift"},
    { ">>",	TclSingleOpCmd,		TclCompileRshiftOpCmd,
		/* numArgs */ {2},	"integer shift"},
    { "%",	TclSingleOpCmd,		TclCompileModOpCmd,
		/* numArgs */ {2},	"integer integer"},
    { "!=",	TclSingleOpCmd,		TclCompileNeqOpCmd,
		/* numArgs */ {2},	"value value"},
    { "ne",	TclSingleOpCmd,		TclCompileStrneqOpCmd,
		/* numArgs */ {2},	"value value"},
    { "in",	TclSingleOpCmd,		TclCompileInOpCmd,
		/* numArgs */ {2},	"value list"},
    { "ni",	TclSingleOpCmd,		TclCompileNiOpCmd,
		/* numArgs */ {2},	"value list"},
    { "-",	TclNoIdentOpCmd,	TclCompileMinusOpCmd,
		/* unused */ {0},	"value ?value ...?"},
    { "/",	TclNoIdentOpCmd,	TclCompileDivOpCmd,
		/* unused */ {0},	"value ?value ...?"},
    { "<",	TclSortingOpCmd,	TclCompileLessOpCmd,
		/* unused */ {0},	NULL},
    { "<=",	TclSortingOpCmd,	TclCompileLeqOpCmd,
		/* unused */ {0},	NULL},
    { ">",	TclSortingOpCmd,	TclCompileGreaterOpCmd,
		/* unused */ {0},	NULL},
    { ">=",	TclSortingOpCmd,	TclCompileGeqOpCmd,
		/* unused */ {0},	NULL},
    { "==",	TclSortingOpCmd,	TclCompileEqOpCmd,
		/* unused */ {0},	NULL},
    { "eq",	TclSortingOpCmd,	TclCompileStreqOpCmd,
		/* unused */ {0},	NULL},
    { "lt",	TclSortingOpCmd,	TclCompileStrLtOpCmd,
		/* unused */ {0},	NULL},
    { "le",	TclSortingOpCmd,	TclCompileStrLeOpCmd,
		/* unused */ {0},	NULL},
    { "gt",	TclSortingOpCmd,	TclCompileStrGtOpCmd,
		/* unused */ {0},	NULL},
    { "ge",	TclSortingOpCmd,	TclCompileStrGeOpCmd,
		/* unused */ {0},	NULL},
    { NULL,	NULL,			NULL,
		{0},			NULL}
};

/*
 *----------------------------------------------------------------------
 *
 * TclFinalizeEvaluation --
 *
 *	Finalizes the script cancellation hash table.
 *
 * Results:
 *	None.
 *
 * Side effects:
 *	None.
 *
 *----------------------------------------------------------------------
 */

void
TclFinalizeEvaluation(void)
{
    Tcl_MutexLock(&cancelLock);
    if (cancelTableInitialized == 1) {
	Tcl_DeleteHashTable(&cancelTable);
	cancelTableInitialized = 0;
    }
    Tcl_MutexUnlock(&cancelLock);

    Tcl_MutexLock(&commandTypeLock);
    if (commandTypeInit) {
	Tcl_DeleteHashTable(&commandTypeTable);
	commandTypeInit = 0;
    }
    Tcl_MutexUnlock(&commandTypeLock);
}

/*
 *----------------------------------------------------------------------
 *
 * buildInfoObjCmd --
 *
 *	Implements tcl::build-info command.
 *
 * Results:
 *	None.
 *
 * Side effects:
 *	None.
 *
 *----------------------------------------------------------------------
 */

static int
buildInfoObjCmd2(
    void *clientData,
    Tcl_Interp *interp,		/* Current interpreter. */
    Tcl_Size objc,		/* Number of arguments. */
    Tcl_Obj *const objv[])	/* Argument objects. */
{
    const char *buildData = (const char *) clientData;
    char buf[80];
    const char *arg, *p, *q;
    Tcl_Size len;
    int idx;
    static const char *identifiers[] = {
	"commit", "compiler", "patchlevel", "version", NULL
    };
    enum Identifiers {
	ID_COMMIT, ID_COMPILER, ID_PATCHLEVEL, ID_VERSION, ID_OTHER
    };

    if (objc > 2) {
	Tcl_WrongNumArgs(interp, 1, objv, "?option?");
	return TCL_ERROR;
    } else if (objc < 2) {
	Tcl_SetObjResult(interp, Tcl_NewStringObj(buildData, TCL_INDEX_NONE));
	return TCL_OK;
    }

    /*
     * Query for a specific piece of build info
     */

    if (Tcl_GetIndexFromObj(NULL, objv[1], identifiers, NULL, TCL_EXACT,
	    &idx) != TCL_OK) {
	idx = ID_OTHER;
    }

    switch (idx) {
    case ID_PATCHLEVEL:
	if ((p = strchr(buildData, '+')) != NULL) {
	    memcpy(buf, buildData, p - buildData);
	    buf[p - buildData] = '\0';
	    Tcl_SetObjResult(interp, Tcl_NewStringObj(buf, TCL_INDEX_NONE));
	}
	return TCL_OK;
    case ID_VERSION:
	if ((p = strchr(buildData, '.')) != NULL) {
	    const char *r = strchr(p++, '+');
	    q = strchr(p, '.');
	    p = (q < r) ? q : r;
	}
	if (p != NULL) {
	    memcpy(buf, buildData, p - buildData);
	    buf[p - buildData] = '\0';
	    Tcl_SetObjResult(interp, Tcl_NewStringObj(buf, TCL_INDEX_NONE));
	}
	return TCL_OK;
    case ID_COMMIT:
	if ((p = strchr(buildData, '+')) != NULL) {
	    if ((q = strchr(p++, '.')) != NULL) {
		memcpy(buf, p, q - p);
		buf[q - p] = '\0';
		Tcl_SetObjResult(interp, Tcl_NewStringObj(buf, TCL_INDEX_NONE));
	    } else {
		Tcl_SetObjResult(interp, Tcl_NewStringObj(p, TCL_INDEX_NONE));
	    }
	}
	return TCL_OK;
    case ID_COMPILER:
	for (p = strchr(buildData, '.'); p++; p = strchr(p, '.')) {
	    /*
	     * Does the word begin with one of the standard prefixes?
	     */
	    if (!strncmp(p, "clang-", 6)
		    || !strncmp(p, "gcc-", 4)
		    || !strncmp(p, "icc-", 4)
		    || !strncmp(p, "msvc-", 5)) {
		if ((q = strchr(p, '.')) != NULL) {
		    memcpy(buf, p, q - p);
		    buf[q - p] = '\0';
		    Tcl_SetObjResult(interp, Tcl_NewStringObj(buf, TCL_INDEX_NONE));
		} else {
		    Tcl_SetObjResult(interp, Tcl_NewStringObj(p, TCL_INDEX_NONE));
		}
		return TCL_OK;
	    }
	}
	break;
    default:		/* Boolean test for other identifiers' presence */
	arg = TclGetStringFromObj(objv[1], &len);
	for (p = strchr(buildData, '.'); p++; p = strchr(p, '.')) {
	    if (!strncmp(p, arg, len)
		    && ((p[len] == '.') || (p[len] == '-') || (p[len] == '\0'))) {
		if (p[len] == '-') {
		    p += len;
		    q = strchr(++p, '.');
		    if (!q) {
			q = p + strlen(p);
		    }
		    memcpy(buf, p, q - p);
		    buf[q - p] = '\0';
		    Tcl_SetObjResult(interp, Tcl_NewStringObj(buf, TCL_INDEX_NONE));
		} else {
		    Tcl_SetObjResult(interp, Tcl_NewBooleanObj(1));
		}
		return TCL_OK;
	    }
	}
    }
    Tcl_SetObjResult(interp, Tcl_NewBooleanObj(0));
    return TCL_OK;
}

static int
buildInfoObjCmd(
    void *clientData,
    Tcl_Interp *interp,		/* Current interpreter. */
    int objc,			/* Number of arguments. */
    Tcl_Obj *const objv[])	/* Argument objects. */
{
    return buildInfoObjCmd2(clientData, interp, objc, objv);
}

/*
 *----------------------------------------------------------------------
 *
 * Tcl_CreateInterp --
 *
 *	Create a new TCL command interpreter.
 *
 * Results:
 *	The return value is a token for the interpreter, which may be used in
 *	calls to functions like Tcl_CreateCmd, Tcl_Eval, or Tcl_DeleteInterp.
 *
 * Side effects:
 *	The command interpreter is initialized with the built-in commands and
 *	with the variables documented in tclvars(n).
 *
 *----------------------------------------------------------------------
 */

Tcl_Interp *
Tcl_CreateInterp(void)
{
    Interp *iPtr;
    Tcl_Interp *interp;
    Command *cmdPtr;
    const BuiltinFuncDef *builtinFuncPtr;
    const OpCmdInfo *opcmdInfoPtr;
    const CmdInfo *cmdInfoPtr;
    Tcl_Namespace *nsPtr;
    Tcl_HashEntry *hPtr;
    int isNew;
    CancelInfo *cancelInfo;
    union {
	char c[sizeof(short)];
	short s;
    } order;
#ifdef TCL_COMPILE_STATS
    ByteCodeStats *statsPtr;
#endif /* TCL_COMPILE_STATS */
    char mathFuncName[32];
    CallFrame *framePtr;
    const char *version = Tcl_InitSubsystems();

    /*
     * Panic if someone updated the CallFrame structure without also updating
     * the Tcl_CallFrame structure (or vice versa).
     */

    if (sizeof(Tcl_CallFrame) < sizeof(CallFrame)) {
	Tcl_Panic("Tcl_CallFrame must not be smaller than CallFrame");
    }

#if defined(_WIN32) && !defined(_WIN64)
    if (sizeof(time_t) != 8) {
	Tcl_Panic("<time.h> is not compatible with VS2005+");
    }
    if ((offsetof(Tcl_StatBuf,st_atime) != 32)
	    || (offsetof(Tcl_StatBuf,st_ctime) != 48)) {
	Tcl_Panic("<sys/stat.h> is not compatible with VS2005+");
    }
#endif

    if (cancelTableInitialized == 0) {
	Tcl_MutexLock(&cancelLock);
	if (cancelTableInitialized == 0) {
	    Tcl_InitHashTable(&cancelTable, TCL_ONE_WORD_KEYS);
	    cancelTableInitialized = 1;
	}

	Tcl_MutexUnlock(&cancelLock);
    }

#undef TclObjInterpProc
    if (commandTypeInit == 0) {
	TclRegisterCommandTypeName(TclObjInterpProc, "proc");
	TclRegisterCommandTypeName(TclEnsembleImplementationCmd, "ensemble");
	TclRegisterCommandTypeName(TclAliasObjCmd, "alias");
	TclRegisterCommandTypeName(TclLocalAliasObjCmd, "alias");
	TclRegisterCommandTypeName(TclChildObjCmd, "interp");
	TclRegisterCommandTypeName(TclInvokeImportedCmd, "import");
	TclRegisterCommandTypeName(TclOOPublicObjectCmd, "object");
	TclRegisterCommandTypeName(TclOOPrivateObjectCmd, "privateObject");
	TclRegisterCommandTypeName(TclOOMyClassObjCmd, "privateClass");
	TclRegisterCommandTypeName(TclNRInterpCoroutine, "coroutine");
    }

    /*
     * Initialize support for namespaces and create the global namespace
     * (whose name is ""; an alias is "::"). This also initializes the Tcl
     * object type table and other object management code.
     */

    iPtr = (Interp *)Tcl_Alloc(sizeof(Interp));
    interp = (Tcl_Interp *) iPtr;

    iPtr->legacyResult = NULL;
    /* Special invalid value: Any attempt to free the legacy result
     * will cause a crash. */
    iPtr->legacyFreeProc = (void (*) (void))-1;
    iPtr->errorLine = 0;
    iPtr->stubTable = &tclStubs;
    TclNewObj(iPtr->objResultPtr);
    Tcl_IncrRefCount(iPtr->objResultPtr);
    iPtr->handle = TclHandleCreate(iPtr);
    iPtr->globalNsPtr = NULL;
    iPtr->hiddenCmdTablePtr = NULL;
    iPtr->interpInfo = NULL;

    iPtr->optimizer = TclOptimizeBytecode;

    iPtr->numLevels = 0;
    iPtr->maxNestingDepth = MAX_NESTING_DEPTH;
    iPtr->framePtr = NULL;	/* Initialise as soon as :: is available */
    iPtr->varFramePtr = NULL;	/* Initialise as soon as :: is available */

    /*
     * TIP #280 - Initialize the arrays used to extend the ByteCode and Proc
     * structures.
     */

    iPtr->cmdFramePtr = NULL;
    iPtr->linePBodyPtr = (Tcl_HashTable *)Tcl_Alloc(sizeof(Tcl_HashTable));
    iPtr->lineBCPtr = (Tcl_HashTable *)Tcl_Alloc(sizeof(Tcl_HashTable));
    iPtr->lineLAPtr = (Tcl_HashTable *)Tcl_Alloc(sizeof(Tcl_HashTable));
    iPtr->lineLABCPtr = (Tcl_HashTable *)Tcl_Alloc(sizeof(Tcl_HashTable));
    Tcl_InitHashTable(iPtr->linePBodyPtr, TCL_ONE_WORD_KEYS);
    Tcl_InitHashTable(iPtr->lineBCPtr, TCL_ONE_WORD_KEYS);
    Tcl_InitHashTable(iPtr->lineLAPtr, TCL_ONE_WORD_KEYS);
    Tcl_InitHashTable(iPtr->lineLABCPtr, TCL_ONE_WORD_KEYS);
    iPtr->scriptCLLocPtr = NULL;

    iPtr->activeVarTracePtr = NULL;

    iPtr->returnOpts = NULL;
    iPtr->errorInfo = NULL;
    TclNewLiteralStringObj(iPtr->eiVar, "::errorInfo");
    Tcl_IncrRefCount(iPtr->eiVar);
    iPtr->errorStack = Tcl_NewListObj(0, NULL);
    Tcl_IncrRefCount(iPtr->errorStack);
    iPtr->resetErrorStack = 1;
    TclNewLiteralStringObj(iPtr->upLiteral,"UP");
    Tcl_IncrRefCount(iPtr->upLiteral);
    TclNewLiteralStringObj(iPtr->callLiteral,"CALL");
    Tcl_IncrRefCount(iPtr->callLiteral);
    TclNewLiteralStringObj(iPtr->innerLiteral,"INNER");
    Tcl_IncrRefCount(iPtr->innerLiteral);
    iPtr->innerContext = Tcl_NewListObj(0, NULL);
    Tcl_IncrRefCount(iPtr->innerContext);
    iPtr->errorCode = NULL;
    TclNewLiteralStringObj(iPtr->ecVar, "::errorCode");
    Tcl_IncrRefCount(iPtr->ecVar);
    iPtr->returnLevel = 1;
    iPtr->returnCode = TCL_OK;

    iPtr->rootFramePtr = NULL;	/* Initialise as soon as :: is available */
    iPtr->lookupNsPtr = NULL;

    Tcl_InitHashTable(&iPtr->packageTable, TCL_STRING_KEYS);
    iPtr->packageUnknown = NULL;

#ifdef _WIN32
#   define getenv(x) _wgetenv(L##x) /* On Windows, use _wgetenv below */
#endif

    /* TIP #268 */
#if (TCL_RELEASE_LEVEL == TCL_FINAL_RELEASE)
    if (getenv("TCL_PKG_PREFER_LATEST") == NULL) {
	iPtr->packagePrefer = PKG_PREFER_STABLE;
    } else
#endif
	iPtr->packagePrefer = PKG_PREFER_LATEST;

    iPtr->cmdCount = 0;
    TclInitLiteralTable(&iPtr->literalTable);
    iPtr->compileEpoch = 1;
    iPtr->compiledProcPtr = NULL;
    iPtr->resolverPtr = NULL;
    iPtr->evalFlags = 0;
    iPtr->scriptFile = NULL;
    iPtr->flags = 0;
    iPtr->tracePtr = NULL;
    iPtr->tracesForbiddingInline = 0;
    iPtr->activeCmdTracePtr = NULL;
    iPtr->activeInterpTracePtr = NULL;
    iPtr->assocData = NULL;
    iPtr->execEnvPtr = NULL;	/* Set after namespaces initialized. */
    TclNewObj(iPtr->emptyObjPtr);
				/* Another empty object. */
    Tcl_IncrRefCount(iPtr->emptyObjPtr);
    iPtr->threadId = Tcl_GetCurrentThread();

    /* TIP #378 */
#ifdef TCL_INTERP_DEBUG_FRAME
    iPtr->flags |= INTERP_DEBUG_FRAME;
#else
    if (getenv("TCL_INTERP_DEBUG_FRAME") != NULL) {
	iPtr->flags |= INTERP_DEBUG_FRAME;
    }
#endif

    /*
     * Initialise the tables for variable traces and searches *before*
     * creating the global ns - so that the trace on errorInfo can be
     * recorded.
     */

    Tcl_InitHashTable(&iPtr->varTraces, TCL_ONE_WORD_KEYS);
    Tcl_InitHashTable(&iPtr->varSearches, TCL_ONE_WORD_KEYS);

    iPtr->globalNsPtr = NULL;	/* Force creation of global ns below. */
    iPtr->globalNsPtr = (Namespace *) Tcl_CreateNamespace(interp, "",
	    NULL, NULL);
    if (iPtr->globalNsPtr == NULL) {
	Tcl_Panic("Tcl_CreateInterp: can't create global namespace");
    }

    /*
     * Initialise the rootCallframe. It cannot be allocated on the stack, as
     * it has to be in place before TclCreateExecEnv tries to use a variable.
     */

    /* This is needed to satisfy GCC 3.3's strict aliasing rules */
    framePtr = (CallFrame *)Tcl_Alloc(sizeof(CallFrame));
    (void) Tcl_PushCallFrame(interp, (Tcl_CallFrame *) framePtr,
	    (Tcl_Namespace *) iPtr->globalNsPtr, /*isProcCallFrame*/ 0);
    framePtr->objc = 0;

    iPtr->framePtr = framePtr;
    iPtr->varFramePtr = framePtr;
    iPtr->rootFramePtr = framePtr;

    /*
     * Initialize support for code compilation and execution. We call
     * TclCreateExecEnv after initializing namespaces since it tries to
     * reference a Tcl variable (it links to the Tcl "tcl_traceExec"
     * variable).
     */

    iPtr->execEnvPtr = TclCreateExecEnv(interp, INTERP_STACK_INITIAL_SIZE);

    /*
     * TIP #219, Tcl Channel Reflection API support.
     */

    iPtr->chanMsg = NULL;

    /*
     * TIP #285, Script cancellation support.
     */

    TclNewObj(iPtr->asyncCancelMsg);

    cancelInfo = (CancelInfo *)Tcl_Alloc(sizeof(CancelInfo));
    cancelInfo->interp = interp;

    iPtr->asyncCancel = Tcl_AsyncCreate(CancelEvalProc, cancelInfo);
    cancelInfo->async = iPtr->asyncCancel;
    cancelInfo->result = NULL;
    cancelInfo->length = 0;

    Tcl_MutexLock(&cancelLock);
    hPtr = Tcl_CreateHashEntry(&cancelTable, iPtr, &isNew);
    Tcl_SetHashValue(hPtr, cancelInfo);
    Tcl_MutexUnlock(&cancelLock);

    /*
     * Initialize the compilation and execution statistics kept for this
     * interpreter.
     */

#ifdef TCL_COMPILE_STATS
    statsPtr = &iPtr->stats;
    statsPtr->numExecutions = 0;
    statsPtr->numCompilations = 0;
    statsPtr->numByteCodesFreed = 0;
    memset(statsPtr->instructionCount, 0,
	    sizeof(statsPtr->instructionCount));

    statsPtr->totalSrcBytes = 0.0;
    statsPtr->totalByteCodeBytes = 0.0;
    statsPtr->currentSrcBytes = 0.0;
    statsPtr->currentByteCodeBytes = 0.0;
    memset(statsPtr->srcCount, 0, sizeof(statsPtr->srcCount));
    memset(statsPtr->byteCodeCount, 0, sizeof(statsPtr->byteCodeCount));
    memset(statsPtr->lifetimeCount, 0, sizeof(statsPtr->lifetimeCount));

    statsPtr->currentInstBytes = 0.0;
    statsPtr->currentLitBytes = 0.0;
    statsPtr->currentExceptBytes = 0.0;
    statsPtr->currentAuxBytes = 0.0;
    statsPtr->currentCmdMapBytes = 0.0;

    statsPtr->numLiteralsCreated = 0;
    statsPtr->totalLitStringBytes = 0.0;
    statsPtr->currentLitStringBytes = 0.0;
    memset(statsPtr->literalCount, 0, sizeof(statsPtr->literalCount));
#endif /* TCL_COMPILE_STATS */

    /*
     * Initialize the ensemble error message rewriting support.
     */

    TclResetRewriteEnsemble(interp, 1);

    /*
     * TIP#143: Initialise the resource limit support.
     */

    TclInitLimitSupport(interp);

    /*
     * Initialise the thread-specific data ekeko. Note that the thread's alloc
     * cache was already initialised by the call to alloc the interp struct.
     */

#if TCL_THREADS && defined(USE_THREAD_ALLOC)
    iPtr->allocCache = (AllocCache *)TclpGetAllocCache();
#else
    iPtr->allocCache = NULL;
#endif
    iPtr->pendingObjDataPtr = NULL;
    iPtr->asyncReadyPtr = TclGetAsyncReadyPtr();
    iPtr->deferredCallbacks = NULL;

    /*
     * Create the core commands. Do it here, rather than calling Tcl_CreateObjCommand,
     * because it's faster (there's no need to check for a preexisting command
     * by the same name). Set the Tcl_CmdProc to NULL.
     */

    for (cmdInfoPtr = builtInCmds; cmdInfoPtr->name != NULL; cmdInfoPtr++) {
	if ((cmdInfoPtr->objProc == NULL)
		&& (cmdInfoPtr->compileProc == NULL)
		&& (cmdInfoPtr->nreProc == NULL)) {
	    Tcl_Panic("builtin command with NULL object command proc and a NULL compile proc");
	}

	hPtr = Tcl_CreateHashEntry(&iPtr->globalNsPtr->cmdTable,
		cmdInfoPtr->name, &isNew);
	if (isNew) {
	    cmdPtr = (Command *)Tcl_Alloc(sizeof(Command));
	    cmdPtr->hPtr = hPtr;
	    cmdPtr->nsPtr = iPtr->globalNsPtr;
	    cmdPtr->refCount = 1;
	    cmdPtr->cmdEpoch = 0;
	    cmdPtr->compileProc = cmdInfoPtr->compileProc;
	    cmdPtr->proc = NULL;
	    cmdPtr->clientData = cmdPtr;
	    cmdPtr->objProc = cmdInfoPtr->objProc;
	    cmdPtr->objClientData = NULL;
	    cmdPtr->deleteProc = NULL;
	    cmdPtr->deleteData = NULL;
	    cmdPtr->flags = 0;
	    if (cmdInfoPtr->flags & CMD_COMPILES_EXPANDED) {
		cmdPtr->flags |= CMD_COMPILES_EXPANDED;
	    }
	    cmdPtr->importRefPtr = NULL;
	    cmdPtr->tracePtr = NULL;
	    cmdPtr->nreProc = cmdInfoPtr->nreProc;
	    Tcl_SetHashValue(hPtr, cmdPtr);
	}
    }

    /*
     * Create the "array", "binary", "chan", "clock", "dict", "encoding",
     * "file", "info", "namespace" and "string" ensembles. Note that all these
     * commands (and their subcommands that are not present in the global
     * namespace) are wholly safe *except* for "clock", "encoding" and "file".
     */

    TclInitArrayCmd(interp);
    TclInitBinaryCmd(interp);
    TclInitChanCmd(interp);
    TclInitDictCmd(interp);
    TclInitEncodingCmd(interp);
    TclInitFileCmd(interp);
    TclInitInfoCmd(interp);
    TclInitNamespaceCmd(interp);
    TclInitStringCmd(interp);
    TclInitPrefixCmd(interp);
    TclInitProcessCmd(interp);

    /*
     * Register "clock" subcommands. These *do* go through
     * Tcl_CreateObjCommand, since they aren't in the global namespace and
     * involve ensembles.
     */

    TclClockInit(interp);

    /*
     * Register the built-in functions. This is empty now that they are
     * implemented as commands in the ::tcl::mathfunc namespace.
     */

    /*
     * Register the default [interp bgerror] handler.
     */

    Tcl_CreateObjCommand(interp, "::tcl::Bgerror",
	    TclDefaultBgErrorHandlerObjCmd, NULL, NULL);

    /*
     * Create unsupported commands for debugging bytecode and objects.
     */

    Tcl_CreateObjCommand(interp, "::tcl::unsupported::disassemble",
	    Tcl_DisassembleObjCmd, INT2PTR(0), NULL);
    Tcl_CreateObjCommand(interp, "::tcl::unsupported::getbytecode",
	    Tcl_DisassembleObjCmd, INT2PTR(1), NULL);
    Tcl_CreateObjCommand(interp, "::tcl::unsupported::representation",
	    Tcl_RepresentationCmd, NULL, NULL);

    /* Adding the bytecode assembler command */
    cmdPtr = (Command *) Tcl_NRCreateCommand(interp,
	    "::tcl::unsupported::assemble", Tcl_AssembleObjCmd,
	    TclNRAssembleObjCmd, NULL, NULL);
    cmdPtr->compileProc = &TclCompileAssembleCmd;

    /* Coroutine monkeybusiness */
    Tcl_CreateObjCommand(interp, "::tcl::unsupported::corotype",
	    CoroTypeObjCmd, NULL, NULL);

    /* Load and intialize ICU */
    Tcl_CreateObjCommand(interp, "::tcl::unsupported::loadIcu",
	    TclLoadIcuObjCmd, NULL, NULL);

    /* Export unsupported commands */
    nsPtr = Tcl_FindNamespace(interp, "::tcl::unsupported", NULL, 0);
    if (nsPtr) {
	Tcl_Export(interp, nsPtr, "*", 1);
    }

#ifdef USE_DTRACE
    /*
     * Register the tcl::dtrace command.
     */

    Tcl_CreateObjCommand(interp, "::tcl::dtrace", DTraceObjCmd, NULL, NULL);
#endif /* USE_DTRACE */

    /*
     * Register the builtin math functions.
     */

    nsPtr = Tcl_CreateNamespace(interp, "::tcl::mathfunc", NULL,NULL);
    if (nsPtr == NULL) {
	Tcl_Panic("Can't create math function namespace");
    }
#define MATH_FUNC_PREFIX_LEN 17 /* == strlen("::tcl::mathfunc::") */
    memcpy(mathFuncName, "::tcl::mathfunc::", MATH_FUNC_PREFIX_LEN);
    for (builtinFuncPtr = BuiltinFuncTable; builtinFuncPtr->name != NULL;
	    builtinFuncPtr++) {
	strcpy(mathFuncName + MATH_FUNC_PREFIX_LEN, builtinFuncPtr->name);
	Tcl_CreateObjCommand(interp, mathFuncName,
		builtinFuncPtr->objCmdProc, (void *)builtinFuncPtr->fn, NULL);
	Tcl_Export(interp, nsPtr, builtinFuncPtr->name, 0);
    }

    /*
     * Register the mathematical "operator" commands. [TIP #174]
     */

    nsPtr = Tcl_CreateNamespace(interp, "::tcl::mathop", NULL, NULL);
    if (nsPtr == NULL) {
	Tcl_Panic("can't create math operator namespace");
    }
    Tcl_Export(interp, nsPtr, "*", 1);
#define MATH_OP_PREFIX_LEN 15 /* == strlen("::tcl::mathop::") */
    memcpy(mathFuncName, "::tcl::mathop::", MATH_OP_PREFIX_LEN);
    for (opcmdInfoPtr=mathOpCmds ; opcmdInfoPtr->name!=NULL ; opcmdInfoPtr++){
	TclOpCmdClientData *occdPtr = (TclOpCmdClientData *)Tcl_Alloc(sizeof(TclOpCmdClientData));

	occdPtr->op = opcmdInfoPtr->name;
	occdPtr->i.numArgs = opcmdInfoPtr->i.numArgs;
	occdPtr->expected = opcmdInfoPtr->expected;
	strcpy(mathFuncName + MATH_OP_PREFIX_LEN, opcmdInfoPtr->name);
	cmdPtr = (Command *) Tcl_CreateObjCommand(interp, mathFuncName,
		opcmdInfoPtr->objProc, occdPtr, DeleteOpCmdClientData);
	if (cmdPtr == NULL) {
	    Tcl_Panic("failed to create math operator %s",
		    opcmdInfoPtr->name);
	} else if (opcmdInfoPtr->compileProc != NULL) {
	    cmdPtr->compileProc = opcmdInfoPtr->compileProc;
	}
    }

    /*
     * Do Multiple/Safe Interps Tcl init stuff
     */

    TclInterpInit(interp);
    TclSetupEnv(interp);

    /*
     * TIP #59: Make embedded configuration information available.
     */

    TclInitEmbeddedConfigurationInformation(interp);

    /*
     * TIP #440: Declare the name of the script engine to be "Tcl".
     */

    Tcl_SetVar2(interp, "tcl_platform", "engine", "Tcl",
	    TCL_GLOBAL_ONLY);

    /*
     * Compute the byte order of this machine.
     */

    order.s = 1;
    Tcl_SetVar2(interp, "tcl_platform", "byteOrder",
	    ((order.c[0] == 1) ? "littleEndian" : "bigEndian"),
	    TCL_GLOBAL_ONLY);

    Tcl_SetVar2Ex(interp, "tcl_platform", "wordSize",
	    Tcl_NewWideIntObj(sizeof(long)), TCL_GLOBAL_ONLY);

    /* TIP #291 */
    Tcl_SetVar2Ex(interp, "tcl_platform", "pointerSize",
	    Tcl_NewWideIntObj(sizeof(void *)), TCL_GLOBAL_ONLY);

    /*
     * Set up other variables such as tcl_version and tcl_library
     */

    Tcl_SetVar2(interp, "tcl_patchLevel", NULL, TCL_PATCH_LEVEL, TCL_GLOBAL_ONLY);
    Tcl_SetVar2(interp, "tcl_version", NULL, TCL_VERSION, TCL_GLOBAL_ONLY);
    TclpSetVariables(interp);

    /*
     * Register Tcl's version number.
     * TIP #268: Full patchlevel instead of just major.minor
     * TIP #599: Extended build information "+<UUID>.<tag1>.<tag2>...."
     */

    Tcl_PkgProvideEx(interp, "Tcl", TCL_PATCH_LEVEL, &tclStubs);
    Tcl_PkgProvideEx(interp, "tcl", TCL_PATCH_LEVEL, &tclStubs);
    Tcl_CmdInfo info2;
    Tcl_Command buildInfoCmd = Tcl_CreateObjCommand(interp, "::tcl::build-info",
	    buildInfoObjCmd, (void *)version, NULL);
    Tcl_GetCommandInfoFromToken(buildInfoCmd, &info2);
    info2.objProc2 = buildInfoObjCmd2;
    info2.objClientData2 = (void *)version;
    Tcl_SetCommandInfoFromToken(buildInfoCmd, &info2);

    if (TclTommath_Init(interp) != TCL_OK) {
	Tcl_Panic("%s", Tcl_GetStringResult(interp));
    }

    if (TclOOInit(interp) != TCL_OK) {
	Tcl_Panic("%s", Tcl_GetStringResult(interp));
    }

    /*
     * Only build in zlib support if we've successfully detected a library to
     * compile and link against.
     */

#ifdef HAVE_ZLIB
    if (TclZlibInit(interp) != TCL_OK) {
	Tcl_Panic("%s", Tcl_GetStringResult(interp));
    }
    if (TclZipfs_Init(interp) != TCL_OK) {
	Tcl_Panic("%s", Tcl_GetStringResult(interp));
    }
#endif

    TOP_CB(iPtr) = NULL;
    return interp;
}

static void
DeleteOpCmdClientData(
    void *clientData)
{
    TclOpCmdClientData *occdPtr = (TclOpCmdClientData *)clientData;

    Tcl_Free(occdPtr);
}

/*
 * ---------------------------------------------------------------------
 *
 * TclRegisterCommandTypeName, TclGetCommandTypeName --
 *
 *	Command type registration and lookup mechanism. Everything is keyed by
 *	the Tcl_ObjCmdProc for the command, and that is used as the *key* into
 *	the hash table that maps to constant strings that are names. (It is
 *	recommended that those names be ASCII.)
 *
 * ---------------------------------------------------------------------
 */

void
TclRegisterCommandTypeName(
    Tcl_ObjCmdProc *implementationProc,
    const char *nameStr)
{
    Tcl_HashEntry *hPtr;

    Tcl_MutexLock(&commandTypeLock);
    if (commandTypeInit == 0) {
	Tcl_InitHashTable(&commandTypeTable, TCL_ONE_WORD_KEYS);
	commandTypeInit = 1;
    }
    if (nameStr != NULL) {
	int isNew;

	hPtr = Tcl_CreateHashEntry(&commandTypeTable,
		implementationProc, &isNew);
	Tcl_SetHashValue(hPtr, (void *) nameStr);
    } else {
	hPtr = Tcl_FindHashEntry(&commandTypeTable,
		implementationProc);
	if (hPtr != NULL) {
	    Tcl_DeleteHashEntry(hPtr);
	}
    }
    Tcl_MutexUnlock(&commandTypeLock);
}

const char *
TclGetCommandTypeName(
    Tcl_Command command)
{
    Command *cmdPtr = (Command *) command;
    Tcl_ObjCmdProc *procPtr = cmdPtr->objProc;
    const char *name = "native";

    if (procPtr == NULL) {
	procPtr = cmdPtr->nreProc;
    }
    Tcl_MutexLock(&commandTypeLock);
    if (commandTypeInit) {
	Tcl_HashEntry *hPtr = Tcl_FindHashEntry(&commandTypeTable, procPtr);

	if (hPtr && Tcl_GetHashValue(hPtr)) {
	    name = (const char *) Tcl_GetHashValue(hPtr);
	}
    }
    Tcl_MutexUnlock(&commandTypeLock);

    return name;
}

/*
 *----------------------------------------------------------------------
 *
 * TclHideUnsafeCommands --
 *
 *	Hides base commands that are not marked as safe from this interpreter.
 *
 * Results:
 *	TCL_OK if it succeeds, TCL_ERROR else.
 *
 * Side effects:
 *	Hides functionality in an interpreter.
 *
 *----------------------------------------------------------------------
 */

int
TclHideUnsafeCommands(
    Tcl_Interp *interp)		/* Hide commands in this interpreter. */
{
    const CmdInfo *cmdInfoPtr;
    const UnsafeEnsembleInfo *unsafePtr;

    if (interp == NULL) {
	return TCL_ERROR;
    }
    for (cmdInfoPtr = builtInCmds; cmdInfoPtr->name != NULL; cmdInfoPtr++) {
	if (!(cmdInfoPtr->flags & CMD_IS_SAFE)) {
	    Tcl_HideCommand(interp, cmdInfoPtr->name, cmdInfoPtr->name);
	}
    }

    for (unsafePtr = unsafeEnsembleCommands;
	    unsafePtr->ensembleNsName; unsafePtr++) {
	if (unsafePtr->commandName) {
	    /*
	     * Hide an ensemble subcommand.
	     */

	    Tcl_Obj *cmdName = Tcl_ObjPrintf("::tcl::%s::%s",
		    unsafePtr->ensembleNsName, unsafePtr->commandName);
	    Tcl_Obj *hideName = Tcl_ObjPrintf("tcl:%s:%s",
		    unsafePtr->ensembleNsName, unsafePtr->commandName);

#define INTERIM_HACK_NAME "___tmp"

	    if (TclRenameCommand(interp, TclGetString(cmdName),
			INTERIM_HACK_NAME) != TCL_OK
		    || Tcl_HideCommand(interp, INTERIM_HACK_NAME,
			    TclGetString(hideName)) != TCL_OK) {
		Tcl_Panic("problem making '%s %s' safe: %s",
			unsafePtr->ensembleNsName, unsafePtr->commandName,
			Tcl_GetStringResult(interp));
	    }
	    Tcl_CreateObjCommand(interp, TclGetString(cmdName),
		    BadEnsembleSubcommand, (void *)unsafePtr, NULL);
	    TclDecrRefCount(cmdName);
	    TclDecrRefCount(hideName);
	} else {
	    /*
	     * Hide an ensemble main command (for compatibility).
	     */

	    if (Tcl_HideCommand(interp, unsafePtr->ensembleNsName,
		    unsafePtr->ensembleNsName) != TCL_OK) {
		Tcl_Panic("problem making '%s' safe: %s",
			unsafePtr->ensembleNsName,
			Tcl_GetStringResult(interp));
	    }
	}
    }

    return TCL_OK;
}

/*
 *----------------------------------------------------------------------
 *
 * BadEnsembleSubcommand --
 *
 *	Command used to act as a backstop implementation when subcommands of
 *	ensembles are unsafe (the real implementations of the subcommands are
 *	hidden). The clientData is description of what was hidden.
 *
 * Results:
 *	A standard Tcl result (always a TCL_ERROR).
 *
 * Side effects:
 *	None.
 *
 *----------------------------------------------------------------------
 */

static int
BadEnsembleSubcommand(
    void *clientData,
    Tcl_Interp *interp,
    TCL_UNUSED(int) /*objc*/,
    TCL_UNUSED(Tcl_Obj *const *) /* objv */)
{
    const UnsafeEnsembleInfo *infoPtr = (const UnsafeEnsembleInfo *)clientData;

    Tcl_SetObjResult(interp, Tcl_ObjPrintf(
	    "not allowed to invoke subcommand %s of %s",
	    infoPtr->commandName, infoPtr->ensembleNsName));
    Tcl_SetErrorCode(interp, "TCL", "SAFE", "SUBCOMMAND", (char *)NULL);
    return TCL_ERROR;
}

/*
 *--------------------------------------------------------------
 *
 * Tcl_CallWhenDeleted --
 *
 *	Arrange for a function to be called before a given interpreter is
 *	deleted. The function is called as soon as Tcl_DeleteInterp is called;
 *	if Tcl_CallWhenDeleted is called on an interpreter that has already
 *	been deleted, the function will be called when the last Tcl_Release is
 *	done on the interpreter.
 *
 * Results:
 *	None.
 *
 * Side effects:
 *	When Tcl_DeleteInterp is invoked to delete interp, proc will be
 *	invoked. See the manual entry for details.
 *
 *--------------------------------------------------------------
 */

void
Tcl_CallWhenDeleted(
    Tcl_Interp *interp,		/* Interpreter to watch. */
    Tcl_InterpDeleteProc *proc,	/* Function to call when interpreter is about
				 * to be deleted. */
    void *clientData)		/* One-word value to pass to proc. */
{
    Interp *iPtr = (Interp *) interp;
    static Tcl_ThreadDataKey assocDataCounterKey;
    int *assocDataCounterPtr = (int *)
	    Tcl_GetThreadData(&assocDataCounterKey, sizeof(int));
    int isNew;
    char buffer[32 + TCL_INTEGER_SPACE];
    AssocData *dPtr = (AssocData *)Tcl_Alloc(sizeof(AssocData));
    Tcl_HashEntry *hPtr;

    snprintf(buffer, sizeof(buffer), "Assoc Data Key #%d", *assocDataCounterPtr);
    (*assocDataCounterPtr)++;

    if (iPtr->assocData == NULL) {
	iPtr->assocData = (Tcl_HashTable *)Tcl_Alloc(sizeof(Tcl_HashTable));
	Tcl_InitHashTable(iPtr->assocData, TCL_STRING_KEYS);
    }
    hPtr = Tcl_CreateHashEntry(iPtr->assocData, buffer, &isNew);
    dPtr->proc = proc;
    dPtr->clientData = clientData;
    Tcl_SetHashValue(hPtr, dPtr);
}

/*
 *--------------------------------------------------------------
 *
 * Tcl_DontCallWhenDeleted --
 *
 *	Cancel the arrangement for a function to be called when a given
 *	interpreter is deleted.
 *
 * Results:
 *	None.
 *
 * Side effects:
 *	If proc and clientData were previously registered as a callback via
 *	Tcl_CallWhenDeleted, they are unregistered. If they weren't previously
 *	registered then nothing happens.
 *
 *--------------------------------------------------------------
 */

void
Tcl_DontCallWhenDeleted(
    Tcl_Interp *interp,		/* Interpreter to watch. */
    Tcl_InterpDeleteProc *proc,	/* Function to call when interpreter is about
				 * to be deleted. */
    void *clientData)		/* One-word value to pass to proc. */
{
    Interp *iPtr = (Interp *) interp;
    Tcl_HashTable *hTablePtr;
    Tcl_HashSearch hSearch;
    Tcl_HashEntry *hPtr;
    AssocData *dPtr;

    hTablePtr = iPtr->assocData;
    if (hTablePtr == NULL) {
	return;
    }
    for (hPtr = Tcl_FirstHashEntry(hTablePtr, &hSearch); hPtr != NULL;
	    hPtr = Tcl_NextHashEntry(&hSearch)) {
	dPtr = (AssocData *)Tcl_GetHashValue(hPtr);
	if ((dPtr->proc == proc) && (dPtr->clientData == clientData)) {
	    Tcl_Free(dPtr);
	    Tcl_DeleteHashEntry(hPtr);
	    return;
	}
    }
}

/*
 *----------------------------------------------------------------------
 *
 * Tcl_SetAssocData --
 *
 *	Creates a named association between user-specified data, a delete
 *	function and this interpreter. If the association already exists the
 *	data is overwritten with the new data. The delete function will be
 *	invoked when the interpreter is deleted.
 *
 * Results:
 *	None.
 *
 * Side effects:
 *	Sets the associated data, creates the association if needed.
 *
 *----------------------------------------------------------------------
 */

void
Tcl_SetAssocData(
    Tcl_Interp *interp,		/* Interpreter to associate with. */
    const char *name,		/* Name for association. */
    Tcl_InterpDeleteProc *proc,	/* Proc to call when interpreter is about to
				 * be deleted. */
    void *clientData)		/* One-word value to pass to proc. */
{
    Interp *iPtr = (Interp *) interp;
    AssocData *dPtr;
    Tcl_HashEntry *hPtr;
    int isNew;

    if (iPtr->assocData == NULL) {
	iPtr->assocData = (Tcl_HashTable *)Tcl_Alloc(sizeof(Tcl_HashTable));
	Tcl_InitHashTable(iPtr->assocData, TCL_STRING_KEYS);
    }
    hPtr = Tcl_CreateHashEntry(iPtr->assocData, name, &isNew);
    if (isNew == 0) {
	dPtr = (AssocData *)Tcl_GetHashValue(hPtr);
    } else {
	dPtr = (AssocData *)Tcl_Alloc(sizeof(AssocData));
    }
    dPtr->proc = proc;
    dPtr->clientData = clientData;

    Tcl_SetHashValue(hPtr, dPtr);
}

/*
 *----------------------------------------------------------------------
 *
 * Tcl_DeleteAssocData --
 *
 *	Deletes a named association of user-specified data with the specified
 *	interpreter.
 *
 * Results:
 *	None.
 *
 * Side effects:
 *	Deletes the association.
 *
 *----------------------------------------------------------------------
 */

void
Tcl_DeleteAssocData(
    Tcl_Interp *interp,		/* Interpreter to associate with. */
    const char *name)		/* Name of association. */
{
    Interp *iPtr = (Interp *) interp;
    AssocData *dPtr;
    Tcl_HashEntry *hPtr;

    if (iPtr->assocData == NULL) {
	return;
    }
    hPtr = Tcl_FindHashEntry(iPtr->assocData, name);
    if (hPtr == NULL) {
	return;
    }
    dPtr = (AssocData *)Tcl_GetHashValue(hPtr);
    Tcl_DeleteHashEntry(hPtr);
    if (dPtr->proc != NULL) {
	dPtr->proc(dPtr->clientData, interp);
    }
    Tcl_Free(dPtr);
}

/*
 *----------------------------------------------------------------------
 *
 * Tcl_GetAssocData --
 *
 *	Returns the client data associated with this name in the specified
 *	interpreter.
 *
 * Results:
 *	The client data in the AssocData record denoted by the named
 *	association, or NULL.
 *
 * Side effects:
 *	None.
 *
 *----------------------------------------------------------------------
 */

void *
Tcl_GetAssocData(
    Tcl_Interp *interp,		/* Interpreter associated with. */
    const char *name,		/* Name of association. */
    Tcl_InterpDeleteProc **procPtr)
				/* Pointer to place to store address of
				 * current deletion callback. */
{
    Interp *iPtr = (Interp *) interp;
    AssocData *dPtr;
    Tcl_HashEntry *hPtr;

    if (iPtr->assocData == NULL) {
	return NULL;
    }
    hPtr = Tcl_FindHashEntry(iPtr->assocData, name);
    if (hPtr == NULL) {
	return NULL;
    }
    dPtr = (AssocData *)Tcl_GetHashValue(hPtr);
    if (procPtr != NULL) {
	*procPtr = dPtr->proc;
    }
    return dPtr->clientData;
}

/*
 *----------------------------------------------------------------------
 *
 * Tcl_InterpDeleted --
 *
 *	Returns nonzero if the interpreter has been deleted with a call to
 *	Tcl_DeleteInterp.
 *
 * Results:
 *	Nonzero if the interpreter is deleted, zero otherwise.
 *
 * Side effects:
 *	None.
 *
 *----------------------------------------------------------------------
 */

int
Tcl_InterpDeleted(
    Tcl_Interp *interp)
{
    return (((Interp *) interp)->flags & DELETED) ? 1 : 0;
}

/*
 *----------------------------------------------------------------------
 *
 * Tcl_DeleteInterp --
 *
 *	Ensures that the interpreter will be deleted eventually. If there are
 *	no Tcl_Preserve calls in effect for this interpreter, it is deleted
 *	immediately, otherwise the interpreter is deleted when the last
 *	Tcl_Preserve is matched by a call to Tcl_Release. In either case, the
 *	function runs the currently registered deletion callbacks.
 *
 * Results:
 *	None.
 *
 * Side effects:
 *	The interpreter is marked as deleted. The caller may still use it
 *	safely if there are calls to Tcl_Preserve in effect for the
 *	interpreter, but further calls to Tcl_Eval etc in this interpreter
 *	will fail.
 *
 *----------------------------------------------------------------------
 */

void
Tcl_DeleteInterp(
    Tcl_Interp *interp)		/* Token for command interpreter (returned by
				 * a previous call to Tcl_CreateInterp). */
{
    Interp *iPtr = (Interp *) interp;

    /*
     * If the interpreter has already been marked deleted, just punt.
     */

    if (iPtr->flags & DELETED) {
	return;
    }

    /*
     * Mark the interpreter as deleted. No further evals will be allowed.
     * Increase the compileEpoch as a signal to compiled bytecodes.
     */

    iPtr->flags |= DELETED;
    iPtr->compileEpoch++;

    /*
     * Ensure that the interpreter is eventually deleted.
     */

    Tcl_EventuallyFree(interp, DeleteInterpProc);
}

/*
 *----------------------------------------------------------------------
 *
 * DeleteInterpProc --
 *
 *	Helper function to delete an interpreter. This function is called when
 *	the last call to Tcl_Preserve on this interpreter is matched by a call
 *	to Tcl_Release. The function cleans up all resources used in the
 *	interpreter and calls all currently registered interpreter deletion
 *	callbacks.
 *
 * Results:
 *	None.
 *
 * Side effects:
 *	Whatever the interpreter deletion callbacks do. Frees resources used
 *	by the interpreter.
 *
 *----------------------------------------------------------------------
 */

static void
DeleteInterpProc(
    void *blockPtr)		/* Interpreter to delete. */
{
    Tcl_Interp *interp = (Tcl_Interp *) blockPtr;
    Interp *iPtr = (Interp *) interp;
    Tcl_HashEntry *hPtr;
    Tcl_HashSearch search;
    Tcl_HashTable *hTablePtr;
    ResolverScheme *resPtr, *nextResPtr;
    Tcl_Size i;

    /*
     * Punt if there is an error in the Tcl_Release/Tcl_Preserve matchup,
	 * unless we are exiting.
     */

    if ((iPtr->numLevels > 0) && !TclInExit()) {
	Tcl_Panic("DeleteInterpProc called with active evals");
    }

    /*
     * The interpreter should already be marked deleted; otherwise how did we
     * get here?
     */

    if (!(iPtr->flags & DELETED)) {
	Tcl_Panic("DeleteInterpProc called on interpreter not marked deleted");
    }

    /*
     * TIP #219, Tcl Channel Reflection API. Discard a leftover state.
     */

    if (iPtr->chanMsg != NULL) {
	Tcl_DecrRefCount(iPtr->chanMsg);
	iPtr->chanMsg = NULL;
    }

    /*
     * TIP #285, Script cancellation support. Delete this interp from the
     * global hash table of CancelInfo structs.
     */

    Tcl_MutexLock(&cancelLock);
    hPtr = Tcl_FindHashEntry(&cancelTable, iPtr);
    if (hPtr != NULL) {
	CancelInfo *cancelInfo = (CancelInfo *)Tcl_GetHashValue(hPtr);

	if (cancelInfo != NULL) {
	    if (cancelInfo->result != NULL) {
		Tcl_Free(cancelInfo->result);
	    }
	    Tcl_Free(cancelInfo);
	}

	Tcl_DeleteHashEntry(hPtr);
    }

    if (iPtr->asyncCancel != NULL) {
	Tcl_AsyncDelete(iPtr->asyncCancel);
	iPtr->asyncCancel = NULL;
    }

    if (iPtr->asyncCancelMsg != NULL) {
	Tcl_DecrRefCount(iPtr->asyncCancelMsg);
	iPtr->asyncCancelMsg = NULL;
    }
    Tcl_MutexUnlock(&cancelLock);

    /*
     * Shut down all limit handler callback scripts that call back into this
     * interpreter. Then eliminate all limit handlers for this interpreter.
     */

    TclRemoveScriptLimitCallbacks(interp);
    TclLimitRemoveAllHandlers(interp);

    /*
     * Dismantle the namespace here, before we clear the assocData. If any
     * background errors occur here, they will be deleted below.
     *
     * Dismantle the namespace after freeing the iPtr->handle so that each
     * bytecode releases its literals without caring to update the literal
     * table, as it will be freed later in this function without further use.
     */

    TclHandleFree(iPtr->handle);
    TclTeardownNamespace(iPtr->globalNsPtr);

    /*
     * Delete all the hidden commands.
     */

    hTablePtr = iPtr->hiddenCmdTablePtr;
    if (hTablePtr != NULL) {
	/*
	 * Non-pernicious deletion. The deletion callbacks will not be allowed
	 * to create any new hidden or non-hidden commands.
	 * Tcl_DeleteCommandFromToken will remove the entry from the
	 * hiddenCmdTablePtr.
	 */

	hPtr = Tcl_FirstHashEntry(hTablePtr, &search);
	for (; hPtr != NULL; hPtr = Tcl_NextHashEntry(&search)) {
	    Tcl_DeleteCommandFromToken(interp, (Tcl_Command)Tcl_GetHashValue(hPtr));
	}
	Tcl_DeleteHashTable(hTablePtr);
	Tcl_Free(hTablePtr);
    }

    if (iPtr->assocData != NULL) {
	AssocData *dPtr;

	hTablePtr = iPtr->assocData;
	/*
	 * Invoke deletion callbacks; note that a callback can create new
	 * callbacks, so we iterate.
	 */
	for (hPtr = Tcl_FirstHashEntry(hTablePtr, &search);
		hPtr != NULL;
		hPtr = Tcl_FirstHashEntry(hTablePtr, &search)) {
	    dPtr = (AssocData *)Tcl_GetHashValue(hPtr);
	    Tcl_DeleteHashEntry(hPtr);
	    if (dPtr->proc != NULL) {
		dPtr->proc(dPtr->clientData, interp);
	    }
	    Tcl_Free(dPtr);
	}
	Tcl_DeleteHashTable(hTablePtr);
	Tcl_Free(hTablePtr);
	iPtr->assocData = NULL;
    }

    /*
     * Pop the root frame pointer and finish deleting the global
     * namespace. The order is important [Bug 1658572].
     */

    if ((iPtr->framePtr != iPtr->rootFramePtr) && !TclInExit()) {
	Tcl_Panic("DeleteInterpProc: popping rootCallFrame with other frames on top");
    }
    Tcl_PopCallFrame(interp);
    Tcl_Free(iPtr->rootFramePtr);
    iPtr->rootFramePtr = NULL;
    Tcl_DeleteNamespace((Tcl_Namespace *) iPtr->globalNsPtr);

    /*
     * Free up the result *after* deleting variables, since variable deletion
     * could have transferred ownership of the result string to Tcl.
     */

    Tcl_DecrRefCount(iPtr->objResultPtr);
    iPtr->objResultPtr = NULL;
    Tcl_DecrRefCount(iPtr->ecVar);
    if (iPtr->errorCode) {
	Tcl_DecrRefCount(iPtr->errorCode);
	iPtr->errorCode = NULL;
    }
    Tcl_DecrRefCount(iPtr->eiVar);
    if (iPtr->errorInfo) {
	Tcl_DecrRefCount(iPtr->errorInfo);
	iPtr->errorInfo = NULL;
    }
    Tcl_DecrRefCount(iPtr->errorStack);
    iPtr->errorStack = NULL;
    Tcl_DecrRefCount(iPtr->upLiteral);
    Tcl_DecrRefCount(iPtr->callLiteral);
    Tcl_DecrRefCount(iPtr->innerLiteral);
    Tcl_DecrRefCount(iPtr->innerContext);
    if (iPtr->returnOpts) {
	Tcl_DecrRefCount(iPtr->returnOpts);
    }
    TclFreePackageInfo(iPtr);
    while (iPtr->tracePtr != NULL) {
	Tcl_DeleteTrace((Tcl_Interp *) iPtr, (Tcl_Trace) iPtr->tracePtr);
    }
    if (iPtr->execEnvPtr != NULL) {
	TclDeleteExecEnv(iPtr->execEnvPtr);
    }
    if (iPtr->scriptFile) {
	Tcl_DecrRefCount(iPtr->scriptFile);
	iPtr->scriptFile = NULL;
    }
    Tcl_DecrRefCount(iPtr->emptyObjPtr);
    iPtr->emptyObjPtr = NULL;

    resPtr = iPtr->resolverPtr;
    while (resPtr) {
	nextResPtr = resPtr->nextPtr;
	Tcl_Free(resPtr->name);
	Tcl_Free(resPtr);
	resPtr = nextResPtr;
    }

    /*
     * Free up literal objects created for scripts compiled by the
     * interpreter.
     */

    TclDeleteLiteralTable(interp, &iPtr->literalTable);

    /*
     * TIP #280 - Release the arrays for ByteCode/Proc extension, and
     * contents.
     */

    for (hPtr = Tcl_FirstHashEntry(iPtr->linePBodyPtr, &search);
	    hPtr != NULL;
	    hPtr = Tcl_NextHashEntry(&search)) {
	CmdFrame *cfPtr = (CmdFrame *)Tcl_GetHashValue(hPtr);
	Proc *procPtr = (Proc *) Tcl_GetHashKey(iPtr->linePBodyPtr, hPtr);

	procPtr->iPtr = NULL;
	if (cfPtr) {
	    if (cfPtr->type == TCL_LOCATION_SOURCE) {
		Tcl_DecrRefCount(cfPtr->data.eval.path);
	    }
	    Tcl_Free(cfPtr->line);
	    Tcl_Free(cfPtr);
	}
	Tcl_DeleteHashEntry(hPtr);
    }
    Tcl_DeleteHashTable(iPtr->linePBodyPtr);
    Tcl_Free(iPtr->linePBodyPtr);
    iPtr->linePBodyPtr = NULL;

    /*
     * See also tclCompile.c, TclCleanupByteCode
     */

    for (hPtr = Tcl_FirstHashEntry(iPtr->lineBCPtr, &search);
	    hPtr != NULL;
	    hPtr = Tcl_NextHashEntry(&search)) {
	ExtCmdLoc *eclPtr = (ExtCmdLoc *)Tcl_GetHashValue(hPtr);

	if (eclPtr->type == TCL_LOCATION_SOURCE) {
	    Tcl_DecrRefCount(eclPtr->path);
	}
	for (i=0; i<eclPtr->nuloc; i++) {
	    Tcl_Free(eclPtr->loc[i].line);
	}

	if (eclPtr->loc != NULL) {
	    Tcl_Free(eclPtr->loc);
	}

	Tcl_Free(eclPtr);
	Tcl_DeleteHashEntry(hPtr);
    }
    Tcl_DeleteHashTable(iPtr->lineBCPtr);
    Tcl_Free(iPtr->lineBCPtr);
    iPtr->lineBCPtr = NULL;

    /*
     * Location stack for uplevel/eval/... scripts which were passed through
     * proc arguments. Actually we track all arguments as we do not and cannot
     * know which arguments will be used as scripts and which will not.
     */

    if (iPtr->lineLAPtr->numEntries && !TclInExit()) {
	/*
	 * When the interp goes away we have nothing on the stack, so there
	 * are no arguments, so this table has to be empty.
	 */

	Tcl_Panic("Argument location tracking table not empty");
    }

    Tcl_DeleteHashTable(iPtr->lineLAPtr);
    Tcl_Free(iPtr->lineLAPtr);
    iPtr->lineLAPtr = NULL;

    if (iPtr->lineLABCPtr->numEntries && !TclInExit()) {
	/*
	 * When the interp goes away we have nothing on the stack, so there
	 * are no arguments, so this table has to be empty.
	 */

	Tcl_Panic("Argument location tracking table not empty");
    }

    Tcl_DeleteHashTable(iPtr->lineLABCPtr);
    Tcl_Free(iPtr->lineLABCPtr);
    iPtr->lineLABCPtr = NULL;

    /*
     * Squelch the tables of traces on variables and searches over arrays in
     * the in the interpreter.
     */

    Tcl_DeleteHashTable(&iPtr->varTraces);
    Tcl_DeleteHashTable(&iPtr->varSearches);

    Tcl_Free(iPtr);
}

/*
 *---------------------------------------------------------------------------
 *
 * Tcl_HideCommand --
 *
 *	Makes a command hidden so that it cannot be invoked from within an
 *	interpreter, only from within an ancestor.
 *
 * Results:
 *	A standard Tcl result; also leaves a message in the interp's result if
 *	an error occurs.
 *
 * Side effects:
 *	Removes a command from the command table and create an entry into the
 *	hidden command table under the specified token name.
 *
 *---------------------------------------------------------------------------
 */

int
Tcl_HideCommand(
    Tcl_Interp *interp,		/* Interpreter in which to hide command. */
    const char *cmdName,	/* Name of command to hide. */
    const char *hiddenCmdToken)	/* Token name of the to-be-hidden command. */
{
    Interp *iPtr = (Interp *) interp;
    Tcl_Command cmd;
    Command *cmdPtr;
    Tcl_HashTable *hiddenCmdTablePtr;
    Tcl_HashEntry *hPtr;
    int isNew;

    if (iPtr->flags & DELETED) {
	/*
	 * The interpreter is being deleted. Do not create any new structures,
	 * because it is not safe to modify the interpreter.
	 */

	return TCL_ERROR;
    }

    /*
     * Disallow hiding of commands that are currently in a namespace or
     * renaming (as part of hiding) into a namespace (because the current
     * implementation with a single global table and the needed uniqueness of
     * names cause problems with namespaces).
     *
     * We don't need to check for "::" in cmdName because the real check is on
     * the nsPtr below.
     *
     * hiddenCmdToken is just a string which is not interpreted in any way. It
     * may contain :: but the string is not interpreted as a namespace
     * qualifier command name. Thus, hiding foo::bar to foo::bar and then
     * trying to expose or invoke ::foo::bar will NOT work; but if the
     * application always uses the same strings it will get consistent
     * behaviour.
     *
     * But as we currently limit ourselves to the global namespace only for
     * the source, in order to avoid potential confusion, lets prevent "::" in
     * the token too. - dl
     */

    if (strstr(hiddenCmdToken, "::") != NULL) {
	Tcl_SetObjResult(interp, Tcl_NewStringObj(
		"cannot use namespace qualifiers in hidden command"
		" token (rename)", TCL_INDEX_NONE));
	Tcl_SetErrorCode(interp, "TCL", "VALUE", "HIDDENTOKEN", (char *)NULL);
	return TCL_ERROR;
    }

    /*
     * Find the command to hide. An error is returned if cmdName can't be
     * found. Look up the command only from the global namespace. Full path of
     * the command must be given if using namespaces.
     */

    cmd = Tcl_FindCommand(interp, cmdName, NULL,
	    /*flags*/ TCL_LEAVE_ERR_MSG | TCL_GLOBAL_ONLY);
    if (cmd == (Tcl_Command) NULL) {
	return TCL_ERROR;
    }
    cmdPtr = (Command *) cmd;

    /*
     * Check that the command is really in global namespace
     */

    if (cmdPtr->nsPtr != iPtr->globalNsPtr) {
	Tcl_SetObjResult(interp, Tcl_NewStringObj(
		"can only hide global namespace commands (use rename then hide)",
		TCL_INDEX_NONE));
	Tcl_SetErrorCode(interp, "TCL", "HIDE", "NON_GLOBAL", (char *)NULL);
	return TCL_ERROR;
    }

    /*
     * Initialize the hidden command table if necessary.
     */

    hiddenCmdTablePtr = iPtr->hiddenCmdTablePtr;
    if (hiddenCmdTablePtr == NULL) {
	hiddenCmdTablePtr = (Tcl_HashTable *)Tcl_Alloc(sizeof(Tcl_HashTable));
	Tcl_InitHashTable(hiddenCmdTablePtr, TCL_STRING_KEYS);
	iPtr->hiddenCmdTablePtr = hiddenCmdTablePtr;
    }

    /*
     * It is an error to move an exposed command to a hidden command with
     * hiddenCmdToken if a hidden command with the name hiddenCmdToken already
     * exists.
     */

    hPtr = Tcl_CreateHashEntry(hiddenCmdTablePtr, hiddenCmdToken, &isNew);
    if (!isNew) {
	Tcl_SetObjResult(interp, Tcl_ObjPrintf(
		"hidden command named \"%s\" already exists",
		hiddenCmdToken));
	Tcl_SetErrorCode(interp, "TCL", "HIDE", "ALREADY_HIDDEN", (char *)NULL);
	return TCL_ERROR;
    }

    /*
     * NB: This code is currently 'like' a rename to a special separate name
     * table. Changes here and in TclRenameCommand must be kept in synch until
     * the common parts are actually factorized out.
     */

    /*
     * Remove the hash entry for the command from the interpreter command
     * table. This is like deleting the command, so bump its command epoch
     * to invalidate any cached references that point to the command.
     */

    if (cmdPtr->hPtr != NULL) {
	Tcl_DeleteHashEntry(cmdPtr->hPtr);
	cmdPtr->hPtr = NULL;
	cmdPtr->cmdEpoch++;
    }

    /*
     * The list of command exported from the namespace might have changed.
     * However, we do not need to recompute this just yet; next time we need
     * the info will be soon enough.
     */

    TclInvalidateNsCmdLookup(cmdPtr->nsPtr);

    /*
     * Now link the hash table entry with the command structure. We ensured
     * above that the nsPtr was right.
     */

    cmdPtr->hPtr = hPtr;
    Tcl_SetHashValue(hPtr, cmdPtr);

    /*
     * If the command being hidden has a compile function, increment the
     * interpreter's compileEpoch to invalidate its compiled code. This makes
     * sure that we don't later try to execute old code compiled with
     * command-specific (i.e., inline) bytecodes for the now-hidden command.
     * This field is checked in Tcl_EvalObj and ObjInterpProc, and code whose
     * compilation epoch doesn't match is recompiled.
     */

    if (cmdPtr->compileProc != NULL) {
	iPtr->compileEpoch++;
    }
    return TCL_OK;
}

/*
 *----------------------------------------------------------------------
 *
 * Tcl_ExposeCommand --
 *
 *	Makes a previously hidden command callable from inside the interpreter
 *	instead of only by its ancestors.
 *
 * Results:
 *	A standard Tcl result. If an error occurs, a message is left in the
 *	interp's result.
 *
 * Side effects:
 *	Moves commands from one hash table to another.
 *
 *----------------------------------------------------------------------
 */

int
Tcl_ExposeCommand(
    Tcl_Interp *interp,		/* Interpreter in which to make command
				 * callable. */
    const char *hiddenCmdToken,	/* Name of hidden command. */
    const char *cmdName)	/* Name of to-be-exposed command. */
{
    Interp *iPtr = (Interp *) interp;
    Command *cmdPtr;
    Namespace *nsPtr;
    Tcl_HashEntry *hPtr;
    Tcl_HashTable *hiddenCmdTablePtr;
    int isNew;

    if (iPtr->flags & DELETED) {
	/*
	 * The interpreter is being deleted. Do not create any new structures,
	 * because it is not safe to modify the interpreter.
	 */

	return TCL_ERROR;
    }

    /*
     * Check that we have a regular name for the command (that the user is not
     * trying to do an expose and a rename (to another namespace) at the same
     * time).
     */

    if (strstr(cmdName, "::") != NULL) {
	Tcl_SetObjResult(interp, Tcl_NewStringObj(
		"cannot expose to a namespace (use expose to toplevel, then rename)",
		TCL_INDEX_NONE));
	Tcl_SetErrorCode(interp, "TCL", "EXPOSE", "NON_GLOBAL", (char *)NULL);
	return TCL_ERROR;
    }

    /*
     * Get the command from the hidden command table:
     */

    hPtr = NULL;
    hiddenCmdTablePtr = iPtr->hiddenCmdTablePtr;
    if (hiddenCmdTablePtr != NULL) {
	hPtr = Tcl_FindHashEntry(hiddenCmdTablePtr, hiddenCmdToken);
    }
    if (hPtr == NULL) {
	Tcl_SetObjResult(interp, Tcl_ObjPrintf(
		"unknown hidden command \"%s\"", hiddenCmdToken));
	Tcl_SetErrorCode(interp, "TCL", "LOOKUP", "HIDDENTOKEN",
		hiddenCmdToken, (char *)NULL);
	return TCL_ERROR;
    }
    cmdPtr = (Command *)Tcl_GetHashValue(hPtr);

    /*
     * Check that we have a true global namespace command (enforced by
     * Tcl_HideCommand but let's double check. (If it was not, we would not
     * really know how to handle it).
     */

    if (cmdPtr->nsPtr != iPtr->globalNsPtr) {
	/*
	 * This case is theoretically impossible, we might rather Tcl_Panic
	 * than 'nicely' erroring out ?
	 */

	Tcl_SetObjResult(interp, Tcl_NewStringObj(
		"trying to expose a non-global command namespace command",
		TCL_INDEX_NONE));
	return TCL_ERROR;
    }

    /*
     * This is the global table.
     */

    nsPtr = cmdPtr->nsPtr;

    /*
     * It is an error to overwrite an existing exposed command as a result of
     * exposing a previously hidden command.
     */

    hPtr = Tcl_CreateHashEntry(&nsPtr->cmdTable, cmdName, &isNew);
    if (!isNew) {
	Tcl_SetObjResult(interp, Tcl_ObjPrintf(
		"exposed command \"%s\" already exists", cmdName));
	Tcl_SetErrorCode(interp, "TCL", "EXPOSE", "COMMAND_EXISTS", (char *)NULL);
	return TCL_ERROR;
    }

    /*
     * Command resolvers (per-interp, per-namespace) might have resolved to a
     * command for the given namespace scope with this command not being
     * registered with the namespace's command table. During BC compilation,
     * the so-resolved command turns into a CmdName literal. Without
     * invalidating a possible CmdName literal here explicitly, such literals
     * keep being reused while pointing to overhauled commands.
     */

    TclInvalidateCmdLiteral(interp, cmdName, nsPtr);

    /*
     * The list of command exported from the namespace might have changed.
     * However, we do not need to recompute this just yet; next time we need
     * the info will be soon enough.
     */

    TclInvalidateNsCmdLookup(nsPtr);

    /*
     * Remove the hash entry for the command from the interpreter hidden
     * command table.
     */

    if (cmdPtr->hPtr != NULL) {
	Tcl_DeleteHashEntry(cmdPtr->hPtr);
	cmdPtr->hPtr = NULL;
    }

    /*
     * Now link the hash table entry with the command structure. This is like
     * creating a new command, so deal with any shadowing of commands in the
     * global namespace.
     */

    cmdPtr->hPtr = hPtr;

    Tcl_SetHashValue(hPtr, cmdPtr);

    /*
     * Not needed as we are only in the global namespace (but would be needed
     * again if we supported namespace command hiding)
     *
     * TclResetShadowedCmdRefs(interp, cmdPtr);
     */

    /*
     * If the command being exposed has a compile function, increment
     * interpreter's compileEpoch to invalidate its compiled code. This makes
     * sure that we don't later try to execute old code compiled assuming the
     * command is hidden. This field is checked in Tcl_EvalObj and
     * ObjInterpProc, and code whose compilation epoch doesn't match is
     * recompiled.
     */

    if (cmdPtr->compileProc != NULL) {
	iPtr->compileEpoch++;
    }
    return TCL_OK;
}

/*
 *----------------------------------------------------------------------
 *
 * Tcl_CreateCommand --
 *
 *	Define a new command in a command table.
 *
 * Results:
 *	The return value is a token for the command, which can be used in
 *	future calls to Tcl_GetCommandName.
 *
 * Side effects:
 *	If a command named cmdName already exists for interp, it is deleted.
 *	In the future, when cmdName is seen as the name of a command by
 *	Tcl_Eval, proc will be called. To support the bytecode interpreter,
 *	the command is created with a wrapper Tcl_ObjCmdProc
 *	(InvokeStringCommand) that eventually calls proc. When the command
 *	is deleted from the table, deleteProc will be called. See the manual
 *	entry for details on the calling sequence.
 *
 *----------------------------------------------------------------------
 */

Tcl_Command
Tcl_CreateCommand(
    Tcl_Interp *interp,		/* Token for command interpreter returned by a
				 * previous call to Tcl_CreateInterp. */
    const char *cmdName,	/* Name of command. If it contains namespace
				 * qualifiers, the new command is put in the
				 * specified namespace; otherwise it is put in
				 * the global namespace. */
    Tcl_CmdProc *proc,		/* Function to associate with cmdName. */
    void *clientData,		/* Arbitrary value passed to string proc. */
    Tcl_CmdDeleteProc *deleteProc)
				/* If not NULL, gives a function to call when
				 * this command is deleted. */
{
    Interp *iPtr = (Interp *) interp;
    ImportRef *oldRefPtr = NULL;
    Namespace *nsPtr;
    Command *cmdPtr;
    Tcl_HashEntry *hPtr;
    const char *tail;
    int isNew = 0, deleted = 0;
    ImportedCmdData *dataPtr;

    if (iPtr->flags & DELETED) {
	/*
	 * The interpreter is being deleted. Don't create any new commands;
	 * it's not safe to muck with the interpreter anymore.
	 */

	return (Tcl_Command) NULL;
    }

    /*
     * If the command name we seek to create already exists, we need to
     * delete that first.  That can be tricky in the presence of traces.
     * Loop until we no longer find an existing command in the way, or
     * until we've deleted one command and that didn't finish the job.
     */

    while (1) {
	/*
	 * Determine where the command should reside. If its name contains
	 * namespace qualifiers, we put it in the specified namespace;
	 * otherwise, we always put it in the global namespace.
	 */

	if (strstr(cmdName, "::") != NULL) {
	    Namespace *dummy1, *dummy2;

	    TclGetNamespaceForQualName(interp, cmdName, NULL,
		    TCL_CREATE_NS_IF_UNKNOWN, &nsPtr, &dummy1, &dummy2, &tail);
	    if ((nsPtr == NULL) || (tail == NULL)) {
		return (Tcl_Command) NULL;
	    }
	} else {
	    nsPtr = iPtr->globalNsPtr;
	    tail = cmdName;
	}

	hPtr = Tcl_CreateHashEntry(&nsPtr->cmdTable, tail, &isNew);

	if (isNew || deleted) {
	    /*
	     * isNew - No conflict with existing command.
	     * deleted - We've already deleted a conflicting command
	     */
	    break;
	}

	/*
	 * An existing command conflicts. Try to delete it...
	 */

	cmdPtr = (Command *)Tcl_GetHashValue(hPtr);

	/*
	 * Be careful to preserve any existing import links so we can restore
	 * them down below. That way, you can redefine a command and its
	 * import status will remain intact.
	 */

	cmdPtr->refCount++;
	if (cmdPtr->importRefPtr) {
	    cmdPtr->flags |= CMD_REDEF_IN_PROGRESS;
	}

	Tcl_DeleteCommandFromToken(interp, (Tcl_Command) cmdPtr);

	if (cmdPtr->flags & CMD_REDEF_IN_PROGRESS) {
	    oldRefPtr = cmdPtr->importRefPtr;
	    cmdPtr->importRefPtr = NULL;
	}
	TclCleanupCommandMacro(cmdPtr);
	deleted = 1;
    }

    if (!isNew) {
	/*
	 * If the deletion callback recreated the command, just throw away the
	 * new command (if we try to delete it again, we could get stuck in an
	 * infinite loop).
	 */

	Tcl_Free(Tcl_GetHashValue(hPtr));
    }

    if (!deleted) {
	/*
	 * Command resolvers (per-interp, per-namespace) might have resolved
	 * to a command for the given namespace scope with this command not
	 * being registered with the namespace's command table. During BC
	 * compilation, the so-resolved command turns into a CmdName literal.
	 * Without invalidating a possible CmdName literal here explicitly,
	 * such literals keep being reused while pointing to overhauled
	 * commands.
	 */

	TclInvalidateCmdLiteral(interp, tail, nsPtr);

	/*
	 * The list of command exported from the namespace might have changed.
	 * However, we do not need to recompute this just yet; next time we
	 * need the info will be soon enough.
	 */

	TclInvalidateNsCmdLookup(nsPtr);
	TclInvalidateNsPath(nsPtr);
    }
    cmdPtr = (Command *)Tcl_Alloc(sizeof(Command));
    Tcl_SetHashValue(hPtr, cmdPtr);
    cmdPtr->hPtr = hPtr;
    cmdPtr->nsPtr = nsPtr;
    cmdPtr->refCount = 1;
    cmdPtr->cmdEpoch = 0;
    cmdPtr->compileProc = NULL;
    cmdPtr->objProc = InvokeStringCommand;
    cmdPtr->objClientData = cmdPtr;
    cmdPtr->proc = proc;
    cmdPtr->clientData = clientData;
    cmdPtr->deleteProc = deleteProc;
    cmdPtr->deleteData = clientData;
    cmdPtr->flags = 0;
    cmdPtr->importRefPtr = NULL;
    cmdPtr->tracePtr = NULL;
    cmdPtr->nreProc = NULL;

    /*
     * Plug in any existing import references found above. Be sure to update
     * all of these references to point to the new command.
     */

    if (oldRefPtr != NULL) {
	cmdPtr->importRefPtr = oldRefPtr;
	while (oldRefPtr != NULL) {
	    Command *refCmdPtr = oldRefPtr->importedCmdPtr;
	    dataPtr = (ImportedCmdData *)refCmdPtr->objClientData;
	    dataPtr->realCmdPtr = cmdPtr;
	    oldRefPtr = oldRefPtr->nextPtr;
	}
    }

    /*
     * We just created a command, so in its namespace and all of its parent
     * namespaces, it may shadow global commands with the same name. If any
     * shadowed commands are found, invalidate all cached command references
     * in the affected namespaces.
     */

    TclResetShadowedCmdRefs(interp, cmdPtr);
    return (Tcl_Command) cmdPtr;
}

/*
 *----------------------------------------------------------------------
 *
 * Tcl_CreateObjCommand --
 *
 *	Define a new object-based command in a command table.
 *
 * Results:
 *	The return value is a token for the command, which can be used in
 *	future calls to Tcl_GetCommandName.
 *
 * Side effects:
 *	If a command named "cmdName" already exists for interp, it is
 *	first deleted.  Then the new command is created from the arguments.
 *
 *	In the future, during bytecode evaluation when "cmdName" is seen as
 *	the name of a command by Tcl_EvalObj or Tcl_Eval, the object-based
 *	Tcl_ObjCmdProc proc will be called. When the command is deleted from
 *	the table, deleteProc will be called. See the manual entry for details
 *	on the calling sequence.
 *
 *----------------------------------------------------------------------
 */

typedef struct {
    Tcl_ObjCmdProc2 *proc;
    void *clientData; /* Arbitrary value to pass to proc function. */
    Tcl_CmdDeleteProc *deleteProc;
    void *deleteData; /* Arbitrary value to pass to deleteProc function. */
    Tcl_ObjCmdProc2 *nreProc;
} CmdWrapperInfo;

static int
cmdWrapperProc(
    void *clientData,
    Tcl_Interp *interp,
    int objc,
    Tcl_Obj * const *objv)
{
    CmdWrapperInfo *info = (CmdWrapperInfo *) clientData;
    if (objc < 0) {
	objc = -1;
    }
    return info->proc(info->clientData, interp, objc, objv);
}

static void
cmdWrapperDeleteProc(
    void *clientData)
{
    CmdWrapperInfo *info = (CmdWrapperInfo *) clientData;

    clientData = info->deleteData;
    Tcl_CmdDeleteProc *deleteProc = info->deleteProc;
    Tcl_Free(info);
    if (deleteProc != NULL) {
	deleteProc(clientData);
    }
}

Tcl_Command
Tcl_CreateObjCommand2(
    Tcl_Interp *interp,		/* Token for command interpreter (returned by
				 * previous call to Tcl_CreateInterp). */
    const char *cmdName,	/* Name of command. If it contains namespace
				 * qualifiers, the new command is put in the
				 * specified namespace; otherwise it is put in
				 * the global namespace. */
    Tcl_ObjCmdProc2 *proc,	/* Object-based function to associate with
				 * name. */
    void *clientData,		/* Arbitrary value to pass to object
				 * function. */
    Tcl_CmdDeleteProc *deleteProc)
				/* If not NULL, gives a function to call when
				 * this command is deleted. */
{
    CmdWrapperInfo *info = (CmdWrapperInfo *)Tcl_Alloc(sizeof(CmdWrapperInfo));
    info->proc = proc;
    info->clientData = clientData;
    info->deleteProc = deleteProc;
    info->deleteData = clientData;

    return Tcl_CreateObjCommand(interp, cmdName,
	    (proc ? cmdWrapperProc : NULL),
	    info, cmdWrapperDeleteProc);
}

Tcl_Command
Tcl_CreateObjCommand(
    Tcl_Interp *interp,		/* Token for command interpreter (returned by
				 * previous call to Tcl_CreateInterp). */
    const char *cmdName,	/* Name of command. If it contains namespace
				 * qualifiers, the new command is put in the
				 * specified namespace; otherwise it is put in
				 * the global namespace. */
    Tcl_ObjCmdProc *proc,	/* Object-based function to associate with
				 * name. */
    void *clientData,		/* Arbitrary value to pass to object
				 * function. */
    Tcl_CmdDeleteProc *deleteProc)
				/* If not NULL, gives a function to call when
				 * this command is deleted. */
{
    Interp *iPtr = (Interp *)interp;
    Namespace *nsPtr;
    const char *tail;

    if (iPtr->flags & DELETED) {
	/*
	 * The interpreter is being deleted. Don't create any new commands;
	 * it's not safe to muck with the interpreter anymore.
	 */
	return NULL;
    }

    /*
     * Determine where the command should reside. If its name contains
     * namespace qualifiers, we put it in the specified namespace;
     * otherwise, we always put it in the global namespace.
     */

    if (strstr(cmdName, "::") != NULL) {
	Namespace *dummy1, *dummy2;

	TclGetNamespaceForQualName(interp, cmdName, NULL,
	    TCL_CREATE_NS_IF_UNKNOWN, &nsPtr, &dummy1, &dummy2, &tail);
	if ((nsPtr == NULL) || (tail == NULL)) {
	    return (Tcl_Command) NULL;
	}
    } else {
	nsPtr = iPtr->globalNsPtr;
	tail = cmdName;
    }

    return TclCreateObjCommandInNs(interp, tail, (Tcl_Namespace *) nsPtr,
	proc, clientData, deleteProc);
}

Tcl_Command
TclCreateObjCommandInNs(
    Tcl_Interp *interp,
    const char *cmdName,	/* Name of command, without any namespace
				 * components. */
    Tcl_Namespace *namesp,	/* The namespace to create the command in */
    Tcl_ObjCmdProc *proc,	/* Object-based function to associate with
				 * name. */
    void *clientData,		/* Arbitrary value to pass to object
				 * function. */
    Tcl_CmdDeleteProc *deleteProc)
				/* If not NULL, gives a function to call when
				 * this command is deleted. */
{
    int deleted = 0, isNew = 0;
    Command *cmdPtr;
    ImportRef *oldRefPtr = NULL;
    ImportedCmdData *dataPtr;
    Tcl_HashEntry *hPtr;
    Namespace *nsPtr = (Namespace *) namesp;

    /*
     * If the command name we seek to create already exists, we need to delete
     * that first. That can be tricky in the presence of traces. Loop until we
     * no longer find an existing command in the way, or until we've deleted
     * one command and that didn't finish the job.
     */

    while (1) {
	hPtr = Tcl_CreateHashEntry(&nsPtr->cmdTable, cmdName, &isNew);

	if (isNew || deleted) {
	    /*
	     * isNew - No conflict with existing command.
	     * deleted - We've already deleted a conflicting command
	     */
	    break;
	}

	/*
	 * An existing command conflicts. Try to delete it...
	 */

	cmdPtr = (Command *)Tcl_GetHashValue(hPtr);

	/*
	 * Command already exists; delete it. Be careful to preserve any
	 * existing import links so we can restore them down below. That way,
	 * you can redefine a command and its import status will remain
	 * intact.
	 */

	cmdPtr->refCount++;
	if (cmdPtr->importRefPtr) {
	    cmdPtr->flags |= CMD_REDEF_IN_PROGRESS;
	}

	/*
	 * Make sure namespace doesn't get deallocated.
	 */

	cmdPtr->nsPtr->refCount++;

	Tcl_DeleteCommandFromToken(interp, (Tcl_Command) cmdPtr);
	nsPtr = (Namespace *) TclEnsureNamespace(interp,
		(Tcl_Namespace *) cmdPtr->nsPtr);
	TclNsDecrRefCount(cmdPtr->nsPtr);

	if (cmdPtr->flags & CMD_REDEF_IN_PROGRESS) {
	    oldRefPtr = cmdPtr->importRefPtr;
	    cmdPtr->importRefPtr = NULL;
	}
	TclCleanupCommandMacro(cmdPtr);
	deleted = 1;
    }
    if (!isNew) {
	/*
	 * If the deletion callback recreated the command, just throw away the
	 * new command (if we try to delete it again, we could get stuck in an
	 * infinite loop).
	 */

	Tcl_Free(Tcl_GetHashValue(hPtr));
    }

    if (!deleted) {
	/*
	 * Command resolvers (per-interp, per-namespace) might have resolved
	 * to a command for the given namespace scope with this command not
	 * being registered with the namespace's command table. During BC
	 * compilation, the so-resolved command turns into a CmdName literal.
	 * Without invalidating a possible CmdName literal here explicitly,
	 * such literals keep being reused while pointing to overhauled
	 * commands.
	 */

	TclInvalidateCmdLiteral(interp, cmdName, nsPtr);

	/*
	 * The list of command exported from the namespace might have changed.
	 * However, we do not need to recompute this just yet; next time we
	 * need the info will be soon enough.
	 */

	TclInvalidateNsCmdLookup(nsPtr);
	TclInvalidateNsPath(nsPtr);
    }
    cmdPtr = (Command *)Tcl_Alloc(sizeof(Command));
    Tcl_SetHashValue(hPtr, cmdPtr);
    cmdPtr->hPtr = hPtr;
    cmdPtr->nsPtr = nsPtr;
    cmdPtr->refCount = 1;
    cmdPtr->cmdEpoch = 0;
    cmdPtr->compileProc = NULL;
    cmdPtr->objProc = proc;
    cmdPtr->objClientData = clientData;
    cmdPtr->proc = NULL;
    cmdPtr->clientData = cmdPtr;
    cmdPtr->deleteProc = deleteProc;
    cmdPtr->deleteData = clientData;
    cmdPtr->flags = 0;
    cmdPtr->importRefPtr = NULL;
    cmdPtr->tracePtr = NULL;
    cmdPtr->nreProc = NULL;

    /*
     * Plug in any existing import references found above. Be sure to update
     * all of these references to point to the new command.
     */

    if (oldRefPtr != NULL) {
	cmdPtr->importRefPtr = oldRefPtr;
	while (oldRefPtr != NULL) {
	    Command *refCmdPtr = oldRefPtr->importedCmdPtr;

	    dataPtr = (ImportedCmdData*)refCmdPtr->objClientData;
	    cmdPtr->refCount++;
	    TclCleanupCommandMacro(dataPtr->realCmdPtr);
	    dataPtr->realCmdPtr = cmdPtr;
	    oldRefPtr = oldRefPtr->nextPtr;
	}
    }

    /*
     * We just created a command, so in its namespace and all of its parent
     * namespaces, it may shadow global commands with the same name. If any
     * shadowed commands are found, invalidate all cached command references
     * in the affected namespaces.
     */

    TclResetShadowedCmdRefs(interp, cmdPtr);
    return (Tcl_Command) cmdPtr;
}

/*
 *----------------------------------------------------------------------
 *
 * InvokeStringCommand --
 *
 *	"Wrapper" Tcl_ObjCmdProc used to call an existing string-based
 *	Tcl_CmdProc if no object-based function exists for a command. A
 *	pointer to this function is stored as the Tcl_ObjCmdProc in a Command
 *	structure. It simply turns around and calls the string Tcl_CmdProc in
 *	the Command structure.
 *
 * Results:
 *	A standard Tcl object result value.
 *
 * Side effects:
 *	Besides those side effects of the called Tcl_CmdProc,
 *	InvokeStringCommand allocates and frees storage.
 *
 *----------------------------------------------------------------------
 */

int
InvokeStringCommand(
    void *clientData,	/* Points to command's Command structure. */
    Tcl_Interp *interp,		/* Current interpreter. */
    int objc,		/* Number of arguments. */
    Tcl_Obj *const objv[])	/* Argument objects. */
{
    Command *cmdPtr = (Command *)clientData;
    int i, result;
    const char **argv = (const char **)
	    TclStackAlloc(interp, (objc + 1) * sizeof(char *));

    for (i = 0; i < objc; i++) {
	argv[i] = TclGetString(objv[i]);
    }
    argv[objc] = 0;

    /*
     * Invoke the command's string-based Tcl_CmdProc.
     */

    result = cmdPtr->proc(cmdPtr->clientData, interp, objc, argv);

    TclStackFree(interp, (void *) argv);
    return result;
}

/*
 *----------------------------------------------------------------------
 *
<<<<<<< HEAD
=======
 * TclInvokeObjectCommand --
 *
 *	"Wrapper" Tcl_CmdProc used to call an existing object-based
 *	Tcl_ObjCmdProc if no string-based function exists for a command. A
 *	pointer to this function is stored as the Tcl_CmdProc in a Command
 *	structure. It simply turns around and calls the object Tcl_ObjCmdProc
 *	in the Command structure.
 *
 * Results:
 *	A standard Tcl result value.
 *
 * Side effects:
 *	Besides those side effects of the called Tcl_ObjCmdProc,
 *	TclInvokeObjectCommand allocates and frees storage.
 *
 *----------------------------------------------------------------------
 */

int
TclInvokeObjectCommand(
    void *clientData,	/* Points to command's Command structure. */
    Tcl_Interp *interp,		/* Current interpreter. */
    int argc,			/* Number of arguments. */
    const char **argv)	/* Argument strings. */
{
    Command *cmdPtr = ( Command *)clientData;
    Tcl_Obj *objPtr;
    int i, length, result;
    Tcl_Obj **objv = (Tcl_Obj **)
	    TclStackAlloc(interp, (argc * sizeof(Tcl_Obj *)));

    for (i = 0; i < argc; i++) {
	length = strlen(argv[i]);
	TclNewStringObj(objPtr, argv[i], length);
	Tcl_IncrRefCount(objPtr);
	objv[i] = objPtr;
    }

    /*
     * Invoke the command's object-based Tcl_ObjCmdProc.
     */

    if (cmdPtr->objProc != NULL) {
	result = cmdPtr->objProc(cmdPtr->objClientData, interp, argc, objv);
    } else {
	result = Tcl_NRCallObjProc(interp, cmdPtr->nreProc,
		cmdPtr->objClientData, argc, objv);
    }

    /*
     * Move the interpreter's object result to the string result, then reset
     * the object result.
     */

    (void) Tcl_GetStringResult(interp);

    /*
     * Decrement the ref counts for the argument objects created above, then
     * free the objv array if malloc'ed storage was used.
     */

    for (i = 0; i < argc; i++) {
	objPtr = objv[i];
	Tcl_DecrRefCount(objPtr);
    }
    TclStackFree(interp, objv);
    return result;
}

/*
 *----------------------------------------------------------------------
 *
>>>>>>> 23e0b1ae
 * TclRenameCommand --
 *
 *	Called to give an existing Tcl command a different name. Both the old
 *	command name and the new command name can have "::" namespace
 *	qualifiers. If the new command has a different namespace context, the
 *	command will be moved to that namespace and will execute in the
 *	context of that new namespace.
 *
 *	If the new command name is NULL or the null string, the command is
 *	deleted.
 *
 * Results:
 *	Returns TCL_OK if successful, and TCL_ERROR if anything goes wrong.
 *
 * Side effects:
 *	If anything goes wrong, an error message is returned in the
 *	interpreter's result object.
 *
 *----------------------------------------------------------------------
 */

int
TclRenameCommand(
    Tcl_Interp *interp,		/* Current interpreter. */
    const char *oldName,	/* Existing command name. */
    const char *newName)	/* New command name. */
{
    Interp *iPtr = (Interp *) interp;
    const char *newTail;
    Namespace *cmdNsPtr, *newNsPtr, *dummy1, *dummy2;
    Tcl_Command cmd;
    Command *cmdPtr;
    Tcl_HashEntry *hPtr, *oldHPtr;
    int isNew, result;
    Tcl_Obj *oldFullName;
    Tcl_DString newFullName;

    /*
     * Find the existing command. An error is returned if cmdName can't be
     * found.
     */

    cmd = Tcl_FindCommand(interp, oldName, NULL, /*flags*/ 0);
    cmdPtr = (Command *) cmd;
    if (cmdPtr == NULL) {
	Tcl_SetObjResult(interp, Tcl_ObjPrintf(
		"can't %s \"%s\": command doesn't exist",
		((newName == NULL) || (*newName == '\0')) ? "delete" : "rename",
		oldName));
	Tcl_SetErrorCode(interp, "TCL", "LOOKUP", "COMMAND", oldName, (char *)NULL);
	return TCL_ERROR;
    }

    /*
     * If the new command name is NULL or empty, delete the command. Do this
     * with Tcl_DeleteCommandFromToken, since we already have the command.
     */

    if ((newName == NULL) || (*newName == '\0')) {
	Tcl_DeleteCommandFromToken(interp, cmd);
	return TCL_OK;
    }

    cmdNsPtr = cmdPtr->nsPtr;
    TclNewObj(oldFullName);
    Tcl_IncrRefCount(oldFullName);
    Tcl_GetCommandFullName(interp, cmd, oldFullName);

    /*
     * Make sure that the destination command does not already exist. The
     * rename operation is like creating a command, so we should automatically
     * create the containing namespaces just like Tcl_CreateObjCommand would.
     */

    TclGetNamespaceForQualName(interp, newName, NULL,
	    TCL_CREATE_NS_IF_UNKNOWN, &newNsPtr, &dummy1, &dummy2, &newTail);

    if ((newNsPtr == NULL) || (newTail == NULL)) {
	Tcl_SetObjResult(interp, Tcl_ObjPrintf(
		"can't rename to \"%s\": bad command name", newName));
	Tcl_SetErrorCode(interp, "TCL", "VALUE", "COMMAND", (char *)NULL);
	result = TCL_ERROR;
	goto done;
    }
    if (Tcl_FindHashEntry(&newNsPtr->cmdTable, newTail) != NULL) {
	Tcl_SetObjResult(interp, Tcl_ObjPrintf(
		"can't rename to \"%s\": command already exists", newName));
	Tcl_SetErrorCode(interp, "TCL", "OPERATION", "RENAME",
		"TARGET_EXISTS", (char *)NULL);
	result = TCL_ERROR;
	goto done;
    }

    /*
     * Warning: any changes done in the code here are likely to be needed in
     * Tcl_HideCommand code too (until the common parts are extracted out).
     * - dl
     */

    /*
     * Put the command in the new namespace so we can check for an alias loop.
     * Since we are adding a new command to a namespace, we must handle any
     * shadowing of the global commands that this might create.
     */

    oldHPtr = cmdPtr->hPtr;
    hPtr = Tcl_CreateHashEntry(&newNsPtr->cmdTable, newTail, &isNew);
    Tcl_SetHashValue(hPtr, cmdPtr);
    cmdPtr->hPtr = hPtr;
    cmdPtr->nsPtr = newNsPtr;
    TclResetShadowedCmdRefs(interp, cmdPtr);

    /*
     * Now check for an alias loop. If we detect one, put everything back the
     * way it was and report the error.
     */

    result = TclPreventAliasLoop(interp, interp, (Tcl_Command) cmdPtr);
    if (result != TCL_OK) {
	Tcl_DeleteHashEntry(cmdPtr->hPtr);
	cmdPtr->hPtr = oldHPtr;
	cmdPtr->nsPtr = cmdNsPtr;
	goto done;
    }

    /*
     * The list of command exported from the namespace might have changed.
     * However, we do not need to recompute this just yet; next time we need
     * the info will be soon enough. These might refer to the same variable,
     * but that's no big deal.
     */

    TclInvalidateNsCmdLookup(cmdNsPtr);
    TclInvalidateNsCmdLookup(cmdPtr->nsPtr);

    /*
     * Command resolvers (per-interp, per-namespace) might have resolved to a
     * command for the given namespace scope with this command not being
     * registered with the namespace's command table. During BC compilation,
     * the so-resolved command turns into a CmdName literal. Without
     * invalidating a possible CmdName literal here explicitly, such literals
     * keep being reused while pointing to overhauled commands.
     */

    TclInvalidateCmdLiteral(interp, newTail, cmdPtr->nsPtr);

    /*
     * Script for rename traces can delete the command "oldName". Therefore
     * increment the reference count for cmdPtr so that it's Command structure
     * is freed only towards the end of this function by calling
     * TclCleanupCommand.
     *
     * The trace function needs to get a fully qualified name for old and new
     * commands [Tcl bug #651271], or else there's no way for the trace
     * function to get the namespace from which the old command is being
     * renamed!
     */

    Tcl_DStringInit(&newFullName);
    Tcl_DStringAppend(&newFullName, newNsPtr->fullName, TCL_INDEX_NONE);
    if (newNsPtr != iPtr->globalNsPtr) {
	TclDStringAppendLiteral(&newFullName, "::");
    }
    Tcl_DStringAppend(&newFullName, newTail, TCL_INDEX_NONE);
    cmdPtr->refCount++;
    CallCommandTraces(iPtr, cmdPtr, TclGetString(oldFullName),
	    Tcl_DStringValue(&newFullName), TCL_TRACE_RENAME);
    Tcl_DStringFree(&newFullName);

    /*
     * The new command name is okay, so remove the command from its current
     * namespace. This is like deleting the command, so bump the cmdEpoch to
     * invalidate any cached references to the command.
     */

    Tcl_DeleteHashEntry(oldHPtr);
    cmdPtr->cmdEpoch++;

    /*
     * If the command being renamed has a compile function, increment the
     * interpreter's compileEpoch to invalidate its compiled code. This makes
     * sure that we don't later try to execute old code compiled for the
     * now-renamed command.
     */

    if (cmdPtr->compileProc != NULL) {
	iPtr->compileEpoch++;
    }

    /*
     * Now free the Command structure, if the "oldName" command has been
     * deleted by invocation of rename traces.
     */

    TclCleanupCommandMacro(cmdPtr);
    result = TCL_OK;

  done:
    TclDecrRefCount(oldFullName);
    return result;
}

/*
 *----------------------------------------------------------------------
 *
 * Tcl_SetCommandInfo --
 *
 *	Modifies various information about a Tcl command. Note that this
 *	function will not change a command's namespace; use TclRenameCommand
 *	to do that. Also, the isNativeObjectProc member of *infoPtr is
 *	ignored.
 *
 * Results:
 *	If cmdName exists in interp, then the information at *infoPtr is
 *	stored with the command in place of the current information and 1 is
 *	returned. If the command doesn't exist then 0 is returned.
 *
 * Side effects:
 *	None.
 *
 *----------------------------------------------------------------------
 */

int
Tcl_SetCommandInfo(
    Tcl_Interp *interp,		/* Interpreter in which to look for
				 * command. */
    const char *cmdName,	/* Name of desired command. */
    const Tcl_CmdInfo *infoPtr)	/* Where to find information to store in the
				 * command. */
{
    Tcl_Command cmd;

    cmd = Tcl_FindCommand(interp, cmdName, NULL, /*flags*/ 0);
    return Tcl_SetCommandInfoFromToken(cmd, infoPtr);
}

/*
 *----------------------------------------------------------------------
 *
 * Tcl_SetCommandInfoFromToken --
 *
 *	Modifies various information about a Tcl command. Note that this
 *	function will not change a command's namespace; use TclRenameCommand
 *	to do that. Also, the isNativeObjectProc member of *infoPtr is
 *	ignored.
 *
 * Results:
 *	If cmdName exists in interp, then the information at *infoPtr is
 *	stored with the command in place of the current information and 1 is
 *	returned. If the command doesn't exist then 0 is returned.
 *
 * Side effects:
 *	None.
 *
 *----------------------------------------------------------------------
 */

static int
invokeObj2Command(
    void *clientData,		/* Points to command's Command structure. */
    Tcl_Interp *interp,		/* Current interpreter. */
    Tcl_Size objc,		/* Number of arguments. */
    Tcl_Obj *const objv[])	/* Argument objects. */
{
    int result;
    Command *cmdPtr = (Command *)clientData;

    if (objc > INT_MAX) {
	return TclCommandWordLimitError(interp, objc);
    }
    if (cmdPtr->objProc != NULL) {
	result = cmdPtr->objProc(cmdPtr->objClientData, interp, objc, objv);
    } else {
	result = Tcl_NRCallObjProc(interp, cmdPtr->nreProc,
		cmdPtr->objClientData, objc, objv);
    }
    return result;
}

static int
cmdWrapper2Proc(
    void *clientData,
    Tcl_Interp *interp,
    Tcl_Size objc,
    Tcl_Obj *const objv[])
{
    Command *cmdPtr = (Command *) clientData;
    if (objc > INT_MAX) {
	return TclCommandWordLimitError(interp, objc);
    }
    return cmdPtr->objProc(cmdPtr->objClientData, interp, objc, objv);
}

int
Tcl_SetCommandInfoFromToken(
    Tcl_Command cmd,
    const Tcl_CmdInfo *infoPtr)
{
    Command *cmdPtr;		/* Internal representation of the command */

    if (cmd == NULL) {
	return 0;
    }

    /*
     * The isNativeObjectProc and nsPtr members of *infoPtr are ignored.
     */

    cmdPtr = (Command *) cmd;
    cmdPtr->proc = infoPtr->proc;
    cmdPtr->clientData = infoPtr->clientData;
    if (infoPtr->objProc == NULL) {
	cmdPtr->objProc = InvokeStringCommand;
	cmdPtr->objClientData = cmdPtr;
	cmdPtr->nreProc = NULL;
    } else {
	if (infoPtr->objProc != cmdPtr->objProc) {
	    cmdPtr->nreProc = NULL;
	    cmdPtr->objProc = infoPtr->objProc;
	}
	cmdPtr->objClientData = infoPtr->objClientData;
    }
    if (cmdPtr->deleteProc == cmdWrapperDeleteProc) {
	CmdWrapperInfo *info = (CmdWrapperInfo *) cmdPtr->deleteData;
	if (infoPtr->objProc2 == NULL) {
	    info->proc = invokeObj2Command;
	    info->clientData = cmdPtr;
	    info->nreProc = NULL;
	} else {
	    if (infoPtr->objProc2 != info->proc) {
		info->nreProc = NULL;
		info->proc = infoPtr->objProc2;
	    }
	    info->clientData = infoPtr->objClientData2;
	}
	info->deleteProc = infoPtr->deleteProc;
	info->deleteData = infoPtr->deleteData;
    } else {
	if ((infoPtr->objProc2 != NULL) && (infoPtr->objProc2 != cmdWrapper2Proc)) {
	    CmdWrapperInfo *info = (CmdWrapperInfo *)Tcl_Alloc(sizeof(CmdWrapperInfo));
	    info->proc = infoPtr->objProc2;
	    info->clientData = infoPtr->objClientData2;
	    info->nreProc = NULL;
	    info->deleteProc = infoPtr->deleteProc;
	    info->deleteData = infoPtr->deleteData;
	    cmdPtr->deleteProc = cmdWrapperDeleteProc;
	    cmdPtr->deleteData = info;
	} else {
	    cmdPtr->deleteProc = infoPtr->deleteProc;
	    cmdPtr->deleteData = infoPtr->deleteData;
	}
    }
    return 1;
}

/*
 *----------------------------------------------------------------------
 *
 * Tcl_GetCommandInfo --
 *
 *	Returns various information about a Tcl command.
 *
 * Results:
 *	If cmdName exists in interp, then *infoPtr is modified to hold
 *	information about cmdName and 1 is returned. If the command doesn't
 *	exist then 0 is returned and *infoPtr isn't modified.
 *
 * Side effects:
 *	None.
 *
 *----------------------------------------------------------------------
 */

int
Tcl_GetCommandInfo(
    Tcl_Interp *interp,		/* Interpreter in which to look for
				 * command. */
    const char *cmdName,	/* Name of desired command. */
    Tcl_CmdInfo *infoPtr)	/* Where to store information about
				 * command. */
{
    Tcl_Command cmd;

    cmd = Tcl_FindCommand(interp, cmdName, NULL, /*flags*/ 0);
    return Tcl_GetCommandInfoFromToken(cmd, infoPtr);
}

/*
 *----------------------------------------------------------------------
 *
 * Tcl_GetCommandInfoFromToken --
 *
 *	Returns various information about a Tcl command.
 *
 * Results:
 *	Copies information from the command identified by 'cmd' into a
 *	caller-supplied structure and returns 1. If the 'cmd' is NULL, leaves
 *	the structure untouched and returns 0.
 *
 * Side effects:
 *	None.
 *
 *----------------------------------------------------------------------
 */

int
Tcl_GetCommandInfoFromToken(
    Tcl_Command cmd,
    Tcl_CmdInfo *infoPtr)
{
    Command *cmdPtr;		/* Internal representation of the command */

    if (cmd == NULL) {
	return 0;
    }

    /*
     * Set isNativeObjectProc 1 if objProc was registered by a call to
     * Tcl_CreateObjCommand. Set isNativeObjectProc 2 if objProc was
     * registered by a call to Tcl_CreateObjCommand2. Otherwise set it to 0.
     */

    cmdPtr = (Command *) cmd;
    infoPtr->isNativeObjectProc =
	    (cmdPtr->objProc != InvokeStringCommand);
    infoPtr->objProc = cmdPtr->objProc;
    infoPtr->objClientData = cmdPtr->objClientData;
    infoPtr->proc = cmdPtr->proc;
    infoPtr->clientData = cmdPtr->clientData;
    if (cmdPtr->deleteProc == cmdWrapperDeleteProc) {
	CmdWrapperInfo *info = (CmdWrapperInfo *)cmdPtr->deleteData;
	infoPtr->deleteProc = info->deleteProc;
	infoPtr->deleteData = info->deleteData;
	infoPtr->objProc2 = info->proc;
	infoPtr->objClientData2 = info->clientData;
	if (cmdPtr->objProc == cmdWrapperProc) {
	    infoPtr->isNativeObjectProc = 2;
	}
    } else {
	infoPtr->deleteProc = cmdPtr->deleteProc;
	infoPtr->deleteData = cmdPtr->deleteData;
	infoPtr->objProc2 = cmdWrapper2Proc;
	infoPtr->objClientData2 = cmdPtr;
    }
    infoPtr->namespacePtr = (Tcl_Namespace *) cmdPtr->nsPtr;
    return 1;
}

/*
 *----------------------------------------------------------------------
 *
 * Tcl_GetCommandName --
 *
 *	Given a token returned by Tcl_CreateObjCommand, this function returns the
 *	current name of the command (which may have changed due to renaming).
 *
 * Results:
 *	The return value is the name of the given command.
 *
 * Side effects:
 *	None.
 *
 *----------------------------------------------------------------------
 */

const char *
Tcl_GetCommandName(
    TCL_UNUSED(Tcl_Interp *),
    Tcl_Command command)	/* Token for command returned by a previous
				 * call to Tcl_CreateObjCommand. The command must
				 * not have been deleted. */
{
    Command *cmdPtr = (Command *) command;

    if ((cmdPtr == NULL) || (cmdPtr->hPtr == NULL)) {
	/*
	 * This should only happen if command was "created" after the
	 * interpreter began to be deleted, so there isn't really any command.
	 * Just return an empty string.
	 */

	return "";
    }

    return (const char *)Tcl_GetHashKey(cmdPtr->hPtr->tablePtr, cmdPtr->hPtr);
}

/*
 *----------------------------------------------------------------------
 *
 * Tcl_GetCommandFullName --
 *
 *	Given a token returned by, e.g., Tcl_CreateObjCommand or Tcl_FindCommand,
 *	this function appends to an object the command's full name, qualified
 *	by a sequence of parent namespace names. The command's fully-qualified
 *	name may have changed due to renaming.
 *
 * Results:
 *	None.
 *
 * Side effects:
 *	The command's fully-qualified name is appended to the string
 *	representation of objPtr.
 *
 *----------------------------------------------------------------------
 */

void
Tcl_GetCommandFullName(
    Tcl_Interp *interp,		/* Interpreter containing the command. */
    Tcl_Command command,	/* Token for command returned by a previous
				 * call to Tcl_CreateObjCommand. The command must
				 * not have been deleted. */
    Tcl_Obj *objPtr)		/* Points to the object onto which the
				 * command's full name is appended. */

{
    Interp *iPtr = (Interp *) interp;
    Command *cmdPtr = (Command *) command;
    char *name;

    /*
     * Add the full name of the containing namespace, followed by the "::"
     * separator, and the command name.
     */

    if ((cmdPtr != NULL) && TclRoutineHasName(cmdPtr)) {
	if (cmdPtr->nsPtr != NULL) {
	    Tcl_AppendToObj(objPtr, cmdPtr->nsPtr->fullName, TCL_INDEX_NONE);
	    if (cmdPtr->nsPtr != iPtr->globalNsPtr) {
		Tcl_AppendToObj(objPtr, "::", 2);
	    }
	}
	if (cmdPtr->hPtr != NULL) {
	    name = (char *)Tcl_GetHashKey(cmdPtr->hPtr->tablePtr, cmdPtr->hPtr);
	    Tcl_AppendToObj(objPtr, name, TCL_INDEX_NONE);
	}
    }
}

/*
 *----------------------------------------------------------------------
 *
 * Tcl_DeleteCommand --
 *
 *	Remove the given command from the given interpreter.
 *
 * Results:
 *	0 is returned if the command was deleted successfully. -1 is returned
 *	if there didn't exist a command by that name.
 *
 * Side effects:
 *	cmdName will no longer be recognized as a valid command for interp.
 *
 *----------------------------------------------------------------------
 */

int
Tcl_DeleteCommand(
    Tcl_Interp *interp,		/* Token for command interpreter (returned by
				 * a previous Tcl_CreateInterp call). */
    const char *cmdName)	/* Name of command to remove. */
{
    Tcl_Command cmd;

    /*
     * Find the desired command and delete it.
     */

    cmd = Tcl_FindCommand(interp, cmdName, NULL, /*flags*/ 0);
    if (cmd == NULL) {
	return -1;
    }
    return Tcl_DeleteCommandFromToken(interp, cmd);
}

/*
 *----------------------------------------------------------------------
 *
 * Tcl_DeleteCommandFromToken --
 *
 *	Removes the given command from the given interpreter. This function
 *	resembles Tcl_DeleteCommand, but takes a Tcl_Command token instead of
 *	a command name for efficiency.
 *
 * Results:
 *	0 is returned if the command was deleted successfully. -1 is returned
 *	if there didn't exist a command by that name.
 *
 * Side effects:
 *	The command specified by "cmd" will no longer be recognized as a valid
 *	command for "interp".
 *
 *----------------------------------------------------------------------
 */

int
Tcl_DeleteCommandFromToken(
    Tcl_Interp *interp,		/* Token for command interpreter returned by a
				 * previous call to Tcl_CreateInterp. */
    Tcl_Command cmd)		/* Token for command to delete. */
{
    Interp *iPtr = (Interp *) interp;
    Command *cmdPtr = (Command *) cmd;
    ImportRef *refPtr, *nextRefPtr;
    Tcl_Command importCmd;

    /*
     * The code here is tricky. We can't delete the hash table entry before
     * invoking the deletion callback because there are cases where the
     * deletion callback needs to invoke the command (e.g. object systems such
     * as OTcl). However, this means that the callback could try to delete or
     * rename the command. The deleted flag allows us to detect these cases
     * and skip nested deletes.
     */

    if (cmdPtr->flags & CMD_DYING) {
	/*
	 * Another deletion is already in progress. Remove the hash table
	 * entry now, but don't invoke a callback or free the command
	 * structure. Take care to only remove the hash entry if it has not
	 * already been removed; otherwise if we manage to hit this function
	 * three times, everything goes up in smoke. [Bug 1220058]
	 */

	if (cmdPtr->hPtr != NULL) {
	    Tcl_DeleteHashEntry(cmdPtr->hPtr);
	    cmdPtr->hPtr = NULL;
	}

	/*
	 * Bump the command epoch counter. This will invalidate all cached
	 * references that point to this command.
	 */

	cmdPtr->cmdEpoch++;

	return 0;
    }

    /*
     * We must delete this command, even though both traces and delete procs
     * may try to avoid this (renaming the command etc). Also traces and
     * delete procs may try to delete the command themselves. This flag
     * declares that a delete is in progress and that recursive deletes should
     * be ignored.
     */

    cmdPtr->flags |= CMD_DYING;

    /*
     * Call each functions and then delete the trace.
     */

    cmdPtr->nsPtr->refCount++;

    if (cmdPtr->tracePtr != NULL) {
	CommandTrace *tracePtr;
	/* CallCommandTraces() does not cmdPtr, that's
	 * done just before Tcl_DeleteCommandFromToken() returns */
	CallCommandTraces(iPtr,cmdPtr,NULL,NULL,TCL_TRACE_DELETE);

	/*
	 * Now delete these traces.
	 */

	tracePtr = cmdPtr->tracePtr;
	while (tracePtr != NULL) {
	    CommandTrace *nextPtr = tracePtr->nextPtr;

	    if (tracePtr->refCount-- <= 1) {
		Tcl_Free(tracePtr);
	    }
	    tracePtr = nextPtr;
	}
	cmdPtr->tracePtr = NULL;
    }

    /*
     * The list of commands exported from the namespace might have changed.
     * However, we do not need to recompute this just yet; next time we need
     * the info will be soon enough.
     */

    TclInvalidateNsCmdLookup(cmdPtr->nsPtr);
    TclNsDecrRefCount(cmdPtr->nsPtr);

    /*
     * If the command being deleted has a compile function, increment the
     * interpreter's compileEpoch to invalidate its compiled code. This makes
     * sure that we don't later try to execute old code compiled with
     * command-specific (i.e., inline) bytecodes for the now-deleted command.
     * This field is checked in Tcl_EvalObj and ObjInterpProc, and code whose
     * compilation epoch doesn't match is recompiled.
     */

    if (cmdPtr->compileProc != NULL) {
	iPtr->compileEpoch++;
    }

    if (!(cmdPtr->flags & CMD_REDEF_IN_PROGRESS)) {
	/*
	 * Delete any imports of this routine before deleting this routine itself.
	 * See issue 688fcc7082fa.
	 */
	for (refPtr = cmdPtr->importRefPtr; refPtr != NULL;
		refPtr = nextRefPtr) {
	    nextRefPtr = refPtr->nextPtr;
	    importCmd = (Tcl_Command) refPtr->importedCmdPtr;
	    Tcl_DeleteCommandFromToken(interp, importCmd);
	}
    }

    if (cmdPtr->deleteProc != NULL) {
	/*
	 * Delete the command's client data. If this was an imported command
	 * created when a command was imported into a namespace, this client
	 * data will be a pointer to a ImportedCmdData structure describing
	 * the "real" command that this imported command refers to.
	 *
	 * If you are getting a crash during the call to deleteProc and
	 * cmdPtr->deleteProc is a pointer to the function free(), the most
	 * likely cause is that your extension allocated memory for the
	 * clientData argument to Tcl_CreateObjCommand with the Tcl_Alloc()
	 * macro and you are now trying to deallocate this memory with free()
	 * instead of Tcl_Free(). You should pass a pointer to your own method
	 * that calls Tcl_Free().
	 */

	cmdPtr->deleteProc(cmdPtr->deleteData);
    }

    /*
     * Don't use hPtr to delete the hash entry here, because it's possible
     * that the deletion callback renamed the command. Instead, use
     * cmdPtr->hptr, and make sure that no-one else has already deleted the
     * hash entry.
     */

    if (cmdPtr->hPtr != NULL) {
	Tcl_DeleteHashEntry(cmdPtr->hPtr);
	cmdPtr->hPtr = NULL;

	/*
	 * Bump the command epoch counter. This will invalidate all cached
	 * references that point to this command.
	 */

	cmdPtr->cmdEpoch++;
    }

    /*
     * A number of tests for particular kinds of commands are done by checking
     * whether the objProc field holds a known value. Set the field to NULL so
     * that such tests won't have false positives when applied to deleted
     * commands.
     */

    cmdPtr->objProc = NULL;

    /*
     * Now free the Command structure, unless there is another reference to it
     * from a CmdName Tcl object in some ByteCode code sequence. In that case,
     * delay the cleanup until all references are either discarded (when a
     * ByteCode is freed) or replaced by a new reference (when a cached
     * CmdName Command reference is found to be invalid and
     * TclNRExecuteByteCode looks up the command in the command hashtable).
     */

    cmdPtr->flags |= CMD_DEAD;
    TclCleanupCommandMacro(cmdPtr);
    return 0;
}

/*
 *----------------------------------------------------------------------
 *
 * CallCommandTraces --
 *
 *	Abstraction of the code to call traces on a command.
 *
 * Results:
 *	Currently always NULL.
 *
 * Side effects:
 *	Anything; this may recursively evaluate scripts and code exists to do
 *	just that.
 *
 *----------------------------------------------------------------------
 */

static char *
CallCommandTraces(
    Interp *iPtr,		/* Interpreter containing command. */
    Command *cmdPtr,		/* Command whose traces are to be invoked. */
    const char *oldName,	/* Command's old name, or NULL if we must get
				 * the name from cmdPtr */
    const char *newName,	/* Command's new name, or NULL if the command
				 * is not being renamed */
    int flags)			/* Flags indicating the type of traces to
				 * trigger, either TCL_TRACE_DELETE or
				 * TCL_TRACE_RENAME. */
{
    CommandTrace *tracePtr;
    ActiveCommandTrace active;
    char *result;
    Tcl_Obj *oldNamePtr = NULL;
    Tcl_InterpState state = NULL;

    if (cmdPtr->flags & CMD_TRACE_ACTIVE) {
	/*
	 * While a rename trace is active, we will not process any more rename
	 * traces; while a delete trace is active we will never reach here -
	 * because Tcl_DeleteCommandFromToken checks for the condition
	 * (cmdPtr->flags & CMD_DYING) and returns immediately when a
	 * command deletion is in progress. For all other traces, delete
	 * traces will not be invoked but a call to TraceCommandProc will
	 * ensure that tracePtr->clientData is freed whenever the command
	 * "oldName" is deleted.
	 */

	if (cmdPtr->flags & TCL_TRACE_RENAME) {
	    flags &= ~TCL_TRACE_RENAME;
	}
	if (flags == 0) {
	    return NULL;
	}
    }
    cmdPtr->flags |= CMD_TRACE_ACTIVE;

    result = NULL;
    active.nextPtr = iPtr->activeCmdTracePtr;
    active.reverseScan = 0;
    iPtr->activeCmdTracePtr = &active;

    if (flags & TCL_TRACE_DELETE) {
	flags |= TCL_TRACE_DESTROYED;
    }
    active.cmdPtr = cmdPtr;

    Tcl_Preserve(iPtr);

    for (tracePtr = cmdPtr->tracePtr; tracePtr != NULL;
	    tracePtr = active.nextTracePtr) {
	active.nextTracePtr = tracePtr->nextPtr;
	if (!(tracePtr->flags & flags)) {
	    continue;
	}
	cmdPtr->flags |= tracePtr->flags;
	if (oldName == NULL) {
	    TclNewObj(oldNamePtr);
	    Tcl_IncrRefCount(oldNamePtr);
	    Tcl_GetCommandFullName((Tcl_Interp *) iPtr,
		    (Tcl_Command) cmdPtr, oldNamePtr);
	    oldName = TclGetString(oldNamePtr);
	}
	tracePtr->refCount++;
	if (state == NULL) {
	    state = Tcl_SaveInterpState((Tcl_Interp *) iPtr, TCL_OK);
	}
	tracePtr->traceProc(tracePtr->clientData, (Tcl_Interp *) iPtr,
		oldName, newName, flags);
	cmdPtr->flags &= ~tracePtr->flags;
	if (tracePtr->refCount-- <= 1) {
	    Tcl_Free(tracePtr);
	}
    }

    if (state) {
	Tcl_RestoreInterpState((Tcl_Interp *) iPtr, state);
    }

    /*
     * If a new object was created to hold the full oldName, free it now.
     */

    if (oldNamePtr != NULL) {
	TclDecrRefCount(oldNamePtr);
    }

    /*
     * Restore the variable's flags, remove the record of our active traces,
     * and then return.
     */

    cmdPtr->flags &= ~CMD_TRACE_ACTIVE;
    iPtr->activeCmdTracePtr = active.nextPtr;
    Tcl_Release(iPtr);
    return result;
}

/*
 *----------------------------------------------------------------------
 *
 * CancelEvalProc --
 *
 *	Marks this interpreter as being canceled. This causes current
 *	executions to be unwound as the interpreter enters a state where it
 *	refuses to execute more commands or handle [catch] or [try], yet the
 *	interpreter is still able to execute further commands after the
 *	cancelation is cleared (unlike if it is deleted).
 *
 * Results:
 *	The value given for the code argument.
 *
 * Side effects:
 *	Transfers a message from the cancellation message to the interpreter.
 *
 *----------------------------------------------------------------------
 */

static int
CancelEvalProc(
    void *clientData,	/* Interp to cancel the script in progress. */
    TCL_UNUSED(Tcl_Interp *),
    int code)			/* Current return code from command. */
{
    CancelInfo *cancelInfo = (CancelInfo *)clientData;
    Interp *iPtr;

    if (cancelInfo != NULL) {
	Tcl_MutexLock(&cancelLock);
	iPtr = (Interp *) cancelInfo->interp;

	if (iPtr != NULL) {
	    /*
	     * Setting the CANCELED flag will cause the script in progress to
	     * be canceled as soon as possible. The core honors this flag at
	     * all the necessary places to ensure script cancellation is
	     * responsive. Extensions can check for this flag by calling
	     * Tcl_Canceled and checking if TCL_ERROR is returned or they can
	     * choose to ignore the script cancellation flag and the
	     * associated functionality altogether. Currently, the only other
	     * flag we care about here is the TCL_CANCEL_UNWIND flag (from
	     * Tcl_CancelEval). We do not want to simply combine all the flags
	     * from original Tcl_CancelEval call with the interp flags here
	     * just in case the caller passed flags that might cause behaviour
	     * unrelated to script cancellation.
	     */

	    TclSetCancelFlags(iPtr, cancelInfo->flags | CANCELED);

	    /*
	     * Now, we must set the script cancellation flags on all the child
	     * interpreters belonging to this one.
	     */

	    TclSetChildCancelFlags((Tcl_Interp *) iPtr,
		    cancelInfo->flags | CANCELED, 0);

	    /*
	     * Create the result object now so that Tcl_Canceled can avoid
	     * locking the cancelLock mutex.
	     */

	    if (cancelInfo->result != NULL) {
		Tcl_SetStringObj(iPtr->asyncCancelMsg, cancelInfo->result,
			cancelInfo->length);
	    } else {
		Tcl_SetObjLength(iPtr->asyncCancelMsg, 0);
	    }
	}
	Tcl_MutexUnlock(&cancelLock);
    }

    return code;
}

/*
 *----------------------------------------------------------------------
 *
 * TclCleanupCommand --
 *
 *	This function frees up a Command structure unless it is still
 *	referenced from an interpreter's command hashtable or from a CmdName
 *	Tcl object representing the name of a command in a ByteCode
 *	instruction sequence.
 *
 * Results:
 *	None.
 *
 * Side effects:
 *	Memory gets freed unless a reference to the Command structure still
 *	exists. In that case the cleanup is delayed until the command is
 *	deleted or when the last ByteCode referring to it is freed.
 *
 *----------------------------------------------------------------------
 */

void
TclCleanupCommand(
    Command *cmdPtr)	/* Points to the Command structure to
				 * be freed. */
{
    if (cmdPtr->refCount-- <= 1) {
	Tcl_Free(cmdPtr);
    }
}

/*
 *----------------------------------------------------------------------
 *
 * TclInterpReady --
 *
 *	Check if an interpreter is ready to eval commands or scripts, i.e., if
 *	it was not deleted and if the nesting level is not too high.
 *
 * Results:
 *	The return value is TCL_OK if it the interpreter is ready, TCL_ERROR
 *	otherwise.
 *
 * Side effects:
 *	The interpreter's result is cleared.
 *
 *----------------------------------------------------------------------
 */

int
TclInterpReady(
    Tcl_Interp *interp)
{
    Interp *iPtr = (Interp *) interp;

    /*
     * Reset the interpreter's result and clear out any previous error
     * information.
     */

    Tcl_ResetResult(interp);

    /*
     * If the interpreter has been deleted, return an error.
     */

    if (iPtr->flags & DELETED) {
	Tcl_SetObjResult(interp, Tcl_NewStringObj(
		"attempt to call eval in deleted interpreter", TCL_INDEX_NONE));
	Tcl_SetErrorCode(interp, "TCL", "IDELETE",
		"attempt to call eval in deleted interpreter", (char *)NULL);
	return TCL_ERROR;
    }

    if (iPtr->execEnvPtr->rewind) {
	return TCL_ERROR;
    }

    /*
     * Make sure the script being evaluated (if any) has not been canceled.
     */

    if (TclCanceled(iPtr) &&
	    (TCL_OK != Tcl_Canceled(interp, TCL_LEAVE_ERR_MSG))) {
	return TCL_ERROR;
    }

    /*
     * Check depth of nested calls to Tcl_Eval: if this gets too large, it's
     * probably because of an infinite loop somewhere.
     */

    if ((iPtr->numLevels <= iPtr->maxNestingDepth)) {
	return TCL_OK;
    }

    Tcl_SetObjResult(interp, Tcl_NewStringObj(
	    "too many nested evaluations (infinite loop?)", TCL_INDEX_NONE));
    Tcl_SetErrorCode(interp, "TCL", "LIMIT", "STACK", (char *)NULL);
    return TCL_ERROR;
}

/*
 *----------------------------------------------------------------------
 *
 * TclResetCancellation --
 *
 *	Reset the script cancellation flags if the nesting level
 *	(iPtr->numLevels) for the interp is zero or argument force is
 *	non-zero.
 *
 * Results:
 *	A standard Tcl result.
 *
 * Side effects:
 *	The script cancellation flags for the interp may be reset.
 *
 *----------------------------------------------------------------------
 */

int
TclResetCancellation(
    Tcl_Interp *interp,
    int force)
{
    Interp *iPtr = (Interp *) interp;

    if (iPtr == NULL) {
	return TCL_ERROR;
    }

    if (force || (iPtr->numLevels == 0)) {
	TclUnsetCancelFlags(iPtr);
    }
    return TCL_OK;
}

/*
 *----------------------------------------------------------------------
 *
 * Tcl_Canceled --
 *
 *	Check if the script in progress has been canceled, i.e.,
 *	Tcl_CancelEval was called for this interpreter or any of its parent
 *	interpreters.
 *
 * Results:
 *	The return value is TCL_OK if the script evaluation has not been
 *	canceled, TCL_ERROR otherwise.
 *
 *	If "flags" contains TCL_LEAVE_ERR_MSG, an error message is returned in
 *	the interpreter's result object. Otherwise, the interpreter's result
 *	object is left unchanged. If "flags" contains TCL_CANCEL_UNWIND,
 *	TCL_ERROR will only be returned if the script evaluation is being
 *	completely unwound.
 *
 * Side effects:
 *	The CANCELED flag for the interp will be reset if it is set.
 *
 *----------------------------------------------------------------------
 */

int
Tcl_Canceled(
    Tcl_Interp *interp,
    int flags)
{
    Interp *iPtr = (Interp *) interp;

    /*
     * Has the current script in progress for this interpreter been canceled
     * or is the stack being unwound due to the previous script cancellation?
     */

    if (!TclCanceled(iPtr)) {
	return TCL_OK;
    }

    /*
     * The CANCELED flag is a one-shot flag that is reset immediately upon
     * being detected; however, if the TCL_CANCEL_UNWIND flag is set we will
     * continue to report that the script in progress has been canceled
     * thereby allowing the evaluation stack for the interp to be fully
     * unwound.
     */

    iPtr->flags &= ~CANCELED;

    /*
     * The CANCELED flag was detected and reset; however, if the caller
     * specified the TCL_CANCEL_UNWIND flag, we only return TCL_ERROR
     * (indicating that the script in progress has been canceled) if the
     * evaluation stack for the interp is being fully unwound.
     */

    if ((flags & TCL_CANCEL_UNWIND) && !(iPtr->flags & TCL_CANCEL_UNWIND)) {
	return TCL_OK;
    }

    /*
     * If the TCL_LEAVE_ERR_MSG flags bit is set, place an error in the
     * interp's result; otherwise, we leave it alone.
     */

    if (flags & TCL_LEAVE_ERR_MSG) {
	const char *id, *message = NULL;
	Tcl_Size length;

	/*
	 * Setup errorCode variables so that we can differentiate between
	 * being canceled and unwound.
	 */

	if (iPtr->asyncCancelMsg != NULL) {
	    message = TclGetStringFromObj(iPtr->asyncCancelMsg, &length);
	} else {
	    length = 0;
	}

	if (iPtr->flags & TCL_CANCEL_UNWIND) {
	    id = "IUNWIND";
	    if (length == 0) {
		message = "eval unwound";
	    }
	} else {
	    id = "ICANCEL";
	    if (length == 0) {
		message = "eval canceled";
	    }
	}

	Tcl_SetObjResult(interp, Tcl_NewStringObj(message, TCL_INDEX_NONE));
	Tcl_SetErrorCode(interp, "TCL", "CANCEL", id, message, (char *)NULL);
    }

    /*
     * Return TCL_ERROR to the caller (not necessarily just the Tcl core
     * itself) that indicates further processing of the script or command in
     * progress should halt gracefully and as soon as possible.
     */

    return TCL_ERROR;
}

/*
 *----------------------------------------------------------------------
 *
 * Tcl_CancelEval --
 *
 *	This function schedules the cancellation of the current script in the
 *	given interpreter.
 *
 * Results:
 *	The return value is a standard Tcl completion code such as TCL_OK or
 *	TCL_ERROR. Since the interp may belong to a different thread, no error
 *	message can be left in the interp's result.
 *
 * Side effects:
 *	The script in progress in the specified interpreter will be canceled
 *	with TCL_ERROR after asynchronous handlers are invoked at the next
 *	Tcl_Canceled check.
 *
 *----------------------------------------------------------------------
 */

int
Tcl_CancelEval(
    Tcl_Interp *interp,		/* Interpreter in which to cancel the
				 * script. */
    Tcl_Obj *resultObjPtr,	/* The script cancellation error message or
				 * NULL for a default error message. */
    void *clientData,		/* Passed to CancelEvalProc. */
    int flags)			/* Collection of OR-ed bits that control
				 * the cancellation of the script. Only
				 * TCL_CANCEL_UNWIND is currently
				 * supported. */
{
    Tcl_HashEntry *hPtr;
    CancelInfo *cancelInfo;
    int code = TCL_ERROR;
    const char *result;

    if (interp == NULL) {
	return TCL_ERROR;
    }

    Tcl_MutexLock(&cancelLock);
    if (cancelTableInitialized != 1) {
	/*
	 * No CancelInfo hash table (Tcl_CreateInterp has never been called?)
	 */

	goto done;
    }
    hPtr = Tcl_FindHashEntry(&cancelTable, interp);
    if (hPtr == NULL) {
	/*
	 * No CancelInfo record for this interpreter.
	 */

	goto done;
    }
    cancelInfo = (CancelInfo *)Tcl_GetHashValue(hPtr);

    /*
     * Populate information needed by the interpreter thread to fulfill the
     * cancellation request. Currently, clientData is ignored. If the
     * TCL_CANCEL_UNWIND flags bit is set, the script in progress is not
     * allowed to catch the script cancellation because the evaluation stack
     * for the interp is completely unwound.
     */

    if (resultObjPtr != NULL) {
	result = TclGetStringFromObj(resultObjPtr, &cancelInfo->length);
	cancelInfo->result = (char *)Tcl_Realloc(cancelInfo->result, cancelInfo->length);
	memcpy(cancelInfo->result, result, cancelInfo->length);
	TclDecrRefCount(resultObjPtr);	/* Discard their result object. */
    } else {
	cancelInfo->result = NULL;
	cancelInfo->length = 0;
    }
    cancelInfo->clientData = clientData;
    cancelInfo->flags = flags;
    Tcl_AsyncMark(cancelInfo->async);
    code = TCL_OK;

  done:
    Tcl_MutexUnlock(&cancelLock);
    return code;
}

/*
 *----------------------------------------------------------------------
 *
 * Tcl_InterpActive --
 *
 *	Returns non-zero if the specified interpreter is in use, i.e. if there
 *	is an evaluation currently active in the interpreter.
 *
 * Results:
 *	See above.
 *
 * Side effects:
 *	None.
 *
 *----------------------------------------------------------------------
 */

int
Tcl_InterpActive(
    Tcl_Interp *interp)
{
    return ((Interp *) interp)->numLevels > 0;
}

/*
 *----------------------------------------------------------------------
 *
 * Tcl_EvalObjv --
 *
 *	This function evaluates a Tcl command that has already been parsed
 *	into words, with one Tcl_Obj holding each word.
 *
 * Results:
 *	The return value is a standard Tcl completion code such as TCL_OK or
 *	TCL_ERROR. A result or error message is left in interp's result.
 *
 * Side effects:
 *	Always pushes a callback. Other side effects depend on the command.
 *
 *----------------------------------------------------------------------
 */

int
Tcl_EvalObjv(
    Tcl_Interp *interp,		/* Interpreter in which to evaluate the
				 * command. Also used for error reporting. */
    Tcl_Size objc,		/* Number of words in command. */
    Tcl_Obj *const objv[],	/* An array of pointers to objects that are
				 * the words that make up the command. */
    int flags)			/* Collection of OR-ed bits that control the
				 * evaluation of the script. Only
				 * TCL_EVAL_GLOBAL, TCL_EVAL_INVOKE and
				 * TCL_EVAL_NOERR are currently supported. */
{
    int result;
    NRE_callback *rootPtr = TOP_CB(interp);

    result = TclNREvalObjv(interp, objc, objv, flags, NULL);
    return TclNRRunCallbacks(interp, result, rootPtr);
}

int
TclNREvalObjv(
    Tcl_Interp *interp,		/* Interpreter in which to evaluate the
				 * command. Also used for error reporting. */
    Tcl_Size objc,		/* Number of words in command. */
    Tcl_Obj *const objv[],	/* An array of pointers to objects that are
				 * the words that make up the command. */
    int flags,			/* Collection of OR-ed bits that control the
				 * evaluation of the script. Only
				 * TCL_EVAL_GLOBAL, TCL_EVAL_INVOKE and
				 * TCL_EVAL_NOERR are currently supported. */
    Command *cmdPtr)		/* NULL if the Command is to be looked up
				 * here, otherwise the pointer to the
				 * requested Command struct to be invoked. */
{
    Interp *iPtr = (Interp *) interp;

    /*
     * data[1] stores a marker for use by tailcalls; it will be set to 1 by
     * command redirectors (imports, alias, ensembles) so that tailcall skips
     * this callback (that marks the end of the target command) and goes back
     * to the end of the source command.
     */

    if (iPtr->deferredCallbacks) {
	iPtr->deferredCallbacks = NULL;
    } else {
	TclNRAddCallback(interp, NRCommand, NULL, NULL, NULL, NULL);
    }

    iPtr->numLevels++;
    TclNRAddCallback(interp, EvalObjvCore, cmdPtr, INT2PTR(flags),
	    INT2PTR(objc), objv);
    return TCL_OK;
}

static int
EvalObjvCore(
    void *data[],
    Tcl_Interp *interp,
    TCL_UNUSED(int) /*result*/)
{
    Command *cmdPtr = NULL, *preCmdPtr = (Command *)data[0];
    int flags = PTR2INT(data[1]);
    Tcl_Size objc = PTR2INT(data[2]);
    Tcl_Obj **objv = (Tcl_Obj **)data[3];
    Interp *iPtr = (Interp *) interp;
    Namespace *lookupNsPtr = NULL;
    int enterTracesDone = 0;

    /*
     * Push records for task to be done on return, in INVERSE order. First, if
     * needed, the exception handlers (as they should happen last).
     */

    if (!(flags & TCL_EVAL_NOERR)) {
	TEOV_PushExceptionHandlers(interp, objc, objv, flags);
    }

    if (TCL_OK != TclInterpReady(interp)) {
	return TCL_ERROR;
    }

    if (objc == 0) {
	return TCL_OK;
    }

    if (TclLimitExceeded(iPtr->limit)) {
	/* generate error message if not yet already logged at this stage */
	if (!(iPtr->flags & ERR_ALREADY_LOGGED)) {
	    Tcl_LimitCheck(interp);
	}
	return TCL_ERROR;
    }

    /*
     * Configure evaluation context to match the requested flags.
     */

    if (iPtr->lookupNsPtr) {

	/*
	 * Capture the namespace we should do command name resolution in, as
	 * instructed by our caller sneaking it in to us in a private interp
	 * field.  Clear that field right away so we cannot possibly have its
	 * use leak where it should not.  The sneaky message pass is done.
	 *
	 * Use of this mechanism overrides the TCL_EVAL_GLOBAL flag.
	 * TODO: Is that a bug?
	 */

	lookupNsPtr = iPtr->lookupNsPtr;
	iPtr->lookupNsPtr = NULL;
    } else if (flags & TCL_EVAL_INVOKE) {
	lookupNsPtr = iPtr->globalNsPtr;
    } else {

	/*
	 * TCL_EVAL_INVOKE was not set: clear rewrite rules
	 */

	TclResetRewriteEnsemble(interp, 1);

	if (flags & TCL_EVAL_GLOBAL) {
	    TEOV_SwitchVarFrame(interp);
	    lookupNsPtr = iPtr->globalNsPtr;
	}
    }

    /*
     * Lookup the Command to dispatch.
     */

    reresolve:
    assert(cmdPtr == NULL);
    if (preCmdPtr) {
	/*
	 * Caller gave it to us.
	 */

	if (!(preCmdPtr->flags & CMD_DEAD)) {
	    /*
	     * So long as it exists, use it.
	     */

	    cmdPtr = preCmdPtr;
	} else if (flags & TCL_EVAL_NORESOLVE) {
	    /*
	     * When it's been deleted, and we're told not to attempt resolving
	     * it ourselves, all we can do is raise an error.
	     */

	    Tcl_SetObjResult(interp, Tcl_ObjPrintf(
		    "attempt to invoke a deleted command"));
	    Tcl_SetErrorCode(interp, "TCL", "EVAL", "DELETEDCOMMAND", (char *)NULL);
	    return TCL_ERROR;
	}
    }
    if (cmdPtr == NULL) {
	cmdPtr = TEOV_LookupCmdFromObj(interp, objv[0], lookupNsPtr);
	if (!cmdPtr) {
	    return TEOV_NotFound(interp, objc, objv, lookupNsPtr);
	}
    }

    if (enterTracesDone || iPtr->tracePtr
	    || (cmdPtr->flags & CMD_HAS_EXEC_TRACES)) {
	Tcl_Obj *commandPtr = TclGetSourceFromFrame(
		flags & TCL_EVAL_SOURCE_IN_FRAME ? iPtr->cmdFramePtr : NULL,
		objc, objv);

	Tcl_IncrRefCount(commandPtr);
	if (!enterTracesDone) {
	    int code = TEOV_RunEnterTraces(interp, &cmdPtr, commandPtr,
		    objc, objv);

	    /*
	     * Send any exception from enter traces back as an exception
	     * raised by the traced command.
	     * TODO: Is this a bug?  Letting an execution trace BREAK or
	     * CONTINUE or RETURN in the place of the traced command?  Would
	     * either converting all exceptions to TCL_ERROR, or just
	     * swallowing them be better?  (Swallowing them has the problem of
	     * permanently hiding program errors.)
	     */

	    if (code != TCL_OK) {
		Tcl_DecrRefCount(commandPtr);
		return code;
	    }

	    /*
	     * If the enter traces made the resolved cmdPtr unusable, go back
	     * and resolve again, but next time don't run enter traces again.
	     */

	    if (cmdPtr == NULL) {
		enterTracesDone = 1;
		Tcl_DecrRefCount(commandPtr);
		goto reresolve;
	    }
	}

	/*
	 * Schedule leave traces.  Raise the refCount on the resolved cmdPtr,
	 * so that when it passes to the leave traces we know it's still
	 * valid.
	 */

	cmdPtr->refCount++;
	TclNRAddCallback(interp, TEOV_RunLeaveTraces, INT2PTR(objc),
		commandPtr, cmdPtr, objv);
    }

    TclNRAddCallback(interp, Dispatch,
	    cmdPtr->nreProc ? cmdPtr->nreProc : cmdPtr->objProc,
	    cmdPtr->objClientData, INT2PTR(objc), objv);
    return TCL_OK;
}

static int
Dispatch(
    void *data[],
    Tcl_Interp *interp,
    TCL_UNUSED(int) /*result*/)
{
    Tcl_ObjCmdProc *objProc = (Tcl_ObjCmdProc *)data[0];
    void *clientData = data[1];
    Tcl_Size objc = PTR2INT(data[2]);
    Tcl_Obj **objv = (Tcl_Obj **)data[3];
    Interp *iPtr = (Interp *) interp;

#ifdef USE_DTRACE
    if (TCL_DTRACE_CMD_ARGS_ENABLED()) {
	const char *a[10];
	Tcl_Size i = 0;

	while (i < 10) {
	    a[i] = i < objc ? TclGetString(objv[i]) : NULL; i++;
	}
	TCL_DTRACE_CMD_ARGS(a[0], a[1], a[2], a[3], a[4], a[5], a[6], a[7],
		a[8], a[9]);
    }
    if (TCL_DTRACE_CMD_INFO_ENABLED() && iPtr->cmdFramePtr) {
	Tcl_Obj *info = TclInfoFrame(interp, iPtr->cmdFramePtr);
	const char *a[6]; Tcl_Size i[2];

	TclDTraceInfo(info, a, i);
	TCL_DTRACE_CMD_INFO(a[0], a[1], a[2], a[3], i[0], i[1], a[4], a[5]);
	TclDecrRefCount(info);
    }
    if ((TCL_DTRACE_CMD_RETURN_ENABLED() || TCL_DTRACE_CMD_RESULT_ENABLED())
	    && objc) {
	TclNRAddCallback(interp, DTraceCmdReturn, objv[0], NULL, NULL, NULL);
    }
    if (TCL_DTRACE_CMD_ENTRY_ENABLED() && objc) {
	TCL_DTRACE_CMD_ENTRY(TclGetString(objv[0]), objc - 1,
		(Tcl_Obj **)(objv + 1));
    }
#endif /* USE_DTRACE */

    iPtr->cmdCount++;
    return objProc(clientData, interp, objc, objv);
}

int
TclNRRunCallbacks(
    Tcl_Interp *interp,
    int result,
    struct NRE_callback *rootPtr)
				/* All callbacks down to rootPtr not inclusive
				 * are to be run. */
{
    while (TOP_CB(interp) != rootPtr) {
	NRE_callback *callbackPtr = TOP_CB(interp);
	Tcl_NRPostProc *procPtr = callbackPtr->procPtr;

	TOP_CB(interp) = callbackPtr->nextPtr;
	result = procPtr(callbackPtr->data, interp, result);
	TCLNR_FREE(interp, callbackPtr);
    }
    return result;
}

static int
NRCommand(
    void *data[],
    Tcl_Interp *interp,
    int result)
{
    Interp *iPtr = (Interp *) interp;
    Tcl_Obj *listPtr;

    iPtr->numLevels--;

    /*
     * If there is a tailcall, schedule it next
     */

    if (data[1] && (data[1] != INT2PTR(1))) {
	listPtr = (Tcl_Obj *)data[1];
	data[1] = NULL;

	TclNRAddCallback(interp, TclNRTailcallEval, listPtr, NULL, NULL, NULL);
    }

    /* OPT ??
     * Do not interrupt a series of cleanups with async or limit checks:
     * just check at the end?
     */

    if (TclAsyncReady(iPtr)) {
	result = Tcl_AsyncInvoke(interp, result);
    }
    if ((result == TCL_OK) && TclCanceled(iPtr)) {
	result = Tcl_Canceled(interp, TCL_LEAVE_ERR_MSG);
    }
    if (result == TCL_OK && TclLimitReady(iPtr->limit)) {
	result = Tcl_LimitCheck(interp);
    }

    return result;
}

/*
 *----------------------------------------------------------------------
 *
 * TEOV_Exception	 -
 * TEOV_LookupCmdFromObj -
 * TEOV_RunEnterTraces	 -
 * TEOV_RunLeaveTraces	 -
 * TEOV_NotFound	 -
 *
 *	These are helper functions for Tcl_EvalObjv.
 *
 *----------------------------------------------------------------------
 */

static void
TEOV_PushExceptionHandlers(
    Tcl_Interp *interp,
    Tcl_Size objc,
    Tcl_Obj *const objv[],
    int flags)
{
    Interp *iPtr = (Interp *) interp;

    /*
     * If any error processing is necessary, push the appropriate records.
     * Note that we have to push them in the inverse order: first the one that
     * has to run last.
     */

    if (!(flags & TCL_EVAL_INVOKE)) {
	/*
	 * Error messages
	 */

	TclNRAddCallback(interp, TEOV_Error, INT2PTR(objc),
		objv, NULL, NULL);
    }

    if (iPtr->numLevels == 1) {
	/*
	 * No CONTINUE or BREAK at level 0, manage RETURN
	 */

	TclNRAddCallback(interp, TEOV_Exception, INT2PTR(iPtr->evalFlags),
		NULL, NULL, NULL);
    }
}

static void
TEOV_SwitchVarFrame(
    Tcl_Interp *interp)
{
    Interp *iPtr = (Interp *) interp;

    /*
     * Change the varFrame to be the rootVarFrame, and push a record to
     * restore things at the end.
     */

    TclNRAddCallback(interp, TEOV_RestoreVarFrame, iPtr->varFramePtr, NULL,
	    NULL, NULL);
    iPtr->varFramePtr = iPtr->rootFramePtr;
}

static int
TEOV_RestoreVarFrame(
    void *data[],
    Tcl_Interp *interp,
    int result)
{
    ((Interp *) interp)->varFramePtr = (CallFrame *)data[0];
    return result;
}

static int
TEOV_Exception(
    void *data[],
    Tcl_Interp *interp,
    int result)
{
    Interp *iPtr = (Interp *) interp;
    int allowExceptions = (PTR2INT(data[0]) & TCL_ALLOW_EXCEPTIONS);

    if (result != TCL_OK) {
	if (result == TCL_RETURN) {
	    result = TclUpdateReturnInfo(iPtr);
	}
	if ((result != TCL_OK) && (result != TCL_ERROR) && !allowExceptions) {
	    ProcessUnexpectedResult(interp, result);
	    result = TCL_ERROR;
	}
    }

    /*
     * We are returning to level 0, so should process TclResetCancellation. As
     * numLevels has not *yet* been decreased, do not call it: do the thing
     * here directly.
     */

    TclUnsetCancelFlags(iPtr);
    return result;
}

static int
TEOV_Error(
    void *data[],
    Tcl_Interp *interp,
    int result)
{
    Interp *iPtr = (Interp *) interp;
    Tcl_Obj *listPtr;
    const char *cmdString;
    Tcl_Size cmdLen;
    Tcl_Size objc = PTR2INT(data[0]);
    Tcl_Obj **objv = (Tcl_Obj **)data[1];

    if ((result == TCL_ERROR) && !(iPtr->flags & ERR_ALREADY_LOGGED)) {
	/*
	 * If there was an error, a command string will be needed for the
	 * error log: get it out of the itemPtr. The details depend on the
	 * type.
	 */

	listPtr = Tcl_NewListObj(objc, objv);
	cmdString = TclGetStringFromObj(listPtr, &cmdLen);
	Tcl_LogCommandInfo(interp, cmdString, cmdString, cmdLen);
	Tcl_DecrRefCount(listPtr);
    }
    iPtr->flags &= ~ERR_ALREADY_LOGGED;
    return result;
}

static int
TEOV_NotFound(
    Tcl_Interp *interp,
    Tcl_Size objc,
    Tcl_Obj *const objv[],
    Namespace *lookupNsPtr)
{
    Command * cmdPtr;
    Interp *iPtr = (Interp *) interp;
    Tcl_Size i, newObjc, handlerObjc;
    Tcl_Obj **newObjv, **handlerObjv;
    CallFrame *varFramePtr = iPtr->varFramePtr;
    Namespace *currNsPtr = NULL;/* Used to check for and invoke any registered
				 * unknown command handler for the current
				 * namespace (TIP 181). */
    Namespace *savedNsPtr = NULL;

    currNsPtr = varFramePtr->nsPtr;
    if ((currNsPtr == NULL) || (currNsPtr->unknownHandlerPtr == NULL)) {
	currNsPtr = iPtr->globalNsPtr;
	if (currNsPtr == NULL) {
	    Tcl_Panic("TEOV_NotFound: NULL global namespace pointer");
	}
    }

    /*
     * Check to see if the resolution namespace has lost its unknown handler.
     * If so, reset it to "::unknown".
     */

    if (currNsPtr->unknownHandlerPtr == NULL) {
	TclNewLiteralStringObj(currNsPtr->unknownHandlerPtr, "::unknown");
	Tcl_IncrRefCount(currNsPtr->unknownHandlerPtr);
    }

    /*
     * Get the list of words for the unknown handler and allocate enough space
     * to hold both the handler prefix and all words of the command invocation
     * itself.
     */

    TclListObjGetElements(NULL, currNsPtr->unknownHandlerPtr,
	    &handlerObjc, &handlerObjv);
    newObjc = objc + handlerObjc;
    newObjv = (Tcl_Obj **)TclStackAlloc(interp, sizeof(Tcl_Obj *) * newObjc);

    /*
     * Copy command prefix from unknown handler and add on the real command's
     * full argument list. Note that we only use memcpy() once because we have
     * to increment the reference count of all the handler arguments anyway.
     */

    for (i = 0; i < handlerObjc; ++i) {
	newObjv[i] = handlerObjv[i];
	Tcl_IncrRefCount(newObjv[i]);
    }
    memcpy(newObjv + handlerObjc, objv, sizeof(Tcl_Obj *) * objc);

    /*
     * Look up and invoke the handler (by recursive call to this function). If
     * there is no handler at all, instead of doing the recursive call we just
     * generate a generic error message; it would be an infinite-recursion
     * nightmare otherwise.
     *
     * In this case we worry a bit less about recursion for now, and call the
     * "blocking" interface.
     */

    cmdPtr = TEOV_LookupCmdFromObj(interp, newObjv[0], lookupNsPtr);
    if (cmdPtr == NULL) {
	Tcl_SetObjResult(interp, Tcl_ObjPrintf(
		"invalid command name \"%s\"", TclGetString(objv[0])));
	Tcl_SetErrorCode(interp, "TCL", "LOOKUP", "COMMAND",
		TclGetString(objv[0]), (char *)NULL);

	/*
	 * Release any resources we locked and allocated during the handler
	 * call.
	 */

	for (i = 0; i < handlerObjc; ++i) {
	    Tcl_DecrRefCount(newObjv[i]);
	}
	TclStackFree(interp, newObjv);
	return TCL_ERROR;
    }

    if (lookupNsPtr) {
	savedNsPtr = varFramePtr->nsPtr;
	varFramePtr->nsPtr = lookupNsPtr;
    }
    TclSkipTailcall(interp);
    TclNRAddCallback(interp, TEOV_NotFoundCallback, INT2PTR(handlerObjc),
	    newObjv, savedNsPtr, NULL);
    return TclNREvalObjv(interp, newObjc, newObjv, TCL_EVAL_NOERR, NULL);
}

static int
TEOV_NotFoundCallback(
    void *data[],
    Tcl_Interp *interp,
    int result)
{
    Interp *iPtr = (Interp *) interp;
    Tcl_Size objc = PTR2INT(data[0]);
    Tcl_Obj **objv = (Tcl_Obj **)data[1];
    Namespace *savedNsPtr = (Namespace *)data[2];

    Tcl_Size i;

    if (savedNsPtr) {
	iPtr->varFramePtr->nsPtr = savedNsPtr;
    }

    /*
     * Release any resources we locked and allocated during the handler call.
     */

    for (i = 0; i < objc; ++i) {
	Tcl_DecrRefCount(objv[i]);
    }
    TclStackFree(interp, objv);

    return result;
}

static int
TEOV_RunEnterTraces(
    Tcl_Interp *interp,
    Command **cmdPtrPtr,
    Tcl_Obj *commandPtr,
    Tcl_Size objc,
    Tcl_Obj *const objv[])
{
    Interp *iPtr = (Interp *) interp;
    Command *cmdPtr = *cmdPtrPtr;
    Tcl_Size length, newEpoch, cmdEpoch = cmdPtr->cmdEpoch;
    int traceCode = TCL_OK;
    const char *command = TclGetStringFromObj(commandPtr, &length);

    /*
     * Call trace functions.
     * Execute any command or execution traces. Note that we bump up the
     * command's reference count for the duration of the calling of the
     * traces so that the structure doesn't go away underneath our feet.
     */

    cmdPtr->refCount++;
    if (iPtr->tracePtr) {
	traceCode = TclCheckInterpTraces(interp, command, length,
		cmdPtr, TCL_OK, TCL_TRACE_ENTER_EXEC, objc, objv);
    }
    if ((cmdPtr->flags & CMD_HAS_EXEC_TRACES) && (traceCode == TCL_OK)) {
	traceCode = TclCheckExecutionTraces(interp, command, length,
		cmdPtr, TCL_OK, TCL_TRACE_ENTER_EXEC, objc, objv);
    }
    newEpoch = cmdPtr->cmdEpoch;
    TclCleanupCommandMacro(cmdPtr);

    if (traceCode != TCL_OK) {
	if (traceCode == TCL_ERROR) {
	    Tcl_Obj *info;

	    TclNewLiteralStringObj(info, "\n    (enter trace on \"");
	    Tcl_AppendLimitedToObj(info, command, length, 55, "...");
	    Tcl_AppendToObj(info, "\")", 2);
	    Tcl_AppendObjToErrorInfo(interp, info);
	    iPtr->flags |= ERR_ALREADY_LOGGED;
	}
	return traceCode;
    }
    if (cmdEpoch != newEpoch) {
	*cmdPtrPtr = NULL;
    }
    return TCL_OK;
}

static int
TEOV_RunLeaveTraces(
    void *data[],
    Tcl_Interp *interp,
    int result)
{
    Interp *iPtr = (Interp *) interp;
    int traceCode = TCL_OK;
    Tcl_Size objc = PTR2INT(data[0]);
    Tcl_Obj *commandPtr = (Tcl_Obj *)data[1];
    Command *cmdPtr = (Command *)data[2];
    Tcl_Obj **objv = (Tcl_Obj **)data[3];
    Tcl_Size length;
    const char *command = TclGetStringFromObj(commandPtr, &length);

    if (!(cmdPtr->flags & CMD_DYING)) {
	if (cmdPtr->flags & CMD_HAS_EXEC_TRACES) {
	    traceCode = TclCheckExecutionTraces(interp, command, length,
		    cmdPtr, result, TCL_TRACE_LEAVE_EXEC, objc, objv);
	}
	if (iPtr->tracePtr != NULL && traceCode == TCL_OK) {
	    traceCode = TclCheckInterpTraces(interp, command, length,
		    cmdPtr, result, TCL_TRACE_LEAVE_EXEC, objc, objv);
	}
    }

    /*
     * As cmdPtr is set, TclNRRunCallbacks is about to reduce the numlevels.
     * Prevent that by resetting the cmdPtr field and dealing right here with
     * cmdPtr->refCount.
     */

    TclCleanupCommandMacro(cmdPtr);

    if (traceCode != TCL_OK) {
	if (traceCode == TCL_ERROR) {
	    Tcl_Obj *info;

	    TclNewLiteralStringObj(info, "\n    (leave trace on \"");
	    Tcl_AppendLimitedToObj(info, command, length, 55, "...");
	    Tcl_AppendToObj(info, "\")", 2);
	    Tcl_AppendObjToErrorInfo(interp, info);
	    iPtr->flags |= ERR_ALREADY_LOGGED;
	}
	result = traceCode;
    }
    Tcl_DecrRefCount(commandPtr);
    return result;
}

static inline Command *
TEOV_LookupCmdFromObj(
    Tcl_Interp *interp,
    Tcl_Obj *namePtr,
    Namespace *lookupNsPtr)
{
    Interp *iPtr = (Interp *) interp;
    Command *cmdPtr;
    Namespace *savedNsPtr = iPtr->varFramePtr->nsPtr;

    if (lookupNsPtr) {
	iPtr->varFramePtr->nsPtr = lookupNsPtr;
    }
    cmdPtr = (Command *) Tcl_GetCommandFromObj(interp, namePtr);
    iPtr->varFramePtr->nsPtr = savedNsPtr;
    return cmdPtr;
}

/*
 *----------------------------------------------------------------------
 *
 * Tcl_EvalTokensStandard --
 *
 *	Given an array of tokens parsed from a Tcl command (e.g., the tokens
 *	that make up a word or the index for an array variable) this function
 *	evaluates the tokens and concatenates their values to form a single
 *	result value.
 *
 * Results:
 *	The return value is a standard Tcl completion code such as TCL_OK or
 *	TCL_ERROR. A result or error message is left in interp's result.
 *
 * Side effects:
 *	Depends on the array of tokens being evaled.
 *
 *----------------------------------------------------------------------
 */

int
Tcl_EvalTokensStandard(
    Tcl_Interp *interp,		/* Interpreter in which to lookup variables,
				 * execute nested commands, and report
				 * errors. */
    Tcl_Token *tokenPtr,	/* Pointer to first in an array of tokens to
				 * evaluate and concatenate. */
    Tcl_Size count)		/* Number of tokens to consider at tokenPtr.
				 * Must be at least 1. */
{
    return TclSubstTokens(interp, tokenPtr, count, /* numLeftPtr */ NULL, 1,
	    NULL, NULL);
}

/*
 *----------------------------------------------------------------------
 *
 * Tcl_EvalEx, TclEvalEx --
 *
 *	This function evaluates a Tcl script without using the compiler or
 *	byte-code interpreter. It just parses the script, creates values for
 *	each word of each command, then calls EvalObjv to execute each
 *	command.
 *
 * Results:
 *	The return value is a standard Tcl completion code such as TCL_OK or
 *	TCL_ERROR. A result or error message is left in interp's result.
 *
 * Side effects:
 *	Depends on the script.
 *
 * TIP #280 : Keep public API, internally extended API.
 *----------------------------------------------------------------------
 */

int
Tcl_EvalEx(
    Tcl_Interp *interp,		/* Interpreter in which to evaluate the
				 * script. Also used for error reporting. */
    const char *script,		/* First character of script to evaluate. */
    Tcl_Size numBytes,		/* Number of bytes in script. If -1, the
				 * script consists of all bytes up to the
				 * first null character. */
    int flags)			/* Collection of OR-ed bits that control the
				 * evaluation of the script. Only
				 * TCL_EVAL_GLOBAL is currently supported. */
{
    return TclEvalEx(interp, script, numBytes, flags, 1, NULL, script);
}

int
TclEvalEx(
    Tcl_Interp *interp,		/* Interpreter in which to evaluate the
				 * script. Also used for error reporting. */
    const char *script,		/* First character of script to evaluate. */
    Tcl_Size numBytes,		/* Number of bytes in script. If -1, the
				 * script consists of all bytes up to the
				 * first NUL character. */
    int flags,			/* Collection of OR-ed bits that control the
				 * evaluation of the script. Only
				 * TCL_EVAL_GLOBAL is currently supported. */
    Tcl_Size line,		/* The line the script starts on. */
    Tcl_Size *clNextOuter,	/* Information about an outer context for */
    const char *outerScript)	/* continuation line data. This is set only in
				 * TclSubstTokens(), to properly handle
				 * [...]-nested commands. The 'outerScript'
				 * refers to the most-outer script containing
				 * the embedded command, which is referred to
				 * by 'script'. The 'clNextOuter' refers to
				 * the current entry in the table of
				 * continuation lines in this "main script",
				 * and the character offsets are relative to
				 * the 'outerScript' as well.
				 *
				 * If outerScript == script, then this call is
				 * for the outer-most script/command. See
				 * Tcl_EvalEx() and TclEvalObjEx() for places
				 * generating arguments for which this is
				 * true. */
{
    Interp *iPtr = (Interp *) interp;
    const char *p, *next;
    const int minObjs = 20;
    Tcl_Obj **objv, **objvSpace;
    int *expand;
    Tcl_Size *lines, *lineSpace;
    Tcl_Token *tokenPtr;
    int expandRequested, code = TCL_OK;
    Tcl_Size bytesLeft, commandLength;
    CallFrame *savedVarFramePtr;/* Saves old copy of iPtr->varFramePtr in case
				 * TCL_EVAL_GLOBAL was set. */
    int allowExceptions = (iPtr->evalFlags & TCL_ALLOW_EXCEPTIONS);
    int gotParse = 0;
    Tcl_Size i, objectsUsed = 0;
				/* These variables keep track of how much
				 * state has been allocated while evaluating
				 * the script, so that it can be freed
				 * properly if an error occurs. */
    Tcl_Parse *parsePtr = (Tcl_Parse *)TclStackAlloc(interp, sizeof(Tcl_Parse));
    CmdFrame *eeFramePtr = (CmdFrame *)TclStackAlloc(interp, sizeof(CmdFrame));
    Tcl_Obj **stackObjArray = (Tcl_Obj **)TclStackAlloc(interp, minObjs * sizeof(Tcl_Obj *));
    int *expandStack = (int *)TclStackAlloc(interp, minObjs * sizeof(int));
    Tcl_Size *linesStack = (Tcl_Size *)TclStackAlloc(interp, minObjs * sizeof(Tcl_Size));
				/* TIP #280 Structures for tracking of command
				 * locations. */
    Tcl_Size *clNext = NULL;	/* Pointer for the tracking of invisible
				 * continuation lines. Initialized only if the
				 * caller gave us a table of locations to
				 * track, via scriptCLLocPtr. It always refers
				 * to the table entry holding the location of
				 * the next invisible continuation line to
				 * look for, while parsing the script. */

    if (iPtr->scriptCLLocPtr) {
	if (clNextOuter) {
	    clNext = clNextOuter;
	} else {
	    clNext = &iPtr->scriptCLLocPtr->loc[0];
	}
    }

    if (numBytes < 0) {
	numBytes = strlen(script);
    }
    Tcl_ResetResult(interp);

    savedVarFramePtr = iPtr->varFramePtr;
    if (flags & TCL_EVAL_GLOBAL) {
	iPtr->varFramePtr = iPtr->rootFramePtr;
    }

    /*
     * Each iteration through the following loop parses the next command from
     * the script and then executes it.
     */

    objv = objvSpace = stackObjArray;
    lines = lineSpace = linesStack;
    expand = expandStack;
    p = script;
    bytesLeft = numBytes;

    /*
     * TIP #280 Initialize tracking. Do not push on the frame stack yet.
     *
     * We open a new context, either for a sourced script, or 'eval'.
     * For sourced files we always have a path object, even if nothing was
     * specified in the interp itself. That makes code using it simpler as
     * NULL checks can be left out. Sourced file without path in the
     * 'scriptFile' is possible during Tcl initialization.
     */

    eeFramePtr->level = iPtr->cmdFramePtr ? iPtr->cmdFramePtr->level + 1 : 1;
    eeFramePtr->framePtr = iPtr->framePtr;
    eeFramePtr->nextPtr = iPtr->cmdFramePtr;
    eeFramePtr->nline = 0;
    eeFramePtr->line = NULL;
    eeFramePtr->cmdObj = NULL;

    iPtr->cmdFramePtr = eeFramePtr;
    if (iPtr->evalFlags & TCL_EVAL_FILE) {
	/*
	 * Set up for a sourced file.
	 */

	eeFramePtr->type = TCL_LOCATION_SOURCE;

	if (iPtr->scriptFile) {
	    /*
	     * Normalization here, to have the correct pwd. Should have
	     * negligible impact on performance, as the norm should have been
	     * done already by the 'source' invoking us, and it caches the
	     * result.
	     */

	    Tcl_Obj *norm = Tcl_FSGetNormalizedPath(interp, iPtr->scriptFile);

	    if (norm == NULL) {
		/*
		 * Error message in the interp result.
		 */

		code = TCL_ERROR;
		goto error;
	    }
	    eeFramePtr->data.eval.path = norm;
	} else {
	    TclNewLiteralStringObj(eeFramePtr->data.eval.path, "");
	}
	Tcl_IncrRefCount(eeFramePtr->data.eval.path);
    } else {
	/*
	 * Set up for plain eval.
	 */

	eeFramePtr->type = TCL_LOCATION_EVAL;
	eeFramePtr->data.eval.path = NULL;
    }

    iPtr->evalFlags = 0;
    do {
	if (Tcl_ParseCommand(interp, p, bytesLeft, 0, parsePtr) != TCL_OK) {
	    code = TCL_ERROR;
	    Tcl_LogCommandInfo(interp, script, parsePtr->commandStart,
		    parsePtr->term + 1 - parsePtr->commandStart);
	    goto posterror;
	}

	/*
	 * TIP #280 Track lines. The parser may have skipped text till it
	 * found the command we are now at. We have to count the lines in this
	 * block, and do not forget invisible continuation lines.
	 */

	TclAdvanceLines(&line, p, parsePtr->commandStart);
	TclAdvanceContinuations(&line, &clNext,
		parsePtr->commandStart - outerScript);

	gotParse = 1;
	if (parsePtr->numWords > 0) {
	    /*
	     * TIP #280. Track lines within the words of the current
	     * command. We use a separate pointer into the table of
	     * continuation line locations to not lose our position for the
	     * per-command parsing.
	     */

	    Tcl_Size wordLine = line;
	    const char *wordStart = parsePtr->commandStart;
	    Tcl_Size *wordCLNext = clNext;
	    Tcl_Size objectsNeeded = 0;
	    Tcl_Size numWords = parsePtr->numWords;

	    /*
	     * Generate an array of objects for the words of the command.
	     */

	    if (numWords > minObjs) {
		expand = (int *)Tcl_Alloc(numWords * sizeof(int));
		objvSpace = (Tcl_Obj **)
			Tcl_Alloc(numWords * sizeof(Tcl_Obj *));
		lineSpace = (Tcl_Size *)
			Tcl_Alloc(numWords * sizeof(Tcl_Size));
	    }
	    expandRequested = 0;
	    objv = objvSpace;
	    lines = lineSpace;

	    iPtr->cmdFramePtr = eeFramePtr->nextPtr;
	    for (objectsUsed = 0, tokenPtr = parsePtr->tokenPtr;
		    objectsUsed < numWords;
		    objectsUsed++, tokenPtr += tokenPtr->numComponents + 1) {
		Tcl_Size additionalObjsCount;

		/*
		 * TIP #280. Track lines to current word. Save the information
		 * on a per-word basis, signaling dynamic words as needed.
		 * Make the information available to the recursively called
		 * evaluator as well, including the type of context (source
		 * vs. eval).
		 */

		TclAdvanceLines(&wordLine, wordStart, tokenPtr->start);
		TclAdvanceContinuations(&wordLine, &wordCLNext,
			tokenPtr->start - outerScript);
		wordStart = tokenPtr->start;

		lines[objectsUsed] = TclWordKnownAtCompileTime(tokenPtr, NULL)
			? wordLine : -1;

		if (eeFramePtr->type == TCL_LOCATION_SOURCE) {
		    iPtr->evalFlags |= TCL_EVAL_FILE;
		}

		code = TclSubstTokens(interp, tokenPtr + 1,
			tokenPtr->numComponents, NULL, wordLine,
			wordCLNext, outerScript);

		iPtr->evalFlags = 0;

		if (code != TCL_OK) {
		    break;
		}
		objv[objectsUsed] = Tcl_GetObjResult(interp);
		Tcl_IncrRefCount(objv[objectsUsed]);
		if (tokenPtr->type == TCL_TOKEN_EXPAND_WORD) {
		    Tcl_Size numElements;

		    code = TclListObjLength(interp, objv[objectsUsed],
			    &numElements);
		    if (code == TCL_ERROR) {
			/*
			 * Attempt to expand a non-list.
			 */

			Tcl_AppendObjToErrorInfo(interp, Tcl_ObjPrintf(
				"\n    (expanding word %" TCL_SIZE_MODIFIER "d)", objectsUsed));
			Tcl_DecrRefCount(objv[objectsUsed]);
			break;
		    }
		    expandRequested = 1;
		    expand[objectsUsed] = 1;

		    additionalObjsCount = (numElements ? numElements : 1);

		} else {
		    expand[objectsUsed] = 0;
		    additionalObjsCount = 1;
		}

		/* Currently max command words in INT_MAX */
		if (additionalObjsCount > INT_MAX ||
			objectsNeeded > (INT_MAX - additionalObjsCount)) {
		    code = TclCommandWordLimitError(interp, -1);
		    Tcl_DecrRefCount(objv[objectsUsed]);
		    break;
		}
		objectsNeeded += additionalObjsCount;

		if (wordCLNext) {
		    TclContinuationsEnterDerived(objv[objectsUsed],
			    wordStart - outerScript, wordCLNext);
		}
	    } /* for loop */
	    iPtr->cmdFramePtr = eeFramePtr;
	    if (code != TCL_OK) {
		goto error;
	    }
	    if (expandRequested) {
		/*
		 * Some word expansion was requested. Check for objv resize.
		 */

		Tcl_Obj **copy = objvSpace;
		Tcl_Size *lcopy = lineSpace;
		Tcl_Size wordIdx = numWords;
		Tcl_Size objIdx = objectsNeeded - 1;

		if ((numWords > minObjs) || (objectsNeeded > minObjs)) {
		    objv = objvSpace = (Tcl_Obj **)Tcl_Alloc(objectsNeeded * sizeof(Tcl_Obj *));
		    lines = lineSpace = (Tcl_Size *)Tcl_Alloc(objectsNeeded * sizeof(Tcl_Size));
		}

		objectsUsed = 0;
		while (wordIdx--) {
		    if (expand[wordIdx]) {
			Tcl_Size numElements;
			Tcl_Obj **elements, *temp = copy[wordIdx];

			TclListObjGetElements(NULL, temp, &numElements,
				&elements);
			objectsUsed += numElements;
			while (numElements--) {
			    lines[objIdx] = -1;
			    objv[objIdx--] = elements[numElements];
			    Tcl_IncrRefCount(elements[numElements]);
			}
			Tcl_DecrRefCount(temp);
		    } else {
			lines[objIdx] = lcopy[wordIdx];
			objv[objIdx--] = copy[wordIdx];
			objectsUsed++;
		    }
		}
		objv += objIdx + 1;

		if (copy != stackObjArray) {
		    Tcl_Free(copy);
		}
		if (lcopy != linesStack) {
		    Tcl_Free(lcopy);
		}
	    }

	    /*
	     * Execute the command and free the objects for its words.
	     *
	     * TIP #280: Remember the command itself for 'info frame'. We
	     * shorten the visible command by one char to exclude the
	     * termination character, if necessary. Here is where we put our
	     * frame on the stack of frames too. _After_ the nested commands
	     * have been executed.
	     */

	    eeFramePtr->cmd = parsePtr->commandStart;
	    eeFramePtr->len = parsePtr->commandSize;

	    if (parsePtr->term ==
		    parsePtr->commandStart + parsePtr->commandSize - 1) {
		eeFramePtr->len--;
	    }

	    eeFramePtr->nline = objectsUsed;
	    eeFramePtr->line = lines;

	    TclArgumentEnter(interp, objv, objectsUsed, eeFramePtr);
	    code = Tcl_EvalObjv(interp, objectsUsed, objv,
		    TCL_EVAL_NOERR | TCL_EVAL_SOURCE_IN_FRAME);
	    TclArgumentRelease(interp, objv, objectsUsed);

	    eeFramePtr->line = NULL;
	    eeFramePtr->nline = 0;
	    if (eeFramePtr->cmdObj) {
		Tcl_DecrRefCount(eeFramePtr->cmdObj);
		eeFramePtr->cmdObj = NULL;
	    }

	    if (code != TCL_OK) {
		goto error;
	    }
	    for (i = 0; i < objectsUsed; i++) {
		Tcl_DecrRefCount(objv[i]);
	    }
	    objectsUsed = 0;
	    if (objvSpace != stackObjArray) {
		Tcl_Free(objvSpace);
		objvSpace = stackObjArray;
		Tcl_Free(lineSpace);
		lineSpace = linesStack;
	    }

	    /*
	     * Free expand separately since objvSpace could have been
	     * reallocated above.
	     */

	    if (expand != expandStack) {
		Tcl_Free(expand);
		expand = expandStack;
	    }
	}

	/*
	 * Advance to the next command in the script.
	 *
	 * TIP #280 Track Lines. Now we track how many lines were in the
	 * executed command.
	 */

	next = parsePtr->commandStart + parsePtr->commandSize;
	bytesLeft -= next - p;
	p = next;
	TclAdvanceLines(&line, parsePtr->commandStart, p);
	Tcl_FreeParse(parsePtr);
	gotParse = 0;
    } while (bytesLeft > 0);
    iPtr->varFramePtr = savedVarFramePtr;
    code = TCL_OK;
    goto cleanup_return;

  error:
    /*
     * Generate and log various pieces of error information.
     */

    if (iPtr->numLevels == 0) {
	if (code == TCL_RETURN) {
	    code = TclUpdateReturnInfo(iPtr);
	}
	if ((code != TCL_OK) && (code != TCL_ERROR) && !allowExceptions) {
	    ProcessUnexpectedResult(interp, code);
	    code = TCL_ERROR;
	}
    }
    if ((code == TCL_ERROR) && !(iPtr->flags & ERR_ALREADY_LOGGED)) {
	commandLength = parsePtr->commandSize;
	if (parsePtr->term == parsePtr->commandStart + commandLength - 1) {
	    /*
	     * The terminator character (such as ; or ]) of the command where
	     * the error occurred is the last character in the parsed command.
	     * Reduce the length by one so that the error message doesn't
	     * include the terminator character.
	     */

	    commandLength -= 1;
	}
	Tcl_LogCommandInfo(interp, script, parsePtr->commandStart,
		commandLength);
    }
 posterror:
    iPtr->flags &= ~ERR_ALREADY_LOGGED;

    /*
     * Then free resources that had been allocated to the command.
     */

    for (i = 0; i < objectsUsed; i++) {
	Tcl_DecrRefCount(objv[i]);
    }
    if (gotParse) {
	Tcl_FreeParse(parsePtr);
    }
    if (objvSpace != stackObjArray) {
	Tcl_Free(objvSpace);
	Tcl_Free(lineSpace);
    }
    if (expand != expandStack) {
	Tcl_Free(expand);
    }
    iPtr->varFramePtr = savedVarFramePtr;

 cleanup_return:
    /*
     * TIP #280. Release the local CmdFrame, and its contents.
     */

    iPtr->cmdFramePtr = iPtr->cmdFramePtr->nextPtr;
    if (eeFramePtr->type == TCL_LOCATION_SOURCE) {
	Tcl_DecrRefCount(eeFramePtr->data.eval.path);
    }
    TclStackFree(interp, linesStack);
    TclStackFree(interp, expandStack);
    TclStackFree(interp, stackObjArray);
    TclStackFree(interp, eeFramePtr);
    TclStackFree(interp, parsePtr);

    return code;
}

/*
 *----------------------------------------------------------------------
 *
 * TclAdvanceLines --
 *
 *	This function is a helper which counts the number of lines in a block
 *	of text and advances an external counter.
 *
 * Results:
 *	None.
 *
 * Side effects:
 *	The specified counter is advanced per the number of lines found.
 *
 * TIP #280
 *----------------------------------------------------------------------
 */

void
TclAdvanceLines(
    Tcl_Size *line,
    const char *start,
    const char *end)
{
    const char *p;

    for (p = start; p < end; p++) {
	if (*p == '\n') {
	    (*line)++;
	}
    }
}

/*
 *----------------------------------------------------------------------
 *
 * TclAdvanceContinuations --
 *
 *	This procedure is a helper which counts the number of continuation
 *	lines (CL) in a block of text using a table of CL locations and
 *	advances an external counter, and the pointer into the table.
 *
 * Results:
 *	None.
 *
 * Side effects:
 *	The specified counter is advanced per the number of continuation lines
 *	found.
 *
 * TIP #280
 *----------------------------------------------------------------------
 */

void
TclAdvanceContinuations(
    Tcl_Size *line,
    Tcl_Size **clNextPtrPtr,
    int loc)
{
    /*
     * Track the invisible continuation lines embedded in a script, if any.
     * Here they are just spaces (already). They were removed by
     * TclSubstTokens via TclParseBackslash.
     *
     * *clNextPtrPtr         <=> We have continuation lines to track.
     * **clNextPtrPtr >= 0   <=> We are not beyond the last possible location.
     * loc >= **clNextPtrPtr <=> We stepped beyond the current cont. line.
     */

    while (*clNextPtrPtr && (**clNextPtrPtr >= 0)
	    && (loc >= **clNextPtrPtr)) {
	/*
	 * We just stepped over an invisible continuation line. Adjust the
	 * line counter and step to the table entry holding the location of
	 * the next continuation line to track.
	 */

	(*line)++;
	(*clNextPtrPtr)++;
    }
}

/*
 *----------------------------------------------------------------------
 * Note: The whole data structure access for argument location tracking is
 * hidden behind these three functions. The only parts open are the lineLAPtr
 * field in the Interp structure. The CFWord definition is internal to here.
 * Should make it easier to redo the data structures if we find something more
 * space/time efficient.
 */

/*
 *----------------------------------------------------------------------
 *
 * TclArgumentEnter --
 *
 *	This procedure is a helper for the TIP #280 uplevel extension. It
 *	enters location references for the arguments of a command to be
 *	invoked. Only the first entry has the actual data, further entries
 *	simply count the usage up.
 *
 * Results:
 *	None.
 *
 * Side effects:
 *	May allocate memory.
 *
 * TIP #280
 *----------------------------------------------------------------------
 */

void
TclArgumentEnter(
    Tcl_Interp *interp,
    Tcl_Obj **objv,
    Tcl_Size objc,
    CmdFrame *cfPtr)
{
    Interp *iPtr = (Interp *) interp;
    int isNew;
    Tcl_Size i;
    Tcl_HashEntry *hPtr;
    CFWord *cfwPtr;

    for (i = 1; i < objc; i++) {
	/*
	 * Ignore argument words without line information (= dynamic). If they
	 * are variables they may have location information associated with
	 * that, either through globally recorded 'set' invocations, or
	 * literals in bytecode. Either way there is no need to record
	 * something here.
	 */

	if (cfPtr->line[i] < 0) {
	    continue;
	}
	hPtr = Tcl_CreateHashEntry(iPtr->lineLAPtr, objv[i], &isNew);
	if (isNew) {
	    /*
	     * The word is not on the stack yet, remember the current location
	     * and initialize references.
	     */

	    cfwPtr = (CFWord *)Tcl_Alloc(sizeof(CFWord));
	    cfwPtr->framePtr = cfPtr;
	    cfwPtr->word = i;
	    cfwPtr->refCount = 1;
	    Tcl_SetHashValue(hPtr, cfwPtr);
	} else {
	    /*
	     * The word is already on the stack, its current location is not
	     * relevant. Just remember the reference to prevent early removal.
	     */

	    cfwPtr = (CFWord *)Tcl_GetHashValue(hPtr);
	    cfwPtr->refCount++;
	}
    }
}

/*
 *----------------------------------------------------------------------
 *
 * TclArgumentRelease --
 *
 *	This procedure is a helper for the TIP #280 uplevel extension. It
 *	removes the location references for the arguments of a command just
 *	done. Usage is counted down, the data is removed only when no user is
 *	left over.
 *
 * Results:
 *	None.
 *
 * Side effects:
 *	May release memory.
 *
 * TIP #280
 *----------------------------------------------------------------------
 */

void
TclArgumentRelease(
    Tcl_Interp *interp,
    Tcl_Obj **objv,
    Tcl_Size objc)
{
    Interp *iPtr = (Interp *) interp;
    Tcl_Size i;

    for (i = 1; i < objc; i++) {
	CFWord *cfwPtr;
	Tcl_HashEntry *hPtr = Tcl_FindHashEntry(iPtr->lineLAPtr, objv[i]);

	if (!hPtr) {
	    continue;
	}
	cfwPtr = (CFWord *)Tcl_GetHashValue(hPtr);

	if (cfwPtr->refCount-- > 1) {
	    continue;
	}

	Tcl_Free(cfwPtr);
	Tcl_DeleteHashEntry(hPtr);
    }
}

/*
 *----------------------------------------------------------------------
 *
 * TclArgumentBCEnter --
 *
 *	This procedure is a helper for the TIP #280 uplevel extension. It
 *	enters location references for the literal arguments of commands in
 *	bytecode about to be invoked. Only the first entry has the actual
 *	data, further entries simply count the usage up.
 *
 * Results:
 *	None.
 *
 * Side effects:
 *	May allocate memory.
 *
 * TIP #280
 *----------------------------------------------------------------------
 */

void
TclArgumentBCEnter(
    Tcl_Interp *interp,
    Tcl_Obj *objv[],
    Tcl_Size objc,
    void *codePtr,
    CmdFrame *cfPtr,
    Tcl_Size cmd,
    Tcl_Size pc)
{
    ExtCmdLoc *eclPtr;
    Tcl_Size word;
    ECL *ePtr;
    CFWordBC *lastPtr = NULL;
    Interp *iPtr = (Interp *) interp;
    Tcl_HashEntry *hePtr = Tcl_FindHashEntry(iPtr->lineBCPtr, codePtr);

    if (!hePtr) {
	return;
    }
    eclPtr = (ExtCmdLoc *)Tcl_GetHashValue(hePtr);
    ePtr = &eclPtr->loc[cmd];

    /*
     * ePtr->nline is the number of words originally parsed.
     *
     * objc is the number of elements getting invoked.
     *
     * If they are not the same, we arrived here by compiling an
     * ensemble dispatch.  Ensemble subcommands that lead to script
     * evaluation are not supposed to get compiled, because a command
     * such as [info level] in the script can expose some of the dispatch
     * shenanigans.  This means that we don't have to tend to the
     * housekeeping, and can escape now.
     */

    if (ePtr->nline != objc) {
	return;
    }

    /*
     * Having disposed of the ensemble cases, we can state...
     * A few truths ...
     * (1) ePtr->nline == objc
     * (2) (ePtr->line[word] < 0) => !literal, for all words
     * (3) (word == 0) => !literal
     *
     * Item (2) is why we can use objv to get the literals, and do not
     * have to save them at compile time.
     */

    for (word = 1; word < objc; word++) {
	if (ePtr->line[word] >= 0) {
	    int isNew;
	    Tcl_HashEntry *hPtr = Tcl_CreateHashEntry(iPtr->lineLABCPtr,
		    objv[word], &isNew);
	    CFWordBC *cfwPtr = (CFWordBC *)Tcl_Alloc(sizeof(CFWordBC));

	    cfwPtr->framePtr = cfPtr;
	    cfwPtr->obj = objv[word];
	    cfwPtr->pc = pc;
	    cfwPtr->word = word;
	    cfwPtr->nextPtr = lastPtr;
	    lastPtr = cfwPtr;

	    if (isNew) {
		/*
		 * The word is not on the stack yet, remember the current
		 * location and initialize references.
		 */

		cfwPtr->prevPtr = NULL;
	    } else {
		/*
		 * The object is already on the stack, however it may have
		 * a different location now (literal sharing may map
		 * multiple location to a single Tcl_Obj*. Save the old
		 * information in the new structure.
		 */

		cfwPtr->prevPtr = (CFWordBC *)Tcl_GetHashValue(hPtr);
	    }

	    Tcl_SetHashValue(hPtr, cfwPtr);
	}
    } /* for */

    cfPtr->litarg = lastPtr;
}

/*
 *----------------------------------------------------------------------
 *
 * TclArgumentBCRelease --
 *
 *	This procedure is a helper for the TIP #280 uplevel extension. It
 *	removes the location references for the literal arguments of commands
 *	in bytecode just done. Usage is counted down, the data is removed only
 *	when no user is left over.
 *
 * Results:
 *	None.
 *
 * Side effects:
 *	May release memory.
 *
 * TIP #280
 *----------------------------------------------------------------------
 */

void
TclArgumentBCRelease(
    Tcl_Interp *interp,
    CmdFrame *cfPtr)
{
    Interp *iPtr = (Interp *) interp;
    CFWordBC *cfwPtr = (CFWordBC *) cfPtr->litarg;

    while (cfwPtr) {
	CFWordBC *nextPtr = cfwPtr->nextPtr;
	Tcl_HashEntry *hPtr =
		Tcl_FindHashEntry(iPtr->lineLABCPtr, cfwPtr->obj);
	CFWordBC *xPtr = (CFWordBC *)Tcl_GetHashValue(hPtr);

	if (xPtr != cfwPtr) {
	    Tcl_Panic("TclArgumentBC Enter/Release Mismatch");
	}

	if (cfwPtr->prevPtr) {
	    Tcl_SetHashValue(hPtr, cfwPtr->prevPtr);
	} else {
	    Tcl_DeleteHashEntry(hPtr);
	}

	Tcl_Free(cfwPtr);
	cfwPtr = nextPtr;
    }

    cfPtr->litarg = NULL;
}

/*
 *----------------------------------------------------------------------
 *
 * TclArgumentGet --
 *
 *	This procedure is a helper for the TIP #280 uplevel extension. It
 *	finds the location references for a Tcl_Obj, if any.
 *
 * Results:
 *	None.
 *
 * Side effects:
 *	Writes found location information into the result arguments.
 *
 * TIP #280
 *----------------------------------------------------------------------
 */

void
TclArgumentGet(
    Tcl_Interp *interp,
    Tcl_Obj *obj,
    CmdFrame **cfPtrPtr,
    int *wordPtr)
{
    Interp *iPtr = (Interp *) interp;
    Tcl_HashEntry *hPtr;
    CmdFrame *framePtr;

    /*
     * An object which either has no string rep or else is a canonical list is
     * guaranteed to have been generated dynamically: bail out, this cannot
     * have a usable absolute location. _Do not touch_ the information the set
     * up by the caller. It knows better than us.
     */

    if (!TclHasStringRep(obj) || TclListObjIsCanonical(obj)) {
	return;
    }

    /*
     * First look for location information recorded in the argument
     * stack. That is nearest.
     */

    hPtr = Tcl_FindHashEntry(iPtr->lineLAPtr, obj);
    if (hPtr) {
	CFWord *cfwPtr = (CFWord *)Tcl_GetHashValue(hPtr);

	*wordPtr = cfwPtr->word;
	*cfPtrPtr = cfwPtr->framePtr;
	return;
    }

    /*
     * Check if the Tcl_Obj has location information as a bytecode literal, in
     * that stack.
     */

    hPtr = Tcl_FindHashEntry(iPtr->lineLABCPtr, obj);
    if (hPtr) {
	CFWordBC *cfwPtr = (CFWordBC *)Tcl_GetHashValue(hPtr);

	framePtr = cfwPtr->framePtr;
	framePtr->data.tebc.pc = (char *) (((ByteCode *)
		framePtr->data.tebc.codePtr)->codeStart + cfwPtr->pc);
	*cfPtrPtr = cfwPtr->framePtr;
	*wordPtr = cfwPtr->word;
	return;
    }
}

/*
 *----------------------------------------------------------------------
 *
 * Tcl_EvalObjEx, TclEvalObjEx --
 *
 *	Execute Tcl commands stored in a Tcl object. These commands are
 *	compiled into bytecodes if necessary, unless TCL_EVAL_DIRECT is
 *	specified.
 *
 *	If the flag TCL_EVAL_DIRECT is passed in, the value of invoker
 *	must be NULL.  Support for non-NULL invokers in that mode has
 *	been removed since it was unused and untested.  Failure to
 *	follow this limitation will lead to an assertion panic.
 *
 * Results:
 *	The return value is one of the return codes defined in tcl.h (such as
 *	TCL_OK), and the interpreter's result contains a value to supplement
 *	the return code.
 *
 * Side effects:
 *	The object is converted, if necessary, to a ByteCode object that holds
 *	the bytecode instructions for the commands. Executing the commands
 *	will almost certainly have side effects that depend on those commands.
 *
 * TIP #280 : Keep public API, internally extended API.
 *----------------------------------------------------------------------
 */

int
Tcl_EvalObjEx(
    Tcl_Interp *interp,		/* Token for command interpreter (returned by
				 * a previous call to Tcl_CreateInterp). */
    Tcl_Obj *objPtr,		/* Pointer to object containing commands to
				 * execute. */
    int flags)			/* Collection of OR-ed bits that control the
				 * evaluation of the script. Supported values
				 * are TCL_EVAL_GLOBAL and TCL_EVAL_DIRECT. */
{
    return TclEvalObjEx(interp, objPtr, flags, NULL, 0);
}

int
TclEvalObjEx(
    Tcl_Interp *interp,		/* Token for command interpreter (returned by
				 * a previous call to Tcl_CreateInterp). */
    Tcl_Obj *objPtr,		/* Pointer to object containing commands to
				 * execute. */
    int flags,			/* Collection of OR-ed bits that control the
				 * evaluation of the script. Supported values
				 * are TCL_EVAL_GLOBAL and TCL_EVAL_DIRECT. */
    const CmdFrame *invoker,	/* Frame of the command doing the eval. */
    int word)			/* Index of the word which is in objPtr. */
{
    int result = TCL_OK;
    NRE_callback *rootPtr = TOP_CB(interp);

    result = TclNREvalObjEx(interp, objPtr, flags, invoker, word);
    return TclNRRunCallbacks(interp, result, rootPtr);
}

int
TclNREvalObjEx(
    Tcl_Interp *interp,		/* Token for command interpreter (returned by
				 * a previous call to Tcl_CreateInterp). */
    Tcl_Obj *objPtr,		/* Pointer to object containing commands to
				 * execute. */
    int flags,			/* Collection of OR-ed bits that control the
				 * evaluation of the script. Supported values
				 * are TCL_EVAL_GLOBAL and TCL_EVAL_DIRECT. */
    const CmdFrame *invoker,	/* Frame of the command doing the eval. */
    int word)			/* Index of the word which is in objPtr. */
{
    Interp *iPtr = (Interp *) interp;
    int result;

    /*
     * This function consists of three independent blocks for: direct
     * evaluation of canonical lists, compilation and bytecode execution and
     * finally direct evaluation. Precisely one of these blocks will be run.
     */

    if (TclListObjIsCanonical(objPtr)) {
	CmdFrame *eoFramePtr = NULL;
	Tcl_Size objc;
	Tcl_Obj *listPtr, **objv;

	/*
	 * Canonical List Optimization:  In this case, we
	 * can safely use Tcl_EvalObjv instead and get an appreciable
	 * improvement in execution speed. This is because it allows us to
	 * avoid a setFromAny step that would just pack everything into a
	 * string and back out again.
	 *
	 * This also preserves any associations between list elements and
	 * location information for such elements.
	 */

	/*
	 * Shimmer protection! Always pass an unshared obj. The caller could
	 * incr the refCount of objPtr AFTER calling us! To be completely safe
	 * we always make a copy. The callback takes care of the refCounts for
	 * both listPtr and objPtr.
	 *
	 * TODO: Create a test to demo this need, or eliminate it.
	 * FIXME OPT: preserve just the internal rep?
	 */

	Tcl_IncrRefCount(objPtr);
	listPtr = TclListObjCopy(interp, objPtr);
	Tcl_IncrRefCount(listPtr);

	if (word != INT_MIN) {
	    /*
	     * TIP #280 Structures for tracking lines. As we know that this is
	     * dynamic execution we ignore the invoker, even if known.
	     *
	     * TIP #280. We do _not_ compute all the line numbers for the
	     * words in the command. For the eval of a pure list the most
	     * sensible choice is to put all words on line 1. Given that we
	     * neither need memory for them nor compute anything. 'line' is
	     * left NULL. The two places using this information (TclInfoFrame,
	     * and TclInitCompileEnv), are special-cased to use the proper
	     * line number directly instead of accessing the 'line' array.
	     *
	     * Note that we use (word==INTMIN) to signal that no command frame
	     * should be pushed, as needed by alias and ensemble redirections.
	     */

	    eoFramePtr = (CmdFrame *)TclStackAlloc(interp, sizeof(CmdFrame));
	    eoFramePtr->nline = 0;
	    eoFramePtr->line = NULL;

	    eoFramePtr->type = TCL_LOCATION_EVAL;
	    eoFramePtr->level = (iPtr->cmdFramePtr == NULL?
		    1 : iPtr->cmdFramePtr->level + 1);
	    eoFramePtr->framePtr = iPtr->framePtr;
	    eoFramePtr->nextPtr = iPtr->cmdFramePtr;

	    eoFramePtr->cmdObj = objPtr;
	    eoFramePtr->cmd = NULL;
	    eoFramePtr->len = 0;
	    eoFramePtr->data.eval.path = NULL;

	    iPtr->cmdFramePtr = eoFramePtr;

	    flags |= TCL_EVAL_SOURCE_IN_FRAME;
	}

	TclMarkTailcall(interp);
	TclNRAddCallback(interp, TEOEx_ListCallback, listPtr, eoFramePtr,
		objPtr, NULL);

	TclListObjGetElements(NULL, listPtr, &objc, &objv);
	return TclNREvalObjv(interp, objc, objv, flags, NULL);
    }

    if (!(flags & TCL_EVAL_DIRECT)) {
	/*
	 * Let the compiler/engine subsystem do the evaluation.
	 *
	 * TIP #280 The invoker provides us with the context for the script.
	 * We transfer this to the byte code compiler.
	 */

	int allowExceptions = (iPtr->evalFlags & TCL_ALLOW_EXCEPTIONS);
	ByteCode *codePtr;
	CallFrame *savedVarFramePtr = NULL;	/* Saves old copy of
						 * iPtr->varFramePtr in case
						 * TCL_EVAL_GLOBAL was set. */

	if (TclInterpReady(interp) != TCL_OK) {
	    return TCL_ERROR;
	}
	if (flags & TCL_EVAL_GLOBAL) {
	    savedVarFramePtr = iPtr->varFramePtr;
	    iPtr->varFramePtr = iPtr->rootFramePtr;
	}
	Tcl_IncrRefCount(objPtr);
	codePtr = TclCompileObj(interp, objPtr, invoker, word);

	TclNRAddCallback(interp, TEOEx_ByteCodeCallback, savedVarFramePtr,
		objPtr, INT2PTR(allowExceptions), NULL);
	return TclNRExecuteByteCode(interp, codePtr);
    }

    {
	/*
	 * We're not supposed to use the compiler or byte-code
	 * interpreter. Let Tcl_EvalEx evaluate the command directly (and
	 * probably more slowly).
	 */

	const char *script;
	Tcl_Size numSrcBytes;

	/*
	 * Now we check if we have data about invisible continuation lines for
	 * the script, and make it available to the direct script parser and
	 * evaluator we are about to call, if so.
	 *
	 * It may be possible that the script Tcl_Obj* can be free'd while the
	 * evaluator is using it, leading to the release of the associated
	 * ContLineLoc structure as well. To ensure that the latter doesn't
	 * happen we set a lock on it. We release this lock later in this
	 * function, after the evaluator is done. The relevant "lineCLPtr"
	 * hashtable is managed in the file "tclObj.c".
	 *
	 * Another important action is to save (and later restore) the
	 * continuation line information of the caller, in case we are
	 * executing nested commands in the eval/direct path.
	 */

	ContLineLoc *saveCLLocPtr = iPtr->scriptCLLocPtr;

	assert(invoker == NULL);

	iPtr->scriptCLLocPtr = TclContinuationsGet(objPtr);

	Tcl_IncrRefCount(objPtr);

	script = TclGetStringFromObj(objPtr, &numSrcBytes);
	result = Tcl_EvalEx(interp, script, numSrcBytes, flags);

	TclDecrRefCount(objPtr);

	iPtr->scriptCLLocPtr = saveCLLocPtr;
	return result;
    }
}

static int
TEOEx_ByteCodeCallback(
    void *data[],
    Tcl_Interp *interp,
    int result)
{
    Interp *iPtr = (Interp *) interp;
    CallFrame *savedVarFramePtr = (CallFrame *)data[0];
    Tcl_Obj *objPtr = (Tcl_Obj *)data[1];
    int allowExceptions = PTR2INT(data[2]);

    if (iPtr->numLevels == 0) {
	if (result == TCL_RETURN) {
	    result = TclUpdateReturnInfo(iPtr);
	}
	if ((result != TCL_OK) && (result != TCL_ERROR) && !allowExceptions) {
	    const char *script;
	    Tcl_Size numSrcBytes;

	    ProcessUnexpectedResult(interp, result);
	    result = TCL_ERROR;
	    script = TclGetStringFromObj(objPtr, &numSrcBytes);
	    Tcl_LogCommandInfo(interp, script, script, numSrcBytes);
	}

	/*
	 * We are returning to level 0, so should call TclResetCancellation.
	 * Let us just unset the flags inline.
	 */

	TclUnsetCancelFlags(iPtr);
    }
    iPtr->evalFlags = 0;

    /*
     * Restore the callFrame if this was a TCL_EVAL_GLOBAL.
     */

    if (savedVarFramePtr) {
	iPtr->varFramePtr = savedVarFramePtr;
    }

    TclDecrRefCount(objPtr);
    return result;
}

static int
TEOEx_ListCallback(
    void *data[],
    Tcl_Interp *interp,
    int result)
{
    Interp *iPtr = (Interp *) interp;
    Tcl_Obj *listPtr = (Tcl_Obj *)data[0];
    CmdFrame *eoFramePtr = (CmdFrame *)data[1];
    Tcl_Obj *objPtr = (Tcl_Obj *)data[2];

    /*
     * Remove the cmdFrame
     */

    if (eoFramePtr) {
	iPtr->cmdFramePtr = eoFramePtr->nextPtr;
	TclStackFree(interp, eoFramePtr);
    }
    TclDecrRefCount(objPtr);
    TclDecrRefCount(listPtr);

    return result;
}

/*
 *----------------------------------------------------------------------
 *
 * ProcessUnexpectedResult --
 *
 *	Function called by Tcl_EvalObj to set the interpreter's result value
 *	to an appropriate error message when the code it evaluates returns an
 *	unexpected result code (not TCL_OK and not TCL_ERROR) to the topmost
 *	evaluation level.
 *
 * Results:
 *	None.
 *
 * Side effects:
 *	The interpreter result is set to an error message appropriate to the
 *	result code.
 *
 *----------------------------------------------------------------------
 */

static void
ProcessUnexpectedResult(
    Tcl_Interp *interp,		/* The interpreter in which the unexpected
				 * result code was returned. */
    int returnCode)		/* The unexpected result code. */
{
    char buf[TCL_INTEGER_SPACE];

    Tcl_ResetResult(interp);
    if (returnCode == TCL_BREAK) {
	Tcl_SetObjResult(interp, Tcl_NewStringObj(
		"invoked \"break\" outside of a loop", TCL_INDEX_NONE));
    } else if (returnCode == TCL_CONTINUE) {
	Tcl_SetObjResult(interp, Tcl_NewStringObj(
		"invoked \"continue\" outside of a loop", TCL_INDEX_NONE));
    } else {
	Tcl_SetObjResult(interp, Tcl_ObjPrintf(
		"command returned bad code: %d", returnCode));
    }
    snprintf(buf, sizeof(buf), "%d", returnCode);
    Tcl_SetErrorCode(interp, "TCL", "UNEXPECTED_RESULT_CODE", buf, (char *)NULL);
}

/*
 *---------------------------------------------------------------------------
 *
 * Tcl_ExprLong, Tcl_ExprDouble, Tcl_ExprBoolean --
 *
 *	Functions to evaluate an expression and return its value in a
 *	particular form.
 *
 * Results:
 *	Each of the functions below returns a standard Tcl result. If an error
 *	occurs then an error message is left in the interp's result. Otherwise
 *	the value of the expression, in the appropriate form, is stored at
 *	*ptr. If the expression had a result that was incompatible with the
 *	desired form then an error is returned.
 *
 * Side effects:
 *	None.
 *
 *---------------------------------------------------------------------------
 */

int
Tcl_ExprLong(
    Tcl_Interp *interp,		/* Context in which to evaluate the
				 * expression. */
    const char *exprstring,	/* Expression to evaluate. */
    long *ptr)			/* Where to store result. */
{
    Tcl_Obj *exprPtr;
    int result = TCL_OK;
    if (*exprstring == '\0') {
	/*
	 * Legacy compatibility - return 0 for the zero-length string.
	 */

	*ptr = 0;
    } else {
	exprPtr = Tcl_NewStringObj(exprstring, TCL_INDEX_NONE);
	Tcl_IncrRefCount(exprPtr);
	result = Tcl_ExprLongObj(interp, exprPtr, ptr);
	Tcl_DecrRefCount(exprPtr);
    }
    return result;
}

int
Tcl_ExprDouble(
    Tcl_Interp *interp,		/* Context in which to evaluate the
				 * expression. */
    const char *exprstring,	/* Expression to evaluate. */
    double *ptr)		/* Where to store result. */
{
    Tcl_Obj *exprPtr;
    int result = TCL_OK;

    if (*exprstring == '\0') {
	/*
	 * Legacy compatibility - return 0 for the zero-length string.
	 */

	*ptr = 0.0;
    } else {
	exprPtr = Tcl_NewStringObj(exprstring, TCL_INDEX_NONE);
	Tcl_IncrRefCount(exprPtr);
	result = Tcl_ExprDoubleObj(interp, exprPtr, ptr);
	Tcl_DecrRefCount(exprPtr);
				/* Discard the expression object. */
    }
    return result;
}

int
Tcl_ExprBoolean(
    Tcl_Interp *interp,		/* Context in which to evaluate the
				 * expression. */
    const char *exprstring,	/* Expression to evaluate. */
    int *ptr)			/* Where to store 0/1 result. */
{
    if (*exprstring == '\0') {
	/*
	 * An empty string. Just set the result boolean to 0 (false).
	 */

	*ptr = 0;
	return TCL_OK;
    } else {
	int result;
	Tcl_Obj *exprPtr = Tcl_NewStringObj(exprstring, TCL_INDEX_NONE);

	Tcl_IncrRefCount(exprPtr);
	result = Tcl_ExprBooleanObj(interp, exprPtr, ptr);
	Tcl_DecrRefCount(exprPtr);
	return result;
    }
}

/*
 *--------------------------------------------------------------
 *
 * Tcl_ExprLongObj, Tcl_ExprDoubleObj, Tcl_ExprBooleanObj --
 *
 *	Functions to evaluate an expression in an object and return its value
 *	in a particular form.
 *
 * Results:
 *	Each of the functions below returns a standard Tcl result object. If
 *	an error occurs then an error message is left in the interpreter's
 *	result. Otherwise the value of the expression, in the appropriate
 *	form, is stored at *ptr. If the expression had a result that was
 *	incompatible with the desired form then an error is returned.
 *
 * Side effects:
 *	None.
 *
 *--------------------------------------------------------------
 */

int
Tcl_ExprLongObj(
    Tcl_Interp *interp,		/* Context in which to evaluate the
				 * expression. */
    Tcl_Obj *objPtr,		/* Expression to evaluate. */
    long *ptr)			/* Where to store long result. */
{
    Tcl_Obj *resultPtr;
    int result, type;
    double d;
    void *internalPtr;

    result = Tcl_ExprObj(interp, objPtr, &resultPtr);
    if (result != TCL_OK) {
	return TCL_ERROR;
    }

    if (Tcl_GetNumberFromObj(interp, resultPtr, &internalPtr, &type) != TCL_OK) {
	return TCL_ERROR;
    }

    switch (type) {
    case TCL_NUMBER_DOUBLE: {
	mp_int big;

	d = *((const double *) internalPtr);
	Tcl_DecrRefCount(resultPtr);
	if (Tcl_InitBignumFromDouble(interp, d, &big) != TCL_OK) {
	    return TCL_ERROR;
	}
	resultPtr = Tcl_NewBignumObj(&big);
    }
    /* FALLTHRU */
    case TCL_NUMBER_INT:
    case TCL_NUMBER_BIG:
	result = TclGetLongFromObj(interp, resultPtr, ptr);
	break;

    case TCL_NUMBER_NAN:
	Tcl_GetDoubleFromObj(interp, resultPtr, &d);
	result = TCL_ERROR;
    }

    Tcl_DecrRefCount(resultPtr);/* Discard the result object. */
    return result;
}

int
Tcl_ExprDoubleObj(
    Tcl_Interp *interp,		/* Context in which to evaluate the
				 * expression. */
    Tcl_Obj *objPtr,		/* Expression to evaluate. */
    double *ptr)		/* Where to store double result. */
{
    Tcl_Obj *resultPtr;
    int result, type;
    void *internalPtr;

    result = Tcl_ExprObj(interp, objPtr, &resultPtr);
    if (result != TCL_OK) {
	return TCL_ERROR;
    }

    result = Tcl_GetNumberFromObj(interp, resultPtr, &internalPtr, &type);
    if (result == TCL_OK) {
	switch (type) {
	case TCL_NUMBER_NAN:
#ifndef ACCEPT_NAN
	    result = Tcl_GetDoubleFromObj(interp, resultPtr, ptr);
	    break;
#endif
	case TCL_NUMBER_DOUBLE:
	    *ptr = *((const double *) internalPtr);
	    result = TCL_OK;
	    break;
	default:
	    result = Tcl_GetDoubleFromObj(interp, resultPtr, ptr);
	}
    }
    Tcl_DecrRefCount(resultPtr);/* Discard the result object. */
    return result;
}

int
Tcl_ExprBooleanObj(
    Tcl_Interp *interp,		/* Context in which to evaluate the
				 * expression. */
    Tcl_Obj *objPtr,		/* Expression to evaluate. */
    int *ptr)			/* Where to store 0/1 result. */
{
    Tcl_Obj *resultPtr;
    int result;

    result = Tcl_ExprObj(interp, objPtr, &resultPtr);
    if (result == TCL_OK) {
	result = Tcl_GetBooleanFromObj(interp, resultPtr, ptr);
	Tcl_DecrRefCount(resultPtr);
				/* Discard the result object. */
    }
    return result;
}

/*
 *----------------------------------------------------------------------
 *
 * TclObjInvokeNamespace --
 *
 *	Object version: Invokes a Tcl command, given an objv/objc, from either
 *	the exposed or hidden set of commands in the given interpreter.
 *
 *	NOTE: The command is invoked in the global stack frame of the
 *	interpreter or namespace, thus it cannot see any current state on the
 *	stack of that interpreter.
 *
 * Results:
 *	A standard Tcl result.
 *
 * Side effects:
 *	Whatever the command does.
 *
 *----------------------------------------------------------------------
 */

int
TclObjInvokeNamespace(
    Tcl_Interp *interp,		/* Interpreter in which command is to be
				 * invoked. */
    Tcl_Size objc,		/* Count of arguments. */
    Tcl_Obj *const objv[],	/* Argument objects; objv[0] points to the
				 * name of the command to invoke. */
    Tcl_Namespace *nsPtr,	/* The namespace to use. */
    int flags)			/* Combination of flags controlling the call:
				 * TCL_INVOKE_HIDDEN, TCL_INVOKE_NO_UNKNOWN,
				 * or TCL_INVOKE_NO_TRACEBACK. */
{
    int result;
    Tcl_CallFrame *framePtr;

    /*
     * Make the specified namespace the current namespace and invoke the
     * command.
     */

    (void) TclPushStackFrame(interp, &framePtr, nsPtr, /*isProcFrame*/0);
    result = TclObjInvoke(interp, objc, objv, flags);

    TclPopStackFrame(interp);
    return result;
}

/*
 *----------------------------------------------------------------------
 *
 * TclObjInvoke --
 *
 *	Invokes a Tcl command, given an objv/objc, from either the exposed or
 *	the hidden sets of commands in the given interpreter.
 *
 * Results:
 *	A standard Tcl object result.
 *
 * Side effects:
 *	Whatever the command does.
 *
 *----------------------------------------------------------------------
 */

int
TclObjInvoke(
    Tcl_Interp *interp,		/* Interpreter in which command is to be
				 * invoked. */
    Tcl_Size objc,		/* Count of arguments. */
    Tcl_Obj *const objv[],	/* Argument objects; objv[0] points to the
				 * name of the command to invoke. */
    int flags)			/* Combination of flags controlling the call:
				 * TCL_INVOKE_HIDDEN, TCL_INVOKE_NO_UNKNOWN,
				 * or TCL_INVOKE_NO_TRACEBACK. */
{
    if (interp == NULL) {
	return TCL_ERROR;
    }
    if ((objc < 1) || (objv == NULL)) {
	Tcl_SetObjResult(interp, Tcl_NewStringObj(
		"illegal argument vector", TCL_INDEX_NONE));
	return TCL_ERROR;
    }
    if ((flags & TCL_INVOKE_HIDDEN) == 0) {
	Tcl_Panic("TclObjInvoke: called without TCL_INVOKE_HIDDEN");
    }
    return Tcl_NRCallObjProc(interp, TclNRInvoke, NULL, objc, objv);
}

int
TclNRInvoke(
    TCL_UNUSED(void *),
    Tcl_Interp *interp,
    int objc,
    Tcl_Obj *const objv[])
{
    Interp *iPtr = (Interp *) interp;
    Tcl_HashTable *hTblPtr;	/* Table of hidden commands. */
    const char *cmdName;	/* Name of the command from objv[0]. */
    Tcl_HashEntry *hPtr = NULL;
    Command *cmdPtr;

    cmdName = TclGetString(objv[0]);
    hTblPtr = iPtr->hiddenCmdTablePtr;
    if (hTblPtr != NULL) {
	hPtr = Tcl_FindHashEntry(hTblPtr, cmdName);
    }
    if (hPtr == NULL) {
	Tcl_SetObjResult(interp, Tcl_ObjPrintf(
		"invalid hidden command name \"%s\"", cmdName));
	Tcl_SetErrorCode(interp, "TCL", "LOOKUP", "HIDDENTOKEN", cmdName,
		(char *)NULL);
	return TCL_ERROR;
    }
    cmdPtr = (Command *)Tcl_GetHashValue(hPtr);

    /*
     * Avoid the exception-handling brain damage when numLevels == 0
     */

    iPtr->numLevels++;
    Tcl_NRAddCallback(interp, NRPostInvoke, NULL, NULL, NULL, NULL);

    /*
     * Normal command resolution of objv[0] isn't going to find cmdPtr.
     * That's the whole point of **hidden** commands.  So tell the Eval core
     * machinery not to even try (and risk finding something wrong).
     */

    return TclNREvalObjv(interp, objc, objv, TCL_EVAL_NORESOLVE, cmdPtr);
}

static int
NRPostInvoke(
    TCL_UNUSED(void **),
    Tcl_Interp *interp,
    int result)
{
    Interp *iPtr = (Interp *)interp;

    iPtr->numLevels--;
    return result;
}

/*
 *---------------------------------------------------------------------------
 *
 * Tcl_ExprString --
 *
 *	Evaluate an expression in a string and return its value in string
 *	form.
 *
 * Results:
 *	A standard Tcl result. If the result is TCL_OK, then the interp's
 *	result is set to the string value of the expression. If the result is
 *	TCL_ERROR, then the interp's result contains an error message.
 *
 * Side effects:
 *	A Tcl object is allocated to hold a copy of the expression string.
 *	This expression object is passed to Tcl_ExprObj and then deallocated.
 *
 *---------------------------------------------------------------------------
 */

int
Tcl_ExprString(
    Tcl_Interp *interp,		/* Context in which to evaluate the
				 * expression. */
    const char *expr)		/* Expression to evaluate. */
{
    int code = TCL_OK;

    if (expr[0] == '\0') {
	/*
	 * An empty string. Just set the interpreter's result to 0.
	 */

	Tcl_SetObjResult(interp, Tcl_NewWideIntObj(0));
    } else {
	Tcl_Obj *resultPtr, *exprObj = Tcl_NewStringObj(expr, TCL_INDEX_NONE);

	Tcl_IncrRefCount(exprObj);
	code = Tcl_ExprObj(interp, exprObj, &resultPtr);
	Tcl_DecrRefCount(exprObj);
	if (code == TCL_OK) {
	    Tcl_SetObjResult(interp, resultPtr);
	    Tcl_DecrRefCount(resultPtr);
	}
    }
    return code;
}

/*
 *----------------------------------------------------------------------
 *
 * Tcl_AppendObjToErrorInfo --
 *
 *	Add a Tcl_Obj value to the errorInfo field that describes the current
 *	error.
 *
 * Results:
 *	None.
 *
 * Side effects:
 *	The value of the Tcl_obj is appended to the errorInfo field. If we are
 *	just starting to log an error, errorInfo is initialized from the error
 *	message in the interpreter's result.
 *
 *----------------------------------------------------------------------
 */

void
Tcl_AppendObjToErrorInfo(
    Tcl_Interp *interp,		/* Interpreter to which error information
				 * pertains. */
    Tcl_Obj *objPtr)		/* Message to record. */
{
    Tcl_Size length;
    const char *message = TclGetStringFromObj(objPtr, &length);
    Interp *iPtr = (Interp *) interp;

    Tcl_IncrRefCount(objPtr);

    /*
     * If we are just starting to log an error, errorInfo is initialized from
     * the error message in the interpreter's result.
     */

    iPtr->flags |= ERR_LEGACY_COPY;
    if (iPtr->errorInfo == NULL) {
	iPtr->errorInfo = iPtr->objResultPtr;
	Tcl_IncrRefCount(iPtr->errorInfo);
	if (!iPtr->errorCode) {
	    Tcl_SetErrorCode(interp, "NONE", (char *)NULL);
	}
    }

    /*
     * Now append "message" to the end of errorInfo.
     */

    if (length != 0) {
	if (Tcl_IsShared(iPtr->errorInfo)) {
	    Tcl_DecrRefCount(iPtr->errorInfo);
	    iPtr->errorInfo = Tcl_DuplicateObj(iPtr->errorInfo);
	    Tcl_IncrRefCount(iPtr->errorInfo);
	}
	Tcl_AppendToObj(iPtr->errorInfo, message, length);
    }
    Tcl_DecrRefCount(objPtr);
}

/*
 *----------------------------------------------------------------------
 *
 * Tcl_VarEval --
 *
 *	Given a variable number of string arguments, concatenate them all
 *	together and execute the result as a Tcl command.
 *
 * Results:
 *	A standard Tcl return result. An error message or other result may be
 *	left in the interp.
 *
 * Side effects:
 *	Depends on what was done by the command.
 *
 *----------------------------------------------------------------------
 */

int
Tcl_VarEval(
    Tcl_Interp *interp,
    ...)
{
    va_list argList;
    int result;
    Tcl_DString buf;
    char *string;

    va_start(argList, interp);
    /*
     * Copy the strings one after the other into a single larger string. Use
     * stack-allocated space for small commands, but if the command gets too
     * large than call Tcl_Alloc to create the space.
     */

    Tcl_DStringInit(&buf);
    while (1) {
	string = va_arg(argList, char *);
	if (string == NULL) {
	    break;
	}
	Tcl_DStringAppend(&buf, string, TCL_INDEX_NONE);
    }

    result = Tcl_EvalEx(interp, Tcl_DStringValue(&buf), TCL_INDEX_NONE, 0);
    Tcl_DStringFree(&buf);
    return result;
}

/*
 *----------------------------------------------------------------------
 *
 * Tcl_SetRecursionLimit --
 *
 *	Set the maximum number of recursive calls that may be active for an
 *	interpreter at once.
 *
 * Results:
 *	The return value is the old limit on nesting for interp.
 *
 * Side effects:
 *	None.
 *
 *----------------------------------------------------------------------
 */

Tcl_Size
Tcl_SetRecursionLimit(
    Tcl_Interp *interp,		/* Interpreter whose nesting limit is to be
				 * set. */
    Tcl_Size depth)		/* New value for maximum depth. */
{
    Interp *iPtr = (Interp *) interp;
    Tcl_Size old;

    old = iPtr->maxNestingDepth;
    if (depth > 0) {
	iPtr->maxNestingDepth = depth;
    }
    return old;
}

/*
 *----------------------------------------------------------------------
 *
 * Tcl_AllowExceptions --
 *
 *	Sets a flag in an interpreter so that exceptions can occur in the next
 *	call to Tcl_Eval without them being turned into errors.
 *
 * Results:
 *	None.
 *
 * Side effects:
 *	The TCL_ALLOW_EXCEPTIONS flag gets set in the interpreter's evalFlags
 *	structure. See the reference documentation for more details.
 *
 *----------------------------------------------------------------------
 */

void
Tcl_AllowExceptions(
    Tcl_Interp *interp)		/* Interpreter in which to set flag. */
{
    Interp *iPtr = (Interp *) interp;

    iPtr->evalFlags |= TCL_ALLOW_EXCEPTIONS;
}

/*
 *----------------------------------------------------------------------
 *
 * Tcl_GetVersion --
 *
 *	Get the Tcl major, minor, and patchlevel version numbers and the
 *	release type. A patch is a release type TCL_FINAL_RELEASE with a
 *	patchLevel > 0.
 *
 * Results:
 *	None.
 *
 * Side effects:
 *	None.
 *
 *----------------------------------------------------------------------
 */

void
Tcl_GetVersion(
    int *majorV,
    int *minorV,
    int *patchLevelV,
    int *type)
{
    if (majorV != NULL) {
	*majorV = TCL_MAJOR_VERSION;
    }
    if (minorV != NULL) {
	*minorV = TCL_MINOR_VERSION;
    }
    if (patchLevelV != NULL) {
	*patchLevelV = TCL_RELEASE_SERIAL;
    }
    if (type != NULL) {
	*type = TCL_RELEASE_LEVEL;
    }
}

/*
 *----------------------------------------------------------------------
 *
 * Math Functions --
 *
 *	This page contains the functions that implement all of the built-in
 *	math functions for expressions.
 *
 * Results:
 *	Each function returns TCL_OK if it succeeds and pushes an Tcl object
 *	holding the result. If it fails it returns TCL_ERROR and leaves an
 *	error message in the interpreter's result.
 *
 * Side effects:
 *	None.
 *
 *----------------------------------------------------------------------
 */

static int
ExprCeilFunc(
    TCL_UNUSED(void *),
    Tcl_Interp *interp,		/* The interpreter in which to execute the
				 * function. */
    int objc,			/* Actual parameter count. */
    Tcl_Obj *const *objv)	/* Actual parameter list. */
{
    int code;
    double d;
    mp_int big;

    if (objc != 2) {
	MathFuncWrongNumArgs(interp, 2, objc, objv);
	return TCL_ERROR;
    }
    code = Tcl_GetDoubleFromObj(interp, objv[1], &d);
#ifdef ACCEPT_NAN
    if (code != TCL_OK) {
	const Tcl_ObjInternalRep *irPtr = TclFetchInternalRep(objv[1], &tclDoubleType);

	if (irPtr) {
	    Tcl_SetObjResult(interp, objv[1]);
	    return TCL_OK;
	}
    }
#endif
    if (code != TCL_OK) {
	return TCL_ERROR;
    }

    if (Tcl_GetBignumFromObj(NULL, objv[1], &big) == TCL_OK) {
	Tcl_SetObjResult(interp, Tcl_NewDoubleObj(TclCeil(&big)));
	mp_clear(&big);
    } else {
	Tcl_SetObjResult(interp, Tcl_NewDoubleObj(ceil(d)));
    }
    return TCL_OK;
}

static int
ExprFloorFunc(
    TCL_UNUSED(void *),
    Tcl_Interp *interp,		/* The interpreter in which to execute the
				 * function. */
    int objc,			/* Actual parameter count. */
    Tcl_Obj *const *objv)	/* Actual parameter list. */
{
    int code;
    double d;
    mp_int big;

    if (objc != 2) {
	MathFuncWrongNumArgs(interp, 2, objc, objv);
	return TCL_ERROR;
    }
    code = Tcl_GetDoubleFromObj(interp, objv[1], &d);
#ifdef ACCEPT_NAN
    if (code != TCL_OK) {
	const Tcl_ObjInternalRep *irPtr = TclFetchInternalRep(objv[1], &tclDoubleType);

	if (irPtr) {
	    Tcl_SetObjResult(interp, objv[1]);
	    return TCL_OK;
	}
    }
#endif
    if (code != TCL_OK) {
	return TCL_ERROR;
    }

    if (Tcl_GetBignumFromObj(NULL, objv[1], &big) == TCL_OK) {
	Tcl_SetObjResult(interp, Tcl_NewDoubleObj(TclFloor(&big)));
	mp_clear(&big);
    } else {
	Tcl_SetObjResult(interp, Tcl_NewDoubleObj(floor(d)));
    }
    return TCL_OK;
}

static int
ExprIsqrtFunc(
    TCL_UNUSED(void *),
    Tcl_Interp *interp,		/* The interpreter in which to execute. */
    int objc,			/* Actual parameter count. */
    Tcl_Obj *const *objv)	/* Actual parameter list. */
{
    void *ptr;
    int type;
    double d;
    Tcl_WideInt w;
    mp_int big;
    int exact = 0;		/* Flag ==1 if the argument can be represented
				 * in a double as an exact integer. */

    /*
     * Check syntax.
     */

    if (objc != 2) {
	MathFuncWrongNumArgs(interp, 2, objc, objv);
	return TCL_ERROR;
    }

    /*
     * Make sure that the arg is a number.
     */

    if (Tcl_GetNumberFromObj(interp, objv[1], &ptr, &type) != TCL_OK) {
	return TCL_ERROR;
    }

    switch (type) {
    case TCL_NUMBER_NAN:
	Tcl_GetDoubleFromObj(interp, objv[1], &d);
	return TCL_ERROR;
    case TCL_NUMBER_DOUBLE:
	d = *((const double *) ptr);
	if (d < 0) {
	    goto negarg;
	}
#ifdef IEEE_FLOATING_POINT
	if (d <= MAX_EXACT) {
	    exact = 1;
	}
#endif
	if (!exact) {
	    if (Tcl_InitBignumFromDouble(interp, d, &big) != TCL_OK) {
		return TCL_ERROR;
	    }
	}
	break;
    case TCL_NUMBER_BIG:
	if (Tcl_GetBignumFromObj(interp, objv[1], &big) != TCL_OK) {
	    return TCL_ERROR;
	}
	if (mp_isneg(&big)) {
	    mp_clear(&big);
	    goto negarg;
	}
	break;
    default:
	if (TclGetWideIntFromObj(interp, objv[1], &w) != TCL_OK) {
	    return TCL_ERROR;
	}
	if (w < 0) {
	    goto negarg;
	}
	d = (double) w;
#ifdef IEEE_FLOATING_POINT
	if (d < MAX_EXACT) {
	    exact = 1;
	}
#endif
	if (!exact) {
	    Tcl_GetBignumFromObj(interp, objv[1], &big);
	}
	break;
    }

    if (exact) {
	Tcl_SetObjResult(interp, Tcl_NewWideIntObj((Tcl_WideInt) sqrt(d)));
    } else {
	mp_int root;
	mp_err err;

	err = mp_init(&root);
	if (err == MP_OKAY) {
	    err = mp_sqrt(&big, &root);
	}
	mp_clear(&big);
	if (err != MP_OKAY) {
	    return TCL_ERROR;
	}
	Tcl_SetObjResult(interp, Tcl_NewBignumObj(&root));
    }
    return TCL_OK;

  negarg:
    Tcl_SetObjResult(interp, Tcl_NewStringObj(
	    "square root of negative argument", TCL_INDEX_NONE));
    Tcl_SetErrorCode(interp, "ARITH", "DOMAIN",
	    "domain error: argument not in valid range", (char *)NULL);
    return TCL_ERROR;
}

static int
ExprSqrtFunc(
    TCL_UNUSED(void *),
    Tcl_Interp *interp,		/* The interpreter in which to execute the
				 * function. */
    int objc,			/* Actual parameter count. */
    Tcl_Obj *const *objv)	/* Actual parameter list. */
{
    int code;
    double d;
    mp_int big;

    if (objc != 2) {
	MathFuncWrongNumArgs(interp, 2, objc, objv);
	return TCL_ERROR;
    }
    code = Tcl_GetDoubleFromObj(interp, objv[1], &d);
#ifdef ACCEPT_NAN
    if (code != TCL_OK) {
	const Tcl_ObjInternalRep *irPtr = TclFetchInternalRep(objv[1], &tclDoubleType);

	if (irPtr) {
	    Tcl_SetObjResult(interp, objv[1]);
	    return TCL_OK;
	}
    }
#endif
    if (code != TCL_OK) {
	return TCL_ERROR;
    }
    if ((d >= 0.0) && isinf(d)
	    && (Tcl_GetBignumFromObj(NULL, objv[1], &big) == TCL_OK)) {
	mp_int root;
	mp_err err;

	err = mp_init(&root);
	if (err == MP_OKAY) {
	    err = mp_sqrt(&big, &root);
	}
	mp_clear(&big);
	if (err != MP_OKAY) {
	    mp_clear(&root);
	    return TCL_ERROR;
	}
	Tcl_SetObjResult(interp, Tcl_NewDoubleObj(TclBignumToDouble(&root)));
	mp_clear(&root);
    } else {
	Tcl_SetObjResult(interp, Tcl_NewDoubleObj(sqrt(d)));
    }
    return TCL_OK;
}

static int
ExprUnaryFunc(
    void *clientData,		/* Contains the address of a function that
				 * takes one double argument and returns a
				 * double result. */
    Tcl_Interp *interp,		/* The interpreter in which to execute the
				 * function. */
    int objc,			/* Actual parameter count */
    Tcl_Obj *const *objv)	/* Actual parameter list */
{
    int code;
    double d;
    BuiltinUnaryFunc *func = (BuiltinUnaryFunc *) clientData;

    if (objc != 2) {
	MathFuncWrongNumArgs(interp, 2, objc, objv);
	return TCL_ERROR;
    }
    code = Tcl_GetDoubleFromObj(interp, objv[1], &d);
#ifdef ACCEPT_NAN
    if (code != TCL_OK) {
	const Tcl_ObjInternalRep *irPtr = TclFetchInternalRep(objv[1], &tclDoubleType);

	if (irPtr) {
	    d = irPtr->doubleValue;
	    Tcl_ResetResult(interp);
	    code = TCL_OK;
	}
    }
#endif
    if (code != TCL_OK) {
	return TCL_ERROR;
    }
    errno = 0;
    return CheckDoubleResult(interp, func(d));
}

static int
CheckDoubleResult(
    Tcl_Interp *interp,
    double dResult)
{
#ifndef ACCEPT_NAN
    if (isnan(dResult)) {
	TclExprFloatError(interp, dResult);
	return TCL_ERROR;
    }
#endif
    if ((errno == ERANGE) && ((dResult == 0.0) || isinf(dResult))) {
	/*
	 * When ERANGE signals under/overflow, just accept 0.0 or +/-Inf
	 */
    } else if (errno != 0) {
	/*
	 * Report other errno values as errors.
	 */

	TclExprFloatError(interp, dResult);
	return TCL_ERROR;
    }
    Tcl_SetObjResult(interp, Tcl_NewDoubleObj(dResult));
    return TCL_OK;
}

static int
ExprBinaryFunc(
    void *clientData,		/* Contains the address of a function that
				 * takes two double arguments and returns a
				 * double result. */
    Tcl_Interp *interp,		/* The interpreter in which to execute the
				 * function. */
    int objc,			/* Actual parameter count. */
    Tcl_Obj *const *objv)	/* Parameter vector. */
{
    int code;
    double d1, d2;
    BuiltinBinaryFunc *func = (BuiltinBinaryFunc *)clientData;

    if (objc != 3) {
	MathFuncWrongNumArgs(interp, 3, objc, objv);
	return TCL_ERROR;
    }
    code = Tcl_GetDoubleFromObj(interp, objv[1], &d1);
#ifdef ACCEPT_NAN
    if (code != TCL_OK) {
	const Tcl_ObjInternalRep *irPtr = TclFetchInternalRep(objv[1], &tclDoubleType);

	if (irPtr) {
	    d1 = irPtr->doubleValue;
	    Tcl_ResetResult(interp);
	    code = TCL_OK;
	}
    }
#endif
    if (code != TCL_OK) {
	return TCL_ERROR;
    }
    code = Tcl_GetDoubleFromObj(interp, objv[2], &d2);
#ifdef ACCEPT_NAN
    if (code != TCL_OK) {
	const Tcl_ObjInternalRep *irPtr = TclFetchInternalRep(objv[1], &tclDoubleType);

	if (irPtr) {
	    d2 = irPtr->doubleValue;
	    Tcl_ResetResult(interp);
	    code = TCL_OK;
	}
    }
#endif
    if (code != TCL_OK) {
	return TCL_ERROR;
    }
    errno = 0;
    return CheckDoubleResult(interp, func(d1, d2));
}

static int
ExprAbsFunc(
    TCL_UNUSED(void *),
    Tcl_Interp *interp,		/* The interpreter in which to execute the
				 * function. */
    int objc,			/* Actual parameter count. */
    Tcl_Obj *const *objv)	/* Parameter vector. */
{
    void *ptr;
    int type;
    mp_int big;

    if (objc != 2) {
	MathFuncWrongNumArgs(interp, 2, objc, objv);
	return TCL_ERROR;
    }

    if (Tcl_GetNumberFromObj(interp, objv[1], &ptr, &type) != TCL_OK) {
	return TCL_ERROR;
    }

    if (type == TCL_NUMBER_INT) {
	Tcl_WideInt l = *((const Tcl_WideInt *) ptr);

	if (l > 0) {
	    goto unChanged;
	} else if (l == 0) {
	    if (TclHasStringRep(objv[1])) {
		Tcl_Size numBytes;
		const char *bytes = TclGetStringFromObj(objv[1], &numBytes);

		while (numBytes) {
		    if (*bytes == '-') {
			Tcl_SetObjResult(interp, Tcl_NewWideIntObj(0));
			return TCL_OK;
		    }
		    bytes++;
		    numBytes--;
		}
	    }
	    goto unChanged;
	} else if (l == WIDE_MIN) {
	    if (sizeof(Tcl_WideInt) > sizeof(int64_t)) {
		Tcl_WideUInt ul = -(Tcl_WideUInt)WIDE_MIN;
		if (mp_init(&big) != MP_OKAY || mp_unpack(&big, 1, 1,
			sizeof(Tcl_WideInt), 0, 0, &ul) != MP_OKAY) {
		    return TCL_ERROR;
		}
		if (mp_neg(&big, &big) != MP_OKAY) {
		    return TCL_ERROR;
		}
	    } else if (mp_init_i64(&big, l) != MP_OKAY) {
		return TCL_ERROR;
	    }
	    goto tooLarge;
	}
	Tcl_SetObjResult(interp, Tcl_NewWideIntObj(-l));
	return TCL_OK;
    }

    if (type == TCL_NUMBER_DOUBLE) {
	double d = *((const double *) ptr);
	static const double poszero = 0.0;

	/*
	 * We need to distinguish here between positive 0.0 and negative -0.0.
	 * [Bug 2954959]
	 */

	if (d == -0.0) {
	    if (!memcmp(&d, &poszero, sizeof(double))) {
		goto unChanged;
	    }
	} else if (d > -0.0) {
	    goto unChanged;
	}
	Tcl_SetObjResult(interp, Tcl_NewDoubleObj(-d));
	return TCL_OK;
    }

    if (type == TCL_NUMBER_BIG) {
	if (mp_isneg((const mp_int *) ptr)) {
	    Tcl_GetBignumFromObj(NULL, objv[1], &big);
	tooLarge:
	    if (mp_neg(&big, &big) != MP_OKAY) {
		return TCL_ERROR;
	    }
	    Tcl_SetObjResult(interp, Tcl_NewBignumObj(&big));
	} else {
	unChanged:
	    Tcl_SetObjResult(interp, objv[1]);
	}
	return TCL_OK;
    }

    if (type == TCL_NUMBER_NAN) {
#ifdef ACCEPT_NAN
	Tcl_SetObjResult(interp, objv[1]);
	return TCL_OK;
#else
	double d;

	Tcl_GetDoubleFromObj(interp, objv[1], &d);
	return TCL_ERROR;
#endif
    }
    return TCL_OK;
}

static int
ExprBoolFunc(
    TCL_UNUSED(void *),
    Tcl_Interp *interp,		/* The interpreter in which to execute the
				 * function. */
    int objc,			/* Actual parameter count. */
    Tcl_Obj *const *objv)	/* Actual parameter vector. */
{
    int value;

    if (objc != 2) {
	MathFuncWrongNumArgs(interp, 2, objc, objv);
	return TCL_ERROR;
    }
    if (Tcl_GetBooleanFromObj(interp, objv[1], &value) != TCL_OK) {
	return TCL_ERROR;
    }
    Tcl_SetObjResult(interp, Tcl_NewBooleanObj(value));
    return TCL_OK;
}

static int
ExprDoubleFunc(
    TCL_UNUSED(void *),
    Tcl_Interp *interp,		/* The interpreter in which to execute the
				 * function. */
    int objc,			/* Actual parameter count. */
    Tcl_Obj *const *objv)	/* Actual parameter vector. */
{
    double dResult;

    if (objc != 2) {
	MathFuncWrongNumArgs(interp, 2, objc, objv);
	return TCL_ERROR;
    }
    if (Tcl_GetDoubleFromObj(interp, objv[1], &dResult) != TCL_OK) {
#ifdef ACCEPT_NAN
	if (TclHasInternalRep(objv[1], &tclDoubleType)) {
	    Tcl_SetObjResult(interp, objv[1]);
	    return TCL_OK;
	}
#endif
	return TCL_ERROR;
    }
    Tcl_SetObjResult(interp, Tcl_NewDoubleObj(dResult));
    return TCL_OK;
}

static int
ExprIntFunc(
    TCL_UNUSED(void *),
    Tcl_Interp *interp,		/* The interpreter in which to execute the
				 * function. */
    int objc,			/* Actual parameter count. */
    Tcl_Obj *const *objv)	/* Actual parameter vector. */
{
    double d;
    int type;
    void *ptr;

    if (objc != 2) {
	MathFuncWrongNumArgs(interp, 2, objc, objv);
	return TCL_ERROR;
    }
    if (Tcl_GetNumberFromObj(interp, objv[1], &ptr, &type) != TCL_OK) {
	return TCL_ERROR;
    }

    if (type == TCL_NUMBER_DOUBLE) {
	d = *((const double *) ptr);
	if ((d >= (double)WIDE_MAX) || (d <= (double)WIDE_MIN)) {
	    mp_int big;

	    if (Tcl_InitBignumFromDouble(interp, d, &big) != TCL_OK) {
		/* Infinity */
		return TCL_ERROR;
	    }
	    Tcl_SetObjResult(interp, Tcl_NewBignumObj(&big));
	    return TCL_OK;
	} else {
	    Tcl_WideInt result = (Tcl_WideInt) d;

	    Tcl_SetObjResult(interp, Tcl_NewWideIntObj(result));
	    return TCL_OK;
	}
    }

    if (type != TCL_NUMBER_NAN) {
	/*
	 * All integers are already of integer type.
	 */

	Tcl_SetObjResult(interp, objv[1]);
	return TCL_OK;
    }

    /*
     * Get the error message for NaN.
     */

    Tcl_GetDoubleFromObj(interp, objv[1], &d);
    return TCL_ERROR;
}

static int
ExprWideFunc(
    TCL_UNUSED(void *),
    Tcl_Interp *interp,		/* The interpreter in which to execute the
				 * function. */
    int objc,			/* Actual parameter count. */
    Tcl_Obj *const *objv)	/* Actual parameter vector. */
{
    Tcl_WideInt wResult;

    if (ExprIntFunc(NULL, interp, objc, objv) != TCL_OK) {
	return TCL_ERROR;
    }
    TclGetWideBitsFromObj(NULL, Tcl_GetObjResult(interp), &wResult);
    Tcl_SetObjResult(interp, Tcl_NewWideIntObj(wResult));
    return TCL_OK;
}

/*
 * Common implmentation of max() and min().
 */
static int
ExprMaxMinFunc(
    TCL_UNUSED(void *),
    Tcl_Interp *interp,		/* The interpreter in which to execute the
				 * function. */
    int objc,			/* Actual parameter count. */
    Tcl_Obj *const *objv,	/* Actual parameter vector. */
    int op)			/* Comparison direction */
{
    Tcl_Obj *res;
    double d;
    int type;
    int i;
    void *ptr;

    if (objc < 2) {
	MathFuncWrongNumArgs(interp, 2, objc, objv);
	return TCL_ERROR;
    }
    res = objv[1];
    for (i = 1; i < objc; i++) {
	if (Tcl_GetNumberFromObj(interp, objv[i], &ptr, &type) != TCL_OK) {
	    return TCL_ERROR;
	}
	if (type == TCL_NUMBER_NAN) {
	    /*
	     * Get the error message for NaN.
	     */

	    Tcl_GetDoubleFromObj(interp, objv[i], &d);
	    return TCL_ERROR;
	}
	if (TclCompareTwoNumbers(objv[i], res) == op) {
	    res = objv[i];
	}
    }

    Tcl_SetObjResult(interp, res);
    return TCL_OK;
}

static int
ExprMaxFunc(
    TCL_UNUSED(void *),
    Tcl_Interp *interp,		/* The interpreter in which to execute the
				 * function. */
    int objc,			/* Actual parameter count. */
    Tcl_Obj *const *objv)	/* Actual parameter vector. */
{
    return ExprMaxMinFunc(NULL, interp, objc, objv, MP_GT);
}

static int
ExprMinFunc(
    TCL_UNUSED(void *),
    Tcl_Interp *interp,		/* The interpreter in which to execute the
				 * function. */
    int objc,			/* Actual parameter count. */
    Tcl_Obj *const *objv)	/* Actual parameter vector. */
{
    return ExprMaxMinFunc(NULL, interp, objc, objv, MP_LT);
}

static int
ExprRandFunc(
    TCL_UNUSED(void *),
    Tcl_Interp *interp,		/* The interpreter in which to execute the
				 * function. */
    int objc,			/* Actual parameter count. */
    Tcl_Obj *const *objv)	/* Actual parameter vector. */
{
    Interp *iPtr = (Interp *) interp;
    double dResult;
    long tmp;			/* Algorithm assumes at least 32 bits. Only
				 * long guarantees that. See below. */
    Tcl_Obj *oResult;

    if (objc != 1) {
	MathFuncWrongNumArgs(interp, 1, objc, objv);
	return TCL_ERROR;
    }

    if (!(iPtr->flags & RAND_SEED_INITIALIZED)) {
	iPtr->flags |= RAND_SEED_INITIALIZED;

	/*
	 * To ensure different seeds in different threads (bug #416643),
	 * take into consideration the thread this interp is running in.
	 */

	iPtr->randSeed = TclpGetClicks() + PTR2UINT(Tcl_GetCurrentThread()) * 4093U;

	/*
	 * Make sure 1 <= randSeed <= (2^31) - 2. See below.
	 */

	iPtr->randSeed &= 0x7FFFFFFFL;
	if ((iPtr->randSeed == 0) || (iPtr->randSeed == 0x7FFFFFFFL)) {
	    iPtr->randSeed ^= 123459876L;
	}
    }

    /*
     * Generate the random number using the linear congruential generator
     * defined by the following recurrence:
     *		seed = ( IA * seed ) mod IM
     * where IA is 16807 and IM is (2^31) - 1. The recurrence maps a seed in
     * the range [1, IM - 1] to a new seed in that same range. The recurrence
     * maps IM to 0, and maps 0 back to 0, so those two values must not be
     * allowed as initial values of seed.
     *
     * In order to avoid potential problems with integer overflow, the
     * recurrence is implemented in terms of additional constants IQ and IR
     * such that
     *		IM = IA*IQ + IR
     * None of the operations in the implementation overflows a 32-bit signed
     * integer, and the C type long is guaranteed to be at least 32 bits wide.
     *
     * For more details on how this algorithm works, refer to the following
     * papers:
     *
     *	S.K. Park & K.W. Miller, "Random number generators: good ones are hard
     *	to find," Comm ACM 31(10):1192-1201, Oct 1988
     *
     *	W.H. Press & S.A. Teukolsky, "Portable random number generators,"
     *	Computers in Physics 6(5):522-524, Sep/Oct 1992.
     */

#define RAND_IA		16807
#define RAND_IM		2147483647
#define RAND_IQ		127773
#define RAND_IR		2836
#define RAND_MASK	123459876

    tmp = iPtr->randSeed/RAND_IQ;
    iPtr->randSeed = RAND_IA*(iPtr->randSeed - tmp*RAND_IQ) - RAND_IR*tmp;
    if (iPtr->randSeed < 0) {
	iPtr->randSeed += RAND_IM;
    }

    /*
     * Since the recurrence keeps seed values in the range [1, RAND_IM - 1],
     * dividing by RAND_IM yields a double in the range (0, 1).
     */

    dResult = iPtr->randSeed * (1.0/RAND_IM);

    /*
     * Push a Tcl object with the result.
     */

    TclNewDoubleObj(oResult, dResult);
    Tcl_SetObjResult(interp, oResult);
    return TCL_OK;
}

static int
ExprRoundFunc(
    TCL_UNUSED(void *),
    Tcl_Interp *interp,		/* The interpreter in which to execute the
				 * function. */
    int objc,			/* Actual parameter count. */
    Tcl_Obj *const *objv)	/* Parameter vector. */
{
    double d;
    void *ptr;
    int type;

    if (objc != 2) {
	MathFuncWrongNumArgs(interp, 2, objc, objv);
	return TCL_ERROR;
    }

    if (Tcl_GetNumberFromObj(interp, objv[1], &ptr, &type) != TCL_OK) {
	return TCL_ERROR;
    }

    if (type == TCL_NUMBER_DOUBLE) {
	double fractPart, intPart;
	Tcl_WideInt max = WIDE_MAX, min = WIDE_MIN;

	fractPart = modf(*((const double *) ptr), &intPart);
	if (fractPart <= -0.5) {
	    min++;
	} else if (fractPart >= 0.5) {
	    max--;
	}
	if ((intPart >= (double)max) || (intPart <= (double)min)) {
	    mp_int big;
	    mp_err err = MP_OKAY;

	    if (Tcl_InitBignumFromDouble(interp, intPart, &big) != TCL_OK) {
		/* Infinity */
		return TCL_ERROR;
	    }
	    if (fractPart <= -0.5) {
		err = mp_sub_d(&big, 1, &big);
	    } else if (fractPart >= 0.5) {
		err = mp_add_d(&big, 1, &big);
	    }
	    if (err != MP_OKAY) {
		return TCL_ERROR;
	    }
	    Tcl_SetObjResult(interp, Tcl_NewBignumObj(&big));
	    return TCL_OK;
	} else {
	    Tcl_WideInt result = (Tcl_WideInt)intPart;

	    if (fractPart <= -0.5) {
		result--;
	    } else if (fractPart >= 0.5) {
		result++;
	    }
	    Tcl_SetObjResult(interp, Tcl_NewWideIntObj(result));
	    return TCL_OK;
	}
    }

    if (type != TCL_NUMBER_NAN) {
	/*
	 * All integers are already rounded
	 */

	Tcl_SetObjResult(interp, objv[1]);
	return TCL_OK;
    }

    /*
     * Get the error message for NaN.
     */

    Tcl_GetDoubleFromObj(interp, objv[1], &d);
    return TCL_ERROR;
}

static int
ExprSrandFunc(
    TCL_UNUSED(void *),
    Tcl_Interp *interp,		/* The interpreter in which to execute the
				 * function. */
    int objc,			/* Actual parameter count. */
    Tcl_Obj *const *objv)	/* Parameter vector. */
{
    Interp *iPtr = (Interp *) interp;
    Tcl_WideInt w = 0;		/* Initialized to avoid compiler warning. */

    /*
     * Convert argument and use it to reset the seed.
     */

    if (objc != 2) {
	MathFuncWrongNumArgs(interp, 2, objc, objv);
	return TCL_ERROR;
    }

    if (TclGetWideBitsFromObj(NULL, objv[1], &w) != TCL_OK) {
	return TCL_ERROR;
    }

    /*
     * Reset the seed. Make sure 1 <= randSeed <= 2^31 - 2. See comments in
     * ExprRandFunc for more details.
     */

    iPtr->flags |= RAND_SEED_INITIALIZED;
    iPtr->randSeed = (long) w & 0x7FFFFFFF;
    if ((iPtr->randSeed == 0) || (iPtr->randSeed == 0x7FFFFFFF)) {
	iPtr->randSeed ^= 123459876;
    }

    /*
     * To avoid duplicating the random number generation code we simply clean
     * up our state and call the real random number function. That function
     * will always succeed.
     */

    return ExprRandFunc(NULL, interp, 1, objv);
}

/*
 *----------------------------------------------------------------------
 *
 * Double Classification Functions --
 *
 *	This page contains the functions that implement all of the built-in
 *	math functions for classifying IEEE doubles.
 *
 *	These have to be a little bit careful while Tcl_GetDoubleFromObj()
 *	rejects NaN values, which these functions *explicitly* accept.
 *
 * Results:
 *	Each function returns TCL_OK if it succeeds and pushes an Tcl object
 *	holding the result. If it fails it returns TCL_ERROR and leaves an
 *	error message in the interpreter's result.
 *
 * Side effects:
 *	None.
 *
 *----------------------------------------------------------------------
 *
 * Older MSVC is supported by Tcl, but doesn't have fpclassify(). Of course.
 * But it does sometimes have _fpclass() which does almost the same job; if
 * even that is absent, we grobble around directly in the platform's binary
 * representation of double.
 *
 * The ClassifyDouble() function makes all that conform to a common API
 * (effectively the C99 standard API renamed), and just delegates to the
 * standard macro on platforms that do it correctly.
 */

static inline int
ClassifyDouble(
    double d)
{
#if TCL_FPCLASSIFY_MODE == 0
    return fpclassify(d);
#else /* TCL_FPCLASSIFY_MODE != 0 */
    /*
     * If we don't have fpclassify(), we also don't have the values it returns.
     * Hence we define those here.
     */
#ifndef FP_NAN
#   define FP_NAN	1	/* Value is NaN */
#   define FP_INFINITE	2	/* Value is an infinity */
#   define FP_ZERO	3	/* Value is a zero */
#   define FP_NORMAL	4	/* Value is a normal float */
#   define FP_SUBNORMAL	5	/* Value has lost accuracy */
#endif /* !FP_NAN */

#if TCL_FPCLASSIFY_MODE == 3
    return __builtin_fpclassify(
	    FP_NAN, FP_INFINITE, FP_NORMAL, FP_SUBNORMAL, FP_ZERO, d);
#elif TCL_FPCLASSIFY_MODE == 2
    /*
     * We assume this hack is only needed on little-endian systems.
     * Specifically, x86 running Windows.  It's fairly easy to enable for
     * others if they need it (because their libc/libm is broken) but we'll
     * jump that hurdle when requred.  We can solve the word ordering then.
     */

    union {
	double d;		/* Interpret as double */
	struct {
	    unsigned int low;	/* Lower 32 bits */
	    unsigned int high;	/* Upper 32 bits */
	} w;			/* Interpret as unsigned integer words */
    } doubleMeaning;		/* So we can look at the representation of a
				 * double directly. Platform (i.e., processor)
				 * specific; this is for x86 (and most other
				 * little-endian processors, but those are
				 * untested). */
    unsigned int exponent, mantissaLow, mantissaHigh;
				/* The pieces extracted from the double. */
    int zeroMantissa;		/* Was the mantissa zero? That's special. */

    /*
     * Shifts and masks to use with the doubleMeaning variable above.
     */

#define EXPONENT_MASK   0x7FF	/* 11 bits (after shifting) */
#define EXPONENT_SHIFT  20	/* Moves exponent to bottom of word */
#define MANTISSA_MASK   0xFFFFF	/* 20 bits (plus 32 from other word) */

    /*
     * Extract the exponent (11 bits) and mantissa (52 bits).  Note that we
     * totally ignore the sign bit.
     */

    doubleMeaning.d = d;
    exponent = (doubleMeaning.w.high >> EXPONENT_SHIFT) & EXPONENT_MASK;
    mantissaLow = doubleMeaning.w.low;
    mantissaHigh = doubleMeaning.w.high & MANTISSA_MASK;
    zeroMantissa = (mantissaHigh == 0 && mantissaLow == 0);

    /*
     * Look for the special cases of exponent.
     */

    switch (exponent) {
    case 0:
	/*
	 * When the exponent is all zeros, it's a ZERO or a SUBNORMAL.
	 */

	return zeroMantissa ? FP_ZERO : FP_SUBNORMAL;
    case EXPONENT_MASK:
	/*
	 * When the exponent is all ones, it's an INF or a NAN.
	 */

	return zeroMantissa ? FP_INFINITE : FP_NAN;
    default:
	/*
	 * Everything else is a NORMAL double precision float.
	 */

	return FP_NORMAL;
    }
#elif TCL_FPCLASSIFY_MODE == 1
    switch (_fpclass(d)) {
    case _FPCLASS_NZ:
    case _FPCLASS_PZ:
	return FP_ZERO;
    case _FPCLASS_NN:
    case _FPCLASS_PN:
	return FP_NORMAL;
    case _FPCLASS_ND:
    case _FPCLASS_PD:
	return FP_SUBNORMAL;
    case _FPCLASS_NINF:
    case _FPCLASS_PINF:
	return FP_INFINITE;
    default:
	Tcl_Panic("result of _fpclass() outside documented range!");
    case _FPCLASS_QNAN:
    case _FPCLASS_SNAN:
	return FP_NAN;
    }
#else /* TCL_FPCLASSIFY_MODE not in (0..3) */
#error "unknown or unexpected TCL_FPCLASSIFY_MODE"
#endif /* TCL_FPCLASSIFY_MODE */
#endif /* !fpclassify */
}

static int
ExprIsFiniteFunc(
    TCL_UNUSED(void *),
    Tcl_Interp *interp,		/* The interpreter in which to execute the
				 * function. */
    int objc,			/* Actual parameter count */
    Tcl_Obj *const *objv)	/* Actual parameter list */
{
    double d;
    void *ptr;
    int type, result = 0;

    if (objc != 2) {
	MathFuncWrongNumArgs(interp, 2, objc, objv);
	return TCL_ERROR;
    }

    if (Tcl_GetNumberFromObj(interp, objv[1], &ptr, &type) != TCL_OK) {
	return TCL_ERROR;
    }
    if (type != TCL_NUMBER_NAN) {
	if (Tcl_GetDoubleFromObj(interp, objv[1], &d) != TCL_OK) {
	    return TCL_ERROR;
	}
	type = ClassifyDouble(d);
	result = (type != FP_INFINITE && type != FP_NAN);
    }
    Tcl_SetObjResult(interp, Tcl_NewBooleanObj(result));
    return TCL_OK;
}

static int
ExprIsInfinityFunc(
    TCL_UNUSED(void *),
    Tcl_Interp *interp,		/* The interpreter in which to execute the
				 * function. */
    int objc,			/* Actual parameter count */
    Tcl_Obj *const *objv)	/* Actual parameter list */
{
    double d;
    void *ptr;
    int type, result = 0;

    if (objc != 2) {
	MathFuncWrongNumArgs(interp, 2, objc, objv);
	return TCL_ERROR;
    }

    if (Tcl_GetNumberFromObj(interp, objv[1], &ptr, &type) != TCL_OK) {
	return TCL_ERROR;
    }
    if (type != TCL_NUMBER_NAN) {
	if (Tcl_GetDoubleFromObj(interp, objv[1], &d) != TCL_OK) {
	    return TCL_ERROR;
	}
	result = (ClassifyDouble(d) == FP_INFINITE);
    }
    Tcl_SetObjResult(interp, Tcl_NewBooleanObj(result));
    return TCL_OK;
}

static int
ExprIsNaNFunc(
    TCL_UNUSED(void *),
    Tcl_Interp *interp,		/* The interpreter in which to execute the
				 * function. */
    int objc,			/* Actual parameter count */
    Tcl_Obj *const *objv)	/* Actual parameter list */
{
    double d;
    void *ptr;
    int type, result = 1;

    if (objc != 2) {
	MathFuncWrongNumArgs(interp, 2, objc, objv);
	return TCL_ERROR;
    }

    if (Tcl_GetNumberFromObj(interp, objv[1], &ptr, &type) != TCL_OK) {
	return TCL_ERROR;
    }
    if (type != TCL_NUMBER_NAN) {
	if (Tcl_GetDoubleFromObj(interp, objv[1], &d) != TCL_OK) {
	    return TCL_ERROR;
	}
	result = (ClassifyDouble(d) == FP_NAN);
    }
    Tcl_SetObjResult(interp, Tcl_NewBooleanObj(result));
    return TCL_OK;
}

static int
ExprIsNormalFunc(
    TCL_UNUSED(void *),
    Tcl_Interp *interp,		/* The interpreter in which to execute the
				 * function. */
    int objc,			/* Actual parameter count */
    Tcl_Obj *const *objv)	/* Actual parameter list */
{
    double d;
    void *ptr;
    int type, result = 0;

    if (objc != 2) {
	MathFuncWrongNumArgs(interp, 2, objc, objv);
	return TCL_ERROR;
    }

    if (Tcl_GetNumberFromObj(interp, objv[1], &ptr, &type) != TCL_OK) {
	return TCL_ERROR;
    }
    if (type != TCL_NUMBER_NAN) {
	if (Tcl_GetDoubleFromObj(interp, objv[1], &d) != TCL_OK) {
	    return TCL_ERROR;
	}
	result = (ClassifyDouble(d) == FP_NORMAL);
    }
    Tcl_SetObjResult(interp, Tcl_NewBooleanObj(result));
    return TCL_OK;
}

static int
ExprIsSubnormalFunc(
    TCL_UNUSED(void *),
    Tcl_Interp *interp,		/* The interpreter in which to execute the
				 * function. */
    int objc,			/* Actual parameter count */
    Tcl_Obj *const *objv)	/* Actual parameter list */
{
    double d;
    void *ptr;
    int type, result = 0;

    if (objc != 2) {
	MathFuncWrongNumArgs(interp, 2, objc, objv);
	return TCL_ERROR;
    }

    if (Tcl_GetNumberFromObj(interp, objv[1], &ptr, &type) != TCL_OK) {
	return TCL_ERROR;
    }
    if (type != TCL_NUMBER_NAN) {
	if (Tcl_GetDoubleFromObj(interp, objv[1], &d) != TCL_OK) {
	    return TCL_ERROR;
	}
	result = (ClassifyDouble(d) == FP_SUBNORMAL);
    }
    Tcl_SetObjResult(interp, Tcl_NewBooleanObj(result));
    return TCL_OK;
}

static int
ExprIsUnorderedFunc(
    TCL_UNUSED(void *),
    Tcl_Interp *interp,		/* The interpreter in which to execute the
				 * function. */
    int objc,			/* Actual parameter count */
    Tcl_Obj *const *objv)	/* Actual parameter list */
{
    double d;
    void *ptr;
    int type, result = 0;

    if (objc != 3) {
	MathFuncWrongNumArgs(interp, 3, objc, objv);
	return TCL_ERROR;
    }

    if (Tcl_GetNumberFromObj(interp, objv[1], &ptr, &type) != TCL_OK) {
	return TCL_ERROR;
    }
    if (type == TCL_NUMBER_NAN) {
	result = 1;
    } else {
	d = *((const double *) ptr);
	result = (ClassifyDouble(d) == FP_NAN);
    }

    if (Tcl_GetNumberFromObj(interp, objv[2], &ptr, &type) != TCL_OK) {
	return TCL_ERROR;
    }
    if (type == TCL_NUMBER_NAN) {
	result |= 1;
    } else {
	d = *((const double *) ptr);
	result |= (ClassifyDouble(d) == FP_NAN);
    }

    Tcl_SetObjResult(interp, Tcl_NewBooleanObj(result));
    return TCL_OK;
}

static int
FloatClassifyObjCmd(
    TCL_UNUSED(void *),
    Tcl_Interp *interp,		/* The interpreter in which to execute the
				 * function. */
    int objc,			/* Actual parameter count */
    Tcl_Obj *const *objv)	/* Actual parameter list */
{
    double d;
    Tcl_Obj *objPtr;
    void *ptr;
    int type;

    if (objc != 2) {
	Tcl_WrongNumArgs(interp, 1, objv, "floatValue");
	return TCL_ERROR;
    }

    if (Tcl_GetNumberFromObj(interp, objv[1], &ptr, &type) != TCL_OK) {
	return TCL_ERROR;
    }
    if (type == TCL_NUMBER_NAN) {
	goto gotNaN;
    } else if (Tcl_GetDoubleFromObj(interp, objv[1], &d) != TCL_OK) {
	return TCL_ERROR;
    }
    switch (ClassifyDouble(d)) {
    case FP_INFINITE:
	TclNewLiteralStringObj(objPtr, "infinite");
	break;
    case FP_NAN:
    gotNaN:
	TclNewLiteralStringObj(objPtr, "nan");
	break;
    case FP_NORMAL:
	TclNewLiteralStringObj(objPtr, "normal");
	break;
    case FP_SUBNORMAL:
	TclNewLiteralStringObj(objPtr, "subnormal");
	break;
    case FP_ZERO:
	TclNewLiteralStringObj(objPtr, "zero");
	break;
    default:
	Tcl_SetObjResult(interp, Tcl_ObjPrintf(
		"unable to classify number: %f", d));
	return TCL_ERROR;
    }
    Tcl_SetObjResult(interp, objPtr);
    return TCL_OK;
}

/*
 *----------------------------------------------------------------------
 *
 * MathFuncWrongNumArgs --
 *
 *	Generate an error message when a math function presents the wrong
 *	number of arguments.
 *
 * Results:
 *	None.
 *
 * Side effects:
 *	An error message is stored in the interpreter result.
 *
 *----------------------------------------------------------------------
 */

static void
MathFuncWrongNumArgs(
    Tcl_Interp *interp,		/* Tcl interpreter */
    int expected,		/* Formal parameter count. */
    int found,			/* Actual parameter count. */
    Tcl_Obj *const *objv)	/* Actual parameter vector. */
{
    const char *name = TclGetString(objv[0]);
    const char *tail = name + strlen(name);

    while (tail > name + 1) {
	tail--;
	if (*tail == ':' && tail[-1] == ':') {
	    name = tail + 1;
	    break;
	}
    }
    Tcl_SetObjResult(interp, Tcl_ObjPrintf(
	    "%s arguments for math function \"%s\"",
	    (found < expected ? "not enough" : "too many"), name));
    Tcl_SetErrorCode(interp, "TCL", "WRONGARGS", (char *)NULL);
}

#ifdef USE_DTRACE
/*
 *----------------------------------------------------------------------
 *
 * DTraceObjCmd --
 *
 *	This function is invoked to process the "::tcl::dtrace" Tcl command.
 *
 * Results:
 *	A standard Tcl object result.
 *
 * Side effects:
 *	The 'tcl-probe' DTrace probe is triggered (if it is enabled).
 *
 *----------------------------------------------------------------------
 */

static int
DTraceObjCmd(
    TCL_UNUSED(void *),
    TCL_UNUSED(Tcl_Interp *),
    int objc,			/* Number of arguments. */
    Tcl_Obj *const objv[])	/* Argument objects. */
{
    if (TCL_DTRACE_TCL_PROBE_ENABLED()) {
	char *a[10];
	int i = 0;

	while (i++ < 10) {
	    a[i-1] = i < objc ? TclGetString(objv[i]) : NULL;
	}
	TCL_DTRACE_TCL_PROBE(a[0], a[1], a[2], a[3], a[4], a[5], a[6], a[7],
		a[8], a[9]);
    }
    return TCL_OK;
}

/*
 *----------------------------------------------------------------------
 *
 * TclDTraceInfo --
 *
 *	Extract information from a TIP280 dict for use by DTrace probes.
 *
 * Results:
 *	None.
 *
 * Side effects:
 *	None.
 *
 *----------------------------------------------------------------------
 */

void
TclDTraceInfo(
    Tcl_Obj *info,
    const char **args,
    Tcl_Size *argsi)
{
    static Tcl_Obj *keys[10] = { NULL };
    Tcl_Obj **k = keys, *val;
    int i = 0;

    if (!*k) {
#define kini(s) TclNewLiteralStringObj(keys[i], s); i++
	kini("cmd");	kini("type");	kini("proc");	kini("file");
	kini("method");	kini("class");	kini("lambda");	kini("object");
	kini("line");	kini("level");
#undef kini
    }
    for (i = 0; i < 6; i++) {
	Tcl_DictObjGet(NULL, info, *k++, &val);
	args[i] = val ? TclGetString(val) : NULL;
    }

    /*
     * no "proc" -> use "lambda"
     */

    if (!args[2]) {
	Tcl_DictObjGet(NULL, info, *k, &val);
	args[2] = val ? TclGetString(val) : NULL;
    }
    k++;

    /*
     * no "class" -> use "object"
     */

    if (!args[5]) {
	Tcl_DictObjGet(NULL, info, *k, &val);
	args[5] = val ? TclGetString(val) : NULL;
    }
    k++;
    for (i = 0; i < 2; i++) {
	Tcl_DictObjGet(NULL, info, *k++, &val);
	if (val) {
	    Tcl_GetSizeIntFromObj(NULL, val, &argsi[i]);
	} else {
	    argsi[i] = 0;
	}
    }
}

/*
 *----------------------------------------------------------------------
 *
 * DTraceCmdReturn --
 *
 *	NR callback for DTrace command return probes.
 *
 * Results:
 *	None.
 *
 * Side effects:
 *	None.
 *
 *----------------------------------------------------------------------
 */

static int
DTraceCmdReturn(
    void *data[],
    Tcl_Interp *interp,
    int result)
{
    char *cmdName = TclGetString((Tcl_Obj *) data[0]);

    if (TCL_DTRACE_CMD_RETURN_ENABLED()) {
	TCL_DTRACE_CMD_RETURN(cmdName, result);
    }
    if (TCL_DTRACE_CMD_RESULT_ENABLED()) {
	Tcl_Obj *r = Tcl_GetObjResult(interp);

	TCL_DTRACE_CMD_RESULT(cmdName, result, TclGetString(r), r);
    }
    return result;
}

TCL_DTRACE_DEBUG_LOG()

#endif /* USE_DTRACE */

/*
 *----------------------------------------------------------------------
 *
 * Tcl_NRCallObjProc --
 *
 *	This function calls an objProc directly while managing things properly
 *	if it happens to be an NR objProc. It is meant to be used by extenders
 *	that provide an NR implementation of a command, as this function
 *	permits a trivial coding of the non-NR objProc.
 *
 * Results:
 *	The return value is a standard Tcl completion code such as TCL_OK or
 *	TCL_ERROR. A result or error message is left in interp's result.
 *
 * Side effects:
 *	Depends on the objProc.
 *
 *----------------------------------------------------------------------
 */

int
Tcl_NRCallObjProc(
    Tcl_Interp *interp,
    Tcl_ObjCmdProc *objProc,
    void *clientData,
    Tcl_Size objc,
    Tcl_Obj *const objv[])
{
    NRE_callback *rootPtr = TOP_CB(interp);

    TclNRAddCallback(interp, Dispatch, objProc, clientData,
	    INT2PTR(objc), objv);
    return TclNRRunCallbacks(interp, TCL_OK, rootPtr);
}

static int
wrapperNRObjProc(
    void *clientData,
    Tcl_Interp *interp,
    int objc,
    Tcl_Obj *const objv[])
{
    CmdWrapperInfo *info = (CmdWrapperInfo *) clientData;
    clientData = info->clientData;
    Tcl_ObjCmdProc2 *proc = info->proc;
    Tcl_Free(info);
    if (objc < 0) {
	objc = -1;
    }
    return proc(clientData, interp, (Tcl_Size) objc, objv);
}

int
Tcl_NRCallObjProc2(
    Tcl_Interp *interp,
    Tcl_ObjCmdProc2 *objProc,
    void *clientData,
    Tcl_Size objc,
    Tcl_Obj *const objv[])
{
    if (objc > INT_MAX) {
	Tcl_WrongNumArgs(interp, 1, objv, "?args?");
	return TCL_ERROR;
    }

    NRE_callback *rootPtr = TOP_CB(interp);
    CmdWrapperInfo *info = (CmdWrapperInfo *)Tcl_Alloc(sizeof(CmdWrapperInfo));
    info->clientData = clientData;
    info->proc = objProc;

    TclNRAddCallback(interp, Dispatch, wrapperNRObjProc, info,
	    INT2PTR(objc), objv);
    return TclNRRunCallbacks(interp, TCL_OK, rootPtr);
}

/*
 *----------------------------------------------------------------------
 *
 * Tcl_NRCreateCommand --
 *
 *	Define a new NRE-enabled object-based command in a command table.
 *
 * Results:
 *	The return value is a token for the command, which can be used in
 *	future calls to Tcl_GetCommandName.
 *
 * Side effects:
 *	If no command named "cmdName" already exists for interp, one is
 *	created. Otherwise, if a command does exist, then if the object-based
 *	Tcl_ObjCmdProc is InvokeStringCommand, we assume Tcl_CreateCommand
 *	was called previously for the same command and just set its
 *	Tcl_ObjCmdProc to the argument "proc"; otherwise, we delete the old
 *	command.
 *
 *	In the future, during bytecode evaluation when "cmdName" is seen as
 *	the name of a command by Tcl_EvalObj or Tcl_Eval, the object-based
 *	Tcl_ObjCmdProc proc will be called. When the command is deleted from
 *	the table, deleteProc will be called. See the manual entry for details
 *	on the calling sequence.
 *
 *----------------------------------------------------------------------
 */

static int
cmdWrapperNreProc(
    void *clientData,
    Tcl_Interp *interp,
    int objc,
    Tcl_Obj *const objv[])
{
    CmdWrapperInfo *info = (CmdWrapperInfo *) clientData;

    if (objc < 0) {
	objc = -1;
    }
    return info->nreProc(info->clientData, interp, objc, objv);
}

Tcl_Command
Tcl_NRCreateCommand2(
    Tcl_Interp *interp,		/* Token for command interpreter (returned by
				 * previous call to Tcl_CreateInterp). */
    const char *cmdName,	/* Name of command. If it contains namespace
				 * qualifiers, the new command is put in the
				 * specified namespace; otherwise it is put in
				 * the global namespace. */
    Tcl_ObjCmdProc2 *proc,	/* Object-based function to associate with
				 * name, provides direct access for direct
				 * calls. */
    Tcl_ObjCmdProc2 *nreProc,	/* Object-based function to associate with
				 * name, provides NR implementation */
    void *clientData,		/* Arbitrary value to pass to object
				 * function. */
    Tcl_CmdDeleteProc *deleteProc)
				/* If not NULL, gives a function to call when
				 * this command is deleted. */
{
    CmdWrapperInfo *info = (CmdWrapperInfo *)Tcl_Alloc(sizeof(CmdWrapperInfo));

    info->proc = proc;
    info->clientData = clientData;
    info->nreProc = nreProc;
    info->deleteProc = deleteProc;
    info->deleteData = clientData;
    return Tcl_NRCreateCommand(interp, cmdName,
	    (proc ? cmdWrapperProc : NULL),
	    (nreProc ? cmdWrapperNreProc : NULL),
	    info, cmdWrapperDeleteProc);
}

Tcl_Command
Tcl_NRCreateCommand(
    Tcl_Interp *interp,		/* Token for command interpreter (returned by
				 * previous call to Tcl_CreateInterp). */
    const char *cmdName,	/* Name of command. If it contains namespace
				 * qualifiers, the new command is put in the
				 * specified namespace; otherwise it is put in
				 * the global namespace. */
    Tcl_ObjCmdProc *proc,	/* Object-based function to associate with
				 * name, provides direct access for direct
				 * calls. */
    Tcl_ObjCmdProc *nreProc,	/* Object-based function to associate with
				 * name, provides NR implementation */
    void *clientData,		/* Arbitrary value to pass to object
				 * function. */
    Tcl_CmdDeleteProc *deleteProc)
				/* If not NULL, gives a function to call when
				 * this command is deleted. */
{
    Command *cmdPtr = (Command *)
	    Tcl_CreateObjCommand(interp, cmdName, proc, clientData,
		    deleteProc);

    cmdPtr->nreProc = nreProc;
    return (Tcl_Command) cmdPtr;
}

Tcl_Command
TclNRCreateCommandInNs(
    Tcl_Interp *interp,
    const char *cmdName,
    Tcl_Namespace *nsPtr,
    Tcl_ObjCmdProc *proc,
    Tcl_ObjCmdProc *nreProc,
    void *clientData,
    Tcl_CmdDeleteProc *deleteProc)
{
    Command *cmdPtr = (Command *)
	    TclCreateObjCommandInNs(interp, cmdName, nsPtr, proc, clientData,
		    deleteProc);

    cmdPtr->nreProc = nreProc;
    return (Tcl_Command) cmdPtr;
}

/****************************************************************************
 * Stuff for the public api
 ****************************************************************************/

int
Tcl_NREvalObj(
    Tcl_Interp *interp,
    Tcl_Obj *objPtr,
    int flags)
{
    return TclNREvalObjEx(interp, objPtr, flags, NULL, INT_MIN);
}

int
Tcl_NREvalObjv(
    Tcl_Interp *interp,		/* Interpreter in which to evaluate the
				 * command. Also used for error reporting. */
    Tcl_Size objc,		/* Number of words in command. */
    Tcl_Obj *const objv[],	/* An array of pointers to objects that are
				 * the words that make up the command. */
    int flags)			/* Collection of OR-ed bits that control the
				 * evaluation of the script. Only
				 * TCL_EVAL_GLOBAL, TCL_EVAL_INVOKE and
				 * TCL_EVAL_NOERR are currently supported. */
{
    return TclNREvalObjv(interp, objc, objv, flags, NULL);
}

int
Tcl_NRCmdSwap(
    Tcl_Interp *interp,
    Tcl_Command cmd,
    Tcl_Size objc,
    Tcl_Obj *const objv[],
    int flags)
{
    return TclNREvalObjv(interp, objc, objv, flags|TCL_EVAL_NOERR,
	    (Command *) cmd);
}

/*****************************************************************************
 * Tailcall related code
 *****************************************************************************
 *
 * The steps of the tailcall dance are as follows:
 *
 *   1. when [tailcall] is invoked, it stores the corresponding callback in
 *      the current CallFrame and returns TCL_RETURN
 *   2. when the CallFrame is popped, it calls TclSetTailcall to store the
 *      callback in the proper NRCommand callback - the spot where the command
 *      that pushed the CallFrame is completely cleaned up
 *   3. when the NRCommand callback runs, it schedules the tailcall callback
 *      to run immediately after it returns
 *
 *   One delicate point is to properly define the NRCommand where the tailcall
 *   will execute. There are functions whose purpose is to help define the
 *   precise spot:
 *     TclMarkTailcall: if the NEXT command to be pushed tailcalls, execution
 *	 should continue right here
 *     TclSkipTailcall:  if the NEXT command to be pushed tailcalls, execution
 *	 should continue after the CURRENT command is fully returned ("skip
 *	 the next command: we are redirecting to it, tailcalls should run
 *	 after WE return")
 *     TclPushTailcallPoint: the search for a tailcalling spot cannot traverse
 *	 this point. This is special for OO, as some of the oo constructs
 *	 that behave like commands may not push an NRCommand callback.
 */

void
TclMarkTailcall(
    Tcl_Interp *interp)
{
    Interp *iPtr = (Interp *) interp;

    if (iPtr->deferredCallbacks == NULL) {
	TclNRAddCallback(interp, NRCommand, NULL, NULL,
		NULL, NULL);
	iPtr->deferredCallbacks = TOP_CB(interp);
    }
}

void
TclSkipTailcall(
    Tcl_Interp *interp)
{
    Interp *iPtr = (Interp *) interp;

    TclMarkTailcall(interp);
    iPtr->deferredCallbacks->data[1] = INT2PTR(1);
}

void
TclPushTailcallPoint(
    Tcl_Interp *interp)
{
    TclNRAddCallback(interp, NRCommand, NULL, NULL, NULL, NULL);
    ((Interp *) interp)->numLevels++;
}

/*
 *----------------------------------------------------------------------
 *
 * TclSetTailcall --
 *
 *	Splice a tailcall command in the proper spot of the NRE callback
 *	stack, so that it runs at the right time.
 *
 *----------------------------------------------------------------------
 */

void
TclSetTailcall(
    Tcl_Interp *interp,
    Tcl_Obj *listPtr)
{
    /*
     * Find the splicing spot: right before the NRCommand of the thing
     * being tailcalled. Note that we skip NRCommands marked by a 1 in data[1]
     * (used by command redirectors).
     */

    NRE_callback *runPtr;

    for (runPtr = TOP_CB(interp); runPtr; runPtr = runPtr->nextPtr) {
	if (((runPtr->procPtr) == NRCommand) && !runPtr->data[1]) {
	    break;
	}
    }
    if (!runPtr) {
	Tcl_Panic("tailcall cannot find the right splicing spot: should not happen!");
    }
    runPtr->data[1] = listPtr;
}

/*
 *----------------------------------------------------------------------
 *
 * TclNRTailcallObjCmd --
 *
 *	Prepare the tailcall as a list and store it in the current
 *	varFrame. When the frame is later popped the tailcall will be spliced
 *	at the proper place.
 *
 * Results:
 *	The first NRCommand callback that is not marked to be skipped is
 *	updated so that its data[1] field contains the tailcall list.
 *
 *----------------------------------------------------------------------
 */

int
TclNRTailcallObjCmd(
    TCL_UNUSED(void *),
    Tcl_Interp *interp,
    int objc,
    Tcl_Obj *const objv[])
{
    Interp *iPtr = (Interp *) interp;

    if (objc < 1) {
	Tcl_WrongNumArgs(interp, 1, objv, "?command? ?arg ...?");
	return TCL_ERROR;
    }

    if (!(iPtr->varFramePtr->isProcCallFrame & 1)) {
	Tcl_SetObjResult(interp, Tcl_NewStringObj(
		"tailcall can only be called from a proc, lambda or method", TCL_INDEX_NONE));
	Tcl_SetErrorCode(interp, "TCL", "TAILCALL", "ILLEGAL", (char *)NULL);
	return TCL_ERROR;
    }

    /*
     * Invocation without args just clears a scheduled tailcall; invocation
     * with an argument replaces any previously scheduled tailcall.
     */

    if (iPtr->varFramePtr->tailcallPtr) {
	Tcl_DecrRefCount(iPtr->varFramePtr->tailcallPtr);
	iPtr->varFramePtr->tailcallPtr = NULL;
    }

    /*
     * Create the callback to actually evaluate the tailcalled
     * command, then set it in the varFrame so that PopCallFrame can use it
     * at the proper time.
     */

    if (objc > 1) {
	Tcl_Obj *listPtr, *nsObjPtr;
	Tcl_Namespace *nsPtr = (Tcl_Namespace *) iPtr->varFramePtr->nsPtr;

	/*
	 * The tailcall data is in a Tcl list: the first element is the
	 * namespace, the rest the command to be tailcalled.
	 */

	nsObjPtr = Tcl_NewStringObj(nsPtr->fullName, TCL_INDEX_NONE);
	listPtr = Tcl_NewListObj(objc, objv);
	TclListObjSetElement(interp, listPtr, 0, nsObjPtr);

	iPtr->varFramePtr->tailcallPtr = listPtr;
    }
    return TCL_RETURN;
}

/*
 *----------------------------------------------------------------------
 *
 * TclNRTailcallEval --
 *
 *	This NREcallback actually causes the tailcall to be evaluated.
 *
 *----------------------------------------------------------------------
 */

int
TclNRTailcallEval(
    void *data[],
    Tcl_Interp *interp,
    int result)
{
    Interp *iPtr = (Interp *) interp;
    Tcl_Obj *listPtr = (Tcl_Obj *)data[0], *nsObjPtr;
    Tcl_Namespace *nsPtr;
    Tcl_Size objc;
    Tcl_Obj **objv;

    TclListObjGetElements(interp, listPtr, &objc, &objv);
    nsObjPtr = objv[0];

    if (result == TCL_OK) {
	result = TclGetNamespaceFromObj(interp, nsObjPtr, &nsPtr);
    }

    if (result != TCL_OK) {
	/*
	 * Tailcall execution was preempted, eg by an intervening catch or by
	 * a now-gone namespace: cleanup and return.
	 */

	Tcl_DecrRefCount(listPtr);
	return result;
    }

    /*
     * Perform the tailcall
     */

    TclMarkTailcall(interp);
    TclNRAddCallback(interp, TclNRReleaseValues, listPtr, NULL, NULL,NULL);
    iPtr->lookupNsPtr = (Namespace *) nsPtr;
    return TclNREvalObjv(interp, objc - 1, objv + 1, 0, NULL);
}

int
TclNRReleaseValues(
    void *data[],
    TCL_UNUSED(Tcl_Interp *),
    int result)
{
    int i = 0;

    while (i < 4) {
	if (data[i]) {
	    Tcl_DecrRefCount((Tcl_Obj *) data[i]);
	} else {
	    break;
	}
	i++;
    }
    return result;
}

void
Tcl_NRAddCallback(
    Tcl_Interp *interp,
    Tcl_NRPostProc *postProcPtr,
    void *data0,
    void *data1,
    void *data2,
    void *data3)
{
    if (!(postProcPtr)) {
	Tcl_Panic("Adding a callback without an objProc?!");
    }
    TclNRAddCallback(interp, postProcPtr, data0, data1, data2, data3);
}

/*
 *----------------------------------------------------------------------
 *
 * TclNRCoroutineObjCmd -- (and friends)
 *
 *	This object-based function is invoked to process the "coroutine" Tcl
 *	command. It is heavily based on "apply".
 *
 * Results:
 *	A standard Tcl object result value.
 *
 * Side effects:
 *	A new procedure gets created.
 *
 * ** FIRST EXPERIMENTAL IMPLEMENTATION **
 *
 * It is fairly amateurish and not up to our standards - mainly in terms of
 * error messages and [info] interaction. Just to test the infrastructure in
 * teov and tebc.
 *----------------------------------------------------------------------
 */

#define iPtr ((Interp *) interp)

int
TclNRYieldObjCmd(
    void *clientData,
    Tcl_Interp *interp,
    int objc,
    Tcl_Obj *const objv[])
{
    CoroutineData *corPtr = iPtr->execEnvPtr->corPtr;

    if (objc > 2) {
	Tcl_WrongNumArgs(interp, 1, objv, "?returnValue?");
	return TCL_ERROR;
    }

    if (!corPtr) {
	Tcl_SetObjResult(interp, Tcl_NewStringObj(
		"yield can only be called in a coroutine", TCL_INDEX_NONE));
	Tcl_SetErrorCode(interp, "TCL", "COROUTINE", "ILLEGAL_YIELD", (char *)NULL);
	return TCL_ERROR;
    }

    if (objc == 2) {
	Tcl_SetObjResult(interp, objv[1]);
    }

    NRE_ASSERT(!COR_IS_SUSPENDED(corPtr));
    TclNRAddCallback(interp, TclNRCoroutineActivateCallback, corPtr,
	    clientData, NULL, NULL);
    return TCL_OK;
}

int
TclNRYieldToObjCmd(
    TCL_UNUSED(void *),
    Tcl_Interp *interp,
    int objc,
    Tcl_Obj *const objv[])
{
    CoroutineData *corPtr = iPtr->execEnvPtr->corPtr;
    Tcl_Obj *listPtr, *nsObjPtr;
    Tcl_Namespace *nsPtr = TclGetCurrentNamespace(interp);

    if (objc < 2) {
	Tcl_WrongNumArgs(interp, 1, objv, "command ?arg ...?");
	return TCL_ERROR;
    }

    if (!corPtr) {
	Tcl_SetObjResult(interp, Tcl_NewStringObj(
		"yieldto can only be called in a coroutine", TCL_INDEX_NONE));
	Tcl_SetErrorCode(interp, "TCL", "COROUTINE", "ILLEGAL_YIELD", (char *)NULL);
	return TCL_ERROR;
    }

    if (((Namespace *) nsPtr)->flags & NS_DYING) {
	Tcl_SetObjResult(interp, Tcl_NewStringObj(
		"yieldto called in deleted namespace", TCL_INDEX_NONE));
	Tcl_SetErrorCode(interp, "TCL", "COROUTINE", "YIELDTO_IN_DELETED",
		(char *)NULL);
	return TCL_ERROR;
    }

    /*
     * Add the tailcall in the caller env, then just yield.
     *
     * This is essentially code from TclNRTailcallObjCmd
     */

    listPtr = Tcl_NewListObj(objc, objv);
    nsObjPtr = Tcl_NewStringObj(nsPtr->fullName, TCL_INDEX_NONE);
    TclListObjSetElement(interp, listPtr, 0, nsObjPtr);

    /*
     * Add the callback in the caller's env, then instruct TEBC to yield.
     */

    iPtr->execEnvPtr = corPtr->callerEEPtr;
    /* Not calling Tcl_IncrRefCount(listPtr) here because listPtr is private */
    TclSetTailcall(interp, listPtr);
    corPtr->yieldPtr = listPtr;
    iPtr->execEnvPtr = corPtr->eePtr;

    return TclNRYieldObjCmd(CORO_ACTIVATE_YIELDM, interp, 1, objv);
}

static int
RewindCoroutineCallback(
    void *data[],
    Tcl_Interp *interp,
    TCL_UNUSED(int) /*result*/)
{
    return Tcl_RestoreInterpState(interp, (Tcl_InterpState)data[0]);
}

static int
RewindCoroutine(
    CoroutineData *corPtr,
    int result)
{
    Tcl_Interp *interp = corPtr->eePtr->interp;
    Tcl_InterpState state = Tcl_SaveInterpState(interp, result);

    NRE_ASSERT(COR_IS_SUSPENDED(corPtr));
    NRE_ASSERT(corPtr->eePtr != NULL);
    NRE_ASSERT(corPtr->eePtr != iPtr->execEnvPtr);

    corPtr->eePtr->rewind = 1;
    TclNRAddCallback(interp, RewindCoroutineCallback, state,
	    NULL, NULL, NULL);
    return TclNRInterpCoroutine(corPtr, interp, 0, NULL);
}

static void
DeleteCoroutine(
    void *clientData)
{
    CoroutineData *corPtr = (CoroutineData *)clientData;
    Tcl_Interp *interp = corPtr->eePtr->interp;
    NRE_callback *rootPtr = TOP_CB(interp);

    if (COR_IS_SUSPENDED(corPtr)) {
	TclNRRunCallbacks(interp, RewindCoroutine(corPtr,TCL_OK), rootPtr);
    }
}

static int
NRCoroutineCallerCallback(
    void *data[],
    Tcl_Interp *interp,
    int result)
{
    CoroutineData *corPtr = (CoroutineData *)data[0];
    Command *cmdPtr = corPtr->cmdPtr;

    /*
     * This is the last callback in the caller execEnv, right before switching
     * to the coroutine's
     */

    NRE_ASSERT(iPtr->execEnvPtr == corPtr->callerEEPtr);

    if (!corPtr->eePtr) {
	/*
	 * The execEnv was wound down but not deleted for our sake. We finish
	 * the job here. The caller context has already been restored.
	 */

	NRE_ASSERT(iPtr->varFramePtr == corPtr->caller.varFramePtr);
	NRE_ASSERT(iPtr->framePtr == corPtr->caller.framePtr);
	NRE_ASSERT(iPtr->cmdFramePtr == corPtr->caller.cmdFramePtr);
	Tcl_Free(corPtr);
	return result;
    }

    NRE_ASSERT(COR_IS_SUSPENDED(corPtr));
    SAVE_CONTEXT(corPtr->running);
    RESTORE_CONTEXT(corPtr->caller);

    if (cmdPtr->flags & CMD_DYING) {
	/*
	 * The command was deleted while it was running: wind down the
	 * execEnv, this will do the complete cleanup. RewindCoroutine will
	 * restore both the caller's context and interp state.
	 */

	return RewindCoroutine(corPtr, result);
    }

    return result;
}

static int
NRCoroutineExitCallback(
    void *data[],
    Tcl_Interp *interp,
    int result)
{
    CoroutineData *corPtr = (CoroutineData *)data[0];
    Command *cmdPtr = corPtr->cmdPtr;

    /*
     * This runs at the bottom of the Coroutine's execEnv: it will be executed
     * when the coroutine returns or is wound down, but not when it yields. It
     * deletes the coroutine and restores the caller's environment.
     */

    NRE_ASSERT(interp == corPtr->eePtr->interp);
    NRE_ASSERT(TOP_CB(interp) == NULL);
    NRE_ASSERT(iPtr->execEnvPtr == corPtr->eePtr);
    NRE_ASSERT(!COR_IS_SUSPENDED(corPtr));
    NRE_ASSERT((corPtr->callerEEPtr->callbackPtr->procPtr == NRCoroutineCallerCallback));

    cmdPtr->deleteProc = NULL;
    Tcl_DeleteCommandFromToken(interp, (Tcl_Command) cmdPtr);
    TclCleanupCommandMacro(cmdPtr);

    corPtr->eePtr->corPtr = NULL;
    TclDeleteExecEnv(corPtr->eePtr);
    corPtr->eePtr = NULL;

    corPtr->stackLevel = NULL;

    /*
     * #280.
     * Drop the coroutine-owned copy of the lineLABCPtr hashtable for literal
     * command arguments in bytecode.
     */

    Tcl_DeleteHashTable(corPtr->lineLABCPtr);
    Tcl_Free(corPtr->lineLABCPtr);
    corPtr->lineLABCPtr = NULL;

    RESTORE_CONTEXT(corPtr->caller);
    iPtr->execEnvPtr = corPtr->callerEEPtr;
    iPtr->numLevels++;

    return result;
}

/*
 *----------------------------------------------------------------------
 *
 * TclNRCoroutineActivateCallback --
 *
 *	This is the workhorse for coroutines: it implements both yield and
 *	resume.
 *
 *	It is important that both be implemented in the same callback: the
 *	detection of the impossibility to suspend due to a busy C-stack relies
 *	on the precise position of a local variable in the stack. We do not
 *	want the compiler to play tricks on us, either by moving things around
 *	or inlining.
 *
 *----------------------------------------------------------------------
 */

int
TclNRCoroutineActivateCallback(
    void *data[],
    Tcl_Interp *interp,
    TCL_UNUSED(int) /*result*/)
{
    CoroutineData *corPtr = (CoroutineData *)data[0];
    void *stackLevel = TclGetCStackPtr();

    if (!corPtr->stackLevel) {
	/*
	 * -- Coroutine is suspended --
	 * Push the callback to restore the caller's context on yield or
	 * return.
	 */

	TclNRAddCallback(interp, NRCoroutineCallerCallback, corPtr,
		NULL, NULL, NULL);

	/*
	 * Record the stackLevel at which the resume is happening, then swap
	 * the interp's environment to make it suitable to run this coroutine.
	 */

	corPtr->stackLevel = stackLevel;
	Tcl_Size numLevels = corPtr->auxNumLevels;
	corPtr->auxNumLevels = iPtr->numLevels;

	SAVE_CONTEXT(corPtr->caller);
	corPtr->callerEEPtr = iPtr->execEnvPtr;
	RESTORE_CONTEXT(corPtr->running);
	iPtr->execEnvPtr = corPtr->eePtr;
	iPtr->numLevels += numLevels;
    } else {
	/*
	 * Coroutine is active: yield
	 */

	if (corPtr->stackLevel != stackLevel) {
	    NRE_callback *runPtr;

	    iPtr->execEnvPtr = corPtr->callerEEPtr;
	    if (corPtr->yieldPtr) {
		for (runPtr = TOP_CB(interp); runPtr; runPtr = runPtr->nextPtr) {
		    if (runPtr->data[1] == corPtr->yieldPtr) {
			Tcl_DecrRefCount((Tcl_Obj *)runPtr->data[1]);
			runPtr->data[1] = NULL;
			corPtr->yieldPtr = NULL;
			break;
		    }
		}
	    }
	    iPtr->execEnvPtr = corPtr->eePtr;

	    Tcl_SetObjResult(interp, Tcl_NewStringObj(
		    "cannot yield: C stack busy", TCL_INDEX_NONE));
	    Tcl_SetErrorCode(interp, "TCL", "COROUTINE", "CANT_YIELD",
		    (char *)NULL);
	    return TCL_ERROR;
	}

	void *type = data[1];
	if (type == CORO_ACTIVATE_YIELD) {
	    corPtr->nargs = COROUTINE_ARGUMENTS_SINGLE_OPTIONAL;
	} else if (type == CORO_ACTIVATE_YIELDM) {
	    corPtr->nargs = COROUTINE_ARGUMENTS_ARBITRARY;
	} else {
	    Tcl_Panic("Yield received an option which is not implemented");
	}

	corPtr->yieldPtr = NULL;
	corPtr->stackLevel = NULL;

	Tcl_Size numLevels = iPtr->numLevels;
	iPtr->numLevels = corPtr->auxNumLevels;
	corPtr->auxNumLevels = numLevels - corPtr->auxNumLevels;

	iPtr->execEnvPtr = corPtr->callerEEPtr;
    }

    return TCL_OK;
}

/*
 *----------------------------------------------------------------------
 *
 * CoroTypeObjCmd --
 *
 *	Implementation of [::tcl::unsupported::corotype] command.
 *
 *----------------------------------------------------------------------
 */

static int
CoroTypeObjCmd(
    TCL_UNUSED(void *),
    Tcl_Interp *interp,
    int objc,
    Tcl_Obj *const objv[])
{
    Command *cmdPtr;
    CoroutineData *corPtr;

    if (objc != 2) {
	Tcl_WrongNumArgs(interp, 1, objv, "coroName");
	return TCL_ERROR;
    }

    /*
     * Look up the coroutine.
     */

    cmdPtr = (Command *) Tcl_GetCommandFromObj(interp, objv[1]);
    if ((!cmdPtr) || (cmdPtr->nreProc != TclNRInterpCoroutine)) {
	Tcl_SetObjResult(interp, Tcl_NewStringObj(
		"can only get coroutine type of a coroutine", TCL_INDEX_NONE));
	Tcl_SetErrorCode(interp, "TCL", "LOOKUP", "COROUTINE",
		TclGetString(objv[1]), (char *)NULL);
	return TCL_ERROR;
    }

    /*
     * An active coroutine is "active". Can't tell what it might do in the
     * future.
     */

    corPtr = (CoroutineData *)cmdPtr->objClientData;
    if (!COR_IS_SUSPENDED(corPtr)) {
	Tcl_SetObjResult(interp, Tcl_NewStringObj("active", TCL_INDEX_NONE));
	return TCL_OK;
    }

    /*
     * Inactive coroutines are classified by the (effective) command used to
     * suspend them, which matters when you're injecting a probe.
     */

    switch (corPtr->nargs) {
    case COROUTINE_ARGUMENTS_SINGLE_OPTIONAL:
	Tcl_SetObjResult(interp, Tcl_NewStringObj("yield", TCL_INDEX_NONE));
	return TCL_OK;
    case COROUTINE_ARGUMENTS_ARBITRARY:
	Tcl_SetObjResult(interp, Tcl_NewStringObj("yieldto", TCL_INDEX_NONE));
	return TCL_OK;
    default:
	Tcl_SetObjResult(interp, Tcl_NewStringObj(
		"unknown coroutine type", TCL_INDEX_NONE));
	Tcl_SetErrorCode(interp, "TCL", "COROUTINE", "BAD_TYPE", (char *)NULL);
	return TCL_ERROR;
    }
}

/*
 *----------------------------------------------------------------------
 *
 * TclNRCoroInjectObjCmd, TclNRCoroProbeObjCmd --
 *
 *	Implementation of [coroinject] and [coroprobe] commands.
 *
 *----------------------------------------------------------------------
 */

static inline CoroutineData *
GetCoroutineFromObj(
    Tcl_Interp *interp,
    Tcl_Obj *objPtr,
    const char *errMsg)
{
    /*
     * How to get a coroutine from its handle.
     */

    Command *cmdPtr = (Command *) Tcl_GetCommandFromObj(interp, objPtr);

    if ((!cmdPtr) || (cmdPtr->nreProc != TclNRInterpCoroutine)) {
	Tcl_SetObjResult(interp, Tcl_NewStringObj(errMsg, TCL_INDEX_NONE));
	Tcl_SetErrorCode(interp, "TCL", "LOOKUP", "COROUTINE",
		TclGetString(objPtr), (char *)NULL);
	return NULL;
    }
    return (CoroutineData *)cmdPtr->objClientData;
}

static int
TclNRCoroInjectObjCmd(
    TCL_UNUSED(void *),
    Tcl_Interp *interp,
    int objc,
    Tcl_Obj *const objv[])
{
    CoroutineData *corPtr;

    /*
     * Usage more or less like tailcall:
     *   coroinject coroName cmd ?arg1 arg2 ...?
     */

    if (objc < 3) {
	Tcl_WrongNumArgs(interp, 1, objv, "coroName cmd ?arg1 arg2 ...?");
	return TCL_ERROR;
    }

    corPtr = GetCoroutineFromObj(interp, objv[1],
	    "can only inject a command into a coroutine");
    if (!corPtr) {
	return TCL_ERROR;
    }
    if (!COR_IS_SUSPENDED(corPtr)) {
	Tcl_SetObjResult(interp, Tcl_NewStringObj(
		"can only inject a command into a suspended coroutine", TCL_INDEX_NONE));
	Tcl_SetErrorCode(interp, "TCL", "COROUTINE", "ACTIVE", (char *)NULL);
	return TCL_ERROR;
    }

    /*
     * Add the callback to the coro's execEnv, so that it is the first thing
     * to happen when the coro is resumed.
     */

    ExecEnv *savedEEPtr = iPtr->execEnvPtr;
    iPtr->execEnvPtr = corPtr->eePtr;
    TclNRAddCallback(interp, InjectHandler, corPtr,
	    Tcl_NewListObj(objc - 2, objv + 2), INT2PTR(corPtr->nargs), NULL);
    iPtr->execEnvPtr = savedEEPtr;

    return TCL_OK;
}

static int
TclNRCoroProbeObjCmd(
    TCL_UNUSED(void *),
    Tcl_Interp *interp,
    int objc,
    Tcl_Obj *const objv[])
{
    CoroutineData *corPtr;

    /*
     * Usage more or less like tailcall:
     *   coroprobe coroName cmd ?arg1 arg2 ...?
     */

    if (objc < 3) {
	Tcl_WrongNumArgs(interp, 1, objv, "coroName cmd ?arg1 arg2 ...?");
	return TCL_ERROR;
    }

    corPtr = GetCoroutineFromObj(interp, objv[1],
	    "can only inject a probe command into a coroutine");
    if (!corPtr) {
	return TCL_ERROR;
    }
    if (!COR_IS_SUSPENDED(corPtr)) {
	Tcl_SetObjResult(interp, Tcl_NewStringObj(
		"can only inject a probe command into a suspended coroutine",
		TCL_INDEX_NONE));
	Tcl_SetErrorCode(interp, "TCL", "COROUTINE", "ACTIVE", (char *)NULL);
	return TCL_ERROR;
    }

    /*
     * Add the callback to the coro's execEnv, so that it is the first thing
     * to happen when the coro is resumed.
     */

    ExecEnv *savedEEPtr = iPtr->execEnvPtr;
    iPtr->execEnvPtr = corPtr->eePtr;
    TclNRAddCallback(interp, InjectHandler, corPtr,
	    Tcl_NewListObj(objc - 2, objv + 2), INT2PTR(corPtr->nargs), corPtr);
    iPtr->execEnvPtr = savedEEPtr;

    /*
     * Now we immediately transfer control to the coroutine to run our probe.
     * TRICKY STUFF copied from the [yield] implementation.
     *
     * Push the callback to restore the caller's context on yield back.
     */

    TclNRAddCallback(interp, NRCoroutineCallerCallback, corPtr,
	    NULL, NULL, NULL);

    /*
     * Record the stackLevel at which the resume is happening, then swap
     * the interp's environment to make it suitable to run this coroutine.
     */

    corPtr->stackLevel = &corPtr;
    Tcl_Size numLevels = corPtr->auxNumLevels;
    corPtr->auxNumLevels = iPtr->numLevels;

    /*
     * Do the actual stack swap.
     */

    SAVE_CONTEXT(corPtr->caller);
    corPtr->callerEEPtr = iPtr->execEnvPtr;
    RESTORE_CONTEXT(corPtr->running);
    iPtr->execEnvPtr = corPtr->eePtr;
    iPtr->numLevels += numLevels;
    return TCL_OK;
}

/*
 *----------------------------------------------------------------------
 *
 * InjectHandler, InjectHandlerPostProc --
 *
 *	Part of the implementation of [coroinject] and [coroprobe]. These are
 *	run inside the context of the coroutine being injected/probed into.
 *
 *	InjectHandler runs a script (possibly adding arguments) in the context
 *	of the coroutine. The script is specified as a one-shot list (with
 *	reference count equal to 1) in data[1]. This function also arranges
 *	for InjectHandlerPostProc to be the part that runs after the script
 *	completes.
 *
 *	InjectHandlerPostProc cleans up after InjectHandler (deleting the
 *	list) and, for the [coroprobe] command *only*, yields back to the
 *	caller context (i.e., where [coroprobe] was run).
 *s
 *----------------------------------------------------------------------
 */

static int
InjectHandler(
    void *data[],
    Tcl_Interp *interp,
    TCL_UNUSED(int) /*result*/)
{
    CoroutineData *corPtr = (CoroutineData *)data[0];
    Tcl_Obj *listPtr = (Tcl_Obj *)data[1];
    Tcl_Size nargs = PTR2INT(data[2]);
    void *isProbe = data[3];
    Tcl_Size objc;
    Tcl_Obj **objv;

    if (!isProbe) {
	/*
	 * If this is [coroinject], add the extra arguments now.
	 */

	if (nargs == COROUTINE_ARGUMENTS_SINGLE_OPTIONAL) {
	    Tcl_ListObjAppendElement(NULL, listPtr,
		    Tcl_NewStringObj("yield", TCL_INDEX_NONE));
	} else if (nargs == COROUTINE_ARGUMENTS_ARBITRARY) {
	    Tcl_ListObjAppendElement(NULL, listPtr,
		    Tcl_NewStringObj("yieldto", TCL_INDEX_NONE));
	} else {
	    /*
	     * I don't think this is reachable...
	     */
	    Tcl_Obj *nargsObj;
	    TclNewIndexObj(nargsObj, nargs);
	    Tcl_ListObjAppendElement(NULL, listPtr, nargsObj);
	}
	Tcl_ListObjAppendElement(NULL, listPtr, Tcl_GetObjResult(interp));
    }

    /*
     * Call the user's script; we're in the right place.
     */

    Tcl_IncrRefCount(listPtr);
    TclMarkTailcall(interp);
    TclNRAddCallback(interp, InjectHandlerPostCall, corPtr, listPtr,
	    INT2PTR(nargs), isProbe);
    TclListObjGetElements(NULL, listPtr, &objc, &objv);
    return TclNREvalObjv(interp, objc, objv, 0, NULL);
}

static int
InjectHandlerPostCall(
    void *data[],
    Tcl_Interp *interp,
    int result)
{
    CoroutineData *corPtr = (CoroutineData *)data[0];
    Tcl_Obj *listPtr = (Tcl_Obj *)data[1];
    Tcl_Size nargs = PTR2INT(data[2]);
    void *isProbe = data[3];

    /*
     * Delete the command words for what we just executed.
     */

    Tcl_DecrRefCount(listPtr);

    /*
     * If we were doing a probe, splice ourselves back out of the stack
     * cleanly here. General injection should instead just look after itself.
     *
     * Code from guts of [yield] implementation.
     */

    if (isProbe) {
	if (result == TCL_ERROR) {
	    Tcl_AddErrorInfo(interp,
		    "\n    (injected coroutine probe command)");
	}
	corPtr->nargs = nargs;
	corPtr->stackLevel = NULL;
	Tcl_Size numLevels = iPtr->numLevels;
	iPtr->numLevels = corPtr->auxNumLevels;
	corPtr->auxNumLevels = numLevels - corPtr->auxNumLevels;
	iPtr->execEnvPtr = corPtr->callerEEPtr;
    }
    return result;
}

int
TclNRInterpCoroutine(
    void *clientData,
    Tcl_Interp *interp,		/* Current interpreter. */
    int objc,			/* Number of arguments. */
    Tcl_Obj *const objv[])	/* Argument objects. */
{
    CoroutineData *corPtr = (CoroutineData *)clientData;

    if (!COR_IS_SUSPENDED(corPtr)) {
	Tcl_SetObjResult(interp, Tcl_ObjPrintf(
		"coroutine \"%s\" is already running",
		TclGetString(objv[0])));
	Tcl_SetErrorCode(interp, "TCL", "COROUTINE", "BUSY", (char *)NULL);
	return TCL_ERROR;
    }

    /*
     * Parse all the arguments to work out what to feed as the result of the
     * [yield]. TRICKY POINT: objc==0 happens here! It occurs when a coroutine
     * is deleted!
     */

    switch (corPtr->nargs) {
    case COROUTINE_ARGUMENTS_SINGLE_OPTIONAL:
	if (objc == 2) {
	    Tcl_SetObjResult(interp, objv[1]);
	} else if (objc > 2) {
	    Tcl_WrongNumArgs(interp, 1, objv, "?arg?");
	    return TCL_ERROR;
	}
	break;
    default:
	if (corPtr->nargs + 1 != objc) {
	    Tcl_SetObjResult(interp,
		    Tcl_NewStringObj("wrong coro nargs; how did we get here? "
		    "not implemented!", TCL_INDEX_NONE));
	    Tcl_SetErrorCode(interp, "TCL", "WRONGARGS", (char *)NULL);
	    return TCL_ERROR;
	}
	/* fallthrough */
    case COROUTINE_ARGUMENTS_ARBITRARY:
	if (objc > 1) {
	    Tcl_SetObjResult(interp, Tcl_NewListObj(objc - 1, objv + 1));
	}
	break;
    }

    TclNRAddCallback(interp, TclNRCoroutineActivateCallback, corPtr,
	    NULL, NULL, NULL);
    return TCL_OK;
}

/*
 *----------------------------------------------------------------------
 *
 * TclNRCoroutineObjCmd --
 *
 *	Implementation of [coroutine] command; see documentation for
 *	description of what this does.
 *
 *----------------------------------------------------------------------
 */

int
TclNRCoroutineObjCmd(
    TCL_UNUSED(void *),
    Tcl_Interp *interp,		/* Current interpreter. */
    int objc,			/* Number of arguments. */
    Tcl_Obj *const objv[])	/* Argument objects. */
{
    Command *cmdPtr;
    CoroutineData *corPtr;
    const char *procName, *simpleName;
    Namespace *nsPtr, *altNsPtr, *cxtNsPtr,
	*inNsPtr = (Namespace *)TclGetCurrentNamespace(interp);
    Namespace *lookupNsPtr = iPtr->varFramePtr->nsPtr;

    if (objc < 3) {
	Tcl_WrongNumArgs(interp, 1, objv, "name cmd ?arg ...?");
	return TCL_ERROR;
    }

    procName = TclGetString(objv[1]);
    TclGetNamespaceForQualName(interp, procName, inNsPtr, 0,
	    &nsPtr, &altNsPtr, &cxtNsPtr, &simpleName);

    if (nsPtr == NULL) {
	Tcl_SetObjResult(interp, Tcl_ObjPrintf(
		"can't create procedure \"%s\": unknown namespace",
		procName));
	Tcl_SetErrorCode(interp, "TCL", "LOOKUP", "NAMESPACE", (char *)NULL);
	return TCL_ERROR;
    }
    if (simpleName == NULL) {
	Tcl_SetObjResult(interp, Tcl_ObjPrintf(
		"can't create procedure \"%s\": bad procedure name",
		procName));
	Tcl_SetErrorCode(interp, "TCL", "VALUE", "COMMAND", procName, (char *)NULL);
	return TCL_ERROR;
    }

    /*
     * We ARE creating the coroutine command: allocate the corresponding
     * struct and create the corresponding command.
     */

    corPtr = (CoroutineData *)Tcl_Alloc(sizeof(CoroutineData));

    cmdPtr = (Command *) TclNRCreateCommandInNs(interp, simpleName,
	    (Tcl_Namespace *)nsPtr, /*objProc*/ NULL, TclNRInterpCoroutine,
	    corPtr, DeleteCoroutine);

    corPtr->cmdPtr = cmdPtr;
    cmdPtr->refCount++;

    /*
     * #280.
     * Provide the new coroutine with its own copy of the lineLABCPtr
     * hashtable for literal command arguments in bytecode. Note that that
     * CFWordBC chains are not duplicated, only the entrypoints to them. This
     * means that in the presence of coroutines each chain is potentially a
     * tree. Like the chain -> tree conversion of the CmdFrame stack.
     */

    {
	Tcl_HashSearch hSearch;
	Tcl_HashEntry *hePtr;

	corPtr->lineLABCPtr = (Tcl_HashTable *)Tcl_Alloc(sizeof(Tcl_HashTable));
	Tcl_InitHashTable(corPtr->lineLABCPtr, TCL_ONE_WORD_KEYS);

	for (hePtr = Tcl_FirstHashEntry(iPtr->lineLABCPtr,&hSearch);
		hePtr; hePtr = Tcl_NextHashEntry(&hSearch)) {
	    int isNew;
	    Tcl_HashEntry *newPtr =
		    Tcl_CreateHashEntry(corPtr->lineLABCPtr,
		    Tcl_GetHashKey(iPtr->lineLABCPtr, hePtr),
		    &isNew);

	    Tcl_SetHashValue(newPtr, Tcl_GetHashValue(hePtr));
	}
    }

    /*
     * Create the base context.
     */

    corPtr->running.framePtr = iPtr->rootFramePtr;
    corPtr->running.varFramePtr = iPtr->rootFramePtr;
    corPtr->running.cmdFramePtr = NULL;
    corPtr->running.lineLABCPtr = corPtr->lineLABCPtr;
    corPtr->stackLevel = NULL;
    corPtr->auxNumLevels = 0;
    corPtr->yieldPtr = NULL;

    /*
     * Create the coro's execEnv, switch to it to push the exit and coro
     * command callbacks, then switch back.
     */

    corPtr->eePtr = TclCreateExecEnv(interp, CORO_STACK_INITIAL_SIZE);
    corPtr->callerEEPtr = iPtr->execEnvPtr;
    corPtr->eePtr->corPtr = corPtr;

    SAVE_CONTEXT(corPtr->caller);
    corPtr->callerEEPtr = iPtr->execEnvPtr;
    RESTORE_CONTEXT(corPtr->running);
    iPtr->execEnvPtr = corPtr->eePtr;

    TclNRAddCallback(interp, NRCoroutineExitCallback, corPtr,
	    NULL, NULL, NULL);

    /*
     * Ensure that the command is looked up in the correct namespace.
     */

    iPtr->lookupNsPtr = lookupNsPtr;
    Tcl_NREvalObj(interp, Tcl_NewListObj(objc - 2, objv + 2), 0);
    iPtr->numLevels--;

    SAVE_CONTEXT(corPtr->running);
    RESTORE_CONTEXT(corPtr->caller);
    iPtr->execEnvPtr = corPtr->callerEEPtr;

    /*
     * Now just resume the coroutine.
     */

    TclNRAddCallback(interp, TclNRCoroutineActivateCallback, corPtr,
	    NULL, NULL, NULL);
    return TCL_OK;
}

/*
 * This is used in the [info] ensemble
 */

int
TclInfoCoroutineCmd(
    TCL_UNUSED(void *),
    Tcl_Interp *interp,
    int objc,
    Tcl_Obj *const objv[])
{
    CoroutineData *corPtr = iPtr->execEnvPtr->corPtr;

    if (objc != 1) {
	Tcl_WrongNumArgs(interp, 1, objv, NULL);
	return TCL_ERROR;
    }

    if (corPtr && !(corPtr->cmdPtr->flags & CMD_DYING)) {
	Tcl_Obj *namePtr;

	TclNewObj(namePtr);
	Tcl_GetCommandFullName(interp, (Tcl_Command) corPtr->cmdPtr, namePtr);
	Tcl_SetObjResult(interp, namePtr);
    }
    return TCL_OK;
}

#undef iPtr

/*
 * Local Variables:
 * mode: c
 * c-basic-offset: 4
 * fill-column: 78
 * tab-width: 8
 * indent-tabs-mode: nil
 * End:
 */<|MERGE_RESOLUTION|>--- conflicted
+++ resolved
@@ -3057,82 +3057,6 @@
 /*
  *----------------------------------------------------------------------
  *
-<<<<<<< HEAD
-=======
- * TclInvokeObjectCommand --
- *
- *	"Wrapper" Tcl_CmdProc used to call an existing object-based
- *	Tcl_ObjCmdProc if no string-based function exists for a command. A
- *	pointer to this function is stored as the Tcl_CmdProc in a Command
- *	structure. It simply turns around and calls the object Tcl_ObjCmdProc
- *	in the Command structure.
- *
- * Results:
- *	A standard Tcl result value.
- *
- * Side effects:
- *	Besides those side effects of the called Tcl_ObjCmdProc,
- *	TclInvokeObjectCommand allocates and frees storage.
- *
- *----------------------------------------------------------------------
- */
-
-int
-TclInvokeObjectCommand(
-    void *clientData,	/* Points to command's Command structure. */
-    Tcl_Interp *interp,		/* Current interpreter. */
-    int argc,			/* Number of arguments. */
-    const char **argv)	/* Argument strings. */
-{
-    Command *cmdPtr = ( Command *)clientData;
-    Tcl_Obj *objPtr;
-    int i, length, result;
-    Tcl_Obj **objv = (Tcl_Obj **)
-	    TclStackAlloc(interp, (argc * sizeof(Tcl_Obj *)));
-
-    for (i = 0; i < argc; i++) {
-	length = strlen(argv[i]);
-	TclNewStringObj(objPtr, argv[i], length);
-	Tcl_IncrRefCount(objPtr);
-	objv[i] = objPtr;
-    }
-
-    /*
-     * Invoke the command's object-based Tcl_ObjCmdProc.
-     */
-
-    if (cmdPtr->objProc != NULL) {
-	result = cmdPtr->objProc(cmdPtr->objClientData, interp, argc, objv);
-    } else {
-	result = Tcl_NRCallObjProc(interp, cmdPtr->nreProc,
-		cmdPtr->objClientData, argc, objv);
-    }
-
-    /*
-     * Move the interpreter's object result to the string result, then reset
-     * the object result.
-     */
-
-    (void) Tcl_GetStringResult(interp);
-
-    /*
-     * Decrement the ref counts for the argument objects created above, then
-     * free the objv array if malloc'ed storage was used.
-     */
-
-    for (i = 0; i < argc; i++) {
-	objPtr = objv[i];
-	Tcl_DecrRefCount(objPtr);
-    }
-    TclStackFree(interp, objv);
-    return result;
-}
--
-/*
- *----------------------------------------------------------------------
- *
->>>>>>> 23e0b1ae
  * TclRenameCommand --
  *
  *	Called to give an existing Tcl command a different name. Both the old
