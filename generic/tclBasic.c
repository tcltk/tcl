--- conflicted
+++ resolved
@@ -239,10 +239,6 @@
 static Tcl_NRPostProc	EvalObjvCore;
 static Tcl_NRPostProc	Dispatch;
 
-<<<<<<< HEAD
-static Tcl_ObjCmdProc2 NRInjectObjCmd;
-=======
->>>>>>> 9c1dcb7e
 static Tcl_NRPostProc NRPostInvoke;
 static Tcl_ObjCmdProc2 CoroTypeObjCmd;
 static Tcl_ObjCmdProc2 TclNRCoroInjectObjCmd;
@@ -1195,13 +1191,7 @@
     cmdPtr->compileProc = &TclCompileAssembleCmd;
 
     /* Coroutine monkeybusiness */
-<<<<<<< HEAD
-    Tcl_NRCreateCommand2(interp, "::tcl::unsupported::inject", NULL,
-	    NRInjectObjCmd, NULL, NULL);
     Tcl_CreateObjCommand2(interp, "::tcl::unsupported::corotype",
-=======
-    Tcl_CreateObjCommand(interp, "::tcl::unsupported::corotype",
->>>>>>> 9c1dcb7e
 	    CoroTypeObjCmd, NULL, NULL);
 
     /* Export unsupported commands */
@@ -9725,65 +9715,6 @@
 }
  
-<<<<<<< HEAD
-/*
- *----------------------------------------------------------------------
- *
- * NRInjectObjCmd --
- *
- *	Implementation of [::tcl::unsupported::inject] command.
- *
- *----------------------------------------------------------------------
- */
-
-static int
-NRInjectObjCmd(
-    TCL_UNUSED(void *),
-    Tcl_Interp *interp,
-    Tcl_Size objc,
-    Tcl_Obj *const objv[])
-{
-    CoroutineData *corPtr;
-    ExecEnv *savedEEPtr = iPtr->execEnvPtr;
-
-    /*
-     * Usage more or less like tailcall:
-     *   inject coroName cmd ?arg1 arg2 ...?
-     */
-
-    if (objc < 3) {
-	Tcl_WrongNumArgs(interp, 1, objv, "coroName cmd ?arg1 arg2 ...?");
-	return TCL_ERROR;
-    }
-
-    corPtr = GetCoroutineFromObj(interp, objv[1],
-	    "can only inject a command into a coroutine");
-    if (!corPtr) {
-	return TCL_ERROR;
-    }
-    if (!COR_IS_SUSPENDED(corPtr)) {
-	Tcl_SetObjResult(interp, Tcl_NewStringObj(
-		"can only inject a command into a suspended coroutine", TCL_INDEX_NONE));
-	Tcl_SetErrorCode(interp, "TCL", "COROUTINE", "ACTIVE", (char *)NULL);
-	return TCL_ERROR;
-    }
-
-    /*
-     * Add the callback to the coro's execEnv, so that it is the first thing
-     * to happen when the coro is resumed.
-     */
-
-    iPtr->execEnvPtr = corPtr->eePtr;
-    TclNRAddCallback(interp, TclNREvalList, Tcl_NewListObj(objc - 2, objv + 2),
-	    NULL, NULL, NULL);
-    iPtr->execEnvPtr = savedEEPtr;
-
-    return TCL_OK;
-}
--
-=======
->>>>>>> 9c1dcb7e
 int
 TclNRInterpCoroutine(
     void *clientData,
