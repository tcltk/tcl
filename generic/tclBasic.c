--- conflicted
+++ resolved
@@ -1441,10 +1441,6 @@
      * table, as it will be freed later in this function without further use.
      */
 
-<<<<<<< HEAD
-    TclCleanupLiteralTable(interp, &iPtr->literalTable);
-=======
->>>>>>> 5013093f
     TclHandleFree(iPtr->handle);
     TclTeardownNamespace(iPtr->globalNsPtr);
 
