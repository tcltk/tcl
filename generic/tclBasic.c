/*
 * tclBasic.c --
 *
 *	Contains the basic facilities for TCL command interpretation,
 *	including interpreter creation and deletion, command creation and
 *	deletion, and command/script execution.
 *
 * Copyright © 1987-1994 The Regents of the University of California.
 * Copyright © 1994-1997 Sun Microsystems, Inc.
 * Copyright © 1998-1999 Scriptics Corporation.
 * Copyright © 2001, 2002 Kevin B. Kenny.  All rights reserved.
 * Copyright © 2007 Daniel A. Steffen <das@users.sourceforge.net>
 * Copyright © 2006-2008 Joe Mistachkin.  All rights reserved.
 * Copyright © 2008 Miguel Sofer <msofer@users.sourceforge.net>
 *
 * See the file "license.terms" for information on usage and redistribution of
 * this file, and for a DISCLAIMER OF ALL WARRANTIES.
 */

#include "tclInt.h"
#include "tclOOInt.h"
#include "tclCompile.h"
#include "tclTomMath.h"
#include <math.h>
#include <assert.h>

/*
 * TCL_FPCLASSIFY_MODE:
 *	0  - fpclassify
 *	1  - _fpclass
 *	2  - simulate
 *	3  - __builtin_fpclassify
 */

#ifndef TCL_FPCLASSIFY_MODE
#if defined(__MINGW32__) && defined(_X86_) /* mingw 32-bit */
/*
 * MINGW x86 (tested up to gcc 8.1) seems to have a bug in fpclassify,
 * [fpclassify 1e-314], x86 => normal, x64 => subnormal, so switch to using a
 * version using a compiler built-in.
 */
#define TCL_FPCLASSIFY_MODE 1
#elif defined(fpclassify)		/* fpclassify */
/*
 * This is the C99 standard.
 */
#include <float.h>
#define TCL_FPCLASSIFY_MODE 0
#elif defined(_FPCLASS_NN)		/* _fpclass */
/*
 * This case handles newer MSVC on Windows, which doesn't have the standard
 * operation but does have something that can tell us the same thing.
 */
#define TCL_FPCLASSIFY_MODE 1
#else	/* !fpclassify && !_fpclass (older MSVC), simulate */
/*
 * Older MSVC on Windows. So broken that we just have to do it our way. This
 * assumes that we're on x86 (or at least a system with classic little-endian
 * double layout and a 32-bit 'int' type).
 */
#define TCL_FPCLASSIFY_MODE 2
#endif /* !fpclassify */
/* actually there is no fallback to builtin fpclassify */
#endif /* !TCL_FPCLASSIFY_MODE */


#define INTERP_STACK_INITIAL_SIZE 2000
#define CORO_STACK_INITIAL_SIZE    200

/*
 * Determine whether we're using IEEE floating point
 */

#if (FLT_RADIX == 2) && (DBL_MANT_DIG == 53) && (DBL_MAX_EXP == 1024)
#   define IEEE_FLOATING_POINT
/* Largest odd integer that can be represented exactly in a double */
#   define MAX_EXACT 9007199254740991.0
#endif

/*
 * This is the script cancellation struct and hash table. The hash table is
 * used to keep track of the information necessary to process script
 * cancellation requests, including the original interp, asynchronous handler
 * tokens (created by Tcl_AsyncCreate), and the clientData and flags arguments
 * passed to Tcl_CancelEval on a per-interp basis. The cancelLock mutex is
 * used for protecting calls to Tcl_CancelEval as well as protecting access to
 * the hash table below.
 */

typedef struct {
    Tcl_Interp *interp;		/* Interp this struct belongs to. */
    Tcl_AsyncHandler async;	/* Async handler token for script
				 * cancellation. */
    char *result;		/* The script cancellation result or NULL for
				 * a default result. */
    Tcl_Size length;		/* Length of the above error message. */
    void *clientData;		/* Not used. */
    int flags;			/* Additional flags */
} CancelInfo;
static Tcl_HashTable cancelTable;
static int cancelTableInitialized = 0;	/* 0 means not yet initialized. */
TCL_DECLARE_MUTEX(cancelLock);

/*
 * Table used to map command implementation functions to a human-readable type
 * name, for [info type]. The keys in the table are function addresses, and
 * the values in the table are static char* containing strings in Tcl's
 * internal encoding (almost UTF-8).
 */

static Tcl_HashTable commandTypeTable;
static int commandTypeInit = 0;
TCL_DECLARE_MUTEX(commandTypeLock);

/*
 * Declarations for managing contexts for non-recursive coroutines. Contexts
 * are used to save the evaluation state between NR calls to each coro.
 */

#define SAVE_CONTEXT(context)				\
    (context).framePtr = iPtr->framePtr;		\
    (context).varFramePtr = iPtr->varFramePtr;		\
    (context).cmdFramePtr = iPtr->cmdFramePtr;		\
    (context).lineLABCPtr = iPtr->lineLABCPtr

#define RESTORE_CONTEXT(context)			\
    iPtr->framePtr = (context).framePtr;		\
    iPtr->varFramePtr = (context).varFramePtr;		\
    iPtr->cmdFramePtr = (context).cmdFramePtr;		\
    iPtr->lineLABCPtr = (context).lineLABCPtr

/*
 * Static functions in this file:
 */

static Tcl_ObjCmdProc   BadEnsembleSubcommand;
static char *		CallCommandTraces(Interp *iPtr, Command *cmdPtr,
			    const char *oldName, const char *newName,
			    int flags);
static int		CancelEvalProc(void *clientData,
			    Tcl_Interp *interp, int code);
static int		CheckDoubleResult(Tcl_Interp *interp, double dResult);
static void		DeleteCoroutine(void *clientData);
static void		DeleteInterpProc(Tcl_Interp *interp);
static void		DeleteOpCmdClientData(void *clientData);
#ifdef USE_DTRACE
static Tcl_ObjCmdProc	DTraceObjCmd;
static Tcl_NRPostProc	DTraceCmdReturn;
#else
#   define DTraceCmdReturn	NULL
#endif /* USE_DTRACE */
static Tcl_ObjCmdProc	ExprAbsFunc;
static Tcl_ObjCmdProc	ExprBinaryFunc;
static Tcl_ObjCmdProc	ExprBoolFunc;
static Tcl_ObjCmdProc	ExprCeilFunc;
static Tcl_ObjCmdProc	ExprDoubleFunc;
static Tcl_ObjCmdProc	ExprFloorFunc;
static Tcl_ObjCmdProc	ExprIntFunc;
static Tcl_ObjCmdProc	ExprIsqrtFunc;
static Tcl_ObjCmdProc   ExprIsFiniteFunc;
static Tcl_ObjCmdProc   ExprIsInfinityFunc;
static Tcl_ObjCmdProc   ExprIsNaNFunc;
static Tcl_ObjCmdProc   ExprIsNormalFunc;
static Tcl_ObjCmdProc   ExprIsSubnormalFunc;
static Tcl_ObjCmdProc   ExprIsUnorderedFunc;
static Tcl_ObjCmdProc	ExprMaxFunc;
static Tcl_ObjCmdProc	ExprMinFunc;
static Tcl_ObjCmdProc	ExprRandFunc;
static Tcl_ObjCmdProc	ExprRoundFunc;
static Tcl_ObjCmdProc	ExprSqrtFunc;
static Tcl_ObjCmdProc	ExprSrandFunc;
static Tcl_ObjCmdProc	ExprUnaryFunc;
static Tcl_ObjCmdProc	ExprWideFunc;
static Tcl_ObjCmdProc   FloatClassifyObjCmd;
static void		MathFuncWrongNumArgs(Tcl_Interp *interp, int expected,
			    int actual, Tcl_Obj *const *objv);
static Tcl_NRPostProc	NRCoroutineCallerCallback;
static Tcl_NRPostProc	NRCoroutineExitCallback;
static Tcl_NRPostProc	NRCommand;

static void		ProcessUnexpectedResult(Tcl_Interp *interp,
			    int returnCode);
static int		RewindCoroutine(CoroutineData *corPtr, int result);
static void		TEOV_SwitchVarFrame(Tcl_Interp *interp);
static void		TEOV_PushExceptionHandlers(Tcl_Interp *interp,
			    int objc, Tcl_Obj *const objv[], int flags);
static inline Command *	TEOV_LookupCmdFromObj(Tcl_Interp *interp,
			    Tcl_Obj *namePtr, Namespace *lookupNsPtr);
static int		TEOV_NotFound(Tcl_Interp *interp, int objc,
			    Tcl_Obj *const objv[], Namespace *lookupNsPtr);
static int		TEOV_RunEnterTraces(Tcl_Interp *interp,
			    Command **cmdPtrPtr, Tcl_Obj *commandPtr, int objc,
			    Tcl_Obj *const objv[]);
static Tcl_NRPostProc	RewindCoroutineCallback;
static Tcl_NRPostProc	TEOEx_ByteCodeCallback;
static Tcl_NRPostProc	TEOEx_ListCallback;
static Tcl_NRPostProc	TEOV_Error;
static Tcl_NRPostProc	TEOV_Exception;
static Tcl_NRPostProc	TEOV_NotFoundCallback;
static Tcl_NRPostProc	TEOV_RestoreVarFrame;
static Tcl_NRPostProc	TEOV_RunLeaveTraces;
static Tcl_NRPostProc	EvalObjvCore;
static Tcl_NRPostProc	Dispatch;

static Tcl_ObjCmdProc NRInjectObjCmd;
static Tcl_NRPostProc NRPostInvoke;
static Tcl_ObjCmdProc CoroTypeObjCmd;
static Tcl_ObjCmdProc TclNRCoroInjectObjCmd;
static Tcl_ObjCmdProc TclNRCoroProbeObjCmd;
static Tcl_NRPostProc InjectHandler;
static Tcl_NRPostProc InjectHandlerPostCall;

MODULE_SCOPE const TclStubs tclStubs;

/*
 * Magical counts for the number of arguments accepted by a coroutine command
 * after particular kinds of [yield].
 */

#define CORO_ACTIVATE_YIELD    NULL
#define CORO_ACTIVATE_YIELDM   INT2PTR(1)

#define COROUTINE_ARGUMENTS_SINGLE_OPTIONAL     (-1)
#define COROUTINE_ARGUMENTS_ARBITRARY           (-2)

/*
 * The following structure define the commands in the Tcl core.
 */

typedef struct {
    const char *name;		/* Name of object-based command. */
    Tcl_ObjCmdProc *objProc;	/* Object-based function for command. */
    CompileProc *compileProc;	/* Function called to compile command. */
    Tcl_ObjCmdProc *nreProc;	/* NR-based function for command */
    int flags;			/* Various flag bits, as defined below. */
} CmdInfo;

#define CMD_IS_SAFE         1   /* Whether this command is part of the set of
                                 * commands present by default in a safe
                                 * interpreter. */
/* CMD_COMPILES_EXPANDED - Whether the compiler for this command can handle
 * expansion for itself rather than needing the generic layer to take care of
 * it for it. Defined in tclInt.h. */

/*
 * The following struct states that the command it talks about (a subcommand
 * of one of Tcl's built-in ensembles) is unsafe and must be hidden when an
 * interpreter is made safe. (TclHideUnsafeCommands accesses an array of these
 * structs.) Alas, we can't sensibly just store the information directly in
 * the commands.
 */

typedef struct {
    const char *ensembleNsName; /* The ensemble's name within ::tcl. NULL for
                                 * the end of the list of commands to hide. */
    const char *commandName;    /* The name of the command within the
                                 * ensemble. If this is NULL, we want to also
                                 * make the overall command be hidden, an ugly
                                 * hack because it is expected by security
                                 * policies in the wild. */
} UnsafeEnsembleInfo;

/*
 * The built-in commands, and the functions that implement them:
 */

int procObjCmd(void *clientData, Tcl_Interp *interp,
    int objc, Tcl_Obj *const objv[]) {
    return Tcl_ProcObjCmd(clientData, interp, objc, objv);
}


static const CmdInfo builtInCmds[] = {
    /*
     * Commands in the generic core.
     */

    {"append",		Tcl_AppendObjCmd,	TclCompileAppendCmd,	NULL,	CMD_IS_SAFE},
    {"apply",		Tcl_ApplyObjCmd,	NULL,			TclNRApplyObjCmd,	CMD_IS_SAFE},
    {"break",		Tcl_BreakObjCmd,	TclCompileBreakCmd,	NULL,	CMD_IS_SAFE},
    {"catch",		Tcl_CatchObjCmd,	TclCompileCatchCmd,	TclNRCatchObjCmd,	CMD_IS_SAFE},
    {"concat",		Tcl_ConcatObjCmd,	TclCompileConcatCmd,	NULL,	CMD_IS_SAFE},
    {"continue",	Tcl_ContinueObjCmd,	TclCompileContinueCmd,	NULL,	CMD_IS_SAFE},
    {"coroinject",	NULL,			NULL,                   TclNRCoroInjectObjCmd,	CMD_IS_SAFE},
    {"coroprobe",	NULL,			NULL,                   TclNRCoroProbeObjCmd,	CMD_IS_SAFE},
    {"coroutine",	NULL,			NULL,			TclNRCoroutineObjCmd,	CMD_IS_SAFE},
    {"error",		Tcl_ErrorObjCmd,	TclCompileErrorCmd,	NULL,	CMD_IS_SAFE},
    {"eval",		Tcl_EvalObjCmd,		NULL,			TclNREvalObjCmd,	CMD_IS_SAFE},
    {"expr",		Tcl_ExprObjCmd,		TclCompileExprCmd,	TclNRExprObjCmd,	CMD_IS_SAFE},
    {"for",		Tcl_ForObjCmd,		TclCompileForCmd,	TclNRForObjCmd,	CMD_IS_SAFE},
    {"foreach",		Tcl_ForeachObjCmd,	TclCompileForeachCmd,	TclNRForeachCmd,	CMD_IS_SAFE},
    {"format",		Tcl_FormatObjCmd,	TclCompileFormatCmd,	NULL,	CMD_IS_SAFE},
    {"fpclassify",      FloatClassifyObjCmd,    NULL,                   NULL,   CMD_IS_SAFE},
    {"global",		Tcl_GlobalObjCmd,	TclCompileGlobalCmd,	NULL,	CMD_IS_SAFE},
    {"if",		Tcl_IfObjCmd,		TclCompileIfCmd,	TclNRIfObjCmd,	CMD_IS_SAFE},
    {"incr",		Tcl_IncrObjCmd,		TclCompileIncrCmd,	NULL,	CMD_IS_SAFE},
    {"join",		Tcl_JoinObjCmd,		NULL,			NULL,	CMD_IS_SAFE},
    {"lappend",		Tcl_LappendObjCmd,	TclCompileLappendCmd,	NULL,	CMD_IS_SAFE},
    {"lassign",		Tcl_LassignObjCmd,	TclCompileLassignCmd,	NULL,	CMD_IS_SAFE},
    {"ledit",		Tcl_LeditObjCmd,	NULL,	NULL,	CMD_IS_SAFE},
    {"lindex",		Tcl_LindexObjCmd,	TclCompileLindexCmd,	NULL,	CMD_IS_SAFE},
    {"linsert",		Tcl_LinsertObjCmd,	TclCompileLinsertCmd,	NULL,	CMD_IS_SAFE},
    {"list",		Tcl_ListObjCmd,		TclCompileListCmd,	NULL,	CMD_IS_SAFE|CMD_COMPILES_EXPANDED},
    {"llength",		Tcl_LlengthObjCmd,	TclCompileLlengthCmd,	NULL,	CMD_IS_SAFE},
    {"lmap",		Tcl_LmapObjCmd,		TclCompileLmapCmd,	TclNRLmapCmd,	CMD_IS_SAFE},
    {"lpop",		Tcl_LpopObjCmd,		NULL,			NULL,	CMD_IS_SAFE},
    {"lrange",		Tcl_LrangeObjCmd,	TclCompileLrangeCmd,	NULL,	CMD_IS_SAFE},
    {"lremove", 	Tcl_LremoveObjCmd,	NULL,           	NULL,	CMD_IS_SAFE},
    {"lrepeat",		Tcl_LrepeatObjCmd,	NULL,			NULL,	CMD_IS_SAFE},
    {"lreplace",	Tcl_LreplaceObjCmd,	TclCompileLreplaceCmd,	NULL,	CMD_IS_SAFE},
    {"lreverse",	Tcl_LreverseObjCmd,	NULL,			NULL,	CMD_IS_SAFE},
    {"lsearch",		Tcl_LsearchObjCmd,	NULL,			NULL,	CMD_IS_SAFE},
    {"lseq",		Tcl_LseqObjCmd,         NULL,                   NULL,   CMD_IS_SAFE},
    {"lset",		Tcl_LsetObjCmd,		TclCompileLsetCmd,	NULL,	CMD_IS_SAFE},
    {"lsort",		Tcl_LsortObjCmd,	NULL,			NULL,	CMD_IS_SAFE},
    {"package",		Tcl_PackageObjCmd,	NULL,			TclNRPackageObjCmd,	CMD_IS_SAFE},
    {"proc",		procObjCmd,		NULL,			NULL,	CMD_IS_SAFE},
    {"regexp",		Tcl_RegexpObjCmd,	TclCompileRegexpCmd,	NULL,	CMD_IS_SAFE},
    {"regsub",		Tcl_RegsubObjCmd,	TclCompileRegsubCmd,	NULL,	CMD_IS_SAFE},
    {"rename",		Tcl_RenameObjCmd,	NULL,			NULL,	CMD_IS_SAFE},
    {"return",		Tcl_ReturnObjCmd,	TclCompileReturnCmd,	NULL,	CMD_IS_SAFE},
    {"scan",		Tcl_ScanObjCmd,		NULL,			NULL,	CMD_IS_SAFE},
    {"set",		Tcl_SetObjCmd,		TclCompileSetCmd,	NULL,	CMD_IS_SAFE},
    {"split",		Tcl_SplitObjCmd,	NULL,			NULL,	CMD_IS_SAFE},
    {"subst",		Tcl_SubstObjCmd,	TclCompileSubstCmd,	TclNRSubstObjCmd,	CMD_IS_SAFE},
    {"switch",		Tcl_SwitchObjCmd,	TclCompileSwitchCmd,	TclNRSwitchObjCmd, CMD_IS_SAFE},
    {"tailcall",	NULL,			TclCompileTailcallCmd,	TclNRTailcallObjCmd,	CMD_IS_SAFE},
    {"throw",		Tcl_ThrowObjCmd,	TclCompileThrowCmd,	NULL,	CMD_IS_SAFE},
    {"trace",		Tcl_TraceObjCmd,	NULL,			NULL,	CMD_IS_SAFE},
    {"try",		Tcl_TryObjCmd,		TclCompileTryCmd,	TclNRTryObjCmd,	CMD_IS_SAFE},
    {"unset",		Tcl_UnsetObjCmd,	TclCompileUnsetCmd,	NULL,	CMD_IS_SAFE},
    {"uplevel",		Tcl_UplevelObjCmd,	NULL,			TclNRUplevelObjCmd,	CMD_IS_SAFE},
    {"upvar",		Tcl_UpvarObjCmd,	TclCompileUpvarCmd,	NULL,	CMD_IS_SAFE},
    {"variable",	Tcl_VariableObjCmd,	TclCompileVariableCmd,	NULL,	CMD_IS_SAFE},
    {"while",		Tcl_WhileObjCmd,	TclCompileWhileCmd,	TclNRWhileObjCmd,	CMD_IS_SAFE},
    {"yield",		NULL,			TclCompileYieldCmd,	TclNRYieldObjCmd,	CMD_IS_SAFE},
    {"yieldto",		NULL,			TclCompileYieldToCmd,	TclNRYieldToObjCmd,	CMD_IS_SAFE},

    /*
     * Commands in the OS-interface. Note that many of these are unsafe.
     */

    {"after",		Tcl_AfterObjCmd,	NULL,			NULL,	CMD_IS_SAFE},
    {"cd",		Tcl_CdObjCmd,		NULL,			NULL,	0},
    {"close",		Tcl_CloseObjCmd,	NULL,			NULL,	CMD_IS_SAFE},
    {"eof",		Tcl_EofObjCmd,		NULL,			NULL,	CMD_IS_SAFE},
    {"exec",		Tcl_ExecObjCmd,		NULL,			NULL,	0},
    {"exit",		Tcl_ExitObjCmd,		NULL,			NULL,	0},
    {"fblocked",	Tcl_FblockedObjCmd,	NULL,			NULL,	CMD_IS_SAFE},
    {"fconfigure",	Tcl_FconfigureObjCmd,	NULL,			NULL,	0},
    {"fcopy",		Tcl_FcopyObjCmd,	NULL,			NULL,	CMD_IS_SAFE},
    {"fileevent",	Tcl_FileEventObjCmd,	NULL,			NULL,	CMD_IS_SAFE},
    {"flush",		Tcl_FlushObjCmd,	NULL,			NULL,	CMD_IS_SAFE},
    {"gets",		Tcl_GetsObjCmd,		NULL,			NULL,	CMD_IS_SAFE},
    {"glob",		Tcl_GlobObjCmd,		NULL,			NULL,	0},
    {"load",		Tcl_LoadObjCmd,		NULL,			NULL,	0},
    {"open",		Tcl_OpenObjCmd,		NULL,			NULL,	0},
    {"pid",		Tcl_PidObjCmd,		NULL,			NULL,	CMD_IS_SAFE},
    {"puts",		Tcl_PutsObjCmd,		NULL,			NULL,	CMD_IS_SAFE},
    {"pwd",		Tcl_PwdObjCmd,		NULL,			NULL,	0},
    {"read",		Tcl_ReadObjCmd,		NULL,			NULL,	CMD_IS_SAFE},
    {"seek",		Tcl_SeekObjCmd,		NULL,			NULL,	CMD_IS_SAFE},
    {"socket",		Tcl_SocketObjCmd,	NULL,			NULL,	0},
    {"source",		Tcl_SourceObjCmd,	NULL,			TclNRSourceObjCmd,	0},
    {"tell",		Tcl_TellObjCmd,		NULL,			NULL,	CMD_IS_SAFE},
    {"time",		Tcl_TimeObjCmd,		NULL,			NULL,	CMD_IS_SAFE},
    {"timerate",	Tcl_TimeRateObjCmd,	NULL,			NULL,	CMD_IS_SAFE},
    {"unload",		Tcl_UnloadObjCmd,	NULL,			NULL,	0},
    {"update",		Tcl_UpdateObjCmd,	NULL,			NULL,	CMD_IS_SAFE},
    {"vwait",		Tcl_VwaitObjCmd,	NULL,			NULL,	CMD_IS_SAFE},
    {NULL,		NULL,			NULL,			NULL,	0}
};

/*
 * Information about which pieces of ensembles to hide when making an
 * interpreter safe:
 */

static const UnsafeEnsembleInfo unsafeEnsembleCommands[] = {
    /* [encoding] has two unsafe commands. Assumed by older security policies
     * to be overall unsafe; it isn't but... */
    {"encoding", NULL},
    {"encoding", "dirs"},
    {"encoding", "system"},
    /* [file] has MANY unsafe commands! Assumed by older security policies to
     * be overall unsafe; it isn't but... */
    {"file", NULL},
    {"file", "atime"},
    {"file", "attributes"},
    {"file", "copy"},
    {"file", "delete"},
    {"file", "dirname"},
    {"file", "executable"},
    {"file", "exists"},
    {"file", "extension"},
    {"file", "isdirectory"},
    {"file", "isfile"},
    {"file", "link"},
    {"file", "lstat"},
    {"file", "mtime"},
    {"file", "mkdir"},
    {"file", "nativename"},
    {"file", "normalize"},
    {"file", "owned"},
    {"file", "readable"},
    {"file", "readlink"},
    {"file", "rename"},
    {"file", "rootname"},
    {"file", "size"},
    {"file", "stat"},
    {"file", "tail"},
    {"file", "tempdir"},
    {"file", "tempfile"},
    {"file", "type"},
    {"file", "volumes"},
    {"file", "writable"},
    /* [info] has two unsafe commands */
    {"info", "cmdtype"},
    {"info", "nameofexecutable"},
    /* [tcl::process] has ONLY unsafe commands! */
    {"process", "list"},
    {"process", "status"},
    {"process", "purge"},
    {"process", "autopurge"},
    /* [zipfs] has MANY unsafe commands! */
    {"zipfs", "lmkimg"},
    {"zipfs", "lmkzip"},
    {"zipfs", "mkimg"},
    {"zipfs", "mkkey"},
    {"zipfs", "mkzip"},
    {"zipfs", "mount"},
    {"zipfs", "mount_data"},
    {"zipfs", "unmount"},
    {NULL, NULL}
};

/*
 * Math functions. All are safe.
 */

typedef struct {
    const char *name;		/* Name of the function. The full name is
				 * "::tcl::mathfunc::<name>". */
    Tcl_ObjCmdProc *objCmdProc;	/* Function that evaluates the function */
    double (*fn)(double x);	/* Real function pointer */
} BuiltinFuncDef;
static const BuiltinFuncDef BuiltinFuncTable[] = {
    { "abs",	ExprAbsFunc,	NULL			},
    { "acos",	ExprUnaryFunc,	acos			},
    { "asin",	ExprUnaryFunc,	asin			},
    { "atan",	ExprUnaryFunc,	atan			},
    { "atan2",	ExprBinaryFunc,	(double (*)(double))(void *)(double (*)(double, double)) atan2},
    { "bool",	ExprBoolFunc,	NULL			},
    { "ceil",	ExprCeilFunc,	NULL			},
    { "cos",	ExprUnaryFunc,	cos				},
    { "cosh",	ExprUnaryFunc,	cosh			},
    { "double",	ExprDoubleFunc,	NULL			},
    { "entier",	ExprIntFunc,	NULL			},
    { "exp",	ExprUnaryFunc,	exp				},
    { "floor",	ExprFloorFunc,	NULL			},
    { "fmod",	ExprBinaryFunc,	(double (*)(double))(void *)(double (*)(double, double)) fmod},
    { "hypot",	ExprBinaryFunc,	(double (*)(double))(void *)(double (*)(double, double)) hypot},
    { "int",	ExprIntFunc,	NULL			},
    { "isfinite", ExprIsFiniteFunc, NULL        	},
    { "isinf",	ExprIsInfinityFunc, NULL        	},
    { "isnan",	ExprIsNaNFunc,	NULL            	},
    { "isnormal", ExprIsNormalFunc, NULL        	},
    { "isqrt",	ExprIsqrtFunc,	NULL			},
    { "issubnormal", ExprIsSubnormalFunc, NULL,         },
    { "isunordered", ExprIsUnorderedFunc, NULL,         },
    { "log",	ExprUnaryFunc,	log				},
    { "log10",	ExprUnaryFunc,	log10			},
    { "max",	ExprMaxFunc,	NULL			},
    { "min",	ExprMinFunc,	NULL			},
    { "pow",	ExprBinaryFunc,	(double (*)(double))(void *)(double (*)(double, double)) pow},
    { "rand",	ExprRandFunc,	NULL			},
    { "round",	ExprRoundFunc,	NULL			},
    { "sin",	ExprUnaryFunc,	sin				},
    { "sinh",	ExprUnaryFunc,	sinh			},
    { "sqrt",	ExprSqrtFunc,	NULL			},
    { "srand",	ExprSrandFunc,	NULL			},
    { "tan",	ExprUnaryFunc,	tan				},
    { "tanh",	ExprUnaryFunc,	tanh			},
    { "wide",	ExprWideFunc,	NULL			},
    { NULL, NULL, NULL }
};

/*
 * TIP#174's math operators. All are safe.
 */

typedef struct {
    const char *name;		/* Name of object-based command. */
    Tcl_ObjCmdProc *objProc;	/* Object-based function for command. */
    CompileProc *compileProc;	/* Function called to compile command. */
    union {
	int numArgs;
	int identity;
    } i;
    const char *expected;	/* For error message, what argument(s)
				 * were expected. */
} OpCmdInfo;
static const OpCmdInfo mathOpCmds[] = {
    { "~",	TclSingleOpCmd,		TclCompileInvertOpCmd,
		/* numArgs */ {1},	"integer"},
    { "!",	TclSingleOpCmd,		TclCompileNotOpCmd,
		/* numArgs */ {1},	"boolean"},
    { "+",	TclVariadicOpCmd,	TclCompileAddOpCmd,
		/* identity */ {0},	NULL},
    { "*",	TclVariadicOpCmd,	TclCompileMulOpCmd,
		/* identity */ {1},	NULL},
    { "&",	TclVariadicOpCmd,	TclCompileAndOpCmd,
		/* identity */ {-1},	NULL},
    { "|",	TclVariadicOpCmd,	TclCompileOrOpCmd,
		/* identity */ {0},	NULL},
    { "^",	TclVariadicOpCmd,	TclCompileXorOpCmd,
		/* identity */ {0},	NULL},
    { "**",	TclVariadicOpCmd,	TclCompilePowOpCmd,
		/* identity */ {1},	NULL},
    { "<<",	TclSingleOpCmd,		TclCompileLshiftOpCmd,
		/* numArgs */ {2},	"integer shift"},
    { ">>",	TclSingleOpCmd,		TclCompileRshiftOpCmd,
		/* numArgs */ {2},	"integer shift"},
    { "%",	TclSingleOpCmd,		TclCompileModOpCmd,
		/* numArgs */ {2},	"integer integer"},
    { "!=",	TclSingleOpCmd,		TclCompileNeqOpCmd,
		/* numArgs */ {2},	"value value"},
    { "ne",	TclSingleOpCmd,		TclCompileStrneqOpCmd,
		/* numArgs */ {2},	"value value"},
    { "in",	TclSingleOpCmd,		TclCompileInOpCmd,
		/* numArgs */ {2},	"value list"},
    { "ni",	TclSingleOpCmd,		TclCompileNiOpCmd,
		/* numArgs */ {2},	"value list"},
    { "-",	TclNoIdentOpCmd,	TclCompileMinusOpCmd,
		/* unused */ {0},	"value ?value ...?"},
    { "/",	TclNoIdentOpCmd,	TclCompileDivOpCmd,
		/* unused */ {0},	"value ?value ...?"},
    { "<",	TclSortingOpCmd,	TclCompileLessOpCmd,
		/* unused */ {0},	NULL},
    { "<=",	TclSortingOpCmd,	TclCompileLeqOpCmd,
		/* unused */ {0},	NULL},
    { ">",	TclSortingOpCmd,	TclCompileGreaterOpCmd,
		/* unused */ {0},	NULL},
    { ">=",	TclSortingOpCmd,	TclCompileGeqOpCmd,
		/* unused */ {0},	NULL},
    { "==",	TclSortingOpCmd,	TclCompileEqOpCmd,
		/* unused */ {0},	NULL},
    { "eq",	TclSortingOpCmd,	TclCompileStreqOpCmd,
		/* unused */ {0},	NULL},
    { "lt",	TclSortingOpCmd,	TclCompileStrLtOpCmd,
		/* unused */ {0},	NULL},
    { "le",	TclSortingOpCmd,	TclCompileStrLeOpCmd,
		/* unused */ {0},	NULL},
    { "gt",	TclSortingOpCmd,	TclCompileStrGtOpCmd,
		/* unused */ {0},	NULL},
    { "ge",	TclSortingOpCmd,	TclCompileStrGeOpCmd,
		/* unused */ {0},	NULL},
    { NULL,	NULL,			NULL,
		{0},			NULL}
};

/*
 *----------------------------------------------------------------------
 *
 * TclFinalizeEvaluation --
 *
 *	Finalizes the script cancellation hash table.
 *
 * Results:
 *	None.
 *
 * Side effects:
 *	None.
 *
 *----------------------------------------------------------------------
 */

void
TclFinalizeEvaluation(void)
{
    Tcl_MutexLock(&cancelLock);
    if (cancelTableInitialized == 1) {
	Tcl_DeleteHashTable(&cancelTable);
	cancelTableInitialized = 0;
    }
    Tcl_MutexUnlock(&cancelLock);

    Tcl_MutexLock(&commandTypeLock);
    if (commandTypeInit) {
        Tcl_DeleteHashTable(&commandTypeTable);
        commandTypeInit = 0;
    }
    Tcl_MutexUnlock(&commandTypeLock);
}

/*
 *----------------------------------------------------------------------
 *
 * buildInfoObjCmd --
 *
 *	Implements tcl::build-info command.
 *
 * Results:
 *	None.
 *
 * Side effects:
 *	None.
 *
 *----------------------------------------------------------------------
 */

static int
buildInfoObjCmd2(
    void *clientData,
    Tcl_Interp *interp,		/* Current interpreter. */
    Tcl_Size objc,		/* Number of arguments. */
    Tcl_Obj *const objv[])	/* Argument objects. */
{
    if (objc > 2) {
	Tcl_WrongNumArgs(interp, 1, objv, "?option?");
	return TCL_ERROR;
    }
    if (objc == 2) {
	Tcl_Size len;
	const char *arg = Tcl_GetStringFromObj(objv[1], &len);
	if (len == 7 && !strcmp(arg, "version")) {
	    char buf[80];
	    const char *p = strchr((char *)clientData, '.');
	    if (p) {
		const char *q = strchr(p+1, '.');
		const char *r = strchr(p+1, '+');
		p = (q < r) ? q : r;
	    }
	    if (p) {
		memcpy(buf, (char *)clientData, p - (char *)clientData);
		buf[p - (char *)clientData] = '\0';
		Tcl_AppendResult(interp, buf, NULL);
	    }
	    return TCL_OK;
	} else if (len == 10 && !strcmp(arg, "patchlevel")) {
	    char buf[80];
	    const char *p = strchr((char *)clientData, '+');
	    if (p) {
		memcpy(buf, (char *)clientData, p - (char *)clientData);
		buf[p - (char *)clientData] = '\0';
		Tcl_AppendResult(interp, buf, NULL);
	    }
	    return TCL_OK;
	} else if (len == 6 && !strcmp(arg, "commit")) {
	    const char *q, *p = strchr((char *)clientData, '+');
	    if (p) {
		if ((q = strchr(p, '.'))) {
		    char buf[80];
		    memcpy(buf, p+1, q - p - 1);
		    buf[q - p - 1] = '\0';
		    Tcl_AppendResult(interp, buf, NULL);
		} else {
		    Tcl_AppendResult(interp, p+1, NULL);
		}
	    }
	    return TCL_OK;
	} else if (len == 8 && !strcmp(arg, "compiler")) {
	    const char *p = strchr((char *)clientData, '.');
	    while (p) {
		if (!strncmp(p+1, "clang-", 6) || !strncmp(p+1, "gcc-", 4)
			    || !strncmp(p+1, "icc-", 4) || !strncmp(p+1, "msvc-", 5)) {
		    const char *q = strchr(p+1, '.');
		    if (q) {
			char buf[16];
			memcpy(buf, p+1, q - p - 1);
			buf[q - p - 1] = '\0';
			Tcl_AppendResult(interp, buf, NULL);
		    } else {
			Tcl_AppendResult(interp, p+1, NULL);
		    }
		    return TCL_OK;
		}
		p = strchr(p+1, '.');
	    }
	    Tcl_AppendResult(interp, "0", NULL);
	    return TCL_OK;
	}
	const char *p = strchr((char *)clientData, '.');
	while (p) {
	    if (!strncmp(p+1, arg, len) && ((p[len+1] == '.') || (p[len+1] == '\0'))) {
		Tcl_AppendResult(interp, "1", NULL);
		return TCL_OK;
	    }
	    p = strchr(p+1, '.');
	}
	Tcl_AppendResult(interp, "0", NULL);
	return TCL_OK;
    }
    Tcl_AppendResult(interp, (char *)clientData, NULL);
    return TCL_OK;
}

static int
buildInfoObjCmd(
    void *clientData,
    Tcl_Interp *interp,		/* Current interpreter. */
    int objc,			/* Number of arguments. */
    Tcl_Obj *const objv[])	/* Argument objects. */
{
    return buildInfoObjCmd2(clientData, interp, objc, objv);
}

/*
 *----------------------------------------------------------------------
 *
 * Tcl_CreateInterp --
 *
 *	Create a new TCL command interpreter.
 *
 * Results:
 *	The return value is a token for the interpreter, which may be used in
 *	calls to functions like Tcl_CreateCmd, Tcl_Eval, or Tcl_DeleteInterp.
 *
 * Side effects:
 *	The command interpreter is initialized with the built-in commands and
 *	with the variables documented in tclvars(n).
 *
 *----------------------------------------------------------------------
 */

Tcl_Interp *
Tcl_CreateInterp(void)
{
    Interp *iPtr;
    Tcl_Interp *interp;
    Command *cmdPtr;
    const BuiltinFuncDef *builtinFuncPtr;
    const OpCmdInfo *opcmdInfoPtr;
    const CmdInfo *cmdInfoPtr;
    Tcl_Namespace *nsPtr;
    Tcl_HashEntry *hPtr;
    int isNew;
    CancelInfo *cancelInfo;
    union {
	char c[sizeof(short)];
	short s;
    } order;
#ifdef TCL_COMPILE_STATS
    ByteCodeStats *statsPtr;
#endif /* TCL_COMPILE_STATS */
    char mathFuncName[32];
    CallFrame *framePtr;
    const char *version = Tcl_InitSubsystems();

    /*
     * Panic if someone updated the CallFrame structure without also updating
     * the Tcl_CallFrame structure (or vice versa).
     */

    if (sizeof(Tcl_CallFrame) < sizeof(CallFrame)) {
	Tcl_Panic("Tcl_CallFrame must not be smaller than CallFrame");
    }

#if defined(_WIN32) && !defined(_WIN64)
    if (sizeof(time_t) != 8) {
	Tcl_Panic("<time.h> is not compatible with VS2005+");
    }
    if ((offsetof(Tcl_StatBuf,st_atime) != 32)
	    || (offsetof(Tcl_StatBuf,st_ctime) != 48)) {
	Tcl_Panic("<sys/stat.h> is not compatible with VS2005+");
    }
#endif

    if (cancelTableInitialized == 0) {
	Tcl_MutexLock(&cancelLock);
	if (cancelTableInitialized == 0) {
	    Tcl_InitHashTable(&cancelTable, TCL_ONE_WORD_KEYS);
	    cancelTableInitialized = 1;
	}

	Tcl_MutexUnlock(&cancelLock);
    }

#undef TclObjInterpProc
    if (commandTypeInit == 0) {
        TclRegisterCommandTypeName(TclObjInterpProc, "proc");
        TclRegisterCommandTypeName(TclEnsembleImplementationCmd, "ensemble");
        TclRegisterCommandTypeName(TclAliasObjCmd, "alias");
        TclRegisterCommandTypeName(TclLocalAliasObjCmd, "alias");
        TclRegisterCommandTypeName(TclChildObjCmd, "interp");
        TclRegisterCommandTypeName(TclInvokeImportedCmd, "import");
        TclRegisterCommandTypeName(TclOOPublicObjectCmd, "object");
        TclRegisterCommandTypeName(TclOOPrivateObjectCmd, "privateObject");
        TclRegisterCommandTypeName(TclOOMyClassObjCmd, "privateClass");
        TclRegisterCommandTypeName(TclNRInterpCoroutine, "coroutine");
    }

    /*
     * Initialize support for namespaces and create the global namespace
     * (whose name is ""; an alias is "::"). This also initializes the Tcl
     * object type table and other object management code.
     */

    iPtr = (Interp *)Tcl_Alloc(sizeof(Interp));
    interp = (Tcl_Interp *) iPtr;

    iPtr->legacyResult = NULL;
    /* Special invalid value: Any attempt to free the legacy result
     * will cause a crash. */
    iPtr->legacyFreeProc = (void (*) (void))-1;
    iPtr->errorLine = 0;
    iPtr->stubTable = &tclStubs;
    iPtr->objResultPtr = Tcl_NewObj();
    Tcl_IncrRefCount(iPtr->objResultPtr);
    iPtr->handle = TclHandleCreate(iPtr);
    iPtr->globalNsPtr = NULL;
    iPtr->hiddenCmdTablePtr = NULL;
    iPtr->interpInfo = NULL;

    iPtr->optimizer = TclOptimizeBytecode;

    iPtr->numLevels = 0;
    iPtr->maxNestingDepth = MAX_NESTING_DEPTH;
    iPtr->framePtr = NULL;	/* Initialise as soon as :: is available */
    iPtr->varFramePtr = NULL;	/* Initialise as soon as :: is available */

    /*
     * TIP #280 - Initialize the arrays used to extend the ByteCode and Proc
     * structures.
     */

    iPtr->cmdFramePtr = NULL;
    iPtr->linePBodyPtr = (Tcl_HashTable *)Tcl_Alloc(sizeof(Tcl_HashTable));
    iPtr->lineBCPtr = (Tcl_HashTable *)Tcl_Alloc(sizeof(Tcl_HashTable));
    iPtr->lineLAPtr = (Tcl_HashTable *)Tcl_Alloc(sizeof(Tcl_HashTable));
    iPtr->lineLABCPtr = (Tcl_HashTable *)Tcl_Alloc(sizeof(Tcl_HashTable));
    Tcl_InitHashTable(iPtr->linePBodyPtr, TCL_ONE_WORD_KEYS);
    Tcl_InitHashTable(iPtr->lineBCPtr, TCL_ONE_WORD_KEYS);
    Tcl_InitHashTable(iPtr->lineLAPtr, TCL_ONE_WORD_KEYS);
    Tcl_InitHashTable(iPtr->lineLABCPtr, TCL_ONE_WORD_KEYS);
    iPtr->scriptCLLocPtr = NULL;

    iPtr->activeVarTracePtr = NULL;

    iPtr->returnOpts = NULL;
    iPtr->errorInfo = NULL;
    TclNewLiteralStringObj(iPtr->eiVar, "::errorInfo");
    Tcl_IncrRefCount(iPtr->eiVar);
    iPtr->errorStack = Tcl_NewListObj(0, NULL);
    Tcl_IncrRefCount(iPtr->errorStack);
    iPtr->resetErrorStack = 1;
    TclNewLiteralStringObj(iPtr->upLiteral,"UP");
    Tcl_IncrRefCount(iPtr->upLiteral);
    TclNewLiteralStringObj(iPtr->callLiteral,"CALL");
    Tcl_IncrRefCount(iPtr->callLiteral);
    TclNewLiteralStringObj(iPtr->innerLiteral,"INNER");
    Tcl_IncrRefCount(iPtr->innerLiteral);
    iPtr->innerContext = Tcl_NewListObj(0, NULL);
    Tcl_IncrRefCount(iPtr->innerContext);
    iPtr->errorCode = NULL;
    TclNewLiteralStringObj(iPtr->ecVar, "::errorCode");
    Tcl_IncrRefCount(iPtr->ecVar);
    iPtr->returnLevel = 1;
    iPtr->returnCode = TCL_OK;

    iPtr->rootFramePtr = NULL;	/* Initialise as soon as :: is available */
    iPtr->lookupNsPtr = NULL;

    Tcl_InitHashTable(&iPtr->packageTable, TCL_STRING_KEYS);
    iPtr->packageUnknown = NULL;

#ifdef _WIN32
#   define getenv(x) _wgetenv(L##x) /* On Windows, use _wgetenv below */
#endif

    /* TIP #268 */
#if (TCL_RELEASE_LEVEL == TCL_FINAL_RELEASE)
    if (getenv("TCL_PKG_PREFER_LATEST") == NULL) {
	iPtr->packagePrefer = PKG_PREFER_STABLE;
    } else
#endif
	iPtr->packagePrefer = PKG_PREFER_LATEST;

    iPtr->cmdCount = 0;
    TclInitLiteralTable(&iPtr->literalTable);
    iPtr->compileEpoch = 1;
    iPtr->compiledProcPtr = NULL;
    iPtr->resolverPtr = NULL;
    iPtr->evalFlags = 0;
    iPtr->scriptFile = NULL;
    iPtr->flags = 0;
    iPtr->tracePtr = NULL;
    iPtr->tracesForbiddingInline = 0;
    iPtr->activeCmdTracePtr = NULL;
    iPtr->activeInterpTracePtr = NULL;
    iPtr->assocData = NULL;
    iPtr->execEnvPtr = NULL;	/* Set after namespaces initialized. */
    iPtr->emptyObjPtr = Tcl_NewObj();
				/* Another empty object. */
    Tcl_IncrRefCount(iPtr->emptyObjPtr);
    iPtr->threadId = Tcl_GetCurrentThread();

    /* TIP #378 */
#ifdef TCL_INTERP_DEBUG_FRAME
    iPtr->flags |= INTERP_DEBUG_FRAME;
#else
    if (getenv("TCL_INTERP_DEBUG_FRAME") != NULL) {
        iPtr->flags |= INTERP_DEBUG_FRAME;
    }
#endif

    /*
     * Initialise the tables for variable traces and searches *before*
     * creating the global ns - so that the trace on errorInfo can be
     * recorded.
     */

    Tcl_InitHashTable(&iPtr->varTraces, TCL_ONE_WORD_KEYS);
    Tcl_InitHashTable(&iPtr->varSearches, TCL_ONE_WORD_KEYS);

    iPtr->globalNsPtr = NULL;	/* Force creation of global ns below. */
    iPtr->globalNsPtr = (Namespace *) Tcl_CreateNamespace(interp, "",
	    NULL, NULL);
    if (iPtr->globalNsPtr == NULL) {
	Tcl_Panic("Tcl_CreateInterp: can't create global namespace");
    }

    /*
     * Initialise the rootCallframe. It cannot be allocated on the stack, as
     * it has to be in place before TclCreateExecEnv tries to use a variable.
     */

    /* This is needed to satisfy GCC 3.3's strict aliasing rules */
    framePtr = (CallFrame *)Tcl_Alloc(sizeof(CallFrame));
    (void) Tcl_PushCallFrame(interp, (Tcl_CallFrame *) framePtr,
	    (Tcl_Namespace *) iPtr->globalNsPtr, /*isProcCallFrame*/ 0);
    framePtr->objc = 0;

    iPtr->framePtr = framePtr;
    iPtr->varFramePtr = framePtr;
    iPtr->rootFramePtr = framePtr;

    /*
     * Initialize support for code compilation and execution. We call
     * TclCreateExecEnv after initializing namespaces since it tries to
     * reference a Tcl variable (it links to the Tcl "tcl_traceExec"
     * variable).
     */

    iPtr->execEnvPtr = TclCreateExecEnv(interp, INTERP_STACK_INITIAL_SIZE);

    /*
     * TIP #219, Tcl Channel Reflection API support.
     */

    iPtr->chanMsg = NULL;

    /*
     * TIP #285, Script cancellation support.
     */

    iPtr->asyncCancelMsg = Tcl_NewObj();

    cancelInfo = (CancelInfo *)Tcl_Alloc(sizeof(CancelInfo));
    cancelInfo->interp = interp;

    iPtr->asyncCancel = Tcl_AsyncCreate(CancelEvalProc, cancelInfo);
    cancelInfo->async = iPtr->asyncCancel;
    cancelInfo->result = NULL;
    cancelInfo->length = 0;

    Tcl_MutexLock(&cancelLock);
    hPtr = Tcl_CreateHashEntry(&cancelTable, iPtr, &isNew);
    Tcl_SetHashValue(hPtr, cancelInfo);
    Tcl_MutexUnlock(&cancelLock);

    /*
     * Initialize the compilation and execution statistics kept for this
     * interpreter.
     */

#ifdef TCL_COMPILE_STATS
    statsPtr = &iPtr->stats;
    statsPtr->numExecutions = 0;
    statsPtr->numCompilations = 0;
    statsPtr->numByteCodesFreed = 0;
    memset(statsPtr->instructionCount, 0,
	    sizeof(statsPtr->instructionCount));

    statsPtr->totalSrcBytes = 0.0;
    statsPtr->totalByteCodeBytes = 0.0;
    statsPtr->currentSrcBytes = 0.0;
    statsPtr->currentByteCodeBytes = 0.0;
    memset(statsPtr->srcCount, 0, sizeof(statsPtr->srcCount));
    memset(statsPtr->byteCodeCount, 0, sizeof(statsPtr->byteCodeCount));
    memset(statsPtr->lifetimeCount, 0, sizeof(statsPtr->lifetimeCount));

    statsPtr->currentInstBytes = 0.0;
    statsPtr->currentLitBytes = 0.0;
    statsPtr->currentExceptBytes = 0.0;
    statsPtr->currentAuxBytes = 0.0;
    statsPtr->currentCmdMapBytes = 0.0;

    statsPtr->numLiteralsCreated = 0;
    statsPtr->totalLitStringBytes = 0.0;
    statsPtr->currentLitStringBytes = 0.0;
    memset(statsPtr->literalCount, 0, sizeof(statsPtr->literalCount));
#endif /* TCL_COMPILE_STATS */

    /*
     * Initialize the ensemble error message rewriting support.
     */

    TclResetRewriteEnsemble(interp, 1);

    /*
     * TIP#143: Initialise the resource limit support.
     */

    TclInitLimitSupport(interp);

    /*
     * Initialise the thread-specific data ekeko. Note that the thread's alloc
     * cache was already initialised by the call to alloc the interp struct.
     */

#if TCL_THREADS && defined(USE_THREAD_ALLOC)
    iPtr->allocCache = (AllocCache *)TclpGetAllocCache();
#else
    iPtr->allocCache = NULL;
#endif
    iPtr->pendingObjDataPtr = NULL;
    iPtr->asyncReadyPtr = TclGetAsyncReadyPtr();
    iPtr->deferredCallbacks = NULL;

    /*
     * Create the core commands. Do it here, rather than calling
     * Tcl_CreateCommand, because it's faster (there's no need to check for a
     * preexisting command by the same name). If a command has a Tcl_CmdProc
     * but no Tcl_ObjCmdProc, set the Tcl_ObjCmdProc to
     * TclInvokeStringCommand. This is an object-based wrapper function that
     * extracts strings, calls the string function, and creates an object for
     * the result. Similarly, if a command has a Tcl_ObjCmdProc but no
     * Tcl_CmdProc, set the Tcl_CmdProc to TclInvokeObjectCommand.
     */

    for (cmdInfoPtr = builtInCmds; cmdInfoPtr->name != NULL; cmdInfoPtr++) {
	if ((cmdInfoPtr->objProc == NULL)
		&& (cmdInfoPtr->compileProc == NULL)
		&& (cmdInfoPtr->nreProc == NULL)) {
	    Tcl_Panic("builtin command with NULL object command proc and a NULL compile proc");
	}

	hPtr = Tcl_CreateHashEntry(&iPtr->globalNsPtr->cmdTable,
		cmdInfoPtr->name, &isNew);
	if (isNew) {
	    cmdPtr = (Command *)Tcl_Alloc(sizeof(Command));
	    cmdPtr->hPtr = hPtr;
	    cmdPtr->nsPtr = iPtr->globalNsPtr;
	    cmdPtr->refCount = 1;
	    cmdPtr->cmdEpoch = 0;
	    cmdPtr->compileProc = cmdInfoPtr->compileProc;
	    cmdPtr->proc = TclInvokeObjectCommand;
	    cmdPtr->clientData = cmdPtr;
	    cmdPtr->objProc = cmdInfoPtr->objProc;
	    cmdPtr->objClientData = NULL;
	    cmdPtr->deleteProc = NULL;
	    cmdPtr->deleteData = NULL;
	    cmdPtr->flags = 0;
            if (cmdInfoPtr->flags & CMD_COMPILES_EXPANDED) {
                cmdPtr->flags |= CMD_COMPILES_EXPANDED;
            }
	    cmdPtr->importRefPtr = NULL;
	    cmdPtr->tracePtr = NULL;
	    cmdPtr->nreProc = cmdInfoPtr->nreProc;
	    Tcl_SetHashValue(hPtr, cmdPtr);
	}
    }

    /*
     * Create the "array", "binary", "chan", "clock", "dict", "encoding",
     * "file", "info", "namespace" and "string" ensembles. Note that all these
     * commands (and their subcommands that are not present in the global
     * namespace) are wholly safe *except* for "clock", "encoding" and "file".
     */

    TclInitArrayCmd(interp);
    TclInitBinaryCmd(interp);
    TclInitChanCmd(interp);
    TclInitDictCmd(interp);
    TclInitEncodingCmd(interp);
    TclInitFileCmd(interp);
    TclInitHamtCmd(interp);
    TclInitInfoCmd(interp);
    TclInitNamespaceCmd(interp);
    TclInitStringCmd(interp);
    TclInitPrefixCmd(interp);
    TclInitProcessCmd(interp);

    /*
     * Register "clock" subcommands. These *do* go through
     * Tcl_CreateObjCommand, since they aren't in the global namespace and
     * involve ensembles.
     */

    TclClockInit(interp);

    /*
     * Register the built-in functions. This is empty now that they are
     * implemented as commands in the ::tcl::mathfunc namespace.
     */

    /*
     * Register the default [interp bgerror] handler.
     */

    Tcl_CreateObjCommand(interp, "::tcl::Bgerror",
	    TclDefaultBgErrorHandlerObjCmd, NULL, NULL);

    /*
     * Create unsupported commands for debugging bytecode and objects.
     */

    Tcl_CreateObjCommand(interp, "::tcl::unsupported::disassemble",
	    Tcl_DisassembleObjCmd, INT2PTR(0), NULL);
    Tcl_CreateObjCommand(interp, "::tcl::unsupported::getbytecode",
	    Tcl_DisassembleObjCmd, INT2PTR(1), NULL);
    Tcl_CreateObjCommand(interp, "::tcl::unsupported::representation",
	    Tcl_RepresentationCmd, NULL, NULL);

    /* Adding the bytecode assembler command */
    cmdPtr = (Command *) Tcl_NRCreateCommand(interp,
            "::tcl::unsupported::assemble", Tcl_AssembleObjCmd,
            TclNRAssembleObjCmd, NULL, NULL);
    cmdPtr->compileProc = &TclCompileAssembleCmd;

    /* Coroutine monkeybusiness */
    Tcl_NRCreateCommand(interp, "::tcl::unsupported::inject", NULL,
	    NRInjectObjCmd, NULL, NULL);
    Tcl_CreateObjCommand(interp, "::tcl::unsupported::corotype",
            CoroTypeObjCmd, NULL, NULL);

    /* Export unsupported commands */
    nsPtr = Tcl_FindNamespace(interp, "::tcl::unsupported", NULL, 0);
    if (nsPtr) {
	Tcl_Export(interp, nsPtr, "*", 1);
    }


#ifdef USE_DTRACE
    /*
     * Register the tcl::dtrace command.
     */

    Tcl_CreateObjCommand(interp, "::tcl::dtrace", DTraceObjCmd, NULL, NULL);
#endif /* USE_DTRACE */

    /*
     * Register the builtin math functions.
     */

    nsPtr = Tcl_CreateNamespace(interp, "::tcl::mathfunc", NULL,NULL);
    if (nsPtr == NULL) {
	Tcl_Panic("Can't create math function namespace");
    }
#define MATH_FUNC_PREFIX_LEN 17 /* == strlen("::tcl::mathfunc::") */
    memcpy(mathFuncName, "::tcl::mathfunc::", MATH_FUNC_PREFIX_LEN);
    for (builtinFuncPtr = BuiltinFuncTable; builtinFuncPtr->name != NULL;
	    builtinFuncPtr++) {
	strcpy(mathFuncName+MATH_FUNC_PREFIX_LEN, builtinFuncPtr->name);
	Tcl_CreateObjCommand(interp, mathFuncName,
		builtinFuncPtr->objCmdProc, (void *)builtinFuncPtr->fn, NULL);
	Tcl_Export(interp, nsPtr, builtinFuncPtr->name, 0);
    }

    /*
     * Register the mathematical "operator" commands. [TIP #174]
     */

    nsPtr = Tcl_CreateNamespace(interp, "::tcl::mathop", NULL, NULL);
    if (nsPtr == NULL) {
	Tcl_Panic("can't create math operator namespace");
    }
    Tcl_Export(interp, nsPtr, "*", 1);
#define MATH_OP_PREFIX_LEN 15 /* == strlen("::tcl::mathop::") */
    memcpy(mathFuncName, "::tcl::mathop::", MATH_OP_PREFIX_LEN);
    for (opcmdInfoPtr=mathOpCmds ; opcmdInfoPtr->name!=NULL ; opcmdInfoPtr++){
	TclOpCmdClientData *occdPtr = (TclOpCmdClientData *)Tcl_Alloc(sizeof(TclOpCmdClientData));

	occdPtr->op = opcmdInfoPtr->name;
	occdPtr->i.numArgs = opcmdInfoPtr->i.numArgs;
	occdPtr->expected = opcmdInfoPtr->expected;
	strcpy(mathFuncName + MATH_OP_PREFIX_LEN, opcmdInfoPtr->name);
	cmdPtr = (Command *) Tcl_CreateObjCommand(interp, mathFuncName,
		opcmdInfoPtr->objProc, occdPtr, DeleteOpCmdClientData);
	if (cmdPtr == NULL) {
	    Tcl_Panic("failed to create math operator %s",
		    opcmdInfoPtr->name);
	} else if (opcmdInfoPtr->compileProc != NULL) {
	    cmdPtr->compileProc = opcmdInfoPtr->compileProc;
	}
    }

    /*
     * Do Multiple/Safe Interps Tcl init stuff
     */

    TclInterpInit(interp);
    TclSetupEnv(interp);

    /*
     * TIP #59: Make embedded configuration information available.
     */

    TclInitEmbeddedConfigurationInformation(interp);

    /*
     * TIP #440: Declare the name of the script engine to be "Tcl".
     */

    Tcl_SetVar2(interp, "tcl_platform", "engine", "Tcl",
	    TCL_GLOBAL_ONLY);

    /*
     * Compute the byte order of this machine.
     */

    order.s = 1;
    Tcl_SetVar2(interp, "tcl_platform", "byteOrder",
	    ((order.c[0] == 1) ? "littleEndian" : "bigEndian"),
	    TCL_GLOBAL_ONLY);

    Tcl_SetVar2Ex(interp, "tcl_platform", "wordSize",
	    Tcl_NewWideIntObj(sizeof(long)), TCL_GLOBAL_ONLY);

    /* TIP #291 */
    Tcl_SetVar2Ex(interp, "tcl_platform", "pointerSize",
	    Tcl_NewWideIntObj(sizeof(void *)), TCL_GLOBAL_ONLY);

    /*
     * Set up other variables such as tcl_version and tcl_library
     */

    Tcl_SetVar2(interp, "tcl_patchLevel", NULL, TCL_PATCH_LEVEL, TCL_GLOBAL_ONLY);
    Tcl_SetVar2(interp, "tcl_version", NULL, TCL_VERSION, TCL_GLOBAL_ONLY);
    TclpSetVariables(interp);

    /*
     * Register Tcl's version number.
     * TIP #268: Full patchlevel instead of just major.minor
     * TIP #599: Extended build information "+<UUID>.<tag1>.<tag2>...."
     */

    Tcl_PkgProvideEx(interp, "Tcl", TCL_PATCH_LEVEL, &tclStubs);
    Tcl_PkgProvideEx(interp, "tcl", TCL_PATCH_LEVEL, &tclStubs);
    Tcl_CmdInfo info2;
    Tcl_Command buildInfoCmd = Tcl_CreateObjCommand(interp, "::tcl::build-info",
	    buildInfoObjCmd, (void *)version, NULL);
    Tcl_GetCommandInfoFromToken(buildInfoCmd, &info2);
    info2.objProc2 = buildInfoObjCmd2;
    info2.objClientData2 = (void *)version;
    Tcl_SetCommandInfoFromToken(buildInfoCmd, &info2);

    if (TclTommath_Init(interp) != TCL_OK) {
	Tcl_Panic("%s", Tcl_GetStringResult(interp));
    }

    if (TclOOInit(interp) != TCL_OK) {
	Tcl_Panic("%s", Tcl_GetStringResult(interp));
    }

    /*
     * Only build in zlib support if we've successfully detected a library to
     * compile and link against.
     */

#ifdef HAVE_ZLIB
    if (TclZlibInit(interp) != TCL_OK) {
	Tcl_Panic("%s", Tcl_GetStringResult(interp));
    }
    if (TclZipfs_Init(interp) != TCL_OK) {
	Tcl_Panic("%s", Tcl_GetStringResult(interp));
    }
#endif

    TOP_CB(iPtr) = NULL;
    return interp;
}

static void
DeleteOpCmdClientData(
    void *clientData)
{
    TclOpCmdClientData *occdPtr = (TclOpCmdClientData *)clientData;

    Tcl_Free(occdPtr);
}

/*
 * ---------------------------------------------------------------------
 *
 * TclRegisterCommandTypeName, TclGetCommandTypeName --
 *
 *      Command type registration and lookup mechanism. Everything is keyed by
 *      the Tcl_ObjCmdProc for the command, and that is used as the *key* into
 *      the hash table that maps to constant strings that are names. (It is
 *      recommended that those names be ASCII.)
 *
 * ---------------------------------------------------------------------
 */

void
TclRegisterCommandTypeName(
    Tcl_ObjCmdProc *implementationProc,
    const char *nameStr)
{
    Tcl_HashEntry *hPtr;

    Tcl_MutexLock(&commandTypeLock);
    if (commandTypeInit == 0) {
        Tcl_InitHashTable(&commandTypeTable, TCL_ONE_WORD_KEYS);
        commandTypeInit = 1;
    }
    if (nameStr != NULL) {
        int isNew;

        hPtr = Tcl_CreateHashEntry(&commandTypeTable,
                implementationProc, &isNew);
        Tcl_SetHashValue(hPtr, (void *) nameStr);
    } else {
        hPtr = Tcl_FindHashEntry(&commandTypeTable,
                implementationProc);
        if (hPtr != NULL) {
            Tcl_DeleteHashEntry(hPtr);
        }
    }
    Tcl_MutexUnlock(&commandTypeLock);
}

const char *
TclGetCommandTypeName(
    Tcl_Command command)
{
    Command *cmdPtr = (Command *) command;
    Tcl_ObjCmdProc *procPtr = cmdPtr->objProc;
    const char *name = "native";

    if (procPtr == NULL) {
        procPtr = cmdPtr->nreProc;
    }
    Tcl_MutexLock(&commandTypeLock);
    if (commandTypeInit) {
        Tcl_HashEntry *hPtr = Tcl_FindHashEntry(&commandTypeTable, procPtr);

        if (hPtr && Tcl_GetHashValue(hPtr)) {
            name = (const char *) Tcl_GetHashValue(hPtr);
        }
    }
    Tcl_MutexUnlock(&commandTypeLock);

    return name;
}

/*
 *----------------------------------------------------------------------
 *
 * TclHideUnsafeCommands --
 *
 *	Hides base commands that are not marked as safe from this interpreter.
 *
 * Results:
 *	TCL_OK if it succeeds, TCL_ERROR else.
 *
 * Side effects:
 *	Hides functionality in an interpreter.
 *
 *----------------------------------------------------------------------
 */

int
TclHideUnsafeCommands(
    Tcl_Interp *interp)		/* Hide commands in this interpreter. */
{
    const CmdInfo *cmdInfoPtr;
    const UnsafeEnsembleInfo *unsafePtr;

    if (interp == NULL) {
	return TCL_ERROR;
    }
    for (cmdInfoPtr = builtInCmds; cmdInfoPtr->name != NULL; cmdInfoPtr++) {
	if (!(cmdInfoPtr->flags & CMD_IS_SAFE)) {
	    Tcl_HideCommand(interp, cmdInfoPtr->name, cmdInfoPtr->name);
	}
    }

    for (unsafePtr = unsafeEnsembleCommands;
            unsafePtr->ensembleNsName; unsafePtr++) {
        if (unsafePtr->commandName) {
            /*
             * Hide an ensemble subcommand.
             */

            Tcl_Obj *cmdName = Tcl_ObjPrintf("::tcl::%s::%s",
                    unsafePtr->ensembleNsName, unsafePtr->commandName);
            Tcl_Obj *hideName = Tcl_ObjPrintf("tcl:%s:%s",
                    unsafePtr->ensembleNsName, unsafePtr->commandName);

            if (TclRenameCommand(interp, TclGetString(cmdName),
                        "___tmp") != TCL_OK
                    || Tcl_HideCommand(interp, "___tmp",
                            TclGetString(hideName)) != TCL_OK) {
                Tcl_Panic("problem making '%s %s' safe: %s",
                        unsafePtr->ensembleNsName, unsafePtr->commandName,
                        Tcl_GetStringResult(interp));
            }
            Tcl_CreateObjCommand(interp, TclGetString(cmdName),
                    BadEnsembleSubcommand, (void *)unsafePtr, NULL);
            TclDecrRefCount(cmdName);
            TclDecrRefCount(hideName);
        } else {
            /*
             * Hide an ensemble main command (for compatibility).
             */

            if (Tcl_HideCommand(interp, unsafePtr->ensembleNsName,
                    unsafePtr->ensembleNsName) != TCL_OK) {
                Tcl_Panic("problem making '%s' safe: %s",
                        unsafePtr->ensembleNsName,
                        Tcl_GetStringResult(interp));
            }
        }
    }

    return TCL_OK;
}

/*
 *----------------------------------------------------------------------
 *
 * BadEnsembleSubcommand --
 *
 *	Command used to act as a backstop implementation when subcommands of
 *	ensembles are unsafe (the real implementations of the subcommands are
 *	hidden). The clientData is description of what was hidden.
 *
 * Results:
 *	A standard Tcl result (always a TCL_ERROR).
 *
 * Side effects:
 *	None.
 *
 *----------------------------------------------------------------------
 */

static int
BadEnsembleSubcommand(
    void *clientData,
    Tcl_Interp *interp,
    TCL_UNUSED(int) /*objc*/,
    TCL_UNUSED(Tcl_Obj *const *) /* objv */)
{
    const UnsafeEnsembleInfo *infoPtr = (const UnsafeEnsembleInfo *)clientData;

    Tcl_SetObjResult(interp, Tcl_ObjPrintf(
            "not allowed to invoke subcommand %s of %s",
            infoPtr->commandName, infoPtr->ensembleNsName));
    Tcl_SetErrorCode(interp, "TCL", "SAFE", "SUBCOMMAND", NULL);
    return TCL_ERROR;
}

/*
 *--------------------------------------------------------------
 *
 * Tcl_CallWhenDeleted --
 *
 *	Arrange for a function to be called before a given interpreter is
 *	deleted. The function is called as soon as Tcl_DeleteInterp is called;
 *	if Tcl_CallWhenDeleted is called on an interpreter that has already
 *	been deleted, the function will be called when the last Tcl_Release is
 *	done on the interpreter.
 *
 * Results:
 *	None.
 *
 * Side effects:
 *	When Tcl_DeleteInterp is invoked to delete interp, proc will be
 *	invoked. See the manual entry for details.
 *
 *--------------------------------------------------------------
 */

void
Tcl_CallWhenDeleted(
    Tcl_Interp *interp,		/* Interpreter to watch. */
    Tcl_InterpDeleteProc *proc,	/* Function to call when interpreter is about
				 * to be deleted. */
    void *clientData)	/* One-word value to pass to proc. */
{
    Interp *iPtr = (Interp *) interp;
    static Tcl_ThreadDataKey assocDataCounterKey;
    int *assocDataCounterPtr =
	    (int *)Tcl_GetThreadData(&assocDataCounterKey, sizeof(int));
    int isNew;
    char buffer[32 + TCL_INTEGER_SPACE];
    AssocData *dPtr = (AssocData *)Tcl_Alloc(sizeof(AssocData));
    Tcl_HashEntry *hPtr;

    snprintf(buffer, sizeof(buffer), "Assoc Data Key #%d", *assocDataCounterPtr);
    (*assocDataCounterPtr)++;

    if (iPtr->assocData == NULL) {
	iPtr->assocData = (Tcl_HashTable *)Tcl_Alloc(sizeof(Tcl_HashTable));
	Tcl_InitHashTable(iPtr->assocData, TCL_STRING_KEYS);
    }
    hPtr = Tcl_CreateHashEntry(iPtr->assocData, buffer, &isNew);
    dPtr->proc = proc;
    dPtr->clientData = clientData;
    Tcl_SetHashValue(hPtr, dPtr);
}

/*
 *--------------------------------------------------------------
 *
 * Tcl_DontCallWhenDeleted --
 *
 *	Cancel the arrangement for a function to be called when a given
 *	interpreter is deleted.
 *
 * Results:
 *	None.
 *
 * Side effects:
 *	If proc and clientData were previously registered as a callback via
 *	Tcl_CallWhenDeleted, they are unregistered. If they weren't previously
 *	registered then nothing happens.
 *
 *--------------------------------------------------------------
 */

void
Tcl_DontCallWhenDeleted(
    Tcl_Interp *interp,		/* Interpreter to watch. */
    Tcl_InterpDeleteProc *proc,	/* Function to call when interpreter is about
				 * to be deleted. */
    void *clientData)	/* One-word value to pass to proc. */
{
    Interp *iPtr = (Interp *) interp;
    Tcl_HashTable *hTablePtr;
    Tcl_HashSearch hSearch;
    Tcl_HashEntry *hPtr;
    AssocData *dPtr;

    hTablePtr = iPtr->assocData;
    if (hTablePtr == NULL) {
	return;
    }
    for (hPtr = Tcl_FirstHashEntry(hTablePtr, &hSearch); hPtr != NULL;
	    hPtr = Tcl_NextHashEntry(&hSearch)) {
	dPtr = (AssocData *)Tcl_GetHashValue(hPtr);
	if ((dPtr->proc == proc) && (dPtr->clientData == clientData)) {
	    Tcl_Free(dPtr);
	    Tcl_DeleteHashEntry(hPtr);
	    return;
	}
    }
}

/*
 *----------------------------------------------------------------------
 *
 * Tcl_SetAssocData --
 *
 *	Creates a named association between user-specified data, a delete
 *	function and this interpreter. If the association already exists the
 *	data is overwritten with the new data. The delete function will be
 *	invoked when the interpreter is deleted.
 *
 * Results:
 *	None.
 *
 * Side effects:
 *	Sets the associated data, creates the association if needed.
 *
 *----------------------------------------------------------------------
 */

void
Tcl_SetAssocData(
    Tcl_Interp *interp,		/* Interpreter to associate with. */
    const char *name,		/* Name for association. */
    Tcl_InterpDeleteProc *proc,	/* Proc to call when interpreter is about to
				 * be deleted. */
    void *clientData)	/* One-word value to pass to proc. */
{
    Interp *iPtr = (Interp *) interp;
    AssocData *dPtr;
    Tcl_HashEntry *hPtr;
    int isNew;

    if (iPtr->assocData == NULL) {
	iPtr->assocData = (Tcl_HashTable *)Tcl_Alloc(sizeof(Tcl_HashTable));
	Tcl_InitHashTable(iPtr->assocData, TCL_STRING_KEYS);
    }
    hPtr = Tcl_CreateHashEntry(iPtr->assocData, name, &isNew);
    if (isNew == 0) {
	dPtr = (AssocData *)Tcl_GetHashValue(hPtr);
    } else {
	dPtr = (AssocData *)Tcl_Alloc(sizeof(AssocData));
    }
    dPtr->proc = proc;
    dPtr->clientData = clientData;

    Tcl_SetHashValue(hPtr, dPtr);
}

/*
 *----------------------------------------------------------------------
 *
 * Tcl_DeleteAssocData --
 *
 *	Deletes a named association of user-specified data with the specified
 *	interpreter.
 *
 * Results:
 *	None.
 *
 * Side effects:
 *	Deletes the association.
 *
 *----------------------------------------------------------------------
 */

void
Tcl_DeleteAssocData(
    Tcl_Interp *interp,		/* Interpreter to associate with. */
    const char *name)		/* Name of association. */
{
    Interp *iPtr = (Interp *) interp;
    AssocData *dPtr;
    Tcl_HashEntry *hPtr;

    if (iPtr->assocData == NULL) {
	return;
    }
    hPtr = Tcl_FindHashEntry(iPtr->assocData, name);
    if (hPtr == NULL) {
	return;
    }
    dPtr = (AssocData *)Tcl_GetHashValue(hPtr);
    if (dPtr->proc != NULL) {
	dPtr->proc(dPtr->clientData, interp);
    }
    Tcl_Free(dPtr);
    Tcl_DeleteHashEntry(hPtr);
}

/*
 *----------------------------------------------------------------------
 *
 * Tcl_GetAssocData --
 *
 *	Returns the client data associated with this name in the specified
 *	interpreter.
 *
 * Results:
 *	The client data in the AssocData record denoted by the named
 *	association, or NULL.
 *
 * Side effects:
 *	None.
 *
 *----------------------------------------------------------------------
 */

void *
Tcl_GetAssocData(
    Tcl_Interp *interp,		/* Interpreter associated with. */
    const char *name,		/* Name of association. */
    Tcl_InterpDeleteProc **procPtr)
				/* Pointer to place to store address of
				 * current deletion callback. */
{
    Interp *iPtr = (Interp *) interp;
    AssocData *dPtr;
    Tcl_HashEntry *hPtr;

    if (iPtr->assocData == NULL) {
	return NULL;
    }
    hPtr = Tcl_FindHashEntry(iPtr->assocData, name);
    if (hPtr == NULL) {
	return NULL;
    }
    dPtr = (AssocData *)Tcl_GetHashValue(hPtr);
    if (procPtr != NULL) {
	*procPtr = dPtr->proc;
    }
    return dPtr->clientData;
}

/*
 *----------------------------------------------------------------------
 *
 * Tcl_InterpDeleted --
 *
 *	Returns nonzero if the interpreter has been deleted with a call to
 *	Tcl_DeleteInterp.
 *
 * Results:
 *	Nonzero if the interpreter is deleted, zero otherwise.
 *
 * Side effects:
 *	None.
 *
 *----------------------------------------------------------------------
 */

int
Tcl_InterpDeleted(
    Tcl_Interp *interp)
{
    return (((Interp *) interp)->flags & DELETED) ? 1 : 0;
}

/*
 *----------------------------------------------------------------------
 *
 * Tcl_DeleteInterp --
 *
 *	Ensures that the interpreter will be deleted eventually. If there are
 *	no Tcl_Preserve calls in effect for this interpreter, it is deleted
 *	immediately, otherwise the interpreter is deleted when the last
 *	Tcl_Preserve is matched by a call to Tcl_Release. In either case, the
 *	function runs the currently registered deletion callbacks.
 *
 * Results:
 *	None.
 *
 * Side effects:
 *	The interpreter is marked as deleted. The caller may still use it
 *	safely if there are calls to Tcl_Preserve in effect for the
 *	interpreter, but further calls to Tcl_Eval etc in this interpreter
 *	will fail.
 *
 *----------------------------------------------------------------------
 */

void
Tcl_DeleteInterp(
    Tcl_Interp *interp)		/* Token for command interpreter (returned by
				 * a previous call to Tcl_CreateInterp). */
{
    Interp *iPtr = (Interp *) interp;

    /*
     * If the interpreter has already been marked deleted, just punt.
     */

    if (iPtr->flags & DELETED) {
	return;
    }

    /*
     * Mark the interpreter as deleted. No further evals will be allowed.
     * Increase the compileEpoch as a signal to compiled bytecodes.
     */

    iPtr->flags |= DELETED;
    iPtr->compileEpoch++;

    /*
     * Ensure that the interpreter is eventually deleted.
     */

    Tcl_EventuallyFree(interp, (Tcl_FreeProc *) DeleteInterpProc);
}

/*
 *----------------------------------------------------------------------
 *
 * DeleteInterpProc --
 *
 *	Helper function to delete an interpreter. This function is called when
 *	the last call to Tcl_Preserve on this interpreter is matched by a call
 *	to Tcl_Release. The function cleans up all resources used in the
 *	interpreter and calls all currently registered interpreter deletion
 *	callbacks.
 *
 * Results:
 *	None.
 *
 * Side effects:
 *	Whatever the interpreter deletion callbacks do. Frees resources used
 *	by the interpreter.
 *
 *----------------------------------------------------------------------
 */

static void
DeleteInterpProc(
    Tcl_Interp *interp)		/* Interpreter to delete. */
{
    Interp *iPtr = (Interp *) interp;
    Tcl_HashEntry *hPtr;
    Tcl_HashSearch search;
    Tcl_HashTable *hTablePtr;
    ResolverScheme *resPtr, *nextResPtr;
    Tcl_Size i;

    /*
     * Punt if there is an error in the Tcl_Release/Tcl_Preserve matchup,
	 * unless we are exiting.
     */

    if ((iPtr->numLevels > 0) && !TclInExit()) {
	Tcl_Panic("DeleteInterpProc called with active evals");
    }

    /*
     * The interpreter should already be marked deleted; otherwise how did we
     * get here?
     */

    if (!(iPtr->flags & DELETED)) {
	Tcl_Panic("DeleteInterpProc called on interpreter not marked deleted");
    }

    /*
     * TIP #219, Tcl Channel Reflection API. Discard a leftover state.
     */

    if (iPtr->chanMsg != NULL) {
	Tcl_DecrRefCount(iPtr->chanMsg);
	iPtr->chanMsg = NULL;
    }

    /*
     * TIP #285, Script cancellation support. Delete this interp from the
     * global hash table of CancelInfo structs.
     */

    Tcl_MutexLock(&cancelLock);
    hPtr = Tcl_FindHashEntry(&cancelTable, iPtr);
    if (hPtr != NULL) {
	CancelInfo *cancelInfo = (CancelInfo *)Tcl_GetHashValue(hPtr);

	if (cancelInfo != NULL) {
	    if (cancelInfo->result != NULL) {
		Tcl_Free(cancelInfo->result);
	    }
	    Tcl_Free(cancelInfo);
	}

	Tcl_DeleteHashEntry(hPtr);
    }

    if (iPtr->asyncCancel != NULL) {
	Tcl_AsyncDelete(iPtr->asyncCancel);
	iPtr->asyncCancel = NULL;
    }

    if (iPtr->asyncCancelMsg != NULL) {
	Tcl_DecrRefCount(iPtr->asyncCancelMsg);
	iPtr->asyncCancelMsg = NULL;
    }
    Tcl_MutexUnlock(&cancelLock);

    /*
     * Shut down all limit handler callback scripts that call back into this
     * interpreter. Then eliminate all limit handlers for this interpreter.
     */

    TclRemoveScriptLimitCallbacks(interp);
    TclLimitRemoveAllHandlers(interp);

    /*
     * Dismantle the namespace here, before we clear the assocData. If any
     * background errors occur here, they will be deleted below.
     *
     * Dismantle the namespace after freeing the iPtr->handle so that each
     * bytecode releases its literals without caring to update the literal
     * table, as it will be freed later in this function without further use.
     */

    TclHandleFree(iPtr->handle);
    TclTeardownNamespace(iPtr->globalNsPtr);

    /*
     * Delete all the hidden commands.
     */

    hTablePtr = iPtr->hiddenCmdTablePtr;
    if (hTablePtr != NULL) {
	/*
	 * Non-pernicious deletion. The deletion callbacks will not be allowed
	 * to create any new hidden or non-hidden commands.
	 * Tcl_DeleteCommandFromToken will remove the entry from the
	 * hiddenCmdTablePtr.
	 */

	hPtr = Tcl_FirstHashEntry(hTablePtr, &search);
	for (; hPtr != NULL; hPtr = Tcl_NextHashEntry(&search)) {
	    Tcl_DeleteCommandFromToken(interp, (Tcl_Command)Tcl_GetHashValue(hPtr));
	}
	Tcl_DeleteHashTable(hTablePtr);
	Tcl_Free(hTablePtr);
    }


    if (iPtr->assocData != NULL) {
	AssocData *dPtr;

	hTablePtr = iPtr->assocData;
	/*
	 * Invoke deletion callbacks; note that a callback can create new
	 * callbacks, so we iterate.
	 */
	for (hPtr = Tcl_FirstHashEntry(hTablePtr, &search);
		hPtr != NULL;
		hPtr = Tcl_FirstHashEntry(hTablePtr, &search)) {
	    dPtr = (AssocData *)Tcl_GetHashValue(hPtr);
	    if (dPtr->proc != NULL) {
		dPtr->proc(dPtr->clientData, interp);
	    }
	    Tcl_DeleteHashEntry(hPtr);
	    Tcl_Free(dPtr);
	}
	Tcl_DeleteHashTable(hTablePtr);
	Tcl_Free(hTablePtr);
	iPtr->assocData = NULL;
    }

    /*
     * Pop the root frame pointer and finish deleting the global
     * namespace. The order is important [Bug 1658572].
     */

    if ((iPtr->framePtr != iPtr->rootFramePtr) && !TclInExit()) {
	Tcl_Panic("DeleteInterpProc: popping rootCallFrame with other frames on top");
    }
    Tcl_PopCallFrame(interp);
    Tcl_Free(iPtr->rootFramePtr);
    iPtr->rootFramePtr = NULL;
    Tcl_DeleteNamespace((Tcl_Namespace *) iPtr->globalNsPtr);

    /*
     * Free up the result *after* deleting variables, since variable deletion
     * could have transferred ownership of the result string to Tcl.
     */

    Tcl_DecrRefCount(iPtr->objResultPtr);
    iPtr->objResultPtr = NULL;
    Tcl_DecrRefCount(iPtr->ecVar);
    if (iPtr->errorCode) {
	Tcl_DecrRefCount(iPtr->errorCode);
	iPtr->errorCode = NULL;
    }
    Tcl_DecrRefCount(iPtr->eiVar);
    if (iPtr->errorInfo) {
	Tcl_DecrRefCount(iPtr->errorInfo);
	iPtr->errorInfo = NULL;
    }
    Tcl_DecrRefCount(iPtr->errorStack);
    iPtr->errorStack = NULL;
    Tcl_DecrRefCount(iPtr->upLiteral);
    Tcl_DecrRefCount(iPtr->callLiteral);
    Tcl_DecrRefCount(iPtr->innerLiteral);
    Tcl_DecrRefCount(iPtr->innerContext);
    if (iPtr->returnOpts) {
	Tcl_DecrRefCount(iPtr->returnOpts);
    }
    TclFreePackageInfo(iPtr);
    while (iPtr->tracePtr != NULL) {
	Tcl_DeleteTrace((Tcl_Interp *) iPtr, (Tcl_Trace) iPtr->tracePtr);
    }
    if (iPtr->execEnvPtr != NULL) {
	TclDeleteExecEnv(iPtr->execEnvPtr);
    }
    if (iPtr->scriptFile) {
	Tcl_DecrRefCount(iPtr->scriptFile);
	iPtr->scriptFile = NULL;
    }
    Tcl_DecrRefCount(iPtr->emptyObjPtr);
    iPtr->emptyObjPtr = NULL;

    resPtr = iPtr->resolverPtr;
    while (resPtr) {
	nextResPtr = resPtr->nextPtr;
	Tcl_Free(resPtr->name);
	Tcl_Free(resPtr);
	resPtr = nextResPtr;
    }

    /*
     * Free up literal objects created for scripts compiled by the
     * interpreter.
     */

    TclDeleteLiteralTable(interp, &iPtr->literalTable);

    /*
     * TIP #280 - Release the arrays for ByteCode/Proc extension, and
     * contents.
     */

    for (hPtr = Tcl_FirstHashEntry(iPtr->linePBodyPtr, &search);
	    hPtr != NULL;
	    hPtr = Tcl_NextHashEntry(&search)) {
	CmdFrame *cfPtr = (CmdFrame *)Tcl_GetHashValue(hPtr);
	Proc *procPtr = (Proc *) Tcl_GetHashKey(iPtr->linePBodyPtr, hPtr);

	procPtr->iPtr = NULL;
	if (cfPtr) {
	    if (cfPtr->type == TCL_LOCATION_SOURCE) {
		Tcl_DecrRefCount(cfPtr->data.eval.path);
	    }
	    Tcl_Free(cfPtr->line);
	    Tcl_Free(cfPtr);
	}
	Tcl_DeleteHashEntry(hPtr);
    }
    Tcl_DeleteHashTable(iPtr->linePBodyPtr);
    Tcl_Free(iPtr->linePBodyPtr);
    iPtr->linePBodyPtr = NULL;

    /*
     * See also tclCompile.c, TclCleanupByteCode
     */

    for (hPtr = Tcl_FirstHashEntry(iPtr->lineBCPtr, &search);
	    hPtr != NULL;
	    hPtr = Tcl_NextHashEntry(&search)) {
	ExtCmdLoc *eclPtr = (ExtCmdLoc *)Tcl_GetHashValue(hPtr);

	if (eclPtr->type == TCL_LOCATION_SOURCE) {
	    Tcl_DecrRefCount(eclPtr->path);
	}
	for (i=0; i<eclPtr->nuloc; i++) {
	    Tcl_Free(eclPtr->loc[i].line);
	}

	if (eclPtr->loc != NULL) {
	    Tcl_Free(eclPtr->loc);
	}

	Tcl_Free(eclPtr);
	Tcl_DeleteHashEntry(hPtr);
    }
    Tcl_DeleteHashTable(iPtr->lineBCPtr);
    Tcl_Free(iPtr->lineBCPtr);
    iPtr->lineBCPtr = NULL;

    /*
     * Location stack for uplevel/eval/... scripts which were passed through
     * proc arguments. Actually we track all arguments as we do not and cannot
     * know which arguments will be used as scripts and which will not.
     */

    if (iPtr->lineLAPtr->numEntries && !TclInExit()) {
	/*
	 * When the interp goes away we have nothing on the stack, so there
	 * are no arguments, so this table has to be empty.
	 */

	Tcl_Panic("Argument location tracking table not empty");
    }

    Tcl_DeleteHashTable(iPtr->lineLAPtr);
    Tcl_Free(iPtr->lineLAPtr);
    iPtr->lineLAPtr = NULL;

    if (iPtr->lineLABCPtr->numEntries && !TclInExit()) {
	/*
	 * When the interp goes away we have nothing on the stack, so there
	 * are no arguments, so this table has to be empty.
	 */

	Tcl_Panic("Argument location tracking table not empty");
    }

    Tcl_DeleteHashTable(iPtr->lineLABCPtr);
    Tcl_Free(iPtr->lineLABCPtr);
    iPtr->lineLABCPtr = NULL;

    /*
     * Squelch the tables of traces on variables and searches over arrays in
     * the in the interpreter.
     */

    Tcl_DeleteHashTable(&iPtr->varTraces);
    Tcl_DeleteHashTable(&iPtr->varSearches);

    Tcl_Free(iPtr);
}

/*
 *---------------------------------------------------------------------------
 *
 * Tcl_HideCommand --
 *
 *	Makes a command hidden so that it cannot be invoked from within an
 *	interpreter, only from within an ancestor.
 *
 * Results:
 *	A standard Tcl result; also leaves a message in the interp's result if
 *	an error occurs.
 *
 * Side effects:
 *	Removes a command from the command table and create an entry into the
 *	hidden command table under the specified token name.
 *
 *---------------------------------------------------------------------------
 */

int
Tcl_HideCommand(
    Tcl_Interp *interp,		/* Interpreter in which to hide command. */
    const char *cmdName,	/* Name of command to hide. */
    const char *hiddenCmdToken)	/* Token name of the to-be-hidden command. */
{
    Interp *iPtr = (Interp *) interp;
    Tcl_Command cmd;
    Command *cmdPtr;
    Tcl_HashTable *hiddenCmdTablePtr;
    Tcl_HashEntry *hPtr;
    int isNew;

    if (iPtr->flags & DELETED) {
	/*
	 * The interpreter is being deleted. Do not create any new structures,
	 * because it is not safe to modify the interpreter.
	 */

	return TCL_ERROR;
    }

    /*
     * Disallow hiding of commands that are currently in a namespace or
     * renaming (as part of hiding) into a namespace (because the current
     * implementation with a single global table and the needed uniqueness of
     * names cause problems with namespaces).
     *
     * We don't need to check for "::" in cmdName because the real check is on
     * the nsPtr below.
     *
     * hiddenCmdToken is just a string which is not interpreted in any way. It
     * may contain :: but the string is not interpreted as a namespace
     * qualifier command name. Thus, hiding foo::bar to foo::bar and then
     * trying to expose or invoke ::foo::bar will NOT work; but if the
     * application always uses the same strings it will get consistent
     * behaviour.
     *
     * But as we currently limit ourselves to the global namespace only for
     * the source, in order to avoid potential confusion, lets prevent "::" in
     * the token too. - dl
     */

    if (strstr(hiddenCmdToken, "::") != NULL) {
	Tcl_SetObjResult(interp, Tcl_NewStringObj(
		"cannot use namespace qualifiers in hidden command"
		" token (rename)", -1));
        Tcl_SetErrorCode(interp, "TCL", "VALUE", "HIDDENTOKEN", NULL);
	return TCL_ERROR;
    }

    /*
     * Find the command to hide. An error is returned if cmdName can't be
     * found. Look up the command only from the global namespace. Full path of
     * the command must be given if using namespaces.
     */

    cmd = Tcl_FindCommand(interp, cmdName, NULL,
	    /*flags*/ TCL_LEAVE_ERR_MSG | TCL_GLOBAL_ONLY);
    if (cmd == (Tcl_Command) NULL) {
	return TCL_ERROR;
    }
    cmdPtr = (Command *) cmd;

    /*
     * Check that the command is really in global namespace
     */

    if (cmdPtr->nsPtr != iPtr->globalNsPtr) {
	Tcl_SetObjResult(interp, Tcl_NewStringObj(
                "can only hide global namespace commands (use rename then hide)",
                -1));
        Tcl_SetErrorCode(interp, "TCL", "HIDE", "NON_GLOBAL", NULL);
	return TCL_ERROR;
    }

    /*
     * Initialize the hidden command table if necessary.
     */

    hiddenCmdTablePtr = iPtr->hiddenCmdTablePtr;
    if (hiddenCmdTablePtr == NULL) {
	hiddenCmdTablePtr = (Tcl_HashTable *)Tcl_Alloc(sizeof(Tcl_HashTable));
	Tcl_InitHashTable(hiddenCmdTablePtr, TCL_STRING_KEYS);
	iPtr->hiddenCmdTablePtr = hiddenCmdTablePtr;
    }

    /*
     * It is an error to move an exposed command to a hidden command with
     * hiddenCmdToken if a hidden command with the name hiddenCmdToken already
     * exists.
     */

    hPtr = Tcl_CreateHashEntry(hiddenCmdTablePtr, hiddenCmdToken, &isNew);
    if (!isNew) {
	Tcl_SetObjResult(interp, Tcl_ObjPrintf(
                "hidden command named \"%s\" already exists",
                hiddenCmdToken));
        Tcl_SetErrorCode(interp, "TCL", "HIDE", "ALREADY_HIDDEN", NULL);
	return TCL_ERROR;
    }

    /*
     * NB: This code is currently 'like' a rename to a special separate name
     * table. Changes here and in TclRenameCommand must be kept in synch until
     * the common parts are actually factorized out.
     */

    /*
     * Remove the hash entry for the command from the interpreter command
     * table. This is like deleting the command, so bump its command epoch
     * to invalidate any cached references that point to the command.
     */

    if (cmdPtr->hPtr != NULL) {
	Tcl_DeleteHashEntry(cmdPtr->hPtr);
	cmdPtr->hPtr = NULL;
	cmdPtr->cmdEpoch++;
    }

    /*
     * The list of command exported from the namespace might have changed.
     * However, we do not need to recompute this just yet; next time we need
     * the info will be soon enough.
     */

    TclInvalidateNsCmdLookup(cmdPtr->nsPtr);

    /*
     * Now link the hash table entry with the command structure. We ensured
     * above that the nsPtr was right.
     */

    cmdPtr->hPtr = hPtr;
    Tcl_SetHashValue(hPtr, cmdPtr);

    /*
     * If the command being hidden has a compile function, increment the
     * interpreter's compileEpoch to invalidate its compiled code. This makes
     * sure that we don't later try to execute old code compiled with
     * command-specific (i.e., inline) bytecodes for the now-hidden command.
     * This field is checked in Tcl_EvalObj and ObjInterpProc, and code whose
     * compilation epoch doesn't match is recompiled.
     */

    if (cmdPtr->compileProc != NULL) {
	iPtr->compileEpoch++;
    }
    return TCL_OK;
}

/*
 *----------------------------------------------------------------------
 *
 * Tcl_ExposeCommand --
 *
 *	Makes a previously hidden command callable from inside the interpreter
 *	instead of only by its ancestors.
 *
 * Results:
 *	A standard Tcl result. If an error occurs, a message is left in the
 *	interp's result.
 *
 * Side effects:
 *	Moves commands from one hash table to another.
 *
 *----------------------------------------------------------------------
 */

int
Tcl_ExposeCommand(
    Tcl_Interp *interp,		/* Interpreter in which to make command
				 * callable. */
    const char *hiddenCmdToken,	/* Name of hidden command. */
    const char *cmdName)	/* Name of to-be-exposed command. */
{
    Interp *iPtr = (Interp *) interp;
    Command *cmdPtr;
    Namespace *nsPtr;
    Tcl_HashEntry *hPtr;
    Tcl_HashTable *hiddenCmdTablePtr;
    int isNew;

    if (iPtr->flags & DELETED) {
	/*
	 * The interpreter is being deleted. Do not create any new structures,
	 * because it is not safe to modify the interpreter.
	 */

	return TCL_ERROR;
    }

    /*
     * Check that we have a regular name for the command (that the user is not
     * trying to do an expose and a rename (to another namespace) at the same
     * time).
     */

    if (strstr(cmdName, "::") != NULL) {
	Tcl_SetObjResult(interp, Tcl_NewStringObj(
                "cannot expose to a namespace (use expose to toplevel, then rename)",
                -1));
        Tcl_SetErrorCode(interp, "TCL", "EXPOSE", "NON_GLOBAL", NULL);
	return TCL_ERROR;
    }

    /*
     * Get the command from the hidden command table:
     */

    hPtr = NULL;
    hiddenCmdTablePtr = iPtr->hiddenCmdTablePtr;
    if (hiddenCmdTablePtr != NULL) {
	hPtr = Tcl_FindHashEntry(hiddenCmdTablePtr, hiddenCmdToken);
    }
    if (hPtr == NULL) {
	Tcl_SetObjResult(interp, Tcl_ObjPrintf(
                "unknown hidden command \"%s\"", hiddenCmdToken));
        Tcl_SetErrorCode(interp, "TCL", "LOOKUP", "HIDDENTOKEN",
                hiddenCmdToken, NULL);
	return TCL_ERROR;
    }
    cmdPtr = (Command *)Tcl_GetHashValue(hPtr);

    /*
     * Check that we have a true global namespace command (enforced by
     * Tcl_HideCommand but let's double check. (If it was not, we would not
     * really know how to handle it).
     */

    if (cmdPtr->nsPtr != iPtr->globalNsPtr) {
	/*
	 * This case is theoretically impossible, we might rather Tcl_Panic
	 * than 'nicely' erroring out ?
	 */

	Tcl_SetObjResult(interp, Tcl_NewStringObj(
		"trying to expose a non-global command namespace command",
		-1));
	return TCL_ERROR;
    }

    /*
     * This is the global table.
     */

    nsPtr = cmdPtr->nsPtr;

    /*
     * It is an error to overwrite an existing exposed command as a result of
     * exposing a previously hidden command.
     */

    hPtr = Tcl_CreateHashEntry(&nsPtr->cmdTable, cmdName, &isNew);
    if (!isNew) {
	Tcl_SetObjResult(interp, Tcl_ObjPrintf(
                "exposed command \"%s\" already exists", cmdName));
        Tcl_SetErrorCode(interp, "TCL", "EXPOSE", "COMMAND_EXISTS", NULL);
	return TCL_ERROR;
    }

    /*
     * Command resolvers (per-interp, per-namespace) might have resolved to a
     * command for the given namespace scope with this command not being
     * registered with the namespace's command table. During BC compilation,
     * the so-resolved command turns into a CmdName literal. Without
     * invalidating a possible CmdName literal here explicitly, such literals
     * keep being reused while pointing to overhauled commands.
     */

    TclInvalidateCmdLiteral(interp, cmdName, nsPtr);

    /*
     * The list of command exported from the namespace might have changed.
     * However, we do not need to recompute this just yet; next time we need
     * the info will be soon enough.
     */

    TclInvalidateNsCmdLookup(nsPtr);

    /*
     * Remove the hash entry for the command from the interpreter hidden
     * command table.
     */

    if (cmdPtr->hPtr != NULL) {
	Tcl_DeleteHashEntry(cmdPtr->hPtr);
	cmdPtr->hPtr = NULL;
    }

    /*
     * Now link the hash table entry with the command structure. This is like
     * creating a new command, so deal with any shadowing of commands in the
     * global namespace.
     */

    cmdPtr->hPtr = hPtr;

    Tcl_SetHashValue(hPtr, cmdPtr);

    /*
     * Not needed as we are only in the global namespace (but would be needed
     * again if we supported namespace command hiding)
     *
     * TclResetShadowedCmdRefs(interp, cmdPtr);
     */

    /*
     * If the command being exposed has a compile function, increment
     * interpreter's compileEpoch to invalidate its compiled code. This makes
     * sure that we don't later try to execute old code compiled assuming the
     * command is hidden. This field is checked in Tcl_EvalObj and
     * ObjInterpProc, and code whose compilation epoch doesn't match is
     * recompiled.
     */

    if (cmdPtr->compileProc != NULL) {
	iPtr->compileEpoch++;
    }
    return TCL_OK;
}

/*
 *----------------------------------------------------------------------
 *
 * Tcl_CreateCommand --
 *
 *	Define a new command in a command table.
 *
 * Results:
 *	The return value is a token for the command, which can be used in
 *	future calls to Tcl_GetCommandName.
 *
 * Side effects:
 *	If a command named cmdName already exists for interp, it is deleted.
 *	In the future, when cmdName is seen as the name of a command by
 *	Tcl_Eval, proc will be called. To support the bytecode interpreter,
 *	the command is created with a wrapper Tcl_ObjCmdProc
 *	(TclInvokeStringCommand) that eventually calls proc. When the command
 *	is deleted from the table, deleteProc will be called. See the manual
 *	entry for details on the calling sequence.
 *
 *----------------------------------------------------------------------
 */

Tcl_Command
Tcl_CreateCommand(
    Tcl_Interp *interp,		/* Token for command interpreter returned by a
				 * previous call to Tcl_CreateInterp. */
    const char *cmdName,	/* Name of command. If it contains namespace
				 * qualifiers, the new command is put in the
				 * specified namespace; otherwise it is put in
				 * the global namespace. */
    Tcl_CmdProc *proc,		/* Function to associate with cmdName. */
    void *clientData,	/* Arbitrary value passed to string proc. */
    Tcl_CmdDeleteProc *deleteProc)
				/* If not NULL, gives a function to call when
				 * this command is deleted. */
{
    Interp *iPtr = (Interp *) interp;
    ImportRef *oldRefPtr = NULL;
    Namespace *nsPtr;
    Command *cmdPtr;
    Tcl_HashEntry *hPtr;
    const char *tail;
    int isNew = 0, deleted = 0;
    ImportedCmdData *dataPtr;

    if (iPtr->flags & DELETED) {
	/*
	 * The interpreter is being deleted. Don't create any new commands;
	 * it's not safe to muck with the interpreter anymore.
	 */

	return (Tcl_Command) NULL;
    }

    /*
     * If the command name we seek to create already exists, we need to
     * delete that first.  That can be tricky in the presence of traces.
     * Loop until we no longer find an existing command in the way, or
     * until we've deleted one command and that didn't finish the job.
     */

    while (1) {
        /*
         * Determine where the command should reside. If its name contains
         * namespace qualifiers, we put it in the specified namespace;
	 * otherwise, we always put it in the global namespace.
         */

        if (strstr(cmdName, "::") != NULL) {
	    Namespace *dummy1, *dummy2;

	    TclGetNamespaceForQualName(interp, cmdName, NULL,
		    TCL_CREATE_NS_IF_UNKNOWN, &nsPtr, &dummy1, &dummy2, &tail);
	    if ((nsPtr == NULL) || (tail == NULL)) {
	        return (Tcl_Command) NULL;
	    }
        } else {
	    nsPtr = iPtr->globalNsPtr;
	    tail = cmdName;
        }

        hPtr = Tcl_CreateHashEntry(&nsPtr->cmdTable, tail, &isNew);

	if (isNew || deleted) {
	    /*
	     * isNew - No conflict with existing command.
	     * deleted - We've already deleted a conflicting command
	     */
	    break;
	}

	/*
         * An existing command conflicts. Try to delete it...
         */

	cmdPtr = (Command *)Tcl_GetHashValue(hPtr);

	/*
	 * Be careful to preserve any existing import links so we can restore
	 * them down below. That way, you can redefine a command and its
	 * import status will remain intact.
	 */

	cmdPtr->refCount++;
	if (cmdPtr->importRefPtr) {
	    cmdPtr->flags |= CMD_REDEF_IN_PROGRESS;
	}

	Tcl_DeleteCommandFromToken(interp, (Tcl_Command) cmdPtr);

	if (cmdPtr->flags & CMD_REDEF_IN_PROGRESS) {
	    oldRefPtr = cmdPtr->importRefPtr;
	    cmdPtr->importRefPtr = NULL;
	}
	TclCleanupCommandMacro(cmdPtr);
	deleted = 1;
    }

    if (!isNew) {
	/*
	 * If the deletion callback recreated the command, just throw away the
	 * new command (if we try to delete it again, we could get stuck in an
	 * infinite loop).
	 */

	Tcl_Free(Tcl_GetHashValue(hPtr));
    }

    if (!deleted) {
	/*
	 * Command resolvers (per-interp, per-namespace) might have resolved
	 * to a command for the given namespace scope with this command not
	 * being registered with the namespace's command table. During BC
	 * compilation, the so-resolved command turns into a CmdName literal.
	 * Without invalidating a possible CmdName literal here explicitly,
	 * such literals keep being reused while pointing to overhauled
	 * commands.
	 */

	TclInvalidateCmdLiteral(interp, tail, nsPtr);

	/*
	 * The list of command exported from the namespace might have changed.
	 * However, we do not need to recompute this just yet; next time we
	 * need the info will be soon enough.
	 */

	TclInvalidateNsCmdLookup(nsPtr);
	TclInvalidateNsPath(nsPtr);
    }
    cmdPtr = (Command *)Tcl_Alloc(sizeof(Command));
    Tcl_SetHashValue(hPtr, cmdPtr);
    cmdPtr->hPtr = hPtr;
    cmdPtr->nsPtr = nsPtr;
    cmdPtr->refCount = 1;
    cmdPtr->cmdEpoch = 0;
    cmdPtr->compileProc = NULL;
    cmdPtr->objProc = TclInvokeStringCommand;
    cmdPtr->objClientData = cmdPtr;
    cmdPtr->proc = proc;
    cmdPtr->clientData = clientData;
    cmdPtr->deleteProc = deleteProc;
    cmdPtr->deleteData = clientData;
    cmdPtr->flags = 0;
    cmdPtr->importRefPtr = NULL;
    cmdPtr->tracePtr = NULL;
    cmdPtr->nreProc = NULL;

    /*
     * Plug in any existing import references found above. Be sure to update
     * all of these references to point to the new command.
     */

    if (oldRefPtr != NULL) {
	cmdPtr->importRefPtr = oldRefPtr;
	while (oldRefPtr != NULL) {
	    Command *refCmdPtr = oldRefPtr->importedCmdPtr;
	    dataPtr = (ImportedCmdData *)refCmdPtr->objClientData;
	    dataPtr->realCmdPtr = cmdPtr;
	    oldRefPtr = oldRefPtr->nextPtr;
	}
    }

    /*
     * We just created a command, so in its namespace and all of its parent
     * namespaces, it may shadow global commands with the same name. If any
     * shadowed commands are found, invalidate all cached command references
     * in the affected namespaces.
     */

    TclResetShadowedCmdRefs(interp, cmdPtr);
    return (Tcl_Command) cmdPtr;
}

/*
 *----------------------------------------------------------------------
 *
 * Tcl_CreateObjCommand --
 *
 *	Define a new object-based command in a command table.
 *
 * Results:
 *	The return value is a token for the command, which can be used in
 *	future calls to Tcl_GetCommandName.
 *
 * Side effects:
 *	If a command named "cmdName" already exists for interp, it is
 *	first deleted.  Then the new command is created from the arguments.
 *
 *	In the future, during bytecode evaluation when "cmdName" is seen as
 *	the name of a command by Tcl_EvalObj or Tcl_Eval, the object-based
 *	Tcl_ObjCmdProc proc will be called. When the command is deleted from
 *	the table, deleteProc will be called. See the manual entry for details
 *	on the calling sequence.
 *
 *----------------------------------------------------------------------
 */

typedef struct {
    Tcl_ObjCmdProc2 *proc;
    void *clientData; /* Arbitrary value to pass to proc function. */
    Tcl_CmdDeleteProc *deleteProc;
    void *deleteData; /* Arbitrary value to pass to deleteProc function. */
    Tcl_ObjCmdProc2 *nreProc;
} CmdWrapperInfo;


static int cmdWrapperProc(void *clientData,
    Tcl_Interp *interp,
    int objc,
    Tcl_Obj * const *objv)
{
    CmdWrapperInfo *info = (CmdWrapperInfo *)clientData;
    if (objc < 0) {
	objc = -1;
    }
    return info->proc(info->clientData, interp, objc, objv);
}

static void cmdWrapperDeleteProc(void *clientData) {
    CmdWrapperInfo *info = (CmdWrapperInfo *)clientData;

    clientData = info->deleteData;
    Tcl_CmdDeleteProc *deleteProc = info->deleteProc;
    Tcl_Free(info);
    if (deleteProc != NULL) {
	deleteProc(clientData);
    }
}

Tcl_Command
Tcl_CreateObjCommand2(
    Tcl_Interp *interp,		/* Token for command interpreter (returned by
				 * previous call to Tcl_CreateInterp). */
    const char *cmdName,	/* Name of command. If it contains namespace
				 * qualifiers, the new command is put in the
				 * specified namespace; otherwise it is put in
				 * the global namespace. */
    Tcl_ObjCmdProc2 *proc,	/* Object-based function to associate with
				 * name. */
    void *clientData,	/* Arbitrary value to pass to object
				 * function. */
    Tcl_CmdDeleteProc *deleteProc
				/* If not NULL, gives a function to call when
				 * this command is deleted. */
)
{
    CmdWrapperInfo *info = (CmdWrapperInfo *)Tcl_Alloc(sizeof(CmdWrapperInfo));
    info->proc = proc;
    info->clientData = clientData;
    info->deleteProc = deleteProc;
    info->deleteData = clientData;

    return Tcl_CreateObjCommand(interp, cmdName,
	    (proc ? cmdWrapperProc : NULL),
	    info, cmdWrapperDeleteProc);
}

Tcl_Command
Tcl_CreateObjCommand(
    Tcl_Interp *interp,		/* Token for command interpreter (returned by
				 * previous call to Tcl_CreateInterp). */
    const char *cmdName,	/* Name of command. If it contains namespace
				 * qualifiers, the new command is put in the
				 * specified namespace; otherwise it is put in
				 * the global namespace. */
    Tcl_ObjCmdProc *proc,	/* Object-based function to associate with
				 * name. */
    void *clientData,	/* Arbitrary value to pass to object
				 * function. */
    Tcl_CmdDeleteProc *deleteProc
				/* If not NULL, gives a function to call when
				 * this command is deleted. */
)
{
    Interp *iPtr = (Interp *) interp;
    Namespace *nsPtr;
    const char *tail;

    if (iPtr->flags & DELETED) {
	/*
	 * The interpreter is being deleted. Don't create any new commands;
	 * it's not safe to muck with the interpreter anymore.
	 */
	return (Tcl_Command) NULL;
    }

    /*
     * Determine where the command should reside. If its name contains
     * namespace qualifiers, we put it in the specified namespace;
     * otherwise, we always put it in the global namespace.
     */

    if (strstr(cmdName, "::") != NULL) {
	Namespace *dummy1, *dummy2;

	TclGetNamespaceForQualName(interp, cmdName, NULL,
	    TCL_CREATE_NS_IF_UNKNOWN, &nsPtr, &dummy1, &dummy2, &tail);
	if ((nsPtr == NULL) || (tail == NULL)) {
	    return (Tcl_Command) NULL;
	}
    } else {
	nsPtr = iPtr->globalNsPtr;
	tail = cmdName;
    }

    return TclCreateObjCommandInNs(interp, tail, (Tcl_Namespace *) nsPtr,
	proc, clientData, deleteProc);
}

Tcl_Command
TclCreateObjCommandInNs(
    Tcl_Interp *interp,
    const char *cmdName,	/* Name of command, without any namespace
                                 * components. */
    Tcl_Namespace *namesp,   /* The namespace to create the command in */
    Tcl_ObjCmdProc *proc,	/* Object-based function to associate with
				 * name. */
    void *clientData,	/* Arbitrary value to pass to object
				 * function. */
    Tcl_CmdDeleteProc *deleteProc)
				/* If not NULL, gives a function to call when
				 * this command is deleted. */
{
    int deleted = 0, isNew = 0;
    Command *cmdPtr;
    ImportRef *oldRefPtr = NULL;
    ImportedCmdData *dataPtr;
    Tcl_HashEntry *hPtr;
    Namespace *nsPtr = (Namespace *) namesp;

    /*
     * If the command name we seek to create already exists, we need to delete
     * that first. That can be tricky in the presence of traces. Loop until we
     * no longer find an existing command in the way, or until we've deleted
     * one command and that didn't finish the job.
     */

    while (1) {
	hPtr = Tcl_CreateHashEntry(&nsPtr->cmdTable, cmdName, &isNew);

	if (isNew || deleted) {
	    /*
	     * isNew - No conflict with existing command.
	     * deleted - We've already deleted a conflicting command
	     */
	    break;
	}

	/*
         * An existing command conflicts. Try to delete it...
         */

	cmdPtr = (Command *)Tcl_GetHashValue(hPtr);

	/*
	 * Command already exists; delete it. Be careful to preserve any
	 * existing import links so we can restore them down below. That way,
	 * you can redefine a command and its import status will remain
	 * intact.
	 */

	cmdPtr->refCount++;
	if (cmdPtr->importRefPtr) {
	    cmdPtr->flags |= CMD_REDEF_IN_PROGRESS;
	}

	/*
         * Make sure namespace doesn't get deallocated.
         */

	cmdPtr->nsPtr->refCount++;

	Tcl_DeleteCommandFromToken(interp, (Tcl_Command) cmdPtr);
	nsPtr = (Namespace *) TclEnsureNamespace(interp,
                (Tcl_Namespace *) cmdPtr->nsPtr);
	TclNsDecrRefCount(cmdPtr->nsPtr);

	if (cmdPtr->flags & CMD_REDEF_IN_PROGRESS) {
	    oldRefPtr = cmdPtr->importRefPtr;
	    cmdPtr->importRefPtr = NULL;
	}
	TclCleanupCommandMacro(cmdPtr);
	deleted = 1;
    }
    if (!isNew) {
	/*
	 * If the deletion callback recreated the command, just throw away the
	 * new command (if we try to delete it again, we could get stuck in an
	 * infinite loop).
	 */

	Tcl_Free(Tcl_GetHashValue(hPtr));
    }

    if (!deleted) {
	/*
	 * Command resolvers (per-interp, per-namespace) might have resolved
	 * to a command for the given namespace scope with this command not
	 * being registered with the namespace's command table. During BC
	 * compilation, the so-resolved command turns into a CmdName literal.
	 * Without invalidating a possible CmdName literal here explicitly,
	 * such literals keep being reused while pointing to overhauled
	 * commands.
	 */

	TclInvalidateCmdLiteral(interp, cmdName, nsPtr);

	/*
	 * The list of command exported from the namespace might have changed.
	 * However, we do not need to recompute this just yet; next time we
	 * need the info will be soon enough.
	 */

	TclInvalidateNsCmdLookup(nsPtr);
	TclInvalidateNsPath(nsPtr);
    }
    cmdPtr = (Command *)Tcl_Alloc(sizeof(Command));
    Tcl_SetHashValue(hPtr, cmdPtr);
    cmdPtr->hPtr = hPtr;
    cmdPtr->nsPtr = nsPtr;
    cmdPtr->refCount = 1;
    cmdPtr->cmdEpoch = 0;
    cmdPtr->compileProc = NULL;
    cmdPtr->objProc = proc;
    cmdPtr->objClientData = clientData;
    cmdPtr->proc = TclInvokeObjectCommand;
    cmdPtr->clientData = cmdPtr;
    cmdPtr->deleteProc = deleteProc;
    cmdPtr->deleteData = clientData;
    cmdPtr->flags = 0;
    cmdPtr->importRefPtr = NULL;
    cmdPtr->tracePtr = NULL;
    cmdPtr->nreProc = NULL;

    /*
     * Plug in any existing import references found above. Be sure to update
     * all of these references to point to the new command.
     */

    if (oldRefPtr != NULL) {
	cmdPtr->importRefPtr = oldRefPtr;
	while (oldRefPtr != NULL) {
	    Command *refCmdPtr = oldRefPtr->importedCmdPtr;

	    dataPtr = (ImportedCmdData*)refCmdPtr->objClientData;
	    cmdPtr->refCount++;
	    TclCleanupCommandMacro(dataPtr->realCmdPtr);
	    dataPtr->realCmdPtr = cmdPtr;
	    oldRefPtr = oldRefPtr->nextPtr;
	}
    }

    /*
     * We just created a command, so in its namespace and all of its parent
     * namespaces, it may shadow global commands with the same name. If any
     * shadowed commands are found, invalidate all cached command references
     * in the affected namespaces.
     */

    TclResetShadowedCmdRefs(interp, cmdPtr);
    return (Tcl_Command) cmdPtr;
}

/*
 *----------------------------------------------------------------------
 *
 * TclInvokeStringCommand --
 *
 *	"Wrapper" Tcl_ObjCmdProc used to call an existing string-based
 *	Tcl_CmdProc if no object-based function exists for a command. A
 *	pointer to this function is stored as the Tcl_ObjCmdProc in a Command
 *	structure. It simply turns around and calls the string Tcl_CmdProc in
 *	the Command structure.
 *
 * Results:
 *	A standard Tcl object result value.
 *
 * Side effects:
 *	Besides those side effects of the called Tcl_CmdProc,
 *	TclInvokeStringCommand allocates and frees storage.
 *
 *----------------------------------------------------------------------
 */

int
TclInvokeStringCommand(
    void *clientData,	/* Points to command's Command structure. */
    Tcl_Interp *interp,		/* Current interpreter. */
    int objc,		/* Number of arguments. */
    Tcl_Obj *const objv[])	/* Argument objects. */
{
    Command *cmdPtr = (Command *)clientData;
    int i, result;
    const char **argv = (const char **)
	    TclStackAlloc(interp, (objc + 1) * sizeof(char *));

    for (i = 0; i < objc; i++) {
	argv[i] = TclGetString(objv[i]);
    }
    argv[objc] = 0;

    /*
     * Invoke the command's string-based Tcl_CmdProc.
     */

    result = cmdPtr->proc(cmdPtr->clientData, interp, objc, argv);

    TclStackFree(interp, (void *) argv);
    return result;
}

/*
 *----------------------------------------------------------------------
 *
 * TclInvokeObjectCommand --
 *
 *	"Wrapper" Tcl_CmdProc used to call an existing object-based
 *	Tcl_ObjCmdProc if no string-based function exists for a command. A
 *	pointer to this function is stored as the Tcl_CmdProc in a Command
 *	structure. It simply turns around and calls the object Tcl_ObjCmdProc
 *	in the Command structure.
 *
 * Results:
 *	A standard Tcl result value.
 *
 * Side effects:
 *	Besides those side effects of the called Tcl_ObjCmdProc,
 *	TclInvokeObjectCommand allocates and frees storage.
 *
 *----------------------------------------------------------------------
 */

int
TclInvokeObjectCommand(
    void *clientData,	/* Points to command's Command structure. */
    Tcl_Interp *interp,		/* Current interpreter. */
    int argc,			/* Number of arguments. */
    const char **argv)	/* Argument strings. */
{
    Command *cmdPtr = ( Command *) clientData;
    Tcl_Obj *objPtr;
    int i, length, result;
    Tcl_Obj **objv = (Tcl_Obj **)
	    TclStackAlloc(interp, (argc * sizeof(Tcl_Obj *)));

    for (i = 0; i < argc; i++) {
	length = strlen(argv[i]);
	TclNewStringObj(objPtr, argv[i], length);
	Tcl_IncrRefCount(objPtr);
	objv[i] = objPtr;
    }

    /*
     * Invoke the command's object-based Tcl_ObjCmdProc.
     */

    if (cmdPtr->objProc != NULL) {
	result = cmdPtr->objProc(cmdPtr->objClientData, interp, argc, objv);
    } else {
	result = Tcl_NRCallObjProc(interp, cmdPtr->nreProc,
		cmdPtr->objClientData, argc, objv);
    }

    /*
     * Decrement the ref counts for the argument objects created above, then
     * free the objv array if malloc'ed storage was used.
     */

    for (i = 0; i < argc; i++) {
	objPtr = objv[i];
	Tcl_DecrRefCount(objPtr);
    }
    TclStackFree(interp, objv);
    return result;
}

/*
 *----------------------------------------------------------------------
 *
 * TclRenameCommand --
 *
 *	Called to give an existing Tcl command a different name. Both the old
 *	command name and the new command name can have "::" namespace
 *	qualifiers. If the new command has a different namespace context, the
 *	command will be moved to that namespace and will execute in the
 *	context of that new namespace.
 *
 *	If the new command name is NULL or the null string, the command is
 *	deleted.
 *
 * Results:
 *	Returns TCL_OK if successful, and TCL_ERROR if anything goes wrong.
 *
 * Side effects:
 *	If anything goes wrong, an error message is returned in the
 *	interpreter's result object.
 *
 *----------------------------------------------------------------------
 */

int
TclRenameCommand(
    Tcl_Interp *interp,		/* Current interpreter. */
    const char *oldName,	/* Existing command name. */
    const char *newName)	/* New command name. */
{
    Interp *iPtr = (Interp *) interp;
    const char *newTail;
    Namespace *cmdNsPtr, *newNsPtr, *dummy1, *dummy2;
    Tcl_Command cmd;
    Command *cmdPtr;
    Tcl_HashEntry *hPtr, *oldHPtr;
    int isNew, result;
    Tcl_Obj *oldFullName;
    Tcl_DString newFullName;

    /*
     * Find the existing command. An error is returned if cmdName can't be
     * found.
     */

    cmd = Tcl_FindCommand(interp, oldName, NULL, /*flags*/ 0);
    cmdPtr = (Command *) cmd;
    if (cmdPtr == NULL) {
	Tcl_SetObjResult(interp, Tcl_ObjPrintf(
                "can't %s \"%s\": command doesn't exist",
		((newName == NULL)||(*newName == '\0'))? "delete":"rename",
		oldName));
        Tcl_SetErrorCode(interp, "TCL", "LOOKUP", "COMMAND", oldName, NULL);
	return TCL_ERROR;
    }

    /*
     * If the new command name is NULL or empty, delete the command. Do this
     * with Tcl_DeleteCommandFromToken, since we already have the command.
     */

    if ((newName == NULL) || (*newName == '\0')) {
	Tcl_DeleteCommandFromToken(interp, cmd);
	return TCL_OK;
    }

    cmdNsPtr = cmdPtr->nsPtr;
    TclNewObj(oldFullName);
    Tcl_IncrRefCount(oldFullName);
    Tcl_GetCommandFullName(interp, cmd, oldFullName);

    /*
     * Make sure that the destination command does not already exist. The
     * rename operation is like creating a command, so we should automatically
     * create the containing namespaces just like Tcl_CreateCommand would.
     */

    TclGetNamespaceForQualName(interp, newName, NULL,
	    TCL_CREATE_NS_IF_UNKNOWN, &newNsPtr, &dummy1, &dummy2, &newTail);

    if ((newNsPtr == NULL) || (newTail == NULL)) {
	Tcl_SetObjResult(interp, Tcl_ObjPrintf(
                "can't rename to \"%s\": bad command name", newName));
        Tcl_SetErrorCode(interp, "TCL", "VALUE", "COMMAND", NULL);
	result = TCL_ERROR;
	goto done;
    }
    if (Tcl_FindHashEntry(&newNsPtr->cmdTable, newTail) != NULL) {
	Tcl_SetObjResult(interp, Tcl_ObjPrintf(
                "can't rename to \"%s\": command already exists", newName));
        Tcl_SetErrorCode(interp, "TCL", "OPERATION", "RENAME",
                "TARGET_EXISTS", NULL);
	result = TCL_ERROR;
	goto done;
    }

    /*
     * Warning: any changes done in the code here are likely to be needed in
     * Tcl_HideCommand code too (until the common parts are extracted out).
     * - dl
     */

    /*
     * Put the command in the new namespace so we can check for an alias loop.
     * Since we are adding a new command to a namespace, we must handle any
     * shadowing of the global commands that this might create.
     */

    oldHPtr = cmdPtr->hPtr;
    hPtr = Tcl_CreateHashEntry(&newNsPtr->cmdTable, newTail, &isNew);
    Tcl_SetHashValue(hPtr, cmdPtr);
    cmdPtr->hPtr = hPtr;
    cmdPtr->nsPtr = newNsPtr;
    TclResetShadowedCmdRefs(interp, cmdPtr);

    /*
     * Now check for an alias loop. If we detect one, put everything back the
     * way it was and report the error.
     */

    result = TclPreventAliasLoop(interp, interp, (Tcl_Command) cmdPtr);
    if (result != TCL_OK) {
	Tcl_DeleteHashEntry(cmdPtr->hPtr);
	cmdPtr->hPtr = oldHPtr;
	cmdPtr->nsPtr = cmdNsPtr;
	goto done;
    }

    /*
     * The list of command exported from the namespace might have changed.
     * However, we do not need to recompute this just yet; next time we need
     * the info will be soon enough. These might refer to the same variable,
     * but that's no big deal.
     */

    TclInvalidateNsCmdLookup(cmdNsPtr);
    TclInvalidateNsCmdLookup(cmdPtr->nsPtr);

    /*
     * Command resolvers (per-interp, per-namespace) might have resolved to a
     * command for the given namespace scope with this command not being
     * registered with the namespace's command table. During BC compilation,
     * the so-resolved command turns into a CmdName literal. Without
     * invalidating a possible CmdName literal here explicitly, such literals
     * keep being reused while pointing to overhauled commands.
     */

    TclInvalidateCmdLiteral(interp, newTail, cmdPtr->nsPtr);

    /*
     * Script for rename traces can delete the command "oldName". Therefore
     * increment the reference count for cmdPtr so that it's Command structure
     * is freed only towards the end of this function by calling
     * TclCleanupCommand.
     *
     * The trace function needs to get a fully qualified name for old and new
     * commands [Tcl bug #651271], or else there's no way for the trace
     * function to get the namespace from which the old command is being
     * renamed!
     */

    Tcl_DStringInit(&newFullName);
    Tcl_DStringAppend(&newFullName, newNsPtr->fullName, -1);
    if (newNsPtr != iPtr->globalNsPtr) {
	TclDStringAppendLiteral(&newFullName, "::");
    }
    Tcl_DStringAppend(&newFullName, newTail, -1);
    cmdPtr->refCount++;
    CallCommandTraces(iPtr, cmdPtr, TclGetString(oldFullName),
	    Tcl_DStringValue(&newFullName), TCL_TRACE_RENAME);
    Tcl_DStringFree(&newFullName);

    /*
     * The new command name is okay, so remove the command from its current
     * namespace. This is like deleting the command, so bump the cmdEpoch to
     * invalidate any cached references to the command.
     */

    Tcl_DeleteHashEntry(oldHPtr);
    cmdPtr->cmdEpoch++;

    /*
     * If the command being renamed has a compile function, increment the
     * interpreter's compileEpoch to invalidate its compiled code. This makes
     * sure that we don't later try to execute old code compiled for the
     * now-renamed command.
     */

    if (cmdPtr->compileProc != NULL) {
	iPtr->compileEpoch++;
    }

    /*
     * Now free the Command structure, if the "oldName" command has been
     * deleted by invocation of rename traces.
     */

    TclCleanupCommandMacro(cmdPtr);
    result = TCL_OK;

  done:
    TclDecrRefCount(oldFullName);
    return result;
}

/*
 *----------------------------------------------------------------------
 *
 * Tcl_SetCommandInfo --
 *
 *	Modifies various information about a Tcl command. Note that this
 *	function will not change a command's namespace; use TclRenameCommand
 *	to do that. Also, the isNativeObjectProc member of *infoPtr is
 *	ignored.
 *
 * Results:
 *	If cmdName exists in interp, then the information at *infoPtr is
 *	stored with the command in place of the current information and 1 is
 *	returned. If the command doesn't exist then 0 is returned.
 *
 * Side effects:
 *	None.
 *
 *----------------------------------------------------------------------
 */

int
Tcl_SetCommandInfo(
    Tcl_Interp *interp,		/* Interpreter in which to look for
				 * command. */
    const char *cmdName,	/* Name of desired command. */
    const Tcl_CmdInfo *infoPtr)	/* Where to find information to store in the
				 * command. */
{
    Tcl_Command cmd;

    cmd = Tcl_FindCommand(interp, cmdName, NULL, /*flags*/ 0);
    return Tcl_SetCommandInfoFromToken(cmd, infoPtr);
}

/*
 *----------------------------------------------------------------------
 *
 * Tcl_SetCommandInfoFromToken --
 *
 *	Modifies various information about a Tcl command. Note that this
 *	function will not change a command's namespace; use TclRenameCommand
 *	to do that. Also, the isNativeObjectProc member of *infoPtr is
 *	ignored.
 *
 * Results:
 *	If cmdName exists in interp, then the information at *infoPtr is
 *	stored with the command in place of the current information and 1 is
 *	returned. If the command doesn't exist then 0 is returned.
 *
 * Side effects:
 *	None.
 *
 *----------------------------------------------------------------------
 */

static int
invokeObj2Command(
    void *clientData,	/* Points to command's Command structure. */
    Tcl_Interp *interp,		/* Current interpreter. */
    Tcl_Size objc,		/* Number of arguments. */
    Tcl_Obj *const objv[])	/* Argument objects. */
{
    int result;
    Command *cmdPtr = (Command *) clientData;

    if (objc > INT_MAX) {
	objc = TCL_INDEX_NONE; /* TODO - why? Should error, not truncate */
    }
    if (cmdPtr->objProc != NULL) {
	result = cmdPtr->objProc(cmdPtr->objClientData, interp, objc, objv);
    } else {
	result = Tcl_NRCallObjProc(interp, cmdPtr->nreProc,
		cmdPtr->objClientData, objc, objv);
    }
    return result;
}

static int cmdWrapper2Proc(void *clientData,
    Tcl_Interp *interp,
    Tcl_Size objc,
    Tcl_Obj *const objv[])
{
    Command *cmdPtr = (Command *)clientData;
    return cmdPtr->objProc(cmdPtr->objClientData, interp, objc, objv);
}

int
Tcl_SetCommandInfoFromToken(
    Tcl_Command cmd,
    const Tcl_CmdInfo *infoPtr)
{
    Command *cmdPtr;		/* Internal representation of the command */

    if (cmd == NULL) {
	return 0;
    }

    /*
     * The isNativeObjectProc and nsPtr members of *infoPtr are ignored.
     */

    cmdPtr = (Command *) cmd;
    cmdPtr->proc = infoPtr->proc;
    cmdPtr->clientData = infoPtr->clientData;
    if (infoPtr->objProc == NULL) {
	cmdPtr->objProc = TclInvokeStringCommand;
	cmdPtr->objClientData = cmdPtr;
	cmdPtr->nreProc = NULL;
    } else {
	if (infoPtr->objProc != cmdPtr->objProc) {
	    cmdPtr->nreProc = NULL;
	    cmdPtr->objProc = infoPtr->objProc;
	}
	cmdPtr->objClientData = infoPtr->objClientData;
    }
    if (cmdPtr->deleteProc == cmdWrapperDeleteProc) {
	CmdWrapperInfo *info = (CmdWrapperInfo *)cmdPtr->deleteData;
	if (infoPtr->objProc2 == NULL) {
	    info->proc = invokeObj2Command;
	    info->clientData = cmdPtr;
	    info->nreProc = NULL;
	} else {
	    if (infoPtr->objProc2 != info->proc) {
		info->nreProc = NULL;
		info->proc = infoPtr->objProc2;
	    }
	    info->clientData = infoPtr->objClientData2;
	}
	info->deleteProc = infoPtr->deleteProc;
	info->deleteData = infoPtr->deleteData;
    } else {
	if ((infoPtr->objProc2 != NULL) && (infoPtr->objProc2 != cmdWrapper2Proc)) {
	    CmdWrapperInfo *info = (CmdWrapperInfo *)Tcl_Alloc(sizeof(CmdWrapperInfo));
	    info->proc = infoPtr->objProc2;
	    info->clientData = infoPtr->objClientData2;
	    info->nreProc = NULL;
	    info->deleteProc = infoPtr->deleteProc;
	    info->deleteData = infoPtr->deleteData;
	    cmdPtr->deleteProc = cmdWrapperDeleteProc;
	    cmdPtr->deleteData = info;
	} else {
	    cmdPtr->deleteProc = infoPtr->deleteProc;
	    cmdPtr->deleteData = infoPtr->deleteData;
	}
    }
    return 1;
}

/*
 *----------------------------------------------------------------------
 *
 * Tcl_GetCommandInfo --
 *
 *	Returns various information about a Tcl command.
 *
 * Results:
 *	If cmdName exists in interp, then *infoPtr is modified to hold
 *	information about cmdName and 1 is returned. If the command doesn't
 *	exist then 0 is returned and *infoPtr isn't modified.
 *
 * Side effects:
 *	None.
 *
 *----------------------------------------------------------------------
 */

int
Tcl_GetCommandInfo(
    Tcl_Interp *interp,		/* Interpreter in which to look for
				 * command. */
    const char *cmdName,	/* Name of desired command. */
    Tcl_CmdInfo *infoPtr)	/* Where to store information about
				 * command. */
{
    Tcl_Command cmd;

    cmd = Tcl_FindCommand(interp, cmdName, NULL, /*flags*/ 0);
    return Tcl_GetCommandInfoFromToken(cmd, infoPtr);
}

/*
 *----------------------------------------------------------------------
 *
 * Tcl_GetCommandInfoFromToken --
 *
 *	Returns various information about a Tcl command.
 *
 * Results:
 *	Copies information from the command identified by 'cmd' into a
 *	caller-supplied structure and returns 1. If the 'cmd' is NULL, leaves
 *	the structure untouched and returns 0.
 *
 * Side effects:
 *	None.
 *
 *----------------------------------------------------------------------
 */

int
Tcl_GetCommandInfoFromToken(
    Tcl_Command cmd,
    Tcl_CmdInfo *infoPtr)
{
    Command *cmdPtr;		/* Internal representation of the command */

    if (cmd == NULL) {
	return 0;
    }

    /*
     * Set isNativeObjectProc 1 if objProc was registered by a call to
     * Tcl_CreateObjCommand. Set isNativeObjectProc 2 if objProc was
     * registered by a call to Tcl_CreateObjCommand2. Otherwise set it to 0.
     */

    cmdPtr = (Command *) cmd;
    infoPtr->isNativeObjectProc =
	    (cmdPtr->objProc != TclInvokeStringCommand);
    infoPtr->objProc = cmdPtr->objProc;
    infoPtr->objClientData = cmdPtr->objClientData;
    infoPtr->proc = cmdPtr->proc;
    infoPtr->clientData = cmdPtr->clientData;
    if (cmdPtr->deleteProc == cmdWrapperDeleteProc) {
	CmdWrapperInfo *info = (CmdWrapperInfo *)cmdPtr->deleteData;
	infoPtr->deleteProc = info->deleteProc;
	infoPtr->deleteData = info->deleteData;
	infoPtr->objProc2 = info->proc;
	infoPtr->objClientData2 = info->clientData;
	if (cmdPtr->objProc == cmdWrapperProc) {
	    infoPtr->isNativeObjectProc = 2;
	}
    } else {
	infoPtr->deleteProc = cmdPtr->deleteProc;
	infoPtr->deleteData = cmdPtr->deleteData;
	infoPtr->objProc2 = cmdWrapper2Proc;
	infoPtr->objClientData2 = cmdPtr;
    }
    infoPtr->namespacePtr = (Tcl_Namespace *) cmdPtr->nsPtr;
    return 1;
}

/*
 *----------------------------------------------------------------------
 *
 * Tcl_GetCommandName --
 *
 *	Given a token returned by Tcl_CreateCommand, this function returns the
 *	current name of the command (which may have changed due to renaming).
 *
 * Results:
 *	The return value is the name of the given command.
 *
 * Side effects:
 *	None.
 *
 *----------------------------------------------------------------------
 */

const char *
Tcl_GetCommandName(
    TCL_UNUSED(Tcl_Interp *),
    Tcl_Command command)	/* Token for command returned by a previous
				 * call to Tcl_CreateCommand. The command must
				 * not have been deleted. */
{
    Command *cmdPtr = (Command *) command;

    if ((cmdPtr == NULL) || (cmdPtr->hPtr == NULL)) {
	/*
	 * This should only happen if command was "created" after the
	 * interpreter began to be deleted, so there isn't really any command.
	 * Just return an empty string.
	 */

	return "";
    }

    return (const char *)Tcl_GetHashKey(cmdPtr->hPtr->tablePtr, cmdPtr->hPtr);
}

/*
 *----------------------------------------------------------------------
 *
 * Tcl_GetCommandFullName --
 *
 *	Given a token returned by, e.g., Tcl_CreateCommand or Tcl_FindCommand,
 *	this function appends to an object the command's full name, qualified
 *	by a sequence of parent namespace names. The command's fully-qualified
 *	name may have changed due to renaming.
 *
 * Results:
 *	None.
 *
 * Side effects:
 *	The command's fully-qualified name is appended to the string
 *	representation of objPtr.
 *
 *----------------------------------------------------------------------
 */

void
Tcl_GetCommandFullName(
    Tcl_Interp *interp,		/* Interpreter containing the command. */
    Tcl_Command command,	/* Token for command returned by a previous
				 * call to Tcl_CreateCommand. The command must
				 * not have been deleted. */
    Tcl_Obj *objPtr)		/* Points to the object onto which the
				 * command's full name is appended. */

{
    Interp *iPtr = (Interp *) interp;
    Command *cmdPtr = (Command *) command;
    char *name;

    /*
     * Add the full name of the containing namespace, followed by the "::"
     * separator, and the command name.
     */

    if ((cmdPtr != NULL) && TclRoutineHasName(cmdPtr)) {
	if (cmdPtr->nsPtr != NULL) {
	    Tcl_AppendToObj(objPtr, cmdPtr->nsPtr->fullName, -1);
	    if (cmdPtr->nsPtr != iPtr->globalNsPtr) {
		Tcl_AppendToObj(objPtr, "::", 2);
	    }
	}
	if (cmdPtr->hPtr != NULL) {
	    name = (char *)Tcl_GetHashKey(cmdPtr->hPtr->tablePtr, cmdPtr->hPtr);
	    Tcl_AppendToObj(objPtr, name, -1);
	}
    }
}

/*
 *----------------------------------------------------------------------
 *
 * Tcl_DeleteCommand --
 *
 *	Remove the given command from the given interpreter.
 *
 * Results:
 *	0 is returned if the command was deleted successfully. -1 is returned
 *	if there didn't exist a command by that name.
 *
 * Side effects:
 *	cmdName will no longer be recognized as a valid command for interp.
 *
 *----------------------------------------------------------------------
 */

int
Tcl_DeleteCommand(
    Tcl_Interp *interp,		/* Token for command interpreter (returned by
				 * a previous Tcl_CreateInterp call). */
    const char *cmdName)	/* Name of command to remove. */
{
    Tcl_Command cmd;

    /*
     * Find the desired command and delete it.
     */

    cmd = Tcl_FindCommand(interp, cmdName, NULL, /*flags*/ 0);
    if (cmd == NULL) {
	return -1;
    }
    return Tcl_DeleteCommandFromToken(interp, cmd);
}

/*
 *----------------------------------------------------------------------
 *
 * Tcl_DeleteCommandFromToken --
 *
 *	Removes the given command from the given interpreter. This function
 *	resembles Tcl_DeleteCommand, but takes a Tcl_Command token instead of
 *	a command name for efficiency.
 *
 * Results:
 *	0 is returned if the command was deleted successfully. -1 is returned
 *	if there didn't exist a command by that name.
 *
 * Side effects:
 *	The command specified by "cmd" will no longer be recognized as a valid
 *	command for "interp".
 *
 *----------------------------------------------------------------------
 */

int
Tcl_DeleteCommandFromToken(
    Tcl_Interp *interp,		/* Token for command interpreter returned by a
				 * previous call to Tcl_CreateInterp. */
    Tcl_Command cmd)		/* Token for command to delete. */
{
    Interp *iPtr = (Interp *) interp;
    Command *cmdPtr = (Command *) cmd;
    ImportRef *refPtr, *nextRefPtr;
    Tcl_Command importCmd;

    /*
     * The code here is tricky. We can't delete the hash table entry before
     * invoking the deletion callback because there are cases where the
     * deletion callback needs to invoke the command (e.g. object systems such
     * as OTcl). However, this means that the callback could try to delete or
     * rename the command. The deleted flag allows us to detect these cases
     * and skip nested deletes.
     */

    if (cmdPtr->flags & CMD_DYING) {
	/*
	 * Another deletion is already in progress. Remove the hash table
	 * entry now, but don't invoke a callback or free the command
	 * structure. Take care to only remove the hash entry if it has not
	 * already been removed; otherwise if we manage to hit this function
	 * three times, everything goes up in smoke. [Bug 1220058]
	 */

	if (cmdPtr->hPtr != NULL) {
	    Tcl_DeleteHashEntry(cmdPtr->hPtr);
	    cmdPtr->hPtr = NULL;
	}

	/*
	 * Bump the command epoch counter. This will invalidate all cached
	 * references that point to this command.
	 */

	cmdPtr->cmdEpoch++;

	return 0;
    }

    /*
     * We must delete this command, even though both traces and delete procs
     * may try to avoid this (renaming the command etc). Also traces and
     * delete procs may try to delete the command themselves. This flag
     * declares that a delete is in progress and that recursive deletes should
     * be ignored.
     */

    cmdPtr->flags |= CMD_DYING;

    /*
     * Call each functions and then delete the trace.
     */

    cmdPtr->nsPtr->refCount++;

    if (cmdPtr->tracePtr != NULL) {
	CommandTrace *tracePtr;
	/* CallCommandTraces() does not cmdPtr, that's
	 * done just before Tcl_DeleteCommandFromToken() returns  */
	CallCommandTraces(iPtr,cmdPtr,NULL,NULL,TCL_TRACE_DELETE);

	/*
	 * Now delete these traces.
	 */

	tracePtr = cmdPtr->tracePtr;
	while (tracePtr != NULL) {
	    CommandTrace *nextPtr = tracePtr->nextPtr;

	    if (tracePtr->refCount-- <= 1) {
		Tcl_Free(tracePtr);
	    }
	    tracePtr = nextPtr;
	}
	cmdPtr->tracePtr = NULL;
    }

    /*
     * The list of commands exported from the namespace might have changed.
     * However, we do not need to recompute this just yet; next time we need
     * the info will be soon enough.
     */

    TclInvalidateNsCmdLookup(cmdPtr->nsPtr);
    TclNsDecrRefCount(cmdPtr->nsPtr);

    /*
     * If the command being deleted has a compile function, increment the
     * interpreter's compileEpoch to invalidate its compiled code. This makes
     * sure that we don't later try to execute old code compiled with
     * command-specific (i.e., inline) bytecodes for the now-deleted command.
     * This field is checked in Tcl_EvalObj and ObjInterpProc, and code whose
     * compilation epoch doesn't match is recompiled.
     */

    if (cmdPtr->compileProc != NULL) {
	iPtr->compileEpoch++;
    }

    if (!(cmdPtr->flags & CMD_REDEF_IN_PROGRESS)) {
	/*
	 * Delete any imports of this routine before deleting this routine itself.
	 * See issue 688fcc7082fa.
	 */
	for (refPtr = cmdPtr->importRefPtr; refPtr != NULL;
		refPtr = nextRefPtr) {
	    nextRefPtr = refPtr->nextPtr;
	    importCmd = (Tcl_Command) refPtr->importedCmdPtr;
	    Tcl_DeleteCommandFromToken(interp, importCmd);
	}
    }

    if (cmdPtr->deleteProc != NULL) {
	/*
	 * Delete the command's client data. If this was an imported command
	 * created when a command was imported into a namespace, this client
	 * data will be a pointer to a ImportedCmdData structure describing
	 * the "real" command that this imported command refers to.
	 *
	 * If you are getting a crash during the call to deleteProc and
	 * cmdPtr->deleteProc is a pointer to the function free(), the most
	 * likely cause is that your extension allocated memory for the
	 * clientData argument to Tcl_CreateObjCommand with the Tcl_Alloc()
	 * macro and you are now trying to deallocate this memory with free()
	 * instead of Tcl_Free(). You should pass a pointer to your own method
	 * that calls Tcl_Free().
	 */

	cmdPtr->deleteProc(cmdPtr->deleteData);
    }

    /*
     * Don't use hPtr to delete the hash entry here, because it's possible
     * that the deletion callback renamed the command. Instead, use
     * cmdPtr->hptr, and make sure that no-one else has already deleted the
     * hash entry.
     */

    if (cmdPtr->hPtr != NULL) {
	Tcl_DeleteHashEntry(cmdPtr->hPtr);
	cmdPtr->hPtr = NULL;

	/*
	 * Bump the command epoch counter. This will invalidate all cached
	 * references that point to this command.
	 */

	cmdPtr->cmdEpoch++;
    }

    /*
     * A number of tests for particular kinds of commands are done by checking
     * whether the objProc field holds a known value. Set the field to NULL so
     * that such tests won't have false positives when applied to deleted
     * commands.
     */

    cmdPtr->objProc = NULL;

    /*
     * Now free the Command structure, unless there is another reference to it
     * from a CmdName Tcl object in some ByteCode code sequence. In that case,
     * delay the cleanup until all references are either discarded (when a
     * ByteCode is freed) or replaced by a new reference (when a cached
     * CmdName Command reference is found to be invalid and
     * TclNRExecuteByteCode looks up the command in the command hashtable).
     */

    cmdPtr->flags |= CMD_DEAD;
    TclCleanupCommandMacro(cmdPtr);
    return 0;
}

/*
 *----------------------------------------------------------------------
 *
 * CallCommandTraces --
 *
 *	Abstraction of the code to call traces on a command.
 *
 * Results:
 *	Currently always NULL.
 *
 * Side effects:
 *	Anything; this may recursively evaluate scripts and code exists to do
 *	just that.
 *
 *----------------------------------------------------------------------
 */

static char *
CallCommandTraces(
    Interp *iPtr,		/* Interpreter containing command. */
    Command *cmdPtr,		/* Command whose traces are to be invoked. */
    const char *oldName,	/* Command's old name, or NULL if we must get
				 * the name from cmdPtr */
    const char *newName,	/* Command's new name, or NULL if the command
				 * is not being renamed */
    int flags)			/* Flags indicating the type of traces to
				 * trigger, either TCL_TRACE_DELETE or
				 * TCL_TRACE_RENAME. */
{
    CommandTrace *tracePtr;
    ActiveCommandTrace active;
    char *result;
    Tcl_Obj *oldNamePtr = NULL;
    Tcl_InterpState state = NULL;

    if (cmdPtr->flags & CMD_TRACE_ACTIVE) {
	/*
	 * While a rename trace is active, we will not process any more rename
	 * traces; while a delete trace is active we will never reach here -
	 * because Tcl_DeleteCommandFromToken checks for the condition
	 * (cmdPtr->flags & CMD_DYING) and returns immediately when a
	 * command deletion is in progress. For all other traces, delete
	 * traces will not be invoked but a call to TraceCommandProc will
	 * ensure that tracePtr->clientData is freed whenever the command
	 * "oldName" is deleted.
	 */

	if (cmdPtr->flags & TCL_TRACE_RENAME) {
	    flags &= ~TCL_TRACE_RENAME;
	}
	if (flags == 0) {
	    return NULL;
	}
    }
    cmdPtr->flags |= CMD_TRACE_ACTIVE;

    result = NULL;
    active.nextPtr = iPtr->activeCmdTracePtr;
    active.reverseScan = 0;
    iPtr->activeCmdTracePtr = &active;

    if (flags & TCL_TRACE_DELETE) {
	flags |= TCL_TRACE_DESTROYED;
    }
    active.cmdPtr = cmdPtr;

    Tcl_Preserve(iPtr);

    for (tracePtr = cmdPtr->tracePtr; tracePtr != NULL;
	    tracePtr = active.nextTracePtr) {
	active.nextTracePtr = tracePtr->nextPtr;
	if (!(tracePtr->flags & flags)) {
	    continue;
	}
	cmdPtr->flags |= tracePtr->flags;
	if (oldName == NULL) {
	    TclNewObj(oldNamePtr);
	    Tcl_IncrRefCount(oldNamePtr);
	    Tcl_GetCommandFullName((Tcl_Interp *) iPtr,
		    (Tcl_Command) cmdPtr, oldNamePtr);
	    oldName = TclGetString(oldNamePtr);
	}
	tracePtr->refCount++;
	if (state == NULL) {
	    state = Tcl_SaveInterpState((Tcl_Interp *) iPtr, TCL_OK);
	}
	tracePtr->traceProc(tracePtr->clientData, (Tcl_Interp *) iPtr,
		oldName, newName, flags);
	cmdPtr->flags &= ~tracePtr->flags;
	if (tracePtr->refCount-- <= 1) {
	    Tcl_Free(tracePtr);
	}
    }

    if (state) {
	Tcl_RestoreInterpState((Tcl_Interp *) iPtr, state);
    }

    /*
     * If a new object was created to hold the full oldName, free it now.
     */

    if (oldNamePtr != NULL) {
	TclDecrRefCount(oldNamePtr);
    }

    /*
     * Restore the variable's flags, remove the record of our active traces,
     * and then return.
     */

    cmdPtr->flags &= ~CMD_TRACE_ACTIVE;
    iPtr->activeCmdTracePtr = active.nextPtr;
    Tcl_Release(iPtr);
    return result;
}

/*
 *----------------------------------------------------------------------
 *
 * CancelEvalProc --
 *
 *	Marks this interpreter as being canceled. This causes current
 *	executions to be unwound as the interpreter enters a state where it
 *	refuses to execute more commands or handle [catch] or [try], yet the
 *	interpreter is still able to execute further commands after the
 *	cancelation is cleared (unlike if it is deleted).
 *
 * Results:
 *	The value given for the code argument.
 *
 * Side effects:
 *	Transfers a message from the cancellation message to the interpreter.
 *
 *----------------------------------------------------------------------
 */

static int
CancelEvalProc(
    void *clientData,	/* Interp to cancel the script in progress. */
    TCL_UNUSED(Tcl_Interp *),
    int code)			/* Current return code from command. */
{
    CancelInfo *cancelInfo = (CancelInfo *)clientData;
    Interp *iPtr;

    if (cancelInfo != NULL) {
	Tcl_MutexLock(&cancelLock);
	iPtr = (Interp *) cancelInfo->interp;

	if (iPtr != NULL) {
	    /*
	     * Setting the CANCELED flag will cause the script in progress to
	     * be canceled as soon as possible. The core honors this flag at
	     * all the necessary places to ensure script cancellation is
	     * responsive. Extensions can check for this flag by calling
	     * Tcl_Canceled and checking if TCL_ERROR is returned or they can
	     * choose to ignore the script cancellation flag and the
	     * associated functionality altogether. Currently, the only other
	     * flag we care about here is the TCL_CANCEL_UNWIND flag (from
	     * Tcl_CancelEval). We do not want to simply combine all the flags
	     * from original Tcl_CancelEval call with the interp flags here
	     * just in case the caller passed flags that might cause behaviour
	     * unrelated to script cancellation.
	     */

	    TclSetCancelFlags(iPtr, cancelInfo->flags | CANCELED);

	    /*
	     * Now, we must set the script cancellation flags on all the child
	     * interpreters belonging to this one.
	     */

	    TclSetChildCancelFlags((Tcl_Interp *) iPtr,
		    cancelInfo->flags | CANCELED, 0);

	    /*
	     * Create the result object now so that Tcl_Canceled can avoid
	     * locking the cancelLock mutex.
	     */

	    if (cancelInfo->result != NULL) {
		Tcl_SetStringObj(iPtr->asyncCancelMsg, cancelInfo->result,
			cancelInfo->length);
	    } else {
		Tcl_SetObjLength(iPtr->asyncCancelMsg, 0);
	    }
	}
	Tcl_MutexUnlock(&cancelLock);
    }

    return code;
}

/*
 *----------------------------------------------------------------------
 *
 * TclCleanupCommand --
 *
 *	This function frees up a Command structure unless it is still
 *	referenced from an interpreter's command hashtable or from a CmdName
 *	Tcl object representing the name of a command in a ByteCode
 *	instruction sequence.
 *
 * Results:
 *	None.
 *
 * Side effects:
 *	Memory gets freed unless a reference to the Command structure still
 *	exists. In that case the cleanup is delayed until the command is
 *	deleted or when the last ByteCode referring to it is freed.
 *
 *----------------------------------------------------------------------
 */

void
TclCleanupCommand(
    Command *cmdPtr)	/* Points to the Command structure to
				 * be freed. */
{
    if (cmdPtr->refCount-- <= 1) {
	Tcl_Free(cmdPtr);
    }
}

/*
 *----------------------------------------------------------------------
 *
 * TclInterpReady --
 *
 *	Check if an interpreter is ready to eval commands or scripts, i.e., if
 *	it was not deleted and if the nesting level is not too high.
 *
 * Results:
 *	The return value is TCL_OK if it the interpreter is ready, TCL_ERROR
 *	otherwise.
 *
 * Side effects:
 *	The interpreter's result is cleared.
 *
 *----------------------------------------------------------------------
 */

int
TclInterpReady(
    Tcl_Interp *interp)
{
    Interp *iPtr = (Interp *) interp;

    /*
     * Reset the interpreter's result and clear out any previous error
     * information.
     */

    Tcl_ResetResult(interp);

    /*
     * If the interpreter has been deleted, return an error.
     */

    if (iPtr->flags & DELETED) {
	Tcl_SetObjResult(interp, Tcl_NewStringObj(
		"attempt to call eval in deleted interpreter", -1));
	Tcl_SetErrorCode(interp, "TCL", "IDELETE",
		"attempt to call eval in deleted interpreter", NULL);
	return TCL_ERROR;
    }

    if (iPtr->execEnvPtr->rewind) {
	return TCL_ERROR;
    }

    /*
     * Make sure the script being evaluated (if any) has not been canceled.
     */

    if (TclCanceled(iPtr) &&
	    (TCL_OK != Tcl_Canceled(interp, TCL_LEAVE_ERR_MSG))) {
	return TCL_ERROR;
    }

    /*
     * Check depth of nested calls to Tcl_Eval: if this gets too large, it's
     * probably because of an infinite loop somewhere.
     */

    if ((iPtr->numLevels <= iPtr->maxNestingDepth)) {
	return TCL_OK;
    }

    Tcl_SetObjResult(interp, Tcl_NewStringObj(
	    "too many nested evaluations (infinite loop?)", -1));
    Tcl_SetErrorCode(interp, "TCL", "LIMIT", "STACK", NULL);
    return TCL_ERROR;
}

/*
 *----------------------------------------------------------------------
 *
 * TclResetCancellation --
 *
 *	Reset the script cancellation flags if the nesting level
 *	(iPtr->numLevels) for the interp is zero or argument force is
 *	non-zero.
 *
 * Results:
 *	A standard Tcl result.
 *
 * Side effects:
 *	The script cancellation flags for the interp may be reset.
 *
 *----------------------------------------------------------------------
 */

int
TclResetCancellation(
    Tcl_Interp *interp,
    int force)
{
    Interp *iPtr = (Interp *) interp;

    if (iPtr == NULL) {
	return TCL_ERROR;
    }

    if (force || (iPtr->numLevels == 0)) {
	TclUnsetCancelFlags(iPtr);
    }
    return TCL_OK;
}

/*
 *----------------------------------------------------------------------
 *
 * Tcl_Canceled --
 *
 *	Check if the script in progress has been canceled, i.e.,
 *	Tcl_CancelEval was called for this interpreter or any of its parent
 *	interpreters.
 *
 * Results:
 *	The return value is TCL_OK if the script evaluation has not been
 *	canceled, TCL_ERROR otherwise.
 *
 *	If "flags" contains TCL_LEAVE_ERR_MSG, an error message is returned in
 *	the interpreter's result object. Otherwise, the interpreter's result
 *	object is left unchanged. If "flags" contains TCL_CANCEL_UNWIND,
 *	TCL_ERROR will only be returned if the script evaluation is being
 *	completely unwound.
 *
 * Side effects:
 *	The CANCELED flag for the interp will be reset if it is set.
 *
 *----------------------------------------------------------------------
 */

int
Tcl_Canceled(
    Tcl_Interp *interp,
    int flags)
{
    Interp *iPtr = (Interp *) interp;

    /*
     * Has the current script in progress for this interpreter been canceled
     * or is the stack being unwound due to the previous script cancellation?
     */

    if (!TclCanceled(iPtr)) {
        return TCL_OK;
    }

    /*
     * The CANCELED flag is a one-shot flag that is reset immediately upon
     * being detected; however, if the TCL_CANCEL_UNWIND flag is set we will
     * continue to report that the script in progress has been canceled
     * thereby allowing the evaluation stack for the interp to be fully
     * unwound.
     */

    iPtr->flags &= ~CANCELED;

    /*
     * The CANCELED flag was detected and reset; however, if the caller
     * specified the TCL_CANCEL_UNWIND flag, we only return TCL_ERROR
     * (indicating that the script in progress has been canceled) if the
     * evaluation stack for the interp is being fully unwound.
     */

    if ((flags & TCL_CANCEL_UNWIND) && !(iPtr->flags & TCL_CANCEL_UNWIND)) {
        return TCL_OK;
    }

    /*
     * If the TCL_LEAVE_ERR_MSG flags bit is set, place an error in the
     * interp's result; otherwise, we leave it alone.
     */

    if (flags & TCL_LEAVE_ERR_MSG) {
        const char *id, *message = NULL;
        Tcl_Size length;

        /*
         * Setup errorCode variables so that we can differentiate between
         * being canceled and unwound.
         */

        if (iPtr->asyncCancelMsg != NULL) {
            message = Tcl_GetStringFromObj(iPtr->asyncCancelMsg, &length);
        } else {
            length = 0;
        }

        if (iPtr->flags & TCL_CANCEL_UNWIND) {
            id = "IUNWIND";
            if (length == 0) {
                message = "eval unwound";
            }
        } else {
            id = "ICANCEL";
            if (length == 0) {
                message = "eval canceled";
            }
        }

        Tcl_SetObjResult(interp, Tcl_NewStringObj(message, -1));
        Tcl_SetErrorCode(interp, "TCL", "CANCEL", id, message, NULL);
    }

    /*
     * Return TCL_ERROR to the caller (not necessarily just the Tcl core
     * itself) that indicates further processing of the script or command in
     * progress should halt gracefully and as soon as possible.
     */

    return TCL_ERROR;
}

/*
 *----------------------------------------------------------------------
 *
 * Tcl_CancelEval --
 *
 *	This function schedules the cancellation of the current script in the
 *	given interpreter.
 *
 * Results:
 *	The return value is a standard Tcl completion code such as TCL_OK or
 *	TCL_ERROR. Since the interp may belong to a different thread, no error
 *	message can be left in the interp's result.
 *
 * Side effects:
 *	The script in progress in the specified interpreter will be canceled
 *	with TCL_ERROR after asynchronous handlers are invoked at the next
 *	Tcl_Canceled check.
 *
 *----------------------------------------------------------------------
 */

int
Tcl_CancelEval(
    Tcl_Interp *interp,		/* Interpreter in which to cancel the
				 * script. */
    Tcl_Obj *resultObjPtr,	/* The script cancellation error message or
				 * NULL for a default error message. */
    void *clientData,	/* Passed to CancelEvalProc. */
    int flags)			/* Collection of OR-ed bits that control
				 * the cancellation of the script. Only
				 * TCL_CANCEL_UNWIND is currently
				 * supported. */
{
    Tcl_HashEntry *hPtr;
    CancelInfo *cancelInfo;
    int code = TCL_ERROR;
    const char *result;

    if (interp == NULL) {
	return TCL_ERROR;
    }

    Tcl_MutexLock(&cancelLock);
    if (cancelTableInitialized != 1) {
	/*
	 * No CancelInfo hash table (Tcl_CreateInterp has never been called?)
	 */

	goto done;
    }
    hPtr = Tcl_FindHashEntry(&cancelTable, interp);
    if (hPtr == NULL) {
	/*
	 * No CancelInfo record for this interpreter.
	 */

	goto done;
    }
    cancelInfo = (CancelInfo *)Tcl_GetHashValue(hPtr);

    /*
     * Populate information needed by the interpreter thread to fulfill the
     * cancellation request. Currently, clientData is ignored. If the
     * TCL_CANCEL_UNWIND flags bit is set, the script in progress is not
     * allowed to catch the script cancellation because the evaluation stack
     * for the interp is completely unwound.
     */

    if (resultObjPtr != NULL) {
	result = Tcl_GetStringFromObj(resultObjPtr, &cancelInfo->length);
	cancelInfo->result = (char *)Tcl_Realloc(cancelInfo->result,cancelInfo->length);
	memcpy(cancelInfo->result, result, cancelInfo->length);
	TclDecrRefCount(resultObjPtr);	/* Discard their result object. */
    } else {
	cancelInfo->result = NULL;
	cancelInfo->length = 0;
    }
    cancelInfo->clientData = clientData;
    cancelInfo->flags = flags;
    Tcl_AsyncMark(cancelInfo->async);
    code = TCL_OK;

  done:
    Tcl_MutexUnlock(&cancelLock);
    return code;
}

/*
 *----------------------------------------------------------------------
 *
 * Tcl_InterpActive --
 *
 *	Returns non-zero if the specified interpreter is in use, i.e. if there
 *	is an evaluation currently active in the interpreter.
 *
 * Results:
 *	See above.
 *
 * Side effects:
 *	None.
 *
 *----------------------------------------------------------------------
 */

int
Tcl_InterpActive(
    Tcl_Interp *interp)
{
    return ((Interp *) interp)->numLevels > 0;
}

/*
 *----------------------------------------------------------------------
 *
 * Tcl_EvalObjv --
 *
 *	This function evaluates a Tcl command that has already been parsed
 *	into words, with one Tcl_Obj holding each word.
 *
 * Results:
 *	The return value is a standard Tcl completion code such as TCL_OK or
 *	TCL_ERROR. A result or error message is left in interp's result.
 *
 * Side effects:
 *	Always pushes a callback. Other side effects depend on the command.
 *
 *----------------------------------------------------------------------
 */

int
Tcl_EvalObjv(
    Tcl_Interp *interp,		/* Interpreter in which to evaluate the
				 * command. Also used for error reporting. */
    Tcl_Size objc,		/* Number of words in command. */
    Tcl_Obj *const objv[],	/* An array of pointers to objects that are
				 * the words that make up the command. */
    int flags)			/* Collection of OR-ed bits that control the
				 * evaluation of the script. Only
				 * TCL_EVAL_GLOBAL, TCL_EVAL_INVOKE and
				 * TCL_EVAL_NOERR are currently supported. */
{
    int result;
    NRE_callback *rootPtr = TOP_CB(interp);

    result = TclNREvalObjv(interp, objc, objv, flags, NULL);
    return TclNRRunCallbacks(interp, result, rootPtr);
}

int
TclNREvalObjv(
    Tcl_Interp *interp,		/* Interpreter in which to evaluate the
				 * command. Also used for error reporting. */
    Tcl_Size objc,		/* Number of words in command. */
    Tcl_Obj *const objv[],	/* An array of pointers to objects that are
				 * the words that make up the command. */
    int flags,			/* Collection of OR-ed bits that control the
				 * evaluation of the script. Only
				 * TCL_EVAL_GLOBAL, TCL_EVAL_INVOKE and
				 * TCL_EVAL_NOERR are currently supported. */
    Command *cmdPtr)		/* NULL if the Command is to be looked up
				 * here, otherwise the pointer to the
				 * requested Command struct to be invoked. */
{
    Interp *iPtr = (Interp *) interp;

    /*
     * data[1] stores a marker for use by tailcalls; it will be set to 1 by
     * command redirectors (imports, alias, ensembles) so that tailcall skips
     * this callback (that marks the end of the target command) and goes back
     * to the end of the source command.
     */

    if (iPtr->deferredCallbacks) {
        iPtr->deferredCallbacks = NULL;
    } else {
	TclNRAddCallback(interp, NRCommand, NULL, NULL, NULL, NULL);
    }

    iPtr->numLevels++;
    TclNRAddCallback(interp, EvalObjvCore, cmdPtr, INT2PTR(flags),
	    INT2PTR(objc), objv);
    return TCL_OK;
}

static int
EvalObjvCore(
    void *data[],
    Tcl_Interp *interp,
    TCL_UNUSED(int) /*result*/)
{
    Command *cmdPtr = NULL, *preCmdPtr = (Command *)data[0];
    int flags = PTR2INT(data[1]);
    int objc = PTR2INT(data[2]);
    Tcl_Obj **objv = (Tcl_Obj **)data[3];
    Interp *iPtr = (Interp *) interp;
    Namespace *lookupNsPtr = NULL;
    int enterTracesDone = 0;

    /*
     * Push records for task to be done on return, in INVERSE order. First, if
     * needed, the exception handlers (as they should happen last).
     */

    if (!(flags & TCL_EVAL_NOERR)) {
	TEOV_PushExceptionHandlers(interp, objc, objv, flags);
    }

    if (TCL_OK != TclInterpReady(interp)) {
	return TCL_ERROR;
    }

    if (objc == 0) {
	return TCL_OK;
    }

    if (TclLimitExceeded(iPtr->limit)) {
	return TCL_ERROR;
    }

    /*
     * Configure evaluation context to match the requested flags.
     */

    if (iPtr->lookupNsPtr) {

	/*
	 * Capture the namespace we should do command name resolution in, as
	 * instructed by our caller sneaking it in to us in a private interp
	 * field.  Clear that field right away so we cannot possibly have its
	 * use leak where it should not.  The sneaky message pass is done.
	 *
	 * Use of this mechanism overrides the TCL_EVAL_GLOBAL flag.
	 * TODO: Is that a bug?
	 */

	lookupNsPtr = iPtr->lookupNsPtr;
	iPtr->lookupNsPtr = NULL;
    } else if (flags & TCL_EVAL_INVOKE) {
	lookupNsPtr = iPtr->globalNsPtr;
    } else {

	/*
	 * TCL_EVAL_INVOKE was not set: clear rewrite rules
	 */

	TclResetRewriteEnsemble(interp, 1);

	if (flags & TCL_EVAL_GLOBAL) {
	    TEOV_SwitchVarFrame(interp);
	    lookupNsPtr = iPtr->globalNsPtr;
	}
    }

    /*
     * Lookup the Command to dispatch.
     */

    reresolve:
    assert(cmdPtr == NULL);
    if (preCmdPtr) {
	/*
         * Caller gave it to us.
         */

	if (!(preCmdPtr->flags & CMD_DEAD)) {
	    /*
             * So long as it exists, use it.
             */

	    cmdPtr = preCmdPtr;
	} else if (flags & TCL_EVAL_NORESOLVE) {
	    /*
	     * When it's been deleted, and we're told not to attempt resolving
	     * it ourselves, all we can do is raise an error.
	     */

	    Tcl_SetObjResult(interp, Tcl_ObjPrintf(
		    "attempt to invoke a deleted command"));
	    Tcl_SetErrorCode(interp, "TCL", "EVAL", "DELETEDCOMMAND", NULL);
	    return TCL_ERROR;
	}
    }
    if (cmdPtr == NULL) {
	cmdPtr = TEOV_LookupCmdFromObj(interp, objv[0], lookupNsPtr);
	if (!cmdPtr) {
	    return TEOV_NotFound(interp, objc, objv, lookupNsPtr);
	}
    }

    if (enterTracesDone || iPtr->tracePtr
	    || (cmdPtr->flags & CMD_HAS_EXEC_TRACES)) {
	Tcl_Obj *commandPtr = TclGetSourceFromFrame(
		flags & TCL_EVAL_SOURCE_IN_FRAME ?  iPtr->cmdFramePtr : NULL,
		objc, objv);

	Tcl_IncrRefCount(commandPtr);
	if (!enterTracesDone) {
	    int code = TEOV_RunEnterTraces(interp, &cmdPtr, commandPtr,
		    objc, objv);

	    /*
	     * Send any exception from enter traces back as an exception
	     * raised by the traced command.
	     * TODO: Is this a bug?  Letting an execution trace BREAK or
	     * CONTINUE or RETURN in the place of the traced command?  Would
	     * either converting all exceptions to TCL_ERROR, or just
	     * swallowing them be better?  (Swallowing them has the problem of
	     * permanently hiding program errors.)
	     */

	    if (code != TCL_OK) {
		Tcl_DecrRefCount(commandPtr);
		return code;
	    }

	    /*
	     * If the enter traces made the resolved cmdPtr unusable, go back
	     * and resolve again, but next time don't run enter traces again.
	     */

	    if (cmdPtr == NULL) {
		enterTracesDone = 1;
		Tcl_DecrRefCount(commandPtr);
		goto reresolve;
	    }
	}

	/*
	 * Schedule leave traces.  Raise the refCount on the resolved cmdPtr,
	 * so that when it passes to the leave traces we know it's still
	 * valid.
	 */

	cmdPtr->refCount++;
	TclNRAddCallback(interp, TEOV_RunLeaveTraces, INT2PTR(objc),
		    commandPtr, cmdPtr, objv);
    }

    TclNRAddCallback(interp, Dispatch,
	    cmdPtr->nreProc ? cmdPtr->nreProc : cmdPtr->objProc,
	    cmdPtr->objClientData, INT2PTR(objc), objv);
    return TCL_OK;
}

static int
Dispatch(
    void *data[],
    Tcl_Interp *interp,
    TCL_UNUSED(int) /*result*/)
{
    Tcl_ObjCmdProc *objProc = (Tcl_ObjCmdProc *)data[0];
    void *clientData = data[1];
    int objc = PTR2INT(data[2]);
    Tcl_Obj **objv = (Tcl_Obj **)data[3];
    Interp *iPtr = (Interp *) interp;

#ifdef USE_DTRACE
    if (TCL_DTRACE_CMD_ARGS_ENABLED()) {
	const char *a[10];
	int i = 0;

	while (i < 10) {
	    a[i] = i < objc ? TclGetString(objv[i]) : NULL; i++;
	}
	TCL_DTRACE_CMD_ARGS(a[0], a[1], a[2], a[3], a[4], a[5], a[6], a[7],
		a[8], a[9]);
    }
    if (TCL_DTRACE_CMD_INFO_ENABLED() && iPtr->cmdFramePtr) {
	Tcl_Obj *info = TclInfoFrame(interp, iPtr->cmdFramePtr);
	const char *a[6]; int i[2];

	TclDTraceInfo(info, a, i);
	TCL_DTRACE_CMD_INFO(a[0], a[1], a[2], a[3], i[0], i[1], a[4], a[5]);
	TclDecrRefCount(info);
    }
    if ((TCL_DTRACE_CMD_RETURN_ENABLED() || TCL_DTRACE_CMD_RESULT_ENABLED())
	    && objc) {
	TclNRAddCallback(interp, DTraceCmdReturn, objv[0], NULL, NULL, NULL);
    }
    if (TCL_DTRACE_CMD_ENTRY_ENABLED() && objc) {
	TCL_DTRACE_CMD_ENTRY(TclGetString(objv[0]), objc - 1,
		(Tcl_Obj **)(objv + 1));
    }
#endif /* USE_DTRACE */

    iPtr->cmdCount++;
    return objProc(clientData, interp, objc, objv);
}

int
TclNRRunCallbacks(
    Tcl_Interp *interp,
    int result,
    struct NRE_callback *rootPtr)
				/* All callbacks down to rootPtr not inclusive
				 * are to be run. */
{
    while (TOP_CB(interp) != rootPtr) {
        NRE_callback *callbackPtr = TOP_CB(interp);
        Tcl_NRPostProc *procPtr = callbackPtr->procPtr;

	TOP_CB(interp) = callbackPtr->nextPtr;
	result = procPtr(callbackPtr->data, interp, result);
	TCLNR_FREE(interp, callbackPtr);
    }
    return result;
}

static int
NRCommand(
    void *data[],
    Tcl_Interp *interp,
    int result)
{
    Interp *iPtr = (Interp *) interp;
    Tcl_Obj *listPtr;

    iPtr->numLevels--;

     /*
      * If there is a tailcall, schedule it next
      */

    if (data[1] && (data[1] != INT2PTR(1))) {
	listPtr = (Tcl_Obj *)data[1];
	data[1] = NULL;

	TclNRAddCallback(interp, TclNRTailcallEval, listPtr, NULL, NULL, NULL);
    }

    /* OPT ??
     * Do not interrupt a series of cleanups with async or limit checks:
     * just check at the end?
     */

    if (TclAsyncReady(iPtr)) {
	result = Tcl_AsyncInvoke(interp, result);
    }
    if ((result == TCL_OK) && TclCanceled(iPtr)) {
	result = Tcl_Canceled(interp, TCL_LEAVE_ERR_MSG);
    }
    if (result == TCL_OK && TclLimitReady(iPtr->limit)) {
	result = Tcl_LimitCheck(interp);
    }

    return result;
}

/*
 *----------------------------------------------------------------------
 *
 * TEOV_Exception	 -
 * TEOV_LookupCmdFromObj -
 * TEOV_RunEnterTraces	 -
 * TEOV_RunLeaveTraces	 -
 * TEOV_NotFound	 -
 *
 *	These are helper functions for Tcl_EvalObjv.
 *
 *----------------------------------------------------------------------
 */

static void
TEOV_PushExceptionHandlers(
    Tcl_Interp *interp,
    int objc,
    Tcl_Obj *const objv[],
    int flags)
{
    Interp *iPtr = (Interp *) interp;

    /*
     * If any error processing is necessary, push the appropriate records.
     * Note that we have to push them in the inverse order: first the one that
     * has to run last.
     */

    if (!(flags & TCL_EVAL_INVOKE)) {
	/*
	 * Error messages
	 */

	TclNRAddCallback(interp, TEOV_Error, INT2PTR(objc),
		objv, NULL, NULL);
    }

    if (iPtr->numLevels == 1) {
	/*
	 * No CONTINUE or BREAK at level 0, manage RETURN
	 */

	TclNRAddCallback(interp, TEOV_Exception, INT2PTR(iPtr->evalFlags),
		NULL, NULL, NULL);
    }
}

static void
TEOV_SwitchVarFrame(
    Tcl_Interp *interp)
{
    Interp *iPtr = (Interp *) interp;

    /*
     * Change the varFrame to be the rootVarFrame, and push a record to
     * restore things at the end.
     */

    TclNRAddCallback(interp, TEOV_RestoreVarFrame, iPtr->varFramePtr, NULL,
	    NULL, NULL);
    iPtr->varFramePtr = iPtr->rootFramePtr;
}

static int
TEOV_RestoreVarFrame(
    void *data[],
    Tcl_Interp *interp,
    int result)
{
    ((Interp *) interp)->varFramePtr = (CallFrame *)data[0];
    return result;
}

static int
TEOV_Exception(
    void *data[],
    Tcl_Interp *interp,
    int result)
{
    Interp *iPtr = (Interp *) interp;
    int allowExceptions = (PTR2INT(data[0]) & TCL_ALLOW_EXCEPTIONS);

    if (result != TCL_OK) {
	if (result == TCL_RETURN) {
	    result = TclUpdateReturnInfo(iPtr);
	}
	if ((result != TCL_OK) && (result != TCL_ERROR) && !allowExceptions) {
	    ProcessUnexpectedResult(interp, result);
	    result = TCL_ERROR;
	}
    }

    /*
     * We are returning to level 0, so should process TclResetCancellation. As
     * numLevels has not *yet* been decreased, do not call it: do the thing
     * here directly.
     */

    TclUnsetCancelFlags(iPtr);
    return result;
}

static int
TEOV_Error(
    void *data[],
    Tcl_Interp *interp,
    int result)
{
    Interp *iPtr = (Interp *) interp;
    Tcl_Obj *listPtr;
    const char *cmdString;
    Tcl_Size cmdLen;
    int objc = PTR2INT(data[0]);
    Tcl_Obj **objv = (Tcl_Obj **)data[1];

    if ((result == TCL_ERROR) && !(iPtr->flags & ERR_ALREADY_LOGGED)) {
	/*
	 * If there was an error, a command string will be needed for the
	 * error log: get it out of the itemPtr. The details depend on the
	 * type.
	 */

	listPtr = Tcl_NewListObj(objc, objv);
	cmdString = Tcl_GetStringFromObj(listPtr, &cmdLen);
	Tcl_LogCommandInfo(interp, cmdString, cmdString, cmdLen);
	Tcl_DecrRefCount(listPtr);
    }
    iPtr->flags &= ~ERR_ALREADY_LOGGED;
    return result;
}

static int
TEOV_NotFound(
    Tcl_Interp *interp,
    int objc,
    Tcl_Obj *const objv[],
    Namespace *lookupNsPtr)
{
    Command * cmdPtr;
    Interp *iPtr = (Interp *) interp;
    Tcl_Size i, newObjc, handlerObjc;
    Tcl_Obj **newObjv, **handlerObjv;
    CallFrame *varFramePtr = iPtr->varFramePtr;
    Namespace *currNsPtr = NULL;/* Used to check for and invoke any registered
				 * unknown command handler for the current
				 * namespace (TIP 181). */
    Namespace *savedNsPtr = NULL;

    currNsPtr = varFramePtr->nsPtr;
    if ((currNsPtr == NULL) || (currNsPtr->unknownHandlerPtr == NULL)) {
	currNsPtr = iPtr->globalNsPtr;
	if (currNsPtr == NULL) {
	    Tcl_Panic("Tcl_EvalObjv: NULL global namespace pointer");
	}
    }

    /*
     * Check to see if the resolution namespace has lost its unknown handler.
     * If so, reset it to "::unknown".
     */

    if (currNsPtr->unknownHandlerPtr == NULL) {
	TclNewLiteralStringObj(currNsPtr->unknownHandlerPtr, "::unknown");
	Tcl_IncrRefCount(currNsPtr->unknownHandlerPtr);
    }

    /*
     * Get the list of words for the unknown handler and allocate enough space
     * to hold both the handler prefix and all words of the command invocation
     * itself.
     */

    TclListObjGetElementsM(NULL, currNsPtr->unknownHandlerPtr,
	    &handlerObjc, &handlerObjv);
    newObjc = objc + handlerObjc;
    newObjv = (Tcl_Obj **)TclStackAlloc(interp, sizeof(Tcl_Obj *) * newObjc);

    /*
     * Copy command prefix from unknown handler and add on the real command's
     * full argument list. Note that we only use memcpy() once because we have
     * to increment the reference count of all the handler arguments anyway.
     */

    for (i = 0; i < handlerObjc; ++i) {
	newObjv[i] = handlerObjv[i];
	Tcl_IncrRefCount(newObjv[i]);
    }
    memcpy(newObjv+handlerObjc, objv, sizeof(Tcl_Obj *) * objc);

    /*
     * Look up and invoke the handler (by recursive call to this function). If
     * there is no handler at all, instead of doing the recursive call we just
     * generate a generic error message; it would be an infinite-recursion
     * nightmare otherwise.
     *
     * In this case we worry a bit less about recursion for now, and call the
     * "blocking" interface.
     */

    cmdPtr = TEOV_LookupCmdFromObj(interp, newObjv[0], lookupNsPtr);
    if (cmdPtr == NULL) {
	Tcl_SetObjResult(interp, Tcl_ObjPrintf(
                "invalid command name \"%s\"", TclGetString(objv[0])));
        Tcl_SetErrorCode(interp, "TCL", "LOOKUP", "COMMAND",
                TclGetString(objv[0]), NULL);

	/*
	 * Release any resources we locked and allocated during the handler
	 * call.
	 */

	for (i = 0; i < handlerObjc; ++i) {
	    Tcl_DecrRefCount(newObjv[i]);
	}
	TclStackFree(interp, newObjv);
	return TCL_ERROR;
    }

    if (lookupNsPtr) {
	savedNsPtr = varFramePtr->nsPtr;
	varFramePtr->nsPtr = lookupNsPtr;
    }
    TclSkipTailcall(interp);
    TclNRAddCallback(interp, TEOV_NotFoundCallback, INT2PTR(handlerObjc),
	    newObjv, savedNsPtr, NULL);
    return TclNREvalObjv(interp, newObjc, newObjv, TCL_EVAL_NOERR, NULL);
}

static int
TEOV_NotFoundCallback(
    void *data[],
    Tcl_Interp *interp,
    int result)
{
    Interp *iPtr = (Interp *) interp;
    int objc = PTR2INT(data[0]);
    Tcl_Obj **objv = (Tcl_Obj **)data[1];
    Namespace *savedNsPtr = (Namespace *)data[2];

    int i;

    if (savedNsPtr) {
	iPtr->varFramePtr->nsPtr = savedNsPtr;
    }

    /*
     * Release any resources we locked and allocated during the handler call.
     */

    for (i = 0; i < objc; ++i) {
	Tcl_DecrRefCount(objv[i]);
    }
    TclStackFree(interp, objv);

    return result;
}

static int
TEOV_RunEnterTraces(
    Tcl_Interp *interp,
    Command **cmdPtrPtr,
    Tcl_Obj *commandPtr,
    int objc,
    Tcl_Obj *const objv[])
{
    Interp *iPtr = (Interp *) interp;
    Command *cmdPtr = *cmdPtrPtr;
    Tcl_Size length, newEpoch, cmdEpoch = cmdPtr->cmdEpoch;
    int traceCode = TCL_OK;
    const char *command = Tcl_GetStringFromObj(commandPtr, &length);

    /*
     * Call trace functions.
     * Execute any command or execution traces. Note that we bump up the
     * command's reference count for the duration of the calling of the
     * traces so that the structure doesn't go away underneath our feet.
     */

    cmdPtr->refCount++;
    if (iPtr->tracePtr) {
	traceCode = TclCheckInterpTraces(interp, command, length,
		cmdPtr, TCL_OK, TCL_TRACE_ENTER_EXEC, objc, objv);
    }
    if ((cmdPtr->flags & CMD_HAS_EXEC_TRACES) && (traceCode == TCL_OK)) {
	traceCode = TclCheckExecutionTraces(interp, command, length,
		cmdPtr, TCL_OK, TCL_TRACE_ENTER_EXEC, objc, objv);
    }
    newEpoch = cmdPtr->cmdEpoch;
    TclCleanupCommandMacro(cmdPtr);

    if (traceCode != TCL_OK) {
	if (traceCode == TCL_ERROR) {
	    Tcl_Obj *info;

	    TclNewLiteralStringObj(info, "\n    (enter trace on \"");
	    Tcl_AppendLimitedToObj(info, command, length, 55, "...");
	    Tcl_AppendToObj(info, "\")", 2);
	    Tcl_AppendObjToErrorInfo(interp, info);
	    iPtr->flags |= ERR_ALREADY_LOGGED;
	}
	return traceCode;
    }
    if (cmdEpoch != newEpoch) {
	*cmdPtrPtr = NULL;
    }
    return TCL_OK;
}

static int
TEOV_RunLeaveTraces(
    void *data[],
    Tcl_Interp *interp,
    int result)
{
    Interp *iPtr = (Interp *) interp;
    int traceCode = TCL_OK;
    int objc = PTR2INT(data[0]);
    Tcl_Obj *commandPtr = (Tcl_Obj *)data[1];
    Command *cmdPtr = (Command *)data[2];
    Tcl_Obj **objv = (Tcl_Obj **)data[3];
    Tcl_Size length;
    const char *command = Tcl_GetStringFromObj(commandPtr, &length);

    if (!(cmdPtr->flags & CMD_DYING)) {
	if (cmdPtr->flags & CMD_HAS_EXEC_TRACES) {
	    traceCode = TclCheckExecutionTraces(interp, command, length,
		    cmdPtr, result, TCL_TRACE_LEAVE_EXEC, objc, objv);
	}
	if (iPtr->tracePtr != NULL && traceCode == TCL_OK) {
	    traceCode = TclCheckInterpTraces(interp, command, length,
		    cmdPtr, result, TCL_TRACE_LEAVE_EXEC, objc, objv);
	}
    }

    /*
     * As cmdPtr is set, TclNRRunCallbacks is about to reduce the numlevels.
     * Prevent that by resetting the cmdPtr field and dealing right here with
     * cmdPtr->refCount.
     */

    TclCleanupCommandMacro(cmdPtr);

    if (traceCode != TCL_OK) {
	if (traceCode == TCL_ERROR) {
	    Tcl_Obj *info;

	    TclNewLiteralStringObj(info, "\n    (leave trace on \"");
	    Tcl_AppendLimitedToObj(info, command, length, 55, "...");
	    Tcl_AppendToObj(info, "\")", 2);
	    Tcl_AppendObjToErrorInfo(interp, info);
	    iPtr->flags |= ERR_ALREADY_LOGGED;
	}
	result = traceCode;
    }
    Tcl_DecrRefCount(commandPtr);
    return result;
}

static inline Command *
TEOV_LookupCmdFromObj(
    Tcl_Interp *interp,
    Tcl_Obj *namePtr,
    Namespace *lookupNsPtr)
{
    Interp *iPtr = (Interp *) interp;
    Command *cmdPtr;
    Namespace *savedNsPtr = iPtr->varFramePtr->nsPtr;

    if (lookupNsPtr) {
	iPtr->varFramePtr->nsPtr = lookupNsPtr;
    }
    cmdPtr = (Command *) Tcl_GetCommandFromObj(interp, namePtr);
    iPtr->varFramePtr->nsPtr = savedNsPtr;
    return cmdPtr;
}

/*
 *----------------------------------------------------------------------
 *
 * Tcl_EvalTokensStandard --
 *
 *	Given an array of tokens parsed from a Tcl command (e.g., the tokens
 *	that make up a word or the index for an array variable) this function
 *	evaluates the tokens and concatenates their values to form a single
 *	result value.
 *
 * Results:
 *	The return value is a standard Tcl completion code such as TCL_OK or
 *	TCL_ERROR. A result or error message is left in interp's result.
 *
 * Side effects:
 *	Depends on the array of tokens being evaled.
 *
 *----------------------------------------------------------------------
 */

int
Tcl_EvalTokensStandard(
    Tcl_Interp *interp,		/* Interpreter in which to lookup variables,
				 * execute nested commands, and report
				 * errors. */
    Tcl_Token *tokenPtr,	/* Pointer to first in an array of tokens to
				 * evaluate and concatenate. */
    Tcl_Size count)			/* Number of tokens to consider at tokenPtr.
				 * Must be at least 1. */
{
    return TclSubstTokens(interp, tokenPtr, count, /* numLeftPtr */ NULL, 1,
	    NULL, NULL, 0);
}

/*
 *----------------------------------------------------------------------
 *
 * TclEvalScriptTokens --
 *
 *
 * Results:
 *
 * Side effects:
 *
 * TIP #280 : Keep public API, internally extended API.
 *----------------------------------------------------------------------
 */

int
<<<<<<< HEAD
TclEvalScriptTokens(
    Tcl_Interp *interp,
    Tcl_Token *tokenPtr,
    size_t length,
    int flags,
    size_t line,
    int*  clNextOuter,		/* Information about an outer context for */
    const char* outerScript)	/* continuation line data. This is set only in
=======
Tcl_EvalEx(
    Tcl_Interp *interp,		/* Interpreter in which to evaluate the
				 * script. Also used for error reporting. */
    const char *script,		/* First character of script to evaluate. */
    Tcl_Size numBytes,		/* Number of bytes in script. If -1, the
				 * script consists of all bytes up to the
				 * first null character. */
    int flags)			/* Collection of OR-ed bits that control the
				 * evaluation of the script. Only
				 * TCL_EVAL_GLOBAL is currently supported. */
{
    return TclEvalEx(interp, script, numBytes, flags, 1, NULL, script);
}

int
TclEvalEx(
    Tcl_Interp *interp,		/* Interpreter in which to evaluate the
				 * script. Also used for error reporting. */
    const char *script,		/* First character of script to evaluate. */
    Tcl_Size numBytes,		/* Number of bytes in script. If -1, the
				 * script consists of all bytes up to the
				 * first NUL character. */
    int flags,			/* Collection of OR-ed bits that control the
				 * evaluation of the script. Only
				 * TCL_EVAL_GLOBAL is currently supported. */
    Tcl_Size line,		/* The line the script starts on. */
    int *clNextOuter,		/* Information about an outer context for */
    const char *outerScript)	/* continuation line data. This is set only in
>>>>>>> e90011ea
				 * TclSubstTokens(), to properly handle
				 * [...]-nested commands. The 'outerScript'
				 * refers to the most-outer script containing
				 * the embedded command, which is referred to
				 * by 'script'. The 'clNextOuter' refers to
				 * the current entry in the table of
				 * continuation lines in this "main script",
				 * and the character offsets are relative to
				 * the 'outerScript' as well.
				 *
				 * If outerScript == script, then this call is
				 * for the outer-most script/command. See
				 * Tcl_EvalEx() and TclEvalObjEx() for places
				 * generating arguments for which this is true.
				 */
{
    int numCommands = tokenPtr->numComponents;
    Tcl_Token *scriptTokenPtr = tokenPtr;
    Interp *iPtr = (Interp *) interp;
<<<<<<< HEAD
    int code = TCL_OK;
    unsigned int objLength = 20;
    int *expand, *expandStack, *lines, *lineSpace, *linesStack;
    Tcl_Obj **objvSpace, **stackObjArray;
    const char *cmdString = scriptTokenPtr->start;
    int cmdSize = scriptTokenPtr->size;
    CmdFrame *eeFramePtr;	/* TIP #280 Structures for tracking of command
=======
    const char *p, *next;
    const unsigned int minObjs = 20;
    Tcl_Obj **objv, **objvSpace;
    int *expand, *lines, *lineSpace;
    Tcl_Token *tokenPtr;
    int bytesLeft, expandRequested, code = TCL_OK;
    Tcl_Size commandLength;
    CallFrame *savedVarFramePtr;/* Saves old copy of iPtr->varFramePtr in case
				 * TCL_EVAL_GLOBAL was set. */
    int allowExceptions = (iPtr->evalFlags & TCL_ALLOW_EXCEPTIONS);
    int gotParse = 0;
    TCL_HASH_TYPE i, objectsUsed = 0;
				/* These variables keep track of how much
				 * state has been allocated while evaluating
				 * the script, so that it can be freed
				 * properly if an error occurs. */
    Tcl_Parse *parsePtr = (Tcl_Parse *)TclStackAlloc(interp, sizeof(Tcl_Parse));
    CmdFrame *eeFramePtr = (CmdFrame *)TclStackAlloc(interp, sizeof(CmdFrame));
    Tcl_Obj **stackObjArray = (Tcl_Obj **)
	    TclStackAlloc(interp, minObjs * sizeof(Tcl_Obj *));
    int *expandStack = (int *)TclStackAlloc(interp, minObjs * sizeof(int));
    int *linesStack = (int *)TclStackAlloc(interp, minObjs * sizeof(int));
				/* TIP #280 Structures for tracking of command
>>>>>>> e90011ea
				 * locations. */
    int allowExceptions = 1;
    int *clNext = NULL;		/* Pointer for the tracking of invisible
				 * continuation lines. Initialized only if the
				 * caller gave us a table of locations to
				 * track, via scriptCLLocPtr. It always refers
				 * to the table entry holding the location of
				 * the next invisible continuation line to
				 * look for, while parsing the script. */

    if (iPtr->scriptCLLocPtr) {
	if (clNextOuter) {
	    clNext = clNextOuter;
	} else {
	    clNext = &iPtr->scriptCLLocPtr->loc[0];
	}
    }

<<<<<<< HEAD
    if (iPtr->numLevels == 0) {
	allowExceptions = iPtr->evalFlags & TCL_ALLOW_EXCEPTIONS;
=======
    if (numBytes < 0) {
	numBytes = strlen(script);
>>>>>>> e90011ea
    }

    if (length == 0) {
        Tcl_Panic("EvalScriptTokens: can't eval zero tokens");
    }
    if (tokenPtr->type != TCL_TOKEN_SCRIPT) {
        Tcl_Panic("EvalScriptTokens: invalid token array, expected script");
    }
    tokenPtr++; length--;
    if (numCommands) {
	TclAdvanceLines(&line, scriptTokenPtr->start, tokenPtr->start);
	TclAdvanceContinuations(&line, &clNext, tokenPtr->start - outerScript);
    }

    if (length == 0) {
	return TclInterpReady(interp);
    }

    /*
     * TIP #280 Initialize tracking. Do not push on the frame stack yet.
     *
     * We open a new context, either for a sourced script, or 'eval'.
     * For sourced files we always have a path object, even if nothing was
     * specified in the interp itself. That makes code using it simpler as
     * NULL checks can be left out. Sourced file without path in the
     * 'scriptFile' is possible during Tcl initialization.
     */

    eeFramePtr = (CmdFrame *)TclStackAlloc(interp, sizeof(CmdFrame));
    if (iPtr->evalFlags & TCL_EVAL_FILE) {
	/*
	 * Set up for a sourced file.
	 */

	eeFramePtr->type = TCL_LOCATION_SOURCE;

	if (iPtr->scriptFile) {
	    /*
	     * Normalization here, to have the correct pwd. Should have
	     * negligible impact on performance, as the norm should have been
	     * done already by the 'source' invoking us, and it caches the
	     * result.
	     */

	    Tcl_Obj *norm = Tcl_FSGetNormalizedPath(interp, iPtr->scriptFile);

	    if (norm == NULL) {
		/*
		 * Error message in the interp result.
		 */
		TclStackFree(interp, eeFramePtr);
		return TCL_ERROR;
	    }
	    eeFramePtr->data.eval.path = norm;
	} else {
	    TclNewLiteralStringObj(eeFramePtr->data.eval.path, "");
	}
	Tcl_IncrRefCount(eeFramePtr->data.eval.path);
    } else {
	/*
	 * Set up for plain eval.
	 */

	eeFramePtr->type = TCL_LOCATION_EVAL;
	eeFramePtr->data.eval.path = NULL;
    }

    eeFramePtr->level = iPtr->cmdFramePtr ? iPtr->cmdFramePtr->level + 1 : 1;
    eeFramePtr->framePtr = iPtr->framePtr;
    eeFramePtr->nextPtr = iPtr->cmdFramePtr;
    eeFramePtr->nline = 0;
    eeFramePtr->line = NULL;
    eeFramePtr->cmdObj = NULL;

    iPtr->cmdFramePtr = eeFramePtr;
    iPtr->evalFlags = 0;
    objvSpace = stackObjArray = (Tcl_Obj **)
	    TclStackAlloc(interp, objLength * sizeof(Tcl_Obj *));
    expand = expandStack = (int *)
	    TclStackAlloc(interp, objLength * sizeof(int));
    lineSpace = linesStack = (int *)
	    TclStackAlloc(interp, objLength * sizeof(int));
    while (numCommands-- && (code == TCL_OK)) {
	int expandRequested = 0;
	size_t objc, objectsNeeded = 0;
        size_t numWords = tokenPtr->numComponents;
	Tcl_Obj **objv;
        Tcl_Token *commandTokenPtr = tokenPtr;

	/*
	 * TIP #280. Track lines within the words of the current command.
	 * We use a separate pointer into the table of continuation line
	 * locations to not lose our position for the per-command parsing.
	 */

	size_t wordLine = line;
	const char *wordStart = commandTokenPtr->start;
	int *wordCLNext = clNext;

        if (length == 0) {
            Tcl_Panic("EvalScriptTokens: overran token array");
        }
        if (tokenPtr->type != TCL_TOKEN_CMD) {
            Tcl_Panic("EvalScriptTokens: invalid token array, expected cmd");
        }
        tokenPtr++; length--;

        if (numWords == 0) continue;
	if (numWords > objLength) {
	    if (expand != expandStack) {
		Tcl_Free(expand);
	    }
            expand = (int *)Tcl_Alloc(numWords * sizeof(int));
	    if (objvSpace != stackObjArray) {
		Tcl_Free(objvSpace);
	    }
            objvSpace = (Tcl_Obj **)Tcl_Alloc(numWords * sizeof(Tcl_Obj *));
	    if (lineSpace != linesStack) {
		Tcl_Free(lineSpace);
	    }
	    lineSpace = (int *)Tcl_Alloc(numWords * sizeof(int));
	    objLength = numWords;
	}

<<<<<<< HEAD
	objv = objvSpace;
	lines = lineSpace;
	iPtr->cmdFramePtr = eeFramePtr->nextPtr;
        for (objc = 0; objc < numWords;
                objc++, length -= (tokenPtr->numComponents + 1),
                tokenPtr += tokenPtr->numComponents+1) {
            if (length == 0) {
                Tcl_Panic("EvalScriptTokens: overran token array");
            }
            if (!(tokenPtr->type & (TCL_TOKEN_WORD
		    | TCL_TOKEN_SIMPLE_WORD | TCL_TOKEN_EXPAND_WORD))) {
                Tcl_Panic("EvalScriptTokens: invalid token array, expected word: %d: %.*s", tokenPtr->type, (int)tokenPtr->size, tokenPtr->start);
            }
            if (length < tokenPtr->numComponents + 1) {
                Tcl_Panic("EvalScriptTokens: overran token array");
            }
=======
	    Tcl_Size wordLine = line;
	    const char *wordStart = parsePtr->commandStart;
	    int *wordCLNext = clNext;
	    unsigned int objectsNeeded = 0;
	    unsigned int numWords = parsePtr->numWords;
>>>>>>> e90011ea

	    /*
	     * TIP #280. Track lines to current word. Save the information
	     * on a per-word basis, signaling dynamic words as needed.
	     * Make the information available to the recursively called
	     * evaluator as well, including the type of context (source
	     * vs. eval).
	     */

	    TclAdvanceLines(&wordLine, wordStart, tokenPtr->start);
	    TclAdvanceContinuations (&wordLine, &wordCLNext,
		    tokenPtr->start - outerScript);
	    wordStart = tokenPtr->start;

	    lines[objc] = TclWordKnownAtCompileTime(tokenPtr, NULL)
		    ? (int)wordLine : -1;

	    if (eeFramePtr->type == TCL_LOCATION_SOURCE) {
		iPtr->evalFlags |= TCL_EVAL_FILE;
	    }

            code = TclSubstTokens(interp, tokenPtr+1, tokenPtr->numComponents,
                    NULL, wordLine, wordCLNext, outerScript, flags);

	    iPtr->evalFlags = 0;

            if (code != TCL_OK) {
		break;
	    }
	    objv[objc] = Tcl_GetObjResult(interp);
	    Tcl_IncrRefCount(objv[objc]);
	    if (tokenPtr->type == TCL_TOKEN_EXPAND_WORD) {
		size_t numElements;

		code = TclListObjLengthM(interp, objv[objc], &numElements);
		if (code == TCL_ERROR) {
		    /*
		     * Attempt to expand a non-list
		     */
		    Tcl_AppendObjToErrorInfo(interp, Tcl_ObjPrintf(
			    "\n    (expanding word %ld)", objc));
		    objc++;
		    break;
		}
<<<<<<< HEAD
		expandRequested = 1;
		expand[objc] = 1;
		objectsNeeded += (numElements ? numElements : 1);
	    } else {
		expand[objc] = 0;
		objectsNeeded++;
=======
		objv[objectsUsed] = Tcl_GetObjResult(interp);
		Tcl_IncrRefCount(objv[objectsUsed]);
		if (tokenPtr->type == TCL_TOKEN_EXPAND_WORD) {
		    Tcl_Size numElements;

		    code = TclListObjLengthM(interp, objv[objectsUsed],
			    &numElements);
		    if (code == TCL_ERROR) {
			/*
			 * Attempt to expand a non-list.
			 */

			Tcl_AppendObjToErrorInfo(interp, Tcl_ObjPrintf(
				"\n    (expanding word %" TCL_Z_MODIFIER "u)", objectsUsed));
			Tcl_DecrRefCount(objv[objectsUsed]);
			break;
		    }
		    expandRequested = 1;
		    expand[objectsUsed] = 1;

		    objectsNeeded += (numElements ? numElements : 1);
		} else {
		    expand[objectsUsed] = 0;
		    objectsNeeded++;
		}

		if (wordCLNext) {
		    TclContinuationsEnterDerived(objv[objectsUsed],
			    wordStart - outerScript, wordCLNext);
		}
	    } /* for loop */
	    iPtr->cmdFramePtr = eeFramePtr;
	    if (code != TCL_OK) {
		goto error;
>>>>>>> e90011ea
	    }

	    if (wordCLNext) {
		TclContinuationsEnterDerived (objv[objc],
			wordStart - outerScript, wordCLNext);
	    }
        }
	iPtr->cmdFramePtr = eeFramePtr;
	if (code != TCL_OK) {
	    goto error;
	}
	if (expandRequested) {
	    /* Some word expansion was requested.  Check for objv resize */
	    Tcl_Obj **copy = objvSpace;
	    int *lcopy = lineSpace;
	    int wordIdx = numWords;
	    int objIdx = objectsNeeded - 1;
	    int inPlaceCopy = 1;

	    if (objectsNeeded > objLength) {
		inPlaceCopy = 0;
		objv = objvSpace = (Tcl_Obj **)Tcl_Alloc(objectsNeeded * sizeof(Tcl_Obj*));
		lines = lineSpace = (int *)Tcl_Alloc(objectsNeeded * sizeof (int));
	    }

<<<<<<< HEAD
	    objc = 0;
	    while (wordIdx--) {
		if (expand[wordIdx]) {
		    size_t numElements;
		    Tcl_Obj **elements, *temp = copy[wordIdx];
		    TclListObjGetElementsM(NULL, temp, &numElements,
			    &elements);
		    objc += numElements;
		    while (numElements--) {
			lines[objIdx] = -1;
			objv[objIdx--] = elements[numElements];
			Tcl_IncrRefCount(elements[numElements]);
=======
		objectsUsed = 0;
		while (wordIdx--) {
		    if (expand[wordIdx]) {
			Tcl_Size numElements;
			Tcl_Obj **elements, *temp = copy[wordIdx];

			TclListObjGetElementsM(NULL, temp, &numElements,
				&elements);
			objectsUsed += numElements;
			while (numElements--) {
			    lines[objIdx] = -1;
			    objv[objIdx--] = elements[numElements];
			    Tcl_IncrRefCount(elements[numElements]);
			}
			Tcl_DecrRefCount(temp);
		    } else {
			lines[objIdx] = lcopy[wordIdx];
			objv[objIdx--] = copy[wordIdx];
			objectsUsed++;
>>>>>>> e90011ea
		    }
		    Tcl_DecrRefCount(temp);
	        } else {
		    lines[objIdx] = lcopy[wordIdx];
		    objv[objIdx--] = copy[wordIdx];
		    objc++;
		}
	    }
	    objv += objIdx+1;

            if (!inPlaceCopy && (copy != stackObjArray)) {
		Tcl_Free(copy);
		Tcl_Free(lcopy);
	    }
	}

	/*
	 * Execute the command and free the objects for its words.
	 *
	 * TIP #280: Remember the command itself for 'info frame'.
	 * Here is where we put our frame on the stack of frames too.
	 * _After_ the nested commands have been executed.
	 */

	eeFramePtr->cmd = commandTokenPtr->start;
	eeFramePtr->len = commandTokenPtr->size;
	eeFramePtr->nline = objc;
	eeFramePtr->line = lines;

	TclArgumentEnter(interp, objv, objc, eeFramePtr);
	code = Tcl_EvalObjv(interp, objc, objv,
		flags|TCL_EVAL_NOERR|TCL_EVAL_SOURCE_IN_FRAME);
	TclArgumentRelease(interp, objv, objc);

	eeFramePtr->line = NULL;
	eeFramePtr->nline = 0;
	if (eeFramePtr->cmdObj) {
	    Tcl_DecrRefCount(eeFramePtr->cmdObj);
	    eeFramePtr->cmdObj = NULL;
	}

        error:
	while (objc > 0) {
	    Tcl_DecrRefCount(objv[--objc]);
	}
	cmdString = commandTokenPtr->start;
	cmdSize = commandTokenPtr->size;

	/*
	 * TIP #280 Track Lines. Now we track how many lines were in the
	 * executed command.
	 */

	if (numCommands) {
	    TclAdvanceLines(&line, commandTokenPtr->start, tokenPtr->start);
	}
    }
    if (length && (code == TCL_OK)) {
	code = TclSubstTokens(interp, tokenPtr, length, NULL, line, clNext,
		outerScript, flags);
    }
    if ((code == TCL_ERROR) && !(iPtr->flags & ERR_ALREADY_LOGGED)) {
	Tcl_LogCommandInfo(interp, scriptTokenPtr->start, cmdString, cmdSize);
    }
    iPtr->flags &= ~ERR_ALREADY_LOGGED;
    if (lineSpace != linesStack) {
        Tcl_Free(lineSpace);
    }
    TclStackFree(interp, linesStack);
    if (expand != expandStack) {
	Tcl_Free(expand);
    }
    TclStackFree(interp, expandStack);
    if (objvSpace != stackObjArray) {
        Tcl_Free(objvSpace);
    }
    TclStackFree(interp, stackObjArray);

    if (iPtr->numLevels == 0) {
	if (code == TCL_RETURN) {
	    code = TclUpdateReturnInfo(iPtr);
	}
	if ((code != TCL_OK) && (code != TCL_ERROR) && !allowExceptions) {
	    ProcessUnexpectedResult(interp, code);
	    code = TCL_ERROR;
	    Tcl_LogCommandInfo(interp, scriptTokenPtr->start,
		    cmdString, cmdSize);
	}
    }
    /*
     * TIP #280. Release the local CmdFrame, and its contents.
     */

    iPtr->cmdFramePtr = iPtr->cmdFramePtr->nextPtr;
    if (eeFramePtr->type == TCL_LOCATION_SOURCE) {
	Tcl_DecrRefCount(eeFramePtr->data.eval.path);
    }
    TclStackFree(interp, eeFramePtr);
    return code;
}

/*
 *----------------------------------------------------------------------
 *
 * Tcl_EvalEx, TclEvalEx --
 *
 *	This function evaluates a Tcl script without using the compiler or
 *	byte-code interpreter. It just parses the script, creates values for
 *	each word of each command, then calls EvalObjv to execute each
 *	command.
 *
 * Results:
 *	The return value is a standard Tcl completion code such as TCL_OK or
 *	TCL_ERROR. A result or error message is left in interp's result.
 *
 * Side effects:
 *	Depends on the script.
 *
 * TIP #280 : Keep public API, internally extended API.
 *----------------------------------------------------------------------
 */

int
Tcl_EvalEx(
    Tcl_Interp *interp,		/* Interpreter in which to evaluate the
				 * script. Also used for error reporting. */
    const char *script,		/* First character of script to evaluate. */
    size_t numBytes,		/* Number of bytes in script. If -1, the
				 * script consists of all bytes up to the
				 * first null character. */
    int flags)			/* Collection of OR-ed bits that control the
				 * evaluation of the script. Only
				 * TCL_EVAL_GLOBAL is currently supported. */
{
    return TclEvalEx(interp, script, numBytes, flags, 1, NULL, script);
}

int
TclEvalEx(
    Tcl_Interp *interp,		/* Interpreter in which to evaluate the
				 * script. Also used for error reporting. */
    const char *script,		/* First character of script to evaluate. */
    size_t numBytes,		/* Number of bytes in script. If -1, the
				 * script consists of all bytes up to the
				 * first null character. */
    int flags,			/* Collection of OR-ed bits that control
				 * the evaluation of the script. Only
				 * TCL_EVAL_GLOBAL is currently
				 * supported. */
    size_t line,			/* The line the script starts on. */
    int*  clNextOuter,       /* Information about an outer context for */
    const char* outerScript) /* continuation line data. This is set only in
			      * EvalTokensStandard(), to properly handle
			      * [...]-nested commands. The 'outerScript'
			      * refers to the most-outer script containing the
			      * embedded command, which is refered to by
			      * 'script'. The 'clNextOuter' refers to the
			      * current entry in the table of continuation
			      * lines in this "main script", and the
			      * character offsets are relative to the
			      * 'outerScript' as well.
			      *
			      * If outerScript == script, then this call is
			      * for the outer-most script/command. See
			      * Tcl_EvalEx() and TclEvalObjEx() for places
			      * generating arguments for which this is true.
			      */
{
    Tcl_Token *lastTokenPtr, *tokensPtr = TclParseScript(interp,
	    script, numBytes, /* flags */ 0, &lastTokenPtr, NULL);
    int code = TclEvalScriptTokens(interp, tokensPtr,
	    1 + (int)(lastTokenPtr - tokensPtr), flags, line,
	    clNextOuter, outerScript);
    Tcl_Free(tokensPtr);
    return code;
}

/*
 *----------------------------------------------------------------------
 *
 * TclAdvanceLines --
 *
 *	This function is a helper which counts the number of lines in a block
 *	of text and advances an external counter.
 *
 * Results:
 *	None.
 *
 * Side effects:
 *	The specified counter is advanced per the number of lines found.
 *
 * TIP #280
 *----------------------------------------------------------------------
 */

void
TclAdvanceLines(
    Tcl_Size *line,
    const char *start,
    const char *end)
{
    const char *p;

    for (p = start; p < end; p++) {
	if (*p == '\n') {
	    (*line)++;
	}
    }
}

/*
 *----------------------------------------------------------------------
 *
 * TclAdvanceContinuations --
 *
 *	This procedure is a helper which counts the number of continuation
 *	lines (CL) in a block of text using a table of CL locations and
 *	advances an external counter, and the pointer into the table.
 *
 * Results:
 *	None.
 *
 * Side effects:
 *	The specified counter is advanced per the number of continuation lines
 *	found.
 *
 * TIP #280
 *----------------------------------------------------------------------
 */

void
TclAdvanceContinuations(
    Tcl_Size *line,
    int **clNextPtrPtr,
    int loc)
{
    /*
     * Track the invisible continuation lines embedded in a script, if any.
     * Here they are just spaces (already). They were removed by
     * TclSubstTokens via TclParseBackslash.
     *
     * *clNextPtrPtr         <=> We have continuation lines to track.
     * **clNextPtrPtr >= 0   <=> We are not beyond the last possible location.
     * loc >= **clNextPtrPtr <=> We stepped beyond the current cont. line.
     */

    while (*clNextPtrPtr && (**clNextPtrPtr >= 0)
	    && (loc >= **clNextPtrPtr)) {
	/*
	 * We just stepped over an invisible continuation line. Adjust the
	 * line counter and step to the table entry holding the location of
	 * the next continuation line to track.
	 */

	(*line)++;
	(*clNextPtrPtr)++;
    }
}

/*
 *----------------------------------------------------------------------
 * Note: The whole data structure access for argument location tracking is
 * hidden behind these three functions. The only parts open are the lineLAPtr
 * field in the Interp structure. The CFWord definition is internal to here.
 * Should make it easier to redo the data structures if we find something more
 * space/time efficient.
 */

/*
 *----------------------------------------------------------------------
 *
 * TclArgumentEnter --
 *
 *	This procedure is a helper for the TIP #280 uplevel extension. It
 *	enters location references for the arguments of a command to be
 *	invoked. Only the first entry has the actual data, further entries
 *	simply count the usage up.
 *
 * Results:
 *	None.
 *
 * Side effects:
 *	May allocate memory.
 *
 * TIP #280
 *----------------------------------------------------------------------
 */

void
TclArgumentEnter(
    Tcl_Interp *interp,
    Tcl_Obj **objv,
    int objc,
    CmdFrame *cfPtr)
{
    Interp *iPtr = (Interp *) interp;
    int isNew, i;
    Tcl_HashEntry *hPtr;
    CFWord *cfwPtr;

    for (i = 1; i < objc; i++) {
	/*
	 * Ignore argument words without line information (= dynamic). If they
	 * are variables they may have location information associated with
	 * that, either through globally recorded 'set' invocations, or
	 * literals in bytecode. Either way there is no need to record
	 * something here.
	 */

	if (cfPtr->line[i] < 0) {
	    continue;
	}
	hPtr = Tcl_CreateHashEntry(iPtr->lineLAPtr, objv[i], &isNew);
	if (isNew) {
	    /*
	     * The word is not on the stack yet, remember the current location
	     * and initialize references.
	     */

	    cfwPtr = (CFWord *)Tcl_Alloc(sizeof(CFWord));
	    cfwPtr->framePtr = cfPtr;
	    cfwPtr->word = i;
	    cfwPtr->refCount = 1;
	    Tcl_SetHashValue(hPtr, cfwPtr);
	} else {
	    /*
	     * The word is already on the stack, its current location is not
	     * relevant. Just remember the reference to prevent early removal.
	     */

	    cfwPtr = (CFWord *)Tcl_GetHashValue(hPtr);
	    cfwPtr->refCount++;
	}
    }
}

/*
 *----------------------------------------------------------------------
 *
 * TclArgumentRelease --
 *
 *	This procedure is a helper for the TIP #280 uplevel extension. It
 *	removes the location references for the arguments of a command just
 *	done. Usage is counted down, the data is removed only when no user is
 *	left over.
 *
 * Results:
 *	None.
 *
 * Side effects:
 *	May release memory.
 *
 * TIP #280
 *----------------------------------------------------------------------
 */

void
TclArgumentRelease(
    Tcl_Interp *interp,
    Tcl_Obj **objv,
    int objc)
{
    Interp *iPtr = (Interp *) interp;
    int i;

    for (i = 1; i < objc; i++) {
	CFWord *cfwPtr;
	Tcl_HashEntry *hPtr =
		Tcl_FindHashEntry(iPtr->lineLAPtr, objv[i]);

	if (!hPtr) {
	    continue;
	}
	cfwPtr = (CFWord *)Tcl_GetHashValue(hPtr);

	if (cfwPtr->refCount-- > 1) {
	    continue;
	}

	Tcl_Free(cfwPtr);
	Tcl_DeleteHashEntry(hPtr);
    }
}

/*
 *----------------------------------------------------------------------
 *
 * TclArgumentBCEnter --
 *
 *	This procedure is a helper for the TIP #280 uplevel extension. It
 *	enters location references for the literal arguments of commands in
 *	bytecode about to be invoked. Only the first entry has the actual
 *	data, further entries simply count the usage up.
 *
 * Results:
 *	None.
 *
 * Side effects:
 *	May allocate memory.
 *
 * TIP #280
 *----------------------------------------------------------------------
 */

void
TclArgumentBCEnter(
    Tcl_Interp *interp,
    Tcl_Obj *objv[],
    int objc,
    void *codePtr,
    CmdFrame *cfPtr,
    int cmd,
    Tcl_Size pc)
{
    ExtCmdLoc *eclPtr;
    int word;
    ECL *ePtr;
    CFWordBC *lastPtr = NULL;
    Interp *iPtr = (Interp *) interp;
    Tcl_HashEntry *hePtr =
	    Tcl_FindHashEntry(iPtr->lineBCPtr, codePtr);

    if (!hePtr) {
	return;
    }
    eclPtr = (ExtCmdLoc *)Tcl_GetHashValue(hePtr);
    ePtr = &eclPtr->loc[cmd];

    /*
     * ePtr->nline is the number of words originally parsed.
     *
     * objc is the number of elements getting invoked.
     *
     * If they are not the same, we arrived here by compiling an
     * ensemble dispatch.  Ensemble subcommands that lead to script
     * evaluation are not supposed to get compiled, because a command
     * such as [info level] in the script can expose some of the dispatch
     * shenanigans.  This means that we don't have to tend to the
     * housekeeping, and can escape now.
     */

    if (ePtr->nline != objc) {
        return;
    }

    /*
     * Having disposed of the ensemble cases, we can state...
     * A few truths ...
     * (1) ePtr->nline == objc
     * (2) (ePtr->line[word] < 0) => !literal, for all words
     * (3) (word == 0) => !literal
     *
     * Item (2) is why we can use objv to get the literals, and do not
     * have to save them at compile time.
     */

    for (word = 1; word < objc; word++) {
	if (ePtr->line[word] >= 0) {
	    int isNew;
	    Tcl_HashEntry *hPtr = Tcl_CreateHashEntry(iPtr->lineLABCPtr,
		objv[word], &isNew);
	    CFWordBC *cfwPtr = (CFWordBC *)Tcl_Alloc(sizeof(CFWordBC));

	    cfwPtr->framePtr = cfPtr;
	    cfwPtr->obj = objv[word];
	    cfwPtr->pc = pc;
	    cfwPtr->word = word;
	    cfwPtr->nextPtr = lastPtr;
	    lastPtr = cfwPtr;

	    if (isNew) {
		/*
		 * The word is not on the stack yet, remember the current
		 * location and initialize references.
		 */

		cfwPtr->prevPtr = NULL;
	    } else {
		/*
		 * The object is already on the stack, however it may have
		 * a different location now (literal sharing may map
		 * multiple location to a single Tcl_Obj*. Save the old
		 * information in the new structure.
		 */

		cfwPtr->prevPtr = (CFWordBC *)Tcl_GetHashValue(hPtr);
	    }

	    Tcl_SetHashValue(hPtr, cfwPtr);
	}
    } /* for */

    cfPtr->litarg = lastPtr;
}

/*
 *----------------------------------------------------------------------
 *
 * TclArgumentBCRelease --
 *
 *	This procedure is a helper for the TIP #280 uplevel extension. It
 *	removes the location references for the literal arguments of commands
 *	in bytecode just done. Usage is counted down, the data is removed only
 *	when no user is left over.
 *
 * Results:
 *	None.
 *
 * Side effects:
 *	May release memory.
 *
 * TIP #280
 *----------------------------------------------------------------------
 */

void
TclArgumentBCRelease(
    Tcl_Interp *interp,
    CmdFrame *cfPtr)
{
    Interp *iPtr = (Interp *) interp;
    CFWordBC *cfwPtr = (CFWordBC *) cfPtr->litarg;

    while (cfwPtr) {
	CFWordBC *nextPtr = cfwPtr->nextPtr;
	Tcl_HashEntry *hPtr =
		Tcl_FindHashEntry(iPtr->lineLABCPtr, cfwPtr->obj);
	CFWordBC *xPtr = (CFWordBC *)Tcl_GetHashValue(hPtr);

	if (xPtr != cfwPtr) {
	    Tcl_Panic("TclArgumentBC Enter/Release Mismatch");
	}

	if (cfwPtr->prevPtr) {
	    Tcl_SetHashValue(hPtr, cfwPtr->prevPtr);
	} else {
	    Tcl_DeleteHashEntry(hPtr);
	}

	Tcl_Free(cfwPtr);
	cfwPtr = nextPtr;
    }

    cfPtr->litarg = NULL;
}

/*
 *----------------------------------------------------------------------
 *
 * TclArgumentGet --
 *
 *	This procedure is a helper for the TIP #280 uplevel extension. It
 *	finds the location references for a Tcl_Obj, if any.
 *
 * Results:
 *	None.
 *
 * Side effects:
 *	Writes found location information into the result arguments.
 *
 * TIP #280
 *----------------------------------------------------------------------
 */

void
TclArgumentGet(
    Tcl_Interp *interp,
    Tcl_Obj *obj,
    CmdFrame **cfPtrPtr,
    int *wordPtr)
{
    Interp *iPtr = (Interp *) interp;
    Tcl_HashEntry *hPtr;
    CmdFrame *framePtr;

    /*
     * An object which either has no string rep or else is a canonical list is
     * guaranteed to have been generated dynamically: bail out, this cannot
     * have a usable absolute location. _Do not touch_ the information the set
     * up by the caller. It knows better than us.
     */

    if (!TclHasStringRep(obj) || TclListObjIsCanonical(obj)) {
	return;
    }

    /*
     * First look for location information recorded in the argument
     * stack. That is nearest.
     */

    hPtr = Tcl_FindHashEntry(iPtr->lineLAPtr, obj);
    if (hPtr) {
	CFWord *cfwPtr = (CFWord *)Tcl_GetHashValue(hPtr);

	*wordPtr = cfwPtr->word;
	*cfPtrPtr = cfwPtr->framePtr;
	return;
    }

    /*
     * Check if the Tcl_Obj has location information as a bytecode literal, in
     * that stack.
     */

    hPtr = Tcl_FindHashEntry(iPtr->lineLABCPtr, obj);
    if (hPtr) {
	CFWordBC *cfwPtr = (CFWordBC *)Tcl_GetHashValue(hPtr);

	framePtr = cfwPtr->framePtr;
	framePtr->data.tebc.pc = (char *) (((ByteCode *)
		framePtr->data.tebc.codePtr)->codeStart + cfwPtr->pc);
	*cfPtrPtr = cfwPtr->framePtr;
	*wordPtr = cfwPtr->word;
	return;
    }
}

/*
 *----------------------------------------------------------------------
 *
 * Tcl_EvalObjEx, TclEvalObjEx --
 *
 *	Execute Tcl commands stored in a Tcl object. These commands are
 *	compiled into bytecodes if necessary, unless TCL_EVAL_DIRECT is
 *	specified.
 *
 *	If the flag TCL_EVAL_DIRECT is passed in, the value of invoker
 *	must be NULL.  Support for non-NULL invokers in that mode has
 *	been removed since it was unused and untested.  Failure to
 *	follow this limitation will lead to an assertion panic.
 *
 * Results:
 *	The return value is one of the return codes defined in tcl.h (such as
 *	TCL_OK), and the interpreter's result contains a value to supplement
 *	the return code.
 *
 * Side effects:
 *	The object is converted, if necessary, to a ByteCode object that holds
 *	the bytecode instructions for the commands. Executing the commands
 *	will almost certainly have side effects that depend on those commands.
 *
 * TIP #280 : Keep public API, internally extended API.
 *----------------------------------------------------------------------
 */

int
Tcl_EvalObjEx(
    Tcl_Interp *interp,		/* Token for command interpreter (returned by
				 * a previous call to Tcl_CreateInterp). */
    Tcl_Obj *objPtr,	/* Pointer to object containing commands to
				 * execute. */
    int flags)			/* Collection of OR-ed bits that control the
				 * evaluation of the script. Supported values
				 * are TCL_EVAL_GLOBAL and TCL_EVAL_DIRECT. */
{
    return TclEvalObjEx(interp, objPtr, flags, NULL, 0);
}

int
TclEvalObjEx(
    Tcl_Interp *interp,		/* Token for command interpreter (returned by
				 * a previous call to Tcl_CreateInterp). */
    Tcl_Obj *objPtr,	/* Pointer to object containing commands to
				 * execute. */
    int flags,			/* Collection of OR-ed bits that control the
				 * evaluation of the script. Supported values
				 * are TCL_EVAL_GLOBAL and TCL_EVAL_DIRECT. */
    const CmdFrame *invoker,	/* Frame of the command doing the eval. */
    int word)			/* Index of the word which is in objPtr. */
{
    int result = TCL_OK;
    NRE_callback *rootPtr = TOP_CB(interp);

    result = TclNREvalObjEx(interp, objPtr, flags, invoker, word);
    return TclNRRunCallbacks(interp, result, rootPtr);
}

int
TclNREvalObjEx(
    Tcl_Interp *interp,		/* Token for command interpreter (returned by
				 * a previous call to Tcl_CreateInterp). */
    Tcl_Obj *objPtr,	/* Pointer to object containing commands to
				 * execute. */
    int flags,			/* Collection of OR-ed bits that control the
				 * evaluation of the script. Supported values
				 * are TCL_EVAL_GLOBAL and TCL_EVAL_DIRECT. */
    const CmdFrame *invoker,	/* Frame of the command doing the eval. */
    int word)			/* Index of the word which is in objPtr. */
{
    Interp *iPtr = (Interp *) interp;
    int result;
    int allowExceptions = (iPtr->evalFlags & TCL_ALLOW_EXCEPTIONS);

    /*
     * This function consists of three independent blocks for: direct
     * evaluation of canonical lists, compilation and bytecode execution and
     * finally direct evaluation. Precisely one of these blocks will be run.
     */

    if (TclListObjIsCanonical(objPtr)) {
	CmdFrame *eoFramePtr = NULL;
	Tcl_Size objc;
	Tcl_Obj *listPtr, **objv;

	/*
	 * Canonical List Optimization:  In this case, we
	 * can safely use Tcl_EvalObjv instead and get an appreciable
	 * improvement in execution speed. This is because it allows us to
	 * avoid a setFromAny step that would just pack everything into a
	 * string and back out again.
	 *
	 * This also preserves any associations between list elements and
	 * location information for such elements.
	 */

	/*
	 * Shimmer protection! Always pass an unshared obj. The caller could
	 * incr the refCount of objPtr AFTER calling us! To be completely safe
	 * we always make a copy. The callback takes care of the refCounts for
	 * both listPtr and objPtr.
	 *
	 * TODO: Create a test to demo this need, or eliminate it.
	 * FIXME OPT: preserve just the internal rep?
	 */

	Tcl_IncrRefCount(objPtr);
	listPtr = TclListObjCopy(interp, objPtr);
	Tcl_IncrRefCount(listPtr);

	if (word != INT_MIN) {
	    /*
	     * TIP #280 Structures for tracking lines. As we know that this is
	     * dynamic execution we ignore the invoker, even if known.
	     *
	     * TIP #280. We do _not_ compute all the line numbers for the
	     * words in the command. For the eval of a pure list the most
	     * sensible choice is to put all words on line 1. Given that we
	     * neither need memory for them nor compute anything. 'line' is
	     * left NULL. The two places using this information (TclInfoFrame,
	     * and TclInitCompileEnv), are special-cased to use the proper
	     * line number directly instead of accessing the 'line' array.
	     *
	     * Note that we use (word==INTMIN) to signal that no command frame
	     * should be pushed, as needed by alias and ensemble redirections.
	     */

	    eoFramePtr = (CmdFrame *)TclStackAlloc(interp, sizeof(CmdFrame));
	    eoFramePtr->nline = 0;
	    eoFramePtr->line = NULL;

	    eoFramePtr->type = TCL_LOCATION_EVAL;
	    eoFramePtr->level = (iPtr->cmdFramePtr == NULL?
		    1 : iPtr->cmdFramePtr->level + 1);
	    eoFramePtr->framePtr = iPtr->framePtr;
	    eoFramePtr->nextPtr = iPtr->cmdFramePtr;

	    eoFramePtr->cmdObj = objPtr;
	    eoFramePtr->cmd = NULL;
	    eoFramePtr->len = 0;
	    eoFramePtr->data.eval.path = NULL;

	    iPtr->cmdFramePtr = eoFramePtr;

	    flags |= TCL_EVAL_SOURCE_IN_FRAME;
	}

	TclMarkTailcall(interp);
        TclNRAddCallback(interp, TEOEx_ListCallback, listPtr, eoFramePtr,
		objPtr, NULL);

	TclListObjGetElementsM(NULL, listPtr, &objc, &objv);
	return TclNREvalObjv(interp, objc, objv, flags, NULL);
    }

    if (!(flags & TCL_EVAL_DIRECT)) {
	/*
	 * Let the compiler/engine subsystem do the evaluation.
	 *
	 * TIP #280 The invoker provides us with the context for the script.
	 * We transfer this to the byte code compiler.
	 */

	ByteCode *codePtr;
	CallFrame *savedVarFramePtr = NULL;	/* Saves old copy of
						 * iPtr->varFramePtr in case
						 * TCL_EVAL_GLOBAL was set. */

        if (TclInterpReady(interp) != TCL_OK) {
            return TCL_ERROR;
        }
	if (flags & TCL_EVAL_GLOBAL) {
	    savedVarFramePtr = iPtr->varFramePtr;
	    iPtr->varFramePtr = iPtr->rootFramePtr;
	}
	Tcl_IncrRefCount(objPtr);
	codePtr = TclCompileObj(interp, objPtr, invoker, word);

	TclNRAddCallback(interp, TEOEx_ByteCodeCallback, savedVarFramePtr,
		objPtr, INT2PTR(allowExceptions), NULL);
        return TclNRExecuteByteCode(interp, codePtr);
    }

    {
	/*
	 * We're not supposed to use the compiler or byte-code
	 * interpreter. Let Tcl_EvalEx evaluate the command directly (and
	 * probably more slowly).
	 */
<<<<<<< HEAD
	Tcl_Token *lastTokenPtr, *tokensPtr;
=======

	const char *script;
	Tcl_Size numSrcBytes;
>>>>>>> e90011ea

	/*
	 * Now we check if we have data about invisible continuation lines for
	 * the script, and make it available to the direct script parser and
	 * evaluator we are about to call, if so.
	 *
	 * It may be possible that the script Tcl_Obj* can be free'd while the
	 * evaluator is using it, leading to the release of the associated
	 * ContLineLoc structure as well. To ensure that the latter doesn't
	 * happen we set a lock on it. We release this lock later in this
	 * function, after the evaluator is done. The relevant "lineCLPtr"
	 * hashtable is managed in the file "tclObj.c".
	 *
	 * Another important action is to save (and later restore) the
	 * continuation line information of the caller, in case we are
	 * executing nested commands in the eval/direct path.
	 */

	ContLineLoc *saveCLLocPtr = iPtr->scriptCLLocPtr;
	Tcl_Obj *copyPtr = TclTokensCopy(objPtr);

	assert(invoker == NULL);

	iPtr->scriptCLLocPtr = TclContinuationsGet(objPtr);

	Tcl_IncrRefCount(objPtr);

	tokensPtr = TclGetTokensFromObj(copyPtr, &lastTokenPtr);
	result = TclEvalScriptTokens(interp, tokensPtr,
		1 + (int)(lastTokenPtr - tokensPtr), flags, 1, NULL,
		tokensPtr[0].start);

	Tcl_DecrRefCount(objPtr);
	Tcl_DecrRefCount(copyPtr);

	iPtr->scriptCLLocPtr = saveCLLocPtr;
	return result;
    }
}

static int
TEOEx_ByteCodeCallback(
    void *data[],
    Tcl_Interp *interp,
    int result)
{
    Interp *iPtr = (Interp *) interp;
    CallFrame *savedVarFramePtr = (CallFrame *)data[0];
    Tcl_Obj *objPtr = (Tcl_Obj *)data[1];
    int allowExceptions = PTR2INT(data[2]);

    if (iPtr->numLevels == 0) {
	if (result == TCL_RETURN) {
	    result = TclUpdateReturnInfo(iPtr);
	}
	if ((result != TCL_OK) && (result != TCL_ERROR) && !allowExceptions) {
	    const char *script;
	    Tcl_Size numSrcBytes;

	    ProcessUnexpectedResult(interp, result);
	    result = TCL_ERROR;
	    script = Tcl_GetStringFromObj(objPtr, &numSrcBytes);
	    Tcl_LogCommandInfo(interp, script, script, numSrcBytes);
	}

	/*
	 * We are returning to level 0, so should call TclResetCancellation.
	 * Let us just unset the flags inline.
	 */

	TclUnsetCancelFlags(iPtr);
    }
    iPtr->evalFlags = 0;

    /*
     * Restore the callFrame if this was a TCL_EVAL_GLOBAL.
     */

    if (savedVarFramePtr) {
	iPtr->varFramePtr = savedVarFramePtr;
    }

    TclDecrRefCount(objPtr);
    return result;
}

static int
TEOEx_ListCallback(
    void *data[],
    Tcl_Interp *interp,
    int result)
{
    Interp *iPtr = (Interp *) interp;
    Tcl_Obj *listPtr = (Tcl_Obj *)data[0];
    CmdFrame *eoFramePtr = (CmdFrame *)data[1];
    Tcl_Obj *objPtr = (Tcl_Obj *)data[2];

    /*
     * Remove the cmdFrame
     */

    if (eoFramePtr) {
	iPtr->cmdFramePtr = eoFramePtr->nextPtr;
	TclStackFree(interp, eoFramePtr);
    }
    TclDecrRefCount(objPtr);
    TclDecrRefCount(listPtr);

    return result;
}

/*
 *----------------------------------------------------------------------
 *
 * ProcessUnexpectedResult --
 *
 *	Function called by Tcl_EvalObj to set the interpreter's result value
 *	to an appropriate error message when the code it evaluates returns an
 *	unexpected result code (not TCL_OK and not TCL_ERROR) to the topmost
 *	evaluation level.
 *
 * Results:
 *	None.
 *
 * Side effects:
 *	The interpreter result is set to an error message appropriate to the
 *	result code.
 *
 *----------------------------------------------------------------------
 */

static void
ProcessUnexpectedResult(
    Tcl_Interp *interp,		/* The interpreter in which the unexpected
				 * result code was returned. */
    int returnCode)		/* The unexpected result code. */
{
    char buf[TCL_INTEGER_SPACE];

    Tcl_ResetResult(interp);
    if (returnCode == TCL_BREAK) {
	Tcl_SetObjResult(interp, Tcl_NewStringObj(
		"invoked \"break\" outside of a loop", -1));
    } else if (returnCode == TCL_CONTINUE) {
	Tcl_SetObjResult(interp, Tcl_NewStringObj(
		"invoked \"continue\" outside of a loop", -1));
    } else {
	Tcl_SetObjResult(interp, Tcl_ObjPrintf(
		"command returned bad code: %d", returnCode));
    }
    snprintf(buf, sizeof(buf), "%d", returnCode);
    Tcl_SetErrorCode(interp, "TCL", "UNEXPECTED_RESULT_CODE", buf, NULL);
}

/*
 *---------------------------------------------------------------------------
 *
 * Tcl_ExprLong, Tcl_ExprDouble, Tcl_ExprBoolean --
 *
 *	Functions to evaluate an expression and return its value in a
 *	particular form.
 *
 * Results:
 *	Each of the functions below returns a standard Tcl result. If an error
 *	occurs then an error message is left in the interp's result. Otherwise
 *	the value of the expression, in the appropriate form, is stored at
 *	*ptr. If the expression had a result that was incompatible with the
 *	desired form then an error is returned.
 *
 * Side effects:
 *	None.
 *
 *---------------------------------------------------------------------------
 */

int
Tcl_ExprLong(
    Tcl_Interp *interp,		/* Context in which to evaluate the
				 * expression. */
    const char *exprstring,	/* Expression to evaluate. */
    long *ptr)			/* Where to store result. */
{
    Tcl_Obj *exprPtr;
    int result = TCL_OK;
    if (*exprstring == '\0') {
	/*
	 * Legacy compatibility - return 0 for the zero-length string.
	 */

	*ptr = 0;
    } else {
	exprPtr = Tcl_NewStringObj(exprstring, -1);
	Tcl_IncrRefCount(exprPtr);
	result = Tcl_ExprLongObj(interp, exprPtr, ptr);
	Tcl_DecrRefCount(exprPtr);
    }
    return result;
}

int
Tcl_ExprDouble(
    Tcl_Interp *interp,		/* Context in which to evaluate the
				 * expression. */
    const char *exprstring,	/* Expression to evaluate. */
    double *ptr)		/* Where to store result. */
{
    Tcl_Obj *exprPtr;
    int result = TCL_OK;

    if (*exprstring == '\0') {
	/*
	 * Legacy compatibility - return 0 for the zero-length string.
	 */

	*ptr = 0.0;
    } else {
	exprPtr = Tcl_NewStringObj(exprstring, -1);
	Tcl_IncrRefCount(exprPtr);
	result = Tcl_ExprDoubleObj(interp, exprPtr, ptr);
	Tcl_DecrRefCount(exprPtr);
				/* Discard the expression object. */
    }
    return result;
}

int
Tcl_ExprBoolean(
    Tcl_Interp *interp,		/* Context in which to evaluate the
				 * expression. */
    const char *exprstring,	/* Expression to evaluate. */
    int *ptr)			/* Where to store 0/1 result. */
{
    if (*exprstring == '\0') {
	/*
	 * An empty string. Just set the result boolean to 0 (false).
	 */

	*ptr = 0;
	return TCL_OK;
    } else {
	int result;
	Tcl_Obj *exprPtr = Tcl_NewStringObj(exprstring, -1);

	Tcl_IncrRefCount(exprPtr);
	result = Tcl_ExprBooleanObj(interp, exprPtr, ptr);
	Tcl_DecrRefCount(exprPtr);
	return result;
    }
}

/*
 *--------------------------------------------------------------
 *
 * Tcl_ExprLongObj, Tcl_ExprDoubleObj, Tcl_ExprBooleanObj --
 *
 *	Functions to evaluate an expression in an object and return its value
 *	in a particular form.
 *
 * Results:
 *	Each of the functions below returns a standard Tcl result object. If
 *	an error occurs then an error message is left in the interpreter's
 *	result. Otherwise the value of the expression, in the appropriate
 *	form, is stored at *ptr. If the expression had a result that was
 *	incompatible with the desired form then an error is returned.
 *
 * Side effects:
 *	None.
 *
 *--------------------------------------------------------------
 */

int
Tcl_ExprLongObj(
    Tcl_Interp *interp,		/* Context in which to evaluate the
				 * expression. */
    Tcl_Obj *objPtr,	/* Expression to evaluate. */
    long *ptr)			/* Where to store long result. */
{
    Tcl_Obj *resultPtr;
    int result, type;
    double d;
    void *internalPtr;

    result = Tcl_ExprObj(interp, objPtr, &resultPtr);
    if (result != TCL_OK) {
	return TCL_ERROR;
    }

    if (Tcl_GetNumberFromObj(interp, resultPtr, &internalPtr, &type)!=TCL_OK) {
	return TCL_ERROR;
    }

    switch (type) {
    case TCL_NUMBER_DOUBLE: {
	mp_int big;

	d = *((const double *) internalPtr);
	Tcl_DecrRefCount(resultPtr);
	if (Tcl_InitBignumFromDouble(interp, d, &big) != TCL_OK) {
	    return TCL_ERROR;
	}
	resultPtr = Tcl_NewBignumObj(&big);
    }
    /* FALLTHRU */
    case TCL_NUMBER_INT:
    case TCL_NUMBER_BIG:
	result = TclGetLongFromObj(interp, resultPtr, ptr);
	break;

    case TCL_NUMBER_NAN:
	Tcl_GetDoubleFromObj(interp, resultPtr, &d);
	result = TCL_ERROR;
    }

    Tcl_DecrRefCount(resultPtr);/* Discard the result object. */
    return result;
}

int
Tcl_ExprDoubleObj(
    Tcl_Interp *interp,		/* Context in which to evaluate the
				 * expression. */
    Tcl_Obj *objPtr,	/* Expression to evaluate. */
    double *ptr)		/* Where to store double result. */
{
    Tcl_Obj *resultPtr;
    int result, type;
    void *internalPtr;

    result = Tcl_ExprObj(interp, objPtr, &resultPtr);
    if (result != TCL_OK) {
	return TCL_ERROR;
    }

    result = Tcl_GetNumberFromObj(interp, resultPtr, &internalPtr, &type);
    if (result == TCL_OK) {
	switch (type) {
	case TCL_NUMBER_NAN:
#ifndef ACCEPT_NAN
	    result = Tcl_GetDoubleFromObj(interp, resultPtr, ptr);
	    break;
#endif
	case TCL_NUMBER_DOUBLE:
	    *ptr = *((const double *) internalPtr);
	    result = TCL_OK;
	    break;
	default:
	    result = Tcl_GetDoubleFromObj(interp, resultPtr, ptr);
	}
    }
    Tcl_DecrRefCount(resultPtr);/* Discard the result object. */
    return result;
}

int
Tcl_ExprBooleanObj(
    Tcl_Interp *interp,		/* Context in which to evaluate the
				 * expression. */
    Tcl_Obj *objPtr,	/* Expression to evaluate. */
    int *ptr)			/* Where to store 0/1 result. */
{
    Tcl_Obj *resultPtr;
    int result;

    result = Tcl_ExprObj(interp, objPtr, &resultPtr);
    if (result == TCL_OK) {
	result = Tcl_GetBooleanFromObj(interp, resultPtr, ptr);
	Tcl_DecrRefCount(resultPtr);
				/* Discard the result object. */
    }
    return result;
}

/*
 *----------------------------------------------------------------------
 *
 * TclObjInvokeNamespace --
 *
 *	Object version: Invokes a Tcl command, given an objv/objc, from either
 *	the exposed or hidden set of commands in the given interpreter.
 *
 *	NOTE: The command is invoked in the global stack frame of the
 *	interpreter or namespace, thus it cannot see any current state on the
 *	stack of that interpreter.
 *
 * Results:
 *	A standard Tcl result.
 *
 * Side effects:
 *	Whatever the command does.
 *
 *----------------------------------------------------------------------
 */

int
TclObjInvokeNamespace(
    Tcl_Interp *interp,		/* Interpreter in which command is to be
				 * invoked. */
    int objc,			/* Count of arguments. */
    Tcl_Obj *const objv[],	/* Argument objects; objv[0] points to the
				 * name of the command to invoke. */
    Tcl_Namespace *nsPtr,	/* The namespace to use. */
    int flags)			/* Combination of flags controlling the call:
				 * TCL_INVOKE_HIDDEN, TCL_INVOKE_NO_UNKNOWN,
				 * or TCL_INVOKE_NO_TRACEBACK. */
{
    int result;
    Tcl_CallFrame *framePtr;

    /*
     * Make the specified namespace the current namespace and invoke the
     * command.
     */

    (void) TclPushStackFrame(interp, &framePtr, nsPtr, /*isProcFrame*/0);
    result = TclObjInvoke(interp, objc, objv, flags);

    TclPopStackFrame(interp);
    return result;
}

/*
 *----------------------------------------------------------------------
 *
 * TclObjInvoke --
 *
 *	Invokes a Tcl command, given an objv/objc, from either the exposed or
 *	the hidden sets of commands in the given interpreter.
 *
 * Results:
 *	A standard Tcl object result.
 *
 * Side effects:
 *	Whatever the command does.
 *
 *----------------------------------------------------------------------
 */

int
TclObjInvoke(
    Tcl_Interp *interp,		/* Interpreter in which command is to be
				 * invoked. */
    int objc,			/* Count of arguments. */
    Tcl_Obj *const objv[],	/* Argument objects; objv[0] points to the
				 * name of the command to invoke. */
    int flags)			/* Combination of flags controlling the call:
				 * TCL_INVOKE_HIDDEN, TCL_INVOKE_NO_UNKNOWN,
				 * or TCL_INVOKE_NO_TRACEBACK. */
{
    /* make whole thing a call to Tcl_EvalObjv */
    if ((objc < 1) || (objv == NULL)) {
	Tcl_SetObjResult(interp, Tcl_NewStringObj(
                "illegal argument vector", -1));
	return TCL_ERROR;
    }
    if ((flags & TCL_INVOKE_HIDDEN) == 0) {
	Tcl_Panic("TclObjInvoke: called without TCL_INVOKE_HIDDEN");
    }
    return Tcl_NRCallObjProc(interp, TclNRInvoke, NULL, objc, objv);
}

int
TclNRInvoke(
    TCL_UNUSED(void *),
    Tcl_Interp *interp,
    int objc,
    Tcl_Obj *const objv[])
{
    Interp *iPtr = (Interp *) interp;
    Tcl_HashTable *hTblPtr;	/* Table of hidden commands. */
    const char *cmdName;	/* Name of the command from objv[0]. */
    Tcl_HashEntry *hPtr = NULL;
    Command *cmdPtr;

    cmdName = TclGetString(objv[0]);
    hTblPtr = iPtr->hiddenCmdTablePtr;
    if (hTblPtr != NULL) {
	hPtr = Tcl_FindHashEntry(hTblPtr, cmdName);
    }
    if (hPtr == NULL) {
	Tcl_SetObjResult(interp, Tcl_ObjPrintf(
                "invalid hidden command name \"%s\"", cmdName));
        Tcl_SetErrorCode(interp, "TCL", "LOOKUP", "HIDDENTOKEN", cmdName,
                NULL);
	return TCL_ERROR;
    }
    cmdPtr = (Command *)Tcl_GetHashValue(hPtr);

    /*
     * Avoid the exception-handling brain damage when numLevels == 0
     */

    iPtr->numLevels++;
    Tcl_NRAddCallback(interp, NRPostInvoke, NULL, NULL, NULL, NULL);

    /*
     * Normal command resolution of objv[0] isn't going to find cmdPtr.
     * That's the whole point of **hidden** commands.  So tell the Eval core
     * machinery not to even try (and risk finding something wrong).
     */

    return TclNREvalObjv(interp, objc, objv, TCL_EVAL_NORESOLVE, cmdPtr);
}

static int
NRPostInvoke(
    TCL_UNUSED(void **),
    Tcl_Interp *interp,
    int result)
{
    Interp *iPtr = (Interp *)interp;

    iPtr->numLevels--;
    return result;
}

/*
 *---------------------------------------------------------------------------
 *
 * Tcl_ExprString --
 *
 *	Evaluate an expression in a string and return its value in string
 *	form.
 *
 * Results:
 *	A standard Tcl result. If the result is TCL_OK, then the interp's
 *	result is set to the string value of the expression. If the result is
 *	TCL_ERROR, then the interp's result contains an error message.
 *
 * Side effects:
 *	A Tcl object is allocated to hold a copy of the expression string.
 *	This expression object is passed to Tcl_ExprObj and then deallocated.
 *
 *---------------------------------------------------------------------------
 */

int
Tcl_ExprString(
    Tcl_Interp *interp,		/* Context in which to evaluate the
				 * expression. */
    const char *expr)		/* Expression to evaluate. */
{
    int code = TCL_OK;

    if (expr[0] == '\0') {
	/*
	 * An empty string. Just set the interpreter's result to 0.
	 */

	Tcl_SetObjResult(interp, Tcl_NewWideIntObj(0));
    } else {
	Tcl_Obj *resultPtr, *exprObj = Tcl_NewStringObj(expr, -1);

	Tcl_IncrRefCount(exprObj);
	code = Tcl_ExprObj(interp, exprObj, &resultPtr);
	Tcl_DecrRefCount(exprObj);
	if (code == TCL_OK) {
	    Tcl_SetObjResult(interp, resultPtr);
	    Tcl_DecrRefCount(resultPtr);
	}
    }
    return code;
}

/*
 *----------------------------------------------------------------------
 *
 * Tcl_AppendObjToErrorInfo --
 *
 *	Add a Tcl_Obj value to the errorInfo field that describes the current
 *	error.
 *
 * Results:
 *	None.
 *
 * Side effects:
 *	The value of the Tcl_obj is appended to the errorInfo field. If we are
 *	just starting to log an error, errorInfo is initialized from the error
 *	message in the interpreter's result.
 *
 *----------------------------------------------------------------------
 */

void
Tcl_AppendObjToErrorInfo(
    Tcl_Interp *interp,		/* Interpreter to which error information
				 * pertains. */
    Tcl_Obj *objPtr)		/* Message to record. */
{
    Tcl_Size length;
    const char *message = Tcl_GetStringFromObj(objPtr, &length);
    Interp *iPtr = (Interp *) interp;

    Tcl_IncrRefCount(objPtr);

    /*
     * If we are just starting to log an error, errorInfo is initialized from
     * the error message in the interpreter's result.
     */

    iPtr->flags |= ERR_LEGACY_COPY;
    if (iPtr->errorInfo == NULL) {
	iPtr->errorInfo = iPtr->objResultPtr;
	Tcl_IncrRefCount(iPtr->errorInfo);
	if (!iPtr->errorCode) {
	    Tcl_SetErrorCode(interp, "NONE", NULL);
	}
    }

    /*
     * Now append "message" to the end of errorInfo.
     */

    if (length != 0) {
	if (Tcl_IsShared(iPtr->errorInfo)) {
	    Tcl_DecrRefCount(iPtr->errorInfo);
	    iPtr->errorInfo = Tcl_DuplicateObj(iPtr->errorInfo);
	    Tcl_IncrRefCount(iPtr->errorInfo);
	}
	Tcl_AppendToObj(iPtr->errorInfo, message, length);
    }
    Tcl_DecrRefCount(objPtr);
}

/*
 *----------------------------------------------------------------------
 *
 * Tcl_VarEval --
 *
 *	Given a variable number of string arguments, concatenate them all
 *	together and execute the result as a Tcl command.
 *
 * Results:
 *	A standard Tcl return result. An error message or other result may be
 *	left in the interp.
 *
 * Side effects:
 *	Depends on what was done by the command.
 *
 *----------------------------------------------------------------------
 */

int
Tcl_VarEval(
    Tcl_Interp *interp,
    ...)
{
    va_list argList;
    int result;
    Tcl_DString buf;
    char *string;

    va_start(argList, interp);
    /*
     * Copy the strings one after the other into a single larger string. Use
     * stack-allocated space for small commands, but if the command gets too
     * large than call Tcl_Alloc to create the space.
     */

    Tcl_DStringInit(&buf);
    while (1) {
	string = va_arg(argList, char *);
	if (string == NULL) {
	    break;
	}
	Tcl_DStringAppend(&buf, string, -1);
    }

    result = Tcl_EvalEx(interp, Tcl_DStringValue(&buf), -1, 0);
    Tcl_DStringFree(&buf);
    return result;
}

/*
 *----------------------------------------------------------------------
 *
 * Tcl_SetRecursionLimit --
 *
 *	Set the maximum number of recursive calls that may be active for an
 *	interpreter at once.
 *
 * Results:
 *	The return value is the old limit on nesting for interp.
 *
 * Side effects:
 *	None.
 *
 *----------------------------------------------------------------------
 */

Tcl_Size
Tcl_SetRecursionLimit(
    Tcl_Interp *interp,		/* Interpreter whose nesting limit is to be
				 * set. */
    Tcl_Size depth)		/* New value for maximimum depth. */
{
    Interp *iPtr = (Interp *) interp;
    Tcl_Size old;

    old = iPtr->maxNestingDepth;
    if (depth > 0) {
	iPtr->maxNestingDepth = depth;
    }
    return old;
}

/*
 *----------------------------------------------------------------------
 *
 * Tcl_AllowExceptions --
 *
 *	Sets a flag in an interpreter so that exceptions can occur in the next
 *	call to Tcl_Eval without them being turned into errors.
 *
 * Results:
 *	None.
 *
 * Side effects:
 *	The TCL_ALLOW_EXCEPTIONS flag gets set in the interpreter's evalFlags
 *	structure. See the reference documentation for more details.
 *
 *----------------------------------------------------------------------
 */

void
Tcl_AllowExceptions(
    Tcl_Interp *interp)		/* Interpreter in which to set flag. */
{
    Interp *iPtr = (Interp *) interp;

    iPtr->evalFlags |= TCL_ALLOW_EXCEPTIONS;
}

/*
 *----------------------------------------------------------------------
 *
 * Tcl_GetVersion --
 *
 *	Get the Tcl major, minor, and patchlevel version numbers and the
 *	release type. A patch is a release type TCL_FINAL_RELEASE with a
 *	patchLevel > 0.
 *
 * Results:
 *	None.
 *
 * Side effects:
 *	None.
 *
 *----------------------------------------------------------------------
 */

void
Tcl_GetVersion(
    int *majorV,
    int *minorV,
    int *patchLevelV,
    int *type)
{
    if (majorV != NULL) {
	*majorV = TCL_MAJOR_VERSION;
    }
    if (minorV != NULL) {
	*minorV = TCL_MINOR_VERSION;
    }
    if (patchLevelV != NULL) {
	*patchLevelV = TCL_RELEASE_SERIAL;
    }
    if (type != NULL) {
	*type = TCL_RELEASE_LEVEL;
    }
}

/*
 *----------------------------------------------------------------------
 *
 * Math Functions --
 *
 *	This page contains the functions that implement all of the built-in
 *	math functions for expressions.
 *
 * Results:
 *	Each function returns TCL_OK if it succeeds and pushes an Tcl object
 *	holding the result. If it fails it returns TCL_ERROR and leaves an
 *	error message in the interpreter's result.
 *
 * Side effects:
 *	None.
 *
 *----------------------------------------------------------------------
 */

static int
ExprCeilFunc(
    TCL_UNUSED(void *),
    Tcl_Interp *interp,		/* The interpreter in which to execute the
				 * function. */
    int objc,			/* Actual parameter count. */
    Tcl_Obj *const *objv)	/* Actual parameter list. */
{
    int code;
    double d;
    mp_int big;

    if (objc != 2) {
	MathFuncWrongNumArgs(interp, 2, objc, objv);
	return TCL_ERROR;
    }
    code = Tcl_GetDoubleFromObj(interp, objv[1], &d);
#ifdef ACCEPT_NAN
    if (code != TCL_OK) {
	const Tcl_ObjInternalRep *irPtr = TclFetchInternalRep(objv[1], &tclDoubleType.objType);

	if (irPtr) {
	    Tcl_SetObjResult(interp, objv[1]);
	    return TCL_OK;
	}
    }
#endif
    if (code != TCL_OK) {
	return TCL_ERROR;
    }

    if (Tcl_GetBignumFromObj(NULL, objv[1], &big) == TCL_OK) {
	Tcl_SetObjResult(interp, Tcl_NewDoubleObj(TclCeil(&big)));
	mp_clear(&big);
    } else {
	Tcl_SetObjResult(interp, Tcl_NewDoubleObj(ceil(d)));
    }
    return TCL_OK;
}

static int
ExprFloorFunc(
    TCL_UNUSED(void *),
    Tcl_Interp *interp,		/* The interpreter in which to execute the
				 * function. */
    int objc,			/* Actual parameter count. */
    Tcl_Obj *const *objv)	/* Actual parameter list. */
{
    int code;
    double d;
    mp_int big;

    if (objc != 2) {
	MathFuncWrongNumArgs(interp, 2, objc, objv);
	return TCL_ERROR;
    }
    code = Tcl_GetDoubleFromObj(interp, objv[1], &d);
#ifdef ACCEPT_NAN
    if (code != TCL_OK) {
	const Tcl_ObjInternalRep *irPtr = TclFetchInternalRep(objv[1], &tclDoubleType.objType);

	if (irPtr) {
	    Tcl_SetObjResult(interp, objv[1]);
	    return TCL_OK;
	}
    }
#endif
    if (code != TCL_OK) {
	return TCL_ERROR;
    }

    if (Tcl_GetBignumFromObj(NULL, objv[1], &big) == TCL_OK) {
	Tcl_SetObjResult(interp, Tcl_NewDoubleObj(TclFloor(&big)));
	mp_clear(&big);
    } else {
	Tcl_SetObjResult(interp, Tcl_NewDoubleObj(floor(d)));
    }
    return TCL_OK;
}

static int
ExprIsqrtFunc(
    TCL_UNUSED(void *),
    Tcl_Interp *interp,		/* The interpreter in which to execute. */
    int objc,			/* Actual parameter count. */
    Tcl_Obj *const *objv)	/* Actual parameter list. */
{
    void *ptr;
    int type;
    double d;
    Tcl_WideInt w;
    mp_int big;
    int exact = 0;		/* Flag ==1 if the argument can be represented
				 * in a double as an exact integer. */

    /*
     * Check syntax.
     */

    if (objc != 2) {
	MathFuncWrongNumArgs(interp, 2, objc, objv);
	return TCL_ERROR;
    }

    /*
     * Make sure that the arg is a number.
     */

    if (Tcl_GetNumberFromObj(interp, objv[1], &ptr, &type) != TCL_OK) {
	return TCL_ERROR;
    }

    switch (type) {
    case TCL_NUMBER_NAN:
	Tcl_GetDoubleFromObj(interp, objv[1], &d);
	return TCL_ERROR;
    case TCL_NUMBER_DOUBLE:
	d = *((const double *) ptr);
	if (d < 0) {
	    goto negarg;
	}
#ifdef IEEE_FLOATING_POINT
	if (d <= MAX_EXACT) {
	    exact = 1;
	}
#endif
	if (!exact) {
	    if (Tcl_InitBignumFromDouble(interp, d, &big) != TCL_OK) {
		return TCL_ERROR;
	    }
	}
	break;
    case TCL_NUMBER_BIG:
	if (Tcl_GetBignumFromObj(interp, objv[1], &big) != TCL_OK) {
	    return TCL_ERROR;
	}
	if (mp_isneg(&big)) {
	    mp_clear(&big);
	    goto negarg;
	}
	break;
    default:
	if (TclGetWideIntFromObj(interp, objv[1], &w) != TCL_OK) {
	    return TCL_ERROR;
	}
	if (w < 0) {
	    goto negarg;
	}
	d = (double) w;
#ifdef IEEE_FLOATING_POINT
	if (d < MAX_EXACT) {
	    exact = 1;
	}
#endif
	if (!exact) {
	    Tcl_GetBignumFromObj(interp, objv[1], &big);
	}
	break;
    }

    if (exact) {
	Tcl_SetObjResult(interp, Tcl_NewWideIntObj((Tcl_WideInt) sqrt(d)));
    } else {
	mp_int root;
	mp_err err;

	err = mp_init(&root);
	if (err == MP_OKAY) {
	    err = mp_sqrt(&big, &root);
	}
	mp_clear(&big);
	if (err != MP_OKAY) {
	    return TCL_ERROR;
	}
	Tcl_SetObjResult(interp, Tcl_NewBignumObj(&root));
    }
    return TCL_OK;

  negarg:
    Tcl_SetObjResult(interp, Tcl_NewStringObj(
            "square root of negative argument", -1));
    Tcl_SetErrorCode(interp, "ARITH", "DOMAIN",
	    "domain error: argument not in valid range", NULL);
    return TCL_ERROR;
}

static int
ExprSqrtFunc(
    TCL_UNUSED(void *),
    Tcl_Interp *interp,		/* The interpreter in which to execute the
				 * function. */
    int objc,			/* Actual parameter count. */
    Tcl_Obj *const *objv)	/* Actual parameter list. */
{
    int code;
    double d;
    mp_int big;

    if (objc != 2) {
	MathFuncWrongNumArgs(interp, 2, objc, objv);
	return TCL_ERROR;
    }
    code = Tcl_GetDoubleFromObj(interp, objv[1], &d);
#ifdef ACCEPT_NAN
    if (code != TCL_OK) {
	const Tcl_ObjInternalRep *irPtr = TclFetchInternalRep(objv[1], &tclDoubleType.objType);

	if (irPtr) {
	    Tcl_SetObjResult(interp, objv[1]);
	    return TCL_OK;
	}
    }
#endif
    if (code != TCL_OK) {
	return TCL_ERROR;
    }
    if ((d >= 0.0) && isinf(d)
	    && (Tcl_GetBignumFromObj(NULL, objv[1], &big) == TCL_OK)) {
	mp_int root;
	mp_err err;

	err = mp_init(&root);
	if (err == MP_OKAY) {
	    err = mp_sqrt(&big, &root);
	}
	mp_clear(&big);
	if (err != MP_OKAY) {
	    mp_clear(&root);
	    return TCL_ERROR;
	}
	Tcl_SetObjResult(interp, Tcl_NewDoubleObj(TclBignumToDouble(&root)));
	mp_clear(&root);
    } else {
	Tcl_SetObjResult(interp, Tcl_NewDoubleObj(sqrt(d)));
    }
    return TCL_OK;
}

static int
ExprUnaryFunc(
    void *clientData,	/* Contains the address of a function that
				 * takes one double argument and returns a
				 * double result. */
    Tcl_Interp *interp,		/* The interpreter in which to execute the
				 * function. */
    int objc,			/* Actual parameter count */
    Tcl_Obj *const *objv)	/* Actual parameter list */
{
    int code;
    double d;
    double (*func)(double) = (double (*)(double)) clientData;

    if (objc != 2) {
	MathFuncWrongNumArgs(interp, 2, objc, objv);
	return TCL_ERROR;
    }
    code = Tcl_GetDoubleFromObj(interp, objv[1], &d);
#ifdef ACCEPT_NAN
    if (code != TCL_OK) {
	const Tcl_ObjInternalRep *irPtr = TclFetchInternalRep(objv[1], &tclDoubleType.objType);

	if (irPtr) {
	    d = irPtr->doubleValue;
	    Tcl_ResetResult(interp);
	    code = TCL_OK;
	}
    }
#endif
    if (code != TCL_OK) {
	return TCL_ERROR;
    }
    errno = 0;
    return CheckDoubleResult(interp, func(d));
}

static int
CheckDoubleResult(
    Tcl_Interp *interp,
    double dResult)
{
#ifndef ACCEPT_NAN
    if (isnan(dResult)) {
	TclExprFloatError(interp, dResult);
	return TCL_ERROR;
    }
#endif
    if ((errno == ERANGE) && ((dResult == 0.0) || isinf(dResult))) {
	/*
	 * When ERANGE signals under/overflow, just accept 0.0 or +/-Inf
	 */
    } else if (errno != 0) {
	/*
	 * Report other errno values as errors.
	 */

	TclExprFloatError(interp, dResult);
	return TCL_ERROR;
    }
    Tcl_SetObjResult(interp, Tcl_NewDoubleObj(dResult));
    return TCL_OK;
}

static int
ExprBinaryFunc(
    void *clientData,	/* Contains the address of a function that
				 * takes two double arguments and returns a
				 * double result. */
    Tcl_Interp *interp,		/* The interpreter in which to execute the
				 * function. */
    int objc,			/* Actual parameter count. */
    Tcl_Obj *const *objv)	/* Parameter vector. */
{
    int code;
    double d1, d2;
    double (*func)(double, double) = (double (*)(double, double)) clientData;

    if (objc != 3) {
	MathFuncWrongNumArgs(interp, 3, objc, objv);
	return TCL_ERROR;
    }
    code = Tcl_GetDoubleFromObj(interp, objv[1], &d1);
#ifdef ACCEPT_NAN
    if (code != TCL_OK) {
	const Tcl_ObjInternalRep *irPtr = TclFetchInternalRep(objv[1], &tclDoubleType.objType);

	if (irPtr) {
	    d1 = irPtr->doubleValue;
	    Tcl_ResetResult(interp);
	    code = TCL_OK;
	}
    }
#endif
    if (code != TCL_OK) {
	return TCL_ERROR;
    }
    code = Tcl_GetDoubleFromObj(interp, objv[2], &d2);
#ifdef ACCEPT_NAN
    if (code != TCL_OK) {
	const Tcl_ObjInternalRep *irPtr = TclFetchInternalRep(objv[1], &tclDoubleType.objType);

	if (irPtr) {
	    d2 = irPtr->doubleValue;
	    Tcl_ResetResult(interp);
	    code = TCL_OK;
	}
    }
#endif
    if (code != TCL_OK) {
	return TCL_ERROR;
    }
    errno = 0;
    return CheckDoubleResult(interp, func(d1, d2));
}

static int
ExprAbsFunc(
    TCL_UNUSED(void *),
    Tcl_Interp *interp,		/* The interpreter in which to execute the
				 * function. */
    int objc,			/* Actual parameter count. */
    Tcl_Obj *const *objv)	/* Parameter vector. */
{
    void *ptr;
    int type;
    mp_int big;

    if (objc != 2) {
	MathFuncWrongNumArgs(interp, 2, objc, objv);
	return TCL_ERROR;
    }

    if (Tcl_GetNumberFromObj(interp, objv[1], &ptr, &type) != TCL_OK) {
	return TCL_ERROR;
    }

    if (type == TCL_NUMBER_INT) {
	Tcl_WideInt l = *((const Tcl_WideInt *) ptr);

	if (l > 0) {
	    goto unChanged;
	} else if (l == 0) {
	    if (TclHasStringRep(objv[1])) {
		Tcl_Size numBytes;
		const char *bytes = Tcl_GetStringFromObj(objv[1], &numBytes);

		while (numBytes) {
		    if (*bytes == '-') {
			Tcl_SetObjResult(interp, Tcl_NewWideIntObj(0));
			return TCL_OK;
		    }
		    bytes++; numBytes--;
		}
	    }
	    goto unChanged;
	} else if (l == WIDE_MIN) {
	    if (sizeof(Tcl_WideInt) > sizeof(int64_t)) {
		Tcl_WideUInt ul = -(Tcl_WideUInt)WIDE_MIN;
		if (mp_init(&big) != MP_OKAY || mp_unpack(&big, 1, 1,
			sizeof(Tcl_WideInt), 0, 0, &ul) != MP_OKAY) {
		    return TCL_ERROR;
		}
		if (mp_neg(&big, &big) != MP_OKAY) {
		    return TCL_ERROR;
		}
	    } else if (mp_init_i64(&big, l) != MP_OKAY) {
		return TCL_ERROR;
	    }
	    goto tooLarge;
	}
	Tcl_SetObjResult(interp, Tcl_NewWideIntObj(-l));
	return TCL_OK;
    }

    if (type == TCL_NUMBER_DOUBLE) {
	double d = *((const double *) ptr);
	static const double poszero = 0.0;

	/*
	 * We need to distinguish here between positive 0.0 and negative -0.0.
	 * [Bug 2954959]
	 */

	if (d == -0.0) {
	    if (!memcmp(&d, &poszero, sizeof(double))) {
		goto unChanged;
	    }
	} else if (d > -0.0) {
	    goto unChanged;
	}
	Tcl_SetObjResult(interp, Tcl_NewDoubleObj(-d));
	return TCL_OK;
    }

    if (type == TCL_NUMBER_BIG) {
	if (mp_isneg((const mp_int *) ptr)) {
	    Tcl_GetBignumFromObj(NULL, objv[1], &big);
	tooLarge:
	    if (mp_neg(&big, &big) != MP_OKAY) {
		return TCL_ERROR;
	    }
	    Tcl_SetObjResult(interp, Tcl_NewBignumObj(&big));
	} else {
	unChanged:
	    Tcl_SetObjResult(interp, objv[1]);
	}
	return TCL_OK;
    }

    if (type == TCL_NUMBER_NAN) {
#ifdef ACCEPT_NAN
	Tcl_SetObjResult(interp, objv[1]);
	return TCL_OK;
#else
	double d;

	Tcl_GetDoubleFromObj(interp, objv[1], &d);
	return TCL_ERROR;
#endif
    }
    return TCL_OK;
}

static int
ExprBoolFunc(
    TCL_UNUSED(void *),
    Tcl_Interp *interp,		/* The interpreter in which to execute the
				 * function. */
    int objc,			/* Actual parameter count. */
    Tcl_Obj *const *objv)	/* Actual parameter vector. */
{
    int value;

    if (objc != 2) {
	MathFuncWrongNumArgs(interp, 2, objc, objv);
	return TCL_ERROR;
    }
    if (Tcl_GetBooleanFromObj(interp, objv[1], &value) != TCL_OK) {
	return TCL_ERROR;
    }
    Tcl_SetObjResult(interp, Tcl_NewBooleanObj(value));
    return TCL_OK;
}

static int
ExprDoubleFunc(
    TCL_UNUSED(void *),
    Tcl_Interp *interp,		/* The interpreter in which to execute the
				 * function. */
    int objc,			/* Actual parameter count. */
    Tcl_Obj *const *objv)	/* Actual parameter vector. */
{
    double dResult;

    if (objc != 2) {
	MathFuncWrongNumArgs(interp, 2, objc, objv);
	return TCL_ERROR;
    }
    if (Tcl_GetDoubleFromObj(interp, objv[1], &dResult) != TCL_OK) {
#ifdef ACCEPT_NAN
	if (TclHasInternalRep(objv[1], &tclDoubleType.objType)) {
	    Tcl_SetObjResult(interp, objv[1]);
	    return TCL_OK;
	}
#endif
	return TCL_ERROR;
    }
    Tcl_SetObjResult(interp, Tcl_NewDoubleObj(dResult));
    return TCL_OK;
}

static int
ExprIntFunc(
    TCL_UNUSED(void *),
    Tcl_Interp *interp,		/* The interpreter in which to execute the
				 * function. */
    int objc,			/* Actual parameter count. */
    Tcl_Obj *const *objv)	/* Actual parameter vector. */
{
    double d;
    int type;
    void *ptr;

    if (objc != 2) {
	MathFuncWrongNumArgs(interp, 2, objc, objv);
	return TCL_ERROR;
    }
    if (Tcl_GetNumberFromObj(interp, objv[1], &ptr, &type) != TCL_OK) {
	return TCL_ERROR;
    }

    if (type == TCL_NUMBER_DOUBLE) {
	d = *((const double *) ptr);
	if ((d >= (double)WIDE_MAX) || (d <= (double)WIDE_MIN)) {
	    mp_int big;

	    if (Tcl_InitBignumFromDouble(interp, d, &big) != TCL_OK) {
		/* Infinity */
		return TCL_ERROR;
	    }
	    Tcl_SetObjResult(interp, Tcl_NewBignumObj(&big));
	    return TCL_OK;
	} else {
	    Tcl_WideInt result = (Tcl_WideInt) d;

	    Tcl_SetObjResult(interp, Tcl_NewWideIntObj(result));
	    return TCL_OK;
	}
    }

    if (type != TCL_NUMBER_NAN) {
	/*
	 * All integers are already of integer type.
	 */

	Tcl_SetObjResult(interp, objv[1]);
	return TCL_OK;
    }

    /*
     * Get the error message for NaN.
     */

    Tcl_GetDoubleFromObj(interp, objv[1], &d);
    return TCL_ERROR;
}

static int
ExprWideFunc(
    TCL_UNUSED(void *),
    Tcl_Interp *interp,		/* The interpreter in which to execute the
				 * function. */
    int objc,			/* Actual parameter count. */
    Tcl_Obj *const *objv)	/* Actual parameter vector. */
{
    Tcl_WideInt wResult;

    if (ExprIntFunc(NULL, interp, objc, objv) != TCL_OK) {
	return TCL_ERROR;
    }
    TclGetWideBitsFromObj(NULL, Tcl_GetObjResult(interp), &wResult);
    Tcl_SetObjResult(interp, Tcl_NewWideIntObj(wResult));
    return TCL_OK;
}

/*
 * Common implmentation of max() and min().
 */
static int
ExprMaxMinFunc(
    TCL_UNUSED(void *),
    Tcl_Interp *interp,		/* The interpreter in which to execute the
				 * function. */
    int objc,			/* Actual parameter count. */
    Tcl_Obj *const *objv,	/* Actual parameter vector. */
    int op)			/* Comparison direction */
{
    Tcl_Obj *res;
    double d;
    int type, i;
    void *ptr;

    if (objc < 2) {
	MathFuncWrongNumArgs(interp, 2, objc, objv);
	return TCL_ERROR;
    }
    res = objv[1];
    for (i = 1; i < objc; i++) {
        if (Tcl_GetNumberFromObj(interp, objv[i], &ptr, &type) != TCL_OK) {
            return TCL_ERROR;
        }
        if (type == TCL_NUMBER_NAN) {
            /*
             * Get the error message for NaN.
             */

            Tcl_GetDoubleFromObj(interp, objv[i], &d);
            return TCL_ERROR;
        }
        if (TclCompareTwoNumbers(objv[i], res) == op)  {
            res = objv[i];
        }
    }

    Tcl_SetObjResult(interp, res);
    return TCL_OK;
}

static int
ExprMaxFunc(
    TCL_UNUSED(void *),
    Tcl_Interp *interp,		/* The interpreter in which to execute the
				 * function. */
    int objc,			/* Actual parameter count. */
    Tcl_Obj *const *objv)	/* Actual parameter vector. */
{
    return ExprMaxMinFunc(NULL, interp, objc, objv, MP_GT);
}

static int
ExprMinFunc(
    TCL_UNUSED(void *),
    Tcl_Interp *interp,		/* The interpreter in which to execute the
				 * function. */
    int objc,			/* Actual parameter count. */
    Tcl_Obj *const *objv)	/* Actual parameter vector. */
{
    return ExprMaxMinFunc(NULL, interp, objc, objv, MP_LT);
}

static int
ExprRandFunc(
    TCL_UNUSED(void *),
    Tcl_Interp *interp,		/* The interpreter in which to execute the
				 * function. */
    int objc,			/* Actual parameter count. */
    Tcl_Obj *const *objv)	/* Actual parameter vector. */
{
    Interp *iPtr = (Interp *) interp;
    double dResult;
    long tmp;			/* Algorithm assumes at least 32 bits. Only
				 * long guarantees that. See below. */
    Tcl_Obj *oResult;

    if (objc != 1) {
	MathFuncWrongNumArgs(interp, 1, objc, objv);
	return TCL_ERROR;
    }

    if (!(iPtr->flags & RAND_SEED_INITIALIZED)) {
	iPtr->flags |= RAND_SEED_INITIALIZED;

	/*
	 * To ensure different seeds in different threads (bug #416643),
	 * take into consideration the thread this interp is running in.
	 */

	iPtr->randSeed = TclpGetClicks() + PTR2UINT(Tcl_GetCurrentThread())*4093U;

	/*
	 * Make sure 1 <= randSeed <= (2^31) - 2. See below.
	 */

	iPtr->randSeed &= 0x7FFFFFFFL;
	if ((iPtr->randSeed == 0) || (iPtr->randSeed == 0x7FFFFFFFL)) {
	    iPtr->randSeed ^= 123459876L;
	}
    }

    /*
     * Generate the random number using the linear congruential generator
     * defined by the following recurrence:
     *		seed = ( IA * seed ) mod IM
     * where IA is 16807 and IM is (2^31) - 1. The recurrence maps a seed in
     * the range [1, IM - 1] to a new seed in that same range. The recurrence
     * maps IM to 0, and maps 0 back to 0, so those two values must not be
     * allowed as initial values of seed.
     *
     * In order to avoid potential problems with integer overflow, the
     * recurrence is implemented in terms of additional constants IQ and IR
     * such that
     *		IM = IA*IQ + IR
     * None of the operations in the implementation overflows a 32-bit signed
     * integer, and the C type long is guaranteed to be at least 32 bits wide.
     *
     * For more details on how this algorithm works, refer to the following
     * papers:
     *
     *	S.K. Park & K.W. Miller, "Random number generators: good ones are hard
     *	to find," Comm ACM 31(10):1192-1201, Oct 1988
     *
     *	W.H. Press & S.A. Teukolsky, "Portable random number generators,"
     *	Computers in Physics 6(5):522-524, Sep/Oct 1992.
     */

#define RAND_IA		16807
#define RAND_IM		2147483647
#define RAND_IQ		127773
#define RAND_IR		2836
#define RAND_MASK	123459876

    tmp = iPtr->randSeed/RAND_IQ;
    iPtr->randSeed = RAND_IA*(iPtr->randSeed - tmp*RAND_IQ) - RAND_IR*tmp;
    if (iPtr->randSeed < 0) {
	iPtr->randSeed += RAND_IM;
    }

    /*
     * Since the recurrence keeps seed values in the range [1, RAND_IM - 1],
     * dividing by RAND_IM yields a double in the range (0, 1).
     */

    dResult = iPtr->randSeed * (1.0/RAND_IM);

    /*
     * Push a Tcl object with the result.
     */

    TclNewDoubleObj(oResult, dResult);
    Tcl_SetObjResult(interp, oResult);
    return TCL_OK;
}

static int
ExprRoundFunc(
    TCL_UNUSED(void *),
    Tcl_Interp *interp,		/* The interpreter in which to execute the
				 * function. */
    int objc,			/* Actual parameter count. */
    Tcl_Obj *const *objv)	/* Parameter vector. */
{
    double d;
    void *ptr;
    int type;

    if (objc != 2) {
	MathFuncWrongNumArgs(interp, 2, objc, objv);
	return TCL_ERROR;
    }

    if (Tcl_GetNumberFromObj(interp, objv[1], &ptr, &type) != TCL_OK) {
	return TCL_ERROR;
    }

    if (type == TCL_NUMBER_DOUBLE) {
	double fractPart, intPart;
	Tcl_WideInt max = WIDE_MAX, min = WIDE_MIN;

	fractPart = modf(*((const double *) ptr), &intPart);
	if (fractPart <= -0.5) {
	    min++;
	} else if (fractPart >= 0.5) {
	    max--;
	}
	if ((intPart >= (double)max) || (intPart <= (double)min)) {
	    mp_int big;
	    mp_err err = MP_OKAY;

	    if (Tcl_InitBignumFromDouble(interp, intPart, &big) != TCL_OK) {
		/* Infinity */
		return TCL_ERROR;
	    }
	    if (fractPart <= -0.5) {
		err = mp_sub_d(&big, 1, &big);
	    } else if (fractPart >= 0.5) {
		err = mp_add_d(&big, 1, &big);
	    }
	    if (err != MP_OKAY) {
		return TCL_ERROR;
	    }
	    Tcl_SetObjResult(interp, Tcl_NewBignumObj(&big));
	    return TCL_OK;
	} else {
	    Tcl_WideInt result = (Tcl_WideInt)intPart;

	    if (fractPart <= -0.5) {
		result--;
	    } else if (fractPart >= 0.5) {
		result++;
	    }
	    Tcl_SetObjResult(interp, Tcl_NewWideIntObj(result));
	    return TCL_OK;
	}
    }

    if (type != TCL_NUMBER_NAN) {
	/*
	 * All integers are already rounded
	 */

	Tcl_SetObjResult(interp, objv[1]);
	return TCL_OK;
    }

    /*
     * Get the error message for NaN.
     */

    Tcl_GetDoubleFromObj(interp, objv[1], &d);
    return TCL_ERROR;
}

static int
ExprSrandFunc(
    TCL_UNUSED(void *),
    Tcl_Interp *interp,		/* The interpreter in which to execute the
				 * function. */
    int objc,			/* Actual parameter count. */
    Tcl_Obj *const *objv)	/* Parameter vector. */
{
    Interp *iPtr = (Interp *) interp;
    Tcl_WideInt w = 0;		/* Initialized to avoid compiler warning. */

    /*
     * Convert argument and use it to reset the seed.
     */

    if (objc != 2) {
	MathFuncWrongNumArgs(interp, 2, objc, objv);
	return TCL_ERROR;
    }

    if (TclGetWideBitsFromObj(NULL, objv[1], &w) != TCL_OK) {
	return TCL_ERROR;
    }

    /*
     * Reset the seed. Make sure 1 <= randSeed <= 2^31 - 2. See comments in
     * ExprRandFunc for more details.
     */

    iPtr->flags |= RAND_SEED_INITIALIZED;
    iPtr->randSeed = (long) w & 0x7FFFFFFF;
    if ((iPtr->randSeed == 0) || (iPtr->randSeed == 0x7FFFFFFF)) {
	iPtr->randSeed ^= 123459876;
    }

    /*
     * To avoid duplicating the random number generation code we simply clean
     * up our state and call the real random number function. That function
     * will always succeed.
     */

    return ExprRandFunc(NULL, interp, 1, objv);
}

/*
 *----------------------------------------------------------------------
 *
 * Double Classification Functions --
 *
 *	This page contains the functions that implement all of the built-in
 *	math functions for classifying IEEE doubles.
 *
 *      These have to be a little bit careful while Tcl_GetDoubleFromObj()
 *      rejects NaN values, which these functions *explicitly* accept.
 *
 * Results:
 *	Each function returns TCL_OK if it succeeds and pushes an Tcl object
 *	holding the result. If it fails it returns TCL_ERROR and leaves an
 *	error message in the interpreter's result.
 *
 * Side effects:
 *	None.
 *
 *----------------------------------------------------------------------
 *
 * Older MSVC is supported by Tcl, but doesn't have fpclassify(). Of course.
 * But it does sometimes have _fpclass() which does almost the same job; if
 * even that is absent, we grobble around directly in the platform's binary
 * representation of double.
 *
 * The ClassifyDouble() function makes all that conform to a common API
 * (effectively the C99 standard API renamed), and just delegates to the
 * standard macro on platforms that do it correctly.
 */

static inline int
ClassifyDouble(
    double d)
{
#if TCL_FPCLASSIFY_MODE == 0
    return fpclassify(d);
#else /* TCL_FPCLASSIFY_MODE != 0 */
    /*
     * If we don't have fpclassify(), we also don't have the values it returns.
     * Hence we define those here.
     */
#ifndef FP_NAN
#   define FP_NAN          1	/* Value is NaN */
#   define FP_INFINITE     2	/* Value is an infinity */
#   define FP_ZERO         3	/* Value is a zero */
#   define FP_NORMAL       4	/* Value is a normal float */
#   define FP_SUBNORMAL    5	/* Value has lost accuracy */
#endif /* !FP_NAN */

#if TCL_FPCLASSIFY_MODE == 3
    return __builtin_fpclassify(
            FP_NAN, FP_INFINITE, FP_NORMAL, FP_SUBNORMAL, FP_ZERO, d);
#elif TCL_FPCLASSIFY_MODE == 2
    /*
     * We assume this hack is only needed on little-endian systems.
     * Specifically, x86 running Windows.  It's fairly easy to enable for
     * others if they need it (because their libc/libm is broken) but we'll
     * jump that hurdle when requred.  We can solve the word ordering then.
     */

    union {
        double d;               /* Interpret as double */
        struct {
            unsigned int low;   /* Lower 32 bits */
            unsigned int high;  /* Upper 32 bits */
        } w;                    /* Interpret as unsigned integer words */
    } doubleMeaning;            /* So we can look at the representation of a
                                 * double directly. Platform (i.e., processor)
                                 * specific; this is for x86 (and most other
                                 * little-endian processors, but those are
                                 * untested). */
    unsigned int exponent, mantissaLow, mantissaHigh;
                                /* The pieces extracted from the double. */
    int zeroMantissa;           /* Was the mantissa zero? That's special. */

    /*
     * Shifts and masks to use with the doubleMeaning variable above.
     */

#define EXPONENT_MASK   0x7FF   /* 11 bits (after shifting) */
#define EXPONENT_SHIFT  20      /* Moves exponent to bottom of word */
#define MANTISSA_MASK   0xFFFFF /* 20 bits (plus 32 from other word) */

    /*
     * Extract the exponent (11 bits) and mantissa (52 bits).  Note that we
     * totally ignore the sign bit.
     */

    doubleMeaning.d = d;
    exponent = (doubleMeaning.w.high >> EXPONENT_SHIFT) & EXPONENT_MASK;
    mantissaLow = doubleMeaning.w.low;
    mantissaHigh = doubleMeaning.w.high & MANTISSA_MASK;
    zeroMantissa = (mantissaHigh == 0 && mantissaLow == 0);

    /*
     * Look for the special cases of exponent.
     */

    switch (exponent) {
    case 0:
        /*
         * When the exponent is all zeros, it's a ZERO or a SUBNORMAL.
         */

        return zeroMantissa ? FP_ZERO : FP_SUBNORMAL;
    case EXPONENT_MASK:
        /*
         * When the exponent is all ones, it's an INF or a NAN.
         */

        return zeroMantissa ? FP_INFINITE : FP_NAN;
    default:
        /*
         * Everything else is a NORMAL double precision float.
         */

        return FP_NORMAL;
    }
#elif TCL_FPCLASSIFY_MODE == 1
    switch (_fpclass(d)) {
    case _FPCLASS_NZ:
    case _FPCLASS_PZ:
        return FP_ZERO;
    case _FPCLASS_NN:
    case _FPCLASS_PN:
        return FP_NORMAL;
    case _FPCLASS_ND:
    case _FPCLASS_PD:
        return FP_SUBNORMAL;
    case _FPCLASS_NINF:
    case _FPCLASS_PINF:
        return FP_INFINITE;
    default:
        Tcl_Panic("result of _fpclass() outside documented range!");
    case _FPCLASS_QNAN:
    case _FPCLASS_SNAN:
        return FP_NAN;
    }
#else /* TCL_FPCLASSIFY_MODE not in (0..3) */
#error "unknown or unexpected TCL_FPCLASSIFY_MODE"
#endif /* TCL_FPCLASSIFY_MODE */
#endif /* !fpclassify */
}

static int
ExprIsFiniteFunc(
    TCL_UNUSED(void *),
    Tcl_Interp *interp,		/* The interpreter in which to execute the
				 * function. */
    int objc,			/* Actual parameter count */
    Tcl_Obj *const *objv)	/* Actual parameter list */
{
    double d;
    void *ptr;
    int type, result = 0;

    if (objc != 2) {
	MathFuncWrongNumArgs(interp, 2, objc, objv);
	return TCL_ERROR;
    }

    if (Tcl_GetNumberFromObj(interp, objv[1], &ptr, &type) != TCL_OK) {
        return TCL_ERROR;
    }
    if (type != TCL_NUMBER_NAN) {
        if (Tcl_GetDoubleFromObj(interp, objv[1], &d) != TCL_OK) {
            return TCL_ERROR;
        }
        type = ClassifyDouble(d);
        result = (type != FP_INFINITE && type != FP_NAN);
    }
    Tcl_SetObjResult(interp, Tcl_NewBooleanObj(result));
    return TCL_OK;
}

static int
ExprIsInfinityFunc(
    TCL_UNUSED(void *),
    Tcl_Interp *interp,		/* The interpreter in which to execute the
				 * function. */
    int objc,			/* Actual parameter count */
    Tcl_Obj *const *objv)	/* Actual parameter list */
{
    double d;
    void *ptr;
    int type, result = 0;

    if (objc != 2) {
	MathFuncWrongNumArgs(interp, 2, objc, objv);
	return TCL_ERROR;
    }

    if (Tcl_GetNumberFromObj(interp, objv[1], &ptr, &type) != TCL_OK) {
        return TCL_ERROR;
    }
    if (type != TCL_NUMBER_NAN) {
        if (Tcl_GetDoubleFromObj(interp, objv[1], &d) != TCL_OK) {
            return TCL_ERROR;
        }
        result = (ClassifyDouble(d) == FP_INFINITE);
    }
    Tcl_SetObjResult(interp, Tcl_NewBooleanObj(result));
    return TCL_OK;
}

static int
ExprIsNaNFunc(
    TCL_UNUSED(void *),
    Tcl_Interp *interp,		/* The interpreter in which to execute the
				 * function. */
    int objc,			/* Actual parameter count */
    Tcl_Obj *const *objv)	/* Actual parameter list */
{
    double d;
    void *ptr;
    int type, result = 1;

    if (objc != 2) {
	MathFuncWrongNumArgs(interp, 2, objc, objv);
	return TCL_ERROR;
    }

    if (Tcl_GetNumberFromObj(interp, objv[1], &ptr, &type) != TCL_OK) {
        return TCL_ERROR;
    }
    if (type != TCL_NUMBER_NAN) {
        if (Tcl_GetDoubleFromObj(interp, objv[1], &d) != TCL_OK) {
            return TCL_ERROR;
        }
        result = (ClassifyDouble(d) == FP_NAN);
    }
    Tcl_SetObjResult(interp, Tcl_NewBooleanObj(result));
    return TCL_OK;
}

static int
ExprIsNormalFunc(
    TCL_UNUSED(void *),
    Tcl_Interp *interp,		/* The interpreter in which to execute the
				 * function. */
    int objc,			/* Actual parameter count */
    Tcl_Obj *const *objv)	/* Actual parameter list */
{
    double d;
    void *ptr;
    int type, result = 0;

    if (objc != 2) {
	MathFuncWrongNumArgs(interp, 2, objc, objv);
	return TCL_ERROR;
    }

    if (Tcl_GetNumberFromObj(interp, objv[1], &ptr, &type) != TCL_OK) {
        return TCL_ERROR;
    }
    if (type != TCL_NUMBER_NAN) {
        if (Tcl_GetDoubleFromObj(interp, objv[1], &d) != TCL_OK) {
            return TCL_ERROR;
        }
        result = (ClassifyDouble(d) == FP_NORMAL);
    }
    Tcl_SetObjResult(interp, Tcl_NewBooleanObj(result));
    return TCL_OK;
}

static int
ExprIsSubnormalFunc(
    TCL_UNUSED(void *),
    Tcl_Interp *interp,		/* The interpreter in which to execute the
				 * function. */
    int objc,			/* Actual parameter count */
    Tcl_Obj *const *objv)	/* Actual parameter list */
{
    double d;
    void *ptr;
    int type, result = 0;

    if (objc != 2) {
	MathFuncWrongNumArgs(interp, 2, objc, objv);
	return TCL_ERROR;
    }

    if (Tcl_GetNumberFromObj(interp, objv[1], &ptr, &type) != TCL_OK) {
        return TCL_ERROR;
    }
    if (type != TCL_NUMBER_NAN) {
        if (Tcl_GetDoubleFromObj(interp, objv[1], &d) != TCL_OK) {
            return TCL_ERROR;
        }
        result = (ClassifyDouble(d) == FP_SUBNORMAL);
    }
    Tcl_SetObjResult(interp, Tcl_NewBooleanObj(result));
    return TCL_OK;
}

static int
ExprIsUnorderedFunc(
    TCL_UNUSED(void *),
    Tcl_Interp *interp,		/* The interpreter in which to execute the
				 * function. */
    int objc,			/* Actual parameter count */
    Tcl_Obj *const *objv)	/* Actual parameter list */
{
    double d;
    void *ptr;
    int type, result = 0;

    if (objc != 3) {
	MathFuncWrongNumArgs(interp, 3, objc, objv);
	return TCL_ERROR;
    }

    if (Tcl_GetNumberFromObj(interp, objv[1], &ptr, &type) != TCL_OK) {
        return TCL_ERROR;
    }
    if (type == TCL_NUMBER_NAN) {
        result = 1;
    } else {
        d = *((const double *) ptr);
        result = (ClassifyDouble(d) == FP_NAN);
    }

    if (Tcl_GetNumberFromObj(interp, objv[2], &ptr, &type) != TCL_OK) {
        return TCL_ERROR;
    }
    if (type == TCL_NUMBER_NAN) {
        result |= 1;
    } else {
        d = *((const double *) ptr);
        result |= (ClassifyDouble(d) == FP_NAN);
    }

    Tcl_SetObjResult(interp, Tcl_NewBooleanObj(result));
    return TCL_OK;
}

static int
FloatClassifyObjCmd(
    TCL_UNUSED(void *),
    Tcl_Interp *interp,		/* The interpreter in which to execute the
				 * function. */
    int objc,			/* Actual parameter count */
    Tcl_Obj *const *objv)	/* Actual parameter list */
{
    double d;
    Tcl_Obj *objPtr;
    void *ptr;
    int type;

    if (objc != 2) {
        Tcl_WrongNumArgs(interp, 1, objv, "floatValue");
	return TCL_ERROR;
    }

    if (Tcl_GetNumberFromObj(interp, objv[1], &ptr, &type) != TCL_OK) {
        return TCL_ERROR;
    }
    if (type == TCL_NUMBER_NAN) {
        goto gotNaN;
    } else if (Tcl_GetDoubleFromObj(interp, objv[1], &d) != TCL_OK) {
        return TCL_ERROR;
    }
    switch (ClassifyDouble(d)) {
    case FP_INFINITE:
        TclNewLiteralStringObj(objPtr, "infinite");
        break;
    case FP_NAN:
    gotNaN:
        TclNewLiteralStringObj(objPtr, "nan");
        break;
    case FP_NORMAL:
        TclNewLiteralStringObj(objPtr, "normal");
        break;
    case FP_SUBNORMAL:
        TclNewLiteralStringObj(objPtr, "subnormal");
        break;
    case FP_ZERO:
        TclNewLiteralStringObj(objPtr, "zero");
        break;
    default:
        Tcl_SetObjResult(interp, Tcl_ObjPrintf(
                "unable to classify number: %f", d));
        return TCL_ERROR;
    }
    Tcl_SetObjResult(interp, objPtr);
    return TCL_OK;
}

/*
 *----------------------------------------------------------------------
 *
 * MathFuncWrongNumArgs --
 *
 *	Generate an error message when a math function presents the wrong
 *	number of arguments.
 *
 * Results:
 *	None.
 *
 * Side effects:
 *	An error message is stored in the interpreter result.
 *
 *----------------------------------------------------------------------
 */

static void
MathFuncWrongNumArgs(
    Tcl_Interp *interp,		/* Tcl interpreter */
    int expected,		/* Formal parameter count. */
    int found,			/* Actual parameter count. */
    Tcl_Obj *const *objv)	/* Actual parameter vector. */
{
    const char *name = TclGetString(objv[0]);
    const char *tail = name + strlen(name);

    while (tail > name+1) {
	tail--;
	if (*tail == ':' && tail[-1] == ':') {
	    name = tail+1;
	    break;
	}
    }
    Tcl_SetObjResult(interp, Tcl_ObjPrintf(
	    "%s arguments for math function \"%s\"",
	    (found < expected ? "not enough" : "too many"), name));
    Tcl_SetErrorCode(interp, "TCL", "WRONGARGS", NULL);
}

#ifdef USE_DTRACE
/*
 *----------------------------------------------------------------------
 *
 * DTraceObjCmd --
 *
 *	This function is invoked to process the "::tcl::dtrace" Tcl command.
 *
 * Results:
 *	A standard Tcl object result.
 *
 * Side effects:
 *	The 'tcl-probe' DTrace probe is triggered (if it is enabled).
 *
 *----------------------------------------------------------------------
 */

static int
DTraceObjCmd(
    TCL_UNUSED(void *),
    TCL_UNUSED(Tcl_Interp *),
    int objc,			/* Number of arguments. */
    Tcl_Obj *const objv[])	/* Argument objects. */
{
    if (TCL_DTRACE_TCL_PROBE_ENABLED()) {
	char *a[10];
	int i = 0;

	while (i++ < 10) {
	    a[i-1] = i < objc ? TclGetString(objv[i]) : NULL;
	}
	TCL_DTRACE_TCL_PROBE(a[0], a[1], a[2], a[3], a[4], a[5], a[6], a[7],
		a[8], a[9]);
    }
    return TCL_OK;
}

/*
 *----------------------------------------------------------------------
 *
 * TclDTraceInfo --
 *
 *	Extract information from a TIP280 dict for use by DTrace probes.
 *
 * Results:
 *	None.
 *
 * Side effects:
 *	None.
 *
 *----------------------------------------------------------------------
 */

void
TclDTraceInfo(
    Tcl_Obj *info,
    const char **args,
    int *argsi)
{
    static Tcl_Obj *keys[10] = { NULL };
    Tcl_Obj **k = keys, *val;
    int i = 0;

    if (!*k) {
#define kini(s) TclNewLiteralStringObj(keys[i], s); i++
	kini("cmd");	kini("type");	kini("proc");	kini("file");
	kini("method");	kini("class");	kini("lambda");	kini("object");
	kini("line");	kini("level");
#undef kini
    }
    for (i = 0; i < 6; i++) {
	Tcl_DictObjGet(NULL, info, *k++, &val);
	args[i] = val ? TclGetString(val) : NULL;
    }

    /*
     * no "proc" -> use "lambda"
     */

    if (!args[2]) {
	Tcl_DictObjGet(NULL, info, *k, &val);
	args[2] = val ? TclGetString(val) : NULL;
    }
    k++;

    /*
     * no "class" -> use "object"
     */

    if (!args[5]) {
	Tcl_DictObjGet(NULL, info, *k, &val);
	args[5] = val ? TclGetString(val) : NULL;
    }
    k++;
    for (i = 0; i < 2; i++) {
	Tcl_DictObjGet(NULL, info, *k++, &val);
	if (val) {
	    TclGetIntFromObj(NULL, val, &argsi[i]);
	} else {
	    argsi[i] = 0;
	}
    }
}

/*
 *----------------------------------------------------------------------
 *
 * DTraceCmdReturn --
 *
 *	NR callback for DTrace command return probes.
 *
 * Results:
 *	None.
 *
 * Side effects:
 *	None.
 *
 *----------------------------------------------------------------------
 */

static int
DTraceCmdReturn(
    void *data[],
    Tcl_Interp *interp,
    int result)
{
    char *cmdName = TclGetString((Tcl_Obj *) data[0]);

    if (TCL_DTRACE_CMD_RETURN_ENABLED()) {
	TCL_DTRACE_CMD_RETURN(cmdName, result);
    }
    if (TCL_DTRACE_CMD_RESULT_ENABLED()) {
	Tcl_Obj *r = Tcl_GetObjResult(interp);

	TCL_DTRACE_CMD_RESULT(cmdName, result, TclGetString(r), r);
    }
    return result;
}

TCL_DTRACE_DEBUG_LOG()

#endif /* USE_DTRACE */

/*
 *----------------------------------------------------------------------
 *
 * Tcl_NRCallObjProc --
 *
 *	This function calls an objProc directly while managing things properly
 *	if it happens to be an NR objProc. It is meant to be used by extenders
 *	that provide an NR implementation of a command, as this function
 *	permits a trivial coding of the non-NR objProc.
 *
 * Results:
 *	The return value is a standard Tcl completion code such as TCL_OK or
 *	TCL_ERROR. A result or error message is left in interp's result.
 *
 * Side effects:
 *	Depends on the objProc.
 *
 *----------------------------------------------------------------------
 */

int
Tcl_NRCallObjProc(
    Tcl_Interp *interp,
    Tcl_ObjCmdProc *objProc,
    void *clientData,
    Tcl_Size objc,
    Tcl_Obj *const objv[])
{
    NRE_callback *rootPtr = TOP_CB(interp);

    TclNRAddCallback(interp, Dispatch, objProc, clientData,
	    INT2PTR(objc), objv);
    return TclNRRunCallbacks(interp, TCL_OK, rootPtr);
}

int wrapperNRObjProc(
    void *clientData,
    Tcl_Interp *interp,
    int objc,
    Tcl_Obj *const objv[])
{
    CmdWrapperInfo *info = (CmdWrapperInfo *)clientData;
    clientData = info->clientData;
    Tcl_ObjCmdProc2 *proc = info->proc;
    Tcl_Free(info);
    if (objc < 0) {
	objc = -1;
    }
    return proc(clientData, interp, (Tcl_Size)objc, objv);
}

int
Tcl_NRCallObjProc2(
    Tcl_Interp *interp,
    Tcl_ObjCmdProc2 *objProc,
    void *clientData,
    ptrdiff_t objc,
    Tcl_Obj *const objv[])
{
    if (objc > INT_MAX) {
	Tcl_WrongNumArgs(interp, 1, objv, "?args?");
	return TCL_ERROR;
    }

    NRE_callback *rootPtr = TOP_CB(interp);
    CmdWrapperInfo *info = (CmdWrapperInfo *)Tcl_Alloc(sizeof(CmdWrapperInfo));
    info->clientData = clientData;
    info->proc = objProc;

    TclNRAddCallback(interp, Dispatch, wrapperNRObjProc, info,
	    INT2PTR(objc), objv);
    return TclNRRunCallbacks(interp, TCL_OK, rootPtr);
}

/*
 *----------------------------------------------------------------------
 *
 * Tcl_NRCreateCommand --
 *
 *	Define a new NRE-enabled object-based command in a command table.
 *
 * Results:
 *	The return value is a token for the command, which can be used in
 *	future calls to Tcl_GetCommandName.
 *
 * Side effects:
 *	If no command named "cmdName" already exists for interp, one is
 *	created. Otherwise, if a command does exist, then if the object-based
 *	Tcl_ObjCmdProc is TclInvokeStringCommand, we assume Tcl_CreateCommand
 *	was called previously for the same command and just set its
 *	Tcl_ObjCmdProc to the argument "proc"; otherwise, we delete the old
 *	command.
 *
 *	In the future, during bytecode evaluation when "cmdName" is seen as
 *	the name of a command by Tcl_EvalObj or Tcl_Eval, the object-based
 *	Tcl_ObjCmdProc proc will be called. When the command is deleted from
 *	the table, deleteProc will be called. See the manual entry for details
 *	on the calling sequence.
 *
 *----------------------------------------------------------------------
 */

static int cmdWrapperNreProc(
    void *clientData,
    Tcl_Interp *interp,
    int objc,
    Tcl_Obj *const objv[])
{
    CmdWrapperInfo *info = (CmdWrapperInfo *)clientData;
    if (objc < 0) {
	objc = -1;
    }
    return info->nreProc(info->clientData, interp, objc, objv);
}

Tcl_Command
Tcl_NRCreateCommand2(
    Tcl_Interp *interp,		/* Token for command interpreter (returned by
				 * previous call to Tcl_CreateInterp). */
    const char *cmdName,	/* Name of command. If it contains namespace
				 * qualifiers, the new command is put in the
				 * specified namespace; otherwise it is put in
				 * the global namespace. */
    Tcl_ObjCmdProc2 *proc,	/* Object-based function to associate with
				 * name, provides direct access for direct
				 * calls. */
    Tcl_ObjCmdProc2 *nreProc,	/* Object-based function to associate with
				 * name, provides NR implementation */
    void *clientData,	/* Arbitrary value to pass to object
				 * function. */
    Tcl_CmdDeleteProc *deleteProc)
				/* If not NULL, gives a function to call when
				 * this command is deleted. */
{
    CmdWrapperInfo *info = (CmdWrapperInfo *)Tcl_Alloc(sizeof(CmdWrapperInfo));
    info->proc = proc;
    info->clientData = clientData;
    info->nreProc = nreProc;
    info->deleteProc = deleteProc;
    info->deleteData = clientData;
    return Tcl_NRCreateCommand(interp, cmdName,
	    (proc ? cmdWrapperProc : NULL),
	    (nreProc ? cmdWrapperNreProc : NULL),
	    info, cmdWrapperDeleteProc);
}

Tcl_Command
Tcl_NRCreateCommand(
    Tcl_Interp *interp,		/* Token for command interpreter (returned by
				 * previous call to Tcl_CreateInterp). */
    const char *cmdName,	/* Name of command. If it contains namespace
				 * qualifiers, the new command is put in the
				 * specified namespace; otherwise it is put in
				 * the global namespace. */
    Tcl_ObjCmdProc *proc,	/* Object-based function to associate with
				 * name, provides direct access for direct
				 * calls. */
    Tcl_ObjCmdProc *nreProc,	/* Object-based function to associate with
				 * name, provides NR implementation */
    void *clientData,	/* Arbitrary value to pass to object
				 * function. */
    Tcl_CmdDeleteProc *deleteProc)
				/* If not NULL, gives a function to call when
				 * this command is deleted. */
{
    Command *cmdPtr = (Command *)
	    Tcl_CreateObjCommand(interp, cmdName, proc, clientData,
                    deleteProc);

    cmdPtr->nreProc = nreProc;
    return (Tcl_Command) cmdPtr;
}

Tcl_Command
TclNRCreateCommandInNs(
    Tcl_Interp *interp,
    const char *cmdName,
    Tcl_Namespace *nsPtr,
    Tcl_ObjCmdProc *proc,
    Tcl_ObjCmdProc *nreProc,
    void *clientData,
    Tcl_CmdDeleteProc *deleteProc)
{
    Command *cmdPtr = (Command *)
            TclCreateObjCommandInNs(interp, cmdName, nsPtr, proc, clientData,
                    deleteProc);

    cmdPtr->nreProc = nreProc;
    return (Tcl_Command) cmdPtr;
}

/****************************************************************************
 * Stuff for the public api
 ****************************************************************************/

int
Tcl_NREvalObj(
    Tcl_Interp *interp,
    Tcl_Obj *objPtr,
    int flags)
{
    return TclNREvalObjEx(interp, objPtr, flags, NULL, INT_MIN);
}

int
Tcl_NREvalObjv(
    Tcl_Interp *interp,		/* Interpreter in which to evaluate the
				 * command. Also used for error reporting. */
    Tcl_Size objc,			/* Number of words in command. */
    Tcl_Obj *const objv[],	/* An array of pointers to objects that are
				 * the words that make up the command. */
    int flags)			/* Collection of OR-ed bits that control the
				 * evaluation of the script. Only
				 * TCL_EVAL_GLOBAL, TCL_EVAL_INVOKE and
				 * TCL_EVAL_NOERR are currently supported. */
{
    return TclNREvalObjv(interp, objc, objv, flags, NULL);
}

int
Tcl_NRCmdSwap(
    Tcl_Interp *interp,
    Tcl_Command cmd,
    Tcl_Size objc,
    Tcl_Obj *const objv[],
    int flags)
{
    return TclNREvalObjv(interp, objc, objv, flags|TCL_EVAL_NOERR,
	    (Command *) cmd);
}

/*****************************************************************************
 * Tailcall related code
 *****************************************************************************
 *
 * The steps of the tailcall dance are as follows:
 *
 *   1. when [tailcall] is invoked, it stores the corresponding callback in
 *      the current CallFrame and returns TCL_RETURN
 *   2. when the CallFrame is popped, it calls TclSetTailcall to store the
 *      callback in the proper NRCommand callback - the spot where the command
 *      that pushed the CallFrame is completely cleaned up
 *   3. when the NRCommand callback runs, it schedules the tailcall callback
 *      to run immediately after it returns
 *
 *   One delicate point is to properly define the NRCommand where the tailcall
 *   will execute. There are functions whose purpose is to help define the
 *   precise spot:
 *     TclMarkTailcall: if the NEXT command to be pushed tailcalls, execution
 *         should continue right here
 *     TclSkipTailcall:  if the NEXT command to be pushed tailcalls, execution
 *         should continue after the CURRENT command is fully returned ("skip
 *         the next command: we are redirecting to it, tailcalls should run
 *         after WE return")
 *     TclPushTailcallPoint: the search for a tailcalling spot cannot traverse
 *         this point. This is special for OO, as some of the oo constructs
 *         that behave like commands may not push an NRCommand callback.
 */

void
TclMarkTailcall(
    Tcl_Interp *interp)
{
    Interp *iPtr = (Interp *) interp;

    if (iPtr->deferredCallbacks == NULL) {
	TclNRAddCallback(interp, NRCommand, NULL, NULL,
                NULL, NULL);
        iPtr->deferredCallbacks = TOP_CB(interp);
    }
}

void
TclSkipTailcall(
    Tcl_Interp *interp)
{
    Interp *iPtr = (Interp *) interp;

    TclMarkTailcall(interp);
    iPtr->deferredCallbacks->data[1] = INT2PTR(1);
}

void
TclPushTailcallPoint(
    Tcl_Interp *interp)
{
    TclNRAddCallback(interp, NRCommand, NULL, NULL, NULL, NULL);
    ((Interp *) interp)->numLevels++;
}

/*
 *----------------------------------------------------------------------
 *
 * TclSetTailcall --
 *
 *	Splice a tailcall command in the proper spot of the NRE callback
 *	stack, so that it runs at the right time.
 *
 *----------------------------------------------------------------------
 */

void
TclSetTailcall(
    Tcl_Interp *interp,
    Tcl_Obj *listPtr)
{
    /*
     * Find the splicing spot: right before the NRCommand of the thing
     * being tailcalled. Note that we skip NRCommands marked by a 1 in data[1]
     * (used by command redirectors).
     */

    NRE_callback *runPtr;

    for (runPtr = TOP_CB(interp); runPtr; runPtr = runPtr->nextPtr) {
        if (((runPtr->procPtr) == NRCommand) && !runPtr->data[1]) {
            break;
        }
    }
    if (!runPtr) {
        Tcl_Panic("tailcall cannot find the right splicing spot: should not happen!");
    }
    runPtr->data[1] = listPtr;
}

/*
 *----------------------------------------------------------------------
 *
 * TclNRTailcallObjCmd --
 *
 *	Prepare the tailcall as a list and store it in the current
 *	varFrame. When the frame is later popped the tailcall will be spliced
 *	at the proper place.
 *
 * Results:
 *	The first NRCommand callback that is not marked to be skipped is
 *	updated so that its data[1] field contains the tailcall list.
 *
 *----------------------------------------------------------------------
 */

int
TclNRTailcallObjCmd(
    TCL_UNUSED(void *),
    Tcl_Interp *interp,
    int objc,
    Tcl_Obj *const objv[])
{
    Interp *iPtr = (Interp *) interp;

    if (objc < 1) {
	Tcl_WrongNumArgs(interp, 1, objv, "?command? ?arg ...?");
	return TCL_ERROR;
    }

    if (!(iPtr->varFramePtr->isProcCallFrame & 1)) {
        Tcl_SetObjResult(interp, Tcl_NewStringObj(
                "tailcall can only be called from a proc, lambda or method", -1));
        Tcl_SetErrorCode(interp, "TCL", "TAILCALL", "ILLEGAL", NULL);
	return TCL_ERROR;
    }

    /*
     * Invocation without args just clears a scheduled tailcall; invocation
     * with an argument replaces any previously scheduled tailcall.
     */

    if (iPtr->varFramePtr->tailcallPtr) {
        Tcl_DecrRefCount(iPtr->varFramePtr->tailcallPtr);
        iPtr->varFramePtr->tailcallPtr = NULL;
    }

    /*
     * Create the callback to actually evaluate the tailcalled
     * command, then set it in the varFrame so that PopCallFrame can use it
     * at the proper time.
     */

    if (objc > 1) {
        Tcl_Obj *listPtr, *nsObjPtr;
        Tcl_Namespace *nsPtr = (Tcl_Namespace *) iPtr->varFramePtr->nsPtr;

        /*
         * The tailcall data is in a Tcl list: the first element is the
         * namespace, the rest the command to be tailcalled.
         */

        nsObjPtr = Tcl_NewStringObj(nsPtr->fullName, -1);
        listPtr = Tcl_NewListObj(objc, objv);
 	TclListObjSetElement(interp, listPtr, 0, nsObjPtr);

        iPtr->varFramePtr->tailcallPtr = listPtr;
    }
    return TCL_RETURN;
}

/*
 *----------------------------------------------------------------------
 *
 * TclNRTailcallEval --
 *
 *	This NREcallback actually causes the tailcall to be evaluated.
 *
 *----------------------------------------------------------------------
 */

int
TclNRTailcallEval(
    void *data[],
    Tcl_Interp *interp,
    int result)
{
    Interp *iPtr = (Interp *) interp;
    Tcl_Obj *listPtr = (Tcl_Obj *)data[0], *nsObjPtr;
    Tcl_Namespace *nsPtr;
    Tcl_Size objc;
    Tcl_Obj **objv;

    TclListObjGetElementsM(interp, listPtr, &objc, &objv);
    nsObjPtr = objv[0];

    if (result == TCL_OK) {
	result = TclGetNamespaceFromObj(interp, nsObjPtr, &nsPtr);
    }

    if (result != TCL_OK) {
        /*
         * Tailcall execution was preempted, eg by an intervening catch or by
         * a now-gone namespace: cleanup and return.
         */

	Tcl_DecrRefCount(listPtr);
        return result;
    }

    /*
     * Perform the tailcall
     */

    TclMarkTailcall(interp);
    TclNRAddCallback(interp, TclNRReleaseValues, listPtr, NULL, NULL,NULL);
    iPtr->lookupNsPtr = (Namespace *) nsPtr;
    return TclNREvalObjv(interp, objc-1, objv+1, 0, NULL);
}

int
TclNRReleaseValues(
    void *data[],
    TCL_UNUSED(Tcl_Interp *),
    int result)
{
    int i = 0;

    while (i < 4) {
	if (data[i]) {
	    Tcl_DecrRefCount((Tcl_Obj *) data[i]);
	} else {
	    break;
	}
	i++;
    }
    return result;
}

void
Tcl_NRAddCallback(
    Tcl_Interp *interp,
    Tcl_NRPostProc *postProcPtr,
    void *data0,
    void *data1,
    void *data2,
    void *data3)
{
    if (!(postProcPtr)) {
	Tcl_Panic("Adding a callback without an objProc?!");
    }
    TclNRAddCallback(interp, postProcPtr, data0, data1, data2, data3);
}

/*
 *----------------------------------------------------------------------
 *
 * TclNRCoroutineObjCmd -- (and friends)
 *
 *	This object-based function is invoked to process the "coroutine" Tcl
 *	command. It is heavily based on "apply".
 *
 * Results:
 *	A standard Tcl object result value.
 *
 * Side effects:
 *	A new procedure gets created.
 *
 * ** FIRST EXPERIMENTAL IMPLEMENTATION **
 *
 * It is fairly amateurish and not up to our standards - mainly in terms of
 * error messages and [info] interaction. Just to test the infrastructure in
 * teov and tebc.
 *----------------------------------------------------------------------
 */

#define iPtr ((Interp *) interp)

int
TclNRYieldObjCmd(
    void *clientData,
    Tcl_Interp *interp,
    int objc,
    Tcl_Obj *const objv[])
{
    CoroutineData *corPtr = iPtr->execEnvPtr->corPtr;

    if (objc > 2) {
	Tcl_WrongNumArgs(interp, 1, objv, "?returnValue?");
	return TCL_ERROR;
    }

    if (!corPtr) {
	Tcl_SetObjResult(interp, Tcl_NewStringObj(
                "yield can only be called in a coroutine", -1));
	Tcl_SetErrorCode(interp, "TCL", "COROUTINE", "ILLEGAL_YIELD", NULL);
	return TCL_ERROR;
    }

    if (objc == 2) {
	Tcl_SetObjResult(interp, objv[1]);
    }

    NRE_ASSERT(!COR_IS_SUSPENDED(corPtr));
    TclNRAddCallback(interp, TclNRCoroutineActivateCallback, corPtr,
            clientData, NULL, NULL);
    return TCL_OK;
}

int
TclNRYieldToObjCmd(
    TCL_UNUSED(void *),
    Tcl_Interp *interp,
    int objc,
    Tcl_Obj *const objv[])
{
    CoroutineData *corPtr = iPtr->execEnvPtr->corPtr;
    Tcl_Obj *listPtr, *nsObjPtr;
    Tcl_Namespace *nsPtr = TclGetCurrentNamespace(interp);

    if (objc < 2) {
	Tcl_WrongNumArgs(interp, 1, objv, "command ?arg ...?");
	return TCL_ERROR;
    }

    if (!corPtr) {
	Tcl_SetObjResult(interp, Tcl_NewStringObj(
                "yieldto can only be called in a coroutine", -1));
	Tcl_SetErrorCode(interp, "TCL", "COROUTINE", "ILLEGAL_YIELD", NULL);
	return TCL_ERROR;
    }

    if (((Namespace *) nsPtr)->flags & NS_DYING) {
        Tcl_SetObjResult(interp, Tcl_NewStringObj(
		"yieldto called in deleted namespace", -1));
        Tcl_SetErrorCode(interp, "TCL", "COROUTINE", "YIELDTO_IN_DELETED",
		NULL);
        return TCL_ERROR;
    }

    /*
     * Add the tailcall in the caller env, then just yield.
     *
     * This is essentially code from TclNRTailcallObjCmd
     */

    listPtr = Tcl_NewListObj(objc, objv);
    nsObjPtr = Tcl_NewStringObj(nsPtr->fullName, -1);
    TclListObjSetElement(interp, listPtr, 0, nsObjPtr);

    /*
     * Add the callback in the caller's env, then instruct TEBC to yield.
     */

    iPtr->execEnvPtr = corPtr->callerEEPtr;
    /* Not calling Tcl_IncrRefCount(listPtr) here because listPtr is private */
    TclSetTailcall(interp, listPtr);
    corPtr->yieldPtr = listPtr;
    iPtr->execEnvPtr = corPtr->eePtr;

    return TclNRYieldObjCmd(CORO_ACTIVATE_YIELDM, interp, 1, objv);
}

static int
RewindCoroutineCallback(
    void *data[],
    Tcl_Interp *interp,
    TCL_UNUSED(int) /*result*/)
{
    return Tcl_RestoreInterpState(interp, (Tcl_InterpState)data[0]);
}

static int
RewindCoroutine(
    CoroutineData *corPtr,
    int result)
{
    Tcl_Interp *interp = corPtr->eePtr->interp;
    Tcl_InterpState state = Tcl_SaveInterpState(interp, result);

    NRE_ASSERT(COR_IS_SUSPENDED(corPtr));
    NRE_ASSERT(corPtr->eePtr != NULL);
    NRE_ASSERT(corPtr->eePtr != iPtr->execEnvPtr);

    corPtr->eePtr->rewind = 1;
    TclNRAddCallback(interp, RewindCoroutineCallback, state,
	    NULL, NULL, NULL);
    return TclNRInterpCoroutine(corPtr, interp, 0, NULL);
}

static void
DeleteCoroutine(
    void *clientData)
{
    CoroutineData *corPtr = (CoroutineData *)clientData;
    Tcl_Interp *interp = corPtr->eePtr->interp;
    NRE_callback *rootPtr = TOP_CB(interp);

    if (COR_IS_SUSPENDED(corPtr)) {
	TclNRRunCallbacks(interp, RewindCoroutine(corPtr,TCL_OK), rootPtr);
    }
}

static int
NRCoroutineCallerCallback(
    void *data[],
    Tcl_Interp *interp,
    int result)
{
    CoroutineData *corPtr = (CoroutineData *)data[0];
    Command *cmdPtr = corPtr->cmdPtr;

    /*
     * This is the last callback in the caller execEnv, right before switching
     * to the coroutine's
     */

    NRE_ASSERT(iPtr->execEnvPtr == corPtr->callerEEPtr);

    if (!corPtr->eePtr) {
	/*
	 * The execEnv was wound down but not deleted for our sake. We finish
	 * the job here. The caller context has already been restored.
	 */

	NRE_ASSERT(iPtr->varFramePtr == corPtr->caller.varFramePtr);
	NRE_ASSERT(iPtr->framePtr == corPtr->caller.framePtr);
	NRE_ASSERT(iPtr->cmdFramePtr == corPtr->caller.cmdFramePtr);
	Tcl_Free(corPtr);
	return result;
    }

    NRE_ASSERT(COR_IS_SUSPENDED(corPtr));
    SAVE_CONTEXT(corPtr->running);
    RESTORE_CONTEXT(corPtr->caller);

    if (cmdPtr->flags & CMD_DYING) {
	/*
	 * The command was deleted while it was running: wind down the
	 * execEnv, this will do the complete cleanup. RewindCoroutine will
	 * restore both the caller's context and interp state.
	 */

	return RewindCoroutine(corPtr, result);
    }

    return result;
}

static int
NRCoroutineExitCallback(
    void *data[],
    Tcl_Interp *interp,
    int result)
{
    CoroutineData *corPtr = (CoroutineData *)data[0];
    Command *cmdPtr = corPtr->cmdPtr;

    /*
     * This runs at the bottom of the Coroutine's execEnv: it will be executed
     * when the coroutine returns or is wound down, but not when it yields. It
     * deletes the coroutine and restores the caller's environment.
     */

    NRE_ASSERT(interp == corPtr->eePtr->interp);
    NRE_ASSERT(TOP_CB(interp) == NULL);
    NRE_ASSERT(iPtr->execEnvPtr == corPtr->eePtr);
    NRE_ASSERT(!COR_IS_SUSPENDED(corPtr));
    NRE_ASSERT((corPtr->callerEEPtr->callbackPtr->procPtr == NRCoroutineCallerCallback));

    cmdPtr->deleteProc = NULL;
    Tcl_DeleteCommandFromToken(interp, (Tcl_Command) cmdPtr);
    TclCleanupCommandMacro(cmdPtr);

    corPtr->eePtr->corPtr = NULL;
    TclDeleteExecEnv(corPtr->eePtr);
    corPtr->eePtr = NULL;

    corPtr->stackLevel = NULL;

    /*
     * #280.
     * Drop the coroutine-owned copy of the lineLABCPtr hashtable for literal
     * command arguments in bytecode.
     */

    Tcl_DeleteHashTable(corPtr->lineLABCPtr);
    Tcl_Free(corPtr->lineLABCPtr);
    corPtr->lineLABCPtr = NULL;

    RESTORE_CONTEXT(corPtr->caller);
    iPtr->execEnvPtr = corPtr->callerEEPtr;
    iPtr->numLevels++;

    return result;
}

/*
 *----------------------------------------------------------------------
 *
 * TclNRCoroutineActivateCallback --
 *
 *      This is the workhorse for coroutines: it implements both yield and
 *      resume.
 *
 *      It is important that both be implemented in the same callback: the
 *      detection of the impossibility to suspend due to a busy C-stack relies
 *      on the precise position of a local variable in the stack. We do not
 *      want the compiler to play tricks on us, either by moving things around
 *      or inlining.
 *
 *----------------------------------------------------------------------
 */

int
TclNRCoroutineActivateCallback(
    void *data[],
    Tcl_Interp *interp,
    TCL_UNUSED(int) /*result*/)
{
    CoroutineData *corPtr = (CoroutineData *)data[0];

    if (!corPtr->stackLevel) {
        /*
         * -- Coroutine is suspended --
         * Push the callback to restore the caller's context on yield or
         * return.
         */

        TclNRAddCallback(interp, NRCoroutineCallerCallback, corPtr,
                NULL, NULL, NULL);

        /*
         * Record the stackLevel at which the resume is happening, then swap
         * the interp's environment to make it suitable to run this coroutine.
         */

        corPtr->stackLevel = &corPtr;
        Tcl_Size numLevels = corPtr->auxNumLevels;
        corPtr->auxNumLevels = iPtr->numLevels;

        SAVE_CONTEXT(corPtr->caller);
        corPtr->callerEEPtr = iPtr->execEnvPtr;
        RESTORE_CONTEXT(corPtr->running);
        iPtr->execEnvPtr = corPtr->eePtr;
        iPtr->numLevels += numLevels;
    } else {
        /*
         * Coroutine is active: yield
         */

        if (corPtr->stackLevel != &corPtr) {
	    NRE_callback *runPtr;

	    iPtr->execEnvPtr = corPtr->callerEEPtr;
	    if (corPtr->yieldPtr) {
		for (runPtr = TOP_CB(interp); runPtr; runPtr = runPtr->nextPtr) {
		    if (runPtr->data[1] == corPtr->yieldPtr) {
			Tcl_DecrRefCount((Tcl_Obj *)runPtr->data[1]);
			runPtr->data[1] = NULL;
			corPtr->yieldPtr = NULL;
			break;
		    }
		}
	    }
	    iPtr->execEnvPtr = corPtr->eePtr;


            Tcl_SetObjResult(interp, Tcl_NewStringObj(
                    "cannot yield: C stack busy", -1));
            Tcl_SetErrorCode(interp, "TCL", "COROUTINE", "CANT_YIELD",
                    NULL);
            return TCL_ERROR;
        }

        void *type = data[1];
        if (type == CORO_ACTIVATE_YIELD) {
            corPtr->nargs = COROUTINE_ARGUMENTS_SINGLE_OPTIONAL;
        } else if (type == CORO_ACTIVATE_YIELDM) {
            corPtr->nargs = COROUTINE_ARGUMENTS_ARBITRARY;
        } else {
            Tcl_Panic("Yield received an option which is not implemented");
        }

	corPtr->yieldPtr = NULL;
        corPtr->stackLevel = NULL;

        Tcl_Size numLevels = iPtr->numLevels;
        iPtr->numLevels = corPtr->auxNumLevels;
        corPtr->auxNumLevels = numLevels - corPtr->auxNumLevels;

        iPtr->execEnvPtr = corPtr->callerEEPtr;
    }

    return TCL_OK;
}

/*
 *----------------------------------------------------------------------
 *
 * TclNREvalList --
 *
 *      Callback to invoke command as list, used in order to delayed
 *	processing of canonical list command in sane environment.
 *
 *----------------------------------------------------------------------
 */

static int
TclNREvalList(
    void *data[],
    Tcl_Interp *interp,
    TCL_UNUSED(int) /*result*/)
{
    Tcl_Size objc;
    Tcl_Obj **objv;
    Tcl_Obj *listPtr = (Tcl_Obj *)data[0];

    Tcl_IncrRefCount(listPtr);

    TclMarkTailcall(interp);
    TclNRAddCallback(interp, TclNRReleaseValues, listPtr, NULL, NULL,NULL);
    TclListObjGetElementsM(NULL, listPtr, &objc, &objv);
    return TclNREvalObjv(interp, objc, objv, 0, NULL);
}

/*
 *----------------------------------------------------------------------
 *
 * CoroTypeObjCmd --
 *
 *      Implementation of [::tcl::unsupported::corotype] command.
 *
 *----------------------------------------------------------------------
 */

static int
CoroTypeObjCmd(
    TCL_UNUSED(void *),
    Tcl_Interp *interp,
    int objc,
    Tcl_Obj *const objv[])
{
    Command *cmdPtr;
    CoroutineData *corPtr;

    if (objc != 2) {
	Tcl_WrongNumArgs(interp, 1, objv, "coroName");
	return TCL_ERROR;
    }

    /*
     * Look up the coroutine.
     */

    cmdPtr = (Command *) Tcl_GetCommandFromObj(interp, objv[1]);
    if ((!cmdPtr) || (cmdPtr->nreProc != TclNRInterpCoroutine)) {
        Tcl_SetObjResult(interp, Tcl_NewStringObj(
                "can only get coroutine type of a coroutine", -1));
        Tcl_SetErrorCode(interp, "TCL", "LOOKUP", "COROUTINE",
                TclGetString(objv[1]), NULL);
        return TCL_ERROR;
    }

    /*
     * An active coroutine is "active". Can't tell what it might do in the
     * future.
     */

    corPtr = (CoroutineData *)cmdPtr->objClientData;
    if (!COR_IS_SUSPENDED(corPtr)) {
        Tcl_SetObjResult(interp, Tcl_NewStringObj("active", -1));
        return TCL_OK;
    }

    /*
     * Inactive coroutines are classified by the (effective) command used to
     * suspend them, which matters when you're injecting a probe.
     */

    switch (corPtr->nargs) {
    case COROUTINE_ARGUMENTS_SINGLE_OPTIONAL:
        Tcl_SetObjResult(interp, Tcl_NewStringObj("yield", -1));
        return TCL_OK;
    case COROUTINE_ARGUMENTS_ARBITRARY:
        Tcl_SetObjResult(interp, Tcl_NewStringObj("yieldto", -1));
        return TCL_OK;
    default:
        Tcl_SetObjResult(interp, Tcl_NewStringObj(
                "unknown coroutine type", -1));
        Tcl_SetErrorCode(interp, "TCL", "COROUTINE", "BAD_TYPE", NULL);
        return TCL_ERROR;
    }
}

/*
 *----------------------------------------------------------------------
 *
 * TclNRCoroInjectObjCmd, TclNRCoroProbeObjCmd --
 *
 *      Implementation of [coroinject] and [coroprobe] commands.
 *
 *----------------------------------------------------------------------
 */

static inline CoroutineData *
GetCoroutineFromObj(
    Tcl_Interp *interp,
    Tcl_Obj *objPtr,
    const char *errMsg)
{
    /*
     * How to get a coroutine from its handle.
     */

    Command *cmdPtr = (Command *) Tcl_GetCommandFromObj(interp, objPtr);

    if ((!cmdPtr) || (cmdPtr->nreProc != TclNRInterpCoroutine)) {
        Tcl_SetObjResult(interp, Tcl_NewStringObj(errMsg, -1));
        Tcl_SetErrorCode(interp, "TCL", "LOOKUP", "COROUTINE",
                TclGetString(objPtr), NULL);
        return NULL;
    }
    return (CoroutineData *)cmdPtr->objClientData;
}

static int
TclNRCoroInjectObjCmd(
    TCL_UNUSED(void *),
    Tcl_Interp *interp,
    int objc,
    Tcl_Obj *const objv[])
{
    CoroutineData *corPtr;

    /*
     * Usage more or less like tailcall:
     *   coroinject coroName cmd ?arg1 arg2 ...?
     */

    if (objc < 3) {
	Tcl_WrongNumArgs(interp, 1, objv, "coroName cmd ?arg1 arg2 ...?");
	return TCL_ERROR;
    }

    corPtr = GetCoroutineFromObj(interp, objv[1],
            "can only inject a command into a coroutine");
    if (!corPtr) {
        return TCL_ERROR;
    }
    if (!COR_IS_SUSPENDED(corPtr)) {
        Tcl_SetObjResult(interp, Tcl_NewStringObj(
                "can only inject a command into a suspended coroutine", -1));
        Tcl_SetErrorCode(interp, "TCL", "COROUTINE", "ACTIVE", NULL);
        return TCL_ERROR;
    }

    /*
     * Add the callback to the coro's execEnv, so that it is the first thing
     * to happen when the coro is resumed.
     */

    ExecEnv *savedEEPtr = iPtr->execEnvPtr;
    iPtr->execEnvPtr = corPtr->eePtr;
    TclNRAddCallback(interp, InjectHandler, corPtr,
            Tcl_NewListObj(objc - 2, objv + 2), INT2PTR(corPtr->nargs), NULL);
    iPtr->execEnvPtr = savedEEPtr;

    return TCL_OK;
}

static int
TclNRCoroProbeObjCmd(
    TCL_UNUSED(void *),
    Tcl_Interp *interp,
    int objc,
    Tcl_Obj *const objv[])
{
    CoroutineData *corPtr;

    /*
     * Usage more or less like tailcall:
     *   coroprobe coroName cmd ?arg1 arg2 ...?
     */

    if (objc < 3) {
	Tcl_WrongNumArgs(interp, 1, objv, "coroName cmd ?arg1 arg2 ...?");
	return TCL_ERROR;
    }

    corPtr = GetCoroutineFromObj(interp, objv[1],
            "can only inject a probe command into a coroutine");
    if (!corPtr) {
        return TCL_ERROR;
    }
    if (!COR_IS_SUSPENDED(corPtr)) {
        Tcl_SetObjResult(interp, Tcl_NewStringObj(
                "can only inject a probe command into a suspended coroutine",
                -1));
        Tcl_SetErrorCode(interp, "TCL", "COROUTINE", "ACTIVE", NULL);
        return TCL_ERROR;
    }

    /*
     * Add the callback to the coro's execEnv, so that it is the first thing
     * to happen when the coro is resumed.
     */

    ExecEnv *savedEEPtr = iPtr->execEnvPtr;
    iPtr->execEnvPtr = corPtr->eePtr;
    TclNRAddCallback(interp, InjectHandler, corPtr,
            Tcl_NewListObj(objc - 2, objv + 2), INT2PTR(corPtr->nargs), corPtr);
    iPtr->execEnvPtr = savedEEPtr;

    /*
     * Now we immediately transfer control to the coroutine to run our probe.
     * TRICKY STUFF copied from the [yield] implementation.
     *
     * Push the callback to restore the caller's context on yield back.
     */

    TclNRAddCallback(interp, NRCoroutineCallerCallback, corPtr,
            NULL, NULL, NULL);

    /*
     * Record the stackLevel at which the resume is happening, then swap
     * the interp's environment to make it suitable to run this coroutine.
     */

    corPtr->stackLevel = &corPtr;
    Tcl_Size numLevels = corPtr->auxNumLevels;
    corPtr->auxNumLevels = iPtr->numLevels;

    /*
     * Do the actual stack swap.
     */

    SAVE_CONTEXT(corPtr->caller);
    corPtr->callerEEPtr = iPtr->execEnvPtr;
    RESTORE_CONTEXT(corPtr->running);
    iPtr->execEnvPtr = corPtr->eePtr;
    iPtr->numLevels += numLevels;
    return TCL_OK;
}

/*
 *----------------------------------------------------------------------
 *
 * InjectHandler, InjectHandlerPostProc --
 *
 *      Part of the implementation of [coroinject] and [coroprobe]. These are
 *      run inside the context of the coroutine being injected/probed into.
 *
 *      InjectHandler runs a script (possibly adding arguments) in the context
 *      of the coroutine. The script is specified as a one-shot list (with
 *      reference count equal to 1) in data[1]. This function also arranges
 *      for InjectHandlerPostProc to be the part that runs after the script
 *      completes.
 *
 *      InjectHandlerPostProc cleans up after InjectHandler (deleting the
 *      list) and, for the [coroprobe] command *only*, yields back to the
 *      caller context (i.e., where [coroprobe] was run).
 *s
 *----------------------------------------------------------------------
 */

static int
InjectHandler(
    void *data[],
    Tcl_Interp *interp,
    TCL_UNUSED(int) /*result*/)
{
    CoroutineData *corPtr = (CoroutineData *)data[0];
    Tcl_Obj *listPtr = (Tcl_Obj *)data[1];
    Tcl_Size nargs = PTR2INT(data[2]);
    void *isProbe = data[3];
    Tcl_Size objc;
    Tcl_Obj **objv;

    if (!isProbe) {
	/*
	 * If this is [coroinject], add the extra arguments now.
	 */

	if (nargs == COROUTINE_ARGUMENTS_SINGLE_OPTIONAL) {
	    Tcl_ListObjAppendElement(NULL, listPtr,
		    Tcl_NewStringObj("yield", TCL_INDEX_NONE));
	} else if (nargs == COROUTINE_ARGUMENTS_ARBITRARY) {
	    Tcl_ListObjAppendElement(NULL, listPtr,
		    Tcl_NewStringObj("yieldto", TCL_INDEX_NONE));
	} else {
	    /*
	     * I don't think this is reachable...
	     */
	    Tcl_Obj *nargsObj;
	    TclNewIndexObj(nargsObj, nargs);
	    Tcl_ListObjAppendElement(NULL, listPtr, nargsObj);
	}
	Tcl_ListObjAppendElement(NULL, listPtr, Tcl_GetObjResult(interp));
    }

    /*
     * Call the user's script; we're in the right place.
     */

    Tcl_IncrRefCount(listPtr);
    TclMarkTailcall(interp);
    TclNRAddCallback(interp, InjectHandlerPostCall, corPtr, listPtr,
            INT2PTR(nargs), isProbe);
    TclListObjGetElementsM(NULL, listPtr, &objc, &objv);
    return TclNREvalObjv(interp, objc, objv, 0, NULL);
}

static int
InjectHandlerPostCall(
    void *data[],
    Tcl_Interp *interp,
    int result)
{
    CoroutineData *corPtr = (CoroutineData *)data[0];
    Tcl_Obj *listPtr = (Tcl_Obj *)data[1];
    Tcl_Size nargs = PTR2INT(data[2]);
    void *isProbe = data[3];

    /*
     * Delete the command words for what we just executed.
     */

    Tcl_DecrRefCount(listPtr);

    /*
     * If we were doing a probe, splice ourselves back out of the stack
     * cleanly here. General injection should instead just look after itself.
     *
     * Code from guts of [yield] implementation.
     */

    if (isProbe) {
        if (result == TCL_ERROR) {
            Tcl_AddErrorInfo(interp,
                    "\n    (injected coroutine probe command)");
        }
        corPtr->nargs = nargs;
        corPtr->stackLevel = NULL;
        Tcl_Size numLevels = iPtr->numLevels;
        iPtr->numLevels = corPtr->auxNumLevels;
        corPtr->auxNumLevels = numLevels - corPtr->auxNumLevels;
        iPtr->execEnvPtr = corPtr->callerEEPtr;
    }
    return result;
}

/*
 *----------------------------------------------------------------------
 *
 * NRInjectObjCmd --
 *
 *      Implementation of [::tcl::unsupported::inject] command.
 *
 *----------------------------------------------------------------------
 */

static int
NRInjectObjCmd(
    TCL_UNUSED(void *),
    Tcl_Interp *interp,
    int objc,
    Tcl_Obj *const objv[])
{
    CoroutineData *corPtr;
    ExecEnv *savedEEPtr = iPtr->execEnvPtr;

    /*
     * Usage more or less like tailcall:
     *   inject coroName cmd ?arg1 arg2 ...?
     */

    if (objc < 3) {
	Tcl_WrongNumArgs(interp, 1, objv, "coroName cmd ?arg1 arg2 ...?");
	return TCL_ERROR;
    }

    corPtr = GetCoroutineFromObj(interp, objv[1],
            "can only inject a command into a coroutine");
    if (!corPtr) {
        return TCL_ERROR;
    }
    if (!COR_IS_SUSPENDED(corPtr)) {
        Tcl_SetObjResult(interp, Tcl_NewStringObj(
                "can only inject a command into a suspended coroutine", -1));
        Tcl_SetErrorCode(interp, "TCL", "COROUTINE", "ACTIVE", NULL);
        return TCL_ERROR;
    }

    /*
     * Add the callback to the coro's execEnv, so that it is the first thing
     * to happen when the coro is resumed.
     */

    iPtr->execEnvPtr = corPtr->eePtr;
    TclNRAddCallback(interp, TclNREvalList, Tcl_NewListObj(objc-2, objv+2),
	NULL, NULL, NULL);
    iPtr->execEnvPtr = savedEEPtr;

    return TCL_OK;
}

int
TclNRInterpCoroutine(
    void *clientData,
    Tcl_Interp *interp,		/* Current interpreter. */
    int objc,			/* Number of arguments. */
    Tcl_Obj *const objv[])	/* Argument objects. */
{
    CoroutineData *corPtr = (CoroutineData *)clientData;

    if (!COR_IS_SUSPENDED(corPtr)) {
	Tcl_SetObjResult(interp, Tcl_ObjPrintf(
                "coroutine \"%s\" is already running",
                TclGetString(objv[0])));
	Tcl_SetErrorCode(interp, "TCL", "COROUTINE", "BUSY", NULL);
	return TCL_ERROR;
    }

    /*
     * Parse all the arguments to work out what to feed as the result of the
     * [yield]. TRICKY POINT: objc==0 happens here! It occurs when a coroutine
     * is deleted!
     */

    switch (corPtr->nargs) {
    case COROUTINE_ARGUMENTS_SINGLE_OPTIONAL:
        if (objc == 2) {
            Tcl_SetObjResult(interp, objv[1]);
        } else if (objc > 2) {
            Tcl_WrongNumArgs(interp, 1, objv, "?arg?");
            return TCL_ERROR;
        }
        break;
    default:
        if (corPtr->nargs + 1 != objc) {
            Tcl_SetObjResult(interp,
                    Tcl_NewStringObj("wrong coro nargs; how did we get here? "
                    "not implemented!", -1));
            Tcl_SetErrorCode(interp, "TCL", "WRONGARGS", NULL);
            return TCL_ERROR;
        }
        /* fallthrough */
    case COROUTINE_ARGUMENTS_ARBITRARY:
        if (objc > 1) {
            Tcl_SetObjResult(interp, Tcl_NewListObj(objc-1, objv+1));
        }
        break;
    }

    TclNRAddCallback(interp, TclNRCoroutineActivateCallback, corPtr,
            NULL, NULL, NULL);
    return TCL_OK;
}

/*
 *----------------------------------------------------------------------
 *
 * TclNRCoroutineObjCmd --
 *
 *      Implementation of [coroutine] command; see documentation for
 *      description of what this does.
 *
 *----------------------------------------------------------------------
 */

int
TclNRCoroutineObjCmd(
    TCL_UNUSED(void *),
    Tcl_Interp *interp,		/* Current interpreter. */
    int objc,			/* Number of arguments. */
    Tcl_Obj *const objv[])	/* Argument objects. */
{
    Command *cmdPtr;
    CoroutineData *corPtr;
    const char *procName, *simpleName;
    Namespace *nsPtr, *altNsPtr, *cxtNsPtr,
	*inNsPtr = (Namespace *)TclGetCurrentNamespace(interp);
    Namespace *lookupNsPtr = iPtr->varFramePtr->nsPtr;

    if (objc < 3) {
	Tcl_WrongNumArgs(interp, 1, objv, "name cmd ?arg ...?");
	return TCL_ERROR;
    }

    procName = TclGetString(objv[1]);
    TclGetNamespaceForQualName(interp, procName, inNsPtr, 0,
	    &nsPtr, &altNsPtr, &cxtNsPtr, &simpleName);

    if (nsPtr == NULL) {
	Tcl_SetObjResult(interp, Tcl_ObjPrintf(
                "can't create procedure \"%s\": unknown namespace",
                procName));
        Tcl_SetErrorCode(interp, "TCL", "LOOKUP", "NAMESPACE", NULL);
	return TCL_ERROR;
    }
    if (simpleName == NULL) {
	Tcl_SetObjResult(interp, Tcl_ObjPrintf(
                "can't create procedure \"%s\": bad procedure name",
                procName));
        Tcl_SetErrorCode(interp, "TCL", "VALUE", "COMMAND", procName, NULL);
	return TCL_ERROR;
    }

    /*
     * We ARE creating the coroutine command: allocate the corresponding
     * struct and create the corresponding command.
     */

    corPtr = (CoroutineData *)Tcl_Alloc(sizeof(CoroutineData));

    cmdPtr = (Command *) TclNRCreateCommandInNs(interp, simpleName,
	    (Tcl_Namespace *)nsPtr, /*objProc*/ NULL, TclNRInterpCoroutine,
	    corPtr, DeleteCoroutine);

    corPtr->cmdPtr = cmdPtr;
    cmdPtr->refCount++;

    /*
     * #280.
     * Provide the new coroutine with its own copy of the lineLABCPtr
     * hashtable for literal command arguments in bytecode. Note that that
     * CFWordBC chains are not duplicated, only the entrypoints to them. This
     * means that in the presence of coroutines each chain is potentially a
     * tree. Like the chain -> tree conversion of the CmdFrame stack.
     */

    {
	Tcl_HashSearch hSearch;
	Tcl_HashEntry *hePtr;

	corPtr->lineLABCPtr = (Tcl_HashTable *)Tcl_Alloc(sizeof(Tcl_HashTable));
	Tcl_InitHashTable(corPtr->lineLABCPtr, TCL_ONE_WORD_KEYS);

	for (hePtr = Tcl_FirstHashEntry(iPtr->lineLABCPtr,&hSearch);
		hePtr; hePtr = Tcl_NextHashEntry(&hSearch)) {
	    int isNew;
	    Tcl_HashEntry *newPtr =
		    Tcl_CreateHashEntry(corPtr->lineLABCPtr,
		    Tcl_GetHashKey(iPtr->lineLABCPtr, hePtr),
		    &isNew);

	    Tcl_SetHashValue(newPtr, Tcl_GetHashValue(hePtr));
	}
    }

    /*
     * Create the base context.
     */

    corPtr->running.framePtr = iPtr->rootFramePtr;
    corPtr->running.varFramePtr = iPtr->rootFramePtr;
    corPtr->running.cmdFramePtr = NULL;
    corPtr->running.lineLABCPtr = corPtr->lineLABCPtr;
    corPtr->stackLevel = NULL;
    corPtr->auxNumLevels = 0;
    corPtr->yieldPtr = NULL;

    /*
     * Create the coro's execEnv, switch to it to push the exit and coro
     * command callbacks, then switch back.
     */

    corPtr->eePtr = TclCreateExecEnv(interp, CORO_STACK_INITIAL_SIZE);
    corPtr->callerEEPtr = iPtr->execEnvPtr;
    corPtr->eePtr->corPtr = corPtr;

    SAVE_CONTEXT(corPtr->caller);
    corPtr->callerEEPtr = iPtr->execEnvPtr;
    RESTORE_CONTEXT(corPtr->running);
    iPtr->execEnvPtr = corPtr->eePtr;

    TclNRAddCallback(interp, NRCoroutineExitCallback, corPtr,
	    NULL, NULL, NULL);

    /*
     * Ensure that the command is looked up in the correct namespace.
     */

    iPtr->lookupNsPtr = lookupNsPtr;
    Tcl_NREvalObj(interp, Tcl_NewListObj(objc - 2, objv + 2), 0);
    iPtr->numLevels--;

    SAVE_CONTEXT(corPtr->running);
    RESTORE_CONTEXT(corPtr->caller);
    iPtr->execEnvPtr = corPtr->callerEEPtr;

    /*
     * Now just resume the coroutine.
     */

    TclNRAddCallback(interp, TclNRCoroutineActivateCallback, corPtr,
            NULL, NULL, NULL);
    return TCL_OK;
}

/*
 * This is used in the [info] ensemble
 */

int
TclInfoCoroutineCmd(
    TCL_UNUSED(void *),
    Tcl_Interp *interp,
    int objc,
    Tcl_Obj *const objv[])
{
    CoroutineData *corPtr = iPtr->execEnvPtr->corPtr;

    if (objc != 1) {
	Tcl_WrongNumArgs(interp, 1, objv, NULL);
	return TCL_ERROR;
    }

    if (corPtr && !(corPtr->cmdPtr->flags & CMD_DYING)) {
	Tcl_Obj *namePtr;

	TclNewObj(namePtr);
	Tcl_GetCommandFullName(interp, (Tcl_Command) corPtr->cmdPtr, namePtr);
	Tcl_SetObjResult(interp, namePtr);
    }
    return TCL_OK;
}

#undef iPtr

/*
 * Local Variables:
 * mode: c
 * c-basic-offset: 4
 * fill-column: 78
 * tab-width: 8
 * indent-tabs-mode: nil
 * End:
 */<|MERGE_RESOLUTION|>--- conflicted
+++ resolved
@@ -5154,45 +5154,14 @@
  */
 
 int
-<<<<<<< HEAD
 TclEvalScriptTokens(
     Tcl_Interp *interp,
     Tcl_Token *tokenPtr,
-    size_t length,
+    Tcl_Size length,
     int flags,
-    size_t line,
+    Tcl_Size line,
     int*  clNextOuter,		/* Information about an outer context for */
     const char* outerScript)	/* continuation line data. This is set only in
-=======
-Tcl_EvalEx(
-    Tcl_Interp *interp,		/* Interpreter in which to evaluate the
-				 * script. Also used for error reporting. */
-    const char *script,		/* First character of script to evaluate. */
-    Tcl_Size numBytes,		/* Number of bytes in script. If -1, the
-				 * script consists of all bytes up to the
-				 * first null character. */
-    int flags)			/* Collection of OR-ed bits that control the
-				 * evaluation of the script. Only
-				 * TCL_EVAL_GLOBAL is currently supported. */
-{
-    return TclEvalEx(interp, script, numBytes, flags, 1, NULL, script);
-}
-
-int
-TclEvalEx(
-    Tcl_Interp *interp,		/* Interpreter in which to evaluate the
-				 * script. Also used for error reporting. */
-    const char *script,		/* First character of script to evaluate. */
-    Tcl_Size numBytes,		/* Number of bytes in script. If -1, the
-				 * script consists of all bytes up to the
-				 * first NUL character. */
-    int flags,			/* Collection of OR-ed bits that control the
-				 * evaluation of the script. Only
-				 * TCL_EVAL_GLOBAL is currently supported. */
-    Tcl_Size line,		/* The line the script starts on. */
-    int *clNextOuter,		/* Information about an outer context for */
-    const char *outerScript)	/* continuation line data. This is set only in
->>>>>>> e90011ea
 				 * TclSubstTokens(), to properly handle
 				 * [...]-nested commands. The 'outerScript'
 				 * refers to the most-outer script containing
@@ -5209,42 +5178,17 @@
 				 * generating arguments for which this is true.
 				 */
 {
-    int numCommands = tokenPtr->numComponents;
+    Tcl_Size numCommands = tokenPtr->numComponents;
     Tcl_Token *scriptTokenPtr = tokenPtr;
     Interp *iPtr = (Interp *) interp;
-<<<<<<< HEAD
     int code = TCL_OK;
     unsigned int objLength = 20;
-    int *expand, *expandStack, *lines, *lineSpace, *linesStack;
+    int *expand, *expandStack; 
+    Tcl_Size *lines, *lineSpace, *linesStack;
     Tcl_Obj **objvSpace, **stackObjArray;
     const char *cmdString = scriptTokenPtr->start;
-    int cmdSize = scriptTokenPtr->size;
+    Tcl_Size cmdSize = scriptTokenPtr->size;
     CmdFrame *eeFramePtr;	/* TIP #280 Structures for tracking of command
-=======
-    const char *p, *next;
-    const unsigned int minObjs = 20;
-    Tcl_Obj **objv, **objvSpace;
-    int *expand, *lines, *lineSpace;
-    Tcl_Token *tokenPtr;
-    int bytesLeft, expandRequested, code = TCL_OK;
-    Tcl_Size commandLength;
-    CallFrame *savedVarFramePtr;/* Saves old copy of iPtr->varFramePtr in case
-				 * TCL_EVAL_GLOBAL was set. */
-    int allowExceptions = (iPtr->evalFlags & TCL_ALLOW_EXCEPTIONS);
-    int gotParse = 0;
-    TCL_HASH_TYPE i, objectsUsed = 0;
-				/* These variables keep track of how much
-				 * state has been allocated while evaluating
-				 * the script, so that it can be freed
-				 * properly if an error occurs. */
-    Tcl_Parse *parsePtr = (Tcl_Parse *)TclStackAlloc(interp, sizeof(Tcl_Parse));
-    CmdFrame *eeFramePtr = (CmdFrame *)TclStackAlloc(interp, sizeof(CmdFrame));
-    Tcl_Obj **stackObjArray = (Tcl_Obj **)
-	    TclStackAlloc(interp, minObjs * sizeof(Tcl_Obj *));
-    int *expandStack = (int *)TclStackAlloc(interp, minObjs * sizeof(int));
-    int *linesStack = (int *)TclStackAlloc(interp, minObjs * sizeof(int));
-				/* TIP #280 Structures for tracking of command
->>>>>>> e90011ea
 				 * locations. */
     int allowExceptions = 1;
     int *clNext = NULL;		/* Pointer for the tracking of invisible
@@ -5263,13 +5207,8 @@
 	}
     }
 
-<<<<<<< HEAD
     if (iPtr->numLevels == 0) {
 	allowExceptions = iPtr->evalFlags & TCL_ALLOW_EXCEPTIONS;
-=======
-    if (numBytes < 0) {
-	numBytes = strlen(script);
->>>>>>> e90011ea
     }
 
     if (length == 0) {
@@ -5350,8 +5289,8 @@
 	    TclStackAlloc(interp, objLength * sizeof(Tcl_Obj *));
     expand = expandStack = (int *)
 	    TclStackAlloc(interp, objLength * sizeof(int));
-    lineSpace = linesStack = (int *)
-	    TclStackAlloc(interp, objLength * sizeof(int));
+    lineSpace = linesStack = (Tcl_Size *)
+	    TclStackAlloc(interp, objLength * sizeof(Tcl_Size));
     while (numCommands-- && (code == TCL_OK)) {
 	int expandRequested = 0;
 	size_t objc, objectsNeeded = 0;
@@ -5365,7 +5304,7 @@
 	 * locations to not lose our position for the per-command parsing.
 	 */
 
-	size_t wordLine = line;
+	Tcl_Size wordLine = line;
 	const char *wordStart = commandTokenPtr->start;
 	int *wordCLNext = clNext;
 
@@ -5390,11 +5329,10 @@
 	    if (lineSpace != linesStack) {
 		Tcl_Free(lineSpace);
 	    }
-	    lineSpace = (int *)Tcl_Alloc(numWords * sizeof(int));
+	    lineSpace = (Tcl_Size *)Tcl_Alloc(numWords * sizeof(Tcl_Size));
 	    objLength = numWords;
 	}
 
-<<<<<<< HEAD
 	objv = objvSpace;
 	lines = lineSpace;
 	iPtr->cmdFramePtr = eeFramePtr->nextPtr;
@@ -5411,13 +5349,6 @@
             if (length < tokenPtr->numComponents + 1) {
                 Tcl_Panic("EvalScriptTokens: overran token array");
             }
-=======
-	    Tcl_Size wordLine = line;
-	    const char *wordStart = parsePtr->commandStart;
-	    int *wordCLNext = clNext;
-	    unsigned int objectsNeeded = 0;
-	    unsigned int numWords = parsePtr->numWords;
->>>>>>> e90011ea
 
 	    /*
 	     * TIP #280. Track lines to current word. Save the information
@@ -5433,7 +5364,7 @@
 	    wordStart = tokenPtr->start;
 
 	    lines[objc] = TclWordKnownAtCompileTime(tokenPtr, NULL)
-		    ? (int)wordLine : -1;
+		    ? wordLine : -1;
 
 	    if (eeFramePtr->type == TCL_LOCATION_SOURCE) {
 		iPtr->evalFlags |= TCL_EVAL_FILE;
@@ -5450,7 +5381,7 @@
 	    objv[objc] = Tcl_GetObjResult(interp);
 	    Tcl_IncrRefCount(objv[objc]);
 	    if (tokenPtr->type == TCL_TOKEN_EXPAND_WORD) {
-		size_t numElements;
+		Tcl_Size numElements;
 
 		code = TclListObjLengthM(interp, objv[objc], &numElements);
 		if (code == TCL_ERROR) {
@@ -5462,49 +5393,12 @@
 		    objc++;
 		    break;
 		}
-<<<<<<< HEAD
 		expandRequested = 1;
 		expand[objc] = 1;
 		objectsNeeded += (numElements ? numElements : 1);
 	    } else {
 		expand[objc] = 0;
 		objectsNeeded++;
-=======
-		objv[objectsUsed] = Tcl_GetObjResult(interp);
-		Tcl_IncrRefCount(objv[objectsUsed]);
-		if (tokenPtr->type == TCL_TOKEN_EXPAND_WORD) {
-		    Tcl_Size numElements;
-
-		    code = TclListObjLengthM(interp, objv[objectsUsed],
-			    &numElements);
-		    if (code == TCL_ERROR) {
-			/*
-			 * Attempt to expand a non-list.
-			 */
-
-			Tcl_AppendObjToErrorInfo(interp, Tcl_ObjPrintf(
-				"\n    (expanding word %" TCL_Z_MODIFIER "u)", objectsUsed));
-			Tcl_DecrRefCount(objv[objectsUsed]);
-			break;
-		    }
-		    expandRequested = 1;
-		    expand[objectsUsed] = 1;
-
-		    objectsNeeded += (numElements ? numElements : 1);
-		} else {
-		    expand[objectsUsed] = 0;
-		    objectsNeeded++;
-		}
-
-		if (wordCLNext) {
-		    TclContinuationsEnterDerived(objv[objectsUsed],
-			    wordStart - outerScript, wordCLNext);
-		}
-	    } /* for loop */
-	    iPtr->cmdFramePtr = eeFramePtr;
-	    if (code != TCL_OK) {
-		goto error;
->>>>>>> e90011ea
 	    }
 
 	    if (wordCLNext) {
@@ -5519,22 +5413,21 @@
 	if (expandRequested) {
 	    /* Some word expansion was requested.  Check for objv resize */
 	    Tcl_Obj **copy = objvSpace;
-	    int *lcopy = lineSpace;
-	    int wordIdx = numWords;
-	    int objIdx = objectsNeeded - 1;
+	    Tcl_Size *lcopy = lineSpace;
+	    Tcl_Size wordIdx = numWords;
+	    Tcl_Size objIdx = objectsNeeded - 1;
 	    int inPlaceCopy = 1;
 
 	    if (objectsNeeded > objLength) {
 		inPlaceCopy = 0;
 		objv = objvSpace = (Tcl_Obj **)Tcl_Alloc(objectsNeeded * sizeof(Tcl_Obj*));
-		lines = lineSpace = (int *)Tcl_Alloc(objectsNeeded * sizeof (int));
+		lines = lineSpace = (Tcl_Size *)Tcl_Alloc(objectsNeeded * sizeof (Tcl_Size));
 	    }
 
-<<<<<<< HEAD
 	    objc = 0;
 	    while (wordIdx--) {
 		if (expand[wordIdx]) {
-		    size_t numElements;
+		    Tcl_Size numElements;
 		    Tcl_Obj **elements, *temp = copy[wordIdx];
 		    TclListObjGetElementsM(NULL, temp, &numElements,
 			    &elements);
@@ -5543,27 +5436,6 @@
 			lines[objIdx] = -1;
 			objv[objIdx--] = elements[numElements];
 			Tcl_IncrRefCount(elements[numElements]);
-=======
-		objectsUsed = 0;
-		while (wordIdx--) {
-		    if (expand[wordIdx]) {
-			Tcl_Size numElements;
-			Tcl_Obj **elements, *temp = copy[wordIdx];
-
-			TclListObjGetElementsM(NULL, temp, &numElements,
-				&elements);
-			objectsUsed += numElements;
-			while (numElements--) {
-			    lines[objIdx] = -1;
-			    objv[objIdx--] = elements[numElements];
-			    Tcl_IncrRefCount(elements[numElements]);
-			}
-			Tcl_DecrRefCount(temp);
-		    } else {
-			lines[objIdx] = lcopy[wordIdx];
-			objv[objIdx--] = copy[wordIdx];
-			objectsUsed++;
->>>>>>> e90011ea
 		    }
 		    Tcl_DecrRefCount(temp);
 	        } else {
@@ -5692,7 +5564,7 @@
     Tcl_Interp *interp,		/* Interpreter in which to evaluate the
 				 * script. Also used for error reporting. */
     const char *script,		/* First character of script to evaluate. */
-    size_t numBytes,		/* Number of bytes in script. If -1, the
+    Tcl_Size numBytes,		/* Number of bytes in script. If -1, the
 				 * script consists of all bytes up to the
 				 * first null character. */
     int flags)			/* Collection of OR-ed bits that control the
@@ -5707,14 +5579,14 @@
     Tcl_Interp *interp,		/* Interpreter in which to evaluate the
 				 * script. Also used for error reporting. */
     const char *script,		/* First character of script to evaluate. */
-    size_t numBytes,		/* Number of bytes in script. If -1, the
+    Tcl_Size numBytes,		/* Number of bytes in script. If -1, the
 				 * script consists of all bytes up to the
 				 * first null character. */
     int flags,			/* Collection of OR-ed bits that control
 				 * the evaluation of the script. Only
 				 * TCL_EVAL_GLOBAL is currently
 				 * supported. */
-    size_t line,			/* The line the script starts on. */
+    Tcl_Size line,		/* The line the script starts on. */
     int*  clNextOuter,       /* Information about an outer context for */
     const char* outerScript) /* continuation line data. This is set only in
 			      * EvalTokensStandard(), to properly handle
@@ -5736,7 +5608,7 @@
     Tcl_Token *lastTokenPtr, *tokensPtr = TclParseScript(interp,
 	    script, numBytes, /* flags */ 0, &lastTokenPtr, NULL);
     int code = TclEvalScriptTokens(interp, tokensPtr,
-	    1 + (int)(lastTokenPtr - tokensPtr), flags, line,
+	    1 + (Tcl_Size)(lastTokenPtr - tokensPtr), flags, line,
 	    clNextOuter, outerScript);
     Tcl_Free(tokensPtr);
     return code;
@@ -6382,13 +6254,7 @@
 	 * interpreter. Let Tcl_EvalEx evaluate the command directly (and
 	 * probably more slowly).
 	 */
-<<<<<<< HEAD
 	Tcl_Token *lastTokenPtr, *tokensPtr;
-=======
-
-	const char *script;
-	Tcl_Size numSrcBytes;
->>>>>>> e90011ea
 
 	/*
 	 * Now we check if we have data about invisible continuation lines for
@@ -6418,7 +6284,7 @@
 
 	tokensPtr = TclGetTokensFromObj(copyPtr, &lastTokenPtr);
 	result = TclEvalScriptTokens(interp, tokensPtr,
-		1 + (int)(lastTokenPtr - tokensPtr), flags, 1, NULL,
+		1 + (Tcl_Size)(lastTokenPtr - tokensPtr), flags, 1, NULL,
 		tokensPtr[0].start);
 
 	Tcl_DecrRefCount(objPtr);
