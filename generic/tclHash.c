--- conflicted
+++ resolved
@@ -624,19 +624,6 @@
      */
 
     result = ckalloc((NUM_COUNTERS * 60) + 300);
-<<<<<<< HEAD
-    sprintf(result, "%" TCL_LL_MODIFIER "d entries in table, %"
-	    TCL_LL_MODIFIER "d buckets\n",
-	    (Tcl_WideInt) tablePtr->numEntries, (Tcl_WideInt)tablePtr->numBuckets);
-    p = result + strlen(result);
-    for (i = 0; i < NUM_COUNTERS; i++) {
-	sprintf(p, "number of buckets with %" TCL_LL_MODIFIER "d entries: %" TCL_LL_MODIFIER "d\n",
-		(Tcl_WideInt) i, (Tcl_WideInt) count[i]);
-	p += strlen(p);
-    }
-    sprintf(p, "number of buckets with %" TCL_LL_MODIFIER "d or more entries: %" TCL_LL_MODIFIER "d\n",
-	    (Tcl_WideInt) NUM_COUNTERS, (Tcl_WideInt) overflow);
-=======
     sprintf(result, "%" TCL_LL_MODIFIER "d entries in table, %" TCL_LL_MODIFIER "d buckets\n",
 	    (Tcl_WideInt)tablePtr->numEntries, (Tcl_WideInt)tablePtr->numBuckets);
     p = result + strlen(result);
@@ -647,7 +634,6 @@
     }
     sprintf(p, "number of buckets with %d or more entries: %d\n",
 	    NUM_COUNTERS, (int)overflow);
->>>>>>> 89f97582
     p += strlen(p);
     sprintf(p, "average search distance for entry: %.1f", average);
     return result;
