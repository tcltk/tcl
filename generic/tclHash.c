--- conflicted
+++ resolved
@@ -87,21 +87,12 @@
 };
 
 const Tcl_HashKeyType tclStringHashKeyType = {
-<<<<<<< HEAD
-    TCL_HASH_KEY_TYPE_VERSION,	/* version */
-    0,				/* flags */
-    HashStringKey,		/* hashKeyProc */
-    CompareStringKeys,		/* compareKeysProc */
-    AllocStringEntry,		/* allocEntryProc */
-    NULL			/* freeEntryProc */
-=======
     TCL_HASH_KEY_TYPE_VERSION,		/* version */
     0,					/* flags */
     TclHashStringKey,			/* hashKeyProc */
     TclCompareStringKeys,		/* compareKeysProc */
     AllocStringEntry,			/* allocEntryProc */
     NULL				/* freeEntryProc */
->>>>>>> a2d8e9fb
 };
  
@@ -832,13 +823,8 @@
  *----------------------------------------------------------------------
  */
 
-<<<<<<< HEAD
-static int
-CompareStringKeys(
-=======
 int
 TclCompareStringKeys(
->>>>>>> a2d8e9fb
     void *keyPtr,		/* New key to compare. */
     Tcl_HashEntry *hPtr)	/* Existing key to compare. */
 {
