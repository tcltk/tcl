/*
 * tclHash.c --
 *
 *	Implementation of in-memory hash tables for Tcl and Tcl-based
 *	applications.
 *
 * Copyright © 1991-1993 The Regents of the University of California.
 * Copyright © 1994 Sun Microsystems, Inc.
 *
 * See the file "license.terms" for information on usage and redistribution of
 * this file, and for a DISCLAIMER OF ALL WARRANTIES.
 */

#include "tclInt.h"

/*
 * Prevent macros from clashing with function definitions.
 */

#undef Tcl_FindHashEntry
#undef Tcl_CreateHashEntry

/*
 * When there are this many entries per bucket, on average, rebuild the hash
 * table to make it larger.
 */

#define REBUILD_MULTIPLIER	3

/*
 * The following macro takes a preliminary integer hash value and produces an
 * index into a hash tables bucket list. The idea is to make it so that
 * preliminary values that are arbitrarily similar will end up in different
 * buckets. The hash function was taken from a random-number generator.
 */

#define RANDOM_INDEX(tablePtr, i) \
    ((((i)*1103515245UL) >> (tablePtr)->downShift) & (tablePtr)->mask)

/*
 * Prototypes for the array hash key methods.
 */

static Tcl_HashEntry *	AllocArrayEntry(Tcl_HashTable *tablePtr, void *keyPtr);
static int		CompareArrayKeys(void *keyPtr, Tcl_HashEntry *hPtr);
static TCL_HASH_TYPE	HashArrayKey(Tcl_HashTable *tablePtr, void *keyPtr);

/*
 * Prototypes for the string hash key methods.
 */

static Tcl_HashEntry *	AllocStringEntry(Tcl_HashTable *tablePtr,
			    void *keyPtr);
static int		CompareStringKeys(void *keyPtr, Tcl_HashEntry *hPtr);
static TCL_HASH_TYPE	HashStringKey(Tcl_HashTable *tablePtr, void *keyPtr);

/*
 * Function prototypes for static functions in this file:
 */

static Tcl_HashEntry *	BogusFind(Tcl_HashTable *tablePtr, const char *key);
static Tcl_HashEntry *	BogusCreate(Tcl_HashTable *tablePtr, const char *key,
			    int *newPtr);
static Tcl_HashEntry *	CreateHashEntry(Tcl_HashTable *tablePtr, const char *key,
			    int *newPtr);
static Tcl_HashEntry *	FindHashEntry(Tcl_HashTable *tablePtr, const char *key);
static void		RebuildTable(Tcl_HashTable *tablePtr);

const Tcl_HashKeyType tclArrayHashKeyType = {
    TCL_HASH_KEY_TYPE_VERSION,		/* version */
    TCL_HASH_KEY_RANDOMIZE_HASH,	/* flags */
    HashArrayKey,			/* hashKeyProc */
    CompareArrayKeys,			/* compareKeysProc */
    AllocArrayEntry,			/* allocEntryProc */
    NULL				/* freeEntryProc */
};

const Tcl_HashKeyType tclOneWordHashKeyType = {
    TCL_HASH_KEY_TYPE_VERSION,		/* version */
    0,					/* flags */
    NULL, /* HashOneWordKey, */		/* hashProc */
    NULL, /* CompareOneWordKey, */	/* compareProc */
    NULL, /* AllocOneWordKey, */	/* allocEntryProc */
    NULL  /* FreeOneWordKey, */		/* freeEntryProc */
};

const Tcl_HashKeyType tclStringHashKeyType = {
    TCL_HASH_KEY_TYPE_VERSION,		/* version */
    0,					/* flags */
    HashStringKey,			/* hashKeyProc */
    CompareStringKeys,			/* compareKeysProc */
    AllocStringEntry,			/* allocEntryProc */
    NULL				/* freeEntryProc */
};

/*
 *----------------------------------------------------------------------
 *
 * Tcl_InitHashTable --
 *
 *	Given storage for a hash table, set up the fields to prepare the hash
 *	table for use.
 *
 * Results:
 *	None.
 *
 * Side effects:
 *	TablePtr is now ready to be passed to Tcl_FindHashEntry and
 *	Tcl_CreateHashEntry.
 *
 *----------------------------------------------------------------------
 */

void
Tcl_InitHashTable(
    Tcl_HashTable *tablePtr,
				/* Pointer to table record, which is supplied
				 * by the caller. */
    int keyType)		/* Type of keys to use in table:
				 * TCL_STRING_KEYS, TCL_ONE_WORD_KEYS, or an
				 * integer >= 2. */
{
    /*
     * Use a special value to inform the extended version that it must not
     * access any of the new fields in the Tcl_HashTable. If an extension is
     * rebuilt then any calls to this function will be redirected to the
     * extended version by a macro.
     */

    Tcl_InitCustomHashTable(tablePtr, keyType, (const Tcl_HashKeyType *) -1);
}

/*
 *----------------------------------------------------------------------
 *
 * Tcl_InitCustomHashTable --
 *
 *	Given storage for a hash table, set up the fields to prepare the hash
 *	table for use. This is an extended version of Tcl_InitHashTable which
 *	supports user defined keys.
 *
 * Results:
 *	None.
 *
 * Side effects:
 *	TablePtr is now ready to be passed to Tcl_FindHashEntry and
 *	Tcl_CreateHashEntry.
 *
 *----------------------------------------------------------------------
 */

void
Tcl_InitCustomHashTable(
    Tcl_HashTable *tablePtr,
				/* Pointer to table record, which is supplied
				 * by the caller. */
    int keyType,		/* Type of keys to use in table:
				 * TCL_STRING_KEYS, TCL_ONE_WORD_KEYS,
				 * TCL_CUSTOM_TYPE_KEYS, TCL_CUSTOM_PTR_KEYS,
				 * or an integer >= 2. */
    const Tcl_HashKeyType *typePtr) /* Pointer to structure which defines the
				 * behaviour of this table. */
{
#if (TCL_SMALL_HASH_TABLE != 4)
    Tcl_Panic("Tcl_InitCustomHashTable: TCL_SMALL_HASH_TABLE is %d, not 4",
	    TCL_SMALL_HASH_TABLE);
#endif

    tablePtr->buckets = tablePtr->staticBuckets;
    tablePtr->staticBuckets[0] = tablePtr->staticBuckets[1] = 0;
    tablePtr->staticBuckets[2] = tablePtr->staticBuckets[3] = 0;
    tablePtr->numBuckets = TCL_SMALL_HASH_TABLE;
    tablePtr->numEntries = 0;
    tablePtr->rebuildSize = TCL_SMALL_HASH_TABLE*REBUILD_MULTIPLIER;
    tablePtr->downShift = 28;
    tablePtr->mask = 3;
    tablePtr->keyType = keyType;
    tablePtr->findProc = FindHashEntry;
    tablePtr->createProc = CreateHashEntry;

    if (typePtr == NULL) {
	/*
	 * The caller has been rebuilt so the hash table is an extended
	 * version.
	 */
    } else if (typePtr != (Tcl_HashKeyType *) -1) {
	/*
	 * The caller is requesting a customized hash table so it must be an
	 * extended version.
	 */

	tablePtr->typePtr = typePtr;
    } else {
	/*
	 * The caller has not been rebuilt so the hash table is not extended.
	 */
    }
}

/*
 *----------------------------------------------------------------------
 *
 * Tcl_FindHashEntry --
 *
 *	Given a hash table find the entry with a matching key.
 *
 * Results:
 *	The return value is a token for the matching entry in the hash table,
 *	or NULL if there was no matching entry.
 *
 * Side effects:
 *	None.
 *
 *----------------------------------------------------------------------
 */

Tcl_HashEntry *
Tcl_FindHashEntry(
    Tcl_HashTable *tablePtr,	/* Table in which to lookup entry. */
    const void *key)		/* Key to use to find matching entry. */
{
    return (*((tablePtr)->findProc))(tablePtr, (const char *)key);
}

static Tcl_HashEntry *
FindHashEntry(
    Tcl_HashTable *tablePtr,	/* Table in which to lookup entry. */
    const char *key)		/* Key to use to find matching entry. */
{
    return CreateHashEntry(tablePtr, key, NULL);
}


/*
 *----------------------------------------------------------------------
 *
 * Tcl_CreateHashEntry --
 *
 *	Given a hash table with string keys, and a string key, find the entry
 *	with a matching key. If there is no matching entry, then create a new
 *	entry that does match.
 *
 * Results:
 *	The return value is a pointer to the matching entry. If this is a
 *	newly-created entry, then *newPtr will be set to a non-zero value;
 *	otherwise *newPtr will be set to 0. If this is a new entry the value
 *	stored in the entry will initially be 0.
 *
 * Side effects:
 *	A new entry may be added to the hash table.
 *
 *----------------------------------------------------------------------
 */

Tcl_HashEntry *
Tcl_CreateHashEntry(
    Tcl_HashTable *tablePtr,	/* Table in which to lookup entry. */
    const void *key,		/* Key to use to find or create matching
				 * entry. */
    int *newPtr)		/* Store info here telling whether a new entry
				 * was created. */
{
    return (*((tablePtr)->createProc))(tablePtr, (const char *)key, newPtr);
}

static Tcl_HashEntry *
CreateHashEntry(
    Tcl_HashTable *tablePtr,	/* Table in which to lookup entry. */
    const char *key,		/* Key to use to find or create matching
				 * entry. */
    int *newPtr)		/* Store info here telling whether a new entry
				 * was created. */
{
    Tcl_HashEntry *hPtr;
    const Tcl_HashKeyType *typePtr;
    TCL_HASH_TYPE hash, index;

    if (tablePtr->keyType == TCL_STRING_KEYS) {
	typePtr = &tclStringHashKeyType;
    } else if (tablePtr->keyType == TCL_ONE_WORD_KEYS) {
	typePtr = &tclOneWordHashKeyType;
    } else if (tablePtr->keyType == TCL_CUSTOM_TYPE_KEYS
	    || tablePtr->keyType == TCL_CUSTOM_PTR_KEYS) {
	typePtr = tablePtr->typePtr;
    } else {
	typePtr = &tclArrayHashKeyType;
    }

    if (typePtr->hashKeyProc) {
	hash = typePtr->hashKeyProc(tablePtr, (void *) key);
	if (typePtr->flags & TCL_HASH_KEY_RANDOMIZE_HASH) {
	    index = RANDOM_INDEX(tablePtr, hash);
	} else {
	    index = hash & tablePtr->mask;
	}
    } else {
	hash = PTR2UINT(key);
	index = RANDOM_INDEX(tablePtr, hash);
    }

    /*
     * Search all of the entries in the appropriate bucket.
     */

    if (typePtr->compareKeysProc) {
	Tcl_CompareHashKeysProc *compareKeysProc = typePtr->compareKeysProc;
<<<<<<< HEAD

	for (hPtr = tablePtr->buckets[index]; hPtr != NULL;
		hPtr = hPtr->nextPtr) {
	    if (hash != PTR2UINT(hPtr->hash)) {
		continue;
	    }
	    /* if keys pointers or values are equal */
	    if ((key == hPtr->key.oneWordValue)
		|| compareKeysProc((void *) key, hPtr)
	    ) {
		if (newPtr) {
		    *newPtr = 0;
=======
	if (typePtr->flags & TCL_HASH_KEY_DIRECT_COMPARE) {
	    for (hPtr = tablePtr->buckets[index]; hPtr != NULL;
		    hPtr = hPtr->nextPtr) {
#if TCL_HASH_KEY_STORE_HASH
		if (hash != PTR2UINT(hPtr->hash)) {
		    continue;
		}
#endif
		/* if keys pointers or values are equal */
		if ((key == hPtr->key.oneWordValue)
		    || compareKeysProc((void *) key, hPtr)
		) {
		    if (newPtr) {
			*newPtr = 0;
		    }
		    return hPtr;
		}
	    }
	} else { /* no direct compare */
	    for (hPtr = tablePtr->buckets[index]; hPtr != NULL;
		    hPtr = hPtr->nextPtr) {
#if TCL_HASH_KEY_STORE_HASH
		if (hash != PTR2UINT(hPtr->hash)) {
		    continue;
		}
#endif
		if (compareKeysProc((void *) key, hPtr)) {
		    if (newPtr) {
			*newPtr = 0;
		    }
		    return hPtr;
>>>>>>> 95ba4d90
		}
	    }
	}
    } else {
	for (hPtr = tablePtr->buckets[index]; hPtr != NULL;
		hPtr = hPtr->nextPtr) {
	    if (hash != PTR2UINT(hPtr->hash)) {
		continue;
	    }
	    if (key == hPtr->key.oneWordValue) {
		if (newPtr) {
		    *newPtr = 0;
		}
		return hPtr;
	    }
	}
    }

    if (!newPtr) {
	return NULL;
    }

    /*
     * Entry not found. Add a new one to the bucket.
     */

    *newPtr = 1;
    if (typePtr->allocEntryProc) {
	hPtr = typePtr->allocEntryProc(tablePtr, (void *) key);
    } else {
	hPtr = (Tcl_HashEntry *)ckalloc(sizeof(Tcl_HashEntry));
	hPtr->key.oneWordValue = (char *) key;
	Tcl_SetHashValue(hPtr, NULL);
    }

    hPtr->tablePtr = tablePtr;
    hPtr->hash = UINT2PTR(hash);
    hPtr->nextPtr = tablePtr->buckets[index];
    tablePtr->buckets[index] = hPtr;
    tablePtr->numEntries++;

    /*
     * If the table has exceeded a decent size, rebuild it with many more
     * buckets.
     */

    if (tablePtr->numEntries >= tablePtr->rebuildSize) {
	RebuildTable(tablePtr);
    }
    return hPtr;
}

/*
 *----------------------------------------------------------------------
 *
 * Tcl_DeleteHashEntry --
 *
 *	Remove a single entry from a hash table.
 *
 * Results:
 *	None.
 *
 * Side effects:
 *	The entry given by entryPtr is deleted from its table and should never
 *	again be used by the caller. It is up to the caller to free the
 *	clientData field of the entry, if that is relevant.
 *
 *----------------------------------------------------------------------
 */

void
Tcl_DeleteHashEntry(
    Tcl_HashEntry *entryPtr)
{
    Tcl_HashEntry *prevPtr;
    const Tcl_HashKeyType *typePtr;
    Tcl_HashTable *tablePtr;
    Tcl_HashEntry **bucketPtr;
    TCL_HASH_TYPE index;

    tablePtr = entryPtr->tablePtr;

    if (tablePtr->keyType == TCL_STRING_KEYS) {
	typePtr = &tclStringHashKeyType;
    } else if (tablePtr->keyType == TCL_ONE_WORD_KEYS) {
	typePtr = &tclOneWordHashKeyType;
    } else if (tablePtr->keyType == TCL_CUSTOM_TYPE_KEYS
	    || tablePtr->keyType == TCL_CUSTOM_PTR_KEYS) {
	typePtr = tablePtr->typePtr;
    } else {
	typePtr = &tclArrayHashKeyType;
    }

    if (typePtr->hashKeyProc == NULL
	    || typePtr->flags & TCL_HASH_KEY_RANDOMIZE_HASH) {
	index = RANDOM_INDEX(tablePtr, PTR2UINT(entryPtr->hash));
    } else {
	index = PTR2UINT(entryPtr->hash) & tablePtr->mask;
    }

    bucketPtr = &tablePtr->buckets[index];

    if (*bucketPtr == entryPtr) {
	*bucketPtr = entryPtr->nextPtr;
    } else {
	for (prevPtr = *bucketPtr; ; prevPtr = prevPtr->nextPtr) {
	    if (prevPtr == NULL) {
		Tcl_Panic("malformed bucket chain in Tcl_DeleteHashEntry");
	    }
	    if (prevPtr->nextPtr == entryPtr) {
		prevPtr->nextPtr = entryPtr->nextPtr;
		break;
	    }
	}
    }

    tablePtr->numEntries--;
    if (typePtr->freeEntryProc) {
	typePtr->freeEntryProc(entryPtr);
    } else {
	ckfree(entryPtr);
    }
}

/*
 *----------------------------------------------------------------------
 *
 * Tcl_DeleteHashTable --
 *
 *	Free up everything associated with a hash table except for the record
 *	for the table itself.
 *
 * Results:
 *	None.
 *
 * Side effects:
 *	The hash table is no longer useable.
 *
 *----------------------------------------------------------------------
 */

void
Tcl_DeleteHashTable(
    Tcl_HashTable *tablePtr)	/* Table to delete. */
{
    Tcl_HashEntry *hPtr, *nextPtr;
    const Tcl_HashKeyType *typePtr;
    int i;

    if (tablePtr->keyType == TCL_STRING_KEYS) {
	typePtr = &tclStringHashKeyType;
    } else if (tablePtr->keyType == TCL_ONE_WORD_KEYS) {
	typePtr = &tclOneWordHashKeyType;
    } else if (tablePtr->keyType == TCL_CUSTOM_TYPE_KEYS
	    || tablePtr->keyType == TCL_CUSTOM_PTR_KEYS) {
	typePtr = tablePtr->typePtr;
    } else {
	typePtr = &tclArrayHashKeyType;
    }

    /*
     * Free up all the entries in the table.
     */

    for (i = 0; i < tablePtr->numBuckets; i++) {
	hPtr = tablePtr->buckets[i];
	while (hPtr != NULL) {
	    nextPtr = hPtr->nextPtr;
	    if (typePtr->freeEntryProc) {
		typePtr->freeEntryProc(hPtr);
	    } else {
		ckfree(hPtr);
	    }
	    hPtr = nextPtr;
	}
    }

    /*
     * Free up the bucket array, if it was dynamically allocated.
     */

    if (tablePtr->buckets != tablePtr->staticBuckets) {
	if (typePtr->flags & TCL_HASH_KEY_SYSTEM_HASH) {
	    TclpSysFree((char *) tablePtr->buckets);
	} else {
	    ckfree(tablePtr->buckets);
	}
    }

    /*
     * Arrange for panics if the table is used again without
     * re-initialization.
     */

    tablePtr->findProc = BogusFind;
    tablePtr->createProc = BogusCreate;
}

/*
 *----------------------------------------------------------------------
 *
 * Tcl_FirstHashEntry --
 *
 *	Locate the first entry in a hash table and set up a record that can be
 *	used to step through all the remaining entries of the table.
 *
 * Results:
 *	The return value is a pointer to the first entry in tablePtr, or NULL
 *	if tablePtr has no entries in it. The memory at *searchPtr is
 *	initialized so that subsequent calls to Tcl_NextHashEntry will return
 *	all of the entries in the table, one at a time.
 *
 * Side effects:
 *	None.
 *
 *----------------------------------------------------------------------
 */

Tcl_HashEntry *
Tcl_FirstHashEntry(
    Tcl_HashTable *tablePtr,	/* Table to search. */
    Tcl_HashSearch *searchPtr)	/* Place to store information about progress
				 * through the table. */
{
    searchPtr->tablePtr = tablePtr;
    searchPtr->nextIndex = 0;
    searchPtr->nextEntryPtr = NULL;
    return Tcl_NextHashEntry(searchPtr);
}

/*
 *----------------------------------------------------------------------
 *
 * Tcl_NextHashEntry --
 *
 *	Once a hash table enumeration has been initiated by calling
 *	Tcl_FirstHashEntry, this function may be called to return successive
 *	elements of the table.
 *
 * Results:
 *	The return value is the next entry in the hash table being enumerated,
 *	or NULL if the end of the table is reached.
 *
 * Side effects:
 *	None.
 *
 *----------------------------------------------------------------------
 */

Tcl_HashEntry *
Tcl_NextHashEntry(
    Tcl_HashSearch *searchPtr)
				/* Place to store information about progress
				 * through the table. Must have been
				 * initialized by calling
				 * Tcl_FirstHashEntry. */
{
    Tcl_HashEntry *hPtr;
    Tcl_HashTable *tablePtr = searchPtr->tablePtr;

    while (searchPtr->nextEntryPtr == NULL) {
	if (searchPtr->nextIndex >= tablePtr->numBuckets) {
	    return NULL;
	}
	searchPtr->nextEntryPtr =
		tablePtr->buckets[searchPtr->nextIndex];
	searchPtr->nextIndex++;
    }
    hPtr = searchPtr->nextEntryPtr;
    searchPtr->nextEntryPtr = hPtr->nextPtr;
    return hPtr;
}

/*
 *----------------------------------------------------------------------
 *
 * Tcl_HashStats --
 *
 *	Return statistics describing the layout of the hash table in its hash
 *	buckets.
 *
 * Results:
 *	The return value is a malloc-ed string containing information about
 *	tablePtr. It is the caller's responsibility to free this string.
 *
 * Side effects:
 *	None.
 *
 *----------------------------------------------------------------------
 */

char *
Tcl_HashStats(
    Tcl_HashTable *tablePtr)	/* Table for which to produce stats. */
{
#define NUM_COUNTERS 10
    int i;
    TCL_HASH_TYPE count[NUM_COUNTERS], overflow, j;
    double average, tmp;
    Tcl_HashEntry *hPtr;
    char *result, *p;

    /*
     * Compute a histogram of bucket usage.
     */

    for (i = 0; i < NUM_COUNTERS; i++) {
	count[i] = 0;
    }
    overflow = 0;
    average = 0.0;
    for (i = 0; i < tablePtr->numBuckets; i++) {
	j = 0;
	for (hPtr = tablePtr->buckets[i]; hPtr != NULL; hPtr = hPtr->nextPtr) {
	    j++;
	}
	if (j < NUM_COUNTERS) {
	    count[j]++;
	} else {
	    overflow++;
	}
	tmp = j;
	if (tablePtr->numEntries != 0) {
	    average += (tmp+1.0)*(tmp/tablePtr->numEntries)/2.0;
	}
    }

    /*
     * Print out the histogram and a few other pieces of information.
     */

    result = (char *)ckalloc((NUM_COUNTERS * 60) + 300);
    snprintf(result, 60, "%" TCL_SIZE_MODIFIER "u entries in table, %" TCL_SIZE_MODIFIER "u buckets\n",
	    tablePtr->numEntries, tablePtr->numBuckets);
    p = result + strlen(result);
    for (i = 0; i < NUM_COUNTERS; i++) {
	snprintf(p, 60, "number of buckets with %" TCL_SIZE_MODIFIER "u entries: %" TCL_SIZE_MODIFIER "u\n",
		i, count[i]);
	p += strlen(p);
    }
    snprintf(p, 60, "number of buckets with %d or more entries: %" TCL_SIZE_MODIFIER "u\n",
	    NUM_COUNTERS, overflow);
    p += strlen(p);
    snprintf(p, 60, "average search distance for entry: %.1f", average);
    return result;
}

/*
 *----------------------------------------------------------------------
 *
 * AllocArrayEntry --
 *
 *	Allocate space for a Tcl_HashEntry containing the array key.
 *
 * Results:
 *	The return value is a pointer to the created entry.
 *
 * Side effects:
 *	None.
 *
 *----------------------------------------------------------------------
 */

static Tcl_HashEntry *
AllocArrayEntry(
    Tcl_HashTable *tablePtr,	/* Hash table. */
    void *keyPtr)			/* Key to store in the hash table entry. */
{
    Tcl_HashEntry *hPtr;
    TCL_HASH_TYPE count = tablePtr->keyType * sizeof(int);
    TCL_HASH_TYPE size = offsetof(Tcl_HashEntry, key) + count;

    if (size < sizeof(Tcl_HashEntry)) {
	size = sizeof(Tcl_HashEntry);
    }
    hPtr = (Tcl_HashEntry *)ckalloc(size);

    memcpy(hPtr->key.string, keyPtr, count);
    Tcl_SetHashValue(hPtr, NULL);

    return hPtr;
}

/*
 *----------------------------------------------------------------------
 *
 * CompareArrayKeys --
 *
 *	Compares two array keys.
 *
 * Results:
 *	The return value is 0 if they are different and 1 if they are the
 *	same.
 *
 * Side effects:
 *	None.
 *
 *----------------------------------------------------------------------
 */

static int
CompareArrayKeys(
    void *keyPtr,			/* New key to compare. */
    Tcl_HashEntry *hPtr)	/* Existing key to compare. */
{
    size_t count = hPtr->tablePtr->keyType * sizeof(int);

    return !memcmp(keyPtr, hPtr->key.string, count);
}

/*
 *----------------------------------------------------------------------
 *
 * HashArrayKey --
 *
 *	Compute a one-word summary of an array, which can be used to generate
 *	a hash index.
 *
 * Results:
 *	The return value is a one-word summary of the information in
 *	string.
 *
 * Side effects:
 *	None.
 *
 *----------------------------------------------------------------------
 */

static TCL_HASH_TYPE
HashArrayKey(
    Tcl_HashTable *tablePtr,	/* Hash table. */
    void *keyPtr)				/* Key from which to compute hash value. */
{
    const int *array = (const int *) keyPtr;
    TCL_HASH_TYPE result;
    int count;

    for (result = 0, count = tablePtr->keyType; count > 0;
	    count--, array++) {
	result += *array;
    }
    return result;
}

/*
 *----------------------------------------------------------------------
 *
 * AllocStringEntry --
 *
 *	Allocate space for a Tcl_HashEntry containing the string key.
 *
 * Results:
 *	The return value is a pointer to the created entry.
 *
 * Side effects:
 *	None.
 *
 *----------------------------------------------------------------------
 */

static Tcl_HashEntry *
AllocStringEntry(
    TCL_UNUSED(Tcl_HashTable *),
    void *keyPtr)			/* Key to store in the hash table entry. */
{
    const char *string = (const char *) keyPtr;
    Tcl_HashEntry *hPtr;
    size_t size, allocsize;

    allocsize = size = strlen(string) + 1;
    if (size < sizeof(hPtr->key)) {
	allocsize = sizeof(hPtr->key);
    }
    hPtr = (Tcl_HashEntry *)ckalloc(offsetof(Tcl_HashEntry, key) + allocsize);
    memset(hPtr, 0, offsetof(Tcl_HashEntry, key) + allocsize);
    memcpy(hPtr->key.string, string, size);
    Tcl_SetHashValue(hPtr, NULL);
    return hPtr;
}

/*
 *----------------------------------------------------------------------
 *
 * CompareStringKeys --
 *
 *	Compares two string keys.
 *
 * Results:
 *	The return value is 0 if they are different and 1 if they are the
 *	same.
 *
 * Side effects:
 *	None.
 *
 *----------------------------------------------------------------------
 */

static int
CompareStringKeys(
    void *keyPtr,			/* New key to compare. */
    Tcl_HashEntry *hPtr)	/* Existing key to compare. */
{
    return !strcmp((char *)keyPtr, hPtr->key.string);
}

/*
 *----------------------------------------------------------------------
 *
 * HashStringKey --
 *
 *	Compute a one-word summary of a text string, which can be used to
 *	generate a hash index.
 *
 * Results:
 *	The return value is a one-word summary of the information in string.
 *
 * Side effects:
 *	None.
 *
 *----------------------------------------------------------------------
 */

static TCL_HASH_TYPE
HashStringKey(
    TCL_UNUSED(Tcl_HashTable *),
    void *keyPtr)			/* Key from which to compute hash value. */
{
    const char *string = (const char *)keyPtr;
    TCL_HASH_TYPE result;
    char c;

    /*
     * I tried a zillion different hash functions and asked many other people
     * for advice. Many people had their own favorite functions, all
     * different, but no-one had much idea why they were good ones. I chose
     * the one below (multiply by 9 and add new character) because of the
     * following reasons:
     *
     * 1. Multiplying by 10 is perfect for keys that are decimal strings, and
     *    multiplying by 9 is just about as good.
     * 2. Times-9 is (shift-left-3) plus (old). This means that each
     *    character's bits hang around in the low-order bits of the hash value
     *    for ever, plus they spread fairly rapidly up to the high-order bits
     *    to fill out the hash value. This seems works well both for decimal
     *    and non-decimal strings, but isn't strong against maliciously-chosen
     *    keys.
     *
     * Note that this function is very weak against malicious strings; it's
     * very easy to generate multiple keys that have the same hashcode. On the
     * other hand, that hardly ever actually occurs and this function *is*
     * very cheap, even by comparison with industry-standard hashes like FNV.
     * If real strength of hash is required though, use a custom hash based on
     * Bob Jenkins's lookup3(), but be aware that it's significantly slower.
     * Since Tcl command and namespace names are usually reasonably-named (the
     * main use for string hashes in modern Tcl) speed is far more important
     * than strength.
     *
     * See also HashString in tclLiteral.c.
     * See also TclObjHashKey in tclObj.c.
     *
     * See [tcl-Feature Request #2958832]
     */

    if ((result = UCHAR(*string)) != 0) {
	while ((c = *++string) != 0) {
	    result += (result << 3) + UCHAR(c);
	}
    }
    return result;
}

/*
 *----------------------------------------------------------------------
 *
 * BogusFind --
 *
 *	This function is invoked when Tcl_FindHashEntry is called on a
 *	table that has been deleted.
 *
 * Results:
 *	If Tcl_Panic returns (which it shouldn't) this function returns NULL.
 *
 * Side effects:
 *	Generates a panic.
 *
 *----------------------------------------------------------------------
 */

static Tcl_HashEntry *
BogusFind(
    TCL_UNUSED(Tcl_HashTable *),
    TCL_UNUSED(const char *))
{
    Tcl_Panic("called %s on deleted table", "Tcl_FindHashEntry");
    return NULL;
}

/*
 *----------------------------------------------------------------------
 *
 * BogusCreate --
 *
 *	This function is invoked when Tcl_CreateHashEntry is called on a
 *	table that has been deleted.
 *
 * Results:
 *	If panic returns (which it shouldn't) this function returns NULL.
 *
 * Side effects:
 *	Generates a panic.
 *
 *----------------------------------------------------------------------
 */

static Tcl_HashEntry *
BogusCreate(
    TCL_UNUSED(Tcl_HashTable *),
    TCL_UNUSED(const char *),
    TCL_UNUSED(int *))
{
    Tcl_Panic("called %s on deleted table", "Tcl_CreateHashEntry");
    return NULL;
}

/*
 *----------------------------------------------------------------------
 *
 * RebuildTable --
 *
 *	This function is invoked when the ratio of entries to hash buckets
 *	becomes too large. It creates a new table with a larger bucket array
 *	and moves all of the entries into the new table.
 *
 * Results:
 *	None.
 *
 * Side effects:
 *	Memory gets reallocated and entries get re-hashed to new buckets.
 *
 *----------------------------------------------------------------------
 */

static void
RebuildTable(
    Tcl_HashTable *tablePtr)	/* Table to enlarge. */
{
    TCL_HASH_TYPE count, index, oldSize = tablePtr->numBuckets;
    Tcl_HashEntry **oldBuckets = tablePtr->buckets;
    Tcl_HashEntry **oldChainPtr, **newChainPtr;
    Tcl_HashEntry *hPtr;
    const Tcl_HashKeyType *typePtr;

    /* Avoid outgrowing capability of the memory allocators */
    if (oldSize > UINT_MAX / (4 * sizeof(Tcl_HashEntry *))) {
	tablePtr->rebuildSize = INT_MAX;
	return;
    }

    if (tablePtr->keyType == TCL_STRING_KEYS) {
	typePtr = &tclStringHashKeyType;
    } else if (tablePtr->keyType == TCL_ONE_WORD_KEYS) {
	typePtr = &tclOneWordHashKeyType;
    } else if (tablePtr->keyType == TCL_CUSTOM_TYPE_KEYS
	    || tablePtr->keyType == TCL_CUSTOM_PTR_KEYS) {
	typePtr = tablePtr->typePtr;
    } else {
	typePtr = &tclArrayHashKeyType;
    }

    /*
     * Allocate and initialize the new bucket array, and set up hashing
     * constants for new array size.
     */

    tablePtr->numBuckets *= 4;
    if (typePtr->flags & TCL_HASH_KEY_SYSTEM_HASH) {
	tablePtr->buckets = (Tcl_HashEntry **)TclpSysAlloc(
		tablePtr->numBuckets * sizeof(Tcl_HashEntry *), 0);
    } else {
	tablePtr->buckets =
		(Tcl_HashEntry **)ckalloc(tablePtr->numBuckets * sizeof(Tcl_HashEntry *));
    }
    for (count = tablePtr->numBuckets, newChainPtr = tablePtr->buckets;
	    count > 0; count--, newChainPtr++) {
	*newChainPtr = NULL;
    }
    tablePtr->rebuildSize *= 4;
    if (tablePtr->downShift > 1) {
	tablePtr->downShift -= 2;
    }
    tablePtr->mask = (tablePtr->mask << 2) + 3;

    /*
     * Rehash all of the existing entries into the new bucket array.
     */

    for (oldChainPtr = oldBuckets; oldSize > 0; oldSize--, oldChainPtr++) {
	for (hPtr = *oldChainPtr; hPtr != NULL; hPtr = *oldChainPtr) {
	    *oldChainPtr = hPtr->nextPtr;
	    if (typePtr->hashKeyProc == NULL
		    || typePtr->flags & TCL_HASH_KEY_RANDOMIZE_HASH) {
		index = RANDOM_INDEX(tablePtr, PTR2UINT(hPtr->hash));
	    } else {
		index = PTR2UINT(hPtr->hash) & tablePtr->mask;
	    }
	    hPtr->nextPtr = tablePtr->buckets[index];
	    tablePtr->buckets[index] = hPtr;
	}
    }

    /*
     * Free up the old bucket array, if it was dynamically allocated.
     */

    if (oldBuckets != tablePtr->staticBuckets) {
	if (typePtr->flags & TCL_HASH_KEY_SYSTEM_HASH) {
	    TclpSysFree((char *) oldBuckets);
	} else {
	    ckfree(oldBuckets);
	}
    }
}

/*
 * Local Variables:
 * mode: c
 * c-basic-offset: 4
 * fill-column: 78
 * End:
 */<|MERGE_RESOLUTION|>--- conflicted
+++ resolved
@@ -308,28 +308,12 @@
 
     if (typePtr->compareKeysProc) {
 	Tcl_CompareHashKeysProc *compareKeysProc = typePtr->compareKeysProc;
-<<<<<<< HEAD
-
-	for (hPtr = tablePtr->buckets[index]; hPtr != NULL;
-		hPtr = hPtr->nextPtr) {
-	    if (hash != PTR2UINT(hPtr->hash)) {
-		continue;
-	    }
-	    /* if keys pointers or values are equal */
-	    if ((key == hPtr->key.oneWordValue)
-		|| compareKeysProc((void *) key, hPtr)
-	    ) {
-		if (newPtr) {
-		    *newPtr = 0;
-=======
 	if (typePtr->flags & TCL_HASH_KEY_DIRECT_COMPARE) {
 	    for (hPtr = tablePtr->buckets[index]; hPtr != NULL;
 		    hPtr = hPtr->nextPtr) {
-#if TCL_HASH_KEY_STORE_HASH
 		if (hash != PTR2UINT(hPtr->hash)) {
 		    continue;
 		}
-#endif
 		/* if keys pointers or values are equal */
 		if ((key == hPtr->key.oneWordValue)
 		    || compareKeysProc((void *) key, hPtr)
@@ -343,17 +327,14 @@
 	} else { /* no direct compare */
 	    for (hPtr = tablePtr->buckets[index]; hPtr != NULL;
 		    hPtr = hPtr->nextPtr) {
-#if TCL_HASH_KEY_STORE_HASH
 		if (hash != PTR2UINT(hPtr->hash)) {
 		    continue;
 		}
-#endif
 		if (compareKeysProc((void *) key, hPtr)) {
 		    if (newPtr) {
 			*newPtr = 0;
 		    }
 		    return hPtr;
->>>>>>> 95ba4d90
 		}
 	    }
 	}
