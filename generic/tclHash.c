/*
 * tclHash.c --
 *
 *	Implementation of in-memory hash tables for Tcl and Tcl-based
 *	applications.
 *
 * Copyright (c) 1991-1993 The Regents of the University of California.
 * Copyright (c) 1994 Sun Microsystems, Inc.
 *
 * See the file "license.terms" for information on usage and redistribution of
 * this file, and for a DISCLAIMER OF ALL WARRANTIES.
 */

#include "tclInt.h"

/*
 * Prevent macros from clashing with function definitions.
 */

#undef Tcl_FindHashEntry
#undef Tcl_CreateHashEntry

/*
 * When there are this many entries per bucket, on average, rebuild the hash
 * table to make it larger.
 */

#define REBUILD_MULTIPLIER	3

/*
 * The following macro takes a preliminary integer hash value and produces an
 * index into a hash tables bucket list. The idea is to make it so that
 * preliminary values that are arbitrarily similar will end up in different
 * buckets. The hash function was taken from a random-number generator.
 */

#define RANDOM_INDEX(tablePtr, i) \
    ((((i)*1103515245L) >> (tablePtr)->downShift) & (tablePtr)->mask)

/*
 * Prototypes for the array hash key methods.
 */

static Tcl_HashEntry *	AllocArrayEntry(Tcl_HashTable *tablePtr, void *keyPtr);
static int		CompareArrayKeys(void *keyPtr, Tcl_HashEntry *hPtr);
static unsigned int	HashArrayKey(Tcl_HashTable *tablePtr, void *keyPtr);

/*
 * Prototypes for the one word hash key methods. Not actually declared because
 * this is a critical path that is implemented in the core hash table access
 * function.
 */

#if 0
static Tcl_HashEntry *	AllocOneWordEntry(Tcl_HashTable *tablePtr,
			    void *keyPtr);
static int		CompareOneWordKeys(void *keyPtr, Tcl_HashEntry *hPtr);
static unsigned int	HashOneWordKey(Tcl_HashTable *tablePtr, void *keyPtr);
#endif

/*
 * Prototypes for the string hash key methods.
 */

static Tcl_HashEntry *	AllocStringEntry(Tcl_HashTable *tablePtr,
			    void *keyPtr);
static int		CompareStringKeys(void *keyPtr, Tcl_HashEntry *hPtr);
static unsigned int	HashStringKey(Tcl_HashTable *tablePtr, void *keyPtr);

/*
 * Function prototypes for static functions in this file:
 */

static Tcl_HashEntry *	BogusFind(Tcl_HashTable *tablePtr, const char *key);
static Tcl_HashEntry *	BogusCreate(Tcl_HashTable *tablePtr, const char *key,
			    int *newPtr);
static Tcl_HashEntry *	CreateHashEntry(Tcl_HashTable *tablePtr, const char *key,
			    int *newPtr);
static Tcl_HashEntry *	FindHashEntry(Tcl_HashTable *tablePtr, const char *key);
static void		RebuildTable(Tcl_HashTable *tablePtr);

const Tcl_HashKeyType tclArrayHashKeyType = {
    TCL_HASH_KEY_TYPE_VERSION,		/* version */
    TCL_HASH_KEY_RANDOMIZE_HASH,	/* flags */
    HashArrayKey,			/* hashKeyProc */
    CompareArrayKeys,			/* compareKeysProc */
    AllocArrayEntry,			/* allocEntryProc */
    NULL				/* freeEntryProc */
};

const Tcl_HashKeyType tclOneWordHashKeyType = {
    TCL_HASH_KEY_TYPE_VERSION,		/* version */
    0,					/* flags */
    NULL, /* HashOneWordKey, */		/* hashProc */
    NULL, /* CompareOneWordKey, */	/* compareProc */
    NULL, /* AllocOneWordKey, */	/* allocEntryProc */
    NULL  /* FreeOneWordKey, */		/* freeEntryProc */
};

const Tcl_HashKeyType tclStringHashKeyType = {
    TCL_HASH_KEY_TYPE_VERSION,		/* version */
    0,					/* flags */
    HashStringKey,			/* hashKeyProc */
    CompareStringKeys,			/* compareKeysProc */
    AllocStringEntry,			/* allocEntryProc */
    NULL				/* freeEntryProc */
};

/*
 *----------------------------------------------------------------------
 *
 * Tcl_InitHashTable --
 *
 *	Given storage for a hash table, set up the fields to prepare the hash
 *	table for use.
 *
 * Results:
 *	None.
 *
 * Side effects:
 *	TablePtr is now ready to be passed to Tcl_FindHashEntry and
 *	Tcl_CreateHashEntry.
 *
 *----------------------------------------------------------------------
 */

void
Tcl_InitHashTable(
    register Tcl_HashTable *tablePtr,
				/* Pointer to table record, which is supplied
				 * by the caller. */
    int keyType)		/* Type of keys to use in table:
				 * TCL_STRING_KEYS, TCL_ONE_WORD_KEYS, or an
				 * integer >= 2. */
{
    /*
     * Use a special value to inform the extended version that it must not
     * access any of the new fields in the Tcl_HashTable. If an extension is
     * rebuilt then any calls to this function will be redirected to the
     * extended version by a macro.
     */

    Tcl_InitCustomHashTable(tablePtr, keyType, (const Tcl_HashKeyType *) -1);
}

/*
 *----------------------------------------------------------------------
 *
 * Tcl_InitCustomHashTable --
 *
 *	Given storage for a hash table, set up the fields to prepare the hash
 *	table for use. This is an extended version of Tcl_InitHashTable which
 *	supports user defined keys.
 *
 * Results:
 *	None.
 *
 * Side effects:
 *	TablePtr is now ready to be passed to Tcl_FindHashEntry and
 *	Tcl_CreateHashEntry.
 *
 *----------------------------------------------------------------------
 */

void
Tcl_InitCustomHashTable(
    register Tcl_HashTable *tablePtr,
				/* Pointer to table record, which is supplied
				 * by the caller. */
    int keyType,		/* Type of keys to use in table:
				 * TCL_STRING_KEYS, TCL_ONE_WORD_KEYS,
				 * TCL_CUSTOM_TYPE_KEYS, TCL_CUSTOM_PTR_KEYS,
				 * or an integer >= 2. */
    const Tcl_HashKeyType *typePtr) /* Pointer to structure which defines the
				 * behaviour of this table. */
{
#if (TCL_SMALL_HASH_TABLE != 4)
    Tcl_Panic("Tcl_InitCustomHashTable: TCL_SMALL_HASH_TABLE is %d, not 4",
	    TCL_SMALL_HASH_TABLE);
#endif

    tablePtr->buckets = tablePtr->staticBuckets;
    tablePtr->staticBuckets[0] = tablePtr->staticBuckets[1] = 0;
    tablePtr->staticBuckets[2] = tablePtr->staticBuckets[3] = 0;
    tablePtr->numBuckets = TCL_SMALL_HASH_TABLE;
    tablePtr->numEntries = 0;
    tablePtr->rebuildSize = TCL_SMALL_HASH_TABLE*REBUILD_MULTIPLIER;
    tablePtr->downShift = 28;
    tablePtr->mask = 3;
    tablePtr->keyType = keyType;
    tablePtr->findProc = FindHashEntry;
    tablePtr->createProc = CreateHashEntry;

    if (typePtr == NULL) {
	/*
	 * The caller has been rebuilt so the hash table is an extended
	 * version.
	 */
    } else if (typePtr != (Tcl_HashKeyType *) -1) {
	/*
	 * The caller is requesting a customized hash table so it must be an
	 * extended version.
	 */

	tablePtr->typePtr = typePtr;
    } else {
	/*
	 * The caller has not been rebuilt so the hash table is not extended.
	 */
    }
}

/*
 *----------------------------------------------------------------------
 *
 * Tcl_FindHashEntry --
 *
 *	Given a hash table find the entry with a matching key.
 *
 * Results:
 *	The return value is a token for the matching entry in the hash table,
 *	or NULL if there was no matching entry.
 *
 * Side effects:
 *	None.
 *
 *----------------------------------------------------------------------
 */

Tcl_HashEntry *
Tcl_FindHashEntry(
    Tcl_HashTable *tablePtr,	/* Table in which to lookup entry. */
    const void *key)		/* Key to use to find matching entry. */
{
    return (*((tablePtr)->findProc))(tablePtr, key);
}

static Tcl_HashEntry *
FindHashEntry(
    Tcl_HashTable *tablePtr,	/* Table in which to lookup entry. */
    const char *key)		/* Key to use to find matching entry. */
{
    return CreateHashEntry(tablePtr, key, NULL);
}


/*
 *----------------------------------------------------------------------
 *
 * Tcl_CreateHashEntry --
 *
 *	Given a hash table with string keys, and a string key, find the entry
 *	with a matching key. If there is no matching entry, then create a new
 *	entry that does match.
 *
 * Results:
 *	The return value is a pointer to the matching entry. If this is a
 *	newly-created entry, then *newPtr will be set to a non-zero value;
 *	otherwise *newPtr will be set to 0. If this is a new entry the value
 *	stored in the entry will initially be 0.
 *
 * Side effects:
 *	A new entry may be added to the hash table.
 *
 *----------------------------------------------------------------------
 */

Tcl_HashEntry *
Tcl_CreateHashEntry(
    Tcl_HashTable *tablePtr,	/* Table in which to lookup entry. */
    const void *key,		/* Key to use to find or create matching
				 * entry. */
    int *newPtr)		/* Store info here telling whether a new entry
				 * was created. */
{
    return (*((tablePtr)->createProc))(tablePtr, key, newPtr);
}

static Tcl_HashEntry *
CreateHashEntry(
    Tcl_HashTable *tablePtr,	/* Table in which to lookup entry. */
    const char *key,		/* Key to use to find or create matching
				 * entry. */
    int *newPtr)		/* Store info here telling whether a new entry
				 * was created. */
{
    register Tcl_HashEntry *hPtr;
    const Tcl_HashKeyType *typePtr;
    unsigned int hash;
    int index;

    if (tablePtr->keyType == TCL_STRING_KEYS) {
	typePtr = &tclStringHashKeyType;
    } else if (tablePtr->keyType == TCL_ONE_WORD_KEYS) {
	typePtr = &tclOneWordHashKeyType;
    } else if (tablePtr->keyType == TCL_CUSTOM_TYPE_KEYS
	    || tablePtr->keyType == TCL_CUSTOM_PTR_KEYS) {
	typePtr = tablePtr->typePtr;
    } else {
	typePtr = &tclArrayHashKeyType;
    }

    if (typePtr->hashKeyProc) {
	hash = typePtr->hashKeyProc(tablePtr, (void *) key);
	if (typePtr->flags & TCL_HASH_KEY_RANDOMIZE_HASH) {
	    index = RANDOM_INDEX(tablePtr, hash);
	} else {
	    index = hash & tablePtr->mask;
	}
    } else {
	hash = PTR2UINT(key);
	index = RANDOM_INDEX(tablePtr, hash);
    }

    /*
     * Search all of the entries in the appropriate bucket.
     */

    if (typePtr->compareKeysProc) {
	Tcl_CompareHashKeysProc *compareKeysProc = typePtr->compareKeysProc;

	for (hPtr = tablePtr->buckets[index]; hPtr != NULL;
		hPtr = hPtr->nextPtr) {
	    if (hash != PTR2UINT(hPtr->hash)) {
		continue;
	    }
<<<<<<< HEAD
	    if (compareKeysProc((void *) key, hPtr)) {
=======
#endif
	    if (((void *) key == hPtr) || compareKeysProc((void *) key, hPtr)) {
>>>>>>> 4067fb32
		if (newPtr) {
		    *newPtr = 0;
		}
		return hPtr;
	    }
	}
    } else {
	for (hPtr = tablePtr->buckets[index]; hPtr != NULL;
		hPtr = hPtr->nextPtr) {
	    if (hash != PTR2UINT(hPtr->hash)) {
		continue;
	    }
	    if (key == hPtr->key.oneWordValue) {
		if (newPtr) {
		    *newPtr = 0;
		}
		return hPtr;
	    }
	}
    }

    if (!newPtr) {
	return NULL;
    }

    /*
     * Entry not found. Add a new one to the bucket.
     */

    *newPtr = 1;
    if (typePtr->allocEntryProc) {
	hPtr = typePtr->allocEntryProc(tablePtr, (void *) key);
    } else {
	hPtr = ckalloc(sizeof(Tcl_HashEntry));
	hPtr->key.oneWordValue = (char *) key;
	hPtr->clientData = 0;
    }

    hPtr->tablePtr = tablePtr;
    hPtr->hash = UINT2PTR(hash);
    hPtr->nextPtr = tablePtr->buckets[index];
    tablePtr->buckets[index] = hPtr;
    tablePtr->numEntries++;

    /*
     * If the table has exceeded a decent size, rebuild it with many more
     * buckets.
     */

    if (tablePtr->numEntries >= tablePtr->rebuildSize) {
	RebuildTable(tablePtr);
    }
    return hPtr;
}

/*
 *----------------------------------------------------------------------
 *
 * Tcl_DeleteHashEntry --
 *
 *	Remove a single entry from a hash table.
 *
 * Results:
 *	None.
 *
 * Side effects:
 *	The entry given by entryPtr is deleted from its table and should never
 *	again be used by the caller. It is up to the caller to free the
 *	clientData field of the entry, if that is relevant.
 *
 *----------------------------------------------------------------------
 */

void
Tcl_DeleteHashEntry(
    Tcl_HashEntry *entryPtr)
{
    register Tcl_HashEntry *prevPtr;
    const Tcl_HashKeyType *typePtr;
    Tcl_HashTable *tablePtr;
    Tcl_HashEntry **bucketPtr;
    int index;

    tablePtr = entryPtr->tablePtr;

    if (tablePtr->keyType == TCL_STRING_KEYS) {
	typePtr = &tclStringHashKeyType;
    } else if (tablePtr->keyType == TCL_ONE_WORD_KEYS) {
	typePtr = &tclOneWordHashKeyType;
    } else if (tablePtr->keyType == TCL_CUSTOM_TYPE_KEYS
	    || tablePtr->keyType == TCL_CUSTOM_PTR_KEYS) {
	typePtr = tablePtr->typePtr;
    } else {
	typePtr = &tclArrayHashKeyType;
    }

    if (typePtr->hashKeyProc == NULL
	    || typePtr->flags & TCL_HASH_KEY_RANDOMIZE_HASH) {
	index = RANDOM_INDEX(tablePtr, PTR2INT(entryPtr->hash));
    } else {
	index = PTR2UINT(entryPtr->hash) & tablePtr->mask;
    }

    bucketPtr = &tablePtr->buckets[index];

    if (*bucketPtr == entryPtr) {
	*bucketPtr = entryPtr->nextPtr;
    } else {
	for (prevPtr = *bucketPtr; ; prevPtr = prevPtr->nextPtr) {
	    if (prevPtr == NULL) {
		Tcl_Panic("malformed bucket chain in Tcl_DeleteHashEntry");
	    }
	    if (prevPtr->nextPtr == entryPtr) {
		prevPtr->nextPtr = entryPtr->nextPtr;
		break;
	    }
	}
    }

    tablePtr->numEntries--;
    if (typePtr->freeEntryProc) {
	typePtr->freeEntryProc(entryPtr);
    } else {
	ckfree(entryPtr);
    }
}

/*
 *----------------------------------------------------------------------
 *
 * Tcl_DeleteHashTable --
 *
 *	Free up everything associated with a hash table except for the record
 *	for the table itself.
 *
 * Results:
 *	None.
 *
 * Side effects:
 *	The hash table is no longer useable.
 *
 *----------------------------------------------------------------------
 */

void
Tcl_DeleteHashTable(
    register Tcl_HashTable *tablePtr)	/* Table to delete. */
{
    register Tcl_HashEntry *hPtr, *nextPtr;
    const Tcl_HashKeyType *typePtr;
    int i;

    if (tablePtr->keyType == TCL_STRING_KEYS) {
	typePtr = &tclStringHashKeyType;
    } else if (tablePtr->keyType == TCL_ONE_WORD_KEYS) {
	typePtr = &tclOneWordHashKeyType;
    } else if (tablePtr->keyType == TCL_CUSTOM_TYPE_KEYS
	    || tablePtr->keyType == TCL_CUSTOM_PTR_KEYS) {
	typePtr = tablePtr->typePtr;
    } else {
	typePtr = &tclArrayHashKeyType;
    }

    /*
     * Free up all the entries in the table.
     */

    for (i = 0; i < tablePtr->numBuckets; i++) {
	hPtr = tablePtr->buckets[i];
	while (hPtr != NULL) {
	    nextPtr = hPtr->nextPtr;
	    if (typePtr->freeEntryProc) {
		typePtr->freeEntryProc(hPtr);
	    } else {
		ckfree(hPtr);
	    }
	    hPtr = nextPtr;
	}
    }

    /*
     * Free up the bucket array, if it was dynamically allocated.
     */

    if (tablePtr->buckets != tablePtr->staticBuckets) {
	if (typePtr->flags & TCL_HASH_KEY_SYSTEM_HASH) {
	    TclpSysFree((char *) tablePtr->buckets);
	} else {
	    ckfree(tablePtr->buckets);
	}
    }

    /*
     * Arrange for panics if the table is used again without
     * re-initialization.
     */

    tablePtr->findProc = BogusFind;
    tablePtr->createProc = BogusCreate;
}

/*
 *----------------------------------------------------------------------
 *
 * Tcl_FirstHashEntry --
 *
 *	Locate the first entry in a hash table and set up a record that can be
 *	used to step through all the remaining entries of the table.
 *
 * Results:
 *	The return value is a pointer to the first entry in tablePtr, or NULL
 *	if tablePtr has no entries in it. The memory at *searchPtr is
 *	initialized so that subsequent calls to Tcl_NextHashEntry will return
 *	all of the entries in the table, one at a time.
 *
 * Side effects:
 *	None.
 *
 *----------------------------------------------------------------------
 */

Tcl_HashEntry *
Tcl_FirstHashEntry(
    Tcl_HashTable *tablePtr,	/* Table to search. */
    Tcl_HashSearch *searchPtr)	/* Place to store information about progress
				 * through the table. */
{
    searchPtr->tablePtr = tablePtr;
    searchPtr->nextIndex = 0;
    searchPtr->nextEntryPtr = NULL;
    return Tcl_NextHashEntry(searchPtr);
}

/*
 *----------------------------------------------------------------------
 *
 * Tcl_NextHashEntry --
 *
 *	Once a hash table enumeration has been initiated by calling
 *	Tcl_FirstHashEntry, this function may be called to return successive
 *	elements of the table.
 *
 * Results:
 *	The return value is the next entry in the hash table being enumerated,
 *	or NULL if the end of the table is reached.
 *
 * Side effects:
 *	None.
 *
 *----------------------------------------------------------------------
 */

Tcl_HashEntry *
Tcl_NextHashEntry(
    register Tcl_HashSearch *searchPtr)
				/* Place to store information about progress
				 * through the table. Must have been
				 * initialized by calling
				 * Tcl_FirstHashEntry. */
{
    Tcl_HashEntry *hPtr;
    Tcl_HashTable *tablePtr = searchPtr->tablePtr;

    while (searchPtr->nextEntryPtr == NULL) {
	if (searchPtr->nextIndex >= tablePtr->numBuckets) {
	    return NULL;
	}
	searchPtr->nextEntryPtr =
		tablePtr->buckets[searchPtr->nextIndex];
	searchPtr->nextIndex++;
    }
    hPtr = searchPtr->nextEntryPtr;
    searchPtr->nextEntryPtr = hPtr->nextPtr;
    return hPtr;
}

/*
 *----------------------------------------------------------------------
 *
 * Tcl_HashStats --
 *
 *	Return statistics describing the layout of the hash table in its hash
 *	buckets.
 *
 * Results:
 *	The return value is a malloc-ed string containing information about
 *	tablePtr. It is the caller's responsibility to free this string.
 *
 * Side effects:
 *	None.
 *
 *----------------------------------------------------------------------
 */

char *
Tcl_HashStats(
    Tcl_HashTable *tablePtr)	/* Table for which to produce stats. */
{
#define NUM_COUNTERS 10
    int count[NUM_COUNTERS], overflow, i, j;
    double average, tmp;
    register Tcl_HashEntry *hPtr;
    char *result, *p;

    /*
     * Compute a histogram of bucket usage.
     */

    for (i = 0; i < NUM_COUNTERS; i++) {
	count[i] = 0;
    }
    overflow = 0;
    average = 0.0;
    for (i = 0; i < tablePtr->numBuckets; i++) {
	j = 0;
	for (hPtr = tablePtr->buckets[i]; hPtr != NULL; hPtr = hPtr->nextPtr) {
	    j++;
	}
	if (j < NUM_COUNTERS) {
	    count[j]++;
	} else {
	    overflow++;
	}
	tmp = j;
	if (tablePtr->numEntries != 0) {
	    average += (tmp+1.0)*(tmp/tablePtr->numEntries)/2.0;
	}
    }

    /*
     * Print out the histogram and a few other pieces of information.
     */

    result = ckalloc((NUM_COUNTERS * 60) + 300);
    sprintf(result, "%d entries in table, %d buckets\n",
	    tablePtr->numEntries, tablePtr->numBuckets);
    p = result + strlen(result);
    for (i = 0; i < NUM_COUNTERS; i++) {
	sprintf(p, "number of buckets with %d entries: %d\n",
		i, count[i]);
	p += strlen(p);
    }
    sprintf(p, "number of buckets with %d or more entries: %d\n",
	    NUM_COUNTERS, overflow);
    p += strlen(p);
    sprintf(p, "average search distance for entry: %.1f", average);
    return result;
}

/*
 *----------------------------------------------------------------------
 *
 * AllocArrayEntry --
 *
 *	Allocate space for a Tcl_HashEntry containing the array key.
 *
 * Results:
 *	The return value is a pointer to the created entry.
 *
 * Side effects:
 *	None.
 *
 *----------------------------------------------------------------------
 */

static Tcl_HashEntry *
AllocArrayEntry(
    Tcl_HashTable *tablePtr,	/* Hash table. */
    void *keyPtr)		/* Key to store in the hash table entry. */
{
    int *array = (int *) keyPtr;
    register int *iPtr1, *iPtr2;
    Tcl_HashEntry *hPtr;
    int count;
    unsigned int size;

    count = tablePtr->keyType;

    size = sizeof(Tcl_HashEntry) + (count*sizeof(int)) - sizeof(hPtr->key);
    if (size < sizeof(Tcl_HashEntry)) {
	size = sizeof(Tcl_HashEntry);
    }
    hPtr = ckalloc(size);

    for (iPtr1 = array, iPtr2 = hPtr->key.words;
	    count > 0; count--, iPtr1++, iPtr2++) {
	*iPtr2 = *iPtr1;
    }
    hPtr->clientData = 0;

    return hPtr;
}

/*
 *----------------------------------------------------------------------
 *
 * CompareArrayKeys --
 *
 *	Compares two array keys.
 *
 * Results:
 *	The return value is 0 if they are different and 1 if they are the
 *	same.
 *
 * Side effects:
 *	None.
 *
 *----------------------------------------------------------------------
 */

static int
CompareArrayKeys(
    void *keyPtr,		/* New key to compare. */
    Tcl_HashEntry *hPtr)	/* Existing key to compare. */
{
    register const int *iPtr1 = (const int *) keyPtr;
    register const int *iPtr2 = (const int *) hPtr->key.words;
    Tcl_HashTable *tablePtr = hPtr->tablePtr;
    int count;

    for (count = tablePtr->keyType; ; count--, iPtr1++, iPtr2++) {
	if (count == 0) {
	    return 1;
	}
	if (*iPtr1 != *iPtr2) {
	    break;
	}
    }
    return 0;
}

/*
 *----------------------------------------------------------------------
 *
 * HashArrayKey --
 *
 *	Compute a one-word summary of an array, which can be used to generate
 *	a hash index.
 *
 * Results:
 *	The return value is a one-word summary of the information in
 *	string.
 *
 * Side effects:
 *	None.
 *
 *----------------------------------------------------------------------
 */

static unsigned int
HashArrayKey(
    Tcl_HashTable *tablePtr,	/* Hash table. */
    void *keyPtr)		/* Key from which to compute hash value. */
{
    register const int *array = (const int *) keyPtr;
    register unsigned int result;
    int count;

    for (result = 0, count = tablePtr->keyType; count > 0;
	    count--, array++) {
	result += *array;
    }
    return result;
}

/*
 *----------------------------------------------------------------------
 *
 * AllocStringEntry --
 *
 *	Allocate space for a Tcl_HashEntry containing the string key.
 *
 * Results:
 *	The return value is a pointer to the created entry.
 *
 * Side effects:
 *	None.
 *
 *----------------------------------------------------------------------
 */

static Tcl_HashEntry *
AllocStringEntry(
    Tcl_HashTable *tablePtr,	/* Hash table. */
    void *keyPtr)		/* Key to store in the hash table entry. */
{
    const char *string = (const char *) keyPtr;
    Tcl_HashEntry *hPtr;
    unsigned int size, allocsize;

    allocsize = size = strlen(string) + 1;
    if (size < sizeof(hPtr->key)) {
	allocsize = sizeof(hPtr->key);
    }
    hPtr = ckalloc(TclOffset(Tcl_HashEntry, key) + allocsize);
    memcpy(hPtr->key.string, string, size);
    hPtr->clientData = 0;
    return hPtr;
}

/*
 *----------------------------------------------------------------------
 *
 * CompareStringKeys --
 *
 *	Compares two string keys.
 *
 * Results:
 *	The return value is 0 if they are different and 1 if they are the
 *	same.
 *
 * Side effects:
 *	None.
 *
 *----------------------------------------------------------------------
 */

static int
CompareStringKeys(
    void *keyPtr,		/* New key to compare. */
    Tcl_HashEntry *hPtr)	/* Existing key to compare. */
{
    register const char *p1 = (const char *) keyPtr;
    register const char *p2 = (const char *) hPtr->key.string;

    return !strcmp(p1, p2);
}

/*
 *----------------------------------------------------------------------
 *
 * HashStringKey --
 *
 *	Compute a one-word summary of a text string, which can be used to
 *	generate a hash index.
 *
 * Results:
 *	The return value is a one-word summary of the information in string.
 *
 * Side effects:
 *	None.
 *
 *----------------------------------------------------------------------
 */

static unsigned
HashStringKey(
    Tcl_HashTable *tablePtr,	/* Hash table. */
    void *keyPtr)		/* Key from which to compute hash value. */
{
    register const char *string = keyPtr;
    register unsigned int result;
    register char c;

    /*
     * I tried a zillion different hash functions and asked many other people
     * for advice. Many people had their own favorite functions, all
     * different, but no-one had much idea why they were good ones. I chose
     * the one below (multiply by 9 and add new character) because of the
     * following reasons:
     *
     * 1. Multiplying by 10 is perfect for keys that are decimal strings, and
     *    multiplying by 9 is just about as good.
     * 2. Times-9 is (shift-left-3) plus (old). This means that each
     *    character's bits hang around in the low-order bits of the hash value
     *    for ever, plus they spread fairly rapidly up to the high-order bits
     *    to fill out the hash value. This seems works well both for decimal
     *    and non-decimal strings, but isn't strong against maliciously-chosen
     *    keys.
     *
     * Note that this function is very weak against malicious strings; it's
     * very easy to generate multiple keys that have the same hashcode. On the
     * other hand, that hardly ever actually occurs and this function *is*
     * very cheap, even by comparison with industry-standard hashes like FNV.
     * If real strength of hash is required though, use a custom hash based on
     * Bob Jenkins's lookup3(), but be aware that it's significantly slower.
     * Since Tcl command and namespace names are usually reasonably-named (the
     * main use for string hashes in modern Tcl) speed is far more important
     * than strength.
     *
     * See also HashString in tclLiteral.c.
     * See also TclObjHashKey in tclObj.c.
     *
     * See [tcl-Feature Request #2958832]
     */

    if ((result = UCHAR(*string)) != 0) {
	while ((c = *++string) != 0) {
	    result += (result << 3) + UCHAR(c);
	}
    }
    return result;
}

/*
 *----------------------------------------------------------------------
 *
 * BogusFind --
 *
 *	This function is invoked when an Tcl_FindHashEntry is called on a
 *	table that has been deleted.
 *
 * Results:
 *	If Tcl_Panic returns (which it shouldn't) this function returns NULL.
 *
 * Side effects:
 *	Generates a panic.
 *
 *----------------------------------------------------------------------
 */

	/* ARGSUSED */
static Tcl_HashEntry *
BogusFind(
    Tcl_HashTable *tablePtr,	/* Table in which to lookup entry. */
    const char *key)		/* Key to use to find matching entry. */
{
    Tcl_Panic("called %s on deleted table", "Tcl_FindHashEntry");
    return NULL;
}

/*
 *----------------------------------------------------------------------
 *
 * BogusCreate --
 *
 *	This function is invoked when an Tcl_CreateHashEntry is called on a
 *	table that has been deleted.
 *
 * Results:
 *	If panic returns (which it shouldn't) this function returns NULL.
 *
 * Side effects:
 *	Generates a panic.
 *
 *----------------------------------------------------------------------
 */

	/* ARGSUSED */
static Tcl_HashEntry *
BogusCreate(
    Tcl_HashTable *tablePtr,	/* Table in which to lookup entry. */
    const char *key,		/* Key to use to find or create matching
				 * entry. */
    int *newPtr)		/* Store info here telling whether a new entry
				 * was created. */
{
    Tcl_Panic("called %s on deleted table", "Tcl_CreateHashEntry");
    return NULL;
}

/*
 *----------------------------------------------------------------------
 *
 * RebuildTable --
 *
 *	This function is invoked when the ratio of entries to hash buckets
 *	becomes too large. It creates a new table with a larger bucket array
 *	and moves all of the entries into the new table.
 *
 * Results:
 *	None.
 *
 * Side effects:
 *	Memory gets reallocated and entries get re-hashed to new buckets.
 *
 *----------------------------------------------------------------------
 */

static void
RebuildTable(
    register Tcl_HashTable *tablePtr)	/* Table to enlarge. */
{
    int oldSize, count, index;
    Tcl_HashEntry **oldBuckets;
    register Tcl_HashEntry **oldChainPtr, **newChainPtr;
    register Tcl_HashEntry *hPtr;
    const Tcl_HashKeyType *typePtr;

    if (tablePtr->keyType == TCL_STRING_KEYS) {
	typePtr = &tclStringHashKeyType;
    } else if (tablePtr->keyType == TCL_ONE_WORD_KEYS) {
	typePtr = &tclOneWordHashKeyType;
    } else if (tablePtr->keyType == TCL_CUSTOM_TYPE_KEYS
	    || tablePtr->keyType == TCL_CUSTOM_PTR_KEYS) {
	typePtr = tablePtr->typePtr;
    } else {
	typePtr = &tclArrayHashKeyType;
    }

    oldSize = tablePtr->numBuckets;
    oldBuckets = tablePtr->buckets;

    /*
     * Allocate and initialize the new bucket array, and set up hashing
     * constants for new array size.
     */

    tablePtr->numBuckets *= 4;
    if (typePtr->flags & TCL_HASH_KEY_SYSTEM_HASH) {
	tablePtr->buckets = (Tcl_HashEntry **) TclpSysAlloc((unsigned)
		(tablePtr->numBuckets * sizeof(Tcl_HashEntry *)), 0);
    } else {
	tablePtr->buckets =
		ckalloc(tablePtr->numBuckets * sizeof(Tcl_HashEntry *));
    }
    for (count = tablePtr->numBuckets, newChainPtr = tablePtr->buckets;
	    count > 0; count--, newChainPtr++) {
	*newChainPtr = NULL;
    }
    tablePtr->rebuildSize *= 4;
    tablePtr->downShift -= 2;
    tablePtr->mask = (tablePtr->mask << 2) + 3;

    /*
     * Rehash all of the existing entries into the new bucket array.
     */

    for (oldChainPtr = oldBuckets; oldSize > 0; oldSize--, oldChainPtr++) {
	for (hPtr = *oldChainPtr; hPtr != NULL; hPtr = *oldChainPtr) {
	    *oldChainPtr = hPtr->nextPtr;
	    if (typePtr->hashKeyProc == NULL
		    || typePtr->flags & TCL_HASH_KEY_RANDOMIZE_HASH) {
		index = RANDOM_INDEX(tablePtr, PTR2INT(hPtr->hash));
	    } else {
		index = PTR2UINT(hPtr->hash) & tablePtr->mask;
	    }
	    hPtr->nextPtr = tablePtr->buckets[index];
	    tablePtr->buckets[index] = hPtr;
	}
    }

    /*
     * Free up the old bucket array, if it was dynamically allocated.
     */

    if (oldBuckets != tablePtr->staticBuckets) {
	if (typePtr->flags & TCL_HASH_KEY_SYSTEM_HASH) {
	    TclpSysFree((char *) oldBuckets);
	} else {
	    ckfree(oldBuckets);
	}
    }
}

/*
 * Local Variables:
 * mode: c
 * c-basic-offset: 4
 * fill-column: 78
 * End:
 */<|MERGE_RESOLUTION|>--- conflicted
+++ resolved
@@ -328,12 +328,7 @@
 	    if (hash != PTR2UINT(hPtr->hash)) {
 		continue;
 	    }
-<<<<<<< HEAD
-	    if (compareKeysProc((void *) key, hPtr)) {
-=======
-#endif
 	    if (((void *) key == hPtr) || compareKeysProc((void *) key, hPtr)) {
->>>>>>> 4067fb32
 		if (newPtr) {
 		    *newPtr = 0;
 		}
