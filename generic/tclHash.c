--- conflicted
+++ resolved
@@ -631,19 +631,7 @@
      * Print out the histogram and a few other pieces of information.
      */
 
-<<<<<<< HEAD
     result = (char *)Tcl_Alloc((NUM_COUNTERS * 60) + 300);
-    snprintf(result, 60, "%" TCL_Z_MODIFIER "u entries in table, %" TCL_Z_MODIFIER "u buckets\n",
-	    tablePtr->numEntries, tablePtr->numBuckets);
-    p = result + strlen(result);
-    for (i = 0; i < NUM_COUNTERS; i++) {
-	snprintf(p, 60, "number of buckets with %" TCL_Z_MODIFIER "u entries: %" TCL_Z_MODIFIER "u\n",
-		i, count[i]);
-	p += strlen(p);
-    }
-    snprintf(p, 60, "number of buckets with %d or more entries: %" TCL_Z_MODIFIER "u\n",
-=======
-    result = (char *)ckalloc((NUM_COUNTERS * 60) + 300);
     snprintf(result, 60, "%" TCL_SIZE_MODIFIER "u entries in table, %" TCL_SIZE_MODIFIER "u buckets\n",
 	    tablePtr->numEntries, tablePtr->numBuckets);
     p = result + strlen(result);
@@ -653,7 +641,6 @@
 	p += strlen(p);
     }
     snprintf(p, 60, "number of buckets with %d or more entries: %" TCL_SIZE_MODIFIER "u\n",
->>>>>>> 72aa915b
 	    NUM_COUNTERS, overflow);
     p += strlen(p);
     snprintf(p, 60, "average search distance for entry: %.1f", average);
