--- conflicted
+++ resolved
@@ -851,12 +851,8 @@
     if (size < sizeof(hPtr->key)) {
 	allocsize = sizeof(hPtr->key);
     }
-<<<<<<< HEAD
     hPtr = ckalloc(TclOffset(Tcl_HashEntry, key) + allocsize);
-=======
-    hPtr = (Tcl_HashEntry *) ckalloc(sizeof(Tcl_HashEntry) + allocsize - sizeof(hPtr->key));
     memset(hPtr, 0, sizeof(Tcl_HashEntry) + allocsize - sizeof(hPtr->key));
->>>>>>> d17af2c7
     memcpy(hPtr->key.string, string, size);
     hPtr->clientData = 0;
     return hPtr;
