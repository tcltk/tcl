/*
 * tclHash.c --
 *
 *	Implementation of in-memory hash tables for Tcl and Tcl-based
 *	applications.
 *
 * Copyright (c) 1991-1993 The Regents of the University of California.
 * Copyright (c) 1994 Sun Microsystems, Inc.
 *
 * See the file "license.terms" for information on usage and redistribution of
 * this file, and for a DISCLAIMER OF ALL WARRANTIES.
 */

#include "tclInt.h"

/*
 * When there are this many entries per bucket, on average, rebuild the hash
 * table to make it larger.
 */

#define REBUILD_MULTIPLIER	3

/*
 * The following macro takes a preliminary integer hash value and produces an
 * index into a hash tables bucket list. The idea is to make it so that
 * preliminary values that are arbitrarily similar will end up in different
 * buckets. The hash function was taken from a random-number generator.
 */

#define RANDOM_INDEX(tablePtr, i) \
    ((((i)*(size_t)1103515245) >> (tablePtr)->downShift) & (tablePtr)->mask)

/*
 * Prototypes for the array hash key methods.
 */

static Tcl_HashEntry *	AllocArrayEntry(Tcl_HashTable *tablePtr, void *keyPtr);
static int		CompareArrayKeys(void *keyPtr, Tcl_HashEntry *hPtr);
static TCL_HASH_TYPE	HashArrayKey(Tcl_HashTable *tablePtr, void *keyPtr);

/*
 * Prototypes for the string hash key methods.
 */

static Tcl_HashEntry *	AllocStringEntry(Tcl_HashTable *tablePtr,
			    void *keyPtr);
static int		CompareStringKeys(void *keyPtr, Tcl_HashEntry *hPtr);
static TCL_HASH_TYPE	HashStringKey(Tcl_HashTable *tablePtr, void *keyPtr);

/*
 * Function prototypes for static functions in this file:
 */

static Tcl_HashEntry *	BogusFind(Tcl_HashTable *tablePtr, const char *key);
static Tcl_HashEntry *	BogusCreate(Tcl_HashTable *tablePtr, const char *key,
			    int *newPtr);
static Tcl_HashEntry *	CreateHashEntry(Tcl_HashTable *tablePtr, const char *key,
			    int *newPtr);
static Tcl_HashEntry *	FindHashEntry(Tcl_HashTable *tablePtr, const char *key);
static void		RebuildTable(Tcl_HashTable *tablePtr);

const Tcl_HashKeyType tclArrayHashKeyType = {
    TCL_HASH_KEY_TYPE_VERSION,		/* version */
    TCL_HASH_KEY_RANDOMIZE_HASH,	/* flags */
    HashArrayKey,			/* hashKeyProc */
    CompareArrayKeys,			/* compareKeysProc */
    AllocArrayEntry,			/* allocEntryProc */
    NULL				/* freeEntryProc */
};

const Tcl_HashKeyType tclOneWordHashKeyType = {
    TCL_HASH_KEY_TYPE_VERSION,		/* version */
    0,					/* flags */
    NULL, /* HashOneWordKey, */		/* hashProc */
    NULL, /* CompareOneWordKey, */	/* compareProc */
    NULL, /* AllocOneWordKey, */	/* allocEntryProc */
    NULL  /* FreeOneWordKey, */		/* freeEntryProc */
};

const Tcl_HashKeyType tclStringHashKeyType = {
    TCL_HASH_KEY_TYPE_VERSION,		/* version */
    0,					/* flags */
    HashStringKey,			/* hashKeyProc */
    CompareStringKeys,			/* compareKeysProc */
    AllocStringEntry,			/* allocEntryProc */
    NULL				/* freeEntryProc */
};

/*
 *----------------------------------------------------------------------
 *
 * Tcl_InitHashTable --
 *
 *	Given storage for a hash table, set up the fields to prepare the hash
 *	table for use.
 *
 * Results:
 *	None.
 *
 * Side effects:
 *	TablePtr is now ready to be passed to Tcl_FindHashEntry and
 *	Tcl_CreateHashEntry.
 *
 *----------------------------------------------------------------------
 */

void
Tcl_InitHashTable(
    Tcl_HashTable *tablePtr,
				/* Pointer to table record, which is supplied
				 * by the caller. */
    int keyType)		/* Type of keys to use in table:
				 * TCL_STRING_KEYS, TCL_ONE_WORD_KEYS, or an
				 * integer >= 2. */
{
    /*
     * Use a special value to inform the extended version that it must not
     * access any of the new fields in the Tcl_HashTable. If an extension is
     * rebuilt then any calls to this function will be redirected to the
     * extended version by a macro.
     */

    Tcl_InitCustomHashTable(tablePtr, keyType, (const Tcl_HashKeyType *) -1);
}

/*
 *----------------------------------------------------------------------
 *
 * Tcl_InitCustomHashTable --
 *
 *	Given storage for a hash table, set up the fields to prepare the hash
 *	table for use. This is an extended version of Tcl_InitHashTable which
 *	supports user defined keys.
 *
 * Results:
 *	None.
 *
 * Side effects:
 *	TablePtr is now ready to be passed to Tcl_FindHashEntry and
 *	Tcl_CreateHashEntry.
 *
 *----------------------------------------------------------------------
 */

void
Tcl_InitCustomHashTable(
    Tcl_HashTable *tablePtr,
				/* Pointer to table record, which is supplied
				 * by the caller. */
    int keyType,		/* Type of keys to use in table:
				 * TCL_STRING_KEYS, TCL_ONE_WORD_KEYS,
				 * TCL_CUSTOM_TYPE_KEYS, TCL_CUSTOM_PTR_KEYS,
				 * or an integer >= 2. */
    const Tcl_HashKeyType *typePtr) /* Pointer to structure which defines the
				 * behaviour of this table. */
{
#if (TCL_SMALL_HASH_TABLE != 4)
    Tcl_Panic("Tcl_InitCustomHashTable: TCL_SMALL_HASH_TABLE is %d, not 4",
	    TCL_SMALL_HASH_TABLE);
#endif

    tablePtr->buckets = tablePtr->staticBuckets;
    tablePtr->staticBuckets[0] = tablePtr->staticBuckets[1] = 0;
    tablePtr->staticBuckets[2] = tablePtr->staticBuckets[3] = 0;
    tablePtr->numBuckets = TCL_SMALL_HASH_TABLE;
    tablePtr->numEntries = 0;
    tablePtr->rebuildSize = TCL_SMALL_HASH_TABLE*REBUILD_MULTIPLIER;
    tablePtr->downShift = 28;
    tablePtr->mask = 3;
    tablePtr->keyType = keyType;
    tablePtr->findProc = FindHashEntry;
    tablePtr->createProc = CreateHashEntry;

    if (typePtr == NULL) {
	/*
	 * The caller has been rebuilt so the hash table is an extended
	 * version.
	 */
    } else if (typePtr != (Tcl_HashKeyType *) -1) {
	/*
	 * The caller is requesting a customized hash table so it must be an
	 * extended version.
	 */

	tablePtr->typePtr = typePtr;
    } else {
	/*
	 * The caller has not been rebuilt so the hash table is not extended.
	 */
    }
}

/*
 *----------------------------------------------------------------------
 *
 * FindHashEntry --
 *
 *	Given a hash table find the entry with a matching key.
 *
 * Results:
 *	The return value is a token for the matching entry in the hash table,
 *	or NULL if there was no matching entry.
 *
 * Side effects:
 *	None.
 *
 *----------------------------------------------------------------------
 */

static Tcl_HashEntry *
FindHashEntry(
    Tcl_HashTable *tablePtr,	/* Table in which to lookup entry. */
    const char *key)		/* Key to use to find matching entry. */
{
    return CreateHashEntry(tablePtr, key, NULL);
}


/*
 *----------------------------------------------------------------------
 *
 * CreateHashEntry --
 *
 *	Given a hash table with string keys, and a string key, find the entry
 *	with a matching key. If there is no matching entry, then create a new
 *	entry that does match.
 *
 * Results:
 *	The return value is a pointer to the matching entry. If this is a
 *	newly-created entry, then *newPtr will be set to a non-zero value;
 *	otherwise *newPtr will be set to 0. If this is a new entry the value
 *	stored in the entry will initially be 0.
 *
 * Side effects:
 *	A new entry may be added to the hash table.
 *
 *----------------------------------------------------------------------
 */

static Tcl_HashEntry *
CreateHashEntry(
    Tcl_HashTable *tablePtr,	/* Table in which to lookup entry. */
    const char *key,		/* Key to use to find or create matching
				 * entry. */
    int *newPtr)		/* Store info here telling whether a new entry
				 * was created. */
{
    Tcl_HashEntry *hPtr;
    const Tcl_HashKeyType *typePtr;
    size_t hash, index;

    if (tablePtr->keyType == TCL_STRING_KEYS) {
	typePtr = &tclStringHashKeyType;
    } else if (tablePtr->keyType == TCL_ONE_WORD_KEYS) {
	typePtr = &tclOneWordHashKeyType;
    } else if (tablePtr->keyType == TCL_CUSTOM_TYPE_KEYS
	    || tablePtr->keyType == TCL_CUSTOM_PTR_KEYS) {
	typePtr = tablePtr->typePtr;
    } else {
	typePtr = &tclArrayHashKeyType;
    }

    if (typePtr->hashKeyProc) {
	hash = typePtr->hashKeyProc(tablePtr, (void *) key);
	if (typePtr->flags & TCL_HASH_KEY_RANDOMIZE_HASH) {
	    index = RANDOM_INDEX(tablePtr, hash);
	} else {
	    index = hash & tablePtr->mask;
	}
    } else {
	hash = (size_t) key;
	index = RANDOM_INDEX(tablePtr, hash);
    }

    /*
     * Search all of the entries in the appropriate bucket.
     */

    if (typePtr->compareKeysProc) {
	Tcl_CompareHashKeysProc *compareKeysProc = typePtr->compareKeysProc;

	for (hPtr = tablePtr->buckets[index]; hPtr != NULL;
		hPtr = hPtr->nextPtr) {
	    if (hash != hPtr->hash) {
		continue;
	    }
	    /* if keys pointers or values are equal */
	    if ((key == hPtr->key.oneWordValue)
		|| compareKeysProc((void *) key, hPtr)
	    ) {
		if (newPtr) {
		    *newPtr = 0;
		}
		return hPtr;
	    }
	}
    } else {
	for (hPtr = tablePtr->buckets[index]; hPtr != NULL;
		hPtr = hPtr->nextPtr) {
	    if (hash != hPtr->hash) {
		continue;
	    }
	    if (key == hPtr->key.oneWordValue) {
		if (newPtr) {
		    *newPtr = 0;
		}
		return hPtr;
	    }
	}
    }

    if (!newPtr) {
	return NULL;
    }

    /*
     * Entry not found. Add a new one to the bucket.
     */

    *newPtr = 1;
    if (typePtr->allocEntryProc) {
	hPtr = typePtr->allocEntryProc(tablePtr, (void *) key);
    } else {
	hPtr = (Tcl_HashEntry *)Tcl_Alloc(sizeof(Tcl_HashEntry));
	hPtr->key.oneWordValue = (char *) key;
	Tcl_SetHashValue(hPtr, NULL);
    }

    hPtr->tablePtr = tablePtr;
    hPtr->hash = hash;
    hPtr->nextPtr = tablePtr->buckets[index];
    tablePtr->buckets[index] = hPtr;
    tablePtr->numEntries++;

    /*
     * If the table has exceeded a decent size, rebuild it with many more
     * buckets.
     */

    if (tablePtr->numEntries >= tablePtr->rebuildSize) {
	RebuildTable(tablePtr);
    }
    return hPtr;
}

/*
 *----------------------------------------------------------------------
 *
 * Tcl_DeleteHashEntry --
 *
 *	Remove a single entry from a hash table.
 *
 * Results:
 *	None.
 *
 * Side effects:
 *	The entry given by entryPtr is deleted from its table and should never
 *	again be used by the caller. It is up to the caller to free the
 *	clientData field of the entry, if that is relevant.
 *
 *----------------------------------------------------------------------
 */

void
Tcl_DeleteHashEntry(
    Tcl_HashEntry *entryPtr)
{
    Tcl_HashEntry *prevPtr;
    const Tcl_HashKeyType *typePtr;
    Tcl_HashTable *tablePtr;
    Tcl_HashEntry **bucketPtr;
    size_t index;

    tablePtr = entryPtr->tablePtr;

    if (tablePtr->keyType == TCL_STRING_KEYS) {
	typePtr = &tclStringHashKeyType;
    } else if (tablePtr->keyType == TCL_ONE_WORD_KEYS) {
	typePtr = &tclOneWordHashKeyType;
    } else if (tablePtr->keyType == TCL_CUSTOM_TYPE_KEYS
	    || tablePtr->keyType == TCL_CUSTOM_PTR_KEYS) {
	typePtr = tablePtr->typePtr;
    } else {
	typePtr = &tclArrayHashKeyType;
    }

    if (typePtr->hashKeyProc == NULL
	    || typePtr->flags & TCL_HASH_KEY_RANDOMIZE_HASH) {
	index = RANDOM_INDEX(tablePtr, entryPtr->hash);
    } else {
	index = entryPtr->hash & tablePtr->mask;
    }

    bucketPtr = &tablePtr->buckets[index];

    if (*bucketPtr == entryPtr) {
	*bucketPtr = entryPtr->nextPtr;
    } else {
	for (prevPtr = *bucketPtr; ; prevPtr = prevPtr->nextPtr) {
	    if (prevPtr == NULL) {
		Tcl_Panic("malformed bucket chain in Tcl_DeleteHashEntry");
	    }
	    if (prevPtr->nextPtr == entryPtr) {
		prevPtr->nextPtr = entryPtr->nextPtr;
		break;
	    }
	}
    }

    tablePtr->numEntries--;
    if (typePtr->freeEntryProc) {
	typePtr->freeEntryProc(entryPtr);
    } else {
	Tcl_Free(entryPtr);
    }
}

/*
 *----------------------------------------------------------------------
 *
 * Tcl_DeleteHashTable --
 *
 *	Free up everything associated with a hash table except for the record
 *	for the table itself.
 *
 * Results:
 *	None.
 *
 * Side effects:
 *	The hash table is no longer useable.
 *
 *----------------------------------------------------------------------
 */

void
Tcl_DeleteHashTable(
    Tcl_HashTable *tablePtr)	/* Table to delete. */
{
    Tcl_HashEntry *hPtr, *nextPtr;
    const Tcl_HashKeyType *typePtr;
    size_t i;

    if (tablePtr->keyType == TCL_STRING_KEYS) {
	typePtr = &tclStringHashKeyType;
    } else if (tablePtr->keyType == TCL_ONE_WORD_KEYS) {
	typePtr = &tclOneWordHashKeyType;
    } else if (tablePtr->keyType == TCL_CUSTOM_TYPE_KEYS
	    || tablePtr->keyType == TCL_CUSTOM_PTR_KEYS) {
	typePtr = tablePtr->typePtr;
    } else {
	typePtr = &tclArrayHashKeyType;
    }

    /*
     * Free up all the entries in the table.
     */

    for (i = 0; i < tablePtr->numBuckets; i++) {
	hPtr = tablePtr->buckets[i];
	while (hPtr != NULL) {
	    nextPtr = hPtr->nextPtr;
	    if (typePtr->freeEntryProc) {
		typePtr->freeEntryProc(hPtr);
	    } else {
		Tcl_Free(hPtr);
	    }
	    hPtr = nextPtr;
	}
    }

    /*
     * Free up the bucket array, if it was dynamically allocated.
     */

    if (tablePtr->buckets != tablePtr->staticBuckets) {
	if (typePtr->flags & TCL_HASH_KEY_SYSTEM_HASH) {
	    TclpSysFree((char *) tablePtr->buckets);
	} else {
	    Tcl_Free(tablePtr->buckets);
	}
    }

    /*
     * Arrange for panics if the table is used again without
     * re-initialization.
     */

    tablePtr->findProc = BogusFind;
    tablePtr->createProc = BogusCreate;
}

/*
 *----------------------------------------------------------------------
 *
 * Tcl_FirstHashEntry --
 *
 *	Locate the first entry in a hash table and set up a record that can be
 *	used to step through all the remaining entries of the table.
 *
 * Results:
 *	The return value is a pointer to the first entry in tablePtr, or NULL
 *	if tablePtr has no entries in it. The memory at *searchPtr is
 *	initialized so that subsequent calls to Tcl_NextHashEntry will return
 *	all of the entries in the table, one at a time.
 *
 * Side effects:
 *	None.
 *
 *----------------------------------------------------------------------
 */

Tcl_HashEntry *
Tcl_FirstHashEntry(
    Tcl_HashTable *tablePtr,	/* Table to search. */
    Tcl_HashSearch *searchPtr)	/* Place to store information about progress
				 * through the table. */
{
    searchPtr->tablePtr = tablePtr;
    searchPtr->nextIndex = 0;
    searchPtr->nextEntryPtr = NULL;
    return Tcl_NextHashEntry(searchPtr);
}

/*
 *----------------------------------------------------------------------
 *
 * Tcl_NextHashEntry --
 *
 *	Once a hash table enumeration has been initiated by calling
 *	Tcl_FirstHashEntry, this function may be called to return successive
 *	elements of the table.
 *
 * Results:
 *	The return value is the next entry in the hash table being enumerated,
 *	or NULL if the end of the table is reached.
 *
 * Side effects:
 *	None.
 *
 *----------------------------------------------------------------------
 */

Tcl_HashEntry *
Tcl_NextHashEntry(
    Tcl_HashSearch *searchPtr)
				/* Place to store information about progress
				 * through the table. Must have been
				 * initialized by calling
				 * Tcl_FirstHashEntry. */
{
    Tcl_HashEntry *hPtr;
    Tcl_HashTable *tablePtr = searchPtr->tablePtr;

    while (searchPtr->nextEntryPtr == NULL) {
	if (searchPtr->nextIndex >= tablePtr->numBuckets) {
	    return NULL;
	}
	searchPtr->nextEntryPtr =
		tablePtr->buckets[searchPtr->nextIndex];
	searchPtr->nextIndex++;
    }
    hPtr = searchPtr->nextEntryPtr;
    searchPtr->nextEntryPtr = hPtr->nextPtr;
    return hPtr;
}

/*
 *----------------------------------------------------------------------
 *
 * Tcl_HashStats --
 *
 *	Return statistics describing the layout of the hash table in its hash
 *	buckets.
 *
 * Results:
 *	The return value is a malloc-ed string containing information about
 *	tablePtr. It is the caller's responsibility to free this string.
 *
 * Side effects:
 *	None.
 *
 *----------------------------------------------------------------------
 */

char *
Tcl_HashStats(
    Tcl_HashTable *tablePtr)	/* Table for which to produce stats. */
{
#define NUM_COUNTERS 10
    size_t count[NUM_COUNTERS], overflow, i, j;
    double average, tmp;
    Tcl_HashEntry *hPtr;
    char *result, *p;

    /*
     * Compute a histogram of bucket usage.
     */

    for (i = 0; i < NUM_COUNTERS; i++) {
	count[i] = 0;
    }
    overflow = 0;
    average = 0.0;
    for (i = 0; i < tablePtr->numBuckets; i++) {
	j = 0;
	for (hPtr = tablePtr->buckets[i]; hPtr != NULL; hPtr = hPtr->nextPtr) {
	    j++;
	}
	if (j < NUM_COUNTERS) {
	    count[j]++;
	} else {
	    overflow++;
	}
	tmp = j;
	if (tablePtr->numEntries != 0) {
	    average += (tmp+1.0)*(tmp/tablePtr->numEntries)/2.0;
	}
    }

    /*
     * Print out the histogram and a few other pieces of information.
     */

    result = (char *)Tcl_Alloc((NUM_COUNTERS * 60) + 300);
    sprintf(result, "%" TCL_Z_MODIFIER "u entries in table, %" TCL_Z_MODIFIER "u buckets\n",
	    tablePtr->numEntries, tablePtr->numBuckets);
    p = result + strlen(result);
    for (i = 0; i < NUM_COUNTERS; i++) {
	sprintf(p, "number of buckets with %" TCL_Z_MODIFIER "u entries: %" TCL_Z_MODIFIER "u\n",
		i, count[i]);
	p += strlen(p);
    }
    sprintf(p, "number of buckets with %d or more entries: %" TCL_Z_MODIFIER "u\n",
	    NUM_COUNTERS, overflow);
    p += strlen(p);
    sprintf(p, "average search distance for entry: %.1f", average);
    return result;
}

/*
 *----------------------------------------------------------------------
 *
 * AllocArrayEntry --
 *
 *	Allocate space for a Tcl_HashEntry containing the array key.
 *
 * Results:
 *	The return value is a pointer to the created entry.
 *
 * Side effects:
 *	None.
 *
 *----------------------------------------------------------------------
 */

static Tcl_HashEntry *
AllocArrayEntry(
    Tcl_HashTable *tablePtr,	/* Hash table. */
    void *keyPtr)			/* Key to store in the hash table entry. */
{
    int *array = (int *) keyPtr;
    int *iPtr1, *iPtr2;
    Tcl_HashEntry *hPtr;
    int count;
    size_t size;

    count = tablePtr->keyType;

    size = sizeof(Tcl_HashEntry) + (count*sizeof(int)) - sizeof(hPtr->key);
    if (size < sizeof(Tcl_HashEntry)) {
	size = sizeof(Tcl_HashEntry);
    }
    hPtr = (Tcl_HashEntry *)Tcl_Alloc(size);

    for (iPtr1 = array, iPtr2 = hPtr->key.words;
	    count > 0; count--, iPtr1++, iPtr2++) {
	*iPtr2 = *iPtr1;
    }
    Tcl_SetHashValue(hPtr, NULL);

    return hPtr;
}

/*
 *----------------------------------------------------------------------
 *
 * CompareArrayKeys --
 *
 *	Compares two array keys.
 *
 * Results:
 *	The return value is 0 if they are different and 1 if they are the
 *	same.
 *
 * Side effects:
 *	None.
 *
 *----------------------------------------------------------------------
 */

static int
CompareArrayKeys(
    void *keyPtr,			/* New key to compare. */
    Tcl_HashEntry *hPtr)	/* Existing key to compare. */
{
    const int *iPtr1 = (const int *)keyPtr;
    const int *iPtr2 = hPtr->key.words;
    Tcl_HashTable *tablePtr = hPtr->tablePtr;
    int count;

    for (count = tablePtr->keyType; ; count--, iPtr1++, iPtr2++) {
	if (count == 0) {
	    return 1;
	}
	if (*iPtr1 != *iPtr2) {
	    break;
	}
    }
    return 0;
}

/*
 *----------------------------------------------------------------------
 *
 * HashArrayKey --
 *
 *	Compute a one-word summary of an array, which can be used to generate
 *	a hash index.
 *
 * Results:
 *	The return value is a one-word summary of the information in
 *	string.
 *
 * Side effects:
 *	None.
 *
 *----------------------------------------------------------------------
 */

static TCL_HASH_TYPE
HashArrayKey(
    Tcl_HashTable *tablePtr,	/* Hash table. */
    void *keyPtr)				/* Key from which to compute hash value. */
{
    const int *array = (const int *) keyPtr;
    TCL_HASH_TYPE result;
    int count;

    for (result = 0, count = tablePtr->keyType; count > 0;
	    count--, array++) {
	result += *array;
    }
    return result;
}

/*
 *----------------------------------------------------------------------
 *
 * AllocStringEntry --
 *
 *	Allocate space for a Tcl_HashEntry containing the string key.
 *
 * Results:
 *	The return value is a pointer to the created entry.
 *
 * Side effects:
 *	None.
 *
 *----------------------------------------------------------------------
 */

static Tcl_HashEntry *
AllocStringEntry(
<<<<<<< HEAD
    Tcl_HashTable *tablePtr,	/* Hash table. */
    void *keyPtr)			/* Key to store in the hash table entry. */
=======
    TCL_UNUSED(Tcl_HashTable *),
    void *keyPtr)		/* Key to store in the hash table entry. */
>>>>>>> 81e31a16
{
    const char *string = (const char *) keyPtr;
    Tcl_HashEntry *hPtr;
    size_t size, allocsize;

    allocsize = size = strlen(string) + 1;
    if (size < sizeof(hPtr->key)) {
	allocsize = sizeof(hPtr->key);
    }
    hPtr = (Tcl_HashEntry *)Tcl_Alloc(offsetof(Tcl_HashEntry, key) + allocsize);
    memset(hPtr, 0, sizeof(Tcl_HashEntry) + allocsize - sizeof(hPtr->key));
    memcpy(hPtr->key.string, string, size);
    Tcl_SetHashValue(hPtr, NULL);
    return hPtr;
}

/*
 *----------------------------------------------------------------------
 *
 * CompareStringKeys --
 *
 *	Compares two string keys.
 *
 * Results:
 *	The return value is 0 if they are different and 1 if they are the
 *	same.
 *
 * Side effects:
 *	None.
 *
 *----------------------------------------------------------------------
 */

static int
CompareStringKeys(
    void *keyPtr,			/* New key to compare. */
    Tcl_HashEntry *hPtr)	/* Existing key to compare. */
{
    return !strcmp((char *)keyPtr, hPtr->key.string);
}

/*
 *----------------------------------------------------------------------
 *
 * HashStringKey --
 *
 *	Compute a one-word summary of a text string, which can be used to
 *	generate a hash index.
 *
 * Results:
 *	The return value is a one-word summary of the information in string.
 *
 * Side effects:
 *	None.
 *
 *----------------------------------------------------------------------
 */

static TCL_HASH_TYPE
HashStringKey(
<<<<<<< HEAD
    Tcl_HashTable *tablePtr,	/* Hash table. */
    void *keyPtr)			/* Key from which to compute hash value. */
=======
    TCL_UNUSED(Tcl_HashTable *),
    void *keyPtr)		/* Key from which to compute hash value. */
>>>>>>> 81e31a16
{
    const char *string = (const char *)keyPtr;
    TCL_HASH_TYPE result;
    char c;

    /*
     * I tried a zillion different hash functions and asked many other people
     * for advice. Many people had their own favorite functions, all
     * different, but no-one had much idea why they were good ones. I chose
     * the one below (multiply by 9 and add new character) because of the
     * following reasons:
     *
     * 1. Multiplying by 10 is perfect for keys that are decimal strings, and
     *    multiplying by 9 is just about as good.
     * 2. Times-9 is (shift-left-3) plus (old). This means that each
     *    character's bits hang around in the low-order bits of the hash value
     *    for ever, plus they spread fairly rapidly up to the high-order bits
     *    to fill out the hash value. This seems works well both for decimal
     *    and non-decimal strings, but isn't strong against maliciously-chosen
     *    keys.
     *
     * Note that this function is very weak against malicious strings; it's
     * very easy to generate multiple keys that have the same hashcode. On the
     * other hand, that hardly ever actually occurs and this function *is*
     * very cheap, even by comparison with industry-standard hashes like FNV.
     * If real strength of hash is required though, use a custom hash based on
     * Bob Jenkins's lookup3(), but be aware that it's significantly slower.
     * Since Tcl command and namespace names are usually reasonably-named (the
     * main use for string hashes in modern Tcl) speed is far more important
     * than strength.
     *
     * See also HashString in tclLiteral.c.
     * See also TclObjHashKey in tclObj.c.
     *
     * See [tcl-Feature Request #2958832]
     */

    if ((result = UCHAR(*string)) != 0) {
	while ((c = *++string) != 0) {
	    result += (result << 3) + UCHAR(c);
	}
    }
    return result;
}

/*
 *----------------------------------------------------------------------
 *
 * BogusFind --
 *
 *	This function is invoked when Tcl_FindHashEntry is called on a
 *	table that has been deleted.
 *
 * Results:
 *	If Tcl_Panic returns (which it shouldn't) this function returns NULL.
 *
 * Side effects:
 *	Generates a panic.
 *
 *----------------------------------------------------------------------
 */

	/* ARGSUSED */
static Tcl_HashEntry *
BogusFind(
    TCL_UNUSED(Tcl_HashTable *),
    TCL_UNUSED(const char *))
{
    Tcl_Panic("called %s on deleted table", "Tcl_FindHashEntry");
    return NULL;
}

/*
 *----------------------------------------------------------------------
 *
 * BogusCreate --
 *
 *	This function is invoked when Tcl_CreateHashEntry is called on a
 *	table that has been deleted.
 *
 * Results:
 *	If panic returns (which it shouldn't) this function returns NULL.
 *
 * Side effects:
 *	Generates a panic.
 *
 *----------------------------------------------------------------------
 */

	/* ARGSUSED */
static Tcl_HashEntry *
BogusCreate(
    TCL_UNUSED(Tcl_HashTable *),
    TCL_UNUSED(const char *),
    TCL_UNUSED(int *))
{
    Tcl_Panic("called %s on deleted table", "Tcl_CreateHashEntry");
    return NULL;
}

/*
 *----------------------------------------------------------------------
 *
 * RebuildTable --
 *
 *	This function is invoked when the ratio of entries to hash buckets
 *	becomes too large. It creates a new table with a larger bucket array
 *	and moves all of the entries into the new table.
 *
 * Results:
 *	None.
 *
 * Side effects:
 *	Memory gets reallocated and entries get re-hashed to new buckets.
 *
 *----------------------------------------------------------------------
 */

static void
RebuildTable(
    Tcl_HashTable *tablePtr)	/* Table to enlarge. */
{
    size_t count, index, oldSize = tablePtr->numBuckets;
    Tcl_HashEntry **oldBuckets = tablePtr->buckets;
    Tcl_HashEntry **oldChainPtr, **newChainPtr;
    Tcl_HashEntry *hPtr;
    const Tcl_HashKeyType *typePtr;

    /* Avoid outgrowing capability of the memory allocators */
    if (oldSize > UINT_MAX / (4 * sizeof(Tcl_HashEntry *))) {
	tablePtr->rebuildSize = INT_MAX;
	return;
    }

    if (tablePtr->keyType == TCL_STRING_KEYS) {
	typePtr = &tclStringHashKeyType;
    } else if (tablePtr->keyType == TCL_ONE_WORD_KEYS) {
	typePtr = &tclOneWordHashKeyType;
    } else if (tablePtr->keyType == TCL_CUSTOM_TYPE_KEYS
	    || tablePtr->keyType == TCL_CUSTOM_PTR_KEYS) {
	typePtr = tablePtr->typePtr;
    } else {
	typePtr = &tclArrayHashKeyType;
    }

    /*
     * Allocate and initialize the new bucket array, and set up hashing
     * constants for new array size.
     */

    tablePtr->numBuckets *= 4;
    if (typePtr->flags & TCL_HASH_KEY_SYSTEM_HASH) {
	tablePtr->buckets = (Tcl_HashEntry **)TclpSysAlloc(
		tablePtr->numBuckets * sizeof(Tcl_HashEntry *));
    } else {
	tablePtr->buckets =
		(Tcl_HashEntry **)Tcl_Alloc(tablePtr->numBuckets * sizeof(Tcl_HashEntry *));
    }
    for (count = tablePtr->numBuckets, newChainPtr = tablePtr->buckets;
	    count > 0; count--, newChainPtr++) {
	*newChainPtr = NULL;
    }
    tablePtr->rebuildSize *= 4;
    if (tablePtr->downShift > 1) {
	tablePtr->downShift -= 2;
    }
    tablePtr->mask = (tablePtr->mask << 2) + 3;

    /*
     * Rehash all of the existing entries into the new bucket array.
     */

    for (oldChainPtr = oldBuckets; oldSize > 0; oldSize--, oldChainPtr++) {
	for (hPtr = *oldChainPtr; hPtr != NULL; hPtr = *oldChainPtr) {
	    *oldChainPtr = hPtr->nextPtr;
	    if (typePtr->hashKeyProc == NULL
		    || typePtr->flags & TCL_HASH_KEY_RANDOMIZE_HASH) {
		index = RANDOM_INDEX(tablePtr, hPtr->hash);
	    } else {
		index = hPtr->hash & tablePtr->mask;
	    }
	    hPtr->nextPtr = tablePtr->buckets[index];
	    tablePtr->buckets[index] = hPtr;
	}
    }

    /*
     * Free up the old bucket array, if it was dynamically allocated.
     */

    if (oldBuckets != tablePtr->staticBuckets) {
	if (typePtr->flags & TCL_HASH_KEY_SYSTEM_HASH) {
	    TclpSysFree((char *) oldBuckets);
	} else {
	    Tcl_Free(oldBuckets);
	}
    }
}

/*
 * Local Variables:
 * mode: c
 * c-basic-offset: 4
 * fill-column: 78
 * End:
 */<|MERGE_RESOLUTION|>--- conflicted
+++ resolved
@@ -784,13 +784,8 @@
 
 static Tcl_HashEntry *
 AllocStringEntry(
-<<<<<<< HEAD
-    Tcl_HashTable *tablePtr,	/* Hash table. */
+    TCL_UNUSED(Tcl_HashTable *),
     void *keyPtr)			/* Key to store in the hash table entry. */
-=======
-    TCL_UNUSED(Tcl_HashTable *),
-    void *keyPtr)		/* Key to store in the hash table entry. */
->>>>>>> 81e31a16
 {
     const char *string = (const char *) keyPtr;
     Tcl_HashEntry *hPtr;
@@ -853,13 +848,8 @@
 
 static TCL_HASH_TYPE
 HashStringKey(
-<<<<<<< HEAD
-    Tcl_HashTable *tablePtr,	/* Hash table. */
+    TCL_UNUSED(Tcl_HashTable *),
     void *keyPtr)			/* Key from which to compute hash value. */
-=======
-    TCL_UNUSED(Tcl_HashTable *),
-    void *keyPtr)		/* Key from which to compute hash value. */
->>>>>>> 81e31a16
 {
     const char *string = (const char *)keyPtr;
     TCL_HASH_TYPE result;
