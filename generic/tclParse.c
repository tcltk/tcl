/*
 * tclParse.c --
 *
 *	This file contains functions that parse Tcl scripts. They do so in a
 *	general-purpose fashion that can be used for many different purposes,
 *	including compilation, direct execution, code analysis, etc.
 *
 * Copyright (c) 1997 Sun Microsystems, Inc.
 * Copyright (c) 1998-2000 Ajuba Solutions.
 * Contributions from Don Porter, NIST, 2002. (not subject to US copyright)
 *
 * See the file "license.terms" for information on usage and redistribution of
 * this file, and for a DISCLAIMER OF ALL WARRANTIES.
 */
 
#include "tclInt.h"
#include "tclParse.h"
#include <assert.h>

/*
 * The following table provides parsing information about each possible 8-bit
 * character. The table is designed to be referenced with either signed or
 * unsigned characters, so it has 384 entries. The first 128 entries
 * correspond to negative character values, the next 256 correspond to
 * positive character values. The last 128 entries are identical to the first
 * 128. The table is always indexed with a 128-byte offset (the 128th entry
 * corresponds to a character value of 0).
 *
 * The macro CHAR_TYPE is used to index into the table and return information
 * about its character argument. The following return values are defined.
 *
 * TYPE_NORMAL -	All characters that don't have special significance to
 *			the Tcl parser.
 * TYPE_SPACE -		The character is a whitespace character other than
 *			newline.
 * TYPE_COMMAND_END -	Character is newline or semicolon.
 * TYPE_SUBS -		Character begins a substitution or has other special
 *			meaning in ParseTokens: backslash, dollar sign, or
 *			open bracket.
 * TYPE_QUOTE -		Character is a double quote.
 * TYPE_CLOSE_PAREN -	Character is a right parenthesis.
 * TYPE_CLOSE_BRACK -	Character is a right square bracket.
 * TYPE_BRACE -		Character is a curly brace (either left or right).
 */

const char tclCharTypeTable[] = {
    /*
     * Negative character values, from -128 to -1:
     */

    TYPE_NORMAL,      TYPE_NORMAL,      TYPE_NORMAL,      TYPE_NORMAL,
    TYPE_NORMAL,      TYPE_NORMAL,      TYPE_NORMAL,      TYPE_NORMAL,
    TYPE_NORMAL,      TYPE_NORMAL,      TYPE_NORMAL,      TYPE_NORMAL,
    TYPE_NORMAL,      TYPE_NORMAL,      TYPE_NORMAL,      TYPE_NORMAL,
    TYPE_NORMAL,      TYPE_NORMAL,      TYPE_NORMAL,      TYPE_NORMAL,
    TYPE_NORMAL,      TYPE_NORMAL,      TYPE_NORMAL,      TYPE_NORMAL,
    TYPE_NORMAL,      TYPE_NORMAL,      TYPE_NORMAL,      TYPE_NORMAL,
    TYPE_NORMAL,      TYPE_NORMAL,      TYPE_NORMAL,      TYPE_NORMAL,
    TYPE_NORMAL,      TYPE_NORMAL,      TYPE_NORMAL,      TYPE_NORMAL,
    TYPE_NORMAL,      TYPE_NORMAL,      TYPE_NORMAL,      TYPE_NORMAL,
    TYPE_NORMAL,      TYPE_NORMAL,      TYPE_NORMAL,      TYPE_NORMAL,
    TYPE_NORMAL,      TYPE_NORMAL,      TYPE_NORMAL,      TYPE_NORMAL,
    TYPE_NORMAL,      TYPE_NORMAL,      TYPE_NORMAL,      TYPE_NORMAL,
    TYPE_NORMAL,      TYPE_NORMAL,      TYPE_NORMAL,      TYPE_NORMAL,
    TYPE_NORMAL,      TYPE_NORMAL,      TYPE_NORMAL,      TYPE_NORMAL,
    TYPE_NORMAL,      TYPE_NORMAL,      TYPE_NORMAL,      TYPE_NORMAL,
    TYPE_NORMAL,      TYPE_NORMAL,      TYPE_NORMAL,      TYPE_NORMAL,
    TYPE_NORMAL,      TYPE_NORMAL,      TYPE_NORMAL,      TYPE_NORMAL,
    TYPE_NORMAL,      TYPE_NORMAL,      TYPE_NORMAL,      TYPE_NORMAL,
    TYPE_NORMAL,      TYPE_NORMAL,      TYPE_NORMAL,      TYPE_NORMAL,
    TYPE_NORMAL,      TYPE_NORMAL,      TYPE_NORMAL,      TYPE_NORMAL,
    TYPE_NORMAL,      TYPE_NORMAL,      TYPE_NORMAL,      TYPE_NORMAL,
    TYPE_NORMAL,      TYPE_NORMAL,      TYPE_NORMAL,      TYPE_NORMAL,
    TYPE_NORMAL,      TYPE_NORMAL,      TYPE_NORMAL,      TYPE_NORMAL,
    TYPE_NORMAL,      TYPE_NORMAL,      TYPE_NORMAL,      TYPE_NORMAL,
    TYPE_NORMAL,      TYPE_NORMAL,      TYPE_NORMAL,      TYPE_NORMAL,
    TYPE_NORMAL,      TYPE_NORMAL,      TYPE_NORMAL,      TYPE_NORMAL,
    TYPE_NORMAL,      TYPE_NORMAL,      TYPE_NORMAL,      TYPE_NORMAL,
    TYPE_NORMAL,      TYPE_NORMAL,      TYPE_NORMAL,      TYPE_NORMAL,
    TYPE_NORMAL,      TYPE_NORMAL,      TYPE_NORMAL,      TYPE_NORMAL,
    TYPE_NORMAL,      TYPE_NORMAL,      TYPE_NORMAL,      TYPE_NORMAL,
    TYPE_NORMAL,      TYPE_NORMAL,      TYPE_NORMAL,      TYPE_NORMAL,

    /*
     * Positive character values, from 0-127:
     */

    TYPE_SUBS,        TYPE_NORMAL,      TYPE_NORMAL,      TYPE_NORMAL,
    TYPE_NORMAL,      TYPE_NORMAL,      TYPE_NORMAL,      TYPE_NORMAL,
    TYPE_NORMAL,      TYPE_SPACE,       TYPE_COMMAND_END, TYPE_SPACE,
    TYPE_SPACE,       TYPE_SPACE,       TYPE_NORMAL,      TYPE_NORMAL,
    TYPE_NORMAL,      TYPE_NORMAL,      TYPE_NORMAL,      TYPE_NORMAL,
    TYPE_NORMAL,      TYPE_NORMAL,      TYPE_NORMAL,      TYPE_NORMAL,
    TYPE_NORMAL,      TYPE_NORMAL,      TYPE_NORMAL,      TYPE_NORMAL,
    TYPE_NORMAL,      TYPE_NORMAL,      TYPE_NORMAL,      TYPE_NORMAL,
    TYPE_SPACE,       TYPE_NORMAL,      TYPE_QUOTE,       TYPE_NORMAL,
    TYPE_SUBS,        TYPE_NORMAL,      TYPE_NORMAL,      TYPE_NORMAL,
    TYPE_NORMAL,      TYPE_CLOSE_PAREN, TYPE_NORMAL,      TYPE_NORMAL,
    TYPE_NORMAL,      TYPE_NORMAL,      TYPE_NORMAL,      TYPE_NORMAL,
    TYPE_NORMAL,      TYPE_NORMAL,      TYPE_NORMAL,      TYPE_NORMAL,
    TYPE_NORMAL,      TYPE_NORMAL,      TYPE_NORMAL,      TYPE_NORMAL,
    TYPE_NORMAL,      TYPE_NORMAL,      TYPE_NORMAL,      TYPE_COMMAND_END,
    TYPE_NORMAL,      TYPE_NORMAL,      TYPE_NORMAL,      TYPE_NORMAL,
    TYPE_NORMAL,      TYPE_NORMAL,      TYPE_NORMAL,      TYPE_NORMAL,
    TYPE_NORMAL,      TYPE_NORMAL,      TYPE_NORMAL,      TYPE_NORMAL,
    TYPE_NORMAL,      TYPE_NORMAL,      TYPE_NORMAL,      TYPE_NORMAL,
    TYPE_NORMAL,      TYPE_NORMAL,      TYPE_NORMAL,      TYPE_NORMAL,
    TYPE_NORMAL,      TYPE_NORMAL,      TYPE_NORMAL,      TYPE_NORMAL,
    TYPE_NORMAL,      TYPE_NORMAL,      TYPE_NORMAL,      TYPE_NORMAL,
    TYPE_NORMAL,      TYPE_NORMAL,      TYPE_NORMAL,      TYPE_SUBS,
    TYPE_SUBS,        TYPE_CLOSE_BRACK, TYPE_NORMAL,      TYPE_NORMAL,
    TYPE_NORMAL,      TYPE_NORMAL,      TYPE_NORMAL,      TYPE_NORMAL,
    TYPE_NORMAL,      TYPE_NORMAL,      TYPE_NORMAL,      TYPE_NORMAL,
    TYPE_NORMAL,      TYPE_NORMAL,      TYPE_NORMAL,      TYPE_NORMAL,
    TYPE_NORMAL,      TYPE_NORMAL,      TYPE_NORMAL,      TYPE_NORMAL,
    TYPE_NORMAL,      TYPE_NORMAL,      TYPE_NORMAL,      TYPE_NORMAL,
    TYPE_NORMAL,      TYPE_NORMAL,      TYPE_NORMAL,      TYPE_NORMAL,
    TYPE_NORMAL,      TYPE_NORMAL,      TYPE_NORMAL,      TYPE_BRACE,
    TYPE_NORMAL,      TYPE_BRACE,       TYPE_NORMAL,      TYPE_NORMAL,

    /*
     * Large unsigned character values, from 128-255:
     */

    TYPE_NORMAL,      TYPE_NORMAL,      TYPE_NORMAL,      TYPE_NORMAL,
    TYPE_NORMAL,      TYPE_NORMAL,      TYPE_NORMAL,      TYPE_NORMAL,
    TYPE_NORMAL,      TYPE_NORMAL,      TYPE_NORMAL,      TYPE_NORMAL,
    TYPE_NORMAL,      TYPE_NORMAL,      TYPE_NORMAL,      TYPE_NORMAL,
    TYPE_NORMAL,      TYPE_NORMAL,      TYPE_NORMAL,      TYPE_NORMAL,
    TYPE_NORMAL,      TYPE_NORMAL,      TYPE_NORMAL,      TYPE_NORMAL,
    TYPE_NORMAL,      TYPE_NORMAL,      TYPE_NORMAL,      TYPE_NORMAL,
    TYPE_NORMAL,      TYPE_NORMAL,      TYPE_NORMAL,      TYPE_NORMAL,
    TYPE_NORMAL,      TYPE_NORMAL,      TYPE_NORMAL,      TYPE_NORMAL,
    TYPE_NORMAL,      TYPE_NORMAL,      TYPE_NORMAL,      TYPE_NORMAL,
    TYPE_NORMAL,      TYPE_NORMAL,      TYPE_NORMAL,      TYPE_NORMAL,
    TYPE_NORMAL,      TYPE_NORMAL,      TYPE_NORMAL,      TYPE_NORMAL,
    TYPE_NORMAL,      TYPE_NORMAL,      TYPE_NORMAL,      TYPE_NORMAL,
    TYPE_NORMAL,      TYPE_NORMAL,      TYPE_NORMAL,      TYPE_NORMAL,
    TYPE_NORMAL,      TYPE_NORMAL,      TYPE_NORMAL,      TYPE_NORMAL,
    TYPE_NORMAL,      TYPE_NORMAL,      TYPE_NORMAL,      TYPE_NORMAL,
    TYPE_NORMAL,      TYPE_NORMAL,      TYPE_NORMAL,      TYPE_NORMAL,
    TYPE_NORMAL,      TYPE_NORMAL,      TYPE_NORMAL,      TYPE_NORMAL,
    TYPE_NORMAL,      TYPE_NORMAL,      TYPE_NORMAL,      TYPE_NORMAL,
    TYPE_NORMAL,      TYPE_NORMAL,      TYPE_NORMAL,      TYPE_NORMAL,
    TYPE_NORMAL,      TYPE_NORMAL,      TYPE_NORMAL,      TYPE_NORMAL,
    TYPE_NORMAL,      TYPE_NORMAL,      TYPE_NORMAL,      TYPE_NORMAL,
    TYPE_NORMAL,      TYPE_NORMAL,      TYPE_NORMAL,      TYPE_NORMAL,
    TYPE_NORMAL,      TYPE_NORMAL,      TYPE_NORMAL,      TYPE_NORMAL,
    TYPE_NORMAL,      TYPE_NORMAL,      TYPE_NORMAL,      TYPE_NORMAL,
    TYPE_NORMAL,      TYPE_NORMAL,      TYPE_NORMAL,      TYPE_NORMAL,
    TYPE_NORMAL,      TYPE_NORMAL,      TYPE_NORMAL,      TYPE_NORMAL,
    TYPE_NORMAL,      TYPE_NORMAL,      TYPE_NORMAL,      TYPE_NORMAL,
    TYPE_NORMAL,      TYPE_NORMAL,      TYPE_NORMAL,      TYPE_NORMAL,
    TYPE_NORMAL,      TYPE_NORMAL,      TYPE_NORMAL,      TYPE_NORMAL,
    TYPE_NORMAL,      TYPE_NORMAL,      TYPE_NORMAL,      TYPE_NORMAL,
    TYPE_NORMAL,      TYPE_NORMAL,      TYPE_NORMAL,      TYPE_NORMAL,
};

/*
 * Prototypes for local functions defined in this file:
 */

static inline int	CommandComplete(const char *script, int numBytes);
static int		ParseComment(const char *src, int numBytes,
			    Tcl_Parse *parsePtr);
static int		ParseTokens(const char *src, int numBytes, int mask,
			    int flags, Tcl_Parse *parsePtr);
static int		ParseWhiteSpace(const char *src, int numBytes,
			    int *incompletePtr, char *typePtr);

/*
 *----------------------------------------------------------------------
 *
 * TclParseInit --
 *
 *	Initialize the fields of a Tcl_Parse struct.
 *
 * Results:
 *	None.
 *
 * Side effects:
 *	The Tcl_Parse struct pointed to by parsePtr gets initialized.
 *
 *----------------------------------------------------------------------
 */

void
TclParseInit(
    Tcl_Interp *interp,		/* Interpreter to use for error reporting */
    const char *start,		/* Start of string to be parsed. */
    int numBytes,		/* Total number of bytes in string. If < 0,
				 * the script consists of all bytes up to the
				 * first null character. */
    Tcl_Parse *parsePtr)	/* Points to struct to initialize */
{
    parsePtr->numWords = 0;
    parsePtr->tokenPtr = parsePtr->staticTokens;
    parsePtr->numTokens = 0;
    parsePtr->tokensAvailable = NUM_STATIC_TOKENS;
    parsePtr->string = start;
    parsePtr->end = start + numBytes;
    parsePtr->term = parsePtr->end;
    parsePtr->interp = interp;
    parsePtr->incomplete = 0;
    parsePtr->errorType = TCL_PARSE_SUCCESS;
}

/*
 *----------------------------------------------------------------------
 *
 * Tcl_ParseCommand --
 *
 *	Given a string, this function parses the first Tcl command in the
 *	string and returns information about the structure of the command.
 *
 * Results:
 *	The return value is TCL_OK if the command was parsed successfully and
 *	TCL_ERROR otherwise. If an error occurs and interp isn't NULL then an
 *	error message is left in its result. On a successful return, parsePtr
 *	is filled in with information about the command that was parsed.
 *
 * Side effects:
 *	If there is insufficient space in parsePtr to hold all the information
 *	about the command, then additional space is malloc-ed. If the function
 *	returns TCL_OK then the caller must eventually invoke Tcl_FreeParse to
 *	release any additional space that was allocated.
 *
 *----------------------------------------------------------------------
 */

int
Tcl_ParseCommand(
    Tcl_Interp *interp,		/* Interpreter to use for error reporting; if
				 * NULL, then no error message is provided. */
    const char *start,		/* First character of string containing one or
				 * more Tcl commands. */
    register int numBytes,	/* Total number of bytes in string. If < 0,
				 * the script consists of all bytes up to the
				 * first null character. */
    int nested,			/* Non-zero means this is a nested command:
				 * close bracket should be considered a
				 * command terminator. If zero, then close
				 * bracket has no special meaning. */
    register Tcl_Parse *parsePtr)
				/* Structure to fill in with information about
				 * the parsed command; any previous
				 * information in the structure is ignored. */
{
    register const char *src;	/* Points to current character in the
				 * command. */
    char type;			/* Result returned by CHAR_TYPE(*src). */
    Tcl_Token *tokenPtr;	/* Pointer to token being filled in. */
    int wordIndex;		/* Index of word token for current word. */
    int terminators;		/* CHAR_TYPE bits that indicate the end of a
				 * command. */
    const char *termPtr;	/* Set by Tcl_ParseBraces/QuotedString to
				 * point to char after terminating one. */
    int scanned;

    if ((start == NULL) && (numBytes != 0)) {
	if (interp != NULL) {
	    Tcl_SetObjResult(interp, Tcl_NewStringObj(
		    "can't parse a NULL pointer", -1));
	}
	return TCL_ERROR;
    }
    if (numBytes < 0) {
	numBytes = strlen(start);
    }
    TclParseInit(interp, start, numBytes, parsePtr);
    parsePtr->commentStart = NULL;
    parsePtr->commentSize = 0;
    parsePtr->commandStart = NULL;
    parsePtr->commandSize = 0;
    if (nested != 0) {
	terminators = TYPE_COMMAND_END | TYPE_CLOSE_BRACK;
    } else {
	terminators = TYPE_COMMAND_END;
    }

    /*
     * Parse any leading space and comments before the first word of the
     * command.
     */

    scanned = ParseComment(start, numBytes, parsePtr);
    src = (start + scanned);
    numBytes -= scanned;
    if (numBytes == 0) {
	if (nested) {
	    parsePtr->incomplete = nested;
	}
    }

    /*
     * The following loop parses the words of the command, one word in each
     * iteration through the loop.
     */

    parsePtr->commandStart = src;
    while (1) {
	int expandWord = 0;

	/*
	 * Create the token for the word.
	 */

	TclGrowParseTokenArray(parsePtr, 1);
	wordIndex = parsePtr->numTokens;
	tokenPtr = &parsePtr->tokenPtr[wordIndex];
	tokenPtr->type = TCL_TOKEN_WORD;

	/*
	 * Skip white space before the word. Also skip a backslash-newline
	 * sequence: it should be treated just like white space.
	 */

	scanned = ParseWhiteSpace(src,numBytes, &parsePtr->incomplete, &type);
	src += scanned;
	numBytes -= scanned;
	if (numBytes == 0) {
	    parsePtr->term = src;
	    break;
	}
	if ((type & terminators) != 0) {
	    parsePtr->term = src;
	    src++;
	    break;
	}
	tokenPtr->start = src;
	parsePtr->numTokens++;
	parsePtr->numWords++;

	/*
	 * At this point the word can have one of four forms: something
	 * enclosed in quotes, something enclosed in braces, and expanding
	 * word, or an unquoted word (anything else).
	 */

    parseWord:
	if (*src == '"') {
	    if (Tcl_ParseQuotedString(interp, src, numBytes, parsePtr, 1,
		    &termPtr) != TCL_OK) {
		goto error;
	    }
	    src = termPtr;
	    numBytes = parsePtr->end - src;
	} else if (*src == '{') {
	    int expIdx = wordIndex + 1;
	    Tcl_Token *expPtr;

	    if (Tcl_ParseBraces(interp, src, numBytes, parsePtr, 1,
		    &termPtr) != TCL_OK) {
		goto error;
	    }
	    src = termPtr;
	    numBytes = parsePtr->end - src;

	    /*
	     * Check whether the braces contained the word expansion prefix
	     * {*}
	     */

	    expPtr = &parsePtr->tokenPtr[expIdx];
	    if ((0 == expandWord)
		    /* Haven't seen prefix already */
		    && (1 == parsePtr->numTokens - expIdx)
		    /* Only one token */
		    && (((1 == (size_t) expPtr->size)
			    /* Same length as prefix */
			    && (expPtr->start[0] == '*')))
			    /* Is the prefix */
		    && (numBytes > 0) && (0 == ParseWhiteSpace(termPtr,
			    numBytes, &parsePtr->incomplete, &type))
		    && (type != TYPE_COMMAND_END)
		    /* Non-whitespace follows */) {
		expandWord = 1;
		parsePtr->numTokens--;
		goto parseWord;
	    }
	} else {
	    /*
	     * This is an unquoted word. Call ParseTokens and let it do all of
	     * the work.
	     */

	    if (ParseTokens(src, numBytes, TYPE_SPACE|terminators,
		    TCL_SUBST_ALL, parsePtr) != TCL_OK) {
		goto error;
	    }
	    src = parsePtr->term;
	    numBytes = parsePtr->end - src;
	}

	/*
	 * Finish filling in the token for the word and check for the special
	 * case of a word consisting of a single range of literal text.
	 */

	tokenPtr = &parsePtr->tokenPtr[wordIndex];
	tokenPtr->size = src - tokenPtr->start;
	tokenPtr->numComponents = parsePtr->numTokens - (wordIndex + 1);
	if (expandWord) {
	    int i, isLiteral = 1;

	    /*
	     * When a command includes a word that is an expanded literal; for
	     * example, {*}{1 2 3}, the parser performs that expansion
	     * immediately, generating several TCL_TOKEN_SIMPLE_WORDs instead
	     * of a single TCL_TOKEN_EXPAND_WORD that the Tcl_ParseCommand()
	     * caller might have to expand. This notably makes it simpler for
	     * those callers that wish to track line endings, such as those
	     * that implement key parts of TIP 280.
	     *
	     * First check whether the thing to be expanded is a literal,
	     * in the sense of being composed entirely of TCL_TOKEN_TEXT
	     * tokens.
	     */

	    for (i = 1; i <= tokenPtr->numComponents; i++) {
		if (tokenPtr[i].type != TCL_TOKEN_TEXT) {
		    isLiteral = 0;
		    break;
		}
	    }

	    if (isLiteral) {
		int elemCount = 0, code = TCL_OK, literal = 1;
		const char *nextElem, *listEnd, *elemStart;

		/*
		 * The word to be expanded is a literal, so determine the
		 * boundaries of the literal string to be treated as a list
		 * and expanded. That literal string starts at
		 * tokenPtr[1].start, and includes all bytes up to, but not
		 * including (tokenPtr[tokenPtr->numComponents].start +
		 * tokenPtr[tokenPtr->numComponents].size)
		 */

		listEnd = (tokenPtr[tokenPtr->numComponents].start +
			tokenPtr[tokenPtr->numComponents].size);
		nextElem = tokenPtr[1].start;

		/*
		 * Step through the literal string, parsing and counting list
		 * elements.
		 */

		while (nextElem < listEnd) {
		    int size;

		    code = TclFindElement(NULL, nextElem, listEnd - nextElem,
			    &elemStart, &nextElem, &size, &literal);
		    if ((code != TCL_OK) || !literal) {
			break;
		    }
		    if (elemStart < listEnd) {
			elemCount++;
		    }
		}

		if ((code != TCL_OK) || !literal) {
		    /*
		     * Some list element could not be parsed, or is not
		     * present as a literal substring of the script.  The
		     * compiler cannot handle list elements that get generated
		     * by a call to TclCopyAndCollapse(). Defer  the
		     * handling of  this to  compile/eval time, where  code is
		     * already  in place to  report the  "attempt to  expand a
		     * non-list" error or expand lists that require
		     * substitution.
		     */

		    tokenPtr->type = TCL_TOKEN_EXPAND_WORD;
		} else if (elemCount == 0) {
		    /*
		     * We are expanding a literal empty list. This means that
		     * the expanding word completely disappears, leaving no
		     * word generated this pass through the loop. Adjust
		     * accounting appropriately.
		     */

		    parsePtr->numWords--;
		    parsePtr->numTokens = wordIndex;
		} else {
		    /*
		     * Recalculate the number of Tcl_Tokens needed to store
		     * tokens representing the expanded list.
		     */

		    const char *listStart;
		    int growthNeeded = wordIndex + 2*elemCount
			    - parsePtr->numTokens;

		    parsePtr->numWords += elemCount - 1;
		    if (growthNeeded > 0) {
			TclGrowParseTokenArray(parsePtr, growthNeeded);
			tokenPtr = &parsePtr->tokenPtr[wordIndex];
		    }
		    parsePtr->numTokens = wordIndex + 2*elemCount;

		    /*
		     * Generate a TCL_TOKEN_SIMPLE_WORD token sequence for
		     * each element of the literal list we are expanding in
		     * place. Take care with the start and size fields of each
		     * token so they point to the right literal characters in
		     * the original script to represent the right expanded
		     * word value.
		     */

		    listStart = nextElem = tokenPtr[1].start;
		    while (nextElem < listEnd) {
			int quoted;
	
			tokenPtr->type = TCL_TOKEN_SIMPLE_WORD;
			tokenPtr->numComponents = 1;

			tokenPtr++;
			tokenPtr->type = TCL_TOKEN_TEXT;
			tokenPtr->numComponents = 0;
			TclFindElement(NULL, nextElem, listEnd - nextElem,
				&(tokenPtr->start), &nextElem,
				&(tokenPtr->size), NULL);

			quoted = (tokenPtr->start[-1] == '{'
				|| tokenPtr->start[-1] == '"')
				&& tokenPtr->start > listStart;
			tokenPtr[-1].start = tokenPtr->start - quoted;
			tokenPtr[-1].size = tokenPtr->start + tokenPtr->size
				- tokenPtr[-1].start + quoted;

			tokenPtr++;
		    }
		}
	    } else {
		/*
		 * The word to be expanded is not a literal, so defer
		 * expansion to compile/eval time by marking with a
		 * TCL_TOKEN_EXPAND_WORD token.
		 */

		tokenPtr->type = TCL_TOKEN_EXPAND_WORD;
	    }
	} else if ((tokenPtr->numComponents == 1)
		&& (tokenPtr[1].type == TCL_TOKEN_TEXT)) {
	    tokenPtr->type = TCL_TOKEN_SIMPLE_WORD;
	}

	/*
	 * Do two additional checks: (a) make sure we're really at the end of
	 * a word (there might have been garbage left after a quoted or braced
	 * word), and (b) check for the end of the command.
	 */

	scanned = ParseWhiteSpace(src,numBytes, &parsePtr->incomplete, &type);
	if (scanned) {
	    src += scanned;
	    numBytes -= scanned;
	    continue;
	}

	if (numBytes == 0) {
	    parsePtr->term = src;
	    break;
	}
	if ((type & terminators) != 0) {
	    parsePtr->term = src;
	    src++;
	    break;
	}
	if (src[-1] == '"') {
	    if (interp != NULL) {
		Tcl_SetObjResult(interp, Tcl_NewStringObj(
			"extra characters after close-quote", -1));
	    }
	    parsePtr->errorType = TCL_PARSE_QUOTE_EXTRA;
	} else {
	    if (interp != NULL) {
		Tcl_SetObjResult(interp, Tcl_NewStringObj(
			"extra characters after close-brace", -1));
	    }
	    parsePtr->errorType = TCL_PARSE_BRACE_EXTRA;
	}
	parsePtr->term = src;
	goto error;
    }

    parsePtr->commandSize = src - parsePtr->commandStart;
    return TCL_OK;

  error:
    Tcl_FreeParse(parsePtr);
    parsePtr->commandSize = parsePtr->end - parsePtr->commandStart;
    return TCL_ERROR;
}

/*
 *----------------------------------------------------------------------
 *
 * TclIsSpaceProc --
 *
 *	Report whether byte is in the set of whitespace characters used by
 *	Tcl to separate words in scripts or elements in lists.
 *
 * Results:
 *	Returns 1, if byte is in the set, 0 otherwise.
 *
 * Side effects:
 *	None.
 *
 *----------------------------------------------------------------------
 */

int
TclIsSpaceProc(
    char byte)
{
    return CHAR_TYPE(byte) & (TYPE_SPACE) || byte == '\n';
}

/*
 *----------------------------------------------------------------------
 *
 * TclIsBareword--
 *
 *	Report whether byte is one that can be part of a "bareword".
 *	This concept is named in expression parsing, where it determines
 *	what can be a legal function name, but is the same definition used
 *	in determining what variable names can be parsed as variable
 *	substitutions without the benefit of enclosing braces.  The set of
 *	ASCII chars that are accepted are the numeric chars ('0'-'9'),
 *	the alphabetic chars ('a'-'z', 'A'-'Z')	and underscore ('_').
 *
 * Results:
 *	Returns 1, if byte is in the accepted set of chars, 0 otherwise.
 *
 * Side effects:
 *	None.
 *
 *----------------------------------------------------------------------
 */

int
TclIsBareword(
    char byte)
{
    if (byte < '0' || byte > 'z') {
	return 0;
    }
    if (byte <= '9' || byte >= 'a') {
	return 1;
    }
    if (byte == '_') {
	return 1;
    }
    if (byte < 'A' || byte > 'Z') {
	return 0;
    }
    return 1;
}

/*
 *----------------------------------------------------------------------
 *
 * ParseWhiteSpace --
 *
 *	Scans up to numBytes bytes starting at src, consuming white space
 *	between words as defined by Tcl's parsing rules.
 *
 * Results:
 *	Returns the number of bytes recognized as white space. Records at
 *	parsePtr, information about the parse. Records at typePtr the
 *	character type of the non-whitespace character that terminated the
 *	scan.
 *
 * Side effects:
 *	None.
 *
 *----------------------------------------------------------------------
 */

static int
ParseWhiteSpace(
    const char *src,		/* First character to parse. */
    register int numBytes,	/* Max number of bytes to scan. */
    int *incompletePtr,		/* Set this boolean memory to true if parsing
				 * indicates an incomplete command. */
    char *typePtr)		/* Points to location to store character type
				 * of character that ends run of whitespace */
{
    register char type = TYPE_NORMAL;
    register const char *p = src;

    while (1) {
	while (numBytes && ((type = CHAR_TYPE(*p)) & TYPE_SPACE)) {
	    numBytes--;
	    p++;
	}
	if (numBytes && (type & TYPE_SUBS)) {
	    if (*p != '\\') {
		break;
	    }
	    if (--numBytes == 0) {
		break;
	    }
	    if (p[1] != '\n') {
		break;
	    }
	    p += 2;
	    if (--numBytes == 0) {
		*incompletePtr = 1;
		break;
	    }
	    continue;
	}
	break;
    }
    *typePtr = type;
    return (p - src);
}

/*
 *----------------------------------------------------------------------
 *
 * TclParseAllWhiteSpace --
 *
 *	Scans up to numBytes bytes starting at src, consuming all white space
 *	including the command-terminating newline characters.
 *
 * Results:
 *	Returns the number of bytes recognized as white space.
 *
 *----------------------------------------------------------------------
 */

int
TclParseAllWhiteSpace(
    const char *src,		/* First character to parse. */
    int numBytes)		/* Max number of byes to scan */
{
    int dummy;
    char type;
    const char *p = src;

    do {
	int scanned = ParseWhiteSpace(p, numBytes, &dummy, &type);

	p += scanned;
	numBytes -= scanned;
    } while (numBytes && (*p == '\n') && (p++, --numBytes));
    return (p-src);
}

/*
 *----------------------------------------------------------------------
 *
 * TclParseHex --
 *
 *	Scans a hexadecimal number as a Tcl_UniChar value (e.g., for parsing
 *	\x and \u escape sequences). At most numBytes bytes are scanned.
 *
 * Results:
 *	The numeric value is stored in *resultPtr. Returns the number of bytes
 *	consumed.
 *
 * Notes:
 *	Relies on the following properties of the ASCII character set, with
 *	which UTF-8 is compatible:
 *
 *	The digits '0' .. '9' and the letters 'A' .. 'Z' and 'a' .. 'z' occupy
 *	consecutive code points, and '0' < 'A' < 'a'.
 *
 *----------------------------------------------------------------------
 */

int
TclParseHex(
    const char *src,		/* First character to parse. */
    int numBytes,		/* Max number of byes to scan */
    int *resultPtr)	/* Points to storage provided by caller where
				 * the character resulting from the
				 * conversion is to be written. */
{
    int result = 0;
    register const char *p = src;

    while (numBytes--) {
	unsigned char digit = UCHAR(*p);

	if (!isxdigit(digit) || (result > 0x10fff)) {
	    break;
	}

	p++;
	result <<= 4;

	if (digit >= 'a') {
	    result |= (10 + digit - 'a');
	} else if (digit >= 'A') {
	    result |= (10 + digit - 'A');
	} else {
	    result |= (digit - '0');
	}
    }

    *resultPtr = result;
    return (p - src);
}

/*
 *----------------------------------------------------------------------
 *
 * TclParseBackslash --
 *
 *	Scans up to numBytes bytes starting at src, consuming a backslash
 *	sequence as defined by Tcl's parsing rules.
 *
 * Results:
 *	Records at readPtr the number of bytes making up the backslash
 *	sequence. Records at dst the UTF-8 encoded equivalent of that
 *	backslash sequence. Returns the number of bytes written to dst, at
 *	most TCL_UTF_MAX. Either readPtr or dst may be NULL, if the results
 *	are not needed, but the return value is the same either way.
 *
 * Side effects:
 *	None.
 *
 *----------------------------------------------------------------------
 */

int
TclParseBackslash(
    const char *src,		/* Points to the backslash character of a a
				 * backslash sequence. */
    int numBytes,		/* Max number of bytes to scan. */
    int *readPtr,		/* NULL, or points to storage where the number
				 * of bytes scanned should be written. */
    char *dst)			/* NULL, or points to buffer where the UTF-8
				 * encoding of the backslash sequence is to be
				 * written. At most TCL_UTF_MAX bytes will be
				 * written there. */
{
    register const char *p = src+1;
    Tcl_UniChar unichar = 0;
    int result;
    int count;
    char buf[TCL_UTF_MAX];

    if (numBytes == 0) {
	if (readPtr != NULL) {
	    *readPtr = 0;
	}
	return 0;
    }

    if (dst == NULL) {
	dst = buf;
    }

    if (numBytes == 1) {
	/*
	 * Can only scan the backslash, so return it.
	 */

	result = '\\';
	count = 1;
	goto done;
    }

    count = 2;
    switch (*p) {
	/*
	 * Note: in the conversions below, use absolute values (e.g., 0xa)
	 * rather than symbolic values (e.g. \n) that get converted by the
	 * compiler. It's possible that compilers on some platforms will do
	 * the symbolic conversions differently, which could result in
	 * non-portable Tcl scripts.
	 */

    case 'a':
	result = 0x7;
	break;
    case 'b':
	result = 0x8;
	break;
    case 'f':
	result = 0xc;
	break;
    case 'n':
	result = 0xa;
	break;
    case 'r':
	result = 0xd;
	break;
    case 't':
	result = 0x9;
	break;
    case 'v':
	result = 0xb;
	break;
    case 'x':
	count += TclParseHex(p+1, (numBytes > 3) ? 2 : numBytes-2, &result);
	if (count == 2) {
	    /*
	     * No hexadigits -> This is just "x".
	     */

	    result = 'x';
	} else {
	    /*
	     * Keep only the last byte (2 hex digits).
	     */
	    result = (unsigned char) result;
	}
	break;
    case 'u':
	count += TclParseHex(p+1, (numBytes > 5) ? 4 : numBytes-2, &result);
	if (count == 2) {
	    /*
	     * No hexadigits -> This is just "u".
	     */
	    result = 'u';
	}
	break;
    case 'U':
	count += TclParseHex(p+1, (numBytes > 9) ? 8 : numBytes-2, &result);
	if (count == 2) {
	    /*
	     * No hexadigits -> This is just "U".
	     */
	    result = 'U';
	}
	break;
    case '\n':
	count--;
	do {
	    p++;
	    count++;
	} while ((count < numBytes) && ((*p == ' ') || (*p == '\t')));
	result = ' ';
	break;
    case 0:
	result = '\\';
	count = 1;
	break;
    default:
	/*
	 * Check for an octal number \oo?o?
	 */

	if (isdigit(UCHAR(*p)) && (UCHAR(*p) < '8')) {	/* INTL: digit */
	    result = *p - '0';
	    p++;
	    if ((numBytes == 2) || !isdigit(UCHAR(*p))	/* INTL: digit */
		    || (UCHAR(*p) >= '8')) {
		break;
	    }
	    count = 3;
	    result = (result << 3) + (*p - '0');
	    p++;
	    if ((numBytes == 3) || !isdigit(UCHAR(*p))	/* INTL: digit */
		    || (UCHAR(*p) >= '8') || (result >= 0x20)) {
		break;
	    }
	    count = 4;
	    result = UCHAR((result << 3) + (*p - '0'));
	    break;
	}

	/*
	 * We have to convert here in case the user has put a backslash in
	 * front of a multi-byte utf-8 character. While this means nothing
	 * special, we shouldn't break up a correct utf-8 character. [Bug
	 * #217987] test subst-3.2
	 */

	if (Tcl_UtfCharComplete(p, numBytes - 1)) {
	    count = Tcl_UtfToUniChar(p, &unichar) + 1;	/* +1 for '\' */
	} else {
	    char utfBytes[TCL_UTF_MAX];

	    memcpy(utfBytes, p, (size_t) (numBytes - 1));
	    utfBytes[numBytes - 1] = '\0';
	    count = Tcl_UtfToUniChar(utfBytes, &unichar) + 1;
	}
	result = unichar;
	break;
    }

  done:
    if (readPtr != NULL) {
	*readPtr = count;
    }
    if ((result & 0xF800) == 0xD800) {
	/* If result is a surrogate, Tcl_UniCharToUtf will try to
	 * handle that especially, but we don't want that here.
	 */
	dst[2] = (char) ((result | 0x80) & 0xBF);
	dst[1] = (char) (((result >> 6) | 0x80) & 0xBF);
	dst[0] = (char) ((result >> 12) | 0xE0);
	return 3;
    }
    return Tcl_UniCharToUtf(result, dst);
}

/*
 *----------------------------------------------------------------------
 *
 * ParseComment --
 *
 *	Scans up to numBytes bytes starting at src, consuming a Tcl comment as
 *	defined by Tcl's parsing rules.
 *
 * Results:
 *	Records in parsePtr information about the parse. Returns the number of
 *	bytes consumed.
 *
 * Side effects:
 *	None.
 *
 *----------------------------------------------------------------------
 */

static int
ParseComment(
    const char *src,		/* First character to parse. */
    register int numBytes,	/* Max number of bytes to scan. */
    Tcl_Parse *parsePtr)	/* Information about parse in progress.
				 * Updated if parsing indicates an incomplete
				 * command. */
{
    register const char *p = src;

    while (numBytes) {
	char type;
	int scanned;

	do {
	    scanned = ParseWhiteSpace(p, numBytes,
		    &parsePtr->incomplete, &type);
	    p += scanned;
	    numBytes -= scanned;
	} while (numBytes && (*p == '\n') && (p++,numBytes--));

	if ((numBytes == 0) || (*p != '#')) {
	    break;
	}
	if (parsePtr->commentStart == NULL) {
	    parsePtr->commentStart = p;
	}

	while (numBytes) {
	    if (*p == '\\') {
		scanned = ParseWhiteSpace(p, numBytes, &parsePtr->incomplete,
			&type);
		if (scanned) {
		    p += scanned;
		    numBytes -= scanned;
		} else {
		    /*
		     * General backslash substitution in comments isn't part
		     * of the formal spec, but test parse-15.47 and history
		     * indicate that it has been the de facto rule. Don't
		     * change it now.
		     */

		    TclParseBackslash(p, numBytes, &scanned, NULL);
		    p += scanned;
		    numBytes -= scanned;
		}
	    } else {
		p++;
		numBytes--;
		if (p[-1] == '\n') {
		    break;
		}
	    }
	}
	parsePtr->commentSize = p - parsePtr->commentStart;
    }
    return (p - src);
}

/*
 *----------------------------------------------------------------------
 *
 * ParseTokens --
 *
 *	This function forms the heart of the Tcl parser. It parses one or more
 *	tokens from a string, up to a termination point specified by the
 *	caller. This function is used to parse unquoted command words (those
 *	not in quotes or braces), words in quotes, and array indices for
 *	variables. No more than numBytes bytes will be scanned.
 *
 * Results:
 *	Tokens are added to parsePtr and parsePtr->term is filled in with the
 *	address of the character that terminated the parse (the first one
 *	whose CHAR_TYPE matched mask or the character at parsePtr->end). The
 *	return value is TCL_OK if the parse completed successfully and
 *	TCL_ERROR otherwise. If a parse error occurs and parsePtr->interp is
 *	not NULL, then an error message is left in the interpreter's result.
 *
 * Side effects:
 *	None.
 *
 *----------------------------------------------------------------------
 */

static int
ParseTokens(
    register const char *src,	/* First character to parse. */
    register int numBytes,	/* Max number of bytes to scan. */
    int mask,			/* Specifies when to stop parsing. The parse
				 * stops at the first unquoted character whose
				 * CHAR_TYPE contains any of the bits in
				 * mask. */
    int flags,			/* OR-ed bits indicating what substitutions to
				 * perform: TCL_SUBST_COMMANDS,
				 * TCL_SUBST_VARIABLES, and
				 * TCL_SUBST_BACKSLASHES */
    Tcl_Parse *parsePtr)	/* Information about parse in progress.
				 * Updated with additional tokens and
				 * termination information. */
{
    char type;
    int originalTokens;
    int noSubstCmds = !(flags & TCL_SUBST_COMMANDS);
    int noSubstVars = !(flags & TCL_SUBST_VARIABLES);
    int noSubstBS = !(flags & TCL_SUBST_BACKSLASHES);
    Tcl_Token *tokenPtr;

    /*
     * Each iteration through the following loop adds one token of type
     * TCL_TOKEN_TEXT, TCL_TOKEN_BS, TCL_TOKEN_COMMAND, or TCL_TOKEN_VARIABLE
     * to parsePtr. For TCL_TOKEN_VARIABLE tokens, additional tokens are added
     * for the parsed variable name.
     */

    originalTokens = parsePtr->numTokens;
    while (numBytes && !((type = CHAR_TYPE(*src)) & mask)) {
	TclGrowParseTokenArray(parsePtr, 1);
	tokenPtr = &parsePtr->tokenPtr[parsePtr->numTokens];
	tokenPtr->start = src;
	tokenPtr->numComponents = 0;

	if ((type & TYPE_SUBS) == 0) {
	    /*
	     * This is a simple range of characters. Scan to find the end of
	     * the range.
	     */

	    while ((++src, --numBytes)
		    && !(CHAR_TYPE(*src) & (mask | TYPE_SUBS))) {
		/* empty loop */
	    }
	    tokenPtr->type = TCL_TOKEN_TEXT;
	    tokenPtr->size = src - tokenPtr->start;
	    parsePtr->numTokens++;
	} else if (*src == '$') {
	    int varToken;

	    if (noSubstVars) {
		tokenPtr->type = TCL_TOKEN_TEXT;
		tokenPtr->size = 1;
		parsePtr->numTokens++;
		src++;
		numBytes--;
		continue;
	    }

	    /*
	     * This is a variable reference. Call Tcl_ParseVarName to do all
	     * the dirty work of parsing the name.
	     */

	    varToken = parsePtr->numTokens;
	    if (Tcl_ParseVarName(parsePtr->interp, src, numBytes, parsePtr,
		    1) != TCL_OK) {
		return TCL_ERROR;
	    }
	    src += parsePtr->tokenPtr[varToken].size;
	    numBytes -= parsePtr->tokenPtr[varToken].size;
	} else if (*src == '[') {
	    Tcl_Parse *nestedPtr;

	    if (noSubstCmds) {
		tokenPtr->type = TCL_TOKEN_TEXT;
		tokenPtr->size = 1;
		parsePtr->numTokens++;
		src++;
		numBytes--;
		continue;
	    }

	    /*
	     * Command substitution. Call Tcl_ParseCommand recursively (and
	     * repeatedly) to parse the nested command(s), then throw away the
	     * parse information.
	     */

	    src++;
	    numBytes--;
	    nestedPtr = TclStackAlloc(parsePtr->interp, sizeof(Tcl_Parse));
	    while (1) {
		if (Tcl_ParseCommand(parsePtr->interp, src, numBytes, 1,
			nestedPtr) != TCL_OK) {
		    parsePtr->errorType = nestedPtr->errorType;
		    parsePtr->term = nestedPtr->term;
		    parsePtr->incomplete = nestedPtr->incomplete;
		    TclStackFree(parsePtr->interp, nestedPtr);
		    return TCL_ERROR;
		}
		src = nestedPtr->commandStart + nestedPtr->commandSize;
		numBytes = parsePtr->end - src;
		Tcl_FreeParse(nestedPtr);

		/*
		 * Check for the closing ']' that ends the command
		 * substitution. It must have been the last character of the
		 * parsed command.
		 */

		if ((nestedPtr->term < parsePtr->end)
			&& (*(nestedPtr->term) == ']')
			&& !(nestedPtr->incomplete)) {
		    break;
		}
		if (numBytes == 0) {
		    if (parsePtr->interp != NULL) {
			Tcl_SetObjResult(parsePtr->interp, Tcl_NewStringObj(
				"missing close-bracket", -1));
		    }
		    parsePtr->errorType = TCL_PARSE_MISSING_BRACKET;
		    parsePtr->term = tokenPtr->start;
		    parsePtr->incomplete = 1;
		    TclStackFree(parsePtr->interp, nestedPtr);
		    return TCL_ERROR;
		}
	    }
	    TclStackFree(parsePtr->interp, nestedPtr);
	    tokenPtr->type = TCL_TOKEN_COMMAND;
	    tokenPtr->size = src - tokenPtr->start;
	    parsePtr->numTokens++;
	} else if (*src == '\\') {
	    if (noSubstBS) {
		tokenPtr->type = TCL_TOKEN_TEXT;
		tokenPtr->size = 1;
		parsePtr->numTokens++;
		src++;
		numBytes--;
		continue;
	    }

	    /*
	     * Backslash substitution.
	     */

	    TclParseBackslash(src, numBytes, &tokenPtr->size, NULL);

	    if (tokenPtr->size == 1) {
		/*
		 * Just a backslash, due to end of string.
		 */

		tokenPtr->type = TCL_TOKEN_TEXT;
		parsePtr->numTokens++;
		src++;
		numBytes--;
		continue;
	    }

	    if (src[1] == '\n') {
		if (numBytes == 2) {
		    parsePtr->incomplete = 1;
		}

		/*
		 * Note: backslash-newline is special in that it is treated
		 * the same as a space character would be. This means that it
		 * could terminate the token.
		 */

		if (mask & TYPE_SPACE) {
		    if (parsePtr->numTokens == originalTokens) {
			goto finishToken;
		    }
		    break;
		}
	    }

	    tokenPtr->type = TCL_TOKEN_BS;
	    parsePtr->numTokens++;
	    src += tokenPtr->size;
	    numBytes -= tokenPtr->size;
	} else if (*src == 0) {
	    tokenPtr->type = TCL_TOKEN_TEXT;
	    tokenPtr->size = 1;
	    parsePtr->numTokens++;
	    src++;
	    numBytes--;
	} else {
	    Tcl_Panic("ParseTokens encountered unknown character");
	}
    }
    if (parsePtr->numTokens == originalTokens) {
	/*
	 * There was nothing in this range of text. Add an empty token for the
	 * empty range, so that there is always at least one token added.
	 */

	TclGrowParseTokenArray(parsePtr, 1);
	tokenPtr = &parsePtr->tokenPtr[parsePtr->numTokens];
	tokenPtr->start = src;
	tokenPtr->numComponents = 0;

    finishToken:
	tokenPtr->type = TCL_TOKEN_TEXT;
	tokenPtr->size = 0;
	parsePtr->numTokens++;
    }
    parsePtr->term = src;
    return TCL_OK;
}

/*
 *----------------------------------------------------------------------
 *
 * Tcl_FreeParse --
 *
 *	This function is invoked to free any dynamic storage that may have
 *	been allocated by a previous call to Tcl_ParseCommand.
 *
 * Results:
 *	None.
 *
 * Side effects:
 *	If there is any dynamically allocated memory in *parsePtr, it is
 *	freed.
 *
 *----------------------------------------------------------------------
 */

void
Tcl_FreeParse(
    Tcl_Parse *parsePtr)	/* Structure that was filled in by a previous
				 * call to Tcl_ParseCommand. */
{
    if (parsePtr->tokenPtr != parsePtr->staticTokens) {
	ckfree(parsePtr->tokenPtr);
	parsePtr->tokenPtr = parsePtr->staticTokens;
    }
}

/*
 *----------------------------------------------------------------------
 *
 * Tcl_ParseVarName --
 *
 *	Given a string starting with a $ sign, parse off a variable name and
 *	return information about the parse. No more than numBytes bytes will
 *	be scanned.
 *
 * Results:
 *	The return value is TCL_OK if the command was parsed successfully and
 *	TCL_ERROR otherwise. If an error occurs and interp isn't NULL then an
 *	error message is left in its result. On a successful return, tokenPtr
 *	and numTokens fields of parsePtr are filled in with information about
 *	the variable name that was parsed. The "size" field of the first new
 *	token gives the total number of bytes in the variable name. Other
 *	fields in parsePtr are undefined.
 *
 * Side effects:
 *	If there is insufficient space in parsePtr to hold all the information
 *	about the command, then additional space is malloc-ed. If the function
 *	returns TCL_OK then the caller must eventually invoke Tcl_FreeParse to
 *	release any additional space that was allocated.
 *
 *----------------------------------------------------------------------
 */

int
Tcl_ParseVarName(
    Tcl_Interp *interp,		/* Interpreter to use for error reporting; if
				 * NULL, then no error message is provided. */
    const char *start,		/* Start of variable substitution string.
				 * First character must be "$". */
    register int numBytes,	/* Total number of bytes in string. If < 0,
				 * the string consists of all bytes up to the
				 * first null character. */
    Tcl_Parse *parsePtr,	/* Structure to fill in with information about
				 * the variable name. */
    int append)			/* Non-zero means append tokens to existing
				 * information in parsePtr; zero means ignore
				 * existing tokens in parsePtr and
				 * reinitialize it. */
{
    Tcl_Token *tokenPtr;
    register const char *src;
<<<<<<< HEAD
    unsigned char c;
    int varIndex, offset;
    Tcl_UniChar ch = 0;
=======
    int varIndex;
>>>>>>> a3b402c3
    unsigned array;

    if ((numBytes == 0) || (start == NULL)) {
	return TCL_ERROR;
    }
    if (numBytes < 0) {
	numBytes = strlen(start);
    }

    if (!append) {
	TclParseInit(interp, start, numBytes, parsePtr);
    }

    /*
     * Generate one token for the variable, an additional token for the name,
     * plus any number of additional tokens for the index, if there is one.
     */

    src = start;
    TclGrowParseTokenArray(parsePtr, 2);
    tokenPtr = &parsePtr->tokenPtr[parsePtr->numTokens];
    tokenPtr->type = TCL_TOKEN_VARIABLE;
    tokenPtr->start = src;
    varIndex = parsePtr->numTokens;
    parsePtr->numTokens++;
    tokenPtr++;
    src++;
    numBytes--;
    if (numBytes == 0) {
	goto justADollarSign;
    }
    tokenPtr->type = TCL_TOKEN_TEXT;
    tokenPtr->start = src;
    tokenPtr->numComponents = 0;

    /*
     * The name of the variable can have three forms:
     * 1. The $ sign is followed by an open curly brace. Then the variable
     *	  name is everything up to the next close curly brace, and the
     *	  variable is a scalar variable.
     * 2. The $ sign is not followed by an open curly brace. Then the variable
     *	  name is everything up to the next character that isn't a letter,
     *	  digit, or underscore. :: sequences are also considered part of the
     *	  variable name, in order to support namespaces. If the following
     *	  character is an open parenthesis, then the information between
     *	  parentheses is the array element name.
     * 3. The $ sign is followed by something that isn't a letter, digit, or
     *	  underscore: in this case, there is no variable name and the token is
     *	  just "$".
     */

    if (*src == '{') {
	src++;
	numBytes--;
	tokenPtr->type = TCL_TOKEN_TEXT;
	tokenPtr->start = src;
	tokenPtr->numComponents = 0;

	while (numBytes && (*src != '}')) {
	    numBytes--;
	    src++;
	}
	if (numBytes == 0) {
	    if (parsePtr->interp != NULL) {
		Tcl_SetObjResult(parsePtr->interp, Tcl_NewStringObj(
			"missing close-brace for variable name", -1));
	    }
	    parsePtr->errorType = TCL_PARSE_MISSING_VAR_BRACE;
	    parsePtr->term = tokenPtr->start-1;
	    parsePtr->incomplete = 1;
	    goto error;
	}
	tokenPtr->size = src - tokenPtr->start;
	tokenPtr[-1].size = src - tokenPtr[-1].start;
	parsePtr->numTokens++;
	src++;
    } else {
	tokenPtr->type = TCL_TOKEN_TEXT;
	tokenPtr->start = src;
	tokenPtr->numComponents = 0;

	while (numBytes) {
	    if (TclIsBareword(*src)) {
		src += 1;
		numBytes -= 1;
		continue;
	    }
	    if ((src[0] == ':') && (numBytes != 1) && (src[1] == ':')) {
		src += 2;
		numBytes -= 2;
		while (numBytes && (*src == ':')) {
		    src++;
		    numBytes--;
		}
		continue;
	    }
	    break;
	}

	/*
	 * Support for empty array names here.
	 */

	array = (numBytes && (*src == '('));
	tokenPtr->size = src - tokenPtr->start;
	if ((tokenPtr->size == 0) && !array) {
	    goto justADollarSign;
	}
	parsePtr->numTokens++;
	if (array) {
	    /*
	     * This is a reference to an array element. Call ParseTokens
	     * recursively to parse the element name, since it could contain
	     * any number of substitutions.
	     */

	    if (TCL_OK != ParseTokens(src+1, numBytes-1, TYPE_CLOSE_PAREN,
		    TCL_SUBST_ALL, parsePtr)) {
		goto error;
	    }
	    if ((parsePtr->term == src+numBytes) || (*parsePtr->term != ')')){
		if (parsePtr->interp != NULL) {
		    Tcl_SetObjResult(parsePtr->interp, Tcl_NewStringObj(
			    "missing )", -1));
		}
		parsePtr->errorType = TCL_PARSE_MISSING_PAREN;
		parsePtr->term = src;
		parsePtr->incomplete = 1;
		goto error;
	    }
	    src = parsePtr->term + 1;
	}
    }
    tokenPtr = &parsePtr->tokenPtr[varIndex];
    tokenPtr->size = src - tokenPtr->start;
    tokenPtr->numComponents = parsePtr->numTokens - (varIndex + 1);
    return TCL_OK;

    /*
     * The dollar sign isn't followed by a variable name. Replace the
     * TCL_TOKEN_VARIABLE token with a TCL_TOKEN_TEXT token for the dollar
     * sign.
     */

  justADollarSign:
    tokenPtr = &parsePtr->tokenPtr[varIndex];
    tokenPtr->type = TCL_TOKEN_TEXT;
    tokenPtr->size = 1;
    tokenPtr->numComponents = 0;
    return TCL_OK;

  error:
    Tcl_FreeParse(parsePtr);
    return TCL_ERROR;
}

/*
 *----------------------------------------------------------------------
 *
 * Tcl_ParseVar --
 *
 *	Given a string starting with a $ sign, parse off a variable name and
 *	return its value.
 *
 * Results:
 *	The return value is the contents of the variable given by the leading
 *	characters of string. If termPtr isn't NULL, *termPtr gets filled in
 *	with the address of the character just after the last one in the
 *	variable specifier. If the variable doesn't exist, then the return
 *	value is NULL and an error message will be left in interp's result.
 *
 * Side effects:
 *	None.
 *
 *----------------------------------------------------------------------
 */

const char *
Tcl_ParseVar(
    Tcl_Interp *interp,		/* Context for looking up variable. */
    register const char *start,	/* Start of variable substitution. First
				 * character must be "$". */
    const char **termPtr)	/* If non-NULL, points to word to fill in with
				 * character just after last one in the
				 * variable specifier. */
{
    register Tcl_Obj *objPtr;
    int code;
    Tcl_Parse *parsePtr = TclStackAlloc(interp, sizeof(Tcl_Parse));

    if (Tcl_ParseVarName(interp, start, -1, parsePtr, 0) != TCL_OK) {
	TclStackFree(interp, parsePtr);
	return NULL;
    }

    if (termPtr != NULL) {
	*termPtr = start + parsePtr->tokenPtr->size;
    }
    if (parsePtr->numTokens == 1) {
	/*
	 * There isn't a variable name after all: the $ is just a $.
	 */

	TclStackFree(interp, parsePtr);
	return "$";
    }

    code = TclSubstTokens(interp, parsePtr->tokenPtr, parsePtr->numTokens,
	    NULL, 1, NULL, NULL);
    Tcl_FreeParse(parsePtr);
    TclStackFree(interp, parsePtr);
    if (code != TCL_OK) {
	return NULL;
    }
    objPtr = Tcl_GetObjResult(interp);

    /*
     * At this point we should have an object containing the value of a
     * variable. Just return the string from that object.
     *
     * Since TclSubstTokens above returned TCL_OK, we know that objPtr
     * is shared.  It is in both the interp result and the value of the
     * variable.  Returning the string relies on that to be true.
     */

    assert( Tcl_IsShared(objPtr) );

    Tcl_ResetResult(interp);
    return TclGetString(objPtr);
}

/*
 *----------------------------------------------------------------------
 *
 * Tcl_ParseBraces --
 *
 *	Given a string in braces such as a Tcl command argument or a string
 *	value in a Tcl expression, this function parses the string and returns
 *	information about the parse. No more than numBytes bytes will be
 *	scanned.
 *
 * Results:
 *	The return value is TCL_OK if the string was parsed successfully and
 *	TCL_ERROR otherwise. If an error occurs and interp isn't NULL then an
 *	error message is left in its result. On a successful return, tokenPtr
 *	and numTokens fields of parsePtr are filled in with information about
 *	the string that was parsed. Other fields in parsePtr are undefined.
 *	termPtr is set to point to the character just after the last one in
 *	the braced string.
 *
 * Side effects:
 *	If there is insufficient space in parsePtr to hold all the information
 *	about the command, then additional space is malloc-ed. If the function
 *	returns TCL_OK then the caller must eventually invoke Tcl_FreeParse to
 *	release any additional space that was allocated.
 *
 *----------------------------------------------------------------------
 */

int
Tcl_ParseBraces(
    Tcl_Interp *interp,		/* Interpreter to use for error reporting; if
				 * NULL, then no error message is provided. */
    const char *start,		/* Start of string enclosed in braces. The
				 * first character must be {'. */
    register int numBytes,	/* Total number of bytes in string. If < 0,
				 * the string consists of all bytes up to the
				 * first null character. */
    register Tcl_Parse *parsePtr,
				/* Structure to fill in with information about
				 * the string. */
    int append,			/* Non-zero means append tokens to existing
				 * information in parsePtr; zero means ignore
				 * existing tokens in parsePtr and
				 * reinitialize it. */
    const char **termPtr)	/* If non-NULL, points to word in which to
				 * store a pointer to the character just after
				 * the terminating '}' if the parse was
				 * successful. */
{
    Tcl_Token *tokenPtr;
    register const char *src;
    int startIndex, level, length;

    if ((numBytes == 0) || (start == NULL)) {
	return TCL_ERROR;
    }
    if (numBytes < 0) {
	numBytes = strlen(start);
    }

    if (!append) {
	TclParseInit(interp, start, numBytes, parsePtr);
    }

    src = start;
    startIndex = parsePtr->numTokens;

    TclGrowParseTokenArray(parsePtr, 1);
    tokenPtr = &parsePtr->tokenPtr[startIndex];
    tokenPtr->type = TCL_TOKEN_TEXT;
    tokenPtr->start = src+1;
    tokenPtr->numComponents = 0;
    level = 1;
    while (1) {
	while (++src, --numBytes) {
	    if (CHAR_TYPE(*src) != TYPE_NORMAL) {
		break;
	    }
	}
	if (numBytes == 0) {
	    goto missingBraceError;
	}

	switch (*src) {
	case '{':
	    level++;
	    break;
	case '}':
	    if (--level == 0) {
		/*
		 * Decide if we need to finish emitting a partially-finished
		 * token. There are 3 cases:
		 *     {abc \newline xyz} or {xyz}
		 *		- finish emitting "xyz" token
		 *     {abc \newline}
		 *		- don't emit token after \newline
		 *     {}	- finish emitting zero-sized token
		 *
		 * The last case ensures that there is a token (even if empty)
		 * that describes the braced string.
		 */

		if ((src != tokenPtr->start)
			|| (parsePtr->numTokens == startIndex)) {
		    tokenPtr->size = (src - tokenPtr->start);
		    parsePtr->numTokens++;
		}
		if (termPtr != NULL) {
		    *termPtr = src+1;
		}
		return TCL_OK;
	    }
	    break;
	case '\\':
	    TclParseBackslash(src, numBytes, &length, NULL);
	    if ((length > 1) && (src[1] == '\n')) {
		/*
		 * A backslash-newline sequence must be collapsed, even inside
		 * braces, so we have to split the word into multiple tokens
		 * so that the backslash-newline can be represented
		 * explicitly.
		 */

		if (numBytes == 2) {
		    parsePtr->incomplete = 1;
		}
		tokenPtr->size = (src - tokenPtr->start);
		if (tokenPtr->size != 0) {
		    parsePtr->numTokens++;
		}
		TclGrowParseTokenArray(parsePtr, 2);
		tokenPtr = &parsePtr->tokenPtr[parsePtr->numTokens];
		tokenPtr->type = TCL_TOKEN_BS;
		tokenPtr->start = src;
		tokenPtr->size = length;
		tokenPtr->numComponents = 0;
		parsePtr->numTokens++;

		src += length - 1;
		numBytes -= length - 1;
		tokenPtr++;
		tokenPtr->type = TCL_TOKEN_TEXT;
		tokenPtr->start = src + 1;
		tokenPtr->numComponents = 0;
	    } else {
		src += length - 1;
		numBytes -= length - 1;
	    }
	    break;
	}
    }

  missingBraceError:
    parsePtr->errorType = TCL_PARSE_MISSING_BRACE;
    parsePtr->term = start;
    parsePtr->incomplete = 1;
    if (parsePtr->interp == NULL) {
	/*
	 * Skip straight to the exit code since we have no interpreter to put
	 * error message in.
	 */

	goto error;
    }

    Tcl_SetObjResult(parsePtr->interp, Tcl_NewStringObj(
	    "missing close-brace", -1));

    /*
     * Guess if the problem is due to comments by searching the source string
     * for a possible open brace within the context of a comment. Since we
     * aren't performing a full Tcl parse, just look for an open brace
     * preceded by a '<whitespace>#' on the same line.
     */

    {
	register int openBrace = 0;

	while (--src > start) {
	    switch (*src) {
	    case '{':
		openBrace = 1;
		break;
	    case '\n':
		openBrace = 0;
		break;
	    case '#' :
		if (openBrace && TclIsSpaceProc(src[-1])) {
		    Tcl_AppendToObj(Tcl_GetObjResult(parsePtr->interp),
			    ": possible unbalanced brace in comment", -1);
		    goto error;
		}
		break;
	    }
	}
    }

  error:
    Tcl_FreeParse(parsePtr);
    return TCL_ERROR;
}

/*
 *----------------------------------------------------------------------
 *
 * Tcl_ParseQuotedString --
 *
 *	Given a double-quoted string such as a quoted Tcl command argument or
 *	a quoted value in a Tcl expression, this function parses the string
 *	and returns information about the parse. No more than numBytes bytes
 *	will be scanned.
 *
 * Results:
 *	The return value is TCL_OK if the string was parsed successfully and
 *	TCL_ERROR otherwise. If an error occurs and interp isn't NULL then an
 *	error message is left in its result. On a successful return, tokenPtr
 *	and numTokens fields of parsePtr are filled in with information about
 *	the string that was parsed. Other fields in parsePtr are undefined.
 *	termPtr is set to point to the character just after the quoted
 *	string's terminating close-quote.
 *
 * Side effects:
 *	If there is insufficient space in parsePtr to hold all the information
 *	about the command, then additional space is malloc-ed. If the function
 *	returns TCL_OK then the caller must eventually invoke Tcl_FreeParse to
 *	release any additional space that was allocated.
 *
 *----------------------------------------------------------------------
 */

int
Tcl_ParseQuotedString(
    Tcl_Interp *interp,		/* Interpreter to use for error reporting; if
				 * NULL, then no error message is provided. */
    const char *start,		/* Start of the quoted string. The first
				 * character must be '"'. */
    register int numBytes,	/* Total number of bytes in string. If < 0,
				 * the string consists of all bytes up to the
				 * first null character. */
    register Tcl_Parse *parsePtr,
				/* Structure to fill in with information about
				 * the string. */
    int append,			/* Non-zero means append tokens to existing
				 * information in parsePtr; zero means ignore
				 * existing tokens in parsePtr and
				 * reinitialize it. */
    const char **termPtr)	/* If non-NULL, points to word in which to
				 * store a pointer to the character just after
				 * the quoted string's terminating close-quote
				 * if the parse succeeds. */
{
    if ((numBytes == 0) || (start == NULL)) {
	return TCL_ERROR;
    }
    if (numBytes < 0) {
	numBytes = strlen(start);
    }

    if (!append) {
	TclParseInit(interp, start, numBytes, parsePtr);
    }

    if (TCL_OK != ParseTokens(start+1, numBytes-1, TYPE_QUOTE, TCL_SUBST_ALL,
	    parsePtr)) {
	goto error;
    }
    if (*parsePtr->term != '"') {
	if (parsePtr->interp != NULL) {
	    Tcl_SetObjResult(parsePtr->interp, Tcl_NewStringObj(
		    "missing \"", -1));
	}
	parsePtr->errorType = TCL_PARSE_MISSING_QUOTE;
	parsePtr->term = start;
	parsePtr->incomplete = 1;
	goto error;
    }
    if (termPtr != NULL) {
	*termPtr = (parsePtr->term + 1);
    }
    return TCL_OK;

  error:
    Tcl_FreeParse(parsePtr);
    return TCL_ERROR;
}

/*
 *----------------------------------------------------------------------
 *
 * TclSubstParse --
 *
 *	Token parser used by the [subst] command. Parses the string made up of
 *	'numBytes' bytes starting at 'bytes'. Parsing is controlled by the
 *	flags argument to provide support for the -nobackslashes, -nocommands,
 *	and -novariables options, as represented by the flag values
 *	TCL_SUBST_BACKSLASHES, TCL_SUBST_COMMANDS, TCL_SUBST_VARIABLES.
 *	
 * Results:
 *	None.
 *
 * Side effects:
 *	The Tcl_Parse struct '*parsePtr' is filled with parse results.
 *	The caller is expected to eventually call Tcl_FreeParse() to properly
 *	cleanup the value written there.
 *
 *	If a parse error occurs, the Tcl_InterpState value '*statePtr' is
 *	filled with the state created by that error. When *statePtr is written
 *	to, the caller is expected to make the required calls to either
 *	Tcl_RestoreInterpState() or Tcl_DiscardInterpState() to dispose of the
 *	value written there.
 *
 *----------------------------------------------------------------------
 */

void
TclSubstParse(
    Tcl_Interp *interp,
    const char *bytes,
    int numBytes,
    int flags,
    Tcl_Parse *parsePtr,
    Tcl_InterpState *statePtr)
{
    int length = numBytes;
    const char *p = bytes;

    TclParseInit(interp, p, length, parsePtr);

    /*
     * First parse the string rep of objPtr, as if it were enclosed as a
     * "-quoted word in a normal Tcl command. Honor flags that selectively
     * inhibit types of substitution.
     */

    if (TCL_OK != ParseTokens(p, length, /* mask */ 0, flags, parsePtr)) {
	/*
	 * There was a parse error. Save the interpreter state for possible
	 * error reporting later.
	 */

	*statePtr = Tcl_SaveInterpState(interp, TCL_ERROR);

	/*
	 * We need to re-parse to get the portion of the string we can [subst]
	 * before the parse error. Sadly, all the Tcl_Token's created by the
	 * first parse attempt are gone, freed according to the public spec
	 * for the Tcl_Parse* routines. The only clue we have is parse.term,
	 * which points to either the unmatched opener, or to characters that
	 * follow a close brace or close quote.
	 *
	 * Call ParseTokens again, working on the string up to parse.term.
	 * Keep repeating until we get a good parse on a prefix.
	 */

	do {
	    parsePtr->numTokens = 0;
	    parsePtr->tokensAvailable = NUM_STATIC_TOKENS;
	    parsePtr->end = parsePtr->term;
	    parsePtr->incomplete = 0;
	    parsePtr->errorType = TCL_PARSE_SUCCESS;
	} while (TCL_OK !=
		ParseTokens(p, parsePtr->end - p, 0, flags, parsePtr));

	/*
	 * The good parse will have to be followed by {, (, or [.
	 */

	switch (*(parsePtr->term)) {
	case '{':
	    /*
	     * Parse error was a missing } in a ${varname} variable
	     * substitution at the toplevel. We will subst everything up to
	     * that broken variable substitution before reporting the parse
	     * error. Substituting the leftover '$' will have no side-effects,
	     * so the current token stream is fine.
	     */
	    break;

	case '(':
	    /*
	     * Parse error was during the parsing of the index part of an
	     * array variable substitution at the toplevel.
	     */

	    if (*(parsePtr->term - 1) == '$') {
		/*
		 * Special case where removing the array index left us with
		 * just a dollar sign (array variable with name the empty
		 * string as its name), instead of with a scalar variable
		 * reference.
		 *
		 * As in the previous case, existing token stream is OK.
		 */
	    } else {
		/*
		 * The current parse includes a successful parse of a scalar
		 * variable substitution where there should have been an array
		 * variable substitution. We remove that mistaken part of the
		 * parse before moving on. A scalar variable substitution is
		 * two tokens.
		 */

		Tcl_Token *varTokenPtr =
			parsePtr->tokenPtr + parsePtr->numTokens - 2;

		if (varTokenPtr->type != TCL_TOKEN_VARIABLE) {
		    Tcl_Panic("TclSubstParse: programming error");
		}
		if (varTokenPtr[1].type != TCL_TOKEN_TEXT) {
		    Tcl_Panic("TclSubstParse: programming error");
		}
		parsePtr->numTokens -= 2;
	    }
	    break;
	case '[':
	    /*
	     * Parse error occurred during parsing of a toplevel command
	     * substitution.
	     */

	    parsePtr->end = p + length;
	    p = parsePtr->term + 1;
	    length = parsePtr->end - p;
	    if (length == 0) {
		/*
		 * No commands, just an unmatched [. As in previous cases,
		 * existing token stream is OK.
		 */
	    } else {
		/*
		 * We want to add the parsing of as many commands as we can
		 * within that substitution until we reach the actual parse
		 * error. We'll do additional parsing to determine what length
		 * to claim for the final TCL_TOKEN_COMMAND token.
		 */

		Tcl_Token *tokenPtr;
		const char *lastTerm = parsePtr->term;
		Tcl_Parse *nestedPtr =
			TclStackAlloc(interp, sizeof(Tcl_Parse));

		while (TCL_OK ==
			Tcl_ParseCommand(NULL, p, length, 0, nestedPtr)) {
		    Tcl_FreeParse(nestedPtr);
		    p = nestedPtr->term + (nestedPtr->term < nestedPtr->end);
		    length = nestedPtr->end - p;
		    if ((length == 0) && (nestedPtr->term == nestedPtr->end)) {
			/*
			 * If we run out of string, blame the missing close
			 * bracket on the last command, and do not evaluate it
			 * during substitution.
			 */

			break;
		    }
		    lastTerm = nestedPtr->term;
		}
		TclStackFree(interp, nestedPtr);

		if (lastTerm == parsePtr->term) {
		    /*
		     * Parse error in first command. No commands to subst, add
		     * no more tokens.
		     */
		    break;
		}

		/*
		 * Create a command substitution token for whatever commands
		 * got parsed.
		 */

		TclGrowParseTokenArray(parsePtr, 1);
		tokenPtr = &(parsePtr->tokenPtr[parsePtr->numTokens]);
		tokenPtr->start = parsePtr->term;
		tokenPtr->numComponents = 0;
		tokenPtr->type = TCL_TOKEN_COMMAND;
		tokenPtr->size = lastTerm - tokenPtr->start + 1;
		parsePtr->numTokens++;
	    }
	    break;

	default:
	    Tcl_Panic("bad parse in TclSubstParse: %c", p[length]);
	}
    }
}

/*
 *----------------------------------------------------------------------
 *
 * TclSubstTokens --
 *
 *	Accepts an array of count Tcl_Token's, and creates a result value in
 *	the interp from concatenating the results of performing Tcl
 *	substitution on each Tcl_Token. Substitution is interrupted if any
 *	non-TCL_OK completion code arises.
 *
 * Results:
 *	The return value is a standard Tcl completion code. The result in
 *	interp is the substituted value, or an error message if TCL_ERROR is
 *	returned. If tokensLeftPtr is not NULL, then it points to an int where
 *	the number of tokens remaining to be processed is written.
 *
 * Side effects:
 *	Can be anything, depending on the types of substitution done.
 *
 *----------------------------------------------------------------------
 */

int
TclSubstTokens(
    Tcl_Interp *interp,		/* Interpreter in which to lookup variables,
				 * execute nested commands, and report
				 * errors. */
    Tcl_Token *tokenPtr,	/* Pointer to first in an array of tokens to
				 * evaluate and concatenate. */
    int count,			/* Number of tokens to consider at tokenPtr.
				 * Must be at least 1. */
    int *tokensLeftPtr,		/* If not NULL, points to memory where an
				 * integer representing the number of tokens
				 * left to be substituted will be written */
    int line,			/* The line the script starts on. */
    int *clNextOuter,		/* Information about an outer context for */
    const char *outerScript)	/* continuation line data. This is set by
				 * EvalEx() to properly handle [...]-nested
				 * commands. The 'outerScript' refers to the
				 * most-outer script containing the embedded
				 * command, which is refered to by 'script'.
				 * The 'clNextOuter' refers to the current
				 * entry in the table of continuation lines in
				 * this "master script", and the character
				 * offsets are relative to the 'outerScript'
				 * as well.
				 *
				 * If outerScript == script, then this call is
				 * for words in the outer-most script or
				 * command. See Tcl_EvalEx and TclEvalObjEx
				 * for the places generating arguments for
				 * which this is true. */
{
    Tcl_Obj *result;
    int code = TCL_OK;
#define NUM_STATIC_POS 20
    int isLiteral, maxNumCL, numCL, i, adjust;
    int *clPosition = NULL;
    Interp *iPtr = (Interp *) interp;
    int inFile = iPtr->evalFlags & TCL_EVAL_FILE;

    /*
     * Each pass through this loop will substitute one token, and its
     * components, if any. The only thing tricky here is that we go to some
     * effort to pass Tcl_Obj's through untouched, to avoid string copying and
     * Tcl_Obj creation if possible, to aid performance and limit shimmering.
     *
     * Further optimization opportunities might be to check for the equivalent
     * of Tcl_SetObjResult(interp, Tcl_GetObjResult(interp)) and omit them.
     */

    /*
     * For the handling of continuation lines in literals we first check if
     * this is actually a literal. For if not we can forego the additional
     * processing. Otherwise we pre-allocate a small table to store the
     * locations of all continuation lines we find in this literal, if any.
     * The table is extended if needed.
     */

    numCL = 0;
    maxNumCL = 0;
    isLiteral = 1;
    for (i=0 ; i < count; i++) {
	if ((tokenPtr[i].type != TCL_TOKEN_TEXT)
		&& (tokenPtr[i].type != TCL_TOKEN_BS)) {
	    isLiteral = 0;
	    break;
	}
    }

    if (isLiteral) {
	maxNumCL = NUM_STATIC_POS;
	clPosition = ckalloc(maxNumCL * sizeof(int));
    }

    adjust = 0;
    result = NULL;
    for (; count>0 && code==TCL_OK ; count--, tokenPtr++) {
	Tcl_Obj *appendObj = NULL;
	const char *append = NULL;
	int appendByteLength = 0;
	char utfCharBytes[TCL_UTF_MAX];

	switch (tokenPtr->type) {
	case TCL_TOKEN_TEXT:
	    append = tokenPtr->start;
	    appendByteLength = tokenPtr->size;
	    break;

	case TCL_TOKEN_BS:
	    appendByteLength = TclParseBackslash(tokenPtr->start,
		    tokenPtr->size, NULL, utfCharBytes);
	    append = utfCharBytes;

	    /*
	     * If the backslash sequence we found is in a literal, and
	     * represented a continuation line, we compute and store its
	     * location (as char offset to the beginning of the _result_
	     * script). We may have to extend the table of locations.
	     *
	     * Note that the continuation line information is relevant even if
	     * the word we are processing is not a literal, as it can affect
	     * nested commands. See the branch for TCL_TOKEN_COMMAND below,
	     * where the adjustment we are tracking here is taken into
	     * account. The good thing is that we do not need a table of
	     * everything, just the number of lines we have to add as
	     * correction.
	     */

	    if ((appendByteLength == 1) && (utfCharBytes[0] == ' ')
		    && (tokenPtr->start[1] == '\n')) {
		if (isLiteral) {
		    int clPos;

		    if (result == 0) {
			clPos = 0;
		    } else {
			Tcl_GetStringFromObj(result, &clPos);
		    }

		    if (numCL >= maxNumCL) {
			maxNumCL *= 2;
			clPosition = ckrealloc(clPosition,
				maxNumCL * sizeof(int));
		    }
		    clPosition[numCL] = clPos;
		    numCL++;
		}
		adjust++;
	    }
	    break;

	case TCL_TOKEN_COMMAND: {
	    /* TIP #280: Transfer line information to nested command */
	    iPtr->numLevels++;
	    code = TclInterpReady(interp);
	    if (code == TCL_OK) {
		/*
		 * Test cases: info-30.{6,8,9}
		 */

		int theline;

		TclAdvanceContinuations(&line, &clNextOuter,
			tokenPtr->start - outerScript);
		theline = line + adjust;
		code = TclEvalEx(interp, tokenPtr->start+1, tokenPtr->size-2,
			0, theline, clNextOuter, outerScript);

		TclAdvanceLines(&line, tokenPtr->start+1,
			tokenPtr->start + tokenPtr->size - 1);

		/*
		 * Restore flag reset by nested eval for future bracketed
		 * commands and their cmdframe setup
		 */

		if (inFile) {
		    iPtr->evalFlags |= TCL_EVAL_FILE;
		}
	    }
	    iPtr->numLevels--;
	    TclResetCancellation(interp, 0);
	    appendObj = Tcl_GetObjResult(interp);
	    break;
	}

	case TCL_TOKEN_VARIABLE: {
	    Tcl_Obj *arrayIndex = NULL;
	    Tcl_Obj *varName = NULL;

	    if (tokenPtr->numComponents > 1) {
		/*
		 * Subst the index part of an array variable reference.
		 */

		code = TclSubstTokens(interp, tokenPtr+2,
			tokenPtr->numComponents - 1, NULL, line, NULL, NULL);
		arrayIndex = Tcl_GetObjResult(interp);
		Tcl_IncrRefCount(arrayIndex);
	    }

	    if (code == TCL_OK) {
		varName = Tcl_NewStringObj(tokenPtr[1].start,
			tokenPtr[1].size);
		appendObj = Tcl_ObjGetVar2(interp, varName, arrayIndex,
			TCL_LEAVE_ERR_MSG);
		Tcl_DecrRefCount(varName);
		if (appendObj == NULL) {
		    code = TCL_ERROR;
		}
	    }

	    switch (code) {
	    case TCL_OK:	/* Got value */
	    case TCL_ERROR:	/* Already have error message */
	    case TCL_BREAK:	/* Will not substitute anyway */
	    case TCL_CONTINUE:	/* Will not substitute anyway */
		break;
	    default:
		/*
		 * All other return codes, we will subst the result from the
		 * code-throwing evaluation.
		 */

		appendObj = Tcl_GetObjResult(interp);
	    }

	    if (arrayIndex != NULL) {
		Tcl_DecrRefCount(arrayIndex);
	    }
	    count -= tokenPtr->numComponents;
	    tokenPtr += tokenPtr->numComponents;
	    break;
	}

	default:
	    Tcl_Panic("unexpected token type in TclSubstTokens: %d",
		    tokenPtr->type);
	}

	if ((code == TCL_BREAK) || (code == TCL_CONTINUE)) {
	    /*
	     * Inhibit substitution.
	     */
	    continue;
	}

	if (result == NULL) {
	    /*
	     * First pass through. If we have a Tcl_Obj, just use it. If not,
	     * create one from our string.
	     */

	    if (appendObj != NULL) {
		result = appendObj;
	    } else {
		result = Tcl_NewStringObj(append, appendByteLength);
	    }
	    Tcl_IncrRefCount(result);
	} else {
	    /*
	     * Subsequent passes. Append to result.
	     */

	    if (Tcl_IsShared(result)) {
		Tcl_DecrRefCount(result);
		result = Tcl_DuplicateObj(result);
		Tcl_IncrRefCount(result);
	    }
	    if (appendObj != NULL) {
		Tcl_AppendObjToObj(result, appendObj);
	    } else {
		Tcl_AppendToObj(result, append, appendByteLength);
	    }
	}
    }

    if (code != TCL_ERROR) {		/* Keep error message in result! */
	if (result != NULL) {
	    Tcl_SetObjResult(interp, result);

	    /*
	     * If the code found continuation lines (which implies that this
	     * word is a literal), then we store the accumulated table of
	     * locations in the thread-global data structure for the bytecode
	     * compiler to find later, assuming that the literal is a script
	     * which will be compiled.
	     */

	    if (numCL) {
		TclContinuationsEnter(result, numCL, clPosition);
	    }

	    /*
	     * Release the temp table we used to collect the locations of
	     * continuation lines, if any.
	     */

	    if (maxNumCL) {
		ckfree(clPosition);
	    }
	} else {
	    Tcl_ResetResult(interp);
	}
    }
    if (tokensLeftPtr != NULL) {
	*tokensLeftPtr = count;
    }
    if (result != NULL) {
	Tcl_DecrRefCount(result);
    }
    return code;
}

/*
 *----------------------------------------------------------------------
 *
 * CommandComplete --
 *
 *	This function is shared by TclCommandComplete and
 *	Tcl_ObjCommandComplete; it does all the real work of seeing whether a
 *	script is complete
 *
 * Results:
 *	1 is returned if the script is complete, 0 if there are open
 *	delimiters such as " or (. 1 is also returned if there is a parse
 *	error in the script other than unmatched delimiters.
 *
 * Side effects:
 *	None.
 *
 *----------------------------------------------------------------------
 */

static inline int
CommandComplete(
    const char *script,		/* Script to check. */
    int numBytes)		/* Number of bytes in script. */
{
    Tcl_Parse parse;
    const char *p, *end;
    int result;

    p = script;
    end = p + numBytes;
    while (Tcl_ParseCommand(NULL, p, end - p, 0, &parse) == TCL_OK) {
	p = parse.commandStart + parse.commandSize;
	if (p >= end) {
	    break;
	}
	Tcl_FreeParse(&parse);
    }
    if (parse.incomplete) {
	result = 0;
    } else {
	result = 1;
    }
    Tcl_FreeParse(&parse);
    return result;
}

/*
 *----------------------------------------------------------------------
 *
 * Tcl_CommandComplete --
 *
 *	Given a partial or complete Tcl script, this function determines
 *	whether the script is complete in the sense of having matched braces
 *	and quotes and brackets.
 *
 * Results:
 *	1 is returned if the script is complete, 0 otherwise. 1 is also
 *	returned if there is a parse error in the script other than unmatched
 *	delimiters.
 *
 * Side effects:
 *	None.
 *
 *----------------------------------------------------------------------
 */

int
Tcl_CommandComplete(
    const char *script)		/* Script to check. */
{
    return CommandComplete(script, (int) strlen(script));
}

/*
 *----------------------------------------------------------------------
 *
 * TclObjCommandComplete --
 *
 *	Given a partial or complete Tcl command in a Tcl object, this function
 *	determines whether the command is complete in the sense of having
 *	matched braces and quotes and brackets.
 *
 * Results:
 *	1 is returned if the command is complete, 0 otherwise.
 *
 * Side effects:
 *	None.
 *
 *----------------------------------------------------------------------
 */

int
TclObjCommandComplete(
    Tcl_Obj *objPtr)		/* Points to object holding script to
				 * check. */
{
    int length;
    const char *script = Tcl_GetStringFromObj(objPtr, &length);

    return CommandComplete(script, length);
}

/*
 * Local Variables:
 * mode: c
 * c-basic-offset: 4
 * fill-column: 78
 * End:
 */<|MERGE_RESOLUTION|>--- conflicted
+++ resolved
@@ -1408,13 +1408,7 @@
 {
     Tcl_Token *tokenPtr;
     register const char *src;
-<<<<<<< HEAD
-    unsigned char c;
-    int varIndex, offset;
-    Tcl_UniChar ch = 0;
-=======
     int varIndex;
->>>>>>> a3b402c3
     unsigned array;
 
     if ((numBytes == 0) || (start == NULL)) {
