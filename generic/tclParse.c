--- conflicted
+++ resolved
@@ -150,6 +150,8 @@
 			    int *incompletePtr);
 static Tcl_Size		ParseHex(const char *src, Tcl_Size numBytes,
 			    int *resultPtr);
+static int		ParseExprSubst(const char *start, Tcl_Size numBytes,
+				Tcl_Parse *parsePtr);
  
 /*
@@ -1083,13 +1085,6 @@
 {
     unsigned char type;
     Tcl_Size originalTokens;
-<<<<<<< HEAD
-    int noSubstCmds = !(flags & TCL_SUBST_COMMANDS);
-    int noSubstExprs = !(flags & TCL_SUBST_EXPRS);
-    int noSubstVars = !(flags & TCL_SUBST_VARIABLES);
-    int noSubstBS = !(flags & TCL_SUBST_BACKSLASHES);
-=======
->>>>>>> 52dc6d7b
     Tcl_Token *tokenPtr;
 
     /*
@@ -1120,26 +1115,25 @@
 	    tokenPtr->size = src - tokenPtr->start;
 	    parsePtr->numTokens++;
 	} else if (*src == '$') {
-<<<<<<< HEAD
 	    Tcl_Size varToken = parsePtr->numTokens;
-	    if (!noSubstExprs && (numBytes > 1 && src[1] == EXPR_TRIGGER_CHAR
+	    if ((flags & TCL_SUBST_EXPRS) && (numBytes > 1) && (src[1] == EXPR_TRIGGER_CHAR)
 #if EXPR_SUBST_MODE > 1
-		    && numBytes > 2 && src[2] == '('
+		    && (numBytes > 2) && (src[2] == '(')
 #endif
-	    )) {
+	    ) {
 		// For $(expr), the COMMAND token has synthetic string length
 		// but we need to advance by original $(...)  length
 		// Mode 1: "[expr {" (7) + "}]" (2) -  "$(" (2) - ")"  (1) = 6
 		// Mode 2: "[expr {" (7) + "}]" (2) - "$=(" (3) - ")"  (1) = 5
 		// Mode 3: "[expr {" (7) + "}]" (2) - "$((" (3) - "))" (2) = 4
-		if (TclParseExprSubst(parsePtr->interp, src, numBytes, parsePtr, 1) != TCL_OK) {
+		if (ParseExprSubst(src, numBytes, parsePtr) != TCL_OK) {
 		    return TCL_ERROR;
 		}
 		Tcl_Size syntheticSize = parsePtr->tokenPtr[varToken].size;
 		Tcl_Size originalSize = syntheticSize - EXPR_SIZE_DIFF;
 		src += originalSize;
 		numBytes -= originalSize;
-	    } else if (!noSubstVars) {
+	    } else if ((flags & TCL_SUBST_VARIABLES) != 0) {
 		// Normal variable substitution
 		if (Tcl_ParseVarName(parsePtr->interp, src, numBytes, parsePtr, 1) != TCL_OK) {
 		    return TCL_ERROR;
@@ -1147,11 +1141,6 @@
 		src += parsePtr->tokenPtr[varToken].size;
 		numBytes -= parsePtr->tokenPtr[varToken].size;
 		} else {
-=======
-	    Tcl_Size varToken;
-
-	    if (!(flags & TCL_SUBST_VARIABLES)) {
->>>>>>> 52dc6d7b
 		tokenPtr->type = TCL_TOKEN_TEXT;
 		tokenPtr->size = 1;
 		parsePtr->numTokens++;
@@ -1563,20 +1552,14 @@
 }
 
 int
-TclParseExprSubst(
-    Tcl_Interp *interp,		/* Interpreter to use for error reporting; if
-				 * NULL, then no error message is provided. */
+ParseExprSubst(
     const char *start,		/* Start of variable substitution string.
 				 * First character must be "$". */
     Tcl_Size numBytes,		/* Total number of bytes in string. If -1,
 				 * the string consists of all bytes up to the
 				 * first null character. */
-    Tcl_Parse *parsePtr,	/* Structure to fill in with information about
+    Tcl_Parse *parsePtr)	/* Structure to fill in with information about
 				 * the variable name. */
-    int append)			/* Non-zero means append tokens to existing
-				 * information in parsePtr; zero means ignore
-				 * existing tokens in parsePtr and
-				 * reinitialize it. */
 {
     Tcl_Token *tokenPtr;
     const char *src;
@@ -1584,9 +1567,6 @@
 
     if (numBytes < 0 && start) {
 	numBytes = strlen(start);
-    }
-    if (!append) {
-	TclParseInit(interp, start, numBytes, parsePtr);
     }
     if ((numBytes == 0) || (start == NULL)) {
 	return TCL_ERROR;
