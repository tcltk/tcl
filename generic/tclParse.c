/*
 * tclParse.c --
 *
 *	This file contains functions that parse Tcl scripts. They do so in a
 *	general-purpose fashion that can be used for many different purposes,
 *	including compilation, direct execution, code analysis, etc.
 *
 * Copyright © 1997 Sun Microsystems, Inc.
 * Copyright © 1998-2000 Ajuba Solutions.
 * Contributions from Don Porter, NIST, 2002. (not subject to US copyright)
 *
 * See the file "license.terms" for information on usage and redistribution of
 * this file, and for a DISCLAIMER OF ALL WARRANTIES.
 */

#include "tclInt.h"
#include "tclParse.h"
#include <assert.h>

/*
 * The following table provides parsing information about each possible 8-bit
 * character. The table is designed to be referenced with unsigned characters.
 *
 * The macro CHAR_TYPE is used to index into the table and return information
 * about its character argument. The following return values are defined.
 *
 * TYPE_NORMAL -	All characters that don't have special significance to
 *			the Tcl parser.
 * TYPE_SPACE -		The character is a whitespace character other than
 *			newline.
 * TYPE_COMMAND_END -	Character is newline or semicolon.
 * TYPE_SUBS -		Character begins a substitution or has other special
 *			meaning in ParseTokens: backslash, dollar sign, or
 *			open bracket.
 * TYPE_QUOTE -		Character is a double quote.
 * TYPE_OPEN_PAREN -	Character is a left parenthesis.
 * TYPE_CLOSE_PAREN -	Character is a right parenthesis.
 * TYPE_CLOSE_BRACK -	Character is a right square bracket.
 * TYPE_BRACE -		Character is a curly brace (either left or right).
 */

const unsigned char tclCharTypeTable[] = {

    /*
     * Positive character values, from 0-127:
     */

    TYPE_SUBS,        TYPE_NORMAL,      TYPE_NORMAL,      TYPE_NORMAL,
    TYPE_NORMAL,      TYPE_NORMAL,      TYPE_NORMAL,      TYPE_NORMAL,
    TYPE_NORMAL,      TYPE_SPACE,       TYPE_COMMAND_END, TYPE_SPACE,
    TYPE_SPACE,       TYPE_SPACE,       TYPE_NORMAL,      TYPE_NORMAL,
    TYPE_NORMAL,      TYPE_NORMAL,      TYPE_NORMAL,      TYPE_NORMAL,
    TYPE_NORMAL,      TYPE_NORMAL,      TYPE_NORMAL,      TYPE_NORMAL,
    TYPE_NORMAL,      TYPE_NORMAL,      TYPE_NORMAL,      TYPE_NORMAL,
    TYPE_NORMAL,      TYPE_NORMAL,      TYPE_NORMAL,      TYPE_NORMAL,
    TYPE_SPACE,       TYPE_NORMAL,      TYPE_QUOTE,       TYPE_NORMAL,
    TYPE_SUBS,        TYPE_NORMAL,      TYPE_NORMAL,      TYPE_NORMAL,
    TYPE_OPEN_PAREN,  TYPE_CLOSE_PAREN, TYPE_NORMAL,      TYPE_NORMAL,
    TYPE_NORMAL,      TYPE_NORMAL,      TYPE_NORMAL,      TYPE_NORMAL,
    TYPE_NORMAL,      TYPE_NORMAL,      TYPE_NORMAL,      TYPE_NORMAL,
    TYPE_NORMAL,      TYPE_NORMAL,      TYPE_NORMAL,      TYPE_NORMAL,
    TYPE_NORMAL,      TYPE_NORMAL,      TYPE_NORMAL,      TYPE_COMMAND_END,
    TYPE_NORMAL,      TYPE_NORMAL,      TYPE_NORMAL,      TYPE_NORMAL,
    TYPE_NORMAL,      TYPE_NORMAL,      TYPE_NORMAL,      TYPE_NORMAL,
    TYPE_NORMAL,      TYPE_NORMAL,      TYPE_NORMAL,      TYPE_NORMAL,
    TYPE_NORMAL,      TYPE_NORMAL,      TYPE_NORMAL,      TYPE_NORMAL,
    TYPE_NORMAL,      TYPE_NORMAL,      TYPE_NORMAL,      TYPE_NORMAL,
    TYPE_NORMAL,      TYPE_NORMAL,      TYPE_NORMAL,      TYPE_NORMAL,
    TYPE_NORMAL,      TYPE_NORMAL,      TYPE_NORMAL,      TYPE_NORMAL,
    TYPE_NORMAL,      TYPE_NORMAL,      TYPE_NORMAL,      TYPE_SUBS,
    TYPE_SUBS,        TYPE_CLOSE_BRACK, TYPE_NORMAL,      TYPE_NORMAL,
    TYPE_NORMAL,      TYPE_NORMAL,      TYPE_NORMAL,      TYPE_NORMAL,
    TYPE_NORMAL,      TYPE_NORMAL,      TYPE_NORMAL,      TYPE_NORMAL,
    TYPE_NORMAL,      TYPE_NORMAL,      TYPE_NORMAL,      TYPE_NORMAL,
    TYPE_NORMAL,      TYPE_NORMAL,      TYPE_NORMAL,      TYPE_NORMAL,
    TYPE_NORMAL,      TYPE_NORMAL,      TYPE_NORMAL,      TYPE_NORMAL,
    TYPE_NORMAL,      TYPE_NORMAL,      TYPE_NORMAL,      TYPE_NORMAL,
    TYPE_NORMAL,      TYPE_NORMAL,      TYPE_NORMAL,      TYPE_BRACE,
    TYPE_NORMAL,      TYPE_BRACE,       TYPE_NORMAL,      TYPE_NORMAL,

    /*
     * Large unsigned character values, from 128-255:
     */

    TYPE_NORMAL,      TYPE_NORMAL,      TYPE_NORMAL,      TYPE_NORMAL,
    TYPE_NORMAL,      TYPE_NORMAL,      TYPE_NORMAL,      TYPE_NORMAL,
    TYPE_NORMAL,      TYPE_NORMAL,      TYPE_NORMAL,      TYPE_NORMAL,
    TYPE_NORMAL,      TYPE_NORMAL,      TYPE_NORMAL,      TYPE_NORMAL,
    TYPE_NORMAL,      TYPE_NORMAL,      TYPE_NORMAL,      TYPE_NORMAL,
    TYPE_NORMAL,      TYPE_NORMAL,      TYPE_NORMAL,      TYPE_NORMAL,
    TYPE_NORMAL,      TYPE_NORMAL,      TYPE_NORMAL,      TYPE_NORMAL,
    TYPE_NORMAL,      TYPE_NORMAL,      TYPE_NORMAL,      TYPE_NORMAL,
    TYPE_NORMAL,      TYPE_NORMAL,      TYPE_NORMAL,      TYPE_NORMAL,
    TYPE_NORMAL,      TYPE_NORMAL,      TYPE_NORMAL,      TYPE_NORMAL,
    TYPE_NORMAL,      TYPE_NORMAL,      TYPE_NORMAL,      TYPE_NORMAL,
    TYPE_NORMAL,      TYPE_NORMAL,      TYPE_NORMAL,      TYPE_NORMAL,
    TYPE_NORMAL,      TYPE_NORMAL,      TYPE_NORMAL,      TYPE_NORMAL,
    TYPE_NORMAL,      TYPE_NORMAL,      TYPE_NORMAL,      TYPE_NORMAL,
    TYPE_NORMAL,      TYPE_NORMAL,      TYPE_NORMAL,      TYPE_NORMAL,
    TYPE_NORMAL,      TYPE_NORMAL,      TYPE_NORMAL,      TYPE_NORMAL,
    TYPE_NORMAL,      TYPE_NORMAL,      TYPE_NORMAL,      TYPE_NORMAL,
    TYPE_NORMAL,      TYPE_NORMAL,      TYPE_NORMAL,      TYPE_NORMAL,
    TYPE_NORMAL,      TYPE_NORMAL,      TYPE_NORMAL,      TYPE_NORMAL,
    TYPE_NORMAL,      TYPE_NORMAL,      TYPE_NORMAL,      TYPE_NORMAL,
    TYPE_NORMAL,      TYPE_NORMAL,      TYPE_NORMAL,      TYPE_NORMAL,
    TYPE_NORMAL,      TYPE_NORMAL,      TYPE_NORMAL,      TYPE_NORMAL,
    TYPE_NORMAL,      TYPE_NORMAL,      TYPE_NORMAL,      TYPE_NORMAL,
    TYPE_NORMAL,      TYPE_NORMAL,      TYPE_NORMAL,      TYPE_NORMAL,
    TYPE_NORMAL,      TYPE_NORMAL,      TYPE_NORMAL,      TYPE_NORMAL,
    TYPE_NORMAL,      TYPE_NORMAL,      TYPE_NORMAL,      TYPE_NORMAL,
    TYPE_NORMAL,      TYPE_NORMAL,      TYPE_NORMAL,      TYPE_NORMAL,
    TYPE_NORMAL,      TYPE_NORMAL,      TYPE_NORMAL,      TYPE_NORMAL,
    TYPE_NORMAL,      TYPE_NORMAL,      TYPE_NORMAL,      TYPE_NORMAL,
    TYPE_NORMAL,      TYPE_NORMAL,      TYPE_NORMAL,      TYPE_NORMAL,
    TYPE_NORMAL,      TYPE_NORMAL,      TYPE_NORMAL,      TYPE_NORMAL,
    TYPE_NORMAL,      TYPE_NORMAL,      TYPE_NORMAL,      TYPE_NORMAL,
};

/* Set of parsing error messages */

static const char *parseErrorMsg[] = {
    "",
    "extra characters after close-quote",
    "extra characters after close-brace",
    "missing close-brace",
    "missing close-bracket",
    "missing )",
    "missing \"",
    "missing close-brace for variable name",
    "syntax error in expression",
    "bad number in expression"
};

/*
 * Prototypes for local functions defined in this file:
 */

static int	CommandComplete(const char *script, size_t numBytes);
static int		ParseBraces(Tcl_Interp *interp, const char *start,
			    size_t numBytes, Tcl_Parse *parsePtr, int flags,
			    const char **termPtr);
static size_t		ParseComment(const char *src, size_t numBytes,
			    Tcl_Parse *parsePtr);
void			ParseScript(const char *script, size_t numBytes,
			    int flags, Tcl_Parse *parsePtr);
static int		ParseTokens(const char *src, size_t numBytes, int mask,
			    int flags, Tcl_Parse *parsePtr);
static size_t		ParseWhiteSpace(const char *src, size_t numBytes,
			    int *incompletePtr, char *typePtr);
static size_t		ParseAllWhiteSpace(const char *src, size_t numBytes,
			    int *incompletePtr);
static int		ParseHex(const char *src, size_t numBytes,
			    int *resultPtr);

/*
 * Prototypes for the Tokens object type.
 */

static void             DupTokensInternalRep(Tcl_Obj *objPtr, Tcl_Obj *copyPtr);
static void             FreeTokensInternalRep(Tcl_Obj *objPtr);
static int              SetTokensFromAny(Tcl_Interp *interp, Tcl_Obj *objPtr);
static void		UpdateStringOfTokens(Tcl_Obj *objPtr);

/*
 * The structure below defines the "tokens" Tcl object type.
 */

static Tcl_ObjType tokensType = {
    "tokens",                           /* name */
    FreeTokensInternalRep,              /* freeIntRepProc */
    DupTokensInternalRep,               /* dupIntRepProc */
    UpdateStringOfTokens,		/* updateStringProc */
    SetTokensFromAny                   /* setFromAnyProc */
};

/* Structure to hold the data of the "tokens" internal rep */
typedef struct TokenIntRep {
    int		copyCount;
    int		originalShimmered;
    Tcl_Obj *	scriptObjPtr;
    Tcl_Token *	tokenPtr;
    Tcl_Token *	lastTokenPtr;
} TokenIntRep;

/*
 *----------------------------------------------------------------------
 *
 * FreeTokensInternalRep --
 *
 *      Frees the resources associated with a tokens object's internal
 *      representation.
 *
 * Results:
 *      None.
 *
 * Side effects:
 *      Frees the cached Tcl_Token array.
 *
 *----------------------------------------------------------------------
 */

static void
FreeTokensInternalRep(
    Tcl_Obj *objPtr)
{
    TokenIntRep *tirPtr = (TokenIntRep *)objPtr->internalRep.otherValuePtr;

    if (tirPtr->scriptObjPtr) {
	if (tirPtr->scriptObjPtr == objPtr) {
	    /* Must be an attempt to shimmer the original. */
	    /* Cannot be an attempt to free the original, since
	     * we still hold a refcount on it. */
	    tirPtr->originalShimmered = 1;
	    return;
	} else {
	    Tcl_Obj *releaseMe;
	    int originalShimmered;

	    /* Attempt to shimmer or free a copy */
	    if (--tirPtr->copyCount) {
		return;
	    }
	    /* All copies are gone; */
	    originalShimmered = tirPtr->originalShimmered;
	    releaseMe = tirPtr->scriptObjPtr;
	    tirPtr->scriptObjPtr = NULL;
	    Tcl_DecrRefCount(releaseMe);
	    if (originalShimmered == 0) {
		return;
	    }
	}
    }
    Tcl_Free(tirPtr->tokenPtr);
    Tcl_Free(tirPtr);
}

/*
 *----------------------------------------------------------------------
 *
 * DupTokensInternalRep --
 *
 *	Called by Tcl_DuplicateObj() and by TclTokensCopy to share
 *	a Tcl_Token array produced by the parse of the bytes of some
 *	other (Tcl_Obj *).
 *
 * Results:
 *      None.
 *
 * Side effects:
 *      None.
 *
 *----------------------------------------------------------------------
 */

static void
DupTokensInternalRep(
    Tcl_Obj *srcPtr,            /* Object with internal rep to copy. */
    Tcl_Obj *dupPtr)            /* Object with internal rep to set. */
{
    TokenIntRep *tirPtr = (TokenIntRep *)srcPtr->internalRep.otherValuePtr;

    if (tirPtr->scriptObjPtr == NULL) {
	/* Record and preserve the objPtr holding the parsed script */
	/* Now that original objPtr cannot be freed while we retain
	 * interest in it. The reference cycle preserves it. */
	tirPtr->scriptObjPtr = srcPtr;
	Tcl_IncrRefCount(srcPtr);
    }
    tirPtr->copyCount++;
    dupPtr->internalRep.otherValuePtr = tirPtr;
    dupPtr->typePtr = &tokensType;
    return;
}

/*
 *----------------------------------------------------------------------
 *
 * SetTokensFromAny --
 *
 *      Generates an internal representation, an array of Tcl_Token's,
 *      by parsing the string representation as a Tcl script.
 *
 * Results:
 *      Returns TCL_OK.  (Parsing always succeeds, in the sense that
 *      a sequence of Tcl_Token's is always generated.  Parse errors
 *      get represented by a special Tcl_Token type.)
 *
 * Side effects:
 *      Frees the old internal representation.  Sets the otherValuePtr
 *      of the internal rep pointing to a sharable TokenIntRep.
 *	See comments below regarding rules for valid sharing.
 *
 *----------------------------------------------------------------------
 */

static int
SetTokensFromAny (
    Tcl_Interp *interp,	/* Not used. */
    Tcl_Obj *objPtr)	/* Value for which to generate Tcl_Token array by
			 * parsing the string value */
{
    size_t numBytes;
    const char *script = Tcl_GetStringFromObj(objPtr, &numBytes);
    TokenIntRep *tirPtr = (TokenIntRep *)Tcl_Alloc(sizeof(TokenIntRep));

    /*
     * Free the old internal rep, parse the string as a Tcl script, and
     * stash the Tcl_Token array into a new internal rep
     *
     * NOTE: the Tcl_Token array contains pointers pointing into the
     * parsed string rep, which in this situation is objPtr->bytes.
     * The Tcl_Token array is only usable while the string objPtr->bytes
     * exists.  By Tcl's object model, that string belongs to objPtr.
     * We can only preserve it by preserving objPtr.
     *
     * When the TokenIntRep is first created and attached to the same
     * objPtr whose objPtr->bytes was parsed, there is no trouble to
     * solve.  The Tcl_Token array cannot live longer than objPtr->bytes.
     *
     * Things get tricky only when the internalRep is copied. See
     * DupTokensInternalRep().
     */

    TclFreeInternalRep(objPtr);
    tirPtr->tokenPtr = TclParseScript(interp, script, numBytes, 0,
	    &(tirPtr->lastTokenPtr), NULL);
    tirPtr->scriptObjPtr = NULL;
    tirPtr->copyCount = 0;
    tirPtr->originalShimmered = 0;
    objPtr->internalRep.otherValuePtr = tirPtr;
    objPtr->typePtr = &tokensType;
    return TCL_OK;
}

/*
 *----------------------------------------------------------------------
 *
 * UpdateStringOfTokens --
 *
 *      The Tcl_Obj returned by TclTokensCopy is pure -- it has no valid
 *	string rep.  When we have to have one, this routine generates it.
 *
 * Results:
 *      Returns TCL_OK.
 *
 * Side effects:
 *	Allocates new string rep to hold copy of the original string
 *	parsed to make the tokens.
 *
 *----------------------------------------------------------------------
 */

static void
UpdateStringOfTokens(
    Tcl_Obj *objPtr)
{
    TokenIntRep *tirPtr = (TokenIntRep *)objPtr->internalRep.otherValuePtr;
    int length;
    char *bytes;

    if (tirPtr->scriptObjPtr == NULL) {
	Tcl_Panic("Lost scriptObjPtr in tokens value");
    }
    bytes = Tcl_GetStringFromObj(tirPtr->scriptObjPtr, &length);
    TclInitStringRep(objPtr, bytes, length);
}

/*
 *----------------------------------------------------------------------
 *
 * TclTokensCopy --
 *
 *      Make a pure copy of a list value.  Cheap operation so caller can
 *	call TclGetTokensFromObj without fear of shimmering.
 *
 * Results:
 *      Returns pointer to new Tcl_Obj with refCount zero.
 *
 * Side effects:
 *	None.
 *
 *----------------------------------------------------------------------
 */
Tcl_Obj *
TclTokensCopy(
    Tcl_Obj *objPtr)
{
    Tcl_Obj *copyPtr;

    if (objPtr->typePtr != &tokensType) {
	SetTokensFromAny(NULL, objPtr);
    }

    TclNewObj(copyPtr);
    TclInvalidateStringRep(copyPtr);
    DupTokensInternalRep(objPtr, copyPtr);
    return copyPtr;
}

/*
 *-------------------------------------------------------------------------
 *
 * TclGetTokensFromObj --
 *
 *      Returns a Tcl_Token sequence derived from parsing a Tcl_Obj.
 *
 * Results:
 *      Parses the string rep of the Tcl_Obj, if not already done.
 *
 * Side effects:
 *      Initializes the table of defined object types "typeTable" with
 *      builtin object types defined in this file.
 *
 *-------------------------------------------------------------------------
 */

Tcl_Token *
TclGetTokensFromObj(
    Tcl_Obj *objPtr,   		 /* Value to parse and return tokens for */
    Tcl_Token **lastTokenPtrPtr) /* If not NULL, fill with pointer to last
				  * token in the token array */
{
    TokenIntRep *tirPtr;

    if (objPtr->typePtr != &tokensType) {
	SetTokensFromAny(NULL, objPtr);
    }
    tirPtr = (TokenIntRep *)objPtr->internalRep.otherValuePtr;
    if (lastTokenPtrPtr != NULL) {
	*lastTokenPtrPtr = tirPtr->lastTokenPtr;
    }
    return tirPtr->tokenPtr;
}

/*
 *----------------------------------------------------------------------
 *
 * TclParseScript --
 *
 * Results:
 *
 * Side effects:
 *
 *----------------------------------------------------------------------
 */

Tcl_Token *
TclParseScript(
    Tcl_Interp *interp,
    const char *script,		/* The string to parse */
    size_t numBytes,		/* Length of string in bytes */
    int flags,			/* Bit flags that control parsing details. */
    Tcl_Token **lastTokenPtrPtr,/* Return pointer to last token */
    const char **termPtr)	/* Return the terminating character in string */
{
    Tcl_Parse *parsePtr = (Tcl_Parse *)TclStackAlloc(interp, sizeof(Tcl_Parse));
    Tcl_Token *result;

    assert( script );	/* Caller must pass a valid pointer to string */

    if (numBytes == TCL_INDEX_NONE) {
	numBytes = strlen(script);
    }
    TclParseInit(NULL, script, numBytes, parsePtr);
    ParseScript(script, numBytes, flags, parsePtr);

    if (termPtr != NULL) {
	*termPtr = parsePtr->term;
    }
    /*
     * Note no call to Tcl_FreeParse().
     * We'll transfer the tokens to the caller.
     */
    if (parsePtr->tokenPtr != parsePtr->staticTokens) {
	result = (Tcl_Token *)Tcl_Realloc(parsePtr->tokenPtr,
		parsePtr->numTokens * sizeof(Tcl_Token));
    } else {
	result = (Tcl_Token *)Tcl_Alloc(parsePtr->numTokens * sizeof(Tcl_Token));
	memcpy(result, parsePtr->tokenPtr,
		(size_t) (parsePtr->numTokens * sizeof(Tcl_Token)));
    }

    if (lastTokenPtrPtr != NULL) {
	*lastTokenPtrPtr = &(result[parsePtr->numTokens - 1]);
    }
    TclStackFree(interp, parsePtr);
    return result;
}

void
ParseScript(
    const char *script,		/* The string to parse */
    size_t numBytes,		/* Length of string in bytes */
    int flags,			/* Bit flags that control parsing details. */
    Tcl_Parse *parsePtr)
{
    const char *p, *end;
    int nested = (flags & PARSE_NESTED);
    int scriptToken, numValidTokens;
    Tcl_Token *scriptTokenPtr;

    TclGrowParseTokenArray(parsePtr, 1);
    scriptToken = parsePtr->numTokens++;
    scriptTokenPtr = &parsePtr->tokenPtr[scriptToken];
    scriptTokenPtr->type = TCL_TOKEN_SCRIPT;
    scriptTokenPtr->start = script;
    scriptTokenPtr->size = numBytes;
    scriptTokenPtr->numComponents = 0;

    p = script;
    end = p + numBytes;
    numValidTokens = parsePtr->numTokens;

    while (p < end) {
	int cmdToken;
	Tcl_Token *cmdTokenPtr;

	TclGrowParseTokenArray(parsePtr, 1);
	cmdToken = parsePtr->numTokens++;

	parsePtr->errorType = TCL_PARSE_SUCCESS;
	parsePtr->term = parsePtr->end;
	if (TCL_OK != TclParseCommand(parsePtr->interp, p, (int) (end - p),
		flags | PARSE_APPEND | PARSE_USE_INTERNAL_TOKENS, parsePtr)) {
	    break;
	}

	p = parsePtr->commandStart + parsePtr->commandSize;

	/*
	 * Check for missing close-brace for nested script substitution.
	 * If close-brace is missing, blame it on the last command parsed,
	 * and do not add it to the token array.
	 */

	if (nested && (parsePtr->term >= end)) {
	    break;
	}

	cmdTokenPtr = &parsePtr->tokenPtr[cmdToken];
	cmdTokenPtr->type = TCL_TOKEN_CMD;
	cmdTokenPtr->start = parsePtr->commandStart;
	if (parsePtr->commandStart + parsePtr->commandSize == parsePtr->term) {
	    cmdTokenPtr->size = parsePtr->commandSize;
	} else {
	    cmdTokenPtr->size = parsePtr->commandSize - 1;
	}
	cmdTokenPtr->numComponents = parsePtr->numWords;

	scriptTokenPtr = &parsePtr->tokenPtr[scriptToken];
	scriptTokenPtr->numComponents++;	/* Another command parsed */
	numValidTokens = parsePtr->numTokens;

	if (nested && (parsePtr->term < end) && (*parsePtr->term == ']')) {
	    scriptTokenPtr->size = parsePtr->term - scriptTokenPtr->start;
	    break;
	}
    }
    /* Check all cases that indicate missing ] */
    if (nested && (p >= end) && ((parsePtr->term >= parsePtr->end)
	    || (*parsePtr->term != ']'))) {
	parsePtr->errorType = TCL_PARSE_MISSING_BRACKET;
	parsePtr->term = script - 1;
	parsePtr->incomplete = 1;
	if (parsePtr->interp != NULL) {
	    Tcl_SetObjResult(parsePtr->interp, Tcl_NewStringObj(
		    parseErrorMsg[parsePtr->errorType], -1));
	}
    }

    parsePtr->numTokens = numValidTokens;

    if ((parsePtr->errorType != TCL_PARSE_SUCCESS)) {
	int errorToken;
	Tcl_Token *errorTokenPtr;

	TclGrowParseTokenArray(parsePtr, 1);
	errorToken = parsePtr->numTokens++;
	errorTokenPtr = &parsePtr->tokenPtr[errorToken];
	errorTokenPtr->type = TCL_TOKEN_ERROR;
	errorTokenPtr->start = parsePtr->commandStart;
	if (parsePtr->term + 1 > parsePtr->commandStart) {
	    errorTokenPtr->size = parsePtr->term + 1 - parsePtr->commandStart;
	} else {
	    errorTokenPtr->size = end - parsePtr->commandStart;
	}
	errorTokenPtr->numComponents = parsePtr->errorType;
    }
}

/*
 *----------------------------------------------------------------------
 *
 * TclParseInit --
 *
 *	Initialize the fields of a Tcl_Parse struct.
 *
 * Results:
 *	None.
 *
 * Side effects:
 *	The Tcl_Parse struct pointed to by parsePtr gets initialized.
 *
 *----------------------------------------------------------------------
 */

void
TclParseInit(
    Tcl_Interp *interp,		/* Interpreter to use for error reporting */
    const char *start,		/* Start of string to be parsed. */
    size_t numBytes,		/* Total number of bytes in string. If -1,
				 * the script consists of all bytes up to the
				 * first null character. */
    Tcl_Parse *parsePtr)	/* Points to struct to initialize */
{
    parsePtr->numWords = 0;
    parsePtr->tokenPtr = parsePtr->staticTokens;
    parsePtr->numTokens = 0;
    parsePtr->tokensAvailable = NUM_STATIC_TOKENS;
    parsePtr->string = start;
    parsePtr->end = start + numBytes;
    parsePtr->term = parsePtr->end;
    parsePtr->interp = interp;
    parsePtr->incomplete = 0;
    parsePtr->errorType = TCL_PARSE_SUCCESS;
}

/*
 *----------------------------------------------------------------------
 *
 * Tcl_ParseCommand --
 *
 *	Given a string, this function parses the first Tcl command in the
 *	string and returns information about the structure of the command.
 *
 * Results:
 *	The return value is TCL_OK if the command was parsed successfully and
 *	TCL_ERROR otherwise. If an error occurs and interp isn't NULL then an
 *	error message is left in its result. On a successful return, parsePtr
 *	is filled in with information about the command that was parsed.
 *
 * Side effects:
 *	If there is insufficient space in parsePtr to hold all the information
 *	about the command, then additional space is malloc-ed. If the function
 *	returns TCL_OK then the caller must eventually invoke Tcl_FreeParse to
 *	release any additional space that was allocated.
 *
 *----------------------------------------------------------------------
 */

int
Tcl_ParseCommand(
    Tcl_Interp *interp,		/* See TclParseCommand */
    const char *start,		/* See TclParseCommand */
    size_t numBytes,		/* See TclParseCommand */
    int nested,			/* Non-zero means this is a nested command:
				 * close bracket should be considered
				 * a command terminator. If zero, then close
				 * bracket has no special meaning. */
    Tcl_Parse *parsePtr)
    				/* See TclParseCommand */
{
    int code = TclParseCommand(interp, start, numBytes,
	    (nested != 0) ? PARSE_NESTED : 0, parsePtr);
    if (code == TCL_ERROR) {
	Tcl_FreeParse(parsePtr);
    }
    return code;
}

int
TclParseCommand(
    Tcl_Interp *interp,		/* Interpreter to use for error reporting; if
				 * NULL, then no error message is provided. */
    const char *start,		/* First character of string containing one or
				 * more Tcl commands. */
    size_t numBytes,		/* Total number of bytes in string. If -1,
				 * the script consists of all bytes up to the
				 * first null character. */
    int flags,			/* Bit flags to control details of the parsing.
				 * Only the PARSE_NESTED flag has an effect
				 * here.  Other flags are passed along. */
    Tcl_Parse *parsePtr)
				/* Structure to fill in with information about
				 * the parsed command; any previous
				 * information in the structure is ignored. */
{
    const char *src;		/* Points to current character in the
				 * command. */
    char type;			/* Result returned by CHAR_TYPE(*src). */
    Tcl_Token *tokenPtr;	/* Pointer to token being filled in. */
    int wordIndex;		/* Index of word token for current word. */
    int terminators;		/* CHAR_TYPE bits that indicate the end of a
				 * command. */
    const char *termPtr;	/* Set by Tcl_ParseBraces/QuotedString to
				 * point to char after terminating one. */
    size_t scanned;
    int nested = (flags & PARSE_NESTED);
    int append = (flags & PARSE_APPEND);
    const char *commandStart;
    int numWords = 0;

    if (numBytes == TCL_INDEX_NONE && start) {
	numBytes = strlen(start);
    }
    if (!append) {
	TclParseInit(interp, start, numBytes, parsePtr);
    }
    if ((start == NULL) && (numBytes != 0)) {
	if (interp != NULL) {
	    Tcl_SetObjResult(interp, Tcl_NewStringObj(
		    "can't parse a NULL pointer", TCL_INDEX_NONE));
	}
	return TCL_ERROR;
    }
    parsePtr->commentStart = NULL;
    parsePtr->commentSize = 0;
    parsePtr->commandStart = NULL;
    parsePtr->commandSize = 0;
    if (nested != 0) {
	terminators = TYPE_COMMAND_END | TYPE_CLOSE_BRACK;
    } else {
	terminators = TYPE_COMMAND_END;
    }

    /*
     * Parse any leading space and comments before the first word of the
     * command.
     */

    scanned = ParseComment(start, numBytes, parsePtr);
    src = (start + scanned);
    numBytes -= scanned;
    if (numBytes == 0) {
	if (nested) {
	    parsePtr->incomplete = nested;
	}
    }

    /*
     * The following loop parses the words of the command, one word in each
     * iteration through the loop.
     */

    commandStart = parsePtr->commandStart = src;
    type = CHAR_TYPE(*src);
    scanned = 1;	/* Can't have missing whitepsace before first word. */
    while (1) {
	int expandWord = 0;

	/* Are we at command termination? */

	if ((numBytes == 0) || (type & terminators) != 0) {
	    parsePtr->term = src;
	    parsePtr->numWords = numWords;
	    parsePtr->commandStart = commandStart;
	    parsePtr->commandSize = src - parsePtr->commandStart;
	    parsePtr->commandSize = src + (numBytes != 0)
		    - parsePtr->commandStart;
	    return TCL_OK;
	}

	/* Are we missing white space after previous word? */

	if (scanned == 0) {
	    if (src[-1] == '"') {
<<<<<<< HEAD
		parsePtr->errorType = TCL_PARSE_QUOTE_EXTRA;
	    } else {
=======
		if (interp != NULL) {
		    Tcl_SetObjResult(interp, Tcl_NewStringObj(
			    "extra characters after close-quote", TCL_INDEX_NONE));
		}
		parsePtr->errorType = TCL_PARSE_QUOTE_EXTRA;
	    } else {
		if (interp != NULL) {
		    Tcl_SetObjResult(interp, Tcl_NewStringObj(
			    "extra characters after close-brace", TCL_INDEX_NONE));
		}
>>>>>>> e4e10623
		parsePtr->errorType = TCL_PARSE_BRACE_EXTRA;
	    }
	    if (parsePtr->interp != NULL) {
		Tcl_SetObjResult(parsePtr->interp, Tcl_NewStringObj(
			parseErrorMsg[parsePtr->errorType], -1));
	    }
	    parsePtr->term = src;
	error:
	    parsePtr->numWords = numWords;
	    parsePtr->commandStart = commandStart;
	    parsePtr->commandSize = parsePtr->end - parsePtr->commandStart;
	    return TCL_ERROR;
	}

	/*
	 * Create the token for the word.
	 */

	TclGrowParseTokenArray(parsePtr, 1);
	wordIndex = parsePtr->numTokens;
	tokenPtr = &parsePtr->tokenPtr[wordIndex];
	tokenPtr->type = TCL_TOKEN_WORD;

	tokenPtr->start = src;
	parsePtr->numTokens++;
	numWords++;

	/*
	 * At this point the word can have one of four forms: something
	 * enclosed in quotes, something enclosed in braces, and expanding
	 * word, or an unquoted word (anything else).
	 */

    parseWord:
	if (*src == '"') {
	    if (TclParseQuotedString(NULL, src, numBytes, parsePtr,
		    flags | PARSE_APPEND, &termPtr) != TCL_OK) {
		goto error;
	    }
	    src = termPtr;
	    numBytes = parsePtr->end - src;
	} else if (*src == '{') {
	    int expIdx = wordIndex + 1;
	    Tcl_Token *expPtr;

	    if (ParseBraces(NULL, src, numBytes, parsePtr,
		    flags | PARSE_APPEND, &termPtr) != TCL_OK) {
		goto error;
	    }
	    src = termPtr;
	    numBytes = parsePtr->end - src;

	    /*
	     * Check whether the braces contained the word expansion prefix
	     * {*}
	     */

	    expPtr = &parsePtr->tokenPtr[expIdx];
	    if ((0 == expandWord)
		    /* Haven't seen prefix already */
		    && (expIdx + 1 == (int)parsePtr->numTokens)
		    /* Only one token */
		    && (((1 == expPtr->size)
			    /* Same length as prefix */
			    && (expPtr->start[0] == '*')))
			    /* Is the prefix */
		    && (numBytes > 0) && (0 == ParseWhiteSpace(termPtr,
			    numBytes, &parsePtr->incomplete, &type))
		    && (type != TYPE_COMMAND_END)
		    /* Non-whitespace follows */) {
		expandWord = 1;
		parsePtr->numTokens--;
		goto parseWord;
	    }
	} else {
	    /*
	     * This is an unquoted word. Call ParseTokens and let it do all of
	     * the work.
	     */

	    if (ParseTokens(src, numBytes, TYPE_SPACE|terminators,
		    flags | TCL_SUBST_ALL, parsePtr) != TCL_OK) {
		goto error;
	    }
	    src = parsePtr->term;
	    numBytes = parsePtr->end - src;
	}

	/*
	 * Finish filling in the token for the word and check for the special
	 * case of a word consisting of a single range of literal text.
	 */

	tokenPtr = &parsePtr->tokenPtr[wordIndex];
	tokenPtr->size = src - tokenPtr->start;
	tokenPtr->numComponents = (int)parsePtr->numTokens - (wordIndex + 1);
	if (expandWord) {
	    size_t i;
	    int isLiteral = 1;

	    /*
	     * When a command includes a word that is an expanded literal; for
	     * example, {*}{1 2 3}, the parser performs that expansion
	     * immediately, generating several TCL_TOKEN_SIMPLE_WORDs instead
	     * of a single TCL_TOKEN_EXPAND_WORD that the Tcl_ParseCommand()
	     * caller might have to expand. This notably makes it simpler for
	     * those callers that wish to track line endings, such as those
	     * that implement key parts of TIP 280.
	     *
	     * First check whether the thing to be expanded is a literal,
	     * in the sense of being composed entirely of TCL_TOKEN_TEXT
	     * tokens.
	     */

	    for (i = 1; i <= tokenPtr->numComponents; i++) {
		if (tokenPtr[i].type != TCL_TOKEN_TEXT) {
		    isLiteral = 0;
		    break;
		}
	    }

	    if (isLiteral) {
		int elemCount = 0, code = TCL_OK, literal = 1;
		const char *nextElem, *listEnd, *elemStart;

		/*
		 * The word to be expanded is a literal, so determine the
		 * boundaries of the literal string to be treated as a list
		 * and expanded. That literal string starts at
		 * tokenPtr[1].start, and includes all bytes up to, but not
		 * including (tokenPtr[tokenPtr->numComponents].start +
		 * tokenPtr[tokenPtr->numComponents].size)
		 */

		listEnd = (tokenPtr[tokenPtr->numComponents].start +
			tokenPtr[tokenPtr->numComponents].size);
		nextElem = tokenPtr[1].start;

		/*
		 * Step through the literal string, parsing and counting list
		 * elements.
		 */

		while (nextElem < listEnd) {
		    size_t size;

		    code = TclFindElement(NULL, nextElem, listEnd - nextElem,
			    &elemStart, &nextElem, &size, &literal);
		    if ((code != TCL_OK) || !literal) {
			break;
		    }
		    if (elemStart < listEnd) {
			elemCount++;
		    }
		}

		if ((code != TCL_OK) || !literal) {
		    /*
		     * Some list element could not be parsed, or is not
		     * present as a literal substring of the script.  The
		     * compiler cannot handle list elements that get generated
		     * by a call to TclCopyAndCollapse(). Defer  the
		     * handling of  this to  compile/eval time, where  code is
		     * already  in place to  report the  "attempt to  expand a
		     * non-list" error or expand lists that require
		     * substitution.
		     */

		    tokenPtr->type = TCL_TOKEN_EXPAND_WORD;
		} else if (elemCount == 0) {
		    /*
		     * We are expanding a literal empty list. This means that
		     * the expanding word completely disappears, leaving no
		     * word generated this pass through the loop. Adjust
		     * accounting appropriately.
		     */

		    numWords--;
		    parsePtr->numTokens = wordIndex;
		} else {
		    /*
		     * Recalculate the number of Tcl_Tokens needed to store
		     * tokens representing the expanded list.
		     */

		    const char *listStart;
		    int growthNeeded = wordIndex + 2*elemCount
			    - (int)parsePtr->numTokens;

		    numWords += elemCount - 1;
		    if (growthNeeded > 0) {
			TclGrowParseTokenArray(parsePtr, growthNeeded);
			tokenPtr = &parsePtr->tokenPtr[wordIndex];
		    }
		    parsePtr->numTokens = wordIndex + 2*elemCount;

		    /*
		     * Generate a TCL_TOKEN_SIMPLE_WORD token sequence for
		     * each element of the literal list we are expanding in
		     * place. Take care with the start and size fields of each
		     * token so they point to the right literal characters in
		     * the original script to represent the right expanded
		     * word value.
		     */

		    listStart = nextElem = tokenPtr[1].start;
		    while (nextElem < listEnd) {
			int quoted;

			tokenPtr->type = TCL_TOKEN_SIMPLE_WORD;
			tokenPtr->numComponents = 1;

			tokenPtr++;
			tokenPtr->type = TCL_TOKEN_TEXT;
			tokenPtr->numComponents = 0;
			TclFindElement(NULL, nextElem, listEnd - nextElem,
				&(tokenPtr->start), &nextElem,
				&(tokenPtr->size), NULL);

			quoted = (tokenPtr->start[-1] == '{'
				|| tokenPtr->start[-1] == '"')
				&& tokenPtr->start > listStart;
			tokenPtr[-1].start = tokenPtr->start - quoted;
			tokenPtr[-1].size = tokenPtr->start + tokenPtr->size
				- tokenPtr[-1].start + quoted;

			tokenPtr++;
		    }
		}
	    } else {
		/*
		 * The word to be expanded is not a literal, so defer
		 * expansion to compile/eval time by marking with a
		 * TCL_TOKEN_EXPAND_WORD token.
		 */

		tokenPtr->type = TCL_TOKEN_EXPAND_WORD;
	    }
	} else if ((tokenPtr->numComponents == 1)
		&& (tokenPtr[1].type == TCL_TOKEN_TEXT)) {
	    tokenPtr->type = TCL_TOKEN_SIMPLE_WORD;
	}

	/* Parse the whitespace between words. */

	scanned = ParseWhiteSpace(src,numBytes, &parsePtr->incomplete, &type);
	src += scanned;
	numBytes -= scanned;
    }
}

/*
 *----------------------------------------------------------------------
 *
 * TclIsSpaceProc --
 *
 *	Report whether byte is in the set of whitespace characters used by
 *	Tcl to separate words in scripts or elements in lists.
 *
 * Results:
 *	Returns 1, if byte is in the set, 0 otherwise.
 *
 * Side effects:
 *	None.
 *
 *----------------------------------------------------------------------
 */

int
TclIsSpaceProc(
    int byte)
{
    return CHAR_TYPE(byte) & (TYPE_SPACE) || byte == '\n';
}

/*
 *----------------------------------------------------------------------
 *
 * TclIsBareword--
 *
 *	Report whether byte is one that can be part of a "bareword".
 *	This concept is named in expression parsing, where it determines
 *	what can be a legal function name, but is the same definition used
 *	in determining what variable names can be parsed as variable
 *	substitutions without the benefit of enclosing braces.  The set of
 *	ASCII chars that are accepted are the numeric chars ('0'-'9'),
 *	the alphabetic chars ('a'-'z', 'A'-'Z')	and underscore ('_').
 *
 * Results:
 *	Returns 1, if byte is in the accepted set of chars, 0 otherwise.
 *
 * Side effects:
 *	None.
 *
 *----------------------------------------------------------------------
 */

int
TclIsBareword(
    int byte)
{
    if (byte < '0' || byte > 'z') {
	return 0;
    }
    if (byte <= '9' || byte >= 'a') {
	return 1;
    }
    if (byte == '_') {
	return 1;
    }
    if (byte < 'A' || byte > 'Z') {
	return 0;
    }
    return 1;
}

/*
 *----------------------------------------------------------------------
 *
 * ParseWhiteSpace --
 *
 *	Scans up to numBytes bytes starting at src, consuming white space
 *	between words as defined by Tcl's parsing rules.
 *
 * Results:
 *	Returns the number of bytes recognized as white space. Records at
 *	parsePtr, information about the parse. Records at typePtr the
 *	character type of the non-whitespace character that terminated the
 *	scan.
 *
 * Side effects:
 *	None.
 *
 *----------------------------------------------------------------------
 */

static size_t
ParseWhiteSpace(
    const char *src,		/* First character to parse. */
    size_t numBytes,		/* Max number of bytes to scan. */
    int *incompletePtr,		/* Set this boolean memory to true if parsing
				 * indicates an incomplete command. */
    char *typePtr)		/* Points to location to store character type
				 * of character that ends run of whitespace */
{
    char type = TYPE_NORMAL;
    const char *p = src;

    while (1) {
	while (numBytes && ((type = CHAR_TYPE(*p)) & TYPE_SPACE)) {
	    numBytes--;
	    p++;
	}
	if (numBytes && (type & TYPE_SUBS)) {
	    if (*p != '\\') {
		break;
	    }
	    if (--numBytes == 0) {
		break;
	    }
	    if (p[1] != '\n') {
		break;
	    }
	    p += 2;
	    if (--numBytes == 0) {
		*incompletePtr = 1;
		break;
	    }
	    continue;
	}
	break;
    }
    *typePtr = type;
    return (p - src);
}

/*
 *----------------------------------------------------------------------
 *
 * TclParseAllWhiteSpace --
 *
 *	Scans up to numBytes bytes starting at src, consuming all white space
 *	including the command-terminating newline characters.
 *
 * Results:
 *	Returns the number of bytes recognized as white space.
 *
 *----------------------------------------------------------------------
 */

static size_t
ParseAllWhiteSpace(
    const char *src,		/* First character to parse. */
    size_t numBytes,		/* Max number of byes to scan */
    int *incompletePtr)		/* Set true if parse is incomplete. */
{
    char type;
    const char *p = src;

    do {
	size_t scanned = ParseWhiteSpace(p, numBytes, incompletePtr, &type);

	p += scanned;
	numBytes -= scanned;
    } while (numBytes && (*p == '\n') && (p++, --numBytes));
    return (p-src);
}

size_t
TclParseAllWhiteSpace(
    const char *src,		/* First character to parse. */
    size_t numBytes)		/* Max number of byes to scan */
{
    int dummy;
    return ParseAllWhiteSpace(src, numBytes, &dummy);
}

/*
 *----------------------------------------------------------------------
 *
 * ParseHex --
 *
 *	Scans a hexadecimal number as a Tcl_UniChar value (e.g., for parsing
 *	\x and \u escape sequences). At most numBytes bytes are scanned.
 *
 * Results:
 *	The numeric value is stored in *resultPtr. Returns the number of bytes
 *	consumed.
 *
 * Notes:
 *	Relies on the following properties of the ASCII character set, with
 *	which UTF-8 is compatible:
 *
 *	The digits '0' .. '9' and the letters 'A' .. 'Z' and 'a' .. 'z' occupy
 *	consecutive code points, and '0' < 'A' < 'a'.
 *
 *----------------------------------------------------------------------
 */

int
ParseHex(
    const char *src,		/* First character to parse. */
    size_t numBytes,		/* Max number of byes to scan */
    int *resultPtr)		/* Points to storage provided by caller where
				 * the character resulting from the
				 * conversion is to be written. */
{
    int result = 0;
    const char *p = src;

    while (numBytes--) {
	unsigned char digit = UCHAR(*p);

	if (!isxdigit(digit) || (result > 0x10FFF)) {
	    break;
	}

	p++;
	result <<= 4;

	if (digit >= 'a') {
	    result |= (10 + digit - 'a');
	} else if (digit >= 'A') {
	    result |= (10 + digit - 'A');
	} else {
	    result |= (digit - '0');
	}
    }

    *resultPtr = result;
    return (p - src);
}

/*
 *----------------------------------------------------------------------
 *
 * TclParseBackslash --
 *
 *	Scans up to numBytes bytes starting at src, consuming a backslash
 *	sequence as defined by Tcl's parsing rules.
 *
 * Results:
 *	Records at readPtr the number of bytes making up the backslash
 *	sequence. Records at dst the UTF-8 encoded equivalent of that
 *	backslash sequence. Returns the number of bytes written to dst, at
 *	most TCL_UTF_MAX. Either readPtr or dst may be NULL, if the results
 *	are not needed, but the return value is the same either way.
 *
 * Side effects:
 *	None.
 *
 *----------------------------------------------------------------------
 */

int
TclParseBackslash(
    const char *src,		/* Points to the backslash character of a a
				 * backslash sequence. */
    size_t numBytes,		/* Max number of bytes to scan. */
    size_t *readPtr,		/* NULL, or points to storage where the number
				 * of bytes scanned should be written. */
    char *dst)			/* NULL, or points to buffer where the UTF-8
				 * encoding of the backslash sequence is to be
				 * written. At most 4 bytes will be written there. */
{
    const char *p = src+1;
    int unichar;
    int result;
    size_t count;
    char buf[4] = "";

    if (numBytes == 0) {
	if (readPtr != NULL) {
	    *readPtr = 0;
	}
	return 0;
    }

    if (dst == NULL) {
	dst = buf;
    }

    if (numBytes == 1) {
	/*
	 * Can only scan the backslash, so return it.
	 */

	result = '\\';
	count = 1;
	goto done;
    }

    count = 2;
    switch (*p) {
	/*
	 * Note: in the conversions below, use absolute values (e.g., 0xA)
	 * rather than symbolic values (e.g. \n) that get converted by the
	 * compiler. It's possible that compilers on some platforms will do
	 * the symbolic conversions differently, which could result in
	 * non-portable Tcl scripts.
	 */

    case 'a':
	result = 0x7;
	break;
    case 'b':
	result = 0x8;
	break;
    case 'f':
	result = 0xC;
	break;
    case 'n':
	result = 0xA;
	break;
    case 'r':
	result = 0xD;
	break;
    case 't':
	result = 0x9;
	break;
    case 'v':
	result = 0xB;
	break;
    case 'x':
	count += ParseHex(p+1, (numBytes > 3) ? 2 : numBytes-2, &result);
	if (count == 2) {
	    /*
	     * No hexdigits -> This is just "x".
	     */

	    result = 'x';
	} else {
	    /*
	     * Keep only the last byte (2 hex digits).
	     */
	    result = UCHAR(result);
	}
	break;
    case 'u':
	count += ParseHex(p+1, (numBytes > 5) ? 4 : numBytes-2, &result);
	if (count == 2) {
	    /*
	     * No hexdigits -> This is just "u".
	     */
	    result = 'u';
#if TCL_UTF_MAX < 4
	} else if (((result & 0xFC00) == 0xD800) && (count == 6)
		    && (p[5] == '\\') && (p[6] == 'u') && (numBytes >= 10)) {
	    /* If high surrogate is immediately followed by a low surrogate
	     * escape, combine them into one character. */
	    int low;
	    int count2 = ParseHex(p+7, 4, &low);
	    if ((count2 == 4) && ((low & 0xFC00) == 0xDC00)) {
		result = ((result & 0x3FF)<<10 | (low & 0x3FF)) + 0x10000;
		count += count2 + 2;
	    }
#endif
	}
	break;
    case 'U':
	count += ParseHex(p+1, (numBytes > 9) ? 8 : numBytes-2, &result);
	if (count == 2) {
	    /*
	     * No hexdigits -> This is just "U".
	     */
	    result = 'U';
	}
	break;
    case '\n':
	count--;
	do {
	    p++;
	    count++;
	} while ((count < numBytes) && ((*p == ' ') || (*p == '\t')));
	result = ' ';
	break;
    case 0:
	result = '\\';
	count = 1;
	break;
    default:
	/*
	 * Check for an octal number \oo?o?
	 */

	if (isdigit(UCHAR(*p)) && (UCHAR(*p) < '8')) {	/* INTL: digit */
	    result = *p - '0';
	    p++;
	    if ((numBytes == 2) || !isdigit(UCHAR(*p))	/* INTL: digit */
		    || (UCHAR(*p) >= '8')) {
		break;
	    }
	    count = 3;
	    result = (result << 3) + (*p - '0');
	    p++;
	    if ((numBytes == 3) || !isdigit(UCHAR(*p))	/* INTL: digit */
		    || (UCHAR(*p) >= '8') || (result >= 0x20)) {
		break;
	    }
	    count = 4;
	    result = UCHAR((result << 3) + (*p - '0'));
	    break;
	}

	/*
	 * We have to convert here in case the user has put a backslash in
	 * front of a multi-byte utf-8 character. While this means nothing
	 * special, we shouldn't break up a correct utf-8 character. [Bug
	 * #217987] test subst-3.2
	 */

	if (Tcl_UtfCharComplete(p, numBytes - 1)) {
	    count = TclUtfToUCS4(p, &unichar) + 1;	/* +1 for '\' */
	} else {
	    char utfBytes[8];

	    memcpy(utfBytes, p, numBytes - 1);
	    utfBytes[numBytes - 1] = '\0';
	    count = TclUtfToUCS4(utfBytes, &unichar) + 1;
	}
	result = unichar;
	break;
    }

  done:
    if (readPtr != NULL) {
	*readPtr = count;
    }
    count = Tcl_UniCharToUtf(result, dst);
#if TCL_UTF_MAX < 4
    if ((result >= 0xD800) && (count < 3)) {
	/* Special case for handling high surrogates. */
	count += Tcl_UniCharToUtf(-1, dst + count);
    }
#endif
    return count;
}

/*
 *----------------------------------------------------------------------
 *
 * ParseComment --
 *
 *	Scans up to numBytes bytes starting at src, consuming a Tcl comment as
 *	defined by Tcl's parsing rules.
 *
 * Results:
 *	Records in parsePtr information about the parse. Returns the number of
 *	bytes consumed.
 *
 * Side effects:
 *	None.
 *
 *----------------------------------------------------------------------
 */

static size_t
ParseComment(
    const char *src,		/* First character to parse. */
    size_t numBytes,		/* Max number of bytes to scan. */
    Tcl_Parse *parsePtr)	/* Information about parse in progress.
				 * Updated if parsing indicates an incomplete
				 * command. */
{
    const char *p = src;
    int incomplete = parsePtr->incomplete;

    while (numBytes) {
	size_t scanned = ParseAllWhiteSpace(p, numBytes, &incomplete);
	p += scanned;
	numBytes -= scanned;

	if ((numBytes == 0) || (*p != '#')) {
	    break;
	}
	if (parsePtr->commentStart == NULL) {
	    parsePtr->commentStart = p;
	}

	p++;
	numBytes--;
	while (numBytes) {
	    if (*p == '\n') {
		p++;
		numBytes--;
		break;
	    }
	    if (*p == '\\') {
		p++;
		numBytes--;
		if (numBytes == 0) {
		    break;
		}
	    }
	    incomplete = (*p == '\n');
	    p++;
	    numBytes--;
	}
	parsePtr->commentSize = p - parsePtr->commentStart;
    }
    parsePtr->incomplete = incomplete;
    return (p - src);
}

/*
 *----------------------------------------------------------------------
 *
 * ParseTokens --
 *
 *	This function forms the heart of the Tcl parser. It parses one or more
 *	tokens from a string, up to a termination point specified by the
 *	caller. This function is used to parse unquoted command words (those
 *	not in quotes or braces), words in quotes, and array indices for
 *	variables. No more than numBytes bytes will be scanned.
 *
 * Results:
 *	Tokens are added to parsePtr and parsePtr->term is filled in with the
 *	address of the character that terminated the parse (the first one
 *	whose CHAR_TYPE matched mask or the character at parsePtr->end). The
 *	return value is TCL_OK if the parse completed successfully and
 *	TCL_ERROR otherwise. If a parse error occurs and parsePtr->interp is
 *	not NULL, then an error message is left in the interpreter's result.
 *
 * Side effects:
 *	None.
 *
 *----------------------------------------------------------------------
 */

static int
ParseTokens(
    const char *src,	/* First character to parse. */
    size_t numBytes,		/* Max number of bytes to scan. */
    int mask,			/* Specifies when to stop parsing. The parse
				 * stops at the first unquoted character whose
				 * CHAR_TYPE contains any of the bits in
				 * mask. */
    int flags,			/* OR-ed bits indicating what substitutions to
				 * perform: TCL_SUBST_COMMANDS,
				 * TCL_SUBST_VARIABLES, and
				 * TCL_SUBST_BACKSLASHES */
    Tcl_Parse *parsePtr)	/* Information about parse in progress.
				 * Updated with additional tokens and
				 * termination information. */
{
    char type;
    int originalTokens;
    int noSubstCmds = !(flags & TCL_SUBST_COMMANDS);
    int noSubstVars = !(flags & TCL_SUBST_VARIABLES);
    int noSubstBS = !(flags & TCL_SUBST_BACKSLASHES);
    int useInternalTokens = (flags & PARSE_USE_INTERNAL_TOKENS);
    Tcl_Token *tokenPtr;

    /*
     * Each iteration through the following loop adds one token of type
     * TCL_TOKEN_TEXT, TCL_TOKEN_BS, TCL_TOKEN_COMMAND, or TCL_TOKEN_VARIABLE
     * to parsePtr. For TCL_TOKEN_VARIABLE tokens, additional tokens are added
     * for the parsed variable name.
     */

    originalTokens = parsePtr->numTokens;
    while (numBytes && !((type = CHAR_TYPE(*src)) & mask)) {
	TclGrowParseTokenArray(parsePtr, 1);
	tokenPtr = &parsePtr->tokenPtr[parsePtr->numTokens];
	tokenPtr->start = src;
	tokenPtr->numComponents = 0;

	if ((type & TYPE_SUBS) == 0) {
	    /*
	     * This is a simple range of characters. Scan to find the end of
	     * the range.
	     */

	    while ((++src, --numBytes)
		    && !(CHAR_TYPE(*src) & (mask | TYPE_SUBS))) {
		/* empty loop */
	    }
	    tokenPtr->type = TCL_TOKEN_TEXT;
	    tokenPtr->size = src - tokenPtr->start;
	    parsePtr->numTokens++;
	} else if (*src == '$') {
	    int varToken;

	    if (noSubstVars) {
		tokenPtr->type = TCL_TOKEN_TEXT;
		tokenPtr->size = 1;
		parsePtr->numTokens++;
		src++;
		numBytes--;
		continue;
	    }

	    /*
	     * This is a variable reference. Call Tcl_ParseVarName to do all
	     * the dirty work of parsing the name.
	     */

	    varToken = parsePtr->numTokens;
	    if (TclParseVarName(NULL, src, numBytes, parsePtr,
		    flags | PARSE_APPEND) != TCL_OK) {
		return TCL_ERROR;
	    }
	    src += parsePtr->tokenPtr[varToken].size;
	    numBytes -= parsePtr->tokenPtr[varToken].size;
	} else if (*src == '[') {
	    Tcl_Parse *nestedPtr;

	    if (noSubstCmds) {
		tokenPtr->type = TCL_TOKEN_TEXT;
		tokenPtr->size = 1;
		parsePtr->numTokens++;
		src++;
		numBytes--;
		continue;
	    }

	    /*
	     * Command substitution. Call Tcl_ParseCommand recursively (and
	     * repeatedly) to parse the nested command(s).  If internal tokens
	     * are acceptable, keep all the parsing information; otherwise,
	     * throw away the nested parse information.
	     */

	    if (useInternalTokens) {
		if (TclParseScriptSubst(src, numBytes, parsePtr, flags)
			!= TCL_OK) {
		    return TCL_ERROR;
		}
		src = parsePtr->term + 1;
		numBytes = parsePtr->end - src;
		continue;
	    }

	    src++;
	    numBytes--;
	    nestedPtr = (Tcl_Parse *)TclStackAlloc(parsePtr->interp, sizeof(Tcl_Parse));
	    while (1) {
		const char *curEnd;

		if (TCL_OK != TclParseCommand(parsePtr->interp, src, numBytes,
			(flags | PARSE_NESTED) & ~PARSE_APPEND, nestedPtr)) {
		    parsePtr->errorType = nestedPtr->errorType;
		    parsePtr->term = nestedPtr->term;
		    parsePtr->incomplete = nestedPtr->incomplete;
		    TclStackFree(parsePtr->interp, nestedPtr);
		    return TCL_ERROR;
		}
		curEnd = src + numBytes;
		src = nestedPtr->commandStart + nestedPtr->commandSize;
		numBytes = curEnd - src;
		Tcl_FreeParse(nestedPtr);

		/*
		 * Check for the closing ']' that ends the command
		 * substitution. It must have been the last character of the
		 * parsed command.
		 */

		if ((nestedPtr->term < parsePtr->end)
			&& (*(nestedPtr->term) == ']')
			&& !(nestedPtr->incomplete)) {
		    break;
		}
		if (numBytes == 0) {
		    parsePtr->errorType = TCL_PARSE_MISSING_BRACKET;
		    if (parsePtr->interp != NULL) {
			Tcl_SetObjResult(parsePtr->interp, Tcl_NewStringObj(
<<<<<<< HEAD
				parseErrorMsg[parsePtr->errorType], -1));
=======
				"missing close-bracket", TCL_INDEX_NONE));
>>>>>>> e4e10623
		    }
		    parsePtr->term = tokenPtr->start;
		    parsePtr->incomplete = 1;
		    TclStackFree(parsePtr->interp, nestedPtr);
		    return TCL_ERROR;
		}
	    }
	    TclStackFree(parsePtr->interp, nestedPtr);
	    tokenPtr->type = TCL_TOKEN_COMMAND;
	    tokenPtr->size = src - tokenPtr->start;
	    parsePtr->numTokens++;
	} else if (*src == '\\') {
	    if (noSubstBS) {
		tokenPtr->type = TCL_TOKEN_TEXT;
		tokenPtr->size = 1;
		parsePtr->numTokens++;
		src++;
		numBytes--;
		continue;
	    }

	    /*
	     * Backslash substitution.
	     */

	    TclParseBackslash(src, numBytes, &tokenPtr->size, NULL);

	    if (tokenPtr->size == 1) {
		/*
		 * Just a backslash, due to end of string.
		 */

		tokenPtr->type = TCL_TOKEN_TEXT;
		parsePtr->numTokens++;
		src++;
		numBytes--;
		continue;
	    }

	    if (src[1] == '\n') {
		if (numBytes == 2) {
		    parsePtr->incomplete = 1;
		}

		/*
		 * Note: backslash-newline is special in that it is treated
		 * the same as a space character would be. This means that it
		 * could terminate the token.
		 */

		if (mask & TYPE_SPACE) {
		    if ((int)parsePtr->numTokens == originalTokens) {
			goto finishToken;
		    }
		    break;
		}
	    }

	    tokenPtr->type = TCL_TOKEN_BS;
	    parsePtr->numTokens++;
	    src += tokenPtr->size;
	    numBytes -= tokenPtr->size;
	} else if (*src == 0) {
	    tokenPtr->type = TCL_TOKEN_TEXT;
	    tokenPtr->size = 1;
	    parsePtr->numTokens++;
	    src++;
	    numBytes--;
	} else {
	    Tcl_Panic("ParseTokens encountered unknown character");
	}
    }
    if ((int)parsePtr->numTokens == originalTokens) {
	/*
	 * There was nothing in this range of text. Add an empty token for the
	 * empty range, so that there is always at least one token added.
	 */

	TclGrowParseTokenArray(parsePtr, 1);
	tokenPtr = &parsePtr->tokenPtr[parsePtr->numTokens];
	tokenPtr->start = src;
	tokenPtr->numComponents = 0;

    finishToken:
	tokenPtr->type = TCL_TOKEN_TEXT;
	tokenPtr->size = 0;
	parsePtr->numTokens++;
    }
    parsePtr->term = src;
    return TCL_OK;
}

/*
 *----------------------------------------------------------------------
 *
 * Tcl_FreeParse --
 *
 *	This function is invoked to free any dynamic storage that may have
 *	been allocated by a previous call to Tcl_ParseCommand.
 *
 * Results:
 *	None.
 *
 * Side effects:
 *	If there is any dynamically allocated memory in *parsePtr, it is
 *	freed.
 *
 *----------------------------------------------------------------------
 */

void
Tcl_FreeParse(
    Tcl_Parse *parsePtr)	/* Structure that was filled in by a previous
				 * call to Tcl_ParseCommand. */
{
    if (parsePtr->tokenPtr != parsePtr->staticTokens) {
	Tcl_Free(parsePtr->tokenPtr);
	parsePtr->tokenPtr = parsePtr->staticTokens;
    }
}

/*
 *----------------------------------------------------------------------
 *
 * TclParseScriptSubst --
 *
 *	Given a string starting with a [ sign, parse the script substitution
 *	and return information about the parse. No more than numBytes bytes
 *	will be scanned.
 *
 * Results:
 *
 * Side effects:
 *
 *----------------------------------------------------------------------
 */

int
TclParseScriptSubst(
    const char *src,
    size_t numBytes,
    Tcl_Parse *parsePtr,
    int flags)
{
    int scriptToken;
    Tcl_Token *scriptTokenPtr;

    TclGrowParseTokenArray(parsePtr, 1);
    scriptToken = parsePtr->numTokens++;
    ParseScript(src+1, numBytes-1, flags | PARSE_NESTED, parsePtr);
    scriptTokenPtr = &parsePtr->tokenPtr[scriptToken];
    scriptTokenPtr->type = TCL_TOKEN_SCRIPT_SUBST;
    scriptTokenPtr->start = src;
    scriptTokenPtr->size = parsePtr->term - src + 1;
    scriptTokenPtr->numComponents = parsePtr->numTokens - scriptToken - 1;
    if (parsePtr->errorType != TCL_PARSE_SUCCESS) {
	return TCL_ERROR;
    }
    return TCL_OK;
}

/*
 *----------------------------------------------------------------------
 *
 * Tcl_ParseVarName --
 *
 *	Given a string starting with a $ sign, parse off a variable name and
 *	return information about the parse. No more than numBytes bytes will
 *	be scanned.
 *
 * Results:
 *	The return value is TCL_OK if the command was parsed successfully and
 *	TCL_ERROR otherwise. If an error occurs and interp isn't NULL then an
 *	error message is left in its result. On a successful return, tokenPtr
 *	and numTokens fields of parsePtr are filled in with information about
 *	the variable name that was parsed. The "size" field of the first new
 *	token gives the total number of bytes in the variable name. Other
 *	fields in parsePtr are undefined.
 *
 * Side effects:
 *	If there is insufficient space in parsePtr to hold all the information
 *	about the command, then additional space is malloc-ed. If the function
 *	returns TCL_OK then the caller must eventually invoke Tcl_FreeParse to
 *	release any additional space that was allocated.
 *
 *----------------------------------------------------------------------
 */

int
Tcl_ParseVarName(
    Tcl_Interp *interp,		/* See TclParseVarName */
    const char *start,		/* See TclParseVarName */
    size_t numBytes,		/* See TclParseVarName */
    Tcl_Parse *parsePtr,	/* See TclParseVarName */
    int append)			/* Non-zero means append tokens to existing
				 * information in parsePtr; zero means ignore
				 * existing tokens in parsePtr and reinitialize
				 * it. */
{
    int code = TclParseVarName(interp, start, numBytes, parsePtr,
	    (append != 0) ? PARSE_APPEND : 0);
    if (code == TCL_ERROR) {
	Tcl_FreeParse(parsePtr);
    }
    return code;
}

int
TclParseVarName(
    Tcl_Interp *interp,		/* Interpreter to use for error reporting; if
				 * NULL, then no error message is provided. */
    const char *start,		/* Start of variable substitution string.
				 * First character must be "$". */
    size_t numBytes,		/* Total number of bytes in string. If -1,
				 * the string consists of all bytes up to the
				 * first null character. */
    Tcl_Parse *parsePtr,	/* Structure to fill in with information about
				 * the variable name. */
    int flags)			/* Bit flags to control details of the parsing.
				 * Only the PARSE_APPEND flag has an effect
				 * here.  Other flags are passed along. */
{
    Tcl_Token *tokenPtr;
    const char *src;
    int varIndex;
    unsigned array;
    int append = (flags & PARSE_APPEND);

    if (numBytes == TCL_INDEX_NONE && start) {
	numBytes = strlen(start);
    }
    if (!append) {
	TclParseInit(interp, start, numBytes, parsePtr);
    }
    if ((numBytes == 0) || (start == NULL)) {
	return TCL_ERROR;
    }

    /*
     * Generate one token for the variable, an additional token for the name,
     * plus any number of additional tokens for the index, if there is one.
     */

    src = start;
    TclGrowParseTokenArray(parsePtr, 2);
    tokenPtr = &parsePtr->tokenPtr[parsePtr->numTokens];
    tokenPtr->type = TCL_TOKEN_VARIABLE;
    tokenPtr->start = src;
    varIndex = parsePtr->numTokens;
    parsePtr->numTokens++;
    tokenPtr++;
    src++;
    numBytes--;
    if (numBytes == 0) {
	goto justADollarSign;
    }
    tokenPtr->type = TCL_TOKEN_TEXT;
    tokenPtr->start = src;
    tokenPtr->numComponents = 0;

    /*
     * The name of the variable can have three forms:
     * 1. The $ sign is followed by an open curly brace. Then the variable
     *	  name is everything up to the next close curly brace, and the
     *	  variable is a scalar variable.
     * 2. The $ sign is not followed by an open curly brace. Then the variable
     *	  name is everything up to the next character that isn't a letter,
     *	  digit, or underscore. :: sequences are also considered part of the
     *	  variable name, in order to support namespaces. If the following
     *	  character is an open parenthesis, then the information between
     *	  parentheses is the array element name.
     * 3. The $ sign is followed by something that isn't a letter, digit, or
     *	  underscore: in this case, there is no variable name and the token is
     *	  just "$".
     */

    if (*src == '{') {
	char ch; int braceCount = 0;
	src++;
	numBytes--;
	tokenPtr->type = TCL_TOKEN_TEXT;
	tokenPtr->start = src;
	tokenPtr->numComponents = 0;

	ch = *src;
	while (numBytes && (braceCount>0 || ch != '}')) {
	    switch (ch) {
	    case '{': braceCount++; break;
	    case '}': braceCount--; break;
	    case '\\':
		/* if 2 or more left, consume 2, else consume
		   just the \ and let it run into the end */
		if (numBytes > 1) {
		   src++; numBytes--;
		}
	    }
	    numBytes--;
	    src++;
	    ch= *src;
	}
	if (numBytes == 0) {
	    parsePtr->errorType = TCL_PARSE_MISSING_VAR_BRACE;
	    if (parsePtr->interp != NULL) {
		Tcl_SetObjResult(parsePtr->interp, Tcl_NewStringObj(
<<<<<<< HEAD
			parseErrorMsg[parsePtr->errorType], -1));
=======
			"missing close-brace for variable name", TCL_INDEX_NONE));
>>>>>>> e4e10623
	    }
	    parsePtr->term = tokenPtr->start-1;
	    parsePtr->incomplete = 1;
	    goto error;
	}
	tokenPtr->size = src - tokenPtr->start;
	tokenPtr[-1].size = src - tokenPtr[-1].start;
	parsePtr->numTokens++;
	src++;
    } else {
	tokenPtr->type = TCL_TOKEN_TEXT;
	tokenPtr->start = src;
	tokenPtr->numComponents = 0;

	while (numBytes) {
	    if (TclIsBareword(*src)) {
		src += 1;
		numBytes -= 1;
		continue;
	    }
	    if ((src[0] == ':') && (numBytes != 1) && (src[1] == ':')) {
		src += 2;
		numBytes -= 2;
		while (numBytes && (*src == ':')) {
		    src++;
		    numBytes--;
		}
		continue;
	    }
	    break;
	}

	/*
	 * Support for empty array names here.
	 */

	array = (numBytes && (*src == '('));
	tokenPtr->size = src - tokenPtr->start;
	if ((tokenPtr->size == 0) && !array) {
	    goto justADollarSign;
	}
	parsePtr->numTokens++;
	if (array) {
	    /*
	     * This is a reference to an array element. Call ParseTokens
	     * recursively to parse the element name, since it could contain
	     * any number of substitutions.
	     */

	    if (TCL_OK != ParseTokens(src+1, numBytes-1, TYPE_BAD_ARRAY_INDEX,
		    flags | TCL_SUBST_ALL, parsePtr)) {
		goto error;
	    }
	    if (parsePtr->term == src+numBytes){
		parsePtr->errorType = TCL_PARSE_MISSING_PAREN;
		if (parsePtr->interp != NULL) {
<<<<<<< HEAD
    		    Tcl_SetObjResult(parsePtr->interp, Tcl_NewStringObj(
			    parseErrorMsg[parsePtr->errorType], -1));
=======
		    Tcl_SetObjResult(parsePtr->interp, Tcl_NewStringObj(
			    "missing )", TCL_INDEX_NONE));
>>>>>>> e4e10623
		}
		parsePtr->term = src;
		parsePtr->incomplete = 1;
		goto error;
	    } else if ((*parsePtr->term != ')')){
		if (parsePtr->interp != NULL) {
		    Tcl_SetObjResult(parsePtr->interp, Tcl_NewStringObj(
			    "invalid character in array index", TCL_INDEX_NONE));
		}
		parsePtr->errorType = TCL_PARSE_SYNTAX;
		parsePtr->term = src;
		goto error;
	    }
	    src = parsePtr->term + 1;
	}
    }
    tokenPtr = &parsePtr->tokenPtr[varIndex];
    tokenPtr->size = src - tokenPtr->start;
    tokenPtr->numComponents = parsePtr->numTokens - (varIndex + 1);
    return TCL_OK;

    /*
     * The dollar sign isn't followed by a variable name. Replace the
     * TCL_TOKEN_VARIABLE token with a TCL_TOKEN_TEXT token for the dollar
     * sign.
     */

  justADollarSign:
    tokenPtr = &parsePtr->tokenPtr[varIndex];
    tokenPtr->type = TCL_TOKEN_TEXT;
    tokenPtr->size = 1;
    tokenPtr->numComponents = 0;
    return TCL_OK;

  error:
    /* Convert variable substitution token to error token */
    tokenPtr = &parsePtr->tokenPtr[varIndex];
    tokenPtr->type = TCL_TOKEN_ERROR;
    tokenPtr->numComponents = parsePtr->errorType;
    tokenPtr->size = parsePtr->term + 1 - tokenPtr->start;
    return TCL_ERROR;
}

/*
 *----------------------------------------------------------------------
 *
 * Tcl_ParseVar --
 *
 *	Given a string starting with a $ sign, parse off a variable name and
 *	return its value.
 *
 * Results:
 *	The return value is the contents of the variable given by the leading
 *	characters of string. If termPtr isn't NULL, *termPtr gets filled in
 *	with the address of the character just after the last one in the
 *	variable specifier. If the variable doesn't exist, then the return
 *	value is NULL and an error message will be left in interp's result.
 *
 * Side effects:
 *	None.
 *
 *----------------------------------------------------------------------
 */

const char *
Tcl_ParseVar(
    Tcl_Interp *interp,		/* Context for looking up variable. */
    const char *start,	/* Start of variable substitution. First
				 * character must be "$". */
    const char **termPtr)	/* If non-NULL, points to word to fill in with
				 * character just after last one in the
				 * variable specifier. */
{
    Tcl_Obj *objPtr;
    int code;
    Tcl_Parse *parsePtr = (Tcl_Parse *)TclStackAlloc(interp, sizeof(Tcl_Parse));

<<<<<<< HEAD
    if (TCL_OK != TclParseVarName(interp, start, -1, parsePtr,
	    PARSE_USE_INTERNAL_TOKENS)) {
	Tcl_FreeParse(parsePtr);
=======
    if (Tcl_ParseVarName(interp, start, TCL_INDEX_NONE, parsePtr, 0) != TCL_OK) {
>>>>>>> e4e10623
	TclStackFree(interp, parsePtr);
	return NULL;
    }

    if (termPtr != NULL) {
	*termPtr = start + parsePtr->tokenPtr->size;
    }
    if (parsePtr->numTokens == 1) {
	/*
	 * There isn't a variable name after all: the $ is just a $.
	 */

	TclStackFree(interp, parsePtr);
	return "$";
    }

    code = TclSubstTokens(interp, parsePtr->tokenPtr, parsePtr->numTokens,
	    NULL, 1, NULL, NULL, 0);
    Tcl_FreeParse(parsePtr);
    TclStackFree(interp, parsePtr);
    if (code != TCL_OK) {
	return NULL;
    }
    objPtr = Tcl_GetObjResult(interp);

    /*
     * At this point we should have an object containing the value of a
     * variable. Just return the string from that object.
     *
     * Since TclSubstTokens above returned TCL_OK, we know that objPtr
     * is shared.  It is in both the interp result and the value of the
     * variable.  Returning the string relies on that to be true.
     */

    assert( Tcl_IsShared(objPtr) );

    Tcl_ResetResult(interp);
    return TclGetString(objPtr);
}

/*
 *----------------------------------------------------------------------
 *
 * Tcl_ParseBraces --
 *
 *	Given a string in braces such as a Tcl command argument or a string
 *	value in a Tcl expression, this function parses the string and returns
 *	information about the parse. No more than numBytes bytes will be
 *	scanned.
 *
 * Results:
 *	The return value is TCL_OK if the string was parsed successfully and
 *	TCL_ERROR otherwise. If an error occurs and interp isn't NULL then an
 *	error message is left in its result. On a successful return, tokenPtr
 *	and numTokens fields of parsePtr are filled in with information about
 *	the string that was parsed. Other fields in parsePtr are undefined.
 *	termPtr is set to point to the character just after the last one in
 *	the braced string.
 *
 * Side effects:
 *	If there is insufficient space in parsePtr to hold all the information
 *	about the command, then additional space is malloc-ed. If the function
 *	returns TCL_OK then the caller must eventually invoke Tcl_FreeParse to
 *	release any additional space that was allocated.
 *
 *----------------------------------------------------------------------
 */

int
Tcl_ParseBraces(
    Tcl_Interp *interp,		/* See ParseBraces */
    const char *start,		/* See ParseBraces */
    size_t	numBytes,	/* See ParseBraces */
    Tcl_Parse *parsePtr,
    				/* See ParseBraces */
    int append,			/* Non-zero means append tokens to existing
				 * information in parsePtr; zero means
				 * ignore existing tokens in parsePtr and
				 * reinitialize it. */
    const char **termPtr)	/* See ParseBraces */

{
    int code = ParseBraces(interp, start, numBytes, parsePtr,
	    (append != 0) ? PARSE_APPEND : 0, termPtr);
    if (code == TCL_ERROR) {
	Tcl_FreeParse(parsePtr);
    }
    return code;
}

static int
ParseBraces(
    Tcl_Interp *interp,		/* Interpreter to use for error reporting; if
				 * NULL, then no error message is provided. */
    const char *start,		/* Start of string enclosed in braces. The
				 * first character must be {'. */
    size_t numBytes,		/* Total number of bytes in string. If -1,
				 * the string consists of all bytes up to the
				 * first null character. */
    Tcl_Parse *parsePtr,
				/* Structure to fill in with information about
				 * the string. */
    int flags,			/* Bit flags to control details of the parsing.
				 * Only the PARSE_APPEND flag has an effect
				 * here.  Other flags are passed along. */
    const char **termPtr)	/* If non-NULL, points to word in which to
				 * store a pointer to the character just after
				 * the terminating '}' if the parse was
				 * successful. */
{
    Tcl_Token *tokenPtr;
    const char *src;
    int startIndex, level;
    size_t length;
    int append = (flags & PARSE_APPEND);

    if (numBytes == TCL_INDEX_NONE && start) {
	numBytes = strlen(start);
    }
    if (!append) {
	TclParseInit(interp, start, numBytes, parsePtr);
    }
    if ((numBytes == 0) || (start == NULL)) {
	return TCL_ERROR;
    }

    src = start;
    startIndex = parsePtr->numTokens;

    TclGrowParseTokenArray(parsePtr, 1);
    tokenPtr = &parsePtr->tokenPtr[startIndex];
    tokenPtr->type = TCL_TOKEN_TEXT;
    tokenPtr->start = src+1;
    tokenPtr->numComponents = 0;
    level = 1;
    while (1) {
	while (++src, --numBytes) {
	    if (CHAR_TYPE(*src) != TYPE_NORMAL) {
		break;
	    }
	}
	if (numBytes == 0) {
	    goto missingBraceError;
	}

	switch (*src) {
	case '{':
	    level++;
	    break;
	case '}':
	    if (--level == 0) {
		/*
		 * Decide if we need to finish emitting a partially-finished
		 * token. There are 3 cases:
		 *     {abc \newline xyz} or {xyz}
		 *		- finish emitting "xyz" token
		 *     {abc \newline}
		 *		- don't emit token after \newline
		 *     {}	- finish emitting zero-sized token
		 *
		 * The last case ensures that there is a token (even if empty)
		 * that describes the braced string.
		 */

		if ((src != tokenPtr->start)
			|| ((int)parsePtr->numTokens == startIndex)) {
		    tokenPtr->size = (src - tokenPtr->start);
		    parsePtr->numTokens++;
		}
		if (termPtr != NULL) {
		    *termPtr = src+1;
		}
		return TCL_OK;
	    }
	    break;
	case '\\':
	    TclParseBackslash(src, numBytes, &length, NULL);
	    if ((length > 1) && (src[1] == '\n')) {
		/*
		 * A backslash-newline sequence must be collapsed, even inside
		 * braces, so we have to split the word into multiple tokens
		 * so that the backslash-newline can be represented
		 * explicitly.
		 */

		if (numBytes == 2) {
		    parsePtr->incomplete = 1;
		}
		tokenPtr->size = (src - tokenPtr->start);
		if (tokenPtr->size != 0) {
		    parsePtr->numTokens++;
		}
		TclGrowParseTokenArray(parsePtr, 2);
		tokenPtr = &parsePtr->tokenPtr[parsePtr->numTokens];
		tokenPtr->type = TCL_TOKEN_BS;
		tokenPtr->start = src;
		tokenPtr->size = length;
		tokenPtr->numComponents = 0;
		parsePtr->numTokens++;

		src += length - 1;
		numBytes -= length - 1;
		tokenPtr++;
		tokenPtr->type = TCL_TOKEN_TEXT;
		tokenPtr->start = src + 1;
		tokenPtr->numComponents = 0;
	    } else {
		src += length - 1;
		numBytes -= length - 1;
	    }
	    break;
	}
    }

  missingBraceError:
    parsePtr->errorType = TCL_PARSE_MISSING_BRACE;
    parsePtr->term = start;
    parsePtr->incomplete = 1;
    if (parsePtr->interp == NULL) {
	/*
	 * Skip straight to the exit code since we have no interpreter to put
	 * error message in.
	 */

	goto error;
    }

    Tcl_SetObjResult(parsePtr->interp, Tcl_NewStringObj(
<<<<<<< HEAD
	    parseErrorMsg[parsePtr->errorType], -1));
=======
	    "missing close-brace", TCL_INDEX_NONE));
>>>>>>> e4e10623

    /*
     * Guess if the problem is due to comments by searching the source string
     * for a possible open brace within the context of a comment. Since we
     * aren't performing a full Tcl parse, just look for an open brace
     * preceded by a '<whitespace>#' on the same line.
     */

    {
	int openBrace = 0;

	while (--src > start) {
	    switch (*src) {
	    case '{':
		openBrace = 1;
		break;
	    case '\n':
		openBrace = 0;
		break;
	    case '#' :
		if (openBrace && TclIsSpaceProcM(src[-1])) {
		    Tcl_AppendToObj(Tcl_GetObjResult(parsePtr->interp),
			    ": possible unbalanced brace in comment", TCL_INDEX_NONE);
		    goto error;
		}
		break;
	    }
	}
    }

  error:
    return TCL_ERROR;
}

/*
 *----------------------------------------------------------------------
 *
 * Tcl_ParseQuotedString --
 *
 *	Given a double-quoted string such as a quoted Tcl command argument or
 *	a quoted value in a Tcl expression, this function parses the string
 *	and returns information about the parse. No more than numBytes bytes
 *	will be scanned.
 *
 * Results:
 *	The return value is TCL_OK if the string was parsed successfully and
 *	TCL_ERROR otherwise. If an error occurs and interp isn't NULL then an
 *	error message is left in its result. On a successful return, tokenPtr
 *	and numTokens fields of parsePtr are filled in with information about
 *	the string that was parsed. Other fields in parsePtr are undefined.
 *	termPtr is set to point to the character just after the quoted
 *	string's terminating close-quote.
 *
 * Side effects:
 *	If there is insufficient space in parsePtr to hold all the information
 *	about the command, then additional space is malloc-ed. If the function
 *	returns TCL_OK then the caller must eventually invoke Tcl_FreeParse to
 *	release any additional space that was allocated.
 *
 *----------------------------------------------------------------------
 */

int
Tcl_ParseQuotedString(
    Tcl_Interp *interp,		/* See TclParseQuotedString */
    const char *start,		/* See TclParseQuotedString */
    size_t numBytes,		/* See TclParseQuotedString */
    Tcl_Parse *parsePtr,
    				/* See TclParseQuotedString */
    int append,			/* Non-zero means append tokens to existing
				 * information in parsePtr; zero means
				 * ignore existing tokens in parsePtr and
				 * reinitialize it. */
    const char **termPtr)	/* See TclParseQuotedString */
{
    int code = TclParseQuotedString(interp, start, numBytes, parsePtr,
	    (append != 0) ? PARSE_APPEND : 0, termPtr);
    if (code == TCL_ERROR) {
	Tcl_FreeParse(parsePtr);
    }
    return code;
}

int
TclParseQuotedString(
    Tcl_Interp *interp,		/* Interpreter to use for error reporting; if
				 * NULL, then no error message is provided. */
    const char *start,		/* Start of the quoted string. The first
				 * character must be '"'. */
    size_t numBytes,		/* Total number of bytes in string. If -1,
				 * the string consists of all bytes up to the
				 * first null character. */
    Tcl_Parse *parsePtr,
				/* Structure to fill in with information about
				 * the string. */
    int flags,			/* Bit flags to control details of the parsing.
				 * Only the PARSE_APPEND flag has an effect
				 * here.  Other flags are passed along. */
    const char **termPtr)	/* If non-NULL, points to word in which to
				 * store a pointer to the character just after
				 * the quoted string's terminating close-quote
				 * if the parse succeeds. */
{
    int append = (flags & PARSE_APPEND);

    if (numBytes == TCL_INDEX_NONE && start) {
	numBytes = strlen(start);
    }
    if (!append) {
	TclParseInit(interp, start, numBytes, parsePtr);
    }
    if ((numBytes == 0) || (start == NULL)) {
	return TCL_ERROR;
    }

    if (TCL_OK != ParseTokens(start+1, numBytes-1, TYPE_QUOTE,
	    flags | TCL_SUBST_ALL, parsePtr)) {
	goto error;
    }
    if (*parsePtr->term != '"') {
	parsePtr->errorType = TCL_PARSE_MISSING_QUOTE;
	if (parsePtr->interp != NULL) {
	    Tcl_SetObjResult(parsePtr->interp, Tcl_NewStringObj(
<<<<<<< HEAD
		    parseErrorMsg[parsePtr->errorType], -1));
=======
		    "missing \"", TCL_INDEX_NONE));
>>>>>>> e4e10623
	}
	parsePtr->term = start;
	parsePtr->incomplete = 1;
	goto error;
    }
    if (termPtr != NULL) {
	*termPtr = (parsePtr->term + 1);
    }
    return TCL_OK;

  error:
    return TCL_ERROR;
}

/*
 *----------------------------------------------------------------------
 *
 * TclSubstParse --
 *
 *	Token parser used by the [subst] command. Parses the string made up of
 *	'numBytes' bytes starting at 'bytes'. Parsing is controlled by the
 *	flags argument to provide support for the -nobackslashes, -nocommands,
 *	and -novariables options, as represented by the flag values
 *	TCL_SUBST_BACKSLASHES, TCL_SUBST_COMMANDS, TCL_SUBST_VARIABLES.
 *
 * Results:
 *	None.
 *
 * Side effects:
 *	The Tcl_Parse struct '*parsePtr' is filled with parse results.
 *	The caller is expected to eventually call Tcl_FreeParse() to properly
 *	cleanup the value written there.
 *
 *----------------------------------------------------------------------
 */

void
TclSubstParse(
    Tcl_Interp *interp,
    const char *bytes,
    size_t numBytes,
    int flags,
    Tcl_Parse *parsePtr)
{
    TclParseInit(interp, bytes, numBytes, parsePtr);
    flags &= TCL_SUBST_ALL;
    flags |= PARSE_USE_INTERNAL_TOKENS;
    ParseTokens(bytes, numBytes, /* mask */ 0, flags, parsePtr);
}

/*
 *----------------------------------------------------------------------
 *
 * TclSubstTokens --
 *
 *	Accepts an array of count Tcl_Token's, and creates a result value in
 *	the interp from concatenating the results of performing Tcl
 *	substitution on each Tcl_Token. Substitution is interrupted if any
 *	non-TCL_OK completion code arises.
 *
 * Results:
 *	The return value is a standard Tcl completion code. The result in
 *	interp is the substituted value, or an error message if TCL_ERROR is
 *	returned. If tokensLeftPtr is not NULL, then it points to an int where
 *	the number of tokens remaining to be processed is written.
 *
 * Side effects:
 *	Can be anything, depending on the types of substitution done.
 *
 *----------------------------------------------------------------------
 */

int
TclSubstTokens(
    Tcl_Interp *interp,		/* Interpreter in which to lookup variables,
				 * execute nested commands, and report
				 * errors. */
    Tcl_Token *tokenPtr,	/* Pointer to first in an array of tokens to
				 * evaluate and concatenate. */
    size_t count,			/* Number of tokens to consider at tokenPtr.
				 * Must be at least 1. */
    int *tokensLeftPtr,		/* If not NULL, points to memory where an
				 * integer representing the number of tokens
				 * left to be substituted will be written */
    size_t line,			/* The line the script starts on. */
    int *clNextOuter,		/* Information about an outer context for */
    const char *outerScript,	/* continuation line data. This is set by
				 * EvalEx() to properly handle [...]-nested
				 * commands. The 'outerScript' refers to the
				 * most-outer script containing the embedded
				 * command, which is refered to by 'script'.
				 * The 'clNextOuter' refers to the current
				 * entry in the table of continuation lines in
				 * this "main script", and the character
				 * offsets are relative to the 'outerScript'
				 * as well.
				 *
				 * If outerScript == script, then this call is
				 * for words in the outer-most script or
				 * command. See Tcl_EvalEx and TclEvalObjEx
				 * for the places generating arguments for
				 * which this is true. */
    int flags)
{
    Tcl_Obj *result;
    int code = TCL_OK;
#define NUM_STATIC_POS 20
    int isLiteral;
    size_t i, maxNumCL, numCL, adjust;
    int *clPosition = NULL;
    Interp *iPtr = (Interp *) interp;
    int inFile = iPtr->evalFlags & TCL_EVAL_FILE;

    /*
     * Each pass through this loop will substitute one token, and its
     * components, if any. The only thing tricky here is that we go to some
     * effort to pass Tcl_Obj's through untouched, to avoid string copying and
     * Tcl_Obj creation if possible, to aid performance and limit shimmering.
     *
     * Further optimization opportunities might be to check for the equivalent
     * of Tcl_SetObjResult(interp, Tcl_GetObjResult(interp)) and omit them.
     */

    /*
     * For the handling of continuation lines in literals we first check if
     * this is actually a literal. For if not we can forego the additional
     * processing. Otherwise we pre-allocate a small table to store the
     * locations of all continuation lines we find in this literal, if any.
     * The table is extended if needed.
     */

    numCL = 0;
    maxNumCL = 0;
    isLiteral = 1;
    for (i=0 ; i < count; i++) {
	if ((tokenPtr[i].type != TCL_TOKEN_TEXT)
		&& (tokenPtr[i].type != TCL_TOKEN_BS)) {
	    isLiteral = 0;
	    break;
	}
    }

    if (isLiteral) {
	maxNumCL = NUM_STATIC_POS;
	clPosition = (int *)Tcl_Alloc(maxNumCL * sizeof(int));
    }

    adjust = 0;
    result = NULL;
    for (; count>0 && code==TCL_OK ; count--, tokenPtr++) {
	Tcl_Obj *appendObj = NULL;
	const char *append = NULL;
	int appendByteLength = 0;
	char utfCharBytes[4] = "";

	switch (tokenPtr->type) {
	case TCL_TOKEN_TEXT:
	    append = tokenPtr->start;
	    appendByteLength = tokenPtr->size;
	    break;

	case TCL_TOKEN_BS:
	    appendByteLength = TclParseBackslash(tokenPtr->start,
		    tokenPtr->size, NULL, utfCharBytes);
	    append = utfCharBytes;

	    /*
	     * If the backslash sequence we found is in a literal, and
	     * represented a continuation line, we compute and store its
	     * location (as char offset to the beginning of the _result_
	     * script). We may have to extend the table of locations.
	     *
	     * Note that the continuation line information is relevant even if
	     * the word we are processing is not a literal, as it can affect
	     * nested commands. See the branch for TCL_TOKEN_COMMAND below,
	     * where the adjustment we are tracking here is taken into
	     * account. The good thing is that we do not need a table of
	     * everything, just the number of lines we have to add as
	     * correction.
	     */

	    if ((appendByteLength == 1) && (utfCharBytes[0] == ' ')
		    && (tokenPtr->start[1] == '\n')) {
		if (isLiteral) {
		    size_t clPos;

		    if (result == 0) {
			clPos = 0;
		    } else {
			(void)Tcl_GetStringFromObj(result, &clPos);
		    }

		    if (numCL >= maxNumCL) {
			maxNumCL *= 2;
			clPosition = (int *)Tcl_Realloc(clPosition,
				maxNumCL * sizeof(int));
		    }
		    clPosition[numCL] = clPos;
		    numCL++;
		}
		adjust++;
	    }
	    break;

	case TCL_TOKEN_COMMAND: {
	    /*
	     * This case exists only for the sake of the public routines
	     * Tcl_EvalTokens(Standard)().  All internal parsing avoids
	     * generation of the TCL_TOKEN_COMMAND token type.
	     */

	    /* TIP #280: Transfer line information to nested command */
	    iPtr->numLevels++;
	    code = TclInterpReady(interp);
	    if (code == TCL_OK) {
		/*
		 * Test cases: info-30.{6,8,9}
		 */

		size_t theline;

		TclAdvanceContinuations(&line, &clNextOuter,
			tokenPtr->start - outerScript);
		theline = line + adjust;
		code = TclEvalEx(interp, tokenPtr->start+1, tokenPtr->size-2,
			flags, theline, clNextOuter, outerScript);

		TclAdvanceLines(&line, tokenPtr->start+1,
			tokenPtr->start + tokenPtr->size - 1);

		/*
		 * Restore flag reset by nested eval for future bracketed
		 * commands and their cmdframe setup
		 */

		if (inFile) {
		    iPtr->evalFlags |= TCL_EVAL_FILE;
		}
	    }
	    iPtr->numLevels--;
	    TclResetCancellation(interp, 0);
	    appendObj = Tcl_GetObjResult(interp);
	    break;
	}

	case TCL_TOKEN_VARIABLE: {
	    Tcl_Obj *arrayIndex = NULL;
	    Tcl_Obj *varName = NULL;

	    if (count <= tokenPtr->numComponents) {
		Tcl_Panic("token components overflow token array");
	    }
	    if (tokenPtr->numComponents > 1) {
		/*
		 * Subst the index part of an array variable reference.
		 */

		code = TclSubstTokens(interp, tokenPtr+2,
			tokenPtr->numComponents - 1, NULL, line, NULL, NULL,
			flags);
		arrayIndex = Tcl_GetObjResult(interp);
		Tcl_IncrRefCount(arrayIndex);
	    }

	    if (code == TCL_OK) {
		varName = Tcl_NewStringObj(tokenPtr[1].start,
			tokenPtr[1].size);
		appendObj = Tcl_ObjGetVar2(interp, varName, arrayIndex,
			TCL_LEAVE_ERR_MSG |
			((flags & TCL_EVAL_GLOBAL) ? TCL_GLOBAL_ONLY : 0));
		Tcl_DecrRefCount(varName);
		if (appendObj == NULL) {
		    code = TCL_ERROR;
		}
	    }

	    switch (code) {
	    case TCL_OK:	/* Got value */
	    case TCL_ERROR:	/* Already have error message */
	    case TCL_BREAK:	/* Will not substitute anyway */
	    case TCL_CONTINUE:	/* Will not substitute anyway */
		break;
	    default:
		/*
		 * All other return codes, we will subst the ulesult from the
		 * code-throwing evaluation.
		 */

		appendObj = Tcl_GetObjResult(interp);
	    }

	    if (arrayIndex != NULL) {
		Tcl_DecrRefCount(arrayIndex);
	    }
	    count -= tokenPtr->numComponents;
	    tokenPtr += tokenPtr->numComponents;
	    break;
	}

	case TCL_TOKEN_SCRIPT_SUBST: {
	    iPtr->numLevels++;
	    code = TclInterpReady(interp);
	    if (code == TCL_OK) {
		int theline;
		if (count <= tokenPtr->numComponents) {
		    Tcl_Panic("token components overflow token array");
		}
		TclAdvanceContinuations (&line, &clNextOuter,
					 tokenPtr->start - outerScript);
		theline = line + adjust;
		code = TclEvalScriptTokens(interp, tokenPtr+1,
			tokenPtr->numComponents, flags, theline,
			clNextOuter, outerScript);

		TclAdvanceLines(&line, tokenPtr->start+1,
			tokenPtr->start + tokenPtr->size - 1);

		/*
		 * Restore flag reset by nested eval for future bracketed
		 * commands and their cmdframe setup
		 */
	        if (inFile) {
		    iPtr->evalFlags |= TCL_EVAL_FILE;
		}
		count -= tokenPtr->numComponents;
		tokenPtr += tokenPtr->numComponents;
	    }
	    iPtr->numLevels--;
	    appendObj = Tcl_GetObjResult(interp);
	    break;
	}

	case TCL_TOKEN_ERROR:
	    Tcl_SetResult(interp, (char *)
		    parseErrorMsg[tokenPtr->numComponents], TCL_STATIC);
	    code = TCL_ERROR;
	    break;

	default:
	    Tcl_Panic("unexpected token type in TclSubstTokens: %d",
		    tokenPtr->type);
	}

	if ((code == TCL_BREAK) || (code == TCL_CONTINUE)) {
	    /*
	     * Inhibit substitution.
	     */
	    continue;
	}

	if (result == NULL) {
	    /*
	     * First pass through. If we have a Tcl_Obj, just use it. If not,
	     * create one from our string.
	     */

	    if (appendObj != NULL) {
		result = appendObj;
	    } else {
		result = Tcl_NewStringObj(append, appendByteLength);
	    }
	    Tcl_IncrRefCount(result);
	} else {
	    /*
	     * Subsequent passes. Append to result.
	     */

	    if (Tcl_IsShared(result)) {
		Tcl_DecrRefCount(result);
		result = Tcl_DuplicateObj(result);
		Tcl_IncrRefCount(result);
	    }
	    if (appendObj != NULL) {
		Tcl_AppendObjToObj(result, appendObj);
	    } else {
		Tcl_AppendToObj(result, append, appendByteLength);
	    }
	}
    }

    if (code != TCL_ERROR) {		/* Keep error message in result! */
	if (result != NULL) {
	    Tcl_SetObjResult(interp, result);

	    /*
	     * If the code found continuation lines (which implies that this
	     * word is a literal), then we store the accumulated table of
	     * locations in the thread-global data structure for the bytecode
	     * compiler to find later, assuming that the literal is a script
	     * which will be compiled.
	     */

	    if (numCL) {
		TclContinuationsEnter(result, numCL, clPosition);
	    }

	    /*
	     * Release the temp table we used to collect the locations of
	     * continuation lines, if any.
	     */

	    if (maxNumCL) {
		Tcl_Free(clPosition);
	    }
	} else {
	    Tcl_ResetResult(interp);
	}
    }
    if (tokensLeftPtr != NULL) {
	*tokensLeftPtr = count;
    }
    if (result != NULL) {
	Tcl_DecrRefCount(result);
    }
    return code;
}

/*
 *----------------------------------------------------------------------
 *
 * CommandComplete --
 *
 *	This function is shared by TclCommandComplete and
 *	Tcl_ObjCommandComplete; it does all the real work of seeing whether a
 *	script is complete
 *
 * Results:
 *	1 is returned if the script is complete, 0 if there are open
 *	delimiters such as " or (. 1 is also returned if there is a parse
 *	error in the script other than unmatched delimiters.
 *
 * Side effects:
 *	None.
 *
 *----------------------------------------------------------------------
 */

static int
CommandComplete(
    const char *script,		/* Script to check. */
    size_t numBytes)		/* Number of bytes in script. */
{
    Tcl_Parse parse;
    const char *p, *end;

    /*
     * NOTE: This set of routines should not be converted to make use of
     * TclParseScript, because [info complete] is defined to operate only
     * one parsing level deep, while TclParseScript digs out parsing errors
     * in nested script substitutions.  See test parse-6.8, etc.
     */

    p = script;
    end = p + numBytes;
    parse.incomplete = 0;
    while ((p < end)
	    && (Tcl_ParseCommand(NULL, p, end - p, 0, &parse)) == TCL_OK) {
        p = parse.commandStart + parse.commandSize;
        Tcl_FreeParse(&parse);
    }
    return (parse.incomplete == 0);
}

/*
 *----------------------------------------------------------------------
 *
 * Tcl_CommandComplete --
 *
 *	Given a partial or complete Tcl script, this function determines
 *	whether the script is complete in the sense of having matched braces
 *	and quotes and brackets.
 *
 * Results:
 *	1 is returned if the script is complete, 0 otherwise. 1 is also
 *	returned if there is a parse error in the script other than unmatched
 *	delimiters.
 *
 * Side effects:
 *	None.
 *
 *----------------------------------------------------------------------
 */

int
Tcl_CommandComplete(
    const char *script)		/* Script to check. */
{
    return CommandComplete(script, strlen(script));
}

/*
 *----------------------------------------------------------------------
 *
 * TclObjCommandComplete --
 *
 *	Given a partial or complete Tcl command in a Tcl object, this function
 *	determines whether the command is complete in the sense of having
 *	matched braces and quotes and brackets.
 *
 * Results:
 *	1 is returned if the command is complete, 0 otherwise.
 *
 * Side effects:
 *	None.
 *
 *----------------------------------------------------------------------
 */

int
TclObjCommandComplete(
    Tcl_Obj *objPtr)		/* Points to object holding script to
				 * check. */
{
    size_t length;
    const char *script = Tcl_GetStringFromObj(objPtr, &length);

    return CommandComplete(script, length);
}

/*
 * Local Variables:
 * mode: c
 * c-basic-offset: 4
 * fill-column: 78
 * End:
 */<|MERGE_RESOLUTION|>--- conflicted
+++ resolved
@@ -170,7 +170,8 @@
     FreeTokensInternalRep,              /* freeIntRepProc */
     DupTokensInternalRep,               /* dupIntRepProc */
     UpdateStringOfTokens,		/* updateStringProc */
-    SetTokensFromAny                   /* setFromAnyProc */
+    SetTokensFromAny,                  /* setFromAnyProc */
+    TCL_OBJTYPE_V0
 };
 
 /* Structure to hold the data of the "tokens" internal rep */
@@ -567,7 +568,7 @@
 	parsePtr->incomplete = 1;
 	if (parsePtr->interp != NULL) {
 	    Tcl_SetObjResult(parsePtr->interp, Tcl_NewStringObj(
-		    parseErrorMsg[parsePtr->errorType], -1));
+		    parseErrorMsg[parsePtr->errorType], TCL_INDEX_NONE));
 	}
     }
 
@@ -769,26 +770,13 @@
 
 	if (scanned == 0) {
 	    if (src[-1] == '"') {
-<<<<<<< HEAD
 		parsePtr->errorType = TCL_PARSE_QUOTE_EXTRA;
 	    } else {
-=======
-		if (interp != NULL) {
-		    Tcl_SetObjResult(interp, Tcl_NewStringObj(
-			    "extra characters after close-quote", TCL_INDEX_NONE));
-		}
-		parsePtr->errorType = TCL_PARSE_QUOTE_EXTRA;
-	    } else {
-		if (interp != NULL) {
-		    Tcl_SetObjResult(interp, Tcl_NewStringObj(
-			    "extra characters after close-brace", TCL_INDEX_NONE));
-		}
->>>>>>> e4e10623
 		parsePtr->errorType = TCL_PARSE_BRACE_EXTRA;
 	    }
 	    if (parsePtr->interp != NULL) {
 		Tcl_SetObjResult(parsePtr->interp, Tcl_NewStringObj(
-			parseErrorMsg[parsePtr->errorType], -1));
+			parseErrorMsg[parsePtr->errorType], TCL_INDEX_NONE));
 	    }
 	    parsePtr->term = src;
 	error:
@@ -1699,11 +1687,8 @@
 		    parsePtr->errorType = TCL_PARSE_MISSING_BRACKET;
 		    if (parsePtr->interp != NULL) {
 			Tcl_SetObjResult(parsePtr->interp, Tcl_NewStringObj(
-<<<<<<< HEAD
-				parseErrorMsg[parsePtr->errorType], -1));
-=======
-				"missing close-bracket", TCL_INDEX_NONE));
->>>>>>> e4e10623
+				parseErrorMsg[parsePtr->errorType],
+				TCL_INDEX_NONE));
 		    }
 		    parsePtr->term = tokenPtr->start;
 		    parsePtr->incomplete = 1;
@@ -2011,11 +1996,7 @@
 	    parsePtr->errorType = TCL_PARSE_MISSING_VAR_BRACE;
 	    if (parsePtr->interp != NULL) {
 		Tcl_SetObjResult(parsePtr->interp, Tcl_NewStringObj(
-<<<<<<< HEAD
-			parseErrorMsg[parsePtr->errorType], -1));
-=======
-			"missing close-brace for variable name", TCL_INDEX_NONE));
->>>>>>> e4e10623
+			parseErrorMsg[parsePtr->errorType], TCL_INDEX_NONE));
 	    }
 	    parsePtr->term = tokenPtr->start-1;
 	    parsePtr->incomplete = 1;
@@ -2072,13 +2053,9 @@
 	    if (parsePtr->term == src+numBytes){
 		parsePtr->errorType = TCL_PARSE_MISSING_PAREN;
 		if (parsePtr->interp != NULL) {
-<<<<<<< HEAD
     		    Tcl_SetObjResult(parsePtr->interp, Tcl_NewStringObj(
-			    parseErrorMsg[parsePtr->errorType], -1));
-=======
-		    Tcl_SetObjResult(parsePtr->interp, Tcl_NewStringObj(
-			    "missing )", TCL_INDEX_NONE));
->>>>>>> e4e10623
+			    parseErrorMsg[parsePtr->errorType],
+			    TCL_INDEX_NONE));
 		}
 		parsePtr->term = src;
 		parsePtr->incomplete = 1;
@@ -2157,13 +2134,9 @@
     int code;
     Tcl_Parse *parsePtr = (Tcl_Parse *)TclStackAlloc(interp, sizeof(Tcl_Parse));
 
-<<<<<<< HEAD
-    if (TCL_OK != TclParseVarName(interp, start, -1, parsePtr,
+    if (TCL_OK != TclParseVarName(interp, start, TCL_INDEX_NONE, parsePtr,
 	    PARSE_USE_INTERNAL_TOKENS)) {
 	Tcl_FreeParse(parsePtr);
-=======
-    if (Tcl_ParseVarName(interp, start, TCL_INDEX_NONE, parsePtr, 0) != TCL_OK) {
->>>>>>> e4e10623
 	TclStackFree(interp, parsePtr);
 	return NULL;
     }
@@ -2393,11 +2366,7 @@
     }
 
     Tcl_SetObjResult(parsePtr->interp, Tcl_NewStringObj(
-<<<<<<< HEAD
-	    parseErrorMsg[parsePtr->errorType], -1));
-=======
-	    "missing close-brace", TCL_INDEX_NONE));
->>>>>>> e4e10623
+	    parseErrorMsg[parsePtr->errorType], TCL_INDEX_NONE));
 
     /*
      * Guess if the problem is due to comments by searching the source string
@@ -2522,11 +2491,7 @@
 	parsePtr->errorType = TCL_PARSE_MISSING_QUOTE;
 	if (parsePtr->interp != NULL) {
 	    Tcl_SetObjResult(parsePtr->interp, Tcl_NewStringObj(
-<<<<<<< HEAD
-		    parseErrorMsg[parsePtr->errorType], -1));
-=======
-		    "missing \"", TCL_INDEX_NONE));
->>>>>>> e4e10623
+		    parseErrorMsg[parsePtr->errorType], TCL_INDEX_NONE));
 	}
 	parsePtr->term = start;
 	parsePtr->incomplete = 1;
