--- conflicted
+++ resolved
@@ -299,7 +299,7 @@
 {
     int numBytes;
     const char *script = Tcl_GetStringFromObj(objPtr, &numBytes);
-    TokenIntRep *tirPtr = Tcl_Alloc(sizeof(TokenIntRep));
+    TokenIntRep *tirPtr = (TokenIntRep *)Tcl_Alloc(sizeof(TokenIntRep));
 
     /*
      * Free the old internal rep, parse the string as a Tcl script, and
@@ -453,7 +453,7 @@
     Tcl_Token **lastTokenPtrPtr;/* Return pointer to last token */
     const char **termPtr;	/* Return the terminating character in string */
 {
-    Tcl_Parse *parsePtr = TclStackAlloc(interp, sizeof(Tcl_Parse));
+    Tcl_Parse *parsePtr = (Tcl_Parse *)TclStackAlloc(interp, sizeof(Tcl_Parse));
     Tcl_Token *result;
 
     if (numBytes == TCL_AUTO_LENGTH) {
@@ -470,10 +470,10 @@
      * We'll transfer the tokens to the caller.
      */
     if (parsePtr->tokenPtr != parsePtr->staticTokens) {
-	result = Tcl_Realloc(parsePtr->tokenPtr,
+	result = (Tcl_Token *)Tcl_Realloc(parsePtr->tokenPtr,
 		parsePtr->numTokens * sizeof(Tcl_Token));
     } else {
-	result = Tcl_Alloc(parsePtr->numTokens * sizeof(Tcl_Token));
+	result = (Tcl_Token *)Tcl_Alloc(parsePtr->numTokens * sizeof(Tcl_Token));
 	memcpy(result, parsePtr->tokenPtr, 
 		(size_t) (parsePtr->numTokens * sizeof(Tcl_Token)));
     }
@@ -2510,176 +2510,10 @@
     int flags,
     Tcl_Parse *parsePtr)
 {
-<<<<<<< HEAD
     TclParseInit(interp, bytes, numBytes, parsePtr);
     flags &= TCL_SUBST_ALL;
     flags |= PARSE_USE_INTERNAL_TOKENS;
     ParseTokens(bytes, numBytes, /* mask */ 0, flags, parsePtr);
-=======
-    size_t length = numBytes;
-    const char *p = bytes;
-
-    TclParseInit(interp, p, length, parsePtr);
-
-    /*
-     * First parse the string rep of objPtr, as if it were enclosed as a
-     * "-quoted word in a normal Tcl command. Honor flags that selectively
-     * inhibit types of substitution.
-     */
-
-    if (TCL_OK != ParseTokens(p, length, /* mask */ 0, flags, parsePtr)) {
-	/*
-	 * There was a parse error. Save the interpreter state for possible
-	 * error reporting later.
-	 */
-
-	*statePtr = Tcl_SaveInterpState(interp, TCL_ERROR);
-
-	/*
-	 * We need to re-parse to get the portion of the string we can [subst]
-	 * before the parse error. Sadly, all the Tcl_Token's created by the
-	 * first parse attempt are gone, freed according to the public spec
-	 * for the Tcl_Parse* routines. The only clue we have is parse.term,
-	 * which points to either the unmatched opener, or to characters that
-	 * follow a close brace or close quote.
-	 *
-	 * Call ParseTokens again, working on the string up to parse.term.
-	 * Keep repeating until we get a good parse on a prefix.
-	 */
-
-	do {
-	    parsePtr->numTokens = 0;
-	    parsePtr->tokensAvailable = NUM_STATIC_TOKENS;
-	    parsePtr->end = parsePtr->term;
-	    parsePtr->incomplete = 0;
-	    parsePtr->errorType = TCL_PARSE_SUCCESS;
-	} while (TCL_OK !=
-		ParseTokens(p, parsePtr->end - p, 0, flags, parsePtr));
-
-	/*
-	 * The good parse will have to be followed by {, (, or [.
-	 */
-
-	switch (*(parsePtr->term)) {
-	case '{':
-	    /*
-	     * Parse error was a missing } in a ${varname} variable
-	     * substitution at the toplevel. We will subst everything up to
-	     * that broken variable substitution before reporting the parse
-	     * error. Substituting the leftover '$' will have no side-effects,
-	     * so the current token stream is fine.
-	     */
-	    break;
-
-	case '(':
-	    /*
-	     * Parse error was during the parsing of the index part of an
-	     * array variable substitution at the toplevel.
-	     */
-
-	    if (*(parsePtr->term - 1) == '$') {
-		/*
-		 * Special case where removing the array index left us with
-		 * just a dollar sign (array variable with name the empty
-		 * string as its name), instead of with a scalar variable
-		 * reference.
-		 *
-		 * As in the previous case, existing token stream is OK.
-		 */
-	    } else {
-		/*
-		 * The current parse includes a successful parse of a scalar
-		 * variable substitution where there should have been an array
-		 * variable substitution. We remove that mistaken part of the
-		 * parse before moving on. A scalar variable substitution is
-		 * two tokens.
-		 */
-
-		Tcl_Token *varTokenPtr =
-			parsePtr->tokenPtr + parsePtr->numTokens - 2;
-
-		if (varTokenPtr->type != TCL_TOKEN_VARIABLE) {
-		    Tcl_Panic("TclSubstParse: programming error");
-		}
-		if (varTokenPtr[1].type != TCL_TOKEN_TEXT) {
-		    Tcl_Panic("TclSubstParse: programming error");
-		}
-		parsePtr->numTokens -= 2;
-	    }
-	    break;
-	case '[':
-	    /*
-	     * Parse error occurred during parsing of a toplevel command
-	     * substitution.
-	     */
-
-	    parsePtr->end = p + length;
-	    p = parsePtr->term + 1;
-	    length = parsePtr->end - p;
-	    if (length == 0) {
-		/*
-		 * No commands, just an unmatched [. As in previous cases,
-		 * existing token stream is OK.
-		 */
-	    } else {
-		/*
-		 * We want to add the parsing of as many commands as we can
-		 * within that substitution until we reach the actual parse
-		 * error. We'll do additional parsing to determine what length
-		 * to claim for the final TCL_TOKEN_COMMAND token.
-		 */
-
-		Tcl_Token *tokenPtr;
-		const char *lastTerm = parsePtr->term;
-		Tcl_Parse *nestedPtr = (Tcl_Parse *)
-			TclStackAlloc(interp, sizeof(Tcl_Parse));
-
-		while (TCL_OK ==
-			Tcl_ParseCommand(NULL, p, length, 0, nestedPtr)) {
-		    Tcl_FreeParse(nestedPtr);
-		    p = nestedPtr->term + (nestedPtr->term < nestedPtr->end);
-		    length = nestedPtr->end - p;
-		    if ((length == 0) && (nestedPtr->term == nestedPtr->end)) {
-			/*
-			 * If we run out of string, blame the missing close
-			 * bracket on the last command, and do not evaluate it
-			 * during substitution.
-			 */
-
-			break;
-		    }
-		    lastTerm = nestedPtr->term;
-		}
-		TclStackFree(interp, nestedPtr);
-
-		if (lastTerm == parsePtr->term) {
-		    /*
-		     * Parse error in first command. No commands to subst, add
-		     * no more tokens.
-		     */
-		    break;
-		}
-
-		/*
-		 * Create a command substitution token for whatever commands
-		 * got parsed.
-		 */
-
-		TclGrowParseTokenArray(parsePtr, 1);
-		tokenPtr = &(parsePtr->tokenPtr[parsePtr->numTokens]);
-		tokenPtr->start = parsePtr->term;
-		tokenPtr->numComponents = 0;
-		tokenPtr->type = TCL_TOKEN_COMMAND;
-		tokenPtr->size = lastTerm - tokenPtr->start + 1;
-		parsePtr->numTokens++;
-	    }
-	    break;
-
-	default:
-	    Tcl_Panic("bad parse in TclSubstParse: %c", p[length]);
-	}
-    }
->>>>>>> f30e9cfd
 }
  
