--- conflicted
+++ resolved
@@ -2248,13 +2248,8 @@
 {
     Tcl_Token *tokenPtr;
     const char *src;
-<<<<<<< HEAD
-    int startIndex, level;
-    Tcl_Size length;
+    Tcl_Size length, startIndex, level;
     int append = (flags & PARSE_APPEND);
-=======
-    Tcl_Size length, startIndex, level;
->>>>>>> ae7471ec
 
     if (numBytes < 0 && start) {
 	numBytes = strlen(start);
@@ -2581,13 +2576,8 @@
 				 * integer representing the number of tokens
 				 * left to be substituted will be written */
     Tcl_Size line,		/* The line the script starts on. */
-<<<<<<< HEAD
-    int *clNextOuter,		/* Information about an outer context for */
+    Tcl_Size *clNextOuter,	/* Information about an outer context for */
     const char *outerScript,	/* continuation line data. This is set by
-=======
-    Tcl_Size *clNextOuter,	/* Information about an outer context for */
-    const char *outerScript)	/* continuation line data. This is set by
->>>>>>> ae7471ec
 				 * EvalEx() to properly handle [...]-nested
 				 * commands. The 'outerScript' refers to the
 				 * most-outer script containing the embedded
