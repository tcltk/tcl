/*
 * tclParse.c --
 *
 *	This file contains functions that parse Tcl scripts. They do so in a
 *	general-purpose fashion that can be used for many different purposes,
 *	including compilation, direct execution, code analysis, etc.
 *
 * Copyright (c) 1997 Sun Microsystems, Inc.
 * Copyright (c) 1998-2000 Ajuba Solutions.
 * Contributions from Don Porter, NIST, 2002. (not subject to US copyright)
 *
 * See the file "license.terms" for information on usage and redistribution of
 * this file, and for a DISCLAIMER OF ALL WARRANTIES.
<<<<<<< HEAD
 *
=======
>>>>>>> 09374559
 */

#include "tclInt.h"

/*
 * The following table provides parsing information about each possible 8-bit
 * character. The table is designed to be referenced with either signed or
 * unsigned characters, so it has 384 entries. The first 128 entries
 * correspond to negative character values, the next 256 correspond to
 * positive character values. The last 128 entries are identical to the first
 * 128. The table is always indexed with a 128-byte offset (the 128th entry
 * corresponds to a character value of 0).
 *
 * The macro CHAR_TYPE is used to index into the table and return information
 * about its character argument. The following return values are defined.
 *
 * TYPE_NORMAL -	All characters that don't have special significance to
 *			the Tcl parser.
 * TYPE_SPACE -		The character is a whitespace character other than
 *			newline.
 * TYPE_COMMAND_END -	Character is newline or semicolon.
 * TYPE_SUBS -		Character begins a substitution or has other special
 *			meaning in ParseTokens: backslash, dollar sign, or
 *			open bracket.
 * TYPE_QUOTE -		Character is a double quote.
 * TYPE_CLOSE_PAREN -	Character is a right parenthesis.
 * TYPE_CLOSE_BRACK -	Character is a right square bracket.
 * TYPE_BRACE -		Character is a curly brace (either left or right).
 */

#define TYPE_NORMAL		0
#define TYPE_SPACE		0x1
#define TYPE_COMMAND_END	0x2
#define TYPE_SUBS		0x4
#define TYPE_QUOTE		0x8
#define TYPE_CLOSE_PAREN	0x10
#define TYPE_CLOSE_BRACK	0x20
#define TYPE_BRACE		0x40

#define CHAR_TYPE(c) (charTypeTable+128)[(int)(c)]

static const char charTypeTable[] = {
    /*
     * Negative character values, from -128 to -1:
     */

    TYPE_NORMAL,      TYPE_NORMAL,      TYPE_NORMAL,      TYPE_NORMAL,
    TYPE_NORMAL,      TYPE_NORMAL,      TYPE_NORMAL,      TYPE_NORMAL,
    TYPE_NORMAL,      TYPE_NORMAL,      TYPE_NORMAL,      TYPE_NORMAL,
    TYPE_NORMAL,      TYPE_NORMAL,      TYPE_NORMAL,      TYPE_NORMAL,
    TYPE_NORMAL,      TYPE_NORMAL,      TYPE_NORMAL,      TYPE_NORMAL,
    TYPE_NORMAL,      TYPE_NORMAL,      TYPE_NORMAL,      TYPE_NORMAL,
    TYPE_NORMAL,      TYPE_NORMAL,      TYPE_NORMAL,      TYPE_NORMAL,
    TYPE_NORMAL,      TYPE_NORMAL,      TYPE_NORMAL,      TYPE_NORMAL,
    TYPE_NORMAL,      TYPE_NORMAL,      TYPE_NORMAL,      TYPE_NORMAL,
    TYPE_NORMAL,      TYPE_NORMAL,      TYPE_NORMAL,      TYPE_NORMAL,
    TYPE_NORMAL,      TYPE_NORMAL,      TYPE_NORMAL,      TYPE_NORMAL,
    TYPE_NORMAL,      TYPE_NORMAL,      TYPE_NORMAL,      TYPE_NORMAL,
    TYPE_NORMAL,      TYPE_NORMAL,      TYPE_NORMAL,      TYPE_NORMAL,
    TYPE_NORMAL,      TYPE_NORMAL,      TYPE_NORMAL,      TYPE_NORMAL,
    TYPE_NORMAL,      TYPE_NORMAL,      TYPE_NORMAL,      TYPE_NORMAL,
    TYPE_NORMAL,      TYPE_NORMAL,      TYPE_NORMAL,      TYPE_NORMAL,
    TYPE_NORMAL,      TYPE_NORMAL,      TYPE_NORMAL,      TYPE_NORMAL,
    TYPE_NORMAL,      TYPE_NORMAL,      TYPE_NORMAL,      TYPE_NORMAL,
    TYPE_NORMAL,      TYPE_NORMAL,      TYPE_NORMAL,      TYPE_NORMAL,
    TYPE_NORMAL,      TYPE_NORMAL,      TYPE_NORMAL,      TYPE_NORMAL,
    TYPE_NORMAL,      TYPE_NORMAL,      TYPE_NORMAL,      TYPE_NORMAL,
    TYPE_NORMAL,      TYPE_NORMAL,      TYPE_NORMAL,      TYPE_NORMAL,
    TYPE_NORMAL,      TYPE_NORMAL,      TYPE_NORMAL,      TYPE_NORMAL,
    TYPE_NORMAL,      TYPE_NORMAL,      TYPE_NORMAL,      TYPE_NORMAL,
    TYPE_NORMAL,      TYPE_NORMAL,      TYPE_NORMAL,      TYPE_NORMAL,
    TYPE_NORMAL,      TYPE_NORMAL,      TYPE_NORMAL,      TYPE_NORMAL,
    TYPE_NORMAL,      TYPE_NORMAL,      TYPE_NORMAL,      TYPE_NORMAL,
    TYPE_NORMAL,      TYPE_NORMAL,      TYPE_NORMAL,      TYPE_NORMAL,
    TYPE_NORMAL,      TYPE_NORMAL,      TYPE_NORMAL,      TYPE_NORMAL,
    TYPE_NORMAL,      TYPE_NORMAL,      TYPE_NORMAL,      TYPE_NORMAL,
    TYPE_NORMAL,      TYPE_NORMAL,      TYPE_NORMAL,      TYPE_NORMAL,
    TYPE_NORMAL,      TYPE_NORMAL,      TYPE_NORMAL,      TYPE_NORMAL,

    /*
     * Positive character values, from 0-127:
     */

    TYPE_SUBS,        TYPE_NORMAL,      TYPE_NORMAL,      TYPE_NORMAL,
    TYPE_NORMAL,      TYPE_NORMAL,      TYPE_NORMAL,      TYPE_NORMAL,
    TYPE_NORMAL,      TYPE_SPACE,       TYPE_COMMAND_END, TYPE_SPACE,
    TYPE_SPACE,       TYPE_SPACE,       TYPE_NORMAL,      TYPE_NORMAL,
    TYPE_NORMAL,      TYPE_NORMAL,      TYPE_NORMAL,      TYPE_NORMAL,
    TYPE_NORMAL,      TYPE_NORMAL,      TYPE_NORMAL,      TYPE_NORMAL,
    TYPE_NORMAL,      TYPE_NORMAL,      TYPE_NORMAL,      TYPE_NORMAL,
    TYPE_NORMAL,      TYPE_NORMAL,      TYPE_NORMAL,      TYPE_NORMAL,
    TYPE_SPACE,       TYPE_NORMAL,      TYPE_QUOTE,       TYPE_NORMAL,
    TYPE_SUBS,        TYPE_NORMAL,      TYPE_NORMAL,      TYPE_NORMAL,
    TYPE_NORMAL,      TYPE_CLOSE_PAREN, TYPE_NORMAL,      TYPE_NORMAL,
    TYPE_NORMAL,      TYPE_NORMAL,      TYPE_NORMAL,      TYPE_NORMAL,
    TYPE_NORMAL,      TYPE_NORMAL,      TYPE_NORMAL,      TYPE_NORMAL,
    TYPE_NORMAL,      TYPE_NORMAL,      TYPE_NORMAL,      TYPE_NORMAL,
    TYPE_NORMAL,      TYPE_NORMAL,      TYPE_NORMAL,      TYPE_COMMAND_END,
    TYPE_NORMAL,      TYPE_NORMAL,      TYPE_NORMAL,      TYPE_NORMAL,
    TYPE_NORMAL,      TYPE_NORMAL,      TYPE_NORMAL,      TYPE_NORMAL,
    TYPE_NORMAL,      TYPE_NORMAL,      TYPE_NORMAL,      TYPE_NORMAL,
    TYPE_NORMAL,      TYPE_NORMAL,      TYPE_NORMAL,      TYPE_NORMAL,
    TYPE_NORMAL,      TYPE_NORMAL,      TYPE_NORMAL,      TYPE_NORMAL,
    TYPE_NORMAL,      TYPE_NORMAL,      TYPE_NORMAL,      TYPE_NORMAL,
    TYPE_NORMAL,      TYPE_NORMAL,      TYPE_NORMAL,      TYPE_NORMAL,
    TYPE_NORMAL,      TYPE_NORMAL,      TYPE_NORMAL,      TYPE_SUBS,
    TYPE_SUBS,        TYPE_CLOSE_BRACK, TYPE_NORMAL,      TYPE_NORMAL,
    TYPE_NORMAL,      TYPE_NORMAL,      TYPE_NORMAL,      TYPE_NORMAL,
    TYPE_NORMAL,      TYPE_NORMAL,      TYPE_NORMAL,      TYPE_NORMAL,
    TYPE_NORMAL,      TYPE_NORMAL,      TYPE_NORMAL,      TYPE_NORMAL,
    TYPE_NORMAL,      TYPE_NORMAL,      TYPE_NORMAL,      TYPE_NORMAL,
    TYPE_NORMAL,      TYPE_NORMAL,      TYPE_NORMAL,      TYPE_NORMAL,
    TYPE_NORMAL,      TYPE_NORMAL,      TYPE_NORMAL,      TYPE_NORMAL,
    TYPE_NORMAL,      TYPE_NORMAL,      TYPE_NORMAL,      TYPE_BRACE,
    TYPE_NORMAL,      TYPE_BRACE,       TYPE_NORMAL,      TYPE_NORMAL,

    /*
     * Large unsigned character values, from 128-255:
     */

    TYPE_NORMAL,      TYPE_NORMAL,      TYPE_NORMAL,      TYPE_NORMAL,
    TYPE_NORMAL,      TYPE_NORMAL,      TYPE_NORMAL,      TYPE_NORMAL,
    TYPE_NORMAL,      TYPE_NORMAL,      TYPE_NORMAL,      TYPE_NORMAL,
    TYPE_NORMAL,      TYPE_NORMAL,      TYPE_NORMAL,      TYPE_NORMAL,
    TYPE_NORMAL,      TYPE_NORMAL,      TYPE_NORMAL,      TYPE_NORMAL,
    TYPE_NORMAL,      TYPE_NORMAL,      TYPE_NORMAL,      TYPE_NORMAL,
    TYPE_NORMAL,      TYPE_NORMAL,      TYPE_NORMAL,      TYPE_NORMAL,
    TYPE_NORMAL,      TYPE_NORMAL,      TYPE_NORMAL,      TYPE_NORMAL,
    TYPE_NORMAL,      TYPE_NORMAL,      TYPE_NORMAL,      TYPE_NORMAL,
    TYPE_NORMAL,      TYPE_NORMAL,      TYPE_NORMAL,      TYPE_NORMAL,
    TYPE_NORMAL,      TYPE_NORMAL,      TYPE_NORMAL,      TYPE_NORMAL,
    TYPE_NORMAL,      TYPE_NORMAL,      TYPE_NORMAL,      TYPE_NORMAL,
    TYPE_NORMAL,      TYPE_NORMAL,      TYPE_NORMAL,      TYPE_NORMAL,
    TYPE_NORMAL,      TYPE_NORMAL,      TYPE_NORMAL,      TYPE_NORMAL,
    TYPE_NORMAL,      TYPE_NORMAL,      TYPE_NORMAL,      TYPE_NORMAL,
    TYPE_NORMAL,      TYPE_NORMAL,      TYPE_NORMAL,      TYPE_NORMAL,
    TYPE_NORMAL,      TYPE_NORMAL,      TYPE_NORMAL,      TYPE_NORMAL,
    TYPE_NORMAL,      TYPE_NORMAL,      TYPE_NORMAL,      TYPE_NORMAL,
    TYPE_NORMAL,      TYPE_NORMAL,      TYPE_NORMAL,      TYPE_NORMAL,
    TYPE_NORMAL,      TYPE_NORMAL,      TYPE_NORMAL,      TYPE_NORMAL,
    TYPE_NORMAL,      TYPE_NORMAL,      TYPE_NORMAL,      TYPE_NORMAL,
    TYPE_NORMAL,      TYPE_NORMAL,      TYPE_NORMAL,      TYPE_NORMAL,
    TYPE_NORMAL,      TYPE_NORMAL,      TYPE_NORMAL,      TYPE_NORMAL,
    TYPE_NORMAL,      TYPE_NORMAL,      TYPE_NORMAL,      TYPE_NORMAL,
    TYPE_NORMAL,      TYPE_NORMAL,      TYPE_NORMAL,      TYPE_NORMAL,
    TYPE_NORMAL,      TYPE_NORMAL,      TYPE_NORMAL,      TYPE_NORMAL,
    TYPE_NORMAL,      TYPE_NORMAL,      TYPE_NORMAL,      TYPE_NORMAL,
    TYPE_NORMAL,      TYPE_NORMAL,      TYPE_NORMAL,      TYPE_NORMAL,
    TYPE_NORMAL,      TYPE_NORMAL,      TYPE_NORMAL,      TYPE_NORMAL,
    TYPE_NORMAL,      TYPE_NORMAL,      TYPE_NORMAL,      TYPE_NORMAL,
    TYPE_NORMAL,      TYPE_NORMAL,      TYPE_NORMAL,      TYPE_NORMAL,
    TYPE_NORMAL,      TYPE_NORMAL,      TYPE_NORMAL,      TYPE_NORMAL,
};

/*
 * Prototypes for local functions defined in this file:
 */

static inline int	CommandComplete(const char *script, int numBytes);
static int		ParseComment(const char *src, int numBytes,
			    Tcl_Parse *parsePtr);
static int		ParseTokens(const char *src, int numBytes, int mask,
			    int flags, Tcl_Parse *parsePtr);
static int		ParseWhiteSpace(const char *src, int numBytes,
			    int *incompletePtr, char *typePtr);

/*
 *----------------------------------------------------------------------
 *
 * TclParseInit --
 *
 *	Initialize the fields of a Tcl_Parse struct.
 *
 * Results:
 *	None.
 *
 * Side effects:
 *	The Tcl_Parse struct pointed to by parsePtr gets initialized.
 *
 *----------------------------------------------------------------------
 */

void
TclParseInit(
    Tcl_Interp *interp,		/* Interpreter to use for error reporting */
    const char *start,		/* Start of string to be parsed. */
    int numBytes,		/* Total number of bytes in string. If < 0,
				 * the script consists of all bytes up to the
				 * first null character. */
    Tcl_Parse *parsePtr)	/* Points to struct to initialize */
{
    parsePtr->numWords = 0;
    parsePtr->tokenPtr = parsePtr->staticTokens;
    parsePtr->numTokens = 0;
    parsePtr->tokensAvailable = NUM_STATIC_TOKENS;
    parsePtr->string = start;
    parsePtr->end = start + numBytes;
    parsePtr->term = parsePtr->end;
    parsePtr->interp = interp;
    parsePtr->incomplete = 0;
    parsePtr->errorType = TCL_PARSE_SUCCESS;
}

/*
 *----------------------------------------------------------------------
 *
 * Tcl_ParseCommand --
 *
 *	Given a string, this function parses the first Tcl command in the
 *	string and returns information about the structure of the command.
 *
 * Results:
 *	The return value is TCL_OK if the command was parsed successfully and
 *	TCL_ERROR otherwise. If an error occurs and interp isn't NULL then an
 *	error message is left in its result. On a successful return, parsePtr
 *	is filled in with information about the command that was parsed.
 *
 * Side effects:
 *	If there is insufficient space in parsePtr to hold all the information
 *	about the command, then additional space is malloc-ed. If the function
 *	returns TCL_OK then the caller must eventually invoke Tcl_FreeParse to
 *	release any additional space that was allocated.
 *
 *----------------------------------------------------------------------
 */

int
Tcl_ParseCommand(
    Tcl_Interp *interp,		/* Interpreter to use for error reporting; if
				 * NULL, then no error message is provided. */
    const char *start,		/* First character of string containing one or
				 * more Tcl commands. */
    register int numBytes,	/* Total number of bytes in string. If < 0,
				 * the script consists of all bytes up to the
				 * first null character. */
    int nested,			/* Non-zero means this is a nested command:
				 * close bracket should be considered a
				 * command terminator. If zero, then close
				 * bracket has no special meaning. */
    register Tcl_Parse *parsePtr)
				/* Structure to fill in with information about
				 * the parsed command; any previous
				 * information in the structure is ignored. */
{
    register const char *src;	/* Points to current character in the
				 * command. */
    char type;			/* Result returned by CHAR_TYPE(*src). */
    Tcl_Token *tokenPtr;	/* Pointer to token being filled in. */
    int wordIndex;		/* Index of word token for current word. */
    int terminators;		/* CHAR_TYPE bits that indicate the end of a
				 * command. */
    const char *termPtr;	/* Set by Tcl_ParseBraces/QuotedString to
				 * point to char after terminating one. */
    int scanned;

    if ((start == NULL) && (numBytes != 0)) {
	if (interp != NULL) {
	    Tcl_SetResult(interp, "can't parse a NULL pointer", TCL_STATIC);
	}
	return TCL_ERROR;
    }
    if (numBytes < 0) {
	numBytes = strlen(start);
    }
    TclParseInit(interp, start, numBytes, parsePtr);
    parsePtr->commentStart = NULL;
    parsePtr->commentSize = 0;
    parsePtr->commandStart = NULL;
    parsePtr->commandSize = 0;
    if (nested != 0) {
	terminators = TYPE_COMMAND_END | TYPE_CLOSE_BRACK;
    } else {
	terminators = TYPE_COMMAND_END;
    }

    /*
     * Parse any leading space and comments before the first word of the
     * command.
     */

    scanned = ParseComment(start, numBytes, parsePtr);
    src = (start + scanned);
    numBytes -= scanned;
    if (numBytes == 0) {
	if (nested) {
	    parsePtr->incomplete = nested;
	}
    }

    /*
     * The following loop parses the words of the command, one word in each
     * iteration through the loop.
     */

    parsePtr->commandStart = src;
    while (1) {
	int expandWord = 0;

	/*
	 * Create the token for the word.
	 */

	TclGrowParseTokenArray(parsePtr, 1);
	wordIndex = parsePtr->numTokens;
	tokenPtr = &parsePtr->tokenPtr[wordIndex];
	tokenPtr->type = TCL_TOKEN_WORD;

	/*
	 * Skip white space before the word. Also skip a backslash-newline
	 * sequence: it should be treated just like white space.
	 */

	scanned = ParseWhiteSpace(src,numBytes, &parsePtr->incomplete, &type);
	src += scanned;
	numBytes -= scanned;
	if (numBytes == 0) {
	    parsePtr->term = src;
	    break;
	}
	if ((type & terminators) != 0) {
	    parsePtr->term = src;
	    src++;
	    break;
	}
	tokenPtr->start = src;
	parsePtr->numTokens++;
	parsePtr->numWords++;

	/*
	 * At this point the word can have one of four forms: something
	 * enclosed in quotes, something enclosed in braces, and expanding
	 * word, or an unquoted word (anything else).
	 */

    parseWord:
	if (*src == '"') {
	    if (Tcl_ParseQuotedString(interp, src, numBytes, parsePtr, 1,
		    &termPtr) != TCL_OK) {
		goto error;
	    }
	    src = termPtr;
	    numBytes = parsePtr->end - src;
	} else if (*src == '{') {
	    int expIdx = wordIndex + 1;
	    Tcl_Token *expPtr;

	    if (Tcl_ParseBraces(interp, src, numBytes, parsePtr, 1,
		    &termPtr) != TCL_OK) {
		goto error;
	    }
	    src = termPtr;
	    numBytes = parsePtr->end - src;

	    /*
	     * Check whether the braces contained the word expansion prefix
	     * {*}
	     */

	    expPtr = &parsePtr->tokenPtr[expIdx];
	    if ((0 == expandWord)
		    /* Haven't seen prefix already */
		    && (1 == parsePtr->numTokens - expIdx)
		    /* Only one token */
		    && (((1 == (size_t) expPtr->size)
			    /* Same length as prefix */
			    && (expPtr->start[0] == '*')))
			    /* Is the prefix */
		    && (numBytes > 0) && (0 == ParseWhiteSpace(termPtr,
			    numBytes, &parsePtr->incomplete, &type))
		    && (type != TYPE_COMMAND_END)
		    /* Non-whitespace follows */) {
		expandWord = 1;
		parsePtr->numTokens--;
		goto parseWord;
	    }
	} else {
	    /*
	     * This is an unquoted word. Call ParseTokens and let it do all of
	     * the work.
	     */

	    if (ParseTokens(src, numBytes, TYPE_SPACE|terminators,
		    TCL_SUBST_ALL, parsePtr) != TCL_OK) {
		goto error;
	    }
	    src = parsePtr->term;
	    numBytes = parsePtr->end - src;
	}

	/*
	 * Finish filling in the token for the word and check for the special
	 * case of a word consisting of a single range of literal text.
	 */

	tokenPtr = &parsePtr->tokenPtr[wordIndex];
	tokenPtr->size = src - tokenPtr->start;
	tokenPtr->numComponents = parsePtr->numTokens - (wordIndex + 1);
	if (expandWord) {
	    int i, isLiteral = 1;

	    /*
	     * When a command includes a word that is an expanded literal; for
	     * example, {*}{1 2 3}, the parser performs that expansion
	     * immediately, generating several TCL_TOKEN_SIMPLE_WORDs instead
	     * of a single TCL_TOKEN_EXPAND_WORD that the Tcl_ParseCommand()
	     * caller might have to expand. This notably makes it simpler for
	     * those callers that wish to track line endings, such as those
	     * that implement key parts of TIP 280.
	     *
	     * First check whether the thing to be expanded is a literal,
	     * in the sense of being composed entirely of TCL_TOKEN_TEXT
	     * tokens.
	     */

	    for (i = 1; i <= tokenPtr->numComponents; i++) {
		if (tokenPtr[i].type != TCL_TOKEN_TEXT) {
		    isLiteral = 0;
		    break;
		}
	    }

	    if (isLiteral) {
		int elemCount = 0, code = TCL_OK, nakedbs = 0;
		const char *nextElem, *listEnd, *elemStart;

		/*
		 * The word to be expanded is a literal, so determine the
		 * boundaries of the literal string to be treated as a list
		 * and expanded. That literal string starts at
		 * tokenPtr[1].start, and includes all bytes up to, but not
		 * including (tokenPtr[tokenPtr->numComponents].start +
		 * tokenPtr[tokenPtr->numComponents].size)
		 */

		listEnd = (tokenPtr[tokenPtr->numComponents].start +
			tokenPtr[tokenPtr->numComponents].size);
		nextElem = tokenPtr[1].start;

		/*
		 * Step through the literal string, parsing and counting list
		 * elements.
		 */

		while (nextElem < listEnd) {
		    int size, brace;

		    code = TclFindElement(NULL, nextElem, listEnd - nextElem,
			    &elemStart, &nextElem, &size, &brace);
		    if (code != TCL_OK) {
			break;
		    }
		    if (!brace) {
			const char *s;

			for(s=elemStart;size>0;s++,size--) {
			    if ((*s)=='\\') {
				nakedbs = 1;
				break;
			    }
			}
		    }
		    if (elemStart < listEnd) {
			elemCount++;
		    }
		}

		if ((code != TCL_OK) || nakedbs) {
		    /*
		     * Some  list element  could not  be parsed,  or contained
		     * naked  backslashes. This means  the literal  string was
		     * not  in fact  a  valid nor  canonical  list. Defer  the
		     * handling of  this to  compile/eval time, where  code is
		     * already  in place to  report the  "attempt to  expand a
		     * non-list" error or expand lists that require
		     * substitution.
		     */

		    tokenPtr->type = TCL_TOKEN_EXPAND_WORD;
		} else if (elemCount == 0) {
		    /*
		     * We are expanding a literal empty list. This means that
		     * the expanding word completely disappears, leaving no
		     * word generated this pass through the loop. Adjust
		     * accounting appropriately.
		     */

		    parsePtr->numWords--;
		    parsePtr->numTokens = wordIndex;
		} else {
		    /*
		     * Recalculate the number of Tcl_Tokens needed to store
		     * tokens representing the expanded list.
		     */

		    int growthNeeded = wordIndex + 2*elemCount
			    - parsePtr->numTokens;

		    parsePtr->numWords += elemCount - 1;
		    if (growthNeeded > 0) {
			TclGrowParseTokenArray(parsePtr, growthNeeded);
			tokenPtr = &parsePtr->tokenPtr[wordIndex];
		    }
		    parsePtr->numTokens = wordIndex + 2*elemCount;

		    /*
		     * Generate a TCL_TOKEN_SIMPLE_WORD token sequence for
		     * each element of the literal list we are expanding in
		     * place. Take care with the start and size fields of each
		     * token so they point to the right literal characters in
		     * the original script to represent the right expanded
		     * word value.
		     */

		    nextElem = tokenPtr[1].start;
		    while (isspace(UCHAR(*nextElem))) {
			nextElem++;
		    }
		    while (nextElem < listEnd) {
			tokenPtr->type = TCL_TOKEN_SIMPLE_WORD;
			tokenPtr->numComponents = 1;
			tokenPtr->start = nextElem;

			tokenPtr++;
			tokenPtr->type = TCL_TOKEN_TEXT;
			tokenPtr->numComponents = 0;
			TclFindElement(NULL, nextElem, listEnd - nextElem,
				&(tokenPtr->start), &nextElem,
				&(tokenPtr->size), NULL);
			if (tokenPtr->start + tokenPtr->size == listEnd) {
			    tokenPtr[-1].size = listEnd - tokenPtr[-1].start;
			} else {
			    tokenPtr[-1].size = tokenPtr->start
				    + tokenPtr->size - tokenPtr[-1].start;
			    tokenPtr[-1].size += (isspace(UCHAR(
				tokenPtr->start[tokenPtr->size])) == 0);
			}

			tokenPtr++;
		    }
		}
	    } else {
		/*
		 * The word to be expanded is not a literal, so defer
		 * expansion to compile/eval time by marking with a
		 * TCL_TOKEN_EXPAND_WORD token.
		 */

		tokenPtr->type = TCL_TOKEN_EXPAND_WORD;
	    }
	} else if ((tokenPtr->numComponents == 1)
		&& (tokenPtr[1].type == TCL_TOKEN_TEXT)) {
	    tokenPtr->type = TCL_TOKEN_SIMPLE_WORD;
	}

	/*
	 * Do two additional checks: (a) make sure we're really at the end of
	 * a word (there might have been garbage left after a quoted or braced
	 * word), and (b) check for the end of the command.
	 */

	scanned = ParseWhiteSpace(src,numBytes, &parsePtr->incomplete, &type);
	if (scanned) {
	    src += scanned;
	    numBytes -= scanned;
	    continue;
	}

	if (numBytes == 0) {
	    parsePtr->term = src;
	    break;
	}
	if ((type & terminators) != 0) {
	    parsePtr->term = src;
	    src++;
	    break;
	}
	if (src[-1] == '"') {
	    if (interp != NULL) {
		Tcl_SetResult(interp, "extra characters after close-quote",
			TCL_STATIC);
	    }
	    parsePtr->errorType = TCL_PARSE_QUOTE_EXTRA;
	} else {
	    if (interp != NULL) {
		Tcl_SetResult(interp, "extra characters after close-brace",
			TCL_STATIC);
	    }
	    parsePtr->errorType = TCL_PARSE_BRACE_EXTRA;
	}
	parsePtr->term = src;
	goto error;
    }

    parsePtr->commandSize = src - parsePtr->commandStart;
    return TCL_OK;

  error:
    Tcl_FreeParse(parsePtr);
    parsePtr->commandSize = parsePtr->end - parsePtr->commandStart;
    return TCL_ERROR;
}

/*
 *----------------------------------------------------------------------
 *
 * ParseWhiteSpace --
 *
 *	Scans up to numBytes bytes starting at src, consuming white space
 *	between words as defined by Tcl's parsing rules.
 *
 * Results:
 *	Returns the number of bytes recognized as white space. Records at
 *	parsePtr, information about the parse. Records at typePtr the
 *	character type of the non-whitespace character that terminated the
 *	scan.
 *
 * Side effects:
 *	None.
 *
 *----------------------------------------------------------------------
 */

static int
ParseWhiteSpace(
    const char *src,		/* First character to parse. */
    register int numBytes,	/* Max number of bytes to scan. */
    int *incompletePtr,		/* Set this boolean memory to true if parsing
				 * indicates an incomplete command. */
    char *typePtr)		/* Points to location to store character type
				 * of character that ends run of whitespace */
{
    register char type = TYPE_NORMAL;
    register const char *p = src;

    while (1) {
	while (numBytes && ((type = CHAR_TYPE(*p)) & TYPE_SPACE)) {
	    numBytes--;
	    p++;
	}
	if (numBytes && (type & TYPE_SUBS)) {
	    if (*p != '\\') {
		break;
	    }
	    if (--numBytes == 0) {
		break;
	    }
	    if (p[1] != '\n') {
		break;
	    }
	    p += 2;
	    if (--numBytes == 0) {
		*incompletePtr = 1;
		break;
	    }
	    continue;
	}
	break;
    }
    *typePtr = type;
    return (p - src);
}

/*
 *----------------------------------------------------------------------
 *
 * TclParseAllWhiteSpace --
 *
 *	Scans up to numBytes bytes starting at src, consuming all white space
 *	including the command-terminating newline characters.
 *
 * Results:
 *	Returns the number of bytes recognized as white space.
 *
 *----------------------------------------------------------------------
 */

int
TclParseAllWhiteSpace(
    const char *src,		/* First character to parse. */
    int numBytes)		/* Max number of byes to scan */
{
    int dummy;
    char type;
    const char *p = src;

    do {
	int scanned = ParseWhiteSpace(p, numBytes, &dummy, &type);

	p += scanned;
	numBytes -= scanned;
    } while (numBytes && (*p == '\n') && (p++, --numBytes));
    return (p-src);
}

/*
 *----------------------------------------------------------------------
 *
 * TclParseHex --
 *
 *	Scans a hexadecimal number as a Tcl_UniChar value (e.g., for parsing
 *	\x and \u escape sequences). At most numBytes bytes are scanned.
 *
 * Results:
 *	The numeric value is stored in *resultPtr. Returns the number of bytes
 *	consumed.
 *
 * Notes:
 *	Relies on the following properties of the ASCII character set, with
 *	which UTF-8 is compatible:
 *
 *	The digits '0' .. '9' and the letters 'A' .. 'Z' and 'a' .. 'z' occupy
 *	consecutive code points, and '0' < 'A' < 'a'.
 *
 *----------------------------------------------------------------------
 */

int
TclParseHex(
    const char *src,		/* First character to parse. */
    int numBytes,		/* Max number of byes to scan */
    Tcl_UniChar *resultPtr)	/* Points to storage provided by caller where
				 * the Tcl_UniChar resulting from the
				 * conversion is to be written. */
{
    Tcl_UniChar result = 0;
    register const char *p = src;

    while (numBytes--) {
	unsigned char digit = UCHAR(*p);

	if (!isxdigit(digit)) {
	    break;
	}

	p++;
	result <<= 4;

	if (digit >= 'a') {
	    result |= (10 + digit - 'a');
	} else if (digit >= 'A') {
	    result |= (10 + digit - 'A');
	} else {
	    result |= (digit - '0');
	}
    }

    *resultPtr = result;
    return (p - src);
}

/*
 *----------------------------------------------------------------------
 *
 * TclParseBackslash --
 *
 *	Scans up to numBytes bytes starting at src, consuming a backslash
 *	sequence as defined by Tcl's parsing rules.
 *
 * Results:
 *	Records at readPtr the number of bytes making up the backslash
 *	sequence. Records at dst the UTF-8 encoded equivalent of that
 *	backslash sequence. Returns the number of bytes written to dst, at
 *	most TCL_UTF_MAX. Either readPtr or dst may be NULL, if the results
 *	are not needed, but the return value is the same either way.
 *
 * Side effects:
 *	None.
 *
 *----------------------------------------------------------------------
 */

int
TclParseBackslash(
    const char *src,		/* Points to the backslash character of a a
				 * backslash sequence. */
    int numBytes,		/* Max number of bytes to scan. */
    int *readPtr,		/* NULL, or points to storage where the number
				 * of bytes scanned should be written. */
    char *dst)			/* NULL, or points to buffer where the UTF-8
				 * encoding of the backslash sequence is to be
				 * written. At most TCL_UTF_MAX bytes will be
				 * written there. */
{
    register const char *p = src+1;
    Tcl_UniChar result;
    int count;
    char buf[TCL_UTF_MAX];

    if (numBytes == 0) {
	if (readPtr != NULL) {
	    *readPtr = 0;
	}
	return 0;
    }

    if (dst == NULL) {
	dst = buf;
    }

    if (numBytes == 1) {
	/*
	 * Can only scan the backslash, so return it.
	 */

	result = '\\';
	count = 1;
	goto done;
    }

    count = 2;
    switch (*p) {
	/*
	 * Note: in the conversions below, use absolute values (e.g., 0xa)
	 * rather than symbolic values (e.g. \n) that get converted by the
	 * compiler. It's possible that compilers on some platforms will do
	 * the symbolic conversions differently, which could result in
	 * non-portable Tcl scripts.
	 */

    case 'a':
	result = 0x7;
	break;
    case 'b':
	result = 0x8;
	break;
    case 'f':
	result = 0xc;
	break;
    case 'n':
	result = 0xa;
	break;
    case 'r':
	result = 0xd;
	break;
    case 't':
	result = 0x9;
	break;
    case 'v':
	result = 0xb;
	break;
    case 'x':
	count += TclParseHex(p+1, numBytes-1, &result);
	if (count == 2) {
	    /*
	     * No hexadigits -> This is just "x".
	     */

	    result = 'x';
	} else {
	    /*
	     * Keep only the last byte (2 hex digits).
	     */
	    result = (unsigned char) result;
	}
	break;
    case 'u':
	count += TclParseHex(p+1, (numBytes > 5) ? 4 : numBytes-1, &result);
	if (count == 2) {
	    /*
	     * No hexadigits -> This is just "u".
	     */
	    result = 'u';
	}
	break;
    case '\n':
	count--;
	do {
	    p++;
	    count++;
	} while ((count < numBytes) && ((*p == ' ') || (*p == '\t')));
	result = ' ';
	break;
    case 0:
	result = '\\';
	count = 1;
	break;
    default:
	/*
	 * Check for an octal number \oo?o?
	 */

	if (isdigit(UCHAR(*p)) && (UCHAR(*p) < '8')) {	/* INTL: digit */
	    result = UCHAR(*p - '0');
	    p++;
	    if ((numBytes == 2) || !isdigit(UCHAR(*p))	/* INTL: digit */
		    || (UCHAR(*p) >= '8')) {
		break;
	    }
	    count = 3;
	    result = UCHAR((result << 3) + (*p - '0'));
	    p++;
	    if ((numBytes == 3) || !isdigit(UCHAR(*p))	/* INTL: digit */
		    || (UCHAR(*p) >= '8')) {
		break;
	    }
	    count = 4;
	    result = UCHAR((result << 3) + (*p - '0'));
	    break;
	}

	/*
	 * We have to convert here in case the user has put a backslash in
	 * front of a multi-byte utf-8 character. While this means nothing
	 * special, we shouldn't break up a correct utf-8 character. [Bug
	 * #217987] test subst-3.2
	 */

	if (Tcl_UtfCharComplete(p, numBytes - 1)) {
	    count = Tcl_UtfToUniChar(p, &result) + 1;	/* +1 for '\' */
	} else {
	    char utfBytes[TCL_UTF_MAX];

	    memcpy(utfBytes, p, (size_t) (numBytes - 1));
	    utfBytes[numBytes - 1] = '\0';
	    count = Tcl_UtfToUniChar(utfBytes, &result) + 1;
	}
	break;
    }

  done:
    if (readPtr != NULL) {
	*readPtr = count;
    }
    return Tcl_UniCharToUtf((int) result, dst);
}

/*
 *----------------------------------------------------------------------
 *
 * ParseComment --
 *
 *	Scans up to numBytes bytes starting at src, consuming a Tcl comment as
 *	defined by Tcl's parsing rules.
 *
 * Results:
 *	Records in parsePtr information about the parse. Returns the number of
 *	bytes consumed.
 *
 * Side effects:
 *	None.
 *
 *----------------------------------------------------------------------
 */

static int
ParseComment(
    const char *src,		/* First character to parse. */
    register int numBytes,	/* Max number of bytes to scan. */
    Tcl_Parse *parsePtr)	/* Information about parse in progress.
				 * Updated if parsing indicates an incomplete
				 * command. */
{
    register const char *p = src;

    while (numBytes) {
	char type;
	int scanned;

	do {
	    scanned = ParseWhiteSpace(p, numBytes,
		    &parsePtr->incomplete, &type);
	    p += scanned;
	    numBytes -= scanned;
	} while (numBytes && (*p == '\n') && (p++,numBytes--));

	if ((numBytes == 0) || (*p != '#')) {
	    break;
	}
	if (parsePtr->commentStart == NULL) {
	    parsePtr->commentStart = p;
	}

	while (numBytes) {
	    if (*p == '\\') {
		scanned = ParseWhiteSpace(p, numBytes, &parsePtr->incomplete,
			&type);
		if (scanned) {
		    p += scanned;
		    numBytes -= scanned;
		} else {
		    /*
		     * General backslash substitution in comments isn't part
		     * of the formal spec, but test parse-15.47 and history
		     * indicate that it has been the de facto rule. Don't
		     * change it now.
		     */

		    TclParseBackslash(p, numBytes, &scanned, NULL);
		    p += scanned;
		    numBytes -= scanned;
		}
	    } else {
		p++;
		numBytes--;
		if (p[-1] == '\n') {
		    break;
		}
	    }
	}
	parsePtr->commentSize = p - parsePtr->commentStart;
    }
    return (p - src);
}

/*
 *----------------------------------------------------------------------
 *
 * ParseTokens --
 *
 *	This function forms the heart of the Tcl parser. It parses one or more
 *	tokens from a string, up to a termination point specified by the
 *	caller. This function is used to parse unquoted command words (those
 *	not in quotes or braces), words in quotes, and array indices for
 *	variables. No more than numBytes bytes will be scanned.
 *
 * Results:
 *	Tokens are added to parsePtr and parsePtr->term is filled in with the
 *	address of the character that terminated the parse (the first one
 *	whose CHAR_TYPE matched mask or the character at parsePtr->end). The
 *	return value is TCL_OK if the parse completed successfully and
 *	TCL_ERROR otherwise. If a parse error occurs and parsePtr->interp is
 *	not NULL, then an error message is left in the interpreter's result.
 *
 * Side effects:
 *	None.
 *
 *----------------------------------------------------------------------
 */

static int
ParseTokens(
    register const char *src,	/* First character to parse. */
    register int numBytes,	/* Max number of bytes to scan. */
    int mask,			/* Specifies when to stop parsing. The parse
				 * stops at the first unquoted character whose
				 * CHAR_TYPE contains any of the bits in
				 * mask. */
    int flags,			/* OR-ed bits indicating what substitutions to
				 * perform: TCL_SUBST_COMMANDS,
				 * TCL_SUBST_VARIABLES, and
				 * TCL_SUBST_BACKSLASHES */
    Tcl_Parse *parsePtr)	/* Information about parse in progress.
				 * Updated with additional tokens and
				 * termination information. */
{
    char type;
    int originalTokens;
    int noSubstCmds = !(flags & TCL_SUBST_COMMANDS);
    int noSubstVars = !(flags & TCL_SUBST_VARIABLES);
    int noSubstBS = !(flags & TCL_SUBST_BACKSLASHES);
    Tcl_Token *tokenPtr;

    /*
     * Each iteration through the following loop adds one token of type
     * TCL_TOKEN_TEXT, TCL_TOKEN_BS, TCL_TOKEN_COMMAND, or TCL_TOKEN_VARIABLE
     * to parsePtr. For TCL_TOKEN_VARIABLE tokens, additional tokens are added
     * for the parsed variable name.
     */

    originalTokens = parsePtr->numTokens;
    while (numBytes && !((type = CHAR_TYPE(*src)) & mask)) {
	TclGrowParseTokenArray(parsePtr, 1);
	tokenPtr = &parsePtr->tokenPtr[parsePtr->numTokens];
	tokenPtr->start = src;
	tokenPtr->numComponents = 0;

	if ((type & TYPE_SUBS) == 0) {
	    /*
	     * This is a simple range of characters. Scan to find the end of
	     * the range.
	     */

	    while ((++src, --numBytes)
		    && !(CHAR_TYPE(*src) & (mask | TYPE_SUBS))) {
		/* empty loop */
	    }
	    tokenPtr->type = TCL_TOKEN_TEXT;
	    tokenPtr->size = src - tokenPtr->start;
	    parsePtr->numTokens++;
	} else if (*src == '$') {
	    int varToken;

	    if (noSubstVars) {
		tokenPtr->type = TCL_TOKEN_TEXT;
		tokenPtr->size = 1;
		parsePtr->numTokens++;
		src++;
		numBytes--;
		continue;
	    }

	    /*
	     * This is a variable reference.  Call Tcl_ParseVarName to do all
	     * the dirty work of parsing the name.
	     */

	    varToken = parsePtr->numTokens;
	    if (Tcl_ParseVarName(parsePtr->interp, src, numBytes, parsePtr,
		    1) != TCL_OK) {
		return TCL_ERROR;
	    }
	    src += parsePtr->tokenPtr[varToken].size;
	    numBytes -= parsePtr->tokenPtr[varToken].size;
	} else if (*src == '[') {
	    Tcl_Parse *nestedPtr;

	    if (noSubstCmds) {
		tokenPtr->type = TCL_TOKEN_TEXT;
		tokenPtr->size = 1;
		parsePtr->numTokens++;
		src++;
		numBytes--;
		continue;
	    }

	    /*
	     * Command substitution.  Call Tcl_ParseCommand recursively (and
	     * repeatedly) to parse the nested command(s), then throw away the
	     * parse information.
	     */

	    src++;
	    numBytes--;
	    nestedPtr = TclStackAlloc(parsePtr->interp, sizeof(Tcl_Parse));
	    while (1) {
		if (Tcl_ParseCommand(parsePtr->interp, src, numBytes, 1,
			nestedPtr) != TCL_OK) {
		    parsePtr->errorType = nestedPtr->errorType;
		    parsePtr->term = nestedPtr->term;
		    parsePtr->incomplete = nestedPtr->incomplete;
		    TclStackFree(parsePtr->interp, nestedPtr);
		    return TCL_ERROR;
		}
		src = nestedPtr->commandStart + nestedPtr->commandSize;
		numBytes = parsePtr->end - src;
		Tcl_FreeParse(nestedPtr);

		/*
		 * Check for the closing ']' that ends the command
		 * substitution. It must have been the last character of the
		 * parsed command.
		 */

		if ((nestedPtr->term < parsePtr->end)
			&& (*(nestedPtr->term) == ']')
			&& !(nestedPtr->incomplete)) {
		    break;
		}
		if (numBytes == 0) {
		    if (parsePtr->interp != NULL) {
			Tcl_SetResult(parsePtr->interp,
				"missing close-bracket", TCL_STATIC);
		    }
		    parsePtr->errorType = TCL_PARSE_MISSING_BRACKET;
		    parsePtr->term = tokenPtr->start;
		    parsePtr->incomplete = 1;
		    TclStackFree(parsePtr->interp, nestedPtr);
		    return TCL_ERROR;
		}
	    }
	    TclStackFree(parsePtr->interp, nestedPtr);
	    tokenPtr->type = TCL_TOKEN_COMMAND;
	    tokenPtr->size = src - tokenPtr->start;
	    parsePtr->numTokens++;
	} else if (*src == '\\') {
	    if (noSubstBS) {
		tokenPtr->type = TCL_TOKEN_TEXT;
		tokenPtr->size = 1;
		parsePtr->numTokens++;
		src++;
		numBytes--;
		continue;
	    }

	    /*
	     * Backslash substitution.
	     */

	    TclParseBackslash(src, numBytes, &tokenPtr->size, NULL);

	    if (tokenPtr->size == 1) {
		/*
		 * Just a backslash, due to end of string.
		 */

		tokenPtr->type = TCL_TOKEN_TEXT;
		parsePtr->numTokens++;
		src++;
		numBytes--;
		continue;
	    }

	    if (src[1] == '\n') {
		if (numBytes == 2) {
		    parsePtr->incomplete = 1;
		}

		/*
		 * Note: backslash-newline is special in that it is treated
		 * the same as a space character would be. This means that it
		 * could terminate the token.
		 */

		if (mask & TYPE_SPACE) {
		    if (parsePtr->numTokens == originalTokens) {
			goto finishToken;
		    }
		    break;
		}
	    }

	    tokenPtr->type = TCL_TOKEN_BS;
	    parsePtr->numTokens++;
	    src += tokenPtr->size;
	    numBytes -= tokenPtr->size;
	} else if (*src == 0) {
	    tokenPtr->type = TCL_TOKEN_TEXT;
	    tokenPtr->size = 1;
	    parsePtr->numTokens++;
	    src++;
	    numBytes--;
	} else {
	    Tcl_Panic("ParseTokens encountered unknown character");
	}
    }
    if (parsePtr->numTokens == originalTokens) {
	/*
	 * There was nothing in this range of text. Add an empty token for the
	 * empty range, so that there is always at least one token added.
	 */

	TclGrowParseTokenArray(parsePtr, 1);
	tokenPtr = &parsePtr->tokenPtr[parsePtr->numTokens];
	tokenPtr->start = src;
	tokenPtr->numComponents = 0;

    finishToken:
	tokenPtr->type = TCL_TOKEN_TEXT;
	tokenPtr->size = 0;
	parsePtr->numTokens++;
    }
    parsePtr->term = src;
    return TCL_OK;
}

/*
 *----------------------------------------------------------------------
 *
 * Tcl_FreeParse --
 *
 *	This function is invoked to free any dynamic storage that may have
 *	been allocated by a previous call to Tcl_ParseCommand.
 *
 * Results:
 *	None.
 *
 * Side effects:
 *	If there is any dynamically allocated memory in *parsePtr, it is
 *	freed.
 *
 *----------------------------------------------------------------------
 */

void
Tcl_FreeParse(
    Tcl_Parse *parsePtr)	/* Structure that was filled in by a previous
				 * call to Tcl_ParseCommand. */
{
    if (parsePtr->tokenPtr != parsePtr->staticTokens) {
	ckfree((char *) parsePtr->tokenPtr);
	parsePtr->tokenPtr = parsePtr->staticTokens;
    }
}

/*
 *----------------------------------------------------------------------
 *
 * Tcl_ParseVarName --
 *
 *	Given a string starting with a $ sign, parse off a variable name and
 *	return information about the parse. No more than numBytes bytes will
 *	be scanned.
 *
 * Results:
 *	The return value is TCL_OK if the command was parsed successfully and
 *	TCL_ERROR otherwise. If an error occurs and interp isn't NULL then an
 *	error message is left in its result. On a successful return, tokenPtr
 *	and numTokens fields of parsePtr are filled in with information about
 *	the variable name that was parsed. The "size" field of the first new
 *	token gives the total number of bytes in the variable name. Other
 *	fields in parsePtr are undefined.
 *
 * Side effects:
 *	If there is insufficient space in parsePtr to hold all the information
 *	about the command, then additional space is malloc-ed. If the function
 *	returns TCL_OK then the caller must eventually invoke Tcl_FreeParse to
 *	release any additional space that was allocated.
 *
 *----------------------------------------------------------------------
 */

int
Tcl_ParseVarName(
    Tcl_Interp *interp,		/* Interpreter to use for error reporting; if
				 * NULL, then no error message is provided. */
    const char *start,		/* Start of variable substitution string.
				 * First character must be "$". */
    register int numBytes,	/* Total number of bytes in string. If < 0,
				 * the string consists of all bytes up to the
				 * first null character. */
    Tcl_Parse *parsePtr,	/* Structure to fill in with information about
				 * the variable name. */
    int append)			/* Non-zero means append tokens to existing
				 * information in parsePtr; zero means ignore
				 * existing tokens in parsePtr and
				 * reinitialize it. */
{
    Tcl_Token *tokenPtr;
    register const char *src;
    unsigned char c;
    int varIndex, offset;
    Tcl_UniChar ch;
    unsigned array;

    if ((numBytes == 0) || (start == NULL)) {
	return TCL_ERROR;
    }
    if (numBytes < 0) {
	numBytes = strlen(start);
    }

    if (!append) {
	TclParseInit(interp, start, numBytes, parsePtr);
    }

    /*
     * Generate one token for the variable, an additional token for the name,
     * plus any number of additional tokens for the index, if there is one.
     */

    src = start;
    TclGrowParseTokenArray(parsePtr, 2);
    tokenPtr = &parsePtr->tokenPtr[parsePtr->numTokens];
    tokenPtr->type = TCL_TOKEN_VARIABLE;
    tokenPtr->start = src;
    varIndex = parsePtr->numTokens;
    parsePtr->numTokens++;
    tokenPtr++;
    src++;
    numBytes--;
    if (numBytes == 0) {
	goto justADollarSign;
    }
    tokenPtr->type = TCL_TOKEN_TEXT;
    tokenPtr->start = src;
    tokenPtr->numComponents = 0;

    /*
     * The name of the variable can have three forms:
     * 1. The $ sign is followed by an open curly brace. Then the variable
     *	  name is everything up to the next close curly brace, and the
     *	  variable is a scalar variable.
     * 2. The $ sign is not followed by an open curly brace. Then the variable
     *	  name is everything up to the next character that isn't a letter,
     *	  digit, or underscore. :: sequences are also considered part of the
     *	  variable name, in order to support namespaces. If the following
     *	  character is an open parenthesis, then the information between
     *	  parentheses is the array element name.
     * 3. The $ sign is followed by something that isn't a letter, digit, or
     *	  underscore: in this case, there is no variable name and the token is
     *	  just "$".
     */

    if (*src == '{') {
	src++;
	numBytes--;
	tokenPtr->type = TCL_TOKEN_TEXT;
	tokenPtr->start = src;
	tokenPtr->numComponents = 0;

	while (numBytes && (*src != '}')) {
	    numBytes--;
	    src++;
	}
	if (numBytes == 0) {
	    if (parsePtr->interp != NULL) {
		Tcl_SetResult(parsePtr->interp,
			"missing close-brace for variable name", TCL_STATIC);
	    }
	    parsePtr->errorType = TCL_PARSE_MISSING_VAR_BRACE;
	    parsePtr->term = tokenPtr->start-1;
	    parsePtr->incomplete = 1;
	    goto error;
	}
	tokenPtr->size = src - tokenPtr->start;
	tokenPtr[-1].size = src - tokenPtr[-1].start;
	parsePtr->numTokens++;
	src++;
    } else {
	tokenPtr->type = TCL_TOKEN_TEXT;
	tokenPtr->start = src;
	tokenPtr->numComponents = 0;

	while (numBytes) {
	    if (Tcl_UtfCharComplete(src, numBytes)) {
		offset = Tcl_UtfToUniChar(src, &ch);
	    } else {
		char utfBytes[TCL_UTF_MAX];

		memcpy(utfBytes, src, (size_t) numBytes);
		utfBytes[numBytes] = '\0';
		offset = Tcl_UtfToUniChar(utfBytes, &ch);
	    }
	    c = UCHAR(ch);
	    if (isalnum(c) || (c == '_')) {	/* INTL: ISO only, UCHAR. */
		src += offset;
		numBytes -= offset;
		continue;
	    }
	    if ((c == ':') && (numBytes != 1) && (src[1] == ':')) {
		src += 2;
		numBytes -= 2;
		while (numBytes && (*src == ':')) {
		    src++;
		    numBytes--;
		}
		continue;
	    }
	    break;
	}

	/*
	 * Support for empty array names here.
	 */

	array = (numBytes && (*src == '('));
	tokenPtr->size = src - tokenPtr->start;
	if ((tokenPtr->size == 0) && !array) {
	    goto justADollarSign;
	}
	parsePtr->numTokens++;
	if (array) {
	    /*
	     * This is a reference to an array element. Call ParseTokens
	     * recursively to parse the element name, since it could contain
	     * any number of substitutions.
	     */

	    if (TCL_OK != ParseTokens(src+1, numBytes-1, TYPE_CLOSE_PAREN,
		    TCL_SUBST_ALL, parsePtr)) {
		goto error;
	    }
	    if ((parsePtr->term == src+numBytes) || (*parsePtr->term != ')')){
		if (parsePtr->interp != NULL) {
		    Tcl_SetResult(parsePtr->interp, "missing )",
			    TCL_STATIC);
		}
		parsePtr->errorType = TCL_PARSE_MISSING_PAREN;
		parsePtr->term = src;
		parsePtr->incomplete = 1;
		goto error;
	    }
	    src = parsePtr->term + 1;
	}
    }
    tokenPtr = &parsePtr->tokenPtr[varIndex];
    tokenPtr->size = src - tokenPtr->start;
    tokenPtr->numComponents = parsePtr->numTokens - (varIndex + 1);
    return TCL_OK;

    /*
     * The dollar sign isn't followed by a variable name. Replace the
     * TCL_TOKEN_VARIABLE token with a TCL_TOKEN_TEXT token for the dollar
     * sign.
     */

  justADollarSign:
    tokenPtr = &parsePtr->tokenPtr[varIndex];
    tokenPtr->type = TCL_TOKEN_TEXT;
    tokenPtr->size = 1;
    tokenPtr->numComponents = 0;
    return TCL_OK;

  error:
    Tcl_FreeParse(parsePtr);
    return TCL_ERROR;
}

/*
 *----------------------------------------------------------------------
 *
 * Tcl_ParseVar --
 *
 *	Given a string starting with a $ sign, parse off a variable name and
 *	return its value.
 *
 * Results:
 *	The return value is the contents of the variable given by the leading
 *	characters of string. If termPtr isn't NULL, *termPtr gets filled in
 *	with the address of the character just after the last one in the
 *	variable specifier. If the variable doesn't exist, then the return
 *	value is NULL and an error message will be left in interp's result.
 *
 * Side effects:
 *	None.
 *
 *----------------------------------------------------------------------
 */

const char *
Tcl_ParseVar(
    Tcl_Interp *interp,		/* Context for looking up variable. */
    register const char *start,	/* Start of variable substitution. First
				 * character must be "$". */
    const char **termPtr)	/* If non-NULL, points to word to fill in with
				 * character just after last one in the
				 * variable specifier. */
{
    register Tcl_Obj *objPtr;
    int code;
    Tcl_Parse *parsePtr = TclStackAlloc(interp, sizeof(Tcl_Parse));

    if (Tcl_ParseVarName(interp, start, -1, parsePtr, 0) != TCL_OK) {
	TclStackFree(interp, parsePtr);
	return NULL;
    }

    if (termPtr != NULL) {
	*termPtr = start + parsePtr->tokenPtr->size;
    }
    if (parsePtr->numTokens == 1) {
	/*
	 * There isn't a variable name after all: the $ is just a $.
	 */

	TclStackFree(interp, parsePtr);
	return "$";
    }

    code = TclSubstTokens(interp, parsePtr->tokenPtr, parsePtr->numTokens,
	    NULL, 1, NULL, NULL);
    TclStackFree(interp, parsePtr);
    if (code != TCL_OK) {
	return NULL;
    }
    objPtr = Tcl_GetObjResult(interp);

    /*
     * At this point we should have an object containing the value of a
     * variable. Just return the string from that object.
     *
     * This should have returned the object for the user to manage, but
     * instead we have some weak reference to the string value in the object,
     * which is why we make sure the object exists after resetting the result.
     * This isn't ideal, but it's the best we can do with the current
     * documented interface. -- hobbs
     */

    if (!Tcl_IsShared(objPtr)) {
	Tcl_IncrRefCount(objPtr);
    }
    Tcl_ResetResult(interp);
    return TclGetString(objPtr);
}

/*
 *----------------------------------------------------------------------
 *
 * Tcl_ParseBraces --
 *
 *	Given a string in braces such as a Tcl command argument or a string
 *	value in a Tcl expression, this function parses the string and returns
 *	information about the parse. No more than numBytes bytes will be
 *	scanned.
 *
 * Results:
 *	The return value is TCL_OK if the string was parsed successfully and
 *	TCL_ERROR otherwise. If an error occurs and interp isn't NULL then an
 *	error message is left in its result. On a successful return, tokenPtr
 *	and numTokens fields of parsePtr are filled in with information about
 *	the string that was parsed. Other fields in parsePtr are undefined.
 *	termPtr is set to point to the character just after the last one in
 *	the braced string.
 *
 * Side effects:
 *	If there is insufficient space in parsePtr to hold all the information
 *	about the command, then additional space is malloc-ed. If the function
 *	returns TCL_OK then the caller must eventually invoke Tcl_FreeParse to
 *	release any additional space that was allocated.
 *
 *----------------------------------------------------------------------
 */

int
Tcl_ParseBraces(
    Tcl_Interp *interp,		/* Interpreter to use for error reporting; if
				 * NULL, then no error message is provided. */
    const char *start,		/* Start of string enclosed in braces. The
				 * first character must be {'. */
    register int numBytes,	/* Total number of bytes in string. If < 0,
				 * the string consists of all bytes up to the
				 * first null character. */
    register Tcl_Parse *parsePtr,
				/* Structure to fill in with information about
				 * the string. */
    int append,			/* Non-zero means append tokens to existing
				 * information in parsePtr; zero means ignore
				 * existing tokens in parsePtr and
				 * reinitialize it. */
    const char **termPtr)	/* If non-NULL, points to word in which to
				 * store a pointer to the character just after
				 * the terminating '}' if the parse was
				 * successful. */
{
    Tcl_Token *tokenPtr;
    register const char *src;
    int startIndex, level, length;

    if ((numBytes == 0) || (start == NULL)) {
	return TCL_ERROR;
    }
    if (numBytes < 0) {
	numBytes = strlen(start);
    }

    if (!append) {
	TclParseInit(interp, start, numBytes, parsePtr);
    }

    src = start;
    startIndex = parsePtr->numTokens;

    TclGrowParseTokenArray(parsePtr, 1);
    tokenPtr = &parsePtr->tokenPtr[startIndex];
    tokenPtr->type = TCL_TOKEN_TEXT;
    tokenPtr->start = src+1;
    tokenPtr->numComponents = 0;
    level = 1;
    while (1) {
	while (++src, --numBytes) {
	    if (CHAR_TYPE(*src) != TYPE_NORMAL) {
		break;
	    }
	}
	if (numBytes == 0) {
	    goto missingBraceError;
	}

	switch (*src) {
	case '{':
	    level++;
	    break;
	case '}':
	    if (--level == 0) {
		/*
		 * Decide if we need to finish emitting a partially-finished
		 * token. There are 3 cases:
		 *     {abc \newline xyz} or {xyz}
		 *		- finish emitting "xyz" token
		 *     {abc \newline}
		 *		- don't emit token after \newline
		 *     {}	- finish emitting zero-sized token
		 *
		 * The last case ensures that there is a token (even if empty)
		 * that describes the braced string.
		 */

		if ((src != tokenPtr->start)
			|| (parsePtr->numTokens == startIndex)) {
		    tokenPtr->size = (src - tokenPtr->start);
		    parsePtr->numTokens++;
		}
		if (termPtr != NULL) {
		    *termPtr = src+1;
		}
		return TCL_OK;
	    }
	    break;
	case '\\':
	    TclParseBackslash(src, numBytes, &length, NULL);
	    if ((length > 1) && (src[1] == '\n')) {
		/*
		 * A backslash-newline sequence must be collapsed, even inside
		 * braces, so we have to split the word into multiple tokens
		 * so that the backslash-newline can be represented
		 * explicitly.
		 */

		if (numBytes == 2) {
		    parsePtr->incomplete = 1;
		}
		tokenPtr->size = (src - tokenPtr->start);
		if (tokenPtr->size != 0) {
		    parsePtr->numTokens++;
		}
		TclGrowParseTokenArray(parsePtr, 2);
		tokenPtr = &parsePtr->tokenPtr[parsePtr->numTokens];
		tokenPtr->type = TCL_TOKEN_BS;
		tokenPtr->start = src;
		tokenPtr->size = length;
		tokenPtr->numComponents = 0;
		parsePtr->numTokens++;

		src += length - 1;
		numBytes -= length - 1;
		tokenPtr++;
		tokenPtr->type = TCL_TOKEN_TEXT;
		tokenPtr->start = src + 1;
		tokenPtr->numComponents = 0;
	    } else {
		src += length - 1;
		numBytes -= length - 1;
	    }
	    break;
	}
    }

  missingBraceError:
    parsePtr->errorType = TCL_PARSE_MISSING_BRACE;
    parsePtr->term = start;
    parsePtr->incomplete = 1;
    if (parsePtr->interp == NULL) {
	/*
	 * Skip straight to the exit code since we have no interpreter to put
	 * error message in.
	 */

	goto error;
    }

    Tcl_SetResult(parsePtr->interp, "missing close-brace", TCL_STATIC);

    /*
     * Guess if the problem is due to comments by searching the source string
     * for a possible open brace within the context of a comment. Since we
     * aren't performing a full Tcl parse, just look for an open brace
     * preceded by a '<whitespace>#' on the same line.
     */

    {
	register int openBrace = 0;

	while (--src > start) {
	    switch (*src) {
	    case '{':
		openBrace = 1;
		break;
	    case '\n':
		openBrace = 0;
		break;
	    case '#' :
		if (openBrace && isspace(UCHAR(src[-1]))) {
		    Tcl_AppendResult(parsePtr->interp,
			    ": possible unbalanced brace in comment", NULL);
		    goto error;
		}
		break;
	    }
	}
    }

  error:
    Tcl_FreeParse(parsePtr);
    return TCL_ERROR;
}

/*
 *----------------------------------------------------------------------
 *
 * Tcl_ParseQuotedString --
 *
 *	Given a double-quoted string such as a quoted Tcl command argument or
 *	a quoted value in a Tcl expression, this function parses the string
 *	and returns information about the parse. No more than numBytes bytes
 *	will be scanned.
 *
 * Results:
 *	The return value is TCL_OK if the string was parsed successfully and
 *	TCL_ERROR otherwise. If an error occurs and interp isn't NULL then an
 *	error message is left in its result. On a successful return, tokenPtr
 *	and numTokens fields of parsePtr are filled in with information about
 *	the string that was parsed. Other fields in parsePtr are undefined.
 *	termPtr is set to point to the character just after the quoted
 *	string's terminating close-quote.
 *
 * Side effects:
 *	If there is insufficient space in parsePtr to hold all the information
 *	about the command, then additional space is malloc-ed. If the function
 *	returns TCL_OK then the caller must eventually invoke Tcl_FreeParse to
 *	release any additional space that was allocated.
 *
 *----------------------------------------------------------------------
 */

int
Tcl_ParseQuotedString(
    Tcl_Interp *interp,		/* Interpreter to use for error reporting; if
				 * NULL, then no error message is provided. */
    const char *start,		/* Start of the quoted string. The first
				 * character must be '"'. */
    register int numBytes,	/* Total number of bytes in string. If < 0,
				 * the string consists of all bytes up to the
				 * first null character. */
    register Tcl_Parse *parsePtr,
				/* Structure to fill in with information about
				 * the string. */
    int append,			/* Non-zero means append tokens to existing
				 * information in parsePtr; zero means ignore
				 * existing tokens in parsePtr and
				 * reinitialize it. */
    const char **termPtr)	/* If non-NULL, points to word in which to
				 * store a pointer to the character just after
				 * the quoted string's terminating close-quote
				 * if the parse succeeds. */
{
    if ((numBytes == 0) || (start == NULL)) {
	return TCL_ERROR;
    }
    if (numBytes < 0) {
	numBytes = strlen(start);
    }

    if (!append) {
	TclParseInit(interp, start, numBytes, parsePtr);
    }

    if (TCL_OK != ParseTokens(start+1, numBytes-1, TYPE_QUOTE, TCL_SUBST_ALL,
	    parsePtr)) {
	goto error;
    }
    if (*parsePtr->term != '"') {
	if (parsePtr->interp != NULL) {
	    Tcl_SetResult(parsePtr->interp, "missing \"", TCL_STATIC);
	}
	parsePtr->errorType = TCL_PARSE_MISSING_QUOTE;
	parsePtr->term = start;
	parsePtr->incomplete = 1;
	goto error;
    }
    if (termPtr != NULL) {
	*termPtr = (parsePtr->term + 1);
    }
    return TCL_OK;

  error:
    Tcl_FreeParse(parsePtr);
    return TCL_ERROR;
}

/*
 *----------------------------------------------------------------------
 *
 * TclSubstParse --
 *
 *	Token parser used by the [subst] command. Parses the string made up of
 *	'numBytes' bytes starting at 'bytes'. Parsing is controlled by the
 *	flags argument to provide support for the -nobackslashes, -nocommands,
 *	and -novariables options, as represented by the flag values
 *	TCL_SUBST_BACKSLASHES, TCL_SUBST_COMMANDS, TCL_SUBST_VARIABLES.
 *	
 * Results:
 *	None.
 *
 * Side effects:

 *	The Tcl_Parse struct '*parsePtr' is filled with parse results.
 *	The caller is expected to eventually call Tcl_FreeParse() to properly
 *	cleanup the value written there.
 *	If a parse error occurs, the Tcl_InterpState value '*statePtr' is
 *	filled with the state created by that error. When *statePtr is written
 *	to, the caller is expected to make the required calls to either
 *	Tcl_RestoreInterpState() or Tcl_DiscardInterpState() to dispose of the
 *	value written there.
 *
 *----------------------------------------------------------------------
 */

void
TclSubstParse(
    Tcl_Interp *interp,
    const char *bytes,
    int numBytes,
    int flags,
    Tcl_Parse *parsePtr,
    Tcl_InterpState *statePtr)
{
    int length = numBytes;
    const char *p = bytes;

    TclParseInit(interp, p, length, parsePtr);

    /*
     * First parse the string rep of objPtr, as if it were enclosed as a
     * "-quoted word in a normal Tcl command. Honor flags that selectively
     * inhibit types of substitution.
     */

    if (TCL_OK != ParseTokens(p, length, /* mask */ 0, flags, parsePtr)) {
	/*
	 * There was a parse error. Save the interpreter state for possible
	 * error reporting later.
	 */

	*statePtr = Tcl_SaveInterpState(interp, TCL_ERROR);

	/*
	 * We need to re-parse to get the portion of the string we can [subst]
	 * before the parse error. Sadly, all the Tcl_Token's created by the
	 * first parse attempt are gone, freed according to the public spec
	 * for the Tcl_Parse* routines. The only clue we have is parse.term,
	 * which points to either the unmatched opener, or to characters that
	 * follow a close brace or close quote.
	 *
	 * Call ParseTokens again, working on the string up to parse.term.
	 * Keep repeating until we get a good parse on a prefix.
	 */

	do {
	    parsePtr->numTokens = 0;
	    parsePtr->tokensAvailable = NUM_STATIC_TOKENS;
	    parsePtr->end = parsePtr->term;
	    parsePtr->incomplete = 0;
	    parsePtr->errorType = TCL_PARSE_SUCCESS;
	} while (TCL_OK !=
		ParseTokens(p, parsePtr->end - p, 0, flags, parsePtr));

	/*
	 * The good parse will have to be followed by {, (, or [.
	 */

	switch (*(parsePtr->term)) {
	case '{':
	    /*
	     * Parse error was a missing } in a ${varname} variable
	     * substitution at the toplevel. We will subst everything up to
	     * that broken variable substitution before reporting the parse
	     * error. Substituting the leftover '$' will have no side-effects,
	     * so the current token stream is fine.
	     */
	    break;

	case '(':
	    /*
	     * Parse error was during the parsing of the index part of an
	     * array variable substitution at the toplevel.
	     */

	    if (*(parsePtr->term - 1) == '$') {
		/*
		 * Special case where removing the array index left us with
		 * just a dollar sign (array variable with name the empty
		 * string as its name), instead of with a scalar variable
		 * reference.
		 *
		 * As in the previous case, existing token stream is OK.
		 */
	    } else {
		/*
		 * The current parse includes a successful parse of a scalar
		 * variable substitution where there should have been an array
		 * variable substitution. We remove that mistaken part of the
		 * parse before moving on. A scalar variable substitution is
		 * two tokens.
		 */

		Tcl_Token *varTokenPtr =
			parsePtr->tokenPtr + parsePtr->numTokens - 2;

		if (varTokenPtr->type != TCL_TOKEN_VARIABLE) {
		    Tcl_Panic("TclSubstParse: programming error");
		}
		if (varTokenPtr[1].type != TCL_TOKEN_TEXT) {
		    Tcl_Panic("TclSubstParse: programming error");
		}
		parsePtr->numTokens -= 2;
	    }
	    break;
	case '[':
	    /*
	     * Parse error occurred during parsing of a toplevel command
	     * substitution.
	     */

	    parsePtr->end = p + length;
	    p = parsePtr->term + 1;
	    length = parsePtr->end - p;
	    if (length == 0) {
		/*
		 * No commands, just an unmatched [. As in previous cases,
		 * existing token stream is OK.
		 */
	    } else {
		/*
		 * We want to add the parsing of as many commands as we can
		 * within that substitution until we reach the actual parse
		 * error. We'll do additional parsing to determine what length
		 * to claim for the final TCL_TOKEN_COMMAND token.
		 */

		Tcl_Token *tokenPtr;
		const char *lastTerm = parsePtr->term;
		Tcl_Parse *nestedPtr =
			TclStackAlloc(interp, sizeof(Tcl_Parse));

		while (TCL_OK ==
			Tcl_ParseCommand(NULL, p, length, 0, nestedPtr)) {
		    Tcl_FreeParse(nestedPtr);
		    p = nestedPtr->term + (nestedPtr->term < nestedPtr->end);
		    length = nestedPtr->end - p;
		    if ((length == 0) && (nestedPtr->term == nestedPtr->end)) {
			/*
			 * If we run out of string, blame the missing close
			 * bracket on the last command, and do not evaluate it
			 * during substitution.
			 */

			break;
		    }
		    lastTerm = nestedPtr->term;
		}
		TclStackFree(interp, nestedPtr);

		if (lastTerm == parsePtr->term) {
		    /*
		     * Parse error in first command. No commands to subst, add
		     * no more tokens.
		     */
		    break;
		}

		/*
		 * Create a command substitution token for whatever commands
		 * got parsed.
		 */

		TclGrowParseTokenArray(parsePtr, 1);
		tokenPtr = &(parsePtr->tokenPtr[parsePtr->numTokens]);
		tokenPtr->start = parsePtr->term;
		tokenPtr->numComponents = 0;
		tokenPtr->type = TCL_TOKEN_COMMAND;
		tokenPtr->size = lastTerm - tokenPtr->start + 1;
		parsePtr->numTokens++;
	    }
	    break;

	default:
	    Tcl_Panic("bad parse in TclSubstParse: %c", p[length]);
	}
    }
}

/*
 *----------------------------------------------------------------------
 *
 * TclSubstTokens --
 *
 *	Accepts an array of count Tcl_Token's, and creates a result value in
 *	the interp from concatenating the results of performing Tcl
 *	substitution on each Tcl_Token. Substitution is interrupted if any
 *	non-TCL_OK completion code arises.
 *
 * Results:
 *	The return value is a standard Tcl completion code. The result in
 *	interp is the substituted value, or an error message if TCL_ERROR is
 *	returned. If tokensLeftPtr is not NULL, then it points to an int where
 *	the number of tokens remaining to be processed is written.
 *
 * Side effects:
 *	Can be anything, depending on the types of substitution done.
 *
 *----------------------------------------------------------------------
 */

int
TclSubstTokens(
    Tcl_Interp *interp,		/* Interpreter in which to lookup variables,
				 * execute nested commands, and report
				 * errors. */
    Tcl_Token *tokenPtr,	/* Pointer to first in an array of tokens to
				 * evaluate and concatenate. */
    int count,			/* Number of tokens to consider at tokenPtr.
				 * Must be at least 1. */
    int *tokensLeftPtr,		/* If not NULL, points to memory where an
				 * integer representing the number of tokens
				 * left to be substituted will be written */
    int line,			/* The line the script starts on. */
    int *clNextOuter,		/* Information about an outer context for */
    const char *outerScript)	/* continuation line data. This is set by
				 * EvalEx() to properly handle [...]-nested
				 * commands. The 'outerScript' refers to the
				 * most-outer script containing the embedded
				 * command, which is refered to by 'script'.
				 * The 'clNextOuter' refers to the current
				 * entry in the table of continuation lines in
				 * this "master script", and the character
				 * offsets are relative to the 'outerScript'
				 * as well.
				 *
				 * If outerScript == script, then this call is
				 * for words in the outer-most script or
				 * command. See Tcl_EvalEx and TclEvalObjEx
				 * for the places generating arguments for
				 * which this is true. */
{
    Tcl_Obj *result;
    int code = TCL_OK;
#define NUM_STATIC_POS 20
    int isLiteral, maxNumCL, numCL, i, adjust;
    int *clPosition = NULL;
    Interp *iPtr = (Interp *) interp;
    int inFile = iPtr->evalFlags & TCL_EVAL_FILE;

    /*
     * Each pass through this loop will substitute one token, and its
     * components, if any. The only thing tricky here is that we go to some
     * effort to pass Tcl_Obj's through untouched, to avoid string copying and
     * Tcl_Obj creation if possible, to aid performance and limit shimmering.
     *
     * Further optimization opportunities might be to check for the equivalent
     * of Tcl_SetObjResult(interp, Tcl_GetObjResult(interp)) and omit them.
     */

    /*
     * For the handling of continuation lines in literals we first check if
     * this is actually a literal. For if not we can forego the additional
     * processing. Otherwise we pre-allocate a small table to store the
     * locations of all continuation lines we find in this literal, if any.
     * The table is extended if needed.
     */

    numCL = 0;
    maxNumCL = 0;
    isLiteral = 1;
    for (i=0 ; i < count; i++) {
	if ((tokenPtr[i].type != TCL_TOKEN_TEXT)
		&& (tokenPtr[i].type != TCL_TOKEN_BS)) {
	    isLiteral = 0;
	    break;
	}
    }

    if (isLiteral) {
	maxNumCL = NUM_STATIC_POS;
	clPosition = (int *) ckalloc(maxNumCL * sizeof(int));
    }

    adjust = 0;
    result = NULL;
    for (; count>0 && code==TCL_OK ; count--, tokenPtr++) {
	Tcl_Obj *appendObj = NULL;
	const char *append = NULL;
	int appendByteLength = 0;
	char utfCharBytes[TCL_UTF_MAX];

	switch (tokenPtr->type) {
	case TCL_TOKEN_TEXT:
	    append = tokenPtr->start;
	    appendByteLength = tokenPtr->size;
	    break;

	case TCL_TOKEN_BS:
	    appendByteLength = Tcl_UtfBackslash(tokenPtr->start, NULL,
		    utfCharBytes);
	    append = utfCharBytes;

	    /*
	     * If the backslash sequence we found is in a literal, and
	     * represented a continuation line, we compute and store its
	     * location (as char offset to the beginning of the _result_
	     * script). We may have to extend the table of locations.
	     *
	     * Note that the continuation line information is relevant even if
	     * the word we are processing is not a literal, as it can affect
	     * nested commands. See the branch for TCL_TOKEN_COMMAND below,
	     * where the adjustment we are tracking here is taken into
	     * account. The good thing is that we do not need a table of
	     * everything, just the number of lines we have to add as
	     * correction.
	     */

	    if ((appendByteLength == 1) && (utfCharBytes[0] == ' ')
		    && (tokenPtr->start[1] == '\n')) {
		if (isLiteral) {
		    int clPos;

		    if (result == 0) {
			clPos = 0;
		    } else {
			Tcl_GetStringFromObj(result, &clPos);
		    }

		    if (numCL >= maxNumCL) {
			maxNumCL *= 2;
			clPosition = (int *) ckrealloc((char *) clPosition,
				maxNumCL * sizeof(int));
		    }
		    clPosition[numCL] = clPos;
		    numCL++;
		}
		adjust++;
	    }
	    break;

	case TCL_TOKEN_COMMAND: {
	    /* TIP #280: Transfer line information to nested command */
	    iPtr->numLevels++;
	    code = TclInterpReady(interp);
	    if (code == TCL_OK) {
		/*
		 * Test cases: info-30.{6,8,9}
		 */

		int theline;

		TclAdvanceContinuations(&line, &clNextOuter,
			tokenPtr->start - outerScript);
		theline = line + adjust;
		code = TclEvalEx(interp, tokenPtr->start+1, tokenPtr->size-2,
			0, theline, clNextOuter, outerScript);

		TclAdvanceLines(&line, tokenPtr->start+1,
			tokenPtr->start + tokenPtr->size - 1);

		/*
		 * Restore flag reset by nested eval for future bracketed
		 * commands and their cmdframe setup
		 */

		if (inFile) {
		    iPtr->evalFlags |= TCL_EVAL_FILE;
		}
	    }
	    iPtr->numLevels--;
	    TclResetCancellation(interp, 0);
	    appendObj = Tcl_GetObjResult(interp);
	    break;
	}

	case TCL_TOKEN_VARIABLE: {
	    Tcl_Obj *arrayIndex = NULL;
	    Tcl_Obj *varName = NULL;

	    if (tokenPtr->numComponents > 1) {
		/*
		 * Subst the index part of an array variable reference.
		 */

		code = TclSubstTokens(interp, tokenPtr+2,
			tokenPtr->numComponents - 1, NULL, line, NULL, NULL);
		arrayIndex = Tcl_GetObjResult(interp);
		Tcl_IncrRefCount(arrayIndex);
	    }

	    if (code == TCL_OK) {
		varName = Tcl_NewStringObj(tokenPtr[1].start,
			tokenPtr[1].size);
		appendObj = Tcl_ObjGetVar2(interp, varName, arrayIndex,
			TCL_LEAVE_ERR_MSG);
		Tcl_DecrRefCount(varName);
		if (appendObj == NULL) {
		    code = TCL_ERROR;
		}
	    }

	    switch (code) {
	    case TCL_OK:	/* Got value */
	    case TCL_ERROR:	/* Already have error message */
	    case TCL_BREAK:	/* Will not substitute anyway */
	    case TCL_CONTINUE:	/* Will not substitute anyway */
		break;
	    default:
		/*
		 * All other return codes, we will subst the result from the
		 * code-throwing evaluation.
		 */

		appendObj = Tcl_GetObjResult(interp);
	    }

	    if (arrayIndex != NULL) {
		Tcl_DecrRefCount(arrayIndex);
	    }
	    count -= tokenPtr->numComponents;
	    tokenPtr += tokenPtr->numComponents;
	    break;
	}

	default:
	    Tcl_Panic("unexpected token type in TclSubstTokens: %d",
		    tokenPtr->type);
	}

	if ((code == TCL_BREAK) || (code == TCL_CONTINUE)) {
	    /*
	     * Inhibit substitution.
	     */
	    continue;
	}

	if (result == NULL) {
	    /*
	     * First pass through. If we have a Tcl_Obj, just use it. If not,
	     * create one from our string.
	     */

	    if (appendObj != NULL) {
		result = appendObj;
	    } else {
		result = Tcl_NewStringObj(append, appendByteLength);
	    }
	    Tcl_IncrRefCount(result);
	} else {
	    /*
	     * Subsequent passes. Append to result.
	     */

	    if (Tcl_IsShared(result)) {
		Tcl_DecrRefCount(result);
		result = Tcl_DuplicateObj(result);
		Tcl_IncrRefCount(result);
	    }
	    if (appendObj != NULL) {
		Tcl_AppendObjToObj(result, appendObj);
	    } else {
		Tcl_AppendToObj(result, append, appendByteLength);
	    }
	}
    }

    if (code != TCL_ERROR) {		/* Keep error message in result! */
	if (result != NULL) {
	    Tcl_SetObjResult(interp, result);

	    /*
	     * If the code found continuation lines (which implies that this
	     * word is a literal), then we store the accumulated table of
	     * locations in the thread-global data structure for the bytecode
	     * compiler to find later, assuming that the literal is a script
	     * which will be compiled.
	     */

	    if (numCL) {
		TclContinuationsEnter(result, numCL, clPosition);
	    }

	    /*
	     * Release the temp table we used to collect the locations of
	     * continuation lines, if any.
	     */

	    if (maxNumCL) {
		ckfree((char *) clPosition);
	    }
	} else {
	    Tcl_ResetResult(interp);
	}
    }
    if (tokensLeftPtr != NULL) {
	*tokensLeftPtr = count;
    }
    if (result != NULL) {
	Tcl_DecrRefCount(result);
    }
    return code;
}

/*
 *----------------------------------------------------------------------
 *
 * CommandComplete --
 *
 *	This function is shared by TclCommandComplete and
 *	Tcl_ObjCommandComplete; it does all the real work of seeing whether a
 *	script is complete
 *
 * Results:
 *	1 is returned if the script is complete, 0 if there are open
 *	delimiters such as " or (. 1 is also returned if there is a parse
 *	error in the script other than unmatched delimiters.
 *
 * Side effects:
 *	None.
 *
 *----------------------------------------------------------------------
 */

static inline int
CommandComplete(
    const char *script,		/* Script to check. */
    int numBytes)		/* Number of bytes in script. */
{
    Tcl_Parse parse;
    const char *p, *end;
    int result;

    p = script;
    end = p + numBytes;
    while (Tcl_ParseCommand(NULL, p, end - p, 0, &parse) == TCL_OK) {
	p = parse.commandStart + parse.commandSize;
	if (p >= end) {
	    break;
	}
	Tcl_FreeParse(&parse);
    }
    if (parse.incomplete) {
	result = 0;
    } else {
	result = 1;
    }
    Tcl_FreeParse(&parse);
    return result;
}

/*
 *----------------------------------------------------------------------
 *
 * Tcl_CommandComplete --
 *
 *	Given a partial or complete Tcl script, this function determines
 *	whether the script is complete in the sense of having matched braces
 *	and quotes and brackets.
 *
 * Results:
 *	1 is returned if the script is complete, 0 otherwise. 1 is also
 *	returned if there is a parse error in the script other than unmatched
 *	delimiters.
 *
 * Side effects:
 *	None.
 *
 *----------------------------------------------------------------------
 */

int
Tcl_CommandComplete(
    const char *script)		/* Script to check. */
{
    return CommandComplete(script, (int) strlen(script));
}

/*
 *----------------------------------------------------------------------
 *
 * TclObjCommandComplete --
 *
 *	Given a partial or complete Tcl command in a Tcl object, this function
 *	determines whether the command is complete in the sense of having
 *	matched braces and quotes and brackets.
 *
 * Results:
 *	1 is returned if the command is complete, 0 otherwise.
 *
 * Side effects:
 *	None.
 *
 *----------------------------------------------------------------------
 */

int
TclObjCommandComplete(
    Tcl_Obj *objPtr)		/* Points to object holding script to
				 * check. */
{
    int length;
    const char *script = Tcl_GetStringFromObj(objPtr, &length);

    return CommandComplete(script, length);
}

/*
 *----------------------------------------------------------------------
 *
 * TclIsLocalScalar --
 *
 *	Check to see if a given string is a legal scalar variable name with no
 *	namespace qualifiers or substitutions.
 *
 * Results:
 *	Returns 1 if the variable is a local scalar.
 *
 * Side effects:
 *	None.
 *
 *----------------------------------------------------------------------
 */

int
TclIsLocalScalar(
    const char *src,
    int len)
{
    const char *p;
    const char *lastChar = src + (len - 1);

    for (p=src ; p<=lastChar ; p++) {
	if ((CHAR_TYPE(*p) != TYPE_NORMAL)
		&& (CHAR_TYPE(*p) != TYPE_COMMAND_END)) {
	    /*
	     * TCL_COMMAND_END is returned for the last character of the
	     * string. By this point we know it isn't an array or namespace
	     * reference.
	     */

	    return 0;
	}
	if (*p == '(') {
	    if (*lastChar == ')') {	/* We have an array element */
		return 0;
	    }
	} else if (*p == ':') {
	    if ((p != lastChar) && *(p+1) == ':') {	/* qualified name */
		return 0;
	    }
	}
    }

    return 1;
}

/*
 * Local Variables:
 * mode: c
 * c-basic-offset: 4
 * fill-column: 78
 * End:
 */<|MERGE_RESOLUTION|>--- conflicted
+++ resolved
@@ -11,11 +11,6 @@
  *
  * See the file "license.terms" for information on usage and redistribution of
  * this file, and for a DISCLAIMER OF ALL WARRANTIES.
-<<<<<<< HEAD
- *
-=======
->>>>>>> 09374559
- */
 
 #include "tclInt.h"
 
