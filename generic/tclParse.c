--- conflicted
+++ resolved
@@ -683,19 +683,10 @@
     Tcl_Size numBytes,		/* Total number of bytes in string. If -1,
 				 * the script consists of all bytes up to the
 				 * first null character. */
-<<<<<<< HEAD
     int flags,			/* Bit flags to control details of the parsing.
 				 * Only the PARSE_NESTED flag has an effect
 				 * here.  Other flags are passed along. */
-    Tcl_Parse *parsePtr)
-				/* Structure to fill in with information about
-=======
-    int nested,			/* Non-zero means this is a nested command:
-				 * close bracket should be considered a
-				 * command terminator. If zero, then close
-				 * bracket has no special meaning. */
     Tcl_Parse *parsePtr)	/* Structure to fill in with information about
->>>>>>> f84bc7b1
 				 * the parsed command; any previous
 				 * information in the structure is ignored. */
 {
