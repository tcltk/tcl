/*
 * tclParse.c --
 *
 *	This file contains functions that parse Tcl scripts. They do so in a
 *	general-purpose fashion that can be used for many different purposes,
 *	including compilation, direct execution, code analysis, etc.
 *
 * Copyright (c) 1997 Sun Microsystems, Inc.
 * Copyright (c) 1998-2000 Ajuba Solutions.
 * Contributions from Don Porter, NIST, 2002. (not subject to US copyright)
 *
 * See the file "license.terms" for information on usage and redistribution of
 * this file, and for a DISCLAIMER OF ALL WARRANTIES.
 */

#include "tclInt.h"
#include "tclParse.h"
#include <assert.h>

/*
 * The following table provides parsing information about each possible 8-bit
 * character. The table is designed to be referenced with either signed or
 * unsigned characters, so it has 384 entries. The first 128 entries
 * correspond to negative character values, the next 256 correspond to
 * positive character values. The last 128 entries are identical to the first
 * 128. The table is always indexed with a 128-byte offset (the 128th entry
 * corresponds to a character value of 0).
 *
 * The macro CHAR_TYPE is used to index into the table and return information
 * about its character argument. The following return values are defined.
 *
 * TYPE_NORMAL -	All characters that don't have special significance to
 *			the Tcl parser.
 * TYPE_SPACE -		The character is a whitespace character other than
 *			newline.
 * TYPE_COMMAND_END -	Character is newline or semicolon.
 * TYPE_SUBS -		Character begins a substitution or has other special
 *			meaning in ParseTokens: backslash, dollar sign, or
 *			open bracket.
 * TYPE_QUOTE -		Character is a double quote.
 * TYPE_CLOSE_PAREN -	Character is a right parenthesis.
 * TYPE_CLOSE_BRACK -	Character is a right square bracket.
 * TYPE_BRACE -		Character is a curly brace (either left or right).
 */

const char tclCharTypeTable[] = {
    /*
     * Negative character values, from -128 to -1:
     */

    TYPE_NORMAL,      TYPE_NORMAL,      TYPE_NORMAL,      TYPE_NORMAL,
    TYPE_NORMAL,      TYPE_NORMAL,      TYPE_NORMAL,      TYPE_NORMAL,
    TYPE_NORMAL,      TYPE_NORMAL,      TYPE_NORMAL,      TYPE_NORMAL,
    TYPE_NORMAL,      TYPE_NORMAL,      TYPE_NORMAL,      TYPE_NORMAL,
    TYPE_NORMAL,      TYPE_NORMAL,      TYPE_NORMAL,      TYPE_NORMAL,
    TYPE_NORMAL,      TYPE_NORMAL,      TYPE_NORMAL,      TYPE_NORMAL,
    TYPE_NORMAL,      TYPE_NORMAL,      TYPE_NORMAL,      TYPE_NORMAL,
    TYPE_NORMAL,      TYPE_NORMAL,      TYPE_NORMAL,      TYPE_NORMAL,
    TYPE_NORMAL,      TYPE_NORMAL,      TYPE_NORMAL,      TYPE_NORMAL,
    TYPE_NORMAL,      TYPE_NORMAL,      TYPE_NORMAL,      TYPE_NORMAL,
    TYPE_NORMAL,      TYPE_NORMAL,      TYPE_NORMAL,      TYPE_NORMAL,
    TYPE_NORMAL,      TYPE_NORMAL,      TYPE_NORMAL,      TYPE_NORMAL,
    TYPE_NORMAL,      TYPE_NORMAL,      TYPE_NORMAL,      TYPE_NORMAL,
    TYPE_NORMAL,      TYPE_NORMAL,      TYPE_NORMAL,      TYPE_NORMAL,
    TYPE_NORMAL,      TYPE_NORMAL,      TYPE_NORMAL,      TYPE_NORMAL,
    TYPE_NORMAL,      TYPE_NORMAL,      TYPE_NORMAL,      TYPE_NORMAL,
    TYPE_NORMAL,      TYPE_NORMAL,      TYPE_NORMAL,      TYPE_NORMAL,
    TYPE_NORMAL,      TYPE_NORMAL,      TYPE_NORMAL,      TYPE_NORMAL,
    TYPE_NORMAL,      TYPE_NORMAL,      TYPE_NORMAL,      TYPE_NORMAL,
    TYPE_NORMAL,      TYPE_NORMAL,      TYPE_NORMAL,      TYPE_NORMAL,
    TYPE_NORMAL,      TYPE_NORMAL,      TYPE_NORMAL,      TYPE_NORMAL,
    TYPE_NORMAL,      TYPE_NORMAL,      TYPE_NORMAL,      TYPE_NORMAL,
    TYPE_NORMAL,      TYPE_NORMAL,      TYPE_NORMAL,      TYPE_NORMAL,
    TYPE_NORMAL,      TYPE_NORMAL,      TYPE_NORMAL,      TYPE_NORMAL,
    TYPE_NORMAL,      TYPE_NORMAL,      TYPE_NORMAL,      TYPE_NORMAL,
    TYPE_NORMAL,      TYPE_NORMAL,      TYPE_NORMAL,      TYPE_NORMAL,
    TYPE_NORMAL,      TYPE_NORMAL,      TYPE_NORMAL,      TYPE_NORMAL,
    TYPE_NORMAL,      TYPE_NORMAL,      TYPE_NORMAL,      TYPE_NORMAL,
    TYPE_NORMAL,      TYPE_NORMAL,      TYPE_NORMAL,      TYPE_NORMAL,
    TYPE_NORMAL,      TYPE_NORMAL,      TYPE_NORMAL,      TYPE_NORMAL,
    TYPE_NORMAL,      TYPE_NORMAL,      TYPE_NORMAL,      TYPE_NORMAL,
    TYPE_NORMAL,      TYPE_NORMAL,      TYPE_NORMAL,      TYPE_NORMAL,

    /*
     * Positive character values, from 0-127:
     */

    TYPE_SUBS,        TYPE_NORMAL,      TYPE_NORMAL,      TYPE_NORMAL,
    TYPE_NORMAL,      TYPE_NORMAL,      TYPE_NORMAL,      TYPE_NORMAL,
    TYPE_NORMAL,      TYPE_SPACE,       TYPE_COMMAND_END, TYPE_SPACE,
    TYPE_SPACE,       TYPE_SPACE,       TYPE_NORMAL,      TYPE_NORMAL,
    TYPE_NORMAL,      TYPE_NORMAL,      TYPE_NORMAL,      TYPE_NORMAL,
    TYPE_NORMAL,      TYPE_NORMAL,      TYPE_NORMAL,      TYPE_NORMAL,
    TYPE_NORMAL,      TYPE_NORMAL,      TYPE_NORMAL,      TYPE_NORMAL,
    TYPE_NORMAL,      TYPE_NORMAL,      TYPE_NORMAL,      TYPE_NORMAL,
    TYPE_SPACE,       TYPE_NORMAL,      TYPE_QUOTE,       TYPE_NORMAL,
    TYPE_SUBS,        TYPE_NORMAL,      TYPE_NORMAL,      TYPE_NORMAL,
    TYPE_NORMAL,      TYPE_CLOSE_PAREN, TYPE_NORMAL,      TYPE_NORMAL,
    TYPE_NORMAL,      TYPE_NORMAL,      TYPE_NORMAL,      TYPE_NORMAL,
    TYPE_NORMAL,      TYPE_NORMAL,      TYPE_NORMAL,      TYPE_NORMAL,
    TYPE_NORMAL,      TYPE_NORMAL,      TYPE_NORMAL,      TYPE_NORMAL,
    TYPE_NORMAL,      TYPE_NORMAL,      TYPE_NORMAL,      TYPE_COMMAND_END,
    TYPE_NORMAL,      TYPE_NORMAL,      TYPE_NORMAL,      TYPE_NORMAL,
    TYPE_NORMAL,      TYPE_NORMAL,      TYPE_NORMAL,      TYPE_NORMAL,
    TYPE_NORMAL,      TYPE_NORMAL,      TYPE_NORMAL,      TYPE_NORMAL,
    TYPE_NORMAL,      TYPE_NORMAL,      TYPE_NORMAL,      TYPE_NORMAL,
    TYPE_NORMAL,      TYPE_NORMAL,      TYPE_NORMAL,      TYPE_NORMAL,
    TYPE_NORMAL,      TYPE_NORMAL,      TYPE_NORMAL,      TYPE_NORMAL,
    TYPE_NORMAL,      TYPE_NORMAL,      TYPE_NORMAL,      TYPE_NORMAL,
    TYPE_NORMAL,      TYPE_NORMAL,      TYPE_NORMAL,      TYPE_SUBS,
    TYPE_SUBS,        TYPE_CLOSE_BRACK, TYPE_NORMAL,      TYPE_NORMAL,
    TYPE_NORMAL,      TYPE_NORMAL,      TYPE_NORMAL,      TYPE_NORMAL,
    TYPE_NORMAL,      TYPE_NORMAL,      TYPE_NORMAL,      TYPE_NORMAL,
    TYPE_NORMAL,      TYPE_NORMAL,      TYPE_NORMAL,      TYPE_NORMAL,
    TYPE_NORMAL,      TYPE_NORMAL,      TYPE_NORMAL,      TYPE_NORMAL,
    TYPE_NORMAL,      TYPE_NORMAL,      TYPE_NORMAL,      TYPE_NORMAL,
    TYPE_NORMAL,      TYPE_NORMAL,      TYPE_NORMAL,      TYPE_NORMAL,
    TYPE_NORMAL,      TYPE_NORMAL,      TYPE_NORMAL,      TYPE_BRACE,
    TYPE_NORMAL,      TYPE_BRACE,       TYPE_NORMAL,      TYPE_NORMAL,

    /*
     * Large unsigned character values, from 128-255:
     */

    TYPE_NORMAL,      TYPE_NORMAL,      TYPE_NORMAL,      TYPE_NORMAL,
    TYPE_NORMAL,      TYPE_NORMAL,      TYPE_NORMAL,      TYPE_NORMAL,
    TYPE_NORMAL,      TYPE_NORMAL,      TYPE_NORMAL,      TYPE_NORMAL,
    TYPE_NORMAL,      TYPE_NORMAL,      TYPE_NORMAL,      TYPE_NORMAL,
    TYPE_NORMAL,      TYPE_NORMAL,      TYPE_NORMAL,      TYPE_NORMAL,
    TYPE_NORMAL,      TYPE_NORMAL,      TYPE_NORMAL,      TYPE_NORMAL,
    TYPE_NORMAL,      TYPE_NORMAL,      TYPE_NORMAL,      TYPE_NORMAL,
    TYPE_NORMAL,      TYPE_NORMAL,      TYPE_NORMAL,      TYPE_NORMAL,
    TYPE_NORMAL,      TYPE_NORMAL,      TYPE_NORMAL,      TYPE_NORMAL,
    TYPE_NORMAL,      TYPE_NORMAL,      TYPE_NORMAL,      TYPE_NORMAL,
    TYPE_NORMAL,      TYPE_NORMAL,      TYPE_NORMAL,      TYPE_NORMAL,
    TYPE_NORMAL,      TYPE_NORMAL,      TYPE_NORMAL,      TYPE_NORMAL,
    TYPE_NORMAL,      TYPE_NORMAL,      TYPE_NORMAL,      TYPE_NORMAL,
    TYPE_NORMAL,      TYPE_NORMAL,      TYPE_NORMAL,      TYPE_NORMAL,
    TYPE_NORMAL,      TYPE_NORMAL,      TYPE_NORMAL,      TYPE_NORMAL,
    TYPE_NORMAL,      TYPE_NORMAL,      TYPE_NORMAL,      TYPE_NORMAL,
    TYPE_NORMAL,      TYPE_NORMAL,      TYPE_NORMAL,      TYPE_NORMAL,
    TYPE_NORMAL,      TYPE_NORMAL,      TYPE_NORMAL,      TYPE_NORMAL,
    TYPE_NORMAL,      TYPE_NORMAL,      TYPE_NORMAL,      TYPE_NORMAL,
    TYPE_NORMAL,      TYPE_NORMAL,      TYPE_NORMAL,      TYPE_NORMAL,
    TYPE_NORMAL,      TYPE_NORMAL,      TYPE_NORMAL,      TYPE_NORMAL,
    TYPE_NORMAL,      TYPE_NORMAL,      TYPE_NORMAL,      TYPE_NORMAL,
    TYPE_NORMAL,      TYPE_NORMAL,      TYPE_NORMAL,      TYPE_NORMAL,
    TYPE_NORMAL,      TYPE_NORMAL,      TYPE_NORMAL,      TYPE_NORMAL,
    TYPE_NORMAL,      TYPE_NORMAL,      TYPE_NORMAL,      TYPE_NORMAL,
    TYPE_NORMAL,      TYPE_NORMAL,      TYPE_NORMAL,      TYPE_NORMAL,
    TYPE_NORMAL,      TYPE_NORMAL,      TYPE_NORMAL,      TYPE_NORMAL,
    TYPE_NORMAL,      TYPE_NORMAL,      TYPE_NORMAL,      TYPE_NORMAL,
    TYPE_NORMAL,      TYPE_NORMAL,      TYPE_NORMAL,      TYPE_NORMAL,
    TYPE_NORMAL,      TYPE_NORMAL,      TYPE_NORMAL,      TYPE_NORMAL,
    TYPE_NORMAL,      TYPE_NORMAL,      TYPE_NORMAL,      TYPE_NORMAL,
    TYPE_NORMAL,      TYPE_NORMAL,      TYPE_NORMAL,      TYPE_NORMAL,
};

/* Set of parsing error messages */

static const char *parseErrorMsg[] = {
    "",
    "extra characters after close-quote",
    "extra characters after close-brace",
    "missing close-brace",
    "missing close-bracket",
    "missing )",
    "missing \"",
    "missing close-brace for variable name",
    "syntax error in expression",
    "bad number in expression"
};

/*
 * Prototypes for local functions defined in this file:
 */

static inline int	CommandComplete(const char *script, int numBytes);
static int		ParseBraces(Tcl_Interp *interp, const char *start,
			    int numBytes, Tcl_Parse *parsePtr, int flags,
			    const char **termPtr);
static int		ParseComment(const char *src, int numBytes,
			    Tcl_Parse *parsePtr);
void			ParseScript(const char *script, int numBytes,
			    int flags, Tcl_Parse *parsePtr);
static int		ParseTokens(const char *src, int numBytes, int mask,
			    int flags, Tcl_Parse *parsePtr);
static int		ParseWhiteSpace(const char *src, int numBytes,
			    int *incompletePtr, char *typePtr);
<<<<<<< HEAD

/*
 * Prototypes for the Tokens object type.
 */

static void             DupTokensInternalRep(Tcl_Obj *objPtr, Tcl_Obj *copyPtr);
static void             FreeTokensInternalRep(Tcl_Obj *objPtr);
static int              SetTokensFromAny(Tcl_Interp *interp, Tcl_Obj *objPtr);
static void		UpdateStringOfTokens(Tcl_Obj *objPtr);

/*
 * The structure below defines the "tokens" Tcl object type.
 */

static Tcl_ObjType tokensType = {
    "tokens",                           /* name */
    FreeTokensInternalRep,              /* freeIntRepProc */
    DupTokensInternalRep,               /* dupIntRepProc */
    UpdateStringOfTokens,		/* updateStringProc */
    SetTokensFromAny                   /* setFromAnyProc */
};

/* Structure to hold the data of the "tokens" internal rep */
typedef struct TokenIntRep {
    int		refCount;
    Tcl_Obj *	scriptObjPtr;
    Tcl_Token *	tokenPtr;
    Tcl_Token *	lastTokenPtr;
} TokenIntRep;

/*
 *----------------------------------------------------------------------
 *
 * FreeTokensInternalRep --
 *
 *      Frees the resources associated with a tokens object's internal
 *      representation.
 *
 * Results:
 *      None.
 *
 * Side effects:
 *      Frees the cached Tcl_Token array.
 *
 *----------------------------------------------------------------------
 */

static void
FreeTokensInternalRep(objPtr)
    Tcl_Obj *objPtr;
{
    TokenIntRep *tirPtr = objPtr->internalRep.otherValuePtr;

    if (tirPtr->refCount) {
	tirPtr->refCount--;
	
	if (tirPtr->refCount == 0) {
	    /* Only one holder left.
	     * If it's the original, break the reference cycle. */
	    if (tirPtr->scriptObjPtr == objPtr) {

		/* Make direct change to refCount.  Don't call
		 * Tcl_DecrRefCount() so we avoid freeing the value
		 * when dropping from refCount 1 to refCount 0.
		 */
		objPtr->refCount--;
		tirPtr->scriptObjPtr = NULL;
	    }
	}
	return;
    }

    if (tirPtr->scriptObjPtr) {
	Tcl_DecrRefCount(tirPtr->scriptObjPtr);
    }
    ckfree(tirPtr->tokenPtr);
    ckfree(tirPtr);
}

/*
 *----------------------------------------------------------------------
 *
 * DupTokensInternalRep --
 *
 *      Do not copy the internal Tcl_Token array, because it contains
 *      pointers into the original string rep.  Instead, leave the copied
 *      Tcl_Obj untyped with only the string value.  If the new copied
 *      value gets used as a script, new parsing will be done to produce
 *      a new Tcl_Token array intrep tied to the copied string.
 *
 * Results:
 *      None.
 *
 * Side effects:
 *      None.
 *
 *----------------------------------------------------------------------
 */

static void
DupTokensInternalRep(srcPtr, dupPtr)
    Tcl_Obj *srcPtr;            /* Object with internal rep to copy. */
    Tcl_Obj *dupPtr;            /* Object with internal rep to set. */
{
    TokenIntRep *tirPtr = srcPtr->internalRep.otherValuePtr;

    if (tirPtr->refCount == 0) {
	tirPtr->scriptObjPtr = srcPtr;
	Tcl_IncrRefCount(srcPtr);
    }
    tirPtr->refCount++;
    dupPtr->internalRep.otherValuePtr = tirPtr;
    dupPtr->typePtr = &tokensType;
    return;
}

/*
 *----------------------------------------------------------------------
 *
 * SetTokensFromAny --
 *
 *      Generates an internal representation, an array of Tcl_Token's,
 *      by parsing the string representation as a Tcl script.
 *
 * Results:
 *      Returns TCL_OK.  (Parsing always succeeds, in the sense that
 *      a sequence of Tcl_Token's is always generated.  Parse errors
 *      get represented by a special Tcl_Token type.)
 *
 * Side effects:
 *      Frees the old internal representation.  Sets the first pointer
 *      of the twoPtrValue field of the internal rep to a (Tcl_Token *)
 *      pointing to an array of Tcl_Token's from the parse, and the
 *      second pointer to point to the last token in the array.
 *
 *----------------------------------------------------------------------
 */

static int
SetTokensFromAny (interp, objPtr)
    Tcl_Interp *interp;	/* Not used. */
    Tcl_Obj *objPtr;	/* Value for which to generate Tcl_Token array by
			 * parsing the string value */
{
    int numBytes;
    const char *script = Tcl_GetStringFromObj(objPtr, &numBytes);
    TokenIntRep *tirPtr = ckalloc(sizeof(TokenIntRep));

    /*
     * Free the old internal rep, parse the string as a Tcl script, and
     * save the Tcl_Token array as the new internal rep
     */

    TclFreeIntRep(objPtr);
    tirPtr->tokenPtr = TclParseScript(interp, script, numBytes, 0,
	    &(tirPtr->lastTokenPtr), NULL);
    tirPtr->scriptObjPtr = NULL;
    tirPtr->refCount = 0;
    objPtr->internalRep.otherValuePtr = tirPtr;
    objPtr->typePtr = &tokensType;
    return TCL_OK;
}

/*
 *----------------------------------------------------------------------
 *
 * UpdateStringOfTokens --
 *
 *      The Tcl_Obj returned by TclTokensCopy is pure -- it has no valid
 *	string rep.  When we have to have one, this routine generates it.
 *
 * Results:
 *      Returns TCL_OK.
 *
 * Side effects:
 *	Allocates new string rep to hold copy of the original string
 *	parsed to make the tokens.
 *
 *----------------------------------------------------------------------
 */

static void
UpdateStringOfTokens(
    Tcl_Obj *objPtr)
{
    TokenIntRep *tirPtr = objPtr->internalRep.otherValuePtr;
    int length;
    char *bytes;

    if (tirPtr->scriptObjPtr == NULL) {
	Tcl_Panic("Lost scriptObjPtr in tokens value");
    }
    bytes = Tcl_GetStringFromObj(tirPtr->scriptObjPtr, &length);
    TclInitStringRep(objPtr, bytes, length);
}

/*
 *----------------------------------------------------------------------
 *
 * TclTokensCopy --
 *
 *      Make a pure copy of a list value.  Cheap operation so caller can
 *	call TclGetTokensFromObj without fear of shimmering.
 *
 * Results:
 *      Returns pointer to new Tcl_Obj with refCount zero.
 *
 * Side effects:
 *	None.
 *
 *----------------------------------------------------------------------
 */
Tcl_Obj *
TclTokensCopy(
    Tcl_Obj *objPtr)
{
    Tcl_Obj *copyPtr;

    if (objPtr->typePtr != &tokensType) {
	SetTokensFromAny(NULL, objPtr);
    }

    TclNewObj(copyPtr);
    TclInvalidateStringRep(copyPtr);
    DupTokensInternalRep(objPtr, copyPtr);
    return copyPtr;
}

/*
 *-------------------------------------------------------------------------
 *
 * TclGetTokensFromObj --
 *
 *      Returns a Tcl_Token sequence derived from parsing a Tcl_Obj.
 *
 * Results:
 *      Parses the string rep of the Tcl_Obj, if not already done.
 *
 * Side effects:
 *      Initializes the table of defined object types "typeTable" with
 *      builtin object types defined in this file.
 *
 *-------------------------------------------------------------------------
 */

Tcl_Token *
TclGetTokensFromObj(objPtr,lastTokenPtrPtr)
    Tcl_Obj *objPtr;   		 /* Value to parse and return tokens for */
    Tcl_Token **lastTokenPtrPtr; /* If not NULL, fill with pointer to last
				  * token in the token array */
{
    TokenIntRep *tirPtr;

    if (objPtr->typePtr != &tokensType) {
	SetTokensFromAny(NULL, objPtr);
    }
    tirPtr = objPtr->internalRep.otherValuePtr;
    if (lastTokenPtrPtr != NULL) {
	*lastTokenPtrPtr = tirPtr->lastTokenPtr;
    }
    return tirPtr->tokenPtr;
}

/*
 *----------------------------------------------------------------------
 *
 * TclParseScript --
 *
 * Results:
 *
 * Side effects:
 *
 *----------------------------------------------------------------------
 */

Tcl_Token *
TclParseScript(interp, script, numBytes, flags, lastTokenPtrPtr, termPtr)
    Tcl_Interp *interp;
    const char *script;		/* The string to parse */
    int numBytes;		/* Length of string in bytes */
    int flags;			/* Bit flags that control parsing details. */
    Tcl_Token **lastTokenPtrPtr;/* Return pointer to last token */
    const char **termPtr;	/* Return the terminating character in string */
{
    Tcl_Parse *parsePtr = TclStackAlloc(interp, sizeof(Tcl_Parse));
    Tcl_Token *result;

    if (numBytes < 0) {
	numBytes = strlen(script);
    }
    TclParseInit(NULL, script, numBytes, parsePtr);
    ParseScript(script, numBytes, flags, parsePtr);

    if (termPtr != NULL) {
	*termPtr = parsePtr->term;
    }
    /*
     * Note no call to Tcl_FreeParse().
     * We'll transfer the tokens to the caller.
     */
    if (parsePtr->tokenPtr != parsePtr->staticTokens) {
	result = ckrealloc(parsePtr->tokenPtr,
		parsePtr->numTokens * sizeof(Tcl_Token));
    } else {
	result = ckalloc(parsePtr->numTokens * sizeof(Tcl_Token));
	memcpy(result, parsePtr->tokenPtr, 
		(size_t) (parsePtr->numTokens * sizeof(Tcl_Token)));
    }

    if (lastTokenPtrPtr != NULL) {
	*lastTokenPtrPtr = &(result[parsePtr->numTokens - 1]);
    }
    TclStackFree(interp, parsePtr);
    return result;
}

void
ParseScript(script, numBytes, flags, parsePtr)
    const char *script;		/* The string to parse */
    int numBytes;		/* Length of string in bytes */
    int flags;			/* Bit flags that control parsing details. */
    Tcl_Parse *parsePtr;
{
    const char *p, *end;
    int nested = (flags & PARSE_NESTED);
    int scriptToken, numValidTokens;
    Tcl_Token *scriptTokenPtr;

    TclGrowParseTokenArray(parsePtr, 1);
    scriptToken = parsePtr->numTokens++;
    scriptTokenPtr = &parsePtr->tokenPtr[scriptToken];
    scriptTokenPtr->type = TCL_TOKEN_SCRIPT;
    scriptTokenPtr->start = script;
    scriptTokenPtr->size = numBytes;
    scriptTokenPtr->numComponents = 0;

    p = script;
    end = p + numBytes;
    numValidTokens = parsePtr->numTokens;

    while (p < end) {
	int cmdToken;
	Tcl_Token *cmdTokenPtr;

	TclGrowParseTokenArray(parsePtr, 1);
	cmdToken = parsePtr->numTokens++;

	parsePtr->errorType = TCL_PARSE_SUCCESS;
	parsePtr->term = parsePtr->end;
	if (TCL_OK != TclParseCommand(parsePtr->interp, p, (int) (end - p),
		flags | PARSE_APPEND | PARSE_USE_INTERNAL_TOKENS, parsePtr)) {
	    break;
	}

	p = parsePtr->commandStart + parsePtr->commandSize;

	/*
	 * Check for missing close-brace for nested script substitution.
	 * If close-brace is missing, blame it on the last command parsed,
	 * and do not add it to the token array.
	 */

	if (nested && (parsePtr->term >= end)) {
	    break;
	}

	cmdTokenPtr = &parsePtr->tokenPtr[cmdToken];
	cmdTokenPtr->type = TCL_TOKEN_CMD;
	cmdTokenPtr->start = parsePtr->commandStart;
	if (parsePtr->commandStart + parsePtr->commandSize == parsePtr->term) {
	    cmdTokenPtr->size = parsePtr->commandSize;
	} else {
	    cmdTokenPtr->size = parsePtr->commandSize - 1;
	}
	cmdTokenPtr->numComponents = parsePtr->numWords;

	scriptTokenPtr = &parsePtr->tokenPtr[scriptToken];
	scriptTokenPtr->numComponents++;	/* Another command parsed */
	numValidTokens = parsePtr->numTokens;

	if (nested && (parsePtr->term < end) && (*parsePtr->term == ']')) {
	    scriptTokenPtr->size = parsePtr->term - scriptTokenPtr->start;
	    break;
	}
    }
    /* Check all cases that indicate missing ] */
    if (nested && (p >= end) && ((parsePtr->term >= parsePtr->end)
	    || (*parsePtr->term != ']'))) {
	parsePtr->errorType = TCL_PARSE_MISSING_BRACKET;
	parsePtr->term = script - 1;
	parsePtr->incomplete = 1;
	if (parsePtr->interp != NULL) {
	    Tcl_SetObjResult(parsePtr->interp, Tcl_NewStringObj(
		    parseErrorMsg[parsePtr->errorType], -1));
	}
    }

    parsePtr->numTokens = numValidTokens;

    if ((parsePtr->errorType != TCL_PARSE_SUCCESS)) {
	int errorToken;
	Tcl_Token *errorTokenPtr;

	TclGrowParseTokenArray(parsePtr, 1);
	errorToken = parsePtr->numTokens++;
	errorTokenPtr = &parsePtr->tokenPtr[errorToken];
	errorTokenPtr->type = TCL_TOKEN_ERROR;
	errorTokenPtr->start = parsePtr->commandStart;
	errorTokenPtr->size = parsePtr->term + 1 - parsePtr->commandStart;
	errorTokenPtr->numComponents = parsePtr->errorType;
    }
}
=======
static int		ParseAllWhiteSpace(const char *src, int numBytes,
			    int *incompletePtr);
>>>>>>> 0659ddea

/*
 *----------------------------------------------------------------------
 *
 * TclParseInit --
 *
 *	Initialize the fields of a Tcl_Parse struct.
 *
 * Results:
 *	None.
 *
 * Side effects:
 *	The Tcl_Parse struct pointed to by parsePtr gets initialized.
 *
 *----------------------------------------------------------------------
 */

void
TclParseInit(
    Tcl_Interp *interp,		/* Interpreter to use for error reporting */
    const char *start,		/* Start of string to be parsed. */
    int numBytes,		/* Total number of bytes in string. If < 0,
				 * the script consists of all bytes up to the
				 * first null character. */
    Tcl_Parse *parsePtr)	/* Points to struct to initialize */
{
    parsePtr->numWords = 0;
    parsePtr->tokenPtr = parsePtr->staticTokens;
    parsePtr->numTokens = 0;
    parsePtr->tokensAvailable = NUM_STATIC_TOKENS;
    parsePtr->string = start;
    parsePtr->end = start + numBytes;
    parsePtr->term = parsePtr->end;
    parsePtr->interp = interp;
    parsePtr->incomplete = 0;
    parsePtr->errorType = TCL_PARSE_SUCCESS;
}

/*
 *----------------------------------------------------------------------
 *
 * Tcl_ParseCommand --
 *
 *	Given a string, this function parses the first Tcl command in the
 *	string and returns information about the structure of the command.
 *
 * Results:
 *	The return value is TCL_OK if the command was parsed successfully and
 *	TCL_ERROR otherwise. If an error occurs and interp isn't NULL then an
 *	error message is left in its result. On a successful return, parsePtr
 *	is filled in with information about the command that was parsed.
 *
 * Side effects:
 *	If there is insufficient space in parsePtr to hold all the information
 *	about the command, then additional space is malloc-ed. If the function
 *	returns TCL_OK then the caller must eventually invoke Tcl_FreeParse to
 *	release any additional space that was allocated.
 *
 *----------------------------------------------------------------------
 */

int
Tcl_ParseCommand(
    Tcl_Interp *interp,		/* See TclParseCommand */
    const char *start,		/* See TclParseCommand */
    register int numBytes,	/* See TclParseCommand */
    int nested,			/* Non-zero means this is a nested command:
				 * close bracket should be considered
				 * a command terminator. If zero, then close
				 * bracket has no special meaning. */
    register Tcl_Parse *parsePtr)
    				/* See TclParseCommand */
{
    int code = TclParseCommand(interp, start, numBytes,
	    (nested != 0) ? PARSE_NESTED : 0, parsePtr);
    if (code == TCL_ERROR) {
	Tcl_FreeParse(parsePtr);
    }
    return code;
}

int
TclParseCommand(
    Tcl_Interp *interp,		/* Interpreter to use for error reporting; if
				 * NULL, then no error message is provided. */
    const char *start,		/* First character of string containing one or
				 * more Tcl commands. */
    register int numBytes,	/* Total number of bytes in string. If < 0,
				 * the script consists of all bytes up to the
				 * first null character. */
    int flags,			/* Bit flags to control details of the parsing.
				 * Only the PARSE_NESTED flag has an effect
				 * here.  Other flags are passed along. */
    register Tcl_Parse *parsePtr)
				/* Structure to fill in with information about
				 * the parsed command; any previous
				 * information in the structure is ignored. */
{
    register const char *src;	/* Points to current character in the
				 * command. */
    char type;			/* Result returned by CHAR_TYPE(*src). */
    Tcl_Token *tokenPtr;	/* Pointer to token being filled in. */
    int wordIndex;		/* Index of word token for current word. */
    int terminators;		/* CHAR_TYPE bits that indicate the end of a
				 * command. */
    const char *termPtr;	/* Set by Tcl_ParseBraces/QuotedString to
				 * point to char after terminating one. */
    int scanned;
    int nested = (flags & PARSE_NESTED);
    int append = (flags & PARSE_APPEND);
    const char *commandStart;
    int numWords = 0;

    if ((start == NULL) && (numBytes != 0)) {
	if (interp != NULL) {
	    Tcl_SetObjResult(interp, Tcl_NewStringObj(
		    "can't parse a NULL pointer", -1));
	}
	return TCL_ERROR;
    }
    if (numBytes < 0) {
	numBytes = strlen(start);
    }
    if (!append) {
	TclParseInit(interp, start, numBytes, parsePtr);
	parsePtr->commentStart = NULL;
	parsePtr->commentSize = 0;
	parsePtr->commandStart = NULL;
	parsePtr->commandSize = 0;
    }
    if (nested != 0) {
	terminators = TYPE_COMMAND_END | TYPE_CLOSE_BRACK;
    } else {
	terminators = TYPE_COMMAND_END;
    }

    /*
     * Parse any leading space and comments before the first word of the
     * command.
     */

    scanned = ParseComment(start, numBytes, parsePtr);
    src = (start + scanned);
    numBytes -= scanned;
    if (numBytes == 0) {
	if (nested) {
	    parsePtr->incomplete = nested;
	}
    }

    /*
     * The following loop parses the words of the command, one word in each
     * iteration through the loop.
     */

<<<<<<< HEAD
    commandStart = parsePtr->commandStart = src;
=======
    parsePtr->commandStart = src;
    type = CHAR_TYPE(*src);
    scanned = 1;	/* Can't have missing whitepsace before first word. */
>>>>>>> 0659ddea
    while (1) {
	int expandWord = 0;

	/* Are we at command termination? */

	if ((numBytes == 0) || (type & terminators) != 0) {
	    parsePtr->term = src;
	    parsePtr->commandSize = src + (numBytes != 0)
		    - parsePtr->commandStart;
	    return TCL_OK;
	}

	/* Are we missing white space after previous word? */

	if (scanned == 0) {
	    if (src[-1] == '"') {
		if (interp != NULL) {
		    Tcl_SetObjResult(interp, Tcl_NewStringObj(
			    "extra characters after close-quote", -1));
		}
		parsePtr->errorType = TCL_PARSE_QUOTE_EXTRA;
	    } else {
		if (interp != NULL) {
		    Tcl_SetObjResult(interp, Tcl_NewStringObj(
			    "extra characters after close-brace", -1));
		}
		parsePtr->errorType = TCL_PARSE_BRACE_EXTRA;
	    }
	    parsePtr->term = src;
	error:
	    Tcl_FreeParse(parsePtr);
	    parsePtr->commandSize = parsePtr->end - parsePtr->commandStart;
	    return TCL_ERROR;
	}

	/*
	 * Create the token for the word.
	 */

	TclGrowParseTokenArray(parsePtr, 1);
	wordIndex = parsePtr->numTokens;
	tokenPtr = &parsePtr->tokenPtr[wordIndex];
	tokenPtr->type = TCL_TOKEN_WORD;

	tokenPtr->start = src;
	parsePtr->numTokens++;
	numWords++;

	/*
	 * At this point the word can have one of four forms: something
	 * enclosed in quotes, something enclosed in braces, and expanding
	 * word, or an unquoted word (anything else).
	 */

    parseWord:
	if (*src == '"') {
	    if (TclParseQuotedString(interp, src, numBytes, parsePtr,
		    flags | PARSE_APPEND, &termPtr) != TCL_OK) {
		goto error;
	    }
	    src = termPtr;
	    numBytes = parsePtr->end - src;
	} else if (*src == '{') {
	    int expIdx = wordIndex + 1;
	    Tcl_Token *expPtr;

	    if (ParseBraces(interp, src, numBytes, parsePtr,
		    flags | PARSE_APPEND, &termPtr) != TCL_OK) {
		goto error;
	    }
	    src = termPtr;
	    numBytes = parsePtr->end - src;

	    /*
	     * Check whether the braces contained the word expansion prefix
	     * {*}
	     */

	    expPtr = &parsePtr->tokenPtr[expIdx];
	    if ((0 == expandWord)
		    /* Haven't seen prefix already */
		    && (1 == parsePtr->numTokens - expIdx)
		    /* Only one token */
		    && (((1 == (size_t) expPtr->size)
			    /* Same length as prefix */
			    && (expPtr->start[0] == '*')))
			    /* Is the prefix */
		    && (numBytes > 0) && (0 == ParseWhiteSpace(termPtr,
			    numBytes, &parsePtr->incomplete, &type))
		    && (type != TYPE_COMMAND_END)
		    /* Non-whitespace follows */) {
		expandWord = 1;
		parsePtr->numTokens--;
		goto parseWord;
	    }
	} else {
	    /*
	     * This is an unquoted word. Call ParseTokens and let it do all of
	     * the work.
	     */

	    if (ParseTokens(src, numBytes, TYPE_SPACE|terminators,
		    flags | TCL_SUBST_ALL, parsePtr) != TCL_OK) {
		goto error;
	    }
	    src = parsePtr->term;
	    numBytes = parsePtr->end - src;
	}

	/*
	 * Finish filling in the token for the word and check for the special
	 * case of a word consisting of a single range of literal text.
	 */

	tokenPtr = &parsePtr->tokenPtr[wordIndex];
	tokenPtr->size = src - tokenPtr->start;
	tokenPtr->numComponents = parsePtr->numTokens - (wordIndex + 1);
	if (expandWord) {
	    int i, isLiteral = 1;

	    /*
	     * When a command includes a word that is an expanded literal; for
	     * example, {*}{1 2 3}, the parser performs that expansion
	     * immediately, generating several TCL_TOKEN_SIMPLE_WORDs instead
	     * of a single TCL_TOKEN_EXPAND_WORD that the Tcl_ParseCommand()
	     * caller might have to expand. This notably makes it simpler for
	     * those callers that wish to track line endings, such as those
	     * that implement key parts of TIP 280.
	     *
	     * First check whether the thing to be expanded is a literal,
	     * in the sense of being composed entirely of TCL_TOKEN_TEXT
	     * tokens.
	     */

	    for (i = 1; i <= tokenPtr->numComponents; i++) {
		if (tokenPtr[i].type != TCL_TOKEN_TEXT) {
		    isLiteral = 0;
		    break;
		}
	    }

	    if (isLiteral) {
		int elemCount = 0, code = TCL_OK, literal = 1;
		const char *nextElem, *listEnd, *elemStart;

		/*
		 * The word to be expanded is a literal, so determine the
		 * boundaries of the literal string to be treated as a list
		 * and expanded. That literal string starts at
		 * tokenPtr[1].start, and includes all bytes up to, but not
		 * including (tokenPtr[tokenPtr->numComponents].start +
		 * tokenPtr[tokenPtr->numComponents].size)
		 */

		listEnd = (tokenPtr[tokenPtr->numComponents].start +
			tokenPtr[tokenPtr->numComponents].size);
		nextElem = tokenPtr[1].start;

		/*
		 * Step through the literal string, parsing and counting list
		 * elements.
		 */

		while (nextElem < listEnd) {
		    int size;

		    code = TclFindElement(NULL, nextElem, listEnd - nextElem,
			    &elemStart, &nextElem, &size, &literal);
		    if ((code != TCL_OK) || !literal) {
			break;
		    }
		    if (elemStart < listEnd) {
			elemCount++;
		    }
		}

		if ((code != TCL_OK) || !literal) {
		    /*
		     * Some list element could not be parsed, or is not
		     * present as a literal substring of the script.  The
		     * compiler cannot handle list elements that get generated
		     * by a call to TclCopyAndCollapse(). Defer  the
		     * handling of  this to  compile/eval time, where  code is
		     * already  in place to  report the  "attempt to  expand a
		     * non-list" error or expand lists that require
		     * substitution.
		     */

		    tokenPtr->type = TCL_TOKEN_EXPAND_WORD;
		} else if (elemCount == 0) {
		    /*
		     * We are expanding a literal empty list. This means that
		     * the expanding word completely disappears, leaving no
		     * word generated this pass through the loop. Adjust
		     * accounting appropriately.
		     */

		    numWords--;
		    parsePtr->numTokens = wordIndex;
		} else {
		    /*
		     * Recalculate the number of Tcl_Tokens needed to store
		     * tokens representing the expanded list.
		     */

		    const char *listStart;
		    int growthNeeded = wordIndex + 2*elemCount
			    - parsePtr->numTokens;

		    numWords += elemCount - 1;
		    if (growthNeeded > 0) {
			TclGrowParseTokenArray(parsePtr, growthNeeded);
			tokenPtr = &parsePtr->tokenPtr[wordIndex];
		    }
		    parsePtr->numTokens = wordIndex + 2*elemCount;

		    /*
		     * Generate a TCL_TOKEN_SIMPLE_WORD token sequence for
		     * each element of the literal list we are expanding in
		     * place. Take care with the start and size fields of each
		     * token so they point to the right literal characters in
		     * the original script to represent the right expanded
		     * word value.
		     */

		    listStart = nextElem = tokenPtr[1].start;
		    while (nextElem < listEnd) {
			int quoted;

			tokenPtr->type = TCL_TOKEN_SIMPLE_WORD;
			tokenPtr->numComponents = 1;

			tokenPtr++;
			tokenPtr->type = TCL_TOKEN_TEXT;
			tokenPtr->numComponents = 0;
			TclFindElement(NULL, nextElem, listEnd - nextElem,
				&(tokenPtr->start), &nextElem,
				&(tokenPtr->size), NULL);

			quoted = (tokenPtr->start[-1] == '{'
				|| tokenPtr->start[-1] == '"')
				&& tokenPtr->start > listStart;
			tokenPtr[-1].start = tokenPtr->start - quoted;
			tokenPtr[-1].size = tokenPtr->start + tokenPtr->size
				- tokenPtr[-1].start + quoted;

			tokenPtr++;
		    }
		}
	    } else {
		/*
		 * The word to be expanded is not a literal, so defer
		 * expansion to compile/eval time by marking with a
		 * TCL_TOKEN_EXPAND_WORD token.
		 */

		tokenPtr->type = TCL_TOKEN_EXPAND_WORD;
	    }
	} else if ((tokenPtr->numComponents == 1)
		&& (tokenPtr[1].type == TCL_TOKEN_TEXT)) {
	    tokenPtr->type = TCL_TOKEN_SIMPLE_WORD;
	}

	/* Parse the whitespace between words. */

	scanned = ParseWhiteSpace(src,numBytes, &parsePtr->incomplete, &type);
	src += scanned;
	numBytes -= scanned;
    }
<<<<<<< HEAD

    parsePtr->numWords = numWords;
    parsePtr->commandStart = commandStart;
    parsePtr->commandSize = src - parsePtr->commandStart;
    return TCL_OK;

  error:
    parsePtr->numWords = numWords;
    parsePtr->commandStart = commandStart;
    parsePtr->commandSize = parsePtr->end - parsePtr->commandStart;
    return TCL_ERROR;
=======
>>>>>>> 0659ddea
}

/*
 *----------------------------------------------------------------------
 *
 * TclIsSpaceProc --
 *
 *	Report whether byte is in the set of whitespace characters used by
 *	Tcl to separate words in scripts or elements in lists.
 *
 * Results:
 *	Returns 1, if byte is in the set, 0 otherwise.
 *
 * Side effects:
 *	None.
 *
 *----------------------------------------------------------------------
 */

int
TclIsSpaceProc(
    char byte)
{
    return CHAR_TYPE(byte) & (TYPE_SPACE) || byte == '\n';
}

/*
 *----------------------------------------------------------------------
 *
 * TclIsBareword--
 *
 *	Report whether byte is one that can be part of a "bareword".
 *	This concept is named in expression parsing, where it determines
 *	what can be a legal function name, but is the same definition used
 *	in determining what variable names can be parsed as variable
 *	substitutions without the benefit of enclosing braces.  The set of
 *	ASCII chars that are accepted are the numeric chars ('0'-'9'),
 *	the alphabetic chars ('a'-'z', 'A'-'Z')	and underscore ('_').
 *
 * Results:
 *	Returns 1, if byte is in the accepted set of chars, 0 otherwise.
 *
 * Side effects:
 *	None.
 *
 *----------------------------------------------------------------------
 */

int
TclIsBareword(
    char byte)
{
    if (byte < '0' || byte > 'z') {
	return 0;
    }
    if (byte <= '9' || byte >= 'a') {
	return 1;
    }
    if (byte == '_') {
	return 1;
    }
    if (byte < 'A' || byte > 'Z') {
	return 0;
    }
    return 1;
}

/*
 *----------------------------------------------------------------------
 *
 * ParseWhiteSpace --
 *
 *	Scans up to numBytes bytes starting at src, consuming white space
 *	between words as defined by Tcl's parsing rules.
 *
 * Results:
 *	Returns the number of bytes recognized as white space. Records at
 *	parsePtr, information about the parse. Records at typePtr the
 *	character type of the non-whitespace character that terminated the
 *	scan.
 *
 * Side effects:
 *	None.
 *
 *----------------------------------------------------------------------
 */

static int
ParseWhiteSpace(
    const char *src,		/* First character to parse. */
    register int numBytes,	/* Max number of bytes to scan. */
    int *incompletePtr,		/* Set this boolean memory to true if parsing
				 * indicates an incomplete command. */
    char *typePtr)		/* Points to location to store character type
				 * of character that ends run of whitespace */
{
    register char type = TYPE_NORMAL;
    register const char *p = src;

    while (1) {
	while (numBytes && ((type = CHAR_TYPE(*p)) & TYPE_SPACE)) {
	    numBytes--;
	    p++;
	}
	if (numBytes && (type & TYPE_SUBS)) {
	    if (*p != '\\') {
		break;
	    }
	    if (--numBytes == 0) {
		break;
	    }
	    if (p[1] != '\n') {
		break;
	    }
	    p += 2;
	    if (--numBytes == 0) {
		*incompletePtr = 1;
		break;
	    }
	    continue;
	}
	break;
    }
    *typePtr = type;
    return (p - src);
}

/*
 *----------------------------------------------------------------------
 *
 * TclParseAllWhiteSpace --
 *
 *	Scans up to numBytes bytes starting at src, consuming all white space
 *	including the command-terminating newline characters.
 *
 * Results:
 *	Returns the number of bytes recognized as white space.
 *
 *----------------------------------------------------------------------
 */

static int
ParseAllWhiteSpace(
    const char *src,		/* First character to parse. */
    int numBytes,		/* Max number of byes to scan */
    int *incompletePtr)		/* Set true if parse is incomplete. */
{
    char type;
    const char *p = src;

    do {
	int scanned = ParseWhiteSpace(p, numBytes, incompletePtr, &type);

	p += scanned;
	numBytes -= scanned;
    } while (numBytes && (*p == '\n') && (p++, --numBytes));
    return (p-src);
}

int
TclParseAllWhiteSpace(
    const char *src,		/* First character to parse. */
    int numBytes)		/* Max number of byes to scan */
{
    int dummy;
    return ParseAllWhiteSpace(src, numBytes, &dummy);
}

/*
 *----------------------------------------------------------------------
 *
 * TclParseHex --
 *
 *	Scans a hexadecimal number as a Tcl_UniChar value (e.g., for parsing
 *	\x and \u escape sequences). At most numBytes bytes are scanned.
 *
 * Results:
 *	The numeric value is stored in *resultPtr. Returns the number of bytes
 *	consumed.
 *
 * Notes:
 *	Relies on the following properties of the ASCII character set, with
 *	which UTF-8 is compatible:
 *
 *	The digits '0' .. '9' and the letters 'A' .. 'Z' and 'a' .. 'z' occupy
 *	consecutive code points, and '0' < 'A' < 'a'.
 *
 *----------------------------------------------------------------------
 */

int
TclParseHex(
    const char *src,		/* First character to parse. */
    int numBytes,		/* Max number of byes to scan */
    int *resultPtr)	/* Points to storage provided by caller where
				 * the character resulting from the
				 * conversion is to be written. */
{
    int result = 0;
    register const char *p = src;

    while (numBytes--) {
	unsigned char digit = UCHAR(*p);

	if (!isxdigit(digit) || (result > 0x10fff)) {
	    break;
	}

	p++;
	result <<= 4;

	if (digit >= 'a') {
	    result |= (10 + digit - 'a');
	} else if (digit >= 'A') {
	    result |= (10 + digit - 'A');
	} else {
	    result |= (digit - '0');
	}
    }

    *resultPtr = result;
    return (p - src);
}

/*
 *----------------------------------------------------------------------
 *
 * TclParseBackslash --
 *
 *	Scans up to numBytes bytes starting at src, consuming a backslash
 *	sequence as defined by Tcl's parsing rules.
 *
 * Results:
 *	Records at readPtr the number of bytes making up the backslash
 *	sequence. Records at dst the UTF-8 encoded equivalent of that
 *	backslash sequence. Returns the number of bytes written to dst, at
 *	most TCL_UTF_MAX. Either readPtr or dst may be NULL, if the results
 *	are not needed, but the return value is the same either way.
 *
 * Side effects:
 *	None.
 *
 *----------------------------------------------------------------------
 */

int
TclParseBackslash(
    const char *src,		/* Points to the backslash character of a a
				 * backslash sequence. */
    int numBytes,		/* Max number of bytes to scan. */
    int *readPtr,		/* NULL, or points to storage where the number
				 * of bytes scanned should be written. */
    char *dst)			/* NULL, or points to buffer where the UTF-8
				 * encoding of the backslash sequence is to be
				 * written. At most TCL_UTF_MAX bytes will be
				 * written there. */
{
    register const char *p = src+1;
    Tcl_UniChar unichar;
    int result;
    int count;
    char buf[TCL_UTF_MAX];

    if (numBytes == 0) {
	if (readPtr != NULL) {
	    *readPtr = 0;
	}
	return 0;
    }

    if (dst == NULL) {
	dst = buf;
    }

    if (numBytes == 1) {
	/*
	 * Can only scan the backslash, so return it.
	 */

	result = '\\';
	count = 1;
	goto done;
    }

    count = 2;
    switch (*p) {
	/*
	 * Note: in the conversions below, use absolute values (e.g., 0xa)
	 * rather than symbolic values (e.g. \n) that get converted by the
	 * compiler. It's possible that compilers on some platforms will do
	 * the symbolic conversions differently, which could result in
	 * non-portable Tcl scripts.
	 */

    case 'a':
	result = 0x7;
	break;
    case 'b':
	result = 0x8;
	break;
    case 'f':
	result = 0xc;
	break;
    case 'n':
	result = 0xa;
	break;
    case 'r':
	result = 0xd;
	break;
    case 't':
	result = 0x9;
	break;
    case 'v':
	result = 0xb;
	break;
    case 'x':
	count += TclParseHex(p+1, (numBytes > 3) ? 2 : numBytes-2, &result);
	if (count == 2) {
	    /*
	     * No hexadigits -> This is just "x".
	     */

	    result = 'x';
	} else {
	    /*
	     * Keep only the last byte (2 hex digits).
	     */
	    result = (unsigned char) result;
	}
	break;
    case 'u':
	count += TclParseHex(p+1, (numBytes > 5) ? 4 : numBytes-2, &result);
	if (count == 2) {
	    /*
	     * No hexadigits -> This is just "u".
	     */
	    result = 'u';
	}
	break;
    case 'U':
	count += TclParseHex(p+1, (numBytes > 9) ? 8 : numBytes-2, &result);
	if (count == 2) {
	    /*
	     * No hexadigits -> This is just "U".
	     */
	    result = 'U';
	}
	break;
    case '\n':
	count--;
	do {
	    p++;
	    count++;
	} while ((count < numBytes) && ((*p == ' ') || (*p == '\t')));
	result = ' ';
	break;
    case 0:
	result = '\\';
	count = 1;
	break;
    default:
	/*
	 * Check for an octal number \oo?o?
	 */

	if (isdigit(UCHAR(*p)) && (UCHAR(*p) < '8')) {	/* INTL: digit */
	    result = *p - '0';
	    p++;
	    if ((numBytes == 2) || !isdigit(UCHAR(*p))	/* INTL: digit */
		    || (UCHAR(*p) >= '8')) {
		break;
	    }
	    count = 3;
	    result = (result << 3) + (*p - '0');
	    p++;
	    if ((numBytes == 3) || !isdigit(UCHAR(*p))	/* INTL: digit */
		    || (UCHAR(*p) >= '8') || (result >= 0x20)) {
		break;
	    }
	    count = 4;
	    result = UCHAR((result << 3) + (*p - '0'));
	    break;
	}

	/*
	 * We have to convert here in case the user has put a backslash in
	 * front of a multi-byte utf-8 character. While this means nothing
	 * special, we shouldn't break up a correct utf-8 character. [Bug
	 * #217987] test subst-3.2
	 */

	if (Tcl_UtfCharComplete(p, numBytes - 1)) {
	    count = Tcl_UtfToUniChar(p, &unichar) + 1;	/* +1 for '\' */
	} else {
	    char utfBytes[TCL_UTF_MAX];

	    memcpy(utfBytes, p, (size_t) (numBytes - 1));
	    utfBytes[numBytes - 1] = '\0';
	    count = Tcl_UtfToUniChar(utfBytes, &unichar) + 1;
	}
	result = unichar;
	break;
    }

  done:
    if (readPtr != NULL) {
	*readPtr = count;
    }
    return Tcl_UniCharToUtf(result, dst);
}

/*
 *----------------------------------------------------------------------
 *
 * ParseComment --
 *
 *	Scans up to numBytes bytes starting at src, consuming a Tcl comment as
 *	defined by Tcl's parsing rules.
 *
 * Results:
 *	Records in parsePtr information about the parse. Returns the number of
 *	bytes consumed.
 *
 * Side effects:
 *	None.
 *
 *----------------------------------------------------------------------
 */

static int
ParseComment(
    const char *src,		/* First character to parse. */
    register int numBytes,	/* Max number of bytes to scan. */
    Tcl_Parse *parsePtr)	/* Information about parse in progress.
				 * Updated if parsing indicates an incomplete
				 * command. */
{
    register const char *p = src;
    int incomplete = parsePtr->incomplete;

    while (numBytes) {
	int scanned = ParseAllWhiteSpace(p, numBytes, &incomplete);
	p += scanned;
	numBytes -= scanned;

	if ((numBytes == 0) || (*p != '#')) {
	    break;
	}
	if (parsePtr->commentStart == NULL) {
	    parsePtr->commentStart = p;
	}
	
	p++;
	numBytes--;
	while (numBytes) {
	    if (*p == '\n') {
		p++;
		numBytes--;
		break;
	    }
	    if (*p == '\\') {
		p++;
		numBytes--;
		if (numBytes == 0) {
		    break;
		}
	    }
	    incomplete = (*p == '\n');
	    p++;
	    numBytes--;
	}
	parsePtr->commentSize = p - parsePtr->commentStart;
    }
    parsePtr->incomplete = incomplete;
    return (p - src);
}

/*
 *----------------------------------------------------------------------
 *
 * ParseTokens --
 *
 *	This function forms the heart of the Tcl parser. It parses one or more
 *	tokens from a string, up to a termination point specified by the
 *	caller. This function is used to parse unquoted command words (those
 *	not in quotes or braces), words in quotes, and array indices for
 *	variables. No more than numBytes bytes will be scanned.
 *
 * Results:
 *	Tokens are added to parsePtr and parsePtr->term is filled in with the
 *	address of the character that terminated the parse (the first one
 *	whose CHAR_TYPE matched mask or the character at parsePtr->end). The
 *	return value is TCL_OK if the parse completed successfully and
 *	TCL_ERROR otherwise. If a parse error occurs and parsePtr->interp is
 *	not NULL, then an error message is left in the interpreter's result.
 *
 * Side effects:
 *	None.
 *
 *----------------------------------------------------------------------
 */

static int
ParseTokens(
    register const char *src,	/* First character to parse. */
    register int numBytes,	/* Max number of bytes to scan. */
    int mask,			/* Specifies when to stop parsing. The parse
				 * stops at the first unquoted character whose
				 * CHAR_TYPE contains any of the bits in
				 * mask. */
    int flags,			/* OR-ed bits indicating what substitutions to
				 * perform: TCL_SUBST_COMMANDS,
				 * TCL_SUBST_VARIABLES, and
				 * TCL_SUBST_BACKSLASHES */
    Tcl_Parse *parsePtr)	/* Information about parse in progress.
				 * Updated with additional tokens and
				 * termination information. */
{
    char type;
    int originalTokens;
    int noSubstCmds = !(flags & TCL_SUBST_COMMANDS);
    int noSubstVars = !(flags & TCL_SUBST_VARIABLES);
    int noSubstBS = !(flags & TCL_SUBST_BACKSLASHES);
    int useInternalTokens = (flags & PARSE_USE_INTERNAL_TOKENS);
    Tcl_Token *tokenPtr;

    /*
     * Each iteration through the following loop adds one token of type
     * TCL_TOKEN_TEXT, TCL_TOKEN_BS, TCL_TOKEN_COMMAND, or TCL_TOKEN_VARIABLE
     * to parsePtr. For TCL_TOKEN_VARIABLE tokens, additional tokens are added
     * for the parsed variable name.
     */

    originalTokens = parsePtr->numTokens;
    while (numBytes && !((type = CHAR_TYPE(*src)) & mask)) {
	TclGrowParseTokenArray(parsePtr, 1);
	tokenPtr = &parsePtr->tokenPtr[parsePtr->numTokens];
	tokenPtr->start = src;
	tokenPtr->numComponents = 0;

	if ((type & TYPE_SUBS) == 0) {
	    /*
	     * This is a simple range of characters. Scan to find the end of
	     * the range.
	     */

	    while ((++src, --numBytes)
		    && !(CHAR_TYPE(*src) & (mask | TYPE_SUBS))) {
		/* empty loop */
	    }
	    tokenPtr->type = TCL_TOKEN_TEXT;
	    tokenPtr->size = src - tokenPtr->start;
	    parsePtr->numTokens++;
	} else if (*src == '$') {
	    int varToken;

	    if (noSubstVars) {
		tokenPtr->type = TCL_TOKEN_TEXT;
		tokenPtr->size = 1;
		parsePtr->numTokens++;
		src++;
		numBytes--;
		continue;
	    }

	    /*
	     * This is a variable reference. Call Tcl_ParseVarName to do all
	     * the dirty work of parsing the name.
	     */

	    varToken = parsePtr->numTokens;
	    if (TclParseVarName(parsePtr->interp, src, numBytes, parsePtr,
		    flags | PARSE_APPEND) != TCL_OK) {
		return TCL_ERROR;
	    }
	    src += parsePtr->tokenPtr[varToken].size;
	    numBytes -= parsePtr->tokenPtr[varToken].size;
	} else if (*src == '[') {
	    Tcl_Parse *nestedPtr;

	    if (noSubstCmds) {
		tokenPtr->type = TCL_TOKEN_TEXT;
		tokenPtr->size = 1;
		parsePtr->numTokens++;
		src++;
		numBytes--;
		continue;
	    }

	    /*
	     * Command substitution. Call Tcl_ParseCommand recursively (and
	     * repeatedly) to parse the nested command(s).  If internal tokens
	     * are acceptable, keep all the parsing information; otherwise,
	     * throw away the nested parse information.
	     */

	    if (useInternalTokens) {
		if (TclParseScriptSubst(src, numBytes, parsePtr, flags)
			!= TCL_OK) {
		    return TCL_ERROR;
		}
		src = parsePtr->term + 1;
		numBytes = parsePtr->end - src;
		continue;
	    }

	    src++;
	    numBytes--;
	    nestedPtr = TclStackAlloc(parsePtr->interp, sizeof(Tcl_Parse));
	    while (1) {
		if (TCL_OK != TclParseCommand(parsePtr->interp, src, numBytes,
			(flags | PARSE_NESTED) & ~PARSE_APPEND, nestedPtr)) {
		    parsePtr->errorType = nestedPtr->errorType;
		    parsePtr->term = nestedPtr->term;
		    parsePtr->incomplete = nestedPtr->incomplete;
		    TclStackFree(parsePtr->interp, nestedPtr);
		    return TCL_ERROR;
		}
		src = nestedPtr->commandStart + nestedPtr->commandSize;
		numBytes = parsePtr->end - src;
		Tcl_FreeParse(nestedPtr);

		/*
		 * Check for the closing ']' that ends the command
		 * substitution. It must have been the last character of the
		 * parsed command.
		 */

		if ((nestedPtr->term < parsePtr->end)
			&& (*(nestedPtr->term) == ']')
			&& !(nestedPtr->incomplete)) {
		    break;
		}
		if (numBytes == 0) {
		    if (parsePtr->interp != NULL) {
			Tcl_SetObjResult(parsePtr->interp, Tcl_NewStringObj(
				"missing close-bracket", -1));
		    }
		    parsePtr->errorType = TCL_PARSE_MISSING_BRACKET;
		    parsePtr->term = tokenPtr->start;
		    parsePtr->incomplete = 1;
		    TclStackFree(parsePtr->interp, nestedPtr);
		    return TCL_ERROR;
		}
	    }
	    TclStackFree(parsePtr->interp, nestedPtr);
	    tokenPtr->type = TCL_TOKEN_COMMAND;
	    tokenPtr->size = src - tokenPtr->start;
	    parsePtr->numTokens++;
	} else if (*src == '\\') {
	    if (noSubstBS) {
		tokenPtr->type = TCL_TOKEN_TEXT;
		tokenPtr->size = 1;
		parsePtr->numTokens++;
		src++;
		numBytes--;
		continue;
	    }

	    /*
	     * Backslash substitution.
	     */

	    TclParseBackslash(src, numBytes, &tokenPtr->size, NULL);

	    if (tokenPtr->size == 1) {
		/*
		 * Just a backslash, due to end of string.
		 */

		tokenPtr->type = TCL_TOKEN_TEXT;
		parsePtr->numTokens++;
		src++;
		numBytes--;
		continue;
	    }

	    if (src[1] == '\n') {
		if (numBytes == 2) {
		    parsePtr->incomplete = 1;
		}

		/*
		 * Note: backslash-newline is special in that it is treated
		 * the same as a space character would be. This means that it
		 * could terminate the token.
		 */

		if (mask & TYPE_SPACE) {
		    if (parsePtr->numTokens == originalTokens) {
			goto finishToken;
		    }
		    break;
		}
	    }

	    tokenPtr->type = TCL_TOKEN_BS;
	    parsePtr->numTokens++;
	    src += tokenPtr->size;
	    numBytes -= tokenPtr->size;
	} else if (*src == 0) {
	    tokenPtr->type = TCL_TOKEN_TEXT;
	    tokenPtr->size = 1;
	    parsePtr->numTokens++;
	    src++;
	    numBytes--;
	} else {
	    Tcl_Panic("ParseTokens encountered unknown character");
	}
    }
    if (parsePtr->numTokens == originalTokens) {
	/*
	 * There was nothing in this range of text. Add an empty token for the
	 * empty range, so that there is always at least one token added.
	 */

	TclGrowParseTokenArray(parsePtr, 1);
	tokenPtr = &parsePtr->tokenPtr[parsePtr->numTokens];
	tokenPtr->start = src;
	tokenPtr->numComponents = 0;

    finishToken:
	tokenPtr->type = TCL_TOKEN_TEXT;
	tokenPtr->size = 0;
	parsePtr->numTokens++;
    }
    parsePtr->term = src;
    return TCL_OK;
}

/*
 *----------------------------------------------------------------------
 *
 * Tcl_FreeParse --
 *
 *	This function is invoked to free any dynamic storage that may have
 *	been allocated by a previous call to Tcl_ParseCommand.
 *
 * Results:
 *	None.
 *
 * Side effects:
 *	If there is any dynamically allocated memory in *parsePtr, it is
 *	freed.
 *
 *----------------------------------------------------------------------
 */

void
Tcl_FreeParse(
    Tcl_Parse *parsePtr)	/* Structure that was filled in by a previous
				 * call to Tcl_ParseCommand. */
{
    if (parsePtr->tokenPtr != parsePtr->staticTokens) {
	ckfree(parsePtr->tokenPtr);
	parsePtr->tokenPtr = parsePtr->staticTokens;
    }
}

/*
 *----------------------------------------------------------------------
 *
 * TclParseScriptSubst --
 *
 *	Given a string starting with a [ sign, parse the script substitution
 *	and return information about the parse. No more than numBytes bytes
 *	will be scanned.
 *
 * Results:
 *
 * Side effects:
 *
 *----------------------------------------------------------------------
 */

int
TclParseScriptSubst(
    const char *src,
    register int numBytes,
    Tcl_Parse *parsePtr,
    int flags)	
{
    int scriptToken;
    Tcl_Token *scriptTokenPtr;

    TclGrowParseTokenArray(parsePtr, 1);
    scriptToken = parsePtr->numTokens++;
    ParseScript(src+1, numBytes-1, flags | PARSE_NESTED, parsePtr);
    scriptTokenPtr = &parsePtr->tokenPtr[scriptToken];
    scriptTokenPtr->type = TCL_TOKEN_SCRIPT_SUBST;
    scriptTokenPtr->start = src;
    scriptTokenPtr->size = parsePtr->term - src + 1;
    scriptTokenPtr->numComponents = parsePtr->numTokens - scriptToken - 1;
    if (parsePtr->errorType != TCL_PARSE_SUCCESS) {
	return TCL_ERROR;
    }
    return TCL_OK;
}

/*
 *----------------------------------------------------------------------
 *
 * Tcl_ParseVarName --
 *
 *	Given a string starting with a $ sign, parse off a variable name and
 *	return information about the parse. No more than numBytes bytes will
 *	be scanned.
 *
 * Results:
 *	The return value is TCL_OK if the command was parsed successfully and
 *	TCL_ERROR otherwise. If an error occurs and interp isn't NULL then an
 *	error message is left in its result. On a successful return, tokenPtr
 *	and numTokens fields of parsePtr are filled in with information about
 *	the variable name that was parsed. The "size" field of the first new
 *	token gives the total number of bytes in the variable name. Other
 *	fields in parsePtr are undefined.
 *
 * Side effects:
 *	If there is insufficient space in parsePtr to hold all the information
 *	about the command, then additional space is malloc-ed. If the function
 *	returns TCL_OK then the caller must eventually invoke Tcl_FreeParse to
 *	release any additional space that was allocated.
 *
 *----------------------------------------------------------------------
 */

int
Tcl_ParseVarName(
    Tcl_Interp *interp,		/* See TclParseVarName */
    const char *start,		/* See TclParseVarName */
    register int numBytes,	/* See TclParseVarName */
    Tcl_Parse *parsePtr,	/* See TclParseVarName */
    int append)			/* Non-zero means append tokens to existing
				 * information in parsePtr; zero means ignore
				 * existing tokens in parsePtr and reinitialize
				 * it. */
{
    int code = TclParseVarName(interp, start, numBytes, parsePtr,
	    (append != 0) ? PARSE_APPEND : 0);
    if (code == TCL_ERROR) {
	Tcl_FreeParse(parsePtr);
    }
    return code;
}

int
TclParseVarName(
    Tcl_Interp *interp,		/* Interpreter to use for error reporting; if
				 * NULL, then no error message is provided. */
    const char *start,		/* Start of variable substitution string.
				 * First character must be "$". */
    register int numBytes,	/* Total number of bytes in string. If < 0,
				 * the string consists of all bytes up to the
				 * first null character. */
    Tcl_Parse *parsePtr,	/* Structure to fill in with information about
				 * the variable name. */
    int flags)			/* Bit flags to control details of the parsing.
				 * Only the PARSE_APPEND flag has an effect
				 * here.  Other flags are passed along. */
{
    Tcl_Token *tokenPtr;
    register const char *src;
    int varIndex;
    unsigned array;
    int append = (flags & PARSE_APPEND);

    if ((numBytes == 0) || (start == NULL)) {
	return TCL_ERROR;
    }
    if (numBytes < 0) {
	numBytes = strlen(start);
    }

    if (!append) {
	TclParseInit(interp, start, numBytes, parsePtr);
    }

    /*
     * Generate one token for the variable, an additional token for the name,
     * plus any number of additional tokens for the index, if there is one.
     */

    src = start;
    TclGrowParseTokenArray(parsePtr, 2);
    tokenPtr = &parsePtr->tokenPtr[parsePtr->numTokens];
    tokenPtr->type = TCL_TOKEN_VARIABLE;
    tokenPtr->start = src;
    varIndex = parsePtr->numTokens;
    parsePtr->numTokens++;
    tokenPtr++;
    src++;
    numBytes--;
    if (numBytes == 0) {
	goto justADollarSign;
    }
    tokenPtr->type = TCL_TOKEN_TEXT;
    tokenPtr->start = src;
    tokenPtr->numComponents = 0;

    /*
     * The name of the variable can have three forms:
     * 1. The $ sign is followed by an open curly brace. Then the variable
     *	  name is everything up to the next close curly brace, and the
     *	  variable is a scalar variable.
     * 2. The $ sign is not followed by an open curly brace. Then the variable
     *	  name is everything up to the next character that isn't a letter,
     *	  digit, or underscore. :: sequences are also considered part of the
     *	  variable name, in order to support namespaces. If the following
     *	  character is an open parenthesis, then the information between
     *	  parentheses is the array element name.
     * 3. The $ sign is followed by something that isn't a letter, digit, or
     *	  underscore: in this case, there is no variable name and the token is
     *	  just "$".
     */

    if (*src == '{') {
	src++;
	numBytes--;
	tokenPtr->type = TCL_TOKEN_TEXT;
	tokenPtr->start = src;
	tokenPtr->numComponents = 0;

	while (numBytes && (*src != '}')) {
	    numBytes--;
	    src++;
	}
	if (numBytes == 0) {
	    if (parsePtr->interp != NULL) {
		Tcl_SetObjResult(parsePtr->interp, Tcl_NewStringObj(
			"missing close-brace for variable name", -1));
	    }
	    parsePtr->errorType = TCL_PARSE_MISSING_VAR_BRACE;
	    parsePtr->term = tokenPtr->start-1;
	    parsePtr->incomplete = 1;
	    goto error;
	}
	tokenPtr->size = src - tokenPtr->start;
	tokenPtr[-1].size = src - tokenPtr[-1].start;
	parsePtr->numTokens++;
	src++;
    } else {
	tokenPtr->type = TCL_TOKEN_TEXT;
	tokenPtr->start = src;
	tokenPtr->numComponents = 0;

	while (numBytes) {
	    if (TclIsBareword(*src)) {
		src += 1;
		numBytes -= 1;
		continue;
	    }
	    if ((src[0] == ':') && (numBytes != 1) && (src[1] == ':')) {
		src += 2;
		numBytes -= 2;
		while (numBytes && (*src == ':')) {
		    src++;
		    numBytes--;
		}
		continue;
	    }
	    break;
	}

	/*
	 * Support for empty array names here.
	 */

	array = (numBytes && (*src == '('));
	tokenPtr->size = src - tokenPtr->start;
	if ((tokenPtr->size == 0) && !array) {
	    goto justADollarSign;
	}
	parsePtr->numTokens++;
	if (array) {
	    /*
	     * This is a reference to an array element. Call ParseTokens
	     * recursively to parse the element name, since it could contain
	     * any number of substitutions.
	     */

	    if (TCL_OK != ParseTokens(src+1, numBytes-1, TYPE_CLOSE_PAREN,
		    flags | TCL_SUBST_ALL, parsePtr)) {
		goto error;
	    }
	    if ((parsePtr->term == src+numBytes) || (*parsePtr->term != ')')){
		if (parsePtr->interp != NULL) {
		    Tcl_SetObjResult(parsePtr->interp, Tcl_NewStringObj(
			    "missing )", -1));
		}
		parsePtr->errorType = TCL_PARSE_MISSING_PAREN;
		parsePtr->term = src;
		parsePtr->incomplete = 1;
		goto error;
	    }
	    src = parsePtr->term + 1;
	}
    }
    tokenPtr = &parsePtr->tokenPtr[varIndex];
    tokenPtr->size = src - tokenPtr->start;
    tokenPtr->numComponents = parsePtr->numTokens - (varIndex + 1);
    return TCL_OK;

    /*
     * The dollar sign isn't followed by a variable name. Replace the
     * TCL_TOKEN_VARIABLE token with a TCL_TOKEN_TEXT token for the dollar
     * sign.
     */

  justADollarSign:
    tokenPtr = &parsePtr->tokenPtr[varIndex];
    tokenPtr->type = TCL_TOKEN_TEXT;
    tokenPtr->size = 1;
    tokenPtr->numComponents = 0;
    return TCL_OK;

  error:
    /* Convert variable substitution token to error token */
    tokenPtr = &parsePtr->tokenPtr[varIndex];
    tokenPtr->type = TCL_TOKEN_ERROR;
    tokenPtr->numComponents = parsePtr->errorType;
    tokenPtr->size = parsePtr->term + 1 - tokenPtr->start;
    return TCL_ERROR;
}

/*
 *----------------------------------------------------------------------
 *
 * Tcl_ParseVar --
 *
 *	Given a string starting with a $ sign, parse off a variable name and
 *	return its value.
 *
 * Results:
 *	The return value is the contents of the variable given by the leading
 *	characters of string. If termPtr isn't NULL, *termPtr gets filled in
 *	with the address of the character just after the last one in the
 *	variable specifier. If the variable doesn't exist, then the return
 *	value is NULL and an error message will be left in interp's result.
 *
 * Side effects:
 *	None.
 *
 *----------------------------------------------------------------------
 */

const char *
Tcl_ParseVar(
    Tcl_Interp *interp,		/* Context for looking up variable. */
    register const char *start,	/* Start of variable substitution. First
				 * character must be "$". */
    const char **termPtr)	/* If non-NULL, points to word to fill in with
				 * character just after last one in the
				 * variable specifier. */
{
    register Tcl_Obj *objPtr;
    int code;
    Tcl_Parse *parsePtr = TclStackAlloc(interp, sizeof(Tcl_Parse));

    if (TCL_OK != TclParseVarName(interp, start, -1, parsePtr,
	    PARSE_USE_INTERNAL_TOKENS)) {
	Tcl_FreeParse(parsePtr);
	TclStackFree(interp, parsePtr);
	return NULL;
    }

    if (termPtr != NULL) {
	*termPtr = start + parsePtr->tokenPtr->size;
    }
    if (parsePtr->numTokens == 1) {
	/*
	 * There isn't a variable name after all: the $ is just a $.
	 */

	TclStackFree(interp, parsePtr);
	return "$";
    }

    code = TclSubstTokens(interp, parsePtr->tokenPtr, parsePtr->numTokens,
	    NULL, 1, NULL, NULL, 0);
    Tcl_FreeParse(parsePtr);
    TclStackFree(interp, parsePtr);
    if (code != TCL_OK) {
	return NULL;
    }
    objPtr = Tcl_GetObjResult(interp);

    /*
     * At this point we should have an object containing the value of a
     * variable. Just return the string from that object.
     *
     * Since TclSubstTokens above returned TCL_OK, we know that objPtr
     * is shared.  It is in both the interp result and the value of the
     * variable.  Returning the string relies on that to be true.
     */

    assert( Tcl_IsShared(objPtr) );

    Tcl_ResetResult(interp);
    return TclGetString(objPtr);
}

/*
 *----------------------------------------------------------------------
 *
 * Tcl_ParseBraces --
 *
 *	Given a string in braces such as a Tcl command argument or a string
 *	value in a Tcl expression, this function parses the string and returns
 *	information about the parse. No more than numBytes bytes will be
 *	scanned.
 *
 * Results:
 *	The return value is TCL_OK if the string was parsed successfully and
 *	TCL_ERROR otherwise. If an error occurs and interp isn't NULL then an
 *	error message is left in its result. On a successful return, tokenPtr
 *	and numTokens fields of parsePtr are filled in with information about
 *	the string that was parsed. Other fields in parsePtr are undefined.
 *	termPtr is set to point to the character just after the last one in
 *	the braced string.
 *
 * Side effects:
 *	If there is insufficient space in parsePtr to hold all the information
 *	about the command, then additional space is malloc-ed. If the function
 *	returns TCL_OK then the caller must eventually invoke Tcl_FreeParse to
 *	release any additional space that was allocated.
 *
 *----------------------------------------------------------------------
 */

int
Tcl_ParseBraces(
    Tcl_Interp *interp,		/* See ParseBraces */
    const char *start,		/* See ParseBraces */
    register int numBytes,	/* See ParseBraces */
    register Tcl_Parse *parsePtr,
    				/* See ParseBraces */
    int append,			/* Non-zero means append tokens to existing
				 * information in parsePtr; zero means
				 * ignore existing tokens in parsePtr and
				 * reinitialize it. */
    const char **termPtr)	/* See ParseBraces */

{
    int code = ParseBraces(interp, start, numBytes, parsePtr,
	    (append != 0) ? PARSE_APPEND : 0, termPtr);
    if (code == TCL_ERROR) {
	Tcl_FreeParse(parsePtr);
    }
    return code;
}

static int
ParseBraces(
    Tcl_Interp *interp,		/* Interpreter to use for error reporting; if
				 * NULL, then no error message is provided. */
    const char *start,		/* Start of string enclosed in braces. The
				 * first character must be {'. */
    register int numBytes,	/* Total number of bytes in string. If < 0,
				 * the string consists of all bytes up to the
				 * first null character. */
    register Tcl_Parse *parsePtr,
				/* Structure to fill in with information about
				 * the string. */
    int flags,			/* Bit flags to control details of the parsing.
				 * Only the PARSE_APPEND flag has an effect
				 * here.  Other flags are passed along. */
    const char **termPtr)	/* If non-NULL, points to word in which to
				 * store a pointer to the character just after
				 * the terminating '}' if the parse was
				 * successful. */
{
    Tcl_Token *tokenPtr;
    register const char *src;
    int startIndex, level, length;
    int append = (flags & PARSE_APPEND);

    if ((numBytes == 0) || (start == NULL)) {
	return TCL_ERROR;
    }
    if (numBytes < 0) {
	numBytes = strlen(start);
    }

    if (!append) {
	TclParseInit(interp, start, numBytes, parsePtr);
    }

    src = start;
    startIndex = parsePtr->numTokens;

    TclGrowParseTokenArray(parsePtr, 1);
    tokenPtr = &parsePtr->tokenPtr[startIndex];
    tokenPtr->type = TCL_TOKEN_TEXT;
    tokenPtr->start = src+1;
    tokenPtr->numComponents = 0;
    level = 1;
    while (1) {
	while (++src, --numBytes) {
	    if (CHAR_TYPE(*src) != TYPE_NORMAL) {
		break;
	    }
	}
	if (numBytes == 0) {
	    goto missingBraceError;
	}

	switch (*src) {
	case '{':
	    level++;
	    break;
	case '}':
	    if (--level == 0) {
		/*
		 * Decide if we need to finish emitting a partially-finished
		 * token. There are 3 cases:
		 *     {abc \newline xyz} or {xyz}
		 *		- finish emitting "xyz" token
		 *     {abc \newline}
		 *		- don't emit token after \newline
		 *     {}	- finish emitting zero-sized token
		 *
		 * The last case ensures that there is a token (even if empty)
		 * that describes the braced string.
		 */

		if ((src != tokenPtr->start)
			|| (parsePtr->numTokens == startIndex)) {
		    tokenPtr->size = (src - tokenPtr->start);
		    parsePtr->numTokens++;
		}
		if (termPtr != NULL) {
		    *termPtr = src+1;
		}
		return TCL_OK;
	    }
	    break;
	case '\\':
	    TclParseBackslash(src, numBytes, &length, NULL);
	    if ((length > 1) && (src[1] == '\n')) {
		/*
		 * A backslash-newline sequence must be collapsed, even inside
		 * braces, so we have to split the word into multiple tokens
		 * so that the backslash-newline can be represented
		 * explicitly.
		 */

		if (numBytes == 2) {
		    parsePtr->incomplete = 1;
		}
		tokenPtr->size = (src - tokenPtr->start);
		if (tokenPtr->size != 0) {
		    parsePtr->numTokens++;
		}
		TclGrowParseTokenArray(parsePtr, 2);
		tokenPtr = &parsePtr->tokenPtr[parsePtr->numTokens];
		tokenPtr->type = TCL_TOKEN_BS;
		tokenPtr->start = src;
		tokenPtr->size = length;
		tokenPtr->numComponents = 0;
		parsePtr->numTokens++;

		src += length - 1;
		numBytes -= length - 1;
		tokenPtr++;
		tokenPtr->type = TCL_TOKEN_TEXT;
		tokenPtr->start = src + 1;
		tokenPtr->numComponents = 0;
	    } else {
		src += length - 1;
		numBytes -= length - 1;
	    }
	    break;
	}
    }

  missingBraceError:
    parsePtr->errorType = TCL_PARSE_MISSING_BRACE;
    parsePtr->term = start;
    parsePtr->incomplete = 1;
    if (parsePtr->interp == NULL) {
	/*
	 * Skip straight to the exit code since we have no interpreter to put
	 * error message in.
	 */

	goto error;
    }

    Tcl_SetObjResult(parsePtr->interp, Tcl_NewStringObj(
	    "missing close-brace", -1));

    /*
     * Guess if the problem is due to comments by searching the source string
     * for a possible open brace within the context of a comment. Since we
     * aren't performing a full Tcl parse, just look for an open brace
     * preceded by a '<whitespace>#' on the same line.
     */

    {
	register int openBrace = 0;

	while (--src > start) {
	    switch (*src) {
	    case '{':
		openBrace = 1;
		break;
	    case '\n':
		openBrace = 0;
		break;
	    case '#' :
		if (openBrace && TclIsSpaceProc(src[-1])) {
		    Tcl_AppendToObj(Tcl_GetObjResult(parsePtr->interp),
			    ": possible unbalanced brace in comment", -1);
		    goto error;
		}
		break;
	    }
	}
    }

  error:
    return TCL_ERROR;
}

/*
 *----------------------------------------------------------------------
 *
 * Tcl_ParseQuotedString --
 *
 *	Given a double-quoted string such as a quoted Tcl command argument or
 *	a quoted value in a Tcl expression, this function parses the string
 *	and returns information about the parse. No more than numBytes bytes
 *	will be scanned.
 *
 * Results:
 *	The return value is TCL_OK if the string was parsed successfully and
 *	TCL_ERROR otherwise. If an error occurs and interp isn't NULL then an
 *	error message is left in its result. On a successful return, tokenPtr
 *	and numTokens fields of parsePtr are filled in with information about
 *	the string that was parsed. Other fields in parsePtr are undefined.
 *	termPtr is set to point to the character just after the quoted
 *	string's terminating close-quote.
 *
 * Side effects:
 *	If there is insufficient space in parsePtr to hold all the information
 *	about the command, then additional space is malloc-ed. If the function
 *	returns TCL_OK then the caller must eventually invoke Tcl_FreeParse to
 *	release any additional space that was allocated.
 *
 *----------------------------------------------------------------------
 */

int
Tcl_ParseQuotedString(
    Tcl_Interp *interp,		/* See TclParseQuotedString */
    const char *start,		/* See TclParseQuotedString */
    int numBytes,		/* See TclParseQuotedString */
    Tcl_Parse *parsePtr,
    				/* See TclParseQuotedString */
    int append,			/* Non-zero means append tokens to existing
				 * information in parsePtr; zero means
				 * ignore existing tokens in parsePtr and
				 * reinitialize it. */
    const char **termPtr)	/* See TclParseQuotedString */
{
    int code = TclParseQuotedString(interp, start, numBytes, parsePtr,
	    (append != 0) ? PARSE_APPEND : 0, termPtr);
    if (code == TCL_ERROR) {
	Tcl_FreeParse(parsePtr);
    }
    return code;
}

int
TclParseQuotedString(
    Tcl_Interp *interp,		/* Interpreter to use for error reporting; if
				 * NULL, then no error message is provided. */
    const char *start,		/* Start of the quoted string. The first
				 * character must be '"'. */
    register int numBytes,	/* Total number of bytes in string. If < 0,
				 * the string consists of all bytes up to the
				 * first null character. */
    register Tcl_Parse *parsePtr,
				/* Structure to fill in with information about
				 * the string. */
    int flags,			/* Bit flags to control details of the parsing.
				 * Only the PARSE_APPEND flag has an effect
				 * here.  Other flags are passed along. */
    const char **termPtr)	/* If non-NULL, points to word in which to
				 * store a pointer to the character just after
				 * the quoted string's terminating close-quote
				 * if the parse succeeds. */
{
    int append = (flags & PARSE_APPEND);

    if ((numBytes == 0) || (start == NULL)) {
	return TCL_ERROR;
    }
    if (numBytes < 0) {
	numBytes = strlen(start);
    }

    if (!append) {
	TclParseInit(interp, start, numBytes, parsePtr);
    }

    if (TCL_OK != ParseTokens(start+1, numBytes-1, TYPE_QUOTE,
	    flags | TCL_SUBST_ALL, parsePtr)) {
	goto error;
    }
    if (*parsePtr->term != '"') {
	if (parsePtr->interp != NULL) {
	    Tcl_SetObjResult(parsePtr->interp, Tcl_NewStringObj(
		    "missing \"", -1));
	}
	parsePtr->errorType = TCL_PARSE_MISSING_QUOTE;
	parsePtr->term = start;
	parsePtr->incomplete = 1;
	goto error;
    }
    if (termPtr != NULL) {
	*termPtr = (parsePtr->term + 1);
    }
    return TCL_OK;

  error:
    return TCL_ERROR;
}

/*
 *----------------------------------------------------------------------
 *
 * TclSubstParse --
 *
 *	Token parser used by the [subst] command. Parses the string made up of
 *	'numBytes' bytes starting at 'bytes'. Parsing is controlled by the
 *	flags argument to provide support for the -nobackslashes, -nocommands,
 *	and -novariables options, as represented by the flag values
 *	TCL_SUBST_BACKSLASHES, TCL_SUBST_COMMANDS, TCL_SUBST_VARIABLES.
 *
 * Results:
 *	None.
 *
 * Side effects:
 *	The Tcl_Parse struct '*parsePtr' is filled with parse results.
 *	The caller is expected to eventually call Tcl_FreeParse() to properly
 *	cleanup the value written there.
 *
 *----------------------------------------------------------------------
 */

void
TclSubstParse(
    Tcl_Interp *interp,
    const char *bytes,
    int numBytes,
    int flags,
    Tcl_Parse *parsePtr)
{
    TclParseInit(interp, bytes, numBytes, parsePtr);
    flags &= TCL_SUBST_ALL;
    flags |= PARSE_USE_INTERNAL_TOKENS;
    ParseTokens(bytes, numBytes, /* mask */ 0, flags, parsePtr);
}

/*
 *----------------------------------------------------------------------
 *
 * TclSubstTokens --
 *
 *	Accepts an array of count Tcl_Token's, and creates a result value in
 *	the interp from concatenating the results of performing Tcl
 *	substitution on each Tcl_Token. Substitution is interrupted if any
 *	non-TCL_OK completion code arises.
 *
 * Results:
 *	The return value is a standard Tcl completion code. The result in
 *	interp is the substituted value, or an error message if TCL_ERROR is
 *	returned. If tokensLeftPtr is not NULL, then it points to an int where
 *	the number of tokens remaining to be processed is written.
 *
 * Side effects:
 *	Can be anything, depending on the types of substitution done.
 *
 *----------------------------------------------------------------------
 */

int
TclSubstTokens(
    Tcl_Interp *interp,		/* Interpreter in which to lookup variables,
				 * execute nested commands, and report
				 * errors. */
    Tcl_Token *tokenPtr,	/* Pointer to first in an array of tokens to
				 * evaluate and concatenate. */
    int count,			/* Number of tokens to consider at tokenPtr.
				 * Must be at least 1. */
    int *tokensLeftPtr,		/* If not NULL, points to memory where an
				 * integer representing the number of tokens
				 * left to be substituted will be written */
    int line,			/* The line the script starts on. */
    int *clNextOuter,		/* Information about an outer context for */
    const char *outerScript,	/* continuation line data. This is set by
				 * EvalEx() to properly handle [...]-nested
				 * commands. The 'outerScript' refers to the
				 * most-outer script containing the embedded
				 * command, which is refered to by 'script'.
				 * The 'clNextOuter' refers to the current
				 * entry in the table of continuation lines in
				 * this "master script", and the character
				 * offsets are relative to the 'outerScript'
				 * as well.
				 *
				 * If outerScript == script, then this call is
				 * for words in the outer-most script or
				 * command. See Tcl_EvalEx and TclEvalObjEx
				 * for the places generating arguments for
				 * which this is true. */
    int flags)
{
    Tcl_Obj *result;
    int code = TCL_OK;
#define NUM_STATIC_POS 20
    int isLiteral, maxNumCL, numCL, i, adjust;
    int *clPosition = NULL;
    Interp *iPtr = (Interp *) interp;
    int inFile = iPtr->evalFlags & TCL_EVAL_FILE;

    /*
     * Each pass through this loop will substitute one token, and its
     * components, if any. The only thing tricky here is that we go to some
     * effort to pass Tcl_Obj's through untouched, to avoid string copying and
     * Tcl_Obj creation if possible, to aid performance and limit shimmering.
     *
     * Further optimization opportunities might be to check for the equivalent
     * of Tcl_SetObjResult(interp, Tcl_GetObjResult(interp)) and omit them.
     */

    /*
     * For the handling of continuation lines in literals we first check if
     * this is actually a literal. For if not we can forego the additional
     * processing. Otherwise we pre-allocate a small table to store the
     * locations of all continuation lines we find in this literal, if any.
     * The table is extended if needed.
     */

    numCL = 0;
    maxNumCL = 0;
    isLiteral = 1;
    for (i=0 ; i < count; i++) {
	if ((tokenPtr[i].type != TCL_TOKEN_TEXT)
		&& (tokenPtr[i].type != TCL_TOKEN_BS)) {
	    isLiteral = 0;
	    break;
	}
    }

    if (isLiteral) {
	maxNumCL = NUM_STATIC_POS;
	clPosition = ckalloc(maxNumCL * sizeof(int));
    }

    adjust = 0;
    result = NULL;
    for (; count>0 && code==TCL_OK ; count--, tokenPtr++) {
	Tcl_Obj *appendObj = NULL;
	const char *append = NULL;
	int appendByteLength = 0;
	char utfCharBytes[TCL_UTF_MAX];

	switch (tokenPtr->type) {
	case TCL_TOKEN_TEXT:
	    append = tokenPtr->start;
	    appendByteLength = tokenPtr->size;
	    break;

	case TCL_TOKEN_BS:
	    appendByteLength = TclParseBackslash(tokenPtr->start,
		    tokenPtr->size, NULL, utfCharBytes);
	    append = utfCharBytes;

	    /*
	     * If the backslash sequence we found is in a literal, and
	     * represented a continuation line, we compute and store its
	     * location (as char offset to the beginning of the _result_
	     * script). We may have to extend the table of locations.
	     *
	     * Note that the continuation line information is relevant even if
	     * the word we are processing is not a literal, as it can affect
	     * nested commands. See the branch for TCL_TOKEN_COMMAND below,
	     * where the adjustment we are tracking here is taken into
	     * account. The good thing is that we do not need a table of
	     * everything, just the number of lines we have to add as
	     * correction.
	     */

	    if ((appendByteLength == 1) && (utfCharBytes[0] == ' ')
		    && (tokenPtr->start[1] == '\n')) {
		if (isLiteral) {
		    int clPos;

		    if (result == 0) {
			clPos = 0;
		    } else {
			Tcl_GetStringFromObj(result, &clPos);
		    }

		    if (numCL >= maxNumCL) {
			maxNumCL *= 2;
			clPosition = ckrealloc(clPosition,
				maxNumCL * sizeof(int));
		    }
		    clPosition[numCL] = clPos;
		    numCL++;
		}
		adjust++;
	    }
	    break;

	case TCL_TOKEN_COMMAND: {
	    /*
	     * This case exists only for the sake of the public routines
	     * Tcl_EvalTokens(Standard)().  All internal parsing avoids
	     * generation of the TCL_TOKEN_COMMAND token type.
	     */
	
	    /* TIP #280: Transfer line information to nested command */
	    iPtr->numLevels++;
	    code = TclInterpReady(interp);
	    if (code == TCL_OK) {
		/*
		 * Test cases: info-30.{6,8,9}
		 */

		int theline;

		TclAdvanceContinuations(&line, &clNextOuter,
			tokenPtr->start - outerScript);
		theline = line + adjust;
		code = TclEvalEx(interp, tokenPtr->start+1, tokenPtr->size-2,
			flags, theline, clNextOuter, outerScript);

		TclAdvanceLines(&line, tokenPtr->start+1,
			tokenPtr->start + tokenPtr->size - 1);

		/*
		 * Restore flag reset by nested eval for future bracketed
		 * commands and their cmdframe setup
		 */

		if (inFile) {
		    iPtr->evalFlags |= TCL_EVAL_FILE;
		}
	    }
	    iPtr->numLevels--;
	    TclResetCancellation(interp, 0);
	    appendObj = Tcl_GetObjResult(interp);
	    break;
	}

	case TCL_TOKEN_VARIABLE: {
	    Tcl_Obj *arrayIndex = NULL;
	    Tcl_Obj *varName = NULL;

	    if (count <= tokenPtr->numComponents) {
		Tcl_Panic("token components overflow token array");
	    }
	    if (tokenPtr->numComponents > 1) {
		/*
		 * Subst the index part of an array variable reference.
		 */

		code = TclSubstTokens(interp, tokenPtr+2,
			tokenPtr->numComponents - 1, NULL, line, NULL, NULL,
			flags);
		arrayIndex = Tcl_GetObjResult(interp);
		Tcl_IncrRefCount(arrayIndex);
	    }

	    if (code == TCL_OK) {
		varName = Tcl_NewStringObj(tokenPtr[1].start,
			tokenPtr[1].size);
		appendObj = Tcl_ObjGetVar2(interp, varName, arrayIndex,
			TCL_LEAVE_ERR_MSG |
			((flags & TCL_EVAL_GLOBAL) ? TCL_GLOBAL_ONLY : 0));
		Tcl_DecrRefCount(varName);
		if (appendObj == NULL) {
		    code = TCL_ERROR;
		}
	    }

	    switch (code) {
	    case TCL_OK:	/* Got value */
	    case TCL_ERROR:	/* Already have error message */
	    case TCL_BREAK:	/* Will not substitute anyway */
	    case TCL_CONTINUE:	/* Will not substitute anyway */
		break;
	    default:
		/*
		 * All other return codes, we will subst the ulesult from the
		 * code-throwing evaluation.
		 */

		appendObj = Tcl_GetObjResult(interp);
	    }

	    if (arrayIndex != NULL) {
		Tcl_DecrRefCount(arrayIndex);
	    }
	    count -= tokenPtr->numComponents;
	    tokenPtr += tokenPtr->numComponents;
	    break;
	}

	case TCL_TOKEN_SCRIPT_SUBST: {
	    Interp *iPtr = (Interp *) interp;
	    iPtr->numLevels++;
	    code = TclInterpReady(interp);
	    if (code == TCL_OK) {
		int theline;
		if (count <= tokenPtr->numComponents) {
		    Tcl_Panic("token components overflow token array");
		}
		TclAdvanceContinuations (&line, &clNextOuter,
					 tokenPtr->start - outerScript);
		theline = line + adjust;
		code = TclEvalScriptTokens(interp, tokenPtr+1,
			tokenPtr->numComponents, flags, theline,
			clNextOuter, outerScript);

		TclAdvanceLines(&line, tokenPtr->start+1,
			tokenPtr->start + tokenPtr->size - 1);

		/*
		 * Restore flag reset by nested eval for future bracketed
		 * commands and their cmdframe setup
		 */
	        if (inFile) {
		    iPtr->evalFlags |= TCL_EVAL_FILE;
		}
		count -= tokenPtr->numComponents;
		tokenPtr += tokenPtr->numComponents;
	    }
	    iPtr->numLevels--;
	    appendObj = Tcl_GetObjResult(interp);
	    break;
	}

	case TCL_TOKEN_ERROR:
	    Tcl_SetResult(interp, (char *)
		    parseErrorMsg[tokenPtr->numComponents], TCL_STATIC);
	    code = TCL_ERROR;
	    break;

	default:
	    Tcl_Panic("unexpected token type in TclSubstTokens: %d",
		    tokenPtr->type);
	}

	if ((code == TCL_BREAK) || (code == TCL_CONTINUE)) {
	    /*
	     * Inhibit substitution.
	     */
	    continue;
	}

	if (result == NULL) {
	    /*
	     * First pass through. If we have a Tcl_Obj, just use it. If not,
	     * create one from our string.
	     */

	    if (appendObj != NULL) {
		result = appendObj;
	    } else {
		result = Tcl_NewStringObj(append, appendByteLength);
	    }
	    Tcl_IncrRefCount(result);
	} else {
	    /*
	     * Subsequent passes. Append to result.
	     */

	    if (Tcl_IsShared(result)) {
		Tcl_DecrRefCount(result);
		result = Tcl_DuplicateObj(result);
		Tcl_IncrRefCount(result);
	    }
	    if (appendObj != NULL) {
		Tcl_AppendObjToObj(result, appendObj);
	    } else {
		Tcl_AppendToObj(result, append, appendByteLength);
	    }
	}
    }

    if (code != TCL_ERROR) {		/* Keep error message in result! */
	if (result != NULL) {
	    Tcl_SetObjResult(interp, result);

	    /*
	     * If the code found continuation lines (which implies that this
	     * word is a literal), then we store the accumulated table of
	     * locations in the thread-global data structure for the bytecode
	     * compiler to find later, assuming that the literal is a script
	     * which will be compiled.
	     */

	    if (numCL) {
		TclContinuationsEnter(result, numCL, clPosition);
	    }

	    /*
	     * Release the temp table we used to collect the locations of
	     * continuation lines, if any.
	     */

	    if (maxNumCL) {
		ckfree(clPosition);
	    }
	} else {
	    Tcl_ResetResult(interp);
	}
    }
    if (tokensLeftPtr != NULL) {
	*tokensLeftPtr = count;
    }
    if (result != NULL) {
	Tcl_DecrRefCount(result);
    }
    return code;
}

/*
 *----------------------------------------------------------------------
 *
 * CommandComplete --
 *
 *	This function is shared by TclCommandComplete and
 *	Tcl_ObjCommandComplete; it does all the real work of seeing whether a
 *	script is complete
 *
 * Results:
 *	1 is returned if the script is complete, 0 if there are open
 *	delimiters such as " or (. 1 is also returned if there is a parse
 *	error in the script other than unmatched delimiters.
 *
 * Side effects:
 *	None.
 *
 *----------------------------------------------------------------------
 */

static inline int
CommandComplete(
    const char *script,		/* Script to check. */
    int numBytes)		/* Number of bytes in script. */
{
    Tcl_Parse parse;
    const char *p, *end;

    /*
     * NOTE: This set of routines should not be converted to make use of
     * TclParseScript, because [info complete] is defined to operate only
     * one parsing level deep, while TclParseScript digs out parsing errors
     * in nested script substitutions.  See test parse-6.8, etc.
     */

    p = script;
    end = p + numBytes;
    parse.incomplete = 0;
    while ((p < end)
	    && (Tcl_ParseCommand(NULL, p, end - p, 0, &parse)) == TCL_OK) {
        p = parse.commandStart + parse.commandSize;
        Tcl_FreeParse(&parse);
    }
    return (parse.incomplete == 0);
}

/*
 *----------------------------------------------------------------------
 *
 * Tcl_CommandComplete --
 *
 *	Given a partial or complete Tcl script, this function determines
 *	whether the script is complete in the sense of having matched braces
 *	and quotes and brackets.
 *
 * Results:
 *	1 is returned if the script is complete, 0 otherwise. 1 is also
 *	returned if there is a parse error in the script other than unmatched
 *	delimiters.
 *
 * Side effects:
 *	None.
 *
 *----------------------------------------------------------------------
 */

int
Tcl_CommandComplete(
    const char *script)		/* Script to check. */
{
    return CommandComplete(script, (int) strlen(script));
}

/*
 *----------------------------------------------------------------------
 *
 * TclObjCommandComplete --
 *
 *	Given a partial or complete Tcl command in a Tcl object, this function
 *	determines whether the command is complete in the sense of having
 *	matched braces and quotes and brackets.
 *
 * Results:
 *	1 is returned if the command is complete, 0 otherwise.
 *
 * Side effects:
 *	None.
 *
 *----------------------------------------------------------------------
 */

int
TclObjCommandComplete(
    Tcl_Obj *objPtr)		/* Points to object holding script to
				 * check. */
{
    int length;
    const char *script = Tcl_GetStringFromObj(objPtr, &length);

    return CommandComplete(script, length);
}

/*
 * Local Variables:
 * mode: c
 * c-basic-offset: 4
 * fill-column: 78
 * End:
 */<|MERGE_RESOLUTION|>--- conflicted
+++ resolved
@@ -187,7 +187,8 @@
 			    int flags, Tcl_Parse *parsePtr);
 static int		ParseWhiteSpace(const char *src, int numBytes,
 			    int *incompletePtr, char *typePtr);
-<<<<<<< HEAD
+static int		ParseAllWhiteSpace(const char *src, int numBytes,
+			    int *incompletePtr);
 
 /*
  * Prototypes for the Tokens object type.
@@ -603,10 +604,6 @@
 	errorTokenPtr->numComponents = parsePtr->errorType;
     }
 }
-=======
-static int		ParseAllWhiteSpace(const char *src, int numBytes,
-			    int *incompletePtr);
->>>>>>> 0659ddea
  
 /*
@@ -764,13 +761,9 @@
      * iteration through the loop.
      */
 
-<<<<<<< HEAD
     commandStart = parsePtr->commandStart = src;
-=======
-    parsePtr->commandStart = src;
     type = CHAR_TYPE(*src);
     scanned = 1;	/* Can't have missing whitepsace before first word. */
->>>>>>> 0659ddea
     while (1) {
 	int expandWord = 0;
 
@@ -778,6 +771,9 @@
 
 	if ((numBytes == 0) || (type & terminators) != 0) {
 	    parsePtr->term = src;
+	    parsePtr->numWords = numWords;
+	    parsePtr->commandStart = commandStart;
+	    parsePtr->commandSize = src - parsePtr->commandStart;
 	    parsePtr->commandSize = src + (numBytes != 0)
 		    - parsePtr->commandStart;
 	    return TCL_OK;
@@ -801,7 +797,8 @@
 	    }
 	    parsePtr->term = src;
 	error:
-	    Tcl_FreeParse(parsePtr);
+	    parsePtr->numWords = numWords;
+	    parsePtr->commandStart = commandStart;
 	    parsePtr->commandSize = parsePtr->end - parsePtr->commandStart;
 	    return TCL_ERROR;
 	}
@@ -1040,20 +1037,6 @@
 	src += scanned;
 	numBytes -= scanned;
     }
-<<<<<<< HEAD
-
-    parsePtr->numWords = numWords;
-    parsePtr->commandStart = commandStart;
-    parsePtr->commandSize = src - parsePtr->commandStart;
-    return TCL_OK;
-
-  error:
-    parsePtr->numWords = numWords;
-    parsePtr->commandStart = commandStart;
-    parsePtr->commandSize = parsePtr->end - parsePtr->commandStart;
-    return TCL_ERROR;
-=======
->>>>>>> 0659ddea
 }
  
