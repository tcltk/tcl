/*
 * tclParse.c --
 *
 *	This file contains functions that parse Tcl scripts. They do so in a
 *	general-purpose fashion that can be used for many different purposes,
 *	including compilation, direct execution, code analysis, etc.
 *
 * Copyright (c) 1997 Sun Microsystems, Inc.
 * Copyright (c) 1998-2000 Ajuba Solutions.
 * Contributions from Don Porter, NIST, 2002. (not subject to US copyright)
 *
 * See the file "license.terms" for information on usage and redistribution of
 * this file, and for a DISCLAIMER OF ALL WARRANTIES.
 */

#include "tclInt.h"
#include "tclParse.h"
#include <assert.h>

/*
 * The following table provides parsing information about each possible 8-bit
 * character. The table is designed to be referenced with unsigned characters.
 *
 * The macro CHAR_TYPE is used to index into the table and return information
 * about its character argument. The following return values are defined.
 *
 * TYPE_NORMAL -	All characters that don't have special significance to
 *			the Tcl parser.
 * TYPE_SPACE -		The character is a whitespace character other than
 *			newline.
 * TYPE_COMMAND_END -	Character is newline or semicolon.
 * TYPE_SUBS -		Character begins a substitution or has other special
 *			meaning in ParseTokens: backslash, dollar sign, or
 *			open bracket.
 * TYPE_QUOTE -		Character is a double quote.
 * TYPE_CLOSE_PAREN -	Character is a right parenthesis.
 * TYPE_CLOSE_BRACK -	Character is a right square bracket.
 * TYPE_BRACE -		Character is a curly brace (either left or right).
 */

const char tclCharTypeTable[] = {

    /*
     * Positive character values, from 0-127:
     */

    TYPE_SUBS,        TYPE_NORMAL,      TYPE_NORMAL,      TYPE_NORMAL,
    TYPE_NORMAL,      TYPE_NORMAL,      TYPE_NORMAL,      TYPE_NORMAL,
    TYPE_NORMAL,      TYPE_SPACE,       TYPE_COMMAND_END, TYPE_SPACE,
    TYPE_SPACE,       TYPE_SPACE,       TYPE_NORMAL,      TYPE_NORMAL,
    TYPE_NORMAL,      TYPE_NORMAL,      TYPE_NORMAL,      TYPE_NORMAL,
    TYPE_NORMAL,      TYPE_NORMAL,      TYPE_NORMAL,      TYPE_NORMAL,
    TYPE_NORMAL,      TYPE_NORMAL,      TYPE_NORMAL,      TYPE_NORMAL,
    TYPE_NORMAL,      TYPE_NORMAL,      TYPE_NORMAL,      TYPE_NORMAL,
    TYPE_SPACE,       TYPE_NORMAL,      TYPE_QUOTE,       TYPE_NORMAL,
    TYPE_SUBS,        TYPE_NORMAL,      TYPE_NORMAL,      TYPE_NORMAL,
    TYPE_NORMAL,      TYPE_CLOSE_PAREN, TYPE_NORMAL,      TYPE_NORMAL,
    TYPE_NORMAL,      TYPE_NORMAL,      TYPE_NORMAL,      TYPE_NORMAL,
    TYPE_NORMAL,      TYPE_NORMAL,      TYPE_NORMAL,      TYPE_NORMAL,
    TYPE_NORMAL,      TYPE_NORMAL,      TYPE_NORMAL,      TYPE_NORMAL,
    TYPE_NORMAL,      TYPE_NORMAL,      TYPE_NORMAL,      TYPE_COMMAND_END,
    TYPE_NORMAL,      TYPE_NORMAL,      TYPE_NORMAL,      TYPE_NORMAL,
    TYPE_NORMAL,      TYPE_NORMAL,      TYPE_NORMAL,      TYPE_NORMAL,
    TYPE_NORMAL,      TYPE_NORMAL,      TYPE_NORMAL,      TYPE_NORMAL,
    TYPE_NORMAL,      TYPE_NORMAL,      TYPE_NORMAL,      TYPE_NORMAL,
    TYPE_NORMAL,      TYPE_NORMAL,      TYPE_NORMAL,      TYPE_NORMAL,
    TYPE_NORMAL,      TYPE_NORMAL,      TYPE_NORMAL,      TYPE_NORMAL,
    TYPE_NORMAL,      TYPE_NORMAL,      TYPE_NORMAL,      TYPE_NORMAL,
    TYPE_NORMAL,      TYPE_NORMAL,      TYPE_NORMAL,      TYPE_SUBS,
    TYPE_SUBS,        TYPE_CLOSE_BRACK, TYPE_NORMAL,      TYPE_NORMAL,
    TYPE_NORMAL,      TYPE_NORMAL,      TYPE_NORMAL,      TYPE_NORMAL,
    TYPE_NORMAL,      TYPE_NORMAL,      TYPE_NORMAL,      TYPE_NORMAL,
    TYPE_NORMAL,      TYPE_NORMAL,      TYPE_NORMAL,      TYPE_NORMAL,
    TYPE_NORMAL,      TYPE_NORMAL,      TYPE_NORMAL,      TYPE_NORMAL,
    TYPE_NORMAL,      TYPE_NORMAL,      TYPE_NORMAL,      TYPE_NORMAL,
    TYPE_NORMAL,      TYPE_NORMAL,      TYPE_NORMAL,      TYPE_NORMAL,
    TYPE_NORMAL,      TYPE_NORMAL,      TYPE_NORMAL,      TYPE_BRACE,
    TYPE_NORMAL,      TYPE_BRACE,       TYPE_NORMAL,      TYPE_NORMAL,

    /*
     * Large unsigned character values, from 128-255:
     */

    TYPE_NORMAL,      TYPE_NORMAL,      TYPE_NORMAL,      TYPE_NORMAL,
    TYPE_NORMAL,      TYPE_NORMAL,      TYPE_NORMAL,      TYPE_NORMAL,
    TYPE_NORMAL,      TYPE_NORMAL,      TYPE_NORMAL,      TYPE_NORMAL,
    TYPE_NORMAL,      TYPE_NORMAL,      TYPE_NORMAL,      TYPE_NORMAL,
    TYPE_NORMAL,      TYPE_NORMAL,      TYPE_NORMAL,      TYPE_NORMAL,
    TYPE_NORMAL,      TYPE_NORMAL,      TYPE_NORMAL,      TYPE_NORMAL,
    TYPE_NORMAL,      TYPE_NORMAL,      TYPE_NORMAL,      TYPE_NORMAL,
    TYPE_NORMAL,      TYPE_NORMAL,      TYPE_NORMAL,      TYPE_NORMAL,
    TYPE_NORMAL,      TYPE_NORMAL,      TYPE_NORMAL,      TYPE_NORMAL,
    TYPE_NORMAL,      TYPE_NORMAL,      TYPE_NORMAL,      TYPE_NORMAL,
    TYPE_NORMAL,      TYPE_NORMAL,      TYPE_NORMAL,      TYPE_NORMAL,
    TYPE_NORMAL,      TYPE_NORMAL,      TYPE_NORMAL,      TYPE_NORMAL,
    TYPE_NORMAL,      TYPE_NORMAL,      TYPE_NORMAL,      TYPE_NORMAL,
    TYPE_NORMAL,      TYPE_NORMAL,      TYPE_NORMAL,      TYPE_NORMAL,
    TYPE_NORMAL,      TYPE_NORMAL,      TYPE_NORMAL,      TYPE_NORMAL,
    TYPE_NORMAL,      TYPE_NORMAL,      TYPE_NORMAL,      TYPE_NORMAL,
    TYPE_NORMAL,      TYPE_NORMAL,      TYPE_NORMAL,      TYPE_NORMAL,
    TYPE_NORMAL,      TYPE_NORMAL,      TYPE_NORMAL,      TYPE_NORMAL,
    TYPE_NORMAL,      TYPE_NORMAL,      TYPE_NORMAL,      TYPE_NORMAL,
    TYPE_NORMAL,      TYPE_NORMAL,      TYPE_NORMAL,      TYPE_NORMAL,
    TYPE_NORMAL,      TYPE_NORMAL,      TYPE_NORMAL,      TYPE_NORMAL,
    TYPE_NORMAL,      TYPE_NORMAL,      TYPE_NORMAL,      TYPE_NORMAL,
    TYPE_NORMAL,      TYPE_NORMAL,      TYPE_NORMAL,      TYPE_NORMAL,
    TYPE_NORMAL,      TYPE_NORMAL,      TYPE_NORMAL,      TYPE_NORMAL,
    TYPE_NORMAL,      TYPE_NORMAL,      TYPE_NORMAL,      TYPE_NORMAL,
    TYPE_NORMAL,      TYPE_NORMAL,      TYPE_NORMAL,      TYPE_NORMAL,
    TYPE_NORMAL,      TYPE_NORMAL,      TYPE_NORMAL,      TYPE_NORMAL,
    TYPE_NORMAL,      TYPE_NORMAL,      TYPE_NORMAL,      TYPE_NORMAL,
    TYPE_NORMAL,      TYPE_NORMAL,      TYPE_NORMAL,      TYPE_NORMAL,
    TYPE_NORMAL,      TYPE_NORMAL,      TYPE_NORMAL,      TYPE_NORMAL,
    TYPE_NORMAL,      TYPE_NORMAL,      TYPE_NORMAL,      TYPE_NORMAL,
    TYPE_NORMAL,      TYPE_NORMAL,      TYPE_NORMAL,      TYPE_NORMAL,
};

/* Set of parsing error messages */

static const char *parseErrorMsg[] = {
    "",
    "extra characters after close-quote",
    "extra characters after close-brace",
    "missing close-brace",
    "missing close-bracket",
    "missing )",
    "missing \"",
    "missing close-brace for variable name",
    "syntax error in expression",
    "bad number in expression"
};

/*
 * Prototypes for local functions defined in this file:
 */

static inline int	CommandComplete(const char *script, size_t numBytes);
static int		ParseBraces(Tcl_Interp *interp, const char *start,
			    size_t numBytes, Tcl_Parse *parsePtr, int flags,
			    const char **termPtr);
static size_t		ParseComment(const char *src, size_t numBytes,
			    Tcl_Parse *parsePtr);
void			ParseScript(const char *script, size_t numBytes,
			    int flags, Tcl_Parse *parsePtr);
static int		ParseTokens(const char *src, size_t numBytes, int mask,
			    int flags, Tcl_Parse *parsePtr);
static size_t		ParseWhiteSpace(const char *src, size_t numBytes,
			    int *incompletePtr, char *typePtr);
static size_t		ParseAllWhiteSpace(const char *src, size_t numBytes,
			    int *incompletePtr);
<<<<<<< HEAD

/*
 * Prototypes for the Tokens object type.
 */

static void             DupTokensInternalRep(Tcl_Obj *objPtr, Tcl_Obj *copyPtr);
static void             FreeTokensInternalRep(Tcl_Obj *objPtr);
static int              SetTokensFromAny(Tcl_Interp *interp, Tcl_Obj *objPtr);
static void		UpdateStringOfTokens(Tcl_Obj *objPtr);

/*
 * The structure below defines the "tokens" Tcl object type.
 */

static Tcl_ObjType tokensType = {
    "tokens",                           /* name */
    FreeTokensInternalRep,              /* freeIntRepProc */
    DupTokensInternalRep,               /* dupIntRepProc */
    UpdateStringOfTokens,		/* updateStringProc */
    SetTokensFromAny                   /* setFromAnyProc */
};

/* Structure to hold the data of the "tokens" internal rep */
typedef struct TokenIntRep {
    int		copyCount;
    int		originalShimmered;
    Tcl_Obj *	scriptObjPtr;
    Tcl_Token *	tokenPtr;
    Tcl_Token *	lastTokenPtr;
} TokenIntRep;

/*
 *----------------------------------------------------------------------
 *
 * FreeTokensInternalRep --
 *
 *      Frees the resources associated with a tokens object's internal
 *      representation.
 *
 * Results:
 *      None.
 *
 * Side effects:
 *      Frees the cached Tcl_Token array.
 *
 *----------------------------------------------------------------------
 */

static void
FreeTokensInternalRep(
    Tcl_Obj *objPtr)
{
    TokenIntRep *tirPtr = (TokenIntRep *)objPtr->internalRep.otherValuePtr;

    if (tirPtr->scriptObjPtr) {
	if (tirPtr->scriptObjPtr == objPtr) {
	    /* Must be an attempt to shimmer the original. */
	    /* Cannot be an attempt to free the original, since
	     * we still hold a refcount on it. */
	    tirPtr->originalShimmered = 1;
	    return;
	} else {
	    Tcl_Obj *releaseMe;
	    int originalShimmered;

	    /* Attempt to shimmer or free a copy */
	    if (--tirPtr->copyCount) {
		return;
	    }
	    /* All copies are gone; */
	    originalShimmered = tirPtr->originalShimmered;
	    releaseMe = tirPtr->scriptObjPtr;
	    tirPtr->scriptObjPtr = NULL;
	    Tcl_DecrRefCount(releaseMe);
	    if (originalShimmered == 0) {
		return;
	    }
	}
    }
    Tcl_Free(tirPtr->tokenPtr);
    Tcl_Free(tirPtr);
}

/*
 *----------------------------------------------------------------------
 *
 * DupTokensInternalRep --
 *
 *	Called by Tcl_DuplicateObj() and by TclTokensCopy to share
 *	a Tcl_Token array produced by the parse of the bytes of some
 *	other (Tcl_Obj *).
 *
 * Results:
 *      None.
 *
 * Side effects:
 *      None.
 *
 *----------------------------------------------------------------------
 */

static void
DupTokensInternalRep(
    Tcl_Obj *srcPtr,            /* Object with internal rep to copy. */
    Tcl_Obj *dupPtr)            /* Object with internal rep to set. */
{
    TokenIntRep *tirPtr = (TokenIntRep *)srcPtr->internalRep.otherValuePtr;

    if (tirPtr->scriptObjPtr == NULL) {
	/* Record and preserve the objPtr holding the parsed script */
	/* Now that original objPtr cannot be freed while we retain
	 * interest in it. The reference cycle preserves it. */
	tirPtr->scriptObjPtr = srcPtr;
	Tcl_IncrRefCount(srcPtr);
    }
    tirPtr->copyCount++;
    dupPtr->internalRep.otherValuePtr = tirPtr;
    dupPtr->typePtr = &tokensType;
    return;
}

/*
 *----------------------------------------------------------------------
 *
 * SetTokensFromAny --
 *
 *      Generates an internal representation, an array of Tcl_Token's,
 *      by parsing the string representation as a Tcl script.
 *
 * Results:
 *      Returns TCL_OK.  (Parsing always succeeds, in the sense that
 *      a sequence of Tcl_Token's is always generated.  Parse errors
 *      get represented by a special Tcl_Token type.)
 *
 * Side effects:
 *      Frees the old internal representation.  Sets the otherValuePtr
 *      of the internal rep pointing to a sharable TokenIntRep.
 *	See comments below regarding rules for valid sharing.
 *
 *----------------------------------------------------------------------
 */

static int
SetTokensFromAny (
    Tcl_Interp *interp,	/* Not used. */
    Tcl_Obj *objPtr)	/* Value for which to generate Tcl_Token array by
			 * parsing the string value */
{
    int numBytes;
    const char *script = Tcl_GetStringFromObj(objPtr, &numBytes);
    TokenIntRep *tirPtr = (TokenIntRep *)Tcl_Alloc(sizeof(TokenIntRep));

    /*
     * Free the old internal rep, parse the string as a Tcl script, and
     * stash the Tcl_Token array into a new internal rep
     *
     * NOTE: the Tcl_Token array contains pointers pointing into the
     * parsed string rep, which in this situation is objPtr->bytes.
     * The Tcl_Token array is only usable while the string objPtr->bytes
     * exists.  By Tcl's object model, that string belongs to objPtr.
     * We can only preserve it by preserving objPtr.
     *
     * When the TokenIntRep is first created and attached to the same
     * objPtr whose objPtr->bytes was parsed, there is no trouble to
     * solve.  The Tcl_Token array cannot live longer than objPtr->bytes.
     *
     * Things get tricky only when the internalRep is copied. See
     * DupTokensInternalRep().
     */

    TclFreeIntRep(objPtr);
    tirPtr->tokenPtr = TclParseScript(interp, script, numBytes, 0,
	    &(tirPtr->lastTokenPtr), NULL);
    tirPtr->scriptObjPtr = NULL;
    tirPtr->copyCount = 0;
    tirPtr->originalShimmered = 0;
    objPtr->internalRep.otherValuePtr = tirPtr;
    objPtr->typePtr = &tokensType;
    return TCL_OK;
}

/*
 *----------------------------------------------------------------------
 *
 * UpdateStringOfTokens --
 *
 *      The Tcl_Obj returned by TclTokensCopy is pure -- it has no valid
 *	string rep.  When we have to have one, this routine generates it.
 *
 * Results:
 *      Returns TCL_OK.
 *
 * Side effects:
 *	Allocates new string rep to hold copy of the original string
 *	parsed to make the tokens.
 *
 *----------------------------------------------------------------------
 */

static void
UpdateStringOfTokens(
    Tcl_Obj *objPtr)
{
    TokenIntRep *tirPtr = (TokenIntRep *)objPtr->internalRep.otherValuePtr;
    int length;
    char *bytes;

    if (tirPtr->scriptObjPtr == NULL) {
	Tcl_Panic("Lost scriptObjPtr in tokens value");
    }
    bytes = Tcl_GetStringFromObj(tirPtr->scriptObjPtr, &length);
    TclInitStringRep(objPtr, bytes, length);
}

/*
 *----------------------------------------------------------------------
 *
 * TclTokensCopy --
 *
 *      Make a pure copy of a list value.  Cheap operation so caller can
 *	call TclGetTokensFromObj without fear of shimmering.
 *
 * Results:
 *      Returns pointer to new Tcl_Obj with refCount zero.
 *
 * Side effects:
 *	None.
 *
 *----------------------------------------------------------------------
 */
Tcl_Obj *
TclTokensCopy(
    Tcl_Obj *objPtr)
{
    Tcl_Obj *copyPtr;

    if (objPtr->typePtr != &tokensType) {
	SetTokensFromAny(NULL, objPtr);
    }

    TclNewObj(copyPtr);
    TclInvalidateStringRep(copyPtr);
    DupTokensInternalRep(objPtr, copyPtr);
    return copyPtr;
}

/*
 *-------------------------------------------------------------------------
 *
 * TclGetTokensFromObj --
 *
 *      Returns a Tcl_Token sequence derived from parsing a Tcl_Obj.
 *
 * Results:
 *      Parses the string rep of the Tcl_Obj, if not already done.
 *
 * Side effects:
 *      Initializes the table of defined object types "typeTable" with
 *      builtin object types defined in this file.
 *
 *-------------------------------------------------------------------------
 */

Tcl_Token *
TclGetTokensFromObj(
    Tcl_Obj *objPtr,   		 /* Value to parse and return tokens for */
    Tcl_Token **lastTokenPtrPtr) /* If not NULL, fill with pointer to last
				  * token in the token array */
{
    TokenIntRep *tirPtr;

    if (objPtr->typePtr != &tokensType) {
	SetTokensFromAny(NULL, objPtr);
    }
    tirPtr = (TokenIntRep *)objPtr->internalRep.otherValuePtr;
    if (lastTokenPtrPtr != NULL) {
	*lastTokenPtrPtr = tirPtr->lastTokenPtr;
    }
    return tirPtr->tokenPtr;
}

/*
 *----------------------------------------------------------------------
 *
 * TclParseScript --
 *
 * Results:
 *
 * Side effects:
 *
 *----------------------------------------------------------------------
 */

Tcl_Token *
TclParseScript(
    Tcl_Interp *interp,
    const char *script,		/* The string to parse */
    size_t numBytes,		/* Length of string in bytes */
    int flags,			/* Bit flags that control parsing details. */
    Tcl_Token **lastTokenPtrPtr,/* Return pointer to last token */
    const char **termPtr)	/* Return the terminating character in string */
{
    Tcl_Parse *parsePtr = (Tcl_Parse *)TclStackAlloc(interp, sizeof(Tcl_Parse));
    Tcl_Token *result;

    if (numBytes == TCL_AUTO_LENGTH) {
	numBytes = strlen(script);
    }
    TclParseInit(NULL, script, numBytes, parsePtr);
    ParseScript(script, numBytes, flags, parsePtr);

    if (termPtr != NULL) {
	*termPtr = parsePtr->term;
    }
    /*
     * Note no call to Tcl_FreeParse().
     * We'll transfer the tokens to the caller.
     */
    if (parsePtr->tokenPtr != parsePtr->staticTokens) {
	result = (Tcl_Token *)Tcl_Realloc(parsePtr->tokenPtr,
		parsePtr->numTokens * sizeof(Tcl_Token));
    } else {
	result = (Tcl_Token *)Tcl_Alloc(parsePtr->numTokens * sizeof(Tcl_Token));
	memcpy(result, parsePtr->tokenPtr, 
		(size_t) (parsePtr->numTokens * sizeof(Tcl_Token)));
    }

    if (lastTokenPtrPtr != NULL) {
	*lastTokenPtrPtr = &(result[parsePtr->numTokens - 1]);
    }
    TclStackFree(interp, parsePtr);
    return result;
}

void
ParseScript(
    const char *script,		/* The string to parse */
    size_t numBytes,		/* Length of string in bytes */
    int flags,			/* Bit flags that control parsing details. */
    Tcl_Parse *parsePtr)
{
    const char *p, *end;
    int nested = (flags & PARSE_NESTED);
    int scriptToken, numValidTokens;
    Tcl_Token *scriptTokenPtr;

    TclGrowParseTokenArray(parsePtr, 1);
    scriptToken = parsePtr->numTokens++;
    scriptTokenPtr = &parsePtr->tokenPtr[scriptToken];
    scriptTokenPtr->type = TCL_TOKEN_SCRIPT;
    scriptTokenPtr->start = script;
    scriptTokenPtr->size = numBytes;
    scriptTokenPtr->numComponents = 0;

    p = script;
    end = p + numBytes;
    numValidTokens = parsePtr->numTokens;

    while (p < end) {
	int cmdToken;
	Tcl_Token *cmdTokenPtr;

	TclGrowParseTokenArray(parsePtr, 1);
	cmdToken = parsePtr->numTokens++;

	parsePtr->errorType = TCL_PARSE_SUCCESS;
	parsePtr->term = parsePtr->end;
	if (TCL_OK != TclParseCommand(parsePtr->interp, p, (int) (end - p),
		flags | PARSE_APPEND | PARSE_USE_INTERNAL_TOKENS, parsePtr)) {
	    break;
	}

	p = parsePtr->commandStart + parsePtr->commandSize;

	/*
	 * Check for missing close-brace for nested script substitution.
	 * If close-brace is missing, blame it on the last command parsed,
	 * and do not add it to the token array.
	 */

	if (nested && (parsePtr->term >= end)) {
	    break;
	}

	cmdTokenPtr = &parsePtr->tokenPtr[cmdToken];
	cmdTokenPtr->type = TCL_TOKEN_CMD;
	cmdTokenPtr->start = parsePtr->commandStart;
	if (parsePtr->commandStart + parsePtr->commandSize == parsePtr->term) {
	    cmdTokenPtr->size = parsePtr->commandSize;
	} else {
	    cmdTokenPtr->size = parsePtr->commandSize - 1;
	}
	cmdTokenPtr->numComponents = parsePtr->numWords;

	scriptTokenPtr = &parsePtr->tokenPtr[scriptToken];
	scriptTokenPtr->numComponents++;	/* Another command parsed */
	numValidTokens = parsePtr->numTokens;

	if (nested && (parsePtr->term < end) && (*parsePtr->term == ']')) {
	    scriptTokenPtr->size = parsePtr->term - scriptTokenPtr->start;
	    break;
	}
    }
    /* Check all cases that indicate missing ] */
    if (nested && (p >= end) && ((parsePtr->term >= parsePtr->end)
	    || (*parsePtr->term != ']'))) {
	parsePtr->errorType = TCL_PARSE_MISSING_BRACKET;
	parsePtr->term = script - 1;
	parsePtr->incomplete = 1;
	if (parsePtr->interp != NULL) {
	    Tcl_SetObjResult(parsePtr->interp, Tcl_NewStringObj(
		    parseErrorMsg[parsePtr->errorType], -1));
	}
    }

    parsePtr->numTokens = numValidTokens;

    if ((parsePtr->errorType != TCL_PARSE_SUCCESS)) {
	int errorToken;
	Tcl_Token *errorTokenPtr;

	TclGrowParseTokenArray(parsePtr, 1);
	errorToken = parsePtr->numTokens++;
	errorTokenPtr = &parsePtr->tokenPtr[errorToken];
	errorTokenPtr->type = TCL_TOKEN_ERROR;
	errorTokenPtr->start = parsePtr->commandStart;
	if (parsePtr->term + 1 > parsePtr->commandStart) {
	    errorTokenPtr->size = parsePtr->term + 1 - parsePtr->commandStart;
	} else {
	    errorTokenPtr->size = end - parsePtr->commandStart;
	}
	errorTokenPtr->numComponents = parsePtr->errorType;
    }
}
=======
static int		ParseHex(const char *src, size_t numBytes,
			    int *resultPtr);
>>>>>>> aa386ba8

/*
 *----------------------------------------------------------------------
 *
 * TclParseInit --
 *
 *	Initialize the fields of a Tcl_Parse struct.
 *
 * Results:
 *	None.
 *
 * Side effects:
 *	The Tcl_Parse struct pointed to by parsePtr gets initialized.
 *
 *----------------------------------------------------------------------
 */

void
TclParseInit(
    Tcl_Interp *interp,		/* Interpreter to use for error reporting */
    const char *start,		/* Start of string to be parsed. */
    size_t numBytes,		/* Total number of bytes in string. If -1,
				 * the script consists of all bytes up to the
				 * first null character. */
    Tcl_Parse *parsePtr)	/* Points to struct to initialize */
{
    parsePtr->numWords = 0;
    parsePtr->tokenPtr = parsePtr->staticTokens;
    parsePtr->numTokens = 0;
    parsePtr->tokensAvailable = NUM_STATIC_TOKENS;
    parsePtr->string = start;
    parsePtr->end = start + numBytes;
    parsePtr->term = parsePtr->end;
    parsePtr->interp = interp;
    parsePtr->incomplete = 0;
    parsePtr->errorType = TCL_PARSE_SUCCESS;
}

/*
 *----------------------------------------------------------------------
 *
 * Tcl_ParseCommand --
 *
 *	Given a string, this function parses the first Tcl command in the
 *	string and returns information about the structure of the command.
 *
 * Results:
 *	The return value is TCL_OK if the command was parsed successfully and
 *	TCL_ERROR otherwise. If an error occurs and interp isn't NULL then an
 *	error message is left in its result. On a successful return, parsePtr
 *	is filled in with information about the command that was parsed.
 *
 * Side effects:
 *	If there is insufficient space in parsePtr to hold all the information
 *	about the command, then additional space is malloc-ed. If the function
 *	returns TCL_OK then the caller must eventually invoke Tcl_FreeParse to
 *	release any additional space that was allocated.
 *
 *----------------------------------------------------------------------
 */

int
Tcl_ParseCommand(
    Tcl_Interp *interp,		/* See TclParseCommand */
    const char *start,		/* See TclParseCommand */
    size_t numBytes,		/* See TclParseCommand */
    int nested,			/* Non-zero means this is a nested command:
				 * close bracket should be considered
				 * a command terminator. If zero, then close
				 * bracket has no special meaning. */
    Tcl_Parse *parsePtr)
    				/* See TclParseCommand */
{
    int code = TclParseCommand(interp, start, numBytes,
	    (nested != 0) ? PARSE_NESTED : 0, parsePtr);
    if (code == TCL_ERROR) {
	Tcl_FreeParse(parsePtr);
    }
    return code;
}

int
TclParseCommand(
    Tcl_Interp *interp,		/* Interpreter to use for error reporting; if
				 * NULL, then no error message is provided. */
    const char *start,		/* First character of string containing one or
				 * more Tcl commands. */
    size_t numBytes,		/* Total number of bytes in string. If -1,
				 * the script consists of all bytes up to the
				 * first null character. */
    int flags,			/* Bit flags to control details of the parsing.
				 * Only the PARSE_NESTED flag has an effect
				 * here.  Other flags are passed along. */
    Tcl_Parse *parsePtr)
				/* Structure to fill in with information about
				 * the parsed command; any previous
				 * information in the structure is ignored. */
{
    const char *src;		/* Points to current character in the
				 * command. */
    char type;			/* Result returned by CHAR_TYPE(*src). */
    Tcl_Token *tokenPtr;	/* Pointer to token being filled in. */
    int wordIndex;		/* Index of word token for current word. */
    int terminators;		/* CHAR_TYPE bits that indicate the end of a
				 * command. */
    const char *termPtr;	/* Set by Tcl_ParseBraces/QuotedString to
				 * point to char after terminating one. */
    size_t scanned;
    int nested = (flags & PARSE_NESTED);
    int append = (flags & PARSE_APPEND);
    const char *commandStart;
    int numWords = 0;

    if ((start == NULL) && (numBytes != 0)) {
	if (interp != NULL) {
	    Tcl_SetObjResult(interp, Tcl_NewStringObj(
		    "can't parse a NULL pointer", -1));
	}
	return TCL_ERROR;
    }
    if (numBytes == TCL_AUTO_LENGTH) {
	numBytes = strlen(start);
    }
    if (!append) {
	TclParseInit(interp, start, numBytes, parsePtr);
    }
	parsePtr->commentStart = NULL;
	parsePtr->commentSize = 0;
	parsePtr->commandStart = NULL;
	parsePtr->commandSize = 0;
    if (nested != 0) {
	terminators = TYPE_COMMAND_END | TYPE_CLOSE_BRACK;
    } else {
	terminators = TYPE_COMMAND_END;
    }

    /*
     * Parse any leading space and comments before the first word of the
     * command.
     */

    scanned = ParseComment(start, numBytes, parsePtr);
    src = (start + scanned);
    numBytes -= scanned;
    if (numBytes == 0) {
	if (nested) {
	    parsePtr->incomplete = nested;
	}
    }

    /*
     * The following loop parses the words of the command, one word in each
     * iteration through the loop.
     */

    commandStart = parsePtr->commandStart = src;
    type = CHAR_TYPE(*src);
    scanned = 1;	/* Can't have missing whitepsace before first word. */
    while (1) {
	int expandWord = 0;

	/* Are we at command termination? */

	if ((numBytes == 0) || (type & terminators) != 0) {
	    parsePtr->term = src;
	    parsePtr->numWords = numWords;
	    parsePtr->commandStart = commandStart;
	    parsePtr->commandSize = src - parsePtr->commandStart;
	    parsePtr->commandSize = src + (numBytes != 0)
		    - parsePtr->commandStart;
	    return TCL_OK;
	}

	/* Are we missing white space after previous word? */

	if (scanned == 0) {
	    if (src[-1] == '"') {
		parsePtr->errorType = TCL_PARSE_QUOTE_EXTRA;
	    } else {
		parsePtr->errorType = TCL_PARSE_BRACE_EXTRA;
	    }
	    if (parsePtr->interp != NULL) {
		Tcl_SetObjResult(parsePtr->interp, Tcl_NewStringObj(
			parseErrorMsg[parsePtr->errorType], -1));
	    }
	    parsePtr->term = src;
	error:
	    parsePtr->numWords = numWords;
	    parsePtr->commandStart = commandStart;
	    parsePtr->commandSize = parsePtr->end - parsePtr->commandStart;
	    return TCL_ERROR;
	}

	/*
	 * Create the token for the word.
	 */

	TclGrowParseTokenArray(parsePtr, 1);
	wordIndex = parsePtr->numTokens;
	tokenPtr = &parsePtr->tokenPtr[wordIndex];
	tokenPtr->type = TCL_TOKEN_WORD;

	tokenPtr->start = src;
	parsePtr->numTokens++;
	numWords++;

	/*
	 * At this point the word can have one of four forms: something
	 * enclosed in quotes, something enclosed in braces, and expanding
	 * word, or an unquoted word (anything else).
	 */

    parseWord:
	if (*src == '"') {
	    if (TclParseQuotedString(NULL, src, numBytes, parsePtr,
		    flags | PARSE_APPEND, &termPtr) != TCL_OK) {
		goto error;
	    }
	    src = termPtr;
	    numBytes = parsePtr->end - src;
	} else if (*src == '{') {
	    int expIdx = wordIndex + 1;
	    Tcl_Token *expPtr;

	    if (ParseBraces(NULL, src, numBytes, parsePtr,
		    flags | PARSE_APPEND, &termPtr) != TCL_OK) {
		goto error;
	    }
	    src = termPtr;
	    numBytes = parsePtr->end - src;

	    /*
	     * Check whether the braces contained the word expansion prefix
	     * {*}
	     */

	    expPtr = &parsePtr->tokenPtr[expIdx];
	    if ((0 == expandWord)
		    /* Haven't seen prefix already */
		    && (1 == parsePtr->numTokens - expIdx)
		    /* Only one token */
		    && (((1 == expPtr->size)
			    /* Same length as prefix */
			    && (expPtr->start[0] == '*')))
			    /* Is the prefix */
		    && (numBytes > 0) && (0 == ParseWhiteSpace(termPtr,
			    numBytes, &parsePtr->incomplete, &type))
		    && (type != TYPE_COMMAND_END)
		    /* Non-whitespace follows */) {
		expandWord = 1;
		parsePtr->numTokens--;
		goto parseWord;
	    }
	} else {
	    /*
	     * This is an unquoted word. Call ParseTokens and let it do all of
	     * the work.
	     */

	    if (ParseTokens(src, numBytes, TYPE_SPACE|terminators,
		    flags | TCL_SUBST_ALL, parsePtr) != TCL_OK) {
		goto error;
	    }
	    src = parsePtr->term;
	    numBytes = parsePtr->end - src;
	}

	/*
	 * Finish filling in the token for the word and check for the special
	 * case of a word consisting of a single range of literal text.
	 */

	tokenPtr = &parsePtr->tokenPtr[wordIndex];
	tokenPtr->size = src - tokenPtr->start;
	tokenPtr->numComponents = parsePtr->numTokens - (wordIndex + 1);
	if (expandWord) {
	    size_t i;
	    int isLiteral = 1;

	    /*
	     * When a command includes a word that is an expanded literal; for
	     * example, {*}{1 2 3}, the parser performs that expansion
	     * immediately, generating several TCL_TOKEN_SIMPLE_WORDs instead
	     * of a single TCL_TOKEN_EXPAND_WORD that the Tcl_ParseCommand()
	     * caller might have to expand. This notably makes it simpler for
	     * those callers that wish to track line endings, such as those
	     * that implement key parts of TIP 280.
	     *
	     * First check whether the thing to be expanded is a literal,
	     * in the sense of being composed entirely of TCL_TOKEN_TEXT
	     * tokens.
	     */

	    for (i = 1; i <= tokenPtr->numComponents; i++) {
		if (tokenPtr[i].type != TCL_TOKEN_TEXT) {
		    isLiteral = 0;
		    break;
		}
	    }

	    if (isLiteral) {
		int elemCount = 0, code = TCL_OK, literal = 1;
		const char *nextElem, *listEnd, *elemStart;

		/*
		 * The word to be expanded is a literal, so determine the
		 * boundaries of the literal string to be treated as a list
		 * and expanded. That literal string starts at
		 * tokenPtr[1].start, and includes all bytes up to, but not
		 * including (tokenPtr[tokenPtr->numComponents].start +
		 * tokenPtr[tokenPtr->numComponents].size)
		 */

		listEnd = (tokenPtr[tokenPtr->numComponents].start +
			tokenPtr[tokenPtr->numComponents].size);
		nextElem = tokenPtr[1].start;

		/*
		 * Step through the literal string, parsing and counting list
		 * elements.
		 */

		while (nextElem < listEnd) {
		    size_t size;

		    code = TclFindElement(NULL, nextElem, listEnd - nextElem,
			    &elemStart, &nextElem, &size, &literal);
		    if ((code != TCL_OK) || !literal) {
			break;
		    }
		    if (elemStart < listEnd) {
			elemCount++;
		    }
		}

		if ((code != TCL_OK) || !literal) {
		    /*
		     * Some list element could not be parsed, or is not
		     * present as a literal substring of the script.  The
		     * compiler cannot handle list elements that get generated
		     * by a call to TclCopyAndCollapse(). Defer  the
		     * handling of  this to  compile/eval time, where  code is
		     * already  in place to  report the  "attempt to  expand a
		     * non-list" error or expand lists that require
		     * substitution.
		     */

		    tokenPtr->type = TCL_TOKEN_EXPAND_WORD;
		} else if (elemCount == 0) {
		    /*
		     * We are expanding a literal empty list. This means that
		     * the expanding word completely disappears, leaving no
		     * word generated this pass through the loop. Adjust
		     * accounting appropriately.
		     */

		    numWords--;
		    parsePtr->numTokens = wordIndex;
		} else {
		    /*
		     * Recalculate the number of Tcl_Tokens needed to store
		     * tokens representing the expanded list.
		     */

		    const char *listStart;
		    int growthNeeded = wordIndex + 2*elemCount
			    - parsePtr->numTokens;

		    numWords += elemCount - 1;
		    if (growthNeeded > 0) {
			TclGrowParseTokenArray(parsePtr, growthNeeded);
			tokenPtr = &parsePtr->tokenPtr[wordIndex];
		    }
		    parsePtr->numTokens = wordIndex + 2*elemCount;

		    /*
		     * Generate a TCL_TOKEN_SIMPLE_WORD token sequence for
		     * each element of the literal list we are expanding in
		     * place. Take care with the start and size fields of each
		     * token so they point to the right literal characters in
		     * the original script to represent the right expanded
		     * word value.
		     */

		    listStart = nextElem = tokenPtr[1].start;
		    while (nextElem < listEnd) {
			int quoted;

			tokenPtr->type = TCL_TOKEN_SIMPLE_WORD;
			tokenPtr->numComponents = 1;

			tokenPtr++;
			tokenPtr->type = TCL_TOKEN_TEXT;
			tokenPtr->numComponents = 0;
			TclFindElement(NULL, nextElem, listEnd - nextElem,
				&(tokenPtr->start), &nextElem,
				&(tokenPtr->size), NULL);

			quoted = (tokenPtr->start[-1] == '{'
				|| tokenPtr->start[-1] == '"')
				&& tokenPtr->start > listStart;
			tokenPtr[-1].start = tokenPtr->start - quoted;
			tokenPtr[-1].size = tokenPtr->start + tokenPtr->size
				- tokenPtr[-1].start + quoted;

			tokenPtr++;
		    }
		}
	    } else {
		/*
		 * The word to be expanded is not a literal, so defer
		 * expansion to compile/eval time by marking with a
		 * TCL_TOKEN_EXPAND_WORD token.
		 */

		tokenPtr->type = TCL_TOKEN_EXPAND_WORD;
	    }
	} else if ((tokenPtr->numComponents == 1)
		&& (tokenPtr[1].type == TCL_TOKEN_TEXT)) {
	    tokenPtr->type = TCL_TOKEN_SIMPLE_WORD;
	}

	/* Parse the whitespace between words. */

	scanned = ParseWhiteSpace(src,numBytes, &parsePtr->incomplete, &type);
	src += scanned;
	numBytes -= scanned;
    }
}

/*
 *----------------------------------------------------------------------
 *
 * TclIsSpaceProc --
 *
 *	Report whether byte is in the set of whitespace characters used by
 *	Tcl to separate words in scripts or elements in lists.
 *
 * Results:
 *	Returns 1, if byte is in the set, 0 otherwise.
 *
 * Side effects:
 *	None.
 *
 *----------------------------------------------------------------------
 */

int
TclIsSpaceProc(
    int byte)
{
    return CHAR_TYPE(byte) & (TYPE_SPACE) || byte == '\n';
}

/*
 *----------------------------------------------------------------------
 *
 * TclIsBareword--
 *
 *	Report whether byte is one that can be part of a "bareword".
 *	This concept is named in expression parsing, where it determines
 *	what can be a legal function name, but is the same definition used
 *	in determining what variable names can be parsed as variable
 *	substitutions without the benefit of enclosing braces.  The set of
 *	ASCII chars that are accepted are the numeric chars ('0'-'9'),
 *	the alphabetic chars ('a'-'z', 'A'-'Z')	and underscore ('_').
 *
 * Results:
 *	Returns 1, if byte is in the accepted set of chars, 0 otherwise.
 *
 * Side effects:
 *	None.
 *
 *----------------------------------------------------------------------
 */

int
TclIsBareword(
    int byte)
{
    if (byte < '0' || byte > 'z') {
	return 0;
    }
    if (byte <= '9' || byte >= 'a') {
	return 1;
    }
    if (byte == '_') {
	return 1;
    }
    if (byte < 'A' || byte > 'Z') {
	return 0;
    }
    return 1;
}

/*
 *----------------------------------------------------------------------
 *
 * ParseWhiteSpace --
 *
 *	Scans up to numBytes bytes starting at src, consuming white space
 *	between words as defined by Tcl's parsing rules.
 *
 * Results:
 *	Returns the number of bytes recognized as white space. Records at
 *	parsePtr, information about the parse. Records at typePtr the
 *	character type of the non-whitespace character that terminated the
 *	scan.
 *
 * Side effects:
 *	None.
 *
 *----------------------------------------------------------------------
 */

static size_t
ParseWhiteSpace(
    const char *src,		/* First character to parse. */
    size_t numBytes,		/* Max number of bytes to scan. */
    int *incompletePtr,		/* Set this boolean memory to true if parsing
				 * indicates an incomplete command. */
    char *typePtr)		/* Points to location to store character type
				 * of character that ends run of whitespace */
{
    char type = TYPE_NORMAL;
    const char *p = src;

    while (1) {
	while (numBytes && ((type = CHAR_TYPE(*p)) & TYPE_SPACE)) {
	    numBytes--;
	    p++;
	}
	if (numBytes && (type & TYPE_SUBS)) {
	    if (*p != '\\') {
		break;
	    }
	    if (--numBytes == 0) {
		break;
	    }
	    if (p[1] != '\n') {
		break;
	    }
	    p += 2;
	    if (--numBytes == 0) {
		*incompletePtr = 1;
		break;
	    }
	    continue;
	}
	break;
    }
    *typePtr = type;
    return (p - src);
}

/*
 *----------------------------------------------------------------------
 *
 * TclParseAllWhiteSpace --
 *
 *	Scans up to numBytes bytes starting at src, consuming all white space
 *	including the command-terminating newline characters.
 *
 * Results:
 *	Returns the number of bytes recognized as white space.
 *
 *----------------------------------------------------------------------
 */

static size_t
ParseAllWhiteSpace(
    const char *src,		/* First character to parse. */
    size_t numBytes,		/* Max number of byes to scan */
    int *incompletePtr)		/* Set true if parse is incomplete. */
{
    char type;
    const char *p = src;

    do {
	size_t scanned = ParseWhiteSpace(p, numBytes, incompletePtr, &type);

	p += scanned;
	numBytes -= scanned;
    } while (numBytes && (*p == '\n') && (p++, --numBytes));
    return (p-src);
}

size_t
TclParseAllWhiteSpace(
    const char *src,		/* First character to parse. */
    size_t numBytes)		/* Max number of byes to scan */
{
    int dummy;
    return ParseAllWhiteSpace(src, numBytes, &dummy);
}

/*
 *----------------------------------------------------------------------
 *
 * ParseHex --
 *
 *	Scans a hexadecimal number as a Tcl_UniChar value (e.g., for parsing
 *	\x and \u escape sequences). At most numBytes bytes are scanned.
 *
 * Results:
 *	The numeric value is stored in *resultPtr. Returns the number of bytes
 *	consumed.
 *
 * Notes:
 *	Relies on the following properties of the ASCII character set, with
 *	which UTF-8 is compatible:
 *
 *	The digits '0' .. '9' and the letters 'A' .. 'Z' and 'a' .. 'z' occupy
 *	consecutive code points, and '0' < 'A' < 'a'.
 *
 *----------------------------------------------------------------------
 */

int
ParseHex(
    const char *src,		/* First character to parse. */
    size_t numBytes,		/* Max number of byes to scan */
    int *resultPtr)		/* Points to storage provided by caller where
				 * the character resulting from the
				 * conversion is to be written. */
{
    int result = 0;
    const char *p = src;

    while (numBytes--) {
	unsigned char digit = UCHAR(*p);

	if (!isxdigit(digit) || (result > 0x10FFF)) {
	    break;
	}

	p++;
	result <<= 4;

	if (digit >= 'a') {
	    result |= (10 + digit - 'a');
	} else if (digit >= 'A') {
	    result |= (10 + digit - 'A');
	} else {
	    result |= (digit - '0');
	}
    }

    *resultPtr = result;
    return (p - src);
}

/*
 *----------------------------------------------------------------------
 *
 * TclParseBackslash --
 *
 *	Scans up to numBytes bytes starting at src, consuming a backslash
 *	sequence as defined by Tcl's parsing rules.
 *
 * Results:
 *	Records at readPtr the number of bytes making up the backslash
 *	sequence. Records at dst the UTF-8 encoded equivalent of that
 *	backslash sequence. Returns the number of bytes written to dst, at
 *	most TCL_UTF_MAX. Either readPtr or dst may be NULL, if the results
 *	are not needed, but the return value is the same either way.
 *
 * Side effects:
 *	None.
 *
 *----------------------------------------------------------------------
 */

int
TclParseBackslash(
    const char *src,		/* Points to the backslash character of a a
				 * backslash sequence. */
    size_t numBytes,		/* Max number of bytes to scan. */
    size_t *readPtr,		/* NULL, or points to storage where the number
				 * of bytes scanned should be written. */
    char *dst)			/* NULL, or points to buffer where the UTF-8
				 * encoding of the backslash sequence is to be
				 * written. At most 4 bytes will be written there. */
{
    const char *p = src+1;
    Tcl_UniChar unichar = 0;
    int result;
    size_t count;
    char buf[4] = "";

    if (numBytes == 0) {
	if (readPtr != NULL) {
	    *readPtr = 0;
	}
	return 0;
    }

    if (dst == NULL) {
	dst = buf;
    }

    if (numBytes == 1) {
	/*
	 * Can only scan the backslash, so return it.
	 */

	result = '\\';
	count = 1;
	goto done;
    }

    count = 2;
    switch (*p) {
	/*
	 * Note: in the conversions below, use absolute values (e.g., 0xA)
	 * rather than symbolic values (e.g. \n) that get converted by the
	 * compiler. It's possible that compilers on some platforms will do
	 * the symbolic conversions differently, which could result in
	 * non-portable Tcl scripts.
	 */

    case 'a':
	result = 0x7;
	break;
    case 'b':
	result = 0x8;
	break;
    case 'f':
	result = 0xC;
	break;
    case 'n':
	result = 0xA;
	break;
    case 'r':
	result = 0xD;
	break;
    case 't':
	result = 0x9;
	break;
    case 'v':
	result = 0xB;
	break;
    case 'x':
	count += ParseHex(p+1, (numBytes > 3) ? 2 : numBytes-2, &result);
	if (count == 2) {
	    /*
	     * No hexdigits -> This is just "x".
	     */

	    result = 'x';
	} else {
	    /*
	     * Keep only the last byte (2 hex digits).
	     */
	    result = (unsigned char) result;
	}
	break;
    case 'u':
	count += ParseHex(p+1, (numBytes > 5) ? 4 : numBytes-2, &result);
	if (count == 2) {
	    /*
	     * No hexdigits -> This is just "u".
	     */
	    result = 'u';
	} else if (((result & 0xDC00) == 0xD800) && (count == 6)
		    && (p[5] == '\\') && (p[6] == 'u') && (numBytes >= 10)) {
	    /* If high surrogate is immediately followed by a low surrogate
	     * escape, combine them into one character. */
	    int low;
	    int count2 = ParseHex(p+7, 4, &low);
	    if ((count2 == 4) && ((low & 0xDC00) == 0xDC00)) {
		result = ((result & 0x3FF)<<10 | (low & 0x3FF)) + 0x10000;
		count += count2 + 2;
	    }
	}
	break;
    case 'U':
	count += ParseHex(p+1, (numBytes > 9) ? 8 : numBytes-2, &result);
	if (count == 2) {
	    /*
	     * No hexdigits -> This is just "U".
	     */
	    result = 'U';
	} else if ((result | 0x7FF) == 0xDFFF) {
	    /* Upper or lower surrogate, not allowed in this syntax. */
	    result = 0xFFFD;
	}
	break;
    case '\n':
	count--;
	do {
	    p++;
	    count++;
	} while ((count < numBytes) && ((*p == ' ') || (*p == '\t')));
	result = ' ';
	break;
    case 0:
	result = '\\';
	count = 1;
	break;
    default:
	/*
	 * Check for an octal number \oo?o?
	 */

	if (isdigit(UCHAR(*p)) && (UCHAR(*p) < '8')) {	/* INTL: digit */
	    result = *p - '0';
	    p++;
	    if ((numBytes == 2) || !isdigit(UCHAR(*p))	/* INTL: digit */
		    || (UCHAR(*p) >= '8')) {
		break;
	    }
	    count = 3;
	    result = (result << 3) + (*p - '0');
	    p++;
	    if ((numBytes == 3) || !isdigit(UCHAR(*p))	/* INTL: digit */
		    || (UCHAR(*p) >= '8') || (result >= 0x20)) {
		break;
	    }
	    count = 4;
	    result = UCHAR((result << 3) + (*p - '0'));
	    break;
	}

	/*
	 * We have to convert here in case the user has put a backslash in
	 * front of a multi-byte utf-8 character. While this means nothing
	 * special, we shouldn't break up a correct utf-8 character. [Bug
	 * #217987] test subst-3.2
	 */

	if (Tcl_UtfCharComplete(p, numBytes - 1)) {
	    count = TclUtfToUniChar(p, &unichar) + 1;	/* +1 for '\' */
	} else {
	    char utfBytes[4];

	    memcpy(utfBytes, p, numBytes - 1);
	    utfBytes[numBytes - 1] = '\0';
	    count = TclUtfToUniChar(utfBytes, &unichar) + 1;
	}
	result = unichar;
	break;
    }

  done:
    if (readPtr != NULL) {
	*readPtr = count;
    }
    count = Tcl_UniCharToUtf(result, dst);
    if ((result >= 0xD800) && (count < 3)) {
	/* Special case for handling high surrogates. */
	count += Tcl_UniCharToUtf(-1, dst + count);
    }
    return count;
}

/*
 *----------------------------------------------------------------------
 *
 * ParseComment --
 *
 *	Scans up to numBytes bytes starting at src, consuming a Tcl comment as
 *	defined by Tcl's parsing rules.
 *
 * Results:
 *	Records in parsePtr information about the parse. Returns the number of
 *	bytes consumed.
 *
 * Side effects:
 *	None.
 *
 *----------------------------------------------------------------------
 */

static size_t
ParseComment(
    const char *src,		/* First character to parse. */
    size_t numBytes,		/* Max number of bytes to scan. */
    Tcl_Parse *parsePtr)	/* Information about parse in progress.
				 * Updated if parsing indicates an incomplete
				 * command. */
{
    const char *p = src;
    int incomplete = parsePtr->incomplete;

    while (numBytes) {
	size_t scanned = ParseAllWhiteSpace(p, numBytes, &incomplete);
	p += scanned;
	numBytes -= scanned;

	if ((numBytes == 0) || (*p != '#')) {
	    break;
	}
	if (parsePtr->commentStart == NULL) {
	    parsePtr->commentStart = p;
	}

	p++;
	numBytes--;
	while (numBytes) {
	    if (*p == '\n') {
		p++;
		numBytes--;
		break;
	    }
	    if (*p == '\\') {
		p++;
		numBytes--;
		if (numBytes == 0) {
		    break;
		}
	    }
	    incomplete = (*p == '\n');
	    p++;
	    numBytes--;
	}
	parsePtr->commentSize = p - parsePtr->commentStart;
    }
    parsePtr->incomplete = incomplete;
    return (p - src);
}

/*
 *----------------------------------------------------------------------
 *
 * ParseTokens --
 *
 *	This function forms the heart of the Tcl parser. It parses one or more
 *	tokens from a string, up to a termination point specified by the
 *	caller. This function is used to parse unquoted command words (those
 *	not in quotes or braces), words in quotes, and array indices for
 *	variables. No more than numBytes bytes will be scanned.
 *
 * Results:
 *	Tokens are added to parsePtr and parsePtr->term is filled in with the
 *	address of the character that terminated the parse (the first one
 *	whose CHAR_TYPE matched mask or the character at parsePtr->end). The
 *	return value is TCL_OK if the parse completed successfully and
 *	TCL_ERROR otherwise. If a parse error occurs and parsePtr->interp is
 *	not NULL, then an error message is left in the interpreter's result.
 *
 * Side effects:
 *	None.
 *
 *----------------------------------------------------------------------
 */

static int
ParseTokens(
    const char *src,	/* First character to parse. */
    size_t numBytes,		/* Max number of bytes to scan. */
    int mask,			/* Specifies when to stop parsing. The parse
				 * stops at the first unquoted character whose
				 * CHAR_TYPE contains any of the bits in
				 * mask. */
    int flags,			/* OR-ed bits indicating what substitutions to
				 * perform: TCL_SUBST_COMMANDS,
				 * TCL_SUBST_VARIABLES, and
				 * TCL_SUBST_BACKSLASHES */
    Tcl_Parse *parsePtr)	/* Information about parse in progress.
				 * Updated with additional tokens and
				 * termination information. */
{
    char type;
    int originalTokens;
    int noSubstCmds = !(flags & TCL_SUBST_COMMANDS);
    int noSubstVars = !(flags & TCL_SUBST_VARIABLES);
    int noSubstBS = !(flags & TCL_SUBST_BACKSLASHES);
    int useInternalTokens = (flags & PARSE_USE_INTERNAL_TOKENS);
    Tcl_Token *tokenPtr;

    /*
     * Each iteration through the following loop adds one token of type
     * TCL_TOKEN_TEXT, TCL_TOKEN_BS, TCL_TOKEN_COMMAND, or TCL_TOKEN_VARIABLE
     * to parsePtr. For TCL_TOKEN_VARIABLE tokens, additional tokens are added
     * for the parsed variable name.
     */

    originalTokens = parsePtr->numTokens;
    while (numBytes && !((type = CHAR_TYPE(*src)) & mask)) {
	TclGrowParseTokenArray(parsePtr, 1);
	tokenPtr = &parsePtr->tokenPtr[parsePtr->numTokens];
	tokenPtr->start = src;
	tokenPtr->numComponents = 0;

	if ((type & TYPE_SUBS) == 0) {
	    /*
	     * This is a simple range of characters. Scan to find the end of
	     * the range.
	     */

	    while ((++src, --numBytes)
		    && !(CHAR_TYPE(*src) & (mask | TYPE_SUBS))) {
		/* empty loop */
	    }
	    tokenPtr->type = TCL_TOKEN_TEXT;
	    tokenPtr->size = src - tokenPtr->start;
	    parsePtr->numTokens++;
	} else if (*src == '$') {
	    int varToken;

	    if (noSubstVars) {
		tokenPtr->type = TCL_TOKEN_TEXT;
		tokenPtr->size = 1;
		parsePtr->numTokens++;
		src++;
		numBytes--;
		continue;
	    }

	    /*
	     * This is a variable reference. Call Tcl_ParseVarName to do all
	     * the dirty work of parsing the name.
	     */

	    varToken = parsePtr->numTokens;
	    if (TclParseVarName(NULL, src, numBytes, parsePtr,
		    flags | PARSE_APPEND) != TCL_OK) {
		return TCL_ERROR;
	    }
	    src += parsePtr->tokenPtr[varToken].size;
	    numBytes -= parsePtr->tokenPtr[varToken].size;
	} else if (*src == '[') {
	    Tcl_Parse *nestedPtr;

	    if (noSubstCmds) {
		tokenPtr->type = TCL_TOKEN_TEXT;
		tokenPtr->size = 1;
		parsePtr->numTokens++;
		src++;
		numBytes--;
		continue;
	    }

	    /*
	     * Command substitution. Call Tcl_ParseCommand recursively (and
	     * repeatedly) to parse the nested command(s).  If internal tokens
	     * are acceptable, keep all the parsing information; otherwise,
	     * throw away the nested parse information.
	     */

	    if (useInternalTokens) {
		if (TclParseScriptSubst(src, numBytes, parsePtr, flags)
			!= TCL_OK) {
		    return TCL_ERROR;
		}
		src = parsePtr->term + 1;
		numBytes = parsePtr->end - src;
		continue;
	    }

	    src++;
	    numBytes--;
	    nestedPtr = (Tcl_Parse *)TclStackAlloc(parsePtr->interp, sizeof(Tcl_Parse));
	    while (1) {
		const char *curEnd;

		if (TCL_OK != TclParseCommand(parsePtr->interp, src, numBytes,
			(flags | PARSE_NESTED) & ~PARSE_APPEND, nestedPtr)) {
		    parsePtr->errorType = nestedPtr->errorType;
		    parsePtr->term = nestedPtr->term;
		    parsePtr->incomplete = nestedPtr->incomplete;
		    TclStackFree(parsePtr->interp, nestedPtr);
		    return TCL_ERROR;
		}
		curEnd = src + numBytes;
		src = nestedPtr->commandStart + nestedPtr->commandSize;
		numBytes = curEnd - src;
		Tcl_FreeParse(nestedPtr);

		/*
		 * Check for the closing ']' that ends the command
		 * substitution. It must have been the last character of the
		 * parsed command.
		 */

		if ((nestedPtr->term < parsePtr->end)
			&& (*(nestedPtr->term) == ']')
			&& !(nestedPtr->incomplete)) {
		    break;
		}
		if (numBytes == 0) {
		    parsePtr->errorType = TCL_PARSE_MISSING_BRACKET;
		    if (parsePtr->interp != NULL) {
			Tcl_SetObjResult(parsePtr->interp, Tcl_NewStringObj(
				parseErrorMsg[parsePtr->errorType], -1));
		    }
		    parsePtr->term = tokenPtr->start;
		    parsePtr->incomplete = 1;
		    TclStackFree(parsePtr->interp, nestedPtr);
		    return TCL_ERROR;
		}
	    }
	    TclStackFree(parsePtr->interp, nestedPtr);
	    tokenPtr->type = TCL_TOKEN_COMMAND;
	    tokenPtr->size = src - tokenPtr->start;
	    parsePtr->numTokens++;
	} else if (*src == '\\') {
	    if (noSubstBS) {
		tokenPtr->type = TCL_TOKEN_TEXT;
		tokenPtr->size = 1;
		parsePtr->numTokens++;
		src++;
		numBytes--;
		continue;
	    }

	    /*
	     * Backslash substitution.
	     */

	    TclParseBackslash(src, numBytes, &tokenPtr->size, NULL);

	    if (tokenPtr->size == 1) {
		/*
		 * Just a backslash, due to end of string.
		 */

		tokenPtr->type = TCL_TOKEN_TEXT;
		parsePtr->numTokens++;
		src++;
		numBytes--;
		continue;
	    }

	    if (src[1] == '\n') {
		if (numBytes == 2) {
		    parsePtr->incomplete = 1;
		}

		/*
		 * Note: backslash-newline is special in that it is treated
		 * the same as a space character would be. This means that it
		 * could terminate the token.
		 */

		if (mask & TYPE_SPACE) {
		    if (parsePtr->numTokens == originalTokens) {
			goto finishToken;
		    }
		    break;
		}
	    }

	    tokenPtr->type = TCL_TOKEN_BS;
	    parsePtr->numTokens++;
	    src += tokenPtr->size;
	    numBytes -= tokenPtr->size;
	} else if (*src == 0) {
	    tokenPtr->type = TCL_TOKEN_TEXT;
	    tokenPtr->size = 1;
	    parsePtr->numTokens++;
	    src++;
	    numBytes--;
	} else {
	    Tcl_Panic("ParseTokens encountered unknown character");
	}
    }
    if (parsePtr->numTokens == originalTokens) {
	/*
	 * There was nothing in this range of text. Add an empty token for the
	 * empty range, so that there is always at least one token added.
	 */

	TclGrowParseTokenArray(parsePtr, 1);
	tokenPtr = &parsePtr->tokenPtr[parsePtr->numTokens];
	tokenPtr->start = src;
	tokenPtr->numComponents = 0;

    finishToken:
	tokenPtr->type = TCL_TOKEN_TEXT;
	tokenPtr->size = 0;
	parsePtr->numTokens++;
    }
    parsePtr->term = src;
    return TCL_OK;
}

/*
 *----------------------------------------------------------------------
 *
 * Tcl_FreeParse --
 *
 *	This function is invoked to free any dynamic storage that may have
 *	been allocated by a previous call to Tcl_ParseCommand.
 *
 * Results:
 *	None.
 *
 * Side effects:
 *	If there is any dynamically allocated memory in *parsePtr, it is
 *	freed.
 *
 *----------------------------------------------------------------------
 */

void
Tcl_FreeParse(
    Tcl_Parse *parsePtr)	/* Structure that was filled in by a previous
				 * call to Tcl_ParseCommand. */
{
    if (parsePtr->tokenPtr != parsePtr->staticTokens) {
	Tcl_Free(parsePtr->tokenPtr);
	parsePtr->tokenPtr = parsePtr->staticTokens;
    }
}

/*
 *----------------------------------------------------------------------
 *
 * TclParseScriptSubst --
 *
 *	Given a string starting with a [ sign, parse the script substitution
 *	and return information about the parse. No more than numBytes bytes
 *	will be scanned.
 *
 * Results:
 *
 * Side effects:
 *
 *----------------------------------------------------------------------
 */

int
TclParseScriptSubst(
    const char *src,
    size_t numBytes,
    Tcl_Parse *parsePtr,
    int flags)	
{
    int scriptToken;
    Tcl_Token *scriptTokenPtr;

    TclGrowParseTokenArray(parsePtr, 1);
    scriptToken = parsePtr->numTokens++;
    ParseScript(src+1, numBytes-1, flags | PARSE_NESTED, parsePtr);
    scriptTokenPtr = &parsePtr->tokenPtr[scriptToken];
    scriptTokenPtr->type = TCL_TOKEN_SCRIPT_SUBST;
    scriptTokenPtr->start = src;
    scriptTokenPtr->size = parsePtr->term - src + 1;
    scriptTokenPtr->numComponents = parsePtr->numTokens - scriptToken - 1;
    if (parsePtr->errorType != TCL_PARSE_SUCCESS) {
	return TCL_ERROR;
    }
    return TCL_OK;
}

/*
 *----------------------------------------------------------------------
 *
 * Tcl_ParseVarName --
 *
 *	Given a string starting with a $ sign, parse off a variable name and
 *	return information about the parse. No more than numBytes bytes will
 *	be scanned.
 *
 * Results:
 *	The return value is TCL_OK if the command was parsed successfully and
 *	TCL_ERROR otherwise. If an error occurs and interp isn't NULL then an
 *	error message is left in its result. On a successful return, tokenPtr
 *	and numTokens fields of parsePtr are filled in with information about
 *	the variable name that was parsed. The "size" field of the first new
 *	token gives the total number of bytes in the variable name. Other
 *	fields in parsePtr are undefined.
 *
 * Side effects:
 *	If there is insufficient space in parsePtr to hold all the information
 *	about the command, then additional space is malloc-ed. If the function
 *	returns TCL_OK then the caller must eventually invoke Tcl_FreeParse to
 *	release any additional space that was allocated.
 *
 *----------------------------------------------------------------------
 */

int
Tcl_ParseVarName(
    Tcl_Interp *interp,		/* See TclParseVarName */
    const char *start,		/* See TclParseVarName */
    size_t numBytes,		/* See TclParseVarName */
    Tcl_Parse *parsePtr,	/* See TclParseVarName */
    int append)			/* Non-zero means append tokens to existing
				 * information in parsePtr; zero means ignore
				 * existing tokens in parsePtr and reinitialize
				 * it. */
{
    int code = TclParseVarName(interp, start, numBytes, parsePtr,
	    (append != 0) ? PARSE_APPEND : 0);
    if (code == TCL_ERROR) {
	Tcl_FreeParse(parsePtr);
    }
    return code;
}

int
TclParseVarName(
    Tcl_Interp *interp,		/* Interpreter to use for error reporting; if
				 * NULL, then no error message is provided. */
    const char *start,		/* Start of variable substitution string.
				 * First character must be "$". */
    size_t numBytes,		/* Total number of bytes in string. If -1,
				 * the string consists of all bytes up to the
				 * first null character. */
    Tcl_Parse *parsePtr,	/* Structure to fill in with information about
				 * the variable name. */
    int flags)			/* Bit flags to control details of the parsing.
				 * Only the PARSE_APPEND flag has an effect
				 * here.  Other flags are passed along. */
{
    Tcl_Token *tokenPtr;
    const char *src;
    int varIndex;
    unsigned array;
    int append = (flags & PARSE_APPEND);

    if ((numBytes == 0) || (start == NULL)) {
	return TCL_ERROR;
    }
    if (numBytes == TCL_AUTO_LENGTH) {
	numBytes = strlen(start);
    }

    if (!append) {
	TclParseInit(interp, start, numBytes, parsePtr);
    }

    /*
     * Generate one token for the variable, an additional token for the name,
     * plus any number of additional tokens for the index, if there is one.
     */

    src = start;
    TclGrowParseTokenArray(parsePtr, 2);
    tokenPtr = &parsePtr->tokenPtr[parsePtr->numTokens];
    tokenPtr->type = TCL_TOKEN_VARIABLE;
    tokenPtr->start = src;
    varIndex = parsePtr->numTokens;
    parsePtr->numTokens++;
    tokenPtr++;
    src++;
    numBytes--;
    if (numBytes == 0) {
	goto justADollarSign;
    }
    tokenPtr->type = TCL_TOKEN_TEXT;
    tokenPtr->start = src;
    tokenPtr->numComponents = 0;

    /*
     * The name of the variable can have three forms:
     * 1. The $ sign is followed by an open curly brace. Then the variable
     *	  name is everything up to the next close curly brace, and the
     *	  variable is a scalar variable.
     * 2. The $ sign is not followed by an open curly brace. Then the variable
     *	  name is everything up to the next character that isn't a letter,
     *	  digit, or underscore. :: sequences are also considered part of the
     *	  variable name, in order to support namespaces. If the following
     *	  character is an open parenthesis, then the information between
     *	  parentheses is the array element name.
     * 3. The $ sign is followed by something that isn't a letter, digit, or
     *	  underscore: in this case, there is no variable name and the token is
     *	  just "$".
     */

    if (*src == '{') {
	src++;
	numBytes--;
	tokenPtr->type = TCL_TOKEN_TEXT;
	tokenPtr->start = src;
	tokenPtr->numComponents = 0;

	while (numBytes && (*src != '}')) {
	    numBytes--;
	    src++;
	}
	if (numBytes == 0) {
	    parsePtr->errorType = TCL_PARSE_MISSING_VAR_BRACE;
	    if (parsePtr->interp != NULL) {
		Tcl_SetObjResult(parsePtr->interp, Tcl_NewStringObj(
			parseErrorMsg[parsePtr->errorType], -1));
	    }
	    parsePtr->term = tokenPtr->start-1;
	    parsePtr->incomplete = 1;
	    goto error;
	}
	tokenPtr->size = src - tokenPtr->start;
	tokenPtr[-1].size = src - tokenPtr[-1].start;
	parsePtr->numTokens++;
	src++;
    } else {
	tokenPtr->type = TCL_TOKEN_TEXT;
	tokenPtr->start = src;
	tokenPtr->numComponents = 0;

	while (numBytes) {
	    if (TclIsBareword(*src)) {
		src += 1;
		numBytes -= 1;
		continue;
	    }
	    if ((src[0] == ':') && (numBytes != 1) && (src[1] == ':')) {
		src += 2;
		numBytes -= 2;
		while (numBytes && (*src == ':')) {
		    src++;
		    numBytes--;
		}
		continue;
	    }
	    break;
	}

	/*
	 * Support for empty array names here.
	 */

	array = (numBytes && (*src == '('));
	tokenPtr->size = src - tokenPtr->start;
	if ((tokenPtr->size == 0) && !array) {
	    goto justADollarSign;
	}
	parsePtr->numTokens++;
	if (array) {
	    /*
	     * This is a reference to an array element. Call ParseTokens
	     * recursively to parse the element name, since it could contain
	     * any number of substitutions.
	     */

	    if (TCL_OK != ParseTokens(src+1, numBytes-1, TYPE_CLOSE_PAREN,
		    flags | TCL_SUBST_ALL, parsePtr)) {
		goto error;
	    }
	    if ((parsePtr->term == src+numBytes) || (*parsePtr->term != ')')){
		parsePtr->errorType = TCL_PARSE_MISSING_PAREN;
		if (parsePtr->interp != NULL) {
    		    Tcl_SetObjResult(parsePtr->interp, Tcl_NewStringObj(
			    parseErrorMsg[parsePtr->errorType], -1));
		}
		parsePtr->term = src;
		parsePtr->incomplete = 1;
		goto error;
	    }
	    src = parsePtr->term + 1;
	}
    }
    tokenPtr = &parsePtr->tokenPtr[varIndex];
    tokenPtr->size = src - tokenPtr->start;
    tokenPtr->numComponents = parsePtr->numTokens - (varIndex + 1);
    return TCL_OK;

    /*
     * The dollar sign isn't followed by a variable name. Replace the
     * TCL_TOKEN_VARIABLE token with a TCL_TOKEN_TEXT token for the dollar
     * sign.
     */

  justADollarSign:
    tokenPtr = &parsePtr->tokenPtr[varIndex];
    tokenPtr->type = TCL_TOKEN_TEXT;
    tokenPtr->size = 1;
    tokenPtr->numComponents = 0;
    return TCL_OK;

  error:
    /* Convert variable substitution token to error token */
    tokenPtr = &parsePtr->tokenPtr[varIndex];
    tokenPtr->type = TCL_TOKEN_ERROR;
    tokenPtr->numComponents = parsePtr->errorType;
    tokenPtr->size = parsePtr->term + 1 - tokenPtr->start;
    return TCL_ERROR;
}

/*
 *----------------------------------------------------------------------
 *
 * Tcl_ParseVar --
 *
 *	Given a string starting with a $ sign, parse off a variable name and
 *	return its value.
 *
 * Results:
 *	The return value is the contents of the variable given by the leading
 *	characters of string. If termPtr isn't NULL, *termPtr gets filled in
 *	with the address of the character just after the last one in the
 *	variable specifier. If the variable doesn't exist, then the return
 *	value is NULL and an error message will be left in interp's result.
 *
 * Side effects:
 *	None.
 *
 *----------------------------------------------------------------------
 */

const char *
Tcl_ParseVar(
    Tcl_Interp *interp,		/* Context for looking up variable. */
    const char *start,	/* Start of variable substitution. First
				 * character must be "$". */
    const char **termPtr)	/* If non-NULL, points to word to fill in with
				 * character just after last one in the
				 * variable specifier. */
{
    Tcl_Obj *objPtr;
    int code;
    Tcl_Parse *parsePtr = (Tcl_Parse *)TclStackAlloc(interp, sizeof(Tcl_Parse));

    if (TCL_OK != TclParseVarName(interp, start, -1, parsePtr,
	    PARSE_USE_INTERNAL_TOKENS)) {
	Tcl_FreeParse(parsePtr);
	TclStackFree(interp, parsePtr);
	return NULL;
    }

    if (termPtr != NULL) {
	*termPtr = start + parsePtr->tokenPtr->size;
    }
    if (parsePtr->numTokens == 1) {
	/*
	 * There isn't a variable name after all: the $ is just a $.
	 */

	TclStackFree(interp, parsePtr);
	return "$";
    }

    code = TclSubstTokens(interp, parsePtr->tokenPtr, parsePtr->numTokens,
	    NULL, 1, NULL, NULL, 0);
    Tcl_FreeParse(parsePtr);
    TclStackFree(interp, parsePtr);
    if (code != TCL_OK) {
	return NULL;
    }
    objPtr = Tcl_GetObjResult(interp);

    /*
     * At this point we should have an object containing the value of a
     * variable. Just return the string from that object.
     *
     * Since TclSubstTokens above returned TCL_OK, we know that objPtr
     * is shared.  It is in both the interp result and the value of the
     * variable.  Returning the string relies on that to be true.
     */

    assert( Tcl_IsShared(objPtr) );

    Tcl_ResetResult(interp);
    return TclGetString(objPtr);
}

/*
 *----------------------------------------------------------------------
 *
 * Tcl_ParseBraces --
 *
 *	Given a string in braces such as a Tcl command argument or a string
 *	value in a Tcl expression, this function parses the string and returns
 *	information about the parse. No more than numBytes bytes will be
 *	scanned.
 *
 * Results:
 *	The return value is TCL_OK if the string was parsed successfully and
 *	TCL_ERROR otherwise. If an error occurs and interp isn't NULL then an
 *	error message is left in its result. On a successful return, tokenPtr
 *	and numTokens fields of parsePtr are filled in with information about
 *	the string that was parsed. Other fields in parsePtr are undefined.
 *	termPtr is set to point to the character just after the last one in
 *	the braced string.
 *
 * Side effects:
 *	If there is insufficient space in parsePtr to hold all the information
 *	about the command, then additional space is malloc-ed. If the function
 *	returns TCL_OK then the caller must eventually invoke Tcl_FreeParse to
 *	release any additional space that was allocated.
 *
 *----------------------------------------------------------------------
 */

int
Tcl_ParseBraces(
    Tcl_Interp *interp,		/* See ParseBraces */
    const char *start,		/* See ParseBraces */
    size_t	numBytes,	/* See ParseBraces */
    Tcl_Parse *parsePtr,
    				/* See ParseBraces */
    int append,			/* Non-zero means append tokens to existing
				 * information in parsePtr; zero means
				 * ignore existing tokens in parsePtr and
				 * reinitialize it. */
    const char **termPtr)	/* See ParseBraces */

{
    int code = ParseBraces(interp, start, numBytes, parsePtr,
	    (append != 0) ? PARSE_APPEND : 0, termPtr);
    if (code == TCL_ERROR) {
	Tcl_FreeParse(parsePtr);
    }
    return code;
}

static int
ParseBraces(
    Tcl_Interp *interp,		/* Interpreter to use for error reporting; if
				 * NULL, then no error message is provided. */
    const char *start,		/* Start of string enclosed in braces. The
				 * first character must be {'. */
    size_t numBytes,		/* Total number of bytes in string. If -1,
				 * the string consists of all bytes up to the
				 * first null character. */
    Tcl_Parse *parsePtr,
				/* Structure to fill in with information about
				 * the string. */
    int flags,			/* Bit flags to control details of the parsing.
				 * Only the PARSE_APPEND flag has an effect
				 * here.  Other flags are passed along. */
    const char **termPtr)	/* If non-NULL, points to word in which to
				 * store a pointer to the character just after
				 * the terminating '}' if the parse was
				 * successful. */
{
    Tcl_Token *tokenPtr;
    const char *src;
    int startIndex, level;
    size_t length;
    int append = (flags & PARSE_APPEND);

    if ((numBytes == 0) || (start == NULL)) {
	return TCL_ERROR;
    }
    if (numBytes == TCL_AUTO_LENGTH) {
	numBytes = strlen(start);
    }

    if (!append) {
	TclParseInit(interp, start, numBytes, parsePtr);
    }

    src = start;
    startIndex = parsePtr->numTokens;

    TclGrowParseTokenArray(parsePtr, 1);
    tokenPtr = &parsePtr->tokenPtr[startIndex];
    tokenPtr->type = TCL_TOKEN_TEXT;
    tokenPtr->start = src+1;
    tokenPtr->numComponents = 0;
    level = 1;
    while (1) {
	while (++src, --numBytes) {
	    if (CHAR_TYPE(*src) != TYPE_NORMAL) {
		break;
	    }
	}
	if (numBytes == 0) {
	    goto missingBraceError;
	}

	switch (*src) {
	case '{':
	    level++;
	    break;
	case '}':
	    if (--level == 0) {
		/*
		 * Decide if we need to finish emitting a partially-finished
		 * token. There are 3 cases:
		 *     {abc \newline xyz} or {xyz}
		 *		- finish emitting "xyz" token
		 *     {abc \newline}
		 *		- don't emit token after \newline
		 *     {}	- finish emitting zero-sized token
		 *
		 * The last case ensures that there is a token (even if empty)
		 * that describes the braced string.
		 */

		if ((src != tokenPtr->start)
			|| (parsePtr->numTokens == startIndex)) {
		    tokenPtr->size = (src - tokenPtr->start);
		    parsePtr->numTokens++;
		}
		if (termPtr != NULL) {
		    *termPtr = src+1;
		}
		return TCL_OK;
	    }
	    break;
	case '\\':
	    TclParseBackslash(src, numBytes, &length, NULL);
	    if ((length > 1) && (src[1] == '\n')) {
		/*
		 * A backslash-newline sequence must be collapsed, even inside
		 * braces, so we have to split the word into multiple tokens
		 * so that the backslash-newline can be represented
		 * explicitly.
		 */

		if (numBytes == 2) {
		    parsePtr->incomplete = 1;
		}
		tokenPtr->size = (src - tokenPtr->start);
		if (tokenPtr->size != 0) {
		    parsePtr->numTokens++;
		}
		TclGrowParseTokenArray(parsePtr, 2);
		tokenPtr = &parsePtr->tokenPtr[parsePtr->numTokens];
		tokenPtr->type = TCL_TOKEN_BS;
		tokenPtr->start = src;
		tokenPtr->size = length;
		tokenPtr->numComponents = 0;
		parsePtr->numTokens++;

		src += length - 1;
		numBytes -= length - 1;
		tokenPtr++;
		tokenPtr->type = TCL_TOKEN_TEXT;
		tokenPtr->start = src + 1;
		tokenPtr->numComponents = 0;
	    } else {
		src += length - 1;
		numBytes -= length - 1;
	    }
	    break;
	}
    }

  missingBraceError:
    parsePtr->errorType = TCL_PARSE_MISSING_BRACE;
    parsePtr->term = start;
    parsePtr->incomplete = 1;
    if (parsePtr->interp == NULL) {
	/*
	 * Skip straight to the exit code since we have no interpreter to put
	 * error message in.
	 */

	goto error;
    }

    Tcl_SetObjResult(parsePtr->interp, Tcl_NewStringObj(
	    parseErrorMsg[parsePtr->errorType], -1));

    /*
     * Guess if the problem is due to comments by searching the source string
     * for a possible open brace within the context of a comment. Since we
     * aren't performing a full Tcl parse, just look for an open brace
     * preceded by a '<whitespace>#' on the same line.
     */

    {
	int openBrace = 0;

	while (--src > start) {
	    switch (*src) {
	    case '{':
		openBrace = 1;
		break;
	    case '\n':
		openBrace = 0;
		break;
	    case '#' :
		if (openBrace && TclIsSpaceProcM(src[-1])) {
		    Tcl_AppendToObj(Tcl_GetObjResult(parsePtr->interp),
			    ": possible unbalanced brace in comment", -1);
		    goto error;
		}
		break;
	    }
	}
    }

  error:
    return TCL_ERROR;
}

/*
 *----------------------------------------------------------------------
 *
 * Tcl_ParseQuotedString --
 *
 *	Given a double-quoted string such as a quoted Tcl command argument or
 *	a quoted value in a Tcl expression, this function parses the string
 *	and returns information about the parse. No more than numBytes bytes
 *	will be scanned.
 *
 * Results:
 *	The return value is TCL_OK if the string was parsed successfully and
 *	TCL_ERROR otherwise. If an error occurs and interp isn't NULL then an
 *	error message is left in its result. On a successful return, tokenPtr
 *	and numTokens fields of parsePtr are filled in with information about
 *	the string that was parsed. Other fields in parsePtr are undefined.
 *	termPtr is set to point to the character just after the quoted
 *	string's terminating close-quote.
 *
 * Side effects:
 *	If there is insufficient space in parsePtr to hold all the information
 *	about the command, then additional space is malloc-ed. If the function
 *	returns TCL_OK then the caller must eventually invoke Tcl_FreeParse to
 *	release any additional space that was allocated.
 *
 *----------------------------------------------------------------------
 */

int
Tcl_ParseQuotedString(
    Tcl_Interp *interp,		/* See TclParseQuotedString */
    const char *start,		/* See TclParseQuotedString */
    size_t numBytes,		/* See TclParseQuotedString */
    Tcl_Parse *parsePtr,
    				/* See TclParseQuotedString */
    int append,			/* Non-zero means append tokens to existing
				 * information in parsePtr; zero means
				 * ignore existing tokens in parsePtr and
				 * reinitialize it. */
    const char **termPtr)	/* See TclParseQuotedString */
{
    int code = TclParseQuotedString(interp, start, numBytes, parsePtr,
	    (append != 0) ? PARSE_APPEND : 0, termPtr);
    if (code == TCL_ERROR) {
	Tcl_FreeParse(parsePtr);
    }
    return code;
}

int
TclParseQuotedString(
    Tcl_Interp *interp,		/* Interpreter to use for error reporting; if
				 * NULL, then no error message is provided. */
    const char *start,		/* Start of the quoted string. The first
				 * character must be '"'. */
    size_t numBytes,		/* Total number of bytes in string. If -1,
				 * the string consists of all bytes up to the
				 * first null character. */
    Tcl_Parse *parsePtr,
				/* Structure to fill in with information about
				 * the string. */
    int flags,			/* Bit flags to control details of the parsing.
				 * Only the PARSE_APPEND flag has an effect
				 * here.  Other flags are passed along. */
    const char **termPtr)	/* If non-NULL, points to word in which to
				 * store a pointer to the character just after
				 * the quoted string's terminating close-quote
				 * if the parse succeeds. */
{
    int append = (flags & PARSE_APPEND);

    if ((numBytes == 0) || (start == NULL)) {
	return TCL_ERROR;
    }
    if (numBytes == TCL_AUTO_LENGTH) {
	numBytes = strlen(start);
    }

    if (!append) {
	TclParseInit(interp, start, numBytes, parsePtr);
    }

    if (TCL_OK != ParseTokens(start+1, numBytes-1, TYPE_QUOTE,
	    flags | TCL_SUBST_ALL, parsePtr)) {
	goto error;
    }
    if (*parsePtr->term != '"') {
	parsePtr->errorType = TCL_PARSE_MISSING_QUOTE;
	if (parsePtr->interp != NULL) {
	    Tcl_SetObjResult(parsePtr->interp, Tcl_NewStringObj(
		    parseErrorMsg[parsePtr->errorType], -1));
	}
	parsePtr->term = start;
	parsePtr->incomplete = 1;
	goto error;
    }
    if (termPtr != NULL) {
	*termPtr = (parsePtr->term + 1);
    }
    return TCL_OK;

  error:
    return TCL_ERROR;
}

/*
 *----------------------------------------------------------------------
 *
 * TclSubstParse --
 *
 *	Token parser used by the [subst] command. Parses the string made up of
 *	'numBytes' bytes starting at 'bytes'. Parsing is controlled by the
 *	flags argument to provide support for the -nobackslashes, -nocommands,
 *	and -novariables options, as represented by the flag values
 *	TCL_SUBST_BACKSLASHES, TCL_SUBST_COMMANDS, TCL_SUBST_VARIABLES.
 *
 * Results:
 *	None.
 *
 * Side effects:
 *	The Tcl_Parse struct '*parsePtr' is filled with parse results.
 *	The caller is expected to eventually call Tcl_FreeParse() to properly
 *	cleanup the value written there.
 *
 *----------------------------------------------------------------------
 */

void
TclSubstParse(
    Tcl_Interp *interp,
    const char *bytes,
    size_t numBytes,
    int flags,
    Tcl_Parse *parsePtr)
{
    TclParseInit(interp, bytes, numBytes, parsePtr);
    flags &= TCL_SUBST_ALL;
    flags |= PARSE_USE_INTERNAL_TOKENS;
    ParseTokens(bytes, numBytes, /* mask */ 0, flags, parsePtr);
}

/*
 *----------------------------------------------------------------------
 *
 * TclSubstTokens --
 *
 *	Accepts an array of count Tcl_Token's, and creates a result value in
 *	the interp from concatenating the results of performing Tcl
 *	substitution on each Tcl_Token. Substitution is interrupted if any
 *	non-TCL_OK completion code arises.
 *
 * Results:
 *	The return value is a standard Tcl completion code. The result in
 *	interp is the substituted value, or an error message if TCL_ERROR is
 *	returned. If tokensLeftPtr is not NULL, then it points to an int where
 *	the number of tokens remaining to be processed is written.
 *
 * Side effects:
 *	Can be anything, depending on the types of substitution done.
 *
 *----------------------------------------------------------------------
 */

int
TclSubstTokens(
    Tcl_Interp *interp,		/* Interpreter in which to lookup variables,
				 * execute nested commands, and report
				 * errors. */
    Tcl_Token *tokenPtr,	/* Pointer to first in an array of tokens to
				 * evaluate and concatenate. */
    size_t count,			/* Number of tokens to consider at tokenPtr.
				 * Must be at least 1. */
    int *tokensLeftPtr,		/* If not NULL, points to memory where an
				 * integer representing the number of tokens
				 * left to be substituted will be written */
    int line,			/* The line the script starts on. */
    int *clNextOuter,		/* Information about an outer context for */
    const char *outerScript,	/* continuation line data. This is set by
				 * EvalEx() to properly handle [...]-nested
				 * commands. The 'outerScript' refers to the
				 * most-outer script containing the embedded
				 * command, which is refered to by 'script'.
				 * The 'clNextOuter' refers to the current
				 * entry in the table of continuation lines in
				 * this "master script", and the character
				 * offsets are relative to the 'outerScript'
				 * as well.
				 *
				 * If outerScript == script, then this call is
				 * for words in the outer-most script or
				 * command. See Tcl_EvalEx and TclEvalObjEx
				 * for the places generating arguments for
				 * which this is true. */
    int flags)
{
    Tcl_Obj *result;
    int code = TCL_OK;
#define NUM_STATIC_POS 20
    size_t i;
    int isLiteral, maxNumCL, numCL, adjust;
    int *clPosition = NULL;
    Interp *iPtr = (Interp *) interp;
    int inFile = iPtr->evalFlags & TCL_EVAL_FILE;

    /*
     * Each pass through this loop will substitute one token, and its
     * components, if any. The only thing tricky here is that we go to some
     * effort to pass Tcl_Obj's through untouched, to avoid string copying and
     * Tcl_Obj creation if possible, to aid performance and limit shimmering.
     *
     * Further optimization opportunities might be to check for the equivalent
     * of Tcl_SetObjResult(interp, Tcl_GetObjResult(interp)) and omit them.
     */

    /*
     * For the handling of continuation lines in literals we first check if
     * this is actually a literal. For if not we can forego the additional
     * processing. Otherwise we pre-allocate a small table to store the
     * locations of all continuation lines we find in this literal, if any.
     * The table is extended if needed.
     */

    numCL = 0;
    maxNumCL = 0;
    isLiteral = 1;
    for (i=0 ; i < count; i++) {
	if ((tokenPtr[i].type != TCL_TOKEN_TEXT)
		&& (tokenPtr[i].type != TCL_TOKEN_BS)) {
	    isLiteral = 0;
	    break;
	}
    }

    if (isLiteral) {
	maxNumCL = NUM_STATIC_POS;
	clPosition = (int *)Tcl_Alloc(maxNumCL * sizeof(int));
    }

    adjust = 0;
    result = NULL;
    for (; count>0 && code==TCL_OK ; count--, tokenPtr++) {
	Tcl_Obj *appendObj = NULL;
	const char *append = NULL;
	int appendByteLength = 0;
	char utfCharBytes[4] = "";

	switch (tokenPtr->type) {
	case TCL_TOKEN_TEXT:
	    append = tokenPtr->start;
	    appendByteLength = tokenPtr->size;
	    break;

	case TCL_TOKEN_BS:
	    appendByteLength = TclParseBackslash(tokenPtr->start,
		    tokenPtr->size, NULL, utfCharBytes);
	    append = utfCharBytes;

	    /*
	     * If the backslash sequence we found is in a literal, and
	     * represented a continuation line, we compute and store its
	     * location (as char offset to the beginning of the _result_
	     * script). We may have to extend the table of locations.
	     *
	     * Note that the continuation line information is relevant even if
	     * the word we are processing is not a literal, as it can affect
	     * nested commands. See the branch for TCL_TOKEN_COMMAND below,
	     * where the adjustment we are tracking here is taken into
	     * account. The good thing is that we do not need a table of
	     * everything, just the number of lines we have to add as
	     * correction.
	     */

	    if ((appendByteLength == 1) && (utfCharBytes[0] == ' ')
		    && (tokenPtr->start[1] == '\n')) {
		if (isLiteral) {
		    size_t clPos;

		    if (result == 0) {
			clPos = 0;
		    } else {
			(void)TclGetStringFromObj(result, &clPos);
		    }

		    if (numCL >= maxNumCL) {
			maxNumCL *= 2;
			clPosition = (int *)Tcl_Realloc(clPosition,
				maxNumCL * sizeof(int));
		    }
		    clPosition[numCL] = clPos;
		    numCL++;
		}
		adjust++;
	    }
	    break;

	case TCL_TOKEN_COMMAND: {
	    /*
	     * This case exists only for the sake of the public routines
	     * Tcl_EvalTokens(Standard)().  All internal parsing avoids
	     * generation of the TCL_TOKEN_COMMAND token type.
	     */
	
	    /* TIP #280: Transfer line information to nested command */
	    iPtr->numLevels++;
	    code = TclInterpReady(interp);
	    if (code == TCL_OK) {
		/*
		 * Test cases: info-30.{6,8,9}
		 */

		int theline;

		TclAdvanceContinuations(&line, &clNextOuter,
			tokenPtr->start - outerScript);
		theline = line + adjust;
		code = TclEvalEx(interp, tokenPtr->start+1, tokenPtr->size-2,
			flags, theline, clNextOuter, outerScript);

		TclAdvanceLines(&line, tokenPtr->start+1,
			tokenPtr->start + tokenPtr->size - 1);

		/*
		 * Restore flag reset by nested eval for future bracketed
		 * commands and their cmdframe setup
		 */

		if (inFile) {
		    iPtr->evalFlags |= TCL_EVAL_FILE;
		}
	    }
	    iPtr->numLevels--;
	    TclResetCancellation(interp, 0);
	    appendObj = Tcl_GetObjResult(interp);
	    break;
	}

	case TCL_TOKEN_VARIABLE: {
	    Tcl_Obj *arrayIndex = NULL;
	    Tcl_Obj *varName = NULL;

	    if (count <= tokenPtr->numComponents) {
		Tcl_Panic("token components overflow token array");
	    }
	    if (tokenPtr->numComponents > 1) {
		/*
		 * Subst the index part of an array variable reference.
		 */

		code = TclSubstTokens(interp, tokenPtr+2,
			tokenPtr->numComponents - 1, NULL, line, NULL, NULL,
			flags);
		arrayIndex = Tcl_GetObjResult(interp);
		Tcl_IncrRefCount(arrayIndex);
	    }

	    if (code == TCL_OK) {
		varName = Tcl_NewStringObj(tokenPtr[1].start,
			tokenPtr[1].size);
		appendObj = Tcl_ObjGetVar2(interp, varName, arrayIndex,
			TCL_LEAVE_ERR_MSG |
			((flags & TCL_EVAL_GLOBAL) ? TCL_GLOBAL_ONLY : 0));
		Tcl_DecrRefCount(varName);
		if (appendObj == NULL) {
		    code = TCL_ERROR;
		}
	    }

	    switch (code) {
	    case TCL_OK:	/* Got value */
	    case TCL_ERROR:	/* Already have error message */
	    case TCL_BREAK:	/* Will not substitute anyway */
	    case TCL_CONTINUE:	/* Will not substitute anyway */
		break;
	    default:
		/*
		 * All other return codes, we will subst the ulesult from the
		 * code-throwing evaluation.
		 */

		appendObj = Tcl_GetObjResult(interp);
	    }

	    if (arrayIndex != NULL) {
		Tcl_DecrRefCount(arrayIndex);
	    }
	    count -= tokenPtr->numComponents;
	    tokenPtr += tokenPtr->numComponents;
	    break;
	}

	case TCL_TOKEN_SCRIPT_SUBST: {
	    Interp *iPtr = (Interp *) interp;
	    iPtr->numLevels++;
	    code = TclInterpReady(interp);
	    if (code == TCL_OK) {
		int theline;
		if (count <= tokenPtr->numComponents) {
		    Tcl_Panic("token components overflow token array");
		}
		TclAdvanceContinuations (&line, &clNextOuter,
					 tokenPtr->start - outerScript);
		theline = line + adjust;
		code = TclEvalScriptTokens(interp, tokenPtr+1,
			tokenPtr->numComponents, flags, theline,
			clNextOuter, outerScript);

		TclAdvanceLines(&line, tokenPtr->start+1,
			tokenPtr->start + tokenPtr->size - 1);

		/*
		 * Restore flag reset by nested eval for future bracketed
		 * commands and their cmdframe setup
		 */
	        if (inFile) {
		    iPtr->evalFlags |= TCL_EVAL_FILE;
		}
		count -= tokenPtr->numComponents;
		tokenPtr += tokenPtr->numComponents;
	    }
	    iPtr->numLevels--;
	    appendObj = Tcl_GetObjResult(interp);
	    break;
	}

	case TCL_TOKEN_ERROR:
	    Tcl_SetResult(interp, (char *)
		    parseErrorMsg[tokenPtr->numComponents], TCL_STATIC);
	    code = TCL_ERROR;
	    break;

	default:
	    Tcl_Panic("unexpected token type in TclSubstTokens: %d",
		    tokenPtr->type);
	}

	if ((code == TCL_BREAK) || (code == TCL_CONTINUE)) {
	    /*
	     * Inhibit substitution.
	     */
	    continue;
	}

	if (result == NULL) {
	    /*
	     * First pass through. If we have a Tcl_Obj, just use it. If not,
	     * create one from our string.
	     */

	    if (appendObj != NULL) {
		result = appendObj;
	    } else {
		result = Tcl_NewStringObj(append, appendByteLength);
	    }
	    Tcl_IncrRefCount(result);
	} else {
	    /*
	     * Subsequent passes. Append to result.
	     */

	    if (Tcl_IsShared(result)) {
		Tcl_DecrRefCount(result);
		result = Tcl_DuplicateObj(result);
		Tcl_IncrRefCount(result);
	    }
	    if (appendObj != NULL) {
		Tcl_AppendObjToObj(result, appendObj);
	    } else {
		Tcl_AppendToObj(result, append, appendByteLength);
	    }
	}
    }

    if (code != TCL_ERROR) {		/* Keep error message in result! */
	if (result != NULL) {
	    Tcl_SetObjResult(interp, result);

	    /*
	     * If the code found continuation lines (which implies that this
	     * word is a literal), then we store the accumulated table of
	     * locations in the thread-global data structure for the bytecode
	     * compiler to find later, assuming that the literal is a script
	     * which will be compiled.
	     */

	    if (numCL) {
		TclContinuationsEnter(result, numCL, clPosition);
	    }

	    /*
	     * Release the temp table we used to collect the locations of
	     * continuation lines, if any.
	     */

	    if (maxNumCL) {
		Tcl_Free(clPosition);
	    }
	} else {
	    Tcl_ResetResult(interp);
	}
    }
    if (tokensLeftPtr != NULL) {
	*tokensLeftPtr = count;
    }
    if (result != NULL) {
	Tcl_DecrRefCount(result);
    }
    return code;
}

/*
 *----------------------------------------------------------------------
 *
 * CommandComplete --
 *
 *	This function is shared by TclCommandComplete and
 *	Tcl_ObjCommandComplete; it does all the real work of seeing whether a
 *	script is complete
 *
 * Results:
 *	1 is returned if the script is complete, 0 if there are open
 *	delimiters such as " or (. 1 is also returned if there is a parse
 *	error in the script other than unmatched delimiters.
 *
 * Side effects:
 *	None.
 *
 *----------------------------------------------------------------------
 */

static inline int
CommandComplete(
    const char *script,		/* Script to check. */
    size_t numBytes)		/* Number of bytes in script. */
{
    Tcl_Parse parse;
    const char *p, *end;

    /*
     * NOTE: This set of routines should not be converted to make use of
     * TclParseScript, because [info complete] is defined to operate only
     * one parsing level deep, while TclParseScript digs out parsing errors
     * in nested script substitutions.  See test parse-6.8, etc.
     */

    p = script;
    end = p + numBytes;
    parse.incomplete = 0;
    while ((p < end)
	    && (Tcl_ParseCommand(NULL, p, end - p, 0, &parse)) == TCL_OK) {
        p = parse.commandStart + parse.commandSize;
        Tcl_FreeParse(&parse);
    }
    return (parse.incomplete == 0);
}

/*
 *----------------------------------------------------------------------
 *
 * Tcl_CommandComplete --
 *
 *	Given a partial or complete Tcl script, this function determines
 *	whether the script is complete in the sense of having matched braces
 *	and quotes and brackets.
 *
 * Results:
 *	1 is returned if the script is complete, 0 otherwise. 1 is also
 *	returned if there is a parse error in the script other than unmatched
 *	delimiters.
 *
 * Side effects:
 *	None.
 *
 *----------------------------------------------------------------------
 */

int
Tcl_CommandComplete(
    const char *script)		/* Script to check. */
{
    return CommandComplete(script, (int) strlen(script));
}

/*
 *----------------------------------------------------------------------
 *
 * TclObjCommandComplete --
 *
 *	Given a partial or complete Tcl command in a Tcl object, this function
 *	determines whether the command is complete in the sense of having
 *	matched braces and quotes and brackets.
 *
 * Results:
 *	1 is returned if the command is complete, 0 otherwise.
 *
 * Side effects:
 *	None.
 *
 *----------------------------------------------------------------------
 */

int
TclObjCommandComplete(
    Tcl_Obj *objPtr)		/* Points to object holding script to
				 * check. */
{
    size_t length;
    const char *script = TclGetStringFromObj(objPtr, &length);

    return CommandComplete(script, length);
}

/*
 * Local Variables:
 * mode: c
 * c-basic-offset: 4
 * fill-column: 78
 * End:
 */<|MERGE_RESOLUTION|>--- conflicted
+++ resolved
@@ -148,7 +148,8 @@
 			    int *incompletePtr, char *typePtr);
 static size_t		ParseAllWhiteSpace(const char *src, size_t numBytes,
 			    int *incompletePtr);
-<<<<<<< HEAD
+static int		ParseHex(const char *src, size_t numBytes,
+			    int *resultPtr);
 
 /*
  * Prototypes for the Tokens object type.
@@ -586,10 +587,6 @@
 	errorTokenPtr->numComponents = parsePtr->errorType;
     }
 }
-=======
-static int		ParseHex(const char *src, size_t numBytes,
-			    int *resultPtr);
->>>>>>> aa386ba8
  
 /*
