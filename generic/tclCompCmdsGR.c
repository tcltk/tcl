--- conflicted
+++ resolved
@@ -1383,11 +1383,7 @@
     Tcl_Token *tokenPtr;
     Tcl_Size i;
 
-<<<<<<< HEAD
-    if (parsePtr->numWords < 3) {
-=======
     if (parsePtr->numWords < 3 || parsePtr->numWords > INT_MAX) {
->>>>>>> e3906172
 	return TCL_ERROR;
     }
 
@@ -1532,11 +1528,7 @@
      */
 
     /* TODO: Consider support for compiling expanded args. */
-<<<<<<< HEAD
-    if (parsePtr->numWords < 3) {
-=======
     if (parsePtr->numWords < 3 || parsePtr->numWords > INT_MAX) {
->>>>>>> e3906172
 	/*
 	 * Fail at run time, not in compilation.
 	 */
@@ -1848,11 +1840,7 @@
      */
 
     numWords = parsePtr->numWords;
-<<<<<<< HEAD
-    if ((numWords % 2) || (numWords < 4)) {
-=======
     if ((numWords % 2) || (numWords < 4) || (numWords > INT_MAX)) {
->>>>>>> e3906172
 	return TCL_ERROR;
     }
 
@@ -1978,11 +1966,7 @@
      *   regexp ?-nocase? ?--? {^staticString$} $var
      */
 
-<<<<<<< HEAD
-    if (parsePtr->numWords < 3) {
-=======
     if (parsePtr->numWords < 3 || parsePtr->numWords > INT_MAX) {
->>>>>>> e3906172
 	return TCL_ERROR;
     }
 
