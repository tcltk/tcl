--- conflicted
+++ resolved
@@ -187,14 +187,8 @@
 				 * determined. */
     JumpFixup *falseFixupPtr = NULL, *endFixupPtr = NULL;
     Tcl_Token *tokenPtr, *testTokenPtr;
-<<<<<<< HEAD
     int jumpFalseDist, numWords, wordIdx, code;
     size_t numBytes;
-=======
-    int jumpIndex = 0;		/* Avoid compiler warning. */
-	size_t numBytes, j;
-    int jumpFalseDist, numWords, wordIdx, code;
->>>>>>> 8c311313
     const char *word;
     int realCond = 1;		/* Set to 0 for static conditions:
 				 * "if 0 {..}" */
