--- conflicted
+++ resolved
@@ -825,12 +825,7 @@
     int isScalar;
     Tcl_LVTIndex localIndex;
 
-<<<<<<< HEAD
-    if (numWords < 2 || numWords > UINT_MAX) {
-=======
-    /* TODO: Consider support for compiling expanded args. */
     if (numWords < 2 || numWords > INT_MAX) {
->>>>>>> 055f3602
 	return TCL_ERROR;
     }
 
