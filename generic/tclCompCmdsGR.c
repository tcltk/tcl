--- conflicted
+++ resolved
@@ -840,17 +840,8 @@
 	return TCL_ERROR;
     }
     PushVarNameWord(varTokenPtr, 0, &localIndex, &isScalar, 1);
-<<<<<<< HEAD
- 
+
     if (numWords != 3) {
-=======
-
-    /*
-     * The weird cluster of bugs around INST_LAPPEND_STK without a LVT ought
-     * to be sorted out. INST_LAPPEND_LIST_STK does the right thing.
-     */
-    if (numWords != 3 || !EnvHasLVT(envPtr)) {
->>>>>>> 6cb932ae
 	goto lappendMultiple;
     }
 
