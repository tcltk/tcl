--- conflicted
+++ resolved
@@ -1518,13 +1518,8 @@
      */
 
     Tcl_Token *tokenPtr = TokenAfter(varTokenPtr);
-<<<<<<< HEAD
     for (Tcl_Size i=2; i<numWords; i++, tokenPtr=TokenAfter(tokenPtr)) {
-    	PUSH_TOKEN(		tokenPtr, i);
-=======
-    for (i=2; i<numWords; i++, tokenPtr=TokenAfter(tokenPtr)) {
 	PUSH_TOKEN(		tokenPtr, i);
->>>>>>> 7a685525
     }
 
     // Stack: varWords... idx1 idx2 values...
