/*
 * tclCompCmdsGR.c --
 *
 *	This file contains compilation procedures that compile various Tcl
 *	commands (beginning with the letters 'g' through 'r') into a sequence
 *	of instructions ("bytecodes").
 *
 * Copyright © 1997-1998 Sun Microsystems, Inc.
 * Copyright © 2001 Kevin B. Kenny.  All rights reserved.
 * Copyright © 2002 ActiveState Corporation.
 * Copyright © 2004-2013 Donal K. Fellows.
 *
 * See the file "license.terms" for information on usage and redistribution of
 * this file, and for a DISCLAIMER OF ALL WARRANTIES.
 */

#include "tclInt.h"
#include "tclCompile.h"
#include <assert.h>

/*
 * Prototypes for procedures defined later in this file:
 */

static void		CompileReturnInternal(CompileEnv *envPtr,
			    unsigned char op, int code, int level,
			    Tcl_Obj *returnOpts);
static Tcl_LVTIndex	IndexTailVarIfKnown(Tcl_Interp *interp,
			    Tcl_Token *varTokenPtr, CompileEnv *envPtr);

/*
 *----------------------------------------------------------------------
 *
 * TclGetIndexFromToken --
 *
 *	Parse a token to determine if an index value is known at
 *	compile time.
 *
 * Returns:
 *	TCL_OK if parsing succeeded, and TCL_ERROR if it failed.
 *
 * Side effects:
 *	When TCL_OK is returned, the encoded index value is written
 *	to *index.
 *
 *----------------------------------------------------------------------
 */

int
TclGetIndexFromToken(
    Tcl_Token *tokenPtr,
    size_t before,
    size_t after,
    int *indexPtr)
{
    Tcl_Obj *tmpObj;
    int result = TCL_ERROR;

    TclNewObj(tmpObj);
    if (TclWordKnownAtCompileTime(tokenPtr, tmpObj)) {
	result = TclIndexEncode(NULL, tmpObj, (int)before, (int)after, indexPtr);
    }
    Tcl_DecrRefCount(tmpObj);
    return result;
}

/*
 *----------------------------------------------------------------------
 *
 * TclCompileGlobalCmd --
 *
 *	Procedure called to compile the "global" command.
 *
 * Results:
 *	Returns TCL_OK for a successful compile. Returns TCL_ERROR to defer
 *	evaluation to runtime.
 *
 * Side effects:
 *	Instructions are added to envPtr to execute the "global" command at
 *	runtime.
 *
 *----------------------------------------------------------------------
 */

int
TclCompileGlobalCmd(
    Tcl_Interp *interp,		/* Used for error reporting. */
    Tcl_Parse *parsePtr,	/* Points to a parse structure for the command
				 * created by Tcl_ParseCommand. */
    TCL_UNUSED(Command *),
    CompileEnv *envPtr)		/* Holds resulting instructions. */
{
    DefineLineInformation;	/* TIP #280 */
    Tcl_Token *varTokenPtr;
    Tcl_LVTIndex localIndex;
    Tcl_Size i, numWords = parsePtr->numWords;

    if (numWords < 2 || numWords > UINT_MAX) {
	return TCL_ERROR;
    }

    /*
     * 'global' has no effect outside of proc bodies; handle that at runtime
     */

    if (envPtr->procPtr == NULL) {
	return TCL_ERROR;
    }

    /*
     * Push the namespace
     */

    PUSH(			"::");

    /*
     * Loop over the variables.
     */

    varTokenPtr = TokenAfter(parsePtr->tokenPtr);
    for (i=1; i<numWords; varTokenPtr = TokenAfter(varTokenPtr),i++) {
	localIndex = IndexTailVarIfKnown(interp, varTokenPtr, envPtr);

	if (localIndex < 0 || localIndex > INT_MAX) {
	    return TCL_ERROR;
	}

	/*
	 * TODO: Consider what value can pass through the
	 * IndexTailVarIfKnown() screen. Full CompileWord() likely does not
	 * apply here. Push known value instead.
	 */

	PUSH_TOKEN(		varTokenPtr, i);
	OP4(			NSUPVAR, localIndex);
    }

    /*
     * Pop the namespace, and set the result to empty
     */

    OP(				POP);
    PUSH(			"");
    return TCL_OK;
}

/*
 *----------------------------------------------------------------------
 *
 * TclCompileIfCmd --
 *
 *	Procedure called to compile the "if" command.
 *
 * Results:
 *	Returns TCL_OK for a successful compile. Returns TCL_ERROR to defer
 *	evaluation to runtime.
 *
 * Side effects:
 *	Instructions are added to envPtr to execute the "if" command at
 *	runtime.
 *
 *----------------------------------------------------------------------
 */

int
TclCompileIfCmd(
    Tcl_Interp *interp,		/* Used for error reporting. */
    Tcl_Parse *parsePtr,	/* Points to a parse structure for the command
				 * created by Tcl_ParseCommand. */
    TCL_UNUSED(Command *),
    CompileEnv *envPtr)		/* Holds resulting instructions. */
{
    DefineLineInformation;	/* TIP #280 */
    JumpFixupArray jumpFalseFixupArray;
				/* Used to fix the ifFalse jump after each
				 * test when its target PC is determined. */
    JumpFixupArray jumpEndFixupArray;
				/* Used to fix the jump after each "then" body
				 * to the end of the "if" when that PC is
				 * determined. */
    Tcl_Token *tokenPtr, *testTokenPtr;
    Tcl_Size jumpIndex = 0;	/* Avoid compiler warning. */
    Tcl_Size j, numWords, wordIdx;
    int code;
    int realCond = 1;		/* Set to 0 for static conditions:
				 * "if 0 {..}" */
    int boolVal;		/* Value of static condition. */
    int compileScripts = 1;

    /*
     * Only compile the "if" command if all arguments are simple words, in
     * order to ensure correct substitution [Bug 219166]
     */

    tokenPtr = parsePtr->tokenPtr;
    numWords = parsePtr->numWords;
    if (numWords > UINT_MAX) {
	return TCL_ERROR;
    }

    if (numWords > INT_MAX) {
	return TCL_ERROR;
    }
    for (wordIdx = 0; wordIdx < numWords; wordIdx++) {
	if (tokenPtr->type != TCL_TOKEN_SIMPLE_WORD) {
	    return TCL_ERROR;
	}
	tokenPtr = TokenAfter(tokenPtr);
    }

    TclInitJumpFixupArray(&jumpFalseFixupArray);
    TclInitJumpFixupArray(&jumpEndFixupArray);
    code = TCL_OK;

    /*
     * Each iteration of this loop compiles one "if expr ?then? body" or
     * "elseif expr ?then? body" clause.
     */

    tokenPtr = parsePtr->tokenPtr;
    wordIdx = 0;
    while (wordIdx < numWords) {
	/*
	 * Stop looping if the token isn't "if" or "elseif".
	 */

	if ((tokenPtr == parsePtr->tokenPtr)
		|| IS_TOKEN_LITERALLY(tokenPtr, "elseif")) {
	    tokenPtr = TokenAfter(tokenPtr);
	    wordIdx++;
	} else {
	    break;
	}
	if (wordIdx >= numWords) {
	    code = TCL_ERROR;
	    goto done;
	}

	/*
	 * Compile the test expression then emit the conditional jump around
	 * the "then" part.
	 */

	testTokenPtr = tokenPtr;

	if (realCond) {
	    /*
	     * Find out if the condition is a constant.
	     */

	    Tcl_Obj *boolObj = TokenToObj(testTokenPtr);
	    code = Tcl_GetBooleanFromObj(NULL, boolObj, &boolVal);
	    Tcl_BounceRefCount(boolObj);
	    if (code == TCL_OK) {
		/*
		 * A static condition.
		 */

		realCond = 0;
		if (!boolVal) {
		    compileScripts = 0;
		}
	    } else {
		Tcl_ResetResult(interp);
		PUSH_EXPR_TOKEN(testTokenPtr, wordIdx);
		if (jumpFalseFixupArray.next >= jumpFalseFixupArray.end) {
		    TclExpandJumpFixupArray(&jumpFalseFixupArray);
		}
		jumpIndex = jumpFalseFixupArray.next++;
		TclEmitForwardJump(envPtr, TCL_FALSE_JUMP,
			jumpFalseFixupArray.fixup + jumpIndex);
	    }
	    code = TCL_OK;
	}

	/*
	 * Skip over the optional "then" before the then clause.
	 */

	tokenPtr = TokenAfter(testTokenPtr);
	wordIdx++;
	if (wordIdx >= numWords) {
	    code = TCL_ERROR;
	    goto done;
	}
	if (IS_TOKEN_LITERALLY(tokenPtr, "then")) {
	    tokenPtr = TokenAfter(tokenPtr);
	    wordIdx++;
	    if (wordIdx >= numWords) {
		code = TCL_ERROR;
		goto done;
	    }
	}

	/*
	 * Compile the "then" command body.
	 */

	if (compileScripts) {
	    BODY(		tokenPtr, wordIdx);
	}

	if (realCond) {
	    /*
	     * Jump to the end of the "if" command. Both jumpFalseFixupArray
	     * and jumpEndFixupArray are indexed by "jumpIndex".
	     */

	    if (jumpEndFixupArray.next >= jumpEndFixupArray.end) {
		TclExpandJumpFixupArray(&jumpEndFixupArray);
	    }
	    jumpEndFixupArray.next++;
	    TclEmitForwardJump(envPtr, TCL_UNCONDITIONAL_JUMP,
		    jumpEndFixupArray.fixup + jumpIndex);

	    /*
	     * Fix the target of the jumpFalse after the test.
	     */

	    STKDELTA(-1);
	    TclFixupForwardJumpToHere(envPtr,
		    jumpFalseFixupArray.fixup + jumpIndex);
	} else if (boolVal) {
	    /*
	     * We were processing an "if 1 {...}"; stop compiling scripts.
	     */

	    compileScripts = 0;
	} else {
	    /*
	     * We were processing an "if 0 {...}"; reset so that the rest
	     * (elseif, else) is compiled correctly.
	     */

	    realCond = 1;
	    compileScripts = 1;
	}

	tokenPtr = TokenAfter(tokenPtr);
	wordIdx++;
    }

    /*
     * Check for the optional else clause. Do not compile anything if this was
     * an "if 1 {...}" case.
     */

    if ((wordIdx < numWords) && (tokenPtr->type == TCL_TOKEN_SIMPLE_WORD)) {
	/*
	 * There is an else clause. Skip over the optional "else" word.
	 */

	if (IS_TOKEN_LITERALLY(tokenPtr, "else")) {
	    tokenPtr = TokenAfter(tokenPtr);
	    wordIdx++;
	    if (wordIdx >= numWords) {
		code = TCL_ERROR;
		goto done;
	    }
	}

	if (compileScripts) {
	    /*
	     * Compile the else command body.
	     */

	    BODY(		tokenPtr, wordIdx);
	}

	/*
	 * Make sure there are no words after the else clause.
	 */

	wordIdx++;
	if (wordIdx < numWords) {
	    code = TCL_ERROR;
	    goto done;
	}
    } else {
	/*
	 * No else clause: the "if" command's result is an empty string.
	 */

	if (compileScripts) {
	    PUSH(		"");
	}
    }

    /*
     * Fix the unconditional jumps to the end of the "if" command.
     */

    for (j = jumpEndFixupArray.next;  j > 0;  j--) {
	jumpIndex = (j - 1);	/* i.e. process the closest jump first. */
	TclFixupForwardJumpToHere(envPtr,
		jumpEndFixupArray.fixup + jumpIndex);
    }

    /*
     * Free the jumpFixupArray array if malloc'ed storage was used.
     */

  done:
    TclFreeJumpFixupArray(&jumpFalseFixupArray);
    TclFreeJumpFixupArray(&jumpEndFixupArray);
    return code;
}

/*
 *----------------------------------------------------------------------
 *
 * TclCompileIncrCmd --
 *
 *	Procedure called to compile the "incr" command.
 *
 * Results:
 *	Returns TCL_OK for a successful compile. Returns TCL_ERROR to defer
 *	evaluation to runtime.
 *
 * Side effects:
 *	Instructions are added to envPtr to execute the "incr" command at
 *	runtime.
 *
 *----------------------------------------------------------------------
 */

int
TclCompileIncrCmd(
    Tcl_Interp *interp,		/* Used for error reporting. */
    Tcl_Parse *parsePtr,	/* Points to a parse structure for the command
				 * created by Tcl_ParseCommand. */
    TCL_UNUSED(Command *),
    CompileEnv *envPtr)		/* Holds resulting instructions. */
{
    DefineLineInformation;	/* TIP #280 */
    Tcl_Token *varTokenPtr, *incrTokenPtr;
    int isScalar, haveImmValue;
    Tcl_LVTIndex localIndex;
    Tcl_WideInt immValue;

    if ((parsePtr->numWords != 2) && (parsePtr->numWords != 3)) {
	return TCL_ERROR;
    }

    varTokenPtr = TokenAfter(parsePtr->tokenPtr);
    PushVarNameWord(varTokenPtr, 0, &localIndex, &isScalar, 1);

    /*
     * If an increment is given, push it, but see first if it's a small
     * integer.
     */

    haveImmValue = 0;
    immValue = 1;
    if (parsePtr->numWords == 3) {
	Tcl_Obj *intObj;
	incrTokenPtr = TokenAfter(varTokenPtr);
	TclNewObj(intObj);
	if (TclWordKnownAtCompileTime(incrTokenPtr, intObj)) {
	    int code = TclGetWideIntFromObj(NULL, intObj, &immValue);
	    if ((code == TCL_OK) && (-127 <= immValue) && (immValue <= 127)) {
		haveImmValue = 1;
	    }
	}
	Tcl_BounceRefCount(intObj);
	if (!haveImmValue) {
	    SetLineInformation(2);
	    CompileTokens(envPtr, incrTokenPtr, interp);
	}
    } else {			/* No incr amount given so use 1. */
	haveImmValue = 1;
    }

    /*
     * Emit the instruction to increment the variable.
     */

    if (isScalar) {		/* Simple scalar variable. */
	if (localIndex >= 0) {
	    if (haveImmValue) {
		OP41(		INCR_SCALAR_IMM, localIndex, immValue);
	    } else {
		OP4(		INCR_SCALAR, localIndex);
	    }
	} else {
	    if (haveImmValue) {
		OP1(		INCR_STK_IMM, immValue);
	    } else {
		OP(		INCR_STK);
	    }
	}
    } else {			/* Simple array variable. */
	if (localIndex >= 0) {
	    if (haveImmValue) {
		OP41(		INCR_ARRAY_IMM, localIndex, immValue);
	    } else {
		OP4(		INCR_ARRAY, localIndex);
	    }
	} else {
	    if (haveImmValue) {
		OP1(		INCR_ARRAY_STK_IMM, immValue);
	    } else {
		OP(		INCR_ARRAY_STK);
	    }
	}
    }

    return TCL_OK;
}

/*
 *----------------------------------------------------------------------
 *
 * TclCompileInfo*Cmd --
 *
 *	Procedures called to compile "info" subcommands.
 *
 * Results:
 *	Returns TCL_OK for a successful compile. Returns TCL_ERROR to defer
 *	evaluation to runtime.
 *
 * Side effects:
 *	Instructions are added to envPtr to execute the "info" subcommand at
 *	runtime.
 *
 *----------------------------------------------------------------------
 */

int
TclCompileInfoCommandsCmd(
    Tcl_Interp *interp,		/* Used for error reporting. */
    Tcl_Parse *parsePtr,	/* Points to a parse structure for the command
				 * created by Tcl_ParseCommand. */
    Command *cmdPtr,		/* Points to definition of command being
				 * compiled. */
    CompileEnv *envPtr)
{
    DefineLineInformation;	/* TIP #280 */
    Tcl_Token *tokenPtr;
    Tcl_Obj *objPtr;
    const char *bytes;
    Tcl_BytecodeLabel isList;

    /*
     * We require one compile-time known argument for the case we can compile.
     */

    if (parsePtr->numWords == 1) {
	return TclCompileBasic0ArgCmd(interp, parsePtr, cmdPtr, envPtr);
    } else if (parsePtr->numWords != 2) {
	return TCL_ERROR;
    }
    tokenPtr = TokenAfter(parsePtr->tokenPtr);
    TclNewObj(objPtr);
    Tcl_IncrRefCount(objPtr);
    if (!TclWordKnownAtCompileTime(tokenPtr, objPtr)) {
	goto notCompilable;
    }
    bytes = TclGetString(objPtr);

    /*
     * We require that the argument start with "::" and not have any of "*\[?"
     * in it. (Theoretically, we should look in only the final component, but
     * the difference is so slight given current naming practices.)
     */

    if (bytes[0] != ':' || bytes[1] != ':' || !TclMatchIsTrivial(bytes)) {
	goto notCompilable;
    }
    Tcl_DecrRefCount(objPtr);

    /*
     * Confirmed as a literal that will not frighten the horses. Compile.
     * The result must be made into a list.
     */

    /* TODO: Just push the known value */
    PUSH_TOKEN(			tokenPtr, 1);
    OP(				RESOLVE_COMMAND);
    OP(				DUP);
    OP(				STR_LEN);
    FWDJUMP(			JUMP_FALSE, isList);
    OP4(			LIST, 1);
    FWDLABEL(		isList);
    return TCL_OK;

  notCompilable:
    Tcl_DecrRefCount(objPtr);
    return TclCompileBasic1ArgCmd(interp, parsePtr, cmdPtr, envPtr);
}

int
TclCompileInfoCoroutineCmd(
    TCL_UNUSED(Tcl_Interp *),
    Tcl_Parse *parsePtr,	/* Points to a parse structure for the command
				 * created by Tcl_ParseCommand. */
    TCL_UNUSED(Command *),
    CompileEnv *envPtr)		/* Holds resulting instructions. */
{
    /*
     * Only compile [info coroutine] without arguments.
     */

    if (parsePtr->numWords != 1) {
	return TCL_ERROR;
    }

    /*
     * Not much to do; we compile to a single instruction...
     */

    OP(				COROUTINE_NAME);
    return TCL_OK;
}

int
TclCompileInfoExistsCmd(
    Tcl_Interp *interp,		/* Used for error reporting. */
    Tcl_Parse *parsePtr,	/* Points to a parse structure for the command
				 * created by Tcl_ParseCommand. */
    TCL_UNUSED(Command *),
    CompileEnv *envPtr)		/* Holds resulting instructions. */
{
    DefineLineInformation;	/* TIP #280 */
    Tcl_Token *tokenPtr;
    int isScalar;
    Tcl_LVTIndex localIndex;

    if (parsePtr->numWords != 2) {
	return TCL_ERROR;
    }

    /*
     * Decide if we can use a frame slot for the var/array name or if we need
     * to emit code to compute and push the name at runtime. We use a frame
     * slot (entry in the array of local vars) if we are compiling a procedure
     * body and if the name is simple text that does not include namespace
     * qualifiers.
     */

    tokenPtr = TokenAfter(parsePtr->tokenPtr);
    PushVarNameWord(tokenPtr, 0, &localIndex, &isScalar, 1);

    /*
     * Emit instruction to check the variable for existence.
     */

    if (isScalar) {
	if (localIndex < 0) {
	    OP(			EXIST_STK);
	} else {
	    OP4(		EXIST_SCALAR, localIndex);
	}
    } else {
	if (localIndex < 0) {
	    OP(			EXIST_ARRAY_STK);
	} else {
	    OP4(		EXIST_ARRAY, localIndex);
	}
    }

    return TCL_OK;
}

int
TclCompileInfoLevelCmd(
    Tcl_Interp *interp,		/* Used for error reporting. */
    Tcl_Parse *parsePtr,	/* Points to a parse structure for the command
				 * created by Tcl_ParseCommand. */
    TCL_UNUSED(Command *),
    CompileEnv *envPtr)		/* Holds resulting instructions. */
{
    /*
     * Only compile [info level] without arguments or with a single argument.
     */

    if (parsePtr->numWords == 1) {
	/*
	 * Not much to do; we compile to a single instruction...
	 */

	OP(			INFO_LEVEL_NUM);
    } else if (parsePtr->numWords != 2) {
	return TCL_ERROR;
    } else {
	DefineLineInformation;	/* TIP #280 */

	/*
	 * Compile the argument, then add the instruction to convert it into a
	 * list of arguments.
	 */

	PUSH_TOKEN(		TokenAfter(parsePtr->tokenPtr), 1);
	OP(			INFO_LEVEL_ARGS);
    }
    return TCL_OK;
}

int
TclCompileInfoObjectClassCmd(
    Tcl_Interp *interp,		/* Used for error reporting. */
    Tcl_Parse *parsePtr,	/* Points to a parse structure for the command
				 * created by Tcl_ParseCommand. */
    TCL_UNUSED(Command *),
    CompileEnv *envPtr)
{
    DefineLineInformation;	/* TIP #280 */
    Tcl_Token *tokenPtr = TokenAfter(parsePtr->tokenPtr);

    if (parsePtr->numWords != 2) {
	return TCL_ERROR;
    }
    PUSH_TOKEN(			tokenPtr, 1);
    OP(				TCLOO_CLASS);
    return TCL_OK;
}

int
TclCompileInfoObjectCreationIdCmd(
    Tcl_Interp *interp,		/* Used for error reporting. */
    Tcl_Parse *parsePtr,	/* Points to a parse structure for the command
				 * created by Tcl_ParseCommand. */
    TCL_UNUSED(Command *),
    CompileEnv *envPtr)
{
    DefineLineInformation;	/* TIP #280 */
    Tcl_Token *tokenPtr = TokenAfter(parsePtr->tokenPtr);

    if (parsePtr->numWords != 2) {
	return TCL_ERROR;
    }
    PUSH_TOKEN(			tokenPtr, 1);
    OP(				TCLOO_ID);
    return TCL_OK;
}

int
TclCompileInfoObjectIsACmd(
    Tcl_Interp *interp,		/* Used for error reporting. */
    Tcl_Parse *parsePtr,	/* Points to a parse structure for the command
				 * created by Tcl_ParseCommand. */
    TCL_UNUSED(Command *),
    CompileEnv *envPtr)
{
    DefineLineInformation;	/* TIP #280 */
    Tcl_Token *tokenPtr = TokenAfter(parsePtr->tokenPtr);

    /*
     * We only handle [info object isa object <somevalue>]. The first three
     * words are compressed to a single token by the ensemble compilation
     * engine.
     */

    if (parsePtr->numWords != 3) {
	return TCL_ERROR;
    }
    if (!IS_TOKEN_PREFIX(tokenPtr, 2, "object")) {
	return TCL_ERROR;
    }
    tokenPtr = TokenAfter(tokenPtr);

    /*
     * Issue the code.
     */

    PUSH_TOKEN(			tokenPtr, 2);
    OP(				TCLOO_IS_OBJECT);
    return TCL_OK;
}

int
TclCompileInfoObjectNamespaceCmd(
    Tcl_Interp *interp,		/* Used for error reporting. */
    Tcl_Parse *parsePtr,	/* Points to a parse structure for the command
				 * created by Tcl_ParseCommand. */
    TCL_UNUSED(Command *),
    CompileEnv *envPtr)
{
    DefineLineInformation;	/* TIP #280 */
    Tcl_Token *tokenPtr = TokenAfter(parsePtr->tokenPtr);

    if (parsePtr->numWords != 2) {
	return TCL_ERROR;
    }
    PUSH_TOKEN(			tokenPtr, 1);
    OP(				TCLOO_NS);
    return TCL_OK;
}

/*
 *----------------------------------------------------------------------
 *
 * TclCompileLappendCmd --
 *
 *	Procedure called to compile the "lappend" command.
 *
 * Results:
 *	Returns TCL_OK for a successful compile. Returns TCL_ERROR to defer
 *	evaluation to runtime.
 *
 * Side effects:
 *	Instructions are added to envPtr to execute the "lappend" command at
 *	runtime.
 *
 *----------------------------------------------------------------------
 */

int
TclCompileLappendCmd(
    Tcl_Interp *interp,		/* Used for error reporting. */
    Tcl_Parse *parsePtr,	/* Points to a parse structure for the command
				 * created by Tcl_ParseCommand. */
    TCL_UNUSED(Command *),
    CompileEnv *envPtr)		/* Holds resulting instructions. */
{
    DefineLineInformation;	/* TIP #280 */
    Tcl_Token *varTokenPtr, *valueTokenPtr;
    Tcl_Size numWords = parsePtr->numWords, i;
    int isScalar;
    Tcl_LVTIndex localIndex;

    /* TODO: Consider support for compiling expanded args. */
<<<<<<< HEAD
    if (numWords < 2 || numWords > UINT_MAX) {
=======
    numWords = parsePtr->numWords;
    if (numWords < 3 || numWords > INT_MAX) {
>>>>>>> 17e3b7b4
	return TCL_ERROR;
    }

    /*
     * Decide if we can use a frame slot for the var/array name or if we
     * need to emit code to compute and push the name at runtime. We use a
     * frame slot (entry in the array of local vars) if we are compiling a
     * procedure body and if the name is simple text that does not include
     * namespace qualifiers.
     */

    varTokenPtr = TokenAfter(parsePtr->tokenPtr);
    PushVarNameWord(varTokenPtr, 0, &localIndex, &isScalar, 1);

    /*
     * The weird cluster of bugs around INST_LAPPEND_STK without a LVT ought
     * to be sorted out. INST_LAPPEND_LIST_STK does the right thing.
     */
    if (numWords != 3 || !EnvHasLVT(envPtr)) {
	goto lappendMultiple;
    }

    /*
     * We are doing an assignment, so push the new value.
     */

    valueTokenPtr = TokenAfter(varTokenPtr);
    PUSH_TOKEN(			valueTokenPtr, 2);

    /*
     * Emit instructions to set/get the variable.
     *
     * The *_STK opcodes should be refactored to make better use of existing
     * LOAD/STORE instructions.
     */

    if (isScalar) {
	if (localIndex < 0) {
	    OP(			LAPPEND_STK);
	} else {
	    OP4(		LAPPEND_SCALAR, localIndex);
	}
    } else {
	if (localIndex < 0) {
	    OP(			LAPPEND_ARRAY_STK);
	} else {
	    OP4(		LAPPEND_ARRAY, localIndex);
	}
    }
    return TCL_OK;

    /*
     * In the cases where there's not a single value to append to the list in
     * the variable, we use a different strategy. This is to turn the arguments
     * into a list and then append that list's elements. The downside is that
     * this allocates a temporary working list, but at least it simplifies the
     * code issuing a lot.
     */

  lappendMultiple:

    /*
     * Concatenate all our remaining arguments into a list.
     * TODO: Turn this into an expand-handling list building sequence.
     */

    if (numWords == 2) {
	PUSH(			"");
    } else {
	valueTokenPtr = TokenAfter(varTokenPtr);
	for (i = 2 ; i < numWords ; i++) {
	    PUSH_TOKEN(		valueTokenPtr, i);
	    valueTokenPtr = TokenAfter(valueTokenPtr);
	}
	OP4(			LIST, numWords - 2);
    }

    /*
     * Append the items of the list to the variable. The implementation of
     * these opcodes handles all the special cases that [lappend] knows about.
     */

    if (isScalar) {
	if (localIndex < 0) {
	    OP(			LAPPEND_LIST_STK);
	} else {
	    OP4(		LAPPEND_LIST, localIndex);
	}
    } else {
	if (localIndex < 0) {
	    OP(			LAPPEND_LIST_ARRAY_STK);
	} else {
	    OP4(		LAPPEND_LIST_ARRAY, localIndex);
	}
    }
    return TCL_OK;
}

/*
 *----------------------------------------------------------------------
 *
 * TclCompileLassignCmd --
 *
 *	Procedure called to compile the "lassign" command.
 *
 * Results:
 *	Returns TCL_OK for a successful compile. Returns TCL_ERROR to defer
 *	evaluation to runtime.
 *
 * Side effects:
 *	Instructions are added to envPtr to execute the "lassign" command at
 *	runtime.
 *
 *----------------------------------------------------------------------
 */

int
TclCompileLassignCmd(
    Tcl_Interp *interp,		/* Used for error reporting. */
    Tcl_Parse *parsePtr,	/* Points to a parse structure for the command
				 * created by Tcl_ParseCommand. */
    TCL_UNUSED(Command *),
    CompileEnv *envPtr)		/* Holds resulting instructions. */
{
    DefineLineInformation;	/* TIP #280 */
    Tcl_Token *tokenPtr;
    int isScalar;
    Tcl_Size numWords = parsePtr->numWords, idx;
    Tcl_LVTIndex localIndex;
    /* TODO: Consider support for compiling expanded args. */

    /*
     * Check for command syntax error, but we'll punt that to runtime.
     */

<<<<<<< HEAD
    if (numWords < 3 || numWords > UINT_MAX) {
=======
    if (numWords < 3 || numWords > INT_MAX) {
>>>>>>> 17e3b7b4
	return TCL_ERROR;
    }

    /*
     * Generate code to push list being taken apart by [lassign].
     */

    tokenPtr = TokenAfter(parsePtr->tokenPtr);
    PUSH_TOKEN(			tokenPtr, 1);

    /*
     * Generate code to assign values from the list to variables.
     */

    for (idx=0 ; idx<numWords-2 ; idx++) {
	/*
	 * Generate the next variable name.
	 */

	tokenPtr = TokenAfter(tokenPtr);
	PushVarNameWord(tokenPtr, 0, &localIndex, &isScalar, idx + 2);

	/*
	 * Emit instructions to get the idx'th item out of the list value on
	 * the stack and assign it to the variable.
	 */

	if (isScalar) {
	    if (localIndex >= 0) {
		OP(		DUP);
		OP4(		LIST_INDEX_IMM, idx);
		OP4(		STORE_SCALAR, localIndex);
		OP(		POP);
	    } else {
		OP4(		OVER, 1);
		OP4(		LIST_INDEX_IMM, idx);
		OP(		STORE_STK);
		OP(		POP);
	    }
	} else {
	    if (localIndex >= 0) {
		OP4(		OVER, 1);
		OP4(		LIST_INDEX_IMM, idx);
		OP4(		STORE_ARRAY, localIndex);
		OP(		POP);
	    } else {
		OP4(		OVER, 2);
		OP4(		LIST_INDEX_IMM, idx);
		OP(		STORE_ARRAY_STK);
		OP(		POP);
	    }
	}
    }

    /*
     * Generate code to leave the rest of the list on the stack.
     */

    OP44(		LIST_RANGE_IMM, idx, TCL_INDEX_END);

    return TCL_OK;
}

/*
 *----------------------------------------------------------------------
 *
 * TclCompileLindexCmd --
 *
 *	Procedure called to compile the "lindex" command.
 *
 * Results:
 *	Returns TCL_OK for a successful compile. Returns TCL_ERROR to defer
 *	evaluation to runtime.
 *
 * Side effects:
 *	Instructions are added to envPtr to execute the "lindex" command at
 *	runtime.
 *
 *----------------------------------------------------------------------
 */

int
TclCompileLindexCmd(
    Tcl_Interp *interp,		/* Used for error reporting. */
    Tcl_Parse *parsePtr,	/* Points to a parse structure for the command
				 * created by Tcl_ParseCommand. */
    TCL_UNUSED(Command *),
    CompileEnv *envPtr)		/* Holds resulting instructions. */
{
    DefineLineInformation;	/* TIP #280 */
    Tcl_Token *idxTokenPtr, *valTokenPtr;
    Tcl_Size i, numWords = parsePtr->numWords;
    int idx;

    /*
     * Quit if not enough args.
     */

    /* TODO: Consider support for compiling expanded args. */
<<<<<<< HEAD
    if (numWords <= 1 || numWords > UINT_MAX) {
=======
    if (numWords <= 1 || numWords > INT_MAX) {
>>>>>>> 17e3b7b4
	return TCL_ERROR;
    }

    valTokenPtr = TokenAfter(parsePtr->tokenPtr);
    if (numWords != 3) {
	goto emitComplexLindex;
    }

    idxTokenPtr = TokenAfter(valTokenPtr);
    if (TclGetIndexFromToken(idxTokenPtr, TCL_INDEX_NONE,
	    TCL_INDEX_NONE, &idx) == TCL_OK) {
	/*
	 * The idxTokenPtr parsed as a valid index value and was
	 * encoded as expected by INST_LIST_INDEX_IMM.
	 *
	 * NOTE: that we rely on indexing before a list producing the
	 * same result as indexing after a list.
	 */

	PUSH_TOKEN(		valTokenPtr, 1);
	OP4(			LIST_INDEX_IMM, idx);
	return TCL_OK;
    }

    /*
     * If the value was not known at compile time, the conversion failed or
     * the value was negative, we just keep on going with the more complex
     * compilation.
     */

    /*
     * Push the operands onto the stack.
     */

  emitComplexLindex:
    for (i=1 ; i<numWords ; i++) {
	PUSH_TOKEN(		valTokenPtr, i);
	valTokenPtr = TokenAfter(valTokenPtr);
    }

    /*
     * Emit INST_LIST_INDEX if objc==3, or INST_LIST_INDEX_MULTI if there are
     * multiple index args.
     */

    if (numWords == 3) {
	OP(			LIST_INDEX);
    } else {
	OP4(			LIST_INDEX_MULTI, numWords - 1);
    }

    return TCL_OK;
}

/*
 *----------------------------------------------------------------------
 *
 * TclCompileListCmd --
 *
 *	Procedure called to compile the "list" command.
 *	Handles argument expansion directly.
 *
 * Results:
 *	Returns TCL_OK for a successful compile. Returns TCL_ERROR to defer
 *	evaluation to runtime.
 *
 * Side effects:
 *	Instructions are added to envPtr to execute the "list" command at
 *	runtime.
 *
 *----------------------------------------------------------------------
 */

int
TclCompileListCmd(
    Tcl_Interp *interp,		/* Used for error reporting. */
    Tcl_Parse *parsePtr,	/* Points to a parse structure for the command
				 * created by Tcl_ParseCommand. */
    TCL_UNUSED(Command *),
    CompileEnv *envPtr)		/* Holds resulting instructions. */
{
    DefineLineInformation;	/* TIP #280 */
    Tcl_Token *valueTokenPtr;
    Tcl_Size i, numWords = parsePtr->numWords;
    int concat, build;
    Tcl_Obj *listObj, *objPtr;

    if (numWords > UINT_MAX) {
	return TCL_ERROR;
    }
    if (numWords == 1) {
	/*
	 * [list] without arguments just pushes an empty object.
	 */

	PUSH(			"");
	return TCL_OK;
    } else if (numWords > INT_MAX) {
	return TCL_ERROR;
    }

    /*
     * Test if all arguments are compile-time known. If they are, we can
     * implement with a simple push.
     */

    valueTokenPtr = TokenAfter(parsePtr->tokenPtr);
    TclNewObj(listObj);
    for (i = 1; i < numWords && listObj != NULL; i++) {
	TclNewObj(objPtr);
	if (TclWordKnownAtCompileTime(valueTokenPtr, objPtr)) {
	    (void) Tcl_ListObjAppendElement(NULL, listObj, objPtr);
	} else {
	    Tcl_DecrRefCount(objPtr);
	    Tcl_DecrRefCount(listObj);
	    listObj = NULL;
	}
	valueTokenPtr = TokenAfter(valueTokenPtr);
    }
    if (listObj != NULL) {
	PUSH_OBJ(		listObj);
	return TCL_OK;
    }

    /*
     * Push the all values onto the stack.
     */

    valueTokenPtr = TokenAfter(parsePtr->tokenPtr);
    concat = build = 0;
    for (i = 1; i < numWords; i++) {
	if (valueTokenPtr->type == TCL_TOKEN_EXPAND_WORD && build > 0) {
	    OP4(		LIST, build);
	    if (concat) {
		OP(		LIST_CONCAT);
	    }
	    build = 0;
	    concat = 1;
	}
	PUSH_TOKEN(		valueTokenPtr, i);
	if (valueTokenPtr->type == TCL_TOKEN_EXPAND_WORD) {
	    if (concat) {
		OP(		LIST_CONCAT);
	    } else {
		concat = 1;
	    }
	} else {
	    build++;
	}
	valueTokenPtr = TokenAfter(valueTokenPtr);
    }
    if (build > 0) {
	OP4(			LIST, build);
	if (concat) {
	    OP(			LIST_CONCAT);
	}
    }

    /*
     * If there was just one expanded word, we must ensure that it is a list
     * at this point. We use an [lrange ... 0 end] for this (instead of
     * [llength], as with literals) as we must drop any string representation
     * that might be hanging around.
     */

    if (concat && numWords == 2) {
	OP44(			LIST_RANGE_IMM, 0, TCL_INDEX_END);
    }
    return TCL_OK;
}

/*
 *----------------------------------------------------------------------
 *
 * TclCompileLlengthCmd --
 *
 *	Procedure called to compile the "llength" command.
 *
 * Results:
 *	Returns TCL_OK for a successful compile. Returns TCL_ERROR to defer
 *	evaluation to runtime.
 *
 * Side effects:
 *	Instructions are added to envPtr to execute the "llength" command at
 *	runtime.
 *
 *----------------------------------------------------------------------
 */

int
TclCompileLlengthCmd(
    Tcl_Interp *interp,		/* Used for error reporting. */
    Tcl_Parse *parsePtr,	/* Points to a parse structure for the command
				 * created by Tcl_ParseCommand. */
    TCL_UNUSED(Command *),
    CompileEnv *envPtr)		/* Holds resulting instructions. */
{
    DefineLineInformation;	/* TIP #280 */
    Tcl_Token *varTokenPtr;

    if (parsePtr->numWords != 2) {
	return TCL_ERROR;
    }
    varTokenPtr = TokenAfter(parsePtr->tokenPtr);

    PUSH_TOKEN(			varTokenPtr, 1);
    OP(				LIST_LENGTH);
    return TCL_OK;
}

/*
 *----------------------------------------------------------------------
 *
 * TclCompileLrangeCmd --
 *
 *	How to compile the "lrange" command. We only bother because we needed
 *	the opcode anyway for "lassign".
 *
 *----------------------------------------------------------------------
 */

int
TclCompileLrangeCmd(
    Tcl_Interp *interp,		/* Tcl interpreter for context. */
    Tcl_Parse *parsePtr,	/* Points to a parse structure for the
				 * command. */
    TCL_UNUSED(Command *),
    CompileEnv *envPtr)		/* Holds the resulting instructions. */
{
    DefineLineInformation;	/* TIP #280 */
    Tcl_Token *tokenPtr, *listTokenPtr;
    int idx1, idx2;

    if (parsePtr->numWords != 4) {
	return TCL_ERROR;
    }
    listTokenPtr = TokenAfter(parsePtr->tokenPtr);

    tokenPtr = TokenAfter(listTokenPtr);
    if ((TclGetIndexFromToken(tokenPtr, TCL_INDEX_START, TCL_INDEX_NONE,
	    &idx1) != TCL_OK) || (idx1 == (int)TCL_INDEX_NONE)) {
	return TCL_ERROR;
    }
    /*
     * Token was an index value, and we treat all "first" indices
     * before the list same as the start of the list.
     */

    tokenPtr = TokenAfter(tokenPtr);
    if (TclGetIndexFromToken(tokenPtr, TCL_INDEX_NONE, TCL_INDEX_END,
	    &idx2) != TCL_OK) {
	return TCL_ERROR;
    }
    /*
     * Token was an index value, and we treat all "last" indices
     * after the list same as the end of the list.
     */

    /*
     * Issue instructions. It's not safe to skip doing the LIST_RANGE, as
     * we've not proved that the 'list' argument is really a list. Not that it
     * is worth trying to do that given current knowledge.
     */

    PUSH_TOKEN(			listTokenPtr, 1);
    OP44(			LIST_RANGE_IMM, idx1, idx2);
    return TCL_OK;
}

/*
 *----------------------------------------------------------------------
 *
 * TclCompileLinsertCmd --
 *
 *	How to compile the "linsert" command. We only bother with the case
 *	where the index is constant.
 *
 *----------------------------------------------------------------------
 */

int
TclCompileLinsertCmd(
    Tcl_Interp *interp,		/* Tcl interpreter for context. */
    Tcl_Parse *parsePtr,	/* Points to a parse structure for the
				 * command. */
    TCL_UNUSED(Command *),
    CompileEnv *envPtr)		/* Holds the resulting instructions. */
{
    DefineLineInformation;	/* TIP #280 */
    Tcl_Token *listToken, *indexToken, *tokenPtr;
    Tcl_Size i, numWords = parsePtr->numWords;

<<<<<<< HEAD
    if (numWords < 3 || numWords > UINT_MAX) {
=======
    if (parsePtr->numWords < 3 || parsePtr->numWords > INT_MAX) {
>>>>>>> 17e3b7b4
	return TCL_ERROR;
    }

    /* Push list, insertion index onto the stack */
    listToken = TokenAfter(parsePtr->tokenPtr);
    indexToken = TokenAfter(listToken);

    PUSH_TOKEN(			listToken, 1);
    PUSH_TOKEN(			indexToken, 2);

    /* Push new elements to be inserted */
    tokenPtr = TokenAfter(indexToken);
    for (i=3 ; i<numWords ; i++,tokenPtr=TokenAfter(tokenPtr)) {
	PUSH_TOKEN(		tokenPtr, i);
    }

    /*
     * First operand is count of arguments.
     * Second operand is bitmask
     *  TCL_LREPLACE4_END_IS_LAST - end refers to last element
     *  TCL_LREPLACE4_SINGLE_INDEX - second index is not present
     *     indicating this is a pure insert
     */
    OP41(			LREPLACE, numWords - 1,
					TCL_LREPLACE4_SINGLE_INDEX);
    return TCL_OK;
}

/*
 *----------------------------------------------------------------------
 *
 * TclCompileLreplaceCmd --
 *
 *	How to compile the "lreplace" command. We only bother with the case
 *	where the indices are constant.
 *
 *----------------------------------------------------------------------
 */

int
TclCompileLreplaceCmd(
    Tcl_Interp *interp,		/* Tcl interpreter for context. */
    Tcl_Parse *parsePtr,	/* Points to a parse structure for the
				 * command. */
    TCL_UNUSED(Command *),
    CompileEnv *envPtr)		/* Holds the resulting instructions. */
{
    DefineLineInformation;	/* TIP #280 */
    Tcl_Token *listToken, *firstToken, *lastToken, *tokenPtr;
    Tcl_Size i, numWords = parsePtr->numWords;

<<<<<<< HEAD
    if (numWords < 4 || numWords > UINT_MAX) {
=======
    if (parsePtr->numWords < 4 || parsePtr->numWords > INT_MAX) {
>>>>>>> 17e3b7b4
	return TCL_ERROR;
    }

    /* Push list, first, last onto the stack */
    listToken = TokenAfter(parsePtr->tokenPtr);
    firstToken = TokenAfter(listToken);
    lastToken = TokenAfter(firstToken);

    PUSH_TOKEN(			listToken, 1);
    PUSH_TOKEN(			firstToken, 2);
    PUSH_TOKEN(			lastToken, 3);

    /* Push new elements to be inserted */
    tokenPtr = TokenAfter(lastToken);
    for (i=4; i<numWords; i++,tokenPtr=TokenAfter(tokenPtr)) {
	PUSH_TOKEN(		tokenPtr, i);
    }

    /*
     * First operand is count of arguments.
     * Second operand is bitmask
     *  TCL_LREPLACE4_END_IS_LAST - end refers to last element
     */
    OP41(			LREPLACE, numWords - 1,
					TCL_LREPLACE4_END_IS_LAST);
    return TCL_OK;
}

/*
 *----------------------------------------------------------------------
 *
 * TclCompileLsetCmd --
 *
 *	Procedure called to compile the "lset" command.
 *
 * Results:
 *	Returns TCL_OK for a successful compile. Returns TCL_ERROR to defer
 *	evaluation to runtime.
 *
 * Side effects:
 *	Instructions are added to envPtr to execute the "lset" command at
 *	runtime.
 *
 * The general template for execution of the "lset" command is:
 *	(1) Instructions to push the variable name, unless the variable is
 *	    local to the stack frame.
 *	(2) If the variable is an array element, instructions to push the
 *	    array element name.
 *	(3) Instructions to push each of zero or more "index" arguments to the
 *	    stack, followed with the "newValue" element.
 *	(4) Instructions to duplicate the variable name and/or array element
 *	    name onto the top of the stack, if either was pushed at steps (1)
 *	    and (2).
 *	(5) The appropriate INST_LOAD_* instruction to place the original
 *	    value of the list variable at top of stack.
 *	(6) At this point, the stack contains:
 *		varName? arrayElementName? index1 index2 ... newValue oldList
 *	    The compiler emits one of INST_LSET_FLAT or INST_LSET_LIST
 *	    according as whether there is exactly one index element (LIST) or
 *	    either zero or else two or more (FLAT). This instruction removes
 *	    everything from the stack except for the two names and pushes the
 *	    new value of the variable.
 *	(7) Finally, INST_STORE_* stores the new value in the variable and
 *	    cleans up the stack.
 *
 *----------------------------------------------------------------------
 */

int
TclCompileLsetCmd(
    Tcl_Interp *interp,		/* Tcl interpreter for error reporting. */
    Tcl_Parse *parsePtr,	/* Points to a parse structure for the
				 * command. */
    TCL_UNUSED(Command *),
    CompileEnv *envPtr)		/* Holds the resulting instructions. */
{
    DefineLineInformation;	/* TIP #280 */
    Tcl_Size tempDepth;		/* Depth used for emitting one part of the
				 * code burst. */
    Tcl_Token *varTokenPtr;	/* Pointer to the Tcl_Token representing the
				 * parse of the variable name. */
    Tcl_LVTIndex localIndex;	/* Index of var in local var table. */
    int isScalar;		/* Flag == 1 if scalar, 0 if array. */
    Tcl_Size i, numWords = parsePtr->numWords;

    /*
     * Check argument count.
     */

    /* TODO: Consider support for compiling expanded args. */
<<<<<<< HEAD
    if (numWords < 3 || numWords > UINT_MAX) {
=======
    if (parsePtr->numWords < 3 || parsePtr->numWords > INT_MAX) {
>>>>>>> 17e3b7b4
	/*
	 * Fail at run time, not in compilation.
	 */

	return TCL_ERROR;
    }

    /*
     * Decide if we can use a frame slot for the var/array name or if we need
     * to emit code to compute and push the name at runtime. We use a frame
     * slot (entry in the array of local vars) if we are compiling a procedure
     * body and if the name is simple text that does not include namespace
     * qualifiers.
     */

    varTokenPtr = TokenAfter(parsePtr->tokenPtr);
    PushVarNameWord(varTokenPtr, 0, &localIndex, &isScalar, 1);

    /*
     * Push the "index" args and the new element value.
     */

    for (i=2 ; i<numWords ; ++i) {
	varTokenPtr = TokenAfter(varTokenPtr);
	PUSH_TOKEN(		varTokenPtr, i);
    }

    /*
     * Duplicate the variable name if it's been pushed.
     */

    if (localIndex < 0) {
	tempDepth = numWords - (isScalar ? 2 : 1);
	OP4(			OVER, tempDepth);
    }

    /*
     * Duplicate an array index if one's been pushed.
     */

    if (!isScalar) {
	tempDepth = numWords - (localIndex >= 0 ? 2 : 1);
	OP4(			OVER, tempDepth);
    }

    /*
     * Emit code to load the variable's value.
     */

    if (isScalar) {
	if (localIndex < 0) {
	    OP(			LOAD_STK);
	} else {
	    OP4(		LOAD_SCALAR, localIndex);
	}
    } else {
	if (localIndex < 0) {
	    OP(			LOAD_ARRAY_STK);
	} else {
	    OP4(		LOAD_ARRAY, localIndex);
	}
    }

    /*
     * Emit the correct variety of 'lset' instruction.
     */

    if (numWords == 4) {
	OP(			LSET_LIST);
    } else {
	OP4(			LSET_FLAT, numWords - 1);
    }

    /*
     * Emit code to put the value back in the variable.
     */

    if (isScalar) {
	if (localIndex < 0) {
	    OP(			STORE_STK);
	} else {
	    OP4(		STORE_SCALAR, localIndex);
	}
    } else {
	if (localIndex < 0) {
	    OP(			STORE_ARRAY_STK);
	} else {
	    OP4(		STORE_ARRAY, localIndex);
	}
    }

    return TCL_OK;
}

/*
 *----------------------------------------------------------------------
 *
 * TclCompileNamespace*Cmd --
 *
 *	Procedures called to compile the "namespace" command; currently, only
 *	the subcommands "namespace current" and "namespace upvar" are compiled
 *	to bytecodes, and the latter only inside a procedure(-like) context.
 *
 * Results:
 *	Returns TCL_OK for a successful compile. Returns TCL_ERROR to defer
 *	evaluation to runtime.
 *
 * Side effects:
 *	Instructions are added to envPtr to execute the "namespace upvar"
 *	command at runtime.
 *
 *----------------------------------------------------------------------
 */

int
TclCompileNamespaceCurrentCmd(
    TCL_UNUSED(Tcl_Interp *),
    Tcl_Parse *parsePtr,	/* Points to a parse structure for the command
				 * created by Tcl_ParseCommand. */
    TCL_UNUSED(Command *),
    CompileEnv *envPtr)		/* Holds resulting instructions. */
{
    /*
     * Only compile [namespace current] without arguments.
     */

    if (parsePtr->numWords != 1) {
	return TCL_ERROR;
    }

    /*
     * Not much to do; we compile to a single instruction...
     */

    OP(				NS_CURRENT);
    return TCL_OK;
}

int
TclCompileNamespaceCodeCmd(
    Tcl_Interp *interp,		/* Used for error reporting. */
    Tcl_Parse *parsePtr,	/* Points to a parse structure for the command
				 * created by Tcl_ParseCommand. */
    TCL_UNUSED(Command *),
    CompileEnv *envPtr)		/* Holds resulting instructions. */
{
    DefineLineInformation;	/* TIP #280 */
    Tcl_Token *tokenPtr;

    if (parsePtr->numWords != 2) {
	return TCL_ERROR;
    }
    tokenPtr = TokenAfter(parsePtr->tokenPtr);

    /*
     * The specification of [namespace code] is rather shocking, in that it is
     * supposed to check if the argument is itself the result of [namespace
     * code] and not apply itself in that case. Which is excessively cautious,
     * but what the test suite checks for.
     */

    if (tokenPtr->type != TCL_TOKEN_SIMPLE_WORD ||
	    IS_TOKEN_PREFIXED_BY(tokenPtr, "::namespace inscope ")) {
	/*
	 * Technically, we could just pass a literal '::namespace inscope '
	 * term through, but that's something which really shouldn't be
	 * occurring as something that the user writes so we'll just punt it.
	 */

	return TCL_ERROR;
    }

    /*
     * Now we can compile using the same strategy as [namespace code]'s normal
     * implementation does internally. Note that we can't bind the namespace
     * name directly here, because TclOO plays complex games with namespaces;
     * the value needs to be determined at runtime for safety.
     */

    PUSH(			"::namespace");
    PUSH(			"inscope");
    OP(				NS_CURRENT);
    PUSH_TOKEN(			tokenPtr, 1);
    OP4(			LIST, 4);
    return TCL_OK;
}

int
TclCompileNamespaceOriginCmd(
    Tcl_Interp *interp,		/* Used for error reporting. */
    Tcl_Parse *parsePtr,	/* Points to a parse structure for the command
				 * created by Tcl_ParseCommand. */
    TCL_UNUSED(Command *),
    CompileEnv *envPtr)		/* Holds resulting instructions. */
{
    DefineLineInformation;	/* TIP #280 */
    Tcl_Token *tokenPtr;

    if (parsePtr->numWords != 2) {
	return TCL_ERROR;
    }
    tokenPtr = TokenAfter(parsePtr->tokenPtr);

    PUSH_TOKEN(			tokenPtr, 1);
    OP(				ORIGIN_COMMAND);
    return TCL_OK;
}

int
TclCompileNamespaceQualifiersCmd(
    Tcl_Interp *interp,		/* Used for error reporting. */
    Tcl_Parse *parsePtr,	/* Points to a parse structure for the command
				 * created by Tcl_ParseCommand. */
    TCL_UNUSED(Command *),
    CompileEnv *envPtr)		/* Holds resulting instructions. */
{
    DefineLineInformation;	/* TIP #280 */
    Tcl_Token *tokenPtr = TokenAfter(parsePtr->tokenPtr);
    Tcl_BytecodeLabel off;

    if (parsePtr->numWords != 2) {
	return TCL_ERROR;
    }

    PUSH_TOKEN(			tokenPtr, 1);
    PUSH(			"0");
    PUSH(			"::");
    OP4(			OVER, 2);
    OP(				STR_FIND_LAST);
    BACKLABEL(		off);
    PUSH(			"1");
    OP(				SUB);
    OP4(			OVER, 2);
    OP4(			OVER, 1);
    OP(				STR_INDEX);
    PUSH(			":");
    OP(				STR_EQ);
    BACKJUMP(			JUMP_TRUE, off);
    OP(				STR_RANGE);
    return TCL_OK;
}

int
TclCompileNamespaceTailCmd(
    Tcl_Interp *interp,		/* Used for error reporting. */
    Tcl_Parse *parsePtr,	/* Points to a parse structure for the command
				 * created by Tcl_ParseCommand. */
    TCL_UNUSED(Command *),
    CompileEnv *envPtr)		/* Holds resulting instructions. */
{
    DefineLineInformation;	/* TIP #280 */
    Tcl_Token *tokenPtr = TokenAfter(parsePtr->tokenPtr);
    Tcl_BytecodeLabel dontSkipSeparator;

    if (parsePtr->numWords != 2) {
	return TCL_ERROR;
    }

    /*
     * Take care; only add 2 to found index if the string was actually found.
     */

    PUSH_TOKEN(			tokenPtr, 1);
    PUSH(			"::");
    OP4(			OVER, 1);
    OP(				STR_FIND_LAST);
    OP(				DUP);
    PUSH(			"0");
    OP(				GE);
    FWDJUMP(			JUMP_FALSE, dontSkipSeparator);
    PUSH(			"2");
    OP(				ADD);
    FWDLABEL(		dontSkipSeparator);
    PUSH(			"end");
    OP(				STR_RANGE);
    return TCL_OK;
}

int
TclCompileNamespaceUpvarCmd(
    Tcl_Interp *interp,		/* Used for error reporting. */
    Tcl_Parse *parsePtr,	/* Points to a parse structure for the command
				 * created by Tcl_ParseCommand. */
    TCL_UNUSED(Command *),
    CompileEnv *envPtr)		/* Holds resulting instructions. */
{
    DefineLineInformation;	/* TIP #280 */
    Tcl_Token *tokenPtr, *otherTokenPtr, *localTokenPtr;
    Tcl_LVTIndex localIndex;
    Tcl_Size numWords = parsePtr->numWords, i;

    if (envPtr->procPtr == NULL) {
	return TCL_ERROR;
    }

    /*
     * Only compile [namespace upvar ...]: needs an even number of args, >=4
     */

<<<<<<< HEAD
    if ((numWords % 2) || numWords < 4 || numWords > UINT_MAX) {
=======
    numWords = parsePtr->numWords;
    if ((numWords % 2) || (numWords < 4) || (numWords > INT_MAX)) {
>>>>>>> 17e3b7b4
	return TCL_ERROR;
    }

    /*
     * Push the namespace
     */

    tokenPtr = TokenAfter(parsePtr->tokenPtr);
    PUSH_TOKEN(			tokenPtr, 1);

    /*
     * Loop over the (otherVar, thisVar) pairs. If any of the thisVar is not a
     * local variable, return an error so that the non-compiled command will
     * be called at runtime.
     */

    localTokenPtr = tokenPtr;
    for (i=2; i<numWords; i+=2) {
	otherTokenPtr = TokenAfter(localTokenPtr);
	localTokenPtr = TokenAfter(otherTokenPtr);

	PUSH_TOKEN(		otherTokenPtr, i);
	localIndex = LocalScalarFromToken(localTokenPtr, envPtr);
	if (localIndex < 0) {
	    return TCL_ERROR;
	}
	OP4(			NSUPVAR, localIndex);
    }

    /*
     * Pop the namespace, and set the result to empty
     */

    OP(				POP);
    PUSH(			"");
    return TCL_OK;
}

int
TclCompileNamespaceWhichCmd(
    Tcl_Interp *interp,		/* Used for error reporting. */
    Tcl_Parse *parsePtr,	/* Points to a parse structure for the command
				 * created by Tcl_ParseCommand. */
    TCL_UNUSED(Command *),
    CompileEnv *envPtr)		/* Holds resulting instructions. */
{
    DefineLineInformation;	/* TIP #280 */
    Tcl_Token *tokenPtr;
    Tcl_Size numWords = parsePtr->numWords, idx;

    if (numWords < 2 || numWords > 3) {
	return TCL_ERROR;
    }
    tokenPtr = TokenAfter(parsePtr->tokenPtr);
    idx = 1;

    /*
     * If there's an option, check that it's "-command". We don't handle
     * "-variable" (currently) and anything else is an error.
     */

    if (numWords == 3) {
	if (!IS_TOKEN_PREFIX(tokenPtr, 2, "-command")) {
	    return TCL_ERROR;
	}
	tokenPtr = TokenAfter(tokenPtr);
	idx++;
    }

    /*
     * Issue the bytecode.
     */

    PUSH_TOKEN(			tokenPtr, idx);
    OP(				RESOLVE_COMMAND);
    return TCL_OK;
}

/*
 *----------------------------------------------------------------------
 *
 * TclCompileRegexpCmd --
 *
 *	Procedure called to compile the "regexp" command.
 *
 * Results:
 *	Returns TCL_OK for a successful compile. Returns TCL_ERROR to defer
 *	evaluation to runtime.
 *
 * Side effects:
 *	Instructions are added to envPtr to execute the "regexp" command at
 *	runtime.
 *
 *----------------------------------------------------------------------
 */

int
TclCompileRegexpCmd(
    Tcl_Interp *interp,		/* Tcl interpreter for error reporting. */
    Tcl_Parse *parsePtr,	/* Points to a parse structure for the
				 * command. */
    TCL_UNUSED(Command *),
    CompileEnv *envPtr)		/* Holds the resulting instructions. */
{
    DefineLineInformation;	/* TIP #280 */
    Tcl_Token *varTokenPtr;	/* Pointer to the Tcl_Token representing the
				 * parse of the RE or string. */
    size_t len;
    Tcl_Size i, numWords = parsePtr->numWords;
    int nocase, exact, sawLast, simple;
    const char *str;

    /*
     * We are only interested in compiling simple regexp cases. Currently
     * supported compile cases are:
     *   regexp ?-nocase? ?--? staticString $var
     *   regexp ?-nocase? ?--? {^staticString$} $var
     */

<<<<<<< HEAD
    if (numWords < 3 || numWords > UINT_MAX) {
=======
    if (parsePtr->numWords < 3 || parsePtr->numWords > INT_MAX) {
>>>>>>> 17e3b7b4
	return TCL_ERROR;
    }

    simple = 0;
    nocase = 0;
    sawLast = 0;
    varTokenPtr = parsePtr->tokenPtr;

    /*
     * We only look for -nocase and -- as options. Everything else gets pushed
     * to runtime execution. This is different than regexp's runtime option
     * handling, but satisfies our stricter needs.
     */

    for (i = 1; i < numWords - 2; i++) {
	varTokenPtr = TokenAfter(varTokenPtr);
	if (IS_TOKEN_LITERALLY(varTokenPtr, "--")) {
	    sawLast++;
	    i++;
	    break;
	} else if (IS_TOKEN_PREFIX(varTokenPtr, 2, "-nocase")) {
	    nocase = 1;
	} else {
	    /*
	     * Not an option we recognize or something the compiler can't see.
	     */

	    return TCL_ERROR;
	}
    }

    if (numWords - i != 2) {
	/*
	 * We don't support capturing to variables.
	 */

	return TCL_ERROR;
    }

    /*
     * Get the regexp string. If it is not a simple string or can't be
     * converted to a glob pattern, push the word for the INST_REGEXP.
     * Keep changes here in sync with TclCompileSwitchCmd Switch_Regexp.
     */

    varTokenPtr = TokenAfter(varTokenPtr);

    if (varTokenPtr->type == TCL_TOKEN_SIMPLE_WORD) {
	Tcl_DString ds;

	str = varTokenPtr[1].start;
	len = varTokenPtr[1].size;

	/*
	 * If it has a '-', it could be an incorrectly formed regexp command.
	 */

	if ((*str == '-') && !sawLast) {
	    return TCL_ERROR;
	}

	if (len == 0) {
	    /*
	     * The semantics of regexp are always match on re == "".
	     */

	    PUSH(		"1");
	    return TCL_OK;
	}

	/*
	 * Attempt to convert pattern to glob.  If successful, push the
	 * converted pattern as a literal.
	 */

	if (TclReToGlob(NULL, str, len, &ds, &exact, NULL) == TCL_OK) {
	    simple = 1;
	    TclPushDString(envPtr, &ds);
	    Tcl_DStringFree(&ds);
	}
    }

    if (!simple) {
	PUSH_TOKEN(		varTokenPtr, numWords - 2);
    }

    /*
     * Push the string arg.
     */

    varTokenPtr = TokenAfter(varTokenPtr);
    PUSH_TOKEN(			varTokenPtr, numWords - 1);

    if (simple) {
	if (exact && !nocase) {
	    OP(			STR_EQ);
	} else {
	    OP1(		STR_MATCH, nocase);
	}
    } else {
	/*
	 * Pass correct RE compile flags.  We use only Int1 (8-bit), but
	 * that handles all the flags we want to pass.
	 * Don't use TCL_REG_NOSUB as we may have backrefs.
	 */

	int cflags = TCL_REG_ADVANCED | (nocase ? TCL_REG_NOCASE : 0);

	OP1(			REGEXP, cflags);
    }

    return TCL_OK;
}

/*
 *----------------------------------------------------------------------
 *
 * TclCompileRegsubCmd --
 *
 *	Procedure called to compile the "regsub" command.
 *
 * Results:
 *	Returns TCL_OK for a successful compile. Returns TCL_ERROR to defer
 *	evaluation to runtime.
 *
 * Side effects:
 *	Instructions are added to envPtr to execute the "regsub" command at
 *	runtime.
 *
 *----------------------------------------------------------------------
 */

int
TclCompileRegsubCmd(
    Tcl_Interp *interp,		/* Tcl interpreter for error reporting. */
    Tcl_Parse *parsePtr,	/* Points to a parse structure for the
				 * command. */
    TCL_UNUSED(Command *),
    CompileEnv *envPtr)		/* Holds the resulting instructions. */
{
    /*
     * We only compile the case with [regsub -all] where the pattern is both
     * known at compile time and simple (i.e., no RE metacharacters). That is,
     * the pattern must be translatable into a glob like "*foo*" with no other
     * glob metacharacters inside it; there must be some "foo" in there too.
     * The substitution string must also be known at compile time and free of
     * metacharacters ("\digit" and "&"). Finally, there must not be a
     * variable mentioned in the [regsub] to write the result back to (because
     * we can't get the count of substitutions that would be the result in
     * that case). The key is that these are the conditions under which a
     * [string map] could be used instead, in particular a [string map] of the
     * form we can compile to bytecode.
     *
     * In short, we look for:
     *
     *   regsub -all [--] simpleRE string simpleReplacement
     *
     * The only optional part is the "--", and no other options are handled.
     */

    DefineLineInformation;	/* TIP #280 */
    Tcl_Size numWords = parsePtr->numWords;
    Tcl_Token *tokenPtr, *stringTokenPtr;
    Tcl_Obj *patternObj = NULL, *replacementObj = NULL;
    Tcl_DString pattern;
    const char *bytes;
    int exact, quantified, result = TCL_ERROR;
    Tcl_Size len;

    if (numWords < 5 || numWords > 6) {
	return TCL_ERROR;
    }

    /*
     * Parse the "-all", which must be the first argument (other options not
     * supported, non-"-all" substitution we can't compile).
     */

    tokenPtr = TokenAfter(parsePtr->tokenPtr);
    if (!IS_TOKEN_LITERALLY(tokenPtr, "-all")) {
	return TCL_ERROR;
    }

    /*
     * Get the pattern into patternObj, checking for "--" in the process.
     */

    Tcl_DStringInit(&pattern);
    tokenPtr = TokenAfter(tokenPtr);
    TclNewObj(patternObj);
    if (!TclWordKnownAtCompileTime(tokenPtr, patternObj)) {
	goto done;
    }
    if (TclGetString(patternObj)[0] == '-') {
	if (strcmp(TclGetString(patternObj), "--") != 0 || numWords == 5) {
	    goto done;
	}
	tokenPtr = TokenAfter(tokenPtr);
	Tcl_BounceRefCount(patternObj);
	TclNewObj(patternObj);
	if (!TclWordKnownAtCompileTime(tokenPtr, patternObj)) {
	    goto done;
	}
    } else if (numWords == 6) {
	goto done;
    }

    /*
     * Identify the code which produces the string to apply the substitution
     * to (stringTokenPtr), and the replacement string (into replacementObj).
     */

    stringTokenPtr = TokenAfter(tokenPtr);
    tokenPtr = TokenAfter(stringTokenPtr);
    TclNewObj(replacementObj);
    if (!TclWordKnownAtCompileTime(tokenPtr, replacementObj)) {
	goto done;
    }

    /*
     * Next, higher-level checks. Is the RE a very simple glob? Is the
     * replacement "simple"?
     */

    bytes = TclGetStringFromObj(patternObj, &len);
    if (TclReToGlob(NULL, bytes, len, &pattern, &exact, &quantified)
	    != TCL_OK || exact || quantified) {
	goto done;
    }
    bytes = Tcl_DStringValue(&pattern);
    if (*bytes++ != '*') {
	goto done;
    }
    while (1) {
	switch (*bytes) {
	case '*':
	    if (bytes[1] == '\0') {
		/*
		 * OK, we've proved there are no metacharacters except for the
		 * '*' at each end.
		 */

		len = Tcl_DStringLength(&pattern) - 2;
		if (len + 2 > 2) {
		    goto isSimpleGlob;
		}

		/*
		 * The pattern is "**"! I believe that should be impossible,
		 * but we definitely can't handle that at all.
		 */
	    }
	case '\0': case '?': case '[': case '\\':
	    goto done;
	}
	bytes++;
    }
  isSimpleGlob:
    for (bytes = TclGetString(replacementObj); *bytes; bytes++) {
	switch (*bytes) {
	case '\\': case '&':
	    goto done;
	}
    }

    /*
     * Proved the simplicity constraints! Time to issue the code.
     */

    result = TCL_OK;
    bytes = Tcl_DStringValue(&pattern) + 1;
    PushLiteral(envPtr,	bytes, len);
    PUSH_OBJ(			replacementObj);
    PUSH_TOKEN(			stringTokenPtr, numWords - 2);
    OP(				STR_MAP);

  done:
    Tcl_DStringFree(&pattern);
    Tcl_BounceRefCount(patternObj);
    Tcl_BounceRefCount(replacementObj);
    return result;
}

/*
 *----------------------------------------------------------------------
 *
 * TclCompileReturnCmd --
 *
 *	Procedure called to compile the "return" command.
 *
 * Results:
 *	Returns TCL_OK for a successful compile. Returns TCL_ERROR to defer
 *	evaluation to runtime.
 *
 * Side effects:
 *	Instructions are added to envPtr to execute the "return" command at
 *	runtime.
 *
 *----------------------------------------------------------------------
 */

int
TclCompileReturnCmd(
    Tcl_Interp *interp,		/* Used for error reporting. */
    Tcl_Parse *parsePtr,	/* Points to a parse structure for the command
				 * created by Tcl_ParseCommand. */
    TCL_UNUSED(Command *),
    CompileEnv *envPtr)		/* Holds resulting instructions. */
{
    DefineLineInformation;	/* TIP #280 */
    /*
     * General syntax: [return ?-option value ...? ?result?]
     * An even number of words means an explicit result argument is present.
     */
    int level, code, objc, status = TCL_OK;
    Tcl_Size size;
    Tcl_Size numWords = parsePtr->numWords;
    int explicitResult = (0 == (numWords % 2));
    Tcl_Size numOptionWords = numWords - 1 - explicitResult;
    Tcl_Obj *returnOpts, **objv;
    Tcl_Token *wordTokenPtr = TokenAfter(parsePtr->tokenPtr);

    if (numWords > UINT_MAX) {
	return TCL_ERROR;
    }

    /*
     * Check for special case which can always be compiled:
     *	    return -options <opts> <msg>
     * Unlike the normal [return] compilation, this version does everything at
     * runtime so it can handle arbitrary words and not just literals. Note
     * that if INST_RETURN_STK wasn't already needed for something else
     * ('finally' clause processing) this piece of code would not be present.
     */

<<<<<<< HEAD
    if ((numWords == 4) && IS_TOKEN_LITERALLY(wordTokenPtr, "-options")) {
=======
    if (numWords > INT_MAX) {
	return TCL_ERROR;
    } else if ((numWords == 4) && (wordTokenPtr->type == TCL_TOKEN_SIMPLE_WORD)
	    && (wordTokenPtr[1].size == 8)
	    && (strncmp(wordTokenPtr[1].start, "-options", 8) == 0)) {
>>>>>>> 17e3b7b4
	Tcl_Token *optsTokenPtr = TokenAfter(wordTokenPtr);
	Tcl_Token *msgTokenPtr = TokenAfter(optsTokenPtr);

	PUSH_TOKEN(		optsTokenPtr, 2);
	PUSH_TOKEN(		msgTokenPtr, 3);
	INVOKE(			RETURN_STK);
	return TCL_OK;
    }

    /*
     * Allocate some working space.
     */

    objv = (Tcl_Obj **)TclStackAlloc(interp,
	    numOptionWords * sizeof(Tcl_Obj *));

    /*
     * Scan through the return options. If any are unknown at compile time,
     * there is no value in bytecompiling. Save the option values known in an
     * objv array for merging into a return options dictionary.
     *
     * TODO: There is potential for improvement if all option keys are known
     * at compile time and all option values relating to '-code' and '-level'
     * are known at compile time.
     */

    for (objc = 0; objc < numOptionWords; objc++) {
	TclNewObj(objv[objc]);
	Tcl_IncrRefCount(objv[objc]);
	if (!TclWordKnownAtCompileTime(wordTokenPtr, objv[objc])) {
	    /*
	     * Non-literal, so punt to run-time assembly of the dictionary.
	     */

	    for (; objc>=0 ; objc--) {
		TclDecrRefCount(objv[objc]);
	    }
	    TclStackFree(interp, objv);
	    goto issueRuntimeReturn;
	}
	wordTokenPtr = TokenAfter(wordTokenPtr);
    }
    status = TclMergeReturnOptions(interp, objc, objv,
	    &returnOpts, &code, &level);
    while (--objc >= 0) {
	TclDecrRefCount(objv[objc]);
    }
    TclStackFree(interp, objv);
    if (TCL_ERROR == status) {
	/*
	 * Something was bogus in the return options. Clear the error message,
	 * and report back to the compiler that this must be interpreted at
	 * runtime.
	 */

	Tcl_ResetResult(interp);
	return TCL_ERROR;
    }

    /*
     * All options are known at compile time, so we're going to bytecompile.
     * Emit instructions to push the result on the stack.
     */

    if (explicitResult) {
	PUSH_TOKEN(		wordTokenPtr, numWords - 1);
    } else {
	/*
	 * No explict result argument, so default result is empty string.
	 */

	PUSH(			"");
    }

    /*
     * Check for optimization: When [return] is in a proc, and there's no
     * enclosing [catch], and there are no return options, then the INST_DONE
     * instruction is equivalent, and may be more efficient.
     */

    if (numOptionWords == 0 && envPtr->procPtr != NULL) {
	/*
	 * We have default return options and we're in a proc ...
	 */

	Tcl_ExceptionRange index = envPtr->exceptArrayNext - 1;
	int enclosingCatch = 0;

	while (index >= 0) {
	    const ExceptionRange *rangePtr = &envPtr->exceptArrayPtr[index];

	    if ((rangePtr->type == CATCH_EXCEPTION_RANGE)
		    && (rangePtr->catchOffset == TCL_INDEX_NONE)) {
		enclosingCatch = 1;
		break;
	    }
	    index--;
	}
	if (!enclosingCatch) {
	    /*
	     * ... and there is no enclosing catch. Issue the maximally
	     * efficient exit instruction.
	     */

	    Tcl_DecrRefCount(returnOpts);
	    OP(			DONE);
	    STKDELTA(+1);
	    return TCL_OK;
	}
    }

    /* Optimize [return -level 0 $x]. */
    Tcl_DictObjSize(NULL, returnOpts, &size);
    if (size == 0 && level == 0 && code == TCL_OK) {
	Tcl_DecrRefCount(returnOpts);
	return TCL_OK;
    }

    /*
     * Could not use the optimization, so we push the return options dict, and
     * emit the INST_RETURN_IMM instruction with code and level as operands.
     */

    CompileReturnInternal(envPtr, INST_RETURN_IMM, code, level, returnOpts);
    return TCL_OK;

  issueRuntimeReturn:
    /*
     * Assemble the option dictionary (as a list as that's good enough).
     */

    wordTokenPtr = TokenAfter(parsePtr->tokenPtr);
    for (objc=1 ; objc<=numOptionWords ; objc++) {
	PUSH_TOKEN(		wordTokenPtr, objc);
	wordTokenPtr = TokenAfter(wordTokenPtr);
    }
    OP4(			LIST, numOptionWords);

    /*
     * Push the result.
     */

    if (explicitResult) {
	PUSH_TOKEN(		wordTokenPtr, numWords - 1);
    } else {
	PUSH(			"");
    }

    /*
     * Issue the RETURN itself.
     */

    INVOKE(			RETURN_STK);
    return TCL_OK;
}

static void
CompileReturnInternal(
    CompileEnv *envPtr,
    unsigned char op,
    int code,
    int level,
    Tcl_Obj *returnOpts)
{
    if (level == 0 && (code == TCL_BREAK || code == TCL_CONTINUE)) {
	ExceptionRange *rangePtr;
	ExceptionAux *exceptAux;

	rangePtr = TclGetInnermostExceptionRange(envPtr, code, &exceptAux);
	if (rangePtr && rangePtr->type == LOOP_EXCEPTION_RANGE) {
	    TclCleanupStackForBreakContinue(envPtr, exceptAux);
	    if (code == TCL_BREAK) {
		TclAddLoopBreakFixup(envPtr, exceptAux);
	    } else {
		TclAddLoopContinueFixup(envPtr, exceptAux);
	    }
	    Tcl_DecrRefCount(returnOpts);
	    return;
	}
    }

    PUSH_OBJ(			returnOpts);
    TclEmitInstInt44(op, code, level, envPtr);
}

void
TclCompileSyntaxError(
    Tcl_Interp *interp,
    CompileEnv *envPtr)
{
    Tcl_Obj *msg = Tcl_GetObjResult(interp);
    Tcl_Size numBytes;
    const char *bytes = TclGetStringFromObj(msg, &numBytes);

    TclErrorStackResetIf(interp, bytes, numBytes);
    PUSH_OBJ(			msg);
    CompileReturnInternal(envPtr, INST_SYNTAX, TCL_ERROR, 0,
	    TclNoErrorStack(interp, Tcl_GetReturnOptions(interp, TCL_ERROR)));
    Tcl_ResetResult(interp);
}

/*
 *----------------------------------------------------------------------
 *
 * TclCompileUpvarCmd --
 *
 *	Procedure called to compile the "upvar" command.
 *
 * Results:
 *	Returns TCL_OK for a successful compile. Returns TCL_ERROR to defer
 *	evaluation to runtime.
 *
 * Side effects:
 *	Instructions are added to envPtr to execute the "upvar" command at
 *	runtime.
 *
 *----------------------------------------------------------------------
 */

int
TclCompileUpvarCmd(
    Tcl_Interp *interp,		/* Used for error reporting. */
    Tcl_Parse *parsePtr,	/* Points to a parse structure for the command
				 * created by Tcl_ParseCommand. */
    TCL_UNUSED(Command *),
    CompileEnv *envPtr)		/* Holds resulting instructions. */
{
    DefineLineInformation;	/* TIP #280 */
    Tcl_Token *tokenPtr, *otherTokenPtr, *localTokenPtr;
    Tcl_LVTIndex localIndex;
    Tcl_Size numWords = parsePtr->numWords, i;
    Tcl_Obj *objPtr;

    if (envPtr->procPtr == NULL) {
	return TCL_ERROR;
    }

<<<<<<< HEAD
    if (numWords < 3 || numWords > UINT_MAX) {
=======
    numWords = parsePtr->numWords;
    if (numWords < 3 || numWords > INT_MAX) {
>>>>>>> 17e3b7b4
	return TCL_ERROR;
    }

    /*
     * Push the frame index if it is known at compile time
     */

    TclNewObj(objPtr);
    tokenPtr = TokenAfter(parsePtr->tokenPtr);
    if (TclWordKnownAtCompileTime(tokenPtr, objPtr)) {
	CallFrame *framePtr;
	const Tcl_ObjType *newTypePtr, *typePtr = objPtr->typePtr;

	/*
	 * Attempt to convert to a level reference. Note that TclObjGetFrame
	 * only changes the obj type when a conversion was successful.
	 */

	TclObjGetFrame(interp, objPtr, &framePtr);
	newTypePtr = objPtr->typePtr;
	Tcl_DecrRefCount(objPtr);

	if (newTypePtr != typePtr) {
	    if (numWords % 2) {
		return TCL_ERROR;
	    }
	    /* TODO: Push the known value instead? */
	    PUSH_TOKEN(		tokenPtr, 1);
	    otherTokenPtr = TokenAfter(tokenPtr);
	    i = 2;
	} else {
	    if (!(numWords % 2)) {
		return TCL_ERROR;
	    }
	    PUSH(		"1");
	    otherTokenPtr = tokenPtr;
	    i = 1;
	}
    } else {
	Tcl_DecrRefCount(objPtr);
	return TCL_ERROR;
    }

    /*
     * Loop over the (otherVar, thisVar) pairs. If any of the thisVar is not a
     * local variable, return an error so that the non-compiled command will
     * be called at runtime.
     */

    for (; i<numWords; i+=2, otherTokenPtr = TokenAfter(localTokenPtr)) {
	localTokenPtr = TokenAfter(otherTokenPtr);

	PUSH_TOKEN(		otherTokenPtr, i);
	localIndex = LocalScalarFromToken(localTokenPtr, envPtr);
	if (localIndex < 0) {
	    return TCL_ERROR;
	}
	OP4(			UPVAR, localIndex);
    }

    /*
     * Pop the frame index, and set the result to empty
     */

    OP(				POP);
    PUSH(			"");
    return TCL_OK;
}

/*
 *----------------------------------------------------------------------
 *
 * TclCompileVariableCmd --
 *
 *	Procedure called to compile the "variable" command.
 *
 * Results:
 *	Returns TCL_OK for a successful compile. Returns TCL_ERROR to defer
 *	evaluation to runtime.
 *
 * Side effects:
 *	Instructions are added to envPtr to execute the "variable" command at
 *	runtime.
 *
 *----------------------------------------------------------------------
 */

int
TclCompileVariableCmd(
    Tcl_Interp *interp,		/* Used for error reporting. */
    Tcl_Parse *parsePtr,	/* Points to a parse structure for the command
				 * created by Tcl_ParseCommand. */
    TCL_UNUSED(Command *),
    CompileEnv *envPtr)		/* Holds resulting instructions. */
{
    DefineLineInformation;	/* TIP #280 */
    Tcl_Token *varTokenPtr, *valueTokenPtr;
    Tcl_LVTIndex localIndex;
    Tcl_Size numWords = parsePtr->numWords, i;

<<<<<<< HEAD
    if (numWords < 2 || numWords > UINT_MAX) {
=======
    numWords = parsePtr->numWords;
    if (numWords < 2 || numWords > INT_MAX) {
>>>>>>> 17e3b7b4
	return TCL_ERROR;
    }

    /*
     * Bail out if not compiling a proc body
     */

    if (envPtr->procPtr == NULL) {
	return TCL_ERROR;
    }

    /*
     * Loop over the (var, value) pairs.
     */

    valueTokenPtr = parsePtr->tokenPtr;
    for (i=1; i<numWords; i+=2) {
	varTokenPtr = TokenAfter(valueTokenPtr);
	valueTokenPtr = TokenAfter(varTokenPtr);

	localIndex = IndexTailVarIfKnown(interp, varTokenPtr, envPtr);

	if (localIndex < 0) {
	    return TCL_ERROR;
	}

	/* TODO: Consider what value can pass through the
	 * IndexTailVarIfKnown() screen.  Full CompileWord()
	 * likely does not apply here.  Push known value instead. */
	PUSH_TOKEN(		varTokenPtr, i);
	OP4(			VARIABLE, localIndex);

	if (i + 1 < numWords) {
	    /*
	     * A value has been given: set the variable, pop the value
	     */

	    PUSH_TOKEN(		valueTokenPtr, i + 1);
	    OP4(		STORE_SCALAR, localIndex);
	    OP(			POP);
	}
    }

    /*
     * Set the result to empty
     */

    PUSH(			"");
    return TCL_OK;
}

/*
 *----------------------------------------------------------------------
 *
 * IndexTailVarIfKnown --
 *
 *	Procedure used in compiling [global] and [variable] commands. It
 *	inspects the variable name described by varTokenPtr and, if the tail
 *	is known at compile time, defines a corresponding local variable.
 *
 * Results:
 *	Returns the variable's index in the table of compiled locals if the
 *	tail is known at compile time, or -1 otherwise.
 *
 * Side effects:
 *	None.
 *
 *----------------------------------------------------------------------
 */

static Tcl_LVTIndex
IndexTailVarIfKnown(
    TCL_UNUSED(Tcl_Interp *),
    Tcl_Token *varTokenPtr,	/* Token representing the variable name */
    CompileEnv *envPtr)		/* Holds resulting instructions. */
{
    Tcl_Obj *tailPtr;
    const char *tailName, *p;
    Tcl_Size n = varTokenPtr->numComponents, len;
    Tcl_Token *lastTokenPtr;
    int full;
    Tcl_LVTIndex localIndex;

    /*
     * Determine if the tail is (a) known at compile time, and (b) not an
     * array element. Should any of these fail, return an error so that the
     * non-compiled command will be called at runtime.
     *
     * In order for the tail to be known at compile time, the last token in
     * the word has to be constant and contain "::" if it is not the only one.
     */

    if (!EnvHasLVT(envPtr)) {
	return TCL_INDEX_NONE;
    }

    TclNewObj(tailPtr);
    if (TclWordKnownAtCompileTime(varTokenPtr, tailPtr)) {
	full = 1;
	lastTokenPtr = varTokenPtr;
    } else {
	full = 0;
	lastTokenPtr = varTokenPtr + n;

	if (lastTokenPtr->type != TCL_TOKEN_TEXT) {
	    Tcl_DecrRefCount(tailPtr);
	    return TCL_INDEX_NONE;
	}
	Tcl_SetStringObj(tailPtr, lastTokenPtr->start, lastTokenPtr->size);
    }

    tailName = TclGetStringFromObj(tailPtr, &len);

    if (len) {
	if (*(tailName + len - 1) == ')') {
	    /*
	     * Possible array: bail out
	     */

	    Tcl_DecrRefCount(tailPtr);
	    return TCL_INDEX_NONE;
	}

	/*
	 * Get the tail: immediately after the last '::'
	 */

	for (p = tailName + len - 1; p > tailName; p--) {
	    if ((p[0] == ':') && (p[- 1] == ':')) {
		p++;
		break;
	    }
	}
	if (!full && (p == tailName)) {
	    /*
	     * No :: in the last component.
	     */

	    Tcl_DecrRefCount(tailPtr);
	    return TCL_INDEX_NONE;
	}
	len -= p - tailName;
	tailName = p;
    }

    localIndex = TclFindCompiledLocal(tailName, len, 1, envPtr);
    Tcl_DecrRefCount(tailPtr);
    return localIndex;
}

/*
 * ----------------------------------------------------------------------
 *
 * TclCompileObjectNextCmd, TclCompileObjectSelfCmd --
 *
 *	Compilations of the TclOO utility commands [next] and [self].
 *
 * ----------------------------------------------------------------------
 */

int
TclCompileObjectNextCmd(
    Tcl_Interp *interp,		/* Used for error reporting. */
    Tcl_Parse *parsePtr,	/* Points to a parse structure for the command
				 * created by Tcl_ParseCommand. */
    TCL_UNUSED(Command *),
    CompileEnv *envPtr)		/* Holds resulting instructions. */
{
    DefineLineInformation;	/* TIP #280 */
    Tcl_Token *tokenPtr = parsePtr->tokenPtr;
    Tcl_Size i;
    /* TODO: Consider support for compiling expanded args. */

    if (parsePtr->numWords > UINT_MAX) {
	return TCL_ERROR;
    }

    for (i=0 ; i<parsePtr->numWords ; i++) {
	PUSH_TOKEN(		tokenPtr, i);
	tokenPtr = TokenAfter(tokenPtr);
    }
    INVOKE4(			TCLOO_NEXT, i);
    return TCL_OK;
}

int
TclCompileObjectNextToCmd(
    Tcl_Interp *interp,		/* Used for error reporting. */
    Tcl_Parse *parsePtr,	/* Points to a parse structure for the command
				 * created by Tcl_ParseCommand. */
    TCL_UNUSED(Command *),
    CompileEnv *envPtr)		/* Holds resulting instructions. */
{
    DefineLineInformation;	/* TIP #280 */
    Tcl_Token *tokenPtr = parsePtr->tokenPtr;
    Tcl_Size i, numWords = parsePtr->numWords;
    /* TODO: Consider support for compiling expanded args. */

    if (numWords < 2 || numWords > UINT_MAX) {
	return TCL_ERROR;
    }

    for (i=0 ; i<numWords ; i++) {
	PUSH_TOKEN(		tokenPtr, i);
	tokenPtr = TokenAfter(tokenPtr);
    }
    INVOKE4(			TCLOO_NEXT_CLASS, i);
    return TCL_OK;
}

int
TclCompileObjectSelfCmd(
    TCL_UNUSED(Tcl_Interp *),
    Tcl_Parse *parsePtr,	/* Points to a parse structure for the command
				 * created by Tcl_ParseCommand. */
    TCL_UNUSED(Command *),
    CompileEnv *envPtr)		/* Holds resulting instructions. */
{
    /*
     * We only handle [self], [self object] (which is the same operation) and
     * [self namespace]. These are the only very common operations on [self]
     * for which bytecoding is at all reasonable, with [self namespace] being
     * just because it is convenient with ops we already have.
     */

    if (parsePtr->numWords == 1) {
	goto compileSelfObject;
    } else if (parsePtr->numWords == 2) {
	const Tcl_Token *tokenPtr = TokenAfter(parsePtr->tokenPtr);

	if (IS_TOKEN_PREFIX(tokenPtr, 1, "object")) {
	    goto compileSelfObject;
	} else if (IS_TOKEN_PREFIX(tokenPtr, 1, "namespace")) {
	    goto compileSelfNamespace;
	}
    }

    /*
     * Can't compile; handle with runtime call.
     */

    return TCL_ERROR;

  compileSelfObject:

    /*
     * This delegates the entire problem to a single opcode.
     */

    OP(				TCLOO_SELF);
    return TCL_OK;

  compileSelfNamespace:

    /*
     * This is formally only correct with TclOO methods as they are currently
     * implemented; it assumes that the current namespace is invariably when a
     * TclOO context is present is the object's namespace, and that's
     * technically only something that's a matter of current policy. But it
     * avoids creating another opcode, so that's all good!
     */

    OP(				TCLOO_SELF);
    OP(				POP);
    OP(				NS_CURRENT);
    return TCL_OK;
}

/*
 * Local Variables:
 * mode: c
 * c-basic-offset: 4
 * fill-column: 78
 * End:
 */<|MERGE_RESOLUTION|>--- conflicted
+++ resolved
@@ -826,12 +826,7 @@
     Tcl_LVTIndex localIndex;
 
     /* TODO: Consider support for compiling expanded args. */
-<<<<<<< HEAD
-    if (numWords < 2 || numWords > UINT_MAX) {
-=======
-    numWords = parsePtr->numWords;
-    if (numWords < 3 || numWords > INT_MAX) {
->>>>>>> 17e3b7b4
+    if (numWords < 2 || numWords > INT_MAX) {
 	return TCL_ERROR;
     }
 
@@ -968,11 +963,7 @@
      * Check for command syntax error, but we'll punt that to runtime.
      */
 
-<<<<<<< HEAD
-    if (numWords < 3 || numWords > UINT_MAX) {
-=======
     if (numWords < 3 || numWords > INT_MAX) {
->>>>>>> 17e3b7b4
 	return TCL_ERROR;
     }
 
@@ -1073,11 +1064,7 @@
      */
 
     /* TODO: Consider support for compiling expanded args. */
-<<<<<<< HEAD
-    if (numWords <= 1 || numWords > UINT_MAX) {
-=======
     if (numWords <= 1 || numWords > INT_MAX) {
->>>>>>> 17e3b7b4
 	return TCL_ERROR;
     }
 
@@ -1374,11 +1361,7 @@
     Tcl_Token *listToken, *indexToken, *tokenPtr;
     Tcl_Size i, numWords = parsePtr->numWords;
 
-<<<<<<< HEAD
-    if (numWords < 3 || numWords > UINT_MAX) {
-=======
-    if (parsePtr->numWords < 3 || parsePtr->numWords > INT_MAX) {
->>>>>>> 17e3b7b4
+    if (numWords < 3 || numWords > INT_MAX) {
 	return TCL_ERROR;
     }
 
@@ -1431,11 +1414,7 @@
     Tcl_Token *listToken, *firstToken, *lastToken, *tokenPtr;
     Tcl_Size i, numWords = parsePtr->numWords;
 
-<<<<<<< HEAD
-    if (numWords < 4 || numWords > UINT_MAX) {
-=======
-    if (parsePtr->numWords < 4 || parsePtr->numWords > INT_MAX) {
->>>>>>> 17e3b7b4
+    if (numWords < 4 || numWords > INT_MAX) {
 	return TCL_ERROR;
     }
 
@@ -1527,11 +1506,7 @@
      */
 
     /* TODO: Consider support for compiling expanded args. */
-<<<<<<< HEAD
-    if (numWords < 3 || numWords > UINT_MAX) {
-=======
-    if (parsePtr->numWords < 3 || parsePtr->numWords > INT_MAX) {
->>>>>>> 17e3b7b4
+    if (numWords < 3 || numWords > INT_MAX) {
 	/*
 	 * Fail at run time, not in compilation.
 	 */
@@ -1832,12 +1807,7 @@
      * Only compile [namespace upvar ...]: needs an even number of args, >=4
      */
 
-<<<<<<< HEAD
-    if ((numWords % 2) || numWords < 4 || numWords > UINT_MAX) {
-=======
-    numWords = parsePtr->numWords;
-    if ((numWords % 2) || (numWords < 4) || (numWords > INT_MAX)) {
->>>>>>> 17e3b7b4
+    if ((numWords % 2) || numWords < 4 || numWords > INT_MAX) {
 	return TCL_ERROR;
     }
 
@@ -1958,11 +1928,7 @@
      *   regexp ?-nocase? ?--? {^staticString$} $var
      */
 
-<<<<<<< HEAD
-    if (numWords < 3 || numWords > UINT_MAX) {
-=======
-    if (parsePtr->numWords < 3 || parsePtr->numWords > INT_MAX) {
->>>>>>> 17e3b7b4
+    if (numWords < 3 || numWords > INT_MAX) {
 	return TCL_ERROR;
     }
 
@@ -2300,15 +2266,9 @@
      * ('finally' clause processing) this piece of code would not be present.
      */
 
-<<<<<<< HEAD
-    if ((numWords == 4) && IS_TOKEN_LITERALLY(wordTokenPtr, "-options")) {
-=======
     if (numWords > INT_MAX) {
 	return TCL_ERROR;
-    } else if ((numWords == 4) && (wordTokenPtr->type == TCL_TOKEN_SIMPLE_WORD)
-	    && (wordTokenPtr[1].size == 8)
-	    && (strncmp(wordTokenPtr[1].start, "-options", 8) == 0)) {
->>>>>>> 17e3b7b4
+    } else if ((numWords == 4) && IS_TOKEN_LITERALLY(wordTokenPtr, "-options")) {
 	Tcl_Token *optsTokenPtr = TokenAfter(wordTokenPtr);
 	Tcl_Token *msgTokenPtr = TokenAfter(optsTokenPtr);
 
@@ -2547,12 +2507,7 @@
 	return TCL_ERROR;
     }
 
-<<<<<<< HEAD
-    if (numWords < 3 || numWords > UINT_MAX) {
-=======
-    numWords = parsePtr->numWords;
     if (numWords < 3 || numWords > INT_MAX) {
->>>>>>> 17e3b7b4
 	return TCL_ERROR;
     }
 
@@ -2654,12 +2609,7 @@
     Tcl_LVTIndex localIndex;
     Tcl_Size numWords = parsePtr->numWords, i;
 
-<<<<<<< HEAD
-    if (numWords < 2 || numWords > UINT_MAX) {
-=======
-    numWords = parsePtr->numWords;
     if (numWords < 2 || numWords > INT_MAX) {
->>>>>>> 17e3b7b4
 	return TCL_ERROR;
     }
 
