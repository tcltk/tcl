--- conflicted
+++ resolved
@@ -25,11 +25,7 @@
 static void		CompileReturnInternal(CompileEnv *envPtr,
 			    unsigned char op, int code, int level,
 			    Tcl_Obj *returnOpts);
-<<<<<<< HEAD
 static Tcl_LVTIndex	IndexTailVarIfKnown(Tcl_Interp *interp,
-=======
-static Tcl_Size	IndexTailVarIfKnown(Tcl_Interp *interp,
->>>>>>> 7e014242
 			    Tcl_Token *varTokenPtr, CompileEnv *envPtr);
  
@@ -98,15 +94,10 @@
 {
     DefineLineInformation;	/* TIP #280 */
     Tcl_Token *varTokenPtr;
-<<<<<<< HEAD
     Tcl_LVTIndex localIndex;
-    int numWords, i;
-=======
-    Tcl_Size localIndex, numWords, i;
->>>>>>> 7e014242
-
-    numWords = parsePtr->numWords;
-    if (numWords < 2) {
+    Tcl_Size i, numWords = parsePtr->numWords;
+
+    if (numWords < 2 || numWords > UINT_MAX) {
 	return TCL_ERROR;
     }
 
@@ -191,17 +182,9 @@
 				 * to the end of the "if" when that PC is
 				 * determined. */
     Tcl_Token *tokenPtr, *testTokenPtr;
-<<<<<<< HEAD
-    int jumpIndex = 0;		/* Avoid compiler warning. */
-    size_t j;
-    int numWords, wordIdx, code;
-=======
-    Tcl_Size jumpIndex = 0;		/* Avoid compiler warning. */
-	size_t numBytes, j;
-    int jumpFalseDist, code;
-    Tcl_Size numWords, wordIdx;
-    const char *word;
->>>>>>> 7e014242
+    Tcl_Size jumpIndex = 0;	/* Avoid compiler warning. */
+    Tcl_Size j, numWords, wordIdx;
+    int code;
     int realCond = 1;		/* Set to 0 for static conditions:
 				 * "if 0 {..}" */
     int boolVal;		/* Value of static condition. */
@@ -209,11 +192,14 @@
 
     /*
      * Only compile the "if" command if all arguments are simple words, in
-     * order to insure correct substitution [Bug 219166]
+     * order to ensure correct substitution [Bug 219166]
      */
 
     tokenPtr = parsePtr->tokenPtr;
     numWords = parsePtr->numWords;
+    if (numWords > UINT_MAX) {
+	return TCL_ERROR;
+    }
 
     for (wordIdx = 0; wordIdx < numWords; wordIdx++) {
 	if (tokenPtr->type != TCL_TOKEN_SIMPLE_WORD) {
@@ -452,11 +438,7 @@
     DefineLineInformation;	/* TIP #280 */
     Tcl_Token *varTokenPtr, *incrTokenPtr;
     int isScalar, haveImmValue;
-<<<<<<< HEAD
     Tcl_LVTIndex localIndex;
-=======
-    Tcl_Size localIndex;
->>>>>>> 7e014242
     Tcl_WideInt immValue;
 
     if ((parsePtr->numWords != 2) && (parsePtr->numWords != 3)) {
@@ -646,11 +628,7 @@
     DefineLineInformation;	/* TIP #280 */
     Tcl_Token *tokenPtr;
     int isScalar;
-<<<<<<< HEAD
     Tcl_LVTIndex localIndex;
-=======
-    Tcl_Size localIndex;
->>>>>>> 7e014242
 
     if (parsePtr->numWords != 2) {
 	return TCL_ERROR;
@@ -842,16 +820,12 @@
 {
     DefineLineInformation;	/* TIP #280 */
     Tcl_Token *varTokenPtr, *valueTokenPtr;
-<<<<<<< HEAD
-    int isScalar, numWords = (int) parsePtr->numWords, i;
+    Tcl_Size numWords = parsePtr->numWords, i;
+    int isScalar;
     Tcl_LVTIndex localIndex;
-=======
-    int isScalar;
-    Tcl_Size localIndex, numWords, i;
->>>>>>> 7e014242
 
     /* TODO: Consider support for compiling expanded args. */
-    if (numWords < 3) {
+    if (numWords < 3 || numWords > UINT_MAX) {
 	return TCL_ERROR;
     }
 
@@ -959,22 +933,16 @@
 {
     DefineLineInformation;	/* TIP #280 */
     Tcl_Token *tokenPtr;
-<<<<<<< HEAD
-    int isScalar, numWords = (int) parsePtr->numWords, idx;
+    int isScalar;
+    Tcl_Size numWords = parsePtr->numWords, idx;
     Tcl_LVTIndex localIndex;
     /* TODO: Consider support for compiling expanded args. */
-=======
-    int isScalar;
-    Tcl_Size localIndex, numWords, idx;
-
-    numWords = parsePtr->numWords;
->>>>>>> 7e014242
 
     /*
      * Check for command syntax error, but we'll punt that to runtime.
      */
 
-    if (numWords < 3) {
+    if (numWords < 3 || numWords > UINT_MAX) {
 	return TCL_ERROR;
     }
 
@@ -1033,12 +1001,7 @@
      * Generate code to leave the rest of the list on the stack.
      */
 
-<<<<<<< HEAD
     OP44(		LIST_RANGE_IMM, idx, TCL_INDEX_END);
-=======
-    TclEmitInstInt4(		INST_LIST_RANGE_IMM, idx,	envPtr);
-    TclEmitInt4(			TCL_INDEX_END,		envPtr);
->>>>>>> 7e014242
 
     return TCL_OK;
 }
@@ -1072,19 +1035,15 @@
 {
     DefineLineInformation;	/* TIP #280 */
     Tcl_Token *idxTokenPtr, *valTokenPtr;
-<<<<<<< HEAD
-    int i, idx, numWords = (int) parsePtr->numWords;
-=======
     Tcl_Size i, numWords = parsePtr->numWords;
     int idx;
->>>>>>> 7e014242
 
     /*
      * Quit if not enough args.
      */
 
     /* TODO: Consider support for compiling expanded args. */
-    if (numWords <= 1) {
+    if (numWords <= 1 || numWords > UINT_MAX) {
 	return TCL_ERROR;
     }
 
@@ -1169,17 +1128,13 @@
 {
     DefineLineInformation;	/* TIP #280 */
     Tcl_Token *valueTokenPtr;
-<<<<<<< HEAD
-    int i, numWords = (int) parsePtr->numWords, concat, build;
-    Tcl_Obj *listObj, *objPtr;
-
-=======
-    Tcl_Size i, numWords;
+    Tcl_Size i, numWords = parsePtr->numWords;
     int concat, build;
     Tcl_Obj *listObj, *objPtr;
 
-    numWords = parsePtr->numWords;
->>>>>>> 7e014242
+    if (numWords > UINT_MAX) {
+	return TCL_ERROR;
+    }
     if (numWords == 1) {
 	/*
 	 * [list] without arguments just pushes an empty object.
@@ -1254,12 +1209,7 @@
      */
 
     if (concat && numWords == 2) {
-<<<<<<< HEAD
 	OP44(			LIST_RANGE_IMM, 0, TCL_INDEX_END);
-=======
-	TclEmitInstInt4(	INST_LIST_RANGE_IMM, 0,	envPtr);
-	TclEmitInt4(			TCL_INDEX_END,	envPtr);
->>>>>>> 7e014242
     }
     return TCL_OK;
 }
@@ -1385,17 +1335,10 @@
     CompileEnv *envPtr)		/* Holds the resulting instructions. */
 {
     DefineLineInformation;	/* TIP #280 */
-<<<<<<< HEAD
     Tcl_Token *listToken, *indexToken, *tokenPtr;
     Tcl_Size i, numWords = parsePtr->numWords;
 
-    if (numWords < 3 || numWords > 0x7FFFFFFF) {
-=======
-    Tcl_Token *tokenPtr;
-    Tcl_Size i;
-
-    if (parsePtr->numWords < 3) {
->>>>>>> 7e014242
+    if (numWords < 3 || numWords > UINT_MAX) {
 	return TCL_ERROR;
     }
 
@@ -1407,15 +1350,9 @@
     PUSH_TOKEN(			indexToken, 2);
 
     /* Push new elements to be inserted */
-<<<<<<< HEAD
     tokenPtr = TokenAfter(indexToken);
     for (i=3 ; i<numWords ; i++,tokenPtr=TokenAfter(tokenPtr)) {
 	PUSH_TOKEN(		tokenPtr, i);
-=======
-    for (i=3 ; i<parsePtr->numWords ; i++) {
-	tokenPtr = TokenAfter(tokenPtr);
-	CompileWord(envPtr, tokenPtr, interp, i);
->>>>>>> 7e014242
     }
 
     /*
@@ -1451,15 +1388,10 @@
     CompileEnv *envPtr)		/* Holds the resulting instructions. */
 {
     DefineLineInformation;	/* TIP #280 */
-<<<<<<< HEAD
     Tcl_Token *listToken, *firstToken, *lastToken, *tokenPtr;
     Tcl_Size i, numWords = parsePtr->numWords;
-=======
-    Tcl_Token *tokenPtr;
-    Tcl_Size i;
->>>>>>> 7e014242
-
-    if (numWords < 4 || numWords > 0x7FFFFFFF) {
+
+    if (numWords < 4 || numWords > UINT_MAX) {
 	return TCL_ERROR;
     }
 
@@ -1473,15 +1405,9 @@
     PUSH_TOKEN(			lastToken, 3);
     
     /* Push new elements to be inserted */
-<<<<<<< HEAD
     tokenPtr = TokenAfter(lastToken);
     for (i=4; i<numWords; i++,tokenPtr=TokenAfter(tokenPtr)) {
 	PUSH_TOKEN(		tokenPtr, i);
-=======
-    for (i=4 ; i< parsePtr->numWords ; i++) {
-	tokenPtr = TokenAfter(tokenPtr);
-	CompileWord(envPtr, tokenPtr, interp, i);
->>>>>>> 7e014242
     }
 
     /*
@@ -1548,27 +1474,16 @@
 				 * code burst. */
     Tcl_Token *varTokenPtr;	/* Pointer to the Tcl_Token representing the
 				 * parse of the variable name. */
-<<<<<<< HEAD
     Tcl_LVTIndex localIndex;	/* Index of var in local var table. */
     int isScalar;		/* Flag == 1 if scalar, 0 if array. */
-    int numWords = (int) parsePtr->numWords;
-    int i;
-=======
-    Tcl_Size localIndex;		/* Index of var in local var table. */
-    int isScalar;		/* Flag == 1 if scalar, 0 if array. */
-    Tcl_Size i;
->>>>>>> 7e014242
+    Tcl_Size i, numWords = parsePtr->numWords;
 
     /*
      * Check argument count.
      */
 
     /* TODO: Consider support for compiling expanded args. */
-<<<<<<< HEAD
-    if (numWords < 3) {
-=======
-    if (parsePtr->numWords < 3) {
->>>>>>> 7e014242
+    if (numWords < 3 || numWords > UINT_MAX) {
 	/*
 	 * Fail at run time, not in compilation.
 	 */
@@ -1591,11 +1506,7 @@
      * Push the "index" args and the new element value.
      */
 
-<<<<<<< HEAD
     for (i=2 ; i<numWords ; ++i) {
-=======
-    for (i=2 ; i<parsePtr->numWords ; ++i) {
->>>>>>> 7e014242
 	varTokenPtr = TokenAfter(varTokenPtr);
 	PUSH_TOKEN(		varTokenPtr, i);
     }
@@ -1792,11 +1703,7 @@
 {
     DefineLineInformation;	/* TIP #280 */
     Tcl_Token *tokenPtr = TokenAfter(parsePtr->tokenPtr);
-<<<<<<< HEAD
     Tcl_BytecodeLabel off;
-=======
-    Tcl_Size off;
->>>>>>> 7e014242
 
     if (parsePtr->numWords != 2) {
 	return TCL_ERROR;
@@ -1866,13 +1773,8 @@
 {
     DefineLineInformation;	/* TIP #280 */
     Tcl_Token *tokenPtr, *otherTokenPtr, *localTokenPtr;
-<<<<<<< HEAD
     Tcl_LVTIndex localIndex;
-    int numWords = (int) parsePtr->numWords, i;
-=======
-    Tcl_Size localIndex;
-    Tcl_Size numWords, i;
->>>>>>> 7e014242
+    Tcl_Size numWords = parsePtr->numWords, i;
 
     if (envPtr->procPtr == NULL) {
 	return TCL_ERROR;
@@ -1882,11 +1784,7 @@
      * Only compile [namespace upvar ...]: needs an even number of args, >=4
      */
 
-<<<<<<< HEAD
-=======
-    numWords = parsePtr->numWords;
->>>>>>> 7e014242
-    if ((numWords % 2) || (numWords < 4)) {
+    if ((numWords % 2) || numWords < 4 || numWords > UINT_MAX) {
 	return TCL_ERROR;
     }
 
@@ -1935,13 +1833,9 @@
 {
     DefineLineInformation;	/* TIP #280 */
     Tcl_Token *tokenPtr;
-    int numWords = (int) parsePtr->numWords, idx;
-
-<<<<<<< HEAD
+    Tcl_Size numWords = parsePtr->numWords, idx;
+
     if (numWords < 2 || numWords > 3) {
-=======
-    if (parsePtr->numWords < 2 || parsePtr->numWords > 3) {
->>>>>>> 7e014242
 	return TCL_ERROR;
     }
     tokenPtr = TokenAfter(parsePtr->tokenPtr);
@@ -2000,13 +1894,8 @@
     Tcl_Token *varTokenPtr;	/* Pointer to the Tcl_Token representing the
 				 * parse of the RE or string. */
     size_t len;
-<<<<<<< HEAD
-    int numWords = (int) parsePtr->numWords;
-    int i, nocase, exact, sawLast, simple;
-=======
-    Tcl_Size i;
+    Tcl_Size i, numWords = parsePtr->numWords;
     int nocase, exact, sawLast, simple;
->>>>>>> 7e014242
     const char *str;
 
     /*
@@ -2016,11 +1905,7 @@
      *   regexp ?-nocase? ?--? {^staticString$} $var
      */
 
-<<<<<<< HEAD
-    if (numWords < 3) {
-=======
-    if (parsePtr->numWords < 3) {
->>>>>>> 7e014242
+    if (numWords < 3 || numWords > UINT_MAX) {
 	return TCL_ERROR;
     }
 
@@ -2035,11 +1920,7 @@
      * handling, but satisfies our stricter needs.
      */
 
-<<<<<<< HEAD
     for (i = 1; i < numWords - 2; i++) {
-=======
-    for (i = 1; i < parsePtr->numWords - 2; i++) {
->>>>>>> 7e014242
 	varTokenPtr = TokenAfter(varTokenPtr);
 	if (IS_TOKEN_LITERALLY(varTokenPtr, "--")) {
 	    sawLast++;
@@ -2056,11 +1937,7 @@
 	}
     }
 
-<<<<<<< HEAD
     if (numWords - i != 2) {
-=======
-    if ((parsePtr->numWords - i) != 2) {
->>>>>>> 7e014242
 	/*
 	 * We don't support capturing to variables.
 	 */
@@ -2112,11 +1989,7 @@
     }
 
     if (!simple) {
-<<<<<<< HEAD
 	PUSH_TOKEN(		varTokenPtr, numWords - 2);
-=======
-	CompileWord(envPtr, varTokenPtr, interp, parsePtr->numWords - 2);
->>>>>>> 7e014242
     }
 
     /*
@@ -2124,11 +1997,7 @@
      */
 
     varTokenPtr = TokenAfter(varTokenPtr);
-<<<<<<< HEAD
     PUSH_TOKEN(			varTokenPtr, numWords - 1);
-=======
-    CompileWord(envPtr, varTokenPtr, interp, parsePtr->numWords - 1);
->>>>>>> 7e014242
 
     if (simple) {
 	if (exact && !nocase) {
@@ -2199,7 +2068,7 @@
      */
 
     DefineLineInformation;	/* TIP #280 */
-    int numWords = (int) parsePtr->numWords;
+    Tcl_Size numWords = parsePtr->numWords;
     Tcl_Token *tokenPtr, *stringTokenPtr;
     Tcl_Obj *patternObj = NULL, *replacementObj = NULL;
     Tcl_DString pattern;
@@ -2207,11 +2076,7 @@
     int exact, quantified, result = TCL_ERROR;
     Tcl_Size len;
 
-<<<<<<< HEAD
     if (numWords < 5 || numWords > 6) {
-=======
-    if (parsePtr->numWords < 5 || parsePtr->numWords > 6) {
->>>>>>> 7e014242
 	return TCL_ERROR;
     }
 
@@ -2314,16 +2179,9 @@
     result = TCL_OK;
     bytes = Tcl_DStringValue(&pattern) + 1;
     PushLiteral(envPtr,	bytes, len);
-<<<<<<< HEAD
     PUSH_OBJ(			replacementObj);
     PUSH_TOKEN(			stringTokenPtr, numWords - 2);
     OP(				STR_MAP);
-=======
-    bytes = TclGetStringFromObj(replacementObj, &len);
-    PushLiteral(envPtr,	bytes, len);
-    CompileWord(envPtr,	stringTokenPtr, interp, parsePtr->numWords - 2);
-    TclEmitOpcode(	INST_STR_MAP,	envPtr);
->>>>>>> 7e014242
 
   done:
     Tcl_DStringFree(&pattern);
@@ -2370,15 +2228,15 @@
      */
     int level, code, objc, status = TCL_OK;
     Tcl_Size size;
-<<<<<<< HEAD
-    int numWords = (int) parsePtr->numWords;
-=======
     Tcl_Size numWords = parsePtr->numWords;
->>>>>>> 7e014242
     int explicitResult = (0 == (numWords % 2));
     Tcl_Size numOptionWords = numWords - 1 - explicitResult;
     Tcl_Obj *returnOpts, **objv;
     Tcl_Token *wordTokenPtr = TokenAfter(parsePtr->tokenPtr);
+
+    if (numWords > UINT_MAX) {
+	return TCL_ERROR;
+    }
 
     /*
      * Check for special case which can always be compiled:
@@ -2474,11 +2332,7 @@
 	 * We have default return options and we're in a proc ...
 	 */
 
-<<<<<<< HEAD
 	Tcl_ExceptionRange index = envPtr->exceptArrayNext - 1;
-=======
-	Tcl_Size index = envPtr->exceptArrayNext - 1;
->>>>>>> 7e014242
 	int enclosingCatch = 0;
 
 	while (index >= 0) {
@@ -2623,19 +2477,15 @@
 {
     DefineLineInformation;	/* TIP #280 */
     Tcl_Token *tokenPtr, *otherTokenPtr, *localTokenPtr;
-<<<<<<< HEAD
     Tcl_LVTIndex localIndex;
-    int numWords = (int) parsePtr->numWords, i;
-=======
-    Tcl_Size localIndex, numWords, i;
->>>>>>> 7e014242
+    Tcl_Size numWords = parsePtr->numWords, i;
     Tcl_Obj *objPtr;
 
     if (envPtr->procPtr == NULL) {
 	return TCL_ERROR;
     }
 
-    if (numWords < 3) {
+    if (numWords < 3 || numWords > UINT_MAX) {
 	return TCL_ERROR;
     }
 
@@ -2734,14 +2584,10 @@
 {
     DefineLineInformation;	/* TIP #280 */
     Tcl_Token *varTokenPtr, *valueTokenPtr;
-<<<<<<< HEAD
     Tcl_LVTIndex localIndex;
-    int numWords = (int) parsePtr->numWords, i;
-=======
-    Tcl_Size localIndex, numWords, i;
->>>>>>> 7e014242
-
-    if (numWords < 2) {
+    Tcl_Size numWords = parsePtr->numWords, i;
+
+    if (numWords < 2 || numWords > UINT_MAX) {
 	return TCL_ERROR;
     }
 
@@ -2813,11 +2659,7 @@
  *----------------------------------------------------------------------
  */
 
-<<<<<<< HEAD
 static Tcl_LVTIndex
-=======
-static Tcl_Size
->>>>>>> 7e014242
 IndexTailVarIfKnown(
     TCL_UNUSED(Tcl_Interp *),
     Tcl_Token *varTokenPtr,	/* Token representing the variable name */
@@ -2825,14 +2667,10 @@
 {
     Tcl_Obj *tailPtr;
     const char *tailName, *p;
-    Tcl_Size n = varTokenPtr->numComponents;
-    Tcl_Size len, localIndex;
+    Tcl_Size n = varTokenPtr->numComponents, len;
     Tcl_Token *lastTokenPtr;
     int full;
-<<<<<<< HEAD
     Tcl_LVTIndex localIndex;
-=======
->>>>>>> 7e014242
 
     /*
      * Determine if the tail is (a) known at compile time, and (b) not an
@@ -2922,22 +2760,15 @@
 {
     DefineLineInformation;	/* TIP #280 */
     Tcl_Token *tokenPtr = parsePtr->tokenPtr;
-<<<<<<< HEAD
-    int i;
+    Tcl_Size i;
     /* TODO: Consider support for compiling expanded args. */
 
-    for (i=0 ; i<(int)parsePtr->numWords ; i++) {
+    if (parsePtr->numWords > UINT_MAX) {
+	return TCL_ERROR;
+    }
+
+    for (i=0 ; i<parsePtr->numWords ; i++) {
 	PUSH_TOKEN(		tokenPtr, i);
-=======
-    Tcl_Size i;
-
-    if (parsePtr->numWords > 255) {
-	return TCL_ERROR;
-    }
-
-    for (i=0 ; i<parsePtr->numWords ; i++) {
-	CompileWord(envPtr, tokenPtr, interp, i);
->>>>>>> 7e014242
 	tokenPtr = TokenAfter(tokenPtr);
     }
     TclEmitInvoke(envPtr,	INST_TCLOO_NEXT, i);
@@ -2954,26 +2785,15 @@
 {
     DefineLineInformation;	/* TIP #280 */
     Tcl_Token *tokenPtr = parsePtr->tokenPtr;
-<<<<<<< HEAD
-    int i;
+    Tcl_Size i, numWords = parsePtr->numWords;
     /* TODO: Consider support for compiling expanded args. */
 
-    if ((int)parsePtr->numWords < 2) {
-	return TCL_ERROR;
-    }
-
-    for (i=0 ; i<(int)parsePtr->numWords ; i++) {
+    if (numWords < 2 || numWords > UINT_MAX) {
+	return TCL_ERROR;
+    }
+
+    for (i=0 ; i<numWords ; i++) {
 	PUSH_TOKEN(		tokenPtr, i);
-=======
-    Tcl_Size i;
-
-    if (parsePtr->numWords < 2 || parsePtr->numWords > 255) {
-	return TCL_ERROR;
-    }
-
-    for (i=0 ; i<parsePtr->numWords ; i++) {
-	CompileWord(envPtr, tokenPtr, interp, i);
->>>>>>> 7e014242
 	tokenPtr = TokenAfter(tokenPtr);
     }
     TclEmitInvoke(envPtr,	INST_TCLOO_NEXT_CLASS, i);
