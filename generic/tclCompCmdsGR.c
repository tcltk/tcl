--- conflicted
+++ resolved
@@ -2466,22 +2466,11 @@
 	    return TCL_ERROR;
 	}
 
-<<<<<<< HEAD
-	if (len == 0) {
-	    /*
-	     * The semantics of regexp are always match on re == "".
-	     */
-
-	    PUSH(		"1");
-	    return TCL_OK;
-	}
-=======
 	/*
 	 * Note: do not optimize for len == 0, as error should be generated
 	 * at runtime if operand is not a resolvable variable.
 	 * Bug https://core.tcl-lang.org/tcl/info/cb03e57a7b24d22c
 	 */
->>>>>>> c52eb2ba
 
 	/*
 	 * Attempt to convert pattern to glob.  If successful, push the
