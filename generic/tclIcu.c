/*
 * tclIcu.c --
 *
 *	tclIcu.c implements various Tcl commands that make use of
 *	the ICU library if present on the system.
 *	(Adapted from tkIcu.c)
 *
 * Copyright © 2021 Jan Nijtmans
 * Copyright © 2024 Ashok P. Nadkarni
 *
 * See the file "license.terms" for information on usage and redistribution of
 * this file, and for a DISCLAIMER OF ALL WARRANTIES.
 */

#include "tclInt.h"

typedef uint16_t UCharx;
typedef uint32_t UChar32x;

/*
 * Runtime linking of libicu.
 */
typedef enum UBreakIteratorTypex {
    UBRK_CHARACTERX = 0,
    UBRK_WORDX = 1
} UBreakIteratorTypex;

typedef enum UErrorCodex {
    U_STRING_NOT_TERMINATED_WARNING = -124,
    U_AMBIGUOUS_ALIAS_WARNING = -122,
    U_ZERO_ERRORZ = 0, /**< No error, no warning. */
    U_BUFFER_OVERFLOW_ERROR = 15,
} UErrorCodex;

#define U_SUCCESS(x) ((x)<=U_ZERO_ERRORZ)
#define U_FAILURE(x) ((x)>U_ZERO_ERRORZ)

typedef enum {
    UCNV_UNASSIGNED = 0,
    UCNV_ILLEGAL = 1,
    UCNV_IRREGULAR = 2,
    UCNV_RESET = 3,
    UCNV_CLOSE = 4,
    UCNV_CLONE = 5
} UConverterCallbackReasonx;

typedef enum UNormalizationCheckResultx {
    UNORM_NO,
    UNORM_YES,
    UNORM_MAYBE
} UNormalizationCheckResultx;

typedef struct UEnumeration UEnumeration;
typedef struct UCharsetDetector UCharsetDetector;
typedef struct UCharsetMatch UCharsetMatch;
typedef struct UBreakIterator UBreakIterator;
typedef struct UNormalizer2 UNormalizer2;
typedef struct UConverter UConverter;
typedef struct UConverterFromUnicodeArgs UConverterFromUnicodeArgs;
typedef struct UConverterToUnicodeArgs UConverterToUnicodeArgs;
typedef void   (*UConverterFromUCallback)(const void *context,
	UConverterFromUnicodeArgs *args, const UCharx *codeUnits,
	int32_t length, UChar32x codePoint, UConverterCallbackReasonx reason,
	UErrorCodex *pErrorCode);
typedef void   (*UConverterToUCallback)(const void *context,
	UConverterToUnicodeArgs *args, const char *codeUnits,
	int32_t length, UConverterCallbackReasonx reason,
	UErrorCodex *pErrorCode);
/*
 * Prototypes for ICU functions sorted by category.
 */
typedef void        (*fn_u_cleanup)(void);
typedef const char *(*fn_u_errorName)(UErrorCodex);
typedef UCharx *(*fn_u_strFromUTF32)(UCharx *dest, int32_t destCapacity,
	int32_t *pDestLength, const UChar32x *src, int32_t srcLength,
	UErrorCodex *pErrorCode);
typedef UCharx *(*fn_u_strFromUTF32WithSub)(UCharx *dest, int32_t destCapacity,
	int32_t *pDestLength, const UChar32x *src, int32_t srcLength,
	UChar32x subchar, int32_t *pNumSubstitutions, UErrorCodex *pErrorCode);
typedef UChar32x *(*fn_u_strToUTF32)(UChar32x *dest, int32_t destCapacity,
	int32_t *pDestLength, const UCharx *src, int32_t srcLength,
	UErrorCodex *pErrorCode);
typedef UChar32x *(*fn_u_strToUTF32WithSub)(UChar32x *dest,
	int32_t destCapacity, int32_t *pDestLength, const UCharx *src,
	int32_t srcLength, UChar32x subchar, int32_t *pNumSubstitutions,
	UErrorCodex *pErrorCode);

typedef void        (*fn_ucnv_close)(UConverter *);
typedef uint16_t    (*fn_ucnv_countAliases)(const char *, UErrorCodex *);
typedef int32_t     (*fn_ucnv_countAvailable)(void);
typedef int32_t     (*fn_ucnv_fromUChars)(UConverter *, char *dest,
	int32_t destCapacity, const UCharx *src, int32_t srcLen, UErrorCodex *);
typedef const char *(*fn_ucnv_getAlias)(const char *, uint16_t, UErrorCodex *);
typedef const char *(*fn_ucnv_getAvailableName)(int32_t);
typedef UConverter *(*fn_ucnv_open)(const char *converterName, UErrorCodex *);
typedef void        (*fn_ucnv_setFromUCallBack)(UConverter *,
	UConverterFromUCallback newAction, const void *newContext,
	UConverterFromUCallback *oldAction, const void **oldContext,
	UErrorCodex *err);
typedef void        (*fn_ucnv_setToUCallBack)(UConverter *,
	UConverterToUCallback newAction, const void *newContext,
	UConverterToUCallback *oldAction, const void **oldContext,
	UErrorCodex *err);
typedef int32_t     (*fn_ucnv_toUChars)(UConverter *, UCharx *dest,
	int32_t destCapacity, const char *src, int32_t srcLen, UErrorCodex *);
typedef UConverterFromUCallback fn_UCNV_FROM_U_CALLBACK_STOP;
typedef UConverterToUCallback   fn_UCNV_TO_U_CALLBACK_STOP;

typedef UBreakIterator *(*fn_ubrk_open)(
	UBreakIteratorTypex, const char *, const uint16_t *, int32_t,
	UErrorCodex *);
typedef void	(*fn_ubrk_close)(UBreakIterator *);
typedef int32_t	(*fn_ubrk_preceding)(UBreakIterator *, int32_t);
typedef int32_t	(*fn_ubrk_following)(UBreakIterator *, int32_t);
typedef int32_t	(*fn_ubrk_previous)(UBreakIterator *);
typedef int32_t	(*fn_ubrk_next)(UBreakIterator *);
typedef void	(*fn_ubrk_setText)(
	UBreakIterator *, const void *, int32_t, UErrorCodex *);

typedef UCharsetDetector * (*fn_ucsdet_open)(UErrorCodex *status);
typedef void               (*fn_ucsdet_close)(UCharsetDetector *ucsd);
typedef void               (*fn_ucsdet_setText)(UCharsetDetector *ucsd,
	const char *textIn, int32_t len, UErrorCodex *status);
typedef const char *       (*fn_ucsdet_getName)(
	const UCharsetMatch *ucsm, UErrorCodex *status);
typedef UEnumeration *     (*fn_ucsdet_getAllDetectableCharsets)(
	UCharsetDetector *ucsd, UErrorCodex *status);
typedef const UCharsetMatch *  (*fn_ucsdet_detect)(
	UCharsetDetector *ucsd, UErrorCodex *status);
typedef const UCharsetMatch ** (*fn_ucsdet_detectAll)(
	UCharsetDetector *ucsd, int32_t *matchesFound, UErrorCodex *status);

typedef void        (*fn_uenum_close)(UEnumeration *);
typedef int32_t     (*fn_uenum_count)(UEnumeration *, UErrorCodex *);
typedef const char *(*fn_uenum_next)(UEnumeration *, int32_t *, UErrorCodex *);

typedef UNormalizer2 *(*fn_unorm2_getNFCInstance)(UErrorCodex *);
typedef UNormalizer2 *(*fn_unorm2_getNFDInstance)(UErrorCodex *);
typedef UNormalizer2 *(*fn_unorm2_getNFKCInstance)(UErrorCodex *);
typedef UNormalizer2 *(*fn_unorm2_getNFKDInstance)(UErrorCodex *);
typedef int32_t (*fn_unorm2_normalize)(const UNormalizer2 *, const UCharx *,
	int32_t, UCharx *, int32_t, UErrorCodex *);

#define FIELD(name) fn_ ## name _ ## name

static struct {
    size_t nopen;		/* Total number of references to ALL libraries */
    /*
     * Depending on platform, ICU symbols may be distributed amongst
     * multiple libraries. For current functionality at most 2 needed.
     * Order of library loading is not guaranteed.
     */
    Tcl_LoadHandle      libs[2];

    FIELD(u_cleanup);
    FIELD(u_errorName);
    FIELD(u_strFromUTF32);
    FIELD(u_strFromUTF32WithSub);
    FIELD(u_strToUTF32);
    FIELD(u_strToUTF32WithSub);

    FIELD(ubrk_open);
    FIELD(ubrk_close);
    FIELD(ubrk_preceding);
    FIELD(ubrk_following);
    FIELD(ubrk_previous);
    FIELD(ubrk_next);
    FIELD(ubrk_setText);

    FIELD(ucnv_close);
    FIELD(ucnv_countAliases);
    FIELD(ucnv_countAvailable);
    FIELD(ucnv_fromUChars);
    FIELD(ucnv_getAlias);
    FIELD(ucnv_getAvailableName);
    FIELD(ucnv_open);
    FIELD(ucnv_setFromUCallBack);
    FIELD(ucnv_setToUCallBack);
    FIELD(ucnv_toUChars);
    FIELD(UCNV_FROM_U_CALLBACK_STOP);
    FIELD(UCNV_TO_U_CALLBACK_STOP);

    FIELD(ucsdet_close);
    FIELD(ucsdet_detect);
    FIELD(ucsdet_detectAll);
    FIELD(ucsdet_getAllDetectableCharsets);
    FIELD(ucsdet_getName);
    FIELD(ucsdet_open);
    FIELD(ucsdet_setText);

    FIELD(uenum_close);
    FIELD(uenum_count);
    FIELD(uenum_next);
    FIELD(unorm2_getNFCInstance);
    FIELD(unorm2_getNFDInstance);
    FIELD(unorm2_getNFKCInstance);
    FIELD(unorm2_getNFKDInstance);
    FIELD(unorm2_normalize);
} icu_fns = {
    0,    {NULL, NULL}, /* Reference count, library handles */
    NULL, NULL, NULL, NULL, NULL, NULL,                     /* u_* */
    NULL, NULL, NULL, NULL, NULL, NULL, NULL,               /* ubrk* */
    NULL, NULL, NULL, NULL, NULL, NULL, NULL, NULL, NULL,   /* ucnv_* .. */
    NULL, NULL, NULL,                                       /* .. ucnv_ */
    NULL, NULL, NULL, NULL, NULL, NULL, NULL,               /* ucsdet* */
    NULL, NULL, NULL,                                       /* uenum_* */
    NULL, NULL, NULL, NULL, NULL,                           /* unorm2_* */
};

#define u_cleanup        icu_fns._u_cleanup
#define u_errorName      icu_fns._u_errorName
#define u_strFromUTF32   icu_fns._u_strFromUTF32
#define u_strFromUTF32WithSub icu_fns._u_strFromUTF32WithSub
#define u_strToUTF32          icu_fns._u_strToUTF32
#define u_strToUTF32WithSub   icu_fns._u_strToUTF32WithSub

#define ubrk_open        icu_fns._ubrk_open
#define ubrk_close       icu_fns._ubrk_close
#define ubrk_preceding   icu_fns._ubrk_preceding
#define ubrk_following   icu_fns._ubrk_following
#define ubrk_previous    icu_fns._ubrk_previous
#define ubrk_next        icu_fns._ubrk_next
#define ubrk_setText     icu_fns._ubrk_setText

#define ucnv_close            icu_fns._ucnv_close
#define ucnv_countAliases     icu_fns._ucnv_countAliases
#define ucnv_countAvailable   icu_fns._ucnv_countAvailable
#define ucnv_fromUChars       icu_fns._ucnv_fromUChars
#define ucnv_getAlias         icu_fns._ucnv_getAlias
#define ucnv_getAvailableName icu_fns._ucnv_getAvailableName
#define ucnv_open             icu_fns._ucnv_open
#define ucnv_setFromUCallBack icu_fns._ucnv_setFromUCallBack
#define ucnv_setToUCallBack   icu_fns._ucnv_setToUCallBack
#define ucnv_toUChars         icu_fns._ucnv_toUChars
#define UCNV_FROM_U_CALLBACK_STOP icu_fns._UCNV_FROM_U_CALLBACK_STOP
#define UCNV_TO_U_CALLBACK_STOP   icu_fns._UCNV_TO_U_CALLBACK_STOP

#define ucsdet_close     icu_fns._ucsdet_close
#define ucsdet_detect    icu_fns._ucsdet_detect
#define ucsdet_detectAll icu_fns._ucsdet_detectAll
#define ucsdet_getAllDetectableCharsets icu_fns._ucsdet_getAllDetectableCharsets
#define ucsdet_getName   icu_fns._ucsdet_getName
#define ucsdet_open      icu_fns._ucsdet_open
#define ucsdet_setText   icu_fns._ucsdet_setText

#define uenum_next       icu_fns._uenum_next
#define uenum_close      icu_fns._uenum_close
#define uenum_count      icu_fns._uenum_count

#define unorm2_getNFCInstance  icu_fns._unorm2_getNFCInstance
#define unorm2_getNFDInstance  icu_fns._unorm2_getNFDInstance
#define unorm2_getNFKCInstance icu_fns._unorm2_getNFKCInstance
#define unorm2_getNFKDInstance icu_fns._unorm2_getNFKDInstance
#define unorm2_normalize       icu_fns._unorm2_normalize

TCL_DECLARE_MUTEX(icu_mutex);

/* Options used by multiple normalization functions */
static const char *normalizationForms[] = {"nfc", "nfd", "nfkc", "nfkd", NULL};
typedef enum { MODE_NFC, MODE_NFD, MODE_NFKC, MODE_NFKD } NormalizationMode;


/* Error handlers. */

static int
FunctionNotAvailableError(
    Tcl_Interp *interp)
{
    if (interp) {
	Tcl_SetObjResult(interp, Tcl_NewStringObj(
		"ICU function not available", TCL_AUTO_LENGTH));
	Tcl_SetErrorCode(interp, "TCL", "ICU", "UNSUPPORTED_OP", NULL);
    }
    return TCL_ERROR;
}

static int
IcuError(
    Tcl_Interp *interp,
    const char *message,
    UErrorCodex code)
{
    if (interp) {
	const char *codeMessage = NULL;
	if (u_errorName) {
	    codeMessage = u_errorName(code);
	}
	Tcl_SetObjResult(interp, Tcl_ObjPrintf(
		"%s%sICU error (%d): %s",
		message ? message : "",
		message ? ". " : "",
		code,
		codeMessage ? codeMessage : ""));
	Tcl_SetErrorCode(interp, "TCL", "ICU", codeMessage, NULL);
    }
    return TCL_ERROR;
}

/*
 * Detect the likely encoding of the string encoded in the given byte array.
 */
static int
DetectEncoding(
    Tcl_Interp *interp,
    Tcl_Obj *objPtr,
    int all)
{
    Tcl_Size len;
    const char *bytes;
    const UCharsetMatch *match;
    const UCharsetMatch **matches;
    int nmatches;
    int ret;

    // Confirm we have the profile of functions we need.
    if (ucsdet_open == NULL ||
	    ucsdet_setText == NULL ||
	    ucsdet_detect == NULL ||
	    ucsdet_detectAll == NULL ||
	    ucsdet_getName == NULL ||
	    ucsdet_close == NULL) {
	return FunctionNotAvailableError(interp);
    }

    bytes = (char *)Tcl_GetBytesFromObj(interp, objPtr, &len);
    if (bytes == NULL) {
	return TCL_ERROR;
    }
    if (len > INT_MAX) {
	Tcl_SetObjResult(interp, Tcl_NewStringObj(
		"Max length supported by ICU exceeded.", TCL_INDEX_NONE));
	return TCL_ERROR;
    }
    UErrorCodex status = U_ZERO_ERRORZ;

    UCharsetDetector* csd = ucsdet_open(&status);
    if (U_FAILURE(status)) {
	return IcuError(interp, "Could not open charset detector", status);
    }

    ucsdet_setText(csd, bytes, (int)len, &status);
    if (U_FAILURE(status)) {
	IcuError(interp, "Could not set detection text", status);
	ucsdet_close(csd);
	return TCL_ERROR;
    }

    if (all) {
	matches = ucsdet_detectAll(csd, &nmatches, &status);
    } else {
	match = ucsdet_detect(csd, &status);
	matches = &match;
	nmatches = match ? 1 : 0;
    }

    if (U_FAILURE(status) || nmatches == 0) {
	ret = IcuError(interp, "Could not detect character set", status);
    } else {
	int i;
	Tcl_Obj *resultObj = Tcl_NewListObj(nmatches, NULL);

	for (i = 0; i < nmatches; ++i) {
	    const char *name = ucsdet_getName(matches[i], &status);
	    if (U_FAILURE(status) || name == NULL) {
		name = "unknown";
		status = U_ZERO_ERRORZ; /* Reset on failure */
	    }
	    Tcl_ListObjAppendElement(
		    NULL, resultObj, Tcl_NewStringObj(name, TCL_AUTO_LENGTH));
	}
	Tcl_SetObjResult(interp, resultObj);
	ret = TCL_OK;
    }

    ucsdet_close(csd);
    return ret;
}

static int
DetectableEncodings(
    Tcl_Interp *interp)
{
    // Confirm we have the profile of functions we need.
    if (ucsdet_open == NULL ||
	    ucsdet_getAllDetectableCharsets == NULL ||
	    ucsdet_close == NULL ||
	    uenum_next == NULL ||
	    uenum_count == NULL ||
	    uenum_close == NULL) {
	return FunctionNotAvailableError(interp);
    }
    UErrorCodex status = U_ZERO_ERRORZ;
    UCharsetDetector *csd = ucsdet_open(&status);

    if (U_FAILURE(status)) {
	return IcuError(interp, "Could not open charset detector", status);
    }

    int ret;
    UEnumeration *enumerator = ucsdet_getAllDetectableCharsets(csd, &status);
    if (U_FAILURE(status) || enumerator == NULL) {
	IcuError(interp, "Could not get list of detectable encodings", status);
	ret = TCL_ERROR;
    } else {
	int32_t count = uenum_count(enumerator, &status);

	if (U_FAILURE(status)) {
	    IcuError(interp, "Could not get charset enumerator count", status);
	    ret = TCL_ERROR;
	} else {
	    int i;
	    Tcl_Obj *resultObj = Tcl_NewListObj(0, NULL);

	    for (i = 0; i < count; ++i) {
		const char *name;
		int32_t len;

		name = uenum_next(enumerator, &len, &status);
		if (name == NULL || U_FAILURE(status)) {
		    name = "unknown";
		    len = 7;
		    status = U_ZERO_ERRORZ; /* Reset on error */
		}
		Tcl_ListObjAppendElement(
			NULL, resultObj, Tcl_NewStringObj(name, len));
	    }
	    Tcl_SetObjResult(interp, resultObj);
	    ret = TCL_OK;
	}
	uenum_close(enumerator);
    }

    ucsdet_close(csd);
    return ret;
}

/*
 *------------------------------------------------------------------------
 *
 * IcuObjToUCharDString --
 *
 *    Encodes a Tcl_Obj value in ICU UChars and stores in dsPtr.
 *
 * Results:
 *    Return TCL_OK / TCL_ERROR.
 *
 * Side effects:
 *    *dsPtr should be cleared by caller only if return code is TCL_OK.
 *
 *------------------------------------------------------------------------
 */
static int
IcuObjToUCharDString(
    Tcl_Interp *interp,
    Tcl_Obj *objPtr,
    int strict,
    Tcl_DString *dsPtr)
{
    Tcl_Encoding encoding;

    /*
     * TODO - not the most efficient to get an encoding every time.
     * However, we cannot use Tcl_UtfToChar16DString as that blithely
     * ignores invalid or ill-formed UTF8 strings.
     */
    encoding = Tcl_GetEncoding(interp, "utf-16");
    if (encoding == NULL) {
	return TCL_ERROR;
    }

    int result;
    char *s;
    Tcl_Size len;
    s = Tcl_GetStringFromObj(objPtr, &len);
    result = Tcl_UtfToExternalDStringEx(interp, encoding, s, len,
	    strict ? TCL_ENCODING_PROFILE_STRICT : TCL_ENCODING_PROFILE_REPLACE,
	    dsPtr, NULL);
    if (result != TCL_OK) {
	Tcl_DStringFree(dsPtr); /* Must be done on error */
	/* TCL_CONVER_* errors -> TCL_ERROR */
	result = TCL_ERROR;
    }

    Tcl_FreeEncoding(encoding);
    return result;
}

/*
 *------------------------------------------------------------------------
 *
 * IcuObjFromUCharDString --
 *
 *    Stores a Tcl_Obj value by decoding ICU UChars in dsPtr.
 *
 * Results:
 *    Return Tcl_Obj or NULL on error.
 *
 * Side effects:
 *    None.
 *
 *------------------------------------------------------------------------
 */
static Tcl_Obj *
IcuObjFromUCharDString(
    Tcl_Interp *interp,
    Tcl_DString *dsPtr,
    int strict)
{
    Tcl_Encoding encoding;

    /*
     * TODO - not the most efficient to get an encoding every time.
     * However, we cannot use Tcl_UtfToChar16DString as that blithely
     * ignores invalid or ill-formed UTF8 strings.
     */
    encoding = Tcl_GetEncoding(interp, "utf-16");
    if (encoding == NULL) {
	return NULL;
    }
    Tcl_Obj *objPtr = NULL;
    char *s = Tcl_DStringValue(dsPtr);
    Tcl_Size len = Tcl_DStringLength(dsPtr);
    Tcl_DString dsOut;
    int result;
    result  = Tcl_ExternalToUtfDStringEx(interp, encoding, s, len,
	    strict ? TCL_ENCODING_PROFILE_STRICT : TCL_ENCODING_PROFILE_REPLACE,
	    &dsOut, NULL);

    if (result == TCL_OK) {
	objPtr = Tcl_DStringToObj(&dsOut); /* Clears dsPtr! */
    }

    Tcl_FreeEncoding(encoding);
    return objPtr;
}

/*
 *------------------------------------------------------------------------
 *
 * IcuDetectObjCmd --
 *
 *	Implements the Tcl command ::tcl::unsupported::icu::detect.
 *	  ::tcl::unsupported::icu::detect - returns names of all detectable encodings
 *	  ::tcl::unsupported::icu::detect BYTES ?-all? - return detected encoding(s)
 *
 * Results:
 *	TCL_OK    - Success.
 *	TCL_ERROR - Error.
 *
 * Side effects:
 *	Interpreter result holds result or error message.
 *
 *------------------------------------------------------------------------
 */
static int
IcuDetectObjCmd(
    TCL_UNUSED(void *),
    Tcl_Interp *interp,
    Tcl_Size objc,
    Tcl_Obj *const objv[])
{
    if (objc > 3) {
	Tcl_WrongNumArgs(interp, 1 , objv, "?bytes ?-all??");
	return TCL_ERROR;
    }

    if (objc == 1) {
	return DetectableEncodings(interp);
    }

    int all = 0;
    if (objc == 3) {
	if (strcmp("-all", Tcl_GetString(objv[2]))) {
	    Tcl_SetObjResult(interp, Tcl_ObjPrintf(
		    "Invalid option %s, must be \"-all\"",
		    Tcl_GetString(objv[2])));
	    return TCL_ERROR;
	}
	all = 1;
    }

    return DetectEncoding(interp, objv[1], all);
}

/*
 *------------------------------------------------------------------------
 *
 * IcuConverterNamesObjCmd --
 *
 *	Sets interp result to list of available ICU converters.
 *
 * Results:
 *	TCL_OK    - Success.
 *	TCL_ERROR - Error.
 *
 * Side effects:
 *	Interpreter result holds list of converter names.
 *
 *------------------------------------------------------------------------
 */
static int
IcuConverterNamesObjCmd(
    TCL_UNUSED(void *),
    Tcl_Interp *interp,		/* Current interpreter. */
    Tcl_Size objc,			/* Number of arguments. */
    Tcl_Obj *const objv[])	/* Argument objects. */
{

    if (objc != 1) {
	Tcl_WrongNumArgs(interp, 1 , objv, "");
	return TCL_ERROR;
    }
    if (ucnv_countAvailable == NULL || ucnv_getAvailableName == NULL) {
	return FunctionNotAvailableError(interp);
    }

    int32_t count = ucnv_countAvailable();
    if (count <= 0) {
	return TCL_OK;
    }
    Tcl_Obj *resultObj = Tcl_NewListObj(count, NULL);
    int32_t i;

    for (i = 0; i < count; ++i) {
	const char *name = ucnv_getAvailableName(i);
	if (name) {
	    Tcl_ListObjAppendElement(NULL, resultObj,
		    Tcl_NewStringObj(name, TCL_AUTO_LENGTH));
	}
    }
    Tcl_SetObjResult(interp, resultObj);
    return TCL_OK;
}

/*
 *------------------------------------------------------------------------
 *
 * IcuConverterAliasesObjCmd --
 *
 *	Sets interp result to list of available ICU converters.
 *
 * Results:
 *	TCL_OK    - Success.
 *	TCL_ERROR - Error.
 *
 * Side effects:
 *	Interpreter result holds list of converter names.
 *
 *------------------------------------------------------------------------
 */
static int
IcuConverterAliasesObjCmd(
    TCL_UNUSED(void *),
    Tcl_Interp *interp,		/* Current interpreter. */
    Tcl_Size objc,			/* Number of arguments. */
    Tcl_Obj *const objv[])	/* Argument objects. */
{
    if (objc != 2) {
	Tcl_WrongNumArgs(interp, 1 , objv, "convertername");
	return TCL_ERROR;
    }
    if (ucnv_countAliases == NULL || ucnv_getAlias == NULL) {
	return FunctionNotAvailableError(interp);
    }

    const char *name = Tcl_GetString(objv[1]);
    UErrorCodex status = U_ZERO_ERRORZ;
    uint16_t count = ucnv_countAliases(name, &status);
    if (status != U_AMBIGUOUS_ALIAS_WARNING && U_FAILURE(status)) {
	return IcuError(interp, "Could not get aliases", status);
    }
    if (count <= 0) {
	return TCL_OK;
    }

    Tcl_Obj *resultObj = Tcl_NewListObj(count, NULL);
    uint16_t i;

    for (i = 0; i < count; ++i) {
	status = U_ZERO_ERRORZ; /* Reset in case U_AMBIGUOUS_ALIAS_WARNING */
	const char *aliasName = ucnv_getAlias(name, i, &status);

	if (status != U_AMBIGUOUS_ALIAS_WARNING && U_FAILURE(status)) {
	    status = U_ZERO_ERRORZ; /* Reset error for next iteration */
	    continue;
	}
	if (aliasName) {
	    Tcl_ListObjAppendElement(NULL, resultObj,
		    Tcl_NewStringObj(aliasName, TCL_AUTO_LENGTH));
	}
    }
    Tcl_SetObjResult(interp, resultObj);
    return TCL_OK;
}

/*
 *------------------------------------------------------------------------
 *
 * IcuConverttoDString --
 *
 *    Converts a string in ICU default encoding to the specified encoding.
 *
 * Results:
 *    TCL_OK / TCL_ERROR
 *
 * Side effects:
 *    On success, encoded string is stored in output dsOutPtr
 *
 *------------------------------------------------------------------------
 */
static int
IcuConverttoDString(
    Tcl_Interp *interp,
    Tcl_DString *dsInPtr,	/* Input UTF16 */
    const char *icuEncName,
    int strict,
    Tcl_DString *dsOutPtr)	/* Output encoded string. */
{
    if (ucnv_open == NULL || ucnv_close == NULL ||
	ucnv_fromUChars == NULL || UCNV_FROM_U_CALLBACK_STOP == NULL) {
	return FunctionNotAvailableError(interp);
    }

    UErrorCodex status = U_ZERO_ERRORZ;
    UConverter *ucnvPtr = ucnv_open(icuEncName, &status);
    if (ucnvPtr == NULL) {
	return IcuError(interp, "Could not get encoding converter", status);
    }
    if (strict) {
	ucnv_setFromUCallBack(ucnvPtr, UCNV_FROM_U_CALLBACK_STOP, NULL, NULL, NULL, &status);
	if (U_FAILURE(status)) {
	    /* TODO - use ucnv_getInvalidUChars to retrieve failing chars */
	    ucnv_close(ucnvPtr);
	    return IcuError(interp, "Could not set conversion callback", status);
	}
    }

    UCharx *utf16 = (UCharx *) Tcl_DStringValue(dsInPtr);
    Tcl_Size utf16len = Tcl_DStringLength(dsInPtr) / sizeof(UCharx);
    Tcl_Size dstLen, dstCapacity;
    if (utf16len > INT_MAX) {
	Tcl_SetObjResult(interp, Tcl_NewStringObj(
		"Max length supported by ICU exceeded.", TCL_INDEX_NONE));
	return TCL_ERROR;
    }

    dstCapacity = utf16len;
    Tcl_DStringInit(dsOutPtr);
    Tcl_DStringSetLength(dsOutPtr, dstCapacity);
    dstLen = ucnv_fromUChars(ucnvPtr, Tcl_DStringValue(dsOutPtr), (int)dstCapacity,
			     utf16, (int)utf16len, &status);
    if (U_FAILURE(status)) {
	switch (status) {
	case U_STRING_NOT_TERMINATED_WARNING:
	    break; /* We don't care */
	case U_BUFFER_OVERFLOW_ERROR:
	    Tcl_DStringSetLength(dsOutPtr, (int)dstLen);
	    status = U_ZERO_ERRORZ; /* Reset before call */
	    dstLen = ucnv_fromUChars(ucnvPtr, Tcl_DStringValue(dsOutPtr), (int)dstLen,
				     utf16, (int)utf16len, &status);
	    if (U_SUCCESS(status)) {
		break;
	    }
	    /* FALLTHRU */
	default:
	    Tcl_DStringFree(dsOutPtr);
	    ucnv_close(ucnvPtr);
	    return IcuError(interp, "ICU error while encoding", status);
	}
    }
    Tcl_DStringSetLength(dsOutPtr, dstLen);
    ucnv_close(ucnvPtr);
    return TCL_OK;
}

/*
 *------------------------------------------------------------------------
 *
 * IcuBytesToUCharDString --
 *
 *    Converts encoded bytes to ICU UChars in a Tcl_DString
 *
 * Results:
 *    TCL_OK / TCL_ERROR
 *
 * Side effects:
 *    On success, encoded string is stored in output dsOutPtr
 *
 *------------------------------------------------------------------------
 */
static int
IcuBytesToUCharDString(
    Tcl_Interp *interp,
    const unsigned char *bytes,
    Tcl_Size nbytes,
    const char *icuEncName,
    int strict,
    Tcl_DString *dsOutPtr)	/* Output UChar string. */
{
    if (ucnv_open == NULL || ucnv_close == NULL ||
	ucnv_toUChars == NULL || UCNV_TO_U_CALLBACK_STOP == NULL) {
	return FunctionNotAvailableError(interp);
    }

    if (nbytes > INT_MAX) {
	Tcl_SetObjResult(interp, Tcl_NewStringObj(
		"Max length supported by ICU exceeded.", TCL_INDEX_NONE));
	return TCL_ERROR;
    }

    UErrorCodex status = U_ZERO_ERRORZ;
    UConverter *ucnvPtr = ucnv_open(icuEncName, &status);
    if (ucnvPtr == NULL) {
	return IcuError(interp, "Could not get encoding converter", status);
    }
    if (strict) {
	ucnv_setToUCallBack(ucnvPtr, UCNV_TO_U_CALLBACK_STOP, NULL, NULL, NULL, &status);
	if (U_FAILURE(status)) {
	    /* TODO - use ucnv_getInvalidUChars to retrieve failing chars */
	    ucnv_close(ucnvPtr);
	    return IcuError(interp, "Could not set conversion callback", status);
	}
    }

    int dstLen;
    int dstCapacity = (int)nbytes; /* In UChar's */
    Tcl_DStringInit(dsOutPtr);
    Tcl_DStringSetLength(dsOutPtr, dstCapacity);
    dstLen = ucnv_toUChars(ucnvPtr, (UCharx *)Tcl_DStringValue(dsOutPtr), dstCapacity,
	    (const char *)bytes, (int)nbytes, &status);
    if (U_FAILURE(status)) {
	switch (status) {
	case U_STRING_NOT_TERMINATED_WARNING:
	    break; /* We don't care */
	case U_BUFFER_OVERFLOW_ERROR:
	    dstCapacity = sizeof(UCharx) * dstLen;
	    Tcl_DStringSetLength(dsOutPtr, dstCapacity);
	    status = U_ZERO_ERRORZ; /* Reset before call */
	    dstLen = ucnv_toUChars(ucnvPtr, (UCharx *)Tcl_DStringValue(dsOutPtr), dstCapacity,
		    (const char *)bytes, (int)nbytes, &status);
	    if (U_SUCCESS(status)) {
		break;
	    }
	    /* FALLTHRU */
	default:
	    Tcl_DStringFree(dsOutPtr);
	    ucnv_close(ucnvPtr);
	    return IcuError(interp, "ICU error while decoding", status);
	}
    }
    Tcl_DStringSetLength(dsOutPtr, sizeof(UCharx)*dstLen);
    ucnv_close(ucnvPtr);
    return TCL_OK;
}


/*
 *------------------------------------------------------------------------
 *
 * IcuNormalizeUCharDString --
 *
 *    Normalizes the UTF-16 encoded data
 *
 * Results:
 *    TCL_OK / TCL_ERROR
 *
 * Side effects:
 *    Normalized data is stored in dsOutPtr which should only be
 *    Tcl_DStringFree-ed if return code is TCL_OK.
 *
 *------------------------------------------------------------------------
 */
static int
IcuNormalizeUCharDString(
    Tcl_Interp *interp,
    Tcl_DString *dsInPtr,	/* Input UTF16 */
    NormalizationMode mode,
    Tcl_DString *dsOutPtr)	/* Output normalized UTF16. */
{
    typedef UNormalizer2 *(*normFn)(UErrorCodex *);
    normFn fn = NULL;

    switch (mode) {
    case MODE_NFC:
	fn = unorm2_getNFCInstance;
	break;
    case MODE_NFD:
	fn = unorm2_getNFDInstance;
	break;
    case MODE_NFKC:
	fn = unorm2_getNFKCInstance;
	break;
    case MODE_NFKD:
	fn = unorm2_getNFKDInstance;
	break;
    }
    if (fn == NULL || unorm2_normalize == NULL) {
	return FunctionNotAvailableError(interp);
    }

    UErrorCodex status = U_ZERO_ERRORZ;
    UNormalizer2 *normalizer = fn(&status);
    if (U_FAILURE(status)) {
	return IcuError(interp, "Could not get ICU normalizer", status);
    }

    UCharx *utf16;
    Tcl_Size utf16len;
    UCharx *normPtr;
    int32_t normLen;

    utf16 = (UCharx *) Tcl_DStringValue(dsInPtr);
    utf16len = Tcl_DStringLength(dsInPtr) / sizeof(UCharx);
    if (utf16len > INT_MAX) {
	Tcl_SetObjResult(interp, Tcl_NewStringObj(
		"Max length supported by ICU exceeded.", TCL_INDEX_NONE));
	return TCL_ERROR;
    }
    Tcl_DStringInit(dsOutPtr);
    Tcl_DStringSetLength(dsOutPtr, utf16len * sizeof(UCharx));
    normPtr = (UCharx *) Tcl_DStringValue(dsOutPtr);

    normLen = unorm2_normalize(
	normalizer, utf16, (int)utf16len, normPtr, (int)utf16len, &status);
    if (U_FAILURE(status)) {
	switch (status) {
	case U_STRING_NOT_TERMINATED_WARNING:
	    /* No problem, don't need it terminated */
	    break;
	case U_BUFFER_OVERFLOW_ERROR:
	    /* Expand buffer */
	    Tcl_DStringSetLength(dsOutPtr, normLen * sizeof(UCharx));
	    normPtr = (UCharx *) Tcl_DStringValue(dsOutPtr);
	    status = U_ZERO_ERRORZ; /* Need to clear error! */
	    normLen = unorm2_normalize(
		normalizer, utf16, (int)utf16len, normPtr, normLen, &status);
	    if (U_SUCCESS(status)) {
		break;
	    }
	    /* FALLTHRU */
	default:
	    Tcl_DStringFree(dsOutPtr);
	    return IcuError(interp, "String normalization failed", status);
	}
    }

    Tcl_DStringSetLength(dsOutPtr, normLen * sizeof(UCharx));
    return TCL_OK;
}

/*
 * Common function for parsing convert options.
 */
static int IcuParseConvertOptions(
    Tcl_Interp *interp,
    Tcl_Size objc,
    Tcl_Obj *const objv[],
    int *strictPtr,
    Tcl_Obj **failindexVarPtr)
{
    if (objc < 3) {
	Tcl_WrongNumArgs(interp, 1, objv, "?-profile PROFILE? ICUENCNAME STRING");
	return TCL_ERROR;
    }
    objc -= 2; /* truncate fixed arguments */

    /* Use GetIndexFromObj for option parsing so -failindex can be added later */

    static const char *optNames[] = {"-profile", "-failindex", NULL};
    enum { OPT_PROFILE, OPT_FAILINDEX } opt;
    int i;
    int strict = 1;
    for (i = 1; i < objc; ++i) {
	if (Tcl_GetIndexFromObj(
		interp, objv[i], optNames, "option", 0, &opt) != TCL_OK) {
	    return TCL_ERROR;
	}
	++i;
	if (i == objc) {
	    Tcl_SetObjResult(interp, Tcl_ObjPrintf(
		    "Missing value for option %s.",
		    Tcl_GetString(objv[i - 1])));
	    return TCL_ERROR;
	}
	const char *s = Tcl_GetString(objv[i]);
	switch (opt) {
	case OPT_PROFILE:
	    if (!strcmp(s, "replace")) {
		strict = 0;
	    } else if (strcmp(s, "strict")) {
		Tcl_SetObjResult(interp, Tcl_ObjPrintf(
			"Invalid value \"%s\" supplied for option"
			" \"-profile\". Must be \"strict\" or \"replace\".",
			s));
		return TCL_ERROR;
	    }
	    break;
	case OPT_FAILINDEX:
	    /* TBD */
	    Tcl_SetObjResult(interp, Tcl_NewStringObj(
		    "Option -failindex not implemented.", TCL_INDEX_NONE));
	    return TCL_ERROR;
	}
    }
    *strictPtr = strict;
    *failindexVarPtr = NULL;
    return TCL_OK;
}

/*
 *------------------------------------------------------------------------
 *
 * IcuConvertfromObjCmd --
 *
 *    Implements the Tcl command "icu convertfrom"
 *        icu convertfrom ?-profile replace|strict? encoding string
 *
 * Results:
 *    TCL_OK    - Success.
 *    TCL_ERROR - Error.
 *
 * Side effects:
 *    Interpreter result holds result or error message.
 *
 *------------------------------------------------------------------------
 */
static int
IcuConvertfromObjCmd(
    TCL_UNUSED(void *),
    Tcl_Interp *interp,		/* Current interpreter. */
    Tcl_Size objc,			/* Number of arguments. */
    Tcl_Obj *const objv[])	/* Argument objects. */
{
    int strict;
    Tcl_Obj *failindexVar;

    if (IcuParseConvertOptions(interp, objc, objv, &strict, &failindexVar) != TCL_OK) {
	return TCL_ERROR;
    }

    Tcl_Size nbytes;
    const unsigned char *bytes = Tcl_GetBytesFromObj(interp, objv[objc-1], &nbytes);
    if (bytes == NULL) {
	return TCL_ERROR;
    }

    Tcl_DString ds;
    if (IcuBytesToUCharDString(interp, bytes, nbytes,
	    Tcl_GetString(objv[objc-2]), strict, &ds) != TCL_OK) {
	return TCL_ERROR;
    }
    Tcl_Obj *resultObj = IcuObjFromUCharDString(interp, &ds, strict);
    if (resultObj) {
	Tcl_SetObjResult(interp, resultObj);
	return TCL_OK;
    } else {
	return TCL_ERROR;
    }
}

/*
 *------------------------------------------------------------------------
 *
 * IcuConverttoObjCmd --
 *
 *    Implements the Tcl command "icu convertto"
 *        icu convertto ?-profile replace|strict? encoding string
 *
 * Results:
 *    TCL_OK    - Success.
 *    TCL_ERROR - Error.
 *
 * Side effects:
 *    Interpreter result holds result or error message.
 *
 *------------------------------------------------------------------------
 */
static int
IcuConverttoObjCmd(
    TCL_UNUSED(void *),
    Tcl_Interp *interp,		/* Current interpreter. */
    Tcl_Size objc,			/* Number of arguments. */
    Tcl_Obj *const objv[])	/* Argument objects. */
{
    int strict;
    Tcl_Obj *failindexVar;

    if (IcuParseConvertOptions(interp, objc, objv, &strict, &failindexVar) != TCL_OK) {
	return TCL_ERROR;
    }

    Tcl_DString dsIn;
    Tcl_DString dsOut;
    if (IcuObjToUCharDString(interp, objv[objc - 1], strict, &dsIn) != TCL_OK ||
	IcuConverttoDString(interp, &dsIn,
	    Tcl_GetString(objv[objc-2]), strict, &dsOut) != TCL_OK) {
	return TCL_ERROR;
    }
    Tcl_SetObjResult(interp,
	Tcl_NewByteArrayObj((unsigned char *)Tcl_DStringValue(&dsOut),
			    Tcl_DStringLength(&dsOut)));
    Tcl_DStringFree(&dsOut);
    return TCL_OK;
}

/*
 *------------------------------------------------------------------------
 *
 * IcuNormalizeObjCmd --
 *
 *    Implements the Tcl command "icu normalize"
 *        icu normalize ?-profile replace|strict? ?-mode nfc|nfd|nfkc|nfkd? string
 *
 * Results:
 *    TCL_OK    - Success.
 *    TCL_ERROR - Error.
 *
 * Side effects:
 *    Interpreter result holds result or error message.
 *
 *------------------------------------------------------------------------
 */
static int
IcuNormalizeObjCmd(
    TCL_UNUSED(void *),
    Tcl_Interp *interp,		/* Current interpreter. */
    Tcl_Size objc,			/* Number of arguments. */
    Tcl_Obj *const objv[])	/* Argument objects. */
{
    static const char *optNames[] = {"-profile", "-mode", NULL};
    enum { OPT_PROFILE, OPT_MODE } opt;

    if (objc < 2) {
	Tcl_WrongNumArgs(interp, 1, objv, "?-profile PROFILE? ?-mode MODE? STRING");
	return TCL_ERROR;
    }

    int i;
    int strict = 1;
    NormalizationMode mode = MODE_NFC;
    for (i = 1; i < objc - 1; ++i) {
	if (Tcl_GetIndexFromObj(
		interp, objv[i], optNames, "option", 0, &opt) != TCL_OK) {
	    return TCL_ERROR;
	}
	++i;
	if (i == (objc-1)) {
	    Tcl_SetObjResult(interp, Tcl_ObjPrintf(
		    "Missing value for option %s.",
		    Tcl_GetString(objv[i - 1])));
	    return TCL_ERROR;
	}
	const char *s = Tcl_GetString(objv[i]);
	switch (opt) {
	case OPT_PROFILE:
	    if (!strcmp(s, "replace")) {
		strict = 0;
	    } else if (strcmp(s, "strict")) {
		Tcl_SetObjResult(interp, Tcl_ObjPrintf(
			"Invalid value \"%s\" supplied for option \"-profile\". "
			"Must be \"strict\" or \"replace\".",
			s));
		return TCL_ERROR;
	    }
	    break;
	case OPT_MODE:
	    if (Tcl_GetIndexFromObj(interp, objv[i], normalizationForms,
		    "normalization mode", 0, &mode) != TCL_OK) {
		return TCL_ERROR;
	    }
	    break;
	}
    }

    Tcl_DString dsIn;
    Tcl_DString dsNorm;
    if (IcuObjToUCharDString(interp, objv[objc - 1], strict, &dsIn) != TCL_OK ||
	IcuNormalizeUCharDString(interp, &dsIn, mode, &dsNorm) != TCL_OK) {
	return TCL_ERROR;
    }
    Tcl_DStringFree(&dsIn);
    Tcl_Obj *objPtr = IcuObjFromUCharDString(interp, &dsNorm, strict);
    Tcl_DStringFree(&dsNorm);
    if (objPtr) {
	Tcl_SetObjResult(interp, objPtr);
	return TCL_OK;
    }
    else {
	return TCL_ERROR;
    }
}

/*
 *------------------------------------------------------------------------
 *
 * TclIcuCleanup --
 *
 *	Called whenever a command referencing the ICU function table is
 *	deleted. When the reference count drops to zero, the table is released
 *	and the ICU shared libraries are unloaded.
 *
 *------------------------------------------------------------------------
 */
static void
TclIcuCleanup(
    TCL_UNUSED(void *))
{
    Tcl_MutexLock(&icu_mutex);
    if (icu_fns.nopen-- <= 1) {
	int i;
	if (u_cleanup != NULL) {
	    u_cleanup();
	}
	for (i = 0; i < (int)(sizeof(icu_fns.libs) / sizeof(icu_fns.libs[0]));
		++i) {
	    if (icu_fns.libs[i] != NULL) {
		Tcl_FSUnloadFile(NULL, icu_fns.libs[i]);
	    }
	}
	memset(&icu_fns, 0, sizeof(icu_fns));
    }
    Tcl_MutexUnlock(&icu_mutex);
}

/*
 *------------------------------------------------------------------------
 *
 * IcuFindSymbol --
 *
 *	Finds an ICU symbol in a shared library and returns its value.
 *
 *      Caller must be holding icu_mutex lock.
 *
 * Results:
 *	Returns the symbol value or NULL if not found.
 *
 *------------------------------------------------------------------------
 */
static void *
IcuFindSymbol(
    Tcl_LoadHandle loadH,	/* Handle to shared library containing symbol */
    const char *name,		/* Name of function */
    const char *suffix)		/* Suffix that may be present */
{
    /*
     * ICU symbols may have a version suffix depending on how it was built.
     * Rather than try both forms every time, suffixConvention remembers if a
     * suffix is needed (all functions will have it, or none will)
     * 0 - don't know, 1 - have suffix, -1 - no suffix
     */
    static int suffixConvention = 0;
    char symbol[256];
    void *value = NULL;

    /* Note we only update suffixConvention on a positive result */

    strcpy(symbol, name);
    if (suffixConvention <= 0) {
	/* Either don't need suffix or don't know if we do */
	value = Tcl_FindSymbol(NULL, loadH, symbol);
	if (value) {
	    suffixConvention = -1; /* Remember that no suffixes present */
	    return value;
	}
    }
    if (suffixConvention >= 0) {
	/* Either need suffix or don't know if we do */
	strcat(symbol, suffix);
	value = Tcl_FindSymbol(NULL, loadH, symbol);
	if (value) {
	    suffixConvention = 1;
	}
    }
    return value;
}

/*
 *------------------------------------------------------------------------
 *
 * TclIcuInit --
 *
 *	Load the ICU commands into the given interpreter. If the ICU
 *	commands have never previously been loaded, the ICU libraries are
 *	loaded first.
 *
 *------------------------------------------------------------------------
 */
static void
TclIcuInit(
    Tcl_Interp *interp)
{
    Tcl_MutexLock(&icu_mutex);
    char icuversion[4] = "_80"; /* Highest ICU version + 1 */

    /*
     * The initialization below clones the one from Tk. May need revisiting.
     * ICU shared library names as well as function names *may* be versioned.
     * See https://unicode-org.github.io/icu/userguide/icu4c/packaging.html
     * for the gory details.
     */
    if (icu_fns.nopen == 0) {
	int i = 0;
	Tcl_Obj *nameobj;
	static const char *iculibs[] = {
#if defined(_WIN32)
#  define DLLNAME "icu%s%s.dll"
	    "icuuc??.dll", /* Windows, user-provided */
	    NULL,
	    "cygicuuc??.dll", /* When running under Cygwin */
#elif defined(__CYGWIN__)
#  define DLLNAME "cygicu%s%s.dll"
	    "cygicuuc??.dll",
#elif defined(MAC_OSX_TCL)
#  define DLLNAME "libicu%s.%s.dylib"
	    "libicuuc.??.dylib",
#else
#  define DLLNAME "libicu%s.so.%s"
	    "libicuuc.so.??",
#endif
	    NULL
	};

	/* Going back down to ICU version 60 */
	while ((icu_fns.libs[0] == NULL) && (icuversion[1] >= '6')) {
	    if (--icuversion[2] < '0') {
		icuversion[1]--; icuversion[2] = '9';
	    }
#if defined(__CYGWIN__)
	    i = 2;
#else
	    i = 0;
#endif
	    while (iculibs[i] != NULL) {
		Tcl_ResetResult(interp);
		nameobj = Tcl_NewStringObj(iculibs[i], TCL_AUTO_LENGTH);
		char *nameStr = Tcl_GetString(nameobj);
		char *p = strchr(nameStr, '?');

		if (p != NULL) {
		    memcpy(p, icuversion+1, 2);
		}
		Tcl_IncrRefCount(nameobj);
		if (Tcl_LoadFile(interp, nameobj, NULL, 0, NULL,
			&icu_fns.libs[0]) == TCL_OK) {
		    if (p == NULL) {
			icuversion[0] = '\0';
		    }
		    Tcl_DecrRefCount(nameobj);
		    break;
		}
		Tcl_DecrRefCount(nameobj);
		++i;
	    }
	}
	if (icu_fns.libs[0] != NULL) {
	    /* Loaded icuuc, load others with the same version */
	    nameobj = Tcl_ObjPrintf(DLLNAME, "i18n", icuversion+1);
	    Tcl_IncrRefCount(nameobj);
	    /* Ignore errors. Calls to contained functions will fail. */
	    (void) Tcl_LoadFile(interp, nameobj, NULL, 0, NULL, &icu_fns.libs[1]);
	    Tcl_DecrRefCount(nameobj);
	}
#ifdef _WIN32
	/*
	 * On Windows, if no ICU install found, look for the system's
	 * (Win10 1703 or later). There are two cases. Newer systems
	 * have icu.dll containing all functions. Older systems have
	 * icucc.dll and icuin.dll
	 */
	if (icu_fns.libs[0] == NULL) {
	    Tcl_ResetResult(interp);
	    nameobj = Tcl_NewStringObj("icu.dll", TCL_AUTO_LENGTH);
	    Tcl_IncrRefCount(nameobj);
	    if (Tcl_LoadFile(interp, nameobj, NULL, 0, NULL, &icu_fns.libs[0])
		    == TCL_OK) {
		/* Reload same for second set of functions. */
		(void) Tcl_LoadFile(interp, nameobj, NULL, 0, NULL,
			&icu_fns.libs[1]);
		/* Functions do NOT have version suffixes */
		icuversion[0] = '\0';
	    }
	    Tcl_DecrRefCount(nameobj);
	}
	if (icu_fns.libs[0] == NULL) {
	    /* No icu.dll. Try last fallback */
	    Tcl_ResetResult(interp);
	    nameobj = Tcl_NewStringObj("icuuc.dll", TCL_AUTO_LENGTH);
	    Tcl_IncrRefCount(nameobj);
	    if (Tcl_LoadFile(interp, nameobj, NULL, 0, NULL, &icu_fns.libs[0])
		    == TCL_OK) {
		Tcl_DecrRefCount(nameobj);
		nameobj = Tcl_NewStringObj("icuin.dll", TCL_AUTO_LENGTH);
		Tcl_IncrRefCount(nameobj);
		(void) Tcl_LoadFile(interp, nameobj, NULL, 0, NULL,
			&icu_fns.libs[1]);
		/* Functions do NOT have version suffixes */
		icuversion[0] = '\0';
	    }
	    Tcl_DecrRefCount(nameobj);
	}
#endif // _WIN32

	/* Symbol may have version (Linux), or not (Windows, FreeBSD) */

#define ICUUC_SYM(name) \
    do {								\
	icu_fns._##name = (fn_##name)					\
		IcuFindSymbol(icu_fns.libs[0], #name, icuversion);	\
    } while (0)

	if (icu_fns.libs[0] != NULL) {
	    ICUUC_SYM(u_cleanup);
	    ICUUC_SYM(u_errorName);
	    ICUUC_SYM(u_strFromUTF32);
	    ICUUC_SYM(u_strFromUTF32WithSub);
	    ICUUC_SYM(u_strToUTF32);
	    ICUUC_SYM(u_strToUTF32WithSub);

	    ICUUC_SYM(ucnv_close);
	    ICUUC_SYM(ucnv_countAliases);
	    ICUUC_SYM(ucnv_countAvailable);
	    ICUUC_SYM(ucnv_fromUChars);
	    ICUUC_SYM(ucnv_getAlias);
	    ICUUC_SYM(ucnv_getAvailableName);
	    ICUUC_SYM(ucnv_open);
	    ICUUC_SYM(ucnv_setFromUCallBack);
	    ICUUC_SYM(ucnv_setToUCallBack);
	    ICUUC_SYM(ucnv_toUChars);
	    ICUUC_SYM(UCNV_FROM_U_CALLBACK_STOP);
	    ICUUC_SYM(UCNV_TO_U_CALLBACK_STOP);

	    ICUUC_SYM(ubrk_open);
	    ICUUC_SYM(ubrk_close);
	    ICUUC_SYM(ubrk_preceding);
	    ICUUC_SYM(ubrk_following);
	    ICUUC_SYM(ubrk_previous);
	    ICUUC_SYM(ubrk_next);
	    ICUUC_SYM(ubrk_setText);

	    ICUUC_SYM(uenum_close);
	    ICUUC_SYM(uenum_count);
	    ICUUC_SYM(uenum_next);

	    ICUUC_SYM(unorm2_getNFCInstance);
	    ICUUC_SYM(unorm2_getNFDInstance);
	    ICUUC_SYM(unorm2_getNFKCInstance);
	    ICUUC_SYM(unorm2_getNFKDInstance);
	    ICUUC_SYM(unorm2_normalize);
#undef ICUUC_SYM
	}

#define ICUIN_SYM(name) \
    do {								\
	icu_fns._##name = (fn_##name)					\
		IcuFindSymbol(icu_fns.libs[1], #name, icuversion);	\
    } while (0)

	if (icu_fns.libs[1] != NULL) {
	    ICUIN_SYM(ucsdet_close);
	    ICUIN_SYM(ucsdet_detect);
	    ICUIN_SYM(ucsdet_detectAll);
	    ICUIN_SYM(ucsdet_getName);
	    ICUIN_SYM(ucsdet_getAllDetectableCharsets);
	    ICUIN_SYM(ucsdet_open);
	    ICUIN_SYM(ucsdet_setText);
#undef ICUIN_SYM
	}
    }

    if (icu_fns.libs[0] != NULL) {
	/*
	 * Note refcounts updated BEFORE command definition to protect
	 * against self redefinition.
	 */
	if (icu_fns.libs[1] != NULL) {
	    /* Commands needing both libraries */

	    /* Ref count number of commands */
	    icu_fns.nopen += 3;
<<<<<<< HEAD
	    Tcl_CreateObjCommand(interp,  "::tcl::unsupported::icu::convertto",
		    IcuConverttoObjCmd, 0, TclIcuCleanup);
	    Tcl_CreateObjCommand(interp,  "::tcl::unsupported::icu::convertfrom",
		    IcuConvertfromObjCmd, 0, TclIcuCleanup);
	    Tcl_CreateObjCommand(interp,  "::tcl::unsupported::icu::detect",
=======
	    Tcl_CreateObjCommand2(interp,  "::tcl::unsupported::icu::convertto",
				 IcuConverttoObjCmd, 0, TclIcuCleanup);
	    Tcl_CreateObjCommand2(interp,  "::tcl::unsupported::icu::convertfrom",
				 IcuConvertfromObjCmd, 0, TclIcuCleanup);
	    Tcl_CreateObjCommand2(interp,  "::tcl::unsupported::icu::detect",
>>>>>>> 78d20043
		    IcuDetectObjCmd, 0, TclIcuCleanup);
	}

	/* Commands needing only libs[0] (icuuc) */

	/* Ref count number of commands */
	icu_fns.nopen += 3; /* UPDATE AS CMDS ADDED/DELETED BELOW */
	Tcl_CreateObjCommand2(interp, "::tcl::unsupported::icu::converters",
		IcuConverterNamesObjCmd, 0, TclIcuCleanup);
	Tcl_CreateObjCommand2(interp, "::tcl::unsupported::icu::aliases",
		IcuConverterAliasesObjCmd, 0, TclIcuCleanup);
	Tcl_CreateObjCommand2(interp, "::tcl::unsupported::icu::normalize",
		IcuNormalizeObjCmd, 0, TclIcuCleanup);
    }

    Tcl_MutexUnlock(&icu_mutex);
}

/*
 *------------------------------------------------------------------------
 *
 * TclLoadIcuObjCmd --
 *
 *	Loads and initializes ICU
 *
 * Results:
 *	TCL_OK    - Success.
 *	TCL_ERROR - Error.
 *
 * Side effects:
 *	Interpreter result holds result or error message.
 *
 *------------------------------------------------------------------------
 */
int
TclLoadIcuObjCmd(
    TCL_UNUSED(void *),
    Tcl_Interp *interp,		/* Current interpreter. */
    Tcl_Size objc,			/* Number of arguments. */
    Tcl_Obj *const objv[])	/* Argument objects. */
{
    if (objc != 1) {
	Tcl_WrongNumArgs(interp, 1 , objv, "");
	return TCL_ERROR;
    }
    TclIcuInit(interp);
    return TCL_OK;
}

/*
 * Local Variables:
 * mode: c
 * c-basic-offset: 4
 * fill-column: 78
 * coding: utf-8
 * End:
 */<|MERGE_RESOLUTION|>--- conflicted
+++ resolved
@@ -1492,19 +1492,11 @@
 
 	    /* Ref count number of commands */
 	    icu_fns.nopen += 3;
-<<<<<<< HEAD
-	    Tcl_CreateObjCommand(interp,  "::tcl::unsupported::icu::convertto",
+	    Tcl_CreateObjCommand2(interp,  "::tcl::unsupported::icu::convertto",
 		    IcuConverttoObjCmd, 0, TclIcuCleanup);
-	    Tcl_CreateObjCommand(interp,  "::tcl::unsupported::icu::convertfrom",
+	    Tcl_CreateObjCommand2(interp,  "::tcl::unsupported::icu::convertfrom",
 		    IcuConvertfromObjCmd, 0, TclIcuCleanup);
-	    Tcl_CreateObjCommand(interp,  "::tcl::unsupported::icu::detect",
-=======
-	    Tcl_CreateObjCommand2(interp,  "::tcl::unsupported::icu::convertto",
-				 IcuConverttoObjCmd, 0, TclIcuCleanup);
-	    Tcl_CreateObjCommand2(interp,  "::tcl::unsupported::icu::convertfrom",
-				 IcuConvertfromObjCmd, 0, TclIcuCleanup);
 	    Tcl_CreateObjCommand2(interp,  "::tcl::unsupported::icu::detect",
->>>>>>> 78d20043
 		    IcuDetectObjCmd, 0, TclIcuCleanup);
 	}
 
