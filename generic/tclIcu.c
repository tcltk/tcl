--- conflicted
+++ resolved
@@ -1525,30 +1525,20 @@
 	    /* Commands needing both libraries */
 
 	    /* Ref count number of commands */
-<<<<<<< HEAD
-	    icu_fns.nopen += 1;
-	    Tcl_CreateObjCommand2(interp,  "::tcl::unsupported::icu::detect",
-=======
 	    icu_fns.nopen += 3;
 	    Tcl_CreateObjCommand(interp,  "::tcl::unsupported::icu::convertto",
                                  IcuConverttoObjCmd, 0, TclIcuCleanup);
 	    Tcl_CreateObjCommand(interp,  "::tcl::unsupported::icu::convertfrom",
                                  IcuConvertfromObjCmd, 0, TclIcuCleanup);
-	    Tcl_CreateObjCommand(interp,  "::tcl::unsupported::icu::detect",
->>>>>>> 81a7f403
+	    Tcl_CreateObjCommand2(interp,  "::tcl::unsupported::icu::detect",
 		    IcuDetectObjCmd, 0, TclIcuCleanup);
 	}
 
 	/* Commands needing only libs[0] (icuuc) */
 
 	/* Ref count number of commands */
-<<<<<<< HEAD
-	icu_fns.nopen += 2;
+	icu_fns.nopen += 3; /* UPDATE AS CMDS ADDED/DELETED BELOW */
 	Tcl_CreateObjCommand2(interp, "::tcl::unsupported::icu::converters",
-=======
-	icu_fns.nopen += 3; /* UPDATE AS CMDS ADDED/DELETED BELOW */
-	Tcl_CreateObjCommand(interp, "::tcl::unsupported::icu::converters",
->>>>>>> 81a7f403
 		IcuConverterNamesObjCmd, 0, TclIcuCleanup);
 	Tcl_CreateObjCommand2(interp, "::tcl::unsupported::icu::aliases",
 		IcuConverterAliasesObjCmd, 0, TclIcuCleanup);
