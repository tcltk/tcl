/*
 * tclIcu.c --
 *
 *	tclIcu.c implements various Tcl commands that make use of
 *	the ICU library if present on the system.
 *	(Adapted from tkIcu.c)
 *
 * Copyright © 2021 Jan Nijtmans
 * Copyright © 2024 Ashok P. Nadkarni
 *
 * See the file "license.terms" for information on usage and redistribution of
 * this file, and for a DISCLAIMER OF ALL WARRANTIES.
 */

#include "tclInt.h"

typedef uint16_t UCharx;
typedef uint32_t UChar32x;

/*
 * Runtime linking of libicu.
 */
typedef enum UBreakIteratorTypex {
    UBRK_CHARACTERX = 0,
    UBRK_WORDX = 1
} UBreakIteratorTypex;

typedef enum UErrorCodex {
    U_STRING_NOT_TERMINATED_WARNING = -124,
    U_AMBIGUOUS_ALIAS_WARNING = -122,
    U_ZERO_ERRORZ = 0, /**< No error, no warning. */
    U_BUFFER_OVERFLOW_ERROR = 15,
} UErrorCodex;

#define U_SUCCESS(x) ((x)<=U_ZERO_ERRORZ)
#define U_FAILURE(x) ((x)>U_ZERO_ERRORZ)

typedef enum {
    UCNV_UNASSIGNED = 0,
    UCNV_ILLEGAL = 1,
    UCNV_IRREGULAR = 2,
    UCNV_RESET = 3,
    UCNV_CLOSE = 4,
    UCNV_CLONE = 5
} UConverterCallbackReasonx;

typedef enum UNormalizationCheckResultx {
  UNORM_NO,
  UNORM_YES,
  UNORM_MAYBE
} UNormalizationCheckResultx;

typedef struct UEnumeration UEnumeration;
typedef struct UCharsetDetector UCharsetDetector;
typedef struct UCharsetMatch UCharsetMatch;
typedef struct UBreakIterator UBreakIterator;
typedef struct UNormalizer2 UNormalizer2;
typedef struct UConverter UConverter;
typedef struct UConverterFromUnicodeArgs UConverterFromUnicodeArgs;
typedef struct UConverterToUnicodeArgs UConverterToUnicodeArgs;
typedef void   (*UConverterFromUCallback)(const void *context,
					  UConverterFromUnicodeArgs *args,
					  const UCharx *codeUnits,
					  int32_t length, UChar32x codePoint,
					  UConverterCallbackReasonx reason,
					  UErrorCodex *pErrorCode);
typedef void   (*UConverterToUCallback)(const void *context,
					UConverterToUnicodeArgs *args,
					const char *codeUnits,
					int32_t length,
					UConverterCallbackReasonx reason,
					UErrorCodex *pErrorCode);
/*
 * Prototypes for ICU functions sorted by category.
 */
typedef void        (*fn_u_cleanup)(void);
typedef const char *(*fn_u_errorName)(UErrorCodex);
typedef UCharx *(*fn_u_strFromUTF32)(UCharx *dest,
				     int32_t destCapacity,
				     int32_t *pDestLength,
				     const UChar32x *src,
				     int32_t srcLength,
				     UErrorCodex *pErrorCode);
typedef UCharx *(*fn_u_strFromUTF32WithSub)(UCharx *dest,
					    int32_t destCapacity,
					    int32_t *pDestLength,
					    const UChar32x *src,
					    int32_t srcLength,
					    UChar32x subchar,
					    int32_t *pNumSubstitutions,
					    UErrorCodex *pErrorCode);
typedef UChar32x *(*fn_u_strToUTF32)(UChar32x *dest,
				     int32_t destCapacity,
				     int32_t *pDestLength,
				     const UCharx *src,
				     int32_t srcLength,
				     UErrorCodex *pErrorCode);
typedef UChar32x *(*fn_u_strToUTF32WithSub)(UChar32x *dest,
					    int32_t destCapacity,
					    int32_t *pDestLength,
					    const UCharx *src,
					    int32_t srcLength,
					    UChar32x subchar,
					    int32_t *pNumSubstitutions,
					    UErrorCodex *pErrorCode);

typedef void        (*fn_ucnv_close)(UConverter *);
typedef uint16_t    (*fn_ucnv_countAliases)(const char *, UErrorCodex *);
typedef int32_t     (*fn_ucnv_countAvailable)(void);
typedef int32_t     (*fn_ucnv_fromUChars)(UConverter *, char *dest,
	int32_t destCapacity, const UCharx *src, int32_t srcLen, UErrorCodex *);
typedef const char *(*fn_ucnv_getAlias)(const char *, uint16_t, UErrorCodex *);
typedef const char *(*fn_ucnv_getAvailableName)(int32_t);
typedef UConverter *(*fn_ucnv_open)(const char *converterName, UErrorCodex *);
typedef void        (*fn_ucnv_setFromUCallBack)(UConverter *,
						UConverterFromUCallback newAction,
						const void *newContext,
						UConverterFromUCallback *oldAction,
						const void **oldContext,
						UErrorCodex *err);
typedef void        (*fn_ucnv_setToUCallBack)(UConverter *,
						UConverterToUCallback newAction,
						const void *newContext,
						UConverterToUCallback *oldAction,
						const void **oldContext,
						UErrorCodex *err);
typedef int32_t     (*fn_ucnv_toUChars)(UConverter *, UCharx *dest,
					int32_t destCapacity, const char *src, int32_t srcLen, UErrorCodex *);
typedef UConverterFromUCallback fn_UCNV_FROM_U_CALLBACK_STOP;
typedef UConverterToUCallback   fn_UCNV_TO_U_CALLBACK_STOP;

typedef UBreakIterator *(*fn_ubrk_open)(
	UBreakIteratorTypex, const char *, const uint16_t *, int32_t,
	UErrorCodex *);
typedef void	(*fn_ubrk_close)(UBreakIterator *);
typedef int32_t	(*fn_ubrk_preceding)(UBreakIterator *, int32_t);
typedef int32_t	(*fn_ubrk_following)(UBreakIterator *, int32_t);
typedef int32_t	(*fn_ubrk_previous)(UBreakIterator *);
typedef int32_t	(*fn_ubrk_next)(UBreakIterator *);
typedef void	(*fn_ubrk_setText)(
	UBreakIterator *, const void *, int32_t, UErrorCodex *);

typedef UCharsetDetector * (*fn_ucsdet_open)(UErrorCodex *status);
typedef void               (*fn_ucsdet_close)(UCharsetDetector *ucsd);
typedef void               (*fn_ucsdet_setText)(UCharsetDetector *ucsd,
	const char *textIn, int32_t len, UErrorCodex *status);
typedef const char *       (*fn_ucsdet_getName)(
	const UCharsetMatch *ucsm, UErrorCodex *status);
typedef UEnumeration *     (*fn_ucsdet_getAllDetectableCharsets)(
	UCharsetDetector *ucsd, UErrorCodex *status);
typedef const UCharsetMatch *  (*fn_ucsdet_detect)(
	UCharsetDetector *ucsd, UErrorCodex *status);
typedef const UCharsetMatch ** (*fn_ucsdet_detectAll)(
	UCharsetDetector *ucsd, int32_t *matchesFound, UErrorCodex *status);

typedef void        (*fn_uenum_close)(UEnumeration *);
typedef int32_t     (*fn_uenum_count)(UEnumeration *, UErrorCodex *);
typedef const char *(*fn_uenum_next)(UEnumeration *, int32_t *, UErrorCodex *);

typedef UNormalizer2 *(*fn_unorm2_getNFCInstance)(UErrorCodex *);
typedef UNormalizer2 *(*fn_unorm2_getNFDInstance)(UErrorCodex *);
typedef UNormalizer2 *(*fn_unorm2_getNFKCInstance)(UErrorCodex *);
typedef UNormalizer2 *(*fn_unorm2_getNFKDInstance)(UErrorCodex *);
typedef int32_t (*fn_unorm2_normalize)(const UNormalizer2 *,
				       const UCharx *,
				       int32_t,
				       UCharx *,
				       int32_t,
				       UErrorCodex *);

#define FIELD(name) fn_ ## name _ ## name

static struct {
    size_t nopen;		/* Total number of references to ALL libraries */
    /*
     * Depending on platform, ICU symbols may be distributed amongst
     * multiple libraries. For current functionality at most 2 needed.
     * Order of library loading is not guaranteed.
     */
    Tcl_LoadHandle      libs[2];

    FIELD(u_cleanup);
    FIELD(u_errorName);
    FIELD(u_strFromUTF32);
    FIELD(u_strFromUTF32WithSub);
    FIELD(u_strToUTF32);
    FIELD(u_strToUTF32WithSub);

    FIELD(ubrk_open);
    FIELD(ubrk_close);
    FIELD(ubrk_preceding);
    FIELD(ubrk_following);
    FIELD(ubrk_previous);
    FIELD(ubrk_next);
    FIELD(ubrk_setText);

    FIELD(ucnv_close);
    FIELD(ucnv_countAliases);
    FIELD(ucnv_countAvailable);
    FIELD(ucnv_fromUChars);
    FIELD(ucnv_getAlias);
    FIELD(ucnv_getAvailableName);
    FIELD(ucnv_open);
    FIELD(ucnv_setFromUCallBack);
    FIELD(ucnv_setToUCallBack);
    FIELD(ucnv_toUChars);
    FIELD(UCNV_FROM_U_CALLBACK_STOP);
    FIELD(UCNV_TO_U_CALLBACK_STOP);

    FIELD(ucsdet_close);
    FIELD(ucsdet_detect);
    FIELD(ucsdet_detectAll);
    FIELD(ucsdet_getAllDetectableCharsets);
    FIELD(ucsdet_getName);
    FIELD(ucsdet_open);
    FIELD(ucsdet_setText);

    FIELD(uenum_close);
    FIELD(uenum_count);
    FIELD(uenum_next);
    FIELD(unorm2_getNFCInstance);
    FIELD(unorm2_getNFDInstance);
    FIELD(unorm2_getNFKCInstance);
    FIELD(unorm2_getNFKDInstance);
    FIELD(unorm2_normalize);
} icu_fns = {
    0,    {NULL, NULL}, /* Reference count, library handles */
    NULL, NULL, NULL, NULL, NULL, NULL,                     /* u_* */
    NULL, NULL, NULL, NULL, NULL, NULL, NULL,               /* ubrk* */
    NULL, NULL, NULL, NULL, NULL, NULL, NULL, NULL, NULL,   /* ucnv_* .. */
    NULL, NULL, NULL,                                       /* .. ucnv_ */
    NULL, NULL, NULL, NULL, NULL, NULL, NULL,               /* ucsdet* */
    NULL, NULL, NULL,                                       /* uenum_* */
    NULL, NULL, NULL, NULL, NULL,                           /* unorm2_* */
};

#define u_cleanup        icu_fns._u_cleanup
#define u_errorName      icu_fns._u_errorName
#define u_strFromUTF32   icu_fns._u_strFromUTF32
#define u_strFromUTF32WithSub icu_fns._u_strFromUTF32WithSub
#define u_strToUTF32          icu_fns._u_strToUTF32
#define u_strToUTF32WithSub   icu_fns._u_strToUTF32WithSub

#define ubrk_open        icu_fns._ubrk_open
#define ubrk_close       icu_fns._ubrk_close
#define ubrk_preceding   icu_fns._ubrk_preceding
#define ubrk_following   icu_fns._ubrk_following
#define ubrk_previous    icu_fns._ubrk_previous
#define ubrk_next        icu_fns._ubrk_next
#define ubrk_setText     icu_fns._ubrk_setText

#define ucnv_close            icu_fns._ucnv_close
#define ucnv_countAliases     icu_fns._ucnv_countAliases
#define ucnv_countAvailable   icu_fns._ucnv_countAvailable
#define ucnv_fromUChars       icu_fns._ucnv_fromUChars
#define ucnv_getAlias         icu_fns._ucnv_getAlias
#define ucnv_getAvailableName icu_fns._ucnv_getAvailableName
#define ucnv_open             icu_fns._ucnv_open
#define ucnv_setFromUCallBack icu_fns._ucnv_setFromUCallBack
#define ucnv_setToUCallBack   icu_fns._ucnv_setToUCallBack
#define ucnv_toUChars         icu_fns._ucnv_toUChars
#define UCNV_FROM_U_CALLBACK_STOP icu_fns._UCNV_FROM_U_CALLBACK_STOP
#define UCNV_TO_U_CALLBACK_STOP   icu_fns._UCNV_TO_U_CALLBACK_STOP

#define ucsdet_close     icu_fns._ucsdet_close
#define ucsdet_detect    icu_fns._ucsdet_detect
#define ucsdet_detectAll icu_fns._ucsdet_detectAll
#define ucsdet_getAllDetectableCharsets icu_fns._ucsdet_getAllDetectableCharsets
#define ucsdet_getName   icu_fns._ucsdet_getName
#define ucsdet_open      icu_fns._ucsdet_open
#define ucsdet_setText   icu_fns._ucsdet_setText

#define uenum_next       icu_fns._uenum_next
#define uenum_close      icu_fns._uenum_close
#define uenum_count      icu_fns._uenum_count

#define unorm2_getNFCInstance  icu_fns._unorm2_getNFCInstance
#define unorm2_getNFDInstance  icu_fns._unorm2_getNFDInstance
#define unorm2_getNFKCInstance icu_fns._unorm2_getNFKCInstance
#define unorm2_getNFKDInstance icu_fns._unorm2_getNFKDInstance
#define unorm2_normalize       icu_fns._unorm2_normalize

TCL_DECLARE_MUTEX(icu_mutex);

/* Options used by multiple normalization functions */
static const char *normalizationForms[] = {"nfc", "nfd", "nfkc", "nfkd", NULL};
typedef enum { MODE_NFC, MODE_NFD, MODE_NFKC, MODE_NFKD } NormalizationMode;


/* Error handlers. */

static int
FunctionNotAvailableError(
    Tcl_Interp *interp)
{
    if (interp) {
	Tcl_SetObjResult(interp, Tcl_NewStringObj(
		"ICU function not available", TCL_AUTO_LENGTH));
	Tcl_SetErrorCode(interp, "TCL", "ICU", "UNSUPPORTED_OP", NULL);
    }
    return TCL_ERROR;
}

static int
IcuError(
    Tcl_Interp *interp,
    const char *message,
    UErrorCodex code)
{
    if (interp) {
	const char *codeMessage = NULL;
	if (u_errorName) {
	    codeMessage = u_errorName(code);
	}
	Tcl_SetObjResult(interp, Tcl_ObjPrintf(
		"%s%sICU error (%d): %s",
		message ? message : "",
		message ? ". " : "",
		code,
		codeMessage ? codeMessage : ""));
	Tcl_SetErrorCode(interp, "TCL", "ICU", codeMessage, NULL);
    }
    return TCL_ERROR;
}

/*
 * Detect the likely encoding of the string encoded in the given byte array.
 */
static int
DetectEncoding(
    Tcl_Interp *interp,
    Tcl_Obj *objPtr,
    int all)
{
    Tcl_Size len;
    const char *bytes;
    const UCharsetMatch *match;
    const UCharsetMatch **matches;
    int nmatches;
    int ret;

    // Confirm we have the profile of functions we need.
    if (ucsdet_open == NULL ||
	    ucsdet_setText == NULL ||
	    ucsdet_detect == NULL ||
	    ucsdet_detectAll == NULL ||
	    ucsdet_getName == NULL ||
	    ucsdet_close == NULL) {
	return FunctionNotAvailableError(interp);
    }

    bytes = (char *)Tcl_GetBytesFromObj(interp, objPtr, &len);
    if (bytes == NULL) {
	return TCL_ERROR;
    }
    UErrorCodex status = U_ZERO_ERRORZ;

    UCharsetDetector* csd = ucsdet_open(&status);
    if (U_FAILURE(status)) {
	return IcuError(interp, "Could not open charset detector", status);
    }

    ucsdet_setText(csd, bytes, (int)len, &status);
    if (U_FAILURE(status)) {
	IcuError(interp, "Could not set detection text", status);
	ucsdet_close(csd);
	return TCL_ERROR;
    }

    if (all) {
	matches = ucsdet_detectAll(csd, &nmatches, &status);
    } else {
	match = ucsdet_detect(csd, &status);
	matches = &match;
	nmatches = match ? 1 : 0;
    }

    if (U_FAILURE(status) || nmatches == 0) {
	ret = IcuError(interp, "Could not detect character set", status);
    } else {
	int i;
	Tcl_Obj *resultObj = Tcl_NewListObj(nmatches, NULL);

	for (i = 0; i < nmatches; ++i) {
	    const char *name = ucsdet_getName(matches[i], &status);
	    if (U_FAILURE(status) || name == NULL) {
		name = "unknown";
		status = U_ZERO_ERRORZ; /* Reset on failure */
	    }
	    Tcl_ListObjAppendElement(
		    NULL, resultObj, Tcl_NewStringObj(name, TCL_AUTO_LENGTH));
	}
	Tcl_SetObjResult(interp, resultObj);
	ret = TCL_OK;
    }

    ucsdet_close(csd);
    return ret;
}

static int
DetectableEncodings(
    Tcl_Interp *interp)
{
    // Confirm we have the profile of functions we need.
    if (ucsdet_open == NULL ||
	    ucsdet_getAllDetectableCharsets == NULL ||
	    ucsdet_close == NULL ||
	    uenum_next == NULL ||
	    uenum_count == NULL ||
	    uenum_close == NULL) {
	return FunctionNotAvailableError(interp);
    }
    UErrorCodex status = U_ZERO_ERRORZ;
    UCharsetDetector *csd = ucsdet_open(&status);

    if (U_FAILURE(status)) {
	return IcuError(interp, "Could not open charset detector", status);
    }

    int ret;
    UEnumeration *enumerator = ucsdet_getAllDetectableCharsets(csd, &status);
    if (U_FAILURE(status) || enumerator == NULL) {
	IcuError(interp, "Could not get list of detectable encodings", status);
	ret = TCL_ERROR;
    } else {
	int32_t count = uenum_count(enumerator, &status);

	if (U_FAILURE(status)) {
	    IcuError(interp, "Could not get charset enumerator count", status);
	    ret = TCL_ERROR;
	} else {
	    int i;
	    Tcl_Obj *resultObj = Tcl_NewListObj(0, NULL);

	    for (i = 0; i < count; ++i) {
		const char *name;
		int32_t len;

		name = uenum_next(enumerator, &len, &status);
		if (name == NULL || U_FAILURE(status)) {
		    name = "unknown";
		    len = 7;
		    status = U_ZERO_ERRORZ; /* Reset on error */
		}
		Tcl_ListObjAppendElement(
			NULL, resultObj, Tcl_NewStringObj(name, len));
	    }
	    Tcl_SetObjResult(interp, resultObj);
	    ret = TCL_OK;
	}
	uenum_close(enumerator);
    }

    ucsdet_close(csd);
    return ret;
}

/*
 *------------------------------------------------------------------------
 *
 * IcuObjToUCharDString --
 *
 *    Encodes a Tcl_Obj value in ICU UChars and stores in dsPtr.
 *
 * Results:
 *    Return TCL_OK / TCL_ERROR.
 *
 * Side effects:
 *    *dsPtr should be cleared by caller only if return code is TCL_OK.
 *
 *------------------------------------------------------------------------
 */
static int
IcuObjToUCharDString(
    Tcl_Interp *interp,
    Tcl_Obj *objPtr,
    int strict,
    Tcl_DString *dsPtr)
{
    Tcl_Encoding encoding;

    /*
     * TODO - not the most efficient to get an encoding every time.
     * However, we cannot use Tcl_UtfToChar16DString as that blithely
     * ignores invalid or ill-formed UTF8 strings.
     */
    encoding = Tcl_GetEncoding(interp, "utf-16");
    if (encoding == NULL) {
	return TCL_ERROR;
    }

    int result;
    char *s;
    Tcl_Size len;
    s = Tcl_GetStringFromObj(objPtr, &len);
    result = Tcl_UtfToExternalDStringEx(interp,
					encoding,
					s,
					len,
					strict ? TCL_ENCODING_PROFILE_STRICT
					       : TCL_ENCODING_PROFILE_REPLACE,
					dsPtr,
					NULL);
    if (result != TCL_OK) {
	Tcl_DStringFree(dsPtr); /* Must be done on error */
	/* TCL_CONVER_* errors -> TCL_ERROR */
	result = TCL_ERROR;
    }

    Tcl_FreeEncoding(encoding);
    return result;
}

/*
 *------------------------------------------------------------------------
 *
 * IcuObjFromUCharDString --
 *
 *    Stores a Tcl_Obj value by decoding ICU UChars in dsPtr.
 *
 * Results:
 *    Return Tcl_Obj or NULL on error.
 *
 * Side effects:
 *    None.
 *
 *------------------------------------------------------------------------
 */
static Tcl_Obj *
IcuObjFromUCharDString(
    Tcl_Interp *interp,
    Tcl_DString *dsPtr,
    int strict)
{
    Tcl_Encoding encoding;

    /*
     * TODO - not the most efficient to get an encoding every time.
     * However, we cannot use Tcl_UtfToChar16DString as that blithely
     * ignores invalid or ill-formed UTF8 strings.
     */
    encoding = Tcl_GetEncoding(interp, "utf-16");
    if (encoding == NULL) {
	return NULL;
    }
    Tcl_Obj *objPtr = NULL;
    char *s = Tcl_DStringValue(dsPtr);
    Tcl_Size len = Tcl_DStringLength(dsPtr);
    Tcl_DString dsOut;
    int result;
    result  = Tcl_ExternalToUtfDStringEx(interp,
					encoding,
					s,
					len,
					strict ? TCL_ENCODING_PROFILE_STRICT
					       : TCL_ENCODING_PROFILE_REPLACE,
					&dsOut,
					NULL);

    if (result == TCL_OK) {
	objPtr = Tcl_DStringToObj(&dsOut); /* Clears dsPtr! */
    }

    Tcl_FreeEncoding(encoding);
    return objPtr;
}

/*
 *------------------------------------------------------------------------
 *
 * IcuDetectObjCmd --
 *
 *	Implements the Tcl command ::tcl::unsupported::icu::detect.
 *	  ::tcl::unsupported::icu::detect - returns names of all detectable encodings
 *	  ::tcl::unsupported::icu::detect BYTES ?-all? - return detected encoding(s)
 *
 * Results:
 *	TCL_OK    - Success.
 *	TCL_ERROR - Error.
 *
 * Side effects:
 *	Interpreter result holds result or error message.
 *
 *------------------------------------------------------------------------
 */
static int
IcuDetectObjCmd(
    TCL_UNUSED(void *),
    Tcl_Interp *interp,
    int objc,
    Tcl_Obj *const objv[])
{
    if (objc > 3) {
	Tcl_WrongNumArgs(interp, 1 , objv, "?bytes ?-all??");
	return TCL_ERROR;
    }

    if (objc == 1) {
	return DetectableEncodings(interp);
    }

    int all = 0;
    if (objc == 3) {
	if (strcmp("-all", Tcl_GetString(objv[2]))) {
	    Tcl_SetObjResult(interp, Tcl_ObjPrintf(
		    "Invalid option %s, must be \"-all\"",
		    Tcl_GetString(objv[2])));
	    return TCL_ERROR;
	}
	all = 1;
    }

    return DetectEncoding(interp, objv[1], all);
}

/*
 *------------------------------------------------------------------------
 *
 * IcuConverterNamesObjCmd --
 *
 *	Sets interp result to list of available ICU converters.
 *
 * Results:
 *	TCL_OK    - Success.
 *	TCL_ERROR - Error.
 *
 * Side effects:
 *	Interpreter result holds list of converter names.
 *
 *------------------------------------------------------------------------
 */
static int
IcuConverterNamesObjCmd(
    TCL_UNUSED(void *),
    Tcl_Interp *interp,		/* Current interpreter. */
    int objc,			/* Number of arguments. */
    Tcl_Obj *const objv[])	/* Argument objects. */
{

    if (objc != 1) {
	Tcl_WrongNumArgs(interp, 1 , objv, "");
	return TCL_ERROR;
    }
    if (ucnv_countAvailable == NULL || ucnv_getAvailableName == NULL) {
	return FunctionNotAvailableError(interp);
    }

    int32_t count = ucnv_countAvailable();
    if (count <= 0) {
	return TCL_OK;
    }
    Tcl_Obj *resultObj = Tcl_NewListObj(count, NULL);
    int32_t i;

    for (i = 0; i < count; ++i) {
	const char *name = ucnv_getAvailableName(i);
	if (name) {
	    Tcl_ListObjAppendElement(NULL, resultObj,
		    Tcl_NewStringObj(name, TCL_AUTO_LENGTH));
	}
    }
    Tcl_SetObjResult(interp, resultObj);
    return TCL_OK;
}

/*
 *------------------------------------------------------------------------
 *
 * IcuConverterAliasesObjCmd --
 *
 *	Sets interp result to list of available ICU converters.
 *
 * Results:
 *	TCL_OK    - Success.
 *	TCL_ERROR - Error.
 *
 * Side effects:
 *	Interpreter result holds list of converter names.
 *
 *------------------------------------------------------------------------
 */
static int
IcuConverterAliasesObjCmd(
    TCL_UNUSED(void *),
    Tcl_Interp *interp,		/* Current interpreter. */
    int objc,			/* Number of arguments. */
    Tcl_Obj *const objv[])	/* Argument objects. */
{
    if (objc != 2) {
	Tcl_WrongNumArgs(interp, 1 , objv, "convertername");
	return TCL_ERROR;
    }
    if (ucnv_countAliases == NULL || ucnv_getAlias == NULL) {
	return FunctionNotAvailableError(interp);
    }

    const char *name = Tcl_GetString(objv[1]);
    UErrorCodex status = U_ZERO_ERRORZ;
    uint16_t count = ucnv_countAliases(name, &status);
    if (status != U_AMBIGUOUS_ALIAS_WARNING && U_FAILURE(status)) {
	return IcuError(interp, "Could not get aliases", status);
    }
    if (count <= 0) {
	return TCL_OK;
    }

    Tcl_Obj *resultObj = Tcl_NewListObj(count, NULL);
    uint16_t i;

    for (i = 0; i < count; ++i) {
	status = U_ZERO_ERRORZ; /* Reset in case U_AMBIGUOUS_ALIAS_WARNING */
	const char *aliasName = ucnv_getAlias(name, i, &status);

	if (status != U_AMBIGUOUS_ALIAS_WARNING && U_FAILURE(status)) {
	    status = U_ZERO_ERRORZ; /* Reset error for next iteration */
	    continue;
	}
	if (aliasName) {
	    Tcl_ListObjAppendElement(NULL, resultObj,
		    Tcl_NewStringObj(aliasName, TCL_AUTO_LENGTH));
	}
    }
    Tcl_SetObjResult(interp, resultObj);
    return TCL_OK;
}

/*
 *------------------------------------------------------------------------
 *
 * IcuConverttoDString --
 *
 *    Converts a string in ICU default encoding to the specified encoding.
 *
 * Results:
 *    TCL_OK / TCL_ERROR
 *
 * Side effects:
 *    On success, encoded string is stored in output dsOutPtr
 *
 *------------------------------------------------------------------------
 */
static int
IcuConverttoDString(
    Tcl_Interp *interp,
    Tcl_DString *dsInPtr,	/* Input UTF16 */
    const char *icuEncName,
    int strict,
    Tcl_DString *dsOutPtr)	/* Output encoded string. */
{
    if (ucnv_open == NULL || ucnv_close == NULL ||
	ucnv_fromUChars == NULL || UCNV_FROM_U_CALLBACK_STOP == NULL) {
	return FunctionNotAvailableError(interp);
    }

    UErrorCodex status = U_ZERO_ERRORZ;
    UConverter *ucnvPtr = ucnv_open(icuEncName, &status);
    if (ucnvPtr == NULL) {
	return IcuError(interp, "Could not get encoding converter", status);
    }
    if (strict) {
	ucnv_setFromUCallBack(ucnvPtr, UCNV_FROM_U_CALLBACK_STOP, NULL, NULL, NULL, &status);
	if (U_FAILURE(status)) {
	    /* TODO - use ucnv_getInvalidUChars to retrieve failing chars */
	    ucnv_close(ucnvPtr);
	    return IcuError(interp, "Could not set conversion callback", status);
	}
    }

    UCharx *utf16 = (UCharx *) Tcl_DStringValue(dsInPtr);
    Tcl_Size utf16len = Tcl_DStringLength(dsInPtr) / sizeof(UCharx);
    Tcl_Size dstLen, dstCapacity;
    if (utf16len > INT_MAX) {
	Tcl_SetObjResult( interp,
		Tcl_NewStringObj("Max length supported by ICU exceeded.", TCL_INDEX_NONE));
	return TCL_ERROR;
    }

    dstCapacity = utf16len;
    Tcl_DStringInit(dsOutPtr);
    Tcl_DStringSetLength(dsOutPtr, dstCapacity);
    dstLen = ucnv_fromUChars(ucnvPtr, Tcl_DStringValue(dsOutPtr), (int)dstCapacity,
			     utf16, (int)utf16len, &status);
    if (U_FAILURE(status)) {
	switch (status) {
	case U_STRING_NOT_TERMINATED_WARNING:
	    break; /* We don't care */
	case U_BUFFER_OVERFLOW_ERROR:
	    Tcl_DStringSetLength(dsOutPtr, (int)dstLen);
	    status = U_ZERO_ERRORZ; /* Reset before call */
	    dstLen = ucnv_fromUChars(ucnvPtr, Tcl_DStringValue(dsOutPtr), (int)dstLen,
				     utf16, (int)utf16len, &status);
	    if (U_SUCCESS(status)) {
		break;
	    }
	    /* FALLTHRU */
	default:
	    Tcl_DStringFree(dsOutPtr);
	    ucnv_close(ucnvPtr);
	    return IcuError(interp, "ICU error while encoding", status);
	}
    }
    Tcl_DStringSetLength(dsOutPtr, dstLen);
    ucnv_close(ucnvPtr);
    return TCL_OK;
}

/*
 *------------------------------------------------------------------------
 *
 * IcuBytesToUCharDString --
 *
 *    Converts encoded bytes to ICU UChars in a Tcl_DString
 *
 * Results:
 *    TCL_OK / TCL_ERROR
 *
 * Side effects:
 *    On success, encoded string is stored in output dsOutPtr
 *
 *------------------------------------------------------------------------
 */
static int
IcuBytesToUCharDString(
    Tcl_Interp *interp,
    const unsigned char *bytes,
    Tcl_Size nbytes,
    const char *icuEncName,
    int strict,
    Tcl_DString *dsOutPtr)	/* Output UChar string. */
{
    if (ucnv_open == NULL || ucnv_close == NULL ||
	ucnv_toUChars == NULL || UCNV_TO_U_CALLBACK_STOP == NULL) {
	return FunctionNotAvailableError(interp);
    }

    if (nbytes > INT_MAX) {
	Tcl_SetObjResult(interp,
		Tcl_NewStringObj("Max length supported by ICU exceeded.", TCL_INDEX_NONE));
	return TCL_ERROR;
    }

    UErrorCodex status = U_ZERO_ERRORZ;
    UConverter *ucnvPtr = ucnv_open(icuEncName, &status);
    if (ucnvPtr == NULL) {
	return IcuError(interp, "Could not get encoding converter", status);
    }
    if (strict) {
	ucnv_setToUCallBack(ucnvPtr, UCNV_TO_U_CALLBACK_STOP, NULL, NULL, NULL, &status);
	if (U_FAILURE(status)) {
	    /* TODO - use ucnv_getInvalidUChars to retrieve failing chars */
	    ucnv_close(ucnvPtr);
	    return IcuError(interp, "Could not set conversion callback", status);
	}
    }

    int dstLen;
<<<<<<< HEAD
    int dstCapacity = (int) nbytes; /* In UChar's */
=======
    int dstCapacity = (int)nbytes; /* In UChar's */
>>>>>>> 2aeadec3
    Tcl_DStringInit(dsOutPtr);
    Tcl_DStringSetLength(dsOutPtr, dstCapacity);
    dstLen = ucnv_toUChars(ucnvPtr, (UCharx *)Tcl_DStringValue(dsOutPtr), dstCapacity,
			   (const char *)bytes, (int)nbytes, &status);
    if (U_FAILURE(status)) {
	switch (status) {
	case U_STRING_NOT_TERMINATED_WARNING:
	    break; /* We don't care */
	case U_BUFFER_OVERFLOW_ERROR:
	    dstCapacity = sizeof(UCharx) * dstLen;
	    Tcl_DStringSetLength(dsOutPtr, dstCapacity);
	    status = U_ZERO_ERRORZ; /* Reset before call */
	    dstLen = ucnv_toUChars(ucnvPtr, (UCharx *)Tcl_DStringValue(dsOutPtr), dstCapacity,
				   (const char *)bytes, (int)nbytes, &status);
	    if (U_SUCCESS(status)) {
		break;
	    }
	    /* FALLTHRU */
	default:
	    Tcl_DStringFree(dsOutPtr);
	    ucnv_close(ucnvPtr);
	    return IcuError(interp, "ICU error while decoding", status);
	}
    }
    Tcl_DStringSetLength(dsOutPtr, sizeof(UCharx)*dstLen);
    ucnv_close(ucnvPtr);
    return TCL_OK;
}


/*
 *------------------------------------------------------------------------
 *
 * IcuNormalizeUCharDString --
 *
 *    Normalizes the UTF-16 encoded data
 *
 * Results:
 *    TCL_OK / TCL_ERROR
 *
 * Side effects:
 *    Normalized data is stored in dsOutPtr which should only be
 *    Tcl_DStringFree-ed if return code is TCL_OK.
 *
 *------------------------------------------------------------------------
 */
static int
IcuNormalizeUCharDString(
    Tcl_Interp *interp,
    Tcl_DString *dsInPtr,	/* Input UTF16 */
    NormalizationMode mode,
    Tcl_DString *dsOutPtr)	/* Output normalized UTF16. */
{
    typedef UNormalizer2 *(*normFn)(UErrorCodex *);
    normFn fn = NULL;

    switch (mode) {
    case MODE_NFC:
	fn = unorm2_getNFCInstance;
	break;
    case MODE_NFD:
	fn = unorm2_getNFDInstance;
	break;
    case MODE_NFKC:
	fn = unorm2_getNFKCInstance;
	break;
    case MODE_NFKD:
	fn = unorm2_getNFKDInstance;
	break;
    }
    if (fn == NULL || unorm2_normalize == NULL) {
	return FunctionNotAvailableError(interp);
    }

    UErrorCodex status = U_ZERO_ERRORZ;
    UNormalizer2 *normalizer = fn(&status);
    if (U_FAILURE(status)) {
	return IcuError(interp, "Could not get ICU normalizer", status);
    }

    UCharx *utf16;
    Tcl_Size utf16len;
    UCharx *normPtr;
    int32_t normLen;

    utf16 = (UCharx *) Tcl_DStringValue(dsInPtr);
    utf16len = Tcl_DStringLength(dsInPtr) / sizeof(UCharx);
    if (utf16len > INT_MAX) {
	Tcl_SetObjResult(interp,
		Tcl_NewStringObj("Max length supported by ICU exceeded.", TCL_INDEX_NONE));
	return TCL_ERROR;
    }
    Tcl_DStringInit(dsOutPtr);
    Tcl_DStringSetLength(dsOutPtr, utf16len * sizeof(UCharx));
    normPtr = (UCharx *) Tcl_DStringValue(dsOutPtr);

    normLen = unorm2_normalize(
	normalizer, utf16, (int)utf16len, normPtr, (int)utf16len, &status);
    if (U_FAILURE(status)) {
	switch (status) {
	case U_STRING_NOT_TERMINATED_WARNING:
	    /* No problem, don't need it terminated */
	    break;
	case U_BUFFER_OVERFLOW_ERROR:
	    /* Expand buffer */
	    Tcl_DStringSetLength(dsOutPtr, normLen * sizeof(UCharx));
	    normPtr = (UCharx *) Tcl_DStringValue(dsOutPtr);
	    status = U_ZERO_ERRORZ; /* Need to clear error! */
	    normLen = unorm2_normalize(
		normalizer, utf16, (int)utf16len, normPtr, normLen, &status);
	    if (U_SUCCESS(status)) {
		break;
	    }
	    /* FALLTHRU */
	default:
	    Tcl_DStringFree(dsOutPtr);
	    return IcuError(interp, "String normalization failed", status);
	}
    }

    Tcl_DStringSetLength(dsOutPtr, normLen * sizeof(UCharx));
    return TCL_OK;
}

/*
 * Common function for parsing convert options.
 */
static int IcuParseConvertOptions(
    Tcl_Interp *interp,
    int objc,
    Tcl_Obj *const objv[],
    int *strictPtr,
    Tcl_Obj **failindexVarPtr)
{
    if (objc < 3) {
	Tcl_WrongNumArgs(interp, 1, objv, "?-profile PROFILE? ICUENCNAME STRING");
	return TCL_ERROR;
    }
    objc -= 2; /* truncate fixed arguments */

    /* Use GetIndexFromObj for option parsing so -failindex can be added later */

    static const char *optNames[] = {"-profile", "-failindex", NULL};
    enum { OPT_PROFILE, OPT_FAILINDEX } opt;
    int i;
    int strict = 1;
    for (i = 1; i < objc; ++i) {
	if (Tcl_GetIndexFromObj(
		interp, objv[i], optNames, "option", 0, &opt) != TCL_OK) {
	    return TCL_ERROR;
	}
	++i;
	if (i == objc) {
	    Tcl_SetObjResult(interp,
			     Tcl_ObjPrintf("Missing value for option %s.",
					   Tcl_GetString(objv[i - 1])));
	    return TCL_ERROR;
	}
	const char *s = Tcl_GetString(objv[i]);
	switch (opt) {
	case OPT_PROFILE:
	    if (!strcmp(s, "replace")) {
		strict = 0;
	    } else if (strcmp(s, "strict")) {
		Tcl_SetObjResult(
		    interp,
		    Tcl_ObjPrintf("Invalid value \"%s\" supplied for option"
			 " \"-profile\". Must be \"strict\" or \"replace\".",
			 s));
		return TCL_ERROR;
	    }
	    break;
	case OPT_FAILINDEX:
	    /* TBD */
	    Tcl_SetObjResult(interp,
		    Tcl_NewStringObj("Option -failindex not implemented.", TCL_INDEX_NONE));
	    return TCL_ERROR;
	}
    }
    *strictPtr = strict;
    *failindexVarPtr = NULL;
    return TCL_OK;
}

/*
 *------------------------------------------------------------------------
 *
 * IcuConvertfromObjCmd --
 *
 *    Implements the Tcl command "icu convertfrom"
 *        icu convertfrom ?-profile replace|strict? encoding string
 *
 * Results:
 *    TCL_OK    - Success.
 *    TCL_ERROR - Error.
 *
 * Side effects:
 *    Interpreter result holds result or error message.
 *
 *------------------------------------------------------------------------
 */
static int
IcuConvertfromObjCmd(
    TCL_UNUSED(void *),
    Tcl_Interp *interp,		/* Current interpreter. */
    int objc,			/* Number of arguments. */
    Tcl_Obj *const objv[])	/* Argument objects. */
{
    int strict;
    Tcl_Obj *failindexVar;

    if (IcuParseConvertOptions(interp, objc, objv, &strict, &failindexVar) != TCL_OK) {
	return TCL_ERROR;
    }

    Tcl_Size nbytes;
    const unsigned char *bytes = Tcl_GetBytesFromObj(interp, objv[objc-1], &nbytes);
    if (bytes == NULL) {
	return TCL_ERROR;
    }

    Tcl_DString ds;
    if (IcuBytesToUCharDString(interp, bytes, nbytes,
	    Tcl_GetString(objv[objc-2]), strict, &ds) != TCL_OK) {
	return TCL_ERROR;
    }
    Tcl_Obj *resultObj = IcuObjFromUCharDString(interp, &ds, strict);
    if (resultObj) {
	Tcl_SetObjResult(interp, resultObj);
	return TCL_OK;
    } else {
	return TCL_ERROR;
    }
}

/*
 *------------------------------------------------------------------------
 *
 * IcuConverttoObjCmd --
 *
 *    Implements the Tcl command "icu convertto"
 *        icu convertto ?-profile replace|strict? encoding string
 *
 * Results:
 *    TCL_OK    - Success.
 *    TCL_ERROR - Error.
 *
 * Side effects:
 *    Interpreter result holds result or error message.
 *
 *------------------------------------------------------------------------
 */
static int
IcuConverttoObjCmd(
    TCL_UNUSED(void *),
    Tcl_Interp *interp,		/* Current interpreter. */
    int objc,			/* Number of arguments. */
    Tcl_Obj *const objv[])	/* Argument objects. */
{
    int strict;
    Tcl_Obj *failindexVar;

    if (IcuParseConvertOptions(interp, objc, objv, &strict, &failindexVar) != TCL_OK) {
	return TCL_ERROR;
    }

    Tcl_DString dsIn;
    Tcl_DString dsOut;
    if (IcuObjToUCharDString(interp, objv[objc - 1], strict, &dsIn) != TCL_OK ||
	IcuConverttoDString(interp, &dsIn,
	    Tcl_GetString(objv[objc-2]), strict, &dsOut) != TCL_OK) {
	return TCL_ERROR;
    }
    Tcl_SetObjResult(interp,
	Tcl_NewByteArrayObj((unsigned char *)Tcl_DStringValue(&dsOut),
			    Tcl_DStringLength(&dsOut)));
    Tcl_DStringFree(&dsOut);
    return TCL_OK;
}

/*
 *------------------------------------------------------------------------
 *
 * IcuNormalizeObjCmd --
 *
 *    Implements the Tcl command "icu normalize"
 *        icu normalize ?-profile replace|strict? ?-mode nfc|nfd|nfkc|nfkd? string
 *
 * Results:
 *    TCL_OK    - Success.
 *    TCL_ERROR - Error.
 *
 * Side effects:
 *    Interpreter result holds result or error message.
 *
 *------------------------------------------------------------------------
 */
static int
IcuNormalizeObjCmd(
    TCL_UNUSED(void *),
    Tcl_Interp *interp,		/* Current interpreter. */
    int objc,			/* Number of arguments. */
    Tcl_Obj *const objv[])	/* Argument objects. */
{
    static const char *optNames[] = {"-profile", "-mode", NULL};
    enum { OPT_PROFILE, OPT_MODE } opt;

    if (objc < 2) {
	Tcl_WrongNumArgs(interp, 1, objv, "?-profile PROFILE? ?-mode MODE? STRING");
	return TCL_ERROR;
    }

    int i;
    int strict = 1;
    NormalizationMode mode = MODE_NFC;
    for (i = 1; i < objc - 1; ++i) {
	if (Tcl_GetIndexFromObj(
		interp, objv[i], optNames, "option", 0, &opt) != TCL_OK) {
	    return TCL_ERROR;
	}
	++i;
	if (i == (objc-1)) {
	    Tcl_SetObjResult(interp,
			     Tcl_ObjPrintf("Missing value for option %s.",
					   Tcl_GetString(objv[i - 1])));
	    return TCL_ERROR;
	}
	const char *s = Tcl_GetString(objv[i]);
	switch (opt) {
	case OPT_PROFILE:
	    if (!strcmp(s, "replace")) {
		strict = 0;
	    } else if (strcmp(s, "strict")) {
		Tcl_SetObjResult(
		    interp,
		    Tcl_ObjPrintf("Invalid value \"%s\" supplied for option \"-profile\". Must be "
				  "\"strict\" or \"replace\".",
				  s));
		return TCL_ERROR;
	    }
	    break;
	case OPT_MODE:
	    if (Tcl_GetIndexFromObj(interp, objv[i], normalizationForms, "normalization mode", 0, &mode) != TCL_OK) {
		return TCL_ERROR;
	    }
	    break;
	}
    }

    Tcl_DString dsIn;
    Tcl_DString dsNorm;
    if (IcuObjToUCharDString(interp, objv[objc - 1], strict, &dsIn) != TCL_OK ||
	IcuNormalizeUCharDString(interp, &dsIn, mode, &dsNorm) != TCL_OK) {
	return TCL_ERROR;
    }
    Tcl_DStringFree(&dsIn);
    Tcl_Obj *objPtr = IcuObjFromUCharDString(interp, &dsNorm, strict);
    Tcl_DStringFree(&dsNorm);
    if (objPtr) {
	Tcl_SetObjResult(interp, objPtr);
	return TCL_OK;
    }
    else {
	return TCL_ERROR;
    }
}

/*
 *------------------------------------------------------------------------
 *
 * TclIcuCleanup --
 *
 *	Called whenever a command referencing the ICU function table is
 *	deleted. When the reference count drops to zero, the table is released
 *	and the ICU shared libraries are unloaded.
 *
 *------------------------------------------------------------------------
 */
static void
TclIcuCleanup(
    TCL_UNUSED(void *))
{
    Tcl_MutexLock(&icu_mutex);
    if (icu_fns.nopen-- <= 1) {
	int i;
	if (u_cleanup != NULL) {
	    u_cleanup();
	}
	for (i = 0; i < (int)(sizeof(icu_fns.libs) / sizeof(icu_fns.libs[0]));
		++i) {
	    if (icu_fns.libs[i] != NULL) {
		Tcl_FSUnloadFile(NULL, icu_fns.libs[i]);
	    }
	}
	memset(&icu_fns, 0, sizeof(icu_fns));
    }
    Tcl_MutexUnlock(&icu_mutex);
}

/*
 *------------------------------------------------------------------------
 *
 * IcuFindSymbol --
 *
 *	Finds an ICU symbol in a shared library and returns its value.
 *
 *      Caller must be holding icu_mutex lock.
 *
 * Results:
 *	Returns the symbol value or NULL if not found.
 *
 *------------------------------------------------------------------------
 */
static void *
IcuFindSymbol(
    Tcl_LoadHandle loadH,	/* Handle to shared library containing symbol */
    const char *name,		/* Name of function */
    const char *suffix)		/* Suffix that may be present */
{
    /*
     * ICU symbols may have a version suffix depending on how it was built.
     * Rather than try both forms every time, suffixConvention remembers if a
     * suffix is needed (all functions will have it, or none will)
     * 0 - don't know, 1 - have suffix, -1 - no suffix
     */
    static int suffixConvention = 0;
    char symbol[256];
    void *value = NULL;

    /* Note we only update suffixConvention on a positive result */

    strcpy(symbol, name);
    if (suffixConvention <= 0) {
	/* Either don't need suffix or don't know if we do */
	value = Tcl_FindSymbol(NULL, loadH, symbol);
	if (value) {
	    suffixConvention = -1; /* Remember that no suffixes present */
	    return value;
	}
    }
    if (suffixConvention >= 0) {
	/* Either need suffix or don't know if we do */
	strcat(symbol, suffix);
	value = Tcl_FindSymbol(NULL, loadH, symbol);
	if (value) {
	    suffixConvention = 1;
	}
    }
    return value;
}

/*
 *------------------------------------------------------------------------
 *
 * TclIcuInit --
 *
 *	Load the ICU commands into the given interpreter. If the ICU
 *	commands have never previously been loaded, the ICU libraries are
 *	loaded first.
 *
 *------------------------------------------------------------------------
 */
static void
TclIcuInit(
    Tcl_Interp *interp)
{
    Tcl_MutexLock(&icu_mutex);
    char icuversion[4] = "_80"; /* Highest ICU version + 1 */

    /*
     * The initialization below clones the one from Tk. May need revisiting.
     * ICU shared library names as well as function names *may* be versioned.
     * See https://unicode-org.github.io/icu/userguide/icu4c/packaging.html
     * for the gory details.
     */
    if (icu_fns.nopen == 0) {
	int i = 0;
	Tcl_Obj *nameobj;
	static const char *iculibs[] = {
#if defined(_WIN32)
#  define DLLNAME "icu%s%s.dll"
	    "icuuc??.dll", /* Windows, user-provided */
	    NULL,
	    "cygicuuc??.dll", /* When running under Cygwin */
#elif defined(__CYGWIN__)
#  define DLLNAME "cygicu%s%s.dll"
	    "cygicuuc??.dll",
#elif defined(MAC_OSX_TCL)
#  define DLLNAME "libicu%s.%s.dylib"
	    "libicuuc.??.dylib",
#else
#  define DLLNAME "libicu%s.so.%s"
	    "libicuuc.so.??",
#endif
	    NULL
	};

	/* Going back down to ICU version 60 */
	while ((icu_fns.libs[0] == NULL) && (icuversion[1] >= '6')) {
	    if (--icuversion[2] < '0') {
		icuversion[1]--; icuversion[2] = '9';
	    }
#if defined(__CYGWIN__)
	    i = 2;
#else
	    i = 0;
#endif
	    while (iculibs[i] != NULL) {
		Tcl_ResetResult(interp);
		nameobj = Tcl_NewStringObj(iculibs[i], TCL_AUTO_LENGTH);
		char *nameStr = Tcl_GetString(nameobj);
		char *p = strchr(nameStr, '?');

		if (p != NULL) {
		    memcpy(p, icuversion+1, 2);
		}
		Tcl_IncrRefCount(nameobj);
		if (Tcl_LoadFile(interp, nameobj, NULL, 0, NULL,
			&icu_fns.libs[0]) == TCL_OK) {
		    if (p == NULL) {
			icuversion[0] = '\0';
		    }
		    Tcl_DecrRefCount(nameobj);
		    break;
		}
		Tcl_DecrRefCount(nameobj);
		++i;
	    }
	}
	if (icu_fns.libs[0] != NULL) {
	    /* Loaded icuuc, load others with the same version */
	    nameobj = Tcl_ObjPrintf(DLLNAME, "i18n", icuversion+1);
	    Tcl_IncrRefCount(nameobj);
	    /* Ignore errors. Calls to contained functions will fail. */
	    (void) Tcl_LoadFile(interp, nameobj, NULL, 0, NULL, &icu_fns.libs[1]);
	    Tcl_DecrRefCount(nameobj);
	}
#ifdef _WIN32
	/*
	 * On Windows, if no ICU install found, look for the system's
	 * (Win10 1703 or later). There are two cases. Newer systems
	 * have icu.dll containing all functions. Older systems have
	 * icucc.dll and icuin.dll
	 */
	if (icu_fns.libs[0] == NULL) {
	    Tcl_ResetResult(interp);
	    nameobj = Tcl_NewStringObj("icu.dll", TCL_AUTO_LENGTH);
	    Tcl_IncrRefCount(nameobj);
	    if (Tcl_LoadFile(interp, nameobj, NULL, 0, NULL, &icu_fns.libs[0])
		    == TCL_OK) {
		/* Reload same for second set of functions. */
		(void) Tcl_LoadFile(interp, nameobj, NULL, 0, NULL,
			&icu_fns.libs[1]);
		/* Functions do NOT have version suffixes */
		icuversion[0] = '\0';
	    }
	    Tcl_DecrRefCount(nameobj);
	}
	if (icu_fns.libs[0] == NULL) {
	    /* No icu.dll. Try last fallback */
	    Tcl_ResetResult(interp);
	    nameobj = Tcl_NewStringObj("icuuc.dll", TCL_AUTO_LENGTH);
	    Tcl_IncrRefCount(nameobj);
	    if (Tcl_LoadFile(interp, nameobj, NULL, 0, NULL, &icu_fns.libs[0])
		    == TCL_OK) {
		Tcl_DecrRefCount(nameobj);
		nameobj = Tcl_NewStringObj("icuin.dll", TCL_AUTO_LENGTH);
		Tcl_IncrRefCount(nameobj);
		(void) Tcl_LoadFile(interp, nameobj, NULL, 0, NULL,
			&icu_fns.libs[1]);
		/* Functions do NOT have version suffixes */
		icuversion[0] = '\0';
	    }
	    Tcl_DecrRefCount(nameobj);
	}
#endif // _WIN32

	/* Symbol may have version (Linux), or not (Windows, FreeBSD) */

#define ICUUC_SYM(name)                                                   \
    do {                                                                  \
	icu_fns._##name =                                                 \
	    (fn_##name)IcuFindSymbol(icu_fns.libs[0], #name, icuversion); \
    } while (0)

	if (icu_fns.libs[0] != NULL) {
	    ICUUC_SYM(u_cleanup);
	    ICUUC_SYM(u_errorName);
	    ICUUC_SYM(u_strFromUTF32);
	    ICUUC_SYM(u_strFromUTF32WithSub);
	    ICUUC_SYM(u_strToUTF32);
	    ICUUC_SYM(u_strToUTF32WithSub);

	    ICUUC_SYM(ucnv_close);
	    ICUUC_SYM(ucnv_countAliases);
	    ICUUC_SYM(ucnv_countAvailable);
	    ICUUC_SYM(ucnv_fromUChars);
	    ICUUC_SYM(ucnv_getAlias);
	    ICUUC_SYM(ucnv_getAvailableName);
	    ICUUC_SYM(ucnv_open);
	    ICUUC_SYM(ucnv_setFromUCallBack);
	    ICUUC_SYM(ucnv_setToUCallBack);
	    ICUUC_SYM(ucnv_toUChars);
	    ICUUC_SYM(UCNV_FROM_U_CALLBACK_STOP);
	    ICUUC_SYM(UCNV_TO_U_CALLBACK_STOP);

	    ICUUC_SYM(ubrk_open);
	    ICUUC_SYM(ubrk_close);
	    ICUUC_SYM(ubrk_preceding);
	    ICUUC_SYM(ubrk_following);
	    ICUUC_SYM(ubrk_previous);
	    ICUUC_SYM(ubrk_next);
	    ICUUC_SYM(ubrk_setText);

	    ICUUC_SYM(uenum_close);
	    ICUUC_SYM(uenum_count);
	    ICUUC_SYM(uenum_next);

	    ICUUC_SYM(unorm2_getNFCInstance);
	    ICUUC_SYM(unorm2_getNFDInstance);
	    ICUUC_SYM(unorm2_getNFKCInstance);
	    ICUUC_SYM(unorm2_getNFKDInstance);
	    ICUUC_SYM(unorm2_normalize);
#undef ICUUC_SYM
	}

#define ICUIN_SYM(name)                                                   \
    do {                                                                  \
	icu_fns._##name =                                                 \
	    (fn_##name)IcuFindSymbol(icu_fns.libs[1], #name, icuversion); \
    } while (0)

	if (icu_fns.libs[1] != NULL) {
	    ICUIN_SYM(ucsdet_close);
	    ICUIN_SYM(ucsdet_detect);
	    ICUIN_SYM(ucsdet_detectAll);
	    ICUIN_SYM(ucsdet_getName);
	    ICUIN_SYM(ucsdet_getAllDetectableCharsets);
	    ICUIN_SYM(ucsdet_open);
	    ICUIN_SYM(ucsdet_setText);
#undef ICUIN_SYM
	}
    }

    if (icu_fns.libs[0] != NULL) {
	/*
	 * Note refcounts updated BEFORE command definition to protect
	 * against self redefinition.
	 */
	if (icu_fns.libs[1] != NULL) {
	    /* Commands needing both libraries */

	    /* Ref count number of commands */
	    icu_fns.nopen += 3;
	    Tcl_CreateObjCommand(interp,  "::tcl::unsupported::icu::convertto",
				 IcuConverttoObjCmd, 0, TclIcuCleanup);
	    Tcl_CreateObjCommand(interp,  "::tcl::unsupported::icu::convertfrom",
				 IcuConvertfromObjCmd, 0, TclIcuCleanup);
	    Tcl_CreateObjCommand(interp,  "::tcl::unsupported::icu::detect",
		    IcuDetectObjCmd, 0, TclIcuCleanup);
	}

	/* Commands needing only libs[0] (icuuc) */

	/* Ref count number of commands */
	icu_fns.nopen += 3; /* UPDATE AS CMDS ADDED/DELETED BELOW */
	Tcl_CreateObjCommand(interp, "::tcl::unsupported::icu::converters",
		IcuConverterNamesObjCmd, 0, TclIcuCleanup);
	Tcl_CreateObjCommand(interp, "::tcl::unsupported::icu::aliases",
		IcuConverterAliasesObjCmd, 0, TclIcuCleanup);
	Tcl_CreateObjCommand(interp, "::tcl::unsupported::icu::normalize",
		IcuNormalizeObjCmd, 0, TclIcuCleanup);
    }

    Tcl_MutexUnlock(&icu_mutex);
}

/*
 *------------------------------------------------------------------------
 *
 * TclLoadIcuObjCmd --
 *
 *	Loads and initializes ICU
 *
 * Results:
 *	TCL_OK    - Success.
 *	TCL_ERROR - Error.
 *
 * Side effects:
 *	Interpreter result holds result or error message.
 *
 *------------------------------------------------------------------------
 */
int
TclLoadIcuObjCmd(
    TCL_UNUSED(void *),
    Tcl_Interp *interp,		/* Current interpreter. */
    int objc,			/* Number of arguments. */
    Tcl_Obj *const objv[])	/* Argument objects. */
{
    if (objc != 1) {
	Tcl_WrongNumArgs(interp, 1 , objv, "");
	return TCL_ERROR;
    }
    TclIcuInit(interp);
    return TCL_OK;
}

/*
 * Local Variables:
 * mode: c
 * c-basic-offset: 4
 * fill-column: 78
 * coding: utf-8
 * End:
 */<|MERGE_RESOLUTION|>--- conflicted
+++ resolved
@@ -863,11 +863,7 @@
     }
 
     int dstLen;
-<<<<<<< HEAD
-    int dstCapacity = (int) nbytes; /* In UChar's */
-=======
     int dstCapacity = (int)nbytes; /* In UChar's */
->>>>>>> 2aeadec3
     Tcl_DStringInit(dsOutPtr);
     Tcl_DStringSetLength(dsOutPtr, dstCapacity);
     dstLen = ucnv_toUChars(ucnvPtr, (UCharx *)Tcl_DStringValue(dsOutPtr), dstCapacity,
