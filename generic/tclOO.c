/*
 * tclOO.c --
 *
 *	This file contains the object-system core (NB: not Tcl_Obj, but ::oo)
 *
 * Copyright © 2005-2019 Donal K. Fellows
 * Copyright © 2017 Nathan Coulter
 *
 * See the file "license.terms" for information on usage and redistribution of
 * this file, and for a DISCLAIMER OF ALL WARRANTIES.
 */

#ifdef HAVE_CONFIG_H
#include "config.h"
#endif
#include "tclInt.h"
#include "tclOOInt.h"

/*
 * Commands in oo::define.
 */

static const struct {
    const char *name;
    Tcl_ObjCmdProc *objProc;
    int flag;
} defineCmds[] = {
    {"constructor", TclOODefineConstructorObjCmd, 0},
    {"definitionnamespace", TclOODefineDefnNsObjCmd, 0},
    {"deletemethod", TclOODefineDeleteMethodObjCmd, 0},
    {"destructor", TclOODefineDestructorObjCmd, 0},
    {"export", TclOODefineExportObjCmd, 0},
    {"forward", TclOODefineForwardObjCmd, 0},
    {"method", TclOODefineMethodObjCmd, 0},
    {"private", TclOODefinePrivateObjCmd, 0},
    {"renamemethod", TclOODefineRenameMethodObjCmd, 0},
    {"self", TclOODefineSelfObjCmd, 0},
    {"unexport", TclOODefineUnexportObjCmd, 0},
    {NULL, NULL, 0}
}, objdefCmds[] = {
    {"class", TclOODefineClassObjCmd, 1},
    {"deletemethod", TclOODefineDeleteMethodObjCmd, 1},
    {"export", TclOODefineExportObjCmd, 1},
    {"forward", TclOODefineForwardObjCmd, 1},
    {"method", TclOODefineMethodObjCmd, 1},
    {"private", TclOODefinePrivateObjCmd, 1},
    {"renamemethod", TclOODefineRenameMethodObjCmd, 1},
    {"self", TclOODefineObjSelfObjCmd, 0},
    {"unexport", TclOODefineUnexportObjCmd, 1},
    {NULL, NULL, 0}
};

/*
 * What sort of size of things we like to allocate.
 */

#define ALLOC_CHUNK 8

/*
 * Function declarations for things defined in this file.
 */

static Object *		AllocObject(Tcl_Interp *interp, const char *nameStr,
			    Namespace *nsPtr, const char *nsNameStr);
static int		CloneClassMethod(Tcl_Interp *interp, Class *clsPtr,
			    Method *mPtr, Tcl_Obj *namePtr,
			    Method **newMPtrPtr);
static int		CloneObjectMethod(Tcl_Interp *interp, Object *oPtr,
			    Method *mPtr, Tcl_Obj *namePtr);
static void		DeletedDefineNamespace(void *clientData);
static void		DeletedObjdefNamespace(void *clientData);
static void		DeletedHelpersNamespace(void *clientData);
static Tcl_NRPostProc	FinalizeAlloc;
static Tcl_NRPostProc	FinalizeNext;
static Tcl_NRPostProc	FinalizeObjectCall;
static inline void	InitClassPath(Tcl_Interp * interp, Class *clsPtr);
static void		InitClassSystemRoots(Tcl_Interp *interp,
			    Foundation *fPtr);
static int		InitFoundation(Tcl_Interp *interp);
static Tcl_InterpDeleteProc	KillFoundation;
static void		MyDeleted(void *clientData);
static void		ObjectNamespaceDeleted(void *clientData);
static Tcl_CommandTraceProc	ObjectRenamedTrace;
static inline void	RemoveClass(Class **list, int num, int idx);
static inline void	RemoveObject(Object **list, int num, int idx);
static inline void	SquelchCachedName(Object *oPtr);

static int		PublicNRObjectCmd(void *clientData,
			    Tcl_Interp *interp, int objc,
			    Tcl_Obj *const *objv);
static int		PrivateNRObjectCmd(void *clientData,
			    Tcl_Interp *interp, int objc,
			    Tcl_Obj *const *objv);
static int		MyClassNRObjCmd(void *clientData,
			    Tcl_Interp *interp, int objc,
			    Tcl_Obj *const *objv);
static void		MyClassDeleted(void *clientData);

/*
 * Methods in the oo::object and oo::class classes. First, we define a helper
 * macro that makes building the method type declaration structure a lot
 * easier. No point in making life harder than it has to be!
 *
 * Note that the core methods don't need clone or free proc callbacks.
 */

#define DCM(name,visibility,proc) \
    {name,visibility,\
	{TCL_OO_METHOD_VERSION_CURRENT,"core method: "#name,proc,NULL,NULL}}

static const DeclaredClassMethod objMethods[] = {
    DCM("destroy", 1,	TclOO_Object_Destroy),
    DCM("eval", 0,	TclOO_Object_Eval),
    DCM("unknown", 0,	TclOO_Object_Unknown),
    DCM("variable", 0,	TclOO_Object_LinkVar),
    DCM("varname", 0,	TclOO_Object_VarName),
    {NULL, 0, {0, NULL, NULL, NULL, NULL}}
}, clsMethods[] = {
    DCM("create", 1,	TclOO_Class_Create),
    DCM("new", 1,	TclOO_Class_New),
    DCM("createWithNamespace", 0, TclOO_Class_CreateNs),
    {NULL, 0, {0, NULL, NULL, NULL, NULL}}
};

/*
 * And for the oo::class constructor...
 */

static const Tcl_MethodType classConstructor = {
    TCL_OO_METHOD_VERSION_CURRENT,
    "oo::class constructor",
    TclOO_Class_Constructor, NULL, NULL
};

/*
 * Scripted parts of TclOO. First, the main script (cannot be outside this
 * file).
 */

static const char initScript[] =
#ifndef TCL_NO_DEPRECATED
"package ifneeded TclOO " TCLOO_PATCHLEVEL " {# Already present, OK?};"
#endif
"package ifneeded tcl::oo " TCLOO_PATCHLEVEL " {# Already present, OK?};"
"namespace eval ::oo { variable version " TCLOO_VERSION " };"
"namespace eval ::oo { variable patchlevel " TCLOO_PATCHLEVEL " };";
/* "tcl_findLibrary tcloo $oo::version $oo::version" */
/* " tcloo.tcl OO_LIBRARY oo::library;"; */

/*
 * The scripted part of the definitions of TclOO.
 */

#include "tclOOScript.h"

/*
 * The actual definition of the variable holding the TclOO stub table.
 */

MODULE_SCOPE const TclOOStubs tclOOStubs;

/*
 * Convenience macro for getting the foundation from an interpreter.
 */

#define GetFoundation(interp) \
	((Foundation *)((Interp *)(interp))->objectFoundation)

/*
 * Macros to make inspecting into the guts of an object cleaner.
 *
 * The ocPtr parameter (only in these macros) is assumed to work fine with
 * either an oPtr or a classPtr. Note that the roots oo::object and oo::class
 * have _both_ their object and class flags tagged with ROOT_OBJECT and
 * ROOT_CLASS respectively.
 */

#define Destructing(oPtr)	((oPtr)->flags & OBJECT_DESTRUCTING)
#define IsRootObject(ocPtr)	((ocPtr)->flags & ROOT_OBJECT)
#define IsRootClass(ocPtr)	((ocPtr)->flags & ROOT_CLASS)
#define IsRoot(ocPtr)		((ocPtr)->flags & (ROOT_OBJECT|ROOT_CLASS))

#define RemoveItem(type, lst, i) \
    do {						\
	Remove ## type ((lst).list, (lst).num, i);	\
	(lst).num--;					\
    } while (0)

/*
 * ----------------------------------------------------------------------
 *
 * RemoveClass, RemoveObject --
 *
 *	Helpers for the RemoveItem macro for deleting a class or object from a
 *	list. Setting the "empty" location to NULL makes debugging a little
 *	easier.
 *
 * ----------------------------------------------------------------------
 */

static inline void
RemoveClass(
    Class **list,
    int num,
    int idx)
{
    for (; idx + 1 < num; idx++) {
	list[idx] = list[idx + 1];
    }
    list[idx] = NULL;
}

static inline void
RemoveObject(
    Object **list,
    int num,
    int idx)
{
    for (; idx + 1 < num; idx++) {
	list[idx] = list[idx + 1];
    }
    list[idx] = NULL;
}

/*
 * ----------------------------------------------------------------------
 *
 * TclOOInit --
 *
 *	Called to initialise the OO system within an interpreter.
 *
 * Result:
 *	TCL_OK if the setup succeeded. Currently assumed to always work.
 *
 * Side effects:
 *	Creates namespaces, commands, several classes and a number of
 *	callbacks. Upon return, the OO system is ready for use.
 *
 * ----------------------------------------------------------------------
 */

int
TclOOInit(
    Tcl_Interp *interp)		/* The interpreter to install into. */
{
    /*
     * Build the core of the OO system.
     */

    if (InitFoundation(interp) != TCL_OK) {
	return TCL_ERROR;
    }

    /*
     * Run our initialization script and, if that works, declare the package
     * to be fully provided.
     */

    if (Tcl_EvalEx(interp, initScript, TCL_INDEX_NONE, 0) != TCL_OK) {
	return TCL_ERROR;
    }

#ifndef TCL_NO_DEPRECATED
    Tcl_PkgProvideEx(interp, "TclOO", TCLOO_PATCHLEVEL,
	    &tclOOStubs);
#endif
    return Tcl_PkgProvideEx(interp, "tcl::oo", TCLOO_PATCHLEVEL,
	    &tclOOStubs);
}

/*
 * ----------------------------------------------------------------------
 *
 * TclOOGetFoundation --
 *
 *	Get a reference to the OO core class system.
 *
 * ----------------------------------------------------------------------
 */

Foundation *
TclOOGetFoundation(
    Tcl_Interp *interp)
{
    return GetFoundation(interp);
}

/*
 * ----------------------------------------------------------------------
 *
 * InitFoundation --
 *
 *	Set up the core of the OO core class system. This is a structure
 *	holding references to the magical bits that need to be known about in
 *	other places, plus the oo::object and oo::class classes.
 *
 * ----------------------------------------------------------------------
 */

static int
InitFoundation(
    Tcl_Interp *interp)
{
    static Tcl_ThreadDataKey tsdKey;
    ThreadLocalData *tsdPtr =
	    (ThreadLocalData *)Tcl_GetThreadData(&tsdKey, sizeof(ThreadLocalData));
    Foundation *fPtr = (Foundation *)ckalloc(sizeof(Foundation));
    Tcl_Obj *namePtr;
    Tcl_DString buffer;
    Command *cmdPtr;
    int i;

    /*
     * Initialize the structure that holds the OO system core. This is
     * attached to the interpreter via an assocData entry; not very efficient,
     * but the best we can do without hacking the core more.
     */

    memset(fPtr, 0, sizeof(Foundation));
    ((Interp *) interp)->objectFoundation = fPtr;
    fPtr->interp = interp;
    fPtr->ooNs = Tcl_CreateNamespace(interp, "::oo", fPtr, NULL);
    Tcl_Export(interp, fPtr->ooNs, "[a-z]*", 1);
    fPtr->defineNs = Tcl_CreateNamespace(interp, "::oo::define", fPtr,
	    DeletedDefineNamespace);
    fPtr->objdefNs = Tcl_CreateNamespace(interp, "::oo::objdefine", fPtr,
	    DeletedObjdefNamespace);
    fPtr->helpersNs = Tcl_CreateNamespace(interp, "::oo::Helpers", fPtr,
	    DeletedHelpersNamespace);
    Tcl_CreateNamespace(interp, "::oo::configuresupport", NULL, NULL);
    fPtr->epoch = 0;
    fPtr->tsdPtr = tsdPtr;
    TclNewLiteralStringObj(fPtr->unknownMethodNameObj, "unknown");
    TclNewLiteralStringObj(fPtr->constructorName, "<constructor>");
    TclNewLiteralStringObj(fPtr->destructorName, "<destructor>");
    TclNewLiteralStringObj(fPtr->clonedName, "<cloned>");
    TclNewLiteralStringObj(fPtr->defineName, "::oo::define");
    Tcl_IncrRefCount(fPtr->unknownMethodNameObj);
    Tcl_IncrRefCount(fPtr->constructorName);
    Tcl_IncrRefCount(fPtr->destructorName);
    Tcl_IncrRefCount(fPtr->clonedName);
    Tcl_IncrRefCount(fPtr->defineName);
    Tcl_CreateObjCommand(interp, "::oo::UnknownDefinition",
	    TclOOUnknownDefinition, NULL, NULL);
    TclNewLiteralStringObj(namePtr, "::oo::UnknownDefinition");
    Tcl_SetNamespaceUnknownHandler(interp, fPtr->defineNs, namePtr);
    Tcl_SetNamespaceUnknownHandler(interp, fPtr->objdefNs, namePtr);

    /*
     * Create the subcommands in the oo::define and oo::objdefine spaces.
     */

    Tcl_DStringInit(&buffer);
    for (i = 0 ; defineCmds[i].name ; i++) {
	TclDStringAppendLiteral(&buffer, "::oo::define::");
	Tcl_DStringAppend(&buffer, defineCmds[i].name, -1);
	Tcl_CreateObjCommand(interp, Tcl_DStringValue(&buffer),
		defineCmds[i].objProc, INT2PTR(defineCmds[i].flag), NULL);
	Tcl_DStringFree(&buffer);
    }
    for (i = 0 ; objdefCmds[i].name ; i++) {
	TclDStringAppendLiteral(&buffer, "::oo::objdefine::");
	Tcl_DStringAppend(&buffer, objdefCmds[i].name, -1);
	Tcl_CreateObjCommand(interp, Tcl_DStringValue(&buffer),
		objdefCmds[i].objProc, INT2PTR(objdefCmds[i].flag), NULL);
	Tcl_DStringFree(&buffer);
    }

    Tcl_CallWhenDeleted(interp, KillFoundation, NULL);

    /*
     * Create the special objects at the core of the object system.
     */

    InitClassSystemRoots(interp, fPtr);

    /*
     * Basic method declarations for the core classes.
     */

    for (i = 0 ; objMethods[i].name ; i++) {
	TclOONewBasicMethod(interp, fPtr->objectCls, &objMethods[i]);
    }
    for (i = 0 ; clsMethods[i].name ; i++) {
	TclOONewBasicMethod(interp, fPtr->classCls, &clsMethods[i]);
    }

    /*
     * Finish setting up the class of classes by marking the 'new' method as
     * private; classes, unlike general objects, must have explicit names. We
     * also need to create the constructor for classes.
     */

    TclNewLiteralStringObj(namePtr, "new");
    Tcl_NewInstanceMethod(interp, (Tcl_Object) fPtr->classCls->thisPtr,
	    namePtr /* keeps ref */, 0 /* private */, NULL, NULL);
    fPtr->classCls->constructorPtr = (Method *) Tcl_NewMethod(interp,
	    (Tcl_Class) fPtr->classCls, NULL, 0, &classConstructor, NULL);

    /*
     * Create non-object commands and plug ourselves into the Tcl [info]
     * ensemble.
     */

    cmdPtr = (Command *) Tcl_NRCreateCommand(interp, "::oo::Helpers::next",
	    NULL, TclOONextObjCmd, NULL, NULL);
    cmdPtr->compileProc = TclCompileObjectNextCmd;
    cmdPtr = (Command *) Tcl_NRCreateCommand(interp, "::oo::Helpers::nextto",
	    NULL, TclOONextToObjCmd, NULL, NULL);
    cmdPtr->compileProc = TclCompileObjectNextToCmd;
    cmdPtr = (Command *) Tcl_CreateObjCommand(interp, "::oo::Helpers::self",
	    TclOOSelfObjCmd, NULL, NULL);
    cmdPtr->compileProc = TclCompileObjectSelfCmd;
    Tcl_CreateObjCommand(interp, "::oo::define", TclOODefineObjCmd, NULL,
	    NULL);
    Tcl_CreateObjCommand(interp, "::oo::objdefine", TclOOObjDefObjCmd, NULL,
	    NULL);
    Tcl_CreateObjCommand(interp, "::oo::copy", TclOOCopyObjectCmd, NULL,NULL);
    TclOOInitInfo(interp);

    /*
     * Now make the class of slots.
     */

    if (TclOODefineSlots(fPtr) != TCL_OK) {
	return TCL_ERROR;
    }

    /*
     * Evaluate the remaining definitions, which are a compiled-in Tcl script.
     */

    return Tcl_EvalEx(interp, tclOOSetupScript, TCL_INDEX_NONE, 0);
}

/*
 * ----------------------------------------------------------------------
 *
 * InitClassSystemRoots --
 *
 *	Creates the objects at the core of the object system. These need to be
 *	spliced manually.
 *
 * ----------------------------------------------------------------------
 */

static void
InitClassSystemRoots(
    Tcl_Interp *interp,
    Foundation *fPtr)
{
    Class fakeCls;
    Object fakeObject;
    Tcl_Obj *defNsName;

    /* Stand up a phony class for bootstrapping. */
    fPtr->objectCls = &fakeCls;
    /* referenced in TclOOAllocClass to increment the refCount. */
    fakeCls.thisPtr = &fakeObject;
    fakeObject.refCount = 0; /* Do not increment an uninitialized value. */

    fPtr->objectCls = TclOOAllocClass(interp,
	    AllocObject(interp, "object", (Namespace *)fPtr->ooNs, NULL));
    /* Corresponding TclOODecrRefCount in KillFoudation */
    AddRef(fPtr->objectCls->thisPtr);

    /*
     * This is why it is unnecessary in this routine to replace the
     * incremented reference count of fPtr->objectCls that was swallowed by
     * fakeObject.
     */

    fPtr->objectCls->superclasses.num = 0;
    ckfree(fPtr->objectCls->superclasses.list);
    fPtr->objectCls->superclasses.list = NULL;

    /*
     * Special initialization for the primordial objects.
     */

    fPtr->objectCls->thisPtr->flags |= ROOT_OBJECT;
    fPtr->objectCls->flags |= ROOT_OBJECT;
    TclNewLiteralStringObj(defNsName, "::oo::objdefine");
    fPtr->objectCls->objDefinitionNs = defNsName;
    Tcl_IncrRefCount(defNsName);

    fPtr->classCls = TclOOAllocClass(interp,
	    AllocObject(interp, "class", (Namespace *)fPtr->ooNs, NULL));
    /* Corresponding TclOODecrRefCount in KillFoudation */
    AddRef(fPtr->classCls->thisPtr);

    /*
     * Increment reference counts for each reference because these
     * relationships can be dynamically changed.
     *
     * Corresponding TclOODecrRefCount for all incremented refcounts is in
     * KillFoundation.
     */

    /*
     * Rewire bootstrapped objects.
     */

    fPtr->objectCls->thisPtr->selfCls = fPtr->classCls;
    AddRef(fPtr->classCls->thisPtr);
    TclOOAddToInstances(fPtr->objectCls->thisPtr, fPtr->classCls);

    fPtr->classCls->thisPtr->selfCls = fPtr->classCls;
    AddRef(fPtr->classCls->thisPtr);
    TclOOAddToInstances(fPtr->classCls->thisPtr, fPtr->classCls);

    fPtr->classCls->thisPtr->flags |= ROOT_CLASS;
    fPtr->classCls->flags |= ROOT_CLASS;
    TclNewLiteralStringObj(defNsName, "::oo::define");
    fPtr->classCls->clsDefinitionNs = defNsName;
    Tcl_IncrRefCount(defNsName);

    /* Standard initialization for new Objects */
    TclOOAddToSubclasses(fPtr->classCls, fPtr->objectCls);

    /*
     * THIS IS THE ONLY FUNCTION THAT DOES NON-STANDARD CLASS SPLICING.
     * Everything else is careful to prohibit looping.
     */
}

/*
 * ----------------------------------------------------------------------
 *
 * DeletedDefineNamespace, DeletedObjdefNamespace, DeletedHelpersNamespace --
 *
 *	Simple helpers used to clear fields of the foundation when they no
 *	longer hold useful information.
 *
 * ----------------------------------------------------------------------
 */

static void
DeletedDefineNamespace(
    void *clientData)
{
    Foundation *fPtr = (Foundation *)clientData;

    fPtr->defineNs = NULL;
}

static void
DeletedObjdefNamespace(
    void *clientData)
{
    Foundation *fPtr = (Foundation *)clientData;

    fPtr->objdefNs = NULL;
}

static void
DeletedHelpersNamespace(
    void *clientData)
{
    Foundation *fPtr = (Foundation *)clientData;

    fPtr->helpersNs = NULL;
}

/*
 * ----------------------------------------------------------------------
 *
 * KillFoundation --
 *
 *	Delete those parts of the OO core that are not deleted automatically
 *	when the objects and classes themselves are destroyed.
 *
 * ----------------------------------------------------------------------
 */

static void
KillFoundation(
    TCL_UNUSED(void *),
    Tcl_Interp *interp)	/* The interpreter containing the OO system
			 * foundation. */
{
    Foundation *fPtr = GetFoundation(interp);

    TclDecrRefCount(fPtr->unknownMethodNameObj);
    TclDecrRefCount(fPtr->constructorName);
    TclDecrRefCount(fPtr->destructorName);
    TclDecrRefCount(fPtr->clonedName);
    TclDecrRefCount(fPtr->defineName);
    TclOODecrRefCount(fPtr->objectCls->thisPtr);
    TclOODecrRefCount(fPtr->classCls->thisPtr);

    ckfree(fPtr);
}

/*
 * ----------------------------------------------------------------------
 *
 * AllocObject --
 *
 *	Allocate an object of basic type. Does not splice the object into its
 *	class's instance list.  The caller must set the classPtr on the object
 *	to either a class or NULL, call TclOOAddToInstances to add the object
 *	to the class's instance list, and if the object itself is a class, use
 *	call TclOOAddToSubclasses() to add it to the right class's list of
 *	subclasses.
 *
 * Returns:
 *	Pointer to the object structure created, or NULL if a specific
 *	namespace was asked for but couldn't be created.
 *
 * ----------------------------------------------------------------------
 */

static Object *
AllocObject(
    Tcl_Interp *interp,		/* Interpreter within which to create the
				 * object. */
    const char *nameStr,	/* The name of the object to create, or NULL
				 * if the OO system should pick the object
				 * name itself (equal to the namespace
				 * name). */
    Namespace *nsPtr,		/* The namespace to create the object in, or
				 * NULL if *nameStr is NULL */
    const char *nsNameStr)	/* The name of the namespace to create, or
				 * NULL if the OO system should pick a unique
				 * name itself. If this is non-NULL but names
				 * a namespace that already exists, the effect
				 * will be the same as if this was NULL. */
{
    Foundation *fPtr = GetFoundation(interp);
    Object *oPtr;
    Command *cmdPtr;
    CommandTrace *tracePtr;
    int creationEpoch;

    oPtr = (Object *)ckalloc(sizeof(Object));
    memset(oPtr, 0, sizeof(Object));

    /*
     * Every object has a namespace; make one. Note that this also normally
     * computes the creation epoch value for the object, a sequence number
     * that is unique to the object (and which allows us to manage method
     * caching without comparing pointers).
     *
     * When creating a namespace, we first check to see if the caller
     * specified the name for the namespace. If not, we generate namespace
     * names using the epoch until such time as a new namespace is actually
     * created.
     */

    if (nsNameStr != NULL) {
	oPtr->namespacePtr = Tcl_CreateNamespace(interp, nsNameStr, oPtr, NULL);
	if (oPtr->namespacePtr == NULL) {
	    /*
	     * Couldn't make the specific namespace. Report as an error.
	     * [Bug 154f0982f2]
	     */
	    ckfree(oPtr);
	    return NULL;
	}
	creationEpoch = ++fPtr->tsdPtr->nsCount;
	goto configNamespace;
    }

    while (1) {
	char objName[10 + TCL_INTEGER_SPACE];

	snprintf(objName, sizeof(objName), "::oo::Obj%d", ++fPtr->tsdPtr->nsCount);
	oPtr->namespacePtr = Tcl_CreateNamespace(interp, objName, oPtr, NULL);
	if (oPtr->namespacePtr != NULL) {
	    creationEpoch = fPtr->tsdPtr->nsCount;
	    break;
	}

	/*
	 * Could not make that namespace, so we make another. But first we
	 * have to get rid of the error message from Tcl_CreateNamespace,
	 * since that's something that should not be exposed to the user.
	 */

	Tcl_ResetResult(interp);
    }

  configNamespace:
    ((Namespace *) oPtr->namespacePtr)->refCount++;

    /*
     * Make the namespace know about the helper commands. This grants access
     * to the [self] and [next] commands.
     */

    if (fPtr->helpersNs != NULL) {
	TclSetNsPath((Namespace *) oPtr->namespacePtr, 1, &fPtr->helpersNs);
    }
    TclOOSetupVariableResolver(oPtr->namespacePtr);

    /*
     * Suppress use of compiled versions of the commands in this object's
     * namespace and its children; causes wrong behaviour without expensive
     * recompilation. [Bug 2037727]
     */

    ((Namespace *) oPtr->namespacePtr)->flags |= NS_SUPPRESS_COMPILATION;

    /*
     * Set up a callback to get notification of the deletion of a namespace
     * when enough of the namespace still remains to execute commands and
     * access variables in it. [Bug 2950259]
     */

    ((Namespace *) oPtr->namespacePtr)->earlyDeleteProc = ObjectNamespaceDeleted;

    /*
     * Fill in the rest of the non-zero/NULL parts of the structure.
     */

    oPtr->fPtr = fPtr;
    oPtr->creationEpoch = creationEpoch;

    /*
     * An object starts life with a refCount of 2 to mark the two stages of
     * destruction it occur:  A call to ObjectRenamedTrace(), and a call to
     * ObjectNamespaceDeleted().
     */

    oPtr->refCount = 2;
    oPtr->flags = USE_CLASS_CACHE;

    /*
     * Finally, create the object commands and initialize the trace on the
     * public command (so that the object structures are deleted when the
     * command is deleted).
     */

    if (!nameStr) {
	nameStr = oPtr->namespacePtr->name;
	nsPtr = (Namespace *)oPtr->namespacePtr;
	if (nsPtr->parentPtr != NULL) {
	    nsPtr = nsPtr->parentPtr;
	}
    }
    oPtr->command = TclCreateObjCommandInNs(interp, nameStr,
	(Tcl_Namespace *)nsPtr, TclOOPublicObjectCmd, oPtr, NULL);

    /*
     * Add the NRE command and trace directly. While this breaks a number of
     * abstractions, it is faster and we're inside Tcl here so we're allowed.
     */

    cmdPtr = (Command *) oPtr->command;
    cmdPtr->nreProc = PublicNRObjectCmd;
    cmdPtr->tracePtr = tracePtr = (CommandTrace *)ckalloc(sizeof(CommandTrace));
    tracePtr->traceProc = ObjectRenamedTrace;
    tracePtr->clientData = oPtr;
    tracePtr->flags = TCL_TRACE_RENAME|TCL_TRACE_DELETE;
    tracePtr->nextPtr = NULL;
    tracePtr->refCount = 1;

    oPtr->myCommand = TclNRCreateCommandInNs(interp, "my", oPtr->namespacePtr,
	    TclOOPrivateObjectCmd, PrivateNRObjectCmd, oPtr, MyDeleted);
    oPtr->myclassCommand = TclNRCreateCommandInNs(interp, "myclass",
	    oPtr->namespacePtr, TclOOMyClassObjCmd, MyClassNRObjCmd, oPtr,
	    MyClassDeleted);
    return oPtr;
}

/*
 * ----------------------------------------------------------------------
 *
 * SquelchCachedName --
 *
 *	Encapsulates how to throw away a cached object name. Called from
 *	object rename traces and at object destruction.
 *
 * ----------------------------------------------------------------------
 */

static inline void
SquelchCachedName(
    Object *oPtr)
{
    if (oPtr->cachedNameObj) {
	Tcl_DecrRefCount(oPtr->cachedNameObj);
	oPtr->cachedNameObj = NULL;
    }
}

/*
 * ----------------------------------------------------------------------
 *
 * MyDeleted, MyClassDeleted --
 *
 *	These callbacks are triggered when the object's [my] or [myclass]
 *	commands are deleted by any mechanism. They just mark the object as
 *	not having a [my] command or [myclass] command, and so prevent cleanup
 *	of those commands when the object itself is deleted.
 *
 * ----------------------------------------------------------------------
 */

static void
MyDeleted(
    void *clientData)	/* Reference to the object whose [my] has been
				 * squelched. */
{
    Object *oPtr = (Object *)clientData;

    oPtr->myCommand = NULL;
}

static void
MyClassDeleted(
    void *clientData)
{
    Object *oPtr = (Object *)clientData;
    oPtr->myclassCommand = NULL;
}

/*
 * ----------------------------------------------------------------------
 *
 * ObjectRenamedTrace --
 *
 *	This callback is triggered when the object is deleted by any
 *	mechanism. It runs the destructors and arranges for the actual cleanup
 *	of the object's namespace, which in turn triggers cleansing of the
 *	object data structures.
 *
 * ----------------------------------------------------------------------
 */

static void
ObjectRenamedTrace(
    void *clientData,	/* The object being deleted. */
    TCL_UNUSED(Tcl_Interp *),
    TCL_UNUSED(const char *) /*oldName*/,
    TCL_UNUSED(const char *) /*newName*/,
    int flags)			/* Why was the object deleted? */
{
    Object *oPtr = (Object *)clientData;

    /*
     * If this is a rename and not a delete of the object, we just flush the
     * cache of the object name.
     */

    if (flags & TCL_TRACE_RENAME) {
	SquelchCachedName(oPtr);
	return;
    }

    /*
     * The namespace is only deleted if it hasn't already been deleted. [Bug
     * 2950259].
     */

    if (!Destructing(oPtr)) {
	/*
	 * Ensure that we don't recurse very deeply and blow out the C stack.
	 * [Bug 02977e0004]
	 */
	ThreadLocalData *tsdPtr = GetFoundation(interp)->tsdPtr;
	if (oPtr->classPtr) {
	    /*
	     * Classes currently need the recursion to get destructor calling
	     * right. This is a bug, but it requires a major rewrite of things
	     * to fix. 
	     */
	    Tcl_DeleteNamespace(oPtr->namespacePtr);
	    oPtr->command = NULL;
	    TclOODecrRefCount(oPtr);
	} else if (!tsdPtr->delQueueTail) {
	    /*
	     * Process a queue of objects to delete.
	     */
	    Object *currPtr, *tmp;
	    tsdPtr->delQueueTail = oPtr;
	    for (currPtr = oPtr; currPtr; currPtr = tmp) {
		Tcl_DeleteNamespace(currPtr->namespacePtr);
		currPtr->command = NULL;
		tmp = currPtr->delNext;
		TclOODecrRefCount(currPtr);
	    }
	    tsdPtr->delQueueTail = NULL;
	} else {
	    /*
	     * Enqueue the object.
	     */
	    tsdPtr->delQueueTail->delNext = oPtr;
	    tsdPtr->delQueueTail = oPtr;
	}
    } else {
	oPtr->command = NULL;
	TclOODecrRefCount(oPtr);
    }
    return;
}

/*
 * ----------------------------------------------------------------------
 *
 * TclOODeleteDescendants --
 *
 *	Delete all descendants of a particular class.
 *
 * ----------------------------------------------------------------------
 */

void
TclOODeleteDescendants(
    Tcl_Interp *interp,		/* The interpreter containing the class. */
    Object *oPtr)		/* The object representing the class. */
{
    Class *clsPtr = oPtr->classPtr, *subclassPtr, *mixinSubclassPtr;
    Object *instancePtr;

    /*
     * Squelch classes that this class has been mixed into.
     */

    if (clsPtr->mixinSubs.num > 0) {
	while (clsPtr->mixinSubs.num > 0) {
	    mixinSubclassPtr =
		    clsPtr->mixinSubs.list[clsPtr->mixinSubs.num - 1];

	    /*
	     * This condition also covers the case where mixinSubclassPtr ==
	     * clsPtr
	     */

	    if (!Destructing(mixinSubclassPtr->thisPtr)
		    && !(mixinSubclassPtr->thisPtr->flags & DONT_DELETE)) {
		Tcl_DeleteCommandFromToken(interp,
			mixinSubclassPtr->thisPtr->command);
	    }
	    TclOORemoveFromMixinSubs(mixinSubclassPtr, clsPtr);
	}
    }
    if (clsPtr->mixinSubs.size > 0) {
	ckfree(clsPtr->mixinSubs.list);
	clsPtr->mixinSubs.size = 0;
    }

    /*
     * Squelch subclasses of this class.
     */

    if (clsPtr->subclasses.num > 0) {
	while (clsPtr->subclasses.num > 0) {
	    subclassPtr = clsPtr->subclasses.list[clsPtr->subclasses.num - 1];
	    if (!Destructing(subclassPtr->thisPtr) && !IsRoot(subclassPtr)
		    && !(subclassPtr->thisPtr->flags & DONT_DELETE)) {
		Tcl_DeleteCommandFromToken(interp,
			subclassPtr->thisPtr->command);
	    }
	    TclOORemoveFromSubclasses(subclassPtr, clsPtr);
	}
    }
    if (clsPtr->subclasses.size > 0) {
	ckfree(clsPtr->subclasses.list);
	clsPtr->subclasses.list = NULL;
	clsPtr->subclasses.size = 0;
    }

    /*
     * Squelch instances of this class (includes objects we're mixed into).
     */

    if (clsPtr->instances.num > 0) {
	while (clsPtr->instances.num > 0) {
	    instancePtr = clsPtr->instances.list[clsPtr->instances.num - 1];

	    /*
	     * This condition also covers the case where instancePtr == oPtr
	     */

	    if (!Destructing(instancePtr) && !IsRoot(instancePtr) &&
		    !(instancePtr->flags & DONT_DELETE)) {
		Tcl_DeleteCommandFromToken(interp, instancePtr->command);
	    }
	    TclOORemoveFromInstances(instancePtr, clsPtr);
	}
    }
    if (clsPtr->instances.size > 0) {
	ckfree(clsPtr->instances.list);
	clsPtr->instances.list = NULL;
	clsPtr->instances.size = 0;
    }
}

/*
 * ----------------------------------------------------------------------
 *
 * TclOOReleaseClassContents --
 *
 *	Tear down the special class data structure, including deleting all
 *	dependent classes and objects.
 *
 * ----------------------------------------------------------------------
 */

void
TclOOReleaseClassContents(
    Tcl_Interp *interp,		/* The interpreter containing the class. */
    Object *oPtr)		/* The object representing the class. */
{
    FOREACH_HASH_DECLS;
    Tcl_Size i;
    Class *clsPtr = oPtr->classPtr, *tmpClsPtr;
    Method *mPtr;
    Foundation *fPtr = oPtr->fPtr;
    Tcl_Obj *variableObj, *propertyObj;
    PrivateVariableMapping *privateVariable;

    /*
     * Sanity check!
     */

    if (!Destructing(oPtr)) {
	if (IsRootClass(oPtr)) {
	    Tcl_Panic("deleting class structure for non-deleted %s",
		    "::oo::class");
	} else if (IsRootObject(oPtr)) {
	    Tcl_Panic("deleting class structure for non-deleted %s",
		    "::oo::object");
	}
    }

    /*
     * Stop using the class for definition information.
     */

    if (clsPtr->clsDefinitionNs) {
	Tcl_DecrRefCount(clsPtr->clsDefinitionNs);
	clsPtr->clsDefinitionNs = NULL;
    }
    if (clsPtr->objDefinitionNs) {
	Tcl_DecrRefCount(clsPtr->objDefinitionNs);
	clsPtr->objDefinitionNs = NULL;
    }

    /*
     * Squelch method implementation chain caches.
     */

    if (clsPtr->constructorChainPtr) {
	TclOODeleteChain(clsPtr->constructorChainPtr);
	clsPtr->constructorChainPtr = NULL;
    }
    if (clsPtr->destructorChainPtr) {
	TclOODeleteChain(clsPtr->destructorChainPtr);
	clsPtr->destructorChainPtr = NULL;
    }
    if (clsPtr->classChainCache) {
	CallChain *callPtr;

	FOREACH_HASH_VALUE(callPtr, clsPtr->classChainCache) {
	    TclOODeleteChain(callPtr);
	}
	Tcl_DeleteHashTable(clsPtr->classChainCache);
	ckfree(clsPtr->classChainCache);
	clsPtr->classChainCache = NULL;
    }

    /*
     * Squelch the property lists.
     */

    if (clsPtr->properties.allReadableCache) {
	Tcl_DecrRefCount(clsPtr->properties.allReadableCache);
    }
    if (clsPtr->properties.allWritableCache) {
	Tcl_DecrRefCount(clsPtr->properties.allWritableCache);
    }
    if (clsPtr->properties.readable.num) {
	FOREACH(propertyObj, clsPtr->properties.readable) {
	    Tcl_DecrRefCount(propertyObj);
	}
	ckfree(clsPtr->properties.readable.list);
    }
    if (clsPtr->properties.writable.num) {
	FOREACH(propertyObj, clsPtr->properties.writable) {
	    Tcl_DecrRefCount(propertyObj);
	}
	ckfree(clsPtr->properties.writable.list);
    }

    /*
     * Squelch our filter list.
     */

    if (clsPtr->filters.num) {
	Tcl_Obj *filterObj;

	FOREACH(filterObj, clsPtr->filters) {
	    TclDecrRefCount(filterObj);
	}
	ckfree(clsPtr->filters.list);
	clsPtr->filters.list = NULL;
	clsPtr->filters.num = 0;
    }

    /*
     * Squelch our metadata.
     */

    if (clsPtr->metadataPtr != NULL) {
	Tcl_ObjectMetadataType *metadataTypePtr;
	void *value;

	FOREACH_HASH(metadataTypePtr, value, clsPtr->metadataPtr) {
	    metadataTypePtr->deleteProc(value);
	}
	Tcl_DeleteHashTable(clsPtr->metadataPtr);
	ckfree(clsPtr->metadataPtr);
	clsPtr->metadataPtr = NULL;
    }

    if (clsPtr->mixins.num) {
	FOREACH(tmpClsPtr, clsPtr->mixins) {
	    TclOORemoveFromMixinSubs(clsPtr, tmpClsPtr);
	    TclOODecrRefCount(tmpClsPtr->thisPtr);
	}
	ckfree(clsPtr->mixins.list);
	clsPtr->mixins.list = NULL;
	clsPtr->mixins.num = 0;
    }

    if (clsPtr->superclasses.num > 0) {
	FOREACH(tmpClsPtr, clsPtr->superclasses) {
	    TclOORemoveFromSubclasses(clsPtr, tmpClsPtr);
	    TclOODecrRefCount(tmpClsPtr->thisPtr);
	}
	ckfree(clsPtr->superclasses.list);
	clsPtr->superclasses.num = 0;
	clsPtr->superclasses.list = NULL;
    }

    FOREACH_HASH_VALUE(mPtr, &clsPtr->classMethods) {
	TclOODelMethodRef(mPtr);
    }
    Tcl_DeleteHashTable(&clsPtr->classMethods);
    TclOODelMethodRef(clsPtr->constructorPtr);
    TclOODelMethodRef(clsPtr->destructorPtr);

    FOREACH(variableObj, clsPtr->variables) {
	TclDecrRefCount(variableObj);
    }
    if (i) {
	ckfree(clsPtr->variables.list);
    }

    FOREACH_STRUCT(privateVariable, clsPtr->privateVariables) {
	TclDecrRefCount(privateVariable->variableObj);
	TclDecrRefCount(privateVariable->fullNameObj);
    }
    if (i) {
	ckfree(clsPtr->privateVariables.list);
    }

    if (IsRootClass(oPtr) && !Destructing(fPtr->objectCls->thisPtr)) {
	Tcl_DeleteCommandFromToken(interp, fPtr->objectCls->thisPtr->command);
    }
}

/*
 * ----------------------------------------------------------------------
 *
 * ObjectNamespaceDeleted --
 *
 *	Callback when the object's namespace is deleted. Used to clean up the
 *	data structures associated with the object. The complicated bit is
 *	that this can sometimes happen before the object's command is deleted
 *	(interpreter teardown is complex!)
 *
 * ----------------------------------------------------------------------
 */

static void
ObjectNamespaceDeleted(
    void *clientData)	/* Pointer to the class whose namespace is
				 * being deleted. */
{
    Object *oPtr = (Object *)clientData;
    Foundation *fPtr = oPtr->fPtr;
    FOREACH_HASH_DECLS;
    Class *mixinPtr;
    Method *mPtr;
<<<<<<< HEAD
    Tcl_Obj *filterObj, *variableObj, *propertyObj;
    PrivateVariableMapping *privateVariable;
    Tcl_Interp *interp = oPtr->fPtr->interp;
    Tcl_Size i;
=======
    Tcl_Obj *filterObj, *variableObj;
    Tcl_Interp *interp = fPtr->interp;
    int i;
>>>>>>> 07711187

    if (Destructing(oPtr)) {
	/*
	 * TODO:  Can ObjectNamespaceDeleted ever be called twice?  If not,
	 * this guard could be removed.
	 */

	return;
    }

    /*
     * One rule for the teardown routines is that if an object is in the
     * process of being deleted, nothing else may modify its bookkeeping
     * records.  This is the flag that
     */

    oPtr->flags |= OBJECT_DESTRUCTING;

    /*
     * Let the dominoes fall!
     */

    if (oPtr->classPtr) {
	TclOODeleteDescendants(interp, oPtr);
    }

    /*
     * We do not run destructors on the core class objects when the
     * interpreter is being deleted; their incestuous nature causes problems
     * in that case when the destructor is partially deleted before the uses
     * of it have gone. [Bug 2949397]
     */

    if (!Tcl_InterpDeleted(interp) && !(oPtr->flags & DESTRUCTOR_CALLED)) {
	CallContext *contextPtr =
<<<<<<< HEAD
		TclOOGetCallContext(oPtr, NULL, DESTRUCTOR, NULL, NULL, NULL);
	int result;
	Tcl_InterpState state;
=======
		TclOOGetCallContext(oPtr, NULL, DESTRUCTOR, NULL);
>>>>>>> 07711187

	oPtr->flags |= DESTRUCTOR_CALLED;
	if (contextPtr != NULL) {
	    int result;
	    Tcl_InterpState state;

	    contextPtr->callPtr->flags |= DESTRUCTOR;
	    contextPtr->skip = 0;
	    state = Tcl_SaveInterpState(interp, TCL_OK);
	    result = Tcl_NRCallObjProc(interp, TclOOInvokeContext,
		    contextPtr, 0, NULL);
	    if (result != TCL_OK) {
		Tcl_BackgroundException(interp, result);
	    }
	    Tcl_RestoreInterpState(interp, state);
	    TclOODeleteContext(contextPtr);
	}
    }

    /*
     * Instruct everyone to no longer use any allocated fields of the object.
     * Also delete the command that refers to the object at this point (if it
     * still exists) because otherwise its pointer to the object points into
     * freed memory.
     */

    if (((Command *) oPtr->command)->flags && CMD_DYING) {
	/*
	 * Something has already started the command deletion process. We can
	 * go ahead and clean up the namespace,
	 */
    } else {
	/*
	 * The namespace must have been deleted directly.  Delete the command
	 * as well.
	 */

	Tcl_DeleteCommandFromToken(interp, oPtr->command);
    }

    if (oPtr->myclassCommand) {
	Tcl_DeleteCommandFromToken(oPtr->fPtr->interp, oPtr->myclassCommand);
    }
    if (oPtr->myCommand) {
	Tcl_DeleteCommandFromToken(interp, oPtr->myCommand);
    }

    /*
     * Splice the object out of its context. After this, we must *not* call
     * methods on the object.
     */

    /* TODO: Should this be protected with a !IsRoot() condition? */
    TclOORemoveFromInstances(oPtr, oPtr->selfCls);

    if (oPtr->mixins.num > 0) {
	FOREACH(mixinPtr, oPtr->mixins) {
	    TclOORemoveFromInstances(oPtr, mixinPtr);
	    TclOODecrRefCount(mixinPtr->thisPtr);
	}
	if (oPtr->mixins.list != NULL) {
	    ckfree(oPtr->mixins.list);
	}
    }

    FOREACH(filterObj, oPtr->filters) {
	TclDecrRefCount(filterObj);
    }
    if (i) {
	ckfree(oPtr->filters.list);
    }

    if (oPtr->methodsPtr) {
	FOREACH_HASH_VALUE(mPtr, oPtr->methodsPtr) {
	    TclOODelMethodRef(mPtr);
	}
	Tcl_DeleteHashTable(oPtr->methodsPtr);
	ckfree(oPtr->methodsPtr);
    }

    FOREACH(variableObj, oPtr->variables) {
	TclDecrRefCount(variableObj);
    }
    if (i) {
	ckfree(oPtr->variables.list);
    }

    FOREACH_STRUCT(privateVariable, oPtr->privateVariables) {
	TclDecrRefCount(privateVariable->variableObj);
	TclDecrRefCount(privateVariable->fullNameObj);
    }
    if (i) {
	ckfree(oPtr->privateVariables.list);
    }

    if (oPtr->chainCache) {
	TclOODeleteChainCache(oPtr->chainCache);
    }

    SquelchCachedName(oPtr);

    if (oPtr->metadataPtr != NULL) {
	Tcl_ObjectMetadataType *metadataTypePtr;
	void *value;

	FOREACH_HASH(metadataTypePtr, value, oPtr->metadataPtr) {
	    metadataTypePtr->deleteProc(value);
	}
	Tcl_DeleteHashTable(oPtr->metadataPtr);
	ckfree(oPtr->metadataPtr);
	oPtr->metadataPtr = NULL;
    }

    /*
     * Squelch the property lists.
     */

    if (oPtr->properties.allReadableCache) {
	Tcl_DecrRefCount(oPtr->properties.allReadableCache);
    }
    if (oPtr->properties.allWritableCache) {
	Tcl_DecrRefCount(oPtr->properties.allWritableCache);
    }
    if (oPtr->properties.readable.num) {
	FOREACH(propertyObj, oPtr->properties.readable) {
	    Tcl_DecrRefCount(propertyObj);
	}
	ckfree(oPtr->properties.readable.list);
    }
    if (oPtr->properties.writable.num) {
	FOREACH(propertyObj, oPtr->properties.writable) {
	    Tcl_DecrRefCount(propertyObj);
	}
	ckfree(oPtr->properties.writable.list);
    }

    /*
     * Because an object can be a class that is an instance of itself, the
     * class object's class structure should only be cleaned after most of
     * the cleanup on the object is done.
     *
     * The class of objects needs some special care; if it is deleted (and
     * we're not killing the whole interpreter) we force the delete of the
     * class of classes now as well. Due to the incestuous nature of those two
     * classes, if one goes the other must too and yet the tangle can
     * sometimes not go away automatically; we force it here. [Bug 2962664]
     */

    if (IsRootObject(oPtr) && !Destructing(fPtr->classCls->thisPtr)
	    && !Tcl_InterpDeleted(interp)) {
	Tcl_DeleteCommandFromToken(interp, fPtr->classCls->thisPtr->command);
    }

    if (oPtr->classPtr != NULL) {
	TclOOReleaseClassContents(interp, oPtr);
    }

    /*
     * Delete the object structure itself.
     */

    TclNsDecrRefCount((Namespace *)oPtr->namespacePtr);
    oPtr->namespacePtr = NULL;
    TclOODecrRefCount(oPtr->selfCls->thisPtr);
    oPtr->selfCls = NULL;
    TclOODecrRefCount(oPtr);
    return;
}

/*
 * ----------------------------------------------------------------------
 *
 * TclOODecrRefCount --
 *
 *	Decrement the refcount of an object and deallocate storage then object
 *	is no longer referenced.  Returns 1 if storage was deallocated, and 0
 *	otherwise.
 *
 * ----------------------------------------------------------------------
 */

int
TclOODecrRefCount(
    Object *oPtr)
{
    if (oPtr->refCount-- <= 1) {

	if (oPtr->classPtr != NULL) {
	    ckfree(oPtr->classPtr);
	}
	ckfree(oPtr);
	return 1;
    }
    return 0;
}

/*
 * ----------------------------------------------------------------------
 *
 * TclOOObjectDestroyed --
 *
 *	Returns TCL_OK if an object is entirely deleted, i.e. the destruction
 *	sequence has completed.
 *
 * ----------------------------------------------------------------------
 */
int TclOOObjectDestroyed(Object *oPtr) {
    return (oPtr->namespacePtr == NULL);
}

/*
 * ----------------------------------------------------------------------
 *
 * TclOORemoveFromInstances --
 *
 *	Utility function to remove an object from the list of instances within
 *	a class.
 *
 * ----------------------------------------------------------------------
 */

int
TclOORemoveFromInstances(
    Object *oPtr,		/* The instance to remove. */
    Class *clsPtr)		/* The class (possibly) containing the
				 * reference to the instance. */
{
    Tcl_Size i;
    int res = 0;
    Object *instPtr;

    FOREACH(instPtr, clsPtr->instances) {
	if (oPtr == instPtr) {
	    RemoveItem(Object, clsPtr->instances, i);
	    TclOODecrRefCount(oPtr);
	    res++;
	    break;
	}
    }
    return res;
}

/*
 * ----------------------------------------------------------------------
 *
 * TclOOAddToInstances --
 *
 *	Utility function to add an object to the list of instances within a
 *	class.
 *
 * ----------------------------------------------------------------------
 */

void
TclOOAddToInstances(
    Object *oPtr,		/* The instance to add. */
    Class *clsPtr)		/* The class to add the instance to. It is
				 * assumed that the class is not already
				 * present as an instance in the class. */
{
    if (clsPtr->instances.num >= clsPtr->instances.size) {
	clsPtr->instances.size += ALLOC_CHUNK;
	if (clsPtr->instances.size == ALLOC_CHUNK) {
	    clsPtr->instances.list = (Object **)ckalloc(sizeof(Object *) * ALLOC_CHUNK);
	} else {
	    clsPtr->instances.list = (Object **)ckrealloc(clsPtr->instances.list,
		    sizeof(Object *) * clsPtr->instances.size);
	}
    }
    clsPtr->instances.list[clsPtr->instances.num++] = oPtr;
    AddRef(oPtr);
}

/*
 * ----------------------------------------------------------------------
 *
 * TclOORemoveFromMixins --
 *
 *	Utility function to remove a class from the list of mixins within an
 *	object.
 *
 * ----------------------------------------------------------------------
 */

int
TclOORemoveFromMixins(
    Class *mixinPtr,		/* The mixin to remove. */
    Object *oPtr)		/* The object (possibly) containing the
				 * reference to the mixin. */
{
    Tcl_Size i;
    int res = 0;
    Class *mixPtr;

    FOREACH(mixPtr, oPtr->mixins) {
	if (mixinPtr == mixPtr) {
	    RemoveItem(Class, oPtr->mixins, i);
	    TclOODecrRefCount(mixPtr->thisPtr);
	    res++;
	    break;
	}
    }
    if (oPtr->mixins.num == 0) {
	ckfree(oPtr->mixins.list);
	oPtr->mixins.list = NULL;
    }
    return res;
}

/*
 * ----------------------------------------------------------------------
 *
 * TclOORemoveFromSubclasses --
 *
 *	Utility function to remove a class from the list of subclasses within
 *	another class. Returns the number of removals performed.
 *
 * ----------------------------------------------------------------------
 */

int
TclOORemoveFromSubclasses(
    Class *subPtr,		/* The subclass to remove. */
    Class *superPtr)		/* The superclass to possibly remove the
				 * subclass reference from. */
{
    Tcl_Size i;
    int res = 0;
    Class *subclsPtr;

    FOREACH(subclsPtr, superPtr->subclasses) {
	if (subPtr == subclsPtr) {
	    RemoveItem(Class, superPtr->subclasses, i);
	    TclOODecrRefCount(subPtr->thisPtr);
	    res++;
	}
    }
    return res;
}

/*
 * ----------------------------------------------------------------------
 *
 * TclOOAddToSubclasses --
 *
 *	Utility function to add a class to the list of subclasses within
 *	another class.
 *
 * ----------------------------------------------------------------------
 */

void
TclOOAddToSubclasses(
    Class *subPtr,		/* The subclass to add. */
    Class *superPtr)		/* The superclass to add the subclass to. It
				 * is assumed that the class is not already
				 * present as a subclass in the superclass. */
{
    if (Destructing(superPtr->thisPtr)) {
	return;
    }
    if (superPtr->subclasses.num >= superPtr->subclasses.size) {
	superPtr->subclasses.size += ALLOC_CHUNK;
	if (superPtr->subclasses.size == ALLOC_CHUNK) {
	    superPtr->subclasses.list = (Class **)ckalloc(sizeof(Class *) * ALLOC_CHUNK);
	} else {
	    superPtr->subclasses.list = (Class **)ckrealloc(superPtr->subclasses.list,
		    sizeof(Class *) * superPtr->subclasses.size);
	}
    }
    superPtr->subclasses.list[superPtr->subclasses.num++] = subPtr;
    AddRef(subPtr->thisPtr);
}

/*
 * ----------------------------------------------------------------------
 *
 * TclOORemoveFromMixinSubs --
 *
 *	Utility function to remove a class from the list of mixinSubs within
 *	another class.
 *
 * ----------------------------------------------------------------------
 */

int
TclOORemoveFromMixinSubs(
    Class *subPtr,		/* The subclass to remove. */
    Class *superPtr)		/* The superclass to possibly remove the
				 * subclass reference from. */
{
    Tcl_Size i;
    int res = 0;
    Class *subclsPtr;

    FOREACH(subclsPtr, superPtr->mixinSubs) {
	if (subPtr == subclsPtr) {
	    RemoveItem(Class, superPtr->mixinSubs, i);
	    TclOODecrRefCount(subPtr->thisPtr);
	    res++;
	    break;
	}
    }
    return res;
}

/*
 * ----------------------------------------------------------------------
 *
 * TclOOAddToMixinSubs --
 *
 *	Utility function to add a class to the list of mixinSubs within
 *	another class.
 *
 * ----------------------------------------------------------------------
 */

void
TclOOAddToMixinSubs(
    Class *subPtr,		/* The subclass to add. */
    Class *superPtr)		/* The superclass to add the subclass to. It
				 * is assumed that the class is not already
				 * present as a subclass in the superclass. */
{
    if (Destructing(superPtr->thisPtr)) {
	return;
    }
    if (superPtr->mixinSubs.num >= superPtr->mixinSubs.size) {
	superPtr->mixinSubs.size += ALLOC_CHUNK;
	if (superPtr->mixinSubs.size == ALLOC_CHUNK) {
	    superPtr->mixinSubs.list = (Class **)ckalloc(sizeof(Class *) * ALLOC_CHUNK);
	} else {
	    superPtr->mixinSubs.list = (Class **)ckrealloc(superPtr->mixinSubs.list,
		    sizeof(Class *) * superPtr->mixinSubs.size);
	}
    }
    superPtr->mixinSubs.list[superPtr->mixinSubs.num++] = subPtr;
    AddRef(subPtr->thisPtr);
}

/*
 * ----------------------------------------------------------------------
 *
 * TclOOAllocClass --
 *
 *	Allocate a basic class. Does not add class to its class's instance
 *	list.
 *
 * ----------------------------------------------------------------------
 */

static inline void
InitClassPath(
    Tcl_Interp *interp,
    Class *clsPtr)
{
    Foundation *fPtr = GetFoundation(interp);

    if (fPtr->helpersNs != NULL) {
	Tcl_Namespace *path[2];

	path[0] = fPtr->helpersNs;
	path[1] = fPtr->ooNs;
	TclSetNsPath((Namespace *) clsPtr->thisPtr->namespacePtr, 2, path);
    } else {
	TclSetNsPath((Namespace *) clsPtr->thisPtr->namespacePtr, 1,
		&fPtr->ooNs);
    }
}

Class *
TclOOAllocClass(
    Tcl_Interp *interp,		/* Interpreter within which to allocate the
				 * class. */
    Object *useThisObj)		/* Object that is to act as the class
				 * representation. */
{
    Foundation *fPtr = GetFoundation(interp);
    Class *clsPtr = (Class *)ckalloc(sizeof(Class));

    memset(clsPtr, 0, sizeof(Class));
    clsPtr->thisPtr = useThisObj;

    /*
     * Configure the namespace path for the class's object.
     */

    InitClassPath(interp, clsPtr);

    /*
     * Classes are subclasses of oo::object, i.e. the objects they create are
     * objects.
     */

    clsPtr->superclasses.num = 1;
    clsPtr->superclasses.list = (Class **)ckalloc(sizeof(Class *));
    clsPtr->superclasses.list[0] = fPtr->objectCls;
    AddRef(fPtr->objectCls->thisPtr);

    /*
     * Finish connecting the class structure to the object structure.
     */

    clsPtr->thisPtr->classPtr = clsPtr;

    /*
     * That's the complicated bit. Now fill in the rest of the non-zero/NULL
     * fields.
     */

    Tcl_InitObjHashTable(&clsPtr->classMethods);
    return clsPtr;
}

/*
 * ----------------------------------------------------------------------
 *
 * Tcl_NewObjectInstance --
 *
 *	Allocate a new instance of an object.
 *
 * ----------------------------------------------------------------------
 */
Tcl_Object
Tcl_NewObjectInstance(
    Tcl_Interp *interp,		/* Interpreter context. */
    Tcl_Class cls,		/* Class to create an instance of. */
    const char *nameStr,	/* Name of object to create, or NULL to ask
				 * the code to pick its own unique name. */
    const char *nsNameStr,	/* Name of namespace to create inside object,
				 * or NULL to ask the code to pick its own
				 * unique name. */
    Tcl_Size objc,			/* Number of arguments. Negative value means
				 * do not call constructor. */
    Tcl_Obj *const *objv,	/* Argument list. */
    Tcl_Size skip)			/* Number of arguments to _not_ pass to the
				 * constructor. */
{
    Class *classPtr = (Class *) cls;
    Object *oPtr;
    void *clientData[4];

    oPtr = TclNewObjectInstanceCommon(interp, classPtr, nameStr, nsNameStr);
    if (oPtr == NULL) {
	return NULL;
    }

    /*
     * Run constructors, except when objc < 0, which is a special flag case
     * used for object cloning only.
     */

    if (objc >= 0) {
	CallContext *contextPtr =
		TclOOGetCallContext(oPtr, NULL, CONSTRUCTOR, NULL, NULL, NULL);

	if (contextPtr != NULL) {
	    int isRoot, result;
	    Tcl_InterpState state;

	    state = Tcl_SaveInterpState(interp, TCL_OK);
	    contextPtr->callPtr->flags |= CONSTRUCTOR;
	    contextPtr->skip = skip;

	    /*
	     * Adjust the ensemble tracking record if necessary. [Bug 3514761]
	     */

	    isRoot = TclInitRewriteEnsemble(interp, skip, skip, objv);
	    result = Tcl_NRCallObjProc(interp, TclOOInvokeContext, contextPtr,
		    objc, objv);

	    if (isRoot) {
		TclResetRewriteEnsemble(interp, 1);
	    }

	    clientData[0] = contextPtr;
	    clientData[1] = oPtr;
	    clientData[2] = state;
	    clientData[3] = &oPtr;

	    result = FinalizeAlloc(clientData, interp, result);
	    if (result != TCL_OK) {
		return NULL;
	    }
	}
    }

    return (Tcl_Object) oPtr;
}

int
TclNRNewObjectInstance(
    Tcl_Interp *interp,		/* Interpreter context. */
    Tcl_Class cls,		/* Class to create an instance of. */
    const char *nameStr,	/* Name of object to create, or NULL to ask
				 * the code to pick its own unique name. */
    const char *nsNameStr,	/* Name of namespace to create inside object,
				 * or NULL to ask the code to pick its own
				 * unique name. */
    Tcl_Size objc,			/* Number of arguments. Negative value means
				 * do not call constructor. */
    Tcl_Obj *const *objv,	/* Argument list. */
    Tcl_Size skip,			/* Number of arguments to _not_ pass to the
				 * constructor. */
    Tcl_Object *objectPtr)	/* Place to write the object reference upon
				 * successful allocation. */
{
    Class *classPtr = (Class *) cls;
    CallContext *contextPtr;
    Tcl_InterpState state;
    Object *oPtr;

    oPtr = TclNewObjectInstanceCommon(interp, classPtr, nameStr, nsNameStr);
    if (oPtr == NULL) {
	return TCL_ERROR;
    }

    /*
     * Run constructors, except when objc < 0 (a special flag case used for
     * object cloning only). If there aren't any constructors, we do nothing.
     */

    if (objc < 0) {
	*objectPtr = (Tcl_Object) oPtr;
	return TCL_OK;
    }
    contextPtr = TclOOGetCallContext(oPtr, NULL, CONSTRUCTOR, NULL, NULL, NULL);
    if (contextPtr == NULL) {
	*objectPtr = (Tcl_Object) oPtr;
	return TCL_OK;
    }

    state = Tcl_SaveInterpState(interp, TCL_OK);
    contextPtr->callPtr->flags |= CONSTRUCTOR;
    contextPtr->skip = skip;

    /*
     * Adjust the ensemble tracking record if necessary. [Bug 3514761]
     */

    if (TclInitRewriteEnsemble(interp, skip, skip, objv)) {
	TclNRAddCallback(interp, TclClearRootEnsemble, NULL, NULL, NULL, NULL);
    }

    /*
     * Fire off the constructors non-recursively.
     */

    TclNRAddCallback(interp, FinalizeAlloc, contextPtr, oPtr, state,
	    objectPtr);
    TclPushTailcallPoint(interp);
    return TclOOInvokeContext(contextPtr, interp, objc, objv);
}

Object *
TclNewObjectInstanceCommon(
    Tcl_Interp *interp,
    Class *classPtr,
    const char *nameStr,
    const char *nsNameStr)
{
    Tcl_HashEntry *hPtr;
    Foundation *fPtr = GetFoundation(interp);
    Object *oPtr;
    const char *simpleName = NULL;
    Namespace *nsPtr = NULL, *dummy;
    Namespace *inNsPtr = (Namespace *) TclGetCurrentNamespace(interp);

    if (nameStr) {
	TclGetNamespaceForQualName(interp, nameStr, inNsPtr,
		TCL_CREATE_NS_IF_UNKNOWN, &nsPtr, &dummy, &dummy, &simpleName);

	/*
	 * Disallow creation of an object over an existing command.
	 */

	hPtr = Tcl_FindHashEntry(&nsPtr->cmdTable, simpleName);
	if (hPtr) {
	    Tcl_SetObjResult(interp, Tcl_ObjPrintf(
		    "can't create object \"%s\": command already exists with"
		    " that name", nameStr));
	    Tcl_SetErrorCode(interp, "TCL", "OO", "OVERWRITE_OBJECT", (char *)NULL);
	    return NULL;
	}
    }

    /*
     * Create the object.
     */

    oPtr = AllocObject(interp, simpleName, nsPtr, nsNameStr);
    if (oPtr == NULL) {
	return NULL;
    }
    oPtr->selfCls = classPtr;
    AddRef(classPtr->thisPtr);
    TclOOAddToInstances(oPtr, classPtr);

    /*
     * Check to see if we're really creating a class. If so, allocate the
     * class structure as well.
     */

    if (TclOOIsReachable(fPtr->classCls, classPtr)) {
	/*
	 * Is a class, so attach a class structure. Note that the
	 * TclOOAllocClass function splices the structure into the object, so
	 * we don't have to. Once that's done, we need to repatch the object
	 * to have the right class since TclOOAllocClass interferes with that.
	 */

	TclOOAllocClass(interp, oPtr);
	TclOOAddToSubclasses(oPtr->classPtr, fPtr->objectCls);
    } else {
	oPtr->classPtr = NULL;
    }
    return oPtr;
}

static int
FinalizeAlloc(
    void *data[],
    Tcl_Interp *interp,
    int result)
{
    CallContext *contextPtr = (CallContext *)data[0];
    Object *oPtr = (Object *)data[1];
    Tcl_InterpState state = (Tcl_InterpState)data[2];
    Tcl_Object *objectPtr = (Tcl_Object *)data[3];

    /*
     * Ensure an error if the object was deleted in the constructor. Don't
     * want to lose errors by accident. [Bug 2903011]
     */

    if (result != TCL_ERROR && Destructing(oPtr)) {
	Tcl_SetObjResult(interp, Tcl_NewStringObj(
		"object deleted in constructor", -1));
	Tcl_SetErrorCode(interp, "TCL", "OO", "STILLBORN", (char *)NULL);
	result = TCL_ERROR;
    }
    if (result != TCL_OK) {
	Tcl_DiscardInterpState(state);

	/*
	 * Take care to not delete a deleted object; that would be bad. [Bug
	 * 2903011] Also take care to make sure that we have the name of the
	 * command before we delete it. [Bug 9dd1bd7a74]
	 */

	if (!Destructing(oPtr)) {
	    (void) TclOOObjectName(interp, oPtr);
	    Tcl_DeleteCommandFromToken(interp, oPtr->command);
	}

	/*
	 * This decrements the refcount of oPtr.
	 */

	TclOODeleteContext(contextPtr);
	return TCL_ERROR;
    }
    Tcl_RestoreInterpState(interp, state);
    *objectPtr = (Tcl_Object) oPtr;

    /*
     * This decrements the refcount of oPtr.
     */

    TclOODeleteContext(contextPtr);
    return TCL_OK;
}

/*
 * ----------------------------------------------------------------------
 *
 * Tcl_CopyObjectInstance --
 *
 *	Creates a copy of an object. Does not copy the backing namespace,
 *	since the correct way to do that (e.g., shallow/deep) depends on the
 *	object/class's own policies.
 *
 * ----------------------------------------------------------------------
 */

Tcl_Object
Tcl_CopyObjectInstance(
    Tcl_Interp *interp,
    Tcl_Object sourceObject,
    const char *targetName,
    const char *targetNamespaceName)
{
    Object *oPtr = (Object *) sourceObject, *o2Ptr;
    FOREACH_HASH_DECLS;
    Method *mPtr;
    Class *mixinPtr;
    CallContext *contextPtr;
    Tcl_Obj *keyPtr, *filterObj, *variableObj, *args[3];
    PrivateVariableMapping *privateVariable;
    Tcl_Size i;
    int result;

    /*
     * Sanity check.
     */

    if (IsRootClass(oPtr)) {
	Tcl_SetObjResult(interp, Tcl_NewStringObj(
		"may not clone the class of classes", -1));
	Tcl_SetErrorCode(interp, "TCL", "OO", "CLONING_CLASS", (char *)NULL);
	return NULL;
    }

    /*
     * Build the instance. Note that this does not run any constructors.
     */

    o2Ptr = (Object *) Tcl_NewObjectInstance(interp,
	    (Tcl_Class) oPtr->selfCls, targetName, targetNamespaceName, TCL_INDEX_NONE,
	    NULL, -1);
    if (o2Ptr == NULL) {
	return NULL;
    }

    /*
     * Copy the object-local methods to the new object.
     */

    if (oPtr->methodsPtr) {
	FOREACH_HASH(keyPtr, mPtr, oPtr->methodsPtr) {
	    if (CloneObjectMethod(interp, o2Ptr, mPtr, keyPtr) != TCL_OK) {
		Tcl_DeleteCommandFromToken(interp, o2Ptr->command);
		return NULL;
	    }
	}
    }

    /*
     * Copy the object's mixin references to the new object.
     */

    if (o2Ptr->mixins.num != 0) {
	FOREACH(mixinPtr, o2Ptr->mixins) {
	    if (mixinPtr && mixinPtr != o2Ptr->selfCls) {
		TclOORemoveFromInstances(o2Ptr, mixinPtr);
	    }
	    TclOODecrRefCount(mixinPtr->thisPtr);
	}
	ckfree(o2Ptr->mixins.list);
    }
    DUPLICATE(o2Ptr->mixins, oPtr->mixins, Class *);
    FOREACH(mixinPtr, o2Ptr->mixins) {
	if (mixinPtr && mixinPtr != o2Ptr->selfCls) {
	    TclOOAddToInstances(o2Ptr, mixinPtr);
	}

	/*
	 * For the reference just created in DUPLICATE.
	 */

	AddRef(mixinPtr->thisPtr);
    }

    /*
     * Copy the object's filter list to the new object.
     */

    DUPLICATE(o2Ptr->filters, oPtr->filters, Tcl_Obj *);
    FOREACH(filterObj, o2Ptr->filters) {
	Tcl_IncrRefCount(filterObj);
    }

    /*
     * Copy the object's variable resolution lists to the new object.
     */

    DUPLICATE(o2Ptr->variables, oPtr->variables, Tcl_Obj *);
    FOREACH(variableObj, o2Ptr->variables) {
	Tcl_IncrRefCount(variableObj);
    }

    DUPLICATE(o2Ptr->privateVariables, oPtr->privateVariables,
	    PrivateVariableMapping);
    FOREACH_STRUCT(privateVariable, o2Ptr->privateVariables) {
	Tcl_IncrRefCount(privateVariable->variableObj);
	Tcl_IncrRefCount(privateVariable->fullNameObj);
    }

    /*
     * Copy the object's flags to the new object, clearing those that must be
     * kept object-local. The duplicate is never deleted at this point, nor is
     * it the root of the object system or in the midst of processing a filter
     * call.
     */

    o2Ptr->flags = oPtr->flags & ~(
	    OBJECT_DESTRUCTING | ROOT_OBJECT | ROOT_CLASS | FILTER_HANDLING);

    /*
     * Copy the object's metadata.
     */

    if (oPtr->metadataPtr != NULL) {
	Tcl_ObjectMetadataType *metadataTypePtr;
	void *value, *duplicate;

	FOREACH_HASH(metadataTypePtr, value, oPtr->metadataPtr) {
	    if (metadataTypePtr->cloneProc == NULL) {
		duplicate = value;
	    } else {
		if (metadataTypePtr->cloneProc(interp, value,
			&duplicate) != TCL_OK) {
		    Tcl_DeleteCommandFromToken(interp, o2Ptr->command);
		    return NULL;
		}
	    }
	    if (duplicate != NULL) {
		Tcl_ObjectSetMetadata((Tcl_Object) o2Ptr, metadataTypePtr,
			duplicate);
	    }
	}
    }

    /*
     * Copy the class, if present. Note that if there is a class present in
     * the source object, there must also be one in the copy.
     */

    if (oPtr->classPtr != NULL) {
	Class *clsPtr = oPtr->classPtr;
	Class *cls2Ptr = o2Ptr->classPtr;
	Class *superPtr;

	/*
	 * Copy the class flags across.
	 */

	cls2Ptr->flags = clsPtr->flags;

	/*
	 * Ensure that the new class's superclass structure is the same as the
	 * old class's.
	 */

	FOREACH(superPtr, cls2Ptr->superclasses) {
	    TclOORemoveFromSubclasses(cls2Ptr, superPtr);
	    TclOODecrRefCount(superPtr->thisPtr);
	}
	if (cls2Ptr->superclasses.num) {
	    cls2Ptr->superclasses.list = (Class **)ckrealloc(cls2Ptr->superclasses.list,
		    sizeof(Class *) * clsPtr->superclasses.num);
	} else {
	    cls2Ptr->superclasses.list =
		    (Class **)ckalloc(sizeof(Class *) * clsPtr->superclasses.num);
	}
	memcpy(cls2Ptr->superclasses.list, clsPtr->superclasses.list,
		sizeof(Class *) * clsPtr->superclasses.num);
	cls2Ptr->superclasses.num = clsPtr->superclasses.num;
	FOREACH(superPtr, cls2Ptr->superclasses) {
	    TclOOAddToSubclasses(cls2Ptr, superPtr);

	    /*
	     * For the new item in cls2Ptr->superclasses that memcpy just
	     * created.
	     */

	    AddRef(superPtr->thisPtr);
	}

	/*
	 * Duplicate the source class's filters.
	 */

	DUPLICATE(cls2Ptr->filters, clsPtr->filters, Tcl_Obj *);
	FOREACH(filterObj, cls2Ptr->filters) {
	    Tcl_IncrRefCount(filterObj);
	}

	/*
	 * Copy the source class's variable resolution lists.
	 */

	DUPLICATE(cls2Ptr->variables, clsPtr->variables, Tcl_Obj *);
	FOREACH(variableObj, cls2Ptr->variables) {
	    Tcl_IncrRefCount(variableObj);
	}

	DUPLICATE(cls2Ptr->privateVariables, clsPtr->privateVariables,
		PrivateVariableMapping);
	FOREACH_STRUCT(privateVariable, cls2Ptr->privateVariables) {
	    Tcl_IncrRefCount(privateVariable->variableObj);
	    Tcl_IncrRefCount(privateVariable->fullNameObj);
	}

	/*
	 * Duplicate the source class's mixins (which cannot be circular
	 * references to the duplicate).
	 */

	if (cls2Ptr->mixins.num != 0) {
	    FOREACH(mixinPtr, cls2Ptr->mixins) {
		TclOORemoveFromMixinSubs(cls2Ptr, mixinPtr);
		TclOODecrRefCount(mixinPtr->thisPtr);
	    }
	    ckfree(clsPtr->mixins.list);
	}
	DUPLICATE(cls2Ptr->mixins, clsPtr->mixins, Class *);
	FOREACH(mixinPtr, cls2Ptr->mixins) {
	    TclOOAddToMixinSubs(cls2Ptr, mixinPtr);

	    /*
	     * For the copy just created in DUPLICATE.
	     */

	    AddRef(mixinPtr->thisPtr);
	}

	/*
	 * Duplicate the source class's methods, constructor and destructor.
	 */

	FOREACH_HASH(keyPtr, mPtr, &clsPtr->classMethods) {
	    if (CloneClassMethod(interp, cls2Ptr, mPtr, keyPtr,
		    NULL) != TCL_OK) {
		Tcl_DeleteCommandFromToken(interp, o2Ptr->command);
		return NULL;
	    }
	}
	if (clsPtr->constructorPtr) {
	    if (CloneClassMethod(interp, cls2Ptr, clsPtr->constructorPtr,
		    NULL, &cls2Ptr->constructorPtr) != TCL_OK) {
		Tcl_DeleteCommandFromToken(interp, o2Ptr->command);
		return NULL;
	    }
	}
	if (clsPtr->destructorPtr) {
	    if (CloneClassMethod(interp, cls2Ptr, clsPtr->destructorPtr, NULL,
		    &cls2Ptr->destructorPtr) != TCL_OK) {
		Tcl_DeleteCommandFromToken(interp, o2Ptr->command);
		return NULL;
	    }
	}

	/*
	 * Duplicate the class's metadata.
	 */

	if (clsPtr->metadataPtr != NULL) {
	    Tcl_ObjectMetadataType *metadataTypePtr;
	    void *value, *duplicate;

	    FOREACH_HASH(metadataTypePtr, value, clsPtr->metadataPtr) {
		if (metadataTypePtr->cloneProc == NULL) {
		    duplicate = value;
		} else {
		    if (metadataTypePtr->cloneProc(interp, value,
			    &duplicate) != TCL_OK) {
			Tcl_DeleteCommandFromToken(interp, o2Ptr->command);
			return NULL;
		    }
		}
		if (duplicate != NULL) {
		    Tcl_ClassSetMetadata((Tcl_Class) cls2Ptr, metadataTypePtr,
			    duplicate);
		}
	    }
	}
    }

    TclResetRewriteEnsemble(interp, 1);
    contextPtr = TclOOGetCallContext(o2Ptr, oPtr->fPtr->clonedName, 0, NULL,
	    NULL, NULL);
    if (contextPtr) {
	args[0] = TclOOObjectName(interp, o2Ptr);
	args[1] = oPtr->fPtr->clonedName;
	args[2] = TclOOObjectName(interp, oPtr);
	Tcl_IncrRefCount(args[0]);
	Tcl_IncrRefCount(args[1]);
	Tcl_IncrRefCount(args[2]);
	result = Tcl_NRCallObjProc(interp, TclOOInvokeContext, contextPtr, 3,
		args);
	TclDecrRefCount(args[0]);
	TclDecrRefCount(args[1]);
	TclDecrRefCount(args[2]);
	TclOODeleteContext(contextPtr);
	if (result == TCL_ERROR) {
	    Tcl_AddErrorInfo(interp,
		    "\n    (while performing post-copy callback)");
	}
	if (result != TCL_OK) {
	    Tcl_DeleteCommandFromToken(interp, o2Ptr->command);
	    return NULL;
	}
    }

    return (Tcl_Object) o2Ptr;
}

/*
 * ----------------------------------------------------------------------
 *
 * CloneObjectMethod, CloneClassMethod --
 *
 *	Helper functions used for cloning methods. They work identically to
 *	each other, except for the difference between them in how they
 *	register the cloned method on a successful clone.
 *
 * ----------------------------------------------------------------------
 */

static int
CloneObjectMethod(
    Tcl_Interp *interp,
    Object *oPtr,
    Method *mPtr,
    Tcl_Obj *namePtr)
{
    if (mPtr->typePtr == NULL) {
	Tcl_NewInstanceMethod(interp, (Tcl_Object) oPtr, namePtr,
		mPtr->flags & PUBLIC_METHOD, NULL, NULL);
    } else if (mPtr->typePtr->cloneProc) {
	void *newClientData;

	if (mPtr->typePtr->cloneProc(interp, mPtr->clientData,
		&newClientData) != TCL_OK) {
	    return TCL_ERROR;
	}
	Tcl_NewInstanceMethod(interp, (Tcl_Object) oPtr, namePtr,
		mPtr->flags & PUBLIC_METHOD, mPtr->typePtr, newClientData);
    } else {
	Tcl_NewInstanceMethod(interp, (Tcl_Object) oPtr, namePtr,
		mPtr->flags & PUBLIC_METHOD, mPtr->typePtr, mPtr->clientData);
    }
    return TCL_OK;
}

static int
CloneClassMethod(
    Tcl_Interp *interp,
    Class *clsPtr,
    Method *mPtr,
    Tcl_Obj *namePtr,
    Method **m2PtrPtr)
{
    Method *m2Ptr;

    if (mPtr->typePtr == NULL) {
	m2Ptr = (Method *) Tcl_NewMethod(interp, (Tcl_Class) clsPtr,
		namePtr, mPtr->flags & PUBLIC_METHOD, NULL, NULL);
    } else if (mPtr->typePtr->cloneProc) {
	void *newClientData;

	if (mPtr->typePtr->cloneProc(interp, mPtr->clientData,
		&newClientData) != TCL_OK) {
	    return TCL_ERROR;
	}
	m2Ptr = (Method *) Tcl_NewMethod(interp, (Tcl_Class) clsPtr,
		namePtr, mPtr->flags & PUBLIC_METHOD, mPtr->typePtr,
		newClientData);
    } else {
	m2Ptr = (Method *) Tcl_NewMethod(interp, (Tcl_Class) clsPtr,
		namePtr, mPtr->flags & PUBLIC_METHOD, mPtr->typePtr,
		mPtr->clientData);
    }
    if (m2PtrPtr != NULL) {
	*m2PtrPtr = m2Ptr;
    }
    return TCL_OK;
}

/*
 * ----------------------------------------------------------------------
 *
 * Tcl_ClassGetMetadata, Tcl_ClassSetMetadata, Tcl_ObjectGetMetadata,
 * Tcl_ObjectSetMetadata --
 *
 *	Metadata management API. The metadata system allows code in extensions
 *	to attach arbitrary non-NULL pointers to objects and classes without
 *	the different things that might be interested being able to interfere
 *	with each other. Apart from non-NULL-ness, these routines attach no
 *	interpretation to the meaning of the metadata pointers.
 *
 *	The Tcl_*GetMetadata routines get the metadata pointer attached that
 *	has been related with a particular type, or NULL if no metadata
 *	associated with the given type has been attached.
 *
 *	The Tcl_*SetMetadata routines set or delete the metadata pointer that
 *	is related to a particular type. The value associated with the type is
 *	deleted (if present; no-op otherwise) if the value is NULL, and
 *	attached (replacing the previous value, which is deleted if present)
 *	otherwise. This means it is impossible to attach a NULL value for any
 *	metadata type.
 *
 * ----------------------------------------------------------------------
 */

void *
Tcl_ClassGetMetadata(
    Tcl_Class clazz,
    const Tcl_ObjectMetadataType *typePtr)
{
    Class *clsPtr = (Class *) clazz;
    Tcl_HashEntry *hPtr;

    /*
     * If there's no metadata store attached, the type in question has
     * definitely not been attached either!
     */

    if (clsPtr->metadataPtr == NULL) {
	return NULL;
    }

    /*
     * There is a metadata store, so look in it for the given type.
     */

    hPtr = Tcl_FindHashEntry(clsPtr->metadataPtr, (char *) typePtr);

    /*
     * Return the metadata value if we found it, otherwise NULL.
     */

    if (hPtr == NULL) {
	return NULL;
    }
    return Tcl_GetHashValue(hPtr);
}

void
Tcl_ClassSetMetadata(
    Tcl_Class clazz,
    const Tcl_ObjectMetadataType *typePtr,
    void *metadata)
{
    Class *clsPtr = (Class *) clazz;
    Tcl_HashEntry *hPtr;
    int isNew;

    /*
     * Attach the metadata store if not done already.
     */

    if (clsPtr->metadataPtr == NULL) {
	if (metadata == NULL) {
	    return;
	}
	clsPtr->metadataPtr = (Tcl_HashTable *)ckalloc(sizeof(Tcl_HashTable));
	Tcl_InitHashTable(clsPtr->metadataPtr, TCL_ONE_WORD_KEYS);
    }

    /*
     * If the metadata is NULL, we're deleting the metadata for the type.
     */

    if (metadata == NULL) {
	hPtr = Tcl_FindHashEntry(clsPtr->metadataPtr, (char *) typePtr);
	if (hPtr != NULL) {
	    typePtr->deleteProc(Tcl_GetHashValue(hPtr));
	    Tcl_DeleteHashEntry(hPtr);
	}
	return;
    }

    /*
     * Otherwise we're attaching the metadata. Note that if there was already
     * some metadata attached of this type, we delete that first.
     */

    hPtr = Tcl_CreateHashEntry(clsPtr->metadataPtr, (char *) typePtr, &isNew);
    if (!isNew) {
	typePtr->deleteProc(Tcl_GetHashValue(hPtr));
    }
    Tcl_SetHashValue(hPtr, metadata);
}

void *
Tcl_ObjectGetMetadata(
    Tcl_Object object,
    const Tcl_ObjectMetadataType *typePtr)
{
    Object *oPtr = (Object *) object;
    Tcl_HashEntry *hPtr;

    /*
     * If there's no metadata store attached, the type in question has
     * definitely not been attached either!
     */

    if (oPtr->metadataPtr == NULL) {
	return NULL;
    }

    /*
     * There is a metadata store, so look in it for the given type.
     */

    hPtr = Tcl_FindHashEntry(oPtr->metadataPtr, (char *) typePtr);

    /*
     * Return the metadata value if we found it, otherwise NULL.
     */

    if (hPtr == NULL) {
	return NULL;
    }
    return Tcl_GetHashValue(hPtr);
}

void
Tcl_ObjectSetMetadata(
    Tcl_Object object,
    const Tcl_ObjectMetadataType *typePtr,
    void *metadata)
{
    Object *oPtr = (Object *) object;
    Tcl_HashEntry *hPtr;
    int isNew;

    /*
     * Attach the metadata store if not done already.
     */

    if (oPtr->metadataPtr == NULL) {
	if (metadata == NULL) {
	    return;
	}
	oPtr->metadataPtr = (Tcl_HashTable *)ckalloc(sizeof(Tcl_HashTable));
	Tcl_InitHashTable(oPtr->metadataPtr, TCL_ONE_WORD_KEYS);
    }

    /*
     * If the metadata is NULL, we're deleting the metadata for the type.
     */

    if (metadata == NULL) {
	hPtr = Tcl_FindHashEntry(oPtr->metadataPtr, (char *) typePtr);
	if (hPtr != NULL) {
	    typePtr->deleteProc(Tcl_GetHashValue(hPtr));
	    Tcl_DeleteHashEntry(hPtr);
	}
	return;
    }

    /*
     * Otherwise we're attaching the metadata. Note that if there was already
     * some metadata attached of this type, we delete that first.
     */

    hPtr = Tcl_CreateHashEntry(oPtr->metadataPtr, (char *) typePtr, &isNew);
    if (!isNew) {
	typePtr->deleteProc(Tcl_GetHashValue(hPtr));
    }
    Tcl_SetHashValue(hPtr, metadata);
}

/*
 * ----------------------------------------------------------------------
 *
 * TclOOPublicObjectCmd, TclOOPrivateObjectCmd, TclOOInvokeObject --
 *
 *	Main entry point for object invocations. The Public* and Private*
 *	wrapper functions (implementations of both object instance commands
 *	and [my]) are just thin wrappers round the main TclOOObjectCmdCore
 *	function. Note that the core is function is NRE-aware.
 *
 * ----------------------------------------------------------------------
 */

int
TclOOPublicObjectCmd(
    void *clientData,
    Tcl_Interp *interp,
    int objc,
    Tcl_Obj *const *objv)
{
    return Tcl_NRCallObjProc(interp, PublicNRObjectCmd, clientData,objc,objv);
}

static int
PublicNRObjectCmd(
    void *clientData,
    Tcl_Interp *interp,
    int objc,
    Tcl_Obj *const *objv)
{
    return TclOOObjectCmdCore((Object *)clientData, interp, objc, objv, PUBLIC_METHOD,
	    NULL);
}

int
TclOOPrivateObjectCmd(
    void *clientData,
    Tcl_Interp *interp,
    int objc,
    Tcl_Obj *const *objv)
{
    return Tcl_NRCallObjProc(interp, PrivateNRObjectCmd,clientData,objc,objv);
}

static int
PrivateNRObjectCmd(
    void *clientData,
    Tcl_Interp *interp,
    int objc,
    Tcl_Obj *const *objv)
{
    return TclOOObjectCmdCore((Object *)clientData, interp, objc, objv, 0, NULL);
}

int
TclOOInvokeObject(
    Tcl_Interp *interp,		/* Interpreter for commands, variables,
				 * results, error reporting, etc. */
    Tcl_Object object,		/* The object to invoke. */
    Tcl_Class startCls,		/* Where in the class chain to start the
				 * invoke from, or NULL to traverse the whole
				 * chain including filters. */
    int publicPrivate,		/* Whether this is an invoke from a public
				 * context (PUBLIC_METHOD), a private context
				 * (PRIVATE_METHOD), or a *really* private
				 * context (any other value; conventionally
				 * 0). */
    Tcl_Size objc,			/* Number of arguments. */
    Tcl_Obj *const *objv)	/* Array of argument objects. It is assumed
				 * that the name of the method to invoke will
				 * be at index 1. */
{
    switch (publicPrivate) {
    case PUBLIC_METHOD:
	return TclOOObjectCmdCore((Object *) object, interp, objc, objv,
		PUBLIC_METHOD, (Class *) startCls);
    case PRIVATE_METHOD:
	return TclOOObjectCmdCore((Object *) object, interp, objc, objv,
		PRIVATE_METHOD, (Class *) startCls);
    default:
	return TclOOObjectCmdCore((Object *) object, interp, objc, objv, 0,
		(Class *) startCls);
    }
}

/*
 * ----------------------------------------------------------------------
 *
 * TclOOMyClassObjCmd, MyClassNRObjCmd --
 *
 *	Special trap door to allow an object to delegate simply to its class.
 *
 * ----------------------------------------------------------------------
 */

int
TclOOMyClassObjCmd(
    void *clientData,
    Tcl_Interp *interp,
    int objc,
    Tcl_Obj *const *objv)
{
    return Tcl_NRCallObjProc(interp, MyClassNRObjCmd, clientData, objc, objv);
}

static int
MyClassNRObjCmd(
    void *clientData,
    Tcl_Interp *interp,
    int objc,
    Tcl_Obj *const *objv)
{
    Object *oPtr = (Object *)clientData;

    if (objc < 2) {
	Tcl_WrongNumArgs(interp, 1, objv, "methodName ?arg ...?");
	return TCL_ERROR;
    }
    return TclOOObjectCmdCore(oPtr->selfCls->thisPtr, interp, objc, objv, 0,
	    NULL);
}

/*
 * ----------------------------------------------------------------------
 *
 * TclOOObjectCmdCore, FinalizeObjectCall --
 *
 *	Main function for object invocations. Does call chain creation,
 *	management and invocation. The function FinalizeObjectCall exists to
 *	clean up after the non-recursive processing of TclOOObjectCmdCore.
 *
 * ----------------------------------------------------------------------
 */

int
TclOOObjectCmdCore(
    Object *oPtr,		/* The object being invoked. */
    Tcl_Interp *interp,		/* The interpreter containing the object. */
    Tcl_Size objc,			/* How many arguments are being passed in. */
    Tcl_Obj *const *objv,	/* The array of arguments. */
    int flags,			/* Whether this is an invocation through the
				 * public or the private command interface. */
    Class *startCls)		/* Where to start in the call chain, or NULL
				 * if we are to start at the front with
				 * filters and the object's methods (which is
				 * the normal case). */
{
    CallContext *contextPtr;
    Tcl_Obj *methodNamePtr;
    CallFrame *framePtr = ((Interp *) interp)->varFramePtr;
    Object *callerObjPtr = NULL;
    Class *callerClsPtr = NULL;
    int result;

    /*
     * If we've no method name, throw this directly into the unknown
     * processing.
     */

    if (objc < 2) {
	flags |= FORCE_UNKNOWN;
	methodNamePtr = NULL;
	goto noMapping;
    }

    /*
     * Determine if we're in a context that can see the extra, private methods
     * in this class.
     */

    if (framePtr->isProcCallFrame & FRAME_IS_METHOD) {
	CallContext *callerContextPtr = (CallContext *)framePtr->clientData;
	Method *callerMethodPtr =
		callerContextPtr->callPtr->chain[callerContextPtr->index].mPtr;

	if (callerMethodPtr->declaringObjectPtr) {
	    callerObjPtr = callerMethodPtr->declaringObjectPtr;
	}
	if (callerMethodPtr->declaringClassPtr) {
	    callerClsPtr = callerMethodPtr->declaringClassPtr;
	}
    }

    /*
     * Give plugged in code a chance to remap the method name.
     */

    methodNamePtr = objv[1];
    if (oPtr->mapMethodNameProc != NULL) {
	Class **startClsPtr = &startCls;
	Tcl_Obj *mappedMethodName = Tcl_DuplicateObj(methodNamePtr);

	result = oPtr->mapMethodNameProc(interp, (Tcl_Object) oPtr,
		(Tcl_Class *) startClsPtr, mappedMethodName);
	if (result != TCL_OK) {
	    TclDecrRefCount(mappedMethodName);
	    if (result == TCL_BREAK) {
		goto noMapping;
	    } else if (result == TCL_ERROR) {
		Tcl_AddErrorInfo(interp, "\n    (while mapping method name)");
	    }
	    return result;
	}

	/*
	 * Get the call chain for the remapped name.
	 */

	Tcl_IncrRefCount(mappedMethodName);
	contextPtr = TclOOGetCallContext(oPtr, mappedMethodName,
		flags | (oPtr->flags & FILTER_HANDLING), callerObjPtr,
		callerClsPtr, methodNamePtr);
	TclDecrRefCount(mappedMethodName);
	if (contextPtr == NULL) {
	    Tcl_SetObjResult(interp, Tcl_ObjPrintf(
		    "impossible to invoke method \"%s\": no defined method or"
		    " unknown method", TclGetString(methodNamePtr)));
	    Tcl_SetErrorCode(interp, "TCL", "LOOKUP", "METHOD_MAPPED",
		    TclGetString(methodNamePtr), (char *)NULL);
	    return TCL_ERROR;
	}
    } else {
	/*
	 * Get the call chain.
	 */

    noMapping:
	contextPtr = TclOOGetCallContext(oPtr, methodNamePtr,
		flags | (oPtr->flags & FILTER_HANDLING), callerObjPtr,
		callerClsPtr, NULL);
	if (contextPtr == NULL) {
	    Tcl_SetObjResult(interp, Tcl_ObjPrintf(
		    "impossible to invoke method \"%s\": no defined method or"
		    " unknown method", TclGetString(methodNamePtr)));
	    Tcl_SetErrorCode(interp, "TCL", "LOOKUP", "METHOD",
		    TclGetString(methodNamePtr), (char *)NULL);
	    return TCL_ERROR;
	}
    }

    /*
     * Check to see if we need to apply magical tricks to start part way
     * through the call chain.
     */

    if (startCls != NULL) {
	for (; contextPtr->index < contextPtr->callPtr->numChain;
		contextPtr->index++) {
	    struct MInvoke *miPtr =
		    &contextPtr->callPtr->chain[contextPtr->index];

	    if (miPtr->isFilter) {
		continue;
	    }
	    if (miPtr->mPtr->declaringClassPtr == startCls) {
		break;
	    }
	}
	if (contextPtr->index >= contextPtr->callPtr->numChain) {
	    Tcl_SetObjResult(interp, Tcl_NewStringObj(
		    "no valid method implementation", -1));
	    Tcl_SetErrorCode(interp, "TCL", "LOOKUP", "METHOD",
		    TclGetString(methodNamePtr), (char *)NULL);
	    TclOODeleteContext(contextPtr);
	    return TCL_ERROR;
	}
    }

    /*
     * Invoke the call chain, locking the object structure against deletion
     * for the duration.
     */

    TclNRAddCallback(interp, FinalizeObjectCall, contextPtr, NULL,NULL,NULL);
    return TclOOInvokeContext(contextPtr, interp, objc, objv);
}

static int
FinalizeObjectCall(
    void *data[],
    TCL_UNUSED(Tcl_Interp *),
    int result)
{
    /*
     * Dispose of the call chain, which drops the lock on the object's
     * structure.
     */

    TclOODeleteContext((CallContext *)data[0]);
    return result;
}

/*
 * ----------------------------------------------------------------------
 *
 * Tcl_ObjectContextInvokeNext, TclNRObjectContextInvokeNext, FinalizeNext --
 *
 *	Invokes the next stage of the call chain described in an object
 *	context. This is the core of the implementation of the [next] command.
 *	Does not do management of the call-frame stack. Available in public
 *	(standard API) and private (NRE-aware) forms. FinalizeNext is a
 *	private function used to clean up in the NRE case.
 *
 * ----------------------------------------------------------------------
 */

int
Tcl_ObjectContextInvokeNext(
    Tcl_Interp *interp,
    Tcl_ObjectContext context,
    Tcl_Size objc,
    Tcl_Obj *const *objv,
    Tcl_Size skip)
{
    CallContext *contextPtr = (CallContext *) context;
    int savedIndex = contextPtr->index;
    int savedSkip = contextPtr->skip;
    int result;

    if (contextPtr->index + 1 >= contextPtr->callPtr->numChain) {
	/*
	 * We're at the end of the chain; generate an error message unless the
	 * interpreter is being torn down, in which case we might be getting
	 * here because of methods/destructors doing a [next] (or equivalent)
	 * unexpectedly.
	 */

	const char *methodType;

	if (Tcl_InterpDeleted(interp)) {
	    return TCL_OK;
	}

	if (contextPtr->callPtr->flags & CONSTRUCTOR) {
	    methodType = "constructor";
	} else if (contextPtr->callPtr->flags & DESTRUCTOR) {
	    methodType = "destructor";
	} else {
	    methodType = "method";
	}

	Tcl_SetObjResult(interp, Tcl_ObjPrintf(
		"no next %s implementation", methodType));
	Tcl_SetErrorCode(interp, "TCL", "OO", "NOTHING_NEXT", (char *)NULL);
	return TCL_ERROR;
    }

    /*
     * Advance to the next method implementation in the chain in the method
     * call context while we process the body. However, need to adjust the
     * argument-skip control because we're guaranteed to have a single prefix
     * arg (i.e., 'next') and not the variable amount that can happen because
     * method invocations (i.e., '$obj meth' and 'my meth'), constructors
     * (i.e., '$cls new' and '$cls create obj') and destructors (no args at
     * all) come through the same code.
     */

    contextPtr->index++;
    contextPtr->skip = skip;

    /*
     * Invoke the (advanced) method call context in the caller context.
     */

    result = Tcl_NRCallObjProc(interp, TclOOInvokeContext, contextPtr, objc,
	    objv);

    /*
     * Restore the call chain context index as we've finished the inner invoke
     * and want to operate in the outer context again.
     */

    contextPtr->index = savedIndex;
    contextPtr->skip = savedSkip;

    return result;
}

int
TclNRObjectContextInvokeNext(
    Tcl_Interp *interp,
    Tcl_ObjectContext context,
    Tcl_Size objc,
    Tcl_Obj *const *objv,
    Tcl_Size skip)
{
    CallContext *contextPtr = (CallContext *) context;

    if (contextPtr->index + 1 >= contextPtr->callPtr->numChain) {
	/*
	 * We're at the end of the chain; generate an error message unless the
	 * interpreter is being torn down, in which case we might be getting
	 * here because of methods/destructors doing a [next] (or equivalent)
	 * unexpectedly.
	 */

	const char *methodType;

	if (Tcl_InterpDeleted(interp)) {
	    return TCL_OK;
	}

	if (contextPtr->callPtr->flags & CONSTRUCTOR) {
	    methodType = "constructor";
	} else if (contextPtr->callPtr->flags & DESTRUCTOR) {
	    methodType = "destructor";
	} else {
	    methodType = "method";
	}

	Tcl_SetObjResult(interp, Tcl_ObjPrintf(
		"no next %s implementation", methodType));
	Tcl_SetErrorCode(interp, "TCL", "OO", "NOTHING_NEXT", (char *)NULL);
	return TCL_ERROR;
    }

    /*
     * Advance to the next method implementation in the chain in the method
     * call context while we process the body. However, need to adjust the
     * argument-skip control because we're guaranteed to have a single prefix
     * arg (i.e., 'next') and not the variable amount that can happen because
     * method invocations (i.e., '$obj meth' and 'my meth'), constructors
     * (i.e., '$cls new' and '$cls create obj') and destructors (no args at
     * all) come through the same code.
     */

    TclNRAddCallback(interp, FinalizeNext, contextPtr,
	    INT2PTR(contextPtr->index), INT2PTR(contextPtr->skip), NULL);
    contextPtr->index++;
    contextPtr->skip = skip;

    /*
     * Invoke the (advanced) method call context in the caller context.
     */

    return TclOOInvokeContext(contextPtr, interp, objc, objv);
}

static int
FinalizeNext(
    void *data[],
    TCL_UNUSED(Tcl_Interp *),
    int result)
{
    CallContext *contextPtr = (CallContext *)data[0];

    /*
     * Restore the call chain context index as we've finished the inner invoke
     * and want to operate in the outer context again.
     */

    contextPtr->index = PTR2INT(data[1]);
    contextPtr->skip = PTR2INT(data[2]);
    return result;
}

/*
 * ----------------------------------------------------------------------
 *
 * Tcl_GetObjectFromObj --
 *
 *	Utility function to get an object from a Tcl_Obj containing its name.
 *
 * ----------------------------------------------------------------------
 */

Tcl_Object
Tcl_GetObjectFromObj(
    Tcl_Interp *interp,		/* Interpreter in which to locate the object.
				 * Will have an error message placed in it if
				 * the name does not refer to an object. */
    Tcl_Obj *objPtr)		/* The name of the object to look up, which is
				 * exactly the name of its public command. */
{
    Command *cmdPtr = (Command *) Tcl_GetCommandFromObj(interp, objPtr);

    if (cmdPtr == NULL) {
	goto notAnObject;
    }
    if (cmdPtr->objProc != TclOOPublicObjectCmd) {
	cmdPtr = (Command *) TclGetOriginalCommand((Tcl_Command) cmdPtr);
	if (cmdPtr == NULL || cmdPtr->objProc != TclOOPublicObjectCmd) {
	    goto notAnObject;
	}
    }
    return (Tcl_Object)cmdPtr->objClientData;

  notAnObject:
    Tcl_SetObjResult(interp, Tcl_ObjPrintf(
	    "%s does not refer to an object", TclGetString(objPtr)));
    Tcl_SetErrorCode(interp, "TCL", "LOOKUP", "OBJECT", TclGetString(objPtr),
	    (char *)NULL);
    return NULL;
}

/*
 * ----------------------------------------------------------------------
 *
 * TclOOIsReachable --
 *
 *	Utility function that tests whether a class is a subclass (whether
 *	directly or indirectly) of another class.
 *
 * ----------------------------------------------------------------------
 */

int
TclOOIsReachable(
    Class *targetPtr,
    Class *startPtr)
{
    Tcl_Size i;
    Class *superPtr;

  tailRecurse:
    if (startPtr == targetPtr) {
	return 1;
    }
    if (startPtr->superclasses.num == 1 && startPtr->mixins.num == 0) {
	startPtr = startPtr->superclasses.list[0];
	goto tailRecurse;
    }
    FOREACH(superPtr, startPtr->superclasses) {
	if (TclOOIsReachable(targetPtr, superPtr)) {
	    return 1;
	}
    }
    FOREACH(superPtr, startPtr->mixins) {
	if (TclOOIsReachable(targetPtr, superPtr)) {
	    return 1;
	}
    }
    return 0;
}

/*
 * ----------------------------------------------------------------------
 *
 * TclOOObjectName, Tcl_GetObjectName --
 *
 *	Utility function that returns the name of the object. Note that this
 *	simplifies cache management by keeping the code to do it in one place
 *	and not sprayed all over. The value returned always has a reference
 *	count of at least one.
 *
 * ----------------------------------------------------------------------
 */

Tcl_Obj *
TclOOObjectName(
    Tcl_Interp *interp,
    Object *oPtr)
{
    Tcl_Obj *namePtr;

    if (oPtr->cachedNameObj) {
	return oPtr->cachedNameObj;
    }
    TclNewObj(namePtr);
    Tcl_GetCommandFullName(interp, oPtr->command, namePtr);
    Tcl_IncrRefCount(namePtr);
    oPtr->cachedNameObj = namePtr;
    return namePtr;
}

Tcl_Obj *
Tcl_GetObjectName(
    Tcl_Interp *interp,
    Tcl_Object object)
{
    return TclOOObjectName(interp, (Object *) object);
}

/*
 * ----------------------------------------------------------------------
 *
 * assorted trivial 'getter' functions
 *
 * ----------------------------------------------------------------------
 */

Tcl_Method
Tcl_ObjectContextMethod(
    Tcl_ObjectContext context)
{
    CallContext *contextPtr = (CallContext *) context;
    return (Tcl_Method) contextPtr->callPtr->chain[contextPtr->index].mPtr;
}

int
Tcl_ObjectContextIsFiltering(
    Tcl_ObjectContext context)
{
    CallContext *contextPtr = (CallContext *) context;
    return contextPtr->callPtr->chain[contextPtr->index].isFilter;
}

Tcl_Object
Tcl_ObjectContextObject(
    Tcl_ObjectContext context)
{
    return (Tcl_Object) ((CallContext *)context)->oPtr;
}

Tcl_Size
Tcl_ObjectContextSkippedArgs(
    Tcl_ObjectContext context)
{
    return ((CallContext *)context)->skip;
}

Tcl_Namespace *
Tcl_GetObjectNamespace(
    Tcl_Object object)
{
    return ((Object *)object)->namespacePtr;
}

Tcl_Command
Tcl_GetObjectCommand(
    Tcl_Object object)
{
    return ((Object *)object)->command;
}

Tcl_Class
Tcl_GetObjectAsClass(
    Tcl_Object object)
{
    return (Tcl_Class) ((Object *)object)->classPtr;
}

int
Tcl_ObjectDeleted(
    Tcl_Object object)
{
    return ((Object *)object)->command == NULL;
}

Tcl_Object
Tcl_GetClassAsObject(
    Tcl_Class clazz)
{
    return (Tcl_Object) ((Class *)clazz)->thisPtr;
}

Tcl_ObjectMapMethodNameProc *
Tcl_ObjectGetMethodNameMapper(
    Tcl_Object object)
{
    return ((Object *) object)->mapMethodNameProc;
}

void
Tcl_ObjectSetMethodNameMapper(
    Tcl_Object object,
    Tcl_ObjectMapMethodNameProc *mapMethodNameProc)
{
    ((Object *) object)->mapMethodNameProc = mapMethodNameProc;
}

Tcl_Class
Tcl_GetClassOfObject(
    Tcl_Object object)
{
    return (Tcl_Class) ((Object *) object)->selfCls;
}

Tcl_Obj *
Tcl_GetObjectClassName(
    Tcl_Interp *interp,
    Tcl_Object object)
{
    Tcl_Object classObj = (Tcl_Object) (((Object *) object)->selfCls)->thisPtr;

    if (classObj == NULL) {
	return NULL;
    }
    return Tcl_GetObjectName(interp, classObj);
}

/*
 * Local Variables:
 * mode: c
 * c-basic-offset: 4
 * fill-column: 78
 * End:
 */<|MERGE_RESOLUTION|>--- conflicted
+++ resolved
@@ -842,7 +842,7 @@
 static void
 ObjectRenamedTrace(
     void *clientData,	/* The object being deleted. */
-    TCL_UNUSED(Tcl_Interp *),
+    Tcl_Interp *interp,
     TCL_UNUSED(const char *) /*oldName*/,
     TCL_UNUSED(const char *) /*newName*/,
     int flags)			/* Why was the object deleted? */
@@ -1199,16 +1199,10 @@
     FOREACH_HASH_DECLS;
     Class *mixinPtr;
     Method *mPtr;
-<<<<<<< HEAD
     Tcl_Obj *filterObj, *variableObj, *propertyObj;
     PrivateVariableMapping *privateVariable;
-    Tcl_Interp *interp = oPtr->fPtr->interp;
+    Tcl_Interp *interp = fPtr->interp;
     Tcl_Size i;
-=======
-    Tcl_Obj *filterObj, *variableObj;
-    Tcl_Interp *interp = fPtr->interp;
-    int i;
->>>>>>> 07711187
 
     if (Destructing(oPtr)) {
 	/*
@@ -1244,13 +1238,7 @@
 
     if (!Tcl_InterpDeleted(interp) && !(oPtr->flags & DESTRUCTOR_CALLED)) {
 	CallContext *contextPtr =
-<<<<<<< HEAD
 		TclOOGetCallContext(oPtr, NULL, DESTRUCTOR, NULL, NULL, NULL);
-	int result;
-	Tcl_InterpState state;
-=======
-		TclOOGetCallContext(oPtr, NULL, DESTRUCTOR, NULL);
->>>>>>> 07711187
 
 	oPtr->flags |= DESTRUCTOR_CALLED;
 	if (contextPtr != NULL) {
