--- conflicted
+++ resolved
@@ -188,16 +188,7 @@
 #ifndef TCL_NO_DEPRECATED
 "package ifneeded TclOO " TCLOO_PATCHLEVEL " {# Already present, OK?};"
 #endif
-<<<<<<< HEAD
-"package ifneeded tcl::oo " TCLOO_PATCHLEVEL " {# Already present, OK?};"
-"namespace eval ::oo {"
-"    variable version " TCLOO_VERSION " patchlevel " TCLOO_PATCHLEVEL
-"};";
-/* "tcl_findLibrary tcloo $oo::version $oo::version" */
-/* " tcloo.tcl OO_LIBRARY oo::library;"; */
-=======
 "package ifneeded tcl::oo " TCLOO_PATCHLEVEL " {# Already present, OK?};";
->>>>>>> d9d4467e
 
 /*
  * The actual definition of the variable holding the TclOO stub table.
@@ -387,16 +378,15 @@
 static void
 TclCreateConstantInNS(
     Tcl_Interp *interp,
-    Namespace *nsPtr,		/* The namespace to contain the constant. */
-    Tcl_Obj *name,		/* The unqualified name of the constant. */
-    Tcl_Obj *value)		/* The value to put in the constant. */
+    Namespace *nsPtr,		// The namespace to contain the constant.
+    Tcl_Obj *nameObj,		// The unqualified name of the constant.
+    Tcl_Obj *valueObj)		// The value to put in the constant.
 {
     Interp *iPtr = (Interp *) interp;
     Namespace *savedNsPtr = iPtr->varFramePtr->nsPtr;
-    Var *varPtr, *arrayPtr;
 
     iPtr->varFramePtr->nsPtr = nsPtr;
-    varPtr = TclObjLookupVarEx(interp, name, NULL,
+    Var *arrayPtr, *varPtr = TclObjLookupVarEx(interp, nameObj, NULL,
 	    (TCL_NAMESPACE_ONLY | TCL_AVOID_RESOLVERS),
 	    "write", /*createPart1*/ 1, /*createPart2*/ 1, &arrayPtr);
     iPtr->varFramePtr->nsPtr = savedNsPtr;
@@ -404,8 +394,8 @@
 	Tcl_Panic("constants may not be arrays");
     }
     if (varPtr && TclIsVarUndefined(varPtr)) {
-	varPtr->value.objPtr = value;
-	Tcl_IncrRefCount(value);
+	varPtr->value.objPtr = valueObj;
+	Tcl_IncrRefCount(valueObj);
 	varPtr->flags = VAR_CONSTANT;
     }
 }
@@ -413,9 +403,9 @@
 static inline void
 CreateConstantInNSStr(
     Tcl_Interp *interp,
-    Tcl_Namespace *namespacePtr,/* The namespace to contain the constant. */
-    const char *nameStr,	/* The unqualified name of the constant. */
-    const char *valueStr)	/* The value to put in the constant. */
+    Tcl_Namespace *namespacePtr,// The namespace to contain the constant.
+    const char *nameStr,	// The unqualified name of the constant.
+    const char *valueStr)	// The value to put in the constant.
 {
     Tcl_Obj *nameObj = Tcl_NewStringObj(nameStr, TCL_AUTO_LENGTH);
     Tcl_IncrRefCount(nameObj);
@@ -566,12 +556,9 @@
     }
 
     MakeAdditionalClasses(fPtr, define, objdef);
-<<<<<<< HEAD
-=======
 
     CreateConstantInNSStr(interp, fPtr->ooNs, "version", TCLOO_VERSION);
     CreateConstantInNSStr(interp, fPtr->ooNs, "patchlevel", TCLOO_PATCHLEVEL);
->>>>>>> d9d4467e
     return TCL_OK;
 }
 