/*
 * tclOO.c --
 *
 *	This file contains the object-system core (NB: not Tcl_Obj, but ::oo)
 *
 * Copyright © 2005-2019 Donal K. Fellows
 * Copyright © 2017 Nathan Coulter
 *
 * See the file "license.terms" for information on usage and redistribution of
 * this file, and for a DISCLAIMER OF ALL WARRANTIES.
 */

#ifdef HAVE_CONFIG_H
#include "config.h"
#endif
#include "tclInt.h"
#include "tclOOInt.h"

/*
 * Commands in oo and oo::Helpers.
 */

static const struct StdCommands {
    const char *name;
    Tcl_ObjCmdProc *objProc;
    Tcl_ObjCmdProc *nreProc;
    CompileProc *compileProc;
    int flags;
} ooCmds[] = {
    {"define",		TclOODefineObjCmd, NULL, NULL, 0},
    {"objdefine",	TclOOObjDefObjCmd, NULL, NULL, 0},
    {"copy",		TclOOCopyObjectCmd, NULL, NULL, 0},
    {"DelegateName",	TclOODelegateNameObjCmd, NULL, NULL, 0},
    {NULL, NULL, NULL, NULL, 0}
}, helpCmds[] = {
    {"callback",	TclOOCallbackObjCmd, NULL, NULL, 0},
    {"mymethod",	TclOOCallbackObjCmd, NULL, NULL, 0},
    {"classvariable",	TclOOClassVariableObjCmd, NULL, NULL, 0},
    {"link",		TclOOLinkObjCmd, NULL, NULL, 0},
    {"next",		NULL, TclOONextObjCmd, TclCompileObjectNextCmd, CMD_COMPILES_EXPANDED},
    {"nextto",		NULL, TclOONextToObjCmd, TclCompileObjectNextToCmd, CMD_COMPILES_EXPANDED},
    {"self",		TclOOSelfObjCmd, NULL, TclCompileObjectSelfCmd, 0},
    {NULL, NULL, NULL, NULL, 0}
};

/*
 * Commands in oo::define and oo::objdefine.
 */

static const struct DefineCommands {
    const char *name;
    Tcl_ObjCmdProc *objProc;
    int flag;
} defineCmds[] = {
    {"classmethod",	TclOODefineClassMethodObjCmd, 0},
    {"constructor",	TclOODefineConstructorObjCmd, 0},
    {"definitionnamespace", TclOODefineDefnNsObjCmd, 0},
    {"deletemethod",	TclOODefineDeleteMethodObjCmd, 0},
    {"destructor",	TclOODefineDestructorObjCmd, 0},
    {"export",		TclOODefineExportObjCmd, 0},
    {"forward",		TclOODefineForwardObjCmd, 0},
    {"initialise",	TclOODefineInitialiseObjCmd, 0},
    {"initialize",	TclOODefineInitialiseObjCmd, 0},
    {"method",		TclOODefineMethodObjCmd, 0},
    {"private",		TclOODefinePrivateObjCmd, 0},
    {"renamemethod",	TclOODefineRenameMethodObjCmd, 0},
    {"self",		TclOODefineSelfObjCmd, 0},
    {"unexport",	TclOODefineUnexportObjCmd, 0},
    {NULL, NULL, 0}
}, objdefCmds[] = {
    {"class",		TclOODefineClassObjCmd, 1},
    {"deletemethod",	TclOODefineDeleteMethodObjCmd, 1},
    {"export",		TclOODefineExportObjCmd, 1},
    {"forward",		TclOODefineForwardObjCmd, 1},
    {"method",		TclOODefineMethodObjCmd, 1},
    {"private",		TclOODefinePrivateObjCmd, 1},
    {"renamemethod",	TclOODefineRenameMethodObjCmd, 1},
    {"self",		TclOODefineObjSelfObjCmd, 0},
    {"unexport",	TclOODefineUnexportObjCmd, 1},
    {NULL, NULL, 0}
};

/*
 * What sort of size of things we like to allocate.
 */

#define ALLOC_CHUNK 8

/*
 * Function declarations for things defined in this file.
 */

static Object *		AllocObject(Tcl_Interp *interp, const char *nameStr,
			    Namespace *nsPtr, const char *nsNameStr);
static int		CloneClassMethod(Tcl_Interp *interp, Class *clsPtr,
			    Method *mPtr, Tcl_Obj *namePtr,
			    Method **newMPtrPtr);
static int		CloneObjectMethod(Tcl_Interp *interp, Object *oPtr,
			    Method *mPtr, Tcl_Obj *namePtr);
static Tcl_NamespaceDeleteProc	DeletedHelpersNamespace;
static Tcl_NRPostProc	FinalizeAlloc;
static Tcl_NRPostProc	FinalizeNext;
static Tcl_NRPostProc	FinalizeObjectCall;
static inline void	InitClassPath(Tcl_Interp * interp, Class *clsPtr);
static void		InitClassSystemRoots(Tcl_Interp *interp,
			    Foundation *fPtr);
static int		InitFoundation(Tcl_Interp *interp);
static Tcl_InterpDeleteProc	KillFoundation;
static void		MakeAdditionalClasses(Foundation *fPtr,
			    Tcl_Namespace *defineNs,
			    Tcl_Namespace *objDefineNs);
static Tcl_CmdDeleteProc	MyDeleted;
static Tcl_NamespaceDeleteProc	ObjectNamespaceDeleted;
static Tcl_CommandTraceProc	ObjectRenamedTrace;
static inline void	RemoveClass(Class **list, size_t num, size_t idx);
static inline void	RemoveObject(Object **list, size_t num, size_t idx);
static inline void	SquelchCachedName(Object *oPtr);

static Tcl_ObjCmdProc	PublicNRObjectCmd;
static Tcl_ObjCmdProc	PrivateNRObjectCmd;
static Tcl_ObjCmdProc	MyClassNRObjCmd;
static Tcl_CmdDeleteProc	MyClassDeleted;

/*
 * Methods in the oo::object and oo::class classes. First, we define a helper
 * macro that makes building the method type declaration structure a lot
 * easier. No point in making life harder than it has to be!
 *
 * Note that the core methods don't need clone or free proc callbacks.
 */

#define DCM(name,visibility,proc) \
    {name,visibility,\
	{TCL_OO_METHOD_VERSION_CURRENT,"core method: "#name,proc,NULL,NULL}}

static const DeclaredClassMethod objMethods[] = {
    DCM("<cloned>", 0,	TclOO_Object_Cloned),
    DCM("destroy", 1,	TclOO_Object_Destroy),
    DCM("eval", 0,	TclOO_Object_Eval),
    DCM("unknown", 0,	TclOO_Object_Unknown),
    DCM("variable", 0,	TclOO_Object_LinkVar),
    DCM("varname", 0,	TclOO_Object_VarName),
    {NULL, 0, {0, NULL, NULL, NULL, NULL}}
}, clsMethods[] = {
    DCM("<cloned>", 0,	TclOO_Class_Cloned),
    DCM("create", 1,	TclOO_Class_Create),
    DCM("new", 1,	TclOO_Class_New),
    DCM("createWithNamespace", 0, TclOO_Class_CreateNs),
    {NULL, 0, {0, NULL, NULL, NULL, NULL}}
}, cfgMethods[] = {
    DCM("configure", 1, TclOO_Configurable_Configure),
    {NULL, 0, {0, NULL, NULL, NULL, NULL}}
}, singletonMethods[] = {
    DCM("new", 1,	TclOO_Singleton_New),
    {NULL, 0, {0, NULL, NULL, NULL, NULL}}
}, singletonInstanceMethods[] = {
    DCM("<cloned>", 0,	TclOO_SingletonInstance_Cloned),
    DCM("destroy", 1,	TclOO_SingletonInstance_Destroy),
    {NULL, 0, {0, NULL, NULL, NULL, NULL}}
};

/*
 * And for the oo::class constructor...
 */

static const Tcl_MethodType classConstructor = {
    TCL_OO_METHOD_VERSION_CURRENT,
    "oo::class constructor",
    TclOO_Class_Constructor, NULL, NULL
};

/*
 * And the oo::configurable constructor...
 */

static const Tcl_MethodType configurableConstructor = {
    TCL_OO_METHOD_VERSION_CURRENT,
    "oo::configurable constructor",
    TclOO_Configurable_Constructor, NULL, NULL
};

/*
 * The scripted part of TclOO: (legacy) package registration. There's no C API
 * at all for doing this, not even internally to Tcl.
 */

static const char initScript[] =
#ifndef TCL_NO_DEPRECATED
"package ifneeded TclOO " TCLOO_PATCHLEVEL " {# Already present, OK?};"
#endif
"package ifneeded tcl::oo " TCLOO_PATCHLEVEL " {# Already present, OK?};";

/*
 * The actual definition of the variable holding the TclOO stub table.
 */

MODULE_SCOPE const TclOOStubs tclOOStubs;

/*
 * Convenience macro for getting the foundation from an interpreter.
 */

#define GetFoundation(interp) \
	((Foundation *)((Interp *)(interp))->objectFoundation)

/*
 * Macros to make inspecting into the guts of an object cleaner.
 *
 * The ocPtr parameter (only in these macros) is assumed to work fine with
 * either an oPtr or a classPtr. Note that the roots oo::object and oo::class
 * have _both_ their object and class flags tagged with ROOT_OBJECT and
 * ROOT_CLASS respectively.
 */

#define Destructing(oPtr)	((oPtr)->flags & OBJECT_DESTRUCTING)
#define IsRootObject(ocPtr)	((ocPtr)->flags & ROOT_OBJECT)
#define IsRootClass(ocPtr)	((ocPtr)->flags & ROOT_CLASS)
#define IsRoot(ocPtr)		((ocPtr)->flags & (ROOT_OBJECT|ROOT_CLASS))

/* Wrapper for removing an item from a "flexible" item list. */
#define RemoveItem(type, lst, i) \
    do {						\
	Remove ## type ((lst).list, (lst).num, i);	\
	(lst).num--;					\
    } while (0)

/*
 * ----------------------------------------------------------------------
 *
 * RemoveClass, RemoveObject --
 *
 *	Helpers for the RemoveItem macro for deleting a class or object from a
 *	list. Setting the "empty" location to NULL makes debugging a little
 *	easier.
 *
 * ----------------------------------------------------------------------
 */

static inline void
RemoveClass(
    Class **list,
    size_t num,
    size_t idx)
{
    for (; idx + 1 < num; idx++) {
	list[idx] = list[idx + 1];
    }
    list[idx] = NULL;
}

static inline void
RemoveObject(
    Object **list,
    size_t num,
    size_t idx)
{
    for (; idx + 1 < num; idx++) {
	list[idx] = list[idx + 1];
    }
    list[idx] = NULL;
}

/*
 * ----------------------------------------------------------------------
 *
 * TclOOInit --
 *
 *	Called to initialise the OO system within an interpreter.
 *
 * Result:
 *	TCL_OK if the setup succeeded. Currently assumed to always work.
 *
 * Side effects:
 *	Creates namespaces, commands, several classes and a number of
 *	callbacks. Upon return, the OO system is ready for use.
 *
 * ----------------------------------------------------------------------
 */

int
TclOOInit(
    Tcl_Interp *interp)		/* The interpreter to install into. */
{
    /*
     * Build the core of the OO system.
     */

    if (InitFoundation(interp) != TCL_OK) {
	return TCL_ERROR;
    }

    /*
     * Run our initialization script and, if that works, declare the package
     * to be fully provided.
     */

    if (Tcl_EvalEx(interp, initScript, TCL_INDEX_NONE, 0) != TCL_OK) {
	return TCL_ERROR;
    }

#ifndef TCL_NO_DEPRECATED
    Tcl_PkgProvideEx(interp, "TclOO", TCLOO_PATCHLEVEL,
	    &tclOOStubs);
#endif
    return Tcl_PkgProvideEx(interp, "tcl::oo", TCLOO_PATCHLEVEL,
	    &tclOOStubs);
}

/*
 * ----------------------------------------------------------------------
 *
 * TclOOGetFoundation --
 *
 *	Get a reference to the OO core class system.
 *
 * ----------------------------------------------------------------------
 */

Foundation *
TclOOGetFoundation(
    Tcl_Interp *interp)
{
    return GetFoundation(interp);
}

/*
 * ----------------------------------------------------------------------
 *
 * CreateCmdInNS --
 *
 *	Create a command in a namespace. Supports setting various
 *	implementation functions, but not a deletion callback or a clientData;
 *	it's suitable for use-cases in this file, no more.
 *
 * ----------------------------------------------------------------------
 */
static inline void
CreateCmdInNS(
    Tcl_Interp *interp,
    Tcl_Namespace *namespacePtr,
    const char *name,
    Tcl_ObjCmdProc *cmdProc,
    Tcl_ObjCmdProc *nreProc,
    CompileProc *compileProc,
    int flags)
{
    Command *cmdPtr;

    if (cmdProc == NULL && nreProc == NULL) {
	Tcl_Panic("must supply at least one implementation function");
    }
    cmdPtr = (Command *) TclCreateObjCommandInNs(interp, name,
	    namespacePtr, cmdProc, NULL, NULL);
    cmdPtr->nreProc = nreProc;
    cmdPtr->compileProc = compileProc;
    cmdPtr->flags |= flags;
}

/*
 * ----------------------------------------------------------------------
 *
 * CreateConstantInNSStr --
 *
 *	Wrapper around TclCreateConstantInNS to make using it with string
 *	constants easier.
 *
 * ----------------------------------------------------------------------
 */
<<<<<<< HEAD
static void
TclCreateConstantInNS(
    Tcl_Interp *interp,
    Namespace *nsPtr,		// The namespace to contain the constant.
    Tcl_Obj *nameObj,		// The unqualified name of the constant.
    Tcl_Obj *valueObj)		// The value to put in the constant.
{
    Interp *iPtr = (Interp *) interp;
    Namespace *savedNsPtr = iPtr->varFramePtr->nsPtr;

    iPtr->varFramePtr->nsPtr = nsPtr;
    Var *arrayPtr, *varPtr = TclObjLookupVarEx(interp, nameObj, NULL,
	    (TCL_NAMESPACE_ONLY | TCL_AVOID_RESOLVERS),
	    "write", /*createPart1*/ 1, /*createPart2*/ 1, &arrayPtr);
    iPtr->varFramePtr->nsPtr = savedNsPtr;
    if (arrayPtr) {
	Tcl_Panic("constants may not be arrays");
    }
    if (varPtr && TclIsVarUndefined(varPtr)) {
	varPtr->value.objPtr = valueObj;
	Tcl_IncrRefCount(valueObj);
	varPtr->flags = VAR_CONSTANT;
    }
}

=======
>>>>>>> c4ac08a8
static inline void
CreateConstantInNSStr(
    Tcl_Interp *interp,
    Tcl_Namespace *namespacePtr,// The namespace to contain the constant.
    const char *nameStr,	// The unqualified name of the constant.
    const char *valueStr)	// The value to put in the constant.
{
    Tcl_Obj *nameObj = Tcl_NewStringObj(nameStr, TCL_AUTO_LENGTH);
    Tcl_IncrRefCount(nameObj);
    Tcl_Obj *valueObj = Tcl_NewStringObj(valueStr, TCL_AUTO_LENGTH);
    Tcl_IncrRefCount(valueObj);
    TclCreateConstantInNS(interp, (Namespace *) namespacePtr, nameObj, valueObj);
    Tcl_DecrRefCount(nameObj);
    Tcl_DecrRefCount(valueObj);
}

/*
 * ----------------------------------------------------------------------
 *
 * InitFoundation --
 *
 *	Set up the core of the OO core class system. This is a structure
 *	holding references to the magical bits that need to be known about in
 *	other places, plus the oo::object and oo::class classes.
 *
 * ----------------------------------------------------------------------
 */

static int
InitFoundation(
    Tcl_Interp *interp)
{
    static Tcl_ThreadDataKey tsdKey;
    ThreadLocalData *tsdPtr = (ThreadLocalData *)
	    Tcl_GetThreadData(&tsdKey, sizeof(ThreadLocalData));
    Foundation *fPtr = (Foundation *) Tcl_Alloc(sizeof(Foundation));
    Tcl_Namespace *define, *objdef;
    Tcl_Obj *namePtr;
    size_t i;

    /*
     * Initialize the structure that holds the OO system core. This is
     * attached to the interpreter via an assocData entry; not very efficient,
     * but the best we can do without hacking the core more.
     */

    memset(fPtr, 0, sizeof(Foundation));
    ((Interp *) interp)->objectFoundation = fPtr;
    fPtr->interp = interp;
    fPtr->ooNs = Tcl_CreateNamespace(interp, "::oo", fPtr, NULL);
    Tcl_Export(interp, fPtr->ooNs, "[a-z]*", 1);
    define = Tcl_CreateNamespace(interp, "::oo::define", fPtr, NULL);
    objdef = Tcl_CreateNamespace(interp, "::oo::objdefine", fPtr, NULL);
    fPtr->helpersNs = Tcl_CreateNamespace(interp, "::oo::Helpers", fPtr,
	    DeletedHelpersNamespace);
    Tcl_CreateNamespace(interp, "::oo::configuresupport", NULL, NULL);
    fPtr->epoch = 1;
    fPtr->tsdPtr = tsdPtr;

    TclNewLiteralStringObj(fPtr->unknownMethodNameObj, "unknown");
    TclNewLiteralStringObj(fPtr->constructorName, "<constructor>");
    TclNewLiteralStringObj(fPtr->destructorName, "<destructor>");
    TclNewLiteralStringObj(fPtr->clonedName, "<cloned>");
    TclNewLiteralStringObj(fPtr->defineName, "::oo::define");
    TclNewLiteralStringObj(fPtr->myName, "my");
    TclNewLiteralStringObj(fPtr->slotGetName, "Get");
    TclNewLiteralStringObj(fPtr->slotSetName, "Set");
    TclNewLiteralStringObj(fPtr->slotResolveName, "Resolve");
    TclNewLiteralStringObj(fPtr->slotDefOpName, "--default-operation");
    Tcl_IncrRefCount(fPtr->unknownMethodNameObj);
    Tcl_IncrRefCount(fPtr->constructorName);
    Tcl_IncrRefCount(fPtr->destructorName);
    Tcl_IncrRefCount(fPtr->clonedName);
    Tcl_IncrRefCount(fPtr->defineName);
    Tcl_IncrRefCount(fPtr->myName);
    Tcl_IncrRefCount(fPtr->slotGetName);
    Tcl_IncrRefCount(fPtr->slotSetName);
    Tcl_IncrRefCount(fPtr->slotResolveName);
    Tcl_IncrRefCount(fPtr->slotDefOpName);

    TclCreateObjCommandInNs(interp, "UnknownDefinition", fPtr->ooNs,
	    TclOOUnknownDefinition, NULL, NULL);
    TclNewLiteralStringObj(namePtr, "::oo::UnknownDefinition");
    Tcl_SetNamespaceUnknownHandler(interp, define, namePtr);
    Tcl_SetNamespaceUnknownHandler(interp, objdef, namePtr);
    Tcl_BounceRefCount(namePtr);

    /*
     * Create the subcommands in the oo::define and oo::objdefine spaces.
     */

    for (i = 0 ; defineCmds[i].name ; i++) {
	TclCreateObjCommandInNs(interp, defineCmds[i].name, define,
		defineCmds[i].objProc, INT2PTR(defineCmds[i].flag), NULL);
    }
    for (i = 0 ; objdefCmds[i].name ; i++) {
	TclCreateObjCommandInNs(interp, objdefCmds[i].name, objdef,
		objdefCmds[i].objProc, INT2PTR(objdefCmds[i].flag), NULL);
    }

    Tcl_CallWhenDeleted(interp, KillFoundation, NULL);

    /*
     * Create the special objects at the core of the object system.
     */

    InitClassSystemRoots(interp, fPtr);

    /*
     * Basic method declarations for the core classes.
     */

    TclOODefineBasicMethods(fPtr->objectCls, objMethods);
    TclOODefineBasicMethods(fPtr->classCls, clsMethods);

    /*
     * Finish setting up the class of classes by marking the 'new' method as
     * private; classes, unlike general objects, must have explicit names. We
     * also need to create the constructor for classes.
     */

    TclNewLiteralStringObj(namePtr, "new");
    TclNewInstanceMethod(interp, (Tcl_Object) fPtr->classCls->thisPtr,
	    namePtr /*keeps ref*/, 0 /*private*/, NULL, NULL);
    Tcl_BounceRefCount(namePtr);
    fPtr->classCls->constructorPtr = (Method *) TclNewMethod(
	    (Tcl_Class) fPtr->classCls, NULL, 0, &classConstructor, NULL);

    /*
     * Create non-object commands and plug ourselves into the Tcl [info]
     * ensemble.
     */

    for (i = 0 ; helpCmds[i].name ; i++) {
	CreateCmdInNS(interp, fPtr->helpersNs, helpCmds[i].name,
		helpCmds[i].objProc, helpCmds[i].nreProc,
		helpCmds[i].compileProc, helpCmds[i].flags);
    }
    for (i = 0 ; ooCmds[i].name ; i++) {
	CreateCmdInNS(interp, fPtr->ooNs, ooCmds[i].name,
		ooCmds[i].objProc, ooCmds[i].nreProc,
		ooCmds[i].compileProc, ooCmds[i].flags);
    }

    TclOOInitInfo(interp);

    /*
     * Now make the class of slots.
     */

    if (TclOODefineSlots(fPtr) != TCL_OK) {
	return TCL_ERROR;
    }

    MakeAdditionalClasses(fPtr, define, objdef);

    CreateConstantInNSStr(interp, fPtr->ooNs, "version", TCLOO_VERSION);
    CreateConstantInNSStr(interp, fPtr->ooNs, "patchlevel", TCLOO_PATCHLEVEL);
    return TCL_OK;
}

/*
 * ----------------------------------------------------------------------
 *
 * InitClassSystemRoots --
 *
 *	Creates the objects at the core of the object system. These need to be
 *	spliced manually.
 *
 * ----------------------------------------------------------------------
 */

static void
InitClassSystemRoots(
    Tcl_Interp *interp,
    Foundation *fPtr)
{
    Class fakeCls;
    Object fakeObject;
    Tcl_Obj *defNsName;

    /* Stand up a phony class for bootstrapping. */
    fPtr->objectCls = &fakeCls;
    /* referenced in TclOOAllocClass to increment the refCount. */
    fakeCls.thisPtr = &fakeObject;
    fakeObject.refCount = 0;	// Do not increment an uninitialized value.

    fPtr->objectCls = TclOOAllocClass(interp,
	    AllocObject(interp, "object", (Namespace *) fPtr->ooNs, NULL));
    // Corresponding TclOODecrRefCount in KillFoundation
    AddRef(fPtr->objectCls->thisPtr);

    /*
     * This is why it is unnecessary in this routine to replace the
     * incremented reference count of fPtr->objectCls that was swallowed by
     * fakeObject.
     */

    fPtr->objectCls->superclasses.num = 0;
    Tcl_Free(fPtr->objectCls->superclasses.list);
    fPtr->objectCls->superclasses.list = NULL;

    /*
     * Special initialization for the primordial objects.
     */

    fPtr->objectCls->thisPtr->flags |= ROOT_OBJECT;
    fPtr->objectCls->flags |= ROOT_OBJECT;
    TclNewLiteralStringObj(defNsName, "::oo::objdefine");
    fPtr->objectCls->objDefinitionNs = defNsName;
    Tcl_IncrRefCount(defNsName);

    fPtr->classCls = TclOOAllocClass(interp,
	    AllocObject(interp, "class", (Namespace *) fPtr->ooNs, NULL));
    // Corresponding TclOODecrRefCount in KillFoundation
    AddRef(fPtr->classCls->thisPtr);

    /*
     * Increment reference counts for each reference because these
     * relationships can be dynamically changed.
     *
     * Corresponding TclOODecrRefCount for all incremented refcounts is in
     * KillFoundation.
     */

    /*
     * Rewire bootstrapped objects.
     */

    fPtr->objectCls->thisPtr->selfCls = fPtr->classCls;
    AddRef(fPtr->classCls->thisPtr);
    TclOOAddToInstances(fPtr->objectCls->thisPtr, fPtr->classCls);

    fPtr->classCls->thisPtr->selfCls = fPtr->classCls;
    AddRef(fPtr->classCls->thisPtr);
    TclOOAddToInstances(fPtr->classCls->thisPtr, fPtr->classCls);

    fPtr->classCls->thisPtr->flags |= ROOT_CLASS;
    fPtr->classCls->flags |= ROOT_CLASS;
    TclNewLiteralStringObj(defNsName, "::oo::define");
    fPtr->classCls->clsDefinitionNs = defNsName;
    Tcl_IncrRefCount(defNsName);

    /* Standard initialization for new Objects */
    TclOOAddToSubclasses(fPtr->classCls, fPtr->objectCls);

    /*
     * THIS IS THE ONLY FUNCTION THAT DOES NON-STANDARD CLASS SPLICING.
     * Everything else is careful to prohibit looping.
     */
}

/*
 * ----------------------------------------------------------------------
 *
 * MarkAsMetaclass --
 *
 *	Make a simple class into a metaclass by making it into a subclass of
 *	oo::class. Assumes that the previous class it had can be ignored.
 *
 * ----------------------------------------------------------------------
 */
static inline void
MarkAsMetaclass(
    Foundation *fPtr,
    Class *classPtr)
{
    Class **supers = (Class **) Tcl_Alloc(sizeof(Class *));
    supers[0] = fPtr->classCls;
    AddRef(supers[0]->thisPtr);
    TclOOSetSuperclasses(classPtr, 1, supers);
}

/*
 * ----------------------------------------------------------------------
 *
 * MakeAdditionalClasses --
 *
 *	Make the extra classes in TclOO that aren't core to how it functions.
 *
 * ----------------------------------------------------------------------
 */
static void
MakeAdditionalClasses(
    Foundation *fPtr,
    Tcl_Namespace *defineNs,
    Tcl_Namespace *objDefineNs)
{
    Tcl_Interp *interp = fPtr->interp;

    /*
     * Make the singleton class, the SingletonInstance class, and install their
     * standard defined methods.
     */

    // A metaclass that is used to make classes that only permit one instance
    // of them to exist. See singleton(n).
    Object *singletonObj = (Object *) Tcl_NewObjectInstance(interp,
	    (Tcl_Class) fPtr->classCls, "::oo::singleton",
	    NULL, TCL_INDEX_NONE, NULL, 0);
    Class *singletonCls = singletonObj->classPtr;
    TclOODefineBasicMethods(singletonCls, singletonMethods);
    // Set the superclass to oo::class
    MarkAsMetaclass(fPtr, singletonCls);
    // Unexport methods
    TclOOUnexportMethods(singletonCls, "create", "createWithNamespace", NULL);

    // A mixin used to make an object so it won't be destroyed or cloned (or
    // at least not easily).
    Object *singletonInst = (Object *) Tcl_NewObjectInstance(interp,
	    (Tcl_Class) fPtr->classCls, "::oo::SingletonInstance",
	    NULL, TCL_INDEX_NONE, NULL, 0);
    TclOODefineBasicMethods(singletonInst->classPtr, singletonInstanceMethods);

    /*
     * Make the abstract class.
     */

    // A metaclass that is used to make classes that can't be directly
    // instantiated. See abstract(n).
    Object *abstractCls = (Object *) Tcl_NewObjectInstance(interp,
	    (Tcl_Class) fPtr->classCls, "::oo::abstract",
	    NULL, TCL_INDEX_NONE, NULL, 0);
    // Set the superclass to oo::class
    MarkAsMetaclass(fPtr, abstractCls->classPtr);
    // Unexport methods
    TclOOUnexportMethods(abstractCls->classPtr,
	    "create", "createWithNamespace", "new", NULL);

    /*
     * Make the configurable class and install its standard defined method.
     */

    // The class that contains the implementation of the actual
    // 'configure' method (mixed into actually configurable classes).
    // The 'configure' method is in tclOOBasic.c.
    Object *cfgSupObj = (Object *) Tcl_NewObjectInstance(interp,
	    (Tcl_Class) fPtr->classCls, "::oo::configuresupport::configurable",
	    NULL, TCL_INDEX_NONE, NULL, 0);
    Class *cfgSupCls = cfgSupObj->classPtr;
    TclOODefineBasicMethods(cfgSupCls, cfgMethods);

    // Namespaces used as implementation vectors for oo::define and
    // oo::objdefine when the class/instance is configurable.
    // Note that these also contain commands implemented in C,
    // especially the [property] definition command.

    Tcl_Namespace *cfgObjNs = Tcl_CreateNamespace(interp,
	    "::oo::configuresupport::configurableobject", NULL, NULL);
    TclCreateObjCommandInNs(interp, "property", cfgObjNs,
	    TclOODefinePropertyCmd, INT2PTR(1) /*useInstance*/, NULL);
    TclCreateObjCommandInNs(interp, "properties", cfgObjNs,
	    TclOODefinePropertyCmd, INT2PTR(1) /*useInstance*/, NULL);
    Tcl_Export(interp, cfgObjNs, "property", /*reset*/1);
    TclSetNsPath((Namespace *) cfgObjNs, 1, &objDefineNs);

    Tcl_Namespace *cfgClsNs = Tcl_CreateNamespace(interp,
	    "::oo::configuresupport::configurableclass", NULL, NULL);
    TclCreateObjCommandInNs(interp, "property", cfgClsNs,
	    TclOODefinePropertyCmd, INT2PTR(0) /*useInstance*/, NULL);
    TclCreateObjCommandInNs(interp, "properties", cfgClsNs,
	    TclOODefinePropertyCmd, INT2PTR(0) /*useInstance*/, NULL);
    Tcl_Export(interp, cfgClsNs, "property", /*reset*/1);
    TclSetNsPath((Namespace *) cfgClsNs, 1, &defineNs);

    // A metaclass that is used to make classes that can be configured in
    // their creation phase (and later too). All the metaclass itself does is
    // arrange for the class created to have a 'configure' method and for
    // oo::define and oo::objdefine (on the class and its instances) to have
    // a property definition for setting things up for 'configure'.
    Object *configurableObj = (Object *) Tcl_NewObjectInstance(interp,
	    (Tcl_Class) fPtr->classCls, "::oo::configurable",
	    NULL, TCL_INDEX_NONE, NULL, 0);
    Class *configurableCls = configurableObj->classPtr;
    MarkAsMetaclass(fPtr, configurableCls);
    Tcl_ClassSetConstructor(interp, (Tcl_Class) configurableCls, TclNewMethod(
	    (Tcl_Class) configurableCls, NULL, 0, &configurableConstructor, NULL));

    Tcl_Obj *nsName = Tcl_NewStringObj("::oo::configuresupport::configurableclass",
	    TCL_AUTO_LENGTH);
    Tcl_IncrRefCount(nsName);
    if (cfgSupCls->clsDefinitionNs != NULL) {
	Tcl_DecrRefCount(cfgSupCls->clsDefinitionNs);
    }
    cfgSupCls->clsDefinitionNs = nsName;
    Tcl_IncrRefCount(nsName);
    if (configurableCls->clsDefinitionNs != NULL) {
	Tcl_DecrRefCount(configurableCls->clsDefinitionNs);
    }
    configurableCls->clsDefinitionNs = nsName;

    nsName = Tcl_NewStringObj("::oo::configuresupport::configurableobject",
	    TCL_AUTO_LENGTH);
    Tcl_IncrRefCount(nsName);
    if (cfgSupCls->objDefinitionNs != NULL) {
	Tcl_DecrRefCount(cfgSupCls->objDefinitionNs);
    }
    cfgSupCls->objDefinitionNs = nsName;
}

/*
 * ----------------------------------------------------------------------
 *
 * DeletedHelpersNamespace --
 *
 *	Simple helper used to clear fields of the foundation when they no
 *	longer hold useful information.
 *
 * ----------------------------------------------------------------------
 */

static void
DeletedHelpersNamespace(
    void *clientData)
{
    Foundation *fPtr = (Foundation *) clientData;

    fPtr->helpersNs = NULL;
}

/*
 * ----------------------------------------------------------------------
 *
 * KillFoundation --
 *
 *	Delete those parts of the OO core that are not deleted automatically
 *	when the objects and classes themselves are destroyed.
 *
 * ----------------------------------------------------------------------
 */

static void
KillFoundation(
    TCL_UNUSED(void *),
    Tcl_Interp *interp)		/* The interpreter containing the OO system
				 * foundation. */
{
    Foundation *fPtr = GetFoundation(interp);

    TclDecrRefCount(fPtr->unknownMethodNameObj);
    TclDecrRefCount(fPtr->constructorName);
    TclDecrRefCount(fPtr->destructorName);
    TclDecrRefCount(fPtr->clonedName);
    TclDecrRefCount(fPtr->defineName);
    TclDecrRefCount(fPtr->myName);
    TclDecrRefCount(fPtr->slotGetName);
    TclDecrRefCount(fPtr->slotSetName);
    TclDecrRefCount(fPtr->slotResolveName);
    TclDecrRefCount(fPtr->slotDefOpName);
    TclOODecrRefCount(fPtr->objectCls->thisPtr);
    TclOODecrRefCount(fPtr->classCls->thisPtr);

    Tcl_Free(fPtr);

    /*
     * Don't leave the interpreter field pointing to freed data.
     */

    ((Interp *) interp)->objectFoundation = NULL;
}

/*
 * ----------------------------------------------------------------------
 *
 * AllocObject --
 *
 *	Allocate an object of basic type. Does not splice the object into its
 *	class's instance list.  The caller must set the classPtr on the object
 *	to either a class or NULL, call TclOOAddToInstances to add the object
 *	to the class's instance list, and if the object itself is a class, use
 *	call TclOOAddToSubclasses() to add it to the right class's list of
 *	subclasses.
 *
 * Returns:
 *	Pointer to the object structure created, or NULL if a specific
 *	namespace was asked for but couldn't be created.
 *
 * ----------------------------------------------------------------------
 */

static Object *
AllocObject(
    Tcl_Interp *interp,		/* Interpreter within which to create the
				 * object. */
    const char *nameStr,	/* The name of the object to create, or NULL
				 * if the OO system should pick the object
				 * name itself (equal to the namespace
				 * name). */
    Namespace *nsPtr,		/* The namespace to create the object in, or
				 * NULL if *nameStr is NULL */
    const char *nsNameStr)	/* The name of the namespace to create, or
				 * NULL if the OO system should pick a unique
				 * name itself. If this is non-NULL but names
				 * a namespace that already exists, the effect
				 * will be the same as if this was NULL. */
{
    Foundation *fPtr = GetFoundation(interp);
    Object *oPtr;
    Command *cmdPtr;
    CommandTrace *tracePtr;
    size_t creationEpoch;

    oPtr = (Object *) Tcl_Alloc(sizeof(Object));
    memset(oPtr, 0, sizeof(Object));

    /*
     * Every object has a namespace; make one. Note that this also normally
     * computes the creation epoch value for the object, a sequence number
     * that is unique to the object (and which allows us to manage method
     * caching without comparing pointers).
     *
     * When creating a namespace, we first check to see if the caller
     * specified the name for the namespace. If not, we generate namespace
     * names using the epoch until such time as a new namespace is actually
     * created.
     */

    if (nsNameStr != NULL) {
	oPtr->namespacePtr = Tcl_CreateNamespace(interp, nsNameStr, oPtr, NULL);
	if (oPtr->namespacePtr == NULL) {
	    /*
	     * Couldn't make the specific namespace. Report as an error.
	     * [Bug 154f0982f2]
	     */
	    Tcl_Free(oPtr);
	    return NULL;
	}
	creationEpoch = ++fPtr->tsdPtr->nsCount;
	goto configNamespace;
    }

    while (1) {
	char objName[10 + TCL_INTEGER_SPACE];

	snprintf(objName, sizeof(objName), "::oo::Obj%" TCL_Z_MODIFIER "u",
		++fPtr->tsdPtr->nsCount);
	oPtr->namespacePtr = Tcl_CreateNamespace(interp, objName, oPtr, NULL);
	if (oPtr->namespacePtr != NULL) {
	    creationEpoch = fPtr->tsdPtr->nsCount;
	    break;
	}

	/*
	 * Could not make that namespace, so we make another. But first we
	 * have to get rid of the error message from Tcl_CreateNamespace,
	 * since that's something that should not be exposed to the user.
	 */

	Tcl_ResetResult(interp);
    }

  configNamespace:
    ((Namespace *) oPtr->namespacePtr)->refCount++;

    /*
     * Make the namespace know about the helper commands. This grants access
     * to the [self] and [next] commands.
     */

    if (fPtr->helpersNs != NULL) {
	TclSetNsPath((Namespace *) oPtr->namespacePtr, 1, &fPtr->helpersNs);
    }
    TclOOSetupVariableResolver(oPtr->namespacePtr);

    /*
     * Suppress use of compiled versions of the commands in this object's
     * namespace and its children; causes wrong behaviour without expensive
     * recompilation. [Bug 2037727]
     */

    ((Namespace *) oPtr->namespacePtr)->flags |= NS_SUPPRESS_COMPILATION;

    /*
     * Set up a callback to get notification of the deletion of a namespace
     * when enough of the namespace still remains to execute commands and
     * access variables in it. [Bug 2950259]
     */

    ((Namespace *) oPtr->namespacePtr)->earlyDeleteProc = ObjectNamespaceDeleted;

    /*
     * Fill in the rest of the non-zero/NULL parts of the structure.
     */

    oPtr->fPtr = fPtr;
    oPtr->creationEpoch = creationEpoch;

    /*
     * An object starts life with a refCount of 2 to mark the two stages of
     * destruction it occur:  A call to ObjectRenamedTrace(), and a call to
     * ObjectNamespaceDeleted().
     */

    oPtr->refCount = 2;
    oPtr->flags = USE_CLASS_CACHE;

    /*
     * Finally, create the object commands and initialize the trace on the
     * public command (so that the object structures are deleted when the
     * command is deleted).
     */

    if (!nameStr) {
	nameStr = oPtr->namespacePtr->name;
	nsPtr = (Namespace *) oPtr->namespacePtr;
	if (nsPtr->parentPtr != NULL) {
	    nsPtr = nsPtr->parentPtr;
	}
    }
    oPtr->command = TclCreateObjCommandInNs(interp, nameStr,
	(Tcl_Namespace *) nsPtr, TclOOPublicObjectCmd, oPtr, NULL);

    /*
     * Add the NRE command and trace directly. While this breaks a number of
     * abstractions, it is faster and we're inside Tcl here so we're allowed.
     */

    cmdPtr = (Command *) oPtr->command;
    cmdPtr->nreProc = PublicNRObjectCmd;
    cmdPtr->tracePtr = tracePtr = (CommandTrace *)
	    Tcl_Alloc(sizeof(CommandTrace));
    tracePtr->traceProc = ObjectRenamedTrace;
    tracePtr->clientData = oPtr;
    tracePtr->flags = TCL_TRACE_RENAME|TCL_TRACE_DELETE;
    tracePtr->nextPtr = NULL;
    tracePtr->refCount = 1;

    oPtr->myCommand = TclNRCreateCommandInNs(interp, "my", oPtr->namespacePtr,
	    TclOOPrivateObjectCmd, PrivateNRObjectCmd, oPtr, MyDeleted);
    oPtr->myclassCommand = TclNRCreateCommandInNs(interp, "myclass",
	    oPtr->namespacePtr, TclOOMyClassObjCmd, MyClassNRObjCmd, oPtr,
	    MyClassDeleted);
    oPtr->linkedCmdsList = NULL;
    return oPtr;
}

/*
 * ----------------------------------------------------------------------
 *
 * SquelchCachedName --
 *
 *	Encapsulates how to throw away a cached object name. Called from
 *	object rename traces and at object destruction.
 *
 * ----------------------------------------------------------------------
 */

static inline void
SquelchCachedName(
    Object *oPtr)
{
    if (oPtr->cachedNameObj) {
	Tcl_DecrRefCount(oPtr->cachedNameObj);
	oPtr->cachedNameObj = NULL;
    }
}

/*
 * ----------------------------------------------------------------------
 *
 * MyDeleted, MyClassDeleted --
 *
 *	These callbacks are triggered when the object's [my] or [myclass]
 *	commands are deleted by any mechanism. They just mark the object as
 *	not having a [my] command or [myclass] command, and so prevent cleanup
 *	of those commands when the object itself is deleted.
 *
 * ----------------------------------------------------------------------
 */

static void
MyDeleted(
    void *clientData)		/* Reference to the object whose [my] has been
				 * squelched. */
{
    Object *oPtr = (Object *) clientData;

    if (oPtr->linkedCmdsList) {
	Tcl_Size linkc, i;
	Tcl_Obj **linkv;
	TclListObjGetElements(NULL, oPtr->linkedCmdsList, &linkc, &linkv);
	for (i=0 ; i<linkc ; i++) {
	    Tcl_Obj *link = linkv[i];
	    (void) Tcl_DeleteCommand(oPtr->fPtr->interp, TclGetString(link));
	}
	Tcl_DecrRefCount(oPtr->linkedCmdsList);
	oPtr->linkedCmdsList = NULL;
    }
    oPtr->myCommand = NULL;
}

static void
MyClassDeleted(
    void *clientData)
{
    Object *oPtr = (Object *) clientData;
    oPtr->myclassCommand = NULL;
}

/*
 * ----------------------------------------------------------------------
 *
 * ObjectRenamedTrace --
 *
 *	This callback is triggered when the object is deleted by any
 *	mechanism. It runs the destructors and arranges for the actual cleanup
 *	of the object's namespace, which in turn triggers cleansing of the
 *	object data structures.
 *
 * ----------------------------------------------------------------------
 */

static void
ObjectRenamedTrace(
    void *clientData,		/* The object being deleted. */
    TCL_UNUSED(Tcl_Interp *),
    TCL_UNUSED(const char *) /*oldName*/,
    TCL_UNUSED(const char *) /*newName*/,
    int flags)			/* Why was the object deleted? */
{
    Object *oPtr = (Object *) clientData;

    /*
     * If this is a rename and not a delete of the object, we just flush the
     * cache of the object name.
     */

    if (flags & TCL_TRACE_RENAME) {
	SquelchCachedName(oPtr);
	return;
    }

    /*
     * The namespace is only deleted if it hasn't already been deleted. [Bug
     * 2950259].
     */

    if (!Destructing(oPtr)) {
	Tcl_DeleteNamespace(oPtr->namespacePtr);
    }
    oPtr->command = NULL;
    TclOODecrRefCount(oPtr);
    return;
}

/*
 * ----------------------------------------------------------------------
 *
 * TclOODeleteDescendants --
 *
 *	Delete all descendants of a particular class.
 *
 * ----------------------------------------------------------------------
 */

void
TclOODeleteDescendants(
    Tcl_Interp *interp,		/* The interpreter containing the class. */
    Object *oPtr)		/* The object representing the class. */
{
    Class *clsPtr = oPtr->classPtr, *subclassPtr, *mixinSubclassPtr;
    Object *instancePtr;

    /*
     * Squelch classes that this class has been mixed into.
     */

    if (clsPtr->mixinSubs.num > 0) {
	while (clsPtr->mixinSubs.num > 0) {
	    mixinSubclassPtr =
		    clsPtr->mixinSubs.list[clsPtr->mixinSubs.num - 1];

	    /*
	     * This condition also covers the case where mixinSubclassPtr ==
	     * clsPtr
	     */

	    if (!Destructing(mixinSubclassPtr->thisPtr)
		    && !(mixinSubclassPtr->thisPtr->flags & DONT_DELETE)) {
		Tcl_DeleteCommandFromToken(interp,
			mixinSubclassPtr->thisPtr->command);
	    }
	    TclOORemoveFromMixinSubs(mixinSubclassPtr, clsPtr);
	}
    }
    if (clsPtr->mixinSubs.size > 0) {
	Tcl_Free(clsPtr->mixinSubs.list);
	clsPtr->mixinSubs.size = 0;
    }

    /*
     * Squelch subclasses of this class.
     */

    if (clsPtr->subclasses.num > 0) {
	while (clsPtr->subclasses.num > 0) {
	    subclassPtr = clsPtr->subclasses.list[clsPtr->subclasses.num - 1];
	    if (!Destructing(subclassPtr->thisPtr) && !IsRoot(subclassPtr)
		    && !(subclassPtr->thisPtr->flags & DONT_DELETE)) {
		Tcl_DeleteCommandFromToken(interp,
			subclassPtr->thisPtr->command);
	    }
	    TclOORemoveFromSubclasses(subclassPtr, clsPtr);
	}
    }
    if (clsPtr->subclasses.size > 0) {
	Tcl_Free(clsPtr->subclasses.list);
	clsPtr->subclasses.list = NULL;
	clsPtr->subclasses.size = 0;
    }

    /*
     * Squelch instances of this class (includes objects we're mixed into).
     */

    if (clsPtr->instances.num > 0) {
	while (clsPtr->instances.num > 0) {
	    instancePtr = clsPtr->instances.list[clsPtr->instances.num - 1];

	    /*
	     * This condition also covers the case where instancePtr == oPtr
	     */

	    if (!Destructing(instancePtr) && !IsRoot(instancePtr) &&
		    !(instancePtr->flags & DONT_DELETE)) {
		Tcl_DeleteCommandFromToken(interp, instancePtr->command);
	    }
	    TclOORemoveFromInstances(instancePtr, clsPtr);
	}
    }
    if (clsPtr->instances.size > 0) {
	Tcl_Free(clsPtr->instances.list);
	clsPtr->instances.list = NULL;
	clsPtr->instances.size = 0;
    }
}

/*
 * ----------------------------------------------------------------------
 *
 * TclOOReleaseClassContents --
 *
 *	Tear down the special class data structure, including deleting all
 *	dependent classes and objects.
 *
 * ----------------------------------------------------------------------
 */

void
TclOOReleaseClassContents(
    Tcl_Interp *interp,		/* The interpreter containing the class. */
    Object *oPtr)		/* The object representing the class. */
{
    FOREACH_HASH_DECLS;
    Tcl_Size i;
    Class *clsPtr = oPtr->classPtr, *tmpClsPtr;
    Method *mPtr;
    Foundation *fPtr = oPtr->fPtr;
    Tcl_Obj *variableObj;
    PrivateVariableMapping *privateVariable;

    /*
     * Sanity check!
     */

    if (!Destructing(oPtr)) {
	if (IsRootClass(oPtr)) {
	    Tcl_Panic("deleting class structure for non-deleted %s",
		    "::oo::class");
	} else if (IsRootObject(oPtr)) {
	    Tcl_Panic("deleting class structure for non-deleted %s",
		    "::oo::object");
	}
    }

    /*
     * Stop using the class for definition information.
     */

    if (clsPtr->clsDefinitionNs) {
	Tcl_DecrRefCount(clsPtr->clsDefinitionNs);
	clsPtr->clsDefinitionNs = NULL;
    }
    if (clsPtr->objDefinitionNs) {
	Tcl_DecrRefCount(clsPtr->objDefinitionNs);
	clsPtr->objDefinitionNs = NULL;
    }

    /*
     * Squelch method implementation chain caches.
     */

    if (clsPtr->constructorChainPtr) {
	TclOODeleteChain(clsPtr->constructorChainPtr);
	clsPtr->constructorChainPtr = NULL;
    }
    if (clsPtr->destructorChainPtr) {
	TclOODeleteChain(clsPtr->destructorChainPtr);
	clsPtr->destructorChainPtr = NULL;
    }
    if (clsPtr->classChainCache) {
	CallChain *callPtr;

	FOREACH_HASH_VALUE(callPtr, clsPtr->classChainCache) {
	    TclOODeleteChain(callPtr);
	}
	Tcl_DeleteHashTable(clsPtr->classChainCache);
	Tcl_Free(clsPtr->classChainCache);
	clsPtr->classChainCache = NULL;
    }

    /*
     * Squelch the property lists.
     */

    TclOOReleasePropertyStorage(&clsPtr->properties);

    /*
     * Squelch our filter list.
     */

    if (clsPtr->filters.num) {
	Tcl_Obj *filterObj;

	FOREACH(filterObj, clsPtr->filters) {
	    TclDecrRefCount(filterObj);
	}
	Tcl_Free(clsPtr->filters.list);
	clsPtr->filters.list = NULL;
	clsPtr->filters.num = 0;
    }

    /*
     * Squelch our metadata.
     */

    if (clsPtr->metadataPtr != NULL) {
	Tcl_ObjectMetadataType *metadataTypePtr;
	void *value;

	FOREACH_HASH(metadataTypePtr, value, clsPtr->metadataPtr) {
	    metadataTypePtr->deleteProc(value);
	}
	Tcl_DeleteHashTable(clsPtr->metadataPtr);
	Tcl_Free(clsPtr->metadataPtr);
	clsPtr->metadataPtr = NULL;
    }

    if (clsPtr->mixins.num) {
	FOREACH(tmpClsPtr, clsPtr->mixins) {
	    TclOORemoveFromMixinSubs(clsPtr, tmpClsPtr);
	    TclOODecrRefCount(tmpClsPtr->thisPtr);
	}
	Tcl_Free(clsPtr->mixins.list);
	clsPtr->mixins.list = NULL;
	clsPtr->mixins.num = 0;
    }

    if (clsPtr->superclasses.num > 0) {
	FOREACH(tmpClsPtr, clsPtr->superclasses) {
	    TclOORemoveFromSubclasses(clsPtr, tmpClsPtr);
	    TclOODecrRefCount(tmpClsPtr->thisPtr);
	}
	Tcl_Free(clsPtr->superclasses.list);
	clsPtr->superclasses.num = 0;
	clsPtr->superclasses.list = NULL;
    }

    FOREACH_HASH_VALUE(mPtr, &clsPtr->classMethods) {
	/* instance gets deleted, so if method remains, reset it there */
	if (mPtr->refCount > 1 && mPtr->declaringClassPtr == clsPtr) {
	    mPtr->declaringClassPtr = NULL;
	}
	TclOODelMethodRef(mPtr);
    }
    Tcl_DeleteHashTable(&clsPtr->classMethods);
    TclOODelMethodRef(clsPtr->constructorPtr);
    TclOODelMethodRef(clsPtr->destructorPtr);

    FOREACH(variableObj, clsPtr->variables) {
	TclDecrRefCount(variableObj);
    }
    if (i) {
	Tcl_Free(clsPtr->variables.list);
    }

    FOREACH_STRUCT(privateVariable, clsPtr->privateVariables) {
	TclDecrRefCount(privateVariable->variableObj);
	TclDecrRefCount(privateVariable->fullNameObj);
    }
    if (i) {
	Tcl_Free(clsPtr->privateVariables.list);
    }

    if (IsRootClass(oPtr) && !Destructing(fPtr->objectCls->thisPtr)) {
	Tcl_DeleteCommandFromToken(interp, fPtr->objectCls->thisPtr->command);
    }
}

/*
 * ----------------------------------------------------------------------
 *
 * ObjectNamespaceDeleted --
 *
 *	Callback when the object's namespace is deleted. Used to clean up the
 *	data structures associated with the object. The complicated bit is
 *	that this can sometimes happen before the object's command is deleted
 *	(interpreter teardown is complex!)
 *
 * ----------------------------------------------------------------------
 */

static void
ObjectNamespaceDeleted(
    void *clientData)		/* Pointer to the class whose namespace is
				 * being deleted. */
{
    Object *oPtr = (Object *) clientData;
    Foundation *fPtr = oPtr->fPtr;
    FOREACH_HASH_DECLS;
    Class *mixinPtr;
    Method *mPtr;
    Tcl_Obj *filterObj, *variableObj;
    PrivateVariableMapping *privateVariable;
    Tcl_Interp *interp = fPtr->interp;
    Tcl_Size i;

    if (Destructing(oPtr)) {
	/*
	 * TODO:  Can ObjectNamespaceDeleted ever be called twice?  If not,
	 * this guard could be removed.
	 */

	return;
    }

    /*
     * One rule for the teardown routines is that if an object is in the
     * process of being deleted, nothing else may modify its bookkeeping
     * records.  This is the flag that
     */

    oPtr->flags |= OBJECT_DESTRUCTING;

    /*
     * Let the dominoes fall!
     */

    if (oPtr->classPtr) {
	TclOODeleteDescendants(interp, oPtr);
    }

    /*
     * We do not run destructors on the core class objects when the
     * interpreter is being deleted; their incestuous nature causes problems
     * in that case when the destructor is partially deleted before the uses
     * of it have gone. [Bug 2949397]
     */

    if (!Tcl_InterpDeleted(interp) && !(oPtr->flags & DESTRUCTOR_CALLED)) {
	CallContext *contextPtr =
		TclOOGetCallContext(oPtr, NULL, DESTRUCTOR, NULL, NULL, NULL);

	oPtr->flags |= DESTRUCTOR_CALLED;
	if (contextPtr != NULL) {
	    int result;
	    Tcl_InterpState state;

	    contextPtr->callPtr->flags |= DESTRUCTOR;
	    contextPtr->skip = 0;
	    state = Tcl_SaveInterpState(interp, TCL_OK);
	    result = Tcl_NRCallObjProc(interp, TclOOInvokeContext,
		    contextPtr, 0, NULL);
	    if (result != TCL_OK) {
		Tcl_BackgroundException(interp, result);
	    }
	    Tcl_RestoreInterpState(interp, state);
	    TclOODeleteContext(contextPtr);
	}
    }

    /*
     * Instruct everyone to no longer use any allocated fields of the object.
     * Also delete the command that refers to the object at this point (if it
     * still exists) because otherwise its pointer to the object points into
     * freed memory.
     */

    if (((Command *) oPtr->command)->flags & CMD_DYING) {
	/*
	 * Something has already started the command deletion process. We can
	 * go ahead and clean up the namespace,
	 */
    } else {
	/*
	 * The namespace must have been deleted directly.  Delete the command
	 * as well.
	 */

	Tcl_DeleteCommandFromToken(interp, oPtr->command);
    }

    if (oPtr->myclassCommand) {
	Tcl_DeleteCommandFromToken(interp, oPtr->myclassCommand);
    }
    if (oPtr->myCommand) {
	Tcl_DeleteCommandFromToken(interp, oPtr->myCommand);
    }

    /*
     * Splice the object out of its context. After this, we must *not* call
     * methods on the object.
     */

    // TODO: Should this be protected with a !IsRoot() condition?
    TclOORemoveFromInstances(oPtr, oPtr->selfCls);

    if (oPtr->mixins.num > 0) {
	FOREACH(mixinPtr, oPtr->mixins) {
	    TclOORemoveFromInstances(oPtr, mixinPtr);
	    TclOODecrRefCount(mixinPtr->thisPtr);
	}
	if (oPtr->mixins.list != NULL) {
	    Tcl_Free(oPtr->mixins.list);
	}
    }

    FOREACH(filterObj, oPtr->filters) {
	TclDecrRefCount(filterObj);
    }
    if (i) {
	Tcl_Free(oPtr->filters.list);
    }

    if (oPtr->methodsPtr) {
	FOREACH_HASH_VALUE(mPtr, oPtr->methodsPtr) {
	    /* instance gets deleted, so if method remains, reset it there */
	    if (mPtr->refCount > 1 && mPtr->declaringObjectPtr == oPtr) {
		mPtr->declaringObjectPtr = NULL;
	    }
	    TclOODelMethodRef(mPtr);
	}
	Tcl_DeleteHashTable(oPtr->methodsPtr);
	Tcl_Free(oPtr->methodsPtr);
    }

    FOREACH(variableObj, oPtr->variables) {
	TclDecrRefCount(variableObj);
    }
    if (i) {
	Tcl_Free(oPtr->variables.list);
    }

    FOREACH_STRUCT(privateVariable, oPtr->privateVariables) {
	TclDecrRefCount(privateVariable->variableObj);
	TclDecrRefCount(privateVariable->fullNameObj);
    }
    if (i) {
	Tcl_Free(oPtr->privateVariables.list);
    }

    if (oPtr->chainCache) {
	TclOODeleteChainCache(oPtr->chainCache);
    }

    SquelchCachedName(oPtr);

    if (oPtr->metadataPtr != NULL) {
	Tcl_ObjectMetadataType *metadataTypePtr;
	void *value;

	FOREACH_HASH(metadataTypePtr, value, oPtr->metadataPtr) {
	    metadataTypePtr->deleteProc(value);
	}
	Tcl_DeleteHashTable(oPtr->metadataPtr);
	Tcl_Free(oPtr->metadataPtr);
	oPtr->metadataPtr = NULL;
    }

    /*
     * Squelch the property lists.
     */

    TclOOReleasePropertyStorage(&oPtr->properties);

    /*
     * Because an object can be a class that is an instance of itself, the
     * class object's class structure should only be cleaned after most of
     * the cleanup on the object is done.
     *
     * The class of objects needs some special care; if it is deleted (and
     * we're not killing the whole interpreter) we force the delete of the
     * class of classes now as well. Due to the incestuous nature of those two
     * classes, if one goes the other must too and yet the tangle can
     * sometimes not go away automatically; we force it here. [Bug 2962664]
     */

    if (IsRootObject(oPtr) && !Destructing(fPtr->classCls->thisPtr)
	    && !Tcl_InterpDeleted(interp)) {
	Tcl_DeleteCommandFromToken(interp, fPtr->classCls->thisPtr->command);
    }

    if (oPtr->classPtr != NULL) {
	TclOOReleaseClassContents(interp, oPtr);
    }

    /*
     * Delete the object structure itself.
     */

    TclNsDecrRefCount((Namespace *) oPtr->namespacePtr);
    oPtr->namespacePtr = NULL;
    TclOODecrRefCount(oPtr->selfCls->thisPtr);
    oPtr->selfCls = NULL;
    TclOODecrRefCount(oPtr);
    return;
}

/*
 * ----------------------------------------------------------------------
 *
 * TclOODecrRefCount --
 *
 *	Decrement the refcount of an object and deallocate storage then object
 *	is no longer referenced.  Returns 1 if storage was deallocated, and 0
 *	otherwise.
 *
 * ----------------------------------------------------------------------
 */

int
TclOODecrRefCount(
    Object *oPtr)
{
    if (oPtr->refCount-- <= 1) {

	if (oPtr->classPtr != NULL) {
	    Tcl_Free(oPtr->classPtr);
	}
	Tcl_Free(oPtr);
	return 1;
    }
    return 0;
}

/*
 * ----------------------------------------------------------------------
 *
 * TclOOObjectDestroyed --
 *
 *	Returns TCL_OK if an object is entirely deleted, i.e. the destruction
 *	sequence has completed.
 *
 * ----------------------------------------------------------------------
 */
int
TclOOObjectDestroyed(
    Object *oPtr)
{
    return (oPtr->namespacePtr == NULL);
}

/*
 * ----------------------------------------------------------------------
 *
 * TclOORemoveFromInstances --
 *
 *	Utility function to remove an object from the list of instances within
 *	a class.
 *
 * ----------------------------------------------------------------------
 */

int
TclOORemoveFromInstances(
    Object *oPtr,		/* The instance to remove. */
    Class *clsPtr)		/* The class (possibly) containing the
				 * reference to the instance. */
{
    Tcl_Size i;
    int res = 0;
    Object *instPtr;

    FOREACH(instPtr, clsPtr->instances) {
	if (oPtr == instPtr) {
	    RemoveItem(Object, clsPtr->instances, i);
	    TclOODecrRefCount(oPtr);
	    res++;
	    break;
	}
    }
    return res;
}

/*
 * ----------------------------------------------------------------------
 *
 * TclOOAddToInstances --
 *
 *	Utility function to add an object to the list of instances within a
 *	class.
 *
 * ----------------------------------------------------------------------
 */

void
TclOOAddToInstances(
    Object *oPtr,		/* The instance to add. */
    Class *clsPtr)		/* The class to add the instance to. It is
				 * assumed that the class is not already
				 * present as an instance in the class. */
{
    if (clsPtr->instances.num >= clsPtr->instances.size) {
	clsPtr->instances.size += ALLOC_CHUNK;
	if (clsPtr->instances.size == ALLOC_CHUNK) {
	    clsPtr->instances.list = (Object **)
		    Tcl_Alloc(sizeof(Object *) * ALLOC_CHUNK);
	} else {
	    clsPtr->instances.list = (Object **)
		    Tcl_Realloc(clsPtr->instances.list,
			    sizeof(Object *) * clsPtr->instances.size);
	}
    }
    clsPtr->instances.list[clsPtr->instances.num++] = oPtr;
    AddRef(oPtr);
}

/*
 * ----------------------------------------------------------------------
 *
 * TclOORemoveFromMixins --
 *
 *	Utility function to remove a class from the list of mixins within an
 *	object.
 *
 * ----------------------------------------------------------------------
 */

int
TclOORemoveFromMixins(
    Class *mixinPtr,		/* The mixin to remove. */
    Object *oPtr)		/* The object (possibly) containing the
				 * reference to the mixin. */
{
    Tcl_Size i;
    int res = 0;
    Class *mixPtr;

    FOREACH(mixPtr, oPtr->mixins) {
	if (mixinPtr == mixPtr) {
	    RemoveItem(Class, oPtr->mixins, i);
	    TclOODecrRefCount(mixPtr->thisPtr);
	    res++;
	    break;
	}
    }
    if (oPtr->mixins.num == 0) {
	Tcl_Free(oPtr->mixins.list);
	oPtr->mixins.list = NULL;
    }
    return res;
}

/*
 * ----------------------------------------------------------------------
 *
 * TclOORemoveFromSubclasses --
 *
 *	Utility function to remove a class from the list of subclasses within
 *	another class. Returns the number of removals performed.
 *
 * ----------------------------------------------------------------------
 */

int
TclOORemoveFromSubclasses(
    Class *subPtr,		/* The subclass to remove. */
    Class *superPtr)		/* The superclass to possibly remove the
				 * subclass reference from. */
{
    Tcl_Size i;
    int res = 0;
    Class *subclsPtr;

    FOREACH(subclsPtr, superPtr->subclasses) {
	if (subPtr == subclsPtr) {
	    RemoveItem(Class, superPtr->subclasses, i);
	    TclOODecrRefCount(subPtr->thisPtr);
	    res++;
	}
    }
    return res;
}

/*
 * ----------------------------------------------------------------------
 *
 * TclOOAddToSubclasses --
 *
 *	Utility function to add a class to the list of subclasses within
 *	another class.
 *
 * ----------------------------------------------------------------------
 */

void
TclOOAddToSubclasses(
    Class *subPtr,		/* The subclass to add. */
    Class *superPtr)		/* The superclass to add the subclass to. It
				 * is assumed that the class is not already
				 * present as a subclass in the superclass. */
{
    if (Destructing(superPtr->thisPtr)) {
	return;
    }
    if (superPtr->subclasses.num >= superPtr->subclasses.size) {
	superPtr->subclasses.size += ALLOC_CHUNK;
	if (superPtr->subclasses.size == ALLOC_CHUNK) {
	    superPtr->subclasses.list = (Class **)
		    Tcl_Alloc(sizeof(Class *) * ALLOC_CHUNK);
	} else {
	    superPtr->subclasses.list = (Class **)
		    Tcl_Realloc(superPtr->subclasses.list,
			    sizeof(Class *) * superPtr->subclasses.size);
	}
    }
    superPtr->subclasses.list[superPtr->subclasses.num++] = subPtr;
    AddRef(subPtr->thisPtr);
}

/*
 * ----------------------------------------------------------------------
 *
 * TclOORemoveFromMixinSubs --
 *
 *	Utility function to remove a class from the list of mixinSubs within
 *	another class.
 *
 * ----------------------------------------------------------------------
 */

int
TclOORemoveFromMixinSubs(
    Class *subPtr,		/* The subclass to remove. */
    Class *superPtr)		/* The superclass to possibly remove the
				 * subclass reference from. */
{
    Tcl_Size i;
    int res = 0;
    Class *subclsPtr;

    FOREACH(subclsPtr, superPtr->mixinSubs) {
	if (subPtr == subclsPtr) {
	    RemoveItem(Class, superPtr->mixinSubs, i);
	    TclOODecrRefCount(subPtr->thisPtr);
	    res++;
	    break;
	}
    }
    return res;
}

/*
 * ----------------------------------------------------------------------
 *
 * TclOOAddToMixinSubs --
 *
 *	Utility function to add a class to the list of mixinSubs within
 *	another class.
 *
 * ----------------------------------------------------------------------
 */

void
TclOOAddToMixinSubs(
    Class *subPtr,		/* The subclass to add. */
    Class *superPtr)		/* The superclass to add the subclass to. It
				 * is assumed that the class is not already
				 * present as a subclass in the superclass. */
{
    if (Destructing(superPtr->thisPtr)) {
	return;
    }
    if (superPtr->mixinSubs.num >= superPtr->mixinSubs.size) {
	superPtr->mixinSubs.size += ALLOC_CHUNK;
	if (superPtr->mixinSubs.size == ALLOC_CHUNK) {
	    superPtr->mixinSubs.list = (Class **)
		    Tcl_Alloc(sizeof(Class *) * ALLOC_CHUNK);
	} else {
	    superPtr->mixinSubs.list = (Class **)
		    Tcl_Realloc(superPtr->mixinSubs.list,
			    sizeof(Class *) * superPtr->mixinSubs.size);
	}
    }
    superPtr->mixinSubs.list[superPtr->mixinSubs.num++] = subPtr;
    AddRef(subPtr->thisPtr);
}

/*
 * ----------------------------------------------------------------------
 *
 * TclOOAllocClass --
 *
 *	Allocate a basic class. Does not add class to its class's instance
 *	list.
 *
 * ----------------------------------------------------------------------
 */

static inline void
InitClassPath(
    Tcl_Interp *interp,
    Class *clsPtr)
{
    Foundation *fPtr = GetFoundation(interp);

    if (fPtr->helpersNs != NULL) {
	Tcl_Namespace *path[2];

	path[0] = fPtr->helpersNs;
	path[1] = fPtr->ooNs;
	TclSetNsPath((Namespace *) clsPtr->thisPtr->namespacePtr, 2, path);
    } else {
	TclSetNsPath((Namespace *) clsPtr->thisPtr->namespacePtr, 1,
		&fPtr->ooNs);
    }
}

Class *
TclOOAllocClass(
    Tcl_Interp *interp,		/* Interpreter within which to allocate the
				 * class. */
    Object *useThisObj)		/* Object that is to act as the class
				 * representation. */
{
    Foundation *fPtr = GetFoundation(interp);
    Class *clsPtr = (Class *) Tcl_Alloc(sizeof(Class));

    memset(clsPtr, 0, sizeof(Class));
    clsPtr->thisPtr = useThisObj;

    /*
     * Configure the namespace path for the class's object.
     */

    InitClassPath(interp, clsPtr);

    /*
     * Classes are subclasses of oo::object, i.e. the objects they create are
     * objects.
     */

    clsPtr->superclasses.num = 1;
    clsPtr->superclasses.list = (Class **) Tcl_Alloc(sizeof(Class *));
    clsPtr->superclasses.list[0] = fPtr->objectCls;
    AddRef(fPtr->objectCls->thisPtr);

    /*
     * Finish connecting the class structure to the object structure.
     */

    clsPtr->thisPtr->classPtr = clsPtr;

    /*
     * That's the complicated bit. Now fill in the rest of the non-zero/NULL
     * fields.
     */

    Tcl_InitObjHashTable(&clsPtr->classMethods);
    return clsPtr;
}

/*
 * ----------------------------------------------------------------------
 *
 * Tcl_NewObjectInstance --
 *
 *	Allocate a new instance of an object.
 *
 * ----------------------------------------------------------------------
 */
Tcl_Object
Tcl_NewObjectInstance(
    Tcl_Interp *interp,		/* Interpreter context. */
    Tcl_Class cls,		/* Class to create an instance of. */
    const char *nameStr,	/* Name of object to create, or NULL to ask
				 * the code to pick its own unique name. */
    const char *nsNameStr,	/* Name of namespace to create inside object,
				 * or NULL to ask the code to pick its own
				 * unique name. */
    Tcl_Size objc,		/* Number of arguments. Negative value means
				 * do not call constructor. */
    Tcl_Obj *const *objv,	/* Argument list. */
    Tcl_Size skip)		/* Number of arguments to _not_ pass to the
				 * constructor. */
{
    Class *classPtr = (Class *) cls;
    Object *oPtr;
    void *clientData[4];

    oPtr = TclNewObjectInstanceCommon(interp, classPtr, nameStr, nsNameStr);
    if (oPtr == NULL) {
	return NULL;
    }

    /*
     * Run constructors, except when objc < 0, which is a special flag case
     * used for object cloning only.
     */

    if (objc != TCL_INDEX_NONE) {
	CallContext *contextPtr =
		TclOOGetCallContext(oPtr, NULL, CONSTRUCTOR, NULL, NULL, NULL);

	if (contextPtr != NULL) {
	    int isRoot, result;
	    Tcl_InterpState state;

	    state = Tcl_SaveInterpState(interp, TCL_OK);
	    contextPtr->callPtr->flags |= CONSTRUCTOR;
	    contextPtr->skip = skip;

	    /*
	     * Adjust the ensemble tracking record if necessary. [Bug 3514761]
	     */

	    isRoot = TclInitRewriteEnsemble(interp, skip, skip, objv);
	    result = Tcl_NRCallObjProc(interp, TclOOInvokeContext, contextPtr,
		    objc, objv);

	    if (isRoot) {
		TclResetRewriteEnsemble(interp, 1);
	    }

	    clientData[0] = contextPtr;
	    clientData[1] = oPtr;
	    clientData[2] = state;
	    clientData[3] = &oPtr;

	    result = FinalizeAlloc(clientData, interp, result);
	    if (result != TCL_OK) {
		return NULL;
	    }
	}
    }

    return (Tcl_Object) oPtr;
}

int
TclNRNewObjectInstance(
    Tcl_Interp *interp,		/* Interpreter context. */
    Tcl_Class cls,		/* Class to create an instance of. */
    const char *nameStr,	/* Name of object to create, or NULL to ask
				 * the code to pick its own unique name. */
    const char *nsNameStr,	/* Name of namespace to create inside object,
				 * or NULL to ask the code to pick its own
				 * unique name. */
    Tcl_Size objc,		/* Number of arguments. Negative value means
				 * do not call constructor. */
    Tcl_Obj *const *objv,	/* Argument list. */
    Tcl_Size skip,		/* Number of arguments to _not_ pass to the
				 * constructor. */
    Tcl_Object *objectPtr)	/* Place to write the object reference upon
				 * successful allocation. */
{
    Class *classPtr = (Class *) cls;
    CallContext *contextPtr;
    Tcl_InterpState state;
    Object *oPtr;

    oPtr = TclNewObjectInstanceCommon(interp, classPtr, nameStr, nsNameStr);
    if (oPtr == NULL) {
	return TCL_ERROR;
    }

    /*
     * Run constructors, except when objc == TCL_INDEX_NONE (a special flag case used for
     * object cloning only). If there aren't any constructors, we do nothing.
     */

    if (objc < 0) {
	*objectPtr = (Tcl_Object) oPtr;
	return TCL_OK;
    }
    contextPtr = TclOOGetCallContext(oPtr, NULL, CONSTRUCTOR, NULL, NULL, NULL);
    if (contextPtr == NULL) {
	*objectPtr = (Tcl_Object) oPtr;
	return TCL_OK;
    }

    state = Tcl_SaveInterpState(interp, TCL_OK);
    contextPtr->callPtr->flags |= CONSTRUCTOR;
    contextPtr->skip = skip;

    /*
     * Adjust the ensemble tracking record if necessary. [Bug 3514761]
     */

    if (TclInitRewriteEnsemble(interp, skip, skip, objv)) {
	TclNRAddCallback(interp, TclClearRootEnsemble, NULL, NULL, NULL, NULL);
    }

    /*
     * Fire off the constructors non-recursively.
     */

    TclNRAddCallback(interp, FinalizeAlloc, contextPtr, oPtr, state,
	    objectPtr);
    TclPushTailcallPoint(interp);
    return TclOOInvokeContext(contextPtr, interp, objc, objv);
}

/*
 * ----------------------------------------------------------------------
 *
 * TclNewObjectInstanceCommon --
 *
 *	Common code for handling object allocation. Does the basic object
 *	structure and class structure allocation.
 *
 * ----------------------------------------------------------------------
 */
Object *
TclNewObjectInstanceCommon(
    Tcl_Interp *interp,
    Class *classPtr,
    const char *nameStr,
    const char *nsNameStr)
{
    Tcl_HashEntry *hPtr;
    Foundation *fPtr = GetFoundation(interp);
    Object *oPtr;
    const char *simpleName = NULL;
    Namespace *nsPtr = NULL, *dummy;
    Namespace *inNsPtr = (Namespace *) TclGetCurrentNamespace(interp);

    if (nameStr) {
	TclGetNamespaceForQualName(interp, nameStr, inNsPtr,
		TCL_CREATE_NS_IF_UNKNOWN, &nsPtr, &dummy, &dummy, &simpleName);

	/*
	 * Disallow creation of an object over an existing command.
	 */

	hPtr = Tcl_FindHashEntry(&nsPtr->cmdTable, simpleName);
	if (hPtr) {
	    Tcl_SetObjResult(interp, Tcl_ObjPrintf(
		    "can't create object \"%s\": command already exists with"
		    " that name", nameStr));
	    OO_ERROR(interp, OVERWRITE_OBJECT);
	    return NULL;
	}
    }

    /*
     * Create the object.
     */

    oPtr = AllocObject(interp, simpleName, nsPtr, nsNameStr);
    if (oPtr == NULL) {
	return NULL;
    }
    oPtr->selfCls = classPtr;
    AddRef(classPtr->thisPtr);
    TclOOAddToInstances(oPtr, classPtr);

    /*
     * Check to see if we're really creating a class. If so, allocate the
     * class structure as well.
     */

    if (TclOOIsReachable(fPtr->classCls, classPtr)) {
	/*
	 * Is a class, so attach a class structure. Note that the
	 * TclOOAllocClass function splices the structure into the object, so
	 * we don't have to. Once that's done, we need to repatch the object
	 * to have the right class since TclOOAllocClass interferes with that.
	 */

	TclOOAllocClass(interp, oPtr);
	TclOOAddToSubclasses(oPtr->classPtr, fPtr->objectCls);
    } else {
	oPtr->classPtr = NULL;
    }
    return oPtr;
}

/*
 * ----------------------------------------------------------------------
 *
 * FinalizeAlloc --
 *
 *	Final stage of NR-aware object allocation, running after the
 *	constructor has been called to decide whether the construction
 *	succeeded or failed.
 *
 * ----------------------------------------------------------------------
 */
static int
FinalizeAlloc(
    void *data[],
    Tcl_Interp *interp,
    int result)
{
    CallContext *contextPtr = (CallContext *) data[0];
    Object *oPtr = (Object *) data[1];
    Tcl_InterpState state = (Tcl_InterpState) data[2];
    Tcl_Object *objectPtr = (Tcl_Object *) data[3];

    /*
     * Ensure an error if the object was deleted in the constructor. Don't
     * want to lose errors by accident. [Bug 2903011]
     */

    if (result != TCL_ERROR && Destructing(oPtr)) {
	Tcl_SetObjResult(interp, Tcl_NewStringObj(
		"object deleted in constructor", TCL_AUTO_LENGTH));
	OO_ERROR(interp, STILLBORN);
	result = TCL_ERROR;
    }
    if (result != TCL_OK) {
	Tcl_DiscardInterpState(state);

	/*
	 * Take care to not delete a deleted object; that would be bad. [Bug
	 * 2903011] Also take care to make sure that we have the name of the
	 * command before we delete it. [Bug 9dd1bd7a74]
	 */

	if (!Destructing(oPtr)) {
	    (void) TclOOObjectName(interp, oPtr);
	    Tcl_DeleteCommandFromToken(interp, oPtr->command);
	}

	/*
	 * This decrements the refcount of oPtr.
	 */

	TclOODeleteContext(contextPtr);
	return TCL_ERROR;
    }
    Tcl_RestoreInterpState(interp, state);
    *objectPtr = (Tcl_Object) oPtr;

    /*
     * This decrements the refcount of oPtr.
     */

    TclOODeleteContext(contextPtr);
    return TCL_OK;
}

/*
 * ----------------------------------------------------------------------
 *
 * Tcl_CopyObjectInstance --
 *
 *	Creates a copy of an object. Does not copy the backing namespace,
 *	since the correct way to do that (e.g., shallow/deep) depends on the
 *	object/class's own policies.
 *
 * ----------------------------------------------------------------------
 */

Tcl_Object
Tcl_CopyObjectInstance(
    Tcl_Interp *interp,
    Tcl_Object sourceObject,
    const char *targetName,
    const char *targetNamespaceName)
{
    Object *oPtr = (Object *) sourceObject, *o2Ptr;
    FOREACH_HASH_DECLS;
    Method *mPtr;
    Class *mixinPtr;
    CallContext *contextPtr;
    Tcl_Obj *keyPtr, *filterObj, *variableObj, *args[3];
    PrivateVariableMapping *privateVariable;
    Tcl_Size i;
    int result;

    /*
     * Sanity check.
     */

    if (IsRootClass(oPtr)) {
	Tcl_SetObjResult(interp, Tcl_NewStringObj(
		"may not clone the class of classes", TCL_AUTO_LENGTH));
	OO_ERROR(interp, CLONING_CLASS);
	return NULL;
    }

    /*
     * Build the instance. Note that this does not run any constructors.
     */

    o2Ptr = (Object *) Tcl_NewObjectInstance(interp,
	    (Tcl_Class) oPtr->selfCls, targetName, targetNamespaceName,
	    TCL_INDEX_NONE, NULL, 0);
    if (o2Ptr == NULL) {
	return NULL;
    }

    /*
     * Copy the object-local methods to the new object.
     */

    if (oPtr->methodsPtr) {
	FOREACH_HASH(keyPtr, mPtr, oPtr->methodsPtr) {
	    if (CloneObjectMethod(interp, o2Ptr, mPtr, keyPtr) != TCL_OK) {
		Tcl_DeleteCommandFromToken(interp, o2Ptr->command);
		return NULL;
	    }
	}
    }

    /*
     * Copy the object's mixin references to the new object.
     */

    if (o2Ptr->mixins.num != 0) {
	FOREACH(mixinPtr, o2Ptr->mixins) {
	    if (mixinPtr && mixinPtr != o2Ptr->selfCls) {
		TclOORemoveFromInstances(o2Ptr, mixinPtr);
	    }
	    TclOODecrRefCount(mixinPtr->thisPtr);
	}
	Tcl_Free(o2Ptr->mixins.list);
    }
    DUPLICATE(o2Ptr->mixins, oPtr->mixins, Class *);
    FOREACH(mixinPtr, o2Ptr->mixins) {
	if (mixinPtr && mixinPtr != o2Ptr->selfCls) {
	    TclOOAddToInstances(o2Ptr, mixinPtr);
	}

	/*
	 * For the reference just created in DUPLICATE.
	 */

	AddRef(mixinPtr->thisPtr);
    }

    /*
     * Copy the object's filter list to the new object.
     */

    DUPLICATE(o2Ptr->filters, oPtr->filters, Tcl_Obj *);
    FOREACH(filterObj, o2Ptr->filters) {
	Tcl_IncrRefCount(filterObj);
    }

    /*
     * Copy the object's variable resolution lists to the new object.
     */

    DUPLICATE(o2Ptr->variables, oPtr->variables, Tcl_Obj *);
    FOREACH(variableObj, o2Ptr->variables) {
	Tcl_IncrRefCount(variableObj);
    }

    DUPLICATE(o2Ptr->privateVariables, oPtr->privateVariables,
	    PrivateVariableMapping);
    FOREACH_STRUCT(privateVariable, o2Ptr->privateVariables) {
	Tcl_IncrRefCount(privateVariable->variableObj);
	Tcl_IncrRefCount(privateVariable->fullNameObj);
    }

    /*
     * Copy the object's flags to the new object, clearing those that must be
     * kept object-local. The duplicate is never deleted at this point, nor is
     * it the root of the object system or in the midst of processing a filter
     * call.
     */

    o2Ptr->flags = oPtr->flags & ~(
	    OBJECT_DESTRUCTING | ROOT_OBJECT | ROOT_CLASS | FILTER_HANDLING);

    /*
     * Copy the object's metadata.
     */

    if (oPtr->metadataPtr != NULL) {
	Tcl_ObjectMetadataType *metadataTypePtr;
	void *value, *duplicate;

	FOREACH_HASH(metadataTypePtr, value, oPtr->metadataPtr) {
	    if (metadataTypePtr->cloneProc == NULL) {
		duplicate = value;
	    } else {
		if (metadataTypePtr->cloneProc(interp, value,
			&duplicate) != TCL_OK) {
		    Tcl_DeleteCommandFromToken(interp, o2Ptr->command);
		    return NULL;
		}
	    }
	    if (duplicate != NULL) {
		Tcl_ObjectSetMetadata((Tcl_Object) o2Ptr, metadataTypePtr,
			duplicate);
	    }
	}
    }

    /*
     * Copy the class, if present. Note that if there is a class present in
     * the source object, there must also be one in the copy.
     */

    if (oPtr->classPtr != NULL) {
	Class *clsPtr = oPtr->classPtr;
	Class *cls2Ptr = o2Ptr->classPtr;
	Class *superPtr;

	/*
	 * Copy the class flags across.
	 */

	cls2Ptr->flags = clsPtr->flags;

	/*
	 * Ensure that the new class's superclass structure is the same as the
	 * old class's.
	 */

	FOREACH(superPtr, cls2Ptr->superclasses) {
	    TclOORemoveFromSubclasses(cls2Ptr, superPtr);
	    TclOODecrRefCount(superPtr->thisPtr);
	}
	if (cls2Ptr->superclasses.num) {
	    cls2Ptr->superclasses.list = (Class **)
		    Tcl_Realloc(cls2Ptr->superclasses.list,
			    sizeof(Class *) * clsPtr->superclasses.num);
	} else {
	    cls2Ptr->superclasses.list = (Class **)
		    Tcl_Alloc(sizeof(Class *) * clsPtr->superclasses.num);
	}
	memcpy(cls2Ptr->superclasses.list, clsPtr->superclasses.list,
		sizeof(Class *) * clsPtr->superclasses.num);
	cls2Ptr->superclasses.num = clsPtr->superclasses.num;
	FOREACH(superPtr, cls2Ptr->superclasses) {
	    TclOOAddToSubclasses(cls2Ptr, superPtr);

	    /*
	     * For the new item in cls2Ptr->superclasses that memcpy just
	     * created.
	     */

	    AddRef(superPtr->thisPtr);
	}

	/*
	 * Duplicate the source class's filters.
	 */

	DUPLICATE(cls2Ptr->filters, clsPtr->filters, Tcl_Obj *);
	FOREACH(filterObj, cls2Ptr->filters) {
	    Tcl_IncrRefCount(filterObj);
	}

	/*
	 * Copy the source class's variable resolution lists.
	 */

	DUPLICATE(cls2Ptr->variables, clsPtr->variables, Tcl_Obj *);
	FOREACH(variableObj, cls2Ptr->variables) {
	    Tcl_IncrRefCount(variableObj);
	}

	DUPLICATE(cls2Ptr->privateVariables, clsPtr->privateVariables,
		PrivateVariableMapping);
	FOREACH_STRUCT(privateVariable, cls2Ptr->privateVariables) {
	    Tcl_IncrRefCount(privateVariable->variableObj);
	    Tcl_IncrRefCount(privateVariable->fullNameObj);
	}

	/*
	 * Duplicate the source class's mixins (which cannot be circular
	 * references to the duplicate).
	 */

	if (cls2Ptr->mixins.num != 0) {
	    FOREACH(mixinPtr, cls2Ptr->mixins) {
		TclOORemoveFromMixinSubs(cls2Ptr, mixinPtr);
		TclOODecrRefCount(mixinPtr->thisPtr);
	    }
	    Tcl_Free(clsPtr->mixins.list);
	}
	DUPLICATE(cls2Ptr->mixins, clsPtr->mixins, Class *);
	FOREACH(mixinPtr, cls2Ptr->mixins) {
	    TclOOAddToMixinSubs(cls2Ptr, mixinPtr);

	    /*
	     * For the copy just created in DUPLICATE.
	     */

	    AddRef(mixinPtr->thisPtr);
	}

	/*
	 * Duplicate the source class's methods, constructor and destructor.
	 */

	FOREACH_HASH(keyPtr, mPtr, &clsPtr->classMethods) {
	    if (CloneClassMethod(interp, cls2Ptr, mPtr, keyPtr,
		    NULL) != TCL_OK) {
		Tcl_DeleteCommandFromToken(interp, o2Ptr->command);
		return NULL;
	    }
	}
	if (clsPtr->constructorPtr) {
	    if (CloneClassMethod(interp, cls2Ptr, clsPtr->constructorPtr,
		    NULL, &cls2Ptr->constructorPtr) != TCL_OK) {
		Tcl_DeleteCommandFromToken(interp, o2Ptr->command);
		return NULL;
	    }
	}
	if (clsPtr->destructorPtr) {
	    if (CloneClassMethod(interp, cls2Ptr, clsPtr->destructorPtr, NULL,
		    &cls2Ptr->destructorPtr) != TCL_OK) {
		Tcl_DeleteCommandFromToken(interp, o2Ptr->command);
		return NULL;
	    }
	}

	/*
	 * Duplicate the class's metadata.
	 */

	if (clsPtr->metadataPtr != NULL) {
	    Tcl_ObjectMetadataType *metadataTypePtr;
	    void *value, *duplicate;

	    FOREACH_HASH(metadataTypePtr, value, clsPtr->metadataPtr) {
		if (metadataTypePtr->cloneProc == NULL) {
		    duplicate = value;
		} else {
		    if (metadataTypePtr->cloneProc(interp, value,
			    &duplicate) != TCL_OK) {
			Tcl_DeleteCommandFromToken(interp, o2Ptr->command);
			return NULL;
		    }
		}
		if (duplicate != NULL) {
		    Tcl_ClassSetMetadata((Tcl_Class) cls2Ptr, metadataTypePtr,
			    duplicate);
		}
	    }
	}
    }

    TclResetRewriteEnsemble(interp, 1);
    contextPtr = TclOOGetCallContext(o2Ptr, oPtr->fPtr->clonedName, 0, NULL,
	    NULL, NULL);
    if (contextPtr) {
	args[0] = TclOOObjectName(interp, o2Ptr);
	args[1] = oPtr->fPtr->clonedName;
	args[2] = TclOOObjectName(interp, oPtr);
	Tcl_IncrRefCount(args[0]);
	Tcl_IncrRefCount(args[1]);
	Tcl_IncrRefCount(args[2]);
	result = Tcl_NRCallObjProc(interp, TclOOInvokeContext, contextPtr, 3,
		args);
	TclDecrRefCount(args[0]);
	TclDecrRefCount(args[1]);
	TclDecrRefCount(args[2]);
	TclOODeleteContext(contextPtr);
	if (result == TCL_ERROR) {
	    Tcl_AddErrorInfo(interp,
		    "\n    (while performing post-copy callback)");
	}
	if (result != TCL_OK) {
	    Tcl_DeleteCommandFromToken(interp, o2Ptr->command);
	    return NULL;
	}
    }

    return (Tcl_Object) o2Ptr;
}

/*
 * ----------------------------------------------------------------------
 *
 * CloneObjectMethod, CloneClassMethod --
 *
 *	Helper functions used for cloning methods. They work identically to
 *	each other, except for the difference between them in how they
 *	register the cloned method on a successful clone.
 *
 * ----------------------------------------------------------------------
 */

static int
CloneObjectMethod(
    Tcl_Interp *interp,
    Object *oPtr,
    Method *mPtr,
    Tcl_Obj *namePtr)
{
    if (mPtr->typePtr == NULL) {
	TclNewInstanceMethod(interp, (Tcl_Object) oPtr, namePtr,
		mPtr->flags & PUBLIC_METHOD, NULL, NULL);
    } else if (mPtr->typePtr->cloneProc) {
	void *newClientData;

	if (mPtr->typePtr->cloneProc(interp, mPtr->clientData,
		&newClientData) != TCL_OK) {
	    return TCL_ERROR;
	}
	TclNewInstanceMethod(interp, (Tcl_Object) oPtr, namePtr,
		mPtr->flags & PUBLIC_METHOD, mPtr->typePtr, newClientData);
    } else {
	TclNewInstanceMethod(interp, (Tcl_Object) oPtr, namePtr,
		mPtr->flags & PUBLIC_METHOD, mPtr->typePtr, mPtr->clientData);
    }
    return TCL_OK;
}

static int
CloneClassMethod(
    Tcl_Interp *interp,
    Class *clsPtr,
    Method *mPtr,
    Tcl_Obj *namePtr,
    Method **m2PtrPtr)
{
    Method *m2Ptr;

    if (mPtr->typePtr == NULL) {
	m2Ptr = (Method *) TclNewMethod((Tcl_Class) clsPtr,
		namePtr, mPtr->flags & PUBLIC_METHOD, NULL, NULL);
    } else if (mPtr->typePtr->cloneProc) {
	void *newClientData;

	if (mPtr->typePtr->cloneProc(interp, mPtr->clientData,
		&newClientData) != TCL_OK) {
	    return TCL_ERROR;
	}
	m2Ptr = (Method *) TclNewMethod((Tcl_Class) clsPtr,
		namePtr, mPtr->flags & PUBLIC_METHOD, mPtr->typePtr,
		newClientData);
    } else {
	m2Ptr = (Method *) TclNewMethod((Tcl_Class) clsPtr,
		namePtr, mPtr->flags & PUBLIC_METHOD, mPtr->typePtr,
		mPtr->clientData);
    }
    if (m2PtrPtr != NULL) {
	*m2PtrPtr = m2Ptr;
    }
    return TCL_OK;
}

/*
 * ----------------------------------------------------------------------
 *
 * Tcl_ClassGetMetadata, Tcl_ClassSetMetadata, Tcl_ObjectGetMetadata,
 * Tcl_ObjectSetMetadata --
 *
 *	Metadata management API. The metadata system allows code in extensions
 *	to attach arbitrary non-NULL pointers to objects and classes without
 *	the different things that might be interested being able to interfere
 *	with each other. Apart from non-NULL-ness, these routines attach no
 *	interpretation to the meaning of the metadata pointers.
 *
 *	The Tcl_*GetMetadata routines get the metadata pointer attached that
 *	has been related with a particular type, or NULL if no metadata
 *	associated with the given type has been attached.
 *
 *	The Tcl_*SetMetadata routines set or delete the metadata pointer that
 *	is related to a particular type. The value associated with the type is
 *	deleted (if present; no-op otherwise) if the value is NULL, and
 *	attached (replacing the previous value, which is deleted if present)
 *	otherwise. This means it is impossible to attach a NULL value for any
 *	metadata type.
 *
 * ----------------------------------------------------------------------
 */

void *
Tcl_ClassGetMetadata(
    Tcl_Class clazz,
    const Tcl_ObjectMetadataType *typePtr)
{
    Class *clsPtr = (Class *) clazz;
    Tcl_HashEntry *hPtr;

    /*
     * If there's no metadata store attached, the type in question has
     * definitely not been attached either!
     */

    if (clsPtr->metadataPtr == NULL) {
	return NULL;
    }

    /*
     * There is a metadata store, so look in it for the given type.
     */

    hPtr = Tcl_FindHashEntry(clsPtr->metadataPtr, typePtr);

    /*
     * Return the metadata value if we found it, otherwise NULL.
     */

    if (hPtr == NULL) {
	return NULL;
    }
    return Tcl_GetHashValue(hPtr);
}

void
Tcl_ClassSetMetadata(
    Tcl_Class clazz,
    const Tcl_ObjectMetadataType *typePtr,
    void *metadata)
{
    Class *clsPtr = (Class *) clazz;
    Tcl_HashEntry *hPtr;
    int isNew;

    /*
     * Attach the metadata store if not done already.
     */

    if (clsPtr->metadataPtr == NULL) {
	if (metadata == NULL) {
	    return;
	}
	clsPtr->metadataPtr = (Tcl_HashTable *)
		Tcl_Alloc(sizeof(Tcl_HashTable));
	Tcl_InitHashTable(clsPtr->metadataPtr, TCL_ONE_WORD_KEYS);
    }

    /*
     * If the metadata is NULL, we're deleting the metadata for the type.
     */

    if (metadata == NULL) {
	hPtr = Tcl_FindHashEntry(clsPtr->metadataPtr, typePtr);
	if (hPtr != NULL) {
	    typePtr->deleteProc(Tcl_GetHashValue(hPtr));
	    Tcl_DeleteHashEntry(hPtr);
	}
	return;
    }

    /*
     * Otherwise we're attaching the metadata. Note that if there was already
     * some metadata attached of this type, we delete that first.
     */

    hPtr = Tcl_CreateHashEntry(clsPtr->metadataPtr, typePtr, &isNew);
    if (!isNew) {
	typePtr->deleteProc(Tcl_GetHashValue(hPtr));
    }
    Tcl_SetHashValue(hPtr, metadata);
}

void *
Tcl_ObjectGetMetadata(
    Tcl_Object object,
    const Tcl_ObjectMetadataType *typePtr)
{
    Object *oPtr = (Object *) object;
    Tcl_HashEntry *hPtr;

    /*
     * If there's no metadata store attached, the type in question has
     * definitely not been attached either!
     */

    if (oPtr->metadataPtr == NULL) {
	return NULL;
    }

    /*
     * There is a metadata store, so look in it for the given type.
     */

    hPtr = Tcl_FindHashEntry(oPtr->metadataPtr, typePtr);

    /*
     * Return the metadata value if we found it, otherwise NULL.
     */

    if (hPtr == NULL) {
	return NULL;
    }
    return Tcl_GetHashValue(hPtr);
}

void
Tcl_ObjectSetMetadata(
    Tcl_Object object,
    const Tcl_ObjectMetadataType *typePtr,
    void *metadata)
{
    Object *oPtr = (Object *) object;
    Tcl_HashEntry *hPtr;
    int isNew;

    /*
     * Attach the metadata store if not done already.
     */

    if (oPtr->metadataPtr == NULL) {
	if (metadata == NULL) {
	    return;
	}
	oPtr->metadataPtr = (Tcl_HashTable *) Tcl_Alloc(sizeof(Tcl_HashTable));
	Tcl_InitHashTable(oPtr->metadataPtr, TCL_ONE_WORD_KEYS);
    }

    /*
     * If the metadata is NULL, we're deleting the metadata for the type.
     */

    if (metadata == NULL) {
	hPtr = Tcl_FindHashEntry(oPtr->metadataPtr, typePtr);
	if (hPtr != NULL) {
	    typePtr->deleteProc(Tcl_GetHashValue(hPtr));
	    Tcl_DeleteHashEntry(hPtr);
	}
	return;
    }

    /*
     * Otherwise we're attaching the metadata. Note that if there was already
     * some metadata attached of this type, we delete that first.
     */

    hPtr = Tcl_CreateHashEntry(oPtr->metadataPtr, typePtr, &isNew);
    if (!isNew) {
	typePtr->deleteProc(Tcl_GetHashValue(hPtr));
    }
    Tcl_SetHashValue(hPtr, metadata);
}

/*
 * ----------------------------------------------------------------------
 *
 * TclOOPublicObjectCmd, TclOOPrivateObjectCmd, TclOOInvokeObject --
 *
 *	Main entry point for object invocations. The Public* and Private*
 *	wrapper functions (implementations of both object instance commands
 *	and [my]) are just thin wrappers round the main TclOOObjectCmdCore
 *	function. Note that the core is function is NRE-aware.
 *
 * ----------------------------------------------------------------------
 */

int
TclOOPublicObjectCmd(
    void *clientData,
    Tcl_Interp *interp,
    int objc,
    Tcl_Obj *const *objv)
{
    return Tcl_NRCallObjProc(interp, PublicNRObjectCmd, clientData, objc, objv);
}

static int
PublicNRObjectCmd(
    void *clientData,
    Tcl_Interp *interp,
    int objc,
    Tcl_Obj *const *objv)
{
    return TclOOObjectCmdCore((Object *) clientData, interp, objc, objv,
	    PUBLIC_METHOD, NULL);
}

int
TclOOPrivateObjectCmd(
    void *clientData,
    Tcl_Interp *interp,
    int objc,
    Tcl_Obj *const *objv)
{
    return Tcl_NRCallObjProc(interp, PrivateNRObjectCmd, clientData, objc, objv);
}

static int
PrivateNRObjectCmd(
    void *clientData,
    Tcl_Interp *interp,
    int objc,
    Tcl_Obj *const *objv)
{
    return TclOOObjectCmdCore((Object *) clientData, interp, objc, objv, 0, NULL);
}

int
TclOOInvokeObject(
    Tcl_Interp *interp,		/* Interpreter for commands, variables,
				 * results, error reporting, etc. */
    Tcl_Object object,		/* The object to invoke. */
    Tcl_Class startCls,		/* Where in the class chain to start the
				 * invoke from, or NULL to traverse the whole
				 * chain including filters. */
    int publicPrivate,		/* Whether this is an invoke from a public
				 * context (PUBLIC_METHOD), a private context
				 * (PRIVATE_METHOD), or a *really* private
				 * context (any other value; conventionally
				 * 0). */
    Tcl_Size objc,		/* Number of arguments. */
    Tcl_Obj *const *objv)	/* Array of argument objects. It is assumed
				 * that the name of the method to invoke will
				 * be at index 1. */
{
    switch (publicPrivate) {
    case PUBLIC_METHOD:
	return TclOOObjectCmdCore((Object *) object, interp, objc, objv,
		PUBLIC_METHOD, (Class *) startCls);
    case PRIVATE_METHOD:
	return TclOOObjectCmdCore((Object *) object, interp, objc, objv,
		PRIVATE_METHOD, (Class *) startCls);
    default:
	return TclOOObjectCmdCore((Object *) object, interp, objc, objv, 0,
		(Class *) startCls);
    }
}

/*
 * ----------------------------------------------------------------------
 *
 * TclOOMyClassObjCmd, MyClassNRObjCmd --
 *
 *	Special trap door to allow an object to delegate simply to its class.
 *
 * ----------------------------------------------------------------------
 */

int
TclOOMyClassObjCmd(
    void *clientData,
    Tcl_Interp *interp,
    int objc,
    Tcl_Obj *const *objv)
{
    return Tcl_NRCallObjProc(interp, MyClassNRObjCmd, clientData, objc, objv);
}

static int
MyClassNRObjCmd(
    void *clientData,
    Tcl_Interp *interp,
    int objc,
    Tcl_Obj *const *objv)
{
    Object *oPtr = (Object *) clientData;

    if (objc < 2) {
	Tcl_WrongNumArgs(interp, 1, objv, "methodName ?arg ...?");
	return TCL_ERROR;
    }
    return TclOOObjectCmdCore(oPtr->selfCls->thisPtr, interp, objc, objv, 0,
	    NULL);
}

/*
 * ----------------------------------------------------------------------
 *
 * TclOOObjectCmdCore, FinalizeObjectCall --
 *
 *	Main function for object invocations. Does call chain creation,
 *	management and invocation. The function FinalizeObjectCall exists to
 *	clean up after the non-recursive processing of TclOOObjectCmdCore.
 *
 * ----------------------------------------------------------------------
 */

int
TclOOObjectCmdCore(
    Object *oPtr,		/* The object being invoked. */
    Tcl_Interp *interp,		/* The interpreter containing the object. */
    Tcl_Size objc,		/* How many arguments are being passed in. */
    Tcl_Obj *const *objv,	/* The array of arguments. */
    int flags,			/* Whether this is an invocation through the
				 * public or the private command interface. */
    Class *startCls)		/* Where to start in the call chain, or NULL
				 * if we are to start at the front with
				 * filters and the object's methods (which is
				 * the normal case). */
{
    CallContext *contextPtr;
    Tcl_Obj *methodNamePtr;
    CallFrame *framePtr = ((Interp *) interp)->varFramePtr;
    Object *callerObjPtr = NULL;
    Class *callerClsPtr = NULL;
    int result;

    /*
     * If we've no method name, throw this directly into the unknown
     * processing.
     */

    if (objc < 2) {
	flags |= FORCE_UNKNOWN;
	methodNamePtr = NULL;
	goto noMapping;
    }

    /*
     * Determine if we're in a context that can see the extra, private methods
     * in this class.
     */

    if (framePtr->isProcCallFrame & FRAME_IS_METHOD) {
	CallContext *callerContextPtr = (CallContext *) framePtr->clientData;
	Method *callerMethodPtr =
		callerContextPtr->callPtr->chain[callerContextPtr->index].mPtr;

	if (callerMethodPtr->declaringObjectPtr) {
	    callerObjPtr = callerMethodPtr->declaringObjectPtr;
	}
	if (callerMethodPtr->declaringClassPtr) {
	    callerClsPtr = callerMethodPtr->declaringClassPtr;
	}
    }

    /*
     * Give plugged in code a chance to remap the method name.
     */

    methodNamePtr = objv[1];
    if (oPtr->mapMethodNameProc != NULL) {
	Class **startClsPtr = &startCls;
	Tcl_Obj *mappedMethodName = Tcl_DuplicateObj(methodNamePtr);

	result = oPtr->mapMethodNameProc(interp, (Tcl_Object) oPtr,
		(Tcl_Class *) startClsPtr, mappedMethodName);
	if (result != TCL_OK) {
	    TclDecrRefCount(mappedMethodName);
	    if (result == TCL_BREAK) {
		goto noMapping;
	    } else if (result == TCL_ERROR) {
		Tcl_AddErrorInfo(interp, "\n    (while mapping method name)");
	    }
	    return result;
	}

	/*
	 * Get the call chain for the remapped name.
	 */

	Tcl_IncrRefCount(mappedMethodName);
	contextPtr = TclOOGetCallContext(oPtr, mappedMethodName,
		flags | (oPtr->flags & FILTER_HANDLING), callerObjPtr,
		callerClsPtr, methodNamePtr);
	TclDecrRefCount(mappedMethodName);
	if (contextPtr == NULL) {
	    Tcl_SetObjResult(interp, Tcl_ObjPrintf(
		    "impossible to invoke method \"%s\": no defined method or"
		    " unknown method", TclGetString(methodNamePtr)));
	    Tcl_SetErrorCode(interp, "TCL", "LOOKUP", "METHOD_MAPPED",
		    TclGetString(methodNamePtr), (char *)NULL);
	    return TCL_ERROR;
	}
    } else {
	/*
	 * Get the call chain.
	 */

    noMapping:
	contextPtr = TclOOGetCallContext(oPtr, methodNamePtr,
		flags | (oPtr->flags & FILTER_HANDLING), callerObjPtr,
		callerClsPtr, NULL);
	if (contextPtr == NULL) {
	    Tcl_SetObjResult(interp, Tcl_ObjPrintf(
		    "impossible to invoke method \"%s\": no defined method or"
		    " unknown method", TclGetString(methodNamePtr)));
	    Tcl_SetErrorCode(interp, "TCL", "LOOKUP", "METHOD",
		    TclGetString(methodNamePtr), (char *)NULL);
	    return TCL_ERROR;
	}
    }

    /*
     * Check to see if we need to apply magical tricks to start part way
     * through the call chain.
     */

    if (startCls != NULL) {
	for (; contextPtr->index < contextPtr->callPtr->numChain;
		contextPtr->index++) {
	    MInvoke *miPtr = &contextPtr->callPtr->chain[contextPtr->index];

	    if (miPtr->isFilter) {
		continue;
	    }
	    if (miPtr->mPtr->declaringClassPtr == startCls) {
		break;
	    }
	}
	if (contextPtr->index >= contextPtr->callPtr->numChain) {
	    Tcl_SetObjResult(interp, Tcl_NewStringObj(
		    "no valid method implementation", TCL_AUTO_LENGTH));
	    Tcl_SetErrorCode(interp, "TCL", "LOOKUP", "METHOD",
		    TclGetString(methodNamePtr), (char *)NULL);
	    TclOODeleteContext(contextPtr);
	    return TCL_ERROR;
	}
    }

    /*
     * Invoke the call chain, locking the object structure against deletion
     * for the duration.
     */

    TclNRAddCallback(interp, FinalizeObjectCall, contextPtr, NULL,NULL,NULL);
    return TclOOInvokeContext(contextPtr, interp, objc, objv);
}

static int
FinalizeObjectCall(
    void *data[],
    TCL_UNUSED(Tcl_Interp *),
    int result)
{
    /*
     * Dispose of the call chain, which drops the lock on the object's
     * structure.
     */

    TclOODeleteContext((CallContext *) data[0]);
    return result;
}

/*
 * ----------------------------------------------------------------------
 *
 * Tcl_ObjectContextInvokeNext, TclNRObjectContextInvokeNext, FinalizeNext --
 *
 *	Invokes the next stage of the call chain described in an object
 *	context. This is the core of the implementation of the [next] command.
 *	Does not do management of the call-frame stack. Available in public
 *	(standard API) and private (NRE-aware) forms. FinalizeNext is a
 *	private function used to clean up in the NRE case.
 *
 * ----------------------------------------------------------------------
 */

int
Tcl_ObjectContextInvokeNext(
    Tcl_Interp *interp,
    Tcl_ObjectContext context,
    Tcl_Size objc,
    Tcl_Obj *const *objv,
    Tcl_Size skip)
{
    CallContext *contextPtr = (CallContext *) context;
    size_t savedIndex = contextPtr->index;
    size_t savedSkip = contextPtr->skip;

    if (contextPtr->index + 1 >= contextPtr->callPtr->numChain) {
	/*
	 * We're at the end of the chain; generate an error message unless the
	 * interpreter is being torn down, in which case we might be getting
	 * here because of methods/destructors doing a [next] (or equivalent)
	 * unexpectedly.
	 */

	if (Tcl_InterpDeleted(interp)) {
	    return TCL_OK;
	}
	Tcl_SetObjResult(interp, Tcl_ObjPrintf(
		"no next %s implementation", TclOOContextTypeName(contextPtr)));
	OO_ERROR(interp, NOTHING_NEXT);
	return TCL_ERROR;
    }

    /*
     * Advance to the next method implementation in the chain in the method
     * call context while we process the body. However, need to adjust the
     * argument-skip control because we're guaranteed to have a single prefix
     * arg (i.e., 'next') and not the variable amount that can happen because
     * method invocations (i.e., '$obj meth' and 'my meth'), constructors
     * (i.e., '$cls new' and '$cls create obj') and destructors (no args at
     * all) come through the same code.
     */

    contextPtr->index++;
    contextPtr->skip = skip;

    /*
     * Invoke the (advanced) method call context in the caller context.
     */

    int result = Tcl_NRCallObjProc(interp, TclOOInvokeContext, contextPtr,
	    objc, objv);

    /*
     * Restore the call chain context index as we've finished the inner invoke
     * and want to operate in the outer context again.
     */

    contextPtr->index = savedIndex;
    contextPtr->skip = savedSkip;

    return result;
}

int
TclNRObjectContextInvokeNext(
    Tcl_Interp *interp,
    Tcl_ObjectContext context,
    Tcl_Size objc,
    Tcl_Obj *const *objv,
    Tcl_Size skip)
{
    CallContext *contextPtr = (CallContext *) context;

    if (contextPtr->index + 1 >= contextPtr->callPtr->numChain) {
	/*
	 * We're at the end of the chain; generate an error message unless the
	 * interpreter is being torn down, in which case we might be getting
	 * here because of methods/destructors doing a [next] (or equivalent)
	 * unexpectedly.
	 */

	if (Tcl_InterpDeleted(interp)) {
	    return TCL_OK;
	}
	Tcl_SetObjResult(interp, Tcl_ObjPrintf(
		"no next %s implementation", TclOOContextTypeName(contextPtr)));
	OO_ERROR(interp, NOTHING_NEXT);
	return TCL_ERROR;
    }

    /*
     * Advance to the next method implementation in the chain in the method
     * call context while we process the body. However, need to adjust the
     * argument-skip control because we're guaranteed to have a single prefix
     * arg (i.e., 'next') and not the variable amount that can happen because
     * method invocations (i.e., '$obj meth' and 'my meth'), constructors
     * (i.e., '$cls new' and '$cls create obj') and destructors (no args at
     * all) come through the same code.
     */

    TclNRAddCallback(interp, FinalizeNext, contextPtr,
	    INT2PTR(contextPtr->index), INT2PTR(contextPtr->skip), NULL);
    contextPtr->index++;
    contextPtr->skip = skip;

    /*
     * Invoke the (advanced) method call context in the caller context.
     */

    return TclOOInvokeContext(contextPtr, interp, objc, objv);
}

static int
FinalizeNext(
    void *data[],
    TCL_UNUSED(Tcl_Interp *),
    int result)
{
    CallContext *contextPtr = (CallContext *) data[0];

    /*
     * Restore the call chain context index as we've finished the inner invoke
     * and want to operate in the outer context again.
     */

    contextPtr->index = PTR2INT(data[1]);
    contextPtr->skip = PTR2INT(data[2]);
    return result;
}

/*
 * ----------------------------------------------------------------------
 *
 * Tcl_GetObjectFromObj --
 *
 *	Utility function to get an object from a Tcl_Obj containing its name.
 *
 * ----------------------------------------------------------------------
 */

Tcl_Object
Tcl_GetObjectFromObj(
    Tcl_Interp *interp,		/* Interpreter in which to locate the object.
				 * Will have an error message placed in it if
				 * the name does not refer to an object. */
    Tcl_Obj *objPtr)		/* The name of the object to look up, which is
				 * exactly the name of its public command. */
{
    Command *cmdPtr = (Command *) Tcl_GetCommandFromObj(interp, objPtr);

    if (cmdPtr == NULL) {
	goto notAnObject;
    }
    if (cmdPtr->objProc != TclOOPublicObjectCmd) {
	cmdPtr = (Command *) TclGetOriginalCommand((Tcl_Command) cmdPtr);
	if (cmdPtr == NULL || cmdPtr->objProc != TclOOPublicObjectCmd) {
	    goto notAnObject;
	}
    }
    return (Tcl_Object) cmdPtr->objClientData;

  notAnObject:
    Tcl_SetObjResult(interp, Tcl_ObjPrintf(
	    "%s does not refer to an object", TclGetString(objPtr)));
    Tcl_SetErrorCode(interp, "TCL", "LOOKUP", "OBJECT", TclGetString(objPtr),
	    (char *)NULL);
    return NULL;
}

/*
 * ----------------------------------------------------------------------
 *
 * TclOOIsReachable --
 *
 *	Utility function that tests whether a class is a subclass (whether
 *	directly or indirectly) of another class.
 *
 * ----------------------------------------------------------------------
 */

int
TclOOIsReachable(
    Class *targetPtr,
    Class *startPtr)
{
    Tcl_Size i;
    Class *superPtr;

  tailRecurse:
    if (startPtr == targetPtr) {
	return 1;
    }
    if (startPtr->superclasses.num == 1 && startPtr->mixins.num == 0) {
	startPtr = startPtr->superclasses.list[0];
	goto tailRecurse;
    }
    FOREACH(superPtr, startPtr->superclasses) {
	if (TclOOIsReachable(targetPtr, superPtr)) {
	    return 1;
	}
    }
    FOREACH(superPtr, startPtr->mixins) {
	if (TclOOIsReachable(targetPtr, superPtr)) {
	    return 1;
	}
    }
    return 0;
}

/*
 * ----------------------------------------------------------------------
 *
 * TclOOObjectName, Tcl_GetObjectName --
 *
 *	Utility function that returns the name of the object. Note that this
 *	simplifies cache management by keeping the code to do it in one place
 *	and not sprayed all over. The value returned always has a reference
 *	count of at least one.
 *
 * ----------------------------------------------------------------------
 */

Tcl_Obj *
TclOOObjectName(
    Tcl_Interp *interp,
    Object *oPtr)
{
    Tcl_Obj *namePtr;

    if (oPtr->cachedNameObj) {
	return oPtr->cachedNameObj;
    }
    TclNewObj(namePtr);
    Tcl_GetCommandFullName(interp, oPtr->command, namePtr);
    Tcl_IncrRefCount(namePtr);
    oPtr->cachedNameObj = namePtr;
    return namePtr;
}

Tcl_Obj *
Tcl_GetObjectName(
    Tcl_Interp *interp,
    Tcl_Object object)
{
    return TclOOObjectName(interp, (Object *) object);
}

/*
 * ----------------------------------------------------------------------
 *
 * TclOOObjectMyName --
 *
 *	Utility function that returns the name of the object's [my], or NULL
 *	if it has been deleted (or otherwise doesn't exist).
 *
 * ----------------------------------------------------------------------
 */
Tcl_Obj *
TclOOObjectMyName(
    Tcl_Interp *interp,
    Object *oPtr)
{
    if (!oPtr->myCommand) {
	return NULL;
    }
    Tcl_Obj *namePtr;
    TclNewObj(namePtr);
    Tcl_GetCommandFullName(interp, oPtr->myCommand, namePtr);
    return namePtr;
}

/*
 * ----------------------------------------------------------------------
 *
 * assorted trivial 'getter' functions
 *
 * ----------------------------------------------------------------------
 */

Tcl_Method
Tcl_ObjectContextMethod(
    Tcl_ObjectContext context)
{
    CallContext *contextPtr = (CallContext *) context;
    return (Tcl_Method) contextPtr->callPtr->chain[contextPtr->index].mPtr;
}

int
Tcl_ObjectContextIsFiltering(
    Tcl_ObjectContext context)
{
    CallContext *contextPtr = (CallContext *) context;
    return contextPtr->callPtr->chain[contextPtr->index].isFilter;
}

Tcl_Object
Tcl_ObjectContextObject(
    Tcl_ObjectContext context)
{
    return (Tcl_Object) ((CallContext *) context)->oPtr;
}

Tcl_Size
Tcl_ObjectContextSkippedArgs(
    Tcl_ObjectContext context)
{
    return ((CallContext *) context)->skip;
}

Tcl_Namespace *
Tcl_GetObjectNamespace(
    Tcl_Object object)
{
    return ((Object *) object)->namespacePtr;
}

Tcl_Command
Tcl_GetObjectCommand(
    Tcl_Object object)
{
    return ((Object *) object)->command;
}

Tcl_Class
Tcl_GetObjectAsClass(
    Tcl_Object object)
{
    return (Tcl_Class) ((Object *) object)->classPtr;
}

int
Tcl_ObjectDeleted(
    Tcl_Object object)
{
    return ((Object *) object)->command == NULL;
}

Tcl_Object
Tcl_GetClassAsObject(
    Tcl_Class clazz)
{
    return (Tcl_Object) ((Class *) clazz)->thisPtr;
}

Tcl_ObjectMapMethodNameProc *
Tcl_ObjectGetMethodNameMapper(
    Tcl_Object object)
{
    return ((Object *) object)->mapMethodNameProc;
}

void
Tcl_ObjectSetMethodNameMapper(
    Tcl_Object object,
    Tcl_ObjectMapMethodNameProc *mapMethodNameProc)
{
    ((Object *) object)->mapMethodNameProc = mapMethodNameProc;
}

Tcl_Class
Tcl_GetClassOfObject(
    Tcl_Object object)
{
    return (Tcl_Class) ((Object *) object)->selfCls;
}

Tcl_Obj *
Tcl_GetObjectClassName(
    Tcl_Interp *interp,
    Tcl_Object object)
{
    Tcl_Object classObj = (Tcl_Object) (((Object *) object)->selfCls)->thisPtr;

    if (classObj == NULL) {
	return NULL;
    }
    return Tcl_GetObjectName(interp, classObj);
}

/*
 * Local Variables:
 * mode: c
 * c-basic-offset: 4
 * fill-column: 78
 * End:
 */<|MERGE_RESOLUTION|>--- conflicted
+++ resolved
@@ -371,34 +371,6 @@
  *
  * ----------------------------------------------------------------------
  */
-<<<<<<< HEAD
-static void
-TclCreateConstantInNS(
-    Tcl_Interp *interp,
-    Namespace *nsPtr,		// The namespace to contain the constant.
-    Tcl_Obj *nameObj,		// The unqualified name of the constant.
-    Tcl_Obj *valueObj)		// The value to put in the constant.
-{
-    Interp *iPtr = (Interp *) interp;
-    Namespace *savedNsPtr = iPtr->varFramePtr->nsPtr;
-
-    iPtr->varFramePtr->nsPtr = nsPtr;
-    Var *arrayPtr, *varPtr = TclObjLookupVarEx(interp, nameObj, NULL,
-	    (TCL_NAMESPACE_ONLY | TCL_AVOID_RESOLVERS),
-	    "write", /*createPart1*/ 1, /*createPart2*/ 1, &arrayPtr);
-    iPtr->varFramePtr->nsPtr = savedNsPtr;
-    if (arrayPtr) {
-	Tcl_Panic("constants may not be arrays");
-    }
-    if (varPtr && TclIsVarUndefined(varPtr)) {
-	varPtr->value.objPtr = valueObj;
-	Tcl_IncrRefCount(valueObj);
-	varPtr->flags = VAR_CONSTANT;
-    }
-}
-
-=======
->>>>>>> c4ac08a8
 static inline void
 CreateConstantInNSStr(
     Tcl_Interp *interp,
