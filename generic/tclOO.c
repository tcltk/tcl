/*
 * tclOO.c --
 *
 *	This file contains the object-system core (NB: not Tcl_Obj, but ::oo)
 *
 * Copyright (c) 2005-2012 by Donal K. Fellows
 * Copyright (c) 2017 by Nathan Coulter
 *
 * See the file "license.terms" for information on usage and redistribution of
 * this file, and for a DISCLAIMER OF ALL WARRANTIES.
 */

#ifdef HAVE_CONFIG_H
#include "config.h"
#endif
#include "tclInt.h"
#include "tclOOInt.h"

/*
 * Commands in oo::define.
 */

static const struct {
    const char *name;
    Tcl_ObjCmdProc *objProc;
    int flag;
} defineCmds[] = {
    {"constructor", TclOODefineConstructorObjCmd, 0},
    {"deletemethod", TclOODefineDeleteMethodObjCmd, 0},
    {"destructor", TclOODefineDestructorObjCmd, 0},
    {"export", TclOODefineExportObjCmd, 0},
    {"forward", TclOODefineForwardObjCmd, 0},
    {"method", TclOODefineMethodObjCmd, 0},
    {"private", TclOODefinePrivateObjCmd, 0},
    {"renamemethod", TclOODefineRenameMethodObjCmd, 0},
    {"self", TclOODefineSelfObjCmd, 0},
    {"unexport", TclOODefineUnexportObjCmd, 0},
    {NULL, NULL, 0}
}, objdefCmds[] = {
    {"class", TclOODefineClassObjCmd, 1},
    {"deletemethod", TclOODefineDeleteMethodObjCmd, 1},
    {"export", TclOODefineExportObjCmd, 1},
    {"forward", TclOODefineForwardObjCmd, 1},
    {"method", TclOODefineMethodObjCmd, 1},
    {"private", TclOODefinePrivateObjCmd, 1},
    {"renamemethod", TclOODefineRenameMethodObjCmd, 1},
    {"self", TclOODefineObjSelfObjCmd, 0},
    {"unexport", TclOODefineUnexportObjCmd, 1},
    {NULL, NULL, 0}
};

/*
 * What sort of size of things we like to allocate.
 */

#define ALLOC_CHUNK 8

/*
 * Function declarations for things defined in this file.
 */

static Object *		AllocObject(Tcl_Interp *interp, const char *nameStr,
			    Namespace *nsPtr, const char *nsNameStr);
static int		CloneClassMethod(Tcl_Interp *interp, Class *clsPtr,
			    Method *mPtr, Tcl_Obj *namePtr,
			    Method **newMPtrPtr);
static int		CloneObjectMethod(Tcl_Interp *interp, Object *oPtr,
			    Method *mPtr, Tcl_Obj *namePtr);
static void		DeletedDefineNamespace(ClientData clientData);
static void		DeletedObjdefNamespace(ClientData clientData);
static void		DeletedHelpersNamespace(ClientData clientData);
static Tcl_NRPostProc	FinalizeAlloc;
static Tcl_NRPostProc	FinalizeNext;
static Tcl_NRPostProc	FinalizeObjectCall;
static inline void	InitClassPath(Tcl_Interp * interp, Class *clsPtr);
static void		InitClassSystemRoots(Tcl_Interp *interp,
			    Foundation *fPtr);
static int		InitFoundation(Tcl_Interp *interp);
static void		KillFoundation(ClientData clientData,
			    Tcl_Interp *interp);
static void		MyDeleted(ClientData clientData);
static void		ObjectNamespaceDeleted(ClientData clientData);
static void		ObjectRenamedTrace(ClientData clientData,
			    Tcl_Interp *interp, const char *oldName,
			    const char *newName, int flags);
static inline void	RemoveClass(Class **list, int num, int idx);
static inline void	RemoveObject(Object **list, int num, int idx);
static inline void	SquelchCachedName(Object *oPtr);

static int		PublicNRObjectCmd(ClientData clientData,
			    Tcl_Interp *interp, int objc,
			    Tcl_Obj *const *objv);
static int		PrivateNRObjectCmd(ClientData clientData,
			    Tcl_Interp *interp, int objc,
			    Tcl_Obj *const *objv);
static int		MyClassNRObjCmd(ClientData clientData,
			    Tcl_Interp *interp, int objc,
			    Tcl_Obj *const *objv);
static void		MyClassDeleted(ClientData clientData);

/*
 * Methods in the oo::object and oo::class classes. First, we define a helper
 * macro that makes building the method type declaration structure a lot
 * easier. No point in making life harder than it has to be!
 *
 * Note that the core methods don't need clone or free proc callbacks.
 */

#define DCM(name,visibility,proc) \
    {name,visibility,\
	{TCL_OO_METHOD_VERSION_CURRENT,"core method: "#name,proc,NULL,NULL}}

static const DeclaredClassMethod objMethods[] = {
    DCM("destroy", 1,	TclOO_Object_Destroy),
    DCM("eval", 0,	TclOO_Object_Eval),
    DCM("unknown", 0,	TclOO_Object_Unknown),
    DCM("variable", 0,	TclOO_Object_LinkVar),
    DCM("varname", 0,	TclOO_Object_VarName),
    {NULL, 0, {0, NULL, NULL, NULL, NULL}}
}, clsMethods[] = {
    DCM("create", 1,	TclOO_Class_Create),
    DCM("new", 1,	TclOO_Class_New),
    DCM("createWithNamespace", 0, TclOO_Class_CreateNs),
    {NULL, 0, {0, NULL, NULL, NULL, NULL}}
};

/*
 * And for the oo::class constructor...
 */

static const Tcl_MethodType classConstructor = {
    TCL_OO_METHOD_VERSION_CURRENT,
    "oo::class constructor",
    TclOO_Class_Constructor, NULL, NULL
};

/*
 * Scripted parts of TclOO. First, the master script (cannot be outside this
 * file).
 */

static const char *initScript =
"package ifneeded TclOO " TCLOO_PATCHLEVEL " {# Already present, OK?};"
"namespace eval ::oo { variable version " TCLOO_VERSION " };"
"namespace eval ::oo { variable patchlevel " TCLOO_PATCHLEVEL " };";
/* "tcl_findLibrary tcloo $oo::version $oo::version" */
/* " tcloo.tcl OO_LIBRARY oo::library;"; */

/*
 * The scripted part of the definitions of TclOO.
 */

#include "tclOOScript.h"

/*
 * The actual definition of the variable holding the TclOO stub table.
 */

MODULE_SCOPE const TclOOStubs tclOOStubs;

/*
 * Convenience macro for getting the foundation from an interpreter.
 */

#define GetFoundation(interp) \
	((Foundation *)((Interp *)(interp))->objectFoundation)

/*
 * Macros to make inspecting into the guts of an object cleaner.
 *
 * The ocPtr parameter (only in these macros) is assumed to work fine with
 * either an oPtr or a classPtr. Note that the roots oo::object and oo::class
 * have _both_ their object and class flags tagged with ROOT_OBJECT and
 * ROOT_CLASS respectively.
 */

#define Deleted(oPtr)		((oPtr)->flags & OBJECT_DELETED)
#define IsRootObject(ocPtr)	((ocPtr)->flags & ROOT_OBJECT)
#define IsRootClass(ocPtr)	((ocPtr)->flags & ROOT_CLASS)
#define IsRoot(ocPtr)		((ocPtr)->flags & (ROOT_OBJECT|ROOT_CLASS))

#define RemoveItem(type, lst, i) \
    do {						\
	Remove ## type ((lst).list, (lst).num, i);	\
	(lst).num--;					\
    } while (0)

/*
 * ----------------------------------------------------------------------
 *
 * RemoveClass, RemoveObject --
 *
 *	Helpers for the RemoveItem macro for deleting a class or object from a
 *	list. Setting the "empty" location to NULL makes debugging a little
 *	easier.
 *
 * ----------------------------------------------------------------------
 */

static inline void
RemoveClass(
    Class **list,
    int num,
    int idx)
{
    for (; idx < num - 1; idx++) {
	list[idx] = list[idx + 1];
    }
    list[idx] = NULL;
}

static inline void
RemoveObject(
    Object **list,
    int num,
    int idx)
{
    for (; idx < num - 1; idx++) {
	list[idx] = list[idx + 1];
    }
    list[idx] = NULL;
}

/*
 * ----------------------------------------------------------------------
 *
 * TclOOInit --
 *
 *	Called to initialise the OO system within an interpreter.
 *
 * Result:
 *	TCL_OK if the setup succeeded. Currently assumed to always work.
 *
 * Side effects:
 *	Creates namespaces, commands, several classes and a number of
 *	callbacks. Upon return, the OO system is ready for use.
 *
 * ----------------------------------------------------------------------
 */

int
TclOOInit(
    Tcl_Interp *interp)		/* The interpreter to install into. */
{
    /*
     * Build the core of the OO system.
     */

    if (InitFoundation(interp) != TCL_OK) {
	return TCL_ERROR;
    }

    /*
     * Run our initialization script and, if that works, declare the package
     * to be fully provided.
     */

    if (Tcl_EvalEx(interp, initScript, -1, 0) != TCL_OK) {
	return TCL_ERROR;
    }

    return Tcl_PkgProvideEx(interp, "TclOO", TCLOO_PATCHLEVEL,
	    (ClientData) &tclOOStubs);
}

/*
 * ----------------------------------------------------------------------
 *
 * TclOOGetFoundation --
 *
 *	Get a reference to the OO core class system.
 *
 * ----------------------------------------------------------------------
 */

Foundation *
TclOOGetFoundation(
    Tcl_Interp *interp)
{
    return GetFoundation(interp);
}

/*
 * ----------------------------------------------------------------------
 *
 * InitFoundation --
 *
 *	Set up the core of the OO core class system. This is a structure
 *	holding references to the magical bits that need to be known about in
 *	other places, plus the oo::object and oo::class classes.
 *
 * ----------------------------------------------------------------------
 */

static int
InitFoundation(
    Tcl_Interp *interp)
{
    static Tcl_ThreadDataKey tsdKey;
    ThreadLocalData *tsdPtr =
	    Tcl_GetThreadData(&tsdKey, sizeof(ThreadLocalData));
    Foundation *fPtr = Tcl_Alloc(sizeof(Foundation));
    Tcl_Obj *namePtr;
    Tcl_DString buffer;
    Command *cmdPtr;
    int i;

    /*
     * Initialize the structure that holds the OO system core. This is
     * attached to the interpreter via an assocData entry; not very efficient,
     * but the best we can do without hacking the core more.
     */

    memset(fPtr, 0, sizeof(Foundation));
    ((Interp *) interp)->objectFoundation = fPtr;
    fPtr->interp = interp;
    fPtr->ooNs = Tcl_CreateNamespace(interp, "::oo", fPtr, NULL);
    Tcl_Export(interp, fPtr->ooNs, "[a-z]*", 1);
    fPtr->defineNs = Tcl_CreateNamespace(interp, "::oo::define", fPtr,
	    DeletedDefineNamespace);
    fPtr->objdefNs = Tcl_CreateNamespace(interp, "::oo::objdefine", fPtr,
	    DeletedObjdefNamespace);
    fPtr->helpersNs = Tcl_CreateNamespace(interp, "::oo::Helpers", fPtr,
	    DeletedHelpersNamespace);
    fPtr->epoch = 1;
    fPtr->tsdPtr = tsdPtr;
    TclNewLiteralStringObj(fPtr->unknownMethodNameObj, "unknown");
    TclNewLiteralStringObj(fPtr->constructorName, "<constructor>");
    TclNewLiteralStringObj(fPtr->destructorName, "<destructor>");
    TclNewLiteralStringObj(fPtr->clonedName, "<cloned>");
    TclNewLiteralStringObj(fPtr->defineName, "::oo::define");
    Tcl_IncrRefCount(fPtr->unknownMethodNameObj);
    Tcl_IncrRefCount(fPtr->constructorName);
    Tcl_IncrRefCount(fPtr->destructorName);
    Tcl_IncrRefCount(fPtr->clonedName);
    Tcl_IncrRefCount(fPtr->defineName);
    Tcl_CreateObjCommand(interp, "::oo::UnknownDefinition",
	    TclOOUnknownDefinition, NULL, NULL);
    TclNewLiteralStringObj(namePtr, "::oo::UnknownDefinition");
    Tcl_SetNamespaceUnknownHandler(interp, fPtr->defineNs, namePtr);
    Tcl_SetNamespaceUnknownHandler(interp, fPtr->objdefNs, namePtr);

    /*
     * Create the subcommands in the oo::define and oo::objdefine spaces.
     */

    Tcl_DStringInit(&buffer);
    for (i=0 ; defineCmds[i].name ; i++) {
	TclDStringAppendLiteral(&buffer, "::oo::define::");
	Tcl_DStringAppend(&buffer, defineCmds[i].name, -1);
	Tcl_CreateObjCommand(interp, Tcl_DStringValue(&buffer),
		defineCmds[i].objProc, INT2PTR(defineCmds[i].flag), NULL);
	Tcl_DStringFree(&buffer);
    }
    for (i=0 ; objdefCmds[i].name ; i++) {
	TclDStringAppendLiteral(&buffer, "::oo::objdefine::");
	Tcl_DStringAppend(&buffer, objdefCmds[i].name, -1);
	Tcl_CreateObjCommand(interp, Tcl_DStringValue(&buffer),
		objdefCmds[i].objProc, INT2PTR(objdefCmds[i].flag), NULL);
	Tcl_DStringFree(&buffer);
    }

    Tcl_CallWhenDeleted(interp, KillFoundation, NULL);

    /*
     * Create the special objects at the core of the object system.
     */

    InitClassSystemRoots(interp, fPtr);

    /*
     * Basic method declarations for the core classes.
     */

    for (i=0 ; objMethods[i].name ; i++) {
	TclOONewBasicMethod(interp, fPtr->objectCls, &objMethods[i]);
    }
    for (i=0 ; clsMethods[i].name ; i++) {
	TclOONewBasicMethod(interp, fPtr->classCls, &clsMethods[i]);
    }

    /*
     * Finish setting up the class of classes by marking the 'new' method as
     * private; classes, unlike general objects, must have explicit names. We
     * also need to create the constructor for classes.
     */

    TclNewLiteralStringObj(namePtr, "new");
    Tcl_NewInstanceMethod(interp, (Tcl_Object) fPtr->classCls->thisPtr,
	    namePtr /* keeps ref */, 0 /* ==private */, NULL, NULL);
    fPtr->classCls->constructorPtr = (Method *) Tcl_NewMethod(interp,
	    (Tcl_Class) fPtr->classCls, NULL, 0, &classConstructor, NULL);

    /*
     * Create non-object commands and plug ourselves into the Tcl [info]
     * ensemble.
     */

    cmdPtr = (Command *) Tcl_NRCreateCommand(interp, "::oo::Helpers::next",
	    NULL, TclOONextObjCmd, NULL, NULL);
    cmdPtr->compileProc = TclCompileObjectNextCmd;
    cmdPtr = (Command *) Tcl_NRCreateCommand(interp, "::oo::Helpers::nextto",
	    NULL, TclOONextToObjCmd, NULL, NULL);
    cmdPtr->compileProc = TclCompileObjectNextToCmd;
    cmdPtr = (Command *) Tcl_CreateObjCommand(interp, "::oo::Helpers::self",
	    TclOOSelfObjCmd, NULL, NULL);
    cmdPtr->compileProc = TclCompileObjectSelfCmd;
    Tcl_CreateObjCommand(interp, "::oo::define", TclOODefineObjCmd, NULL,
	    NULL);
    Tcl_CreateObjCommand(interp, "::oo::objdefine", TclOOObjDefObjCmd, NULL,
	    NULL);
    Tcl_CreateObjCommand(interp, "::oo::copy", TclOOCopyObjectCmd, NULL,NULL);
    TclOOInitInfo(interp);

    /*
     * Now make the class of slots.
     */

    if (TclOODefineSlots(fPtr) != TCL_OK) {
	return TCL_ERROR;
    }

    /*
     * Evaluate the remaining definitions, which are a compiled-in Tcl script.
     */

    return Tcl_EvalEx(interp, tclOOSetupScript, -1, 0);
}

/*
 * ----------------------------------------------------------------------
 *
 * InitClassSystemRoots --
 *
 *	Creates the objects at the core of the object system. These need to be
 *	spliced manually.
 *
 * ----------------------------------------------------------------------
 */

static void
InitClassSystemRoots(
    Tcl_Interp *interp,
    Foundation *fPtr)
{
    Class fakeCls;
    Object fakeObject;

    /* Stand up a phony class for bootstrapping. */
    fPtr->objectCls = &fakeCls;
    /* referenced in TclOOAllocClass to increment the refCount. */
    fakeCls.thisPtr = &fakeObject;

    fPtr->objectCls = TclOOAllocClass(interp,
	    AllocObject(interp, "object", (Namespace *)fPtr->ooNs, NULL));
    /* Corresponding TclOODecrRefCount in KillFoudation */
    AddRef(fPtr->objectCls->thisPtr);

    /* This is why it is unnecessary in this routine to replace the
     * incremented reference count of fPtr->objectCls that was swallowed by
     * fakeObject. */
    fPtr->objectCls->superclasses.num = 0;
    Tcl_Free(fPtr->objectCls->superclasses.list);
    fPtr->objectCls->superclasses.list = NULL;

    /* special initialization for the primordial objects */
    fPtr->objectCls->thisPtr->flags |= ROOT_OBJECT;
    fPtr->objectCls->flags |= ROOT_OBJECT;

    fPtr->classCls = TclOOAllocClass(interp,
	    AllocObject(interp, "class", (Namespace *)fPtr->ooNs, NULL));
    /* Corresponding TclOODecrRefCount in KillFoudation */
    AddRef(fPtr->classCls->thisPtr);

    /*
     * Increment reference counts for each reference because these
     * relationships can be dynamically changed.
     *
     * Corresponding TclOODecrRefCount for all incremented refcounts is in
     * KillFoundation.
     */

    /* Rewire bootstrapped objects. */
    fPtr->objectCls->thisPtr->selfCls = fPtr->classCls;
    AddRef(fPtr->classCls->thisPtr);
    TclOOAddToInstances(fPtr->objectCls->thisPtr, fPtr->classCls);

    fPtr->classCls->thisPtr->selfCls = fPtr->classCls;
    AddRef(fPtr->classCls->thisPtr);
    TclOOAddToInstances(fPtr->classCls->thisPtr, fPtr->classCls);

    fPtr->classCls->thisPtr->flags |= ROOT_CLASS;
    fPtr->classCls->flags |= ROOT_CLASS;

    /* Standard initialization for new Objects */
    TclOOAddToSubclasses(fPtr->classCls, fPtr->objectCls);

    /*
     * THIS IS THE ONLY FUNCTION THAT DOES NON-STANDARD CLASS SPLICING.
     * Everything else is careful to prohibit looping.
     */
}

/*
 * ----------------------------------------------------------------------
 *
 * DeletedDefineNamespace, DeletedObjdefNamespace, DeletedHelpersNamespace --
 *
 *	Simple helpers used to clear fields of the foundation when they no
 *	longer hold useful information.
 *
 * ----------------------------------------------------------------------
 */

static void
DeletedDefineNamespace(
    ClientData clientData)
{
    Foundation *fPtr = clientData;

    fPtr->defineNs = NULL;
}

static void
DeletedObjdefNamespace(
    ClientData clientData)
{
    Foundation *fPtr = clientData;

    fPtr->objdefNs = NULL;
}

static void
DeletedHelpersNamespace(
    ClientData clientData)
{
    Foundation *fPtr = clientData;

    fPtr->helpersNs = NULL;
}

/*
 * ----------------------------------------------------------------------
 *
 * KillFoundation --
 *
 *	Delete those parts of the OO core that are not deleted automatically
 *	when the objects and classes themselves are destroyed.
 *
 * ----------------------------------------------------------------------
 */

static void
KillFoundation(
    ClientData clientData,	/* Pointer to the OO system foundation
				 * structure. */
    Tcl_Interp *interp)		/* The interpreter containing the OO system
				 * foundation. */
{
    Foundation *fPtr = GetFoundation(interp);

    TclDecrRefCount(fPtr->unknownMethodNameObj);
    TclDecrRefCount(fPtr->constructorName);
    TclDecrRefCount(fPtr->destructorName);
    TclDecrRefCount(fPtr->clonedName);
    TclDecrRefCount(fPtr->defineName);
    TclOODecrRefCount(fPtr->objectCls->thisPtr);
    TclOODecrRefCount(fPtr->classCls->thisPtr);

    Tcl_Free(fPtr);
}

/*
 * ----------------------------------------------------------------------
 *
 * AllocObject --
 *
 *	Allocate an object of basic type. Does not splice the object into its
 *	class's instance list.  The caller must set the classPtr on the object
 *	to either a class or NULL, call TclOOAddToInstances to add the object
 *	to the class's instance list, and if the object itself is a class, use
 *	call TclOOAddToSubclasses() to add it to the right class's list of
 *	subclasses.
 *
 * ----------------------------------------------------------------------
 */

static Object *
AllocObject(
    Tcl_Interp *interp,		/* Interpreter within which to create the
				 * object. */
    const char *nameStr,	/* The name of the object to create, or NULL
				 * if the OO system should pick the object
				 * name itself (equal to the namespace
				 * name). */
    Namespace *nsPtr,		/* The namespace to create the object in, or
				 * NULL if *nameStr is NULL */
    const char *nsNameStr)	/* The name of the namespace to create, or
				 * NULL if the OO system should pick a unique
				 * name itself. If this is non-NULL but names
				 * a namespace that already exists, the effect
				 * will be the same as if this was NULL. */
{
    Foundation *fPtr = GetFoundation(interp);
    Object *oPtr;
    Command *cmdPtr;
    CommandTrace *tracePtr;
    size_t creationEpoch;

    oPtr = Tcl_Alloc(sizeof(Object));
    memset(oPtr, 0, sizeof(Object));

    /*
     * Every object has a namespace; make one. Note that this also normally
     * computes the creation epoch value for the object, a sequence number
     * that is unique to the object (and which allows us to manage method
     * caching without comparing pointers).
     *
     * When creating a namespace, we first check to see if the caller
     * specified the name for the namespace. If not, we generate namespace
     * names using the epoch until such time as a new namespace is actually
     * created.
     */

    if (nsNameStr != NULL) {
	oPtr->namespacePtr = Tcl_CreateNamespace(interp, nsNameStr, oPtr, NULL);
	if (oPtr->namespacePtr != NULL) {
	    creationEpoch = ++fPtr->tsdPtr->nsCount;
	    goto configNamespace;
	}
	Tcl_ResetResult(interp);
    }

    while (1) {
	char objName[10 + TCL_INTEGER_SPACE];

	sprintf(objName, "::oo::Obj%" TCL_Z_MODIFIER "u", ++fPtr->tsdPtr->nsCount);
	oPtr->namespacePtr = Tcl_CreateNamespace(interp, objName, oPtr, NULL);
	if (oPtr->namespacePtr != NULL) {
	    creationEpoch = fPtr->tsdPtr->nsCount;
	    break;
	}

	/*
	 * Could not make that namespace, so we make another. But first we
	 * have to get rid of the error message from Tcl_CreateNamespace,
	 * since that's something that should not be exposed to the user.
	 */

	Tcl_ResetResult(interp);
    }


  configNamespace:

    ((Namespace *)oPtr->namespacePtr)->refCount++;

    /*
     * Make the namespace know about the helper commands. This grants access
     * to the [self] and [next] commands.
     */

    if (fPtr->helpersNs != NULL) {
	TclSetNsPath((Namespace *) oPtr->namespacePtr, 1, &fPtr->helpersNs);
    }
    TclOOSetupVariableResolver(oPtr->namespacePtr);

    /*
     * Suppress use of compiled versions of the commands in this object's
     * namespace and its children; causes wrong behaviour without expensive
     * recompilation. [Bug 2037727]
     */

    ((Namespace *) oPtr->namespacePtr)->flags |= NS_SUPPRESS_COMPILATION;

    /*
     * Set up a callback to get notification of the deletion of a namespace
     * when enough of the namespace still remains to execute commands and
     * access variables in it. [Bug 2950259]
     */

    ((Namespace *) oPtr->namespacePtr)->earlyDeleteProc = ObjectNamespaceDeleted;

    /*
     * Fill in the rest of the non-zero/NULL parts of the structure.
     */

    oPtr->fPtr = fPtr;
    oPtr->creationEpoch = creationEpoch;

    /*
     * An object starts life with a refCount of 2 to mark the two stages of
     * destruction it occur:  A call to ObjectRenamedTrace(), and a call to
     * ObjectNamespaceDeleted().
     */

    oPtr->refCount = 2;
    oPtr->flags = USE_CLASS_CACHE;

    /*
     * Finally, create the object commands and initialize the trace on the
     * public command (so that the object structures are deleted when the
     * command is deleted).
     */

    if (!nameStr) {
	nameStr = oPtr->namespacePtr->name;
	nsPtr = (Namespace *)oPtr->namespacePtr;
	if (nsPtr->parentPtr != NULL) {
	    nsPtr = nsPtr->parentPtr;
	}
    }
    oPtr->command = TclCreateObjCommandInNs(interp, nameStr,
	(Tcl_Namespace *)nsPtr, TclOOPublicObjectCmd, oPtr, NULL);

    /*
     * Add the NRE command and trace directly. While this breaks a number of
     * abstractions, it is faster and we're inside Tcl here so we're allowed.
     */

    cmdPtr = (Command *) oPtr->command;
    cmdPtr->nreProc = PublicNRObjectCmd;
    cmdPtr->tracePtr = tracePtr = Tcl_Alloc(sizeof(CommandTrace));
    tracePtr->traceProc = ObjectRenamedTrace;
    tracePtr->clientData = oPtr;
    tracePtr->flags = TCL_TRACE_RENAME|TCL_TRACE_DELETE;
    tracePtr->nextPtr = NULL;
    tracePtr->refCount = 1;

    oPtr->myCommand = TclNRCreateCommandInNs(interp, "my", oPtr->namespacePtr,
	    TclOOPrivateObjectCmd, PrivateNRObjectCmd, oPtr, MyDeleted);
    oPtr->myclassCommand = TclNRCreateCommandInNs(interp, "myclass",
	    oPtr->namespacePtr, TclOOMyClassObjCmd, MyClassNRObjCmd, oPtr,
            MyClassDeleted);
    return oPtr;
}

/*
 * ----------------------------------------------------------------------
 *
 * SquelchCachedName --
 *
 *	Encapsulates how to throw away a cached object name. Called from
 *	object rename traces and at object destruction.
 *
 * ----------------------------------------------------------------------
 */

static inline void
SquelchCachedName(
    Object *oPtr)
{
    if (oPtr->cachedNameObj) {
	Tcl_DecrRefCount(oPtr->cachedNameObj);
	oPtr->cachedNameObj = NULL;
    }
}

/*
 * ----------------------------------------------------------------------
 *
 * MyDeleted, MyClassDeleted --
 *
 *	These callbacks are triggered when the object's [my] or [myclass]
 *	commands are deleted by any mechanism. They just mark the object as
 *	not having a [my] command or [myclass] command, and so prevent cleanup
 *	of those commands when the object itself is deleted.
 *
 * ----------------------------------------------------------------------
 */

static void
MyDeleted(
    ClientData clientData)	/* Reference to the object whose [my] has been
				 * squelched. */
{
    register Object *oPtr = clientData;

    oPtr->myCommand = NULL;
}

static void
MyClassDeleted(
    ClientData clientData)
{
    Object *oPtr = clientData;
    oPtr->myclassCommand = NULL;
}

/*
 * ----------------------------------------------------------------------
 *
 * ObjectRenamedTrace --
 *
 *	This callback is triggered when the object is deleted by any
 *	mechanism. It runs the destructors and arranges for the actual cleanup
 *	of the object's namespace, which in turn triggers cleansing of the
 *	object data structures.
 *
 * ----------------------------------------------------------------------
 */

static void
ObjectRenamedTrace(
    ClientData clientData,	/* The object being deleted. */
    Tcl_Interp *interp,		/* The interpreter containing the object. */
    const char *oldName,	/* What the object was (last) called. */
    const char *newName,	/* What it's getting renamed to. (unused) */
    int flags)			/* Why was the object deleted? */
{
    Object *oPtr = clientData;

    /*
     * If this is a rename and not a delete of the object, we just flush the
     * cache of the object name.
     */

    if (flags & TCL_TRACE_RENAME) {
	SquelchCachedName(oPtr);
	return;
    }

    /*
     * The namespace is only deleted if it hasn't already been deleted. [Bug
     * 2950259].
     */

    if (!Deleted(oPtr)) {
	Tcl_DeleteNamespace(oPtr->namespacePtr);
    }
    oPtr->command = NULL;
    TclOODecrRefCount(oPtr);
    return;
}

/*
 * ----------------------------------------------------------------------
 *
 * TclOODeleteDescendants --
 *
 *	Delete all descendants of a particular class.
 *
 * ----------------------------------------------------------------------
 */

void
TclOODeleteDescendants(
    Tcl_Interp *interp,		/* The interpreter containing the class. */
    Object *oPtr)		/* The object representing the class. */
{
    Class *clsPtr = oPtr->classPtr, *subclassPtr, *mixinSubclassPtr;
    Object *instancePtr;

    /*
     * Squelch classes that this class has been mixed into.
     */

    if (clsPtr->mixinSubs.num > 0) {
	while (clsPtr->mixinSubs.num > 0) {
	    mixinSubclassPtr = clsPtr->mixinSubs.list[clsPtr->mixinSubs.num-1];
	    /* This condition also covers the case where mixinSubclassPtr ==
	     * clsPtr
	     */
	    if (!Deleted(mixinSubclassPtr->thisPtr)
		    && !(mixinSubclassPtr->thisPtr->flags & DONT_DELETE)) {
		Tcl_DeleteCommandFromToken(interp,
			mixinSubclassPtr->thisPtr->command);
	    }
	    TclOORemoveFromMixinSubs(mixinSubclassPtr, clsPtr);
	}
    }
    if (clsPtr->mixinSubs.size > 0) {
	Tcl_Free(clsPtr->mixinSubs.list);
	clsPtr->mixinSubs.size = 0;
    }

    /*
     * Squelch subclasses of this class.
     */

    if (clsPtr->subclasses.num > 0) {
	while (clsPtr->subclasses.num > 0) {
	    subclassPtr = clsPtr->subclasses.list[clsPtr->subclasses.num-1];
	    if (!Deleted(subclassPtr->thisPtr) && !IsRoot(subclassPtr)
		    && !(subclassPtr->thisPtr->flags & DONT_DELETE)) {
		Tcl_DeleteCommandFromToken(interp,
			subclassPtr->thisPtr->command);
	    }
	    TclOORemoveFromSubclasses(subclassPtr, clsPtr);
	}
    }
    if (clsPtr->subclasses.size > 0) {
	Tcl_Free(clsPtr->subclasses.list);
	clsPtr->subclasses.list = NULL;
	clsPtr->subclasses.size = 0;
    }

    /*
     * Squelch instances of this class (includes objects we're mixed into).
     */

    if (clsPtr->instances.num > 0) {
	while (clsPtr->instances.num > 0) {
	    instancePtr = clsPtr->instances.list[clsPtr->instances.num-1];
	    /*
	     * This condition also covers the case where instancePtr == oPtr
	     */

	    if (!Deleted(instancePtr) && !IsRoot(instancePtr) &&
		    !(instancePtr->flags & DONT_DELETE)) {
		Tcl_DeleteCommandFromToken(interp, instancePtr->command);
	    }
	    TclOORemoveFromInstances(instancePtr, clsPtr);
	}
    }
    if (clsPtr->instances.size > 0) {
	Tcl_Free(clsPtr->instances.list);
	clsPtr->instances.list = NULL;
	clsPtr->instances.size = 0;
    }
}

/*
 * ----------------------------------------------------------------------
 *
 * TclOOReleaseClassContents --
 *
 *	Tear down the special class data structure, including deleting all
 *	dependent classes and objects.
 *
 * ----------------------------------------------------------------------
 */

void
TclOOReleaseClassContents(
    Tcl_Interp *interp,		/* The interpreter containing the class. */
    Object *oPtr)		/* The object representing the class. */
{
    FOREACH_HASH_DECLS;
    int i;
    Class *clsPtr = oPtr->classPtr, *tmpClsPtr;
    Method *mPtr;
    Foundation *fPtr = oPtr->fPtr;
    Tcl_Obj *variableObj;
    PrivateVariableMapping *privateVariable;

    /*
     * Sanity check!
     */

    if (!Deleted(oPtr)) {
	if (IsRootClass(oPtr)) {
	    Tcl_Panic("deleting class structure for non-deleted %s",
		    "::oo::class");
	} else if (IsRootObject(oPtr)) {
	    Tcl_Panic("deleting class structure for non-deleted %s",
		    "::oo::object");
	}
    }

    /*
     * Squelch method implementation chain caches.
     */

    if (clsPtr->constructorChainPtr) {
	TclOODeleteChain(clsPtr->constructorChainPtr);
	clsPtr->constructorChainPtr = NULL;
    }
    if (clsPtr->destructorChainPtr) {
	TclOODeleteChain(clsPtr->destructorChainPtr);
	clsPtr->destructorChainPtr = NULL;
    }
    if (clsPtr->classChainCache) {
	CallChain *callPtr;

	FOREACH_HASH_VALUE(callPtr, clsPtr->classChainCache) {
	    TclOODeleteChain(callPtr);
	}
	Tcl_DeleteHashTable(clsPtr->classChainCache);
	Tcl_Free(clsPtr->classChainCache);
	clsPtr->classChainCache = NULL;
    }

    /*
     * Squelch our filter list.
     */

    if (clsPtr->filters.num) {
	Tcl_Obj *filterObj;

	FOREACH(filterObj, clsPtr->filters) {
	    TclDecrRefCount(filterObj);
	}
	Tcl_Free(clsPtr->filters.list);
	clsPtr->filters.list = NULL;
	clsPtr->filters.num = 0;
    }

    /*
     * Squelch our metadata.
     */

    if (clsPtr->metadataPtr != NULL) {
	Tcl_ObjectMetadataType *metadataTypePtr;
	ClientData value;

	FOREACH_HASH(metadataTypePtr, value, clsPtr->metadataPtr) {
	    metadataTypePtr->deleteProc(value);
	}
	Tcl_DeleteHashTable(clsPtr->metadataPtr);
	Tcl_Free(clsPtr->metadataPtr);
	clsPtr->metadataPtr = NULL;
    }

    if (clsPtr->mixins.num) {
	FOREACH(tmpClsPtr, clsPtr->mixins) {
	    TclOORemoveFromMixinSubs(clsPtr, tmpClsPtr);
	    TclOODecrRefCount(tmpClsPtr->thisPtr);
	}
	Tcl_Free(clsPtr->mixins.list);
	clsPtr->mixins.list = NULL;
	clsPtr->mixins.num = 0;
    }

    if (clsPtr->superclasses.num > 0) {
	FOREACH(tmpClsPtr, clsPtr->superclasses) {
	    TclOORemoveFromSubclasses(clsPtr, tmpClsPtr);
	    TclOODecrRefCount(tmpClsPtr->thisPtr);
	}
	Tcl_Free(clsPtr->superclasses.list);
	clsPtr->superclasses.num = 0;
	clsPtr->superclasses.list = NULL;
    }

    FOREACH_HASH_VALUE(mPtr, &clsPtr->classMethods) {
	TclOODelMethodRef(mPtr);
    }
    Tcl_DeleteHashTable(&clsPtr->classMethods);
    TclOODelMethodRef(clsPtr->constructorPtr);
    TclOODelMethodRef(clsPtr->destructorPtr);

    FOREACH(variableObj, clsPtr->variables) {
	TclDecrRefCount(variableObj);
    }
    if (i) {
	Tcl_Free(clsPtr->variables.list);
    }

    FOREACH_STRUCT(privateVariable, clsPtr->privateVariables) {
	TclDecrRefCount(privateVariable->variableObj);
	TclDecrRefCount(privateVariable->fullNameObj);
    }
    if (i) {
	Tcl_Free(clsPtr->privateVariables.list);
    }

    if (IsRootClass(oPtr) && !Deleted(fPtr->objectCls->thisPtr)) {
	Tcl_DeleteCommandFromToken(interp, fPtr->objectCls->thisPtr->command);
    }
}

/*
 * ----------------------------------------------------------------------
 *
 * ObjectNamespaceDeleted --
 *
 *	Callback when the object's namespace is deleted. Used to clean up the
 *	data structures associated with the object. The complicated bit is
 *	that this can sometimes happen before the object's command is deleted
 *	(interpreter teardown is complex!)
 *
 * ----------------------------------------------------------------------
 */

static void
ObjectNamespaceDeleted(
    ClientData clientData)	/* Pointer to the class whose namespace is
				 * being deleted. */
{
    Object *oPtr = clientData;
    Foundation *fPtr = oPtr->fPtr;
    FOREACH_HASH_DECLS;
    Class *mixinPtr;
    Method *mPtr;
    Tcl_Obj *filterObj, *variableObj;
    PrivateVariableMapping *privateVariable;
    Tcl_Interp *interp = oPtr->fPtr->interp;
    int i;

    if (Deleted(oPtr)) {
	/*
	 * TODO: Can ObjectNamespaceDeleted ever be called twice? If not, this
	 * guard could be removed.
	 */

	return;
    }

    /*
     * One rule for the teardown routines is that if an object is in the
     * process of being deleted, nothing else may modify its bookeeping
     * records.  This is the flag that
     */

    oPtr->flags |= OBJECT_DELETED;

    /* Let the dominoes fall */
    if (oPtr->classPtr) {
	TclOODeleteDescendants(interp, oPtr);
    }

    /*
     * We do not run destructors on the core class objects when the
     * interpreter is being deleted; their incestuous nature causes problems
     * in that case when the destructor is partially deleted before the uses
     * of it have gone. [Bug 2949397]
     */

    if (!Tcl_InterpDeleted(interp) && !(oPtr->flags & DESTRUCTOR_CALLED)) {
	CallContext *contextPtr =
		TclOOGetCallContext(oPtr, NULL, DESTRUCTOR, NULL, NULL, NULL);
	int result;

	Tcl_InterpState state;
	oPtr->flags |= DESTRUCTOR_CALLED;

	if (contextPtr != NULL) {
	    contextPtr->callPtr->flags |= DESTRUCTOR;
	    contextPtr->skip = 0;
	    state = Tcl_SaveInterpState(interp, TCL_OK);
	    result = Tcl_NRCallObjProc(interp, TclOOInvokeContext,
		    contextPtr, 0, NULL);
	    if (result != TCL_OK) {
		Tcl_BackgroundException(interp, result);
	    }
	    Tcl_RestoreInterpState(interp, state);
	    TclOODeleteContext(contextPtr);
	}
    }

    /*
     * Instruct everyone to no longer use any allocated fields of the object.
     * Also delete the command that refers to the object at this point (if
     * it still exists) because otherwise its pointer to the object
     * points into freed memory.
     */

    if (((Command *)oPtr->command)->flags && CMD_IS_DELETED) {
	/*
	 * Something has already started the command deletion process. We can
	 * go ahead and clean up the the namespace,
	 */
    } else {
	/*
	 * The namespace must have been deleted directly.  Delete the command
	 * as well.
	 */

	Tcl_DeleteCommandFromToken(oPtr->fPtr->interp, oPtr->command);
    }

    if (oPtr->myclassCommand) {
	Tcl_DeleteCommandFromToken(oPtr->fPtr->interp, oPtr->myclassCommand);
    }
    if (oPtr->myCommand) {
	Tcl_DeleteCommandFromToken(oPtr->fPtr->interp, oPtr->myCommand);
    }

    /*
     * Splice the object out of its context. After this, we must *not* call
     * methods on the object.
     */

    /*
     * TODO: Should this be protected with a * !IsRoot() condition?
     */

    TclOORemoveFromInstances(oPtr, oPtr->selfCls);

    if (oPtr->mixins.num > 0) {
	FOREACH(mixinPtr, oPtr->mixins) {
	    TclOORemoveFromInstances(oPtr, mixinPtr);
	    TclOODecrRefCount(mixinPtr->thisPtr);
	}
<<<<<<< HEAD
	Tcl_Free(oPtr->mixins.list);
=======
	if (oPtr->mixins.list != NULL) {
	    ckfree(oPtr->mixins.list);
	}
>>>>>>> d739e9b6
    }

    FOREACH(filterObj, oPtr->filters) {
	TclDecrRefCount(filterObj);
    }
    if (i) {
	Tcl_Free(oPtr->filters.list);
    }

    if (oPtr->methodsPtr) {
	FOREACH_HASH_VALUE(mPtr, oPtr->methodsPtr) {
	    TclOODelMethodRef(mPtr);
	}
	Tcl_DeleteHashTable(oPtr->methodsPtr);
	Tcl_Free(oPtr->methodsPtr);
    }

    FOREACH(variableObj, oPtr->variables) {
	TclDecrRefCount(variableObj);
    }
    if (i) {
	Tcl_Free(oPtr->variables.list);
    }

    FOREACH_STRUCT(privateVariable, oPtr->privateVariables) {
	TclDecrRefCount(privateVariable->variableObj);
	TclDecrRefCount(privateVariable->fullNameObj);
    }
    if (i) {
	Tcl_Free(oPtr->privateVariables.list);
    }

    if (oPtr->chainCache) {
	TclOODeleteChainCache(oPtr->chainCache);
    }

    SquelchCachedName(oPtr);

    if (oPtr->metadataPtr != NULL) {
	Tcl_ObjectMetadataType *metadataTypePtr;
	ClientData value;

	FOREACH_HASH(metadataTypePtr, value, oPtr->metadataPtr) {
	    metadataTypePtr->deleteProc(value);
	}
	Tcl_DeleteHashTable(oPtr->metadataPtr);
	Tcl_Free(oPtr->metadataPtr);
	oPtr->metadataPtr = NULL;
    }

    /*
     * Because an object can be a class that is an instance of itself, the
     * class object's class structure should only be cleaned after most of
     * the cleanup on the object is done.
     *
     * The class of objects needs some special care; if it is deleted (and
     * we're not killing the whole interpreter) we force the delete of the
     * class of classes now as well. Due to the incestuous nature of those two
     * classes, if one goes the other must too and yet the tangle can
     * sometimes not go away automatically; we force it here. [Bug 2962664]
     */

    if (IsRootObject(oPtr) && !Deleted(fPtr->classCls->thisPtr)
	    && !Tcl_InterpDeleted(interp)) {
	Tcl_DeleteCommandFromToken(interp, fPtr->classCls->thisPtr->command);
    }

    if (oPtr->classPtr != NULL) {
	TclOOReleaseClassContents(interp, oPtr);
    }

    /*
     * Delete the object structure itself.
     */

    TclNsDecrRefCount((Namespace *)oPtr->namespacePtr);
    oPtr->namespacePtr = NULL;
    TclOODecrRefCount(oPtr->selfCls->thisPtr);
    oPtr->selfCls = NULL;
    TclOODecrRefCount(oPtr);
    return;
}

/*
 * ----------------------------------------------------------------------
 *
 * TclOODecrRefCount --
 *
 *	Decrement the refcount of an object and deallocate storage then object
 *	is no longer referenced.  Returns 1 if storage was deallocated, and 0
 *	otherwise.
 *
 * ----------------------------------------------------------------------
 */

int
TclOODecrRefCount(
    Object *oPtr)
{
    if (oPtr->refCount-- <= 1) {

	if (oPtr->classPtr != NULL) {
	    Tcl_Free(oPtr->classPtr);
	}
	Tcl_Free(oPtr);
	return 1;
    }
    return 0;
}

/*
 * ----------------------------------------------------------------------
 *
 * TclOORemoveFromInstances --
 *
 *	Utility function to remove an object from the list of instances within
 *	a class.
 *
 * ----------------------------------------------------------------------
 */

int
TclOORemoveFromInstances(
    Object *oPtr,		/* The instance to remove. */
    Class *clsPtr)		/* The class (possibly) containing the
				 * reference to the instance. */
{
    int i, res = 0;
    Object *instPtr;

    FOREACH(instPtr, clsPtr->instances) {
	if (oPtr == instPtr) {
	    RemoveItem(Object, clsPtr->instances, i);
	    TclOODecrRefCount(oPtr);
	    res++;
	    break;
	}
    }
    return res;
}

/*
 * ----------------------------------------------------------------------
 *
 * TclOOAddToInstances --
 *
 *	Utility function to add an object to the list of instances within a
 *	class.
 *
 * ----------------------------------------------------------------------
 */

void
TclOOAddToInstances(
    Object *oPtr,		/* The instance to add. */
    Class *clsPtr)		/* The class to add the instance to. It is
				 * assumed that the class is not already
				 * present as an instance in the class. */
{
    if (clsPtr->instances.num >= clsPtr->instances.size) {
	clsPtr->instances.size += ALLOC_CHUNK;
	if (clsPtr->instances.size == ALLOC_CHUNK) {
	    clsPtr->instances.list = Tcl_Alloc(sizeof(Object *) * ALLOC_CHUNK);
	} else {
	    clsPtr->instances.list = Tcl_Realloc(clsPtr->instances.list,
		    sizeof(Object *) * clsPtr->instances.size);
	}
    }
    clsPtr->instances.list[clsPtr->instances.num++] = oPtr;
    AddRef(oPtr);
}

/*
 * ----------------------------------------------------------------------
 *
 * TclOORemoveFromMixins --
 *
 *	Utility function to remove a class from the list of mixins within an
 *	object.
 *
 * ----------------------------------------------------------------------
 */

int
TclOORemoveFromMixins(
    Class *mixinPtr,		/* The mixin to remove. */
    Object *oPtr)		/* The object (possibly) containing the
				 * reference to the mixin. */
{
    int i, res = 0;
    Class *mixPtr;

    FOREACH(mixPtr, oPtr->mixins) {
	if (mixinPtr == mixPtr) {
	    RemoveItem(Class, oPtr->mixins, i);
	    TclOODecrRefCount(mixPtr->thisPtr);
	    res++;
	    break;
	}
    }
    if (oPtr->mixins.num == 0) {
	ckfree(oPtr->mixins.list);
	oPtr->mixins.list = NULL;
    }
    return res;
}

/*
 * ----------------------------------------------------------------------
 *
 * TclOORemoveFromSubclasses --
 *
 *	Utility function to remove a class from the list of subclasses within
 *	another class. Returns the number of removals performed.
 *
 * ----------------------------------------------------------------------
 */

int
TclOORemoveFromSubclasses(
    Class *subPtr,		/* The subclass to remove. */
    Class *superPtr)		/* The superclass to possibly remove the
				 * subclass reference from. */
{
    int i, res = 0;
    Class *subclsPtr;

    FOREACH(subclsPtr, superPtr->subclasses) {
	if (subPtr == subclsPtr) {
	    RemoveItem(Class, superPtr->subclasses, i);
	    TclOODecrRefCount(subPtr->thisPtr);
	    res++;
	}
    }
    return res;
}

/*
 * ----------------------------------------------------------------------
 *
 * TclOOAddToSubclasses --
 *
 *	Utility function to add a class to the list of subclasses within
 *	another class.
 *
 * ----------------------------------------------------------------------
 */

void
TclOOAddToSubclasses(
    Class *subPtr,		/* The subclass to add. */
    Class *superPtr)		/* The superclass to add the subclass to. It
				 * is assumed that the class is not already
				 * present as a subclass in the superclass. */
{
    if (Deleted(superPtr->thisPtr)) {
	return;
    }
    if (superPtr->subclasses.num >= superPtr->subclasses.size) {
	superPtr->subclasses.size += ALLOC_CHUNK;
	if (superPtr->subclasses.size == ALLOC_CHUNK) {
	    superPtr->subclasses.list = Tcl_Alloc(sizeof(Class *) * ALLOC_CHUNK);
	} else {
	    superPtr->subclasses.list = Tcl_Realloc(superPtr->subclasses.list,
		    sizeof(Class *) * superPtr->subclasses.size);
	}
    }
    superPtr->subclasses.list[superPtr->subclasses.num++] = subPtr;
    AddRef(subPtr->thisPtr);
}

/*
 * ----------------------------------------------------------------------
 *
 * TclOORemoveFromMixinSubs --
 *
 *	Utility function to remove a class from the list of mixinSubs within
 *	another class.
 *
 * ----------------------------------------------------------------------
 */

int
TclOORemoveFromMixinSubs(
    Class *subPtr,		/* The subclass to remove. */
    Class *superPtr)		/* The superclass to possibly remove the
				 * subclass reference from. */
{
    int i, res = 0;
    Class *subclsPtr;

    FOREACH(subclsPtr, superPtr->mixinSubs) {
	if (subPtr == subclsPtr) {
	    RemoveItem(Class, superPtr->mixinSubs, i);
	    TclOODecrRefCount(subPtr->thisPtr);
	    res++;
	    break;
	}
    }
    return res;
}

/*
 * ----------------------------------------------------------------------
 *
 * TclOOAddToMixinSubs --
 *
 *	Utility function to add a class to the list of mixinSubs within
 *	another class.
 *
 * ----------------------------------------------------------------------
 */

void
TclOOAddToMixinSubs(
    Class *subPtr,		/* The subclass to add. */
    Class *superPtr)		/* The superclass to add the subclass to. It
				 * is assumed that the class is not already
				 * present as a subclass in the superclass. */
{
    if (Deleted(superPtr->thisPtr)) {
	return;
    }
    if (superPtr->mixinSubs.num >= superPtr->mixinSubs.size) {
	superPtr->mixinSubs.size += ALLOC_CHUNK;
	if (superPtr->mixinSubs.size == ALLOC_CHUNK) {
	    superPtr->mixinSubs.list = Tcl_Alloc(sizeof(Class *) * ALLOC_CHUNK);
	} else {
	    superPtr->mixinSubs.list = Tcl_Realloc(superPtr->mixinSubs.list,
		    sizeof(Class *) * superPtr->mixinSubs.size);
	}
    }
    superPtr->mixinSubs.list[superPtr->mixinSubs.num++] = subPtr;
    AddRef(subPtr->thisPtr);
}

/*
 * ----------------------------------------------------------------------
 *
 * TclOOAllocClass --
 *
 *	Allocate a basic class. Does not add class to its class's instance
 *	list.
 *
 * ----------------------------------------------------------------------
 */

static inline void
InitClassPath(
    Tcl_Interp *interp,
    Class *clsPtr)
{
    Foundation *fPtr = GetFoundation(interp);

    if (fPtr->helpersNs != NULL) {
	Tcl_Namespace *path[2];

	path[0] = fPtr->helpersNs;
	path[1] = fPtr->ooNs;
	TclSetNsPath((Namespace *) clsPtr->thisPtr->namespacePtr, 2, path);
    } else {
	TclSetNsPath((Namespace *) clsPtr->thisPtr->namespacePtr, 1,
		&fPtr->ooNs);
    }
}

Class *
TclOOAllocClass(
    Tcl_Interp *interp,		/* Interpreter within which to allocate the
				 * class. */
    Object *useThisObj)		/* Object that is to act as the class
				 * representation. */
{
    Foundation *fPtr = GetFoundation(interp);
    Class *clsPtr = Tcl_Alloc(sizeof(Class));

    memset(clsPtr, 0, sizeof(Class));
    clsPtr->thisPtr = useThisObj;

    /*
     * Configure the namespace path for the class's object.
     */

    InitClassPath(interp, clsPtr);

    /*
     * Classes are subclasses of oo::object, i.e. the objects they create are
     * objects.
     */

    clsPtr->superclasses.num = 1;
    clsPtr->superclasses.list = Tcl_Alloc(sizeof(Class *));
    clsPtr->superclasses.list[0] = fPtr->objectCls;
    AddRef(fPtr->objectCls->thisPtr);

    /*
     * Finish connecting the class structure to the object structure.
     */

    clsPtr->thisPtr->classPtr = clsPtr;

    /*
     * That's the complicated bit. Now fill in the rest of the non-zero/NULL
     * fields.
     */

    Tcl_InitObjHashTable(&clsPtr->classMethods);
    return clsPtr;
}

/*
 * ----------------------------------------------------------------------
 *
 * Tcl_NewObjectInstance --
 *
 *	Allocate a new instance of an object.
 *
 * ----------------------------------------------------------------------
 */
Tcl_Object
Tcl_NewObjectInstance(
    Tcl_Interp *interp,		/* Interpreter context. */
    Tcl_Class cls,		/* Class to create an instance of. */
    const char *nameStr,	/* Name of object to create, or NULL to ask
				 * the code to pick its own unique name. */
    const char *nsNameStr,	/* Name of namespace to create inside object,
				 * or NULL to ask the code to pick its own
				 * unique name. */
    int objc,			/* Number of arguments. Negative value means
				 * do not call constructor. */
    Tcl_Obj *const *objv,	/* Argument list. */
    int skip)			/* Number of arguments to _not_ pass to the
				 * constructor. */
{
    register Class *classPtr = (Class *) cls;
    Object *oPtr;
    ClientData clientData[4];

    oPtr = TclNewObjectInstanceCommon(interp, classPtr, nameStr, nsNameStr);
    if (oPtr == NULL) {
	return NULL;
    }

    /*
     * Run constructors, except when objc < 0, which is a special flag case
     * used for object cloning only.
     */

    if (objc >= 0) {
	CallContext *contextPtr =
		TclOOGetCallContext(oPtr, NULL, CONSTRUCTOR, NULL, NULL, NULL);

	if (contextPtr != NULL) {
	    int isRoot, result;
	    Tcl_InterpState state;

	    state = Tcl_SaveInterpState(interp, TCL_OK);
	    contextPtr->callPtr->flags |= CONSTRUCTOR;
	    contextPtr->skip = skip;

	    /*
	     * Adjust the ensemble tracking record if necessary. [Bug 3514761]
	     */

	    isRoot = TclInitRewriteEnsemble(interp, skip, skip, objv);
	    result = Tcl_NRCallObjProc(interp, TclOOInvokeContext, contextPtr,
		    objc, objv);

	    if (isRoot) {
		TclResetRewriteEnsemble(interp, 1);
	    }

	    clientData[0] = contextPtr;
	    clientData[1] = oPtr;
	    clientData[2] = state;
	    clientData[3] = &oPtr;

	    result = FinalizeAlloc(clientData, interp, result);
	    if (result != TCL_OK) {
		return NULL;
	    }
	}
    }

    return (Tcl_Object) oPtr;
}

int
TclNRNewObjectInstance(
    Tcl_Interp *interp,		/* Interpreter context. */
    Tcl_Class cls,		/* Class to create an instance of. */
    const char *nameStr,	/* Name of object to create, or NULL to ask
				 * the code to pick its own unique name. */
    const char *nsNameStr,	/* Name of namespace to create inside object,
				 * or NULL to ask the code to pick its own
				 * unique name. */
    int objc,			/* Number of arguments. Negative value means
				 * do not call constructor. */
    Tcl_Obj *const *objv,	/* Argument list. */
    int skip,			/* Number of arguments to _not_ pass to the
				 * constructor. */
    Tcl_Object *objectPtr)	/* Place to write the object reference upon
				 * successful allocation. */
{
    register Class *classPtr = (Class *) cls;
    CallContext *contextPtr;
    Tcl_InterpState state;
    Object *oPtr;

    oPtr = TclNewObjectInstanceCommon(interp, classPtr, nameStr, nsNameStr);
    if (oPtr == NULL) {
	return TCL_ERROR;
    }

    /*
     * Run constructors, except when objc < 0 (a special flag case used for
     * object cloning only). If there aren't any constructors, we do nothing.
     */

    if (objc < 0) {
	*objectPtr = (Tcl_Object) oPtr;
	return TCL_OK;
    }
    contextPtr = TclOOGetCallContext(oPtr, NULL, CONSTRUCTOR, NULL, NULL, NULL);
    if (contextPtr == NULL) {
	*objectPtr = (Tcl_Object) oPtr;
	return TCL_OK;
    }

    state = Tcl_SaveInterpState(interp, TCL_OK);
    contextPtr->callPtr->flags |= CONSTRUCTOR;
    contextPtr->skip = skip;

    /*
     * Adjust the ensemble tracking record if necessary. [Bug 3514761]
     */

    if (TclInitRewriteEnsemble(interp, skip, skip, objv)) {
	TclNRAddCallback(interp, TclClearRootEnsemble, NULL, NULL, NULL, NULL);
    }

    /*
     * Fire off the constructors non-recursively.
     */

    TclNRAddCallback(interp, FinalizeAlloc, contextPtr, oPtr, state,
	    objectPtr);
    TclPushTailcallPoint(interp);
    return TclOOInvokeContext(contextPtr, interp, objc, objv);
}


Object *
TclNewObjectInstanceCommon(
    Tcl_Interp *interp,
    Class *classPtr,
    const char *nameStr,
    const char *nsNameStr)
{
    Tcl_HashEntry *hPtr;
    Foundation *fPtr = GetFoundation(interp);
    Object *oPtr;
    const char *simpleName = NULL;
    Namespace *nsPtr = NULL, *dummy;
    Namespace *inNsPtr = (Namespace *) TclGetCurrentNamespace(interp);
    int isNew;

    if (nameStr) {
	TclGetNamespaceForQualName(interp, nameStr, inNsPtr,
		TCL_CREATE_NS_IF_UNKNOWN, &nsPtr, &dummy, &dummy, &simpleName);

	/*
	 * Disallow creation of an object over an existing command.
	 */

	hPtr = Tcl_CreateHashEntry(&nsPtr->cmdTable, simpleName, &isNew);
	if (!isNew) {
	    Tcl_SetObjResult(interp, Tcl_ObjPrintf(
		    "can't create object \"%s\": command already exists with"
		    " that name", nameStr));
	    Tcl_SetErrorCode(interp, "TCL", "OO", "OVERWRITE_OBJECT", NULL);
	    return NULL;
	}

	/*
	 * We could make a hash entry! Don't actually want to do that here so
	 * nuke it immediately because we'll create it properly soon.
	 */

	Tcl_DeleteHashEntry(hPtr);
    }

    /*
     * Create the object.
     */

    oPtr = AllocObject(interp, simpleName, nsPtr, nsNameStr);
    oPtr->selfCls = classPtr;
    AddRef(classPtr->thisPtr);
    TclOOAddToInstances(oPtr, classPtr);

    /*
     * Check to see if we're really creating a class. If so, allocate the
     * class structure as well.
     */

    if (TclOOIsReachable(fPtr->classCls, classPtr)) {
	/*
	 * Is a class, so attach a class structure. Note that the
	 * TclOOAllocClass function splices the structure into the object, so
	 * we don't have to. Once that's done, we need to repatch the object
	 * to have the right class since TclOOAllocClass interferes with that.
	 */

	TclOOAllocClass(interp, oPtr);
	TclOOAddToSubclasses(oPtr->classPtr, fPtr->objectCls);
    } else {
	oPtr->classPtr = NULL;
    }
    return oPtr;
}



static int
FinalizeAlloc(
    ClientData data[],
    Tcl_Interp *interp,
    int result)
{
    CallContext *contextPtr = data[0];
    Object *oPtr = data[1];
    Tcl_InterpState state = data[2];
    Tcl_Object *objectPtr = data[3];

    /*
     * Ensure an error if the object was deleted in the constructor. Don't
     * want to lose errors by accident. [Bug 2903011]
     */

    if (result != TCL_ERROR && Deleted(oPtr)) {
	Tcl_SetObjResult(interp, Tcl_NewStringObj(
		"object deleted in constructor", -1));
	Tcl_SetErrorCode(interp, "TCL", "OO", "STILLBORN", NULL);
	result = TCL_ERROR;
    }
    if (result != TCL_OK) {
	Tcl_DiscardInterpState(state);

	/*
	 * Take care to not delete a deleted object; that would be bad. [Bug
	 * 2903011] Also take care to make sure that we have the name of the
	 * command before we delete it. [Bug 9dd1bd7a74]
	 */

	if (!Deleted(oPtr)) {
	    (void) TclOOObjectName(interp, oPtr);
	    Tcl_DeleteCommandFromToken(interp, oPtr->command);
	}

	/*
	 * This decrements the refcount of oPtr.
	 */

	TclOODeleteContext(contextPtr);
	return TCL_ERROR;
    }
    Tcl_RestoreInterpState(interp, state);
    *objectPtr = (Tcl_Object) oPtr;

    /*
     * This decrements the refcount of oPtr.
     */

    TclOODeleteContext(contextPtr);
    return TCL_OK;
}

/*
 * ----------------------------------------------------------------------
 *
 * Tcl_CopyObjectInstance --
 *
 *	Creates a copy of an object. Does not copy the backing namespace,
 *	since the correct way to do that (e.g., shallow/deep) depends on the
 *	object/class's own policies.
 *
 * ----------------------------------------------------------------------
 */

Tcl_Object
Tcl_CopyObjectInstance(
    Tcl_Interp *interp,
    Tcl_Object sourceObject,
    const char *targetName,
    const char *targetNamespaceName)
{
    Object *oPtr = (Object *) sourceObject, *o2Ptr;
    FOREACH_HASH_DECLS;
    Method *mPtr;
    Class *mixinPtr;
    CallContext *contextPtr;
    Tcl_Obj *keyPtr, *filterObj, *variableObj, *args[3];
    PrivateVariableMapping *privateVariable;
    int i, result;

    /*
     * Sanity check.
     */

    if (IsRootClass(oPtr)) {
	Tcl_SetObjResult(interp, Tcl_NewStringObj(
		"may not clone the class of classes", -1));
	Tcl_SetErrorCode(interp, "TCL", "OO", "CLONING_CLASS", NULL);
	return NULL;
    }

    /*
     * Build the instance. Note that this does not run any constructors.
     */

    o2Ptr = (Object *) Tcl_NewObjectInstance(interp,
	    (Tcl_Class) oPtr->selfCls, targetName, targetNamespaceName, -1,
	    NULL, -1);
    if (o2Ptr == NULL) {
	return NULL;
    }

    /*
     * Copy the object-local methods to the new object.
     */

    if (oPtr->methodsPtr) {
	FOREACH_HASH(keyPtr, mPtr, oPtr->methodsPtr) {
	    if (CloneObjectMethod(interp, o2Ptr, mPtr, keyPtr) != TCL_OK) {
		Tcl_DeleteCommandFromToken(interp, o2Ptr->command);
		return NULL;
	    }
	}
    }

    /*
     * Copy the object's mixin references to the new object.
     */

    if (o2Ptr->mixins.num != 0) {
	FOREACH(mixinPtr, o2Ptr->mixins) {
	    if (mixinPtr && mixinPtr != o2Ptr->selfCls) {
		TclOORemoveFromInstances(o2Ptr, mixinPtr);
	    }
	    TclOODecrRefCount(mixinPtr->thisPtr);
	}
	Tcl_Free(o2Ptr->mixins.list);
    }
    DUPLICATE(o2Ptr->mixins, oPtr->mixins, Class *);
    FOREACH(mixinPtr, o2Ptr->mixins) {
	if (mixinPtr && mixinPtr != o2Ptr->selfCls) {
	    TclOOAddToInstances(o2Ptr, mixinPtr);
	}
	/* For the reference just created in DUPLICATE */
	AddRef(mixinPtr->thisPtr);
    }

    /*
     * Copy the object's filter list to the new object.
     */

    DUPLICATE(o2Ptr->filters, oPtr->filters, Tcl_Obj *);
    FOREACH(filterObj, o2Ptr->filters) {
	Tcl_IncrRefCount(filterObj);
    }

    /*
     * Copy the object's variable resolution lists to the new object.
     */

    DUPLICATE(o2Ptr->variables, oPtr->variables, Tcl_Obj *);
    FOREACH(variableObj, o2Ptr->variables) {
	Tcl_IncrRefCount(variableObj);
    }

    DUPLICATE(o2Ptr->privateVariables, oPtr->privateVariables,
	    PrivateVariableMapping);
    FOREACH_STRUCT(privateVariable, o2Ptr->privateVariables) {
	Tcl_IncrRefCount(privateVariable->variableObj);
	Tcl_IncrRefCount(privateVariable->fullNameObj);
    }

    /*
     * Copy the object's flags to the new object, clearing those that must be
     * kept object-local. The duplicate is never deleted at this point, nor is
     * it the root of the object system or in the midst of processing a filter
     * call.
     */

    o2Ptr->flags = oPtr->flags & ~(
	    OBJECT_DELETED | ROOT_OBJECT | ROOT_CLASS | FILTER_HANDLING);
    /*
     * Copy the object's metadata.
     */

    if (oPtr->metadataPtr != NULL) {
	Tcl_ObjectMetadataType *metadataTypePtr;
	ClientData value, duplicate;

	FOREACH_HASH(metadataTypePtr, value, oPtr->metadataPtr) {
	    if (metadataTypePtr->cloneProc == NULL) {
		duplicate = value;
	    } else {
		if (metadataTypePtr->cloneProc(interp, value,
			&duplicate) != TCL_OK) {
		    Tcl_DeleteCommandFromToken(interp, o2Ptr->command);
		    return NULL;
		}
	    }
	    if (duplicate != NULL) {
		Tcl_ObjectSetMetadata((Tcl_Object) o2Ptr, metadataTypePtr,
			duplicate);
	    }
	}
    }

    /*
     * Copy the class, if present. Note that if there is a class present in
     * the source object, there must also be one in the copy.
     */

    if (oPtr->classPtr != NULL) {
	Class *clsPtr = oPtr->classPtr;
	Class *cls2Ptr = o2Ptr->classPtr;
	Class *superPtr;

	/*
	 * Copy the class flags across.
	 */

	cls2Ptr->flags = clsPtr->flags;

	/*
	 * Ensure that the new class's superclass structure is the same as the
	 * old class's.
	 */

	FOREACH(superPtr, cls2Ptr->superclasses) {
	    TclOORemoveFromSubclasses(cls2Ptr, superPtr);
	    TclOODecrRefCount(superPtr->thisPtr);
	}
	if (cls2Ptr->superclasses.num) {
	    cls2Ptr->superclasses.list = Tcl_Realloc(cls2Ptr->superclasses.list,
		    sizeof(Class *) * clsPtr->superclasses.num);
	} else {
	    cls2Ptr->superclasses.list =
		    Tcl_Alloc(sizeof(Class *) * clsPtr->superclasses.num);
	}
	memcpy(cls2Ptr->superclasses.list, clsPtr->superclasses.list,
		sizeof(Class *) * clsPtr->superclasses.num);
	cls2Ptr->superclasses.num = clsPtr->superclasses.num;
	FOREACH(superPtr, cls2Ptr->superclasses) {
	    TclOOAddToSubclasses(cls2Ptr, superPtr);

	    /* For the new item in cls2Ptr->superclasses that memcpy just
	     * created
	     */
	    AddRef(superPtr->thisPtr);
	}

	/*
	 * Duplicate the source class's filters.
	 */

	DUPLICATE(cls2Ptr->filters, clsPtr->filters, Tcl_Obj *);
	FOREACH(filterObj, cls2Ptr->filters) {
	    Tcl_IncrRefCount(filterObj);
	}

	/*
	 * Copy the source class's variable resolution lists.
	 */

	DUPLICATE(cls2Ptr->variables, clsPtr->variables, Tcl_Obj *);
	FOREACH(variableObj, cls2Ptr->variables) {
	    Tcl_IncrRefCount(variableObj);
	}

	DUPLICATE(cls2Ptr->privateVariables, clsPtr->privateVariables,
		PrivateVariableMapping);
	FOREACH_STRUCT(privateVariable, cls2Ptr->privateVariables) {
	    Tcl_IncrRefCount(privateVariable->variableObj);
	    Tcl_IncrRefCount(privateVariable->fullNameObj);
	}

	/*
	 * Duplicate the source class's mixins (which cannot be circular
	 * references to the duplicate).
	 */

	if (cls2Ptr->mixins.num != 0) {
	    FOREACH(mixinPtr, cls2Ptr->mixins) {
		TclOORemoveFromMixinSubs(cls2Ptr, mixinPtr);
		TclOODecrRefCount(mixinPtr->thisPtr);
	    }
	    Tcl_Free(clsPtr->mixins.list);
	}
	DUPLICATE(cls2Ptr->mixins, clsPtr->mixins, Class *);
	FOREACH(mixinPtr, cls2Ptr->mixins) {
	    TclOOAddToMixinSubs(cls2Ptr, mixinPtr);
	    /* For the copy just created in DUPLICATE */
	    AddRef(mixinPtr->thisPtr);
	}

	/*
	 * Duplicate the source class's methods, constructor and destructor.
	 */

	FOREACH_HASH(keyPtr, mPtr, &clsPtr->classMethods) {
	    if (CloneClassMethod(interp, cls2Ptr, mPtr, keyPtr,
		    NULL) != TCL_OK) {
		Tcl_DeleteCommandFromToken(interp, o2Ptr->command);
		return NULL;
	    }
	}
	if (clsPtr->constructorPtr) {
	    if (CloneClassMethod(interp, cls2Ptr, clsPtr->constructorPtr,
		    NULL, &cls2Ptr->constructorPtr) != TCL_OK) {
		Tcl_DeleteCommandFromToken(interp, o2Ptr->command);
		return NULL;
	    }
	}
	if (clsPtr->destructorPtr) {
	    if (CloneClassMethod(interp, cls2Ptr, clsPtr->destructorPtr, NULL,
		    &cls2Ptr->destructorPtr) != TCL_OK) {
		Tcl_DeleteCommandFromToken(interp, o2Ptr->command);
		return NULL;
	    }
	}

	/*
	 * Duplicate the class's metadata.
	 */

	if (clsPtr->metadataPtr != NULL) {
	    Tcl_ObjectMetadataType *metadataTypePtr;
	    ClientData value, duplicate;

	    FOREACH_HASH(metadataTypePtr, value, clsPtr->metadataPtr) {
		if (metadataTypePtr->cloneProc == NULL) {
		    duplicate = value;
		} else {
		    if (metadataTypePtr->cloneProc(interp, value,
			    &duplicate) != TCL_OK) {
			Tcl_DeleteCommandFromToken(interp, o2Ptr->command);
			return NULL;
		    }
		}
		if (duplicate != NULL) {
		    Tcl_ClassSetMetadata((Tcl_Class) cls2Ptr, metadataTypePtr,
			    duplicate);
		}
	    }
	}
    }

    TclResetRewriteEnsemble(interp, 1);
    contextPtr = TclOOGetCallContext(o2Ptr, oPtr->fPtr->clonedName, 0, NULL,
	    NULL, NULL);
    if (contextPtr) {
	args[0] = TclOOObjectName(interp, o2Ptr);
	args[1] = oPtr->fPtr->clonedName;
	args[2] = TclOOObjectName(interp, oPtr);
	Tcl_IncrRefCount(args[0]);
	Tcl_IncrRefCount(args[1]);
	Tcl_IncrRefCount(args[2]);
	result = Tcl_NRCallObjProc(interp, TclOOInvokeContext, contextPtr, 3,
		args);
	TclDecrRefCount(args[0]);
	TclDecrRefCount(args[1]);
	TclDecrRefCount(args[2]);
	TclOODeleteContext(contextPtr);
	if (result == TCL_ERROR) {
	    Tcl_AddErrorInfo(interp,
		    "\n    (while performing post-copy callback)");
	}
	if (result != TCL_OK) {
	    Tcl_DeleteCommandFromToken(interp, o2Ptr->command);
	    return NULL;
	}
    }

    return (Tcl_Object) o2Ptr;
}

/*
 * ----------------------------------------------------------------------
 *
 * CloneObjectMethod, CloneClassMethod --
 *
 *	Helper functions used for cloning methods. They work identically to
 *	each other, except for the difference between them in how they
 *	register the cloned method on a successful clone.
 *
 * ----------------------------------------------------------------------
 */

static int
CloneObjectMethod(
    Tcl_Interp *interp,
    Object *oPtr,
    Method *mPtr,
    Tcl_Obj *namePtr)
{
    if (mPtr->typePtr == NULL) {
	Tcl_NewInstanceMethod(interp, (Tcl_Object) oPtr, namePtr,
		mPtr->flags & PUBLIC_METHOD, NULL, NULL);
    } else if (mPtr->typePtr->cloneProc) {
	ClientData newClientData;

	if (mPtr->typePtr->cloneProc(interp, mPtr->clientData,
		&newClientData) != TCL_OK) {
	    return TCL_ERROR;
	}
	Tcl_NewInstanceMethod(interp, (Tcl_Object) oPtr, namePtr,
		mPtr->flags & PUBLIC_METHOD, mPtr->typePtr, newClientData);
    } else {
	Tcl_NewInstanceMethod(interp, (Tcl_Object) oPtr, namePtr,
		mPtr->flags & PUBLIC_METHOD, mPtr->typePtr, mPtr->clientData);
    }
    return TCL_OK;
}

static int
CloneClassMethod(
    Tcl_Interp *interp,
    Class *clsPtr,
    Method *mPtr,
    Tcl_Obj *namePtr,
    Method **m2PtrPtr)
{
    Method *m2Ptr;

    if (mPtr->typePtr == NULL) {
	m2Ptr = (Method *) Tcl_NewMethod(interp, (Tcl_Class) clsPtr,
		namePtr, mPtr->flags & PUBLIC_METHOD, NULL, NULL);
    } else if (mPtr->typePtr->cloneProc) {
	ClientData newClientData;

	if (mPtr->typePtr->cloneProc(interp, mPtr->clientData,
		&newClientData) != TCL_OK) {
	    return TCL_ERROR;
	}
	m2Ptr = (Method *) Tcl_NewMethod(interp, (Tcl_Class) clsPtr,
		namePtr, mPtr->flags & PUBLIC_METHOD, mPtr->typePtr,
		newClientData);
    } else {
	m2Ptr = (Method *) Tcl_NewMethod(interp, (Tcl_Class) clsPtr,
		namePtr, mPtr->flags & PUBLIC_METHOD, mPtr->typePtr,
		mPtr->clientData);
    }
    if (m2PtrPtr != NULL) {
	*m2PtrPtr = m2Ptr;
    }
    return TCL_OK;
}

/*
 * ----------------------------------------------------------------------
 *
 * Tcl_ClassGetMetadata, Tcl_ClassSetMetadata, Tcl_ObjectGetMetadata,
 * Tcl_ObjectSetMetadata --
 *
 *	Metadata management API. The metadata system allows code in extensions
 *	to attach arbitrary non-NULL pointers to objects and classes without
 *	the different things that might be interested being able to interfere
 *	with each other. Apart from non-NULL-ness, these routines attach no
 *	interpretation to the meaning of the metadata pointers.
 *
 *	The Tcl_*GetMetadata routines get the metadata pointer attached that
 *	has been related with a particular type, or NULL if no metadata
 *	associated with the given type has been attached.
 *
 *	The Tcl_*SetMetadata routines set or delete the metadata pointer that
 *	is related to a particular type. The value associated with the type is
 *	deleted (if present; no-op otherwise) if the value is NULL, and
 *	attached (replacing the previous value, which is deleted if present)
 *	otherwise. This means it is impossible to attach a NULL value for any
 *	metadata type.
 *
 * ----------------------------------------------------------------------
 */

ClientData
Tcl_ClassGetMetadata(
    Tcl_Class clazz,
    const Tcl_ObjectMetadataType *typePtr)
{
    Class *clsPtr = (Class *) clazz;
    Tcl_HashEntry *hPtr;

    /*
     * If there's no metadata store attached, the type in question has
     * definitely not been attached either!
     */

    if (clsPtr->metadataPtr == NULL) {
	return NULL;
    }

    /*
     * There is a metadata store, so look in it for the given type.
     */

    hPtr = Tcl_FindHashEntry(clsPtr->metadataPtr, (char *) typePtr);

    /*
     * Return the metadata value if we found it, otherwise NULL.
     */

    if (hPtr == NULL) {
	return NULL;
    }
    return Tcl_GetHashValue(hPtr);
}

void
Tcl_ClassSetMetadata(
    Tcl_Class clazz,
    const Tcl_ObjectMetadataType *typePtr,
    ClientData metadata)
{
    Class *clsPtr = (Class *) clazz;
    Tcl_HashEntry *hPtr;
    int isNew;

    /*
     * Attach the metadata store if not done already.
     */

    if (clsPtr->metadataPtr == NULL) {
	if (metadata == NULL) {
	    return;
	}
	clsPtr->metadataPtr = Tcl_Alloc(sizeof(Tcl_HashTable));
	Tcl_InitHashTable(clsPtr->metadataPtr, TCL_ONE_WORD_KEYS);
    }

    /*
     * If the metadata is NULL, we're deleting the metadata for the type.
     */

    if (metadata == NULL) {
	hPtr = Tcl_FindHashEntry(clsPtr->metadataPtr, (char *) typePtr);
	if (hPtr != NULL) {
	    typePtr->deleteProc(Tcl_GetHashValue(hPtr));
	    Tcl_DeleteHashEntry(hPtr);
	}
	return;
    }

    /*
     * Otherwise we're attaching the metadata. Note that if there was already
     * some metadata attached of this type, we delete that first.
     */

    hPtr = Tcl_CreateHashEntry(clsPtr->metadataPtr, (char *) typePtr, &isNew);
    if (!isNew) {
	typePtr->deleteProc(Tcl_GetHashValue(hPtr));
    }
    Tcl_SetHashValue(hPtr, metadata);
}

ClientData
Tcl_ObjectGetMetadata(
    Tcl_Object object,
    const Tcl_ObjectMetadataType *typePtr)
{
    Object *oPtr = (Object *) object;
    Tcl_HashEntry *hPtr;

    /*
     * If there's no metadata store attached, the type in question has
     * definitely not been attached either!
     */

    if (oPtr->metadataPtr == NULL) {
	return NULL;
    }

    /*
     * There is a metadata store, so look in it for the given type.
     */

    hPtr = Tcl_FindHashEntry(oPtr->metadataPtr, (char *) typePtr);

    /*
     * Return the metadata value if we found it, otherwise NULL.
     */

    if (hPtr == NULL) {
	return NULL;
    }
    return Tcl_GetHashValue(hPtr);
}

void
Tcl_ObjectSetMetadata(
    Tcl_Object object,
    const Tcl_ObjectMetadataType *typePtr,
    ClientData metadata)
{
    Object *oPtr = (Object *) object;
    Tcl_HashEntry *hPtr;
    int isNew;

    /*
     * Attach the metadata store if not done already.
     */

    if (oPtr->metadataPtr == NULL) {
	if (metadata == NULL) {
	    return;
	}
	oPtr->metadataPtr = Tcl_Alloc(sizeof(Tcl_HashTable));
	Tcl_InitHashTable(oPtr->metadataPtr, TCL_ONE_WORD_KEYS);
    }

    /*
     * If the metadata is NULL, we're deleting the metadata for the type.
     */

    if (metadata == NULL) {
	hPtr = Tcl_FindHashEntry(oPtr->metadataPtr, (char *) typePtr);
	if (hPtr != NULL) {
	    typePtr->deleteProc(Tcl_GetHashValue(hPtr));
	    Tcl_DeleteHashEntry(hPtr);
	}
	return;
    }

    /*
     * Otherwise we're attaching the metadata. Note that if there was already
     * some metadata attached of this type, we delete that first.
     */

    hPtr = Tcl_CreateHashEntry(oPtr->metadataPtr, (char *) typePtr, &isNew);
    if (!isNew) {
	typePtr->deleteProc(Tcl_GetHashValue(hPtr));
    }
    Tcl_SetHashValue(hPtr, metadata);
}

/*
 * ----------------------------------------------------------------------
 *
 * TclOOPublicObjectCmd, TclOOPrivateObjectCmd, TclOOInvokeObject --
 *
 *	Main entry point for object invocations. The Public* and Private*
 *	wrapper functions (implementations of both object instance commands
 *	and [my]) are just thin wrappers round the main TclOOObjectCmdCore
 *	function. Note that the core is function is NRE-aware.
 *
 * ----------------------------------------------------------------------
 */

int
TclOOPublicObjectCmd(
    ClientData clientData,
    Tcl_Interp *interp,
    int objc,
    Tcl_Obj *const *objv)
{
    return Tcl_NRCallObjProc(interp, PublicNRObjectCmd, clientData,objc,objv);
}

static int
PublicNRObjectCmd(
    ClientData clientData,
    Tcl_Interp *interp,
    int objc,
    Tcl_Obj *const *objv)
{
    return TclOOObjectCmdCore(clientData, interp, objc, objv, PUBLIC_METHOD,
	    NULL);
}

int
TclOOPrivateObjectCmd(
    ClientData clientData,
    Tcl_Interp *interp,
    int objc,
    Tcl_Obj *const *objv)
{
    return Tcl_NRCallObjProc(interp, PrivateNRObjectCmd,clientData,objc,objv);
}

static int
PrivateNRObjectCmd(
    ClientData clientData,
    Tcl_Interp *interp,
    int objc,
    Tcl_Obj *const *objv)
{
    return TclOOObjectCmdCore(clientData, interp, objc, objv, 0, NULL);
}

int
TclOOInvokeObject(
    Tcl_Interp *interp,		/* Interpreter for commands, variables,
				 * results, error reporting, etc. */
    Tcl_Object object,		/* The object to invoke. */
    Tcl_Class startCls,		/* Where in the class chain to start the
				 * invoke from, or NULL to traverse the whole
				 * chain including filters. */
    int publicPrivate,		/* Whether this is an invoke from a public
				 * context (PUBLIC_METHOD), a private context
				 * (PRIVATE_METHOD), or a *really* private
				 * context (any other value; conventionally
				 * 0). */
    int objc,			/* Number of arguments. */
    Tcl_Obj *const *objv)	/* Array of argument objects. It is assumed
				 * that the name of the method to invoke will
				 * be at index 1. */
{
    switch (publicPrivate) {
    case PUBLIC_METHOD:
	return TclOOObjectCmdCore((Object *) object, interp, objc, objv,
		PUBLIC_METHOD, (Class *) startCls);
    case PRIVATE_METHOD:
	return TclOOObjectCmdCore((Object *) object, interp, objc, objv,
		PRIVATE_METHOD, (Class *) startCls);
    default:
	return TclOOObjectCmdCore((Object *) object, interp, objc, objv, 0,
		(Class *) startCls);
    }
}

/*
 * ----------------------------------------------------------------------
 *
 * TclOOMyClassObjCmd, MyClassNRObjCmd --
 *
 *	Special trap door to allow an object to delegate simply to its class.
 *
 * ----------------------------------------------------------------------
 */

int
TclOOMyClassObjCmd(
    ClientData clientData,
    Tcl_Interp *interp,
    int objc,
    Tcl_Obj *const *objv)
{
    return Tcl_NRCallObjProc(interp, MyClassNRObjCmd, clientData, objc, objv);
}

static int
MyClassNRObjCmd(
    ClientData clientData,
    Tcl_Interp *interp,
    int objc,
    Tcl_Obj *const *objv)
{
    Object *oPtr = clientData;

    if (objc < 2) {
	Tcl_WrongNumArgs(interp, 1, objv, "methodName ?arg ...?");
	return TCL_ERROR;
    }
    return TclOOObjectCmdCore(oPtr->selfCls->thisPtr, interp, objc, objv, 0,
	    NULL);
}

/*
 * ----------------------------------------------------------------------
 *
 * TclOOObjectCmdCore, FinalizeObjectCall --
 *
 *	Main function for object invocations. Does call chain creation,
 *	management and invocation. The function FinalizeObjectCall exists to
 *	clean up after the non-recursive processing of TclOOObjectCmdCore.
 *
 * ----------------------------------------------------------------------
 */

int
TclOOObjectCmdCore(
    Object *oPtr,		/* The object being invoked. */
    Tcl_Interp *interp,		/* The interpreter containing the object. */
    int objc,			/* How many arguments are being passed in. */
    Tcl_Obj *const *objv,	/* The array of arguments. */
    int flags,			/* Whether this is an invocation through the
				 * public or the private command interface. */
    Class *startCls)		/* Where to start in the call chain, or NULL
				 * if we are to start at the front with
				 * filters and the object's methods (which is
				 * the normal case). */
{
    CallContext *contextPtr;
    Tcl_Obj *methodNamePtr;
    CallFrame *framePtr = ((Interp *) interp)->varFramePtr;
    Object *callerObjPtr = NULL;
    Class *callerClsPtr = NULL;
    int result;

    /*
     * If we've no method name, throw this directly into the unknown
     * processing.
     */

    if (objc < 2) {
	flags |= FORCE_UNKNOWN;
	methodNamePtr = NULL;
	goto noMapping;
    }

    /*
     * Determine if we're in a context that can see the extra, private methods
     * in this class.
     */

    if (framePtr->isProcCallFrame & FRAME_IS_METHOD) {
	CallContext *callerContextPtr = framePtr->clientData;
	Method *callerMethodPtr =
		callerContextPtr->callPtr->chain[callerContextPtr->index].mPtr;

	if (callerMethodPtr->declaringObjectPtr) {
	    callerObjPtr = callerMethodPtr->declaringObjectPtr;
	}
	if (callerMethodPtr->declaringClassPtr) {
	    callerClsPtr = callerMethodPtr->declaringClassPtr;
	}
    }

    /*
     * Give plugged in code a chance to remap the method name.
     */

    methodNamePtr = objv[1];
    if (oPtr->mapMethodNameProc != NULL) {
	register Class **startClsPtr = &startCls;
	Tcl_Obj *mappedMethodName = Tcl_DuplicateObj(methodNamePtr);

	result = oPtr->mapMethodNameProc(interp, (Tcl_Object) oPtr,
		(Tcl_Class *) startClsPtr, mappedMethodName);
	if (result != TCL_OK) {
	    TclDecrRefCount(mappedMethodName);
	    if (result == TCL_BREAK) {
		goto noMapping;
	    } else if (result == TCL_ERROR) {
		Tcl_AddErrorInfo(interp, "\n    (while mapping method name)");
	    }
	    return result;
	}

	/*
	 * Get the call chain for the remapped name.
	 */

	Tcl_IncrRefCount(mappedMethodName);
	contextPtr = TclOOGetCallContext(oPtr, mappedMethodName,
		flags | (oPtr->flags & FILTER_HANDLING), callerObjPtr,
		callerClsPtr, methodNamePtr);
	TclDecrRefCount(mappedMethodName);
	if (contextPtr == NULL) {
	    Tcl_SetObjResult(interp, Tcl_ObjPrintf(
		    "impossible to invoke method \"%s\": no defined method or"
		    " unknown method", TclGetString(methodNamePtr)));
	    Tcl_SetErrorCode(interp, "TCL", "LOOKUP", "METHOD_MAPPED",
		    TclGetString(methodNamePtr), NULL);
	    return TCL_ERROR;
	}
    } else {
	/*
	 * Get the call chain.
	 */

    noMapping:
	contextPtr = TclOOGetCallContext(oPtr, methodNamePtr,
		flags | (oPtr->flags & FILTER_HANDLING), callerObjPtr,
		callerClsPtr, NULL);
	if (contextPtr == NULL) {
	    Tcl_SetObjResult(interp, Tcl_ObjPrintf(
		    "impossible to invoke method \"%s\": no defined method or"
		    " unknown method", TclGetString(methodNamePtr)));
	    Tcl_SetErrorCode(interp, "TCL", "LOOKUP", "METHOD",
		    TclGetString(methodNamePtr), NULL);
	    return TCL_ERROR;
	}
    }

    /*
     * Check to see if we need to apply magical tricks to start part way
     * through the call chain.
     */

    if (startCls != NULL) {
	for (; contextPtr->index < contextPtr->callPtr->numChain;
		contextPtr->index++) {
	    register struct MInvoke *miPtr =
		    &contextPtr->callPtr->chain[contextPtr->index];

	    if (miPtr->isFilter) {
		continue;
	    }
	    if (miPtr->mPtr->declaringClassPtr == startCls) {
		break;
	    }
	}
	if (contextPtr->index >= contextPtr->callPtr->numChain) {
	    Tcl_SetObjResult(interp, Tcl_NewStringObj(
		    "no valid method implementation", -1));
	    Tcl_SetErrorCode(interp, "TCL", "LOOKUP", "METHOD",
		    TclGetString(methodNamePtr), NULL);
	    TclOODeleteContext(contextPtr);
	    return TCL_ERROR;
	}
    }

    /*
     * Invoke the call chain, locking the object structure against deletion
     * for the duration.
     */

    TclNRAddCallback(interp, FinalizeObjectCall, contextPtr, NULL,NULL,NULL);
    return TclOOInvokeContext(contextPtr, interp, objc, objv);
}

static int
FinalizeObjectCall(
    ClientData data[],
    Tcl_Interp *interp,
    int result)
{
    /*
     * Dispose of the call chain, which drops the lock on the object's
     * structure.
     */

    TclOODeleteContext(data[0]);
    return result;
}

/*
 * ----------------------------------------------------------------------
 *
 * Tcl_ObjectContextInvokeNext, TclNRObjectContextInvokeNext, FinalizeNext --
 *
 *	Invokes the next stage of the call chain described in an object
 *	context. This is the core of the implementation of the [next] command.
 *	Does not do management of the call-frame stack. Available in public
 *	(standard API) and private (NRE-aware) forms. FinalizeNext is a
 *	private function used to clean up in the NRE case.
 *
 * ----------------------------------------------------------------------
 */

int
Tcl_ObjectContextInvokeNext(
    Tcl_Interp *interp,
    Tcl_ObjectContext context,
    int objc,
    Tcl_Obj *const *objv,
    int skip)
{
    CallContext *contextPtr = (CallContext *) context;
    int savedIndex = contextPtr->index;
    int savedSkip = contextPtr->skip;
    int result;

    if (contextPtr->index+1 >= contextPtr->callPtr->numChain) {
	/*
	 * We're at the end of the chain; generate an error message unless the
	 * interpreter is being torn down, in which case we might be getting
	 * here because of methods/destructors doing a [next] (or equivalent)
	 * unexpectedly.
	 */

	const char *methodType;

	if (Tcl_InterpDeleted(interp)) {
	    return TCL_OK;
	}

	if (contextPtr->callPtr->flags & CONSTRUCTOR) {
	    methodType = "constructor";
	} else if (contextPtr->callPtr->flags & DESTRUCTOR) {
	    methodType = "destructor";
	} else {
	    methodType = "method";
	}

	Tcl_SetObjResult(interp, Tcl_ObjPrintf(
		"no next %s implementation", methodType));
	Tcl_SetErrorCode(interp, "TCL", "OO", "NOTHING_NEXT", NULL);
	return TCL_ERROR;
    }

    /*
     * Advance to the next method implementation in the chain in the method
     * call context while we process the body. However, need to adjust the
     * argument-skip control because we're guaranteed to have a single prefix
     * arg (i.e., 'next') and not the variable amount that can happen because
     * method invocations (i.e., '$obj meth' and 'my meth'), constructors
     * (i.e., '$cls new' and '$cls create obj') and destructors (no args at
     * all) come through the same code.
     */

    contextPtr->index++;
    contextPtr->skip = skip;

    /*
     * Invoke the (advanced) method call context in the caller context.
     */

    result = Tcl_NRCallObjProc(interp, TclOOInvokeContext, contextPtr, objc,
	    objv);

    /*
     * Restore the call chain context index as we've finished the inner invoke
     * and want to operate in the outer context again.
     */

    contextPtr->index = savedIndex;
    contextPtr->skip = savedSkip;

    return result;
}

int
TclNRObjectContextInvokeNext(
    Tcl_Interp *interp,
    Tcl_ObjectContext context,
    int objc,
    Tcl_Obj *const *objv,
    int skip)
{
    register CallContext *contextPtr = (CallContext *) context;

    if (contextPtr->index+1 >= contextPtr->callPtr->numChain) {
	/*
	 * We're at the end of the chain; generate an error message unless the
	 * interpreter is being torn down, in which case we might be getting
	 * here because of methods/destructors doing a [next] (or equivalent)
	 * unexpectedly.
	 */

	const char *methodType;

	if (Tcl_InterpDeleted(interp)) {
	    return TCL_OK;
	}

	if (contextPtr->callPtr->flags & CONSTRUCTOR) {
	    methodType = "constructor";
	} else if (contextPtr->callPtr->flags & DESTRUCTOR) {
	    methodType = "destructor";
	} else {
	    methodType = "method";
	}

	Tcl_SetObjResult(interp, Tcl_ObjPrintf(
		"no next %s implementation", methodType));
	Tcl_SetErrorCode(interp, "TCL", "OO", "NOTHING_NEXT", NULL);
	return TCL_ERROR;
    }

    /*
     * Advance to the next method implementation in the chain in the method
     * call context while we process the body. However, need to adjust the
     * argument-skip control because we're guaranteed to have a single prefix
     * arg (i.e., 'next') and not the variable amount that can happen because
     * method invocations (i.e., '$obj meth' and 'my meth'), constructors
     * (i.e., '$cls new' and '$cls create obj') and destructors (no args at
     * all) come through the same code.
     */

    TclNRAddCallback(interp, FinalizeNext, contextPtr,
	    INT2PTR(contextPtr->index), INT2PTR(contextPtr->skip), NULL);
    contextPtr->index++;
    contextPtr->skip = skip;

    /*
     * Invoke the (advanced) method call context in the caller context.
     */

    return TclOOInvokeContext(contextPtr, interp, objc, objv);
}

static int
FinalizeNext(
    ClientData data[],
    Tcl_Interp *interp,
    int result)
{
    CallContext *contextPtr = data[0];

    /*
     * Restore the call chain context index as we've finished the inner invoke
     * and want to operate in the outer context again.
     */

    contextPtr->index = PTR2INT(data[1]);
    contextPtr->skip = PTR2INT(data[2]);
    return result;
}

/*
 * ----------------------------------------------------------------------
 *
 * Tcl_GetObjectFromObj --
 *
 *	Utility function to get an object from a Tcl_Obj containing its name.
 *
 * ----------------------------------------------------------------------
 */

Tcl_Object
Tcl_GetObjectFromObj(
    Tcl_Interp *interp,		/* Interpreter in which to locate the object.
				 * Will have an error message placed in it if
				 * the name does not refer to an object. */
    Tcl_Obj *objPtr)		/* The name of the object to look up, which is
				 * exactly the name of its public command. */
{
    Command *cmdPtr = (Command *) Tcl_GetCommandFromObj(interp, objPtr);

    if (cmdPtr == NULL) {
	goto notAnObject;
    }
    if (cmdPtr->objProc != TclOOPublicObjectCmd) {
	cmdPtr = (Command *) TclGetOriginalCommand((Tcl_Command) cmdPtr);
	if (cmdPtr == NULL || cmdPtr->objProc != TclOOPublicObjectCmd) {
	    goto notAnObject;
	}
    }
    return cmdPtr->objClientData;

  notAnObject:
    Tcl_SetObjResult(interp, Tcl_ObjPrintf(
	    "%s does not refer to an object", TclGetString(objPtr)));
    Tcl_SetErrorCode(interp, "TCL", "LOOKUP", "OBJECT", TclGetString(objPtr),
	    NULL);
    return NULL;
}

/*
 * ----------------------------------------------------------------------
 *
 * TclOOIsReachable --
 *
 *	Utility function that tests whether a class is a subclass (whether
 *	directly or indirectly) of another class.
 *
 * ----------------------------------------------------------------------
 */

int
TclOOIsReachable(
    Class *targetPtr,
    Class *startPtr)
{
    int i;
    Class *superPtr;

  tailRecurse:
    if (startPtr == targetPtr) {
	return 1;
    }
    if (startPtr->superclasses.num == 1 && startPtr->mixins.num == 0) {
	startPtr = startPtr->superclasses.list[0];
	goto tailRecurse;
    }
    FOREACH(superPtr, startPtr->superclasses) {
	if (TclOOIsReachable(targetPtr, superPtr)) {
	    return 1;
	}
    }
    FOREACH(superPtr, startPtr->mixins) {
	if (TclOOIsReachable(targetPtr, superPtr)) {
	    return 1;
	}
    }
    return 0;
}

/*
 * ----------------------------------------------------------------------
 *
 * TclOOObjectName, Tcl_GetObjectName --
 *
 *	Utility function that returns the name of the object. Note that this
 *	simplifies cache management by keeping the code to do it in one place
 *	and not sprayed all over. The value returned always has a reference
 *	count of at least one.
 *
 * ----------------------------------------------------------------------
 */

Tcl_Obj *
TclOOObjectName(
    Tcl_Interp *interp,
    Object *oPtr)
{
    Tcl_Obj *namePtr;

    if (oPtr->cachedNameObj) {
	return oPtr->cachedNameObj;
    }
    namePtr = Tcl_NewObj();
    Tcl_GetCommandFullName(interp, oPtr->command, namePtr);
    Tcl_IncrRefCount(namePtr);
    oPtr->cachedNameObj = namePtr;
    return namePtr;
}

Tcl_Obj *
Tcl_GetObjectName(
    Tcl_Interp *interp,
    Tcl_Object object)
{
    return TclOOObjectName(interp, (Object *) object);
}

/*
 * ----------------------------------------------------------------------
 *
 * assorted trivial 'getter' functions
 *
 * ----------------------------------------------------------------------
 */

Tcl_Method
Tcl_ObjectContextMethod(
    Tcl_ObjectContext context)
{
    CallContext *contextPtr = (CallContext *) context;
    return (Tcl_Method) contextPtr->callPtr->chain[contextPtr->index].mPtr;
}

int
Tcl_ObjectContextIsFiltering(
    Tcl_ObjectContext context)
{
    CallContext *contextPtr = (CallContext *) context;
    return contextPtr->callPtr->chain[contextPtr->index].isFilter;
}

Tcl_Object
Tcl_ObjectContextObject(
    Tcl_ObjectContext context)
{
    return (Tcl_Object) ((CallContext *)context)->oPtr;
}

int
Tcl_ObjectContextSkippedArgs(
    Tcl_ObjectContext context)
{
    return ((CallContext *)context)->skip;
}

Tcl_Namespace *
Tcl_GetObjectNamespace(
    Tcl_Object object)
{
    return ((Object *)object)->namespacePtr;
}

Tcl_Command
Tcl_GetObjectCommand(
    Tcl_Object object)
{
    return ((Object *)object)->command;
}

Tcl_Class
Tcl_GetObjectAsClass(
    Tcl_Object object)
{
    return (Tcl_Class) ((Object *)object)->classPtr;
}

int
Tcl_ObjectDeleted(
    Tcl_Object object)
{
    return ((Object *)object)->command == NULL;
}

Tcl_Object
Tcl_GetClassAsObject(
    Tcl_Class clazz)
{
    return (Tcl_Object) ((Class *)clazz)->thisPtr;
}

Tcl_ObjectMapMethodNameProc *
Tcl_ObjectGetMethodNameMapper(
    Tcl_Object object)
{
    return ((Object *) object)->mapMethodNameProc;
}

void
Tcl_ObjectSetMethodNameMapper(
    Tcl_Object object,
    Tcl_ObjectMapMethodNameProc *mapMethodNameProc)
{
    ((Object *) object)->mapMethodNameProc = mapMethodNameProc;
}

/*
 * Local Variables:
 * mode: c
 * c-basic-offset: 4
 * fill-column: 78
 * End:
 */<|MERGE_RESOLUTION|>--- conflicted
+++ resolved
@@ -1195,13 +1195,9 @@
 	    TclOORemoveFromInstances(oPtr, mixinPtr);
 	    TclOODecrRefCount(mixinPtr->thisPtr);
 	}
-<<<<<<< HEAD
-	Tcl_Free(oPtr->mixins.list);
-=======
 	if (oPtr->mixins.list != NULL) {
-	    ckfree(oPtr->mixins.list);
-	}
->>>>>>> d739e9b6
+	    Tcl_Free(oPtr->mixins.list);
+	}
     }
 
     FOREACH(filterObj, oPtr->filters) {
@@ -1407,7 +1403,7 @@
 	}
     }
     if (oPtr->mixins.num == 0) {
-	ckfree(oPtr->mixins.list);
+	Tcl_Free(oPtr->mixins.list);
 	oPtr->mixins.list = NULL;
     }
     return res;
