--- conflicted
+++ resolved
@@ -2954,13 +2954,8 @@
      * Invoke the (advanced) method call context in the caller context.
      */
 
-<<<<<<< HEAD
-    int result = Tcl_NRCallObjProc(interp, TclOOInvokeContext, contextPtr,
+    int result = Tcl_NRCallObjProc2(interp, TclOOInvokeContext, contextPtr,
 	    objc, objv);
-=======
-    result = Tcl_NRCallObjProc2(interp, TclOOInvokeContext, contextPtr, objc,
-	    objv);
->>>>>>> c165c130
 
     /*
      * Restore the call chain context index as we've finished the inner invoke
