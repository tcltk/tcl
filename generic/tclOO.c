--- conflicted
+++ resolved
@@ -134,7 +134,7 @@
 	{TCL_OO_METHOD_VERSION_CURRENT,"core method: "#name,proc,NULL,NULL}}
 
 static const DeclaredClassMethod objMethods[] = {
-<<<<<<< HEAD
+    DCM("<cloned>", false,	TclOO_Object_Cloned),
     DCM("destroy", true,	TclOO_Object_Destroy),
     DCM("eval", false,		TclOO_Object_Eval),
     DCM("unknown", false,	TclOO_Object_Unknown),
@@ -142,6 +142,7 @@
     DCM("varname", false,	TclOO_Object_VarName),
     {NULL, false, {0, NULL, NULL, NULL, NULL}}
 }, clsMethods[] = {
+    DCM("<cloned>", false,	TclOO_Class_Cloned),
     DCM("create", true,		TclOO_Class_Create),
     DCM("new", true,		TclOO_Class_New),
     DCM("createWithNamespace", false, TclOO_Class_CreateNs),
@@ -149,31 +150,13 @@
 }, cfgMethods[] = {
     DCM("configure", true,	TclOO_Configurable_Configure),
     {NULL, false, {0, NULL, NULL, NULL, NULL}}
-=======
-    DCM("<cloned>", 0,	TclOO_Object_Cloned),
-    DCM("destroy", 1,	TclOO_Object_Destroy),
-    DCM("eval", 0,	TclOO_Object_Eval),
-    DCM("unknown", 0,	TclOO_Object_Unknown),
-    DCM("variable", 0,	TclOO_Object_LinkVar),
-    DCM("varname", 0,	TclOO_Object_VarName),
-    {NULL, 0, {0, NULL, NULL, NULL, NULL}}
-}, clsMethods[] = {
-    DCM("<cloned>", 0,	TclOO_Class_Cloned),
-    DCM("create", 1,	TclOO_Class_Create),
-    DCM("new", 1,	TclOO_Class_New),
-    DCM("createWithNamespace", 0, TclOO_Class_CreateNs),
-    {NULL, 0, {0, NULL, NULL, NULL, NULL}}
-}, cfgMethods[] = {
-    DCM("configure", 1, TclOO_Configurable_Configure),
-    {NULL, 0, {0, NULL, NULL, NULL, NULL}}
 }, singletonMethods[] = {
-    DCM("new", 1,	TclOO_Singleton_New),
+    DCM("new", true,		TclOO_Singleton_New),
     {NULL, 0, {0, NULL, NULL, NULL, NULL}}
 }, singletonInstanceMethods[] = {
-    DCM("<cloned>", 0,	TclOO_SingletonInstance_Cloned),
-    DCM("destroy", 1,	TclOO_SingletonInstance_Destroy),
+    DCM("<cloned>", false,	TclOO_SingletonInstance_Cloned),
+    DCM("destroy", true,	TclOO_SingletonInstance_Destroy),
     {NULL, 0, {0, NULL, NULL, NULL, NULL}}
->>>>>>> 7a685525
 };
 
 /*
@@ -518,12 +501,12 @@
      * ensemble.
      */
 
-    for (i = 0 ; helpCmds[i].name ; i++) {
+    for (size_t i = 0 ; helpCmds[i].name ; i++) {
 	CreateCmdInNS(interp, fPtr->helpersNs, helpCmds[i].name,
 		helpCmds[i].objProc, helpCmds[i].nreProc,
 		helpCmds[i].compileProc, helpCmds[i].flags);
     }
-    for (i = 0 ; ooCmds[i].name ; i++) {
+    for (size_t i = 0 ; ooCmds[i].name ; i++) {
 	CreateCmdInNS(interp, fPtr->ooNs, ooCmds[i].name,
 		ooCmds[i].objProc, ooCmds[i].nreProc,
 		ooCmds[i].compileProc, ooCmds[i].flags);
