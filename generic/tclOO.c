/*
 * tclOO.c --
 *
 *	This file contains the object-system core (NB: not Tcl_Obj, but ::oo)
 *
 * Copyright © 2005-2019 Donal K. Fellows
 * Copyright © 2017 Nathan Coulter
 *
 * See the file "license.terms" for information on usage and redistribution of
 * this file, and for a DISCLAIMER OF ALL WARRANTIES.
 */

#ifdef HAVE_CONFIG_H
#include "config.h"
#endif
#include "tclInt.h"
#include "tclOOInt.h"

/*
 * Commands in oo and oo::Helpers.
 */

static const struct StdCommands {
    const char *name;
    Tcl_ObjCmdProc *objProc;
    Tcl_ObjCmdProc *nreProc;
    CompileProc *compileProc;
    int flags;
} ooCmds[] = {
    {"define",		TclOODefineObjCmd, NULL, NULL, 0},
    {"objdefine",	TclOOObjDefObjCmd, NULL, NULL, 0},
    {"copy",		TclOOCopyObjectCmd, NULL, NULL, 0},
    {"DelegateName",	TclOODelegateNameObjCmd, NULL, NULL, 0},
    {NULL, NULL, NULL, NULL, 0}
}, helpCmds[] = {
    {"callback",	TclOOCallbackObjCmd, NULL, NULL, 0},
    {"mymethod",	TclOOCallbackObjCmd, NULL, NULL, 0},
    {"classvariable",	TclOOClassVariableObjCmd, NULL, NULL, 0},
    {"link",		TclOOLinkObjCmd, NULL, NULL, 0},
    {"next",		NULL, TclOONextObjCmd, TclCompileObjectNextCmd, CMD_COMPILES_EXPANDED},
    {"nextto",		NULL, TclOONextToObjCmd, TclCompileObjectNextToCmd, CMD_COMPILES_EXPANDED},
    {"self",		TclOOSelfObjCmd, NULL, TclCompileObjectSelfCmd, 0},
    {NULL, NULL, NULL, NULL, 0}
};

/*
 * Commands in oo::define and oo::objdefine.
 */

static const struct DefineCommands {
    const char *name;
    Tcl_ObjCmdProc2 *objProc;
    int flag;
} defineCmds[] = {
    {"classmethod",	TclOODefineClassMethodObjCmd, 0},
    {"constructor",	TclOODefineConstructorObjCmd, 0},
    {"definitionnamespace", TclOODefineDefnNsObjCmd, 0},
    {"deletemethod",	TclOODefineDeleteMethodObjCmd, 0},
    {"destructor",	TclOODefineDestructorObjCmd, 0},
    {"export",		TclOODefineExportObjCmd, 0},
    {"forward",		TclOODefineForwardObjCmd, 0},
    {"initialise",	TclOODefineInitialiseObjCmd, 0},
    {"initialize",	TclOODefineInitialiseObjCmd, 0},
    {"method",		TclOODefineMethodObjCmd, 0},
    {"private",		TclOODefinePrivateObjCmd, 0},
    {"renamemethod",	TclOODefineRenameMethodObjCmd, 0},
    {"self",		TclOODefineSelfObjCmd, 0},
    {"unexport",	TclOODefineUnexportObjCmd, 0},
    {NULL, NULL, 0}
}, objdefCmds[] = {
    {"class",		TclOODefineClassObjCmd, 1},
    {"deletemethod",	TclOODefineDeleteMethodObjCmd, 1},
    {"export",		TclOODefineExportObjCmd, 1},
    {"forward",		TclOODefineForwardObjCmd, 1},
    {"method",		TclOODefineMethodObjCmd, 1},
    {"private",		TclOODefinePrivateObjCmd, 1},
    {"renamemethod",	TclOODefineRenameMethodObjCmd, 1},
    {"self",		TclOODefineObjSelfObjCmd, 0},
    {"unexport",	TclOODefineUnexportObjCmd, 1},
    {NULL, NULL, 0}
};

/*
 * What sort of size of things we like to allocate.
 */

#define ALLOC_CHUNK 8

/*
 * Function declarations for things defined in this file.
 */

static Object *		AllocObject(Tcl_Interp *interp, const char *nameStr,
			    Namespace *nsPtr, const char *nsNameStr);
static int		CloneClassMethod(Tcl_Interp *interp, Class *clsPtr,
			    Method *mPtr, Tcl_Obj *namePtr,
			    Method **newMPtrPtr);
static int		CloneObjectMethod(Tcl_Interp *interp, Object *oPtr,
			    Method *mPtr, Tcl_Obj *namePtr);
static Tcl_NamespaceDeleteProc	DeletedHelpersNamespace;
static Tcl_NRPostProc	FinalizeAlloc;
static Tcl_NRPostProc	FinalizeNext;
static Tcl_NRPostProc	FinalizeObjectCall;
static inline void	InitClassPath(Tcl_Interp * interp, Class *clsPtr);
static void		InitClassSystemRoots(Tcl_Interp *interp,
			    Foundation *fPtr);
static int		InitFoundation(Tcl_Interp *interp);
static Tcl_InterpDeleteProc	KillFoundation;
static void		MakeAdditionalClasses(Foundation *fPtr,
			    Tcl_Namespace *defineNs,
			    Tcl_Namespace *objDefineNs);
static Tcl_CmdDeleteProc	MyDeleted;
static Tcl_NamespaceDeleteProc	ObjectNamespaceDeleted;
static Tcl_CommandTraceProc	ObjectRenamedTrace;
static inline void	RemoveClass(Class **list, size_t num, size_t idx);
static inline void	RemoveObject(Object **list, size_t num, size_t idx);
static inline void	SquelchCachedName(Object *oPtr);

<<<<<<< HEAD
static Tcl_ObjCmdProc	PublicNRObjectCmd;
static Tcl_ObjCmdProc	PrivateNRObjectCmd;
static Tcl_ObjCmdProc	MyClassNRObjCmd;
static Tcl_CmdDeleteProc	MyClassDeleted;
=======
static int		PublicNRObjectCmd(void *clientData,
			    Tcl_Interp *interp, Tcl_Size objc,
			    Tcl_Obj *const *objv);
static int		PrivateNRObjectCmd(void *clientData,
			    Tcl_Interp *interp, Tcl_Size objc,
			    Tcl_Obj *const *objv);
static int		MyClassNRObjCmd(void *clientData,
			    Tcl_Interp *interp, Tcl_Size objc,
			    Tcl_Obj *const *objv);
static void		MyClassDeleted(void *clientData);
>>>>>>> 22aad7cd

/*
 * Methods in the oo::object and oo::class classes. First, we define a helper
 * macro that makes building the method type declaration structure a lot
 * easier. No point in making life harder than it has to be!
 *
 * Note that the core methods don't need clone or free proc callbacks.
 */

#define DCM(name,visibility,proc) \
    {name,visibility,\
	{TCL_OO_METHOD_VERSION_2,"core method: "#name,proc,NULL,NULL}}

static const DeclaredClassMethod objMethods[] = {
    DCM("<cloned>", 0,	TclOO_Object_Cloned),
    DCM("destroy", 1,	TclOO_Object_Destroy),
    DCM("eval", 0,	TclOO_Object_Eval),
    DCM("unknown", 0,	TclOO_Object_Unknown),
    DCM("variable", 0,	TclOO_Object_LinkVar),
    DCM("varname", 0,	TclOO_Object_VarName),
    {NULL, 0, {0, NULL, NULL, NULL, NULL}}
}, clsMethods[] = {
    DCM("<cloned>", 0,	TclOO_Class_Cloned),
    DCM("create", 1,	TclOO_Class_Create),
    DCM("new", 1,	TclOO_Class_New),
    DCM("createWithNamespace", 0, TclOO_Class_CreateNs),
    {NULL, 0, {0, NULL, NULL, NULL, NULL}}
}, cfgMethods[] = {
    DCM("configure", 1, TclOO_Configurable_Configure),
    {NULL, 0, {0, NULL, NULL, NULL, NULL}}
}, singletonMethods[] = {
    DCM("new", 1,	TclOO_Singleton_New),
    {NULL, 0, {0, NULL, NULL, NULL, NULL}}
}, singletonInstanceMethods[] = {
    DCM("<cloned>", 0,	TclOO_SingletonInstance_Cloned),
    DCM("destroy", 1,	TclOO_SingletonInstance_Destroy),
    {NULL, 0, {0, NULL, NULL, NULL, NULL}}
};

/*
 * And for the oo::class constructor...
 */

static const Tcl_MethodType2 classConstructor = {
    TCL_OO_METHOD_VERSION_2,
    "oo::class constructor",
    TclOO_Class_Constructor, NULL, NULL
};

/*
 * And the oo::configurable constructor...
 */

static const Tcl_MethodType configurableConstructor = {
    TCL_OO_METHOD_VERSION_CURRENT,
    "oo::configurable constructor",
    TclOO_Configurable_Constructor, NULL, NULL
};

/*
 * The scripted part of TclOO: (legacy) package registration. There's no C API
 * at all for doing this, not even internally to Tcl.
 */

static const char initScript[] =
#ifndef TCL_NO_DEPRECATED
"package ifneeded TclOO " TCLOO_PATCHLEVEL " {# Already present, OK?};"
#endif
"package ifneeded tcl::oo " TCLOO_PATCHLEVEL " {# Already present, OK?};";

/*
 * The actual definition of the variable holding the TclOO stub table.
 */

MODULE_SCOPE const TclOOStubs tclOOStubs;

/*
 * Convenience macro for getting the foundation from an interpreter.
 */

#define GetFoundation(interp) \
	((Foundation *)((Interp *)(interp))->objectFoundation)

/*
 * Macros to make inspecting into the guts of an object cleaner.
 *
 * The ocPtr parameter (only in these macros) is assumed to work fine with
 * either an oPtr or a classPtr. Note that the roots oo::object and oo::class
 * have _both_ their object and class flags tagged with ROOT_OBJECT and
 * ROOT_CLASS respectively.
 */

#define Destructing(oPtr)	((oPtr)->flags & OBJECT_DESTRUCTING)
#define IsRootObject(ocPtr)	((ocPtr)->flags & ROOT_OBJECT)
#define IsRootClass(ocPtr)	((ocPtr)->flags & ROOT_CLASS)
#define IsRoot(ocPtr)		((ocPtr)->flags & (ROOT_OBJECT|ROOT_CLASS))

/* Wrapper for removing an item from a "flexible" item list. */
#define RemoveItem(type, lst, i) \
    do {						\
	Remove ## type ((lst).list, (lst).num, i);	\
	(lst).num--;					\
    } while (0)

/*
 * ----------------------------------------------------------------------
 *
 * RemoveClass, RemoveObject --
 *
 *	Helpers for the RemoveItem macro for deleting a class or object from a
 *	list. Setting the "empty" location to NULL makes debugging a little
 *	easier.
 *
 * ----------------------------------------------------------------------
 */

static inline void
RemoveClass(
    Class **list,
    size_t num,
    size_t idx)
{
    for (; idx + 1 < num; idx++) {
	list[idx] = list[idx + 1];
    }
    list[idx] = NULL;
}

static inline void
RemoveObject(
    Object **list,
    size_t num,
    size_t idx)
{
    for (; idx + 1 < num; idx++) {
	list[idx] = list[idx + 1];
    }
    list[idx] = NULL;
}

/*
 * ----------------------------------------------------------------------
 *
 * TclOOInit --
 *
 *	Called to initialise the OO system within an interpreter.
 *
 * Result:
 *	TCL_OK if the setup succeeded. Currently assumed to always work.
 *
 * Side effects:
 *	Creates namespaces, commands, several classes and a number of
 *	callbacks. Upon return, the OO system is ready for use.
 *
 * ----------------------------------------------------------------------
 */

int
TclOOInit(
    Tcl_Interp *interp)		/* The interpreter to install into. */
{
    /*
     * Build the core of the OO system.
     */

    if (InitFoundation(interp) != TCL_OK) {
	return TCL_ERROR;
    }

    /*
     * Run our initialization script and, if that works, declare the package
     * to be fully provided.
     */

    if (Tcl_EvalEx(interp, initScript, TCL_INDEX_NONE, 0) != TCL_OK) {
	return TCL_ERROR;
    }

#ifndef TCL_NO_DEPRECATED
    Tcl_PkgProvideEx(interp, "TclOO", TCLOO_PATCHLEVEL,
	    &tclOOStubs);
#endif
    return Tcl_PkgProvideEx(interp, "tcl::oo", TCLOO_PATCHLEVEL,
	    &tclOOStubs);
}

/*
 * ----------------------------------------------------------------------
 *
 * TclOOGetFoundation --
 *
 *	Get a reference to the OO core class system.
 *
 * ----------------------------------------------------------------------
 */

Foundation *
TclOOGetFoundation(
    Tcl_Interp *interp)
{
    return GetFoundation(interp);
}

/*
 * ----------------------------------------------------------------------
 *
 * CreateCmdInNS --
 *
 *	Create a command in a namespace. Supports setting various
 *	implementation functions, but not a deletion callback or a clientData;
 *	it's suitable for use-cases in this file, no more.
 *
 * ----------------------------------------------------------------------
 */
static inline void
CreateCmdInNS(
    Tcl_Interp *interp,
    Tcl_Namespace *namespacePtr,
    const char *name,
<<<<<<< HEAD
    Tcl_ObjCmdProc *cmdProc,
    Tcl_ObjCmdProc *nreProc,
    CompileProc *compileProc,
    int flags)
=======
    Tcl_ObjCmdProc2 *cmdProc,
    Tcl_ObjCmdProc2 *nreProc,
    CompileProc *compileProc)
>>>>>>> 22aad7cd
{
    Command *cmdPtr;

    if (cmdProc == NULL && nreProc == NULL) {
	Tcl_Panic("must supply at least one implementation function");
    }
    cmdPtr = (Command *) TclCreateObjCommandInNs(interp, name,
	    namespacePtr, cmdProc, NULL, NULL);
    cmdPtr->nreProc2 = nreProc;
    cmdPtr->compileProc = compileProc;
    cmdPtr->flags |= flags;
}

/*
 * ----------------------------------------------------------------------
 *
 * CreateConstantInNSStr --
 *
 *	Wrapper around TclCreateConstantInNS to make using it with string
 *	constants easier.
 *
 * ----------------------------------------------------------------------
 */
static inline void
CreateConstantInNSStr(
    Tcl_Interp *interp,
    Tcl_Namespace *namespacePtr,// The namespace to contain the constant.
    const char *nameStr,	// The unqualified name of the constant.
    const char *valueStr)	// The value to put in the constant.
{
    Tcl_Obj *nameObj = Tcl_NewStringObj(nameStr, TCL_AUTO_LENGTH);
    Tcl_IncrRefCount(nameObj);
    Tcl_Obj *valueObj = Tcl_NewStringObj(valueStr, TCL_AUTO_LENGTH);
    Tcl_IncrRefCount(valueObj);
    TclCreateConstantInNS(interp, (Namespace *) namespacePtr, nameObj, valueObj);
    Tcl_DecrRefCount(nameObj);
    Tcl_DecrRefCount(valueObj);
}

/*
 * ----------------------------------------------------------------------
 *
 * InitFoundation --
 *
 *	Set up the core of the OO core class system. This is a structure
 *	holding references to the magical bits that need to be known about in
 *	other places, plus the oo::object and oo::class classes.
 *
 * ----------------------------------------------------------------------
 */

static int
InitFoundation(
    Tcl_Interp *interp)
{
    static Tcl_ThreadDataKey tsdKey;
    ThreadLocalData *tsdPtr = (ThreadLocalData *)
	    Tcl_GetThreadData(&tsdKey, sizeof(ThreadLocalData));
    Foundation *fPtr = (Foundation *) Tcl_Alloc(sizeof(Foundation));
    Tcl_Namespace *define, *objdef;
    Tcl_Obj *namePtr;
    size_t i;

    /*
     * Initialize the structure that holds the OO system core. This is
     * attached to the interpreter via an assocData entry; not very efficient,
     * but the best we can do without hacking the core more.
     */

    memset(fPtr, 0, sizeof(Foundation));
    ((Interp *) interp)->objectFoundation = fPtr;
    fPtr->interp = interp;
    fPtr->ooNs = Tcl_CreateNamespace(interp, "::oo", fPtr, NULL);
    Tcl_Export(interp, fPtr->ooNs, "[a-z]*", 1);
    define = Tcl_CreateNamespace(interp, "::oo::define", fPtr, NULL);
    objdef = Tcl_CreateNamespace(interp, "::oo::objdefine", fPtr, NULL);
    fPtr->helpersNs = Tcl_CreateNamespace(interp, "::oo::Helpers", fPtr,
	    DeletedHelpersNamespace);
    Tcl_CreateNamespace(interp, "::oo::configuresupport", NULL, NULL);
    fPtr->epoch = 1;
    fPtr->tsdPtr = tsdPtr;

    TclNewLiteralStringObj(fPtr->unknownMethodNameObj, "unknown");
    TclNewLiteralStringObj(fPtr->constructorName, "<constructor>");
    TclNewLiteralStringObj(fPtr->destructorName, "<destructor>");
    TclNewLiteralStringObj(fPtr->clonedName, "<cloned>");
    TclNewLiteralStringObj(fPtr->defineName, "::oo::define");
    TclNewLiteralStringObj(fPtr->myName, "my");
    TclNewLiteralStringObj(fPtr->slotGetName, "Get");
    TclNewLiteralStringObj(fPtr->slotSetName, "Set");
    TclNewLiteralStringObj(fPtr->slotResolveName, "Resolve");
    TclNewLiteralStringObj(fPtr->slotDefOpName, "--default-operation");
    Tcl_IncrRefCount(fPtr->unknownMethodNameObj);
    Tcl_IncrRefCount(fPtr->constructorName);
    Tcl_IncrRefCount(fPtr->destructorName);
    Tcl_IncrRefCount(fPtr->clonedName);
    Tcl_IncrRefCount(fPtr->defineName);
    Tcl_IncrRefCount(fPtr->myName);
    Tcl_IncrRefCount(fPtr->slotGetName);
    Tcl_IncrRefCount(fPtr->slotSetName);
    Tcl_IncrRefCount(fPtr->slotResolveName);
    Tcl_IncrRefCount(fPtr->slotDefOpName);

    TclCreateObjCommandInNs(interp, "UnknownDefinition", fPtr->ooNs,
	    TclOOUnknownDefinition, NULL, NULL);
    TclNewLiteralStringObj(namePtr, "::oo::UnknownDefinition");
    Tcl_SetNamespaceUnknownHandler(interp, define, namePtr);
    Tcl_SetNamespaceUnknownHandler(interp, objdef, namePtr);
    Tcl_BounceRefCount(namePtr);

    /*
     * Create the subcommands in the oo::define and oo::objdefine spaces.
     */

    for (i = 0 ; defineCmds[i].name ; i++) {
	TclCreateObjCommandInNs(interp, defineCmds[i].name, define,
		defineCmds[i].objProc, INT2PTR(defineCmds[i].flag), NULL);
    }
    for (i = 0 ; objdefCmds[i].name ; i++) {
	TclCreateObjCommandInNs(interp, objdefCmds[i].name, objdef,
		objdefCmds[i].objProc, INT2PTR(objdefCmds[i].flag), NULL);
    }

    Tcl_CallWhenDeleted(interp, KillFoundation, NULL);

    /*
     * Create the special objects at the core of the object system.
     */

    InitClassSystemRoots(interp, fPtr);

    /*
     * Basic method declarations for the core classes.
     */

    TclOODefineBasicMethods(fPtr->objectCls, objMethods);
    TclOODefineBasicMethods(fPtr->classCls, clsMethods);

    /*
     * Finish setting up the class of classes by marking the 'new' method as
     * private; classes, unlike general objects, must have explicit names. We
     * also need to create the constructor for classes.
     */

    TclNewLiteralStringObj(namePtr, "new");
    TclNewInstanceMethod(interp, (Tcl_Object) fPtr->classCls->thisPtr,
	    namePtr /*keeps ref*/, 0 /*private*/, NULL, NULL);
    Tcl_BounceRefCount(namePtr);
    fPtr->classCls->constructorPtr = (Method *) TclNewMethod(
	    (Tcl_Class) fPtr->classCls, NULL, 0, &classConstructor, NULL);

    /*
     * Create non-object commands and plug ourselves into the Tcl [info]
     * ensemble.
     */

    for (i = 0 ; helpCmds[i].name ; i++) {
	CreateCmdInNS(interp, fPtr->helpersNs, helpCmds[i].name,
		helpCmds[i].objProc, helpCmds[i].nreProc,
		helpCmds[i].compileProc, helpCmds[i].flags);
    }
    for (i = 0 ; ooCmds[i].name ; i++) {
	CreateCmdInNS(interp, fPtr->ooNs, ooCmds[i].name,
		ooCmds[i].objProc, ooCmds[i].nreProc,
		ooCmds[i].compileProc, ooCmds[i].flags);
    }

    TclOOInitInfo(interp);

    /*
     * Now make the class of slots.
     */

    if (TclOODefineSlots(fPtr) != TCL_OK) {
	return TCL_ERROR;
    }

<<<<<<< HEAD
    MakeAdditionalClasses(fPtr, define, objdef);
=======
    /*
     * Make the configurable class and install its standard defined method.
     */

    Tcl_Object cfgCls = Tcl_NewObjectInstance(interp,
	    (Tcl_Class) fPtr->classCls, "::oo::configuresupport::configurable",
	    NULL, TCL_INDEX_NONE, NULL, 0);
    TclOODefineBasicMethods(((Object *) cfgCls)->classPtr, cfgMethods);

    /*
     * Don't have handles to these namespaces, so use Tcl_CreateObjCommand.
     */

    Tcl_CreateObjCommand2(interp,
	    "::oo::configuresupport::configurableobject::property",
	    TclOODefinePropertyCmd, (void *) 1, NULL);
    Tcl_CreateObjCommand2(interp,
	    "::oo::configuresupport::configurableclass::property",
	    TclOODefinePropertyCmd, (void *) 0, NULL);

    /*
     * Evaluate the remaining definitions, which are a compiled-in Tcl script.
     */
>>>>>>> 22aad7cd

    CreateConstantInNSStr(interp, fPtr->ooNs, "version", TCLOO_VERSION);
    CreateConstantInNSStr(interp, fPtr->ooNs, "patchlevel", TCLOO_PATCHLEVEL);
    return TCL_OK;
}

/*
 * ----------------------------------------------------------------------
 *
 * InitClassSystemRoots --
 *
 *	Creates the objects at the core of the object system. These need to be
 *	spliced manually.
 *
 * ----------------------------------------------------------------------
 */

static void
InitClassSystemRoots(
    Tcl_Interp *interp,
    Foundation *fPtr)
{
    Class fakeCls;
    Object fakeObject;
    Tcl_Obj *defNsName;

    /* Stand up a phony class for bootstrapping. */
    fPtr->objectCls = &fakeCls;
    /* referenced in TclOOAllocClass to increment the refCount. */
    fakeCls.thisPtr = &fakeObject;
    fakeObject.refCount = 0;	// Do not increment an uninitialized value.

    fPtr->objectCls = TclOOAllocClass(interp,
	    AllocObject(interp, "object", (Namespace *) fPtr->ooNs, NULL));
    // Corresponding TclOODecrRefCount in KillFoundation
    AddRef(fPtr->objectCls->thisPtr);

    /*
     * This is why it is unnecessary in this routine to replace the
     * incremented reference count of fPtr->objectCls that was swallowed by
     * fakeObject.
     */

    fPtr->objectCls->superclasses.num = 0;
    Tcl_Free(fPtr->objectCls->superclasses.list);
    fPtr->objectCls->superclasses.list = NULL;

    /*
     * Special initialization for the primordial objects.
     */

    fPtr->objectCls->thisPtr->flags |= ROOT_OBJECT;
    fPtr->objectCls->flags |= ROOT_OBJECT;
    TclNewLiteralStringObj(defNsName, "::oo::objdefine");
    fPtr->objectCls->objDefinitionNs = defNsName;
    Tcl_IncrRefCount(defNsName);

    fPtr->classCls = TclOOAllocClass(interp,
	    AllocObject(interp, "class", (Namespace *) fPtr->ooNs, NULL));
    // Corresponding TclOODecrRefCount in KillFoundation
    AddRef(fPtr->classCls->thisPtr);

    /*
     * Increment reference counts for each reference because these
     * relationships can be dynamically changed.
     *
     * Corresponding TclOODecrRefCount for all incremented refcounts is in
     * KillFoundation.
     */

    /*
     * Rewire bootstrapped objects.
     */

    fPtr->objectCls->thisPtr->selfCls = fPtr->classCls;
    AddRef(fPtr->classCls->thisPtr);
    TclOOAddToInstances(fPtr->objectCls->thisPtr, fPtr->classCls);

    fPtr->classCls->thisPtr->selfCls = fPtr->classCls;
    AddRef(fPtr->classCls->thisPtr);
    TclOOAddToInstances(fPtr->classCls->thisPtr, fPtr->classCls);

    fPtr->classCls->thisPtr->flags |= ROOT_CLASS;
    fPtr->classCls->flags |= ROOT_CLASS;
    TclNewLiteralStringObj(defNsName, "::oo::define");
    fPtr->classCls->clsDefinitionNs = defNsName;
    Tcl_IncrRefCount(defNsName);

    /* Standard initialization for new Objects */
    TclOOAddToSubclasses(fPtr->classCls, fPtr->objectCls);

    /*
     * THIS IS THE ONLY FUNCTION THAT DOES NON-STANDARD CLASS SPLICING.
     * Everything else is careful to prohibit looping.
     */
}

/*
 * ----------------------------------------------------------------------
 *
 * MarkAsMetaclass --
 *
 *	Make a simple class into a metaclass by making it into a subclass of
 *	oo::class. Assumes that the previous class it had can be ignored.
 *
 * ----------------------------------------------------------------------
 */
static inline void
MarkAsMetaclass(
    Foundation *fPtr,
    Class *classPtr)
{
    Class **supers = (Class **) Tcl_Alloc(sizeof(Class *));
    supers[0] = fPtr->classCls;
    AddRef(supers[0]->thisPtr);
    TclOOSetSuperclasses(classPtr, 1, supers);
}

/*
 * ----------------------------------------------------------------------
 *
 * MakeAdditionalClasses --
 *
 *	Make the extra classes in TclOO that aren't core to how it functions.
 *
 * ----------------------------------------------------------------------
 */
static void
MakeAdditionalClasses(
    Foundation *fPtr,
    Tcl_Namespace *defineNs,
    Tcl_Namespace *objDefineNs)
{
    Tcl_Interp *interp = fPtr->interp;

    /*
     * Make the singleton class, the SingletonInstance class, and install their
     * standard defined methods.
     */

    // A metaclass that is used to make classes that only permit one instance
    // of them to exist. See singleton(n).
    Object *singletonObj = (Object *) Tcl_NewObjectInstance(interp,
	    (Tcl_Class) fPtr->classCls, "::oo::singleton",
	    NULL, TCL_INDEX_NONE, NULL, 0);
    Class *singletonCls = singletonObj->classPtr;
    TclOODefineBasicMethods(singletonCls, singletonMethods);
    // Set the superclass to oo::class
    MarkAsMetaclass(fPtr, singletonCls);
    // Unexport methods
    TclOOUnexportMethods(singletonCls, "create", "createWithNamespace", NULL);

    // A mixin used to make an object so it won't be destroyed or cloned (or
    // at least not easily).
    Object *singletonInst = (Object *) Tcl_NewObjectInstance(interp,
	    (Tcl_Class) fPtr->classCls, "::oo::SingletonInstance",
	    NULL, TCL_INDEX_NONE, NULL, 0);
    TclOODefineBasicMethods(singletonInst->classPtr, singletonInstanceMethods);

    /*
     * Make the abstract class.
     */

    // A metaclass that is used to make classes that can't be directly
    // instantiated. See abstract(n).
    Object *abstractCls = (Object *) Tcl_NewObjectInstance(interp,
	    (Tcl_Class) fPtr->classCls, "::oo::abstract",
	    NULL, TCL_INDEX_NONE, NULL, 0);
    // Set the superclass to oo::class
    MarkAsMetaclass(fPtr, abstractCls->classPtr);
    // Unexport methods
    TclOOUnexportMethods(abstractCls->classPtr,
	    "create", "createWithNamespace", "new", NULL);

    /*
     * Make the configurable class and install its standard defined method.
     */

    // The class that contains the implementation of the actual
    // 'configure' method (mixed into actually configurable classes).
    // The 'configure' method is in tclOOBasic.c.
    Object *cfgSupObj = (Object *) Tcl_NewObjectInstance(interp,
	    (Tcl_Class) fPtr->classCls, "::oo::configuresupport::configurable",
	    NULL, TCL_INDEX_NONE, NULL, 0);
    Class *cfgSupCls = cfgSupObj->classPtr;
    TclOODefineBasicMethods(cfgSupCls, cfgMethods);

    // Namespaces used as implementation vectors for oo::define and
    // oo::objdefine when the class/instance is configurable.
    // Note that these also contain commands implemented in C,
    // especially the [property] definition command.

    Tcl_Namespace *cfgObjNs = Tcl_CreateNamespace(interp,
	    "::oo::configuresupport::configurableobject", NULL, NULL);
    TclCreateObjCommandInNs(interp, "property", cfgObjNs,
	    TclOODefinePropertyCmd, INT2PTR(1) /*useInstance*/, NULL);
    TclCreateObjCommandInNs(interp, "properties", cfgObjNs,
	    TclOODefinePropertyCmd, INT2PTR(1) /*useInstance*/, NULL);
    Tcl_Export(interp, cfgObjNs, "property", /*reset*/1);
    TclSetNsPath((Namespace *) cfgObjNs, 1, &objDefineNs);

    Tcl_Namespace *cfgClsNs = Tcl_CreateNamespace(interp,
	    "::oo::configuresupport::configurableclass", NULL, NULL);
    TclCreateObjCommandInNs(interp, "property", cfgClsNs,
	    TclOODefinePropertyCmd, INT2PTR(0) /*useInstance*/, NULL);
    TclCreateObjCommandInNs(interp, "properties", cfgClsNs,
	    TclOODefinePropertyCmd, INT2PTR(0) /*useInstance*/, NULL);
    Tcl_Export(interp, cfgClsNs, "property", /*reset*/1);
    TclSetNsPath((Namespace *) cfgClsNs, 1, &defineNs);

    // A metaclass that is used to make classes that can be configured in
    // their creation phase (and later too). All the metaclass itself does is
    // arrange for the class created to have a 'configure' method and for
    // oo::define and oo::objdefine (on the class and its instances) to have
    // a property definition for setting things up for 'configure'.
    Object *configurableObj = (Object *) Tcl_NewObjectInstance(interp,
	    (Tcl_Class) fPtr->classCls, "::oo::configurable",
	    NULL, TCL_INDEX_NONE, NULL, 0);
    Class *configurableCls = configurableObj->classPtr;
    MarkAsMetaclass(fPtr, configurableCls);
    Tcl_ClassSetConstructor(interp, (Tcl_Class) configurableCls, TclNewMethod(
	    (Tcl_Class) configurableCls, NULL, 0, &configurableConstructor, NULL));

    Tcl_Obj *nsName = Tcl_NewStringObj("::oo::configuresupport::configurableclass",
	    TCL_AUTO_LENGTH);
    Tcl_IncrRefCount(nsName);
    if (cfgSupCls->clsDefinitionNs != NULL) {
	Tcl_DecrRefCount(cfgSupCls->clsDefinitionNs);
    }
    cfgSupCls->clsDefinitionNs = nsName;
    Tcl_IncrRefCount(nsName);
    if (configurableCls->clsDefinitionNs != NULL) {
	Tcl_DecrRefCount(configurableCls->clsDefinitionNs);
    }
    configurableCls->clsDefinitionNs = nsName;

    nsName = Tcl_NewStringObj("::oo::configuresupport::configurableobject",
	    TCL_AUTO_LENGTH);
    Tcl_IncrRefCount(nsName);
    if (cfgSupCls->objDefinitionNs != NULL) {
	Tcl_DecrRefCount(cfgSupCls->objDefinitionNs);
    }
    cfgSupCls->objDefinitionNs = nsName;
}

/*
 * ----------------------------------------------------------------------
 *
 * DeletedHelpersNamespace --
 *
 *	Simple helper used to clear fields of the foundation when they no
 *	longer hold useful information.
 *
 * ----------------------------------------------------------------------
 */

static void
DeletedHelpersNamespace(
    void *clientData)
{
    Foundation *fPtr = (Foundation *) clientData;

    fPtr->helpersNs = NULL;
}

/*
 * ----------------------------------------------------------------------
 *
 * KillFoundation --
 *
 *	Delete those parts of the OO core that are not deleted automatically
 *	when the objects and classes themselves are destroyed.
 *
 * ----------------------------------------------------------------------
 */

static void
KillFoundation(
    TCL_UNUSED(void *),
    Tcl_Interp *interp)		/* The interpreter containing the OO system
				 * foundation. */
{
    Foundation *fPtr = GetFoundation(interp);

    TclDecrRefCount(fPtr->unknownMethodNameObj);
    TclDecrRefCount(fPtr->constructorName);
    TclDecrRefCount(fPtr->destructorName);
    TclDecrRefCount(fPtr->clonedName);
    TclDecrRefCount(fPtr->defineName);
    TclDecrRefCount(fPtr->myName);
    TclDecrRefCount(fPtr->slotGetName);
    TclDecrRefCount(fPtr->slotSetName);
    TclDecrRefCount(fPtr->slotResolveName);
    TclDecrRefCount(fPtr->slotDefOpName);
    TclOODecrRefCount(fPtr->objectCls->thisPtr);
    TclOODecrRefCount(fPtr->classCls->thisPtr);

    Tcl_Free(fPtr);

    /*
     * Don't leave the interpreter field pointing to freed data.
     */

    ((Interp *) interp)->objectFoundation = NULL;
}

/*
 * ----------------------------------------------------------------------
 *
 * AllocObject --
 *
 *	Allocate an object of basic type. Does not splice the object into its
 *	class's instance list.  The caller must set the classPtr on the object
 *	to either a class or NULL, call TclOOAddToInstances to add the object
 *	to the class's instance list, and if the object itself is a class, use
 *	call TclOOAddToSubclasses() to add it to the right class's list of
 *	subclasses.
 *
 * Returns:
 *	Pointer to the object structure created, or NULL if a specific
 *	namespace was asked for but couldn't be created.
 *
 * ----------------------------------------------------------------------
 */

static Object *
AllocObject(
    Tcl_Interp *interp,		/* Interpreter within which to create the
				 * object. */
    const char *nameStr,	/* The name of the object to create, or NULL
				 * if the OO system should pick the object
				 * name itself (equal to the namespace
				 * name). */
    Namespace *nsPtr,		/* The namespace to create the object in, or
				 * NULL if *nameStr is NULL */
    const char *nsNameStr)	/* The name of the namespace to create, or
				 * NULL if the OO system should pick a unique
				 * name itself. If this is non-NULL but names
				 * a namespace that already exists, the effect
				 * will be the same as if this was NULL. */
{
    Foundation *fPtr = GetFoundation(interp);
    Object *oPtr;
    Command *cmdPtr;
    CommandTrace *tracePtr;
    size_t creationEpoch;

    oPtr = (Object *) Tcl_Alloc(sizeof(Object));
    memset(oPtr, 0, sizeof(Object));

    /*
     * Every object has a namespace; make one. Note that this also normally
     * computes the creation epoch value for the object, a sequence number
     * that is unique to the object (and which allows us to manage method
     * caching without comparing pointers).
     *
     * When creating a namespace, we first check to see if the caller
     * specified the name for the namespace. If not, we generate namespace
     * names using the epoch until such time as a new namespace is actually
     * created.
     */

    if (nsNameStr != NULL) {
	oPtr->namespacePtr = Tcl_CreateNamespace(interp, nsNameStr, oPtr, NULL);
	if (oPtr->namespacePtr == NULL) {
	    /*
	     * Couldn't make the specific namespace. Report as an error.
	     * [Bug 154f0982f2]
	     */
	    Tcl_Free(oPtr);
	    return NULL;
	}
	creationEpoch = ++fPtr->tsdPtr->nsCount;
	goto configNamespace;
    }

    while (1) {
	char objName[10 + TCL_INTEGER_SPACE];

	snprintf(objName, sizeof(objName), "::oo::Obj%" TCL_Z_MODIFIER "u",
		++fPtr->tsdPtr->nsCount);
	oPtr->namespacePtr = Tcl_CreateNamespace(interp, objName, oPtr, NULL);
	if (oPtr->namespacePtr != NULL) {
	    creationEpoch = fPtr->tsdPtr->nsCount;
	    break;
	}

	/*
	 * Could not make that namespace, so we make another. But first we
	 * have to get rid of the error message from Tcl_CreateNamespace,
	 * since that's something that should not be exposed to the user.
	 */

	Tcl_ResetResult(interp);
    }

  configNamespace:
    ((Namespace *) oPtr->namespacePtr)->refCount++;

    /*
     * Make the namespace know about the helper commands. This grants access
     * to the [self] and [next] commands.
     */

    if (fPtr->helpersNs != NULL) {
	TclSetNsPath((Namespace *) oPtr->namespacePtr, 1, &fPtr->helpersNs);
    }
    TclOOSetupVariableResolver(oPtr->namespacePtr);

    /*
     * Suppress use of compiled versions of the commands in this object's
     * namespace and its children; causes wrong behaviour without expensive
     * recompilation. [Bug 2037727]
     */

    ((Namespace *) oPtr->namespacePtr)->flags |= NS_SUPPRESS_COMPILATION;

    /*
     * Set up a callback to get notification of the deletion of a namespace
     * when enough of the namespace still remains to execute commands and
     * access variables in it. [Bug 2950259]
     */

    ((Namespace *) oPtr->namespacePtr)->earlyDeleteProc = ObjectNamespaceDeleted;

    /*
     * Fill in the rest of the non-zero/NULL parts of the structure.
     */

    oPtr->fPtr = fPtr;
    oPtr->creationEpoch = creationEpoch;

    /*
     * An object starts life with a refCount of 2 to mark the two stages of
     * destruction it occur:  A call to ObjectRenamedTrace(), and a call to
     * ObjectNamespaceDeleted().
     */

    oPtr->refCount = 2;
    oPtr->flags = USE_CLASS_CACHE;

    /*
     * Finally, create the object commands and initialize the trace on the
     * public command (so that the object structures are deleted when the
     * command is deleted).
     */

    if (!nameStr) {
	nameStr = oPtr->namespacePtr->name;
	nsPtr = (Namespace *) oPtr->namespacePtr;
	if (nsPtr->parentPtr != NULL) {
	    nsPtr = nsPtr->parentPtr;
	}
    }
    oPtr->command = TclCreateObjCommandInNs(interp, nameStr,
	(Tcl_Namespace *) nsPtr, TclOOPublicObjectCmd, oPtr, NULL);

    /*
     * Add the NRE command and trace directly. While this breaks a number of
     * abstractions, it is faster and we're inside Tcl here so we're allowed.
     */

    cmdPtr = (Command *) oPtr->command;
    cmdPtr->nreProc2 = PublicNRObjectCmd;
    cmdPtr->tracePtr = tracePtr = (CommandTrace *)
	    Tcl_Alloc(sizeof(CommandTrace));
    tracePtr->traceProc = ObjectRenamedTrace;
    tracePtr->clientData = oPtr;
    tracePtr->flags = TCL_TRACE_RENAME|TCL_TRACE_DELETE;
    tracePtr->nextPtr = NULL;
    tracePtr->refCount = 1;

    oPtr->myCommand = TclNRCreateCommandInNs(interp, "my", oPtr->namespacePtr,
	    TclOOPrivateObjectCmd, PrivateNRObjectCmd, oPtr, MyDeleted);
    oPtr->myclassCommand = TclNRCreateCommandInNs(interp, "myclass",
	    oPtr->namespacePtr, TclOOMyClassObjCmd, MyClassNRObjCmd, oPtr,
	    MyClassDeleted);
    oPtr->linkedCmdsList = NULL;
    return oPtr;
}

/*
 * ----------------------------------------------------------------------
 *
 * SquelchCachedName --
 *
 *	Encapsulates how to throw away a cached object name. Called from
 *	object rename traces and at object destruction.
 *
 * ----------------------------------------------------------------------
 */

static inline void
SquelchCachedName(
    Object *oPtr)
{
    if (oPtr->cachedNameObj) {
	Tcl_DecrRefCount(oPtr->cachedNameObj);
	oPtr->cachedNameObj = NULL;
    }
}

/*
 * ----------------------------------------------------------------------
 *
 * MyDeleted, MyClassDeleted --
 *
 *	These callbacks are triggered when the object's [my] or [myclass]
 *	commands are deleted by any mechanism. They just mark the object as
 *	not having a [my] command or [myclass] command, and so prevent cleanup
 *	of those commands when the object itself is deleted.
 *
 * ----------------------------------------------------------------------
 */

static void
MyDeleted(
    void *clientData)		/* Reference to the object whose [my] has been
				 * squelched. */
{
    Object *oPtr = (Object *) clientData;

    if (oPtr->linkedCmdsList) {
	Tcl_Size linkc, i;
	Tcl_Obj **linkv;
	TclListObjGetElements(NULL, oPtr->linkedCmdsList, &linkc, &linkv);
	for (i=0 ; i<linkc ; i++) {
	    Tcl_Obj *link = linkv[i];
	    (void) Tcl_DeleteCommand(oPtr->fPtr->interp, TclGetString(link));
	}
	Tcl_DecrRefCount(oPtr->linkedCmdsList);
	oPtr->linkedCmdsList = NULL;
    }
    oPtr->myCommand = NULL;
}

static void
MyClassDeleted(
    void *clientData)
{
    Object *oPtr = (Object *) clientData;
    oPtr->myclassCommand = NULL;
}

/*
 * ----------------------------------------------------------------------
 *
 * ObjectRenamedTrace --
 *
 *	This callback is triggered when the object is deleted by any
 *	mechanism. It runs the destructors and arranges for the actual cleanup
 *	of the object's namespace, which in turn triggers cleansing of the
 *	object data structures.
 *
 * ----------------------------------------------------------------------
 */

static void
ObjectRenamedTrace(
    void *clientData,		/* The object being deleted. */
    TCL_UNUSED(Tcl_Interp *),
    TCL_UNUSED(const char *) /*oldName*/,
    TCL_UNUSED(const char *) /*newName*/,
    int flags)			/* Why was the object deleted? */
{
    Object *oPtr = (Object *) clientData;

    /*
     * If this is a rename and not a delete of the object, we just flush the
     * cache of the object name.
     */

    if (flags & TCL_TRACE_RENAME) {
	SquelchCachedName(oPtr);
	return;
    }

    /*
     * The namespace is only deleted if it hasn't already been deleted. [Bug
     * 2950259].
     */

    if (!Destructing(oPtr)) {
	Tcl_DeleteNamespace(oPtr->namespacePtr);
    }
    oPtr->command = NULL;
    TclOODecrRefCount(oPtr);
    return;
}

/*
 * ----------------------------------------------------------------------
 *
 * TclOODeleteDescendants --
 *
 *	Delete all descendants of a particular class.
 *
 * ----------------------------------------------------------------------
 */

void
TclOODeleteDescendants(
    Tcl_Interp *interp,		/* The interpreter containing the class. */
    Object *oPtr)		/* The object representing the class. */
{
    Class *clsPtr = oPtr->classPtr, *subclassPtr, *mixinSubclassPtr;
    Object *instancePtr;

    /*
     * Squelch classes that this class has been mixed into.
     */

    if (clsPtr->mixinSubs.num > 0) {
	while (clsPtr->mixinSubs.num > 0) {
	    mixinSubclassPtr =
		    clsPtr->mixinSubs.list[clsPtr->mixinSubs.num - 1];

	    /*
	     * This condition also covers the case where mixinSubclassPtr ==
	     * clsPtr
	     */

	    if (!Destructing(mixinSubclassPtr->thisPtr)
		    && !(mixinSubclassPtr->thisPtr->flags & DONT_DELETE)) {
		Tcl_DeleteCommandFromToken(interp,
			mixinSubclassPtr->thisPtr->command);
	    }
	    TclOORemoveFromMixinSubs(mixinSubclassPtr, clsPtr);
	}
    }
    if (clsPtr->mixinSubs.size > 0) {
	Tcl_Free(clsPtr->mixinSubs.list);
	clsPtr->mixinSubs.size = 0;
    }

    /*
     * Squelch subclasses of this class.
     */

    if (clsPtr->subclasses.num > 0) {
	while (clsPtr->subclasses.num > 0) {
	    subclassPtr = clsPtr->subclasses.list[clsPtr->subclasses.num - 1];
	    if (!Destructing(subclassPtr->thisPtr) && !IsRoot(subclassPtr)
		    && !(subclassPtr->thisPtr->flags & DONT_DELETE)) {
		Tcl_DeleteCommandFromToken(interp,
			subclassPtr->thisPtr->command);
	    }
	    TclOORemoveFromSubclasses(subclassPtr, clsPtr);
	}
    }
    if (clsPtr->subclasses.size > 0) {
	Tcl_Free(clsPtr->subclasses.list);
	clsPtr->subclasses.list = NULL;
	clsPtr->subclasses.size = 0;
    }

    /*
     * Squelch instances of this class (includes objects we're mixed into).
     */

    if (clsPtr->instances.num > 0) {
	while (clsPtr->instances.num > 0) {
	    instancePtr = clsPtr->instances.list[clsPtr->instances.num - 1];

	    /*
	     * This condition also covers the case where instancePtr == oPtr
	     */

	    if (!Destructing(instancePtr) && !IsRoot(instancePtr) &&
		    !(instancePtr->flags & DONT_DELETE)) {
		Tcl_DeleteCommandFromToken(interp, instancePtr->command);
	    }
	    TclOORemoveFromInstances(instancePtr, clsPtr);
	}
    }
    if (clsPtr->instances.size > 0) {
	Tcl_Free(clsPtr->instances.list);
	clsPtr->instances.list = NULL;
	clsPtr->instances.size = 0;
    }
}

/*
 * ----------------------------------------------------------------------
 *
 * TclOOReleaseClassContents --
 *
 *	Tear down the special class data structure, including deleting all
 *	dependent classes and objects.
 *
 * ----------------------------------------------------------------------
 */

void
TclOOReleaseClassContents(
    Tcl_Interp *interp,		/* The interpreter containing the class. */
    Object *oPtr)		/* The object representing the class. */
{
    FOREACH_HASH_DECLS;
    Tcl_Size i;
    Class *clsPtr = oPtr->classPtr, *tmpClsPtr;
    Method *mPtr;
    Foundation *fPtr = oPtr->fPtr;
    Tcl_Obj *variableObj;
    PrivateVariableMapping *privateVariable;

    /*
     * Sanity check!
     */

    if (!Destructing(oPtr)) {
	if (IsRootClass(oPtr)) {
	    Tcl_Panic("deleting class structure for non-deleted %s",
		    "::oo::class");
	} else if (IsRootObject(oPtr)) {
	    Tcl_Panic("deleting class structure for non-deleted %s",
		    "::oo::object");
	}
    }

    /*
     * Stop using the class for definition information.
     */

    if (clsPtr->clsDefinitionNs) {
	Tcl_DecrRefCount(clsPtr->clsDefinitionNs);
	clsPtr->clsDefinitionNs = NULL;
    }
    if (clsPtr->objDefinitionNs) {
	Tcl_DecrRefCount(clsPtr->objDefinitionNs);
	clsPtr->objDefinitionNs = NULL;
    }

    /*
     * Squelch method implementation chain caches.
     */

    if (clsPtr->constructorChainPtr) {
	TclOODeleteChain(clsPtr->constructorChainPtr);
	clsPtr->constructorChainPtr = NULL;
    }
    if (clsPtr->destructorChainPtr) {
	TclOODeleteChain(clsPtr->destructorChainPtr);
	clsPtr->destructorChainPtr = NULL;
    }
    if (clsPtr->classChainCache) {
	CallChain *callPtr;

	FOREACH_HASH_VALUE(callPtr, clsPtr->classChainCache) {
	    TclOODeleteChain(callPtr);
	}
	Tcl_DeleteHashTable(clsPtr->classChainCache);
	Tcl_Free(clsPtr->classChainCache);
	clsPtr->classChainCache = NULL;
    }

    /*
     * Squelch the property lists.
     */

    TclOOReleasePropertyStorage(&clsPtr->properties);

    /*
     * Squelch our filter list.
     */

    if (clsPtr->filters.num) {
	Tcl_Obj *filterObj;

	FOREACH(filterObj, clsPtr->filters) {
	    TclDecrRefCount(filterObj);
	}
	Tcl_Free(clsPtr->filters.list);
	clsPtr->filters.list = NULL;
	clsPtr->filters.num = 0;
    }

    /*
     * Squelch our metadata.
     */

    if (clsPtr->metadataPtr != NULL) {
	Tcl_ObjectMetadataType *metadataTypePtr;
	void *value;

	FOREACH_HASH(metadataTypePtr, value, clsPtr->metadataPtr) {
	    metadataTypePtr->deleteProc(value);
	}
	Tcl_DeleteHashTable(clsPtr->metadataPtr);
	Tcl_Free(clsPtr->metadataPtr);
	clsPtr->metadataPtr = NULL;
    }

    if (clsPtr->mixins.num) {
	FOREACH(tmpClsPtr, clsPtr->mixins) {
	    TclOORemoveFromMixinSubs(clsPtr, tmpClsPtr);
	    TclOODecrRefCount(tmpClsPtr->thisPtr);
	}
	Tcl_Free(clsPtr->mixins.list);
	clsPtr->mixins.list = NULL;
	clsPtr->mixins.num = 0;
    }

    if (clsPtr->superclasses.num > 0) {
	FOREACH(tmpClsPtr, clsPtr->superclasses) {
	    TclOORemoveFromSubclasses(clsPtr, tmpClsPtr);
	    TclOODecrRefCount(tmpClsPtr->thisPtr);
	}
	Tcl_Free(clsPtr->superclasses.list);
	clsPtr->superclasses.num = 0;
	clsPtr->superclasses.list = NULL;
    }

    FOREACH_HASH_VALUE(mPtr, &clsPtr->classMethods) {
	/* instance gets deleted, so if method remains, reset it there */
	if (mPtr->refCount > 1 && mPtr->declaringClassPtr == clsPtr) {
	    mPtr->declaringClassPtr = NULL;
	}
	TclOODelMethodRef(mPtr);
    }
    Tcl_DeleteHashTable(&clsPtr->classMethods);
    TclOODelMethodRef(clsPtr->constructorPtr);
    TclOODelMethodRef(clsPtr->destructorPtr);

    FOREACH(variableObj, clsPtr->variables) {
	TclDecrRefCount(variableObj);
    }
    if (i) {
	Tcl_Free(clsPtr->variables.list);
    }

    FOREACH_STRUCT(privateVariable, clsPtr->privateVariables) {
	TclDecrRefCount(privateVariable->variableObj);
	TclDecrRefCount(privateVariable->fullNameObj);
    }
    if (i) {
	Tcl_Free(clsPtr->privateVariables.list);
    }

    if (IsRootClass(oPtr) && !Destructing(fPtr->objectCls->thisPtr)) {
	Tcl_DeleteCommandFromToken(interp, fPtr->objectCls->thisPtr->command);
    }
}

/*
 * ----------------------------------------------------------------------
 *
 * ObjectNamespaceDeleted --
 *
 *	Callback when the object's namespace is deleted. Used to clean up the
 *	data structures associated with the object. The complicated bit is
 *	that this can sometimes happen before the object's command is deleted
 *	(interpreter teardown is complex!)
 *
 * ----------------------------------------------------------------------
 */

static void
ObjectNamespaceDeleted(
    void *clientData)		/* Pointer to the class whose namespace is
				 * being deleted. */
{
    Object *oPtr = (Object *) clientData;
    Foundation *fPtr = oPtr->fPtr;
    FOREACH_HASH_DECLS;
    Class *mixinPtr;
    Method *mPtr;
    Tcl_Obj *filterObj, *variableObj;
    PrivateVariableMapping *privateVariable;
    Tcl_Interp *interp = fPtr->interp;
    Tcl_Size i;

    if (Destructing(oPtr)) {
	/*
	 * TODO:  Can ObjectNamespaceDeleted ever be called twice?  If not,
	 * this guard could be removed.
	 */

	return;
    }

    /*
     * One rule for the teardown routines is that if an object is in the
     * process of being deleted, nothing else may modify its bookkeeping
     * records.  This is the flag that
     */

    oPtr->flags |= OBJECT_DESTRUCTING;

    /*
     * Let the dominoes fall!
     */

    if (oPtr->classPtr) {
	TclOODeleteDescendants(interp, oPtr);
    }

    /*
     * We do not run destructors on the core class objects when the
     * interpreter is being deleted; their incestuous nature causes problems
     * in that case when the destructor is partially deleted before the uses
     * of it have gone. [Bug 2949397]
     */

    if (!Tcl_InterpDeleted(interp) && !(oPtr->flags & DESTRUCTOR_CALLED)) {
	CallContext *contextPtr =
		TclOOGetCallContext(oPtr, NULL, DESTRUCTOR, NULL, NULL, NULL);

	oPtr->flags |= DESTRUCTOR_CALLED;
	if (contextPtr != NULL) {
	    int result;
	    Tcl_InterpState state;

	    contextPtr->callPtr->flags |= DESTRUCTOR;
	    contextPtr->skip = 0;
	    state = Tcl_SaveInterpState(interp, TCL_OK);
	    result = Tcl_NRCallObjProc2(interp, TclOOInvokeContext,
		    contextPtr, 0, NULL);
	    if (result != TCL_OK) {
		Tcl_BackgroundException(interp, result);
	    }
	    Tcl_RestoreInterpState(interp, state);
	    TclOODeleteContext(contextPtr);
	}
    }

    /*
     * Instruct everyone to no longer use any allocated fields of the object.
     * Also delete the command that refers to the object at this point (if it
     * still exists) because otherwise its pointer to the object points into
     * freed memory.
     */

    if (((Command *) oPtr->command)->flags & CMD_DYING) {
	/*
	 * Something has already started the command deletion process. We can
	 * go ahead and clean up the namespace,
	 */
    } else {
	/*
	 * The namespace must have been deleted directly.  Delete the command
	 * as well.
	 */

	Tcl_DeleteCommandFromToken(interp, oPtr->command);
    }

    if (oPtr->myclassCommand) {
	Tcl_DeleteCommandFromToken(interp, oPtr->myclassCommand);
    }
    if (oPtr->myCommand) {
	Tcl_DeleteCommandFromToken(interp, oPtr->myCommand);
    }

    /*
     * Splice the object out of its context. After this, we must *not* call
     * methods on the object.
     */

    // TODO: Should this be protected with a !IsRoot() condition?
    TclOORemoveFromInstances(oPtr, oPtr->selfCls);

    if (oPtr->mixins.num > 0) {
	FOREACH(mixinPtr, oPtr->mixins) {
	    TclOORemoveFromInstances(oPtr, mixinPtr);
	    TclOODecrRefCount(mixinPtr->thisPtr);
	}
	if (oPtr->mixins.list != NULL) {
	    Tcl_Free(oPtr->mixins.list);
	}
    }

    FOREACH(filterObj, oPtr->filters) {
	TclDecrRefCount(filterObj);
    }
    if (i) {
	Tcl_Free(oPtr->filters.list);
    }

    if (oPtr->methodsPtr) {
	FOREACH_HASH_VALUE(mPtr, oPtr->methodsPtr) {
	    /* instance gets deleted, so if method remains, reset it there */
	    if (mPtr->refCount > 1 && mPtr->declaringObjectPtr == oPtr) {
		mPtr->declaringObjectPtr = NULL;
	    }
	    TclOODelMethodRef(mPtr);
	}
	Tcl_DeleteHashTable(oPtr->methodsPtr);
	Tcl_Free(oPtr->methodsPtr);
    }

    FOREACH(variableObj, oPtr->variables) {
	TclDecrRefCount(variableObj);
    }
    if (i) {
	Tcl_Free(oPtr->variables.list);
    }

    FOREACH_STRUCT(privateVariable, oPtr->privateVariables) {
	TclDecrRefCount(privateVariable->variableObj);
	TclDecrRefCount(privateVariable->fullNameObj);
    }
    if (i) {
	Tcl_Free(oPtr->privateVariables.list);
    }

    if (oPtr->chainCache) {
	TclOODeleteChainCache(oPtr->chainCache);
    }

    SquelchCachedName(oPtr);

    if (oPtr->metadataPtr != NULL) {
	Tcl_ObjectMetadataType *metadataTypePtr;
	void *value;

	FOREACH_HASH(metadataTypePtr, value, oPtr->metadataPtr) {
	    metadataTypePtr->deleteProc(value);
	}
	Tcl_DeleteHashTable(oPtr->metadataPtr);
	Tcl_Free(oPtr->metadataPtr);
	oPtr->metadataPtr = NULL;
    }

    /*
     * Squelch the property lists.
     */

    TclOOReleasePropertyStorage(&oPtr->properties);

    /*
     * Because an object can be a class that is an instance of itself, the
     * class object's class structure should only be cleaned after most of
     * the cleanup on the object is done.
     *
     * The class of objects needs some special care; if it is deleted (and
     * we're not killing the whole interpreter) we force the delete of the
     * class of classes now as well. Due to the incestuous nature of those two
     * classes, if one goes the other must too and yet the tangle can
     * sometimes not go away automatically; we force it here. [Bug 2962664]
     */

    if (IsRootObject(oPtr) && !Destructing(fPtr->classCls->thisPtr)
	    && !Tcl_InterpDeleted(interp)) {
	Tcl_DeleteCommandFromToken(interp, fPtr->classCls->thisPtr->command);
    }

    if (oPtr->classPtr != NULL) {
	TclOOReleaseClassContents(interp, oPtr);
    }

    /*
     * Delete the object structure itself.
     */

    TclNsDecrRefCount((Namespace *) oPtr->namespacePtr);
    oPtr->namespacePtr = NULL;
    TclOODecrRefCount(oPtr->selfCls->thisPtr);
    oPtr->selfCls = NULL;
    TclOODecrRefCount(oPtr);
    return;
}

/*
 * ----------------------------------------------------------------------
 *
 * TclOODecrRefCount --
 *
 *	Decrement the refcount of an object and deallocate storage then object
 *	is no longer referenced.  Returns 1 if storage was deallocated, and 0
 *	otherwise.
 *
 * ----------------------------------------------------------------------
 */

int
TclOODecrRefCount(
    Object *oPtr)
{
    if (oPtr->refCount-- <= 1) {

	if (oPtr->classPtr != NULL) {
	    Tcl_Free(oPtr->classPtr);
	}
	Tcl_Free(oPtr);
	return 1;
    }
    return 0;
}

/*
 * ----------------------------------------------------------------------
 *
 * TclOOObjectDestroyed --
 *
 *	Returns TCL_OK if an object is entirely deleted, i.e. the destruction
 *	sequence has completed.
 *
 * ----------------------------------------------------------------------
 */
int
TclOOObjectDestroyed(
    Object *oPtr)
{
    return (oPtr->namespacePtr == NULL);
}

/*
 * ----------------------------------------------------------------------
 *
 * TclOORemoveFromInstances --
 *
 *	Utility function to remove an object from the list of instances within
 *	a class.
 *
 * ----------------------------------------------------------------------
 */

int
TclOORemoveFromInstances(
    Object *oPtr,		/* The instance to remove. */
    Class *clsPtr)		/* The class (possibly) containing the
				 * reference to the instance. */
{
    Tcl_Size i;
    int res = 0;
    Object *instPtr;

    FOREACH(instPtr, clsPtr->instances) {
	if (oPtr == instPtr) {
	    RemoveItem(Object, clsPtr->instances, i);
	    TclOODecrRefCount(oPtr);
	    res++;
	    break;
	}
    }
    return res;
}

/*
 * ----------------------------------------------------------------------
 *
 * TclOOAddToInstances --
 *
 *	Utility function to add an object to the list of instances within a
 *	class.
 *
 * ----------------------------------------------------------------------
 */

void
TclOOAddToInstances(
    Object *oPtr,		/* The instance to add. */
    Class *clsPtr)		/* The class to add the instance to. It is
				 * assumed that the class is not already
				 * present as an instance in the class. */
{
    if (clsPtr->instances.num >= clsPtr->instances.size) {
	clsPtr->instances.size += ALLOC_CHUNK;
	if (clsPtr->instances.size == ALLOC_CHUNK) {
	    clsPtr->instances.list = (Object **)
		    Tcl_Alloc(sizeof(Object *) * ALLOC_CHUNK);
	} else {
	    clsPtr->instances.list = (Object **)
		    Tcl_Realloc(clsPtr->instances.list,
			    sizeof(Object *) * clsPtr->instances.size);
	}
    }
    clsPtr->instances.list[clsPtr->instances.num++] = oPtr;
    AddRef(oPtr);
}

/*
 * ----------------------------------------------------------------------
 *
 * TclOORemoveFromMixins --
 *
 *	Utility function to remove a class from the list of mixins within an
 *	object.
 *
 * ----------------------------------------------------------------------
 */

int
TclOORemoveFromMixins(
    Class *mixinPtr,		/* The mixin to remove. */
    Object *oPtr)		/* The object (possibly) containing the
				 * reference to the mixin. */
{
    Tcl_Size i;
    int res = 0;
    Class *mixPtr;

    FOREACH(mixPtr, oPtr->mixins) {
	if (mixinPtr == mixPtr) {
	    RemoveItem(Class, oPtr->mixins, i);
	    TclOODecrRefCount(mixPtr->thisPtr);
	    res++;
	    break;
	}
    }
    if (oPtr->mixins.num == 0) {
	Tcl_Free(oPtr->mixins.list);
	oPtr->mixins.list = NULL;
    }
    return res;
}

/*
 * ----------------------------------------------------------------------
 *
 * TclOORemoveFromSubclasses --
 *
 *	Utility function to remove a class from the list of subclasses within
 *	another class. Returns the number of removals performed.
 *
 * ----------------------------------------------------------------------
 */

int
TclOORemoveFromSubclasses(
    Class *subPtr,		/* The subclass to remove. */
    Class *superPtr)		/* The superclass to possibly remove the
				 * subclass reference from. */
{
    Tcl_Size i;
    int res = 0;
    Class *subclsPtr;

    FOREACH(subclsPtr, superPtr->subclasses) {
	if (subPtr == subclsPtr) {
	    RemoveItem(Class, superPtr->subclasses, i);
	    TclOODecrRefCount(subPtr->thisPtr);
	    res++;
	}
    }
    return res;
}

/*
 * ----------------------------------------------------------------------
 *
 * TclOOAddToSubclasses --
 *
 *	Utility function to add a class to the list of subclasses within
 *	another class.
 *
 * ----------------------------------------------------------------------
 */

void
TclOOAddToSubclasses(
    Class *subPtr,		/* The subclass to add. */
    Class *superPtr)		/* The superclass to add the subclass to. It
				 * is assumed that the class is not already
				 * present as a subclass in the superclass. */
{
    if (Destructing(superPtr->thisPtr)) {
	return;
    }
    if (superPtr->subclasses.num >= superPtr->subclasses.size) {
	superPtr->subclasses.size += ALLOC_CHUNK;
	if (superPtr->subclasses.size == ALLOC_CHUNK) {
	    superPtr->subclasses.list = (Class **)
		    Tcl_Alloc(sizeof(Class *) * ALLOC_CHUNK);
	} else {
	    superPtr->subclasses.list = (Class **)
		    Tcl_Realloc(superPtr->subclasses.list,
			    sizeof(Class *) * superPtr->subclasses.size);
	}
    }
    superPtr->subclasses.list[superPtr->subclasses.num++] = subPtr;
    AddRef(subPtr->thisPtr);
}

/*
 * ----------------------------------------------------------------------
 *
 * TclOORemoveFromMixinSubs --
 *
 *	Utility function to remove a class from the list of mixinSubs within
 *	another class.
 *
 * ----------------------------------------------------------------------
 */

int
TclOORemoveFromMixinSubs(
    Class *subPtr,		/* The subclass to remove. */
    Class *superPtr)		/* The superclass to possibly remove the
				 * subclass reference from. */
{
    Tcl_Size i;
    int res = 0;
    Class *subclsPtr;

    FOREACH(subclsPtr, superPtr->mixinSubs) {
	if (subPtr == subclsPtr) {
	    RemoveItem(Class, superPtr->mixinSubs, i);
	    TclOODecrRefCount(subPtr->thisPtr);
	    res++;
	    break;
	}
    }
    return res;
}

/*
 * ----------------------------------------------------------------------
 *
 * TclOOAddToMixinSubs --
 *
 *	Utility function to add a class to the list of mixinSubs within
 *	another class.
 *
 * ----------------------------------------------------------------------
 */

void
TclOOAddToMixinSubs(
    Class *subPtr,		/* The subclass to add. */
    Class *superPtr)		/* The superclass to add the subclass to. It
				 * is assumed that the class is not already
				 * present as a subclass in the superclass. */
{
    if (Destructing(superPtr->thisPtr)) {
	return;
    }
    if (superPtr->mixinSubs.num >= superPtr->mixinSubs.size) {
	superPtr->mixinSubs.size += ALLOC_CHUNK;
	if (superPtr->mixinSubs.size == ALLOC_CHUNK) {
	    superPtr->mixinSubs.list = (Class **)
		    Tcl_Alloc(sizeof(Class *) * ALLOC_CHUNK);
	} else {
	    superPtr->mixinSubs.list = (Class **)
		    Tcl_Realloc(superPtr->mixinSubs.list,
			    sizeof(Class *) * superPtr->mixinSubs.size);
	}
    }
    superPtr->mixinSubs.list[superPtr->mixinSubs.num++] = subPtr;
    AddRef(subPtr->thisPtr);
}

/*
 * ----------------------------------------------------------------------
 *
 * TclOOAllocClass --
 *
 *	Allocate a basic class. Does not add class to its class's instance
 *	list.
 *
 * ----------------------------------------------------------------------
 */

static inline void
InitClassPath(
    Tcl_Interp *interp,
    Class *clsPtr)
{
    Foundation *fPtr = GetFoundation(interp);

    if (fPtr->helpersNs != NULL) {
	Tcl_Namespace *path[2];

	path[0] = fPtr->helpersNs;
	path[1] = fPtr->ooNs;
	TclSetNsPath((Namespace *) clsPtr->thisPtr->namespacePtr, 2, path);
    } else {
	TclSetNsPath((Namespace *) clsPtr->thisPtr->namespacePtr, 1,
		&fPtr->ooNs);
    }
}

Class *
TclOOAllocClass(
    Tcl_Interp *interp,		/* Interpreter within which to allocate the
				 * class. */
    Object *useThisObj)		/* Object that is to act as the class
				 * representation. */
{
    Foundation *fPtr = GetFoundation(interp);
    Class *clsPtr = (Class *) Tcl_Alloc(sizeof(Class));

    memset(clsPtr, 0, sizeof(Class));
    clsPtr->thisPtr = useThisObj;

    /*
     * Configure the namespace path for the class's object.
     */

    InitClassPath(interp, clsPtr);

    /*
     * Classes are subclasses of oo::object, i.e. the objects they create are
     * objects.
     */

    clsPtr->superclasses.num = 1;
    clsPtr->superclasses.list = (Class **) Tcl_Alloc(sizeof(Class *));
    clsPtr->superclasses.list[0] = fPtr->objectCls;
    AddRef(fPtr->objectCls->thisPtr);

    /*
     * Finish connecting the class structure to the object structure.
     */

    clsPtr->thisPtr->classPtr = clsPtr;

    /*
     * That's the complicated bit. Now fill in the rest of the non-zero/NULL
     * fields.
     */

    Tcl_InitObjHashTable(&clsPtr->classMethods);
    return clsPtr;
}

/*
 * ----------------------------------------------------------------------
 *
 * Tcl_NewObjectInstance --
 *
 *	Allocate a new instance of an object.
 *
 * ----------------------------------------------------------------------
 */
Tcl_Object
Tcl_NewObjectInstance(
    Tcl_Interp *interp,		/* Interpreter context. */
    Tcl_Class cls,		/* Class to create an instance of. */
    const char *nameStr,	/* Name of object to create, or NULL to ask
				 * the code to pick its own unique name. */
    const char *nsNameStr,	/* Name of namespace to create inside object,
				 * or NULL to ask the code to pick its own
				 * unique name. */
    Tcl_Size objc,		/* Number of arguments. Negative value means
				 * do not call constructor. */
    Tcl_Obj *const *objv,	/* Argument list. */
    Tcl_Size skip)		/* Number of arguments to _not_ pass to the
				 * constructor. */
{
    Class *classPtr = (Class *) cls;
    Object *oPtr;
    void *clientData[4];

    oPtr = TclNewObjectInstanceCommon(interp, classPtr, nameStr, nsNameStr);
    if (oPtr == NULL) {
	return NULL;
    }

    /*
     * Run constructors, except when objc < 0, which is a special flag case
     * used for object cloning only.
     */

    if (objc != TCL_INDEX_NONE) {
	CallContext *contextPtr =
		TclOOGetCallContext(oPtr, NULL, CONSTRUCTOR, NULL, NULL, NULL);

	if (contextPtr != NULL) {
	    int isRoot, result;
	    Tcl_InterpState state;

	    state = Tcl_SaveInterpState(interp, TCL_OK);
	    contextPtr->callPtr->flags |= CONSTRUCTOR;
	    contextPtr->skip = skip;

	    /*
	     * Adjust the ensemble tracking record if necessary. [Bug 3514761]
	     */

	    isRoot = TclInitRewriteEnsemble(interp, skip, skip, objv);
	    result = Tcl_NRCallObjProc2(interp, TclOOInvokeContext, contextPtr,
		    objc, objv);

	    if (isRoot) {
		TclResetRewriteEnsemble(interp, 1);
	    }

	    clientData[0] = contextPtr;
	    clientData[1] = oPtr;
	    clientData[2] = state;
	    clientData[3] = &oPtr;

	    result = FinalizeAlloc(clientData, interp, result);
	    if (result != TCL_OK) {
		return NULL;
	    }
	}
    }

    return (Tcl_Object) oPtr;
}

int
TclNRNewObjectInstance(
    Tcl_Interp *interp,		/* Interpreter context. */
    Tcl_Class cls,		/* Class to create an instance of. */
    const char *nameStr,	/* Name of object to create, or NULL to ask
				 * the code to pick its own unique name. */
    const char *nsNameStr,	/* Name of namespace to create inside object,
				 * or NULL to ask the code to pick its own
				 * unique name. */
    Tcl_Size objc,		/* Number of arguments. Negative value means
				 * do not call constructor. */
    Tcl_Obj *const *objv,	/* Argument list. */
    Tcl_Size skip,		/* Number of arguments to _not_ pass to the
				 * constructor. */
    Tcl_Object *objectPtr)	/* Place to write the object reference upon
				 * successful allocation. */
{
    Class *classPtr = (Class *) cls;
    CallContext *contextPtr;
    Tcl_InterpState state;
    Object *oPtr;

    oPtr = TclNewObjectInstanceCommon(interp, classPtr, nameStr, nsNameStr);
    if (oPtr == NULL) {
	return TCL_ERROR;
    }

    /*
     * Run constructors, except when objc == TCL_INDEX_NONE (a special flag case used for
     * object cloning only). If there aren't any constructors, we do nothing.
     */

    if (objc < 0) {
	*objectPtr = (Tcl_Object) oPtr;
	return TCL_OK;
    }
    contextPtr = TclOOGetCallContext(oPtr, NULL, CONSTRUCTOR, NULL, NULL, NULL);
    if (contextPtr == NULL) {
	*objectPtr = (Tcl_Object) oPtr;
	return TCL_OK;
    }

    state = Tcl_SaveInterpState(interp, TCL_OK);
    contextPtr->callPtr->flags |= CONSTRUCTOR;
    contextPtr->skip = skip;

    /*
     * Adjust the ensemble tracking record if necessary. [Bug 3514761]
     */

    if (TclInitRewriteEnsemble(interp, skip, skip, objv)) {
	TclNRAddCallback(interp, TclClearRootEnsemble, NULL, NULL, NULL, NULL);
    }

    /*
     * Fire off the constructors non-recursively.
     */

    TclNRAddCallback(interp, FinalizeAlloc, contextPtr, oPtr, state,
	    objectPtr);
    TclPushTailcallPoint(interp);
    return TclOOInvokeContext(contextPtr, interp, objc, objv);
}

/*
 * ----------------------------------------------------------------------
 *
 * TclNewObjectInstanceCommon --
 *
 *	Common code for handling object allocation. Does the basic object
 *	structure and class structure allocation.
 *
 * ----------------------------------------------------------------------
 */
Object *
TclNewObjectInstanceCommon(
    Tcl_Interp *interp,
    Class *classPtr,
    const char *nameStr,
    const char *nsNameStr)
{
    Tcl_HashEntry *hPtr;
    Foundation *fPtr = GetFoundation(interp);
    Object *oPtr;
    const char *simpleName = NULL;
    Namespace *nsPtr = NULL, *dummy;
    Namespace *inNsPtr = (Namespace *) TclGetCurrentNamespace(interp);

    if (nameStr) {
	TclGetNamespaceForQualName(interp, nameStr, inNsPtr,
		TCL_CREATE_NS_IF_UNKNOWN, &nsPtr, &dummy, &dummy, &simpleName);

	/*
	 * Disallow creation of an object over an existing command.
	 */

	hPtr = Tcl_FindHashEntry(&nsPtr->cmdTable, simpleName);
	if (hPtr) {
	    Tcl_SetObjResult(interp, Tcl_ObjPrintf(
		    "can't create object \"%s\": command already exists with"
		    " that name", nameStr));
	    OO_ERROR(interp, OVERWRITE_OBJECT);
	    return NULL;
	}
    }

    /*
     * Create the object.
     */

    oPtr = AllocObject(interp, simpleName, nsPtr, nsNameStr);
    if (oPtr == NULL) {
	return NULL;
    }
    oPtr->selfCls = classPtr;
    AddRef(classPtr->thisPtr);
    TclOOAddToInstances(oPtr, classPtr);

    /*
     * Check to see if we're really creating a class. If so, allocate the
     * class structure as well.
     */

    if (TclOOIsReachable(fPtr->classCls, classPtr)) {
	/*
	 * Is a class, so attach a class structure. Note that the
	 * TclOOAllocClass function splices the structure into the object, so
	 * we don't have to. Once that's done, we need to repatch the object
	 * to have the right class since TclOOAllocClass interferes with that.
	 */

	TclOOAllocClass(interp, oPtr);
	TclOOAddToSubclasses(oPtr->classPtr, fPtr->objectCls);
    } else {
	oPtr->classPtr = NULL;
    }
    return oPtr;
}

/*
 * ----------------------------------------------------------------------
 *
 * FinalizeAlloc --
 *
 *	Final stage of NR-aware object allocation, running after the
 *	constructor has been called to decide whether the construction
 *	succeeded or failed.
 *
 * ----------------------------------------------------------------------
 */
static int
FinalizeAlloc(
    void *data[],
    Tcl_Interp *interp,
    int result)
{
    CallContext *contextPtr = (CallContext *) data[0];
    Object *oPtr = (Object *) data[1];
    Tcl_InterpState state = (Tcl_InterpState) data[2];
    Tcl_Object *objectPtr = (Tcl_Object *) data[3];

    /*
     * Ensure an error if the object was deleted in the constructor. Don't
     * want to lose errors by accident. [Bug 2903011]
     */

    if (result != TCL_ERROR && Destructing(oPtr)) {
	Tcl_SetObjResult(interp, Tcl_NewStringObj(
		"object deleted in constructor", TCL_AUTO_LENGTH));
	OO_ERROR(interp, STILLBORN);
	result = TCL_ERROR;
    }
    if (result != TCL_OK) {
	Tcl_DiscardInterpState(state);

	/*
	 * Take care to not delete a deleted object; that would be bad. [Bug
	 * 2903011] Also take care to make sure that we have the name of the
	 * command before we delete it. [Bug 9dd1bd7a74]
	 */

	if (!Destructing(oPtr)) {
	    (void) TclOOObjectName(interp, oPtr);
	    Tcl_DeleteCommandFromToken(interp, oPtr->command);
	}

	/*
	 * This decrements the refcount of oPtr.
	 */

	TclOODeleteContext(contextPtr);
	return TCL_ERROR;
    }
    Tcl_RestoreInterpState(interp, state);
    *objectPtr = (Tcl_Object) oPtr;

    /*
     * This decrements the refcount of oPtr.
     */

    TclOODeleteContext(contextPtr);
    return TCL_OK;
}

/*
 * ----------------------------------------------------------------------
 *
 * Tcl_CopyObjectInstance --
 *
 *	Creates a copy of an object. Does not copy the backing namespace,
 *	since the correct way to do that (e.g., shallow/deep) depends on the
 *	object/class's own policies.
 *
 * ----------------------------------------------------------------------
 */

Tcl_Object
Tcl_CopyObjectInstance(
    Tcl_Interp *interp,
    Tcl_Object sourceObject,
    const char *targetName,
    const char *targetNamespaceName)
{
    Object *oPtr = (Object *) sourceObject, *o2Ptr;
    FOREACH_HASH_DECLS;
    Method *mPtr;
    Class *mixinPtr;
    CallContext *contextPtr;
    Tcl_Obj *keyPtr, *filterObj, *variableObj, *args[3];
    PrivateVariableMapping *privateVariable;
    Tcl_Size i;
    int result;

    /*
     * Sanity check.
     */

    if (IsRootClass(oPtr)) {
	Tcl_SetObjResult(interp, Tcl_NewStringObj(
		"may not clone the class of classes", TCL_AUTO_LENGTH));
	OO_ERROR(interp, CLONING_CLASS);
	return NULL;
    }

    /*
     * Build the instance. Note that this does not run any constructors.
     */

    o2Ptr = (Object *) Tcl_NewObjectInstance(interp,
	    (Tcl_Class) oPtr->selfCls, targetName, targetNamespaceName,
	    TCL_INDEX_NONE, NULL, 0);
    if (o2Ptr == NULL) {
	return NULL;
    }

    /*
     * Copy the object-local methods to the new object.
     */

    if (oPtr->methodsPtr) {
	FOREACH_HASH(keyPtr, mPtr, oPtr->methodsPtr) {
	    if (CloneObjectMethod(interp, o2Ptr, mPtr, keyPtr) != TCL_OK) {
		Tcl_DeleteCommandFromToken(interp, o2Ptr->command);
		return NULL;
	    }
	}
    }

    /*
     * Copy the object's mixin references to the new object.
     */

    if (o2Ptr->mixins.num != 0) {
	FOREACH(mixinPtr, o2Ptr->mixins) {
	    if (mixinPtr && mixinPtr != o2Ptr->selfCls) {
		TclOORemoveFromInstances(o2Ptr, mixinPtr);
	    }
	    TclOODecrRefCount(mixinPtr->thisPtr);
	}
	Tcl_Free(o2Ptr->mixins.list);
    }
    DUPLICATE(o2Ptr->mixins, oPtr->mixins, Class *);
    FOREACH(mixinPtr, o2Ptr->mixins) {
	if (mixinPtr && mixinPtr != o2Ptr->selfCls) {
	    TclOOAddToInstances(o2Ptr, mixinPtr);
	}

	/*
	 * For the reference just created in DUPLICATE.
	 */

	AddRef(mixinPtr->thisPtr);
    }

    /*
     * Copy the object's filter list to the new object.
     */

    DUPLICATE(o2Ptr->filters, oPtr->filters, Tcl_Obj *);
    FOREACH(filterObj, o2Ptr->filters) {
	Tcl_IncrRefCount(filterObj);
    }

    /*
     * Copy the object's variable resolution lists to the new object.
     */

    DUPLICATE(o2Ptr->variables, oPtr->variables, Tcl_Obj *);
    FOREACH(variableObj, o2Ptr->variables) {
	Tcl_IncrRefCount(variableObj);
    }

    DUPLICATE(o2Ptr->privateVariables, oPtr->privateVariables,
	    PrivateVariableMapping);
    FOREACH_STRUCT(privateVariable, o2Ptr->privateVariables) {
	Tcl_IncrRefCount(privateVariable->variableObj);
	Tcl_IncrRefCount(privateVariable->fullNameObj);
    }

    /*
     * Copy the object's flags to the new object, clearing those that must be
     * kept object-local. The duplicate is never deleted at this point, nor is
     * it the root of the object system or in the midst of processing a filter
     * call.
     */

    o2Ptr->flags = oPtr->flags & ~(
	    OBJECT_DESTRUCTING | ROOT_OBJECT | ROOT_CLASS | FILTER_HANDLING);

    /*
     * Copy the object's metadata.
     */

    if (oPtr->metadataPtr != NULL) {
	Tcl_ObjectMetadataType *metadataTypePtr;
	void *value, *duplicate;

	FOREACH_HASH(metadataTypePtr, value, oPtr->metadataPtr) {
	    if (metadataTypePtr->cloneProc == NULL) {
		duplicate = value;
	    } else {
		if (metadataTypePtr->cloneProc(interp, value,
			&duplicate) != TCL_OK) {
		    Tcl_DeleteCommandFromToken(interp, o2Ptr->command);
		    return NULL;
		}
	    }
	    if (duplicate != NULL) {
		Tcl_ObjectSetMetadata((Tcl_Object) o2Ptr, metadataTypePtr,
			duplicate);
	    }
	}
    }

    /*
     * Copy the class, if present. Note that if there is a class present in
     * the source object, there must also be one in the copy.
     */

    if (oPtr->classPtr != NULL) {
	Class *clsPtr = oPtr->classPtr;
	Class *cls2Ptr = o2Ptr->classPtr;
	Class *superPtr;

	/*
	 * Copy the class flags across.
	 */

	cls2Ptr->flags = clsPtr->flags;

	/*
	 * Ensure that the new class's superclass structure is the same as the
	 * old class's.
	 */

	FOREACH(superPtr, cls2Ptr->superclasses) {
	    TclOORemoveFromSubclasses(cls2Ptr, superPtr);
	    TclOODecrRefCount(superPtr->thisPtr);
	}
	if (cls2Ptr->superclasses.num) {
	    cls2Ptr->superclasses.list = (Class **)
		    Tcl_Realloc(cls2Ptr->superclasses.list,
			    sizeof(Class *) * clsPtr->superclasses.num);
	} else {
	    cls2Ptr->superclasses.list = (Class **)
		    Tcl_Alloc(sizeof(Class *) * clsPtr->superclasses.num);
	}
	memcpy(cls2Ptr->superclasses.list, clsPtr->superclasses.list,
		sizeof(Class *) * clsPtr->superclasses.num);
	cls2Ptr->superclasses.num = clsPtr->superclasses.num;
	FOREACH(superPtr, cls2Ptr->superclasses) {
	    TclOOAddToSubclasses(cls2Ptr, superPtr);

	    /*
	     * For the new item in cls2Ptr->superclasses that memcpy just
	     * created.
	     */

	    AddRef(superPtr->thisPtr);
	}

	/*
	 * Duplicate the source class's filters.
	 */

	DUPLICATE(cls2Ptr->filters, clsPtr->filters, Tcl_Obj *);
	FOREACH(filterObj, cls2Ptr->filters) {
	    Tcl_IncrRefCount(filterObj);
	}

	/*
	 * Copy the source class's variable resolution lists.
	 */

	DUPLICATE(cls2Ptr->variables, clsPtr->variables, Tcl_Obj *);
	FOREACH(variableObj, cls2Ptr->variables) {
	    Tcl_IncrRefCount(variableObj);
	}

	DUPLICATE(cls2Ptr->privateVariables, clsPtr->privateVariables,
		PrivateVariableMapping);
	FOREACH_STRUCT(privateVariable, cls2Ptr->privateVariables) {
	    Tcl_IncrRefCount(privateVariable->variableObj);
	    Tcl_IncrRefCount(privateVariable->fullNameObj);
	}

	/*
	 * Duplicate the source class's mixins (which cannot be circular
	 * references to the duplicate).
	 */

	if (cls2Ptr->mixins.num != 0) {
	    FOREACH(mixinPtr, cls2Ptr->mixins) {
		TclOORemoveFromMixinSubs(cls2Ptr, mixinPtr);
		TclOODecrRefCount(mixinPtr->thisPtr);
	    }
	    Tcl_Free(clsPtr->mixins.list);
	}
	DUPLICATE(cls2Ptr->mixins, clsPtr->mixins, Class *);
	FOREACH(mixinPtr, cls2Ptr->mixins) {
	    TclOOAddToMixinSubs(cls2Ptr, mixinPtr);

	    /*
	     * For the copy just created in DUPLICATE.
	     */

	    AddRef(mixinPtr->thisPtr);
	}

	/*
	 * Duplicate the source class's methods, constructor and destructor.
	 */

	FOREACH_HASH(keyPtr, mPtr, &clsPtr->classMethods) {
	    if (CloneClassMethod(interp, cls2Ptr, mPtr, keyPtr,
		    NULL) != TCL_OK) {
		Tcl_DeleteCommandFromToken(interp, o2Ptr->command);
		return NULL;
	    }
	}
	if (clsPtr->constructorPtr) {
	    if (CloneClassMethod(interp, cls2Ptr, clsPtr->constructorPtr,
		    NULL, &cls2Ptr->constructorPtr) != TCL_OK) {
		Tcl_DeleteCommandFromToken(interp, o2Ptr->command);
		return NULL;
	    }
	}
	if (clsPtr->destructorPtr) {
	    if (CloneClassMethod(interp, cls2Ptr, clsPtr->destructorPtr, NULL,
		    &cls2Ptr->destructorPtr) != TCL_OK) {
		Tcl_DeleteCommandFromToken(interp, o2Ptr->command);
		return NULL;
	    }
	}

	/*
	 * Duplicate the class's metadata.
	 */

	if (clsPtr->metadataPtr != NULL) {
	    Tcl_ObjectMetadataType *metadataTypePtr;
	    void *value, *duplicate;

	    FOREACH_HASH(metadataTypePtr, value, clsPtr->metadataPtr) {
		if (metadataTypePtr->cloneProc == NULL) {
		    duplicate = value;
		} else {
		    if (metadataTypePtr->cloneProc(interp, value,
			    &duplicate) != TCL_OK) {
			Tcl_DeleteCommandFromToken(interp, o2Ptr->command);
			return NULL;
		    }
		}
		if (duplicate != NULL) {
		    Tcl_ClassSetMetadata((Tcl_Class) cls2Ptr, metadataTypePtr,
			    duplicate);
		}
	    }
	}
    }

    TclResetRewriteEnsemble(interp, 1);
    contextPtr = TclOOGetCallContext(o2Ptr, oPtr->fPtr->clonedName, 0, NULL,
	    NULL, NULL);
    if (contextPtr) {
	args[0] = TclOOObjectName(interp, o2Ptr);
	args[1] = oPtr->fPtr->clonedName;
	args[2] = TclOOObjectName(interp, oPtr);
	Tcl_IncrRefCount(args[0]);
	Tcl_IncrRefCount(args[1]);
	Tcl_IncrRefCount(args[2]);
	result = Tcl_NRCallObjProc2(interp, TclOOInvokeContext, contextPtr, 3,
		args);
	TclDecrRefCount(args[0]);
	TclDecrRefCount(args[1]);
	TclDecrRefCount(args[2]);
	TclOODeleteContext(contextPtr);
	if (result == TCL_ERROR) {
	    Tcl_AddErrorInfo(interp,
		    "\n    (while performing post-copy callback)");
	}
	if (result != TCL_OK) {
	    Tcl_DeleteCommandFromToken(interp, o2Ptr->command);
	    return NULL;
	}
    }

    return (Tcl_Object) o2Ptr;
}

/*
 * ----------------------------------------------------------------------
 *
 * CloneObjectMethod, CloneClassMethod --
 *
 *	Helper functions used for cloning methods. They work identically to
 *	each other, except for the difference between them in how they
 *	register the cloned method on a successful clone.
 *
 * ----------------------------------------------------------------------
 */

static int
CloneObjectMethod(
    Tcl_Interp *interp,
    Object *oPtr,
    Method *mPtr,
    Tcl_Obj *namePtr)
{
    if (mPtr->type2Ptr == NULL) {
	TclNewInstanceMethod(interp, (Tcl_Object) oPtr, namePtr,
		mPtr->flags & PUBLIC_METHOD, NULL, NULL);
    } else if (mPtr->type2Ptr->cloneProc) {
	void *newClientData;

	if (mPtr->type2Ptr->cloneProc(interp, mPtr->clientData,
		&newClientData) != TCL_OK) {
	    return TCL_ERROR;
	}
	TclNewInstanceMethod(interp, (Tcl_Object) oPtr, namePtr,
		mPtr->flags & PUBLIC_METHOD, mPtr->type2Ptr, newClientData);
    } else {
	TclNewInstanceMethod(interp, (Tcl_Object) oPtr, namePtr,
		mPtr->flags & PUBLIC_METHOD, mPtr->type2Ptr, mPtr->clientData);
    }
    return TCL_OK;
}

static int
CloneClassMethod(
    Tcl_Interp *interp,
    Class *clsPtr,
    Method *mPtr,
    Tcl_Obj *namePtr,
    Method **m2PtrPtr)
{
    Method *m2Ptr;

    if (mPtr->type2Ptr == NULL) {
	m2Ptr = (Method *) TclNewMethod((Tcl_Class) clsPtr,
		namePtr, mPtr->flags & PUBLIC_METHOD, NULL, NULL);
    } else if (mPtr->type2Ptr->cloneProc) {
	void *newClientData;

	if (mPtr->type2Ptr->cloneProc(interp, mPtr->clientData,
		&newClientData) != TCL_OK) {
	    return TCL_ERROR;
	}
	m2Ptr = (Method *) TclNewMethod((Tcl_Class) clsPtr,
		namePtr, mPtr->flags & PUBLIC_METHOD, mPtr->type2Ptr,
		newClientData);
    } else {
	m2Ptr = (Method *) TclNewMethod((Tcl_Class) clsPtr,
		namePtr, mPtr->flags & PUBLIC_METHOD, mPtr->type2Ptr,
		mPtr->clientData);
    }
    if (m2PtrPtr != NULL) {
	*m2PtrPtr = m2Ptr;
    }
    return TCL_OK;
}

/*
 * ----------------------------------------------------------------------
 *
 * Tcl_ClassGetMetadata, Tcl_ClassSetMetadata, Tcl_ObjectGetMetadata,
 * Tcl_ObjectSetMetadata --
 *
 *	Metadata management API. The metadata system allows code in extensions
 *	to attach arbitrary non-NULL pointers to objects and classes without
 *	the different things that might be interested being able to interfere
 *	with each other. Apart from non-NULL-ness, these routines attach no
 *	interpretation to the meaning of the metadata pointers.
 *
 *	The Tcl_*GetMetadata routines get the metadata pointer attached that
 *	has been related with a particular type, or NULL if no metadata
 *	associated with the given type has been attached.
 *
 *	The Tcl_*SetMetadata routines set or delete the metadata pointer that
 *	is related to a particular type. The value associated with the type is
 *	deleted (if present; no-op otherwise) if the value is NULL, and
 *	attached (replacing the previous value, which is deleted if present)
 *	otherwise. This means it is impossible to attach a NULL value for any
 *	metadata type.
 *
 * ----------------------------------------------------------------------
 */

void *
Tcl_ClassGetMetadata(
    Tcl_Class clazz,
    const Tcl_ObjectMetadataType *typePtr)
{
    Class *clsPtr = (Class *) clazz;
    Tcl_HashEntry *hPtr;

    /*
     * If there's no metadata store attached, the type in question has
     * definitely not been attached either!
     */

    if (clsPtr->metadataPtr == NULL) {
	return NULL;
    }

    /*
     * There is a metadata store, so look in it for the given type.
     */

    hPtr = Tcl_FindHashEntry(clsPtr->metadataPtr, typePtr);

    /*
     * Return the metadata value if we found it, otherwise NULL.
     */

    if (hPtr == NULL) {
	return NULL;
    }
    return Tcl_GetHashValue(hPtr);
}

void
Tcl_ClassSetMetadata(
    Tcl_Class clazz,
    const Tcl_ObjectMetadataType *typePtr,
    void *metadata)
{
    Class *clsPtr = (Class *) clazz;
    Tcl_HashEntry *hPtr;
    int isNew;

    /*
     * Attach the metadata store if not done already.
     */

    if (clsPtr->metadataPtr == NULL) {
	if (metadata == NULL) {
	    return;
	}
	clsPtr->metadataPtr = (Tcl_HashTable *)
		Tcl_Alloc(sizeof(Tcl_HashTable));
	Tcl_InitHashTable(clsPtr->metadataPtr, TCL_ONE_WORD_KEYS);
    }

    /*
     * If the metadata is NULL, we're deleting the metadata for the type.
     */

    if (metadata == NULL) {
	hPtr = Tcl_FindHashEntry(clsPtr->metadataPtr, typePtr);
	if (hPtr != NULL) {
	    typePtr->deleteProc(Tcl_GetHashValue(hPtr));
	    Tcl_DeleteHashEntry(hPtr);
	}
	return;
    }

    /*
     * Otherwise we're attaching the metadata. Note that if there was already
     * some metadata attached of this type, we delete that first.
     */

    hPtr = Tcl_CreateHashEntry(clsPtr->metadataPtr, typePtr, &isNew);
    if (!isNew) {
	typePtr->deleteProc(Tcl_GetHashValue(hPtr));
    }
    Tcl_SetHashValue(hPtr, metadata);
}

void *
Tcl_ObjectGetMetadata(
    Tcl_Object object,
    const Tcl_ObjectMetadataType *typePtr)
{
    Object *oPtr = (Object *) object;
    Tcl_HashEntry *hPtr;

    /*
     * If there's no metadata store attached, the type in question has
     * definitely not been attached either!
     */

    if (oPtr->metadataPtr == NULL) {
	return NULL;
    }

    /*
     * There is a metadata store, so look in it for the given type.
     */

    hPtr = Tcl_FindHashEntry(oPtr->metadataPtr, typePtr);

    /*
     * Return the metadata value if we found it, otherwise NULL.
     */

    if (hPtr == NULL) {
	return NULL;
    }
    return Tcl_GetHashValue(hPtr);
}

void
Tcl_ObjectSetMetadata(
    Tcl_Object object,
    const Tcl_ObjectMetadataType *typePtr,
    void *metadata)
{
    Object *oPtr = (Object *) object;
    Tcl_HashEntry *hPtr;
    int isNew;

    /*
     * Attach the metadata store if not done already.
     */

    if (oPtr->metadataPtr == NULL) {
	if (metadata == NULL) {
	    return;
	}
	oPtr->metadataPtr = (Tcl_HashTable *) Tcl_Alloc(sizeof(Tcl_HashTable));
	Tcl_InitHashTable(oPtr->metadataPtr, TCL_ONE_WORD_KEYS);
    }

    /*
     * If the metadata is NULL, we're deleting the metadata for the type.
     */

    if (metadata == NULL) {
	hPtr = Tcl_FindHashEntry(oPtr->metadataPtr, typePtr);
	if (hPtr != NULL) {
	    typePtr->deleteProc(Tcl_GetHashValue(hPtr));
	    Tcl_DeleteHashEntry(hPtr);
	}
	return;
    }

    /*
     * Otherwise we're attaching the metadata. Note that if there was already
     * some metadata attached of this type, we delete that first.
     */

    hPtr = Tcl_CreateHashEntry(oPtr->metadataPtr, typePtr, &isNew);
    if (!isNew) {
	typePtr->deleteProc(Tcl_GetHashValue(hPtr));
    }
    Tcl_SetHashValue(hPtr, metadata);
}

/*
 * ----------------------------------------------------------------------
 *
 * TclOOPublicObjectCmd, TclOOPrivateObjectCmd, TclOOInvokeObject --
 *
 *	Main entry point for object invocations. The Public* and Private*
 *	wrapper functions (implementations of both object instance commands
 *	and [my]) are just thin wrappers round the main TclOOObjectCmdCore
 *	function. Note that the core is function is NRE-aware.
 *
 * ----------------------------------------------------------------------
 */

int
TclOOPublicObjectCmd(
    void *clientData,
    Tcl_Interp *interp,
    Tcl_Size objc,
    Tcl_Obj *const *objv)
{
    return Tcl_NRCallObjProc2(interp, PublicNRObjectCmd, clientData, objc, objv);
}

static int
PublicNRObjectCmd(
    void *clientData,
    Tcl_Interp *interp,
    Tcl_Size objc,
    Tcl_Obj *const *objv)
{
    return TclOOObjectCmdCore((Object *) clientData, interp, objc, objv,
	    PUBLIC_METHOD, NULL);
}

int
TclOOPrivateObjectCmd(
    void *clientData,
    Tcl_Interp *interp,
    Tcl_Size objc,
    Tcl_Obj *const *objv)
{
    return Tcl_NRCallObjProc2(interp, PrivateNRObjectCmd, clientData, objc, objv);
}

static int
PrivateNRObjectCmd(
    void *clientData,
    Tcl_Interp *interp,
    Tcl_Size objc,
    Tcl_Obj *const *objv)
{
    return TclOOObjectCmdCore((Object *) clientData, interp, objc, objv, 0, NULL);
}

int
TclOOInvokeObject(
    Tcl_Interp *interp,		/* Interpreter for commands, variables,
				 * results, error reporting, etc. */
    Tcl_Object object,		/* The object to invoke. */
    Tcl_Class startCls,		/* Where in the class chain to start the
				 * invoke from, or NULL to traverse the whole
				 * chain including filters. */
    int publicPrivate,		/* Whether this is an invoke from a public
				 * context (PUBLIC_METHOD), a private context
				 * (PRIVATE_METHOD), or a *really* private
				 * context (any other value; conventionally
				 * 0). */
    Tcl_Size objc,		/* Number of arguments. */
    Tcl_Obj *const *objv)	/* Array of argument objects. It is assumed
				 * that the name of the method to invoke will
				 * be at index 1. */
{
    switch (publicPrivate) {
    case PUBLIC_METHOD:
	return TclOOObjectCmdCore((Object *) object, interp, objc, objv,
		PUBLIC_METHOD, (Class *) startCls);
    case PRIVATE_METHOD:
	return TclOOObjectCmdCore((Object *) object, interp, objc, objv,
		PRIVATE_METHOD, (Class *) startCls);
    default:
	return TclOOObjectCmdCore((Object *) object, interp, objc, objv, 0,
		(Class *) startCls);
    }
}

/*
 * ----------------------------------------------------------------------
 *
 * TclOOMyClassObjCmd, MyClassNRObjCmd --
 *
 *	Special trap door to allow an object to delegate simply to its class.
 *
 * ----------------------------------------------------------------------
 */

int
TclOOMyClassObjCmd(
    void *clientData,
    Tcl_Interp *interp,
    Tcl_Size objc,
    Tcl_Obj *const *objv)
{
    return Tcl_NRCallObjProc2(interp, MyClassNRObjCmd, clientData, objc, objv);
}

static int
MyClassNRObjCmd(
    void *clientData,
    Tcl_Interp *interp,
    Tcl_Size objc,
    Tcl_Obj *const *objv)
{
    Object *oPtr = (Object *) clientData;

    if (objc < 2) {
	Tcl_WrongNumArgs(interp, 1, objv, "methodName ?arg ...?");
	return TCL_ERROR;
    }
    return TclOOObjectCmdCore(oPtr->selfCls->thisPtr, interp, objc, objv, 0,
	    NULL);
}

/*
 * ----------------------------------------------------------------------
 *
 * TclOOObjectCmdCore, FinalizeObjectCall --
 *
 *	Main function for object invocations. Does call chain creation,
 *	management and invocation. The function FinalizeObjectCall exists to
 *	clean up after the non-recursive processing of TclOOObjectCmdCore.
 *
 * ----------------------------------------------------------------------
 */

int
TclOOObjectCmdCore(
    Object *oPtr,		/* The object being invoked. */
    Tcl_Interp *interp,		/* The interpreter containing the object. */
    Tcl_Size objc,		/* How many arguments are being passed in. */
    Tcl_Obj *const *objv,	/* The array of arguments. */
    int flags,			/* Whether this is an invocation through the
				 * public or the private command interface. */
    Class *startCls)		/* Where to start in the call chain, or NULL
				 * if we are to start at the front with
				 * filters and the object's methods (which is
				 * the normal case). */
{
    CallContext *contextPtr;
    Tcl_Obj *methodNamePtr;
    CallFrame *framePtr = ((Interp *) interp)->varFramePtr;
    Object *callerObjPtr = NULL;
    Class *callerClsPtr = NULL;
    int result;

    /*
     * If we've no method name, throw this directly into the unknown
     * processing.
     */

    if (objc < 2) {
	flags |= FORCE_UNKNOWN;
	methodNamePtr = NULL;
	goto noMapping;
    }

    /*
     * Determine if we're in a context that can see the extra, private methods
     * in this class.
     */

    if (framePtr->isProcCallFrame & FRAME_IS_METHOD) {
	CallContext *callerContextPtr = (CallContext *) framePtr->clientData;
	Method *callerMethodPtr =
		callerContextPtr->callPtr->chain[callerContextPtr->index].mPtr;

	if (callerMethodPtr->declaringObjectPtr) {
	    callerObjPtr = callerMethodPtr->declaringObjectPtr;
	}
	if (callerMethodPtr->declaringClassPtr) {
	    callerClsPtr = callerMethodPtr->declaringClassPtr;
	}
    }

    /*
     * Give plugged in code a chance to remap the method name.
     */

    methodNamePtr = objv[1];
    if (oPtr->mapMethodNameProc != NULL) {
	Class **startClsPtr = &startCls;
	Tcl_Obj *mappedMethodName = Tcl_DuplicateObj(methodNamePtr);

	result = oPtr->mapMethodNameProc(interp, (Tcl_Object) oPtr,
		(Tcl_Class *) startClsPtr, mappedMethodName);
	if (result != TCL_OK) {
	    TclDecrRefCount(mappedMethodName);
	    if (result == TCL_BREAK) {
		goto noMapping;
	    } else if (result == TCL_ERROR) {
		Tcl_AddErrorInfo(interp, "\n    (while mapping method name)");
	    }
	    return result;
	}

	/*
	 * Get the call chain for the remapped name.
	 */

	Tcl_IncrRefCount(mappedMethodName);
	contextPtr = TclOOGetCallContext(oPtr, mappedMethodName,
		flags | (oPtr->flags & FILTER_HANDLING), callerObjPtr,
		callerClsPtr, methodNamePtr);
	TclDecrRefCount(mappedMethodName);
	if (contextPtr == NULL) {
	    Tcl_SetObjResult(interp, Tcl_ObjPrintf(
		    "impossible to invoke method \"%s\": no defined method or"
		    " unknown method", TclGetString(methodNamePtr)));
	    Tcl_SetErrorCode(interp, "TCL", "LOOKUP", "METHOD_MAPPED",
		    TclGetString(methodNamePtr), (char *)NULL);
	    return TCL_ERROR;
	}
    } else {
	/*
	 * Get the call chain.
	 */

    noMapping:
	contextPtr = TclOOGetCallContext(oPtr, methodNamePtr,
		flags | (oPtr->flags & FILTER_HANDLING), callerObjPtr,
		callerClsPtr, NULL);
	if (contextPtr == NULL) {
	    Tcl_SetObjResult(interp, Tcl_ObjPrintf(
		    "impossible to invoke method \"%s\": no defined method or"
		    " unknown method", TclGetString(methodNamePtr)));
	    Tcl_SetErrorCode(interp, "TCL", "LOOKUP", "METHOD",
		    TclGetString(methodNamePtr), (char *)NULL);
	    return TCL_ERROR;
	}
    }

    /*
     * Check to see if we need to apply magical tricks to start part way
     * through the call chain.
     */

    if (startCls != NULL) {
	for (; contextPtr->index < contextPtr->callPtr->numChain;
		contextPtr->index++) {
	    MInvoke *miPtr = &contextPtr->callPtr->chain[contextPtr->index];

	    if (miPtr->isFilter) {
		continue;
	    }
	    if (miPtr->mPtr->declaringClassPtr == startCls) {
		break;
	    }
	}
	if (contextPtr->index >= contextPtr->callPtr->numChain) {
	    Tcl_SetObjResult(interp, Tcl_NewStringObj(
		    "no valid method implementation", TCL_AUTO_LENGTH));
	    Tcl_SetErrorCode(interp, "TCL", "LOOKUP", "METHOD",
		    TclGetString(methodNamePtr), (char *)NULL);
	    TclOODeleteContext(contextPtr);
	    return TCL_ERROR;
	}
    }

    /*
     * Invoke the call chain, locking the object structure against deletion
     * for the duration.
     */

    TclNRAddCallback(interp, FinalizeObjectCall, contextPtr, NULL,NULL,NULL);
    return TclOOInvokeContext(contextPtr, interp, objc, objv);
}

static int
FinalizeObjectCall(
    void *data[],
    TCL_UNUSED(Tcl_Interp *),
    int result)
{
    /*
     * Dispose of the call chain, which drops the lock on the object's
     * structure.
     */

    TclOODeleteContext((CallContext *) data[0]);
    return result;
}

/*
 * ----------------------------------------------------------------------
 *
 * Tcl_ObjectContextInvokeNext, TclNRObjectContextInvokeNext, FinalizeNext --
 *
 *	Invokes the next stage of the call chain described in an object
 *	context. This is the core of the implementation of the [next] command.
 *	Does not do management of the call-frame stack. Available in public
 *	(standard API) and private (NRE-aware) forms. FinalizeNext is a
 *	private function used to clean up in the NRE case.
 *
 * ----------------------------------------------------------------------
 */

int
Tcl_ObjectContextInvokeNext(
    Tcl_Interp *interp,
    Tcl_ObjectContext context,
    Tcl_Size objc,
    Tcl_Obj *const *objv,
    Tcl_Size skip)
{
    CallContext *contextPtr = (CallContext *) context;
    size_t savedIndex = contextPtr->index;
    size_t savedSkip = contextPtr->skip;

    if (contextPtr->index + 1 >= contextPtr->callPtr->numChain) {
	/*
	 * We're at the end of the chain; generate an error message unless the
	 * interpreter is being torn down, in which case we might be getting
	 * here because of methods/destructors doing a [next] (or equivalent)
	 * unexpectedly.
	 */

	if (Tcl_InterpDeleted(interp)) {
	    return TCL_OK;
	}
	Tcl_SetObjResult(interp, Tcl_ObjPrintf(
		"no next %s implementation", TclOOContextTypeName(contextPtr)));
	OO_ERROR(interp, NOTHING_NEXT);
	return TCL_ERROR;
    }

    /*
     * Advance to the next method implementation in the chain in the method
     * call context while we process the body. However, need to adjust the
     * argument-skip control because we're guaranteed to have a single prefix
     * arg (i.e., 'next') and not the variable amount that can happen because
     * method invocations (i.e., '$obj meth' and 'my meth'), constructors
     * (i.e., '$cls new' and '$cls create obj') and destructors (no args at
     * all) come through the same code.
     */

    contextPtr->index++;
    contextPtr->skip = skip;

    /*
     * Invoke the (advanced) method call context in the caller context.
     */

    int result = Tcl_NRCallObjProc2(interp, TclOOInvokeContext, contextPtr,
	    objc, objv);

    /*
     * Restore the call chain context index as we've finished the inner invoke
     * and want to operate in the outer context again.
     */

    contextPtr->index = savedIndex;
    contextPtr->skip = savedSkip;

    return result;
}

int
TclNRObjectContextInvokeNext(
    Tcl_Interp *interp,
    Tcl_ObjectContext context,
    Tcl_Size objc,
    Tcl_Obj *const *objv,
    Tcl_Size skip)
{
    CallContext *contextPtr = (CallContext *) context;

    if (contextPtr->index + 1 >= contextPtr->callPtr->numChain) {
	/*
	 * We're at the end of the chain; generate an error message unless the
	 * interpreter is being torn down, in which case we might be getting
	 * here because of methods/destructors doing a [next] (or equivalent)
	 * unexpectedly.
	 */

	if (Tcl_InterpDeleted(interp)) {
	    return TCL_OK;
	}
	Tcl_SetObjResult(interp, Tcl_ObjPrintf(
		"no next %s implementation", TclOOContextTypeName(contextPtr)));
	OO_ERROR(interp, NOTHING_NEXT);
	return TCL_ERROR;
    }

    /*
     * Advance to the next method implementation in the chain in the method
     * call context while we process the body. However, need to adjust the
     * argument-skip control because we're guaranteed to have a single prefix
     * arg (i.e., 'next') and not the variable amount that can happen because
     * method invocations (i.e., '$obj meth' and 'my meth'), constructors
     * (i.e., '$cls new' and '$cls create obj') and destructors (no args at
     * all) come through the same code.
     */

    TclNRAddCallback(interp, FinalizeNext, contextPtr,
	    INT2PTR(contextPtr->index), INT2PTR(contextPtr->skip), NULL);
    contextPtr->index++;
    contextPtr->skip = skip;

    /*
     * Invoke the (advanced) method call context in the caller context.
     */

    return TclOOInvokeContext(contextPtr, interp, objc, objv);
}

static int
FinalizeNext(
    void *data[],
    TCL_UNUSED(Tcl_Interp *),
    int result)
{
    CallContext *contextPtr = (CallContext *) data[0];

    /*
     * Restore the call chain context index as we've finished the inner invoke
     * and want to operate in the outer context again.
     */

    contextPtr->index = PTR2INT(data[1]);
    contextPtr->skip = PTR2INT(data[2]);
    return result;
}

/*
 * ----------------------------------------------------------------------
 *
 * Tcl_GetObjectFromObj --
 *
 *	Utility function to get an object from a Tcl_Obj containing its name.
 *
 * ----------------------------------------------------------------------
 */

Tcl_Object
Tcl_GetObjectFromObj(
    Tcl_Interp *interp,		/* Interpreter in which to locate the object.
				 * Will have an error message placed in it if
				 * the name does not refer to an object. */
    Tcl_Obj *objPtr)		/* The name of the object to look up, which is
				 * exactly the name of its public command. */
{
    Command *cmdPtr = (Command *) Tcl_GetCommandFromObj(interp, objPtr);

    if (cmdPtr == NULL) {
	goto notAnObject;
    }
    if (cmdPtr->objProc2 != TclOOPublicObjectCmd) {
	cmdPtr = (Command *) TclGetOriginalCommand((Tcl_Command) cmdPtr);
	if (cmdPtr == NULL || cmdPtr->objProc2 != TclOOPublicObjectCmd) {
	    goto notAnObject;
	}
    }
    return (Tcl_Object) cmdPtr->objClientData2;

  notAnObject:
    Tcl_SetObjResult(interp, Tcl_ObjPrintf(
	    "%s does not refer to an object", TclGetString(objPtr)));
    Tcl_SetErrorCode(interp, "TCL", "LOOKUP", "OBJECT", TclGetString(objPtr),
	    (char *)NULL);
    return NULL;
}

/*
 * ----------------------------------------------------------------------
 *
 * TclOOIsReachable --
 *
 *	Utility function that tests whether a class is a subclass (whether
 *	directly or indirectly) of another class.
 *
 * ----------------------------------------------------------------------
 */

int
TclOOIsReachable(
    Class *targetPtr,
    Class *startPtr)
{
    Tcl_Size i;
    Class *superPtr;

  tailRecurse:
    if (startPtr == targetPtr) {
	return 1;
    }
    if (startPtr->superclasses.num == 1 && startPtr->mixins.num == 0) {
	startPtr = startPtr->superclasses.list[0];
	goto tailRecurse;
    }
    FOREACH(superPtr, startPtr->superclasses) {
	if (TclOOIsReachable(targetPtr, superPtr)) {
	    return 1;
	}
    }
    FOREACH(superPtr, startPtr->mixins) {
	if (TclOOIsReachable(targetPtr, superPtr)) {
	    return 1;
	}
    }
    return 0;
}

/*
 * ----------------------------------------------------------------------
 *
 * TclOOObjectName, Tcl_GetObjectName --
 *
 *	Utility function that returns the name of the object. Note that this
 *	simplifies cache management by keeping the code to do it in one place
 *	and not sprayed all over. The value returned always has a reference
 *	count of at least one.
 *
 * ----------------------------------------------------------------------
 */

Tcl_Obj *
TclOOObjectName(
    Tcl_Interp *interp,
    Object *oPtr)
{
    Tcl_Obj *namePtr;

    if (oPtr->cachedNameObj) {
	return oPtr->cachedNameObj;
    }
    TclNewObj(namePtr);
    Tcl_GetCommandFullName(interp, oPtr->command, namePtr);
    Tcl_IncrRefCount(namePtr);
    oPtr->cachedNameObj = namePtr;
    return namePtr;
}

Tcl_Obj *
Tcl_GetObjectName(
    Tcl_Interp *interp,
    Tcl_Object object)
{
    return TclOOObjectName(interp, (Object *) object);
}

/*
 * ----------------------------------------------------------------------
 *
 * TclOOObjectMyName --
 *
 *	Utility function that returns the name of the object's [my], or NULL
 *	if it has been deleted (or otherwise doesn't exist).
 *
 * ----------------------------------------------------------------------
 */
Tcl_Obj *
TclOOObjectMyName(
    Tcl_Interp *interp,
    Object *oPtr)
{
    if (!oPtr->myCommand) {
	return NULL;
    }
    Tcl_Obj *namePtr;
    TclNewObj(namePtr);
    Tcl_GetCommandFullName(interp, oPtr->myCommand, namePtr);
    return namePtr;
}

/*
 * ----------------------------------------------------------------------
 *
 * assorted trivial 'getter' functions
 *
 * ----------------------------------------------------------------------
 */

Tcl_Method
Tcl_ObjectContextMethod(
    Tcl_ObjectContext context)
{
    CallContext *contextPtr = (CallContext *) context;
    return (Tcl_Method) contextPtr->callPtr->chain[contextPtr->index].mPtr;
}

int
Tcl_ObjectContextIsFiltering(
    Tcl_ObjectContext context)
{
    CallContext *contextPtr = (CallContext *) context;
    return contextPtr->callPtr->chain[contextPtr->index].isFilter;
}

Tcl_Object
Tcl_ObjectContextObject(
    Tcl_ObjectContext context)
{
    return (Tcl_Object) ((CallContext *) context)->oPtr;
}

Tcl_Size
Tcl_ObjectContextSkippedArgs(
    Tcl_ObjectContext context)
{
    return ((CallContext *) context)->skip;
}

Tcl_Namespace *
Tcl_GetObjectNamespace(
    Tcl_Object object)
{
    return ((Object *) object)->namespacePtr;
}

Tcl_Command
Tcl_GetObjectCommand(
    Tcl_Object object)
{
    return ((Object *) object)->command;
}

Tcl_Class
Tcl_GetObjectAsClass(
    Tcl_Object object)
{
    return (Tcl_Class) ((Object *) object)->classPtr;
}

int
Tcl_ObjectDeleted(
    Tcl_Object object)
{
    return ((Object *) object)->command == NULL;
}

Tcl_Object
Tcl_GetClassAsObject(
    Tcl_Class clazz)
{
    return (Tcl_Object) ((Class *) clazz)->thisPtr;
}

Tcl_ObjectMapMethodNameProc *
Tcl_ObjectGetMethodNameMapper(
    Tcl_Object object)
{
    return ((Object *) object)->mapMethodNameProc;
}

void
Tcl_ObjectSetMethodNameMapper(
    Tcl_Object object,
    Tcl_ObjectMapMethodNameProc *mapMethodNameProc)
{
    ((Object *) object)->mapMethodNameProc = mapMethodNameProc;
}

Tcl_Class
Tcl_GetClassOfObject(
    Tcl_Object object)
{
    return (Tcl_Class) ((Object *) object)->selfCls;
}

Tcl_Obj *
Tcl_GetObjectClassName(
    Tcl_Interp *interp,
    Tcl_Object object)
{
    Tcl_Object classObj = (Tcl_Object) (((Object *) object)->selfCls)->thisPtr;

    if (classObj == NULL) {
	return NULL;
    }
    return Tcl_GetObjectName(interp, classObj);
}

/*
 * Local Variables:
 * mode: c
 * c-basic-offset: 4
 * fill-column: 78
 * End:
 */<|MERGE_RESOLUTION|>--- conflicted
+++ resolved
@@ -22,8 +22,8 @@
 
 static const struct StdCommands {
     const char *name;
-    Tcl_ObjCmdProc *objProc;
-    Tcl_ObjCmdProc *nreProc;
+    Tcl_ObjCmdProc2 *objProc;
+    Tcl_ObjCmdProc2 *nreProc;
     CompileProc *compileProc;
     int flags;
 } ooCmds[] = {
@@ -116,23 +116,10 @@
 static inline void	RemoveObject(Object **list, size_t num, size_t idx);
 static inline void	SquelchCachedName(Object *oPtr);
 
-<<<<<<< HEAD
-static Tcl_ObjCmdProc	PublicNRObjectCmd;
-static Tcl_ObjCmdProc	PrivateNRObjectCmd;
-static Tcl_ObjCmdProc	MyClassNRObjCmd;
+static Tcl_ObjCmdProc2	PublicNRObjectCmd;
+static Tcl_ObjCmdProc2	PrivateNRObjectCmd;
+static Tcl_ObjCmdProc2	MyClassNRObjCmd;
 static Tcl_CmdDeleteProc	MyClassDeleted;
-=======
-static int		PublicNRObjectCmd(void *clientData,
-			    Tcl_Interp *interp, Tcl_Size objc,
-			    Tcl_Obj *const *objv);
-static int		PrivateNRObjectCmd(void *clientData,
-			    Tcl_Interp *interp, Tcl_Size objc,
-			    Tcl_Obj *const *objv);
-static int		MyClassNRObjCmd(void *clientData,
-			    Tcl_Interp *interp, Tcl_Size objc,
-			    Tcl_Obj *const *objv);
-static void		MyClassDeleted(void *clientData);
->>>>>>> 22aad7cd
 
 /*
  * Methods in the oo::object and oo::class classes. First, we define a helper
@@ -186,8 +173,8 @@
  * And the oo::configurable constructor...
  */
 
-static const Tcl_MethodType configurableConstructor = {
-    TCL_OO_METHOD_VERSION_CURRENT,
+static const Tcl_MethodType2 configurableConstructor = {
+    TCL_OO_METHOD_VERSION_2,
     "oo::configurable constructor",
     TclOO_Configurable_Constructor, NULL, NULL
 };
@@ -356,16 +343,10 @@
     Tcl_Interp *interp,
     Tcl_Namespace *namespacePtr,
     const char *name,
-<<<<<<< HEAD
-    Tcl_ObjCmdProc *cmdProc,
-    Tcl_ObjCmdProc *nreProc,
+    Tcl_ObjCmdProc2 *cmdProc,
+    Tcl_ObjCmdProc2 *nreProc,
     CompileProc *compileProc,
     int flags)
-=======
-    Tcl_ObjCmdProc2 *cmdProc,
-    Tcl_ObjCmdProc2 *nreProc,
-    CompileProc *compileProc)
->>>>>>> 22aad7cd
 {
     Command *cmdPtr;
 
@@ -545,33 +526,7 @@
 	return TCL_ERROR;
     }
 
-<<<<<<< HEAD
     MakeAdditionalClasses(fPtr, define, objdef);
-=======
-    /*
-     * Make the configurable class and install its standard defined method.
-     */
-
-    Tcl_Object cfgCls = Tcl_NewObjectInstance(interp,
-	    (Tcl_Class) fPtr->classCls, "::oo::configuresupport::configurable",
-	    NULL, TCL_INDEX_NONE, NULL, 0);
-    TclOODefineBasicMethods(((Object *) cfgCls)->classPtr, cfgMethods);
-
-    /*
-     * Don't have handles to these namespaces, so use Tcl_CreateObjCommand.
-     */
-
-    Tcl_CreateObjCommand2(interp,
-	    "::oo::configuresupport::configurableobject::property",
-	    TclOODefinePropertyCmd, (void *) 1, NULL);
-    Tcl_CreateObjCommand2(interp,
-	    "::oo::configuresupport::configurableclass::property",
-	    TclOODefinePropertyCmd, (void *) 0, NULL);
-
-    /*
-     * Evaluate the remaining definitions, which are a compiled-in Tcl script.
-     */
->>>>>>> 22aad7cd
 
     CreateConstantInNSStr(interp, fPtr->ooNs, "version", TCLOO_VERSION);
     CreateConstantInNSStr(interp, fPtr->ooNs, "patchlevel", TCLOO_PATCHLEVEL);
