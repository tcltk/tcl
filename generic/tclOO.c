/*
 * tclOO.c --
 *
 *	This file contains the object-system core (NB: not Tcl_Obj, but ::oo)
 *
 * Copyright © 2005-2019 Donal K. Fellows
 * Copyright © 2017 Nathan Coulter
 *
 * See the file "license.terms" for information on usage and redistribution of
 * this file, and for a DISCLAIMER OF ALL WARRANTIES.
 */

#ifdef HAVE_CONFIG_H
#include "config.h"
#endif
#include "tclInt.h"
#include "tclOOInt.h"
#include <assert.h>

/*
 * Commands in oo and oo::Helpers.
 */

static const struct StdCommands {
    const char *name;
    Tcl_ObjCmdProc *objProc;
    Tcl_ObjCmdProc *nreProc;
    CompileProc *compileProc;
    int flags;
} ooCmds[] = {
    {"define",		TclOODefineObjCmd, NULL, NULL, 0},
    {"objdefine",	TclOOObjDefObjCmd, NULL, NULL, 0},
    {"copy",		TclOOCopyObjectCmd, NULL, NULL, 0},
    {"DelegateName",	TclOODelegateNameObjCmd, NULL, NULL, 0},
    {NULL, NULL, NULL, NULL, 0}
}, helpCmds[] = {
    {"callback",	TclOOCallbackObjCmd, NULL, NULL, 0},
    {"mymethod",	TclOOCallbackObjCmd, NULL, NULL, 0},
    {"classvariable",	TclOOClassVariableObjCmd, NULL, NULL, 0},
    {"link",		TclOOLinkObjCmd, NULL, NULL, 0},
    {"next",		NULL, TclOONextObjCmd, TclCompileObjectNextCmd, CMD_COMPILES_EXPANDED},
    {"nextto",		NULL, TclOONextToObjCmd, TclCompileObjectNextToCmd, CMD_COMPILES_EXPANDED},
    {"self",		TclOOSelfObjCmd, NULL, TclCompileObjectSelfCmd, 0},
    {NULL, NULL, NULL, NULL, 0}
};

/*
 * Commands in oo::define and oo::objdefine.
 */

static const struct DefineCommands {
    const char *name;
    Tcl_ObjCmdProc *objProc;
    int flag;
} defineCmds[] = {
    {"classmethod",	TclOODefineClassMethodObjCmd, 0},
    {"constructor",	TclOODefineConstructorObjCmd, 0},
    {"definitionnamespace", TclOODefineDefnNsObjCmd, 0},
    {"deletemethod",	TclOODefineDeleteMethodObjCmd, 0},
    {"destructor",	TclOODefineDestructorObjCmd, 0},
    {"export",		TclOODefineExportObjCmd, 0},
    {"forward",		TclOODefineForwardObjCmd, 0},
    {"initialise",	TclOODefineInitialiseObjCmd, 0},
    {"initialize",	TclOODefineInitialiseObjCmd, 0},
    {"method",		TclOODefineMethodObjCmd, 0},
    {"private",		TclOODefinePrivateObjCmd, 0},
    {"renamemethod",	TclOODefineRenameMethodObjCmd, 0},
    {"self",		TclOODefineSelfObjCmd, 0},
    {"unexport",	TclOODefineUnexportObjCmd, 0},
    {NULL, NULL, 0}
}, objdefCmds[] = {
    {"class",		TclOODefineClassObjCmd, 1},
    {"deletemethod",	TclOODefineDeleteMethodObjCmd, 1},
    {"export",		TclOODefineExportObjCmd, 1},
    {"forward",		TclOODefineForwardObjCmd, 1},
    {"method",		TclOODefineMethodObjCmd, 1},
    {"private",		TclOODefinePrivateObjCmd, 1},
    {"renamemethod",	TclOODefineRenameMethodObjCmd, 1},
    {"self",		TclOODefineObjSelfObjCmd, 0},
    {"unexport",	TclOODefineUnexportObjCmd, 1},
    {NULL, NULL, 0}
};

static const char *
initCmds[] = {
    "_init",
    "class",
    "configurable",
    "define",
    "objdefine",
    "object",
    "singleton",
    "InfoObject",
    "InfoClass",
    NULL
};

/*
 * What sort of size of things we like to allocate.
 */

#define ALLOC_CHUNK 8

/*
 * Function declarations for things defined in this file.
 */

static Object *		AllocObject(Tcl_Interp *interp, const char *nameStr,
			    Namespace *nsPtr, const char *nsNameStr);
static int		CloneClassMethod(Tcl_Interp *interp, Class *clsPtr,
			    Method *mPtr, Tcl_Obj *namePtr,
			    Method **newMPtrPtr);
static int		CloneObjectMethod(Tcl_Interp *interp, Object *oPtr,
			    Method *mPtr, Tcl_Obj *namePtr);
static Tcl_NamespaceDeleteProc	DeletedHelpersNamespace;
static Tcl_NRPostProc	FinalizeAlloc;
static Tcl_NRPostProc	FinalizeNext;
static Tcl_NRPostProc	FinalizeObjectCall;
static inline void	InitClassPath(Tcl_Interp * interp, Class *clsPtr);
static void		InitClassSystemRoots(Tcl_Interp *interp,
			    Foundation *fPtr);
static int		InitFoundation(Tcl_Interp *interp);
static Tcl_InterpDeleteProc	KillFoundation;
static void		MakeAdditionalClasses(Foundation *fPtr,
			    Tcl_Namespace *defineNs,
			    Tcl_Namespace *objDefineNs);
static Tcl_CmdDeleteProc	MyDeleted;
static Tcl_NamespaceDeleteProc	ObjectNamespaceDeleted;
static Tcl_CommandTraceProc	ObjectRenamedTrace;
static inline void	RemoveClass(Class **list, size_t num, size_t idx);
static inline void	RemoveObject(Object **list, size_t num, size_t idx);
static inline void	SquelchCachedName(Object *oPtr);

static Tcl_ObjCmdProc	PublicNRObjectCmd;
static Tcl_ObjCmdProc	PrivateNRObjectCmd;
static Tcl_ObjCmdProc	MyClassNRObjCmd;
static Tcl_CmdDeleteProc	MyClassDeleted;

/*
 * Methods in the oo::object and oo::class classes. First, we define a helper
 * macro that makes building the method type declaration structure a lot
 * easier. No point in making life harder than it has to be!
 *
 * Note that the core methods don't need clone or free proc callbacks.
 */

#define DCM(name,visibility,proc) \
    {name,visibility,\
	{TCL_OO_METHOD_VERSION_CURRENT,"core method: "#name,proc,NULL,NULL}}

static const DeclaredClassMethod objMethods[] = {
    DCM("<cloned>", 0,	TclOO_Object_Cloned),
    DCM("destroy", 1,	TclOO_Object_Destroy),
    DCM("eval", 0,	TclOO_Object_Eval),
    DCM("unknown", 0,	TclOO_Object_Unknown),
    DCM("variable", 0,	TclOO_Object_LinkVar),
    DCM("varname", 0,	TclOO_Object_VarName),
    {NULL, 0, {0, NULL, NULL, NULL, NULL}}
}, clsMethods[] = {
    DCM("<cloned>", 0,	TclOO_Class_Cloned),
    DCM("create", 1,	TclOO_Class_Create),
    DCM("new", 1,	TclOO_Class_New),
    DCM("createWithNamespace", 0, TclOO_Class_CreateNs),
    {NULL, 0, {0, NULL, NULL, NULL, NULL}}
}, cfgMethods[] = {
    DCM("configure", 1, TclOO_Configurable_Configure),
    {NULL, 0, {0, NULL, NULL, NULL, NULL}}
}, singletonMethods[] = {
    DCM("new", 1,	TclOO_Singleton_New),
    {NULL, 0, {0, NULL, NULL, NULL, NULL}}
}, singletonInstanceMethods[] = {
    DCM("<cloned>", 0,	TclOO_SingletonInstance_Cloned),
    DCM("destroy", 1,	TclOO_SingletonInstance_Destroy),
    {NULL, 0, {0, NULL, NULL, NULL, NULL}}
};

/*
 * And for the oo::class constructor...
 */

static const Tcl_MethodType classConstructor = {
    TCL_OO_METHOD_VERSION_CURRENT,
    "oo::class constructor",
    TclOO_Class_Constructor, NULL, NULL
};

/*
<<<<<<< HEAD
 * The scripted part of the definitions of TclOO.
=======
 * And the oo::configurable constructor...
 */

static const Tcl_MethodType configurableConstructor = {
    TCL_OO_METHOD_VERSION_CURRENT,
    "oo::configurable constructor",
    TclOO_Configurable_Constructor, NULL, NULL
};

/*
 * The scripted part of TclOO: (legacy) package registration. There's no C API
 * at all for doing this, not even internally to Tcl.
>>>>>>> 375a6645
 */

static const char initScript[] =
#ifndef TCL_NO_DEPRECATED
"package ifneeded TclOO " TCLOO_PATCHLEVEL " {# Already present, OK?};"
#endif
"package ifneeded tcl::oo " TCLOO_PATCHLEVEL " {# Already present, OK?};";

/*
 * The actual definition of the variable holding the TclOO stub table.
 */

MODULE_SCOPE const TclOOStubs tclOOStubs;

/*
 * Convenience macro for getting the foundation from an interpreter.
 */

#define GetFoundation(interp) \
	((Foundation *)((Interp *)(interp))->objectFoundation)

/*
 * Macros to make inspecting into the guts of an object cleaner.
 *
 * The ocPtr parameter (only in these macros) is assumed to work fine with
 * either an oPtr or a classPtr. Note that the roots oo::object and oo::class
 * have _both_ their object and class flags tagged with ROOT_OBJECT and
 * ROOT_CLASS respectively.
 */

#define Destructing(oPtr)	((oPtr)->flags & OBJECT_DESTRUCTING)
#define IsRootObject(ocPtr)	((ocPtr)->flags & ROOT_OBJECT)
#define IsRootClass(ocPtr)	((ocPtr)->flags & ROOT_CLASS)
#define IsRoot(ocPtr)		((ocPtr)->flags & (ROOT_OBJECT|ROOT_CLASS))

/* Wrapper for removing an item from a "flexible" item list. */
#define RemoveItem(type, lst, i) \
    do {						\
	Remove ## type ((lst).list, (lst).num, i);	\
	(lst).num--;					\
    } while (0)

/*
 * ----------------------------------------------------------------------
 *
 * RemoveClass, RemoveObject --
 *
 *	Helpers for the RemoveItem macro for deleting a class or object from a
 *	list. Setting the "empty" location to NULL makes debugging a little
 *	easier.
 *
 * ----------------------------------------------------------------------
 */

static inline void
RemoveClass(
    Class **list,
    size_t num,
    size_t idx)
{
    for (; idx + 1 < num; idx++) {
	list[idx] = list[idx + 1];
    }
    list[idx] = NULL;
}

static inline void
RemoveObject(
    Object **list,
    size_t num,
    size_t idx)
{
    for (; idx + 1 < num; idx++) {
	list[idx] = list[idx + 1];
    }
    list[idx] = NULL;
}

/*
 * ----------------------------------------------------------------------
 *
 * TclOOInitModuleObjCmd --
 *
 *	This is stub command that is mapped to the public commands of
 *	oo::class, oo::define, oo::objdefine and oo::object. When called
 *	it will initialize the OO system which will define the real tcl::oo
 *	commands and then call the command that was invoked. Will be called
 *	only once per interpreter since any call will define all of the
 *	real tcl::oo commands, overwriting the stubs.
 *
 * Result:
 *	TCL_OK if the setup succeeded.
 *
 * Side effects:
 *	Creates namespaces, commands, several classes and a number of
 *	callbacks. Upon return, the OO system is ready for use.
 *
 * ----------------------------------------------------------------------
 */
static int
TclOOInitModuleObjCmd(
    void *clientData,
    Tcl_Interp *interp,
    int objc,
    Tcl_Obj *const objv[])
{
    Interp *iPtr = (Interp *)interp;
    
    if (iPtr->objectFoundation != NULL) {
	/* 
	 * Shall be not initialized yet, so it looks like a mockup/injection,
	 * try to update the command.
	 */
	Foundation *fPtr = (Foundation *) iPtr->objectFoundation;
	const char *cmdName = (char *)clientData;

	if (objc) {
	    Tcl_Command cmd = Tcl_FindCommand(interp, cmdName, fPtr->ooNs, 0);
	    Tcl_Command cmd2 = Tcl_FindCommand(interp, TclGetString(objv[0]),
					fPtr->ooNs, 0);
	    if (cmd && cmd2) {
	    	Tcl_CmdInfo info;
		Tcl_GetCommandInfoFromToken(cmd, &info);
		Tcl_SetCommandInfoFromToken(cmd2, &info);
		goto evalIt;
	    }
	}

	/* We cannot reinitialize the command, so simply produce an error */
	Tcl_SetObjResult(interp, Tcl_ObjPrintf(
	    "unexpected already initialized foundation calling \"%s\" for \"%s\"",
		objc ? TclGetString(objv[0]) : "", cmdName));
	return TCL_ERROR;
    }

    /*
     * Defining of oo::{configurable,singleton} as classes will fail
     * if the command of that name exists so delete their stubs.
     */
    (void) Tcl_DeleteCommand(interp, "::oo::configurable");
    (void) Tcl_DeleteCommand(interp, "::oo::singleton");
    if (InitFoundation(interp) != TCL_OK) {
	return TCL_ERROR;
    }

evalIt:
    return Tcl_EvalObjv(interp, objc, objv, 0);
}

/*
 * ----------------------------------------------------------------------
 *
 * TclOOInit --
 *
 *	Called to initialise the OO system within an interpreter. Does
 *	not do the actual initialization but rather sets up stub commands
 *	that will do the initialization when called.
 *
 * Result:
 *	TCL_OK if the setup succeeded.
 *
 * Side effects:
 *	Creates stub commands for the public oo commands like oo::class etc.,
 *	subcommands for the info command and version variables. Also registers
 *	the tcl::oo package.
 *
 * ----------------------------------------------------------------------
 */
int
TclOOInit(
    Tcl_Interp *interp)		/* The interpreter to install into. */
{
    Tcl_Namespace *ooNS;
    const char **cmdNamePtr;
    Tcl_Command infoCmd;
    Tcl_Obj *mapDict;

    ooNS = Tcl_CreateNamespace(interp, "::oo", NULL, NULL);
    for (cmdNamePtr = initCmds; *cmdNamePtr; cmdNamePtr++) {
	TclCreateObjCommandInNs(interp, *cmdNamePtr, ooNS,
		TclOOInitModuleObjCmd, (void *)*cmdNamePtr, NULL);
    }

    /*
     * Install into the [info] ensemble.
     */

    infoCmd = Tcl_FindCommand(interp, "info", NULL, TCL_GLOBAL_ONLY);
    if (infoCmd) {
	Tcl_GetEnsembleMappingDict(NULL, infoCmd, &mapDict);
	TclDictPutString(NULL, mapDict, "object", "::oo::InfoObject");
	TclDictPutString(NULL, mapDict, "class", "::oo::InfoClass");
	Tcl_SetEnsembleMappingDict(interp, infoCmd, mapDict);
    }

    /*
     * Set up the version and patchlevel variables. This used to be done by
     * the init script which is no longer used.
     */
    Tcl_SetVar2(interp, "::oo::patchlevel", NULL, TCLOO_PATCHLEVEL, 0);
    Tcl_SetVar2(interp, "::oo::version", NULL, TCLOO_VERSION, 0);

    if (Tcl_EvalEx(interp,
	"package ifneeded tcl::oo " TCLOO_PATCHLEVEL " oo::_init;"
	"package ifneeded TclOO " TCLOO_PATCHLEVEL " oo::_init;",
	TCL_INDEX_NONE, 0) != TCL_OK) {
	return TCL_ERROR;
    }
    return TCL_OK;
}

/*
 * ----------------------------------------------------------------------
 *
 * TclOOGetFoundation --
 *
 *	Get a reference to the OO core class system.
 *
 * ----------------------------------------------------------------------
 */

Foundation *
TclOOGetFoundation(
    Tcl_Interp *interp)
{
    return GetFoundation(interp);
}

/*
 * ----------------------------------------------------------------------
 *
 * CreateCmdInNS --
 *
 *	Create a command in a namespace. Supports setting various
 *	implementation functions, but not a deletion callback or a clientData;
 *	it's suitable for use-cases in this file, no more.
 *
 * ----------------------------------------------------------------------
 */
static inline void
CreateCmdInNS(
    Tcl_Interp *interp,
    Tcl_Namespace *namespacePtr,
    const char *name,
    Tcl_ObjCmdProc *cmdProc,
    Tcl_ObjCmdProc *nreProc,
    CompileProc *compileProc,
    int flags)
{
    Command *cmdPtr;

    if (cmdProc == NULL && nreProc == NULL) {
	Tcl_Panic("must supply at least one implementation function");
    }
    cmdPtr = (Command *) TclCreateObjCommandInNs(interp, name,
	    namespacePtr, cmdProc, NULL, NULL);
    cmdPtr->nreProc = nreProc;
    cmdPtr->compileProc = compileProc;
    cmdPtr->flags |= flags;
}

static int
NoopCmd(
    TCL_UNUSED(void *),
    TCL_UNUSED(Tcl_Interp *),
    TCL_UNUSED(int) /*objc*/,
    TCL_UNUSED(Tcl_Obj *const *) /*objv*/)
{
    return TCL_OK;
}
/*
 * ----------------------------------------------------------------------
 *
 * CreateConstantInNSStr --
 *
 *	Wrapper around TclCreateConstantInNS to make using it with string
 *	constants easier.
 *
 * ----------------------------------------------------------------------
 */
static inline void
CreateConstantInNSStr(
    Tcl_Interp *interp,
    Tcl_Namespace *namespacePtr,// The namespace to contain the constant.
    const char *nameStr,	// The unqualified name of the constant.
    const char *valueStr)	// The value to put in the constant.
{
    Tcl_Obj *nameObj = Tcl_NewStringObj(nameStr, TCL_AUTO_LENGTH);
    Tcl_IncrRefCount(nameObj);
    Tcl_Obj *valueObj = Tcl_NewStringObj(valueStr, TCL_AUTO_LENGTH);
    Tcl_IncrRefCount(valueObj);
    TclCreateConstantInNS(interp, (Namespace *) namespacePtr, nameObj, valueObj);
    Tcl_DecrRefCount(nameObj);
    Tcl_DecrRefCount(valueObj);
}

/*
 * ----------------------------------------------------------------------
 *
 * InitFoundation --
 *
 *	Set up the core of the OO core class system. This is a structure
 *	holding references to the magical bits that need to be known about in
 *	other places, plus the oo::object and oo::class classes.
 *
 * ----------------------------------------------------------------------
 */

static int
InitFoundation(
    Tcl_Interp *interp)
{
    static Tcl_ThreadDataKey tsdKey;
    ThreadLocalData *tsdPtr = (ThreadLocalData *)
	    Tcl_GetThreadData(&tsdKey, sizeof(ThreadLocalData));
    Foundation *fPtr;
    Tcl_Namespace *define, *objdef;
    Tcl_Obj *namePtr;
    size_t i;

    if (((Interp *) interp)->objectFoundation) {
	return TCL_OK;
    }

#ifndef TCL_NO_DEPRECATED
    Tcl_PkgProvideEx(interp, "TclOO", TCLOO_PATCHLEVEL,
	    &tclOOStubs);
#endif
    Tcl_PkgProvideEx(interp, "tcl::oo", TCLOO_PATCHLEVEL,
	    &tclOOStubs);

    /*
     * Initialize the structure that holds the OO system core. This is
     * attached to the interpreter via an assocData entry; not very efficient,
     * but the best we can do without hacking the core more.
     */

    fPtr = (Foundation *) Tcl_Alloc(sizeof(Foundation));
    memset(fPtr, 0, sizeof(Foundation));
    ((Interp *) interp)->objectFoundation = fPtr;
    fPtr->interp = interp;
    fPtr->ooNs = Tcl_FindNamespace(interp, "::oo", NULL, 0);
    assert(fPtr->ooNs != NULL);
    TclCreateObjCommandInNs(interp, "_init", fPtr->ooNs, NoopCmd, NULL, NULL);
    Tcl_Export(interp, fPtr->ooNs, "[a-z]*", 1);
    define = Tcl_CreateNamespace(interp, "::oo::define", fPtr, NULL);
    objdef = Tcl_CreateNamespace(interp, "::oo::objdefine", fPtr, NULL);
    fPtr->helpersNs = Tcl_CreateNamespace(interp, "::oo::Helpers", fPtr,
	    DeletedHelpersNamespace);
    Tcl_CreateNamespace(interp, "::oo::configuresupport", NULL, NULL);
    fPtr->epoch = 1;
    fPtr->tsdPtr = tsdPtr;

    TclNewLiteralStringObj(fPtr->unknownMethodNameObj, "unknown");
    TclNewLiteralStringObj(fPtr->constructorName, "<constructor>");
    TclNewLiteralStringObj(fPtr->destructorName, "<destructor>");
    TclNewLiteralStringObj(fPtr->clonedName, "<cloned>");
    TclNewLiteralStringObj(fPtr->defineName, "::oo::define");
    TclNewLiteralStringObj(fPtr->myName, "my");
    TclNewLiteralStringObj(fPtr->slotGetName, "Get");
    TclNewLiteralStringObj(fPtr->slotSetName, "Set");
    TclNewLiteralStringObj(fPtr->slotResolveName, "Resolve");
    TclNewLiteralStringObj(fPtr->slotDefOpName, "--default-operation");
    Tcl_IncrRefCount(fPtr->unknownMethodNameObj);
    Tcl_IncrRefCount(fPtr->constructorName);
    Tcl_IncrRefCount(fPtr->destructorName);
    Tcl_IncrRefCount(fPtr->clonedName);
    Tcl_IncrRefCount(fPtr->defineName);
    Tcl_IncrRefCount(fPtr->myName);
    Tcl_IncrRefCount(fPtr->slotGetName);
    Tcl_IncrRefCount(fPtr->slotSetName);
    Tcl_IncrRefCount(fPtr->slotResolveName);
    Tcl_IncrRefCount(fPtr->slotDefOpName);

    TclCreateObjCommandInNs(interp, "UnknownDefinition", fPtr->ooNs,
	    TclOOUnknownDefinition, NULL, NULL);
    TclNewLiteralStringObj(namePtr, "::oo::UnknownDefinition");
    Tcl_SetNamespaceUnknownHandler(interp, define, namePtr);
    Tcl_SetNamespaceUnknownHandler(interp, objdef, namePtr);
    Tcl_BounceRefCount(namePtr);

    /*
     * Create the subcommands in the oo::define and oo::objdefine spaces.
     */

    for (i = 0 ; defineCmds[i].name ; i++) {
	TclCreateObjCommandInNs(interp, defineCmds[i].name, define,
		defineCmds[i].objProc, INT2PTR(defineCmds[i].flag), NULL);
    }
    for (i = 0 ; objdefCmds[i].name ; i++) {
	TclCreateObjCommandInNs(interp, objdefCmds[i].name, objdef,
		objdefCmds[i].objProc, INT2PTR(objdefCmds[i].flag), NULL);
    }

    Tcl_CallWhenDeleted(interp, KillFoundation, NULL);

    /*
     * Create the special objects at the core of the object system.
     */

    InitClassSystemRoots(interp, fPtr);

    /*
     * Basic method declarations for the core classes.
     */

    TclOODefineBasicMethods(fPtr->objectCls, objMethods);
    TclOODefineBasicMethods(fPtr->classCls, clsMethods);

    /*
     * Finish setting up the class of classes by marking the 'new' method as
     * private; classes, unlike general objects, must have explicit names. We
     * also need to create the constructor for classes.
     */

    TclNewLiteralStringObj(namePtr, "new");
    TclNewInstanceMethod(interp, (Tcl_Object) fPtr->classCls->thisPtr,
	    namePtr /*keeps ref*/, 0 /*private*/, NULL, NULL);
    Tcl_BounceRefCount(namePtr);
    fPtr->classCls->constructorPtr = (Method *) TclNewMethod(
	    (Tcl_Class) fPtr->classCls, NULL, 0, &classConstructor, NULL);

    /*
     * Create non-object commands and plug ourselves into the Tcl [info]
     * ensemble.
     */

    for (i = 0 ; helpCmds[i].name ; i++) {
	CreateCmdInNS(interp, fPtr->helpersNs, helpCmds[i].name,
		helpCmds[i].objProc, helpCmds[i].nreProc,
		helpCmds[i].compileProc, helpCmds[i].flags);
    }
    for (i = 0 ; ooCmds[i].name ; i++) {
	CreateCmdInNS(interp, fPtr->ooNs, ooCmds[i].name,
		ooCmds[i].objProc, ooCmds[i].nreProc,
		ooCmds[i].compileProc, ooCmds[i].flags);
    }

    TclOOInitInfo(interp);

    /*
     * Now make the class of slots.
     */

    if (TclOODefineSlots(fPtr) != TCL_OK) {
	return TCL_ERROR;
    }

    MakeAdditionalClasses(fPtr, define, objdef);

    CreateConstantInNSStr(interp, fPtr->ooNs, "version", TCLOO_VERSION);
    CreateConstantInNSStr(interp, fPtr->ooNs, "patchlevel", TCLOO_PATCHLEVEL);
    return TCL_OK;
}

/*
 * ----------------------------------------------------------------------
 *
 * InitClassSystemRoots --
 *
 *	Creates the objects at the core of the object system. These need to be
 *	spliced manually.
 *
 * ----------------------------------------------------------------------
 */

static void
InitClassSystemRoots(
    Tcl_Interp *interp,
    Foundation *fPtr)
{
    Class fakeCls;
    Object fakeObject;
    Tcl_Obj *defNsName;

    /* Stand up a phony class for bootstrapping. */
    fPtr->objectCls = &fakeCls;
    /* referenced in TclOOAllocClass to increment the refCount. */
    fakeCls.thisPtr = &fakeObject;
    fakeObject.refCount = 0;	// Do not increment an uninitialized value.

    fPtr->objectCls = TclOOAllocClass(interp,
	    AllocObject(interp, "object", (Namespace *) fPtr->ooNs, NULL));
    // Corresponding TclOODecrRefCount in KillFoundation
    AddRef(fPtr->objectCls->thisPtr);

    /*
     * This is why it is unnecessary in this routine to replace the
     * incremented reference count of fPtr->objectCls that was swallowed by
     * fakeObject.
     */

    fPtr->objectCls->superclasses.num = 0;
    Tcl_Free(fPtr->objectCls->superclasses.list);
    fPtr->objectCls->superclasses.list = NULL;

    /*
     * Special initialization for the primordial objects.
     */

    fPtr->objectCls->thisPtr->flags |= ROOT_OBJECT;
    fPtr->objectCls->flags |= ROOT_OBJECT;
    TclNewLiteralStringObj(defNsName, "::oo::objdefine");
    fPtr->objectCls->objDefinitionNs = defNsName;
    Tcl_IncrRefCount(defNsName);

    fPtr->classCls = TclOOAllocClass(interp,
	    AllocObject(interp, "class", (Namespace *) fPtr->ooNs, NULL));
    // Corresponding TclOODecrRefCount in KillFoundation
    AddRef(fPtr->classCls->thisPtr);

    /*
     * Increment reference counts for each reference because these
     * relationships can be dynamically changed.
     *
     * Corresponding TclOODecrRefCount for all incremented refcounts is in
     * KillFoundation.
     */

    /*
     * Rewire bootstrapped objects.
     */

    fPtr->objectCls->thisPtr->selfCls = fPtr->classCls;
    AddRef(fPtr->classCls->thisPtr);
    TclOOAddToInstances(fPtr->objectCls->thisPtr, fPtr->classCls);

    fPtr->classCls->thisPtr->selfCls = fPtr->classCls;
    AddRef(fPtr->classCls->thisPtr);
    TclOOAddToInstances(fPtr->classCls->thisPtr, fPtr->classCls);

    fPtr->classCls->thisPtr->flags |= ROOT_CLASS;
    fPtr->classCls->flags |= ROOT_CLASS;
    TclNewLiteralStringObj(defNsName, "::oo::define");
    fPtr->classCls->clsDefinitionNs = defNsName;
    Tcl_IncrRefCount(defNsName);

    /* Standard initialization for new Objects */
    TclOOAddToSubclasses(fPtr->classCls, fPtr->objectCls);

    /*
     * THIS IS THE ONLY FUNCTION THAT DOES NON-STANDARD CLASS SPLICING.
     * Everything else is careful to prohibit looping.
     */
}

/*
 * ----------------------------------------------------------------------
 *
 * MarkAsMetaclass --
 *
 *	Make a simple class into a metaclass by making it into a subclass of
 *	oo::class. Assumes that the previous class it had can be ignored.
 *
 * ----------------------------------------------------------------------
 */
static inline void
MarkAsMetaclass(
    Foundation *fPtr,
    Class *classPtr)
{
    Class **supers = (Class **) Tcl_Alloc(sizeof(Class *));
    supers[0] = fPtr->classCls;
    AddRef(supers[0]->thisPtr);
    TclOOSetSuperclasses(classPtr, 1, supers);
}

/*
 * ----------------------------------------------------------------------
 *
 * MakeAdditionalClasses --
 *
 *	Make the extra classes in TclOO that aren't core to how it functions.
 *
 * ----------------------------------------------------------------------
 */
static void
MakeAdditionalClasses(
    Foundation *fPtr,
    Tcl_Namespace *defineNs,
    Tcl_Namespace *objDefineNs)
{
    Tcl_Interp *interp = fPtr->interp;

    /*
     * Make the singleton class, the SingletonInstance class, and install their
     * standard defined methods.
     */

    // A metaclass that is used to make classes that only permit one instance
    // of them to exist. See singleton(n).
    Object *singletonObj = (Object *) Tcl_NewObjectInstance(interp,
	    (Tcl_Class) fPtr->classCls, "::oo::singleton",
	    NULL, TCL_INDEX_NONE, NULL, 0);
    Class *singletonCls = singletonObj->classPtr;
    TclOODefineBasicMethods(singletonCls, singletonMethods);
    // Set the superclass to oo::class
    MarkAsMetaclass(fPtr, singletonCls);
    // Unexport methods
    TclOOUnexportMethods(singletonCls, "create", "createWithNamespace", NULL);

    // A mixin used to make an object so it won't be destroyed or cloned (or
    // at least not easily).
    Object *singletonInst = (Object *) Tcl_NewObjectInstance(interp,
	    (Tcl_Class) fPtr->classCls, "::oo::SingletonInstance",
	    NULL, TCL_INDEX_NONE, NULL, 0);
    TclOODefineBasicMethods(singletonInst->classPtr, singletonInstanceMethods);

    /*
     * Make the abstract class.
     */

    // A metaclass that is used to make classes that can't be directly
    // instantiated. See abstract(n).
    Object *abstractCls = (Object *) Tcl_NewObjectInstance(interp,
	    (Tcl_Class) fPtr->classCls, "::oo::abstract",
	    NULL, TCL_INDEX_NONE, NULL, 0);
    // Set the superclass to oo::class
    MarkAsMetaclass(fPtr, abstractCls->classPtr);
    // Unexport methods
    TclOOUnexportMethods(abstractCls->classPtr,
	    "create", "createWithNamespace", "new", NULL);

    /*
     * Make the configurable class and install its standard defined method.
     */

    // The class that contains the implementation of the actual
    // 'configure' method (mixed into actually configurable classes).
    // The 'configure' method is in tclOOBasic.c.
    Object *cfgSupObj = (Object *) Tcl_NewObjectInstance(interp,
	    (Tcl_Class) fPtr->classCls, "::oo::configuresupport::configurable",
	    NULL, TCL_INDEX_NONE, NULL, 0);
    Class *cfgSupCls = cfgSupObj->classPtr;
    TclOODefineBasicMethods(cfgSupCls, cfgMethods);

    // Namespaces used as implementation vectors for oo::define and
    // oo::objdefine when the class/instance is configurable.
    // Note that these also contain commands implemented in C,
    // especially the [property] definition command.

    Tcl_Namespace *cfgObjNs = Tcl_CreateNamespace(interp,
	    "::oo::configuresupport::configurableobject", NULL, NULL);
    TclCreateObjCommandInNs(interp, "property", cfgObjNs,
	    TclOODefinePropertyCmd, INT2PTR(1) /*useInstance*/, NULL);
    TclCreateObjCommandInNs(interp, "properties", cfgObjNs,
	    TclOODefinePropertyCmd, INT2PTR(1) /*useInstance*/, NULL);
    Tcl_Export(interp, cfgObjNs, "property", /*reset*/1);
    TclSetNsPath((Namespace *) cfgObjNs, 1, &objDefineNs);

    Tcl_Namespace *cfgClsNs = Tcl_CreateNamespace(interp,
	    "::oo::configuresupport::configurableclass", NULL, NULL);
    TclCreateObjCommandInNs(interp, "property", cfgClsNs,
	    TclOODefinePropertyCmd, INT2PTR(0) /*useInstance*/, NULL);
    TclCreateObjCommandInNs(interp, "properties", cfgClsNs,
	    TclOODefinePropertyCmd, INT2PTR(0) /*useInstance*/, NULL);
    Tcl_Export(interp, cfgClsNs, "property", /*reset*/1);
    TclSetNsPath((Namespace *) cfgClsNs, 1, &defineNs);

    // A metaclass that is used to make classes that can be configured in
    // their creation phase (and later too). All the metaclass itself does is
    // arrange for the class created to have a 'configure' method and for
    // oo::define and oo::objdefine (on the class and its instances) to have
    // a property definition for setting things up for 'configure'.
    Object *configurableObj = (Object *) Tcl_NewObjectInstance(interp,
	    (Tcl_Class) fPtr->classCls, "::oo::configurable",
	    NULL, TCL_INDEX_NONE, NULL, 0);
    Class *configurableCls = configurableObj->classPtr;
    MarkAsMetaclass(fPtr, configurableCls);
    Tcl_ClassSetConstructor(interp, (Tcl_Class) configurableCls, TclNewMethod(
	    (Tcl_Class) configurableCls, NULL, 0, &configurableConstructor, NULL));

    Tcl_Obj *nsName = Tcl_NewStringObj("::oo::configuresupport::configurableclass",
	    TCL_AUTO_LENGTH);
    Tcl_IncrRefCount(nsName);
    if (cfgSupCls->clsDefinitionNs != NULL) {
	Tcl_DecrRefCount(cfgSupCls->clsDefinitionNs);
    }
    cfgSupCls->clsDefinitionNs = nsName;
    Tcl_IncrRefCount(nsName);
    if (configurableCls->clsDefinitionNs != NULL) {
	Tcl_DecrRefCount(configurableCls->clsDefinitionNs);
    }
    configurableCls->clsDefinitionNs = nsName;

    nsName = Tcl_NewStringObj("::oo::configuresupport::configurableobject",
	    TCL_AUTO_LENGTH);
    Tcl_IncrRefCount(nsName);
    if (cfgSupCls->objDefinitionNs != NULL) {
	Tcl_DecrRefCount(cfgSupCls->objDefinitionNs);
    }
    cfgSupCls->objDefinitionNs = nsName;
}

/*
 * ----------------------------------------------------------------------
 *
 * DeletedHelpersNamespace --
 *
 *	Simple helper used to clear fields of the foundation when they no
 *	longer hold useful information.
 *
 * ----------------------------------------------------------------------
 */

static void
DeletedHelpersNamespace(
    void *clientData)
{
    Foundation *fPtr = (Foundation *) clientData;

    fPtr->helpersNs = NULL;
}

/*
 * ----------------------------------------------------------------------
 *
 * KillFoundation --
 *
 *	Delete those parts of the OO core that are not deleted automatically
 *	when the objects and classes themselves are destroyed.
 *
 * ----------------------------------------------------------------------
 */

static void
KillFoundation(
    TCL_UNUSED(void *),
    Tcl_Interp *interp)		/* The interpreter containing the OO system
				 * foundation. */
{
    Foundation *fPtr = GetFoundation(interp);

    TclDecrRefCount(fPtr->unknownMethodNameObj);
    TclDecrRefCount(fPtr->constructorName);
    TclDecrRefCount(fPtr->destructorName);
    TclDecrRefCount(fPtr->clonedName);
    TclDecrRefCount(fPtr->defineName);
    TclDecrRefCount(fPtr->myName);
    TclDecrRefCount(fPtr->slotGetName);
    TclDecrRefCount(fPtr->slotSetName);
    TclDecrRefCount(fPtr->slotResolveName);
    TclDecrRefCount(fPtr->slotDefOpName);
    TclOODecrRefCount(fPtr->objectCls->thisPtr);
    TclOODecrRefCount(fPtr->classCls->thisPtr);

    Tcl_Free(fPtr);

    /*
     * Don't leave the interpreter field pointing to freed data.
     */

    ((Interp *) interp)->objectFoundation = NULL;
}

/*
 * ----------------------------------------------------------------------
 *
 * AllocObject --
 *
 *	Allocate an object of basic type. Does not splice the object into its
 *	class's instance list.  The caller must set the classPtr on the object
 *	to either a class or NULL, call TclOOAddToInstances to add the object
 *	to the class's instance list, and if the object itself is a class, use
 *	call TclOOAddToSubclasses() to add it to the right class's list of
 *	subclasses.
 *
 * Returns:
 *	Pointer to the object structure created, or NULL if a specific
 *	namespace was asked for but couldn't be created.
 *
 * ----------------------------------------------------------------------
 */

static Object *
AllocObject(
    Tcl_Interp *interp,		/* Interpreter within which to create the
				 * object. */
    const char *nameStr,	/* The name of the object to create, or NULL
				 * if the OO system should pick the object
				 * name itself (equal to the namespace
				 * name). */
    Namespace *nsPtr,		/* The namespace to create the object in, or
				 * NULL if *nameStr is NULL */
    const char *nsNameStr)	/* The name of the namespace to create, or
				 * NULL if the OO system should pick a unique
				 * name itself. If this is non-NULL but names
				 * a namespace that already exists, the effect
				 * will be the same as if this was NULL. */
{
    Foundation *fPtr = GetFoundation(interp);
    Object *oPtr;
    Command *cmdPtr;
    CommandTrace *tracePtr;
    size_t creationEpoch;

    oPtr = (Object *) Tcl_Alloc(sizeof(Object));
    memset(oPtr, 0, sizeof(Object));

    /*
     * Every object has a namespace; make one. Note that this also normally
     * computes the creation epoch value for the object, a sequence number
     * that is unique to the object (and which allows us to manage method
     * caching without comparing pointers).
     *
     * When creating a namespace, we first check to see if the caller
     * specified the name for the namespace. If not, we generate namespace
     * names using the epoch until such time as a new namespace is actually
     * created.
     */

    if (nsNameStr != NULL) {
	oPtr->namespacePtr = Tcl_CreateNamespace(interp, nsNameStr, oPtr, NULL);
	if (oPtr->namespacePtr == NULL) {
	    /*
	     * Couldn't make the specific namespace. Report as an error.
	     * [Bug 154f0982f2]
	     */
	    Tcl_Free(oPtr);
	    return NULL;
	}
	creationEpoch = ++fPtr->tsdPtr->nsCount;
	goto configNamespace;
    }

    while (1) {
	char objName[10 + TCL_INTEGER_SPACE];

	snprintf(objName, sizeof(objName), "::oo::Obj%" TCL_Z_MODIFIER "u",
		++fPtr->tsdPtr->nsCount);
	oPtr->namespacePtr = Tcl_CreateNamespace(interp, objName, oPtr, NULL);
	if (oPtr->namespacePtr != NULL) {
	    creationEpoch = fPtr->tsdPtr->nsCount;
	    break;
	}

	/*
	 * Could not make that namespace, so we make another. But first we
	 * have to get rid of the error message from Tcl_CreateNamespace,
	 * since that's something that should not be exposed to the user.
	 */

	Tcl_ResetResult(interp);
    }

  configNamespace:
    ((Namespace *) oPtr->namespacePtr)->refCount++;

    /*
     * Make the namespace know about the helper commands. This grants access
     * to the [self] and [next] commands.
     */

    if (fPtr->helpersNs != NULL) {
	TclSetNsPath((Namespace *) oPtr->namespacePtr, 1, &fPtr->helpersNs);
    }
    TclOOSetupVariableResolver(oPtr->namespacePtr);

    /*
     * Suppress use of compiled versions of the commands in this object's
     * namespace and its children; causes wrong behaviour without expensive
     * recompilation. [Bug 2037727]
     */

    ((Namespace *) oPtr->namespacePtr)->flags |= NS_SUPPRESS_COMPILATION;

    /*
     * Set up a callback to get notification of the deletion of a namespace
     * when enough of the namespace still remains to execute commands and
     * access variables in it. [Bug 2950259]
     */

    ((Namespace *) oPtr->namespacePtr)->earlyDeleteProc = ObjectNamespaceDeleted;

    /*
     * Fill in the rest of the non-zero/NULL parts of the structure.
     */

    oPtr->fPtr = fPtr;
    oPtr->creationEpoch = creationEpoch;

    /*
     * An object starts life with a refCount of 2 to mark the two stages of
     * destruction it occur:  A call to ObjectRenamedTrace(), and a call to
     * ObjectNamespaceDeleted().
     */

    oPtr->refCount = 2;
    oPtr->flags = USE_CLASS_CACHE;

    /*
     * Finally, create the object commands and initialize the trace on the
     * public command (so that the object structures are deleted when the
     * command is deleted).
     */

    if (!nameStr) {
	nameStr = oPtr->namespacePtr->name;
	nsPtr = (Namespace *) oPtr->namespacePtr;
	if (nsPtr->parentPtr != NULL) {
	    nsPtr = nsPtr->parentPtr;
	}
    }
    oPtr->command = TclCreateObjCommandInNs(interp, nameStr,
	(Tcl_Namespace *) nsPtr, TclOOPublicObjectCmd, oPtr, NULL);

    /*
     * Add the NRE command and trace directly. While this breaks a number of
     * abstractions, it is faster and we're inside Tcl here so we're allowed.
     */

    cmdPtr = (Command *) oPtr->command;
    cmdPtr->nreProc = PublicNRObjectCmd;
    cmdPtr->tracePtr = tracePtr = (CommandTrace *)
	    Tcl_Alloc(sizeof(CommandTrace));
    tracePtr->traceProc = ObjectRenamedTrace;
    tracePtr->clientData = oPtr;
    tracePtr->flags = TCL_TRACE_RENAME|TCL_TRACE_DELETE;
    tracePtr->nextPtr = NULL;
    tracePtr->refCount = 1;

    oPtr->myCommand = TclNRCreateCommandInNs(interp, "my", oPtr->namespacePtr,
	    TclOOPrivateObjectCmd, PrivateNRObjectCmd, oPtr, MyDeleted);
    oPtr->myclassCommand = TclNRCreateCommandInNs(interp, "myclass",
	    oPtr->namespacePtr, TclOOMyClassObjCmd, MyClassNRObjCmd, oPtr,
	    MyClassDeleted);
    oPtr->linkedCmdsList = NULL;
    return oPtr;
}

/*
 * ----------------------------------------------------------------------
 *
 * SquelchCachedName --
 *
 *	Encapsulates how to throw away a cached object name. Called from
 *	object rename traces and at object destruction.
 *
 * ----------------------------------------------------------------------
 */

static inline void
SquelchCachedName(
    Object *oPtr)
{
    if (oPtr->cachedNameObj) {
	Tcl_DecrRefCount(oPtr->cachedNameObj);
	oPtr->cachedNameObj = NULL;
    }
}

/*
 * ----------------------------------------------------------------------
 *
 * MyDeleted, MyClassDeleted --
 *
 *	These callbacks are triggered when the object's [my] or [myclass]
 *	commands are deleted by any mechanism. They just mark the object as
 *	not having a [my] command or [myclass] command, and so prevent cleanup
 *	of those commands when the object itself is deleted.
 *
 * ----------------------------------------------------------------------
 */

static void
MyDeleted(
    void *clientData)		/* Reference to the object whose [my] has been
				 * squelched. */
{
    Object *oPtr = (Object *) clientData;

    if (oPtr->linkedCmdsList) {
	Tcl_Size linkc, i;
	Tcl_Obj **linkv;
	TclListObjGetElements(NULL, oPtr->linkedCmdsList, &linkc, &linkv);
	for (i=0 ; i<linkc ; i++) {
	    Tcl_Obj *link = linkv[i];
	    (void) Tcl_DeleteCommand(oPtr->fPtr->interp, TclGetString(link));
	}
	Tcl_DecrRefCount(oPtr->linkedCmdsList);
	oPtr->linkedCmdsList = NULL;
    }
    oPtr->myCommand = NULL;
}

static void
MyClassDeleted(
    void *clientData)
{
    Object *oPtr = (Object *) clientData;
    oPtr->myclassCommand = NULL;
}

/*
 * ----------------------------------------------------------------------
 *
 * ObjectRenamedTrace --
 *
 *	This callback is triggered when the object is deleted by any
 *	mechanism. It runs the destructors and arranges for the actual cleanup
 *	of the object's namespace, which in turn triggers cleansing of the
 *	object data structures.
 *
 * ----------------------------------------------------------------------
 */

static void
ObjectRenamedTrace(
    void *clientData,		/* The object being deleted. */
    TCL_UNUSED(Tcl_Interp *),
    TCL_UNUSED(const char *) /*oldName*/,
    TCL_UNUSED(const char *) /*newName*/,
    int flags)			/* Why was the object deleted? */
{
    Object *oPtr = (Object *) clientData;

    /*
     * If this is a rename and not a delete of the object, we just flush the
     * cache of the object name.
     */

    if (flags & TCL_TRACE_RENAME) {
	SquelchCachedName(oPtr);
	return;
    }

    /*
     * The namespace is only deleted if it hasn't already been deleted. [Bug
     * 2950259].
     */

    if (!Destructing(oPtr)) {
	Tcl_DeleteNamespace(oPtr->namespacePtr);
    }
    oPtr->command = NULL;
    TclOODecrRefCount(oPtr);
    return;
}

/*
 * ----------------------------------------------------------------------
 *
 * TclOODeleteDescendants --
 *
 *	Delete all descendants of a particular class.
 *
 * ----------------------------------------------------------------------
 */

void
TclOODeleteDescendants(
    Tcl_Interp *interp,		/* The interpreter containing the class. */
    Object *oPtr)		/* The object representing the class. */
{
    Class *clsPtr = oPtr->classPtr, *subclassPtr, *mixinSubclassPtr;
    Object *instancePtr;

    /*
     * Squelch classes that this class has been mixed into.
     */

    if (clsPtr->mixinSubs.num > 0) {
	while (clsPtr->mixinSubs.num > 0) {
	    mixinSubclassPtr =
		    clsPtr->mixinSubs.list[clsPtr->mixinSubs.num - 1];

	    /*
	     * This condition also covers the case where mixinSubclassPtr ==
	     * clsPtr
	     */

	    if (!Destructing(mixinSubclassPtr->thisPtr)
		    && !(mixinSubclassPtr->thisPtr->flags & DONT_DELETE)) {
		Tcl_DeleteCommandFromToken(interp,
			mixinSubclassPtr->thisPtr->command);
	    }
	    TclOORemoveFromMixinSubs(mixinSubclassPtr, clsPtr);
	}
    }
    if (clsPtr->mixinSubs.size > 0) {
	Tcl_Free(clsPtr->mixinSubs.list);
	clsPtr->mixinSubs.size = 0;
    }

    /*
     * Squelch subclasses of this class.
     */

    if (clsPtr->subclasses.num > 0) {
	while (clsPtr->subclasses.num > 0) {
	    subclassPtr = clsPtr->subclasses.list[clsPtr->subclasses.num - 1];
	    if (!Destructing(subclassPtr->thisPtr) && !IsRoot(subclassPtr)
		    && !(subclassPtr->thisPtr->flags & DONT_DELETE)) {
		Tcl_DeleteCommandFromToken(interp,
			subclassPtr->thisPtr->command);
	    }
	    TclOORemoveFromSubclasses(subclassPtr, clsPtr);
	}
    }
    if (clsPtr->subclasses.size > 0) {
	Tcl_Free(clsPtr->subclasses.list);
	clsPtr->subclasses.list = NULL;
	clsPtr->subclasses.size = 0;
    }

    /*
     * Squelch instances of this class (includes objects we're mixed into).
     */

    if (clsPtr->instances.num > 0) {
	while (clsPtr->instances.num > 0) {
	    instancePtr = clsPtr->instances.list[clsPtr->instances.num - 1];

	    /*
	     * This condition also covers the case where instancePtr == oPtr
	     */

	    if (!Destructing(instancePtr) && !IsRoot(instancePtr) &&
		    !(instancePtr->flags & DONT_DELETE)) {
		Tcl_DeleteCommandFromToken(interp, instancePtr->command);
	    }
	    TclOORemoveFromInstances(instancePtr, clsPtr);
	}
    }
    if (clsPtr->instances.size > 0) {
	Tcl_Free(clsPtr->instances.list);
	clsPtr->instances.list = NULL;
	clsPtr->instances.size = 0;
    }
}

/*
 * ----------------------------------------------------------------------
 *
 * TclOOReleaseClassContents --
 *
 *	Tear down the special class data structure, including deleting all
 *	dependent classes and objects.
 *
 * ----------------------------------------------------------------------
 */

void
TclOOReleaseClassContents(
    Tcl_Interp *interp,		/* The interpreter containing the class. */
    Object *oPtr)		/* The object representing the class. */
{
    FOREACH_HASH_DECLS;
    Tcl_Size i;
    Class *clsPtr = oPtr->classPtr, *tmpClsPtr;
    Method *mPtr;
    Foundation *fPtr = oPtr->fPtr;
    Tcl_Obj *variableObj;
    PrivateVariableMapping *privateVariable;

    /*
     * Sanity check!
     */

    if (!Destructing(oPtr)) {
	if (IsRootClass(oPtr)) {
	    Tcl_Panic("deleting class structure for non-deleted %s",
		    "::oo::class");
	} else if (IsRootObject(oPtr)) {
	    Tcl_Panic("deleting class structure for non-deleted %s",
		    "::oo::object");
	}
    }

    /*
     * Stop using the class for definition information.
     */

    if (clsPtr->clsDefinitionNs) {
	Tcl_DecrRefCount(clsPtr->clsDefinitionNs);
	clsPtr->clsDefinitionNs = NULL;
    }
    if (clsPtr->objDefinitionNs) {
	Tcl_DecrRefCount(clsPtr->objDefinitionNs);
	clsPtr->objDefinitionNs = NULL;
    }

    /*
     * Squelch method implementation chain caches.
     */

    if (clsPtr->constructorChainPtr) {
	TclOODeleteChain(clsPtr->constructorChainPtr);
	clsPtr->constructorChainPtr = NULL;
    }
    if (clsPtr->destructorChainPtr) {
	TclOODeleteChain(clsPtr->destructorChainPtr);
	clsPtr->destructorChainPtr = NULL;
    }
    if (clsPtr->classChainCache) {
	CallChain *callPtr;

	FOREACH_HASH_VALUE(callPtr, clsPtr->classChainCache) {
	    TclOODeleteChain(callPtr);
	}
	Tcl_DeleteHashTable(clsPtr->classChainCache);
	Tcl_Free(clsPtr->classChainCache);
	clsPtr->classChainCache = NULL;
    }

    /*
     * Squelch the property lists.
     */

    TclOOReleasePropertyStorage(&clsPtr->properties);

    /*
     * Squelch our filter list.
     */

    if (clsPtr->filters.num) {
	Tcl_Obj *filterObj;

	FOREACH(filterObj, clsPtr->filters) {
	    TclDecrRefCount(filterObj);
	}
	Tcl_Free(clsPtr->filters.list);
	clsPtr->filters.list = NULL;
	clsPtr->filters.num = 0;
    }

    /*
     * Squelch our metadata.
     */

    if (clsPtr->metadataPtr != NULL) {
	Tcl_ObjectMetadataType *metadataTypePtr;
	void *value;

	FOREACH_HASH(metadataTypePtr, value, clsPtr->metadataPtr) {
	    metadataTypePtr->deleteProc(value);
	}
	Tcl_DeleteHashTable(clsPtr->metadataPtr);
	Tcl_Free(clsPtr->metadataPtr);
	clsPtr->metadataPtr = NULL;
    }

    if (clsPtr->mixins.num) {
	FOREACH(tmpClsPtr, clsPtr->mixins) {
	    TclOORemoveFromMixinSubs(clsPtr, tmpClsPtr);
	    TclOODecrRefCount(tmpClsPtr->thisPtr);
	}
	Tcl_Free(clsPtr->mixins.list);
	clsPtr->mixins.list = NULL;
	clsPtr->mixins.num = 0;
    }

    if (clsPtr->superclasses.num > 0) {
	FOREACH(tmpClsPtr, clsPtr->superclasses) {
	    TclOORemoveFromSubclasses(clsPtr, tmpClsPtr);
	    TclOODecrRefCount(tmpClsPtr->thisPtr);
	}
	Tcl_Free(clsPtr->superclasses.list);
	clsPtr->superclasses.num = 0;
	clsPtr->superclasses.list = NULL;
    }

    FOREACH_HASH_VALUE(mPtr, &clsPtr->classMethods) {
	/* instance gets deleted, so if method remains, reset it there */
	if (mPtr->refCount > 1 && mPtr->declaringClassPtr == clsPtr) {
	    mPtr->declaringClassPtr = NULL;
	}
	TclOODelMethodRef(mPtr);
    }
    Tcl_DeleteHashTable(&clsPtr->classMethods);
    TclOODelMethodRef(clsPtr->constructorPtr);
    TclOODelMethodRef(clsPtr->destructorPtr);

    FOREACH(variableObj, clsPtr->variables) {
	TclDecrRefCount(variableObj);
    }
    if (i) {
	Tcl_Free(clsPtr->variables.list);
    }

    FOREACH_STRUCT(privateVariable, clsPtr->privateVariables) {
	TclDecrRefCount(privateVariable->variableObj);
	TclDecrRefCount(privateVariable->fullNameObj);
    }
    if (i) {
	Tcl_Free(clsPtr->privateVariables.list);
    }

    if (IsRootClass(oPtr) && !Destructing(fPtr->objectCls->thisPtr)) {
	Tcl_DeleteCommandFromToken(interp, fPtr->objectCls->thisPtr->command);
    }
}

/*
 * ----------------------------------------------------------------------
 *
 * ObjectNamespaceDeleted --
 *
 *	Callback when the object's namespace is deleted. Used to clean up the
 *	data structures associated with the object. The complicated bit is
 *	that this can sometimes happen before the object's command is deleted
 *	(interpreter teardown is complex!)
 *
 * ----------------------------------------------------------------------
 */

static void
ObjectNamespaceDeleted(
    void *clientData)		/* Pointer to the class whose namespace is
				 * being deleted. */
{
    Object *oPtr = (Object *) clientData;
    Foundation *fPtr = oPtr->fPtr;
    FOREACH_HASH_DECLS;
    Class *mixinPtr;
    Method *mPtr;
    Tcl_Obj *filterObj, *variableObj;
    PrivateVariableMapping *privateVariable;
    Tcl_Interp *interp = fPtr->interp;
    Tcl_Size i;

    if (Destructing(oPtr)) {
	/*
	 * TODO:  Can ObjectNamespaceDeleted ever be called twice?  If not,
	 * this guard could be removed.
	 */

	return;
    }

    /*
     * One rule for the teardown routines is that if an object is in the
     * process of being deleted, nothing else may modify its bookkeeping
     * records.  This is the flag that
     */

    oPtr->flags |= OBJECT_DESTRUCTING;

    /*
     * Let the dominoes fall!
     */

    if (oPtr->classPtr) {
	TclOODeleteDescendants(interp, oPtr);
    }

    /*
     * We do not run destructors on the core class objects when the
     * interpreter is being deleted; their incestuous nature causes problems
     * in that case when the destructor is partially deleted before the uses
     * of it have gone. [Bug 2949397]
     */

    if (!Tcl_InterpDeleted(interp) && !(oPtr->flags & DESTRUCTOR_CALLED)) {
	CallContext *contextPtr =
		TclOOGetCallContext(oPtr, NULL, DESTRUCTOR, NULL, NULL, NULL);

	oPtr->flags |= DESTRUCTOR_CALLED;
	if (contextPtr != NULL) {
	    int result;
	    Tcl_InterpState state;

	    contextPtr->callPtr->flags |= DESTRUCTOR;
	    contextPtr->skip = 0;
	    state = Tcl_SaveInterpState(interp, TCL_OK);
	    result = Tcl_NRCallObjProc(interp, TclOOInvokeContext,
		    contextPtr, 0, NULL);
	    if (result != TCL_OK) {
		Tcl_BackgroundException(interp, result);
	    }
	    Tcl_RestoreInterpState(interp, state);
	    TclOODeleteContext(contextPtr);
	}
    }

    /*
     * Instruct everyone to no longer use any allocated fields of the object.
     * Also delete the command that refers to the object at this point (if it
     * still exists) because otherwise its pointer to the object points into
     * freed memory.
     */

    if (((Command *) oPtr->command)->flags & CMD_DYING) {
	/*
	 * Something has already started the command deletion process. We can
	 * go ahead and clean up the namespace,
	 */
    } else {
	/*
	 * The namespace must have been deleted directly.  Delete the command
	 * as well.
	 */

	Tcl_DeleteCommandFromToken(interp, oPtr->command);
    }

    if (oPtr->myclassCommand) {
	Tcl_DeleteCommandFromToken(interp, oPtr->myclassCommand);
    }
    if (oPtr->myCommand) {
	Tcl_DeleteCommandFromToken(interp, oPtr->myCommand);
    }

    /*
     * Splice the object out of its context. After this, we must *not* call
     * methods on the object.
     */

    // TODO: Should this be protected with a !IsRoot() condition?
    TclOORemoveFromInstances(oPtr, oPtr->selfCls);

    if (oPtr->mixins.num > 0) {
	FOREACH(mixinPtr, oPtr->mixins) {
	    TclOORemoveFromInstances(oPtr, mixinPtr);
	    TclOODecrRefCount(mixinPtr->thisPtr);
	}
	if (oPtr->mixins.list != NULL) {
	    Tcl_Free(oPtr->mixins.list);
	}
    }

    FOREACH(filterObj, oPtr->filters) {
	TclDecrRefCount(filterObj);
    }
    if (i) {
	Tcl_Free(oPtr->filters.list);
    }

    if (oPtr->methodsPtr) {
	FOREACH_HASH_VALUE(mPtr, oPtr->methodsPtr) {
	    /* instance gets deleted, so if method remains, reset it there */
	    if (mPtr->refCount > 1 && mPtr->declaringObjectPtr == oPtr) {
		mPtr->declaringObjectPtr = NULL;
	    }
	    TclOODelMethodRef(mPtr);
	}
	Tcl_DeleteHashTable(oPtr->methodsPtr);
	Tcl_Free(oPtr->methodsPtr);
    }

    FOREACH(variableObj, oPtr->variables) {
	TclDecrRefCount(variableObj);
    }
    if (i) {
	Tcl_Free(oPtr->variables.list);
    }

    FOREACH_STRUCT(privateVariable, oPtr->privateVariables) {
	TclDecrRefCount(privateVariable->variableObj);
	TclDecrRefCount(privateVariable->fullNameObj);
    }
    if (i) {
	Tcl_Free(oPtr->privateVariables.list);
    }

    if (oPtr->chainCache) {
	TclOODeleteChainCache(oPtr->chainCache);
    }

    SquelchCachedName(oPtr);

    if (oPtr->metadataPtr != NULL) {
	Tcl_ObjectMetadataType *metadataTypePtr;
	void *value;

	FOREACH_HASH(metadataTypePtr, value, oPtr->metadataPtr) {
	    metadataTypePtr->deleteProc(value);
	}
	Tcl_DeleteHashTable(oPtr->metadataPtr);
	Tcl_Free(oPtr->metadataPtr);
	oPtr->metadataPtr = NULL;
    }

    /*
     * Squelch the property lists.
     */

    TclOOReleasePropertyStorage(&oPtr->properties);

    /*
     * Because an object can be a class that is an instance of itself, the
     * class object's class structure should only be cleaned after most of
     * the cleanup on the object is done.
     *
     * The class of objects needs some special care; if it is deleted (and
     * we're not killing the whole interpreter) we force the delete of the
     * class of classes now as well. Due to the incestuous nature of those two
     * classes, if one goes the other must too and yet the tangle can
     * sometimes not go away automatically; we force it here. [Bug 2962664]
     */

    if (IsRootObject(oPtr) && !Destructing(fPtr->classCls->thisPtr)
	    && !Tcl_InterpDeleted(interp)) {
	Tcl_DeleteCommandFromToken(interp, fPtr->classCls->thisPtr->command);
    }

    if (oPtr->classPtr != NULL) {
	TclOOReleaseClassContents(interp, oPtr);
    }

    /*
     * Delete the object structure itself.
     */

    TclNsDecrRefCount((Namespace *) oPtr->namespacePtr);
    oPtr->namespacePtr = NULL;
    TclOODecrRefCount(oPtr->selfCls->thisPtr);
    oPtr->selfCls = NULL;
    TclOODecrRefCount(oPtr);
    return;
}

/*
 * ----------------------------------------------------------------------
 *
 * TclOODecrRefCount --
 *
 *	Decrement the refcount of an object and deallocate storage then object
 *	is no longer referenced.  Returns 1 if storage was deallocated, and 0
 *	otherwise.
 *
 * ----------------------------------------------------------------------
 */

int
TclOODecrRefCount(
    Object *oPtr)
{
    if (oPtr->refCount-- <= 1) {
	if (oPtr->classPtr != NULL) {
	    Tcl_Free(oPtr->classPtr);
	}
	Tcl_Free(oPtr);
	return 1;
    }
    return 0;
}

/*
 * ----------------------------------------------------------------------
 *
 * TclOOObjectDestroyed --
 *
 *	Returns TCL_OK if an object is entirely deleted, i.e. the destruction
 *	sequence has completed.
 *
 * ----------------------------------------------------------------------
 */
int
TclOOObjectDestroyed(
    Object *oPtr)
{
    return (oPtr->namespacePtr == NULL);
}

/*
 * ----------------------------------------------------------------------
 *
 * TclOORemoveFromInstances --
 *
 *	Utility function to remove an object from the list of instances within
 *	a class.
 *
 * ----------------------------------------------------------------------
 */

int
TclOORemoveFromInstances(
    Object *oPtr,		/* The instance to remove. */
    Class *clsPtr)		/* The class (possibly) containing the
				 * reference to the instance. */
{
    Tcl_Size i;
    int res = 0;
    Object *instPtr;

    FOREACH(instPtr, clsPtr->instances) {
	if (oPtr == instPtr) {
	    RemoveItem(Object, clsPtr->instances, i);
	    TclOODecrRefCount(oPtr);
	    res++;
	    break;
	}
    }
    return res;
}

/*
 * ----------------------------------------------------------------------
 *
 * TclOOAddToInstances --
 *
 *	Utility function to add an object to the list of instances within a
 *	class.
 *
 * ----------------------------------------------------------------------
 */

void
TclOOAddToInstances(
    Object *oPtr,		/* The instance to add. */
    Class *clsPtr)		/* The class to add the instance to. It is
				 * assumed that the class is not already
				 * present as an instance in the class. */
{
    if (clsPtr->instances.num >= clsPtr->instances.size) {
	clsPtr->instances.size += ALLOC_CHUNK;
	if (clsPtr->instances.size == ALLOC_CHUNK) {
	    clsPtr->instances.list = (Object **)
		    Tcl_Alloc(sizeof(Object *) * ALLOC_CHUNK);
	} else {
	    clsPtr->instances.list = (Object **)
		    Tcl_Realloc(clsPtr->instances.list,
			    sizeof(Object *) * clsPtr->instances.size);
	}
    }
    clsPtr->instances.list[clsPtr->instances.num++] = oPtr;
    AddRef(oPtr);
}

/*
 * ----------------------------------------------------------------------
 *
 * TclOORemoveFromMixins --
 *
 *	Utility function to remove a class from the list of mixins within an
 *	object.
 *
 * ----------------------------------------------------------------------
 */

int
TclOORemoveFromMixins(
    Class *mixinPtr,		/* The mixin to remove. */
    Object *oPtr)		/* The object (possibly) containing the
				 * reference to the mixin. */
{
    Tcl_Size i;
    int res = 0;
    Class *mixPtr;

    FOREACH(mixPtr, oPtr->mixins) {
	if (mixinPtr == mixPtr) {
	    RemoveItem(Class, oPtr->mixins, i);
	    TclOODecrRefCount(mixPtr->thisPtr);
	    res++;
	    break;
	}
    }
    if (oPtr->mixins.num == 0) {
	Tcl_Free(oPtr->mixins.list);
	oPtr->mixins.list = NULL;
    }
    return res;
}

/*
 * ----------------------------------------------------------------------
 *
 * TclOORemoveFromSubclasses --
 *
 *	Utility function to remove a class from the list of subclasses within
 *	another class. Returns the number of removals performed.
 *
 * ----------------------------------------------------------------------
 */

int
TclOORemoveFromSubclasses(
    Class *subPtr,		/* The subclass to remove. */
    Class *superPtr)		/* The superclass to possibly remove the
				 * subclass reference from. */
{
    Tcl_Size i;
    int res = 0;
    Class *subclsPtr;

    FOREACH(subclsPtr, superPtr->subclasses) {
	if (subPtr == subclsPtr) {
	    RemoveItem(Class, superPtr->subclasses, i);
	    TclOODecrRefCount(subPtr->thisPtr);
	    res++;
	}
    }
    return res;
}

/*
 * ----------------------------------------------------------------------
 *
 * TclOOAddToSubclasses --
 *
 *	Utility function to add a class to the list of subclasses within
 *	another class.
 *
 * ----------------------------------------------------------------------
 */

void
TclOOAddToSubclasses(
    Class *subPtr,		/* The subclass to add. */
    Class *superPtr)		/* The superclass to add the subclass to. It
				 * is assumed that the class is not already
				 * present as a subclass in the superclass. */
{
    if (Destructing(superPtr->thisPtr)) {
	return;
    }
    if (superPtr->subclasses.num >= superPtr->subclasses.size) {
	superPtr->subclasses.size += ALLOC_CHUNK;
	if (superPtr->subclasses.size == ALLOC_CHUNK) {
	    superPtr->subclasses.list = (Class **)
		    Tcl_Alloc(sizeof(Class *) * ALLOC_CHUNK);
	} else {
	    superPtr->subclasses.list = (Class **)
		    Tcl_Realloc(superPtr->subclasses.list,
			    sizeof(Class *) * superPtr->subclasses.size);
	}
    }
    superPtr->subclasses.list[superPtr->subclasses.num++] = subPtr;
    AddRef(subPtr->thisPtr);
}

/*
 * ----------------------------------------------------------------------
 *
 * TclOORemoveFromMixinSubs --
 *
 *	Utility function to remove a class from the list of mixinSubs within
 *	another class.
 *
 * ----------------------------------------------------------------------
 */

int
TclOORemoveFromMixinSubs(
    Class *subPtr,		/* The subclass to remove. */
    Class *superPtr)		/* The superclass to possibly remove the
				 * subclass reference from. */
{
    Tcl_Size i;
    int res = 0;
    Class *subclsPtr;

    FOREACH(subclsPtr, superPtr->mixinSubs) {
	if (subPtr == subclsPtr) {
	    RemoveItem(Class, superPtr->mixinSubs, i);
	    TclOODecrRefCount(subPtr->thisPtr);
	    res++;
	    break;
	}
    }
    return res;
}

/*
 * ----------------------------------------------------------------------
 *
 * TclOOAddToMixinSubs --
 *
 *	Utility function to add a class to the list of mixinSubs within
 *	another class.
 *
 * ----------------------------------------------------------------------
 */

void
TclOOAddToMixinSubs(
    Class *subPtr,		/* The subclass to add. */
    Class *superPtr)		/* The superclass to add the subclass to. It
				 * is assumed that the class is not already
				 * present as a subclass in the superclass. */
{
    if (Destructing(superPtr->thisPtr)) {
	return;
    }
    if (superPtr->mixinSubs.num >= superPtr->mixinSubs.size) {
	superPtr->mixinSubs.size += ALLOC_CHUNK;
	if (superPtr->mixinSubs.size == ALLOC_CHUNK) {
	    superPtr->mixinSubs.list = (Class **)
		    Tcl_Alloc(sizeof(Class *) * ALLOC_CHUNK);
	} else {
	    superPtr->mixinSubs.list = (Class **)
		    Tcl_Realloc(superPtr->mixinSubs.list,
			    sizeof(Class *) * superPtr->mixinSubs.size);
	}
    }
    superPtr->mixinSubs.list[superPtr->mixinSubs.num++] = subPtr;
    AddRef(subPtr->thisPtr);
}

/*
 * ----------------------------------------------------------------------
 *
 * TclOOAllocClass --
 *
 *	Allocate a basic class. Does not add class to its class's instance
 *	list.
 *
 * ----------------------------------------------------------------------
 */

static inline void
InitClassPath(
    Tcl_Interp *interp,
    Class *clsPtr)
{
    Foundation *fPtr = GetFoundation(interp);

    if (fPtr->helpersNs != NULL) {
	Tcl_Namespace *path[2];

	path[0] = fPtr->helpersNs;
	path[1] = fPtr->ooNs;
	TclSetNsPath((Namespace *) clsPtr->thisPtr->namespacePtr, 2, path);
    } else {
	TclSetNsPath((Namespace *) clsPtr->thisPtr->namespacePtr, 1,
		&fPtr->ooNs);
    }
}

Class *
TclOOAllocClass(
    Tcl_Interp *interp,		/* Interpreter within which to allocate the
				 * class. */
    Object *useThisObj)		/* Object that is to act as the class
				 * representation. */
{
    Foundation *fPtr = GetFoundation(interp);
    Class *clsPtr = (Class *) Tcl_Alloc(sizeof(Class));

    memset(clsPtr, 0, sizeof(Class));
    clsPtr->thisPtr = useThisObj;

    /*
     * Configure the namespace path for the class's object.
     */

    InitClassPath(interp, clsPtr);

    /*
     * Classes are subclasses of oo::object, i.e. the objects they create are
     * objects.
     */

    clsPtr->superclasses.num = 1;
    clsPtr->superclasses.list = (Class **) Tcl_Alloc(sizeof(Class *));
    clsPtr->superclasses.list[0] = fPtr->objectCls;
    AddRef(fPtr->objectCls->thisPtr);

    /*
     * Finish connecting the class structure to the object structure.
     */

    clsPtr->thisPtr->classPtr = clsPtr;

    /*
     * That's the complicated bit. Now fill in the rest of the non-zero/NULL
     * fields.
     */

    Tcl_InitObjHashTable(&clsPtr->classMethods);
    return clsPtr;
}

/*
 * ----------------------------------------------------------------------
 *
 * Tcl_NewObjectInstance --
 *
 *	Allocate a new instance of an object.
 *
 * ----------------------------------------------------------------------
 */
Tcl_Object
Tcl_NewObjectInstance(
    Tcl_Interp *interp,		/* Interpreter context. */
    Tcl_Class cls,		/* Class to create an instance of. */
    const char *nameStr,	/* Name of object to create, or NULL to ask
				 * the code to pick its own unique name. */
    const char *nsNameStr,	/* Name of namespace to create inside object,
				 * or NULL to ask the code to pick its own
				 * unique name. */
    Tcl_Size objc,		/* Number of arguments. Negative value means
				 * do not call constructor. */
    Tcl_Obj *const *objv,	/* Argument list. */
    Tcl_Size skip)		/* Number of arguments to _not_ pass to the
				 * constructor. */
{
    Class *classPtr = (Class *) cls;
    Object *oPtr;
    void *clientData[4];

    oPtr = TclNewObjectInstanceCommon(interp, classPtr, nameStr, nsNameStr);
    if (oPtr == NULL) {
	return NULL;
    }

    /*
     * Run constructors, except when objc < 0, which is a special flag case
     * used for object cloning only.
     */

    if (objc != TCL_INDEX_NONE) {
	CallContext *contextPtr =
		TclOOGetCallContext(oPtr, NULL, CONSTRUCTOR, NULL, NULL, NULL);

	if (contextPtr != NULL) {
	    int isRoot, result;
	    Tcl_InterpState state;

	    state = Tcl_SaveInterpState(interp, TCL_OK);
	    contextPtr->callPtr->flags |= CONSTRUCTOR;
	    contextPtr->skip = skip;

	    /*
	     * Adjust the ensemble tracking record if necessary. [Bug 3514761]
	     */

	    isRoot = TclInitRewriteEnsemble(interp, skip, skip, objv);
	    result = Tcl_NRCallObjProc(interp, TclOOInvokeContext, contextPtr,
		    objc, objv);

	    if (isRoot) {
		TclResetRewriteEnsemble(interp, 1);
	    }

	    clientData[0] = contextPtr;
	    clientData[1] = oPtr;
	    clientData[2] = state;
	    clientData[3] = &oPtr;

	    result = FinalizeAlloc(clientData, interp, result);
	    if (result != TCL_OK) {
		return NULL;
	    }
	}
    }

    return (Tcl_Object) oPtr;
}

int
TclNRNewObjectInstance(
    Tcl_Interp *interp,		/* Interpreter context. */
    Tcl_Class cls,		/* Class to create an instance of. */
    const char *nameStr,	/* Name of object to create, or NULL to ask
				 * the code to pick its own unique name. */
    const char *nsNameStr,	/* Name of namespace to create inside object,
				 * or NULL to ask the code to pick its own
				 * unique name. */
    Tcl_Size objc,		/* Number of arguments. Negative value means
				 * do not call constructor. */
    Tcl_Obj *const *objv,	/* Argument list. */
    Tcl_Size skip,		/* Number of arguments to _not_ pass to the
				 * constructor. */
    Tcl_Object *objectPtr)	/* Place to write the object reference upon
				 * successful allocation. */
{
    Class *classPtr = (Class *) cls;
    CallContext *contextPtr;
    Tcl_InterpState state;
    Object *oPtr;

    oPtr = TclNewObjectInstanceCommon(interp, classPtr, nameStr, nsNameStr);
    if (oPtr == NULL) {
	return TCL_ERROR;
    }

    /*
     * Run constructors, except when objc == TCL_INDEX_NONE (a special flag case used for
     * object cloning only). If there aren't any constructors, we do nothing.
     */

    if (objc < 0) {
	*objectPtr = (Tcl_Object) oPtr;
	return TCL_OK;
    }
    contextPtr = TclOOGetCallContext(oPtr, NULL, CONSTRUCTOR, NULL, NULL, NULL);
    if (contextPtr == NULL) {
	*objectPtr = (Tcl_Object) oPtr;
	return TCL_OK;
    }

    state = Tcl_SaveInterpState(interp, TCL_OK);
    contextPtr->callPtr->flags |= CONSTRUCTOR;
    contextPtr->skip = skip;

    /*
     * Adjust the ensemble tracking record if necessary. [Bug 3514761]
     */

    if (TclInitRewriteEnsemble(interp, skip, skip, objv)) {
	TclNRAddCallback(interp, TclClearRootEnsemble, NULL, NULL, NULL, NULL);
    }

    /*
     * Fire off the constructors non-recursively.
     */

    TclNRAddCallback(interp, FinalizeAlloc, contextPtr, oPtr, state,
	    objectPtr);
    TclPushTailcallPoint(interp);
    return TclOOInvokeContext(contextPtr, interp, objc, objv);
}

/*
 * ----------------------------------------------------------------------
 *
 * TclNewObjectInstanceCommon --
 *
 *	Common code for handling object allocation. Does the basic object
 *	structure and class structure allocation.
 *
 * ----------------------------------------------------------------------
 */
Object *
TclNewObjectInstanceCommon(
    Tcl_Interp *interp,
    Class *classPtr,
    const char *nameStr,
    const char *nsNameStr)
{
    Tcl_HashEntry *hPtr;
    Foundation *fPtr = GetFoundation(interp);
    Object *oPtr;
    const char *simpleName = NULL;
    Namespace *nsPtr = NULL, *dummy;
    Namespace *inNsPtr = (Namespace *) TclGetCurrentNamespace(interp);

    if (nameStr) {
	TclGetNamespaceForQualName(interp, nameStr, inNsPtr,
		TCL_CREATE_NS_IF_UNKNOWN, &nsPtr, &dummy, &dummy, &simpleName);

	/*
	 * Disallow creation of an object over an existing command.
	 */

	hPtr = Tcl_FindHashEntry(&nsPtr->cmdTable, simpleName);
	if (hPtr) {
	    Tcl_SetObjResult(interp, Tcl_ObjPrintf(
		    "can't create object \"%s\": command already exists with"
		    " that name", nameStr));
	    OO_ERROR(interp, OVERWRITE_OBJECT);
	    return NULL;
	}
    }

    /*
     * Create the object.
     */

    oPtr = AllocObject(interp, simpleName, nsPtr, nsNameStr);
    if (oPtr == NULL) {
	return NULL;
    }
    oPtr->selfCls = classPtr;
    AddRef(classPtr->thisPtr);
    TclOOAddToInstances(oPtr, classPtr);

    /*
     * Check to see if we're really creating a class. If so, allocate the
     * class structure as well.
     */

    if (TclOOIsReachable(fPtr->classCls, classPtr)) {
	/*
	 * Is a class, so attach a class structure. Note that the
	 * TclOOAllocClass function splices the structure into the object, so
	 * we don't have to. Once that's done, we need to repatch the object
	 * to have the right class since TclOOAllocClass interferes with that.
	 */

	TclOOAllocClass(interp, oPtr);
	TclOOAddToSubclasses(oPtr->classPtr, fPtr->objectCls);
    } else {
	oPtr->classPtr = NULL;
    }
    return oPtr;
}

/*
 * ----------------------------------------------------------------------
 *
 * FinalizeAlloc --
 *
 *	Final stage of NR-aware object allocation, running after the
 *	constructor has been called to decide whether the construction
 *	succeeded or failed.
 *
 * ----------------------------------------------------------------------
 */
static int
FinalizeAlloc(
    void *data[],
    Tcl_Interp *interp,
    int result)
{
    CallContext *contextPtr = (CallContext *) data[0];
    Object *oPtr = (Object *) data[1];
    Tcl_InterpState state = (Tcl_InterpState) data[2];
    Tcl_Object *objectPtr = (Tcl_Object *) data[3];

    /*
     * Ensure an error if the object was deleted in the constructor. Don't
     * want to lose errors by accident. [Bug 2903011]
     */

    if (result != TCL_ERROR && Destructing(oPtr)) {
	Tcl_SetObjResult(interp, Tcl_NewStringObj(
		"object deleted in constructor", TCL_AUTO_LENGTH));
	OO_ERROR(interp, STILLBORN);
	result = TCL_ERROR;
    }
    if (result != TCL_OK) {
	Tcl_DiscardInterpState(state);

	/*
	 * Take care to not delete a deleted object; that would be bad. [Bug
	 * 2903011] Also take care to make sure that we have the name of the
	 * command before we delete it. [Bug 9dd1bd7a74]
	 */

	if (!Destructing(oPtr)) {
	    (void) TclOOObjectName(interp, oPtr);
	    Tcl_DeleteCommandFromToken(interp, oPtr->command);
	}

	/*
	 * This decrements the refcount of oPtr.
	 */

	TclOODeleteContext(contextPtr);
	return TCL_ERROR;
    }
    Tcl_RestoreInterpState(interp, state);
    *objectPtr = (Tcl_Object) oPtr;

    /*
     * This decrements the refcount of oPtr.
     */

    TclOODeleteContext(contextPtr);
    return TCL_OK;
}

/*
 * ----------------------------------------------------------------------
 *
 * Tcl_CopyObjectInstance --
 *
 *	Creates a copy of an object. Does not copy the backing namespace,
 *	since the correct way to do that (e.g., shallow/deep) depends on the
 *	object/class's own policies.
 *
 * ----------------------------------------------------------------------
 */

Tcl_Object
Tcl_CopyObjectInstance(
    Tcl_Interp *interp,
    Tcl_Object sourceObject,
    const char *targetName,
    const char *targetNamespaceName)
{
    Object *oPtr = (Object *) sourceObject, *o2Ptr;
    FOREACH_HASH_DECLS;
    Method *mPtr;
    Class *mixinPtr;
    CallContext *contextPtr;
    Tcl_Obj *keyPtr, *filterObj, *variableObj, *args[3];
    PrivateVariableMapping *privateVariable;
    Tcl_Size i;
    int result;

    /*
     * Sanity check.
     */

    if (IsRootClass(oPtr)) {
	Tcl_SetObjResult(interp, Tcl_NewStringObj(
		"may not clone the class of classes", TCL_AUTO_LENGTH));
	OO_ERROR(interp, CLONING_CLASS);
	return NULL;
    }

    /*
     * Build the instance. Note that this does not run any constructors.
     */

    o2Ptr = (Object *) Tcl_NewObjectInstance(interp,
	    (Tcl_Class) oPtr->selfCls, targetName, targetNamespaceName,
	    TCL_INDEX_NONE, NULL, 0);
    if (o2Ptr == NULL) {
	return NULL;
    }

    /*
     * Copy the object-local methods to the new object.
     */

    if (oPtr->methodsPtr) {
	FOREACH_HASH(keyPtr, mPtr, oPtr->methodsPtr) {
	    if (CloneObjectMethod(interp, o2Ptr, mPtr, keyPtr) != TCL_OK) {
		Tcl_DeleteCommandFromToken(interp, o2Ptr->command);
		return NULL;
	    }
	}
    }

    /*
     * Copy the object's mixin references to the new object.
     */

    if (o2Ptr->mixins.num != 0) {
	FOREACH(mixinPtr, o2Ptr->mixins) {
	    if (mixinPtr && mixinPtr != o2Ptr->selfCls) {
		TclOORemoveFromInstances(o2Ptr, mixinPtr);
	    }
	    TclOODecrRefCount(mixinPtr->thisPtr);
	}
	Tcl_Free(o2Ptr->mixins.list);
    }
    DUPLICATE(o2Ptr->mixins, oPtr->mixins, Class *);
    FOREACH(mixinPtr, o2Ptr->mixins) {
	if (mixinPtr && mixinPtr != o2Ptr->selfCls) {
	    TclOOAddToInstances(o2Ptr, mixinPtr);
	}

	/*
	 * For the reference just created in DUPLICATE.
	 */

	AddRef(mixinPtr->thisPtr);
    }

    /*
     * Copy the object's filter list to the new object.
     */

    DUPLICATE(o2Ptr->filters, oPtr->filters, Tcl_Obj *);
    FOREACH(filterObj, o2Ptr->filters) {
	Tcl_IncrRefCount(filterObj);
    }

    /*
     * Copy the object's variable resolution lists to the new object.
     */

    DUPLICATE(o2Ptr->variables, oPtr->variables, Tcl_Obj *);
    FOREACH(variableObj, o2Ptr->variables) {
	Tcl_IncrRefCount(variableObj);
    }

    DUPLICATE(o2Ptr->privateVariables, oPtr->privateVariables,
	    PrivateVariableMapping);
    FOREACH_STRUCT(privateVariable, o2Ptr->privateVariables) {
	Tcl_IncrRefCount(privateVariable->variableObj);
	Tcl_IncrRefCount(privateVariable->fullNameObj);
    }

    /*
     * Copy the object's flags to the new object, clearing those that must be
     * kept object-local. The duplicate is never deleted at this point, nor is
     * it the root of the object system or in the midst of processing a filter
     * call.
     */

    o2Ptr->flags = oPtr->flags & ~(
	    OBJECT_DESTRUCTING | ROOT_OBJECT | ROOT_CLASS | FILTER_HANDLING);

    /*
     * Copy the object's metadata.
     */

    if (oPtr->metadataPtr != NULL) {
	Tcl_ObjectMetadataType *metadataTypePtr;
	void *value, *duplicate;

	FOREACH_HASH(metadataTypePtr, value, oPtr->metadataPtr) {
	    if (metadataTypePtr->cloneProc == NULL) {
		duplicate = value;
	    } else {
		if (metadataTypePtr->cloneProc(interp, value,
			&duplicate) != TCL_OK) {
		    Tcl_DeleteCommandFromToken(interp, o2Ptr->command);
		    return NULL;
		}
	    }
	    if (duplicate != NULL) {
		Tcl_ObjectSetMetadata((Tcl_Object) o2Ptr, metadataTypePtr,
			duplicate);
	    }
	}
    }

    /*
     * Copy the class, if present. Note that if there is a class present in
     * the source object, there must also be one in the copy.
     */

    if (oPtr->classPtr != NULL) {
	Class *clsPtr = oPtr->classPtr;
	Class *cls2Ptr = o2Ptr->classPtr;
	Class *superPtr;

	/*
	 * Copy the class flags across.
	 */

	cls2Ptr->flags = clsPtr->flags;

	/*
	 * Ensure that the new class's superclass structure is the same as the
	 * old class's.
	 */

	FOREACH(superPtr, cls2Ptr->superclasses) {
	    TclOORemoveFromSubclasses(cls2Ptr, superPtr);
	    TclOODecrRefCount(superPtr->thisPtr);
	}
	if (cls2Ptr->superclasses.num) {
	    cls2Ptr->superclasses.list = (Class **)
		    Tcl_Realloc(cls2Ptr->superclasses.list,
			    sizeof(Class *) * clsPtr->superclasses.num);
	} else {
	    cls2Ptr->superclasses.list = (Class **)
		    Tcl_Alloc(sizeof(Class *) * clsPtr->superclasses.num);
	}
	memcpy(cls2Ptr->superclasses.list, clsPtr->superclasses.list,
		sizeof(Class *) * clsPtr->superclasses.num);
	cls2Ptr->superclasses.num = clsPtr->superclasses.num;
	FOREACH(superPtr, cls2Ptr->superclasses) {
	    TclOOAddToSubclasses(cls2Ptr, superPtr);

	    /*
	     * For the new item in cls2Ptr->superclasses that memcpy just
	     * created.
	     */

	    AddRef(superPtr->thisPtr);
	}

	/*
	 * Duplicate the source class's filters.
	 */

	DUPLICATE(cls2Ptr->filters, clsPtr->filters, Tcl_Obj *);
	FOREACH(filterObj, cls2Ptr->filters) {
	    Tcl_IncrRefCount(filterObj);
	}

	/*
	 * Copy the source class's variable resolution lists.
	 */

	DUPLICATE(cls2Ptr->variables, clsPtr->variables, Tcl_Obj *);
	FOREACH(variableObj, cls2Ptr->variables) {
	    Tcl_IncrRefCount(variableObj);
	}

	DUPLICATE(cls2Ptr->privateVariables, clsPtr->privateVariables,
		PrivateVariableMapping);
	FOREACH_STRUCT(privateVariable, cls2Ptr->privateVariables) {
	    Tcl_IncrRefCount(privateVariable->variableObj);
	    Tcl_IncrRefCount(privateVariable->fullNameObj);
	}

	/*
	 * Duplicate the source class's mixins (which cannot be circular
	 * references to the duplicate).
	 */

	if (cls2Ptr->mixins.num != 0) {
	    FOREACH(mixinPtr, cls2Ptr->mixins) {
		TclOORemoveFromMixinSubs(cls2Ptr, mixinPtr);
		TclOODecrRefCount(mixinPtr->thisPtr);
	    }
	    Tcl_Free(clsPtr->mixins.list);
	}
	DUPLICATE(cls2Ptr->mixins, clsPtr->mixins, Class *);
	FOREACH(mixinPtr, cls2Ptr->mixins) {
	    TclOOAddToMixinSubs(cls2Ptr, mixinPtr);

	    /*
	     * For the copy just created in DUPLICATE.
	     */

	    AddRef(mixinPtr->thisPtr);
	}

	/*
	 * Duplicate the source class's methods, constructor and destructor.
	 */

	FOREACH_HASH(keyPtr, mPtr, &clsPtr->classMethods) {
	    if (CloneClassMethod(interp, cls2Ptr, mPtr, keyPtr,
		    NULL) != TCL_OK) {
		Tcl_DeleteCommandFromToken(interp, o2Ptr->command);
		return NULL;
	    }
	}
	if (clsPtr->constructorPtr) {
	    if (CloneClassMethod(interp, cls2Ptr, clsPtr->constructorPtr,
		    NULL, &cls2Ptr->constructorPtr) != TCL_OK) {
		Tcl_DeleteCommandFromToken(interp, o2Ptr->command);
		return NULL;
	    }
	}
	if (clsPtr->destructorPtr) {
	    if (CloneClassMethod(interp, cls2Ptr, clsPtr->destructorPtr, NULL,
		    &cls2Ptr->destructorPtr) != TCL_OK) {
		Tcl_DeleteCommandFromToken(interp, o2Ptr->command);
		return NULL;
	    }
	}

	/*
	 * Duplicate the class's metadata.
	 */

	if (clsPtr->metadataPtr != NULL) {
	    Tcl_ObjectMetadataType *metadataTypePtr;
	    void *value, *duplicate;

	    FOREACH_HASH(metadataTypePtr, value, clsPtr->metadataPtr) {
		if (metadataTypePtr->cloneProc == NULL) {
		    duplicate = value;
		} else {
		    if (metadataTypePtr->cloneProc(interp, value,
			    &duplicate) != TCL_OK) {
			Tcl_DeleteCommandFromToken(interp, o2Ptr->command);
			return NULL;
		    }
		}
		if (duplicate != NULL) {
		    Tcl_ClassSetMetadata((Tcl_Class) cls2Ptr, metadataTypePtr,
			    duplicate);
		}
	    }
	}
    }

    TclResetRewriteEnsemble(interp, 1);
    contextPtr = TclOOGetCallContext(o2Ptr, oPtr->fPtr->clonedName, 0, NULL,
	    NULL, NULL);
    if (contextPtr) {
	args[0] = TclOOObjectName(interp, o2Ptr);
	args[1] = oPtr->fPtr->clonedName;
	args[2] = TclOOObjectName(interp, oPtr);
	Tcl_IncrRefCount(args[0]);
	Tcl_IncrRefCount(args[1]);
	Tcl_IncrRefCount(args[2]);
	result = Tcl_NRCallObjProc(interp, TclOOInvokeContext, contextPtr, 3,
		args);
	TclDecrRefCount(args[0]);
	TclDecrRefCount(args[1]);
	TclDecrRefCount(args[2]);
	TclOODeleteContext(contextPtr);
	if (result == TCL_ERROR) {
	    Tcl_AddErrorInfo(interp,
		    "\n    (while performing post-copy callback)");
	}
	if (result != TCL_OK) {
	    Tcl_DeleteCommandFromToken(interp, o2Ptr->command);
	    return NULL;
	}
    }

    return (Tcl_Object) o2Ptr;
}

/*
 * ----------------------------------------------------------------------
 *
 * CloneObjectMethod, CloneClassMethod --
 *
 *	Helper functions used for cloning methods. They work identically to
 *	each other, except for the difference between them in how they
 *	register the cloned method on a successful clone.
 *
 * ----------------------------------------------------------------------
 */

static int
CloneObjectMethod(
    Tcl_Interp *interp,
    Object *oPtr,
    Method *mPtr,
    Tcl_Obj *namePtr)
{
    if (mPtr->typePtr == NULL) {
	TclNewInstanceMethod(interp, (Tcl_Object) oPtr, namePtr,
		mPtr->flags & PUBLIC_METHOD, NULL, NULL);
    } else if (mPtr->typePtr->cloneProc) {
	void *newClientData;

	if (mPtr->typePtr->cloneProc(interp, mPtr->clientData,
		&newClientData) != TCL_OK) {
	    return TCL_ERROR;
	}
	TclNewInstanceMethod(interp, (Tcl_Object) oPtr, namePtr,
		mPtr->flags & PUBLIC_METHOD, mPtr->typePtr, newClientData);
    } else {
	TclNewInstanceMethod(interp, (Tcl_Object) oPtr, namePtr,
		mPtr->flags & PUBLIC_METHOD, mPtr->typePtr, mPtr->clientData);
    }
    return TCL_OK;
}

static int
CloneClassMethod(
    Tcl_Interp *interp,
    Class *clsPtr,
    Method *mPtr,
    Tcl_Obj *namePtr,
    Method **m2PtrPtr)
{
    Method *m2Ptr;

    if (mPtr->typePtr == NULL) {
	m2Ptr = (Method *) TclNewMethod((Tcl_Class) clsPtr,
		namePtr, mPtr->flags & PUBLIC_METHOD, NULL, NULL);
    } else if (mPtr->typePtr->cloneProc) {
	void *newClientData;

	if (mPtr->typePtr->cloneProc(interp, mPtr->clientData,
		&newClientData) != TCL_OK) {
	    return TCL_ERROR;
	}
	m2Ptr = (Method *) TclNewMethod((Tcl_Class) clsPtr,
		namePtr, mPtr->flags & PUBLIC_METHOD, mPtr->typePtr,
		newClientData);
    } else {
	m2Ptr = (Method *) TclNewMethod((Tcl_Class) clsPtr,
		namePtr, mPtr->flags & PUBLIC_METHOD, mPtr->typePtr,
		mPtr->clientData);
    }
    if (m2PtrPtr != NULL) {
	*m2PtrPtr = m2Ptr;
    }
    return TCL_OK;
}

/*
 * ----------------------------------------------------------------------
 *
 * Tcl_ClassGetMetadata, Tcl_ClassSetMetadata, Tcl_ObjectGetMetadata,
 * Tcl_ObjectSetMetadata --
 *
 *	Metadata management API. The metadata system allows code in extensions
 *	to attach arbitrary non-NULL pointers to objects and classes without
 *	the different things that might be interested being able to interfere
 *	with each other. Apart from non-NULL-ness, these routines attach no
 *	interpretation to the meaning of the metadata pointers.
 *
 *	The Tcl_*GetMetadata routines get the metadata pointer attached that
 *	has been related with a particular type, or NULL if no metadata
 *	associated with the given type has been attached.
 *
 *	The Tcl_*SetMetadata routines set or delete the metadata pointer that
 *	is related to a particular type. The value associated with the type is
 *	deleted (if present; no-op otherwise) if the value is NULL, and
 *	attached (replacing the previous value, which is deleted if present)
 *	otherwise. This means it is impossible to attach a NULL value for any
 *	metadata type.
 *
 * ----------------------------------------------------------------------
 */

void *
Tcl_ClassGetMetadata(
    Tcl_Class clazz,
    const Tcl_ObjectMetadataType *typePtr)
{
    Class *clsPtr = (Class *) clazz;
    Tcl_HashEntry *hPtr;

    /*
     * If there's no metadata store attached, the type in question has
     * definitely not been attached either!
     */

    if (clsPtr->metadataPtr == NULL) {
	return NULL;
    }

    /*
     * There is a metadata store, so look in it for the given type.
     */

    hPtr = Tcl_FindHashEntry(clsPtr->metadataPtr, typePtr);

    /*
     * Return the metadata value if we found it, otherwise NULL.
     */

    if (hPtr == NULL) {
	return NULL;
    }
    return Tcl_GetHashValue(hPtr);
}

void
Tcl_ClassSetMetadata(
    Tcl_Class clazz,
    const Tcl_ObjectMetadataType *typePtr,
    void *metadata)
{
    Class *clsPtr = (Class *) clazz;
    Tcl_HashEntry *hPtr;
    int isNew;

    /*
     * Attach the metadata store if not done already.
     */

    if (clsPtr->metadataPtr == NULL) {
	if (metadata == NULL) {
	    return;
	}
	clsPtr->metadataPtr = (Tcl_HashTable *)
		Tcl_Alloc(sizeof(Tcl_HashTable));
	Tcl_InitHashTable(clsPtr->metadataPtr, TCL_ONE_WORD_KEYS);
    }

    /*
     * If the metadata is NULL, we're deleting the metadata for the type.
     */

    if (metadata == NULL) {
	hPtr = Tcl_FindHashEntry(clsPtr->metadataPtr, typePtr);
	if (hPtr != NULL) {
	    typePtr->deleteProc(Tcl_GetHashValue(hPtr));
	    Tcl_DeleteHashEntry(hPtr);
	}
	return;
    }

    /*
     * Otherwise we're attaching the metadata. Note that if there was already
     * some metadata attached of this type, we delete that first.
     */

    hPtr = Tcl_CreateHashEntry(clsPtr->metadataPtr, typePtr, &isNew);
    if (!isNew) {
	typePtr->deleteProc(Tcl_GetHashValue(hPtr));
    }
    Tcl_SetHashValue(hPtr, metadata);
}

void *
Tcl_ObjectGetMetadata(
    Tcl_Object object,
    const Tcl_ObjectMetadataType *typePtr)
{
    Object *oPtr = (Object *) object;
    Tcl_HashEntry *hPtr;

    /*
     * If there's no metadata store attached, the type in question has
     * definitely not been attached either!
     */

    if (oPtr->metadataPtr == NULL) {
	return NULL;
    }

    /*
     * There is a metadata store, so look in it for the given type.
     */

    hPtr = Tcl_FindHashEntry(oPtr->metadataPtr, typePtr);

    /*
     * Return the metadata value if we found it, otherwise NULL.
     */

    if (hPtr == NULL) {
	return NULL;
    }
    return Tcl_GetHashValue(hPtr);
}

void
Tcl_ObjectSetMetadata(
    Tcl_Object object,
    const Tcl_ObjectMetadataType *typePtr,
    void *metadata)
{
    Object *oPtr = (Object *) object;
    Tcl_HashEntry *hPtr;
    int isNew;

    /*
     * Attach the metadata store if not done already.
     */

    if (oPtr->metadataPtr == NULL) {
	if (metadata == NULL) {
	    return;
	}
	oPtr->metadataPtr = (Tcl_HashTable *) Tcl_Alloc(sizeof(Tcl_HashTable));
	Tcl_InitHashTable(oPtr->metadataPtr, TCL_ONE_WORD_KEYS);
    }

    /*
     * If the metadata is NULL, we're deleting the metadata for the type.
     */

    if (metadata == NULL) {
	hPtr = Tcl_FindHashEntry(oPtr->metadataPtr, typePtr);
	if (hPtr != NULL) {
	    typePtr->deleteProc(Tcl_GetHashValue(hPtr));
	    Tcl_DeleteHashEntry(hPtr);
	}
	return;
    }

    /*
     * Otherwise we're attaching the metadata. Note that if there was already
     * some metadata attached of this type, we delete that first.
     */

    hPtr = Tcl_CreateHashEntry(oPtr->metadataPtr, typePtr, &isNew);
    if (!isNew) {
	typePtr->deleteProc(Tcl_GetHashValue(hPtr));
    }
    Tcl_SetHashValue(hPtr, metadata);
}

/*
 * ----------------------------------------------------------------------
 *
 * TclOOPublicObjectCmd, TclOOPrivateObjectCmd, TclOOInvokeObject --
 *
 *	Main entry point for object invocations. The Public* and Private*
 *	wrapper functions (implementations of both object instance commands
 *	and [my]) are just thin wrappers round the main TclOOObjectCmdCore
 *	function. Note that the core is function is NRE-aware.
 *
 * ----------------------------------------------------------------------
 */

int
TclOOPublicObjectCmd(
    void *clientData,
    Tcl_Interp *interp,
    int objc,
    Tcl_Obj *const *objv)
{
    return Tcl_NRCallObjProc(interp, PublicNRObjectCmd, clientData, objc, objv);
}

static int
PublicNRObjectCmd(
    void *clientData,
    Tcl_Interp *interp,
    int objc,
    Tcl_Obj *const *objv)
{
    return TclOOObjectCmdCore((Object *) clientData, interp, objc, objv,
	    PUBLIC_METHOD, NULL);
}

int
TclOOPrivateObjectCmd(
    void *clientData,
    Tcl_Interp *interp,
    int objc,
    Tcl_Obj *const *objv)
{
    return Tcl_NRCallObjProc(interp, PrivateNRObjectCmd, clientData, objc, objv);
}

static int
PrivateNRObjectCmd(
    void *clientData,
    Tcl_Interp *interp,
    int objc,
    Tcl_Obj *const *objv)
{
    return TclOOObjectCmdCore((Object *) clientData, interp, objc, objv, 0, NULL);
}

int
TclOOInvokeObject(
    Tcl_Interp *interp,		/* Interpreter for commands, variables,
				 * results, error reporting, etc. */
    Tcl_Object object,		/* The object to invoke. */
    Tcl_Class startCls,		/* Where in the class chain to start the
				 * invoke from, or NULL to traverse the whole
				 * chain including filters. */
    int publicPrivate,		/* Whether this is an invoke from a public
				 * context (PUBLIC_METHOD), a private context
				 * (PRIVATE_METHOD), or a *really* private
				 * context (any other value; conventionally
				 * 0). */
    Tcl_Size objc,		/* Number of arguments. */
    Tcl_Obj *const *objv)	/* Array of argument objects. It is assumed
				 * that the name of the method to invoke will
				 * be at index 1. */
{
    switch (publicPrivate) {
    case PUBLIC_METHOD:
	return TclOOObjectCmdCore((Object *) object, interp, objc, objv,
		PUBLIC_METHOD, (Class *) startCls);
    case PRIVATE_METHOD:
	return TclOOObjectCmdCore((Object *) object, interp, objc, objv,
		PRIVATE_METHOD, (Class *) startCls);
    default:
	return TclOOObjectCmdCore((Object *) object, interp, objc, objv, 0,
		(Class *) startCls);
    }
}

/*
 * ----------------------------------------------------------------------
 *
 * TclOOMyClassObjCmd, MyClassNRObjCmd --
 *
 *	Special trap door to allow an object to delegate simply to its class.
 *
 * ----------------------------------------------------------------------
 */

int
TclOOMyClassObjCmd(
    void *clientData,
    Tcl_Interp *interp,
    int objc,
    Tcl_Obj *const *objv)
{
    return Tcl_NRCallObjProc(interp, MyClassNRObjCmd, clientData, objc, objv);
}

static int
MyClassNRObjCmd(
    void *clientData,
    Tcl_Interp *interp,
    int objc,
    Tcl_Obj *const *objv)
{
    Object *oPtr = (Object *) clientData;

    if (objc < 2) {
	Tcl_WrongNumArgs(interp, 1, objv, "methodName ?arg ...?");
	return TCL_ERROR;
    }
    return TclOOObjectCmdCore(oPtr->selfCls->thisPtr, interp, objc, objv, 0,
	    NULL);
}

/*
 * ----------------------------------------------------------------------
 *
 * TclOOObjectCmdCore, FinalizeObjectCall --
 *
 *	Main function for object invocations. Does call chain creation,
 *	management and invocation. The function FinalizeObjectCall exists to
 *	clean up after the non-recursive processing of TclOOObjectCmdCore.
 *
 * ----------------------------------------------------------------------
 */

int
TclOOObjectCmdCore(
    Object *oPtr,		/* The object being invoked. */
    Tcl_Interp *interp,		/* The interpreter containing the object. */
    Tcl_Size objc,		/* How many arguments are being passed in. */
    Tcl_Obj *const *objv,	/* The array of arguments. */
    int flags,			/* Whether this is an invocation through the
				 * public or the private command interface. */
    Class *startCls)		/* Where to start in the call chain, or NULL
				 * if we are to start at the front with
				 * filters and the object's methods (which is
				 * the normal case). */
{
    CallContext *contextPtr;
    Tcl_Obj *methodNamePtr;
    CallFrame *framePtr = ((Interp *) interp)->varFramePtr;
    Object *callerObjPtr = NULL;
    Class *callerClsPtr = NULL;
    int result;

    /*
     * If we've no method name, throw this directly into the unknown
     * processing.
     */

    if (objc < 2) {
	flags |= FORCE_UNKNOWN;
	methodNamePtr = NULL;
	goto noMapping;
    }

    /*
     * Determine if we're in a context that can see the extra, private methods
     * in this class.
     */

    if (framePtr->isProcCallFrame & FRAME_IS_METHOD) {
	CallContext *callerContextPtr = (CallContext *) framePtr->clientData;
	Method *callerMethodPtr =
		callerContextPtr->callPtr->chain[callerContextPtr->index].mPtr;

	if (callerMethodPtr->declaringObjectPtr) {
	    callerObjPtr = callerMethodPtr->declaringObjectPtr;
	}
	if (callerMethodPtr->declaringClassPtr) {
	    callerClsPtr = callerMethodPtr->declaringClassPtr;
	}
    }

    /*
     * Give plugged in code a chance to remap the method name.
     */

    methodNamePtr = objv[1];
    if (oPtr->mapMethodNameProc != NULL) {
	Class **startClsPtr = &startCls;
	Tcl_Obj *mappedMethodName = Tcl_DuplicateObj(methodNamePtr);

	result = oPtr->mapMethodNameProc(interp, (Tcl_Object) oPtr,
		(Tcl_Class *) startClsPtr, mappedMethodName);
	if (result != TCL_OK) {
	    TclDecrRefCount(mappedMethodName);
	    if (result == TCL_BREAK) {
		goto noMapping;
	    } else if (result == TCL_ERROR) {
		Tcl_AddErrorInfo(interp, "\n    (while mapping method name)");
	    }
	    return result;
	}

	/*
	 * Get the call chain for the remapped name.
	 */

	Tcl_IncrRefCount(mappedMethodName);
	contextPtr = TclOOGetCallContext(oPtr, mappedMethodName,
		flags | (oPtr->flags & FILTER_HANDLING), callerObjPtr,
		callerClsPtr, methodNamePtr);
	TclDecrRefCount(mappedMethodName);
	if (contextPtr == NULL) {
	    Tcl_SetObjResult(interp, Tcl_ObjPrintf(
		    "impossible to invoke method \"%s\": no defined method or"
		    " unknown method", TclGetString(methodNamePtr)));
	    Tcl_SetErrorCode(interp, "TCL", "LOOKUP", "METHOD_MAPPED",
		    TclGetString(methodNamePtr), (char *)NULL);
	    return TCL_ERROR;
	}
    } else {
	/*
	 * Get the call chain.
	 */

    noMapping:
	contextPtr = TclOOGetCallContext(oPtr, methodNamePtr,
		flags | (oPtr->flags & FILTER_HANDLING), callerObjPtr,
		callerClsPtr, NULL);
	if (contextPtr == NULL) {
	    Tcl_SetObjResult(interp, Tcl_ObjPrintf(
		    "impossible to invoke method \"%s\": no defined method or"
		    " unknown method", TclGetString(methodNamePtr)));
	    Tcl_SetErrorCode(interp, "TCL", "LOOKUP", "METHOD",
		    TclGetString(methodNamePtr), (char *)NULL);
	    return TCL_ERROR;
	}
    }

    /*
     * Check to see if we need to apply magical tricks to start part way
     * through the call chain.
     */

    if (startCls != NULL) {
	for (; contextPtr->index < contextPtr->callPtr->numChain;
		contextPtr->index++) {
	    MInvoke *miPtr = &contextPtr->callPtr->chain[contextPtr->index];

	    if (miPtr->isFilter) {
		continue;
	    }
	    if (miPtr->mPtr->declaringClassPtr == startCls) {
		break;
	    }
	}
	if (contextPtr->index >= contextPtr->callPtr->numChain) {
	    Tcl_SetObjResult(interp, Tcl_NewStringObj(
		    "no valid method implementation", TCL_AUTO_LENGTH));
	    Tcl_SetErrorCode(interp, "TCL", "LOOKUP", "METHOD",
		    TclGetString(methodNamePtr), (char *)NULL);
	    TclOODeleteContext(contextPtr);
	    return TCL_ERROR;
	}
    }

    /*
     * Invoke the call chain, locking the object structure against deletion
     * for the duration.
     */

    TclNRAddCallback(interp, FinalizeObjectCall, contextPtr, NULL,NULL,NULL);
    return TclOOInvokeContext(contextPtr, interp, objc, objv);
}

static int
FinalizeObjectCall(
    void *data[],
    TCL_UNUSED(Tcl_Interp *),
    int result)
{
    /*
     * Dispose of the call chain, which drops the lock on the object's
     * structure.
     */

    TclOODeleteContext((CallContext *) data[0]);
    return result;
}

/*
 * ----------------------------------------------------------------------
 *
 * Tcl_ObjectContextInvokeNext, TclNRObjectContextInvokeNext, FinalizeNext --
 *
 *	Invokes the next stage of the call chain described in an object
 *	context. This is the core of the implementation of the [next] command.
 *	Does not do management of the call-frame stack. Available in public
 *	(standard API) and private (NRE-aware) forms. FinalizeNext is a
 *	private function used to clean up in the NRE case.
 *
 * ----------------------------------------------------------------------
 */

int
Tcl_ObjectContextInvokeNext(
    Tcl_Interp *interp,
    Tcl_ObjectContext context,
    Tcl_Size objc,
    Tcl_Obj *const *objv,
    Tcl_Size skip)
{
    CallContext *contextPtr = (CallContext *) context;
    size_t savedIndex = contextPtr->index;
    size_t savedSkip = contextPtr->skip;

    if (contextPtr->index + 1 >= contextPtr->callPtr->numChain) {
	/*
	 * We're at the end of the chain; generate an error message unless the
	 * interpreter is being torn down, in which case we might be getting
	 * here because of methods/destructors doing a [next] (or equivalent)
	 * unexpectedly.
	 */

	if (Tcl_InterpDeleted(interp)) {
	    return TCL_OK;
	}
	Tcl_SetObjResult(interp, Tcl_ObjPrintf(
		"no next %s implementation", TclOOContextTypeName(contextPtr)));
	OO_ERROR(interp, NOTHING_NEXT);
	return TCL_ERROR;
    }

    /*
     * Advance to the next method implementation in the chain in the method
     * call context while we process the body. However, need to adjust the
     * argument-skip control because we're guaranteed to have a single prefix
     * arg (i.e., 'next') and not the variable amount that can happen because
     * method invocations (i.e., '$obj meth' and 'my meth'), constructors
     * (i.e., '$cls new' and '$cls create obj') and destructors (no args at
     * all) come through the same code.
     */

    contextPtr->index++;
    contextPtr->skip = skip;

    /*
     * Invoke the (advanced) method call context in the caller context.
     */

    int result = Tcl_NRCallObjProc(interp, TclOOInvokeContext, contextPtr,
	    objc, objv);

    /*
     * Restore the call chain context index as we've finished the inner invoke
     * and want to operate in the outer context again.
     */

    contextPtr->index = savedIndex;
    contextPtr->skip = savedSkip;

    return result;
}

int
TclNRObjectContextInvokeNext(
    Tcl_Interp *interp,
    Tcl_ObjectContext context,
    Tcl_Size objc,
    Tcl_Obj *const *objv,
    Tcl_Size skip)
{
    CallContext *contextPtr = (CallContext *) context;

    if (contextPtr->index + 1 >= contextPtr->callPtr->numChain) {
	/*
	 * We're at the end of the chain; generate an error message unless the
	 * interpreter is being torn down, in which case we might be getting
	 * here because of methods/destructors doing a [next] (or equivalent)
	 * unexpectedly.
	 */

	if (Tcl_InterpDeleted(interp)) {
	    return TCL_OK;
	}
	Tcl_SetObjResult(interp, Tcl_ObjPrintf(
		"no next %s implementation", TclOOContextTypeName(contextPtr)));
	OO_ERROR(interp, NOTHING_NEXT);
	return TCL_ERROR;
    }

    /*
     * Advance to the next method implementation in the chain in the method
     * call context while we process the body. However, need to adjust the
     * argument-skip control because we're guaranteed to have a single prefix
     * arg (i.e., 'next') and not the variable amount that can happen because
     * method invocations (i.e., '$obj meth' and 'my meth'), constructors
     * (i.e., '$cls new' and '$cls create obj') and destructors (no args at
     * all) come through the same code.
     */

    TclNRAddCallback(interp, FinalizeNext, contextPtr,
	    INT2PTR(contextPtr->index), INT2PTR(contextPtr->skip), NULL);
    contextPtr->index++;
    contextPtr->skip = skip;

    /*
     * Invoke the (advanced) method call context in the caller context.
     */

    return TclOOInvokeContext(contextPtr, interp, objc, objv);
}

static int
FinalizeNext(
    void *data[],
    TCL_UNUSED(Tcl_Interp *),
    int result)
{
    CallContext *contextPtr = (CallContext *) data[0];

    /*
     * Restore the call chain context index as we've finished the inner invoke
     * and want to operate in the outer context again.
     */

    contextPtr->index = PTR2INT(data[1]);
    contextPtr->skip = PTR2INT(data[2]);
    return result;
}

/*
 * ----------------------------------------------------------------------
 *
 * Tcl_GetObjectFromObj --
 *
 *	Utility function to get an object from a Tcl_Obj containing its name.
 *
 * ----------------------------------------------------------------------
 */

Tcl_Object
Tcl_GetObjectFromObj(
    Tcl_Interp *interp,		/* Interpreter in which to locate the object.
				 * Will have an error message placed in it if
				 * the name does not refer to an object. */
    Tcl_Obj *objPtr)		/* The name of the object to look up, which is
				 * exactly the name of its public command. */
{
    Command *cmdPtr = (Command *) Tcl_GetCommandFromObj(interp, objPtr);

    if (cmdPtr == NULL) {
	goto notAnObject;
    }
    if (cmdPtr->objProc != TclOOPublicObjectCmd) {
	cmdPtr = (Command *) TclGetOriginalCommand((Tcl_Command) cmdPtr);
	if (cmdPtr == NULL || cmdPtr->objProc != TclOOPublicObjectCmd) {
	    goto notAnObject;
	}
    }
    return (Tcl_Object) cmdPtr->objClientData;

  notAnObject:
    Tcl_SetObjResult(interp, Tcl_ObjPrintf(
	    "%s does not refer to an object", TclGetString(objPtr)));
    Tcl_SetErrorCode(interp, "TCL", "LOOKUP", "OBJECT", TclGetString(objPtr),
	    (char *)NULL);
    return NULL;
}

/*
 * ----------------------------------------------------------------------
 *
 * TclOOIsReachable --
 *
 *	Utility function that tests whether a class is a subclass (whether
 *	directly or indirectly) of another class.
 *
 * ----------------------------------------------------------------------
 */

int
TclOOIsReachable(
    Class *targetPtr,
    Class *startPtr)
{
    Tcl_Size i;
    Class *superPtr;

  tailRecurse:
    if (startPtr == targetPtr) {
	return 1;
    }
    if (startPtr->superclasses.num == 1 && startPtr->mixins.num == 0) {
	startPtr = startPtr->superclasses.list[0];
	goto tailRecurse;
    }
    FOREACH(superPtr, startPtr->superclasses) {
	if (TclOOIsReachable(targetPtr, superPtr)) {
	    return 1;
	}
    }
    FOREACH(superPtr, startPtr->mixins) {
	if (TclOOIsReachable(targetPtr, superPtr)) {
	    return 1;
	}
    }
    return 0;
}

/*
 * ----------------------------------------------------------------------
 *
 * TclOOObjectName, Tcl_GetObjectName --
 *
 *	Utility function that returns the name of the object. Note that this
 *	simplifies cache management by keeping the code to do it in one place
 *	and not sprayed all over. The value returned always has a reference
 *	count of at least one.
 *
 * ----------------------------------------------------------------------
 */

Tcl_Obj *
TclOOObjectName(
    Tcl_Interp *interp,
    Object *oPtr)
{
    Tcl_Obj *namePtr;

    if (oPtr->cachedNameObj) {
	return oPtr->cachedNameObj;
    }
    TclNewObj(namePtr);
    Tcl_GetCommandFullName(interp, oPtr->command, namePtr);
    Tcl_IncrRefCount(namePtr);
    oPtr->cachedNameObj = namePtr;
    return namePtr;
}

Tcl_Obj *
Tcl_GetObjectName(
    Tcl_Interp *interp,
    Tcl_Object object)
{
    return TclOOObjectName(interp, (Object *) object);
}

/*
 * ----------------------------------------------------------------------
 *
 * TclOOObjectMyName --
 *
 *	Utility function that returns the name of the object's [my], or NULL
 *	if it has been deleted (or otherwise doesn't exist).
 *
 * ----------------------------------------------------------------------
 */
Tcl_Obj *
TclOOObjectMyName(
    Tcl_Interp *interp,
    Object *oPtr)
{
    if (!oPtr->myCommand) {
	return NULL;
    }
    Tcl_Obj *namePtr;
    TclNewObj(namePtr);
    Tcl_GetCommandFullName(interp, oPtr->myCommand, namePtr);
    return namePtr;
}

/*
 * ----------------------------------------------------------------------
 *
 * assorted trivial 'getter' functions
 *
 * ----------------------------------------------------------------------
 */

Tcl_Method
Tcl_ObjectContextMethod(
    Tcl_ObjectContext context)
{
    CallContext *contextPtr = (CallContext *) context;
    return (Tcl_Method) contextPtr->callPtr->chain[contextPtr->index].mPtr;
}

int
Tcl_ObjectContextIsFiltering(
    Tcl_ObjectContext context)
{
    CallContext *contextPtr = (CallContext *) context;
    return contextPtr->callPtr->chain[contextPtr->index].isFilter;
}

Tcl_Object
Tcl_ObjectContextObject(
    Tcl_ObjectContext context)
{
    return (Tcl_Object) ((CallContext *) context)->oPtr;
}

Tcl_Size
Tcl_ObjectContextSkippedArgs(
    Tcl_ObjectContext context)
{
    return ((CallContext *) context)->skip;
}

Tcl_Namespace *
Tcl_GetObjectNamespace(
    Tcl_Object object)
{
    return ((Object *) object)->namespacePtr;
}

Tcl_Command
Tcl_GetObjectCommand(
    Tcl_Object object)
{
    return ((Object *) object)->command;
}

Tcl_Class
Tcl_GetObjectAsClass(
    Tcl_Object object)
{
    return (Tcl_Class) ((Object *) object)->classPtr;
}

int
Tcl_ObjectDeleted(
    Tcl_Object object)
{
    return ((Object *) object)->command == NULL;
}

Tcl_Object
Tcl_GetClassAsObject(
    Tcl_Class clazz)
{
    return (Tcl_Object) ((Class *) clazz)->thisPtr;
}

Tcl_ObjectMapMethodNameProc *
Tcl_ObjectGetMethodNameMapper(
    Tcl_Object object)
{
    return ((Object *) object)->mapMethodNameProc;
}

void
Tcl_ObjectSetMethodNameMapper(
    Tcl_Object object,
    Tcl_ObjectMapMethodNameProc *mapMethodNameProc)
{
    ((Object *) object)->mapMethodNameProc = mapMethodNameProc;
}

Tcl_Class
Tcl_GetClassOfObject(
    Tcl_Object object)
{
    return (Tcl_Class) ((Object *) object)->selfCls;
}

Tcl_Obj *
Tcl_GetObjectClassName(
    Tcl_Interp *interp,
    Tcl_Object object)
{
    Tcl_Object classObj = (Tcl_Object) (((Object *) object)->selfCls)->thisPtr;

    if (classObj == NULL) {
	return NULL;
    }
    return Tcl_GetObjectName(interp, classObj);
}

/*
 * Local Variables:
 * mode: c
 * c-basic-offset: 4
 * fill-column: 78
 * End:
 */<|MERGE_RESOLUTION|>--- conflicted
+++ resolved
@@ -185,9 +185,6 @@
 };
 
 /*
-<<<<<<< HEAD
- * The scripted part of the definitions of TclOO.
-=======
  * And the oo::configurable constructor...
  */
 
@@ -196,18 +193,6 @@
     "oo::configurable constructor",
     TclOO_Configurable_Constructor, NULL, NULL
 };
-
-/*
- * The scripted part of TclOO: (legacy) package registration. There's no C API
- * at all for doing this, not even internally to Tcl.
->>>>>>> 375a6645
- */
-
-static const char initScript[] =
-#ifndef TCL_NO_DEPRECATED
-"package ifneeded TclOO " TCLOO_PATCHLEVEL " {# Already present, OK?};"
-#endif
-"package ifneeded tcl::oo " TCLOO_PATCHLEVEL " {# Already present, OK?};";
 
 /*
  * The actual definition of the variable holding the TclOO stub table.
