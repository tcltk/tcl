--- conflicted
+++ resolved
@@ -7,11 +7,6 @@
  *
  * See the file "license.terms" for information on usage and redistribution of
  * this file, and for a DISCLAIMER OF ALL WARRANTIES.
-<<<<<<< HEAD
- *
- * RCS: @(#) $Id: tclDTrace.d,v 1.2 2007/12/13 15:23:16 dgp Exp $
-=======
->>>>>>> e25ebfc2
  */
 
 typedef struct Tcl_Obj Tcl_Obj;
