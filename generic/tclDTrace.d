/*
 * tclDTrace.d --
 *
 *	Tcl DTrace provider.
 *
 * Copyright (c) 2007-2008 Daniel A. Steffen <das@users.sourceforge.net>
 *
 * See the file "license.terms" for information on usage and redistribution of
 * this file, and for a DISCLAIMER OF ALL WARRANTIES.
 */

typedef struct Tcl_Obj Tcl_Obj;

<<<<<<< HEAD
typedef ptrdiff_t Tcl_Size;
=======
typedef int Tcl_Size;
>>>>>>> b3c5371a

/*
 * Tcl DTrace probes
 */

provider tcl {
    /***************************** proc probes *****************************/
    /*
     *	tcl*:::proc-entry probe
     *	    triggered immediately before proc bytecode execution
     *		arg0: proc name				(string)
     *		arg1: number of arguments		(Tcl_Size)
     *		arg2: array of proc argument objects	(Tcl_Obj**)
     */
    probe proc__entry(const char *name, Tcl_Size objc, struct Tcl_Obj **objv);
    /*
     *	tcl*:::proc-return probe
     *	    triggered immediately after proc bytecode execution
     *		arg0: proc name				(string)
     *		arg1: return code			(int)
     */
    probe proc__return(const char *name, int code);
    /*
     *	tcl*:::proc-result probe
     *	    triggered after proc-return probe and result processing
     *		arg0: proc name				(string)
     *		arg1: return code			(int)
     *		arg2: proc result			(string)
     *		arg3: proc result object		(Tcl_Obj*)
     */
    probe proc__result(const char *name, int code, const char *result,
	    struct Tcl_Obj *resultobj);
    /*
     *	tcl*:::proc-args probe
     *	    triggered before proc-entry probe, gives access to string
     *	    representation of proc arguments
     *		arg0: proc name				(string)
     *		arg1-arg9: proc arguments or NULL	(strings)
     */
    probe proc__args(const char *name, const char *arg1, const char *arg2,
	    const char *arg3, const char *arg4, const char *arg5,
	    const char *arg6, const char *arg7, const char *arg8,
	    const char *arg9);
    /*
     *	tcl*:::proc-info probe
     *	    triggered before proc-entry probe, gives access to TIP 280
     *	    information for the proc invocation (i.e. [info frame 0])
     *		arg0: TIP 280 cmd			(string)
     *		arg1: TIP 280 type			(string)
     *		arg2: TIP 280 proc			(string)
     *		arg3: TIP 280 file			(string)
     *		arg4: TIP 280 line			(int)
     *		arg5: TIP 280 level			(Tcl_Size)
     *		arg6: TclOO method			(string)
     *		arg7: TclOO class/object		(string)
     */
    probe proc__info(const char *cmd, const char *type, const char *proc,
	    const char *file, int line, Tcl_Size level, const char *method,
	    const char *class);

    /***************************** cmd probes ******************************/
    /*
     *	tcl*:::cmd-entry probe
     *	    triggered immediately before commmand execution
     *		arg0: command name			(string)
     *		arg1: number of arguments		(Tcl_Size)
     *		arg2: array of command argument objects	(Tcl_Obj**)
     */
    probe cmd__entry(const char *name, Tcl_Size objc, struct Tcl_Obj **objv);
    /*
     *	tcl*:::cmd-return probe
     *	    triggered immediately after commmand execution
     *		arg0: command name			(string)
     *		arg1: return code			(int)
     */
    probe cmd__return(const char *name, int code);
    /*
     *	tcl*:::cmd-result probe
     *	    triggered after cmd-return probe and result processing
     *		arg0: command name			(string)
     *		arg1: return code			(int)
     *		arg2: command result			(string)
     *		arg3: command result object		(Tcl_Obj*)
     */
    probe cmd__result(const char *name, int code, const char *result,
	    struct Tcl_Obj *resultobj);
    /*
     *	tcl*:::cmd-args probe
     *	    triggered before cmd-entry probe, gives access to string
     *	    representation of command arguments
     *		arg0: command name			(string)
     *		arg1-arg9: command arguments or NULL	(strings)
     */
    probe cmd__args(const char *name, const char *arg1, const char *arg2,
	    const char *arg3, const char *arg4, const char *arg5,
	    const char *arg6, const char *arg7, const char *arg8,
	    const char *arg9);
    /*
     *	tcl*:::cmd-info probe
     *	    triggered before cmd-entry probe, gives access to TIP 280
     *	    information for the command invocation (i.e. [info frame 0])
     *		arg0: TIP 280 cmd			(string)
     *		arg1: TIP 280 type			(string)
     *		arg2: TIP 280 proc			(string)
     *		arg3: TIP 280 file			(string)
     *		arg4: TIP 280 line			(int)
     *		arg5: TIP 280 level			(int)
     *		arg6: TclOO method			(string)
     *		arg7: TclOO class/object		(string)
     */
    probe cmd__info(const char *cmd, const char *type, const char *proc,
	    const char *file, int line, Tcl_Size level, const char *method,
	    const char *class);

    /***************************** inst probes *****************************/
    /*
     *	tcl*:::inst-start probe
     *	    triggered immediately before execution of a bytecode
     *		arg0: bytecode name			(string)
     *		arg1: depth of stack			(Tcl_Size)
     *		arg2: top of stack			(Tcl_Obj**)
     */
    probe inst__start(const char *name, Tcl_Size depth, struct Tcl_Obj **stack);
    /*
     *	tcl*:::inst-done probe
     *	    triggered immediately after execution of a bytecode
     *		arg0: bytecode name			(string)
     *		arg1: depth of stack			(Tcl_Size)
     *		arg2: top of stack			(Tcl_Obj**)
     */
    probe inst__done(const char *name, Tcl_Size depth, struct Tcl_Obj **stack);

    /***************************** obj probes ******************************/
    /*
     *	tcl*:::obj-create probe
     *	    triggered immediately after a new Tcl_Obj has been created
     *		arg0: object created			(Tcl_Obj*)
     */
    probe obj__create(struct Tcl_Obj* obj);
    /*
     *	tcl*:::obj-free probe
     *	    triggered immediately before a Tcl_Obj is freed
     *		arg0: object to be freed		(Tcl_Obj*)
     */
    probe obj__free(struct Tcl_Obj* obj);

    /***************************** tcl probes ******************************/
    /*
     *	tcl*:::tcl-probe probe
     *	    triggered when the ::tcl::dtrace command is called
     *		arg0-arg9: command arguments		(strings)
     */
    probe tcl__probe(const char *arg0, const char *arg1, const char *arg2,
	    const char *arg3, const char *arg4, const char *arg5,
	    const char *arg6, const char *arg7, const char *arg8,
	    const char *arg9);
};

/*
 * Tcl types and constants for use in DTrace scripts
 */

typedef struct Tcl_ObjType {
    const char *name;
    void *freeIntRepProc;
    void *dupIntRepProc;
    void *updateStringProc;
    void *setFromAnyProc;
    size_t version;
    void *lengthProc;
    void *indexProc;
    void *sliceProc;
    void *reverseProc;
    void *getElementsProc;
    void *setElementProc;
    void *replaceProc;
    void *inOperProc;
} Tcl_ObjType;

struct Tcl_Obj {
    Tcl_Size refCount;
    char *bytes;
    Tcl_Size length;
    const Tcl_ObjType *typePtr;
    union {
	long longValue;
	double doubleValue;
	void *otherValuePtr;
	int64_t wideValue;
	struct {
	    void *ptr1;
	    void *ptr2;
	} twoPtrValue;
	struct {
	    void *ptr;
	    unsigned long value;
	} ptrAndLongRep;
	struct {
	    void *ptr;
	    Tcl_Size size;
	} ptrAndSize;
    } internalRep;
};

enum return_codes {
    TCL_OK = 0,
    TCL_ERROR,
    TCL_RETURN,
    TCL_BREAK,
    TCL_CONTINUE
};

#pragma D attributes Evolving/Evolving/Common provider tcl provider
#pragma D attributes Private/Private/Common provider tcl module
#pragma D attributes Private/Private/Common provider tcl function
#pragma D attributes Evolving/Evolving/Common provider tcl name
#pragma D attributes Evolving/Evolving/Common provider tcl args

/*
 * Local Variables:
 * mode: c
 * c-basic-offset: 4
 * fill-column: 78
 * End:
 */<|MERGE_RESOLUTION|>--- conflicted
+++ resolved
@@ -11,11 +11,7 @@
 
 typedef struct Tcl_Obj Tcl_Obj;
 
-<<<<<<< HEAD
 typedef ptrdiff_t Tcl_Size;
-=======
-typedef int Tcl_Size;
->>>>>>> b3c5371a
  
 /*
