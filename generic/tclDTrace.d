/*
 * Copyright (c) 2007-2008 Daniel A. Steffen <das@users.sourceforge.net>
 *
 * See the file "license.terms" for information on usage and redistribution of
 * this file, and for a DISCLAIMER OF ALL WARRANTIES.
 */

/*
 * You may distribute and/or modify this program under the terms of the GNU
 * Affero General Public License as published by the Free Software Foundation,
 * either version 3 of the License, or (at your option) any later version.

 * See the file "COPYING" for information on usage and redistribution
 * of this file, and for a DISCLAIMER OF ALL WARRANTIES.
*/

/*
 * tclDTrace.d --
 *
 *	Tcl DTrace provider.
 */

typedef struct Tcl_Obj Tcl_Obj;

<<<<<<< HEAD
typedef ptrdiff_t Tcl_Size
=======
typedef ptrdiff_t Tcl_Size;
>>>>>>> 72d12af6

/*
 * Tcl DTrace probes
 */

provider tcl {
    /***************************** proc probes *****************************/
    /*
     *	tcl*:::proc-entry probe
     *	    triggered immediately before proc bytecode execution
     *		arg0: proc name				(string)
     *		arg1: number of arguments		(Tcl_Size)
     *		arg2: array of proc argument objects	(Tcl_Obj**)
     */
    probe proc__entry(const char *name, Tcl_Size objc, struct Tcl_Obj **objv);
    /*
     *	tcl*:::proc-return probe
     *	    triggered immediately after proc bytecode execution
     *		arg0: proc name				(string)
     *		arg1: return code			(int)
     */
    probe proc__return(const char *name, int code);
    /*
     *	tcl*:::proc-result probe
     *	    triggered after proc-return probe and result processing
     *		arg0: proc name				(string)
     *		arg1: return code			(int)
     *		arg2: proc result			(string)
     *		arg3: proc result object		(Tcl_Obj*)
     */
    probe proc__result(const char *name, int code, const char *result,
	    struct Tcl_Obj *resultobj);
    /*
     *	tcl*:::proc-args probe
     *	    triggered before proc-entry probe, gives access to string
     *	    representation of proc arguments
     *		arg0: proc name				(string)
     *		arg1-arg9: proc arguments or NULL	(strings)
     */
    probe proc__args(const char *name, const char *arg1, const char *arg2,
	    const char *arg3, const char *arg4, const char *arg5,
	    const char *arg6, const char *arg7, const char *arg8,
	    const char *arg9);
    /*
     *	tcl*:::proc-info probe
     *	    triggered before proc-entry probe, gives access to TIP 280
     *	    information for the proc invocation (i.e. [info frame 0])
     *		arg0: TIP 280 cmd			(string)
     *		arg1: TIP 280 type			(string)
     *		arg2: TIP 280 proc			(string)
     *		arg3: TIP 280 file			(string)
     *		arg4: TIP 280 line			(int)
     *		arg5: TIP 280 level			(Tcl_Size)
     *		arg6: TclOO method			(string)
     *		arg7: TclOO class/object		(string)
     */
    probe proc__info(const char *cmd, const char *type, const char *proc,
	    const char *file, int line, Tcl_Size level, const char *method,
	    const char *class);

    /***************************** cmd probes ******************************/
    /*
     *	tcl*:::cmd-entry probe
     *	    triggered immediately before commmand execution
     *		arg0: command name			(string)
     *		arg1: number of arguments		(Tcl_Size)
     *		arg2: array of command argument objects	(Tcl_Obj**)
     */
    probe cmd__entry(const char *name, Tcl_Size objc, struct Tcl_Obj **objv);
    /*
     *	tcl*:::cmd-return probe
     *	    triggered immediately after commmand execution
     *		arg0: command name			(string)
     *		arg1: return code			(int)
     */
    probe cmd__return(const char *name, int code);
    /*
     *	tcl*:::cmd-result probe
     *	    triggered after cmd-return probe and result processing
     *		arg0: command name			(string)
     *		arg1: return code			(int)
     *		arg2: command result			(string)
     *		arg3: command result object		(Tcl_Obj*)
     */
    probe cmd__result(const char *name, int code, const char *result,
	    struct Tcl_Obj *resultobj);
    /*
     *	tcl*:::cmd-args probe
     *	    triggered before cmd-entry probe, gives access to string
     *	    representation of command arguments
     *		arg0: command name			(string)
     *		arg1-arg9: command arguments or NULL	(strings)
     */
    probe cmd__args(const char *name, const char *arg1, const char *arg2,
	    const char *arg3, const char *arg4, const char *arg5,
	    const char *arg6, const char *arg7, const char *arg8,
	    const char *arg9);
    /*
     *	tcl*:::cmd-info probe
     *	    triggered before cmd-entry probe, gives access to TIP 280
     *	    information for the command invocation (i.e. [info frame 0])
     *		arg0: TIP 280 cmd			(string)
     *		arg1: TIP 280 type			(string)
     *		arg2: TIP 280 proc			(string)
     *		arg3: TIP 280 file			(string)
     *		arg4: TIP 280 line			(int)
     *		arg5: TIP 280 level			(int)
     *		arg6: TclOO method			(string)
     *		arg7: TclOO class/object		(string)
     */
    probe cmd__info(const char *cmd, const char *type, const char *proc,
	    const char *file, int line, Tcl_Size level, const char *method,
	    const char *class);

    /***************************** inst probes *****************************/
    /*
     *	tcl*:::inst-start probe
     *	    triggered immediately before execution of a bytecode
     *		arg0: bytecode name			(string)
     *		arg1: depth of stack			(Tcl_Size)
     *		arg2: top of stack			(Tcl_Obj**)
     */
    probe inst__start(const char *name, Tcl_Size depth, struct Tcl_Obj **stack);
    /*
     *	tcl*:::inst-done probe
     *	    triggered immediately after execution of a bytecode
     *		arg0: bytecode name			(string)
     *		arg1: depth of stack			(Tcl_Size)
     *		arg2: top of stack			(Tcl_Obj**)
     */
    probe inst__done(const char *name, Tcl_Size depth, struct Tcl_Obj **stack);

    /***************************** obj probes ******************************/
    /*
     *	tcl*:::obj-create probe
     *	    triggered immediately after a new Tcl_Obj has been created
     *		arg0: object created			(Tcl_Obj*)
     */
    probe obj__create(struct Tcl_Obj* obj);
    /*
     *	tcl*:::obj-free probe
     *	    triggered immediately before a Tcl_Obj is freed
     *		arg0: object to be freed		(Tcl_Obj*)
     */
    probe obj__free(struct Tcl_Obj* obj);

    /***************************** tcl probes ******************************/
    /*
     *	tcl*:::tcl-probe probe
     *	    triggered when the ::tcl::dtrace command is called
     *		arg0-arg9: command arguments		(strings)
     */
    probe tcl__probe(const char *arg0, const char *arg1, const char *arg2,
	    const char *arg3, const char *arg4, const char *arg5,
	    const char *arg6, const char *arg7, const char *arg8,
	    const char *arg9);
};

/*
 * Tcl types and constants for use in DTrace scripts
 */

typedef struct Tcl_ObjType {
    const char *name;
    void *freeIntRepProc;
    void *dupIntRepProc;
    void *updateStringProc;
    void *setFromAnyProc;
    size_t version;
    void *lengthProc;
    void *indexProc;
    void *sliceProc;
    void *reverseProc;
    void *getElementsProc;
    void *setElementProc;
    void *replaceProc;
    void *inOperProc;
} Tcl_ObjType;

struct Tcl_Obj {
    Tcl_Size refCount;
    char *bytes;
    Tcl_Size length;
    const Tcl_ObjType *typePtr;
    union {
	long longValue;
	double doubleValue;
	void *otherValuePtr;
	int64_t wideValue;
	struct {
	    void *ptr1;
	    void *ptr2;
	} twoPtrValue;
	struct {
	    void *ptr;
	    unsigned long value;
	} ptrAndLongRep;
    } internalRep;
};

enum return_codes {
    TCL_OK = 0,
    TCL_ERROR,
    TCL_RETURN,
    TCL_BREAK,
    TCL_CONTINUE
};

#pragma D attributes Evolving/Evolving/Common provider tcl provider
#pragma D attributes Private/Private/Common provider tcl module
#pragma D attributes Private/Private/Common provider tcl function
#pragma D attributes Evolving/Evolving/Common provider tcl name
#pragma D attributes Evolving/Evolving/Common provider tcl args

/*
 * Local Variables:
 * mode: c
 * c-basic-offset: 4
 * fill-column: 78
 * End:
 */<|MERGE_RESOLUTION|>--- conflicted
+++ resolved
@@ -21,12 +21,8 @@
  */
 
 typedef struct Tcl_Obj Tcl_Obj;
-
-<<<<<<< HEAD
-typedef ptrdiff_t Tcl_Size
-=======
 typedef ptrdiff_t Tcl_Size;
->>>>>>> 72d12af6
+
  
 /*
