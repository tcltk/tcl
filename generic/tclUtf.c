--- conflicted
+++ resolved
@@ -946,14 +946,9 @@
     const char *src,		/* The UTF-8 string to be searched. */
     int ch)			/* The Unicode character to search for. */
 {
-<<<<<<< HEAD
     while (true) {
-	int find, len = TclUtfToUniChar(src, &find);
-=======
-    while (1) {
 	int find;
 	Tcl_Size len = TclUtfToUniChar(src, &find);
->>>>>>> 37de7db0
 
 	if (find == ch) {
 	    return src;
@@ -992,14 +987,9 @@
 {
     const char *last = NULL;
 
-<<<<<<< HEAD
     while (true) {
-	int find, len = TclUtfToUniChar(src, &find);
-=======
-    while (1) {
 	int find;
 	Tcl_Size len = TclUtfToUniChar(src, &find);
->>>>>>> 37de7db0
 
 	if (find == ch) {
 	    last = src;
