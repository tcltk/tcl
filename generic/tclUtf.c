--- conflicted
+++ resolved
@@ -691,15 +691,10 @@
 	}
 	next++;
     }
-<<<<<<< HEAD
-    if (trail || !Invalid((unsigned char *)src)) {
+    if (trail || (next == src + 1)) {
 	return next;
-=======
-    if ((next == src + 1) || Invalid((unsigned char *)src)) {
-	return src + 1;
->>>>>>> 6eb9a207
-    }
-    return src+1;
+    }
+    return Invalid((unsigned char *)src) ? src + 1 : next;
 }
  
