/*
 * tclUtf.c --
 *
 *	Routines for manipulating UTF-8 strings.
 *
 * Copyright (c) 1997-1998 Sun Microsystems, Inc.
 *
 * See the file "license.terms" for information on usage and redistribution of
 * this file, and for a DISCLAIMER OF ALL WARRANTIES.
 */

#include "tclInt.h"

/*
 * Include the static character classification tables and macros.
 */

#include "tclUniData.c"

/*
 * The following macros are used for fast character category tests. The x_BITS
 * values are shifted right by the category value to determine whether the
 * given category is included in the set.
 */

#define ALPHA_BITS ((1 << UPPERCASE_LETTER) | (1 << LOWERCASE_LETTER) \
	| (1 << TITLECASE_LETTER) | (1 << MODIFIER_LETTER) | (1<<OTHER_LETTER))

#define CONTROL_BITS ((1 << CONTROL) | (1 << FORMAT) | (1 << PRIVATE_USE))

#define DIGIT_BITS (1 << DECIMAL_DIGIT_NUMBER)

#define SPACE_BITS ((1 << SPACE_SEPARATOR) | (1 << LINE_SEPARATOR) \
	| (1 << PARAGRAPH_SEPARATOR))

#define WORD_BITS (ALPHA_BITS | DIGIT_BITS | (1 << CONNECTOR_PUNCTUATION))

#define PUNCT_BITS ((1 << CONNECTOR_PUNCTUATION) | \
	(1 << DASH_PUNCTUATION) | (1 << OPEN_PUNCTUATION) | \
	(1 << CLOSE_PUNCTUATION) | (1 << INITIAL_QUOTE_PUNCTUATION) | \
	(1 << FINAL_QUOTE_PUNCTUATION) | (1 << OTHER_PUNCTUATION))

#define GRAPH_BITS (WORD_BITS | PUNCT_BITS | \
	(1 << NON_SPACING_MARK) | (1 << ENCLOSING_MARK) | \
	(1 << COMBINING_SPACING_MARK) | (1 << LETTER_NUMBER) | \
	(1 << OTHER_NUMBER) | \
	(1 << MATH_SYMBOL) | (1 << CURRENCY_SYMBOL) | \
	(1 << MODIFIER_SYMBOL) | (1 << OTHER_SYMBOL))

/*
 * Unicode characters less than this value are represented by themselves in
 * UTF-8 strings.
 */

#define UNICODE_SELF	0x80

/*
 * The following structures are used when mapping between Unicode (UCS-2) and
 * UTF-8.
 */

static const unsigned char totalBytes[256] = {
    1,1,1,1,1,1,1,1,1,1,1,1,1,1,1,1,1,1,1,1,1,1,1,1,1,1,1,1,1,1,1,1,
    1,1,1,1,1,1,1,1,1,1,1,1,1,1,1,1,1,1,1,1,1,1,1,1,1,1,1,1,1,1,1,1,
    1,1,1,1,1,1,1,1,1,1,1,1,1,1,1,1,1,1,1,1,1,1,1,1,1,1,1,1,1,1,1,1,
    1,1,1,1,1,1,1,1,1,1,1,1,1,1,1,1,1,1,1,1,1,1,1,1,1,1,1,1,1,1,1,1,
    1,1,1,1,1,1,1,1,1,1,1,1,1,1,1,1,1,1,1,1,1,1,1,1,1,1,1,1,1,1,1,1,
    1,1,1,1,1,1,1,1,1,1,1,1,1,1,1,1,1,1,1,1,1,1,1,1,1,1,1,1,1,1,1,1,
    2,2,2,2,2,2,2,2,2,2,2,2,2,2,2,2,2,2,2,2,2,2,2,2,2,2,2,2,2,2,2,2,
    3,3,3,3,3,3,3,3,3,3,3,3,3,3,3,3,
#if TCL_UTF_MAX > 3
    4,4,4,4,4,4,4,4,
#else
    1,1,1,1,1,1,1,1,
#endif
    1,1,1,1,1,1,1,1
};

/*
 *---------------------------------------------------------------------------
 *
 * TclUtfCount --
 *
 *	Find the number of bytes in the Utf character "ch".
 *
 * Results:
 *	The return values is the number of bytes in the Utf character "ch".
 *
 * Side effects:
 *	None.
 *
 *---------------------------------------------------------------------------
 */

int
TclUtfCount(
    int ch)			/* The Unicode character whose size is returned. */
{
    if ((unsigned)(ch - 1) < (UNICODE_SELF - 1)) {
	return 1;
    }
    if (ch <= 0x7FF) {
	return 2;
    }
#if TCL_UTF_MAX > 3
    if (((unsigned)(ch - 0x10000) <= 0xFFFFF)) {
	return 4;
    }
#endif
    return 3;
}

/*
 *---------------------------------------------------------------------------
 *
 * Tcl_UniCharToUtf --
 *
 *	Store the given Tcl_UniChar as a sequence of UTF-8 bytes in the
 *	provided buffer. Equivalent to Plan 9 runetochar().
 *
 * Results:
 *	The return values is the number of bytes in the buffer that were
 *	consumed.
 *
 * Side effects:
 *	None.
 *
 *---------------------------------------------------------------------------
 */

int
Tcl_UniCharToUtf(
    int ch,			/* The Tcl_UniChar to be stored in the
				 * buffer. */
    char *buf)			/* Buffer in which the UTF-8 representation of
				 * the Tcl_UniChar is stored. Buffer must be
				 * large enough to hold the UTF-8 character
				 * (at most TCL_UTF_MAX bytes). */
{
    if ((unsigned)(ch - 1) < (UNICODE_SELF - 1)) {
	buf[0] = (char) ch;
	return 1;
    }
    if (ch >= 0) {
	if (ch <= 0x7FF) {
	    buf[1] = (char) ((ch | 0x80) & 0xBF);
	    buf[0] = (char) ((ch >> 6) | 0xC0);
	    return 2;
	}
	if (ch <= 0xFFFF) {
#if TCL_UTF_MAX == 4
	    if ((ch & 0xF800) == 0xD800) {
		if (ch & 0x0400) {
		    /* Low surrogate */
		    buf[3] = (char) ((ch | 0x80) & 0xBF);
		    buf[2] |= (char) (((ch >> 6) | 0x80) & 0x8F);
		    return 4;
		} else {
		    /* High surrogate */
		    ch += 0x40;
		    buf[2] = (char) (((ch << 4) | 0x80) & 0xB0);
		    buf[1] = (char) (((ch >> 2) | 0x80) & 0xBF);
		    buf[0] = (char) (((ch >> 8) | 0xF0) & 0xF7);
		    return 0;
		}
	    }
#endif
	    goto three;
	}

#if TCL_UTF_MAX > 3
	if (ch <= 0x10FFFF) {
	    buf[3] = (char) ((ch | 0x80) & 0xBF);
	    buf[2] = (char) (((ch >> 6) | 0x80) & 0xBF);
	    buf[1] = (char) (((ch >> 12) | 0x80) & 0xBF);
	    buf[0] = (char) ((ch >> 18) | 0xF0);
	    return 4;
	}
#endif
    }

    ch = 0xFFFD;
three:
    buf[2] = (char) ((ch | 0x80) & 0xBF);
    buf[1] = (char) (((ch >> 6) | 0x80) & 0xBF);
    buf[0] = (char) ((ch >> 12) | 0xE0);
    return 3;
}

/*
 *---------------------------------------------------------------------------
 *
 * Tcl_UniCharToUtfDString --
 *
 *	Convert the given Unicode string to UTF-8.
 *
 * Results:
 *	The return value is a pointer to the UTF-8 representation of the
 *	Unicode string. Storage for the return value is appended to the end of
 *	dsPtr.
 *
 * Side effects:
 *	None.
 *
 *---------------------------------------------------------------------------
 */

char *
Tcl_UniCharToUtfDString(
    const Tcl_UniChar *uniStr,	/* Unicode string to convert to UTF-8. */
    size_t uniLength,		/* Length of Unicode string in Tcl_UniChars
				 * (must be >= 0). */
    Tcl_DString *dsPtr)		/* UTF-8 representation of string is appended
				 * to this previously initialized DString. */
{
    const Tcl_UniChar *w, *wEnd;
    char *p, *string;
    size_t oldLength;

    /*
     * UTF-8 string length in bytes will be <= Unicode string length *
     * TCL_UTF_MAX.
     */

    oldLength = Tcl_DStringLength(dsPtr);
    Tcl_DStringSetLength(dsPtr, (oldLength + uniLength + 1) * TCL_UTF_MAX);
    string = Tcl_DStringValue(dsPtr) + oldLength;

    p = string;
    wEnd = uniStr + uniLength;
    for (w = uniStr; w < wEnd; ) {
	p += Tcl_UniCharToUtf(*w, p);
	w++;
    }
    Tcl_DStringSetLength(dsPtr, oldLength + (p - string));

    return string;
}

/*
 *---------------------------------------------------------------------------
 *
 * Tcl_UtfToUniChar --
 *
 *	Extract the Tcl_UniChar represented by the UTF-8 string. Bad UTF-8
 *	sequences are converted to valid Tcl_UniChars and processing
 *	continues. Equivalent to Plan 9 chartorune().
 *
 *	The caller must ensure that the source buffer is long enough that this
 *	routine does not run off the end and dereference non-existent memory
 *	looking for trail bytes. If the source buffer is known to be '\0'
 *	terminated, this cannot happen. Otherwise, the caller should call
 *	Tcl_UtfCharComplete() before calling this routine to ensure that
 *	enough bytes remain in the string.
 *
 *	If TCL_UTF_MAX == 4, special handling of Surrogate pairs is done:
 *	For any UTF-8 string containing a character outside of the BMP, the
 *	first call to this function will fill *chPtr with the high surrogate
 *	and generate a return value of 0. Calling Tcl_UtfToUniChar again
 *	will produce the low surrogate and a return value of 4. Because *chPtr
 *	is used to remember whether the high surrogate is already produced, it
 *	is recommended to initialize the variable it points to as 0 before
 *	the first call to Tcl_UtfToUniChar is done.
 *
 * Results:
 *	*chPtr is filled with the Tcl_UniChar, and the return value is the
 *	number of bytes from the UTF-8 string that were consumed.
 *
 * Side effects:
 *	None.
 *
 *---------------------------------------------------------------------------
 */

int
Tcl_UtfToUniChar(
    register const char *src,	/* The UTF-8 string. */
    register Tcl_UniChar *chPtr)/* Filled with the Tcl_UniChar represented by
				 * the UTF-8 string. */
{
    register int byte;

    /*
     * Unroll 1 to 3 (or 4) byte UTF-8 sequences.
     */

    byte = *((unsigned char *) src);
    if (byte < 0xC0) {
	/*
	 * Handles properly formed UTF-8 characters between 0x01 and 0x7F.
	 * Also treats \0 and naked trail bytes 0x80 to 0xBF as valid
	 * characters representing themselves.
	 */

	*chPtr = (Tcl_UniChar) byte;
	return 1;
    } else if (byte < 0xE0) {
	if ((src[1] & 0xC0) == 0x80) {
	    /*
	     * Two-byte-character lead-byte followed by a trail-byte.
	     */

	    *chPtr = (Tcl_UniChar) (((byte & 0x1F) << 6) | (src[1] & 0x3F));
	    if ((unsigned)(*chPtr - 1) >= (UNICODE_SELF - 1)) {
		return 2;
	    }
	}

	/*
	 * A two-byte-character lead-byte not followed by trail-byte
	 * represents itself.
	 */
    } else if (byte < 0xF0) {
	if (((src[1] & 0xC0) == 0x80) && ((src[2] & 0xC0) == 0x80)) {
	    /*
	     * Three-byte-character lead byte followed by two trail bytes.
	     */

	    *chPtr = (Tcl_UniChar) (((byte & 0x0F) << 12)
		    | ((src[1] & 0x3F) << 6) | (src[2] & 0x3F));
	    if (*chPtr > 0x7FF) {
		return 3;
	    }
	}

	/*
	 * A three-byte-character lead-byte not followed by two trail-bytes
	 * represents itself.
	 */
    }
#if TCL_UTF_MAX > 3
    else if (byte < 0xF8) {
	if (((src[1] & 0xC0) == 0x80) && ((src[2] & 0xC0) == 0x80) && ((src[3] & 0xC0) == 0x80)) {
	    /*
	     * Four-byte-character lead byte followed by three trail bytes.
	     */
#if TCL_UTF_MAX == 4
	    Tcl_UniChar surrogate;

	    byte = (((byte & 0x07) << 18) | ((src[1] & 0x3F) << 12)
		    | ((src[2] & 0x3F) << 6) | (src[3] & 0x3F)) - 0x10000;
	    surrogate = (Tcl_UniChar) (0xD800 + (byte >> 10));
	    if (byte & 0x100000) {
		/* out of range, < 0x10000 or > 0x10ffff */
	    } else if (*chPtr != surrogate) {
		/* produce high surrogate, but don't advance source pointer */
		*chPtr = surrogate;
		return 0;
	    } else {
		/* produce low surrogate, and advance source pointer */
		*chPtr = (Tcl_UniChar) (0xDC00 | (byte & 0x3FF));
		return 4;
	    }
#else
	    *chPtr = (Tcl_UniChar) (((byte & 0x07) << 18) | ((src[1] & 0x3F) << 12)
		    | ((src[2] & 0x3F) << 6) | (src[3] & 0x3F));
	    if ((unsigned)(*chPtr - 0x10000) <= 0xFFFFF) {
		return 4;
	    }
#endif
	}

	/*
	 * A four-byte-character lead-byte not followed by two trail-bytes
	 * represents itself.
	 */
    }
#endif

    *chPtr = (Tcl_UniChar) byte;
    return 1;
}

/*
 *---------------------------------------------------------------------------
 *
 * Tcl_UtfToUniCharDString --
 *
 *	Convert the UTF-8 string to Unicode.
 *
 * Results:
 *	The return value is a pointer to the Unicode representation of the
 *	UTF-8 string. Storage for the return value is appended to the end of
 *	dsPtr. The Unicode string is terminated with a Unicode NULL character.
 *
 * Side effects:
 *	None.
 *
 *---------------------------------------------------------------------------
 */

Tcl_UniChar *
Tcl_UtfToUniCharDString(
    const char *src,		/* UTF-8 string to convert to Unicode. */
    size_t length,			/* Length of UTF-8 string in bytes, or -1 for
				 * strlen(). */
    Tcl_DString *dsPtr)		/* Unicode representation of string is
				 * appended to this previously initialized
				 * DString. */
{
    Tcl_UniChar ch = 0, *w, *wString;
    const char *p, *end;
    size_t oldLength;

    if (length == (size_t)-1) {
	length = strlen(src);
    }

    /*
     * Unicode string length in Tcl_UniChars will be <= UTF-8 string length in
     * bytes.
     */

    oldLength = Tcl_DStringLength(dsPtr);
/* TODO: fix overreach! */
    Tcl_DStringSetLength(dsPtr,
	    (int) ((oldLength + length + 1) * sizeof(Tcl_UniChar)));
    wString = (Tcl_UniChar *) (Tcl_DStringValue(dsPtr) + oldLength);

    w = wString;
    end = src + length;
    for (p = src; p < end; ) {
	p += TclUtfToUniChar(p, &ch);
	*w++ = ch;
    }
    *w = '\0';
    Tcl_DStringSetLength(dsPtr,
	    (oldLength + ((char *) w - (char *) wString)));

    return wString;
}

/*
 *---------------------------------------------------------------------------
 *
 * Tcl_UtfCharComplete --
 *
 *	Determine if the UTF-8 string of the given length is long enough to be
 *	decoded by Tcl_UtfToUniChar(). This does not ensure that the UTF-8
 *	string is properly formed. Equivalent to Plan 9 fullrune().
 *
 * Results:
 *	The return value is 0 if the string is not long enough, non-zero
 *	otherwise.
 *
 * Side effects:
 *	None.
 *
 *---------------------------------------------------------------------------
 */

int
Tcl_UtfCharComplete(
    const char *src,		/* String to check if first few bytes contain
				 * a complete UTF-8 character. */
    size_t length)			/* Length of above string in bytes. */
{
   return length >= totalBytes[(unsigned char)*src];
}

/*
 *---------------------------------------------------------------------------
 *
 * Tcl_NumUtfChars --
 *
 *	Returns the number of characters (not bytes) in the UTF-8 string, not
 *	including the terminating NULL byte. This is equivalent to Plan 9
 *	utflen() and utfnlen().
 *
 * Results:
 *	As above.
 *
 * Side effects:
 *	None.
 *
 *---------------------------------------------------------------------------
 */

size_t
Tcl_NumUtfChars(
    register const char *src,	/* The UTF-8 string to measure. */
    size_t length)			/* The length of the string in bytes, or -1
				 * for strlen(string). */
{
    Tcl_UniChar ch = 0;
    register size_t i = 0;

    /*
     * The separate implementations are faster.
     *
     * Since this is a time-sensitive function, we also do the check for the
     * single-byte char case specially.
     */

    if (length == (size_t)-1) {
	while (*src != '\0') {
	    src += TclUtfToUniChar(src, &ch);
	    i++;
	}
    } else {
	register const char *endPtr = src + length - TCL_UTF_MAX;

	while (src < endPtr) {
	    src += TclUtfToUniChar(src, &ch);
	    i++;
	}
	endPtr += TCL_UTF_MAX;
	while ((src < endPtr) && Tcl_UtfCharComplete(src, endPtr - src)) {
	    src += TclUtfToUniChar(src, &ch);
	    i++;
	}
	if (src < endPtr) {
	    i += endPtr - src;
	}
    }
    return i;
}

/*
 *---------------------------------------------------------------------------
 *
 * Tcl_UtfFindFirst --
 *
 *	Returns a pointer to the first occurance of the given Unicode character
 *	in the NULL-terminated UTF-8 string. The NULL terminator is considered
 *	part of the UTF-8 string. Equivalent to Plan 9 utfrune().
 *
 * Results:
 *	As above. If the Unicode character does not exist in the given string,
 *	the return value is NULL.
 *
 * Side effects:
 *	None.
 *
 *---------------------------------------------------------------------------
 */

const char *
Tcl_UtfFindFirst(
    const char *src,		/* The UTF-8 string to be searched. */
    int ch)			/* The Unicode character to search for. */
{
    int len, fullchar;
    Tcl_UniChar find = 0;

    while (1) {
	len = TclUtfToUniChar(src, &find);
	fullchar = find;
#if TCL_UTF_MAX == 4
	if (!len) {
	    len += TclUtfToUniChar(src, &find);
	    fullchar = (((fullchar & 0x3ff) << 10) | (find & 0x3ff)) + 0x10000;
	}
#endif
	if (fullchar == ch) {
	    return src;
	}
	if (*src == '\0') {
	    return NULL;
	}
	src += len;
    }
}

/*
 *---------------------------------------------------------------------------
 *
 * Tcl_UtfFindLast --
 *
 *	Returns a pointer to the last occurance of the given Unicode character
 *	in the NULL-terminated UTF-8 string. The NULL terminator is considered
 *	part of the UTF-8 string. Equivalent to Plan 9 utfrrune().
 *
 * Results:
 *	As above. If the Unicode character does not exist in the given string, the
 *	return value is NULL.
 *
 * Side effects:
 *	None.
 *
 *---------------------------------------------------------------------------
 */

const char *
Tcl_UtfFindLast(
    const char *src,		/* The UTF-8 string to be searched. */
    int ch)			/* The Unicode character to search for. */
{
    int len, fullchar;
    Tcl_UniChar find = 0;
    const char *last;

    last = NULL;
    while (1) {
	len = TclUtfToUniChar(src, &find);
	fullchar = find;
#if TCL_UTF_MAX == 4
	if (!len) {
	    len += TclUtfToUniChar(src, &find);
	    fullchar = (((fullchar & 0x3ff) << 10) | (find & 0x3ff)) + 0x10000;
	}
#endif
	if (fullchar == ch) {
	    last = src;
	}
	if (*src == '\0') {
	    break;
	}
	src += len;
    }
    return last;
}

/*
 *---------------------------------------------------------------------------
 *
 * Tcl_UtfNext --
 *
 *	Given a pointer to some current location in a UTF-8 string, move
 *	forward one character. The caller must ensure that they are not asking
 *	for the next character after the last character in the string.
 *
 * Results:
 *	The return value is the pointer to the next character in the UTF-8
 *	string.
 *
 * Side effects:
 *	None.
 *
 *---------------------------------------------------------------------------
 */

const char *
Tcl_UtfNext(
    const char *src)		/* The current location in the string. */
{
    Tcl_UniChar ch = 0;
    int len = TclUtfToUniChar(src, &ch);

#if TCL_UTF_MAX == 4
    if (len == 0) {
      len = TclUtfToUniChar(src, &ch);
    }
#endif
    return src + len;
}

/*
 *---------------------------------------------------------------------------
 *
 * Tcl_UtfPrev --
 *
 *	Given a pointer to some current location in a UTF-8 string, move
 *	backwards one character. This works correctly when the pointer is in
 *	the middle of a UTF-8 character.
 *
 * Results:
 *	The return value is a pointer to the previous character in the UTF-8
 *	string. If the current location was already at the beginning of the
 *	string, the return value will also be a pointer to the beginning of
 *	the string.
 *
 * Side effects:
 *	None.
 *
 *---------------------------------------------------------------------------
 */

const char *
Tcl_UtfPrev(
    const char *src,		/* The current location in the string. */
    const char *start)		/* Pointer to the beginning of the string, to
				 * avoid going backwards too far. */
{
    const char *look;
    int i, byte;

    look = --src;
    for (i = 0; i < TCL_UTF_MAX; i++) {
	if (look < start) {
	    if (src < start) {
		src = start;
	    }
	    break;
	}
	byte = *((unsigned char *) look);
	if (byte < 0x80) {
	    break;
	}
	if (byte >= 0xC0) {
	    return look;
	}
	look--;
    }
    return src;
}

/*
 *---------------------------------------------------------------------------
 *
 * Tcl_UniCharAtIndex --
 *
 *	Returns the Tcl_UniChar represented at the specified character
 *	(not byte) position in the UTF-8 string.
 *
 * Results:
 *	As above.
 *
 * Side effects:
 *	None.
 *
 *---------------------------------------------------------------------------
 */

Tcl_UniChar
Tcl_UniCharAtIndex(
    register const char *src,	/* The UTF-8 string to dereference. */
    register size_t index)		/* The position of the desired character. */
{
    Tcl_UniChar ch = 0;

<<<<<<< HEAD
    while (index--) {
=======
    while (index-- >= 0) {
>>>>>>> 892254f5
	src += TclUtfToUniChar(src, &ch);
    }
    return ch;
}

/*
 *---------------------------------------------------------------------------
 *
 * Tcl_UtfAtIndex --
 *
 *	Returns a pointer to the specified character (not byte) position in
 *	the UTF-8 string.
 *
 * Results:
 *	As above.
 *
 * Side effects:
 *	None.
 *
 *---------------------------------------------------------------------------
 */

const char *
Tcl_UtfAtIndex(
    register const char *src,	/* The UTF-8 string. */
    register size_t index)		/* The position of the desired character. */
{
    Tcl_UniChar ch = 0;

<<<<<<< HEAD
    if (index != (size_t)-1) {
	while (index--) {
	    src += TclUtfToUniChar(src, &ch);
	}
=======
    while (index-- > 0) {
	src += TclUtfToUniChar(src, &ch);
>>>>>>> 892254f5
    }
    return src;
}

/*
 *---------------------------------------------------------------------------
 *
 * Tcl_UtfBackslash --
 *
 *	Figure out how to handle a backslash sequence.
 *
 * Results:
 *	Stores the bytes represented by the backslash sequence in dst and
 *	returns the number of bytes written to dst. At most TCL_UTF_MAX bytes
 *	are written to dst; dst must have been large enough to accept those
 *	bytes. If readPtr isn't NULL then it is filled in with a count of the
 *	number of bytes in the backslash sequence.
 *
 * Side effects:
 *	The maximum number of bytes it takes to represent a Unicode character
 *	in UTF-8 is guaranteed to be less than the number of bytes used to
 *	express the backslash sequence that represents that Unicode character.
 *	If the target buffer into which the caller is going to store the bytes
 *	that represent the Unicode character is at least as large as the
 *	source buffer from which the backslashed sequence was extracted, no
 *	buffer overruns should occur.
 *
 *---------------------------------------------------------------------------
 */

int
Tcl_UtfBackslash(
    const char *src,		/* Points to the backslash character of a
				 * backslash sequence. */
    int *readPtr,		/* Fill in with number of characters read from
				 * src, unless NULL. */
    char *dst)			/* Filled with the bytes represented by the
				 * backslash sequence. */
{
#define LINE_LENGTH 128
    int numRead;
    int result;

    result = TclParseBackslash(src, LINE_LENGTH, &numRead, dst);
    if (numRead == LINE_LENGTH) {
	/*
	 * We ate a whole line. Pay the price of a strlen()
	 */

	result = TclParseBackslash(src, (int)strlen(src), &numRead, dst);
    }
    if (readPtr != NULL) {
	*readPtr = numRead;
    }
    return result;
}

/*
 *----------------------------------------------------------------------
 *
 * Tcl_UtfToUpper --
 *
 *	Convert lowercase characters to uppercase characters in a UTF string
 *	in place. The conversion may shrink the UTF string.
 *
 * Results:
 *	Returns the number of bytes in the resulting string excluding the
 *	trailing null.
 *
 * Side effects:
 *	Writes a terminating null after the last converted character.
 *
 *----------------------------------------------------------------------
 */

int
Tcl_UtfToUpper(
    char *str)			/* String to convert in place. */
{
    Tcl_UniChar ch = 0, upChar;
    char *src, *dst;
    int bytes;

    /*
     * Iterate over the string until we hit the terminating null.
     */

    src = dst = str;
    while (*src) {
	bytes = TclUtfToUniChar(src, &ch);
	upChar = Tcl_UniCharToUpper(ch);

	/*
	 * To keep badly formed Utf strings from getting inflated by the
	 * conversion (thereby causing a segfault), only copy the upper case
	 * char to dst if its size is <= the original char.
	 */

	if (bytes < TclUtfCount(upChar)) {
	    memcpy(dst, src, (size_t) bytes);
	    dst += bytes;
	} else {
	    dst += Tcl_UniCharToUtf(upChar, dst);
	}
	src += bytes;
    }
    *dst = '\0';
    return (dst - str);
}

/*
 *----------------------------------------------------------------------
 *
 * Tcl_UtfToLower --
 *
 *	Convert uppercase characters to lowercase characters in a UTF string
 *	in place. The conversion may shrink the UTF string.
 *
 * Results:
 *	Returns the number of bytes in the resulting string excluding the
 *	trailing null.
 *
 * Side effects:
 *	Writes a terminating null after the last converted character.
 *
 *----------------------------------------------------------------------
 */

int
Tcl_UtfToLower(
    char *str)			/* String to convert in place. */
{
    Tcl_UniChar ch = 0, lowChar;
    char *src, *dst;
    int bytes;

    /*
     * Iterate over the string until we hit the terminating null.
     */

    src = dst = str;
    while (*src) {
	bytes = TclUtfToUniChar(src, &ch);
	lowChar = Tcl_UniCharToLower(ch);

	/*
	 * To keep badly formed Utf strings from getting inflated by the
	 * conversion (thereby causing a segfault), only copy the lower case
	 * char to dst if its size is <= the original char.
	 */

	if (bytes < TclUtfCount(lowChar)) {
	    memcpy(dst, src, (size_t) bytes);
	    dst += bytes;
	} else {
	    dst += Tcl_UniCharToUtf(lowChar, dst);
	}
	src += bytes;
    }
    *dst = '\0';
    return (dst - str);
}

/*
 *----------------------------------------------------------------------
 *
 * Tcl_UtfToTitle --
 *
 *	Changes the first character of a UTF string to title case or uppercase
 *	and the rest of the string to lowercase. The conversion happens in
 *	place and may shrink the UTF string.
 *
 * Results:
 *	Returns the number of bytes in the resulting string excluding the
 *	trailing null.
 *
 * Side effects:
 *	Writes a terminating null after the last converted character.
 *
 *----------------------------------------------------------------------
 */

int
Tcl_UtfToTitle(
    char *str)			/* String to convert in place. */
{
    Tcl_UniChar ch = 0, titleChar, lowChar;
    char *src, *dst;
    int bytes;

    /*
     * Capitalize the first character and then lowercase the rest of the
     * characters until we get to a null.
     */

    src = dst = str;

    if (*src) {
	bytes = TclUtfToUniChar(src, &ch);
	titleChar = Tcl_UniCharToTitle(ch);

	if (bytes < TclUtfCount(titleChar)) {
	    memcpy(dst, src, (size_t) bytes);
	    dst += bytes;
	} else {
	    dst += Tcl_UniCharToUtf(titleChar, dst);
	}
	src += bytes;
    }
    while (*src) {
	bytes = TclUtfToUniChar(src, &ch);
	lowChar = Tcl_UniCharToLower(ch);

	if (bytes < TclUtfCount(lowChar)) {
	    memcpy(dst, src, (size_t) bytes);
	    dst += bytes;
	} else {
	    dst += Tcl_UniCharToUtf(lowChar, dst);
	}
	src += bytes;
    }
    *dst = '\0';
    return (dst - str);
}

/*
 *----------------------------------------------------------------------
 *
 * TclpUtfNcmp2 --
 *
 *	Compare at most numBytes bytes of utf-8 strings cs and ct. Both cs and
 *	ct are assumed to be at least numBytes bytes long.
 *
 * Results:
 *	Return <0 if cs < ct, 0 if cs == ct, or >0 if cs > ct.
 *
 * Side effects:
 *	None.
 *
 *----------------------------------------------------------------------
 */

int
TclpUtfNcmp2(
    const char *cs,		/* UTF string to compare to ct. */
    const char *ct,		/* UTF string cs is compared to. */
    size_t numBytes)	/* Number of *bytes* to compare. */
{
    /*
     * We can't simply call 'memcmp(cs, ct, numBytes);' because we need to
     * check for Tcl's \xC0\x80 non-utf-8 null encoding. Otherwise utf-8 lexes
     * fine in the strcmp manner.
     */

    register int result = 0;

    for ( ; numBytes != 0; numBytes--, cs++, ct++) {
	if (*cs != *ct) {
	    result = UCHAR(*cs) - UCHAR(*ct);
	    break;
	}
    }
    if (numBytes && ((UCHAR(*cs) == 0xC0) || (UCHAR(*ct) == 0xC0))) {
	unsigned char c1, c2;

	c1 = ((UCHAR(*cs) == 0xC0) && (UCHAR(cs[1]) == 0x80)) ? 0 : UCHAR(*cs);
	c2 = ((UCHAR(*ct) == 0xC0) && (UCHAR(ct[1]) == 0x80)) ? 0 : UCHAR(*ct);
	result = (c1 - c2);
    }
    return result;
}

/*
 *----------------------------------------------------------------------
 *
 * Tcl_UtfNcmp --
 *
 *	Compare at most numChars UTF chars of string cs to string ct. Both cs
 *	and ct are assumed to be at least numChars UTF chars long.
 *
 * Results:
 *	Return <0 if cs < ct, 0 if cs == ct, or >0 if cs > ct.
 *
 * Side effects:
 *	None.
 *
 *----------------------------------------------------------------------
 */

int
Tcl_UtfNcmp(
    const char *cs,		/* UTF string to compare to ct. */
    const char *ct,		/* UTF string cs is compared to. */
    size_t numChars)	/* Number of UTF chars to compare. */
{
    Tcl_UniChar ch1 = 0, ch2 = 0;

    /*
     * Cannot use 'memcmp(cs, ct, n);' as byte representation of \u0000 (the
     * pair of bytes 0xC0,0x80) is larger than byte representation of \u0001
     * (the byte 0x01.)
     */

    while (numChars-- > 0) {
	/*
	 * n must be interpreted as chars, not bytes. This should be called
	 * only when both strings are of at least n chars long (no need for \0
	 * check)
	 */

	cs += TclUtfToUniChar(cs, &ch1);
	ct += TclUtfToUniChar(ct, &ch2);
	if (ch1 != ch2) {
#if TCL_UTF_MAX == 4
	    /* Surrogates always report higher than non-surrogates */
	    if (((ch1 & 0xFC00) == 0xD800)) {
	    if ((ch2 & 0xFC00) != 0xD800) {
		return ch1;
	    }
	    } else if ((ch2 & 0xFC00) == 0xD800) {
		return -ch2;
	    }
#endif
	    return (ch1 - ch2);
	}
    }
    return 0;
}

/*
 *----------------------------------------------------------------------
 *
 * Tcl_UtfNcasecmp --
 *
 *	Compare at most numChars UTF chars of string cs to string ct case
 *	insensitive. Both cs and ct are assumed to be at least numChars UTF
 *	chars long.
 *
 * Results:
 *	Return <0 if cs < ct, 0 if cs == ct, or >0 if cs > ct.
 *
 * Side effects:
 *	None.
 *
 *----------------------------------------------------------------------
 */

int
Tcl_UtfNcasecmp(
    const char *cs,		/* UTF string to compare to ct. */
    const char *ct,		/* UTF string cs is compared to. */
    size_t numChars)	/* Number of UTF chars to compare. */
{
    Tcl_UniChar ch1 = 0, ch2 = 0;

    while (numChars-- > 0) {
	/*
	 * n must be interpreted as chars, not bytes.
	 * This should be called only when both strings are of
	 * at least n chars long (no need for \0 check)
	 */
	cs += TclUtfToUniChar(cs, &ch1);
	ct += TclUtfToUniChar(ct, &ch2);
	if (ch1 != ch2) {
#if TCL_UTF_MAX == 4
	    /* Surrogates always report higher than non-surrogates */
	    if (((ch1 & 0xFC00) == 0xD800)) {
	    if ((ch2 & 0xFC00) != 0xD800) {
		return ch1;
	    }
	    } else if ((ch2 & 0xFC00) == 0xD800) {
		return -ch2;
	    }
#endif
	    ch1 = Tcl_UniCharToLower(ch1);
	    ch2 = Tcl_UniCharToLower(ch2);
	    if (ch1 != ch2) {
		return (ch1 - ch2);
	    }
	}
    }
    return 0;
}

/*
 *----------------------------------------------------------------------
 *
 * Tcl_UtfCmp --
 *
 *	Compare UTF chars of string cs to string ct case sensitively.
 *	Replacement for strcmp in Tcl core, in places where UTF-8 should
 *	be handled.
 *
 * Results:
 *	Return <0 if cs < ct, 0 if cs == ct, or >0 if cs > ct.
 *
 * Side effects:
 *	None.
 *
 *----------------------------------------------------------------------
 */

int
TclUtfCmp(
    const char *cs,		/* UTF string to compare to ct. */
    const char *ct)		/* UTF string cs is compared to. */
{
    Tcl_UniChar ch1 = 0, ch2 = 0;

    while (*cs && *ct) {
	cs += TclUtfToUniChar(cs, &ch1);
	ct += TclUtfToUniChar(ct, &ch2);
	if (ch1 != ch2) {
#if TCL_UTF_MAX == 4
	    /* Surrogates always report higher than non-surrogates */
	    if (((ch1 & 0xFC00) == 0xD800)) {
	    if ((ch2 & 0xFC00) != 0xD800) {
		return ch1;
	    }
	    } else if ((ch2 & 0xFC00) == 0xD800) {
		return -ch2;
	    }
#endif
	    return ch1 - ch2;
	}
    }
    return UCHAR(*cs) - UCHAR(*ct);
}


/*
 *----------------------------------------------------------------------
 *
 * TclUtfCasecmp --
 *
 *	Compare UTF chars of string cs to string ct case insensitively.
 *	Replacement for strcasecmp in Tcl core, in places where UTF-8 should
 *	be handled.
 *
 * Results:
 *	Return <0 if cs < ct, 0 if cs == ct, or >0 if cs > ct.
 *
 * Side effects:
 *	None.
 *
 *----------------------------------------------------------------------
 */

int
TclUtfCasecmp(
    const char *cs,		/* UTF string to compare to ct. */
    const char *ct)		/* UTF string cs is compared to. */
{
    Tcl_UniChar ch1 = 0, ch2 = 0;

    while (*cs && *ct) {
	cs += TclUtfToUniChar(cs, &ch1);
	ct += TclUtfToUniChar(ct, &ch2);
	if (ch1 != ch2) {
#if TCL_UTF_MAX == 4
	    /* Surrogates always report higher than non-surrogates */
	    if (((ch1 & 0xFC00) == 0xD800)) {
	    if ((ch2 & 0xFC00) != 0xD800) {
		return ch1;
	    }
	    } else if ((ch2 & 0xFC00) == 0xD800) {
		return -ch2;
	    }
#endif
	    ch1 = Tcl_UniCharToLower(ch1);
	    ch2 = Tcl_UniCharToLower(ch2);
	    if (ch1 != ch2) {
		return ch1 - ch2;
	    }
	}
    }
    return UCHAR(*cs) - UCHAR(*ct);
}


/*
 *----------------------------------------------------------------------
 *
 * Tcl_UniCharToUpper --
 *
 *	Compute the uppercase equivalent of the given Unicode character.
 *
 * Results:
 *	Returns the uppercase Unicode character.
 *
 * Side effects:
 *	None.
 *
 *----------------------------------------------------------------------
 */

Tcl_UniChar
Tcl_UniCharToUpper(
    int ch)			/* Unicode character to convert. */
{
    int info = GetUniCharInfo(ch);

    if (GetCaseType(info) & 0x04) {
	ch -= GetDelta(info);
    }
    return (Tcl_UniChar) ch;
}

/*
 *----------------------------------------------------------------------
 *
 * Tcl_UniCharToLower --
 *
 *	Compute the lowercase equivalent of the given Unicode character.
 *
 * Results:
 *	Returns the lowercase Unicode character.
 *
 * Side effects:
 *	None.
 *
 *----------------------------------------------------------------------
 */

Tcl_UniChar
Tcl_UniCharToLower(
    int ch)			/* Unicode character to convert. */
{
    int info = GetUniCharInfo(ch);

    if (GetCaseType(info) & 0x02) {
	ch += GetDelta(info);
    }
    return (Tcl_UniChar) ch;
}

/*
 *----------------------------------------------------------------------
 *
 * Tcl_UniCharToTitle --
 *
 *	Compute the titlecase equivalent of the given Unicode character.
 *
 * Results:
 *	Returns the titlecase Unicode character.
 *
 * Side effects:
 *	None.
 *
 *----------------------------------------------------------------------
 */

Tcl_UniChar
Tcl_UniCharToTitle(
    int ch)			/* Unicode character to convert. */
{
    int info = GetUniCharInfo(ch);
    int mode = GetCaseType(info);

    if (mode & 0x1) {
	/*
	 * Subtract or add one depending on the original case.
	 */

	ch += ((mode & 0x4) ? -1 : 1);
    } else if (mode == 0x4) {
	ch -= GetDelta(info);
    }
    return (Tcl_UniChar) ch;
}

/*
 *----------------------------------------------------------------------
 *
 * Tcl_UniCharLen --
 *
 *	Find the length of a UniChar string. The str input must be null
 *	terminated.
 *
 * Results:
 *	Returns the length of str in UniChars (not bytes).
 *
 * Side effects:
 *	None.
 *
 *----------------------------------------------------------------------
 */

int
Tcl_UniCharLen(
    const Tcl_UniChar *uniStr)	/* Unicode string to find length of. */
{
    int len = 0;

    while (*uniStr != '\0') {
	len++;
	uniStr++;
    }
    return len;
}

/*
 *----------------------------------------------------------------------
 *
 * Tcl_UniCharNcmp --
 *
 *	Compare at most numChars unichars of string ucs to string uct.
 *	Both ucs and uct are assumed to be at least numChars unichars long.
 *
 * Results:
 *	Return <0 if ucs < uct, 0 if ucs == uct, or >0 if ucs > uct.
 *
 * Side effects:
 *	None.
 *
 *----------------------------------------------------------------------
 */

int
Tcl_UniCharNcmp(
    const Tcl_UniChar *ucs,	/* Unicode string to compare to uct. */
    const Tcl_UniChar *uct,	/* Unicode string ucs is compared to. */
    size_t numChars)	/* Number of unichars to compare. */
{
#ifdef WORDS_BIGENDIAN
    /*
     * We are definitely on a big-endian machine; memcmp() is safe
     */

    return memcmp(ucs, uct, numChars*sizeof(Tcl_UniChar));

#else /* !WORDS_BIGENDIAN */
    /*
     * We can't simply call memcmp() because that is not lexically correct.
     */

    for ( ; numChars != 0; ucs++, uct++, numChars--) {
	if (*ucs != *uct) {
	    return (*ucs - *uct);
	}
    }
    return 0;
#endif /* WORDS_BIGENDIAN */
}

/*
 *----------------------------------------------------------------------
 *
 * Tcl_UniCharNcasecmp --
 *
 *	Compare at most numChars unichars of string ucs to string uct case
 *	insensitive. Both ucs and uct are assumed to be at least numChars
 *	unichars long.
 *
 * Results:
 *	Return <0 if ucs < uct, 0 if ucs == uct, or >0 if ucs > uct.
 *
 * Side effects:
 *	None.
 *
 *----------------------------------------------------------------------
 */

int
Tcl_UniCharNcasecmp(
    const Tcl_UniChar *ucs,	/* Unicode string to compare to uct. */
    const Tcl_UniChar *uct,	/* Unicode string ucs is compared to. */
    size_t numChars)	/* Number of unichars to compare. */
{
    for ( ; numChars != 0; numChars--, ucs++, uct++) {
	if (*ucs != *uct) {
	    Tcl_UniChar lcs = Tcl_UniCharToLower(*ucs);
	    Tcl_UniChar lct = Tcl_UniCharToLower(*uct);

	    if (lcs != lct) {
		return (lcs - lct);
	    }
	}
    }
    return 0;
}

/*
 *----------------------------------------------------------------------
 *
 * Tcl_UniCharIsAlnum --
 *
 *	Test if a character is an alphanumeric Unicode character.
 *
 * Results:
 *	Returns 1 if character is alphanumeric.
 *
 * Side effects:
 *	None.
 *
 *----------------------------------------------------------------------
 */

int
Tcl_UniCharIsAlnum(
    int ch)			/* Unicode character to test. */
{
#if TCL_UTF_MAX > 3
    if (UNICODE_OUT_OF_RANGE(ch)) {
	return 0;
    }
#endif
    return (((ALPHA_BITS | DIGIT_BITS) >> GetCategory(ch)) & 1);
}

/*
 *----------------------------------------------------------------------
 *
 * Tcl_UniCharIsAlpha --
 *
 *	Test if a character is an alphabetic Unicode character.
 *
 * Results:
 *	Returns 1 if character is alphabetic.
 *
 * Side effects:
 *	None.
 *
 *----------------------------------------------------------------------
 */

int
Tcl_UniCharIsAlpha(
    int ch)			/* Unicode character to test. */
{
#if TCL_UTF_MAX > 3
    if (UNICODE_OUT_OF_RANGE(ch)) {
	return 0;
    }
#endif
    return ((ALPHA_BITS >> GetCategory(ch)) & 1);
}

/*
 *----------------------------------------------------------------------
 *
 * Tcl_UniCharIsControl --
 *
 *	Test if a character is a Unicode control character.
 *
 * Results:
 *	Returns non-zero if character is a control.
 *
 * Side effects:
 *	None.
 *
 *----------------------------------------------------------------------
 */

int
Tcl_UniCharIsControl(
    int ch)			/* Unicode character to test. */
{
#if TCL_UTF_MAX > 3
    if (UNICODE_OUT_OF_RANGE(ch)) {
	ch &= 0x1FFFFF;
	if ((ch == 0xE0001) || ((ch >= 0xE0020) && (ch <= 0xE007f))) {
	    return 1;
	}
	if ((ch >= 0xF0000) && ((ch & 0xFFFF) <= 0xFFFD)) {
	    return 1;
	}
	return 0;
    }
#endif
    return ((CONTROL_BITS >> GetCategory(ch)) & 1);
}

/*
 *----------------------------------------------------------------------
 *
 * Tcl_UniCharIsDigit --
 *
 *	Test if a character is a numeric Unicode character.
 *
 * Results:
 *	Returns non-zero if character is a digit.
 *
 * Side effects:
 *	None.
 *
 *----------------------------------------------------------------------
 */

int
Tcl_UniCharIsDigit(
    int ch)			/* Unicode character to test. */
{
#if TCL_UTF_MAX > 3
    if (UNICODE_OUT_OF_RANGE(ch)) {
	return 0;
    }
#endif
    return (GetCategory(ch) == DECIMAL_DIGIT_NUMBER);
}

/*
 *----------------------------------------------------------------------
 *
 * Tcl_UniCharIsGraph --
 *
 *	Test if a character is any Unicode print character except space.
 *
 * Results:
 *	Returns non-zero if character is printable, but not space.
 *
 * Side effects:
 *	None.
 *
 *----------------------------------------------------------------------
 */

int
Tcl_UniCharIsGraph(
    int ch)			/* Unicode character to test. */
{
#if TCL_UTF_MAX > 3
    if (UNICODE_OUT_OF_RANGE(ch)) {
	ch &= 0x1FFFFF;
	return (ch >= 0xE0100) && (ch <= 0xE01EF);
    }
#endif
    return ((GRAPH_BITS >> GetCategory(ch)) & 1);
}

/*
 *----------------------------------------------------------------------
 *
 * Tcl_UniCharIsLower --
 *
 *	Test if a character is a lowercase Unicode character.
 *
 * Results:
 *	Returns non-zero if character is lowercase.
 *
 * Side effects:
 *	None.
 *
 *----------------------------------------------------------------------
 */

int
Tcl_UniCharIsLower(
    int ch)			/* Unicode character to test. */
{
#if TCL_UTF_MAX > 3
    if (UNICODE_OUT_OF_RANGE(ch)) {
	return 0;
    }
#endif
    return (GetCategory(ch) == LOWERCASE_LETTER);
}

/*
 *----------------------------------------------------------------------
 *
 * Tcl_UniCharIsPrint --
 *
 *	Test if a character is a Unicode print character.
 *
 * Results:
 *	Returns non-zero if character is printable.
 *
 * Side effects:
 *	None.
 *
 *----------------------------------------------------------------------
 */

int
Tcl_UniCharIsPrint(
    int ch)			/* Unicode character to test. */
{
#if TCL_UTF_MAX > 3
    if (UNICODE_OUT_OF_RANGE(ch)) {
	ch &= 0x1FFFFF;
	return (ch >= 0xE0100) && (ch <= 0xE01EF);
    }
#endif
    return (((GRAPH_BITS|SPACE_BITS) >> GetCategory(ch)) & 1);
}

/*
 *----------------------------------------------------------------------
 *
 * Tcl_UniCharIsPunct --
 *
 *	Test if a character is a Unicode punctuation character.
 *
 * Results:
 *	Returns non-zero if character is punct.
 *
 * Side effects:
 *	None.
 *
 *----------------------------------------------------------------------
 */

int
Tcl_UniCharIsPunct(
    int ch)			/* Unicode character to test. */
{
#if TCL_UTF_MAX > 3
    if (UNICODE_OUT_OF_RANGE(ch)) {
	return 0;
    }
#endif
    return ((PUNCT_BITS >> GetCategory(ch)) & 1);
}

/*
 *----------------------------------------------------------------------
 *
 * Tcl_UniCharIsSpace --
 *
 *	Test if a character is a whitespace Unicode character.
 *
 * Results:
 *	Returns non-zero if character is a space.
 *
 * Side effects:
 *	None.
 *
 *----------------------------------------------------------------------
 */

int
Tcl_UniCharIsSpace(
    int ch)			/* Unicode character to test. */
{
#if TCL_UTF_MAX > 3
    /* Ignore upper 11 bits. */
    ch &= 0x1FFFFF;
#else
    /* Ignore upper 16 bits. */
    ch &= 0xFFFF;
#endif

    /*
     * If the character is within the first 127 characters, just use the
     * standard C function, otherwise consult the Unicode table.
     */

    if (ch < 0x80) {
	return TclIsSpaceProc((char) ch);
#if TCL_UTF_MAX > 3
    } else if (UNICODE_OUT_OF_RANGE(ch)) {
	return 0;
#endif
    } else if (ch == 0x0085 || ch == 0x180E || ch == 0x200B
	    || ch == 0x202F || ch == 0x2060 || ch == 0xFEFF) {
	return 1;
    } else {
	return ((SPACE_BITS >> GetCategory(ch)) & 1);
    }
}

/*
 *----------------------------------------------------------------------
 *
 * Tcl_UniCharIsUpper --
 *
 *	Test if a character is a uppercase Unicode character.
 *
 * Results:
 *	Returns non-zero if character is uppercase.
 *
 * Side effects:
 *	None.
 *
 *----------------------------------------------------------------------
 */

int
Tcl_UniCharIsUpper(
    int ch)			/* Unicode character to test. */
{
#if TCL_UTF_MAX > 3
    if (UNICODE_OUT_OF_RANGE(ch)) {
	return 0;
    }
#endif
    return (GetCategory(ch) == UPPERCASE_LETTER);
}

/*
 *----------------------------------------------------------------------
 *
 * Tcl_UniCharIsWordChar --
 *
 *	Test if a character is alphanumeric or a connector punctuation mark.
 *
 * Results:
 *	Returns 1 if character is a word character.
 *
 * Side effects:
 *	None.
 *
 *----------------------------------------------------------------------
 */

int
Tcl_UniCharIsWordChar(
    int ch)			/* Unicode character to test. */
{
#if TCL_UTF_MAX > 3
    if (UNICODE_OUT_OF_RANGE(ch)) {
	return 0;
    }
#endif
    return ((WORD_BITS >> GetCategory(ch)) & 1);
}

/*
 *----------------------------------------------------------------------
 *
 * Tcl_UniCharCaseMatch --
 *
 *	See if a particular Unicode string matches a particular pattern.
 *	Allows case insensitivity. This is the Unicode equivalent of the char*
 *	Tcl_StringCaseMatch. The UniChar strings must be NULL-terminated.
 *	This has no provision for counted UniChar strings, thus should not be
 *	used where NULLs are expected in the UniChar string. Use
 *	TclUniCharMatch where possible.
 *
 * Results:
 *	The return value is 1 if string matches pattern, and 0 otherwise. The
 *	matching operation permits the following special characters in the
 *	pattern: *?\[] (see the manual entry for details on what these mean).
 *
 * Side effects:
 *	None.
 *
 *----------------------------------------------------------------------
 */

int
Tcl_UniCharCaseMatch(
    const Tcl_UniChar *uniStr,	/* Unicode String. */
    const Tcl_UniChar *uniPattern,
				/* Pattern, which may contain special
				 * characters. */
    int nocase)			/* 0 for case sensitive, 1 for insensitive */
{
    Tcl_UniChar ch1 = 0, p;

    while (1) {
	p = *uniPattern;

	/*
	 * See if we're at the end of both the pattern and the string. If so,
	 * we succeeded. If we're at the end of the pattern but not at the end
	 * of the string, we failed.
	 */

	if (p == 0) {
	    return (*uniStr == 0);
	}
	if ((*uniStr == 0) && (p != '*')) {
	    return 0;
	}

	/*
	 * Check for a "*" as the next pattern character. It matches any
	 * substring. We handle this by skipping all the characters up to the
	 * next matching one in the pattern, and then calling ourselves
	 * recursively for each postfix of string, until either we match or we
	 * reach the end of the string.
	 */

	if (p == '*') {
	    /*
	     * Skip all successive *'s in the pattern
	     */

	    while (*(++uniPattern) == '*') {
		/* empty body */
	    }
	    p = *uniPattern;
	    if (p == 0) {
		return 1;
	    }
	    if (nocase) {
		p = Tcl_UniCharToLower(p);
	    }
	    while (1) {
		/*
		 * Optimization for matching - cruise through the string
		 * quickly if the next char in the pattern isn't a special
		 * character
		 */

		if ((p != '[') && (p != '?') && (p != '\\')) {
		    if (nocase) {
			while (*uniStr && (p != *uniStr)
				&& (p != Tcl_UniCharToLower(*uniStr))) {
			    uniStr++;
			}
		    } else {
			while (*uniStr && (p != *uniStr)) {
			    uniStr++;
			}
		    }
		}
		if (Tcl_UniCharCaseMatch(uniStr, uniPattern, nocase)) {
		    return 1;
		}
		if (*uniStr == 0) {
		    return 0;
		}
		uniStr++;
	    }
	}

	/*
	 * Check for a "?" as the next pattern character. It matches any
	 * single character.
	 */

	if (p == '?') {
	    uniPattern++;
	    uniStr++;
	    continue;
	}

	/*
	 * Check for a "[" as the next pattern character. It is followed by a
	 * list of characters that are acceptable, or by a range (two
	 * characters separated by "-").
	 */

	if (p == '[') {
	    Tcl_UniChar startChar, endChar;

	    uniPattern++;
	    ch1 = (nocase ? Tcl_UniCharToLower(*uniStr) : *uniStr);
	    uniStr++;
	    while (1) {
		if ((*uniPattern == ']') || (*uniPattern == 0)) {
		    return 0;
		}
		startChar = (nocase ? Tcl_UniCharToLower(*uniPattern)
			: *uniPattern);
		uniPattern++;
		if (*uniPattern == '-') {
		    uniPattern++;
		    if (*uniPattern == 0) {
			return 0;
		    }
		    endChar = (nocase ? Tcl_UniCharToLower(*uniPattern)
			    : *uniPattern);
		    uniPattern++;
		    if (((startChar <= ch1) && (ch1 <= endChar))
			    || ((endChar <= ch1) && (ch1 <= startChar))) {
			/*
			 * Matches ranges of form [a-z] or [z-a].
			 */
			break;
		    }
		} else if (startChar == ch1) {
		    break;
		}
	    }
	    while (*uniPattern != ']') {
		if (*uniPattern == 0) {
		    uniPattern--;
		    break;
		}
		uniPattern++;
	    }
	    uniPattern++;
	    continue;
	}

	/*
	 * If the next pattern character is '\', just strip off the '\' so we
	 * do exact matching on the character that follows.
	 */

	if (p == '\\') {
	    if (*(++uniPattern) == '\0') {
		return 0;
	    }
	}

	/*
	 * There's no special character. Just make sure that the next bytes of
	 * each string match.
	 */

	if (nocase) {
	    if (Tcl_UniCharToLower(*uniStr) !=
		    Tcl_UniCharToLower(*uniPattern)) {
		return 0;
	    }
	} else if (*uniStr != *uniPattern) {
	    return 0;
	}
	uniStr++;
	uniPattern++;
    }
}

/*
 *----------------------------------------------------------------------
 *
 * TclUniCharMatch --
 *
 *	See if a particular Unicode string matches a particular pattern.
 *	Allows case insensitivity. This is the Unicode equivalent of the char*
 *	Tcl_StringCaseMatch. This variant of Tcl_UniCharCaseMatch uses counted
 *	Strings, so embedded NULLs are allowed.
 *
 * Results:
 *	The return value is 1 if string matches pattern, and 0 otherwise. The
 *	matching operation permits the following special characters in the
 *	pattern: *?\[] (see the manual entry for details on what these mean).
 *
 * Side effects:
 *	None.
 *
 *----------------------------------------------------------------------
 */

int
TclUniCharMatch(
    const Tcl_UniChar *string,	/* Unicode String. */
    int strLen,			/* Length of String */
    const Tcl_UniChar *pattern,	/* Pattern, which may contain special
				 * characters. */
    int ptnLen,			/* Length of Pattern */
    int nocase)			/* 0 for case sensitive, 1 for insensitive */
{
    const Tcl_UniChar *stringEnd, *patternEnd;
    Tcl_UniChar p;

    stringEnd = string + strLen;
    patternEnd = pattern + ptnLen;

    while (1) {
	/*
	 * See if we're at the end of both the pattern and the string. If so,
	 * we succeeded. If we're at the end of the pattern but not at the end
	 * of the string, we failed.
	 */

	if (pattern == patternEnd) {
	    return (string == stringEnd);
	}
	p = *pattern;
	if ((string == stringEnd) && (p != '*')) {
	    return 0;
	}

	/*
	 * Check for a "*" as the next pattern character. It matches any
	 * substring. We handle this by skipping all the characters up to the
	 * next matching one in the pattern, and then calling ourselves
	 * recursively for each postfix of string, until either we match or we
	 * reach the end of the string.
	 */

	if (p == '*') {
	    /*
	     * Skip all successive *'s in the pattern.
	     */

	    while (*(++pattern) == '*') {
		/* empty body */
	    }
	    if (pattern == patternEnd) {
		return 1;
	    }
	    p = *pattern;
	    if (nocase) {
		p = Tcl_UniCharToLower(p);
	    }
	    while (1) {
		/*
		 * Optimization for matching - cruise through the string
		 * quickly if the next char in the pattern isn't a special
		 * character.
		 */

		if ((p != '[') && (p != '?') && (p != '\\')) {
		    if (nocase) {
			while ((string < stringEnd) && (p != *string)
				&& (p != Tcl_UniCharToLower(*string))) {
			    string++;
			}
		    } else {
			while ((string < stringEnd) && (p != *string)) {
			    string++;
			}
		    }
		}
		if (TclUniCharMatch(string, stringEnd - string,
			pattern, patternEnd - pattern, nocase)) {
		    return 1;
		}
		if (string == stringEnd) {
		    return 0;
		}
		string++;
	    }
	}

	/*
	 * Check for a "?" as the next pattern character. It matches any
	 * single character.
	 */

	if (p == '?') {
	    pattern++;
	    string++;
	    continue;
	}

	/*
	 * Check for a "[" as the next pattern character. It is followed by a
	 * list of characters that are acceptable, or by a range (two
	 * characters separated by "-").
	 */

	if (p == '[') {
	    Tcl_UniChar ch1, startChar, endChar;

	    pattern++;
	    ch1 = (nocase ? Tcl_UniCharToLower(*string) : *string);
	    string++;
	    while (1) {
		if ((*pattern == ']') || (pattern == patternEnd)) {
		    return 0;
		}
		startChar = (nocase ? Tcl_UniCharToLower(*pattern) : *pattern);
		pattern++;
		if (*pattern == '-') {
		    pattern++;
		    if (pattern == patternEnd) {
			return 0;
		    }
		    endChar = (nocase ? Tcl_UniCharToLower(*pattern)
			    : *pattern);
		    pattern++;
		    if (((startChar <= ch1) && (ch1 <= endChar))
			    || ((endChar <= ch1) && (ch1 <= startChar))) {
			/*
			 * Matches ranges of form [a-z] or [z-a].
			 */
			break;
		    }
		} else if (startChar == ch1) {
		    break;
		}
	    }
	    while (*pattern != ']') {
		if (pattern == patternEnd) {
		    pattern--;
		    break;
		}
		pattern++;
	    }
	    pattern++;
	    continue;
	}

	/*
	 * If the next pattern character is '\', just strip off the '\' so we
	 * do exact matching on the character that follows.
	 */

	if (p == '\\') {
	    if (++pattern == patternEnd) {
		return 0;
	    }
	}

	/*
	 * There's no special character. Just make sure that the next bytes of
	 * each string match.
	 */

	if (nocase) {
	    if (Tcl_UniCharToLower(*string) != Tcl_UniCharToLower(*pattern)) {
		return 0;
	    }
	} else if (*string != *pattern) {
	    return 0;
	}
	string++;
	pattern++;
    }
}

/*
 * Local Variables:
 * mode: c
 * c-basic-offset: 4
 * fill-column: 78
 * End:
 */<|MERGE_RESOLUTION|>--- conflicted
+++ resolved
@@ -730,11 +730,8 @@
 {
     Tcl_UniChar ch = 0;
 
-<<<<<<< HEAD
+    src += TclUtfToUniChar(src, &ch);
     while (index--) {
-=======
-    while (index-- >= 0) {
->>>>>>> 892254f5
 	src += TclUtfToUniChar(src, &ch);
     }
     return ch;
@@ -765,15 +762,10 @@
 {
     Tcl_UniChar ch = 0;
 
-<<<<<<< HEAD
     if (index != (size_t)-1) {
 	while (index--) {
 	    src += TclUtfToUniChar(src, &ch);
 	}
-=======
-    while (index-- > 0) {
-	src += TclUtfToUniChar(src, &ch);
->>>>>>> 892254f5
     }
     return src;
 }
