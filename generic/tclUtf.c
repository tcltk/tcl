/*
 * tclUtf.c --
 *
 *	Routines for manipulating UTF-8 strings.
 *
 * Copyright (c) 1997-1998 Sun Microsystems, Inc.
 *
 * See the file "license.terms" for information on usage and redistribution of
 * this file, and for a DISCLAIMER OF ALL WARRANTIES.
 */

#include "tclInt.h"

/*
 * Include the static character classification tables and macros.
 */

#include "tclUniData.c"

/*
 * The following macros are used for fast character category tests. The x_BITS
 * values are shifted right by the category value to determine whether the
 * given category is included in the set.
 */

#define ALPHA_BITS ((1 << UPPERCASE_LETTER) | (1 << LOWERCASE_LETTER) \
	| (1 << TITLECASE_LETTER) | (1 << MODIFIER_LETTER) | (1<<OTHER_LETTER))

#define CONTROL_BITS ((1 << CONTROL) | (1 << FORMAT) | (1 << PRIVATE_USE))

#define DIGIT_BITS (1 << DECIMAL_DIGIT_NUMBER)

#define SPACE_BITS ((1 << SPACE_SEPARATOR) | (1 << LINE_SEPARATOR) \
	| (1 << PARAGRAPH_SEPARATOR))

#define WORD_BITS (ALPHA_BITS | DIGIT_BITS | (1 << CONNECTOR_PUNCTUATION))

#define PUNCT_BITS ((1 << CONNECTOR_PUNCTUATION) | \
	(1 << DASH_PUNCTUATION) | (1 << OPEN_PUNCTUATION) | \
	(1 << CLOSE_PUNCTUATION) | (1 << INITIAL_QUOTE_PUNCTUATION) | \
	(1 << FINAL_QUOTE_PUNCTUATION) | (1 << OTHER_PUNCTUATION))

#define GRAPH_BITS (WORD_BITS | PUNCT_BITS | \
	(1 << NON_SPACING_MARK) | (1 << ENCLOSING_MARK) | \
	(1 << COMBINING_SPACING_MARK) | (1 << LETTER_NUMBER) | \
	(1 << OTHER_NUMBER) | \
	(1 << MATH_SYMBOL) | (1 << CURRENCY_SYMBOL) | \
	(1 << MODIFIER_SYMBOL) | (1 << OTHER_SYMBOL))

/*
 * Unicode characters less than this value are represented by themselves in
 * UTF-8 strings.
 */

#define UNICODE_SELF	0x80

/*
 * The following structures are used when mapping between Unicode (UCS-2) and
 * UTF-8.
 */

static CONST unsigned char totalBytes[256] = {
    1,1,1,1,1,1,1,1,1,1,1,1,1,1,1,1,1,1,1,1,1,1,1,1,1,1,1,1,1,1,1,1,
    1,1,1,1,1,1,1,1,1,1,1,1,1,1,1,1,1,1,1,1,1,1,1,1,1,1,1,1,1,1,1,1,
    1,1,1,1,1,1,1,1,1,1,1,1,1,1,1,1,1,1,1,1,1,1,1,1,1,1,1,1,1,1,1,1,
    1,1,1,1,1,1,1,1,1,1,1,1,1,1,1,1,1,1,1,1,1,1,1,1,1,1,1,1,1,1,1,1,
    1,1,1,1,1,1,1,1,1,1,1,1,1,1,1,1,1,1,1,1,1,1,1,1,1,1,1,1,1,1,1,1,
    1,1,1,1,1,1,1,1,1,1,1,1,1,1,1,1,1,1,1,1,1,1,1,1,1,1,1,1,1,1,1,1,
    2,2,2,2,2,2,2,2,2,2,2,2,2,2,2,2,2,2,2,2,2,2,2,2,2,2,2,2,2,2,2,2,
    3,3,3,3,3,3,3,3,3,3,3,3,3,3,3,3,
#if TCL_UTF_MAX > 3
    4,4,4,4,4,4,4,4,
#else
    1,1,1,1,1,1,1,1,
#endif
#if TCL_UTF_MAX > 4
    5,5,5,5,
#else
    1,1,1,1,
#endif
#if TCL_UTF_MAX > 5
    6,6,6,6
#else
    1,1,1,1
#endif
};

/*
 * Functions used only in this module.
 */

static int		UtfCount(int ch);

/*
 *---------------------------------------------------------------------------
 *
 * UtfCount --
 *
 *	Find the number of bytes in the Utf character "ch".
 *
 * Results:
 *	The return values is the number of bytes in the Utf character "ch".
 *
 * Side effects:
 *	None.
 *
 *---------------------------------------------------------------------------
 */

INLINE static int
UtfCount(
    int ch)			/* The Tcl_UniChar whose size is returned. */
{
    if ((ch > 0) && (ch < UNICODE_SELF)) {
	return 1;
    }
    if (ch <= 0x7FF) {
	return 2;
    }
    if (ch <= 0xFFFF) {
	return 3;
    }
#if TCL_UTF_MAX > 3
<<<<<<< HEAD
    if (ch <= 0x1FFFFF) {
=======
    if (((unsigned)(ch - 0x10000) <= 0xFFFFF)) {
>>>>>>> 5875b16a
	return 4;
    }
    if (ch <= 0x3FFFFFF) {
	return 5;
    }
    if (ch <= 0x7FFFFFFF) {
	return 6;
    }
#endif
    return 3;
}

/*
 *---------------------------------------------------------------------------
 *
 * Tcl_UniCharToUtf --
 *
 *	Store the given Tcl_UniChar as a sequence of UTF-8 bytes in the
 *	provided buffer. Equivalent to Plan 9 runetochar().
 *
 * Results:
 *	The return values is the number of bytes in the buffer that were
 *	consumed.
 *
 * Side effects:
 *	None.
 *
 *---------------------------------------------------------------------------
 */

INLINE int
Tcl_UniCharToUtf(
    int ch,			/* The Tcl_UniChar to be stored in the
				 * buffer. */
    char *buf)			/* Buffer in which the UTF-8 representation of
				 * the Tcl_UniChar is stored. Buffer must be
				 * large enough to hold the UTF-8 character
				 * (at most TCL_UTF_MAX bytes). */
{
    if ((ch > 0) && (ch < UNICODE_SELF)) {
	buf[0] = (char) ch;
	return 1;
    }
    if (ch >= 0) {
	if (ch <= 0x7FF) {
	    buf[1] = (char) ((ch | 0x80) & 0xBF);
	    buf[0] = (char) ((ch >> 6) | 0xC0);
	    return 2;
	}
	if (ch <= 0xFFFF) {
<<<<<<< HEAD
	three:
	    buf[2] = (char) ((ch | 0x80) & 0xBF);
	    buf[1] = (char) (((ch >> 6) | 0x80) & 0xBF);
	    buf[0] = (char) ((ch >> 12) | 0xE0);
	    return 3;
=======
#if TCL_UTF_MAX == 4
	    if ((ch & 0xF800) == 0xD800) {
		if (ch & 0x0400) {
		    /* Low surrogate */
		    if (((buf[0] & 0xF8) == 0xF0) && ((buf[1] & 0xC0) == 0x80)
			    && ((buf[2] & 0xCF) == 0)) {
			/* Previous Tcl_UniChar was a High surrogate, so combine */
			buf[3] = (char) ((ch & 0x3F) | 0x80);
			buf[2] |= (char) (((ch >> 6) & 0x0F) | 0x80);
			return 4;
		    }
		    /* Previous Tcl_UniChar was not a High surrogate, so just output */
		} else {
		    /* High surrogate */
		    ch += 0x40;
		    /* Fill buffer with specific 3-byte (invalid) byte combination,
		       so following Low surrogate can recognize it and combine */
		    buf[2] = (char) ((ch << 4) & 0x30);
		    buf[1] = (char) (((ch >> 2) & 0x3F) | 0x80);
		    buf[0] = (char) (((ch >> 8) & 0x07) | 0xF0);
		    return 0;
		}
	    }
#endif
	    goto three;
>>>>>>> 5875b16a
	}

#if TCL_UTF_MAX > 3
	if (ch <= 0x1FFFFF) {
	    buf[3] = (char) ((ch | 0x80) & 0xBF);
	    buf[2] = (char) (((ch >> 6) | 0x80) & 0xBF);
	    buf[1] = (char) (((ch >> 12) | 0x80) & 0xBF);
	    buf[0] = (char) ((ch >> 18) | 0xF0);
	    return 4;
	}
	if (ch <= 0x3FFFFFF) {
	    buf[4] = (char) ((ch | 0x80) & 0xBF);
	    buf[3] = (char) (((ch >> 6) | 0x80) & 0xBF);
	    buf[2] = (char) (((ch >> 12) | 0x80) & 0xBF);
	    buf[1] = (char) (((ch >> 18) | 0x80) & 0xBF);
	    buf[0] = (char) ((ch >> 24) | 0xF8);
	    return 5;
	}
	if (ch <= 0x7FFFFFFF) {
	    buf[5] = (char) ((ch | 0x80) & 0xBF);
	    buf[4] = (char) (((ch >> 6) | 0x80) & 0xBF);
	    buf[3] = (char) (((ch >> 12) | 0x80) & 0xBF);
	    buf[2] = (char) (((ch >> 18) | 0x80) & 0xBF);
	    buf[1] = (char) (((ch >> 24) | 0x80) & 0xBF);
	    buf[0] = (char) ((ch >> 30) | 0xFC);
	    return 6;
	}
#endif
    }

    ch = 0xFFFD;
    goto three;
}

/*
 *---------------------------------------------------------------------------
 *
 * Tcl_UniCharToUtfDString --
 *
 *	Convert the given Unicode string to UTF-8.
 *
 * Results:
 *	The return value is a pointer to the UTF-8 representation of the
 *	Unicode string. Storage for the return value is appended to the end of
 *	dsPtr.
 *
 * Side effects:
 *	None.
 *
 *---------------------------------------------------------------------------
 */

char *
Tcl_UniCharToUtfDString(
    CONST Tcl_UniChar *uniStr,	/* Unicode string to convert to UTF-8. */
    int uniLength,		/* Length of Unicode string in Tcl_UniChars
				 * (must be >= 0). */
    Tcl_DString *dsPtr)		/* UTF-8 representation of string is appended
				 * to this previously initialized DString. */
{
    CONST Tcl_UniChar *w, *wEnd;
    char *p, *string;
    int oldLength;

    /*
     * UTF-8 string length in bytes will be <= Unicode string length *
     * TCL_UTF_MAX.
     */

    oldLength = Tcl_DStringLength(dsPtr);
    Tcl_DStringSetLength(dsPtr, (oldLength + uniLength + 1) * TCL_UTF_MAX);
    string = Tcl_DStringValue(dsPtr) + oldLength;

    p = string;
    wEnd = uniStr + uniLength;
    for (w = uniStr; w < wEnd; ) {
	p += Tcl_UniCharToUtf(*w, p);
	w++;
    }
    Tcl_DStringSetLength(dsPtr, oldLength + (p - string));

    return string;
}

/*
 *---------------------------------------------------------------------------
 *
 * Tcl_UtfToUniChar --
 *
 *	Extract the Tcl_UniChar represented by the UTF-8 string. Bad UTF-8
 *	sequences are converted to valid Tcl_UniChars and processing
 *	continues. Equivalent to Plan 9 chartorune().
 *
 *	The caller must ensure that the source buffer is long enough that this
 *	routine does not run off the end and dereference non-existent memory
 *	looking for trail bytes. If the source buffer is known to be '\0'
 *	terminated, this cannot happen. Otherwise, the caller should call
 *	Tcl_UtfCharComplete() before calling this routine to ensure that
 *	enough bytes remain in the string.
 *
 *	If TCL_UTF_MAX == 4, special handling of Surrogate pairs is done:
 *	For any UTF-8 string containing a character outside of the BMP, the
 *	first call to this function will fill *chPtr with the high surrogate
 *	and generate a return value of 0. Calling Tcl_UtfToUniChar again
 *	will produce the low surrogate and a return value of 4. Because *chPtr
 *	is used to remember whether the high surrogate is already produced, it
 *	is recommended to initialize the variable it points to as 0 before
 *	the first call to Tcl_UtfToUniChar is done.
 *
 * Results:
 *	*chPtr is filled with the Tcl_UniChar, and the return value is the
 *	number of bytes from the UTF-8 string that were consumed.
 *
 * Side effects:
 *	None.
 *
 *---------------------------------------------------------------------------
 */

int
Tcl_UtfToUniChar(
    register CONST char *src,	/* The UTF-8 string. */
    register Tcl_UniChar *chPtr)/* Filled with the Tcl_UniChar represented by
				 * the UTF-8 string. */
{
    register int byte;

    /*
     * Unroll 1 to 3 byte UTF-8 sequences, use loop to handle longer ones.
     */

    byte = *((unsigned char *) src);
    if (byte < 0xC0) {
	/*
	 * Handles properly formed UTF-8 characters between 0x01 and 0x7F.
	 * Also treats \0 and naked trail bytes 0x80 to 0xBF as valid
	 * characters representing themselves.
	 */

	*chPtr = (Tcl_UniChar) byte;
	return 1;
    } else if (byte < 0xE0) {
	if ((src[1] & 0xC0) == 0x80) {
	    /*
	     * Two-byte-character lead-byte followed by a trail-byte.
	     */

	    *chPtr = (Tcl_UniChar) (((byte & 0x1F) << 6) | (src[1] & 0x3F));
	    if ((unsigned)(*chPtr - 1) >= (UNICODE_SELF - 1)) {
		return 2;
	    }
	}

	/*
	 * A two-byte-character lead-byte not followed by trail-byte
	 * represents itself.
	 */

	*chPtr = (Tcl_UniChar) byte;
	return 1;
    } else if (byte < 0xF0) {
	if (((src[1] & 0xC0) == 0x80) && ((src[2] & 0xC0) == 0x80)) {
	    /*
	     * Three-byte-character lead byte followed by two trail bytes.
	     */

	    *chPtr = (Tcl_UniChar) (((byte & 0x0F) << 12)
		    | ((src[1] & 0x3F) << 6) | (src[2] & 0x3F));
	    if (*chPtr > 0x7FF) {
		return 3;
	    }
	}

	/*
	 * A three-byte-character lead-byte not followed by two trail-bytes
	 * represents itself.
	 */

	*chPtr = (Tcl_UniChar) byte;
	return 1;
    }
#if TCL_UTF_MAX > 3
<<<<<<< HEAD
    {
	int ch, total, trail;

	total = totalBytes[byte];
	trail = total - 1;
	if (trail > 0) {
	    ch = byte & (0x3F >> trail);
	    do {
		src++;
		if ((*src & 0xC0) != 0x80) {
		    *chPtr = byte;
		    return 1;
		}
		ch <<= 6;
		ch |= (*src & 0x3F);
		trail--;
	    } while (trail > 0);
	    *chPtr = ch;
	    return total;
	}
=======
    else if (byte < 0xF8) {
	if (((src[1] & 0xC0) == 0x80) && ((src[2] & 0xC0) == 0x80) && ((src[3] & 0xC0) == 0x80)) {
	    /*
	     * Four-byte-character lead byte followed by three trail bytes.
	     */
#if TCL_UTF_MAX == 4
	    Tcl_UniChar surrogate;

	    byte = (((byte & 0x07) << 18) | ((src[1] & 0x3F) << 12)
		    | ((src[2] & 0x3F) << 6) | (src[3] & 0x3F)) - 0x10000;
	    surrogate = (Tcl_UniChar) (0xD800 + (byte >> 10));
	    if (byte & 0x100000) {
		/* out of range, < 0x10000 or > 0x10ffff */
	    } else if (*chPtr != surrogate) {
		/* produce high surrogate, but don't advance source pointer */
		*chPtr = surrogate;
		return 0;
	    } else {
		/* produce low surrogate, and advance source pointer */
		*chPtr = (Tcl_UniChar) (0xDC00 | (byte & 0x3FF));
		return 4;
	    }
#else
	    *chPtr = (Tcl_UniChar) (((byte & 0x07) << 18) | ((src[1] & 0x3F) << 12)
		    | ((src[2] & 0x3F) << 6) | (src[3] & 0x3F));
	    if ((unsigned)(*chPtr - 0x10000) <= 0xFFFFF) {
		return 4;
	    }
#endif
	}

	/*
	 * A four-byte-character lead-byte not followed by two trail-bytes
	 * represents itself.
	 */
>>>>>>> 5875b16a
    }
#endif

    *chPtr = (Tcl_UniChar) byte;
    return 1;
}

/*
 *---------------------------------------------------------------------------
 *
 * Tcl_UtfToUniCharDString --
 *
 *	Convert the UTF-8 string to Unicode.
 *
 * Results:
 *	The return value is a pointer to the Unicode representation of the
 *	UTF-8 string. Storage for the return value is appended to the end of
 *	dsPtr. The Unicode string is terminated with a Unicode NULL character.
 *
 * Side effects:
 *	None.
 *
 *---------------------------------------------------------------------------
 */

Tcl_UniChar *
Tcl_UtfToUniCharDString(
    CONST char *src,		/* UTF-8 string to convert to Unicode. */
    int length,			/* Length of UTF-8 string in bytes, or -1 for
				 * strlen(). */
    Tcl_DString *dsPtr)		/* Unicode representation of string is
				 * appended to this previously initialized
				 * DString. */
{
    Tcl_UniChar *w, *wString;
    CONST char *p, *end;
    int oldLength;

    if (length < 0) {
	length = strlen(src);
    }

    /*
     * Unicode string length in Tcl_UniChars will be <= UTF-8 string length in
     * bytes.
     */

    oldLength = Tcl_DStringLength(dsPtr);
    Tcl_DStringSetLength(dsPtr,
	    oldLength + (int) ((length + 1) * sizeof(Tcl_UniChar)));
    wString = (Tcl_UniChar *) (Tcl_DStringValue(dsPtr) + oldLength);

    w = wString;
    p = src;
    end = src + length - TCL_UTF_MAX;
    while (p < end) {
	p += TclUtfToUniChar(p, w);
	w++;
    }
    end += TCL_UTF_MAX;
    while (p < end) {
	if (Tcl_UtfCharComplete(p, end-p)) {
	    p += TclUtfToUniChar(p, w);
	} else {
	    *w = UCHAR(*p++);
	}
	w++;
    }
    *w = '\0';
    Tcl_DStringSetLength(dsPtr,
	    oldLength + ((char *) w - (char *) wString));

    return wString;
}

/*
 *---------------------------------------------------------------------------
 *
 * Tcl_UtfCharComplete --
 *
 *	Determine if the UTF-8 string of the given length is long enough to be
 *	decoded by Tcl_UtfToUniChar(). This does not ensure that the UTF-8
 *	string is properly formed. Equivalent to Plan 9 fullrune().
 *
 * Results:
 *	The return value is 0 if the string is not long enough, non-zero
 *	otherwise.
 *
 * Side effects:
 *	None.
 *
 *---------------------------------------------------------------------------
 */

int
Tcl_UtfCharComplete(
    CONST char *src,		/* String to check if first few bytes contain
				 * a complete UTF-8 character. */
    int length)			/* Length of above string in bytes. */
{
    return length >= totalBytes[(unsigned char)*src];
}

/*
 *---------------------------------------------------------------------------
 *
 * Tcl_NumUtfChars --
 *
 *	Returns the number of characters (not bytes) in the UTF-8 string, not
 *	including the terminating NULL byte. This is equivalent to Plan 9
 *	utflen() and utfnlen().
 *
 * Results:
 *	As above.
 *
 * Side effects:
 *	None.
 *
 *---------------------------------------------------------------------------
 */

int
Tcl_NumUtfChars(
    register CONST char *src,	/* The UTF-8 string to measure. */
    int length)			/* The length of the string in bytes, or -1
				 * for strlen(string). */
{
    Tcl_UniChar ch;
    register int i;

    /*
     * The separate implementations are faster.
     *
     * Since this is a time-sensitive function, we also do the check for the
     * single-byte char case specially.
     */

    i = 0;
    if (length < 0) {
	while (*src != '\0') {
	    src += TclUtfToUniChar(src, &ch);
	    i++;
	}
	if (i < 0) i = INT_MAX; /* Bug [2738427] */
    } else {
	register const char *endPtr = src + length - TCL_UTF_MAX;

	while (src < endPtr) {
	    src += TclUtfToUniChar(src, &ch);
	    i++;
	}
	endPtr += TCL_UTF_MAX;
	while ((src < endPtr) && Tcl_UtfCharComplete(src, endPtr - src)) {
	    src += TclUtfToUniChar(src, &ch);
	    i++;
	}
	if (src < endPtr) {
	    i += endPtr - src;
	}
    }
    return i;
}

/*
 *---------------------------------------------------------------------------
 *
 * Tcl_UtfFindFirst --
 *
 *	Returns a pointer to the first occurance of the given Tcl_UniChar in
 *	the NULL-terminated UTF-8 string. The NULL terminator is considered
 *	part of the UTF-8 string. Equivalent to Plan 9 utfrune().
 *
 * Results:
 *	As above. If the Tcl_UniChar does not exist in the given string, the
 *	return value is NULL.
 *
 * Side effects:
 *	None.
 *
 *---------------------------------------------------------------------------
 */

CONST char *
Tcl_UtfFindFirst(
    CONST char *src,		/* The UTF-8 string to be searched. */
    int ch)			/* The Tcl_UniChar to search for. */
{
    int len;
    Tcl_UniChar find;

    while (1) {
	len = TclUtfToUniChar(src, &find);
	if (find == ch) {
	    return src;
	}
	if (*src == '\0') {
	    return NULL;
	}
	src += len;
    }
}

/*
 *---------------------------------------------------------------------------
 *
 * Tcl_UtfFindLast --
 *
 *	Returns a pointer to the last occurance of the given Tcl_UniChar in
 *	the NULL-terminated UTF-8 string. The NULL terminator is considered
 *	part of the UTF-8 string. Equivalent to Plan 9 utfrrune().
 *
 * Results:
 *	As above. If the Tcl_UniChar does not exist in the given string, the
 *	return value is NULL.
 *
 * Side effects:
 *	None.
 *
 *---------------------------------------------------------------------------
 */

CONST char *
Tcl_UtfFindLast(
    CONST char *src,		/* The UTF-8 string to be searched. */
    int ch)			/* The Tcl_UniChar to search for. */
{
    int len;
    Tcl_UniChar find;
    CONST char *last;

    last = NULL;
    while (1) {
	len = TclUtfToUniChar(src, &find);
	if (find == ch) {
	    last = src;
	}
	if (*src == '\0') {
	    break;
	}
	src += len;
    }
    return last;
}

/*
 *---------------------------------------------------------------------------
 *
 * Tcl_UtfNext --
 *
 *	Given a pointer to some current location in a UTF-8 string, move
 *	forward one character. The caller must ensure that they are not asking
 *	for the next character after the last character in the string.
 *
 * Results:
 *	The return value is the pointer to the next character in the UTF-8
 *	string.
 *
 * Side effects:
 *	None.
 *
 *---------------------------------------------------------------------------
 */

CONST char *
Tcl_UtfNext(
    CONST char *src)		/* The current location in the string. */
{
    Tcl_UniChar ch;

    return src + TclUtfToUniChar(src, &ch);
}

/*
 *---------------------------------------------------------------------------
 *
 * Tcl_UtfPrev --
 *
 *	Given a pointer to some current location in a UTF-8 string, move
 *	backwards one character. This works correctly when the pointer is in
 *	the middle of a UTF-8 character.
 *
 * Results:
 *	The return value is a pointer to the previous character in the UTF-8
 *	string. If the current location was already at the beginning of the
 *	string, the return value will also be a pointer to the beginning of
 *	the string.
 *
 * Side effects:
 *	None.
 *
 *---------------------------------------------------------------------------
 */

CONST char *
Tcl_UtfPrev(
    CONST char *src,		/* The current location in the string. */
    CONST char *start)		/* Pointer to the beginning of the string, to
				 * avoid going backwards too far. */
{
    CONST char *look;
    int i, byte;

    src--;
    look = src;
    for (i = 0; i < TCL_UTF_MAX; i++) {
	if (look < start) {
	    if (src < start) {
		src = start;
	    }
	    break;
	}
	byte = *((unsigned char *) look);
	if (byte < 0x80) {
	    break;
	}
	if (byte >= 0xC0) {
	    return look;
	}
	look--;
    }
    return src;
}

/*
 *---------------------------------------------------------------------------
 *
 * Tcl_UniCharAtIndex --
 *
 *	Returns the Unicode character represented at the specified character
 *	(not byte) position in the UTF-8 string.
 *
 * Results:
 *	As above.
 *
 * Side effects:
 *	None.
 *
 *---------------------------------------------------------------------------
 */

Tcl_UniChar
Tcl_UniCharAtIndex(
    register CONST char *src,	/* The UTF-8 string to dereference. */
    register int index)		/* The position of the desired character. */
{
    Tcl_UniChar ch;

    while (index >= 0) {
	index--;
	src += TclUtfToUniChar(src, &ch);
    }
    return ch;
}

/*
 *---------------------------------------------------------------------------
 *
 * Tcl_UtfAtIndex --
 *
 *	Returns a pointer to the specified character (not byte) position in
 *	the UTF-8 string.
 *
 * Results:
 *	As above.
 *
 * Side effects:
 *	None.
 *
 *---------------------------------------------------------------------------
 */

CONST char *
Tcl_UtfAtIndex(
    register CONST char *src,	/* The UTF-8 string. */
    register int index)		/* The position of the desired character. */
{
    Tcl_UniChar ch;

    while (index > 0) {
	index--;
	src += TclUtfToUniChar(src, &ch);
    }
    return src;
}

/*
 *---------------------------------------------------------------------------
 *
 * Tcl_UtfBackslash --
 *
 *	Figure out how to handle a backslash sequence.
 *
 * Results:
 *	Stores the bytes represented by the backslash sequence in dst and
 *	returns the number of bytes written to dst. At most TCL_UTF_MAX bytes
 *	are written to dst; dst must have been large enough to accept those
 *	bytes. If readPtr isn't NULL then it is filled in with a count of the
 *	number of bytes in the backslash sequence.
 *
 * Side effects:
 *	The maximum number of bytes it takes to represent a Unicode character
 *	in UTF-8 is guaranteed to be less than the number of bytes used to
 *	express the backslash sequence that represents that Unicode character.
 *	If the target buffer into which the caller is going to store the bytes
 *	that represent the Unicode character is at least as large as the
 *	source buffer from which the backslashed sequence was extracted, no
 *	buffer overruns should occur.
 *
 *---------------------------------------------------------------------------
 */

int
Tcl_UtfBackslash(
    CONST char *src,		/* Points to the backslash character of a
				 * backslash sequence. */
    int *readPtr,		/* Fill in with number of characters read from
				 * src, unless NULL. */
    char *dst)			/* Filled with the bytes represented by the
				 * backslash sequence. */
{
#define LINE_LENGTH 128
    int numRead;
    int result;

    result = TclParseBackslash(src, LINE_LENGTH, &numRead, dst);
    if (numRead == LINE_LENGTH) {
	/*
	 * We ate a whole line. Pay the price of a strlen()
	 */

	result = TclParseBackslash(src, (int)strlen(src), &numRead, dst);
    }
    if (readPtr != NULL) {
	*readPtr = numRead;
    }
    return result;
}

/*
 *----------------------------------------------------------------------
 *
 * Tcl_UtfToUpper --
 *
 *	Convert lowercase characters to uppercase characters in a UTF string
 *	in place. The conversion may shrink the UTF string.
 *
 * Results:
 *	Returns the number of bytes in the resulting string excluding the
 *	trailing null.
 *
 * Side effects:
 *	Writes a terminating null after the last converted character.
 *
 *----------------------------------------------------------------------
 */

int
Tcl_UtfToUpper(
    char *str)			/* String to convert in place. */
{
    Tcl_UniChar ch, upChar;
    char *src, *dst;
    int bytes;

    /*
     * Iterate over the string until we hit the terminating null.
     */

    src = dst = str;
    while (*src) {
	bytes = TclUtfToUniChar(src, &ch);
	upChar = Tcl_UniCharToUpper(ch);

	/*
	 * To keep badly formed Utf strings from getting inflated by the
	 * conversion (thereby causing a segfault), only copy the upper case
	 * char to dst if its size is <= the original char.
	 */

	if (bytes < UtfCount(upChar)) {
	    memcpy(dst, src, (size_t) bytes);
	    dst += bytes;
	} else {
	    dst += Tcl_UniCharToUtf(upChar, dst);
	}
	src += bytes;
    }
    *dst = '\0';
    return (dst - str);
}

/*
 *----------------------------------------------------------------------
 *
 * Tcl_UtfToLower --
 *
 *	Convert uppercase characters to lowercase characters in a UTF string
 *	in place. The conversion may shrink the UTF string.
 *
 * Results:
 *	Returns the number of bytes in the resulting string excluding the
 *	trailing null.
 *
 * Side effects:
 *	Writes a terminating null after the last converted character.
 *
 *----------------------------------------------------------------------
 */

int
Tcl_UtfToLower(
    char *str)			/* String to convert in place. */
{
    Tcl_UniChar ch, lowChar;
    char *src, *dst;
    int bytes;

    /*
     * Iterate over the string until we hit the terminating null.
     */

    src = dst = str;
    while (*src) {
	bytes = TclUtfToUniChar(src, &ch);
	lowChar = Tcl_UniCharToLower(ch);

	/*
	 * To keep badly formed Utf strings from getting inflated by the
	 * conversion (thereby causing a segfault), only copy the lower case
	 * char to dst if its size is <= the original char.
	 */

	if (bytes < UtfCount(lowChar)) {
	    memcpy(dst, src, (size_t) bytes);
	    dst += bytes;
	} else {
	    dst += Tcl_UniCharToUtf(lowChar, dst);
	}
	src += bytes;
    }
    *dst = '\0';
    return (dst - str);
}

/*
 *----------------------------------------------------------------------
 *
 * Tcl_UtfToTitle --
 *
 *	Changes the first character of a UTF string to title case or uppercase
 *	and the rest of the string to lowercase. The conversion happens in
 *	place and may shrink the UTF string.
 *
 * Results:
 *	Returns the number of bytes in the resulting string excluding the
 *	trailing null.
 *
 * Side effects:
 *	Writes a terminating null after the last converted character.
 *
 *----------------------------------------------------------------------
 */

int
Tcl_UtfToTitle(
    char *str)			/* String to convert in place. */
{
    Tcl_UniChar ch, titleChar, lowChar;
    char *src, *dst;
    int bytes;

    /*
     * Capitalize the first character and then lowercase the rest of the
     * characters until we get to a null.
     */

    src = dst = str;

    if (*src) {
	bytes = TclUtfToUniChar(src, &ch);
	titleChar = Tcl_UniCharToTitle(ch);

	if (bytes < UtfCount(titleChar)) {
	    memcpy(dst, src, (size_t) bytes);
	    dst += bytes;
	} else {
	    dst += Tcl_UniCharToUtf(titleChar, dst);
	}
	src += bytes;
    }
    while (*src) {
	bytes = TclUtfToUniChar(src, &ch);
	lowChar = ch;
	/* Special exception for Georgian Asomtavruli chars, no titlecase. */
	if ((unsigned)(lowChar - 0x1C90) >= 0x30) {
	    lowChar = Tcl_UniCharToLower(lowChar);
	}

	if (bytes < UtfCount(lowChar)) {
	    memcpy(dst, src, (size_t) bytes);
	    dst += bytes;
	} else {
	    dst += Tcl_UniCharToUtf(lowChar, dst);
	}
	src += bytes;
    }
    *dst = '\0';
    return (dst - str);
}

/*
 *----------------------------------------------------------------------
 *
 * TclpUtfNcmp2 --
 *
 *	Compare at most numBytes bytes of utf-8 strings cs and ct. Both cs and
 *	ct are assumed to be at least numBytes bytes long.
 *
 * Results:
 *	Return <0 if cs < ct, 0 if cs == ct, or >0 if cs > ct.
 *
 * Side effects:
 *	None.
 *
 *----------------------------------------------------------------------
 */

int
TclpUtfNcmp2(
    CONST char *cs,		/* UTF string to compare to ct. */
    CONST char *ct,		/* UTF string cs is compared to. */
    unsigned long numBytes)	/* Number of *bytes* to compare. */
{
    /*
     * We can't simply call 'memcmp(cs, ct, numBytes);' because we need to
     * check for Tcl's \xC0\x80 non-utf-8 null encoding. Otherwise utf-8 lexes
     * fine in the strcmp manner.
     */

    register int result = 0;

    for ( ; numBytes != 0; numBytes--, cs++, ct++) {
	if (*cs != *ct) {
	    result = UCHAR(*cs) - UCHAR(*ct);
	    break;
	}
    }
    if (numBytes && ((UCHAR(*cs) == 0xC0) || (UCHAR(*ct) == 0xC0))) {
	unsigned char c1, c2;

	c1 = ((UCHAR(*cs) == 0xC0) && (UCHAR(cs[1]) == 0x80)) ? 0 : UCHAR(*cs);
	c2 = ((UCHAR(*ct) == 0xC0) && (UCHAR(ct[1]) == 0x80)) ? 0 : UCHAR(*ct);
	result = (c1 - c2);
    }
    return result;
}

/*
 *----------------------------------------------------------------------
 *
 * Tcl_UtfNcmp --
 *
 *	Compare at most numChars UTF chars of string cs to string ct. Both cs
 *	and ct are assumed to be at least numChars UTF chars long.
 *
 * Results:
 *	Return <0 if cs < ct, 0 if cs == ct, or >0 if cs > ct.
 *
 * Side effects:
 *	None.
 *
 *----------------------------------------------------------------------
 */

int
Tcl_UtfNcmp(
    CONST char *cs,		/* UTF string to compare to ct. */
    CONST char *ct,		/* UTF string cs is compared to. */
    unsigned long numChars)	/* Number of UTF chars to compare. */
{
    Tcl_UniChar ch1, ch2;

    /*
     * Cannot use 'memcmp(cs, ct, n);' as byte representation of \u0000 (the
     * pair of bytes 0xC0,0x80) is larger than byte representation of \u0001
     * (the byte 0x01.)
     */

    while (numChars-- > 0) {
	/*
	 * n must be interpreted as chars, not bytes. This should be called
	 * only when both strings are of at least n chars long (no need for \0
	 * check)
	 */

	cs += TclUtfToUniChar(cs, &ch1);
	ct += TclUtfToUniChar(ct, &ch2);
	if (ch1 != ch2) {
#if TCL_UTF_MAX == 4
	    /* Surrogates always report higher than non-surrogates */
	    if (((ch1 & 0xFC00) == 0xD800)) {
	    if ((ch2 & 0xFC00) != 0xD800) {
		return ch1;
	    }
	    } else if ((ch2 & 0xFC00) == 0xD800) {
		return -ch2;
	    }
#endif
	    return (ch1 - ch2);
	}
    }
    return 0;
}

/*
 *----------------------------------------------------------------------
 *
 * Tcl_UtfNcasecmp --
 *
 *	Compare at most numChars UTF chars of string cs to string ct case
 *	insensitive. Both cs and ct are assumed to be at least numChars UTF
 *	chars long.
 *
 * Results:
 *	Return <0 if cs < ct, 0 if cs == ct, or >0 if cs > ct.
 *
 * Side effects:
 *	None.
 *
 *----------------------------------------------------------------------
 */

int
Tcl_UtfNcasecmp(
    CONST char *cs,		/* UTF string to compare to ct. */
    CONST char *ct,		/* UTF string cs is compared to. */
    unsigned long numChars)	/* Number of UTF chars to compare. */
{
    Tcl_UniChar ch1, ch2;
    while (numChars-- > 0) {
	/*
	 * n must be interpreted as chars, not bytes.
	 * This should be called only when both strings are of
	 * at least n chars long (no need for \0 check)
	 */
	cs += TclUtfToUniChar(cs, &ch1);
	ct += TclUtfToUniChar(ct, &ch2);
	if (ch1 != ch2) {
#if TCL_UTF_MAX == 4
	    /* Surrogates always report higher than non-surrogates */
	    if (((ch1 & 0xFC00) == 0xD800)) {
	    if ((ch2 & 0xFC00) != 0xD800) {
		return ch1;
	    }
	    } else if ((ch2 & 0xFC00) == 0xD800) {
		return -ch2;
	    }
#endif
	    ch1 = Tcl_UniCharToLower(ch1);
	    ch2 = Tcl_UniCharToLower(ch2);
	    if (ch1 != ch2) {
		return (ch1 - ch2);
	    }
	}
    }
    return 0;
}

/*
 *----------------------------------------------------------------------
 *
 * Tcl_UtfNcasecmp --
 *
 *	Compare UTF chars of string cs to string ct case insensitively.
 *	Replacement for strcasecmp in Tcl core, in places where UTF-8 should
 *	be handled.
 *
 * Results:
 *	Return <0 if cs < ct, 0 if cs == ct, or >0 if cs > ct.
 *
 * Side effects:
 *	None.
 *
 *----------------------------------------------------------------------
 */

int
TclUtfCasecmp(
    CONST char *cs,		/* UTF string to compare to ct. */
    CONST char *ct)		/* UTF string cs is compared to. */
{
    while (*cs && *ct) {
	Tcl_UniChar ch1, ch2;

	cs += TclUtfToUniChar(cs, &ch1);
	ct += TclUtfToUniChar(ct, &ch2);
	if (ch1 != ch2) {
#if TCL_UTF_MAX == 4
	    /* Surrogates always report higher than non-surrogates */
	    if (((ch1 & 0xFC00) == 0xD800)) {
	    if ((ch2 & 0xFC00) != 0xD800) {
		return ch1;
	    }
	    } else if ((ch2 & 0xFC00) == 0xD800) {
		return -ch2;
	    }
#endif
	    ch1 = Tcl_UniCharToLower(ch1);
	    ch2 = Tcl_UniCharToLower(ch2);
	    if (ch1 != ch2) {
		return ch1 - ch2;
	    }
	}
    }
    return UCHAR(*cs) - UCHAR(*ct);
}


/*
 *----------------------------------------------------------------------
 *
 * Tcl_UniCharToUpper --
 *
 *	Compute the uppercase equivalent of the given Unicode character.
 *
 * Results:
 *	Returns the uppercase Unicode character.
 *
 * Side effects:
 *	None.
 *
 *----------------------------------------------------------------------
 */

Tcl_UniChar
Tcl_UniCharToUpper(
    int ch)			/* Unicode character to convert. */
{
    int info = GetUniCharInfo(ch);

    if (GetCaseType(info) & 0x04) {
	ch -= GetDelta(info);
    }
    return (Tcl_UniChar) ch;
}

/*
 *----------------------------------------------------------------------
 *
 * Tcl_UniCharToLower --
 *
 *	Compute the lowercase equivalent of the given Unicode character.
 *
 * Results:
 *	Returns the lowercase Unicode character.
 *
 * Side effects:
 *	None.
 *
 *----------------------------------------------------------------------
 */

Tcl_UniChar
Tcl_UniCharToLower(
    int ch)			/* Unicode character to convert. */
{
    int info = GetUniCharInfo(ch);
    int mode = GetCaseType(info);

    if ((mode & 0x02) && (mode != 0x7)) {
	ch += GetDelta(info);
    }
    return (Tcl_UniChar) ch;
}

/*
 *----------------------------------------------------------------------
 *
 * Tcl_UniCharToTitle --
 *
 *	Compute the titlecase equivalent of the given Unicode character.
 *
 * Results:
 *	Returns the titlecase Unicode character.
 *
 * Side effects:
 *	None.
 *
 *----------------------------------------------------------------------
 */

Tcl_UniChar
Tcl_UniCharToTitle(
    int ch)			/* Unicode character to convert. */
{
    int info = GetUniCharInfo(ch);
    int mode = GetCaseType(info);

    if (mode & 0x1) {
	/*
	 * Subtract or add one depending on the original case.
	 */

	if (mode != 0x7) {
	    ch += ((mode & 0x4) ? -1 : 1);
	}
    } else if (mode == 0x4) {
	ch -= GetDelta(info);
    }
    return (Tcl_UniChar) ch;
}

/*
 *----------------------------------------------------------------------
 *
 * Tcl_UniCharLen --
 *
 *	Find the length of a UniChar string. The str input must be null
 *	terminated.
 *
 * Results:
 *	Returns the length of str in UniChars (not bytes).
 *
 * Side effects:
 *	None.
 *
 *----------------------------------------------------------------------
 */

int
Tcl_UniCharLen(
    CONST Tcl_UniChar *uniStr)	/* Unicode string to find length of. */
{
    int len = 0;

    while (*uniStr != '\0') {
	len++;
	uniStr++;
    }
    return len;
}

/*
 *----------------------------------------------------------------------
 *
 * Tcl_UniCharNcmp --
 *
 *	Compare at most numChars unichars of string ucs to string uct.
 *	Both ucs and uct are assumed to be at least numChars unichars long.
 *
 * Results:
 *	Return <0 if ucs < uct, 0 if ucs == uct, or >0 if ucs > uct.
 *
 * Side effects:
 *	None.
 *
 *----------------------------------------------------------------------
 */

int
Tcl_UniCharNcmp(
    CONST Tcl_UniChar *ucs,	/* Unicode string to compare to uct. */
    CONST Tcl_UniChar *uct,	/* Unicode string ucs is compared to. */
    unsigned long numChars)	/* Number of unichars to compare. */
{
#ifdef WORDS_BIGENDIAN
    /*
     * We are definitely on a big-endian machine; memcmp() is safe
     */

    return memcmp(ucs, uct, numChars*sizeof(Tcl_UniChar));

#else /* !WORDS_BIGENDIAN */
    /*
     * We can't simply call memcmp() because that is not lexically correct.
     */

    for ( ; numChars != 0; ucs++, uct++, numChars--) {
	if (*ucs != *uct) {
	    return (*ucs - *uct);
	}
    }
    return 0;
#endif /* WORDS_BIGENDIAN */
}

/*
 *----------------------------------------------------------------------
 *
 * Tcl_UniCharNcasecmp --
 *
 *	Compare at most numChars unichars of string ucs to string uct case
 *	insensitive. Both ucs and uct are assumed to be at least numChars
 *	unichars long.
 *
 * Results:
 *	Return <0 if ucs < uct, 0 if ucs == uct, or >0 if ucs > uct.
 *
 * Side effects:
 *	None.
 *
 *----------------------------------------------------------------------
 */

int
Tcl_UniCharNcasecmp(
    CONST Tcl_UniChar *ucs,	/* Unicode string to compare to uct. */
    CONST Tcl_UniChar *uct,	/* Unicode string ucs is compared to. */
    unsigned long numChars)	/* Number of unichars to compare. */
{
    for ( ; numChars != 0; numChars--, ucs++, uct++) {
	if (*ucs != *uct) {
	    Tcl_UniChar lcs = Tcl_UniCharToLower(*ucs);
	    Tcl_UniChar lct = Tcl_UniCharToLower(*uct);

	    if (lcs != lct) {
		return (lcs - lct);
	    }
	}
    }
    return 0;
}

/*
 *----------------------------------------------------------------------
 *
 * Tcl_UniCharIsAlnum --
 *
 *	Test if a character is an alphanumeric Unicode character.
 *
 * Results:
 *	Returns 1 if character is alphanumeric.
 *
 * Side effects:
 *	None.
 *
 *----------------------------------------------------------------------
 */

int
Tcl_UniCharIsAlnum(
    int ch)			/* Unicode character to test. */
{
    return (((ALPHA_BITS | DIGIT_BITS) >> GetCategory(ch)) & 1);
}

/*
 *----------------------------------------------------------------------
 *
 * Tcl_UniCharIsAlpha --
 *
 *	Test if a character is an alphabetic Unicode character.
 *
 * Results:
 *	Returns 1 if character is alphabetic.
 *
 * Side effects:
 *	None.
 *
 *----------------------------------------------------------------------
 */

int
Tcl_UniCharIsAlpha(
    int ch)			/* Unicode character to test. */
{
    return ((ALPHA_BITS >> GetCategory(ch)) & 1);
}

/*
 *----------------------------------------------------------------------
 *
 * Tcl_UniCharIsControl --
 *
 *	Test if a character is a Unicode control character.
 *
 * Results:
 *	Returns non-zero if character is a control.
 *
 * Side effects:
 *	None.
 *
 *----------------------------------------------------------------------
 */

int
Tcl_UniCharIsControl(
    int ch)			/* Unicode character to test. */
{
    return ((CONTROL_BITS >> GetCategory(ch)) & 1);
}

/*
 *----------------------------------------------------------------------
 *
 * Tcl_UniCharIsDigit --
 *
 *	Test if a character is a numeric Unicode character.
 *
 * Results:
 *	Returns non-zero if character is a digit.
 *
 * Side effects:
 *	None.
 *
 *----------------------------------------------------------------------
 */

int
Tcl_UniCharIsDigit(
    int ch)			/* Unicode character to test. */
{
    return (GetCategory(ch) == DECIMAL_DIGIT_NUMBER);
}

/*
 *----------------------------------------------------------------------
 *
 * Tcl_UniCharIsGraph --
 *
 *	Test if a character is any Unicode print character except space.
 *
 * Results:
 *	Returns non-zero if character is printable, but not space.
 *
 * Side effects:
 *	None.
 *
 *----------------------------------------------------------------------
 */

int
Tcl_UniCharIsGraph(
    int ch)			/* Unicode character to test. */
{
    return ((GRAPH_BITS >> GetCategory(ch)) & 1);
}

/*
 *----------------------------------------------------------------------
 *
 * Tcl_UniCharIsLower --
 *
 *	Test if a character is a lowercase Unicode character.
 *
 * Results:
 *	Returns non-zero if character is lowercase.
 *
 * Side effects:
 *	None.
 *
 *----------------------------------------------------------------------
 */

int
Tcl_UniCharIsLower(
    int ch)			/* Unicode character to test. */
{
    return (GetCategory(ch) == LOWERCASE_LETTER);
}

/*
 *----------------------------------------------------------------------
 *
 * Tcl_UniCharIsPrint --
 *
 *	Test if a character is a Unicode print character.
 *
 * Results:
 *	Returns non-zero if character is printable.
 *
 * Side effects:
 *	None.
 *
 *----------------------------------------------------------------------
 */

int
Tcl_UniCharIsPrint(
    int ch)			/* Unicode character to test. */
{
    return (((GRAPH_BITS|SPACE_BITS) >> GetCategory(ch)) & 1);
}

/*
 *----------------------------------------------------------------------
 *
 * Tcl_UniCharIsPunct --
 *
 *	Test if a character is a Unicode punctuation character.
 *
 * Results:
 *	Returns non-zero if character is punct.
 *
 * Side effects:
 *	None.
 *
 *----------------------------------------------------------------------
 */

int
Tcl_UniCharIsPunct(
    int ch)			/* Unicode character to test. */
{
    return ((PUNCT_BITS >> GetCategory(ch)) & 1);
}

/*
 *----------------------------------------------------------------------
 *
 * Tcl_UniCharIsSpace --
 *
 *	Test if a character is a whitespace Unicode character.
 *
 * Results:
 *	Returns non-zero if character is a space.
 *
 * Side effects:
 *	None.
 *
 *----------------------------------------------------------------------
 */

int
Tcl_UniCharIsSpace(
    int ch)			/* Unicode character to test. */
{
    /*
     * If the character is within the first 127 characters, just use the
     * standard C function, otherwise consult the Unicode table.
     */

    if (((Tcl_UniChar) ch) < ((Tcl_UniChar) 0x80)) {
	return TclIsSpaceProc((char) ch);
<<<<<<< HEAD
    } else if ((Tcl_UniChar) ch == 0x180e || (Tcl_UniChar) ch == 0x202f) {
=======
    } else if ((Tcl_UniChar) ch == 0x180E || (Tcl_UniChar) ch == 0x202F) {
>>>>>>> 5875b16a
	return 1;
    } else {
	return ((SPACE_BITS >> GetCategory(ch)) & 1);
    }
}

/*
 *----------------------------------------------------------------------
 *
 * Tcl_UniCharIsUpper --
 *
 *	Test if a character is a uppercase Unicode character.
 *
 * Results:
 *	Returns non-zero if character is uppercase.
 *
 * Side effects:
 *	None.
 *
 *----------------------------------------------------------------------
 */

int
Tcl_UniCharIsUpper(
    int ch)			/* Unicode character to test. */
{
    return (GetCategory(ch) == UPPERCASE_LETTER);
}

/*
 *----------------------------------------------------------------------
 *
 * Tcl_UniCharIsWordChar --
 *
 *	Test if a character is alphanumeric or a connector punctuation mark.
 *
 * Results:
 *	Returns 1 if character is a word character.
 *
 * Side effects:
 *	None.
 *
 *----------------------------------------------------------------------
 */

int
Tcl_UniCharIsWordChar(
    int ch)			/* Unicode character to test. */
{
    return ((WORD_BITS >> GetCategory(ch)) & 1);
}

/*
 *----------------------------------------------------------------------
 *
 * Tcl_UniCharCaseMatch --
 *
 *	See if a particular Unicode string matches a particular pattern.
 *	Allows case insensitivity. This is the Unicode equivalent of the char*
 *	Tcl_StringCaseMatch. The UniChar strings must be NULL-terminated.
 *	This has no provision for counted UniChar strings, thus should not be
 *	used where NULLs are expected in the UniChar string. Use
 *	TclUniCharMatch where possible.
 *
 * Results:
 *	The return value is 1 if string matches pattern, and 0 otherwise. The
 *	matching operation permits the following special characters in the
 *	pattern: *?\[] (see the manual entry for details on what these mean).
 *
 * Side effects:
 *	None.
 *
 *----------------------------------------------------------------------
 */

int
Tcl_UniCharCaseMatch(
    CONST Tcl_UniChar *uniStr,	/* Unicode String. */
    CONST Tcl_UniChar *uniPattern,
				/* Pattern, which may contain special
				 * characters. */
    int nocase)			/* 0 for case sensitive, 1 for insensitive */
{
    Tcl_UniChar ch1, p;

    while (1) {
	p = *uniPattern;

	/*
	 * See if we're at the end of both the pattern and the string. If so,
	 * we succeeded. If we're at the end of the pattern but not at the end
	 * of the string, we failed.
	 */

	if (p == 0) {
	    return (*uniStr == 0);
	}
	if ((*uniStr == 0) && (p != '*')) {
	    return 0;
	}

	/*
	 * Check for a "*" as the next pattern character. It matches any
	 * substring. We handle this by skipping all the characters up to the
	 * next matching one in the pattern, and then calling ourselves
	 * recursively for each postfix of string, until either we match or we
	 * reach the end of the string.
	 */

	if (p == '*') {
	    /*
	     * Skip all successive *'s in the pattern
	     */

	    while (*(++uniPattern) == '*') {
		/* empty body */
	    }
	    p = *uniPattern;
	    if (p == 0) {
		return 1;
	    }
	    if (nocase) {
		p = Tcl_UniCharToLower(p);
	    }
	    while (1) {
		/*
		 * Optimization for matching - cruise through the string
		 * quickly if the next char in the pattern isn't a special
		 * character
		 */

		if ((p != '[') && (p != '?') && (p != '\\')) {
		    if (nocase) {
			while (*uniStr && (p != *uniStr)
				&& (p != Tcl_UniCharToLower(*uniStr))) {
			    uniStr++;
			}
		    } else {
			while (*uniStr && (p != *uniStr)) {
			    uniStr++;
			}
		    }
		}
		if (Tcl_UniCharCaseMatch(uniStr, uniPattern, nocase)) {
		    return 1;
		}
		if (*uniStr == 0) {
		    return 0;
		}
		uniStr++;
	    }
	}

	/*
	 * Check for a "?" as the next pattern character. It matches any
	 * single character.
	 */

	if (p == '?') {
	    uniPattern++;
	    uniStr++;
	    continue;
	}

	/*
	 * Check for a "[" as the next pattern character. It is followed by a
	 * list of characters that are acceptable, or by a range (two
	 * characters separated by "-").
	 */

	if (p == '[') {
	    Tcl_UniChar startChar, endChar;

	    uniPattern++;
	    ch1 = (nocase ? Tcl_UniCharToLower(*uniStr) : *uniStr);
	    uniStr++;
	    while (1) {
		if ((*uniPattern == ']') || (*uniPattern == 0)) {
		    return 0;
		}
		startChar = (nocase ? Tcl_UniCharToLower(*uniPattern)
			: *uniPattern);
		uniPattern++;
		if (*uniPattern == '-') {
		    uniPattern++;
		    if (*uniPattern == 0) {
			return 0;
		    }
		    endChar = (nocase ? Tcl_UniCharToLower(*uniPattern)
			    : *uniPattern);
		    uniPattern++;
		    if (((startChar <= ch1) && (ch1 <= endChar))
			    || ((endChar <= ch1) && (ch1 <= startChar))) {
			/*
			 * Matches ranges of form [a-z] or [z-a].
			 */
			break;
		    }
		} else if (startChar == ch1) {
		    break;
		}
	    }
	    while (*uniPattern != ']') {
		if (*uniPattern == 0) {
		    uniPattern--;
		    break;
		}
		uniPattern++;
	    }
	    uniPattern++;
	    continue;
	}

	/*
	 * If the next pattern character is '\', just strip off the '\' so we
	 * do exact matching on the character that follows.
	 */

	if (p == '\\') {
	    if (*(++uniPattern) == '\0') {
		return 0;
	    }
	}

	/*
	 * There's no special character. Just make sure that the next bytes of
	 * each string match.
	 */

	if (nocase) {
	    if (Tcl_UniCharToLower(*uniStr) !=
		    Tcl_UniCharToLower(*uniPattern)) {
		return 0;
	    }
	} else if (*uniStr != *uniPattern) {
	    return 0;
	}
	uniStr++;
	uniPattern++;
    }
}

/*
 *----------------------------------------------------------------------
 *
 * TclUniCharMatch --
 *
 *	See if a particular Unicode string matches a particular pattern.
 *	Allows case insensitivity. This is the Unicode equivalent of the char*
 *	Tcl_StringCaseMatch. This variant of Tcl_UniCharCaseMatch uses counted
 *	Strings, so embedded NULLs are allowed.
 *
 * Results:
 *	The return value is 1 if string matches pattern, and 0 otherwise. The
 *	matching operation permits the following special characters in the
 *	pattern: *?\[] (see the manual entry for details on what these mean).
 *
 * Side effects:
 *	None.
 *
 *----------------------------------------------------------------------
 */

int
TclUniCharMatch(
    CONST Tcl_UniChar *string,	/* Unicode String. */
    int strLen,			/* Length of String */
    CONST Tcl_UniChar *pattern,	/* Pattern, which may contain special
				 * characters. */
    int ptnLen,			/* Length of Pattern */
    int nocase)			/* 0 for case sensitive, 1 for insensitive */
{
    CONST Tcl_UniChar *stringEnd, *patternEnd;
    Tcl_UniChar p;

    stringEnd = string + strLen;
    patternEnd = pattern + ptnLen;

    while (1) {
	/*
	 * See if we're at the end of both the pattern and the string. If so,
	 * we succeeded. If we're at the end of the pattern but not at the end
	 * of the string, we failed.
	 */

	if (pattern == patternEnd) {
	    return (string == stringEnd);
	}
	p = *pattern;
	if ((string == stringEnd) && (p != '*')) {
	    return 0;
	}

	/*
	 * Check for a "*" as the next pattern character. It matches any
	 * substring. We handle this by skipping all the characters up to the
	 * next matching one in the pattern, and then calling ourselves
	 * recursively for each postfix of string, until either we match or we
	 * reach the end of the string.
	 */

	if (p == '*') {
	    /*
	     * Skip all successive *'s in the pattern.
	     */

	    while (*(++pattern) == '*') {
		/* empty body */
	    }
	    if (pattern == patternEnd) {
		return 1;
	    }
	    p = *pattern;
	    if (nocase) {
		p = Tcl_UniCharToLower(p);
	    }
	    while (1) {
		/*
		 * Optimization for matching - cruise through the string
		 * quickly if the next char in the pattern isn't a special
		 * character.
		 */

		if ((p != '[') && (p != '?') && (p != '\\')) {
		    if (nocase) {
			while ((string < stringEnd) && (p != *string)
				&& (p != Tcl_UniCharToLower(*string))) {
			    string++;
			}
		    } else {
			while ((string < stringEnd) && (p != *string)) {
			    string++;
			}
		    }
		}
		if (TclUniCharMatch(string, stringEnd - string,
			pattern, patternEnd - pattern, nocase)) {
		    return 1;
		}
		if (string == stringEnd) {
		    return 0;
		}
		string++;
	    }
	}

	/*
	 * Check for a "?" as the next pattern character. It matches any
	 * single character.
	 */

	if (p == '?') {
	    pattern++;
	    string++;
	    continue;
	}

	/*
	 * Check for a "[" as the next pattern character. It is followed by a
	 * list of characters that are acceptable, or by a range (two
	 * characters separated by "-").
	 */

	if (p == '[') {
	    Tcl_UniChar ch1, startChar, endChar;

	    pattern++;
	    ch1 = (nocase ? Tcl_UniCharToLower(*string) : *string);
	    string++;
	    while (1) {
		if ((*pattern == ']') || (pattern == patternEnd)) {
		    return 0;
		}
		startChar = (nocase ? Tcl_UniCharToLower(*pattern) : *pattern);
		pattern++;
		if (*pattern == '-') {
		    pattern++;
		    if (pattern == patternEnd) {
			return 0;
		    }
		    endChar = (nocase ? Tcl_UniCharToLower(*pattern)
			    : *pattern);
		    pattern++;
		    if (((startChar <= ch1) && (ch1 <= endChar))
			    || ((endChar <= ch1) && (ch1 <= startChar))) {
			/*
			 * Matches ranges of form [a-z] or [z-a].
			 */
			break;
		    }
		} else if (startChar == ch1) {
		    break;
		}
	    }
	    while (*pattern != ']') {
		if (pattern == patternEnd) {
		    pattern--;
		    break;
		}
		pattern++;
	    }
	    pattern++;
	    continue;
	}

	/*
	 * If the next pattern character is '\', just strip off the '\' so we
	 * do exact matching on the character that follows.
	 */

	if (p == '\\') {
	    if (++pattern == patternEnd) {
		return 0;
	    }
	}

	/*
	 * There's no special character. Just make sure that the next bytes of
	 * each string match.
	 */

	if (nocase) {
	    if (Tcl_UniCharToLower(*string) != Tcl_UniCharToLower(*pattern)) {
		return 0;
	    }
	} else if (*string != *pattern) {
	    return 0;
	}
	string++;
	pattern++;
    }
}

/*
 * Local Variables:
 * mode: c
 * c-basic-offset: 4
 * fill-column: 78
 * End:
 */<|MERGE_RESOLUTION|>--- conflicted
+++ resolved
@@ -73,16 +73,7 @@
 #else
     1,1,1,1,1,1,1,1,
 #endif
-#if TCL_UTF_MAX > 4
-    5,5,5,5,
-#else
-    1,1,1,1,
-#endif
-#if TCL_UTF_MAX > 5
-    6,6,6,6
-#else
-    1,1,1,1
-#endif
+    1,1,1,1,1,1,1,1
 };
 
 /*
@@ -112,28 +103,15 @@
 UtfCount(
     int ch)			/* The Tcl_UniChar whose size is returned. */
 {
-    if ((ch > 0) && (ch < UNICODE_SELF)) {
+    if ((unsigned)(ch - 1) < (UNICODE_SELF - 1)) {
 	return 1;
     }
     if (ch <= 0x7FF) {
 	return 2;
     }
-    if (ch <= 0xFFFF) {
-	return 3;
-    }
 #if TCL_UTF_MAX > 3
-<<<<<<< HEAD
-    if (ch <= 0x1FFFFF) {
-=======
     if (((unsigned)(ch - 0x10000) <= 0xFFFFF)) {
->>>>>>> 5875b16a
 	return 4;
-    }
-    if (ch <= 0x3FFFFFF) {
-	return 5;
-    }
-    if (ch <= 0x7FFFFFFF) {
-	return 6;
     }
 #endif
     return 3;
@@ -166,7 +144,7 @@
 				 * large enough to hold the UTF-8 character
 				 * (at most TCL_UTF_MAX bytes). */
 {
-    if ((ch > 0) && (ch < UNICODE_SELF)) {
+    if ((unsigned)(ch - 1) < (UNICODE_SELF - 1)) {
 	buf[0] = (char) ch;
 	return 1;
     }
@@ -177,13 +155,6 @@
 	    return 2;
 	}
 	if (ch <= 0xFFFF) {
-<<<<<<< HEAD
-	three:
-	    buf[2] = (char) ((ch | 0x80) & 0xBF);
-	    buf[1] = (char) (((ch >> 6) | 0x80) & 0xBF);
-	    buf[0] = (char) ((ch >> 12) | 0xE0);
-	    return 3;
-=======
 #if TCL_UTF_MAX == 4
 	    if ((ch & 0xF800) == 0xD800) {
 		if (ch & 0x0400) {
@@ -209,39 +180,25 @@
 	    }
 #endif
 	    goto three;
->>>>>>> 5875b16a
 	}
 
 #if TCL_UTF_MAX > 3
-	if (ch <= 0x1FFFFF) {
+	if (ch <= 0x10FFFF) {
 	    buf[3] = (char) ((ch | 0x80) & 0xBF);
 	    buf[2] = (char) (((ch >> 6) | 0x80) & 0xBF);
 	    buf[1] = (char) (((ch >> 12) | 0x80) & 0xBF);
 	    buf[0] = (char) ((ch >> 18) | 0xF0);
 	    return 4;
 	}
-	if (ch <= 0x3FFFFFF) {
-	    buf[4] = (char) ((ch | 0x80) & 0xBF);
-	    buf[3] = (char) (((ch >> 6) | 0x80) & 0xBF);
-	    buf[2] = (char) (((ch >> 12) | 0x80) & 0xBF);
-	    buf[1] = (char) (((ch >> 18) | 0x80) & 0xBF);
-	    buf[0] = (char) ((ch >> 24) | 0xF8);
-	    return 5;
-	}
-	if (ch <= 0x7FFFFFFF) {
-	    buf[5] = (char) ((ch | 0x80) & 0xBF);
-	    buf[4] = (char) (((ch >> 6) | 0x80) & 0xBF);
-	    buf[3] = (char) (((ch >> 12) | 0x80) & 0xBF);
-	    buf[2] = (char) (((ch >> 18) | 0x80) & 0xBF);
-	    buf[1] = (char) (((ch >> 24) | 0x80) & 0xBF);
-	    buf[0] = (char) ((ch >> 30) | 0xFC);
-	    return 6;
-	}
 #endif
     }
 
     ch = 0xFFFD;
-    goto three;
+three:
+    buf[2] = (char) ((ch | 0x80) & 0xBF);
+    buf[1] = (char) (((ch >> 6) | 0x80) & 0xBF);
+    buf[0] = (char) ((ch >> 12) | 0xE0);
+    return 3;
 }
  
@@ -369,9 +326,6 @@
 	 * A two-byte-character lead-byte not followed by trail-byte
 	 * represents itself.
 	 */
-
-	*chPtr = (Tcl_UniChar) byte;
-	return 1;
     } else if (byte < 0xF0) {
 	if (((src[1] & 0xC0) == 0x80) && ((src[2] & 0xC0) == 0x80)) {
 	    /*
@@ -389,33 +343,8 @@
 	 * A three-byte-character lead-byte not followed by two trail-bytes
 	 * represents itself.
 	 */
-
-	*chPtr = (Tcl_UniChar) byte;
-	return 1;
     }
 #if TCL_UTF_MAX > 3
-<<<<<<< HEAD
-    {
-	int ch, total, trail;
-
-	total = totalBytes[byte];
-	trail = total - 1;
-	if (trail > 0) {
-	    ch = byte & (0x3F >> trail);
-	    do {
-		src++;
-		if ((*src & 0xC0) != 0x80) {
-		    *chPtr = byte;
-		    return 1;
-		}
-		ch <<= 6;
-		ch |= (*src & 0x3F);
-		trail--;
-	    } while (trail > 0);
-	    *chPtr = ch;
-	    return total;
-	}
-=======
     else if (byte < 0xF8) {
 	if (((src[1] & 0xC0) == 0x80) && ((src[2] & 0xC0) == 0x80) && ((src[3] & 0xC0) == 0x80)) {
 	    /*
@@ -451,7 +380,6 @@
 	 * A four-byte-character lead-byte not followed by two trail-bytes
 	 * represents itself.
 	 */
->>>>>>> 5875b16a
     }
 #endif
 
@@ -1718,11 +1646,7 @@
 
     if (((Tcl_UniChar) ch) < ((Tcl_UniChar) 0x80)) {
 	return TclIsSpaceProc((char) ch);
-<<<<<<< HEAD
-    } else if ((Tcl_UniChar) ch == 0x180e || (Tcl_UniChar) ch == 0x202f) {
-=======
     } else if ((Tcl_UniChar) ch == 0x180E || (Tcl_UniChar) ch == 0x202F) {
->>>>>>> 5875b16a
 	return 1;
     } else {
 	return ((SPACE_BITS >> GetCategory(ch)) & 1);
