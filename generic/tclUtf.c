/*
 * tclUtf.c --
 *
 *	Routines for manipulating UTF-8 strings.
 *
 * Copyright © 1997-1998 Sun Microsystems, Inc.
 *
 * See the file "license.terms" for information on usage and redistribution of
 * this file, and for a DISCLAIMER OF ALL WARRANTIES.
 */

#include "tclInt.h"

/*
 * Include the static character classification tables and macros.
 */

#include "tclUniData.c"

/*
 * The following macros are used for fast character category tests. The x_BITS
 * values are shifted right by the category value to determine whether the
 * given category is included in the set.
 */

#define ALPHA_BITS ((1 << UPPERCASE_LETTER) | (1 << LOWERCASE_LETTER) \
	| (1 << TITLECASE_LETTER) | (1 << MODIFIER_LETTER) | (1<<OTHER_LETTER))

#define CONTROL_BITS ((1 << CONTROL) | (1 << FORMAT) | (1 << PRIVATE_USE))

#define DIGIT_BITS (1 << DECIMAL_DIGIT_NUMBER)

#define SPACE_BITS ((1 << SPACE_SEPARATOR) | (1 << LINE_SEPARATOR) \
	| (1 << PARAGRAPH_SEPARATOR))

#define WORD_BITS (ALPHA_BITS | DIGIT_BITS | (1 << CONNECTOR_PUNCTUATION))

#define PUNCT_BITS ((1 << CONNECTOR_PUNCTUATION) | \
	(1 << DASH_PUNCTUATION) | (1 << OPEN_PUNCTUATION) | \
	(1 << CLOSE_PUNCTUATION) | (1 << INITIAL_QUOTE_PUNCTUATION) | \
	(1 << FINAL_QUOTE_PUNCTUATION) | (1 << OTHER_PUNCTUATION))

#define GRAPH_BITS (WORD_BITS | PUNCT_BITS | \
	(1 << NON_SPACING_MARK) | (1 << ENCLOSING_MARK) | \
	(1 << COMBINING_SPACING_MARK) | (1 << LETTER_NUMBER) | \
	(1 << OTHER_NUMBER) | \
	(1 << MATH_SYMBOL) | (1 << CURRENCY_SYMBOL) | \
	(1 << MODIFIER_SYMBOL) | (1 << OTHER_SYMBOL))

/*
 * Unicode characters less than this value are represented by themselves in
 * UTF-8 strings.
 */

#define UNICODE_SELF	0x80

/*
 * The following structures are used when mapping between Unicode and
 * UTF-8.
 */

static const unsigned char totalBytes[256] = {
    1,1,1,1,1,1,1,1,1,1,1,1,1,1,1,1,1,1,1,1,1,1,1,1,1,1,1,1,1,1,1,1,
    1,1,1,1,1,1,1,1,1,1,1,1,1,1,1,1,1,1,1,1,1,1,1,1,1,1,1,1,1,1,1,1,
    1,1,1,1,1,1,1,1,1,1,1,1,1,1,1,1,1,1,1,1,1,1,1,1,1,1,1,1,1,1,1,1,
    1,1,1,1,1,1,1,1,1,1,1,1,1,1,1,1,1,1,1,1,1,1,1,1,1,1,1,1,1,1,1,1,
    1,1,1,1,1,1,1,1,1,1,1,1,1,1,1,1,1,1,1,1,1,1,1,1,1,1,1,1,1,1,1,1,
    1,1,1,1,1,1,1,1,1,1,1,1,1,1,1,1,1,1,1,1,1,1,1,1,1,1,1,1,1,1,1,1,
    2,1,2,2,2,2,2,2,2,2,2,2,2,2,2,2,2,2,2,2,2,2,2,2,2,2,2,2,2,2,2,2,
    3,3,3,3,3,3,3,3,3,3,3,3,3,3,3,3,4,4,4,4,4,1,1,1,1,1,1,1,1,1,1,1
};

static const unsigned char complete[256] = {
    1,1,1,1,1,1,1,1,1,1,1,1,1,1,1,1,1,1,1,1,1,1,1,1,1,1,1,1,1,1,1,1,
    1,1,1,1,1,1,1,1,1,1,1,1,1,1,1,1,1,1,1,1,1,1,1,1,1,1,1,1,1,1,1,1,
    1,1,1,1,1,1,1,1,1,1,1,1,1,1,1,1,1,1,1,1,1,1,1,1,1,1,1,1,1,1,1,1,
    1,1,1,1,1,1,1,1,1,1,1,1,1,1,1,1,1,1,1,1,1,1,1,1,1,1,1,1,1,1,1,1,
/* Tcl_UtfCharComplete() might point to 2nd byte of valid 4-byte sequence */
    3,3,3,3,3,3,3,3,3,3,3,3,3,3,3,3,3,3,3,3,3,3,3,3,3,3,3,3,3,3,3,3,
    3,3,3,3,3,3,3,3,3,3,3,3,3,3,3,3,3,3,3,3,3,3,3,3,3,3,3,3,3,3,3,3,
/* End of "continuation byte section" */
    2,1,2,2,2,2,2,2,2,2,2,2,2,2,2,2,2,2,2,2,2,2,2,2,2,2,2,2,2,2,2,2,
    3,3,3,3,3,3,3,3,3,3,3,3,3,3,3,3,4,4,4,4,4,1,1,1,1,1,1,1,1,1,1,1
};

/*
 * Functions used only in this module.
 */

static int		Invalid(const char *src);

/*
 *---------------------------------------------------------------------------
 *
 * TclUtfCount --
 *
 *	Find the number of bytes in the Utf character "ch".
 *
 * Results:
 *	The return values is the number of bytes in the Utf character "ch".
 *
 * Side effects:
 *	None.
 *
 *---------------------------------------------------------------------------
 */

size_t
TclUtfCount(
    int ch)			/* The Unicode character whose size is returned. */
{
    if ((unsigned)(ch - 1) < (UNICODE_SELF - 1)) {
	return 1;
    }
    if (ch <= 0x7FF) {
	return 2;
    }
    if (((unsigned)(ch - 0x10000) <= 0xFFFFF)) {
	return 4;
    }
    return 3;
}

/*
 *---------------------------------------------------------------------------
 *
 * Invalid --
 *
 *	Given a pointer to a two-byte prefix of a well-formed UTF-8 byte
 *	sequence (a lead byte followed by a trail byte) this routine
 *	examines those two bytes to determine whether the sequence is
 *	invalid in UTF-8.  This might be because it is an overlong
 *	encoding, or because it encodes something out of the proper range.
 *
 *	Given a pointer to the bytes \xF8 or \xFC , this routine will
 *	try to read beyond the end of the "bounds" table.  Callers must
 *	prevent this.
 *
 *	Given a pointer to something else (an ASCII byte, a trail byte,
 *	or another byte	that can never begin a valid byte sequence such
 *	as \xF5) this routine returns false.  That makes the routine poorly
 *	named, as it does not detect and report all invalid sequences.
 *
 *	Callers have to take care that this routine does something useful
 *	for their needs.
 *
 * Results:
 *	A boolean.
 *---------------------------------------------------------------------------
 */

static const unsigned char bounds[28] = {
    0x80, 0x80,		/* \xC0 accepts \x80 only */
    0x80, 0xBF, 0x80, 0xBF, 0x80, 0xBF, 0x80, 0xBF, 0x80, 0xBF, 0x80, 0xBF,
    0x80, 0xBF,		/* (\xC4 - \xDC) -- all sequences valid */
    0xA0, 0xBF,	/* \xE0\x80 through \xE0\x9F are invalid prefixes */
    0x80, 0xBF, 0x80, 0xBF, 0x80, 0xBF, /* (\xE4 - \xEC) -- all valid */
    0x90, 0xBF,	/* \xF0\x80 through \xF0\x8F are invalid prefixes */
    0x80, 0x8F  /* \xF4\x90 and higher are invalid prefixes */
};

static int
Invalid(
    const char *src)	/* Points to lead byte of a UTF-8 byte sequence */
{
    unsigned char byte = UCHAR(*src);
    int index;

    if ((byte & 0xC3) == 0xC0) {
	/* Only lead bytes 0xC0, 0xE0, 0xF0, 0xF4 need examination */
	index = (byte - 0xC0) >> 1;
	if (UCHAR(src[1]) < bounds[index] || UCHAR(src[1]) > bounds[index+1]) {
	    /* Out of bounds - report invalid. */
	    return 1;
	}
    }
    return 0;
}

/*
 *---------------------------------------------------------------------------
 *
 * Tcl_UniCharToUtf --
 *
 *	Store the given Tcl_UniChar as a sequence of UTF-8 bytes in the
 *	provided buffer. Equivalent to Plan 9 runetochar().
 *
 *	Special handling of Surrogate pairs is handled as follows:
 *	When this function is called for ch being a high surrogate,
 *	the first byte of the 4-byte UTF-8 sequence is produced and
 *	the function returns 1. Calling the function again with a
 *	low surrogate, the remaining 3 bytes of the 4-byte UTF-8
 *	sequence is produced, and the function returns 3. The buffer
 *	is used to remember the high surrogate between the two calls.
 *
 *	If no low surrogate follows the high surrogate (which is actually
 *	illegal), this can be handled reasonably by calling Tcl_UniCharToUtf
 *	again with ch = -1. This will produce a 3-byte UTF-8 sequence
 *	representing the high surrogate.
 *
 * Results:
 *	The return values is the number of bytes in the buffer that were
 *	consumed.
 *
 * Side effects:
 *	None.
 *
 *---------------------------------------------------------------------------
 */

int
Tcl_UniCharToUtf(
    int ch,			/* The Tcl_UniChar to be stored in the
				 * buffer. */
    char *buf)			/* Buffer in which the UTF-8 representation of
				 * the Tcl_UniChar is stored. Buffer must be
				 * large enough to hold the UTF-8 character
				 * (at most 4 bytes). */
{
    if ((unsigned)(ch - 1) < (UNICODE_SELF - 1)) {
	buf[0] = (char) ch;
	return 1;
    }
    if (ch >= 0) {
	if (ch <= 0x7FF) {
	    buf[1] = (char) ((ch | 0x80) & 0xBF);
	    buf[0] = (char) ((ch >> 6) | 0xC0);
	    return 2;
	}
	if (ch <= 0xFFFF) {
	    if ((ch & 0xF800) == 0xD800) {
		if (ch & 0x0400) {
		    /* Low surrogate */
		    if (((buf[0] & 0xC0) == 0x80) && ((buf[1] & 0xCF) == 0)) {
			/* Previous Tcl_UniChar was a high surrogate, so combine */
			buf[2] = (char) ((ch & 0x3F) | 0x80);
			buf[1] |= (char) (((ch >> 6) & 0x0F) | 0x80);
			return 3;
		    }
		    /* Previous Tcl_UniChar was not a high surrogate, so just output */
		} else {
		    /* High surrogate */
		    ch += 0x40;
		    /* Fill buffer with specific 3-byte (invalid) byte combination,
		       so following low surrogate can recognize it and combine */
		    buf[2] = (char) ((ch << 4) & 0x30);
		    buf[1] = (char) (((ch >> 2) & 0x3F) | 0x80);
		    buf[0] = (char) (((ch >> 8) & 0x07) | 0xF0);
		    return 1;
		}
	    }
	    goto three;
	}
	if (ch <= 0x10FFFF) {
	    buf[3] = (char) ((ch | 0x80) & 0xBF);
	    buf[2] = (char) (((ch >> 6) | 0x80) & 0xBF);
	    buf[1] = (char) (((ch >> 12) | 0x80) & 0xBF);
	    buf[0] = (char) ((ch >> 18) | 0xF0);
	    return 4;
	}
    } else if (ch == -1) {
	if (((buf[0] & 0xC0) == 0x80) && ((buf[1] & 0xCF) == 0)
		&& ((buf[-1] & 0xF8) == 0xF0)) {
	    ch = 0xD7C0 + ((buf[-1] & 0x07) << 8) + ((buf[0] & 0x3F) << 2)
		    + ((buf[1] & 0x30) >> 4);
	    buf[1] = (char) ((ch | 0x80) & 0xBF);
	    buf[0] = (char) (((ch >> 6) | 0x80) & 0xBF);
	    buf[-1] = (char) ((ch >> 12) | 0xE0);
	    return 2;
	}
    }

    ch = 0xFFFD;
three:
    buf[2] = (char) ((ch | 0x80) & 0xBF);
    buf[1] = (char) (((ch >> 6) | 0x80) & 0xBF);
    buf[0] = (char) ((ch >> 12) | 0xE0);
    return 3;
}

/*
 *---------------------------------------------------------------------------
 *
 * Tcl_UniCharToUtfDString --
 *
 *	Convert the given Unicode string to UTF-8.
 *
 * Results:
 *	The return value is a pointer to the UTF-8 representation of the
 *	Unicode string. Storage for the return value is appended to the end of
 *	dsPtr.
 *
 * Side effects:
 *	None.
 *
 *---------------------------------------------------------------------------
 */

#undef Tcl_UniCharToUtfDString
char *
Tcl_UniCharToUtfDString(
    const int *uniStr,	/* Unicode string to convert to UTF-8. */
    size_t uniLength,		/* Length of Unicode string. */
    Tcl_DString *dsPtr)		/* UTF-8 representation of string is appended
				 * to this previously initialized DString. */
{
    const int *w, *wEnd;
    char *p, *string;
    size_t oldLength;

    /*
     * UTF-8 string length in bytes will be <= Unicode string length * 4.
     */

    if (uniStr == NULL) {
	return NULL;
    }
    if (uniLength == TCL_INDEX_NONE) {
	uniLength = 0;
	w = uniStr;
	while (*w != '\0') {
	    uniLength++;
	    w++;
	}
    }
    oldLength = Tcl_DStringLength(dsPtr);
    Tcl_DStringSetLength(dsPtr, oldLength + (uniLength + 1) * 4);
    string = Tcl_DStringValue(dsPtr) + oldLength;

    p = string;
    wEnd = uniStr + uniLength;
    for (w = uniStr; w < wEnd; ) {
	p += Tcl_UniCharToUtf(*w, p);
	w++;
    }
    Tcl_DStringSetLength(dsPtr, oldLength + (p - string));

    return string;
}

char *
Tcl_Char16ToUtfDString(
    const unsigned short *uniStr,/* Utf-16 string to convert to UTF-8. */
    size_t uniLength,		/* Length of Utf-16 string. */
    Tcl_DString *dsPtr)		/* UTF-8 representation of string is appended
				 * to this previously initialized DString. */
{
    const unsigned short *w, *wEnd;
    char *p, *string;
    size_t oldLength;
    int len = 1;

    /*
     * UTF-8 string length in bytes will be <= Utf16 string length * 3.
     */

    if (uniStr == NULL) {
	return NULL;
    }
    if (uniLength == TCL_INDEX_NONE) {

	uniLength = 0;
	w = uniStr;
	while (*w != '\0') {
	    uniLength++;
	    w++;
	}
    }
    oldLength = Tcl_DStringLength(dsPtr);
    Tcl_DStringSetLength(dsPtr, oldLength + (uniLength + 1) * 3);
    string = Tcl_DStringValue(dsPtr) + oldLength;

    p = string;
    wEnd = uniStr + uniLength;
    for (w = uniStr; w < wEnd; ) {
	if (!len && ((*w & 0xFC00) != 0xDC00)) {
	    /* Special case for handling high surrogates. */
	    p += Tcl_UniCharToUtf(-1, p);
	}
	len = Tcl_UniCharToUtf(*w, p);
	p += len;
	if ((*w >= 0xD800) && (len < 3)) {
	    len = 0; /* Indication that high surrogate was found */
	}
	w++;
    }
    if (!len) {
	/* Special case for handling high surrogates. */
	p += Tcl_UniCharToUtf(-1, p);
    }
    Tcl_DStringSetLength(dsPtr, oldLength + (p - string));

    return string;
}
/*
 *---------------------------------------------------------------------------
 *
 * Tcl_UtfToUniChar --
 *
 *	Extract the Tcl_UniChar represented by the UTF-8 string. Bad UTF-8
 *	sequences are converted to valid Tcl_UniChars and processing
 *	continues. Equivalent to Plan 9 chartorune().
 *
 *	The caller must ensure that the source buffer is long enough that this
 *	routine does not run off the end and dereference non-existent memory
 *	looking for trail bytes. If the source buffer is known to be '\0'
 *	terminated, this cannot happen. Otherwise, the caller should call
 *	Tcl_UtfCharComplete() before calling this routine to ensure that
 *	enough bytes remain in the string.
 *
 *	If TCL_UTF_MAX <= 3, special handling of Surrogate pairs is done:
 *	For any UTF-8 string containing a character outside of the BMP, the
 *	first call to this function will fill *chPtr with the high surrogate
 *	and generate a return value of 1. Calling Tcl_UtfToUniChar again
 *	will produce the low surrogate and a return value of 3. Because *chPtr
 *	is used to remember whether the high surrogate is already produced, it
 *	is recommended to initialize the variable it points to as 0 before
 *	the first call to Tcl_UtfToUniChar is done.
 *
 * Results:
 *	*chPtr is filled with the Tcl_UniChar, and the return value is the
 *	number of bytes from the UTF-8 string that were consumed.
 *
 * Side effects:
 *	None.
 *
 *---------------------------------------------------------------------------
 */

static const unsigned short cp1252[32] = {
  0x20AC,   0x81, 0x201A, 0x0192, 0x201E, 0x2026, 0x2020, 0x2021,
  0x02C6, 0x2030, 0x0160, 0x2039, 0x0152,   0x8D, 0x017D,   0x8F,
    0x90, 0x2018, 0x2019, 0x201C, 0x201D, 0x2022, 0x2013, 0x2014,
   0x2DC, 0x2122, 0x0161, 0x203A, 0x0153,   0x9D, 0x017E, 0x0178
};

#undef Tcl_UtfToUniChar
int
Tcl_UtfToUniChar(
    const char *src,	/* The UTF-8 string. */
    int *chPtr)/* Filled with the Unicode character represented by
				 * the UTF-8 string. */
{
    int byte;

    /*
     * Unroll 1 to 4 byte UTF-8 sequences.
     */

    byte = *((unsigned char *) src);
    if (byte < 0xC0) {
	/*
	 * Handles properly formed UTF-8 characters between 0x01 and 0x7F.
	 * Treats naked trail bytes 0x80 to 0x9F as valid characters from
	 * the cp1252 table. See: <https://en.wikipedia.org/wiki/UTF-8>
	 * Also treats \0 and other naked trail bytes 0xA0 to 0xBF as valid
	 * characters representing themselves.
	 */

	if ((unsigned)(byte-0x80) < (unsigned)0x20) {
	    *chPtr = cp1252[byte-0x80];
	} else {
	    *chPtr = byte;
	}
	return 1;
    } else if (byte < 0xE0) {
	if ((src[1] & 0xC0) == 0x80) {
	    /*
	     * Two-byte-character lead-byte followed by a trail-byte.
	     */

	    *chPtr = (((byte & 0x1F) << 6) | (src[1] & 0x3F));
	    if ((unsigned)(*chPtr - 1) >= (UNICODE_SELF - 1)) {
		return 2;
	    }
	}

	/*
	 * A two-byte-character lead-byte not followed by trail-byte
	 * represents itself.
	 */
    } else if (byte < 0xF0) {
	if (((src[1] & 0xC0) == 0x80) && ((src[2] & 0xC0) == 0x80)) {
	    /*
	     * Three-byte-character lead byte followed by two trail bytes.
	     */

	    *chPtr = (((byte & 0x0F) << 12)
		    | ((src[1] & 0x3F) << 6) | (src[2] & 0x3F));
	    if (*chPtr > 0x7FF) {
		return 3;
	    }
	}

	/*
	 * A three-byte-character lead-byte not followed by two trail-bytes
	 * represents itself.
	 */
    }
    else if (byte < 0xF5) {
	if (((src[1] & 0xC0) == 0x80) && ((src[2] & 0xC0) == 0x80) && ((src[3] & 0xC0) == 0x80)) {
	    /*
	     * Four-byte-character lead byte followed by three trail bytes.
	     */
	    *chPtr = (((byte & 0x07) << 18) | ((src[1] & 0x3F) << 12)
		    | ((src[2] & 0x3F) << 6) | (src[3] & 0x3F));
	    if ((unsigned)(*chPtr - 0x10000) <= 0xFFFFF) {
		return 4;
	    }
	}

	/*
	 * A four-byte-character lead-byte not followed by three trail-bytes
	 * represents itself.
	 */
    }

    *chPtr = byte;
    return 1;
}

int
Tcl_UtfToChar16(
    const char *src,	/* The UTF-8 string. */
    unsigned short *chPtr)/* Filled with the Tcl_UniChar represented by
				 * the UTF-8 string. This could be a surrogate too. */
{
    unsigned short byte;

    /*
     * Unroll 1 to 4 byte UTF-8 sequences.
     */

    byte = UCHAR(*src);
    if (byte < 0xC0) {
	/*
	 * Handles properly formed UTF-8 characters between 0x01 and 0x7F.
	 * Treats naked trail bytes 0x80 to 0x9F as valid characters from
	 * the cp1252 table. See: <https://en.wikipedia.org/wiki/UTF-8>
	 * Also treats \0 and other naked trail bytes 0xA0 to 0xBF as valid
	 * characters representing themselves.
	 */

	/* If *chPtr contains a high surrogate (produced by a previous
	 * Tcl_UtfToUniChar() call) and the next 3 bytes are UTF-8 continuation
	 * bytes, then we must produce a follow-up low surrogate. We only
	 * do that if the high surrogate matches the bits we encounter.
	 */
	if (((byte & 0xC0) == 0x80)
		&& ((src[1] & 0xC0) == 0x80) && ((src[2] & 0xC0) == 0x80)
		&& (((((byte - 0x10) << 2) & 0xFC) | 0xD800) == (*chPtr & 0xFCFC))
		&& ((src[1] & 0xF0) == (((*chPtr << 4) & 0x30) | 0x80))) {
	    *chPtr = ((src[1] & 0x0F) << 6) + (src[2] & 0x3F) + 0xDC00;
	    return 3;
	}
	if ((unsigned)(byte-0x80) < (unsigned)0x20) {
	    *chPtr = cp1252[byte-0x80];
	} else {
	    *chPtr = byte;
	}
	return 1;
    } else if (byte < 0xE0) {
	if ((src[1] & 0xC0) == 0x80) {
	    /*
	     * Two-byte-character lead-byte followed by a trail-byte.
	     */

	    *chPtr = (((byte & 0x1F) << 6) | (src[1] & 0x3F));
	    if ((unsigned)(*chPtr - 1) >= (UNICODE_SELF - 1)) {
		return 2;
	    }
	}

	/*
	 * A two-byte-character lead-byte not followed by trail-byte
	 * represents itself.
	 */
    } else if (byte < 0xF0) {
	if (((src[1] & 0xC0) == 0x80) && ((src[2] & 0xC0) == 0x80)) {
	    /*
	     * Three-byte-character lead byte followed by two trail bytes.
	     */

	    *chPtr = (((byte & 0x0F) << 12)
		    | ((src[1] & 0x3F) << 6) | (src[2] & 0x3F));
	    if (*chPtr > 0x7FF) {
		return 3;
	    }
	}

	/*
	 * A three-byte-character lead-byte not followed by two trail-bytes
	 * represents itself.
	 */
    }
    else if (byte < 0xF5) {
	if (((src[1] & 0xC0) == 0x80) && ((src[2] & 0xC0) == 0x80)) {
	    /*
	     * Four-byte-character lead byte followed by at least two trail bytes.
	     * We don't test the validity of 3th trail byte, see [ed29806ba]
	     */
	    Tcl_UniChar high = (((byte & 0x07) << 8) | ((src[1] & 0x3F) << 2)
		    | ((src[2] & 0x3F) >> 4)) - 0x40;
	    if (high < 0x400) {
		/* produce high surrogate, advance source pointer */
		*chPtr = 0xD800 + high;
		return 1;
	    }
	    /* out of range, < 0x10000 or > 0x10FFFF */
	}

	/*
	 * A four-byte-character lead-byte not followed by three trail-bytes
	 * represents itself.
	 */
    }

    *chPtr = byte;
    return 1;
}

/*
 *---------------------------------------------------------------------------
 *
 * Tcl_UtfToUniCharDString --
 *
 *	Convert the UTF-8 string to Unicode.
 *
 * Results:
 *	The return value is a pointer to the Unicode representation of the
 *	UTF-8 string. Storage for the return value is appended to the end of
 *	dsPtr. The Unicode string is terminated with a Unicode NULL character.
 *
 * Side effects:
 *	None.
 *
 *---------------------------------------------------------------------------
 */

#undef Tcl_UtfToUniCharDString
int *
Tcl_UtfToUniCharDString(
    const char *src,		/* UTF-8 string to convert to Unicode. */
    size_t length,			/* Length of UTF-8 string in bytes, or -1 for
				 * strlen(). */
    Tcl_DString *dsPtr)		/* Unicode representation of string is
				 * appended to this previously initialized
				 * DString. */
{
    int ch = 0, *w, *wString;
    const char *p;
    size_t oldLength;
    /* Pointer to the end of string. Never read endPtr[0] */
    const char *endPtr = src + length;
    /* Pointer to last byte where optimization still can be used */
    const char *optPtr = endPtr - TCL_UTF_MAX;

    if (src == NULL) {
	return NULL;
    }
    if (length == TCL_INDEX_NONE) {
	length = strlen(src);
    }

    /*
     * Unicode string length in Tcl_UniChars will be <= UTF-8 string length in
     * bytes.
     */

    oldLength = Tcl_DStringLength(dsPtr);

    Tcl_DStringSetLength(dsPtr,
	    oldLength + ((length + 1) * sizeof(int)));
    wString = (int *) (Tcl_DStringValue(dsPtr) + oldLength);

    w = wString;
    p = src;
    endPtr = src + length;
    optPtr = endPtr - 4;
    while (p <= optPtr) {
	p += TclUtfToUCS4(p, &ch);
	*w++ = ch;
    }
    while ((p < endPtr) && Tcl_UtfCharComplete(p, endPtr-p)) {
	p += TclUtfToUCS4(p, &ch);
	*w++ = ch;
    }
    while (p < endPtr) {
	*w++ = UCHAR(*p++);
    }
    *w = '\0';
    Tcl_DStringSetLength(dsPtr,
	    oldLength + ((char *) w - (char *) wString));

    return wString;
}

unsigned short *
Tcl_UtfToChar16DString(
    const char *src,		/* UTF-8 string to convert to Unicode. */
    size_t length,			/* Length of UTF-8 string in bytes, or -1 for
				 * strlen(). */
    Tcl_DString *dsPtr)		/* Unicode representation of string is
				 * appended to this previously initialized
				 * DString. */
{
    unsigned short ch = 0, *w, *wString;
    const char *p;
    size_t oldLength;
    /* Pointer to the end of string. Never read endPtr[0] */
    const char *endPtr = src + length;
    /* Pointer to last byte where optimization still can be used */
    const char *optPtr = endPtr - TCL_UTF_MAX;

    if (src == NULL) {
	return NULL;
    }
    if (length == TCL_INDEX_NONE) {
	length = strlen(src);
    }

    /*
     * Unicode string length in WCHARs will be <= UTF-8 string length in
     * bytes.
     */

    oldLength = Tcl_DStringLength(dsPtr);

    Tcl_DStringSetLength(dsPtr,
	    oldLength + ((length + 1) * sizeof(unsigned short)));
    wString = (unsigned short *) (Tcl_DStringValue(dsPtr) + oldLength);

    w = wString;
    p = src;
    endPtr = src + length;
    optPtr = endPtr - 3;
    while (p <= optPtr) {
	p += Tcl_UtfToChar16(p, &ch);
	*w++ = ch;
    }
    while (p < endPtr) {
	if (Tcl_UtfCharComplete(p, endPtr-p)) {
	    p += Tcl_UtfToChar16(p, &ch);
	    *w++ = ch;
	} else {
	    *w++ = UCHAR(*p++);
	}
    }
    *w = '\0';
    Tcl_DStringSetLength(dsPtr,
	    oldLength + ((char *) w - (char *) wString));

    return wString;
}

/*
 *---------------------------------------------------------------------------
 *
 * Tcl_UtfCharComplete --
 *
 *	Determine if the UTF-8 string of the given length is long enough to be
 *	decoded by Tcl_UtfToUniChar(). This does not ensure that the UTF-8
 *	string is properly formed. Equivalent to Plan 9 fullrune().
 *
 * Results:
 *	The return value is 0 if the string is not long enough, non-zero
 *	otherwise.
 *
 * Side effects:
 *	None.
 *
 *---------------------------------------------------------------------------
 */

int
Tcl_UtfCharComplete(
    const char *src,		/* String to check if first few bytes contain
				 * a complete UTF-8 character. */
    size_t length)			/* Length of above string in bytes. */
{
    return length >= complete[UCHAR(*src)];
}

/*
 *---------------------------------------------------------------------------
 *
 * Tcl_NumUtfChars --
 *
 *	Returns the number of characters (not bytes) in the UTF-8 string, not
 *	including the terminating NULL byte. This is equivalent to Plan 9
 *	utflen() and utfnlen().
 *
 * Results:
 *	As above.
 *
 * Side effects:
 *	None.
 *
 *---------------------------------------------------------------------------
 */

size_t
Tcl_NumUtfChars(
    const char *src,	/* The UTF-8 string to measure. */
    size_t length)	/* The length of the string in bytes, or
			 * TCL_INDEX_NONE for strlen(src). */
{
    Tcl_UniChar ch = 0;
    size_t i = 0;

    if (length == TCL_INDEX_NONE) {
	/* string is NUL-terminated, so TclUtfToUniChar calls are safe. */
	while (*src != '\0') {
	    src += TclUtfToUniChar(src, &ch);
	    i++;
	}
    } else {
	/* Will return value between 0 and length. No overflow checks. */

	/* Pointer to the end of string. Never read endPtr[0] */
	const char *endPtr = src + length;
	/* Pointer to last byte where optimization still can be used */
	const char *optPtr = endPtr - 4;

	/*
	 * Optimize away the call in this loop. Justified because...
	 * when (src <= optPtr), (endPtr - src) >= (endPtr - optPtr)
	 * By initialization above (endPtr - optPtr) = TCL_UTF_MAX
	 * So (endPtr - src) >= TCL_UTF_MAX, and passing that to
	 * Tcl_UtfCharComplete we know will cause return of 1.
	 */
	while (src <= optPtr
		/* && Tcl_UtfCharComplete(src, endPtr - src) */ ) {
	    src += TclUtfToUniChar(src, &ch);
	    i++;
	}
	/* Loop over the remaining string where call must happen */
	while (src < endPtr) {
	    if (Tcl_UtfCharComplete(src, endPtr - src)) {
		src += TclUtfToUniChar(src, &ch);
	    } else {
		/*
		 * src points to incomplete UTF-8 sequence
		 * Treat first byte as character and count it
		 */
		src++;
	    }
	    i++;
	}
    }
    return i;
}

/*
 *---------------------------------------------------------------------------
 *
 * Tcl_UtfFindFirst --
 *
 *	Returns a pointer to the first occurrence of the given Unicode character
 *	in the NULL-terminated UTF-8 string. The NULL terminator is considered
 *	part of the UTF-8 string. Equivalent to Plan 9 utfrune().
 *
 * Results:
 *	As above. If the Unicode character does not exist in the given string,
 *	the return value is NULL.
 *
 * Side effects:
 *	None.
 *
 *---------------------------------------------------------------------------
 */

const char *
Tcl_UtfFindFirst(
    const char *src,		/* The UTF-8 string to be searched. */
    int ch)			/* The Unicode character to search for. */
{
    while (1) {
	int find, len = TclUtfToUCS4(src, &find);

	if (find == ch) {
	    return src;
	}
	if (*src == '\0') {
	    return NULL;
	}
	src += len;
    }
}

/*
 *---------------------------------------------------------------------------
 *
 * Tcl_UtfFindLast --
 *
 *	Returns a pointer to the last occurrence of the given Unicode character
 *	in the NULL-terminated UTF-8 string. The NULL terminator is considered
 *	part of the UTF-8 string. Equivalent to Plan 9 utfrrune().
 *
 * Results:
 *	As above. If the Unicode character does not exist in the given string, the
 *	return value is NULL.
 *
 * Side effects:
 *	None.
 *
 *---------------------------------------------------------------------------
 */

const char *
Tcl_UtfFindLast(
    const char *src,		/* The UTF-8 string to be searched. */
    int ch)			/* The Unicode character to search for. */
{
    const char *last = NULL;

    while (1) {
	int find, len = TclUtfToUCS4(src, &find);

	if (find == ch) {
	    last = src;
	}
	if (*src == '\0') {
	    break;
	}
	src += len;
    }
    return last;
}

/*
 *---------------------------------------------------------------------------
 *
 * Tcl_UtfNext --
 *
 *	Given a pointer to some location in a UTF-8 string, Tcl_UtfNext
 *	returns a pointer to the next UTF-8 character in the string.
 *	The caller must not ask for the next character after the last
 *	character in the string if the string is not terminated by a null
 *	character.
 *
 * Results:
 *	The return value is the pointer to the next character in the UTF-8
 *	string.
 *
 * Side effects:
 *	None.
 *
 *---------------------------------------------------------------------------
 */

const char *
Tcl_UtfNext(
    const char *src)		/* The current location in the string. */
{
    size_t left;
    const char *next;

    if (((*src) & 0xC0) == 0x80) {
	/* Continuation byte, so we start 'inside' a (possible valid) UTF-8
	 * sequence. Since we are not allowed to access src[-1], we cannot
	 * check if the sequence is actually valid, the best we can do is
	 * just assume it is valid and locate the end. */
	if ((((*++src) & 0xC0) == 0x80) && (((*++src) & 0xC0) == 0x80)) {
	    ++src;
	}
	return src;
    }

    left = totalBytes[UCHAR(*src)];
    next = src + 1;
    while (--left) {
	if ((*next & 0xC0) != 0x80) {
	    /*
	     * src points to non-trail byte; We ran out of trail bytes
	     * before the needs of the lead byte were satisfied.
	     * Let the (malformed) lead byte alone be a character
	     */
	    return src + 1;
	}
	next++;
    }
    /*
     * Call Invalid() here only if required conditions are met:
     *    src[0] is known a lead byte.
     *    src[1] is known a trail byte.
     * Especially important to prevent calls when src[0] == '\xF8' or '\xFC'
     * See tests utf-6.37 through utf-6.43 through valgrind or similar tool.
     */
    if ((next == src + 1) || Invalid(src)) {
	return src + 1;
    }
    return next;
}

/*
 *---------------------------------------------------------------------------
 *
 * Tcl_UtfPrev --
 *
 *	Given a pointer to some current location in a UTF-8 string, move
 *	backwards one character. This works correctly when the pointer is in
 *	the middle of a UTF-8 character.
 *
 * Results:
 *	The return value is a pointer to the previous character in the UTF-8
 *	string. If the current location was already at the beginning of the
 *	string, the return value will also be a pointer to the beginning of
 *	the string.
 *
 * Side effects:
 *	None.
 *
 *---------------------------------------------------------------------------
 */

const char *
Tcl_UtfPrev(
    const char *src,		/* A location in a UTF-8 string. */
    const char *start)		/* Pointer to the beginning of the string */
{
    int trailBytesSeen = 0;	/* How many trail bytes have been verified? */
    const char *fallback = src - 1;
				/* If we cannot find a lead byte that might
				 * start a prefix of a valid UTF byte sequence,
				 * we will fallback to a one-byte back step */
    const char *look = fallback;
				/* Start search at the fallback position */

    /* Quick boundary case exit. */
    if (fallback <= start) {
	return start;
    }

    do {
	unsigned char byte = UCHAR(look[0]);

	if (byte < 0x80) {
	    /*
	     * Single byte character. Either this is a correct previous
	     * character, or it is followed by at least one trail byte
	     * which indicates a malformed sequence. In either case the
	     * correct result is to return the fallback.
	     */
	    return fallback;
	}
	if (byte >= 0xC0) {
	    /* Non-trail byte; May be multibyte lead. */

	    if ((trailBytesSeen == 0)
		/*
		 * We've seen no trailing context to use to check
		 * anything. From what we know, this non-trail byte
		 * is a prefix of a previous character, and accepting
		 * it (the fallback) is correct.
		 */

		    || (trailBytesSeen >= totalBytes[byte])) {
		/*
		 * That is, (1 + trailBytesSeen > needed).
		 * We've examined more bytes than needed to complete
		 * this lead byte. No matter about well-formedness or
		 * validity, the sequence starting with this lead byte
		 * will never include the fallback location, so we must
		 * return the fallback location. See test utf-7.17
		 */
		return fallback;
	    }

	    /*
	     * trailBytesSeen > 0, so we can examine look[1] safely.
	     * Use that capability to screen out invalid sequences.
	     */

	    if (Invalid(look)) {
		/* Reject */
		return fallback;
	    }
	    return (const char *)look;
	}

	/* We saw a trail byte. */
	trailBytesSeen++;

	if ((const char *)look == start) {
	    /*
	     * Do not read before the start of the string
	     *
	     * If we get here, we've examined bytes at every location
	     * >= start and < src and all of them are trail bytes,
	     * including (*start).  We need to return our fallback
	     * and exit this loop before we run past the start of the string.
	     */
	    return fallback;
	}

	/* Continue the search backwards... */
	look--;
    } while (trailBytesSeen < 4);

    /*
     * We've seen 4 trail bytes, so we know there will not be a
     * properly formed byte sequence to find, and we can stop looking,
     * accepting the fallback.
     */
    return fallback;
}

/*
 *---------------------------------------------------------------------------
 *
 * Tcl_UniCharAtIndex --
 *
 *	Returns the Unicode character represented at the specified character
 *	(not byte) position in the UTF-8 string.
 *
 * Results:
 *	As above.
 *
 * Side effects:
 *	None.
 *
 *---------------------------------------------------------------------------
 */

int
Tcl_UniCharAtIndex(
    const char *src,	/* The UTF-8 string to dereference. */
    size_t index)		/* The position of the desired character. */
{
    Tcl_UniChar ch = 0;
    int i = 0;

    if (index == TCL_INDEX_NONE) {
	return -1;
    }
    while (index--) {
	i = TclUtfToUniChar(src, &ch);
	src += i;
    }
#if TCL_UTF_MAX <= 3
    if ((ch >= 0xD800) && (i < 3)) {
	/* Index points at character following high Surrogate */
	return -1;
    }
#endif
    TclUtfToUCS4(src, &i);
    return i;
}

/*
 *---------------------------------------------------------------------------
 *
 * Tcl_UtfAtIndex --
 *
 *	Returns a pointer to the specified character (not byte) position in
 *	the UTF-8 string. If TCL_UTF_MAX <= 3, characters > U+FFFF count as
 *	2 positions, but then the pointer should never be placed between
 *	the two positions.
 *
 * Results:
 *	As above.
 *
 * Side effects:
 *	None.
 *
 *---------------------------------------------------------------------------
 */

const char *
Tcl_UtfAtIndex(
    const char *src,	/* The UTF-8 string. */
    size_t index)		/* The position of the desired character. */
{
    Tcl_UniChar ch = 0;
#if TCL_UTF_MAX <= 3
    size_t len = 0;
#endif

    if (index != TCL_INDEX_NONE) {
	while (index--) {
#if TCL_UTF_MAX <= 3
	    src += (len = TclUtfToUniChar(src, &ch));
#else
	    src += TclUtfToUniChar(src, &ch);
#endif
	}
#if TCL_UTF_MAX <= 3
    if ((ch >= 0xD800) && (len < 3)) {
	/* Index points at character following high Surrogate */
	src += TclUtfToUniChar(src, &ch);
    }
#endif
    }
    return src;
}

/*
 *---------------------------------------------------------------------------
 *
 * Tcl_UtfBackslash --
 *
 *	Figure out how to handle a backslash sequence.
 *
 * Results:
 *	Stores the bytes represented by the backslash sequence in dst and
 *	returns the number of bytes written to dst. At most 4 bytes
 *	are written to dst; dst must have been large enough to accept those
 *	bytes. If readPtr isn't NULL then it is filled in with a count of the
 *	number of bytes in the backslash sequence.
 *
 * Side effects:
 *	The maximum number of bytes it takes to represent a Unicode character
 *	in UTF-8 is guaranteed to be less than the number of bytes used to
 *	express the backslash sequence that represents that Unicode character.
 *	If the target buffer into which the caller is going to store the bytes
 *	that represent the Unicode character is at least as large as the
 *	source buffer from which the backslashed sequence was extracted, no
 *	buffer overruns should occur.
 *
 *---------------------------------------------------------------------------
 */

size_t
Tcl_UtfBackslash(
    const char *src,		/* Points to the backslash character of a
				 * backslash sequence. */
    int *readPtr,		/* Fill in with number of characters read from
				 * src, unless NULL. */
    char *dst)			/* Filled with the bytes represented by the
				 * backslash sequence. */
{
#define LINE_LENGTH 128
    size_t numRead, result;

    result = TclParseBackslash(src, LINE_LENGTH, &numRead, dst);
    if (numRead == LINE_LENGTH) {
	/*
	 * We ate a whole line. Pay the price of a strlen()
	 */

	result = TclParseBackslash(src, strlen(src), &numRead, dst);
    }
    if (readPtr != NULL) {
	*readPtr = numRead;
    }
    return result;
}

/*
 *----------------------------------------------------------------------
 *
 * Tcl_UtfToUpper --
 *
 *	Convert lowercase characters to uppercase characters in a UTF string
 *	in place. The conversion may shrink the UTF string.
 *
 * Results:
 *	Returns the number of bytes in the resulting string excluding the
 *	trailing null.
 *
 * Side effects:
 *	Writes a terminating null after the last converted character.
 *
 *----------------------------------------------------------------------
 */

int
Tcl_UtfToUpper(
    char *str)			/* String to convert in place. */
{
    int ch, upChar;
    char *src, *dst;
    size_t len;

    /*
     * Iterate over the string until we hit the terminating null.
     */

    src = dst = str;
    while (*src) {
	len = TclUtfToUCS4(src, &ch);
	upChar = Tcl_UniCharToUpper(ch);

	/*
	 * To keep badly formed Utf strings from getting inflated by the
	 * conversion (thereby causing a segfault), only copy the upper case
	 * char to dst if its size is <= the original char.
	 */

	if ((len < TclUtfCount(upChar)) || ((upChar & ~0x7FF) == 0xD800)) {
	    memmove(dst, src, len);
	    dst += len;
	} else {
	    dst += Tcl_UniCharToUtf(upChar, dst);
	}
	src += len;
    }
    *dst = '\0';
    return (dst - str);
}

/*
 *----------------------------------------------------------------------
 *
 * Tcl_UtfToLower --
 *
 *	Convert uppercase characters to lowercase characters in a UTF string
 *	in place. The conversion may shrink the UTF string.
 *
 * Results:
 *	Returns the number of bytes in the resulting string excluding the
 *	trailing null.
 *
 * Side effects:
 *	Writes a terminating null after the last converted character.
 *
 *----------------------------------------------------------------------
 */

int
Tcl_UtfToLower(
    char *str)			/* String to convert in place. */
{
    int ch, lowChar;
    char *src, *dst;
    size_t len;

    /*
     * Iterate over the string until we hit the terminating null.
     */

    src = dst = str;
    while (*src) {
	len = TclUtfToUCS4(src, &ch);
	lowChar = Tcl_UniCharToLower(ch);

	/*
	 * To keep badly formed Utf strings from getting inflated by the
	 * conversion (thereby causing a segfault), only copy the lower case
	 * char to dst if its size is <= the original char.
	 */

	if ((len < TclUtfCount(lowChar)) || ((lowChar & ~0x7FF) == 0xD800)) {
	    memmove(dst, src, len);
	    dst += len;
	} else {
	    dst += Tcl_UniCharToUtf(lowChar, dst);
	}
	src += len;
    }
    *dst = '\0';
    return (dst - str);
}

/*
 *----------------------------------------------------------------------
 *
 * Tcl_UtfToTitle --
 *
 *	Changes the first character of a UTF string to title case or uppercase
 *	and the rest of the string to lowercase. The conversion happens in
 *	place and may shrink the UTF string.
 *
 * Results:
 *	Returns the number of bytes in the resulting string excluding the
 *	trailing null.
 *
 * Side effects:
 *	Writes a terminating null after the last converted character.
 *
 *----------------------------------------------------------------------
 */

int
Tcl_UtfToTitle(
    char *str)			/* String to convert in place. */
{
    int ch, titleChar, lowChar;
    char *src, *dst;
    size_t len;

    /*
     * Capitalize the first character and then lowercase the rest of the
     * characters until we get to a null.
     */

    src = dst = str;

    if (*src) {
	len = TclUtfToUCS4(src, &ch);
	titleChar = Tcl_UniCharToTitle(ch);

	if ((len < TclUtfCount(titleChar)) || ((titleChar & ~0x7FF) == 0xD800)) {
	    memmove(dst, src, len);
	    dst += len;
	} else {
	    dst += Tcl_UniCharToUtf(titleChar, dst);
	}
	src += len;
    }
    while (*src) {
	len = TclUtfToUCS4(src, &ch);
	lowChar = ch;
	/* Special exception for Georgian Asomtavruli chars, no titlecase. */
	if ((unsigned)(lowChar - 0x1C90) >= 0x30) {
	    lowChar = Tcl_UniCharToLower(lowChar);
	}

	if ((len < TclUtfCount(lowChar)) || ((lowChar & ~0x7FF) == 0xD800)) {
	    memmove(dst, src, len);
	    dst += len;
	} else {
	    dst += Tcl_UniCharToUtf(lowChar, dst);
	}
	src += len;
    }
    *dst = '\0';
    return (dst - str);
}

/*
 *----------------------------------------------------------------------
 *
 * TclpUtfNcmp2 --
 *
 *	Compare at most numBytes bytes of utf-8 strings cs and ct. Both cs and
 *	ct are assumed to be at least numBytes bytes long.
 *
 * Results:
 *	Return <0 if cs < ct, 0 if cs == ct, or >0 if cs > ct.
 *
 * Side effects:
 *	None.
 *
 *----------------------------------------------------------------------
 */

int
TclpUtfNcmp2(
    const char *cs,		/* UTF string to compare to ct. */
    const char *ct,		/* UTF string cs is compared to. */
    size_t numBytes)	/* Number of *bytes* to compare. */
{
    /*
     * We can't simply call 'memcmp(cs, ct, numBytes);' because we need to
     * check for Tcl's \xC0\x80 non-utf-8 null encoding. Otherwise utf-8 lexes
     * fine in the strcmp manner.
     */

    int result = 0;

    for ( ; numBytes != 0; numBytes--, cs++, ct++) {
	if (*cs != *ct) {
	    result = UCHAR(*cs) - UCHAR(*ct);
	    break;
	}
    }
    if (numBytes && ((UCHAR(*cs) == 0xC0) || (UCHAR(*ct) == 0xC0))) {
	unsigned char c1, c2;

	c1 = ((UCHAR(*cs) == 0xC0) && (UCHAR(cs[1]) == 0x80)) ? 0 : UCHAR(*cs);
	c2 = ((UCHAR(*ct) == 0xC0) && (UCHAR(ct[1]) == 0x80)) ? 0 : UCHAR(*ct);
	result = (c1 - c2);
    }
    return result;
}

/*
 *----------------------------------------------------------------------
 *
 * Tcl_UtfNcmp --
 *
 *	Compare at most numChars UTF chars of string cs to string ct. Both cs
 *	and ct are assumed to be at least numChars UTF chars long.
 *
 * Results:
 *	Return <0 if cs < ct, 0 if cs == ct, or >0 if cs > ct.
 *
 * Side effects:
 *	None.
 *
 *----------------------------------------------------------------------
 */

int
Tcl_UtfNcmp(
    const char *cs,		/* UTF string to compare to ct. */
    const char *ct,		/* UTF string cs is compared to. */
    size_t numChars)	/* Number of UTF chars to compare. */
{
    Tcl_UniChar ch1 = 0, ch2 = 0;

    /*
     * Cannot use 'memcmp(cs, ct, n);' as byte representation of \u0000 (the
     * pair of bytes 0xC0,0x80) is larger than byte representation of \u0001
     * (the byte 0x01.)
     */

    while (numChars-- > 0) {
	/*
	 * n must be interpreted as chars, not bytes. This should be called
	 * only when both strings are of at least n chars long (no need for \0
	 * check)
	 */

	cs += TclUtfToUniChar(cs, &ch1);
	ct += TclUtfToUniChar(ct, &ch2);
	if (ch1 != ch2) {
#if TCL_UTF_MAX <= 3
	    /* Surrogates always report higher than non-surrogates */
	    if (((ch1 & 0xFC00) == 0xD800)) {
	    if ((ch2 & 0xFC00) != 0xD800) {
		return ch1;
	    }
	    } else if ((ch2 & 0xFC00) == 0xD800) {
		return -ch2;
	    }
#endif
	    return (ch1 - ch2);
	}
    }
    return 0;
}

/*
 *----------------------------------------------------------------------
 *
 * Tcl_UtfNcasecmp --
 *
 *	Compare at most numChars UTF chars of string cs to string ct case
 *	insensitive. Both cs and ct are assumed to be at least numChars UTF
 *	chars long.
 *
 * Results:
 *	Return <0 if cs < ct, 0 if cs == ct, or >0 if cs > ct.
 *
 * Side effects:
 *	None.
 *
 *----------------------------------------------------------------------
 */

int
Tcl_UtfNcasecmp(
    const char *cs,		/* UTF string to compare to ct. */
    const char *ct,		/* UTF string cs is compared to. */
    size_t numChars)	/* Number of UTF chars to compare. */
{
    Tcl_UniChar ch1 = 0, ch2 = 0;

    while (numChars-- > 0) {
	/*
	 * n must be interpreted as chars, not bytes.
	 * This should be called only when both strings are of
	 * at least n chars long (no need for \0 check)
	 */
	cs += TclUtfToUniChar(cs, &ch1);
	ct += TclUtfToUniChar(ct, &ch2);
	if (ch1 != ch2) {
#if TCL_UTF_MAX <= 3
	    /* Surrogates always report higher than non-surrogates */
	    if (((ch1 & 0xFC00) == 0xD800)) {
	    if ((ch2 & 0xFC00) != 0xD800) {
		return ch1;
	    }
	    } else if ((ch2 & 0xFC00) == 0xD800) {
		return -ch2;
	    }
#endif
	    ch1 = Tcl_UniCharToLower(ch1);
	    ch2 = Tcl_UniCharToLower(ch2);
	    if (ch1 != ch2) {
		return (ch1 - ch2);
	    }
	}
    }
    return 0;
}

/*
 *----------------------------------------------------------------------
 *
 * Tcl_UtfCmp --
 *
 *	Compare UTF chars of string cs to string ct case sensitively.
 *	Replacement for strcmp in Tcl core, in places where UTF-8 should
 *	be handled.
 *
 * Results:
 *	Return <0 if cs < ct, 0 if cs == ct, or >0 if cs > ct.
 *
 * Side effects:
 *	None.
 *
 *----------------------------------------------------------------------
 */

int
TclUtfCmp(
    const char *cs,		/* UTF string to compare to ct. */
    const char *ct)		/* UTF string cs is compared to. */
{
    Tcl_UniChar ch1 = 0, ch2 = 0;

    while (*cs && *ct) {
	cs += TclUtfToUniChar(cs, &ch1);
	ct += TclUtfToUniChar(ct, &ch2);
	if (ch1 != ch2) {
#if TCL_UTF_MAX <= 3
	    /* Surrogates always report higher than non-surrogates */
	    if (((ch1 & 0xFC00) == 0xD800)) {
	    if ((ch2 & 0xFC00) != 0xD800) {
		return ch1;
	    }
	    } else if ((ch2 & 0xFC00) == 0xD800) {
		return -ch2;
	    }
#endif
	    return ch1 - ch2;
	}
    }
    return UCHAR(*cs) - UCHAR(*ct);
}


/*
 *----------------------------------------------------------------------
 *
 * TclUtfCasecmp --
 *
 *	Compare UTF chars of string cs to string ct case insensitively.
 *	Replacement for strcasecmp in Tcl core, in places where UTF-8 should
 *	be handled.
 *
 * Results:
 *	Return <0 if cs < ct, 0 if cs == ct, or >0 if cs > ct.
 *
 * Side effects:
 *	None.
 *
 *----------------------------------------------------------------------
 */

int
TclUtfCasecmp(
    const char *cs,		/* UTF string to compare to ct. */
    const char *ct)		/* UTF string cs is compared to. */
{
    Tcl_UniChar ch1 = 0, ch2 = 0;

    while (*cs && *ct) {
	cs += TclUtfToUniChar(cs, &ch1);
	ct += TclUtfToUniChar(ct, &ch2);
	if (ch1 != ch2) {
#if TCL_UTF_MAX <= 3
	    /* Surrogates always report higher than non-surrogates */
	    if (((ch1 & 0xFC00) == 0xD800)) {
	    if ((ch2 & 0xFC00) != 0xD800) {
		return ch1;
	    }
	    } else if ((ch2 & 0xFC00) == 0xD800) {
		return -ch2;
	    }
#endif
	    ch1 = Tcl_UniCharToLower(ch1);
	    ch2 = Tcl_UniCharToLower(ch2);
	    if (ch1 != ch2) {
		return ch1 - ch2;
	    }
	}
    }
    return UCHAR(*cs) - UCHAR(*ct);
}


/*
 *----------------------------------------------------------------------
 *
 * Tcl_UniCharToUpper --
 *
 *	Compute the uppercase equivalent of the given Unicode character.
 *
 * Results:
 *	Returns the uppercase Unicode character.
 *
 * Side effects:
 *	None.
 *
 *----------------------------------------------------------------------
 */

int
Tcl_UniCharToUpper(
    int ch)			/* Unicode character to convert. */
{
    if (!UNICODE_OUT_OF_RANGE(ch)) {
	int info = GetUniCharInfo(ch);

	if (GetCaseType(info) & 0x04) {
	    ch -= GetDelta(info);
	}
    }
    /* Clear away extension bits, if any */
    return ch & 0x1FFFFF;
}

/*
 *----------------------------------------------------------------------
 *
 * Tcl_UniCharToLower --
 *
 *	Compute the lowercase equivalent of the given Unicode character.
 *
 * Results:
 *	Returns the lowercase Unicode character.
 *
 * Side effects:
 *	None.
 *
 *----------------------------------------------------------------------
 */

int
Tcl_UniCharToLower(
    int ch)			/* Unicode character to convert. */
{
    if (!UNICODE_OUT_OF_RANGE(ch)) {
	int info = GetUniCharInfo(ch);
	int mode = GetCaseType(info);

	if ((mode & 0x02) && (mode != 0x7)) {
	    ch += GetDelta(info);
	}
    }
    /* Clear away extension bits, if any */
    return ch & 0x1FFFFF;
}

/*
 *----------------------------------------------------------------------
 *
 * Tcl_UniCharToTitle --
 *
 *	Compute the titlecase equivalent of the given Unicode character.
 *
 * Results:
 *	Returns the titlecase Unicode character.
 *
 * Side effects:
 *	None.
 *
 *----------------------------------------------------------------------
 */

int
Tcl_UniCharToTitle(
    int ch)			/* Unicode character to convert. */
{
    if (!UNICODE_OUT_OF_RANGE(ch)) {
	int info = GetUniCharInfo(ch);
	int mode = GetCaseType(info);

	if (mode & 0x1) {
	    /*
	     * Subtract or add one depending on the original case.
	     */

	    if (mode != 0x7) {
		ch += ((mode & 0x4) ? -1 : 1);
	    }
	} else if (mode == 0x4) {
	    ch -= GetDelta(info);
	}
    }
    /* Clear away extension bits, if any */
    return ch & 0x1FFFFF;
}

/*
 *----------------------------------------------------------------------
 *
<<<<<<< HEAD
 * TclUniCharLen --
=======
 * Tcl_Char16Len --
 *
 *	Find the length of a UniChar string. The str input must be null
 *	terminated.
 *
 * Results:
 *	Returns the length of str in UniChars (not bytes).
 *
 * Side effects:
 *	None.
 *
 *----------------------------------------------------------------------
 */

int
Tcl_Char16Len(
    const unsigned short *uniStr)	/* Unicode string to find length of. */
{
    int len = 0;

    while (*uniStr != '\0') {
	len++;
	uniStr++;
    }
    return len;
}

/*
 *----------------------------------------------------------------------
 *
 * Tcl_UniCharLen --
>>>>>>> cc70416b
 *
 *	Find the length of a UniChar string. The str input must be null
 *	terminated.
 *
 * Results:
 *	Returns the length of str in UniChars (not bytes).
 *
 * Side effects:
 *	None.
 *
 *----------------------------------------------------------------------
 */

<<<<<<< HEAD
size_t
TclUniCharLen(
    const Tcl_UniChar *uniStr)	/* Unicode string to find length of. */
=======
#undef Tcl_UniCharLen
int
Tcl_UniCharLen(
    const int *uniStr)	/* Unicode string to find length of. */
>>>>>>> cc70416b
{
    size_t len = 0;

    while (*uniStr != '\0') {
	len++;
	uniStr++;
    }
    return len;
}

/*
 *----------------------------------------------------------------------
 *
 * TclUniCharNcmp --
 *
 *	Compare at most numChars unichars of string ucs to string uct.
 *	Both ucs and uct are assumed to be at least numChars unichars long.
 *
 * Results:
 *	Return <0 if ucs < uct, 0 if ucs == uct, or >0 if ucs > uct.
 *
 * Side effects:
 *	None.
 *
 *----------------------------------------------------------------------
 */

int
TclUniCharNcmp(
    const Tcl_UniChar *ucs,	/* Unicode string to compare to uct. */
    const Tcl_UniChar *uct,	/* Unicode string ucs is compared to. */
    size_t numChars)	/* Number of unichars to compare. */
{
#if defined(WORDS_BIGENDIAN) && (TCL_UTF_MAX > 3)
    /*
     * We are definitely on a big-endian machine; memcmp() is safe
     */

    return memcmp(ucs, uct, numChars*sizeof(Tcl_UniChar));

#else /* !WORDS_BIGENDIAN */
    /*
     * We can't simply call memcmp() because that is not lexically correct.
     */

    for ( ; numChars != 0; ucs++, uct++, numChars--) {
	if (*ucs != *uct) {
#if TCL_UTF_MAX < 4
	    /* special case for handling upper surrogates */
	    if (((*ucs & 0xFC00) == 0xD800) && ((*uct & 0xFC00) != 0xD800)) {
		return 1;
	    } else if (((*uct & 0xFC00) == 0xD800)) {
		return -1;
	    }
#endif
	    return (*ucs - *uct);
	}
    }
    return 0;
#endif /* WORDS_BIGENDIAN */
}

/*
 *----------------------------------------------------------------------
 *
 * TclUniCharNcasecmp --
 *
 *	Compare at most numChars unichars of string ucs to string uct case
 *	insensitive. Both ucs and uct are assumed to be at least numChars
 *	unichars long.
 *
 * Results:
 *	Return <0 if ucs < uct, 0 if ucs == uct, or >0 if ucs > uct.
 *
 * Side effects:
 *	None.
 *
 *----------------------------------------------------------------------
 */

int
TclUniCharNcasecmp(
    const Tcl_UniChar *ucs,	/* Unicode string to compare to uct. */
    const Tcl_UniChar *uct,	/* Unicode string ucs is compared to. */
    size_t numChars)	/* Number of unichars to compare. */
{
    for ( ; numChars != 0; numChars--, ucs++, uct++) {
	if (*ucs != *uct) {
	    Tcl_UniChar lcs = Tcl_UniCharToLower(*ucs);
	    Tcl_UniChar lct = Tcl_UniCharToLower(*uct);

	    if (lcs != lct) {
#if TCL_UTF_MAX < 4
	    /* special case for handling upper surrogates */
	    if (((lcs & 0xFC00) == 0xD800) && ((lct & 0xFC00) != 0xD800)) {
		return 1;
	    } else if (((lct & 0xFC00) == 0xD800)) {
		return -1;
	    }
#endif
		return (lcs - lct);
	    }
	}
    }
    return 0;
}

/*
 *----------------------------------------------------------------------
 *
 * Tcl_UniCharIsAlnum --
 *
 *	Test if a character is an alphanumeric Unicode character.
 *
 * Results:
 *	Returns 1 if character is alphanumeric.
 *
 * Side effects:
 *	None.
 *
 *----------------------------------------------------------------------
 */

int
Tcl_UniCharIsAlnum(
    int ch)			/* Unicode character to test. */
{
    if (UNICODE_OUT_OF_RANGE(ch)) {
	return 0;
    }
    return (((ALPHA_BITS | DIGIT_BITS) >> GetCategory(ch)) & 1);
}

/*
 *----------------------------------------------------------------------
 *
 * Tcl_UniCharIsAlpha --
 *
 *	Test if a character is an alphabetic Unicode character.
 *
 * Results:
 *	Returns 1 if character is alphabetic.
 *
 * Side effects:
 *	None.
 *
 *----------------------------------------------------------------------
 */

int
Tcl_UniCharIsAlpha(
    int ch)			/* Unicode character to test. */
{
    if (UNICODE_OUT_OF_RANGE(ch)) {
	return 0;
    }
    return ((ALPHA_BITS >> GetCategory(ch)) & 1);
}

/*
 *----------------------------------------------------------------------
 *
 * Tcl_UniCharIsControl --
 *
 *	Test if a character is a Unicode control character.
 *
 * Results:
 *	Returns non-zero if character is a control.
 *
 * Side effects:
 *	None.
 *
 *----------------------------------------------------------------------
 */

int
Tcl_UniCharIsControl(
    int ch)			/* Unicode character to test. */
{
    if (UNICODE_OUT_OF_RANGE(ch)) {
	/* Clear away extension bits, if any */
	ch &= 0x1FFFFF;
	if ((ch == 0xE0001) || ((ch >= 0xE0020) && (ch <= 0xE007F))) {
	    return 1;
	}
	if ((ch >= 0xF0000) && ((ch & 0xFFFF) <= 0xFFFD)) {
	    return 1;
	}
	return 0;
    }
    return ((CONTROL_BITS >> GetCategory(ch)) & 1);
}

/*
 *----------------------------------------------------------------------
 *
 * Tcl_UniCharIsDigit --
 *
 *	Test if a character is a numeric Unicode character.
 *
 * Results:
 *	Returns non-zero if character is a digit.
 *
 * Side effects:
 *	None.
 *
 *----------------------------------------------------------------------
 */

int
Tcl_UniCharIsDigit(
    int ch)			/* Unicode character to test. */
{
    if (UNICODE_OUT_OF_RANGE(ch)) {
	return 0;
    }
    return (GetCategory(ch) == DECIMAL_DIGIT_NUMBER);
}

/*
 *----------------------------------------------------------------------
 *
 * Tcl_UniCharIsGraph --
 *
 *	Test if a character is any Unicode print character except space.
 *
 * Results:
 *	Returns non-zero if character is printable, but not space.
 *
 * Side effects:
 *	None.
 *
 *----------------------------------------------------------------------
 */

int
Tcl_UniCharIsGraph(
    int ch)			/* Unicode character to test. */
{
    if (UNICODE_OUT_OF_RANGE(ch)) {
	return ((unsigned)((ch & 0x1FFFFF) - 0xE0100) <= 0xEF);
    }
    return ((GRAPH_BITS >> GetCategory(ch)) & 1);
}

/*
 *----------------------------------------------------------------------
 *
 * Tcl_UniCharIsLower --
 *
 *	Test if a character is a lowercase Unicode character.
 *
 * Results:
 *	Returns non-zero if character is lowercase.
 *
 * Side effects:
 *	None.
 *
 *----------------------------------------------------------------------
 */

int
Tcl_UniCharIsLower(
    int ch)			/* Unicode character to test. */
{
    if (UNICODE_OUT_OF_RANGE(ch)) {
	return 0;
    }
    return (GetCategory(ch) == LOWERCASE_LETTER);
}

/*
 *----------------------------------------------------------------------
 *
 * Tcl_UniCharIsPrint --
 *
 *	Test if a character is a Unicode print character.
 *
 * Results:
 *	Returns non-zero if character is printable.
 *
 * Side effects:
 *	None.
 *
 *----------------------------------------------------------------------
 */

int
Tcl_UniCharIsPrint(
    int ch)			/* Unicode character to test. */
{
    if (UNICODE_OUT_OF_RANGE(ch)) {
	return ((unsigned)((ch & 0x1FFFFF) - 0xE0100) <= 0xEF);
    }
    return (((GRAPH_BITS|SPACE_BITS) >> GetCategory(ch)) & 1);
}

/*
 *----------------------------------------------------------------------
 *
 * Tcl_UniCharIsPunct --
 *
 *	Test if a character is a Unicode punctuation character.
 *
 * Results:
 *	Returns non-zero if character is punct.
 *
 * Side effects:
 *	None.
 *
 *----------------------------------------------------------------------
 */

int
Tcl_UniCharIsPunct(
    int ch)			/* Unicode character to test. */
{
    if (UNICODE_OUT_OF_RANGE(ch)) {
	return 0;
    }
    return ((PUNCT_BITS >> GetCategory(ch)) & 1);
}

/*
 *----------------------------------------------------------------------
 *
 * Tcl_UniCharIsSpace --
 *
 *	Test if a character is a whitespace Unicode character.
 *
 * Results:
 *	Returns non-zero if character is a space.
 *
 * Side effects:
 *	None.
 *
 *----------------------------------------------------------------------
 */

int
Tcl_UniCharIsSpace(
    int ch)			/* Unicode character to test. */
{
    /* Ignore upper 11 bits. */
    ch &= 0x1FFFFF;

    /*
     * If the character is within the first 127 characters, just use the
     * standard C function, otherwise consult the Unicode table.
     */

    if (ch < 0x80) {
	return TclIsSpaceProcM((char) ch);
    } else if (UNICODE_OUT_OF_RANGE(ch)) {
	return 0;
    } else if (ch == 0x0085 || ch == 0x180E || ch == 0x200B
	    || ch == 0x202F || ch == 0x2060 || ch == 0xFEFF) {
	return 1;
    } else {
	return ((SPACE_BITS >> GetCategory(ch)) & 1);
    }
}

/*
 *----------------------------------------------------------------------
 *
 * Tcl_UniCharIsUpper --
 *
 *	Test if a character is a uppercase Unicode character.
 *
 * Results:
 *	Returns non-zero if character is uppercase.
 *
 * Side effects:
 *	None.
 *
 *----------------------------------------------------------------------
 */

int
Tcl_UniCharIsUpper(
    int ch)			/* Unicode character to test. */
{
    if (UNICODE_OUT_OF_RANGE(ch)) {
	return 0;
    }
    return (GetCategory(ch) == UPPERCASE_LETTER);
}

/*
 *----------------------------------------------------------------------
 *
 * Tcl_UniCharIsUnicode --
 *
 *	Test if a character is a Unicode character.
 *
 * Results:
 *	Returns non-zero if character belongs to the Unicode set.
 *
 *	Excluded are:
 *	  1) All characters > U+10FFFF
 *	  2) Surrogates U+D800 - U+DFFF
 *	  3) Last 2 characters of each plane, so U+??FFFE  and U+??FFFF
 *	  4) The characters in the range U+FDD0 - U+FDEF
 *
 * Side effects:
 *	None.
 *
 *----------------------------------------------------------------------
 */

int
Tcl_UniCharIsUnicode(
    int ch)			/* Unicode character to test. */
{
    return ((unsigned int)ch <= 0x10FFFF) && ((ch & 0xFFF800) != 0xD800)
	    && ((ch & 0xFFFE) != 0xFFFE) && ((unsigned int)(ch - 0xFDD0) >= 32);
}

/*
 *----------------------------------------------------------------------
 *
 * Tcl_UniCharIsWordChar --
 *
 *	Test if a character is alphanumeric or a connector punctuation mark.
 *
 * Results:
 *	Returns 1 if character is a word character.
 *
 * Side effects:
 *	None.
 *
 *----------------------------------------------------------------------
 */

int
Tcl_UniCharIsWordChar(
    int ch)			/* Unicode character to test. */
{
    if (UNICODE_OUT_OF_RANGE(ch)) {
	return 0;
    }
    return ((WORD_BITS >> GetCategory(ch)) & 1);
}

/*
 *----------------------------------------------------------------------
 *
 * TclUniCharCaseMatch --
 *
 *	See if a particular Unicode string matches a particular pattern.
 *	Allows case insensitivity. This is the Unicode equivalent of the char*
 *	Tcl_StringCaseMatch. The UniChar strings must be NULL-terminated.
 *	This has no provision for counted UniChar strings, thus should not be
 *	used where NULLs are expected in the UniChar string. Use
 *	TclUniCharMatch where possible.
 *
 * Results:
 *	The return value is 1 if string matches pattern, and 0 otherwise. The
 *	matching operation permits the following special characters in the
 *	pattern: *?\[] (see the manual entry for details on what these mean).
 *
 * Side effects:
 *	None.
 *
 *----------------------------------------------------------------------
 */

int
TclUniCharCaseMatch(
    const Tcl_UniChar *uniStr,	/* Unicode String. */
    const Tcl_UniChar *uniPattern,
				/* Pattern, which may contain special
				 * characters. */
    int nocase)			/* 0 for case sensitive, 1 for insensitive */
{
    Tcl_UniChar ch1 = 0, p;

    while (1) {
	p = *uniPattern;

	/*
	 * See if we're at the end of both the pattern and the string. If so,
	 * we succeeded. If we're at the end of the pattern but not at the end
	 * of the string, we failed.
	 */

	if (p == 0) {
	    return (*uniStr == 0);
	}
	if ((*uniStr == 0) && (p != '*')) {
	    return 0;
	}

	/*
	 * Check for a "*" as the next pattern character. It matches any
	 * substring. We handle this by skipping all the characters up to the
	 * next matching one in the pattern, and then calling ourselves
	 * recursively for each postfix of string, until either we match or we
	 * reach the end of the string.
	 */

	if (p == '*') {
	    /*
	     * Skip all successive *'s in the pattern
	     */

	    while (*(++uniPattern) == '*') {
		/* empty body */
	    }
	    p = *uniPattern;
	    if (p == 0) {
		return 1;
	    }
	    if (nocase) {
		p = Tcl_UniCharToLower(p);
	    }
	    while (1) {
		/*
		 * Optimization for matching - cruise through the string
		 * quickly if the next char in the pattern isn't a special
		 * character
		 */

		if ((p != '[') && (p != '?') && (p != '\\')) {
		    if (nocase) {
			while (*uniStr && (p != *uniStr)
				&& (p != Tcl_UniCharToLower(*uniStr))) {
			    uniStr++;
			}
		    } else {
			while (*uniStr && (p != *uniStr)) {
			    uniStr++;
			}
		    }
		}
		if (TclUniCharCaseMatch(uniStr, uniPattern, nocase)) {
		    return 1;
		}
		if (*uniStr == 0) {
		    return 0;
		}
		uniStr++;
	    }
	}

	/*
	 * Check for a "?" as the next pattern character. It matches any
	 * single character.
	 */

	if (p == '?') {
	    uniPattern++;
	    uniStr++;
	    continue;
	}

	/*
	 * Check for a "[" as the next pattern character. It is followed by a
	 * list of characters that are acceptable, or by a range (two
	 * characters separated by "-").
	 */

	if (p == '[') {
	    Tcl_UniChar startChar, endChar;

	    uniPattern++;
	    ch1 = (nocase ? Tcl_UniCharToLower(*uniStr) : *uniStr);
	    uniStr++;
	    while (1) {
		if ((*uniPattern == ']') || (*uniPattern == 0)) {
		    return 0;
		}
		startChar = (nocase ? Tcl_UniCharToLower(*uniPattern)
			: *uniPattern);
		uniPattern++;
		if (*uniPattern == '-') {
		    uniPattern++;
		    if (*uniPattern == 0) {
			return 0;
		    }
		    endChar = (nocase ? Tcl_UniCharToLower(*uniPattern)
			    : *uniPattern);
		    uniPattern++;
		    if (((startChar <= ch1) && (ch1 <= endChar))
			    || ((endChar <= ch1) && (ch1 <= startChar))) {
			/*
			 * Matches ranges of form [a-z] or [z-a].
			 */
			break;
		    }
		} else if (startChar == ch1) {
		    break;
		}
	    }
	    while (*uniPattern != ']') {
		if (*uniPattern == 0) {
		    uniPattern--;
		    break;
		}
		uniPattern++;
	    }
	    uniPattern++;
	    continue;
	}

	/*
	 * If the next pattern character is '\', just strip off the '\' so we
	 * do exact matching on the character that follows.
	 */

	if (p == '\\') {
	    if (*(++uniPattern) == '\0') {
		return 0;
	    }
	}

	/*
	 * There's no special character. Just make sure that the next bytes of
	 * each string match.
	 */

	if (nocase) {
	    if (Tcl_UniCharToLower(*uniStr) !=
		    Tcl_UniCharToLower(*uniPattern)) {
		return 0;
	    }
	} else if (*uniStr != *uniPattern) {
	    return 0;
	}
	uniStr++;
	uniPattern++;
    }
}

/*
 *----------------------------------------------------------------------
 *
 * TclUniCharMatch --
 *
 *	See if a particular Unicode string matches a particular pattern.
 *	Allows case insensitivity. This is the Unicode equivalent of the char*
 *	Tcl_StringCaseMatch. This variant of TclUniCharCaseMatch uses counted
 *	Strings, so embedded NULLs are allowed.
 *
 * Results:
 *	The return value is 1 if string matches pattern, and 0 otherwise. The
 *	matching operation permits the following special characters in the
 *	pattern: *?\[] (see the manual entry for details on what these mean).
 *
 * Side effects:
 *	None.
 *
 *----------------------------------------------------------------------
 */

int
TclUniCharMatch(
    const Tcl_UniChar *string,	/* Unicode String. */
    size_t strLen,			/* Length of String */
    const Tcl_UniChar *pattern,	/* Pattern, which may contain special
				 * characters. */
    size_t ptnLen,			/* Length of Pattern */
    int nocase)			/* 0 for case sensitive, 1 for insensitive */
{
    const Tcl_UniChar *stringEnd, *patternEnd;
    Tcl_UniChar p;

    stringEnd = string + strLen;
    patternEnd = pattern + ptnLen;

    while (1) {
	/*
	 * See if we're at the end of both the pattern and the string. If so,
	 * we succeeded. If we're at the end of the pattern but not at the end
	 * of the string, we failed.
	 */

	if (pattern == patternEnd) {
	    return (string == stringEnd);
	}
	p = *pattern;
	if ((string == stringEnd) && (p != '*')) {
	    return 0;
	}

	/*
	 * Check for a "*" as the next pattern character. It matches any
	 * substring. We handle this by skipping all the characters up to the
	 * next matching one in the pattern, and then calling ourselves
	 * recursively for each postfix of string, until either we match or we
	 * reach the end of the string.
	 */

	if (p == '*') {
	    /*
	     * Skip all successive *'s in the pattern.
	     */

	    while (*(++pattern) == '*') {
		/* empty body */
	    }
	    if (pattern == patternEnd) {
		return 1;
	    }
	    p = *pattern;
	    if (nocase) {
		p = Tcl_UniCharToLower(p);
	    }
	    while (1) {
		/*
		 * Optimization for matching - cruise through the string
		 * quickly if the next char in the pattern isn't a special
		 * character.
		 */

		if ((p != '[') && (p != '?') && (p != '\\')) {
		    if (nocase) {
			while ((string < stringEnd) && (p != *string)
				&& (p != Tcl_UniCharToLower(*string))) {
			    string++;
			}
		    } else {
			while ((string < stringEnd) && (p != *string)) {
			    string++;
			}
		    }
		}
		if (TclUniCharMatch(string, stringEnd - string,
			pattern, patternEnd - pattern, nocase)) {
		    return 1;
		}
		if (string == stringEnd) {
		    return 0;
		}
		string++;
	    }
	}

	/*
	 * Check for a "?" as the next pattern character. It matches any
	 * single character.
	 */

	if (p == '?') {
	    pattern++;
	    string++;
	    continue;
	}

	/*
	 * Check for a "[" as the next pattern character. It is followed by a
	 * list of characters that are acceptable, or by a range (two
	 * characters separated by "-").
	 */

	if (p == '[') {
	    Tcl_UniChar ch1, startChar, endChar;

	    pattern++;
	    ch1 = (nocase ? Tcl_UniCharToLower(*string) : *string);
	    string++;
	    while (1) {
		if ((*pattern == ']') || (pattern == patternEnd)) {
		    return 0;
		}
		startChar = (nocase ? Tcl_UniCharToLower(*pattern) : *pattern);
		pattern++;
		if (*pattern == '-') {
		    pattern++;
		    if (pattern == patternEnd) {
			return 0;
		    }
		    endChar = (nocase ? Tcl_UniCharToLower(*pattern)
			    : *pattern);
		    pattern++;
		    if (((startChar <= ch1) && (ch1 <= endChar))
			    || ((endChar <= ch1) && (ch1 <= startChar))) {
			/*
			 * Matches ranges of form [a-z] or [z-a].
			 */
			break;
		    }
		} else if (startChar == ch1) {
		    break;
		}
	    }
	    while (*pattern != ']') {
		if (pattern == patternEnd) {
		    pattern--;
		    break;
		}
		pattern++;
	    }
	    pattern++;
	    continue;
	}

	/*
	 * If the next pattern character is '\', just strip off the '\' so we
	 * do exact matching on the character that follows.
	 */

	if (p == '\\') {
	    if (++pattern == patternEnd) {
		return 0;
	    }
	}

	/*
	 * There's no special character. Just make sure that the next bytes of
	 * each string match.
	 */

	if (nocase) {
	    if (Tcl_UniCharToLower(*string) != Tcl_UniCharToLower(*pattern)) {
		return 0;
	    }
	} else if (*string != *pattern) {
	    return 0;
	}
	string++;
	pattern++;
    }
}

/*
 *---------------------------------------------------------------------------
 *
 * TclUtfToUCS4 --
 *
 *	Extract the 4-byte codepoint from the leading bytes of the
 *	Modified UTF-8 string "src".  This is a utility routine to
 *	contain the surrogate gymnastics in one place.
 *
 *	The caller must ensure that the source buffer is long enough that this
 *	routine does not run off the end and dereference non-existent memory
 *	looking for trail bytes. If the source buffer is known to be '\0'
 *	terminated, this cannot happen. Otherwise, the caller should call
 *	Tcl_UtfCharComplete() before calling this routine to ensure that
 *	enough bytes remain in the string.
 *
 * Results:
 *	*usc4Ptr is filled with the UCS4 code point, and the return value is
 *	the number of bytes from the UTF-8 string that were consumed.
 *
 * Side effects:
 *	None.
 *
 *---------------------------------------------------------------------------
 */

#if TCL_UTF_MAX <= 3
int
TclUtfToUCS4(
    const char *src,	/* The UTF-8 string. */
    int *ucs4Ptr)	/* Filled with the UCS4 codepoint represented
			 * by the UTF-8 string. */
{
    /* Make use of the #undef Tcl_UtfToUniChar above, which already handles UCS4. */
    return Tcl_UtfToUniChar(src, ucs4Ptr);
}

int
TclUniCharToUCS4(
    const Tcl_UniChar *src,	/* The Tcl_UniChar string. */
    int *ucs4Ptr)	/* Filled with the UCS4 codepoint represented
			 * by the Tcl_UniChar string. */
{
    if (((src[0] & 0xFC00) == 0xD800) && ((src[1] & 0xFC00) == 0xDC00)) {
	*ucs4Ptr = (((src[0] & 0x3FF) << 10) | (src[1] & 0x3FF)) + 0x10000;
	return 2;
    }
    *ucs4Ptr = src[0];
    return 1;
}

const Tcl_UniChar *TclUCS4Prev(const Tcl_UniChar *src, const Tcl_UniChar *ptr) {
    if (src <= ptr + 1) {
    	return ptr;
    }
    if (((src[-1] & 0xFC00) == 0xDC00) && ((src[-2] & 0xFC00) == 0xD800)) {
	return src - 2;
    }
    return src - 1;
}



#endif

/*
 * Local Variables:
 * mode: c
 * c-basic-offset: 4
 * fill-column: 78
 * End:
 */<|MERGE_RESOLUTION|>--- conflicted
+++ resolved
@@ -414,7 +414,7 @@
  *	Tcl_UtfCharComplete() before calling this routine to ensure that
  *	enough bytes remain in the string.
  *
- *	If TCL_UTF_MAX <= 3, special handling of Surrogate pairs is done:
+ *	If TCL_UTF_MAX < 4, special handling of Surrogate pairs is done:
  *	For any UTF-8 string containing a character outside of the BMP, the
  *	first call to this function will fill *chPtr with the high surrogate
  *	and generate a return value of 1. Calling Tcl_UtfToUniChar again
@@ -1152,7 +1152,7 @@
 	i = TclUtfToUniChar(src, &ch);
 	src += i;
     }
-#if TCL_UTF_MAX <= 3
+#if TCL_UTF_MAX < 4
     if ((ch >= 0xD800) && (i < 3)) {
 	/* Index points at character following high Surrogate */
 	return -1;
@@ -1169,7 +1169,7 @@
  * Tcl_UtfAtIndex --
  *
  *	Returns a pointer to the specified character (not byte) position in
- *	the UTF-8 string. If TCL_UTF_MAX <= 3, characters > U+FFFF count as
+ *	the UTF-8 string. If TCL_UTF_MAX < 4, characters > U+FFFF count as
  *	2 positions, but then the pointer should never be placed between
  *	the two positions.
  *
@@ -1188,19 +1188,19 @@
     size_t index)		/* The position of the desired character. */
 {
     Tcl_UniChar ch = 0;
-#if TCL_UTF_MAX <= 3
+#if TCL_UTF_MAX < 4
     size_t len = 0;
 #endif
 
     if (index != TCL_INDEX_NONE) {
 	while (index--) {
-#if TCL_UTF_MAX <= 3
+#if TCL_UTF_MAX < 4
 	    src += (len = TclUtfToUniChar(src, &ch));
 #else
 	    src += TclUtfToUniChar(src, &ch);
 #endif
 	}
-#if TCL_UTF_MAX <= 3
+#if TCL_UTF_MAX < 4
     if ((ch >= 0xD800) && (len < 3)) {
 	/* Index points at character following high Surrogate */
 	src += TclUtfToUniChar(src, &ch);
@@ -1528,7 +1528,7 @@
 	cs += TclUtfToUniChar(cs, &ch1);
 	ct += TclUtfToUniChar(ct, &ch2);
 	if (ch1 != ch2) {
-#if TCL_UTF_MAX <= 3
+#if TCL_UTF_MAX < 4
 	    /* Surrogates always report higher than non-surrogates */
 	    if (((ch1 & 0xFC00) == 0xD800)) {
 	    if ((ch2 & 0xFC00) != 0xD800) {
@@ -1580,7 +1580,7 @@
 	cs += TclUtfToUniChar(cs, &ch1);
 	ct += TclUtfToUniChar(ct, &ch2);
 	if (ch1 != ch2) {
-#if TCL_UTF_MAX <= 3
+#if TCL_UTF_MAX < 4
 	    /* Surrogates always report higher than non-surrogates */
 	    if (((ch1 & 0xFC00) == 0xD800)) {
 	    if ((ch2 & 0xFC00) != 0xD800) {
@@ -1629,7 +1629,7 @@
 	cs += TclUtfToUniChar(cs, &ch1);
 	ct += TclUtfToUniChar(ct, &ch2);
 	if (ch1 != ch2) {
-#if TCL_UTF_MAX <= 3
+#if TCL_UTF_MAX < 4
 	    /* Surrogates always report higher than non-surrogates */
 	    if (((ch1 & 0xFC00) == 0xD800)) {
 	    if ((ch2 & 0xFC00) != 0xD800) {
@@ -1676,7 +1676,7 @@
 	cs += TclUtfToUniChar(cs, &ch1);
 	ct += TclUtfToUniChar(ct, &ch2);
 	if (ch1 != ch2) {
-#if TCL_UTF_MAX <= 3
+#if TCL_UTF_MAX < 4
 	    /* Surrogates always report higher than non-surrogates */
 	    if (((ch1 & 0xFC00) == 0xD800)) {
 	    if ((ch2 & 0xFC00) != 0xD800) {
@@ -1806,9 +1806,6 @@
 /*
  *----------------------------------------------------------------------
  *
-<<<<<<< HEAD
- * TclUniCharLen --
-=======
  * Tcl_Char16Len --
  *
  *	Find the length of a UniChar string. The str input must be null
@@ -1823,11 +1820,11 @@
  *----------------------------------------------------------------------
  */
 
-int
+size_t
 Tcl_Char16Len(
     const unsigned short *uniStr)	/* Unicode string to find length of. */
 {
-    int len = 0;
+    size_t len = 0;
 
     while (*uniStr != '\0') {
 	len++;
@@ -1840,7 +1837,6 @@
  *----------------------------------------------------------------------
  *
  * Tcl_UniCharLen --
->>>>>>> cc70416b
  *
  *	Find the length of a UniChar string. The str input must be null
  *	terminated.
@@ -1854,16 +1850,10 @@
  *----------------------------------------------------------------------
  */
 
-<<<<<<< HEAD
+#undef Tcl_UniCharLen
 size_t
-TclUniCharLen(
-    const Tcl_UniChar *uniStr)	/* Unicode string to find length of. */
-=======
-#undef Tcl_UniCharLen
-int
 Tcl_UniCharLen(
     const int *uniStr)	/* Unicode string to find length of. */
->>>>>>> cc70416b
 {
     size_t len = 0;
 
@@ -2732,7 +2722,7 @@
  *---------------------------------------------------------------------------
  */
 
-#if TCL_UTF_MAX <= 3
+#if TCL_UTF_MAX < 4
 int
 TclUtfToUCS4(
     const char *src,	/* The UTF-8 string. */
