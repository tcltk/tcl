--- conflicted
+++ resolved
@@ -2037,14 +2037,7 @@
 Tcl_UniCharIsAlnum(
     int ch)			/* Unicode character to test. */
 {
-<<<<<<< HEAD
-    if (UNICODE_OUT_OF_RANGE(ch)) {
-	return false;
-    }
-    return (((ALPHA_BITS | DIGIT_BITS) >> GetCategory(ch)) & 1);
-=======
     return ((UTF8PROC_ALPHA_BITS|UTF8PROC_DIGIT_BITS) >> utf8proc_category(ch & 0x1FFFFF)) & 1;
->>>>>>> 7a685525
 }
  
@@ -2068,14 +2061,7 @@
 Tcl_UniCharIsAlpha(
     int ch)			/* Unicode character to test. */
 {
-<<<<<<< HEAD
-    if (UNICODE_OUT_OF_RANGE(ch)) {
-	return false;
-    }
-    return ((ALPHA_BITS >> GetCategory(ch)) & 1);
-=======
     return (UTF8PROC_ALPHA_BITS >> utf8proc_category(ch & 0x1FFFFF)) & 1;
->>>>>>> 7a685525
 }
  
@@ -2123,14 +2109,7 @@
 Tcl_UniCharIsDigit(
     int ch)			/* Unicode character to test. */
 {
-<<<<<<< HEAD
-    if (UNICODE_OUT_OF_RANGE(ch)) {
-	return false;
-    }
-    return (GetCategory(ch) == DECIMAL_DIGIT_NUMBER);
-=======
-    return (utf8proc_category(ch & 0x1FFFFF) == UTF8PROC_CATEGORY_ND);
->>>>>>> 7a685525
+    return utf8proc_category(ch & 0x1FFFFF) == UTF8PROC_CATEGORY_ND;
 }
  
@@ -2178,14 +2157,7 @@
 Tcl_UniCharIsLower(
     int ch)			/* Unicode character to test. */
 {
-<<<<<<< HEAD
-    if (UNICODE_OUT_OF_RANGE(ch)) {
-	return false;
-    }
-    return (GetCategory(ch) == LOWERCASE_LETTER);
-=======
-    return (utf8proc_category(ch & 0x1FFFFF) == UTF8PROC_CATEGORY_LL);
->>>>>>> 7a685525
+    return utf8proc_category(ch & 0x1FFFFF) == UTF8PROC_CATEGORY_LL;
 }
  
@@ -2233,14 +2205,7 @@
 Tcl_UniCharIsPunct(
     int ch)			/* Unicode character to test. */
 {
-<<<<<<< HEAD
-    if (UNICODE_OUT_OF_RANGE(ch)) {
-	return false;
-    }
-    return ((PUNCT_BITS >> GetCategory(ch)) & 1);
-=======
     return (UTF8PROC_PUNCT_BITS >> utf8proc_category(ch & 0x1FFFFF)) & 1;
->>>>>>> 7a685525
 }
  
@@ -2274,11 +2239,6 @@
 
     if (ch < 0x80) {
 	return TclIsSpaceProcM((char) ch);
-<<<<<<< HEAD
-    } else if (UNICODE_OUT_OF_RANGE(ch)) {
-	return false;
-=======
->>>>>>> 7a685525
     } else if (ch == 0x0085 || ch == 0x180E || ch == 0x200B
 	    || ch == 0x202F || ch == 0x2060 || ch == 0xFEFF) {
 	return true;
@@ -2308,14 +2268,7 @@
 Tcl_UniCharIsUpper(
     int ch)			/* Unicode character to test. */
 {
-<<<<<<< HEAD
-    if (UNICODE_OUT_OF_RANGE(ch)) {
-	return false;
-    }
-    return (GetCategory(ch) == UPPERCASE_LETTER);
-=======
-    return (utf8proc_category(ch & 0x1FFFFF) == UTF8PROC_CATEGORY_LU);
->>>>>>> 7a685525
+    return utf8proc_category(ch & 0x1FFFFF) == UTF8PROC_CATEGORY_LU;
 }
  
@@ -2339,14 +2292,7 @@
 Tcl_UniCharIsWordChar(
     int ch)			/* Unicode character to test. */
 {
-<<<<<<< HEAD
-    if (UNICODE_OUT_OF_RANGE(ch)) {
-	return false;
-    }
-    return ((WORD_BITS >> GetCategory(ch)) & 1);
-=======
     return (UTF8PROC_WORD_BITS >> utf8proc_category(ch & 0x1FFFFF)) & 1;
->>>>>>> 7a685525
 }
  
