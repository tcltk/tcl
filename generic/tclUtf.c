/*
 * tclUtf.c --
 *
 *	Routines for manipulating UTF-8 strings.
 *
 * Copyright (c) 1997-1998 Sun Microsystems, Inc.
 *
 * See the file "license.terms" for information on usage and redistribution of
 * this file, and for a DISCLAIMER OF ALL WARRANTIES.
 */

#include "tclInt.h"

/*
 * Include the static character classification tables and macros.
 */

#include "tclUniData.c"

/*
<<<<<<< HEAD
 * The following macros are used for fast character category tests. The x_BITS
 * values are shifted right by the category value to determine whether the
 * given category is included in the set.
=======
 * The following macros are used for fast character category tests.  The
 * x_BITS values are shifted right by the category value to determine whether
 * the given category is included in the set.
>>>>>>> 2769f73d
 */

#define ALPHA_BITS ((1 << UPPERCASE_LETTER) | (1 << LOWERCASE_LETTER) \
	| (1 << TITLECASE_LETTER) | (1 << MODIFIER_LETTER) | (1<<OTHER_LETTER))

#define CONTROL_BITS ((1 << CONTROL) | (1 << FORMAT) | (1 << PRIVATE_USE))

#define DIGIT_BITS (1 << DECIMAL_DIGIT_NUMBER)

#define SPACE_BITS ((1 << SPACE_SEPARATOR) | (1 << LINE_SEPARATOR) \
	| (1 << PARAGRAPH_SEPARATOR))

<<<<<<< HEAD
#define CONNECTOR_BITS (1 << CONNECTOR_PUNCTUATION)

#define PRINT_BITS (ALPHA_BITS | DIGIT_BITS | SPACE_BITS | \
	(1 << NON_SPACING_MARK) | (1 << ENCLOSING_MARK) | \
	(1 << COMBINING_SPACING_MARK) | (1 << LETTER_NUMBER) | \
	(1 << OTHER_NUMBER) | (1 << CONNECTOR_PUNCTUATION) | \
	(1 << DASH_PUNCTUATION) | (1 << OPEN_PUNCTUATION) | \
	(1 << CLOSE_PUNCTUATION) | (1 << INITIAL_QUOTE_PUNCTUATION) | \
	(1 << FINAL_QUOTE_PUNCTUATION) | (1 << OTHER_PUNCTUATION) | \
	(1 << MATH_SYMBOL) | (1 << CURRENCY_SYMBOL) | \
	(1 << MODIFIER_SYMBOL) | (1 << OTHER_SYMBOL))
=======
#define WORD_BITS (ALPHA_BITS | DIGIT_BITS | (1 << CONNECTOR_PUNCTUATION))
>>>>>>> 2769f73d

#define PUNCT_BITS ((1 << CONNECTOR_PUNCTUATION) | \
	(1 << DASH_PUNCTUATION) | (1 << OPEN_PUNCTUATION) | \
	(1 << CLOSE_PUNCTUATION) | (1 << INITIAL_QUOTE_PUNCTUATION) | \
	(1 << FINAL_QUOTE_PUNCTUATION) | (1 << OTHER_PUNCTUATION))

#define GRAPH_BITS (WORD_BITS | PUNCT_BITS | \
	    (1 << NON_SPACING_MARK) | (1 << ENCLOSING_MARK) | \
	    (1 << COMBINING_SPACING_MARK) | (1 << LETTER_NUMBER) | \
	    (1 << OTHER_NUMBER) | \
	    (1 << MATH_SYMBOL) | (1 << CURRENCY_SYMBOL) | \
	    (1 << MODIFIER_SYMBOL) | (1 << OTHER_SYMBOL))

/*
<<<<<<< HEAD
 * Unicode characters less than this value are represented by themselves in
 * UTF-8 strings.
=======
 * Unicode characters less than this value are represented by themselves
 * in UTF-8 strings.
>>>>>>> 2769f73d
 */

#define UNICODE_SELF	0x80

/*
 * The following structures are used when mapping between Unicode (UCS-2) and
 * UTF-8.
 */

static CONST unsigned char totalBytes[256] = {
    1,1,1,1,1,1,1,1,1,1,1,1,1,1,1,1,1,1,1,1,1,1,1,1,1,1,1,1,1,1,1,1,
    1,1,1,1,1,1,1,1,1,1,1,1,1,1,1,1,1,1,1,1,1,1,1,1,1,1,1,1,1,1,1,1,
    1,1,1,1,1,1,1,1,1,1,1,1,1,1,1,1,1,1,1,1,1,1,1,1,1,1,1,1,1,1,1,1,
    1,1,1,1,1,1,1,1,1,1,1,1,1,1,1,1,1,1,1,1,1,1,1,1,1,1,1,1,1,1,1,1,
    1,1,1,1,1,1,1,1,1,1,1,1,1,1,1,1,1,1,1,1,1,1,1,1,1,1,1,1,1,1,1,1,
    1,1,1,1,1,1,1,1,1,1,1,1,1,1,1,1,1,1,1,1,1,1,1,1,1,1,1,1,1,1,1,1,
    2,2,2,2,2,2,2,2,2,2,2,2,2,2,2,2,2,2,2,2,2,2,2,2,2,2,2,2,2,2,2,2,
    3,3,3,3,3,3,3,3,3,3,3,3,3,3,3,3,
#if TCL_UTF_MAX > 3
    4,4,4,4,4,4,4,4,
#else
    1,1,1,1,1,1,1,1,
#endif
#if TCL_UTF_MAX > 4
    5,5,5,5,
#else
    1,1,1,1,
#endif
#if TCL_UTF_MAX > 5
    6,6,6,6
#else
    1,1,1,1
#endif
};

/*
 * Functions used only in this module.
 */

static int		UtfCount(int ch);

/*
 *---------------------------------------------------------------------------
 *
 * UtfCount --
 *
 *	Find the number of bytes in the Utf character "ch".
 *
 * Results:
 *	The return values is the number of bytes in the Utf character "ch".
 *
 * Side effects:
 *	None.
 *
 *---------------------------------------------------------------------------
 */

INLINE static int
UtfCount(
    int ch)			/* The Tcl_UniChar whose size is returned. */
{
    if ((ch > 0) && (ch < UNICODE_SELF)) {
	return 1;
    }
    if (ch <= 0x7FF) {
	return 2;
    }
    if (ch <= 0xFFFF) {
	return 3;
    }
#if TCL_UTF_MAX > 3
    if (ch <= 0x1FFFFF) {
	return 4;
    }
    if (ch <= 0x3FFFFFF) {
	return 5;
    }
    if (ch <= 0x7FFFFFFF) {
	return 6;
    }
#endif
    return 3;
}

/*
 *---------------------------------------------------------------------------
 *
 * Tcl_UniCharToUtf --
 *
 *	Store the given Tcl_UniChar as a sequence of UTF-8 bytes in the
 *	provided buffer. Equivalent to Plan 9 runetochar().
 *
 * Results:
<<<<<<< HEAD
 *	The return values is the number of bytes in the buffer that were
 *	consumed.
=======
 *	The return values is the number of bytes in the buffer that
 *	were consumed.
>>>>>>> 2769f73d
 *
 * Side effects:
 *	None.
 *
 *---------------------------------------------------------------------------
 */

INLINE int
Tcl_UniCharToUtf(
    int ch,			/* The Tcl_UniChar to be stored in the
				 * buffer. */
    char *buf)			/* Buffer in which the UTF-8 representation of
				 * the Tcl_UniChar is stored. Buffer must be
				 * large enough to hold the UTF-8 character
				 * (at most TCL_UTF_MAX bytes). */
{
    if ((ch > 0) && (ch < UNICODE_SELF)) {
	buf[0] = (char) ch;
	return 1;
    }
    if (ch >= 0) {
	if (ch <= 0x7FF) {
	    buf[1] = (char) ((ch | 0x80) & 0xBF);
	    buf[0] = (char) ((ch >> 6) | 0xC0);
	    return 2;
	}
	if (ch <= 0xFFFF) {
	three:
	    buf[2] = (char) ((ch | 0x80) & 0xBF);
	    buf[1] = (char) (((ch >> 6) | 0x80) & 0xBF);
	    buf[0] = (char) ((ch >> 12) | 0xE0);
	    return 3;
	}

#if TCL_UTF_MAX > 3
	if (ch <= 0x1FFFFF) {
	    buf[3] = (char) ((ch | 0x80) & 0xBF);
	    buf[2] = (char) (((ch >> 6) | 0x80) & 0xBF);
	    buf[1] = (char) (((ch >> 12) | 0x80) & 0xBF);
	    buf[0] = (char) ((ch >> 18) | 0xF0);
	    return 4;
	}
	if (ch <= 0x3FFFFFF) {
	    buf[4] = (char) ((ch | 0x80) & 0xBF);
	    buf[3] = (char) (((ch >> 6) | 0x80) & 0xBF);
	    buf[2] = (char) (((ch >> 12) | 0x80) & 0xBF);
	    buf[1] = (char) (((ch >> 18) | 0x80) & 0xBF);
	    buf[0] = (char) ((ch >> 24) | 0xF8);
	    return 5;
	}
	if (ch <= 0x7FFFFFFF) {
	    buf[5] = (char) ((ch | 0x80) & 0xBF);
	    buf[4] = (char) (((ch >> 6) | 0x80) & 0xBF);
	    buf[3] = (char) (((ch >> 12) | 0x80) & 0xBF);
	    buf[2] = (char) (((ch >> 18) | 0x80) & 0xBF);
	    buf[1] = (char) (((ch >> 24) | 0x80) & 0xBF);
	    buf[0] = (char) ((ch >> 30) | 0xFC);
	    return 6;
	}
#endif
    }

    ch = 0xFFFD;
    goto three;
}

/*
 *---------------------------------------------------------------------------
 *
 * Tcl_UniCharToUtfDString --
 *
 *	Convert the given Unicode string to UTF-8.
 *
 * Results:
 *	The return value is a pointer to the UTF-8 representation of the
 *	Unicode string. Storage for the return value is appended to the end of
 *	dsPtr.
 *
 * Side effects:
 *	None.
 *
 *---------------------------------------------------------------------------
 */

char *
Tcl_UniCharToUtfDString(
    CONST Tcl_UniChar *uniStr,	/* Unicode string to convert to UTF-8. */
    int uniLength,		/* Length of Unicode string in Tcl_UniChars
				 * (must be >= 0). */
    Tcl_DString *dsPtr)		/* UTF-8 representation of string is appended
				 * to this previously initialized DString. */
{
    CONST Tcl_UniChar *w, *wEnd;
    char *p, *string;
    int oldLength;

    /*
     * UTF-8 string length in bytes will be <= Unicode string length *
     * TCL_UTF_MAX.
     */

    oldLength = Tcl_DStringLength(dsPtr);
    Tcl_DStringSetLength(dsPtr, (oldLength + uniLength + 1) * TCL_UTF_MAX);
    string = Tcl_DStringValue(dsPtr) + oldLength;

    p = string;
    wEnd = uniStr + uniLength;
    for (w = uniStr; w < wEnd; ) {
	p += Tcl_UniCharToUtf(*w, p);
	w++;
    }
    Tcl_DStringSetLength(dsPtr, oldLength + (p - string));

    return string;
}

/*
 *---------------------------------------------------------------------------
 *
 * Tcl_UtfToUniChar --
 *
 *	Extract the Tcl_UniChar represented by the UTF-8 string. Bad UTF-8
 *	sequences are converted to valid Tcl_UniChars and processing
 *	continues. Equivalent to Plan 9 chartorune().
 *
 *	The caller must ensure that the source buffer is long enough that this
 *	routine does not run off the end and dereference non-existent memory
 *	looking for trail bytes. If the source buffer is known to be '\0'
 *	terminated, this cannot happen. Otherwise, the caller should call
 *	Tcl_UtfCharComplete() before calling this routine to ensure that
 *	enough bytes remain in the string.
 *
 * Results:
 *	*chPtr is filled with the Tcl_UniChar, and the return value is the
 *	number of bytes from the UTF-8 string that were consumed.
 *
 * Side effects:
 *	None.
 *
 *---------------------------------------------------------------------------
 */

int
Tcl_UtfToUniChar(
    register CONST char *src,	/* The UTF-8 string. */
    register Tcl_UniChar *chPtr)/* Filled with the Tcl_UniChar represented by
				 * the UTF-8 string. */
{
    register int byte;

    /*
     * Unroll 1 to 3 byte UTF-8 sequences, use loop to handle longer ones.
     */

    byte = *((unsigned char *) src);
    if (byte < 0xC0) {
	/*
	 * Handles properly formed UTF-8 characters between 0x01 and 0x7F.
	 * Also treats \0 and naked trail bytes 0x80 to 0xBF as valid
	 * characters representing themselves.
	 */

	*chPtr = (Tcl_UniChar) byte;
	return 1;
    } else if (byte < 0xE0) {
	if ((src[1] & 0xC0) == 0x80) {
	    /*
	     * Two-byte-character lead-byte followed by a trail-byte.
	     */

	    *chPtr = (Tcl_UniChar) (((byte & 0x1F) << 6) | (src[1] & 0x3F));
	    return 2;
	}

	/*
	 * A two-byte-character lead-byte not followed by trail-byte
	 * represents itself.
	 */

	*chPtr = (Tcl_UniChar) byte;
	return 1;
    } else if (byte < 0xF0) {
	if (((src[1] & 0xC0) == 0x80) && ((src[2] & 0xC0) == 0x80)) {
	    /*
	     * Three-byte-character lead byte followed by two trail bytes.
	     */

	    *chPtr = (Tcl_UniChar) (((byte & 0x0F) << 12)
<<<<<<< HEAD
		    | ((src[1] & 0x3F) << 6) | (src[2] & 0x3F));
=======
		    | ((str[1] & 0x3F) << 6) | (str[2] & 0x3F));
>>>>>>> 2769f73d
	    return 3;
	}

	/*
	 * A three-byte-character lead-byte not followed by two trail-bytes
	 * represents itself.
	 */

	*chPtr = (Tcl_UniChar) byte;
	return 1;
    }
#if TCL_UTF_MAX > 3
    {
	int ch, total, trail;

	total = totalBytes[byte];
	trail = total - 1;
	if (trail > 0) {
	    ch = byte & (0x3F >> trail);
	    do {
		src++;
		if ((*src & 0xC0) != 0x80) {
		    *chPtr = byte;
		    return 1;
		}
		ch <<= 6;
		ch |= (*src & 0x3F);
		trail--;
	    } while (trail > 0);
	    *chPtr = ch;
	    return total;
	}
    }
#endif

    *chPtr = (Tcl_UniChar) byte;
    return 1;
}

/*
 *---------------------------------------------------------------------------
 *
 * Tcl_UtfToUniCharDString --
 *
 *	Convert the UTF-8 string to Unicode.
 *
 * Results:
 *	The return value is a pointer to the Unicode representation of the
 *	UTF-8 string. Storage for the return value is appended to the end of
 *	dsPtr. The Unicode string is terminated with a Unicode NULL character.
 *
 * Side effects:
 *	None.
 *
 *---------------------------------------------------------------------------
 */

Tcl_UniChar *
Tcl_UtfToUniCharDString(
    CONST char *src,		/* UTF-8 string to convert to Unicode. */
    int length,			/* Length of UTF-8 string in bytes, or -1 for
				 * strlen(). */
    Tcl_DString *dsPtr)		/* Unicode representation of string is
				 * appended to this previously initialized
				 * DString. */
{
    Tcl_UniChar *w, *wString;
    CONST char *p, *end;
    int oldLength;

    if (length < 0) {
	length = strlen(src);
    }

    /*
     * Unicode string length in Tcl_UniChars will be <= UTF-8 string length in
     * bytes.
     */

    oldLength = Tcl_DStringLength(dsPtr);
    Tcl_DStringSetLength(dsPtr,
	    (int) ((oldLength + length + 1) * sizeof(Tcl_UniChar)));
    wString = (Tcl_UniChar *) (Tcl_DStringValue(dsPtr) + oldLength);

    w = wString;
    end = src + length;
    for (p = src; p < end; ) {
	p += TclUtfToUniChar(p, w);
	w++;
    }
    *w = '\0';
    Tcl_DStringSetLength(dsPtr,
	    (oldLength + ((char *) w - (char *) wString)));

    return wString;
}

/*
 *---------------------------------------------------------------------------
 *
 * Tcl_UtfCharComplete --
 *
 *	Determine if the UTF-8 string of the given length is long enough to be
 *	decoded by Tcl_UtfToUniChar(). This does not ensure that the UTF-8
 *	string is properly formed. Equivalent to Plan 9 fullrune().
 *
 * Results:
 *	The return value is 0 if the string is not long enough, non-zero
 *	otherwise.
 *
 * Side effects:
 *	None.
 *
 *---------------------------------------------------------------------------
 */

int
Tcl_UtfCharComplete(
    CONST char *src,		/* String to check if first few bytes contain
				 * a complete UTF-8 character. */
    int length)			/* Length of above string in bytes. */
{
    int ch;

    ch = *((unsigned char *) src);
    return length >= totalBytes[ch];
}

/*
 *---------------------------------------------------------------------------
 *
 * Tcl_NumUtfChars --
 *
 *	Returns the number of characters (not bytes) in the UTF-8 string, not
 *	including the terminating NULL byte. This is equivalent to Plan 9
 *	utflen() and utfnlen().
 *
 * Results:
 *	As above.
 *
 * Side effects:
 *	None.
 *
 *---------------------------------------------------------------------------
 */

int
<<<<<<< HEAD
Tcl_NumUtfChars(
    register CONST char *src,	/* The UTF-8 string to measure. */
    int length)			/* The length of the string in bytes, or -1
=======
Tcl_NumUtfChars(str, len)
    register CONST char *str;	/* The UTF-8 string to measure. */
    int len;			/* The length of the string in bytes, or -1
>>>>>>> 2769f73d
				 * for strlen(string). */
{
    Tcl_UniChar ch;
    register Tcl_UniChar *chPtr = &ch;
    register int i;

    /*
     * The separate implementations are faster.
     *
     * Since this is a time-sensitive function, we also do the check for the
     * single-byte char case specially.
     */

    i = 0;
    if (length < 0) {
	while (*src != '\0') {
	    src += TclUtfToUniChar(src, chPtr);
	    i++;
	}
    } else {
	register int n;

	while (length > 0) {
	    if (UCHAR(*src) < 0xC0) {
		length--;
		src++;
	    } else {
		n = Tcl_UtfToUniChar(src, chPtr);
		length -= n;
		src += n;
	    }
	    i++;
	}
    }
    return i;
}

/*
 *---------------------------------------------------------------------------
 *
 * Tcl_UtfFindFirst --
 *
 *	Returns a pointer to the first occurance of the given Tcl_UniChar in
 *	the NULL-terminated UTF-8 string. The NULL terminator is considered
 *	part of the UTF-8 string. Equivalent to Plan 9 utfrune().
 *
 * Results:
 *	As above. If the Tcl_UniChar does not exist in the given string, the
 *	return value is NULL.
 *
 * Side effects:
 *	None.
 *
 *---------------------------------------------------------------------------
 */

CONST char *
Tcl_UtfFindFirst(
    CONST char *src,		/* The UTF-8 string to be searched. */
    int ch)			/* The Tcl_UniChar to search for. */
{
    int len;
    Tcl_UniChar find;

    while (1) {
	len = TclUtfToUniChar(src, &find);
	if (find == ch) {
	    return src;
	}
	if (*src == '\0') {
	    return NULL;
	}
	src += len;
    }
}

/*
 *---------------------------------------------------------------------------
 *
 * Tcl_UtfFindLast --
 *
 *	Returns a pointer to the last occurance of the given Tcl_UniChar in
 *	the NULL-terminated UTF-8 string. The NULL terminator is considered
 *	part of the UTF-8 string. Equivalent to Plan 9 utfrrune().
 *
 * Results:
 *	As above. If the Tcl_UniChar does not exist in the given string, the
 *	return value is NULL.
 *
 * Side effects:
 *	None.
 *
 *---------------------------------------------------------------------------
 */

CONST char *
Tcl_UtfFindLast(
    CONST char *src,		/* The UTF-8 string to be searched. */
    int ch)			/* The Tcl_UniChar to search for. */
{
    int len;
    Tcl_UniChar find;
    CONST char *last;

    last = NULL;
    while (1) {
	len = TclUtfToUniChar(src, &find);
	if (find == ch) {
	    last = src;
	}
	if (*src == '\0') {
	    break;
	}
	src += len;
    }
    return last;
}

/*
 *---------------------------------------------------------------------------
 *
 * Tcl_UtfNext --
 *
 *	Given a pointer to some current location in a UTF-8 string, move
 *	forward one character. The caller must ensure that they are not asking
 *	for the next character after the last character in the string.
 *
 * Results:
 *	The return value is the pointer to the next character in the UTF-8
 *	string.
 *
 * Side effects:
 *	None.
 *
 *---------------------------------------------------------------------------
 */

CONST char *
<<<<<<< HEAD
Tcl_UtfNext(
    CONST char *src)		/* The current location in the string. */
=======
Tcl_UtfNext(str)
    CONST char *str;		    /* The current location in the string. */
>>>>>>> 2769f73d
{
    Tcl_UniChar ch;

    return src + TclUtfToUniChar(src, &ch);
}

/*
 *---------------------------------------------------------------------------
 *
 * Tcl_UtfPrev --
 *
 *	Given a pointer to some current location in a UTF-8 string, move
 *	backwards one character. This works correctly when the pointer is in
 *	the middle of a UTF-8 character.
 *
 * Results:
 *	The return value is a pointer to the previous character in the UTF-8
 *	string. If the current location was already at the beginning of the
 *	string, the return value will also be a pointer to the beginning of
 *	the string.
 *
 * Side effects:
 *	None.
 *
 *---------------------------------------------------------------------------
 */

CONST char *
Tcl_UtfPrev(
    CONST char *src,		/* The current location in the string. */
    CONST char *start)		/* Pointer to the beginning of the string, to
				 * avoid going backwards too far. */
{
    CONST char *look;
    int i, byte;

<<<<<<< HEAD
    src--;
    look = src;
=======
    str--;
    look = str;
>>>>>>> 2769f73d
    for (i = 0; i < TCL_UTF_MAX; i++) {
	if (look < start) {
	    if (src < start) {
		src = start;
	    }
	    break;
	}
	byte = *((unsigned char *) look);
	if (byte < 0x80) {
	    break;
	}
	if (byte >= 0xC0) {
	    return look;
	}
	look--;
    }
    return src;
}

/*
 *---------------------------------------------------------------------------
 *
 * Tcl_UniCharAtIndex --
 *
 *	Returns the Unicode character represented at the specified character
 *	(not byte) position in the UTF-8 string.
 *
 * Results:
 *	As above.
 *
 * Side effects:
 *	None.
 *
 *---------------------------------------------------------------------------
 */

Tcl_UniChar
Tcl_UniCharAtIndex(
    register CONST char *src,	/* The UTF-8 string to dereference. */
    register int index)		/* The position of the desired character. */
{
    Tcl_UniChar ch;

    while (index >= 0) {
	index--;
	src += TclUtfToUniChar(src, &ch);
    }
    return ch;
}

/*
 *---------------------------------------------------------------------------
 *
 * Tcl_UtfAtIndex --
 *
 *	Returns a pointer to the specified character (not byte) position in
 *	the UTF-8 string.
 *
 * Results:
 *	As above.
 *
 * Side effects:
 *	None.
 *
 *---------------------------------------------------------------------------
 */

CONST char *
Tcl_UtfAtIndex(
    register CONST char *src,	/* The UTF-8 string. */
    register int index)		/* The position of the desired character. */
{
    Tcl_UniChar ch;

    while (index > 0) {
	index--;
	src += TclUtfToUniChar(src, &ch);
    }
    return src;
}

/*
 *---------------------------------------------------------------------------
 *
 * Tcl_UtfBackslash --
 *
 *	Figure out how to handle a backslash sequence.
 *
 * Results:
 *	Stores the bytes represented by the backslash sequence in dst and
<<<<<<< HEAD
 *	returns the number of bytes written to dst. At most TCL_UTF_MAX bytes
 *	are written to dst; dst must have been large enough to accept those
 *	bytes. If readPtr isn't NULL then it is filled in with a count of the
 *	number of bytes in the backslash sequence.
=======
 *	returns the number of bytes written to dst.  At most TCL_UTF_MAX
 *	bytes are written to dst; dst must have been large enough to accept
 *	those bytes.  If readPtr isn't NULL then it is filled in with a
 *	count of the number of bytes in the backslash sequence.
>>>>>>> 2769f73d
 *
 * Side effects:
 *	The maximum number of bytes it takes to represent a Unicode character
 *	in UTF-8 is guaranteed to be less than the number of bytes used to
 *	express the backslash sequence that represents that Unicode character.
 *	If the target buffer into which the caller is going to store the bytes
 *	that represent the Unicode character is at least as large as the
 *	source buffer from which the backslashed sequence was extracted, no
 *	buffer overruns should occur.
 *
 *---------------------------------------------------------------------------
 */

int
Tcl_UtfBackslash(
    CONST char *src,		/* Points to the backslash character of a
				 * backslash sequence. */
    int *readPtr,		/* Fill in with number of characters read from
				 * src, unless NULL. */
    char *dst)			/* Filled with the bytes represented by the
				 * backslash sequence. */
{
#define LINE_LENGTH 128
    int numRead;
    int result;

    result = TclParseBackslash(src, LINE_LENGTH, &numRead, dst);
    if (numRead == LINE_LENGTH) {
	/*
	 * We ate a whole line. Pay the price of a strlen()
	 */

	result = TclParseBackslash(src, (int)strlen(src), &numRead, dst);
    }
    if (readPtr != NULL) {
	*readPtr = numRead;
    }
    return result;
}

/*
 *----------------------------------------------------------------------
 *
 * Tcl_UtfToUpper --
 *
 *	Convert lowercase characters to uppercase characters in a UTF string
 *	in place. The conversion may shrink the UTF string.
 *
 * Results:
 *	Returns the number of bytes in the resulting string excluding the
 *	trailing null.
 *
 * Side effects:
 *	Writes a terminating null after the last converted character.
 *
 *----------------------------------------------------------------------
 */

int
Tcl_UtfToUpper(
    char *str)			/* String to convert in place. */
{
    Tcl_UniChar ch, upChar;
    char *src, *dst;
    int bytes;

    /*
     * Iterate over the string until we hit the terminating null.
     */

    src = dst = str;
    while (*src) {
	bytes = TclUtfToUniChar(src, &ch);
	upChar = Tcl_UniCharToUpper(ch);

	/*
	 * To keep badly formed Utf strings from getting inflated by the
	 * conversion (thereby causing a segfault), only copy the upper case
	 * char to dst if its size is <= the original char.
	 */

	if (bytes < UtfCount(upChar)) {
	    memcpy(dst, src, (size_t) bytes);
	    dst += bytes;
	} else {
	    dst += Tcl_UniCharToUtf(upChar, dst);
	}
	src += bytes;
    }
    *dst = '\0';
    return (dst - str);
}

/*
 *----------------------------------------------------------------------
 *
 * Tcl_UtfToLower --
 *
 *	Convert uppercase characters to lowercase characters in a UTF string
 *	in place. The conversion may shrink the UTF string.
 *
 * Results:
 *	Returns the number of bytes in the resulting string excluding the
 *	trailing null.
 *
 * Side effects:
 *	Writes a terminating null after the last converted character.
 *
 *----------------------------------------------------------------------
 */

int
Tcl_UtfToLower(
    char *str)			/* String to convert in place. */
{
    Tcl_UniChar ch, lowChar;
    char *src, *dst;
    int bytes;

    /*
     * Iterate over the string until we hit the terminating null.
     */

    src = dst = str;
    while (*src) {
	bytes = TclUtfToUniChar(src, &ch);
	lowChar = Tcl_UniCharToLower(ch);

	/*
	 * To keep badly formed Utf strings from getting inflated by the
	 * conversion (thereby causing a segfault), only copy the lower case
	 * char to dst if its size is <= the original char.
	 */

	if (bytes < UtfCount(lowChar)) {
	    memcpy(dst, src, (size_t) bytes);
	    dst += bytes;
	} else {
	    dst += Tcl_UniCharToUtf(lowChar, dst);
	}
	src += bytes;
    }
    *dst = '\0';
    return (dst - str);
}

/*
 *----------------------------------------------------------------------
 *
 * Tcl_UtfToTitle --
 *
 *	Changes the first character of a UTF string to title case or uppercase
 *	and the rest of the string to lowercase. The conversion happens in
 *	place and may shrink the UTF string.
 *
 * Results:
 *	Returns the number of bytes in the resulting string excluding the
 *	trailing null.
 *
 * Side effects:
 *	Writes a terminating null after the last converted character.
 *
 *----------------------------------------------------------------------
 */

int
Tcl_UtfToTitle(
    char *str)			/* String to convert in place. */
{
    Tcl_UniChar ch, titleChar, lowChar;
    char *src, *dst;
    int bytes;

    /*
     * Capitalize the first character and then lowercase the rest of the
     * characters until we get to a null.
     */

    src = dst = str;

    if (*src) {
	bytes = TclUtfToUniChar(src, &ch);
	titleChar = Tcl_UniCharToTitle(ch);

	if (bytes < UtfCount(titleChar)) {
	    memcpy(dst, src, (size_t) bytes);
	    dst += bytes;
	} else {
	    dst += Tcl_UniCharToUtf(titleChar, dst);
	}
	src += bytes;
    }
    while (*src) {
	bytes = TclUtfToUniChar(src, &ch);
	lowChar = Tcl_UniCharToLower(ch);

	if (bytes < UtfCount(lowChar)) {
	    memcpy(dst, src, (size_t) bytes);
	    dst += bytes;
	} else {
	    dst += Tcl_UniCharToUtf(lowChar, dst);
	}
	src += bytes;
    }
    *dst = '\0';
    return (dst - str);
}

/*
 *----------------------------------------------------------------------
 *
 * TclpUtfNcmp2 --
 *
 *	Compare at most numBytes bytes of utf-8 strings cs and ct. Both cs and
 *	ct are assumed to be at least numBytes bytes long.
 *
 * Results:
 *	Return <0 if cs < ct, 0 if cs == ct, or >0 if cs > ct.
 *
 * Side effects:
 *	None.
 *
 *----------------------------------------------------------------------
 */

int
TclpUtfNcmp2(
    CONST char *cs,		/* UTF string to compare to ct. */
    CONST char *ct,		/* UTF string cs is compared to. */
    unsigned long numBytes)	/* Number of *bytes* to compare. */
{
    /*
     * We can't simply call 'memcmp(cs, ct, numBytes);' because we need to
     * check for Tcl's \xC0\x80 non-utf-8 null encoding. Otherwise utf-8 lexes
     * fine in the strcmp manner.
     */

    register int result = 0;

    for ( ; numBytes != 0; numBytes--, cs++, ct++) {
	if (*cs != *ct) {
	    result = UCHAR(*cs) - UCHAR(*ct);
	    break;
	}
    }
    if (numBytes && ((UCHAR(*cs) == 0xC0) || (UCHAR(*ct) == 0xC0))) {
	unsigned char c1, c2;

	c1 = ((UCHAR(*cs) == 0xC0) && (UCHAR(cs[1]) == 0x80)) ? 0 : UCHAR(*cs);
	c2 = ((UCHAR(*ct) == 0xC0) && (UCHAR(ct[1]) == 0x80)) ? 0 : UCHAR(*ct);
	result = (c1 - c2);
    }
    return result;
}

/*
 *----------------------------------------------------------------------
 *
 * Tcl_UtfNcmp --
 *
 *	Compare at most numChars UTF chars of string cs to string ct. Both cs
 *	and ct are assumed to be at least numChars UTF chars long.
 *
 * Results:
 *	Return <0 if cs < ct, 0 if cs == ct, or >0 if cs > ct.
 *
 * Side effects:
 *	None.
 *
 *----------------------------------------------------------------------
 */

int
Tcl_UtfNcmp(
    CONST char *cs,		/* UTF string to compare to ct. */
    CONST char *ct,		/* UTF string cs is compared to. */
    unsigned long numChars)	/* Number of UTF chars to compare. */
{
    Tcl_UniChar ch1, ch2;

    /*
     * Cannot use 'memcmp(cs, ct, n);' as byte representation of \u0000 (the
     * pair of bytes 0xc0,0x80) is larger than byte representation of \u0001
     * (the byte 0x01.)
     */

    while (numChars-- > 0) {
	/*
	 * n must be interpreted as chars, not bytes. This should be called
	 * only when both strings are of at least n chars long (no need for \0
	 * check)
	 */

	cs += TclUtfToUniChar(cs, &ch1);
	ct += TclUtfToUniChar(ct, &ch2);
	if (ch1 != ch2) {
	    return (ch1 - ch2);
	}
    }
    return 0;
}

/*
 *----------------------------------------------------------------------
 *
 * Tcl_UtfNcasecmp --
 *
 *	Compare at most numChars UTF chars of string cs to string ct case
 *	insensitive. Both cs and ct are assumed to be at least numChars UTF
 *	chars long.
 *
 * Results:
 *	Return <0 if cs < ct, 0 if cs == ct, or >0 if cs > ct.
 *
 * Side effects:
 *	None.
 *
 *----------------------------------------------------------------------
 */

int
Tcl_UtfNcasecmp(
    CONST char *cs,		/* UTF string to compare to ct. */
    CONST char *ct,		/* UTF string cs is compared to. */
    unsigned long numChars)	/* Number of UTF chars to compare. */
{
    Tcl_UniChar ch1, ch2;
    while (numChars-- > 0) {
	/*
	 * n must be interpreted as chars, not bytes.
	 * This should be called only when both strings are of
	 * at least n chars long (no need for \0 check)
	 */
	cs += TclUtfToUniChar(cs, &ch1);
	ct += TclUtfToUniChar(ct, &ch2);
	if (ch1 != ch2) {
	    ch1 = Tcl_UniCharToLower(ch1);
	    ch2 = Tcl_UniCharToLower(ch2);
	    if (ch1 != ch2) {
		return (ch1 - ch2);
	    }
	}
    }
    return 0;
}

/*
 *----------------------------------------------------------------------
 *
 * Tcl_UniCharToUpper --
 *
 *	Compute the uppercase equivalent of the given Unicode character.
 *
 * Results:
 *	Returns the uppercase Unicode character.
 *
 * Side effects:
 *	None.
 *
 *----------------------------------------------------------------------
 */

Tcl_UniChar
Tcl_UniCharToUpper(
    int ch)			/* Unicode character to convert. */
{
    int info = GetUniCharInfo(ch);

    if (GetCaseType(info) & 0x04) {
	return (Tcl_UniChar) (ch - GetDelta(info));
    } else {
	return ch;
    }
}

/*
 *----------------------------------------------------------------------
 *
 * Tcl_UniCharToLower --
 *
 *	Compute the lowercase equivalent of the given Unicode character.
 *
 * Results:
 *	Returns the lowercase Unicode character.
 *
 * Side effects:
 *	None.
 *
 *----------------------------------------------------------------------
 */

Tcl_UniChar
Tcl_UniCharToLower(
    int ch)			/* Unicode character to convert. */
{
    int info = GetUniCharInfo(ch);

    if (GetCaseType(info) & 0x02) {
	return (Tcl_UniChar) (ch + GetDelta(info));
    } else {
	return ch;
    }
}

/*
 *----------------------------------------------------------------------
 *
 * Tcl_UniCharToTitle --
 *
 *	Compute the titlecase equivalent of the given Unicode character.
 *
 * Results:
 *	Returns the titlecase Unicode character.
 *
 * Side effects:
 *	None.
 *
 *----------------------------------------------------------------------
 */

Tcl_UniChar
Tcl_UniCharToTitle(
    int ch)			/* Unicode character to convert. */
{
    int info = GetUniCharInfo(ch);
    int mode = GetCaseType(info);

    if (mode & 0x1) {
	/*
	 * Subtract or add one depending on the original case.
	 */

	return (Tcl_UniChar) (ch + ((mode & 0x4) ? -1 : 1));
    } else if (mode == 0x4) {
	return (Tcl_UniChar) (ch - GetDelta(info));
    } else {
	return ch;
    }
}

/*
 *----------------------------------------------------------------------
 *
 * Tcl_UniCharLen --
 *
 *	Find the length of a UniChar string. The str input must be null
 *	terminated.
 *
 * Results:
 *	Returns the length of str in UniChars (not bytes).
 *
 * Side effects:
 *	None.
 *
 *----------------------------------------------------------------------
 */

int
Tcl_UniCharLen(
    CONST Tcl_UniChar *uniStr)	/* Unicode string to find length of. */
{
    int len = 0;

<<<<<<< HEAD
    while (*uniStr != '\0') {
=======
    while (*str != '\0') {
>>>>>>> 2769f73d
	len++;
	uniStr++;
    }
    return len;
}

/*
 *----------------------------------------------------------------------
 *
 * Tcl_UniCharNcmp --
 *
 *	Compare at most numChars unichars of string ucs to string uct.
 *	Both ucs and uct are assumed to be at least numChars unichars long.
 *
 * Results:
 *	Return <0 if ucs < uct, 0 if ucs == uct, or >0 if ucs > uct.
 *
 * Side effects:
 *	None.
 *
 *----------------------------------------------------------------------
 */

int
Tcl_UniCharNcmp(
    CONST Tcl_UniChar *ucs,	/* Unicode string to compare to uct. */
    CONST Tcl_UniChar *uct,	/* Unicode string ucs is compared to. */
    unsigned long numChars)	/* Number of unichars to compare. */
{
#ifdef WORDS_BIGENDIAN
    /*
     * We are definitely on a big-endian machine; memcmp() is safe
     */

    return memcmp(ucs, uct, numChars*sizeof(Tcl_UniChar));

#else /* !WORDS_BIGENDIAN */
    /*
     * We can't simply call memcmp() because that is not lexically correct.
     */

    for ( ; numChars != 0; ucs++, uct++, numChars--) {
	if (*ucs != *uct) {
	    return (*ucs - *uct);
	}
    }
    return 0;
#endif /* WORDS_BIGENDIAN */
}

/*
 *----------------------------------------------------------------------
 *
 * Tcl_UniCharNcasecmp --
 *
 *	Compare at most numChars unichars of string ucs to string uct case
 *	insensitive. Both ucs and uct are assumed to be at least numChars
 *	unichars long.
 *
 * Results:
 *	Return <0 if ucs < uct, 0 if ucs == uct, or >0 if ucs > uct.
 *
 * Side effects:
 *	None.
 *
 *----------------------------------------------------------------------
 */

int
Tcl_UniCharNcasecmp(
    CONST Tcl_UniChar *ucs,	/* Unicode string to compare to uct. */
    CONST Tcl_UniChar *uct,	/* Unicode string ucs is compared to. */
    unsigned long numChars)	/* Number of unichars to compare. */
{
    for ( ; numChars != 0; numChars--, ucs++, uct++) {
	if (*ucs != *uct) {
	    Tcl_UniChar lcs = Tcl_UniCharToLower(*ucs);
	    Tcl_UniChar lct = Tcl_UniCharToLower(*uct);

	    if (lcs != lct) {
		return (lcs - lct);
	    }
	}
    }
    return 0;
}

/*
 *----------------------------------------------------------------------
 *
 * Tcl_UniCharIsAlnum --
 *
 *	Test if a character is an alphanumeric Unicode character.
 *
 * Results:
 *	Returns 1 if character is alphanumeric.
 *
 * Side effects:
 *	None.
 *
 *----------------------------------------------------------------------
 */

int
Tcl_UniCharIsAlnum(
    int ch)			/* Unicode character to test. */
{
    return (((ALPHA_BITS | DIGIT_BITS) >> GetCategory(ch)) & 1);
}

/*
 *----------------------------------------------------------------------
 *
 * Tcl_UniCharIsAlpha --
 *
 *	Test if a character is an alphabetic Unicode character.
 *
 * Results:
 *	Returns 1 if character is alphabetic.
 *
 * Side effects:
 *	None.
 *
 *----------------------------------------------------------------------
 */

int
Tcl_UniCharIsAlpha(
    int ch)			/* Unicode character to test. */
{
    return ((ALPHA_BITS >> GetCategory(ch)) & 1);
}

/*
 *----------------------------------------------------------------------
 *
 * Tcl_UniCharIsControl --
 *
 *	Test if a character is a Unicode control character.
 *
 * Results:
 *	Returns non-zero if character is a control.
 *
 * Side effects:
 *	None.
 *
 *----------------------------------------------------------------------
 */

int
Tcl_UniCharIsControl(
    int ch)			/* Unicode character to test. */
{
    return ((CONTROL_BITS >> GetCategory(ch)) & 1);
}

/*
 *----------------------------------------------------------------------
 *
 * Tcl_UniCharIsDigit --
 *
 *	Test if a character is a numeric Unicode character.
 *
 * Results:
 *	Returns non-zero if character is a digit.
 *
 * Side effects:
 *	None.
 *
 *----------------------------------------------------------------------
 */

int
Tcl_UniCharIsDigit(
    int ch)			/* Unicode character to test. */
{
<<<<<<< HEAD
    return (GetUniCharInfo(ch)&UNICODE_CATEGORY_MASK) == DECIMAL_DIGIT_NUMBER;
=======
    return (GetCategory(ch) == DECIMAL_DIGIT_NUMBER);
>>>>>>> 2769f73d
}

/*
 *----------------------------------------------------------------------
 *
 * Tcl_UniCharIsGraph --
 *
 *	Test if a character is any Unicode print character except space.
 *
 * Results:
 *	Returns non-zero if character is printable, but not space.
 *
 * Side effects:
 *	None.
 *
 *----------------------------------------------------------------------
 */

int
Tcl_UniCharIsGraph(
    int ch)			/* Unicode character to test. */
{
    return ((GRAPH_BITS >> GetCategory(ch)) & 1);
}

/*
 *----------------------------------------------------------------------
 *
 * Tcl_UniCharIsLower --
 *
 *	Test if a character is a lowercase Unicode character.
 *
 * Results:
 *	Returns non-zero if character is lowercase.
 *
 * Side effects:
 *	None.
 *
 *----------------------------------------------------------------------
 */

int
Tcl_UniCharIsLower(
    int ch)			/* Unicode character to test. */
{
    return (GetCategory(ch) == LOWERCASE_LETTER);
}

/*
 *----------------------------------------------------------------------
 *
 * Tcl_UniCharIsPrint --
 *
 *	Test if a character is a Unicode print character.
 *
 * Results:
 *	Returns non-zero if character is printable.
 *
 * Side effects:
 *	None.
 *
 *----------------------------------------------------------------------
 */

int
Tcl_UniCharIsPrint(
    int ch)			/* Unicode character to test. */
{
    return (((GRAPH_BITS|SPACE_BITS) >> GetCategory(ch)) & 1);
}

/*
 *----------------------------------------------------------------------
 *
 * Tcl_UniCharIsPunct --
 *
 *	Test if a character is a Unicode punctuation character.
 *
 * Results:
 *	Returns non-zero if character is punct.
 *
 * Side effects:
 *	None.
 *
 *----------------------------------------------------------------------
 */

int
Tcl_UniCharIsPunct(
    int ch)			/* Unicode character to test. */
{
    return ((PUNCT_BITS >> GetCategory(ch)) & 1);
}

/*
 *----------------------------------------------------------------------
 *
 * Tcl_UniCharIsSpace --
 *
 *	Test if a character is a whitespace Unicode character.
 *
 * Results:
 *	Returns non-zero if character is a space.
 *
 * Side effects:
 *	None.
 *
 *----------------------------------------------------------------------
 */

int
Tcl_UniCharIsSpace(
    int ch)			/* Unicode character to test. */
{
    /*
     * If the character is within the first 127 characters, just use the
     * standard C function, otherwise consult the Unicode table.
     */

<<<<<<< HEAD
    if (ch < 0x80) {
	return TclIsSpaceProc((char)ch);
=======
    if (((Tcl_UniChar) ch) < ((Tcl_UniChar) 0x80)) {
	return isspace(UCHAR(ch)); /* INTL: ISO space */
>>>>>>> 2769f73d
    } else {
	return ((SPACE_BITS >> GetCategory(ch)) & 1);
    }
}

/*
 *----------------------------------------------------------------------
 *
 * Tcl_UniCharIsUpper --
 *
 *	Test if a character is a uppercase Unicode character.
 *
 * Results:
 *	Returns non-zero if character is uppercase.
 *
 * Side effects:
 *	None.
 *
 *----------------------------------------------------------------------
 */

int
Tcl_UniCharIsUpper(
    int ch)			/* Unicode character to test. */
{
    return (GetCategory(ch) == UPPERCASE_LETTER);
}

/*
 *----------------------------------------------------------------------
 *
 * Tcl_UniCharIsWordChar --
 *
 *	Test if a character is alphanumeric or a connector punctuation mark.
 *
 * Results:
 *	Returns 1 if character is a word character.
 *
 * Side effects:
 *	None.
 *
 *----------------------------------------------------------------------
 */

int
Tcl_UniCharIsWordChar(
    int ch)			/* Unicode character to test. */
{
    return ((WORD_BITS >> GetCategory(ch)) & 1);
}

/*
 *----------------------------------------------------------------------
 *
 * Tcl_UniCharCaseMatch --
 *
 *	See if a particular Unicode string matches a particular pattern.
 *	Allows case insensitivity. This is the Unicode equivalent of the char*
 *	Tcl_StringCaseMatch. The UniChar strings must be NULL-terminated.
 *	This has no provision for counted UniChar strings, thus should not be
 *	used where NULLs are expected in the UniChar string. Use
 *	TclUniCharMatch where possible.
 *
 * Results:
 *	The return value is 1 if string matches pattern, and 0 otherwise. The
 *	matching operation permits the following special characters in the
 *	pattern: *?\[] (see the manual entry for details on what these mean).
 *
 * Side effects:
 *	None.
 *
 *----------------------------------------------------------------------
 */

int
Tcl_UniCharCaseMatch(
    CONST Tcl_UniChar *uniStr,	/* Unicode String. */
    CONST Tcl_UniChar *uniPattern,
				/* Pattern, which may contain special
				 * characters. */
    int nocase)			/* 0 for case sensitive, 1 for insensitive */
{
    Tcl_UniChar ch1, p;

    while (1) {
<<<<<<< HEAD
	p = *uniPattern;
=======
	p = *pattern;
>>>>>>> 2769f73d

	/*
	 * See if we're at the end of both the pattern and the string. If so,
	 * we succeeded. If we're at the end of the pattern but not at the end
	 * of the string, we failed.
	 */

	if (p == 0) {
	    return (*uniStr == 0);
	}
	if ((*uniStr == 0) && (p != '*')) {
	    return 0;
	}

	/*
	 * Check for a "*" as the next pattern character. It matches any
	 * substring. We handle this by skipping all the characters up to the
	 * next matching one in the pattern, and then calling ourselves
	 * recursively for each postfix of string, until either we match or we
	 * reach the end of the string.
	 */

	if (p == '*') {
	    /*
	     * Skip all successive *'s in the pattern
	     */

	    while (*(++uniPattern) == '*') {
		/* empty body */
	    }
	    p = *uniPattern;
	    if (p == 0) {
		return 1;
	    }
	    if (nocase) {
		p = Tcl_UniCharToLower(p);
	    }
	    while (1) {
		/*
		 * Optimization for matching - cruise through the string
		 * quickly if the next char in the pattern isn't a special
		 * character
		 */

		if ((p != '[') && (p != '?') && (p != '\\')) {
		    if (nocase) {
			while (*uniStr && (p != *uniStr)
				&& (p != Tcl_UniCharToLower(*uniStr))) {
			    uniStr++;
			}
		    } else {
			while (*uniStr && (p != *uniStr)) {
			    uniStr++;
			}
		    }
		}
		if (Tcl_UniCharCaseMatch(uniStr, uniPattern, nocase)) {
		    return 1;
		}
		if (*uniStr == 0) {
		    return 0;
		}
		uniStr++;
	    }
	}

	/*
	 * Check for a "?" as the next pattern character. It matches any
	 * single character.
	 */

	if (p == '?') {
	    uniPattern++;
	    uniStr++;
	    continue;
	}

	/*
	 * Check for a "[" as the next pattern character. It is followed by a
	 * list of characters that are acceptable, or by a range (two
	 * characters separated by "-").
	 */

	if (p == '[') {
	    Tcl_UniChar startChar, endChar;

	    uniPattern++;
	    ch1 = (nocase ? Tcl_UniCharToLower(*uniStr) : *uniStr);
	    uniStr++;
	    while (1) {
		if ((*uniPattern == ']') || (*uniPattern == 0)) {
		    return 0;
		}
		startChar = (nocase ? Tcl_UniCharToLower(*uniPattern)
			: *uniPattern);
		uniPattern++;
		if (*uniPattern == '-') {
		    uniPattern++;
		    if (*uniPattern == 0) {
			return 0;
		    }
		    endChar = (nocase ? Tcl_UniCharToLower(*uniPattern)
			    : *uniPattern);
		    uniPattern++;
		    if (((startChar <= ch1) && (ch1 <= endChar))
			    || ((endChar <= ch1) && (ch1 <= startChar))) {
			/*
			 * Matches ranges of form [a-z] or [z-a].
			 */
			break;
		    }
		} else if (startChar == ch1) {
		    break;
		}
	    }
	    while (*uniPattern != ']') {
		if (*uniPattern == 0) {
		    uniPattern--;
		    break;
		}
		uniPattern++;
	    }
	    uniPattern++;
	    continue;
	}

	/*
	 * If the next pattern character is '\', just strip off the '\' so we
	 * do exact matching on the character that follows.
	 */

	if (p == '\\') {
	    if (*(++uniPattern) == '\0') {
		return 0;
	    }
	}

	/*
	 * There's no special character. Just make sure that the next bytes of
	 * each string match.
	 */

	if (nocase) {
	    if (Tcl_UniCharToLower(*uniStr) !=
		    Tcl_UniCharToLower(*uniPattern)) {
		return 0;
	    }
	} else if (*uniStr != *uniPattern) {
	    return 0;
	}
	uniStr++;
	uniPattern++;
    }
}

/*
 *----------------------------------------------------------------------
 *
 * TclUniCharMatch --
 *
 *	See if a particular Unicode string matches a particular pattern.
 *	Allows case insensitivity. This is the Unicode equivalent of the char*
 *	Tcl_StringCaseMatch. This variant of Tcl_UniCharCaseMatch uses counted
 *	Strings, so embedded NULLs are allowed.
 *
 * Results:
 *	The return value is 1 if string matches pattern, and 0 otherwise. The
 *	matching operation permits the following special characters in the
 *	pattern: *?\[] (see the manual entry for details on what these mean).
 *
 * Side effects:
 *	None.
 *
 *----------------------------------------------------------------------
 */

int
TclUniCharMatch(
    CONST Tcl_UniChar *string,	/* Unicode String. */
    int strLen,			/* Length of String */
    CONST Tcl_UniChar *pattern,	/* Pattern, which may contain special
				 * characters. */
    int ptnLen,			/* Length of Pattern */
    int nocase)			/* 0 for case sensitive, 1 for insensitive */
{
    CONST Tcl_UniChar *stringEnd, *patternEnd;
    Tcl_UniChar p;

    stringEnd = string + strLen;
    patternEnd = pattern + ptnLen;

    while (1) {
	/*
	 * See if we're at the end of both the pattern and the string. If so,
	 * we succeeded. If we're at the end of the pattern but not at the end
	 * of the string, we failed.
	 */

	if (pattern == patternEnd) {
	    return (string == stringEnd);
	}
	p = *pattern;
	if ((string == stringEnd) && (p != '*')) {
	    return 0;
	}

	/*
	 * Check for a "*" as the next pattern character. It matches any
	 * substring. We handle this by skipping all the characters up to the
	 * next matching one in the pattern, and then calling ourselves
	 * recursively for each postfix of string, until either we match or we
	 * reach the end of the string.
	 */

	if (p == '*') {
	    /*
	     * Skip all successive *'s in the pattern.
	     */

	    while (*(++pattern) == '*') {
		/* empty body */
	    }
	    if (pattern == patternEnd) {
		return 1;
	    }
	    p = *pattern;
	    if (nocase) {
		p = Tcl_UniCharToLower(p);
	    }
	    while (1) {
		/*
		 * Optimization for matching - cruise through the string
		 * quickly if the next char in the pattern isn't a special
		 * character.
		 */

		if ((p != '[') && (p != '?') && (p != '\\')) {
		    if (nocase) {
			while ((string < stringEnd) && (p != *string)
				&& (p != Tcl_UniCharToLower(*string))) {
			    string++;
			}
		    } else {
			while ((string < stringEnd) && (p != *string)) {
			    string++;
			}
		    }
		}
		if (TclUniCharMatch(string, stringEnd - string,
			pattern, patternEnd - pattern, nocase)) {
		    return 1;
		}
		if (string == stringEnd) {
		    return 0;
		}
		string++;
	    }
	}

	/*
	 * Check for a "?" as the next pattern character. It matches any
	 * single character.
	 */

	if (p == '?') {
	    pattern++;
	    string++;
	    continue;
	}

	/*
	 * Check for a "[" as the next pattern character. It is followed by a
	 * list of characters that are acceptable, or by a range (two
	 * characters separated by "-").
	 */

	if (p == '[') {
	    Tcl_UniChar ch1, startChar, endChar;

	    pattern++;
	    ch1 = (nocase ? Tcl_UniCharToLower(*string) : *string);
	    string++;
	    while (1) {
		if ((*pattern == ']') || (pattern == patternEnd)) {
		    return 0;
		}
		startChar = (nocase ? Tcl_UniCharToLower(*pattern) : *pattern);
		pattern++;
		if (*pattern == '-') {
		    pattern++;
		    if (pattern == patternEnd) {
			return 0;
		    }
		    endChar = (nocase ? Tcl_UniCharToLower(*pattern)
			    : *pattern);
		    pattern++;
		    if (((startChar <= ch1) && (ch1 <= endChar))
			    || ((endChar <= ch1) && (ch1 <= startChar))) {
			/*
			 * Matches ranges of form [a-z] or [z-a].
			 */
			break;
		    }
		} else if (startChar == ch1) {
		    break;
		}
	    }
	    while (*pattern != ']') {
		if (pattern == patternEnd) {
		    pattern--;
		    break;
		}
		pattern++;
	    }
	    pattern++;
	    continue;
	}

	/*
	 * If the next pattern character is '\', just strip off the '\' so we
	 * do exact matching on the character that follows.
	 */

	if (p == '\\') {
	    if (++pattern == patternEnd) {
		return 0;
	    }
	}

	/*
	 * There's no special character. Just make sure that the next bytes of
	 * each string match.
	 */

	if (nocase) {
	    if (Tcl_UniCharToLower(*string) != Tcl_UniCharToLower(*pattern)) {
		return 0;
	    }
	} else if (*string != *pattern) {
	    return 0;
	}
	string++;
	pattern++;
    }
}

/*
 * Local Variables:
 * mode: c
 * c-basic-offset: 4
 * fill-column: 78
 * End:
 */<|MERGE_RESOLUTION|>--- conflicted
+++ resolved
@@ -18,15 +18,9 @@
 #include "tclUniData.c"
 
 /*
-<<<<<<< HEAD
  * The following macros are used for fast character category tests. The x_BITS
  * values are shifted right by the category value to determine whether the
  * given category is included in the set.
-=======
- * The following macros are used for fast character category tests.  The
- * x_BITS values are shifted right by the category value to determine whether
- * the given category is included in the set.
->>>>>>> 2769f73d
  */
 
 #define ALPHA_BITS ((1 << UPPERCASE_LETTER) | (1 << LOWERCASE_LETTER) \
@@ -39,21 +33,7 @@
 #define SPACE_BITS ((1 << SPACE_SEPARATOR) | (1 << LINE_SEPARATOR) \
 	| (1 << PARAGRAPH_SEPARATOR))
 
-<<<<<<< HEAD
-#define CONNECTOR_BITS (1 << CONNECTOR_PUNCTUATION)
-
-#define PRINT_BITS (ALPHA_BITS | DIGIT_BITS | SPACE_BITS | \
-	(1 << NON_SPACING_MARK) | (1 << ENCLOSING_MARK) | \
-	(1 << COMBINING_SPACING_MARK) | (1 << LETTER_NUMBER) | \
-	(1 << OTHER_NUMBER) | (1 << CONNECTOR_PUNCTUATION) | \
-	(1 << DASH_PUNCTUATION) | (1 << OPEN_PUNCTUATION) | \
-	(1 << CLOSE_PUNCTUATION) | (1 << INITIAL_QUOTE_PUNCTUATION) | \
-	(1 << FINAL_QUOTE_PUNCTUATION) | (1 << OTHER_PUNCTUATION) | \
-	(1 << MATH_SYMBOL) | (1 << CURRENCY_SYMBOL) | \
-	(1 << MODIFIER_SYMBOL) | (1 << OTHER_SYMBOL))
-=======
 #define WORD_BITS (ALPHA_BITS | DIGIT_BITS | (1 << CONNECTOR_PUNCTUATION))
->>>>>>> 2769f73d
 
 #define PUNCT_BITS ((1 << CONNECTOR_PUNCTUATION) | \
 	(1 << DASH_PUNCTUATION) | (1 << OPEN_PUNCTUATION) | \
@@ -61,20 +41,15 @@
 	(1 << FINAL_QUOTE_PUNCTUATION) | (1 << OTHER_PUNCTUATION))
 
 #define GRAPH_BITS (WORD_BITS | PUNCT_BITS | \
-	    (1 << NON_SPACING_MARK) | (1 << ENCLOSING_MARK) | \
-	    (1 << COMBINING_SPACING_MARK) | (1 << LETTER_NUMBER) | \
-	    (1 << OTHER_NUMBER) | \
-	    (1 << MATH_SYMBOL) | (1 << CURRENCY_SYMBOL) | \
-	    (1 << MODIFIER_SYMBOL) | (1 << OTHER_SYMBOL))
-
-/*
-<<<<<<< HEAD
+	(1 << NON_SPACING_MARK) | (1 << ENCLOSING_MARK) | \
+	(1 << COMBINING_SPACING_MARK) | (1 << LETTER_NUMBER) | \
+	(1 << OTHER_NUMBER) | \
+	(1 << MATH_SYMBOL) | (1 << CURRENCY_SYMBOL) | \
+	(1 << MODIFIER_SYMBOL) | (1 << OTHER_SYMBOL))
+
+/*
  * Unicode characters less than this value are represented by themselves in
  * UTF-8 strings.
-=======
- * Unicode characters less than this value are represented by themselves
- * in UTF-8 strings.
->>>>>>> 2769f73d
  */
 
 #define UNICODE_SELF	0x80
@@ -169,13 +144,8 @@
  *	provided buffer. Equivalent to Plan 9 runetochar().
  *
  * Results:
-<<<<<<< HEAD
  *	The return values is the number of bytes in the buffer that were
  *	consumed.
-=======
- *	The return values is the number of bytes in the buffer that
- *	were consumed.
->>>>>>> 2769f73d
  *
  * Side effects:
  *	None.
@@ -366,11 +336,7 @@
 	     */
 
 	    *chPtr = (Tcl_UniChar) (((byte & 0x0F) << 12)
-<<<<<<< HEAD
 		    | ((src[1] & 0x3F) << 6) | (src[2] & 0x3F));
-=======
-		    | ((str[1] & 0x3F) << 6) | (str[2] & 0x3F));
->>>>>>> 2769f73d
 	    return 3;
 	}
 
@@ -521,15 +487,9 @@
  */
 
 int
-<<<<<<< HEAD
 Tcl_NumUtfChars(
     register CONST char *src,	/* The UTF-8 string to measure. */
     int length)			/* The length of the string in bytes, or -1
-=======
-Tcl_NumUtfChars(str, len)
-    register CONST char *str;	/* The UTF-8 string to measure. */
-    int len;			/* The length of the string in bytes, or -1
->>>>>>> 2769f73d
 				 * for strlen(string). */
 {
     Tcl_UniChar ch;
@@ -671,13 +631,8 @@
  */
 
 CONST char *
-<<<<<<< HEAD
 Tcl_UtfNext(
     CONST char *src)		/* The current location in the string. */
-=======
-Tcl_UtfNext(str)
-    CONST char *str;		    /* The current location in the string. */
->>>>>>> 2769f73d
 {
     Tcl_UniChar ch;
 
@@ -715,13 +670,8 @@
     CONST char *look;
     int i, byte;
 
-<<<<<<< HEAD
     src--;
     look = src;
-=======
-    str--;
-    look = str;
->>>>>>> 2769f73d
     for (i = 0; i < TCL_UTF_MAX; i++) {
 	if (look < start) {
 	    if (src < start) {
@@ -815,17 +765,10 @@
  *
  * Results:
  *	Stores the bytes represented by the backslash sequence in dst and
-<<<<<<< HEAD
  *	returns the number of bytes written to dst. At most TCL_UTF_MAX bytes
  *	are written to dst; dst must have been large enough to accept those
  *	bytes. If readPtr isn't NULL then it is filled in with a count of the
  *	number of bytes in the backslash sequence.
-=======
- *	returns the number of bytes written to dst.  At most TCL_UTF_MAX
- *	bytes are written to dst; dst must have been large enough to accept
- *	those bytes.  If readPtr isn't NULL then it is filled in with a
- *	count of the number of bytes in the backslash sequence.
->>>>>>> 2769f73d
  *
  * Side effects:
  *	The maximum number of bytes it takes to represent a Unicode character
@@ -1299,11 +1242,7 @@
 {
     int len = 0;
 
-<<<<<<< HEAD
     while (*uniStr != '\0') {
-=======
-    while (*str != '\0') {
->>>>>>> 2769f73d
 	len++;
 	uniStr++;
     }
@@ -1486,11 +1425,7 @@
 Tcl_UniCharIsDigit(
     int ch)			/* Unicode character to test. */
 {
-<<<<<<< HEAD
-    return (GetUniCharInfo(ch)&UNICODE_CATEGORY_MASK) == DECIMAL_DIGIT_NUMBER;
-=======
     return (GetCategory(ch) == DECIMAL_DIGIT_NUMBER);
->>>>>>> 2769f73d
 }
  
@@ -1615,13 +1550,8 @@
      * standard C function, otherwise consult the Unicode table.
      */
 
-<<<<<<< HEAD
-    if (ch < 0x80) {
-	return TclIsSpaceProc((char)ch);
-=======
     if (((Tcl_UniChar) ch) < ((Tcl_UniChar) 0x80)) {
 	return isspace(UCHAR(ch)); /* INTL: ISO space */
->>>>>>> 2769f73d
     } else {
 	return ((SPACE_BITS >> GetCategory(ch)) & 1);
     }
@@ -1710,11 +1640,7 @@
     Tcl_UniChar ch1, p;
 
     while (1) {
-<<<<<<< HEAD
 	p = *uniPattern;
-=======
-	p = *pattern;
->>>>>>> 2769f73d
 
 	/*
 	 * See if we're at the end of both the pattern and the string. If so,
