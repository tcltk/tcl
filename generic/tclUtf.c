--- conflicted
+++ resolved
@@ -1590,15 +1590,10 @@
      */
 
     if (((Tcl_UniChar) ch) < ((Tcl_UniChar) 0x80)) {
-<<<<<<< HEAD
-	return isspace(UCHAR(ch)); /* INTL: ISO space */
+	return TclIsSpaceProc(ch);
     } else if ((Tcl_UniChar) ch == 0x0085 || (Tcl_UniChar) ch == 0x180e
 	    || (Tcl_UniChar) ch == 0x200b || (Tcl_UniChar) ch == 0x2060
 	    || (Tcl_UniChar) ch == 0xfeff) {
-=======
-	return TclIsSpaceProc(ch);
-    } else if ((Tcl_UniChar) ch == 0x180e) {
->>>>>>> 95f2ebe5
 	return 1;
     } else {
 	return ((SPACE_BITS >> GetCategory(ch)) & 1);
