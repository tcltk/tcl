/*
 * tclUtf.c --
 *
 *	Routines for manipulating UTF-8 strings.
 *
 * Copyright (c) 1997-1998 Sun Microsystems, Inc.
 *
 * See the file "license.terms" for information on usage and redistribution of
 * this file, and for a DISCLAIMER OF ALL WARRANTIES.
 */

#include "tclInt.h"

/*
 * Include the static character classification tables and macros.
 */

#include "tclUniData.c"

/*
 * The following macros are used for fast character category tests. The x_BITS
 * values are shifted right by the category value to determine whether the
 * given category is included in the set.
 */

#define ALPHA_BITS ((1 << UPPERCASE_LETTER) | (1 << LOWERCASE_LETTER) \
	| (1 << TITLECASE_LETTER) | (1 << MODIFIER_LETTER) | (1<<OTHER_LETTER))

#define CONTROL_BITS ((1 << CONTROL) | (1 << FORMAT) | (1 << PRIVATE_USE))

#define DIGIT_BITS (1 << DECIMAL_DIGIT_NUMBER)

#define SPACE_BITS ((1 << SPACE_SEPARATOR) | (1 << LINE_SEPARATOR) \
	| (1 << PARAGRAPH_SEPARATOR))

#define WORD_BITS (ALPHA_BITS | DIGIT_BITS | (1 << CONNECTOR_PUNCTUATION))

#define PUNCT_BITS ((1 << CONNECTOR_PUNCTUATION) | \
	(1 << DASH_PUNCTUATION) | (1 << OPEN_PUNCTUATION) | \
	(1 << CLOSE_PUNCTUATION) | (1 << INITIAL_QUOTE_PUNCTUATION) | \
	(1 << FINAL_QUOTE_PUNCTUATION) | (1 << OTHER_PUNCTUATION))

#define GRAPH_BITS (WORD_BITS | PUNCT_BITS | \
	(1 << NON_SPACING_MARK) | (1 << ENCLOSING_MARK) | \
	(1 << COMBINING_SPACING_MARK) | (1 << LETTER_NUMBER) | \
	(1 << OTHER_NUMBER) | \
	(1 << MATH_SYMBOL) | (1 << CURRENCY_SYMBOL) | \
	(1 << MODIFIER_SYMBOL) | (1 << OTHER_SYMBOL))

/*
 * Unicode characters less than this value are represented by themselves in
 * UTF-8 strings.
 */

#define UNICODE_SELF	0x80

/*
 * The following structures are used when mapping between Unicode (UCS-2) and
 * UTF-8.
 */

static const unsigned char totalBytes[256] = {
    1,1,1,1,1,1,1,1,1,1,1,1,1,1,1,1,1,1,1,1,1,1,1,1,1,1,1,1,1,1,1,1,
    1,1,1,1,1,1,1,1,1,1,1,1,1,1,1,1,1,1,1,1,1,1,1,1,1,1,1,1,1,1,1,1,
    1,1,1,1,1,1,1,1,1,1,1,1,1,1,1,1,1,1,1,1,1,1,1,1,1,1,1,1,1,1,1,1,
    1,1,1,1,1,1,1,1,1,1,1,1,1,1,1,1,1,1,1,1,1,1,1,1,1,1,1,1,1,1,1,1,
    1,1,1,1,1,1,1,1,1,1,1,1,1,1,1,1,1,1,1,1,1,1,1,1,1,1,1,1,1,1,1,1,
    1,1,1,1,1,1,1,1,1,1,1,1,1,1,1,1,1,1,1,1,1,1,1,1,1,1,1,1,1,1,1,1,
    2,1,2,2,2,2,2,2,2,2,2,2,2,2,2,2,2,2,2,2,2,2,2,2,2,2,2,2,2,2,2,2,
    3,3,3,3,3,3,3,3,3,3,3,3,3,3,3,3,4,4,4,4,4,1,1,1,1,1,1,1,1,1,1,1
};

static const unsigned char complete[256] = {
    1,1,1,1,1,1,1,1,1,1,1,1,1,1,1,1,1,1,1,1,1,1,1,1,1,1,1,1,1,1,1,1,
    1,1,1,1,1,1,1,1,1,1,1,1,1,1,1,1,1,1,1,1,1,1,1,1,1,1,1,1,1,1,1,1,
    1,1,1,1,1,1,1,1,1,1,1,1,1,1,1,1,1,1,1,1,1,1,1,1,1,1,1,1,1,1,1,1,
    1,1,1,1,1,1,1,1,1,1,1,1,1,1,1,1,1,1,1,1,1,1,1,1,1,1,1,1,1,1,1,1,
/* Tcl_UtfCharComplete() might point to 2nd byte of valid 4-byte sequence */
    3,3,3,3,3,3,3,3,3,3,3,3,3,3,3,3,3,3,3,3,3,3,3,3,3,3,3,3,3,3,3,3,
    3,3,3,3,3,3,3,3,3,3,3,3,3,3,3,3,3,3,3,3,3,3,3,3,3,3,3,3,3,3,3,3,
<<<<<<< HEAD
/* End of "continuation byte section" */
    2,2,2,2,2,2,2,2,2,2,2,2,2,2,2,2,2,2,2,2,2,2,2,2,2,2,2,2,2,2,2,2,
    3,3,3,3,3,3,3,3,3,3,3,3,3,3,3,3,4,4,4,4,4,1,1,1,1,1,1,1,1,1,1,1
};
=======
#endif
    2,1,2,2,2,2,2,2,2,2,2,2,2,2,2,2,2,2,2,2,2,2,2,2,2,2,2,2,2,2,2,2,
    3,3,3,3,3,3,3,3,3,3,3,3,3,3,3,3,
    4,4,4,4,4,
    1,1,1,1,1,1,1,1,1,1,1
};

/*
 * Functions used only in this module.
 */

static int		UtfCount(int ch);
static int		Overlong(unsigned char *src);
>>>>>>> 98700eaf

/*
 *---------------------------------------------------------------------------
 *
 * TclUtfCount --
 *
 *	Find the number of bytes in the Utf character "ch".
 *
 * Results:
 *	The return values is the number of bytes in the Utf character "ch".
 *
 * Side effects:
 *	None.
 *
 *---------------------------------------------------------------------------
 */

int
TclUtfCount(
    int ch)			/* The Unicode character whose size is returned. */
{
    if ((unsigned)(ch - 1) < (UNICODE_SELF - 1)) {
	return 1;
    }
    if (ch <= 0x7FF) {
	return 2;
    }
    if (((unsigned)(ch - 0x10000) <= 0xFFFFF)) {
	return 4;
    }
    return 3;
}

/*
 *---------------------------------------------------------------------------
 *
 * Overlong --
 *
 *	Utility routine to report whether /src/ points to the start of an
 *	overlong byte sequence that should be rejected. Caller guarantees
 *	that src[0] and src[1] are readable, and
 *
 *	(src[0] >= 0xC0) && (src[0] != 0xC1)
 * 	(src[1] >= 0x80) && (src[1] < 0xC0)
 *	(src[0] < ((TCL_UTF_MAX > 3) ? 0xF8 : 0xF0))
 *
 * Results:
 *	A boolean.
 *---------------------------------------------------------------------------
 */

static CONST unsigned char overlong[3] = {
    0x80,	/* \xD0 -- all sequences valid */
    0xA0,	/* \xE0\x80 through \xE0\x9F are invalid prefixes */
#if TCL_UTF_MAX >= 3
    0x90	/* \xF0\x80 through \xF0\x8F are invalid prefixes */
#else
    0xC0	/* Not used, but reject all again for safety. */
#endif
};

INLINE static int
Overlong(
    unsigned char *src)	/* Points to lead byte of a UTF-8 byte sequence */
{
    unsigned char byte = *src;

    if (byte % 0x10) {
	/* Only lead bytes 0xC0, 0xE0, 0xF0 need examination */
	return 0;
    }
    if (byte == 0xC0) {
	if (src[1] == 0x80) {
	    /* Valid sequence: \xC0\x80 for \u0000 */
	    return 0;
	}
	/* Reject overlong: \xC0\x81 - \xC0\xBF */
	return 1;
    }
    if (src[1] < overlong[(byte >> 4) - 0x0D]) {
	/* Reject overlong */
	return 1;
    }
    return 0;
}

/*
 *---------------------------------------------------------------------------
 *
 * Tcl_UniCharToUtf --
 *
 *	Store the given Tcl_UniChar as a sequence of UTF-8 bytes in the
 *	provided buffer. Equivalent to Plan 9 runetochar().
 *
 *	Special handling of Surrogate pairs is handled as follows:
 *	When this function is called for ch being a high surrogate,
 *	the first byte of the 4-byte UTF-8 sequence is produced and
 *	the function returns 1. Calling the function again with a
 *	low surrogate, the remaining 3 bytes of the 4-byte UTF-8
 *	sequence is produced, and the function returns 3. The buffer
 *	is used to remember the high surrogate between the two calls.
 *
 *	If no low surrogate follows the high surrogate (which is actually
 *	illegal), this can be handled reasonably by calling Tcl_UniCharToUtf
 *	again with ch = -1. This will produce a 3-byte UTF-8 sequence
 *	representing the high surrogate.
 *
 * Results:
 *	The return values is the number of bytes in the buffer that were
 *	consumed.
 *
 * Side effects:
 *	None.
 *
 *---------------------------------------------------------------------------
 */

int
Tcl_UniCharToUtf(
    int ch,			/* The Tcl_UniChar to be stored in the
				 * buffer. */
    char *buf)			/* Buffer in which the UTF-8 representation of
				 * the Tcl_UniChar is stored. Buffer must be
				 * large enough to hold the UTF-8 character
				 * (at most 4 bytes). */
{
    if ((unsigned)(ch - 1) < (UNICODE_SELF - 1)) {
	buf[0] = (char) ch;
	return 1;
    }
    if (ch >= 0) {
	if (ch <= 0x7FF) {
	    buf[1] = (char) ((ch | 0x80) & 0xBF);
	    buf[0] = (char) ((ch >> 6) | 0xC0);
	    return 2;
	}
	if (ch <= 0xFFFF) {
	    if ((ch & 0xF800) == 0xD800) {
		if (ch & 0x0400) {
		    /* Low surrogate */
		    if (((buf[0] & 0xC0) == 0x80) && ((buf[1] & 0xCF) == 0)) {
			/* Previous Tcl_UniChar was a high surrogate, so combine */
			buf[2] = (char) ((ch & 0x3F) | 0x80);
			buf[1] |= (char) (((ch >> 6) & 0x0F) | 0x80);
			return 3;
		    }
		    /* Previous Tcl_UniChar was not a high surrogate, so just output */
		} else {
		    /* High surrogate */
		    ch += 0x40;
		    /* Fill buffer with specific 3-byte (invalid) byte combination,
		       so following low surrogate can recognize it and combine */
		    buf[2] = (char) ((ch << 4) & 0x30);
		    buf[1] = (char) (((ch >> 2) & 0x3F) | 0x80);
		    buf[0] = (char) (((ch >> 8) & 0x07) | 0xF0);
		    return 1;
		}
	    }
	    goto three;
	}
	if (ch <= 0x10FFFF) {
	    buf[3] = (char) ((ch | 0x80) & 0xBF);
	    buf[2] = (char) (((ch >> 6) | 0x80) & 0xBF);
	    buf[1] = (char) (((ch >> 12) | 0x80) & 0xBF);
	    buf[0] = (char) ((ch >> 18) | 0xF0);
	    return 4;
	}
    } else if (ch == -1) {
	if (((buf[0] & 0xC0) == 0x80) && ((buf[1] & 0xCF) == 0)
		&& ((buf[-1] & 0xF8) == 0xF0)) {
	    ch = 0xD7C0 + ((buf[-1] & 0x07) << 8) + ((buf[0] & 0x3F) << 2)
		    + ((buf[1] & 0x30) >> 4);
	    buf[1] = (char) ((ch | 0x80) & 0xBF);
	    buf[0] = (char) (((ch >> 6) | 0x80) & 0xBF);
	    buf[-1] = (char) ((ch >> 12) | 0xE0);
	    return 2;
	}
    }

    ch = 0xFFFD;
three:
    buf[2] = (char) ((ch | 0x80) & 0xBF);
    buf[1] = (char) (((ch >> 6) | 0x80) & 0xBF);
    buf[0] = (char) ((ch >> 12) | 0xE0);
    return 3;
}

/*
 *---------------------------------------------------------------------------
 *
 * Tcl_UniCharToUtfDString --
 *
 *	Convert the given Unicode string to UTF-8.
 *
 * Results:
 *	The return value is a pointer to the UTF-8 representation of the
 *	Unicode string. Storage for the return value is appended to the end of
 *	dsPtr.
 *
 * Side effects:
 *	None.
 *
 *---------------------------------------------------------------------------
 */

#undef Tcl_UniCharToUtfDString
char *
Tcl_UniCharToUtfDString(
    const int *uniStr,	/* Unicode string to convert to UTF-8. */
    int uniLength,		/* Length of Unicode string. */
    Tcl_DString *dsPtr)		/* UTF-8 representation of string is appended
				 * to this previously initialized DString. */
{
    const int *w, *wEnd;
    char *p, *string;
    int oldLength;

    /*
     * UTF-8 string length in bytes will be <= Unicode string length * 4.
     */

    if (uniStr == NULL) {
	return NULL;
    }
    if (uniLength < 0) {
	uniLength = 0;
	w = uniStr;
	while (*w != '\0') {
	    uniLength++;
	    w++;
	}
    }
    oldLength = Tcl_DStringLength(dsPtr);
    Tcl_DStringSetLength(dsPtr, oldLength + (uniLength + 1) * 4);
    string = Tcl_DStringValue(dsPtr) + oldLength;

    p = string;
    wEnd = uniStr + uniLength;
    for (w = uniStr; w < wEnd; ) {
	p += Tcl_UniCharToUtf(*w, p);
	w++;
    }
    Tcl_DStringSetLength(dsPtr, oldLength + (p - string));

    return string;
}

char *
Tcl_Char16ToUtfDString(
    const unsigned short *uniStr,/* Utf-16 string to convert to UTF-8. */
    int uniLength,		/* Length of Utf-16 string. */
    Tcl_DString *dsPtr)		/* UTF-8 representation of string is appended
				 * to this previously initialized DString. */
{
    const unsigned short *w, *wEnd;
    char *p, *string;
    int oldLength, len = 1;

    /*
     * UTF-8 string length in bytes will be <= Utf16 string length * 3.
     */

    if (uniStr == NULL) {
	return NULL;
    }
    if (uniLength < 0) {

	uniLength = 0;
	w = uniStr;
	while (*w != '\0') {
	    uniLength++;
	    w++;
	}
    }
    oldLength = Tcl_DStringLength(dsPtr);
    Tcl_DStringSetLength(dsPtr, oldLength + (uniLength + 1) * 3);
    string = Tcl_DStringValue(dsPtr) + oldLength;

    p = string;
    wEnd = uniStr + uniLength;
    for (w = uniStr; w < wEnd; ) {
	if (!len && ((*w & 0xFC00) != 0xDC00)) {
	    /* Special case for handling high surrogates. */
	    p += Tcl_UniCharToUtf(-1, p);
	}
	len = Tcl_UniCharToUtf(*w, p);
	p += len;
	if ((*w >= 0xD800) && (len < 3)) {
	    len = 0; /* Indication that high surrogate was found */
	}
	w++;
    }
    if (!len) {
	/* Special case for handling high surrogates. */
	p += Tcl_UniCharToUtf(-1, p);
    }
    Tcl_DStringSetLength(dsPtr, oldLength + (p - string));

    return string;
}
/*
 *---------------------------------------------------------------------------
 *
 * Tcl_UtfToUniChar --
 *
 *	Extract the Tcl_UniChar represented by the UTF-8 string. Bad UTF-8
 *	sequences are converted to valid Tcl_UniChars and processing
 *	continues. Equivalent to Plan 9 chartorune().
 *
 *	The caller must ensure that the source buffer is long enough that this
 *	routine does not run off the end and dereference non-existent memory
 *	looking for trail bytes. If the source buffer is known to be '\0'
 *	terminated, this cannot happen. Otherwise, the caller should call
 *	Tcl_UtfCharComplete() before calling this routine to ensure that
 *	enough bytes remain in the string.
 *
 *	If TCL_UTF_MAX <= 4, special handling of Surrogate pairs is done:
 *	For any UTF-8 string containing a character outside of the BMP, the
 *	first call to this function will fill *chPtr with the high surrogate
 *	and generate a return value of 1. Calling Tcl_UtfToUniChar again
 *	will produce the low surrogate and a return value of 3. Because *chPtr
 *	is used to remember whether the high surrogate is already produced, it
 *	is recommended to initialize the variable it points to as 0 before
 *	the first call to Tcl_UtfToUniChar is done.
 *
 * Results:
 *	*chPtr is filled with the Tcl_UniChar, and the return value is the
 *	number of bytes from the UTF-8 string that were consumed.
 *
 * Side effects:
 *	None.
 *
 *---------------------------------------------------------------------------
 */

static const unsigned short cp1252[32] = {
  0x20AC,   0x81, 0x201A, 0x0192, 0x201E, 0x2026, 0x2020, 0x2021,
  0x02C6, 0x2030, 0x0160, 0x2039, 0x0152,   0x8D, 0x017D,   0x8F,
    0x90, 0x2018, 0x2019, 0x201C, 0x201D, 0x2022, 0x2013, 0x2014,
   0x2DC, 0x2122, 0x0161, 0x203A, 0x0153,   0x9D, 0x017E, 0x0178
};

#undef Tcl_UtfToUniChar
int
Tcl_UtfToUniChar(
    const char *src,	/* The UTF-8 string. */
    int *chPtr)/* Filled with the unsigned int represented by
				 * the UTF-8 string. */
{
    int byte;

    /*
     * Unroll 1 to 4 byte UTF-8 sequences.
     */

    byte = *((unsigned char *) src);
    if (byte < 0xC0) {
	/*
	 * Handles properly formed UTF-8 characters between 0x01 and 0x7F.
	 * Treats naked trail bytes 0x80 to 0x9F as valid characters from
	 * the cp1252 table. See: <https://en.wikipedia.org/wiki/UTF-8>
	 * Also treats \0 and other naked trail bytes 0xA0 to 0xBF as valid
	 * characters representing themselves.
	 */

	if ((unsigned)(byte-0x80) < (unsigned)0x20) {
	    *chPtr = cp1252[byte-0x80];
	} else {
	    *chPtr = byte;
	}
	return 1;
    } else if (byte < 0xE0) {
	if ((src[1] & 0xC0) == 0x80) {
	    /*
	     * Two-byte-character lead-byte followed by a trail-byte.
	     */

	    *chPtr = (((byte & 0x1F) << 6) | (src[1] & 0x3F));
	    if ((unsigned)(*chPtr - 1) >= (UNICODE_SELF - 1)) {
		return 2;
	    }
	}

	/*
	 * A two-byte-character lead-byte not followed by trail-byte
	 * represents itself.
	 */
    } else if (byte < 0xF0) {
	if (((src[1] & 0xC0) == 0x80) && ((src[2] & 0xC0) == 0x80)) {
	    /*
	     * Three-byte-character lead byte followed by two trail bytes.
	     */

	    *chPtr = (((byte & 0x0F) << 12)
		    | ((src[1] & 0x3F) << 6) | (src[2] & 0x3F));
	    if (*chPtr > 0x7FF) {
		return 3;
	    }
	}

	/*
	 * A three-byte-character lead-byte not followed by two trail-bytes
	 * represents itself.
	 */
    }
    else if (byte < 0xF8) {
	if (((src[1] & 0xC0) == 0x80) && ((src[2] & 0xC0) == 0x80) && ((src[3] & 0xC0) == 0x80)) {
	    /*
	     * Four-byte-character lead byte followed by three trail bytes.
	     */
	    *chPtr = (((byte & 0x07) << 18) | ((src[1] & 0x3F) << 12)
		    | ((src[2] & 0x3F) << 6) | (src[3] & 0x3F));
	    if ((unsigned)(*chPtr - 0x10000) <= 0xFFFFF) {
		return 4;
	    }
	}

	/*
	 * A four-byte-character lead-byte not followed by three trail-bytes
	 * represents itself.
	 */
    }

    *chPtr = byte;
    return 1;
}

int
Tcl_UtfToChar16(
    const char *src,	/* The UTF-8 string. */
    unsigned short *chPtr)/* Filled with the unsigned short represented by
				 * the UTF-8 string. */
{
    unsigned short byte;

    /*
     * Unroll 1 to 4 byte UTF-8 sequences.
     */

    byte = *((unsigned char *) src);
    if (byte < 0xC0) {
	/*
	 * Handles properly formed UTF-8 characters between 0x01 and 0x7F.
	 * Treats naked trail bytes 0x80 to 0x9F as valid characters from
	 * the cp1252 table. See: <https://en.wikipedia.org/wiki/UTF-8>
	 * Also treats \0 and other naked trail bytes 0xA0 to 0xBF as valid
	 * characters representing themselves.
	 */

	/* If *chPtr contains a high surrogate (produced by a previous
	 * Tcl_UtfToUniChar() call) and the next 3 bytes are UTF-8 continuation
	 * bytes, then we must produce a follow-up low surrogate. We only
	 * do that if the high surrogate matches the bits we encounter.
	 */
	if (((byte & 0xC0) == 0x80)
		&& ((src[1] & 0xC0) == 0x80) && ((src[2] & 0xC0) == 0x80)
		&& (((((byte - 0x10) << 2) & 0xFC) | 0xD800) == (*chPtr & 0xFCFC))
		&& ((src[1] & 0xF0) == (((*chPtr << 4) & 0x30) | 0x80))) {
	    *chPtr = ((src[1] & 0x0F) << 6) + (src[2] & 0x3F) + 0xDC00;
	    return 3;
	}
	if ((unsigned)(byte-0x80) < (unsigned)0x20) {
	    *chPtr = cp1252[byte-0x80];
	} else {
	    *chPtr = byte;
	}
	return 1;
    } else if (byte < 0xE0) {
	if ((src[1] & 0xC0) == 0x80) {
	    /*
	     * Two-byte-character lead-byte followed by a trail-byte.
	     */

	    *chPtr = (((byte & 0x1F) << 6) | (src[1] & 0x3F));
	    if ((unsigned)(*chPtr - 1) >= (UNICODE_SELF - 1)) {
		return 2;
	    }
	}

	/*
	 * A two-byte-character lead-byte not followed by trail-byte
	 * represents itself.
	 */
    } else if (byte < 0xF0) {
	if (((src[1] & 0xC0) == 0x80) && ((src[2] & 0xC0) == 0x80)) {
	    /*
	     * Three-byte-character lead byte followed by two trail bytes.
	     */

	    *chPtr = (((byte & 0x0F) << 12)
		    | ((src[1] & 0x3F) << 6) | (src[2] & 0x3F));
	    if (*chPtr > 0x7FF) {
		return 3;
	    }
	}

	/*
	 * A three-byte-character lead-byte not followed by two trail-bytes
	 * represents itself.
	 */
    }
    else if (byte < 0xF8) {
	if (((src[1] & 0xC0) == 0x80) && ((src[2] & 0xC0) == 0x80) && ((src[3] & 0xC0) == 0x80)) {
	    /*
	     * Four-byte-character lead byte followed by three trail bytes.
	     */
	    unsigned short high = (((byte & 0x07) << 8) | ((src[1] & 0x3F) << 2)
		    | ((src[2] & 0x3F) >> 4)) - 0x40;
	    if (high >= 0x400) {
		/* out of range, < 0x10000 or > 0x10FFFF */
	    } else {
		/* produce high surrogate, advance source pointer */
		*chPtr = 0xD800 + high;
		return 1;
	    }
	}

	/*
	 * A four-byte-character lead-byte not followed by three trail-bytes
	 * represents itself.
	 */
    }

    *chPtr = byte;
    return 1;
}

/*
 *---------------------------------------------------------------------------
 *
 * Tcl_UtfToUniCharDString --
 *
 *	Convert the UTF-8 string to Unicode.
 *
 * Results:
 *	The return value is a pointer to the Unicode representation of the
 *	UTF-8 string. Storage for the return value is appended to the end of
 *	dsPtr. The Unicode string is terminated with a Unicode NULL character.
 *
 * Side effects:
 *	None.
 *
 *---------------------------------------------------------------------------
 */

#undef Tcl_UtfToUniCharDString
int *
Tcl_UtfToUniCharDString(
    const char *src,		/* UTF-8 string to convert to Unicode. */
    int length,			/* Length of UTF-8 string in bytes, or -1 for
				 * strlen(). */
    Tcl_DString *dsPtr)		/* Unicode representation of string is
				 * appended to this previously initialized
				 * DString. */
{
    int ch = 0, *w, *wString;
    const char *p, *end;
    int oldLength;

    if (src == NULL) {
	return NULL;
    }
    if (length < 0) {
	length = strlen(src);
    }

    /*
     * Unicode string length in Tcl_UniChars will be <= UTF-8 string length in
     * bytes.
     */

    oldLength = Tcl_DStringLength(dsPtr);

    Tcl_DStringSetLength(dsPtr,
	    oldLength + ((length + 1) * sizeof(int)));
    wString = (int *) (Tcl_DStringValue(dsPtr) + oldLength);

    w = wString;
    p = src;
    end = src + length - 4;
    while (p < end) {
	p += Tcl_UtfToUniChar(p, &ch);
	*w++ = ch;
    }
    end += 4;
    while (p < end) {
	if (Tcl_UtfCharComplete(p, end-p)) {
	    p += Tcl_UtfToUniChar(p, &ch);
	} else {
	    ch = UCHAR(*p++);
	}
	*w++ = ch;
    }
    *w = '\0';
    Tcl_DStringSetLength(dsPtr,
	    oldLength + ((char *) w - (char *) wString));

    return wString;
}

unsigned short *
Tcl_UtfToChar16DString(
    const char *src,		/* UTF-8 string to convert to Unicode. */
    int length,			/* Length of UTF-8 string in bytes, or -1 for
				 * strlen(). */
    Tcl_DString *dsPtr)		/* Unicode representation of string is
				 * appended to this previously initialized
				 * DString. */
{
    unsigned short ch = 0;
    unsigned short *w, *wString;
    const char *p, *end;
    int oldLength;

    if (src == NULL) {
	return NULL;
    }
    if (length < 0) {
	length = strlen(src);
    }

    /*
     * Unicode string length in Tcl_UniChars will be <= UTF-8 string length in
     * bytes.
     */

    oldLength = Tcl_DStringLength(dsPtr);

    Tcl_DStringSetLength(dsPtr,
	    oldLength + ((length + 1) * sizeof(unsigned short)));
    wString = (unsigned short *) (Tcl_DStringValue(dsPtr) + oldLength);

    w = wString;
    p = src;
    end = src + length - 4;
    while (p < end) {
	p += Tcl_UtfToChar16(p, &ch);
	*w++ = ch;
    }
    end += 4;
    while (p < end) {
	if (Tcl_UtfCharComplete(p, end-p)) {
	    p += Tcl_UtfToChar16(p, &ch);
	} else {
	    ch = UCHAR(*p++);
	}
	*w++ = ch;
    }
    *w = '\0';
    Tcl_DStringSetLength(dsPtr,
	    oldLength + ((char *) w - (char *) wString));

    return wString;
}
/*
 *---------------------------------------------------------------------------
 *
 * Tcl_UtfCharComplete --
 *
 *	Determine if the UTF-8 string of the given length is long enough to be
 *	decoded by Tcl_UtfToUniChar(). This does not ensure that the UTF-8
 *	string is properly formed. Equivalent to Plan 9 fullrune().
 *
 * Results:
 *	The return value is 0 if the string is not long enough, non-zero
 *	otherwise.
 *
 * Side effects:
 *	None.
 *
 *---------------------------------------------------------------------------
 */

int
Tcl_UtfCharComplete(
    const char *src,		/* String to check if first few bytes contain
				 * a complete UTF-8 character. */
    int length)			/* Length of above string in bytes. */
{
    return length >= complete[(unsigned char)*src];
}

/*
 *---------------------------------------------------------------------------
 *
 * Tcl_NumUtfChars --
 *
 *	Returns the number of characters (not bytes) in the UTF-8 string, not
 *	including the terminating NULL byte. This is equivalent to Plan 9
 *	utflen() and utfnlen().
 *
 * Results:
 *	As above.
 *
 * Side effects:
 *	None.
 *
 *---------------------------------------------------------------------------
 */

int
Tcl_NumUtfChars(
    const char *src,	/* The UTF-8 string to measure. */
    int length)			/* The length of the string in bytes, or -1
				 * for strlen(string). */
{
<<<<<<< HEAD
    Tcl_UniChar ch = 0;
    int i = 0;
=======
    const char *next;
    register int i = 0;
>>>>>>> 98700eaf

    /*
     * The separate implementations are faster.
     *
     * Since this is a time-sensitive function, we also do the check for the
     * single-byte char case specially.
     */

    if (length < 0) {
	while ((*src != '\0') && (i < INT_MAX)) {
	    next = TclUtfNext(src);
	    i += 1 + ((next - src) > 3);
	    src = next;
	}
    } else {
<<<<<<< HEAD
	const char *endPtr = src + length - 4;
=======
	register const char *endPtr = src + length - /*TCL_UTF_MAX*/ 4;
>>>>>>> 98700eaf

	while (src < endPtr) {
	    next = TclUtfNext(src);
	    i += 1 + ((next - src) > 3);
	    src = next;
	}
<<<<<<< HEAD
	endPtr += 4;
=======
	endPtr += /*TCL_UTF_MAX*/ 4;
>>>>>>> 98700eaf
	while ((src < endPtr) && Tcl_UtfCharComplete(src, endPtr - src)) {
	    next = TclUtfNext(src);
	    i += 1 + ((next - src) > 3);
	    src = next;
	}
	if (src < endPtr) {
	    i += endPtr - src;
	}
    }
    return i;
}

/*
 *---------------------------------------------------------------------------
 *
 * Tcl_UtfFindFirst --
 *
 *	Returns a pointer to the first occurance of the given Unicode character
 *	in the NULL-terminated UTF-8 string. The NULL terminator is considered
 *	part of the UTF-8 string. Equivalent to Plan 9 utfrune().
 *
 * Results:
 *	As above. If the Unicode character does not exist in the given string,
 *	the return value is NULL.
 *
 * Side effects:
 *	None.
 *
 *---------------------------------------------------------------------------
 */

const char *
Tcl_UtfFindFirst(
    const char *src,		/* The UTF-8 string to be searched. */
    int ch)			/* The Unicode character to search for. */
{
    while (1) {
	int ucs4, len = TclUtfToUCS4(src, &ucs4);

	if (ucs4 == ch) {
	    return src;
	}
	if (*src == '\0') {
	    return NULL;
	}
	src += len;
    }
}

/*
 *---------------------------------------------------------------------------
 *
 * Tcl_UtfFindLast --
 *
 *	Returns a pointer to the last occurance of the given Unicode character
 *	in the NULL-terminated UTF-8 string. The NULL terminator is considered
 *	part of the UTF-8 string. Equivalent to Plan 9 utfrrune().
 *
 * Results:
 *	As above. If the Unicode character does not exist in the given string, the
 *	return value is NULL.
 *
 * Side effects:
 *	None.
 *
 *---------------------------------------------------------------------------
 */

const char *
Tcl_UtfFindLast(
    const char *src,		/* The UTF-8 string to be searched. */
    int ch)			/* The Unicode character to search for. */
{
    const char *last = NULL;

    while (1) {
	int ucs4, len = TclUtfToUCS4(src, &ucs4);

	if (ucs4 == ch) {
	    last = src;
	}
	if (*src == '\0') {
	    break;
	}
	src += len;
    }
    return last;
}

/*
 *---------------------------------------------------------------------------
 *
 * Tcl_UtfNext --
 *
 *	The aim of this routine is to provide a way to iterate forward
 *	through a UTF-8 string. The caller is expected to pass a non-NULL
 *	pointer argument /src/ which points to a location within a string.
 *	(*src) will be read, so /src/ must not point to an unreadable
 *	location past the end of the string. If /src/ points to the
 *	beginning of a complete, well-formed and valid UTF_8 byte sequence
 *	of no more than TCL_UTF_MAX bytes, Tcl_UtfNext returns the pointer
 *	just past the end of that sequence. In any other circumstance,
 *	Tcl_UtfNext returns /src/+1.
 *
 *	Because this routine always returns a value > /src/, it is useful
 *	as a forward iterator that will always make progress. If the string
 *	is NUL-terminated, Tcl_UtfNext will not read beyond the terminating
 *	NUL character. If it is not NUL-terminated, the caller must make
 *	use of the companion routine Tcl_UtfCharComplete to test whether
 *	there is risk that Tcl_UtfNext will read beyond the end of the string.
 *	Tcl_UtfNext will never read more than TCL_UTF_MAX bytes.
 *
 *	In a string where all characters are complete and properly formed,
 *	and /src/ points to the first byte of a character, repeated
 *	Tcl_UtfNext calls will step to the starting bytes of characters, one
 *	character at a time. Within those limitations, Tcl_UtfPrev and
 *	Tcl_UtfNext are inverses. If either condition cannot be met,
 *	Tcl_UtfPrev and Tcl_UtfNext may not function as inverses and the
 *	caller will have to take greater care.
 *
 * Results:
 *	A pointer to the start of the next character in the string (or to
 *	the end of the string) as described above.
 *
 * Side effects:
 *	None.
 *
 *---------------------------------------------------------------------------
 */

const char *
Tcl_UtfNext(
    const char *src)		/* The current location in the string. */
{
    int byte = *((unsigned char *) src);
    int left = totalBytes[byte];
    const char *next = src + 1;

<<<<<<< HEAD
#if TCL_UTF_MAX <= 3
    if ((ch >= 0xD800) && (len < 3)) {
	len += TclUtfToUniChar(src + len, &ch);
=======
    while (--left) {
	byte = *((unsigned char *) next);
	if ((byte & 0xC0) != 0x80) {
	    /*
	     * src points to non-trail byte; We ran out of trail bytes
	     * before the needs of the lead byte were satisfied.
	     * Let the (malformed) lead byte alone be a character
	     */
	    return src + 1;
	}
	next++;
>>>>>>> 98700eaf
    }
    if (Overlong((unsigned char *)src)) {
	return src + 1;
    }
    return next;
}

/*
 *---------------------------------------------------------------------------
 *
 * Tcl_UtfPrev --
 *
 *	The aim of this routine is to provide a way to move backward
 *	through a UTF-8 string. The caller is expected to pass non-NULL
 *	pointer arguments /start/ and /src/. /start/ points to the beginning
 *	of a string, and /src/ (>= /start/) points to a location within (or
 *	just past the end) of the string. This routine always returns a
 *	pointer within the string (>= /start/).  When (/src/ == /start/),
 *	it returns /start/. When (/src/ > /start/), it returns a pointer
 *	(< /src/) and (>= /src/ - TCL_UTF_MAX).  Subject to these constraints,
 *	the routine returns a pointer to the earliest byte in the string that
 *	starts a character when characters are read starting at /start/ and
 *	that character might include the byte src[-1]. The routine will
 *	examine only those bytes in the range that might be returned.
 *	It will not examine the byte (*src), and because of that cannot
 *	determine for certain in all circumstances whether the character
 *	that begins with the returned pointer will or will not include
 *	the byte src[-1]. In the scenario where /src/ points to the end of
 *	a buffer being filled, the returned pointer points to either the
 *	final complete character in the string or to the earliest byte
 *	that might start an incomplete character waiting for more bytes to
 *	complete.
 *
 *	Because this routine always returns a value < /src/ until the point
 *	it is forced to return /start/, it is useful as a backward iterator
 *	through a string that will always make progress and always be
 *	prevented from running past the beginning of the string.
 *
 *	In a string where all characters are complete and properly formed,
 *	and /src/ points to the first byte of a character, repeated
 *	Tcl_UtfPrev calls will step to the starting bytes of characters, one
 *	character at a time. Within those limitations, Tcl_UtfPrev and
 *	Tcl_UtfNext are inverses. If either condition cannot be met,
 *	Tcl_UtfPrev and Tcl_UtfNext may not function as inverses and the
 *	caller will have to take greater care.
 *
 * Results:
 *	A pointer to the start of a character in the string as described
 *	above.
 *
 * Side effects:
 *	None.
 *
 *---------------------------------------------------------------------------
 */

const char *
Tcl_UtfPrev(
    const char *src,		/* A location in a UTF-8 string. */
    const char *start)		/* Pointer to the beginning of the string */
{
    int trailBytesSeen = 0;	/* How many trail bytes have been verified? */
    CONST char *fallback = src - 1;
				/* If we cannot find a lead byte that might
				 * start a prefix of a valid UTF byte sequence,
				 * we will fallback to a one-byte back step */
    unsigned char *look = (unsigned char *)fallback;
				/* Start search at the fallback position */

    /* Quick boundary case exit. */
    if (fallback <= start) {
	return start;
    }

    do {
	unsigned char byte = look[0];

	if (byte < 0x80) {
	    /*
	     * Single byte character. Either this is a correct previous
	     * character, or it is followed by at least one trail byte
	     * which indicates a malformed sequence. In either case the
	     * correct result is to return the fallback.
	     */
	    return fallback;
	}
	if (byte >= 0xC0) {
	    /* Non-trail byte; May be multibyte lead. */

	    if ((trailBytesSeen == 0)
		/*
		 * We've seen no trailing context to use to check
		 * anything. From what we know, this non-trail byte
		 * is a prefix of a previous character, and accepting
		 * it (the fallback) is correct.
		 */

		    || (trailBytesSeen >= totalBytes[byte])) {
		/*
		 * That is, (1 + trailBytesSeen > needed).
		 * We've examined more bytes than needed to complete
		 * this lead byte. No matter about well-formedness or
		 * validity, the sequence starting with this lead byte
		 * will never include the fallback location, so we must
		 * return the fallback location. See test utf-7.17
		 */
		return fallback;
	    }

	    /*
	     * trailBytesSeen > 0, so we can examine look[1] safely.
	     * Use that capability to screen out overlong sequences.
	     */

	    if (Overlong(look)) {
		/* Reject */
		return fallback;
	    }
	    return (CONST char *)look;
	}

	/* We saw a trail byte. */
	trailBytesSeen++;

	if ((CONST char *)look == start) {
	    /*
	     * Do not read before the start of the string
	     *
	     * If we get here, we've examined bytes at every location
	     * >= start and < src and all of them are trail bytes,
	     * including (*start).  We need to return our fallback
	     * and exit this loop before we run past the start of the string.
	     */
	    return fallback;
	}

	/* Continue the search backwards... */
	look--;
    } while (trailBytesSeen < /* was TCL_UTF_MAX */ 4);

    /*
     * We've seen 4 (was TCL_UTF_MAX) trail bytes, so we know there will not be a
     * properly formed byte sequence to find, and we can stop looking,
     * accepting the fallback.
     */

    return fallback;
}

/*
 *---------------------------------------------------------------------------
 *
 * Tcl_UniCharAtIndex --
 *
 *	Returns the Tcl_UniChar represented at the specified character
 *	(not byte) position in the UTF-8 string.
 *
 * Results:
 *	As above.
 *
 * Side effects:
 *	None.
 *
 *---------------------------------------------------------------------------
 */

int
Tcl_UniCharAtIndex(
    const char *src,	/* The UTF-8 string to dereference. */
    int index)		/* The position of the desired character. */
{
    Tcl_UniChar ch = 0;
    int fullchar = 0;
#if TCL_UTF_MAX <= 3
	int len = 0;
#endif

<<<<<<< HEAD
    while (index-- >= 0) {
#if TCL_UTF_MAX <= 3
	src += (len = TclUtfToUniChar(src, &ch));
#else
	src += TclUtfToUniChar(src, &ch);
#endif
    }
    fullchar = ch;
#if TCL_UTF_MAX <= 3
    if ((ch >= 0xD800) && (len < 3)) {
	/* If last Tcl_UniChar was a high surrogate, combine with low surrogate */
	(void)TclUtfToUniChar(src, &ch);
	fullchar = (((fullchar & 0x3FF) << 10) | (ch & 0x3FF)) + 0x10000;
    }
#endif
    return fullchar;
=======
    TclUtfToUniChar(Tcl_UtfAtIndex(src, index), &ch);
    return ch;
>>>>>>> 98700eaf
}

/*
 *---------------------------------------------------------------------------
 *
 * Tcl_UtfAtIndex --
 *
 *	Returns a pointer to the specified character (not byte) position in
 *	the UTF-8 string. If TCL_UTF_MAX <= 3, characters > U+FFFF count as
 *	2 positions, but then the pointer should never be placed between
 *	the two positions.
 *
 * Results:
 *	As above.
 *
 * Side effects:
 *	None.
 *
 *---------------------------------------------------------------------------
 */

const char *
Tcl_UtfAtIndex(
    const char *src,	/* The UTF-8 string. */
    int index)		/* The position of the desired character. */
{
    while (index-- > 0) {
<<<<<<< HEAD
	len = TclUtfToUniChar(src, &ch);
	src += len;
    }
#if TCL_UTF_MAX <= 3
    if ((ch >= 0xD800) && (len < 3)) {
	/* Index points at character following high Surrogate */
	src += TclUtfToUniChar(src, &ch);
=======
        const char *next = TclUtfNext(src);

	/*
	 * 4-byte sequences generate two UCS-2 code units in the
	 * UTF-16 representation, so in the current indexing scheme
	 * we need to account for an extra index (total of two).
	 */
	index -= ((next - src) > 3);

	src = next;
>>>>>>> 98700eaf
    }
    return src;
}

/*
 *---------------------------------------------------------------------------
 *
 * Tcl_UtfBackslash --
 *
 *	Figure out how to handle a backslash sequence.
 *
 * Results:
 *	Stores the bytes represented by the backslash sequence in dst and
 *	returns the number of bytes written to dst. At most 4 bytes
 *	are written to dst; dst must have been large enough to accept those
 *	bytes. If readPtr isn't NULL then it is filled in with a count of the
 *	number of bytes in the backslash sequence.
 *
 * Side effects:
 *	The maximum number of bytes it takes to represent a Unicode character
 *	in UTF-8 is guaranteed to be less than the number of bytes used to
 *	express the backslash sequence that represents that Unicode character.
 *	If the target buffer into which the caller is going to store the bytes
 *	that represent the Unicode character is at least as large as the
 *	source buffer from which the backslashed sequence was extracted, no
 *	buffer overruns should occur.
 *
 *---------------------------------------------------------------------------
 */

int
Tcl_UtfBackslash(
    const char *src,		/* Points to the backslash character of a
				 * backslash sequence. */
    int *readPtr,		/* Fill in with number of characters read from
				 * src, unless NULL. */
    char *dst)			/* Filled with the bytes represented by the
				 * backslash sequence. */
{
#define LINE_LENGTH 128
    int numRead;
    int result;

    result = TclParseBackslash(src, LINE_LENGTH, &numRead, dst);
    if (numRead == LINE_LENGTH) {
	/*
	 * We ate a whole line. Pay the price of a strlen()
	 */

	result = TclParseBackslash(src, strlen(src), &numRead, dst);
    }
    if (readPtr != NULL) {
	*readPtr = numRead;
    }
    return result;
}

/*
 *----------------------------------------------------------------------
 *
 * Tcl_UtfToUpper --
 *
 *	Convert lowercase characters to uppercase characters in a UTF string
 *	in place. The conversion may shrink the UTF string.
 *
 * Results:
 *	Returns the number of bytes in the resulting string excluding the
 *	trailing null.
 *
 * Side effects:
 *	Writes a terminating null after the last converted character.
 *
 *----------------------------------------------------------------------
 */

int
Tcl_UtfToUpper(
    char *str)			/* String to convert in place. */
{
    Tcl_UniChar ch = 0;
    int upChar;
    char *src, *dst;
    int len;

    /*
     * Iterate over the string until we hit the terminating null.
     */

    src = dst = str;
    while (*src) {
	len = TclUtfToUniChar(src, &ch);
	upChar = ch;
#if TCL_UTF_MAX <= 3
	if ((ch >= 0xD800) && (len < 3)) {
	    len += TclUtfToUniChar(src + len, &ch);
	    /* Combine surrogates */
	    upChar = (((upChar & 0x3FF) << 10) | (ch & 0x3FF)) + 0x10000;
	}
#endif
	upChar = Tcl_UniCharToUpper(upChar);

	/*
	 * To keep badly formed Utf strings from getting inflated by the
	 * conversion (thereby causing a segfault), only copy the upper case
	 * char to dst if its size is <= the original char.
	 */

	if ((len < TclUtfCount(upChar)) || ((upChar & 0xF800) == 0xD800)) {
	    memmove(dst, src, len);
	    dst += len;
	} else {
	    dst += Tcl_UniCharToUtf(upChar, dst);
	}
	src += len;
    }
    *dst = '\0';
    return (dst - str);
}

/*
 *----------------------------------------------------------------------
 *
 * Tcl_UtfToLower --
 *
 *	Convert uppercase characters to lowercase characters in a UTF string
 *	in place. The conversion may shrink the UTF string.
 *
 * Results:
 *	Returns the number of bytes in the resulting string excluding the
 *	trailing null.
 *
 * Side effects:
 *	Writes a terminating null after the last converted character.
 *
 *----------------------------------------------------------------------
 */

int
Tcl_UtfToLower(
    char *str)			/* String to convert in place. */
{
    Tcl_UniChar ch = 0;
    int lowChar;
    char *src, *dst;
    int len;

    /*
     * Iterate over the string until we hit the terminating null.
     */

    src = dst = str;
    while (*src) {
	len = TclUtfToUniChar(src, &ch);
	lowChar = ch;
#if TCL_UTF_MAX <= 3
	if ((ch >= 0xD800) && (len < 3)) {
	    len += TclUtfToUniChar(src + len, &ch);
	    /* Combine surrogates */
	    lowChar = (((lowChar & 0x3FF) << 10) | (ch & 0x3FF)) + 0x10000;
	}
#endif
	lowChar = Tcl_UniCharToLower(lowChar);

	/*
	 * To keep badly formed Utf strings from getting inflated by the
	 * conversion (thereby causing a segfault), only copy the lower case
	 * char to dst if its size is <= the original char.
	 */

	if ((len < TclUtfCount(lowChar)) || ((lowChar & 0xF800) == 0xD800)) {
	    memmove(dst, src, len);
	    dst += len;
	} else {
	    dst += Tcl_UniCharToUtf(lowChar, dst);
	}
	src += len;
    }
    *dst = '\0';
    return (dst - str);
}

/*
 *----------------------------------------------------------------------
 *
 * Tcl_UtfToTitle --
 *
 *	Changes the first character of a UTF string to title case or uppercase
 *	and the rest of the string to lowercase. The conversion happens in
 *	place and may shrink the UTF string.
 *
 * Results:
 *	Returns the number of bytes in the resulting string excluding the
 *	trailing null.
 *
 * Side effects:
 *	Writes a terminating null after the last converted character.
 *
 *----------------------------------------------------------------------
 */

int
Tcl_UtfToTitle(
    char *str)			/* String to convert in place. */
{
    Tcl_UniChar ch = 0;
    int titleChar, lowChar;
    char *src, *dst;
    int len;

    /*
     * Capitalize the first character and then lowercase the rest of the
     * characters until we get to a null.
     */

    src = dst = str;

    if (*src) {
	len = TclUtfToUniChar(src, &ch);
	titleChar = ch;
#if TCL_UTF_MAX <= 3
	if ((ch >= 0xD800) && (len < 3)) {
	    len += TclUtfToUniChar(src + len, &ch);
	    /* Combine surrogates */
	    titleChar = (((titleChar & 0x3FF) << 10) | (ch & 0x3FF)) + 0x10000;
	}
#endif
	titleChar = Tcl_UniCharToTitle(titleChar);

	if ((len < TclUtfCount(titleChar)) || ((titleChar & 0xF800) == 0xD800)) {
	    memmove(dst, src, len);
	    dst += len;
	} else {
	    dst += Tcl_UniCharToUtf(titleChar, dst);
	}
	src += len;
    }
    while (*src) {
	len = TclUtfToUniChar(src, &ch);
	lowChar = ch;
#if TCL_UTF_MAX <= 3
	if ((ch >= 0xD800) && (len < 3)) {
	    len += TclUtfToUniChar(src + len, &ch);
	    /* Combine surrogates */
	    lowChar = (((lowChar & 0x3FF) << 10) | (ch & 0x3FF)) + 0x10000;
	}
#endif
	/* Special exception for Georgian Asomtavruli chars, no titlecase. */
	if ((unsigned)(lowChar - 0x1C90) >= 0x30) {
	    lowChar = Tcl_UniCharToLower(lowChar);
	}

	if ((len < TclUtfCount(lowChar)) || ((lowChar & 0xF800) == 0xD800)) {
	    memmove(dst, src, len);
	    dst += len;
	} else {
	    dst += Tcl_UniCharToUtf(lowChar, dst);
	}
	src += len;
    }
    *dst = '\0';
    return (dst - str);
}

/*
 *----------------------------------------------------------------------
 *
 * TclpUtfNcmp2 --
 *
 *	Compare at most numBytes bytes of utf-8 strings cs and ct. Both cs and
 *	ct are assumed to be at least numBytes bytes long.
 *
 * Results:
 *	Return <0 if cs < ct, 0 if cs == ct, or >0 if cs > ct.
 *
 * Side effects:
 *	None.
 *
 *----------------------------------------------------------------------
 */

int
TclpUtfNcmp2(
    const char *cs,		/* UTF string to compare to ct. */
    const char *ct,		/* UTF string cs is compared to. */
    unsigned long numBytes)	/* Number of *bytes* to compare. */
{
    /*
     * We can't simply call 'memcmp(cs, ct, numBytes);' because we need to
     * check for Tcl's \xC0\x80 non-utf-8 null encoding. Otherwise utf-8 lexes
     * fine in the strcmp manner.
     */

    int result = 0;

    for ( ; numBytes != 0; numBytes--, cs++, ct++) {
	if (*cs != *ct) {
	    result = UCHAR(*cs) - UCHAR(*ct);
	    break;
	}
    }
    if (numBytes && ((UCHAR(*cs) == 0xC0) || (UCHAR(*ct) == 0xC0))) {
	unsigned char c1, c2;

	c1 = ((UCHAR(*cs) == 0xC0) && (UCHAR(cs[1]) == 0x80)) ? 0 : UCHAR(*cs);
	c2 = ((UCHAR(*ct) == 0xC0) && (UCHAR(ct[1]) == 0x80)) ? 0 : UCHAR(*ct);
	result = (c1 - c2);
    }
    return result;
}

/*
 *----------------------------------------------------------------------
 *
 * Tcl_UtfNcmp --
 *
 *	Compare at most numChars UTF chars of string cs to string ct. Both cs
 *	and ct are assumed to be at least numChars UTF chars long.
 *
 * Results:
 *	Return <0 if cs < ct, 0 if cs == ct, or >0 if cs > ct.
 *
 * Side effects:
 *	None.
 *
 *----------------------------------------------------------------------
 */

int
Tcl_UtfNcmp(
    const char *cs,		/* UTF string to compare to ct. */
    const char *ct,		/* UTF string cs is compared to. */
    unsigned long numChars)	/* Number of UTF chars to compare. */
{
    Tcl_UniChar ch1 = 0, ch2 = 0;

    /*
     * Cannot use 'memcmp(cs, ct, n);' as byte representation of \u0000 (the
     * pair of bytes 0xC0,0x80) is larger than byte representation of \u0001
     * (the byte 0x01.)
     */

    while (numChars-- > 0) {
	/*
	 * n must be interpreted as chars, not bytes. This should be called
	 * only when both strings are of at least n chars long (no need for \0
	 * check)
	 */

	cs += TclUtfToUniChar(cs, &ch1);
	ct += TclUtfToUniChar(ct, &ch2);
	if (ch1 != ch2) {
#if TCL_UTF_MAX <= 3
	    /* Surrogates always report higher than non-surrogates */
	    if (((ch1 & 0xFC00) == 0xD800)) {
	    if ((ch2 & 0xFC00) != 0xD800) {
		return ch1;
	    }
	    } else if ((ch2 & 0xFC00) == 0xD800) {
		return -ch2;
	    }
#endif
	    return (ch1 - ch2);
	}
    }
    return 0;
}

/*
 *----------------------------------------------------------------------
 *
 * Tcl_UtfNcasecmp --
 *
 *	Compare at most numChars UTF chars of string cs to string ct case
 *	insensitive. Both cs and ct are assumed to be at least numChars UTF
 *	chars long.
 *
 * Results:
 *	Return <0 if cs < ct, 0 if cs == ct, or >0 if cs > ct.
 *
 * Side effects:
 *	None.
 *
 *----------------------------------------------------------------------
 */

int
Tcl_UtfNcasecmp(
    const char *cs,		/* UTF string to compare to ct. */
    const char *ct,		/* UTF string cs is compared to. */
    unsigned long numChars)	/* Number of UTF chars to compare. */
{
    Tcl_UniChar ch1 = 0, ch2 = 0;

    while (numChars-- > 0) {
	/*
	 * n must be interpreted as chars, not bytes.
	 * This should be called only when both strings are of
	 * at least n chars long (no need for \0 check)
	 */
	cs += TclUtfToUniChar(cs, &ch1);
	ct += TclUtfToUniChar(ct, &ch2);
	if (ch1 != ch2) {
#if TCL_UTF_MAX <= 3
	    /* Surrogates always report higher than non-surrogates */
	    if (((ch1 & 0xFC00) == 0xD800)) {
	    if ((ch2 & 0xFC00) != 0xD800) {
		return ch1;
	    }
	    } else if ((ch2 & 0xFC00) == 0xD800) {
		return -ch2;
	    }
#endif
	    ch1 = Tcl_UniCharToLower(ch1);
	    ch2 = Tcl_UniCharToLower(ch2);
	    if (ch1 != ch2) {
		return (ch1 - ch2);
	    }
	}
    }
    return 0;
}

/*
 *----------------------------------------------------------------------
 *
 * Tcl_UtfCmp --
 *
 *	Compare UTF chars of string cs to string ct case sensitively.
 *	Replacement for strcmp in Tcl core, in places where UTF-8 should
 *	be handled.
 *
 * Results:
 *	Return <0 if cs < ct, 0 if cs == ct, or >0 if cs > ct.
 *
 * Side effects:
 *	None.
 *
 *----------------------------------------------------------------------
 */

int
TclUtfCmp(
    const char *cs,		/* UTF string to compare to ct. */
    const char *ct)		/* UTF string cs is compared to. */
{
    Tcl_UniChar ch1 = 0, ch2 = 0;

    while (*cs && *ct) {
	cs += TclUtfToUniChar(cs, &ch1);
	ct += TclUtfToUniChar(ct, &ch2);
	if (ch1 != ch2) {
#if TCL_UTF_MAX <= 3
	    /* Surrogates always report higher than non-surrogates */
	    if (((ch1 & 0xFC00) == 0xD800)) {
	    if ((ch2 & 0xFC00) != 0xD800) {
		return ch1;
	    }
	    } else if ((ch2 & 0xFC00) == 0xD800) {
		return -ch2;
	    }
#endif
	    return ch1 - ch2;
	}
    }
    return UCHAR(*cs) - UCHAR(*ct);
}


/*
 *----------------------------------------------------------------------
 *
 * TclUtfCasecmp --
 *
 *	Compare UTF chars of string cs to string ct case insensitively.
 *	Replacement for strcasecmp in Tcl core, in places where UTF-8 should
 *	be handled.
 *
 * Results:
 *	Return <0 if cs < ct, 0 if cs == ct, or >0 if cs > ct.
 *
 * Side effects:
 *	None.
 *
 *----------------------------------------------------------------------
 */

int
TclUtfCasecmp(
    const char *cs,		/* UTF string to compare to ct. */
    const char *ct)		/* UTF string cs is compared to. */
{
    Tcl_UniChar ch1 = 0, ch2 = 0;

    while (*cs && *ct) {
	cs += TclUtfToUniChar(cs, &ch1);
	ct += TclUtfToUniChar(ct, &ch2);
	if (ch1 != ch2) {
#if TCL_UTF_MAX <= 3
	    /* Surrogates always report higher than non-surrogates */
	    if (((ch1 & 0xFC00) == 0xD800)) {
	    if ((ch2 & 0xFC00) != 0xD800) {
		return ch1;
	    }
	    } else if ((ch2 & 0xFC00) == 0xD800) {
		return -ch2;
	    }
#endif
	    ch1 = Tcl_UniCharToLower(ch1);
	    ch2 = Tcl_UniCharToLower(ch2);
	    if (ch1 != ch2) {
		return ch1 - ch2;
	    }
	}
    }
    return UCHAR(*cs) - UCHAR(*ct);
}


/*
 *----------------------------------------------------------------------
 *
 * Tcl_UniCharToUpper --
 *
 *	Compute the uppercase equivalent of the given Unicode character.
 *
 * Results:
 *	Returns the uppercase Unicode character.
 *
 * Side effects:
 *	None.
 *
 *----------------------------------------------------------------------
 */

int
Tcl_UniCharToUpper(
    int ch)			/* Unicode character to convert. */
{
    if (!UNICODE_OUT_OF_RANGE(ch)) {
	int info = GetUniCharInfo(ch);

	if (GetCaseType(info) & 0x04) {
	    ch -= GetDelta(info);
	}
    }
    return ch & 0x1FFFFF;
}

/*
 *----------------------------------------------------------------------
 *
 * Tcl_UniCharToLower --
 *
 *	Compute the lowercase equivalent of the given Unicode character.
 *
 * Results:
 *	Returns the lowercase Unicode character.
 *
 * Side effects:
 *	None.
 *
 *----------------------------------------------------------------------
 */

int
Tcl_UniCharToLower(
    int ch)			/* Unicode character to convert. */
{
    if (!UNICODE_OUT_OF_RANGE(ch)) {
	int info = GetUniCharInfo(ch);
	int mode = GetCaseType(info);

	if ((mode & 0x02) && (mode != 0x7)) {
	    ch += GetDelta(info);
	}
    }
    return ch & 0x1FFFFF;
}

/*
 *----------------------------------------------------------------------
 *
 * Tcl_UniCharToTitle --
 *
 *	Compute the titlecase equivalent of the given Unicode character.
 *
 * Results:
 *	Returns the titlecase Unicode character.
 *
 * Side effects:
 *	None.
 *
 *----------------------------------------------------------------------
 */

int
Tcl_UniCharToTitle(
    int ch)			/* Unicode character to convert. */
{
    if (!UNICODE_OUT_OF_RANGE(ch)) {
	int info = GetUniCharInfo(ch);
	int mode = GetCaseType(info);

	if (mode & 0x1) {
	    /*
	     * Subtract or add one depending on the original case.
	     */

	    if (mode != 0x7) {
		ch += ((mode & 0x4) ? -1 : 1);
	    }
	} else if (mode == 0x4) {
	    ch -= GetDelta(info);
	}
    }
    return ch & 0x1FFFFF;
}

/*
 *----------------------------------------------------------------------
 *
 * Tcl_UniCharLen --
 *
 *	Find the length of a UniChar string. The str input must be null
 *	terminated.
 *
 * Results:
 *	Returns the length of str in UniChars (not bytes).
 *
 * Side effects:
 *	None.
 *
 *----------------------------------------------------------------------
 */

int
Tcl_UniCharLen(
    const Tcl_UniChar *uniStr)	/* Unicode string to find length of. */
{
    int len = 0;

    while (*uniStr != '\0') {
	len++;
	uniStr++;
    }
    return len;
}

/*
 *----------------------------------------------------------------------
 *
 * Tcl_UniCharNcmp --
 *
 *	Compare at most numChars unichars of string ucs to string uct.
 *	Both ucs and uct are assumed to be at least numChars unichars long.
 *
 * Results:
 *	Return <0 if ucs < uct, 0 if ucs == uct, or >0 if ucs > uct.
 *
 * Side effects:
 *	None.
 *
 *----------------------------------------------------------------------
 */

int
Tcl_UniCharNcmp(
    const Tcl_UniChar *ucs,	/* Unicode string to compare to uct. */
    const Tcl_UniChar *uct,	/* Unicode string ucs is compared to. */
    unsigned long numChars)	/* Number of unichars to compare. */
{
#ifdef WORDS_BIGENDIAN
    /*
     * We are definitely on a big-endian machine; memcmp() is safe
     */

    return memcmp(ucs, uct, numChars*sizeof(Tcl_UniChar));

#else /* !WORDS_BIGENDIAN */
    /*
     * We can't simply call memcmp() because that is not lexically correct.
     */

    for ( ; numChars != 0; ucs++, uct++, numChars--) {
	if (*ucs != *uct) {
	    return (*ucs - *uct);
	}
    }
    return 0;
#endif /* WORDS_BIGENDIAN */
}

/*
 *----------------------------------------------------------------------
 *
 * Tcl_UniCharNcasecmp --
 *
 *	Compare at most numChars unichars of string ucs to string uct case
 *	insensitive. Both ucs and uct are assumed to be at least numChars
 *	unichars long.
 *
 * Results:
 *	Return <0 if ucs < uct, 0 if ucs == uct, or >0 if ucs > uct.
 *
 * Side effects:
 *	None.
 *
 *----------------------------------------------------------------------
 */

int
Tcl_UniCharNcasecmp(
    const Tcl_UniChar *ucs,	/* Unicode string to compare to uct. */
    const Tcl_UniChar *uct,	/* Unicode string ucs is compared to. */
    unsigned long numChars)	/* Number of unichars to compare. */
{
    for ( ; numChars != 0; numChars--, ucs++, uct++) {
	if (*ucs != *uct) {
	    Tcl_UniChar lcs = Tcl_UniCharToLower(*ucs);
	    Tcl_UniChar lct = Tcl_UniCharToLower(*uct);

	    if (lcs != lct) {
		return (lcs - lct);
	    }
	}
    }
    return 0;
}

/*
 *----------------------------------------------------------------------
 *
 * Tcl_UniCharIsAlnum --
 *
 *	Test if a character is an alphanumeric Unicode character.
 *
 * Results:
 *	Returns 1 if character is alphanumeric.
 *
 * Side effects:
 *	None.
 *
 *----------------------------------------------------------------------
 */

int
Tcl_UniCharIsAlnum(
    int ch)			/* Unicode character to test. */
{
    if (UNICODE_OUT_OF_RANGE(ch)) {
	return 0;
    }
    return (((ALPHA_BITS | DIGIT_BITS) >> GetCategory(ch)) & 1);
}

/*
 *----------------------------------------------------------------------
 *
 * Tcl_UniCharIsAlpha --
 *
 *	Test if a character is an alphabetic Unicode character.
 *
 * Results:
 *	Returns 1 if character is alphabetic.
 *
 * Side effects:
 *	None.
 *
 *----------------------------------------------------------------------
 */

int
Tcl_UniCharIsAlpha(
    int ch)			/* Unicode character to test. */
{
    if (UNICODE_OUT_OF_RANGE(ch)) {
	return 0;
    }
    return ((ALPHA_BITS >> GetCategory(ch)) & 1);
}

/*
 *----------------------------------------------------------------------
 *
 * Tcl_UniCharIsControl --
 *
 *	Test if a character is a Unicode control character.
 *
 * Results:
 *	Returns non-zero if character is a control.
 *
 * Side effects:
 *	None.
 *
 *----------------------------------------------------------------------
 */

int
Tcl_UniCharIsControl(
    int ch)			/* Unicode character to test. */
{
    if (UNICODE_OUT_OF_RANGE(ch)) {
	ch &= 0x1FFFFF;
	if ((ch == 0xE0001) || ((ch >= 0xE0020) && (ch <= 0xE007F))) {
	    return 1;
	}
	if ((ch >= 0xF0000) && ((ch & 0xFFFF) <= 0xFFFD)) {
	    return 1;
	}
	return 0;
    }
    return ((CONTROL_BITS >> GetCategory(ch)) & 1);
}

/*
 *----------------------------------------------------------------------
 *
 * Tcl_UniCharIsDigit --
 *
 *	Test if a character is a numeric Unicode character.
 *
 * Results:
 *	Returns non-zero if character is a digit.
 *
 * Side effects:
 *	None.
 *
 *----------------------------------------------------------------------
 */

int
Tcl_UniCharIsDigit(
    int ch)			/* Unicode character to test. */
{
    if (UNICODE_OUT_OF_RANGE(ch)) {
	return 0;
    }
    return (GetCategory(ch) == DECIMAL_DIGIT_NUMBER);
}

/*
 *----------------------------------------------------------------------
 *
 * Tcl_UniCharIsGraph --
 *
 *	Test if a character is any Unicode print character except space.
 *
 * Results:
 *	Returns non-zero if character is printable, but not space.
 *
 * Side effects:
 *	None.
 *
 *----------------------------------------------------------------------
 */

int
Tcl_UniCharIsGraph(
    int ch)			/* Unicode character to test. */
{
    if (UNICODE_OUT_OF_RANGE(ch)) {
	return ((unsigned)((ch & 0x1FFFFF) - 0xE0100) <= 0xEF);
    }
    return ((GRAPH_BITS >> GetCategory(ch)) & 1);
}

/*
 *----------------------------------------------------------------------
 *
 * Tcl_UniCharIsLower --
 *
 *	Test if a character is a lowercase Unicode character.
 *
 * Results:
 *	Returns non-zero if character is lowercase.
 *
 * Side effects:
 *	None.
 *
 *----------------------------------------------------------------------
 */

int
Tcl_UniCharIsLower(
    int ch)			/* Unicode character to test. */
{
    if (UNICODE_OUT_OF_RANGE(ch)) {
	return 0;
    }
    return (GetCategory(ch) == LOWERCASE_LETTER);
}

/*
 *----------------------------------------------------------------------
 *
 * Tcl_UniCharIsPrint --
 *
 *	Test if a character is a Unicode print character.
 *
 * Results:
 *	Returns non-zero if character is printable.
 *
 * Side effects:
 *	None.
 *
 *----------------------------------------------------------------------
 */

int
Tcl_UniCharIsPrint(
    int ch)			/* Unicode character to test. */
{
    if (UNICODE_OUT_OF_RANGE(ch)) {
	return ((unsigned)((ch & 0x1FFFFF) - 0xE0100) <= 0xEF);
    }
    return (((GRAPH_BITS|SPACE_BITS) >> GetCategory(ch)) & 1);
}

/*
 *----------------------------------------------------------------------
 *
 * Tcl_UniCharIsPunct --
 *
 *	Test if a character is a Unicode punctuation character.
 *
 * Results:
 *	Returns non-zero if character is punct.
 *
 * Side effects:
 *	None.
 *
 *----------------------------------------------------------------------
 */

int
Tcl_UniCharIsPunct(
    int ch)			/* Unicode character to test. */
{
    if (UNICODE_OUT_OF_RANGE(ch)) {
	return 0;
    }
    return ((PUNCT_BITS >> GetCategory(ch)) & 1);
}

/*
 *----------------------------------------------------------------------
 *
 * Tcl_UniCharIsSpace --
 *
 *	Test if a character is a whitespace Unicode character.
 *
 * Results:
 *	Returns non-zero if character is a space.
 *
 * Side effects:
 *	None.
 *
 *----------------------------------------------------------------------
 */

int
Tcl_UniCharIsSpace(
    int ch)			/* Unicode character to test. */
{
    /* Ignore upper 11 bits. */
    ch &= 0x1FFFFF;

    /*
     * If the character is within the first 127 characters, just use the
     * standard C function, otherwise consult the Unicode table.
     */

    if (ch < 0x80) {
	return TclIsSpaceProcM((char) ch);
    } else if (UNICODE_OUT_OF_RANGE(ch)) {
	return 0;
    } else if (ch == 0x0085 || ch == 0x180E || ch == 0x200B
	    || ch == 0x202F || ch == 0x2060 || ch == 0xFEFF) {
	return 1;
    } else {
	return ((SPACE_BITS >> GetCategory(ch)) & 1);
    }
}

/*
 *----------------------------------------------------------------------
 *
 * Tcl_UniCharIsUpper --
 *
 *	Test if a character is a uppercase Unicode character.
 *
 * Results:
 *	Returns non-zero if character is uppercase.
 *
 * Side effects:
 *	None.
 *
 *----------------------------------------------------------------------
 */

int
Tcl_UniCharIsUpper(
    int ch)			/* Unicode character to test. */
{
    if (UNICODE_OUT_OF_RANGE(ch)) {
	return 0;
    }
    return (GetCategory(ch) == UPPERCASE_LETTER);
}

/*
 *----------------------------------------------------------------------
 *
 * Tcl_UniCharIsWordChar --
 *
 *	Test if a character is alphanumeric or a connector punctuation mark.
 *
 * Results:
 *	Returns 1 if character is a word character.
 *
 * Side effects:
 *	None.
 *
 *----------------------------------------------------------------------
 */

int
Tcl_UniCharIsWordChar(
    int ch)			/* Unicode character to test. */
{
    if (UNICODE_OUT_OF_RANGE(ch)) {
	return 0;
    }
    return ((WORD_BITS >> GetCategory(ch)) & 1);
}

/*
 *----------------------------------------------------------------------
 *
 * Tcl_UniCharCaseMatch --
 *
 *	See if a particular Unicode string matches a particular pattern.
 *	Allows case insensitivity. This is the Unicode equivalent of the char*
 *	Tcl_StringCaseMatch. The UniChar strings must be NULL-terminated.
 *	This has no provision for counted UniChar strings, thus should not be
 *	used where NULLs are expected in the UniChar string. Use
 *	TclUniCharMatch where possible.
 *
 * Results:
 *	The return value is 1 if string matches pattern, and 0 otherwise. The
 *	matching operation permits the following special characters in the
 *	pattern: *?\[] (see the manual entry for details on what these mean).
 *
 * Side effects:
 *	None.
 *
 *----------------------------------------------------------------------
 */

int
Tcl_UniCharCaseMatch(
    const Tcl_UniChar *uniStr,	/* Unicode String. */
    const Tcl_UniChar *uniPattern,
				/* Pattern, which may contain special
				 * characters. */
    int nocase)			/* 0 for case sensitive, 1 for insensitive */
{
    Tcl_UniChar ch1 = 0, p;

    while (1) {
	p = *uniPattern;

	/*
	 * See if we're at the end of both the pattern and the string. If so,
	 * we succeeded. If we're at the end of the pattern but not at the end
	 * of the string, we failed.
	 */

	if (p == 0) {
	    return (*uniStr == 0);
	}
	if ((*uniStr == 0) && (p != '*')) {
	    return 0;
	}

	/*
	 * Check for a "*" as the next pattern character. It matches any
	 * substring. We handle this by skipping all the characters up to the
	 * next matching one in the pattern, and then calling ourselves
	 * recursively for each postfix of string, until either we match or we
	 * reach the end of the string.
	 */

	if (p == '*') {
	    /*
	     * Skip all successive *'s in the pattern
	     */

	    while (*(++uniPattern) == '*') {
		/* empty body */
	    }
	    p = *uniPattern;
	    if (p == 0) {
		return 1;
	    }
	    if (nocase) {
		p = Tcl_UniCharToLower(p);
	    }
	    while (1) {
		/*
		 * Optimization for matching - cruise through the string
		 * quickly if the next char in the pattern isn't a special
		 * character
		 */

		if ((p != '[') && (p != '?') && (p != '\\')) {
		    if (nocase) {
			while (*uniStr && (p != *uniStr)
				&& (p != Tcl_UniCharToLower(*uniStr))) {
			    uniStr++;
			}
		    } else {
			while (*uniStr && (p != *uniStr)) {
			    uniStr++;
			}
		    }
		}
		if (Tcl_UniCharCaseMatch(uniStr, uniPattern, nocase)) {
		    return 1;
		}
		if (*uniStr == 0) {
		    return 0;
		}
		uniStr++;
	    }
	}

	/*
	 * Check for a "?" as the next pattern character. It matches any
	 * single character.
	 */

	if (p == '?') {
	    uniPattern++;
	    uniStr++;
	    continue;
	}

	/*
	 * Check for a "[" as the next pattern character. It is followed by a
	 * list of characters that are acceptable, or by a range (two
	 * characters separated by "-").
	 */

	if (p == '[') {
	    Tcl_UniChar startChar, endChar;

	    uniPattern++;
	    ch1 = (nocase ? Tcl_UniCharToLower(*uniStr) : *uniStr);
	    uniStr++;
	    while (1) {
		if ((*uniPattern == ']') || (*uniPattern == 0)) {
		    return 0;
		}
		startChar = (nocase ? Tcl_UniCharToLower(*uniPattern)
			: *uniPattern);
		uniPattern++;
		if (*uniPattern == '-') {
		    uniPattern++;
		    if (*uniPattern == 0) {
			return 0;
		    }
		    endChar = (nocase ? Tcl_UniCharToLower(*uniPattern)
			    : *uniPattern);
		    uniPattern++;
		    if (((startChar <= ch1) && (ch1 <= endChar))
			    || ((endChar <= ch1) && (ch1 <= startChar))) {
			/*
			 * Matches ranges of form [a-z] or [z-a].
			 */
			break;
		    }
		} else if (startChar == ch1) {
		    break;
		}
	    }
	    while (*uniPattern != ']') {
		if (*uniPattern == 0) {
		    uniPattern--;
		    break;
		}
		uniPattern++;
	    }
	    uniPattern++;
	    continue;
	}

	/*
	 * If the next pattern character is '\', just strip off the '\' so we
	 * do exact matching on the character that follows.
	 */

	if (p == '\\') {
	    if (*(++uniPattern) == '\0') {
		return 0;
	    }
	}

	/*
	 * There's no special character. Just make sure that the next bytes of
	 * each string match.
	 */

	if (nocase) {
	    if (Tcl_UniCharToLower(*uniStr) !=
		    Tcl_UniCharToLower(*uniPattern)) {
		return 0;
	    }
	} else if (*uniStr != *uniPattern) {
	    return 0;
	}
	uniStr++;
	uniPattern++;
    }
}

/*
 *----------------------------------------------------------------------
 *
 * TclUniCharMatch --
 *
 *	See if a particular Unicode string matches a particular pattern.
 *	Allows case insensitivity. This is the Unicode equivalent of the char*
 *	Tcl_StringCaseMatch. This variant of Tcl_UniCharCaseMatch uses counted
 *	Strings, so embedded NULLs are allowed.
 *
 * Results:
 *	The return value is 1 if string matches pattern, and 0 otherwise. The
 *	matching operation permits the following special characters in the
 *	pattern: *?\[] (see the manual entry for details on what these mean).
 *
 * Side effects:
 *	None.
 *
 *----------------------------------------------------------------------
 */

int
TclUniCharMatch(
    const Tcl_UniChar *string,	/* Unicode String. */
    int strLen,			/* Length of String */
    const Tcl_UniChar *pattern,	/* Pattern, which may contain special
				 * characters. */
    int ptnLen,			/* Length of Pattern */
    int nocase)			/* 0 for case sensitive, 1 for insensitive */
{
    const Tcl_UniChar *stringEnd, *patternEnd;
    Tcl_UniChar p;

    stringEnd = string + strLen;
    patternEnd = pattern + ptnLen;

    while (1) {
	/*
	 * See if we're at the end of both the pattern and the string. If so,
	 * we succeeded. If we're at the end of the pattern but not at the end
	 * of the string, we failed.
	 */

	if (pattern == patternEnd) {
	    return (string == stringEnd);
	}
	p = *pattern;
	if ((string == stringEnd) && (p != '*')) {
	    return 0;
	}

	/*
	 * Check for a "*" as the next pattern character. It matches any
	 * substring. We handle this by skipping all the characters up to the
	 * next matching one in the pattern, and then calling ourselves
	 * recursively for each postfix of string, until either we match or we
	 * reach the end of the string.
	 */

	if (p == '*') {
	    /*
	     * Skip all successive *'s in the pattern.
	     */

	    while (*(++pattern) == '*') {
		/* empty body */
	    }
	    if (pattern == patternEnd) {
		return 1;
	    }
	    p = *pattern;
	    if (nocase) {
		p = Tcl_UniCharToLower(p);
	    }
	    while (1) {
		/*
		 * Optimization for matching - cruise through the string
		 * quickly if the next char in the pattern isn't a special
		 * character.
		 */

		if ((p != '[') && (p != '?') && (p != '\\')) {
		    if (nocase) {
			while ((string < stringEnd) && (p != *string)
				&& (p != Tcl_UniCharToLower(*string))) {
			    string++;
			}
		    } else {
			while ((string < stringEnd) && (p != *string)) {
			    string++;
			}
		    }
		}
		if (TclUniCharMatch(string, stringEnd - string,
			pattern, patternEnd - pattern, nocase)) {
		    return 1;
		}
		if (string == stringEnd) {
		    return 0;
		}
		string++;
	    }
	}

	/*
	 * Check for a "?" as the next pattern character. It matches any
	 * single character.
	 */

	if (p == '?') {
	    pattern++;
	    string++;
	    continue;
	}

	/*
	 * Check for a "[" as the next pattern character. It is followed by a
	 * list of characters that are acceptable, or by a range (two
	 * characters separated by "-").
	 */

	if (p == '[') {
	    Tcl_UniChar ch1, startChar, endChar;

	    pattern++;
	    ch1 = (nocase ? Tcl_UniCharToLower(*string) : *string);
	    string++;
	    while (1) {
		if ((*pattern == ']') || (pattern == patternEnd)) {
		    return 0;
		}
		startChar = (nocase ? Tcl_UniCharToLower(*pattern) : *pattern);
		pattern++;
		if (*pattern == '-') {
		    pattern++;
		    if (pattern == patternEnd) {
			return 0;
		    }
		    endChar = (nocase ? Tcl_UniCharToLower(*pattern)
			    : *pattern);
		    pattern++;
		    if (((startChar <= ch1) && (ch1 <= endChar))
			    || ((endChar <= ch1) && (ch1 <= startChar))) {
			/*
			 * Matches ranges of form [a-z] or [z-a].
			 */
			break;
		    }
		} else if (startChar == ch1) {
		    break;
		}
	    }
	    while (*pattern != ']') {
		if (pattern == patternEnd) {
		    pattern--;
		    break;
		}
		pattern++;
	    }
	    pattern++;
	    continue;
	}

	/*
	 * If the next pattern character is '\', just strip off the '\' so we
	 * do exact matching on the character that follows.
	 */

	if (p == '\\') {
	    if (++pattern == patternEnd) {
		return 0;
	    }
	}

	/*
	 * There's no special character. Just make sure that the next bytes of
	 * each string match.
	 */

	if (nocase) {
	    if (Tcl_UniCharToLower(*string) != Tcl_UniCharToLower(*pattern)) {
		return 0;
	    }
	} else if (*string != *pattern) {
	    return 0;
	}
	string++;
	pattern++;
    }
}

/*
 *---------------------------------------------------------------------------
 *
 * TclUtfToUCS4 --
 *
 *	Extract the 4-byte codepoint from the leading bytes of the
 *	Modified UTF-8 string "src".  This is a utility routine to
 *	contain the surrogate gymnastics in one place.
 *
 *	The caller must ensure that the source buffer is long enough that this
 *	routine does not run off the end and dereference non-existent memory
 *	looking for trail bytes. If the source buffer is known to be '\0'
 *	terminated, this cannot happen. Otherwise, the caller should call
 *	Tcl_UtfCharComplete() before calling this routine to ensure that
 *	enough bytes remain in the string.
 *
 * Results:
 *	*usc4Ptr is filled with the UCS4 code point, and the return value is
 *	the number of bytes from the UTF-8 string that were consumed.
 *
 * Side effects:
 *	None.
 *
 *---------------------------------------------------------------------------
 */

#if TCL_UTF_MAX <= 3
int
TclUtfToUCS4(
    const char *src,	/* The UTF-8 string. */
    int *ucs4Ptr)	/* Filled with the UCS4 codepoint represented
			 * by the UTF-8 string. */
{
    /* Make use of the #undef Tcl_UtfToUniChar above, which already handles UCS4. */
    return Tcl_UtfToUniChar(src, ucs4Ptr);
}
#endif

/*
 * Local Variables:
 * mode: c
 * c-basic-offset: 4
 * fill-column: 78
 * End:
 */<|MERGE_RESOLUTION|>--- conflicted
+++ resolved
@@ -78,26 +78,11 @@
 /* Tcl_UtfCharComplete() might point to 2nd byte of valid 4-byte sequence */
     3,3,3,3,3,3,3,3,3,3,3,3,3,3,3,3,3,3,3,3,3,3,3,3,3,3,3,3,3,3,3,3,
     3,3,3,3,3,3,3,3,3,3,3,3,3,3,3,3,3,3,3,3,3,3,3,3,3,3,3,3,3,3,3,3,
-<<<<<<< HEAD
 /* End of "continuation byte section" */
-    2,2,2,2,2,2,2,2,2,2,2,2,2,2,2,2,2,2,2,2,2,2,2,2,2,2,2,2,2,2,2,2,
+    2,1,2,2,2,2,2,2,2,2,2,2,2,2,2,2,2,2,2,2,2,2,2,2,2,2,2,2,2,2,2,2,
     3,3,3,3,3,3,3,3,3,3,3,3,3,3,3,3,4,4,4,4,4,1,1,1,1,1,1,1,1,1,1,1
 };
-=======
-#endif
-    2,1,2,2,2,2,2,2,2,2,2,2,2,2,2,2,2,2,2,2,2,2,2,2,2,2,2,2,2,2,2,2,
-    3,3,3,3,3,3,3,3,3,3,3,3,3,3,3,3,
-    4,4,4,4,4,
-    1,1,1,1,1,1,1,1,1,1,1
-};
-
-/*
- * Functions used only in this module.
- */
-
-static int		UtfCount(int ch);
 static int		Overlong(unsigned char *src);
->>>>>>> 98700eaf
  
 /*
@@ -810,13 +795,8 @@
     int length)			/* The length of the string in bytes, or -1
 				 * for strlen(string). */
 {
-<<<<<<< HEAD
-    Tcl_UniChar ch = 0;
+    const char *next;
     int i = 0;
-=======
-    const char *next;
-    register int i = 0;
->>>>>>> 98700eaf
 
     /*
      * The separate implementations are faster.
@@ -832,22 +812,14 @@
 	    src = next;
 	}
     } else {
-<<<<<<< HEAD
 	const char *endPtr = src + length - 4;
-=======
-	register const char *endPtr = src + length - /*TCL_UTF_MAX*/ 4;
->>>>>>> 98700eaf
 
 	while (src < endPtr) {
 	    next = TclUtfNext(src);
 	    i += 1 + ((next - src) > 3);
 	    src = next;
 	}
-<<<<<<< HEAD
 	endPtr += 4;
-=======
-	endPtr += /*TCL_UTF_MAX*/ 4;
->>>>>>> 98700eaf
 	while ((src < endPtr) && Tcl_UtfCharComplete(src, endPtr - src)) {
 	    next = TclUtfNext(src);
 	    i += 1 + ((next - src) > 3);
@@ -989,11 +961,6 @@
     int left = totalBytes[byte];
     const char *next = src + 1;
 
-<<<<<<< HEAD
-#if TCL_UTF_MAX <= 3
-    if ((ch >= 0xD800) && (len < 3)) {
-	len += TclUtfToUniChar(src + len, &ch);
-=======
     while (--left) {
 	byte = *((unsigned char *) next);
 	if ((byte & 0xC0) != 0x80) {
@@ -1005,7 +972,6 @@
 	    return src + 1;
 	}
 	next++;
->>>>>>> 98700eaf
     }
     if (Overlong((unsigned char *)src)) {
 	return src + 1;
@@ -1179,33 +1145,10 @@
     const char *src,	/* The UTF-8 string to dereference. */
     int index)		/* The position of the desired character. */
 {
-    Tcl_UniChar ch = 0;
-    int fullchar = 0;
-#if TCL_UTF_MAX <= 3
-	int len = 0;
-#endif
-
-<<<<<<< HEAD
-    while (index-- >= 0) {
-#if TCL_UTF_MAX <= 3
-	src += (len = TclUtfToUniChar(src, &ch));
-#else
-	src += TclUtfToUniChar(src, &ch);
-#endif
-    }
-    fullchar = ch;
-#if TCL_UTF_MAX <= 3
-    if ((ch >= 0xD800) && (len < 3)) {
-	/* If last Tcl_UniChar was a high surrogate, combine with low surrogate */
-	(void)TclUtfToUniChar(src, &ch);
-	fullchar = (((fullchar & 0x3FF) << 10) | (ch & 0x3FF)) + 0x10000;
-    }
-#endif
-    return fullchar;
-=======
-    TclUtfToUniChar(Tcl_UtfAtIndex(src, index), &ch);
+    int ch;
+
+    TclUtfToUCS4(Tcl_UtfAtIndex(src, index), &ch);
     return ch;
->>>>>>> 98700eaf
 }
  
@@ -1234,15 +1177,6 @@
     int index)		/* The position of the desired character. */
 {
     while (index-- > 0) {
-<<<<<<< HEAD
-	len = TclUtfToUniChar(src, &ch);
-	src += len;
-    }
-#if TCL_UTF_MAX <= 3
-    if ((ch >= 0xD800) && (len < 3)) {
-	/* Index points at character following high Surrogate */
-	src += TclUtfToUniChar(src, &ch);
-=======
         const char *next = TclUtfNext(src);
 
 	/*
@@ -1253,7 +1187,6 @@
 	index -= ((next - src) > 3);
 
 	src = next;
->>>>>>> 98700eaf
     }
     return src;
 }
