/*
 * tclUtf.c --
 *
 *	Routines for manipulating UTF-8 strings.
 *
 * Copyright © 1997-1998 Sun Microsystems, Inc.
 *
 * See the file "license.terms" for information on usage and redistribution of
 * this file, and for a DISCLAIMER OF ALL WARRANTIES.
 */

#include "tclInt.h"
#include "../utf8proc/utf8proc.h"

/*
 * Include the static character classification tables and macros.
 */

#define UNICODE_OUT_OF_RANGE(ch)	(((ch) & 0x1FFFFF) >= 0x110000)

/*
 * The following masks are used for fast character category tests. The x_BITS
 * values are shifted right by the category value to determine whether the
 * given category is included in the set.
 */
enum Utf8ProcCharacterCategoryMasks {
    UTF8PROC_ALPHA_BITS =
	(1 << UTF8PROC_CATEGORY_LU) | (1 << UTF8PROC_CATEGORY_LL) |
	(1 << UTF8PROC_CATEGORY_LT) | (1 << UTF8PROC_CATEGORY_LM) |
	(1 << UTF8PROC_CATEGORY_LO),

    UTF8PROC_CONTROL_BITS =
	(1 << UTF8PROC_CATEGORY_CC) | (1 << UTF8PROC_CATEGORY_CF),

    UTF8PROC_DIGIT_BITS = (1 << UTF8PROC_CATEGORY_ND),

    UTF8PROC_SPACE_BITS = (1 << UTF8PROC_CATEGORY_ZS) |
			  (1 << UTF8PROC_CATEGORY_ZL) |
			  (1 << UTF8PROC_CATEGORY_ZP),

    UTF8PROC_WORD_BITS =
	UTF8PROC_ALPHA_BITS | UTF8PROC_DIGIT_BITS | (1 << UTF8PROC_CATEGORY_PC),

    UTF8PROC_PUNCT_BITS =
	(1 << UTF8PROC_CATEGORY_PC) | (1 << UTF8PROC_CATEGORY_PD) |
	(1 << UTF8PROC_CATEGORY_PS) | (1 << UTF8PROC_CATEGORY_PE) |
	(1 << UTF8PROC_CATEGORY_PI) | (1 << UTF8PROC_CATEGORY_PF) |
	(1 << UTF8PROC_CATEGORY_PO),

    UTF8PROC_GRAPH_BITS = UTF8PROC_WORD_BITS | UTF8PROC_PUNCT_BITS |
			  (1 << UTF8PROC_CATEGORY_MN) |
			  (1 << UTF8PROC_CATEGORY_MC) |
			  (1 << UTF8PROC_CATEGORY_ME) |
			  (1 << UTF8PROC_CATEGORY_NL) |
			  (1 << UTF8PROC_CATEGORY_NO) |
			  (1 << UTF8PROC_CATEGORY_SM) |
			  (1 << UTF8PROC_CATEGORY_SC) |
			  (1 << UTF8PROC_CATEGORY_SK) |
			  (1 << UTF8PROC_CATEGORY_SO)
};

/*
 * Unicode characters less than this value are represented by themselves in
 * UTF-8 strings.
 */

#define UNICODE_SELF	0x80

/*
 * The following structures are used when mapping between Unicode and
 * UTF-8.
 */

static const unsigned char totalBytes[256] = {
    1,1,1,1,1,1,1,1,1,1,1,1,1,1,1,1,1,1,1,1,1,1,1,1,1,1,1,1,1,1,1,1,
    1,1,1,1,1,1,1,1,1,1,1,1,1,1,1,1,1,1,1,1,1,1,1,1,1,1,1,1,1,1,1,1,
    1,1,1,1,1,1,1,1,1,1,1,1,1,1,1,1,1,1,1,1,1,1,1,1,1,1,1,1,1,1,1,1,
    1,1,1,1,1,1,1,1,1,1,1,1,1,1,1,1,1,1,1,1,1,1,1,1,1,1,1,1,1,1,1,1,
    1,1,1,1,1,1,1,1,1,1,1,1,1,1,1,1,1,1,1,1,1,1,1,1,1,1,1,1,1,1,1,1,
    1,1,1,1,1,1,1,1,1,1,1,1,1,1,1,1,1,1,1,1,1,1,1,1,1,1,1,1,1,1,1,1,
    2,1,2,2,2,2,2,2,2,2,2,2,2,2,2,2,2,2,2,2,2,2,2,2,2,2,2,2,2,2,2,2,
    3,3,3,3,3,3,3,3,3,3,3,3,3,3,3,3,4,4,4,4,4,1,1,1,1,1,1,1,1,1,1,1
};

static const unsigned char complete[256] = {
    1,1,1,1,1,1,1,1,1,1,1,1,1,1,1,1,1,1,1,1,1,1,1,1,1,1,1,1,1,1,1,1,
    1,1,1,1,1,1,1,1,1,1,1,1,1,1,1,1,1,1,1,1,1,1,1,1,1,1,1,1,1,1,1,1,
    1,1,1,1,1,1,1,1,1,1,1,1,1,1,1,1,1,1,1,1,1,1,1,1,1,1,1,1,1,1,1,1,
    1,1,1,1,1,1,1,1,1,1,1,1,1,1,1,1,1,1,1,1,1,1,1,1,1,1,1,1,1,1,1,1,
/* Tcl_UtfCharComplete() might point to 2nd byte of valid 4-byte sequence */
    3,3,3,3,3,3,3,3,3,3,3,3,3,3,3,3,3,3,3,3,3,3,3,3,3,3,3,3,3,3,3,3,
    3,3,3,3,3,3,3,3,3,3,3,3,3,3,3,3,3,3,3,3,3,3,3,3,3,3,3,3,3,3,3,3,
/* End of "continuation byte section" */
    2,1,2,2,2,2,2,2,2,2,2,2,2,2,2,2,2,2,2,2,2,2,2,2,2,2,2,2,2,2,2,2,
    3,3,3,3,3,3,3,3,3,3,3,3,3,3,3,3,4,4,4,4,4,1,1,1,1,1,1,1,1,1,1,1
};

/*
 * Functions used only in this module.
 */

static bool		Invalid(const char *src);

/*
 *---------------------------------------------------------------------------
 *
 * TclUtfCount --
 *
 *	Find the number of bytes in the Utf character "ch".
 *
 * Results:
 *	The return values is the number of bytes in the Utf character "ch".
 *
 * Side effects:
 *	None.
 *
 *---------------------------------------------------------------------------
 */

int
TclUtfCount(
    int ch)			/* The Unicode character whose size is returned. */
{
    if ((unsigned)(ch - 1) < (UNICODE_SELF - 1)) {
	return 1;
    }
    if (ch <= 0x7FF) {
	return 2;
    }
    if (((unsigned)(ch - 0x10000) <= 0xFFFFF)) {
	return 4;
    }
    return 3;
}

/*
 *---------------------------------------------------------------------------
 *
 * Invalid --
 *
 *	Given a pointer to a two-byte prefix of a well-formed UTF-8 byte
 *	sequence (a lead byte followed by a trail byte) this routine
 *	examines those two bytes to determine whether the sequence is
 *	invalid in UTF-8.  This might be because it is an overlong
 *	encoding, or because it encodes something out of the proper range.
 *
 *	Given a pointer to the bytes \xF8 or \xFC , this routine will
 *	try to read beyond the end of the "bounds" table.  Callers must
 *	prevent this.
 *
 *	Given a pointer to something else (an ASCII byte, a trail byte,
 *	or another byte	that can never begin a valid byte sequence such
 *	as \xF5) this routine returns false.  That makes the routine poorly
 *	named, as it does not detect and report all invalid sequences.
 *
 *	Callers have to take care that this routine does something useful
 *	for their needs.
 *
 * Results:
 *	A boolean.
 *---------------------------------------------------------------------------
 */

static const unsigned char bounds[28] = {
    0x80, 0x80,		/* \xC0 accepts \x80 only */
    0x80, 0xBF, 0x80, 0xBF, 0x80, 0xBF, 0x80, 0xBF, 0x80, 0xBF, 0x80, 0xBF,
    0x80, 0xBF,		/* (\xC4 - \xDC) -- all sequences valid */
    0xA0, 0xBF,	/* \xE0\x80 through \xE0\x9F are invalid prefixes */
    0x80, 0xBF, 0x80, 0xBF, 0x80, 0xBF, /* (\xE4 - \xEC) -- all valid */
    0x90, 0xBF,	/* \xF0\x80 through \xF0\x8F are invalid prefixes */
    0x80, 0x8F  /* \xF4\x90 and higher are invalid prefixes */
};

static bool
Invalid(
    const char *src)	/* Points to lead byte of a UTF-8 byte sequence */
{
    unsigned char byte = UCHAR(*src);
    int index;

    if ((byte & 0xC3) == 0xC0) {
	/* Only lead bytes 0xC0, 0xE0, 0xF0, 0xF4 need examination */
	index = (byte - 0xC0) >> 1;
	if (UCHAR(src[1]) < bounds[index] || UCHAR(src[1]) > bounds[index+1]) {
	    /* Out of bounds - report invalid. */
	    return true;
	}
    }
    return false;
}

/*
 *---------------------------------------------------------------------------
 *
 * Tcl_UniCharToUtf --
 *
 *	Stores the given Tcl_UniChar as a sequence of UTF-8 bytes in the provided
 *	buffer. Equivalent to Plan 9 runetochar().
 *
 *	Surrogate pairs are handled as follows: When ch is a high surrogate,
 *	the first byte of the 4-byte UTF-8 sequence is stored in the buffer and
 *	the function returns 1. If the function is called again with a low
 *	surrogate and the same buffer, the remaining 3 bytes of the 4-byte
 *	UTF-8 sequence are produced.
 *
 *	If no low surrogate follows the high surrogate (which is actually illegal),
 *	calling Tcl_UniCharToUtf again with ch being -1 produces a 3-byte UTF-8
 *	sequence representing the high surrogate.
 *
 * Results:
 *	Returns the number of bytes stored into the buffer.
 *
 * Side effects:
 *	None.
 *
 *---------------------------------------------------------------------------
 */

Tcl_Size
Tcl_UniCharToUtf(
    int ch,			/* The Tcl_UniChar to be stored in the buffer.
				 * Can be or'ed with flag TCL_COMBINE. */
    char *buf)			/* Buffer in which the UTF-8 representation of
				 * ch is stored. Must be large enough to hold
				 * the UTF-8 character (at most 4 bytes). */
{
    int flags = ch;

    if (ch >= TCL_COMBINE) {
	ch &= (TCL_COMBINE - 1);
    }
    if ((unsigned)(ch - 1) < (UNICODE_SELF - 1)) {
	buf[0] = (char) ch;
	return 1;
    }
    if (ch >= 0) {
	if (ch <= 0x7FF) {
	    buf[1] = (char) (0x80 | (0x3F & ch));
	    buf[0] = (char) (0xC0 | (ch >> 6));
	    return 2;
	}
	if (ch <= 0xFFFF) {
	    if ((flags & TCL_COMBINE) &&
		    ((ch & 0xF800) == 0xD800)) {
		if (ch & 0x0400) {
		    /* Low surrogate */
		    if (    (0x80 == (0xC0 & buf[0]))
			    && (0 == (0xCF & buf[1]))) {
			/* Previous Tcl_UniChar was a high surrogate, so combine */
			buf[2]  = (char) (0x80 | (0x3F & ch));
			buf[1] |= (char) (0x80 | (0x0F & (ch >> 6)));
			return 3;
		    }
		    /* Previous Tcl_UniChar was not a high surrogate, so just output */
		} else {
		    /* High surrogate */

		    /* Add 0x10000 to the raw number encoded in the surrogate
		     * pair in order to get the code point. */
		    ch += 0x40;

		    /* Fill buffer with specific 3-byte (invalid) byte combination,
		     * so following low surrogate can recognize it and combine */
		    buf[2] = (char) ((ch << 4) & 0x30);
		    buf[1] = (char) (0x80 | (0x3F & (ch >> 2)));
		    buf[0] = (char) (0xF0 | (0x07 & (ch >> 8)));
		    return 1;
		}
	    }
	    goto three;
	}
	if (ch <= 0x10FFFF) {
	    buf[3] = (char) (0x80 | (0x3F & ch));
	    buf[2] = (char) (0x80 | (0x3F & (ch >> 6)));
	    buf[1] = (char) (0x80 | (0x3F & (ch >> 12)));
	    buf[0] = (char) (0xF0 |         (ch >> 18));
	    return 4;
	}
    } else if (ch == -1) {
	if (       (0x80 == (0xC0 & buf[0]))
		&& (0    == (0xCF & buf[1]))
		&& (0xF0 == (0xF8 & buf[-1]))) {
	    ch = 0xD7C0
		+ ((0x07 & buf[-1]) << 8)
		+ ((0x3F & buf[0])  << 2)
		+ ((0x30 & buf[1])  >> 4);
	    buf[1]  = (char) (0x80 | (0x3F & ch));
	    buf[0]  = (char) (0x80 | (0x3F & (ch >> 6)));
	    buf[-1] = (char) (0xE0 | (ch >> 12));
	    return 2;
	}
    }

    ch = 0xFFFD;
three:
    buf[2] = (char) (0x80 | (0x3F & ch));
    buf[1] = (char) (0x80 | (0x3F & (ch >> 6)));
    buf[0] = (char) (0xE0 |         (ch >> 12));
    return 3;
}

/*
 *---------------------------------------------------------------------------
 *
 * Tcl_UniCharToUtfDString --
 *
 *	Convert the given Unicode string to UTF-8.
 *
 * Results:
 *	The return value is a pointer to the UTF-8 representation of the
 *	Unicode string. Storage for the return value is appended to the end of
 *	dsPtr.
 *
 * Side effects:
 *	None.
 *
 *---------------------------------------------------------------------------
 */

char *
Tcl_UniCharToUtfDString(
    const int *uniStr,		/* Unicode string to convert to UTF-8. */
    Tcl_Size uniLength,		/* Length of Unicode string. Negative for nul
				 * terminated string */
    Tcl_DString *dsPtr)		/* UTF-8 representation of string is appended
				 * to this previously initialized DString. */
{
    const int *w, *wEnd;
    char *p, *string;
    Tcl_Size oldLength;

    /*
     * UTF-8 string length in bytes will be <= Unicode string length * 4.
     */

    if (uniStr == NULL) {
	return NULL;
    }
    if (uniLength < 0) {
	uniLength = 0;
	w = uniStr;
	while (*w != '\0') {
	    uniLength++;
	    w++;
	}
    }
    oldLength = Tcl_DStringLength(dsPtr);
    Tcl_DStringSetLength(dsPtr, oldLength + (uniLength + 1) * 4);
    string = Tcl_DStringValue(dsPtr) + oldLength;

    p = string;
    wEnd = uniStr + uniLength;

    for (w = uniStr; w < wEnd; ) {
	p += Tcl_UniCharToUtf(*w, p);
	w++;
    }
    Tcl_DStringSetLength(dsPtr, oldLength + (p - string));

    return string;
}

char *
Tcl_Char16ToUtfDString(
    const unsigned short *uniStr,/* Utf-16 string to convert to UTF-8. */
    Tcl_Size uniLength,		/* Length of Utf-16 string. */
    Tcl_DString *dsPtr)		/* UTF-8 representation of string is appended
				 * to this previously initialized DString. */
{
    const unsigned short *w, *wEnd;
    char *p, *string;
    Tcl_Size oldLength;
    Tcl_Size len = 1;

    /*
     * UTF-8 string length in bytes will be <= Utf16 string length * 3.
     */

    if (uniStr == NULL) {
	return NULL;
    }
    if (uniLength < 0) {

	uniLength = 0;
	w = uniStr;
	while (*w != '\0') {
	    uniLength++;
	    w++;
	}
    }
    oldLength = Tcl_DStringLength(dsPtr);
    Tcl_DStringSetLength(dsPtr, oldLength + (uniLength + 1) * 3);
    string = Tcl_DStringValue(dsPtr) + oldLength;

    p = string;
    wEnd = uniStr + uniLength;

    for (w = uniStr; w < wEnd; ) {
	if (!len && ((*w & 0xFC00) != 0xDC00)) {
	    /* Special case for handling high surrogates. */
	    p += Tcl_UniCharToUtf(-1, p);
	}
	len = Tcl_UniCharToUtf(*w | TCL_COMBINE, p);
	p += len;
	if ((*w >= 0xD800) && (len < 3)) {
	    len = 0; /* Indication that high surrogate was found */
	}
	w++;
    }
    if (!len) {
	/* Special case for handling high surrogates. */
	p += Tcl_UniCharToUtf(-1, p);
    }
    Tcl_DStringSetLength(dsPtr, oldLength + (p - string));

    return string;
}
/*
 *---------------------------------------------------------------------------
 *
 * Tcl_UtfToUniChar --
 *
 *	Extract the Tcl_UniChar represented by the UTF-8 string. Bad UTF-8
 *	sequences are converted to valid Tcl_UniChars and processing
 *	continues. Equivalent to Plan 9 chartorune().
 *
 *	The caller must ensure that the source buffer is long enough that this
 *	routine does not run off the end and dereference non-existent memory
 *	looking for trail bytes. If the source buffer is known to be '\0'
 *	terminated, this cannot happen. Otherwise, the caller should call
 *	Tcl_UtfCharComplete() before calling this routine to ensure that
 *	enough bytes remain in the string.
 *
 * Results:
 *	*chPtr is filled with the Tcl_UniChar, and the return value is the
 *	number of bytes from the UTF-8 string that were consumed.
 *
 * Side effects:
 *	None.
 *
 *---------------------------------------------------------------------------
 */

static const unsigned short cp1252[32] = {
  0x20AC,   0x81, 0x201A, 0x0192, 0x201E, 0x2026, 0x2020, 0x2021,
  0x02C6, 0x2030, 0x0160, 0x2039, 0x0152,   0x8D, 0x017D,   0x8F,
    0x90, 0x2018, 0x2019, 0x201C, 0x201D, 0x2022, 0x2013, 0x2014,
   0x2DC, 0x2122, 0x0161, 0x203A, 0x0153,   0x9D, 0x017E, 0x0178
};

Tcl_Size
Tcl_UtfToUniChar(
    const char *src,		/* The UTF-8 string. */
    int *chPtr)			/* Filled with the Unicode character
				 * represented by the UTF-8 string. */
{
    int byte;

    /*
     * Unroll 1 to 4 byte UTF-8 sequences.
     */

    byte = *((unsigned char *) src);
    if (byte < 0xC0) {
	/*
	 * Handles properly formed UTF-8 characters between 0x01 and 0x7F.
	 * Treats naked trail bytes 0x80 to 0x9F as valid characters from
	 * the cp1252 table. See: <https://en.wikipedia.org/wiki/UTF-8>
	 * Also treats \0 and other naked trail bytes 0xA0 to 0xBF as valid
	 * characters representing themselves.
	 */

	if ((unsigned)(byte-0x80) < (unsigned)0x20) {
	    *chPtr = cp1252[byte-0x80];
	} else {
	    *chPtr = byte;
	}
	return 1;
    } else if (byte < 0xE0) {
	if ((byte != 0xC1) && ((src[1] & 0xC0) == 0x80)) {
	    /*
	     * Two-byte-character lead-byte followed by a trail-byte.
	     */

	    *chPtr = (((byte & 0x1F) << 6) | (src[1] & 0x3F));
	    if ((unsigned)(*chPtr - 1) >= (UNICODE_SELF - 1)) {
		return 2;
	    }
	}

	/*
	 * A two-byte-character lead-byte not followed by trail-byte
	 * represents itself.
	 */
    } else if (byte < 0xF0) {
	if (((src[1] & 0xC0) == 0x80) && ((src[2] & 0xC0) == 0x80)) {
	    /*
	     * Three-byte-character lead byte followed by two trail bytes.
	     */

	    *chPtr = (((byte & 0x0F) << 12)
		    | ((src[1] & 0x3F) << 6) | (src[2] & 0x3F));
	    if (*chPtr > 0x7FF) {
		return 3;
	    }
	}

	/*
	 * A three-byte-character lead-byte not followed by two trail-bytes
	 * represents itself.
	 */
    } else if (byte < 0xF5) {
	if (((src[1] & 0xC0) == 0x80) && ((src[2] & 0xC0) == 0x80) && ((src[3] & 0xC0) == 0x80)) {
	    /*
	     * Four-byte-character lead byte followed by three trail bytes.
	     */
	    *chPtr = (((byte & 0x07) << 18) | ((src[1] & 0x3F) << 12)
		    | ((src[2] & 0x3F) << 6) | (src[3] & 0x3F));
	    if ((unsigned)(*chPtr - 0x10000) <= 0xFFFFF) {
		return 4;
	    }
	}

	/*
	 * A four-byte-character lead-byte not followed by three trail-bytes
	 * represents itself.
	 */
    }

    *chPtr = byte;
    return 1;
}

Tcl_Size
Tcl_UtfToChar16(
    const char *src,		/* The UTF-8 string. */
    unsigned short *chPtr)	/* Filled with the Tcl_UniChar represented by
				 * the UTF-8 string. This could be a surrogate
				 * too. */
{
    unsigned short byte;

    /*
     * Unroll 1 to 4 byte UTF-8 sequences.
     */

    byte = UCHAR(*src);
    if (byte < 0xC0) {
	/*
	 * Handles properly formed UTF-8 characters between 0x01 and 0x7F.
	 * Treats naked trail bytes 0x80 to 0x9F as valid characters from
	 * the cp1252 table. See: <https://en.wikipedia.org/wiki/UTF-8>
	 * Also treats \0 and other naked trail bytes 0xA0 to 0xBF as valid
	 * characters representing themselves.
	 */

	/* If *chPtr contains a high surrogate (produced by a previous
	 * Tcl_UtfToUniChar() call) and the next 3 bytes are UTF-8 continuation
	 * bytes, then we must produce a follow-up low surrogate. We only
	 * do that if the high surrogate matches the bits we encounter.
	 */
	if (((byte & 0xC0) == 0x80)
		&& ((src[1] & 0xC0) == 0x80) && ((src[2] & 0xC0) == 0x80)
		&& (((((byte - 0x10) << 2) & 0xFC) | 0xD800) == (*chPtr & 0xFCFC))
		&& ((src[1] & 0xF0) == (((*chPtr << 4) & 0x30) | 0x80))) {
	    *chPtr = (unsigned short)(((src[1] & 0x0F) << 6) + (src[2] & 0x3F) + 0xDC00);
	    return 3;
	}
	if ((unsigned)(byte-0x80) < (unsigned)0x20) {
	    *chPtr = cp1252[byte-0x80];
	} else {
	    *chPtr = byte;
	}
	return 1;
    } else if (byte < 0xE0) {
	if ((byte != 0xC1) && ((src[1] & 0xC0) == 0x80)) {
	    /*
	     * Two-byte-character lead-byte followed by a trail-byte.
	     */

	    *chPtr = (unsigned short)(((byte & 0x1F) << 6) | (src[1] & 0x3F));
	    if ((unsigned)(*chPtr - 1) >= (UNICODE_SELF - 1)) {
		return 2;
	    }
	}

	/*
	 * A two-byte-character lead-byte not followed by trail-byte
	 * represents itself.
	 */
    } else if (byte < 0xF0) {
	if (((src[1] & 0xC0) == 0x80) && ((src[2] & 0xC0) == 0x80)) {
	    /*
	     * Three-byte-character lead byte followed by two trail bytes.
	     */

	    *chPtr = (unsigned short)(((byte & 0x0F) << 12)
		    | ((src[1] & 0x3F) << 6) | (src[2] & 0x3F));
	    if (*chPtr > 0x7FF) {
		return 3;
	    }
	}

	/*
	 * A three-byte-character lead-byte not followed by two trail-bytes
	 * represents itself.
	 */
    } else if (byte < 0xF5) {
	if (((src[1] & 0xC0) == 0x80) && ((src[2] & 0xC0) == 0x80)) {
	    /*
	     * Four-byte-character lead byte followed by at least two trail bytes.
	     * We don't test the validity of 3th trail byte, see [ed29806ba]
	     */
	    Tcl_UniChar high = (((byte & 0x07) << 8) | ((src[1] & 0x3F) << 2)
		    | ((src[2] & 0x3F) >> 4)) - 0x40;
	    if (high < 0x400) {
		/* produce high surrogate, advance source pointer */
		*chPtr = (unsigned short)(0xD800 + high);
		return 1;
	    }
	    /* out of range, < 0x10000 or > 0x10FFFF */
	}

	/*
	 * A four-byte-character lead-byte not followed by three trail-bytes
	 * represents itself.
	 */
    }

    *chPtr = byte;
    return 1;
}

/*
 *---------------------------------------------------------------------------
 *
 * Tcl_UtfToUniCharDString --
 *
 *	Convert the UTF-8 string to Unicode.
 *
 * Results:
 *	The return value is a pointer to the Unicode representation of the
 *	UTF-8 string. Storage for the return value is appended to the end of
 *	dsPtr. The Unicode string is terminated with a Unicode NULL character.
 *
 * Side effects:
 *	None.
 *
 *---------------------------------------------------------------------------
 */

int *
Tcl_UtfToUniCharDString(
    const char *src,		/* UTF-8 string to convert to Unicode. */
    Tcl_Size length,		/* Length of UTF-8 string in bytes, or -1 for
				 * strlen(). */
    Tcl_DString *dsPtr)		/* Unicode representation of string is
				 * appended to this previously initialized
				 * DString. */
{
    int ch = 0, *w, *wString;
    const char *p;
    Tcl_Size oldLength;
    /* Pointer to the end of string. Never read endPtr[0] */
    const char *endPtr = src + length;
    /* Pointer to last byte where optimization still can be used */
    const char *optPtr = endPtr - TCL_UTF_MAX;

    if (src == NULL) {
	return NULL;
    }
    if (length < 0) {
	length = strlen(src);
    }

    /*
     * Unicode string length in Tcl_UniChars will be <= UTF-8 string length in
     * bytes.
     */

    oldLength = Tcl_DStringLength(dsPtr);

    Tcl_DStringSetLength(dsPtr,
	    oldLength + ((length + 1) * sizeof(int)));
    wString = (int *) (Tcl_DStringValue(dsPtr) + oldLength);

    w = wString;
    p = src;
    endPtr = src + length;
    optPtr = endPtr - 4;
    while (p <= optPtr) {
	p += TclUtfToUniChar(p, &ch);
	*w++ = ch;
    }
    while ((p < endPtr) && Tcl_UtfCharComplete(p, endPtr-p)) {
	p += TclUtfToUniChar(p, &ch);
	*w++ = ch;
    }
    while (p < endPtr) {
	*w++ = UCHAR(*p++);
    }
    *w = '\0';
    Tcl_DStringSetLength(dsPtr,
	    oldLength + ((char *) w - (char *) wString));

    return wString;
}

unsigned short *
Tcl_UtfToChar16DString(
    const char *src,		/* UTF-8 string to convert to Unicode. */
    Tcl_Size length,		/* Length of UTF-8 string in bytes, or -1 for
				 * strlen(). */
    Tcl_DString *dsPtr)		/* Unicode representation of string is
				 * appended to this previously initialized
				 * DString. */
{
    unsigned short ch = 0, *w, *wString;
    const char *p;
    Tcl_Size oldLength;
    /* Pointer to the end of string. Never read endPtr[0] */
    const char *endPtr = src + length;
    /* Pointer to last byte where optimization still can be used */
    const char *optPtr = endPtr - TCL_UTF_MAX;

    if (src == NULL) {
	return NULL;
    }
    if (length < 0) {
	length = strlen(src);
    }

    /*
     * Unicode string length in WCHARs will be <= UTF-8 string length in
     * bytes.
     */

    oldLength = Tcl_DStringLength(dsPtr);

    Tcl_DStringSetLength(dsPtr,
	    oldLength + ((length + 1) * sizeof(unsigned short)));
    wString = (unsigned short *) (Tcl_DStringValue(dsPtr) + oldLength);

    w = wString;
    p = src;
    endPtr = src + length;
    optPtr = endPtr - 3;
    while (p <= optPtr) {
	p += Tcl_UtfToChar16(p, &ch);
	*w++ = ch;
    }
    while (p < endPtr) {
	if (Tcl_UtfCharComplete(p, endPtr-p)) {
	    p += Tcl_UtfToChar16(p, &ch);
	    *w++ = ch;
	} else {
	    *w++ = UCHAR(*p++);
	}
    }
    *w = '\0';
    Tcl_DStringSetLength(dsPtr,
	    oldLength + ((char *) w - (char *) wString));

    return wString;
}

/*
 *---------------------------------------------------------------------------
 *
 * Tcl_UtfCharComplete --
 *
 *	Determine if the UTF-8 string of the given length is long enough to be
 *	decoded by Tcl_UtfToUniChar(). This does not ensure that the UTF-8
 *	string is properly formed. Equivalent to Plan 9 fullrune().
 *
 * Results:
 *	The return value is 0 if the string is not long enough, non-zero
 *	otherwise.
 *
 * Side effects:
 *	None.
 *
 *---------------------------------------------------------------------------
 */

int
Tcl_UtfCharComplete(
    const char *src,		/* String to check if first few bytes contain
				 * a complete UTF-8 character. */
    Tcl_Size length)		/* Length of above string in bytes. */
{
    return length >= complete[UCHAR(*src)];
}

/*
 *---------------------------------------------------------------------------
 *
 * Tcl_NumUtfChars --
 *
 *	Returns the number of characters (not bytes) in the UTF-8 string, not
 *	including the terminating NULL byte. This is equivalent to Plan 9
 *	utflen() and utfnlen().
 *
 * Results:
 *	As above.
 *
 * Side effects:
 *	None.
 *
 *---------------------------------------------------------------------------
 */

Tcl_Size
Tcl_NumUtfChars(
    const char *src,		/* The UTF-8 string to measure. */
    Tcl_Size length)		/* The length of the string in bytes, or
				 * negative value for strlen(src). */
{
    Tcl_UniChar ch = 0;
    Tcl_Size i = 0;

    if (length < 0) {
	/* string is NUL-terminated, so TclUtfToUniChar calls are safe. */
	while (*src != '\0') {
	    src += TclUtfToUniChar(src, &ch);
	    i++;
	}
    } else {
	/* Will return value between 0 and length. No overflow checks. */

	/* Pointer to the end of string. Never read endPtr[0] */
	const char *endPtr = src + length;
	/* Pointer to last byte where optimization still can be used */
	const char *optPtr = endPtr - 4;

	/*
	 * Optimize away the call in this loop. Justified because...
	 * when (src <= optPtr), (endPtr - src) >= (endPtr - optPtr)
	 * By initialization above (endPtr - optPtr) = TCL_UTF_MAX
	 * So (endPtr - src) >= TCL_UTF_MAX, and passing that to
	 * Tcl_UtfCharComplete we know will cause return of 1.
	 */
	while (src <= optPtr
		/* && Tcl_UtfCharComplete(src, endPtr - src) */ ) {
	    src += TclUtfToUniChar(src, &ch);
	    i++;
	}
	/* Loop over the remaining string where call must happen */
	while (src < endPtr) {
	    if (Tcl_UtfCharComplete(src, endPtr - src)) {
		src += TclUtfToUniChar(src, &ch);
	    } else {
		/*
		 * src points to incomplete UTF-8 sequence
		 * Treat first byte as character and count it
		 */
		src++;
	    }
	    i++;
	}
    }
    return i;
}

Tcl_Size
TclNumUtfChars(
    const char *src,		/* The UTF-8 string to measure. */
    Tcl_Size length)		/* The length of the string in bytes, or
				 * negative for strlen(src). */
{
    unsigned short ch = 0;
    Tcl_Size i = 0;

    if (length < 0) {
	/* string is NUL-terminated, so TclUtfToUniChar calls are safe. */
	while (*src != '\0') {
	    src += Tcl_UtfToChar16(src, &ch);
	    i++;
	}
    } else {
	/* Will return value between 0 and length. No overflow checks. */

	/* Pointer to the end of string. Never read endPtr[0] */
	const char *endPtr = src + length;
	/* Pointer to last byte where optimization still can be used */
	const char *optPtr = endPtr - 4;

	/*
	 * Optimize away the call in this loop. Justified because...
	 * when (src <= optPtr), (endPtr - src) >= (endPtr - optPtr)
	 * By initialization above (endPtr - optPtr) = TCL_UTF_MAX
	 * So (endPtr - src) >= TCL_UTF_MAX, and passing that to
	 * Tcl_UtfCharComplete we know will cause return of 1.
	 */
	while (src <= optPtr
		/* && Tcl_UtfCharComplete(src, endPtr - src) */ ) {
	    src += Tcl_UtfToChar16(src, &ch);
	    i++;
	}
	/* Loop over the remaining string where call must happen */
	while (src < endPtr) {
	    if (Tcl_UtfCharComplete(src, endPtr - src)) {
		src += Tcl_UtfToChar16(src, &ch);
	    } else {
		/*
		 * src points to incomplete UTF-8 sequence
		 * Treat first byte as character and count it
		 */
		src++;
	    }
	    i++;
	}
    }
    return i;
}

/*
 *---------------------------------------------------------------------------
 *
 * Tcl_UtfFindFirst --
 *
 *	Returns a pointer to the first occurrence of the given Unicode character
 *	in the NULL-terminated UTF-8 string. The NULL terminator is considered
 *	part of the UTF-8 string. Equivalent to Plan 9 utfrune().
 *
 * Results:
 *	As above. If the Unicode character does not exist in the given string,
 *	the return value is NULL.
 *
 * Side effects:
 *	None.
 *
 *---------------------------------------------------------------------------
 */

const char *
Tcl_UtfFindFirst(
    const char *src,		/* The UTF-8 string to be searched. */
    int ch)			/* The Unicode character to search for. */
{
<<<<<<< HEAD
    while (true) {
	int find, len = TclUtfToUniChar(src, &find);
=======
    while (1) {
	int find;
	Tcl_Size len = TclUtfToUniChar(src, &find);
>>>>>>> dc43e349

	if (find == ch) {
	    return src;
	}
	if (*src == '\0') {
	    return NULL;
	}
	src += len;
    }
}

/*
 *---------------------------------------------------------------------------
 *
 * Tcl_UtfFindLast --
 *
 *	Returns a pointer to the last occurrence of the given Unicode character
 *	in the NULL-terminated UTF-8 string. The NULL terminator is considered
 *	part of the UTF-8 string. Equivalent to Plan 9 utfrrune().
 *
 * Results:
 *	As above. If the Unicode character does not exist in the given string, the
 *	return value is NULL.
 *
 * Side effects:
 *	None.
 *
 *---------------------------------------------------------------------------
 */

const char *
Tcl_UtfFindLast(
    const char *src,		/* The UTF-8 string to be searched. */
    int ch)			/* The Unicode character to search for. */
{
    const char *last = NULL;

<<<<<<< HEAD
    while (true) {
	int find, len = TclUtfToUniChar(src, &find);
=======
    while (1) {
	int find;
	Tcl_Size len = TclUtfToUniChar(src, &find);
>>>>>>> dc43e349

	if (find == ch) {
	    last = src;
	}
	if (*src == '\0') {
	    break;
	}
	src += len;
    }
    return last;
}

/*
 *---------------------------------------------------------------------------
 *
 * Tcl_UtfNext --
 *
 *	Given a pointer to some location in a UTF-8 string, Tcl_UtfNext
 *	returns a pointer to the next UTF-8 character in the string.
 *	The caller must not ask for the next character after the last
 *	character in the string if the string is not terminated by a null
 *	character.
 *
 * Results:
 *	The return value is the pointer to the next character in the UTF-8
 *	string.
 *
 * Side effects:
 *	None.
 *
 *---------------------------------------------------------------------------
 */

const char *
Tcl_UtfNext(
    const char *src)		/* The current location in the string. */
{
    int left;
    const char *next;

    if (((*src) & 0xC0) == 0x80) {
	/* Continuation byte, so we start 'inside' a (possible valid) UTF-8
	 * sequence. Since we are not allowed to access src[-1], we cannot
	 * check if the sequence is actually valid, the best we can do is
	 * just assume it is valid and locate the end. */
	if ((((*++src) & 0xC0) == 0x80) && (((*++src) & 0xC0) == 0x80)) {
	    ++src;
	}
	return src;
    }

    left = totalBytes[UCHAR(*src)];
    next = src + 1;
    while (--left) {
	if ((*next & 0xC0) != 0x80) {
	    /*
	     * src points to non-trail byte; We ran out of trail bytes
	     * before the needs of the lead byte were satisfied.
	     * Let the (malformed) lead byte alone be a character
	     */
	    return src + 1;
	}
	next++;
    }
    /*
     * Call Invalid() here only if required conditions are met:
     *    src[0] is known a lead byte.
     *    src[1] is known a trail byte.
     * Especially important to prevent calls when src[0] == '\xF8' or '\xFC'
     * See tests utf-6.37 through utf-6.43 through valgrind or similar tool.
     */
    if ((next == src + 1) || Invalid(src)) {
	return src + 1;
    }
    return next;
}

/*
 *---------------------------------------------------------------------------
 *
 * Tcl_UtfPrev --
 *
 *	Given a pointer to some current location in a UTF-8 string, move
 *	backwards one character. This works correctly when the pointer is in
 *	the middle of a UTF-8 character.
 *
 * Results:
 *	The return value is a pointer to the previous character in the UTF-8
 *	string. If the current location was already at the beginning of the
 *	string, the return value will also be a pointer to the beginning of
 *	the string.
 *
 * Side effects:
 *	None.
 *
 *---------------------------------------------------------------------------
 */

const char *
Tcl_UtfPrev(
    const char *src,		/* A location in a UTF-8 string. */
    const char *start)		/* Pointer to the beginning of the string */
{
    int trailBytesSeen = 0;	/* How many trail bytes have been verified? */
    const char *fallback = src - 1;
				/* If we cannot find a lead byte that might
				 * start a prefix of a valid UTF byte sequence,
				 * we will fallback to a one-byte back step */
    const char *look = fallback;
				/* Start search at the fallback position */

    /* Quick boundary case exit. */
    if (fallback <= start) {
	return start;
    }

    do {
	unsigned char byte = UCHAR(look[0]);

	if (byte < 0x80) {
	    /*
	     * Single byte character. Either this is a correct previous
	     * character, or it is followed by at least one trail byte
	     * which indicates a malformed sequence. In either case the
	     * correct result is to return the fallback.
	     */
	    return fallback;
	}
	if (byte >= 0xC0) {
	    /* Non-trail byte; May be multibyte lead. */

	    if ((trailBytesSeen == 0)
		/*
		 * We've seen no trailing context to use to check
		 * anything. From what we know, this non-trail byte
		 * is a prefix of a previous character, and accepting
		 * it (the fallback) is correct.
		 */

		    || (trailBytesSeen >= totalBytes[byte])) {
		/*
		 * That is, (1 + trailBytesSeen > needed).
		 * We've examined more bytes than needed to complete
		 * this lead byte. No matter about well-formedness or
		 * validity, the sequence starting with this lead byte
		 * will never include the fallback location, so we must
		 * return the fallback location. See test utf-7.17
		 */
		return fallback;
	    }

	    /*
	     * trailBytesSeen > 0, so we can examine look[1] safely.
	     * Use that capability to screen out invalid sequences.
	     */

	    if (Invalid(look)) {
		/* Reject */
		return fallback;
	    }
	    return (const char *)look;
	}

	/* We saw a trail byte. */
	trailBytesSeen++;

	if ((const char *)look == start) {
	    /*
	     * Do not read before the start of the string
	     *
	     * If we get here, we've examined bytes at every location
	     * >= start and < src and all of them are trail bytes,
	     * including (*start).  We need to return our fallback
	     * and exit this loop before we run past the start of the string.
	     */
	    return fallback;
	}

	/* Continue the search backwards... */
	look--;
    } while (trailBytesSeen < 4);

    /*
     * We've seen 4 trail bytes, so we know there will not be a
     * properly formed byte sequence to find, and we can stop looking,
     * accepting the fallback.
     */
    return fallback;
}

/*
 *---------------------------------------------------------------------------
 *
 * Tcl_UniCharAtIndex --
 *
 *	Returns the Unicode character represented at the specified character
 *	(not byte) position in the UTF-8 string.
 *
 * Results:
 *	As above.
 *
 * Side effects:
 *	None.
 *
 *---------------------------------------------------------------------------
 */

int
Tcl_UniCharAtIndex(
    const char *src,		/* The UTF-8 string to dereference. */
    Tcl_Size index)		/* The position of the desired character. */
{
    Tcl_UniChar ch = 0;
    int i = 0;

    if (index < 0) {
	return -1;
    }
    while (index--) {
	src += TclUtfToUniChar(src, &ch);
    }
    TclUtfToUniChar(src, &i);
    return i;
}

/*
 *---------------------------------------------------------------------------
 *
 * Tcl_UtfAtIndex --
 *
 *	Returns a pointer to the specified character (not byte) position in
 *	the UTF-8 string.
 *
 * Results:
 *	As above.
 *
 * Side effects:
 *	None.
 *
 *---------------------------------------------------------------------------
 */

const char *
Tcl_UtfAtIndex(
    const char *src,		/* The UTF-8 string. */
    Tcl_Size index)		/* The position of the desired character. */
{
    Tcl_UniChar ch = 0;

    while (index-- > 0) {
	src += TclUtfToUniChar(src, &ch);
    }
    return src;
}

const char *
TclUtfAtIndex(
    const char *src,		/* The UTF-8 string. */
    Tcl_Size index)		/* The position of the desired character. */
{
    unsigned short ch = 0;
    Tcl_Size len = 0;

    if (index > 0) {
	while (index--) {
	    src += (len = Tcl_UtfToChar16(src, &ch));
	}
	if ((ch >= 0xD800) && (len < 3)) {
	    /* Index points at character following high Surrogate */
	    src += Tcl_UtfToChar16(src, &ch);
	}
    }
    return src;
}

/*
 *---------------------------------------------------------------------------
 *
 * Tcl_UtfBackslash --
 *
 *	Figure out how to handle a backslash sequence.
 *
 * Results:
 *	Stores the bytes represented by the backslash sequence in dst and
 *	returns the number of bytes written to dst. At most 4 bytes
 *	are written to dst; dst must have been large enough to accept those
 *	bytes. If readPtr isn't NULL then it is filled in with a count of the
 *	number of bytes in the backslash sequence.
 *
 * Side effects:
 *	The maximum number of bytes it takes to represent a Unicode character
 *	in UTF-8 is guaranteed to be less than the number of bytes used to
 *	express the backslash sequence that represents that Unicode character.
 *	If the target buffer into which the caller is going to store the bytes
 *	that represent the Unicode character is at least as large as the
 *	source buffer from which the backslashed sequence was extracted, no
 *	buffer overruns should occur.
 *
 *---------------------------------------------------------------------------
 */

Tcl_Size
Tcl_UtfBackslash(
    const char *src,		/* Points to the backslash character of a
				 * backslash sequence. */
    int *readPtr,		/* Fill in with number of characters read from
				 * src, unless NULL. */
    char *dst)			/* Filled with the bytes represented by the
				 * backslash sequence. */
{
#define LINE_LENGTH 128
    Tcl_Size numRead;
    Tcl_Size result;

    result = TclParseBackslash(src, LINE_LENGTH, &numRead, dst);
    if (numRead == LINE_LENGTH) {
	/*
	 * We ate a whole line. Pay the price of a strlen()
	 */

	result = TclParseBackslash(src, strlen(src), &numRead, dst);
    }
    if (readPtr != NULL) {
	*readPtr = (int)numRead;
    }
    return result;
}

/*
 *----------------------------------------------------------------------
 *
 * Tcl_UtfToUpper --
 *
 *	Convert lowercase characters to uppercase characters in a UTF string
 *	in place. The conversion may shrink the UTF string.
 *
 * Results:
 *	Returns the number of bytes in the resulting string excluding the
 *	trailing null.
 *
 * Side effects:
 *	Writes a terminating null after the last converted character.
 *
 *----------------------------------------------------------------------
 */

Tcl_Size
Tcl_UtfToUpper(
    char *str)			/* String to convert in place. */
{
    int ch, upChar;
    char *src, *dst;
    Tcl_Size len;

    /*
     * Iterate over the string until we hit the terminating null.
     */

    src = dst = str;
    while (*src) {
	len = TclUtfToUniChar(src, &ch);
	upChar = Tcl_UniCharToUpper(ch);

	/*
	 * To keep badly formed Utf strings from getting inflated by the
	 * conversion (thereby causing a segfault), only copy the upper case
	 * char to dst if its size is <= the original char.
	 */

	if (len < TclUtfCount(upChar)) {
	    memmove(dst, src, len);
	    dst += len;
	} else {
	    dst += Tcl_UniCharToUtf(upChar, dst);
	}
	src += len;
    }
    *dst = '\0';
    return (dst - str);
}

/*
 *----------------------------------------------------------------------
 *
 * Tcl_UtfToLower --
 *
 *	Convert uppercase characters to lowercase characters in a UTF string
 *	in place. The conversion may shrink the UTF string.
 *
 * Results:
 *	Returns the number of bytes in the resulting string excluding the
 *	trailing null.
 *
 * Side effects:
 *	Writes a terminating null after the last converted character.
 *
 *----------------------------------------------------------------------
 */

Tcl_Size
Tcl_UtfToLower(
    char *str)			/* String to convert in place. */
{
    int ch, lowChar;
    char *src, *dst;
    Tcl_Size len;

    /*
     * Iterate over the string until we hit the terminating null.
     */

    src = dst = str;
    while (*src) {
	len = TclUtfToUniChar(src, &ch);
	lowChar = Tcl_UniCharToLower(ch);

	/*
	 * To keep badly formed Utf strings from getting inflated by the
	 * conversion (thereby causing a segfault), only copy the lower case
	 * char to dst if its size is <= the original char.
	 */

	if (len < TclUtfCount(lowChar)) {
	    memmove(dst, src, len);
	    dst += len;
	} else {
	    dst += Tcl_UniCharToUtf(lowChar, dst);
	}
	src += len;
    }
    *dst = '\0';
    return (dst - str);
}

/*
 *----------------------------------------------------------------------
 *
 * Tcl_UtfToTitle --
 *
 *	Changes the first character of a UTF string to title case or uppercase
 *	and the rest of the string to lowercase. The conversion happens in
 *	place and may shrink the UTF string.
 *
 * Results:
 *	Returns the number of bytes in the resulting string excluding the
 *	trailing null.
 *
 * Side effects:
 *	Writes a terminating null after the last converted character.
 *
 *----------------------------------------------------------------------
 */

Tcl_Size
Tcl_UtfToTitle(
    char *str)			/* String to convert in place. */
{
    int ch, titleChar, lowChar;
    char *src, *dst;
    Tcl_Size len;

    /*
     * Capitalize the first character and then lowercase the rest of the
     * characters until we get to a null.
     */

    src = dst = str;

    if (*src) {
	len = TclUtfToUniChar(src, &ch);
	titleChar = Tcl_UniCharToTitle(ch);

	if (len < TclUtfCount(titleChar)) {
	    memmove(dst, src, len);
	    dst += len;
	} else {
	    dst += Tcl_UniCharToUtf(titleChar, dst);
	}
	src += len;
    }
    while (*src) {
	len = TclUtfToUniChar(src, &ch);
	lowChar = ch;
	/* Special exception for Georgian Asomtavruli chars, no titlecase. */
	if ((unsigned)(lowChar - 0x1C90) >= 0x30) {
	    lowChar = Tcl_UniCharToLower(lowChar);
	}

	if (len < TclUtfCount(lowChar)) {
	    memmove(dst, src, len);
	    dst += len;
	} else {
	    dst += Tcl_UniCharToUtf(lowChar, dst);
	}
	src += len;
    }
    *dst = '\0';
    return (dst - str);
}

/*
 *----------------------------------------------------------------------
 *
 * TclpUtfNcmp2 --
 *
 *	Compare at most numBytes bytes of utf-8 strings cs and ct. Both cs and
 *	ct are assumed to be at least numBytes bytes long.
 *
 * Results:
 *	Return <0 if cs < ct, 0 if cs == ct, or >0 if cs > ct.
 *
 * Side effects:
 *	None.
 *
 *----------------------------------------------------------------------
 */

int
TclpUtfNcmp2(
    const void *csPtr,		/* UTF string to compare to ct. */
    const void *ctPtr,		/* UTF string cs is compared to. */
    size_t numBytes)	/* Number of *bytes* to compare. */
{
    const char *cs = (const char *)csPtr;
    const char *ct = (const char *)ctPtr;
    /*
     * We can't simply call 'memcmp(cs, ct, numBytes);' because we need to
     * check for Tcl's \xC0\x80 non-utf-8 null encoding. Otherwise utf-8 lexes
     * fine in the strcmp manner.
     */

    int result = 0;

    for ( ; numBytes != 0; numBytes--, cs++, ct++) {
	if (*cs != *ct) {
	    result = UCHAR(*cs) - UCHAR(*ct);
	    break;
	}
    }
    if (numBytes && ((UCHAR(*cs) == 0xC0) || (UCHAR(*ct) == 0xC0))) {
	unsigned char c1, c2;

	c1 = ((UCHAR(*cs) == 0xC0) && (UCHAR(cs[1]) == 0x80)) ? 0 : UCHAR(*cs);
	c2 = ((UCHAR(*ct) == 0xC0) && (UCHAR(ct[1]) == 0x80)) ? 0 : UCHAR(*ct);
	result = (c1 - c2);
    }
    return result;
}

/*
 *----------------------------------------------------------------------
 *
 * Tcl_UtfNcmp --
 *
 *	Compare at most numChars chars (not bytes) of string cs to string ct. Both cs
 *	and ct are assumed to be at least numChars chars long.
 *
 * Results:
 *	Return <0 if cs < ct, 0 if cs == ct, or >0 if cs > ct.
 *
 * Side effects:
 *	None.
 *
 *----------------------------------------------------------------------
 */

int
TclUtfNcmp(
    const char *cs,		/* UTF string to compare to ct. */
    const char *ct,		/* UTF string cs is compared to. */
    size_t numChars)	/* Number of UTF-16 chars to compare. */
{
    unsigned short ch1 = 0, ch2 = 0;

    /*
     * Cannot use 'memcmp(cs, ct, n);' as byte representation of \u0000 (the
     * pair of bytes 0xC0,0x80) is larger than byte representation of \u0001
     * (the byte 0x01.)
     */

    while (numChars-- > 0) {
	/*
	 * n must be interpreted as chars, not bytes. This should be called
	 * only when both strings are of at least n UTF-16 chars long (no need for \0
	 * check)
	 */

	cs += Tcl_UtfToChar16(cs, &ch1);
	ct += Tcl_UtfToChar16(ct, &ch2);
	if (ch1 != ch2) {
	    /* Surrogates always report higher than non-surrogates */
	    if (((ch1 & 0xFC00) == 0xD800)) {
	    if ((ch2 & 0xFC00) != 0xD800) {
		return ch1;
	    }
	    } else if ((ch2 & 0xFC00) == 0xD800) {
		return -ch2;
	    }
	    return (ch1 - ch2);
	}
    }
    return 0;
}

int
Tcl_UtfNcmp(
    const char *cs,		/* UTF string to compare to ct. */
    const char *ct,		/* UTF string cs is compared to. */
    size_t numChars)	/* Number of chars to compare. */
{
    Tcl_UniChar ch1 = 0, ch2 = 0;

    /*
     * Cannot use 'memcmp(cs, ct, n);' as byte representation of \u0000 (the
     * pair of bytes 0xC0,0x80) is larger than byte representation of \u0001
     * (the byte 0x01.)
     */

    while (numChars-- > 0) {
	/*
	 * n must be interpreted as chars, not bytes. This should be called
	 * only when both strings are of at least n chars long (no need for \0
	 * check)
	 */

	cs += TclUtfToUniChar(cs, &ch1);
	ct += TclUtfToUniChar(ct, &ch2);
	if (ch1 != ch2) {
	    return (ch1 - ch2);
	}
    }
    return 0;
}

/*
 *----------------------------------------------------------------------
 *
 * Tcl_UtfNcasecmp --
 *
 *	Compare at most numChars chars (not bytes) of string cs to string ct case
 *	insensitive. Both cs and ct are assumed to be at least numChars UTF
 *	chars long.
 *
 * Results:
 *	Return <0 if cs < ct, 0 if cs == ct, or >0 if cs > ct.
 *
 * Side effects:
 *	None.
 *
 *----------------------------------------------------------------------
 */

int
TclUtfNcasecmp(
    const char *cs,		/* UTF string to compare to ct. */
    const char *ct,		/* UTF string cs is compared to. */
    size_t numChars)	/* Number of UTF-16 chars to compare. */
{
    unsigned short ch1 = 0, ch2 = 0;

    while (numChars-- > 0) {
	/*
	 * n must be interpreted as UTF-16 chars, not bytes.
	 * This should be called only when both strings are of
	 * at least n UTF-16 chars long (no need for \0 check)
	 */
	cs += Tcl_UtfToChar16(cs, &ch1);
	ct += Tcl_UtfToChar16(ct, &ch2);
	if (ch1 != ch2) {
	    /* Surrogates always report higher than non-surrogates */
	    if (((ch1 & 0xFC00) == 0xD800)) {
	    if ((ch2 & 0xFC00) != 0xD800) {
		return ch1;
	    }
	    } else if ((ch2 & 0xFC00) == 0xD800) {
		return -ch2;
	    }
	    ch1 = (unsigned short)Tcl_UniCharToLower(ch1);
	    ch2 = (unsigned short)Tcl_UniCharToLower(ch2);
	    if (ch1 != ch2) {
		return (ch1 - ch2);
	    }
	}
    }
    return 0;
}

int
Tcl_UtfNcasecmp(
    const char *cs,		/* UTF string to compare to ct. */
    const char *ct,		/* UTF string cs is compared to. */
    size_t numChars)	/* Number of chars to compare. */
{
    Tcl_UniChar ch1 = 0, ch2 = 0;

    while (numChars-- > 0) {
	/*
	 * n must be interpreted as chars, not bytes.
	 * This should be called only when both strings are of
	 * at least n chars long (no need for \0 check)
	 */
	cs += TclUtfToUniChar(cs, &ch1);
	ct += TclUtfToUniChar(ct, &ch2);
	if (ch1 != ch2) {
	    ch1 = Tcl_UniCharToLower(ch1);
	    ch2 = Tcl_UniCharToLower(ch2);
	    if (ch1 != ch2) {
		return (ch1 - ch2);
	    }
	}
    }
    return 0;
}

/*
 *----------------------------------------------------------------------
 *
 * Tcl_UtfCmp --
 *
 *	Compare UTF chars of string cs to string ct case sensitively.
 *	Replacement for strcmp in Tcl core, in places where UTF-8 should
 *	be handled.
 *
 * Results:
 *	Return <0 if cs < ct, 0 if cs == ct, or >0 if cs > ct.
 *
 * Side effects:
 *	None.
 *
 *----------------------------------------------------------------------
 */

int
TclUtfCmp(
    const char *cs,		/* UTF string to compare to ct. */
    const char *ct)		/* UTF string cs is compared to. */
{
    Tcl_UniChar ch1 = 0, ch2 = 0;

    while (*cs && *ct) {
	cs += TclUtfToUniChar(cs, &ch1);
	ct += TclUtfToUniChar(ct, &ch2);
	if (ch1 != ch2) {
	    return ch1 - ch2;
	}
    }
    return UCHAR(*cs) - UCHAR(*ct);
}

/*
 *----------------------------------------------------------------------
 *
 * TclUtfCasecmp --
 *
 *	Compare UTF chars of string cs to string ct case insensitively.
 *	Replacement for strcasecmp in Tcl core, in places where UTF-8 should
 *	be handled.
 *
 * Results:
 *	Return <0 if cs < ct, 0 if cs == ct, or >0 if cs > ct.
 *
 * Side effects:
 *	None.
 *
 *----------------------------------------------------------------------
 */

int
TclUtfCasecmp(
    const char *cs,		/* UTF string to compare to ct. */
    const char *ct)		/* UTF string cs is compared to. */
{
    Tcl_UniChar ch1 = 0, ch2 = 0;

    while (*cs && *ct) {
	cs += TclUtfToUniChar(cs, &ch1);
	ct += TclUtfToUniChar(ct, &ch2);
	if (ch1 != ch2) {
	    ch1 = Tcl_UniCharToLower(ch1);
	    ch2 = Tcl_UniCharToLower(ch2);
	    if (ch1 != ch2) {
		return ch1 - ch2;
	    }
	}
    }
    return UCHAR(*cs) - UCHAR(*ct);
}

/*
 *----------------------------------------------------------------------
 *
 * Tcl_UniCharToUpper --
 *
 *	Compute the uppercase equivalent of the given Unicode character.
 *
 * Results:
 *	Returns the uppercase Unicode character.
 *
 * Side effects:
 *	None.
 *
 *----------------------------------------------------------------------
 */

int
Tcl_UniCharToUpper(
    int ch)			/* Unicode character to convert. */
{
    if (!UNICODE_OUT_OF_RANGE(ch)) {
	ch = utf8proc_toupper(ch & 0x1FFFFF);
    }
    /* Clear away extension bits, if any */
    return ch & 0x1FFFFF;
}

/*
 *----------------------------------------------------------------------
 *
 * Tcl_UniCharToLower --
 *
 *	Compute the lowercase equivalent of the given Unicode character.
 *
 * Results:
 *	Returns the lowercase Unicode character.
 *
 * Side effects:
 *	None.
 *
 *----------------------------------------------------------------------
 */

int
Tcl_UniCharToLower(
    int ch)			/* Unicode character to convert. */
{
    if (!UNICODE_OUT_OF_RANGE(ch)) {
	ch = utf8proc_tolower(ch & 0x1FFFFF);
    }
    /* Clear away extension bits, if any */
    return ch & 0x1FFFFF;
}

/*
 *----------------------------------------------------------------------
 *
 * Tcl_UniCharToTitle --
 *
 *	Compute the titlecase equivalent of the given Unicode character.
 *
 * Results:
 *	Returns the titlecase Unicode character.
 *
 * Side effects:
 *	None.
 *
 *----------------------------------------------------------------------
 */

int
Tcl_UniCharToTitle(
    int ch)			/* Unicode character to convert. */
{
    if (!UNICODE_OUT_OF_RANGE(ch)) {
	ch = utf8proc_totitle(ch & 0x1FFFFF);
    }
    /* Clear away extension bits, if any */
    return ch & 0x1FFFFF;
}

/*
 *----------------------------------------------------------------------
 *
 * Tcl_Char16Len --
 *
 *	Find the length of a UniChar string. The str input must be null
 *	terminated.
 *
 * Results:
 *	Returns the length of str in UniChars (not bytes).
 *
 * Side effects:
 *	None.
 *
 *----------------------------------------------------------------------
 */

Tcl_Size
Tcl_Char16Len(
    const unsigned short *uniStr)	/* Unicode string to find length of. */
{
    Tcl_Size len = 0;

    while (*uniStr != '\0') {
	len++;
	uniStr++;
    }
    return len;
}

/*
 *----------------------------------------------------------------------
 *
 * Tcl_UniCharLen --
 *
 *	Find the length of a UniChar string. The str input must be null
 *	terminated.
 *
 * Results:
 *	Returns the length of str in UniChars (not bytes).
 *
 * Side effects:
 *	None.
 *
 *----------------------------------------------------------------------
 */

Tcl_Size
Tcl_UniCharLen(
    const int *uniStr)	/* Unicode string to find length of. */
{
    Tcl_Size len = 0;

    while (*uniStr != '\0') {
	len++;
	uniStr++;
    }
    return len;
}

/*
 *----------------------------------------------------------------------
 *
 * TclUniCharNcmp --
 *
 *	Compare at most numChars chars (not bytes) of string ucs to string uct.
 *	Both ucs and uct are assumed to be at least numChars chars long.
 *
 * Results:
 *	Return <0 if ucs < uct, 0 if ucs == uct, or >0 if ucs > uct.
 *
 * Side effects:
 *	None.
 *
 *----------------------------------------------------------------------
 */

int
TclUniCharNcmp(
    const Tcl_UniChar *ucs,	/* Unicode string to compare to uct. */
    const Tcl_UniChar *uct,	/* Unicode string ucs is compared to. */
    size_t numChars)	/* Number of chars to compare. */
{
#if defined(WORDS_BIGENDIAN)
    /*
     * We are definitely on a big-endian machine; memcmp() is safe
     */

    return memcmp(ucs, uct, numChars*sizeof(Tcl_UniChar));

#else /* !WORDS_BIGENDIAN */
    /*
     * We can't simply call memcmp() because that is not lexically correct.
     */

    for ( ; numChars != 0; ucs++, uct++, numChars--) {
	if (*ucs != *uct) {
	    return (*ucs - *uct);
	}
    }
    return 0;
#endif /* WORDS_BIGENDIAN */
}

/*
 *----------------------------------------------------------------------
 *
 * TclUniCharNcasecmp --
 *
 *	Compare at most numChars chars (not bytes) of string ucs to string uct case
 *	insensitive. Both ucs and uct are assumed to be at least numChars
 *	chars long.
 *
 * Results:
 *	Return <0 if ucs < uct, 0 if ucs == uct, or >0 if ucs > uct.
 *
 * Side effects:
 *	None.
 *
 *----------------------------------------------------------------------
 */

int
TclUniCharNcasecmp(
    const Tcl_UniChar *ucs,	/* Unicode string to compare to uct. */
    const Tcl_UniChar *uct,	/* Unicode string ucs is compared to. */
    size_t numChars)	/* Number of chars to compare. */
{
    for ( ; numChars != 0; numChars--, ucs++, uct++) {
	if (*ucs != *uct) {
	    Tcl_UniChar lcs = Tcl_UniCharToLower(*ucs);
	    Tcl_UniChar lct = Tcl_UniCharToLower(*uct);

	    if (lcs != lct) {
		return (lcs - lct);
	    }
	}
    }
    return 0;
}

/*
 *----------------------------------------------------------------------
 *
 * Tcl_UniCharIsAlnum --
 *
 *	Test if a character is an alphanumeric Unicode character.
 *
 * Results:
 *	Returns 1 if character is alphanumeric.
 *
 * Side effects:
 *	None.
 *
 *----------------------------------------------------------------------
 */

int
Tcl_UniCharIsAlnum(
    int ch)			/* Unicode character to test. */
{
    return ((UTF8PROC_ALPHA_BITS|UTF8PROC_DIGIT_BITS) >> utf8proc_category(ch & 0x1FFFFF)) & 1;
}

/*
 *----------------------------------------------------------------------
 *
 * Tcl_UniCharIsAlpha --
 *
 *	Test if a character is an alphabetic Unicode character.
 *
 * Results:
 *	Returns 1 if character is alphabetic.
 *
 * Side effects:
 *	None.
 *
 *----------------------------------------------------------------------
 */

int
Tcl_UniCharIsAlpha(
    int ch)			/* Unicode character to test. */
{
    return (UTF8PROC_ALPHA_BITS >> utf8proc_category(ch & 0x1FFFFF)) & 1;
}

/*
 *----------------------------------------------------------------------
 *
 * Tcl_UniCharIsControl --
 *
 *	Test if a character is a Unicode control character.
 *
 * Results:
 *	Returns non-zero if character is a control.
 *
 * Side effects:
 *	None.
 *
 *----------------------------------------------------------------------
 */

int
Tcl_UniCharIsControl(
    int ch)			/* Unicode character to test. */
{
    return (UTF8PROC_CONTROL_BITS >> utf8proc_category(ch & 0x1FFFFF)) & 1;
}

/*
 *----------------------------------------------------------------------
 *
 * Tcl_UniCharIsDigit --
 *
 *	Test if a character is a numeric Unicode character.
 *
 * Results:
 *	Returns non-zero if character is a digit.
 *
 * Side effects:
 *	None.
 *
 *----------------------------------------------------------------------
 */

int
Tcl_UniCharIsDigit(
    int ch)			/* Unicode character to test. */
{
    return (utf8proc_category(ch & 0x1FFFFF) == UTF8PROC_CATEGORY_ND);
}

/*
 *----------------------------------------------------------------------
 *
 * Tcl_UniCharIsGraph --
 *
 *	Test if a character is any Unicode print character except space.
 *
 * Results:
 *	Returns non-zero if character is printable, but not space.
 *
 * Side effects:
 *	None.
 *
 *----------------------------------------------------------------------
 */

int
Tcl_UniCharIsGraph(
    int ch)			/* Unicode character to test. */
{
    return (UTF8PROC_GRAPH_BITS >> utf8proc_category(ch & 0x1FFFFF)) & 1;
}

/*
 *----------------------------------------------------------------------
 *
 * Tcl_UniCharIsLower --
 *
 *	Test if a character is a lowercase Unicode character.
 *
 * Results:
 *	Returns non-zero if character is lowercase.
 *
 * Side effects:
 *	None.
 *
 *----------------------------------------------------------------------
 */

int
Tcl_UniCharIsLower(
    int ch)			/* Unicode character to test. */
{
    return (utf8proc_category(ch & 0x1FFFFF) == UTF8PROC_CATEGORY_LL);
}

/*
 *----------------------------------------------------------------------
 *
 * Tcl_UniCharIsPrint --
 *
 *	Test if a character is a Unicode print character.
 *
 * Results:
 *	Returns non-zero if character is printable.
 *
 * Side effects:
 *	None.
 *
 *----------------------------------------------------------------------
 */

int
Tcl_UniCharIsPrint(
    int ch)			/* Unicode character to test. */
{
    return ((UTF8PROC_SPACE_BITS|UTF8PROC_GRAPH_BITS) >> utf8proc_category(ch & 0x1FFFFF)) & 1;
}

/*
 *----------------------------------------------------------------------
 *
 * Tcl_UniCharIsPunct --
 *
 *	Test if a character is a Unicode punctuation character.
 *
 * Results:
 *	Returns non-zero if character is punct.
 *
 * Side effects:
 *	None.
 *
 *----------------------------------------------------------------------
 */

int
Tcl_UniCharIsPunct(
    int ch)			/* Unicode character to test. */
{
    return (UTF8PROC_PUNCT_BITS >> utf8proc_category(ch & 0x1FFFFF)) & 1;
}

/*
 *----------------------------------------------------------------------
 *
 * Tcl_UniCharIsSpace --
 *
 *	Test if a character is a whitespace Unicode character.
 *
 * Results:
 *	Returns non-zero if character is a space.
 *
 * Side effects:
 *	None.
 *
 *----------------------------------------------------------------------
 */

int
Tcl_UniCharIsSpace(
    int ch)			/* Unicode character to test. */
{
    /* Ignore upper 11 bits. */
    ch &= 0x1FFFFF;

    /*
     * If the character is within the first 127 characters, just use the
     * standard C function, otherwise consult the Unicode table.
     */

    if (ch < 0x80) {
	return TclIsSpaceProcM((char) ch);
    } else if (ch == 0x0085 || ch == 0x180E || ch == 0x200B
	    || ch == 0x202F || ch == 0x2060 || ch == 0xFEFF) {
	return true;
    } else {
	return (UTF8PROC_SPACE_BITS >> utf8proc_category(ch)) & 1;
    }
}

/*
 *----------------------------------------------------------------------
 *
 * Tcl_UniCharIsUpper --
 *
 *	Test if a character is a uppercase Unicode character.
 *
 * Results:
 *	Returns non-zero if character is uppercase.
 *
 * Side effects:
 *	None.
 *
 *----------------------------------------------------------------------
 */

int
Tcl_UniCharIsUpper(
    int ch)			/* Unicode character to test. */
{
    return (utf8proc_category(ch & 0x1FFFFF) == UTF8PROC_CATEGORY_LU);
}

/*
 *----------------------------------------------------------------------
 *
 * Tcl_UniCharIsWordChar --
 *
 *	Test if a character is alphanumeric or a connector punctuation mark.
 *
 * Results:
 *	Returns 1 if character is a word character.
 *
 * Side effects:
 *	None.
 *
 *----------------------------------------------------------------------
 */

int
Tcl_UniCharIsWordChar(
    int ch)			/* Unicode character to test. */
{
    return (UTF8PROC_WORD_BITS >> utf8proc_category(ch & 0x1FFFFF)) & 1;
}

/*
 *----------------------------------------------------------------------
 *
 * TclUniCharCaseMatch --
 *
 *	See if a particular Unicode string matches a particular pattern.
 *	Allows case insensitivity. This is the Unicode equivalent of the char*
 *	Tcl_StringCaseMatch. The UniChar strings must be NULL-terminated.
 *	This has no provision for counted UniChar strings, thus should not be
 *	used where NULLs are expected in the UniChar string. Use
 *	TclUniCharMatch where possible.
 *
 * Results:
 *	The return value is 1 if string matches pattern, and 0 otherwise. The
 *	matching operation permits the following special characters in the
 *	pattern: *?\[] (see the manual entry for details on what these mean).
 *
 * Side effects:
 *	None.
 *
 *----------------------------------------------------------------------
 */

int
TclUniCharCaseMatch(
    const Tcl_UniChar *uniStr,	/* Unicode String. */
    const Tcl_UniChar *uniPattern,
				/* Pattern, which may contain special
				 * characters. */
    int nocase)			/* 0 for case sensitive, 1 for insensitive */
{
    Tcl_UniChar ch1 = 0, p;

    while (true) {
	p = *uniPattern;

	/*
	 * See if we're at the end of both the pattern and the string. If so,
	 * we succeeded. If we're at the end of the pattern but not at the end
	 * of the string, we failed.
	 */

	if (p == 0) {
	    return (*uniStr == 0);
	}
	if ((*uniStr == 0) && (p != '*')) {
	    return false;
	}

	/*
	 * Check for a "*" as the next pattern character. It matches any
	 * substring. We handle this by skipping all the characters up to the
	 * next matching one in the pattern, and then calling ourselves
	 * recursively for each postfix of string, until either we match or we
	 * reach the end of the string.
	 */

	if (p == '*') {
	    /*
	     * Skip all successive *'s in the pattern
	     */

	    while (*(++uniPattern) == '*') {
		/* empty body */
	    }
	    p = *uniPattern;
	    if (p == 0) {
		return true;
	    }
	    if (nocase) {
		p = Tcl_UniCharToLower(p);
	    }
	    while (true) {
		/*
		 * Optimization for matching - cruise through the string
		 * quickly if the next char in the pattern isn't a special
		 * character
		 */

		if ((p != '[') && (p != '?') && (p != '\\')) {
		    if (nocase) {
			while (*uniStr && (p != *uniStr)
				&& (p != Tcl_UniCharToLower(*uniStr))) {
			    uniStr++;
			}
		    } else {
			while (*uniStr && (p != *uniStr)) {
			    uniStr++;
			}
		    }
		}
		if (TclUniCharCaseMatch(uniStr, uniPattern, nocase)) {
		    return true;
		}
		if (*uniStr == 0) {
		    return false;
		}
		uniStr++;
	    }
	}

	/*
	 * Check for a "?" as the next pattern character. It matches any
	 * single character.
	 */

	if (p == '?') {
	    uniPattern++;
	    uniStr++;
	    continue;
	}

	/*
	 * Check for a "[" as the next pattern character. It is followed by a
	 * list of characters that are acceptable, or by a range (two
	 * characters separated by "-").
	 */

	if (p == '[') {
	    Tcl_UniChar startChar, endChar;

	    uniPattern++;
	    ch1 = (nocase ? Tcl_UniCharToLower(*uniStr) : *uniStr);
	    uniStr++;
	    while (true) {
		if ((*uniPattern == ']') || (*uniPattern == 0)) {
		    return false;
		}
		startChar = (nocase ? Tcl_UniCharToLower(*uniPattern)
			: *uniPattern);
		uniPattern++;
		if (*uniPattern == '-') {
		    uniPattern++;
		    if (*uniPattern == 0) {
			return false;
		    }
		    endChar = (nocase ? Tcl_UniCharToLower(*uniPattern)
			    : *uniPattern);
		    uniPattern++;
		    if (((startChar <= ch1) && (ch1 <= endChar))
			    || ((endChar <= ch1) && (ch1 <= startChar))) {
			/*
			 * Matches ranges of form [a-z] or [z-a].
			 */
			break;
		    }
		} else if (startChar == ch1) {
		    break;
		}
	    }
	    while (*uniPattern != ']') {
		if (*uniPattern == 0) {
		    uniPattern--;
		    break;
		}
		uniPattern++;
	    }
	    uniPattern++;
	    continue;
	}

	/*
	 * If the next pattern character is '\', just strip off the '\' so we
	 * do exact matching on the character that follows.
	 */

	if (p == '\\') {
	    if (*(++uniPattern) == '\0') {
		return false;
	    }
	}

	/*
	 * There's no special character. Just make sure that the next bytes of
	 * each string match.
	 */

	if (nocase) {
	    if (Tcl_UniCharToLower(*uniStr) !=
		    Tcl_UniCharToLower(*uniPattern)) {
		return false;
	    }
	} else if (*uniStr != *uniPattern) {
	    return false;
	}
	uniStr++;
	uniPattern++;
    }
}

/*
 *----------------------------------------------------------------------
 *
 * TclUniCharMatch --
 *
 *	See if a particular Unicode string matches a particular pattern.
 *	Allows case insensitivity. This is the Unicode equivalent of the char*
 *	Tcl_StringCaseMatch. This variant of TclUniCharCaseMatch uses counted
 *	Strings, so embedded NULLs are allowed.
 *
 * Results:
 *	The return value is 1 if string matches pattern, and 0 otherwise. The
 *	matching operation permits the following special characters in the
 *	pattern: *?\[] (see the manual entry for details on what these mean).
 *
 * Side effects:
 *	None.
 *
 *----------------------------------------------------------------------
 */

int
TclUniCharMatch(
    const Tcl_UniChar *string,	/* Unicode String. */
    Tcl_Size strLen,		/* Length of String */
    const Tcl_UniChar *pattern,	/* Pattern, which may contain special
				 * characters. */
    Tcl_Size ptnLen,		/* Length of Pattern */
    int nocase)			/* 0 for case sensitive, 1 for insensitive */
{
    const Tcl_UniChar *stringEnd, *patternEnd;
    Tcl_UniChar p;

    stringEnd = string + strLen;
    patternEnd = pattern + ptnLen;

    while (true) {
	/*
	 * See if we're at the end of both the pattern and the string. If so,
	 * we succeeded. If we're at the end of the pattern but not at the end
	 * of the string, we failed.
	 */

	if (pattern == patternEnd) {
	    return (string == stringEnd);
	}
	p = *pattern;
	if ((string == stringEnd) && (p != '*')) {
	    return false;
	}

	/*
	 * Check for a "*" as the next pattern character. It matches any
	 * substring. We handle this by skipping all the characters up to the
	 * next matching one in the pattern, and then calling ourselves
	 * recursively for each postfix of string, until either we match or we
	 * reach the end of the string.
	 */

	if (p == '*') {
	    /*
	     * Skip all successive *'s in the pattern.
	     */

	    while (*(++pattern) == '*') {
		/* empty body */
	    }
	    if (pattern == patternEnd) {
		return true;
	    }
	    p = *pattern;
	    if (nocase) {
		p = Tcl_UniCharToLower(p);
	    }
	    while (true) {
		/*
		 * Optimization for matching - cruise through the string
		 * quickly if the next char in the pattern isn't a special
		 * character.
		 */

		if ((p != '[') && (p != '?') && (p != '\\')) {
		    if (nocase) {
			while ((string < stringEnd) && (p != *string)
				&& (p != Tcl_UniCharToLower(*string))) {
			    string++;
			}
		    } else {
			while ((string < stringEnd) && (p != *string)) {
			    string++;
			}
		    }
		}
		if (TclUniCharMatch(string, stringEnd - string,
			pattern, patternEnd - pattern, nocase)) {
		    return true;
		}
		if (string == stringEnd) {
		    return false;
		}
		string++;
	    }
	}

	/*
	 * Check for a "?" as the next pattern character. It matches any
	 * single character.
	 */

	if (p == '?') {
	    pattern++;
	    string++;
	    continue;
	}

	/*
	 * Check for a "[" as the next pattern character. It is followed by a
	 * list of characters that are acceptable, or by a range (two
	 * characters separated by "-").
	 */

	if (p == '[') {
	    Tcl_UniChar ch1, startChar, endChar;

	    pattern++;
	    ch1 = (nocase ? Tcl_UniCharToLower(*string) : *string);
	    string++;
	    while (true) {
		if ((*pattern == ']') || (pattern == patternEnd)) {
		    return false;
		}
		startChar = (nocase ? Tcl_UniCharToLower(*pattern) : *pattern);
		pattern++;
		if (*pattern == '-') {
		    pattern++;
		    if (pattern == patternEnd) {
			return false;
		    }
		    endChar = (nocase ? Tcl_UniCharToLower(*pattern)
			    : *pattern);
		    pattern++;
		    if (((startChar <= ch1) && (ch1 <= endChar))
			    || ((endChar <= ch1) && (ch1 <= startChar))) {
			/*
			 * Matches ranges of form [a-z] or [z-a].
			 */
			break;
		    }
		} else if (startChar == ch1) {
		    break;
		}
	    }
	    while (*pattern != ']') {
		if (pattern == patternEnd) {
		    pattern--;
		    break;
		}
		pattern++;
	    }
	    pattern++;
	    continue;
	}

	/*
	 * If the next pattern character is '\', just strip off the '\' so we
	 * do exact matching on the character that follows.
	 */

	if (p == '\\') {
	    if (++pattern == patternEnd) {
		return false;
	    }
	}

	/*
	 * There's no special character. Just make sure that the next bytes of
	 * each string match.
	 */

	if (nocase) {
	    if (Tcl_UniCharToLower(*string) != Tcl_UniCharToLower(*pattern)) {
		return false;
	    }
	} else if (*string != *pattern) {
	    return false;
	}
	string++;
	pattern++;
    }
}

/*
 * Local Variables:
 * mode: c
 * c-basic-offset: 4
 * fill-column: 78
 * End:
 */<|MERGE_RESOLUTION|>--- conflicted
+++ resolved
@@ -948,14 +948,9 @@
     const char *src,		/* The UTF-8 string to be searched. */
     int ch)			/* The Unicode character to search for. */
 {
-<<<<<<< HEAD
     while (true) {
-	int find, len = TclUtfToUniChar(src, &find);
-=======
-    while (1) {
 	int find;
 	Tcl_Size len = TclUtfToUniChar(src, &find);
->>>>>>> dc43e349
 
 	if (find == ch) {
 	    return src;
@@ -994,14 +989,9 @@
 {
     const char *last = NULL;
 
-<<<<<<< HEAD
     while (true) {
-	int find, len = TclUtfToUniChar(src, &find);
-=======
-    while (1) {
 	int find;
 	Tcl_Size len = TclUtfToUniChar(src, &find);
->>>>>>> dc43e349
 
 	if (find == ch) {
 	    last = src;
