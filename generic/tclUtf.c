/*
 * tclUtf.c --
 *
 *	Routines for manipulating UTF-8 strings.
 *
 * Copyright © 1997-1998 Sun Microsystems, Inc.
 *
 * See the file "license.terms" for information on usage and redistribution of
 * this file, and for a DISCLAIMER OF ALL WARRANTIES.
 */

#include "tclInt.h"

/*
 * Include the static character classification tables and macros.
 */

#include "tclUniData.c"

/*
 * The following macros are used for fast character category tests. The x_BITS
 * values are shifted right by the category value to determine whether the
 * given category is included in the set.
 */

#define ALPHA_BITS ((1 << UPPERCASE_LETTER) | (1 << LOWERCASE_LETTER) \
	| (1 << TITLECASE_LETTER) | (1 << MODIFIER_LETTER) | (1<<OTHER_LETTER))

#define CONTROL_BITS ((1 << CONTROL) | (1 << FORMAT) | (1 << PRIVATE_USE))

#define DIGIT_BITS (1 << DECIMAL_DIGIT_NUMBER)

#define SPACE_BITS ((1 << SPACE_SEPARATOR) | (1 << LINE_SEPARATOR) \
	| (1 << PARAGRAPH_SEPARATOR))

#define WORD_BITS (ALPHA_BITS | DIGIT_BITS | (1 << CONNECTOR_PUNCTUATION))

#define PUNCT_BITS ((1 << CONNECTOR_PUNCTUATION) | \
	(1 << DASH_PUNCTUATION) | (1 << OPEN_PUNCTUATION) | \
	(1 << CLOSE_PUNCTUATION) | (1 << INITIAL_QUOTE_PUNCTUATION) | \
	(1 << FINAL_QUOTE_PUNCTUATION) | (1 << OTHER_PUNCTUATION))

#define GRAPH_BITS (WORD_BITS | PUNCT_BITS | \
	(1 << NON_SPACING_MARK) | (1 << ENCLOSING_MARK) | \
	(1 << COMBINING_SPACING_MARK) | (1 << LETTER_NUMBER) | \
	(1 << OTHER_NUMBER) | \
	(1 << MATH_SYMBOL) | (1 << CURRENCY_SYMBOL) | \
	(1 << MODIFIER_SYMBOL) | (1 << OTHER_SYMBOL))

/*
 * Unicode characters less than this value are represented by themselves in
 * UTF-8 strings.
 */

#define UNICODE_SELF	0x80

/*
 * The following structures are used when mapping between Unicode and
 * UTF-8.
 */

static const unsigned char totalBytes[256] = {
    1,1,1,1,1,1,1,1,1,1,1,1,1,1,1,1,1,1,1,1,1,1,1,1,1,1,1,1,1,1,1,1,
    1,1,1,1,1,1,1,1,1,1,1,1,1,1,1,1,1,1,1,1,1,1,1,1,1,1,1,1,1,1,1,1,
    1,1,1,1,1,1,1,1,1,1,1,1,1,1,1,1,1,1,1,1,1,1,1,1,1,1,1,1,1,1,1,1,
    1,1,1,1,1,1,1,1,1,1,1,1,1,1,1,1,1,1,1,1,1,1,1,1,1,1,1,1,1,1,1,1,
    1,1,1,1,1,1,1,1,1,1,1,1,1,1,1,1,1,1,1,1,1,1,1,1,1,1,1,1,1,1,1,1,
    1,1,1,1,1,1,1,1,1,1,1,1,1,1,1,1,1,1,1,1,1,1,1,1,1,1,1,1,1,1,1,1,
    2,1,2,2,2,2,2,2,2,2,2,2,2,2,2,2,2,2,2,2,2,2,2,2,2,2,2,2,2,2,2,2,
    3,3,3,3,3,3,3,3,3,3,3,3,3,3,3,3,4,4,4,4,4,1,1,1,1,1,1,1,1,1,1,1
};

static const unsigned char complete[256] = {
    1,1,1,1,1,1,1,1,1,1,1,1,1,1,1,1,1,1,1,1,1,1,1,1,1,1,1,1,1,1,1,1,
    1,1,1,1,1,1,1,1,1,1,1,1,1,1,1,1,1,1,1,1,1,1,1,1,1,1,1,1,1,1,1,1,
    1,1,1,1,1,1,1,1,1,1,1,1,1,1,1,1,1,1,1,1,1,1,1,1,1,1,1,1,1,1,1,1,
    1,1,1,1,1,1,1,1,1,1,1,1,1,1,1,1,1,1,1,1,1,1,1,1,1,1,1,1,1,1,1,1,
/* Tcl_UtfCharComplete() might point to 2nd byte of valid 4-byte sequence */
    3,3,3,3,3,3,3,3,3,3,3,3,3,3,3,3,3,3,3,3,3,3,3,3,3,3,3,3,3,3,3,3,
    3,3,3,3,3,3,3,3,3,3,3,3,3,3,3,3,3,3,3,3,3,3,3,3,3,3,3,3,3,3,3,3,
/* End of "continuation byte section" */
    2,1,2,2,2,2,2,2,2,2,2,2,2,2,2,2,2,2,2,2,2,2,2,2,2,2,2,2,2,2,2,2,
    3,3,3,3,3,3,3,3,3,3,3,3,3,3,3,3,4,4,4,4,4,1,1,1,1,1,1,1,1,1,1,1
};

/*
 * Functions used only in this module.
 */

static int		Invalid(const char *src);

/*
 *---------------------------------------------------------------------------
 *
 * TclUtfCount --
 *
 *	Find the number of bytes in the Utf character "ch".
 *
 * Results:
 *	The return values is the number of bytes in the Utf character "ch".
 *
 * Side effects:
 *	None.
 *
 *---------------------------------------------------------------------------
 */

int
TclUtfCount(
    int ch)			/* The Unicode character whose size is returned. */
{
    if ((unsigned)(ch - 1) < (UNICODE_SELF - 1)) {
	return 1;
    }
    if (ch <= 0x7FF) {
	return 2;
    }
    if (((unsigned)(ch - 0x10000) <= 0xFFFFF)) {
	return 4;
    }
    return 3;
}

/*
 *---------------------------------------------------------------------------
 *
 * Invalid --
 *
 *	Given a pointer to a two-byte prefix of a well-formed UTF-8 byte
 *	sequence (a lead byte followed by a trail byte) this routine
 *	examines those two bytes to determine whether the sequence is
 *	invalid in UTF-8.  This might be because it is an overlong
 *	encoding, or because it encodes something out of the proper range.
 *
 *	Given a pointer to the bytes \xF8 or \xFC , this routine will
 *	try to read beyond the end of the "bounds" table.  Callers must
 *	prevent this.
 *
 *	Given a pointer to something else (an ASCII byte, a trail byte,
 *	or another byte	that can never begin a valid byte sequence such
 *	as \xF5) this routine returns false.  That makes the routine poorly
 *	named, as it does not detect and report all invalid sequences.
 *
 *	Callers have to take care that this routine does something useful
 *	for their needs.
 *
 * Results:
 *	A boolean.
 *---------------------------------------------------------------------------
 */

static const unsigned char bounds[28] = {
    0x80, 0x80,		/* \xC0 accepts \x80 only */
    0x80, 0xBF, 0x80, 0xBF, 0x80, 0xBF, 0x80, 0xBF, 0x80, 0xBF, 0x80, 0xBF,
    0x80, 0xBF,		/* (\xC4 - \xDC) -- all sequences valid */
    0xA0, 0xBF,	/* \xE0\x80 through \xE0\x9F are invalid prefixes */
    0x80, 0xBF, 0x80, 0xBF, 0x80, 0xBF, /* (\xE4 - \xEC) -- all valid */
    0x90, 0xBF,	/* \xF0\x80 through \xF0\x8F are invalid prefixes */
    0x80, 0x8F  /* \xF4\x90 and higher are invalid prefixes */
};

static int
Invalid(
    const char *src)	/* Points to lead byte of a UTF-8 byte sequence */
{
    unsigned char byte = UCHAR(*src);
    int index;

    if ((byte & 0xC3) == 0xC0) {
	/* Only lead bytes 0xC0, 0xE0, 0xF0, 0xF4 need examination */
	index = (byte - 0xC0) >> 1;
	if (UCHAR(src[1]) < bounds[index] || UCHAR(src[1]) > bounds[index+1]) {
	    /* Out of bounds - report invalid. */
	    return 1;
	}
    }
    return 0;
}

/*
 *---------------------------------------------------------------------------
 *
 * Tcl_UniCharToUtf --
 *
 *	Stores the given Tcl_UniChar as a sequence of UTF-8 bytes in the provided
 *	buffer. Equivalent to Plan 9 runetochar().
 *
 *	Surrogate pairs are handled as follows: When ch is a high surrogate,
 *	the first byte of the 4-byte UTF-8 sequence is stored in the buffer and
 *	the function returns 1. If the function is called again with a low
 *	surrogate and the same buffer, the remaining 3 bytes of the 4-byte
 *	UTF-8 sequence are produced.
 *
 *	If no low surrogate follows the high surrogate (which is actually illegal),
 *	calling Tcl_UniCharToUtf again with ch being -1 produces a 3-byte UTF-8
 *	sequence representing the high surrogate.
 *
 * Results:
 *	Returns the number of bytes stored into the buffer.
 *
 * Side effects:
 *	None.
 *
 *---------------------------------------------------------------------------
 */

#undef Tcl_UniCharToUtf
Tcl_Size
Tcl_UniCharToUtf(
    int ch,	/* The Tcl_UniChar to be stored in the
		 * buffer. Can be or'ed with flag TCL_COMBINE
		 */
    char *buf)	/* Buffer in which the UTF-8 representation of
		 * ch is stored. Must be large enough to hold the UTF-8
		 * character (at most 4 bytes).
		 */
{
<<<<<<< HEAD
    int flags = ch;
=======
#if TCL_UTF_MAX > 3
    int flags = ch;
#endif
>>>>>>> 2ebe7012

    if (ch >= TCL_COMBINE) {
	ch &= (TCL_COMBINE - 1);
    }
    if ((unsigned)(ch - 1) < (UNICODE_SELF - 1)) {
	buf[0] = (char) ch;
	return 1;
    }
    if (ch >= 0) {
	if (ch <= 0x7FF) {
	    buf[1] = (char) (0x80 | (0x3F & ch));
	    buf[0] = (char) (0xC0 | (ch >> 6));
	    return 2;
	}
	if (ch <= 0xFFFF) {
	    if (
<<<<<<< HEAD
		    (flags & TCL_COMBINE) &&
=======
#if TCL_UTF_MAX > 3
		    (flags & TCL_COMBINE) &&
#endif
>>>>>>> 2ebe7012
		    ((ch & 0xF800) == 0xD800)) {
		if (ch & 0x0400) {
		    /* Low surrogate */
		    if (   (0x80 == (0xC0 & buf[0]))
			&& (0    == (0xCF & buf[1]))) {
			/* Previous Tcl_UniChar was a high surrogate, so combine */
			buf[2]  = (char) (0x80 | (0x3F & ch));
			buf[1] |= (char) (0x80 | (0x0F & (ch >> 6)));
			return 3;
		    }
		    /* Previous Tcl_UniChar was not a high surrogate, so just output */
		} else {
		    /* High surrogate */

		    /* Add 0x10000 to the raw number encoded in the surrogate
		     * pair in order to get the code point.
		    */
		    ch += 0x40;

		    /* Fill buffer with specific 3-byte (invalid) byte combination,
		       so following low surrogate can recognize it and combine */
		    buf[2] = (char) ((ch << 4) & 0x30);
		    buf[1] = (char) (0x80 | (0x3F & (ch >> 2)));
		    buf[0] = (char) (0xF0 | (0x07 & (ch >> 8)));
		    return 1;
		}
	    }
	    goto three;
	}
	if (ch <= 0x10FFFF) {
	    buf[3] = (char) (0x80 | (0x3F & ch));
	    buf[2] = (char) (0x80 | (0x3F & (ch >> 6)));
	    buf[1] = (char) (0x80 | (0x3F & (ch >> 12)));
	    buf[0] = (char) (0xF0 |         (ch >> 18));
	    return 4;
	}
    } else if (ch == -1) {
	if (   (0x80 == (0xC0 & buf[0]))
	    && (0    == (0xCF & buf[1]))
	    && (0xF0 == (0xF8 & buf[-1]))) {
	    ch = 0xD7C0
		+ ((0x07 & buf[-1]) << 8)
		+ ((0x3F & buf[0])  << 2)
		+ ((0x30 & buf[1])  >> 4);
	    buf[1]  = (char) (0x80 | (0x3F & ch));
	    buf[0]  = (char) (0x80 | (0x3F & (ch >> 6)));
	    buf[-1] = (char) (0xE0 | (ch >> 12));
	    return 2;
	}
    }

    ch = 0xFFFD;
three:
    buf[2] = (char) (0x80 | (0x3F & ch));
    buf[1] = (char) (0x80 | (0x3F & (ch >> 6)));
    buf[0] = (char) (0xE0 |         (ch >> 12));
    return 3;
}

/*
 *---------------------------------------------------------------------------
 *
 * Tcl_UniCharToUtfDString --
 *
 *	Convert the given Unicode string to UTF-8.
 *
 * Results:
 *	The return value is a pointer to the UTF-8 representation of the
 *	Unicode string. Storage for the return value is appended to the end of
 *	dsPtr.
 *
 * Side effects:
 *	None.
 *
 *---------------------------------------------------------------------------
 */

#undef Tcl_UniCharToUtfDString
char *
Tcl_UniCharToUtfDString(
    const int *uniStr,	/* Unicode string to convert to UTF-8. */
    Tcl_Size uniLength,		/* Length of Unicode string. Negative for nul
    				 * nul terminated string */
    Tcl_DString *dsPtr)		/* UTF-8 representation of string is appended
				 * to this previously initialized DString. */
{
    const int *w, *wEnd;
    char *p, *string;
    Tcl_Size oldLength;

    /*
     * UTF-8 string length in bytes will be <= Unicode string length * 4.
     */

    if (uniStr == NULL) {
	return NULL;
    }
    if (uniLength < 0) {
	uniLength = 0;
	w = uniStr;
	while (*w != '\0') {
	    uniLength++;
	    w++;
	}
    }
    oldLength = Tcl_DStringLength(dsPtr);
    Tcl_DStringSetLength(dsPtr, oldLength + (uniLength + 1) * 4);
    string = Tcl_DStringValue(dsPtr) + oldLength;

    p = string;
    wEnd = uniStr + uniLength;

<<<<<<< HEAD
=======
#if TCL_UTF_MAX < 4
    /* Initialize the buffer so that some random data doesn't trick
     * Tcl_UniCharToUtf() into thinking it should combine surrogate pairs.
     * Once TCL_UTF_MAX == 3 is removed and Tcl_UniCharToUtf restored to its
     * prior non-stateful nature, this call to memset can also be removed.
     */
    memset(p, 0xff, Tcl_DStringLength(dsPtr) - oldLength);
#endif

>>>>>>> 2ebe7012
    for (w = uniStr; w < wEnd; ) {
	p += Tcl_UniCharToUtf(*w, p);
	w++;
    }
    Tcl_DStringSetLength(dsPtr, oldLength + (p - string));

    return string;
}

char *
Tcl_Char16ToUtfDString(
    const unsigned short *uniStr,/* Utf-16 string to convert to UTF-8. */
    Tcl_Size uniLength,		/* Length of Utf-16 string. */
    Tcl_DString *dsPtr)		/* UTF-8 representation of string is appended
				 * to this previously initialized DString. */
{
    const unsigned short *w, *wEnd;
    char *p, *string;
    size_t oldLength;
    int len = 1;

    /*
     * UTF-8 string length in bytes will be <= Utf16 string length * 3.
     */

    if (uniStr == NULL) {
	return NULL;
    }
    if (uniLength < 0) {

	uniLength = 0;
	w = uniStr;
	while (*w != '\0') {
	    uniLength++;
	    w++;
	}
    }
    oldLength = Tcl_DStringLength(dsPtr);
    Tcl_DStringSetLength(dsPtr, oldLength + (uniLength + 1) * 3);
    string = Tcl_DStringValue(dsPtr) + oldLength;

    p = string;
    wEnd = uniStr + uniLength;

<<<<<<< HEAD
=======
#if TCL_UTF_MAX < 4
    /* Initialize the buffer so that some random data doesn't trick
     * Tcl_UniCharToUtf() into thinking it should combine surrogate pairs.
	 * Because TCL_COMBINE is used here, memset() is required even when
	 * TCL_UTF_MAX == 4.
     */
    memset(p, 0xff, Tcl_DStringLength(dsPtr) - oldLength);
#endif

>>>>>>> 2ebe7012
    for (w = uniStr; w < wEnd; ) {
	if (!len && ((*w & 0xFC00) != 0xDC00)) {
	    /* Special case for handling high surrogates. */
	    p += Tcl_UniCharToUtf(-1, p);
	}
	len = Tcl_UniCharToUtf(*w | TCL_COMBINE, p);
	p += len;
	if ((*w >= 0xD800) && (len < 3)) {
	    len = 0; /* Indication that high surrogate was found */
	}
	w++;
    }
    if (!len) {
	/* Special case for handling high surrogates. */
	p += Tcl_UniCharToUtf(-1, p);
    }
    Tcl_DStringSetLength(dsPtr, oldLength + (p - string));

    return string;
}
/*
 *---------------------------------------------------------------------------
 *
 * Tcl_UtfToUniChar --
 *
 *	Extract the Tcl_UniChar represented by the UTF-8 string. Bad UTF-8
 *	sequences are converted to valid Tcl_UniChars and processing
 *	continues. Equivalent to Plan 9 chartorune().
 *
 *	The caller must ensure that the source buffer is long enough that this
 *	routine does not run off the end and dereference non-existent memory
 *	looking for trail bytes. If the source buffer is known to be '\0'
 *	terminated, this cannot happen. Otherwise, the caller should call
 *	Tcl_UtfCharComplete() before calling this routine to ensure that
 *	enough bytes remain in the string.
 *
<<<<<<< HEAD
=======
 *	If TCL_UTF_MAX < 4, special handling of Surrogate pairs is done:
 *	For any UTF-8 string containing a character outside of the BMP, the
 *	first call to this function will fill *chPtr with the high surrogate
 *	and generate a return value of 1. Calling Tcl_UtfToUniChar again
 *	will produce the low surrogate and a return value of 3. Because *chPtr
 *	is used to remember whether the high surrogate is already produced, it
 *	is recommended to initialize the variable it points to as 0 before
 *	the first call to Tcl_UtfToUniChar is done.
 *
>>>>>>> 2ebe7012
 * Results:
 *	*chPtr is filled with the Tcl_UniChar, and the return value is the
 *	number of bytes from the UTF-8 string that were consumed.
 *
 * Side effects:
 *	None.
 *
 *---------------------------------------------------------------------------
 */

static const unsigned short cp1252[32] = {
  0x20AC,   0x81, 0x201A, 0x0192, 0x201E, 0x2026, 0x2020, 0x2021,
  0x02C6, 0x2030, 0x0160, 0x2039, 0x0152,   0x8D, 0x017D,   0x8F,
    0x90, 0x2018, 0x2019, 0x201C, 0x201D, 0x2022, 0x2013, 0x2014,
   0x2DC, 0x2122, 0x0161, 0x203A, 0x0153,   0x9D, 0x017E, 0x0178
};

#undef Tcl_UtfToUniChar
Tcl_Size
Tcl_UtfToUniChar(
    const char *src,	/* The UTF-8 string. */
    int *chPtr)/* Filled with the Unicode character represented by
				 * the UTF-8 string. */
{
    int byte;

    /*
     * Unroll 1 to 4 byte UTF-8 sequences.
     */

    byte = *((unsigned char *) src);
    if (byte < 0xC0) {
	/*
	 * Handles properly formed UTF-8 characters between 0x01 and 0x7F.
	 * Treats naked trail bytes 0x80 to 0x9F as valid characters from
	 * the cp1252 table. See: <https://en.wikipedia.org/wiki/UTF-8>
	 * Also treats \0 and other naked trail bytes 0xA0 to 0xBF as valid
	 * characters representing themselves.
	 */

	if ((unsigned)(byte-0x80) < (unsigned)0x20) {
	    *chPtr = cp1252[byte-0x80];
	} else {
	    *chPtr = byte;
	}
	return 1;
    } else if (byte < 0xE0) {
	if ((byte != 0xC1) && ((src[1] & 0xC0) == 0x80)) {
	    /*
	     * Two-byte-character lead-byte followed by a trail-byte.
	     */

	    *chPtr = (((byte & 0x1F) << 6) | (src[1] & 0x3F));
	    if ((unsigned)(*chPtr - 1) >= (UNICODE_SELF - 1)) {
		return 2;
	    }
	}

	/*
	 * A two-byte-character lead-byte not followed by trail-byte
	 * represents itself.
	 */
    } else if (byte < 0xF0) {
	if (((src[1] & 0xC0) == 0x80) && ((src[2] & 0xC0) == 0x80)) {
	    /*
	     * Three-byte-character lead byte followed by two trail bytes.
	     */

	    *chPtr = (((byte & 0x0F) << 12)
		    | ((src[1] & 0x3F) << 6) | (src[2] & 0x3F));
	    if (*chPtr > 0x7FF) {
		return 3;
	    }
	}

	/*
	 * A three-byte-character lead-byte not followed by two trail-bytes
	 * represents itself.
	 */
    } else if (byte < 0xF5) {
	if (((src[1] & 0xC0) == 0x80) && ((src[2] & 0xC0) == 0x80) && ((src[3] & 0xC0) == 0x80)) {
	    /*
	     * Four-byte-character lead byte followed by three trail bytes.
	     */
	    *chPtr = (((byte & 0x07) << 18) | ((src[1] & 0x3F) << 12)
		    | ((src[2] & 0x3F) << 6) | (src[3] & 0x3F));
	    if ((unsigned)(*chPtr - 0x10000) <= 0xFFFFF) {
		return 4;
	    }
	}

	/*
	 * A four-byte-character lead-byte not followed by three trail-bytes
	 * represents itself.
	 */
    }

    *chPtr = byte;
    return 1;
}

Tcl_Size
Tcl_UtfToChar16(
    const char *src,	/* The UTF-8 string. */
    unsigned short *chPtr)/* Filled with the Tcl_UniChar represented by
				 * the UTF-8 string. This could be a surrogate too. */
{
    unsigned short byte;

    /*
     * Unroll 1 to 4 byte UTF-8 sequences.
     */

    byte = UCHAR(*src);
    if (byte < 0xC0) {
	/*
	 * Handles properly formed UTF-8 characters between 0x01 and 0x7F.
	 * Treats naked trail bytes 0x80 to 0x9F as valid characters from
	 * the cp1252 table. See: <https://en.wikipedia.org/wiki/UTF-8>
	 * Also treats \0 and other naked trail bytes 0xA0 to 0xBF as valid
	 * characters representing themselves.
	 */

	/* If *chPtr contains a high surrogate (produced by a previous
	 * Tcl_UtfToUniChar() call) and the next 3 bytes are UTF-8 continuation
	 * bytes, then we must produce a follow-up low surrogate. We only
	 * do that if the high surrogate matches the bits we encounter.
	 */
	if (((byte & 0xC0) == 0x80)
		&& ((src[1] & 0xC0) == 0x80) && ((src[2] & 0xC0) == 0x80)
		&& (((((byte - 0x10) << 2) & 0xFC) | 0xD800) == (*chPtr & 0xFCFC))
		&& ((src[1] & 0xF0) == (((*chPtr << 4) & 0x30) | 0x80))) {
	    *chPtr = ((src[1] & 0x0F) << 6) + (src[2] & 0x3F) + 0xDC00;
	    return 3;
	}
	if ((unsigned)(byte-0x80) < (unsigned)0x20) {
	    *chPtr = cp1252[byte-0x80];
	} else {
	    *chPtr = byte;
	}
	return 1;
    } else if (byte < 0xE0) {
	if ((byte != 0xC1) && ((src[1] & 0xC0) == 0x80)) {
	    /*
	     * Two-byte-character lead-byte followed by a trail-byte.
	     */

	    *chPtr = (((byte & 0x1F) << 6) | (src[1] & 0x3F));
	    if ((unsigned)(*chPtr - 1) >= (UNICODE_SELF - 1)) {
		return 2;
	    }
	}

	/*
	 * A two-byte-character lead-byte not followed by trail-byte
	 * represents itself.
	 */
    } else if (byte < 0xF0) {
	if (((src[1] & 0xC0) == 0x80) && ((src[2] & 0xC0) == 0x80)) {
	    /*
	     * Three-byte-character lead byte followed by two trail bytes.
	     */

	    *chPtr = (((byte & 0x0F) << 12)
		    | ((src[1] & 0x3F) << 6) | (src[2] & 0x3F));
	    if (*chPtr > 0x7FF) {
		return 3;
	    }
	}

	/*
	 * A three-byte-character lead-byte not followed by two trail-bytes
	 * represents itself.
	 */
    } else if (byte < 0xF5) {
	if (((src[1] & 0xC0) == 0x80) && ((src[2] & 0xC0) == 0x80)) {
	    /*
	     * Four-byte-character lead byte followed by at least two trail bytes.
	     * We don't test the validity of 3th trail byte, see [ed29806ba]
	     */
	    Tcl_UniChar high = (((byte & 0x07) << 8) | ((src[1] & 0x3F) << 2)
		    | ((src[2] & 0x3F) >> 4)) - 0x40;
	    if (high < 0x400) {
		/* produce high surrogate, advance source pointer */
		*chPtr = 0xD800 + high;
		return 1;
	    }
	    /* out of range, < 0x10000 or > 0x10FFFF */
	}

	/*
	 * A four-byte-character lead-byte not followed by three trail-bytes
	 * represents itself.
	 */
    }

    *chPtr = byte;
    return 1;
}

/*
 *---------------------------------------------------------------------------
 *
 * Tcl_UtfToUniCharDString --
 *
 *	Convert the UTF-8 string to Unicode.
 *
 * Results:
 *	The return value is a pointer to the Unicode representation of the
 *	UTF-8 string. Storage for the return value is appended to the end of
 *	dsPtr. The Unicode string is terminated with a Unicode NULL character.
 *
 * Side effects:
 *	None.
 *
 *---------------------------------------------------------------------------
 */

#undef Tcl_UtfToUniCharDString
int *
Tcl_UtfToUniCharDString(
    const char *src,		/* UTF-8 string to convert to Unicode. */
    Tcl_Size length,		/* Length of UTF-8 string in bytes, or -1 for
				 * strlen(). */
    Tcl_DString *dsPtr)		/* Unicode representation of string is
				 * appended to this previously initialized
				 * DString. */
{
    int ch = 0, *w, *wString;
    const char *p;
    Tcl_Size oldLength;
    /* Pointer to the end of string. Never read endPtr[0] */
    const char *endPtr = src + length;
    /* Pointer to last byte where optimization still can be used */
    const char *optPtr = endPtr - TCL_UTF_MAX;

    if (src == NULL) {
	return NULL;
    }
    if (length < 0) {
	length = strlen(src);
    }

    /*
     * Unicode string length in Tcl_UniChars will be <= UTF-8 string length in
     * bytes.
     */

    oldLength = Tcl_DStringLength(dsPtr);

    Tcl_DStringSetLength(dsPtr,
	    oldLength + ((length + 1) * sizeof(int)));
    wString = (int *) (Tcl_DStringValue(dsPtr) + oldLength);

    w = wString;
    p = src;
    endPtr = src + length;
    optPtr = endPtr - 4;
    while (p <= optPtr) {
	p += Tcl_UtfToUniChar(p, &ch);
	*w++ = ch;
    }
    while ((p < endPtr) && Tcl_UtfCharComplete(p, endPtr-p)) {
	p += Tcl_UtfToUniChar(p, &ch);
	*w++ = ch;
    }
    while (p < endPtr) {
	*w++ = UCHAR(*p++);
    }
    *w = '\0';
    Tcl_DStringSetLength(dsPtr,
	    oldLength + ((char *) w - (char *) wString));

    return wString;
}

unsigned short *
Tcl_UtfToChar16DString(
    const char *src,		/* UTF-8 string to convert to Unicode. */
    Tcl_Size length,		/* Length of UTF-8 string in bytes, or -1 for
				 * strlen(). */
    Tcl_DString *dsPtr)		/* Unicode representation of string is
				 * appended to this previously initialized
				 * DString. */
{
    unsigned short ch = 0, *w, *wString;
    const char *p;
    Tcl_Size oldLength;
    /* Pointer to the end of string. Never read endPtr[0] */
    const char *endPtr = src + length;
    /* Pointer to last byte where optimization still can be used */
    const char *optPtr = endPtr - TCL_UTF_MAX;

    if (src == NULL) {
	return NULL;
    }
    if (length < 0) {
	length = strlen(src);
    }

    /*
     * Unicode string length in WCHARs will be <= UTF-8 string length in
     * bytes.
     */

    oldLength = Tcl_DStringLength(dsPtr);

    Tcl_DStringSetLength(dsPtr,
	    oldLength + ((length + 1) * sizeof(unsigned short)));
    wString = (unsigned short *) (Tcl_DStringValue(dsPtr) + oldLength);

    w = wString;
    p = src;
    endPtr = src + length;
    optPtr = endPtr - 3;
    while (p <= optPtr) {
	p += Tcl_UtfToChar16(p, &ch);
	*w++ = ch;
    }
    while (p < endPtr) {
	if (Tcl_UtfCharComplete(p, endPtr-p)) {
	    p += Tcl_UtfToChar16(p, &ch);
	    *w++ = ch;
	} else {
	    *w++ = UCHAR(*p++);
	}
    }
    *w = '\0';
    Tcl_DStringSetLength(dsPtr,
	    oldLength + ((char *) w - (char *) wString));

    return wString;
}

/*
 *---------------------------------------------------------------------------
 *
 * Tcl_UtfCharComplete --
 *
 *	Determine if the UTF-8 string of the given length is long enough to be
 *	decoded by Tcl_UtfToUniChar(). This does not ensure that the UTF-8
 *	string is properly formed. Equivalent to Plan 9 fullrune().
 *
 * Results:
 *	The return value is 0 if the string is not long enough, non-zero
 *	otherwise.
 *
 * Side effects:
 *	None.
 *
 *---------------------------------------------------------------------------
 */

int
Tcl_UtfCharComplete(
    const char *src,		/* String to check if first few bytes contain
				 * a complete UTF-8 character. */
    Tcl_Size length)		/* Length of above string in bytes. */
{
    return length >= complete[UCHAR(*src)];
}

/*
 *---------------------------------------------------------------------------
 *
 * Tcl_NumUtfChars --
 *
 *	Returns the number of characters (not bytes) in the UTF-8 string, not
 *	including the terminating NULL byte. This is equivalent to Plan 9
 *	utflen() and utfnlen().
 *
 * Results:
 *	As above.
 *
 * Side effects:
 *	None.
 *
 *---------------------------------------------------------------------------
 */

Tcl_Size
Tcl_NumUtfChars(
    const char *src,	/* The UTF-8 string to measure. */
    Tcl_Size length)	/* The length of the string in bytes, or
			 * negative value for strlen(src). */
{
    Tcl_UniChar ch = 0;
    Tcl_Size i = 0;

    if (length < 0) {
	/* string is NUL-terminated, so TclUtfToUniChar calls are safe. */
	while (*src != '\0') {
	    src += TclUtfToUniChar(src, &ch);
	    i++;
	}
    } else {
	/* Will return value between 0 and length. No overflow checks. */

	/* Pointer to the end of string. Never read endPtr[0] */
	const char *endPtr = src + length;
	/* Pointer to last byte where optimization still can be used */
	const char *optPtr = endPtr - 4;

	/*
	 * Optimize away the call in this loop. Justified because...
	 * when (src <= optPtr), (endPtr - src) >= (endPtr - optPtr)
	 * By initialization above (endPtr - optPtr) = TCL_UTF_MAX
	 * So (endPtr - src) >= TCL_UTF_MAX, and passing that to
	 * Tcl_UtfCharComplete we know will cause return of 1.
	 */
	while (src <= optPtr
		/* && Tcl_UtfCharComplete(src, endPtr - src) */ ) {
	    src += TclUtfToUniChar(src, &ch);
	    i++;
	}
	/* Loop over the remaining string where call must happen */
	while (src < endPtr) {
	    if (Tcl_UtfCharComplete(src, endPtr - src)) {
		src += TclUtfToUniChar(src, &ch);
	    } else {
		/*
		 * src points to incomplete UTF-8 sequence
		 * Treat first byte as character and count it
		 */
		src++;
	    }
	    i++;
	}
    }
    return i;
}

Tcl_Size
TclNumUtfChars(
    const char *src,	/* The UTF-8 string to measure. */
    Tcl_Size length)	/* The length of the string in bytes, or
			 * negative for strlen(src). */
{
    unsigned short ch = 0;
    Tcl_Size i = 0;

    if (length < 0) {
	/* string is NUL-terminated, so TclUtfToUniChar calls are safe. */
	while (*src != '\0') {
	    src += Tcl_UtfToChar16(src, &ch);
	    i++;
	}
    } else {
	/* Will return value between 0 and length. No overflow checks. */

	/* Pointer to the end of string. Never read endPtr[0] */
	const char *endPtr = src + length;
	/* Pointer to last byte where optimization still can be used */
	const char *optPtr = endPtr - 4;

	/*
	 * Optimize away the call in this loop. Justified because...
	 * when (src <= optPtr), (endPtr - src) >= (endPtr - optPtr)
	 * By initialization above (endPtr - optPtr) = TCL_UTF_MAX
	 * So (endPtr - src) >= TCL_UTF_MAX, and passing that to
	 * Tcl_UtfCharComplete we know will cause return of 1.
	 */
	while (src <= optPtr
		/* && Tcl_UtfCharComplete(src, endPtr - src) */ ) {
	    src += Tcl_UtfToChar16(src, &ch);
	    i++;
	}
	/* Loop over the remaining string where call must happen */
	while (src < endPtr) {
	    if (Tcl_UtfCharComplete(src, endPtr - src)) {
		src += Tcl_UtfToChar16(src, &ch);
	    } else {
		/*
		 * src points to incomplete UTF-8 sequence
		 * Treat first byte as character and count it
		 */
		src++;
	    }
	    i++;
	}
    }
    return i;
}

/*
 *---------------------------------------------------------------------------
 *
 * Tcl_UtfFindFirst --
 *
 *	Returns a pointer to the first occurrence of the given Unicode character
 *	in the NULL-terminated UTF-8 string. The NULL terminator is considered
 *	part of the UTF-8 string. Equivalent to Plan 9 utfrune().
 *
 * Results:
 *	As above. If the Unicode character does not exist in the given string,
 *	the return value is NULL.
 *
 * Side effects:
 *	None.
 *
 *---------------------------------------------------------------------------
 */

const char *
Tcl_UtfFindFirst(
    const char *src,		/* The UTF-8 string to be searched. */
    int ch)			/* The Unicode character to search for. */
{
    while (1) {
	int find, len = Tcl_UtfToUniChar(src, &find);

	if (find == ch) {
	    return src;
	}
	if (*src == '\0') {
	    return NULL;
	}
	src += len;
    }
}

/*
 *---------------------------------------------------------------------------
 *
 * Tcl_UtfFindLast --
 *
 *	Returns a pointer to the last occurrence of the given Unicode character
 *	in the NULL-terminated UTF-8 string. The NULL terminator is considered
 *	part of the UTF-8 string. Equivalent to Plan 9 utfrrune().
 *
 * Results:
 *	As above. If the Unicode character does not exist in the given string, the
 *	return value is NULL.
 *
 * Side effects:
 *	None.
 *
 *---------------------------------------------------------------------------
 */

const char *
Tcl_UtfFindLast(
    const char *src,		/* The UTF-8 string to be searched. */
    int ch)			/* The Unicode character to search for. */
{
    const char *last = NULL;

    while (1) {
	int find, len = Tcl_UtfToUniChar(src, &find);

	if (find == ch) {
	    last = src;
	}
	if (*src == '\0') {
	    break;
	}
	src += len;
    }
    return last;
}

/*
 *---------------------------------------------------------------------------
 *
 * Tcl_UtfNext --
 *
 *	Given a pointer to some location in a UTF-8 string, Tcl_UtfNext
 *	returns a pointer to the next UTF-8 character in the string.
 *	The caller must not ask for the next character after the last
 *	character in the string if the string is not terminated by a null
 *	character.
 *
 * Results:
 *	The return value is the pointer to the next character in the UTF-8
 *	string.
 *
 * Side effects:
 *	None.
 *
 *---------------------------------------------------------------------------
 */

const char *
Tcl_UtfNext(
    const char *src)		/* The current location in the string. */
{
    size_t left;
    const char *next;

    if (((*src) & 0xC0) == 0x80) {
	/* Continuation byte, so we start 'inside' a (possible valid) UTF-8
	 * sequence. Since we are not allowed to access src[-1], we cannot
	 * check if the sequence is actually valid, the best we can do is
	 * just assume it is valid and locate the end. */
	if ((((*++src) & 0xC0) == 0x80) && (((*++src) & 0xC0) == 0x80)) {
	    ++src;
	}
	return src;
    }

    left = totalBytes[UCHAR(*src)];
    next = src + 1;
    while (--left) {
	if ((*next & 0xC0) != 0x80) {
	    /*
	     * src points to non-trail byte; We ran out of trail bytes
	     * before the needs of the lead byte were satisfied.
	     * Let the (malformed) lead byte alone be a character
	     */
	    return src + 1;
	}
	next++;
    }
    /*
     * Call Invalid() here only if required conditions are met:
     *    src[0] is known a lead byte.
     *    src[1] is known a trail byte.
     * Especially important to prevent calls when src[0] == '\xF8' or '\xFC'
     * See tests utf-6.37 through utf-6.43 through valgrind or similar tool.
     */
    if ((next == src + 1) || Invalid(src)) {
	return src + 1;
    }
    return next;
}

/*
 *---------------------------------------------------------------------------
 *
 * Tcl_UtfPrev --
 *
 *	Given a pointer to some current location in a UTF-8 string, move
 *	backwards one character. This works correctly when the pointer is in
 *	the middle of a UTF-8 character.
 *
 * Results:
 *	The return value is a pointer to the previous character in the UTF-8
 *	string. If the current location was already at the beginning of the
 *	string, the return value will also be a pointer to the beginning of
 *	the string.
 *
 * Side effects:
 *	None.
 *
 *---------------------------------------------------------------------------
 */

const char *
Tcl_UtfPrev(
    const char *src,		/* A location in a UTF-8 string. */
    const char *start)		/* Pointer to the beginning of the string */
{
    int trailBytesSeen = 0;	/* How many trail bytes have been verified? */
    const char *fallback = src - 1;
				/* If we cannot find a lead byte that might
				 * start a prefix of a valid UTF byte sequence,
				 * we will fallback to a one-byte back step */
    const char *look = fallback;
				/* Start search at the fallback position */

    /* Quick boundary case exit. */
    if (fallback <= start) {
	return start;
    }

    do {
	unsigned char byte = UCHAR(look[0]);

	if (byte < 0x80) {
	    /*
	     * Single byte character. Either this is a correct previous
	     * character, or it is followed by at least one trail byte
	     * which indicates a malformed sequence. In either case the
	     * correct result is to return the fallback.
	     */
	    return fallback;
	}
	if (byte >= 0xC0) {
	    /* Non-trail byte; May be multibyte lead. */

	    if ((trailBytesSeen == 0)
		/*
		 * We've seen no trailing context to use to check
		 * anything. From what we know, this non-trail byte
		 * is a prefix of a previous character, and accepting
		 * it (the fallback) is correct.
		 */

		    || (trailBytesSeen >= totalBytes[byte])) {
		/*
		 * That is, (1 + trailBytesSeen > needed).
		 * We've examined more bytes than needed to complete
		 * this lead byte. No matter about well-formedness or
		 * validity, the sequence starting with this lead byte
		 * will never include the fallback location, so we must
		 * return the fallback location. See test utf-7.17
		 */
		return fallback;
	    }

	    /*
	     * trailBytesSeen > 0, so we can examine look[1] safely.
	     * Use that capability to screen out invalid sequences.
	     */

	    if (Invalid(look)) {
		/* Reject */
		return fallback;
	    }
	    return (const char *)look;
	}

	/* We saw a trail byte. */
	trailBytesSeen++;

	if ((const char *)look == start) {
	    /*
	     * Do not read before the start of the string
	     *
	     * If we get here, we've examined bytes at every location
	     * >= start and < src and all of them are trail bytes,
	     * including (*start).  We need to return our fallback
	     * and exit this loop before we run past the start of the string.
	     */
	    return fallback;
	}

	/* Continue the search backwards... */
	look--;
    } while (trailBytesSeen < 4);

    /*
     * We've seen 4 trail bytes, so we know there will not be a
     * properly formed byte sequence to find, and we can stop looking,
     * accepting the fallback.
     */
    return fallback;
}

/*
 *---------------------------------------------------------------------------
 *
 * Tcl_UniCharAtIndex --
 *
 *	Returns the Unicode character represented at the specified character
 *	(not byte) position in the UTF-8 string.
 *
 * Results:
 *	As above.
 *
 * Side effects:
 *	None.
 *
 *---------------------------------------------------------------------------
 */

int
Tcl_UniCharAtIndex(
    const char *src,	/* The UTF-8 string to dereference. */
    Tcl_Size index)	/* The position of the desired character. */
{
    Tcl_UniChar ch = 0;
    int i = 0;

    if (index < 0) {
	return -1;
    }
    while (index--) {
	i = TclUtfToUniChar(src, &ch);
	src += i;
    }
<<<<<<< HEAD
    Tcl_UtfToUniChar(src, &i);
=======
#if TCL_UTF_MAX < 4
    if ((ch >= 0xD800) && (i < 3)) {
	/* Index points at character following high Surrogate */
	return -1;
    }
#endif
    TclUtfToUCS4(src, &i);
>>>>>>> 2ebe7012
    return i;
}

/*
 *---------------------------------------------------------------------------
 *
 * Tcl_UtfAtIndex --
 *
 *	Returns a pointer to the specified character (not byte) position in the
 *	UTF-8 string. 
 *
 * Results:
 *	As above.
 *
 * Side effects:
 *	None.
 *
 *---------------------------------------------------------------------------
 */

const char *
Tcl_UtfAtIndex(
    const char *src,	/* The UTF-8 string. */
    Tcl_Size index)	/* The position of the desired character. */
{
    int ch = 0;

    if (index > 0) {
	while (index--) {
	    /* Make use of the #undef Tcl_UtfToUniChar above, which already handles UCS4. */
	    src += Tcl_UtfToUniChar(src, &ch);
	}
    }
    return src;
}

const char *
TclUtfAtIndex(
    const char *src,	/* The UTF-8 string. */
    Tcl_Size index)	/* The position of the desired character. */
{
    unsigned short ch = 0;
    Tcl_Size len = 0;

    if (index > 0) {
	while (index--) {
	    src += (len = Tcl_UtfToChar16(src, &ch));
	}
	if ((ch >= 0xD800) && (len < 3)) {
	    /* Index points at character following high Surrogate */
	    src += Tcl_UtfToChar16(src, &ch);
	}
    }
    return src;
}

/*
 *---------------------------------------------------------------------------
 *
 * Tcl_UtfBackslash --
 *
 *	Figure out how to handle a backslash sequence.
 *
 * Results:
 *	Stores the bytes represented by the backslash sequence in dst and
 *	returns the number of bytes written to dst. At most 4 bytes
 *	are written to dst; dst must have been large enough to accept those
 *	bytes. If readPtr isn't NULL then it is filled in with a count of the
 *	number of bytes in the backslash sequence.
 *
 * Side effects:
 *	The maximum number of bytes it takes to represent a Unicode character
 *	in UTF-8 is guaranteed to be less than the number of bytes used to
 *	express the backslash sequence that represents that Unicode character.
 *	If the target buffer into which the caller is going to store the bytes
 *	that represent the Unicode character is at least as large as the
 *	source buffer from which the backslashed sequence was extracted, no
 *	buffer overruns should occur.
 *
 *---------------------------------------------------------------------------
 */

Tcl_Size
Tcl_UtfBackslash(
    const char *src,		/* Points to the backslash character of a
				 * backslash sequence. */
    int *readPtr,		/* Fill in with number of characters read from
				 * src, unless NULL. */
    char *dst)			/* Filled with the bytes represented by the
				 * backslash sequence. */
{
#define LINE_LENGTH 128
    Tcl_Size numRead;
    int result;

    result = TclParseBackslash(src, LINE_LENGTH, &numRead, dst);
    if (numRead == LINE_LENGTH) {
	/*
	 * We ate a whole line. Pay the price of a strlen()
	 */

	result = TclParseBackslash(src, strlen(src), &numRead, dst);
    }
    if (readPtr != NULL) {
	*readPtr = numRead;
    }
    return result;
}

/*
 *----------------------------------------------------------------------
 *
 * Tcl_UtfToUpper --
 *
 *	Convert lowercase characters to uppercase characters in a UTF string
 *	in place. The conversion may shrink the UTF string.
 *
 * Results:
 *	Returns the number of bytes in the resulting string excluding the
 *	trailing null.
 *
 * Side effects:
 *	Writes a terminating null after the last converted character.
 *
 *----------------------------------------------------------------------
 */

Tcl_Size
Tcl_UtfToUpper(
    char *str)			/* String to convert in place. */
{
    int ch, upChar;
    char *src, *dst;
    Tcl_Size len;

    /*
     * Iterate over the string until we hit the terminating null.
     */

    src = dst = str;
    while (*src) {
	len = Tcl_UtfToUniChar(src, &ch);
	upChar = Tcl_UniCharToUpper(ch);

	/*
	 * To keep badly formed Utf strings from getting inflated by the
	 * conversion (thereby causing a segfault), only copy the upper case
	 * char to dst if its size is <= the original char.
	 */

	if (len < TclUtfCount(upChar)) {
	    memmove(dst, src, len);
	    dst += len;
	} else {
	    dst += Tcl_UniCharToUtf(upChar, dst);
	}
	src += len;
    }
    *dst = '\0';
    return (dst - str);
}

/*
 *----------------------------------------------------------------------
 *
 * Tcl_UtfToLower --
 *
 *	Convert uppercase characters to lowercase characters in a UTF string
 *	in place. The conversion may shrink the UTF string.
 *
 * Results:
 *	Returns the number of bytes in the resulting string excluding the
 *	trailing null.
 *
 * Side effects:
 *	Writes a terminating null after the last converted character.
 *
 *----------------------------------------------------------------------
 */

Tcl_Size
Tcl_UtfToLower(
    char *str)			/* String to convert in place. */
{
    int ch, lowChar;
    char *src, *dst;
    Tcl_Size len;

    /*
     * Iterate over the string until we hit the terminating null.
     */

    src = dst = str;
    while (*src) {
	len = Tcl_UtfToUniChar(src, &ch);
	lowChar = Tcl_UniCharToLower(ch);

	/*
	 * To keep badly formed Utf strings from getting inflated by the
	 * conversion (thereby causing a segfault), only copy the lower case
	 * char to dst if its size is <= the original char.
	 */

	if (len < TclUtfCount(lowChar)) {
	    memmove(dst, src, len);
	    dst += len;
	} else {
	    dst += Tcl_UniCharToUtf(lowChar, dst);
	}
	src += len;
    }
    *dst = '\0';
    return (dst - str);
}

/*
 *----------------------------------------------------------------------
 *
 * Tcl_UtfToTitle --
 *
 *	Changes the first character of a UTF string to title case or uppercase
 *	and the rest of the string to lowercase. The conversion happens in
 *	place and may shrink the UTF string.
 *
 * Results:
 *	Returns the number of bytes in the resulting string excluding the
 *	trailing null.
 *
 * Side effects:
 *	Writes a terminating null after the last converted character.
 *
 *----------------------------------------------------------------------
 */

Tcl_Size
Tcl_UtfToTitle(
    char *str)			/* String to convert in place. */
{
    int ch, titleChar, lowChar;
    char *src, *dst;
    Tcl_Size len;

    /*
     * Capitalize the first character and then lowercase the rest of the
     * characters until we get to a null.
     */

    src = dst = str;

    if (*src) {
	len = Tcl_UtfToUniChar(src, &ch);
	titleChar = Tcl_UniCharToTitle(ch);

	if (len < TclUtfCount(titleChar)) {
	    memmove(dst, src, len);
	    dst += len;
	} else {
	    dst += Tcl_UniCharToUtf(titleChar, dst);
	}
	src += len;
    }
    while (*src) {
	len = Tcl_UtfToUniChar(src, &ch);
	lowChar = ch;
	/* Special exception for Georgian Asomtavruli chars, no titlecase. */
	if ((unsigned)(lowChar - 0x1C90) >= 0x30) {
	    lowChar = Tcl_UniCharToLower(lowChar);
	}

	if (len < TclUtfCount(lowChar)) {
	    memmove(dst, src, len);
	    dst += len;
	} else {
	    dst += Tcl_UniCharToUtf(lowChar, dst);
	}
	src += len;
    }
    *dst = '\0';
    return (dst - str);
}

/*
 *----------------------------------------------------------------------
 *
 * TclpUtfNcmp2 --
 *
 *	Compare at most numBytes bytes of utf-8 strings cs and ct. Both cs and
 *	ct are assumed to be at least numBytes bytes long.
 *
 * Results:
 *	Return <0 if cs < ct, 0 if cs == ct, or >0 if cs > ct.
 *
 * Side effects:
 *	None.
 *
 *----------------------------------------------------------------------
 */

int
TclpUtfNcmp2(
    const char *cs,		/* UTF string to compare to ct. */
    const char *ct,		/* UTF string cs is compared to. */
    size_t numBytes)	/* Number of *bytes* to compare. */
{
    /*
     * We can't simply call 'memcmp(cs, ct, numBytes);' because we need to
     * check for Tcl's \xC0\x80 non-utf-8 null encoding. Otherwise utf-8 lexes
     * fine in the strcmp manner.
     */

    int result = 0;

    for ( ; numBytes != 0; numBytes--, cs++, ct++) {
	if (*cs != *ct) {
	    result = UCHAR(*cs) - UCHAR(*ct);
	    break;
	}
    }
    if (numBytes && ((UCHAR(*cs) == 0xC0) || (UCHAR(*ct) == 0xC0))) {
	unsigned char c1, c2;

	c1 = ((UCHAR(*cs) == 0xC0) && (UCHAR(cs[1]) == 0x80)) ? 0 : UCHAR(*cs);
	c2 = ((UCHAR(*ct) == 0xC0) && (UCHAR(ct[1]) == 0x80)) ? 0 : UCHAR(*ct);
	result = (c1 - c2);
    }
    return result;
}

/*
 *----------------------------------------------------------------------
 *
 * Tcl_UtfNcmp --
 *
 *	Compare at most numChars UTF chars of string cs to string ct. Both cs
 *	and ct are assumed to be at least numChars UTF chars long.
 *
 * Results:
 *	Return <0 if cs < ct, 0 if cs == ct, or >0 if cs > ct.
 *
 * Side effects:
 *	None.
 *
 *----------------------------------------------------------------------
 */

int
Tcl_UtfNcmp(
    const char *cs,		/* UTF string to compare to ct. */
    const char *ct,		/* UTF string cs is compared to. */
    size_t numChars)	/* Number of UTF chars to compare. */
{
    Tcl_UniChar ch1 = 0, ch2 = 0;

    /*
     * Cannot use 'memcmp(cs, ct, n);' as byte representation of \u0000 (the
     * pair of bytes 0xC0,0x80) is larger than byte representation of \u0001
     * (the byte 0x01.)
     */

    while (numChars-- > 0) {
	/*
	 * n must be interpreted as chars, not bytes. This should be called
	 * only when both strings are of at least n chars long (no need for \0
	 * check)
	 */

	cs += TclUtfToUniChar(cs, &ch1);
	ct += TclUtfToUniChar(ct, &ch2);
	if (ch1 != ch2) {
	    return (ch1 - ch2);
	}
    }
    return 0;
}

/*
 *----------------------------------------------------------------------
 *
 * Tcl_UtfNcasecmp --
 *
 *	Compare at most numChars UTF chars of string cs to string ct case
 *	insensitive. Both cs and ct are assumed to be at least numChars UTF
 *	chars long.
 *
 * Results:
 *	Return <0 if cs < ct, 0 if cs == ct, or >0 if cs > ct.
 *
 * Side effects:
 *	None.
 *
 *----------------------------------------------------------------------
 */

int
Tcl_UtfNcasecmp(
    const char *cs,		/* UTF string to compare to ct. */
    const char *ct,		/* UTF string cs is compared to. */
    size_t numChars)	/* Number of UTF chars to compare. */
{
    Tcl_UniChar ch1 = 0, ch2 = 0;

    while (numChars-- > 0) {
	/*
	 * n must be interpreted as chars, not bytes.
	 * This should be called only when both strings are of
	 * at least n chars long (no need for \0 check)
	 */
	cs += TclUtfToUniChar(cs, &ch1);
	ct += TclUtfToUniChar(ct, &ch2);
	if (ch1 != ch2) {
	    ch1 = Tcl_UniCharToLower(ch1);
	    ch2 = Tcl_UniCharToLower(ch2);
	    if (ch1 != ch2) {
		return (ch1 - ch2);
	    }
	}
    }
    return 0;
}

/*
 *----------------------------------------------------------------------
 *
 * Tcl_UtfCmp --
 *
 *	Compare UTF chars of string cs to string ct case sensitively.
 *	Replacement for strcmp in Tcl core, in places where UTF-8 should
 *	be handled.
 *
 * Results:
 *	Return <0 if cs < ct, 0 if cs == ct, or >0 if cs > ct.
 *
 * Side effects:
 *	None.
 *
 *----------------------------------------------------------------------
 */

int
TclUtfCmp(
    const char *cs,		/* UTF string to compare to ct. */
    const char *ct)		/* UTF string cs is compared to. */
{
    Tcl_UniChar ch1 = 0, ch2 = 0;

    while (*cs && *ct) {
	cs += TclUtfToUniChar(cs, &ch1);
	ct += TclUtfToUniChar(ct, &ch2);
	if (ch1 != ch2) {
	    return ch1 - ch2;
	}
    }
    return UCHAR(*cs) - UCHAR(*ct);
}


/*
 *----------------------------------------------------------------------
 *
 * TclUtfCasecmp --
 *
 *	Compare UTF chars of string cs to string ct case insensitively.
 *	Replacement for strcasecmp in Tcl core, in places where UTF-8 should
 *	be handled.
 *
 * Results:
 *	Return <0 if cs < ct, 0 if cs == ct, or >0 if cs > ct.
 *
 * Side effects:
 *	None.
 *
 *----------------------------------------------------------------------
 */

int
TclUtfCasecmp(
    const char *cs,		/* UTF string to compare to ct. */
    const char *ct)		/* UTF string cs is compared to. */
{
    Tcl_UniChar ch1 = 0, ch2 = 0;

    while (*cs && *ct) {
	cs += TclUtfToUniChar(cs, &ch1);
	ct += TclUtfToUniChar(ct, &ch2);
	if (ch1 != ch2) {
	    ch1 = Tcl_UniCharToLower(ch1);
	    ch2 = Tcl_UniCharToLower(ch2);
	    if (ch1 != ch2) {
		return ch1 - ch2;
	    }
	}
    }
    return UCHAR(*cs) - UCHAR(*ct);
}


/*
 *----------------------------------------------------------------------
 *
 * Tcl_UniCharToUpper --
 *
 *	Compute the uppercase equivalent of the given Unicode character.
 *
 * Results:
 *	Returns the uppercase Unicode character.
 *
 * Side effects:
 *	None.
 *
 *----------------------------------------------------------------------
 */

int
Tcl_UniCharToUpper(
    int ch)			/* Unicode character to convert. */
{
    if (!UNICODE_OUT_OF_RANGE(ch)) {
	int info = GetUniCharInfo(ch);

	if (GetCaseType(info) & 0x04) {
	    ch -= GetDelta(info);
	}
    }
    /* Clear away extension bits, if any */
    return ch & 0x1FFFFF;
}

/*
 *----------------------------------------------------------------------
 *
 * Tcl_UniCharToLower --
 *
 *	Compute the lowercase equivalent of the given Unicode character.
 *
 * Results:
 *	Returns the lowercase Unicode character.
 *
 * Side effects:
 *	None.
 *
 *----------------------------------------------------------------------
 */

int
Tcl_UniCharToLower(
    int ch)			/* Unicode character to convert. */
{
    if (!UNICODE_OUT_OF_RANGE(ch)) {
	int info = GetUniCharInfo(ch);
	int mode = GetCaseType(info);

	if ((mode & 0x02) && (mode != 0x7)) {
	    ch += GetDelta(info);
	}
    }
    /* Clear away extension bits, if any */
    return ch & 0x1FFFFF;
}

/*
 *----------------------------------------------------------------------
 *
 * Tcl_UniCharToTitle --
 *
 *	Compute the titlecase equivalent of the given Unicode character.
 *
 * Results:
 *	Returns the titlecase Unicode character.
 *
 * Side effects:
 *	None.
 *
 *----------------------------------------------------------------------
 */

int
Tcl_UniCharToTitle(
    int ch)			/* Unicode character to convert. */
{
    if (!UNICODE_OUT_OF_RANGE(ch)) {
	int info = GetUniCharInfo(ch);
	int mode = GetCaseType(info);

	if (mode & 0x1) {
	    /*
	     * Subtract or add one depending on the original case.
	     */

	    if (mode != 0x7) {
		ch += ((mode & 0x4) ? -1 : 1);
	    }
	} else if (mode == 0x4) {
	    ch -= GetDelta(info);
	}
    }
    /* Clear away extension bits, if any */
    return ch & 0x1FFFFF;
}

/*
 *----------------------------------------------------------------------
 *
 * Tcl_Char16Len --
 *
 *	Find the length of a UniChar string. The str input must be null
 *	terminated.
 *
 * Results:
 *	Returns the length of str in UniChars (not bytes).
 *
 * Side effects:
 *	None.
 *
 *----------------------------------------------------------------------
 */

Tcl_Size
Tcl_Char16Len(
    const unsigned short *uniStr)	/* Unicode string to find length of. */
{
    Tcl_Size len = 0;

    while (*uniStr != '\0') {
	len++;
	uniStr++;
    }
    return len;
}

/*
 *----------------------------------------------------------------------
 *
 * Tcl_UniCharLen --
 *
 *	Find the length of a UniChar string. The str input must be null
 *	terminated.
 *
 * Results:
 *	Returns the length of str in UniChars (not bytes).
 *
 * Side effects:
 *	None.
 *
 *----------------------------------------------------------------------
 */

#undef Tcl_UniCharLen
Tcl_Size
Tcl_UniCharLen(
    const int *uniStr)	/* Unicode string to find length of. */
{
    Tcl_Size len = 0;

    while (*uniStr != '\0') {
	len++;
	uniStr++;
    }
    return len;
}

/*
 *----------------------------------------------------------------------
 *
 * TclUniCharNcmp --
 *
 *	Compare at most numChars unichars of string ucs to string uct.
 *	Both ucs and uct are assumed to be at least numChars unichars long.
 *
 * Results:
 *	Return <0 if ucs < uct, 0 if ucs == uct, or >0 if ucs > uct.
 *
 * Side effects:
 *	None.
 *
 *----------------------------------------------------------------------
 */

int
TclUniCharNcmp(
    const Tcl_UniChar *ucs,	/* Unicode string to compare to uct. */
    const Tcl_UniChar *uct,	/* Unicode string ucs is compared to. */
    size_t numChars)	/* Number of unichars to compare. */
{
<<<<<<< HEAD
#if defined(WORDS_BIGENDIAN)
=======
#if defined(WORDS_BIGENDIAN) && (TCL_UTF_MAX > 3)
>>>>>>> 2ebe7012
    /*
     * We are definitely on a big-endian machine; memcmp() is safe
     */

    return memcmp(ucs, uct, numChars*sizeof(Tcl_UniChar));

#else /* !WORDS_BIGENDIAN */
    /*
     * We can't simply call memcmp() because that is not lexically correct.
     */

    for ( ; numChars != 0; ucs++, uct++, numChars--) {
	if (*ucs != *uct) {
<<<<<<< HEAD
=======
#if TCL_UTF_MAX < 4
	    /* special case for handling upper surrogates */
	    if (((*ucs & 0xFC00) == 0xD800) && ((*uct & 0xFC00) != 0xD800)) {
		return 1;
	    } else if (((*uct & 0xFC00) == 0xD800)) {
		return -1;
	    }
#endif
>>>>>>> 2ebe7012
	    return (*ucs - *uct);
	}
    }
    return 0;
#endif /* WORDS_BIGENDIAN */
}

/*
 *----------------------------------------------------------------------
 *
 * TclUniCharNcasecmp --
 *
 *	Compare at most numChars unichars of string ucs to string uct case
 *	insensitive. Both ucs and uct are assumed to be at least numChars
 *	unichars long.
 *
 * Results:
 *	Return <0 if ucs < uct, 0 if ucs == uct, or >0 if ucs > uct.
 *
 * Side effects:
 *	None.
 *
 *----------------------------------------------------------------------
 */

int
TclUniCharNcasecmp(
    const Tcl_UniChar *ucs,	/* Unicode string to compare to uct. */
    const Tcl_UniChar *uct,	/* Unicode string ucs is compared to. */
    size_t numChars)	/* Number of Unichars to compare. */
{
    for ( ; numChars != 0; numChars--, ucs++, uct++) {
	if (*ucs != *uct) {
	    Tcl_UniChar lcs = Tcl_UniCharToLower(*ucs);
	    Tcl_UniChar lct = Tcl_UniCharToLower(*uct);

	    if (lcs != lct) {
<<<<<<< HEAD
=======
#if TCL_UTF_MAX < 4
	    /* special case for handling upper surrogates */
	    if (((lcs & 0xFC00) == 0xD800) && ((lct & 0xFC00) != 0xD800)) {
		return 1;
	    } else if (((lct & 0xFC00) == 0xD800)) {
		return -1;
	    }
#endif
>>>>>>> 2ebe7012
		return (lcs - lct);
	    }
	}
    }
    return 0;
}

/*
 *----------------------------------------------------------------------
 *
 * Tcl_UniCharIsAlnum --
 *
 *	Test if a character is an alphanumeric Unicode character.
 *
 * Results:
 *	Returns 1 if character is alphanumeric.
 *
 * Side effects:
 *	None.
 *
 *----------------------------------------------------------------------
 */

int
Tcl_UniCharIsAlnum(
    int ch)			/* Unicode character to test. */
{
    if (UNICODE_OUT_OF_RANGE(ch)) {
	return 0;
    }
    return (((ALPHA_BITS | DIGIT_BITS) >> GetCategory(ch)) & 1);
}

/*
 *----------------------------------------------------------------------
 *
 * Tcl_UniCharIsAlpha --
 *
 *	Test if a character is an alphabetic Unicode character.
 *
 * Results:
 *	Returns 1 if character is alphabetic.
 *
 * Side effects:
 *	None.
 *
 *----------------------------------------------------------------------
 */

int
Tcl_UniCharIsAlpha(
    int ch)			/* Unicode character to test. */
{
    if (UNICODE_OUT_OF_RANGE(ch)) {
	return 0;
    }
    return ((ALPHA_BITS >> GetCategory(ch)) & 1);
}

/*
 *----------------------------------------------------------------------
 *
 * Tcl_UniCharIsControl --
 *
 *	Test if a character is a Unicode control character.
 *
 * Results:
 *	Returns non-zero if character is a control.
 *
 * Side effects:
 *	None.
 *
 *----------------------------------------------------------------------
 */

int
Tcl_UniCharIsControl(
    int ch)			/* Unicode character to test. */
{
    if (UNICODE_OUT_OF_RANGE(ch)) {
	/* Clear away extension bits, if any */
	ch &= 0x1FFFFF;
	if ((ch == 0xE0001) || ((ch >= 0xE0020) && (ch <= 0xE007F))) {
	    return 1;
	}
	if ((ch >= 0xF0000) && ((ch & 0xFFFF) <= 0xFFFD)) {
	    return 1;
	}
	return 0;
    }
    return ((CONTROL_BITS >> GetCategory(ch)) & 1);
}

/*
 *----------------------------------------------------------------------
 *
 * Tcl_UniCharIsDigit --
 *
 *	Test if a character is a numeric Unicode character.
 *
 * Results:
 *	Returns non-zero if character is a digit.
 *
 * Side effects:
 *	None.
 *
 *----------------------------------------------------------------------
 */

int
Tcl_UniCharIsDigit(
    int ch)			/* Unicode character to test. */
{
    if (UNICODE_OUT_OF_RANGE(ch)) {
	return 0;
    }
    return (GetCategory(ch) == DECIMAL_DIGIT_NUMBER);
}

/*
 *----------------------------------------------------------------------
 *
 * Tcl_UniCharIsGraph --
 *
 *	Test if a character is any Unicode print character except space.
 *
 * Results:
 *	Returns non-zero if character is printable, but not space.
 *
 * Side effects:
 *	None.
 *
 *----------------------------------------------------------------------
 */

int
Tcl_UniCharIsGraph(
    int ch)			/* Unicode character to test. */
{
    if (UNICODE_OUT_OF_RANGE(ch)) {
	return ((unsigned)((ch & 0x1FFFFF) - 0xE0100) <= 0xEF);
    }
    return ((GRAPH_BITS >> GetCategory(ch)) & 1);
}

/*
 *----------------------------------------------------------------------
 *
 * Tcl_UniCharIsLower --
 *
 *	Test if a character is a lowercase Unicode character.
 *
 * Results:
 *	Returns non-zero if character is lowercase.
 *
 * Side effects:
 *	None.
 *
 *----------------------------------------------------------------------
 */

int
Tcl_UniCharIsLower(
    int ch)			/* Unicode character to test. */
{
    if (UNICODE_OUT_OF_RANGE(ch)) {
	return 0;
    }
    return (GetCategory(ch) == LOWERCASE_LETTER);
}

/*
 *----------------------------------------------------------------------
 *
 * Tcl_UniCharIsPrint --
 *
 *	Test if a character is a Unicode print character.
 *
 * Results:
 *	Returns non-zero if character is printable.
 *
 * Side effects:
 *	None.
 *
 *----------------------------------------------------------------------
 */

int
Tcl_UniCharIsPrint(
    int ch)			/* Unicode character to test. */
{
    if (UNICODE_OUT_OF_RANGE(ch)) {
	return ((unsigned)((ch & 0x1FFFFF) - 0xE0100) <= 0xEF);
    }
    return (((GRAPH_BITS|SPACE_BITS) >> GetCategory(ch)) & 1);
}

/*
 *----------------------------------------------------------------------
 *
 * Tcl_UniCharIsPunct --
 *
 *	Test if a character is a Unicode punctuation character.
 *
 * Results:
 *	Returns non-zero if character is punct.
 *
 * Side effects:
 *	None.
 *
 *----------------------------------------------------------------------
 */

int
Tcl_UniCharIsPunct(
    int ch)			/* Unicode character to test. */
{
    if (UNICODE_OUT_OF_RANGE(ch)) {
	return 0;
    }
    return ((PUNCT_BITS >> GetCategory(ch)) & 1);
}

/*
 *----------------------------------------------------------------------
 *
 * Tcl_UniCharIsSpace --
 *
 *	Test if a character is a whitespace Unicode character.
 *
 * Results:
 *	Returns non-zero if character is a space.
 *
 * Side effects:
 *	None.
 *
 *----------------------------------------------------------------------
 */

int
Tcl_UniCharIsSpace(
    int ch)			/* Unicode character to test. */
{
    /* Ignore upper 11 bits. */
    ch &= 0x1FFFFF;

    /*
     * If the character is within the first 127 characters, just use the
     * standard C function, otherwise consult the Unicode table.
     */

    if (ch < 0x80) {
	return TclIsSpaceProcM((char) ch);
    } else if (UNICODE_OUT_OF_RANGE(ch)) {
	return 0;
    } else if (ch == 0x0085 || ch == 0x180E || ch == 0x200B
	    || ch == 0x202F || ch == 0x2060 || ch == 0xFEFF) {
	return 1;
    } else {
	return ((SPACE_BITS >> GetCategory(ch)) & 1);
    }
}

/*
 *----------------------------------------------------------------------
 *
 * Tcl_UniCharIsUpper --
 *
 *	Test if a character is a uppercase Unicode character.
 *
 * Results:
 *	Returns non-zero if character is uppercase.
 *
 * Side effects:
 *	None.
 *
 *----------------------------------------------------------------------
 */

int
Tcl_UniCharIsUpper(
    int ch)			/* Unicode character to test. */
{
    if (UNICODE_OUT_OF_RANGE(ch)) {
	return 0;
    }
    return (GetCategory(ch) == UPPERCASE_LETTER);
}

/*
 *----------------------------------------------------------------------
 *
 * Tcl_UniCharIsUnicode --
 *
 *	Test if a character is a Unicode character.
 *
 * Results:
 *	Returns non-zero if character belongs to the Unicode set.
 *
 *	Excluded are:
 *	  1) All characters > U+10FFFF
 *	  2) Surrogates U+D800 - U+DFFF
 *	  3) Last 2 characters of each plane, so U+??FFFE  and U+??FFFF
 *	  4) The characters in the range U+FDD0 - U+FDEF
 *
 * Side effects:
 *	None.
 *
 *----------------------------------------------------------------------
 */

int
Tcl_UniCharIsUnicode(
    int ch)			/* Unicode character to test. */
{
    return ((unsigned int)ch <= 0x10FFFF) && ((ch & 0xFFF800) != 0xD800)
	    && ((ch & 0xFFFE) != 0xFFFE) && ((unsigned int)(ch - 0xFDD0) >= 32);
}

/*
 *----------------------------------------------------------------------
 *
 * Tcl_UniCharIsWordChar --
 *
 *	Test if a character is alphanumeric or a connector punctuation mark.
 *
 * Results:
 *	Returns 1 if character is a word character.
 *
 * Side effects:
 *	None.
 *
 *----------------------------------------------------------------------
 */

int
Tcl_UniCharIsWordChar(
    int ch)			/* Unicode character to test. */
{
    if (UNICODE_OUT_OF_RANGE(ch)) {
	return 0;
    }
    return ((WORD_BITS >> GetCategory(ch)) & 1);
}

/*
 *----------------------------------------------------------------------
 *
 * TclUniCharCaseMatch --
 *
 *	See if a particular Unicode string matches a particular pattern.
 *	Allows case insensitivity. This is the Unicode equivalent of the char*
 *	Tcl_StringCaseMatch. The UniChar strings must be NULL-terminated.
 *	This has no provision for counted UniChar strings, thus should not be
 *	used where NULLs are expected in the UniChar string. Use
 *	TclUniCharMatch where possible.
 *
 * Results:
 *	The return value is 1 if string matches pattern, and 0 otherwise. The
 *	matching operation permits the following special characters in the
 *	pattern: *?\[] (see the manual entry for details on what these mean).
 *
 * Side effects:
 *	None.
 *
 *----------------------------------------------------------------------
 */

int
TclUniCharCaseMatch(
    const Tcl_UniChar *uniStr,	/* Unicode String. */
    const Tcl_UniChar *uniPattern,
				/* Pattern, which may contain special
				 * characters. */
    int nocase)			/* 0 for case sensitive, 1 for insensitive */
{
    Tcl_UniChar ch1 = 0, p;

    while (1) {
	p = *uniPattern;

	/*
	 * See if we're at the end of both the pattern and the string. If so,
	 * we succeeded. If we're at the end of the pattern but not at the end
	 * of the string, we failed.
	 */

	if (p == 0) {
	    return (*uniStr == 0);
	}
	if ((*uniStr == 0) && (p != '*')) {
	    return 0;
	}

	/*
	 * Check for a "*" as the next pattern character. It matches any
	 * substring. We handle this by skipping all the characters up to the
	 * next matching one in the pattern, and then calling ourselves
	 * recursively for each postfix of string, until either we match or we
	 * reach the end of the string.
	 */

	if (p == '*') {
	    /*
	     * Skip all successive *'s in the pattern
	     */

	    while (*(++uniPattern) == '*') {
		/* empty body */
	    }
	    p = *uniPattern;
	    if (p == 0) {
		return 1;
	    }
	    if (nocase) {
		p = Tcl_UniCharToLower(p);
	    }
	    while (1) {
		/*
		 * Optimization for matching - cruise through the string
		 * quickly if the next char in the pattern isn't a special
		 * character
		 */

		if ((p != '[') && (p != '?') && (p != '\\')) {
		    if (nocase) {
			while (*uniStr && (p != *uniStr)
				&& (p != Tcl_UniCharToLower(*uniStr))) {
			    uniStr++;
			}
		    } else {
			while (*uniStr && (p != *uniStr)) {
			    uniStr++;
			}
		    }
		}
		if (TclUniCharCaseMatch(uniStr, uniPattern, nocase)) {
		    return 1;
		}
		if (*uniStr == 0) {
		    return 0;
		}
		uniStr++;
	    }
	}

	/*
	 * Check for a "?" as the next pattern character. It matches any
	 * single character.
	 */

	if (p == '?') {
	    uniPattern++;
	    uniStr++;
	    continue;
	}

	/*
	 * Check for a "[" as the next pattern character. It is followed by a
	 * list of characters that are acceptable, or by a range (two
	 * characters separated by "-").
	 */

	if (p == '[') {
	    Tcl_UniChar startChar, endChar;

	    uniPattern++;
	    ch1 = (nocase ? Tcl_UniCharToLower(*uniStr) : *uniStr);
	    uniStr++;
	    while (1) {
		if ((*uniPattern == ']') || (*uniPattern == 0)) {
		    return 0;
		}
		startChar = (nocase ? Tcl_UniCharToLower(*uniPattern)
			: *uniPattern);
		uniPattern++;
		if (*uniPattern == '-') {
		    uniPattern++;
		    if (*uniPattern == 0) {
			return 0;
		    }
		    endChar = (nocase ? Tcl_UniCharToLower(*uniPattern)
			    : *uniPattern);
		    uniPattern++;
		    if (((startChar <= ch1) && (ch1 <= endChar))
			    || ((endChar <= ch1) && (ch1 <= startChar))) {
			/*
			 * Matches ranges of form [a-z] or [z-a].
			 */
			break;
		    }
		} else if (startChar == ch1) {
		    break;
		}
	    }
	    while (*uniPattern != ']') {
		if (*uniPattern == 0) {
		    uniPattern--;
		    break;
		}
		uniPattern++;
	    }
	    uniPattern++;
	    continue;
	}

	/*
	 * If the next pattern character is '\', just strip off the '\' so we
	 * do exact matching on the character that follows.
	 */

	if (p == '\\') {
	    if (*(++uniPattern) == '\0') {
		return 0;
	    }
	}

	/*
	 * There's no special character. Just make sure that the next bytes of
	 * each string match.
	 */

	if (nocase) {
	    if (Tcl_UniCharToLower(*uniStr) !=
		    Tcl_UniCharToLower(*uniPattern)) {
		return 0;
	    }
	} else if (*uniStr != *uniPattern) {
	    return 0;
	}
	uniStr++;
	uniPattern++;
    }
}

/*
 *----------------------------------------------------------------------
 *
 * TclUniCharMatch --
 *
 *	See if a particular Unicode string matches a particular pattern.
 *	Allows case insensitivity. This is the Unicode equivalent of the char*
 *	Tcl_StringCaseMatch. This variant of TclUniCharCaseMatch uses counted
 *	Strings, so embedded NULLs are allowed.
 *
 * Results:
 *	The return value is 1 if string matches pattern, and 0 otherwise. The
 *	matching operation permits the following special characters in the
 *	pattern: *?\[] (see the manual entry for details on what these mean).
 *
 * Side effects:
 *	None.
 *
 *----------------------------------------------------------------------
 */

int
TclUniCharMatch(
    const Tcl_UniChar *string,	/* Unicode String. */
    Tcl_Size strLen,		/* Length of String */
    const Tcl_UniChar *pattern,	/* Pattern, which may contain special
				 * characters. */
    Tcl_Size ptnLen,		/* Length of Pattern */
    int nocase)			/* 0 for case sensitive, 1 for insensitive */
{
    const Tcl_UniChar *stringEnd, *patternEnd;
    Tcl_UniChar p;

    stringEnd = string + strLen;
    patternEnd = pattern + ptnLen;

    while (1) {
	/*
	 * See if we're at the end of both the pattern and the string. If so,
	 * we succeeded. If we're at the end of the pattern but not at the end
	 * of the string, we failed.
	 */

	if (pattern == patternEnd) {
	    return (string == stringEnd);
	}
	p = *pattern;
	if ((string == stringEnd) && (p != '*')) {
	    return 0;
	}

	/*
	 * Check for a "*" as the next pattern character. It matches any
	 * substring. We handle this by skipping all the characters up to the
	 * next matching one in the pattern, and then calling ourselves
	 * recursively for each postfix of string, until either we match or we
	 * reach the end of the string.
	 */

	if (p == '*') {
	    /*
	     * Skip all successive *'s in the pattern.
	     */

	    while (*(++pattern) == '*') {
		/* empty body */
	    }
	    if (pattern == patternEnd) {
		return 1;
	    }
	    p = *pattern;
	    if (nocase) {
		p = Tcl_UniCharToLower(p);
	    }
	    while (1) {
		/*
		 * Optimization for matching - cruise through the string
		 * quickly if the next char in the pattern isn't a special
		 * character.
		 */

		if ((p != '[') && (p != '?') && (p != '\\')) {
		    if (nocase) {
			while ((string < stringEnd) && (p != *string)
				&& (p != Tcl_UniCharToLower(*string))) {
			    string++;
			}
		    } else {
			while ((string < stringEnd) && (p != *string)) {
			    string++;
			}
		    }
		}
		if (TclUniCharMatch(string, stringEnd - string,
			pattern, patternEnd - pattern, nocase)) {
		    return 1;
		}
		if (string == stringEnd) {
		    return 0;
		}
		string++;
	    }
	}

	/*
	 * Check for a "?" as the next pattern character. It matches any
	 * single character.
	 */

	if (p == '?') {
	    pattern++;
	    string++;
	    continue;
	}

	/*
	 * Check for a "[" as the next pattern character. It is followed by a
	 * list of characters that are acceptable, or by a range (two
	 * characters separated by "-").
	 */

	if (p == '[') {
	    Tcl_UniChar ch1, startChar, endChar;

	    pattern++;
	    ch1 = (nocase ? Tcl_UniCharToLower(*string) : *string);
	    string++;
	    while (1) {
		if ((*pattern == ']') || (pattern == patternEnd)) {
		    return 0;
		}
		startChar = (nocase ? Tcl_UniCharToLower(*pattern) : *pattern);
		pattern++;
		if (*pattern == '-') {
		    pattern++;
		    if (pattern == patternEnd) {
			return 0;
		    }
		    endChar = (nocase ? Tcl_UniCharToLower(*pattern)
			    : *pattern);
		    pattern++;
		    if (((startChar <= ch1) && (ch1 <= endChar))
			    || ((endChar <= ch1) && (ch1 <= startChar))) {
			/*
			 * Matches ranges of form [a-z] or [z-a].
			 */
			break;
		    }
		} else if (startChar == ch1) {
		    break;
		}
	    }
	    while (*pattern != ']') {
		if (pattern == patternEnd) {
		    pattern--;
		    break;
		}
		pattern++;
	    }
	    pattern++;
	    continue;
	}

	/*
	 * If the next pattern character is '\', just strip off the '\' so we
	 * do exact matching on the character that follows.
	 */

	if (p == '\\') {
	    if (++pattern == patternEnd) {
		return 0;
	    }
	}

	/*
	 * There's no special character. Just make sure that the next bytes of
	 * each string match.
	 */

	if (nocase) {
	    if (Tcl_UniCharToLower(*string) != Tcl_UniCharToLower(*pattern)) {
		return 0;
	    }
	} else if (*string != *pattern) {
	    return 0;
	}
	string++;
	pattern++;
    }
}

/*
<<<<<<< HEAD
=======
 *---------------------------------------------------------------------------
 *
 * TclUtfToUCS4 --
 *
 *	Extracts the 4-byte codepoint from the leading bytes of the
 *	Modified UTF-8 string "src".  This is a utility routine to
 *	contain the surrogate gymnastics in one place.
 *
 *	The caller must ensure that the source buffer is long enough that this
 *	routine does not run off the end and dereference non-existent memory
 *	looking for trail bytes. If the source buffer is known to be '\0'
 *	terminated, this cannot happen. Otherwise, the caller should call
 *	Tcl_UtfCharComplete() before calling this routine to ensure that
 *	enough bytes remain in the string.
 *
 * Results:
 *	Fills *usc4Ptr with the UCS4 code point and returns the number of bytes
 *	consumed from the source string.
 *
 * Side effects:
 *	None.
 *
 *---------------------------------------------------------------------------
 */

#if TCL_UTF_MAX < 4
int
TclUtfToUCS4(
    const char *src,	/* The UTF-8 string. */
    int *ucs4Ptr)	/* Filled with the UCS4 codepoint represented
			 * by the UTF-8 string. */
{
    /* Make use of the #undef Tcl_UtfToUniChar above, which already handles UCS4. */
    return Tcl_UtfToUniChar(src, ucs4Ptr);
}

int
TclUniCharToUCS4(
    const Tcl_UniChar *src,	/* The Tcl_UniChar string. */
    int *ucs4Ptr)	/* Filled with the UCS4 codepoint represented
			 * by the Tcl_UniChar string. */
{
    if (((src[0] & 0xFC00) == 0xD800) && ((src[1] & 0xFC00) == 0xDC00)) {
	*ucs4Ptr = (((src[0] & 0x3FF) << 10) | (src[1] & 0x3FF)) + 0x10000;
	return 2;
    }
    *ucs4Ptr = src[0];
    return 1;
}

const Tcl_UniChar *TclUCS4Prev(const Tcl_UniChar *src, const Tcl_UniChar *ptr) {
    if (src <= ptr + 1) {
    	return ptr;
    }
    if (((src[-1] & 0xFC00) == 0xDC00) && ((src[-2] & 0xFC00) == 0xD800)) {
	return src - 2;
    }
    return src - 1;
}



#endif

/*
>>>>>>> 2ebe7012
 * Local Variables:
 * mode: c
 * c-basic-offset: 4
 * fill-column: 78
 * End:
 */<|MERGE_RESOLUTION|>--- conflicted
+++ resolved
@@ -219,13 +219,7 @@
 		 * character (at most 4 bytes).
 		 */
 {
-<<<<<<< HEAD
     int flags = ch;
-=======
-#if TCL_UTF_MAX > 3
-    int flags = ch;
-#endif
->>>>>>> 2ebe7012
 
     if (ch >= TCL_COMBINE) {
 	ch &= (TCL_COMBINE - 1);
@@ -242,14 +236,9 @@
 	}
 	if (ch <= 0xFFFF) {
 	    if (
-<<<<<<< HEAD
-		    (flags & TCL_COMBINE) &&
-=======
-#if TCL_UTF_MAX > 3
-		    (flags & TCL_COMBINE) &&
-#endif
->>>>>>> 2ebe7012
-		    ((ch & 0xF800) == 0xD800)) {
+		(flags & TCL_COMBINE) &&
+		((ch & 0xF800) == 0xD800)) {
+
 		if (ch & 0x0400) {
 		    /* Low surrogate */
 		    if (   (0x80 == (0xC0 & buf[0]))
@@ -362,18 +351,6 @@
     p = string;
     wEnd = uniStr + uniLength;
 
-<<<<<<< HEAD
-=======
-#if TCL_UTF_MAX < 4
-    /* Initialize the buffer so that some random data doesn't trick
-     * Tcl_UniCharToUtf() into thinking it should combine surrogate pairs.
-     * Once TCL_UTF_MAX == 3 is removed and Tcl_UniCharToUtf restored to its
-     * prior non-stateful nature, this call to memset can also be removed.
-     */
-    memset(p, 0xff, Tcl_DStringLength(dsPtr) - oldLength);
-#endif
-
->>>>>>> 2ebe7012
     for (w = uniStr; w < wEnd; ) {
 	p += Tcl_UniCharToUtf(*w, p);
 	w++;
@@ -419,18 +396,6 @@
     p = string;
     wEnd = uniStr + uniLength;
 
-<<<<<<< HEAD
-=======
-#if TCL_UTF_MAX < 4
-    /* Initialize the buffer so that some random data doesn't trick
-     * Tcl_UniCharToUtf() into thinking it should combine surrogate pairs.
-	 * Because TCL_COMBINE is used here, memset() is required even when
-	 * TCL_UTF_MAX == 4.
-     */
-    memset(p, 0xff, Tcl_DStringLength(dsPtr) - oldLength);
-#endif
-
->>>>>>> 2ebe7012
     for (w = uniStr; w < wEnd; ) {
 	if (!len && ((*w & 0xFC00) != 0xDC00)) {
 	    /* Special case for handling high surrogates. */
@@ -467,18 +432,6 @@
  *	Tcl_UtfCharComplete() before calling this routine to ensure that
  *	enough bytes remain in the string.
  *
-<<<<<<< HEAD
-=======
- *	If TCL_UTF_MAX < 4, special handling of Surrogate pairs is done:
- *	For any UTF-8 string containing a character outside of the BMP, the
- *	first call to this function will fill *chPtr with the high surrogate
- *	and generate a return value of 1. Calling Tcl_UtfToUniChar again
- *	will produce the low surrogate and a return value of 3. Because *chPtr
- *	is used to remember whether the high surrogate is already produced, it
- *	is recommended to initialize the variable it points to as 0 before
- *	the first call to Tcl_UtfToUniChar is done.
- *
->>>>>>> 2ebe7012
  * Results:
  *	*chPtr is filled with the Tcl_UniChar, and the return value is the
  *	number of bytes from the UTF-8 string that were consumed.
@@ -1258,17 +1211,7 @@
 	i = TclUtfToUniChar(src, &ch);
 	src += i;
     }
-<<<<<<< HEAD
-    Tcl_UtfToUniChar(src, &i);
-=======
-#if TCL_UTF_MAX < 4
-    if ((ch >= 0xD800) && (i < 3)) {
-	/* Index points at character following high Surrogate */
-	return -1;
-    }
-#endif
-    TclUtfToUCS4(src, &i);
->>>>>>> 2ebe7012
+    TclUtfToUniChar(src, &i);
     return i;
 }
 @@ -1965,11 +1908,7 @@
     const Tcl_UniChar *uct,	/* Unicode string ucs is compared to. */
     size_t numChars)	/* Number of unichars to compare. */
 {
-<<<<<<< HEAD
 #if defined(WORDS_BIGENDIAN)
-=======
-#if defined(WORDS_BIGENDIAN) && (TCL_UTF_MAX > 3)
->>>>>>> 2ebe7012
     /*
      * We are definitely on a big-endian machine; memcmp() is safe
      */
@@ -1983,17 +1922,6 @@
 
     for ( ; numChars != 0; ucs++, uct++, numChars--) {
 	if (*ucs != *uct) {
-<<<<<<< HEAD
-=======
-#if TCL_UTF_MAX < 4
-	    /* special case for handling upper surrogates */
-	    if (((*ucs & 0xFC00) == 0xD800) && ((*uct & 0xFC00) != 0xD800)) {
-		return 1;
-	    } else if (((*uct & 0xFC00) == 0xD800)) {
-		return -1;
-	    }
-#endif
->>>>>>> 2ebe7012
 	    return (*ucs - *uct);
 	}
     }
@@ -2032,17 +1960,6 @@
 	    Tcl_UniChar lct = Tcl_UniCharToLower(*uct);
 
 	    if (lcs != lct) {
-<<<<<<< HEAD
-=======
-#if TCL_UTF_MAX < 4
-	    /* special case for handling upper surrogates */
-	    if (((lcs & 0xFC00) == 0xD800) && ((lct & 0xFC00) != 0xD800)) {
-		return 1;
-	    } else if (((lct & 0xFC00) == 0xD800)) {
-		return -1;
-	    }
-#endif
->>>>>>> 2ebe7012
 		return (lcs - lct);
 	    }
 	}
@@ -2784,75 +2701,6 @@
  
 /*
-<<<<<<< HEAD
-=======
- *---------------------------------------------------------------------------
- *
- * TclUtfToUCS4 --
- *
- *	Extracts the 4-byte codepoint from the leading bytes of the
- *	Modified UTF-8 string "src".  This is a utility routine to
- *	contain the surrogate gymnastics in one place.
- *
- *	The caller must ensure that the source buffer is long enough that this
- *	routine does not run off the end and dereference non-existent memory
- *	looking for trail bytes. If the source buffer is known to be '\0'
- *	terminated, this cannot happen. Otherwise, the caller should call
- *	Tcl_UtfCharComplete() before calling this routine to ensure that
- *	enough bytes remain in the string.
- *
- * Results:
- *	Fills *usc4Ptr with the UCS4 code point and returns the number of bytes
- *	consumed from the source string.
- *
- * Side effects:
- *	None.
- *
- *---------------------------------------------------------------------------
- */
-
-#if TCL_UTF_MAX < 4
-int
-TclUtfToUCS4(
-    const char *src,	/* The UTF-8 string. */
-    int *ucs4Ptr)	/* Filled with the UCS4 codepoint represented
-			 * by the UTF-8 string. */
-{
-    /* Make use of the #undef Tcl_UtfToUniChar above, which already handles UCS4. */
-    return Tcl_UtfToUniChar(src, ucs4Ptr);
-}
-
-int
-TclUniCharToUCS4(
-    const Tcl_UniChar *src,	/* The Tcl_UniChar string. */
-    int *ucs4Ptr)	/* Filled with the UCS4 codepoint represented
-			 * by the Tcl_UniChar string. */
-{
-    if (((src[0] & 0xFC00) == 0xD800) && ((src[1] & 0xFC00) == 0xDC00)) {
-	*ucs4Ptr = (((src[0] & 0x3FF) << 10) | (src[1] & 0x3FF)) + 0x10000;
-	return 2;
-    }
-    *ucs4Ptr = src[0];
-    return 1;
-}
-
-const Tcl_UniChar *TclUCS4Prev(const Tcl_UniChar *src, const Tcl_UniChar *ptr) {
-    if (src <= ptr + 1) {
-    	return ptr;
-    }
-    if (((src[-1] & 0xFC00) == 0xDC00) && ((src[-2] & 0xFC00) == 0xD800)) {
-	return src - 2;
-    }
-    return src - 1;
-}
-
-
-
-#endif
--
-/*
->>>>>>> 2ebe7012
  * Local Variables:
  * mode: c
  * c-basic-offset: 4
