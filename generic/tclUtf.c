/*
 * tclUtf.c --
 *
 *	Routines for manipulating UTF-8 strings.
 *
 * Copyright (c) 1997-1998 Sun Microsystems, Inc.
 *
 * See the file "license.terms" for information on usage and redistribution of
 * this file, and for a DISCLAIMER OF ALL WARRANTIES.
 */

#include "tclInt.h"

/*
 * Include the static character classification tables and macros.
 */

#include "tclUniData.c"

/*
 * The following macros are used for fast character category tests. The x_BITS
 * values are shifted right by the category value to determine whether the
 * given category is included in the set.
 */

#define ALPHA_BITS ((1 << UPPERCASE_LETTER) | (1 << LOWERCASE_LETTER) \
	| (1 << TITLECASE_LETTER) | (1 << MODIFIER_LETTER) | (1<<OTHER_LETTER))

#define CONTROL_BITS ((1 << CONTROL) | (1 << FORMAT) | (1 << PRIVATE_USE))

#define DIGIT_BITS (1 << DECIMAL_DIGIT_NUMBER)

#define SPACE_BITS ((1 << SPACE_SEPARATOR) | (1 << LINE_SEPARATOR) \
	| (1 << PARAGRAPH_SEPARATOR))

#define WORD_BITS (ALPHA_BITS | DIGIT_BITS | (1 << CONNECTOR_PUNCTUATION))

#define PUNCT_BITS ((1 << CONNECTOR_PUNCTUATION) | \
	(1 << DASH_PUNCTUATION) | (1 << OPEN_PUNCTUATION) | \
	(1 << CLOSE_PUNCTUATION) | (1 << INITIAL_QUOTE_PUNCTUATION) | \
	(1 << FINAL_QUOTE_PUNCTUATION) | (1 << OTHER_PUNCTUATION))

#define GRAPH_BITS (WORD_BITS | PUNCT_BITS | \
	(1 << NON_SPACING_MARK) | (1 << ENCLOSING_MARK) | \
	(1 << COMBINING_SPACING_MARK) | (1 << LETTER_NUMBER) | \
	(1 << OTHER_NUMBER) | \
	(1 << MATH_SYMBOL) | (1 << CURRENCY_SYMBOL) | \
	(1 << MODIFIER_SYMBOL) | (1 << OTHER_SYMBOL))

/*
 * Unicode characters less than this value are represented by themselves in
 * UTF-8 strings.
 */

#define UNICODE_SELF	0x80

/*
 * The following structures are used when mapping between Unicode (UCS-2) and
 * UTF-8.
 */

static const unsigned char totalBytes[256] = {
    1,1,1,1,1,1,1,1,1,1,1,1,1,1,1,1,1,1,1,1,1,1,1,1,1,1,1,1,1,1,1,1,
    1,1,1,1,1,1,1,1,1,1,1,1,1,1,1,1,1,1,1,1,1,1,1,1,1,1,1,1,1,1,1,1,
    1,1,1,1,1,1,1,1,1,1,1,1,1,1,1,1,1,1,1,1,1,1,1,1,1,1,1,1,1,1,1,1,
    1,1,1,1,1,1,1,1,1,1,1,1,1,1,1,1,1,1,1,1,1,1,1,1,1,1,1,1,1,1,1,1,
/* Tcl_UtfCharComplete() might point to 2nd byte of valid 4-byte sequence */
    3,3,3,3,3,3,3,3,3,3,3,3,3,3,3,3,3,3,3,3,3,3,3,3,3,3,3,3,3,3,3,3,
    3,3,3,3,3,3,3,3,3,3,3,3,3,3,3,3,3,3,3,3,3,3,3,3,3,3,3,3,3,3,3,3,
/* End of "continuation byte section" */
    2,1,2,2,2,2,2,2,2,2,2,2,2,2,2,2,2,2,2,2,2,2,2,2,2,2,2,2,2,2,2,2,
    3,3,3,3,3,3,3,3,3,3,3,3,3,3,3,3,4,4,4,4,4,1,1,1,1,1,1,1,1,1,1,1
};

static const unsigned char complete[256] = {
    1,1,1,1,1,1,1,1,1,1,1,1,1,1,1,1,1,1,1,1,1,1,1,1,1,1,1,1,1,1,1,1,
    1,1,1,1,1,1,1,1,1,1,1,1,1,1,1,1,1,1,1,1,1,1,1,1,1,1,1,1,1,1,1,1,
    1,1,1,1,1,1,1,1,1,1,1,1,1,1,1,1,1,1,1,1,1,1,1,1,1,1,1,1,1,1,1,1,
    1,1,1,1,1,1,1,1,1,1,1,1,1,1,1,1,1,1,1,1,1,1,1,1,1,1,1,1,1,1,1,1,
/* Tcl_UtfCharComplete() might point to 2nd byte of valid 4-byte sequence */
    3,3,3,3,3,3,3,3,3,3,3,3,3,3,3,3,3,3,3,3,3,3,3,3,3,3,3,3,3,3,3,3,
    3,3,3,3,3,3,3,3,3,3,3,3,3,3,3,3,3,3,3,3,3,3,3,3,3,3,3,3,3,3,3,3,
/* End of "continuation byte section" */
    2,1,2,2,2,2,2,2,2,2,2,2,2,2,2,2,2,2,2,2,2,2,2,2,2,2,2,2,2,2,2,2,
    3,3,3,3,3,3,3,3,3,3,3,3,3,3,3,3,
#if TCL_UTF_MAX > 3
    4,4,4,4,4,
#else
    1,1,1,1,1,
#endif
    1,1,1,1,1,1,1,1,1,1,1
};

/*
 * Functions used only in this module.
 */

static int		Invalid(const char *src);

/*
 *---------------------------------------------------------------------------
 *
 * TclUtfCount --
 *
 *	Find the number of bytes in the Utf character "ch".
 *
 * Results:
 *	The return values is the number of bytes in the Utf character "ch".
 *
 * Side effects:
 *	None.
 *
 *---------------------------------------------------------------------------
 */

size_t
TclUtfCount(
    int ch)			/* The Unicode character whose size is returned. */
{
    if ((unsigned)(ch - 1) < (UNICODE_SELF - 1)) {
	return 1;
    }
    if (ch <= 0x7FF) {
	return 2;
    }
    if (((unsigned)(ch - 0x10000) <= 0xFFFFF)) {
	return 4;
    }
    return 3;
}

/*
 *---------------------------------------------------------------------------
 *
 * Invalid --
 *
 *	Utility routine to report whether /src/ points to the start of an
 *	invald byte sequence that should be rejected. This might be because
 *	it is an overlong encoding, or because it encodes something out of
 *	the proper range. Caller guarantees that src[0] and src[1] are
 *	readable, and
 *
 *	(src[0] >= 0xC0) && (src[0] != 0xC1)
 * 	(src[1] >= 0x80) && (src[1] < 0xC0)
 *	(src[0] < ((TCL_UTF_MAX > 3) ? 0xF5 : 0xF0))
 *
 * Results:
 *	A boolean.
 *---------------------------------------------------------------------------
 */

static const unsigned char bounds[28] = {
    0x80, 0x80,		/* \xC0 accepts \x80 only */
    0x80, 0xBF, 0x80, 0xBF, 0x80, 0xBF, 0x80, 0xBF, 0x80, 0xBF, 0x80, 0xBF,
    0x80, 0xBF,		/* (\xC4 - \xDC) -- all sequences valid */
    0xA0, 0xBF,	/* \xE0\x80 through \xE0\x9F are invalid prefixes */
    0x80, 0xBF, 0x80, 0xBF, 0x80, 0xBF, /* (\xE4 - \xEC) -- all valid */
    0x90, 0xBF,	/* \xF0\x80 through \xF0\x8F are invalid prefixes */
    0x80, 0x8F  /* \xF4\x90 and higher are invalid prefixes */
};

static int
Invalid(
    const char *src)	/* Points to lead byte of a UTF-8 byte sequence */
{
    unsigned char byte = UCHAR(*src);
    int index;

    if ((byte & 0xC3) != 0xC0) {
	/* Only lead bytes 0xC0, 0xE0, 0xF0, 0xF4 need examination */
	return 0;
    }
    index = (byte - 0xC0) >> 1;
    if (UCHAR(src[1]) < bounds[index] || UCHAR(src[1]) > bounds[index+1]) {
	/* Out of bounds - report invalid. */
	return 1;
    }
    return 0;
}

/*
 *---------------------------------------------------------------------------
 *
 * Tcl_UniCharToUtf --
 *
 *	Store the given Tcl_UniChar as a sequence of UTF-8 bytes in the
 *	provided buffer. Equivalent to Plan 9 runetochar().
 *
 *	Special handling of Surrogate pairs is handled as follows:
 *	When this function is called for ch being a high surrogate,
 *	the first byte of the 4-byte UTF-8 sequence is produced and
 *	the function returns 1. Calling the function again with a
 *	low surrogate, the remaining 3 bytes of the 4-byte UTF-8
 *	sequence is produced, and the function returns 3. The buffer
 *	is used to remember the high surrogate between the two calls.
 *
 *	If no low surrogate follows the high surrogate (which is actually
 *	illegal), this can be handled reasonably by calling Tcl_UniCharToUtf
 *	again with ch = -1. This will produce a 3-byte UTF-8 sequence
 *	representing the high surrogate.
 *
 * Results:
 *	The return values is the number of bytes in the buffer that were
 *	consumed.
 *
 * Side effects:
 *	None.
 *
 *---------------------------------------------------------------------------
 */

int
Tcl_UniCharToUtf(
    int ch,			/* The Tcl_UniChar to be stored in the
				 * buffer. */
    char *buf)			/* Buffer in which the UTF-8 representation of
				 * the Tcl_UniChar is stored. Buffer must be
				 * large enough to hold the UTF-8 character
				 * (at most 4 bytes). */
{
    if ((unsigned)(ch - 1) < (UNICODE_SELF - 1)) {
	buf[0] = (char) ch;
	return 1;
    }
    if (ch >= 0) {
	if (ch <= 0x7FF) {
	    buf[1] = (char) ((ch | 0x80) & 0xBF);
	    buf[0] = (char) ((ch >> 6) | 0xC0);
	    return 2;
	}
	if (ch <= 0xFFFF) {
	    if ((ch & 0xF800) == 0xD800) {
		if (ch & 0x0400) {
		    /* Low surrogate */
		    if (((buf[0] & 0xC0) == 0x80) && ((buf[1] & 0xCF) == 0)) {
			/* Previous Tcl_UniChar was a high surrogate, so combine */
			buf[2] = (char) ((ch & 0x3F) | 0x80);
			buf[1] |= (char) (((ch >> 6) & 0x0F) | 0x80);
			return 3;
		    }
		    /* Previous Tcl_UniChar was not a high surrogate, so just output */
		} else {
		    /* High surrogate */
		    ch += 0x40;
		    /* Fill buffer with specific 3-byte (invalid) byte combination,
		       so following low surrogate can recognize it and combine */
		    buf[2] = (char) ((ch << 4) & 0x30);
		    buf[1] = (char) (((ch >> 2) & 0x3F) | 0x80);
		    buf[0] = (char) (((ch >> 8) & 0x07) | 0xF0);
		    return 1;
		}
	    }
	    goto three;
	}
	if (ch <= 0x10FFFF) {
	    buf[3] = (char) ((ch | 0x80) & 0xBF);
	    buf[2] = (char) (((ch >> 6) | 0x80) & 0xBF);
	    buf[1] = (char) (((ch >> 12) | 0x80) & 0xBF);
	    buf[0] = (char) ((ch >> 18) | 0xF0);
	    return 4;
	}
    } else if (ch == -1) {
	if (((buf[0] & 0xC0) == 0x80) && ((buf[1] & 0xCF) == 0)
		&& ((buf[-1] & 0xF8) == 0xF0)) {
	    ch = 0xD7C0 + ((buf[-1] & 0x07) << 8) + ((buf[0] & 0x3F) << 2)
		    + ((buf[1] & 0x30) >> 4);
	    buf[1] = (char) ((ch | 0x80) & 0xBF);
	    buf[0] = (char) (((ch >> 6) | 0x80) & 0xBF);
	    buf[-1] = (char) ((ch >> 12) | 0xE0);
	    return 2;
	}
    }

    ch = 0xFFFD;
three:
    buf[2] = (char) ((ch | 0x80) & 0xBF);
    buf[1] = (char) (((ch >> 6) | 0x80) & 0xBF);
    buf[0] = (char) ((ch >> 12) | 0xE0);
    return 3;
}

/*
 *---------------------------------------------------------------------------
 *
 * Tcl_UniCharToUtfDString --
 *
 *	Convert the given Unicode string to UTF-8.
 *
 * Results:
 *	The return value is a pointer to the UTF-8 representation of the
 *	Unicode string. Storage for the return value is appended to the end of
 *	dsPtr.
 *
 * Side effects:
 *	None.
 *
 *---------------------------------------------------------------------------
 */

#undef Tcl_UniCharToUtfDString
char *
Tcl_UniCharToUtfDString(
    const int *uniStr,	/* Unicode string to convert to UTF-8. */
    size_t uniLength,		/* Length of Unicode string. */
    Tcl_DString *dsPtr)		/* UTF-8 representation of string is appended
				 * to this previously initialized DString. */
{
    const int *w, *wEnd;
    char *p, *string;
    size_t oldLength;

    /*
     * UTF-8 string length in bytes will be <= Unicode string length * 4.
     */

    if (uniStr == NULL) {
	return NULL;
    }
    if (uniLength == TCL_AUTO_LENGTH) {
	uniLength = 0;
	w = uniStr;
	while (*w != '\0') {
	    uniLength++;
	    w++;
	}
    }
    oldLength = Tcl_DStringLength(dsPtr);
    Tcl_DStringSetLength(dsPtr, oldLength + (uniLength + 1) * 4);
    string = Tcl_DStringValue(dsPtr) + oldLength;

    p = string;
    wEnd = uniStr + uniLength;
    for (w = uniStr; w < wEnd; ) {
	p += Tcl_UniCharToUtf(*w, p);
	w++;
    }
    Tcl_DStringSetLength(dsPtr, oldLength + (p - string));

    return string;
}

char *
Tcl_Char16ToUtfDString(
    const unsigned short *uniStr,/* Utf-16 string to convert to UTF-8. */
    size_t uniLength,		/* Length of Utf-16 string. */
    Tcl_DString *dsPtr)		/* UTF-8 representation of string is appended
				 * to this previously initialized DString. */
{
    const unsigned short *w, *wEnd;
    char *p, *string;
    size_t oldLength;
    int len = 1;

    /*
     * UTF-8 string length in bytes will be <= Utf16 string length * 3.
     */

    if (uniStr == NULL) {
	return NULL;
    }
    if (uniLength == TCL_AUTO_LENGTH) {

	uniLength = 0;
	w = uniStr;
	while (*w != '\0') {
	    uniLength++;
	    w++;
	}
    }
    oldLength = Tcl_DStringLength(dsPtr);
    Tcl_DStringSetLength(dsPtr, oldLength + (uniLength + 1) * 3);
    string = Tcl_DStringValue(dsPtr) + oldLength;

    p = string;
    wEnd = uniStr + uniLength;
    for (w = uniStr; w < wEnd; ) {
	if (!len && ((*w & 0xFC00) != 0xDC00)) {
	    /* Special case for handling high surrogates. */
	    p += Tcl_UniCharToUtf(-1, p);
	}
	len = Tcl_UniCharToUtf(*w, p);
	p += len;
	if ((*w >= 0xD800) && (len < 3)) {
	    len = 0; /* Indication that high surrogate was found */
	}
	w++;
    }
    if (!len) {
	/* Special case for handling high surrogates. */
	p += Tcl_UniCharToUtf(-1, p);
    }
    Tcl_DStringSetLength(dsPtr, oldLength + (p - string));

    return string;
}
/*
 *---------------------------------------------------------------------------
 *
 * Tcl_UtfToUniChar --
 *
 *	Extract the Tcl_UniChar represented by the UTF-8 string. Bad UTF-8
 *	sequences are converted to valid Tcl_UniChars and processing
 *	continues. Equivalent to Plan 9 chartorune().
 *
 *	The caller must ensure that the source buffer is long enough that this
 *	routine does not run off the end and dereference non-existent memory
 *	looking for trail bytes. If the source buffer is known to be '\0'
 *	terminated, this cannot happen. Otherwise, the caller should call
 *	Tcl_UtfCharComplete() before calling this routine to ensure that
 *	enough bytes remain in the string.
 *
 *	If TCL_UTF_MAX <= 3, special handling of Surrogate pairs is done:
 *	For any UTF-8 string containing a character outside of the BMP, the
 *	first call to this function will fill *chPtr with the high surrogate
 *	and generate a return value of 1. Calling Tcl_UtfToUniChar again
 *	will produce the low surrogate and a return value of 3. Because *chPtr
 *	is used to remember whether the high surrogate is already produced, it
 *	is recommended to initialize the variable it points to as 0 before
 *	the first call to Tcl_UtfToUniChar is done.
 *
 * Results:
 *	*chPtr is filled with the Tcl_UniChar, and the return value is the
 *	number of bytes from the UTF-8 string that were consumed.
 *
 * Side effects:
 *	None.
 *
 *---------------------------------------------------------------------------
 */

static const unsigned short cp1252[32] = {
  0x20AC,   0x81, 0x201A, 0x0192, 0x201E, 0x2026, 0x2020, 0x2021,
  0x02C6, 0x2030, 0x0160, 0x2039, 0x0152,   0x8D, 0x017D,   0x8F,
    0x90, 0x2018, 0x2019, 0x201C, 0x201D, 0x2022, 0x2013, 0x2014,
   0x2DC, 0x2122, 0x0161, 0x203A, 0x0153,   0x9D, 0x017E, 0x0178
};

#undef Tcl_UtfToUniChar
int
Tcl_UtfToUniChar(
    const char *src,	/* The UTF-8 string. */
    int *chPtr)/* Filled with the Unicode character represented by
				 * the UTF-8 string. */
{
    int byte;

    /*
     * Unroll 1 to 4 byte UTF-8 sequences.
     */

    byte = *((unsigned char *) src);
    if (byte < 0xC0) {
	/*
	 * Handles properly formed UTF-8 characters between 0x01 and 0x7F.
	 * Treats naked trail bytes 0x80 to 0x9F as valid characters from
	 * the cp1252 table. See: <https://en.wikipedia.org/wiki/UTF-8>
	 * Also treats \0 and other naked trail bytes 0xA0 to 0xBF as valid
	 * characters representing themselves.
	 */

	if ((unsigned)(byte-0x80) < (unsigned)0x20) {
	    *chPtr = cp1252[byte-0x80];
	} else {
	    *chPtr = byte;
	}
	return 1;
    } else if (byte < 0xE0) {
	if ((src[1] & 0xC0) == 0x80) {
	    /*
	     * Two-byte-character lead-byte followed by a trail-byte.
	     */

	    *chPtr = (((byte & 0x1F) << 6) | (src[1] & 0x3F));
	    if ((unsigned)(*chPtr - 1) >= (UNICODE_SELF - 1)) {
		return 2;
	    }
	}

	/*
	 * A two-byte-character lead-byte not followed by trail-byte
	 * represents itself.
	 */
    } else if (byte < 0xF0) {
	if (((src[1] & 0xC0) == 0x80) && ((src[2] & 0xC0) == 0x80)) {
	    /*
	     * Three-byte-character lead byte followed by two trail bytes.
	     */

	    *chPtr = (((byte & 0x0F) << 12)
		    | ((src[1] & 0x3F) << 6) | (src[2] & 0x3F));
	    if (*chPtr > 0x7FF) {
		return 3;
	    }
	}

	/*
	 * A three-byte-character lead-byte not followed by two trail-bytes
	 * represents itself.
	 */
    }
    else if (byte < 0xF5) {
	if (((src[1] & 0xC0) == 0x80) && ((src[2] & 0xC0) == 0x80) && ((src[3] & 0xC0) == 0x80)) {
	    /*
	     * Four-byte-character lead byte followed by three trail bytes.
	     */
	    *chPtr = (((byte & 0x07) << 18) | ((src[1] & 0x3F) << 12)
		    | ((src[2] & 0x3F) << 6) | (src[3] & 0x3F));
	    if ((unsigned)(*chPtr - 0x10000) <= 0xFFFFF) {
		return 4;
	    }
	}

	/*
	 * A four-byte-character lead-byte not followed by three trail-bytes
	 * represents itself.
	 */
    }

    *chPtr = byte;
    return 1;
}

int
Tcl_UtfToChar16(
    const char *src,	/* The UTF-8 string. */
    unsigned short *chPtr)/* Filled with the Tcl_UniChar represented by
				 * the UTF-8 string. This could be a surrogate too. */
{
    unsigned short byte;

    /*
     * Unroll 1 to 4 byte UTF-8 sequences.
     */

    byte = *((unsigned char *) src);
    if (byte < 0xC0) {
	/*
	 * Handles properly formed UTF-8 characters between 0x01 and 0x7F.
	 * Treats naked trail bytes 0x80 to 0x9F as valid characters from
	 * the cp1252 table. See: <https://en.wikipedia.org/wiki/UTF-8>
	 * Also treats \0 and other naked trail bytes 0xA0 to 0xBF as valid
	 * characters representing themselves.
	 */

	/* If *chPtr contains a high surrogate (produced by a previous
	 * Tcl_UtfToUniChar() call) and the next 3 bytes are UTF-8 continuation
	 * bytes, then we must produce a follow-up low surrogate. We only
	 * do that if the high surrogate matches the bits we encounter.
	 */
	if (((byte & 0xC0) == 0x80)
		&& ((src[1] & 0xC0) == 0x80) && ((src[2] & 0xC0) == 0x80)
		&& (((((byte - 0x10) << 2) & 0xFC) | 0xD800) == (*chPtr & 0xFCFC))
		&& ((src[1] & 0xF0) == (((*chPtr << 4) & 0x30) | 0x80))) {
	    *chPtr = ((src[1] & 0x0F) << 6) + (src[2] & 0x3F) + 0xDC00;
	    return 3;
	}
	if ((unsigned)(byte-0x80) < (unsigned)0x20) {
	    *chPtr = cp1252[byte-0x80];
	} else {
	    *chPtr = byte;
	}
	return 1;
    } else if (byte < 0xE0) {
	if ((src[1] & 0xC0) == 0x80) {
	    /*
	     * Two-byte-character lead-byte followed by a trail-byte.
	     */

	    *chPtr = (((byte & 0x1F) << 6) | (src[1] & 0x3F));
	    if ((unsigned)(*chPtr - 1) >= (UNICODE_SELF - 1)) {
		return 2;
	    }
	}

	/*
	 * A two-byte-character lead-byte not followed by trail-byte
	 * represents itself.
	 */
    } else if (byte < 0xF0) {
	if (((src[1] & 0xC0) == 0x80) && ((src[2] & 0xC0) == 0x80)) {
	    /*
	     * Three-byte-character lead byte followed by two trail bytes.
	     */

	    *chPtr = (((byte & 0x0F) << 12)
		    | ((src[1] & 0x3F) << 6) | (src[2] & 0x3F));
	    if (*chPtr > 0x7FF) {
		return 3;
	    }
	}

	/*
	 * A three-byte-character lead-byte not followed by two trail-bytes
	 * represents itself.
	 */
    }
    else if (byte < 0xF5) {
	if (((src[1] & 0xC0) == 0x80) && ((src[2] & 0xC0) == 0x80)) {
	    /*
	     * Four-byte-character lead byte followed by at least two trail bytes.
	     * We don't test the validity of 3th trail byte, see [ed29806ba]
	     */
	    Tcl_UniChar high = (((byte & 0x07) << 8) | ((src[1] & 0x3F) << 2)
		    | ((src[2] & 0x3F) >> 4)) - 0x40;
	    if (high < 0x400) {
		/* produce high surrogate, advance source pointer */
		*chPtr = 0xD800 + high;
		return 1;
	    }
	    /* out of range, < 0x10000 or > 0x10FFFF */
	}

	/*
	 * A four-byte-character lead-byte not followed by three trail-bytes
	 * represents itself.
	 */
    }

    *chPtr = byte;
    return 1;
}

/*
 *---------------------------------------------------------------------------
 *
 * Tcl_UtfToUniCharDString --
 *
 *	Convert the UTF-8 string to Unicode.
 *
 * Results:
 *	The return value is a pointer to the Unicode representation of the
 *	UTF-8 string. Storage for the return value is appended to the end of
 *	dsPtr. The Unicode string is terminated with a Unicode NULL character.
 *
 * Side effects:
 *	None.
 *
 *---------------------------------------------------------------------------
 */

#undef Tcl_UtfToUniCharDString
int *
Tcl_UtfToUniCharDString(
    const char *src,		/* UTF-8 string to convert to Unicode. */
    size_t length,			/* Length of UTF-8 string in bytes, or -1 for
				 * strlen(). */
    Tcl_DString *dsPtr)		/* Unicode representation of string is
				 * appended to this previously initialized
				 * DString. */
{
    int ch = 0, *w, *wString;
    const char *p, *end;
    size_t oldLength;

    if (src == NULL) {
	return NULL;
    }
    if (length == TCL_AUTO_LENGTH) {
	length = strlen(src);
    }

    /*
     * Unicode string length in Tcl_UniChars will be <= UTF-8 string length in
     * bytes.
     */

    oldLength = Tcl_DStringLength(dsPtr);

    Tcl_DStringSetLength(dsPtr,
	    oldLength + ((length + 1) * sizeof(int)));
    wString = (int *) (Tcl_DStringValue(dsPtr) + oldLength);

    w = wString;
    p = src;
    end = src + length - 4;
    while (p < end) {
	p += Tcl_UtfToUniChar(p, &ch);
	*w++ = ch;
    }
    end += 4;
    while (p < end) {
	if (Tcl_UtfCharComplete(p, end-p)) {
	    p += Tcl_UtfToUniChar(p, &ch);
	} else {
	    ch = UCHAR(*p++);
	}
	*w++ = ch;
    }
    *w = '\0';
    Tcl_DStringSetLength(dsPtr,
	    oldLength + ((char *) w - (char *) wString));

    return wString;
}

unsigned short *
Tcl_UtfToChar16DString(
    const char *src,		/* UTF-8 string to convert to Unicode. */
    size_t length,			/* Length of UTF-8 string in bytes, or -1 for
				 * strlen(). */
    Tcl_DString *dsPtr)		/* Unicode representation of string is
				 * appended to this previously initialized
				 * DString. */
{
    unsigned short ch = 0;
    unsigned short *w, *wString;
    const char *p, *end;
    size_t oldLength;

    if (src == NULL) {
	return NULL;
    }
    if (length == TCL_AUTO_LENGTH) {
	length = strlen(src);
    }

    /*
     * Unicode string length in WCHARs will be <= UTF-8 string length in
     * bytes.
     */

    oldLength = Tcl_DStringLength(dsPtr);

    Tcl_DStringSetLength(dsPtr,
	    oldLength + ((length + 1) * sizeof(unsigned short)));
    wString = (unsigned short *) (Tcl_DStringValue(dsPtr) + oldLength);

    w = wString;
    p = src;
    end = src + length - 4;
    while (p < end) {
	p += Tcl_UtfToChar16(p, &ch);
	*w++ = ch;
    }
    end += 4;
    while (p < end) {
	if (Tcl_UtfCharComplete(p, end-p)) {
	    p += Tcl_UtfToChar16(p, &ch);
	} else {
	    ch = UCHAR(*p++);
	}
	*w++ = ch;
    }
    *w = '\0';
    Tcl_DStringSetLength(dsPtr,
	    oldLength + ((char *) w - (char *) wString));

    return wString;
}
/*
 *---------------------------------------------------------------------------
 *
 * Tcl_UtfCharComplete --
 *
 *	Determine if the UTF-8 string of the given length is long enough to be
 *	decoded by Tcl_UtfToUniChar(). This does not ensure that the UTF-8
 *	string is properly formed. Equivalent to Plan 9 fullrune().
 *
 * Results:
 *	The return value is 0 if the string is not long enough, non-zero
 *	otherwise.
 *
 * Side effects:
 *	None.
 *
 *---------------------------------------------------------------------------
 */

int
Tcl_UtfCharComplete(
    const char *src,		/* String to check if first few bytes contain
				 * a complete UTF-8 character. */
    size_t length)			/* Length of above string in bytes. */
{
    return length >= complete[UCHAR(*src)];
}

/*
 *---------------------------------------------------------------------------
 *
 * Tcl_NumUtfChars --
 *
 *	Returns the number of characters (not bytes) in the UTF-8 string, not
 *	including the terminating NULL byte. This is equivalent to Plan 9
 *	utflen() and utfnlen().
 *
 * Results:
 *	As above.
 *
 * Side effects:
 *	None.
 *
 *---------------------------------------------------------------------------
 */

size_t
Tcl_NumUtfChars(
    const char *src,	/* The UTF-8 string to measure. */
    size_t length)			/* The length of the string in bytes, or -1
				 * for strlen(string). */
{
    Tcl_UniChar ch = 0;
    size_t i = 0;

    /*
     * The separate implementations are faster.
     *
     * Since this is a time-sensitive function, we also do the check for the
     * single-byte char case specially.
     */

    if (length == TCL_AUTO_LENGTH) {
	while (*src != '\0') {
	    src += TclUtfToUniChar(src, &ch);
	    i++;
	}
    } else {
	const char *endPtr = src + length - TCL_UTF_MAX;

	while (src < endPtr) {
	    src += TclUtfToUniChar(src, &ch);
	    i++;
	}
	endPtr += TCL_UTF_MAX;
	while ((src < endPtr) && Tcl_UtfCharComplete(src, endPtr - src)) {
	    src += TclUtfToUniChar(src, &ch);
	    i++;
	}
	if (src < endPtr) {
	    i += endPtr - src;
	}
    }
    return i;
}

/*
 *---------------------------------------------------------------------------
 *
 * Tcl_UtfFindFirst --
 *
 *	Returns a pointer to the first occurance of the given Unicode character
 *	in the NULL-terminated UTF-8 string. The NULL terminator is considered
 *	part of the UTF-8 string. Equivalent to Plan 9 utfrune().
 *
 * Results:
 *	As above. If the Unicode character does not exist in the given string,
 *	the return value is NULL.
 *
 * Side effects:
 *	None.
 *
 *---------------------------------------------------------------------------
 */

const char *
Tcl_UtfFindFirst(
    const char *src,		/* The UTF-8 string to be searched. */
    int ch)			/* The Unicode character to search for. */
{
    while (1) {
	int ucs4, len = TclUtfToUCS4(src, &ucs4);

	if (ucs4 == ch) {
	    return src;
	}
	if (*src == '\0') {
	    return NULL;
	}
	src += len;
    }
}

/*
 *---------------------------------------------------------------------------
 *
 * Tcl_UtfFindLast --
 *
 *	Returns a pointer to the last occurance of the given Unicode character
 *	in the NULL-terminated UTF-8 string. The NULL terminator is considered
 *	part of the UTF-8 string. Equivalent to Plan 9 utfrrune().
 *
 * Results:
 *	As above. If the Unicode character does not exist in the given string, the
 *	return value is NULL.
 *
 * Side effects:
 *	None.
 *
 *---------------------------------------------------------------------------
 */

const char *
Tcl_UtfFindLast(
    const char *src,		/* The UTF-8 string to be searched. */
    int ch)			/* The Unicode character to search for. */
{
    const char *last = NULL;

    while (1) {
	int ucs4, len = TclUtfToUCS4(src, &ucs4);

	if (ucs4 == ch) {
	    last = src;
	}
	if (*src == '\0') {
	    break;
	}
	src += len;
    }
    return last;
}

/*
 *---------------------------------------------------------------------------
 *
 * Tcl_UtfNext --
 *
 *	Given a pointer to some location in a UTF-8 string, Tcl_UtfNext
 *	returns a pointer to the next UTF-8 character in the string.
 *	The caller must not ask for the next character after the last
 *	character in the string if the string is not terminated by a null
 *	character.
 *
 * Results:
 *	The return value is the pointer to the next character in the UTF-8
 *	string.
 *
 * Side effects:
 *	None.
 *
 *---------------------------------------------------------------------------
 */

const char *
Tcl_UtfNext(
    const char *src)		/* The current location in the string. */
{
<<<<<<< HEAD
    size_t left = totalBytes[UCHAR(*src)];
    const char *next = src + 1;
=======
    int left;
    const char *next;
>>>>>>> 204b7697

    if (((*src) & 0xC0) == 0x80) {
	if ((((*++src) & 0xC0) == 0x80) && (((*++src) & 0xC0) == 0x80)) {
	    ++src;
	}
	return src;
    }

    if (Invalid(src)) {
	return src + 1;
    }
    left = totalBytes[UCHAR(*src)];
    next = src + 1;
    while (--left) {
	if ((*next & 0xC0) != 0x80) {
	    /*
	     * src points to non-trail byte; We ran out of trail bytes
	     * before the needs of the lead byte were satisfied.
	     * Let the (malformed) lead byte alone be a character
	     */
	    return src + 1;
	}
	next++;
    }
    return next;
}

/*
 *---------------------------------------------------------------------------
 *
 * Tcl_UtfPrev --
 *
 *	Given a pointer to some current location in a UTF-8 string, move
 *	backwards one character. This works correctly when the pointer is in
 *	the middle of a UTF-8 character.
 *
 * Results:
 *	The return value is a pointer to the previous character in the UTF-8
 *	string. If the current location was already at the beginning of the
 *	string, the return value will also be a pointer to the beginning of
 *	the string.
 *
 * Side effects:
 *	None.
 *
 *---------------------------------------------------------------------------
 */

const char *
Tcl_UtfPrev(
    const char *src,		/* A location in a UTF-8 string. */
    const char *start)		/* Pointer to the beginning of the string */
{
    int trailBytesSeen = 0;	/* How many trail bytes have been verified? */
    const char *fallback = src - 1;
				/* If we cannot find a lead byte that might
				 * start a prefix of a valid UTF byte sequence,
				 * we will fallback to a one-byte back step */
    const char *look = fallback;
				/* Start search at the fallback position */

    /* Quick boundary case exit. */
    if (fallback <= start) {
	return start;
    }

    do {
	unsigned char byte = UCHAR(look[0]);

	if (byte < 0x80) {
	    /*
	     * Single byte character. Either this is a correct previous
	     * character, or it is followed by at least one trail byte
	     * which indicates a malformed sequence. In either case the
	     * correct result is to return the fallback.
	     */
	    return fallback;
	}
	if (byte >= 0xC0) {
	    /* Non-trail byte; May be multibyte lead. */

	    if ((trailBytesSeen == 0)
		/*
		 * We've seen no trailing context to use to check
		 * anything. From what we know, this non-trail byte
		 * is a prefix of a previous character, and accepting
		 * it (the fallback) is correct.
		 */

		    || (trailBytesSeen >= totalBytes[byte])) {
		/*
		 * That is, (1 + trailBytesSeen > needed).
		 * We've examined more bytes than needed to complete
		 * this lead byte. No matter about well-formedness or
		 * validity, the sequence starting with this lead byte
		 * will never include the fallback location, so we must
		 * return the fallback location. See test utf-7.17
		 */
		return fallback;
	    }

	    /*
	     * trailBytesSeen > 0, so we can examine look[1] safely.
	     * Use that capability to screen out overlong sequences.
	     */

	    if (Invalid(look)) {
		/* Reject */
		return fallback;
	    }
	    return (const char *)look;
	}

	/* We saw a trail byte. */
	trailBytesSeen++;

	if ((const char *)look == start) {
	    /*
	     * Do not read before the start of the string
	     *
	     * If we get here, we've examined bytes at every location
	     * >= start and < src and all of them are trail bytes,
	     * including (*start).  We need to return our fallback
	     * and exit this loop before we run past the start of the string.
	     */
	    return fallback;
	}

	/* Continue the search backwards... */
	look--;
    } while (trailBytesSeen < TCL_UTF_MAX);

    /*
     * We've seen TCL_UTF_MAX trail bytes, so we know there will not be a
     * properly formed byte sequence to find, and we can stop looking,
     * accepting the fallback (for TCL_UTF_MAX > 3) or just go back as
     * far as we can.
     */
#if TCL_UTF_MAX > 3
    return fallback;
#else
    return src - TCL_UTF_MAX;
#endif
}

/*
 *---------------------------------------------------------------------------
 *
 * Tcl_UniCharAtIndex --
 *
 *	Returns the Unicode character represented at the specified character
 *	(not byte) position in the UTF-8 string.
 *
 * Results:
 *	As above.
 *
 * Side effects:
 *	None.
 *
 *---------------------------------------------------------------------------
 */

int
Tcl_UniCharAtIndex(
    const char *src,	/* The UTF-8 string to dereference. */
    size_t index)		/* The position of the desired character. */
{
    int ch = 0;

    TclUtfToUCS4(Tcl_UtfAtIndex(src, index), &ch);
    return ch;
}

/*
 *---------------------------------------------------------------------------
 *
 * Tcl_UtfAtIndex --
 *
 *	Returns a pointer to the specified character (not byte) position in
 *	the UTF-8 string. If TCL_UTF_MAX <= 3, characters > U+FFFF count as
 *	2 positions, but then the pointer should never be placed between
 *	the two positions.
 *
 * Results:
 *	As above.
 *
 * Side effects:
 *	None.
 *
 *---------------------------------------------------------------------------
 */

const char *
Tcl_UtfAtIndex(
    const char *src,	/* The UTF-8 string. */
    size_t index)		/* The position of the desired character. */
{
    Tcl_UniChar ch = 0;
#if TCL_UTF_MAX <= 3
    size_t len = 0;
#endif

    if (index != TCL_INDEX_NONE) {
	while (index--) {
#if TCL_UTF_MAX <= 3
	    src += (len = TclUtfToUniChar(src, &ch));
#else
	    src += TclUtfToUniChar(src, &ch);
#endif
	}
#if TCL_UTF_MAX <= 3
    if ((ch >= 0xD800) && (len < 3)) {
	/* Index points at character following high Surrogate */
	src += TclUtfToUniChar(src, &ch);
    }
#endif
    }
    return src;
}

/*
 *---------------------------------------------------------------------------
 *
 * Tcl_UtfBackslash --
 *
 *	Figure out how to handle a backslash sequence.
 *
 * Results:
 *	Stores the bytes represented by the backslash sequence in dst and
 *	returns the number of bytes written to dst. At most 4 bytes
 *	are written to dst; dst must have been large enough to accept those
 *	bytes. If readPtr isn't NULL then it is filled in with a count of the
 *	number of bytes in the backslash sequence.
 *
 * Side effects:
 *	The maximum number of bytes it takes to represent a Unicode character
 *	in UTF-8 is guaranteed to be less than the number of bytes used to
 *	express the backslash sequence that represents that Unicode character.
 *	If the target buffer into which the caller is going to store the bytes
 *	that represent the Unicode character is at least as large as the
 *	source buffer from which the backslashed sequence was extracted, no
 *	buffer overruns should occur.
 *
 *---------------------------------------------------------------------------
 */

size_t
Tcl_UtfBackslash(
    const char *src,		/* Points to the backslash character of a
				 * backslash sequence. */
    int *readPtr,		/* Fill in with number of characters read from
				 * src, unless NULL. */
    char *dst)			/* Filled with the bytes represented by the
				 * backslash sequence. */
{
#define LINE_LENGTH 128
    size_t numRead, result;

    result = TclParseBackslash(src, LINE_LENGTH, &numRead, dst);
    if (numRead == LINE_LENGTH) {
	/*
	 * We ate a whole line. Pay the price of a strlen()
	 */

	result = TclParseBackslash(src, strlen(src), &numRead, dst);
    }
    if (readPtr != NULL) {
	*readPtr = numRead;
    }
    return result;
}

/*
 *----------------------------------------------------------------------
 *
 * Tcl_UtfToUpper --
 *
 *	Convert lowercase characters to uppercase characters in a UTF string
 *	in place. The conversion may shrink the UTF string.
 *
 * Results:
 *	Returns the number of bytes in the resulting string excluding the
 *	trailing null.
 *
 * Side effects:
 *	Writes a terminating null after the last converted character.
 *
 *----------------------------------------------------------------------
 */

int
Tcl_UtfToUpper(
    char *str)			/* String to convert in place. */
{
    int ch, upChar;
    char *src, *dst;
    size_t len;

    /*
     * Iterate over the string until we hit the terminating null.
     */

    src = dst = str;
    while (*src) {
	len = TclUtfToUCS4(src, &ch);
	upChar = Tcl_UniCharToUpper(ch);

	/*
	 * To keep badly formed Utf strings from getting inflated by the
	 * conversion (thereby causing a segfault), only copy the upper case
	 * char to dst if its size is <= the original char.
	 */

	if ((len < TclUtfCount(upChar)) || ((upChar & ~0x7FF) == 0xD800)) {
	    memmove(dst, src, len);
	    dst += len;
	} else {
	    dst += Tcl_UniCharToUtf(upChar, dst);
	}
	src += len;
    }
    *dst = '\0';
    return (dst - str);
}

/*
 *----------------------------------------------------------------------
 *
 * Tcl_UtfToLower --
 *
 *	Convert uppercase characters to lowercase characters in a UTF string
 *	in place. The conversion may shrink the UTF string.
 *
 * Results:
 *	Returns the number of bytes in the resulting string excluding the
 *	trailing null.
 *
 * Side effects:
 *	Writes a terminating null after the last converted character.
 *
 *----------------------------------------------------------------------
 */

int
Tcl_UtfToLower(
    char *str)			/* String to convert in place. */
{
    int ch, lowChar;
    char *src, *dst;
    size_t len;

    /*
     * Iterate over the string until we hit the terminating null.
     */

    src = dst = str;
    while (*src) {
	len = TclUtfToUCS4(src, &ch);
	lowChar = Tcl_UniCharToLower(ch);

	/*
	 * To keep badly formed Utf strings from getting inflated by the
	 * conversion (thereby causing a segfault), only copy the lower case
	 * char to dst if its size is <= the original char.
	 */

	if ((len < TclUtfCount(lowChar)) || ((lowChar & ~0x7FF) == 0xD800)) {
	    memmove(dst, src, len);
	    dst += len;
	} else {
	    dst += Tcl_UniCharToUtf(lowChar, dst);
	}
	src += len;
    }
    *dst = '\0';
    return (dst - str);
}

/*
 *----------------------------------------------------------------------
 *
 * Tcl_UtfToTitle --
 *
 *	Changes the first character of a UTF string to title case or uppercase
 *	and the rest of the string to lowercase. The conversion happens in
 *	place and may shrink the UTF string.
 *
 * Results:
 *	Returns the number of bytes in the resulting string excluding the
 *	trailing null.
 *
 * Side effects:
 *	Writes a terminating null after the last converted character.
 *
 *----------------------------------------------------------------------
 */

int
Tcl_UtfToTitle(
    char *str)			/* String to convert in place. */
{
    int ch, titleChar, lowChar;
    char *src, *dst;
    size_t len;

    /*
     * Capitalize the first character and then lowercase the rest of the
     * characters until we get to a null.
     */

    src = dst = str;

    if (*src) {
	len = TclUtfToUCS4(src, &ch);
	titleChar = Tcl_UniCharToTitle(ch);

	if ((len < TclUtfCount(titleChar)) || ((titleChar & ~0x7FF) == 0xD800)) {
	    memmove(dst, src, len);
	    dst += len;
	} else {
	    dst += Tcl_UniCharToUtf(titleChar, dst);
	}
	src += len;
    }
    while (*src) {
	len = TclUtfToUCS4(src, &ch);
	lowChar = ch;
	/* Special exception for Georgian Asomtavruli chars, no titlecase. */
	if ((unsigned)(lowChar - 0x1C90) >= 0x30) {
	    lowChar = Tcl_UniCharToLower(lowChar);
	}

	if ((len < TclUtfCount(lowChar)) || ((lowChar & ~0x7FF) == 0xD800)) {
	    memmove(dst, src, len);
	    dst += len;
	} else {
	    dst += Tcl_UniCharToUtf(lowChar, dst);
	}
	src += len;
    }
    *dst = '\0';
    return (dst - str);
}

/*
 *----------------------------------------------------------------------
 *
 * TclpUtfNcmp2 --
 *
 *	Compare at most numBytes bytes of utf-8 strings cs and ct. Both cs and
 *	ct are assumed to be at least numBytes bytes long.
 *
 * Results:
 *	Return <0 if cs < ct, 0 if cs == ct, or >0 if cs > ct.
 *
 * Side effects:
 *	None.
 *
 *----------------------------------------------------------------------
 */

int
TclpUtfNcmp2(
    const char *cs,		/* UTF string to compare to ct. */
    const char *ct,		/* UTF string cs is compared to. */
    size_t numBytes)	/* Number of *bytes* to compare. */
{
    /*
     * We can't simply call 'memcmp(cs, ct, numBytes);' because we need to
     * check for Tcl's \xC0\x80 non-utf-8 null encoding. Otherwise utf-8 lexes
     * fine in the strcmp manner.
     */

    int result = 0;

    for ( ; numBytes != 0; numBytes--, cs++, ct++) {
	if (*cs != *ct) {
	    result = UCHAR(*cs) - UCHAR(*ct);
	    break;
	}
    }
    if (numBytes && ((UCHAR(*cs) == 0xC0) || (UCHAR(*ct) == 0xC0))) {
	unsigned char c1, c2;

	c1 = ((UCHAR(*cs) == 0xC0) && (UCHAR(cs[1]) == 0x80)) ? 0 : UCHAR(*cs);
	c2 = ((UCHAR(*ct) == 0xC0) && (UCHAR(ct[1]) == 0x80)) ? 0 : UCHAR(*ct);
	result = (c1 - c2);
    }
    return result;
}

/*
 *----------------------------------------------------------------------
 *
 * Tcl_UtfNcmp --
 *
 *	Compare at most numChars UTF chars of string cs to string ct. Both cs
 *	and ct are assumed to be at least numChars UTF chars long.
 *
 * Results:
 *	Return <0 if cs < ct, 0 if cs == ct, or >0 if cs > ct.
 *
 * Side effects:
 *	None.
 *
 *----------------------------------------------------------------------
 */

int
Tcl_UtfNcmp(
    const char *cs,		/* UTF string to compare to ct. */
    const char *ct,		/* UTF string cs is compared to. */
    size_t numChars)	/* Number of UTF chars to compare. */
{
    Tcl_UniChar ch1 = 0, ch2 = 0;

    /*
     * Cannot use 'memcmp(cs, ct, n);' as byte representation of \u0000 (the
     * pair of bytes 0xC0,0x80) is larger than byte representation of \u0001
     * (the byte 0x01.)
     */

    while (numChars-- > 0) {
	/*
	 * n must be interpreted as chars, not bytes. This should be called
	 * only when both strings are of at least n chars long (no need for \0
	 * check)
	 */

	cs += TclUtfToUniChar(cs, &ch1);
	ct += TclUtfToUniChar(ct, &ch2);
	if (ch1 != ch2) {
#if TCL_UTF_MAX <= 3
	    /* Surrogates always report higher than non-surrogates */
	    if (((ch1 & 0xFC00) == 0xD800)) {
	    if ((ch2 & 0xFC00) != 0xD800) {
		return ch1;
	    }
	    } else if ((ch2 & 0xFC00) == 0xD800) {
		return -ch2;
	    }
#endif
	    return (ch1 - ch2);
	}
    }
    return 0;
}

/*
 *----------------------------------------------------------------------
 *
 * Tcl_UtfNcasecmp --
 *
 *	Compare at most numChars UTF chars of string cs to string ct case
 *	insensitive. Both cs and ct are assumed to be at least numChars UTF
 *	chars long.
 *
 * Results:
 *	Return <0 if cs < ct, 0 if cs == ct, or >0 if cs > ct.
 *
 * Side effects:
 *	None.
 *
 *----------------------------------------------------------------------
 */

int
Tcl_UtfNcasecmp(
    const char *cs,		/* UTF string to compare to ct. */
    const char *ct,		/* UTF string cs is compared to. */
    size_t numChars)	/* Number of UTF chars to compare. */
{
    Tcl_UniChar ch1 = 0, ch2 = 0;

    while (numChars-- > 0) {
	/*
	 * n must be interpreted as chars, not bytes.
	 * This should be called only when both strings are of
	 * at least n chars long (no need for \0 check)
	 */
	cs += TclUtfToUniChar(cs, &ch1);
	ct += TclUtfToUniChar(ct, &ch2);
	if (ch1 != ch2) {
#if TCL_UTF_MAX <= 3
	    /* Surrogates always report higher than non-surrogates */
	    if (((ch1 & 0xFC00) == 0xD800)) {
	    if ((ch2 & 0xFC00) != 0xD800) {
		return ch1;
	    }
	    } else if ((ch2 & 0xFC00) == 0xD800) {
		return -ch2;
	    }
#endif
	    ch1 = Tcl_UniCharToLower(ch1);
	    ch2 = Tcl_UniCharToLower(ch2);
	    if (ch1 != ch2) {
		return (ch1 - ch2);
	    }
	}
    }
    return 0;
}

/*
 *----------------------------------------------------------------------
 *
 * Tcl_UtfCmp --
 *
 *	Compare UTF chars of string cs to string ct case sensitively.
 *	Replacement for strcmp in Tcl core, in places where UTF-8 should
 *	be handled.
 *
 * Results:
 *	Return <0 if cs < ct, 0 if cs == ct, or >0 if cs > ct.
 *
 * Side effects:
 *	None.
 *
 *----------------------------------------------------------------------
 */

int
TclUtfCmp(
    const char *cs,		/* UTF string to compare to ct. */
    const char *ct)		/* UTF string cs is compared to. */
{
    Tcl_UniChar ch1 = 0, ch2 = 0;

    while (*cs && *ct) {
	cs += TclUtfToUniChar(cs, &ch1);
	ct += TclUtfToUniChar(ct, &ch2);
	if (ch1 != ch2) {
#if TCL_UTF_MAX <= 3
	    /* Surrogates always report higher than non-surrogates */
	    if (((ch1 & 0xFC00) == 0xD800)) {
	    if ((ch2 & 0xFC00) != 0xD800) {
		return ch1;
	    }
	    } else if ((ch2 & 0xFC00) == 0xD800) {
		return -ch2;
	    }
#endif
	    return ch1 - ch2;
	}
    }
    return UCHAR(*cs) - UCHAR(*ct);
}


/*
 *----------------------------------------------------------------------
 *
 * TclUtfCasecmp --
 *
 *	Compare UTF chars of string cs to string ct case insensitively.
 *	Replacement for strcasecmp in Tcl core, in places where UTF-8 should
 *	be handled.
 *
 * Results:
 *	Return <0 if cs < ct, 0 if cs == ct, or >0 if cs > ct.
 *
 * Side effects:
 *	None.
 *
 *----------------------------------------------------------------------
 */

int
TclUtfCasecmp(
    const char *cs,		/* UTF string to compare to ct. */
    const char *ct)		/* UTF string cs is compared to. */
{
    Tcl_UniChar ch1 = 0, ch2 = 0;

    while (*cs && *ct) {
	cs += TclUtfToUniChar(cs, &ch1);
	ct += TclUtfToUniChar(ct, &ch2);
	if (ch1 != ch2) {
#if TCL_UTF_MAX <= 3
	    /* Surrogates always report higher than non-surrogates */
	    if (((ch1 & 0xFC00) == 0xD800)) {
	    if ((ch2 & 0xFC00) != 0xD800) {
		return ch1;
	    }
	    } else if ((ch2 & 0xFC00) == 0xD800) {
		return -ch2;
	    }
#endif
	    ch1 = Tcl_UniCharToLower(ch1);
	    ch2 = Tcl_UniCharToLower(ch2);
	    if (ch1 != ch2) {
		return ch1 - ch2;
	    }
	}
    }
    return UCHAR(*cs) - UCHAR(*ct);
}


/*
 *----------------------------------------------------------------------
 *
 * Tcl_UniCharToUpper --
 *
 *	Compute the uppercase equivalent of the given Unicode character.
 *
 * Results:
 *	Returns the uppercase Unicode character.
 *
 * Side effects:
 *	None.
 *
 *----------------------------------------------------------------------
 */

int
Tcl_UniCharToUpper(
    int ch)			/* Unicode character to convert. */
{
    if (!UNICODE_OUT_OF_RANGE(ch)) {
	int info = GetUniCharInfo(ch);

	if (GetCaseType(info) & 0x04) {
	    ch -= GetDelta(info);
	}
    }
    /* Clear away extension bits, if any */
    return ch & 0x1FFFFF;
}

/*
 *----------------------------------------------------------------------
 *
 * Tcl_UniCharToLower --
 *
 *	Compute the lowercase equivalent of the given Unicode character.
 *
 * Results:
 *	Returns the lowercase Unicode character.
 *
 * Side effects:
 *	None.
 *
 *----------------------------------------------------------------------
 */

int
Tcl_UniCharToLower(
    int ch)			/* Unicode character to convert. */
{
    if (!UNICODE_OUT_OF_RANGE(ch)) {
	int info = GetUniCharInfo(ch);
	int mode = GetCaseType(info);

	if ((mode & 0x02) && (mode != 0x7)) {
	    ch += GetDelta(info);
	}
    }
    /* Clear away extension bits, if any */
    return ch & 0x1FFFFF;
}

/*
 *----------------------------------------------------------------------
 *
 * Tcl_UniCharToTitle --
 *
 *	Compute the titlecase equivalent of the given Unicode character.
 *
 * Results:
 *	Returns the titlecase Unicode character.
 *
 * Side effects:
 *	None.
 *
 *----------------------------------------------------------------------
 */

int
Tcl_UniCharToTitle(
    int ch)			/* Unicode character to convert. */
{
    if (!UNICODE_OUT_OF_RANGE(ch)) {
	int info = GetUniCharInfo(ch);
	int mode = GetCaseType(info);

	if (mode & 0x1) {
	    /*
	     * Subtract or add one depending on the original case.
	     */

	    if (mode != 0x7) {
		ch += ((mode & 0x4) ? -1 : 1);
	    }
	} else if (mode == 0x4) {
	    ch -= GetDelta(info);
	}
    }
    /* Clear away extension bits, if any */
    return ch & 0x1FFFFF;
}

/*
 *----------------------------------------------------------------------
 *
 * TclUniCharLen --
 *
 *	Find the length of a UniChar string. The str input must be null
 *	terminated.
 *
 * Results:
 *	Returns the length of str in UniChars (not bytes).
 *
 * Side effects:
 *	None.
 *
 *----------------------------------------------------------------------
 */

size_t
TclUniCharLen(
    const Tcl_UniChar *uniStr)	/* Unicode string to find length of. */
{
    size_t len = 0;

    while (*uniStr != '\0') {
	len++;
	uniStr++;
    }
    return len;
}

/*
 *----------------------------------------------------------------------
 *
 * TclUniCharNcmp --
 *
 *	Compare at most numChars unichars of string ucs to string uct.
 *	Both ucs and uct are assumed to be at least numChars unichars long.
 *
 * Results:
 *	Return <0 if ucs < uct, 0 if ucs == uct, or >0 if ucs > uct.
 *
 * Side effects:
 *	None.
 *
 *----------------------------------------------------------------------
 */

int
TclUniCharNcmp(
    const Tcl_UniChar *ucs,	/* Unicode string to compare to uct. */
    const Tcl_UniChar *uct,	/* Unicode string ucs is compared to. */
    size_t numChars)	/* Number of unichars to compare. */
{
#ifdef WORDS_BIGENDIAN
    /*
     * We are definitely on a big-endian machine; memcmp() is safe
     */

    return memcmp(ucs, uct, numChars*sizeof(Tcl_UniChar));

#else /* !WORDS_BIGENDIAN */
    /*
     * We can't simply call memcmp() because that is not lexically correct.
     */

    for ( ; numChars != 0; ucs++, uct++, numChars--) {
	if (*ucs != *uct) {
	    return (*ucs - *uct);
	}
    }
    return 0;
#endif /* WORDS_BIGENDIAN */
}

/*
 *----------------------------------------------------------------------
 *
 * TclUniCharNcasecmp --
 *
 *	Compare at most numChars unichars of string ucs to string uct case
 *	insensitive. Both ucs and uct are assumed to be at least numChars
 *	unichars long.
 *
 * Results:
 *	Return <0 if ucs < uct, 0 if ucs == uct, or >0 if ucs > uct.
 *
 * Side effects:
 *	None.
 *
 *----------------------------------------------------------------------
 */

int
TclUniCharNcasecmp(
    const Tcl_UniChar *ucs,	/* Unicode string to compare to uct. */
    const Tcl_UniChar *uct,	/* Unicode string ucs is compared to. */
    size_t numChars)	/* Number of unichars to compare. */
{
    for ( ; numChars != 0; numChars--, ucs++, uct++) {
	if (*ucs != *uct) {
	    Tcl_UniChar lcs = Tcl_UniCharToLower(*ucs);
	    Tcl_UniChar lct = Tcl_UniCharToLower(*uct);

	    if (lcs != lct) {
		return (lcs - lct);
	    }
	}
    }
    return 0;
}

/*
 *----------------------------------------------------------------------
 *
 * Tcl_UniCharIsAlnum --
 *
 *	Test if a character is an alphanumeric Unicode character.
 *
 * Results:
 *	Returns 1 if character is alphanumeric.
 *
 * Side effects:
 *	None.
 *
 *----------------------------------------------------------------------
 */

int
Tcl_UniCharIsAlnum(
    int ch)			/* Unicode character to test. */
{
    if (UNICODE_OUT_OF_RANGE(ch)) {
	return 0;
    }
    return (((ALPHA_BITS | DIGIT_BITS) >> GetCategory(ch)) & 1);
}

/*
 *----------------------------------------------------------------------
 *
 * Tcl_UniCharIsAlpha --
 *
 *	Test if a character is an alphabetic Unicode character.
 *
 * Results:
 *	Returns 1 if character is alphabetic.
 *
 * Side effects:
 *	None.
 *
 *----------------------------------------------------------------------
 */

int
Tcl_UniCharIsAlpha(
    int ch)			/* Unicode character to test. */
{
    if (UNICODE_OUT_OF_RANGE(ch)) {
	return 0;
    }
    return ((ALPHA_BITS >> GetCategory(ch)) & 1);
}

/*
 *----------------------------------------------------------------------
 *
 * Tcl_UniCharIsControl --
 *
 *	Test if a character is a Unicode control character.
 *
 * Results:
 *	Returns non-zero if character is a control.
 *
 * Side effects:
 *	None.
 *
 *----------------------------------------------------------------------
 */

int
Tcl_UniCharIsControl(
    int ch)			/* Unicode character to test. */
{
    if (UNICODE_OUT_OF_RANGE(ch)) {
	/* Clear away extension bits, if any */
	ch &= 0x1FFFFF;
	if ((ch == 0xE0001) || ((ch >= 0xE0020) && (ch <= 0xE007F))) {
	    return 1;
	}
	if ((ch >= 0xF0000) && ((ch & 0xFFFF) <= 0xFFFD)) {
	    return 1;
	}
	return 0;
    }
    return ((CONTROL_BITS >> GetCategory(ch)) & 1);
}

/*
 *----------------------------------------------------------------------
 *
 * Tcl_UniCharIsDigit --
 *
 *	Test if a character is a numeric Unicode character.
 *
 * Results:
 *	Returns non-zero if character is a digit.
 *
 * Side effects:
 *	None.
 *
 *----------------------------------------------------------------------
 */

int
Tcl_UniCharIsDigit(
    int ch)			/* Unicode character to test. */
{
    if (UNICODE_OUT_OF_RANGE(ch)) {
	return 0;
    }
    return (GetCategory(ch) == DECIMAL_DIGIT_NUMBER);
}

/*
 *----------------------------------------------------------------------
 *
 * Tcl_UniCharIsGraph --
 *
 *	Test if a character is any Unicode print character except space.
 *
 * Results:
 *	Returns non-zero if character is printable, but not space.
 *
 * Side effects:
 *	None.
 *
 *----------------------------------------------------------------------
 */

int
Tcl_UniCharIsGraph(
    int ch)			/* Unicode character to test. */
{
    if (UNICODE_OUT_OF_RANGE(ch)) {
	return ((unsigned)((ch & 0x1FFFFF) - 0xE0100) <= 0xEF);
    }
    return ((GRAPH_BITS >> GetCategory(ch)) & 1);
}

/*
 *----------------------------------------------------------------------
 *
 * Tcl_UniCharIsLower --
 *
 *	Test if a character is a lowercase Unicode character.
 *
 * Results:
 *	Returns non-zero if character is lowercase.
 *
 * Side effects:
 *	None.
 *
 *----------------------------------------------------------------------
 */

int
Tcl_UniCharIsLower(
    int ch)			/* Unicode character to test. */
{
    if (UNICODE_OUT_OF_RANGE(ch)) {
	return 0;
    }
    return (GetCategory(ch) == LOWERCASE_LETTER);
}

/*
 *----------------------------------------------------------------------
 *
 * Tcl_UniCharIsPrint --
 *
 *	Test if a character is a Unicode print character.
 *
 * Results:
 *	Returns non-zero if character is printable.
 *
 * Side effects:
 *	None.
 *
 *----------------------------------------------------------------------
 */

int
Tcl_UniCharIsPrint(
    int ch)			/* Unicode character to test. */
{
    if (UNICODE_OUT_OF_RANGE(ch)) {
	return ((unsigned)((ch & 0x1FFFFF) - 0xE0100) <= 0xEF);
    }
    return (((GRAPH_BITS|SPACE_BITS) >> GetCategory(ch)) & 1);
}

/*
 *----------------------------------------------------------------------
 *
 * Tcl_UniCharIsPunct --
 *
 *	Test if a character is a Unicode punctuation character.
 *
 * Results:
 *	Returns non-zero if character is punct.
 *
 * Side effects:
 *	None.
 *
 *----------------------------------------------------------------------
 */

int
Tcl_UniCharIsPunct(
    int ch)			/* Unicode character to test. */
{
    if (UNICODE_OUT_OF_RANGE(ch)) {
	return 0;
    }
    return ((PUNCT_BITS >> GetCategory(ch)) & 1);
}

/*
 *----------------------------------------------------------------------
 *
 * Tcl_UniCharIsSpace --
 *
 *	Test if a character is a whitespace Unicode character.
 *
 * Results:
 *	Returns non-zero if character is a space.
 *
 * Side effects:
 *	None.
 *
 *----------------------------------------------------------------------
 */

int
Tcl_UniCharIsSpace(
    int ch)			/* Unicode character to test. */
{
    /* Ignore upper 11 bits. */
    ch &= 0x1FFFFF;

    /*
     * If the character is within the first 127 characters, just use the
     * standard C function, otherwise consult the Unicode table.
     */

    if (ch < 0x80) {
	return TclIsSpaceProcM((char) ch);
    } else if (UNICODE_OUT_OF_RANGE(ch)) {
	return 0;
    } else if (ch == 0x0085 || ch == 0x180E || ch == 0x200B
	    || ch == 0x202F || ch == 0x2060 || ch == 0xFEFF) {
	return 1;
    } else {
	return ((SPACE_BITS >> GetCategory(ch)) & 1);
    }
}

/*
 *----------------------------------------------------------------------
 *
 * Tcl_UniCharIsUpper --
 *
 *	Test if a character is a uppercase Unicode character.
 *
 * Results:
 *	Returns non-zero if character is uppercase.
 *
 * Side effects:
 *	None.
 *
 *----------------------------------------------------------------------
 */

int
Tcl_UniCharIsUpper(
    int ch)			/* Unicode character to test. */
{
    if (UNICODE_OUT_OF_RANGE(ch)) {
	return 0;
    }
    return (GetCategory(ch) == UPPERCASE_LETTER);
}

/*
 *----------------------------------------------------------------------
 *
 * Tcl_UniCharIsWordChar --
 *
 *	Test if a character is alphanumeric or a connector punctuation mark.
 *
 * Results:
 *	Returns 1 if character is a word character.
 *
 * Side effects:
 *	None.
 *
 *----------------------------------------------------------------------
 */

int
Tcl_UniCharIsWordChar(
    int ch)			/* Unicode character to test. */
{
    if (UNICODE_OUT_OF_RANGE(ch)) {
	return 0;
    }
    return ((WORD_BITS >> GetCategory(ch)) & 1);
}

/*
 *----------------------------------------------------------------------
 *
 * TclUniCharCaseMatch --
 *
 *	See if a particular Unicode string matches a particular pattern.
 *	Allows case insensitivity. This is the Unicode equivalent of the char*
 *	Tcl_StringCaseMatch. The UniChar strings must be NULL-terminated.
 *	This has no provision for counted UniChar strings, thus should not be
 *	used where NULLs are expected in the UniChar string. Use
 *	TclUniCharMatch where possible.
 *
 * Results:
 *	The return value is 1 if string matches pattern, and 0 otherwise. The
 *	matching operation permits the following special characters in the
 *	pattern: *?\[] (see the manual entry for details on what these mean).
 *
 * Side effects:
 *	None.
 *
 *----------------------------------------------------------------------
 */

int
TclUniCharCaseMatch(
    const Tcl_UniChar *uniStr,	/* Unicode String. */
    const Tcl_UniChar *uniPattern,
				/* Pattern, which may contain special
				 * characters. */
    int nocase)			/* 0 for case sensitive, 1 for insensitive */
{
    Tcl_UniChar ch1 = 0, p;

    while (1) {
	p = *uniPattern;

	/*
	 * See if we're at the end of both the pattern and the string. If so,
	 * we succeeded. If we're at the end of the pattern but not at the end
	 * of the string, we failed.
	 */

	if (p == 0) {
	    return (*uniStr == 0);
	}
	if ((*uniStr == 0) && (p != '*')) {
	    return 0;
	}

	/*
	 * Check for a "*" as the next pattern character. It matches any
	 * substring. We handle this by skipping all the characters up to the
	 * next matching one in the pattern, and then calling ourselves
	 * recursively for each postfix of string, until either we match or we
	 * reach the end of the string.
	 */

	if (p == '*') {
	    /*
	     * Skip all successive *'s in the pattern
	     */

	    while (*(++uniPattern) == '*') {
		/* empty body */
	    }
	    p = *uniPattern;
	    if (p == 0) {
		return 1;
	    }
	    if (nocase) {
		p = Tcl_UniCharToLower(p);
	    }
	    while (1) {
		/*
		 * Optimization for matching - cruise through the string
		 * quickly if the next char in the pattern isn't a special
		 * character
		 */

		if ((p != '[') && (p != '?') && (p != '\\')) {
		    if (nocase) {
			while (*uniStr && (p != *uniStr)
				&& (p != Tcl_UniCharToLower(*uniStr))) {
			    uniStr++;
			}
		    } else {
			while (*uniStr && (p != *uniStr)) {
			    uniStr++;
			}
		    }
		}
		if (TclUniCharCaseMatch(uniStr, uniPattern, nocase)) {
		    return 1;
		}
		if (*uniStr == 0) {
		    return 0;
		}
		uniStr++;
	    }
	}

	/*
	 * Check for a "?" as the next pattern character. It matches any
	 * single character.
	 */

	if (p == '?') {
	    uniPattern++;
	    uniStr++;
	    continue;
	}

	/*
	 * Check for a "[" as the next pattern character. It is followed by a
	 * list of characters that are acceptable, or by a range (two
	 * characters separated by "-").
	 */

	if (p == '[') {
	    Tcl_UniChar startChar, endChar;

	    uniPattern++;
	    ch1 = (nocase ? Tcl_UniCharToLower(*uniStr) : *uniStr);
	    uniStr++;
	    while (1) {
		if ((*uniPattern == ']') || (*uniPattern == 0)) {
		    return 0;
		}
		startChar = (nocase ? Tcl_UniCharToLower(*uniPattern)
			: *uniPattern);
		uniPattern++;
		if (*uniPattern == '-') {
		    uniPattern++;
		    if (*uniPattern == 0) {
			return 0;
		    }
		    endChar = (nocase ? Tcl_UniCharToLower(*uniPattern)
			    : *uniPattern);
		    uniPattern++;
		    if (((startChar <= ch1) && (ch1 <= endChar))
			    || ((endChar <= ch1) && (ch1 <= startChar))) {
			/*
			 * Matches ranges of form [a-z] or [z-a].
			 */
			break;
		    }
		} else if (startChar == ch1) {
		    break;
		}
	    }
	    while (*uniPattern != ']') {
		if (*uniPattern == 0) {
		    uniPattern--;
		    break;
		}
		uniPattern++;
	    }
	    uniPattern++;
	    continue;
	}

	/*
	 * If the next pattern character is '\', just strip off the '\' so we
	 * do exact matching on the character that follows.
	 */

	if (p == '\\') {
	    if (*(++uniPattern) == '\0') {
		return 0;
	    }
	}

	/*
	 * There's no special character. Just make sure that the next bytes of
	 * each string match.
	 */

	if (nocase) {
	    if (Tcl_UniCharToLower(*uniStr) !=
		    Tcl_UniCharToLower(*uniPattern)) {
		return 0;
	    }
	} else if (*uniStr != *uniPattern) {
	    return 0;
	}
	uniStr++;
	uniPattern++;
    }
}

/*
 *----------------------------------------------------------------------
 *
 * TclUniCharMatch --
 *
 *	See if a particular Unicode string matches a particular pattern.
 *	Allows case insensitivity. This is the Unicode equivalent of the char*
 *	Tcl_StringCaseMatch. This variant of TclUniCharCaseMatch uses counted
 *	Strings, so embedded NULLs are allowed.
 *
 * Results:
 *	The return value is 1 if string matches pattern, and 0 otherwise. The
 *	matching operation permits the following special characters in the
 *	pattern: *?\[] (see the manual entry for details on what these mean).
 *
 * Side effects:
 *	None.
 *
 *----------------------------------------------------------------------
 */

int
TclUniCharMatch(
    const Tcl_UniChar *string,	/* Unicode String. */
    size_t strLen,			/* Length of String */
    const Tcl_UniChar *pattern,	/* Pattern, which may contain special
				 * characters. */
    size_t ptnLen,			/* Length of Pattern */
    int nocase)			/* 0 for case sensitive, 1 for insensitive */
{
    const Tcl_UniChar *stringEnd, *patternEnd;
    Tcl_UniChar p;

    stringEnd = string + strLen;
    patternEnd = pattern + ptnLen;

    while (1) {
	/*
	 * See if we're at the end of both the pattern and the string. If so,
	 * we succeeded. If we're at the end of the pattern but not at the end
	 * of the string, we failed.
	 */

	if (pattern == patternEnd) {
	    return (string == stringEnd);
	}
	p = *pattern;
	if ((string == stringEnd) && (p != '*')) {
	    return 0;
	}

	/*
	 * Check for a "*" as the next pattern character. It matches any
	 * substring. We handle this by skipping all the characters up to the
	 * next matching one in the pattern, and then calling ourselves
	 * recursively for each postfix of string, until either we match or we
	 * reach the end of the string.
	 */

	if (p == '*') {
	    /*
	     * Skip all successive *'s in the pattern.
	     */

	    while (*(++pattern) == '*') {
		/* empty body */
	    }
	    if (pattern == patternEnd) {
		return 1;
	    }
	    p = *pattern;
	    if (nocase) {
		p = Tcl_UniCharToLower(p);
	    }
	    while (1) {
		/*
		 * Optimization for matching - cruise through the string
		 * quickly if the next char in the pattern isn't a special
		 * character.
		 */

		if ((p != '[') && (p != '?') && (p != '\\')) {
		    if (nocase) {
			while ((string < stringEnd) && (p != *string)
				&& (p != Tcl_UniCharToLower(*string))) {
			    string++;
			}
		    } else {
			while ((string < stringEnd) && (p != *string)) {
			    string++;
			}
		    }
		}
		if (TclUniCharMatch(string, stringEnd - string,
			pattern, patternEnd - pattern, nocase)) {
		    return 1;
		}
		if (string == stringEnd) {
		    return 0;
		}
		string++;
	    }
	}

	/*
	 * Check for a "?" as the next pattern character. It matches any
	 * single character.
	 */

	if (p == '?') {
	    pattern++;
	    string++;
	    continue;
	}

	/*
	 * Check for a "[" as the next pattern character. It is followed by a
	 * list of characters that are acceptable, or by a range (two
	 * characters separated by "-").
	 */

	if (p == '[') {
	    Tcl_UniChar ch1, startChar, endChar;

	    pattern++;
	    ch1 = (nocase ? Tcl_UniCharToLower(*string) : *string);
	    string++;
	    while (1) {
		if ((*pattern == ']') || (pattern == patternEnd)) {
		    return 0;
		}
		startChar = (nocase ? Tcl_UniCharToLower(*pattern) : *pattern);
		pattern++;
		if (*pattern == '-') {
		    pattern++;
		    if (pattern == patternEnd) {
			return 0;
		    }
		    endChar = (nocase ? Tcl_UniCharToLower(*pattern)
			    : *pattern);
		    pattern++;
		    if (((startChar <= ch1) && (ch1 <= endChar))
			    || ((endChar <= ch1) && (ch1 <= startChar))) {
			/*
			 * Matches ranges of form [a-z] or [z-a].
			 */
			break;
		    }
		} else if (startChar == ch1) {
		    break;
		}
	    }
	    while (*pattern != ']') {
		if (pattern == patternEnd) {
		    pattern--;
		    break;
		}
		pattern++;
	    }
	    pattern++;
	    continue;
	}

	/*
	 * If the next pattern character is '\', just strip off the '\' so we
	 * do exact matching on the character that follows.
	 */

	if (p == '\\') {
	    if (++pattern == patternEnd) {
		return 0;
	    }
	}

	/*
	 * There's no special character. Just make sure that the next bytes of
	 * each string match.
	 */

	if (nocase) {
	    if (Tcl_UniCharToLower(*string) != Tcl_UniCharToLower(*pattern)) {
		return 0;
	    }
	} else if (*string != *pattern) {
	    return 0;
	}
	string++;
	pattern++;
    }
}

/*
 *---------------------------------------------------------------------------
 *
 * TclUtfToUCS4 --
 *
 *	Extract the 4-byte codepoint from the leading bytes of the
 *	Modified UTF-8 string "src".  This is a utility routine to
 *	contain the surrogate gymnastics in one place.
 *
 *	The caller must ensure that the source buffer is long enough that this
 *	routine does not run off the end and dereference non-existent memory
 *	looking for trail bytes. If the source buffer is known to be '\0'
 *	terminated, this cannot happen. Otherwise, the caller should call
 *	Tcl_UtfCharComplete() before calling this routine to ensure that
 *	enough bytes remain in the string.
 *
 * Results:
 *	*usc4Ptr is filled with the UCS4 code point, and the return value is
 *	the number of bytes from the UTF-8 string that were consumed.
 *
 * Side effects:
 *	None.
 *
 *---------------------------------------------------------------------------
 */

#if TCL_UTF_MAX <= 3
int
TclUtfToUCS4(
    const char *src,	/* The UTF-8 string. */
    int *ucs4Ptr)	/* Filled with the UCS4 codepoint represented
			 * by the UTF-8 string. */
{
    /* Make use of the #undef Tcl_UtfToUniChar above, which already handles UCS4. */
    return Tcl_UtfToUniChar(src, ucs4Ptr);
}
#endif

/*
 * Local Variables:
 * mode: c
 * c-basic-offset: 4
 * fill-column: 78
 * End:
 */<|MERGE_RESOLUTION|>--- conflicted
+++ resolved
@@ -946,13 +946,8 @@
 Tcl_UtfNext(
     const char *src)		/* The current location in the string. */
 {
-<<<<<<< HEAD
-    size_t left = totalBytes[UCHAR(*src)];
-    const char *next = src + 1;
-=======
-    int left;
+    size_t left;
     const char *next;
->>>>>>> 204b7697
 
     if (((*src) & 0xC0) == 0x80) {
 	if ((((*++src) & 0xC0) == 0x80) && (((*++src) & 0xC0) == 0x80)) {
