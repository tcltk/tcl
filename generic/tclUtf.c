/*
 * tclUtf.c --
 *
 *	Routines for manipulating UTF-8 strings.
 *
 * Copyright (c) 1997-1998 Sun Microsystems, Inc.
 *
 * See the file "license.terms" for information on usage and redistribution of
 * this file, and for a DISCLAIMER OF ALL WARRANTIES.
 */

#include "tclInt.h"

/*
 * Include the static character classification tables and macros.
 */

#include "tclUniData.c"

/*
 * The following macros are used for fast character category tests. The x_BITS
 * values are shifted right by the category value to determine whether the
 * given category is included in the set.
 */

#define ALPHA_BITS ((1 << UPPERCASE_LETTER) | (1 << LOWERCASE_LETTER) \
	| (1 << TITLECASE_LETTER) | (1 << MODIFIER_LETTER) | (1<<OTHER_LETTER))

#define CONTROL_BITS ((1 << CONTROL) | (1 << FORMAT) | (1 << PRIVATE_USE))

#define DIGIT_BITS (1 << DECIMAL_DIGIT_NUMBER)

#define SPACE_BITS ((1 << SPACE_SEPARATOR) | (1 << LINE_SEPARATOR) \
	| (1 << PARAGRAPH_SEPARATOR))

#define WORD_BITS (ALPHA_BITS | DIGIT_BITS | (1 << CONNECTOR_PUNCTUATION))

#define PUNCT_BITS ((1 << CONNECTOR_PUNCTUATION) | \
	(1 << DASH_PUNCTUATION) | (1 << OPEN_PUNCTUATION) | \
	(1 << CLOSE_PUNCTUATION) | (1 << INITIAL_QUOTE_PUNCTUATION) | \
	(1 << FINAL_QUOTE_PUNCTUATION) | (1 << OTHER_PUNCTUATION))

#define GRAPH_BITS (WORD_BITS | PUNCT_BITS | \
	(1 << NON_SPACING_MARK) | (1 << ENCLOSING_MARK) | \
	(1 << COMBINING_SPACING_MARK) | (1 << LETTER_NUMBER) | \
	(1 << OTHER_NUMBER) | \
	(1 << MATH_SYMBOL) | (1 << CURRENCY_SYMBOL) | \
	(1 << MODIFIER_SYMBOL) | (1 << OTHER_SYMBOL))

/*
 * Unicode characters less than this value are represented by themselves in
 * UTF-8 strings.
 */

#define UNICODE_SELF	0x80

/*
 * The following structures are used when mapping between Unicode (UCS-2) and
 * UTF-8.
 */

static const unsigned char totalBytes[256] = {
    1,1,1,1,1,1,1,1,1,1,1,1,1,1,1,1,1,1,1,1,1,1,1,1,1,1,1,1,1,1,1,1,
    1,1,1,1,1,1,1,1,1,1,1,1,1,1,1,1,1,1,1,1,1,1,1,1,1,1,1,1,1,1,1,1,
    1,1,1,1,1,1,1,1,1,1,1,1,1,1,1,1,1,1,1,1,1,1,1,1,1,1,1,1,1,1,1,1,
    1,1,1,1,1,1,1,1,1,1,1,1,1,1,1,1,1,1,1,1,1,1,1,1,1,1,1,1,1,1,1,1,
#if TCL_UTF_MAX != 4
    1,1,1,1,1,1,1,1,1,1,1,1,1,1,1,1,1,1,1,1,1,1,1,1,1,1,1,1,1,1,1,1,
    1,1,1,1,1,1,1,1,1,1,1,1,1,1,1,1,1,1,1,1,1,1,1,1,1,1,1,1,1,1,1,1,
#else /* Tcl_UtfCharComplete() might point to 2nd byte of valid 4-byte sequence */
    3,3,3,3,3,3,3,3,3,3,3,3,3,3,3,3,3,3,3,3,3,3,3,3,3,3,3,3,3,3,3,3,
    3,3,3,3,3,3,3,3,3,3,3,3,3,3,3,3,3,3,3,3,3,3,3,3,3,3,3,3,3,3,3,3,
#endif
    2,1,2,2,2,2,2,2,2,2,2,2,2,2,2,2,2,2,2,2,2,2,2,2,2,2,2,2,2,2,2,2,
    3,3,3,3,3,3,3,3,3,3,3,3,3,3,3,3,
#if TCL_UTF_MAX > 3
    4,4,4,4,4,
#else
    1,1,1,1,1,
#endif
    1,1,1,1,1,1,1,1,1,1,1
};

/*
 * Functions used only in this module.
 */

static int		UtfCount(int ch);
static int		Invalid(unsigned char *src);
static int		UCS4ToUpper(int ch);
static int		UCS4ToLower(int ch);
static int		UCS4ToTitle(int ch);

/*
 *---------------------------------------------------------------------------
 *
 * UtfCount --
 *
 *	Find the number of bytes in the Utf character "ch".
 *
 * Results:
 *	The return values is the number of bytes in the Utf character "ch".
 *
 * Side effects:
 *	None.
 *
 *---------------------------------------------------------------------------
 */

static inline int
UtfCount(
    int ch)			/* The Unicode character whose size is returned. */
{
    if ((unsigned)(ch - 1) < (UNICODE_SELF - 1)) {
	return 1;
    }
    if (ch <= 0x7FF) {
	return 2;
    }
#if TCL_UTF_MAX > 3
    if (((unsigned)(ch - 0x10000) <= 0xFFFFF)) {
	return 4;
    }
#endif
    return 3;
}

/*
 *---------------------------------------------------------------------------
 *
 * Invalid --
 *
 *	Utility routine to report whether /src/ points to the start of an
 *	invald byte sequence that should be rejected. This might be because
 *	it is an overlong encoding, or because it encodes something out of
 *	the proper range. Caller guarantees that src[0] and src[1] are
 *	readable, and
 *
 *	(src[0] >= 0xC0) && (src[0] != 0xC1)
 * 	(src[1] >= 0x80) && (src[1] < 0xC0)
 *	(src[0] < ((TCL_UTF_MAX > 3) ? 0xF5 : 0xF0))
 *
 * Results:
 *	A boolean.
 *---------------------------------------------------------------------------
 */

static const unsigned char bounds[28] = {
    0x80, 0x80,		/* \xC0 accepts \x80 only */
    0x80, 0xBF, 0x80, 0xBF, 0x80, 0xBF, 0x80, 0xBF, 0x80, 0xBF, 0x80, 0xBF,
    0x80, 0xBF,		/* (\xC4 - \xDC) -- all sequences valid */
    0xA0, 0xBF,	/* \xE0\x80 through \xE0\x9F are invalid prefixes */
    0x80, 0xBF, 0x80, 0xBF, 0x80, 0xBF, /* (\xE4 - \xEC) -- all valid */
#if TCL_UTF_MAX > 3
    0x90, 0xBF,	/* \xF0\x80 through \xF0\x8F are invalid prefixes */
    0x80, 0x8F  /* \xF4\x90 and higher are invalid prefixes */
#else
    0xC0, 0xBF,	/* Not used, but reject all again for safety. */
    0xC0, 0xBF	/* Not used, but reject all again for safety. */
#endif
};

static int
Invalid(
    unsigned char *src)	/* Points to lead byte of a UTF-8 byte sequence */
{
    unsigned char byte = *src;
    int index;

    if (byte % 0x04) {
	/* Only lead bytes 0xC0, 0xE0, 0xF0, 0xF4 need examination */
	return 0;
    }
    index = (byte - 0xC0) >> 1;
    if (src[1] < bounds[index] || src[1] > bounds[index+1]) {
	/* Out of bounds - report invalid. */
	return 1;
    }
    return 0;
}

/*
 *---------------------------------------------------------------------------
 *
 * Tcl_UniCharToUtf --
 *
 *	Store the given Tcl_UniChar as a sequence of UTF-8 bytes in the
 *	provided buffer. Equivalent to Plan 9 runetochar().
 *
 * Results:
 *	The return values is the number of bytes in the buffer that were
 *	consumed.
 *
 * Side effects:
 *	None.
 *
 *---------------------------------------------------------------------------
 */

int
Tcl_UniCharToUtf(
    int ch,			/* The Tcl_UniChar to be stored in the
				 * buffer. */
    char *buf)			/* Buffer in which the UTF-8 representation of
				 * the Tcl_UniChar is stored. Buffer must be
				 * large enough to hold the UTF-8 character
				 * (at most TCL_UTF_MAX bytes). */
{
    if ((unsigned)(ch - 1) < (UNICODE_SELF - 1)) {
	buf[0] = (char) ch;
	return 1;
    }
    if (ch >= 0) {
	if (ch <= 0x7FF) {
	    buf[1] = (char) ((ch | 0x80) & 0xBF);
	    buf[0] = (char) ((ch >> 6) | 0xC0);
	    return 2;
	}
	if (ch <= 0xFFFF) {
#if TCL_UTF_MAX > 3
	    if ((ch & 0xF800) == 0xD800) {
		if (ch & 0x0400) {
		    /* Low surrogate */
		    if (((buf[0] & 0xC0) == 0x80) && ((buf[1] & 0xCF) == 0)) {
			/* Previous Tcl_UniChar was a high surrogate, so combine */
			buf[2] = (char) ((ch & 0x3F) | 0x80);
			buf[1] |= (char) (((ch >> 6) & 0x0F) | 0x80);
			return 3;
		    }
		    /* Previous Tcl_UniChar was not a high surrogate, so just output */
		} else {
		    /* High surrogate */
		    ch += 0x40;
		    /* Fill buffer with specific 3-byte (invalid) byte combination,
		       so following low surrogate can recognize it and combine */
		    buf[2] = (char) ((ch << 4) & 0x30);
		    buf[1] = (char) (((ch >> 2) & 0x3F) | 0x80);
		    buf[0] = (char) (((ch >> 8) & 0x07) | 0xF0);
		    return 1;
		}
	    }
#endif
	    goto three;
	}

#if TCL_UTF_MAX > 3
	if (ch <= 0x10FFFF) {
	    buf[3] = (char) ((ch | 0x80) & 0xBF);
	    buf[2] = (char) (((ch >> 6) | 0x80) & 0xBF);
	    buf[1] = (char) (((ch >> 12) | 0x80) & 0xBF);
	    buf[0] = (char) ((ch >> 18) | 0xF0);
	    return 4;
	}
    } else if (ch == -1) {
	if (((buf[0] & 0xC0) == 0x80) && ((buf[1] & 0xCF) == 0)
		&& ((buf[-1] & 0xF8) == 0xF0)) {
	    ch = 0xD7C0 + ((buf[-1] & 0x07) << 8) + ((buf[0] & 0x3F) << 2)
		    + ((buf[1] & 0x30) >> 4);
	    buf[1] = (char) ((ch | 0x80) & 0xBF);
	    buf[0] = (char) (((ch >> 6) | 0x80) & 0xBF);
	    buf[-1] = (char) ((ch >> 12) | 0xE0);
	    return 2;
	}
#endif
    }

    ch = 0xFFFD;
three:
    buf[2] = (char) ((ch | 0x80) & 0xBF);
    buf[1] = (char) (((ch >> 6) | 0x80) & 0xBF);
    buf[0] = (char) ((ch >> 12) | 0xE0);
    return 3;
}

/*
 *---------------------------------------------------------------------------
 *
 * Tcl_UniCharToUtfDString --
 *
 *	Convert the given Unicode string to UTF-8.
 *
 * Results:
 *	The return value is a pointer to the UTF-8 representation of the
 *	Unicode string. Storage for the return value is appended to the end of
 *	dsPtr.
 *
 * Side effects:
 *	None.
 *
 *---------------------------------------------------------------------------
 */

char *
Tcl_UniCharToUtfDString(
    const Tcl_UniChar *uniStr,	/* Unicode string to convert to UTF-8. */
    int uniLength,		/* Length of Unicode string in Tcl_UniChars
				 * (must be >= 0). */
    Tcl_DString *dsPtr)		/* UTF-8 representation of string is appended
				 * to this previously initialized DString. */
{
    const Tcl_UniChar *w, *wEnd;
    char *p, *string;
    int oldLength;

    /*
     * UTF-8 string length in bytes will be <= Unicode string length *
     * TCL_UTF_MAX.
     */

    oldLength = Tcl_DStringLength(dsPtr);
    Tcl_DStringSetLength(dsPtr, oldLength + (uniLength + 1) * TCL_UTF_MAX);
    string = Tcl_DStringValue(dsPtr) + oldLength;

    p = string;
    wEnd = uniStr + uniLength;
    for (w = uniStr; w < wEnd; ) {
	p += Tcl_UniCharToUtf(*w, p);
	w++;
    }
    Tcl_DStringSetLength(dsPtr, oldLength + (p - string));

    return string;
}

/*
 *---------------------------------------------------------------------------
 *
 * Tcl_UtfToUniChar --
 *
 *	Extract the Tcl_UniChar represented by the UTF-8 string. Bad UTF-8
 *	sequences are converted to valid Tcl_UniChars and processing
 *	continues. Equivalent to Plan 9 chartorune().
 *
 *	The caller must ensure that the source buffer is long enough that this
 *	routine does not run off the end and dereference non-existent memory
 *	looking for trail bytes. If the source buffer is known to be '\0'
 *	terminated, this cannot happen. Otherwise, the caller should call
 *	Tcl_UtfCharComplete() before calling this routine to ensure that
 *	enough bytes remain in the string.
 *
 *	If TCL_UTF_MAX <= 4, special handling of Surrogate pairs is done:
 *	For any UTF-8 string containing a character outside of the BMP, the
 *	first call to this function will fill *chPtr with the high surrogate
 *	and generate a return value of 1. Calling Tcl_UtfToUniChar again
 *	will produce the low surrogate and a return value of 3. Because *chPtr
 *	is used to remember whether the high surrogate is already produced, it
 *	is recommended to initialize the variable it points to as 0 before
 *	the first call to Tcl_UtfToUniChar is done.
 *
 * Results:
 *	*chPtr is filled with the Tcl_UniChar, and the return value is the
 *	number of bytes from the UTF-8 string that were consumed.
 *
 * Side effects:
 *	None.
 *
 *---------------------------------------------------------------------------
 */

int
Tcl_UtfToUniChar(
    register const char *src,	/* The UTF-8 string. */
    register Tcl_UniChar *chPtr)/* Filled with the Tcl_UniChar represented by
				 * the UTF-8 string. */
{
    Tcl_UniChar byte;

    /*
     * Unroll 1 to 3 (or 4) byte UTF-8 sequences.
     */

    byte = *((unsigned char *) src);
    if (byte < 0xC0) {
	/*
	 * Handles properly formed UTF-8 characters between 0x01 and 0x7F.
	 * Also treats \0 and naked trail bytes 0x80 to 0xBF as valid
	 * characters representing themselves.
	 */

#if TCL_UTF_MAX <= 4
	/* If *chPtr contains a high surrogate (produced by a previous
	 * Tcl_UtfToUniChar() call) and the next 3 bytes are UTF-8 continuation
	 * bytes, then we must produce a follow-up low surrogate. We only
	 * do that if the high surrogate matches the bits we encounter.
	 */
	if (((byte & 0xC0) == 0x80)
		&& ((src[1] & 0xC0) == 0x80) && ((src[2] & 0xC0) == 0x80)
		&& (((((byte - 0x10) << 2) & 0xFC) | 0xD800) == (*chPtr & 0xFCFC))
		&& ((src[1] & 0xF0) == (((*chPtr << 4) & 0x30) | 0x80))) {
	    *chPtr = ((src[1] & 0x0F) << 6) + (src[2] & 0x3F) + 0xDC00;
	    return 3;
	}
#endif
	*chPtr = byte;
	return 1;
    } else if (byte < 0xE0) {
	if ((src[1] & 0xC0) == 0x80) {
	    /*
	     * Two-byte-character lead-byte followed by a trail-byte.
	     */

	    *chPtr = (((byte & 0x1F) << 6) | (src[1] & 0x3F));
	    if ((unsigned)(*chPtr - 1) >= (UNICODE_SELF - 1)) {
		return 2;
	    }
	}

	/*
	 * A two-byte-character lead-byte not followed by trail-byte
	 * represents itself.
	 */
    } else if (byte < 0xF0) {
	if (((src[1] & 0xC0) == 0x80) && ((src[2] & 0xC0) == 0x80)) {
	    /*
	     * Three-byte-character lead byte followed by two trail bytes.
	     */

	    *chPtr = (((byte & 0x0F) << 12)
		    | ((src[1] & 0x3F) << 6) | (src[2] & 0x3F));
	    if (*chPtr > 0x7FF) {
		return 3;
	    }
	}

	/*
	 * A three-byte-character lead-byte not followed by two trail-bytes
	 * represents itself.
	 */
    }
    else if (byte < 0xF5) {
	if (((src[1] & 0xC0) == 0x80) && ((src[2] & 0xC0) == 0x80)) {
	    /*
	     * Four-byte-character lead byte followed by at least two trail bytes.
	     * We don't test the validity of 3th trail byte, see [ed29806ba]
	     */
#if TCL_UTF_MAX <= 4
	    Tcl_UniChar high = (((byte & 0x07) << 8) | ((src[1] & 0x3F) << 2)
		    | ((src[2] & 0x3F) >> 4)) - 0x40;
	    if (high < 0x400) {
		/* produce high surrogate, advance source pointer */
		*chPtr = 0xD800 + high;
		return 1;
	    }
	    /* out of range, < 0x10000 or > 0x10FFFF */
#else
	    if ((src[3] & 0xC0) == 0x80) {
		*chPtr = (((byte & 0x07) << 18) | ((src[1] & 0x3F) << 12)
			| ((src[2] & 0x3F) << 6) | (src[3] & 0x3F));
		if ((unsigned)(*chPtr - 0x10000) <= 0xFFFFF) {
		    return 4;
		}
	    }
#endif
	}

	/*
	 * A four-byte-character lead-byte not followed by three trail-bytes
	 * represents itself.
	 */
    }

    *chPtr = byte;
    return 1;
}

/*
 *---------------------------------------------------------------------------
 *
 * Tcl_UtfToUniCharDString --
 *
 *	Convert the UTF-8 string to Unicode.
 *
 * Results:
 *	The return value is a pointer to the Unicode representation of the
 *	UTF-8 string. Storage for the return value is appended to the end of
 *	dsPtr. The Unicode string is terminated with a Unicode NULL character.
 *
 * Side effects:
 *	None.
 *
 *---------------------------------------------------------------------------
 */

Tcl_UniChar *
Tcl_UtfToUniCharDString(
    const char *src,		/* UTF-8 string to convert to Unicode. */
    int length,			/* Length of UTF-8 string in bytes, or -1 for
				 * strlen(). */
    Tcl_DString *dsPtr)		/* Unicode representation of string is
				 * appended to this previously initialized
				 * DString. */
{
    Tcl_UniChar ch = 0, *w, *wString;
    const char *p, *end;
    int oldLength;

    if (length < 0) {
	length = strlen(src);
    }

    /*
     * Unicode string length in Tcl_UniChars will be <= UTF-8 string length in
     * bytes.
     */

    oldLength = Tcl_DStringLength(dsPtr);

    Tcl_DStringSetLength(dsPtr,
	    oldLength + (int) ((length + 1) * sizeof(Tcl_UniChar)));
    wString = (Tcl_UniChar *) (Tcl_DStringValue(dsPtr) + oldLength);

    w = wString;
    p = src;
    end = src + length - TCL_UTF_MAX;
    while (p < end) {
	p += TclUtfToUniChar(p, &ch);
	*w++ = ch;
    }
    end += TCL_UTF_MAX;
    while (p < end) {
	if (Tcl_UtfCharComplete(p, end-p)) {
	    p += TclUtfToUniChar(p, &ch);
	} else {
	    ch = UCHAR(*p++);
	}
	*w++ = ch;
    }
    *w = '\0';
    Tcl_DStringSetLength(dsPtr,
	    (oldLength + ((char *) w - (char *) wString)));

    return wString;
}

/*
 *---------------------------------------------------------------------------
 *
 * Tcl_UtfCharComplete --
 *
 *	Determine if the UTF-8 string of the given length is long enough to be
 *	decoded by Tcl_UtfToUniChar(). This does not ensure that the UTF-8
 *	string is properly formed. Equivalent to Plan 9 fullrune().
 *
 * Results:
 *	The return value is 0 if the string is not long enough, non-zero
 *	otherwise.
 *
 * Side effects:
 *	None.
 *
 *---------------------------------------------------------------------------
 */

int
Tcl_UtfCharComplete(
    const char *src,		/* String to check if first few bytes contain
				 * a complete UTF-8 character. */
    int length)			/* Length of above string in bytes. */
{
    return length >= totalBytes[UCHAR(*src)];
}

/*
 *---------------------------------------------------------------------------
 *
 * Tcl_NumUtfChars --
 *
 *	Returns the number of characters (not bytes) in the UTF-8 string, not
 *	including the terminating NULL byte. This is equivalent to Plan 9
 *	utflen() and utfnlen().
 *
 * Results:
 *	As above.
 *
 * Side effects:
 *	None.
 *
 *---------------------------------------------------------------------------
 */

int
Tcl_NumUtfChars(
    register const char *src,	/* The UTF-8 string to measure. */
    int length)			/* The length of the string in bytes, or -1
				 * for strlen(string). */
{
    Tcl_UniChar ch = 0;
    register int i = 0;

    /*
     * The separate implementations are faster.
     *
     * Since this is a time-sensitive function, we also do the check for the
     * single-byte char case specially.
     */

    if (length < 0) {
	while (*src != '\0') {
	    src += TclUtfToUniChar(src, &ch);
	    i++;
	}
	if (i < 0) i = INT_MAX; /* Bug [2738427] */
    } else {
	register const char *endPtr = src + length - TCL_UTF_MAX;

	while (src < endPtr) {
<<<<<<< HEAD
	    if (((unsigned)UCHAR(*src) - 0xF0) < 5) {
		/* treat F0 - F4 as single character */
		ch = 0;
		src++;
	    } else {
		src += TclUtfToUniChar(src, &ch);
	    }
=======
	    src += TclUtfToUniChar(src, &ch);
>>>>>>> f002103e
	    i++;
	}
	endPtr += TCL_UTF_MAX;
	while ((src < endPtr) && Tcl_UtfCharComplete(src, endPtr - src)) {
<<<<<<< HEAD
	    if (((unsigned)UCHAR(*src) - 0xF0) < 5) {
		/* treat F0 - F4 as single character */
		ch = 0;
		src++;
	    } else {
		src += TclUtfToUniChar(src, &ch);
	    }
=======
	    src += TclUtfToUniChar(src, &ch);
>>>>>>> f002103e
	    i++;
	}
	if (src < endPtr) {
	    i += endPtr - src;
	}
    }
    return i;
}

/*
 *---------------------------------------------------------------------------
 *
 * Tcl_UtfFindFirst --
 *
 *	Returns a pointer to the first occurance of the given Unicode character
 *	in the NULL-terminated UTF-8 string. The NULL terminator is considered
 *	part of the UTF-8 string. Equivalent to Plan 9 utfrune().
 *
 * Results:
 *	As above. If the Unicode character does not exist in the given string,
 *	the return value is NULL.
 *
 * Side effects:
 *	None.
 *
 *---------------------------------------------------------------------------
 */

const char *
Tcl_UtfFindFirst(
    const char *src,		/* The UTF-8 string to be searched. */
    int ch)			/* The Unicode character to search for. */
{
    while (1) {
	int ucs4, len = TclUtfToUCS4(src, &ucs4);

	if (ucs4 == ch) {
	    return src;
	}
	if (*src == '\0') {
	    return NULL;
	}
	src += len;
    }
}

/*
 *---------------------------------------------------------------------------
 *
 * Tcl_UtfFindLast --
 *
 *	Returns a pointer to the last occurance of the given Unicode character
 *	in the NULL-terminated UTF-8 string. The NULL terminator is considered
 *	part of the UTF-8 string. Equivalent to Plan 9 utfrrune().
 *
 * Results:
 *	As above. If the Unicode character does not exist in the given string, the
 *	return value is NULL.
 *
 * Side effects:
 *	None.
 *
 *---------------------------------------------------------------------------
 */

const char *
Tcl_UtfFindLast(
    const char *src,		/* The UTF-8 string to be searched. */
    int ch)			/* The Unicode character to search for. */
{
    const char *last = NULL;

    while (1) {
	int ucs4, len = TclUtfToUCS4(src, &ucs4);

	if (ucs4 == ch) {
	    last = src;
	}
	if (*src == '\0') {
	    break;
	}
	src += len;
    }
    return last;
}

/*
 *---------------------------------------------------------------------------
 *
 * Tcl_UtfNext --
 *
 *	Given a pointer to some location in a UTF-8 string, Tcl_UtfNext
 *	returns a pointer to the next UTF-8 character in the string.
 *	The caller must not ask for the next character after the last
 *	character in the string if the string is not terminated by a null
 *	character.
 *
 * Results:
 *	The return value is the pointer to the next character in the UTF-8
 *	string.
 *
 * Side effects:
 *	None.
 *
 *---------------------------------------------------------------------------
 */

const char *
Tcl_UtfNext(
    const char *src)		/* The current location in the string. */
{
    int left = totalBytes[UCHAR(*src)];
    const char *next = src + 1;

    while (--left) {
	if ((*next & 0xC0) != 0x80) {
	    /*
	     * src points to non-trail byte; We ran out of trail bytes
	     * before the needs of the lead byte were satisfied.
	     * Let the (malformed) lead byte alone be a character
	     */
	    return src + 1;
	}
	next++;
    }
    if ((next == src + 1) || Invalid((unsigned char *)src)) {
	return src + 1;
    }
    return next;
}

/*
 *---------------------------------------------------------------------------
 *
 * Tcl_UtfPrev --
 *
 *	Given a pointer to some current location in a UTF-8 string, move
 *	backwards one character. This works correctly when the pointer is in
 *	the middle of a UTF-8 character.
 *
 * Results:
 *	The return value is a pointer to the previous character in the UTF-8
 *	string. If the current location was already at the beginning of the
 *	string, the return value will also be a pointer to the beginning of
 *	the string.
 *
 * Side effects:
 *	None.
 *
 *---------------------------------------------------------------------------
 */

const char *
Tcl_UtfPrev(
    const char *src,		/* A location in a UTF-8 string. */
    const char *start)		/* Pointer to the beginning of the string */
{
    int trailBytesSeen = 0;	/* How many trail bytes have been verified? */
    const char *fallback = src - 1;
				/* If we cannot find a lead byte that might
				 * start a prefix of a valid UTF byte sequence,
				 * we will fallback to a one-byte back step */
    unsigned char *look = (unsigned char *)fallback;
				/* Start search at the fallback position */

    /* Quick boundary case exit. */
    if (fallback <= start) {
	return start;
    }

    do {
	unsigned char byte = look[0];

	if (byte < 0x80) {
	    /*
	     * Single byte character. Either this is a correct previous
	     * character, or it is followed by at least one trail byte
	     * which indicates a malformed sequence. In either case the
	     * correct result is to return the fallback.
	     */
	    return fallback;
	}
	if (byte >= 0xC0) {
	    /* Non-trail byte; May be multibyte lead. */

	    if ((trailBytesSeen == 0)
		/*
		 * We've seen no trailing context to use to check
		 * anything. From what we know, this non-trail byte
		 * is a prefix of a previous character, and accepting
		 * it (the fallback) is correct.
		 */

		    || (trailBytesSeen >= totalBytes[byte])) {
		/*
		 * That is, (1 + trailBytesSeen > needed).
		 * We've examined more bytes than needed to complete
		 * this lead byte. No matter about well-formedness or
		 * validity, the sequence starting with this lead byte
		 * will never include the fallback location, so we must
		 * return the fallback location. See test utf-7.17
		 */
		return fallback;
	    }

	    /*
	     * trailBytesSeen > 0, so we can examine look[1] safely.
	     * Use that capability to screen out overlong sequences.
	     */

	    if (Invalid(look)) {
		/* Reject */
		return fallback;
	    }
	    return (const char *)look;
	}

	/* We saw a trail byte. */
	trailBytesSeen++;

	if ((const char *)look == start) {
	    /*
	     * Do not read before the start of the string
	     *
	     * If we get here, we've examined bytes at every location
	     * >= start and < src and all of them are trail bytes,
	     * including (*start).  We need to return our fallback
	     * and exit this loop before we run past the start of the string.
	     */
	    return fallback;
	}

	/* Continue the search backwards... */
	look--;
    } while (trailBytesSeen < TCL_UTF_MAX);

    /*
     * We've seen TCL_UTF_MAX trail bytes, so we know there will not be a
     * properly formed byte sequence to find, and we can stop looking,
     * accepting the fallback (for TCL_UTF_MAX > 3) or just go back as
     * far as we can.
     */
#if TCL_UTF_MAX > 3
    return fallback;
#else
    return src - TCL_UTF_MAX;
#endif
}

/*
 *---------------------------------------------------------------------------
 *
 * Tcl_UniCharAtIndex --
 *
 *	Returns the Tcl_UniChar represented at the specified character
 *	(not byte) position in the UTF-8 string.
 *
 * Results:
 *	As above.
 *
 * Side effects:
 *	None.
 *
 *---------------------------------------------------------------------------
 */

Tcl_UniChar
Tcl_UniCharAtIndex(
    register const char *src,	/* The UTF-8 string to dereference. */
    register int index)		/* The position of the desired character. */
{
    Tcl_UniChar ch = 0;

    TclUtfToUniChar(Tcl_UtfAtIndex(src, index), &ch);
    return ch;
}

/*
 *---------------------------------------------------------------------------
 *
 * Tcl_UtfAtIndex --
 *
 *	Returns a pointer to the specified character (not byte) position in
 *	the UTF-8 string.
 *
 * Results:
 *	As above.
 *
 * Side effects:
 *	None.
 *
 *---------------------------------------------------------------------------
 */

const char *
Tcl_UtfAtIndex(
    register const char *src,	/* The UTF-8 string. */
    register int index)		/* The position of the desired character. */
{
    Tcl_UniChar ch = 0;
    int len = 0;

    while (index-- > 0) {
	len = TclUtfToUniChar(src, &ch);
	src += len;
    }
#if TCL_UTF_MAX == 4
    if ((ch >= 0xD800) && (len < 3)) {
	/* Index points at character following high Surrogate */
	src += TclUtfToUniChar(src, &ch);
    }
#endif
    return src;
}

/*
 *---------------------------------------------------------------------------
 *
 * Tcl_UtfBackslash --
 *
 *	Figure out how to handle a backslash sequence.
 *
 * Results:
 *	Stores the bytes represented by the backslash sequence in dst and
 *	returns the number of bytes written to dst. At most TCL_UTF_MAX bytes
 *	are written to dst; dst must have been large enough to accept those
 *	bytes. If readPtr isn't NULL then it is filled in with a count of the
 *	number of bytes in the backslash sequence.
 *
 * Side effects:
 *	The maximum number of bytes it takes to represent a Unicode character
 *	in UTF-8 is guaranteed to be less than the number of bytes used to
 *	express the backslash sequence that represents that Unicode character.
 *	If the target buffer into which the caller is going to store the bytes
 *	that represent the Unicode character is at least as large as the
 *	source buffer from which the backslashed sequence was extracted, no
 *	buffer overruns should occur.
 *
 *---------------------------------------------------------------------------
 */

int
Tcl_UtfBackslash(
    const char *src,		/* Points to the backslash character of a
				 * backslash sequence. */
    int *readPtr,		/* Fill in with number of characters read from
				 * src, unless NULL. */
    char *dst)			/* Filled with the bytes represented by the
				 * backslash sequence. */
{
#define LINE_LENGTH 128
    int numRead;
    int result;

    result = TclParseBackslash(src, LINE_LENGTH, &numRead, dst);
    if (numRead == LINE_LENGTH) {
	/*
	 * We ate a whole line. Pay the price of a strlen()
	 */

	result = TclParseBackslash(src, strlen(src), &numRead, dst);
    }
    if (readPtr != NULL) {
	*readPtr = numRead;
    }
    return result;
}

/*
 *----------------------------------------------------------------------
 *
 * Tcl_UtfToUpper --
 *
 *	Convert lowercase characters to uppercase characters in a UTF string
 *	in place. The conversion may shrink the UTF string.
 *
 * Results:
 *	Returns the number of bytes in the resulting string excluding the
 *	trailing null.
 *
 * Side effects:
 *	Writes a terminating null after the last converted character.
 *
 *----------------------------------------------------------------------
 */

int
Tcl_UtfToUpper(
    char *str)			/* String to convert in place. */
{
    int ch, upChar;
    char *src, *dst;
    int len;

    /*
     * Iterate over the string until we hit the terminating null.
     */

    src = dst = str;
    while (*src) {
	len = TclUtfToUCS4(src, &ch);
	upChar = UCS4ToUpper(ch);

	/*
	 * To keep badly formed Utf strings from getting inflated by the
	 * conversion (thereby causing a segfault), only copy the upper case
	 * char to dst if its size is <= the original char.
	 */

	if (len < UtfCount(upChar) || ((upChar & ~0x7FF) == 0xD800)) {
	    memmove(dst, src, len);
	    dst += len;
	} else {
	    dst += Tcl_UniCharToUtf(upChar, dst);
	}
	src += len;
    }
    *dst = '\0';
    return (dst - str);
}

/*
 *----------------------------------------------------------------------
 *
 * Tcl_UtfToLower --
 *
 *	Convert uppercase characters to lowercase characters in a UTF string
 *	in place. The conversion may shrink the UTF string.
 *
 * Results:
 *	Returns the number of bytes in the resulting string excluding the
 *	trailing null.
 *
 * Side effects:
 *	Writes a terminating null after the last converted character.
 *
 *----------------------------------------------------------------------
 */

int
Tcl_UtfToLower(
    char *str)			/* String to convert in place. */
{
    int ch, lowChar;
    char *src, *dst;
    int len;

    /*
     * Iterate over the string until we hit the terminating null.
     */

    src = dst = str;
    while (*src) {
	len = TclUtfToUCS4(src, &ch);
	lowChar = UCS4ToLower(ch);

	/*
	 * To keep badly formed Utf strings from getting inflated by the
	 * conversion (thereby causing a segfault), only copy the lower case
	 * char to dst if its size is <= the original char.
	 */

	if (len < UtfCount(lowChar) || ((lowChar & ~0x7FF) == 0xD800)) {
	    memmove(dst, src, len);
	    dst += len;
	} else {
	    dst += Tcl_UniCharToUtf(lowChar, dst);
	}
	src += len;
    }
    *dst = '\0';
    return (dst - str);
}

/*
 *----------------------------------------------------------------------
 *
 * Tcl_UtfToTitle --
 *
 *	Changes the first character of a UTF string to title case or uppercase
 *	and the rest of the string to lowercase. The conversion happens in
 *	place and may shrink the UTF string.
 *
 * Results:
 *	Returns the number of bytes in the resulting string excluding the
 *	trailing null.
 *
 * Side effects:
 *	Writes a terminating null after the last converted character.
 *
 *----------------------------------------------------------------------
 */

int
Tcl_UtfToTitle(
    char *str)			/* String to convert in place. */
{
    int ch, titleChar, lowChar;
    char *src, *dst;
    int len;

    /*
     * Capitalize the first character and then lowercase the rest of the
     * characters until we get to a null.
     */

    src = dst = str;

    if (*src) {
	len = TclUtfToUCS4(src, &ch);
	titleChar = UCS4ToTitle(ch);

	if (len < UtfCount(titleChar) || ((titleChar & ~0x7FF) == 0xD800)) {
	    memmove(dst, src, len);
	    dst += len;
	} else {
	    dst += Tcl_UniCharToUtf(titleChar, dst);
	}
	src += len;
    }
    while (*src) {
	len = TclUtfToUCS4(src, &ch);
	lowChar = ch;
	/* Special exception for Georgian Asomtavruli chars, no titlecase. */
	if ((unsigned)(lowChar - 0x1C90) >= 0x30) {
	    lowChar = UCS4ToLower(lowChar);
	}

	if (len < UtfCount(lowChar) || ((lowChar & ~0x7FF) == 0xD800)) {
	    memmove(dst, src, len);
	    dst += len;
	} else {
	    dst += Tcl_UniCharToUtf(lowChar, dst);
	}
	src += len;
    }
    *dst = '\0';
    return (dst - str);
}

/*
 *----------------------------------------------------------------------
 *
 * TclpUtfNcmp2 --
 *
 *	Compare at most numBytes bytes of utf-8 strings cs and ct. Both cs and
 *	ct are assumed to be at least numBytes bytes long.
 *
 * Results:
 *	Return <0 if cs < ct, 0 if cs == ct, or >0 if cs > ct.
 *
 * Side effects:
 *	None.
 *
 *----------------------------------------------------------------------
 */

int
TclpUtfNcmp2(
    const char *cs,		/* UTF string to compare to ct. */
    const char *ct,		/* UTF string cs is compared to. */
    unsigned long numBytes)	/* Number of *bytes* to compare. */
{
    /*
     * We can't simply call 'memcmp(cs, ct, numBytes);' because we need to
     * check for Tcl's \xC0\x80 non-utf-8 null encoding. Otherwise utf-8 lexes
     * fine in the strcmp manner.
     */

    register int result = 0;

    for ( ; numBytes != 0; numBytes--, cs++, ct++) {
	if (*cs != *ct) {
	    result = UCHAR(*cs) - UCHAR(*ct);
	    break;
	}
    }
    if (numBytes && ((UCHAR(*cs) == 0xC0) || (UCHAR(*ct) == 0xC0))) {
	unsigned char c1, c2;

	c1 = ((UCHAR(*cs) == 0xC0) && (UCHAR(cs[1]) == 0x80)) ? 0 : UCHAR(*cs);
	c2 = ((UCHAR(*ct) == 0xC0) && (UCHAR(ct[1]) == 0x80)) ? 0 : UCHAR(*ct);
	result = (c1 - c2);
    }
    return result;
}

/*
 *----------------------------------------------------------------------
 *
 * Tcl_UtfNcmp --
 *
 *	Compare at most numChars UTF chars of string cs to string ct. Both cs
 *	and ct are assumed to be at least numChars UTF chars long.
 *
 * Results:
 *	Return <0 if cs < ct, 0 if cs == ct, or >0 if cs > ct.
 *
 * Side effects:
 *	None.
 *
 *----------------------------------------------------------------------
 */

int
Tcl_UtfNcmp(
    const char *cs,		/* UTF string to compare to ct. */
    const char *ct,		/* UTF string cs is compared to. */
    unsigned long numChars)	/* Number of UTF chars to compare. */
{
    Tcl_UniChar ch1 = 0, ch2 = 0;

    /*
     * Cannot use 'memcmp(cs, ct, n);' as byte representation of \u0000 (the
     * pair of bytes 0xC0,0x80) is larger than byte representation of \u0001
     * (the byte 0x01.)
     */

    while (numChars-- > 0) {
	/*
	 * n must be interpreted as chars, not bytes. This should be called
	 * only when both strings are of at least n chars long (no need for \0
	 * check)
	 */

	cs += TclUtfToUniChar(cs, &ch1);
	ct += TclUtfToUniChar(ct, &ch2);
	if (ch1 != ch2) {
#if TCL_UTF_MAX == 4
	    /* Surrogates always report higher than non-surrogates */
	    if (((ch1 & 0xFC00) == 0xD800)) {
	    if ((ch2 & 0xFC00) != 0xD800) {
		return ch1;
	    }
	    } else if ((ch2 & 0xFC00) == 0xD800) {
		return -ch2;
	    }
#endif
	    return (ch1 - ch2);
	}
    }
    return 0;
}

/*
 *----------------------------------------------------------------------
 *
 * Tcl_UtfNcasecmp --
 *
 *	Compare at most numChars UTF chars of string cs to string ct case
 *	insensitive. Both cs and ct are assumed to be at least numChars UTF
 *	chars long.
 *
 * Results:
 *	Return <0 if cs < ct, 0 if cs == ct, or >0 if cs > ct.
 *
 * Side effects:
 *	None.
 *
 *----------------------------------------------------------------------
 */

int
Tcl_UtfNcasecmp(
    const char *cs,		/* UTF string to compare to ct. */
    const char *ct,		/* UTF string cs is compared to. */
    unsigned long numChars)	/* Number of UTF chars to compare. */
{
    Tcl_UniChar ch1 = 0, ch2 = 0;

    while (numChars-- > 0) {
	/*
	 * n must be interpreted as chars, not bytes.
	 * This should be called only when both strings are of
	 * at least n chars long (no need for \0 check)
	 */
	cs += TclUtfToUniChar(cs, &ch1);
	ct += TclUtfToUniChar(ct, &ch2);
	if (ch1 != ch2) {
#if TCL_UTF_MAX == 4
	    /* Surrogates always report higher than non-surrogates */
	    if (((ch1 & 0xFC00) == 0xD800)) {
	    if ((ch2 & 0xFC00) != 0xD800) {
		return ch1;
	    }
	    } else if ((ch2 & 0xFC00) == 0xD800) {
		return -ch2;
	    }
#endif
	    ch1 = Tcl_UniCharToLower(ch1);
	    ch2 = Tcl_UniCharToLower(ch2);
	    if (ch1 != ch2) {
		return (ch1 - ch2);
	    }
	}
    }
    return 0;
}

/*
 *----------------------------------------------------------------------
 *
 * TclUtfCasecmp --
 *
 *	Compare UTF chars of string cs to string ct case insensitively.
 *	Replacement for strcasecmp in Tcl core, in places where UTF-8 should
 *	be handled.
 *
 * Results:
 *	Return <0 if cs < ct, 0 if cs == ct, or >0 if cs > ct.
 *
 * Side effects:
 *	None.
 *
 *----------------------------------------------------------------------
 */

int
TclUtfCasecmp(
    const char *cs,		/* UTF string to compare to ct. */
    const char *ct)		/* UTF string cs is compared to. */
{
    Tcl_UniChar ch1 = 0, ch2 = 0;

    while (*cs && *ct) {
	cs += TclUtfToUniChar(cs, &ch1);
	ct += TclUtfToUniChar(ct, &ch2);
	if (ch1 != ch2) {
#if TCL_UTF_MAX == 4
	    /* Surrogates always report higher than non-surrogates */
	    if (((ch1 & 0xFC00) == 0xD800)) {
	    if ((ch2 & 0xFC00) != 0xD800) {
		return ch1;
	    }
	    } else if ((ch2 & 0xFC00) == 0xD800) {
		return -ch2;
	    }
#endif
	    ch1 = Tcl_UniCharToLower(ch1);
	    ch2 = Tcl_UniCharToLower(ch2);
	    if (ch1 != ch2) {
		return ch1 - ch2;
	    }
	}
    }
    return UCHAR(*cs) - UCHAR(*ct);
}


/*
 *----------------------------------------------------------------------
 *
 * Tcl_UniCharToUpper --
 *
 *	Compute the uppercase equivalent of the given Unicode character.
 *
 * Results:
 *	Returns the uppercase Unicode character.
 *
 * Side effects:
 *	None.
 *
 *----------------------------------------------------------------------
 */

static int
UCS4ToUpper(
    int ch)			/* Unicode character to convert. */
{
    if (!UNICODE_OUT_OF_RANGE(ch)) {
	int info = GetUniCharInfo(ch);

	if (GetCaseType(info) & 0x04) {
	    ch -= GetDelta(info);
	}
    }
    /* Clear away extension bits, if any */
    return ch & 0x1FFFFF;
}

Tcl_UniChar
Tcl_UniCharToUpper(
    int ch)			/* Unicode character to convert. */
{
    return (Tcl_UniChar) UCS4ToUpper(ch);
}

/*
 *----------------------------------------------------------------------
 *
 * Tcl_UniCharToLower --
 *
 *	Compute the lowercase equivalent of the given Unicode character.
 *
 * Results:
 *	Returns the lowercase Unicode character.
 *
 * Side effects:
 *	None.
 *
 *----------------------------------------------------------------------
 */

static int
UCS4ToLower(
    int ch)			/* Unicode character to convert. */
{
    if (!UNICODE_OUT_OF_RANGE(ch)) {
	int info = GetUniCharInfo(ch);
	int mode = GetCaseType(info);

	if ((mode & 0x02) && (mode != 0x7)) {
	    ch += GetDelta(info);
	}
    }
    /* Clear away extension bits, if any */
    return ch & 0x1FFFFF;
}

Tcl_UniChar
Tcl_UniCharToLower(
    int ch)			/* Unicode character to convert. */
{
    return (Tcl_UniChar) UCS4ToLower(ch);
}

/*
 *----------------------------------------------------------------------
 *
 * Tcl_UniCharToTitle --
 *
 *	Compute the titlecase equivalent of the given Unicode character.
 *
 * Results:
 *	Returns the titlecase Unicode character.
 *
 * Side effects:
 *	None.
 *
 *----------------------------------------------------------------------
 */

static int
UCS4ToTitle(
    int ch)			/* Unicode character to convert. */
{
    if (!UNICODE_OUT_OF_RANGE(ch)) {
	int info = GetUniCharInfo(ch);
	int mode = GetCaseType(info);

	if (mode & 0x1) {
	    /*
	     * Subtract or add one depending on the original case.
	     */

	    if (mode != 0x7) {
		ch += ((mode & 0x4) ? -1 : 1);
	    }
	} else if (mode == 0x4) {
	    ch -= GetDelta(info);
	}
    }
    /* Clear away extension bits, if any */
    return ch & 0x1FFFFF;
}

Tcl_UniChar
Tcl_UniCharToTitle(
    int ch)			/* Unicode character to convert. */
{
    return (Tcl_UniChar) UCS4ToTitle(ch);
}

/*
 *----------------------------------------------------------------------
 *
 * Tcl_UniCharLen --
 *
 *	Find the length of a UniChar string. The str input must be null
 *	terminated.
 *
 * Results:
 *	Returns the length of str in UniChars (not bytes).
 *
 * Side effects:
 *	None.
 *
 *----------------------------------------------------------------------
 */

int
Tcl_UniCharLen(
    const Tcl_UniChar *uniStr)	/* Unicode string to find length of. */
{
    int len = 0;

    while (*uniStr != '\0') {
	len++;
	uniStr++;
    }
    return len;
}

/*
 *----------------------------------------------------------------------
 *
 * Tcl_UniCharNcmp --
 *
 *	Compare at most numChars unichars of string ucs to string uct.
 *	Both ucs and uct are assumed to be at least numChars unichars long.
 *
 * Results:
 *	Return <0 if ucs < uct, 0 if ucs == uct, or >0 if ucs > uct.
 *
 * Side effects:
 *	None.
 *
 *----------------------------------------------------------------------
 */

int
Tcl_UniCharNcmp(
    const Tcl_UniChar *ucs,	/* Unicode string to compare to uct. */
    const Tcl_UniChar *uct,	/* Unicode string ucs is compared to. */
    unsigned long numChars)	/* Number of unichars to compare. */
{
#ifdef WORDS_BIGENDIAN
    /*
     * We are definitely on a big-endian machine; memcmp() is safe
     */

    return memcmp(ucs, uct, numChars*sizeof(Tcl_UniChar));

#else /* !WORDS_BIGENDIAN */
    /*
     * We can't simply call memcmp() because that is not lexically correct.
     */

    for ( ; numChars != 0; ucs++, uct++, numChars--) {
	if (*ucs != *uct) {
	    return (*ucs - *uct);
	}
    }
    return 0;
#endif /* WORDS_BIGENDIAN */
}

/*
 *----------------------------------------------------------------------
 *
 * Tcl_UniCharNcasecmp --
 *
 *	Compare at most numChars unichars of string ucs to string uct case
 *	insensitive. Both ucs and uct are assumed to be at least numChars
 *	unichars long.
 *
 * Results:
 *	Return <0 if ucs < uct, 0 if ucs == uct, or >0 if ucs > uct.
 *
 * Side effects:
 *	None.
 *
 *----------------------------------------------------------------------
 */

int
Tcl_UniCharNcasecmp(
    const Tcl_UniChar *ucs,	/* Unicode string to compare to uct. */
    const Tcl_UniChar *uct,	/* Unicode string ucs is compared to. */
    unsigned long numChars)	/* Number of unichars to compare. */
{
    for ( ; numChars != 0; numChars--, ucs++, uct++) {
	if (*ucs != *uct) {
	    Tcl_UniChar lcs = Tcl_UniCharToLower(*ucs);
	    Tcl_UniChar lct = Tcl_UniCharToLower(*uct);

	    if (lcs != lct) {
		return (lcs - lct);
	    }
	}
    }
    return 0;
}

/*
 *----------------------------------------------------------------------
 *
 * Tcl_UniCharIsAlnum --
 *
 *	Test if a character is an alphanumeric Unicode character.
 *
 * Results:
 *	Returns 1 if character is alphanumeric.
 *
 * Side effects:
 *	None.
 *
 *----------------------------------------------------------------------
 */

int
Tcl_UniCharIsAlnum(
    int ch)			/* Unicode character to test. */
{
#if TCL_UTF_MAX > 3
    if (UNICODE_OUT_OF_RANGE(ch)) {
	return 0;
    }
#endif
    return (((ALPHA_BITS | DIGIT_BITS) >> GetCategory(ch)) & 1);
}

/*
 *----------------------------------------------------------------------
 *
 * Tcl_UniCharIsAlpha --
 *
 *	Test if a character is an alphabetic Unicode character.
 *
 * Results:
 *	Returns 1 if character is alphabetic.
 *
 * Side effects:
 *	None.
 *
 *----------------------------------------------------------------------
 */

int
Tcl_UniCharIsAlpha(
    int ch)			/* Unicode character to test. */
{
#if TCL_UTF_MAX > 3
    if (UNICODE_OUT_OF_RANGE(ch)) {
	return 0;
    }
#endif
    return ((ALPHA_BITS >> GetCategory(ch)) & 1);
}

/*
 *----------------------------------------------------------------------
 *
 * Tcl_UniCharIsControl --
 *
 *	Test if a character is a Unicode control character.
 *
 * Results:
 *	Returns non-zero if character is a control.
 *
 * Side effects:
 *	None.
 *
 *----------------------------------------------------------------------
 */

int
Tcl_UniCharIsControl(
    int ch)			/* Unicode character to test. */
{
#if TCL_UTF_MAX > 3
    if (UNICODE_OUT_OF_RANGE(ch)) {
	/* Clear away extension bits, if any */
	ch &= 0x1FFFFF;
	if ((ch == 0xE0001) || ((ch >= 0xE0020) && (ch <= 0xE007F))) {
	    return 1;
	}
	if ((ch >= 0xF0000) && ((ch & 0xFFFF) <= 0xFFFD)) {
	    return 1;
	}
	return 0;
    }
#endif
    return ((CONTROL_BITS >> GetCategory(ch)) & 1);
}

/*
 *----------------------------------------------------------------------
 *
 * Tcl_UniCharIsDigit --
 *
 *	Test if a character is a numeric Unicode character.
 *
 * Results:
 *	Returns non-zero if character is a digit.
 *
 * Side effects:
 *	None.
 *
 *----------------------------------------------------------------------
 */

int
Tcl_UniCharIsDigit(
    int ch)			/* Unicode character to test. */
{
#if TCL_UTF_MAX > 3
    if (UNICODE_OUT_OF_RANGE(ch)) {
	return 0;
    }
#endif
    return (GetCategory(ch) == DECIMAL_DIGIT_NUMBER);
}

/*
 *----------------------------------------------------------------------
 *
 * Tcl_UniCharIsGraph --
 *
 *	Test if a character is any Unicode print character except space.
 *
 * Results:
 *	Returns non-zero if character is printable, but not space.
 *
 * Side effects:
 *	None.
 *
 *----------------------------------------------------------------------
 */

int
Tcl_UniCharIsGraph(
    int ch)			/* Unicode character to test. */
{
#if TCL_UTF_MAX > 3
    if (UNICODE_OUT_OF_RANGE(ch)) {
	return ((unsigned)((ch & 0x1FFFFF) - 0xE0100) <= 0xEF);
    }
#endif
    return ((GRAPH_BITS >> GetCategory(ch)) & 1);
}

/*
 *----------------------------------------------------------------------
 *
 * Tcl_UniCharIsLower --
 *
 *	Test if a character is a lowercase Unicode character.
 *
 * Results:
 *	Returns non-zero if character is lowercase.
 *
 * Side effects:
 *	None.
 *
 *----------------------------------------------------------------------
 */

int
Tcl_UniCharIsLower(
    int ch)			/* Unicode character to test. */
{
#if TCL_UTF_MAX > 3
    if (UNICODE_OUT_OF_RANGE(ch)) {
	return 0;
    }
#endif
    return (GetCategory(ch) == LOWERCASE_LETTER);
}

/*
 *----------------------------------------------------------------------
 *
 * Tcl_UniCharIsPrint --
 *
 *	Test if a character is a Unicode print character.
 *
 * Results:
 *	Returns non-zero if character is printable.
 *
 * Side effects:
 *	None.
 *
 *----------------------------------------------------------------------
 */

int
Tcl_UniCharIsPrint(
    int ch)			/* Unicode character to test. */
{
#if TCL_UTF_MAX > 3
    if (UNICODE_OUT_OF_RANGE(ch)) {
	return ((unsigned)((ch & 0x1FFFFF) - 0xE0100) <= 0xEF);
    }
#endif
    return (((GRAPH_BITS|SPACE_BITS) >> GetCategory(ch)) & 1);
}

/*
 *----------------------------------------------------------------------
 *
 * Tcl_UniCharIsPunct --
 *
 *	Test if a character is a Unicode punctuation character.
 *
 * Results:
 *	Returns non-zero if character is punct.
 *
 * Side effects:
 *	None.
 *
 *----------------------------------------------------------------------
 */

int
Tcl_UniCharIsPunct(
    int ch)			/* Unicode character to test. */
{
#if TCL_UTF_MAX > 3
    if (UNICODE_OUT_OF_RANGE(ch)) {
	return 0;
    }
#endif
    return ((PUNCT_BITS >> GetCategory(ch)) & 1);
}

/*
 *----------------------------------------------------------------------
 *
 * Tcl_UniCharIsSpace --
 *
 *	Test if a character is a whitespace Unicode character.
 *
 * Results:
 *	Returns non-zero if character is a space.
 *
 * Side effects:
 *	None.
 *
 *----------------------------------------------------------------------
 */

int
Tcl_UniCharIsSpace(
    int ch)			/* Unicode character to test. */
{
#if TCL_UTF_MAX > 3
    /* Ignore upper 11 bits. */
    ch &= 0x1FFFFF;
#else
    /* Ignore upper 16 bits. */
    ch &= 0xFFFF;
#endif

    /*
     * If the character is within the first 127 characters, just use the
     * standard C function, otherwise consult the Unicode table.
     */

    if (ch < 0x80) {
	return TclIsSpaceProcM((char) ch);
#if TCL_UTF_MAX > 3
    } else if (UNICODE_OUT_OF_RANGE(ch)) {
	return 0;
#endif
    } else if (ch == 0x0085 || ch == 0x180E || ch == 0x200B
	    || ch == 0x202F || ch == 0x2060 || ch == 0xFEFF) {
	return 1;
    } else {
	return ((SPACE_BITS >> GetCategory(ch)) & 1);
    }
}

/*
 *----------------------------------------------------------------------
 *
 * Tcl_UniCharIsUpper --
 *
 *	Test if a character is a uppercase Unicode character.
 *
 * Results:
 *	Returns non-zero if character is uppercase.
 *
 * Side effects:
 *	None.
 *
 *----------------------------------------------------------------------
 */

int
Tcl_UniCharIsUpper(
    int ch)			/* Unicode character to test. */
{
#if TCL_UTF_MAX > 3
    if (UNICODE_OUT_OF_RANGE(ch)) {
	return 0;
    }
#endif
    return (GetCategory(ch) == UPPERCASE_LETTER);
}

/*
 *----------------------------------------------------------------------
 *
 * Tcl_UniCharIsWordChar --
 *
 *	Test if a character is alphanumeric or a connector punctuation mark.
 *
 * Results:
 *	Returns 1 if character is a word character.
 *
 * Side effects:
 *	None.
 *
 *----------------------------------------------------------------------
 */

int
Tcl_UniCharIsWordChar(
    int ch)			/* Unicode character to test. */
{
#if TCL_UTF_MAX > 3
    if (UNICODE_OUT_OF_RANGE(ch)) {
	return 0;
    }
#endif
    return ((WORD_BITS >> GetCategory(ch)) & 1);
}

/*
 *----------------------------------------------------------------------
 *
 * Tcl_UniCharCaseMatch --
 *
 *	See if a particular Unicode string matches a particular pattern.
 *	Allows case insensitivity. This is the Unicode equivalent of the char*
 *	Tcl_StringCaseMatch. The UniChar strings must be NULL-terminated.
 *	This has no provision for counted UniChar strings, thus should not be
 *	used where NULLs are expected in the UniChar string. Use
 *	TclUniCharMatch where possible.
 *
 * Results:
 *	The return value is 1 if string matches pattern, and 0 otherwise. The
 *	matching operation permits the following special characters in the
 *	pattern: *?\[] (see the manual entry for details on what these mean).
 *
 * Side effects:
 *	None.
 *
 *----------------------------------------------------------------------
 */

int
Tcl_UniCharCaseMatch(
    const Tcl_UniChar *uniStr,	/* Unicode String. */
    const Tcl_UniChar *uniPattern,
				/* Pattern, which may contain special
				 * characters. */
    int nocase)			/* 0 for case sensitive, 1 for insensitive */
{
    Tcl_UniChar ch1 = 0, p;

    while (1) {
	p = *uniPattern;

	/*
	 * See if we're at the end of both the pattern and the string. If so,
	 * we succeeded. If we're at the end of the pattern but not at the end
	 * of the string, we failed.
	 */

	if (p == 0) {
	    return (*uniStr == 0);
	}
	if ((*uniStr == 0) && (p != '*')) {
	    return 0;
	}

	/*
	 * Check for a "*" as the next pattern character. It matches any
	 * substring. We handle this by skipping all the characters up to the
	 * next matching one in the pattern, and then calling ourselves
	 * recursively for each postfix of string, until either we match or we
	 * reach the end of the string.
	 */

	if (p == '*') {
	    /*
	     * Skip all successive *'s in the pattern
	     */

	    while (*(++uniPattern) == '*') {
		/* empty body */
	    }
	    p = *uniPattern;
	    if (p == 0) {
		return 1;
	    }
	    if (nocase) {
		p = Tcl_UniCharToLower(p);
	    }
	    while (1) {
		/*
		 * Optimization for matching - cruise through the string
		 * quickly if the next char in the pattern isn't a special
		 * character
		 */

		if ((p != '[') && (p != '?') && (p != '\\')) {
		    if (nocase) {
			while (*uniStr && (p != *uniStr)
				&& (p != Tcl_UniCharToLower(*uniStr))) {
			    uniStr++;
			}
		    } else {
			while (*uniStr && (p != *uniStr)) {
			    uniStr++;
			}
		    }
		}
		if (Tcl_UniCharCaseMatch(uniStr, uniPattern, nocase)) {
		    return 1;
		}
		if (*uniStr == 0) {
		    return 0;
		}
		uniStr++;
	    }
	}

	/*
	 * Check for a "?" as the next pattern character. It matches any
	 * single character.
	 */

	if (p == '?') {
	    uniPattern++;
	    uniStr++;
	    continue;
	}

	/*
	 * Check for a "[" as the next pattern character. It is followed by a
	 * list of characters that are acceptable, or by a range (two
	 * characters separated by "-").
	 */

	if (p == '[') {
	    Tcl_UniChar startChar, endChar;

	    uniPattern++;
	    ch1 = (nocase ? Tcl_UniCharToLower(*uniStr) : *uniStr);
	    uniStr++;
	    while (1) {
		if ((*uniPattern == ']') || (*uniPattern == 0)) {
		    return 0;
		}
		startChar = (nocase ? Tcl_UniCharToLower(*uniPattern)
			: *uniPattern);
		uniPattern++;
		if (*uniPattern == '-') {
		    uniPattern++;
		    if (*uniPattern == 0) {
			return 0;
		    }
		    endChar = (nocase ? Tcl_UniCharToLower(*uniPattern)
			    : *uniPattern);
		    uniPattern++;
		    if (((startChar <= ch1) && (ch1 <= endChar))
			    || ((endChar <= ch1) && (ch1 <= startChar))) {
			/*
			 * Matches ranges of form [a-z] or [z-a].
			 */
			break;
		    }
		} else if (startChar == ch1) {
		    break;
		}
	    }
	    while (*uniPattern != ']') {
		if (*uniPattern == 0) {
		    uniPattern--;
		    break;
		}
		uniPattern++;
	    }
	    uniPattern++;
	    continue;
	}

	/*
	 * If the next pattern character is '\', just strip off the '\' so we
	 * do exact matching on the character that follows.
	 */

	if (p == '\\') {
	    if (*(++uniPattern) == '\0') {
		return 0;
	    }
	}

	/*
	 * There's no special character. Just make sure that the next bytes of
	 * each string match.
	 */

	if (nocase) {
	    if (Tcl_UniCharToLower(*uniStr) !=
		    Tcl_UniCharToLower(*uniPattern)) {
		return 0;
	    }
	} else if (*uniStr != *uniPattern) {
	    return 0;
	}
	uniStr++;
	uniPattern++;
    }
}

/*
 *----------------------------------------------------------------------
 *
 * TclUniCharMatch --
 *
 *	See if a particular Unicode string matches a particular pattern.
 *	Allows case insensitivity. This is the Unicode equivalent of the char*
 *	Tcl_StringCaseMatch. This variant of Tcl_UniCharCaseMatch uses counted
 *	Strings, so embedded NULLs are allowed.
 *
 * Results:
 *	The return value is 1 if string matches pattern, and 0 otherwise. The
 *	matching operation permits the following special characters in the
 *	pattern: *?\[] (see the manual entry for details on what these mean).
 *
 * Side effects:
 *	None.
 *
 *----------------------------------------------------------------------
 */

int
TclUniCharMatch(
    const Tcl_UniChar *string,	/* Unicode String. */
    int strLen,			/* Length of String */
    const Tcl_UniChar *pattern,	/* Pattern, which may contain special
				 * characters. */
    int ptnLen,			/* Length of Pattern */
    int nocase)			/* 0 for case sensitive, 1 for insensitive */
{
    const Tcl_UniChar *stringEnd, *patternEnd;
    Tcl_UniChar p;

    stringEnd = string + strLen;
    patternEnd = pattern + ptnLen;

    while (1) {
	/*
	 * See if we're at the end of both the pattern and the string. If so,
	 * we succeeded. If we're at the end of the pattern but not at the end
	 * of the string, we failed.
	 */

	if (pattern == patternEnd) {
	    return (string == stringEnd);
	}
	p = *pattern;
	if ((string == stringEnd) && (p != '*')) {
	    return 0;
	}

	/*
	 * Check for a "*" as the next pattern character. It matches any
	 * substring. We handle this by skipping all the characters up to the
	 * next matching one in the pattern, and then calling ourselves
	 * recursively for each postfix of string, until either we match or we
	 * reach the end of the string.
	 */

	if (p == '*') {
	    /*
	     * Skip all successive *'s in the pattern.
	     */

	    while (*(++pattern) == '*') {
		/* empty body */
	    }
	    if (pattern == patternEnd) {
		return 1;
	    }
	    p = *pattern;
	    if (nocase) {
		p = Tcl_UniCharToLower(p);
	    }
	    while (1) {
		/*
		 * Optimization for matching - cruise through the string
		 * quickly if the next char in the pattern isn't a special
		 * character.
		 */

		if ((p != '[') && (p != '?') && (p != '\\')) {
		    if (nocase) {
			while ((string < stringEnd) && (p != *string)
				&& (p != Tcl_UniCharToLower(*string))) {
			    string++;
			}
		    } else {
			while ((string < stringEnd) && (p != *string)) {
			    string++;
			}
		    }
		}
		if (TclUniCharMatch(string, stringEnd - string,
			pattern, patternEnd - pattern, nocase)) {
		    return 1;
		}
		if (string == stringEnd) {
		    return 0;
		}
		string++;
	    }
	}

	/*
	 * Check for a "?" as the next pattern character. It matches any
	 * single character.
	 */

	if (p == '?') {
	    pattern++;
	    string++;
	    continue;
	}

	/*
	 * Check for a "[" as the next pattern character. It is followed by a
	 * list of characters that are acceptable, or by a range (two
	 * characters separated by "-").
	 */

	if (p == '[') {
	    Tcl_UniChar ch1, startChar, endChar;

	    pattern++;
	    ch1 = (nocase ? Tcl_UniCharToLower(*string) : *string);
	    string++;
	    while (1) {
		if ((*pattern == ']') || (pattern == patternEnd)) {
		    return 0;
		}
		startChar = (nocase ? Tcl_UniCharToLower(*pattern) : *pattern);
		pattern++;
		if (*pattern == '-') {
		    pattern++;
		    if (pattern == patternEnd) {
			return 0;
		    }
		    endChar = (nocase ? Tcl_UniCharToLower(*pattern)
			    : *pattern);
		    pattern++;
		    if (((startChar <= ch1) && (ch1 <= endChar))
			    || ((endChar <= ch1) && (ch1 <= startChar))) {
			/*
			 * Matches ranges of form [a-z] or [z-a].
			 */
			break;
		    }
		} else if (startChar == ch1) {
		    break;
		}
	    }
	    while (*pattern != ']') {
		if (pattern == patternEnd) {
		    pattern--;
		    break;
		}
		pattern++;
	    }
	    pattern++;
	    continue;
	}

	/*
	 * If the next pattern character is '\', just strip off the '\' so we
	 * do exact matching on the character that follows.
	 */

	if (p == '\\') {
	    if (++pattern == patternEnd) {
		return 0;
	    }
	}

	/*
	 * There's no special character. Just make sure that the next bytes of
	 * each string match.
	 */

	if (nocase) {
	    if (Tcl_UniCharToLower(*string) != Tcl_UniCharToLower(*pattern)) {
		return 0;
	    }
	} else if (*string != *pattern) {
	    return 0;
	}
	string++;
	pattern++;
    }
}

/*
 *---------------------------------------------------------------------------
 *
 * TclUtfToUCS4 --
 *
 *	Extract the 4-byte codepoint from the leading bytes of the
 *	Modified UTF-8 string "src".  This is a utility routine to
 *	contain the surrogate gymnastics in one place.
 *
 *	The caller must ensure that the source buffer is long enough that this
 *	routine does not run off the end and dereference non-existent memory
 *	looking for trail bytes. If the source buffer is known to be '\0'
 *	terminated, this cannot happen. Otherwise, the caller should call
 *	Tcl_UtfCharComplete() before calling this routine to ensure that
 *	enough bytes remain in the string.
 *
 * Results:
 *	*usc4Ptr is filled with the UCS4 code point, and the return value is
 *	the number of bytes from the UTF-8 string that were consumed.
 *
 * Side effects:
 *	None.
 *
 *---------------------------------------------------------------------------
 */

int
TclUtfToUCS4(
    const char *src,	/* The UTF-8 string. */
    int *ucs4Ptr)	/* Filled with the UCS4 codepoint represented
			 * by the UTF-8 string. */
{
    int len, fullchar;
    Tcl_UniChar ch = 0;

    len = TclUtfToUniChar(src, &ch);
    fullchar = ch;

#if TCL_UTF_MAX == 4
    /* 4-byte UTF-8 is supported; decode surrogates */

    if ((ch >= 0xD800) && len < 3) {
	len += Tcl_UtfToUniChar(src + len, &ch);
	fullchar = (((fullchar & 0x3FF) << 10) | (ch & 0x3FF)) + 0x10000;
    }
#endif

    *ucs4Ptr = fullchar;
    return len;
}

/*
 * Local Variables:
 * mode: c
 * c-basic-offset: 4
 * fill-column: 78
 * End:
 */<|MERGE_RESOLUTION|>--- conflicted
+++ resolved
@@ -612,32 +612,12 @@
 	register const char *endPtr = src + length - TCL_UTF_MAX;
 
 	while (src < endPtr) {
-<<<<<<< HEAD
-	    if (((unsigned)UCHAR(*src) - 0xF0) < 5) {
-		/* treat F0 - F4 as single character */
-		ch = 0;
-		src++;
-	    } else {
-		src += TclUtfToUniChar(src, &ch);
-	    }
-=======
 	    src += TclUtfToUniChar(src, &ch);
->>>>>>> f002103e
 	    i++;
 	}
 	endPtr += TCL_UTF_MAX;
 	while ((src < endPtr) && Tcl_UtfCharComplete(src, endPtr - src)) {
-<<<<<<< HEAD
-	    if (((unsigned)UCHAR(*src) - 0xF0) < 5) {
-		/* treat F0 - F4 as single character */
-		ch = 0;
-		src++;
-	    } else {
-		src += TclUtfToUniChar(src, &ch);
-	    }
-=======
 	    src += TclUtfToUniChar(src, &ch);
->>>>>>> f002103e
 	    i++;
 	}
 	if (src < endPtr) {
