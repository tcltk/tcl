/*
 * tclUtf.c --
 *
 *	Routines for manipulating UTF-8 strings.
 *
 * Copyright (c) 1997-1998 Sun Microsystems, Inc.
 *
 * See the file "license.terms" for information on usage and redistribution of
 * this file, and for a DISCLAIMER OF ALL WARRANTIES.
 */

#include "tclInt.h"

/*
 * Include the static character classification tables and macros.
 */

#include "tclUniData.c"

/*
 * The following macros are used for fast character category tests. The x_BITS
 * values are shifted right by the category value to determine whether the
 * given category is included in the set.
 */

#define ALPHA_BITS ((1 << UPPERCASE_LETTER) | (1 << LOWERCASE_LETTER) \
	| (1 << TITLECASE_LETTER) | (1 << MODIFIER_LETTER) | (1<<OTHER_LETTER))

#define CONTROL_BITS ((1 << CONTROL) | (1 << FORMAT) | (1 << PRIVATE_USE))

#define DIGIT_BITS (1 << DECIMAL_DIGIT_NUMBER)

#define SPACE_BITS ((1 << SPACE_SEPARATOR) | (1 << LINE_SEPARATOR) \
	| (1 << PARAGRAPH_SEPARATOR))

#define WORD_BITS (ALPHA_BITS | DIGIT_BITS | (1 << CONNECTOR_PUNCTUATION))

#define PUNCT_BITS ((1 << CONNECTOR_PUNCTUATION) | \
	(1 << DASH_PUNCTUATION) | (1 << OPEN_PUNCTUATION) | \
	(1 << CLOSE_PUNCTUATION) | (1 << INITIAL_QUOTE_PUNCTUATION) | \
	(1 << FINAL_QUOTE_PUNCTUATION) | (1 << OTHER_PUNCTUATION))

#define GRAPH_BITS (WORD_BITS | PUNCT_BITS | \
	(1 << NON_SPACING_MARK) | (1 << ENCLOSING_MARK) | \
	(1 << COMBINING_SPACING_MARK) | (1 << LETTER_NUMBER) | \
	(1 << OTHER_NUMBER) | \
	(1 << MATH_SYMBOL) | (1 << CURRENCY_SYMBOL) | \
	(1 << MODIFIER_SYMBOL) | (1 << OTHER_SYMBOL))

/*
 * Unicode characters less than this value are represented by themselves in
 * UTF-8 strings.
 */

#define UNICODE_SELF	0x80

/*
 * The following structures are used when mapping between Unicode (UCS-2) and
 * UTF-8.
 */

static const unsigned char totalBytes[256] = {
    1,1,1,1,1,1,1,1,1,1,1,1,1,1,1,1,1,1,1,1,1,1,1,1,1,1,1,1,1,1,1,1,
    1,1,1,1,1,1,1,1,1,1,1,1,1,1,1,1,1,1,1,1,1,1,1,1,1,1,1,1,1,1,1,1,
    1,1,1,1,1,1,1,1,1,1,1,1,1,1,1,1,1,1,1,1,1,1,1,1,1,1,1,1,1,1,1,1,
    1,1,1,1,1,1,1,1,1,1,1,1,1,1,1,1,1,1,1,1,1,1,1,1,1,1,1,1,1,1,1,1,
/* Tcl_UtfCharComplete() might point to 2nd byte of valid 4-byte sequence */
    3,3,3,3,3,3,3,3,3,3,3,3,3,3,3,3,3,3,3,3,3,3,3,3,3,3,3,3,3,3,3,3,
    3,3,3,3,3,3,3,3,3,3,3,3,3,3,3,3,3,3,3,3,3,3,3,3,3,3,3,3,3,3,3,3,
/* End of "continuation byte section" */
    2,1,2,2,2,2,2,2,2,2,2,2,2,2,2,2,2,2,2,2,2,2,2,2,2,2,2,2,2,2,2,2,
    3,3,3,3,3,3,3,3,3,3,3,3,3,3,3,3,4,4,4,4,4,1,1,1,1,1,1,1,1,1,1,1
};

static const unsigned char complete[256] = {
    1,1,1,1,1,1,1,1,1,1,1,1,1,1,1,1,1,1,1,1,1,1,1,1,1,1,1,1,1,1,1,1,
    1,1,1,1,1,1,1,1,1,1,1,1,1,1,1,1,1,1,1,1,1,1,1,1,1,1,1,1,1,1,1,1,
    1,1,1,1,1,1,1,1,1,1,1,1,1,1,1,1,1,1,1,1,1,1,1,1,1,1,1,1,1,1,1,1,
    1,1,1,1,1,1,1,1,1,1,1,1,1,1,1,1,1,1,1,1,1,1,1,1,1,1,1,1,1,1,1,1,
/* Tcl_UtfCharComplete() might point to 2nd byte of valid 4-byte sequence */
    3,3,3,3,3,3,3,3,3,3,3,3,3,3,3,3,3,3,3,3,3,3,3,3,3,3,3,3,3,3,3,3,
    3,3,3,3,3,3,3,3,3,3,3,3,3,3,3,3,3,3,3,3,3,3,3,3,3,3,3,3,3,3,3,3,
/* End of "continuation byte section" */
    2,1,2,2,2,2,2,2,2,2,2,2,2,2,2,2,2,2,2,2,2,2,2,2,2,2,2,2,2,2,2,2,
    3,3,3,3,3,3,3,3,3,3,3,3,3,3,3,3,
#if TCL_UTF_MAX > 3
    4,4,4,4,4,
#else
    1,1,1,1,1,
#endif
    1,1,1,1,1,1,1,1,1,1,1
};

/*
 * Functions used only in this module.
 */

static int		Invalid(const char *src);

/*
 *---------------------------------------------------------------------------
 *
 * TclUtfCount --
 *
 *	Find the number of bytes in the Utf character "ch".
 *
 * Results:
 *	The return values is the number of bytes in the Utf character "ch".
 *
 * Side effects:
 *	None.
 *
 *---------------------------------------------------------------------------
 */

int
TclUtfCount(
    int ch)			/* The Unicode character whose size is returned. */
{
    if ((unsigned)(ch - 1) < (UNICODE_SELF - 1)) {
	return 1;
    }
    if (ch <= 0x7FF) {
	return 2;
    }
    if (((unsigned)(ch - 0x10000) <= 0xFFFFF)) {
	return 4;
    }
    return 3;
}

/*
 *---------------------------------------------------------------------------
 *
 * Invalid --
 *
 *	Given a pointer to a two-byte prefix of a well-formed UTF-8 byte
 *	sequence (a lead byte followed by a trail byte) this routine
 *	examines those two bytes to determine whether the sequence is
 *	invalid in UTF-8.  This might be because it is an overlong
 *	encoding, or because it encodes something out of the proper range.
 *
 *	Given a pointer to the bytes \xF8 or \xFC , this routine will
 *	try to read beyond the end of the "bounds" table.  Callers must
 *	prevent this.
 *
 *	Given a pointer to something else (an ASCII byte, a trail byte,
 *	or another byte	that can never begin a valid byte sequence such
 *	as \xF5) this routine returns false.  That makes the routine poorly
 *	named, as it does not detect and report all invalid sequences.
 *
 *	Callers have to take care that this routine does something useful
 *	for their needs.
 *
 * Results:
 *	A boolean.
 *---------------------------------------------------------------------------
 */

static const unsigned char bounds[28] = {
    0x80, 0x80,		/* \xC0 accepts \x80 only */
    0x80, 0xBF, 0x80, 0xBF, 0x80, 0xBF, 0x80, 0xBF, 0x80, 0xBF, 0x80, 0xBF,
    0x80, 0xBF,		/* (\xC4 - \xDC) -- all sequences valid */
    0xA0, 0xBF,	/* \xE0\x80 through \xE0\x9F are invalid prefixes */
    0x80, 0xBF, 0x80, 0xBF, 0x80, 0xBF, /* (\xE4 - \xEC) -- all valid */
    0x90, 0xBF,	/* \xF0\x80 through \xF0\x8F are invalid prefixes */
    0x80, 0x8F  /* \xF4\x90 and higher are invalid prefixes */
};

static int
Invalid(
    const char *src)	/* Points to lead byte of a UTF-8 byte sequence */
{
    unsigned char byte = UCHAR(*src);
    int index;

    if ((byte & 0xC3) != 0xC0) {
	/* Only lead bytes 0xC0, 0xE0, 0xF0, 0xF4 need examination */
	return 0;
    }
    index = (byte - 0xC0) >> 1;
    if (UCHAR(src[1]) < bounds[index] || UCHAR(src[1]) > bounds[index+1]) {
	/* Out of bounds - report invalid. */
	return 1;
    }
    return 0;
}

/*
 *---------------------------------------------------------------------------
 *
 * Tcl_UniCharToUtf --
 *
 *	Store the given Tcl_UniChar as a sequence of UTF-8 bytes in the
 *	provided buffer. Equivalent to Plan 9 runetochar().
 *
 *	Special handling of Surrogate pairs is handled as follows:
 *	When this function is called for ch being a high surrogate,
 *	the first byte of the 4-byte UTF-8 sequence is produced and
 *	the function returns 1. Calling the function again with a
 *	low surrogate, the remaining 3 bytes of the 4-byte UTF-8
 *	sequence is produced, and the function returns 3. The buffer
 *	is used to remember the high surrogate between the two calls.
 *
 *	If no low surrogate follows the high surrogate (which is actually
 *	illegal), this can be handled reasonably by calling Tcl_UniCharToUtf
 *	again with ch = -1. This will produce a 3-byte UTF-8 sequence
 *	representing the high surrogate.
 *
 * Results:
 *	The return values is the number of bytes in the buffer that were
 *	consumed.
 *
 * Side effects:
 *	None.
 *
 *---------------------------------------------------------------------------
 */

int
Tcl_UniCharToUtf(
    int ch,			/* The Tcl_UniChar to be stored in the
				 * buffer. */
    char *buf)			/* Buffer in which the UTF-8 representation of
				 * the Tcl_UniChar is stored. Buffer must be
				 * large enough to hold the UTF-8 character
				 * (at most 4 bytes). */
{
    if ((unsigned)(ch - 1) < (UNICODE_SELF - 1)) {
	buf[0] = (char) ch;
	return 1;
    }
    if (ch >= 0) {
	if (ch <= 0x7FF) {
	    buf[1] = (char) ((ch | 0x80) & 0xBF);
	    buf[0] = (char) ((ch >> 6) | 0xC0);
	    return 2;
	}
	if (ch <= 0xFFFF) {
	    if ((ch & 0xF800) == 0xD800) {
		if (ch & 0x0400) {
		    /* Low surrogate */
		    if (((buf[0] & 0xC0) == 0x80) && ((buf[1] & 0xCF) == 0)) {
			/* Previous Tcl_UniChar was a high surrogate, so combine */
			buf[2] = (char) ((ch & 0x3F) | 0x80);
			buf[1] |= (char) (((ch >> 6) & 0x0F) | 0x80);
			return 3;
		    }
		    /* Previous Tcl_UniChar was not a high surrogate, so just output */
		} else {
		    /* High surrogate */
		    ch += 0x40;
		    /* Fill buffer with specific 3-byte (invalid) byte combination,
		       so following low surrogate can recognize it and combine */
		    buf[2] = (char) ((ch << 4) & 0x30);
		    buf[1] = (char) (((ch >> 2) & 0x3F) | 0x80);
		    buf[0] = (char) (((ch >> 8) & 0x07) | 0xF0);
		    return 1;
		}
	    }
	    goto three;
	}
	if (ch <= 0x10FFFF) {
	    buf[3] = (char) ((ch | 0x80) & 0xBF);
	    buf[2] = (char) (((ch >> 6) | 0x80) & 0xBF);
	    buf[1] = (char) (((ch >> 12) | 0x80) & 0xBF);
	    buf[0] = (char) ((ch >> 18) | 0xF0);
	    return 4;
	}
    } else if (ch == -1) {
	if (((buf[0] & 0xC0) == 0x80) && ((buf[1] & 0xCF) == 0)
		&& ((buf[-1] & 0xF8) == 0xF0)) {
	    ch = 0xD7C0 + ((buf[-1] & 0x07) << 8) + ((buf[0] & 0x3F) << 2)
		    + ((buf[1] & 0x30) >> 4);
	    buf[1] = (char) ((ch | 0x80) & 0xBF);
	    buf[0] = (char) (((ch >> 6) | 0x80) & 0xBF);
	    buf[-1] = (char) ((ch >> 12) | 0xE0);
	    return 2;
	}
    }

    ch = 0xFFFD;
three:
    buf[2] = (char) ((ch | 0x80) & 0xBF);
    buf[1] = (char) (((ch >> 6) | 0x80) & 0xBF);
    buf[0] = (char) ((ch >> 12) | 0xE0);
    return 3;
}

/*
 *---------------------------------------------------------------------------
 *
 * Tcl_UniCharToUtfDString --
 *
 *	Convert the given Unicode string to UTF-8.
 *
 * Results:
 *	The return value is a pointer to the UTF-8 representation of the
 *	Unicode string. Storage for the return value is appended to the end of
 *	dsPtr.
 *
 * Side effects:
 *	None.
 *
 *---------------------------------------------------------------------------
 */

#undef Tcl_UniCharToUtfDString
char *
Tcl_UniCharToUtfDString(
    const int *uniStr,	/* Unicode string to convert to UTF-8. */
    int uniLength,		/* Length of Unicode string. */
    Tcl_DString *dsPtr)		/* UTF-8 representation of string is appended
				 * to this previously initialized DString. */
{
    const int *w, *wEnd;
    char *p, *string;
    int oldLength;

    /*
     * UTF-8 string length in bytes will be <= Unicode string length * 4.
     */

    if (uniStr == NULL) {
	return NULL;
    }
    if (uniLength < 0) {
	uniLength = 0;
	w = uniStr;
	while (*w != '\0') {
	    uniLength++;
	    w++;
	}
    }
    oldLength = Tcl_DStringLength(dsPtr);
    Tcl_DStringSetLength(dsPtr, oldLength + (uniLength + 1) * 4);
    string = Tcl_DStringValue(dsPtr) + oldLength;

    p = string;
    wEnd = uniStr + uniLength;
    for (w = uniStr; w < wEnd; ) {
	p += Tcl_UniCharToUtf(*w, p);
	w++;
    }
    Tcl_DStringSetLength(dsPtr, oldLength + (p - string));

    return string;
}

char *
Tcl_Char16ToUtfDString(
    const unsigned short *uniStr,/* Utf-16 string to convert to UTF-8. */
    int uniLength,		/* Length of Utf-16 string. */
    Tcl_DString *dsPtr)		/* UTF-8 representation of string is appended
				 * to this previously initialized DString. */
{
    const unsigned short *w, *wEnd;
    char *p, *string;
    int oldLength, len = 1;

    /*
     * UTF-8 string length in bytes will be <= Utf16 string length * 3.
     */

    if (uniStr == NULL) {
	return NULL;
    }
    if (uniLength < 0) {

	uniLength = 0;
	w = uniStr;
	while (*w != '\0') {
	    uniLength++;
	    w++;
	}
    }
    oldLength = Tcl_DStringLength(dsPtr);
    Tcl_DStringSetLength(dsPtr, oldLength + (uniLength + 1) * 3);
    string = Tcl_DStringValue(dsPtr) + oldLength;

    p = string;
    wEnd = uniStr + uniLength;
    for (w = uniStr; w < wEnd; ) {
	if (!len && ((*w & 0xFC00) != 0xDC00)) {
	    /* Special case for handling high surrogates. */
	    p += Tcl_UniCharToUtf(-1, p);
	}
	len = Tcl_UniCharToUtf(*w, p);
	p += len;
	if ((*w >= 0xD800) && (len < 3)) {
	    len = 0; /* Indication that high surrogate was found */
	}
	w++;
    }
    if (!len) {
	/* Special case for handling high surrogates. */
	p += Tcl_UniCharToUtf(-1, p);
    }
    Tcl_DStringSetLength(dsPtr, oldLength + (p - string));

    return string;
}
/*
 *---------------------------------------------------------------------------
 *
 * Tcl_UtfToUniChar --
 *
 *	Extract the Tcl_UniChar represented by the UTF-8 string. Bad UTF-8
 *	sequences are converted to valid Tcl_UniChars and processing
 *	continues. Equivalent to Plan 9 chartorune().
 *
 *	The caller must ensure that the source buffer is long enough that this
 *	routine does not run off the end and dereference non-existent memory
 *	looking for trail bytes. If the source buffer is known to be '\0'
 *	terminated, this cannot happen. Otherwise, the caller should call
 *	Tcl_UtfCharComplete() before calling this routine to ensure that
 *	enough bytes remain in the string.
 *
 *	If TCL_UTF_MAX <= 4, special handling of Surrogate pairs is done:
 *	For any UTF-8 string containing a character outside of the BMP, the
 *	first call to this function will fill *chPtr with the high surrogate
 *	and generate a return value of 1. Calling Tcl_UtfToUniChar again
 *	will produce the low surrogate and a return value of 3. Because *chPtr
 *	is used to remember whether the high surrogate is already produced, it
 *	is recommended to initialize the variable it points to as 0 before
 *	the first call to Tcl_UtfToUniChar is done.
 *
 * Results:
 *	*chPtr is filled with the Tcl_UniChar, and the return value is the
 *	number of bytes from the UTF-8 string that were consumed.
 *
 * Side effects:
 *	None.
 *
 *---------------------------------------------------------------------------
 */

static const unsigned short cp1252[32] = {
  0x20AC,   0x81, 0x201A, 0x0192, 0x201E, 0x2026, 0x2020, 0x2021,
  0x02C6, 0x2030, 0x0160, 0x2039, 0x0152,   0x8D, 0x017D,   0x8F,
    0x90, 0x2018, 0x2019, 0x201C, 0x201D, 0x2022, 0x2013, 0x2014,
   0x2DC, 0x2122, 0x0161, 0x203A, 0x0153,   0x9D, 0x017E, 0x0178
};

#undef Tcl_UtfToUniChar
int
Tcl_UtfToUniChar(
    const char *src,	/* The UTF-8 string. */
    int *chPtr)/* Filled with the Unicode character represented by
				 * the UTF-8 string. */
{
    int byte;

    /*
     * Unroll 1 to 4 byte UTF-8 sequences.
     */

    byte = *((unsigned char *) src);
    if (byte < 0xC0) {
	/*
	 * Handles properly formed UTF-8 characters between 0x01 and 0x7F.
	 * Treats naked trail bytes 0x80 to 0x9F as valid characters from
	 * the cp1252 table. See: <https://en.wikipedia.org/wiki/UTF-8>
	 * Also treats \0 and other naked trail bytes 0xA0 to 0xBF as valid
	 * characters representing themselves.
	 */

	if ((unsigned)(byte-0x80) < (unsigned)0x20) {
	    *chPtr = cp1252[byte-0x80];
	} else {
	    *chPtr = byte;
	}
	return 1;
    } else if (byte < 0xE0) {
	if ((src[1] & 0xC0) == 0x80) {
	    /*
	     * Two-byte-character lead-byte followed by a trail-byte.
	     */

	    *chPtr = (((byte & 0x1F) << 6) | (src[1] & 0x3F));
	    if ((unsigned)(*chPtr - 1) >= (UNICODE_SELF - 1)) {
		return 2;
	    }
	}

	/*
	 * A two-byte-character lead-byte not followed by trail-byte
	 * represents itself.
	 */
    } else if (byte < 0xF0) {
	if (((src[1] & 0xC0) == 0x80) && ((src[2] & 0xC0) == 0x80)) {
	    /*
	     * Three-byte-character lead byte followed by two trail bytes.
	     */

	    *chPtr = (((byte & 0x0F) << 12)
		    | ((src[1] & 0x3F) << 6) | (src[2] & 0x3F));
	    if (*chPtr > 0x7FF) {
		return 3;
	    }
	}

	/*
	 * A three-byte-character lead-byte not followed by two trail-bytes
	 * represents itself.
	 */
    }
    else if (byte < 0xF5) {
	if (((src[1] & 0xC0) == 0x80) && ((src[2] & 0xC0) == 0x80) && ((src[3] & 0xC0) == 0x80)) {
	    /*
	     * Four-byte-character lead byte followed by three trail bytes.
	     */
	    *chPtr = (((byte & 0x07) << 18) | ((src[1] & 0x3F) << 12)
		    | ((src[2] & 0x3F) << 6) | (src[3] & 0x3F));
	    if ((unsigned)(*chPtr - 0x10000) <= 0xFFFFF) {
		return 4;
	    }
	}

	/*
	 * A four-byte-character lead-byte not followed by three trail-bytes
	 * represents itself.
	 */
    }

    *chPtr = byte;
    return 1;
}

int
Tcl_UtfToChar16(
    const char *src,	/* The UTF-8 string. */
    unsigned short *chPtr)/* Filled with the Tcl_UniChar represented by
				 * the UTF-8 string. This could be a surrogate too. */
{
    unsigned short byte;

    /*
     * Unroll 1 to 4 byte UTF-8 sequences.
     */

    byte = *((unsigned char *) src);
    if (byte < 0xC0) {
	/*
	 * Handles properly formed UTF-8 characters between 0x01 and 0x7F.
	 * Treats naked trail bytes 0x80 to 0x9F as valid characters from
	 * the cp1252 table. See: <https://en.wikipedia.org/wiki/UTF-8>
	 * Also treats \0 and other naked trail bytes 0xA0 to 0xBF as valid
	 * characters representing themselves.
	 */

	/* If *chPtr contains a high surrogate (produced by a previous
	 * Tcl_UtfToUniChar() call) and the next 3 bytes are UTF-8 continuation
	 * bytes, then we must produce a follow-up low surrogate. We only
	 * do that if the high surrogate matches the bits we encounter.
	 */
	if (((byte & 0xC0) == 0x80)
		&& ((src[1] & 0xC0) == 0x80) && ((src[2] & 0xC0) == 0x80)
		&& (((((byte - 0x10) << 2) & 0xFC) | 0xD800) == (*chPtr & 0xFCFC))
		&& ((src[1] & 0xF0) == (((*chPtr << 4) & 0x30) | 0x80))) {
	    *chPtr = ((src[1] & 0x0F) << 6) + (src[2] & 0x3F) + 0xDC00;
	    return 3;
	}
	if ((unsigned)(byte-0x80) < (unsigned)0x20) {
	    *chPtr = cp1252[byte-0x80];
	} else {
	    *chPtr = byte;
	}
	return 1;
    } else if (byte < 0xE0) {
	if ((src[1] & 0xC0) == 0x80) {
	    /*
	     * Two-byte-character lead-byte followed by a trail-byte.
	     */

	    *chPtr = (((byte & 0x1F) << 6) | (src[1] & 0x3F));
	    if ((unsigned)(*chPtr - 1) >= (UNICODE_SELF - 1)) {
		return 2;
	    }
	}

	/*
	 * A two-byte-character lead-byte not followed by trail-byte
	 * represents itself.
	 */
    } else if (byte < 0xF0) {
	if (((src[1] & 0xC0) == 0x80) && ((src[2] & 0xC0) == 0x80)) {
	    /*
	     * Three-byte-character lead byte followed by two trail bytes.
	     */

	    *chPtr = (((byte & 0x0F) << 12)
		    | ((src[1] & 0x3F) << 6) | (src[2] & 0x3F));
	    if (*chPtr > 0x7FF) {
		return 3;
	    }
	}

	/*
	 * A three-byte-character lead-byte not followed by two trail-bytes
	 * represents itself.
	 */
    }
    else if (byte < 0xF5) {
	if (((src[1] & 0xC0) == 0x80) && ((src[2] & 0xC0) == 0x80)) {
	    /*
	     * Four-byte-character lead byte followed by at least two trail bytes.
	     * We don't test the validity of 3th trail byte, see [ed29806ba]
	     */
	    Tcl_UniChar high = (((byte & 0x07) << 8) | ((src[1] & 0x3F) << 2)
		    | ((src[2] & 0x3F) >> 4)) - 0x40;
	    if (high < 0x400) {
		/* produce high surrogate, advance source pointer */
		*chPtr = 0xD800 + high;
		return 1;
	    }
	    /* out of range, < 0x10000 or > 0x10FFFF */
	}

	/*
	 * A four-byte-character lead-byte not followed by three trail-bytes
	 * represents itself.
	 */
    }

    *chPtr = byte;
    return 1;
}

/*
 *---------------------------------------------------------------------------
 *
 * Tcl_UtfToUniCharDString --
 *
 *	Convert the UTF-8 string to Unicode.
 *
 * Results:
 *	The return value is a pointer to the Unicode representation of the
 *	UTF-8 string. Storage for the return value is appended to the end of
 *	dsPtr. The Unicode string is terminated with a Unicode NULL character.
 *
 * Side effects:
 *	None.
 *
 *---------------------------------------------------------------------------
 */

#undef Tcl_UtfToUniCharDString
int *
Tcl_UtfToUniCharDString(
    const char *src,		/* UTF-8 string to convert to Unicode. */
    int length,			/* Length of UTF-8 string in bytes, or -1 for
				 * strlen(). */
    Tcl_DString *dsPtr)		/* Unicode representation of string is
				 * appended to this previously initialized
				 * DString. */
{
    int ch = 0, *w, *wString;
    const char *p, *end;
    int oldLength;

    if (src == NULL) {
	return NULL;
    }
    if (length < 0) {
	length = strlen(src);
    }

    /*
     * Unicode string length in Tcl_UniChars will be <= UTF-8 string length in
     * bytes.
     */

    oldLength = Tcl_DStringLength(dsPtr);

    Tcl_DStringSetLength(dsPtr,
	    oldLength + ((length + 1) * sizeof(int)));
    wString = (int *) (Tcl_DStringValue(dsPtr) + oldLength);

    w = wString;
    p = src;
    end = src + length - 4;
    while (p < end) {
	p += Tcl_UtfToUniChar(p, &ch);
	*w++ = ch;
    }
    end += 4;
    while (p < end) {
	if (Tcl_UtfCharComplete(p, end-p)) {
	    p += Tcl_UtfToUniChar(p, &ch);
	} else {
	    ch = UCHAR(*p++);
	}
	*w++ = ch;
    }
    *w = '\0';
    Tcl_DStringSetLength(dsPtr,
	    oldLength + ((char *) w - (char *) wString));

    return wString;
}

unsigned short *
Tcl_UtfToChar16DString(
    const char *src,		/* UTF-8 string to convert to Unicode. */
    int length,			/* Length of UTF-8 string in bytes, or -1 for
				 * strlen(). */
    Tcl_DString *dsPtr)		/* Unicode representation of string is
				 * appended to this previously initialized
				 * DString. */
{
    unsigned short ch = 0;
    unsigned short *w, *wString;
    const char *p, *end;
    int oldLength;

    if (src == NULL) {
	return NULL;
    }
    if (length < 0) {
	length = strlen(src);
    }

    /*
     * Unicode string length in Tcl_UniChars will be <= UTF-8 string length in
     * bytes.
     */

    oldLength = Tcl_DStringLength(dsPtr);

    Tcl_DStringSetLength(dsPtr,
	    oldLength + ((length + 1) * sizeof(unsigned short)));
    wString = (unsigned short *) (Tcl_DStringValue(dsPtr) + oldLength);

    w = wString;
    p = src;
    end = src + length - 4;
    while (p < end) {
	p += Tcl_UtfToChar16(p, &ch);
	*w++ = ch;
    }
    end += 4;
    while (p < end) {
	if (Tcl_UtfCharComplete(p, end-p)) {
	    p += Tcl_UtfToChar16(p, &ch);
	} else {
	    ch = UCHAR(*p++);
	}
	*w++ = ch;
    }
    *w = '\0';
    Tcl_DStringSetLength(dsPtr,
	    oldLength + ((char *) w - (char *) wString));

    return wString;
}
/*
 *---------------------------------------------------------------------------
 *
 * Tcl_UtfCharComplete --
 *
 *	Determine if the UTF-8 string of the given length is long enough to be
 *	decoded by Tcl_UtfToUniChar(). This does not ensure that the UTF-8
 *	string is properly formed. Equivalent to Plan 9 fullrune().
 *
 * Results:
 *	The return value is 0 if the string is not long enough, non-zero
 *	otherwise.
 *
 * Side effects:
 *	None.
 *
 *---------------------------------------------------------------------------
 */

int
Tcl_UtfCharComplete(
    const char *src,		/* String to check if first few bytes contain
				 * a complete UTF-8 character. */
    int length)			/* Length of above string in bytes. */
{
    return length >= complete[UCHAR(*src)];
}

/*
 *---------------------------------------------------------------------------
 *
 * Tcl_NumUtfChars --
 *
 *	Returns the number of characters (not bytes) in the UTF-8 string, not
 *	including the terminating NULL byte. This is equivalent to Plan 9
 *	utflen() and utfnlen().
 *
 * Results:
 *	As above.
 *
 * Side effects:
 *	None.
 *
 *---------------------------------------------------------------------------
 */

int
Tcl_NumUtfChars(
    const char *src,	/* The UTF-8 string to measure. */
    int length)		/* The length of the string in bytes, or -1
			 * for strlen(string). */
{
    Tcl_UniChar ch = 0;
    int i = 0;

    if (length < 0) {
	/* string is NUL-terminated, so TclUtfToUniChar calls are safe. */
	while ((*src != '\0') && (i < INT_MAX)) {
	    src += TclUtfToUniChar(src, &ch);
	    i++;
	}
    } else {
	/* Will return value between 0 and length. No overflow checks. */

	/* Pointer to the end of string. Never read endPtr[0] */
	const char *endPtr = src + length;
	/* Pointer to breakpoint in scan where optimization is lost */
	const char *optPtr = endPtr - TCL_UTF_MAX + 1;

<<<<<<< HEAD
	while (src < endPtr) {
=======
	/*
	 * Optimize away the call in this loop. Justified because...
	 *	when (src < optPtr), (endPtr - src) > (endPtr - optPtr)
	 * By initialization above (endPtr - optPtr) = TCL_UTF_MAX - 1
	 * So (endPtr - src) >= TCL_UTF_MAX, and passing that to
	 * Tcl_UtfCharComplete we know will cause return of 1.
	 */
	while ((src < optPtr)
		/* && Tcl_UtfCharComplete(src, endPtr - src) */ ) {
#if TCL_UTF_MAX < 4
	    if (((unsigned)UCHAR(*src) - 0xF0) < 5) {
		/* treat F0 - F4 as single character */
		ch = 0;
		src++;
	    } else
#endif
>>>>>>> 64945ec6
	    src += TclUtfToUniChar(src, &ch);
	    i++;
	}
	/* Loop over the remaining string where call must happen */
	while ((src < endPtr) && Tcl_UtfCharComplete(src, endPtr - src)) {
	    src += TclUtfToUniChar(src, &ch);
	    i++;
	}
	if (src < endPtr) {
	    /*
	     * String ends in an incomplete UTF-8 sequence.
	     * Count every byte in it.
	     */
	    i += endPtr - src;
	}
    }
    return i;
}

/*
 *---------------------------------------------------------------------------
 *
 * Tcl_UtfFindFirst --
 *
 *	Returns a pointer to the first occurance of the given Unicode character
 *	in the NULL-terminated UTF-8 string. The NULL terminator is considered
 *	part of the UTF-8 string. Equivalent to Plan 9 utfrune().
 *
 * Results:
 *	As above. If the Unicode character does not exist in the given string,
 *	the return value is NULL.
 *
 * Side effects:
 *	None.
 *
 *---------------------------------------------------------------------------
 */

const char *
Tcl_UtfFindFirst(
    const char *src,		/* The UTF-8 string to be searched. */
    int ch)			/* The Unicode character to search for. */
{
    while (1) {
	int ucs4, len = TclUtfToUCS4(src, &ucs4);

	if (ucs4 == ch) {
	    return src;
	}
	if (*src == '\0') {
	    return NULL;
	}
	src += len;
    }
}

/*
 *---------------------------------------------------------------------------
 *
 * Tcl_UtfFindLast --
 *
 *	Returns a pointer to the last occurance of the given Unicode character
 *	in the NULL-terminated UTF-8 string. The NULL terminator is considered
 *	part of the UTF-8 string. Equivalent to Plan 9 utfrrune().
 *
 * Results:
 *	As above. If the Unicode character does not exist in the given string, the
 *	return value is NULL.
 *
 * Side effects:
 *	None.
 *
 *---------------------------------------------------------------------------
 */

const char *
Tcl_UtfFindLast(
    const char *src,		/* The UTF-8 string to be searched. */
    int ch)			/* The Unicode character to search for. */
{
    const char *last = NULL;

    while (1) {
	int ucs4, len = TclUtfToUCS4(src, &ucs4);

	if (ucs4 == ch) {
	    last = src;
	}
	if (*src == '\0') {
	    break;
	}
	src += len;
    }
    return last;
}

/*
 *---------------------------------------------------------------------------
 *
 * Tcl_UtfNext --
 *
 *	Given a pointer to some location in a UTF-8 string, Tcl_UtfNext
 *	returns a pointer to the next UTF-8 character in the string.
 *	The caller must not ask for the next character after the last
 *	character in the string if the string is not terminated by a null
 *	character.
 *
 * Results:
 *	The return value is the pointer to the next character in the UTF-8
 *	string.
 *
 * Side effects:
 *	None.
 *
 *---------------------------------------------------------------------------
 */

const char *
Tcl_UtfNext(
    const char *src)		/* The current location in the string. */
{
    int left;
    const char *next;

    if (((*src) & 0xC0) == 0x80) {
	if ((((*++src) & 0xC0) == 0x80) && (((*++src) & 0xC0) == 0x80)) {
	    ++src;
	}
	return src;
    }

    left = totalBytes[UCHAR(*src)];
    next = src + 1;
    while (--left) {
	if ((*next & 0xC0) != 0x80) {
	    /*
	     * src points to non-trail byte; We ran out of trail bytes
	     * before the needs of the lead byte were satisfied.
	     * Let the (malformed) lead byte alone be a character
	     */
	    return src + 1;
	}
	next++;
    }
    /*
     * Call Invalid() here only if required conditions are met:
     *    src[0] is known a lead byte.
     *    src[1] is known a trail byte.
     * Especially important to prevent calls when src[0] == '\xF8' or '\xFC'
     * See tests utf-6.37 through utf-6.43 through valgrind or similar tool.
     */
    if ((next == src + 1) || Invalid(src)) {
	return src + 1;
    }
    return next;
}

/*
 *---------------------------------------------------------------------------
 *
 * Tcl_UtfPrev --
 *
 *	Given a pointer to some current location in a UTF-8 string, move
 *	backwards one character. This works correctly when the pointer is in
 *	the middle of a UTF-8 character.
 *
 * Results:
 *	The return value is a pointer to the previous character in the UTF-8
 *	string. If the current location was already at the beginning of the
 *	string, the return value will also be a pointer to the beginning of
 *	the string.
 *
 * Side effects:
 *	None.
 *
 *---------------------------------------------------------------------------
 */

const char *
Tcl_UtfPrev(
    const char *src,		/* A location in a UTF-8 string. */
    const char *start)		/* Pointer to the beginning of the string */
{
    int trailBytesSeen = 0;	/* How many trail bytes have been verified? */
    const char *fallback = src - 1;
				/* If we cannot find a lead byte that might
				 * start a prefix of a valid UTF byte sequence,
				 * we will fallback to a one-byte back step */
    const char *look = fallback;
				/* Start search at the fallback position */

    /* Quick boundary case exit. */
    if (fallback <= start) {
	return start;
    }

    do {
	unsigned char byte = UCHAR(look[0]);

	if (byte < 0x80) {
	    /*
	     * Single byte character. Either this is a correct previous
	     * character, or it is followed by at least one trail byte
	     * which indicates a malformed sequence. In either case the
	     * correct result is to return the fallback.
	     */
	    return fallback;
	}
	if (byte >= 0xC0) {
	    /* Non-trail byte; May be multibyte lead. */

	    if ((trailBytesSeen == 0)
		/*
		 * We've seen no trailing context to use to check
		 * anything. From what we know, this non-trail byte
		 * is a prefix of a previous character, and accepting
		 * it (the fallback) is correct.
		 */

		    || (trailBytesSeen >= totalBytes[byte])) {
		/*
		 * That is, (1 + trailBytesSeen > needed).
		 * We've examined more bytes than needed to complete
		 * this lead byte. No matter about well-formedness or
		 * validity, the sequence starting with this lead byte
		 * will never include the fallback location, so we must
		 * return the fallback location. See test utf-7.17
		 */
		return fallback;
	    }

	    /*
	     * trailBytesSeen > 0, so we can examine look[1] safely.
	     * Use that capability to screen out overlong sequences.
	     */

	    if (Invalid(look)) {
		/* Reject */
		return fallback;
	    }
	    return (const char *)look;
	}

	/* We saw a trail byte. */
	trailBytesSeen++;

	if ((const char *)look == start) {
	    /*
	     * Do not read before the start of the string
	     *
	     * If we get here, we've examined bytes at every location
	     * >= start and < src and all of them are trail bytes,
	     * including (*start).  We need to return our fallback
	     * and exit this loop before we run past the start of the string.
	     */
	    return fallback;
	}

	/* Continue the search backwards... */
	look--;
    } while (trailBytesSeen < TCL_UTF_MAX);

    /*
     * We've seen TCL_UTF_MAX trail bytes, so we know there will not be a
     * properly formed byte sequence to find, and we can stop looking,
     * accepting the fallback (for TCL_UTF_MAX > 3) or just go back as
     * far as we can.
     */
#if TCL_UTF_MAX > 3
    return fallback;
#else
    return src - TCL_UTF_MAX;
#endif
}

/*
 *---------------------------------------------------------------------------
 *
 * Tcl_UniCharAtIndex --
 *
 *	Returns the Unicode character represented at the specified character
 *	(not byte) position in the UTF-8 string.
 *
 * Results:
 *	As above.
 *
 * Side effects:
 *	None.
 *
 *---------------------------------------------------------------------------
 */

int
Tcl_UniCharAtIndex(
    const char *src,	/* The UTF-8 string to dereference. */
    int index)		/* The position of the desired character. */
{
    int ch = 0;

    TclUtfToUCS4(Tcl_UtfAtIndex(src, index), &ch);
    return ch;
}

/*
 *---------------------------------------------------------------------------
 *
 * Tcl_UtfAtIndex --
 *
 *	Returns a pointer to the specified character (not byte) position in
 *	the UTF-8 string. If TCL_UTF_MAX <= 3, characters > U+FFFF count as
 *	2 positions, but then the pointer should never be placed between
 *	the two positions.
 *
 * Results:
 *	As above.
 *
 * Side effects:
 *	None.
 *
 *---------------------------------------------------------------------------
 */

const char *
Tcl_UtfAtIndex(
    const char *src,	/* The UTF-8 string. */
    int index)		/* The position of the desired character. */
{
    Tcl_UniChar ch = 0;
    int len = 0;

    while (index-- > 0) {
	len = TclUtfToUniChar(src, &ch);
	src += len;
    }
#if TCL_UTF_MAX <= 3
    if ((ch >= 0xD800) && (len < 3)) {
	/* Index points at character following high Surrogate */
	src += TclUtfToUniChar(src, &ch);
    }
#endif
    return src;
}

/*
 *---------------------------------------------------------------------------
 *
 * Tcl_UtfBackslash --
 *
 *	Figure out how to handle a backslash sequence.
 *
 * Results:
 *	Stores the bytes represented by the backslash sequence in dst and
 *	returns the number of bytes written to dst. At most 4 bytes
 *	are written to dst; dst must have been large enough to accept those
 *	bytes. If readPtr isn't NULL then it is filled in with a count of the
 *	number of bytes in the backslash sequence.
 *
 * Side effects:
 *	The maximum number of bytes it takes to represent a Unicode character
 *	in UTF-8 is guaranteed to be less than the number of bytes used to
 *	express the backslash sequence that represents that Unicode character.
 *	If the target buffer into which the caller is going to store the bytes
 *	that represent the Unicode character is at least as large as the
 *	source buffer from which the backslashed sequence was extracted, no
 *	buffer overruns should occur.
 *
 *---------------------------------------------------------------------------
 */

int
Tcl_UtfBackslash(
    const char *src,		/* Points to the backslash character of a
				 * backslash sequence. */
    int *readPtr,		/* Fill in with number of characters read from
				 * src, unless NULL. */
    char *dst)			/* Filled with the bytes represented by the
				 * backslash sequence. */
{
#define LINE_LENGTH 128
    int numRead;
    int result;

    result = TclParseBackslash(src, LINE_LENGTH, &numRead, dst);
    if (numRead == LINE_LENGTH) {
	/*
	 * We ate a whole line. Pay the price of a strlen()
	 */

	result = TclParseBackslash(src, strlen(src), &numRead, dst);
    }
    if (readPtr != NULL) {
	*readPtr = numRead;
    }
    return result;
}

/*
 *----------------------------------------------------------------------
 *
 * Tcl_UtfToUpper --
 *
 *	Convert lowercase characters to uppercase characters in a UTF string
 *	in place. The conversion may shrink the UTF string.
 *
 * Results:
 *	Returns the number of bytes in the resulting string excluding the
 *	trailing null.
 *
 * Side effects:
 *	Writes a terminating null after the last converted character.
 *
 *----------------------------------------------------------------------
 */

int
Tcl_UtfToUpper(
    char *str)			/* String to convert in place. */
{
    int ch, upChar;
    char *src, *dst;
    int len;

    /*
     * Iterate over the string until we hit the terminating null.
     */

    src = dst = str;
    while (*src) {
	len = TclUtfToUCS4(src, &ch);
	upChar = Tcl_UniCharToUpper(ch);

	/*
	 * To keep badly formed Utf strings from getting inflated by the
	 * conversion (thereby causing a segfault), only copy the upper case
	 * char to dst if its size is <= the original char.
	 */

	if ((len < TclUtfCount(upChar)) || ((upChar & ~0x7FF) == 0xD800)) {
	    memmove(dst, src, len);
	    dst += len;
	} else {
	    dst += Tcl_UniCharToUtf(upChar, dst);
	}
	src += len;
    }
    *dst = '\0';
    return (dst - str);
}

/*
 *----------------------------------------------------------------------
 *
 * Tcl_UtfToLower --
 *
 *	Convert uppercase characters to lowercase characters in a UTF string
 *	in place. The conversion may shrink the UTF string.
 *
 * Results:
 *	Returns the number of bytes in the resulting string excluding the
 *	trailing null.
 *
 * Side effects:
 *	Writes a terminating null after the last converted character.
 *
 *----------------------------------------------------------------------
 */

int
Tcl_UtfToLower(
    char *str)			/* String to convert in place. */
{
    int ch, lowChar;
    char *src, *dst;
    int len;

    /*
     * Iterate over the string until we hit the terminating null.
     */

    src = dst = str;
    while (*src) {
	len = TclUtfToUCS4(src, &ch);
	lowChar = Tcl_UniCharToLower(ch);

	/*
	 * To keep badly formed Utf strings from getting inflated by the
	 * conversion (thereby causing a segfault), only copy the lower case
	 * char to dst if its size is <= the original char.
	 */

	if ((len < TclUtfCount(lowChar)) || ((lowChar & ~0x7FF) == 0xD800)) {
	    memmove(dst, src, len);
	    dst += len;
	} else {
	    dst += Tcl_UniCharToUtf(lowChar, dst);
	}
	src += len;
    }
    *dst = '\0';
    return (dst - str);
}

/*
 *----------------------------------------------------------------------
 *
 * Tcl_UtfToTitle --
 *
 *	Changes the first character of a UTF string to title case or uppercase
 *	and the rest of the string to lowercase. The conversion happens in
 *	place and may shrink the UTF string.
 *
 * Results:
 *	Returns the number of bytes in the resulting string excluding the
 *	trailing null.
 *
 * Side effects:
 *	Writes a terminating null after the last converted character.
 *
 *----------------------------------------------------------------------
 */

int
Tcl_UtfToTitle(
    char *str)			/* String to convert in place. */
{
    int ch, titleChar, lowChar;
    char *src, *dst;
    int len;

    /*
     * Capitalize the first character and then lowercase the rest of the
     * characters until we get to a null.
     */

    src = dst = str;

    if (*src) {
	len = TclUtfToUCS4(src, &ch);
	titleChar = Tcl_UniCharToTitle(ch);

	if ((len < TclUtfCount(titleChar)) || ((titleChar & ~0x7FF) == 0xD800)) {
	    memmove(dst, src, len);
	    dst += len;
	} else {
	    dst += Tcl_UniCharToUtf(titleChar, dst);
	}
	src += len;
    }
    while (*src) {
	len = TclUtfToUCS4(src, &ch);
	lowChar = ch;
	/* Special exception for Georgian Asomtavruli chars, no titlecase. */
	if ((unsigned)(lowChar - 0x1C90) >= 0x30) {
	    lowChar = Tcl_UniCharToLower(lowChar);
	}

	if ((len < TclUtfCount(lowChar)) || ((lowChar & ~0x7FF) == 0xD800)) {
	    memmove(dst, src, len);
	    dst += len;
	} else {
	    dst += Tcl_UniCharToUtf(lowChar, dst);
	}
	src += len;
    }
    *dst = '\0';
    return (dst - str);
}

/*
 *----------------------------------------------------------------------
 *
 * TclpUtfNcmp2 --
 *
 *	Compare at most numBytes bytes of utf-8 strings cs and ct. Both cs and
 *	ct are assumed to be at least numBytes bytes long.
 *
 * Results:
 *	Return <0 if cs < ct, 0 if cs == ct, or >0 if cs > ct.
 *
 * Side effects:
 *	None.
 *
 *----------------------------------------------------------------------
 */

int
TclpUtfNcmp2(
    const char *cs,		/* UTF string to compare to ct. */
    const char *ct,		/* UTF string cs is compared to. */
    unsigned long numBytes)	/* Number of *bytes* to compare. */
{
    /*
     * We can't simply call 'memcmp(cs, ct, numBytes);' because we need to
     * check for Tcl's \xC0\x80 non-utf-8 null encoding. Otherwise utf-8 lexes
     * fine in the strcmp manner.
     */

    int result = 0;

    for ( ; numBytes != 0; numBytes--, cs++, ct++) {
	if (*cs != *ct) {
	    result = UCHAR(*cs) - UCHAR(*ct);
	    break;
	}
    }
    if (numBytes && ((UCHAR(*cs) == 0xC0) || (UCHAR(*ct) == 0xC0))) {
	unsigned char c1, c2;

	c1 = ((UCHAR(*cs) == 0xC0) && (UCHAR(cs[1]) == 0x80)) ? 0 : UCHAR(*cs);
	c2 = ((UCHAR(*ct) == 0xC0) && (UCHAR(ct[1]) == 0x80)) ? 0 : UCHAR(*ct);
	result = (c1 - c2);
    }
    return result;
}

/*
 *----------------------------------------------------------------------
 *
 * Tcl_UtfNcmp --
 *
 *	Compare at most numChars UTF chars of string cs to string ct. Both cs
 *	and ct are assumed to be at least numChars UTF chars long.
 *
 * Results:
 *	Return <0 if cs < ct, 0 if cs == ct, or >0 if cs > ct.
 *
 * Side effects:
 *	None.
 *
 *----------------------------------------------------------------------
 */

int
Tcl_UtfNcmp(
    const char *cs,		/* UTF string to compare to ct. */
    const char *ct,		/* UTF string cs is compared to. */
    unsigned long numChars)	/* Number of UTF chars to compare. */
{
    Tcl_UniChar ch1 = 0, ch2 = 0;

    /*
     * Cannot use 'memcmp(cs, ct, n);' as byte representation of \u0000 (the
     * pair of bytes 0xC0,0x80) is larger than byte representation of \u0001
     * (the byte 0x01.)
     */

    while (numChars-- > 0) {
	/*
	 * n must be interpreted as chars, not bytes. This should be called
	 * only when both strings are of at least n chars long (no need for \0
	 * check)
	 */

	cs += TclUtfToUniChar(cs, &ch1);
	ct += TclUtfToUniChar(ct, &ch2);
	if (ch1 != ch2) {
#if TCL_UTF_MAX <= 3
	    /* Surrogates always report higher than non-surrogates */
	    if (((ch1 & 0xFC00) == 0xD800)) {
	    if ((ch2 & 0xFC00) != 0xD800) {
		return ch1;
	    }
	    } else if ((ch2 & 0xFC00) == 0xD800) {
		return -ch2;
	    }
#endif
	    return (ch1 - ch2);
	}
    }
    return 0;
}

/*
 *----------------------------------------------------------------------
 *
 * Tcl_UtfNcasecmp --
 *
 *	Compare at most numChars UTF chars of string cs to string ct case
 *	insensitive. Both cs and ct are assumed to be at least numChars UTF
 *	chars long.
 *
 * Results:
 *	Return <0 if cs < ct, 0 if cs == ct, or >0 if cs > ct.
 *
 * Side effects:
 *	None.
 *
 *----------------------------------------------------------------------
 */

int
Tcl_UtfNcasecmp(
    const char *cs,		/* UTF string to compare to ct. */
    const char *ct,		/* UTF string cs is compared to. */
    unsigned long numChars)	/* Number of UTF chars to compare. */
{
    Tcl_UniChar ch1 = 0, ch2 = 0;

    while (numChars-- > 0) {
	/*
	 * n must be interpreted as chars, not bytes.
	 * This should be called only when both strings are of
	 * at least n chars long (no need for \0 check)
	 */
	cs += TclUtfToUniChar(cs, &ch1);
	ct += TclUtfToUniChar(ct, &ch2);
	if (ch1 != ch2) {
#if TCL_UTF_MAX <= 3
	    /* Surrogates always report higher than non-surrogates */
	    if (((ch1 & 0xFC00) == 0xD800)) {
	    if ((ch2 & 0xFC00) != 0xD800) {
		return ch1;
	    }
	    } else if ((ch2 & 0xFC00) == 0xD800) {
		return -ch2;
	    }
#endif
	    ch1 = Tcl_UniCharToLower(ch1);
	    ch2 = Tcl_UniCharToLower(ch2);
	    if (ch1 != ch2) {
		return (ch1 - ch2);
	    }
	}
    }
    return 0;
}

/*
 *----------------------------------------------------------------------
 *
 * Tcl_UtfCmp --
 *
 *	Compare UTF chars of string cs to string ct case sensitively.
 *	Replacement for strcmp in Tcl core, in places where UTF-8 should
 *	be handled.
 *
 * Results:
 *	Return <0 if cs < ct, 0 if cs == ct, or >0 if cs > ct.
 *
 * Side effects:
 *	None.
 *
 *----------------------------------------------------------------------
 */

int
TclUtfCmp(
    const char *cs,		/* UTF string to compare to ct. */
    const char *ct)		/* UTF string cs is compared to. */
{
    Tcl_UniChar ch1 = 0, ch2 = 0;

    while (*cs && *ct) {
	cs += TclUtfToUniChar(cs, &ch1);
	ct += TclUtfToUniChar(ct, &ch2);
	if (ch1 != ch2) {
#if TCL_UTF_MAX <= 3
	    /* Surrogates always report higher than non-surrogates */
	    if (((ch1 & 0xFC00) == 0xD800)) {
	    if ((ch2 & 0xFC00) != 0xD800) {
		return ch1;
	    }
	    } else if ((ch2 & 0xFC00) == 0xD800) {
		return -ch2;
	    }
#endif
	    return ch1 - ch2;
	}
    }
    return UCHAR(*cs) - UCHAR(*ct);
}


/*
 *----------------------------------------------------------------------
 *
 * TclUtfCasecmp --
 *
 *	Compare UTF chars of string cs to string ct case insensitively.
 *	Replacement for strcasecmp in Tcl core, in places where UTF-8 should
 *	be handled.
 *
 * Results:
 *	Return <0 if cs < ct, 0 if cs == ct, or >0 if cs > ct.
 *
 * Side effects:
 *	None.
 *
 *----------------------------------------------------------------------
 */

int
TclUtfCasecmp(
    const char *cs,		/* UTF string to compare to ct. */
    const char *ct)		/* UTF string cs is compared to. */
{
    Tcl_UniChar ch1 = 0, ch2 = 0;

    while (*cs && *ct) {
	cs += TclUtfToUniChar(cs, &ch1);
	ct += TclUtfToUniChar(ct, &ch2);
	if (ch1 != ch2) {
#if TCL_UTF_MAX <= 3
	    /* Surrogates always report higher than non-surrogates */
	    if (((ch1 & 0xFC00) == 0xD800)) {
	    if ((ch2 & 0xFC00) != 0xD800) {
		return ch1;
	    }
	    } else if ((ch2 & 0xFC00) == 0xD800) {
		return -ch2;
	    }
#endif
	    ch1 = Tcl_UniCharToLower(ch1);
	    ch2 = Tcl_UniCharToLower(ch2);
	    if (ch1 != ch2) {
		return ch1 - ch2;
	    }
	}
    }
    return UCHAR(*cs) - UCHAR(*ct);
}


/*
 *----------------------------------------------------------------------
 *
 * Tcl_UniCharToUpper --
 *
 *	Compute the uppercase equivalent of the given Unicode character.
 *
 * Results:
 *	Returns the uppercase Unicode character.
 *
 * Side effects:
 *	None.
 *
 *----------------------------------------------------------------------
 */

int
Tcl_UniCharToUpper(
    int ch)			/* Unicode character to convert. */
{
    if (!UNICODE_OUT_OF_RANGE(ch)) {
	int info = GetUniCharInfo(ch);

	if (GetCaseType(info) & 0x04) {
	    ch -= GetDelta(info);
	}
    }
    /* Clear away extension bits, if any */
    return ch & 0x1FFFFF;
}

/*
 *----------------------------------------------------------------------
 *
 * Tcl_UniCharToLower --
 *
 *	Compute the lowercase equivalent of the given Unicode character.
 *
 * Results:
 *	Returns the lowercase Unicode character.
 *
 * Side effects:
 *	None.
 *
 *----------------------------------------------------------------------
 */

int
Tcl_UniCharToLower(
    int ch)			/* Unicode character to convert. */
{
    if (!UNICODE_OUT_OF_RANGE(ch)) {
	int info = GetUniCharInfo(ch);
	int mode = GetCaseType(info);

	if ((mode & 0x02) && (mode != 0x7)) {
	    ch += GetDelta(info);
	}
    }
    /* Clear away extension bits, if any */
    return ch & 0x1FFFFF;
}

/*
 *----------------------------------------------------------------------
 *
 * Tcl_UniCharToTitle --
 *
 *	Compute the titlecase equivalent of the given Unicode character.
 *
 * Results:
 *	Returns the titlecase Unicode character.
 *
 * Side effects:
 *	None.
 *
 *----------------------------------------------------------------------
 */

int
Tcl_UniCharToTitle(
    int ch)			/* Unicode character to convert. */
{
    if (!UNICODE_OUT_OF_RANGE(ch)) {
	int info = GetUniCharInfo(ch);
	int mode = GetCaseType(info);

	if (mode & 0x1) {
	    /*
	     * Subtract or add one depending on the original case.
	     */

	    if (mode != 0x7) {
		ch += ((mode & 0x4) ? -1 : 1);
	    }
	} else if (mode == 0x4) {
	    ch -= GetDelta(info);
	}
    }
    /* Clear away extension bits, if any */
    return ch & 0x1FFFFF;
}

/*
 *----------------------------------------------------------------------
 *
 * Tcl_UniCharLen --
 *
 *	Find the length of a UniChar string. The str input must be null
 *	terminated.
 *
 * Results:
 *	Returns the length of str in UniChars (not bytes).
 *
 * Side effects:
 *	None.
 *
 *----------------------------------------------------------------------
 */

int
Tcl_UniCharLen(
    const Tcl_UniChar *uniStr)	/* Unicode string to find length of. */
{
    int len = 0;

    while (*uniStr != '\0') {
	len++;
	uniStr++;
    }
    return len;
}

/*
 *----------------------------------------------------------------------
 *
 * Tcl_UniCharNcmp --
 *
 *	Compare at most numChars unichars of string ucs to string uct.
 *	Both ucs and uct are assumed to be at least numChars unichars long.
 *
 * Results:
 *	Return <0 if ucs < uct, 0 if ucs == uct, or >0 if ucs > uct.
 *
 * Side effects:
 *	None.
 *
 *----------------------------------------------------------------------
 */

int
Tcl_UniCharNcmp(
    const Tcl_UniChar *ucs,	/* Unicode string to compare to uct. */
    const Tcl_UniChar *uct,	/* Unicode string ucs is compared to. */
    unsigned long numChars)	/* Number of unichars to compare. */
{
#ifdef WORDS_BIGENDIAN
    /*
     * We are definitely on a big-endian machine; memcmp() is safe
     */

    return memcmp(ucs, uct, numChars*sizeof(Tcl_UniChar));

#else /* !WORDS_BIGENDIAN */
    /*
     * We can't simply call memcmp() because that is not lexically correct.
     */

    for ( ; numChars != 0; ucs++, uct++, numChars--) {
	if (*ucs != *uct) {
	    return (*ucs - *uct);
	}
    }
    return 0;
#endif /* WORDS_BIGENDIAN */
}

/*
 *----------------------------------------------------------------------
 *
 * Tcl_UniCharNcasecmp --
 *
 *	Compare at most numChars unichars of string ucs to string uct case
 *	insensitive. Both ucs and uct are assumed to be at least numChars
 *	unichars long.
 *
 * Results:
 *	Return <0 if ucs < uct, 0 if ucs == uct, or >0 if ucs > uct.
 *
 * Side effects:
 *	None.
 *
 *----------------------------------------------------------------------
 */

int
Tcl_UniCharNcasecmp(
    const Tcl_UniChar *ucs,	/* Unicode string to compare to uct. */
    const Tcl_UniChar *uct,	/* Unicode string ucs is compared to. */
    unsigned long numChars)	/* Number of unichars to compare. */
{
    for ( ; numChars != 0; numChars--, ucs++, uct++) {
	if (*ucs != *uct) {
	    Tcl_UniChar lcs = Tcl_UniCharToLower(*ucs);
	    Tcl_UniChar lct = Tcl_UniCharToLower(*uct);

	    if (lcs != lct) {
		return (lcs - lct);
	    }
	}
    }
    return 0;
}

/*
 *----------------------------------------------------------------------
 *
 * Tcl_UniCharIsAlnum --
 *
 *	Test if a character is an alphanumeric Unicode character.
 *
 * Results:
 *	Returns 1 if character is alphanumeric.
 *
 * Side effects:
 *	None.
 *
 *----------------------------------------------------------------------
 */

int
Tcl_UniCharIsAlnum(
    int ch)			/* Unicode character to test. */
{
    if (UNICODE_OUT_OF_RANGE(ch)) {
	return 0;
    }
    return (((ALPHA_BITS | DIGIT_BITS) >> GetCategory(ch)) & 1);
}

/*
 *----------------------------------------------------------------------
 *
 * Tcl_UniCharIsAlpha --
 *
 *	Test if a character is an alphabetic Unicode character.
 *
 * Results:
 *	Returns 1 if character is alphabetic.
 *
 * Side effects:
 *	None.
 *
 *----------------------------------------------------------------------
 */

int
Tcl_UniCharIsAlpha(
    int ch)			/* Unicode character to test. */
{
    if (UNICODE_OUT_OF_RANGE(ch)) {
	return 0;
    }
    return ((ALPHA_BITS >> GetCategory(ch)) & 1);
}

/*
 *----------------------------------------------------------------------
 *
 * Tcl_UniCharIsControl --
 *
 *	Test if a character is a Unicode control character.
 *
 * Results:
 *	Returns non-zero if character is a control.
 *
 * Side effects:
 *	None.
 *
 *----------------------------------------------------------------------
 */

int
Tcl_UniCharIsControl(
    int ch)			/* Unicode character to test. */
{
    if (UNICODE_OUT_OF_RANGE(ch)) {
	/* Clear away extension bits, if any */
	ch &= 0x1FFFFF;
	if ((ch == 0xE0001) || ((ch >= 0xE0020) && (ch <= 0xE007F))) {
	    return 1;
	}
	if ((ch >= 0xF0000) && ((ch & 0xFFFF) <= 0xFFFD)) {
	    return 1;
	}
	return 0;
    }
    return ((CONTROL_BITS >> GetCategory(ch)) & 1);
}

/*
 *----------------------------------------------------------------------
 *
 * Tcl_UniCharIsDigit --
 *
 *	Test if a character is a numeric Unicode character.
 *
 * Results:
 *	Returns non-zero if character is a digit.
 *
 * Side effects:
 *	None.
 *
 *----------------------------------------------------------------------
 */

int
Tcl_UniCharIsDigit(
    int ch)			/* Unicode character to test. */
{
    if (UNICODE_OUT_OF_RANGE(ch)) {
	return 0;
    }
    return (GetCategory(ch) == DECIMAL_DIGIT_NUMBER);
}

/*
 *----------------------------------------------------------------------
 *
 * Tcl_UniCharIsGraph --
 *
 *	Test if a character is any Unicode print character except space.
 *
 * Results:
 *	Returns non-zero if character is printable, but not space.
 *
 * Side effects:
 *	None.
 *
 *----------------------------------------------------------------------
 */

int
Tcl_UniCharIsGraph(
    int ch)			/* Unicode character to test. */
{
    if (UNICODE_OUT_OF_RANGE(ch)) {
	return ((unsigned)((ch & 0x1FFFFF) - 0xE0100) <= 0xEF);
    }
    return ((GRAPH_BITS >> GetCategory(ch)) & 1);
}

/*
 *----------------------------------------------------------------------
 *
 * Tcl_UniCharIsLower --
 *
 *	Test if a character is a lowercase Unicode character.
 *
 * Results:
 *	Returns non-zero if character is lowercase.
 *
 * Side effects:
 *	None.
 *
 *----------------------------------------------------------------------
 */

int
Tcl_UniCharIsLower(
    int ch)			/* Unicode character to test. */
{
    if (UNICODE_OUT_OF_RANGE(ch)) {
	return 0;
    }
    return (GetCategory(ch) == LOWERCASE_LETTER);
}

/*
 *----------------------------------------------------------------------
 *
 * Tcl_UniCharIsPrint --
 *
 *	Test if a character is a Unicode print character.
 *
 * Results:
 *	Returns non-zero if character is printable.
 *
 * Side effects:
 *	None.
 *
 *----------------------------------------------------------------------
 */

int
Tcl_UniCharIsPrint(
    int ch)			/* Unicode character to test. */
{
    if (UNICODE_OUT_OF_RANGE(ch)) {
	return ((unsigned)((ch & 0x1FFFFF) - 0xE0100) <= 0xEF);
    }
    return (((GRAPH_BITS|SPACE_BITS) >> GetCategory(ch)) & 1);
}

/*
 *----------------------------------------------------------------------
 *
 * Tcl_UniCharIsPunct --
 *
 *	Test if a character is a Unicode punctuation character.
 *
 * Results:
 *	Returns non-zero if character is punct.
 *
 * Side effects:
 *	None.
 *
 *----------------------------------------------------------------------
 */

int
Tcl_UniCharIsPunct(
    int ch)			/* Unicode character to test. */
{
    if (UNICODE_OUT_OF_RANGE(ch)) {
	return 0;
    }
    return ((PUNCT_BITS >> GetCategory(ch)) & 1);
}

/*
 *----------------------------------------------------------------------
 *
 * Tcl_UniCharIsSpace --
 *
 *	Test if a character is a whitespace Unicode character.
 *
 * Results:
 *	Returns non-zero if character is a space.
 *
 * Side effects:
 *	None.
 *
 *----------------------------------------------------------------------
 */

int
Tcl_UniCharIsSpace(
    int ch)			/* Unicode character to test. */
{
    /* Ignore upper 11 bits. */
    ch &= 0x1FFFFF;

    /*
     * If the character is within the first 127 characters, just use the
     * standard C function, otherwise consult the Unicode table.
     */

    if (ch < 0x80) {
	return TclIsSpaceProcM((char) ch);
    } else if (UNICODE_OUT_OF_RANGE(ch)) {
	return 0;
    } else if (ch == 0x0085 || ch == 0x180E || ch == 0x200B
	    || ch == 0x202F || ch == 0x2060 || ch == 0xFEFF) {
	return 1;
    } else {
	return ((SPACE_BITS >> GetCategory(ch)) & 1);
    }
}

/*
 *----------------------------------------------------------------------
 *
 * Tcl_UniCharIsUpper --
 *
 *	Test if a character is a uppercase Unicode character.
 *
 * Results:
 *	Returns non-zero if character is uppercase.
 *
 * Side effects:
 *	None.
 *
 *----------------------------------------------------------------------
 */

int
Tcl_UniCharIsUpper(
    int ch)			/* Unicode character to test. */
{
    if (UNICODE_OUT_OF_RANGE(ch)) {
	return 0;
    }
    return (GetCategory(ch) == UPPERCASE_LETTER);
}

/*
 *----------------------------------------------------------------------
 *
 * Tcl_UniCharIsWordChar --
 *
 *	Test if a character is alphanumeric or a connector punctuation mark.
 *
 * Results:
 *	Returns 1 if character is a word character.
 *
 * Side effects:
 *	None.
 *
 *----------------------------------------------------------------------
 */

int
Tcl_UniCharIsWordChar(
    int ch)			/* Unicode character to test. */
{
    if (UNICODE_OUT_OF_RANGE(ch)) {
	return 0;
    }
    return ((WORD_BITS >> GetCategory(ch)) & 1);
}

/*
 *----------------------------------------------------------------------
 *
 * Tcl_UniCharCaseMatch --
 *
 *	See if a particular Unicode string matches a particular pattern.
 *	Allows case insensitivity. This is the Unicode equivalent of the char*
 *	Tcl_StringCaseMatch. The UniChar strings must be NULL-terminated.
 *	This has no provision for counted UniChar strings, thus should not be
 *	used where NULLs are expected in the UniChar string. Use
 *	TclUniCharMatch where possible.
 *
 * Results:
 *	The return value is 1 if string matches pattern, and 0 otherwise. The
 *	matching operation permits the following special characters in the
 *	pattern: *?\[] (see the manual entry for details on what these mean).
 *
 * Side effects:
 *	None.
 *
 *----------------------------------------------------------------------
 */

int
Tcl_UniCharCaseMatch(
    const Tcl_UniChar *uniStr,	/* Unicode String. */
    const Tcl_UniChar *uniPattern,
				/* Pattern, which may contain special
				 * characters. */
    int nocase)			/* 0 for case sensitive, 1 for insensitive */
{
    Tcl_UniChar ch1 = 0, p;

    while (1) {
	p = *uniPattern;

	/*
	 * See if we're at the end of both the pattern and the string. If so,
	 * we succeeded. If we're at the end of the pattern but not at the end
	 * of the string, we failed.
	 */

	if (p == 0) {
	    return (*uniStr == 0);
	}
	if ((*uniStr == 0) && (p != '*')) {
	    return 0;
	}

	/*
	 * Check for a "*" as the next pattern character. It matches any
	 * substring. We handle this by skipping all the characters up to the
	 * next matching one in the pattern, and then calling ourselves
	 * recursively for each postfix of string, until either we match or we
	 * reach the end of the string.
	 */

	if (p == '*') {
	    /*
	     * Skip all successive *'s in the pattern
	     */

	    while (*(++uniPattern) == '*') {
		/* empty body */
	    }
	    p = *uniPattern;
	    if (p == 0) {
		return 1;
	    }
	    if (nocase) {
		p = Tcl_UniCharToLower(p);
	    }
	    while (1) {
		/*
		 * Optimization for matching - cruise through the string
		 * quickly if the next char in the pattern isn't a special
		 * character
		 */

		if ((p != '[') && (p != '?') && (p != '\\')) {
		    if (nocase) {
			while (*uniStr && (p != *uniStr)
				&& (p != Tcl_UniCharToLower(*uniStr))) {
			    uniStr++;
			}
		    } else {
			while (*uniStr && (p != *uniStr)) {
			    uniStr++;
			}
		    }
		}
		if (Tcl_UniCharCaseMatch(uniStr, uniPattern, nocase)) {
		    return 1;
		}
		if (*uniStr == 0) {
		    return 0;
		}
		uniStr++;
	    }
	}

	/*
	 * Check for a "?" as the next pattern character. It matches any
	 * single character.
	 */

	if (p == '?') {
	    uniPattern++;
	    uniStr++;
	    continue;
	}

	/*
	 * Check for a "[" as the next pattern character. It is followed by a
	 * list of characters that are acceptable, or by a range (two
	 * characters separated by "-").
	 */

	if (p == '[') {
	    Tcl_UniChar startChar, endChar;

	    uniPattern++;
	    ch1 = (nocase ? Tcl_UniCharToLower(*uniStr) : *uniStr);
	    uniStr++;
	    while (1) {
		if ((*uniPattern == ']') || (*uniPattern == 0)) {
		    return 0;
		}
		startChar = (nocase ? Tcl_UniCharToLower(*uniPattern)
			: *uniPattern);
		uniPattern++;
		if (*uniPattern == '-') {
		    uniPattern++;
		    if (*uniPattern == 0) {
			return 0;
		    }
		    endChar = (nocase ? Tcl_UniCharToLower(*uniPattern)
			    : *uniPattern);
		    uniPattern++;
		    if (((startChar <= ch1) && (ch1 <= endChar))
			    || ((endChar <= ch1) && (ch1 <= startChar))) {
			/*
			 * Matches ranges of form [a-z] or [z-a].
			 */
			break;
		    }
		} else if (startChar == ch1) {
		    break;
		}
	    }
	    while (*uniPattern != ']') {
		if (*uniPattern == 0) {
		    uniPattern--;
		    break;
		}
		uniPattern++;
	    }
	    uniPattern++;
	    continue;
	}

	/*
	 * If the next pattern character is '\', just strip off the '\' so we
	 * do exact matching on the character that follows.
	 */

	if (p == '\\') {
	    if (*(++uniPattern) == '\0') {
		return 0;
	    }
	}

	/*
	 * There's no special character. Just make sure that the next bytes of
	 * each string match.
	 */

	if (nocase) {
	    if (Tcl_UniCharToLower(*uniStr) !=
		    Tcl_UniCharToLower(*uniPattern)) {
		return 0;
	    }
	} else if (*uniStr != *uniPattern) {
	    return 0;
	}
	uniStr++;
	uniPattern++;
    }
}

/*
 *----------------------------------------------------------------------
 *
 * TclUniCharMatch --
 *
 *	See if a particular Unicode string matches a particular pattern.
 *	Allows case insensitivity. This is the Unicode equivalent of the char*
 *	Tcl_StringCaseMatch. This variant of Tcl_UniCharCaseMatch uses counted
 *	Strings, so embedded NULLs are allowed.
 *
 * Results:
 *	The return value is 1 if string matches pattern, and 0 otherwise. The
 *	matching operation permits the following special characters in the
 *	pattern: *?\[] (see the manual entry for details on what these mean).
 *
 * Side effects:
 *	None.
 *
 *----------------------------------------------------------------------
 */

int
TclUniCharMatch(
    const Tcl_UniChar *string,	/* Unicode String. */
    int strLen,			/* Length of String */
    const Tcl_UniChar *pattern,	/* Pattern, which may contain special
				 * characters. */
    int ptnLen,			/* Length of Pattern */
    int nocase)			/* 0 for case sensitive, 1 for insensitive */
{
    const Tcl_UniChar *stringEnd, *patternEnd;
    Tcl_UniChar p;

    stringEnd = string + strLen;
    patternEnd = pattern + ptnLen;

    while (1) {
	/*
	 * See if we're at the end of both the pattern and the string. If so,
	 * we succeeded. If we're at the end of the pattern but not at the end
	 * of the string, we failed.
	 */

	if (pattern == patternEnd) {
	    return (string == stringEnd);
	}
	p = *pattern;
	if ((string == stringEnd) && (p != '*')) {
	    return 0;
	}

	/*
	 * Check for a "*" as the next pattern character. It matches any
	 * substring. We handle this by skipping all the characters up to the
	 * next matching one in the pattern, and then calling ourselves
	 * recursively for each postfix of string, until either we match or we
	 * reach the end of the string.
	 */

	if (p == '*') {
	    /*
	     * Skip all successive *'s in the pattern.
	     */

	    while (*(++pattern) == '*') {
		/* empty body */
	    }
	    if (pattern == patternEnd) {
		return 1;
	    }
	    p = *pattern;
	    if (nocase) {
		p = Tcl_UniCharToLower(p);
	    }
	    while (1) {
		/*
		 * Optimization for matching - cruise through the string
		 * quickly if the next char in the pattern isn't a special
		 * character.
		 */

		if ((p != '[') && (p != '?') && (p != '\\')) {
		    if (nocase) {
			while ((string < stringEnd) && (p != *string)
				&& (p != Tcl_UniCharToLower(*string))) {
			    string++;
			}
		    } else {
			while ((string < stringEnd) && (p != *string)) {
			    string++;
			}
		    }
		}
		if (TclUniCharMatch(string, stringEnd - string,
			pattern, patternEnd - pattern, nocase)) {
		    return 1;
		}
		if (string == stringEnd) {
		    return 0;
		}
		string++;
	    }
	}

	/*
	 * Check for a "?" as the next pattern character. It matches any
	 * single character.
	 */

	if (p == '?') {
	    pattern++;
	    string++;
	    continue;
	}

	/*
	 * Check for a "[" as the next pattern character. It is followed by a
	 * list of characters that are acceptable, or by a range (two
	 * characters separated by "-").
	 */

	if (p == '[') {
	    Tcl_UniChar ch1, startChar, endChar;

	    pattern++;
	    ch1 = (nocase ? Tcl_UniCharToLower(*string) : *string);
	    string++;
	    while (1) {
		if ((*pattern == ']') || (pattern == patternEnd)) {
		    return 0;
		}
		startChar = (nocase ? Tcl_UniCharToLower(*pattern) : *pattern);
		pattern++;
		if (*pattern == '-') {
		    pattern++;
		    if (pattern == patternEnd) {
			return 0;
		    }
		    endChar = (nocase ? Tcl_UniCharToLower(*pattern)
			    : *pattern);
		    pattern++;
		    if (((startChar <= ch1) && (ch1 <= endChar))
			    || ((endChar <= ch1) && (ch1 <= startChar))) {
			/*
			 * Matches ranges of form [a-z] or [z-a].
			 */
			break;
		    }
		} else if (startChar == ch1) {
		    break;
		}
	    }
	    while (*pattern != ']') {
		if (pattern == patternEnd) {
		    pattern--;
		    break;
		}
		pattern++;
	    }
	    pattern++;
	    continue;
	}

	/*
	 * If the next pattern character is '\', just strip off the '\' so we
	 * do exact matching on the character that follows.
	 */

	if (p == '\\') {
	    if (++pattern == patternEnd) {
		return 0;
	    }
	}

	/*
	 * There's no special character. Just make sure that the next bytes of
	 * each string match.
	 */

	if (nocase) {
	    if (Tcl_UniCharToLower(*string) != Tcl_UniCharToLower(*pattern)) {
		return 0;
	    }
	} else if (*string != *pattern) {
	    return 0;
	}
	string++;
	pattern++;
    }
}

/*
 *---------------------------------------------------------------------------
 *
 * TclUtfToUCS4 --
 *
 *	Extract the 4-byte codepoint from the leading bytes of the
 *	Modified UTF-8 string "src".  This is a utility routine to
 *	contain the surrogate gymnastics in one place.
 *
 *	The caller must ensure that the source buffer is long enough that this
 *	routine does not run off the end and dereference non-existent memory
 *	looking for trail bytes. If the source buffer is known to be '\0'
 *	terminated, this cannot happen. Otherwise, the caller should call
 *	Tcl_UtfCharComplete() before calling this routine to ensure that
 *	enough bytes remain in the string.
 *
 * Results:
 *	*usc4Ptr is filled with the UCS4 code point, and the return value is
 *	the number of bytes from the UTF-8 string that were consumed.
 *
 * Side effects:
 *	None.
 *
 *---------------------------------------------------------------------------
 */

#if TCL_UTF_MAX <= 3
int
TclUtfToUCS4(
    const char *src,	/* The UTF-8 string. */
    int *ucs4Ptr)	/* Filled with the UCS4 codepoint represented
			 * by the UTF-8 string. */
{
    /* Make use of the #undef Tcl_UtfToUniChar above, which already handles UCS4. */
    return Tcl_UtfToUniChar(src, ucs4Ptr);
}
#endif

/*
 * Local Variables:
 * mode: c
 * c-basic-offset: 4
 * fill-column: 78
 * End:
 */<|MERGE_RESOLUTION|>--- conflicted
+++ resolved
@@ -831,9 +831,6 @@
 	/* Pointer to breakpoint in scan where optimization is lost */
 	const char *optPtr = endPtr - TCL_UTF_MAX + 1;
 
-<<<<<<< HEAD
-	while (src < endPtr) {
-=======
 	/*
 	 * Optimize away the call in this loop. Justified because...
 	 *	when (src < optPtr), (endPtr - src) > (endPtr - optPtr)
@@ -843,14 +840,6 @@
 	 */
 	while ((src < optPtr)
 		/* && Tcl_UtfCharComplete(src, endPtr - src) */ ) {
-#if TCL_UTF_MAX < 4
-	    if (((unsigned)UCHAR(*src) - 0xF0) < 5) {
-		/* treat F0 - F4 as single character */
-		ch = 0;
-		src++;
-	    } else
-#endif
->>>>>>> 64945ec6
 	    src += TclUtfToUniChar(src, &ch);
 	    i++;
 	}
