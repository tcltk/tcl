--- conflicted
+++ resolved
@@ -786,23 +786,10 @@
     const char *src,		/* The UTF-8 string to be searched. */
     int ch)			/* The Unicode character to search for. */
 {
-fprintf(stdout, "COVER\n"); fflush(stdout);
     while (1) {
-<<<<<<< HEAD
-	len = TclUtfToUniChar(src, &find);
-	fullchar = find;
-#if TCL_UTF_MAX <= 3
-	if ((fullchar != ch) && (find >= 0xD800) && (len < 3)) {
-	    len += TclUtfToUniChar(src + len, &find);
-	    fullchar = (((fullchar & 0x3FF) << 10) | (find & 0x3FF)) + 0x10000;
-	}
-#endif
-	if (fullchar == ch) {
-=======
 	int ucs4, len = TclUtfToUCS4(src, &ucs4);
 
 	if (ucs4 == ch) {
->>>>>>> 61f422cd
 	    return src;
 	}
 	if (*src == '\0') {
@@ -840,21 +827,9 @@
     const char *last = NULL;
 
     while (1) {
-<<<<<<< HEAD
-	len = TclUtfToUniChar(src, &find);
-	fullchar = find;
-#if TCL_UTF_MAX <= 3
-	if ((fullchar != ch) && (find >= 0xD800) && (len < 3)) {
-	    len += TclUtfToUniChar(src + len, &find);
-	    fullchar = (((fullchar & 0x3FF) << 10) | (find & 0x3FF)) + 0x10000;
-	}
-#endif
-	if (fullchar == ch) {
-=======
 	int ucs4, len = TclUtfToUCS4(src, &ucs4);
 
 	if (ucs4 == ch) {
->>>>>>> 61f422cd
 	    last = src;
 	}
 	if (*src == '\0') {
@@ -2518,11 +2493,25 @@
     len = TclUtfToUniChar(src, &ch);
     fullchar = ch;
 
-#if TCL_UTF_MAX == 4
-    /* 4-byte UTF-8 is supported; decode surrogates */
-
-    if ((ch >= 0xD800) && len < 3)
+#if TCL_UTF_MAX <= 3
+    /* Limited interfaces -- must use and decode surrogates */
+
+    if ((ch >= 0xD800) && len < 3) {
+/******
+ ******	Note the #undef TCL_UtfToUniChar gets in our way here.
+ ******
 	len += Tcl_UtfToUniChar(src + len, &ch);
+ ******
+ ******  We have to do the subtitution ourselves.
+ ******/
+
+	len += Tcl_UtfToChar16(src + len, &ch);
+
+/******
+ ******	We might also solve this by moving this routine higher in the file.
+ ****** Or there might be a more sensible foundation in this branch.
+ ******/
+
 	fullchar = (((fullchar & 0x3FF) << 10) | (ch & 0x3FF)) + 0x10000;
     }
 #endif
