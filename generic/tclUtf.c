--- conflicted
+++ resolved
@@ -99,11 +99,7 @@
  *---------------------------------------------------------------------------
  */
 
-<<<<<<< HEAD
-static int
-=======
 static inline int
->>>>>>> f7a562e6
 UtfCount(
     int ch)			/* The Tcl_UniChar whose size is returned. */
 {
