/*
 * tclUtf.c --
 *
 *	Routines for manipulating UTF-8 strings.
 *
 * Copyright (c) 1997-1998 Sun Microsystems, Inc.
 *
 * See the file "license.terms" for information on usage and redistribution of
 * this file, and for a DISCLAIMER OF ALL WARRANTIES.
 */

#include "tclInt.h"

/*
 * Include the static character classification tables and macros.
 */

#include "tclUniData.c"

/*
 * The following macros are used for fast character category tests. The x_BITS
 * values are shifted right by the category value to determine whether the
 * given category is included in the set.
 */

#define ALPHA_BITS ((1 << UPPERCASE_LETTER) | (1 << LOWERCASE_LETTER) \
	| (1 << TITLECASE_LETTER) | (1 << MODIFIER_LETTER) | (1<<OTHER_LETTER))

#define CONTROL_BITS ((1 << CONTROL) | (1 << FORMAT) | (1 << PRIVATE_USE))

#define DIGIT_BITS (1 << DECIMAL_DIGIT_NUMBER)

#define SPACE_BITS ((1 << SPACE_SEPARATOR) | (1 << LINE_SEPARATOR) \
	| (1 << PARAGRAPH_SEPARATOR))

#define WORD_BITS (ALPHA_BITS | DIGIT_BITS | (1 << CONNECTOR_PUNCTUATION))

#define PUNCT_BITS ((1 << CONNECTOR_PUNCTUATION) | \
	(1 << DASH_PUNCTUATION) | (1 << OPEN_PUNCTUATION) | \
	(1 << CLOSE_PUNCTUATION) | (1 << INITIAL_QUOTE_PUNCTUATION) | \
	(1 << FINAL_QUOTE_PUNCTUATION) | (1 << OTHER_PUNCTUATION))

#define GRAPH_BITS (WORD_BITS | PUNCT_BITS | \
	(1 << NON_SPACING_MARK) | (1 << ENCLOSING_MARK) | \
	(1 << COMBINING_SPACING_MARK) | (1 << LETTER_NUMBER) | \
	(1 << OTHER_NUMBER) | \
	(1 << MATH_SYMBOL) | (1 << CURRENCY_SYMBOL) | \
	(1 << MODIFIER_SYMBOL) | (1 << OTHER_SYMBOL))

/*
 * Unicode characters less than this value are represented by themselves in
 * UTF-8 strings.
 */

#define UNICODE_SELF	0x80

/*
 * The following structures are used when mapping between Unicode (UCS-2) and
 * UTF-8.
 */

static const unsigned char totalBytes[256] = {
    1,1,1,1,1,1,1,1,1,1,1,1,1,1,1,1,1,1,1,1,1,1,1,1,1,1,1,1,1,1,1,1,
    1,1,1,1,1,1,1,1,1,1,1,1,1,1,1,1,1,1,1,1,1,1,1,1,1,1,1,1,1,1,1,1,
    1,1,1,1,1,1,1,1,1,1,1,1,1,1,1,1,1,1,1,1,1,1,1,1,1,1,1,1,1,1,1,1,
    1,1,1,1,1,1,1,1,1,1,1,1,1,1,1,1,1,1,1,1,1,1,1,1,1,1,1,1,1,1,1,1,
    1,1,1,1,1,1,1,1,1,1,1,1,1,1,1,1,1,1,1,1,1,1,1,1,1,1,1,1,1,1,1,1,
    1,1,1,1,1,1,1,1,1,1,1,1,1,1,1,1,1,1,1,1,1,1,1,1,1,1,1,1,1,1,1,1,
    2,2,2,2,2,2,2,2,2,2,2,2,2,2,2,2,2,2,2,2,2,2,2,2,2,2,2,2,2,2,2,2,
    3,3,3,3,3,3,3,3,3,3,3,3,3,3,3,3,
    4,4,4,4,4,4,4,4,
    1,1,1,1,1,1,1,1
};

/*
 *---------------------------------------------------------------------------
 *
 * TclUtfCount --
 *
 *	Find the number of bytes in the Utf character "ch".
 *
 * Results:
 *	The return values is the number of bytes in the Utf character "ch".
 *
 * Side effects:
 *	None.
 *
 *---------------------------------------------------------------------------
 */

int
TclUtfCount(
    int ch)			/* The Unicode character whose size is returned. */
{
    if ((unsigned)(ch - 1) < (UNICODE_SELF - 1)) {
	return 1;
    }
    if (ch <= 0x7FF) {
	return 2;
    }
    if (((unsigned)(ch - 0x10000) <= 0xFFFFF)) {
	return 4;
    }
    return 3;
}

/*
 *---------------------------------------------------------------------------
 *
 * Tcl_UniCharToUtf --
 *
 *	Store the given Tcl_UniChar as a sequence of UTF-8 bytes in the
 *	provided buffer. Equivalent to Plan 9 runetochar().
 *
 * Results:
 *	The return values is the number of bytes in the buffer that were
 *	consumed.
 *
 * Side effects:
 *	None.
 *
 *---------------------------------------------------------------------------
 */

int
Tcl_UniCharToUtf(
    int ch,			/* The Tcl_UniChar to be stored in the
				 * buffer. */
    char *buf)			/* Buffer in which the UTF-8 representation of
				 * the Tcl_UniChar is stored. Buffer must be
				 * large enough to hold the UTF-8 character
				 * (at most 4 bytes). */
{
    if ((unsigned)(ch - 1) < (UNICODE_SELF - 1)) {
	buf[0] = (char) ch;
	return 1;
    }
    if (ch >= 0) {
	if (ch <= 0x7FF) {
	    buf[1] = (char) ((ch | 0x80) & 0xBF);
	    buf[0] = (char) ((ch >> 6) | 0xC0);
	    return 2;
	}
	if (ch <= 0xFFFF) {
	    if ((ch & 0xF800) == 0xD800) {
		if (ch & 0x0400) {
		    /* Low surrogate */
		    if (((buf[0] & 0xF8) == 0xF0) && ((buf[1] & 0xC0) == 0x80)
			    && ((buf[2] & 0xCF) == 0)) {
			/* Previous Tcl_UniChar was a High surrogate, so combine */
			buf[3] = (char) ((ch & 0x3F) | 0x80);
			buf[2] |= (char) (((ch >> 6) & 0x0F) | 0x80);
			return 4;
		    }
		    /* Previous Tcl_UniChar was not a High surrogate, so just output */
		} else {
		    /* High surrogate */
		    ch += 0x40;
		    /* Fill buffer with specific 3-byte (invalid) byte combination,
		       so following Low surrogate can recognize it and combine */
		    buf[2] = (char) ((ch << 4) & 0x30);
		    buf[1] = (char) (((ch >> 2) & 0x3F) | 0x80);
		    buf[0] = (char) (((ch >> 8) & 0x07) | 0xF0);
		    return 0;
		}
	    }
	    goto three;
	}
	if (ch <= 0x10FFFF) {
	    buf[3] = (char) ((ch | 0x80) & 0xBF);
	    buf[2] = (char) (((ch >> 6) | 0x80) & 0xBF);
	    buf[1] = (char) (((ch >> 12) | 0x80) & 0xBF);
	    buf[0] = (char) ((ch >> 18) | 0xF0);
	    return 4;
	}
<<<<<<< HEAD
=======
    } else if (ch == -1) {
	if (((buf[0] & 0xF8) == 0xF0) && ((buf[1] & 0xC0) == 0x80)
		&& ((buf[2] & 0xCF) == 0)) {
	    ch = 0xD7C0 + ((buf[0] & 0x07) << 8) + ((buf[1] & 0x3F) << 2)
		    + ((buf[2] & 0x30) >> 4);
	    goto three;
	}
#endif
>>>>>>> 745139d2
    }

    ch = 0xFFFD;
three:
    buf[2] = (char) ((ch | 0x80) & 0xBF);
    buf[1] = (char) (((ch >> 6) | 0x80) & 0xBF);
    buf[0] = (char) ((ch >> 12) | 0xE0);
    return 3;
}

/*
 *---------------------------------------------------------------------------
 *
 * Tcl_UniCharToUtfDString --
 *
 *	Convert the given Unicode string to UTF-8.
 *
 * Results:
 *	The return value is a pointer to the UTF-8 representation of the
 *	Unicode string. Storage for the return value is appended to the end of
 *	dsPtr.
 *
 * Side effects:
 *	None.
 *
 *---------------------------------------------------------------------------
 */

char *
Tcl_UniCharToUtfDString(
    const Tcl_UniChar *uniStr,	/* Unicode string to convert to UTF-8. */
    int uniLength,		/* Length of Unicode string in Tcl_UniChars
				 * (must be >= 0). */
    Tcl_DString *dsPtr)		/* UTF-8 representation of string is appended
				 * to this previously initialized DString. */
{
    const Tcl_UniChar *w, *wEnd;
    char *p, *string;
    int oldLength;

    /*
     * UTF-8 string length in bytes will be <= Unicode string length * 4.
     */

    oldLength = Tcl_DStringLength(dsPtr);
    Tcl_DStringSetLength(dsPtr, (oldLength + uniLength + 1) * 4);
    string = Tcl_DStringValue(dsPtr) + oldLength;

    p = string;
    wEnd = uniStr + uniLength;
    for (w = uniStr; w < wEnd; ) {
	p += Tcl_UniCharToUtf(*w, p);
	w++;
    }
    Tcl_DStringSetLength(dsPtr, oldLength + (p - string));

    return string;
}

/*
 *---------------------------------------------------------------------------
 *
 * Tcl_UtfToUniChar --
 *
 *	Extract the Tcl_UniChar represented by the UTF-8 string. Bad UTF-8
 *	sequences are converted to valid Tcl_UniChars and processing
 *	continues. Equivalent to Plan 9 chartorune().
 *
 *	The caller must ensure that the source buffer is long enough that this
 *	routine does not run off the end and dereference non-existent memory
 *	looking for trail bytes. If the source buffer is known to be '\0'
 *	terminated, this cannot happen. Otherwise, the caller should call
 *	Tcl_UtfCharComplete() before calling this routine to ensure that
 *	enough bytes remain in the string.
 *
 *	If TCL_UTF_MAX == 4, special handling of Surrogate pairs is done:
 *	For any UTF-8 string containing a character outside of the BMP, the
 *	first call to this function will fill *chPtr with the high surrogate
 *	and generate a return value of 0. Calling Tcl_UtfToUniChar again
 *	will produce the low surrogate and a return value of 4. Because *chPtr
 *	is used to remember whether the high surrogate is already produced, it
 *	is recommended to initialize the variable it points to as 0 before
 *	the first call to Tcl_UtfToUniChar is done.
 *
 * Results:
 *	*chPtr is filled with the Tcl_UniChar, and the return value is the
 *	number of bytes from the UTF-8 string that were consumed.
 *
 * Side effects:
 *	None.
 *
 *---------------------------------------------------------------------------
 */

static const unsigned short cp1252[32] = {
  0x20ac,   0x81, 0x201A, 0x0192, 0x201E, 0x2026, 0x2020, 0x2021,
  0x02C6, 0x2030, 0x0160, 0x2039, 0x0152,   0x8D, 0x017D,   0x8F,
    0x90, 0x2018, 0x2019, 0x201C, 0x201D, 0x2022, 0x2013, 0x2014,
   0x2DC, 0x2122, 0x0161, 0x203A, 0x0153,   0x9D, 0x017E, 0x0178
};

int
Tcl_UtfToUniChar(
    register const char *src,	/* The UTF-8 string. */
    register Tcl_UniChar *chPtr)/* Filled with the Tcl_UniChar represented by
				 * the UTF-8 string. */
{
    register int byte;

    /*
     * Unroll 1 to 3 (or 4) byte UTF-8 sequences.
     */

    byte = *((unsigned char *) src);
    if (byte < 0xC0) {
	/*
	 * Handles properly formed UTF-8 characters between 0x01 and 0x7F.
	 * Treats naked trail bytes 0x80 to 0x9F as valid characters from
	 * the cp1252 table. See: <https://en.wikipedia.org/wiki/UTF-8>
	 * Also treats \0 and other naked trail bytes 0xA0 to 0xBF as valid
	 * characters representing themselves.
	 */

	if ((unsigned)(byte-0x80) < (unsigned) 0x20) {
	    *chPtr = (Tcl_UniChar) cp1252[byte-0x80];
	} else {
	    *chPtr = (Tcl_UniChar) byte;
	}
	return 1;
    } else if (byte < 0xE0) {
	if ((src[1] & 0xC0) == 0x80) {
	    /*
	     * Two-byte-character lead-byte followed by a trail-byte.
	     */

	    *chPtr = (Tcl_UniChar) (((byte & 0x1F) << 6) | (src[1] & 0x3F));
	    if ((unsigned)(*chPtr - 1) >= (UNICODE_SELF - 1)) {
		return 2;
	    }
	}

	/*
	 * A two-byte-character lead-byte not followed by trail-byte
	 * represents itself.
	 */
    } else if (byte < 0xF0) {
	if (((src[1] & 0xC0) == 0x80) && ((src[2] & 0xC0) == 0x80)) {
	    /*
	     * Three-byte-character lead byte followed by two trail bytes.
	     */

	    *chPtr = (Tcl_UniChar) (((byte & 0x0F) << 12)
		    | ((src[1] & 0x3F) << 6) | (src[2] & 0x3F));
	    if (*chPtr > 0x7FF) {
		return 3;
	    }
	}

	/*
	 * A three-byte-character lead-byte not followed by two trail-bytes
	 * represents itself.
	 */
    }
    else if (byte < 0xF8) {
	if (((src[1] & 0xC0) == 0x80) && ((src[2] & 0xC0) == 0x80) && ((src[3] & 0xC0) == 0x80)) {
	    /*
	     * Four-byte-character lead byte followed by three trail bytes.
	     */
#if TCL_UTF_MAX <= 4
	    Tcl_UniChar surrogate;

	    byte = (((byte & 0x07) << 18) | ((src[1] & 0x3F) << 12)
		    | ((src[2] & 0x3F) << 6) | (src[3] & 0x3F)) - 0x10000;
	    surrogate = (Tcl_UniChar) (0xD800 + (byte >> 10));
	    if (byte & 0x100000) {
		/* out of range, < 0x10000 or > 0x10ffff */
	    } else if (*chPtr != surrogate) {
		/* produce high surrogate, but don't advance source pointer */
		*chPtr = surrogate;
		return 0;
	    } else {
		/* produce low surrogate, and advance source pointer */
		*chPtr = (Tcl_UniChar) (0xDC00 | (byte & 0x3FF));
		return 4;
	    }
#else
	    *chPtr = (Tcl_UniChar) (((byte & 0x07) << 18) | ((src[1] & 0x3F) << 12)
		    | ((src[2] & 0x3F) << 6) | (src[3] & 0x3F));
	    if ((unsigned)(*chPtr - 0x10000) <= 0xFFFFF) {
		return 4;
	    }
#endif
	}

	/*
	 * A four-byte-character lead-byte not followed by two trail-bytes
	 * represents itself.
	 */
    }

    *chPtr = (Tcl_UniChar) byte;
    return 1;
}

/*
 *---------------------------------------------------------------------------
 *
 * Tcl_UtfToUniCharDString --
 *
 *	Convert the UTF-8 string to Unicode.
 *
 * Results:
 *	The return value is a pointer to the Unicode representation of the
 *	UTF-8 string. Storage for the return value is appended to the end of
 *	dsPtr. The Unicode string is terminated with a Unicode NULL character.
 *
 * Side effects:
 *	None.
 *
 *---------------------------------------------------------------------------
 */

Tcl_UniChar *
Tcl_UtfToUniCharDString(
    const char *src,		/* UTF-8 string to convert to Unicode. */
    int length,			/* Length of UTF-8 string in bytes, or -1 for
				 * strlen(). */
    Tcl_DString *dsPtr)		/* Unicode representation of string is
				 * appended to this previously initialized
				 * DString. */
{
    Tcl_UniChar ch = 0, *w, *wString;
    const char *p, *end;
    int oldLength;

    if (length < 0) {
	length = strlen(src);
    }

    /*
     * Unicode string length in Tcl_UniChars will be <= UTF-8 string length in
     * bytes.
     */

    oldLength = Tcl_DStringLength(dsPtr);
/* TODO: fix overreach! */
    Tcl_DStringSetLength(dsPtr,
	    (int) ((oldLength + length + 1) * sizeof(Tcl_UniChar)));
    wString = (Tcl_UniChar *) (Tcl_DStringValue(dsPtr) + oldLength);

    w = wString;
    end = src + length;
    for (p = src; p < end; ) {
	p += TclUtfToUniChar(p, &ch);
	*w++ = ch;
    }
    *w = '\0';
    Tcl_DStringSetLength(dsPtr,
	    (oldLength + ((char *) w - (char *) wString)));

    return wString;
}

/*
 *---------------------------------------------------------------------------
 *
 * Tcl_UtfCharComplete --
 *
 *	Determine if the UTF-8 string of the given length is long enough to be
 *	decoded by Tcl_UtfToUniChar(). This does not ensure that the UTF-8
 *	string is properly formed. Equivalent to Plan 9 fullrune().
 *
 * Results:
 *	The return value is 0 if the string is not long enough, non-zero
 *	otherwise.
 *
 * Side effects:
 *	None.
 *
 *---------------------------------------------------------------------------
 */

int
Tcl_UtfCharComplete(
    const char *src,		/* String to check if first few bytes contain
				 * a complete UTF-8 character. */
    int length)			/* Length of above string in bytes. */
{
    return length >= totalBytes[(unsigned char)*src];
}

/*
 *---------------------------------------------------------------------------
 *
 * Tcl_NumUtfChars --
 *
 *	Returns the number of characters (not bytes) in the UTF-8 string, not
 *	including the terminating NULL byte. This is equivalent to Plan 9
 *	utflen() and utfnlen().
 *
 * Results:
 *	As above.
 *
 * Side effects:
 *	None.
 *
 *---------------------------------------------------------------------------
 */

int
Tcl_NumUtfChars(
    register const char *src,	/* The UTF-8 string to measure. */
    int length)			/* The length of the string in bytes, or -1
				 * for strlen(string). */
{
    Tcl_UniChar ch = 0;
    register int i = 0;

    /*
     * The separate implementations are faster.
     *
     * Since this is a time-sensitive function, we also do the check for the
     * single-byte char case specially.
     */

    if (length < 0) {
	while (*src != '\0') {
	    src += TclUtfToUniChar(src, &ch);
	    i++;
	}
	if (i < 0) i = INT_MAX; /* Bug [2738427] */
    } else {
	register const char *endPtr = src + length - 4;

	while (src < endPtr) {
	    src += TclUtfToUniChar(src, &ch);
	    i++;
	}
	endPtr += 4;
	while ((src < endPtr) && Tcl_UtfCharComplete(src, endPtr - src)) {
	    src += TclUtfToUniChar(src, &ch);
	    i++;
	}
	if (src < endPtr) {
	    i += endPtr - src;
	}
    }
    return i;
}

/*
 *---------------------------------------------------------------------------
 *
 * Tcl_UtfFindFirst --
 *
 *	Returns a pointer to the first occurance of the given Unicode character
 *	in the NULL-terminated UTF-8 string. The NULL terminator is considered
 *	part of the UTF-8 string. Equivalent to Plan 9 utfrune().
 *
 * Results:
 *	As above. If the Unicode character does not exist in the given string,
 *	the return value is NULL.
 *
 * Side effects:
 *	None.
 *
 *---------------------------------------------------------------------------
 */

const char *
Tcl_UtfFindFirst(
    const char *src,		/* The UTF-8 string to be searched. */
    int ch)			/* The Unicode character to search for. */
{
    int len, fullchar;
    Tcl_UniChar find = 0;

    while (1) {
	len = TclUtfToUniChar(src, &find);
	fullchar = find;
#if TCL_UTF_MAX <= 4
	if (!len) {
	    len += TclUtfToUniChar(src, &find);
	    fullchar = (((fullchar & 0x3ff) << 10) | (find & 0x3ff)) + 0x10000;
	}
#endif
	if (fullchar == ch) {
	    return src;
	}
	if (*src == '\0') {
	    return NULL;
	}
	src += len;
    }
}

/*
 *---------------------------------------------------------------------------
 *
 * Tcl_UtfFindLast --
 *
 *	Returns a pointer to the last occurance of the given Unicode character
 *	in the NULL-terminated UTF-8 string. The NULL terminator is considered
 *	part of the UTF-8 string. Equivalent to Plan 9 utfrrune().
 *
 * Results:
 *	As above. If the Unicode character does not exist in the given string, the
 *	return value is NULL.
 *
 * Side effects:
 *	None.
 *
 *---------------------------------------------------------------------------
 */

const char *
Tcl_UtfFindLast(
    const char *src,		/* The UTF-8 string to be searched. */
    int ch)			/* The Unicode character to search for. */
{
    int len, fullchar;
    Tcl_UniChar find = 0;
    const char *last;

    last = NULL;
    while (1) {
	len = TclUtfToUniChar(src, &find);
	fullchar = find;
#if TCL_UTF_MAX <= 4
	if (!len) {
	    len += TclUtfToUniChar(src, &find);
	    fullchar = (((fullchar & 0x3ff) << 10) | (find & 0x3ff)) + 0x10000;
	}
#endif
	if (fullchar == ch) {
	    last = src;
	}
	if (*src == '\0') {
	    break;
	}
	src += len;
    }
    return last;
}

/*
 *---------------------------------------------------------------------------
 *
 * Tcl_UtfNext --
 *
 *	Given a pointer to some current location in a UTF-8 string, move
 *	forward one character. The caller must ensure that they are not asking
 *	for the next character after the last character in the string.
 *
 * Results:
 *	The return value is the pointer to the next character in the UTF-8
 *	string.
 *
 * Side effects:
 *	None.
 *
 *---------------------------------------------------------------------------
 */

const char *
Tcl_UtfNext(
    const char *src)		/* The current location in the string. */
{
    Tcl_UniChar ch = 0;
    int len = TclUtfToUniChar(src, &ch);

#if TCL_UTF_MAX <= 4
    if (len == 0) {
      len = TclUtfToUniChar(src, &ch);
    }
#endif
    return src + len;
}

/*
 *---------------------------------------------------------------------------
 *
 * Tcl_UtfPrev --
 *
 *	Given a pointer to some current location in a UTF-8 string, move
 *	backwards one character. This works correctly when the pointer is in
 *	the middle of a UTF-8 character.
 *
 * Results:
 *	The return value is a pointer to the previous character in the UTF-8
 *	string. If the current location was already at the beginning of the
 *	string, the return value will also be a pointer to the beginning of
 *	the string.
 *
 * Side effects:
 *	None.
 *
 *---------------------------------------------------------------------------
 */

const char *
Tcl_UtfPrev(
    const char *src,		/* The current location in the string. */
    const char *start)		/* Pointer to the beginning of the string, to
				 * avoid going backwards too far. */
{
    const char *look;
    int i, byte;

    look = --src;
    for (i = 0; i < 4; i++) {
	if (look < start) {
	    if (src < start) {
		src = start;
	    }
	    break;
	}
	byte = *((unsigned char *) look);
	if (byte < 0x80) {
	    break;
	}
	if (byte >= 0xC0) {
	    return look;
	}
	look--;
    }
    return src;
}

/*
 *---------------------------------------------------------------------------
 *
 * Tcl_UniCharAtIndex --
 *
 *	Returns the Tcl_UniChar represented at the specified character
 *	(not byte) position in the UTF-8 string.
 *
 * Results:
 *	As above.
 *
 * Side effects:
 *	None.
 *
 *---------------------------------------------------------------------------
 */

int
Tcl_UniCharAtIndex(
    register const char *src,	/* The UTF-8 string to dereference. */
    register int index)		/* The position of the desired character. */
{
    Tcl_UniChar ch = 0;
    int fullchar = 0;
#if TCL_UTF_MAX <= 4
	int len = 1;
#endif

    while (index-- >= 0) {
#if TCL_UTF_MAX <= 4
	src += (len = TclUtfToUniChar(src, &ch));
#else
	src += TclUtfToUniChar(src, &ch);
#endif
    }
    fullchar = ch;
#if TCL_UTF_MAX <= 4
     if (!len) {
	/* If last Tcl_UniChar was an upper surrogate, combine with lower surrogate */
	(void)TclUtfToUniChar(src, &ch);
	fullchar = (((fullchar & 0x3ff) << 10) | (ch & 0x3ff)) + 0x10000;
    }
#endif
    return fullchar;
}

/*
 *---------------------------------------------------------------------------
 *
 * Tcl_UtfAtIndex --
 *
 *	Returns a pointer to the specified character (not byte) position in
 *	the UTF-8 string. If TCL_UTF_MAX <= 4, characters > U+FFFF count as
 *      2 positions, but then the pointer should never be placed between
 *      the two positions.
 *
 * Results:
 *	As above.
 *
 * Side effects:
 *	None.
 *
 *---------------------------------------------------------------------------
 */

const char *
Tcl_UtfAtIndex(
    register const char *src,	/* The UTF-8 string. */
    register int index)		/* The position of the desired character. */
{
    Tcl_UniChar ch = 0;
    int len = 1;

    while (index-- > 0) {
	len = TclUtfToUniChar(src, &ch);
	src += len;
    }
#if TCL_UTF_MAX <= 4
     if (!len) {
	/* Index points at character following High Surrogate */
	src += TclUtfToUniChar(src, &ch);
    }
#endif
    return src;
}

/*
 *---------------------------------------------------------------------------
 *
 * Tcl_UtfBackslash --
 *
 *	Figure out how to handle a backslash sequence.
 *
 * Results:
 *	Stores the bytes represented by the backslash sequence in dst and
 *	returns the number of bytes written to dst. At most TCL_UTF_MAX bytes
 *	are written to dst; dst must have been large enough to accept those
 *	bytes. If readPtr isn't NULL then it is filled in with a count of the
 *	number of bytes in the backslash sequence.
 *
 * Side effects:
 *	The maximum number of bytes it takes to represent a Unicode character
 *	in UTF-8 is guaranteed to be less than the number of bytes used to
 *	express the backslash sequence that represents that Unicode character.
 *	If the target buffer into which the caller is going to store the bytes
 *	that represent the Unicode character is at least as large as the
 *	source buffer from which the backslashed sequence was extracted, no
 *	buffer overruns should occur.
 *
 *---------------------------------------------------------------------------
 */

int
Tcl_UtfBackslash(
    const char *src,		/* Points to the backslash character of a
				 * backslash sequence. */
    int *readPtr,		/* Fill in with number of characters read from
				 * src, unless NULL. */
    char *dst)			/* Filled with the bytes represented by the
				 * backslash sequence. */
{
#define LINE_LENGTH 128
    int numRead;
    int result;

    result = TclParseBackslash(src, LINE_LENGTH, &numRead, dst);
    if (numRead == LINE_LENGTH) {
	/*
	 * We ate a whole line. Pay the price of a strlen()
	 */

	result = TclParseBackslash(src, (int)strlen(src), &numRead, dst);
    }
    if (readPtr != NULL) {
	*readPtr = numRead;
    }
    return result;
}

/*
 *----------------------------------------------------------------------
 *
 * Tcl_UtfToUpper --
 *
 *	Convert lowercase characters to uppercase characters in a UTF string
 *	in place. The conversion may shrink the UTF string.
 *
 * Results:
 *	Returns the number of bytes in the resulting string excluding the
 *	trailing null.
 *
 * Side effects:
 *	Writes a terminating null after the last converted character.
 *
 *----------------------------------------------------------------------
 */

int
Tcl_UtfToUpper(
    char *str)			/* String to convert in place. */
{
    Tcl_UniChar ch = 0;
    int upChar;
    char *src, *dst;
    int bytes;

    /*
     * Iterate over the string until we hit the terminating null.
     */

    src = dst = str;
    while (*src) {
	bytes = TclUtfToUniChar(src, &ch);
	upChar = ch;
#if TCL_UTF_MAX <= 4
	if (!bytes) {
	    /* TclUtfToUniChar only returns 0 for chars > 0xffff ! */
	    bytes = TclUtfToUniChar(src, &ch);
	    /* Combine surrogates */
	    upChar = (((upChar & 0x3ff) << 10) | (ch & 0x3ff)) + 0x10000;
	}
#endif
	upChar = Tcl_UniCharToUpper(upChar);

	/*
	 * To keep badly formed Utf strings from getting inflated by the
	 * conversion (thereby causing a segfault), only copy the upper case
	 * char to dst if its size is <= the original char.
	 */

	if (bytes < TclUtfCount(upChar)) {
	    memcpy(dst, src, (size_t) bytes);
	    dst += bytes;
	} else {
	    dst += Tcl_UniCharToUtf(upChar, dst);
	}
	src += bytes;
    }
    *dst = '\0';
    return (dst - str);
}

/*
 *----------------------------------------------------------------------
 *
 * Tcl_UtfToLower --
 *
 *	Convert uppercase characters to lowercase characters in a UTF string
 *	in place. The conversion may shrink the UTF string.
 *
 * Results:
 *	Returns the number of bytes in the resulting string excluding the
 *	trailing null.
 *
 * Side effects:
 *	Writes a terminating null after the last converted character.
 *
 *----------------------------------------------------------------------
 */

int
Tcl_UtfToLower(
    char *str)			/* String to convert in place. */
{
    Tcl_UniChar ch = 0;
    int lowChar;
    char *src, *dst;
    int bytes;

    /*
     * Iterate over the string until we hit the terminating null.
     */

    src = dst = str;
    while (*src) {
	bytes = TclUtfToUniChar(src, &ch);
	lowChar = ch;
#if TCL_UTF_MAX <= 4
	if (!bytes) {
	    /* TclUtfToUniChar only returns 0 for chars > 0xffff ! */
	    bytes = TclUtfToUniChar(src, &ch);
	    /* Combine surrogates */
	    lowChar = (((lowChar & 0x3ff) << 10) | (ch & 0x3ff)) + 0x10000;
	}
#endif
	lowChar = Tcl_UniCharToLower(lowChar);

	/*
	 * To keep badly formed Utf strings from getting inflated by the
	 * conversion (thereby causing a segfault), only copy the lower case
	 * char to dst if its size is <= the original char.
	 */

	if (bytes < TclUtfCount(lowChar)) {
	    memcpy(dst, src, (size_t) bytes);
	    dst += bytes;
	} else {
	    dst += Tcl_UniCharToUtf(lowChar, dst);
	}
	src += bytes;
    }
    *dst = '\0';
    return (dst - str);
}

/*
 *----------------------------------------------------------------------
 *
 * Tcl_UtfToTitle --
 *
 *	Changes the first character of a UTF string to title case or uppercase
 *	and the rest of the string to lowercase. The conversion happens in
 *	place and may shrink the UTF string.
 *
 * Results:
 *	Returns the number of bytes in the resulting string excluding the
 *	trailing null.
 *
 * Side effects:
 *	Writes a terminating null after the last converted character.
 *
 *----------------------------------------------------------------------
 */

int
Tcl_UtfToTitle(
    char *str)			/* String to convert in place. */
{
    Tcl_UniChar ch = 0;
    int titleChar, lowChar;
    char *src, *dst;
    int bytes;

    /*
     * Capitalize the first character and then lowercase the rest of the
     * characters until we get to a null.
     */

    src = dst = str;

    if (*src) {
	bytes = TclUtfToUniChar(src, &ch);
	titleChar = ch;
#if TCL_UTF_MAX <= 4
	if (!bytes) {
	    /* TclUtfToUniChar only returns 0 for chars > 0xffff ! */
	    bytes = TclUtfToUniChar(src, &ch);
	    /* Combine surrogates */
	    titleChar = (((titleChar & 0x3ff) << 10) | (ch & 0x3ff)) + 0x10000;
	}
#endif
	titleChar = Tcl_UniCharToTitle(titleChar);

	if (bytes < TclUtfCount(titleChar)) {
	    memcpy(dst, src, (size_t) bytes);
	    dst += bytes;
	} else {
	    dst += Tcl_UniCharToUtf(titleChar, dst);
	}
	src += bytes;
    }
    while (*src) {
	bytes = TclUtfToUniChar(src, &ch);
	lowChar = ch;
#if TCL_UTF_MAX <= 4
	if (!bytes) {
	    /* TclUtfToUniChar only returns 0 for chars > 0xffff ! */
	    bytes = TclUtfToUniChar(src, &ch);
	    /* Combine surrogates */
	    lowChar = (((lowChar & 0x3ff) << 10) | (ch & 0x3ff)) + 0x10000;
	}
#endif
	/* Special exception for Georgian Asomtavruli chars, no titlecase. */
	if ((unsigned)(lowChar - 0x1C90) >= 0x30) {
	    lowChar = Tcl_UniCharToLower(lowChar);
	}

	if (bytes < TclUtfCount(lowChar)) {
	    memcpy(dst, src, (size_t) bytes);
	    dst += bytes;
	} else {
	    dst += Tcl_UniCharToUtf(lowChar, dst);
	}
	src += bytes;
    }
    *dst = '\0';
    return (dst - str);
}

/*
 *----------------------------------------------------------------------
 *
 * TclpUtfNcmp2 --
 *
 *	Compare at most numBytes bytes of utf-8 strings cs and ct. Both cs and
 *	ct are assumed to be at least numBytes bytes long.
 *
 * Results:
 *	Return <0 if cs < ct, 0 if cs == ct, or >0 if cs > ct.
 *
 * Side effects:
 *	None.
 *
 *----------------------------------------------------------------------
 */

int
TclpUtfNcmp2(
    const char *cs,		/* UTF string to compare to ct. */
    const char *ct,		/* UTF string cs is compared to. */
    unsigned long numBytes)	/* Number of *bytes* to compare. */
{
    /*
     * We can't simply call 'memcmp(cs, ct, numBytes);' because we need to
     * check for Tcl's \xC0\x80 non-utf-8 null encoding. Otherwise utf-8 lexes
     * fine in the strcmp manner.
     */

    register int result = 0;

    for ( ; numBytes != 0; numBytes--, cs++, ct++) {
	if (*cs != *ct) {
	    result = UCHAR(*cs) - UCHAR(*ct);
	    break;
	}
    }
    if (numBytes && ((UCHAR(*cs) == 0xC0) || (UCHAR(*ct) == 0xC0))) {
	unsigned char c1, c2;

	c1 = ((UCHAR(*cs) == 0xC0) && (UCHAR(cs[1]) == 0x80)) ? 0 : UCHAR(*cs);
	c2 = ((UCHAR(*ct) == 0xC0) && (UCHAR(ct[1]) == 0x80)) ? 0 : UCHAR(*ct);
	result = (c1 - c2);
    }
    return result;
}

/*
 *----------------------------------------------------------------------
 *
 * Tcl_UtfNcmp --
 *
 *	Compare at most numChars UTF chars of string cs to string ct. Both cs
 *	and ct are assumed to be at least numChars UTF chars long.
 *
 * Results:
 *	Return <0 if cs < ct, 0 if cs == ct, or >0 if cs > ct.
 *
 * Side effects:
 *	None.
 *
 *----------------------------------------------------------------------
 */

int
Tcl_UtfNcmp(
    const char *cs,		/* UTF string to compare to ct. */
    const char *ct,		/* UTF string cs is compared to. */
    unsigned long numChars)	/* Number of UTF chars to compare. */
{
    Tcl_UniChar ch1 = 0, ch2 = 0;

    /*
     * Cannot use 'memcmp(cs, ct, n);' as byte representation of \u0000 (the
     * pair of bytes 0xC0,0x80) is larger than byte representation of \u0001
     * (the byte 0x01.)
     */

    while (numChars-- > 0) {
	/*
	 * n must be interpreted as chars, not bytes. This should be called
	 * only when both strings are of at least n chars long (no need for \0
	 * check)
	 */

	cs += TclUtfToUniChar(cs, &ch1);
	ct += TclUtfToUniChar(ct, &ch2);
	if (ch1 != ch2) {
#if TCL_UTF_MAX <= 4
	    /* Surrogates always report higher than non-surrogates */
	    if (((ch1 & 0xFC00) == 0xD800)) {
	    if ((ch2 & 0xFC00) != 0xD800) {
		return ch1;
	    }
	    } else if ((ch2 & 0xFC00) == 0xD800) {
		return -ch2;
	    }
#endif
	    return (ch1 - ch2);
	}
    }
    return 0;
}

/*
 *----------------------------------------------------------------------
 *
 * Tcl_UtfNcasecmp --
 *
 *	Compare at most numChars UTF chars of string cs to string ct case
 *	insensitive. Both cs and ct are assumed to be at least numChars UTF
 *	chars long.
 *
 * Results:
 *	Return <0 if cs < ct, 0 if cs == ct, or >0 if cs > ct.
 *
 * Side effects:
 *	None.
 *
 *----------------------------------------------------------------------
 */

int
Tcl_UtfNcasecmp(
    const char *cs,		/* UTF string to compare to ct. */
    const char *ct,		/* UTF string cs is compared to. */
    unsigned long numChars)	/* Number of UTF chars to compare. */
{
    Tcl_UniChar ch1 = 0, ch2 = 0;

    while (numChars-- > 0) {
	/*
	 * n must be interpreted as chars, not bytes.
	 * This should be called only when both strings are of
	 * at least n chars long (no need for \0 check)
	 */
	cs += TclUtfToUniChar(cs, &ch1);
	ct += TclUtfToUniChar(ct, &ch2);
	if (ch1 != ch2) {
#if TCL_UTF_MAX <= 4
	    /* Surrogates always report higher than non-surrogates */
	    if (((ch1 & 0xFC00) == 0xD800)) {
	    if ((ch2 & 0xFC00) != 0xD800) {
		return ch1;
	    }
	    } else if ((ch2 & 0xFC00) == 0xD800) {
		return -ch2;
	    }
#endif
	    ch1 = Tcl_UniCharToLower(ch1);
	    ch2 = Tcl_UniCharToLower(ch2);
	    if (ch1 != ch2) {
		return (ch1 - ch2);
	    }
	}
    }
    return 0;
}

/*
 *----------------------------------------------------------------------
 *
 * Tcl_UtfCmp --
 *
 *	Compare UTF chars of string cs to string ct case sensitively.
 *	Replacement for strcmp in Tcl core, in places where UTF-8 should
 *	be handled.
 *
 * Results:
 *	Return <0 if cs < ct, 0 if cs == ct, or >0 if cs > ct.
 *
 * Side effects:
 *	None.
 *
 *----------------------------------------------------------------------
 */

int
TclUtfCmp(
    const char *cs,		/* UTF string to compare to ct. */
    const char *ct)		/* UTF string cs is compared to. */
{
    Tcl_UniChar ch1 = 0, ch2 = 0;

    while (*cs && *ct) {
	cs += TclUtfToUniChar(cs, &ch1);
	ct += TclUtfToUniChar(ct, &ch2);
	if (ch1 != ch2) {
#if TCL_UTF_MAX <= 4
	    /* Surrogates always report higher than non-surrogates */
	    if (((ch1 & 0xFC00) == 0xD800)) {
	    if ((ch2 & 0xFC00) != 0xD800) {
		return ch1;
	    }
	    } else if ((ch2 & 0xFC00) == 0xD800) {
		return -ch2;
	    }
#endif
	    return ch1 - ch2;
	}
    }
    return UCHAR(*cs) - UCHAR(*ct);
}


/*
 *----------------------------------------------------------------------
 *
 * TclUtfCasecmp --
 *
 *	Compare UTF chars of string cs to string ct case insensitively.
 *	Replacement for strcasecmp in Tcl core, in places where UTF-8 should
 *	be handled.
 *
 * Results:
 *	Return <0 if cs < ct, 0 if cs == ct, or >0 if cs > ct.
 *
 * Side effects:
 *	None.
 *
 *----------------------------------------------------------------------
 */

int
TclUtfCasecmp(
    const char *cs,		/* UTF string to compare to ct. */
    const char *ct)		/* UTF string cs is compared to. */
{
    Tcl_UniChar ch1 = 0, ch2 = 0;

    while (*cs && *ct) {
	cs += TclUtfToUniChar(cs, &ch1);
	ct += TclUtfToUniChar(ct, &ch2);
	if (ch1 != ch2) {
#if TCL_UTF_MAX <= 4
	    /* Surrogates always report higher than non-surrogates */
	    if (((ch1 & 0xFC00) == 0xD800)) {
	    if ((ch2 & 0xFC00) != 0xD800) {
		return ch1;
	    }
	    } else if ((ch2 & 0xFC00) == 0xD800) {
		return -ch2;
	    }
#endif
	    ch1 = Tcl_UniCharToLower(ch1);
	    ch2 = Tcl_UniCharToLower(ch2);
	    if (ch1 != ch2) {
		return ch1 - ch2;
	    }
	}
    }
    return UCHAR(*cs) - UCHAR(*ct);
}


/*
 *----------------------------------------------------------------------
 *
 * Tcl_UniCharToUpper --
 *
 *	Compute the uppercase equivalent of the given Unicode character.
 *
 * Results:
 *	Returns the uppercase Unicode character.
 *
 * Side effects:
 *	None.
 *
 *----------------------------------------------------------------------
 */

int
Tcl_UniCharToUpper(
    int ch)			/* Unicode character to convert. */
{
    if (!UNICODE_OUT_OF_RANGE(ch)) {
	int info = GetUniCharInfo(ch);

	if (GetCaseType(info) & 0x04) {
	    ch -= GetDelta(info);
	}
    }
    return ch & 0x1FFFFF;
}

/*
 *----------------------------------------------------------------------
 *
 * Tcl_UniCharToLower --
 *
 *	Compute the lowercase equivalent of the given Unicode character.
 *
 * Results:
 *	Returns the lowercase Unicode character.
 *
 * Side effects:
 *	None.
 *
 *----------------------------------------------------------------------
 */

int
Tcl_UniCharToLower(
    int ch)			/* Unicode character to convert. */
{
    if (!UNICODE_OUT_OF_RANGE(ch)) {
	int info = GetUniCharInfo(ch);
	int mode = GetCaseType(info);

	if ((mode & 0x02) && (mode != 0x7)) {
	    ch += GetDelta(info);
	}
    }
    return ch & 0x1FFFFF;
}

/*
 *----------------------------------------------------------------------
 *
 * Tcl_UniCharToTitle --
 *
 *	Compute the titlecase equivalent of the given Unicode character.
 *
 * Results:
 *	Returns the titlecase Unicode character.
 *
 * Side effects:
 *	None.
 *
 *----------------------------------------------------------------------
 */

int
Tcl_UniCharToTitle(
    int ch)			/* Unicode character to convert. */
{
    if (!UNICODE_OUT_OF_RANGE(ch)) {
	int info = GetUniCharInfo(ch);
	int mode = GetCaseType(info);

	if (mode & 0x1) {
	    /*
	     * Subtract or add one depending on the original case.
	     */

	    if (mode != 0x7) {
		ch += ((mode & 0x4) ? -1 : 1);
	    }
	} else if (mode == 0x4) {
	    ch -= GetDelta(info);
	}
    }
    return ch & 0x1FFFFF;
}

/*
 *----------------------------------------------------------------------
 *
 * Tcl_UniCharLen --
 *
 *	Find the length of a UniChar string. The str input must be null
 *	terminated.
 *
 * Results:
 *	Returns the length of str in UniChars (not bytes).
 *
 * Side effects:
 *	None.
 *
 *----------------------------------------------------------------------
 */

int
Tcl_UniCharLen(
    const Tcl_UniChar *uniStr)	/* Unicode string to find length of. */
{
    int len = 0;

    while (*uniStr != '\0') {
	len++;
	uniStr++;
    }
    return len;
}

/*
 *----------------------------------------------------------------------
 *
 * Tcl_UniCharNcmp --
 *
 *	Compare at most numChars unichars of string ucs to string uct.
 *	Both ucs and uct are assumed to be at least numChars unichars long.
 *
 * Results:
 *	Return <0 if ucs < uct, 0 if ucs == uct, or >0 if ucs > uct.
 *
 * Side effects:
 *	None.
 *
 *----------------------------------------------------------------------
 */

int
Tcl_UniCharNcmp(
    const Tcl_UniChar *ucs,	/* Unicode string to compare to uct. */
    const Tcl_UniChar *uct,	/* Unicode string ucs is compared to. */
    unsigned long numChars)	/* Number of unichars to compare. */
{
#ifdef WORDS_BIGENDIAN
    /*
     * We are definitely on a big-endian machine; memcmp() is safe
     */

    return memcmp(ucs, uct, numChars*sizeof(Tcl_UniChar));

#else /* !WORDS_BIGENDIAN */
    /*
     * We can't simply call memcmp() because that is not lexically correct.
     */

    for ( ; numChars != 0; ucs++, uct++, numChars--) {
	if (*ucs != *uct) {
	    return (*ucs - *uct);
	}
    }
    return 0;
#endif /* WORDS_BIGENDIAN */
}

/*
 *----------------------------------------------------------------------
 *
 * Tcl_UniCharNcasecmp --
 *
 *	Compare at most numChars unichars of string ucs to string uct case
 *	insensitive. Both ucs and uct are assumed to be at least numChars
 *	unichars long.
 *
 * Results:
 *	Return <0 if ucs < uct, 0 if ucs == uct, or >0 if ucs > uct.
 *
 * Side effects:
 *	None.
 *
 *----------------------------------------------------------------------
 */

int
Tcl_UniCharNcasecmp(
    const Tcl_UniChar *ucs,	/* Unicode string to compare to uct. */
    const Tcl_UniChar *uct,	/* Unicode string ucs is compared to. */
    unsigned long numChars)	/* Number of unichars to compare. */
{
    for ( ; numChars != 0; numChars--, ucs++, uct++) {
	if (*ucs != *uct) {
	    Tcl_UniChar lcs = Tcl_UniCharToLower(*ucs);
	    Tcl_UniChar lct = Tcl_UniCharToLower(*uct);

	    if (lcs != lct) {
		return (lcs - lct);
	    }
	}
    }
    return 0;
}

/*
 *----------------------------------------------------------------------
 *
 * Tcl_UniCharIsAlnum --
 *
 *	Test if a character is an alphanumeric Unicode character.
 *
 * Results:
 *	Returns 1 if character is alphanumeric.
 *
 * Side effects:
 *	None.
 *
 *----------------------------------------------------------------------
 */

int
Tcl_UniCharIsAlnum(
    int ch)			/* Unicode character to test. */
{
    if (UNICODE_OUT_OF_RANGE(ch)) {
	return 0;
    }
    return (((ALPHA_BITS | DIGIT_BITS) >> GetCategory(ch)) & 1);
}

/*
 *----------------------------------------------------------------------
 *
 * Tcl_UniCharIsAlpha --
 *
 *	Test if a character is an alphabetic Unicode character.
 *
 * Results:
 *	Returns 1 if character is alphabetic.
 *
 * Side effects:
 *	None.
 *
 *----------------------------------------------------------------------
 */

int
Tcl_UniCharIsAlpha(
    int ch)			/* Unicode character to test. */
{
    if (UNICODE_OUT_OF_RANGE(ch)) {
	return 0;
    }
    return ((ALPHA_BITS >> GetCategory(ch)) & 1);
}

/*
 *----------------------------------------------------------------------
 *
 * Tcl_UniCharIsControl --
 *
 *	Test if a character is a Unicode control character.
 *
 * Results:
 *	Returns non-zero if character is a control.
 *
 * Side effects:
 *	None.
 *
 *----------------------------------------------------------------------
 */

int
Tcl_UniCharIsControl(
    int ch)			/* Unicode character to test. */
{
    if (UNICODE_OUT_OF_RANGE(ch)) {
	ch &= 0x1FFFFF;
	if ((ch == 0xE0001) || ((ch >= 0xE0020) && (ch <= 0xE007f))) {
	    return 1;
	}
	if ((ch >= 0xF0000) && ((ch & 0xFFFF) <= 0xFFFD)) {
	    return 1;
	}
	return 0;
    }
    return ((CONTROL_BITS >> GetCategory(ch)) & 1);
}

/*
 *----------------------------------------------------------------------
 *
 * Tcl_UniCharIsDigit --
 *
 *	Test if a character is a numeric Unicode character.
 *
 * Results:
 *	Returns non-zero if character is a digit.
 *
 * Side effects:
 *	None.
 *
 *----------------------------------------------------------------------
 */

int
Tcl_UniCharIsDigit(
    int ch)			/* Unicode character to test. */
{
    if (UNICODE_OUT_OF_RANGE(ch)) {
	return 0;
    }
    return (GetCategory(ch) == DECIMAL_DIGIT_NUMBER);
}

/*
 *----------------------------------------------------------------------
 *
 * Tcl_UniCharIsGraph --
 *
 *	Test if a character is any Unicode print character except space.
 *
 * Results:
 *	Returns non-zero if character is printable, but not space.
 *
 * Side effects:
 *	None.
 *
 *----------------------------------------------------------------------
 */

int
Tcl_UniCharIsGraph(
    int ch)			/* Unicode character to test. */
{
    if (UNICODE_OUT_OF_RANGE(ch)) {
	ch &= 0x1FFFFF;
	return (ch >= 0xE0100) && (ch <= 0xE01EF);
    }
    return ((GRAPH_BITS >> GetCategory(ch)) & 1);
}

/*
 *----------------------------------------------------------------------
 *
 * Tcl_UniCharIsLower --
 *
 *	Test if a character is a lowercase Unicode character.
 *
 * Results:
 *	Returns non-zero if character is lowercase.
 *
 * Side effects:
 *	None.
 *
 *----------------------------------------------------------------------
 */

int
Tcl_UniCharIsLower(
    int ch)			/* Unicode character to test. */
{
    if (UNICODE_OUT_OF_RANGE(ch)) {
	return 0;
    }
    return (GetCategory(ch) == LOWERCASE_LETTER);
}

/*
 *----------------------------------------------------------------------
 *
 * Tcl_UniCharIsPrint --
 *
 *	Test if a character is a Unicode print character.
 *
 * Results:
 *	Returns non-zero if character is printable.
 *
 * Side effects:
 *	None.
 *
 *----------------------------------------------------------------------
 */

int
Tcl_UniCharIsPrint(
    int ch)			/* Unicode character to test. */
{
    if (UNICODE_OUT_OF_RANGE(ch)) {
	ch &= 0x1FFFFF;
	return (ch >= 0xE0100) && (ch <= 0xE01EF);
    }
    return (((GRAPH_BITS|SPACE_BITS) >> GetCategory(ch)) & 1);
}

/*
 *----------------------------------------------------------------------
 *
 * Tcl_UniCharIsPunct --
 *
 *	Test if a character is a Unicode punctuation character.
 *
 * Results:
 *	Returns non-zero if character is punct.
 *
 * Side effects:
 *	None.
 *
 *----------------------------------------------------------------------
 */

int
Tcl_UniCharIsPunct(
    int ch)			/* Unicode character to test. */
{
    if (UNICODE_OUT_OF_RANGE(ch)) {
	return 0;
    }
    return ((PUNCT_BITS >> GetCategory(ch)) & 1);
}

/*
 *----------------------------------------------------------------------
 *
 * Tcl_UniCharIsSpace --
 *
 *	Test if a character is a whitespace Unicode character.
 *
 * Results:
 *	Returns non-zero if character is a space.
 *
 * Side effects:
 *	None.
 *
 *----------------------------------------------------------------------
 */

int
Tcl_UniCharIsSpace(
    int ch)			/* Unicode character to test. */
{
    /* Ignore upper 11 bits. */
    ch &= 0x1FFFFF;

    /*
     * If the character is within the first 127 characters, just use the
     * standard C function, otherwise consult the Unicode table.
     */

    if (ch < 0x80) {
	return TclIsSpaceProc((char) ch);
    } else if (UNICODE_OUT_OF_RANGE(ch)) {
	return 0;
    } else if (ch == 0x0085 || ch == 0x180E || ch == 0x200B
	    || ch == 0x202F || ch == 0x2060 || ch == 0xFEFF) {
	return 1;
    } else {
	return ((SPACE_BITS >> GetCategory(ch)) & 1);
    }
}

/*
 *----------------------------------------------------------------------
 *
 * Tcl_UniCharIsUpper --
 *
 *	Test if a character is a uppercase Unicode character.
 *
 * Results:
 *	Returns non-zero if character is uppercase.
 *
 * Side effects:
 *	None.
 *
 *----------------------------------------------------------------------
 */

int
Tcl_UniCharIsUpper(
    int ch)			/* Unicode character to test. */
{
    if (UNICODE_OUT_OF_RANGE(ch)) {
	return 0;
    }
    return (GetCategory(ch) == UPPERCASE_LETTER);
}

/*
 *----------------------------------------------------------------------
 *
 * Tcl_UniCharIsWordChar --
 *
 *	Test if a character is alphanumeric or a connector punctuation mark.
 *
 * Results:
 *	Returns 1 if character is a word character.
 *
 * Side effects:
 *	None.
 *
 *----------------------------------------------------------------------
 */

int
Tcl_UniCharIsWordChar(
    int ch)			/* Unicode character to test. */
{
    if (UNICODE_OUT_OF_RANGE(ch)) {
	return 0;
    }
    return ((WORD_BITS >> GetCategory(ch)) & 1);
}

/*
 *----------------------------------------------------------------------
 *
 * Tcl_UniCharCaseMatch --
 *
 *	See if a particular Unicode string matches a particular pattern.
 *	Allows case insensitivity. This is the Unicode equivalent of the char*
 *	Tcl_StringCaseMatch. The UniChar strings must be NULL-terminated.
 *	This has no provision for counted UniChar strings, thus should not be
 *	used where NULLs are expected in the UniChar string. Use
 *	TclUniCharMatch where possible.
 *
 * Results:
 *	The return value is 1 if string matches pattern, and 0 otherwise. The
 *	matching operation permits the following special characters in the
 *	pattern: *?\[] (see the manual entry for details on what these mean).
 *
 * Side effects:
 *	None.
 *
 *----------------------------------------------------------------------
 */

int
Tcl_UniCharCaseMatch(
    const Tcl_UniChar *uniStr,	/* Unicode String. */
    const Tcl_UniChar *uniPattern,
				/* Pattern, which may contain special
				 * characters. */
    int nocase)			/* 0 for case sensitive, 1 for insensitive */
{
    Tcl_UniChar ch1 = 0, p;

    while (1) {
	p = *uniPattern;

	/*
	 * See if we're at the end of both the pattern and the string. If so,
	 * we succeeded. If we're at the end of the pattern but not at the end
	 * of the string, we failed.
	 */

	if (p == 0) {
	    return (*uniStr == 0);
	}
	if ((*uniStr == 0) && (p != '*')) {
	    return 0;
	}

	/*
	 * Check for a "*" as the next pattern character. It matches any
	 * substring. We handle this by skipping all the characters up to the
	 * next matching one in the pattern, and then calling ourselves
	 * recursively for each postfix of string, until either we match or we
	 * reach the end of the string.
	 */

	if (p == '*') {
	    /*
	     * Skip all successive *'s in the pattern
	     */

	    while (*(++uniPattern) == '*') {
		/* empty body */
	    }
	    p = *uniPattern;
	    if (p == 0) {
		return 1;
	    }
	    if (nocase) {
		p = Tcl_UniCharToLower(p);
	    }
	    while (1) {
		/*
		 * Optimization for matching - cruise through the string
		 * quickly if the next char in the pattern isn't a special
		 * character
		 */

		if ((p != '[') && (p != '?') && (p != '\\')) {
		    if (nocase) {
			while (*uniStr && (p != *uniStr)
				&& (p != Tcl_UniCharToLower(*uniStr))) {
			    uniStr++;
			}
		    } else {
			while (*uniStr && (p != *uniStr)) {
			    uniStr++;
			}
		    }
		}
		if (Tcl_UniCharCaseMatch(uniStr, uniPattern, nocase)) {
		    return 1;
		}
		if (*uniStr == 0) {
		    return 0;
		}
		uniStr++;
	    }
	}

	/*
	 * Check for a "?" as the next pattern character. It matches any
	 * single character.
	 */

	if (p == '?') {
	    uniPattern++;
	    uniStr++;
	    continue;
	}

	/*
	 * Check for a "[" as the next pattern character. It is followed by a
	 * list of characters that are acceptable, or by a range (two
	 * characters separated by "-").
	 */

	if (p == '[') {
	    Tcl_UniChar startChar, endChar;

	    uniPattern++;
	    ch1 = (nocase ? Tcl_UniCharToLower(*uniStr) : *uniStr);
	    uniStr++;
	    while (1) {
		if ((*uniPattern == ']') || (*uniPattern == 0)) {
		    return 0;
		}
		startChar = (nocase ? Tcl_UniCharToLower(*uniPattern)
			: *uniPattern);
		uniPattern++;
		if (*uniPattern == '-') {
		    uniPattern++;
		    if (*uniPattern == 0) {
			return 0;
		    }
		    endChar = (nocase ? Tcl_UniCharToLower(*uniPattern)
			    : *uniPattern);
		    uniPattern++;
		    if (((startChar <= ch1) && (ch1 <= endChar))
			    || ((endChar <= ch1) && (ch1 <= startChar))) {
			/*
			 * Matches ranges of form [a-z] or [z-a].
			 */
			break;
		    }
		} else if (startChar == ch1) {
		    break;
		}
	    }
	    while (*uniPattern != ']') {
		if (*uniPattern == 0) {
		    uniPattern--;
		    break;
		}
		uniPattern++;
	    }
	    uniPattern++;
	    continue;
	}

	/*
	 * If the next pattern character is '\', just strip off the '\' so we
	 * do exact matching on the character that follows.
	 */

	if (p == '\\') {
	    if (*(++uniPattern) == '\0') {
		return 0;
	    }
	}

	/*
	 * There's no special character. Just make sure that the next bytes of
	 * each string match.
	 */

	if (nocase) {
	    if (Tcl_UniCharToLower(*uniStr) !=
		    Tcl_UniCharToLower(*uniPattern)) {
		return 0;
	    }
	} else if (*uniStr != *uniPattern) {
	    return 0;
	}
	uniStr++;
	uniPattern++;
    }
}

/*
 *----------------------------------------------------------------------
 *
 * TclUniCharMatch --
 *
 *	See if a particular Unicode string matches a particular pattern.
 *	Allows case insensitivity. This is the Unicode equivalent of the char*
 *	Tcl_StringCaseMatch. This variant of Tcl_UniCharCaseMatch uses counted
 *	Strings, so embedded NULLs are allowed.
 *
 * Results:
 *	The return value is 1 if string matches pattern, and 0 otherwise. The
 *	matching operation permits the following special characters in the
 *	pattern: *?\[] (see the manual entry for details on what these mean).
 *
 * Side effects:
 *	None.
 *
 *----------------------------------------------------------------------
 */

int
TclUniCharMatch(
    const Tcl_UniChar *string,	/* Unicode String. */
    int strLen,			/* Length of String */
    const Tcl_UniChar *pattern,	/* Pattern, which may contain special
				 * characters. */
    int ptnLen,			/* Length of Pattern */
    int nocase)			/* 0 for case sensitive, 1 for insensitive */
{
    const Tcl_UniChar *stringEnd, *patternEnd;
    Tcl_UniChar p;

    stringEnd = string + strLen;
    patternEnd = pattern + ptnLen;

    while (1) {
	/*
	 * See if we're at the end of both the pattern and the string. If so,
	 * we succeeded. If we're at the end of the pattern but not at the end
	 * of the string, we failed.
	 */

	if (pattern == patternEnd) {
	    return (string == stringEnd);
	}
	p = *pattern;
	if ((string == stringEnd) && (p != '*')) {
	    return 0;
	}

	/*
	 * Check for a "*" as the next pattern character. It matches any
	 * substring. We handle this by skipping all the characters up to the
	 * next matching one in the pattern, and then calling ourselves
	 * recursively for each postfix of string, until either we match or we
	 * reach the end of the string.
	 */

	if (p == '*') {
	    /*
	     * Skip all successive *'s in the pattern.
	     */

	    while (*(++pattern) == '*') {
		/* empty body */
	    }
	    if (pattern == patternEnd) {
		return 1;
	    }
	    p = *pattern;
	    if (nocase) {
		p = Tcl_UniCharToLower(p);
	    }
	    while (1) {
		/*
		 * Optimization for matching - cruise through the string
		 * quickly if the next char in the pattern isn't a special
		 * character.
		 */

		if ((p != '[') && (p != '?') && (p != '\\')) {
		    if (nocase) {
			while ((string < stringEnd) && (p != *string)
				&& (p != Tcl_UniCharToLower(*string))) {
			    string++;
			}
		    } else {
			while ((string < stringEnd) && (p != *string)) {
			    string++;
			}
		    }
		}
		if (TclUniCharMatch(string, stringEnd - string,
			pattern, patternEnd - pattern, nocase)) {
		    return 1;
		}
		if (string == stringEnd) {
		    return 0;
		}
		string++;
	    }
	}

	/*
	 * Check for a "?" as the next pattern character. It matches any
	 * single character.
	 */

	if (p == '?') {
	    pattern++;
	    string++;
	    continue;
	}

	/*
	 * Check for a "[" as the next pattern character. It is followed by a
	 * list of characters that are acceptable, or by a range (two
	 * characters separated by "-").
	 */

	if (p == '[') {
	    Tcl_UniChar ch1, startChar, endChar;

	    pattern++;
	    ch1 = (nocase ? Tcl_UniCharToLower(*string) : *string);
	    string++;
	    while (1) {
		if ((*pattern == ']') || (pattern == patternEnd)) {
		    return 0;
		}
		startChar = (nocase ? Tcl_UniCharToLower(*pattern) : *pattern);
		pattern++;
		if (*pattern == '-') {
		    pattern++;
		    if (pattern == patternEnd) {
			return 0;
		    }
		    endChar = (nocase ? Tcl_UniCharToLower(*pattern)
			    : *pattern);
		    pattern++;
		    if (((startChar <= ch1) && (ch1 <= endChar))
			    || ((endChar <= ch1) && (ch1 <= startChar))) {
			/*
			 * Matches ranges of form [a-z] or [z-a].
			 */
			break;
		    }
		} else if (startChar == ch1) {
		    break;
		}
	    }
	    while (*pattern != ']') {
		if (pattern == patternEnd) {
		    pattern--;
		    break;
		}
		pattern++;
	    }
	    pattern++;
	    continue;
	}

	/*
	 * If the next pattern character is '\', just strip off the '\' so we
	 * do exact matching on the character that follows.
	 */

	if (p == '\\') {
	    if (++pattern == patternEnd) {
		return 0;
	    }
	}

	/*
	 * There's no special character. Just make sure that the next bytes of
	 * each string match.
	 */

	if (nocase) {
	    if (Tcl_UniCharToLower(*string) != Tcl_UniCharToLower(*pattern)) {
		return 0;
	    }
	} else if (*string != *pattern) {
	    return 0;
	}
	string++;
	pattern++;
    }
}

/*
 * Local Variables:
 * mode: c
 * c-basic-offset: 4
 * fill-column: 78
 * End:
 */<|MERGE_RESOLUTION|>--- conflicted
+++ resolved
@@ -174,8 +174,6 @@
 	    buf[0] = (char) ((ch >> 18) | 0xF0);
 	    return 4;
 	}
-<<<<<<< HEAD
-=======
     } else if (ch == -1) {
 	if (((buf[0] & 0xF8) == 0xF0) && ((buf[1] & 0xC0) == 0x80)
 		&& ((buf[2] & 0xCF) == 0)) {
@@ -183,8 +181,6 @@
 		    + ((buf[2] & 0x30) >> 4);
 	    goto three;
 	}
-#endif
->>>>>>> 745139d2
     }
 
     ch = 0xFFFD;
