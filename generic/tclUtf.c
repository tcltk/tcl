/*
 * tclUtf.c --
 *
 *	Routines for manipulating UTF-8 strings.
 *
 * Copyright (c) 1997-1998 Sun Microsystems, Inc.
 *
 * See the file "license.terms" for information on usage and redistribution of
 * this file, and for a DISCLAIMER OF ALL WARRANTIES.
 */

#include "tclInt.h"

/*
 * Include the static character classification tables and macros.
 */

#include "tclUniData.c"

/*
 * The following macros are used for fast character category tests. The x_BITS
 * values are shifted right by the category value to determine whether the
 * given category is included in the set.
 */

#define ALPHA_BITS ((1 << UPPERCASE_LETTER) | (1 << LOWERCASE_LETTER) \
	| (1 << TITLECASE_LETTER) | (1 << MODIFIER_LETTER) | (1<<OTHER_LETTER))

#define CONTROL_BITS ((1 << CONTROL) | (1 << FORMAT) | (1 << PRIVATE_USE))

#define DIGIT_BITS (1 << DECIMAL_DIGIT_NUMBER)

#define SPACE_BITS ((1 << SPACE_SEPARATOR) | (1 << LINE_SEPARATOR) \
	| (1 << PARAGRAPH_SEPARATOR))

#define WORD_BITS (ALPHA_BITS | DIGIT_BITS | (1 << CONNECTOR_PUNCTUATION))

#define PUNCT_BITS ((1 << CONNECTOR_PUNCTUATION) | \
	(1 << DASH_PUNCTUATION) | (1 << OPEN_PUNCTUATION) | \
	(1 << CLOSE_PUNCTUATION) | (1 << INITIAL_QUOTE_PUNCTUATION) | \
	(1 << FINAL_QUOTE_PUNCTUATION) | (1 << OTHER_PUNCTUATION))

#define GRAPH_BITS (WORD_BITS | PUNCT_BITS | \
	(1 << NON_SPACING_MARK) | (1 << ENCLOSING_MARK) | \
	(1 << COMBINING_SPACING_MARK) | (1 << LETTER_NUMBER) | \
	(1 << OTHER_NUMBER) | \
	(1 << MATH_SYMBOL) | (1 << CURRENCY_SYMBOL) | \
	(1 << MODIFIER_SYMBOL) | (1 << OTHER_SYMBOL))

/*
 * Unicode characters less than this value are represented by themselves in
 * UTF-8 strings.
 */

#define UNICODE_SELF	0x80

/*
 * The following structures are used when mapping between Unicode (UCS-2) and
 * UTF-8.
 */

static const unsigned char totalBytes[256] = {
    1,1,1,1,1,1,1,1,1,1,1,1,1,1,1,1,1,1,1,1,1,1,1,1,1,1,1,1,1,1,1,1,
    1,1,1,1,1,1,1,1,1,1,1,1,1,1,1,1,1,1,1,1,1,1,1,1,1,1,1,1,1,1,1,1,
    1,1,1,1,1,1,1,1,1,1,1,1,1,1,1,1,1,1,1,1,1,1,1,1,1,1,1,1,1,1,1,1,
    1,1,1,1,1,1,1,1,1,1,1,1,1,1,1,1,1,1,1,1,1,1,1,1,1,1,1,1,1,1,1,1,
/* Tcl_UtfCharComplete() might point to 2nd byte of valid 4-byte sequence */
    3,3,3,3,3,3,3,3,3,3,3,3,3,3,3,3,3,3,3,3,3,3,3,3,3,3,3,3,3,3,3,3,
    3,3,3,3,3,3,3,3,3,3,3,3,3,3,3,3,3,3,3,3,3,3,3,3,3,3,3,3,3,3,3,3,
/* End of "continuation byte section" */
    2,1,2,2,2,2,2,2,2,2,2,2,2,2,2,2,2,2,2,2,2,2,2,2,2,2,2,2,2,2,2,2,
    3,3,3,3,3,3,3,3,3,3,3,3,3,3,3,3,4,4,4,4,4,1,1,1,1,1,1,1,1,1,1,1
};

static const unsigned char complete[256] = {
    1,1,1,1,1,1,1,1,1,1,1,1,1,1,1,1,1,1,1,1,1,1,1,1,1,1,1,1,1,1,1,1,
    1,1,1,1,1,1,1,1,1,1,1,1,1,1,1,1,1,1,1,1,1,1,1,1,1,1,1,1,1,1,1,1,
    1,1,1,1,1,1,1,1,1,1,1,1,1,1,1,1,1,1,1,1,1,1,1,1,1,1,1,1,1,1,1,1,
    1,1,1,1,1,1,1,1,1,1,1,1,1,1,1,1,1,1,1,1,1,1,1,1,1,1,1,1,1,1,1,1,
/* Tcl_UtfCharComplete() might point to 2nd byte of valid 4-byte sequence */
    3,3,3,3,3,3,3,3,3,3,3,3,3,3,3,3,3,3,3,3,3,3,3,3,3,3,3,3,3,3,3,3,
    3,3,3,3,3,3,3,3,3,3,3,3,3,3,3,3,3,3,3,3,3,3,3,3,3,3,3,3,3,3,3,3,
/* End of "continuation byte section" */
    2,1,2,2,2,2,2,2,2,2,2,2,2,2,2,2,2,2,2,2,2,2,2,2,2,2,2,2,2,2,2,2,
    3,3,3,3,3,3,3,3,3,3,3,3,3,3,3,3,
#if TCL_UTF_MAX > 3
    4,4,4,4,4,
#else
    1,1,1,1,1,
#endif
    1,1,1,1,1,1,1,1,1,1,1
};

/*
 * Functions used only in this module.
 */

static int		Invalid(unsigned char *src);

#define UCS4ToUpper Tcl_UniCharToUpper
#define UCS4ToLower Tcl_UniCharToLower
#define UCS4ToTitle Tcl_UniCharToTitle


/*
 *---------------------------------------------------------------------------
 *
 * TclUtfCount --
 *
 *	Find the number of bytes in the Utf character "ch".
 *
 * Results:
 *	The return values is the number of bytes in the Utf character "ch".
 *
 * Side effects:
 *	None.
 *
 *---------------------------------------------------------------------------
 */

int
TclUtfCount(
    int ch)			/* The Unicode character whose size is returned. */
{
    if ((unsigned)(ch - 1) < (UNICODE_SELF - 1)) {
	return 1;
    }
    if (ch <= 0x7FF) {
	return 2;
    }
    if (((unsigned)(ch - 0x10000) <= 0xFFFFF)) {
	return 4;
    }
    return 3;
}

/*
 *---------------------------------------------------------------------------
 *
 * Invalid --
 *
 *	Utility routine to report whether /src/ points to the start of an
 *	invald byte sequence that should be rejected. This might be because
 *	it is an overlong encoding, or because it encodes something out of
 *	the proper range. Caller guarantees that src[0] and src[1] are
 *	readable, and
 *
 *	(src[0] >= 0xC0) && (src[0] != 0xC1)
 * 	(src[1] >= 0x80) && (src[1] < 0xC0)
 *	(src[0] < ((TCL_UTF_MAX > 3) ? 0xF5 : 0xF0))
 *
 * Results:
 *	A boolean.
 *---------------------------------------------------------------------------
 */

static const unsigned char bounds[28] = {
    0x80, 0x80,		/* \xC0 accepts \x80 only */
    0x80, 0xBF, 0x80, 0xBF, 0x80, 0xBF, 0x80, 0xBF, 0x80, 0xBF, 0x80, 0xBF,
    0x80, 0xBF,		/* (\xC4 - \xDC) -- all sequences valid */
    0xA0, 0xBF,	/* \xE0\x80 through \xE0\x9F are invalid prefixes */
    0x80, 0xBF, 0x80, 0xBF, 0x80, 0xBF, /* (\xE4 - \xEC) -- all valid */
    0x90, 0xBF,	/* \xF0\x80 through \xF0\x8F are invalid prefixes */
    0x80, 0x8F  /* \xF4\x90 and higher are invalid prefixes */
};

static int
Invalid(
    unsigned char *src)	/* Points to lead byte of a UTF-8 byte sequence */
{
    unsigned char byte = *src;
    int index;

    if (byte % 0x04) {
	/* Only lead bytes 0xC0, 0xE0, 0xF0, 0xF4 need examination */
	return 0;
    }
    index = (byte - 0xC0) >> 1;
    if (src[1] < bounds[index] || src[1] > bounds[index+1]) {
	/* Out of bounds - report invalid. */
	return 1;
    }
    return 0;
}

/*
 *---------------------------------------------------------------------------
 *
 * Tcl_UniCharToUtf --
 *
 *	Store the given Tcl_UniChar as a sequence of UTF-8 bytes in the
 *	provided buffer. Equivalent to Plan 9 runetochar().
 *
 *	Special handling of Surrogate pairs is handled as follows:
 *	When this function is called for ch being a high surrogate,
 *	the first byte of the 4-byte UTF-8 sequence is produced and
 *	the function returns 1. Calling the function again with a
 *	low surrogate, the remaining 3 bytes of the 4-byte UTF-8
 *	sequence is produced, and the function returns 3. The buffer
 *	is used to remember the high surrogate between the two calls.
 *
 *	If no low surrogate follows the high surrogate (which is actually
 *	illegal), this can be handled reasonably by calling Tcl_UniCharToUtf
 *	again with ch = -1. This will produce a 3-byte UTF-8 sequence
 *	representing the high surrogate.
 *
 * Results:
 *	The return values is the number of bytes in the buffer that were
 *	consumed.
 *
 * Side effects:
 *	None.
 *
 *---------------------------------------------------------------------------
 */

int
Tcl_UniCharToUtf(
    int ch,			/* The Tcl_UniChar to be stored in the
				 * buffer. */
    char *buf)			/* Buffer in which the UTF-8 representation of
				 * the Tcl_UniChar is stored. Buffer must be
				 * large enough to hold the UTF-8 character
				 * (at most 4 bytes). */
{
    if ((unsigned)(ch - 1) < (UNICODE_SELF - 1)) {
	buf[0] = (char) ch;
	return 1;
    }
    if (ch >= 0) {
	if (ch <= 0x7FF) {
	    buf[1] = (char) ((ch | 0x80) & 0xBF);
	    buf[0] = (char) ((ch >> 6) | 0xC0);
	    return 2;
	}
	if (ch <= 0xFFFF) {
	    if ((ch & 0xF800) == 0xD800) {
		if (ch & 0x0400) {
		    /* Low surrogate */
		    if (((buf[0] & 0xC0) == 0x80) && ((buf[1] & 0xCF) == 0)) {
			/* Previous Tcl_UniChar was a high surrogate, so combine */
			buf[2] = (char) ((ch & 0x3F) | 0x80);
			buf[1] |= (char) (((ch >> 6) & 0x0F) | 0x80);
			return 3;
		    }
		    /* Previous Tcl_UniChar was not a high surrogate, so just output */
		} else {
		    /* High surrogate */
		    ch += 0x40;
		    /* Fill buffer with specific 3-byte (invalid) byte combination,
		       so following low surrogate can recognize it and combine */
		    buf[2] = (char) ((ch << 4) & 0x30);
		    buf[1] = (char) (((ch >> 2) & 0x3F) | 0x80);
		    buf[0] = (char) (((ch >> 8) & 0x07) | 0xF0);
		    return 1;
		}
	    }
	    goto three;
	}
	if (ch <= 0x10FFFF) {
	    buf[3] = (char) ((ch | 0x80) & 0xBF);
	    buf[2] = (char) (((ch >> 6) | 0x80) & 0xBF);
	    buf[1] = (char) (((ch >> 12) | 0x80) & 0xBF);
	    buf[0] = (char) ((ch >> 18) | 0xF0);
	    return 4;
	}
    } else if (ch == -1) {
	if (((buf[0] & 0xC0) == 0x80) && ((buf[1] & 0xCF) == 0)
		&& ((buf[-1] & 0xF8) == 0xF0)) {
	    ch = 0xD7C0 + ((buf[-1] & 0x07) << 8) + ((buf[0] & 0x3F) << 2)
		    + ((buf[1] & 0x30) >> 4);
	    buf[1] = (char) ((ch | 0x80) & 0xBF);
	    buf[0] = (char) (((ch >> 6) | 0x80) & 0xBF);
	    buf[-1] = (char) ((ch >> 12) | 0xE0);
	    return 2;
	}
    }

    ch = 0xFFFD;
three:
    buf[2] = (char) ((ch | 0x80) & 0xBF);
    buf[1] = (char) (((ch >> 6) | 0x80) & 0xBF);
    buf[0] = (char) ((ch >> 12) | 0xE0);
    return 3;
}

/*
 *---------------------------------------------------------------------------
 *
 * Tcl_UniCharToUtfDString --
 *
 *	Convert the given Unicode string to UTF-8.
 *
 * Results:
 *	The return value is a pointer to the UTF-8 representation of the
 *	Unicode string. Storage for the return value is appended to the end of
 *	dsPtr.
 *
 * Side effects:
 *	None.
 *
 *---------------------------------------------------------------------------
 */

#undef Tcl_UniCharToUtfDString
char *
Tcl_UniCharToUtfDString(
    const int *uniStr,	/* Unicode string to convert to UTF-8. */
    int uniLength,		/* Length of Unicode string. */
    Tcl_DString *dsPtr)		/* UTF-8 representation of string is appended
				 * to this previously initialized DString. */
{
    const int *w, *wEnd;
    char *p, *string;
    int oldLength;

    /*
     * UTF-8 string length in bytes will be <= Unicode string length * 4.
     */

    if (uniStr == NULL) {
	return NULL;
    }
    if (uniLength < 0) {
	uniLength = 0;
	w = uniStr;
	while (*w != '\0') {
	    uniLength++;
	    w++;
	}
    }
    oldLength = Tcl_DStringLength(dsPtr);
    Tcl_DStringSetLength(dsPtr, oldLength + (uniLength + 1) * 4);
    string = Tcl_DStringValue(dsPtr) + oldLength;

    p = string;
    wEnd = uniStr + uniLength;
    for (w = uniStr; w < wEnd; ) {
	p += Tcl_UniCharToUtf(*w, p);
	w++;
    }
    Tcl_DStringSetLength(dsPtr, oldLength + (p - string));

    return string;
}

char *
Tcl_Char16ToUtfDString(
    const unsigned short *uniStr,/* Utf-16 string to convert to UTF-8. */
    int uniLength,		/* Length of Utf-16 string. */
    Tcl_DString *dsPtr)		/* UTF-8 representation of string is appended
				 * to this previously initialized DString. */
{
    const unsigned short *w, *wEnd;
    char *p, *string;
    int oldLength, len = 1;

    /*
     * UTF-8 string length in bytes will be <= Utf16 string length * 3.
     */

    if (uniStr == NULL) {
	return NULL;
    }
    if (uniLength < 0) {

	uniLength = 0;
	w = uniStr;
	while (*w != '\0') {
	    uniLength++;
	    w++;
	}
    }
    oldLength = Tcl_DStringLength(dsPtr);
    Tcl_DStringSetLength(dsPtr, oldLength + (uniLength + 1) * 3);
    string = Tcl_DStringValue(dsPtr) + oldLength;

    p = string;
    wEnd = uniStr + uniLength;
    for (w = uniStr; w < wEnd; ) {
	if (!len && ((*w & 0xFC00) != 0xDC00)) {
	    /* Special case for handling high surrogates. */
	    p += Tcl_UniCharToUtf(-1, p);
	}
	len = Tcl_UniCharToUtf(*w, p);
	p += len;
	if ((*w >= 0xD800) && (len < 3)) {
	    len = 0; /* Indication that high surrogate was found */
	}
	w++;
    }
    if (!len) {
	/* Special case for handling high surrogates. */
	p += Tcl_UniCharToUtf(-1, p);
    }
    Tcl_DStringSetLength(dsPtr, oldLength + (p - string));

    return string;
}
/*
 *---------------------------------------------------------------------------
 *
 * Tcl_UtfToUniChar --
 *
 *	Extract the Tcl_UniChar represented by the UTF-8 string. Bad UTF-8
 *	sequences are converted to valid Tcl_UniChars and processing
 *	continues. Equivalent to Plan 9 chartorune().
 *
 *	The caller must ensure that the source buffer is long enough that this
 *	routine does not run off the end and dereference non-existent memory
 *	looking for trail bytes. If the source buffer is known to be '\0'
 *	terminated, this cannot happen. Otherwise, the caller should call
 *	Tcl_UtfCharComplete() before calling this routine to ensure that
 *	enough bytes remain in the string.
 *
 *	If TCL_UTF_MAX <= 4, special handling of Surrogate pairs is done:
 *	For any UTF-8 string containing a character outside of the BMP, the
 *	first call to this function will fill *chPtr with the high surrogate
 *	and generate a return value of 1. Calling Tcl_UtfToUniChar again
 *	will produce the low surrogate and a return value of 3. Because *chPtr
 *	is used to remember whether the high surrogate is already produced, it
 *	is recommended to initialize the variable it points to as 0 before
 *	the first call to Tcl_UtfToUniChar is done.
 *
 * Results:
 *	*chPtr is filled with the Tcl_UniChar, and the return value is the
 *	number of bytes from the UTF-8 string that were consumed.
 *
 * Side effects:
 *	None.
 *
 *---------------------------------------------------------------------------
 */

static const unsigned short cp1252[32] = {
  0x20AC,   0x81, 0x201A, 0x0192, 0x201E, 0x2026, 0x2020, 0x2021,
  0x02C6, 0x2030, 0x0160, 0x2039, 0x0152,   0x8D, 0x017D,   0x8F,
    0x90, 0x2018, 0x2019, 0x201C, 0x201D, 0x2022, 0x2013, 0x2014,
   0x2DC, 0x2122, 0x0161, 0x203A, 0x0153,   0x9D, 0x017E, 0x0178
};

#undef Tcl_UtfToUniChar
int
Tcl_UtfToUniChar(
    const char *src,	/* The UTF-8 string. */
    int *chPtr)/* Filled with the unsigned int represented by
				 * the UTF-8 string. */
{
    int byte;

    /*
     * Unroll 1 to 4 byte UTF-8 sequences.
     */

    byte = *((unsigned char *) src);
    if (byte < 0xC0) {
	/*
	 * Handles properly formed UTF-8 characters between 0x01 and 0x7F.
	 * Treats naked trail bytes 0x80 to 0x9F as valid characters from
	 * the cp1252 table. See: <https://en.wikipedia.org/wiki/UTF-8>
	 * Also treats \0 and other naked trail bytes 0xA0 to 0xBF as valid
	 * characters representing themselves.
	 */

	if ((unsigned)(byte-0x80) < (unsigned)0x20) {
	    *chPtr = cp1252[byte-0x80];
	} else {
	    *chPtr = byte;
	}
	return 1;
    } else if (byte < 0xE0) {
	if ((src[1] & 0xC0) == 0x80) {
	    /*
	     * Two-byte-character lead-byte followed by a trail-byte.
	     */

	    *chPtr = (((byte & 0x1F) << 6) | (src[1] & 0x3F));
	    if ((unsigned)(*chPtr - 1) >= (UNICODE_SELF - 1)) {
		return 2;
	    }
	}

	/*
	 * A two-byte-character lead-byte not followed by trail-byte
	 * represents itself.
	 */
    } else if (byte < 0xF0) {
	if (((src[1] & 0xC0) == 0x80) && ((src[2] & 0xC0) == 0x80)) {
	    /*
	     * Three-byte-character lead byte followed by two trail bytes.
	     */

	    *chPtr = (((byte & 0x0F) << 12)
		    | ((src[1] & 0x3F) << 6) | (src[2] & 0x3F));
	    if (*chPtr > 0x7FF) {
		return 3;
	    }
	}

	/*
	 * A three-byte-character lead-byte not followed by two trail-bytes
	 * represents itself.
	 */
    }
    else if (byte < 0xF8) {
	if (((src[1] & 0xC0) == 0x80) && ((src[2] & 0xC0) == 0x80) && ((src[3] & 0xC0) == 0x80)) {
	    /*
	     * Four-byte-character lead byte followed by three trail bytes.
	     */
	    *chPtr = (((byte & 0x07) << 18) | ((src[1] & 0x3F) << 12)
		    | ((src[2] & 0x3F) << 6) | (src[3] & 0x3F));
	    if ((unsigned)(*chPtr - 0x10000) <= 0xFFFFF) {
		return 4;
	    }
	}

	/*
	 * A four-byte-character lead-byte not followed by three trail-bytes
	 * represents itself.
	 */
    }

    *chPtr = byte;
    return 1;
}

int
Tcl_UtfToChar16(
    const char *src,	/* The UTF-8 string. */
    unsigned short *chPtr)/* Filled with the unsigned short represented by
				 * the UTF-8 string. */
{
    unsigned short byte;

    /*
     * Unroll 1 to 4 byte UTF-8 sequences.
     */

    byte = *((unsigned char *) src);
    if (byte < 0xC0) {
	/*
	 * Handles properly formed UTF-8 characters between 0x01 and 0x7F.
	 * Treats naked trail bytes 0x80 to 0x9F as valid characters from
	 * the cp1252 table. See: <https://en.wikipedia.org/wiki/UTF-8>
	 * Also treats \0 and other naked trail bytes 0xA0 to 0xBF as valid
	 * characters representing themselves.
	 */

	/* If *chPtr contains a high surrogate (produced by a previous
	 * Tcl_UtfToUniChar() call) and the next 3 bytes are UTF-8 continuation
	 * bytes, then we must produce a follow-up low surrogate. We only
	 * do that if the high surrogate matches the bits we encounter.
	 */
	if (((byte & 0xC0) == 0x80)
		&& ((src[1] & 0xC0) == 0x80) && ((src[2] & 0xC0) == 0x80)
		&& (((((byte - 0x10) << 2) & 0xFC) | 0xD800) == (*chPtr & 0xFCFC))
		&& ((src[1] & 0xF0) == (((*chPtr << 4) & 0x30) | 0x80))) {
	    *chPtr = ((src[1] & 0x0F) << 6) + (src[2] & 0x3F) + 0xDC00;
	    return 3;
	}
	if ((unsigned)(byte-0x80) < (unsigned)0x20) {
	    *chPtr = cp1252[byte-0x80];
	} else {
	    *chPtr = byte;
	}
	return 1;
    } else if (byte < 0xE0) {
	if ((src[1] & 0xC0) == 0x80) {
	    /*
	     * Two-byte-character lead-byte followed by a trail-byte.
	     */

	    *chPtr = (((byte & 0x1F) << 6) | (src[1] & 0x3F));
	    if ((unsigned)(*chPtr - 1) >= (UNICODE_SELF - 1)) {
		return 2;
	    }
	}

	/*
	 * A two-byte-character lead-byte not followed by trail-byte
	 * represents itself.
	 */
    } else if (byte < 0xF0) {
	if (((src[1] & 0xC0) == 0x80) && ((src[2] & 0xC0) == 0x80)) {
	    /*
	     * Three-byte-character lead byte followed by two trail bytes.
	     */

	    *chPtr = (((byte & 0x0F) << 12)
		    | ((src[1] & 0x3F) << 6) | (src[2] & 0x3F));
	    if (*chPtr > 0x7FF) {
		return 3;
	    }
	}

	/*
	 * A three-byte-character lead-byte not followed by two trail-bytes
	 * represents itself.
	 */
    }
    else if (byte < 0xF5) {
	if (((src[1] & 0xC0) == 0x80) && ((src[2] & 0xC0) == 0x80) && ((src[3] & 0xC0) == 0x80)) {
	    /*
	     * Four-byte-character lead byte followed by three trail bytes.
	     */
	    unsigned short high = (((byte & 0x07) << 8) | ((src[1] & 0x3F) << 2)
		    | ((src[2] & 0x3F) >> 4)) - 0x40;
	    if (high >= 0x400) {
		/* out of range, < 0x10000 or > 0x10FFFF */
	    } else {
		/* produce high surrogate, advance source pointer */
		*chPtr = 0xD800 + high;
		return 1;
	    }
	}

	/*
	 * A four-byte-character lead-byte not followed by three trail-bytes
	 * represents itself.
	 */
    }

    *chPtr = byte;
    return 1;
}

/*
 *---------------------------------------------------------------------------
 *
 * Tcl_UtfToUniCharDString --
 *
 *	Convert the UTF-8 string to Unicode.
 *
 * Results:
 *	The return value is a pointer to the Unicode representation of the
 *	UTF-8 string. Storage for the return value is appended to the end of
 *	dsPtr. The Unicode string is terminated with a Unicode NULL character.
 *
 * Side effects:
 *	None.
 *
 *---------------------------------------------------------------------------
 */

#undef Tcl_UtfToUniCharDString
int *
Tcl_UtfToUniCharDString(
    const char *src,		/* UTF-8 string to convert to Unicode. */
    int length,			/* Length of UTF-8 string in bytes, or -1 for
				 * strlen(). */
    Tcl_DString *dsPtr)		/* Unicode representation of string is
				 * appended to this previously initialized
				 * DString. */
{
    int ch = 0, *w, *wString;
    const char *p, *end;
    int oldLength;

    if (src == NULL) {
	return NULL;
    }
    if (length < 0) {
	length = strlen(src);
    }

    /*
     * Unicode string length in Tcl_UniChars will be <= UTF-8 string length in
     * bytes.
     */

    oldLength = Tcl_DStringLength(dsPtr);

    Tcl_DStringSetLength(dsPtr,
	    oldLength + ((length + 1) * sizeof(int)));
    wString = (int *) (Tcl_DStringValue(dsPtr) + oldLength);

    w = wString;
    p = src;
    end = src + length - 4;
    while (p < end) {
	p += Tcl_UtfToUniChar(p, &ch);
	*w++ = ch;
    }
    end += 4;
    while (p < end) {
	if (Tcl_UtfCharComplete(p, end-p)) {
	    p += Tcl_UtfToUniChar(p, &ch);
	} else {
	    ch = UCHAR(*p++);
	}
	*w++ = ch;
    }
    *w = '\0';
    Tcl_DStringSetLength(dsPtr,
	    oldLength + ((char *) w - (char *) wString));

    return wString;
}

unsigned short *
Tcl_UtfToChar16DString(
    const char *src,		/* UTF-8 string to convert to Unicode. */
    int length,			/* Length of UTF-8 string in bytes, or -1 for
				 * strlen(). */
    Tcl_DString *dsPtr)		/* Unicode representation of string is
				 * appended to this previously initialized
				 * DString. */
{
    unsigned short ch = 0;
    unsigned short *w, *wString;
    const char *p, *end;
    int oldLength;

    if (src == NULL) {
	return NULL;
    }
    if (length < 0) {
	length = strlen(src);
    }

    /*
     * Unicode string length in Tcl_UniChars will be <= UTF-8 string length in
     * bytes.
     */

    oldLength = Tcl_DStringLength(dsPtr);

    Tcl_DStringSetLength(dsPtr,
	    oldLength + ((length + 1) * sizeof(unsigned short)));
    wString = (unsigned short *) (Tcl_DStringValue(dsPtr) + oldLength);

    w = wString;
    p = src;
    end = src + length - 4;
    while (p < end) {
	p += Tcl_UtfToChar16(p, &ch);
	*w++ = ch;
    }
    end += 4;
    while (p < end) {
	if (Tcl_UtfCharComplete(p, end-p)) {
	    p += Tcl_UtfToChar16(p, &ch);
	} else {
	    ch = UCHAR(*p++);
	}
	*w++ = ch;
    }
    *w = '\0';
    Tcl_DStringSetLength(dsPtr,
	    oldLength + ((char *) w - (char *) wString));

    return wString;
}
/*
 *---------------------------------------------------------------------------
 *
 * Tcl_UtfCharComplete --
 *
 *	Determine if the UTF-8 string of the given length is long enough to be
 *	decoded by Tcl_UtfToUniChar(). This does not ensure that the UTF-8
 *	string is properly formed. Equivalent to Plan 9 fullrune().
 *
 * Results:
 *	The return value is 0 if the string is not long enough, non-zero
 *	otherwise.
 *
 * Side effects:
 *	None.
 *
 *---------------------------------------------------------------------------
 */

int
Tcl_UtfCharComplete(
    const char *src,		/* String to check if first few bytes contain
				 * a complete UTF-8 character. */
    int length)			/* Length of above string in bytes. */
{
    return length >= complete[(unsigned char)*src];
}

/*
 *---------------------------------------------------------------------------
 *
 * Tcl_NumUtfChars --
 *
 *	Returns the number of characters (not bytes) in the UTF-8 string, not
 *	including the terminating NULL byte. This is equivalent to Plan 9
 *	utflen() and utfnlen().
 *
 * Results:
 *	As above.
 *
 * Side effects:
 *	None.
 *
 *---------------------------------------------------------------------------
 */

int
Tcl_NumUtfChars(
    const char *src,	/* The UTF-8 string to measure. */
    int length)			/* The length of the string in bytes, or -1
				 * for strlen(string). */
{
    Tcl_UniChar ch = 0;
    int i = 0;

    /*
     * The separate implementations are faster.
     *
     * Since this is a time-sensitive function, we also do the check for the
     * single-byte char case specially.
     */

    if (length < 0) {
	while (*src != '\0') {
	    src += TclUtfToUniChar(src, &ch);
	    i++;
	}
	if (i < 0) i = INT_MAX; /* Bug [2738427] */
    } else {
	const char *endPtr = src + length - 4;

	while (src < endPtr) {
	    src += TclUtfToUniChar(src, &ch);
	    i++;
	}
	endPtr += 4;
	while ((src < endPtr) && Tcl_UtfCharComplete(src, endPtr - src)) {
	    src += TclUtfToUniChar(src, &ch);
	    i++;
	}
	if (src < endPtr) {
	    i += endPtr - src;
	}
    }
    return i;
}

/*
 *---------------------------------------------------------------------------
 *
 * Tcl_UtfFindFirst --
 *
 *	Returns a pointer to the first occurance of the given Unicode character
 *	in the NULL-terminated UTF-8 string. The NULL terminator is considered
 *	part of the UTF-8 string. Equivalent to Plan 9 utfrune().
 *
 * Results:
 *	As above. If the Unicode character does not exist in the given string,
 *	the return value is NULL.
 *
 * Side effects:
 *	None.
 *
 *---------------------------------------------------------------------------
 */

const char *
Tcl_UtfFindFirst(
    const char *src,		/* The UTF-8 string to be searched. */
    int ch)			/* The Unicode character to search for. */
{
    while (1) {
	int ucs4, len = TclUtfToUCS4(src, &ucs4);

	if (ucs4 == ch) {
	    return src;
	}
	if (*src == '\0') {
	    return NULL;
	}
	src += len;
    }
}

/*
 *---------------------------------------------------------------------------
 *
 * Tcl_UtfFindLast --
 *
 *	Returns a pointer to the last occurance of the given Unicode character
 *	in the NULL-terminated UTF-8 string. The NULL terminator is considered
 *	part of the UTF-8 string. Equivalent to Plan 9 utfrrune().
 *
 * Results:
 *	As above. If the Unicode character does not exist in the given string, the
 *	return value is NULL.
 *
 * Side effects:
 *	None.
 *
 *---------------------------------------------------------------------------
 */

const char *
Tcl_UtfFindLast(
    const char *src,		/* The UTF-8 string to be searched. */
    int ch)			/* The Unicode character to search for. */
{
    const char *last = NULL;

    while (1) {
	int ucs4, len = TclUtfToUCS4(src, &ucs4);

	if (ucs4 == ch) {
	    last = src;
	}
	if (*src == '\0') {
	    break;
	}
	src += len;
    }
    return last;
}

/*
 *---------------------------------------------------------------------------
 *
 * Tcl_UtfNext --
 *
 *	Given a pointer to some location in a UTF-8 string, Tcl_UtfNext
 *	returns a pointer to the next UTF-8 character in the string.
 *	The caller must not ask for the next character after the last
 *	character in the string if the string is not terminated by a null
 *	character.
 *
 * Results:
 *	The return value is the pointer to the next character in the UTF-8
 *	string.
 *
 * Side effects:
 *	None.
 *
 *---------------------------------------------------------------------------
 */

const char *
Tcl_UtfNext(
    const char *src)		/* The current location in the string. */
{
    int left = totalBytes[UCHAR(*src)];
    const char *next = src + 1;

    if (((*src) & 0xC0) == 0x80) {
	if ((((*++src) & 0xC0) == 0x80) && (((*++src) & 0xC0) == 0x80)) {
	    ++src;
	}
	return src;
    }

    while (--left) {
	if ((*next & 0xC0) != 0x80) {
	    /*
	     * src points to non-trail byte; We ran out of trail bytes
	     * before the needs of the lead byte were satisfied.
	     * Let the (malformed) lead byte alone be a character
	     */
	    return src + 1;
	}
	next++;
    }
    if ((next == src + 1) || Invalid((unsigned char *)src)) {
	return src + 1;
    }
    return next;
}

/*
 *---------------------------------------------------------------------------
 *
 * Tcl_UtfPrev --
 *
 *	Given a pointer to some current location in a UTF-8 string, move
 *	backwards one character. This works correctly when the pointer is in
 *	the middle of a UTF-8 character.
 *
 * Results:
 *	The return value is a pointer to the previous character in the UTF-8
 *	string. If the current location was already at the beginning of the
 *	string, the return value will also be a pointer to the beginning of
 *	the string.
 *
 * Side effects:
 *	None.
 *
 *---------------------------------------------------------------------------
 */

const char *
Tcl_UtfPrev(
    const char *src,		/* A location in a UTF-8 string. */
    const char *start)		/* Pointer to the beginning of the string */
{
    int trailBytesSeen = 0;	/* How many trail bytes have been verified? */
    const char *fallback = src - 1;
				/* If we cannot find a lead byte that might
				 * start a prefix of a valid UTF byte sequence,
				 * we will fallback to a one-byte back step */
    unsigned char *look = (unsigned char *)fallback;
				/* Start search at the fallback position */

    /* Quick boundary case exit. */
    if (fallback <= start) {
	return start;
    }

    do {
	unsigned char byte = look[0];

	if (byte < 0x80) {
	    /*
	     * Single byte character. Either this is a correct previous
	     * character, or it is followed by at least one trail byte
	     * which indicates a malformed sequence. In either case the
	     * correct result is to return the fallback.
	     */
	    return fallback;
	}
	if (byte >= 0xC0) {
	    /* Non-trail byte; May be multibyte lead. */

	    if ((trailBytesSeen == 0)
		/*
		 * We've seen no trailing context to use to check
		 * anything. From what we know, this non-trail byte
		 * is a prefix of a previous character, and accepting
		 * it (the fallback) is correct.
		 */

		    || (trailBytesSeen >= totalBytes[byte])) {
		/*
		 * That is, (1 + trailBytesSeen > needed).
		 * We've examined more bytes than needed to complete
		 * this lead byte. No matter about well-formedness or
		 * validity, the sequence starting with this lead byte
		 * will never include the fallback location, so we must
		 * return the fallback location. See test utf-7.17
		 */
		return fallback;
	    }

	    /*
	     * trailBytesSeen > 0, so we can examine look[1] safely.
	     * Use that capability to screen out overlong sequences.
	     */

	    if (Invalid(look)) {
		/* Reject */
		return fallback;
	    }
	    return (const char *)look;
	}

	/* We saw a trail byte. */
	trailBytesSeen++;

	if ((const char *)look == start) {
	    /*
	     * Do not read before the start of the string
	     *
	     * If we get here, we've examined bytes at every location
	     * >= start and < src and all of them are trail bytes,
	     * including (*start).  We need to return our fallback
	     * and exit this loop before we run past the start of the string.
	     */
	    return fallback;
	}

	/* Continue the search backwards... */
	look--;
    } while (trailBytesSeen < 4);

    /*
     * We've seen TCL_UTF_MAX trail bytes, so we know there will not be a
     * properly formed byte sequence to find, and we can stop looking,
     * accepting the fallback (for TCL_UTF_MAX > 3) or just go back as
     * far as we can.
     */
    return fallback;
}

/*
 *---------------------------------------------------------------------------
 *
 * Tcl_UniCharAtIndex --
 *
 *	Returns the Unicode character represented at the specified character
 *	(not byte) position in the UTF-8 string.
 *
 * Results:
 *	As above.
 *
 * Side effects:
 *	None.
 *
 *---------------------------------------------------------------------------
 */

int
Tcl_UniCharAtIndex(
    const char *src,	/* The UTF-8 string to dereference. */
    int index)		/* The position of the desired character. */
{
    int ch = 0;

    TclUtfToUCS4(Tcl_UtfAtIndex(src, index), &ch);
    return ch;
}

/*
 *---------------------------------------------------------------------------
 *
 * Tcl_UtfAtIndex --
 *
 *	Returns a pointer to the specified character (not byte) position in
 *	the UTF-8 string. If TCL_UTF_MAX <= 3, characters > U+FFFF count as
 *	2 positions, but then the pointer should never be placed between
 *	the two positions.
 *
 * Results:
 *	As above.
 *
 * Side effects:
 *	None.
 *
 *---------------------------------------------------------------------------
 */

const char *
Tcl_UtfAtIndex(
    const char *src,	/* The UTF-8 string. */
    int index)		/* The position of the desired character. */
{
    Tcl_UniChar ch = 0;
    int len = 0;

    while (index-- > 0) {
	len = TclUtfToUniChar(src, &ch);
	src += len;
    }
#if TCL_UTF_MAX <= 3
    if ((ch >= 0xD800) && (len < 3)) {
	/* Index points at character following high Surrogate */
	src += TclUtfToUniChar(src, &ch);
    }
#endif
    return src;
}

/*
 *---------------------------------------------------------------------------
 *
 * Tcl_UtfBackslash --
 *
 *	Figure out how to handle a backslash sequence.
 *
 * Results:
 *	Stores the bytes represented by the backslash sequence in dst and
 *	returns the number of bytes written to dst. At most 4 bytes
 *	are written to dst; dst must have been large enough to accept those
 *	bytes. If readPtr isn't NULL then it is filled in with a count of the
 *	number of bytes in the backslash sequence.
 *
 * Side effects:
 *	The maximum number of bytes it takes to represent a Unicode character
 *	in UTF-8 is guaranteed to be less than the number of bytes used to
 *	express the backslash sequence that represents that Unicode character.
 *	If the target buffer into which the caller is going to store the bytes
 *	that represent the Unicode character is at least as large as the
 *	source buffer from which the backslashed sequence was extracted, no
 *	buffer overruns should occur.
 *
 *---------------------------------------------------------------------------
 */

int
Tcl_UtfBackslash(
    const char *src,		/* Points to the backslash character of a
				 * backslash sequence. */
    int *readPtr,		/* Fill in with number of characters read from
				 * src, unless NULL. */
    char *dst)			/* Filled with the bytes represented by the
				 * backslash sequence. */
{
#define LINE_LENGTH 128
    int numRead;
    int result;

    result = TclParseBackslash(src, LINE_LENGTH, &numRead, dst);
    if (numRead == LINE_LENGTH) {
	/*
	 * We ate a whole line. Pay the price of a strlen()
	 */

	result = TclParseBackslash(src, strlen(src), &numRead, dst);
    }
    if (readPtr != NULL) {
	*readPtr = numRead;
    }
    return result;
}

/*
 *----------------------------------------------------------------------
 *
 * Tcl_UtfToUpper --
 *
 *	Convert lowercase characters to uppercase characters in a UTF string
 *	in place. The conversion may shrink the UTF string.
 *
 * Results:
 *	Returns the number of bytes in the resulting string excluding the
 *	trailing null.
 *
 * Side effects:
 *	Writes a terminating null after the last converted character.
 *
 *----------------------------------------------------------------------
 */

int
Tcl_UtfToUpper(
    char *str)			/* String to convert in place. */
{
    int ch, upChar;
    char *src, *dst;
    int len;

    /*
     * Iterate over the string until we hit the terminating null.
     */

    src = dst = str;
    while (*src) {
	len = TclUtfToUCS4(src, &ch);
	upChar = UCS4ToUpper(ch);

	/*
	 * To keep badly formed Utf strings from getting inflated by the
	 * conversion (thereby causing a segfault), only copy the upper case
	 * char to dst if its size is <= the original char.
	 */

	if ((len < TclUtfCount(upChar)) || ((upChar & 0xF800) == 0xD800)) {
	    memmove(dst, src, len);
	    dst += len;
	} else {
	    dst += Tcl_UniCharToUtf(upChar, dst);
	}
	src += len;
    }
    *dst = '\0';
    return (dst - str);
}

/*
 *----------------------------------------------------------------------
 *
 * Tcl_UtfToLower --
 *
 *	Convert uppercase characters to lowercase characters in a UTF string
 *	in place. The conversion may shrink the UTF string.
 *
 * Results:
 *	Returns the number of bytes in the resulting string excluding the
 *	trailing null.
 *
 * Side effects:
 *	Writes a terminating null after the last converted character.
 *
 *----------------------------------------------------------------------
 */

int
Tcl_UtfToLower(
    char *str)			/* String to convert in place. */
{
    int ch, lowChar;
    char *src, *dst;
    int len;

    /*
     * Iterate over the string until we hit the terminating null.
     */

    src = dst = str;
    while (*src) {
	len = TclUtfToUCS4(src, &ch);
	lowChar = UCS4ToLower(ch);

	/*
	 * To keep badly formed Utf strings from getting inflated by the
	 * conversion (thereby causing a segfault), only copy the lower case
	 * char to dst if its size is <= the original char.
	 */

	if ((len < TclUtfCount(lowChar)) || ((lowChar & 0xF800) == 0xD800)) {
	    memmove(dst, src, len);
	    dst += len;
	} else {
	    dst += Tcl_UniCharToUtf(lowChar, dst);
	}
	src += len;
    }
    *dst = '\0';
    return (dst - str);
}

/*
 *----------------------------------------------------------------------
 *
 * Tcl_UtfToTitle --
 *
 *	Changes the first character of a UTF string to title case or uppercase
 *	and the rest of the string to lowercase. The conversion happens in
 *	place and may shrink the UTF string.
 *
 * Results:
 *	Returns the number of bytes in the resulting string excluding the
 *	trailing null.
 *
 * Side effects:
 *	Writes a terminating null after the last converted character.
 *
 *----------------------------------------------------------------------
 */

int
Tcl_UtfToTitle(
    char *str)			/* String to convert in place. */
{
    int ch, titleChar, lowChar;
    char *src, *dst;
    int len;

    /*
     * Capitalize the first character and then lowercase the rest of the
     * characters until we get to a null.
     */

    src = dst = str;

    if (*src) {
	len = TclUtfToUCS4(src, &ch);
	titleChar = UCS4ToTitle(ch);

	if ((len < TclUtfCount(titleChar)) || ((titleChar & 0xF800) == 0xD800)) {
	    memmove(dst, src, len);
	    dst += len;
	} else {
	    dst += Tcl_UniCharToUtf(titleChar, dst);
	}
	src += len;
    }
    while (*src) {
	len = TclUtfToUCS4(src, &ch);
	lowChar = ch;
	/* Special exception for Georgian Asomtavruli chars, no titlecase. */
	if ((unsigned)(lowChar - 0x1C90) >= 0x30) {
	    lowChar = UCS4ToLower(lowChar);
	}

	if ((len < TclUtfCount(lowChar)) || ((lowChar & 0xF800) == 0xD800)) {
	    memmove(dst, src, len);
	    dst += len;
	} else {
	    dst += Tcl_UniCharToUtf(lowChar, dst);
	}
	src += len;
    }
    *dst = '\0';
    return (dst - str);
}

/*
 *----------------------------------------------------------------------
 *
 * TclpUtfNcmp2 --
 *
 *	Compare at most numBytes bytes of utf-8 strings cs and ct. Both cs and
 *	ct are assumed to be at least numBytes bytes long.
 *
 * Results:
 *	Return <0 if cs < ct, 0 if cs == ct, or >0 if cs > ct.
 *
 * Side effects:
 *	None.
 *
 *----------------------------------------------------------------------
 */

int
TclpUtfNcmp2(
    const char *cs,		/* UTF string to compare to ct. */
    const char *ct,		/* UTF string cs is compared to. */
    unsigned long numBytes)	/* Number of *bytes* to compare. */
{
    /*
     * We can't simply call 'memcmp(cs, ct, numBytes);' because we need to
     * check for Tcl's \xC0\x80 non-utf-8 null encoding. Otherwise utf-8 lexes
     * fine in the strcmp manner.
     */

    int result = 0;

    for ( ; numBytes != 0; numBytes--, cs++, ct++) {
	if (*cs != *ct) {
	    result = UCHAR(*cs) - UCHAR(*ct);
	    break;
	}
    }
    if (numBytes && ((UCHAR(*cs) == 0xC0) || (UCHAR(*ct) == 0xC0))) {
	unsigned char c1, c2;

	c1 = ((UCHAR(*cs) == 0xC0) && (UCHAR(cs[1]) == 0x80)) ? 0 : UCHAR(*cs);
	c2 = ((UCHAR(*ct) == 0xC0) && (UCHAR(ct[1]) == 0x80)) ? 0 : UCHAR(*ct);
	result = (c1 - c2);
    }
    return result;
}

/*
 *----------------------------------------------------------------------
 *
 * Tcl_UtfNcmp --
 *
 *	Compare at most numChars UTF chars of string cs to string ct. Both cs
 *	and ct are assumed to be at least numChars UTF chars long.
 *
 * Results:
 *	Return <0 if cs < ct, 0 if cs == ct, or >0 if cs > ct.
 *
 * Side effects:
 *	None.
 *
 *----------------------------------------------------------------------
 */

int
Tcl_UtfNcmp(
    const char *cs,		/* UTF string to compare to ct. */
    const char *ct,		/* UTF string cs is compared to. */
    unsigned long numChars)	/* Number of UTF chars to compare. */
{
    Tcl_UniChar ch1 = 0, ch2 = 0;

    /*
     * Cannot use 'memcmp(cs, ct, n);' as byte representation of \u0000 (the
     * pair of bytes 0xC0,0x80) is larger than byte representation of \u0001
     * (the byte 0x01.)
     */

    while (numChars-- > 0) {
	/*
	 * n must be interpreted as chars, not bytes. This should be called
	 * only when both strings are of at least n chars long (no need for \0
	 * check)
	 */

	cs += TclUtfToUniChar(cs, &ch1);
	ct += TclUtfToUniChar(ct, &ch2);
	if (ch1 != ch2) {
#if TCL_UTF_MAX <= 3
	    /* Surrogates always report higher than non-surrogates */
	    if (((ch1 & 0xFC00) == 0xD800)) {
	    if ((ch2 & 0xFC00) != 0xD800) {
		return ch1;
	    }
	    } else if ((ch2 & 0xFC00) == 0xD800) {
		return -ch2;
	    }
#endif
	    return (ch1 - ch2);
	}
    }
    return 0;
}

/*
 *----------------------------------------------------------------------
 *
 * Tcl_UtfNcasecmp --
 *
 *	Compare at most numChars UTF chars of string cs to string ct case
 *	insensitive. Both cs and ct are assumed to be at least numChars UTF
 *	chars long.
 *
 * Results:
 *	Return <0 if cs < ct, 0 if cs == ct, or >0 if cs > ct.
 *
 * Side effects:
 *	None.
 *
 *----------------------------------------------------------------------
 */

int
Tcl_UtfNcasecmp(
    const char *cs,		/* UTF string to compare to ct. */
    const char *ct,		/* UTF string cs is compared to. */
    unsigned long numChars)	/* Number of UTF chars to compare. */
{
    Tcl_UniChar ch1 = 0, ch2 = 0;

    while (numChars-- > 0) {
	/*
	 * n must be interpreted as chars, not bytes.
	 * This should be called only when both strings are of
	 * at least n chars long (no need for \0 check)
	 */
	cs += TclUtfToUniChar(cs, &ch1);
	ct += TclUtfToUniChar(ct, &ch2);
	if (ch1 != ch2) {
#if TCL_UTF_MAX <= 3
	    /* Surrogates always report higher than non-surrogates */
	    if (((ch1 & 0xFC00) == 0xD800)) {
	    if ((ch2 & 0xFC00) != 0xD800) {
		return ch1;
	    }
	    } else if ((ch2 & 0xFC00) == 0xD800) {
		return -ch2;
	    }
#endif
	    ch1 = Tcl_UniCharToLower(ch1);
	    ch2 = Tcl_UniCharToLower(ch2);
	    if (ch1 != ch2) {
		return (ch1 - ch2);
	    }
	}
    }
    return 0;
}

/*
 *----------------------------------------------------------------------
 *
 * Tcl_UtfCmp --
 *
 *	Compare UTF chars of string cs to string ct case sensitively.
 *	Replacement for strcmp in Tcl core, in places where UTF-8 should
 *	be handled.
 *
 * Results:
 *	Return <0 if cs < ct, 0 if cs == ct, or >0 if cs > ct.
 *
 * Side effects:
 *	None.
 *
 *----------------------------------------------------------------------
 */

int
TclUtfCmp(
    const char *cs,		/* UTF string to compare to ct. */
    const char *ct)		/* UTF string cs is compared to. */
{
    Tcl_UniChar ch1 = 0, ch2 = 0;

    while (*cs && *ct) {
	cs += TclUtfToUniChar(cs, &ch1);
	ct += TclUtfToUniChar(ct, &ch2);
	if (ch1 != ch2) {
#if TCL_UTF_MAX <= 3
	    /* Surrogates always report higher than non-surrogates */
	    if (((ch1 & 0xFC00) == 0xD800)) {
	    if ((ch2 & 0xFC00) != 0xD800) {
		return ch1;
	    }
	    } else if ((ch2 & 0xFC00) == 0xD800) {
		return -ch2;
	    }
#endif
	    return ch1 - ch2;
	}
    }
    return UCHAR(*cs) - UCHAR(*ct);
}


/*
 *----------------------------------------------------------------------
 *
 * TclUtfCasecmp --
 *
 *	Compare UTF chars of string cs to string ct case insensitively.
 *	Replacement for strcasecmp in Tcl core, in places where UTF-8 should
 *	be handled.
 *
 * Results:
 *	Return <0 if cs < ct, 0 if cs == ct, or >0 if cs > ct.
 *
 * Side effects:
 *	None.
 *
 *----------------------------------------------------------------------
 */

int
TclUtfCasecmp(
    const char *cs,		/* UTF string to compare to ct. */
    const char *ct)		/* UTF string cs is compared to. */
{
    Tcl_UniChar ch1 = 0, ch2 = 0;

    while (*cs && *ct) {
	cs += TclUtfToUniChar(cs, &ch1);
	ct += TclUtfToUniChar(ct, &ch2);
	if (ch1 != ch2) {
#if TCL_UTF_MAX <= 3
	    /* Surrogates always report higher than non-surrogates */
	    if (((ch1 & 0xFC00) == 0xD800)) {
	    if ((ch2 & 0xFC00) != 0xD800) {
		return ch1;
	    }
	    } else if ((ch2 & 0xFC00) == 0xD800) {
		return -ch2;
	    }
#endif
	    ch1 = Tcl_UniCharToLower(ch1);
	    ch2 = Tcl_UniCharToLower(ch2);
	    if (ch1 != ch2) {
		return ch1 - ch2;
	    }
	}
    }
    return UCHAR(*cs) - UCHAR(*ct);
}


/*
 *----------------------------------------------------------------------
 *
 * Tcl_UniCharToUpper --
 *
 *	Compute the uppercase equivalent of the given Unicode character.
 *
 * Results:
 *	Returns the uppercase Unicode character.
 *
 * Side effects:
 *	None.
 *
 *----------------------------------------------------------------------
 */

int
Tcl_UniCharToUpper(
    int ch)			/* Unicode character to convert. */
{
    if (!UNICODE_OUT_OF_RANGE(ch)) {
	int info = GetUniCharInfo(ch);

	if (GetCaseType(info) & 0x04) {
	    ch -= GetDelta(info);
	}
    }
    return ch & 0x1FFFFF;
<<<<<<< HEAD
=======
}

Tcl_UniChar
Tcl_UniCharToUpper(
    int ch)			/* Unicode character to convert. */
{
    return (Tcl_UniChar) UCS4ToUpper(ch);
>>>>>>> e75fc19d
}

/*
 *----------------------------------------------------------------------
 *
 * Tcl_UniCharToLower --
 *
 *	Compute the lowercase equivalent of the given Unicode character.
 *
 * Results:
 *	Returns the lowercase Unicode character.
 *
 * Side effects:
 *	None.
 *
 *----------------------------------------------------------------------
 */

int
Tcl_UniCharToLower(
    int ch)			/* Unicode character to convert. */
{
    if (!UNICODE_OUT_OF_RANGE(ch)) {
	int info = GetUniCharInfo(ch);
	int mode = GetCaseType(info);

	if ((mode & 0x02) && (mode != 0x7)) {
	    ch += GetDelta(info);
	}
    }
    return ch & 0x1FFFFF;
<<<<<<< HEAD
=======
}

Tcl_UniChar
Tcl_UniCharToLower(
    int ch)			/* Unicode character to convert. */
{
    return (Tcl_UniChar) UCS4ToLower(ch);
>>>>>>> e75fc19d
}

/*
 *----------------------------------------------------------------------
 *
 * Tcl_UniCharToTitle --
 *
 *	Compute the titlecase equivalent of the given Unicode character.
 *
 * Results:
 *	Returns the titlecase Unicode character.
 *
 * Side effects:
 *	None.
 *
 *----------------------------------------------------------------------
 */

int
Tcl_UniCharToTitle(
    int ch)			/* Unicode character to convert. */
{
    if (!UNICODE_OUT_OF_RANGE(ch)) {
	int info = GetUniCharInfo(ch);
	int mode = GetCaseType(info);

	if (mode & 0x1) {
	    /*
	     * Subtract or add one depending on the original case.
	     */

	    if (mode != 0x7) {
		ch += ((mode & 0x4) ? -1 : 1);
	    }
	} else if (mode == 0x4) {
	    ch -= GetDelta(info);
	}
    }
    return ch & 0x1FFFFF;
<<<<<<< HEAD
=======
}

Tcl_UniChar
Tcl_UniCharToTitle(
    int ch)			/* Unicode character to convert. */
{
    return (Tcl_UniChar) UCS4ToTitle(ch);
>>>>>>> e75fc19d
}

/*
 *----------------------------------------------------------------------
 *
 * Tcl_UniCharLen --
 *
 *	Find the length of a UniChar string. The str input must be null
 *	terminated.
 *
 * Results:
 *	Returns the length of str in UniChars (not bytes).
 *
 * Side effects:
 *	None.
 *
 *----------------------------------------------------------------------
 */

int
Tcl_UniCharLen(
    const Tcl_UniChar *uniStr)	/* Unicode string to find length of. */
{
    int len = 0;

    while (*uniStr != '\0') {
	len++;
	uniStr++;
    }
    return len;
}

/*
 *----------------------------------------------------------------------
 *
 * Tcl_UniCharNcmp --
 *
 *	Compare at most numChars unichars of string ucs to string uct.
 *	Both ucs and uct are assumed to be at least numChars unichars long.
 *
 * Results:
 *	Return <0 if ucs < uct, 0 if ucs == uct, or >0 if ucs > uct.
 *
 * Side effects:
 *	None.
 *
 *----------------------------------------------------------------------
 */

int
Tcl_UniCharNcmp(
    const Tcl_UniChar *ucs,	/* Unicode string to compare to uct. */
    const Tcl_UniChar *uct,	/* Unicode string ucs is compared to. */
    unsigned long numChars)	/* Number of unichars to compare. */
{
#ifdef WORDS_BIGENDIAN
    /*
     * We are definitely on a big-endian machine; memcmp() is safe
     */

    return memcmp(ucs, uct, numChars*sizeof(Tcl_UniChar));

#else /* !WORDS_BIGENDIAN */
    /*
     * We can't simply call memcmp() because that is not lexically correct.
     */

    for ( ; numChars != 0; ucs++, uct++, numChars--) {
	if (*ucs != *uct) {
	    return (*ucs - *uct);
	}
    }
    return 0;
#endif /* WORDS_BIGENDIAN */
}

/*
 *----------------------------------------------------------------------
 *
 * Tcl_UniCharNcasecmp --
 *
 *	Compare at most numChars unichars of string ucs to string uct case
 *	insensitive. Both ucs and uct are assumed to be at least numChars
 *	unichars long.
 *
 * Results:
 *	Return <0 if ucs < uct, 0 if ucs == uct, or >0 if ucs > uct.
 *
 * Side effects:
 *	None.
 *
 *----------------------------------------------------------------------
 */

int
Tcl_UniCharNcasecmp(
    const Tcl_UniChar *ucs,	/* Unicode string to compare to uct. */
    const Tcl_UniChar *uct,	/* Unicode string ucs is compared to. */
    unsigned long numChars)	/* Number of unichars to compare. */
{
    for ( ; numChars != 0; numChars--, ucs++, uct++) {
	if (*ucs != *uct) {
	    Tcl_UniChar lcs = Tcl_UniCharToLower(*ucs);
	    Tcl_UniChar lct = Tcl_UniCharToLower(*uct);

	    if (lcs != lct) {
		return (lcs - lct);
	    }
	}
    }
    return 0;
}

/*
 *----------------------------------------------------------------------
 *
 * Tcl_UniCharIsAlnum --
 *
 *	Test if a character is an alphanumeric Unicode character.
 *
 * Results:
 *	Returns 1 if character is alphanumeric.
 *
 * Side effects:
 *	None.
 *
 *----------------------------------------------------------------------
 */

int
Tcl_UniCharIsAlnum(
    int ch)			/* Unicode character to test. */
{
    if (UNICODE_OUT_OF_RANGE(ch)) {
	return 0;
    }
    return (((ALPHA_BITS | DIGIT_BITS) >> GetCategory(ch)) & 1);
}

/*
 *----------------------------------------------------------------------
 *
 * Tcl_UniCharIsAlpha --
 *
 *	Test if a character is an alphabetic Unicode character.
 *
 * Results:
 *	Returns 1 if character is alphabetic.
 *
 * Side effects:
 *	None.
 *
 *----------------------------------------------------------------------
 */

int
Tcl_UniCharIsAlpha(
    int ch)			/* Unicode character to test. */
{
    if (UNICODE_OUT_OF_RANGE(ch)) {
	return 0;
    }
    return ((ALPHA_BITS >> GetCategory(ch)) & 1);
}

/*
 *----------------------------------------------------------------------
 *
 * Tcl_UniCharIsControl --
 *
 *	Test if a character is a Unicode control character.
 *
 * Results:
 *	Returns non-zero if character is a control.
 *
 * Side effects:
 *	None.
 *
 *----------------------------------------------------------------------
 */

int
Tcl_UniCharIsControl(
    int ch)			/* Unicode character to test. */
{
    if (UNICODE_OUT_OF_RANGE(ch)) {
	ch &= 0x1FFFFF;
	if ((ch == 0xE0001) || ((ch >= 0xE0020) && (ch <= 0xE007F))) {
	    return 1;
	}
	if ((ch >= 0xF0000) && ((ch & 0xFFFF) <= 0xFFFD)) {
	    return 1;
	}
	return 0;
    }
    return ((CONTROL_BITS >> GetCategory(ch)) & 1);
}

/*
 *----------------------------------------------------------------------
 *
 * Tcl_UniCharIsDigit --
 *
 *	Test if a character is a numeric Unicode character.
 *
 * Results:
 *	Returns non-zero if character is a digit.
 *
 * Side effects:
 *	None.
 *
 *----------------------------------------------------------------------
 */

int
Tcl_UniCharIsDigit(
    int ch)			/* Unicode character to test. */
{
    if (UNICODE_OUT_OF_RANGE(ch)) {
	return 0;
    }
    return (GetCategory(ch) == DECIMAL_DIGIT_NUMBER);
}

/*
 *----------------------------------------------------------------------
 *
 * Tcl_UniCharIsGraph --
 *
 *	Test if a character is any Unicode print character except space.
 *
 * Results:
 *	Returns non-zero if character is printable, but not space.
 *
 * Side effects:
 *	None.
 *
 *----------------------------------------------------------------------
 */

int
Tcl_UniCharIsGraph(
    int ch)			/* Unicode character to test. */
{
    if (UNICODE_OUT_OF_RANGE(ch)) {
	return ((unsigned)((ch & 0x1FFFFF) - 0xE0100) <= 0xEF);
    }
    return ((GRAPH_BITS >> GetCategory(ch)) & 1);
}

/*
 *----------------------------------------------------------------------
 *
 * Tcl_UniCharIsLower --
 *
 *	Test if a character is a lowercase Unicode character.
 *
 * Results:
 *	Returns non-zero if character is lowercase.
 *
 * Side effects:
 *	None.
 *
 *----------------------------------------------------------------------
 */

int
Tcl_UniCharIsLower(
    int ch)			/* Unicode character to test. */
{
    if (UNICODE_OUT_OF_RANGE(ch)) {
	return 0;
    }
    return (GetCategory(ch) == LOWERCASE_LETTER);
}

/*
 *----------------------------------------------------------------------
 *
 * Tcl_UniCharIsPrint --
 *
 *	Test if a character is a Unicode print character.
 *
 * Results:
 *	Returns non-zero if character is printable.
 *
 * Side effects:
 *	None.
 *
 *----------------------------------------------------------------------
 */

int
Tcl_UniCharIsPrint(
    int ch)			/* Unicode character to test. */
{
    if (UNICODE_OUT_OF_RANGE(ch)) {
	return ((unsigned)((ch & 0x1FFFFF) - 0xE0100) <= 0xEF);
    }
    return (((GRAPH_BITS|SPACE_BITS) >> GetCategory(ch)) & 1);
}

/*
 *----------------------------------------------------------------------
 *
 * Tcl_UniCharIsPunct --
 *
 *	Test if a character is a Unicode punctuation character.
 *
 * Results:
 *	Returns non-zero if character is punct.
 *
 * Side effects:
 *	None.
 *
 *----------------------------------------------------------------------
 */

int
Tcl_UniCharIsPunct(
    int ch)			/* Unicode character to test. */
{
    if (UNICODE_OUT_OF_RANGE(ch)) {
	return 0;
    }
    return ((PUNCT_BITS >> GetCategory(ch)) & 1);
}

/*
 *----------------------------------------------------------------------
 *
 * Tcl_UniCharIsSpace --
 *
 *	Test if a character is a whitespace Unicode character.
 *
 * Results:
 *	Returns non-zero if character is a space.
 *
 * Side effects:
 *	None.
 *
 *----------------------------------------------------------------------
 */

int
Tcl_UniCharIsSpace(
    int ch)			/* Unicode character to test. */
{
    /* Ignore upper 11 bits. */
    ch &= 0x1FFFFF;

    /*
     * If the character is within the first 127 characters, just use the
     * standard C function, otherwise consult the Unicode table.
     */

    if (ch < 0x80) {
	return TclIsSpaceProcM((char) ch);
    } else if (UNICODE_OUT_OF_RANGE(ch)) {
	return 0;
    } else if (ch == 0x0085 || ch == 0x180E || ch == 0x200B
	    || ch == 0x202F || ch == 0x2060 || ch == 0xFEFF) {
	return 1;
    } else {
	return ((SPACE_BITS >> GetCategory(ch)) & 1);
    }
}

/*
 *----------------------------------------------------------------------
 *
 * Tcl_UniCharIsUpper --
 *
 *	Test if a character is a uppercase Unicode character.
 *
 * Results:
 *	Returns non-zero if character is uppercase.
 *
 * Side effects:
 *	None.
 *
 *----------------------------------------------------------------------
 */

int
Tcl_UniCharIsUpper(
    int ch)			/* Unicode character to test. */
{
    if (UNICODE_OUT_OF_RANGE(ch)) {
	return 0;
    }
    return (GetCategory(ch) == UPPERCASE_LETTER);
}

/*
 *----------------------------------------------------------------------
 *
 * Tcl_UniCharIsWordChar --
 *
 *	Test if a character is alphanumeric or a connector punctuation mark.
 *
 * Results:
 *	Returns 1 if character is a word character.
 *
 * Side effects:
 *	None.
 *
 *----------------------------------------------------------------------
 */

int
Tcl_UniCharIsWordChar(
    int ch)			/* Unicode character to test. */
{
    if (UNICODE_OUT_OF_RANGE(ch)) {
	return 0;
    }
    return ((WORD_BITS >> GetCategory(ch)) & 1);
}

/*
 *----------------------------------------------------------------------
 *
 * Tcl_UniCharCaseMatch --
 *
 *	See if a particular Unicode string matches a particular pattern.
 *	Allows case insensitivity. This is the Unicode equivalent of the char*
 *	Tcl_StringCaseMatch. The UniChar strings must be NULL-terminated.
 *	This has no provision for counted UniChar strings, thus should not be
 *	used where NULLs are expected in the UniChar string. Use
 *	TclUniCharMatch where possible.
 *
 * Results:
 *	The return value is 1 if string matches pattern, and 0 otherwise. The
 *	matching operation permits the following special characters in the
 *	pattern: *?\[] (see the manual entry for details on what these mean).
 *
 * Side effects:
 *	None.
 *
 *----------------------------------------------------------------------
 */

int
Tcl_UniCharCaseMatch(
    const Tcl_UniChar *uniStr,	/* Unicode String. */
    const Tcl_UniChar *uniPattern,
				/* Pattern, which may contain special
				 * characters. */
    int nocase)			/* 0 for case sensitive, 1 for insensitive */
{
    Tcl_UniChar ch1 = 0, p;

    while (1) {
	p = *uniPattern;

	/*
	 * See if we're at the end of both the pattern and the string. If so,
	 * we succeeded. If we're at the end of the pattern but not at the end
	 * of the string, we failed.
	 */

	if (p == 0) {
	    return (*uniStr == 0);
	}
	if ((*uniStr == 0) && (p != '*')) {
	    return 0;
	}

	/*
	 * Check for a "*" as the next pattern character. It matches any
	 * substring. We handle this by skipping all the characters up to the
	 * next matching one in the pattern, and then calling ourselves
	 * recursively for each postfix of string, until either we match or we
	 * reach the end of the string.
	 */

	if (p == '*') {
	    /*
	     * Skip all successive *'s in the pattern
	     */

	    while (*(++uniPattern) == '*') {
		/* empty body */
	    }
	    p = *uniPattern;
	    if (p == 0) {
		return 1;
	    }
	    if (nocase) {
		p = Tcl_UniCharToLower(p);
	    }
	    while (1) {
		/*
		 * Optimization for matching - cruise through the string
		 * quickly if the next char in the pattern isn't a special
		 * character
		 */

		if ((p != '[') && (p != '?') && (p != '\\')) {
		    if (nocase) {
			while (*uniStr && (p != *uniStr)
				&& (p != Tcl_UniCharToLower(*uniStr))) {
			    uniStr++;
			}
		    } else {
			while (*uniStr && (p != *uniStr)) {
			    uniStr++;
			}
		    }
		}
		if (Tcl_UniCharCaseMatch(uniStr, uniPattern, nocase)) {
		    return 1;
		}
		if (*uniStr == 0) {
		    return 0;
		}
		uniStr++;
	    }
	}

	/*
	 * Check for a "?" as the next pattern character. It matches any
	 * single character.
	 */

	if (p == '?') {
	    uniPattern++;
	    uniStr++;
	    continue;
	}

	/*
	 * Check for a "[" as the next pattern character. It is followed by a
	 * list of characters that are acceptable, or by a range (two
	 * characters separated by "-").
	 */

	if (p == '[') {
	    Tcl_UniChar startChar, endChar;

	    uniPattern++;
	    ch1 = (nocase ? Tcl_UniCharToLower(*uniStr) : *uniStr);
	    uniStr++;
	    while (1) {
		if ((*uniPattern == ']') || (*uniPattern == 0)) {
		    return 0;
		}
		startChar = (nocase ? Tcl_UniCharToLower(*uniPattern)
			: *uniPattern);
		uniPattern++;
		if (*uniPattern == '-') {
		    uniPattern++;
		    if (*uniPattern == 0) {
			return 0;
		    }
		    endChar = (nocase ? Tcl_UniCharToLower(*uniPattern)
			    : *uniPattern);
		    uniPattern++;
		    if (((startChar <= ch1) && (ch1 <= endChar))
			    || ((endChar <= ch1) && (ch1 <= startChar))) {
			/*
			 * Matches ranges of form [a-z] or [z-a].
			 */
			break;
		    }
		} else if (startChar == ch1) {
		    break;
		}
	    }
	    while (*uniPattern != ']') {
		if (*uniPattern == 0) {
		    uniPattern--;
		    break;
		}
		uniPattern++;
	    }
	    uniPattern++;
	    continue;
	}

	/*
	 * If the next pattern character is '\', just strip off the '\' so we
	 * do exact matching on the character that follows.
	 */

	if (p == '\\') {
	    if (*(++uniPattern) == '\0') {
		return 0;
	    }
	}

	/*
	 * There's no special character. Just make sure that the next bytes of
	 * each string match.
	 */

	if (nocase) {
	    if (Tcl_UniCharToLower(*uniStr) !=
		    Tcl_UniCharToLower(*uniPattern)) {
		return 0;
	    }
	} else if (*uniStr != *uniPattern) {
	    return 0;
	}
	uniStr++;
	uniPattern++;
    }
}

/*
 *----------------------------------------------------------------------
 *
 * TclUniCharMatch --
 *
 *	See if a particular Unicode string matches a particular pattern.
 *	Allows case insensitivity. This is the Unicode equivalent of the char*
 *	Tcl_StringCaseMatch. This variant of Tcl_UniCharCaseMatch uses counted
 *	Strings, so embedded NULLs are allowed.
 *
 * Results:
 *	The return value is 1 if string matches pattern, and 0 otherwise. The
 *	matching operation permits the following special characters in the
 *	pattern: *?\[] (see the manual entry for details on what these mean).
 *
 * Side effects:
 *	None.
 *
 *----------------------------------------------------------------------
 */

int
TclUniCharMatch(
    const Tcl_UniChar *string,	/* Unicode String. */
    int strLen,			/* Length of String */
    const Tcl_UniChar *pattern,	/* Pattern, which may contain special
				 * characters. */
    int ptnLen,			/* Length of Pattern */
    int nocase)			/* 0 for case sensitive, 1 for insensitive */
{
    const Tcl_UniChar *stringEnd, *patternEnd;
    Tcl_UniChar p;

    stringEnd = string + strLen;
    patternEnd = pattern + ptnLen;

    while (1) {
	/*
	 * See if we're at the end of both the pattern and the string. If so,
	 * we succeeded. If we're at the end of the pattern but not at the end
	 * of the string, we failed.
	 */

	if (pattern == patternEnd) {
	    return (string == stringEnd);
	}
	p = *pattern;
	if ((string == stringEnd) && (p != '*')) {
	    return 0;
	}

	/*
	 * Check for a "*" as the next pattern character. It matches any
	 * substring. We handle this by skipping all the characters up to the
	 * next matching one in the pattern, and then calling ourselves
	 * recursively for each postfix of string, until either we match or we
	 * reach the end of the string.
	 */

	if (p == '*') {
	    /*
	     * Skip all successive *'s in the pattern.
	     */

	    while (*(++pattern) == '*') {
		/* empty body */
	    }
	    if (pattern == patternEnd) {
		return 1;
	    }
	    p = *pattern;
	    if (nocase) {
		p = Tcl_UniCharToLower(p);
	    }
	    while (1) {
		/*
		 * Optimization for matching - cruise through the string
		 * quickly if the next char in the pattern isn't a special
		 * character.
		 */

		if ((p != '[') && (p != '?') && (p != '\\')) {
		    if (nocase) {
			while ((string < stringEnd) && (p != *string)
				&& (p != Tcl_UniCharToLower(*string))) {
			    string++;
			}
		    } else {
			while ((string < stringEnd) && (p != *string)) {
			    string++;
			}
		    }
		}
		if (TclUniCharMatch(string, stringEnd - string,
			pattern, patternEnd - pattern, nocase)) {
		    return 1;
		}
		if (string == stringEnd) {
		    return 0;
		}
		string++;
	    }
	}

	/*
	 * Check for a "?" as the next pattern character. It matches any
	 * single character.
	 */

	if (p == '?') {
	    pattern++;
	    string++;
	    continue;
	}

	/*
	 * Check for a "[" as the next pattern character. It is followed by a
	 * list of characters that are acceptable, or by a range (two
	 * characters separated by "-").
	 */

	if (p == '[') {
	    Tcl_UniChar ch1, startChar, endChar;

	    pattern++;
	    ch1 = (nocase ? Tcl_UniCharToLower(*string) : *string);
	    string++;
	    while (1) {
		if ((*pattern == ']') || (pattern == patternEnd)) {
		    return 0;
		}
		startChar = (nocase ? Tcl_UniCharToLower(*pattern) : *pattern);
		pattern++;
		if (*pattern == '-') {
		    pattern++;
		    if (pattern == patternEnd) {
			return 0;
		    }
		    endChar = (nocase ? Tcl_UniCharToLower(*pattern)
			    : *pattern);
		    pattern++;
		    if (((startChar <= ch1) && (ch1 <= endChar))
			    || ((endChar <= ch1) && (ch1 <= startChar))) {
			/*
			 * Matches ranges of form [a-z] or [z-a].
			 */
			break;
		    }
		} else if (startChar == ch1) {
		    break;
		}
	    }
	    while (*pattern != ']') {
		if (pattern == patternEnd) {
		    pattern--;
		    break;
		}
		pattern++;
	    }
	    pattern++;
	    continue;
	}

	/*
	 * If the next pattern character is '\', just strip off the '\' so we
	 * do exact matching on the character that follows.
	 */

	if (p == '\\') {
	    if (++pattern == patternEnd) {
		return 0;
	    }
	}

	/*
	 * There's no special character. Just make sure that the next bytes of
	 * each string match.
	 */

	if (nocase) {
	    if (Tcl_UniCharToLower(*string) != Tcl_UniCharToLower(*pattern)) {
		return 0;
	    }
	} else if (*string != *pattern) {
	    return 0;
	}
	string++;
	pattern++;
    }
}

/*
 *---------------------------------------------------------------------------
 *
 * TclUtfToUCS4 --
 *
 *	Extract the 4-byte codepoint from the leading bytes of the
 *	Modified UTF-8 string "src".  This is a utility routine to
 *	contain the surrogate gymnastics in one place.
 *
 *	The caller must ensure that the source buffer is long enough that this
 *	routine does not run off the end and dereference non-existent memory
 *	looking for trail bytes. If the source buffer is known to be '\0'
 *	terminated, this cannot happen. Otherwise, the caller should call
 *	Tcl_UtfCharComplete() before calling this routine to ensure that
 *	enough bytes remain in the string.
 *
 * Results:
 *	*usc4Ptr is filled with the UCS4 code point, and the return value is
 *	the number of bytes from the UTF-8 string that were consumed.
 *
 * Side effects:
 *	None.
 *
 *---------------------------------------------------------------------------
 */

#if TCL_UTF_MAX <= 3
int
TclUtfToUCS4(
    const char *src,	/* The UTF-8 string. */
    int *ucs4Ptr)	/* Filled with the UCS4 codepoint represented
			 * by the UTF-8 string. */
{
    /* Make use of the #undef Tcl_UtfToUniChar above, which already handles UCS4. */
    return Tcl_UtfToUniChar(src, ucs4Ptr);
}
#endif

/*
 * Local Variables:
 * mode: c
 * c-basic-offset: 4
 * fill-column: 78
 * End:
 */<|MERGE_RESOLUTION|>--- conflicted
+++ resolved
@@ -97,11 +97,6 @@
  */
 
 static int		Invalid(unsigned char *src);
-
-#define UCS4ToUpper Tcl_UniCharToUpper
-#define UCS4ToLower Tcl_UniCharToLower
-#define UCS4ToTitle Tcl_UniCharToTitle
-
  
 /*
@@ -508,7 +503,7 @@
 	 * represents itself.
 	 */
     }
-    else if (byte < 0xF8) {
+    else if (byte < 0xF5) {
 	if (((src[1] & 0xC0) == 0x80) && ((src[2] & 0xC0) == 0x80) && ((src[3] & 0xC0) == 0x80)) {
 	    /*
 	     * Four-byte-character lead byte followed by three trail bytes.
@@ -1251,7 +1246,7 @@
     src = dst = str;
     while (*src) {
 	len = TclUtfToUCS4(src, &ch);
-	upChar = UCS4ToUpper(ch);
+	upChar = Tcl_UniCharToUpper(ch);
 
 	/*
 	 * To keep badly formed Utf strings from getting inflated by the
@@ -1305,7 +1300,7 @@
     src = dst = str;
     while (*src) {
 	len = TclUtfToUCS4(src, &ch);
-	lowChar = UCS4ToLower(ch);
+	lowChar = Tcl_UniCharToLower(ch);
 
 	/*
 	 * To keep badly formed Utf strings from getting inflated by the
@@ -1362,7 +1357,7 @@
 
     if (*src) {
 	len = TclUtfToUCS4(src, &ch);
-	titleChar = UCS4ToTitle(ch);
+	titleChar = Tcl_UniCharToTitle(ch);
 
 	if ((len < TclUtfCount(titleChar)) || ((titleChar & 0xF800) == 0xD800)) {
 	    memmove(dst, src, len);
@@ -1377,7 +1372,7 @@
 	lowChar = ch;
 	/* Special exception for Georgian Asomtavruli chars, no titlecase. */
 	if ((unsigned)(lowChar - 0x1C90) >= 0x30) {
-	    lowChar = UCS4ToLower(lowChar);
+	    lowChar = Tcl_UniCharToLower(lowChar);
 	}
 
 	if ((len < TclUtfCount(lowChar)) || ((lowChar & 0xF800) == 0xD800)) {
@@ -1680,16 +1675,6 @@
 	}
     }
     return ch & 0x1FFFFF;
-<<<<<<< HEAD
-=======
-}
-
-Tcl_UniChar
-Tcl_UniCharToUpper(
-    int ch)			/* Unicode character to convert. */
-{
-    return (Tcl_UniChar) UCS4ToUpper(ch);
->>>>>>> e75fc19d
 }
  
@@ -1722,16 +1707,6 @@
 	}
     }
     return ch & 0x1FFFFF;
-<<<<<<< HEAD
-=======
-}
-
-Tcl_UniChar
-Tcl_UniCharToLower(
-    int ch)			/* Unicode character to convert. */
-{
-    return (Tcl_UniChar) UCS4ToLower(ch);
->>>>>>> e75fc19d
 }
  
@@ -1772,16 +1747,6 @@
 	}
     }
     return ch & 0x1FFFFF;
-<<<<<<< HEAD
-=======
-}
-
-Tcl_UniChar
-Tcl_UniCharToTitle(
-    int ch)			/* Unicode character to convert. */
-{
-    return (Tcl_UniChar) UCS4ToTitle(ch);
->>>>>>> e75fc19d
 }
  
