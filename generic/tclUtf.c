/*
 * tclUtf.c --
 *
 *	Routines for manipulating UTF-8 strings.
 *
 * Copyright (c) 1997-1998 Sun Microsystems, Inc.
 *
 * See the file "license.terms" for information on usage and redistribution of
 * this file, and for a DISCLAIMER OF ALL WARRANTIES.
 */

#include "tclInt.h"

/*
 * Include the static character classification tables and macros.
 */

#include "tclUniData.c"

/*
 * The following macros are used for fast character category tests. The x_BITS
 * values are shifted right by the category value to determine whether the
 * given category is included in the set.
 */

#define ALPHA_BITS ((1 << UPPERCASE_LETTER) | (1 << LOWERCASE_LETTER) \
	| (1 << TITLECASE_LETTER) | (1 << MODIFIER_LETTER) | (1<<OTHER_LETTER))

#define CONTROL_BITS ((1 << CONTROL) | (1 << FORMAT) | (1 << PRIVATE_USE))

#define DIGIT_BITS (1 << DECIMAL_DIGIT_NUMBER)

#define SPACE_BITS ((1 << SPACE_SEPARATOR) | (1 << LINE_SEPARATOR) \
	| (1 << PARAGRAPH_SEPARATOR))

#define WORD_BITS (ALPHA_BITS | DIGIT_BITS | (1 << CONNECTOR_PUNCTUATION))

#define PUNCT_BITS ((1 << CONNECTOR_PUNCTUATION) | \
	(1 << DASH_PUNCTUATION) | (1 << OPEN_PUNCTUATION) | \
	(1 << CLOSE_PUNCTUATION) | (1 << INITIAL_QUOTE_PUNCTUATION) | \
	(1 << FINAL_QUOTE_PUNCTUATION) | (1 << OTHER_PUNCTUATION))

#define GRAPH_BITS (WORD_BITS | PUNCT_BITS | \
	(1 << NON_SPACING_MARK) | (1 << ENCLOSING_MARK) | \
	(1 << COMBINING_SPACING_MARK) | (1 << LETTER_NUMBER) | \
	(1 << OTHER_NUMBER) | \
	(1 << MATH_SYMBOL) | (1 << CURRENCY_SYMBOL) | \
	(1 << MODIFIER_SYMBOL) | (1 << OTHER_SYMBOL))

/*
 * Unicode characters less than this value are represented by themselves in
 * UTF-8 strings.
 */

#define UNICODE_SELF	0x80

/*
 * The following structures are used when mapping between Unicode (UCS-2) and
 * UTF-8.
 */

static const unsigned char totalBytes[256] = {
    1,1,1,1,1,1,1,1,1,1,1,1,1,1,1,1,1,1,1,1,1,1,1,1,1,1,1,1,1,1,1,1,
    1,1,1,1,1,1,1,1,1,1,1,1,1,1,1,1,1,1,1,1,1,1,1,1,1,1,1,1,1,1,1,1,
    1,1,1,1,1,1,1,1,1,1,1,1,1,1,1,1,1,1,1,1,1,1,1,1,1,1,1,1,1,1,1,1,
    1,1,1,1,1,1,1,1,1,1,1,1,1,1,1,1,1,1,1,1,1,1,1,1,1,1,1,1,1,1,1,1,
    1,1,1,1,1,1,1,1,1,1,1,1,1,1,1,1,1,1,1,1,1,1,1,1,1,1,1,1,1,1,1,1,
    1,1,1,1,1,1,1,1,1,1,1,1,1,1,1,1,1,1,1,1,1,1,1,1,1,1,1,1,1,1,1,1,
    2,2,2,2,2,2,2,2,2,2,2,2,2,2,2,2,2,2,2,2,2,2,2,2,2,2,2,2,2,2,2,2,
    3,3,3,3,3,3,3,3,3,3,3,3,3,3,3,3,
#if TCL_UTF_MAX > 3
    4,4,4,4,4,4,4,4,
#else
    1,1,1,1,1,1,1,1,
#endif
    1,1,1,1,1,1,1,1
};

/*
 * Functions used only in this module.
 */

static int		UtfCount(int ch);

/*
 *---------------------------------------------------------------------------
 *
 * UtfCount --
 *
 *	Find the number of bytes in the Utf character "ch".
 *
 * Results:
 *	The return values is the number of bytes in the Utf character "ch".
 *
 * Side effects:
 *	None.
 *
 *---------------------------------------------------------------------------
 */

INLINE static int
UtfCount(
    int ch)			/* The Tcl_UniChar whose size is returned. */
{
    if ((unsigned)(ch - 1) < (UNICODE_SELF - 1)) {
	return 1;
    }
    if (ch <= 0x7FF) {
	return 2;
    }
#if TCL_UTF_MAX > 3
    if (((unsigned)(ch - 0x10000) <= 0xFFFFF)) {
	return 4;
    }
#endif
    return 3;
}

/*
 *---------------------------------------------------------------------------
 *
 * Tcl_UniCharToUtf --
 *
 *	Store the given Tcl_UniChar as a sequence of UTF-8 bytes in the
 *	provided buffer. Equivalent to Plan 9 runetochar().
 *
 * Results:
 *	The return values is the number of bytes in the buffer that were
 *	consumed.
 *
 * Side effects:
 *	None.
 *
 *---------------------------------------------------------------------------
 */

int
Tcl_UniCharToUtf(
    int ch,			/* The Tcl_UniChar to be stored in the
				 * buffer. */
    char *buf)			/* Buffer in which the UTF-8 representation of
				 * the Tcl_UniChar is stored. Buffer must be
				 * large enough to hold the UTF-8 character
				 * (at most TCL_UTF_MAX bytes). */
{
    if ((unsigned)(ch - 1) < (UNICODE_SELF - 1)) {
	buf[0] = (char) ch;
	return 1;
    }
    if (ch >= 0) {
	if (ch <= 0x7FF) {
	    buf[1] = (char) ((ch | 0x80) & 0xBF);
	    buf[0] = (char) ((ch >> 6) | 0xC0);
	    return 2;
	}
	if (ch <= 0xFFFF) {
#if TCL_UTF_MAX == 4
	    if ((ch & 0xF800) == 0xD800) {
		if (ch & 0x0400) {
		    /* Low surrogate */
		    buf[3] = (char) ((ch | 0x80) & 0xBF);
		    buf[2] |= (char) (((ch >> 6) | 0x80) & 0x8F);
		    return 4;
		} else {
		    /* High surrogate */
		    ch += 0x40;
		    buf[2] = (char) (((ch << 4) | 0x80) & 0xB0);
		    buf[1] = (char) (((ch >> 2) | 0x80) & 0xBF);
		    buf[0] = (char) (((ch >> 8) | 0xF0) & 0xF7);
		    return 0;
		}
	    }
#endif
	    goto three;
	}

#if TCL_UTF_MAX > 3
	if (ch <= 0x10FFFF) {
	    buf[3] = (char) ((ch | 0x80) & 0xBF);
	    buf[2] = (char) (((ch >> 6) | 0x80) & 0xBF);
	    buf[1] = (char) (((ch >> 12) | 0x80) & 0xBF);
	    buf[0] = (char) ((ch >> 18) | 0xF0);
	    return 4;
	}
#endif
    }

    ch = 0xFFFD;
three:
    buf[2] = (char) ((ch | 0x80) & 0xBF);
    buf[1] = (char) (((ch >> 6) | 0x80) & 0xBF);
    buf[0] = (char) ((ch >> 12) | 0xE0);
    return 3;
}

/*
 *---------------------------------------------------------------------------
 *
 * Tcl_UniCharToUtfDString --
 *
 *	Convert the given Unicode string to UTF-8.
 *
 * Results:
 *	The return value is a pointer to the UTF-8 representation of the
 *	Unicode string. Storage for the return value is appended to the end of
 *	dsPtr.
 *
 * Side effects:
 *	None.
 *
 *---------------------------------------------------------------------------
 */

char *
Tcl_UniCharToUtfDString(
    const Tcl_UniChar *uniStr,	/* Unicode string to convert to UTF-8. */
    int uniLength,		/* Length of Unicode string in Tcl_UniChars
				 * (must be >= 0). */
    Tcl_DString *dsPtr)		/* UTF-8 representation of string is appended
				 * to this previously initialized DString. */
{
    const Tcl_UniChar *w, *wEnd;
    char *p, *string;
    int oldLength;

    /*
     * UTF-8 string length in bytes will be <= Unicode string length *
     * TCL_UTF_MAX.
     */

    oldLength = Tcl_DStringLength(dsPtr);
    Tcl_DStringSetLength(dsPtr, (oldLength + uniLength + 1) * TCL_UTF_MAX);
    string = Tcl_DStringValue(dsPtr) + oldLength;

    p = string;
    wEnd = uniStr + uniLength;
    for (w = uniStr; w < wEnd; ) {
	p += Tcl_UniCharToUtf(*w, p);
	w++;
    }
    Tcl_DStringSetLength(dsPtr, oldLength + (p - string));

    return string;
}

/*
 *---------------------------------------------------------------------------
 *
 * Tcl_UtfToUniChar --
 *
 *	Extract the Tcl_UniChar represented by the UTF-8 string. Bad UTF-8
 *	sequences are converted to valid Tcl_UniChars and processing
 *	continues. Equivalent to Plan 9 chartorune().
 *
 *	The caller must ensure that the source buffer is long enough that this
 *	routine does not run off the end and dereference non-existent memory
 *	looking for trail bytes. If the source buffer is known to be '\0'
 *	terminated, this cannot happen. Otherwise, the caller should call
 *	Tcl_UtfCharComplete() before calling this routine to ensure that
 *	enough bytes remain in the string.
 *
 *	If TCL_UTF_MAX == 4, special handling of Surrogate pairs is done:
 *	For any UTF-8 string containing a character outside of the BMP, the
 *	first call to this function will fill *chPtr with the high surrogate
 *	and generate a return value of 0. Calling Tcl_UtfToUniChar again
 *	will produce the low surrogate and a return value of 4. Because *chPtr
 *	is used to remember whether the high surrogate is already produced, it
 *	is recommended to initialize the variable it points to as 0 before
 *	the first call to Tcl_UtfToUniChar is done.
 *
 * Results:
 *	*chPtr is filled with the Tcl_UniChar, and the return value is the
 *	number of bytes from the UTF-8 string that were consumed.
 *
 * Side effects:
 *	None.
 *
 *---------------------------------------------------------------------------
 */

int
Tcl_UtfToUniChar(
    register const char *src,	/* The UTF-8 string. */
    register Tcl_UniChar *chPtr)/* Filled with the Tcl_UniChar represented by
				 * the UTF-8 string. */
{
    register int byte;

    /*
     * Unroll 1 to 3 (or 4) byte UTF-8 sequences.
     */

    byte = *((unsigned char *) src);
    if (byte < 0xC0) {
	/*
	 * Handles properly formed UTF-8 characters between 0x01 and 0x7F.
	 * Also treats \0 and naked trail bytes 0x80 to 0xBF as valid
	 * characters representing themselves.
	 */

	*chPtr = (Tcl_UniChar) byte;
	return 1;
    } else if (byte < 0xE0) {
	if ((src[1] & 0xC0) == 0x80) {
	    /*
	     * Two-byte-character lead-byte followed by a trail-byte.
	     */

	    *chPtr = (Tcl_UniChar) (((byte & 0x1F) << 6) | (src[1] & 0x3F));
	    if ((unsigned)(*chPtr - 1) >= (UNICODE_SELF - 1)) {
		return 2;
	    }
	}

	/*
	 * A two-byte-character lead-byte not followed by trail-byte
	 * represents itself.
	 */
    } else if (byte < 0xF0) {
	if (((src[1] & 0xC0) == 0x80) && ((src[2] & 0xC0) == 0x80)) {
	    /*
	     * Three-byte-character lead byte followed by two trail bytes.
	     */

	    *chPtr = (Tcl_UniChar) (((byte & 0x0F) << 12)
		    | ((src[1] & 0x3F) << 6) | (src[2] & 0x3F));
	    if (*chPtr > 0x7FF) {
		return 3;
	    }
	}

	/*
	 * A three-byte-character lead-byte not followed by two trail-bytes
	 * represents itself.
	 */
    }
#if TCL_UTF_MAX > 3
    else if (byte < 0xF8) {
	if (((src[1] & 0xC0) == 0x80) && ((src[2] & 0xC0) == 0x80) && ((src[3] & 0xC0) == 0x80)) {
	    /*
	     * Four-byte-character lead byte followed by three trail bytes.
	     */
#if TCL_UTF_MAX == 4
	    Tcl_UniChar surrogate;

	    byte = (((byte & 0x07) << 18) | ((src[1] & 0x3F) << 12)
		    | ((src[2] & 0x3F) << 6) | (src[3] & 0x3F)) - 0x10000;
	    surrogate = (Tcl_UniChar) (0xD800 + (byte >> 10));
	    if (byte & 0x100000) {
		/* out of range, < 0x10000 or > 0x10ffff */
	    } else if (*chPtr != surrogate) {
		/* produce high surrogate, but don't advance source pointer */
		*chPtr = surrogate;
		return 0;
	    } else {
		/* produce low surrogate, and advance source pointer */
		*chPtr = (Tcl_UniChar) (0xDC00 | (byte & 0x3FF));
		return 4;
	    }
#else
	    *chPtr = (Tcl_UniChar) (((byte & 0x07) << 18) | ((src[1] & 0x3F) << 12)
		    | ((src[2] & 0x3F) << 6) | (src[3] & 0x3F));
	    if ((unsigned)(*chPtr - 0x10000) <= 0xFFFFF) {
		return 4;
	    }
#endif
	}

	/*
	 * A four-byte-character lead-byte not followed by two trail-bytes
	 * represents itself.
	 */
    }
#endif

    *chPtr = (Tcl_UniChar) byte;
    return 1;
}

/*
 *---------------------------------------------------------------------------
 *
 * Tcl_UtfToUniCharDString --
 *
 *	Convert the UTF-8 string to Unicode.
 *
 * Results:
 *	The return value is a pointer to the Unicode representation of the
 *	UTF-8 string. Storage for the return value is appended to the end of
 *	dsPtr. The Unicode string is terminated with a Unicode NULL character.
 *
 * Side effects:
 *	None.
 *
 *---------------------------------------------------------------------------
 */

Tcl_UniChar *
Tcl_UtfToUniCharDString(
    const char *src,		/* UTF-8 string to convert to Unicode. */
    int length,			/* Length of UTF-8 string in bytes, or -1 for
				 * strlen(). */
    Tcl_DString *dsPtr)		/* Unicode representation of string is
				 * appended to this previously initialized
				 * DString. */
{
    Tcl_UniChar ch, *w, *wString;
    const char *p, *end;
    int oldLength;

    if (length < 0) {
	length = strlen(src);
    }

    /*
     * Unicode string length in Tcl_UniChars will be <= UTF-8 string length in
     * bytes.
     */

    oldLength = Tcl_DStringLength(dsPtr);
/* TODO: fix overreach! */
    Tcl_DStringSetLength(dsPtr,
	    (int) ((oldLength + length + 1) * sizeof(Tcl_UniChar)));
    wString = (Tcl_UniChar *) (Tcl_DStringValue(dsPtr) + oldLength);

    w = wString;
    end = src + length;
    for (p = src; p < end; ) {
	p += TclUtfToUniChar(p, &ch);
	*w++ = ch;
    }
    *w = '\0';
    Tcl_DStringSetLength(dsPtr,
	    (oldLength + ((char *) w - (char *) wString)));

    return wString;
}

/*
 *---------------------------------------------------------------------------
 *
 * Tcl_UtfCharComplete --
 *
 *	Determine if the UTF-8 string of the given length is long enough to be
 *	decoded by Tcl_UtfToUniChar(). This does not ensure that the UTF-8
 *	string is properly formed. Equivalent to Plan 9 fullrune().
 *
 * Results:
 *	The return value is 0 if the string is not long enough, non-zero
 *	otherwise.
 *
 * Side effects:
 *	None.
 *
 *---------------------------------------------------------------------------
 */

int
Tcl_UtfCharComplete(
    const char *src,		/* String to check if first few bytes contain
				 * a complete UTF-8 character. */
    int length)			/* Length of above string in bytes. */
{
    int ch = *((unsigned char *) src);

    return length >= totalBytes[ch];
}

/*
 *---------------------------------------------------------------------------
 *
 * Tcl_NumUtfChars --
 *
 *	Returns the number of characters (not bytes) in the UTF-8 string, not
 *	including the terminating NULL byte. This is equivalent to Plan 9
 *	utflen() and utfnlen().
 *
 * Results:
 *	As above.
 *
 * Side effects:
 *	None.
 *
 *---------------------------------------------------------------------------
 */

int
Tcl_NumUtfChars(
    register const char *src,	/* The UTF-8 string to measure. */
    int length)			/* The length of the string in bytes, or -1
				 * for strlen(string). */
{
<<<<<<< HEAD
    Tcl_UniChar ch = 0;
=======
    Tcl_UniChar ch;
>>>>>>> bbcbd64e
    register int i;

    /*
     * The separate implementations are faster.
     *
     * Since this is a time-sensitive function, we also do the check for the
     * single-byte char case specially.
     */

    i = 0;
    if (length < 0) {
	while (*src != '\0') {
	    src += TclUtfToUniChar(src, &ch);
	    i++;
	}
	if (i < 0) i = INT_MAX; /* Bug [2738427] */
    } else {
<<<<<<< HEAD
	register int n;

	while (length > 0) {
	    if (UCHAR(*src) < 0xC0) {
		length--;
		src++;
	    } else {
		n = Tcl_UtfToUniChar(src, &ch);
		length -= n;
		src += n;
	    }
=======
	register const char *endPtr = src + length - TCL_UTF_MAX;

	while (src < endPtr) {
	    src += TclUtfToUniChar(src, &ch);
>>>>>>> bbcbd64e
	    i++;
	}
	endPtr += TCL_UTF_MAX;
	while ((src < endPtr) && Tcl_UtfCharComplete(src, endPtr - src)) {
	    src += TclUtfToUniChar(src, &ch);
	    i++;
	}
	if (src < endPtr) {
	    i += endPtr - src;
	}
    }
    return i;
}

/*
 *---------------------------------------------------------------------------
 *
 * Tcl_UtfFindFirst --
 *
 *	Returns a pointer to the first occurance of the given Tcl_UniChar in
 *	the NULL-terminated UTF-8 string. The NULL terminator is considered
 *	part of the UTF-8 string. Equivalent to Plan 9 utfrune().
 *
 * Results:
 *	As above. If the Tcl_UniChar does not exist in the given string, the
 *	return value is NULL.
 *
 * Side effects:
 *	None.
 *
 *---------------------------------------------------------------------------
 */

const char *
Tcl_UtfFindFirst(
    const char *src,		/* The UTF-8 string to be searched. */
    int ch)			/* The Tcl_UniChar to search for. */
{
    int len;
    Tcl_UniChar find = 0;

    while (1) {
	len = TclUtfToUniChar(src, &find);
	if (find == ch) {
	    return src;
	}
	if (*src == '\0') {
	    return NULL;
	}
	src += len;
    }
}

/*
 *---------------------------------------------------------------------------
 *
 * Tcl_UtfFindLast --
 *
 *	Returns a pointer to the last occurance of the given Tcl_UniChar in
 *	the NULL-terminated UTF-8 string. The NULL terminator is considered
 *	part of the UTF-8 string. Equivalent to Plan 9 utfrrune().
 *
 * Results:
 *	As above. If the Tcl_UniChar does not exist in the given string, the
 *	return value is NULL.
 *
 * Side effects:
 *	None.
 *
 *---------------------------------------------------------------------------
 */

const char *
Tcl_UtfFindLast(
    const char *src,		/* The UTF-8 string to be searched. */
    int ch)			/* The Tcl_UniChar to search for. */
{
    int len;
    Tcl_UniChar find = 0;
    const char *last;

    last = NULL;
    while (1) {
	len = TclUtfToUniChar(src, &find);
	if (find == ch) {
	    last = src;
	}
	if (*src == '\0') {
	    break;
	}
	src += len;
    }
    return last;
}

/*
 *---------------------------------------------------------------------------
 *
 * Tcl_UtfNext --
 *
 *	Given a pointer to some current location in a UTF-8 string, move
 *	forward one character. The caller must ensure that they are not asking
 *	for the next character after the last character in the string.
 *
 * Results:
 *	The return value is the pointer to the next character in the UTF-8
 *	string.
 *
 * Side effects:
 *	None.
 *
 *---------------------------------------------------------------------------
 */

const char *
Tcl_UtfNext(
    const char *src)		/* The current location in the string. */
{
    Tcl_UniChar ch = 0;
    int len = TclUtfToUniChar(src, &ch);

#if TCL_UTF_MAX == 4
    if (len == 0) {
      len = TclUtfToUniChar(src, &ch);
    }
#endif
    return src + len;
}

/*
 *---------------------------------------------------------------------------
 *
 * Tcl_UtfPrev --
 *
 *	Given a pointer to some current location in a UTF-8 string, move
 *	backwards one character. This works correctly when the pointer is in
 *	the middle of a UTF-8 character.
 *
 * Results:
 *	The return value is a pointer to the previous character in the UTF-8
 *	string. If the current location was already at the beginning of the
 *	string, the return value will also be a pointer to the beginning of
 *	the string.
 *
 * Side effects:
 *	None.
 *
 *---------------------------------------------------------------------------
 */

const char *
Tcl_UtfPrev(
    const char *src,		/* The current location in the string. */
    const char *start)		/* Pointer to the beginning of the string, to
				 * avoid going backwards too far. */
{
    const char *look;
    int i, byte;

    look = --src;
    for (i = 0; i < TCL_UTF_MAX; i++) {
	if (look < start) {
	    if (src < start) {
		src = start;
	    }
	    break;
	}
	byte = *((unsigned char *) look);
	if (byte < 0x80) {
	    break;
	}
	if (byte >= 0xC0) {
	    return look;
	}
	look--;
    }
    return src;
}

/*
 *---------------------------------------------------------------------------
 *
 * Tcl_UniCharAtIndex --
 *
 *	Returns the Unicode character represented at the specified character
 *	(not byte) position in the UTF-8 string.
 *
 * Results:
 *	As above.
 *
 * Side effects:
 *	None.
 *
 *---------------------------------------------------------------------------
 */

Tcl_UniChar
Tcl_UniCharAtIndex(
    register const char *src,	/* The UTF-8 string to dereference. */
    register int index)		/* The position of the desired character. */
{
    Tcl_UniChar ch = 0;

    while (index >= 0) {
	index--;
	src += TclUtfToUniChar(src, &ch);
    }
    return ch;
}

/*
 *---------------------------------------------------------------------------
 *
 * Tcl_UtfAtIndex --
 *
 *	Returns a pointer to the specified character (not byte) position in
 *	the UTF-8 string.
 *
 * Results:
 *	As above.
 *
 * Side effects:
 *	None.
 *
 *---------------------------------------------------------------------------
 */

const char *
Tcl_UtfAtIndex(
    register const char *src,	/* The UTF-8 string. */
    register int index)		/* The position of the desired character. */
{
    Tcl_UniChar ch = 0;

    while (index > 0) {
	index--;
	src += TclUtfToUniChar(src, &ch);
    }
    return src;
}

/*
 *---------------------------------------------------------------------------
 *
 * Tcl_UtfBackslash --
 *
 *	Figure out how to handle a backslash sequence.
 *
 * Results:
 *	Stores the bytes represented by the backslash sequence in dst and
 *	returns the number of bytes written to dst. At most TCL_UTF_MAX bytes
 *	are written to dst; dst must have been large enough to accept those
 *	bytes. If readPtr isn't NULL then it is filled in with a count of the
 *	number of bytes in the backslash sequence.
 *
 * Side effects:
 *	The maximum number of bytes it takes to represent a Unicode character
 *	in UTF-8 is guaranteed to be less than the number of bytes used to
 *	express the backslash sequence that represents that Unicode character.
 *	If the target buffer into which the caller is going to store the bytes
 *	that represent the Unicode character is at least as large as the
 *	source buffer from which the backslashed sequence was extracted, no
 *	buffer overruns should occur.
 *
 *---------------------------------------------------------------------------
 */

int
Tcl_UtfBackslash(
    const char *src,		/* Points to the backslash character of a
				 * backslash sequence. */
    int *readPtr,		/* Fill in with number of characters read from
				 * src, unless NULL. */
    char *dst)			/* Filled with the bytes represented by the
				 * backslash sequence. */
{
#define LINE_LENGTH 128
    int numRead;
    int result;

    result = TclParseBackslash(src, LINE_LENGTH, &numRead, dst);
    if (numRead == LINE_LENGTH) {
	/*
	 * We ate a whole line. Pay the price of a strlen()
	 */

	result = TclParseBackslash(src, (int)strlen(src), &numRead, dst);
    }
    if (readPtr != NULL) {
	*readPtr = numRead;
    }
    return result;
}

/*
 *----------------------------------------------------------------------
 *
 * Tcl_UtfToUpper --
 *
 *	Convert lowercase characters to uppercase characters in a UTF string
 *	in place. The conversion may shrink the UTF string.
 *
 * Results:
 *	Returns the number of bytes in the resulting string excluding the
 *	trailing null.
 *
 * Side effects:
 *	Writes a terminating null after the last converted character.
 *
 *----------------------------------------------------------------------
 */

int
Tcl_UtfToUpper(
    char *str)			/* String to convert in place. */
{
    Tcl_UniChar ch, upChar;
    char *src, *dst;
    int bytes;

    /*
     * Iterate over the string until we hit the terminating null.
     */

    src = dst = str;
    while (*src) {
	bytes = TclUtfToUniChar(src, &ch);
	upChar = Tcl_UniCharToUpper(ch);

	/*
	 * To keep badly formed Utf strings from getting inflated by the
	 * conversion (thereby causing a segfault), only copy the upper case
	 * char to dst if its size is <= the original char.
	 */

	if (bytes < UtfCount(upChar)) {
	    memcpy(dst, src, (size_t) bytes);
	    dst += bytes;
	} else {
	    dst += Tcl_UniCharToUtf(upChar, dst);
	}
	src += bytes;
    }
    *dst = '\0';
    return (dst - str);
}

/*
 *----------------------------------------------------------------------
 *
 * Tcl_UtfToLower --
 *
 *	Convert uppercase characters to lowercase characters in a UTF string
 *	in place. The conversion may shrink the UTF string.
 *
 * Results:
 *	Returns the number of bytes in the resulting string excluding the
 *	trailing null.
 *
 * Side effects:
 *	Writes a terminating null after the last converted character.
 *
 *----------------------------------------------------------------------
 */

int
Tcl_UtfToLower(
    char *str)			/* String to convert in place. */
{
    Tcl_UniChar ch, lowChar;
    char *src, *dst;
    int bytes;

    /*
     * Iterate over the string until we hit the terminating null.
     */

    src = dst = str;
    while (*src) {
	bytes = TclUtfToUniChar(src, &ch);
	lowChar = Tcl_UniCharToLower(ch);

	/*
	 * To keep badly formed Utf strings from getting inflated by the
	 * conversion (thereby causing a segfault), only copy the lower case
	 * char to dst if its size is <= the original char.
	 */

	if (bytes < UtfCount(lowChar)) {
	    memcpy(dst, src, (size_t) bytes);
	    dst += bytes;
	} else {
	    dst += Tcl_UniCharToUtf(lowChar, dst);
	}
	src += bytes;
    }
    *dst = '\0';
    return (dst - str);
}

/*
 *----------------------------------------------------------------------
 *
 * Tcl_UtfToTitle --
 *
 *	Changes the first character of a UTF string to title case or uppercase
 *	and the rest of the string to lowercase. The conversion happens in
 *	place and may shrink the UTF string.
 *
 * Results:
 *	Returns the number of bytes in the resulting string excluding the
 *	trailing null.
 *
 * Side effects:
 *	Writes a terminating null after the last converted character.
 *
 *----------------------------------------------------------------------
 */

int
Tcl_UtfToTitle(
    char *str)			/* String to convert in place. */
{
    Tcl_UniChar ch, titleChar, lowChar;
    char *src, *dst;
    int bytes;

    /*
     * Capitalize the first character and then lowercase the rest of the
     * characters until we get to a null.
     */

    src = dst = str;

    if (*src) {
	bytes = TclUtfToUniChar(src, &ch);
	titleChar = Tcl_UniCharToTitle(ch);

	if (bytes < UtfCount(titleChar)) {
	    memcpy(dst, src, (size_t) bytes);
	    dst += bytes;
	} else {
	    dst += Tcl_UniCharToUtf(titleChar, dst);
	}
	src += bytes;
    }
    while (*src) {
	bytes = TclUtfToUniChar(src, &ch);
	lowChar = Tcl_UniCharToLower(ch);

	if (bytes < UtfCount(lowChar)) {
	    memcpy(dst, src, (size_t) bytes);
	    dst += bytes;
	} else {
	    dst += Tcl_UniCharToUtf(lowChar, dst);
	}
	src += bytes;
    }
    *dst = '\0';
    return (dst - str);
}

/*
 *----------------------------------------------------------------------
 *
 * TclpUtfNcmp2 --
 *
 *	Compare at most numBytes bytes of utf-8 strings cs and ct. Both cs and
 *	ct are assumed to be at least numBytes bytes long.
 *
 * Results:
 *	Return <0 if cs < ct, 0 if cs == ct, or >0 if cs > ct.
 *
 * Side effects:
 *	None.
 *
 *----------------------------------------------------------------------
 */

int
TclpUtfNcmp2(
    const char *cs,		/* UTF string to compare to ct. */
    const char *ct,		/* UTF string cs is compared to. */
    unsigned long numBytes)	/* Number of *bytes* to compare. */
{
    /*
     * We can't simply call 'memcmp(cs, ct, numBytes);' because we need to
     * check for Tcl's \xC0\x80 non-utf-8 null encoding. Otherwise utf-8 lexes
     * fine in the strcmp manner.
     */

    register int result = 0;

    for ( ; numBytes != 0; numBytes--, cs++, ct++) {
	if (*cs != *ct) {
	    result = UCHAR(*cs) - UCHAR(*ct);
	    break;
	}
    }
    if (numBytes && ((UCHAR(*cs) == 0xC0) || (UCHAR(*ct) == 0xC0))) {
	unsigned char c1, c2;

	c1 = ((UCHAR(*cs) == 0xC0) && (UCHAR(cs[1]) == 0x80)) ? 0 : UCHAR(*cs);
	c2 = ((UCHAR(*ct) == 0xC0) && (UCHAR(ct[1]) == 0x80)) ? 0 : UCHAR(*ct);
	result = (c1 - c2);
    }
    return result;
}

/*
 *----------------------------------------------------------------------
 *
 * Tcl_UtfNcmp --
 *
 *	Compare at most numChars UTF chars of string cs to string ct. Both cs
 *	and ct are assumed to be at least numChars UTF chars long.
 *
 * Results:
 *	Return <0 if cs < ct, 0 if cs == ct, or >0 if cs > ct.
 *
 * Side effects:
 *	None.
 *
 *----------------------------------------------------------------------
 */

int
Tcl_UtfNcmp(
    const char *cs,		/* UTF string to compare to ct. */
    const char *ct,		/* UTF string cs is compared to. */
    unsigned long numChars)	/* Number of UTF chars to compare. */
{
    Tcl_UniChar ch1, ch2;

    /*
     * Cannot use 'memcmp(cs, ct, n);' as byte representation of \u0000 (the
     * pair of bytes 0xC0,0x80) is larger than byte representation of \u0001
     * (the byte 0x01.)
     */

    while (numChars-- > 0) {
	/*
	 * n must be interpreted as chars, not bytes. This should be called
	 * only when both strings are of at least n chars long (no need for \0
	 * check)
	 */

	cs += TclUtfToUniChar(cs, &ch1);
	ct += TclUtfToUniChar(ct, &ch2);
	if (ch1 != ch2) {
	    return (ch1 - ch2);
	}
    }
    return 0;
}

/*
 *----------------------------------------------------------------------
 *
 * Tcl_UtfNcasecmp --
 *
 *	Compare at most numChars UTF chars of string cs to string ct case
 *	insensitive. Both cs and ct are assumed to be at least numChars UTF
 *	chars long.
 *
 * Results:
 *	Return <0 if cs < ct, 0 if cs == ct, or >0 if cs > ct.
 *
 * Side effects:
 *	None.
 *
 *----------------------------------------------------------------------
 */

int
Tcl_UtfNcasecmp(
    const char *cs,		/* UTF string to compare to ct. */
    const char *ct,		/* UTF string cs is compared to. */
    unsigned long numChars)	/* Number of UTF chars to compare. */
{
    Tcl_UniChar ch1, ch2;
    while (numChars-- > 0) {
	/*
	 * n must be interpreted as chars, not bytes.
	 * This should be called only when both strings are of
	 * at least n chars long (no need for \0 check)
	 */
	cs += TclUtfToUniChar(cs, &ch1);
	ct += TclUtfToUniChar(ct, &ch2);
	if (ch1 != ch2) {
	    ch1 = Tcl_UniCharToLower(ch1);
	    ch2 = Tcl_UniCharToLower(ch2);
	    if (ch1 != ch2) {
		return (ch1 - ch2);
	    }
	}
    }
    return 0;
}

/*
 *----------------------------------------------------------------------
 *
 * Tcl_UtfNcasecmp --
 *
 *	Compare UTF chars of string cs to string ct case insensitively.
 *	Replacement for strcasecmp in Tcl core, in places where UTF-8 should
 *	be handled.
 *
 * Results:
 *	Return <0 if cs < ct, 0 if cs == ct, or >0 if cs > ct.
 *
 * Side effects:
 *	None.
 *
 *----------------------------------------------------------------------
 */

int
TclUtfCasecmp(
    const char *cs,		/* UTF string to compare to ct. */
    const char *ct)		/* UTF string cs is compared to. */
{
    while (*cs && *ct) {
	Tcl_UniChar ch1, ch2;

	cs += TclUtfToUniChar(cs, &ch1);
	ct += TclUtfToUniChar(ct, &ch2);
	if (ch1 != ch2) {
	    ch1 = Tcl_UniCharToLower(ch1);
	    ch2 = Tcl_UniCharToLower(ch2);
	    if (ch1 != ch2) {
		return ch1 - ch2;
	    }
	}
    }
    return UCHAR(*cs) - UCHAR(*ct);
}


/*
 *----------------------------------------------------------------------
 *
 * Tcl_UniCharToUpper --
 *
 *	Compute the uppercase equivalent of the given Unicode character.
 *
 * Results:
 *	Returns the uppercase Unicode character.
 *
 * Side effects:
 *	None.
 *
 *----------------------------------------------------------------------
 */

Tcl_UniChar
Tcl_UniCharToUpper(
    int ch)			/* Unicode character to convert. */
{
    int info = GetUniCharInfo(ch);

    if (GetCaseType(info) & 0x04) {
	ch -= GetDelta(info);
    }
    return (Tcl_UniChar) ch;
}

/*
 *----------------------------------------------------------------------
 *
 * Tcl_UniCharToLower --
 *
 *	Compute the lowercase equivalent of the given Unicode character.
 *
 * Results:
 *	Returns the lowercase Unicode character.
 *
 * Side effects:
 *	None.
 *
 *----------------------------------------------------------------------
 */

Tcl_UniChar
Tcl_UniCharToLower(
    int ch)			/* Unicode character to convert. */
{
    int info = GetUniCharInfo(ch);

    if (GetCaseType(info) & 0x02) {
	ch += GetDelta(info);
    }
    return (Tcl_UniChar) ch;
}

/*
 *----------------------------------------------------------------------
 *
 * Tcl_UniCharToTitle --
 *
 *	Compute the titlecase equivalent of the given Unicode character.
 *
 * Results:
 *	Returns the titlecase Unicode character.
 *
 * Side effects:
 *	None.
 *
 *----------------------------------------------------------------------
 */

Tcl_UniChar
Tcl_UniCharToTitle(
    int ch)			/* Unicode character to convert. */
{
    int info = GetUniCharInfo(ch);
    int mode = GetCaseType(info);

    if (mode & 0x1) {
	/*
	 * Subtract or add one depending on the original case.
	 */

	ch += ((mode & 0x4) ? -1 : 1);
    } else if (mode == 0x4) {
	ch -= GetDelta(info);
    }
    return (Tcl_UniChar) ch;
}

/*
 *----------------------------------------------------------------------
 *
 * Tcl_UniCharLen --
 *
 *	Find the length of a UniChar string. The str input must be null
 *	terminated.
 *
 * Results:
 *	Returns the length of str in UniChars (not bytes).
 *
 * Side effects:
 *	None.
 *
 *----------------------------------------------------------------------
 */

int
Tcl_UniCharLen(
    const Tcl_UniChar *uniStr)	/* Unicode string to find length of. */
{
    int len = 0;

    while (*uniStr != '\0') {
	len++;
	uniStr++;
    }
    return len;
}

/*
 *----------------------------------------------------------------------
 *
 * Tcl_UniCharNcmp --
 *
 *	Compare at most numChars unichars of string ucs to string uct.
 *	Both ucs and uct are assumed to be at least numChars unichars long.
 *
 * Results:
 *	Return <0 if ucs < uct, 0 if ucs == uct, or >0 if ucs > uct.
 *
 * Side effects:
 *	None.
 *
 *----------------------------------------------------------------------
 */

int
Tcl_UniCharNcmp(
    const Tcl_UniChar *ucs,	/* Unicode string to compare to uct. */
    const Tcl_UniChar *uct,	/* Unicode string ucs is compared to. */
    unsigned long numChars)	/* Number of unichars to compare. */
{
#ifdef WORDS_BIGENDIAN
    /*
     * We are definitely on a big-endian machine; memcmp() is safe
     */

    return memcmp(ucs, uct, numChars*sizeof(Tcl_UniChar));

#else /* !WORDS_BIGENDIAN */
    /*
     * We can't simply call memcmp() because that is not lexically correct.
     */

    for ( ; numChars != 0; ucs++, uct++, numChars--) {
	if (*ucs != *uct) {
	    return (*ucs - *uct);
	}
    }
    return 0;
#endif /* WORDS_BIGENDIAN */
}

/*
 *----------------------------------------------------------------------
 *
 * Tcl_UniCharNcasecmp --
 *
 *	Compare at most numChars unichars of string ucs to string uct case
 *	insensitive. Both ucs and uct are assumed to be at least numChars
 *	unichars long.
 *
 * Results:
 *	Return <0 if ucs < uct, 0 if ucs == uct, or >0 if ucs > uct.
 *
 * Side effects:
 *	None.
 *
 *----------------------------------------------------------------------
 */

int
Tcl_UniCharNcasecmp(
    const Tcl_UniChar *ucs,	/* Unicode string to compare to uct. */
    const Tcl_UniChar *uct,	/* Unicode string ucs is compared to. */
    unsigned long numChars)	/* Number of unichars to compare. */
{
    for ( ; numChars != 0; numChars--, ucs++, uct++) {
	if (*ucs != *uct) {
	    Tcl_UniChar lcs = Tcl_UniCharToLower(*ucs);
	    Tcl_UniChar lct = Tcl_UniCharToLower(*uct);

	    if (lcs != lct) {
		return (lcs - lct);
	    }
	}
    }
    return 0;
}

/*
 *----------------------------------------------------------------------
 *
 * Tcl_UniCharIsAlnum --
 *
 *	Test if a character is an alphanumeric Unicode character.
 *
 * Results:
 *	Returns 1 if character is alphanumeric.
 *
 * Side effects:
 *	None.
 *
 *----------------------------------------------------------------------
 */

int
Tcl_UniCharIsAlnum(
    int ch)			/* Unicode character to test. */
{
#if TCL_UTF_MAX > 3
    if (UNICODE_OUT_OF_RANGE(ch)) {
	return 0;
    }
#endif
    return (((ALPHA_BITS | DIGIT_BITS) >> GetCategory(ch)) & 1);
}

/*
 *----------------------------------------------------------------------
 *
 * Tcl_UniCharIsAlpha --
 *
 *	Test if a character is an alphabetic Unicode character.
 *
 * Results:
 *	Returns 1 if character is alphabetic.
 *
 * Side effects:
 *	None.
 *
 *----------------------------------------------------------------------
 */

int
Tcl_UniCharIsAlpha(
    int ch)			/* Unicode character to test. */
{
#if TCL_UTF_MAX > 3
    if (UNICODE_OUT_OF_RANGE(ch)) {
	return 0;
    }
#endif
    return ((ALPHA_BITS >> GetCategory(ch)) & 1);
}

/*
 *----------------------------------------------------------------------
 *
 * Tcl_UniCharIsControl --
 *
 *	Test if a character is a Unicode control character.
 *
 * Results:
 *	Returns non-zero if character is a control.
 *
 * Side effects:
 *	None.
 *
 *----------------------------------------------------------------------
 */

int
Tcl_UniCharIsControl(
    int ch)			/* Unicode character to test. */
{
#if TCL_UTF_MAX > 3
    if (UNICODE_OUT_OF_RANGE(ch)) {
	ch &= 0x1FFFFF;
	if ((ch == 0xE0001) || ((ch >= 0xE0020) && (ch <= 0xE007f))) {
	    return 1;
	}
	if ((ch >= 0xF0000) && ((ch & 0xFFFF) <= 0xFFFD)) {
	    return 1;
	}
	return 0;
    }
#endif
    return ((CONTROL_BITS >> GetCategory(ch)) & 1);
}

/*
 *----------------------------------------------------------------------
 *
 * Tcl_UniCharIsDigit --
 *
 *	Test if a character is a numeric Unicode character.
 *
 * Results:
 *	Returns non-zero if character is a digit.
 *
 * Side effects:
 *	None.
 *
 *----------------------------------------------------------------------
 */

int
Tcl_UniCharIsDigit(
    int ch)			/* Unicode character to test. */
{
#if TCL_UTF_MAX > 3
    if (UNICODE_OUT_OF_RANGE(ch)) {
	return 0;
    }
#endif
    return (GetCategory(ch) == DECIMAL_DIGIT_NUMBER);
}

/*
 *----------------------------------------------------------------------
 *
 * Tcl_UniCharIsGraph --
 *
 *	Test if a character is any Unicode print character except space.
 *
 * Results:
 *	Returns non-zero if character is printable, but not space.
 *
 * Side effects:
 *	None.
 *
 *----------------------------------------------------------------------
 */

int
Tcl_UniCharIsGraph(
    int ch)			/* Unicode character to test. */
{
#if TCL_UTF_MAX > 3
    if (UNICODE_OUT_OF_RANGE(ch)) {
	ch &= 0x1FFFFF;
	return (ch >= 0xE0100) && (ch <= 0xE01EF);
    }
#endif
    return ((GRAPH_BITS >> GetCategory(ch)) & 1);
}

/*
 *----------------------------------------------------------------------
 *
 * Tcl_UniCharIsLower --
 *
 *	Test if a character is a lowercase Unicode character.
 *
 * Results:
 *	Returns non-zero if character is lowercase.
 *
 * Side effects:
 *	None.
 *
 *----------------------------------------------------------------------
 */

int
Tcl_UniCharIsLower(
    int ch)			/* Unicode character to test. */
{
#if TCL_UTF_MAX > 3
    if (UNICODE_OUT_OF_RANGE(ch)) {
	return 0;
    }
#endif
    return (GetCategory(ch) == LOWERCASE_LETTER);
}

/*
 *----------------------------------------------------------------------
 *
 * Tcl_UniCharIsPrint --
 *
 *	Test if a character is a Unicode print character.
 *
 * Results:
 *	Returns non-zero if character is printable.
 *
 * Side effects:
 *	None.
 *
 *----------------------------------------------------------------------
 */

int
Tcl_UniCharIsPrint(
    int ch)			/* Unicode character to test. */
{
#if TCL_UTF_MAX > 3
    if (UNICODE_OUT_OF_RANGE(ch)) {
	ch &= 0x1FFFFF;
	return (ch >= 0xE0100) && (ch <= 0xE01EF);
    }
#endif
    return (((GRAPH_BITS|SPACE_BITS) >> GetCategory(ch)) & 1);
}

/*
 *----------------------------------------------------------------------
 *
 * Tcl_UniCharIsPunct --
 *
 *	Test if a character is a Unicode punctuation character.
 *
 * Results:
 *	Returns non-zero if character is punct.
 *
 * Side effects:
 *	None.
 *
 *----------------------------------------------------------------------
 */

int
Tcl_UniCharIsPunct(
    int ch)			/* Unicode character to test. */
{
#if TCL_UTF_MAX > 3
    if (UNICODE_OUT_OF_RANGE(ch)) {
	return 0;
    }
#endif
    return ((PUNCT_BITS >> GetCategory(ch)) & 1);
}

/*
 *----------------------------------------------------------------------
 *
 * Tcl_UniCharIsSpace --
 *
 *	Test if a character is a whitespace Unicode character.
 *
 * Results:
 *	Returns non-zero if character is a space.
 *
 * Side effects:
 *	None.
 *
 *----------------------------------------------------------------------
 */

int
Tcl_UniCharIsSpace(
    int ch)			/* Unicode character to test. */
{
#if TCL_UTF_MAX > 3
    /* Ignore upper 11 bits. */
    ch &= 0x1FFFFF;
#else
    /* Ignore upper 16 bits. */
    ch &= 0xFFFF;
#endif

    /*
     * If the character is within the first 127 characters, just use the
     * standard C function, otherwise consult the Unicode table.
     */

    if (ch < 0x80) {
	return TclIsSpaceProc((char) ch);
#if TCL_UTF_MAX > 3
    } else if (UNICODE_OUT_OF_RANGE(ch)) {
	return 0;
#endif
    } else if (ch == 0x0085 || ch == 0x180E || ch == 0x200B
	    || ch == 0x202F || ch == 0x2060 || ch == 0xFEFF) {
	return 1;
    } else {
	return ((SPACE_BITS >> GetCategory(ch)) & 1);
    }
}

/*
 *----------------------------------------------------------------------
 *
 * Tcl_UniCharIsUpper --
 *
 *	Test if a character is a uppercase Unicode character.
 *
 * Results:
 *	Returns non-zero if character is uppercase.
 *
 * Side effects:
 *	None.
 *
 *----------------------------------------------------------------------
 */

int
Tcl_UniCharIsUpper(
    int ch)			/* Unicode character to test. */
{
#if TCL_UTF_MAX > 3
    if (UNICODE_OUT_OF_RANGE(ch)) {
	return 0;
    }
#endif
    return (GetCategory(ch) == UPPERCASE_LETTER);
}

/*
 *----------------------------------------------------------------------
 *
 * Tcl_UniCharIsWordChar --
 *
 *	Test if a character is alphanumeric or a connector punctuation mark.
 *
 * Results:
 *	Returns 1 if character is a word character.
 *
 * Side effects:
 *	None.
 *
 *----------------------------------------------------------------------
 */

int
Tcl_UniCharIsWordChar(
    int ch)			/* Unicode character to test. */
{
#if TCL_UTF_MAX > 3
    if (UNICODE_OUT_OF_RANGE(ch)) {
	return 0;
    }
#endif
    return ((WORD_BITS >> GetCategory(ch)) & 1);
}

/*
 *----------------------------------------------------------------------
 *
 * Tcl_UniCharCaseMatch --
 *
 *	See if a particular Unicode string matches a particular pattern.
 *	Allows case insensitivity. This is the Unicode equivalent of the char*
 *	Tcl_StringCaseMatch. The UniChar strings must be NULL-terminated.
 *	This has no provision for counted UniChar strings, thus should not be
 *	used where NULLs are expected in the UniChar string. Use
 *	TclUniCharMatch where possible.
 *
 * Results:
 *	The return value is 1 if string matches pattern, and 0 otherwise. The
 *	matching operation permits the following special characters in the
 *	pattern: *?\[] (see the manual entry for details on what these mean).
 *
 * Side effects:
 *	None.
 *
 *----------------------------------------------------------------------
 */

int
Tcl_UniCharCaseMatch(
    const Tcl_UniChar *uniStr,	/* Unicode String. */
    const Tcl_UniChar *uniPattern,
				/* Pattern, which may contain special
				 * characters. */
    int nocase)			/* 0 for case sensitive, 1 for insensitive */
{
    Tcl_UniChar ch1, p;

    while (1) {
	p = *uniPattern;

	/*
	 * See if we're at the end of both the pattern and the string. If so,
	 * we succeeded. If we're at the end of the pattern but not at the end
	 * of the string, we failed.
	 */

	if (p == 0) {
	    return (*uniStr == 0);
	}
	if ((*uniStr == 0) && (p != '*')) {
	    return 0;
	}

	/*
	 * Check for a "*" as the next pattern character. It matches any
	 * substring. We handle this by skipping all the characters up to the
	 * next matching one in the pattern, and then calling ourselves
	 * recursively for each postfix of string, until either we match or we
	 * reach the end of the string.
	 */

	if (p == '*') {
	    /*
	     * Skip all successive *'s in the pattern
	     */

	    while (*(++uniPattern) == '*') {
		/* empty body */
	    }
	    p = *uniPattern;
	    if (p == 0) {
		return 1;
	    }
	    if (nocase) {
		p = Tcl_UniCharToLower(p);
	    }
	    while (1) {
		/*
		 * Optimization for matching - cruise through the string
		 * quickly if the next char in the pattern isn't a special
		 * character
		 */

		if ((p != '[') && (p != '?') && (p != '\\')) {
		    if (nocase) {
			while (*uniStr && (p != *uniStr)
				&& (p != Tcl_UniCharToLower(*uniStr))) {
			    uniStr++;
			}
		    } else {
			while (*uniStr && (p != *uniStr)) {
			    uniStr++;
			}
		    }
		}
		if (Tcl_UniCharCaseMatch(uniStr, uniPattern, nocase)) {
		    return 1;
		}
		if (*uniStr == 0) {
		    return 0;
		}
		uniStr++;
	    }
	}

	/*
	 * Check for a "?" as the next pattern character. It matches any
	 * single character.
	 */

	if (p == '?') {
	    uniPattern++;
	    uniStr++;
	    continue;
	}

	/*
	 * Check for a "[" as the next pattern character. It is followed by a
	 * list of characters that are acceptable, or by a range (two
	 * characters separated by "-").
	 */

	if (p == '[') {
	    Tcl_UniChar startChar, endChar;

	    uniPattern++;
	    ch1 = (nocase ? Tcl_UniCharToLower(*uniStr) : *uniStr);
	    uniStr++;
	    while (1) {
		if ((*uniPattern == ']') || (*uniPattern == 0)) {
		    return 0;
		}
		startChar = (nocase ? Tcl_UniCharToLower(*uniPattern)
			: *uniPattern);
		uniPattern++;
		if (*uniPattern == '-') {
		    uniPattern++;
		    if (*uniPattern == 0) {
			return 0;
		    }
		    endChar = (nocase ? Tcl_UniCharToLower(*uniPattern)
			    : *uniPattern);
		    uniPattern++;
		    if (((startChar <= ch1) && (ch1 <= endChar))
			    || ((endChar <= ch1) && (ch1 <= startChar))) {
			/*
			 * Matches ranges of form [a-z] or [z-a].
			 */
			break;
		    }
		} else if (startChar == ch1) {
		    break;
		}
	    }
	    while (*uniPattern != ']') {
		if (*uniPattern == 0) {
		    uniPattern--;
		    break;
		}
		uniPattern++;
	    }
	    uniPattern++;
	    continue;
	}

	/*
	 * If the next pattern character is '\', just strip off the '\' so we
	 * do exact matching on the character that follows.
	 */

	if (p == '\\') {
	    if (*(++uniPattern) == '\0') {
		return 0;
	    }
	}

	/*
	 * There's no special character. Just make sure that the next bytes of
	 * each string match.
	 */

	if (nocase) {
	    if (Tcl_UniCharToLower(*uniStr) !=
		    Tcl_UniCharToLower(*uniPattern)) {
		return 0;
	    }
	} else if (*uniStr != *uniPattern) {
	    return 0;
	}
	uniStr++;
	uniPattern++;
    }
}

/*
 *----------------------------------------------------------------------
 *
 * TclUniCharMatch --
 *
 *	See if a particular Unicode string matches a particular pattern.
 *	Allows case insensitivity. This is the Unicode equivalent of the char*
 *	Tcl_StringCaseMatch. This variant of Tcl_UniCharCaseMatch uses counted
 *	Strings, so embedded NULLs are allowed.
 *
 * Results:
 *	The return value is 1 if string matches pattern, and 0 otherwise. The
 *	matching operation permits the following special characters in the
 *	pattern: *?\[] (see the manual entry for details on what these mean).
 *
 * Side effects:
 *	None.
 *
 *----------------------------------------------------------------------
 */

int
TclUniCharMatch(
    const Tcl_UniChar *string,	/* Unicode String. */
    int strLen,			/* Length of String */
    const Tcl_UniChar *pattern,	/* Pattern, which may contain special
				 * characters. */
    int ptnLen,			/* Length of Pattern */
    int nocase)			/* 0 for case sensitive, 1 for insensitive */
{
    const Tcl_UniChar *stringEnd, *patternEnd;
    Tcl_UniChar p;

    stringEnd = string + strLen;
    patternEnd = pattern + ptnLen;

    while (1) {
	/*
	 * See if we're at the end of both the pattern and the string. If so,
	 * we succeeded. If we're at the end of the pattern but not at the end
	 * of the string, we failed.
	 */

	if (pattern == patternEnd) {
	    return (string == stringEnd);
	}
	p = *pattern;
	if ((string == stringEnd) && (p != '*')) {
	    return 0;
	}

	/*
	 * Check for a "*" as the next pattern character. It matches any
	 * substring. We handle this by skipping all the characters up to the
	 * next matching one in the pattern, and then calling ourselves
	 * recursively for each postfix of string, until either we match or we
	 * reach the end of the string.
	 */

	if (p == '*') {
	    /*
	     * Skip all successive *'s in the pattern.
	     */

	    while (*(++pattern) == '*') {
		/* empty body */
	    }
	    if (pattern == patternEnd) {
		return 1;
	    }
	    p = *pattern;
	    if (nocase) {
		p = Tcl_UniCharToLower(p);
	    }
	    while (1) {
		/*
		 * Optimization for matching - cruise through the string
		 * quickly if the next char in the pattern isn't a special
		 * character.
		 */

		if ((p != '[') && (p != '?') && (p != '\\')) {
		    if (nocase) {
			while ((string < stringEnd) && (p != *string)
				&& (p != Tcl_UniCharToLower(*string))) {
			    string++;
			}
		    } else {
			while ((string < stringEnd) && (p != *string)) {
			    string++;
			}
		    }
		}
		if (TclUniCharMatch(string, stringEnd - string,
			pattern, patternEnd - pattern, nocase)) {
		    return 1;
		}
		if (string == stringEnd) {
		    return 0;
		}
		string++;
	    }
	}

	/*
	 * Check for a "?" as the next pattern character. It matches any
	 * single character.
	 */

	if (p == '?') {
	    pattern++;
	    string++;
	    continue;
	}

	/*
	 * Check for a "[" as the next pattern character. It is followed by a
	 * list of characters that are acceptable, or by a range (two
	 * characters separated by "-").
	 */

	if (p == '[') {
	    Tcl_UniChar ch1, startChar, endChar;

	    pattern++;
	    ch1 = (nocase ? Tcl_UniCharToLower(*string) : *string);
	    string++;
	    while (1) {
		if ((*pattern == ']') || (pattern == patternEnd)) {
		    return 0;
		}
		startChar = (nocase ? Tcl_UniCharToLower(*pattern) : *pattern);
		pattern++;
		if (*pattern == '-') {
		    pattern++;
		    if (pattern == patternEnd) {
			return 0;
		    }
		    endChar = (nocase ? Tcl_UniCharToLower(*pattern)
			    : *pattern);
		    pattern++;
		    if (((startChar <= ch1) && (ch1 <= endChar))
			    || ((endChar <= ch1) && (ch1 <= startChar))) {
			/*
			 * Matches ranges of form [a-z] or [z-a].
			 */
			break;
		    }
		} else if (startChar == ch1) {
		    break;
		}
	    }
	    while (*pattern != ']') {
		if (pattern == patternEnd) {
		    pattern--;
		    break;
		}
		pattern++;
	    }
	    pattern++;
	    continue;
	}

	/*
	 * If the next pattern character is '\', just strip off the '\' so we
	 * do exact matching on the character that follows.
	 */

	if (p == '\\') {
	    if (++pattern == patternEnd) {
		return 0;
	    }
	}

	/*
	 * There's no special character. Just make sure that the next bytes of
	 * each string match.
	 */

	if (nocase) {
	    if (Tcl_UniCharToLower(*string) != Tcl_UniCharToLower(*pattern)) {
		return 0;
	    }
	} else if (*string != *pattern) {
	    return 0;
	}
	string++;
	pattern++;
    }
}

/*
 * Local Variables:
 * mode: c
 * c-basic-offset: 4
 * fill-column: 78
 * End:
 */<|MERGE_RESOLUTION|>--- conflicted
+++ resolved
@@ -99,7 +99,7 @@
  *---------------------------------------------------------------------------
  */
 
-INLINE static int
+static int
 UtfCount(
     int ch)			/* The Tcl_UniChar whose size is returned. */
 {
@@ -466,9 +466,7 @@
 				 * a complete UTF-8 character. */
     int length)			/* Length of above string in bytes. */
 {
-    int ch = *((unsigned char *) src);
-
-    return length >= totalBytes[ch];
+    return length >= totalBytes[(unsigned char)*src];
 }
  
@@ -496,12 +494,8 @@
     int length)			/* The length of the string in bytes, or -1
 				 * for strlen(string). */
 {
-<<<<<<< HEAD
     Tcl_UniChar ch = 0;
-=======
-    Tcl_UniChar ch;
->>>>>>> bbcbd64e
-    register int i;
+    register int i = 0;
 
     /*
      * The separate implementations are faster.
@@ -510,7 +504,6 @@
      * single-byte char case specially.
      */
 
-    i = 0;
     if (length < 0) {
 	while (*src != '\0') {
 	    src += TclUtfToUniChar(src, &ch);
@@ -518,24 +511,10 @@
 	}
 	if (i < 0) i = INT_MAX; /* Bug [2738427] */
     } else {
-<<<<<<< HEAD
-	register int n;
-
-	while (length > 0) {
-	    if (UCHAR(*src) < 0xC0) {
-		length--;
-		src++;
-	    } else {
-		n = Tcl_UtfToUniChar(src, &ch);
-		length -= n;
-		src += n;
-	    }
-=======
 	register const char *endPtr = src + length - TCL_UTF_MAX;
 
 	while (src < endPtr) {
 	    src += TclUtfToUniChar(src, &ch);
->>>>>>> bbcbd64e
 	    i++;
 	}
 	endPtr += TCL_UTF_MAX;
@@ -860,7 +839,7 @@
 Tcl_UtfToUpper(
     char *str)			/* String to convert in place. */
 {
-    Tcl_UniChar ch, upChar;
+    Tcl_UniChar ch = 0, upChar;
     char *src, *dst;
     int bytes;
 
@@ -914,7 +893,7 @@
 Tcl_UtfToLower(
     char *str)			/* String to convert in place. */
 {
-    Tcl_UniChar ch, lowChar;
+    Tcl_UniChar ch = 0, lowChar;
     char *src, *dst;
     int bytes;
 
@@ -969,7 +948,7 @@
 Tcl_UtfToTitle(
     char *str)			/* String to convert in place. */
 {
-    Tcl_UniChar ch, titleChar, lowChar;
+    Tcl_UniChar ch = 0, titleChar, lowChar;
     char *src, *dst;
     int bytes;
 
@@ -1080,7 +1059,7 @@
     const char *ct,		/* UTF string cs is compared to. */
     unsigned long numChars)	/* Number of UTF chars to compare. */
 {
-    Tcl_UniChar ch1, ch2;
+    Tcl_UniChar ch1 = 0, ch2 = 0;
 
     /*
      * Cannot use 'memcmp(cs, ct, n);' as byte representation of \u0000 (the
@@ -1129,7 +1108,7 @@
     const char *ct,		/* UTF string cs is compared to. */
     unsigned long numChars)	/* Number of UTF chars to compare. */
 {
-    Tcl_UniChar ch1, ch2;
+    Tcl_UniChar ch1 = 0, ch2 = 0;
     while (numChars-- > 0) {
 	/*
 	 * n must be interpreted as chars, not bytes.
@@ -1777,7 +1756,7 @@
 				 * characters. */
     int nocase)			/* 0 for case sensitive, 1 for insensitive */
 {
-    Tcl_UniChar ch1, p;
+    Tcl_UniChar ch1 = 0, p;
 
     while (1) {
 	p = *uniPattern;
