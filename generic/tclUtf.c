/*
 * tclUtf.c --
 *
 *	Routines for manipulating UTF-8 strings.
 *
 * Copyright © 1997-1998 Sun Microsystems, Inc.
 *
 * See the file "license.terms" for information on usage and redistribution of
 * this file, and for a DISCLAIMER OF ALL WARRANTIES.
 */

#include "tclInt.h"

/*
 * Include the static character classification tables and macros.
 */

#include "tclUniData.c"

/*
 * The following macros are used for fast character category tests. The x_BITS
 * values are shifted right by the category value to determine whether the
 * given category is included in the set.
 */

#define ALPHA_BITS ((1 << UPPERCASE_LETTER) | (1 << LOWERCASE_LETTER) \
	| (1 << TITLECASE_LETTER) | (1 << MODIFIER_LETTER) | (1<<OTHER_LETTER))

#define CONTROL_BITS ((1 << CONTROL) | (1 << FORMAT) | (1 << PRIVATE_USE))

#define DIGIT_BITS (1 << DECIMAL_DIGIT_NUMBER)

#define SPACE_BITS ((1 << SPACE_SEPARATOR) | (1 << LINE_SEPARATOR) \
	| (1 << PARAGRAPH_SEPARATOR))

#define WORD_BITS (ALPHA_BITS | DIGIT_BITS | (1 << CONNECTOR_PUNCTUATION))

#define PUNCT_BITS ((1 << CONNECTOR_PUNCTUATION) | \
	(1 << DASH_PUNCTUATION) | (1 << OPEN_PUNCTUATION) | \
	(1 << CLOSE_PUNCTUATION) | (1 << INITIAL_QUOTE_PUNCTUATION) | \
	(1 << FINAL_QUOTE_PUNCTUATION) | (1 << OTHER_PUNCTUATION))

#define GRAPH_BITS (WORD_BITS | PUNCT_BITS | \
	(1 << NON_SPACING_MARK) | (1 << ENCLOSING_MARK) | \
	(1 << COMBINING_SPACING_MARK) | (1 << LETTER_NUMBER) | \
	(1 << OTHER_NUMBER) | \
	(1 << MATH_SYMBOL) | (1 << CURRENCY_SYMBOL) | \
	(1 << MODIFIER_SYMBOL) | (1 << OTHER_SYMBOL))

/*
 * Unicode characters less than this value are represented by themselves in
 * UTF-8 strings.
 */

#define UNICODE_SELF	0x80

/*
 * The following structures are used when mapping between Unicode and
 * UTF-8.
 */

static const unsigned char totalBytes[256] = {
    1,1,1,1,1,1,1,1,1,1,1,1,1,1,1,1,1,1,1,1,1,1,1,1,1,1,1,1,1,1,1,1,
    1,1,1,1,1,1,1,1,1,1,1,1,1,1,1,1,1,1,1,1,1,1,1,1,1,1,1,1,1,1,1,1,
    1,1,1,1,1,1,1,1,1,1,1,1,1,1,1,1,1,1,1,1,1,1,1,1,1,1,1,1,1,1,1,1,
    1,1,1,1,1,1,1,1,1,1,1,1,1,1,1,1,1,1,1,1,1,1,1,1,1,1,1,1,1,1,1,1,
    1,1,1,1,1,1,1,1,1,1,1,1,1,1,1,1,1,1,1,1,1,1,1,1,1,1,1,1,1,1,1,1,
    1,1,1,1,1,1,1,1,1,1,1,1,1,1,1,1,1,1,1,1,1,1,1,1,1,1,1,1,1,1,1,1,
    2,1,2,2,2,2,2,2,2,2,2,2,2,2,2,2,2,2,2,2,2,2,2,2,2,2,2,2,2,2,2,2,
    3,3,3,3,3,3,3,3,3,3,3,3,3,3,3,3,4,4,4,4,4,1,1,1,1,1,1,1,1,1,1,1
};

static const unsigned char complete[256] = {
    1,1,1,1,1,1,1,1,1,1,1,1,1,1,1,1,1,1,1,1,1,1,1,1,1,1,1,1,1,1,1,1,
    1,1,1,1,1,1,1,1,1,1,1,1,1,1,1,1,1,1,1,1,1,1,1,1,1,1,1,1,1,1,1,1,
    1,1,1,1,1,1,1,1,1,1,1,1,1,1,1,1,1,1,1,1,1,1,1,1,1,1,1,1,1,1,1,1,
    1,1,1,1,1,1,1,1,1,1,1,1,1,1,1,1,1,1,1,1,1,1,1,1,1,1,1,1,1,1,1,1,
/* Tcl_UtfCharComplete() might point to 2nd byte of valid 4-byte sequence */
    3,3,3,3,3,3,3,3,3,3,3,3,3,3,3,3,3,3,3,3,3,3,3,3,3,3,3,3,3,3,3,3,
    3,3,3,3,3,3,3,3,3,3,3,3,3,3,3,3,3,3,3,3,3,3,3,3,3,3,3,3,3,3,3,3,
/* End of "continuation byte section" */
    2,1,2,2,2,2,2,2,2,2,2,2,2,2,2,2,2,2,2,2,2,2,2,2,2,2,2,2,2,2,2,2,
    3,3,3,3,3,3,3,3,3,3,3,3,3,3,3,3,4,4,4,4,4,1,1,1,1,1,1,1,1,1,1,1
};

/*
 * Functions used only in this module.
 */

static int		Invalid(const char *src);

/*
 *---------------------------------------------------------------------------
 *
 * TclUtfCount --
 *
 *	Find the number of bytes in the Utf character "ch".
 *
 * Results:
 *	The return values is the number of bytes in the Utf character "ch".
 *
 * Side effects:
 *	None.
 *
 *---------------------------------------------------------------------------
 */

int
TclUtfCount(
    int ch)			/* The Unicode character whose size is returned. */
{
    if ((unsigned)(ch - 1) < (UNICODE_SELF - 1)) {
	return 1;
    }
    if (ch <= 0x7FF) {
	return 2;
    }
    if (((unsigned)(ch - 0x10000) <= 0xFFFFF)) {
	return 4;
    }
    return 3;
}

/*
 *---------------------------------------------------------------------------
 *
 * Invalid --
 *
 *	Given a pointer to a two-byte prefix of a well-formed UTF-8 byte
 *	sequence (a lead byte followed by a trail byte) this routine
 *	examines those two bytes to determine whether the sequence is
 *	invalid in UTF-8.  This might be because it is an overlong
 *	encoding, or because it encodes something out of the proper range.
 *
 *	Given a pointer to the bytes \xF8 or \xFC , this routine will
 *	try to read beyond the end of the "bounds" table.  Callers must
 *	prevent this.
 *
 *	Given a pointer to something else (an ASCII byte, a trail byte,
 *	or another byte	that can never begin a valid byte sequence such
 *	as \xF5) this routine returns false.  That makes the routine poorly
 *	named, as it does not detect and report all invalid sequences.
 *
 *	Callers have to take care that this routine does something useful
 *	for their needs.
 *
 * Results:
 *	A boolean.
 *---------------------------------------------------------------------------
 */

static const unsigned char bounds[28] = {
    0x80, 0x80,		/* \xC0 accepts \x80 only */
    0x80, 0xBF, 0x80, 0xBF, 0x80, 0xBF, 0x80, 0xBF, 0x80, 0xBF, 0x80, 0xBF,
    0x80, 0xBF,		/* (\xC4 - \xDC) -- all sequences valid */
    0xA0, 0xBF,	/* \xE0\x80 through \xE0\x9F are invalid prefixes */
    0x80, 0xBF, 0x80, 0xBF, 0x80, 0xBF, /* (\xE4 - \xEC) -- all valid */
    0x90, 0xBF,	/* \xF0\x80 through \xF0\x8F are invalid prefixes */
    0x80, 0x8F  /* \xF4\x90 and higher are invalid prefixes */
};

static int
Invalid(
    const char *src)	/* Points to lead byte of a UTF-8 byte sequence */
{
    unsigned char byte = UCHAR(*src);
    int index;

    if ((byte & 0xC3) == 0xC0) {
	/* Only lead bytes 0xC0, 0xE0, 0xF0, 0xF4 need examination */
	index = (byte - 0xC0) >> 1;
	if (UCHAR(src[1]) < bounds[index] || UCHAR(src[1]) > bounds[index+1]) {
	    /* Out of bounds - report invalid. */
	    return 1;
	}
    }
    return 0;
}

/*
 *---------------------------------------------------------------------------
 *
 * Tcl_UniCharToUtf --
 *
 *	Stores the given Tcl_UniChar as a sequence of UTF-8 bytes in the provided
 *	buffer. Equivalent to Plan 9 runetochar().
 *
 *	Surrogate pairs are handled as follows: When ch is a high surrogate,
 *	the first byte of the 4-byte UTF-8 sequence is stored in the buffer and
 *	the function returns 1. If the function is called again with a low
 *	surrogate and the same buffer, the remaining 3 bytes of the 4-byte
 *	UTF-8 sequence are produced.
 *
 *	If no low surrogate follows the high surrogate (which is actually illegal),
 *	calling Tcl_UniCharToUtf again with ch being -1 produces a 3-byte UTF-8
 *	sequence representing the high surrogate.
 *
 * Results:
 *	Returns the number of bytes stored into the buffer.
 *
 * Side effects:
 *	None.
 *
 *---------------------------------------------------------------------------
 */

Tcl_Size
Tcl_UniCharToUtf(
    int ch,	/* The Tcl_UniChar to be stored in the
		 * buffer. Can be or'ed with flag TCL_COMBINE.
		 */
    char *buf)	/* Buffer in which the UTF-8 representation of
		 * ch is stored. Must be large enough to hold the UTF-8
		 * character (at most 4 bytes).
		 */
{
    int flags = ch;

    if (ch >= TCL_COMBINE) {
	ch &= (TCL_COMBINE - 1);
    }
    if ((unsigned)(ch - 1) < (UNICODE_SELF - 1)) {
	buf[0] = (char) ch;
	return 1;
    }
    if (ch >= 0) {
	if (ch <= 0x7FF) {
	    buf[1] = (char) (0x80 | (0x3F & ch));
	    buf[0] = (char) (0xC0 | (ch >> 6));
	    return 2;
	}
	if (ch <= 0xFFFF) {
	    if ((flags & TCL_COMBINE) &&
		    ((ch & 0xF800) == 0xD800)) {
		if (ch & 0x0400) {
		    /* Low surrogate */
		    if (   (0x80 == (0xC0 & buf[0]))
			&& (0    == (0xCF & buf[1]))) {
			/* Previous Tcl_UniChar was a high surrogate, so combine */
			buf[2]  = (char) (0x80 | (0x3F & ch));
			buf[1] |= (char) (0x80 | (0x0F & (ch >> 6)));
			return 3;
		    }
		    /* Previous Tcl_UniChar was not a high surrogate, so just output */
		} else {
		    /* High surrogate */

		    /* Add 0x10000 to the raw number encoded in the surrogate
		     * pair in order to get the code point.
		    */
		    ch += 0x40;

		    /* Fill buffer with specific 3-byte (invalid) byte combination,
		       so following low surrogate can recognize it and combine */
		    buf[2] = (char) ((ch << 4) & 0x30);
		    buf[1] = (char) (0x80 | (0x3F & (ch >> 2)));
		    buf[0] = (char) (0xF0 | (0x07 & (ch >> 8)));
		    return 1;
		}
	    }
	    goto three;
	}
	if (ch <= 0x10FFFF) {
	    buf[3] = (char) (0x80 | (0x3F & ch));
	    buf[2] = (char) (0x80 | (0x3F & (ch >> 6)));
	    buf[1] = (char) (0x80 | (0x3F & (ch >> 12)));
	    buf[0] = (char) (0xF0 |         (ch >> 18));
	    return 4;
	}
    } else if (ch == -1) {
	if (   (0x80 == (0xC0 & buf[0]))
	    && (0    == (0xCF & buf[1]))
	    && (0xF0 == (0xF8 & buf[-1]))) {
	    ch = 0xD7C0
		+ ((0x07 & buf[-1]) << 8)
		+ ((0x3F & buf[0])  << 2)
		+ ((0x30 & buf[1])  >> 4);
	    buf[1]  = (char) (0x80 | (0x3F & ch));
	    buf[0]  = (char) (0x80 | (0x3F & (ch >> 6)));
	    buf[-1] = (char) (0xE0 | (ch >> 12));
	    return 2;
	}
    }

    ch = 0xFFFD;
three:
    buf[2] = (char) (0x80 | (0x3F & ch));
    buf[1] = (char) (0x80 | (0x3F & (ch >> 6)));
    buf[0] = (char) (0xE0 |         (ch >> 12));
    return 3;
}

/*
 *---------------------------------------------------------------------------
 *
 * Tcl_UniCharToUtfDString --
 *
 *	Convert the given Unicode string to UTF-8.
 *
 * Results:
 *	The return value is a pointer to the UTF-8 representation of the
 *	Unicode string. Storage for the return value is appended to the end of
 *	dsPtr.
 *
 * Side effects:
 *	None.
 *
 *---------------------------------------------------------------------------
 */

char *
Tcl_UniCharToUtfDString(
    const int *uniStr,	/* Unicode string to convert to UTF-8. */
    Tcl_Size uniLength,		/* Length of Unicode string. Negative for nul
    				 * terminated string */
    Tcl_DString *dsPtr)		/* UTF-8 representation of string is appended
				 * to this previously initialized DString. */
{
    const int *w, *wEnd;
    char *p, *string;
    Tcl_Size oldLength;

    /*
     * UTF-8 string length in bytes will be <= Unicode string length * 4.
     */

    if (uniStr == NULL) {
	return NULL;
    }
    if (uniLength < 0) {
	uniLength = 0;
	w = uniStr;
	while (*w != '\0') {
	    uniLength++;
	    w++;
	}
    }
    oldLength = Tcl_DStringLength(dsPtr);
    Tcl_DStringSetLength(dsPtr, oldLength + (uniLength + 1) * 4);
    string = Tcl_DStringValue(dsPtr) + oldLength;

    p = string;
    wEnd = uniStr + uniLength;

    for (w = uniStr; w < wEnd; ) {
	p += Tcl_UniCharToUtf(*w, p);
	w++;
    }
    Tcl_DStringSetLength(dsPtr, oldLength + (p - string));

    return string;
}

char *
Tcl_Char16ToUtfDString(
    const unsigned short *uniStr,/* Utf-16 string to convert to UTF-8. */
    Tcl_Size uniLength,		/* Length of Utf-16 string. */
    Tcl_DString *dsPtr)		/* UTF-8 representation of string is appended
				 * to this previously initialized DString. */
{
    const unsigned short *w, *wEnd;
    char *p, *string;
    Tcl_Size oldLength;
    int len = 1;

    /*
     * UTF-8 string length in bytes will be <= Utf16 string length * 3.
     */

    if (uniStr == NULL) {
	return NULL;
    }
    if (uniLength < 0) {

	uniLength = 0;
	w = uniStr;
	while (*w != '\0') {
	    uniLength++;
	    w++;
	}
    }
    oldLength = Tcl_DStringLength(dsPtr);
    Tcl_DStringSetLength(dsPtr, oldLength + (uniLength + 1) * 3);
    string = Tcl_DStringValue(dsPtr) + oldLength;

    p = string;
    wEnd = uniStr + uniLength;

    for (w = uniStr; w < wEnd; ) {
	if (!len && ((*w & 0xFC00) != 0xDC00)) {
	    /* Special case for handling high surrogates. */
	    p += Tcl_UniCharToUtf(-1, p);
	}
	len = Tcl_UniCharToUtf(*w | TCL_COMBINE, p);
	p += len;
	if ((*w >= 0xD800) && (len < 3)) {
	    len = 0; /* Indication that high surrogate was found */
	}
	w++;
    }
    if (!len) {
	/* Special case for handling high surrogates. */
	p += Tcl_UniCharToUtf(-1, p);
    }
    Tcl_DStringSetLength(dsPtr, oldLength + (p - string));

    return string;
}
/*
 *---------------------------------------------------------------------------
 *
 * Tcl_UtfToUniChar --
 *
 *	Extract the Tcl_UniChar represented by the UTF-8 string. Bad UTF-8
 *	sequences are converted to valid Tcl_UniChars and processing
 *	continues. Equivalent to Plan 9 chartorune().
 *
 *	The caller must ensure that the source buffer is long enough that this
 *	routine does not run off the end and dereference non-existent memory
 *	looking for trail bytes. If the source buffer is known to be '\0'
 *	terminated, this cannot happen. Otherwise, the caller should call
 *	Tcl_UtfCharComplete() before calling this routine to ensure that
 *	enough bytes remain in the string.
 *
 * Results:
 *	*chPtr is filled with the Tcl_UniChar, and the return value is the
 *	number of bytes from the UTF-8 string that were consumed.
 *
 * Side effects:
 *	None.
 *
 *---------------------------------------------------------------------------
 */

static const unsigned short cp1252[32] = {
  0x20AC,   0x81, 0x201A, 0x0192, 0x201E, 0x2026, 0x2020, 0x2021,
  0x02C6, 0x2030, 0x0160, 0x2039, 0x0152,   0x8D, 0x017D,   0x8F,
    0x90, 0x2018, 0x2019, 0x201C, 0x201D, 0x2022, 0x2013, 0x2014,
   0x2DC, 0x2122, 0x0161, 0x203A, 0x0153,   0x9D, 0x017E, 0x0178
};

Tcl_Size
Tcl_UtfToUniChar(
    const char *src,	/* The UTF-8 string. */
    int *chPtr)/* Filled with the Unicode character represented by
				 * the UTF-8 string. */
{
    int byte;

    /*
     * Unroll 1 to 4 byte UTF-8 sequences.
     */

    byte = *((unsigned char *) src);
    if (byte < 0xC0) {
	/*
	 * Handles properly formed UTF-8 characters between 0x01 and 0x7F.
	 * Treats naked trail bytes 0x80 to 0x9F as valid characters from
	 * the cp1252 table. See: <https://en.wikipedia.org/wiki/UTF-8>
	 * Also treats \0 and other naked trail bytes 0xA0 to 0xBF as valid
	 * characters representing themselves.
	 */

	if ((unsigned)(byte-0x80) < (unsigned)0x20) {
	    *chPtr = cp1252[byte-0x80];
	} else {
	    *chPtr = byte;
	}
	return 1;
    } else if (byte < 0xE0) {
	if ((byte != 0xC1) && ((src[1] & 0xC0) == 0x80)) {
	    /*
	     * Two-byte-character lead-byte followed by a trail-byte.
	     */

	    *chPtr = (((byte & 0x1F) << 6) | (src[1] & 0x3F));
	    if ((unsigned)(*chPtr - 1) >= (UNICODE_SELF - 1)) {
		return 2;
	    }
	}

	/*
	 * A two-byte-character lead-byte not followed by trail-byte
	 * represents itself.
	 */
    } else if (byte < 0xF0) {
	if (((src[1] & 0xC0) == 0x80) && ((src[2] & 0xC0) == 0x80)) {
	    /*
	     * Three-byte-character lead byte followed by two trail bytes.
	     */

	    *chPtr = (((byte & 0x0F) << 12)
		    | ((src[1] & 0x3F) << 6) | (src[2] & 0x3F));
	    if (*chPtr > 0x7FF) {
		return 3;
	    }
	}

	/*
	 * A three-byte-character lead-byte not followed by two trail-bytes
	 * represents itself.
	 */
    } else if (byte < 0xF5) {
	if (((src[1] & 0xC0) == 0x80) && ((src[2] & 0xC0) == 0x80) && ((src[3] & 0xC0) == 0x80)) {
	    /*
	     * Four-byte-character lead byte followed by three trail bytes.
	     */
	    *chPtr = (((byte & 0x07) << 18) | ((src[1] & 0x3F) << 12)
		    | ((src[2] & 0x3F) << 6) | (src[3] & 0x3F));
	    if ((unsigned)(*chPtr - 0x10000) <= 0xFFFFF) {
		return 4;
	    }
	}

	/*
	 * A four-byte-character lead-byte not followed by three trail-bytes
	 * represents itself.
	 */
    }

    *chPtr = byte;
    return 1;
}

Tcl_Size
Tcl_UtfToChar16(
    const char *src,	/* The UTF-8 string. */
    unsigned short *chPtr)/* Filled with the Tcl_UniChar represented by
				 * the UTF-8 string. This could be a surrogate too. */
{
    unsigned short byte;

    /*
     * Unroll 1 to 4 byte UTF-8 sequences.
     */

    byte = UCHAR(*src);
    if (byte < 0xC0) {
	/*
	 * Handles properly formed UTF-8 characters between 0x01 and 0x7F.
	 * Treats naked trail bytes 0x80 to 0x9F as valid characters from
	 * the cp1252 table. See: <https://en.wikipedia.org/wiki/UTF-8>
	 * Also treats \0 and other naked trail bytes 0xA0 to 0xBF as valid
	 * characters representing themselves.
	 */

	/* If *chPtr contains a high surrogate (produced by a previous
	 * Tcl_UtfToUniChar() call) and the next 3 bytes are UTF-8 continuation
	 * bytes, then we must produce a follow-up low surrogate. We only
	 * do that if the high surrogate matches the bits we encounter.
	 */
	if (((byte & 0xC0) == 0x80)
		&& ((src[1] & 0xC0) == 0x80) && ((src[2] & 0xC0) == 0x80)
		&& (((((byte - 0x10) << 2) & 0xFC) | 0xD800) == (*chPtr & 0xFCFC))
		&& ((src[1] & 0xF0) == (((*chPtr << 4) & 0x30) | 0x80))) {
	    *chPtr = ((src[1] & 0x0F) << 6) + (src[2] & 0x3F) + 0xDC00;
	    return 3;
	}
	if ((unsigned)(byte-0x80) < (unsigned)0x20) {
	    *chPtr = cp1252[byte-0x80];
	} else {
	    *chPtr = byte;
	}
	return 1;
    } else if (byte < 0xE0) {
	if ((byte != 0xC1) && ((src[1] & 0xC0) == 0x80)) {
	    /*
	     * Two-byte-character lead-byte followed by a trail-byte.
	     */

	    *chPtr = (((byte & 0x1F) << 6) | (src[1] & 0x3F));
	    if ((unsigned)(*chPtr - 1) >= (UNICODE_SELF - 1)) {
		return 2;
	    }
	}

	/*
	 * A two-byte-character lead-byte not followed by trail-byte
	 * represents itself.
	 */
    } else if (byte < 0xF0) {
	if (((src[1] & 0xC0) == 0x80) && ((src[2] & 0xC0) == 0x80)) {
	    /*
	     * Three-byte-character lead byte followed by two trail bytes.
	     */

	    *chPtr = (((byte & 0x0F) << 12)
		    | ((src[1] & 0x3F) << 6) | (src[2] & 0x3F));
	    if (*chPtr > 0x7FF) {
		return 3;
	    }
	}

	/*
	 * A three-byte-character lead-byte not followed by two trail-bytes
	 * represents itself.
	 */
    } else if (byte < 0xF5) {
	if (((src[1] & 0xC0) == 0x80) && ((src[2] & 0xC0) == 0x80)) {
	    /*
	     * Four-byte-character lead byte followed by at least two trail bytes.
	     * We don't test the validity of 3th trail byte, see [ed29806ba]
	     */
	    Tcl_UniChar high = (((byte & 0x07) << 8) | ((src[1] & 0x3F) << 2)
		    | ((src[2] & 0x3F) >> 4)) - 0x40;
	    if (high < 0x400) {
		/* produce high surrogate, advance source pointer */
		*chPtr = 0xD800 + high;
		return 1;
	    }
	    /* out of range, < 0x10000 or > 0x10FFFF */
	}

	/*
	 * A four-byte-character lead-byte not followed by three trail-bytes
	 * represents itself.
	 */
    }

    *chPtr = byte;
    return 1;
}

/*
 *---------------------------------------------------------------------------
 *
 * Tcl_UtfToUniCharDString --
 *
 *	Convert the UTF-8 string to Unicode.
 *
 * Results:
 *	The return value is a pointer to the Unicode representation of the
 *	UTF-8 string. Storage for the return value is appended to the end of
 *	dsPtr. The Unicode string is terminated with a Unicode NULL character.
 *
 * Side effects:
 *	None.
 *
 *---------------------------------------------------------------------------
 */

int *
Tcl_UtfToUniCharDString(
    const char *src,		/* UTF-8 string to convert to Unicode. */
    Tcl_Size length,		/* Length of UTF-8 string in bytes, or -1 for
				 * strlen(). */
    Tcl_DString *dsPtr)		/* Unicode representation of string is
				 * appended to this previously initialized
				 * DString. */
{
    int ch = 0, *w, *wString;
    const char *p;
    Tcl_Size oldLength;
    /* Pointer to the end of string. Never read endPtr[0] */
    const char *endPtr = src + length;
    /* Pointer to last byte where optimization still can be used */
    const char *optPtr = endPtr - TCL_UTF_MAX;

    if (src == NULL) {
	return NULL;
    }
    if (length < 0) {
	length = strlen(src);
    }

    /*
     * Unicode string length in Tcl_UniChars will be <= UTF-8 string length in
     * bytes.
     */

    oldLength = Tcl_DStringLength(dsPtr);

    Tcl_DStringSetLength(dsPtr,
	    oldLength + ((length + 1) * sizeof(int)));
    wString = (int *) (Tcl_DStringValue(dsPtr) + oldLength);

    w = wString;
    p = src;
    endPtr = src + length;
    optPtr = endPtr - 4;
    while (p <= optPtr) {
	p += Tcl_UtfToUniChar(p, &ch);
	*w++ = ch;
    }
    while ((p < endPtr) && Tcl_UtfCharComplete(p, endPtr-p)) {
	p += Tcl_UtfToUniChar(p, &ch);
	*w++ = ch;
    }
    while (p < endPtr) {
	*w++ = UCHAR(*p++);
    }
    *w = '\0';
    Tcl_DStringSetLength(dsPtr,
	    oldLength + ((char *) w - (char *) wString));

    return wString;
}

unsigned short *
Tcl_UtfToChar16DString(
    const char *src,		/* UTF-8 string to convert to Unicode. */
    Tcl_Size length,		/* Length of UTF-8 string in bytes, or -1 for
				 * strlen(). */
    Tcl_DString *dsPtr)		/* Unicode representation of string is
				 * appended to this previously initialized
				 * DString. */
{
    unsigned short ch = 0, *w, *wString;
    const char *p;
    Tcl_Size oldLength;
    /* Pointer to the end of string. Never read endPtr[0] */
    const char *endPtr = src + length;
    /* Pointer to last byte where optimization still can be used */
    const char *optPtr = endPtr - TCL_UTF_MAX;

    if (src == NULL) {
	return NULL;
    }
    if (length < 0) {
	length = strlen(src);
    }

    /*
     * Unicode string length in WCHARs will be <= UTF-8 string length in
     * bytes.
     */

    oldLength = Tcl_DStringLength(dsPtr);

    Tcl_DStringSetLength(dsPtr,
	    oldLength + ((length + 1) * sizeof(unsigned short)));
    wString = (unsigned short *) (Tcl_DStringValue(dsPtr) + oldLength);

    w = wString;
    p = src;
    endPtr = src + length;
    optPtr = endPtr - 3;
    while (p <= optPtr) {
	p += Tcl_UtfToChar16(p, &ch);
	*w++ = ch;
    }
    while (p < endPtr) {
	if (Tcl_UtfCharComplete(p, endPtr-p)) {
	    p += Tcl_UtfToChar16(p, &ch);
	    *w++ = ch;
	} else {
	    *w++ = UCHAR(*p++);
	}
    }
    *w = '\0';
    Tcl_DStringSetLength(dsPtr,
	    oldLength + ((char *) w - (char *) wString));

    return wString;
}

/*
 *---------------------------------------------------------------------------
 *
 * Tcl_UtfCharComplete --
 *
 *	Determine if the UTF-8 string of the given length is long enough to be
 *	decoded by Tcl_UtfToUniChar(). This does not ensure that the UTF-8
 *	string is properly formed. Equivalent to Plan 9 fullrune().
 *
 * Results:
 *	The return value is 0 if the string is not long enough, non-zero
 *	otherwise.
 *
 * Side effects:
 *	None.
 *
 *---------------------------------------------------------------------------
 */

int
Tcl_UtfCharComplete(
    const char *src,		/* String to check if first few bytes contain
				 * a complete UTF-8 character. */
    Tcl_Size length)		/* Length of above string in bytes. */
{
    return length >= complete[UCHAR(*src)];
}

/*
 *---------------------------------------------------------------------------
 *
 * Tcl_NumUtfChars --
 *
 *	Returns the number of characters (not bytes) in the UTF-8 string, not
 *	including the terminating NULL byte. This is equivalent to Plan 9
 *	utflen() and utfnlen().
 *
 * Results:
 *	As above.
 *
 * Side effects:
 *	None.
 *
 *---------------------------------------------------------------------------
 */

Tcl_Size
Tcl_NumUtfChars(
    const char *src,	/* The UTF-8 string to measure. */
    Tcl_Size length)	/* The length of the string in bytes, or
			 * negative value for strlen(src). */
{
    Tcl_UniChar ch = 0;
    Tcl_Size i = 0;

    if (length < 0) {
	/* string is NUL-terminated, so TclUtfToUniChar calls are safe. */
	while (*src != '\0') {
	    src += TclUtfToUniChar(src, &ch);
	    i++;
	}
    } else {
	/* Will return value between 0 and length. No overflow checks. */

	/* Pointer to the end of string. Never read endPtr[0] */
	const char *endPtr = src + length;
	/* Pointer to last byte where optimization still can be used */
	const char *optPtr = endPtr - 4;

	/*
	 * Optimize away the call in this loop. Justified because...
	 * when (src <= optPtr), (endPtr - src) >= (endPtr - optPtr)
	 * By initialization above (endPtr - optPtr) = TCL_UTF_MAX
	 * So (endPtr - src) >= TCL_UTF_MAX, and passing that to
	 * Tcl_UtfCharComplete we know will cause return of 1.
	 */
	while (src <= optPtr
		/* && Tcl_UtfCharComplete(src, endPtr - src) */ ) {
	    src += TclUtfToUniChar(src, &ch);
	    i++;
	}
	/* Loop over the remaining string where call must happen */
	while (src < endPtr) {
	    if (Tcl_UtfCharComplete(src, endPtr - src)) {
		src += TclUtfToUniChar(src, &ch);
	    } else {
		/*
		 * src points to incomplete UTF-8 sequence
		 * Treat first byte as character and count it
		 */
		src++;
	    }
	    i++;
	}
    }
    return i;
}

Tcl_Size
TclNumUtfChars(
    const char *src,	/* The UTF-8 string to measure. */
    Tcl_Size length)	/* The length of the string in bytes, or
			 * negative for strlen(src). */
{
    unsigned short ch = 0;
    Tcl_Size i = 0;

    if (length < 0) {
	/* string is NUL-terminated, so TclUtfToUniChar calls are safe. */
	while (*src != '\0') {
	    src += Tcl_UtfToChar16(src, &ch);
	    i++;
	}
    } else {
	/* Will return value between 0 and length. No overflow checks. */

	/* Pointer to the end of string. Never read endPtr[0] */
	const char *endPtr = src + length;
	/* Pointer to last byte where optimization still can be used */
	const char *optPtr = endPtr - 4;

	/*
	 * Optimize away the call in this loop. Justified because...
	 * when (src <= optPtr), (endPtr - src) >= (endPtr - optPtr)
	 * By initialization above (endPtr - optPtr) = TCL_UTF_MAX
	 * So (endPtr - src) >= TCL_UTF_MAX, and passing that to
	 * Tcl_UtfCharComplete we know will cause return of 1.
	 */
	while (src <= optPtr
		/* && Tcl_UtfCharComplete(src, endPtr - src) */ ) {
	    src += Tcl_UtfToChar16(src, &ch);
	    i++;
	}
	/* Loop over the remaining string where call must happen */
	while (src < endPtr) {
	    if (Tcl_UtfCharComplete(src, endPtr - src)) {
		src += Tcl_UtfToChar16(src, &ch);
	    } else {
		/*
		 * src points to incomplete UTF-8 sequence
		 * Treat first byte as character and count it
		 */
		src++;
	    }
	    i++;
	}
    }
    return i;
}

/*
 *---------------------------------------------------------------------------
 *
 * Tcl_UtfFindFirst --
 *
 *	Returns a pointer to the first occurrence of the given Unicode character
 *	in the NULL-terminated UTF-8 string. The NULL terminator is considered
 *	part of the UTF-8 string. Equivalent to Plan 9 utfrune().
 *
 * Results:
 *	As above. If the Unicode character does not exist in the given string,
 *	the return value is NULL.
 *
 * Side effects:
 *	None.
 *
 *---------------------------------------------------------------------------
 */

const char *
Tcl_UtfFindFirst(
    const char *src,		/* The UTF-8 string to be searched. */
    int ch)			/* The Unicode character to search for. */
{
    while (1) {
	int find, len = Tcl_UtfToUniChar(src, &find);

	if (find == ch) {
	    return src;
	}
	if (*src == '\0') {
	    return NULL;
	}
	src += len;
    }
}

/*
 *---------------------------------------------------------------------------
 *
 * Tcl_UtfFindLast --
 *
 *	Returns a pointer to the last occurrence of the given Unicode character
 *	in the NULL-terminated UTF-8 string. The NULL terminator is considered
 *	part of the UTF-8 string. Equivalent to Plan 9 utfrrune().
 *
 * Results:
 *	As above. If the Unicode character does not exist in the given string, the
 *	return value is NULL.
 *
 * Side effects:
 *	None.
 *
 *---------------------------------------------------------------------------
 */

const char *
Tcl_UtfFindLast(
    const char *src,		/* The UTF-8 string to be searched. */
    int ch)			/* The Unicode character to search for. */
{
    const char *last = NULL;

    while (1) {
	int find, len = Tcl_UtfToUniChar(src, &find);

	if (find == ch) {
	    last = src;
	}
	if (*src == '\0') {
	    break;
	}
	src += len;
    }
    return last;
}

/*
 *---------------------------------------------------------------------------
 *
 * Tcl_UtfNext --
 *
 *	Given a pointer to some location in a UTF-8 string, Tcl_UtfNext
 *	returns a pointer to the next UTF-8 character in the string.
 *	The caller must not ask for the next character after the last
 *	character in the string if the string is not terminated by a null
 *	character.
 *
 * Results:
 *	The return value is the pointer to the next character in the UTF-8
 *	string.
 *
 * Side effects:
 *	None.
 *
 *---------------------------------------------------------------------------
 */

const char *
Tcl_UtfNext(
    const char *src)		/* The current location in the string. */
{
    int left;
    const char *next;

    if (((*src) & 0xC0) == 0x80) {
	/* Continuation byte, so we start 'inside' a (possible valid) UTF-8
	 * sequence. Since we are not allowed to access src[-1], we cannot
	 * check if the sequence is actually valid, the best we can do is
	 * just assume it is valid and locate the end. */
	if ((((*++src) & 0xC0) == 0x80) && (((*++src) & 0xC0) == 0x80)) {
	    ++src;
	}
	return src;
    }

    left = totalBytes[UCHAR(*src)];
    next = src + 1;
    while (--left) {
	if ((*next & 0xC0) != 0x80) {
	    /*
	     * src points to non-trail byte; We ran out of trail bytes
	     * before the needs of the lead byte were satisfied.
	     * Let the (malformed) lead byte alone be a character
	     */
	    return src + 1;
	}
	next++;
    }
    /*
     * Call Invalid() here only if required conditions are met:
     *    src[0] is known a lead byte.
     *    src[1] is known a trail byte.
     * Especially important to prevent calls when src[0] == '\xF8' or '\xFC'
     * See tests utf-6.37 through utf-6.43 through valgrind or similar tool.
     */
    if ((next == src + 1) || Invalid(src)) {
	return src + 1;
    }
    return next;
}

/*
 *---------------------------------------------------------------------------
 *
 * Tcl_UtfPrev --
 *
 *	Given a pointer to some current location in a UTF-8 string, move
 *	backwards one character. This works correctly when the pointer is in
 *	the middle of a UTF-8 character.
 *
 * Results:
 *	The return value is a pointer to the previous character in the UTF-8
 *	string. If the current location was already at the beginning of the
 *	string, the return value will also be a pointer to the beginning of
 *	the string.
 *
 * Side effects:
 *	None.
 *
 *---------------------------------------------------------------------------
 */

const char *
Tcl_UtfPrev(
    const char *src,		/* A location in a UTF-8 string. */
    const char *start)		/* Pointer to the beginning of the string */
{
    int trailBytesSeen = 0;	/* How many trail bytes have been verified? */
    const char *fallback = src - 1;
				/* If we cannot find a lead byte that might
				 * start a prefix of a valid UTF byte sequence,
				 * we will fallback to a one-byte back step */
    const char *look = fallback;
				/* Start search at the fallback position */

    /* Quick boundary case exit. */
    if (fallback <= start) {
	return start;
    }

    do {
	unsigned char byte = UCHAR(look[0]);

	if (byte < 0x80) {
	    /*
	     * Single byte character. Either this is a correct previous
	     * character, or it is followed by at least one trail byte
	     * which indicates a malformed sequence. In either case the
	     * correct result is to return the fallback.
	     */
	    return fallback;
	}
	if (byte >= 0xC0) {
	    /* Non-trail byte; May be multibyte lead. */

	    if ((trailBytesSeen == 0)
		/*
		 * We've seen no trailing context to use to check
		 * anything. From what we know, this non-trail byte
		 * is a prefix of a previous character, and accepting
		 * it (the fallback) is correct.
		 */

		    || (trailBytesSeen >= totalBytes[byte])) {
		/*
		 * That is, (1 + trailBytesSeen > needed).
		 * We've examined more bytes than needed to complete
		 * this lead byte. No matter about well-formedness or
		 * validity, the sequence starting with this lead byte
		 * will never include the fallback location, so we must
		 * return the fallback location. See test utf-7.17
		 */
		return fallback;
	    }

	    /*
	     * trailBytesSeen > 0, so we can examine look[1] safely.
	     * Use that capability to screen out invalid sequences.
	     */

	    if (Invalid(look)) {
		/* Reject */
		return fallback;
	    }
	    return (const char *)look;
	}

	/* We saw a trail byte. */
	trailBytesSeen++;

	if ((const char *)look == start) {
	    /*
	     * Do not read before the start of the string
	     *
	     * If we get here, we've examined bytes at every location
	     * >= start and < src and all of them are trail bytes,
	     * including (*start).  We need to return our fallback
	     * and exit this loop before we run past the start of the string.
	     */
	    return fallback;
	}

	/* Continue the search backwards... */
	look--;
    } while (trailBytesSeen < 4);

    /*
     * We've seen 4 trail bytes, so we know there will not be a
     * properly formed byte sequence to find, and we can stop looking,
     * accepting the fallback.
     */
    return fallback;
}

/*
 *---------------------------------------------------------------------------
 *
 * Tcl_UniCharAtIndex --
 *
 *	Returns the Unicode character represented at the specified character
 *	(not byte) position in the UTF-8 string.
 *
 * Results:
 *	As above.
 *
 * Side effects:
 *	None.
 *
 *---------------------------------------------------------------------------
 */

int
Tcl_UniCharAtIndex(
    const char *src,	/* The UTF-8 string to dereference. */
    Tcl_Size index)	/* The position of the desired character. */
{
    Tcl_UniChar ch = 0;
    int i = 0;

    if (index < 0) {
	return -1;
    }
    while (index--) {
	i = TclUtfToUniChar(src, &ch);
	src += i;
    }
    Tcl_UtfToUniChar(src, &i);
    return i;
}

/*
 *---------------------------------------------------------------------------
 *
 * Tcl_UtfAtIndex --
 *
 *	Returns a pointer to the specified character (not byte) position in
 *	the UTF-8 string.
 *
 * Results:
 *	As above.
 *
 * Side effects:
 *	None.
 *
 *---------------------------------------------------------------------------
 */

const char *
Tcl_UtfAtIndex(
    const char *src,	/* The UTF-8 string. */
    Tcl_Size index)	/* The position of the desired character. */
{
    Tcl_UniChar ch = 0;

    while (index-- > 0) {
	src += Tcl_UtfToUniChar(src, &ch);
    }
    return src;
}

const char *
TclUtfAtIndex(
    const char *src,	/* The UTF-8 string. */
    Tcl_Size index)	/* The position of the desired character. */
{
    unsigned short ch = 0;
    Tcl_Size len = 0;

    if (index > 0) {
	while (index--) {
	    src += (len = Tcl_UtfToChar16(src, &ch));
	}
	if ((ch >= 0xD800) && (len < 3)) {
	    /* Index points at character following high Surrogate */
	    src += Tcl_UtfToChar16(src, &ch);
	}
    }
    return src;
}

/*
 *---------------------------------------------------------------------------
 *
 * Tcl_UtfBackslash --
 *
 *	Figure out how to handle a backslash sequence.
 *
 * Results:
 *	Stores the bytes represented by the backslash sequence in dst and
 *	returns the number of bytes written to dst. At most 4 bytes
 *	are written to dst; dst must have been large enough to accept those
 *	bytes. If readPtr isn't NULL then it is filled in with a count of the
 *	number of bytes in the backslash sequence.
 *
 * Side effects:
 *	The maximum number of bytes it takes to represent a Unicode character
 *	in UTF-8 is guaranteed to be less than the number of bytes used to
 *	express the backslash sequence that represents that Unicode character.
 *	If the target buffer into which the caller is going to store the bytes
 *	that represent the Unicode character is at least as large as the
 *	source buffer from which the backslashed sequence was extracted, no
 *	buffer overruns should occur.
 *
 *---------------------------------------------------------------------------
 */

Tcl_Size
Tcl_UtfBackslash(
    const char *src,		/* Points to the backslash character of a
				 * backslash sequence. */
    int *readPtr,		/* Fill in with number of characters read from
				 * src, unless NULL. */
    char *dst)			/* Filled with the bytes represented by the
				 * backslash sequence. */
{
#define LINE_LENGTH 128
    Tcl_Size numRead;
    int result;

    result = TclParseBackslash(src, LINE_LENGTH, &numRead, dst);
    if (numRead == LINE_LENGTH) {
	/*
	 * We ate a whole line. Pay the price of a strlen()
	 */

	result = TclParseBackslash(src, strlen(src), &numRead, dst);
    }
    if (readPtr != NULL) {
	*readPtr = numRead;
    }
    return result;
}

/*
 *----------------------------------------------------------------------
 *
 * Tcl_UtfToUpper --
 *
 *	Convert lowercase characters to uppercase characters in a UTF string
 *	in place. The conversion may shrink the UTF string.
 *
 * Results:
 *	Returns the number of bytes in the resulting string excluding the
 *	trailing null.
 *
 * Side effects:
 *	Writes a terminating null after the last converted character.
 *
 *----------------------------------------------------------------------
 */

Tcl_Size
Tcl_UtfToUpper(
    char *str)			/* String to convert in place. */
{
    int ch, upChar;
    char *src, *dst;
    Tcl_Size len;

    /*
     * Iterate over the string until we hit the terminating null.
     */

    src = dst = str;
    while (*src) {
	len = Tcl_UtfToUniChar(src, &ch);
	upChar = Tcl_UniCharToUpper(ch);

	/*
	 * To keep badly formed Utf strings from getting inflated by the
	 * conversion (thereby causing a segfault), only copy the upper case
	 * char to dst if its size is <= the original char.
	 */

	if (len < TclUtfCount(upChar)) {
	    memmove(dst, src, len);
	    dst += len;
	} else {
	    dst += Tcl_UniCharToUtf(upChar, dst);
	}
	src += len;
    }
    *dst = '\0';
    return (dst - str);
}

/*
 *----------------------------------------------------------------------
 *
 * Tcl_UtfToLower --
 *
 *	Convert uppercase characters to lowercase characters in a UTF string
 *	in place. The conversion may shrink the UTF string.
 *
 * Results:
 *	Returns the number of bytes in the resulting string excluding the
 *	trailing null.
 *
 * Side effects:
 *	Writes a terminating null after the last converted character.
 *
 *----------------------------------------------------------------------
 */

Tcl_Size
Tcl_UtfToLower(
    char *str)			/* String to convert in place. */
{
    int ch, lowChar;
    char *src, *dst;
    Tcl_Size len;

    /*
     * Iterate over the string until we hit the terminating null.
     */

    src = dst = str;
    while (*src) {
	len = Tcl_UtfToUniChar(src, &ch);
	lowChar = Tcl_UniCharToLower(ch);

	/*
	 * To keep badly formed Utf strings from getting inflated by the
	 * conversion (thereby causing a segfault), only copy the lower case
	 * char to dst if its size is <= the original char.
	 */

	if (len < TclUtfCount(lowChar)) {
	    memmove(dst, src, len);
	    dst += len;
	} else {
	    dst += Tcl_UniCharToUtf(lowChar, dst);
	}
	src += len;
    }
    *dst = '\0';
    return (dst - str);
}

/*
 *----------------------------------------------------------------------
 *
 * Tcl_UtfToTitle --
 *
 *	Changes the first character of a UTF string to title case or uppercase
 *	and the rest of the string to lowercase. The conversion happens in
 *	place and may shrink the UTF string.
 *
 * Results:
 *	Returns the number of bytes in the resulting string excluding the
 *	trailing null.
 *
 * Side effects:
 *	Writes a terminating null after the last converted character.
 *
 *----------------------------------------------------------------------
 */

Tcl_Size
Tcl_UtfToTitle(
    char *str)			/* String to convert in place. */
{
    int ch, titleChar, lowChar;
    char *src, *dst;
    Tcl_Size len;

    /*
     * Capitalize the first character and then lowercase the rest of the
     * characters until we get to a null.
     */

    src = dst = str;

    if (*src) {
	len = Tcl_UtfToUniChar(src, &ch);
	titleChar = Tcl_UniCharToTitle(ch);

	if (len < TclUtfCount(titleChar)) {
	    memmove(dst, src, len);
	    dst += len;
	} else {
	    dst += Tcl_UniCharToUtf(titleChar, dst);
	}
	src += len;
    }
    while (*src) {
	len = Tcl_UtfToUniChar(src, &ch);
	lowChar = ch;
	/* Special exception for Georgian Asomtavruli chars, no titlecase. */
	if ((unsigned)(lowChar - 0x1C90) >= 0x30) {
	    lowChar = Tcl_UniCharToLower(lowChar);
	}

	if (len < TclUtfCount(lowChar)) {
	    memmove(dst, src, len);
	    dst += len;
	} else {
	    dst += Tcl_UniCharToUtf(lowChar, dst);
	}
	src += len;
    }
    *dst = '\0';
    return (dst - str);
}

/*
 *----------------------------------------------------------------------
 *
 * TclpUtfNcmp2 --
 *
 *	Compare at most numBytes bytes of utf-8 strings cs and ct. Both cs and
 *	ct are assumed to be at least numBytes bytes long.
 *
 * Results:
 *	Return <0 if cs < ct, 0 if cs == ct, or >0 if cs > ct.
 *
 * Side effects:
 *	None.
 *
 *----------------------------------------------------------------------
 */

int
TclpUtfNcmp2(
    const void *csPtr,		/* UTF string to compare to ct. */
    const void *ctPtr,		/* UTF string cs is compared to. */
    size_t numBytes)	/* Number of *bytes* to compare. */
{
    const char *cs = (const char *)csPtr;
    const char *ct = (const char *)ctPtr;
    /*
     * We can't simply call 'memcmp(cs, ct, numBytes);' because we need to
     * check for Tcl's \xC0\x80 non-utf-8 null encoding. Otherwise utf-8 lexes
     * fine in the strcmp manner.
     */

    int result = 0;

    for ( ; numBytes != 0; numBytes--, cs++, ct++) {
	if (*cs != *ct) {
	    result = UCHAR(*cs) - UCHAR(*ct);
	    break;
	}
    }
    if (numBytes && ((UCHAR(*cs) == 0xC0) || (UCHAR(*ct) == 0xC0))) {
	unsigned char c1, c2;

	c1 = ((UCHAR(*cs) == 0xC0) && (UCHAR(cs[1]) == 0x80)) ? 0 : UCHAR(*cs);
	c2 = ((UCHAR(*ct) == 0xC0) && (UCHAR(ct[1]) == 0x80)) ? 0 : UCHAR(*ct);
	result = (c1 - c2);
    }
    return result;
}

/*
 *----------------------------------------------------------------------
 *
 * Tcl_UtfNcmp --
 *
 *	Compare at most numChars UTF-16 chars of string cs to string ct. Both cs
 *	and ct are assumed to be at least numChars UTF-16 chars long.
 *
 * Results:
 *	Return <0 if cs < ct, 0 if cs == ct, or >0 if cs > ct.
 *
 * Side effects:
 *	None.
 *
 *----------------------------------------------------------------------
 */

#if !defined(TCL_NO_DEPRECATED)
int
TclUtfNcmp(
    const char *cs,		/* UTF string to compare to ct. */
    const char *ct,		/* UTF string cs is compared to. */
    size_t numChars)	/* Number of UTF-16 chars to compare. */
{
    unsigned short ch1 = 0, ch2 = 0;

    /*
     * Cannot use 'memcmp(cs, ct, n);' as byte representation of \u0000 (the
     * pair of bytes 0xC0,0x80) is larger than byte representation of \u0001
     * (the byte 0x01.)
     */

    while (numChars-- > 0) {
	/*
	 * n must be interpreted as UTF-16 chars, not bytes. This should be called
	 * only when both strings are of at least n UTF-16 chars long (no need for \0
	 * check)
	 */

	cs += Tcl_UtfToChar16(cs, &ch1);
	ct += Tcl_UtfToChar16(ct, &ch2);
	if (ch1 != ch2) {
	    /* Surrogates always report higher than non-surrogates */
	    if (((ch1 & 0xFC00) == 0xD800)) {
	    if ((ch2 & 0xFC00) != 0xD800) {
		return ch1;
	    }
	    } else if ((ch2 & 0xFC00) == 0xD800) {
		return -ch2;
	    }
	    return (ch1 - ch2);
	}
    }
    return 0;
}
#endif /* TCL_NO_DEPRECATED */

int
Tcl_UtfNcmp(
    const char *cs,		/* UTF string to compare to ct. */
    const char *ct,		/* UTF string cs is compared to. */
    size_t numChars)	/* Number of chars to compare. */
{
    Tcl_UniChar ch1 = 0, ch2 = 0;

    /*
     * Cannot use 'memcmp(cs, ct, n);' as byte representation of \u0000 (the
     * pair of bytes 0xC0,0x80) is larger than byte representation of \u0001
     * (the byte 0x01.)
     */

    while (numChars-- > 0) {
	/*
	 * n must be interpreted as chars, not bytes. This should be called
	 * only when both strings are of at least n chars long (no need for \0
	 * check)
	 */

	cs += TclUtfToUniChar(cs, &ch1);
	ct += TclUtfToUniChar(ct, &ch2);
	if (ch1 != ch2) {
	    return (ch1 - ch2);
	}
    }
    return 0;
}
<<<<<<< HEAD
=======

int
TclUtfNmemcmp(
    const void *csPtr,		/* UTF string to compare to ct. */
    const void *ctPtr,		/* UTF string cs is compared to. */
    size_t numChars)	/* Number of chars to compare. */
{
    Tcl_UniChar ch1 = 0, ch2 = 0;
    const char *cs = (const char *)csPtr;
    const char *ct = (const char *)ctPtr;

    /*
     * Cannot use 'memcmp(cs, ct, n);' as byte representation of \u0000 (the
     * pair of bytes 0xC0,0x80) is larger than byte representation of \u0001
     * (the byte 0x01.)
     */

    while (numChars-- > 0) {
	/*
	 * n must be interpreted as chars, not bytes. This should be called
	 * only when both strings are of at least n chars long (no need for \0
	 * check)
	 */

	cs += TclUtfToUniChar(cs, &ch1);
	ct += TclUtfToUniChar(ct, &ch2);
	if (ch1 != ch2) {
	    return (ch1 - ch2);
	}
    }
    return 0;
}
>>>>>>> 0e51cd5d

/*
 *----------------------------------------------------------------------
 *
 * Tcl_UtfNcasecmp --
 *
 *	Compare at most numChars UTF-16 chars of string cs to string ct case
 *	insensitive. Both cs and ct are assumed to be at least numChars UTF-16
 *	chars long.
 *
 * Results:
 *	Return <0 if cs < ct, 0 if cs == ct, or >0 if cs > ct.
 *
 * Side effects:
 *	None.
 *
 *----------------------------------------------------------------------
 */

#if !defined(TCL_NO_DEPRECATED)
int
TclUtfNcasecmp(
    const char *cs,		/* UTF string to compare to ct. */
    const char *ct,		/* UTF string cs is compared to. */
    size_t numChars)	/* Number of UTF-16 chars to compare. */
{
    unsigned short ch1 = 0, ch2 = 0;

    while (numChars-- > 0) {
	/*
	 * n must be interpreted as UTF-16 chars, not bytes.
	 * This should be called only when both strings are of
	 * at least n UTF-16 chars long (no need for \0 check)
	 */
	cs += Tcl_UtfToChar16(cs, &ch1);
	ct += Tcl_UtfToChar16(ct, &ch2);
	if (ch1 != ch2) {
	    /* Surrogates always report higher than non-surrogates */
	    if (((ch1 & 0xFC00) == 0xD800)) {
	    if ((ch2 & 0xFC00) != 0xD800) {
		return ch1;
	    }
	    } else if ((ch2 & 0xFC00) == 0xD800) {
		return -ch2;
	    }
	    ch1 = Tcl_UniCharToLower(ch1);
	    ch2 = Tcl_UniCharToLower(ch2);
	    if (ch1 != ch2) {
		return (ch1 - ch2);
	    }
	}
    }
    return 0;
}
#endif /* TCL_NO_DEPRECATED */


int
Tcl_UtfNcasecmp(
    const char *cs,		/* UTF string to compare to ct. */
    const char *ct,		/* UTF string cs is compared to. */
    size_t numChars)	/* Number of chars to compare. */
{
    Tcl_UniChar ch1 = 0, ch2 = 0;

    while (numChars-- > 0) {
	/*
	 * n must be interpreted as chars, not bytes.
	 * This should be called only when both strings are of
	 * at least n chars long (no need for \0 check)
	 */
	cs += TclUtfToUniChar(cs, &ch1);
	ct += TclUtfToUniChar(ct, &ch2);
	if (ch1 != ch2) {
	    ch1 = Tcl_UniCharToLower(ch1);
	    ch2 = Tcl_UniCharToLower(ch2);
	    if (ch1 != ch2) {
		return (ch1 - ch2);
	    }
	}
    }
    return 0;
}

<<<<<<< HEAD
=======
int
TclUtfNcasememcmp(
    const void *csPtr,		/* UTF string to compare to ct. */
    const void *ctPtr,		/* UTF string cs is compared to. */
    size_t numChars)	/* Number of chars to compare. */
{
    const char *cs = (const char *)csPtr;
    const char *ct = (const char *)ctPtr;
    Tcl_UniChar ch1 = 0, ch2 = 0;

    while (numChars-- > 0) {
	/*
	 * n must be interpreted as chars, not bytes.
	 * This should be called only when both strings are of
	 * at least n chars long (no need for \0 check)
	 */
	cs += TclUtfToUniChar(cs, &ch1);
	ct += TclUtfToUniChar(ct, &ch2);
	if (ch1 != ch2) {
	    ch1 = Tcl_UniCharToLower(ch1);
	    ch2 = Tcl_UniCharToLower(ch2);
	    if (ch1 != ch2) {
		return (ch1 - ch2);
	    }
	}
    }
    return 0;
}

>>>>>>> 0e51cd5d
/*
 *----------------------------------------------------------------------
 *
 * Tcl_UtfCmp --
 *
 *	Compare UTF chars of string cs to string ct case sensitively.
 *	Replacement for strcmp in Tcl core, in places where UTF-8 should
 *	be handled.
 *
 * Results:
 *	Return <0 if cs < ct, 0 if cs == ct, or >0 if cs > ct.
 *
 * Side effects:
 *	None.
 *
 *----------------------------------------------------------------------
 */

int
TclUtfCmp(
    const char *cs,		/* UTF string to compare to ct. */
    const char *ct)		/* UTF string cs is compared to. */
{
    Tcl_UniChar ch1 = 0, ch2 = 0;

    while (*cs && *ct) {
	cs += TclUtfToUniChar(cs, &ch1);
	ct += TclUtfToUniChar(ct, &ch2);
	if (ch1 != ch2) {
	    return ch1 - ch2;
	}
    }
    return UCHAR(*cs) - UCHAR(*ct);
}


/*
 *----------------------------------------------------------------------
 *
 * TclUtfCasecmp --
 *
 *	Compare UTF chars of string cs to string ct case insensitively.
 *	Replacement for strcasecmp in Tcl core, in places where UTF-8 should
 *	be handled.
 *
 * Results:
 *	Return <0 if cs < ct, 0 if cs == ct, or >0 if cs > ct.
 *
 * Side effects:
 *	None.
 *
 *----------------------------------------------------------------------
 */

int
TclUtfCasecmp(
    const char *cs,		/* UTF string to compare to ct. */
    const char *ct)		/* UTF string cs is compared to. */
{
    Tcl_UniChar ch1 = 0, ch2 = 0;

    while (*cs && *ct) {
	cs += TclUtfToUniChar(cs, &ch1);
	ct += TclUtfToUniChar(ct, &ch2);
	if (ch1 != ch2) {
	    ch1 = Tcl_UniCharToLower(ch1);
	    ch2 = Tcl_UniCharToLower(ch2);
	    if (ch1 != ch2) {
		return ch1 - ch2;
	    }
	}
    }
    return UCHAR(*cs) - UCHAR(*ct);
}


/*
 *----------------------------------------------------------------------
 *
 * Tcl_UniCharToUpper --
 *
 *	Compute the uppercase equivalent of the given Unicode character.
 *
 * Results:
 *	Returns the uppercase Unicode character.
 *
 * Side effects:
 *	None.
 *
 *----------------------------------------------------------------------
 */

int
Tcl_UniCharToUpper(
    int ch)			/* Unicode character to convert. */
{
    if (!UNICODE_OUT_OF_RANGE(ch)) {
	int info = GetUniCharInfo(ch);

	if (GetCaseType(info) & 0x04) {
	    ch -= GetDelta(info);
	}
    }
    /* Clear away extension bits, if any */
    return ch & 0x1FFFFF;
}

/*
 *----------------------------------------------------------------------
 *
 * Tcl_UniCharToLower --
 *
 *	Compute the lowercase equivalent of the given Unicode character.
 *
 * Results:
 *	Returns the lowercase Unicode character.
 *
 * Side effects:
 *	None.
 *
 *----------------------------------------------------------------------
 */

int
Tcl_UniCharToLower(
    int ch)			/* Unicode character to convert. */
{
    if (!UNICODE_OUT_OF_RANGE(ch)) {
	int info = GetUniCharInfo(ch);
	int mode = GetCaseType(info);

	if ((mode & 0x02) && (mode != 0x7)) {
	    ch += GetDelta(info);
	}
    }
    /* Clear away extension bits, if any */
    return ch & 0x1FFFFF;
}

/*
 *----------------------------------------------------------------------
 *
 * Tcl_UniCharToTitle --
 *
 *	Compute the titlecase equivalent of the given Unicode character.
 *
 * Results:
 *	Returns the titlecase Unicode character.
 *
 * Side effects:
 *	None.
 *
 *----------------------------------------------------------------------
 */

int
Tcl_UniCharToTitle(
    int ch)			/* Unicode character to convert. */
{
    if (!UNICODE_OUT_OF_RANGE(ch)) {
	int info = GetUniCharInfo(ch);
	int mode = GetCaseType(info);

	if (mode & 0x1) {
	    /*
	     * Subtract or add one depending on the original case.
	     */

	    if (mode != 0x7) {
		ch += ((mode & 0x4) ? -1 : 1);
	    }
	} else if (mode == 0x4) {
	    ch -= GetDelta(info);
	}
    }
    /* Clear away extension bits, if any */
    return ch & 0x1FFFFF;
}

/*
 *----------------------------------------------------------------------
 *
 * Tcl_Char16Len --
 *
 *	Find the length of a UniChar string. The str input must be null
 *	terminated.
 *
 * Results:
 *	Returns the length of str in UniChars (not bytes).
 *
 * Side effects:
 *	None.
 *
 *----------------------------------------------------------------------
 */

Tcl_Size
Tcl_Char16Len(
    const unsigned short *uniStr)	/* Unicode string to find length of. */
{
    Tcl_Size len = 0;

    while (*uniStr != '\0') {
	len++;
	uniStr++;
    }
    return len;
}

/*
 *----------------------------------------------------------------------
 *
 * Tcl_UniCharLen --
 *
 *	Find the length of a UniChar string. The str input must be null
 *	terminated.
 *
 * Results:
 *	Returns the length of str in UniChars (not bytes).
 *
 * Side effects:
 *	None.
 *
 *----------------------------------------------------------------------
 */

Tcl_Size
Tcl_UniCharLen(
    const int *uniStr)	/* Unicode string to find length of. */
{
    Tcl_Size len = 0;

    while (*uniStr != '\0') {
	len++;
	uniStr++;
    }
    return len;
}

/*
 *----------------------------------------------------------------------
 *
 * TclUniCharNcmp --
 *
 *	Compare at most numChars chars (not bytes) of string ucs to string uct.
 *	Both ucs and uct are assumed to be at least numChars chars long.
 *
 * Results:
 *	Return <0 if ucs < uct, 0 if ucs == uct, or >0 if ucs > uct.
 *
 * Side effects:
 *	None.
 *
 *----------------------------------------------------------------------
 */

int
TclUniCharNcmp(
    const Tcl_UniChar *ucs,	/* Unicode string to compare to uct. */
    const Tcl_UniChar *uct,	/* Unicode string ucs is compared to. */
    size_t numChars)	/* Number of chars to compare. */
{
#if defined(WORDS_BIGENDIAN)
    /*
     * We are definitely on a big-endian machine; memcmp() is safe
     */

    return memcmp(ucs, uct, numChars*sizeof(Tcl_UniChar));

#else /* !WORDS_BIGENDIAN */
    /*
     * We can't simply call memcmp() because that is not lexically correct.
     */

    for ( ; numChars != 0; ucs++, uct++, numChars--) {
	if (*ucs != *uct) {
	    return (*ucs - *uct);
	}
    }
    return 0;
#endif /* WORDS_BIGENDIAN */
}

<<<<<<< HEAD
=======
int
TclUniCharNmemcmp(
    const void *ucsPtr,	/* Unicode string to compare to uct. */
    const void *uctPtr,	/* Unicode string ucs is compared to. */
    size_t numChars)	/* Number of chars (not bytes) to compare. */
{
    const Tcl_UniChar *ucs = (const Tcl_UniChar *)ucsPtr;
    const Tcl_UniChar *uct = (const Tcl_UniChar *)uctPtr;
#if defined(WORDS_BIGENDIAN)
    /*
     * We are definitely on a big-endian machine; memcmp() is safe
     */

    return memcmp(ucs, uct, numChars*sizeof(Tcl_UniChar));

#else /* !WORDS_BIGENDIAN */
    /*
     * We can't simply call memcmp() because that is not lexically correct.
     */

    for ( ; numChars != 0; ucs++, uct++, numChars--) {
	if (*ucs != *uct) {
	    return (*ucs - *uct);
	}
    }
    return 0;
#endif /* WORDS_BIGENDIAN */
}

#if !defined(TCL_NO_DEPRECATED)
int
Tcl_UniCharNcmp(
    const unsigned short *ucs,	/* Unicode string to compare to uct. */
    const unsigned short *uct,	/* Unicode string ucs is compared to. */
    unsigned long numChars)	/* Number of chars (not bytes) to compare. */
{
#if defined(WORDS_BIGENDIAN)
    /*
     * We are definitely on a big-endian machine; memcmp() is safe
     */

    return memcmp(ucs, uct, numChars*sizeof(Tcl_UniChar));

#else /* !WORDS_BIGENDIAN */
    /*
     * We can't simply call memcmp() because that is not lexically correct.
     */

    for ( ; numChars != 0; ucs++, uct++, numChars--) {
	if (*ucs != *uct) {
	    /* special case for handling upper surrogates */
	    if (((*ucs & 0xFC00) == 0xD800) && ((*uct & 0xFC00) != 0xD800)) {
		return 1;
	    } else if (((*uct & 0xFC00) == 0xD800)) {
		return -1;
	    }
	    return (*ucs - *uct);
	}
    }
    return 0;
#endif /* WORDS_BIGENDIAN */
}
#endif
>>>>>>> 0e51cd5d
/*
 *----------------------------------------------------------------------
 *
 * TclUniCharNcasecmp --
 *
 *	Compare at most numChars chars (not bytes) of string ucs to string uct case
 *	insensitive. Both ucs and uct are assumed to be at least numChars
 *	chars long.
 *
 * Results:
 *	Return <0 if ucs < uct, 0 if ucs == uct, or >0 if ucs > uct.
 *
 * Side effects:
 *	None.
 *
 *----------------------------------------------------------------------
 */

int
TclUniCharNcasecmp(
    const Tcl_UniChar *ucs,	/* Unicode string to compare to uct. */
    const Tcl_UniChar *uct,	/* Unicode string ucs is compared to. */
    size_t numChars)	/* Number of chars to compare. */
{
    for ( ; numChars != 0; numChars--, ucs++, uct++) {
	if (*ucs != *uct) {
	    Tcl_UniChar lcs = Tcl_UniCharToLower(*ucs);
	    Tcl_UniChar lct = Tcl_UniCharToLower(*uct);

	    if (lcs != lct) {
		return (lcs - lct);
	    }
	}
    }
    return 0;
}
<<<<<<< HEAD
=======

int
TclUniCharNcasememcmp(
    const void *ucsPtr,	/* Unicode string to compare to uct. */
    const void *uctPtr,	/* Unicode string ucs is compared to. */
    size_t numChars)	/* Number of chars (not bytes) to compare. */
{
    const Tcl_UniChar *ucs = (const Tcl_UniChar *)ucsPtr;
    const Tcl_UniChar *uct = (const Tcl_UniChar *)uctPtr;
    for ( ; numChars != 0; numChars--, ucs++, uct++) {
	if (*ucs != *uct) {
	    Tcl_UniChar lcs = Tcl_UniCharToLower(*ucs);
	    Tcl_UniChar lct = Tcl_UniCharToLower(*uct);

	    if (lcs != lct) {
		return (lcs - lct);
	    }
	}
    }
    return 0;
}

#if !defined(TCL_NO_DEPRECATED)
int
Tcl_UniCharNcasecmp(
    const unsigned short *ucs,	/* Unicode string to compare to uct. */
    const unsigned short *uct,	/* Unicode string ucs is compared to. */
    unsigned long numChars)	/* Number of chars (not bytes) to compare. */
{
    for ( ; numChars != 0; numChars--, ucs++, uct++) {
	if (*ucs != *uct) {
	    unsigned short lcs = Tcl_UniCharToLower(*ucs);
	    unsigned short lct = Tcl_UniCharToLower(*uct);

	    if (lcs != lct) {
	    /* special case for handling upper surrogates */
	    if (((lcs & 0xFC00) == 0xD800) && ((lct & 0xFC00) != 0xD800)) {
		return 1;
	    } else if (((lct & 0xFC00) == 0xD800)) {
		return -1;
	    }
		return (lcs - lct);
	    }
	}
    }
    return 0;
}
#endif
>>>>>>> 0e51cd5d

/*
 *----------------------------------------------------------------------
 *
 * Tcl_UniCharIsAlnum --
 *
 *	Test if a character is an alphanumeric Unicode character.
 *
 * Results:
 *	Returns 1 if character is alphanumeric.
 *
 * Side effects:
 *	None.
 *
 *----------------------------------------------------------------------
 */

int
Tcl_UniCharIsAlnum(
    int ch)			/* Unicode character to test. */
{
    if (UNICODE_OUT_OF_RANGE(ch)) {
	return 0;
    }
    return (((ALPHA_BITS | DIGIT_BITS) >> GetCategory(ch)) & 1);
}

/*
 *----------------------------------------------------------------------
 *
 * Tcl_UniCharIsAlpha --
 *
 *	Test if a character is an alphabetic Unicode character.
 *
 * Results:
 *	Returns 1 if character is alphabetic.
 *
 * Side effects:
 *	None.
 *
 *----------------------------------------------------------------------
 */

int
Tcl_UniCharIsAlpha(
    int ch)			/* Unicode character to test. */
{
    if (UNICODE_OUT_OF_RANGE(ch)) {
	return 0;
    }
    return ((ALPHA_BITS >> GetCategory(ch)) & 1);
}

/*
 *----------------------------------------------------------------------
 *
 * Tcl_UniCharIsControl --
 *
 *	Test if a character is a Unicode control character.
 *
 * Results:
 *	Returns non-zero if character is a control.
 *
 * Side effects:
 *	None.
 *
 *----------------------------------------------------------------------
 */

int
Tcl_UniCharIsControl(
    int ch)			/* Unicode character to test. */
{
    if (UNICODE_OUT_OF_RANGE(ch)) {
	/* Clear away extension bits, if any */
	ch &= 0x1FFFFF;
	if ((ch == 0xE0001) || ((ch >= 0xE0020) && (ch <= 0xE007F))) {
	    return 1;
	}
	if ((ch >= 0xF0000) && ((ch & 0xFFFF) <= 0xFFFD)) {
	    return 1;
	}
	return 0;
    }
    return ((CONTROL_BITS >> GetCategory(ch)) & 1);
}

/*
 *----------------------------------------------------------------------
 *
 * Tcl_UniCharIsDigit --
 *
 *	Test if a character is a numeric Unicode character.
 *
 * Results:
 *	Returns non-zero if character is a digit.
 *
 * Side effects:
 *	None.
 *
 *----------------------------------------------------------------------
 */

int
Tcl_UniCharIsDigit(
    int ch)			/* Unicode character to test. */
{
    if (UNICODE_OUT_OF_RANGE(ch)) {
	return 0;
    }
    return (GetCategory(ch) == DECIMAL_DIGIT_NUMBER);
}

/*
 *----------------------------------------------------------------------
 *
 * Tcl_UniCharIsGraph --
 *
 *	Test if a character is any Unicode print character except space.
 *
 * Results:
 *	Returns non-zero if character is printable, but not space.
 *
 * Side effects:
 *	None.
 *
 *----------------------------------------------------------------------
 */

int
Tcl_UniCharIsGraph(
    int ch)			/* Unicode character to test. */
{
    if (UNICODE_OUT_OF_RANGE(ch)) {
	return ((unsigned)((ch & 0x1FFFFF) - 0xE0100) <= 0xEF);
    }
    return ((GRAPH_BITS >> GetCategory(ch)) & 1);
}

/*
 *----------------------------------------------------------------------
 *
 * Tcl_UniCharIsLower --
 *
 *	Test if a character is a lowercase Unicode character.
 *
 * Results:
 *	Returns non-zero if character is lowercase.
 *
 * Side effects:
 *	None.
 *
 *----------------------------------------------------------------------
 */

int
Tcl_UniCharIsLower(
    int ch)			/* Unicode character to test. */
{
    if (UNICODE_OUT_OF_RANGE(ch)) {
	return 0;
    }
    return (GetCategory(ch) == LOWERCASE_LETTER);
}

/*
 *----------------------------------------------------------------------
 *
 * Tcl_UniCharIsPrint --
 *
 *	Test if a character is a Unicode print character.
 *
 * Results:
 *	Returns non-zero if character is printable.
 *
 * Side effects:
 *	None.
 *
 *----------------------------------------------------------------------
 */

int
Tcl_UniCharIsPrint(
    int ch)			/* Unicode character to test. */
{
    if (UNICODE_OUT_OF_RANGE(ch)) {
	return ((unsigned)((ch & 0x1FFFFF) - 0xE0100) <= 0xEF);
    }
    return (((GRAPH_BITS|SPACE_BITS) >> GetCategory(ch)) & 1);
}

/*
 *----------------------------------------------------------------------
 *
 * Tcl_UniCharIsPunct --
 *
 *	Test if a character is a Unicode punctuation character.
 *
 * Results:
 *	Returns non-zero if character is punct.
 *
 * Side effects:
 *	None.
 *
 *----------------------------------------------------------------------
 */

int
Tcl_UniCharIsPunct(
    int ch)			/* Unicode character to test. */
{
    if (UNICODE_OUT_OF_RANGE(ch)) {
	return 0;
    }
    return ((PUNCT_BITS >> GetCategory(ch)) & 1);
}

/*
 *----------------------------------------------------------------------
 *
 * Tcl_UniCharIsSpace --
 *
 *	Test if a character is a whitespace Unicode character.
 *
 * Results:
 *	Returns non-zero if character is a space.
 *
 * Side effects:
 *	None.
 *
 *----------------------------------------------------------------------
 */

int
Tcl_UniCharIsSpace(
    int ch)			/* Unicode character to test. */
{
    /* Ignore upper 11 bits. */
    ch &= 0x1FFFFF;

    /*
     * If the character is within the first 127 characters, just use the
     * standard C function, otherwise consult the Unicode table.
     */

    if (ch < 0x80) {
	return TclIsSpaceProcM((char) ch);
    } else if (UNICODE_OUT_OF_RANGE(ch)) {
	return 0;
    } else if (ch == 0x0085 || ch == 0x180E || ch == 0x200B
	    || ch == 0x202F || ch == 0x2060 || ch == 0xFEFF) {
	return 1;
    } else {
	return ((SPACE_BITS >> GetCategory(ch)) & 1);
    }
}

/*
 *----------------------------------------------------------------------
 *
 * Tcl_UniCharIsUpper --
 *
 *	Test if a character is a uppercase Unicode character.
 *
 * Results:
 *	Returns non-zero if character is uppercase.
 *
 * Side effects:
 *	None.
 *
 *----------------------------------------------------------------------
 */

int
Tcl_UniCharIsUpper(
    int ch)			/* Unicode character to test. */
{
    if (UNICODE_OUT_OF_RANGE(ch)) {
	return 0;
    }
    return (GetCategory(ch) == UPPERCASE_LETTER);
}

/*
 *----------------------------------------------------------------------
 *
 * Tcl_UniCharIsUnicode --
 *
 *	Test if a character is a Unicode character.
 *
 * Results:
 *	Returns non-zero if character belongs to the Unicode set.
 *
 *	Excluded are:
 *	  1) All characters > U+10FFFF
 *	  2) Surrogates U+D800 - U+DFFF
 *	  3) Last 2 characters of each plane, so U+??FFFE  and U+??FFFF
 *	  4) The characters in the range U+FDD0 - U+FDEF
 *
 * Side effects:
 *	None.
 *
 *----------------------------------------------------------------------
 */

int
Tcl_UniCharIsUnicode(
    int ch)			/* Unicode character to test. */
{
    return ((unsigned int)ch <= 0x10FFFF) && ((ch & 0xFFF800) != 0xD800)
	    && ((ch & 0xFFFE) != 0xFFFE) && ((unsigned int)(ch - 0xFDD0) >= 32);
}

/*
 *----------------------------------------------------------------------
 *
 * Tcl_UniCharIsWordChar --
 *
 *	Test if a character is alphanumeric or a connector punctuation mark.
 *
 * Results:
 *	Returns 1 if character is a word character.
 *
 * Side effects:
 *	None.
 *
 *----------------------------------------------------------------------
 */

int
Tcl_UniCharIsWordChar(
    int ch)			/* Unicode character to test. */
{
    if (UNICODE_OUT_OF_RANGE(ch)) {
	return 0;
    }
    return ((WORD_BITS >> GetCategory(ch)) & 1);
}

/*
 *----------------------------------------------------------------------
 *
 * TclUniCharCaseMatch --
 *
 *	See if a particular Unicode string matches a particular pattern.
 *	Allows case insensitivity. This is the Unicode equivalent of the char*
 *	Tcl_StringCaseMatch. The UniChar strings must be NULL-terminated.
 *	This has no provision for counted UniChar strings, thus should not be
 *	used where NULLs are expected in the UniChar string. Use
 *	TclUniCharMatch where possible.
 *
 * Results:
 *	The return value is 1 if string matches pattern, and 0 otherwise. The
 *	matching operation permits the following special characters in the
 *	pattern: *?\[] (see the manual entry for details on what these mean).
 *
 * Side effects:
 *	None.
 *
 *----------------------------------------------------------------------
 */

int
TclUniCharCaseMatch(
    const Tcl_UniChar *uniStr,	/* Unicode String. */
    const Tcl_UniChar *uniPattern,
				/* Pattern, which may contain special
				 * characters. */
    int nocase)			/* 0 for case sensitive, 1 for insensitive */
{
    Tcl_UniChar ch1 = 0, p;

    while (1) {
	p = *uniPattern;

	/*
	 * See if we're at the end of both the pattern and the string. If so,
	 * we succeeded. If we're at the end of the pattern but not at the end
	 * of the string, we failed.
	 */

	if (p == 0) {
	    return (*uniStr == 0);
	}
	if ((*uniStr == 0) && (p != '*')) {
	    return 0;
	}

	/*
	 * Check for a "*" as the next pattern character. It matches any
	 * substring. We handle this by skipping all the characters up to the
	 * next matching one in the pattern, and then calling ourselves
	 * recursively for each postfix of string, until either we match or we
	 * reach the end of the string.
	 */

	if (p == '*') {
	    /*
	     * Skip all successive *'s in the pattern
	     */

	    while (*(++uniPattern) == '*') {
		/* empty body */
	    }
	    p = *uniPattern;
	    if (p == 0) {
		return 1;
	    }
	    if (nocase) {
		p = Tcl_UniCharToLower(p);
	    }
	    while (1) {
		/*
		 * Optimization for matching - cruise through the string
		 * quickly if the next char in the pattern isn't a special
		 * character
		 */

		if ((p != '[') && (p != '?') && (p != '\\')) {
		    if (nocase) {
			while (*uniStr && (p != *uniStr)
				&& (p != Tcl_UniCharToLower(*uniStr))) {
			    uniStr++;
			}
		    } else {
			while (*uniStr && (p != *uniStr)) {
			    uniStr++;
			}
		    }
		}
		if (TclUniCharCaseMatch(uniStr, uniPattern, nocase)) {
		    return 1;
		}
		if (*uniStr == 0) {
		    return 0;
		}
		uniStr++;
	    }
	}

	/*
	 * Check for a "?" as the next pattern character. It matches any
	 * single character.
	 */

	if (p == '?') {
	    uniPattern++;
	    uniStr++;
	    continue;
	}

	/*
	 * Check for a "[" as the next pattern character. It is followed by a
	 * list of characters that are acceptable, or by a range (two
	 * characters separated by "-").
	 */

	if (p == '[') {
	    Tcl_UniChar startChar, endChar;

	    uniPattern++;
	    ch1 = (nocase ? Tcl_UniCharToLower(*uniStr) : *uniStr);
	    uniStr++;
	    while (1) {
		if ((*uniPattern == ']') || (*uniPattern == 0)) {
		    return 0;
		}
		startChar = (nocase ? Tcl_UniCharToLower(*uniPattern)
			: *uniPattern);
		uniPattern++;
		if (*uniPattern == '-') {
		    uniPattern++;
		    if (*uniPattern == 0) {
			return 0;
		    }
		    endChar = (nocase ? Tcl_UniCharToLower(*uniPattern)
			    : *uniPattern);
		    uniPattern++;
		    if (((startChar <= ch1) && (ch1 <= endChar))
			    || ((endChar <= ch1) && (ch1 <= startChar))) {
			/*
			 * Matches ranges of form [a-z] or [z-a].
			 */
			break;
		    }
		} else if (startChar == ch1) {
		    break;
		}
	    }
	    while (*uniPattern != ']') {
		if (*uniPattern == 0) {
		    uniPattern--;
		    break;
		}
		uniPattern++;
	    }
	    uniPattern++;
	    continue;
	}

	/*
	 * If the next pattern character is '\', just strip off the '\' so we
	 * do exact matching on the character that follows.
	 */

	if (p == '\\') {
	    if (*(++uniPattern) == '\0') {
		return 0;
	    }
	}

	/*
	 * There's no special character. Just make sure that the next bytes of
	 * each string match.
	 */

	if (nocase) {
	    if (Tcl_UniCharToLower(*uniStr) !=
		    Tcl_UniCharToLower(*uniPattern)) {
		return 0;
	    }
	} else if (*uniStr != *uniPattern) {
	    return 0;
	}
	uniStr++;
	uniPattern++;
    }
}

/*
 *----------------------------------------------------------------------
 *
 * TclUniCharMatch --
 *
 *	See if a particular Unicode string matches a particular pattern.
 *	Allows case insensitivity. This is the Unicode equivalent of the char*
 *	Tcl_StringCaseMatch. This variant of TclUniCharCaseMatch uses counted
 *	Strings, so embedded NULLs are allowed.
 *
 * Results:
 *	The return value is 1 if string matches pattern, and 0 otherwise. The
 *	matching operation permits the following special characters in the
 *	pattern: *?\[] (see the manual entry for details on what these mean).
 *
 * Side effects:
 *	None.
 *
 *----------------------------------------------------------------------
 */

int
TclUniCharMatch(
    const Tcl_UniChar *string,	/* Unicode String. */
    Tcl_Size strLen,		/* Length of String */
    const Tcl_UniChar *pattern,	/* Pattern, which may contain special
				 * characters. */
    Tcl_Size ptnLen,		/* Length of Pattern */
    int nocase)			/* 0 for case sensitive, 1 for insensitive */
{
    const Tcl_UniChar *stringEnd, *patternEnd;
    Tcl_UniChar p;

    stringEnd = string + strLen;
    patternEnd = pattern + ptnLen;

    while (1) {
	/*
	 * See if we're at the end of both the pattern and the string. If so,
	 * we succeeded. If we're at the end of the pattern but not at the end
	 * of the string, we failed.
	 */

	if (pattern == patternEnd) {
	    return (string == stringEnd);
	}
	p = *pattern;
	if ((string == stringEnd) && (p != '*')) {
	    return 0;
	}

	/*
	 * Check for a "*" as the next pattern character. It matches any
	 * substring. We handle this by skipping all the characters up to the
	 * next matching one in the pattern, and then calling ourselves
	 * recursively for each postfix of string, until either we match or we
	 * reach the end of the string.
	 */

	if (p == '*') {
	    /*
	     * Skip all successive *'s in the pattern.
	     */

	    while (*(++pattern) == '*') {
		/* empty body */
	    }
	    if (pattern == patternEnd) {
		return 1;
	    }
	    p = *pattern;
	    if (nocase) {
		p = Tcl_UniCharToLower(p);
	    }
	    while (1) {
		/*
		 * Optimization for matching - cruise through the string
		 * quickly if the next char in the pattern isn't a special
		 * character.
		 */

		if ((p != '[') && (p != '?') && (p != '\\')) {
		    if (nocase) {
			while ((string < stringEnd) && (p != *string)
				&& (p != Tcl_UniCharToLower(*string))) {
			    string++;
			}
		    } else {
			while ((string < stringEnd) && (p != *string)) {
			    string++;
			}
		    }
		}
		if (TclUniCharMatch(string, stringEnd - string,
			pattern, patternEnd - pattern, nocase)) {
		    return 1;
		}
		if (string == stringEnd) {
		    return 0;
		}
		string++;
	    }
	}

	/*
	 * Check for a "?" as the next pattern character. It matches any
	 * single character.
	 */

	if (p == '?') {
	    pattern++;
	    string++;
	    continue;
	}

	/*
	 * Check for a "[" as the next pattern character. It is followed by a
	 * list of characters that are acceptable, or by a range (two
	 * characters separated by "-").
	 */

	if (p == '[') {
	    Tcl_UniChar ch1, startChar, endChar;

	    pattern++;
	    ch1 = (nocase ? Tcl_UniCharToLower(*string) : *string);
	    string++;
	    while (1) {
		if ((*pattern == ']') || (pattern == patternEnd)) {
		    return 0;
		}
		startChar = (nocase ? Tcl_UniCharToLower(*pattern) : *pattern);
		pattern++;
		if (*pattern == '-') {
		    pattern++;
		    if (pattern == patternEnd) {
			return 0;
		    }
		    endChar = (nocase ? Tcl_UniCharToLower(*pattern)
			    : *pattern);
		    pattern++;
		    if (((startChar <= ch1) && (ch1 <= endChar))
			    || ((endChar <= ch1) && (ch1 <= startChar))) {
			/*
			 * Matches ranges of form [a-z] or [z-a].
			 */
			break;
		    }
		} else if (startChar == ch1) {
		    break;
		}
	    }
	    while (*pattern != ']') {
		if (pattern == patternEnd) {
		    pattern--;
		    break;
		}
		pattern++;
	    }
	    pattern++;
	    continue;
	}

	/*
	 * If the next pattern character is '\', just strip off the '\' so we
	 * do exact matching on the character that follows.
	 */

	if (p == '\\') {
	    if (++pattern == patternEnd) {
		return 0;
	    }
	}

	/*
	 * There's no special character. Just make sure that the next bytes of
	 * each string match.
	 */

	if (nocase) {
	    if (Tcl_UniCharToLower(*string) != Tcl_UniCharToLower(*pattern)) {
		return 0;
	    }
	} else if (*string != *pattern) {
	    return 0;
	}
	string++;
	pattern++;
    }
}

/*
 * Local Variables:
 * mode: c
 * c-basic-offset: 4
 * fill-column: 78
 * End:
 */<|MERGE_RESOLUTION|>--- conflicted
+++ resolved
@@ -1545,8 +1545,8 @@
  *
  * Tcl_UtfNcmp --
  *
- *	Compare at most numChars UTF-16 chars of string cs to string ct. Both cs
- *	and ct are assumed to be at least numChars UTF-16 chars long.
+ *	Compare at most numChars chars (not bytes) of string cs to string ct. Both cs
+ *	and ct are assumed to be at least numChars chars long.
  *
  * Results:
  *	Return <0 if cs < ct, 0 if cs == ct, or >0 if cs > ct.
@@ -1557,7 +1557,6 @@
  *----------------------------------------------------------------------
  */
 
-#if !defined(TCL_NO_DEPRECATED)
 int
 TclUtfNcmp(
     const char *cs,		/* UTF string to compare to ct. */
@@ -1574,7 +1573,7 @@
 
     while (numChars-- > 0) {
 	/*
-	 * n must be interpreted as UTF-16 chars, not bytes. This should be called
+	 * n must be interpreted as chars, not bytes. This should be called
 	 * only when both strings are of at least n UTF-16 chars long (no need for \0
 	 * check)
 	 */
@@ -1595,7 +1594,6 @@
     }
     return 0;
 }
-#endif /* TCL_NO_DEPRECATED */
 
 int
 Tcl_UtfNcmp(
@@ -1626,41 +1624,6 @@
     }
     return 0;
 }
-<<<<<<< HEAD
-=======
-
-int
-TclUtfNmemcmp(
-    const void *csPtr,		/* UTF string to compare to ct. */
-    const void *ctPtr,		/* UTF string cs is compared to. */
-    size_t numChars)	/* Number of chars to compare. */
-{
-    Tcl_UniChar ch1 = 0, ch2 = 0;
-    const char *cs = (const char *)csPtr;
-    const char *ct = (const char *)ctPtr;
-
-    /*
-     * Cannot use 'memcmp(cs, ct, n);' as byte representation of \u0000 (the
-     * pair of bytes 0xC0,0x80) is larger than byte representation of \u0001
-     * (the byte 0x01.)
-     */
-
-    while (numChars-- > 0) {
-	/*
-	 * n must be interpreted as chars, not bytes. This should be called
-	 * only when both strings are of at least n chars long (no need for \0
-	 * check)
-	 */
-
-	cs += TclUtfToUniChar(cs, &ch1);
-	ct += TclUtfToUniChar(ct, &ch2);
-	if (ch1 != ch2) {
-	    return (ch1 - ch2);
-	}
-    }
-    return 0;
-}
->>>>>>> 0e51cd5d
  
 /*
@@ -1668,8 +1631,8 @@
  *
  * Tcl_UtfNcasecmp --
  *
- *	Compare at most numChars UTF-16 chars of string cs to string ct case
- *	insensitive. Both cs and ct are assumed to be at least numChars UTF-16
+ *	Compare at most numChars chars (not bytes) of string cs to string ct case
+ *	insensitive. Both cs and ct are assumed to be at least numChars UTF
  *	chars long.
  *
  * Results:
@@ -1681,7 +1644,6 @@
  *----------------------------------------------------------------------
  */
 
-#if !defined(TCL_NO_DEPRECATED)
 int
 TclUtfNcasecmp(
     const char *cs,		/* UTF string to compare to ct. */
@@ -1716,8 +1678,6 @@
     }
     return 0;
 }
-#endif /* TCL_NO_DEPRECATED */
-
 
 int
 Tcl_UtfNcasecmp(
@@ -1746,38 +1706,6 @@
     return 0;
 }
 
-<<<<<<< HEAD
-=======
-int
-TclUtfNcasememcmp(
-    const void *csPtr,		/* UTF string to compare to ct. */
-    const void *ctPtr,		/* UTF string cs is compared to. */
-    size_t numChars)	/* Number of chars to compare. */
-{
-    const char *cs = (const char *)csPtr;
-    const char *ct = (const char *)ctPtr;
-    Tcl_UniChar ch1 = 0, ch2 = 0;
-
-    while (numChars-- > 0) {
-	/*
-	 * n must be interpreted as chars, not bytes.
-	 * This should be called only when both strings are of
-	 * at least n chars long (no need for \0 check)
-	 */
-	cs += TclUtfToUniChar(cs, &ch1);
-	ct += TclUtfToUniChar(ct, &ch2);
-	if (ch1 != ch2) {
-	    ch1 = Tcl_UniCharToLower(ch1);
-	    ch2 = Tcl_UniCharToLower(ch2);
-	    if (ch1 != ch2) {
-		return (ch1 - ch2);
-	    }
-	}
-    }
-    return 0;
-}
-
->>>>>>> 0e51cd5d
 /*
  *----------------------------------------------------------------------
  *
@@ -2067,72 +1995,6 @@
 }
  
-<<<<<<< HEAD
-=======
-int
-TclUniCharNmemcmp(
-    const void *ucsPtr,	/* Unicode string to compare to uct. */
-    const void *uctPtr,	/* Unicode string ucs is compared to. */
-    size_t numChars)	/* Number of chars (not bytes) to compare. */
-{
-    const Tcl_UniChar *ucs = (const Tcl_UniChar *)ucsPtr;
-    const Tcl_UniChar *uct = (const Tcl_UniChar *)uctPtr;
-#if defined(WORDS_BIGENDIAN)
-    /*
-     * We are definitely on a big-endian machine; memcmp() is safe
-     */
-
-    return memcmp(ucs, uct, numChars*sizeof(Tcl_UniChar));
-
-#else /* !WORDS_BIGENDIAN */
-    /*
-     * We can't simply call memcmp() because that is not lexically correct.
-     */
-
-    for ( ; numChars != 0; ucs++, uct++, numChars--) {
-	if (*ucs != *uct) {
-	    return (*ucs - *uct);
-	}
-    }
-    return 0;
-#endif /* WORDS_BIGENDIAN */
-}
-
-#if !defined(TCL_NO_DEPRECATED)
-int
-Tcl_UniCharNcmp(
-    const unsigned short *ucs,	/* Unicode string to compare to uct. */
-    const unsigned short *uct,	/* Unicode string ucs is compared to. */
-    unsigned long numChars)	/* Number of chars (not bytes) to compare. */
-{
-#if defined(WORDS_BIGENDIAN)
-    /*
-     * We are definitely on a big-endian machine; memcmp() is safe
-     */
-
-    return memcmp(ucs, uct, numChars*sizeof(Tcl_UniChar));
-
-#else /* !WORDS_BIGENDIAN */
-    /*
-     * We can't simply call memcmp() because that is not lexically correct.
-     */
-
-    for ( ; numChars != 0; ucs++, uct++, numChars--) {
-	if (*ucs != *uct) {
-	    /* special case for handling upper surrogates */
-	    if (((*ucs & 0xFC00) == 0xD800) && ((*uct & 0xFC00) != 0xD800)) {
-		return 1;
-	    } else if (((*uct & 0xFC00) == 0xD800)) {
-		return -1;
-	    }
-	    return (*ucs - *uct);
-	}
-    }
-    return 0;
-#endif /* WORDS_BIGENDIAN */
-}
-#endif
->>>>>>> 0e51cd5d
 /*
  *----------------------------------------------------------------------
  *
@@ -2169,57 +2031,6 @@
     }
     return 0;
 }
-<<<<<<< HEAD
-=======
-
-int
-TclUniCharNcasememcmp(
-    const void *ucsPtr,	/* Unicode string to compare to uct. */
-    const void *uctPtr,	/* Unicode string ucs is compared to. */
-    size_t numChars)	/* Number of chars (not bytes) to compare. */
-{
-    const Tcl_UniChar *ucs = (const Tcl_UniChar *)ucsPtr;
-    const Tcl_UniChar *uct = (const Tcl_UniChar *)uctPtr;
-    for ( ; numChars != 0; numChars--, ucs++, uct++) {
-	if (*ucs != *uct) {
-	    Tcl_UniChar lcs = Tcl_UniCharToLower(*ucs);
-	    Tcl_UniChar lct = Tcl_UniCharToLower(*uct);
-
-	    if (lcs != lct) {
-		return (lcs - lct);
-	    }
-	}
-    }
-    return 0;
-}
-
-#if !defined(TCL_NO_DEPRECATED)
-int
-Tcl_UniCharNcasecmp(
-    const unsigned short *ucs,	/* Unicode string to compare to uct. */
-    const unsigned short *uct,	/* Unicode string ucs is compared to. */
-    unsigned long numChars)	/* Number of chars (not bytes) to compare. */
-{
-    for ( ; numChars != 0; numChars--, ucs++, uct++) {
-	if (*ucs != *uct) {
-	    unsigned short lcs = Tcl_UniCharToLower(*ucs);
-	    unsigned short lct = Tcl_UniCharToLower(*uct);
-
-	    if (lcs != lct) {
-	    /* special case for handling upper surrogates */
-	    if (((lcs & 0xFC00) == 0xD800) && ((lct & 0xFC00) != 0xD800)) {
-		return 1;
-	    } else if (((lct & 0xFC00) == 0xD800)) {
-		return -1;
-	    }
-		return (lcs - lct);
-	    }
-	}
-    }
-    return 0;
-}
-#endif
->>>>>>> 0e51cd5d
  
 /*
