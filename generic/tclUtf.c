/*
 * tclUtf.c --
 *
 *	Routines for manipulating UTF-8 strings.
 *
 * Copyright (c) 1997-1998 Sun Microsystems, Inc.
 *
 * See the file "license.terms" for information on usage and redistribution of
 * this file, and for a DISCLAIMER OF ALL WARRANTIES.
 */

#include "tclInt.h"

/*
 * Include the static character classification tables and macros.
 */

#include "tclUniData.c"

/*
 * The following macros are used for fast character category tests. The x_BITS
 * values are shifted right by the category value to determine whether the
 * given category is included in the set.
 */

#define ALPHA_BITS ((1 << UPPERCASE_LETTER) | (1 << LOWERCASE_LETTER) \
	| (1 << TITLECASE_LETTER) | (1 << MODIFIER_LETTER) | (1<<OTHER_LETTER))

#define CONTROL_BITS ((1 << CONTROL) | (1 << FORMAT) | (1 << PRIVATE_USE))

#define DIGIT_BITS (1 << DECIMAL_DIGIT_NUMBER)

#define SPACE_BITS ((1 << SPACE_SEPARATOR) | (1 << LINE_SEPARATOR) \
	| (1 << PARAGRAPH_SEPARATOR))

#define WORD_BITS (ALPHA_BITS | DIGIT_BITS | (1 << CONNECTOR_PUNCTUATION))

#define PUNCT_BITS ((1 << CONNECTOR_PUNCTUATION) | \
	(1 << DASH_PUNCTUATION) | (1 << OPEN_PUNCTUATION) | \
	(1 << CLOSE_PUNCTUATION) | (1 << INITIAL_QUOTE_PUNCTUATION) | \
	(1 << FINAL_QUOTE_PUNCTUATION) | (1 << OTHER_PUNCTUATION))

#define GRAPH_BITS (WORD_BITS | PUNCT_BITS | \
	(1 << NON_SPACING_MARK) | (1 << ENCLOSING_MARK) | \
	(1 << COMBINING_SPACING_MARK) | (1 << LETTER_NUMBER) | \
	(1 << OTHER_NUMBER) | \
	(1 << MATH_SYMBOL) | (1 << CURRENCY_SYMBOL) | \
	(1 << MODIFIER_SYMBOL) | (1 << OTHER_SYMBOL))

/*
 * Unicode characters less than this value are represented by themselves in
 * UTF-8 strings.
 */

#define UNICODE_SELF	0x80

/*
 * The following structures are used when mapping between Unicode (UCS-2) and
 * UTF-8.
 */

static const unsigned char totalBytes[256] = {
    1,1,1,1,1,1,1,1,1,1,1,1,1,1,1,1,1,1,1,1,1,1,1,1,1,1,1,1,1,1,1,1,
    1,1,1,1,1,1,1,1,1,1,1,1,1,1,1,1,1,1,1,1,1,1,1,1,1,1,1,1,1,1,1,1,
    1,1,1,1,1,1,1,1,1,1,1,1,1,1,1,1,1,1,1,1,1,1,1,1,1,1,1,1,1,1,1,1,
    1,1,1,1,1,1,1,1,1,1,1,1,1,1,1,1,1,1,1,1,1,1,1,1,1,1,1,1,1,1,1,1,
    1,1,1,1,1,1,1,1,1,1,1,1,1,1,1,1,1,1,1,1,1,1,1,1,1,1,1,1,1,1,1,1,
    1,1,1,1,1,1,1,1,1,1,1,1,1,1,1,1,1,1,1,1,1,1,1,1,1,1,1,1,1,1,1,1,
    2,2,2,2,2,2,2,2,2,2,2,2,2,2,2,2,2,2,2,2,2,2,2,2,2,2,2,2,2,2,2,2,
    3,3,3,3,3,3,3,3,3,3,3,3,3,3,3,3,4,4,4,4,4,1,1,1,1,1,1,1,1,1,1,1
};

/*
 *---------------------------------------------------------------------------
 *
 * TclUtfCount --
 *
 *	Find the number of bytes in the Utf character "ch".
 *
 * Results:
 *	The return values is the number of bytes in the Utf character "ch".
 *
 * Side effects:
 *	None.
 *
 *---------------------------------------------------------------------------
 */

int
TclUtfCount(
    int ch)			/* The Unicode character whose size is returned. */
{
    if ((unsigned)(ch - 1) < (UNICODE_SELF - 1)) {
	return 1;
    }
    if (ch <= 0x7FF) {
	return 2;
    }
    if (((unsigned)(ch - 0x10000) <= 0xFFFFF)) {
	return 4;
    }
    return 3;
}

/*
 *---------------------------------------------------------------------------
 *
 * Tcl_UniCharToUtf --
 *
 *	Store the given Tcl_UniChar as a sequence of UTF-8 bytes in the
 *	provided buffer. Equivalent to Plan 9 runetochar().
 *
 *	Special handling of Surrogate pairs is handled as follows:
 *	When this function is called for ch being a high surrogate,
 *	the first byte of the 4-byte UTF-8 sequence is produced and
 *	the function returns 1. Calling the function again with a
 *	low surrogate, the remaining 3 bytes of the 4-byte UTF-8
 *	sequence is produced, and the function returns 3. The buffer
 *	is used to remember the high surrogate between the two calls.
 *
 *	If no low surrogate follows the high surrogate (which is actually
 *	illegal), this can be handled reasonably by calling Tcl_UniCharToUtf
 *	again with ch = -1. This will produce a 3-byte UTF-8 sequence
 *	representing the high surrogate.
 *
 * Results:
 *	The return values is the number of bytes in the buffer that were
 *	consumed.
 *
 * Side effects:
 *	None.
 *
 *---------------------------------------------------------------------------
 */

int
Tcl_UniCharToUtf(
    int ch,			/* The Tcl_UniChar to be stored in the
				 * buffer. */
    char *buf)			/* Buffer in which the UTF-8 representation of
				 * the Tcl_UniChar is stored. Buffer must be
				 * large enough to hold the UTF-8 character
				 * (at most 4 bytes). */
{
    if ((unsigned)(ch - 1) < (UNICODE_SELF - 1)) {
	buf[0] = (char) ch;
	return 1;
    }
    if (ch >= 0) {
	if (ch <= 0x7FF) {
	    buf[1] = (char) ((ch | 0x80) & 0xBF);
	    buf[0] = (char) ((ch >> 6) | 0xC0);
	    return 2;
	}
	if (ch <= 0xFFFF) {
	    if ((ch & 0xF800) == 0xD800) {
		if (ch & 0x0400) {
		    /* Low surrogate */
		    if (((buf[0] & 0xC0) == 0x80) && ((buf[1] & 0xCF) == 0)) {
			/* Previous Tcl_UniChar was a high surrogate, so combine */
			buf[2] = (char) ((ch & 0x3F) | 0x80);
			buf[1] |= (char) (((ch >> 6) & 0x0F) | 0x80);
			return 3;
		    }
		    /* Previous Tcl_UniChar was not a high surrogate, so just output */
		} else {
		    /* High surrogate */
		    ch += 0x40;
		    /* Fill buffer with specific 3-byte (invalid) byte combination,
		       so following low surrogate can recognize it and combine */
		    buf[2] = (char) ((ch << 4) & 0x30);
		    buf[1] = (char) (((ch >> 2) & 0x3F) | 0x80);
		    buf[0] = (char) (((ch >> 8) & 0x07) | 0xF0);
		    return 1;
		}
	    }
	    goto three;
	}
	if (ch <= 0x10FFFF) {
	    buf[3] = (char) ((ch | 0x80) & 0xBF);
	    buf[2] = (char) (((ch >> 6) | 0x80) & 0xBF);
	    buf[1] = (char) (((ch >> 12) | 0x80) & 0xBF);
	    buf[0] = (char) ((ch >> 18) | 0xF0);
	    return 4;
	}
    } else if (ch == -1) {
	if (((buf[0] & 0xC0) == 0x80) && ((buf[1] & 0xCF) == 0)
		&& ((buf[-1] & 0xF8) == 0xF0)) {
	    ch = 0xD7C0 + ((buf[-1] & 0x07) << 8) + ((buf[0] & 0x3F) << 2)
		    + ((buf[1] & 0x30) >> 4);
	    buf[1] = (char) ((ch | 0x80) & 0xBF);
	    buf[0] = (char) (((ch >> 6) | 0x80) & 0xBF);
	    buf[-1] = (char) ((ch >> 12) | 0xE0);
	    return 2;
	}
    }

    ch = 0xFFFD;
three:
    buf[2] = (char) ((ch | 0x80) & 0xBF);
    buf[1] = (char) (((ch >> 6) | 0x80) & 0xBF);
    buf[0] = (char) ((ch >> 12) | 0xE0);
    return 3;
}

/*
 *---------------------------------------------------------------------------
 *
 * Tcl_UniCharToUtfDString --
 *
 *	Convert the given Unicode string to UTF-8.
 *
 * Results:
 *	The return value is a pointer to the UTF-8 representation of the
 *	Unicode string. Storage for the return value is appended to the end of
 *	dsPtr.
 *
 * Side effects:
 *	None.
 *
 *---------------------------------------------------------------------------
 */

#if TCL_UTF_MAX > 3
char *
Tcl_UniCharToUtfDString(
    const int *uniStr,	/* Unicode string to convert to UTF-8. */
    int uniLength,		/* Length of Unicode string. */
    Tcl_DString *dsPtr)		/* UTF-8 representation of string is appended
				 * to this previously initialized DString. */
{
    const int *w, *wEnd;
    char *p, *string;
    int oldLength;

    /*
     * UTF-8 string length in bytes will be <= Unicode string length * 4.
     */

    if (uniStr == NULL) {
	return NULL;
    }
    if (uniLength < 0) {
	uniLength = 0;
	w = uniStr;
	while (*w != '\0') {
	    uniLength++;
	    w++;
	}
    }
    oldLength = Tcl_DStringLength(dsPtr);
    Tcl_DStringSetLength(dsPtr, oldLength + (uniLength + 1) * 4);
    string = Tcl_DStringValue(dsPtr) + oldLength;

    p = string;
    wEnd = uniStr + uniLength;
    for (w = uniStr; w < wEnd; ) {
	p += Tcl_UniCharToUtf(*w, p);
	w++;
    }
    Tcl_DStringSetLength(dsPtr, oldLength + (p - string));

    return string;
}
#endif /* TCL_UTF_MAX > 3 */

char *
Tcl_Char16ToUtfDString(
    const unsigned short *uniStr,/* Utf-16 string to convert to UTF-8. */
    int uniLength,		/* Length of Utf-16 string. */
    Tcl_DString *dsPtr)		/* UTF-8 representation of string is appended
				 * to this previously initialized DString. */
{
    const unsigned short *w, *wEnd;
    char *p, *string;
    int oldLength, len = 1;

    /*
     * UTF-8 string length in bytes will be <= Utf16 string length * 3.
     */

    if (uniStr == NULL) {
	return NULL;
    }
    if (uniLength < 0) {

	uniLength = 0;
	w = uniStr;
	while (*w != '\0') {
	    uniLength++;
	    w++;
	}
    }
    oldLength = Tcl_DStringLength(dsPtr);
    Tcl_DStringSetLength(dsPtr, oldLength + (uniLength + 1) * 3);
    string = Tcl_DStringValue(dsPtr) + oldLength;

    p = string;
    wEnd = uniStr + uniLength;
    for (w = uniStr; w < wEnd; ) {
	if (!len && ((*w & 0xFC00) != 0xDC00)) {
	    /* Special case for handling high surrogates. */
	    p += Tcl_UniCharToUtf(-1, p);
	}
	len = Tcl_UniCharToUtf(*w, p);
	p += len;
	if ((*w >= 0xD800) && (len < 3)) {
	    len = 0; /* Indication that high surrogate was found */
	}
	w++;
    }
    if (!len) {
	/* Special case for handling high surrogates. */
	p += Tcl_UniCharToUtf(-1, p);
    }
    Tcl_DStringSetLength(dsPtr, oldLength + (p - string));

    return string;
}
/*
 *---------------------------------------------------------------------------
 *
 * Tcl_UtfToUniChar --
 *
 *	Extract the Tcl_UniChar represented by the UTF-8 string. Bad UTF-8
 *	sequences are converted to valid Tcl_UniChars and processing
 *	continues. Equivalent to Plan 9 chartorune().
 *
 *	The caller must ensure that the source buffer is long enough that this
 *	routine does not run off the end and dereference non-existent memory
 *	looking for trail bytes. If the source buffer is known to be '\0'
 *	terminated, this cannot happen. Otherwise, the caller should call
 *	Tcl_UtfCharComplete() before calling this routine to ensure that
 *	enough bytes remain in the string.
 *
 *	Special handling of Surrogate pairs is handled as follows:
 *	For any UTF-8 string containing a character outside of the BMP, the
 *	first call to this function will fill *chPtr with the high surrogate
 *	and generate a return value of 1. Calling Tcl_UtfToUniChar again
 *	will produce the low surrogate and a return value of 3. Because *chPtr
 *	is used to remember whether the high surrogate is already produced, it
 *	is recommended to initialize the variable it points to as 0 before
 *	the first call to Tcl_UtfToUniChar is done.
 *
 * Results:
 *	*chPtr is filled with the Tcl_UniChar, and the return value is the
 *	number of bytes from the UTF-8 string that were consumed.
 *
 * Side effects:
 *	None.
 *
 *---------------------------------------------------------------------------
 */

static const unsigned short cp1252[32] = {
  0x20ac,   0x81, 0x201A, 0x0192, 0x201E, 0x2026, 0x2020, 0x2021,
  0x02C6, 0x2030, 0x0160, 0x2039, 0x0152,   0x8D, 0x017D,   0x8F,
    0x90, 0x2018, 0x2019, 0x201C, 0x201D, 0x2022, 0x2013, 0x2014,
   0x2DC, 0x2122, 0x0161, 0x203A, 0x0153,   0x9D, 0x017E, 0x0178
};

#if TCL_UTF_MAX > 3
int
Tcl_UtfToUniChar(
    const char *src,	/* The UTF-8 string. */
    int *chPtr)/* Filled with the Unicode represented by
				 * the UTF-8 string. */
{
    int byte;

    /*
     * Unroll 1 to 4 byte UTF-8 sequences.
     */

    byte = *((unsigned char *) src);
    if (byte < 0xC0) {
	/*
	 * Handles properly formed UTF-8 characters between 0x01 and 0x7F.
	 * Treats naked trail bytes 0x80 to 0x9F as valid characters from
	 * the cp1252 table. See: <https://en.wikipedia.org/wiki/UTF-8>
	 * Also treats \0 and other naked trail bytes 0xA0 to 0xBF as valid
	 * characters representing themselves.
	 */

	if ((unsigned)(byte-0x80) < (unsigned)0x20) {
	    *chPtr = cp1252[byte-0x80];
	} else {
	    *chPtr = byte;
	}
	return 1;
    } else if (byte < 0xE0) {
	if ((src[1] & 0xC0) == 0x80) {
	    /*
	     * Two-byte-character lead-byte followed by a trail-byte.
	     */

	    *chPtr = (((byte & 0x1F) << 6) | (src[1] & 0x3F));
	    if ((unsigned)(*chPtr - 1) >= (UNICODE_SELF - 1)) {
		return 2;
	    }
	}

	/*
	 * A two-byte-character lead-byte not followed by trail-byte
	 * represents itself.
	 */
    } else if (byte < 0xF0) {
	if (((src[1] & 0xC0) == 0x80) && ((src[2] & 0xC0) == 0x80)) {
	    /*
	     * Three-byte-character lead byte followed by two trail bytes.
	     */

	    *chPtr = (((byte & 0x0F) << 12)
		    | ((src[1] & 0x3F) << 6) | (src[2] & 0x3F));
	    if (*chPtr > 0x7FF) {
		return 3;
	    }
	}

	/*
	 * A three-byte-character lead-byte not followed by two trail-bytes
	 * represents itself.
	 */
    }
    else if (byte < 0xF8) {
	if (((src[1] & 0xC0) == 0x80) && ((src[2] & 0xC0) == 0x80) && ((src[3] & 0xC0) == 0x80)) {
	    /*
	     * Four-byte-character lead byte followed by three trail bytes.
	     */
	    *chPtr = (((byte & 0x07) << 18) | ((src[1] & 0x3F) << 12)
		    | ((src[2] & 0x3F) << 6) | (src[3] & 0x3F));
	    if ((unsigned)(*chPtr - 0x10000) <= 0xFFFFF) {
		return 4;
	    }
	}

	/*
	 * A four-byte-character lead-byte not followed by three trail-bytes
	 * represents itself.
	 */
    }

    *chPtr = byte;
    return 1;
}
#endif /* TCL_UTF_MAX > 3 */

int
Tcl_UtfToChar16(
    const char *src,	/* The UTF-8 string. */
    unsigned short *chPtr)/* Filled with the Utf-16 representation of
				 * the UTF-8 string. */
{
    unsigned short byte;

    /*
     * Unroll 1 to 4 byte UTF-8 sequences.
     */

    byte = *((unsigned char *) src);
    if (byte < 0xC0) {
	/*
	 * Handles properly formed UTF-8 characters between 0x01 and 0x7F.
	 * Treats naked trail bytes 0x80 to 0x9F as valid characters from
	 * the cp1252 table. See: <https://en.wikipedia.org/wiki/UTF-8>
	 * Also treats \0 and other naked trail bytes 0xA0 to 0xBF as valid
	 * characters representing themselves.
	 */

	/* If *chPtr contains a high surrogate (produced by a previous
	 * Tcl_UtfToUniChar() call) and the next 3 bytes are UTF-8 continuation
	 * bytes, then we must produce a follow-up low surrogate. We only
	 * do that if the high surrogate matches the bits we encounter.
	 */
	if ((byte >= 0x80)
		&& (((((byte - 0x10) << 2) & 0xFC) | 0xD800) == (*chPtr & 0xFCFC))
		&& ((src[1] & 0xF0) == (((*chPtr << 4) & 0x30) | 0x80))
		&& ((src[2] & 0xC0) == 0x80)) {
	    *chPtr = ((src[1] & 0x0F) << 6) + (src[2] & 0x3F) + 0xDC00;
	    return 3;
	}
	if ((unsigned)(byte-0x80) < (unsigned)0x20) {
	    *chPtr = cp1252[byte-0x80];
	} else {
	    *chPtr = byte;
	}
	return 1;
    } else if (byte < 0xE0) {
	if ((src[1] & 0xC0) == 0x80) {
	    /*
	     * Two-byte-character lead-byte followed by a trail-byte.
	     */

	    *chPtr = (((byte & 0x1F) << 6) | (src[1] & 0x3F));
	    if ((unsigned)(*chPtr - 1) >= (UNICODE_SELF - 1)) {
		return 2;
	    }
	}

	/*
	 * A two-byte-character lead-byte not followed by trail-byte
	 * represents itself.
	 */
    } else if (byte < 0xF0) {
	if (((src[1] & 0xC0) == 0x80) && ((src[2] & 0xC0) == 0x80)) {
	    /*
	     * Three-byte-character lead byte followed by two trail bytes.
	     */

	    *chPtr = (((byte & 0x0F) << 12)
		    | ((src[1] & 0x3F) << 6) | (src[2] & 0x3F));
	    if (*chPtr > 0x7FF) {
		return 3;
	    }
	}

	/*
	 * A three-byte-character lead-byte not followed by two trail-bytes
	 * represents itself.
	 */
    }
    else if (byte < 0xF8) {
	if (((src[1] & 0xC0) == 0x80) && ((src[2] & 0xC0) == 0x80) && ((src[3] & 0xC0) == 0x80)) {
	    /*
	     * Four-byte-character lead byte followed by three trail bytes.
	     */
	    unsigned short high = (((byte & 0x07) << 8) | ((src[1] & 0x3F) << 2)
		    | ((src[2] & 0x3F) >> 4)) - 0x40;
	    if (high >= 0x400) {
		/* out of range, < 0x10000 or > 0x10ffff */
	    } else {
		/* produce high surrogate, advance source pointer */
		*chPtr = 0xD800 + high;
		return 1;
	    }
	}

	/*
	 * A four-byte-character lead-byte not followed by three trail-bytes
	 * represents itself.
	 */
    }

    *chPtr = byte;
    return 1;
}

/*
 *---------------------------------------------------------------------------
 *
 * Tcl_UtfToUniCharDString --
 *
 *	Convert the UTF-8 string to Unicode.
 *
 * Results:
 *	The return value is a pointer to the Unicode representation of the
 *	UTF-8 string. Storage for the return value is appended to the end of
 *	dsPtr. The Unicode string is terminated with a Unicode NULL character.
 *
 * Side effects:
 *	None.
 *
 *---------------------------------------------------------------------------
 */

#if TCL_UTF_MAX > 3
int *
Tcl_UtfToUniCharDString(
    const char *src,		/* UTF-8 string to convert to Unicode. */
    int length,			/* Length of UTF-8 string in bytes, or -1 for
				 * strlen(). */
    Tcl_DString *dsPtr)		/* Unicode representation of string is
				 * appended to this previously initialized
				 * DString. */
{
    int ch = 0, *w, *wString;
    const char *p, *end;
    int oldLength;

    if (src == NULL) {
	return NULL;
    }
    if (length < 0) {
	length = strlen(src);
    }

    /*
     * Unicode string length in Tcl_UniChars will be <= UTF-8 string length in
     * bytes.
     */

    oldLength = Tcl_DStringLength(dsPtr);

    Tcl_DStringSetLength(dsPtr,
<<<<<<< HEAD
	    oldLength + (int) ((length + 1) * sizeof(int)));
=======
	    oldLength + ((length + 1) * sizeof(int)));
>>>>>>> a4114925
    wString = (int *) (Tcl_DStringValue(dsPtr) + oldLength);

    w = wString;
    p = src;
    end = src + length - 4;
    while (p < end) {
	p += TclUtfToUniChar(p, &ch);
	*w++ = ch;
    }
    end += 4;
    while (p < end) {
	if (Tcl_UtfCharComplete(p, end-p)) {
	    p += TclUtfToUniChar(p, &ch);
	} else {
	    ch = UCHAR(*p++);
	}
	*w++ = ch;
    }
    *w = '\0';
    Tcl_DStringSetLength(dsPtr,
	    oldLength + ((char *) w - (char *) wString));

    return wString;
}
#endif /* TCL_UTF_MAX > 3 */

unsigned short *
Tcl_UtfToChar16DString(
    const char *src,		/* UTF-8 string to convert to Unicode. */
    int length,			/* Length of UTF-8 string in bytes, or -1 for
				 * strlen(). */
    Tcl_DString *dsPtr)		/* Unicode representation of string is
				 * appended to this previously initialized
				 * DString. */
{
    unsigned short ch = 0, *w, *wString;
    const char *p, *end;
    int oldLength;

    if (src == NULL) {
	return NULL;
    }
    if (length < 0) {
	length = strlen(src);
    }

    /*
     * Unicode string length in Tcl_UniChars will be <= UTF-8 string length in
     * bytes.
     */

    oldLength = Tcl_DStringLength(dsPtr);

    Tcl_DStringSetLength(dsPtr,
	    oldLength + (int) ((length + 1) * sizeof(unsigned short)));
    wString = (unsigned short *) (Tcl_DStringValue(dsPtr) + oldLength);

    w = wString;
    p = src;
    end = src + length - 4;
    while (p < end) {
	p += Tcl_UtfToChar16(p, &ch);
	*w++ = ch;
    }
    end += 4;
    while (p < end) {
	if (Tcl_UtfCharComplete(p, end-p)) {
	    p += Tcl_UtfToChar16(p, &ch);
	} else {
	    ch = UCHAR(*p++);
	}
	*w++ = ch;
    }
    *w = '\0';
    Tcl_DStringSetLength(dsPtr,
	    oldLength + ((char *) w - (char *) wString));

    return wString;
}
/*
 *---------------------------------------------------------------------------
 *
 * Tcl_UtfCharComplete --
 *
 *	Determine if the UTF-8 string of the given length is long enough to be
 *	decoded by Tcl_UtfToUniChar(). This does not ensure that the UTF-8
 *	string is properly formed. Equivalent to Plan 9 fullrune().
 *
 * Results:
 *	The return value is 0 if the string is not long enough, non-zero
 *	otherwise.
 *
 * Side effects:
 *	None.
 *
 *---------------------------------------------------------------------------
 */

int
Tcl_UtfCharComplete(
    const char *src,		/* String to check if first few bytes contain
				 * a complete UTF-8 character. */
    int length)			/* Length of above string in bytes. */
{
    return length >= totalBytes[(unsigned char)*src];
}

/*
 *---------------------------------------------------------------------------
 *
 * Tcl_NumUtfChars --
 *
 *	Returns the number of characters (not bytes) in the UTF-8 string, not
 *	including the terminating NULL byte. This is equivalent to Plan 9
 *	utflen() and utfnlen().
 *
 * Results:
 *	As above.
 *
 * Side effects:
 *	None.
 *
 *---------------------------------------------------------------------------
 */

#if TCL_UTF_MAX == 3
#	undef Tcl_UtfToUniChar
#	define Tcl_UtfToUniChar Tcl_UtfToChar16
#endif

int
Tcl_NumUtfChars(
    register const char *src,	/* The UTF-8 string to measure. */
    int length)			/* The length of the string in bytes, or -1
				 * for strlen(string). */
{
    Tcl_UniChar ch = 0;
    register int i = 0;

    /*
     * The separate implementations are faster.
     *
     * Since this is a time-sensitive function, we also do the check for the
     * single-byte char case specially.
     */

    if (length < 0) {
	while (*src != '\0') {
	    src += TclUtfToUniChar(src, &ch);
	    i++;
	}
	if (i < 0) i = INT_MAX; /* Bug [2738427] */
    } else {
	register const char *endPtr = src + length - 4;

	while (src < endPtr) {
	    src += TclUtfToUniChar(src, &ch);
	    i++;
	}
	endPtr += 4;
	while ((src < endPtr) && Tcl_UtfCharComplete(src, endPtr - src)) {
	    src += TclUtfToUniChar(src, &ch);
	    i++;
	}
	if (src < endPtr) {
	    i += endPtr - src;
	}
    }
    return i;
}

/*
 *---------------------------------------------------------------------------
 *
 * Tcl_UtfFindFirst --
 *
 *	Returns a pointer to the first occurance of the given Unicode character
 *	in the NULL-terminated UTF-8 string. The NULL terminator is considered
 *	part of the UTF-8 string. Equivalent to Plan 9 utfrune().
 *
 * Results:
 *	As above. If the Unicode character does not exist in the given string,
 *	the return value is NULL.
 *
 * Side effects:
 *	None.
 *
 *---------------------------------------------------------------------------
 */

const char *
Tcl_UtfFindFirst(
    const char *src,		/* The UTF-8 string to be searched. */
    int ch)			/* The Unicode character to search for. */
{
    int len, fullchar;
    Tcl_UniChar find = 0;

    while (1) {
	len = TclUtfToUniChar(src, &find);
	fullchar = find;
#if TCL_UTF_MAX == 3
	if ((ch >= 0xD800) && (len < 3)) {
	    len += TclUtfToUniChar(src + len, &find);
	    fullchar = (((fullchar & 0x3ff) << 10) | (find & 0x3ff)) + 0x10000;
	}
#endif
	if (fullchar == ch) {
	    return src;
	}
	if (*src == '\0') {
	    return NULL;
	}
	src += len;
    }
}

/*
 *---------------------------------------------------------------------------
 *
 * Tcl_UtfFindLast --
 *
 *	Returns a pointer to the last occurance of the given Unicode character
 *	in the NULL-terminated UTF-8 string. The NULL terminator is considered
 *	part of the UTF-8 string. Equivalent to Plan 9 utfrrune().
 *
 * Results:
 *	As above. If the Unicode character does not exist in the given string, the
 *	return value is NULL.
 *
 * Side effects:
 *	None.
 *
 *---------------------------------------------------------------------------
 */

const char *
Tcl_UtfFindLast(
    const char *src,		/* The UTF-8 string to be searched. */
    int ch)			/* The Unicode character to search for. */
{
    int len, fullchar;
    Tcl_UniChar find = 0;
    const char *last;

    last = NULL;
    while (1) {
	len = TclUtfToUniChar(src, &find);
	fullchar = find;
#if TCL_UTF_MAX == 3
	if ((ch >= 0xD800) && (len < 3)) {
	    len += TclUtfToUniChar(src + len, &find);
	    fullchar = (((fullchar & 0x3ff) << 10) | (find & 0x3ff)) + 0x10000;
	}
#endif
	if (fullchar == ch) {
	    last = src;
	}
	if (*src == '\0') {
	    break;
	}
	src += len;
    }
    return last;
}

/*
 *---------------------------------------------------------------------------
 *
 * Tcl_UtfNext --
 *
 *	Given a pointer to some current location in a UTF-8 string, move
 *	forward one character. The caller must ensure that they are not asking
 *	for the next character after the last character in the string.
 *
 * Results:
 *	The return value is the pointer to the next character in the UTF-8
 *	string.
 *
 * Side effects:
 *	None.
 *
 *---------------------------------------------------------------------------
 */

const char *
Tcl_UtfNext(
    const char *src)		/* The current location in the string. */
{
    Tcl_UniChar ch = 0;
    int len = TclUtfToUniChar(src, &ch);

#if TCL_UTF_MAX == 3
    if ((ch >= 0xD800) && (len < 3)) {
	len += TclUtfToUniChar(src + len, &ch);
    }
#endif
    return src + len;
}

/*
 *---------------------------------------------------------------------------
 *
 * Tcl_UtfPrev --
 *
 *	Given a pointer to some current location in a UTF-8 string, move
 *	backwards one character. This works correctly when the pointer is in
 *	the middle of a UTF-8 character.
 *
 * Results:
 *	The return value is a pointer to the previous character in the UTF-8
 *	string. If the current location was already at the beginning of the
 *	string, the return value will also be a pointer to the beginning of
 *	the string.
 *
 * Side effects:
 *	None.
 *
 *---------------------------------------------------------------------------
 */

const char *
Tcl_UtfPrev(
    const char *src,		/* The current location in the string. */
    const char *start)		/* Pointer to the beginning of the string, to
				 * avoid going backwards too far. */
{
    const char *look;
    int i, byte;

    look = --src;
    for (i = 0; i < 4; i++) {
	if (look < start) {
	    if (src < start) {
		src = start;
	    }
	    break;
	}
	byte = *((unsigned char *) look);
	if (byte < 0x80) {
	    break;
	}
	if (byte >= 0xC0) {
	    return look;
	}
	look--;
    }
    return src;
}

/*
 *---------------------------------------------------------------------------
 *
 * Tcl_UniCharAtIndex --
 *
 *	Returns the Tcl_UniChar represented at the specified character
 *	(not byte) position in the UTF-8 string.
 *
 * Results:
 *	As above.
 *
 * Side effects:
 *	None.
 *
 *---------------------------------------------------------------------------
 */

int
Tcl_UniCharAtIndex(
    register const char *src,	/* The UTF-8 string to dereference. */
    register int index)		/* The position of the desired character. */
{
    Tcl_UniChar ch = 0;
    int fullchar = 0;
#if TCL_UTF_MAX == 3
	int len = 0;
#endif

    while (index-- >= 0) {
#if TCL_UTF_MAX == 3
	src += (len = TclUtfToUniChar(src, &ch));
#else
	src += TclUtfToUniChar(src, &ch);
#endif
    }
    fullchar = ch;
#if TCL_UTF_MAX == 3
    if ((ch >= 0xD800) && (len < 3)) {
	/* If last Tcl_UniChar was a high surrogate, combine with low surrogate */
	(void)TclUtfToUniChar(src, &ch);
	fullchar = (((fullchar & 0x3ff) << 10) | (ch & 0x3ff)) + 0x10000;
    }
#endif
    return fullchar;
}

/*
 *---------------------------------------------------------------------------
 *
 * Tcl_UtfAtIndex --
 *
 *	Returns a pointer to the specified character (not byte) position in
 *	the UTF-8 string. If TCL_UTF_MAX == 3, characters > U+FFFF count as
 *	2 positions, but then the pointer should never be placed between
 *	the two positions.
 *
 * Results:
 *	As above.
 *
 * Side effects:
 *	None.
 *
 *---------------------------------------------------------------------------
 */

const char *
Tcl_UtfAtIndex(
    register const char *src,	/* The UTF-8 string. */
    register int index)		/* The position of the desired character. */
{
    Tcl_UniChar ch = 0;
    int len = 0;

    while (index-- > 0) {
	len = TclUtfToUniChar(src, &ch);
	src += len;
    }
#if TCL_UTF_MAX == 3
    if ((ch >= 0xD800) && (len < 3)) {
	/* Index points at character following high Surrogate */
	src += TclUtfToUniChar(src, &ch);
    }
#endif
    return src;
}

/*
 *---------------------------------------------------------------------------
 *
 * Tcl_UtfBackslash --
 *
 *	Figure out how to handle a backslash sequence.
 *
 * Results:
 *	Stores the bytes represented by the backslash sequence in dst and
 *	returns the number of bytes written to dst. At most 4 bytes
 *	are written to dst; dst must have been large enough to accept those
 *	bytes. If readPtr isn't NULL then it is filled in with a count of the
 *	number of bytes in the backslash sequence.
 *
 * Side effects:
 *	The maximum number of bytes it takes to represent a Unicode character
 *	in UTF-8 is guaranteed to be less than the number of bytes used to
 *	express the backslash sequence that represents that Unicode character.
 *	If the target buffer into which the caller is going to store the bytes
 *	that represent the Unicode character is at least as large as the
 *	source buffer from which the backslashed sequence was extracted, no
 *	buffer overruns should occur.
 *
 *---------------------------------------------------------------------------
 */

int
Tcl_UtfBackslash(
    const char *src,		/* Points to the backslash character of a
				 * backslash sequence. */
    int *readPtr,		/* Fill in with number of characters read from
				 * src, unless NULL. */
    char *dst)			/* Filled with the bytes represented by the
				 * backslash sequence. */
{
#define LINE_LENGTH 128
    int numRead;
    int result;

    result = TclParseBackslash(src, LINE_LENGTH, &numRead, dst);
    if (numRead == LINE_LENGTH) {
	/*
	 * We ate a whole line. Pay the price of a strlen()
	 */

	result = TclParseBackslash(src, (int)strlen(src), &numRead, dst);
    }
    if (readPtr != NULL) {
	*readPtr = numRead;
    }
    return result;
}

/*
 *----------------------------------------------------------------------
 *
 * Tcl_UtfToUpper --
 *
 *	Convert lowercase characters to uppercase characters in a UTF string
 *	in place. The conversion may shrink the UTF string.
 *
 * Results:
 *	Returns the number of bytes in the resulting string excluding the
 *	trailing null.
 *
 * Side effects:
 *	Writes a terminating null after the last converted character.
 *
 *----------------------------------------------------------------------
 */

int
Tcl_UtfToUpper(
    char *str)			/* String to convert in place. */
{
    Tcl_UniChar ch = 0;
    int upChar;
    char *src, *dst;
    int len;

    /*
     * Iterate over the string until we hit the terminating null.
     */

    src = dst = str;
    while (*src) {
	len = TclUtfToUniChar(src, &ch);
	upChar = ch;
#if TCL_UTF_MAX == 3
	if ((ch >= 0xD800) && (len < 3)) {
	    len += TclUtfToUniChar(src + len, &ch);
	    /* Combine surrogates */
	    upChar = (((upChar & 0x3ff) << 10) | (ch & 0x3ff)) + 0x10000;
	}
#endif
	upChar = Tcl_UniCharToUpper(upChar);

	/*
	 * To keep badly formed Utf strings from getting inflated by the
	 * conversion (thereby causing a segfault), only copy the upper case
	 * char to dst if its size is <= the original char.
	 */

	if ((len < TclUtfCount(upChar)) || ((upChar & 0xF800) == 0xD800)) {
	    memmove(dst, src, len);
	    dst += len;
	} else {
	    dst += Tcl_UniCharToUtf(upChar, dst);
	}
	src += len;
    }
    *dst = '\0';
    return (dst - str);
}

/*
 *----------------------------------------------------------------------
 *
 * Tcl_UtfToLower --
 *
 *	Convert uppercase characters to lowercase characters in a UTF string
 *	in place. The conversion may shrink the UTF string.
 *
 * Results:
 *	Returns the number of bytes in the resulting string excluding the
 *	trailing null.
 *
 * Side effects:
 *	Writes a terminating null after the last converted character.
 *
 *----------------------------------------------------------------------
 */

int
Tcl_UtfToLower(
    char *str)			/* String to convert in place. */
{
    Tcl_UniChar ch = 0;
    int lowChar;
    char *src, *dst;
    int len;

    /*
     * Iterate over the string until we hit the terminating null.
     */

    src = dst = str;
    while (*src) {
	len = TclUtfToUniChar(src, &ch);
	lowChar = ch;
#if TCL_UTF_MAX == 3
	if ((ch >= 0xD800) && (len < 3)) {
	    len += TclUtfToUniChar(src + len, &ch);
	    /* Combine surrogates */
	    lowChar = (((lowChar & 0x3ff) << 10) | (ch & 0x3ff)) + 0x10000;
	}
#endif
	lowChar = Tcl_UniCharToLower(lowChar);

	/*
	 * To keep badly formed Utf strings from getting inflated by the
	 * conversion (thereby causing a segfault), only copy the lower case
	 * char to dst if its size is <= the original char.
	 */

	if ((len < TclUtfCount(lowChar)) || ((lowChar & 0xF800) == 0xD800)) {
	    memmove(dst, src, len);
	    dst += len;
	} else {
	    dst += Tcl_UniCharToUtf(lowChar, dst);
	}
	src += len;
    }
    *dst = '\0';
    return (dst - str);
}

/*
 *----------------------------------------------------------------------
 *
 * Tcl_UtfToTitle --
 *
 *	Changes the first character of a UTF string to title case or uppercase
 *	and the rest of the string to lowercase. The conversion happens in
 *	place and may shrink the UTF string.
 *
 * Results:
 *	Returns the number of bytes in the resulting string excluding the
 *	trailing null.
 *
 * Side effects:
 *	Writes a terminating null after the last converted character.
 *
 *----------------------------------------------------------------------
 */

int
Tcl_UtfToTitle(
    char *str)			/* String to convert in place. */
{
    Tcl_UniChar ch = 0;
    int titleChar, lowChar;
    char *src, *dst;
    int len;

    /*
     * Capitalize the first character and then lowercase the rest of the
     * characters until we get to a null.
     */

    src = dst = str;

    if (*src) {
	len = TclUtfToUniChar(src, &ch);
	titleChar = ch;
#if TCL_UTF_MAX == 3
	if ((ch >= 0xD800) && (len < 3)) {
	    len += TclUtfToUniChar(src + len, &ch);
	    /* Combine surrogates */
	    titleChar = (((titleChar & 0x3ff) << 10) | (ch & 0x3ff)) + 0x10000;
	}
#endif
	titleChar = Tcl_UniCharToTitle(titleChar);

	if ((len < TclUtfCount(titleChar)) || ((titleChar & 0xF800) == 0xD800)) {
	    memmove(dst, src, len);
	    dst += len;
	} else {
	    dst += Tcl_UniCharToUtf(titleChar, dst);
	}
	src += len;
    }
    while (*src) {
	len = TclUtfToUniChar(src, &ch);
	lowChar = ch;
#if TCL_UTF_MAX == 3
	if ((ch >= 0xD800) && (len < 3)) {
	    len += TclUtfToUniChar(src + len, &ch);
	    /* Combine surrogates */
	    lowChar = (((lowChar & 0x3ff) << 10) | (ch & 0x3ff)) + 0x10000;
	}
#endif
	/* Special exception for Georgian Asomtavruli chars, no titlecase. */
	if ((unsigned)(lowChar - 0x1C90) >= 0x30) {
	    lowChar = Tcl_UniCharToLower(lowChar);
	}

	if ((len < TclUtfCount(lowChar)) || ((lowChar & 0xF800) == 0xD800)) {
	    memmove(dst, src, len);
	    dst += len;
	} else {
	    dst += Tcl_UniCharToUtf(lowChar, dst);
	}
	src += len;
    }
    *dst = '\0';
    return (dst - str);
}

/*
 *----------------------------------------------------------------------
 *
 * TclpUtfNcmp2 --
 *
 *	Compare at most numBytes bytes of utf-8 strings cs and ct. Both cs and
 *	ct are assumed to be at least numBytes bytes long.
 *
 * Results:
 *	Return <0 if cs < ct, 0 if cs == ct, or >0 if cs > ct.
 *
 * Side effects:
 *	None.
 *
 *----------------------------------------------------------------------
 */

int
TclpUtfNcmp2(
    const char *cs,		/* UTF string to compare to ct. */
    const char *ct,		/* UTF string cs is compared to. */
    unsigned long numBytes)	/* Number of *bytes* to compare. */
{
    /*
     * We can't simply call 'memcmp(cs, ct, numBytes);' because we need to
     * check for Tcl's \xC0\x80 non-utf-8 null encoding. Otherwise utf-8 lexes
     * fine in the strcmp manner.
     */

    register int result = 0;

    for ( ; numBytes != 0; numBytes--, cs++, ct++) {
	if (*cs != *ct) {
	    result = UCHAR(*cs) - UCHAR(*ct);
	    break;
	}
    }
    if (numBytes && ((UCHAR(*cs) == 0xC0) || (UCHAR(*ct) == 0xC0))) {
	unsigned char c1, c2;

	c1 = ((UCHAR(*cs) == 0xC0) && (UCHAR(cs[1]) == 0x80)) ? 0 : UCHAR(*cs);
	c2 = ((UCHAR(*ct) == 0xC0) && (UCHAR(ct[1]) == 0x80)) ? 0 : UCHAR(*ct);
	result = (c1 - c2);
    }
    return result;
}

/*
 *----------------------------------------------------------------------
 *
 * Tcl_UtfNcmp --
 *
 *	Compare at most numChars UTF chars of string cs to string ct. Both cs
 *	and ct are assumed to be at least numChars UTF chars long.
 *
 * Results:
 *	Return <0 if cs < ct, 0 if cs == ct, or >0 if cs > ct.
 *
 * Side effects:
 *	None.
 *
 *----------------------------------------------------------------------
 */

int
Tcl_UtfNcmp(
    const char *cs,		/* UTF string to compare to ct. */
    const char *ct,		/* UTF string cs is compared to. */
    unsigned long numChars)	/* Number of UTF chars to compare. */
{
    Tcl_UniChar ch1 = 0, ch2 = 0;

    /*
     * Cannot use 'memcmp(cs, ct, n);' as byte representation of \u0000 (the
     * pair of bytes 0xC0,0x80) is larger than byte representation of \u0001
     * (the byte 0x01.)
     */

    while (numChars-- > 0) {
	/*
	 * n must be interpreted as chars, not bytes. This should be called
	 * only when both strings are of at least n chars long (no need for \0
	 * check)
	 */

	cs += TclUtfToUniChar(cs, &ch1);
	ct += TclUtfToUniChar(ct, &ch2);
	if (ch1 != ch2) {
#if TCL_UTF_MAX == 3
	    /* Surrogates always report higher than non-surrogates */
	    if (((ch1 & 0xFC00) == 0xD800)) {
	    if ((ch2 & 0xFC00) != 0xD800) {
		return ch1;
	    }
	    } else if ((ch2 & 0xFC00) == 0xD800) {
		return -ch2;
	    }
#endif
	    return (ch1 - ch2);
	}
    }
    return 0;
}

/*
 *----------------------------------------------------------------------
 *
 * Tcl_UtfNcasecmp --
 *
 *	Compare at most numChars UTF chars of string cs to string ct case
 *	insensitive. Both cs and ct are assumed to be at least numChars UTF
 *	chars long.
 *
 * Results:
 *	Return <0 if cs < ct, 0 if cs == ct, or >0 if cs > ct.
 *
 * Side effects:
 *	None.
 *
 *----------------------------------------------------------------------
 */

int
Tcl_UtfNcasecmp(
    const char *cs,		/* UTF string to compare to ct. */
    const char *ct,		/* UTF string cs is compared to. */
    unsigned long numChars)	/* Number of UTF chars to compare. */
{
    Tcl_UniChar ch1 = 0, ch2 = 0;

    while (numChars-- > 0) {
	/*
	 * n must be interpreted as chars, not bytes.
	 * This should be called only when both strings are of
	 * at least n chars long (no need for \0 check)
	 */
	cs += TclUtfToUniChar(cs, &ch1);
	ct += TclUtfToUniChar(ct, &ch2);
	if (ch1 != ch2) {
#if TCL_UTF_MAX == 3
	    /* Surrogates always report higher than non-surrogates */
	    if (((ch1 & 0xFC00) == 0xD800)) {
	    if ((ch2 & 0xFC00) != 0xD800) {
		return ch1;
	    }
	    } else if ((ch2 & 0xFC00) == 0xD800) {
		return -ch2;
	    }
#endif
	    ch1 = Tcl_UniCharToLower(ch1);
	    ch2 = Tcl_UniCharToLower(ch2);
	    if (ch1 != ch2) {
		return (ch1 - ch2);
	    }
	}
    }
    return 0;
}

/*
 *----------------------------------------------------------------------
 *
 * Tcl_UtfCmp --
 *
 *	Compare UTF chars of string cs to string ct case sensitively.
 *	Replacement for strcmp in Tcl core, in places where UTF-8 should
 *	be handled.
 *
 * Results:
 *	Return <0 if cs < ct, 0 if cs == ct, or >0 if cs > ct.
 *
 * Side effects:
 *	None.
 *
 *----------------------------------------------------------------------
 */

int
TclUtfCmp(
    const char *cs,		/* UTF string to compare to ct. */
    const char *ct)		/* UTF string cs is compared to. */
{
    Tcl_UniChar ch1 = 0, ch2 = 0;

    while (*cs && *ct) {
	cs += TclUtfToUniChar(cs, &ch1);
	ct += TclUtfToUniChar(ct, &ch2);
	if (ch1 != ch2) {
#if TCL_UTF_MAX == 3
	    /* Surrogates always report higher than non-surrogates */
	    if (((ch1 & 0xFC00) == 0xD800)) {
	    if ((ch2 & 0xFC00) != 0xD800) {
		return ch1;
	    }
	    } else if ((ch2 & 0xFC00) == 0xD800) {
		return -ch2;
	    }
#endif
	    return ch1 - ch2;
	}
    }
    return UCHAR(*cs) - UCHAR(*ct);
}


/*
 *----------------------------------------------------------------------
 *
 * TclUtfCasecmp --
 *
 *	Compare UTF chars of string cs to string ct case insensitively.
 *	Replacement for strcasecmp in Tcl core, in places where UTF-8 should
 *	be handled.
 *
 * Results:
 *	Return <0 if cs < ct, 0 if cs == ct, or >0 if cs > ct.
 *
 * Side effects:
 *	None.
 *
 *----------------------------------------------------------------------
 */

int
TclUtfCasecmp(
    const char *cs,		/* UTF string to compare to ct. */
    const char *ct)		/* UTF string cs is compared to. */
{
    Tcl_UniChar ch1 = 0, ch2 = 0;

    while (*cs && *ct) {
	cs += TclUtfToUniChar(cs, &ch1);
	ct += TclUtfToUniChar(ct, &ch2);
	if (ch1 != ch2) {
#if TCL_UTF_MAX == 3
	    /* Surrogates always report higher than non-surrogates */
	    if (((ch1 & 0xFC00) == 0xD800)) {
	    if ((ch2 & 0xFC00) != 0xD800) {
		return ch1;
	    }
	    } else if ((ch2 & 0xFC00) == 0xD800) {
		return -ch2;
	    }
#endif
	    ch1 = Tcl_UniCharToLower(ch1);
	    ch2 = Tcl_UniCharToLower(ch2);
	    if (ch1 != ch2) {
		return ch1 - ch2;
	    }
	}
    }
    return UCHAR(*cs) - UCHAR(*ct);
}


/*
 *----------------------------------------------------------------------
 *
 * Tcl_UniCharToUpper --
 *
 *	Compute the uppercase equivalent of the given Unicode character.
 *
 * Results:
 *	Returns the uppercase Unicode character.
 *
 * Side effects:
 *	None.
 *
 *----------------------------------------------------------------------
 */

int
Tcl_UniCharToUpper(
    int ch)			/* Unicode character to convert. */
{
    if (!UNICODE_OUT_OF_RANGE(ch)) {
	int info = GetUniCharInfo(ch);

	if (GetCaseType(info) & 0x04) {
	    ch -= GetDelta(info);
	}
    }
    return ch & 0x1FFFFF;
}

/*
 *----------------------------------------------------------------------
 *
 * Tcl_UniCharToLower --
 *
 *	Compute the lowercase equivalent of the given Unicode character.
 *
 * Results:
 *	Returns the lowercase Unicode character.
 *
 * Side effects:
 *	None.
 *
 *----------------------------------------------------------------------
 */

int
Tcl_UniCharToLower(
    int ch)			/* Unicode character to convert. */
{
    if (!UNICODE_OUT_OF_RANGE(ch)) {
	int info = GetUniCharInfo(ch);
	int mode = GetCaseType(info);

	if ((mode & 0x02) && (mode != 0x7)) {
	    ch += GetDelta(info);
	}
    }
    return ch & 0x1FFFFF;
}

/*
 *----------------------------------------------------------------------
 *
 * Tcl_UniCharToTitle --
 *
 *	Compute the titlecase equivalent of the given Unicode character.
 *
 * Results:
 *	Returns the titlecase Unicode character.
 *
 * Side effects:
 *	None.
 *
 *----------------------------------------------------------------------
 */

int
Tcl_UniCharToTitle(
    int ch)			/* Unicode character to convert. */
{
    if (!UNICODE_OUT_OF_RANGE(ch)) {
	int info = GetUniCharInfo(ch);
	int mode = GetCaseType(info);

	if (mode & 0x1) {
	    /*
	     * Subtract or add one depending on the original case.
	     */

	    if (mode != 0x7) {
		ch += ((mode & 0x4) ? -1 : 1);
	    }
	} else if (mode == 0x4) {
	    ch -= GetDelta(info);
	}
    }
    return ch & 0x1FFFFF;
}

/*
 *----------------------------------------------------------------------
 *
 * Tcl_UniCharLen --
 *
 *	Find the length of a UniChar string. The str input must be null
 *	terminated.
 *
 * Results:
 *	Returns the length of str in UniChars (not bytes).
 *
 * Side effects:
 *	None.
 *
 *----------------------------------------------------------------------
 */

#if TCL_UTF_MAX == 3 && !defined(TCL_NO_DEPRECATED) && TCL_MAJOR_VERSION < 9
int
Tcl_UniCharLen(
    const unsigned short *utf16Str)	/* Unicode string to find length of. */
{
    int len = 0;

    while (*utf16Str != '\0') {
	len++;
	utf16Str++;
    }
    return len;
}
#endif /* TCL_UTF_MAX == 3 && !defined(TCL_NO_DEPRECATED) */

/*
 *----------------------------------------------------------------------
 *
 * Tcl_UniCharNcmp --
 *
 *	Compare at most numChars unichars of string ucs to string uct.
 *	Both ucs and uct are assumed to be at least numChars unichars long.
 *
 * Results:
 *	Return <0 if ucs < uct, 0 if ucs == uct, or >0 if ucs > uct.
 *
 * Side effects:
 *	None.
 *
 *----------------------------------------------------------------------
 */

int
Tcl_UniCharNcmp(
    const Tcl_UniChar *ucs,	/* Unicode string to compare to uct. */
    const Tcl_UniChar *uct,	/* Unicode string ucs is compared to. */
    unsigned long numChars)	/* Number of unichars to compare. */
{
#ifdef WORDS_BIGENDIAN
    /*
     * We are definitely on a big-endian machine; memcmp() is safe
     */

    return memcmp(ucs, uct, numChars*sizeof(unsigned short));

#else /* !WORDS_BIGENDIAN */
    /*
     * We can't simply call memcmp() because that is not lexically correct.
     */

    for ( ; numChars != 0; ucs++, uct++, numChars--) {
	if (*ucs != *uct) {
	    return (*ucs - *uct);
	}
    }
    return 0;
#endif /* WORDS_BIGENDIAN */
}

/*
 *----------------------------------------------------------------------
 *
 * Tcl_UniCharNcasecmp --
 *
 *	Compare at most numChars unichars of string ucs to string uct case
 *	insensitive. Both ucs and uct are assumed to be at least numChars
 *	unichars long.
 *
 * Results:
 *	Return <0 if ucs < uct, 0 if ucs == uct, or >0 if ucs > uct.
 *
 * Side effects:
 *	None.
 *
 *----------------------------------------------------------------------
 */

int
Tcl_UniCharNcasecmp(
    const Tcl_UniChar *ucs,	/* Utf16 string to compare to uct. */
    const Tcl_UniChar *uct,	/* Utf16 string ucs is compared to. */
    unsigned long numChars)	/* Number of Utf16 characters to compare. */
{
    for ( ; numChars != 0; numChars--, ucs++, uct++) {
	if (*ucs != *uct) {
	    int lcs = Tcl_UniCharToLower(*ucs);
	    int lct = Tcl_UniCharToLower(*uct);

	    if (lcs != lct) {
		return (lcs - lct);
	    }
	}
    }
    return 0;
}

/*
 *----------------------------------------------------------------------
 *
 * Tcl_UniCharIsAlnum --
 *
 *	Test if a character is an alphanumeric Unicode character.
 *
 * Results:
 *	Returns 1 if character is alphanumeric.
 *
 * Side effects:
 *	None.
 *
 *----------------------------------------------------------------------
 */

int
Tcl_UniCharIsAlnum(
    int ch)			/* Unicode character to test. */
{
    if (UNICODE_OUT_OF_RANGE(ch)) {
	return 0;
    }
    return (((ALPHA_BITS | DIGIT_BITS) >> GetCategory(ch)) & 1);
}

/*
 *----------------------------------------------------------------------
 *
 * Tcl_UniCharIsAlpha --
 *
 *	Test if a character is an alphabetic Unicode character.
 *
 * Results:
 *	Returns 1 if character is alphabetic.
 *
 * Side effects:
 *	None.
 *
 *----------------------------------------------------------------------
 */

int
Tcl_UniCharIsAlpha(
    int ch)			/* Unicode character to test. */
{
    if (UNICODE_OUT_OF_RANGE(ch)) {
	return 0;
    }
    return ((ALPHA_BITS >> GetCategory(ch)) & 1);
}

/*
 *----------------------------------------------------------------------
 *
 * Tcl_UniCharIsControl --
 *
 *	Test if a character is a Unicode control character.
 *
 * Results:
 *	Returns non-zero if character is a control.
 *
 * Side effects:
 *	None.
 *
 *----------------------------------------------------------------------
 */

int
Tcl_UniCharIsControl(
    int ch)			/* Unicode character to test. */
{
    if (UNICODE_OUT_OF_RANGE(ch)) {
	ch &= 0x1FFFFF;
	if ((ch == 0xE0001) || ((ch >= 0xE0020) && (ch <= 0xE007f))) {
	    return 1;
	}
	if ((ch >= 0xF0000) && ((ch & 0xFFFF) <= 0xFFFD)) {
	    return 1;
	}
	return 0;
    }
    return ((CONTROL_BITS >> GetCategory(ch)) & 1);
}

/*
 *----------------------------------------------------------------------
 *
 * Tcl_UniCharIsDigit --
 *
 *	Test if a character is a numeric Unicode character.
 *
 * Results:
 *	Returns non-zero if character is a digit.
 *
 * Side effects:
 *	None.
 *
 *----------------------------------------------------------------------
 */

int
Tcl_UniCharIsDigit(
    int ch)			/* Unicode character to test. */
{
    if (UNICODE_OUT_OF_RANGE(ch)) {
	return 0;
    }
    return (GetCategory(ch) == DECIMAL_DIGIT_NUMBER);
}

/*
 *----------------------------------------------------------------------
 *
 * Tcl_UniCharIsGraph --
 *
 *	Test if a character is any Unicode print character except space.
 *
 * Results:
 *	Returns non-zero if character is printable, but not space.
 *
 * Side effects:
 *	None.
 *
 *----------------------------------------------------------------------
 */

int
Tcl_UniCharIsGraph(
    int ch)			/* Unicode character to test. */
{
    if (UNICODE_OUT_OF_RANGE(ch)) {
	ch &= 0x1FFFFF;
	return (ch >= 0xE0100) && (ch <= 0xE01EF);
    }
    return ((GRAPH_BITS >> GetCategory(ch)) & 1);
}

/*
 *----------------------------------------------------------------------
 *
 * Tcl_UniCharIsLower --
 *
 *	Test if a character is a lowercase Unicode character.
 *
 * Results:
 *	Returns non-zero if character is lowercase.
 *
 * Side effects:
 *	None.
 *
 *----------------------------------------------------------------------
 */

int
Tcl_UniCharIsLower(
    int ch)			/* Unicode character to test. */
{
    if (UNICODE_OUT_OF_RANGE(ch)) {
	return 0;
    }
    return (GetCategory(ch) == LOWERCASE_LETTER);
}

/*
 *----------------------------------------------------------------------
 *
 * Tcl_UniCharIsPrint --
 *
 *	Test if a character is a Unicode print character.
 *
 * Results:
 *	Returns non-zero if character is printable.
 *
 * Side effects:
 *	None.
 *
 *----------------------------------------------------------------------
 */

int
Tcl_UniCharIsPrint(
    int ch)			/* Unicode character to test. */
{
    if (UNICODE_OUT_OF_RANGE(ch)) {
	ch &= 0x1FFFFF;
	return (ch >= 0xE0100) && (ch <= 0xE01EF);
    }
    return (((GRAPH_BITS|SPACE_BITS) >> GetCategory(ch)) & 1);
}

/*
 *----------------------------------------------------------------------
 *
 * Tcl_UniCharIsPunct --
 *
 *	Test if a character is a Unicode punctuation character.
 *
 * Results:
 *	Returns non-zero if character is punct.
 *
 * Side effects:
 *	None.
 *
 *----------------------------------------------------------------------
 */

int
Tcl_UniCharIsPunct(
    int ch)			/* Unicode character to test. */
{
    if (UNICODE_OUT_OF_RANGE(ch)) {
	return 0;
    }
    return ((PUNCT_BITS >> GetCategory(ch)) & 1);
}

/*
 *----------------------------------------------------------------------
 *
 * Tcl_UniCharIsSpace --
 *
 *	Test if a character is a whitespace Unicode character.
 *
 * Results:
 *	Returns non-zero if character is a space.
 *
 * Side effects:
 *	None.
 *
 *----------------------------------------------------------------------
 */

int
Tcl_UniCharIsSpace(
    int ch)			/* Unicode character to test. */
{
    /* Ignore upper 11 bits. */
    ch &= 0x1FFFFF;

    /*
     * If the character is within the first 127 characters, just use the
     * standard C function, otherwise consult the Unicode table.
     */

    if (ch < 0x80) {
	return TclIsSpaceProc((char) ch);
    } else if (UNICODE_OUT_OF_RANGE(ch)) {
	return 0;
    } else if (ch == 0x0085 || ch == 0x180E || ch == 0x200B
	    || ch == 0x202F || ch == 0x2060 || ch == 0xFEFF) {
	return 1;
    } else {
	return ((SPACE_BITS >> GetCategory(ch)) & 1);
    }
}

/*
 *----------------------------------------------------------------------
 *
 * Tcl_UniCharIsUpper --
 *
 *	Test if a character is a uppercase Unicode character.
 *
 * Results:
 *	Returns non-zero if character is uppercase.
 *
 * Side effects:
 *	None.
 *
 *----------------------------------------------------------------------
 */

int
Tcl_UniCharIsUpper(
    int ch)			/* Unicode character to test. */
{
    if (UNICODE_OUT_OF_RANGE(ch)) {
	return 0;
    }
    return (GetCategory(ch) == UPPERCASE_LETTER);
}

/*
 *----------------------------------------------------------------------
 *
 * Tcl_UniCharIsWordChar --
 *
 *	Test if a character is alphanumeric or a connector punctuation mark.
 *
 * Results:
 *	Returns 1 if character is a word character.
 *
 * Side effects:
 *	None.
 *
 *----------------------------------------------------------------------
 */

int
Tcl_UniCharIsWordChar(
    int ch)			/* Unicode character to test. */
{
    if (UNICODE_OUT_OF_RANGE(ch)) {
	return 0;
    }
    return ((WORD_BITS >> GetCategory(ch)) & 1);
}

/*
 *----------------------------------------------------------------------
 *
 * Tcl_UniCharCaseMatch --
 *
 *	See if a particular Unicode string matches a particular pattern.
 *	Allows case insensitivity. This is the Unicode equivalent of the char*
 *	Tcl_StringCaseMatch. The UniChar strings must be NULL-terminated.
 *	This has no provision for counted UniChar strings, thus should not be
 *	used where NULLs are expected in the UniChar string. Use
 *	TclUniCharMatch where possible.
 *
 * Results:
 *	The return value is 1 if string matches pattern, and 0 otherwise. The
 *	matching operation permits the following special characters in the
 *	pattern: *?\[] (see the manual entry for details on what these mean).
 *
 * Side effects:
 *	None.
 *
 *----------------------------------------------------------------------
 */

#if !defined(TCL_NO_DEPRECATED) && TCL_UTF_MAX == 3 && TCL_MAJOR_VERSION < 9
int
Tcl_UniCharCaseMatch(
    const Tcl_UniChar *uniStr,	/* Unicode String. */
    const Tcl_UniChar *uniPattern,
				/* Pattern, which may contain special
				 * characters. */
    int nocase)			/* 0 for case sensitive, 1 for insensitive */
{
    Tcl_UniChar ch1 = 0, p;

    while (1) {
	p = *uniPattern;

	/*
	 * See if we're at the end of both the pattern and the string. If so,
	 * we succeeded. If we're at the end of the pattern but not at the end
	 * of the string, we failed.
	 */

	if (p == 0) {
	    return (*uniStr == 0);
	}
	if ((*uniStr == 0) && (p != '*')) {
	    return 0;
	}

	/*
	 * Check for a "*" as the next pattern character. It matches any
	 * substring. We handle this by skipping all the characters up to the
	 * next matching one in the pattern, and then calling ourselves
	 * recursively for each postfix of string, until either we match or we
	 * reach the end of the string.
	 */

	if (p == '*') {
	    /*
	     * Skip all successive *'s in the pattern
	     */

	    while (*(++uniPattern) == '*') {
		/* empty body */
	    }
	    p = *uniPattern;
	    if (p == 0) {
		return 1;
	    }
	    if (nocase) {
		p = Tcl_UniCharToLower(p);
	    }
	    while (1) {
		/*
		 * Optimization for matching - cruise through the string
		 * quickly if the next char in the pattern isn't a special
		 * character
		 */

		if ((p != '[') && (p != '?') && (p != '\\')) {
		    if (nocase) {
			while (*uniStr && (p != *uniStr)
				&& (p != Tcl_UniCharToLower(*uniStr))) {
			    uniStr++;
			}
		    } else {
			while (*uniStr && (p != *uniStr)) {
			    uniStr++;
			}
		    }
		}
		if (Tcl_UniCharCaseMatch(uniStr, uniPattern, nocase)) {
		    return 1;
		}
		if (*uniStr == 0) {
		    return 0;
		}
		uniStr++;
	    }
	}

	/*
	 * Check for a "?" as the next pattern character. It matches any
	 * single character.
	 */

	if (p == '?') {
	    uniPattern++;
	    uniStr++;
	    continue;
	}

	/*
	 * Check for a "[" as the next pattern character. It is followed by a
	 * list of characters that are acceptable, or by a range (two
	 * characters separated by "-").
	 */

	if (p == '[') {
	    Tcl_UniChar startChar, endChar;

	    uniPattern++;
	    ch1 = (nocase ? Tcl_UniCharToLower(*uniStr) : *uniStr);
	    uniStr++;
	    while (1) {
		if ((*uniPattern == ']') || (*uniPattern == 0)) {
		    return 0;
		}
		startChar = (nocase ? Tcl_UniCharToLower(*uniPattern)
			: *uniPattern);
		uniPattern++;
		if (*uniPattern == '-') {
		    uniPattern++;
		    if (*uniPattern == 0) {
			return 0;
		    }
		    endChar = (nocase ? Tcl_UniCharToLower(*uniPattern)
			    : *uniPattern);
		    uniPattern++;
		    if (((startChar <= ch1) && (ch1 <= endChar))
			    || ((endChar <= ch1) && (ch1 <= startChar))) {
			/*
			 * Matches ranges of form [a-z] or [z-a].
			 */
			break;
		    }
		} else if (startChar == ch1) {
		    break;
		}
	    }
	    while (*uniPattern != ']') {
		if (*uniPattern == 0) {
		    uniPattern--;
		    break;
		}
		uniPattern++;
	    }
	    uniPattern++;
	    continue;
	}

	/*
	 * If the next pattern character is '\', just strip off the '\' so we
	 * do exact matching on the character that follows.
	 */

	if (p == '\\') {
	    if (*(++uniPattern) == '\0') {
		return 0;
	    }
	}

	/*
	 * There's no special character. Just make sure that the next bytes of
	 * each string match.
	 */

	if (nocase) {
	    if (Tcl_UniCharToLower(*uniStr) !=
		    Tcl_UniCharToLower(*uniPattern)) {
		return 0;
	    }
	} else if (*uniStr != *uniPattern) {
	    return 0;
	}
	uniStr++;
	uniPattern++;
    }
}
#endif /* defined(TCL_NO_DEPRECATED) */

/*
 *----------------------------------------------------------------------
 *
 * TclUniCharMatch --
 *
 *	See if a particular Unicode string matches a particular pattern.
 *	Allows case insensitivity. This is the Unicode equivalent of the char*
 *	Tcl_StringCaseMatch. This variant of Tcl_UniCharCaseMatch uses counted
 *	Strings, so embedded NULLs are allowed.
 *
 * Results:
 *	The return value is 1 if string matches pattern, and 0 otherwise. The
 *	matching operation permits the following special characters in the
 *	pattern: *?\[] (see the manual entry for details on what these mean).
 *
 * Side effects:
 *	None.
 *
 *----------------------------------------------------------------------
 */

int
TclUniCharMatch(
    const Tcl_UniChar *string,	/* Unicode String. */
    int strLen,			/* Length of String */
    const Tcl_UniChar *pattern,	/* Pattern, which may contain special
				 * characters. */
    int ptnLen,			/* Length of Pattern */
    int nocase)			/* 0 for case sensitive, 1 for insensitive */
{
    const Tcl_UniChar *stringEnd, *patternEnd;
    Tcl_UniChar p;

    stringEnd = string + strLen;
    patternEnd = pattern + ptnLen;

    while (1) {
	/*
	 * See if we're at the end of both the pattern and the string. If so,
	 * we succeeded. If we're at the end of the pattern but not at the end
	 * of the string, we failed.
	 */

	if (pattern == patternEnd) {
	    return (string == stringEnd);
	}
	p = *pattern;
	if ((string == stringEnd) && (p != '*')) {
	    return 0;
	}

	/*
	 * Check for a "*" as the next pattern character. It matches any
	 * substring. We handle this by skipping all the characters up to the
	 * next matching one in the pattern, and then calling ourselves
	 * recursively for each postfix of string, until either we match or we
	 * reach the end of the string.
	 */

	if (p == '*') {
	    /*
	     * Skip all successive *'s in the pattern.
	     */

	    while (*(++pattern) == '*') {
		/* empty body */
	    }
	    if (pattern == patternEnd) {
		return 1;
	    }
	    p = *pattern;
	    if (nocase) {
		p = Tcl_UniCharToLower(p);
	    }
	    while (1) {
		/*
		 * Optimization for matching - cruise through the string
		 * quickly if the next char in the pattern isn't a special
		 * character.
		 */

		if ((p != '[') && (p != '?') && (p != '\\')) {
		    if (nocase) {
			while ((string < stringEnd) && (p != *string)
				&& (p != Tcl_UniCharToLower(*string))) {
			    string++;
			}
		    } else {
			while ((string < stringEnd) && (p != *string)) {
			    string++;
			}
		    }
		}
		if (TclUniCharMatch(string, stringEnd - string,
			pattern, patternEnd - pattern, nocase)) {
		    return 1;
		}
		if (string == stringEnd) {
		    return 0;
		}
		string++;
	    }
	}

	/*
	 * Check for a "?" as the next pattern character. It matches any
	 * single character.
	 */

	if (p == '?') {
	    pattern++;
	    string++;
	    continue;
	}

	/*
	 * Check for a "[" as the next pattern character. It is followed by a
	 * list of characters that are acceptable, or by a range (two
	 * characters separated by "-").
	 */

	if (p == '[') {
	    Tcl_UniChar ch1, startChar, endChar;

	    pattern++;
	    ch1 = (nocase ? Tcl_UniCharToLower(*string) : *string);
	    string++;
	    while (1) {
		if ((*pattern == ']') || (pattern == patternEnd)) {
		    return 0;
		}
		startChar = (nocase ? Tcl_UniCharToLower(*pattern) : *pattern);
		pattern++;
		if (*pattern == '-') {
		    pattern++;
		    if (pattern == patternEnd) {
			return 0;
		    }
		    endChar = (nocase ? Tcl_UniCharToLower(*pattern)
			    : *pattern);
		    pattern++;
		    if (((startChar <= ch1) && (ch1 <= endChar))
			    || ((endChar <= ch1) && (ch1 <= startChar))) {
			/*
			 * Matches ranges of form [a-z] or [z-a].
			 */
			break;
		    }
		} else if (startChar == ch1) {
		    break;
		}
	    }
	    while (*pattern != ']') {
		if (pattern == patternEnd) {
		    pattern--;
		    break;
		}
		pattern++;
	    }
	    pattern++;
	    continue;
	}

	/*
	 * If the next pattern character is '\', just strip off the '\' so we
	 * do exact matching on the character that follows.
	 */

	if (p == '\\') {
	    if (++pattern == patternEnd) {
		return 0;
	    }
	}

	/*
	 * There's no special character. Just make sure that the next bytes of
	 * each string match.
	 */

	if (nocase) {
	    if (Tcl_UniCharToLower(*string) != Tcl_UniCharToLower(*pattern)) {
		return 0;
	    }
	} else if (*string != *pattern) {
	    return 0;
	}
	string++;
	pattern++;
    }
}

/*
 * Local Variables:
 * mode: c
 * c-basic-offset: 4
 * fill-column: 78
 * End:
 */<|MERGE_RESOLUTION|>--- conflicted
+++ resolved
@@ -595,11 +595,7 @@
     oldLength = Tcl_DStringLength(dsPtr);
 
     Tcl_DStringSetLength(dsPtr,
-<<<<<<< HEAD
-	    oldLength + (int) ((length + 1) * sizeof(int)));
-=======
 	    oldLength + ((length + 1) * sizeof(int)));
->>>>>>> a4114925
     wString = (int *) (Tcl_DStringValue(dsPtr) + oldLength);
 
     w = wString;
