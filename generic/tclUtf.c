--- conflicted
+++ resolved
@@ -226,25 +226,14 @@
 #undef Tcl_UniCharToUtfDString
 char *
 Tcl_UniCharToUtfDString(
-<<<<<<< HEAD
-    const Tcl_UniChar *uniStr,	/* Unicode string to convert to UTF-8. */
-    size_t uniLength,		/* Length of Unicode string in Tcl_UniChars
-				 * (must be >= 0). */
-=======
     const int *uniStr,	/* Unicode string to convert to UTF-8. */
-    int uniLength,		/* Length of Unicode string. */
->>>>>>> 7cde0eeb
+    size_t uniLength,		/* Length of Unicode string. */
     Tcl_DString *dsPtr)		/* UTF-8 representation of string is appended
 				 * to this previously initialized DString. */
 {
     const int *w, *wEnd;
     char *p, *string;
-<<<<<<< HEAD
     size_t oldLength;
-    int len = 1;
-=======
-    int oldLength;
->>>>>>> 7cde0eeb
 
     /*
      * UTF-8 string length in bytes will be <= Unicode string length * 4.
@@ -278,16 +267,9 @@
  
 char *
-<<<<<<< HEAD
-TclWCharToUtfDString(
-    const WCHAR *uniStr,	/* WCHAR string to convert to UTF-8. */
-    size_t uniLength,		/* Length of WCHAR string in Tcl_UniChars
-				 * (must be >= 0). */
-=======
 Tcl_Char16ToUtfDString(
     const unsigned short *uniStr,/* Utf-16 string to convert to UTF-8. */
-    int uniLength,		/* Length of Utf-16 string. */
->>>>>>> 7cde0eeb
+    size_t uniLength,		/* Length of Utf-16 string. */
     Tcl_DString *dsPtr)		/* UTF-8 representation of string is appended
 				 * to this previously initialized DString. */
 {
@@ -597,14 +579,10 @@
     const char *p, *end;
     size_t oldLength;
 
-<<<<<<< HEAD
-    if (length == TCL_AUTO_LENGTH) {
-=======
     if (src == NULL) {
 	return NULL;
     }
-    if (length < 0) {
->>>>>>> 7cde0eeb
+    if (length == TCL_AUTO_LENGTH) {
 	length = strlen(src);
     }
 
@@ -656,14 +634,10 @@
     const char *p, *end;
     size_t oldLength;
 
-<<<<<<< HEAD
-    if (length == TCL_AUTO_LENGTH) {
-=======
     if (src == NULL) {
 	return NULL;
     }
-    if (length < 0) {
->>>>>>> 7cde0eeb
+    if (length == TCL_AUTO_LENGTH) {
 	length = strlen(src);
     }
 
