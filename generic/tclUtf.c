--- conflicted
+++ resolved
@@ -612,20 +612,7 @@
 		*chPtr = 0xD800 + high;
 		return 1;
 	    }
-<<<<<<< HEAD
-	    /* out of range, < 0x10000 or > 0x10FFFF or invalid 3th byte */
-=======
 	    /* out of range, < 0x10000 or > 0x10FFFF */
-#else
-	    if ((src[3] & 0xC0) == 0x80) {
-		*chPtr = (((byte & 0x07) << 18) | ((src[1] & 0x3F) << 12)
-			| ((src[2] & 0x3F) << 6) | (src[3] & 0x3F));
-		if ((unsigned)(*chPtr - 0x10000) <= 0xFFFFF) {
-		    return 4;
-		}
-	    }
-#endif
->>>>>>> 9eaf82b7
 	}
 
 	/*
@@ -791,11 +778,7 @@
 				 * a complete UTF-8 character. */
     int length)			/* Length of above string in bytes. */
 {
-<<<<<<< HEAD
-    return length >= complete[(unsigned char)*src];
-=======
-    return length >= totalBytes[UCHAR(*src)];
->>>>>>> 9eaf82b7
+    return length >= complete[UCHAR(*src)];
 }
  
@@ -843,32 +826,12 @@
 	const char *endPtr = src + length - 4;
 
 	while (src < endPtr) {
-<<<<<<< HEAD
 	    src += TclUtfToUniChar(src, &ch);
-=======
-	    if (((unsigned)UCHAR(*src) - 0xF0) < 5) {
-		/* treat F0 - F4 as single character */
-		ch = 0;
-		src++;
-	    } else {
-		src += TclUtfToUniChar(src, &ch);
-	    }
->>>>>>> 9eaf82b7
 	    i++;
 	}
 	endPtr += 4;
 	while ((src < endPtr) && Tcl_UtfCharComplete(src, endPtr - src)) {
-<<<<<<< HEAD
 	    src += TclUtfToUniChar(src, &ch);
-=======
-	    if (((unsigned)UCHAR(*src) - 0xF0) < 5) {
-		/* treat F0 - F4 as single character */
-		ch = 0;
-		src++;
-	    } else {
-		src += TclUtfToUniChar(src, &ch);
-	    }
->>>>>>> 9eaf82b7
 	    i++;
 	}
 	if (src < endPtr) {
@@ -1291,11 +1254,7 @@
 	 * char to dst if its size is <= the original char.
 	 */
 
-<<<<<<< HEAD
-	if ((len < TclUtfCount(upChar)) || ((upChar & 0xF800) == 0xD800)) {
-=======
-	if (len < UtfCount(upChar) || ((upChar & ~0x7FF) == 0xD800)) {
->>>>>>> 9eaf82b7
+	if ((len < TclUtfCount(upChar)) || ((upChar & ~0x7FF) == 0xD800)) {
 	    memmove(dst, src, len);
 	    dst += len;
 	} else {
@@ -1349,11 +1308,7 @@
 	 * char to dst if its size is <= the original char.
 	 */
 
-<<<<<<< HEAD
-	if ((len < TclUtfCount(lowChar)) || ((lowChar & 0xF800) == 0xD800)) {
-=======
-	if (len < UtfCount(lowChar) || ((lowChar & ~0x7FF) == 0xD800)) {
->>>>>>> 9eaf82b7
+	if ((len < TclUtfCount(lowChar)) || ((lowChar & ~0x7FF) == 0xD800)) {
 	    memmove(dst, src, len);
 	    dst += len;
 	} else {
@@ -1404,11 +1359,7 @@
 	len = TclUtfToUCS4(src, &ch);
 	titleChar = Tcl_UniCharToTitle(ch);
 
-<<<<<<< HEAD
-	if ((len < TclUtfCount(titleChar)) || ((titleChar & 0xF800) == 0xD800)) {
-=======
-	if (len < UtfCount(titleChar) || ((titleChar & ~0x7FF) == 0xD800)) {
->>>>>>> 9eaf82b7
+	if ((len < TclUtfCount(titleChar)) || ((titleChar & ~0x7FF) == 0xD800)) {
 	    memmove(dst, src, len);
 	    dst += len;
 	} else {
@@ -1424,11 +1375,7 @@
 	    lowChar = Tcl_UniCharToLower(lowChar);
 	}
 
-<<<<<<< HEAD
-	if ((len < TclUtfCount(lowChar)) || ((lowChar & 0xF800) == 0xD800)) {
-=======
-	if (len < UtfCount(lowChar) || ((lowChar & ~0x7FF) == 0xD800)) {
->>>>>>> 9eaf82b7
+	if ((len < TclUtfCount(lowChar)) || ((lowChar & ~0x7FF) == 0xD800)) {
 	    memmove(dst, src, len);
 	    dst += len;
 	} else {
