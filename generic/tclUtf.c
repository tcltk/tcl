/*
 * tclUtf.c --
 *
 *	Routines for manipulating UTF-8 strings.
 *
 * Copyright (c) 1997-1998 Sun Microsystems, Inc.
 *
 * See the file "license.terms" for information on usage and redistribution of
 * this file, and for a DISCLAIMER OF ALL WARRANTIES.
 */

#include "tclInt.h"

/*
 * Include the static character classification tables and macros.
 */

#include "tclUniData.c"

/*
 * The following macros are used for fast character category tests. The x_BITS
 * values are shifted right by the category value to determine whether the
 * given category is included in the set.
 */

#define ALPHA_BITS ((1 << UPPERCASE_LETTER) | (1 << LOWERCASE_LETTER) \
	| (1 << TITLECASE_LETTER) | (1 << MODIFIER_LETTER) | (1<<OTHER_LETTER))

#define CONTROL_BITS ((1 << CONTROL) | (1 << FORMAT) | (1 << PRIVATE_USE))

#define DIGIT_BITS (1 << DECIMAL_DIGIT_NUMBER)

#define SPACE_BITS ((1 << SPACE_SEPARATOR) | (1 << LINE_SEPARATOR) \
	| (1 << PARAGRAPH_SEPARATOR))

#define WORD_BITS (ALPHA_BITS | DIGIT_BITS | (1 << CONNECTOR_PUNCTUATION))

#define PUNCT_BITS ((1 << CONNECTOR_PUNCTUATION) | \
	(1 << DASH_PUNCTUATION) | (1 << OPEN_PUNCTUATION) | \
	(1 << CLOSE_PUNCTUATION) | (1 << INITIAL_QUOTE_PUNCTUATION) | \
	(1 << FINAL_QUOTE_PUNCTUATION) | (1 << OTHER_PUNCTUATION))

#define GRAPH_BITS (WORD_BITS | PUNCT_BITS | \
	(1 << NON_SPACING_MARK) | (1 << ENCLOSING_MARK) | \
	(1 << COMBINING_SPACING_MARK) | (1 << LETTER_NUMBER) | \
	(1 << OTHER_NUMBER) | \
	(1 << MATH_SYMBOL) | (1 << CURRENCY_SYMBOL) | \
	(1 << MODIFIER_SYMBOL) | (1 << OTHER_SYMBOL))

/*
 * Unicode characters less than this value are represented by themselves in
 * UTF-8 strings.
 */

#define UNICODE_SELF	0x80

/*
 * The following structures are used when mapping between Unicode (UCS-2) and
 * UTF-8.
 */

static const unsigned char totalBytes[256] = {
    1,1,1,1,1,1,1,1,1,1,1,1,1,1,1,1,1,1,1,1,1,1,1,1,1,1,1,1,1,1,1,1,
    1,1,1,1,1,1,1,1,1,1,1,1,1,1,1,1,1,1,1,1,1,1,1,1,1,1,1,1,1,1,1,1,
    1,1,1,1,1,1,1,1,1,1,1,1,1,1,1,1,1,1,1,1,1,1,1,1,1,1,1,1,1,1,1,1,
    1,1,1,1,1,1,1,1,1,1,1,1,1,1,1,1,1,1,1,1,1,1,1,1,1,1,1,1,1,1,1,1,
#if TCL_UTF_MAX != 4
    1,1,1,1,1,1,1,1,1,1,1,1,1,1,1,1,1,1,1,1,1,1,1,1,1,1,1,1,1,1,1,1,
    1,1,1,1,1,1,1,1,1,1,1,1,1,1,1,1,1,1,1,1,1,1,1,1,1,1,1,1,1,1,1,1,
#else /* Tcl_UtfCharComplete() might point to 2nd byte of valid 4-byte sequence */
    3,3,3,3,3,3,3,3,3,3,3,3,3,3,3,3,3,3,3,3,3,3,3,3,3,3,3,3,3,3,3,3,
    3,3,3,3,3,3,3,3,3,3,3,3,3,3,3,3,3,3,3,3,3,3,3,3,3,3,3,3,3,3,3,3,
#endif
    2,1,2,2,2,2,2,2,2,2,2,2,2,2,2,2,2,2,2,2,2,2,2,2,2,2,2,2,2,2,2,2,
    3,3,3,3,3,3,3,3,3,3,3,3,3,3,3,3,
#if TCL_UTF_MAX > 3
    4,4,4,4,4,
#else
    1,1,1,1,1,
#endif
    1,1,1,1,1,1,1,1,1,1,1
};

/*
 * Functions used only in this module.
 */

static int		UtfCount(int ch);
static int		Invalid(const char *src);
static int		UCS4ToUpper(int ch);
static int		UCS4ToTitle(int ch);

/*
 *---------------------------------------------------------------------------
 *
 * UtfCount --
 *
 *	Find the number of bytes in the Utf character "ch".
 *
 * Results:
 *	The return values is the number of bytes in the Utf character "ch".
 *
 * Side effects:
 *	None.
 *
 *---------------------------------------------------------------------------
 */

<<<<<<< HEAD
static inline int
=======
static INLINE int
>>>>>>> 846b23ab
UtfCount(
    int ch)			/* The Unicode character whose size is returned. */
{
    if ((unsigned)(ch - 1) < (UNICODE_SELF - 1)) {
	return 1;
    }
    if (ch <= 0x7FF) {
	return 2;
    }
#if TCL_UTF_MAX > 3
    if (((unsigned)(ch - 0x10000) <= 0xFFFFF)) {
	return 4;
    }
#endif
    return 3;
}

/*
 *---------------------------------------------------------------------------
 *
 * Invalid --
 *
 *	Given a pointer to a two-byte prefix of a well-formed UTF-8 byte
 *	sequence (a lead byte followed by a trail byte) this routine
 *	examines those two bytes to determine whether the sequence is
 *	invalid in UTF-8.  This might be because it is an overlong
 *	encoding, or because it encodes something out of the proper range.
 *
 *	Given a pointer to the bytes \xF8 or \xFC , this routine will
 *	try to read beyond the end of the "bounds" table.  Callers must
 *	prevent this.
 *
 *	Given a pointer to something else (an ASCII byte, a trail byte,
 *	or another byte	that can never begin a valid byte sequence such
 *	as \xF5) this routine returns false.  That makes the routine poorly
 *	named, as it does not detect and report all invalid sequences.
 *
 *	Callers have to take care that this routine does something useful
 *	for their needs.
 *
 * Results:
 *	A boolean.
 *---------------------------------------------------------------------------
 */

static const unsigned char bounds[28] = {
    0x80, 0x80,		/* \xC0 accepts \x80 only */
    0x80, 0xBF, 0x80, 0xBF, 0x80, 0xBF, 0x80, 0xBF, 0x80, 0xBF, 0x80, 0xBF,
    0x80, 0xBF,		/* (\xC4 - \xDC) -- all sequences valid */
    0xA0, 0xBF,	/* \xE0\x80 through \xE0\x9F are invalid prefixes */
    0x80, 0xBF, 0x80, 0xBF, 0x80, 0xBF, /* (\xE4 - \xEC) -- all valid */
#if TCL_UTF_MAX > 3
    0x90, 0xBF,	/* \xF0\x80 through \xF0\x8F are invalid prefixes */
    0x80, 0x8F  /* \xF4\x90 and higher are invalid prefixes */
#else
    0xC0, 0xBF,	/* Not used, but reject all again for safety. */
    0xC0, 0xBF	/* Not used, but reject all again for safety. */
#endif
};

<<<<<<< HEAD
static int
=======
static INLINE int
>>>>>>> 846b23ab
Invalid(
    const char *src)	/* Points to lead byte of a UTF-8 byte sequence */
{
    unsigned char byte = UCHAR(*src);
    int index;

    if ((byte & 0xC3) != 0xC0) {
	/* Only lead bytes 0xC0, 0xE0, 0xF0, 0xF4 need examination */
	return 0;
    }
    index = (byte - 0xC0) >> 1;
    if (UCHAR(src[1]) < bounds[index] || UCHAR(src[1]) > bounds[index+1]) {
	/* Out of bounds - report invalid. */
	return 1;
    }
    return 0;
}

/*
 *---------------------------------------------------------------------------
 *
 * Tcl_UniCharToUtf --
 *
 *	Store the given Tcl_UniChar as a sequence of UTF-8 bytes in the
 *	provided buffer. Equivalent to Plan 9 runetochar().
 *
 * Results:
 *	The return values is the number of bytes in the buffer that were
 *	consumed.
 *
 * Side effects:
 *	None.
 *
 *---------------------------------------------------------------------------
 */

int
Tcl_UniCharToUtf(
    int ch,			/* The Tcl_UniChar to be stored in the
				 * buffer. */
    char *buf)			/* Buffer in which the UTF-8 representation of
				 * the Tcl_UniChar is stored. Buffer must be
				 * large enough to hold the UTF-8 character
				 * (at most TCL_UTF_MAX bytes). */
{
    if ((unsigned)(ch - 1) < (UNICODE_SELF - 1)) {
	buf[0] = (char) ch;
	return 1;
    }
    if (ch >= 0) {
	if (ch <= 0x7FF) {
	    buf[1] = (char) ((ch | 0x80) & 0xBF);
	    buf[0] = (char) ((ch >> 6) | 0xC0);
	    return 2;
	}
	if (ch <= 0xFFFF) {
#if TCL_UTF_MAX > 3
	    if ((ch & 0xF800) == 0xD800) {
		if (ch & 0x0400) {
		    /* Low surrogate */
		    if (((buf[0] & 0xC0) == 0x80) && ((buf[1] & 0xCF) == 0)) {
			/* Previous Tcl_UniChar was a high surrogate, so combine */
			buf[2] = (char) ((ch & 0x3F) | 0x80);
			buf[1] |= (char) (((ch >> 6) & 0x0F) | 0x80);
			return 3;
		    }
		    /* Previous Tcl_UniChar was not a high surrogate, so just output */
		} else {
		    /* High surrogate */
		    ch += 0x40;
		    /* Fill buffer with specific 3-byte (invalid) byte combination,
		       so following low surrogate can recognize it and combine */
		    buf[2] = (char) ((ch << 4) & 0x30);
		    buf[1] = (char) (((ch >> 2) & 0x3F) | 0x80);
		    buf[0] = (char) (((ch >> 8) & 0x07) | 0xF0);
		    return 1;
		}
	    }
#endif
	    goto three;
	}

#if TCL_UTF_MAX > 3
	if (ch <= 0x10FFFF) {
	    buf[3] = (char) ((ch | 0x80) & 0xBF);
	    buf[2] = (char) (((ch >> 6) | 0x80) & 0xBF);
	    buf[1] = (char) (((ch >> 12) | 0x80) & 0xBF);
	    buf[0] = (char) ((ch >> 18) | 0xF0);
	    return 4;
	}
    } else if (ch == -1) {
	if (((buf[0] & 0xC0) == 0x80) && ((buf[1] & 0xCF) == 0)
		&& ((buf[-1] & 0xF8) == 0xF0)) {
	    ch = 0xD7C0 + ((buf[-1] & 0x07) << 8) + ((buf[0] & 0x3F) << 2)
		    + ((buf[1] & 0x30) >> 4);
	    buf[1] = (char) ((ch | 0x80) & 0xBF);
	    buf[0] = (char) (((ch >> 6) | 0x80) & 0xBF);
	    buf[-1] = (char) ((ch >> 12) | 0xE0);
	    return 2;
	}
#endif
    }

    ch = 0xFFFD;
three:
    buf[2] = (char) ((ch | 0x80) & 0xBF);
    buf[1] = (char) (((ch >> 6) | 0x80) & 0xBF);
    buf[0] = (char) ((ch >> 12) | 0xE0);
    return 3;
}

/*
 *---------------------------------------------------------------------------
 *
 * Tcl_UniCharToUtfDString --
 *
 *	Convert the given Unicode string to UTF-8.
 *
 * Results:
 *	The return value is a pointer to the UTF-8 representation of the
 *	Unicode string. Storage for the return value is appended to the end of
 *	dsPtr.
 *
 * Side effects:
 *	None.
 *
 *---------------------------------------------------------------------------
 */

char *
Tcl_UniCharToUtfDString(
    const Tcl_UniChar *uniStr,	/* Unicode string to convert to UTF-8. */
    int uniLength,		/* Length of Unicode string in Tcl_UniChars
				 * (must be >= 0). */
    Tcl_DString *dsPtr)		/* UTF-8 representation of string is appended
				 * to this previously initialized DString. */
{
    const Tcl_UniChar *w, *wEnd;
    char *p, *string;
    int oldLength;

    /*
     * UTF-8 string length in bytes will be <= Unicode string length *
     * TCL_UTF_MAX.
     */

    oldLength = Tcl_DStringLength(dsPtr);
    Tcl_DStringSetLength(dsPtr, oldLength + (uniLength + 1) * TCL_UTF_MAX);
    string = Tcl_DStringValue(dsPtr) + oldLength;

    p = string;
    wEnd = uniStr + uniLength;
    for (w = uniStr; w < wEnd; ) {
	p += Tcl_UniCharToUtf(*w, p);
	w++;
    }
    Tcl_DStringSetLength(dsPtr, oldLength + (p - string));

    return string;
}

/*
 *---------------------------------------------------------------------------
 *
 * Tcl_UtfToUniChar --
 *
 *	Extract the Tcl_UniChar represented by the UTF-8 string. Bad UTF-8
 *	sequences are converted to valid Tcl_UniChars and processing
 *	continues. Equivalent to Plan 9 chartorune().
 *
 *	The caller must ensure that the source buffer is long enough that this
 *	routine does not run off the end and dereference non-existent memory
 *	looking for trail bytes. If the source buffer is known to be '\0'
 *	terminated, this cannot happen. Otherwise, the caller should call
 *	Tcl_UtfCharComplete() before calling this routine to ensure that
 *	enough bytes remain in the string.
 *
 *	If TCL_UTF_MAX <= 4, special handling of Surrogate pairs is done:
 *	For any UTF-8 string containing a character outside of the BMP, the
 *	first call to this function will fill *chPtr with the high surrogate
 *	and generate a return value of 1. Calling Tcl_UtfToUniChar again
 *	will produce the low surrogate and a return value of 3. Because *chPtr
 *	is used to remember whether the high surrogate is already produced, it
 *	is recommended to initialize the variable it points to as 0 before
 *	the first call to Tcl_UtfToUniChar is done.
 *
 * Results:
 *	*chPtr is filled with the Tcl_UniChar, and the return value is the
 *	number of bytes from the UTF-8 string that were consumed.
 *
 * Side effects:
 *	None.
 *
 *---------------------------------------------------------------------------
 */

int
Tcl_UtfToUniChar(
    const char *src,	/* The UTF-8 string. */
    Tcl_UniChar *chPtr)/* Filled with the Tcl_UniChar represented by
				 * the UTF-8 string. */
{
    Tcl_UniChar byte;

    /*
     * Unroll 1 to 3 (or 4) byte UTF-8 sequences.
     */

    byte = UCHAR(*src);
    if (byte < 0xC0) {
	/*
	 * Handles properly formed UTF-8 characters between 0x01 and 0x7F.
	 * Also treats \0 and naked trail bytes 0x80 to 0xBF as valid
	 * characters representing themselves.
	 */

<<<<<<< HEAD
#if TCL_UTF_MAX <= 4
	/* If *chPtr contains a high surrogate (produced by a previous
	 * Tcl_UtfToUniChar() call) and the next 3 bytes are UTF-8 continuation
	 * bytes, then we must produce a follow-up low surrogate. We only
	 * do that if the high surrogate matches the bits we encounter.
	 */
	if (((byte & 0xC0) == 0x80)
		&& ((src[1] & 0xC0) == 0x80) && ((src[2] & 0xC0) == 0x80)
		&& (((((byte - 0x10) << 2) & 0xFC) | 0xD800) == (*chPtr & 0xFCFC))
		&& ((src[1] & 0xF0) == (((*chPtr << 4) & 0x30) | 0x80))) {
	    *chPtr = ((src[1] & 0x0F) << 6) + (src[2] & 0x3F) + 0xDC00;
	    return 3;
	}
#endif
=======
>>>>>>> 846b23ab
	*chPtr = byte;
	return 1;
    } else if (byte < 0xE0) {
	if ((src[1] & 0xC0) == 0x80) {
	    /*
	     * Two-byte-character lead-byte followed by a trail-byte.
	     */

	    *chPtr = (((byte & 0x1F) << 6) | (src[1] & 0x3F));
	    if ((unsigned)(*chPtr - 1) >= (UNICODE_SELF - 1)) {
		return 2;
	    }
	}

	/*
	 * A two-byte-character lead-byte not followed by trail-byte
	 * represents itself.
	 */
    } else if (byte < 0xF0) {
	if (((src[1] & 0xC0) == 0x80) && ((src[2] & 0xC0) == 0x80)) {
	    /*
	     * Three-byte-character lead byte followed by two trail bytes.
	     */

	    *chPtr = (((byte & 0x0F) << 12)
		    | ((src[1] & 0x3F) << 6) | (src[2] & 0x3F));
	    if (*chPtr > 0x7FF) {
		return 3;
	    }
	}

	/*
	 * A three-byte-character lead-byte not followed by two trail-bytes
	 * represents itself.
	 */
    }
    else if (byte < 0xF5) {
	if (((src[1] & 0xC0) == 0x80) && ((src[2] & 0xC0) == 0x80)) {
	    /*
	     * Four-byte-character lead byte followed by at least two trail bytes.
	     * We don't test the validity of 3th trail byte, see [ed29806ba]
	     */
#if TCL_UTF_MAX <= 4
	    Tcl_UniChar high = (((byte & 0x07) << 8) | ((src[1] & 0x3F) << 2)
		    | ((src[2] & 0x3F) >> 4)) - 0x40;
	    if (high < 0x400) {
		/* produce high surrogate, advance source pointer */
		*chPtr = 0xD800 + high;
		return 1;
	    }
	    /* out of range, < 0x10000 or > 0x10FFFF */
#else
	    if ((src[3] & 0xC0) == 0x80) {
		*chPtr = (((byte & 0x07) << 18) | ((src[1] & 0x3F) << 12)
			| ((src[2] & 0x3F) << 6) | (src[3] & 0x3F));
		if ((unsigned)(*chPtr - 0x10000) <= 0xFFFFF) {
		    return 4;
		}
	    }
#endif
	}

	/*
	 * A four-byte-character lead-byte not followed by three trail-bytes
	 * represents itself.
	 */
    }

    *chPtr = byte;
    return 1;
}

/*
 *---------------------------------------------------------------------------
 *
 * Tcl_UtfToUniCharDString --
 *
 *	Convert the UTF-8 string to Unicode.
 *
 * Results:
 *	The return value is a pointer to the Unicode representation of the
 *	UTF-8 string. Storage for the return value is appended to the end of
 *	dsPtr. The Unicode string is terminated with a Unicode NULL character.
 *
 * Side effects:
 *	None.
 *
 *---------------------------------------------------------------------------
 */

Tcl_UniChar *
Tcl_UtfToUniCharDString(
    const char *src,		/* UTF-8 string to convert to Unicode. */
    int length,			/* Length of UTF-8 string in bytes, or -1 for
				 * strlen(). */
    Tcl_DString *dsPtr)		/* Unicode representation of string is
				 * appended to this previously initialized
				 * DString. */
{
<<<<<<< HEAD
    Tcl_UniChar ch = 0, *w, *wString;
    const char *p, *end;
=======
    Tcl_UniChar *w, *wString;
    const char *p;
>>>>>>> 846b23ab
    int oldLength;
	/* Pointer to the end of string. Never read endPtr[0] */
	const char *endPtr = src + length;
	/* Pointer to breakpoint in scan where optimization is lost */
	const char *optPtr = endPtr - TCL_UTF_MAX;

    if (length < 0) {
	length = strlen(src);
    }

    /*
     * Unicode string length in Tcl_UniChars will be <= UTF-8 string length in
     * bytes.
     */

    oldLength = Tcl_DStringLength(dsPtr);

    Tcl_DStringSetLength(dsPtr,
	    oldLength + ((length + 1) * sizeof(Tcl_UniChar)));
    wString = (Tcl_UniChar *) (Tcl_DStringValue(dsPtr) + oldLength);

    w = wString;
    p = src;
<<<<<<< HEAD
    end = src + length - TCL_UTF_MAX;
    while (p < end) {
	p += TclUtfToUniChar(p, &ch);
	*w++ = ch;
    }
    end += TCL_UTF_MAX;
    while (p < end) {
	if (Tcl_UtfCharComplete(p, end-p)) {
	    p += TclUtfToUniChar(p, &ch);
	} else {
	    ch = UCHAR(*p++);
	}
	*w++ = ch;
=======
    endPtr = src + length;
    optPtr = endPtr - TCL_UTF_MAX;
    while (p <= optPtr) {
	p += TclUtfToUniChar(p, w);
	w++;
    }
    while ((p < endPtr) && Tcl_UtfCharComplete(p, endPtr-p)) {
	p += TclUtfToUniChar(p, w++);
    }
    while (p < endPtr) {
	*w++ = UCHAR(*p++);
>>>>>>> 846b23ab
    }
    *w = '\0';
    Tcl_DStringSetLength(dsPtr,
	    (oldLength + ((char *) w - (char *) wString)));

    return wString;
}

/*
 *---------------------------------------------------------------------------
 *
 * Tcl_UtfCharComplete --
 *
 *	Determine if the UTF-8 string of the given length is long enough to be
 *	decoded by Tcl_UtfToUniChar(). This does not ensure that the UTF-8
 *	string is properly formed. Equivalent to Plan 9 fullrune().
 *
 * Results:
 *	The return value is 0 if the string is not long enough, non-zero
 *	otherwise.
 *
 * Side effects:
 *	None.
 *
 *---------------------------------------------------------------------------
 */

int
Tcl_UtfCharComplete(
    const char *src,		/* String to check if first few bytes contain
				 * a complete UTF-8 character. */
    int length)			/* Length of above string in bytes. */
{
    return length >= totalBytes[UCHAR(*src)];
}

/*
 *---------------------------------------------------------------------------
 *
 * Tcl_NumUtfChars --
 *
 *	Returns the number of characters (not bytes) in the UTF-8 string, not
 *	including the terminating NULL byte. This is equivalent to Plan 9
 *	utflen() and utfnlen().
 *
 * Results:
 *	As above.
 *
 * Side effects:
 *	None.
 *
 *---------------------------------------------------------------------------
 */

int
Tcl_NumUtfChars(
    const char *src,	/* The UTF-8 string to measure. */
    int length)		/* The length of the string in bytes, or -1
			 * for strlen(string). */
{
    Tcl_UniChar ch = 0;
    int i = 0;

    if (length < 0) {
	/* string is NUL-terminated, so TclUtfToUniChar calls are safe. */
	while ((*src != '\0') && (i < INT_MAX)) {
	    src += TclUtfToUniChar(src, &ch);
	    i++;
	}
    } else {
	/* Will return value between 0 and length. No overflow checks. */

	/* Pointer to the end of string. Never read endPtr[0] */
	const char *endPtr = src + length;
	/* Pointer to last byte where optimization still can be used */
	const char *optPtr = endPtr - TCL_UTF_MAX;

	/*
	 * Optimize away the call in this loop. Justified because...
	 * when (src <= optPtr), (endPtr - src) >= (endPtr - optPtr)
	 * By initialization above (endPtr - optPtr) = TCL_UTF_MAX
	 * So (endPtr - src) >= TCL_UTF_MAX, and passing that to
	 * Tcl_UtfCharComplete we know will cause return of 1.
	 */
	while (src <= optPtr
		/* && Tcl_UtfCharComplete(src, endPtr - src) */ ) {
#if TCL_UTF_MAX < 4
	    if (((unsigned)UCHAR(*src) - 0xF0) < 5) {
		/* treat F0 - F4 as single character */
		ch = 0;
		src++;
	    } else
#endif
	    src += TclUtfToUniChar(src, &ch);
	    i++;
	}
	/* Loop over the remaining string where call must happen */
	while ((src < endPtr) && Tcl_UtfCharComplete(src, endPtr - src)) {
#if TCL_UTF_MAX < 4
	    if (((unsigned)UCHAR(*src) - 0xF0) < 5) {
		/* treat F0 - F4 as single character */
		ch = 0;
		src++;
	    } else
#endif
	    src += TclUtfToUniChar(src, &ch);
	    i++;
	}
	if (src < endPtr) {
	    /*
	     * String ends in an incomplete UTF-8 sequence.
	     * Count every byte in it.
	     */
	    i += endPtr - src;
	}
    }
    return i;
}

/*
 *---------------------------------------------------------------------------
 *
 * Tcl_UtfFindFirst --
 *
 *	Returns a pointer to the first occurance of the given Unicode character
 *	in the NULL-terminated UTF-8 string. The NULL terminator is considered
 *	part of the UTF-8 string. Equivalent to Plan 9 utfrune().
 *
 * Results:
 *	As above. If the Unicode character does not exist in the given string,
 *	the return value is NULL.
 *
 * Side effects:
 *	None.
 *
 *---------------------------------------------------------------------------
 */

const char *
Tcl_UtfFindFirst(
    const char *src,		/* The UTF-8 string to be searched. */
<<<<<<< HEAD
    int ch)			/* The Unicode character to search for. */
{
    while (1) {
	int ucs4, len = TclUtfToUCS4(src, &ucs4);

	if (ucs4 == ch) {
=======
    int ch)			/* The Tcl_UniChar to search for. */
{
    while (1) {
	Tcl_UniChar find;
	int len = TclUtfToUniChar(src, &find);
	if (find == ch) {
>>>>>>> 846b23ab
	    return src;
	}
	if (*src == '\0') {
	    return NULL;
	}
	src += len;
    }
}

/*
 *---------------------------------------------------------------------------
 *
 * Tcl_UtfFindLast --
 *
 *	Returns a pointer to the last occurance of the given Unicode character
 *	in the NULL-terminated UTF-8 string. The NULL terminator is considered
 *	part of the UTF-8 string. Equivalent to Plan 9 utfrrune().
 *
 * Results:
 *	As above. If the Unicode character does not exist in the given string, the
 *	return value is NULL.
 *
 * Side effects:
 *	None.
 *
 *---------------------------------------------------------------------------
 */

const char *
Tcl_UtfFindLast(
    const char *src,		/* The UTF-8 string to be searched. */
    int ch)			/* The Unicode character to search for. */
{
    const char *last = NULL;

    while (1) {
<<<<<<< HEAD
	int ucs4, len = TclUtfToUCS4(src, &ucs4);

	if (ucs4 == ch) {
=======
	Tcl_UniChar find;
	int len = TclUtfToUniChar(src, &find);

	if (find == ch) {
>>>>>>> 846b23ab
	    last = src;
	}
	if (*src == '\0') {
	    break;
	}
	src += len;
    }
    return last;
}

/*
 *---------------------------------------------------------------------------
 *
 * Tcl_UtfNext --
 *
 *	Given a pointer to some location in a UTF-8 string, Tcl_UtfNext
 *	returns a pointer to the next UTF-8 character in the string.
 *	The caller must not ask for the next character after the last
 *	character in the string if the string is not terminated by a null
 *	character.
 *
 * Results:
 *	The return value is the pointer to the next character in the UTF-8
 *	string.
 *
 * Side effects:
 *	None.
 *
 *---------------------------------------------------------------------------
 */

const char *
Tcl_UtfNext(
    const char *src)		/* The current location in the string. */
{
    int left;
    const char *next;

    left = totalBytes[UCHAR(*src)];
    next = src + 1;
    while (--left) {
	if ((*next & 0xC0) != 0x80) {
	    /*
	     * src points to non-trail byte; We ran out of trail bytes
	     * before the needs of the lead byte were satisfied.
	     * Let the (malformed) lead byte alone be a character
	     */
	    return src + 1;
	}
	next++;
    }
    /*
     * Call Invalid() here only if required conditions are met:
     *    src[0] is known a lead byte.
     *    src[1] is known a trail byte.
     * Especially important to prevent calls when src[0] == '\xF8' or '\xFC'
     * See tests utf-6.37 through utf-6.43 through valgrind or similar tool.
     */
    if ((next == src + 1) || Invalid(src)) {
	return src + 1;
    }
    return next;
}

/*
 *---------------------------------------------------------------------------
 *
 * Tcl_UtfPrev --
 *
 *	Given a pointer to some current location in a UTF-8 string, move
 *	backwards one character. This works correctly when the pointer is in
 *	the middle of a UTF-8 character.
 *
 * Results:
 *	The return value is a pointer to the previous character in the UTF-8
 *	string. If the current location was already at the beginning of the
 *	string, the return value will also be a pointer to the beginning of
 *	the string.
 *
 * Side effects:
 *	None.
 *
 *---------------------------------------------------------------------------
 */

const char *
Tcl_UtfPrev(
    const char *src,		/* A location in a UTF-8 string. */
    const char *start)		/* Pointer to the beginning of the string */
{
    int trailBytesSeen = 0;	/* How many trail bytes have been verified? */
    const char *fallback = src - 1;
				/* If we cannot find a lead byte that might
				 * start a prefix of a valid UTF byte sequence,
				 * we will fallback to a one-byte back step */
    const char *look = fallback;
				/* Start search at the fallback position */

    /* Quick boundary case exit. */
    if (fallback <= start) {
	return start;
    }

    do {
	unsigned char byte = UCHAR(look[0]);

	if (byte < 0x80) {
	    /*
	     * Single byte character. Either this is a correct previous
	     * character, or it is followed by at least one trail byte
	     * which indicates a malformed sequence. In either case the
	     * correct result is to return the fallback.
	     */
	    return fallback;
	}
	if (byte >= 0xC0) {
	    /* Non-trail byte; May be multibyte lead. */

	    if ((trailBytesSeen == 0)
		/*
		 * We've seen no trailing context to use to check
		 * anything. From what we know, this non-trail byte
		 * is a prefix of a previous character, and accepting
		 * it (the fallback) is correct.
		 */

		    || (trailBytesSeen >= totalBytes[byte])) {
		/*
		 * That is, (1 + trailBytesSeen > needed).
		 * We've examined more bytes than needed to complete
		 * this lead byte. No matter about well-formedness or
		 * validity, the sequence starting with this lead byte
		 * will never include the fallback location, so we must
		 * return the fallback location. See test utf-7.17
		 */
		return fallback;
	    }

	    /*
	     * trailBytesSeen > 0, so we can examine look[1] safely.
	     * Use that capability to screen out overlong sequences.
	     */

	    if (Invalid(look)) {
		/* Reject */
		return fallback;
	    }
	    return (const char *)look;
	}

	/* We saw a trail byte. */
	trailBytesSeen++;

	if ((const char *)look == start) {
	    /*
	     * Do not read before the start of the string
	     *
	     * If we get here, we've examined bytes at every location
	     * >= start and < src and all of them are trail bytes,
	     * including (*start).  We need to return our fallback
	     * and exit this loop before we run past the start of the string.
	     */
	    return fallback;
	}

	/* Continue the search backwards... */
	look--;
    } while (trailBytesSeen < TCL_UTF_MAX);

    /*
     * We've seen TCL_UTF_MAX trail bytes, so we know there will not be a
     * properly formed byte sequence to find, and we can stop looking,
     * accepting the fallback (for TCL_UTF_MAX > 3) or just go back as
     * far as we can.
     */
#if TCL_UTF_MAX > 3
    return fallback;
#else
    return src - TCL_UTF_MAX;
#endif
}

/*
 *---------------------------------------------------------------------------
 *
 * Tcl_UniCharAtIndex --
 *
 *	Returns the Tcl_UniChar represented at the specified character
 *	(not byte) position in the UTF-8 string.
 *
 * Results:
 *	As above.
 *
 * Side effects:
 *	None.
 *
 *---------------------------------------------------------------------------
 */

Tcl_UniChar
Tcl_UniCharAtIndex(
    const char *src,	/* The UTF-8 string to dereference. */
    int index)		/* The position of the desired character. */
{
    Tcl_UniChar ch = 0;

    TclUtfToUniChar(Tcl_UtfAtIndex(src, index), &ch);
    return ch;
}

/*
 *---------------------------------------------------------------------------
 *
 * Tcl_UtfAtIndex --
 *
 *	Returns a pointer to the specified character (not byte) position in
 *	the UTF-8 string.
 *
 * Results:
 *	As above.
 *
 * Side effects:
 *	None.
 *
 *---------------------------------------------------------------------------
 */

const char *
Tcl_UtfAtIndex(
    const char *src,	/* The UTF-8 string. */
    int index)		/* The position of the desired character. */
{
    Tcl_UniChar ch = 0;
    int len = 0;

    while (index-- > 0) {
<<<<<<< HEAD
	len = TclUtfToUniChar(src, &ch);
	src += len;
    }
#if TCL_UTF_MAX == 4
    if ((ch >= 0xD800) && (len < 3)) {
	/* Index points at character following high Surrogate */
=======
>>>>>>> 846b23ab
	src += TclUtfToUniChar(src, &ch);
    }
#endif
    return src;
}

/*
 *---------------------------------------------------------------------------
 *
 * Tcl_UtfBackslash --
 *
 *	Figure out how to handle a backslash sequence.
 *
 * Results:
 *	Stores the bytes represented by the backslash sequence in dst and
 *	returns the number of bytes written to dst. At most TCL_UTF_MAX bytes
 *	are written to dst; dst must have been large enough to accept those
 *	bytes. If readPtr isn't NULL then it is filled in with a count of the
 *	number of bytes in the backslash sequence.
 *
 * Side effects:
 *	The maximum number of bytes it takes to represent a Unicode character
 *	in UTF-8 is guaranteed to be less than the number of bytes used to
 *	express the backslash sequence that represents that Unicode character.
 *	If the target buffer into which the caller is going to store the bytes
 *	that represent the Unicode character is at least as large as the
 *	source buffer from which the backslashed sequence was extracted, no
 *	buffer overruns should occur.
 *
 *---------------------------------------------------------------------------
 */

int
Tcl_UtfBackslash(
    const char *src,		/* Points to the backslash character of a
				 * backslash sequence. */
    int *readPtr,		/* Fill in with number of characters read from
				 * src, unless NULL. */
    char *dst)			/* Filled with the bytes represented by the
				 * backslash sequence. */
{
#define LINE_LENGTH 128
    int numRead;
    int result;

    result = TclParseBackslash(src, LINE_LENGTH, &numRead, dst);
    if (numRead == LINE_LENGTH) {
	/*
	 * We ate a whole line. Pay the price of a strlen()
	 */

	result = TclParseBackslash(src, strlen(src), &numRead, dst);
    }
    if (readPtr != NULL) {
	*readPtr = numRead;
    }
    return result;
}

/*
 *----------------------------------------------------------------------
 *
 * Tcl_UtfToUpper --
 *
 *	Convert lowercase characters to uppercase characters in a UTF string
 *	in place. The conversion may shrink the UTF string.
 *
 * Results:
 *	Returns the number of bytes in the resulting string excluding the
 *	trailing null.
 *
 * Side effects:
 *	Writes a terminating null after the last converted character.
 *
 *----------------------------------------------------------------------
 */

int
Tcl_UtfToUpper(
    char *str)			/* String to convert in place. */
{
    int ch, upChar;
    char *src, *dst;
    int len;

    /*
     * Iterate over the string until we hit the terminating null.
     */

    src = dst = str;
    while (*src) {
	len = TclUtfToUCS4(src, &ch);
	upChar = UCS4ToUpper(ch);

	/*
	 * To keep badly formed Utf strings from getting inflated by the
	 * conversion (thereby causing a segfault), only copy the upper case
	 * char to dst if its size is <= the original char.
	 */

	if (len < UtfCount(upChar) || ((upChar & ~0x7FF) == 0xD800)) {
	    memmove(dst, src, len);
	    dst += len;
	} else {
	    dst += Tcl_UniCharToUtf(upChar, dst);
	}
	src += len;
    }
    *dst = '\0';
    return (dst - str);
}

/*
 *----------------------------------------------------------------------
 *
 * Tcl_UtfToLower --
 *
 *	Convert uppercase characters to lowercase characters in a UTF string
 *	in place. The conversion may shrink the UTF string.
 *
 * Results:
 *	Returns the number of bytes in the resulting string excluding the
 *	trailing null.
 *
 * Side effects:
 *	Writes a terminating null after the last converted character.
 *
 *----------------------------------------------------------------------
 */

int
Tcl_UtfToLower(
    char *str)			/* String to convert in place. */
{
    int ch, lowChar;
    char *src, *dst;
    int len;

    /*
     * Iterate over the string until we hit the terminating null.
     */

    src = dst = str;
    while (*src) {
	len = TclUtfToUCS4(src, &ch);
	lowChar = TclUCS4ToLower(ch);

	/*
	 * To keep badly formed Utf strings from getting inflated by the
	 * conversion (thereby causing a segfault), only copy the lower case
	 * char to dst if its size is <= the original char.
	 */

	if (len < UtfCount(lowChar) || ((lowChar & ~0x7FF) == 0xD800)) {
	    memmove(dst, src, len);
	    dst += len;
	} else {
	    dst += Tcl_UniCharToUtf(lowChar, dst);
	}
	src += len;
    }
    *dst = '\0';
    return (dst - str);
}

/*
 *----------------------------------------------------------------------
 *
 * Tcl_UtfToTitle --
 *
 *	Changes the first character of a UTF string to title case or uppercase
 *	and the rest of the string to lowercase. The conversion happens in
 *	place and may shrink the UTF string.
 *
 * Results:
 *	Returns the number of bytes in the resulting string excluding the
 *	trailing null.
 *
 * Side effects:
 *	Writes a terminating null after the last converted character.
 *
 *----------------------------------------------------------------------
 */

int
Tcl_UtfToTitle(
    char *str)			/* String to convert in place. */
{
    int ch, titleChar, lowChar;
    char *src, *dst;
    int len;

    /*
     * Capitalize the first character and then lowercase the rest of the
     * characters until we get to a null.
     */

    src = dst = str;

    if (*src) {
	len = TclUtfToUCS4(src, &ch);
	titleChar = UCS4ToTitle(ch);

	if (len < UtfCount(titleChar) || ((titleChar & ~0x7FF) == 0xD800)) {
	    memmove(dst, src, len);
	    dst += len;
	} else {
	    dst += Tcl_UniCharToUtf(titleChar, dst);
	}
	src += len;
    }
    while (*src) {
	len = TclUtfToUCS4(src, &ch);
	lowChar = ch;
	/* Special exception for Georgian Asomtavruli chars, no titlecase. */
	if ((unsigned)(lowChar - 0x1C90) >= 0x30) {
	    lowChar = TclUCS4ToLower(lowChar);
	}

	if (len < UtfCount(lowChar) || ((lowChar & ~0x7FF) == 0xD800)) {
	    memmove(dst, src, len);
	    dst += len;
	} else {
	    dst += Tcl_UniCharToUtf(lowChar, dst);
	}
	src += len;
    }
    *dst = '\0';
    return (dst - str);
}

/*
 *----------------------------------------------------------------------
 *
 * TclpUtfNcmp2 --
 *
 *	Compare at most numBytes bytes of utf-8 strings cs and ct. Both cs and
 *	ct are assumed to be at least numBytes bytes long.
 *
 * Results:
 *	Return <0 if cs < ct, 0 if cs == ct, or >0 if cs > ct.
 *
 * Side effects:
 *	None.
 *
 *----------------------------------------------------------------------
 */

int
TclpUtfNcmp2(
    const char *cs,		/* UTF string to compare to ct. */
    const char *ct,		/* UTF string cs is compared to. */
    unsigned long numBytes)	/* Number of *bytes* to compare. */
{
    /*
     * We can't simply call 'memcmp(cs, ct, numBytes);' because we need to
     * check for Tcl's \xC0\x80 non-utf-8 null encoding. Otherwise utf-8 lexes
     * fine in the strcmp manner.
     */

    int result = 0;

    for ( ; numBytes != 0; numBytes--, cs++, ct++) {
	if (*cs != *ct) {
	    result = UCHAR(*cs) - UCHAR(*ct);
	    break;
	}
    }
    if (numBytes && ((UCHAR(*cs) == 0xC0) || (UCHAR(*ct) == 0xC0))) {
	unsigned char c1, c2;

	c1 = ((UCHAR(*cs) == 0xC0) && (UCHAR(cs[1]) == 0x80)) ? 0 : UCHAR(*cs);
	c2 = ((UCHAR(*ct) == 0xC0) && (UCHAR(ct[1]) == 0x80)) ? 0 : UCHAR(*ct);
	result = (c1 - c2);
    }
    return result;
}

/*
 *----------------------------------------------------------------------
 *
 * Tcl_UtfNcmp --
 *
 *	Compare at most numChars UTF chars of string cs to string ct. Both cs
 *	and ct are assumed to be at least numChars UTF chars long.
 *
 * Results:
 *	Return <0 if cs < ct, 0 if cs == ct, or >0 if cs > ct.
 *
 * Side effects:
 *	None.
 *
 *----------------------------------------------------------------------
 */

int
Tcl_UtfNcmp(
    const char *cs,		/* UTF string to compare to ct. */
    const char *ct,		/* UTF string cs is compared to. */
    unsigned long numChars)	/* Number of UTF chars to compare. */
{
    Tcl_UniChar ch1 = 0, ch2 = 0;

    /*
     * Cannot use 'memcmp(cs, ct, n);' as byte representation of \u0000 (the
     * pair of bytes 0xC0,0x80) is larger than byte representation of \u0001
     * (the byte 0x01.)
     */

    while (numChars-- > 0) {
	/*
	 * n must be interpreted as chars, not bytes. This should be called
	 * only when both strings are of at least n chars long (no need for \0
	 * check)
	 */

	cs += TclUtfToUniChar(cs, &ch1);
	ct += TclUtfToUniChar(ct, &ch2);
	if (ch1 != ch2) {
#if TCL_UTF_MAX == 4
	    /* Surrogates always report higher than non-surrogates */
	    if (((ch1 & ~0x3FF) == 0xD800)) {
	    if ((ch2 & ~0x3FF) != 0xD800) {
		return ch1;
	    }
	    } else if ((ch2 & ~0x3FF) == 0xD800) {
		return -ch2;
	    }
#endif
	    return (ch1 - ch2);
	}
    }
    return 0;
}

/*
 *----------------------------------------------------------------------
 *
 * Tcl_UtfNcasecmp --
 *
 *	Compare at most numChars UTF chars of string cs to string ct case
 *	insensitive. Both cs and ct are assumed to be at least numChars UTF
 *	chars long.
 *
 * Results:
 *	Return <0 if cs < ct, 0 if cs == ct, or >0 if cs > ct.
 *
 * Side effects:
 *	None.
 *
 *----------------------------------------------------------------------
 */

int
Tcl_UtfNcasecmp(
    const char *cs,		/* UTF string to compare to ct. */
    const char *ct,		/* UTF string cs is compared to. */
    unsigned long numChars)	/* Number of UTF chars to compare. */
{
    Tcl_UniChar ch1 = 0, ch2 = 0;

    while (numChars-- > 0) {
	/*
	 * n must be interpreted as chars, not bytes.
	 * This should be called only when both strings are of
	 * at least n chars long (no need for \0 check)
	 */
	cs += TclUtfToUniChar(cs, &ch1);
	ct += TclUtfToUniChar(ct, &ch2);
	if (ch1 != ch2) {
#if TCL_UTF_MAX == 4
	    /* Surrogates always report higher than non-surrogates */
	    if (((ch1 & 0xFC00) == 0xD800)) {
	    if ((ch2 & 0xFC00) != 0xD800) {
		return ch1;
	    }
	    } else if ((ch2 & 0xFC00) == 0xD800) {
		return -ch2;
	    }
#endif
	    ch1 = Tcl_UniCharToLower(ch1);
	    ch2 = Tcl_UniCharToLower(ch2);
	    if (ch1 != ch2) {
		return (ch1 - ch2);
	    }
	}
    }
    return 0;
}

/*
 *----------------------------------------------------------------------
 *
 * TclUtfCasecmp --
 *
 *	Compare UTF chars of string cs to string ct case insensitively.
 *	Replacement for strcasecmp in Tcl core, in places where UTF-8 should
 *	be handled.
 *
 * Results:
 *	Return <0 if cs < ct, 0 if cs == ct, or >0 if cs > ct.
 *
 * Side effects:
 *	None.
 *
 *----------------------------------------------------------------------
 */

int
TclUtfCasecmp(
    const char *cs,		/* UTF string to compare to ct. */
    const char *ct)		/* UTF string cs is compared to. */
{
    Tcl_UniChar ch1 = 0, ch2 = 0;

    while (*cs && *ct) {
	cs += TclUtfToUniChar(cs, &ch1);
	ct += TclUtfToUniChar(ct, &ch2);
	if (ch1 != ch2) {
#if TCL_UTF_MAX == 4
	    /* Surrogates always report higher than non-surrogates */
	    if (((ch1 & 0xFC00) == 0xD800)) {
	    if ((ch2 & 0xFC00) != 0xD800) {
		return ch1;
	    }
	    } else if ((ch2 & 0xFC00) == 0xD800) {
		return -ch2;
	    }
#endif
	    ch1 = Tcl_UniCharToLower(ch1);
	    ch2 = Tcl_UniCharToLower(ch2);
	    if (ch1 != ch2) {
		return ch1 - ch2;
	    }
	}
    }
    return UCHAR(*cs) - UCHAR(*ct);
}


/*
 *----------------------------------------------------------------------
 *
 * Tcl_UniCharToUpper --
 *
 *	Compute the uppercase equivalent of the given Unicode character.
 *
 * Results:
 *	Returns the uppercase Unicode character.
 *
 * Side effects:
 *	None.
 *
 *----------------------------------------------------------------------
 */

static int
UCS4ToUpper(
    int ch)			/* Unicode character to convert. */
{
    if (!UNICODE_OUT_OF_RANGE(ch)) {
	int info = GetUniCharInfo(ch);

	if (GetCaseType(info) & 0x04) {
	    ch -= GetDelta(info);
	}
    }
    /* Clear away extension bits, if any */
    return ch & 0x1FFFFF;
}

Tcl_UniChar
Tcl_UniCharToUpper(
    int ch)			/* Unicode character to convert. */
{
    return (Tcl_UniChar) UCS4ToUpper(ch);
}

/*
 *----------------------------------------------------------------------
 *
 * Tcl_UniCharToLower --
 *
 *	Compute the lowercase equivalent of the given Unicode character.
 *
 * Results:
 *	Returns the lowercase Unicode character.
 *
 * Side effects:
 *	None.
 *
 *----------------------------------------------------------------------
 */

int
TclUCS4ToLower(
    int ch)			/* Unicode character to convert. */
{
    if (!UNICODE_OUT_OF_RANGE(ch)) {
	int info = GetUniCharInfo(ch);
	int mode = GetCaseType(info);

	if ((mode & 0x02) && (mode != 0x7)) {
	    ch += GetDelta(info);
	}
    }
    /* Clear away extension bits, if any */
    return ch & 0x1FFFFF;
}

Tcl_UniChar
Tcl_UniCharToLower(
    int ch)			/* Unicode character to convert. */
{
    return (Tcl_UniChar) TclUCS4ToLower(ch);
}

/*
 *----------------------------------------------------------------------
 *
 * Tcl_UniCharToTitle --
 *
 *	Compute the titlecase equivalent of the given Unicode character.
 *
 * Results:
 *	Returns the titlecase Unicode character.
 *
 * Side effects:
 *	None.
 *
 *----------------------------------------------------------------------
 */

static int
UCS4ToTitle(
    int ch)			/* Unicode character to convert. */
{
    if (!UNICODE_OUT_OF_RANGE(ch)) {
	int info = GetUniCharInfo(ch);
	int mode = GetCaseType(info);

	if (mode & 0x1) {
	    /*
	     * Subtract or add one depending on the original case.
	     */

	    if (mode != 0x7) {
		ch += ((mode & 0x4) ? -1 : 1);
	    }
	} else if (mode == 0x4) {
	    ch -= GetDelta(info);
	}
    }
    /* Clear away extension bits, if any */
    return ch & 0x1FFFFF;
}

Tcl_UniChar
Tcl_UniCharToTitle(
    int ch)			/* Unicode character to convert. */
{
    return (Tcl_UniChar) UCS4ToTitle(ch);
}

/*
 *----------------------------------------------------------------------
 *
 * Tcl_UniCharLen --
 *
 *	Find the length of a UniChar string. The str input must be null
 *	terminated.
 *
 * Results:
 *	Returns the length of str in UniChars (not bytes).
 *
 * Side effects:
 *	None.
 *
 *----------------------------------------------------------------------
 */

int
Tcl_UniCharLen(
    const Tcl_UniChar *uniStr)	/* Unicode string to find length of. */
{
    int len = 0;

    while (*uniStr != '\0') {
	len++;
	uniStr++;
    }
    return len;
}

/*
 *----------------------------------------------------------------------
 *
 * Tcl_UniCharNcmp --
 *
 *	Compare at most numChars unichars of string ucs to string uct.
 *	Both ucs and uct are assumed to be at least numChars unichars long.
 *
 * Results:
 *	Return <0 if ucs < uct, 0 if ucs == uct, or >0 if ucs > uct.
 *
 * Side effects:
 *	None.
 *
 *----------------------------------------------------------------------
 */

int
Tcl_UniCharNcmp(
    const Tcl_UniChar *ucs,	/* Unicode string to compare to uct. */
    const Tcl_UniChar *uct,	/* Unicode string ucs is compared to. */
    unsigned long numChars)	/* Number of unichars to compare. */
{
#ifdef WORDS_BIGENDIAN
    /*
     * We are definitely on a big-endian machine; memcmp() is safe
     */

    return memcmp(ucs, uct, numChars*sizeof(Tcl_UniChar));

#else /* !WORDS_BIGENDIAN */
    /*
     * We can't simply call memcmp() because that is not lexically correct.
     */

    for ( ; numChars != 0; ucs++, uct++, numChars--) {
	if (*ucs != *uct) {
	    return (*ucs - *uct);
	}
    }
    return 0;
#endif /* WORDS_BIGENDIAN */
}

/*
 *----------------------------------------------------------------------
 *
 * Tcl_UniCharNcasecmp --
 *
 *	Compare at most numChars unichars of string ucs to string uct case
 *	insensitive. Both ucs and uct are assumed to be at least numChars
 *	unichars long.
 *
 * Results:
 *	Return <0 if ucs < uct, 0 if ucs == uct, or >0 if ucs > uct.
 *
 * Side effects:
 *	None.
 *
 *----------------------------------------------------------------------
 */

int
Tcl_UniCharNcasecmp(
    const Tcl_UniChar *ucs,	/* Unicode string to compare to uct. */
    const Tcl_UniChar *uct,	/* Unicode string ucs is compared to. */
    unsigned long numChars)	/* Number of unichars to compare. */
{
    for ( ; numChars != 0; numChars--, ucs++, uct++) {
	if (*ucs != *uct) {
	    Tcl_UniChar lcs = Tcl_UniCharToLower(*ucs);
	    Tcl_UniChar lct = Tcl_UniCharToLower(*uct);

	    if (lcs != lct) {
		return (lcs - lct);
	    }
	}
    }
    return 0;
}

/*
 *----------------------------------------------------------------------
 *
 * Tcl_UniCharIsAlnum --
 *
 *	Test if a character is an alphanumeric Unicode character.
 *
 * Results:
 *	Returns 1 if character is alphanumeric.
 *
 * Side effects:
 *	None.
 *
 *----------------------------------------------------------------------
 */

int
Tcl_UniCharIsAlnum(
    int ch)			/* Unicode character to test. */
{
#if TCL_UTF_MAX > 3
    if (UNICODE_OUT_OF_RANGE(ch)) {
	return 0;
    }
#endif
    return (((ALPHA_BITS | DIGIT_BITS) >> GetCategory(ch)) & 1);
}

/*
 *----------------------------------------------------------------------
 *
 * Tcl_UniCharIsAlpha --
 *
 *	Test if a character is an alphabetic Unicode character.
 *
 * Results:
 *	Returns 1 if character is alphabetic.
 *
 * Side effects:
 *	None.
 *
 *----------------------------------------------------------------------
 */

int
Tcl_UniCharIsAlpha(
    int ch)			/* Unicode character to test. */
{
#if TCL_UTF_MAX > 3
    if (UNICODE_OUT_OF_RANGE(ch)) {
	return 0;
    }
#endif
    return ((ALPHA_BITS >> GetCategory(ch)) & 1);
}

/*
 *----------------------------------------------------------------------
 *
 * Tcl_UniCharIsControl --
 *
 *	Test if a character is a Unicode control character.
 *
 * Results:
 *	Returns non-zero if character is a control.
 *
 * Side effects:
 *	None.
 *
 *----------------------------------------------------------------------
 */

int
Tcl_UniCharIsControl(
    int ch)			/* Unicode character to test. */
{
#if TCL_UTF_MAX > 3
    if (UNICODE_OUT_OF_RANGE(ch)) {
	/* Clear away extension bits, if any */
	ch &= 0x1FFFFF;
	if ((ch == 0xE0001) || ((ch >= 0xE0020) && (ch <= 0xE007F))) {
	    return 1;
	}
	if ((ch >= 0xF0000) && ((ch & 0xFFFF) <= 0xFFFD)) {
	    return 1;
	}
	return 0;
    }
#endif
    return ((CONTROL_BITS >> GetCategory(ch)) & 1);
}

/*
 *----------------------------------------------------------------------
 *
 * Tcl_UniCharIsDigit --
 *
 *	Test if a character is a numeric Unicode character.
 *
 * Results:
 *	Returns non-zero if character is a digit.
 *
 * Side effects:
 *	None.
 *
 *----------------------------------------------------------------------
 */

int
Tcl_UniCharIsDigit(
    int ch)			/* Unicode character to test. */
{
#if TCL_UTF_MAX > 3
    if (UNICODE_OUT_OF_RANGE(ch)) {
	return 0;
    }
#endif
    return (GetCategory(ch) == DECIMAL_DIGIT_NUMBER);
}

/*
 *----------------------------------------------------------------------
 *
 * Tcl_UniCharIsGraph --
 *
 *	Test if a character is any Unicode print character except space.
 *
 * Results:
 *	Returns non-zero if character is printable, but not space.
 *
 * Side effects:
 *	None.
 *
 *----------------------------------------------------------------------
 */

int
Tcl_UniCharIsGraph(
    int ch)			/* Unicode character to test. */
{
#if TCL_UTF_MAX > 3
    if (UNICODE_OUT_OF_RANGE(ch)) {
	return ((unsigned)((ch & 0x1FFFFF) - 0xE0100) <= 0xEF);
    }
#endif
    return ((GRAPH_BITS >> GetCategory(ch)) & 1);
}

/*
 *----------------------------------------------------------------------
 *
 * Tcl_UniCharIsLower --
 *
 *	Test if a character is a lowercase Unicode character.
 *
 * Results:
 *	Returns non-zero if character is lowercase.
 *
 * Side effects:
 *	None.
 *
 *----------------------------------------------------------------------
 */

int
Tcl_UniCharIsLower(
    int ch)			/* Unicode character to test. */
{
#if TCL_UTF_MAX > 3
    if (UNICODE_OUT_OF_RANGE(ch)) {
	return 0;
    }
#endif
    return (GetCategory(ch) == LOWERCASE_LETTER);
}

/*
 *----------------------------------------------------------------------
 *
 * Tcl_UniCharIsPrint --
 *
 *	Test if a character is a Unicode print character.
 *
 * Results:
 *	Returns non-zero if character is printable.
 *
 * Side effects:
 *	None.
 *
 *----------------------------------------------------------------------
 */

int
Tcl_UniCharIsPrint(
    int ch)			/* Unicode character to test. */
{
#if TCL_UTF_MAX > 3
    if (UNICODE_OUT_OF_RANGE(ch)) {
	return ((unsigned)((ch & 0x1FFFFF) - 0xE0100) <= 0xEF);
    }
#endif
    return (((GRAPH_BITS|SPACE_BITS) >> GetCategory(ch)) & 1);
}

/*
 *----------------------------------------------------------------------
 *
 * Tcl_UniCharIsPunct --
 *
 *	Test if a character is a Unicode punctuation character.
 *
 * Results:
 *	Returns non-zero if character is punct.
 *
 * Side effects:
 *	None.
 *
 *----------------------------------------------------------------------
 */

int
Tcl_UniCharIsPunct(
    int ch)			/* Unicode character to test. */
{
#if TCL_UTF_MAX > 3
    if (UNICODE_OUT_OF_RANGE(ch)) {
	return 0;
    }
#endif
    return ((PUNCT_BITS >> GetCategory(ch)) & 1);
}

/*
 *----------------------------------------------------------------------
 *
 * Tcl_UniCharIsSpace --
 *
 *	Test if a character is a whitespace Unicode character.
 *
 * Results:
 *	Returns non-zero if character is a space.
 *
 * Side effects:
 *	None.
 *
 *----------------------------------------------------------------------
 */

int
Tcl_UniCharIsSpace(
    int ch)			/* Unicode character to test. */
{
#if TCL_UTF_MAX > 3
    /* Ignore upper 11 bits. */
    ch &= 0x1FFFFF;
#else
    /* Ignore upper 16 bits. */
    ch &= 0xFFFF;
#endif

    /*
     * If the character is within the first 127 characters, just use the
     * standard C function, otherwise consult the Unicode table.
     */

    if (ch < 0x80) {
	return TclIsSpaceProcM((char) ch);
#if TCL_UTF_MAX > 3
    } else if (UNICODE_OUT_OF_RANGE(ch)) {
	return 0;
#endif
    } else if (ch == 0x0085 || ch == 0x180E || ch == 0x200B
	    || ch == 0x202F || ch == 0x2060 || ch == 0xFEFF) {
	return 1;
    } else {
	return ((SPACE_BITS >> GetCategory(ch)) & 1);
    }
}

/*
 *----------------------------------------------------------------------
 *
 * Tcl_UniCharIsUpper --
 *
 *	Test if a character is a uppercase Unicode character.
 *
 * Results:
 *	Returns non-zero if character is uppercase.
 *
 * Side effects:
 *	None.
 *
 *----------------------------------------------------------------------
 */

int
Tcl_UniCharIsUpper(
    int ch)			/* Unicode character to test. */
{
#if TCL_UTF_MAX > 3
    if (UNICODE_OUT_OF_RANGE(ch)) {
	return 0;
    }
#endif
    return (GetCategory(ch) == UPPERCASE_LETTER);
}

/*
 *----------------------------------------------------------------------
 *
 * Tcl_UniCharIsWordChar --
 *
 *	Test if a character is alphanumeric or a connector punctuation mark.
 *
 * Results:
 *	Returns 1 if character is a word character.
 *
 * Side effects:
 *	None.
 *
 *----------------------------------------------------------------------
 */

int
Tcl_UniCharIsWordChar(
    int ch)			/* Unicode character to test. */
{
#if TCL_UTF_MAX > 3
    if (UNICODE_OUT_OF_RANGE(ch)) {
	return 0;
    }
#endif
    return ((WORD_BITS >> GetCategory(ch)) & 1);
}

/*
 *----------------------------------------------------------------------
 *
 * Tcl_UniCharCaseMatch --
 *
 *	See if a particular Unicode string matches a particular pattern.
 *	Allows case insensitivity. This is the Unicode equivalent of the char*
 *	Tcl_StringCaseMatch. The UniChar strings must be NULL-terminated.
 *	This has no provision for counted UniChar strings, thus should not be
 *	used where NULLs are expected in the UniChar string. Use
 *	TclUniCharMatch where possible.
 *
 * Results:
 *	The return value is 1 if string matches pattern, and 0 otherwise. The
 *	matching operation permits the following special characters in the
 *	pattern: *?\[] (see the manual entry for details on what these mean).
 *
 * Side effects:
 *	None.
 *
 *----------------------------------------------------------------------
 */

int
Tcl_UniCharCaseMatch(
    const Tcl_UniChar *uniStr,	/* Unicode String. */
    const Tcl_UniChar *uniPattern,
				/* Pattern, which may contain special
				 * characters. */
    int nocase)			/* 0 for case sensitive, 1 for insensitive */
{
    Tcl_UniChar ch1 = 0, p;

    while (1) {
	p = *uniPattern;

	/*
	 * See if we're at the end of both the pattern and the string. If so,
	 * we succeeded. If we're at the end of the pattern but not at the end
	 * of the string, we failed.
	 */

	if (p == 0) {
	    return (*uniStr == 0);
	}
	if ((*uniStr == 0) && (p != '*')) {
	    return 0;
	}

	/*
	 * Check for a "*" as the next pattern character. It matches any
	 * substring. We handle this by skipping all the characters up to the
	 * next matching one in the pattern, and then calling ourselves
	 * recursively for each postfix of string, until either we match or we
	 * reach the end of the string.
	 */

	if (p == '*') {
	    /*
	     * Skip all successive *'s in the pattern
	     */

	    while (*(++uniPattern) == '*') {
		/* empty body */
	    }
	    p = *uniPattern;
	    if (p == 0) {
		return 1;
	    }
	    if (nocase) {
		p = Tcl_UniCharToLower(p);
	    }
	    while (1) {
		/*
		 * Optimization for matching - cruise through the string
		 * quickly if the next char in the pattern isn't a special
		 * character
		 */

		if ((p != '[') && (p != '?') && (p != '\\')) {
		    if (nocase) {
			while (*uniStr && (p != *uniStr)
				&& (p != Tcl_UniCharToLower(*uniStr))) {
			    uniStr++;
			}
		    } else {
			while (*uniStr && (p != *uniStr)) {
			    uniStr++;
			}
		    }
		}
		if (Tcl_UniCharCaseMatch(uniStr, uniPattern, nocase)) {
		    return 1;
		}
		if (*uniStr == 0) {
		    return 0;
		}
		uniStr++;
	    }
	}

	/*
	 * Check for a "?" as the next pattern character. It matches any
	 * single character.
	 */

	if (p == '?') {
	    uniPattern++;
	    uniStr++;
	    continue;
	}

	/*
	 * Check for a "[" as the next pattern character. It is followed by a
	 * list of characters that are acceptable, or by a range (two
	 * characters separated by "-").
	 */

	if (p == '[') {
	    Tcl_UniChar startChar, endChar;

	    uniPattern++;
	    ch1 = (nocase ? Tcl_UniCharToLower(*uniStr) : *uniStr);
	    uniStr++;
	    while (1) {
		if ((*uniPattern == ']') || (*uniPattern == 0)) {
		    return 0;
		}
		startChar = (nocase ? Tcl_UniCharToLower(*uniPattern)
			: *uniPattern);
		uniPattern++;
		if (*uniPattern == '-') {
		    uniPattern++;
		    if (*uniPattern == 0) {
			return 0;
		    }
		    endChar = (nocase ? Tcl_UniCharToLower(*uniPattern)
			    : *uniPattern);
		    uniPattern++;
		    if (((startChar <= ch1) && (ch1 <= endChar))
			    || ((endChar <= ch1) && (ch1 <= startChar))) {
			/*
			 * Matches ranges of form [a-z] or [z-a].
			 */
			break;
		    }
		} else if (startChar == ch1) {
		    break;
		}
	    }
	    while (*uniPattern != ']') {
		if (*uniPattern == 0) {
		    uniPattern--;
		    break;
		}
		uniPattern++;
	    }
	    uniPattern++;
	    continue;
	}

	/*
	 * If the next pattern character is '\', just strip off the '\' so we
	 * do exact matching on the character that follows.
	 */

	if (p == '\\') {
	    if (*(++uniPattern) == '\0') {
		return 0;
	    }
	}

	/*
	 * There's no special character. Just make sure that the next bytes of
	 * each string match.
	 */

	if (nocase) {
	    if (Tcl_UniCharToLower(*uniStr) !=
		    Tcl_UniCharToLower(*uniPattern)) {
		return 0;
	    }
	} else if (*uniStr != *uniPattern) {
	    return 0;
	}
	uniStr++;
	uniPattern++;
    }
}

/*
 *----------------------------------------------------------------------
 *
 * TclUniCharMatch --
 *
 *	See if a particular Unicode string matches a particular pattern.
 *	Allows case insensitivity. This is the Unicode equivalent of the char*
 *	Tcl_StringCaseMatch. This variant of Tcl_UniCharCaseMatch uses counted
 *	Strings, so embedded NULLs are allowed.
 *
 * Results:
 *	The return value is 1 if string matches pattern, and 0 otherwise. The
 *	matching operation permits the following special characters in the
 *	pattern: *?\[] (see the manual entry for details on what these mean).
 *
 * Side effects:
 *	None.
 *
 *----------------------------------------------------------------------
 */

int
TclUniCharMatch(
    const Tcl_UniChar *string,	/* Unicode String. */
    int strLen,			/* Length of String */
    const Tcl_UniChar *pattern,	/* Pattern, which may contain special
				 * characters. */
    int ptnLen,			/* Length of Pattern */
    int nocase)			/* 0 for case sensitive, 1 for insensitive */
{
    const Tcl_UniChar *stringEnd, *patternEnd;
    Tcl_UniChar p;

    stringEnd = string + strLen;
    patternEnd = pattern + ptnLen;

    while (1) {
	/*
	 * See if we're at the end of both the pattern and the string. If so,
	 * we succeeded. If we're at the end of the pattern but not at the end
	 * of the string, we failed.
	 */

	if (pattern == patternEnd) {
	    return (string == stringEnd);
	}
	p = *pattern;
	if ((string == stringEnd) && (p != '*')) {
	    return 0;
	}

	/*
	 * Check for a "*" as the next pattern character. It matches any
	 * substring. We handle this by skipping all the characters up to the
	 * next matching one in the pattern, and then calling ourselves
	 * recursively for each postfix of string, until either we match or we
	 * reach the end of the string.
	 */

	if (p == '*') {
	    /*
	     * Skip all successive *'s in the pattern.
	     */

	    while (*(++pattern) == '*') {
		/* empty body */
	    }
	    if (pattern == patternEnd) {
		return 1;
	    }
	    p = *pattern;
	    if (nocase) {
		p = Tcl_UniCharToLower(p);
	    }
	    while (1) {
		/*
		 * Optimization for matching - cruise through the string
		 * quickly if the next char in the pattern isn't a special
		 * character.
		 */

		if ((p != '[') && (p != '?') && (p != '\\')) {
		    if (nocase) {
			while ((string < stringEnd) && (p != *string)
				&& (p != Tcl_UniCharToLower(*string))) {
			    string++;
			}
		    } else {
			while ((string < stringEnd) && (p != *string)) {
			    string++;
			}
		    }
		}
		if (TclUniCharMatch(string, stringEnd - string,
			pattern, patternEnd - pattern, nocase)) {
		    return 1;
		}
		if (string == stringEnd) {
		    return 0;
		}
		string++;
	    }
	}

	/*
	 * Check for a "?" as the next pattern character. It matches any
	 * single character.
	 */

	if (p == '?') {
	    pattern++;
	    string++;
	    continue;
	}

	/*
	 * Check for a "[" as the next pattern character. It is followed by a
	 * list of characters that are acceptable, or by a range (two
	 * characters separated by "-").
	 */

	if (p == '[') {
	    Tcl_UniChar ch1, startChar, endChar;

	    pattern++;
	    ch1 = (nocase ? Tcl_UniCharToLower(*string) : *string);
	    string++;
	    while (1) {
		if ((*pattern == ']') || (pattern == patternEnd)) {
		    return 0;
		}
		startChar = (nocase ? Tcl_UniCharToLower(*pattern) : *pattern);
		pattern++;
		if (*pattern == '-') {
		    pattern++;
		    if (pattern == patternEnd) {
			return 0;
		    }
		    endChar = (nocase ? Tcl_UniCharToLower(*pattern)
			    : *pattern);
		    pattern++;
		    if (((startChar <= ch1) && (ch1 <= endChar))
			    || ((endChar <= ch1) && (ch1 <= startChar))) {
			/*
			 * Matches ranges of form [a-z] or [z-a].
			 */
			break;
		    }
		} else if (startChar == ch1) {
		    break;
		}
	    }
	    while (*pattern != ']') {
		if (pattern == patternEnd) {
		    pattern--;
		    break;
		}
		pattern++;
	    }
	    pattern++;
	    continue;
	}

	/*
	 * If the next pattern character is '\', just strip off the '\' so we
	 * do exact matching on the character that follows.
	 */

	if (p == '\\') {
	    if (++pattern == patternEnd) {
		return 0;
	    }
	}

	/*
	 * There's no special character. Just make sure that the next bytes of
	 * each string match.
	 */

	if (nocase) {
	    if (Tcl_UniCharToLower(*string) != Tcl_UniCharToLower(*pattern)) {
		return 0;
	    }
	} else if (*string != *pattern) {
	    return 0;
	}
	string++;
	pattern++;
    }
}

/*
 *---------------------------------------------------------------------------
 *
 * TclUtfToUCS4 --
 *
 *	Extract the 4-byte codepoint from the leading bytes of the
 *	Modified UTF-8 string "src".  This is a utility routine to
 *	contain the surrogate gymnastics in one place.
 *
 *	The caller must ensure that the source buffer is long enough that this
 *	routine does not run off the end and dereference non-existent memory
 *	looking for trail bytes. If the source buffer is known to be '\0'
 *	terminated, this cannot happen. Otherwise, the caller should call
 *	TclUCS4Complete() before calling this routine to ensure that
 *	enough bytes remain in the string.
 *
 * Results:
 *	*usc4Ptr is filled with the UCS4 code point, and the return value is
 *	the number of bytes from the UTF-8 string that were consumed.
 *
 * Side effects:
 *	None.
 *
 *---------------------------------------------------------------------------
 */

int
TclUtfToUCS4(
    const char *src,	/* The UTF-8 string. */
    int *ucs4Ptr)	/* Filled with the UCS4 codepoint represented
			 * by the UTF-8 string. */
{
    Tcl_UniChar ch = 0;
    int len = Tcl_UtfToUniChar(src, &ch);

#if TCL_UTF_MAX <= 4
    if ((ch & ~0x3FF) == 0xD800) {
	Tcl_UniChar low = ch;
	int len2 = Tcl_UtfToUniChar(src+len, &low);
	if ((low & ~0x3FF) == 0xDC00) {
	    *ucs4Ptr = (((ch & 0x3FF) << 10) | (low & 0x3FF)) + 0x10000;
	    return len + len2;
	}
    }
#endif
    *ucs4Ptr = (int)ch;
    return len;
}

/*
 *---------------------------------------------------------------------------
 *
 * TclUCS4ToUtf --
 *
 *	Store the given Unicode character as a sequence of UTF-8 bytes in the
 *	provided buffer. Might output 6 bytes, if the code point > 0xFFFF.
 *
 * Results:
 *	The return values is the number of bytes in the buffer that were
 *	consumed. If ch == -1, this function outputs 0 bytes (empty string),
 *	since TclGetUCS4 returns -1 for out-of-range indices.
 *
 * Side effects:
 *	None.
 *
 *---------------------------------------------------------------------------
 */

int
TclUCS4ToUtf(
    int ch,			/* Unicode character to be stored in the
				 * buffer. */
    char *buf)			/* Buffer in which the UTF-8 representation of
				 * the Unicode character is stored. Buffer must be
				 * large enough to hold the UTF-8 character(s)
				 * (at most 6 bytes). */
{
#if TCL_UTF_MAX <= 4
    if (((unsigned)(ch - 0x10000) <= 0xFFFFF)) {
	/* Spit out a 4-byte UTF-8 character or 2 x 3-byte UTF-8 characters, depending on Tcl
	 * version and/or TCL_UTF_MAX build value */
	int len = Tcl_UniCharToUtf(0xD800 | ((ch - 0x10000) >> 10), buf);
	return len + Tcl_UniCharToUtf(0xDC00 | (ch & 0x7FF), buf + len);
    }
#endif
    if ((ch & ~0x7FF) == 0xD800) {
	buf[2] = (char) ((ch | 0x80) & 0xBF);
	buf[1] = (char) (((ch >> 6) | 0x80) & 0xBF);
	buf[0] = (char) ((ch >> 12) | 0xE0);
	return 3;
    }
    if (ch == -1) {
	return 0;
    }
    return Tcl_UniCharToUtf(ch, buf);
}

/*
 * Local Variables:
 * mode: c
 * c-basic-offset: 4
 * fill-column: 78
 * End:
 */<|MERGE_RESOLUTION|>--- conflicted
+++ resolved
@@ -107,11 +107,7 @@
  *---------------------------------------------------------------------------
  */
 
-<<<<<<< HEAD
 static inline int
-=======
-static INLINE int
->>>>>>> 846b23ab
 UtfCount(
     int ch)			/* The Unicode character whose size is returned. */
 {
@@ -173,11 +169,7 @@
 #endif
 };
 
-<<<<<<< HEAD
 static int
-=======
-static INLINE int
->>>>>>> 846b23ab
 Invalid(
     const char *src)	/* Points to lead byte of a UTF-8 byte sequence */
 {
@@ -397,7 +389,6 @@
 	 * characters representing themselves.
 	 */
 
-<<<<<<< HEAD
 #if TCL_UTF_MAX <= 4
 	/* If *chPtr contains a high surrogate (produced by a previous
 	 * Tcl_UtfToUniChar() call) and the next 3 bytes are UTF-8 continuation
@@ -412,8 +403,6 @@
 	    return 3;
 	}
 #endif
-=======
->>>>>>> 846b23ab
 	*chPtr = byte;
 	return 1;
     } else if (byte < 0xE0) {
@@ -514,18 +503,13 @@
 				 * appended to this previously initialized
 				 * DString. */
 {
-<<<<<<< HEAD
     Tcl_UniChar ch = 0, *w, *wString;
-    const char *p, *end;
-=======
-    Tcl_UniChar *w, *wString;
     const char *p;
->>>>>>> 846b23ab
     int oldLength;
-	/* Pointer to the end of string. Never read endPtr[0] */
-	const char *endPtr = src + length;
-	/* Pointer to breakpoint in scan where optimization is lost */
-	const char *optPtr = endPtr - TCL_UTF_MAX;
+    /* Pointer to the end of string. Never read endPtr[0] */
+    const char *endPtr = src + length;
+    /* Pointer to last byte where optimization still can be used */
+    const char *optPtr = endPtr - TCL_UTF_MAX;
 
     if (length < 0) {
 	length = strlen(src);
@@ -544,37 +528,22 @@
 
     w = wString;
     p = src;
-<<<<<<< HEAD
-    end = src + length - TCL_UTF_MAX;
-    while (p < end) {
-	p += TclUtfToUniChar(p, &ch);
-	*w++ = ch;
-    }
-    end += TCL_UTF_MAX;
-    while (p < end) {
-	if (Tcl_UtfCharComplete(p, end-p)) {
-	    p += TclUtfToUniChar(p, &ch);
-	} else {
-	    ch = UCHAR(*p++);
-	}
-	*w++ = ch;
-=======
     endPtr = src + length;
     optPtr = endPtr - TCL_UTF_MAX;
     while (p <= optPtr) {
-	p += TclUtfToUniChar(p, w);
-	w++;
+	p += TclUtfToUniChar(p, &ch);
+	*w++ = ch;
     }
     while ((p < endPtr) && Tcl_UtfCharComplete(p, endPtr-p)) {
-	p += TclUtfToUniChar(p, w++);
+	p += TclUtfToUniChar(p, &ch);
+	*w++ = ch;
     }
     while (p < endPtr) {
 	*w++ = UCHAR(*p++);
->>>>>>> 846b23ab
     }
     *w = '\0';
     Tcl_DStringSetLength(dsPtr,
-	    (oldLength + ((char *) w - (char *) wString)));
+	    oldLength + ((char *) w - (char *) wString));
 
     return wString;
 }
@@ -715,21 +684,12 @@
 const char *
 Tcl_UtfFindFirst(
     const char *src,		/* The UTF-8 string to be searched. */
-<<<<<<< HEAD
     int ch)			/* The Unicode character to search for. */
 {
     while (1) {
-	int ucs4, len = TclUtfToUCS4(src, &ucs4);
-
-	if (ucs4 == ch) {
-=======
-    int ch)			/* The Tcl_UniChar to search for. */
-{
-    while (1) {
-	Tcl_UniChar find;
-	int len = TclUtfToUniChar(src, &find);
+	int find, len = TclUtfToUCS4(src, &find);
+
 	if (find == ch) {
->>>>>>> 846b23ab
 	    return src;
 	}
 	if (*src == '\0') {
@@ -767,16 +727,9 @@
     const char *last = NULL;
 
     while (1) {
-<<<<<<< HEAD
-	int ucs4, len = TclUtfToUCS4(src, &ucs4);
-
-	if (ucs4 == ch) {
-=======
-	Tcl_UniChar find;
-	int len = TclUtfToUniChar(src, &find);
+	int find, len = TclUtfToUCS4(src, &find);
 
 	if (find == ch) {
->>>>>>> 846b23ab
 	    last = src;
 	}
 	if (*src == '\0') {
@@ -919,7 +872,7 @@
 
 	    /*
 	     * trailBytesSeen > 0, so we can examine look[1] safely.
-	     * Use that capability to screen out overlong sequences.
+	     * Use that capability to screen out invalid sequences.
 	     */
 
 	    if (Invalid(look)) {
@@ -1017,15 +970,12 @@
     int len = 0;
 
     while (index-- > 0) {
-<<<<<<< HEAD
 	len = TclUtfToUniChar(src, &ch);
 	src += len;
     }
 #if TCL_UTF_MAX == 4
     if ((ch >= 0xD800) && (len < 3)) {
 	/* Index points at character following high Surrogate */
-=======
->>>>>>> 846b23ab
 	src += TclUtfToUniChar(src, &ch);
     }
 #endif
