/*
 * tclUtf.c --
 *
 *	Routines for manipulating UTF-8 strings.
 *
 * Copyright (c) 1997-1998 Sun Microsystems, Inc.
 *
 * See the file "license.terms" for information on usage and redistribution of
 * this file, and for a DISCLAIMER OF ALL WARRANTIES.
 */

#include "tclInt.h"

/*
 * Include the static character classification tables and macros.
 */

#include "tclUniData.c"

/*
 * The following macros are used for fast character category tests. The x_BITS
 * values are shifted right by the category value to determine whether the
 * given category is included in the set.
 */

#define ALPHA_BITS ((1 << UPPERCASE_LETTER) | (1 << LOWERCASE_LETTER) \
	| (1 << TITLECASE_LETTER) | (1 << MODIFIER_LETTER) | (1<<OTHER_LETTER))

#define CONTROL_BITS ((1 << CONTROL) | (1 << FORMAT) | (1 << PRIVATE_USE))

#define DIGIT_BITS (1 << DECIMAL_DIGIT_NUMBER)

#define SPACE_BITS ((1 << SPACE_SEPARATOR) | (1 << LINE_SEPARATOR) \
	| (1 << PARAGRAPH_SEPARATOR))

#define WORD_BITS (ALPHA_BITS | DIGIT_BITS | (1 << CONNECTOR_PUNCTUATION))

#define PUNCT_BITS ((1 << CONNECTOR_PUNCTUATION) | \
	(1 << DASH_PUNCTUATION) | (1 << OPEN_PUNCTUATION) | \
	(1 << CLOSE_PUNCTUATION) | (1 << INITIAL_QUOTE_PUNCTUATION) | \
	(1 << FINAL_QUOTE_PUNCTUATION) | (1 << OTHER_PUNCTUATION))

#define GRAPH_BITS (WORD_BITS | PUNCT_BITS | \
	(1 << NON_SPACING_MARK) | (1 << ENCLOSING_MARK) | \
	(1 << COMBINING_SPACING_MARK) | (1 << LETTER_NUMBER) | \
	(1 << OTHER_NUMBER) | \
	(1 << MATH_SYMBOL) | (1 << CURRENCY_SYMBOL) | \
	(1 << MODIFIER_SYMBOL) | (1 << OTHER_SYMBOL))

/*
 * Unicode characters less than this value are represented by themselves in
 * UTF-8 strings.
 */

#define UNICODE_SELF	0x80

/*
 * The following structures are used when mapping between Unicode (UCS-2) and
 * UTF-8.
 */

static const unsigned char totalBytes[256] = {
    1,1,1,1,1,1,1,1,1,1,1,1,1,1,1,1,1,1,1,1,1,1,1,1,1,1,1,1,1,1,1,1,
    1,1,1,1,1,1,1,1,1,1,1,1,1,1,1,1,1,1,1,1,1,1,1,1,1,1,1,1,1,1,1,1,
    1,1,1,1,1,1,1,1,1,1,1,1,1,1,1,1,1,1,1,1,1,1,1,1,1,1,1,1,1,1,1,1,
    1,1,1,1,1,1,1,1,1,1,1,1,1,1,1,1,1,1,1,1,1,1,1,1,1,1,1,1,1,1,1,1,
#if TCL_UTF_MAX != 4
    1,1,1,1,1,1,1,1,1,1,1,1,1,1,1,1,1,1,1,1,1,1,1,1,1,1,1,1,1,1,1,1,
    1,1,1,1,1,1,1,1,1,1,1,1,1,1,1,1,1,1,1,1,1,1,1,1,1,1,1,1,1,1,1,1,
#else /* Tcl_UtfCharComplete() might point to 2nd byte of valid 4-byte sequence */
    3,3,3,3,3,3,3,3,3,3,3,3,3,3,3,3,3,3,3,3,3,3,3,3,3,3,3,3,3,3,3,3,
    3,3,3,3,3,3,3,3,3,3,3,3,3,3,3,3,3,3,3,3,3,3,3,3,3,3,3,3,3,3,3,3,
#endif
    2,1,2,2,2,2,2,2,2,2,2,2,2,2,2,2,2,2,2,2,2,2,2,2,2,2,2,2,2,2,2,2,
    3,3,3,3,3,3,3,3,3,3,3,3,3,3,3,3,
#if TCL_UTF_MAX > 3
    4,4,4,4,4,
#else
    1,1,1,1,1,
#endif
    1,1,1,1,1,1,1,1,1,1,1
};

/*
 * Functions used only in this module.
 */

static int		UtfCount(int ch);
static int		Invalid(unsigned char *src);
static int		UCS4ToUpper(int ch);
static int		UCS4ToLower(int ch);
static int		UCS4ToTitle(int ch);

/*
 *---------------------------------------------------------------------------
 *
 * UtfCount --
 *
 *	Find the number of bytes in the Utf character "ch".
 *
 * Results:
 *	The return values is the number of bytes in the Utf character "ch".
 *
 * Side effects:
 *	None.
 *
 *---------------------------------------------------------------------------
 */

static inline int
UtfCount(
    int ch)			/* The Unicode character whose size is returned. */
{
    if ((unsigned)(ch - 1) < (UNICODE_SELF - 1)) {
	return 1;
    }
    if (ch <= 0x7FF) {
	return 2;
    }
#if TCL_UTF_MAX > 3
    if (((unsigned)(ch - 0x10000) <= 0xFFFFF)) {
	return 4;
    }
#endif
    return 3;
}

/*
 *---------------------------------------------------------------------------
 *
 * Invalid --
 *
 *	Utility routine to report whether /src/ points to the start of an
 *	invald byte sequence that should be rejected. This might be because
 *	it is an overlong encoding, or because it encodes something out of
 *	the proper range. Caller guarantees that src[0] and src[1] are
 *	readable, and
 *
 *	(src[0] >= 0xC0) && (src[0] != 0xC1)
 * 	(src[1] >= 0x80) && (src[1] < 0xC0)
 *	(src[0] < ((TCL_UTF_MAX > 3) ? 0xF5 : 0xF0))
 *
 * Results:
 *	A boolean.
 *---------------------------------------------------------------------------
 */

static const unsigned char bounds[28] = {
    0x80, 0x80,		/* \xC0 accepts \x80 only */
    0x80, 0xBF, 0x80, 0xBF, 0x80, 0xBF, 0x80, 0xBF, 0x80, 0xBF, 0x80, 0xBF,
    0x80, 0xBF,		/* (\xC4 - \xDC) -- all sequences valid */
    0xA0, 0xBF,	/* \xE0\x80 through \xE0\x9F are invalid prefixes */
    0x80, 0xBF, 0x80, 0xBF, 0x80, 0xBF, /* (\xE4 - \xEC) -- all valid */
#if TCL_UTF_MAX > 3
    0x90, 0xBF,	/* \xF0\x80 through \xF0\x8F are invalid prefixes */
    0x80, 0x8F  /* \xF4\x90 and higher are invalid prefixes */
#else
    0xC0, 0xBF,	/* Not used, but reject all again for safety. */
    0xC0, 0xBF	/* Not used, but reject all again for safety. */
#endif
};

static int
Invalid(
    unsigned char *src)	/* Points to lead byte of a UTF-8 byte sequence */
{
    unsigned char byte = *src;
    int index;

    if (byte % 0x04) {
	/* Only lead bytes 0xC0, 0xE0, 0xF0, 0xF4 need examination */
	return 0;
    }
    index = (byte - 0xC0) >> 1;
    if (src[1] < bounds[index] || src[1] > bounds[index+1]) {
	/* Out of bounds - report invalid. */
	return 1;
    }
    return 0;
}

/*
 *---------------------------------------------------------------------------
 *
 * Tcl_UniCharToUtf --
 *
 *	Store the given Tcl_UniChar as a sequence of UTF-8 bytes in the
 *	provided buffer. Equivalent to Plan 9 runetochar().
 *
 * Results:
 *	The return values is the number of bytes in the buffer that were
 *	consumed.
 *
 * Side effects:
 *	None.
 *
 *---------------------------------------------------------------------------
 */

int
Tcl_UniCharToUtf(
    int ch,			/* The Tcl_UniChar to be stored in the
				 * buffer. */
    char *buf)			/* Buffer in which the UTF-8 representation of
				 * the Tcl_UniChar is stored. Buffer must be
				 * large enough to hold the UTF-8 character
				 * (at most TCL_UTF_MAX bytes). */
{
    if ((unsigned)(ch - 1) < (UNICODE_SELF - 1)) {
	buf[0] = (char) ch;
	return 1;
    }
    if (ch >= 0) {
	if (ch <= 0x7FF) {
	    buf[1] = (char) ((ch | 0x80) & 0xBF);
	    buf[0] = (char) ((ch >> 6) | 0xC0);
	    return 2;
	}
	if (ch <= 0xFFFF) {
#if TCL_UTF_MAX > 3
	    if ((ch & 0xF800) == 0xD800) {
		if (ch & 0x0400) {
		    /* Low surrogate */
		    if (((buf[0] & 0xC0) == 0x80) && ((buf[1] & 0xCF) == 0)) {
			/* Previous Tcl_UniChar was a high surrogate, so combine */
			buf[2] = (char) ((ch & 0x3F) | 0x80);
			buf[1] |= (char) (((ch >> 6) & 0x0F) | 0x80);
			return 3;
		    }
		    /* Previous Tcl_UniChar was not a high surrogate, so just output */
		} else {
		    /* High surrogate */
		    ch += 0x40;
		    /* Fill buffer with specific 3-byte (invalid) byte combination,
		       so following low surrogate can recognize it and combine */
		    buf[2] = (char) ((ch << 4) & 0x30);
		    buf[1] = (char) (((ch >> 2) & 0x3F) | 0x80);
		    buf[0] = (char) (((ch >> 8) & 0x07) | 0xF0);
		    return 1;
		}
	    }
#endif
	    goto three;
	}

#if TCL_UTF_MAX > 3
	if (ch <= 0x10FFFF) {
	    buf[3] = (char) ((ch | 0x80) & 0xBF);
	    buf[2] = (char) (((ch >> 6) | 0x80) & 0xBF);
	    buf[1] = (char) (((ch >> 12) | 0x80) & 0xBF);
	    buf[0] = (char) ((ch >> 18) | 0xF0);
	    return 4;
	}
    } else if (ch == -1) {
	if (((buf[0] & 0xC0) == 0x80) && ((buf[1] & 0xCF) == 0)
		&& ((buf[-1] & 0xF8) == 0xF0)) {
	    ch = 0xD7C0 + ((buf[-1] & 0x07) << 8) + ((buf[0] & 0x3F) << 2)
		    + ((buf[1] & 0x30) >> 4);
	    buf[1] = (char) ((ch | 0x80) & 0xBF);
	    buf[0] = (char) (((ch >> 6) | 0x80) & 0xBF);
	    buf[-1] = (char) ((ch >> 12) | 0xE0);
	    return 2;
	}
#endif
    }

    ch = 0xFFFD;
three:
    buf[2] = (char) ((ch | 0x80) & 0xBF);
    buf[1] = (char) (((ch >> 6) | 0x80) & 0xBF);
    buf[0] = (char) ((ch >> 12) | 0xE0);
    return 3;
}

/*
 *---------------------------------------------------------------------------
 *
 * Tcl_UniCharToUtfDString --
 *
 *	Convert the given Unicode string to UTF-8.
 *
 * Results:
 *	The return value is a pointer to the UTF-8 representation of the
 *	Unicode string. Storage for the return value is appended to the end of
 *	dsPtr.
 *
 * Side effects:
 *	None.
 *
 *---------------------------------------------------------------------------
 */

char *
Tcl_UniCharToUtfDString(
    const Tcl_UniChar *uniStr,	/* Unicode string to convert to UTF-8. */
    int uniLength,		/* Length of Unicode string in Tcl_UniChars
				 * (must be >= 0). */
    Tcl_DString *dsPtr)		/* UTF-8 representation of string is appended
				 * to this previously initialized DString. */
{
    const Tcl_UniChar *w, *wEnd;
    char *p, *string;
    int oldLength;

    /*
     * UTF-8 string length in bytes will be <= Unicode string length *
     * TCL_UTF_MAX.
     */

    oldLength = Tcl_DStringLength(dsPtr);
    Tcl_DStringSetLength(dsPtr, oldLength + (uniLength + 1) * TCL_UTF_MAX);
    string = Tcl_DStringValue(dsPtr) + oldLength;

    p = string;
    wEnd = uniStr + uniLength;
    for (w = uniStr; w < wEnd; ) {
	p += Tcl_UniCharToUtf(*w, p);
	w++;
    }
    Tcl_DStringSetLength(dsPtr, oldLength + (p - string));

    return string;
}

/*
 *---------------------------------------------------------------------------
 *
 * Tcl_UtfToUniChar --
 *
 *	Extract the Tcl_UniChar represented by the UTF-8 string. Bad UTF-8
 *	sequences are converted to valid Tcl_UniChars and processing
 *	continues. Equivalent to Plan 9 chartorune().
 *
 *	The caller must ensure that the source buffer is long enough that this
 *	routine does not run off the end and dereference non-existent memory
 *	looking for trail bytes. If the source buffer is known to be '\0'
 *	terminated, this cannot happen. Otherwise, the caller should call
 *	Tcl_UtfCharComplete() before calling this routine to ensure that
 *	enough bytes remain in the string.
 *
 *	If TCL_UTF_MAX <= 4, special handling of Surrogate pairs is done:
 *	For any UTF-8 string containing a character outside of the BMP, the
 *	first call to this function will fill *chPtr with the high surrogate
 *	and generate a return value of 1. Calling Tcl_UtfToUniChar again
 *	will produce the low surrogate and a return value of 3. Because *chPtr
 *	is used to remember whether the high surrogate is already produced, it
 *	is recommended to initialize the variable it points to as 0 before
 *	the first call to Tcl_UtfToUniChar is done.
 *
 * Results:
 *	*chPtr is filled with the Tcl_UniChar, and the return value is the
 *	number of bytes from the UTF-8 string that were consumed.
 *
 * Side effects:
 *	None.
 *
 *---------------------------------------------------------------------------
 */

int
Tcl_UtfToUniChar(
    register const char *src,	/* The UTF-8 string. */
    register Tcl_UniChar *chPtr)/* Filled with the Tcl_UniChar represented by
				 * the UTF-8 string. */
{
    Tcl_UniChar byte;

    /*
     * Unroll 1 to 3 (or 4) byte UTF-8 sequences.
     */

    byte = *((unsigned char *) src);
    if (byte < 0xC0) {
	/*
	 * Handles properly formed UTF-8 characters between 0x01 and 0x7F.
	 * Also treats \0 and naked trail bytes 0x80 to 0xBF as valid
	 * characters representing themselves.
	 */

#if TCL_UTF_MAX <= 4
	/* If *chPtr contains a high surrogate (produced by a previous
	 * Tcl_UtfToUniChar() call) and the next 3 bytes are UTF-8 continuation
	 * bytes, then we must produce a follow-up low surrogate. We only
	 * do that if the high surrogate matches the bits we encounter.
	 */
	if (((byte & 0xC0) == 0x80)
		&& ((src[1] & 0xC0) == 0x80) && ((src[2] & 0xC0) == 0x80)
		&& (((((byte - 0x10) << 2) & 0xFC) | 0xD800) == (*chPtr & 0xFCFC))
		&& ((src[1] & 0xF0) == (((*chPtr << 4) & 0x30) | 0x80))) {
	    *chPtr = ((src[1] & 0x0F) << 6) + (src[2] & 0x3F) + 0xDC00;
	    return 3;
	}
#endif
	*chPtr = byte;
	return 1;
    } else if (byte < 0xE0) {
	if ((src[1] & 0xC0) == 0x80) {
	    /*
	     * Two-byte-character lead-byte followed by a trail-byte.
	     */

	    *chPtr = (((byte & 0x1F) << 6) | (src[1] & 0x3F));
	    if ((unsigned)(*chPtr - 1) >= (UNICODE_SELF - 1)) {
		return 2;
	    }
	}

	/*
	 * A two-byte-character lead-byte not followed by trail-byte
	 * represents itself.
	 */
    } else if (byte < 0xF0) {
	if (((src[1] & 0xC0) == 0x80) && ((src[2] & 0xC0) == 0x80)) {
	    /*
	     * Three-byte-character lead byte followed by two trail bytes.
	     */

	    *chPtr = (((byte & 0x0F) << 12)
		    | ((src[1] & 0x3F) << 6) | (src[2] & 0x3F));
	    if (*chPtr > 0x7FF) {
		return 3;
	    }
	}

	/*
	 * A three-byte-character lead-byte not followed by two trail-bytes
	 * represents itself.
	 */
    }
    else if (byte < 0xF5) {
	if (((src[1] & 0xC0) == 0x80) && ((src[2] & 0xC0) == 0x80)) {
	    /*
	     * Four-byte-character lead byte followed by at least two trail bytes.
	     * (validity of 3th trail byte will be tested later)
	     */
#if TCL_UTF_MAX <= 4
	    Tcl_UniChar high = (((byte & 0x07) << 8) | ((src[1] & 0x3F) << 2)
		    | ((src[2] & 0x3F) >> 4)) - 0x40;
	    if ((high < 0x400) && ((src[3] & 0xC0) == 0x80)) {
		/* produce high surrogate, advance source pointer */
		*chPtr = 0xD800 + high;
		return 1;
	    }
	    /* out of range, < 0x10000 or > 0x10FFFF or invalid 3th byte */
#else
	    if ((src[3] & 0xC0) == 0x80) {
		*chPtr = (((byte & 0x07) << 18) | ((src[1] & 0x3F) << 12)
			| ((src[2] & 0x3F) << 6) | (src[3] & 0x3F));
		if ((unsigned)(*chPtr - 0x10000) <= 0xFFFFF) {
		    return 4;
		}
	    }
#endif
	}

	/*
	 * A four-byte-character lead-byte not followed by three trail-bytes
	 * represents itself.
	 */
    }

    *chPtr = byte;
    return 1;
}

/*
 *---------------------------------------------------------------------------
 *
 * Tcl_UtfToUniCharDString --
 *
 *	Convert the UTF-8 string to Unicode.
 *
 * Results:
 *	The return value is a pointer to the Unicode representation of the
 *	UTF-8 string. Storage for the return value is appended to the end of
 *	dsPtr. The Unicode string is terminated with a Unicode NULL character.
 *
 * Side effects:
 *	None.
 *
 *---------------------------------------------------------------------------
 */

Tcl_UniChar *
Tcl_UtfToUniCharDString(
    const char *src,		/* UTF-8 string to convert to Unicode. */
    int length,			/* Length of UTF-8 string in bytes, or -1 for
				 * strlen(). */
    Tcl_DString *dsPtr)		/* Unicode representation of string is
				 * appended to this previously initialized
				 * DString. */
{
    Tcl_UniChar ch = 0, *w, *wString;
    const char *p, *end;
    int oldLength;

    if (length < 0) {
	length = strlen(src);
    }

    /*
     * Unicode string length in Tcl_UniChars will be <= UTF-8 string length in
     * bytes.
     */

    oldLength = Tcl_DStringLength(dsPtr);

    Tcl_DStringSetLength(dsPtr,
	    oldLength + (int) ((length + 1) * sizeof(Tcl_UniChar)));
    wString = (Tcl_UniChar *) (Tcl_DStringValue(dsPtr) + oldLength);

    w = wString;
    p = src;
    end = src + length - TCL_UTF_MAX;
    while (p < end) {
	p += TclUtfToUniChar(p, &ch);
	*w++ = ch;
    }
    end += TCL_UTF_MAX;
    while (p < end) {
	if (Tcl_UtfCharComplete(p, end-p)) {
	    p += TclUtfToUniChar(p, &ch);
	} else {
	    ch = UCHAR(*p++);
	}
	*w++ = ch;
    }
    *w = '\0';
    Tcl_DStringSetLength(dsPtr,
	    (oldLength + ((char *) w - (char *) wString)));

    return wString;
}

/*
 *---------------------------------------------------------------------------
 *
 * Tcl_UtfCharComplete --
 *
 *	Determine if the UTF-8 string of the given length is long enough to be
 *	decoded by Tcl_UtfToUniChar(). This does not ensure that the UTF-8
 *	string is properly formed. Equivalent to Plan 9 fullrune().
 *
 * Results:
 *	The return value is 0 if the string is not long enough, non-zero
 *	otherwise.
 *
 * Side effects:
 *	None.
 *
 *---------------------------------------------------------------------------
 */

int
Tcl_UtfCharComplete(
    const char *src,		/* String to check if first few bytes contain
				 * a complete UTF-8 character. */
    int length)			/* Length of above string in bytes. */
{
    return length >= totalBytes[(unsigned char)*src];
}

/*
 *---------------------------------------------------------------------------
 *
 * Tcl_NumUtfChars --
 *
 *	Returns the number of characters (not bytes) in the UTF-8 string, not
 *	including the terminating NULL byte. This is equivalent to Plan 9
 *	utflen() and utfnlen().
 *
 * Results:
 *	As above.
 *
 * Side effects:
 *	None.
 *
 *---------------------------------------------------------------------------
 */

int
Tcl_NumUtfChars(
    register const char *src,	/* The UTF-8 string to measure. */
    int length)			/* The length of the string in bytes, or -1
				 * for strlen(string). */
{
    Tcl_UniChar ch = 0;
    register int i = 0;

    /*
     * The separate implementations are faster.
     *
     * Since this is a time-sensitive function, we also do the check for the
     * single-byte char case specially.
     */

    if (length < 0) {
	while (*src != '\0') {
	    src += TclUtfToUniChar(src, &ch);
	    i++;
	}
	if (i < 0) i = INT_MAX; /* Bug [2738427] */
    } else {
	register const char *endPtr = src + length - TCL_UTF_MAX;

	while (src < endPtr) {
	    if (((unsigned)(unsigned char)*src - 0xF0) < 5) {
		/* treat F0 - F4 as single character */
		ch = 0;
		src++;
	    } else {
		src += TclUtfToUniChar(src, &ch);
	    }
	    i++;
	}
	endPtr += TCL_UTF_MAX;
	while ((src < endPtr) && Tcl_UtfCharComplete(src, endPtr - src)) {
	    if (((unsigned)(unsigned char)*src - 0xF0) < 5) {
		/* treat F0 - F4 as single character */
		ch = 0;
		src++;
	    } else {
		src += TclUtfToUniChar(src, &ch);
	    }
	    i++;
	}
	if (src < endPtr) {
	    i += endPtr - src;
	}
    }
    return i;
}

/*
 *---------------------------------------------------------------------------
 *
 * Tcl_UtfFindFirst --
 *
 *	Returns a pointer to the first occurance of the given Unicode character
 *	in the NULL-terminated UTF-8 string. The NULL terminator is considered
 *	part of the UTF-8 string. Equivalent to Plan 9 utfrune().
 *
 * Results:
 *	As above. If the Unicode character does not exist in the given string,
 *	the return value is NULL.
 *
 * Side effects:
 *	None.
 *
 *---------------------------------------------------------------------------
 */

const char *
Tcl_UtfFindFirst(
    const char *src,		/* The UTF-8 string to be searched. */
    int ch)			/* The Unicode character to search for. */
{
    while (1) {
	int ucs4, len = TclUtfToUCS4(src, &ucs4);

	if (ucs4 == ch) {
	    return src;
	}
	if (*src == '\0') {
	    return NULL;
	}
	src += len;
    }
}

/*
 *---------------------------------------------------------------------------
 *
 * Tcl_UtfFindLast --
 *
 *	Returns a pointer to the last occurance of the given Unicode character
 *	in the NULL-terminated UTF-8 string. The NULL terminator is considered
 *	part of the UTF-8 string. Equivalent to Plan 9 utfrrune().
 *
 * Results:
 *	As above. If the Unicode character does not exist in the given string, the
 *	return value is NULL.
 *
 * Side effects:
 *	None.
 *
 *---------------------------------------------------------------------------
 */

const char *
Tcl_UtfFindLast(
    const char *src,		/* The UTF-8 string to be searched. */
    int ch)			/* The Unicode character to search for. */
{
    const char *last = NULL;

    while (1) {
	int ucs4, len = TclUtfToUCS4(src, &ucs4);

	if (ucs4 == ch) {
	    last = src;
	}
	if (*src == '\0') {
	    break;
	}
	src += len;
    }
    return last;
}

/*
 *---------------------------------------------------------------------------
 *
 * Tcl_UtfNext --
 *
 *	Given a pointer to some location in a UTF-8 string, Tcl_UtfNext
 *	returns a pointer to the next UTF-8 character in the string.
 *	The caller must not ask for the next character after the last
 *	character in the string if the string is not terminated by a null
 *	character.
 *
 * Results:
 *	The return value is the pointer to the next character in the UTF-8
 *	string.
 *
 * Side effects:
 *	None.
 *
 *---------------------------------------------------------------------------
 */

const char *
Tcl_UtfNext(
    const char *src)		/* The current location in the string. */
{
    int left = totalBytes[UCHAR(*src)];
    const char *next = src + 1;

    while (--left) {
	if ((*next & 0xC0) != 0x80) {
	    /*
	     * src points to non-trail byte; We ran out of trail bytes
	     * before the needs of the lead byte were satisfied.
	     * Let the (malformed) lead byte alone be a character
	     */
	    return src + 1;
	}
	next++;
    }
    if ((next == src + 1) || Invalid((unsigned char *)src)) {
	return src + 1;
    }
    return next;
}

/*
 *---------------------------------------------------------------------------
 *
 * Tcl_UtfPrev --
 *
 *	Given a pointer to some current location in a UTF-8 string, move
 *	backwards one character. This works correctly when the pointer is in
 *	the middle of a UTF-8 character.
 *
 * Results:
 *	The return value is a pointer to the previous character in the UTF-8
 *	string. If the current location was already at the beginning of the
 *	string, the return value will also be a pointer to the beginning of
 *	the string.
 *
 * Side effects:
 *	None.
 *
 *---------------------------------------------------------------------------
 */

const char *
Tcl_UtfPrev(
    const char *src,		/* A location in a UTF-8 string. */
    const char *start)		/* Pointer to the beginning of the string */
{
    int trailBytesSeen = 0;	/* How many trail bytes have been verified? */
    const char *fallback = src - 1;
				/* If we cannot find a lead byte that might
				 * start a prefix of a valid UTF byte sequence,
				 * we will fallback to a one-byte back step */
    unsigned char *look = (unsigned char *)fallback;
				/* Start search at the fallback position */

    /* Quick boundary case exit. */
    if (fallback <= start) {
	return start;
    }

    do {
	unsigned char byte = look[0];

	if (byte < 0x80) {
	    /*
	     * Single byte character. Either this is a correct previous
	     * character, or it is followed by at least one trail byte
	     * which indicates a malformed sequence. In either case the
	     * correct result is to return the fallback.
	     */
	    return fallback;
	}
	if (byte >= 0xC0) {
	    /* Non-trail byte; May be multibyte lead. */

	    if ((trailBytesSeen == 0)
		/*
		 * We've seen no trailing context to use to check
		 * anything. From what we know, this non-trail byte
		 * is a prefix of a previous character, and accepting
		 * it (the fallback) is correct.
		 */

		    || (trailBytesSeen >= totalBytes[byte])) {
		/*
		 * That is, (1 + trailBytesSeen > needed).
		 * We've examined more bytes than needed to complete
		 * this lead byte. No matter about well-formedness or
		 * validity, the sequence starting with this lead byte
		 * will never include the fallback location, so we must
		 * return the fallback location. See test utf-7.17
		 */
		return fallback;
	    }

	    /*
	     * trailBytesSeen > 0, so we can examine look[1] safely.
	     * Use that capability to screen out overlong sequences.
	     */

	    if (Invalid(look)) {
		/* Reject */
		return fallback;
	    }
	    return (const char *)look;
	}

	/* We saw a trail byte. */
	trailBytesSeen++;

	if ((const char *)look == start) {
	    /*
	     * Do not read before the start of the string
	     *
	     * If we get here, we've examined bytes at every location
	     * >= start and < src and all of them are trail bytes,
	     * including (*start).  We need to return our fallback
	     * and exit this loop before we run past the start of the string.
	     */
	    return fallback;
	}

	/* Continue the search backwards... */
	look--;
    } while (trailBytesSeen < TCL_UTF_MAX);

    /*
     * We've seen TCL_UTF_MAX trail bytes, so we know there will not be a
     * properly formed byte sequence to find, and we can stop looking,
     * accepting the fallback (for TCL_UTF_MAX > 3) or just go back as
     * far as we can.
     */
#if TCL_UTF_MAX > 3
    return fallback;
#else
    return src - TCL_UTF_MAX;
#endif
}

/*
 *---------------------------------------------------------------------------
 *
 * Tcl_UniCharAtIndex --
 *
 *	Returns the Tcl_UniChar represented at the specified character
 *	(not byte) position in the UTF-8 string.
 *
 * Results:
 *	As above.
 *
 * Side effects:
 *	None.
 *
 *---------------------------------------------------------------------------
 */

Tcl_UniChar
Tcl_UniCharAtIndex(
    register const char *src,	/* The UTF-8 string to dereference. */
    register int index)		/* The position of the desired character. */
{
    Tcl_UniChar ch = 0;

    TclUtfToUniChar(Tcl_UtfAtIndex(src, index), &ch);
    return ch;
}

/*
 *---------------------------------------------------------------------------
 *
 * Tcl_UtfAtIndex --
 *
 *	Returns a pointer to the specified character (not byte) position in
 *	the UTF-8 string.
 *
 * Results:
 *	As above.
 *
 * Side effects:
 *	None.
 *
 *---------------------------------------------------------------------------
 */

const char *
Tcl_UtfAtIndex(
    register const char *src,	/* The UTF-8 string. */
    register int index)		/* The position of the desired character. */
{
    Tcl_UniChar ch = 0;
    int len = 0;

    while (index-- > 0) {
	len = TclUtfToUniChar(src, &ch);
	src += len;
    }
#if TCL_UTF_MAX == 4
    if ((ch >= 0xD800) && (len < 3)) {
	/* Index points at character following high Surrogate */
	src += TclUtfToUniChar(src, &ch);
    }
#endif
    return src;
}

/*
 *---------------------------------------------------------------------------
 *
 * Tcl_UtfBackslash --
 *
 *	Figure out how to handle a backslash sequence.
 *
 * Results:
 *	Stores the bytes represented by the backslash sequence in dst and
 *	returns the number of bytes written to dst. At most TCL_UTF_MAX bytes
 *	are written to dst; dst must have been large enough to accept those
 *	bytes. If readPtr isn't NULL then it is filled in with a count of the
 *	number of bytes in the backslash sequence.
 *
 * Side effects:
 *	The maximum number of bytes it takes to represent a Unicode character
 *	in UTF-8 is guaranteed to be less than the number of bytes used to
 *	express the backslash sequence that represents that Unicode character.
 *	If the target buffer into which the caller is going to store the bytes
 *	that represent the Unicode character is at least as large as the
 *	source buffer from which the backslashed sequence was extracted, no
 *	buffer overruns should occur.
 *
 *---------------------------------------------------------------------------
 */

int
Tcl_UtfBackslash(
    const char *src,		/* Points to the backslash character of a
				 * backslash sequence. */
    int *readPtr,		/* Fill in with number of characters read from
				 * src, unless NULL. */
    char *dst)			/* Filled with the bytes represented by the
				 * backslash sequence. */
{
#define LINE_LENGTH 128
    int numRead;
    int result;

    result = TclParseBackslash(src, LINE_LENGTH, &numRead, dst);
    if (numRead == LINE_LENGTH) {
	/*
	 * We ate a whole line. Pay the price of a strlen()
	 */

	result = TclParseBackslash(src, strlen(src), &numRead, dst);
    }
    if (readPtr != NULL) {
	*readPtr = numRead;
    }
    return result;
}

/*
 *----------------------------------------------------------------------
 *
 * Tcl_UtfToUpper --
 *
 *	Convert lowercase characters to uppercase characters in a UTF string
 *	in place. The conversion may shrink the UTF string.
 *
 * Results:
 *	Returns the number of bytes in the resulting string excluding the
 *	trailing null.
 *
 * Side effects:
 *	Writes a terminating null after the last converted character.
 *
 *----------------------------------------------------------------------
 */

int
Tcl_UtfToUpper(
    char *str)			/* String to convert in place. */
{
    int ch, upChar;
    char *src, *dst;
    int len;

    /*
     * Iterate over the string until we hit the terminating null.
     */

    src = dst = str;
    while (*src) {
	len = TclUtfToUCS4(src, &ch);
	upChar = UCS4ToUpper(ch);

	/*
	 * To keep badly formed Utf strings from getting inflated by the
	 * conversion (thereby causing a segfault), only copy the upper case
	 * char to dst if its size is <= the original char.
	 */

	if (len < UtfCount(upChar) || ((upChar & 0xF800) == 0xD800)) {
	    memmove(dst, src, len);
	    dst += len;
	} else {
	    dst += Tcl_UniCharToUtf(upChar, dst);
	}
	src += len;
    }
    *dst = '\0';
    return (dst - str);
}

/*
 *----------------------------------------------------------------------
 *
 * Tcl_UtfToLower --
 *
 *	Convert uppercase characters to lowercase characters in a UTF string
 *	in place. The conversion may shrink the UTF string.
 *
 * Results:
 *	Returns the number of bytes in the resulting string excluding the
 *	trailing null.
 *
 * Side effects:
 *	Writes a terminating null after the last converted character.
 *
 *----------------------------------------------------------------------
 */

int
Tcl_UtfToLower(
    char *str)			/* String to convert in place. */
{
    int ch, lowChar;
    char *src, *dst;
    int len;

    /*
     * Iterate over the string until we hit the terminating null.
     */

    src = dst = str;
    while (*src) {
	len = TclUtfToUCS4(src, &ch);
	lowChar = UCS4ToLower(ch);

	/*
	 * To keep badly formed Utf strings from getting inflated by the
	 * conversion (thereby causing a segfault), only copy the lower case
	 * char to dst if its size is <= the original char.
	 */

	if (len < UtfCount(lowChar) || ((lowChar & 0xF800) == 0xD800)) {
	    memmove(dst, src, len);
	    dst += len;
	} else {
	    dst += Tcl_UniCharToUtf(lowChar, dst);
	}
	src += len;
    }
    *dst = '\0';
    return (dst - str);
}

/*
 *----------------------------------------------------------------------
 *
 * Tcl_UtfToTitle --
 *
 *	Changes the first character of a UTF string to title case or uppercase
 *	and the rest of the string to lowercase. The conversion happens in
 *	place and may shrink the UTF string.
 *
 * Results:
 *	Returns the number of bytes in the resulting string excluding the
 *	trailing null.
 *
 * Side effects:
 *	Writes a terminating null after the last converted character.
 *
 *----------------------------------------------------------------------
 */

int
Tcl_UtfToTitle(
    char *str)			/* String to convert in place. */
{
    int ch, titleChar, lowChar;
    char *src, *dst;
    int len;

    /*
     * Capitalize the first character and then lowercase the rest of the
     * characters until we get to a null.
     */

    src = dst = str;

    if (*src) {
	len = TclUtfToUCS4(src, &ch);
	titleChar = UCS4ToTitle(ch);

	if (len < UtfCount(titleChar) || ((titleChar & 0xF800) == 0xD800)) {
	    memmove(dst, src, len);
	    dst += len;
	} else {
	    dst += Tcl_UniCharToUtf(titleChar, dst);
	}
	src += len;
    }
    while (*src) {
	len = TclUtfToUCS4(src, &ch);
	lowChar = ch;
	/* Special exception for Georgian Asomtavruli chars, no titlecase. */
	if ((unsigned)(lowChar - 0x1C90) >= 0x30) {
	    lowChar = UCS4ToLower(lowChar);
	}

	if (len < UtfCount(lowChar) || ((lowChar & 0xF800) == 0xD800)) {
	    memmove(dst, src, len);
	    dst += len;
	} else {
	    dst += Tcl_UniCharToUtf(lowChar, dst);
	}
	src += len;
    }
    *dst = '\0';
    return (dst - str);
}

/*
 *----------------------------------------------------------------------
 *
 * TclpUtfNcmp2 --
 *
 *	Compare at most numBytes bytes of utf-8 strings cs and ct. Both cs and
 *	ct are assumed to be at least numBytes bytes long.
 *
 * Results:
 *	Return <0 if cs < ct, 0 if cs == ct, or >0 if cs > ct.
 *
 * Side effects:
 *	None.
 *
 *----------------------------------------------------------------------
 */

int
TclpUtfNcmp2(
    const char *cs,		/* UTF string to compare to ct. */
    const char *ct,		/* UTF string cs is compared to. */
    unsigned long numBytes)	/* Number of *bytes* to compare. */
{
    /*
     * We can't simply call 'memcmp(cs, ct, numBytes);' because we need to
     * check for Tcl's \xC0\x80 non-utf-8 null encoding. Otherwise utf-8 lexes
     * fine in the strcmp manner.
     */

    register int result = 0;

    for ( ; numBytes != 0; numBytes--, cs++, ct++) {
	if (*cs != *ct) {
	    result = UCHAR(*cs) - UCHAR(*ct);
	    break;
	}
    }
    if (numBytes && ((UCHAR(*cs) == 0xC0) || (UCHAR(*ct) == 0xC0))) {
	unsigned char c1, c2;

	c1 = ((UCHAR(*cs) == 0xC0) && (UCHAR(cs[1]) == 0x80)) ? 0 : UCHAR(*cs);
	c2 = ((UCHAR(*ct) == 0xC0) && (UCHAR(ct[1]) == 0x80)) ? 0 : UCHAR(*ct);
	result = (c1 - c2);
    }
    return result;
}

/*
 *----------------------------------------------------------------------
 *
 * Tcl_UtfNcmp --
 *
 *	Compare at most numChars UTF chars of string cs to string ct. Both cs
 *	and ct are assumed to be at least numChars UTF chars long.
 *
 * Results:
 *	Return <0 if cs < ct, 0 if cs == ct, or >0 if cs > ct.
 *
 * Side effects:
 *	None.
 *
 *----------------------------------------------------------------------
 */

int
Tcl_UtfNcmp(
    const char *cs,		/* UTF string to compare to ct. */
    const char *ct,		/* UTF string cs is compared to. */
    unsigned long numChars)	/* Number of UTF chars to compare. */
{
    Tcl_UniChar ch1 = 0, ch2 = 0;

    /*
     * Cannot use 'memcmp(cs, ct, n);' as byte representation of \u0000 (the
     * pair of bytes 0xC0,0x80) is larger than byte representation of \u0001
     * (the byte 0x01.)
     */

    while (numChars-- > 0) {
	/*
	 * n must be interpreted as chars, not bytes. This should be called
	 * only when both strings are of at least n chars long (no need for \0
	 * check)
	 */

	cs += TclUtfToUniChar(cs, &ch1);
	ct += TclUtfToUniChar(ct, &ch2);
	if (ch1 != ch2) {
#if TCL_UTF_MAX == 4
	    /* Surrogates always report higher than non-surrogates */
	    if (((ch1 & 0xFC00) == 0xD800)) {
	    if ((ch2 & 0xFC00) != 0xD800) {
		return ch1;
	    }
	    } else if ((ch2 & 0xFC00) == 0xD800) {
		return -ch2;
	    }
#endif
	    return (ch1 - ch2);
	}
    }
    return 0;
}

/*
 *----------------------------------------------------------------------
 *
 * Tcl_UtfNcasecmp --
 *
 *	Compare at most numChars UTF chars of string cs to string ct case
 *	insensitive. Both cs and ct are assumed to be at least numChars UTF
 *	chars long.
 *
 * Results:
 *	Return <0 if cs < ct, 0 if cs == ct, or >0 if cs > ct.
 *
 * Side effects:
 *	None.
 *
 *----------------------------------------------------------------------
 */

int
Tcl_UtfNcasecmp(
    const char *cs,		/* UTF string to compare to ct. */
    const char *ct,		/* UTF string cs is compared to. */
    unsigned long numChars)	/* Number of UTF chars to compare. */
{
    Tcl_UniChar ch1 = 0, ch2 = 0;

    while (numChars-- > 0) {
	/*
	 * n must be interpreted as chars, not bytes.
	 * This should be called only when both strings are of
	 * at least n chars long (no need for \0 check)
	 */
	cs += TclUtfToUniChar(cs, &ch1);
	ct += TclUtfToUniChar(ct, &ch2);
	if (ch1 != ch2) {
#if TCL_UTF_MAX == 4
	    /* Surrogates always report higher than non-surrogates */
	    if (((ch1 & 0xFC00) == 0xD800)) {
	    if ((ch2 & 0xFC00) != 0xD800) {
		return ch1;
	    }
	    } else if ((ch2 & 0xFC00) == 0xD800) {
		return -ch2;
	    }
#endif
	    ch1 = Tcl_UniCharToLower(ch1);
	    ch2 = Tcl_UniCharToLower(ch2);
	    if (ch1 != ch2) {
		return (ch1 - ch2);
	    }
	}
    }
    return 0;
}

/*
 *----------------------------------------------------------------------
 *
 * TclUtfCasecmp --
 *
 *	Compare UTF chars of string cs to string ct case insensitively.
 *	Replacement for strcasecmp in Tcl core, in places where UTF-8 should
 *	be handled.
 *
 * Results:
 *	Return <0 if cs < ct, 0 if cs == ct, or >0 if cs > ct.
 *
 * Side effects:
 *	None.
 *
 *----------------------------------------------------------------------
 */

int
TclUtfCasecmp(
    const char *cs,		/* UTF string to compare to ct. */
    const char *ct)		/* UTF string cs is compared to. */
{
    Tcl_UniChar ch1 = 0, ch2 = 0;

    while (*cs && *ct) {
	cs += TclUtfToUniChar(cs, &ch1);
	ct += TclUtfToUniChar(ct, &ch2);
	if (ch1 != ch2) {
#if TCL_UTF_MAX == 4
	    /* Surrogates always report higher than non-surrogates */
	    if (((ch1 & 0xFC00) == 0xD800)) {
	    if ((ch2 & 0xFC00) != 0xD800) {
		return ch1;
	    }
	    } else if ((ch2 & 0xFC00) == 0xD800) {
		return -ch2;
	    }
#endif
	    ch1 = Tcl_UniCharToLower(ch1);
	    ch2 = Tcl_UniCharToLower(ch2);
	    if (ch1 != ch2) {
		return ch1 - ch2;
	    }
	}
    }
    return UCHAR(*cs) - UCHAR(*ct);
}


/*
 *----------------------------------------------------------------------
 *
 * Tcl_UniCharToUpper --
 *
 *	Compute the uppercase equivalent of the given Unicode character.
 *
 * Results:
 *	Returns the uppercase Unicode character.
 *
 * Side effects:
 *	None.
 *
 *----------------------------------------------------------------------
 */

static int
UCS4ToUpper(
    int ch)			/* Unicode character to convert. */
{
    if (!UNICODE_OUT_OF_RANGE(ch)) {
	int info = GetUniCharInfo(ch);

	if (GetCaseType(info) & 0x04) {
	    ch -= GetDelta(info);
	}
    }
<<<<<<< HEAD
    return ch & 0x1FFFFF;
}

Tcl_UniChar
Tcl_UniCharToUpper(
    int ch)			/* Unicode character to convert. */
{
    return (Tcl_UniChar) UCS4ToUpper(ch);
=======
    /* Clear away extension bits, if any */
    ch &= 0x1FFFFF;
#endif
    return (Tcl_UniChar) ch;
>>>>>>> 114cdd58
}

/*
 *----------------------------------------------------------------------
 *
 * Tcl_UniCharToLower --
 *
 *	Compute the lowercase equivalent of the given Unicode character.
 *
 * Results:
 *	Returns the lowercase Unicode character.
 *
 * Side effects:
 *	None.
 *
 *----------------------------------------------------------------------
 */

static int
UCS4ToLower(
    int ch)			/* Unicode character to convert. */
{
    if (!UNICODE_OUT_OF_RANGE(ch)) {
	int info = GetUniCharInfo(ch);
	int mode = GetCaseType(info);

	if ((mode & 0x02) && (mode != 0x7)) {
	    ch += GetDelta(info);
	}
    }
<<<<<<< HEAD
    return ch & 0x1FFFFF;
}

Tcl_UniChar
Tcl_UniCharToLower(
    int ch)			/* Unicode character to convert. */
{
    return (Tcl_UniChar) UCS4ToLower(ch);
=======
    /* Clear away extension bits, if any */
    ch &= 0x1FFFFF;
#endif
    return (Tcl_UniChar) ch;
>>>>>>> 114cdd58
}

/*
 *----------------------------------------------------------------------
 *
 * Tcl_UniCharToTitle --
 *
 *	Compute the titlecase equivalent of the given Unicode character.
 *
 * Results:
 *	Returns the titlecase Unicode character.
 *
 * Side effects:
 *	None.
 *
 *----------------------------------------------------------------------
 */

static int
UCS4ToTitle(
    int ch)			/* Unicode character to convert. */
{
    if (!UNICODE_OUT_OF_RANGE(ch)) {
	int info = GetUniCharInfo(ch);
	int mode = GetCaseType(info);

	if (mode & 0x1) {
	    /*
	     * Subtract or add one depending on the original case.
	     */

	    if (mode != 0x7) {
		ch += ((mode & 0x4) ? -1 : 1);
	    }
	} else if (mode == 0x4) {
	    ch -= GetDelta(info);
	}
    }
<<<<<<< HEAD
    return ch & 0x1FFFFF;
}

Tcl_UniChar
Tcl_UniCharToTitle(
    int ch)			/* Unicode character to convert. */
{
    return (Tcl_UniChar) UCS4ToTitle(ch);
=======
    /* Clear away extension bits, if any */
    ch &= 0x1FFFFF;
#endif
    return (Tcl_UniChar) ch;
>>>>>>> 114cdd58
}

/*
 *----------------------------------------------------------------------
 *
 * Tcl_UniCharLen --
 *
 *	Find the length of a UniChar string. The str input must be null
 *	terminated.
 *
 * Results:
 *	Returns the length of str in UniChars (not bytes).
 *
 * Side effects:
 *	None.
 *
 *----------------------------------------------------------------------
 */

int
Tcl_UniCharLen(
    const Tcl_UniChar *uniStr)	/* Unicode string to find length of. */
{
    int len = 0;

    while (*uniStr != '\0') {
	len++;
	uniStr++;
    }
    return len;
}

/*
 *----------------------------------------------------------------------
 *
 * Tcl_UniCharNcmp --
 *
 *	Compare at most numChars unichars of string ucs to string uct.
 *	Both ucs and uct are assumed to be at least numChars unichars long.
 *
 * Results:
 *	Return <0 if ucs < uct, 0 if ucs == uct, or >0 if ucs > uct.
 *
 * Side effects:
 *	None.
 *
 *----------------------------------------------------------------------
 */

int
Tcl_UniCharNcmp(
    const Tcl_UniChar *ucs,	/* Unicode string to compare to uct. */
    const Tcl_UniChar *uct,	/* Unicode string ucs is compared to. */
    unsigned long numChars)	/* Number of unichars to compare. */
{
#ifdef WORDS_BIGENDIAN
    /*
     * We are definitely on a big-endian machine; memcmp() is safe
     */

    return memcmp(ucs, uct, numChars*sizeof(Tcl_UniChar));

#else /* !WORDS_BIGENDIAN */
    /*
     * We can't simply call memcmp() because that is not lexically correct.
     */

    for ( ; numChars != 0; ucs++, uct++, numChars--) {
	if (*ucs != *uct) {
	    return (*ucs - *uct);
	}
    }
    return 0;
#endif /* WORDS_BIGENDIAN */
}

/*
 *----------------------------------------------------------------------
 *
 * Tcl_UniCharNcasecmp --
 *
 *	Compare at most numChars unichars of string ucs to string uct case
 *	insensitive. Both ucs and uct are assumed to be at least numChars
 *	unichars long.
 *
 * Results:
 *	Return <0 if ucs < uct, 0 if ucs == uct, or >0 if ucs > uct.
 *
 * Side effects:
 *	None.
 *
 *----------------------------------------------------------------------
 */

int
Tcl_UniCharNcasecmp(
    const Tcl_UniChar *ucs,	/* Unicode string to compare to uct. */
    const Tcl_UniChar *uct,	/* Unicode string ucs is compared to. */
    unsigned long numChars)	/* Number of unichars to compare. */
{
    for ( ; numChars != 0; numChars--, ucs++, uct++) {
	if (*ucs != *uct) {
	    Tcl_UniChar lcs = Tcl_UniCharToLower(*ucs);
	    Tcl_UniChar lct = Tcl_UniCharToLower(*uct);

	    if (lcs != lct) {
		return (lcs - lct);
	    }
	}
    }
    return 0;
}

/*
 *----------------------------------------------------------------------
 *
 * Tcl_UniCharIsAlnum --
 *
 *	Test if a character is an alphanumeric Unicode character.
 *
 * Results:
 *	Returns 1 if character is alphanumeric.
 *
 * Side effects:
 *	None.
 *
 *----------------------------------------------------------------------
 */

int
Tcl_UniCharIsAlnum(
    int ch)			/* Unicode character to test. */
{
#if TCL_UTF_MAX > 3
    if (UNICODE_OUT_OF_RANGE(ch)) {
	return 0;
    }
#endif
    return (((ALPHA_BITS | DIGIT_BITS) >> GetCategory(ch)) & 1);
}

/*
 *----------------------------------------------------------------------
 *
 * Tcl_UniCharIsAlpha --
 *
 *	Test if a character is an alphabetic Unicode character.
 *
 * Results:
 *	Returns 1 if character is alphabetic.
 *
 * Side effects:
 *	None.
 *
 *----------------------------------------------------------------------
 */

int
Tcl_UniCharIsAlpha(
    int ch)			/* Unicode character to test. */
{
#if TCL_UTF_MAX > 3
    if (UNICODE_OUT_OF_RANGE(ch)) {
	return 0;
    }
#endif
    return ((ALPHA_BITS >> GetCategory(ch)) & 1);
}

/*
 *----------------------------------------------------------------------
 *
 * Tcl_UniCharIsControl --
 *
 *	Test if a character is a Unicode control character.
 *
 * Results:
 *	Returns non-zero if character is a control.
 *
 * Side effects:
 *	None.
 *
 *----------------------------------------------------------------------
 */

int
Tcl_UniCharIsControl(
    int ch)			/* Unicode character to test. */
{
#if TCL_UTF_MAX > 3
    if (UNICODE_OUT_OF_RANGE(ch)) {
	/* Clear away extension bits, if any */
	ch &= 0x1FFFFF;
	if ((ch == 0xE0001) || ((ch >= 0xE0020) && (ch <= 0xE007F))) {
	    return 1;
	}
	if ((ch >= 0xF0000) && ((ch & 0xFFFF) <= 0xFFFD)) {
	    return 1;
	}
	return 0;
    }
#endif
    return ((CONTROL_BITS >> GetCategory(ch)) & 1);
}

/*
 *----------------------------------------------------------------------
 *
 * Tcl_UniCharIsDigit --
 *
 *	Test if a character is a numeric Unicode character.
 *
 * Results:
 *	Returns non-zero if character is a digit.
 *
 * Side effects:
 *	None.
 *
 *----------------------------------------------------------------------
 */

int
Tcl_UniCharIsDigit(
    int ch)			/* Unicode character to test. */
{
#if TCL_UTF_MAX > 3
    if (UNICODE_OUT_OF_RANGE(ch)) {
	return 0;
    }
#endif
    return (GetCategory(ch) == DECIMAL_DIGIT_NUMBER);
}

/*
 *----------------------------------------------------------------------
 *
 * Tcl_UniCharIsGraph --
 *
 *	Test if a character is any Unicode print character except space.
 *
 * Results:
 *	Returns non-zero if character is printable, but not space.
 *
 * Side effects:
 *	None.
 *
 *----------------------------------------------------------------------
 */

int
Tcl_UniCharIsGraph(
    int ch)			/* Unicode character to test. */
{
#if TCL_UTF_MAX > 3
    if (UNICODE_OUT_OF_RANGE(ch)) {
	return ((unsigned)((ch & 0x1FFFFF) - 0xE0100) <= 0xEF);
    }
#endif
    return ((GRAPH_BITS >> GetCategory(ch)) & 1);
}

/*
 *----------------------------------------------------------------------
 *
 * Tcl_UniCharIsLower --
 *
 *	Test if a character is a lowercase Unicode character.
 *
 * Results:
 *	Returns non-zero if character is lowercase.
 *
 * Side effects:
 *	None.
 *
 *----------------------------------------------------------------------
 */

int
Tcl_UniCharIsLower(
    int ch)			/* Unicode character to test. */
{
#if TCL_UTF_MAX > 3
    if (UNICODE_OUT_OF_RANGE(ch)) {
	return 0;
    }
#endif
    return (GetCategory(ch) == LOWERCASE_LETTER);
}

/*
 *----------------------------------------------------------------------
 *
 * Tcl_UniCharIsPrint --
 *
 *	Test if a character is a Unicode print character.
 *
 * Results:
 *	Returns non-zero if character is printable.
 *
 * Side effects:
 *	None.
 *
 *----------------------------------------------------------------------
 */

int
Tcl_UniCharIsPrint(
    int ch)			/* Unicode character to test. */
{
#if TCL_UTF_MAX > 3
    if (UNICODE_OUT_OF_RANGE(ch)) {
	return ((unsigned)((ch & 0x1FFFFF) - 0xE0100) <= 0xEF);
    }
#endif
    return (((GRAPH_BITS|SPACE_BITS) >> GetCategory(ch)) & 1);
}

/*
 *----------------------------------------------------------------------
 *
 * Tcl_UniCharIsPunct --
 *
 *	Test if a character is a Unicode punctuation character.
 *
 * Results:
 *	Returns non-zero if character is punct.
 *
 * Side effects:
 *	None.
 *
 *----------------------------------------------------------------------
 */

int
Tcl_UniCharIsPunct(
    int ch)			/* Unicode character to test. */
{
#if TCL_UTF_MAX > 3
    if (UNICODE_OUT_OF_RANGE(ch)) {
	return 0;
    }
#endif
    return ((PUNCT_BITS >> GetCategory(ch)) & 1);
}

/*
 *----------------------------------------------------------------------
 *
 * Tcl_UniCharIsSpace --
 *
 *	Test if a character is a whitespace Unicode character.
 *
 * Results:
 *	Returns non-zero if character is a space.
 *
 * Side effects:
 *	None.
 *
 *----------------------------------------------------------------------
 */

int
Tcl_UniCharIsSpace(
    int ch)			/* Unicode character to test. */
{
#if TCL_UTF_MAX > 3
    /* Ignore upper 11 bits. */
    ch &= 0x1FFFFF;
#else
    /* Ignore upper 16 bits. */
    ch &= 0xFFFF;
#endif

    /*
     * If the character is within the first 127 characters, just use the
     * standard C function, otherwise consult the Unicode table.
     */

    if (ch < 0x80) {
	return TclIsSpaceProcM((char) ch);
#if TCL_UTF_MAX > 3
    } else if (UNICODE_OUT_OF_RANGE(ch)) {
	return 0;
#endif
    } else if (ch == 0x0085 || ch == 0x180E || ch == 0x200B
	    || ch == 0x202F || ch == 0x2060 || ch == 0xFEFF) {
	return 1;
    } else {
	return ((SPACE_BITS >> GetCategory(ch)) & 1);
    }
}

/*
 *----------------------------------------------------------------------
 *
 * Tcl_UniCharIsUpper --
 *
 *	Test if a character is a uppercase Unicode character.
 *
 * Results:
 *	Returns non-zero if character is uppercase.
 *
 * Side effects:
 *	None.
 *
 *----------------------------------------------------------------------
 */

int
Tcl_UniCharIsUpper(
    int ch)			/* Unicode character to test. */
{
#if TCL_UTF_MAX > 3
    if (UNICODE_OUT_OF_RANGE(ch)) {
	return 0;
    }
#endif
    return (GetCategory(ch) == UPPERCASE_LETTER);
}

/*
 *----------------------------------------------------------------------
 *
 * Tcl_UniCharIsWordChar --
 *
 *	Test if a character is alphanumeric or a connector punctuation mark.
 *
 * Results:
 *	Returns 1 if character is a word character.
 *
 * Side effects:
 *	None.
 *
 *----------------------------------------------------------------------
 */

int
Tcl_UniCharIsWordChar(
    int ch)			/* Unicode character to test. */
{
#if TCL_UTF_MAX > 3
    if (UNICODE_OUT_OF_RANGE(ch)) {
	return 0;
    }
#endif
    return ((WORD_BITS >> GetCategory(ch)) & 1);
}

/*
 *----------------------------------------------------------------------
 *
 * Tcl_UniCharCaseMatch --
 *
 *	See if a particular Unicode string matches a particular pattern.
 *	Allows case insensitivity. This is the Unicode equivalent of the char*
 *	Tcl_StringCaseMatch. The UniChar strings must be NULL-terminated.
 *	This has no provision for counted UniChar strings, thus should not be
 *	used where NULLs are expected in the UniChar string. Use
 *	TclUniCharMatch where possible.
 *
 * Results:
 *	The return value is 1 if string matches pattern, and 0 otherwise. The
 *	matching operation permits the following special characters in the
 *	pattern: *?\[] (see the manual entry for details on what these mean).
 *
 * Side effects:
 *	None.
 *
 *----------------------------------------------------------------------
 */

int
Tcl_UniCharCaseMatch(
    const Tcl_UniChar *uniStr,	/* Unicode String. */
    const Tcl_UniChar *uniPattern,
				/* Pattern, which may contain special
				 * characters. */
    int nocase)			/* 0 for case sensitive, 1 for insensitive */
{
    Tcl_UniChar ch1 = 0, p;

    while (1) {
	p = *uniPattern;

	/*
	 * See if we're at the end of both the pattern and the string. If so,
	 * we succeeded. If we're at the end of the pattern but not at the end
	 * of the string, we failed.
	 */

	if (p == 0) {
	    return (*uniStr == 0);
	}
	if ((*uniStr == 0) && (p != '*')) {
	    return 0;
	}

	/*
	 * Check for a "*" as the next pattern character. It matches any
	 * substring. We handle this by skipping all the characters up to the
	 * next matching one in the pattern, and then calling ourselves
	 * recursively for each postfix of string, until either we match or we
	 * reach the end of the string.
	 */

	if (p == '*') {
	    /*
	     * Skip all successive *'s in the pattern
	     */

	    while (*(++uniPattern) == '*') {
		/* empty body */
	    }
	    p = *uniPattern;
	    if (p == 0) {
		return 1;
	    }
	    if (nocase) {
		p = Tcl_UniCharToLower(p);
	    }
	    while (1) {
		/*
		 * Optimization for matching - cruise through the string
		 * quickly if the next char in the pattern isn't a special
		 * character
		 */

		if ((p != '[') && (p != '?') && (p != '\\')) {
		    if (nocase) {
			while (*uniStr && (p != *uniStr)
				&& (p != Tcl_UniCharToLower(*uniStr))) {
			    uniStr++;
			}
		    } else {
			while (*uniStr && (p != *uniStr)) {
			    uniStr++;
			}
		    }
		}
		if (Tcl_UniCharCaseMatch(uniStr, uniPattern, nocase)) {
		    return 1;
		}
		if (*uniStr == 0) {
		    return 0;
		}
		uniStr++;
	    }
	}

	/*
	 * Check for a "?" as the next pattern character. It matches any
	 * single character.
	 */

	if (p == '?') {
	    uniPattern++;
	    uniStr++;
	    continue;
	}

	/*
	 * Check for a "[" as the next pattern character. It is followed by a
	 * list of characters that are acceptable, or by a range (two
	 * characters separated by "-").
	 */

	if (p == '[') {
	    Tcl_UniChar startChar, endChar;

	    uniPattern++;
	    ch1 = (nocase ? Tcl_UniCharToLower(*uniStr) : *uniStr);
	    uniStr++;
	    while (1) {
		if ((*uniPattern == ']') || (*uniPattern == 0)) {
		    return 0;
		}
		startChar = (nocase ? Tcl_UniCharToLower(*uniPattern)
			: *uniPattern);
		uniPattern++;
		if (*uniPattern == '-') {
		    uniPattern++;
		    if (*uniPattern == 0) {
			return 0;
		    }
		    endChar = (nocase ? Tcl_UniCharToLower(*uniPattern)
			    : *uniPattern);
		    uniPattern++;
		    if (((startChar <= ch1) && (ch1 <= endChar))
			    || ((endChar <= ch1) && (ch1 <= startChar))) {
			/*
			 * Matches ranges of form [a-z] or [z-a].
			 */
			break;
		    }
		} else if (startChar == ch1) {
		    break;
		}
	    }
	    while (*uniPattern != ']') {
		if (*uniPattern == 0) {
		    uniPattern--;
		    break;
		}
		uniPattern++;
	    }
	    uniPattern++;
	    continue;
	}

	/*
	 * If the next pattern character is '\', just strip off the '\' so we
	 * do exact matching on the character that follows.
	 */

	if (p == '\\') {
	    if (*(++uniPattern) == '\0') {
		return 0;
	    }
	}

	/*
	 * There's no special character. Just make sure that the next bytes of
	 * each string match.
	 */

	if (nocase) {
	    if (Tcl_UniCharToLower(*uniStr) !=
		    Tcl_UniCharToLower(*uniPattern)) {
		return 0;
	    }
	} else if (*uniStr != *uniPattern) {
	    return 0;
	}
	uniStr++;
	uniPattern++;
    }
}

/*
 *----------------------------------------------------------------------
 *
 * TclUniCharMatch --
 *
 *	See if a particular Unicode string matches a particular pattern.
 *	Allows case insensitivity. This is the Unicode equivalent of the char*
 *	Tcl_StringCaseMatch. This variant of Tcl_UniCharCaseMatch uses counted
 *	Strings, so embedded NULLs are allowed.
 *
 * Results:
 *	The return value is 1 if string matches pattern, and 0 otherwise. The
 *	matching operation permits the following special characters in the
 *	pattern: *?\[] (see the manual entry for details on what these mean).
 *
 * Side effects:
 *	None.
 *
 *----------------------------------------------------------------------
 */

int
TclUniCharMatch(
    const Tcl_UniChar *string,	/* Unicode String. */
    int strLen,			/* Length of String */
    const Tcl_UniChar *pattern,	/* Pattern, which may contain special
				 * characters. */
    int ptnLen,			/* Length of Pattern */
    int nocase)			/* 0 for case sensitive, 1 for insensitive */
{
    const Tcl_UniChar *stringEnd, *patternEnd;
    Tcl_UniChar p;

    stringEnd = string + strLen;
    patternEnd = pattern + ptnLen;

    while (1) {
	/*
	 * See if we're at the end of both the pattern and the string. If so,
	 * we succeeded. If we're at the end of the pattern but not at the end
	 * of the string, we failed.
	 */

	if (pattern == patternEnd) {
	    return (string == stringEnd);
	}
	p = *pattern;
	if ((string == stringEnd) && (p != '*')) {
	    return 0;
	}

	/*
	 * Check for a "*" as the next pattern character. It matches any
	 * substring. We handle this by skipping all the characters up to the
	 * next matching one in the pattern, and then calling ourselves
	 * recursively for each postfix of string, until either we match or we
	 * reach the end of the string.
	 */

	if (p == '*') {
	    /*
	     * Skip all successive *'s in the pattern.
	     */

	    while (*(++pattern) == '*') {
		/* empty body */
	    }
	    if (pattern == patternEnd) {
		return 1;
	    }
	    p = *pattern;
	    if (nocase) {
		p = Tcl_UniCharToLower(p);
	    }
	    while (1) {
		/*
		 * Optimization for matching - cruise through the string
		 * quickly if the next char in the pattern isn't a special
		 * character.
		 */

		if ((p != '[') && (p != '?') && (p != '\\')) {
		    if (nocase) {
			while ((string < stringEnd) && (p != *string)
				&& (p != Tcl_UniCharToLower(*string))) {
			    string++;
			}
		    } else {
			while ((string < stringEnd) && (p != *string)) {
			    string++;
			}
		    }
		}
		if (TclUniCharMatch(string, stringEnd - string,
			pattern, patternEnd - pattern, nocase)) {
		    return 1;
		}
		if (string == stringEnd) {
		    return 0;
		}
		string++;
	    }
	}

	/*
	 * Check for a "?" as the next pattern character. It matches any
	 * single character.
	 */

	if (p == '?') {
	    pattern++;
	    string++;
	    continue;
	}

	/*
	 * Check for a "[" as the next pattern character. It is followed by a
	 * list of characters that are acceptable, or by a range (two
	 * characters separated by "-").
	 */

	if (p == '[') {
	    Tcl_UniChar ch1, startChar, endChar;

	    pattern++;
	    ch1 = (nocase ? Tcl_UniCharToLower(*string) : *string);
	    string++;
	    while (1) {
		if ((*pattern == ']') || (pattern == patternEnd)) {
		    return 0;
		}
		startChar = (nocase ? Tcl_UniCharToLower(*pattern) : *pattern);
		pattern++;
		if (*pattern == '-') {
		    pattern++;
		    if (pattern == patternEnd) {
			return 0;
		    }
		    endChar = (nocase ? Tcl_UniCharToLower(*pattern)
			    : *pattern);
		    pattern++;
		    if (((startChar <= ch1) && (ch1 <= endChar))
			    || ((endChar <= ch1) && (ch1 <= startChar))) {
			/*
			 * Matches ranges of form [a-z] or [z-a].
			 */
			break;
		    }
		} else if (startChar == ch1) {
		    break;
		}
	    }
	    while (*pattern != ']') {
		if (pattern == patternEnd) {
		    pattern--;
		    break;
		}
		pattern++;
	    }
	    pattern++;
	    continue;
	}

	/*
	 * If the next pattern character is '\', just strip off the '\' so we
	 * do exact matching on the character that follows.
	 */

	if (p == '\\') {
	    if (++pattern == patternEnd) {
		return 0;
	    }
	}

	/*
	 * There's no special character. Just make sure that the next bytes of
	 * each string match.
	 */

	if (nocase) {
	    if (Tcl_UniCharToLower(*string) != Tcl_UniCharToLower(*pattern)) {
		return 0;
	    }
	} else if (*string != *pattern) {
	    return 0;
	}
	string++;
	pattern++;
    }
}

/*
 *---------------------------------------------------------------------------
 *
 * TclUtfToUCS4 --
 *
 *	Extract the 4-byte codepoint from the leading bytes of the
 *	Modified UTF-8 string "src".  This is a utility routine to
 *	contain the surrogate gymnastics in one place.
 *
 *	The caller must ensure that the source buffer is long enough that this
 *	routine does not run off the end and dereference non-existent memory
 *	looking for trail bytes. If the source buffer is known to be '\0'
 *	terminated, this cannot happen. Otherwise, the caller should call
 *	Tcl_UtfCharComplete() before calling this routine to ensure that
 *	enough bytes remain in the string.
 *
 * Results:
 *	*usc4Ptr is filled with the UCS4 code point, and the return value is
 *	the number of bytes from the UTF-8 string that were consumed.
 *
 * Side effects:
 *	None.
 *
 *---------------------------------------------------------------------------
 */

int
TclUtfToUCS4(
    const char *src,	/* The UTF-8 string. */
    int *ucs4Ptr)	/* Filled with the UCS4 codepoint represented
			 * by the UTF-8 string. */
{
    int len, fullchar;
    Tcl_UniChar ch = 0;

    len = TclUtfToUniChar(src, &ch);
    fullchar = ch;

#if TCL_UTF_MAX == 4
    /* 4-byte UTF-8 is supported; decode surrogates */

    if ((ch >= 0xD800) && len < 3) {
	len += Tcl_UtfToUniChar(src + len, &ch);
	fullchar = (((fullchar & 0x3FF) << 10) | (ch & 0x3FF)) + 0x10000;
    }
#endif

    *ucs4Ptr = fullchar;
    return len;
}

/*
 * Local Variables:
 * mode: c
 * c-basic-offset: 4
 * fill-column: 78
 * End:
 */<|MERGE_RESOLUTION|>--- conflicted
+++ resolved
@@ -1421,7 +1421,7 @@
 	    ch -= GetDelta(info);
 	}
     }
-<<<<<<< HEAD
+    /* Clear away extension bits, if any */
     return ch & 0x1FFFFF;
 }
 
@@ -1430,12 +1430,6 @@
     int ch)			/* Unicode character to convert. */
 {
     return (Tcl_UniChar) UCS4ToUpper(ch);
-=======
-    /* Clear away extension bits, if any */
-    ch &= 0x1FFFFF;
-#endif
-    return (Tcl_UniChar) ch;
->>>>>>> 114cdd58
 }
  
@@ -1467,7 +1461,7 @@
 	    ch += GetDelta(info);
 	}
     }
-<<<<<<< HEAD
+    /* Clear away extension bits, if any */
     return ch & 0x1FFFFF;
 }
 
@@ -1476,12 +1470,6 @@
     int ch)			/* Unicode character to convert. */
 {
     return (Tcl_UniChar) UCS4ToLower(ch);
-=======
-    /* Clear away extension bits, if any */
-    ch &= 0x1FFFFF;
-#endif
-    return (Tcl_UniChar) ch;
->>>>>>> 114cdd58
 }
  
@@ -1521,7 +1509,7 @@
 	    ch -= GetDelta(info);
 	}
     }
-<<<<<<< HEAD
+    /* Clear away extension bits, if any */
     return ch & 0x1FFFFF;
 }
 
@@ -1530,12 +1518,6 @@
     int ch)			/* Unicode character to convert. */
 {
     return (Tcl_UniChar) UCS4ToTitle(ch);
-=======
-    /* Clear away extension bits, if any */
-    ch &= 0x1FFFFF;
-#endif
-    return (Tcl_UniChar) ch;
->>>>>>> 114cdd58
 }
  
