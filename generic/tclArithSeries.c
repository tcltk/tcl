--- conflicted
+++ resolved
@@ -99,36 +99,18 @@
 
 /* ------------------------ ArithSeries object type -------------------------- */
 
-<<<<<<< HEAD
 
 static int ArithSeriesObjStep(Tcl_Obj *arithSeriesObj, Tcl_Obj **stepObj);
 
 
 static ObjectType arithSeriesType = {
     "arithseries",
-    FreeArithSeriesInternalRep,		/* freeIntRepProc */
-    DupArithSeriesInternalRep,		/* dupIntRepProc */
-    UpdateStringOfArithSeries,		/* updateStringProc */
+    FreeArithSeriesInternalRep,	/* freeIntRepProc */
+    DupArithSeriesInternalRep,	/* dupIntRepProc */
+    UpdateStringOfArithSeries,	/* updateStringProc */
     SetArithSeriesFromAny,		/* setFromAnyProc */
     2,
     NULL
-=======
-static const Tcl_ObjType arithSeriesType = {
-    "arithseries",		/* name */
-    FreeArithSeriesInternalRep,	/* freeIntRepProc */
-    DupArithSeriesInternalRep,	/* dupIntRepProc */
-    UpdateStringOfArithSeries,	/* updateStringProc */
-    SetArithSeriesFromAny,	/* setFromAnyProc */
-    TCL_OBJTYPE_V2(
-    ArithSeriesObjLength,
-    TclArithSeriesObjIndex,
-    TclArithSeriesObjRange,
-    TclArithSeriesObjReverse,
-    TclArithSeriesGetElements,
-    NULL, // SetElement
-    NULL, // Replace
-    ArithSeriesInOperation) // "in" operator
->>>>>>> 444e06f2
 };
  
@@ -508,24 +490,13 @@
 
 Tcl_Obj *
 TclNewArithSeriesObj(
-<<<<<<< HEAD
-    Tcl_Interp *interp,       /* For error reporting */
-    int useDoubles,           /* Flag indicates values start,
-			      ** end, step, are treated as doubles */
-    Tcl_Obj *startObj,        /* Starting value */
-    Tcl_Obj *endObj,          /* Ending limit */
-    Tcl_Obj *stepObj,         /* increment value */
-    Tcl_Obj *lenObj)          /* Number of elements */
-=======
-    Tcl_Interp *interp,		/* For error reporting */
-    Tcl_Obj **arithSeriesObj,	/* return value */
+    Tcl_Interp *interp,	/* For error reporting */
     int useDoubles,		/* Flag indicates values start,
-				 * end, step, are treated as doubles */
-    Tcl_Obj *startObj,		/* Starting value */
-    Tcl_Obj *endObj,		/* Ending limit */
-    Tcl_Obj *stepObj,		/* increment value */
-    Tcl_Obj *lenObj)		/* Number of elements */
->>>>>>> 444e06f2
+						 * end, step, are treated as doubles */
+    Tcl_Obj *startObj,	/* Starting value */
+    Tcl_Obj *endObj,	/* Ending limit */
+    Tcl_Obj *stepObj,	/* increment value */
+    Tcl_Obj *lenObj)	/* Number of elements */
 {
     double dstart, dend, dstep;
     Tcl_WideInt start, end, step;
@@ -862,21 +833,12 @@
  */
 
 int
-<<<<<<< HEAD
 ArithSeriesObjRange(
-    Tcl_Interp *interp,         /* For error message(s) */
-    Tcl_Obj *arithSeriesObj,	/* List object to take a range from. */
+    Tcl_Interp *interp,		/* For error message(s) */
+    Tcl_Obj *arithSeriesObj,/* List object to take a range from. */
     Tcl_Size fromIdx,		/* Index of first element to include. */
-    Tcl_Size toIdx,		/* Index of last element to include. */
-    Tcl_Obj **resPtrPtr)        /* return value */
-=======
-TclArithSeriesObjRange(
-    Tcl_Interp *interp,		/* For error message(s) */
-    Tcl_Obj *arithSeriesObj,	/* List object to take a range from. */
-    Tcl_Size fromIdx,		/* Index of first element to include. */
-    Tcl_Size toIdx,		/* Index of last element to include. */
-    Tcl_Obj **newObjPtr)	/* return value */
->>>>>>> 444e06f2
+    Tcl_Size toIdx,			/* Index of last element to include. */
+    Tcl_Obj **resPtrPtr)	/* return value */
 {
     ArithSeries *arithSeriesRepPtr;
     Tcl_Obj *startObj, *endObj, *stepObj;
@@ -1075,26 +1037,15 @@
  *	The result will be an ArithSeries in the reverse order.
  *
  * Side effects:
-<<<<<<< HEAD
- *      The original obj will be modified and returned if it is not Shared.
-=======
- *	The ogiginal obj will be modified and returned if it is not Shared.
->>>>>>> 444e06f2
+ *	The original obj will be modified and returned if it is not Shared.
  *
  *----------------------------------------------------------------------
  */
 int
-<<<<<<< HEAD
 ArithSeriesObjReverse(
-    Tcl_Interp *interp,         /* For error message(s) */
+    Tcl_Interp *interp,		/* For error message(s) */
     Tcl_Obj *arithSeriesObj	/* List object to reverse. */
     )
-=======
-TclArithSeriesObjReverse(
-    Tcl_Interp *interp,		/* For error message(s) */
-    Tcl_Obj *arithSeriesObj,	/* List object to reverse. */
-    Tcl_Obj **newObjPtr)
->>>>>>> 444e06f2
 {
     ArithSeries *arithSeriesRepPtr;
     Tcl_Obj *startObj, *endObj, *stepObj;
