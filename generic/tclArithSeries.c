--- conflicted
+++ resolved
@@ -9,14 +9,23 @@
  * See the file "license.terms" for information on usage and redistribution of
  * this file, and for a DISCLAIMER OF ALL WARRANTIES.
  */
+
+/*
+ * Copyright © 2024 Nathan Coulter
+ *
+ * You may distribute and/or modify this program under the terms of the GNU
+ * Affero General Public License as published by the Free Software Foundation,
+ * either version 3 of the License, or (at your option) any later version.
+
+ * See the file "COPYING" for information on usage and redistribution
+ * of this file, and for a DISCLAIMER OF ALL WARRANTIES.
+*/
 
 #include "tcl.h"
 #include "tclInt.h"
 #include <assert.h>
 #include <math.h>
 
-<<<<<<< HEAD
-=======
 /*
  * The structure below defines the arithmetic series Tcl object type by
  * means of procedures that can be invoked by generic object code.
@@ -66,169 +75,27 @@
     double step;
     int precision;
 } ArithSeriesDbl;
->>>>>>> 18581927
 
 /* -------------------------- ArithSeries object ---------------------------- */
 
-static int TclArithSeriesObjIndex(TCL_UNUSED(Tcl_Interp *), Tcl_Obj *arithSeriesObj,
-				  Tcl_Size index, Tcl_Obj **elemObj);
-
-static Tcl_Size ArithSeriesObjLength(Tcl_Obj *arithSeriesObj);
-static int TclArithSeriesObjRange(Tcl_Interp *interp, Tcl_Obj *arithSeriesObj,
-			    Tcl_Size fromIdx, Tcl_Size toIdx, Tcl_Obj **newObjPtr);
-static int TclArithSeriesObjReverse(Tcl_Interp *interp, Tcl_Obj *arithSeriesObj, Tcl_Obj **newObjPtr);
-static int TclArithSeriesGetElements(Tcl_Interp *interp,
-			    Tcl_Obj *objPtr, Tcl_Size *objcPtr, Tcl_Obj ***objvPtr);
 static void DupArithSeriesInternalRep(Tcl_Obj *srcPtr, Tcl_Obj *copyPtr);
 static void FreeArithSeriesInternalRep(Tcl_Obj *arithSeriesObjPtr);
 static void UpdateStringOfArithSeries(Tcl_Obj *arithSeriesObjPtr);
 static int  SetArithSeriesFromAny(Tcl_Interp *interp, Tcl_Obj *objPtr);
 
-static const Tcl_ObjType arithSeriesType = {
-    "arithseries",			/* name */
-    FreeArithSeriesInternalRep,		/* freeIntRepProc */
-    DupArithSeriesInternalRep,		/* dupIntRepProc */
-    UpdateStringOfArithSeries,		/* updateStringProc */
-    SetArithSeriesFromAny,		/* setFromAnyProc */
-    TCL_OBJTYPE_V2(
-    ArithSeriesObjLength,
-    TclArithSeriesObjIndex,
-    TclArithSeriesObjRange,
-    TclArithSeriesObjReverse,
-    TclArithSeriesGetElements,
-    NULL, // SetElement
-    NULL) // Replace
-};
-
-/*
- * Helper functions
- *
- * - ArithRound -- Round doubles to the number of significant fractional
- *                 digits
- * - ArithSeriesIndexDbl -- base list indexing operation for doubles
- * - ArithSeriesIndexInt --   "    "      "        "      "  integers
- * - ArithSeriesGetInternalRep -- Return the internal rep from a Tcl_Obj
- * - Precision -- determine the number of factional digits for the given
- *   double value
- * - maxPrecision -- Using the values provided, determine the longest precision
- *   in the arithSeries
- */
-static inline double
-ArithRound(double d, unsigned int n) {
-    double scalefactor = pow(10, n);
-    return round(d*scalefactor)/scalefactor;
-}
-
-static inline double
-ArithSeriesIndexDbl(
-    ArithSeries *arithSeriesRepPtr,
-    Tcl_WideInt index)
-{
-    ArithSeriesDbl *dblRepPtr = (ArithSeriesDbl*)arithSeriesRepPtr;
-    if (arithSeriesRepPtr->isDouble) {
-        double d = dblRepPtr->start + (index * dblRepPtr->step);
-	unsigned n = (dblRepPtr->precision > 0 ? dblRepPtr->precision : 0);
-        return ArithRound(d, n);
-    } else {
-	return (double)(arithSeriesRepPtr->start + (index * arithSeriesRepPtr->step));
-    }
-}
-
-static inline Tcl_WideInt
-ArithSeriesIndexInt(
-    ArithSeries *arithSeriesRepPtr,
-    Tcl_WideInt index)
-{
-    ArithSeriesDbl *dblRepPtr = (ArithSeriesDbl*)arithSeriesRepPtr;
-    if (arithSeriesRepPtr->isDouble) {
-	return (Tcl_WideInt)(dblRepPtr->start + ((index) * dblRepPtr->step));
-    } else {
-	return (arithSeriesRepPtr->start + (index * arithSeriesRepPtr->step));
-    }
-}
-
-static inline ArithSeries*
-ArithSeriesGetInternalRep(Tcl_Obj *objPtr)
-{
-    const Tcl_ObjInternalRep *irPtr;
-<<<<<<< HEAD
-    irPtr = TclFetchInternalRep((objPtr), tclArithSeriesType);
-=======
-    irPtr = TclFetchInternalRep((objPtr), &arithSeriesType);
->>>>>>> 18581927
-    return irPtr ? (ArithSeries *)irPtr->twoPtrValue.ptr1 : NULL;
-}
-
-/*
- * Compute number of significant factional digits
- */
-static inline int
-Precision(double d)
-{
-    char tmp[TCL_DOUBLE_SPACE+2], *off;
-    tmp[0] = 0;
-    Tcl_PrintDouble(NULL,d,tmp);
-    off = strchr(tmp, '.');
-    return (off ? strlen(off+1) : 0);
-}
-
-/*
- * Find longest number of digits after the decimal point.
- */
-static inline int
-maxPrecision(double start, double end, double step)
-{
-    int dp = Precision(step);
-    int i  = Precision(start);
-    dp = i>dp ? i : dp;
-    i  = Precision(end);
-    dp = i>dp ? i : dp;
-    return dp;
-}
-
-<<<<<<< HEAD
-/*
- * Prototypes for procedures defined later in this file:
- */
-
-static void	DupArithSeriesInternalRep (Tcl_Obj *srcPtr, Tcl_Obj *copyPtr);
-static void	FreeArithSeriesInternalRep (Tcl_Obj *listPtr);
-static int	SetArithSeriesFromAny (Tcl_Interp *interp, Tcl_Obj *objPtr);
-static void	UpdateStringOfArithSeries (Tcl_Obj *arithSeriesObj);
-static Tcl_Obj* ArithSeriesObjStep(Tcl_Obj *arithSeriesPtr);
-static  int	ArithSeriesObjIndex(Tcl_Interp *, Tcl_Obj *,
-			    Tcl_Size index, Tcl_Obj **resultPtr);
-static int	ArithSeriesObjLength(tclObjTypeInterfaceArgsListLength);
-static Tcl_Obj* ArithSeriesObjRange(tclObjTypeInterfaceArgsListRange);
-static Tcl_Obj*	ArithSeriesObjReverse(tclObjTypeInterfaceArgsListReverse);
-static int	ArithSeriesGetElements(tclObjTypeInterfaceArgsListAll);
-
-/*
- * The structure below defines the arithmetic series Tcl object type by
- * means of procedures that can be invoked by generic object code.
- *
- * The arithmetic series object is a special case of Tcl list representing
- * an interval of an arithmetic series in constant space.
- *
- * The arithmetic series is internally represented with three integers,
- * *start*, *end*, and *step*, Where the length is calculated with
- * the following algorithm:
- *
- * if RANGE == 0 THEN
- *   ERROR
- * if RANGE > 0
- *   LEN is (((END-START)-1)/STEP) + 1
- * else if RANGE < 0
- *   LEN is (((END-START)-1)/STEP) - 1
- *
- * And where the equivalent's list I-th element is calculated
- * as:
- *
- * LIST[i] = START + (STEP * i)
- *
- * Zero elements ranges, like in the case of START=10 END=10 STEP=1
- * are valid and will be equivalent to the empty list.
- */
+static int ArithSeriesObjIndex(TCL_UNUSED(Tcl_Interp *), Tcl_Obj *arithSeriesObj,
+				  Tcl_Size index, Tcl_Obj **elemObj);
+static int ArithSeriesObjLength(TCL_UNUSED(Tcl_Interp *),
+			    Tcl_Obj *arithSeriesObj, Tcl_Size *result);
+static Tcl_Obj *ArithSeriesObjRange(Tcl_Interp *interp, Tcl_Obj *arithSeriesObj,
+			    Tcl_Size fromIdx, Tcl_Size toIdx);
+static int ArithSeriesObjReverse(Tcl_Interp *interp, Tcl_Obj *arithSeriesObj);
+static int ArithSeriesGetElements(Tcl_Interp *interp,
+			    Tcl_Obj *objPtr, Tcl_Size *objcPtr, Tcl_Obj ***objvPtr);
+
+
+static int ArithSeriesObjStep(Tcl_Obj *arithSeriesObj, Tcl_Obj **stepObj);
+
 
 ObjInterface tclArithSeriesInterface = {
     1,
@@ -250,7 +117,7 @@
 		NULL,
     },
 };
-const ObjectType tclArithSeriesObjType = {
+const ObjectType tclArithSeriesType = {
     "arithseries",
     FreeArithSeriesInternalRep,		/* freeIntRepProc */
     DupArithSeriesInternalRep,		/* dupIntRepProc */
@@ -259,12 +126,93 @@
     2,
     (Tcl_ObjInterface *)&tclArithSeriesInterface
 };
-=======
-static int TclArithSeriesObjStep(Tcl_Obj *arithSeriesObj, Tcl_Obj **stepObj);
->>>>>>> 18581927
-
-MODULE_SCOPE const Tcl_ObjType *tclArithSeriesType
-    = (Tcl_ObjType *)&tclArithSeriesObjType;
+
+
+
+
+
+
+/*
+ * Helper functions
+ *
+ * - ArithRound -- Round doubles to the number of significant fractional
+ *                 digits
+ * - ArithSeriesIndexDbl -- base list indexing operation for doubles
+ * - ArithSeriesIndexInt --   "    "      "        "      "  integers
+ * - ArithSeriesGetInternalRep -- Return the internal rep from a Tcl_Obj
+ * - Precision -- determine the number of factional digits for the given
+ *   double value
+ * - maxPrecision -- Using the values provided, determine the longest precision
+ *   in the arithSeries
+ */
+static inline double
+ArithRound(double d, unsigned int n) {
+    double scalefactor = pow(10, n);
+    return round(d*scalefactor)/scalefactor;
+}
+
+static inline double
+ArithSeriesIndexDbl(
+    ArithSeries *arithSeriesRepPtr,
+    Tcl_WideInt index)
+{
+    ArithSeriesDbl *dblRepPtr = (ArithSeriesDbl*)arithSeriesRepPtr;
+    if (arithSeriesRepPtr->isDouble) {
+        double d = dblRepPtr->start + (index * dblRepPtr->step);
+	unsigned n = (dblRepPtr->precision > 0 ? dblRepPtr->precision : 0);
+        return ArithRound(d, n);
+    } else {
+	return (double)(arithSeriesRepPtr->start + (index * arithSeriesRepPtr->step));
+    }
+}
+
+static inline Tcl_WideInt
+ArithSeriesIndexInt(
+    ArithSeries *arithSeriesRepPtr,
+    Tcl_WideInt index)
+{
+    ArithSeriesDbl *dblRepPtr = (ArithSeriesDbl*)arithSeriesRepPtr;
+    if (arithSeriesRepPtr->isDouble) {
+	return (Tcl_WideInt)(dblRepPtr->start + ((index) * dblRepPtr->step));
+    } else {
+	return (arithSeriesRepPtr->start + (index * arithSeriesRepPtr->step));
+    }
+}
+
+static inline ArithSeries*
+ArithSeriesGetInternalRep(Tcl_Obj *objPtr)
+{
+    const Tcl_ObjInternalRep *irPtr;
+    irPtr = TclFetchInternalRep((objPtr), (Tcl_ObjType *)&tclArithSeriesType);
+    return irPtr ? (ArithSeries *)irPtr->twoPtrValue.ptr1 : NULL;
+}
+
+/*
+ * Compute number of significant factional digits
+ */
+static inline int
+Precision(double d)
+{
+    char tmp[TCL_DOUBLE_SPACE+2], *off;
+    tmp[0] = 0;
+    Tcl_PrintDouble(NULL,d,tmp);
+    off = strchr(tmp, '.');
+    return (off ? strlen(off+1) : 0);
+}
+
+/*
+ * Find longest number of digits after the decimal point.
+ */
+static inline int
+maxPrecision(double start, double end, double step)
+{
+    int dp = Precision(step);
+    int i  = Precision(start);
+    dp = i>dp ? i : dp;
+    i  = Precision(end);
+    dp = i>dp ? i : dp;
+    return dp;
+}
 
 /*
  *----------------------------------------------------------------------
@@ -320,6 +268,380 @@
 /*
  *----------------------------------------------------------------------
  *
+ * NewArithSeriesInt --
+ *
+ *	Creates a new ArithSeries object. The returned object has
+ *	refcount = 0.
+ *
+ * Results:
+ *
+ * 	A Tcl_Obj pointer to the created ArithSeries object.
+ * 	A NULL pointer of the range is invalid.
+ *
+ * Side Effects:
+ *
+ * 	None.
+ *----------------------------------------------------------------------
+ */
+static
+Tcl_Obj *
+NewArithSeriesInt(Tcl_WideInt start, Tcl_WideInt end, Tcl_WideInt step, Tcl_WideInt len)
+{
+    Tcl_WideInt length;
+    Tcl_Obj *arithSeriesObj;
+    ArithSeries *arithSeriesRepPtr;
+
+    length = len>=0 ? len : -1;
+    if (length < 0) length = -1;
+
+    TclNewObj(arithSeriesObj);
+
+    if (length <= 0) {
+	return arithSeriesObj;
+    }
+
+    arithSeriesRepPtr = (ArithSeries*) Tcl_Alloc(sizeof (ArithSeries));
+    arithSeriesRepPtr->isDouble = 0;
+    arithSeriesRepPtr->start = start;
+    arithSeriesRepPtr->end = end;
+    arithSeriesRepPtr->step = step;
+    arithSeriesRepPtr->len = length;
+    arithSeriesRepPtr->elements = NULL;
+    arithSeriesObj->internalRep.twoPtrValue.ptr1 = arithSeriesRepPtr;
+    arithSeriesObj->internalRep.twoPtrValue.ptr2 = NULL;
+    arithSeriesObj->typePtr = (Tcl_ObjType *)&tclArithSeriesType;
+    if (length > 0)
+    	Tcl_InvalidateStringRep(arithSeriesObj);
+
+    return arithSeriesObj;
+}
++
+/*
+ *----------------------------------------------------------------------
+ *
+ * NewArithSeriesDbl --
+ *
+ *	Creates a new ArithSeries object with doubles. The returned object has
+ *	refcount = 0.
+ *
+ * Results:
+ *
+ * 	A Tcl_Obj pointer to the created ArithSeries object.
+ * 	A NULL pointer of the range is invalid.
+ *
+ * Side Effects:
+ *
+ * 	None.
+ *----------------------------------------------------------------------
+ */
+
+static
+Tcl_Obj *
+NewArithSeriesDbl(double start, double end, double step, Tcl_WideInt len)
+{
+    Tcl_WideInt length;
+    Tcl_Obj *arithSeriesObj;
+    ArithSeriesDbl *arithSeriesRepPtr;
+
+    length = len>=0 ? len : -1;
+    if (length < 0) {
+	length = -1;
+    }
+
+    TclNewObj(arithSeriesObj);
+
+    if (length <= 0) {
+	return arithSeriesObj;
+    }
+
+    arithSeriesRepPtr = (ArithSeriesDbl*) Tcl_Alloc(sizeof (ArithSeriesDbl));
+    arithSeriesRepPtr->isDouble = 1;
+    arithSeriesRepPtr->start = start;
+    arithSeriesRepPtr->end = end;
+    arithSeriesRepPtr->step = step;
+    arithSeriesRepPtr->len = length;
+    arithSeriesRepPtr->elements = NULL;
+    arithSeriesRepPtr->precision = maxPrecision(start,end,step);
+    arithSeriesObj->internalRep.twoPtrValue.ptr1 = arithSeriesRepPtr;
+    arithSeriesObj->internalRep.twoPtrValue.ptr2 = NULL;
+    arithSeriesObj->typePtr = (Tcl_ObjType *)&tclArithSeriesType;
+
+    if (length > 0) {
+    	Tcl_InvalidateStringRep(arithSeriesObj);
+    }
+
+    return arithSeriesObj;
+}
++
+/*
+ *----------------------------------------------------------------------
+ *
+ * assignNumber --
+ *
+ *	Create the appropriate Tcl_Obj value for the given numeric values.
+ *      Used locally only for decoding [lseq] numeric arguments.
+ *	refcount = 0.
+ *
+ * Results:
+ *
+ * 	A Tcl_Obj pointer.
+ *      No assignment on error.
+ *
+ * Side Effects:
+ *
+ * 	None.
+ *----------------------------------------------------------------------
+ */
+static void
+assignNumber(
+    int useDoubles,
+    Tcl_WideInt *intNumberPtr,
+    double *dblNumberPtr,
+    Tcl_Obj *numberObj)
+{
+    void *clientData;
+    int tcl_number_type;
+
+    if (Tcl_GetNumberFromObj(NULL, numberObj, &clientData, &tcl_number_type) != TCL_OK
+	    || tcl_number_type == TCL_NUMBER_BIG) {
+	return;
+    }
+    if (useDoubles) {
+	if (tcl_number_type != TCL_NUMBER_INT) {
+	    *dblNumberPtr = *(double *)clientData;
+	} else {
+	    *dblNumberPtr = (double)*(Tcl_WideInt *)clientData;
+	}
+    } else {
+	if (tcl_number_type == TCL_NUMBER_INT) {
+	    *intNumberPtr = *(Tcl_WideInt *)clientData;
+	} else {
+	    *intNumberPtr = (Tcl_WideInt)*(double *)clientData;
+	}
+    }
+}
++
+/*
+ *----------------------------------------------------------------------
+ *
+ * TclNewArithSeriesObj --
+ *
+ *	Creates a new ArithSeries object. Some arguments may be NULL and will
+ *	be computed based on the other given arguments.
+ *      refcount = 0.
+ *
+ * Results:
+ *
+ * 	A Tcl_Obj pointer to the created ArithSeries object.
+ * 	An empty Tcl_Obj if the range is invalid.
+ *
+ * Side Effects:
+ *
+ * 	None.
+ *----------------------------------------------------------------------
+ */
+
+Tcl_Obj *
+TclNewArithSeriesObj(
+    Tcl_Interp *interp,       /* For error reporting */
+    int useDoubles,           /* Flag indicates values start,
+			      ** end, step, are treated as doubles */
+    Tcl_Obj *startObj,        /* Starting value */
+    Tcl_Obj *endObj,          /* Ending limit */
+    Tcl_Obj *stepObj,         /* increment value */
+    Tcl_Obj *lenObj)          /* Number of elements */
+{
+    double dstart, dend, dstep;
+    Tcl_WideInt start, end, step;
+    Tcl_WideInt len = -1;
+    Tcl_Obj *arithSeriesObjPtr = NULL;
+
+    if (startObj) {
+	assignNumber(useDoubles, &start, &dstart, startObj);
+    } else {
+	start = 0;
+	dstart = start;
+    }
+    if (stepObj) {
+	assignNumber(useDoubles, &step, &dstep, stepObj);
+	if (useDoubles) {
+	    step = dstep;
+	} else {
+	    dstep = step;
+	}
+	if (dstep == 0) {
+	    TclNewObj(arithSeriesObjPtr);
+	    return arithSeriesObjPtr;
+	}
+    }
+    if (endObj) {
+	assignNumber(useDoubles, &end, &dend, endObj);
+    }
+    if (lenObj) {
+	if (TCL_OK != Tcl_GetWideIntFromObj(interp, lenObj, &len)) {
+	    return arithSeriesObjPtr;
+	}
+    }
+
+    if (startObj && endObj) {
+	if (!stepObj) {
+	    if (useDoubles) {
+		dstep = (dstart < dend) ? 1.0 : -1.0;
+		step = dstep;
+	    } else {
+		step = (start < end) ? 1 : -1;
+		dstep = step;
+	    }
+	}
+	assert(dstep!=0);
+	if (!lenObj) {
+	    if (useDoubles) {
+		int precision = maxPrecision(dstart,dend,dstep);
+		len = ArithSeriesLenDbl(dstart, dend, dstep, precision);
+	    } else {
+		len = ArithSeriesLenInt(start, end, step);
+	    }
+	}
+    }
+
+    if (!endObj) {
+	if (useDoubles) {
+	    dend = dstart + (dstep * (len-1));
+	    end = dend;
+	} else {
+	    end = start + (step * (len-1));
+	    dend = end;
+	}
+    }
+
+    if (len > TCL_SIZE_MAX) {
+	Tcl_SetObjResult(
+	    interp,
+	    Tcl_NewStringObj("max length of a Tcl list exceeded", -1));
+	Tcl_SetErrorCode(interp, "TCL", "MEMORY", NULL);
+	return arithSeriesObjPtr;
+    }
+
+    arithSeriesObjPtr = useDoubles
+	? NewArithSeriesDbl(dstart, dend, dstep, len)
+	: NewArithSeriesInt(start, end, step, len);
+    return arithSeriesObjPtr;
+}
++
+/*
+ *----------------------------------------------------------------------
+ *
+ * ArithSeriesObjIndex --
+ *
+ *	Stores in **resultPtr the element with the specified index in the list
+ *	represented by the specified Arithmetic Sequence object. 
+ *
+ * Results:
+ *
+ * 	On success, returns TCL_OK and stores the position of the element in
+ * 	*element.  Returns TCL_ERROR if the index is out of range.
+ *
+ * Side Effects:
+ *
+ * 	On success, the integer pointed by *element is modified.
+ *
+ *----------------------------------------------------------------------
+ */
+
+int
+ArithSeriesObjIndex(
+    TCL_UNUSED(Tcl_Interp *),/* Used for error reporting if not NULL. */
+    Tcl_Obj *arithSeriesObj, /* List obj */
+    Tcl_Size index,          /* index to element of interest */
+    Tcl_Obj **elemObj)       /* Return value */
+{
+    ArithSeries *arithSeriesRepPtr = ArithSeriesGetInternalRep(arithSeriesObj);
+
+    if (index < 0 || arithSeriesRepPtr->len <= index) {
+	*elemObj = Tcl_NewObj();
+    } else {
+	/* List[i] = Start + (Step * index) */
+	if (arithSeriesRepPtr->isDouble) {
+	    *elemObj = Tcl_NewDoubleObj(ArithSeriesIndexDbl(arithSeriesRepPtr, index));
+	} else {
+	    *elemObj = Tcl_NewWideIntObj(ArithSeriesIndexInt(arithSeriesRepPtr, index));
+	}
+    }
+
+    return TCL_OK;
+}
++
+/*
+ *----------------------------------------------------------------------
+ *
+ * ArithSeriesObjLength
+ *
+ *	Returns the length of the arithmetic series.
+ *
+ * Results:
+ *
+ * 	The length of the series as Tcl_WideInt.
+ *
+ * Side Effects:
+ *
+ * 	None.
+ *
+ *----------------------------------------------------------------------
+ */
+int ArithSeriesObjLength(TCL_UNUSED(Tcl_Interp *),
+    Tcl_Obj *arithSeriesObj, Tcl_Size *result)
+{
+    ArithSeries *arithSeriesRepPtr = (ArithSeries*)
+	    arithSeriesObj->internalRep.twoPtrValue.ptr1;
+    *result = arithSeriesRepPtr->len;
+    return TCL_OK;
+}
+
+/*
+ *----------------------------------------------------------------------
+ *
+ * FreeArithSeriesInternalRep --
+ *
+ *	Deallocate the storage associated with an arithseries object's
+ *	internal representation.
+ *
+ * Results:
+ *	None.
+ *
+ * Side effects:
+ *	Frees arithSeriesObj's ArithSeries* internal representation and
+ *	sets listPtr's	internalRep.twoPtrValue.ptr1 to NULL.
+ *
+ *----------------------------------------------------------------------
+ */
+
+static void
+FreeArithSeriesInternalRep(Tcl_Obj *arithSeriesObj)
+{
+    ArithSeries *arithSeriesRepPtr =
+	    (ArithSeries *) arithSeriesObj->internalRep.twoPtrValue.ptr1;
+    if (arithSeriesRepPtr->elements) {
+	Tcl_Size i;
+	Tcl_Obj**elmts = arithSeriesRepPtr->elements;
+	for(i=0; i<arithSeriesRepPtr->len; i++) {
+	    if (elmts[i]) {
+		Tcl_DecrRefCount(elmts[i]);
+	    }
+	}
+	Tcl_Free((char *) arithSeriesRepPtr->elements);
+    }
+    Tcl_Free((char *) arithSeriesRepPtr);
+    arithSeriesObj->internalRep.twoPtrValue.ptr1 = NULL;
+}
+
+/*
+ *----------------------------------------------------------------------
+ *
  * DupArithSeriesInternalRep --
  *
  *	Initialize the internal representation of a arithseries Tcl_Obj to a
@@ -341,6 +663,7 @@
 {
     ArithSeries *srcArithSeriesRepPtr =
 	(ArithSeries *) srcPtr->internalRep.twoPtrValue.ptr1;
+
     /*
      * Allocate a new ArithSeries structure. */
 
@@ -360,49 +683,102 @@
 	copyPtr->internalRep.twoPtrValue.ptr1 = copyArithSeriesRepPtr;
     }
     copyPtr->internalRep.twoPtrValue.ptr2 = NULL;
-    copyPtr->typePtr = &arithSeriesType;
+    copyPtr->typePtr = (Tcl_ObjType *)&tclArithSeriesType;
+}
+
+/*
+ *----------------------------------------------------------------------
+ *
+ * UpdateStringOfArithSeries --
+ *
+ *	Update the string representation for an arithseries object.
+ *	Note: This procedure does not invalidate an existing old string rep
+ *	so storage will be lost if this has not already been done.
+ *
+ * Results:
+ *	None.
+ *
+ * Side effects:
+ *	The object's string is set to a valid string that results from
+ *	the list-to-string conversion. This string will be empty if the
+ *	list has no elements. The list internal representation
+ *	should not be NULL and we assume it is not NULL.
+ *
+ * Notes:
+ * 	At the cost of overallocation it's possible to estimate
+ * 	the length of the string representation and make this procedure
+ * 	much faster. Because the programmer shouldn't expect the
+ * 	string conversion of a big arithmetic sequence to be fast
+ * 	this version takes more care of space than time.
+ *
+ *----------------------------------------------------------------------
+ */
+
+static void
+UpdateStringOfArithSeries(Tcl_Obj *arithSeriesObj)
+{
+    ArithSeries *arithSeriesRepPtr =
+	    (ArithSeries*) arithSeriesObj->internalRep.twoPtrValue.ptr1;
+    char *elem, *p;
+    Tcl_Obj *elemObj;
+    Tcl_Size i;
+    Tcl_Size length = 0;
+    Tcl_Size slen;
+
+    /*
+     * Pass 1: estimate space.
+     */
+    if (!arithSeriesRepPtr->isDouble) {
+	for (i = 0; i < arithSeriesRepPtr->len; i++) {
+	    double d = ArithSeriesIndexDbl(arithSeriesRepPtr, i);
+	    slen = d>0 ? log10(d)+1 : d<0 ? log10((0-d))+2 : 1;
+	    length += slen;
+	}
+    } else {
+	for (i = 0; i < arithSeriesRepPtr->len; i++) {
+	    double d = ArithSeriesIndexDbl(arithSeriesRepPtr, i);
+	    char tmp[TCL_DOUBLE_SPACE+2];
+	    tmp[0] = 0;
+	    Tcl_PrintDouble(NULL,d,tmp);
+	    if ((length + strlen(tmp)) > TCL_SIZE_MAX) {
+		break; // overflow
+	    }
+	    length += strlen(tmp);
+	}
+    }
+    length += arithSeriesRepPtr->len; // Space for each separator
+
+    /*
+     * Pass 2: generate the string repr.
+     */
+
+    p = Tcl_InitStringRep(arithSeriesObj, NULL, length);
+    if (p == NULL) {
+	Tcl_Panic("Unable to allocate string size %" TCL_Z_MODIFIER "u", length);
+    }
+    for (i = 0; i < arithSeriesRepPtr->len; i++) {
+	ArithSeriesObjIndex(NULL, arithSeriesObj, i, &elemObj);
+	elem = Tcl_GetStringFromObj(elemObj, &slen);
+	if (((p - arithSeriesObj->bytes)+slen) > length) {
+	    break;
+	}
+	strncpy(p, elem, slen);
+	p[slen] = ' ';
+	p += slen+1;
+	Tcl_DecrRefCount(elemObj);
+    }
+    if (length > 0) arithSeriesObj->bytes[length-1] = '\0';
+    arithSeriesObj->length = length-1;
+    return;
 }
  
 /*
  *----------------------------------------------------------------------
  *
- * FreeArithSeriesInternalRep --
- *
- *	Free any allocated memory in the ArithSeries Rep
- *
- * Results:
- *	None.
- *
- * Side effects:
- *
- *----------------------------------------------------------------------
- */
-static void
-FreeArithSeriesInternalRep(Tcl_Obj *arithSeriesObjPtr)  /* Free any allocated memory */
-{
-    ArithSeries *arithSeriesRepPtr = (ArithSeries*)arithSeriesObjPtr->internalRep.twoPtrValue.ptr1;
-
-    if (arithSeriesRepPtr) {
-	if (arithSeriesRepPtr->elements) {
-	    Tcl_WideInt i, len = arithSeriesRepPtr->len;
-	    for (i=0; i<len; i++) {
-		Tcl_DecrRefCount(arithSeriesRepPtr->elements[i]);
-	    }
-	    Tcl_Free((char*)arithSeriesRepPtr->elements);
-	    arithSeriesRepPtr->elements = NULL;
-	}
-	Tcl_Free((char*)arithSeriesRepPtr);
-    }
-}
-
-
-/*
- *----------------------------------------------------------------------
- *
- * NewArithSeriesInt --
- *
- *	Creates a new ArithSeries object. The returned object has
+ * ArithSeriesObjStep --
+ *
+ *	Return a Tcl_Obj with the step value from the give ArithSeries Obj.
  *	refcount = 0.
  *
  * Results:
@@ -415,524 +791,9 @@
  * 	None.
  *----------------------------------------------------------------------
  */
-static
-Tcl_Obj *
-NewArithSeriesInt(Tcl_WideInt start, Tcl_WideInt end, Tcl_WideInt step, Tcl_WideInt len)
-{
-    Tcl_WideInt length;
-    Tcl_Obj *arithSeriesObj;
-    ArithSeries *arithSeriesRepPtr;
-
-    length = len>=0 ? len : -1;
-    if (length < 0) length = -1;
-
-    TclNewObj(arithSeriesObj);
-
-    if (length <= 0) {
-	return arithSeriesObj;
-    }
-
-    arithSeriesRepPtr = (ArithSeries*) Tcl_Alloc(sizeof (ArithSeries));
-    arithSeriesRepPtr->isDouble = 0;
-    arithSeriesRepPtr->start = start;
-    arithSeriesRepPtr->end = end;
-    arithSeriesRepPtr->step = step;
-    arithSeriesRepPtr->len = length;
-    arithSeriesRepPtr->elements = NULL;
-    arithSeriesObj->internalRep.twoPtrValue.ptr1 = arithSeriesRepPtr;
-    arithSeriesObj->internalRep.twoPtrValue.ptr2 = NULL;
-<<<<<<< HEAD
-    arithSeriesObj->typePtr = tclArithSeriesType;
-=======
-    arithSeriesObj->typePtr = &arithSeriesType;
->>>>>>> 18581927
-    if (length > 0)
-    	Tcl_InvalidateStringRep(arithSeriesObj);
-
-    return arithSeriesObj;
-}
--
-/*
- *----------------------------------------------------------------------
- *
- * NewArithSeriesDbl --
- *
- *	Creates a new ArithSeries object with doubles. The returned object has
- *	refcount = 0.
- *
- * Results:
- *
- * 	A Tcl_Obj pointer to the created ArithSeries object.
- * 	A NULL pointer of the range is invalid.
- *
- * Side Effects:
- *
- * 	None.
- *----------------------------------------------------------------------
- */
-
-static
-Tcl_Obj *
-NewArithSeriesDbl(double start, double end, double step, Tcl_WideInt len)
-{
-    Tcl_WideInt length;
-    Tcl_Obj *arithSeriesObj;
-    ArithSeriesDbl *arithSeriesRepPtr;
-
-    length = len>=0 ? len : -1;
-    if (length < 0) {
-	length = -1;
-    }
-
-    TclNewObj(arithSeriesObj);
-
-    if (length <= 0) {
-	return arithSeriesObj;
-    }
-
-    arithSeriesRepPtr = (ArithSeriesDbl*) Tcl_Alloc(sizeof (ArithSeriesDbl));
-    arithSeriesRepPtr->isDouble = 1;
-    arithSeriesRepPtr->start = start;
-    arithSeriesRepPtr->end = end;
-    arithSeriesRepPtr->step = step;
-    arithSeriesRepPtr->len = length;
-    arithSeriesRepPtr->elements = NULL;
-    arithSeriesRepPtr->precision = maxPrecision(start,end,step);
-    arithSeriesObj->internalRep.twoPtrValue.ptr1 = arithSeriesRepPtr;
-    arithSeriesObj->internalRep.twoPtrValue.ptr2 = NULL;
-<<<<<<< HEAD
-    arithSeriesObj->typePtr = tclArithSeriesType;
-=======
-    arithSeriesObj->typePtr = &arithSeriesType;
->>>>>>> 18581927
-
-    if (length > 0) {
-    	Tcl_InvalidateStringRep(arithSeriesObj);
-    }
-
-    return arithSeriesObj;
-}
--
-/*
- *----------------------------------------------------------------------
- *
- * assignNumber --
- *
- *	Create the appropriate Tcl_Obj value for the given numeric values.
- *      Used locally only for decoding [lseq] numeric arguments.
- *	refcount = 0.
- *
- * Results:
- *
- * 	A Tcl_Obj pointer.
- *      No assignment on error.
- *
- * Side Effects:
- *
- * 	None.
- *----------------------------------------------------------------------
- */
-static void
-assignNumber(
-    int useDoubles,
-    Tcl_WideInt *intNumberPtr,
-    double *dblNumberPtr,
-    Tcl_Obj *numberObj)
-{
-    void *clientData;
-    int tcl_number_type;
-
-    if (Tcl_GetNumberFromObj(NULL, numberObj, &clientData, &tcl_number_type) != TCL_OK
-	    || tcl_number_type == TCL_NUMBER_BIG) {
-	return;
-    }
-    if (useDoubles) {
-	if (tcl_number_type != TCL_NUMBER_INT) {
-	    *dblNumberPtr = *(double *)clientData;
-	} else {
-	    *dblNumberPtr = (double)*(Tcl_WideInt *)clientData;
-	}
-    } else {
-	if (tcl_number_type == TCL_NUMBER_INT) {
-	    *intNumberPtr = *(Tcl_WideInt *)clientData;
-	} else {
-	    *intNumberPtr = (Tcl_WideInt)*(double *)clientData;
-	}
-    }
-}
--
-/*
- *----------------------------------------------------------------------
- *
- * TclNewArithSeriesObj --
- *
- *	Creates a new ArithSeries object. Some arguments may be NULL and will
- *	be computed based on the other given arguments.
- *      refcount = 0.
- *
- * Results:
- *
- * 	A Tcl_Obj pointer to the created ArithSeries object.
- * 	An empty Tcl_Obj if the range is invalid.
- *
- * Side Effects:
- *
- * 	None.
- *----------------------------------------------------------------------
- */
-
-int
-TclNewArithSeriesObj(
-    Tcl_Interp *interp,       /* For error reporting */
-    Tcl_Obj **arithSeriesObj, /* return value */
-    int useDoubles,           /* Flag indicates values start,
-			      ** end, step, are treated as doubles */
-    Tcl_Obj *startObj,        /* Starting value */
-    Tcl_Obj *endObj,          /* Ending limit */
-    Tcl_Obj *stepObj,         /* increment value */
-    Tcl_Obj *lenObj)          /* Number of elements */
-{
-    double dstart, dend, dstep;
-    Tcl_WideInt start, end, step;
-    Tcl_WideInt len = -1;
-
-    if (startObj) {
-	assignNumber(useDoubles, &start, &dstart, startObj);
-    } else {
-	start = 0;
-	dstart = start;
-    }
-    if (stepObj) {
-	assignNumber(useDoubles, &step, &dstep, stepObj);
-	if (useDoubles) {
-	    step = dstep;
-	} else {
-	    dstep = step;
-	}
-	if (dstep == 0) {
-	    TclNewObj(*arithSeriesObj);
-	    return TCL_OK;
-	}
-    }
-    if (endObj) {
-	assignNumber(useDoubles, &end, &dend, endObj);
-    }
-    if (lenObj) {
-	if (TCL_OK != Tcl_GetWideIntFromObj(interp, lenObj, &len)) {
-	    return TCL_ERROR;
-	}
-    }
-
-    if (startObj && endObj) {
-	if (!stepObj) {
-	    if (useDoubles) {
-		dstep = (dstart < dend) ? 1.0 : -1.0;
-		step = dstep;
-	    } else {
-		step = (start < end) ? 1 : -1;
-		dstep = step;
-	    }
-	}
-	assert(dstep!=0);
-	if (!lenObj) {
-	    if (useDoubles) {
-		int precision = maxPrecision(dstart,dend,dstep);
-		len = ArithSeriesLenDbl(dstart, dend, dstep, precision);
-	    } else {
-		len = ArithSeriesLenInt(start, end, step);
-	    }
-	}
-    }
-
-    if (!endObj) {
-	if (useDoubles) {
-	    dend = dstart + (dstep * (len-1));
-	    end = dend;
-	} else {
-	    end = start + (step * (len-1));
-	    dend = end;
-	}
-    }
-
-    if (len > TCL_SIZE_MAX) {
-	Tcl_SetObjResult(
-	    interp,
-	    Tcl_NewStringObj("max length of a Tcl list exceeded", -1));
-	Tcl_SetErrorCode(interp, "TCL", "MEMORY", NULL);
-	return TCL_ERROR;
-    }
-
-    if (arithSeriesObj) {
-	*arithSeriesObj = (useDoubles)
-	    ? NewArithSeriesDbl(dstart, dend, dstep, len)
-	    : NewArithSeriesInt(start, end, step, len);
-    }
-    return TCL_OK;
-}
--
-/*
- *----------------------------------------------------------------------
- *
-<<<<<<< HEAD
- * ArithSeriesObjStep --
- *
- *	Return a Tcl_Obj with the step value from the give ArithSeries Obj.
- *	refcount = 0.
- *
- * Results:
- *
- * 	A Tcl_Obj pointer to the created ArithSeries object.
- * 	A NULL pointer of the range is invalid.
- *
- * Side Effects:
- *
- * 	None.
- *----------------------------------------------------------------------
- */
-Tcl_Obj *
+
+static int
 ArithSeriesObjStep(
-    Tcl_Obj *arithSeriesObj)
-{
-    ArithSeries *arithSeriesRepPtr;
-    Tcl_Obj *stepObj;
-
-    if (arithSeriesObj->typePtr != tclArithSeriesType) {
-        Tcl_Panic("ArithSeriesObjStep called with a not ArithSeries Obj.");
-    }
-    arithSeriesRepPtr = ArithSeriesGetInternalRep(arithSeriesObj);
-    if (arithSeriesRepPtr->isDouble) {
-	TclNewDoubleObj(stepObj, ((ArithSeriesDbl*)(arithSeriesRepPtr))->step);
-    } else {
-	TclNewIntObj(stepObj, arithSeriesRepPtr->step);
-    }
-    return stepObj;
-}
-
--
-/*
- *----------------------------------------------------------------------
- *
- * ArithSeriesObjIndex --
- *
- *	Stores in **resultPtr the element with the specified index in the list
- *	represented by the specified Arithmetic Sequence object.  If the index
- *	is out of range.
- *
- * Results:
- *
- * 	TCL_OK on success, and TCL_ERROR if the index is out of range.
-=======
- * TclArithSeriesObjIndex --
- *
- *	Returns the element with the specified index in the list
- *	represented by the specified Arithmetic Sequence object.
- *	If the index is out of range, TCL_ERROR is returned,
- *	otherwise TCL_OK is returned and the integer value of the
- *	element is stored in *element.
- *
- * Results:
- *
- * 	TCL_OK on success, TCL_ERROR on index out of range.
- *
- * Side Effects:
- *
- * 	On success, the integer pointed by *element is modified.
->>>>>>> 18581927
- *
- *----------------------------------------------------------------------
- */
-
-int
-<<<<<<< HEAD
-ArithSeriesObjIndex(
-    TCL_UNUSED(Tcl_Interp *),
-    Tcl_Obj *arithSeriesObj,
-    Tcl_Size index,
-    Tcl_Obj **resultPtr)
-=======
-TclArithSeriesObjIndex(
-    TCL_UNUSED(Tcl_Interp *),/* Used for error reporting if not NULL. */
-    Tcl_Obj *arithSeriesObj, /* List obj */
-    Tcl_Size index,          /* index to element of interest */
-    Tcl_Obj **elemObj)       /* Return value */
->>>>>>> 18581927
-{
-    ArithSeries *arithSeriesRepPtr = ArithSeriesGetInternalRep(arithSeriesObj);
-
-<<<<<<< HEAD
-    if (arithSeriesObj->typePtr != tclArithSeriesType) {
-	Tcl_Panic("ArithSeriesObjIndex called with a not ArithSeries Obj.");
-    }
-    arithSeriesRepPtr = ArithSeriesGetInternalRep(arithSeriesObj);
-    if (index < 0 || index >= arithSeriesRepPtr->len) {
-	*resultPtr = Tcl_NewObj();
-	return TCL_OK;
-    }
-    /* List[i] = Start + (Step * index) */
-    if (arithSeriesRepPtr->isDouble) {
-	*resultPtr = Tcl_NewDoubleObj(ArithSeriesIndexDbl(arithSeriesRepPtr, index));
-	return TCL_OK;
-    } else {
-	*resultPtr = Tcl_NewWideIntObj(ArithSeriesIndexInt(arithSeriesRepPtr, index));
-	return TCL_OK;
-=======
-    if (index < 0 || arithSeriesRepPtr->len <= index) {
-	*elemObj = Tcl_NewObj();
-    } else {
-	/* List[i] = Start + (Step * index) */
-	if (arithSeriesRepPtr->isDouble) {
-	    *elemObj = Tcl_NewDoubleObj(ArithSeriesIndexDbl(arithSeriesRepPtr, index));
-	} else {
-	    *elemObj = Tcl_NewWideIntObj(ArithSeriesIndexInt(arithSeriesRepPtr, index));
-	}
->>>>>>> 18581927
-    }
-
-    return TCL_OK;
-}
--
-/*
- *----------------------------------------------------------------------
- *
- * ArithSeriesObjLength
- *
- *	Returns the length of the arithmetic series.
- *
- * Results:
- *
- * 	The length of the series as Tcl_WideInt.
- *
- * Side Effects:
- *
- * 	None.
- *
- *----------------------------------------------------------------------
- */
-int ArithSeriesObjLength(TCL_UNUSED(Tcl_Interp *),
-    Tcl_Obj *arithSeriesObj, Tcl_Size *result)
-{
-    ArithSeries *arithSeriesRepPtr = (ArithSeries*)
-	    arithSeriesObj->internalRep.twoPtrValue.ptr1;
-    *result = arithSeriesRepPtr->len;
-    return TCL_OK;
-}
-<<<<<<< HEAD
-
-/*
- *----------------------------------------------------------------------
- *
- * FreeArithSeriesInternalRep --
- *
- *	Deallocate the storage associated with an arithseries object's
- *	internal representation.
- *
- * Results:
- *	None.
- *
- * Side effects:
- *	Frees arithSeriesObj's ArithSeries* internal representation and
- *	sets listPtr's	internalRep.twoPtrValue.ptr1 to NULL.
- *
- *----------------------------------------------------------------------
- */
-
-static void
-FreeArithSeriesInternalRep(Tcl_Obj *arithSeriesObj)
-{
-    ArithSeries *arithSeriesRepPtr =
-	    (ArithSeries *) arithSeriesObj->internalRep.twoPtrValue.ptr1;
-    if (arithSeriesRepPtr->elements) {
-	Tcl_Size i;
-	Tcl_Obj**elmts = arithSeriesRepPtr->elements;
-	for(i=0; i<arithSeriesRepPtr->len; i++) {
-	    if (elmts[i]) {
-		Tcl_DecrRefCount(elmts[i]);
-	    }
-	}
-	Tcl_Free((char *) arithSeriesRepPtr->elements);
-    }
-    Tcl_Free((char *) arithSeriesRepPtr);
-    arithSeriesObj->internalRep.twoPtrValue.ptr1 = NULL;
-}
-
-/*
- *----------------------------------------------------------------------
- *
- * DupArithSeriesInternalRep --
- *
- *	Initialize the internal representation of a arithseries Tcl_Obj to a
- *	copy of the internal representation of an existing arithseries object.
- *
- * Results:
- *	None.
- *
- * Side effects:
- *	We set "copyPtr"s internal rep to a pointer to a
- *	newly allocated ArithSeries structure.
- *----------------------------------------------------------------------
- */
-
-static void
-DupArithSeriesInternalRep(
-    Tcl_Obj *srcPtr,		/* Object with internal rep to copy. */
-    Tcl_Obj *copyPtr)		/* Object with internal rep to set. */
-{
-    ArithSeries *srcArithSeriesRepPtr =
-	(ArithSeries *) srcPtr->internalRep.twoPtrValue.ptr1;
-
-    /*
-     * Allocate a new ArithSeries structure. */
-
-    if (srcArithSeriesRepPtr->isDouble) {
-	ArithSeriesDbl *srcArithSeriesDblRepPtr =
-	    (ArithSeriesDbl *)srcArithSeriesRepPtr;
-	ArithSeriesDbl *copyArithSeriesDblRepPtr =
-	    (ArithSeriesDbl *) Tcl_Alloc(sizeof(ArithSeriesDbl));
-	*copyArithSeriesDblRepPtr = *srcArithSeriesDblRepPtr;
-	copyArithSeriesDblRepPtr->elements = NULL;
-	copyPtr->internalRep.twoPtrValue.ptr1 = copyArithSeriesDblRepPtr;
-    } else {
-	ArithSeries *copyArithSeriesRepPtr =
-	    (ArithSeries *) Tcl_Alloc(sizeof(ArithSeries));
-	*copyArithSeriesRepPtr = *srcArithSeriesRepPtr;
-	copyArithSeriesRepPtr->elements = NULL;
-	copyPtr->internalRep.twoPtrValue.ptr1 = copyArithSeriesRepPtr;
-    }
-    copyPtr->internalRep.twoPtrValue.ptr2 = NULL;
-    copyPtr->typePtr = tclArithSeriesType;
-}
-
-=======
--
->>>>>>> 18581927
-/*
- *----------------------------------------------------------------------
- *
- * TclArithSeriesObjStep --
- *
- *	Return a Tcl_Obj with the step value from the give ArithSeries Obj.
- *	refcount = 0.
- *
- * Results:
- *
- * 	A Tcl_Obj pointer to the created ArithSeries object.
- * 	A NULL pointer of the range is invalid.
- *
- * Side Effects:
- *
- * 	None.
- *----------------------------------------------------------------------
- */
-
-int
-TclArithSeriesObjStep(
     Tcl_Obj *arithSeriesObj,
     Tcl_Obj **stepObj)
 {
@@ -942,33 +803,7 @@
     } else {
 	*stepObj = Tcl_NewWideIntObj(arithSeriesRepPtr->step);
     }
-<<<<<<< HEAD
-    length += arithSeriesRepPtr->len; // Space for each separator
-
-    /*
-     * Pass 2: generate the string repr.
-     */
-
-    p = Tcl_InitStringRep(arithSeriesObj, NULL, length);
-    if (p == NULL) {
-	Tcl_Panic("Unable to allocate string size %" TCL_Z_MODIFIER "u", length);
-    }
-    for (i = 0; i < arithSeriesRepPtr->len; i++) {
-	ArithSeriesObjIndex(NULL, arithSeriesObj, i, &elemObj);
-	elem = Tcl_GetStringFromObj(elemObj, &slen);
-	if (((p - arithSeriesObj->bytes)+slen) > length) {
-	    break;
-	}
-	strncpy(p, elem, slen);
-	p[slen] = ' ';
-	p += slen+1;
-	Tcl_DecrRefCount(elemObj);
-    }
-    if (length > 0) arithSeriesObj->bytes[length-1] = '\0';
-    arithSeriesObj->length = length-1;
-=======
     return TCL_OK;
->>>>>>> 18581927
 }
 
 /*
@@ -1006,7 +841,7 @@
 /*
  *----------------------------------------------------------------------
  *
- * TclArithSeriesObjRange --
+ * ArithSeriesObjRange --
  *
  *	Makes a slice of an ArithSeries value.
  *      *arithSeriesObj must be known to be a valid list.
@@ -1022,21 +857,16 @@
  *----------------------------------------------------------------------
  */
 
-<<<<<<< HEAD
 Tcl_Obj *
 ArithSeriesObjRange(
-=======
-int
-TclArithSeriesObjRange(
->>>>>>> 18581927
     Tcl_Interp *interp,         /* For error message(s) */
     Tcl_Obj *arithSeriesObj,	/* List object to take a range from. */
     Tcl_Size fromIdx,		/* Index of first element to include. */
-    Tcl_Size toIdx,		/* Index of last element to include. */
-    Tcl_Obj **newObjPtr)        /* return value */
+    Tcl_Size toIdx		/* Index of last element to include. */
+    )        /* return value */
 {
     ArithSeries *arithSeriesRepPtr;
-    Tcl_Obj *startObj, *endObj, *stepObj;
+    Tcl_Obj *startObj, *endObj, *stepObj ,*newObjPtr;
 
     (void)interp; /* silence compiler */
 
@@ -1052,8 +882,8 @@
 
     if (fromIdx > toIdx ||
 	fromIdx >= arithSeriesRepPtr->len) {
-	TclNewObj(*newObjPtr);
-	return TCL_OK;
+	TclNewObj(newObjPtr);
+	return newObjPtr;
     }
 
     if (fromIdx < 0) {
@@ -1066,7 +896,6 @@
 	toIdx = arithSeriesRepPtr->len-1;
     }
 
-<<<<<<< HEAD
     ArithSeriesObjIndex(interp, arithSeriesObj, fromIdx, &startObj);
     if (startObj == NULL) {
 	return NULL;
@@ -1076,70 +905,18 @@
     if (endObj == NULL) {
 	return NULL;
     }
-=======
-    TclArithSeriesObjIndex(interp, arithSeriesObj, fromIdx, &startObj);
-    Tcl_IncrRefCount(startObj);
-    TclArithSeriesObjIndex(interp, arithSeriesObj, toIdx, &endObj);
->>>>>>> 18581927
     Tcl_IncrRefCount(endObj);
-    TclArithSeriesObjStep(arithSeriesObj, &stepObj);
+    ArithSeriesObjStep(arithSeriesObj, &stepObj);
     Tcl_IncrRefCount(stepObj);
 
-    if (Tcl_IsShared(arithSeriesObj) ||
-	    ((arithSeriesObj->refCount > 1))) {
-	int status = TclNewArithSeriesObj(NULL, newObjPtr,
-		arithSeriesRepPtr->isDouble, startObj, endObj, stepObj, NULL);
-
-	Tcl_DecrRefCount(startObj);
-	Tcl_DecrRefCount(endObj);
-	Tcl_DecrRefCount(stepObj);
-	return status;
-    }
-
-    /*
-     * In-place is possible.
-     */
-
-    /*
-     * Even if nothing below causes any changes, we still want the
-     * string-canonizing effect of [lrange 0 end].
-     */
-
-    TclInvalidateStringRep(arithSeriesObj);
-
-    if (arithSeriesRepPtr->isDouble) {
-	ArithSeriesDbl *arithSeriesDblRepPtr = (ArithSeriesDbl*)arithSeriesRepPtr;
-	double start, end, step;
-
-	Tcl_GetDoubleFromObj(NULL, startObj, &start);
-	Tcl_GetDoubleFromObj(NULL, endObj, &end);
-	Tcl_GetDoubleFromObj(NULL, stepObj, &step);
-	arithSeriesDblRepPtr->start = start;
-	arithSeriesDblRepPtr->end = end;
-	arithSeriesDblRepPtr->step = step;
-	arithSeriesDblRepPtr->precision = maxPrecision(start, end, step);
-	arithSeriesDblRepPtr->len =
-	    ArithSeriesLenDbl(start, end, step, arithSeriesDblRepPtr->precision);
-	arithSeriesDblRepPtr->elements = NULL;
-
-    } else {
-	Tcl_WideInt start, end, step;
-	Tcl_GetWideIntFromObj(NULL, startObj, &start);
-	Tcl_GetWideIntFromObj(NULL, endObj, &end);
-	Tcl_GetWideIntFromObj(NULL, stepObj, &step);
-	arithSeriesRepPtr->start = start;
-	arithSeriesRepPtr->end = end;
-	arithSeriesRepPtr->step = step;
-	arithSeriesRepPtr->len = ArithSeriesLenInt(start, end, step);
-	arithSeriesRepPtr->elements = NULL;
-    }
+    newObjPtr = TclNewArithSeriesObj(NULL,
+	    arithSeriesRepPtr->isDouble, startObj, endObj, stepObj, NULL);
+    
 
     Tcl_DecrRefCount(startObj);
     Tcl_DecrRefCount(endObj);
     Tcl_DecrRefCount(stepObj);
-
-    *newObjPtr = arithSeriesObj;
-    return TCL_OK;
+    return newObjPtr;
 }
  
@@ -1182,11 +959,7 @@
     Tcl_Obj ***objvPtr)		/* Where to store the pointer to an array of
 				 * pointers to the list's objects. */
 {
-<<<<<<< HEAD
-    if (TclHasInternalRep(objPtr,tclArithSeriesType)) {
-=======
-    if (TclHasInternalRep(objPtr,&arithSeriesType)) {
->>>>>>> 18581927
+    if (TclHasInternalRep(objPtr,(Tcl_ObjType *)&tclArithSeriesType)) {
 	ArithSeries *arithSeriesRepPtr;
 	Tcl_Obj **objv;
 	int i, objc;
@@ -1212,13 +985,8 @@
 		}
 		arithSeriesRepPtr->elements = objv;
 		for (i = 0; i < objc; i++) {
-<<<<<<< HEAD
-		    ArithSeriesObjIndex(interp, objPtr, i, &objv[i]);
-		    if (objv[i] == NULL) {
-=======
-		    int status = TclArithSeriesObjIndex(interp, objPtr, i, &objv[i]);
+		    int status = ArithSeriesObjIndex(interp, objPtr, i, &objv[i]);
 		    if (status) {
->>>>>>> 18581927
 			return TCL_ERROR;
 		    }
 		    Tcl_IncrRefCount(objv[i]);
@@ -1255,33 +1023,26 @@
  *      The result will be an ArithSeries in the reverse order.
  *
  * Side effects:
- *      The ogiginal obj will be modified and returned if it is not Shared.
- *
- *----------------------------------------------------------------------
- */
-<<<<<<< HEAD
-
-Tcl_Obj *
+ *      The original obj will be modified and returned if it is not Shared.
+ *
+ *----------------------------------------------------------------------
+ */
+int
 ArithSeriesObjReverse(
-=======
-int
-TclArithSeriesObjReverse(
->>>>>>> 18581927
     Tcl_Interp *interp,         /* For error message(s) */
-    Tcl_Obj *arithSeriesObj,	/* List object to reverse. */
-    Tcl_Obj **newObjPtr)
+    Tcl_Obj *arithSeriesObj	/* List object to reverse. */
+    )
 {
     ArithSeries *arithSeriesRepPtr;
     Tcl_Obj *startObj, *endObj, *stepObj;
-    Tcl_Obj *resultObj;
     Tcl_WideInt start, end, step, len;
     double dstart, dend, dstep;
     int isDouble;
 
     (void)interp;
 
-    if (newObjPtr == NULL) {
-	return TCL_ERROR;
+    if (Tcl_IsShared(arithSeriesObj)) {
+	Tcl_Panic("%s called with shared object", "ArithSeriesObjReverse");
     }
 
     arithSeriesRepPtr = ArithSeriesGetInternalRep(arithSeriesObj);
@@ -1289,17 +1050,11 @@
     isDouble = arithSeriesRepPtr->isDouble;
     len = arithSeriesRepPtr->len;
 
-<<<<<<< HEAD
     ArithSeriesObjIndex(NULL, arithSeriesObj, (len-1), &startObj);
     Tcl_IncrRefCount(startObj);
     ArithSeriesObjIndex(NULL, arithSeriesObj, 0, &endObj);
-=======
-    TclArithSeriesObjIndex(NULL, arithSeriesObj, (len-1), &startObj);
-    Tcl_IncrRefCount(startObj);
-    TclArithSeriesObjIndex(NULL, arithSeriesObj, 0, &endObj);
->>>>>>> 18581927
     Tcl_IncrRefCount(endObj);
-    TclArithSeriesObjStep(arithSeriesObj, &stepObj);
+    ArithSeriesObjStep(arithSeriesObj, &stepObj);
     Tcl_IncrRefCount(stepObj);
 
     if (isDouble) {
@@ -1316,134 +1071,34 @@
 	TclSetIntObj(stepObj, step);
     }
 
-    if (Tcl_IsShared(arithSeriesObj) ||
-	    ((arithSeriesObj->refCount > 1))) {
-	Tcl_Obj *lenObj;
-	TclNewIntObj(lenObj, len);
-	if (TclNewArithSeriesObj(NULL, &resultObj, isDouble,
-		startObj, endObj, stepObj, lenObj) != TCL_OK) {
-	    resultObj = NULL;
-	}
-	Tcl_DecrRefCount(lenObj);
+    TclInvalidateStringRep(arithSeriesObj);
+
+    if (isDouble) {
+	ArithSeriesDbl *arithSeriesDblRepPtr =
+	    (ArithSeriesDbl*)arithSeriesRepPtr;
+	arithSeriesDblRepPtr->start = dstart;
+	arithSeriesDblRepPtr->end = dend;
+	arithSeriesDblRepPtr->step = dstep;
     } else {
-
-	/*
-	 * In-place is possible.
-	 */
-
-	TclInvalidateStringRep(arithSeriesObj);
-
-	if (isDouble) {
-	    ArithSeriesDbl *arithSeriesDblRepPtr =
-		(ArithSeriesDbl*)arithSeriesRepPtr;
-	    arithSeriesDblRepPtr->start = dstart;
-	    arithSeriesDblRepPtr->end = dend;
-	    arithSeriesDblRepPtr->step = dstep;
-	} else {
-	    arithSeriesRepPtr->start = start;
-	    arithSeriesRepPtr->end = end;
-	    arithSeriesRepPtr->step = step;
-	}
-	if (arithSeriesRepPtr->elements) {
-	    Tcl_WideInt i;
-	    for (i=0; i<len; i++) {
-		Tcl_DecrRefCount(arithSeriesRepPtr->elements[i]);
-	    }
-	    Tcl_Free((char*)arithSeriesRepPtr->elements);
-	}
-	arithSeriesRepPtr->elements = NULL;
-
-	resultObj = arithSeriesObj;
-    }
+	arithSeriesRepPtr->start = start;
+	arithSeriesRepPtr->end = end;
+	arithSeriesRepPtr->step = step;
+    }
+    if (arithSeriesRepPtr->elements) {
+	Tcl_WideInt i;
+	for (i=0; i<len; i++) {
+	    Tcl_DecrRefCount(arithSeriesRepPtr->elements[i]);
+	}
+	Tcl_Free((char*)arithSeriesRepPtr->elements);
+    }
+    arithSeriesRepPtr->elements = NULL;
 
     Tcl_DecrRefCount(startObj);
     Tcl_DecrRefCount(endObj);
     Tcl_DecrRefCount(stepObj);
 
-    *newObjPtr = resultObj;
-
     return TCL_OK;
 }
--
-/*
- *----------------------------------------------------------------------
- *
- * UpdateStringOfArithSeries --
- *
- *	Update the string representation for an arithseries object.
- *	Note: This procedure does not invalidate an existing old string rep
- *	so storage will be lost if this has not already been done.
- *
- * Results:
- *	None.
- *
- * Side effects:
- *	The object's string is set to a valid string that results from
- *	the list-to-string conversion. This string will be empty if the
- *	list has no elements. The list internal representation
- *	should not be NULL and we assume it is not NULL.
- *
- * Notes:
- * 	At the cost of overallocation it's possible to estimate
- * 	the length of the string representation and make this procedure
- * 	much faster. Because the programmer shouldn't expect the
- * 	string conversion of a big arithmetic sequence to be fast
- * 	this version takes more care of space than time.
- *
- *----------------------------------------------------------------------
- */
-
-static void
-UpdateStringOfArithSeries(Tcl_Obj *arithSeriesObjPtr)
-{
-    ArithSeries *arithSeriesRepPtr = (ArithSeries*)arithSeriesObjPtr->internalRep.twoPtrValue.ptr1;
-    char *p;
-    Tcl_Obj *eleObj;
-    Tcl_Size i, bytlen = 0;
-
-    /*
-     * Pass 1: estimate space.
-     */
-    if (!arithSeriesRepPtr->isDouble) {
-	for (i = 0; i < arithSeriesRepPtr->len; i++) {
-	    double d = ArithSeriesIndexDbl(arithSeriesRepPtr, i);
-	    size_t slen = d>0 ? log10(d)+1 : d<0 ? log10((0-d))+2 : 1;
-	    bytlen += slen;
-	}
-    } else {
-	for (i = 0; i < arithSeriesRepPtr->len; i++) {
-	    double d = ArithSeriesIndexDbl(arithSeriesRepPtr, i);
-	    char tmp[TCL_DOUBLE_SPACE+2];
-	    tmp[0] = 0;
-	    Tcl_PrintDouble(NULL,d,tmp);
-	    if ((bytlen + strlen(tmp)) > TCL_SIZE_MAX) {
-		break; // overflow
-	    }
-	    bytlen += strlen(tmp);
-	}
-    }
-    bytlen += arithSeriesRepPtr->len; // Space for each separator
-
-    /*
-     * Pass 2: generate the string repr.
-     */
-
-    p = Tcl_InitStringRep(arithSeriesObjPtr, NULL, bytlen);
-    for (i = 0; i < arithSeriesRepPtr->len; i++) {
-	if (TclArithSeriesObjIndex(NULL, arithSeriesObjPtr, i, &eleObj) == TCL_OK) {
-	    Tcl_Size slen;
-	    char *str = Tcl_GetStringFromObj(eleObj, &slen);
-	    strcpy(p, str);
-	    p[slen] = ' ';
-	    p += slen+1;
-	    Tcl_DecrRefCount(eleObj);
-	} // else TODO: report error here?
-    }
-    if (bytlen > 0) arithSeriesObjPtr->bytes[bytlen-1] = '\0';
-    arithSeriesObjPtr->length = bytlen-1;
-}
-
 /*
  * Local Variables:
  * mode: c
