--- conflicted
+++ resolved
@@ -1173,15 +1173,9 @@
         } else {
             Tcl_Obj *elemObj;
             index = (y - intRepPtr->start) / intRepPtr->step;
-<<<<<<< HEAD
             ArithSeriesObjIndex(interp, arithSeriesObjPtr, index, &elemObj);
-            char *vstr = Tcl_GetStringFromObj(valueObj, &vlen);
-            char *estr = Tcl_GetStringFromObj(elemObj, &elen);
-=======
-            TclArithSeriesObjIndex(interp, arithSeriesObjPtr, index, &elemObj);
             char const *vstr = Tcl_GetStringFromObj(valueObj, &vlen);
             char const *estr = elemObj ? Tcl_GetStringFromObj(elemObj, &elen) : "";
->>>>>>> 0d106bd7
             if (boolResult) {
                 *boolResult = (elen == vlen) ? (memcmp(estr, vstr, elen) == 0) : 0;
             }
