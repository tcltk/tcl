/*
 * tclArithSeries.c --
 *
 *     This file contains the ArithSeries concrete abstract list
 *     implementation. It implements the inner workings of the lseq command.
 *
 * Copyright © 2022 Brian S. Griffin.
 *
 * See the file "license.terms" for information on usage and redistribution of
 * this file, and for a DISCLAIMER OF ALL WARRANTIES.
 */

/*
 * Copyright © 2024 Nathan Coulter
 *
 * You may distribute and/or modify this program under the terms of the GNU
 * Affero General Public License as published by the Free Software Foundation,
 * either version 3 of the License, or (at your option) any later version.

 * See the file "COPYING" for information on usage and redistribution
 * of this file, and for a DISCLAIMER OF ALL WARRANTIES.
*/

#include "tcl.h"
#include "tclInt.h"
#include <assert.h>
#include <math.h>

/*
 * The structure below defines the arithmetic series Tcl object type by
 * means of procedures that can be invoked by generic object code.
 *
 * The arithmetic series object is a special case of Tcl list representing
 * an interval of an arithmetic series in constant space.
 *
 * The arithmetic series is internally represented with three integers,
 * *start*, *end*, and *step*, Where the length is calculated with
 * the following algorithm:
 *
 * if RANGE == 0 THEN
 *   ERROR
 * if RANGE > 0
 *   LEN is (((END-START)-1)/STEP) + 1
 * else if RANGE < 0
 *   LEN is (((END-START)-1)/STEP) - 1
 *
 * And where the equivalent's list I-th element is calculated
 * as:
 *
 * LIST[i] = START + (STEP * i)
 *
 * Zero elements ranges, like in the case of START=10 END=10 STEP=1
 * are valid and will be equivalent to the empty list.
 */

/*
 * The structure used for the ArithSeries internal representation.
 * Note that the len can in theory be always computed by start,end,step
 * but it's faster to cache it inside the internal representation.
 */
typedef struct {
    Tcl_Size len;
    Tcl_Obj **elements;
    int isDouble;
    Tcl_WideInt start;
    Tcl_WideInt end;
    Tcl_WideInt step;
} ArithSeries;
typedef struct {
    Tcl_Size len;
    Tcl_Obj **elements;
    int isDouble;
    double start;
    double end;
    double step;
    int precision;
} ArithSeriesDbl;

/* -------------------------- ArithSeries object ---------------------------- */

static void DupArithSeriesInternalRep(Tcl_Obj *srcPtr, Tcl_Obj *copyPtr);
static void FreeArithSeriesInternalRep(Tcl_Obj *arithSeriesObjPtr);
static void UpdateStringOfArithSeries(Tcl_Obj *arithSeriesObjPtr);
static int  SetArithSeriesFromAny(Tcl_Interp *interp, Tcl_Obj *objPtr);
<<<<<<< HEAD

static int ArithSeriesObjIndex(TCL_UNUSED(Tcl_Interp *), Tcl_Obj *arithSeriesObj,
				  Tcl_Size index, Tcl_Obj **elemObj);
static int ArithSeriesObjLength(TCL_UNUSED(Tcl_Interp *),
			    Tcl_Obj *arithSeriesObj, Tcl_Size *result);
static Tcl_Obj *ArithSeriesObjRange(Tcl_Interp *interp, Tcl_Obj *arithSeriesObj,
			    Tcl_Size fromIdx, Tcl_Size toIdx);
static int ArithSeriesObjReverse(Tcl_Interp *interp, Tcl_Obj *arithSeriesObj);
static int ArithSeriesGetElements(Tcl_Interp *interp,
			    Tcl_Obj *objPtr, Tcl_Size *objcPtr, Tcl_Obj ***objvPtr);


static int ArithSeriesObjStep(Tcl_Obj *arithSeriesObj, Tcl_Obj **stepObj);


static ObjectType tclArithSeriesType = {
    "arithseries",
=======
static int  ArithSeriesInOperation(Tcl_Interp *interp, Tcl_Obj *valueObj, Tcl_Obj *arithSeriesObj,
				   int *boolResult);
static const Tcl_ObjType arithSeriesType = {
    "arithseries",			/* name */
>>>>>>> 4eef7b0f
    FreeArithSeriesInternalRep,		/* freeIntRepProc */
    DupArithSeriesInternalRep,		/* dupIntRepProc */
    UpdateStringOfArithSeries,		/* updateStringProc */
    SetArithSeriesFromAny,		/* setFromAnyProc */
<<<<<<< HEAD
    2,
	NULL
=======
    TCL_OBJTYPE_V2(
    ArithSeriesObjLength,
    TclArithSeriesObjIndex,
    TclArithSeriesObjRange,
    TclArithSeriesObjReverse,
    TclArithSeriesGetElements,
    NULL, // SetElement
    NULL, // Replace
    ArithSeriesInOperation) // "in" operator
>>>>>>> 4eef7b0f
};


void TclArithSeriesInit(void) {
    Tcl_ObjInterface *oiPtr;
    oiPtr = Tcl_NewObjInterface();
    Tcl_ObjInterfaceSetFnListAll(oiPtr ,ArithSeriesGetElements);
    Tcl_ObjInterfaceSetFnListIndex(oiPtr ,ArithSeriesObjIndex);
    Tcl_ObjInterfaceSetFnListLength(oiPtr ,ArithSeriesObjLength);
    Tcl_ObjInterfaceSetFnListRange(oiPtr ,ArithSeriesObjRange);
    Tcl_ObjInterfaceSetFnListReverse(oiPtr ,ArithSeriesObjReverse);
    Tcl_ObjTypeSetInterface((Tcl_ObjType *)&tclArithSeriesType ,oiPtr);
	return;
}


/*
 * Helper functions
 *
 * - ArithRound -- Round doubles to the number of significant fractional
 *                 digits
 * - ArithSeriesIndexDbl -- base list indexing operation for doubles
 * - ArithSeriesIndexInt --   "    "      "        "      "  integers
 * - ArithSeriesGetInternalRep -- Return the internal rep from a Tcl_Obj
 * - Precision -- determine the number of factional digits for the given
 *   double value
 * - maxPrecision -- Using the values provided, determine the longest precision
 *   in the arithSeries
 */
static inline double
ArithRound(double d, unsigned int n) {
    double scalefactor = pow(10, n);
    return round(d*scalefactor)/scalefactor;
}

static inline double
ArithSeriesIndexDbl(
    ArithSeries *arithSeriesRepPtr,
    Tcl_WideInt index)
{
    ArithSeriesDbl *dblRepPtr = (ArithSeriesDbl*)arithSeriesRepPtr;
    if (arithSeriesRepPtr->isDouble) {
        double d = dblRepPtr->start + (index * dblRepPtr->step);
	unsigned n = (dblRepPtr->precision > 0 ? dblRepPtr->precision : 0);
        return ArithRound(d, n);
    } else {
	return (double)(arithSeriesRepPtr->start + (index * arithSeriesRepPtr->step));
    }
}

static inline Tcl_WideInt
ArithSeriesIndexInt(
    ArithSeries *arithSeriesRepPtr,
    Tcl_WideInt index)
{
    ArithSeriesDbl *dblRepPtr = (ArithSeriesDbl*)arithSeriesRepPtr;
    if (arithSeriesRepPtr->isDouble) {
	return (Tcl_WideInt)(dblRepPtr->start + ((index) * dblRepPtr->step));
    } else {
	return (arithSeriesRepPtr->start + (index * arithSeriesRepPtr->step));
    }
}

static inline ArithSeries*
ArithSeriesGetInternalRep(Tcl_Obj *objPtr)
{
    const Tcl_ObjInternalRep *irPtr;
    irPtr = TclFetchInternalRep((objPtr), (Tcl_ObjType *)&tclArithSeriesType);
    return irPtr ? (ArithSeries *)irPtr->twoPtrValue.ptr1 : NULL;
}

/*
 * Compute number of significant factional digits
 */
static inline int
Precision(double d)
{
    char tmp[TCL_DOUBLE_SPACE+2], *off;
    tmp[0] = 0;
    Tcl_PrintDouble(NULL,d,tmp);
    off = strchr(tmp, '.');
    return (off ? strlen(off+1) : 0);
}

/*
 * Find longest number of digits after the decimal point.
 */
static inline int
maxPrecision(double start, double end, double step)
{
    int dp = Precision(step);
    int i  = Precision(start);
    dp = i>dp ? i : dp;
    i  = Precision(end);
    dp = i>dp ? i : dp;
    return dp;
}

/*
 *----------------------------------------------------------------------
 *
 * ArithSeriesLen --
 *
 * 	Compute the length of the equivalent list where
 * 	every element is generated starting from *start*,
 * 	and adding *step* to generate every successive element
 * 	that's < *end* for positive steps, or > *end* for negative
 * 	steps.
 *
 * Results:
 *
 * 	The length of the list generated by the given range,
 * 	that may be zero.
 * 	The function returns -1 if the list is of length infinite.
 *
 * Side effects:
 *
 * 	None.
 *
 *----------------------------------------------------------------------
 */
static Tcl_WideInt
ArithSeriesLenInt(Tcl_WideInt start, Tcl_WideInt end, Tcl_WideInt step)
{
    Tcl_WideInt len;

    if (step == 0) {
	return 0;
    }
    len = 1 + ((end-start)/step);
    return (len < 0) ? -1 : len;
}

static Tcl_WideInt
ArithSeriesLenDbl(double start, double end, double step, int precision)
{
    double istart, iend, istep, ilen;
    if (step == 0) {
	return 0;
    }
    istart = start * pow(10,precision);
    iend = end * pow(10,precision);
    istep = step * pow(10,precision);
    ilen = ((iend-istart+istep)/istep);
    return floor(ilen);
}


/*
 *----------------------------------------------------------------------
 *
 * NewArithSeriesInt --
 *
 *	Creates a new ArithSeries object. The returned object has
 *	refcount = 0.
 *
 * Results:
 *
 * 	A Tcl_Obj pointer to the created ArithSeries object.
 * 	A NULL pointer of the range is invalid.
 *
 * Side Effects:
 *
 * 	None.
 *----------------------------------------------------------------------
 */
static
Tcl_Obj *
NewArithSeriesInt(Tcl_WideInt start, Tcl_WideInt end, Tcl_WideInt step, Tcl_WideInt len)
{
    Tcl_WideInt length;
    Tcl_Obj *arithSeriesObj;
    ArithSeries *arithSeriesRepPtr;

    length = len>=0 ? len : -1;
    if (length < 0) length = -1;

    TclNewObj(arithSeriesObj);

    if (length <= 0) {
	return arithSeriesObj;
    }

    arithSeriesRepPtr = (ArithSeries*) Tcl_Alloc(sizeof (ArithSeries));
    arithSeriesRepPtr->isDouble = 0;
    arithSeriesRepPtr->start = start;
    arithSeriesRepPtr->end = end;
    arithSeriesRepPtr->step = step;
    arithSeriesRepPtr->len = length;
    arithSeriesRepPtr->elements = NULL;
    arithSeriesObj->internalRep.twoPtrValue.ptr1 = arithSeriesRepPtr;
    arithSeriesObj->internalRep.twoPtrValue.ptr2 = NULL;
    arithSeriesObj->typePtr = (Tcl_ObjType *)&tclArithSeriesType;
    if (length > 0)
    	Tcl_InvalidateStringRep(arithSeriesObj);

    return arithSeriesObj;
}

/*
 *----------------------------------------------------------------------
 *
 * NewArithSeriesDbl --
 *
 *	Creates a new ArithSeries object with doubles. The returned object has
 *	refcount = 0.
 *
 * Results:
 *
 * 	A Tcl_Obj pointer to the created ArithSeries object.
 * 	A NULL pointer of the range is invalid.
 *
 * Side Effects:
 *
 * 	None.
 *----------------------------------------------------------------------
 */

static
Tcl_Obj *
NewArithSeriesDbl(double start, double end, double step, Tcl_WideInt len)
{
    Tcl_WideInt length;
    Tcl_Obj *arithSeriesObj;
    ArithSeriesDbl *arithSeriesRepPtr;

    length = len>=0 ? len : -1;
    if (length < 0) {
	length = -1;
    }

    TclNewObj(arithSeriesObj);

    if (length <= 0) {
	return arithSeriesObj;
    }

    arithSeriesRepPtr = (ArithSeriesDbl*) Tcl_Alloc(sizeof (ArithSeriesDbl));
    arithSeriesRepPtr->isDouble = 1;
    arithSeriesRepPtr->start = start;
    arithSeriesRepPtr->end = end;
    arithSeriesRepPtr->step = step;
    arithSeriesRepPtr->len = length;
    arithSeriesRepPtr->elements = NULL;
    arithSeriesRepPtr->precision = maxPrecision(start,end,step);
    arithSeriesObj->internalRep.twoPtrValue.ptr1 = arithSeriesRepPtr;
    arithSeriesObj->internalRep.twoPtrValue.ptr2 = NULL;
    arithSeriesObj->typePtr = (Tcl_ObjType *)&tclArithSeriesType;

    if (length > 0) {
    	Tcl_InvalidateStringRep(arithSeriesObj);
    }

    return arithSeriesObj;
}

/*
 *----------------------------------------------------------------------
 *
 * assignNumber --
 *
 *	Create the appropriate Tcl_Obj value for the given numeric values.
 *      Used locally only for decoding [lseq] numeric arguments.
 *	refcount = 0.
 *
 * Results:
 *
 * 	A Tcl_Obj pointer.
 *      No assignment on error.
 *
 * Side Effects:
 *
 * 	None.
 *----------------------------------------------------------------------
 */
static void
assignNumber(
    int useDoubles,
    Tcl_WideInt *intNumberPtr,
    double *dblNumberPtr,
    Tcl_Obj *numberObj)
{
    void *clientData;
    int tcl_number_type;

    if (Tcl_GetNumberFromObj(NULL, numberObj, &clientData, &tcl_number_type) != TCL_OK
	    || tcl_number_type == TCL_NUMBER_BIG) {
	return;
    }
    if (useDoubles) {
	if (tcl_number_type != TCL_NUMBER_INT) {
	    *dblNumberPtr = *(double *)clientData;
	} else {
	    *dblNumberPtr = (double)*(Tcl_WideInt *)clientData;
	}
    } else {
	if (tcl_number_type == TCL_NUMBER_INT) {
	    *intNumberPtr = *(Tcl_WideInt *)clientData;
	} else {
	    *intNumberPtr = (Tcl_WideInt)*(double *)clientData;
	}
    }
}

/*
 *----------------------------------------------------------------------
 *
 * TclNewArithSeriesObj --
 *
 *	Creates a new ArithSeries object. Some arguments may be NULL and will
 *	be computed based on the other given arguments.
 *      refcount = 0.
 *
 * Results:
 *
 * 	A Tcl_Obj pointer to the created ArithSeries object.
 * 	An empty Tcl_Obj if the range is invalid.
 *
 * Side Effects:
 *
 * 	None.
 *----------------------------------------------------------------------
 */

Tcl_Obj *
TclNewArithSeriesObj(
    Tcl_Interp *interp,       /* For error reporting */
    int useDoubles,           /* Flag indicates values start,
			      ** end, step, are treated as doubles */
    Tcl_Obj *startObj,        /* Starting value */
    Tcl_Obj *endObj,          /* Ending limit */
    Tcl_Obj *stepObj,         /* increment value */
    Tcl_Obj *lenObj)          /* Number of elements */
{
    double dstart, dend, dstep;
    Tcl_WideInt start, end, step;
    Tcl_WideInt len = -1;
    Tcl_Obj *arithSeriesObjPtr = NULL;

    if (startObj) {
	assignNumber(useDoubles, &start, &dstart, startObj);
    } else {
	start = 0;
	dstart = start;
    }
    if (stepObj) {
	assignNumber(useDoubles, &step, &dstep, stepObj);
	if (useDoubles) {
	    step = dstep;
	} else {
	    dstep = step;
	}
	if (dstep == 0) {
	    TclNewObj(arithSeriesObjPtr);
	    return arithSeriesObjPtr;
	}
    }
    if (endObj) {
	assignNumber(useDoubles, &end, &dend, endObj);
    }
    if (lenObj) {
	if (TCL_OK != Tcl_GetWideIntFromObj(interp, lenObj, &len)) {
	    return arithSeriesObjPtr;
	}
    }

    if (startObj && endObj) {
	if (!stepObj) {
	    if (useDoubles) {
		dstep = (dstart < dend) ? 1.0 : -1.0;
		step = dstep;
	    } else {
		step = (start < end) ? 1 : -1;
		dstep = step;
	    }
	}
	assert(dstep!=0);
	if (!lenObj) {
	    if (useDoubles) {
		int precision = maxPrecision(dstart,dend,dstep);
		len = ArithSeriesLenDbl(dstart, dend, dstep, precision);
	    } else {
		len = ArithSeriesLenInt(start, end, step);
	    }
	}
    }

    if (!endObj) {
	if (useDoubles) {
	    dend = dstart + (dstep * (len-1));
	    end = dend;
	} else {
	    end = start + (step * (len-1));
	    dend = end;
	}
    }

    if (len > TCL_SIZE_MAX) {
	Tcl_SetObjResult(
	    interp,
	    Tcl_NewStringObj("max length of a Tcl list exceeded", -1));
	Tcl_SetErrorCode(interp, "TCL", "MEMORY", NULL);
	return arithSeriesObjPtr;
    }

    arithSeriesObjPtr = useDoubles
	? NewArithSeriesDbl(dstart, dend, dstep, len)
	: NewArithSeriesInt(start, end, step, len);
    return arithSeriesObjPtr;
}

/*
 *----------------------------------------------------------------------
 *
 * ArithSeriesObjIndex --
 *
 *	Stores in **resultPtr the element with the specified index in the list
 *	represented by the specified Arithmetic Sequence object. 
 *
 * Results:
 *
 * 	On success, returns TCL_OK and stores the position of the element in
 * 	*element.  Returns TCL_ERROR if the index is out of range.
 *
 * Side Effects:
 *
 * 	On success, the integer pointed by *element is modified.
 * 	An empty string ("") is assigned if index is out-of-bounds.
 *
 *----------------------------------------------------------------------
 */

int
ArithSeriesObjIndex(
    TCL_UNUSED(Tcl_Interp *),/* Used for error reporting if not NULL. */
    Tcl_Obj *arithSeriesObj, /* List obj */
    Tcl_Size index,          /* index to element of interest */
    Tcl_Obj **elemObj)       /* Return value */
{
    ArithSeries *arithSeriesRepPtr = ArithSeriesGetInternalRep(arithSeriesObj);

    if (index < 0 || arithSeriesRepPtr->len <= index) {
	*elemObj = Tcl_NewObj();
    } else {
	/* List[i] = Start + (Step * index) */
	if (arithSeriesRepPtr->isDouble) {
	    *elemObj = Tcl_NewDoubleObj(ArithSeriesIndexDbl(arithSeriesRepPtr, index));
	} else {
	    *elemObj = Tcl_NewWideIntObj(ArithSeriesIndexInt(arithSeriesRepPtr, index));
	}
    }

    return TCL_OK;
}

/*
 *----------------------------------------------------------------------
 *
 * ArithSeriesObjLength
 *
 *	Returns the length of the arithmetic series.
 *
 * Results:
 *
 * 	The length of the series as Tcl_WideInt.
 *
 * Side Effects:
 *
 * 	None.
 *
 *----------------------------------------------------------------------
 */
int ArithSeriesObjLength(TCL_UNUSED(Tcl_Interp *),
    Tcl_Obj *arithSeriesObj, Tcl_Size *result)
{
    ArithSeries *arithSeriesRepPtr = (ArithSeries*)
	    arithSeriesObj->internalRep.twoPtrValue.ptr1;
    *result = arithSeriesRepPtr->len;
    return TCL_OK;
}

/*
 *----------------------------------------------------------------------
 *
 * FreeArithSeriesInternalRep --
 *
 *	Deallocate the storage associated with an arithseries object's
 *	internal representation.
 *
 * Results:
 *	None.
 *
 * Side effects:
 *	Frees arithSeriesObj's ArithSeries* internal representation and
 *	sets listPtr's	internalRep.twoPtrValue.ptr1 to NULL.
 *
 *----------------------------------------------------------------------
 */

static void
FreeArithSeriesInternalRep(Tcl_Obj *arithSeriesObj)
{
    ArithSeries *arithSeriesRepPtr =
	    (ArithSeries *) arithSeriesObj->internalRep.twoPtrValue.ptr1;
    if (arithSeriesRepPtr->elements) {
	Tcl_Size i;
	Tcl_Obj**elmts = arithSeriesRepPtr->elements;
	for(i=0; i<arithSeriesRepPtr->len; i++) {
	    if (elmts[i]) {
		Tcl_DecrRefCount(elmts[i]);
	    }
	}
	Tcl_Free((char *) arithSeriesRepPtr->elements);
    }
    Tcl_Free((char *) arithSeriesRepPtr);
    arithSeriesObj->internalRep.twoPtrValue.ptr1 = NULL;
}

/*
 *----------------------------------------------------------------------
 *
 * DupArithSeriesInternalRep --
 *
 *	Initialize the internal representation of a arithseries Tcl_Obj to a
 *	copy of the internal representation of an existing arithseries object.
 *
 * Results:
 *	None.
 *
 * Side effects:
 *	We set "copyPtr"s internal rep to a pointer to a
 *	newly allocated ArithSeries structure.
 *----------------------------------------------------------------------
 */

static void
DupArithSeriesInternalRep(
    Tcl_Obj *srcPtr,		/* Object with internal rep to copy. */
    Tcl_Obj *copyPtr)		/* Object with internal rep to set. */
{
    ArithSeries *srcArithSeriesRepPtr =
	(ArithSeries *) srcPtr->internalRep.twoPtrValue.ptr1;

    /*
     * Allocate a new ArithSeries structure. */

    if (srcArithSeriesRepPtr->isDouble) {
	ArithSeriesDbl *srcArithSeriesDblRepPtr =
	    (ArithSeriesDbl *)srcArithSeriesRepPtr;
	ArithSeriesDbl *copyArithSeriesDblRepPtr =
	    (ArithSeriesDbl *) Tcl_Alloc(sizeof(ArithSeriesDbl));
	*copyArithSeriesDblRepPtr = *srcArithSeriesDblRepPtr;
	copyArithSeriesDblRepPtr->elements = NULL;
	copyPtr->internalRep.twoPtrValue.ptr1 = copyArithSeriesDblRepPtr;
    } else {
	ArithSeries *copyArithSeriesRepPtr =
	    (ArithSeries *) Tcl_Alloc(sizeof(ArithSeries));
	*copyArithSeriesRepPtr = *srcArithSeriesRepPtr;
	copyArithSeriesRepPtr->elements = NULL;
	copyPtr->internalRep.twoPtrValue.ptr1 = copyArithSeriesRepPtr;
    }
    copyPtr->internalRep.twoPtrValue.ptr2 = NULL;
    copyPtr->typePtr = (Tcl_ObjType *)&tclArithSeriesType;
}

/*
 *----------------------------------------------------------------------
 *
 * UpdateStringOfArithSeries --
 *
 *	Update the string representation for an arithseries object.
 *	Note: This procedure does not invalidate an existing old string rep
 *	so storage will be lost if this has not already been done.
 *
 * Results:
 *	None.
 *
 * Side effects:
 *	The object's string is set to a valid string that results from
 *	the list-to-string conversion. This string will be empty if the
 *	list has no elements. The list internal representation
 *	should not be NULL and we assume it is not NULL.
 *
 * Notes:
 * 	At the cost of overallocation it's possible to estimate
 * 	the length of the string representation and make this procedure
 * 	much faster. Because the programmer shouldn't expect the
 * 	string conversion of a big arithmetic sequence to be fast
 * 	this version takes more care of space than time.
 *
 *----------------------------------------------------------------------
 */

static void
UpdateStringOfArithSeries(Tcl_Obj *arithSeriesObj)
{
    ArithSeries *arithSeriesRepPtr =
	    (ArithSeries*) arithSeriesObj->internalRep.twoPtrValue.ptr1;
    char *elem, *p;
    Tcl_Obj *elemObj;
    Tcl_Size i;
    Tcl_Size length = 0;
    Tcl_Size slen;

    /*
     * Pass 1: estimate space.
     */
    if (!arithSeriesRepPtr->isDouble) {
	for (i = 0; i < arithSeriesRepPtr->len; i++) {
	    double d = ArithSeriesIndexDbl(arithSeriesRepPtr, i);
	    slen = d>0 ? log10(d)+1 : d<0 ? log10((0-d))+2 : 1;
	    length += slen;
	}
    } else {
	for (i = 0; i < arithSeriesRepPtr->len; i++) {
	    double d = ArithSeriesIndexDbl(arithSeriesRepPtr, i);
	    char tmp[TCL_DOUBLE_SPACE+2];
	    tmp[0] = 0;
	    Tcl_PrintDouble(NULL,d,tmp);
	    if ((length + strlen(tmp)) > TCL_SIZE_MAX) {
		break; // overflow
	    }
	    length += strlen(tmp);
	}
    }
    length += arithSeriesRepPtr->len; // Space for each separator

    /*
     * Pass 2: generate the string repr.
     */

    p = Tcl_InitStringRep(arithSeriesObj, NULL, length);
    if (p == NULL) {
	Tcl_Panic("Unable to allocate string size %" TCL_Z_MODIFIER "u", length);
    }
    for (i = 0; i < arithSeriesRepPtr->len; i++) {
	ArithSeriesObjIndex(NULL, arithSeriesObj, i, &elemObj);
	elem = Tcl_GetStringFromObj(elemObj, &slen);
	if (((p - arithSeriesObj->bytes)+slen) > length) {
	    break;
	}
	strncpy(p, elem, slen);
	p[slen] = ' ';
	p += slen+1;
	Tcl_DecrRefCount(elemObj);
    }
    if (length > 0) arithSeriesObj->bytes[length-1] = '\0';
    arithSeriesObj->length = length-1;
    return;
}

/*
 *----------------------------------------------------------------------
 *
 * ArithSeriesObjStep --
 *
 *	Return a Tcl_Obj with the step value from the give ArithSeries Obj.
 *	refcount = 0.
 *
 * Results:
 *
 * 	A Tcl_Obj pointer to the created ArithSeries object.
 * 	A NULL pointer of the range is invalid.
 *
 * Side Effects:
 *
 * 	None.
 *----------------------------------------------------------------------
 */

static int
ArithSeriesObjStep(
    Tcl_Obj *arithSeriesObj,
    Tcl_Obj **stepObj)
{
    ArithSeries *arithSeriesRepPtr = ArithSeriesGetInternalRep(arithSeriesObj);
    if (arithSeriesRepPtr->isDouble) {
	*stepObj = Tcl_NewDoubleObj(((ArithSeriesDbl*)(arithSeriesRepPtr))->step);
    } else {
	*stepObj = Tcl_NewWideIntObj(arithSeriesRepPtr->step);
    }
    return TCL_OK;
}

/*
 *----------------------------------------------------------------------
 *
 * SetArithSeriesFromAny --
 *
 * 	The Arithmetic Series object is just an way to optimize
 * 	Lists space complexity, so no one should try to convert
 * 	a string to an Arithmetic Series object.
 *
 * 	This function is here just to populate the Type structure.
 *
 * Results:
 *
 * 	The result is always TCL_ERROR. But see Side Effects.
 *
 * Side effects:
 *
 * 	Tcl Panic if called.
 *
 *----------------------------------------------------------------------
 */

static int
SetArithSeriesFromAny(
    TCL_UNUSED(Tcl_Interp *),		/* Used for error reporting if not NULL. */
    TCL_UNUSED(Tcl_Obj *))		/* The object to convert. */
{
    Tcl_Panic("SetArithSeriesFromAny: should never be called");
    return TCL_ERROR;
}

/*
 *----------------------------------------------------------------------
 *
 * ArithSeriesObjRange --
 *
 *	Makes a slice of an ArithSeries value.
 *      *arithSeriesObj must be known to be a valid list.
 *
 * Results:
 *	Returns a pointer to the sliced series.
 *      This may be a new object or the same object if not shared.
 *
 * Side effects:
 *	?The possible conversion of the object referenced by listPtr?
 *	?to a list object.?
 *
 *----------------------------------------------------------------------
 */

Tcl_Obj *
ArithSeriesObjRange(
    Tcl_Interp *interp,         /* For error message(s) */
    Tcl_Obj *arithSeriesObj,	/* List object to take a range from. */
    Tcl_Size fromIdx,		/* Index of first element to include. */
    Tcl_Size toIdx		/* Index of last element to include. */
    )        /* return value */
{
    ArithSeries *arithSeriesRepPtr;
    Tcl_Obj *startObj, *endObj, *stepObj ,*newObjPtr;

    (void)interp; /* silence compiler */

    arithSeriesRepPtr = ArithSeriesGetInternalRep(arithSeriesObj);

    if (fromIdx == TCL_INDEX_NONE) {
	fromIdx = 0;
    }

    if (toIdx >= arithSeriesRepPtr->len) {
	toIdx = arithSeriesRepPtr->len-1;
    }

    if (fromIdx > toIdx ||
	fromIdx >= arithSeriesRepPtr->len) {
	TclNewObj(newObjPtr);
	return newObjPtr;
    }

    if (fromIdx < 0) {
	fromIdx = 0;
    }
    if (toIdx < 0) {
	toIdx = 0;
    }
    if (toIdx > arithSeriesRepPtr->len-1) {
	toIdx = arithSeriesRepPtr->len-1;
    }

    ArithSeriesObjIndex(interp, arithSeriesObj, fromIdx, &startObj);
    if (startObj == NULL) {
	return NULL;
    }
    Tcl_IncrRefCount(startObj);
    ArithSeriesObjIndex(interp, arithSeriesObj, toIdx, &endObj);
    if (endObj == NULL) {
	return NULL;
    }
    Tcl_IncrRefCount(endObj);
    ArithSeriesObjStep(arithSeriesObj, &stepObj);
    Tcl_IncrRefCount(stepObj);

    newObjPtr = TclNewArithSeriesObj(NULL,
	    arithSeriesRepPtr->isDouble, startObj, endObj, stepObj, NULL);
    

    Tcl_DecrRefCount(startObj);
    Tcl_DecrRefCount(endObj);
    Tcl_DecrRefCount(stepObj);
    return newObjPtr;
}

/*
 *----------------------------------------------------------------------
 *
 * ArithSeriesGetElements --
 *
 *	This function returns an (objc,objv) array of the elements in a list
 *	object.
 *
 * Results:
 *	The return value is normally TCL_OK; in this case *objcPtr is set to
 *	the count of list elements and *objvPtr is set to a pointer to an
 *	array of (*objcPtr) pointers to each list element. If listPtr does not
 *	refer to an Abstract List object and the object can not be converted
 *	to one, TCL_ERROR is returned and an error message will be left in the
 *	interpreter's result if interp is not NULL.
 *
 *	The objects referenced by the returned array should be treated as
 *	readonly and their ref counts are _not_ incremented; the caller must
 *	do that if it holds on to a reference. Furthermore, the pointer and
 *	length returned by this function may change as soon as any function is
 *	called on the list object; be careful about retaining the pointer in a
 *	local data structure.
 *
 * Side effects:
 *	None.
 *
 *----------------------------------------------------------------------
 */

int
ArithSeriesGetElements(
    Tcl_Interp *interp,		/* Used to report errors if not NULL. */
    Tcl_Obj *objPtr,		/* ArithSeries object for which an element
				 * array is to be returned. */
    Tcl_Size *objcPtr,		/* Where to store the count of objects
				 * referenced by objv. */
    Tcl_Obj ***objvPtr)		/* Where to store the pointer to an array of
				 * pointers to the list's objects. */
{
    if (TclHasInternalRep(objPtr,(Tcl_ObjType *)&tclArithSeriesType)) {
	ArithSeries *arithSeriesRepPtr;
	Tcl_Obj **objv;
	int i, objc;

	arithSeriesRepPtr = ArithSeriesGetInternalRep(objPtr);

	objc = arithSeriesRepPtr->len;
	if (objc > 0) {
	    if (arithSeriesRepPtr->elements) {
		/* If this exists, it has already been populated */
		objv = arithSeriesRepPtr->elements;
	    } else {
		/* Construct the elements array */
		objv = (Tcl_Obj **)Tcl_Alloc(sizeof(Tcl_Obj*) * objc);
		if (objv == NULL) {
		    if (interp) {
			Tcl_SetObjResult(
			    interp,
			    Tcl_NewStringObj("max length of a Tcl list exceeded", -1));
			Tcl_SetErrorCode(interp, "TCL", "MEMORY", NULL);
		    }
		    return TCL_ERROR;
		}
		arithSeriesRepPtr->elements = objv;
		for (i = 0; i < objc; i++) {
		    int status = ArithSeriesObjIndex(interp, objPtr, i, &objv[i]);
		    if (status) {
			return TCL_ERROR;
		    }
		    Tcl_IncrRefCount(objv[i]);
		}
	    }
	} else {
	    objv = NULL;
	}
	*objvPtr = objv;
	*objcPtr = objc;
    } else {
	if (interp != NULL) {
	    Tcl_SetObjResult(
		interp,
		Tcl_ObjPrintf("value is not an arithseries"));
	    Tcl_SetErrorCode(interp, "TCL", "VALUE", "UNKNOWN", NULL);
	}
	return TCL_ERROR;
    }
    return TCL_OK;
}

/*
 *----------------------------------------------------------------------
 *
 * ArithSeriesObjReverse --
 *
 *	Reverse the order of the ArithSeries value. The arithSeriesObj is
 *	assumed to be a valid ArithSeries. The new Obj has the Start and End
 *	values appropriately swapped and the Step value sign is changed.
 *
 * Results:
 *      The result will be an ArithSeries in the reverse order.
 *
 * Side effects:
 *      The original obj will be modified and returned if it is not Shared.
 *
 *----------------------------------------------------------------------
 */
int
ArithSeriesObjReverse(
    Tcl_Interp *interp,         /* For error message(s) */
    Tcl_Obj *arithSeriesObj	/* List object to reverse. */
    )
{
    ArithSeries *arithSeriesRepPtr;
    Tcl_Obj *startObj, *endObj, *stepObj;
    Tcl_WideInt start, end, step, len;
    double dstart, dend, dstep;
    int isDouble;

    (void)interp;

    if (Tcl_IsShared(arithSeriesObj)) {
	Tcl_Panic("%s called with shared object", "ArithSeriesObjReverse");
    }

    arithSeriesRepPtr = ArithSeriesGetInternalRep(arithSeriesObj);

    isDouble = arithSeriesRepPtr->isDouble;
    len = arithSeriesRepPtr->len;

    ArithSeriesObjIndex(NULL, arithSeriesObj, (len-1), &startObj);
    Tcl_IncrRefCount(startObj);
    ArithSeriesObjIndex(NULL, arithSeriesObj, 0, &endObj);
    Tcl_IncrRefCount(endObj);
    ArithSeriesObjStep(arithSeriesObj, &stepObj);
    Tcl_IncrRefCount(stepObj);

    if (isDouble) {
	Tcl_GetDoubleFromObj(NULL, startObj, &dstart);
	Tcl_GetDoubleFromObj(NULL, endObj, &dend);
	Tcl_GetDoubleFromObj(NULL, stepObj, &dstep);
	dstep = -dstep;
	TclSetDoubleObj(stepObj, dstep);
    } else {
	Tcl_GetWideIntFromObj(NULL, startObj, &start);
	Tcl_GetWideIntFromObj(NULL, endObj, &end);
	Tcl_GetWideIntFromObj(NULL, stepObj, &step);
	step = -step;
	TclSetIntObj(stepObj, step);
    }

    TclInvalidateStringRep(arithSeriesObj);

    if (isDouble) {
	ArithSeriesDbl *arithSeriesDblRepPtr =
	    (ArithSeriesDbl*)arithSeriesRepPtr;
	arithSeriesDblRepPtr->start = dstart;
	arithSeriesDblRepPtr->end = dend;
	arithSeriesDblRepPtr->step = dstep;
    } else {
	arithSeriesRepPtr->start = start;
	arithSeriesRepPtr->end = end;
	arithSeriesRepPtr->step = step;
    }
    if (arithSeriesRepPtr->elements) {
	Tcl_WideInt i;
	for (i=0; i<len; i++) {
	    Tcl_DecrRefCount(arithSeriesRepPtr->elements[i]);
	}
	Tcl_Free((char*)arithSeriesRepPtr->elements);
    }
    arithSeriesRepPtr->elements = NULL;

    Tcl_DecrRefCount(startObj);
    Tcl_DecrRefCount(endObj);
    Tcl_DecrRefCount(stepObj);

    return TCL_OK;
}
<<<<<<< HEAD
=======

/*
 *----------------------------------------------------------------------
 *
 * UpdateStringOfArithSeries --
 *
 *	Update the string representation for an arithseries object.
 *	Note: This procedure does not invalidate an existing old string rep
 *	so storage will be lost if this has not already been done.
 *
 * Results:
 *	None.
 *
 * Side effects:
 *	The object's string is set to a valid string that results from
 *	the list-to-string conversion. This string will be empty if the
 *	list has no elements. The list internal representation
 *	should not be NULL and we assume it is not NULL.
 *
 * Notes:
 * 	At the cost of overallocation it's possible to estimate
 * 	the length of the string representation and make this procedure
 * 	much faster. Because the programmer shouldn't expect the
 * 	string conversion of a big arithmetic sequence to be fast
 * 	this version takes more care of space than time.
 *
 *----------------------------------------------------------------------
 */

static void
UpdateStringOfArithSeries(Tcl_Obj *arithSeriesObjPtr)
{
    ArithSeries *arithSeriesRepPtr = (ArithSeries*)arithSeriesObjPtr->internalRep.twoPtrValue.ptr1;
    char *p;
    Tcl_Obj *eleObj;
    Tcl_Size i, bytlen = 0;

    /*
     * Pass 1: estimate space.
     */
    if (!arithSeriesRepPtr->isDouble) {
	for (i = 0; i < arithSeriesRepPtr->len; i++) {
	    double d = ArithSeriesIndexDbl(arithSeriesRepPtr, i);
	    size_t slen = d>0 ? log10(d)+1 : d<0 ? log10((0-d))+2 : 1;
	    bytlen += slen;
	}
    } else {
	for (i = 0; i < arithSeriesRepPtr->len; i++) {
	    double d = ArithSeriesIndexDbl(arithSeriesRepPtr, i);
	    char tmp[TCL_DOUBLE_SPACE+2];
	    tmp[0] = 0;
	    Tcl_PrintDouble(NULL,d,tmp);
	    if ((bytlen + strlen(tmp)) > TCL_SIZE_MAX) {
		break; // overflow
	    }
	    bytlen += strlen(tmp);
	}
    }
    bytlen += arithSeriesRepPtr->len; // Space for each separator

    /*
     * Pass 2: generate the string repr.
     */

    p = Tcl_InitStringRep(arithSeriesObjPtr, NULL, bytlen);
    for (i = 0; i < arithSeriesRepPtr->len; i++) {
	if (TclArithSeriesObjIndex(NULL, arithSeriesObjPtr, i, &eleObj) == TCL_OK) {
	    Tcl_Size slen;
	    char *str = Tcl_GetStringFromObj(eleObj, &slen);
	    strcpy(p, str);
	    p[slen] = ' ';
	    p += slen+1;
	    Tcl_DecrRefCount(eleObj);
	} // else TODO: report error here?
    }
    if (bytlen > 0) arithSeriesObjPtr->bytes[bytlen-1] = '\0';
    arithSeriesObjPtr->length = bytlen-1;
}

/*
 *----------------------------------------------------------------------
 *
 * ArithSeriesInOperator --
 *
 *	Evaluate the "in" operation for expr
 *
 *      This can be done more efficiently in the Arith Series relative to
 *      doing a linear search as implemented in expr.
 *
 * Results:
 *	Boolean true or false (1/0)
 *
 * Side effects:
 *      None
 *
 *----------------------------------------------------------------------
 */

static int
ArithSeriesInOperation(
    Tcl_Interp *interp,
    Tcl_Obj *valueObj,
    Tcl_Obj *arithSeriesObjPtr,
    int *boolResult)
{
    ArithSeries *arithSeriesRepPtr = (ArithSeries*)arithSeriesObjPtr->internalRep.twoPtrValue.ptr1;
    ArithSeriesDbl *dblRepPtr = (ArithSeriesDbl*)arithSeriesRepPtr;
    int status;
    Tcl_Size index, incr, elen, vlen;

    if (arithSeriesRepPtr->isDouble) {
        double y;
	int test = 0;

	incr = 0; // Check index+incr where incr is 0 and 1
        status = Tcl_GetDoubleFromObj(interp, valueObj, &y);
        if (status != TCL_OK) {
	    test = 0;
        } else {
            char *vstr = Tcl_GetStringFromObj(valueObj, &vlen);
            index = (y - dblRepPtr->start) / dblRepPtr->step;
	    while (incr<2) {
		Tcl_Obj *elemObj;
		TclArithSeriesObjIndex(interp, arithSeriesObjPtr, (index+incr), &elemObj);
		char *estr = Tcl_GetStringFromObj(elemObj, &elen);
		/* "in" operation defined as a string compare */
		test = (elen == vlen) ? (memcmp(estr, vstr, elen) == 0) : 0;
		Tcl_BumpObj(elemObj);
		/* Stop if we have a match */
		if (test) {
		    break;
		}
		incr++;
	    }
        }
	if (boolResult) {
	    *boolResult = test;
	}
    } else {
        ArithSeries *intRepPtr = arithSeriesRepPtr;
        Tcl_WideInt y;

        status = Tcl_GetWideIntFromObj(NULL, valueObj, &y);
        if (status != TCL_OK) {
            if (boolResult) {
                *boolResult = 0;
            }
        } else {
            Tcl_Obj *elemObj;
            index = (y - intRepPtr->start) / intRepPtr->step;
            TclArithSeriesObjIndex(interp, arithSeriesObjPtr, index, &elemObj);
            char *vstr = Tcl_GetStringFromObj(valueObj, &vlen);
            char *estr = Tcl_GetStringFromObj(elemObj, &elen);
            if (boolResult) {
                *boolResult = (elen == vlen) ? (memcmp(estr, vstr, elen) == 0) : 0;
            }
            Tcl_BumpObj(elemObj);
        }
    }
    return TCL_OK;
}

>>>>>>> 4eef7b0f
/*
 * Local Variables:
 * mode: c
 * c-basic-offset: 4
 * fill-column: 78
 * End:
 */<|MERGE_RESOLUTION|>--- conflicted
+++ resolved
@@ -82,8 +82,8 @@
 static void FreeArithSeriesInternalRep(Tcl_Obj *arithSeriesObjPtr);
 static void UpdateStringOfArithSeries(Tcl_Obj *arithSeriesObjPtr);
 static int  SetArithSeriesFromAny(Tcl_Interp *interp, Tcl_Obj *objPtr);
-<<<<<<< HEAD
-
+static int  ArithSeriesInOperation(Tcl_Interp *interp, Tcl_Obj *valueObj, Tcl_Obj *arithSeriesObj,
+				   int *boolResult);
 static int ArithSeriesObjIndex(TCL_UNUSED(Tcl_Interp *), Tcl_Obj *arithSeriesObj,
 				  Tcl_Size index, Tcl_Obj **elemObj);
 static int ArithSeriesObjLength(TCL_UNUSED(Tcl_Interp *),
@@ -100,30 +100,12 @@
 
 static ObjectType tclArithSeriesType = {
     "arithseries",
-=======
-static int  ArithSeriesInOperation(Tcl_Interp *interp, Tcl_Obj *valueObj, Tcl_Obj *arithSeriesObj,
-				   int *boolResult);
-static const Tcl_ObjType arithSeriesType = {
-    "arithseries",			/* name */
->>>>>>> 4eef7b0f
     FreeArithSeriesInternalRep,		/* freeIntRepProc */
     DupArithSeriesInternalRep,		/* dupIntRepProc */
     UpdateStringOfArithSeries,		/* updateStringProc */
     SetArithSeriesFromAny,		/* setFromAnyProc */
-<<<<<<< HEAD
     2,
 	NULL
-=======
-    TCL_OBJTYPE_V2(
-    ArithSeriesObjLength,
-    TclArithSeriesObjIndex,
-    TclArithSeriesObjRange,
-    TclArithSeriesObjReverse,
-    TclArithSeriesGetElements,
-    NULL, // SetElement
-    NULL, // Replace
-    ArithSeriesInOperation) // "in" operator
->>>>>>> 4eef7b0f
 };
 
 @@ -131,6 +113,7 @@
 void TclArithSeriesInit(void) {
     Tcl_ObjInterface *oiPtr;
     oiPtr = Tcl_NewObjInterface();
+    Tcl_ObjInterfaceSetFnListContains(oiPtr ,ArithSeriesInOperation);
     Tcl_ObjInterfaceSetFnListAll(oiPtr ,ArithSeriesGetElements);
     Tcl_ObjInterfaceSetFnListIndex(oiPtr ,ArithSeriesObjIndex);
     Tcl_ObjInterfaceSetFnListLength(oiPtr ,ArithSeriesObjLength);
@@ -768,15 +751,21 @@
 	Tcl_Panic("Unable to allocate string size %" TCL_Z_MODIFIER "u", length);
     }
     for (i = 0; i < arithSeriesRepPtr->len; i++) {
-	ArithSeriesObjIndex(NULL, arithSeriesObj, i, &elemObj);
-	elem = Tcl_GetStringFromObj(elemObj, &slen);
-	if (((p - arithSeriesObj->bytes)+slen) > length) {
-	    break;
-	}
-	strncpy(p, elem, slen);
-	p[slen] = ' ';
-	p += slen+1;
-	Tcl_DecrRefCount(elemObj);
+	if (ArithSeriesObjIndex(NULL, arithSeriesObj, i, &elemObj) == TCL_OK)
+	{
+	    elem = Tcl_GetStringFromObj(elemObj, &slen);
+	    if (((p - arithSeriesObj->bytes)+slen) > length) {
+		break;
+	    }
+	    strncpy(p, elem, slen);
+	    p[slen] = ' ';
+	    p += slen+1;
+	    Tcl_DecrRefCount(elemObj);
+	} else {
+	    Tcl_Panic("UpdateStringOfArithSeries"
+		" {could not get value at index} index %"
+		TCL_Z_MODIFIER "u", i);
+	}
     }
     if (length > 0) arithSeriesObj->bytes[length-1] = '\0';
     arithSeriesObj->length = length-1;
@@ -1110,87 +1099,7 @@
 
     return TCL_OK;
 }
-<<<<<<< HEAD
-=======
--
-/*
- *----------------------------------------------------------------------
- *
- * UpdateStringOfArithSeries --
- *
- *	Update the string representation for an arithseries object.
- *	Note: This procedure does not invalidate an existing old string rep
- *	so storage will be lost if this has not already been done.
- *
- * Results:
- *	None.
- *
- * Side effects:
- *	The object's string is set to a valid string that results from
- *	the list-to-string conversion. This string will be empty if the
- *	list has no elements. The list internal representation
- *	should not be NULL and we assume it is not NULL.
- *
- * Notes:
- * 	At the cost of overallocation it's possible to estimate
- * 	the length of the string representation and make this procedure
- * 	much faster. Because the programmer shouldn't expect the
- * 	string conversion of a big arithmetic sequence to be fast
- * 	this version takes more care of space than time.
- *
- *----------------------------------------------------------------------
- */
-
-static void
-UpdateStringOfArithSeries(Tcl_Obj *arithSeriesObjPtr)
-{
-    ArithSeries *arithSeriesRepPtr = (ArithSeries*)arithSeriesObjPtr->internalRep.twoPtrValue.ptr1;
-    char *p;
-    Tcl_Obj *eleObj;
-    Tcl_Size i, bytlen = 0;
-
-    /*
-     * Pass 1: estimate space.
-     */
-    if (!arithSeriesRepPtr->isDouble) {
-	for (i = 0; i < arithSeriesRepPtr->len; i++) {
-	    double d = ArithSeriesIndexDbl(arithSeriesRepPtr, i);
-	    size_t slen = d>0 ? log10(d)+1 : d<0 ? log10((0-d))+2 : 1;
-	    bytlen += slen;
-	}
-    } else {
-	for (i = 0; i < arithSeriesRepPtr->len; i++) {
-	    double d = ArithSeriesIndexDbl(arithSeriesRepPtr, i);
-	    char tmp[TCL_DOUBLE_SPACE+2];
-	    tmp[0] = 0;
-	    Tcl_PrintDouble(NULL,d,tmp);
-	    if ((bytlen + strlen(tmp)) > TCL_SIZE_MAX) {
-		break; // overflow
-	    }
-	    bytlen += strlen(tmp);
-	}
-    }
-    bytlen += arithSeriesRepPtr->len; // Space for each separator
-
-    /*
-     * Pass 2: generate the string repr.
-     */
-
-    p = Tcl_InitStringRep(arithSeriesObjPtr, NULL, bytlen);
-    for (i = 0; i < arithSeriesRepPtr->len; i++) {
-	if (TclArithSeriesObjIndex(NULL, arithSeriesObjPtr, i, &eleObj) == TCL_OK) {
-	    Tcl_Size slen;
-	    char *str = Tcl_GetStringFromObj(eleObj, &slen);
-	    strcpy(p, str);
-	    p[slen] = ' ';
-	    p += slen+1;
-	    Tcl_DecrRefCount(eleObj);
-	} // else TODO: report error here?
-    }
-    if (bytlen > 0) arithSeriesObjPtr->bytes[bytlen-1] = '\0';
-    arithSeriesObjPtr->length = bytlen-1;
-}
+
  
 /*
@@ -1215,8 +1124,8 @@
 static int
 ArithSeriesInOperation(
     Tcl_Interp *interp,
+    Tcl_Obj *arithSeriesObjPtr,
     Tcl_Obj *valueObj,
-    Tcl_Obj *arithSeriesObjPtr,
     int *boolResult)
 {
     ArithSeries *arithSeriesRepPtr = (ArithSeries*)arithSeriesObjPtr->internalRep.twoPtrValue.ptr1;
@@ -1237,7 +1146,7 @@
             index = (y - dblRepPtr->start) / dblRepPtr->step;
 	    while (incr<2) {
 		Tcl_Obj *elemObj;
-		TclArithSeriesObjIndex(interp, arithSeriesObjPtr, (index+incr), &elemObj);
+		ArithSeriesObjIndex(interp, arithSeriesObjPtr, (index+incr), &elemObj);
 		char *estr = Tcl_GetStringFromObj(elemObj, &elen);
 		/* "in" operation defined as a string compare */
 		test = (elen == vlen) ? (memcmp(estr, vstr, elen) == 0) : 0;
@@ -1264,7 +1173,7 @@
         } else {
             Tcl_Obj *elemObj;
             index = (y - intRepPtr->start) / intRepPtr->step;
-            TclArithSeriesObjIndex(interp, arithSeriesObjPtr, index, &elemObj);
+            ArithSeriesObjIndex(interp, arithSeriesObjPtr, index, &elemObj);
             char *vstr = Tcl_GetStringFromObj(valueObj, &vlen);
             char *estr = Tcl_GetStringFromObj(elemObj, &elen);
             if (boolResult) {
@@ -1277,7 +1186,6 @@
 }
  
->>>>>>> 4eef7b0f
 /*
  * Local Variables:
  * mode: c
