/*
 * tclArithSeries.c --
 *
 *     This file contains the ArithSeries concrete abstract list
 *     implementation. It implements the inner workings of the lseq command.
 *
 * Copyright © 2022 Brian S. Griffin.
 *
 * See the file "license.terms" for information on usage and redistribution of
 * this file, and for a DISCLAIMER OF ALL WARRANTIES.
 */

#include "tclInt.h"
#include <assert.h>
#include <math.h>

/*
 * The structure below defines the arithmetic series Tcl object type by
 * means of procedures that can be invoked by generic object code.
 *
 * The arithmetic series object is a special case of Tcl list representing
 * an interval of an arithmetic series in constant space.
 *
 * The arithmetic series is internally represented with three integers,
 * *start*, *end*, and *step*, Where the length is calculated with
 * the following algorithm:
 *
 * if RANGE == 0 THEN
 *   ERROR
 * if RANGE > 0
 *   LEN is (((END-START)-1)/STEP) + 1
 * else if RANGE < 0
 *   LEN is (((END-START)-1)/STEP) - 1
 *
 * And where the equivalent's list I-th element is calculated
 * as:
 *
 * LIST[i] = START + (STEP * i)
 *
 * Zero elements ranges, like in the case of START=10 END=10 STEP=1
 * are valid and will be equivalent to the empty list.
 */

/*
 * The structure used for the ArithSeries internal representation.
 * Note that the len can in theory be always computed by start,end,step
 * but it's faster to cache it inside the internal representation.
 */

typedef struct {
    Tcl_Size len;
    Tcl_Obj **elements;
    int isDouble;
} ArithSeries;

typedef struct {
    ArithSeries base;
    Tcl_WideInt start;
    Tcl_WideInt end;
    Tcl_WideInt step;
} ArithSeriesInt;

typedef struct {
    ArithSeries base;
    double start;
    double end;
    double step;
    unsigned precision;		/* Number of decimal places to render. */
} ArithSeriesDbl;

/* Forward declarations. */

static int		TclArithSeriesObjIndex(TCL_UNUSED(Tcl_Interp *),
			    Tcl_Obj *arithSeriesObj, Tcl_Size index,
			    Tcl_Obj **elemObj);
static Tcl_Size		ArithSeriesObjLength(Tcl_Obj *arithSeriesObj);
static int		TclArithSeriesObjRange(Tcl_Interp *interp,
			    Tcl_Obj *arithSeriesObj, Tcl_Size fromIdx,
			    Tcl_Size toIdx, Tcl_Obj **newObjPtr);
static int		TclArithSeriesObjReverse(Tcl_Interp *interp,
			    Tcl_Obj *arithSeriesObj, Tcl_Obj **newObjPtr);
static int		TclArithSeriesGetElements(Tcl_Interp *interp,
			    Tcl_Obj *objPtr, Tcl_Size *objcPtr,
			    Tcl_Obj ***objvPtr);
static void		DupArithSeriesInternalRep(Tcl_Obj *srcPtr,
			    Tcl_Obj *copyPtr);
static void		FreeArithSeriesInternalRep(Tcl_Obj *arithSeriesObjPtr);
static void		UpdateStringOfArithSeries(Tcl_Obj *arithSeriesObjPtr);
static int		SetArithSeriesFromAny(Tcl_Interp *interp,
			    Tcl_Obj *objPtr);
static int		ArithSeriesInOperation(Tcl_Interp *interp,
			    Tcl_Obj *valueObj, Tcl_Obj *arithSeriesObj,
			    int *boolResult);
static int		TclArithSeriesObjStep(Tcl_Obj *arithSeriesObj,
			    Tcl_Obj **stepObj);

/* ------------------------ ArithSeries object type -------------------------- */

static const Tcl_ObjType arithSeriesType = {
    "arithseries",			/* name */
    FreeArithSeriesInternalRep,		/* freeIntRepProc */
    DupArithSeriesInternalRep,		/* dupIntRepProc */
    UpdateStringOfArithSeries,		/* updateStringProc */
    SetArithSeriesFromAny,		/* setFromAnyProc */
    TCL_OBJTYPE_V2(
    ArithSeriesObjLength,
    TclArithSeriesObjIndex,
    TclArithSeriesObjRange,
    TclArithSeriesObjReverse,
    TclArithSeriesGetElements,
    NULL, // SetElement
    NULL, // Replace
    ArithSeriesInOperation) // "in" operator
};

/*
 * Helper functions
 *
 * - power10 -- Fast version of pow(10, (int) n) for common cases.
 * - ArithRound -- Round doubles to the number of significant fractional
 *                 digits
 * - ArithSeriesIndexDbl -- base list indexing operation for doubles
 * - ArithSeriesIndexInt --   "    "      "        "      "  integers
 * - ArithSeriesGetInternalRep -- Return the internal rep from a Tcl_Obj
 * - Precision -- determine the number of factional digits for the given
 *   double value
 * - maxPrecision -- Using the values provide, determine the longest percision
 *   in the arithSeries
 */

static inline double
power10(
    unsigned n)
{
    static const double powers[] = {
	1, 10, 100, 1000, 1e4, 1e5, 1e6, 1e7, 1e8, 1e9, 1e10, 1e11, 1e12,
	1e13, 1e14, 1e15, 1e16, 1e17, 1e18, 1e19, 1e20
    };

    if (n < sizeof(powers) / sizeof(*powers)) {
	return powers[n];
    } else {
	// Not an expected case. Doesn't need to be so fast
	return pow(10, n);
    }
}

static inline double
ArithRound(
    double d,
    unsigned n)
{
    double scalefactor = power10(n);
    return round(d * scalefactor) / scalefactor;
}

static inline double
ArithSeriesIndexDbl(
    ArithSeries *arithSeriesRepPtr,
    Tcl_WideInt index)
{
    if (arithSeriesRepPtr->isDouble) {
	ArithSeriesDbl *dblRepPtr = (ArithSeriesDbl *) arithSeriesRepPtr;
	double d = dblRepPtr->start + (index * dblRepPtr->step);

	return ArithRound(d, dblRepPtr->precision);
    } else {
	ArithSeriesInt *intRepPtr = (ArithSeriesInt *) arithSeriesRepPtr;
	return (double)(intRepPtr->start + (index * intRepPtr->step));
    }
}

static inline Tcl_WideInt
ArithSeriesIndexInt(
    ArithSeries *arithSeriesRepPtr,
    Tcl_WideInt index)
{
    if (arithSeriesRepPtr->isDouble) {
	ArithSeriesDbl *dblRepPtr = (ArithSeriesDbl *) arithSeriesRepPtr;
	return (Tcl_WideInt) (dblRepPtr->start + (index * dblRepPtr->step));
    } else {
	ArithSeriesInt *intRepPtr = (ArithSeriesInt *) arithSeriesRepPtr;
	return intRepPtr->start + (index * intRepPtr->step);
    }
}

static inline ArithSeries *
ArithSeriesGetInternalRep(
    Tcl_Obj *objPtr)
{
    const Tcl_ObjInternalRep *irPtr = TclFetchInternalRep(objPtr,
	    &arithSeriesType);
    return irPtr ? (ArithSeries *) irPtr->twoPtrValue.ptr1 : NULL;
}

/*
 * Compute number of significant fractional digits
 */
static inline unsigned
Precision(
    double d)
{
    char tmp[TCL_DOUBLE_SPACE + 2], *off;

    tmp[0] = 0;
    Tcl_PrintDouble(NULL, d, tmp);
    off = strchr(tmp, '.');
    return (off ? strlen(off + 1) : 0);
}

/*
 * Find longest number of digits after the decimal point.
 */
static inline unsigned
maxPrecision(
    double start,
    double end,
    double step)
{
    unsigned dp = Precision(step);
    unsigned i = Precision(start);

    dp = i>dp ? i : dp;
    i  = Precision(end);
    dp = i>dp ? i : dp;
    return dp;
}

/*
 *----------------------------------------------------------------------
 *
 * ArithSeriesLen --
 *
 *	Compute the length of the equivalent list where
 *	every element is generated starting from *start*,
 *	and adding *step* to generate every successive element
 *	that's < *end* for positive steps, or > *end* for negative
 *	steps.
 *
 * Results:
 *	The length of the list generated by the given range,
 *	that may be zero.
 *	The function returns -1 if the list is of length infinite.
 *
 * Side effects:
 *	None.
 *
 *----------------------------------------------------------------------
 */
static Tcl_WideInt
ArithSeriesLenInt(
    Tcl_WideInt start,
    Tcl_WideInt end,
    Tcl_WideInt step)
{
    Tcl_WideInt len;

    if (step == 0) {
	return 0;
    }
    len = 1 + ((end - start) / step);
    return (len < 0) ? -1 : len;
}

static Tcl_WideInt
ArithSeriesLenDbl(
    double start,
    double end,
    double step,
    unsigned precision)
{
    double istart, iend, istep, ilen;

    if (step == 0) {
	return 0;
    }
    istart = start * power10(precision);
    iend = end * power10(precision);
    istep = step * power10(precision);
    ilen = (iend - istart + istep) / istep;
    return floor(ilen);
}

/*
 *----------------------------------------------------------------------
 *
 * DupArithSeriesInternalRep --
 *
 *	Initialize the internal representation of a arithseries Tcl_Obj to a
 *	copy of the internal representation of an existing arithseries object.
 *	The copy does not share the cache of the elements.
 *
 * Results:
 *	None.
 *
 * Side effects:
 *	We set "copyPtr"s internal rep to a pointer to a
 *	newly allocated ArithSeries structure.
 *
 *----------------------------------------------------------------------
 */

static void
DupArithSeriesInternalRep(
    Tcl_Obj *srcPtr,		/* Object with internal rep to copy. */
    Tcl_Obj *copyPtr)		/* Object with internal rep to set. */
{
    ArithSeries *srcRepPtr = (ArithSeries *)
	    srcPtr->internalRep.twoPtrValue.ptr1;

    if (srcRepPtr->isDouble) {
	ArithSeriesDbl *srcDblPtr = (ArithSeriesDbl *) srcRepPtr;
	ArithSeriesDbl *copyDblPtr = (ArithSeriesDbl *)
		Tcl_Alloc(sizeof(ArithSeriesDbl));

	*copyDblPtr = *srcDblPtr;
	copyDblPtr->base.elements = NULL;
	copyPtr->internalRep.twoPtrValue.ptr1 = copyDblPtr;
    } else {
	ArithSeriesInt *srcIntPtr = (ArithSeriesInt *) srcRepPtr;
	ArithSeriesInt *copyIntPtr = (ArithSeriesInt *)
		Tcl_Alloc(sizeof(ArithSeriesInt));

	*copyIntPtr = *srcIntPtr;
	copyIntPtr->base.elements = NULL;
	copyPtr->internalRep.twoPtrValue.ptr1 = copyIntPtr;
    }
    copyPtr->internalRep.twoPtrValue.ptr2 = NULL;
    copyPtr->typePtr = &arithSeriesType;
}

/*
 *----------------------------------------------------------------------
 *
 * FreeArithSeriesInternalRep --
 *
 *	Free any allocated memory in the ArithSeries Rep
 *
 * Results:
 *	None.
 *
 * Side effects:
 *
 *----------------------------------------------------------------------
 */

static inline void
FreeElements(
    ArithSeries *arithSeriesRepPtr)
{
    if (arithSeriesRepPtr->elements) {
	Tcl_WideInt i, len = arithSeriesRepPtr->len;

	for (i=0; i<len; i++) {
	    Tcl_DecrRefCount(arithSeriesRepPtr->elements[i]);
	}
	Tcl_Free((char *) arithSeriesRepPtr->elements);
	arithSeriesRepPtr->elements = NULL;
    }
}

static void
FreeArithSeriesInternalRep(
    Tcl_Obj *arithSeriesObjPtr)
{
    ArithSeries *arithSeriesRepPtr = (ArithSeries *)
	    arithSeriesObjPtr->internalRep.twoPtrValue.ptr1;

    if (arithSeriesRepPtr) {
	FreeElements(arithSeriesRepPtr);
	Tcl_Free((char *) arithSeriesRepPtr);
    }
}

/*
 *----------------------------------------------------------------------
 *
 * NewArithSeriesInt --
 *
 *	Creates a new ArithSeries object. The returned object has
 *	refcount = 0.
 *
 * Results:
 *	A Tcl_Obj pointer to the created ArithSeries object.
 *	A NULL pointer of the range is invalid.
 *
 * Side Effects:
 *	None.
 *
 *----------------------------------------------------------------------
 */
static Tcl_Obj *
NewArithSeriesInt(
    Tcl_WideInt start,
    Tcl_WideInt end,
    Tcl_WideInt step,
    Tcl_WideInt len)
{
    Tcl_WideInt length;
    Tcl_Obj *arithSeriesObj;
    ArithSeriesInt *arithSeriesRepPtr;

    length = len>=0 ? len : -1;
    if (length < 0) {
	length = -1;
    }

    TclNewObj(arithSeriesObj);

    if (length <= 0) {
	return arithSeriesObj;
    }

    arithSeriesRepPtr = (ArithSeriesInt *) Tcl_Alloc(sizeof(ArithSeriesInt));
    arithSeriesRepPtr->base.len = length;
    arithSeriesRepPtr->base.elements = NULL;
    arithSeriesRepPtr->base.isDouble = 0;
    arithSeriesRepPtr->start = start;
    arithSeriesRepPtr->end = end;
    arithSeriesRepPtr->step = step;
    arithSeriesObj->internalRep.twoPtrValue.ptr1 = arithSeriesRepPtr;
    arithSeriesObj->internalRep.twoPtrValue.ptr2 = NULL;
    arithSeriesObj->typePtr = &arithSeriesType;
    if (length > 0) {
	Tcl_InvalidateStringRep(arithSeriesObj);
    }

    return arithSeriesObj;
}

/*
 *----------------------------------------------------------------------
 *
 * NewArithSeriesDbl --
 *
 *	Creates a new ArithSeries object with doubles. The returned object has
 *	refcount = 0.
 *
 * Results:
 *	A Tcl_Obj pointer to the created ArithSeries object.
 *	A NULL pointer of the range is invalid.
 *
 * Side Effects:
 *	None.
 *----------------------------------------------------------------------
 */
static Tcl_Obj *
NewArithSeriesDbl(
    double start,
    double end,
    double step,
    Tcl_WideInt len)
{
    Tcl_WideInt length;
    Tcl_Obj *arithSeriesObj;
    ArithSeriesDbl *arithSeriesRepPtr;

    length = len>=0 ? len : -1;
    if (length < 0) {
	length = -1;
    }

    TclNewObj(arithSeriesObj);

    if (length <= 0) {
	return arithSeriesObj;
    }

    arithSeriesRepPtr = (ArithSeriesDbl *) Tcl_Alloc(sizeof(ArithSeriesDbl));
    arithSeriesRepPtr->base.len = length;
    arithSeriesRepPtr->base.elements = NULL;
    arithSeriesRepPtr->base.isDouble = 1;
    arithSeriesRepPtr->start = start;
    arithSeriesRepPtr->end = end;
    arithSeriesRepPtr->step = step;
    arithSeriesRepPtr->precision = maxPrecision(start, end, step);
    arithSeriesObj->internalRep.twoPtrValue.ptr1 = arithSeriesRepPtr;
    arithSeriesObj->internalRep.twoPtrValue.ptr2 = NULL;
    arithSeriesObj->typePtr = &arithSeriesType;

    if (length > 0) {
	Tcl_InvalidateStringRep(arithSeriesObj);
    }

    return arithSeriesObj;
}

/*
 *----------------------------------------------------------------------
 *
 * assignNumber --
 *
 *	Create the appropriate Tcl_Obj value for the given numeric values.
 *      Used locally only for decoding [lseq] numeric arguments.
 *	refcount = 0.
 *
 * Results:
 *	A Tcl_Obj pointer.  No assignment on error.
 *
 * Side Effects:
 *	None.
 *----------------------------------------------------------------------
 */
static int
assignNumber(
    Tcl_Interp *interp,
    int useDoubles,
    Tcl_WideInt *intNumberPtr,
    double *dblNumberPtr,
    Tcl_Obj *numberObj)
{
    void *clientData;
    int tcl_number_type;

    if (Tcl_GetNumberFromObj(interp, numberObj, &clientData,
		&tcl_number_type) != TCL_OK) {
	return TCL_ERROR;
    }
    if (tcl_number_type == TCL_NUMBER_BIG) {
	/* bignum is not supported yet. */
	Tcl_WideInt w;
	(void)Tcl_GetWideIntFromObj(interp, numberObj, &w);
	return TCL_ERROR;
    }
    if (useDoubles) {
	if (tcl_number_type != TCL_NUMBER_INT) {
	    *dblNumberPtr = *(double *)clientData;
	} else {
	    *dblNumberPtr = (double)*(Tcl_WideInt *)clientData;
	}
    } else {
	if (tcl_number_type == TCL_NUMBER_INT) {
	    *intNumberPtr = *(Tcl_WideInt *)clientData;
	} else {
	    *intNumberPtr = (Tcl_WideInt)*(double *)clientData;
	}
    }
    return TCL_OK;
}

/*
 *----------------------------------------------------------------------
 *
 * TclNewArithSeriesObj --
 *
 *	Creates a new ArithSeries object. Some arguments may be NULL and will
 *	be computed based on the other given arguments.
 *      refcount = 0.
 *
 * Results:
 *	A Tcl_Obj pointer to the created ArithSeries object.
 *	NULL if the range is invalid.
 *
 * Side Effects:
 *	None.
 *----------------------------------------------------------------------
 */
Tcl_Obj *
TclNewArithSeriesObj(
    Tcl_Interp *interp,       /* For error reporting */
    int useDoubles,           /* Flag indicates values start,
			      ** end, step, are treated as doubles */
    Tcl_Obj *startObj,        /* Starting value */
    Tcl_Obj *endObj,          /* Ending limit */
    Tcl_Obj *stepObj,         /* increment value */
    Tcl_Obj *lenObj)          /* Number of elements */
{
    double dstart, dend, dstep;
    Tcl_WideInt start, end, step;
    Tcl_WideInt len = -1;
    Tcl_Obj *objPtr;

    if (startObj) {
	if (assignNumber(interp, useDoubles, &start, &dstart, startObj) != TCL_OK) {
	    return NULL;
	}
    } else {
	start = 0;
	dstart = start;
    }
    if (stepObj) {
	if (assignNumber(interp, useDoubles, &step, &dstep, stepObj) != TCL_OK) {
	    return NULL;
	}
	if (useDoubles) {
	    step = dstep;
	} else {
	    dstep = step;
	}
	if (dstep == 0) {
	    TclNewObj(objPtr);
	    return objPtr;
	}
    }
    if (endObj) {
	if (assignNumber(interp, useDoubles, &end, &dend, endObj) != TCL_OK) {
	    return NULL;
	}
    }
    if (lenObj) {
	if (TCL_OK != Tcl_GetWideIntFromObj(interp, lenObj, &len)) {
	    return NULL;
	}
    }

    if (startObj && endObj) {
	if (!stepObj) {
	    if (useDoubles) {
		dstep = (dstart < dend) ? 1.0 : -1.0;
		step = dstep;
	    } else {
		step = (start < end) ? 1 : -1;
		dstep = step;
	    }
	}
	assert(dstep!=0);
	if (!lenObj) {
	    if (useDoubles) {
		unsigned precision = maxPrecision(dstart, dend, dstep);
		len = ArithSeriesLenDbl(dstart, dend, dstep, precision);
	    } else {
		len = ArithSeriesLenInt(start, end, step);
	    }
	}
    }

    if (!endObj) {
	if (useDoubles) {
	    // Compute precision based on given command argument values
	    unsigned precision = maxPrecision(dstart, len, dstep);

	    dend = dstart + (dstep * (len-1));
	    // Make computed end value match argument(s) precision
	    dend = ArithRound(dend, precision);
	    end = dend;
	} else {
	    end = start + (step * (len - 1));
	    dend = end;
	}
    }

    if (len > TCL_SIZE_MAX) {
<<<<<<< HEAD
	Tcl_SetObjResult(interp, Tcl_NewStringObj(
		"max length of a Tcl list exceeded", TCL_AUTO_LENGTH));
	Tcl_SetErrorCode(interp, "TCL", "MEMORY", (void *)NULL);
=======
	Tcl_SetObjResult(
	    interp,
	    Tcl_NewStringObj("max length of a Tcl list exceeded", -1));
	Tcl_SetErrorCode(interp, "TCL", "MEMORY", (char *)NULL);
>>>>>>> 0723ee41
	return NULL;
    }

    objPtr = (useDoubles)
	    ? NewArithSeriesDbl(dstart, dend, dstep, len)
	    : NewArithSeriesInt(start, end, step, len);
    return objPtr;
}

/*
 *----------------------------------------------------------------------
 *
 * TclArithSeriesObjIndex --
 *
 *	Returns the element with the specified index in the list
 *	represented by the specified Arithmetic Sequence object.
 *	If the index is out of range, TCL_ERROR is returned,
 *	otherwise TCL_OK is returned and the integer value of the
 *	element is stored in *element.
 *
 * Results:
 *	TCL_OK on success.
 *
 * Side Effects:
 *	On success, the integer pointed by *element is modified.
 *	An empty string ("") is assigned if index is out-of-bounds.
 *
 *----------------------------------------------------------------------
 */
int
TclArithSeriesObjIndex(
    TCL_UNUSED(Tcl_Interp *),
    Tcl_Obj *arithSeriesObj,	/* List obj */
    Tcl_Size index,		/* index to element of interest */
    Tcl_Obj **elemObj)		/* Return value */
{
    ArithSeries *arithSeriesRepPtr = ArithSeriesGetInternalRep(arithSeriesObj);

    if (index < 0 || arithSeriesRepPtr->len <= index) {
	*elemObj = NULL;
    } else {
	/* List[i] = Start + (Step * index) */
	if (arithSeriesRepPtr->isDouble) {
	    *elemObj = Tcl_NewDoubleObj(ArithSeriesIndexDbl(arithSeriesRepPtr, index));
	} else {
	    *elemObj = Tcl_NewWideIntObj(ArithSeriesIndexInt(arithSeriesRepPtr, index));
	}
    }

    return TCL_OK;
}

/*
 *----------------------------------------------------------------------
 *
 * ArithSeriesObjLength
 *
 *	Returns the length of the arithmetic series.
 *
 * Results:
 *	The length of the series as Tcl_WideInt.
 *
 * Side Effects:
 *	None.
 *
 *----------------------------------------------------------------------
 */
Tcl_Size
ArithSeriesObjLength(
    Tcl_Obj *arithSeriesObj)
{
    ArithSeries *arithSeriesRepPtr = (ArithSeries *)
	    arithSeriesObj->internalRep.twoPtrValue.ptr1;
    return arithSeriesRepPtr->len;
}

/*
 *----------------------------------------------------------------------
 *
 * TclArithSeriesObjStep --
 *
 *	Return a Tcl_Obj with the step value from the give ArithSeries Obj.
 *	refcount = 0.
 *
 * Results:
 *	A Tcl_Obj pointer to the created ArithSeries object.
 *	A NULL pointer of the range is invalid.
 *
 * Side Effects:
 *	None.
 *----------------------------------------------------------------------
 */

int
TclArithSeriesObjStep(
    Tcl_Obj *arithSeriesObj,
    Tcl_Obj **stepObj)
{
    ArithSeries *arithSeriesRepPtr = ArithSeriesGetInternalRep(arithSeriesObj);

    if (arithSeriesRepPtr->isDouble) {
	*stepObj = Tcl_NewDoubleObj(((ArithSeriesDbl *) arithSeriesRepPtr)->step);
    } else {
	*stepObj = Tcl_NewWideIntObj(((ArithSeriesInt *) arithSeriesRepPtr)->step);
    }
    return TCL_OK;
}

/*
 *----------------------------------------------------------------------
 *
 * SetArithSeriesFromAny --
 *
 *	The Arithmetic Series object is just an way to optimize
 *	Lists space complexity, so no one should try to convert
 *	a string to an Arithmetic Series object.
 *
 *	This function is here just to populate the Type structure.
 *
 * Results:
 *	The result is always TCL_ERROR. But see Side Effects.
 *
 * Side effects:
 *	Tcl Panic if called.
 *
 *----------------------------------------------------------------------
 */

static int
SetArithSeriesFromAny(
    TCL_UNUSED(Tcl_Interp *),		/* Used for error reporting if not NULL. */
    TCL_UNUSED(Tcl_Obj *))		/* The object to convert. */
{
    Tcl_Panic("SetArithSeriesFromAny: should never be called");
    return TCL_ERROR;
}

/*
 *----------------------------------------------------------------------
 *
 * TclArithSeriesObjRange --
 *
 *	Makes a slice of an ArithSeries value.
 *      *arithSeriesObj must be known to be a valid list.
 *
 * Results:
 *	Returns a pointer to the sliced series.
 *      This may be a new object or the same object if not shared.
 *
 * Side effects:
 *	?The possible conversion of the object referenced by listPtr?
 *	?to a list object.?
 *
 *----------------------------------------------------------------------
 */

int
TclArithSeriesObjRange(
    Tcl_Interp *interp,         /* For error message(s) */
    Tcl_Obj *arithSeriesObj,	/* List object to take a range from. */
    Tcl_Size fromIdx,		/* Index of first element to include. */
    Tcl_Size toIdx,		/* Index of last element to include. */
    Tcl_Obj **newObjPtr)        /* return value */
{
    ArithSeries *arithSeriesRepPtr;
    Tcl_Obj *startObj, *endObj, *stepObj;

    (void)interp; /* silence compiler */

    arithSeriesRepPtr = ArithSeriesGetInternalRep(arithSeriesObj);

    if (fromIdx == TCL_INDEX_NONE) {
	fromIdx = 0;
    }

    if (toIdx >= arithSeriesRepPtr->len) {
	toIdx = arithSeriesRepPtr->len-1;
    }

    if (fromIdx > toIdx || fromIdx >= arithSeriesRepPtr->len) {
	TclNewObj(*newObjPtr);
	return TCL_OK;
    }

    if (fromIdx < 0) {
	fromIdx = 0;
    }
    if (toIdx < 0) {
	toIdx = 0;
    }
    if (toIdx > arithSeriesRepPtr->len - 1) {
	toIdx = arithSeriesRepPtr->len - 1;
    }

    TclArithSeriesObjIndex(interp, arithSeriesObj, fromIdx, &startObj);
    Tcl_IncrRefCount(startObj);
    TclArithSeriesObjIndex(interp, arithSeriesObj, toIdx, &endObj);
    Tcl_IncrRefCount(endObj);
    TclArithSeriesObjStep(arithSeriesObj, &stepObj);
    Tcl_IncrRefCount(stepObj);

    if (Tcl_IsShared(arithSeriesObj) || ((arithSeriesObj->refCount > 1))) {
	Tcl_Obj *newSlicePtr = TclNewArithSeriesObj(interp,
	    arithSeriesRepPtr->isDouble, startObj, endObj, stepObj, NULL);
	*newObjPtr = newSlicePtr;
	Tcl_DecrRefCount(startObj);
	Tcl_DecrRefCount(endObj);
	Tcl_DecrRefCount(stepObj);
	return newSlicePtr ? TCL_OK : TCL_ERROR;
    }

    /*
     * In-place is possible.
     */

    /*
     * Even if nothing below causes any changes, we still want the
     * string-canonizing effect of [lrange 0 end].
     */

    TclInvalidateStringRep(arithSeriesObj);

    if (arithSeriesRepPtr->isDouble) {
	ArithSeriesDbl *dblRepPtr = (ArithSeriesDbl *) arithSeriesRepPtr;
	double start, end, step;

	Tcl_GetDoubleFromObj(NULL, startObj, &start);
	Tcl_GetDoubleFromObj(NULL, endObj, &end);
	Tcl_GetDoubleFromObj(NULL, stepObj, &step);
	dblRepPtr->start = start;
	dblRepPtr->end = end;
	dblRepPtr->step = step;
	dblRepPtr->precision = maxPrecision(start, end, step);
	FreeElements(arithSeriesRepPtr);
	dblRepPtr->base.len =
		ArithSeriesLenDbl(start, end, step, dblRepPtr->precision);
    } else {
	ArithSeriesInt *intRepPtr = (ArithSeriesInt *) arithSeriesRepPtr;
	Tcl_WideInt start, end, step;

	Tcl_GetWideIntFromObj(NULL, startObj, &start);
	Tcl_GetWideIntFromObj(NULL, endObj, &end);
	Tcl_GetWideIntFromObj(NULL, stepObj, &step);
	intRepPtr->start = start;
	intRepPtr->end = end;
	intRepPtr->step = step;
	FreeElements(arithSeriesRepPtr);
	intRepPtr->base.len = ArithSeriesLenInt(start, end, step);
    }

    Tcl_DecrRefCount(startObj);
    Tcl_DecrRefCount(endObj);
    Tcl_DecrRefCount(stepObj);

    *newObjPtr = arithSeriesObj;
    return TCL_OK;
}

/*
 *----------------------------------------------------------------------
 *
 * TclArithSeriesGetElements --
 *
 *	This function returns an (objc,objv) array of the elements in a list
 *	object.
 *
 * Results:
 *	The return value is normally TCL_OK; in this case *objcPtr is set to
 *	the count of list elements and *objvPtr is set to a pointer to an
 *	array of (*objcPtr) pointers to each list element. If listPtr does not
 *	refer to an Abstract List object and the object can not be converted
 *	to one, TCL_ERROR is returned and an error message will be left in the
 *	interpreter's result if interp is not NULL.
 *
 *	The objects referenced by the returned array should be treated as
 *	readonly and their ref counts are _not_ incremented; the caller must
 *	do that if it holds on to a reference. Furthermore, the pointer and
 *	length returned by this function may change as soon as any function is
 *	called on the list object; be careful about retaining the pointer in a
 *	local data structure.
 *
 * Side effects:
 *	None.
 *
 *----------------------------------------------------------------------
 */

int
TclArithSeriesGetElements(
    Tcl_Interp *interp,		/* Used to report errors if not NULL. */
    Tcl_Obj *objPtr,		/* ArithSeries object for which an element
				 * array is to be returned. */
    Tcl_Size *objcPtr,		/* Where to store the count of objects
				 * referenced by objv. */
    Tcl_Obj ***objvPtr)		/* Where to store the pointer to an array of
				 * pointers to the list's objects. */
{
    if (TclHasInternalRep(objPtr, &arithSeriesType)) {
	ArithSeries *arithSeriesRepPtr = ArithSeriesGetInternalRep(objPtr);
	Tcl_Obj **objv;
	Tcl_Size objc = arithSeriesRepPtr->len;

	if (objc > 0) {
	    if (arithSeriesRepPtr->elements) {
		/* If this exists, it has already been populated */
		objv = arithSeriesRepPtr->elements;
	    } else {
		/* Construct the elements array */
		objv = (Tcl_Obj **) Tcl_Alloc(sizeof(Tcl_Obj*) * objc);
		if (objv == NULL) {
		    if (interp) {
<<<<<<< HEAD
			Tcl_SetObjResult(interp, Tcl_NewStringObj(
				"max length of a Tcl list exceeded",
				TCL_AUTO_LENGTH));
			Tcl_SetErrorCode(interp, "TCL", "MEMORY", (void *)NULL);
=======
			Tcl_SetObjResult(
			    interp,
			    Tcl_NewStringObj("max length of a Tcl list exceeded", -1));
			Tcl_SetErrorCode(interp, "TCL", "MEMORY", (char *)NULL);
>>>>>>> 0723ee41
		    }
		    return TCL_ERROR;
		}
		arithSeriesRepPtr->elements = objv;

		Tcl_Size i;
		for (i = 0; i < objc; i++) {
		    int status = TclArithSeriesObjIndex(interp, objPtr, i, &objv[i]);

		    if (status) {
			return TCL_ERROR;
		    }
		    Tcl_IncrRefCount(objv[i]);
		}
	    }
	} else {
	    objv = NULL;
	}
	*objvPtr = objv;
	*objcPtr = objc;
    } else {
	if (interp != NULL) {
<<<<<<< HEAD
	    Tcl_SetObjResult(interp, Tcl_NewStringObj(
		    "value is not an arithseries", TCL_AUTO_LENGTH));
	    Tcl_SetErrorCode(interp, "TCL", "VALUE", "UNKNOWN", (void *)NULL);
=======
	    Tcl_SetObjResult(interp, Tcl_NewStringObj("value is not an arithseries", TCL_INDEX_NONE));
	    Tcl_SetErrorCode(interp, "TCL", "VALUE", "UNKNOWN", (char *)NULL);
>>>>>>> 0723ee41
	}
	return TCL_ERROR;
    }
    return TCL_OK;
}

/*
 *----------------------------------------------------------------------
 *
 * TclArithSeriesObjReverse --
 *
 *	Reverse the order of the ArithSeries value. The arithSeriesObj is
 *	assumed to be a valid ArithSeries. The new Obj has the Start and End
 *	values appropriately swapped and the Step value sign is changed.
 *
 * Results:
 *      The result will be an ArithSeries in the reverse order.
 *
 * Side effects:
 *      The ogiginal obj will be modified and returned if it is not Shared.
 *
 *----------------------------------------------------------------------
 */
int
TclArithSeriesObjReverse(
    Tcl_Interp *interp,         /* For error message(s) */
    Tcl_Obj *arithSeriesObj,	/* List object to reverse. */
    Tcl_Obj **newObjPtr)
{
    ArithSeries *arithSeriesRepPtr;
    Tcl_Obj *startObj, *endObj, *stepObj;
    Tcl_Obj *resultObj;
    Tcl_WideInt start, end, step, len;
    double dstart, dend, dstep;
    int isDouble;

    (void)interp;

    if (newObjPtr == NULL) {
	return TCL_ERROR;
    }

    arithSeriesRepPtr = ArithSeriesGetInternalRep(arithSeriesObj);

    isDouble = arithSeriesRepPtr->isDouble;
    len = arithSeriesRepPtr->len;

    TclArithSeriesObjIndex(NULL, arithSeriesObj, len - 1, &startObj);
    Tcl_IncrRefCount(startObj);
    TclArithSeriesObjIndex(NULL, arithSeriesObj, 0, &endObj);
    Tcl_IncrRefCount(endObj);
    TclArithSeriesObjStep(arithSeriesObj, &stepObj);
    Tcl_IncrRefCount(stepObj);

    if (isDouble) {
	Tcl_GetDoubleFromObj(NULL, startObj, &dstart);
	Tcl_GetDoubleFromObj(NULL, endObj, &dend);
	Tcl_GetDoubleFromObj(NULL, stepObj, &dstep);
	dstep = -dstep;
	TclSetDoubleObj(stepObj, dstep);
    } else {
	Tcl_GetWideIntFromObj(NULL, startObj, &start);
	Tcl_GetWideIntFromObj(NULL, endObj, &end);
	Tcl_GetWideIntFromObj(NULL, stepObj, &step);
	step = -step;
	TclSetIntObj(stepObj, step);
    }

    if (Tcl_IsShared(arithSeriesObj) || (arithSeriesObj->refCount > 1)) {
	Tcl_Obj *lenObj;

	TclNewIntObj(lenObj, len);
	resultObj = TclNewArithSeriesObj(interp, isDouble,
	    startObj, endObj, stepObj, lenObj);
	Tcl_DecrRefCount(lenObj);
    } else {
	/*
	 * In-place is possible.
	 */

	TclInvalidateStringRep(arithSeriesObj);

	if (isDouble) {
	    ArithSeriesDbl *dblRepPtr = (ArithSeriesDbl *) arithSeriesRepPtr;

	    dblRepPtr->start = dstart;
	    dblRepPtr->end = dend;
	    dblRepPtr->step = dstep;
	} else {
	    ArithSeriesInt *intRepPtr = (ArithSeriesInt *) arithSeriesRepPtr;
	    intRepPtr->start = start;
	    intRepPtr->end = end;
	    intRepPtr->step = step;
	}
	FreeElements(arithSeriesRepPtr);
	resultObj = arithSeriesObj;
    }

    Tcl_DecrRefCount(startObj);
    Tcl_DecrRefCount(endObj);
    Tcl_DecrRefCount(stepObj);

    *newObjPtr = resultObj;

    return resultObj ? TCL_OK : TCL_ERROR;
}

/*
 *----------------------------------------------------------------------
 *
 * UpdateStringOfArithSeries --
 *
 *	Update the string representation for an arithseries object.
 *	Note: This procedure does not invalidate an existing old string rep
 *	so storage will be lost if this has not already been done.
 *
 * Results:
 *	None.
 *
 * Side effects:
 *	The object's string is set to a valid string that results from
 *	the list-to-string conversion. This string will be empty if the
 *	list has no elements. The list internal representation
 *	should not be NULL and we assume it is not NULL.
 *
 * Notes:
 *	At the cost of overallocation it's possible to estimate
 *	the length of the string representation and make this procedure
 *	much faster. Because the programmer shouldn't expect the
 *	string conversion of a big arithmetic sequence to be fast
 *	this version takes more care of space than time.
 *
 *----------------------------------------------------------------------
 */
static void
UpdateStringOfArithSeries(
    Tcl_Obj *arithSeriesObjPtr)
{
    ArithSeries *arithSeriesRepPtr = (ArithSeries *)
	    arithSeriesObjPtr->internalRep.twoPtrValue.ptr1;
    char *p;
    Tcl_Obj *eleObj;
    Tcl_Size i, bytlen = 0;

    /*
     * Pass 1: estimate space.
     */
    if (!arithSeriesRepPtr->isDouble) {
	for (i = 0; i < arithSeriesRepPtr->len; i++) {
	    double d = ArithSeriesIndexInt(arithSeriesRepPtr, i);
	    size_t slen = d>0 ? log10(d)+1 : d<0 ? log10(-d)+2 : 1;

	    bytlen += slen;
	}
    } else {
	for (i = 0; i < arithSeriesRepPtr->len; i++) {
	    double d = ArithSeriesIndexDbl(arithSeriesRepPtr, i);
	    char tmp[TCL_DOUBLE_SPACE + 2];

	    tmp[0] = 0;
	    Tcl_PrintDouble(NULL,d,tmp);
	    if ((bytlen + strlen(tmp)) > TCL_SIZE_MAX) {
		break; // overflow
	    }
	    bytlen += strlen(tmp);
	}
    }
    bytlen += arithSeriesRepPtr->len; // Space for each separator

    /*
     * Pass 2: generate the string repr.
     */

    p = Tcl_InitStringRep(arithSeriesObjPtr, NULL, bytlen);
    for (i = 0; i < arithSeriesRepPtr->len; i++) {
	if (TclArithSeriesObjIndex(NULL, arithSeriesObjPtr, i, &eleObj) == TCL_OK) {
	    Tcl_Size slen;
	    char *str = TclGetStringFromObj(eleObj, &slen);

	    strcpy(p, str);
	    p[slen] = ' ';
	    p += slen + 1;
	    Tcl_DecrRefCount(eleObj);
	} // else TODO: report error here?
    }
    if (bytlen > 0) {
	arithSeriesObjPtr->bytes[bytlen - 1] = '\0';
    }
    arithSeriesObjPtr->length = bytlen - 1;
}

/*
 *----------------------------------------------------------------------
 *
 * ArithSeriesInOperator --
 *
 *	Evaluate the "in" operation for expr
 *
 *      This can be done more efficiently in the Arith Series relative to
 *      doing a linear search as implemented in expr.
 *
 * Results:
 *	Boolean true or false (1/0)
 *
 * Side effects:
 *      None
 *
 *----------------------------------------------------------------------
 */

static int
ArithSeriesInOperation(
    Tcl_Interp *interp,
    Tcl_Obj *valueObj,
    Tcl_Obj *arithSeriesObjPtr,
    int *boolResult)
{
    ArithSeries *repPtr = (ArithSeries *)
	    arithSeriesObjPtr->internalRep.twoPtrValue.ptr1;
    int status;
    Tcl_Size index, incr, elen, vlen;

    if (repPtr->isDouble) {
	ArithSeriesDbl *dblRepPtr = (ArithSeriesDbl *) repPtr;
	double y;
	int test = 0;

	incr = 0; // Check index+incr where incr is 0 and 1
	status = Tcl_GetDoubleFromObj(interp, valueObj, &y);
	if (status != TCL_OK) {
	    test = 0;
	} else {
	    const char *vstr = TclGetStringFromObj(valueObj, &vlen);
	    index = (y - dblRepPtr->start) / dblRepPtr->step;
	    while (incr<2) {
		Tcl_Obj *elemObj;

		elen = 0;
		TclArithSeriesObjIndex(interp, arithSeriesObjPtr, (index+incr), &elemObj);

		const char *estr = elemObj ? TclGetStringFromObj(elemObj, &elen) : "";

		/* "in" operation defined as a string compare */
		test = (elen == vlen) ? (memcmp(estr, vstr, elen) == 0) : 0;
		Tcl_BounceRefCount(elemObj);
		/* Stop if we have a match */
		if (test) {
		    break;
		}
		incr++;
	    }
	}
	if (boolResult) {
	    *boolResult = test;
	}
    } else {
	ArithSeriesInt *intRepPtr = (ArithSeriesInt *) repPtr;
	Tcl_WideInt y;

	status = Tcl_GetWideIntFromObj(NULL, valueObj, &y);
	if (status != TCL_OK) {
	    if (boolResult) {
		*boolResult = 0;
	    }
	} else {
	    Tcl_Obj *elemObj;

	    elen = 0;
	    index = (y - intRepPtr->start) / intRepPtr->step;
	    TclArithSeriesObjIndex(interp, arithSeriesObjPtr, index, &elemObj);

	    char const *vstr = TclGetStringFromObj(valueObj, &vlen);
	    char const *estr = elemObj ? TclGetStringFromObj(elemObj, &elen) : "";

	    if (boolResult) {
		*boolResult = (elen == vlen) ? (memcmp(estr, vstr, elen) == 0) : 0;
	    }
	    Tcl_BounceRefCount(elemObj);
	}
    }
    return TCL_OK;
}

/*
 * Local Variables:
 * mode: c
 * c-basic-offset: 4
 * fill-column: 78
 * End:
 */<|MERGE_RESOLUTION|>--- conflicted
+++ resolved
@@ -647,16 +647,9 @@
     }
 
     if (len > TCL_SIZE_MAX) {
-<<<<<<< HEAD
 	Tcl_SetObjResult(interp, Tcl_NewStringObj(
 		"max length of a Tcl list exceeded", TCL_AUTO_LENGTH));
-	Tcl_SetErrorCode(interp, "TCL", "MEMORY", (void *)NULL);
-=======
-	Tcl_SetObjResult(
-	    interp,
-	    Tcl_NewStringObj("max length of a Tcl list exceeded", -1));
 	Tcl_SetErrorCode(interp, "TCL", "MEMORY", (char *)NULL);
->>>>>>> 0723ee41
 	return NULL;
     }
 
@@ -974,17 +967,10 @@
 		objv = (Tcl_Obj **) Tcl_Alloc(sizeof(Tcl_Obj*) * objc);
 		if (objv == NULL) {
 		    if (interp) {
-<<<<<<< HEAD
 			Tcl_SetObjResult(interp, Tcl_NewStringObj(
 				"max length of a Tcl list exceeded",
 				TCL_AUTO_LENGTH));
-			Tcl_SetErrorCode(interp, "TCL", "MEMORY", (void *)NULL);
-=======
-			Tcl_SetObjResult(
-			    interp,
-			    Tcl_NewStringObj("max length of a Tcl list exceeded", -1));
 			Tcl_SetErrorCode(interp, "TCL", "MEMORY", (char *)NULL);
->>>>>>> 0723ee41
 		    }
 		    return TCL_ERROR;
 		}
@@ -1007,14 +993,9 @@
 	*objcPtr = objc;
     } else {
 	if (interp != NULL) {
-<<<<<<< HEAD
 	    Tcl_SetObjResult(interp, Tcl_NewStringObj(
 		    "value is not an arithseries", TCL_AUTO_LENGTH));
-	    Tcl_SetErrorCode(interp, "TCL", "VALUE", "UNKNOWN", (void *)NULL);
-=======
-	    Tcl_SetObjResult(interp, Tcl_NewStringObj("value is not an arithseries", TCL_INDEX_NONE));
 	    Tcl_SetErrorCode(interp, "TCL", "VALUE", "UNKNOWN", (char *)NULL);
->>>>>>> 0723ee41
 	}
 	return TCL_ERROR;
     }
