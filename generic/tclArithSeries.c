--- conflicted
+++ resolved
@@ -486,15 +486,6 @@
  */
 Tcl_Obj *
 TclNewArithSeriesObj(
-<<<<<<< HEAD
-    Tcl_Interp *interp,	/* For error reporting */
-    int useDoubles,		/* Flag indicates values start,
-						 * end, step, are treated as doubles */
-    Tcl_Obj *startObj,	/* Starting value */
-    Tcl_Obj *endObj,	/* Ending limit */
-    Tcl_Obj *stepObj,	/* increment value */
-    Tcl_Obj *lenObj)	/* Number of elements */
-=======
     Tcl_Interp *interp,       /* For error reporting */
     int useDoubles,           /* Flag indicates values start,
 			      ** end, step, are treated as doubles */
@@ -502,16 +493,11 @@
     Tcl_Obj *endObj,          /* Ending limit */
     Tcl_Obj *stepObj,         /* increment value */
     Tcl_Obj *lenObj)          /* Number of elements */
->>>>>>> bd02a519
 {
     double dstart, dend, dstep;
     Tcl_WideInt start, end, step;
     Tcl_WideInt len = -1;
-<<<<<<< HEAD
-    Tcl_Obj *arithSeriesObjPtr = NULL;
-=======
     Tcl_Obj *objPtr;
->>>>>>> bd02a519
 
     if (startObj) {
 	if (assignNumber(interp, useDoubles, &start, &dstart, startObj) != TCL_OK) {
@@ -531,13 +517,8 @@
 	    dstep = step;
 	}
 	if (dstep == 0) {
-<<<<<<< HEAD
-	    TclNewObj(arithSeriesObjPtr);
-	    return arithSeriesObjPtr;
-=======
 	    TclNewObj(objPtr);
 	    return objPtr;
->>>>>>> bd02a519
 	}
     }
     if (endObj) {
@@ -547,11 +528,7 @@
     }
     if (lenObj) {
 	if (TCL_OK != Tcl_GetWideIntFromObj(interp, lenObj, &len)) {
-<<<<<<< HEAD
-	    return arithSeriesObjPtr;
-=======
 	    return NULL;
->>>>>>> bd02a519
 	}
     }
 
@@ -595,15 +572,6 @@
 	Tcl_SetObjResult(interp, Tcl_NewStringObj(
 		"max length of a Tcl list exceeded", TCL_AUTO_LENGTH));
 	Tcl_SetErrorCode(interp, "TCL", "MEMORY", (void *)NULL);
-<<<<<<< HEAD
-	return arithSeriesObjPtr;
-    }
-
-    arithSeriesObjPtr = useDoubles
-	? NewArithSeriesDbl(dstart, dend, dstep, len)
-	: NewArithSeriesInt(start, end, step, len);
-    return arithSeriesObjPtr;
-=======
 	return NULL;
     }
 
@@ -611,7 +579,6 @@
 	    ? NewArithSeriesDbl(dstart, dend, dstep, len)
 	    : NewArithSeriesInt(start, end, step, len);
     return objPtr;
->>>>>>> bd02a519
 }
  
@@ -905,17 +872,10 @@
     ArithSeriesObjStep(arithSeriesObj, &stepObj);
     Tcl_IncrRefCount(stepObj);
 
-<<<<<<< HEAD
-    if (Tcl_IsShared(arithSeriesObj) || (arithSeriesObj->refCount > 1)) {
-	Tcl_Obj *newSlicePtr = TclNewArithSeriesObj(interp,
-		arithSeriesRepPtr->isDouble, startObj, endObj, stepObj, NULL);
-	*resPtrPtr = newSlicePtr;
-=======
     if (Tcl_IsShared(arithSeriesObj) || ((arithSeriesObj->refCount > 1))) {
 	Tcl_Obj *newSlicePtr = TclNewArithSeriesObj(interp,
 	    arithSeriesRepPtr->isDouble, startObj, endObj, stepObj, NULL);
-	*newObjPtr = newSlicePtr;
->>>>>>> bd02a519
+	*resPtrPtr = newSlicePtr;
 	Tcl_DecrRefCount(startObj);
 	Tcl_DecrRefCount(endObj);
 	Tcl_DecrRefCount(stepObj);
@@ -1120,23 +1080,7 @@
 	TclSetIntObj(stepObj, step);
     }
 
-<<<<<<< HEAD
     TclInvalidateStringRep(arithSeriesObj);
-=======
-    if (Tcl_IsShared(arithSeriesObj) || (arithSeriesObj->refCount > 1)) {
-	Tcl_Obj *lenObj;
-
-	TclNewIntObj(lenObj, len);
-	resultObj = TclNewArithSeriesObj(interp, isDouble,
-	    startObj, endObj, stepObj, lenObj);
-	Tcl_DecrRefCount(lenObj);
-    } else {
-	/*
-	 * In-place is possible.
-	 */
-
-	TclInvalidateStringRep(arithSeriesObj);
->>>>>>> bd02a519
 
     if (isDouble) {
 	ArithSeriesDbl *dblRepPtr = (ArithSeriesDbl *) arithSeriesRepPtr;
@@ -1156,13 +1100,7 @@
     Tcl_DecrRefCount(endObj);
     Tcl_DecrRefCount(stepObj);
 
-<<<<<<< HEAD
     return TCL_OK;
-=======
-    *newObjPtr = resultObj;
-
-    return resultObj ? TCL_OK : TCL_ERROR;
->>>>>>> bd02a519
 }
 
 