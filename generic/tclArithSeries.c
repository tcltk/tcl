/*
 * tclArithSeries.c --
 *
 *     This file contains the ArithSeries concrete abstract list
 *     implementation. It implements the inner workings of the lseq command.
 *
 * Copyright © 2022 Brian S. Griffin.
 *
 * See the file "license.terms" for information on usage and redistribution of
 * this file, and for a DISCLAIMER OF ALL WARRANTIES.
 */

#include "tclInt.h"
#include "tclArithSeries.h"
#include <assert.h>

/* -------------------------- ArithSeries object ---------------------------- */


#define ArithSeriesRepPtr(arithSeriesObjPtr) \
    (ArithSeries *) ((arithSeriesObjPtr)->internalRep.twoPtrValue.ptr1)

#define ArithSeriesIndexM(arithSeriesRepPtr, index) \
    ((arithSeriesRepPtr)->isDouble ?					\
     (((ArithSeriesDbl*)(arithSeriesRepPtr))->start+((index) * ((ArithSeriesDbl*)(arithSeriesRepPtr))->step)) \
     :									\
     ((arithSeriesRepPtr)->start+((index) * arithSeriesRepPtr->step)))

#define ArithSeriesGetInternalRep(objPtr, arithRepPtr)		\
    do {								\
	const Tcl_ObjInternalRep *irPtr;				\
	irPtr = TclFetchInternalRep((objPtr), &tclArithSeriesType);	\
	(arithRepPtr) = irPtr ? (ArithSeries *)irPtr->twoPtrValue.ptr1 : NULL;	\
    } while (0)


/*
 * Prototypes for procedures defined later in this file:
 */

static void		DupArithSeriesInternalRep (Tcl_Obj *srcPtr, Tcl_Obj *copyPtr);
static void		FreeArithSeriesInternalRep (Tcl_Obj *listPtr);
static int		SetArithSeriesFromAny (Tcl_Interp *interp, Tcl_Obj *objPtr);
static void		UpdateStringOfArithSeries (Tcl_Obj *listPtr);

/*
 * The structure below defines the arithmetic series Tcl object type by
 * means of procedures that can be invoked by generic object code.
 *
 * The arithmetic series object is a special case of Tcl list representing
 * an interval of an arithmetic series in constant space.
 *
 * The arithmetic series is internally represented with three integers,
 * *start*, *end*, and *step*, Where the length is calculated with
 * the following algorithm:
 *
 * if RANGE == 0 THEN
 *   ERROR
 * if RANGE > 0
 *   LEN is (((END-START)-1)/STEP) + 1
 * else if RANGE < 0
 *   LEN is (((END-START)-1)/STEP) - 1
 *
 * And where the equivalent's list I-th element is calculated
 * as:
 *
 * LIST[i] = START+(STEP*i)
 *
 * Zero elements ranges, like in the case of START=10 END=10 STEP=1
 * are valid and will be equivalent to the empty list.
 */

const Tcl_ObjType tclArithSeriesType = {
    "arithseries",			/* name */
    FreeArithSeriesInternalRep,		/* freeIntRepProc */
    DupArithSeriesInternalRep,		/* dupIntRepProc */
    UpdateStringOfArithSeries,		/* updateStringProc */
    SetArithSeriesFromAny		/* setFromAnyProc */
};

/*
 *----------------------------------------------------------------------
 *
 * ArithSeriesLen --
 *
 * 	Compute the length of the equivalent list where
 * 	every element is generated starting from *start*,
 * 	and adding *step* to generate every successive element
 * 	that's < *end* for positive steps, or > *end* for negative
 * 	steps.
 *
 * Results:
 *
 * 	The length of the list generated by the given range,
 * 	that may be zero.
 * 	The function returns -1 if the list is of length infinite.
 *
 * Side effects:
 *
 * 	None.
 *
 *----------------------------------------------------------------------
 */
static Tcl_WideInt
ArithSeriesLen(Tcl_WideInt start, Tcl_WideInt end, Tcl_WideInt step)
{
    Tcl_WideInt len;

    if (step == 0) {
	return 0;
    }
    len = 1 + ((end-start)/step);
    return (len < 0) ? -1 : len;
}

/*
 *----------------------------------------------------------------------
 *
 * TclNewArithSeriesInt --
 *
 *	Creates a new ArithSeries object. The returned object has
 *	refcount = 0.
 *
 * Results:
 *
 * 	A Tcl_Obj pointer to the created ArithSeries object.
 * 	A NULL pointer of the range is invalid.
 *
 * Side Effects:
 *
 * 	None.
 *----------------------------------------------------------------------
 */
Tcl_Obj *
TclNewArithSeriesInt(Tcl_WideInt start, Tcl_WideInt end, Tcl_WideInt step, Tcl_WideInt len)
{
    Tcl_WideInt length = (len>=0 ? len : ArithSeriesLen(start, end, step));
    Tcl_Obj *arithSeriesPtr;
    ArithSeries *arithSeriesRepPtr;

    TclNewObj(arithSeriesPtr);

    if (length <= 0) {
	return arithSeriesPtr;
    }

    arithSeriesRepPtr = (ArithSeries*) ckalloc(sizeof (ArithSeries));
    arithSeriesRepPtr->isDouble = 0;
    arithSeriesRepPtr->start = start;
    arithSeriesRepPtr->end = end;
    arithSeriesRepPtr->step = step;
    arithSeriesRepPtr->len = length;
    arithSeriesRepPtr->elements = NULL;
    arithSeriesPtr->internalRep.twoPtrValue.ptr1 = arithSeriesRepPtr;
    arithSeriesPtr->internalRep.twoPtrValue.ptr2 = NULL;
    arithSeriesPtr->typePtr = &tclArithSeriesType;
    if (length > 0)
    	Tcl_InvalidateStringRep(arithSeriesPtr);

    return arithSeriesPtr;
}

/*
 *----------------------------------------------------------------------
 *
 * TclNewArithSeriesDbl --
 *
 *	Creates a new ArithSeries object with doubles. The returned object has
 *	refcount = 0.
 *
 * Results:
 *
 * 	A Tcl_Obj pointer to the created ArithSeries object.
 * 	A NULL pointer of the range is invalid.
 *
 * Side Effects:
 *
 * 	None.
 *----------------------------------------------------------------------
 */
Tcl_Obj *
TclNewArithSeriesDbl(double start, double end, double step, Tcl_WideInt len)
{
    Tcl_WideInt length = (len>=0 ? len : ArithSeriesLen(start, end, step));
    Tcl_Obj *arithSeriesPtr;
    ArithSeriesDbl *arithSeriesRepPtr;

    TclNewObj(arithSeriesPtr);

    if (length <= 0) {
	return arithSeriesPtr;
    }

    arithSeriesRepPtr = (ArithSeriesDbl*) ckalloc(sizeof (ArithSeriesDbl));
    arithSeriesRepPtr->isDouble = 1;
    arithSeriesRepPtr->start = start;
    arithSeriesRepPtr->end = end;
    arithSeriesRepPtr->step = step;
    arithSeriesRepPtr->len = length;
    arithSeriesRepPtr->elements = NULL;
    arithSeriesPtr->internalRep.twoPtrValue.ptr1 = arithSeriesRepPtr;
    arithSeriesPtr->internalRep.twoPtrValue.ptr2 = NULL;
    arithSeriesPtr->typePtr = &tclArithSeriesType;
    if (length > 0)
    	Tcl_InvalidateStringRep(arithSeriesPtr);

    return arithSeriesPtr;
}

/*
 *----------------------------------------------------------------------
 *
 * assignNumber --
 *
 *	Create the appropriate Tcl_Obj value for the given numeric values.
 *      Used locally only for decoding [lseq] numeric arguments.
 *	refcount = 0.
 *
 * Results:
 *
 * 	A Tcl_Obj pointer.
 *      No assignment on error.
 *
 * Side Effects:
 *
 * 	None.
 *----------------------------------------------------------------------
 */
static void
assignNumber(int useDoubles, Tcl_WideInt *intNumberPtr, double *dblNumberPtr, Tcl_Obj *numberObj)
{
    union {
	double d;
	Tcl_WideInt i;
    } *number;
    int tcl_number_type;

<<<<<<< HEAD
    if (Tcl_GetNumberFromObj(NULL, numberObj, (ClientData*)&number, &tcl_number_type) != TCL_OK) {
=======
    if (TclGetNumberFromObj(NULL, numberObj, (void **)&number, &tcl_number_type) != TCL_OK) {
>>>>>>> 93e50d14
	return;
    }
    if (useDoubles) {
	if (tcl_number_type == TCL_NUMBER_DOUBLE) {
	    *dblNumberPtr = number->d;
	} else {
	    *dblNumberPtr = (double)number->i;
	}
    } else {
	if (tcl_number_type == TCL_NUMBER_INT) {
	    *intNumberPtr = number->i;
	} else {
	    *intNumberPtr = (Tcl_WideInt)number->d;
	}
    }
}

/*
 *----------------------------------------------------------------------
 *
 * TclNewArithSeriesObj --
 *
 *	Creates a new ArithSeries object. Some arguments may be NULL and will
 *	be computed based on the other given arguments.
 *      refcount = 0.
 *
 * Results:
 *
 * 	A Tcl_Obj pointer to the created ArithSeries object.
 * 	An empty Tcl_Obj if the range is invalid.
 *
 * Side Effects:
 *
 * 	None.
 *----------------------------------------------------------------------
 */
int
TclNewArithSeriesObj(
    Tcl_Interp *interp,       /* For error reporting */
    Tcl_Obj **arithSeriesObj, /* return value */
    int useDoubles,           /* Flag indicates values start,
			      ** end, step, are treated as doubles */
    Tcl_Obj *startObj,        /* Starting value */
    Tcl_Obj *endObj,          /* Ending limit */
    Tcl_Obj *stepObj,         /* increment value */
    Tcl_Obj *lenObj)          /* Number of elements */
{
    double dstart, dend, dstep;
    Tcl_WideInt start, end, step, len;

    if (startObj) {
	assignNumber(useDoubles, &start, &dstart, startObj);
    } else {
	start = 0;
	dstart = start;
    }
    if (stepObj) {
	assignNumber(useDoubles, &step, &dstep, stepObj);
	if (useDoubles) {
	    step = dstep;
	} else {
	    dstep = step;
	}
	if (dstep == 0) {
	    *arithSeriesObj = Tcl_NewObj();
	    return TCL_OK;
	}
    }
    if (endObj) {
	assignNumber(useDoubles, &end, &dend, endObj);
    }
    if (lenObj) {
	Tcl_GetWideIntFromObj(NULL, lenObj, &len);
    }

    if (startObj && endObj) {
	if (!stepObj) {
	    if (useDoubles) {
		dstep = (dstart < dend) ? 1.0 : -1.0;
		step = dstep;
	    } else {
		step = (start < end) ? 1 : -1;
		dstep = step;
	    }
	}
	assert(dstep!=0);
	if (!lenObj) {
	    if (useDoubles) {
		len = (dend - dstart + dstep)/dstep;
	    } else {
		len = (end - start + step)/step;
	    }
	}
    }

    if (!endObj) {
	if (useDoubles) {
	    dend = dstart + (dstep * (len-1));
	    end = dend;
	} else {
	    end = start + (step * (len-1));
	    dend = end;
	}
    }

    if (len > ListSizeT_MAX) {
	Tcl_SetObjResult(
	    interp,
	    Tcl_NewStringObj("max length of a Tcl list exceeded", -1));
	Tcl_SetErrorCode(interp, "TCL", "MEMORY", NULL);
	return TCL_ERROR;
    }

    if (arithSeriesObj) {
	*arithSeriesObj = (useDoubles)
	    ? TclNewArithSeriesDbl(dstart, dend, dstep, len)
	    : TclNewArithSeriesInt(start, end, step, len);
    }
    return TCL_OK;
}

/*
 *----------------------------------------------------------------------
 *
 * TclArithSeriesObjStep --
 *
 *	Return a Tcl_Obj with the step value from the give ArithSeries Obj.
 *	refcount = 0.
 *
 * Results:
 *
 * 	A Tcl_Obj pointer to the created ArithSeries object.
 * 	A NULL pointer of the range is invalid.
 *
 * Side Effects:
 *
 * 	None.
 *----------------------------------------------------------------------
 */
/*
 * TclArithSeriesObjStep --
 */
int
TclArithSeriesObjStep(
    Tcl_Obj *arithSeriesPtr,
    Tcl_Obj **stepObj)
{
    ArithSeries *arithSeriesRepPtr;

    if (arithSeriesPtr->typePtr != &tclArithSeriesType) {
        Tcl_Panic("TclArithSeriesObjIndex called with a not ArithSeries Obj.");
    }
    arithSeriesRepPtr = ArithSeriesRepPtr(arithSeriesPtr);
    if (arithSeriesRepPtr->isDouble) {
	*stepObj = Tcl_NewDoubleObj(((ArithSeriesDbl*)(arithSeriesRepPtr))->step);
    } else {
	*stepObj = Tcl_NewWideIntObj(arithSeriesRepPtr->step);
    }
    return TCL_OK;
}


/*
 *----------------------------------------------------------------------
 *
 * TclArithSeriesObjIndex --
 *
 *	Returns the element with the specified index in the list
 *	represented by the specified Arithmetic Sequence object.
 *	If the index is out of range, TCL_ERROR is returned,
 *	otherwise TCL_OK is returned and the integer value of the
 *	element is stored in *element.
 *
 * Results:
 *
 * 	TCL_OK on success, TCL_ERROR on index out of range.
 *
 * Side Effects:
 *
 * 	On success, the integer pointed by *element is modified.
 *
 *----------------------------------------------------------------------
 */

int
TclArithSeriesObjIndex(Tcl_Obj *arithSeriesPtr, Tcl_WideInt index, Tcl_Obj **elementObj)
{
    ArithSeries *arithSeriesRepPtr;

    if (arithSeriesPtr->typePtr != &tclArithSeriesType) {
	Tcl_Panic("TclArithSeriesObjIndex called with a not ArithSeries Obj.");
    }
    arithSeriesRepPtr = ArithSeriesRepPtr(arithSeriesPtr);
    if (index < 0 || index >= arithSeriesRepPtr->len) {
	return TCL_ERROR;
    }
    /* List[i] = Start + (Step * index) */
    if (arithSeriesRepPtr->isDouble) {
	*elementObj = Tcl_NewDoubleObj(ArithSeriesIndexM(arithSeriesRepPtr, index));
    } else {
	*elementObj = Tcl_NewWideIntObj(ArithSeriesIndexM(arithSeriesRepPtr, index));
    }
    return TCL_OK;
}

/*
 *----------------------------------------------------------------------
 *
 * TclArithSeriesObjLength
 *
 *	Returns the length of the arithmetic series.
 *
 * Results:
 *
 * 	The length of the series as Tcl_WideInt.
 *
 * Side Effects:
 *
 * 	None.
 *
 *----------------------------------------------------------------------
 */
Tcl_WideInt TclArithSeriesObjLength(Tcl_Obj *arithSeriesPtr)
{
    ArithSeries *arithSeriesRepPtr = (ArithSeries*)
	    arithSeriesPtr->internalRep.twoPtrValue.ptr1;
    return arithSeriesRepPtr->len;
}

/*
 *----------------------------------------------------------------------
 *
 * FreeArithSeriesInternalRep --
 *
 *	Deallocate the storage associated with an arithseries object's
 *	internal representation.
 *
 * Results:
 *	None.
 *
 * Side effects:
 *	Frees arithSeriesPtr's ArithSeries* internal representation and
 *	sets listPtr's	internalRep.twoPtrValue.ptr1 to NULL.
 *
 *----------------------------------------------------------------------
 */

static void
FreeArithSeriesInternalRep(Tcl_Obj *arithSeriesPtr)
{
    ArithSeries *arithSeriesRepPtr =
	    (ArithSeries *) arithSeriesPtr->internalRep.twoPtrValue.ptr1;
    if (arithSeriesRepPtr->elements) {
	Tcl_WideInt i;
	Tcl_Obj**elmts = arithSeriesRepPtr->elements;
	for(i=0; i<arithSeriesRepPtr->len; i++) {
	    if (elmts[i]) {
		Tcl_DecrRefCount(elmts[i]);
	    }
	}
	ckfree((char *) arithSeriesRepPtr->elements);
    }
    ckfree((char *) arithSeriesRepPtr);
    arithSeriesPtr->internalRep.twoPtrValue.ptr1 = NULL;
}

/*
 *----------------------------------------------------------------------
 *
 * DupArithSeriesInternalRep --
 *
 *	Initialize the internal representation of a arithseries Tcl_Obj to a
 *	copy of the internal representation of an existing arithseries object.
 *
 * Results:
 *	None.
 *
 * Side effects:
 *	We set "copyPtr"s internal rep to a pointer to a
 *	newly allocated ArithSeries structure.
 *----------------------------------------------------------------------
 */

static void
DupArithSeriesInternalRep(
    Tcl_Obj *srcPtr,		/* Object with internal rep to copy. */
    Tcl_Obj *copyPtr)		/* Object with internal rep to set. */
{
    ArithSeries *srcArithSeriesRepPtr =
	    (ArithSeries *) srcPtr->internalRep.twoPtrValue.ptr1;
    ArithSeries *copyArithSeriesRepPtr;

    /*
     * Allocate a new ArithSeries structure. */

    copyArithSeriesRepPtr = (ArithSeries*) ckalloc(sizeof(ArithSeries));
    *copyArithSeriesRepPtr = *srcArithSeriesRepPtr;
    copyArithSeriesRepPtr->elements = NULL;
    copyPtr->internalRep.twoPtrValue.ptr1 = copyArithSeriesRepPtr;
    copyPtr->internalRep.twoPtrValue.ptr2 = NULL;
    copyPtr->typePtr = &tclArithSeriesType;
}

/*
 *----------------------------------------------------------------------
 *
 * UpdateStringOfArithSeries --
 *
 *	Update the string representation for an arithseries object.
 *	Note: This procedure does not invalidate an existing old string rep
 *	so storage will be lost if this has not already been done.
 *
 * Results:
 *	None.
 *
 * Side effects:
 *	The object's string is set to a valid string that results from
 *	the list-to-string conversion. This string will be empty if the
 *	list has no elements. The list internal representation
 *	should not be NULL and we assume it is not NULL.
 *
 * Notes:
 * 	At the cost of overallocation it's possible to estimate
 * 	the length of the string representation and make this procedure
 * 	much faster. Because the programmer shouldn't expect the
 * 	string conversion of a big arithmetic sequence to be fast
 * 	this version takes more care of space than time.
 *
 *----------------------------------------------------------------------
 */

static void
UpdateStringOfArithSeries(Tcl_Obj *arithSeriesPtr)
{
    ArithSeries *arithSeriesRepPtr =
	    (ArithSeries*) arithSeriesPtr->internalRep.twoPtrValue.ptr1;
    char *elem, *p;
    Tcl_Obj *elemObj;
    Tcl_WideInt i;
    Tcl_WideInt length = 0;
    int slen;

    /*
     * Pass 1: estimate space.
     */
    for (i = 0; i < arithSeriesRepPtr->len; i++) {
	TclArithSeriesObjIndex(arithSeriesPtr, i, &elemObj);
	elem = TclGetStringFromObj(elemObj, &slen);
	Tcl_DecrRefCount(elemObj);
	slen += 1; /* + 1 is for the space or the nul-term */
	length += slen;
    }

    /*
     * Pass 2: generate the string repr.
     */

    p = Tcl_InitStringRep(arithSeriesPtr, NULL, length);
    for (i = 0; i < arithSeriesRepPtr->len; i++) {
	TclArithSeriesObjIndex(arithSeriesPtr, i, &elemObj);
	elem = TclGetStringFromObj(elemObj, &slen);
	strcpy(p, elem);
	p[slen] = ' ';
	p += slen+1;
	Tcl_DecrRefCount(elemObj);
    }
    if (length > 0) arithSeriesPtr->bytes[length-1] = '\0';
    arithSeriesPtr->length = length-1;
}

/*
 *----------------------------------------------------------------------
 *
 * SetArithSeriesFromAny --
 *
 * 	The Arithmetic Series object is just an way to optimize
 * 	Lists space complexity, so no one should try to convert
 * 	a string to an Arithmetic Series object.
 *
 * 	This function is here just to populate the Type structure.
 *
 * Results:
 *
 * 	The result is always TCL_ERROR. But see Side Effects.
 *
 * Side effects:
 *
 * 	Tcl Panic if called.
 *
 *----------------------------------------------------------------------
 */

static int
SetArithSeriesFromAny(
    TCL_UNUSED(Tcl_Interp *),		/* Used for error reporting if not NULL. */
    TCL_UNUSED(Tcl_Obj *))		/* The object to convert. */
{
    Tcl_Panic("SetArithSeriesFromAny: should never be called");
    return TCL_ERROR;
}

/*
 *----------------------------------------------------------------------
 *
 * TclArithSeriesObjCopy --
 *
 *	Makes a "pure arithSeries" copy of an ArithSeries value. This provides for the C
 *	level a counterpart of the [lrange $list 0 end] command, while using
 *	internals details to be as efficient as possible.
 *
 * Results:
 *
 *	Normally returns a pointer to a new Tcl_Obj, that contains the same
 *	arithSeries value as *arithSeriesPtr does. The returned Tcl_Obj has a
 *	refCount of zero. If *arithSeriesPtr does not hold an arithSeries,
 *	NULL is returned, and if interp is non-NULL, an error message is
 *	recorded there.
 *
 * Side effects:
 *	None.
 *
 *----------------------------------------------------------------------
 */

Tcl_Obj *
TclArithSeriesObjCopy(
    Tcl_Interp *interp,		/* Used to report errors if not NULL. */
    Tcl_Obj *arithSeriesPtr)	/* List object for which an element array is
				 * to be returned. */
{
    Tcl_Obj *copyPtr;
    ArithSeries *arithSeriesRepPtr;

    ArithSeriesGetInternalRep(arithSeriesPtr, arithSeriesRepPtr);
    if (NULL == arithSeriesRepPtr) {
	if (SetArithSeriesFromAny(interp, arithSeriesPtr) != TCL_OK) {
	    /* We know this is going to panic, but it's the message we want */
	    return NULL;
	}
    }

    TclNewObj(copyPtr);
    TclInvalidateStringRep(copyPtr);
    DupArithSeriesInternalRep(arithSeriesPtr, copyPtr);
    return copyPtr;
}

/*
 *----------------------------------------------------------------------
 *
 * TclArithSeriesObjRange --
 *
 *	Makes a slice of an ArithSeries value.
 *      *arithSeriesPtr must be known to be a valid list.
 *
 * Results:
 *	Returns a pointer to the sliced series.
 *      This may be a new object or the same object if not shared.
 *
 * Side effects:
 *	?The possible conversion of the object referenced by listPtr?
 *	?to a list object.?
 *
 *----------------------------------------------------------------------
 */

Tcl_Obj *
TclArithSeriesObjRange(
    Tcl_Interp *interp,         /* For error message(s) */
    Tcl_Obj *arithSeriesPtr,	/* List object to take a range from. */
    int fromIdx,		/* Index of first element to include. */
    int toIdx)			/* Index of last element to include. */
{
    ArithSeries *arithSeriesRepPtr;
    Tcl_Obj *startObj, *endObj, *stepObj;

    ArithSeriesGetInternalRep(arithSeriesPtr, arithSeriesRepPtr);

    if (fromIdx < 0) {
	fromIdx = 0;
    }
    if (fromIdx > toIdx) {
	Tcl_Obj *obj;
	TclNewObj(obj);
	return obj;
    }

    TclArithSeriesObjIndex(arithSeriesPtr, fromIdx, &startObj);
    Tcl_IncrRefCount(startObj);
    TclArithSeriesObjIndex(arithSeriesPtr, toIdx, &endObj);
    Tcl_IncrRefCount(endObj);
    TclArithSeriesObjStep(arithSeriesPtr, &stepObj);
    Tcl_IncrRefCount(stepObj);

    if (Tcl_IsShared(arithSeriesPtr) ||
	    ((arithSeriesPtr->refCount > 1))) {
	Tcl_Obj *newSlicePtr;
	if (TclNewArithSeriesObj(interp, &newSlicePtr,
	        arithSeriesRepPtr->isDouble, startObj, endObj,
		stepObj, NULL) != TCL_OK) {
	    newSlicePtr = NULL;
	}
	Tcl_DecrRefCount(startObj);
	Tcl_DecrRefCount(endObj);
	Tcl_DecrRefCount(stepObj);
	return newSlicePtr;
    }

    /*
     * In-place is possible.
     */

    /*
     * Even if nothing below causes any changes, we still want the
     * string-canonizing effect of [lrange 0 end].
     */

    TclInvalidateStringRep(arithSeriesPtr);

    if (arithSeriesRepPtr->isDouble) {
	ArithSeriesDbl *arithSeriesDblRepPtr = (ArithSeriesDbl*)arithSeriesPtr;
	double start, end, step;
	Tcl_GetDoubleFromObj(NULL, startObj, &start);
	Tcl_GetDoubleFromObj(NULL, endObj, &end);
	Tcl_GetDoubleFromObj(NULL, stepObj, &step);
	arithSeriesDblRepPtr->start = start;
	arithSeriesDblRepPtr->end = end;
	arithSeriesDblRepPtr->step = step;
	arithSeriesDblRepPtr->len = (end-start+step)/step;
	arithSeriesDblRepPtr->elements = NULL;

    } else {
	Tcl_WideInt start, end, step;
	Tcl_GetWideIntFromObj(NULL, startObj, &start);
	Tcl_GetWideIntFromObj(NULL, endObj, &end);
	Tcl_GetWideIntFromObj(NULL, stepObj, &step);
	arithSeriesRepPtr->start = start;
	arithSeriesRepPtr->end = end;
	arithSeriesRepPtr->step = step;
	arithSeriesRepPtr->len = (end-start+step)/step;
	arithSeriesRepPtr->elements = NULL;
    }

    Tcl_DecrRefCount(startObj);
    Tcl_DecrRefCount(endObj);
    Tcl_DecrRefCount(stepObj);

    return arithSeriesPtr;
}

/*
 *----------------------------------------------------------------------
 *
 * TclArithSeriesGetElements --
 *
 *	This function returns an (objc,objv) array of the elements in a list
 *	object.
 *
 * Results:
 *	The return value is normally TCL_OK; in this case *objcPtr is set to
 *	the count of list elements and *objvPtr is set to a pointer to an
 *	array of (*objcPtr) pointers to each list element. If listPtr does not
 *	refer to an Abstract List object and the object can not be converted
 *	to one, TCL_ERROR is returned and an error message will be left in the
 *	interpreter's result if interp is not NULL.
 *
 *	The objects referenced by the returned array should be treated as
 *	readonly and their ref counts are _not_ incremented; the caller must
 *	do that if it holds on to a reference. Furthermore, the pointer and
 *	length returned by this function may change as soon as any function is
 *	called on the list object; be careful about retaining the pointer in a
 *	local data structure.
 *
 * Side effects:
 *	None.
 *
 *----------------------------------------------------------------------
 */

int
TclArithSeriesGetElements(
    Tcl_Interp *interp,		/* Used to report errors if not NULL. */
    Tcl_Obj *objPtr,		/* AbstractList object for which an element
				 * array is to be returned. */
    ListSizeT *objcPtr,		/* Where to store the count of objects
				 * referenced by objv. */
    Tcl_Obj ***objvPtr)		/* Where to store the pointer to an array of
				 * pointers to the list's objects. */
{
    if (TclHasInternalRep(objPtr,&tclArithSeriesType)) {
	ArithSeries *arithSeriesRepPtr;
	Tcl_Obj **objv;
	int i, objc;

	ArithSeriesGetInternalRep(objPtr, arithSeriesRepPtr);
	objc = arithSeriesRepPtr->len;
	if (objc > 0) {
	    if (arithSeriesRepPtr->elements) {
		/* If this exists, it has already been populated */
		objv = arithSeriesRepPtr->elements;
	    } else {
		/* Construct the elements array */
		objv = (Tcl_Obj **)ckalloc(sizeof(Tcl_Obj*) * objc);
		if (objv == NULL) {
		    if (interp) {
			Tcl_SetObjResult(
			    interp,
			    Tcl_NewStringObj("max length of a Tcl list exceeded", -1));
			Tcl_SetErrorCode(interp, "TCL", "MEMORY", NULL);
		    }
		    return TCL_ERROR;
		}
		arithSeriesRepPtr->elements = objv;
		for (i = 0; i < objc; i++) {
		    if (TclArithSeriesObjIndex(objPtr, i, &objv[i]) != TCL_OK) {
			if (interp) {
			    Tcl_SetObjResult(
				interp,
				Tcl_NewStringObj("indexing error", -1));
			    Tcl_SetErrorCode(interp, "TCL", "MEMORY", NULL);
			}
			return TCL_ERROR;
		    }
		    Tcl_IncrRefCount(objv[i]);
		}
	    }
	} else {
	    objv = NULL;
	}
	*objvPtr = objv;
	*objcPtr = objc;
    } else {
	if (interp != NULL) {
	    Tcl_SetObjResult(
		interp,
		Tcl_ObjPrintf("value is not an arithseries"));
	    Tcl_SetErrorCode(interp, "TCL", "VALUE", "UNKNOWN", NULL);
	}
	return TCL_ERROR;
    }
    return TCL_OK;
}

/*
 *----------------------------------------------------------------------
 *
 * TclArithSeriesObjReverse --
 *
 *	Reverse the order of the ArithSeries value.
 *      *arithSeriesPtr must be known to be a valid list.
 *
 * Results:
 *	Returns a pointer to the reordered series.
 *      This may be a new object or the same object if not shared.
 *
 * Side effects:
 *	?The possible conversion of the object referenced by listPtr?
 *	?to a list object.?
 *
 *----------------------------------------------------------------------
 */

Tcl_Obj *
TclArithSeriesObjReverse(
    Tcl_Interp *interp,         /* For error message(s) */
    Tcl_Obj *arithSeriesPtr)	/* List object to reverse. */
{
    ArithSeries *arithSeriesRepPtr;
    Tcl_Obj *startObj, *endObj, *stepObj;
    Tcl_Obj *resultObj;
    Tcl_WideInt start, end, step, len;
    double dstart, dend, dstep;
    int isDouble;

    ArithSeriesGetInternalRep(arithSeriesPtr, arithSeriesRepPtr);

    isDouble = arithSeriesRepPtr->isDouble;
    len = arithSeriesRepPtr->len;

    TclArithSeriesObjIndex(arithSeriesPtr, (len-1), &startObj);
    TclArithSeriesObjIndex(arithSeriesPtr, 0, &endObj);
    TclArithSeriesObjStep(arithSeriesPtr, &stepObj);

    if (isDouble) {
	Tcl_GetDoubleFromObj(NULL, startObj, &dstart);
	Tcl_GetDoubleFromObj(NULL, endObj, &dend);
	Tcl_GetDoubleFromObj(NULL, stepObj, &dstep);
	dstep = -dstep;
	TclSetDoubleObj(stepObj, dstep);
    } else {
	Tcl_GetWideIntFromObj(NULL, startObj, &start);
	Tcl_GetWideIntFromObj(NULL, endObj, &end);
	Tcl_GetWideIntFromObj(NULL, stepObj, &step);
	step = -step;
	TclSetIntObj(stepObj, step);
    }

    if (Tcl_IsShared(arithSeriesPtr) ||
	    ((arithSeriesPtr->refCount > 1))) {
	Tcl_Obj *lenObj = Tcl_NewWideIntObj(len);
	if (TclNewArithSeriesObj(interp, &resultObj,
		 isDouble, startObj, endObj, stepObj, lenObj) != TCL_OK) {
	    resultObj = NULL;
	}
	Tcl_DecrRefCount(lenObj);
    } else {

	/*
	 * In-place is possible.
	 */

	TclInvalidateStringRep(arithSeriesPtr);

	if (isDouble) {
	    ArithSeriesDbl *arithSeriesDblRepPtr =
		(ArithSeriesDbl*)arithSeriesRepPtr;
	    arithSeriesDblRepPtr->start = dstart;
	    arithSeriesDblRepPtr->end = dend;
	    arithSeriesDblRepPtr->step = dstep;
	} else {
	    arithSeriesRepPtr->start = start;
	    arithSeriesRepPtr->end = end;
	    arithSeriesRepPtr->step = step;
	}
	if (arithSeriesRepPtr->elements) {
	    Tcl_WideInt i;
	    for (i=0; i<len; i++) {
		Tcl_DecrRefCount(arithSeriesRepPtr->elements[i]);
	    }
	    ckfree((char*)arithSeriesRepPtr->elements);
	}
	arithSeriesRepPtr->elements = NULL;

	resultObj = arithSeriesPtr;
    }

    Tcl_DecrRefCount(startObj);
    Tcl_DecrRefCount(endObj);
    Tcl_DecrRefCount(stepObj);

    return resultObj;
}<|MERGE_RESOLUTION|>--- conflicted
+++ resolved
@@ -237,11 +237,7 @@
     } *number;
     int tcl_number_type;
 
-<<<<<<< HEAD
-    if (Tcl_GetNumberFromObj(NULL, numberObj, (ClientData*)&number, &tcl_number_type) != TCL_OK) {
-=======
-    if (TclGetNumberFromObj(NULL, numberObj, (void **)&number, &tcl_number_type) != TCL_OK) {
->>>>>>> 93e50d14
+    if (Tcl_GetNumberFromObj(NULL, numberObj, (void **)&number, &tcl_number_type) != TCL_OK) {
 	return;
     }
     if (useDoubles) {
