/*
 * tclArithSeries.c --
 *
 *     This file contains the ArithSeries concrete abstract list
 *     implementation. It implements the inner workings of the lseq command.
 *
 * Copyright © 2022 Brian S. Griffin.
 *
 * See the file "license.terms" for information on usage and redistribution of
 * this file, and for a DISCLAIMER OF ALL WARRANTIES.
 */

/*
 * Copyright © 2024 Nathan Coulter
 *
 * You may distribute and/or modify this program under the terms of the GNU
 * Affero General Public License as published by the Free Software Foundation,
 * either version 3 of the License, or (at your option) any later version.

 * See the file "COPYING" for information on usage and redistribution
 * of this file, and for a DISCLAIMER OF ALL WARRANTIES.
*/

#include "tcl.h"
#include "tclInt.h"
#include <assert.h>
#include <math.h>

/*
 * The structure below defines the arithmetic series Tcl object type by
 * means of procedures that can be invoked by generic object code.
 *
 * The arithmetic series object is a special case of Tcl list representing
 * an interval of an arithmetic series in constant space.
 *
 * The arithmetic series is internally represented with three integers,
 * *start*, *end*, and *step*, Where the length is calculated with
 * the following algorithm:
 *
 * if RANGE == 0 THEN
 *   ERROR
 * if RANGE > 0
 *   LEN is (((END-START)-1)/STEP) + 1
 * else if RANGE < 0
 *   LEN is (((END-START)-1)/STEP) - 1
 *
 * And where the equivalent's list I-th element is calculated
 * as:
 *
 * LIST[i] = START + (STEP * i)
 *
 * Zero elements ranges, like in the case of START=10 END=10 STEP=1
 * are valid and will be equivalent to the empty list.
 */

/*
 * The structure used for the ArithSeries internal representation.
 * Note that the len can in theory be always computed by start,end,step
 * but it's faster to cache it inside the internal representation.
 */
typedef struct {
    Tcl_Size len;
    Tcl_Obj **elements;
    int isDouble;
    Tcl_WideInt start;
    Tcl_WideInt end;
    Tcl_WideInt step;
} ArithSeries;
typedef struct {
    Tcl_Size len;
    Tcl_Obj **elements;
    int isDouble;
    double start;
    double end;
    double step;
    int precision;
} ArithSeriesDbl;

/* -------------------------- ArithSeries object ---------------------------- */

static void DupArithSeriesInternalRep(Tcl_Obj *srcPtr, Tcl_Obj *copyPtr);
static void FreeArithSeriesInternalRep(Tcl_Obj *arithSeriesObjPtr);
static void UpdateStringOfArithSeries(Tcl_Obj *arithSeriesObjPtr);
static int  SetArithSeriesFromAny(Tcl_Interp *interp, Tcl_Obj *objPtr);
static int  ArithSeriesInOperation(Tcl_Interp *interp, Tcl_Obj *valueObj, Tcl_Obj *arithSeriesObj,
				   int *boolResult);
static int ArithSeriesObjIndex(TCL_UNUSED(Tcl_Interp *), Tcl_Obj *arithSeriesObj,
				  Tcl_Size index, Tcl_Obj **elemObj);
static int ArithSeriesObjLength(TCL_UNUSED(Tcl_Interp *),
			    Tcl_Obj *arithSeriesObj, Tcl_Size *result);
static Tcl_Obj *ArithSeriesObjRange(Tcl_Interp *interp, Tcl_Obj *arithSeriesObj,
			    Tcl_Size fromIdx, Tcl_Size toIdx);
static int ArithSeriesObjReverse(Tcl_Interp *interp, Tcl_Obj *arithSeriesObj);
static int ArithSeriesGetElements(Tcl_Interp *interp,
			    Tcl_Obj *objPtr, Tcl_Size *objcPtr, Tcl_Obj ***objvPtr);


static int ArithSeriesObjStep(Tcl_Obj *arithSeriesObj, Tcl_Obj **stepObj);


static ObjectType tclArithSeriesType = {
    "arithseries",
    FreeArithSeriesInternalRep,		/* freeIntRepProc */
    DupArithSeriesInternalRep,		/* dupIntRepProc */
    UpdateStringOfArithSeries,		/* updateStringProc */
    SetArithSeriesFromAny,		/* setFromAnyProc */
    2,
	NULL
};


void TclArithSeriesInit(void) {
    Tcl_ObjInterface *oiPtr;
    oiPtr = Tcl_NewObjInterface();
    Tcl_ObjInterfaceSetFnListContains(oiPtr ,ArithSeriesInOperation);
    Tcl_ObjInterfaceSetFnListAll(oiPtr ,ArithSeriesGetElements);
    Tcl_ObjInterfaceSetFnListIndex(oiPtr ,ArithSeriesObjIndex);
    Tcl_ObjInterfaceSetFnListLength(oiPtr ,ArithSeriesObjLength);
    Tcl_ObjInterfaceSetFnListRange(oiPtr ,ArithSeriesObjRange);
    Tcl_ObjInterfaceSetFnListReverse(oiPtr ,ArithSeriesObjReverse);
    Tcl_ObjTypeSetInterface((Tcl_ObjType *)&tclArithSeriesType ,oiPtr);
	return;
}


/*
 * Helper functions
 *
 * - ArithRound -- Round doubles to the number of significant fractional
 *                 digits
 * - ArithSeriesIndexDbl -- base list indexing operation for doubles
 * - ArithSeriesIndexInt --   "    "      "        "      "  integers
 * - ArithSeriesGetInternalRep -- Return the internal rep from a Tcl_Obj
 * - Precision -- determine the number of factional digits for the given
 *   double value
 * - maxPrecision -- Using the values provided, determine the longest precision
 *   in the arithSeries
 */
static inline double
ArithRound(double d, unsigned int n) {
    double scalefactor = pow(10, n);
    return round(d*scalefactor)/scalefactor;
}

static inline double
ArithSeriesIndexDbl(
    ArithSeries *arithSeriesRepPtr,
    Tcl_WideInt index)
{
    ArithSeriesDbl *dblRepPtr = (ArithSeriesDbl*)arithSeriesRepPtr;
    if (arithSeriesRepPtr->isDouble) {
        double d = dblRepPtr->start + (index * dblRepPtr->step);
	unsigned n = (dblRepPtr->precision > 0 ? dblRepPtr->precision : 0);
        return ArithRound(d, n);
    } else {
	return (double)(arithSeriesRepPtr->start + (index * arithSeriesRepPtr->step));
    }
}

static inline Tcl_WideInt
ArithSeriesIndexInt(
    ArithSeries *arithSeriesRepPtr,
    Tcl_WideInt index)
{
    ArithSeriesDbl *dblRepPtr = (ArithSeriesDbl*)arithSeriesRepPtr;
    if (arithSeriesRepPtr->isDouble) {
	return (Tcl_WideInt)(dblRepPtr->start + ((index) * dblRepPtr->step));
    } else {
	return (arithSeriesRepPtr->start + (index * arithSeriesRepPtr->step));
    }
}

static inline ArithSeries*
ArithSeriesGetInternalRep(Tcl_Obj *objPtr)
{
    const Tcl_ObjInternalRep *irPtr;
    irPtr = TclFetchInternalRep((objPtr), (Tcl_ObjType *)&tclArithSeriesType);
    return irPtr ? (ArithSeries *)irPtr->twoPtrValue.ptr1 : NULL;
}

/*
 * Compute number of significant factional digits
 */
static inline int
Precision(double d)
{
    char tmp[TCL_DOUBLE_SPACE+2], *off;
    tmp[0] = 0;
    Tcl_PrintDouble(NULL,d,tmp);
    off = strchr(tmp, '.');
    return (off ? strlen(off+1) : 0);
}

/*
 * Find longest number of digits after the decimal point.
 */
static inline int
maxPrecision(double start, double end, double step)
{
    int dp = Precision(step);
    int i  = Precision(start);
    dp = i>dp ? i : dp;
    i  = Precision(end);
    dp = i>dp ? i : dp;
    return dp;
}

/*
 *----------------------------------------------------------------------
 *
 * ArithSeriesLen --
 *
 * 	Compute the length of the equivalent list where
 * 	every element is generated starting from *start*,
 * 	and adding *step* to generate every successive element
 * 	that's < *end* for positive steps, or > *end* for negative
 * 	steps.
 *
 * Results:
 *
 * 	The length of the list generated by the given range,
 * 	that may be zero.
 * 	The function returns -1 if the list is of length infinite.
 *
 * Side effects:
 *
 * 	None.
 *
 *----------------------------------------------------------------------
 */
static Tcl_WideInt
ArithSeriesLenInt(Tcl_WideInt start, Tcl_WideInt end, Tcl_WideInt step)
{
    Tcl_WideInt len;

    if (step == 0) {
	return 0;
    }
    len = 1 + ((end-start)/step);
    return (len < 0) ? -1 : len;
}

static Tcl_WideInt
ArithSeriesLenDbl(double start, double end, double step, int precision)
{
    double istart, iend, istep, ilen;
    if (step == 0) {
	return 0;
    }
    istart = start * pow(10,precision);
    iend = end * pow(10,precision);
    istep = step * pow(10,precision);
    ilen = ((iend-istart+istep)/istep);
    return floor(ilen);
}


/*
 *----------------------------------------------------------------------
 *
 * NewArithSeriesInt --
 *
 *	Creates a new ArithSeries object. The returned object has
 *	refcount = 0.
 *
 * Results:
 *
 * 	A Tcl_Obj pointer to the created ArithSeries object.
 * 	A NULL pointer of the range is invalid.
 *
 * Side Effects:
 *
 * 	None.
 *----------------------------------------------------------------------
 */
static
Tcl_Obj *
NewArithSeriesInt(Tcl_WideInt start, Tcl_WideInt end, Tcl_WideInt step, Tcl_WideInt len)
{
    Tcl_WideInt length;
    Tcl_Obj *arithSeriesObj;
    ArithSeries *arithSeriesRepPtr;

    length = len>=0 ? len : -1;
    if (length < 0) length = -1;

    TclNewObj(arithSeriesObj);

    if (length <= 0) {
	return arithSeriesObj;
    }

    arithSeriesRepPtr = (ArithSeries*) Tcl_Alloc(sizeof (ArithSeries));
    arithSeriesRepPtr->isDouble = 0;
    arithSeriesRepPtr->start = start;
    arithSeriesRepPtr->end = end;
    arithSeriesRepPtr->step = step;
    arithSeriesRepPtr->len = length;
    arithSeriesRepPtr->elements = NULL;
    arithSeriesObj->internalRep.twoPtrValue.ptr1 = arithSeriesRepPtr;
    arithSeriesObj->internalRep.twoPtrValue.ptr2 = NULL;
    arithSeriesObj->typePtr = (Tcl_ObjType *)&tclArithSeriesType;
    if (length > 0)
    	Tcl_InvalidateStringRep(arithSeriesObj);

    return arithSeriesObj;
}

/*
 *----------------------------------------------------------------------
 *
 * NewArithSeriesDbl --
 *
 *	Creates a new ArithSeries object with doubles. The returned object has
 *	refcount = 0.
 *
 * Results:
 *
 * 	A Tcl_Obj pointer to the created ArithSeries object.
 * 	A NULL pointer of the range is invalid.
 *
 * Side Effects:
 *
 * 	None.
 *----------------------------------------------------------------------
 */

static
Tcl_Obj *
NewArithSeriesDbl(double start, double end, double step, Tcl_WideInt len)
{
    Tcl_WideInt length;
    Tcl_Obj *arithSeriesObj;
    ArithSeriesDbl *arithSeriesRepPtr;

    length = len>=0 ? len : -1;
    if (length < 0) {
	length = -1;
    }

    TclNewObj(arithSeriesObj);

    if (length <= 0) {
	return arithSeriesObj;
    }

    arithSeriesRepPtr = (ArithSeriesDbl*) Tcl_Alloc(sizeof (ArithSeriesDbl));
    arithSeriesRepPtr->isDouble = 1;
    arithSeriesRepPtr->start = start;
    arithSeriesRepPtr->end = end;
    arithSeriesRepPtr->step = step;
    arithSeriesRepPtr->len = length;
    arithSeriesRepPtr->elements = NULL;
    arithSeriesRepPtr->precision = maxPrecision(start,end,step);
    arithSeriesObj->internalRep.twoPtrValue.ptr1 = arithSeriesRepPtr;
    arithSeriesObj->internalRep.twoPtrValue.ptr2 = NULL;
    arithSeriesObj->typePtr = (Tcl_ObjType *)&tclArithSeriesType;

    if (length > 0) {
    	Tcl_InvalidateStringRep(arithSeriesObj);
    }

    return arithSeriesObj;
}

/*
 *----------------------------------------------------------------------
 *
 * assignNumber --
 *
 *	Create the appropriate Tcl_Obj value for the given numeric values.
 *      Used locally only for decoding [lseq] numeric arguments.
 *	refcount = 0.
 *
 * Results:
 *
 * 	A Tcl_Obj pointer.
 *      No assignment on error.
 *
 * Side Effects:
 *
 * 	None.
 *----------------------------------------------------------------------
 */
static void
assignNumber(
    int useDoubles,
    Tcl_WideInt *intNumberPtr,
    double *dblNumberPtr,
    Tcl_Obj *numberObj)
{
    void *clientData;
    int tcl_number_type;

    if (Tcl_GetNumberFromObj(NULL, numberObj, &clientData, &tcl_number_type) != TCL_OK
	    || tcl_number_type == TCL_NUMBER_BIG) {
	return;
    }
    if (useDoubles) {
	if (tcl_number_type != TCL_NUMBER_INT) {
	    *dblNumberPtr = *(double *)clientData;
	} else {
	    *dblNumberPtr = (double)*(Tcl_WideInt *)clientData;
	}
    } else {
	if (tcl_number_type == TCL_NUMBER_INT) {
	    *intNumberPtr = *(Tcl_WideInt *)clientData;
	} else {
	    *intNumberPtr = (Tcl_WideInt)*(double *)clientData;
	}
    }
}

/*
 *----------------------------------------------------------------------
 *
 * TclNewArithSeriesObj --
 *
 *	Creates a new ArithSeries object. Some arguments may be NULL and will
 *	be computed based on the other given arguments.
 *      refcount = 0.
 *
 * Results:
 *
 * 	A Tcl_Obj pointer to the created ArithSeries object.
 * 	An empty Tcl_Obj if the range is invalid.
 *
 * Side Effects:
 *
 * 	None.
 *----------------------------------------------------------------------
 */

Tcl_Obj *
TclNewArithSeriesObj(
    Tcl_Interp *interp,       /* For error reporting */
    int useDoubles,           /* Flag indicates values start,
			      ** end, step, are treated as doubles */
    Tcl_Obj *startObj,        /* Starting value */
    Tcl_Obj *endObj,          /* Ending limit */
    Tcl_Obj *stepObj,         /* increment value */
    Tcl_Obj *lenObj)          /* Number of elements */
{
    double dstart, dend, dstep;
    Tcl_WideInt start, end, step;
    Tcl_WideInt len = -1;
    Tcl_Obj *arithSeriesObjPtr = NULL;

    if (startObj) {
	assignNumber(useDoubles, &start, &dstart, startObj);
    } else {
	start = 0;
	dstart = start;
    }
    if (stepObj) {
	assignNumber(useDoubles, &step, &dstep, stepObj);
	if (useDoubles) {
	    step = dstep;
	} else {
	    dstep = step;
	}
	if (dstep == 0) {
	    TclNewObj(arithSeriesObjPtr);
	    return arithSeriesObjPtr;
	}
    }
    if (endObj) {
	assignNumber(useDoubles, &end, &dend, endObj);
    }
    if (lenObj) {
	if (TCL_OK != Tcl_GetWideIntFromObj(interp, lenObj, &len)) {
	    return arithSeriesObjPtr;
	}
    }

    if (startObj && endObj) {
	if (!stepObj) {
	    if (useDoubles) {
		dstep = (dstart < dend) ? 1.0 : -1.0;
		step = dstep;
	    } else {
		step = (start < end) ? 1 : -1;
		dstep = step;
	    }
	}
	assert(dstep!=0);
	if (!lenObj) {
	    if (useDoubles) {
		int precision = maxPrecision(dstart,dend,dstep);
		len = ArithSeriesLenDbl(dstart, dend, dstep, precision);
	    } else {
		len = ArithSeriesLenInt(start, end, step);
	    }
	}
    }

    if (!endObj) {
	if (useDoubles) {
	    dend = dstart + (dstep * (len-1));
	    end = dend;
	} else {
	    end = start + (step * (len-1));
	    dend = end;
	}
    }

    if (len > TCL_SIZE_MAX) {
	Tcl_SetObjResult(
	    interp,
	    Tcl_NewStringObj("max length of a Tcl list exceeded", -1));
	Tcl_SetErrorCode(interp, "TCL", "MEMORY", NULL);
	return arithSeriesObjPtr;
    }

    arithSeriesObjPtr = useDoubles
	? NewArithSeriesDbl(dstart, dend, dstep, len)
	: NewArithSeriesInt(start, end, step, len);
    return arithSeriesObjPtr;
}

/*
 *----------------------------------------------------------------------
 *
 * ArithSeriesObjIndex --
 *
 *	Stores in **resultPtr the element with the specified index in the list
 *	represented by the specified Arithmetic Sequence object. 
 *
 * Results:
 *
 * 	On success, returns TCL_OK and stores the position of the element in
 * 	*element.  Returns TCL_ERROR if the index is out of range.
 *
 * Side Effects:
 *
 * 	On success, the integer pointed by *element is modified.
 * 	An empty string ("") is assigned if index is out-of-bounds.
 *
 *----------------------------------------------------------------------
 */

int
ArithSeriesObjIndex(
    TCL_UNUSED(Tcl_Interp *),/* Used for error reporting if not NULL. */
    Tcl_Obj *arithSeriesObj, /* List obj */
    Tcl_Size index,          /* index to element of interest */
    Tcl_Obj **elemObj)       /* Return value */
{
    ArithSeries *arithSeriesRepPtr = ArithSeriesGetInternalRep(arithSeriesObj);

    if (index < 0 || arithSeriesRepPtr->len <= index) {
	*elemObj = NULL;
    } else {
	/* List[i] = Start + (Step * index) */
	if (arithSeriesRepPtr->isDouble) {
	    *elemObj = Tcl_NewDoubleObj(ArithSeriesIndexDbl(arithSeriesRepPtr, index));
	} else {
	    *elemObj = Tcl_NewWideIntObj(ArithSeriesIndexInt(arithSeriesRepPtr, index));
	}
    }

    return TCL_OK;
}

/*
 *----------------------------------------------------------------------
 *
 * ArithSeriesObjLength
 *
 *	Returns the length of the arithmetic series.
 *
 * Results:
 *
 * 	The length of the series as Tcl_WideInt.
 *
 * Side Effects:
 *
 * 	None.
 *
 *----------------------------------------------------------------------
 */
int ArithSeriesObjLength(TCL_UNUSED(Tcl_Interp *),
    Tcl_Obj *arithSeriesObj, Tcl_Size *result)
{
    ArithSeries *arithSeriesRepPtr = (ArithSeries*)
	    arithSeriesObj->internalRep.twoPtrValue.ptr1;
    *result = arithSeriesRepPtr->len;
    return TCL_OK;
}

/*
 *----------------------------------------------------------------------
 *
 * FreeArithSeriesInternalRep --
 *
 *	Deallocate the storage associated with an arithseries object's
 *	internal representation.
 *
 * Results:
 *	None.
 *
 * Side effects:
 *	Frees arithSeriesObj's ArithSeries* internal representation and
 *	sets listPtr's	internalRep.twoPtrValue.ptr1 to NULL.
 *
 *----------------------------------------------------------------------
 */

static void
FreeArithSeriesInternalRep(Tcl_Obj *arithSeriesObj)
{
    ArithSeries *arithSeriesRepPtr =
	    (ArithSeries *) arithSeriesObj->internalRep.twoPtrValue.ptr1;
    if (arithSeriesRepPtr->elements) {
	Tcl_Size i;
	Tcl_Obj**elmts = arithSeriesRepPtr->elements;
	for(i=0; i<arithSeriesRepPtr->len; i++) {
	    if (elmts[i]) {
		Tcl_DecrRefCount(elmts[i]);
	    }
	}
	Tcl_Free((char *) arithSeriesRepPtr->elements);
    }
    Tcl_Free((char *) arithSeriesRepPtr);
    arithSeriesObj->internalRep.twoPtrValue.ptr1 = NULL;
}

/*
 *----------------------------------------------------------------------
 *
 * DupArithSeriesInternalRep --
 *
 *	Initialize the internal representation of a arithseries Tcl_Obj to a
 *	copy of the internal representation of an existing arithseries object.
 *
 * Results:
 *	None.
 *
 * Side effects:
 *	We set "copyPtr"s internal rep to a pointer to a
 *	newly allocated ArithSeries structure.
 *----------------------------------------------------------------------
 */

static void
DupArithSeriesInternalRep(
    Tcl_Obj *srcPtr,		/* Object with internal rep to copy. */
    Tcl_Obj *copyPtr)		/* Object with internal rep to set. */
{
    ArithSeries *srcArithSeriesRepPtr =
	(ArithSeries *) srcPtr->internalRep.twoPtrValue.ptr1;

    /*
     * Allocate a new ArithSeries structure. */

    if (srcArithSeriesRepPtr->isDouble) {
	ArithSeriesDbl *srcArithSeriesDblRepPtr =
	    (ArithSeriesDbl *)srcArithSeriesRepPtr;
	ArithSeriesDbl *copyArithSeriesDblRepPtr =
	    (ArithSeriesDbl *) Tcl_Alloc(sizeof(ArithSeriesDbl));
	*copyArithSeriesDblRepPtr = *srcArithSeriesDblRepPtr;
	copyArithSeriesDblRepPtr->elements = NULL;
	copyPtr->internalRep.twoPtrValue.ptr1 = copyArithSeriesDblRepPtr;
    } else {
	ArithSeries *copyArithSeriesRepPtr =
	    (ArithSeries *) Tcl_Alloc(sizeof(ArithSeries));
	*copyArithSeriesRepPtr = *srcArithSeriesRepPtr;
	copyArithSeriesRepPtr->elements = NULL;
	copyPtr->internalRep.twoPtrValue.ptr1 = copyArithSeriesRepPtr;
    }
    copyPtr->internalRep.twoPtrValue.ptr2 = NULL;
    copyPtr->typePtr = (Tcl_ObjType *)&tclArithSeriesType;
}

/*
 *----------------------------------------------------------------------
 *
 * UpdateStringOfArithSeries --
 *
 *	Update the string representation for an arithseries object.
 *	Note: This procedure does not invalidate an existing old string rep
 *	so storage will be lost if this has not already been done.
 *
 * Results:
 *	None.
 *
 * Side effects:
 *	The object's string is set to a valid string that results from
 *	the list-to-string conversion. This string will be empty if the
 *	list has no elements. The list internal representation
 *	should not be NULL and we assume it is not NULL.
 *
 * Notes:
 * 	At the cost of overallocation it's possible to estimate
 * 	the length of the string representation and make this procedure
 * 	much faster. Because the programmer shouldn't expect the
 * 	string conversion of a big arithmetic sequence to be fast
 * 	this version takes more care of space than time.
 *
 *----------------------------------------------------------------------
 */

static void
UpdateStringOfArithSeries(Tcl_Obj *arithSeriesObj)
{
    ArithSeries *arithSeriesRepPtr =
	    (ArithSeries*) arithSeriesObj->internalRep.twoPtrValue.ptr1;
    char *elem, *p;
    Tcl_Obj *elemObj;
    Tcl_Size i;
    Tcl_Size length = 0;
    Tcl_Size slen;

    /*
     * Pass 1: estimate space.
     */
    if (!arithSeriesRepPtr->isDouble) {
	for (i = 0; i < arithSeriesRepPtr->len; i++) {
	    double d = ArithSeriesIndexDbl(arithSeriesRepPtr, i);
	    slen = d>0 ? log10(d)+1 : d<0 ? log10((0-d))+2 : 1;
	    length += slen;
	}
    } else {
	for (i = 0; i < arithSeriesRepPtr->len; i++) {
	    double d = ArithSeriesIndexDbl(arithSeriesRepPtr, i);
	    char tmp[TCL_DOUBLE_SPACE+2];
	    tmp[0] = 0;
	    Tcl_PrintDouble(NULL,d,tmp);
	    if ((length + strlen(tmp)) > TCL_SIZE_MAX) {
		break; // overflow
	    }
	    length += strlen(tmp);
	}
    }
    length += arithSeriesRepPtr->len; // Space for each separator

    /*
     * Pass 2: generate the string repr.
     */

    p = Tcl_InitStringRep(arithSeriesObj, NULL, length);
    if (p == NULL) {
	Tcl_Panic("Unable to allocate string size %" TCL_Z_MODIFIER "u", length);
    }
    for (i = 0; i < arithSeriesRepPtr->len; i++) {
	if (ArithSeriesObjIndex(NULL, arithSeriesObj, i, &elemObj) == TCL_OK)
	{
	    elem = Tcl_GetStringFromObj(elemObj, &slen);
	    if (((p - arithSeriesObj->bytes)+slen) > length) {
		break;
	    }
	    strncpy(p, elem, slen);
	    p[slen] = ' ';
	    p += slen+1;
	    Tcl_DecrRefCount(elemObj);
	} else {
	    Tcl_Panic("UpdateStringOfArithSeries"
		" {could not get value at index} index %"
		TCL_Z_MODIFIER "u", i);
	}
    }
    if (length > 0) arithSeriesObj->bytes[length-1] = '\0';
    arithSeriesObj->length = length-1;
    return;
}

/*
 *----------------------------------------------------------------------
 *
 * ArithSeriesObjStep --
 *
 *	Return a Tcl_Obj with the step value from the give ArithSeries Obj.
 *	refcount = 0.
 *
 * Results:
 *
 * 	A Tcl_Obj pointer to the created ArithSeries object.
 * 	A NULL pointer of the range is invalid.
 *
 * Side Effects:
 *
 * 	None.
 *----------------------------------------------------------------------
 */

static int
ArithSeriesObjStep(
    Tcl_Obj *arithSeriesObj,
    Tcl_Obj **stepObj)
{
    ArithSeries *arithSeriesRepPtr = ArithSeriesGetInternalRep(arithSeriesObj);
    if (arithSeriesRepPtr->isDouble) {
	*stepObj = Tcl_NewDoubleObj(((ArithSeriesDbl*)(arithSeriesRepPtr))->step);
    } else {
	*stepObj = Tcl_NewWideIntObj(arithSeriesRepPtr->step);
    }
    return TCL_OK;
}

/*
 *----------------------------------------------------------------------
 *
 * SetArithSeriesFromAny --
 *
 * 	The Arithmetic Series object is just an way to optimize
 * 	Lists space complexity, so no one should try to convert
 * 	a string to an Arithmetic Series object.
 *
 * 	This function is here just to populate the Type structure.
 *
 * Results:
 *
 * 	The result is always TCL_ERROR. But see Side Effects.
 *
 * Side effects:
 *
 * 	Tcl Panic if called.
 *
 *----------------------------------------------------------------------
 */

static int
SetArithSeriesFromAny(
    TCL_UNUSED(Tcl_Interp *),		/* Used for error reporting if not NULL. */
    TCL_UNUSED(Tcl_Obj *))		/* The object to convert. */
{
    Tcl_Panic("SetArithSeriesFromAny: should never be called");
    return TCL_ERROR;
}

/*
 *----------------------------------------------------------------------
 *
 * ArithSeriesObjRange --
 *
 *	Makes a slice of an ArithSeries value.
 *      *arithSeriesObj must be known to be a valid list.
 *
 * Results:
 *	Returns a pointer to the sliced series.
 *      This may be a new object or the same object if not shared.
 *
 * Side effects:
 *	?The possible conversion of the object referenced by listPtr?
 *	?to a list object.?
 *
 *----------------------------------------------------------------------
 */

Tcl_Obj *
ArithSeriesObjRange(
    Tcl_Interp *interp,         /* For error message(s) */
    Tcl_Obj *arithSeriesObj,	/* List object to take a range from. */
    Tcl_Size fromIdx,		/* Index of first element to include. */
    Tcl_Size toIdx		/* Index of last element to include. */
    )        /* return value */
{
    ArithSeries *arithSeriesRepPtr;
    Tcl_Obj *startObj, *endObj, *stepObj ,*newObjPtr;

    (void)interp; /* silence compiler */

    arithSeriesRepPtr = ArithSeriesGetInternalRep(arithSeriesObj);

    if (fromIdx == TCL_INDEX_NONE) {
	fromIdx = 0;
    }

    if (toIdx >= arithSeriesRepPtr->len) {
	toIdx = arithSeriesRepPtr->len-1;
    }

    if (fromIdx > toIdx ||
	fromIdx >= arithSeriesRepPtr->len) {
	TclNewObj(newObjPtr);
	return newObjPtr;
    }

    if (fromIdx < 0) {
	fromIdx = 0;
    }
    if (toIdx < 0) {
	toIdx = 0;
    }
    if (toIdx > arithSeriesRepPtr->len-1) {
	toIdx = arithSeriesRepPtr->len-1;
    }

    ArithSeriesObjIndex(interp, arithSeriesObj, fromIdx, &startObj);
    if (startObj == NULL) {
	return NULL;
    }
    Tcl_IncrRefCount(startObj);
    ArithSeriesObjIndex(interp, arithSeriesObj, toIdx, &endObj);
    if (endObj == NULL) {
	return NULL;
    }
    Tcl_IncrRefCount(endObj);
    ArithSeriesObjStep(arithSeriesObj, &stepObj);
    Tcl_IncrRefCount(stepObj);

    newObjPtr = TclNewArithSeriesObj(NULL,
	    arithSeriesRepPtr->isDouble, startObj, endObj, stepObj, NULL);
    

    Tcl_DecrRefCount(startObj);
    Tcl_DecrRefCount(endObj);
    Tcl_DecrRefCount(stepObj);
    return newObjPtr;
}

/*
 *----------------------------------------------------------------------
 *
 * ArithSeriesGetElements --
 *
 *	This function returns an (objc,objv) array of the elements in a list
 *	object.
 *
 * Results:
 *	The return value is normally TCL_OK; in this case *objcPtr is set to
 *	the count of list elements and *objvPtr is set to a pointer to an
 *	array of (*objcPtr) pointers to each list element. If listPtr does not
 *	refer to an Abstract List object and the object can not be converted
 *	to one, TCL_ERROR is returned and an error message will be left in the
 *	interpreter's result if interp is not NULL.
 *
 *	The objects referenced by the returned array should be treated as
 *	readonly and their ref counts are _not_ incremented; the caller must
 *	do that if it holds on to a reference. Furthermore, the pointer and
 *	length returned by this function may change as soon as any function is
 *	called on the list object; be careful about retaining the pointer in a
 *	local data structure.
 *
 * Side effects:
 *	None.
 *
 *----------------------------------------------------------------------
 */

int
ArithSeriesGetElements(
    Tcl_Interp *interp,		/* Used to report errors if not NULL. */
    Tcl_Obj *objPtr,		/* ArithSeries object for which an element
				 * array is to be returned. */
    Tcl_Size *objcPtr,		/* Where to store the count of objects
				 * referenced by objv. */
    Tcl_Obj ***objvPtr)		/* Where to store the pointer to an array of
				 * pointers to the list's objects. */
{
    if (TclHasInternalRep(objPtr,(Tcl_ObjType *)&tclArithSeriesType)) {
	ArithSeries *arithSeriesRepPtr;
	Tcl_Obj **objv;
	int i, objc;

	arithSeriesRepPtr = ArithSeriesGetInternalRep(objPtr);

	objc = arithSeriesRepPtr->len;
	if (objc > 0) {
	    if (arithSeriesRepPtr->elements) {
		/* If this exists, it has already been populated */
		objv = arithSeriesRepPtr->elements;
	    } else {
		/* Construct the elements array */
		objv = (Tcl_Obj **)Tcl_Alloc(sizeof(Tcl_Obj*) * objc);
		if (objv == NULL) {
		    if (interp) {
			Tcl_SetObjResult(
			    interp,
			    Tcl_NewStringObj("max length of a Tcl list exceeded", -1));
			Tcl_SetErrorCode(interp, "TCL", "MEMORY", NULL);
		    }
		    return TCL_ERROR;
		}
		arithSeriesRepPtr->elements = objv;
		for (i = 0; i < objc; i++) {
		    int status = ArithSeriesObjIndex(interp, objPtr, i, &objv[i]);
		    if (status) {
			return TCL_ERROR;
		    }
		    Tcl_IncrRefCount(objv[i]);
		}
	    }
	} else {
	    objv = NULL;
	}
	*objvPtr = objv;
	*objcPtr = objc;
    } else {
	if (interp != NULL) {
	    Tcl_SetObjResult(
		interp,
		Tcl_ObjPrintf("value is not an arithseries"));
	    Tcl_SetErrorCode(interp, "TCL", "VALUE", "UNKNOWN", NULL);
	}
	return TCL_ERROR;
    }
    return TCL_OK;
}

/*
 *----------------------------------------------------------------------
 *
 * ArithSeriesObjReverse --
 *
 *	Reverse the order of the ArithSeries value. The arithSeriesObj is
 *	assumed to be a valid ArithSeries. The new Obj has the Start and End
 *	values appropriately swapped and the Step value sign is changed.
 *
 * Results:
 *      The result will be an ArithSeries in the reverse order.
 *
 * Side effects:
 *      The original obj will be modified and returned if it is not Shared.
 *
 *----------------------------------------------------------------------
 */
int
ArithSeriesObjReverse(
    Tcl_Interp *interp,         /* For error message(s) */
    Tcl_Obj *arithSeriesObj	/* List object to reverse. */
    )
{
    ArithSeries *arithSeriesRepPtr;
    Tcl_Obj *startObj, *endObj, *stepObj;
    Tcl_WideInt start, end, step, len;
    double dstart, dend, dstep;
    int isDouble;

    (void)interp;

    if (Tcl_IsShared(arithSeriesObj)) {
	Tcl_Panic("%s called with shared object", "ArithSeriesObjReverse");
    }

    arithSeriesRepPtr = ArithSeriesGetInternalRep(arithSeriesObj);

    isDouble = arithSeriesRepPtr->isDouble;
    len = arithSeriesRepPtr->len;

    ArithSeriesObjIndex(NULL, arithSeriesObj, (len-1), &startObj);
    Tcl_IncrRefCount(startObj);
    ArithSeriesObjIndex(NULL, arithSeriesObj, 0, &endObj);
    Tcl_IncrRefCount(endObj);
    ArithSeriesObjStep(arithSeriesObj, &stepObj);
    Tcl_IncrRefCount(stepObj);

    if (isDouble) {
	Tcl_GetDoubleFromObj(NULL, startObj, &dstart);
	Tcl_GetDoubleFromObj(NULL, endObj, &dend);
	Tcl_GetDoubleFromObj(NULL, stepObj, &dstep);
	dstep = -dstep;
	TclSetDoubleObj(stepObj, dstep);
    } else {
	Tcl_GetWideIntFromObj(NULL, startObj, &start);
	Tcl_GetWideIntFromObj(NULL, endObj, &end);
	Tcl_GetWideIntFromObj(NULL, stepObj, &step);
	step = -step;
	TclSetIntObj(stepObj, step);
    }

    TclInvalidateStringRep(arithSeriesObj);

    if (isDouble) {
	ArithSeriesDbl *arithSeriesDblRepPtr =
	    (ArithSeriesDbl*)arithSeriesRepPtr;
	arithSeriesDblRepPtr->start = dstart;
	arithSeriesDblRepPtr->end = dend;
	arithSeriesDblRepPtr->step = dstep;
    } else {
	arithSeriesRepPtr->start = start;
	arithSeriesRepPtr->end = end;
	arithSeriesRepPtr->step = step;
    }
    if (arithSeriesRepPtr->elements) {
	Tcl_WideInt i;
	for (i=0; i<len; i++) {
	    Tcl_DecrRefCount(arithSeriesRepPtr->elements[i]);
	}
	Tcl_Free((char*)arithSeriesRepPtr->elements);
    }
    arithSeriesRepPtr->elements = NULL;

    Tcl_DecrRefCount(startObj);
    Tcl_DecrRefCount(endObj);
    Tcl_DecrRefCount(stepObj);

    return TCL_OK;
}


/*
 *----------------------------------------------------------------------
 *
 * ArithSeriesInOperator --
 *
 *	Evaluate the "in" operation for expr
 *
 *      This can be done more efficiently in the Arith Series relative to
 *      doing a linear search as implemented in expr.
 *
 * Results:
 *	Boolean true or false (1/0)
 *
 * Side effects:
 *      None
 *
 *----------------------------------------------------------------------
 */

static int
ArithSeriesInOperation(
    Tcl_Interp *interp,
    Tcl_Obj *arithSeriesObjPtr,
    Tcl_Obj *valueObj,
    int *boolResult)
{
    ArithSeries *arithSeriesRepPtr = (ArithSeries*)arithSeriesObjPtr->internalRep.twoPtrValue.ptr1;
    ArithSeriesDbl *dblRepPtr = (ArithSeriesDbl*)arithSeriesRepPtr;
    int status;
    Tcl_Size index, incr, elen, vlen;

    if (arithSeriesRepPtr->isDouble) {
        double y;
	int test = 0;

	incr = 0; // Check index+incr where incr is 0 and 1
        status = Tcl_GetDoubleFromObj(interp, valueObj, &y);
        if (status != TCL_OK) {
	    test = 0;
        } else {
            char *vstr = Tcl_GetStringFromObj(valueObj, &vlen);
            index = (y - dblRepPtr->start) / dblRepPtr->step;
	    while (incr<2) {
		Tcl_Obj *elemObj;
		ArithSeriesObjIndex(interp, arithSeriesObjPtr, (index+incr), &elemObj);
		elen = 0;
<<<<<<< HEAD
		char *estr = elemObj ? Tcl_GetStringFromObj(elemObj, &elen) : "";
=======
		TclArithSeriesObjIndex(interp, arithSeriesObjPtr, (index+incr), &elemObj);
		const char *estr = elemObj ? Tcl_GetStringFromObj(elemObj, &elen) : "";
>>>>>>> 946847b4
		/* "in" operation defined as a string compare */
		test = (elen == vlen) ? (memcmp(estr, vstr, elen) == 0) : 0;
		Tcl_BumpObj(elemObj);
		/* Stop if we have a match */
		if (test) {
		    break;
		}
		incr++;
	    }
        }
	if (boolResult) {
	    *boolResult = test;
	}
    } else {
        ArithSeries *intRepPtr = arithSeriesRepPtr;
        Tcl_WideInt y;

        status = Tcl_GetWideIntFromObj(NULL, valueObj, &y);
        if (status != TCL_OK) {
            if (boolResult) {
                *boolResult = 0;
            }
        } else {
            Tcl_Obj *elemObj;
	    elen = 0;
            index = (y - intRepPtr->start) / intRepPtr->step;
            ArithSeriesObjIndex(interp, arithSeriesObjPtr, index, &elemObj);
            char const *vstr = Tcl_GetStringFromObj(valueObj, &vlen);
            char const *estr = elemObj ? Tcl_GetStringFromObj(elemObj, &elen) : "";
            if (boolResult) {
                *boolResult = (elen == vlen) ? (memcmp(estr, vstr, elen) == 0) : 0;
            }
            Tcl_BumpObj(elemObj);
        }
    }
    return TCL_OK;
}

/*
 * Local Variables:
 * mode: c
 * c-basic-offset: 4
 * fill-column: 78
 * End:
 */<|MERGE_RESOLUTION|>--- conflicted
+++ resolved
@@ -1148,12 +1148,7 @@
 		Tcl_Obj *elemObj;
 		ArithSeriesObjIndex(interp, arithSeriesObjPtr, (index+incr), &elemObj);
 		elen = 0;
-<<<<<<< HEAD
-		char *estr = elemObj ? Tcl_GetStringFromObj(elemObj, &elen) : "";
-=======
-		TclArithSeriesObjIndex(interp, arithSeriesObjPtr, (index+incr), &elemObj);
 		const char *estr = elemObj ? Tcl_GetStringFromObj(elemObj, &elen) : "";
->>>>>>> 946847b4
 		/* "in" operation defined as a string compare */
 		test = (elen == vlen) ? (memcmp(estr, vstr, elen) == 0) : 0;
 		Tcl_BumpObj(elemObj);
