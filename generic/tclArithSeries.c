/*
 * tclArithSeries.c --
 *
 *     This file contains the ArithSeries concrete abstract list
 *     implementation. It implements the inner workings of the lseq command.
 *
 * Copyright © 2022 Brian S. Griffin.
 *
 * See the file "license.terms" for information on usage and redistribution of
 * this file, and for a DISCLAIMER OF ALL WARRANTIES.
 */

/*
 * Copyright © 2024 Nathan Coulter
 *
 * You may distribute and/or modify this program under the terms of the GNU
 * Affero General Public License as published by the Free Software Foundation,
 * either version 3 of the License, or (at your option) any later version.

 * See the file "COPYING" for information on usage and redistribution
 * of this file, and for a DISCLAIMER OF ALL WARRANTIES.
*/

#include "tcl.h"
#include "tclInt.h"
#include <assert.h>
#include <math.h>

/*
 * The structure below defines the arithmetic series Tcl object type by
 * means of procedures that can be invoked by generic object code.
 *
 * The arithmetic series object is a special case of Tcl list representing
 * an interval of an arithmetic series in constant space.
 *
 * The arithmetic series is internally represented with three integers,
 * *start*, *end*, and *step*, Where the length is calculated with
 * the following algorithm:
 *
 * if RANGE == 0 THEN
 *   ERROR
 * if RANGE > 0
 *   LEN is (((END-START)-1)/STEP) + 1
 * else if RANGE < 0
 *   LEN is (((END-START)-1)/STEP) - 1
 *
 * And where the equivalent's list I-th element is calculated
 * as:
 *
 * LIST[i] = START + (STEP * i)
 *
 * Zero elements ranges, like in the case of START=10 END=10 STEP=1
 * are valid and will be equivalent to the empty list.
 */

/*
 * The structure used for the ArithSeries internal representation.
 * Note that the len can in theory be always computed by start,end,step
 * but it's faster to cache it inside the internal representation.
 */
typedef struct {
    Tcl_Size len;
    Tcl_Obj **elements;
    int isDouble;
    Tcl_WideInt start;
    Tcl_WideInt end;
    Tcl_WideInt step;
} ArithSeries;
typedef struct {
    Tcl_Size len;
    Tcl_Obj **elements;
    int isDouble;
    double start;
    double end;
    double step;
    int precision;
} ArithSeriesDbl;

/* -------------------------- ArithSeries object ---------------------------- */

static void DupArithSeriesInternalRep(Tcl_Obj *srcPtr, Tcl_Obj *copyPtr);
static void FreeArithSeriesInternalRep(Tcl_Obj *arithSeriesObjPtr);
static void UpdateStringOfArithSeries(Tcl_Obj *arithSeriesObjPtr);
static int  SetArithSeriesFromAny(Tcl_Interp *interp, Tcl_Obj *objPtr);
static int  ArithSeriesInOperation(Tcl_Interp *interp, Tcl_Obj *valueObj, Tcl_Obj *arithSeriesObj,
				   int *boolResult);
static int ArithSeriesObjIndex(TCL_UNUSED(Tcl_Interp *), Tcl_Obj *arithSeriesObj,
				  Tcl_Size index, Tcl_Obj **elemObj);
static int ArithSeriesObjLength(TCL_UNUSED(Tcl_Interp *),
			    Tcl_Obj *arithSeriesObj, Tcl_Size *result);
static Tcl_ObjInterfaceListRangeProc ArithSeriesObjRange;
static int ArithSeriesObjReverse(Tcl_Interp *interp, Tcl_Obj *arithSeriesObj);
static int ArithSeriesGetElements(Tcl_Interp *interp,
			    Tcl_Obj *objPtr, Tcl_Size *objcPtr, Tcl_Obj ***objvPtr);


static int ArithSeriesObjStep(Tcl_Obj *arithSeriesObj, Tcl_Obj **stepObj);


static ObjectType tclArithSeriesType = {
    "arithseries",
    FreeArithSeriesInternalRep,		/* freeIntRepProc */
    DupArithSeriesInternalRep,		/* dupIntRepProc */
    UpdateStringOfArithSeries,		/* updateStringProc */
    SetArithSeriesFromAny,		/* setFromAnyProc */
    2,
	NULL
};


void TclArithSeriesInit(void) {
    Tcl_ObjInterface *oiPtr;
    oiPtr = Tcl_NewObjInterface();
    Tcl_ObjInterfaceSetFnListContains(oiPtr ,ArithSeriesInOperation);
    Tcl_ObjInterfaceSetFnListAll(oiPtr ,ArithSeriesGetElements);
    Tcl_ObjInterfaceSetFnListIndex(oiPtr ,ArithSeriesObjIndex);
    Tcl_ObjInterfaceSetFnListLength(oiPtr ,ArithSeriesObjLength);
    Tcl_ObjInterfaceSetFnListRange(oiPtr ,ArithSeriesObjRange);
    Tcl_ObjInterfaceSetFnListReverse(oiPtr ,ArithSeriesObjReverse);
    Tcl_ObjTypeSetInterface((Tcl_ObjType *)&tclArithSeriesType ,oiPtr);
	return;
}


/*
 * Helper functions
 *
 * - ArithRound -- Round doubles to the number of significant fractional
 *                 digits
 * - ArithSeriesIndexDbl -- base list indexing operation for doubles
 * - ArithSeriesIndexInt --   "    "      "        "      "  integers
 * - ArithSeriesGetInternalRep -- Return the internal rep from a Tcl_Obj
 * - Precision -- determine the number of factional digits for the given
 *   double value
 * - maxPrecision -- Using the values provided, determine the longest precision
 *   in the arithSeries
 */
static inline double
ArithRound(double d, unsigned int n) {
    double scalefactor = pow(10, n);
    return round(d*scalefactor)/scalefactor;
}

static inline double
ArithSeriesIndexDbl(
    ArithSeries *arithSeriesRepPtr,
    Tcl_WideInt index)
{
    ArithSeriesDbl *dblRepPtr = (ArithSeriesDbl*)arithSeriesRepPtr;
    if (arithSeriesRepPtr->isDouble) {
        double d = dblRepPtr->start + (index * dblRepPtr->step);
	unsigned n = (dblRepPtr->precision > 0 ? dblRepPtr->precision : 0);
        return ArithRound(d, n);
    } else {
	return (double)(arithSeriesRepPtr->start + (index * arithSeriesRepPtr->step));
    }
}

static inline Tcl_WideInt
ArithSeriesIndexInt(
    ArithSeries *arithSeriesRepPtr,
    Tcl_WideInt index)
{
    ArithSeriesDbl *dblRepPtr = (ArithSeriesDbl*)arithSeriesRepPtr;
    if (arithSeriesRepPtr->isDouble) {
	return (Tcl_WideInt)(dblRepPtr->start + ((index) * dblRepPtr->step));
    } else {
	return (arithSeriesRepPtr->start + (index * arithSeriesRepPtr->step));
    }
}

static inline ArithSeries*
ArithSeriesGetInternalRep(Tcl_Obj *objPtr)
{
    const Tcl_ObjInternalRep *irPtr;
    irPtr = TclFetchInternalRep((objPtr), (Tcl_ObjType *)&tclArithSeriesType);
    return irPtr ? (ArithSeries *)irPtr->twoPtrValue.ptr1 : NULL;
}

/*
 * Compute number of significant factional digits
 */
static inline int
Precision(double d)
{
    char tmp[TCL_DOUBLE_SPACE+2], *off;
    tmp[0] = 0;
    Tcl_PrintDouble(NULL,d,tmp);
    off = strchr(tmp, '.');
    return (off ? strlen(off+1) : 0);
}

/*
 * Find longest number of digits after the decimal point.
 */
static inline int
maxPrecision(double start, double end, double step)
{
    int dp = Precision(step);
    int i  = Precision(start);
    dp = i>dp ? i : dp;
    i  = Precision(end);
    dp = i>dp ? i : dp;
    return dp;
}

/*
 *----------------------------------------------------------------------
 *
 * ArithSeriesLen --
 *
 * 	Compute the length of the equivalent list where
 * 	every element is generated starting from *start*,
 * 	and adding *step* to generate every successive element
 * 	that's < *end* for positive steps, or > *end* for negative
 * 	steps.
 *
 * Results:
 *
 * 	The length of the list generated by the given range,
 * 	that may be zero.
 * 	The function returns -1 if the list is of length infinite.
 *
 * Side effects:
 *
 * 	None.
 *
 *----------------------------------------------------------------------
 */
static Tcl_WideInt
ArithSeriesLenInt(Tcl_WideInt start, Tcl_WideInt end, Tcl_WideInt step)
{
    Tcl_WideInt len;

    if (step == 0) {
	return 0;
    }
    len = 1 + ((end-start)/step);
    return (len < 0) ? -1 : len;
}

static Tcl_WideInt
ArithSeriesLenDbl(double start, double end, double step, int precision)
{
    double istart, iend, istep, ilen;
    if (step == 0) {
	return 0;
    }
    istart = start * pow(10,precision);
    iend = end * pow(10,precision);
    istep = step * pow(10,precision);
    ilen = ((iend-istart+istep)/istep);
    return floor(ilen);
}


/*
 *----------------------------------------------------------------------
 *
 * NewArithSeriesInt --
 *
 *	Creates a new ArithSeries object. The returned object has
 *	refcount = 0.
 *
 * Results:
 *
 * 	A Tcl_Obj pointer to the created ArithSeries object.
 * 	A NULL pointer of the range is invalid.
 *
 * Side Effects:
 *
 * 	None.
 *----------------------------------------------------------------------
 */
static
Tcl_Obj *
NewArithSeriesInt(Tcl_WideInt start, Tcl_WideInt end, Tcl_WideInt step, Tcl_WideInt len)
{
    Tcl_WideInt length;
    Tcl_Obj *arithSeriesObj;
    ArithSeries *arithSeriesRepPtr;

    length = len>=0 ? len : -1;
    if (length < 0) {
	length = -1;
    }

    TclNewObj(arithSeriesObj);

    if (length <= 0) {
	return arithSeriesObj;
    }

    arithSeriesRepPtr = (ArithSeries*) Tcl_Alloc(sizeof (ArithSeries));
    arithSeriesRepPtr->isDouble = 0;
    arithSeriesRepPtr->start = start;
    arithSeriesRepPtr->end = end;
    arithSeriesRepPtr->step = step;
    arithSeriesRepPtr->len = length;
    arithSeriesRepPtr->elements = NULL;
    arithSeriesObj->internalRep.twoPtrValue.ptr1 = arithSeriesRepPtr;
    arithSeriesObj->internalRep.twoPtrValue.ptr2 = NULL;
<<<<<<< HEAD
    arithSeriesObj->typePtr = (Tcl_ObjType *)&tclArithSeriesType;
    if (length > 0)
=======
    arithSeriesObj->typePtr = &arithSeriesType;
    if (length > 0) {
>>>>>>> 16b3adf6
    	Tcl_InvalidateStringRep(arithSeriesObj);
    }

    return arithSeriesObj;
}

/*
 *----------------------------------------------------------------------
 *
 * NewArithSeriesDbl --
 *
 *	Creates a new ArithSeries object with doubles. The returned object has
 *	refcount = 0.
 *
 * Results:
 *
 * 	A Tcl_Obj pointer to the created ArithSeries object.
 * 	A NULL pointer of the range is invalid.
 *
 * Side Effects:
 *
 * 	None.
 *----------------------------------------------------------------------
 */

static
Tcl_Obj *
NewArithSeriesDbl(double start, double end, double step, Tcl_WideInt len)
{
    Tcl_WideInt length;
    Tcl_Obj *arithSeriesObj;
    ArithSeriesDbl *arithSeriesRepPtr;

    length = len>=0 ? len : -1;
    if (length < 0) {
	length = -1;
    }

    TclNewObj(arithSeriesObj);

    if (length <= 0) {
	return arithSeriesObj;
    }

    arithSeriesRepPtr = (ArithSeriesDbl*) Tcl_Alloc(sizeof (ArithSeriesDbl));
    arithSeriesRepPtr->isDouble = 1;
    arithSeriesRepPtr->start = start;
    arithSeriesRepPtr->end = end;
    arithSeriesRepPtr->step = step;
    arithSeriesRepPtr->len = length;
    arithSeriesRepPtr->elements = NULL;
    arithSeriesRepPtr->precision = maxPrecision(start,end,step);
    arithSeriesObj->internalRep.twoPtrValue.ptr1 = arithSeriesRepPtr;
    arithSeriesObj->internalRep.twoPtrValue.ptr2 = NULL;
    arithSeriesObj->typePtr = (Tcl_ObjType *)&tclArithSeriesType;

    if (length > 0) {
    	Tcl_InvalidateStringRep(arithSeriesObj);
    }

    return arithSeriesObj;
}

/*
 *----------------------------------------------------------------------
 *
 * assignNumber --
 *
 *	Create the appropriate Tcl_Obj value for the given numeric values.
 *      Used locally only for decoding [lseq] numeric arguments.
 *	refcount = 0.
 *
 * Results:
 *
 * 	A Tcl_Obj pointer.
 *      No assignment on error.
 *
 * Side Effects:
 *
 * 	None.
 *----------------------------------------------------------------------
 */
static void
assignNumber(
    int useDoubles,
    Tcl_WideInt *intNumberPtr,
    double *dblNumberPtr,
    Tcl_Obj *numberObj)
{
    void *clientData;
    int tcl_number_type;

    if (Tcl_GetNumberFromObj(NULL, numberObj, &clientData, &tcl_number_type) != TCL_OK
	    || tcl_number_type == TCL_NUMBER_BIG) {
	return;
    }
    if (useDoubles) {
	if (tcl_number_type != TCL_NUMBER_INT) {
	    *dblNumberPtr = *(double *)clientData;
	} else {
	    *dblNumberPtr = (double)*(Tcl_WideInt *)clientData;
	}
    } else {
	if (tcl_number_type == TCL_NUMBER_INT) {
	    *intNumberPtr = *(Tcl_WideInt *)clientData;
	} else {
	    *intNumberPtr = (Tcl_WideInt)*(double *)clientData;
	}
    }
}

/*
 *----------------------------------------------------------------------
 *
 * TclNewArithSeriesObj --
 *
 *	Creates a new ArithSeries object. Some arguments may be NULL and will
 *	be computed based on the other given arguments.
 *      refcount = 0.
 *
 * Results:
 *
 * 	A Tcl_Obj pointer to the created ArithSeries object.
 * 	An empty Tcl_Obj if the range is invalid.
 *
 * Side Effects:
 *
 * 	None.
 *----------------------------------------------------------------------
 */

Tcl_Obj *
TclNewArithSeriesObj(
    Tcl_Interp *interp,       /* For error reporting */
    int useDoubles,           /* Flag indicates values start,
			      ** end, step, are treated as doubles */
    Tcl_Obj *startObj,        /* Starting value */
    Tcl_Obj *endObj,          /* Ending limit */
    Tcl_Obj *stepObj,         /* increment value */
    Tcl_Obj *lenObj)          /* Number of elements */
{
    double dstart, dend, dstep;
    Tcl_WideInt start, end, step;
    Tcl_WideInt len = -1;
    Tcl_Obj *arithSeriesObjPtr = NULL;

    if (startObj) {
	assignNumber(useDoubles, &start, &dstart, startObj);
    } else {
	start = 0;
	dstart = start;
    }
    if (stepObj) {
	assignNumber(useDoubles, &step, &dstep, stepObj);
	if (useDoubles) {
	    step = dstep;
	} else {
	    dstep = step;
	}
	if (dstep == 0) {
	    TclNewObj(arithSeriesObjPtr);
	    return arithSeriesObjPtr;
	}
    }
    if (endObj) {
	assignNumber(useDoubles, &end, &dend, endObj);
    }
    if (lenObj) {
	if (TCL_OK != Tcl_GetWideIntFromObj(interp, lenObj, &len)) {
	    return arithSeriesObjPtr;
	}
    }

    if (startObj && endObj) {
	if (!stepObj) {
	    if (useDoubles) {
		dstep = (dstart < dend) ? 1.0 : -1.0;
		step = dstep;
	    } else {
		step = (start < end) ? 1 : -1;
		dstep = step;
	    }
	}
	assert(dstep!=0);
	if (!lenObj) {
	    if (useDoubles) {
		int precision = maxPrecision(dstart,dend,dstep);
		len = ArithSeriesLenDbl(dstart, dend, dstep, precision);
	    } else {
		len = ArithSeriesLenInt(start, end, step);
	    }
	}
    }

    if (!endObj) {
	if (useDoubles) {
            // Compute precision based on given command argument values
            int precision = maxPrecision(dstart,len,dstep);
	    dend = dstart + (dstep * (len-1));
            // Make computed end value match argument(s) precision
            dend = ArithRound(dend, precision);
            end = dend;
	} else {
	    end = start + (step * (len-1));
	    dend = end;
	}
    }

    if (len > TCL_SIZE_MAX) {
	Tcl_SetObjResult(
	    interp,
	    Tcl_NewStringObj("max length of a Tcl list exceeded", -1));
	Tcl_SetErrorCode(interp, "TCL", "MEMORY", (void *)NULL);
	return arithSeriesObjPtr;
    }

    arithSeriesObjPtr = useDoubles
	? NewArithSeriesDbl(dstart, dend, dstep, len)
	: NewArithSeriesInt(start, end, step, len);
    return arithSeriesObjPtr;
}

/*
 *----------------------------------------------------------------------
 *
 * ArithSeriesObjIndex --
 *
 *	Stores in **resultPtr the element with the specified index in the list
 *	represented by the specified Arithmetic Sequence object. 
 *
 * Results:
 *
 * 	On success, returns TCL_OK and stores the position of the element in
 * 	*element.  Returns TCL_ERROR if the index is out of range.
 *
 * Side Effects:
 *
 * 	On success, the integer pointed by *element is modified.
 * 	An empty string ("") is assigned if index is out-of-bounds.
 *
 *----------------------------------------------------------------------
 */

int
ArithSeriesObjIndex(
    TCL_UNUSED(Tcl_Interp *),/* Used for error reporting if not NULL. */
    Tcl_Obj *arithSeriesObj, /* List obj */
    Tcl_Size index,          /* index to element of interest */
    Tcl_Obj **elemObj)       /* Return value */
{
    ArithSeries *arithSeriesRepPtr = ArithSeriesGetInternalRep(arithSeriesObj);

    if (index < 0 || arithSeriesRepPtr->len <= index) {
	*elemObj = NULL;
    } else {
	/* List[i] = Start + (Step * index) */
	if (arithSeriesRepPtr->isDouble) {
	    *elemObj = Tcl_NewDoubleObj(ArithSeriesIndexDbl(arithSeriesRepPtr, index));
	} else {
	    *elemObj = Tcl_NewWideIntObj(ArithSeriesIndexInt(arithSeriesRepPtr, index));
	}
    }

    return TCL_OK;
}

/*
 *----------------------------------------------------------------------
 *
 * ArithSeriesObjLength
 *
 *	Returns the length of the arithmetic series.
 *
 * Results:
 *
 * 	The length of the series as Tcl_WideInt.
 *
 * Side Effects:
 *
 * 	None.
 *
 *----------------------------------------------------------------------
 */
<<<<<<< HEAD
int ArithSeriesObjLength(TCL_UNUSED(Tcl_Interp *),
    Tcl_Obj *arithSeriesObj, Tcl_Size *result)
=======
Tcl_Size
ArithSeriesObjLength(
    Tcl_Obj *arithSeriesObj)
>>>>>>> 16b3adf6
{
    ArithSeries *arithSeriesRepPtr = (ArithSeries*)
	    arithSeriesObj->internalRep.twoPtrValue.ptr1;
    *result = arithSeriesRepPtr->len;
    return TCL_OK;
}

/*
 *----------------------------------------------------------------------
 *
 * FreeArithSeriesInternalRep --
 *
 *	Deallocate the storage associated with an arithseries object's
 *	internal representation.
 *
 * Results:
 *	None.
 *
 * Side effects:
 *	Frees arithSeriesObj's ArithSeries* internal representation and
 *	sets listPtr's	internalRep.twoPtrValue.ptr1 to NULL.
 *
 *----------------------------------------------------------------------
 */

static void
FreeArithSeriesInternalRep(Tcl_Obj *arithSeriesObj)
{
    ArithSeries *arithSeriesRepPtr =
	    (ArithSeries *) arithSeriesObj->internalRep.twoPtrValue.ptr1;
    if (arithSeriesRepPtr->elements) {
	Tcl_Size i;
	Tcl_Obj**elmts = arithSeriesRepPtr->elements;
	for(i=0; i<arithSeriesRepPtr->len; i++) {
	    if (elmts[i]) {
		Tcl_DecrRefCount(elmts[i]);
	    }
	}
	Tcl_Free((char *) arithSeriesRepPtr->elements);
    }
    Tcl_Free((char *) arithSeriesRepPtr);
    arithSeriesObj->internalRep.twoPtrValue.ptr1 = NULL;
}

/*
 *----------------------------------------------------------------------
 *
 * DupArithSeriesInternalRep --
 *
 *	Initialize the internal representation of a arithseries Tcl_Obj to a
 *	copy of the internal representation of an existing arithseries object.
 *
 * Results:
 *	None.
 *
 * Side effects:
 *	We set "copyPtr"s internal rep to a pointer to a
 *	newly allocated ArithSeries structure.
 *----------------------------------------------------------------------
 */

static void
DupArithSeriesInternalRep(
    Tcl_Obj *srcPtr,		/* Object with internal rep to copy. */
    Tcl_Obj *copyPtr)		/* Object with internal rep to set. */
{
    ArithSeries *srcArithSeriesRepPtr =
	(ArithSeries *) srcPtr->internalRep.twoPtrValue.ptr1;

    /*
     * Allocate a new ArithSeries structure. */

    if (srcArithSeriesRepPtr->isDouble) {
	ArithSeriesDbl *srcArithSeriesDblRepPtr =
	    (ArithSeriesDbl *)srcArithSeriesRepPtr;
	ArithSeriesDbl *copyArithSeriesDblRepPtr =
	    (ArithSeriesDbl *) Tcl_Alloc(sizeof(ArithSeriesDbl));
	*copyArithSeriesDblRepPtr = *srcArithSeriesDblRepPtr;
	copyArithSeriesDblRepPtr->elements = NULL;
	copyPtr->internalRep.twoPtrValue.ptr1 = copyArithSeriesDblRepPtr;
    } else {
	ArithSeries *copyArithSeriesRepPtr =
	    (ArithSeries *) Tcl_Alloc(sizeof(ArithSeries));
	*copyArithSeriesRepPtr = *srcArithSeriesRepPtr;
	copyArithSeriesRepPtr->elements = NULL;
	copyPtr->internalRep.twoPtrValue.ptr1 = copyArithSeriesRepPtr;
    }
    copyPtr->internalRep.twoPtrValue.ptr2 = NULL;
    copyPtr->typePtr = (Tcl_ObjType *)&tclArithSeriesType;
}

/*
 *----------------------------------------------------------------------
 *
 * UpdateStringOfArithSeries --
 *
 *	Update the string representation for an arithseries object.
 *	Note: This procedure does not invalidate an existing old string rep
 *	so storage will be lost if this has not already been done.
 *
 * Results:
 *	None.
 *
 * Side effects:
 *	The object's string is set to a valid string that results from
 *	the list-to-string conversion. This string will be empty if the
 *	list has no elements. The list internal representation
 *	should not be NULL and we assume it is not NULL.
 *
 * Notes:
 * 	At the cost of overallocation it's possible to estimate
 * 	the length of the string representation and make this procedure
 * 	much faster. Because the programmer shouldn't expect the
 * 	string conversion of a big arithmetic sequence to be fast
 * 	this version takes more care of space than time.
 *
 *----------------------------------------------------------------------
 */

static void
UpdateStringOfArithSeries(Tcl_Obj *arithSeriesObj)
{
    ArithSeries *arithSeriesRepPtr =
	    (ArithSeries*) arithSeriesObj->internalRep.twoPtrValue.ptr1;
    char *elem, *p;
    Tcl_Obj *elemObj;
    Tcl_Size i;
    Tcl_Size length = 0;
    Tcl_Size slen;

    /*
     * Pass 1: estimate space.
     */
    if (!arithSeriesRepPtr->isDouble) {
	for (i = 0; i < arithSeriesRepPtr->len; i++) {
	    double d = ArithSeriesIndexDbl(arithSeriesRepPtr, i);
	    slen = d>0 ? log10(d)+1 : d<0 ? log10((0-d))+2 : 1;
	    length += slen;
	}
    } else {
	for (i = 0; i < arithSeriesRepPtr->len; i++) {
	    double d = ArithSeriesIndexDbl(arithSeriesRepPtr, i);
	    char tmp[TCL_DOUBLE_SPACE+2];
	    tmp[0] = 0;
	    Tcl_PrintDouble(NULL,d,tmp);
	    if ((length + strlen(tmp)) > TCL_SIZE_MAX) {
		break; // overflow
	    }
	    length += strlen(tmp);
	}
    }
    length += arithSeriesRepPtr->len; // Space for each separator

    /*
     * Pass 2: generate the string repr.
     */

    p = Tcl_InitStringRep(arithSeriesObj, NULL, length);
    if (p == NULL) {
	Tcl_Panic("Unable to allocate string size %" TCL_Z_MODIFIER "u", length);
    }
    for (i = 0; i < arithSeriesRepPtr->len; i++) {
	if (ArithSeriesObjIndex(NULL, arithSeriesObj, i, &elemObj) == TCL_OK)
	{
	    elem = Tcl_GetStringFromObj(elemObj, &slen);
	    if (((p - arithSeriesObj->bytes)+slen) > length) {
		break;
	    }
	    strncpy(p, elem, slen);
	    p[slen] = ' ';
	    p += slen+1;
	    Tcl_DecrRefCount(elemObj);
	} else {
	    Tcl_Panic("UpdateStringOfArithSeries"
		" {could not get value at index} index %"
		TCL_Z_MODIFIER "u", i);
	}
    }
    if (length > 0) arithSeriesObj->bytes[length-1] = '\0';
    arithSeriesObj->length = length-1;
    return;
}

/*
 *----------------------------------------------------------------------
 *
 * ArithSeriesObjStep --
 *
 *	Return a Tcl_Obj with the step value from the give ArithSeries Obj.
 *	refcount = 0.
 *
 * Results:
 *
 * 	A Tcl_Obj pointer to the created ArithSeries object.
 * 	A NULL pointer of the range is invalid.
 *
 * Side Effects:
 *
 * 	None.
 *----------------------------------------------------------------------
 */

static int
ArithSeriesObjStep(
    Tcl_Obj *arithSeriesObj,
    Tcl_Obj **stepObj)
{
    ArithSeries *arithSeriesRepPtr = ArithSeriesGetInternalRep(arithSeriesObj);
    if (arithSeriesRepPtr->isDouble) {
	*stepObj = Tcl_NewDoubleObj(((ArithSeriesDbl*)(arithSeriesRepPtr))->step);
    } else {
	*stepObj = Tcl_NewWideIntObj(arithSeriesRepPtr->step);
    }
    return TCL_OK;
}

/*
 *----------------------------------------------------------------------
 *
 * SetArithSeriesFromAny --
 *
 * 	The Arithmetic Series object is just an way to optimize
 * 	Lists space complexity, so no one should try to convert
 * 	a string to an Arithmetic Series object.
 *
 * 	This function is here just to populate the Type structure.
 *
 * Results:
 *
 * 	The result is always TCL_ERROR. But see Side Effects.
 *
 * Side effects:
 *
 * 	Tcl Panic if called.
 *
 *----------------------------------------------------------------------
 */

static int
SetArithSeriesFromAny(
    TCL_UNUSED(Tcl_Interp *),		/* Used for error reporting if not NULL. */
    TCL_UNUSED(Tcl_Obj *))		/* The object to convert. */
{
    Tcl_Panic("SetArithSeriesFromAny: should never be called");
    return TCL_ERROR;
}

/*
 *----------------------------------------------------------------------
 *
 * ArithSeriesObjRange --
 *
 *	Makes a slice of an ArithSeries value.
 *      *arithSeriesObj must be known to be a valid list.
 *
 * Results:
 *	Returns a pointer to the sliced series.
 *      This may be a new object or the same object if not shared.
 *
 * Side effects:
 *	?The possible conversion of the object referenced by listPtr?
 *	?to a list object.?
 *
 *----------------------------------------------------------------------
 */

int
ArithSeriesObjRange(
    Tcl_Interp *interp,         /* For error message(s) */
    Tcl_Obj *arithSeriesObj,	/* List object to take a range from. */
    Tcl_Size fromIdx,		/* Index of first element to include. */
    Tcl_Size toIdx,		/* Index of last element to include. */
    Tcl_Obj **resPtr
    )        /* return value */
{
    ArithSeries *arithSeriesRepPtr;
    Tcl_Obj *startObj, *endObj, *stepObj ,*newObjPtr;

    (void)interp; /* silence compiler */

    arithSeriesRepPtr = ArithSeriesGetInternalRep(arithSeriesObj);

    if (fromIdx == TCL_INDEX_NONE) {
	fromIdx = 0;
    }

    if (toIdx >= arithSeriesRepPtr->len) {
	toIdx = arithSeriesRepPtr->len-1;
    }

<<<<<<< HEAD
    if (fromIdx > toIdx ||
	fromIdx >= arithSeriesRepPtr->len) {
	TclNewObj(newObjPtr);
	*resPtr = newObjPtr;
=======
    if (fromIdx > toIdx || fromIdx >= arithSeriesRepPtr->len) {
	TclNewObj(*newObjPtr);
>>>>>>> 16b3adf6
	return TCL_OK;
    }

    if (fromIdx < 0) {
	fromIdx = 0;
    }
    if (toIdx < 0) {
	toIdx = 0;
    }
    if (toIdx > arithSeriesRepPtr->len-1) {
	toIdx = arithSeriesRepPtr->len-1;
    }

    ArithSeriesObjIndex(interp, arithSeriesObj, fromIdx, &startObj);
    if (startObj == NULL) {
	return TCL_ERROR;
    }
    Tcl_IncrRefCount(startObj);
    ArithSeriesObjIndex(interp, arithSeriesObj, toIdx, &endObj);
    if (endObj == NULL) {
	return TCL_ERROR;
    }
    Tcl_IncrRefCount(endObj);
    ArithSeriesObjStep(arithSeriesObj, &stepObj);
    Tcl_IncrRefCount(stepObj);

<<<<<<< HEAD
    newObjPtr = TclNewArithSeriesObj(NULL,
	    arithSeriesRepPtr->isDouble, startObj, endObj, stepObj, NULL);
    
=======
    if (Tcl_IsShared(arithSeriesObj) || (arithSeriesObj->refCount > 1)) {
	int status = TclNewArithSeriesObj(NULL, newObjPtr,
		arithSeriesRepPtr->isDouble, startObj, endObj, stepObj, NULL);

	Tcl_DecrRefCount(startObj);
	Tcl_DecrRefCount(endObj);
	Tcl_DecrRefCount(stepObj);
	return status;
    }

    /*
     * In-place is possible.
     */

    /*
     * Even if nothing below causes any changes, we still want the
     * string-canonizing effect of [lrange 0 end].
     */

    TclInvalidateStringRep(arithSeriesObj);

    if (arithSeriesRepPtr->isDouble) {
	ArithSeriesDbl *arithSeriesDblRepPtr = (ArithSeriesDbl*)arithSeriesRepPtr;
	double start, end, step;

	Tcl_GetDoubleFromObj(NULL, startObj, &start);
	Tcl_GetDoubleFromObj(NULL, endObj, &end);
	Tcl_GetDoubleFromObj(NULL, stepObj, &step);
	arithSeriesDblRepPtr->start = start;
	arithSeriesDblRepPtr->end = end;
	arithSeriesDblRepPtr->step = step;
	arithSeriesDblRepPtr->precision = maxPrecision(start, end, step);
	arithSeriesDblRepPtr->len =
		ArithSeriesLenDbl(start, end, step, arithSeriesDblRepPtr->precision);
	arithSeriesDblRepPtr->elements = NULL;

    } else {
	Tcl_WideInt start, end, step;
	Tcl_GetWideIntFromObj(NULL, startObj, &start);
	Tcl_GetWideIntFromObj(NULL, endObj, &end);
	Tcl_GetWideIntFromObj(NULL, stepObj, &step);
	arithSeriesRepPtr->start = start;
	arithSeriesRepPtr->end = end;
	arithSeriesRepPtr->step = step;
	arithSeriesRepPtr->len = ArithSeriesLenInt(start, end, step);
	arithSeriesRepPtr->elements = NULL;
    }
>>>>>>> 16b3adf6

    Tcl_DecrRefCount(startObj);
    Tcl_DecrRefCount(endObj);
    Tcl_DecrRefCount(stepObj);
    *resPtr = newObjPtr;
    return TCL_OK;
}

/*
 *----------------------------------------------------------------------
 *
 * ArithSeriesGetElements --
 *
 *	This function returns an (objc,objv) array of the elements in a list
 *	object.
 *
 * Results:
 *	The return value is normally TCL_OK; in this case *objcPtr is set to
 *	the count of list elements and *objvPtr is set to a pointer to an
 *	array of (*objcPtr) pointers to each list element. If listPtr does not
 *	refer to an Abstract List object and the object can not be converted
 *	to one, TCL_ERROR is returned and an error message will be left in the
 *	interpreter's result if interp is not NULL.
 *
 *	The objects referenced by the returned array should be treated as
 *	readonly and their ref counts are _not_ incremented; the caller must
 *	do that if it holds on to a reference. Furthermore, the pointer and
 *	length returned by this function may change as soon as any function is
 *	called on the list object; be careful about retaining the pointer in a
 *	local data structure.
 *
 * Side effects:
 *	None.
 *
 *----------------------------------------------------------------------
 */

int
ArithSeriesGetElements(
    Tcl_Interp *interp,		/* Used to report errors if not NULL. */
    Tcl_Obj *objPtr,		/* ArithSeries object for which an element
				 * array is to be returned. */
    Tcl_Size *objcPtr,		/* Where to store the count of objects
				 * referenced by objv. */
    Tcl_Obj ***objvPtr)		/* Where to store the pointer to an array of
				 * pointers to the list's objects. */
{
    if (TclHasInternalRep(objPtr,(Tcl_ObjType *)&tclArithSeriesType)) {
	ArithSeries *arithSeriesRepPtr;
	Tcl_Obj **objv;
	int i, objc;

	arithSeriesRepPtr = ArithSeriesGetInternalRep(objPtr);

	objc = arithSeriesRepPtr->len;
	if (objc > 0) {
	    if (arithSeriesRepPtr->elements) {
		/* If this exists, it has already been populated */
		objv = arithSeriesRepPtr->elements;
	    } else {
		/* Construct the elements array */
		objv = (Tcl_Obj **)Tcl_Alloc(sizeof(Tcl_Obj*) * objc);
		if (objv == NULL) {
		    if (interp) {
			Tcl_SetObjResult(
			    interp,
			    Tcl_NewStringObj("max length of a Tcl list exceeded", -1));
			Tcl_SetErrorCode(interp, "TCL", "MEMORY", (void *)NULL);
		    }
		    return TCL_ERROR;
		}
		arithSeriesRepPtr->elements = objv;
		for (i = 0; i < objc; i++) {
		    int status = ArithSeriesObjIndex(interp, objPtr, i, &objv[i]);
		    if (status) {
			return TCL_ERROR;
		    }
		    Tcl_IncrRefCount(objv[i]);
		}
	    }
	} else {
	    objv = NULL;
	}
	*objvPtr = objv;
	*objcPtr = objc;
    } else {
	if (interp != NULL) {
	    Tcl_SetObjResult(interp, Tcl_ObjPrintf("value is not an arithseries"));
	    Tcl_SetErrorCode(interp, "TCL", "VALUE", "UNKNOWN", (void *)NULL);
	}
	return TCL_ERROR;
    }
    return TCL_OK;
}

/*
 *----------------------------------------------------------------------
 *
 * ArithSeriesObjReverse --
 *
 *	Reverse the order of the ArithSeries value. The arithSeriesObj is
 *	assumed to be a valid ArithSeries. The new Obj has the Start and End
 *	values appropriately swapped and the Step value sign is changed.
 *
 * Results:
 *      The result will be an ArithSeries in the reverse order.
 *
 * Side effects:
 *      The original obj will be modified and returned if it is not Shared.
 *
 *----------------------------------------------------------------------
 */
int
ArithSeriesObjReverse(
    Tcl_Interp *interp,         /* For error message(s) */
    Tcl_Obj *arithSeriesObj	/* List object to reverse. */
    )
{
    ArithSeries *arithSeriesRepPtr;
    Tcl_Obj *startObj, *endObj, *stepObj;
    Tcl_WideInt start, end, step, len;
    double dstart, dend, dstep;
    int isDouble;

    (void)interp;

    if (Tcl_IsShared(arithSeriesObj)) {
	Tcl_Panic("%s called with shared object", "ArithSeriesObjReverse");
    }

    arithSeriesRepPtr = ArithSeriesGetInternalRep(arithSeriesObj);

    isDouble = arithSeriesRepPtr->isDouble;
    len = arithSeriesRepPtr->len;

    ArithSeriesObjIndex(NULL, arithSeriesObj, (len-1), &startObj);
    Tcl_IncrRefCount(startObj);
    ArithSeriesObjIndex(NULL, arithSeriesObj, 0, &endObj);
    Tcl_IncrRefCount(endObj);
    ArithSeriesObjStep(arithSeriesObj, &stepObj);
    Tcl_IncrRefCount(stepObj);

    if (isDouble) {
	Tcl_GetDoubleFromObj(NULL, startObj, &dstart);
	Tcl_GetDoubleFromObj(NULL, endObj, &dend);
	Tcl_GetDoubleFromObj(NULL, stepObj, &dstep);
	dstep = -dstep;
	TclSetDoubleObj(stepObj, dstep);
    } else {
	Tcl_GetWideIntFromObj(NULL, startObj, &start);
	Tcl_GetWideIntFromObj(NULL, endObj, &end);
	Tcl_GetWideIntFromObj(NULL, stepObj, &step);
	step = -step;
	TclSetIntObj(stepObj, step);
    }

<<<<<<< HEAD
    TclInvalidateStringRep(arithSeriesObj);
=======
    if (Tcl_IsShared(arithSeriesObj) || (arithSeriesObj->refCount > 1)) {
	Tcl_Obj *lenObj;
	TclNewIntObj(lenObj, len);
	if (TclNewArithSeriesObj(NULL, &resultObj, isDouble,
		startObj, endObj, stepObj, lenObj) != TCL_OK) {
	    resultObj = NULL;
	}
	Tcl_DecrRefCount(lenObj);
    } else {

	/*
	 * In-place is possible.
	 */

	TclInvalidateStringRep(arithSeriesObj);
>>>>>>> 16b3adf6

    if (isDouble) {
	ArithSeriesDbl *arithSeriesDblRepPtr =
	    (ArithSeriesDbl*)arithSeriesRepPtr;
	arithSeriesDblRepPtr->start = dstart;
	arithSeriesDblRepPtr->end = dend;
	arithSeriesDblRepPtr->step = dstep;
    } else {
	arithSeriesRepPtr->start = start;
	arithSeriesRepPtr->end = end;
	arithSeriesRepPtr->step = step;
    }
    if (arithSeriesRepPtr->elements) {
	Tcl_WideInt i;
	for (i=0; i<len; i++) {
	    Tcl_DecrRefCount(arithSeriesRepPtr->elements[i]);
	}
	Tcl_Free((char*)arithSeriesRepPtr->elements);
    }
    arithSeriesRepPtr->elements = NULL;

    Tcl_DecrRefCount(startObj);
    Tcl_DecrRefCount(endObj);
    Tcl_DecrRefCount(stepObj);

    return TCL_OK;
}

<<<<<<< HEAD
=======
    /*
     * Pass 1: estimate space.
     */
    if (!arithSeriesRepPtr->isDouble) {
	for (i = 0; i < arithSeriesRepPtr->len; i++) {
	    double d = ArithSeriesIndexDbl(arithSeriesRepPtr, i);
	    size_t slen = d>0 ? log10(d)+1 : d<0 ? log10((0-d))+2 : 1;
	    bytlen += slen;
	}
    } else {
	for (i = 0; i < arithSeriesRepPtr->len; i++) {
	    double d = ArithSeriesIndexDbl(arithSeriesRepPtr, i);
	    char tmp[TCL_DOUBLE_SPACE+2];
	    tmp[0] = 0;
	    Tcl_PrintDouble(NULL,d,tmp);
	    if ((bytlen + strlen(tmp)) > TCL_SIZE_MAX) {
		break; // overflow
	    }
	    bytlen += strlen(tmp);
	}
    }
    bytlen += arithSeriesRepPtr->len; // Space for each separator

    /*
     * Pass 2: generate the string repr.
     */

    p = Tcl_InitStringRep(arithSeriesObjPtr, NULL, bytlen);
    for (i = 0; i < arithSeriesRepPtr->len; i++) {
	if (TclArithSeriesObjIndex(NULL, arithSeriesObjPtr, i, &eleObj) == TCL_OK) {
	    Tcl_Size slen;
	    char *str = Tcl_GetStringFromObj(eleObj, &slen);
	    strcpy(p, str);
	    p[slen] = ' ';
	    p += slen + 1;
	    Tcl_DecrRefCount(eleObj);
	} // else TODO: report error here?
    }
    if (bytlen > 0) {
	arithSeriesObjPtr->bytes[bytlen - 1] = '\0';
    }
    arithSeriesObjPtr->length = bytlen - 1;
}
>>>>>>> 16b3adf6

/*
 *----------------------------------------------------------------------
 *
 * ArithSeriesInOperator --
 *
 *	Evaluate the "in" operation for expr
 *
 *      This can be done more efficiently in the Arith Series relative to
 *      doing a linear search as implemented in expr.
 *
 * Results:
 *	Boolean true or false (1/0)
 *
 * Side effects:
 *      None
 *
 *----------------------------------------------------------------------
 */

static int
ArithSeriesInOperation(
    Tcl_Interp *interp,
    Tcl_Obj *arithSeriesObjPtr,
    Tcl_Obj *valueObj,
    int *boolResult)
{
    ArithSeries *arithSeriesRepPtr = (ArithSeries*)arithSeriesObjPtr->internalRep.twoPtrValue.ptr1;
    ArithSeriesDbl *dblRepPtr = (ArithSeriesDbl*)arithSeriesRepPtr;
    int status;
    Tcl_Size index, incr, elen, vlen;

    if (arithSeriesRepPtr->isDouble) {
        double y;
	int test = 0;

	incr = 0; // Check index+incr where incr is 0 and 1
        status = Tcl_GetDoubleFromObj(interp, valueObj, &y);
        if (status != TCL_OK) {
	    test = 0;
        } else {
            char *vstr = Tcl_GetStringFromObj(valueObj, &vlen);
            index = (y - dblRepPtr->start) / dblRepPtr->step;
	    while (incr<2) {
		Tcl_Obj *elemObj;
		ArithSeriesObjIndex(interp, arithSeriesObjPtr, (index+incr), &elemObj);
		elen = 0;
		const char *estr = elemObj ? Tcl_GetStringFromObj(elemObj, &elen) : "";
		/* "in" operation defined as a string compare */
		test = (elen == vlen) ? (memcmp(estr, vstr, elen) == 0) : 0;
		Tcl_BounceRefCount(elemObj);
		/* Stop if we have a match */
		if (test) {
		    break;
		}
		incr++;
	    }
        }
	if (boolResult) {
	    *boolResult = test;
	}
    } else {
        ArithSeries *intRepPtr = arithSeriesRepPtr;
        Tcl_WideInt y;

        status = Tcl_GetWideIntFromObj(NULL, valueObj, &y);
        if (status != TCL_OK) {
            if (boolResult) {
                *boolResult = 0;
            }
        } else {
            Tcl_Obj *elemObj;
	    elen = 0;
            index = (y - intRepPtr->start) / intRepPtr->step;
            ArithSeriesObjIndex(interp, arithSeriesObjPtr, index, &elemObj);
            char const *vstr = Tcl_GetStringFromObj(valueObj, &vlen);
            char const *estr = elemObj ? Tcl_GetStringFromObj(elemObj, &elen) : "";
            if (boolResult) {
                *boolResult = (elen == vlen) ? (memcmp(estr, vstr, elen) == 0) : 0;
            }
            Tcl_BounceRefCount(elemObj);
        }
    }
    return TCL_OK;
}

/*
 * Local Variables:
 * mode: c
 * c-basic-offset: 4
 * fill-column: 78
 * End:
 */<|MERGE_RESOLUTION|>--- conflicted
+++ resolved
@@ -303,13 +303,8 @@
     arithSeriesRepPtr->elements = NULL;
     arithSeriesObj->internalRep.twoPtrValue.ptr1 = arithSeriesRepPtr;
     arithSeriesObj->internalRep.twoPtrValue.ptr2 = NULL;
-<<<<<<< HEAD
     arithSeriesObj->typePtr = (Tcl_ObjType *)&tclArithSeriesType;
-    if (length > 0)
-=======
-    arithSeriesObj->typePtr = &arithSeriesType;
     if (length > 0) {
->>>>>>> 16b3adf6
     	Tcl_InvalidateStringRep(arithSeriesObj);
     }
 
@@ -598,14 +593,9 @@
  *
  *----------------------------------------------------------------------
  */
-<<<<<<< HEAD
 int ArithSeriesObjLength(TCL_UNUSED(Tcl_Interp *),
-    Tcl_Obj *arithSeriesObj, Tcl_Size *result)
-=======
-Tcl_Size
-ArithSeriesObjLength(
-    Tcl_Obj *arithSeriesObj)
->>>>>>> 16b3adf6
+    Tcl_Obj *arithSeriesObj
+	,Tcl_Size *result)
 {
     ArithSeries *arithSeriesRepPtr = (ArithSeries*)
 	    arithSeriesObj->internalRep.twoPtrValue.ptr1;
@@ -898,15 +888,9 @@
 	toIdx = arithSeriesRepPtr->len-1;
     }
 
-<<<<<<< HEAD
-    if (fromIdx > toIdx ||
-	fromIdx >= arithSeriesRepPtr->len) {
+    if (fromIdx > toIdx || fromIdx >= arithSeriesRepPtr->len) {
 	TclNewObj(newObjPtr);
 	*resPtr = newObjPtr;
-=======
-    if (fromIdx > toIdx || fromIdx >= arithSeriesRepPtr->len) {
-	TclNewObj(*newObjPtr);
->>>>>>> 16b3adf6
 	return TCL_OK;
     }
 
@@ -933,59 +917,9 @@
     ArithSeriesObjStep(arithSeriesObj, &stepObj);
     Tcl_IncrRefCount(stepObj);
 
-<<<<<<< HEAD
     newObjPtr = TclNewArithSeriesObj(NULL,
 	    arithSeriesRepPtr->isDouble, startObj, endObj, stepObj, NULL);
     
-=======
-    if (Tcl_IsShared(arithSeriesObj) || (arithSeriesObj->refCount > 1)) {
-	int status = TclNewArithSeriesObj(NULL, newObjPtr,
-		arithSeriesRepPtr->isDouble, startObj, endObj, stepObj, NULL);
-
-	Tcl_DecrRefCount(startObj);
-	Tcl_DecrRefCount(endObj);
-	Tcl_DecrRefCount(stepObj);
-	return status;
-    }
-
-    /*
-     * In-place is possible.
-     */
-
-    /*
-     * Even if nothing below causes any changes, we still want the
-     * string-canonizing effect of [lrange 0 end].
-     */
-
-    TclInvalidateStringRep(arithSeriesObj);
-
-    if (arithSeriesRepPtr->isDouble) {
-	ArithSeriesDbl *arithSeriesDblRepPtr = (ArithSeriesDbl*)arithSeriesRepPtr;
-	double start, end, step;
-
-	Tcl_GetDoubleFromObj(NULL, startObj, &start);
-	Tcl_GetDoubleFromObj(NULL, endObj, &end);
-	Tcl_GetDoubleFromObj(NULL, stepObj, &step);
-	arithSeriesDblRepPtr->start = start;
-	arithSeriesDblRepPtr->end = end;
-	arithSeriesDblRepPtr->step = step;
-	arithSeriesDblRepPtr->precision = maxPrecision(start, end, step);
-	arithSeriesDblRepPtr->len =
-		ArithSeriesLenDbl(start, end, step, arithSeriesDblRepPtr->precision);
-	arithSeriesDblRepPtr->elements = NULL;
-
-    } else {
-	Tcl_WideInt start, end, step;
-	Tcl_GetWideIntFromObj(NULL, startObj, &start);
-	Tcl_GetWideIntFromObj(NULL, endObj, &end);
-	Tcl_GetWideIntFromObj(NULL, stepObj, &step);
-	arithSeriesRepPtr->start = start;
-	arithSeriesRepPtr->end = end;
-	arithSeriesRepPtr->step = step;
-	arithSeriesRepPtr->len = ArithSeriesLenInt(start, end, step);
-	arithSeriesRepPtr->elements = NULL;
-    }
->>>>>>> 16b3adf6
 
     Tcl_DecrRefCount(startObj);
     Tcl_DecrRefCount(endObj);
@@ -1144,25 +1078,7 @@
 	TclSetIntObj(stepObj, step);
     }
 
-<<<<<<< HEAD
     TclInvalidateStringRep(arithSeriesObj);
-=======
-    if (Tcl_IsShared(arithSeriesObj) || (arithSeriesObj->refCount > 1)) {
-	Tcl_Obj *lenObj;
-	TclNewIntObj(lenObj, len);
-	if (TclNewArithSeriesObj(NULL, &resultObj, isDouble,
-		startObj, endObj, stepObj, lenObj) != TCL_OK) {
-	    resultObj = NULL;
-	}
-	Tcl_DecrRefCount(lenObj);
-    } else {
-
-	/*
-	 * In-place is possible.
-	 */
-
-	TclInvalidateStringRep(arithSeriesObj);
->>>>>>> 16b3adf6
 
     if (isDouble) {
 	ArithSeriesDbl *arithSeriesDblRepPtr =
@@ -1190,53 +1106,6 @@
 
     return TCL_OK;
 }
-
-<<<<<<< HEAD
-=======
-    /*
-     * Pass 1: estimate space.
-     */
-    if (!arithSeriesRepPtr->isDouble) {
-	for (i = 0; i < arithSeriesRepPtr->len; i++) {
-	    double d = ArithSeriesIndexDbl(arithSeriesRepPtr, i);
-	    size_t slen = d>0 ? log10(d)+1 : d<0 ? log10((0-d))+2 : 1;
-	    bytlen += slen;
-	}
-    } else {
-	for (i = 0; i < arithSeriesRepPtr->len; i++) {
-	    double d = ArithSeriesIndexDbl(arithSeriesRepPtr, i);
-	    char tmp[TCL_DOUBLE_SPACE+2];
-	    tmp[0] = 0;
-	    Tcl_PrintDouble(NULL,d,tmp);
-	    if ((bytlen + strlen(tmp)) > TCL_SIZE_MAX) {
-		break; // overflow
-	    }
-	    bytlen += strlen(tmp);
-	}
-    }
-    bytlen += arithSeriesRepPtr->len; // Space for each separator
-
-    /*
-     * Pass 2: generate the string repr.
-     */
-
-    p = Tcl_InitStringRep(arithSeriesObjPtr, NULL, bytlen);
-    for (i = 0; i < arithSeriesRepPtr->len; i++) {
-	if (TclArithSeriesObjIndex(NULL, arithSeriesObjPtr, i, &eleObj) == TCL_OK) {
-	    Tcl_Size slen;
-	    char *str = Tcl_GetStringFromObj(eleObj, &slen);
-	    strcpy(p, str);
-	    p[slen] = ' ';
-	    p += slen + 1;
-	    Tcl_DecrRefCount(eleObj);
-	} // else TODO: report error here?
-    }
-    if (bytlen > 0) {
-	arithSeriesObjPtr->bytes[bytlen - 1] = '\0';
-    }
-    arithSeriesObjPtr->length = bytlen - 1;
-}
->>>>>>> 16b3adf6
  
 /*
