--- conflicted
+++ resolved
@@ -4003,14 +4003,10 @@
      * Formally provide the package as a Tcl built-in.
      */
 
-<<<<<<< HEAD
-    return Tcl_PkgProvideEx(interp, "zlib", TCL_ZLIB_VERSION, NULL);
-=======
 #ifndef TCL_NO_DEPRECATED
-    Tcl_PkgProvide(interp, "zlib", TCL_ZLIB_VERSION);
+    Tcl_PkgProvideEx(interp, "zlib", TCL_ZLIB_VERSION, NULL);
 #endif
-    return Tcl_PkgProvide(interp, "tcl::zlib", TCL_ZLIB_VERSION);
->>>>>>> c47a8616
+    return Tcl_PkgProvideEx(interp, "tcl::zlib", TCL_ZLIB_VERSION, NULL);
 }
  
