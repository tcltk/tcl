--- conflicted
+++ resolved
@@ -321,11 +321,7 @@
      * type is known).
      */
 
-<<<<<<< HEAD
-    Tcl_SetErrorCode(interp, "TCL", "ZLIB", codeStr, codeStr2, (void *)NULL);
-=======
     Tcl_SetErrorCode(interp, "TCL", "ZLIB", codeStr, codeStr2, (char *)NULL);
->>>>>>> 2943a2ce
 }
 
 static Tcl_Obj *
@@ -359,11 +355,7 @@
 	return Tcl_NewListObj(4, objv);
     case Z_NEED_DICT:
 	TclNewLiteralStringObj(objv[2], "NEED_DICT");
-<<<<<<< HEAD
 	TclNewIntObj(objv[3], (Tcl_WideInt)adler);
-=======
-	objv[3] = Tcl_NewWideIntObj((Tcl_WideInt)adler);
->>>>>>> 2943a2ce
 	return Tcl_NewListObj(4, objv);
 
 	/*
@@ -461,16 +453,10 @@
 	if (result != TCL_OK) {
 	    if (interp) {
 		if (result == TCL_CONVERT_UNKNOWN) {
-<<<<<<< HEAD
 		    Tcl_AppendResult(
-			interp, "Comment contains characters > 0xFF", (void *)NULL);
-		} else {
-		    Tcl_AppendResult(interp, "Comment too large for zip", (void *)NULL);
-=======
-		    Tcl_AppendResult(interp, "Comment contains characters > 0xFF", (char *)NULL);
+			interp, "Comment contains characters > 0xFF", (char *)NULL);
 		} else {
 		    Tcl_AppendResult(interp, "Comment too large for zip", (char *)NULL);
->>>>>>> 2943a2ce
 		}
 	    }
 	    result = TCL_ERROR; /* TCL_CONVERT_* -> TCL_ERROR*/
@@ -502,17 +488,11 @@
 	if (result != TCL_OK) {
 	    if (interp) {
 		if (result == TCL_CONVERT_UNKNOWN) {
-<<<<<<< HEAD
 		    Tcl_AppendResult(
-			interp, "Filename contains characters > 0xFF", (void *)NULL);
+			interp, "Filename contains characters > 0xFF", (char *)NULL);
 		} else {
 		    Tcl_AppendResult(
-			interp, "Filename too large for zip", (void *)NULL);
-=======
-		    Tcl_AppendResult(interp, "Filename contains characters > 0xFF", (char *)NULL);
-		} else {
-		    Tcl_AppendResult(interp, "Filename too large for zip", (char *)NULL);
->>>>>>> 2943a2ce
+			interp, "Filename too large for zip", (char *)NULL);
 		}
 	    }
 	    result = TCL_ERROR; /* TCL_CONVERT_* -> TCL_ERROR*/
@@ -868,11 +848,7 @@
 		NULL, 0) != NULL) {
 	    Tcl_SetObjResult(interp, Tcl_NewStringObj(
 		    "BUG: Stream command name already exists", -1));
-<<<<<<< HEAD
-	    Tcl_SetErrorCode(interp, "TCL", "BUG", "EXISTING_CMD", (void *)NULL);
-=======
 	    Tcl_SetErrorCode(interp, "TCL", "BUG", "EXISTING_CMD", (char *)NULL);
->>>>>>> 2943a2ce
 	    Tcl_DStringFree(&cmdname);
 	    goto error;
 	}
@@ -1273,11 +1249,7 @@
 	if (zshPtr->interp) {
 	    Tcl_SetObjResult(zshPtr->interp, Tcl_NewStringObj(
 		    "already past compressed stream end", -1));
-<<<<<<< HEAD
-	    Tcl_SetErrorCode(zshPtr->interp, "TCL", "ZIP", "CLOSED", (void *)NULL);
-=======
 	    Tcl_SetErrorCode(zshPtr->interp, "TCL", "ZIP", "CLOSED", (char *)NULL);
->>>>>>> 2943a2ce
 	}
 	return TCL_ERROR;
     }
@@ -1401,11 +1373,7 @@
 {
     ZlibStreamHandle *zshPtr = (ZlibStreamHandle *) zshandle;
     int e;
-<<<<<<< HEAD
     Tcl_Size listLen, i, itemLen, dataPos = 0;
-=======
-    int listLen, i, itemLen, dataPos = 0;
->>>>>>> 2943a2ce
     Tcl_Obj *itemObj;
     unsigned char *dataPtr, *itemPtr;
     Tcl_Size existing;
@@ -1514,11 +1482,7 @@
 			    "unexpected zlib internal state during"
 			    " decompression", -1));
 		    Tcl_SetErrorCode(zshPtr->interp, "TCL", "ZIP", "STATE",
-<<<<<<< HEAD
-			    (void *)NULL);
-=======
 			    (char *)NULL);
->>>>>>> 2943a2ce
 		}
 		Tcl_SetByteArrayLength(data, existing);
 		return TCL_ERROR;
@@ -2039,14 +2003,9 @@
 {
     int command, i, option, level = -1;
     unsigned buffersize = 0;
-<<<<<<< HEAD
     Tcl_Size dlen;
     unsigned start;
     Tcl_WideInt wideLen;
-=======
-    int dlen;
-    unsigned start;
->>>>>>> 2943a2ce
     Byte *data;
     Tcl_Obj *headerDictObj;
     const char *extraInfoStr = NULL;
@@ -2293,11 +2252,7 @@
 
   badLevel:
     Tcl_SetObjResult(interp, Tcl_NewStringObj("level must be 0 to 9", -1));
-<<<<<<< HEAD
-    Tcl_SetErrorCode(interp, "TCL", "VALUE", "COMPRESSIONLEVEL", (void *)NULL);
-=======
     Tcl_SetErrorCode(interp, "TCL", "VALUE", "COMPRESSIONLEVEL", (char *)NULL);
->>>>>>> 2943a2ce
     if (extraInfoStr) {
 	Tcl_AddErrorInfo(interp, extraInfoStr);
     }
@@ -2306,11 +2261,7 @@
     Tcl_SetObjResult(interp, Tcl_ObjPrintf(
 	    "buffer size must be %d to %d",
 	    MIN_NONSTREAM_BUFFER_SIZE, MAX_BUFFER_SIZE));
-<<<<<<< HEAD
-    Tcl_SetErrorCode(interp, "TCL", "VALUE", "BUFFERSIZE", (void *)NULL);
-=======
     Tcl_SetErrorCode(interp, "TCL", "VALUE", "BUFFERSIZE", (char *)NULL);
->>>>>>> 2943a2ce
     return TCL_ERROR;
 }
 @@ -2446,11 +2397,7 @@
 	return TCL_ERROR;
     } else if (level < 0 || level > 9) {
 	Tcl_SetObjResult(interp, Tcl_NewStringObj("level must be 0 to 9",-1));
-<<<<<<< HEAD
-	Tcl_SetErrorCode(interp, "TCL", "VALUE", "COMPRESSIONLEVEL", (void *)NULL);
-=======
 	Tcl_SetErrorCode(interp, "TCL", "VALUE", "COMPRESSIONLEVEL", (char *)NULL);
->>>>>>> 2943a2ce
 	Tcl_AddErrorInfo(interp, "\n    (in -level option)");
 	return TCL_ERROR;
     }
@@ -2570,22 +2517,13 @@
     if (mode == TCL_ZLIB_STREAM_DEFLATE && !(chanMode & TCL_WRITABLE)) {
 	Tcl_SetObjResult(interp, Tcl_NewStringObj(
 		"compression may only be applied to writable channels", -1));
-<<<<<<< HEAD
-	Tcl_SetErrorCode(interp, "TCL", "ZIP", "UNWRITABLE", (void *)NULL);
-=======
 	Tcl_SetErrorCode(interp, "TCL", "ZIP", "UNWRITABLE", (char *)NULL);
->>>>>>> 2943a2ce
 	return TCL_ERROR;
     }
     if (mode == TCL_ZLIB_STREAM_INFLATE && !(chanMode & TCL_READABLE)) {
 	Tcl_SetObjResult(interp, Tcl_NewStringObj(
-<<<<<<< HEAD
 		"decompression may only be applied to readable channels", TCL_INDEX_NONE));
-	Tcl_SetErrorCode(interp, "TCL", "ZIP", "UNREADABLE", (void *)NULL);
-=======
-		"decompression may only be applied to readable channels", -1));
 	Tcl_SetErrorCode(interp, "TCL", "ZIP", "UNREADABLE", (char *)NULL);
->>>>>>> 2943a2ce
 	return TCL_ERROR;
     }
 
@@ -2602,11 +2540,7 @@
 	if (++i > objc-1) {
 	    Tcl_SetObjResult(interp, Tcl_ObjPrintf(
 		    "value missing for %s option", pushOptions[option]));
-<<<<<<< HEAD
-	    Tcl_SetErrorCode(interp, "TCL", "ZIP", "NOVAL", (void *)NULL);
-=======
 	    Tcl_SetErrorCode(interp, "TCL", "ZIP", "NOVAL", (char *)NULL);
->>>>>>> 2943a2ce
 	    return TCL_ERROR;
 	}
 	switch ((enum pushOptionsEnum) option) {
@@ -2624,11 +2558,7 @@
 		Tcl_SetObjResult(interp, Tcl_NewStringObj(
 			"level must be 0 to 9", -1));
 		Tcl_SetErrorCode(interp, "TCL", "VALUE", "COMPRESSIONLEVEL",
-<<<<<<< HEAD
-			(void *)NULL);
-=======
 			(char *)NULL);
->>>>>>> 2943a2ce
 		goto genericOptionError;
 	    }
 	    break;
@@ -2640,11 +2570,7 @@
 		Tcl_SetObjResult(interp, Tcl_ObjPrintf(
 			"read ahead limit must be 1 to %d",
 			MAX_BUFFER_SIZE));
-<<<<<<< HEAD
-		Tcl_SetErrorCode(interp, "TCL", "VALUE", "BUFFERSIZE", (void *)NULL);
-=======
 		Tcl_SetErrorCode(interp, "TCL", "VALUE", "BUFFERSIZE", (char *)NULL);
->>>>>>> 2943a2ce
 		goto genericOptionError;
 	    }
 	    break;
@@ -2653,11 +2579,7 @@
 		Tcl_SetObjResult(interp, Tcl_NewStringObj(
 			"a compression dictionary may not be set in the "
 			"gzip format", -1));
-<<<<<<< HEAD
-		Tcl_SetErrorCode(interp, "TCL", "ZIP", "BADOPT", (void *)NULL);
-=======
 		Tcl_SetErrorCode(interp, "TCL", "ZIP", "BADOPT", (char *)NULL);
->>>>>>> 2943a2ce
 		goto genericOptionError;
 	    }
 	    compDictObj = objv[i];
@@ -2799,11 +2721,7 @@
 	    Tcl_WrongNumArgs(interp, 2, objv, NULL);
 	    return TCL_ERROR;
 	}
-<<<<<<< HEAD
-	Tcl_SetObjResult(interp, Tcl_NewWideIntObj(Tcl_ZlibStreamEof(zstream)));
-=======
 	Tcl_SetObjResult(interp, Tcl_NewBooleanObj(Tcl_ZlibStreamEof(zstream)));
->>>>>>> 2943a2ce
 	return TCL_OK;
     case zs_checksum:		/* $strm checksum */
 	if (objc != 2) {
@@ -2874,11 +2792,7 @@
 		Tcl_SetObjResult(interp, Tcl_NewStringObj(
 			"\"-buffer\" option must be followed by integer "
 			"decompression buffersize", -1));
-<<<<<<< HEAD
-		Tcl_SetErrorCode(interp, "TCL", "ZIP", "NOVAL", (void *)NULL);
-=======
 		Tcl_SetErrorCode(interp, "TCL", "ZIP", "NOVAL", (char *)NULL);
->>>>>>> 2943a2ce
 		return TCL_ERROR;
 	    }
 	    if (Tcl_GetIntFromObj(interp, objv[++i], &buffersize) != TCL_OK) {
@@ -2888,11 +2802,7 @@
 		Tcl_SetObjResult(interp, Tcl_ObjPrintf(
 			"buffer size must be 1 to %d",
 			MAX_BUFFER_SIZE));
-<<<<<<< HEAD
-		Tcl_SetErrorCode(interp, "TCL", "VALUE", "BUFFERSIZE", (void *)NULL);
-=======
 		Tcl_SetErrorCode(interp, "TCL", "VALUE", "BUFFERSIZE", (char *)NULL);
->>>>>>> 2943a2ce
 		return TCL_ERROR;
 	    }
 	    break;
@@ -2901,11 +2811,7 @@
 		Tcl_SetObjResult(interp, Tcl_NewStringObj(
 			"\"-dictionary\" option must be followed by"
 			" compression dictionary bytes", -1));
-<<<<<<< HEAD
-		Tcl_SetErrorCode(interp, "TCL", "ZIP", "NOVAL", (void *)NULL);
-=======
 		Tcl_SetErrorCode(interp, "TCL", "ZIP", "NOVAL", (char *)NULL);
->>>>>>> 2943a2ce
 		return TCL_ERROR;
 	    }
 	    compDictObj = objv[++i];
@@ -2916,11 +2822,7 @@
 	    Tcl_SetObjResult(interp, Tcl_NewStringObj(
 		    "\"-flush\", \"-fullflush\" and \"-finalize\" options"
 		    " are mutually exclusive", -1));
-<<<<<<< HEAD
-	    Tcl_SetErrorCode(interp, "TCL", "ZIP", "EXCLUSIVE", (void *)NULL);
-=======
 	    Tcl_SetErrorCode(interp, "TCL", "ZIP", "EXCLUSIVE", (char *)NULL);
->>>>>>> 2943a2ce
 	    return TCL_ERROR;
 	}
     }
@@ -3017,11 +2919,7 @@
 		Tcl_SetObjResult(interp, Tcl_NewStringObj(
 			"\"-dictionary\" option must be followed by"
 			" compression dictionary bytes", -1));
-<<<<<<< HEAD
-		Tcl_SetErrorCode(interp, "TCL", "ZIP", "NOVAL", (void *)NULL);
-=======
 		Tcl_SetErrorCode(interp, "TCL", "ZIP", "NOVAL", (char *)NULL);
->>>>>>> 2943a2ce
 		return TCL_ERROR;
 	    }
 	    compDictObj = objv[++i];
@@ -3031,11 +2929,7 @@
 	    Tcl_SetObjResult(interp, Tcl_NewStringObj(
 		    "\"-flush\", \"-fullflush\" and \"-finalize\" options"
 		    " are mutually exclusive", -1));
-<<<<<<< HEAD
-	    Tcl_SetErrorCode(interp, "TCL", "ZIP", "EXCLUSIVE", (void *)NULL);
-=======
 	    Tcl_SetErrorCode(interp, "TCL", "ZIP", "EXCLUSIVE", (char *)NULL);
->>>>>>> 2943a2ce
 	    return TCL_ERROR;
 	}
     }
@@ -3050,13 +2944,9 @@
     if (compDictObj != NULL) {
 	Tcl_Size len;
 
-<<<<<<< HEAD
 	if (NULL == Tcl_GetBytesFromObj(interp, compDictObj, &len)) {
 	    return TCL_ERROR;
 	}
-=======
-	(void)Tcl_GetByteArrayFromObj(compDictObj, &len);
->>>>>>> 2943a2ce
 	if (len == 0) {
 	    compDictObj = NULL;
 	}
@@ -3087,11 +2977,7 @@
 	    || zshPtr->format != TCL_ZLIB_FORMAT_GZIP) {
 	Tcl_SetObjResult(interp, Tcl_NewStringObj(
 		"only gunzip streams can produce header information", -1));
-<<<<<<< HEAD
-	Tcl_SetErrorCode(interp, "TCL", "ZIP", "BADOP", (void *)NULL);
-=======
 	Tcl_SetErrorCode(interp, "TCL", "ZIP", "BADOP", (char *)NULL);
->>>>>>> 2943a2ce
 	return TCL_ERROR;
     }
 
@@ -3504,14 +3390,10 @@
 
 	TclNewStringObj(compDictObj, value, strlen(value));
 	Tcl_IncrRefCount(compDictObj);
-<<<<<<< HEAD
 	if (NULL == Tcl_GetBytesFromObj(interp, compDictObj, (Tcl_Size *)NULL)) {
 	    Tcl_DecrRefCount(compDictObj);
 	    return TCL_ERROR;
 	}
-=======
-	(void)Tcl_GetByteArrayFromObj(compDictObj, NULL);
->>>>>>> 2943a2ce
 	if (cd->compDictObj) {
 	    TclDecrRefCount(cd->compDictObj);
 	}
@@ -3545,11 +3427,7 @@
 		Tcl_SetObjResult(interp, Tcl_ObjPrintf(
 			"unknown -flush type \"%s\": must be full or sync",
 			value));
-<<<<<<< HEAD
-		Tcl_SetErrorCode(interp, "TCL", "VALUE", "FLUSH", (void *)NULL);
-=======
 		Tcl_SetErrorCode(interp, "TCL", "VALUE", "FLUSH", (char *)NULL);
->>>>>>> 2943a2ce
 		return TCL_ERROR;
 	    }
 
@@ -3568,11 +3446,7 @@
 	    } else if (newLimit < 1 || newLimit > MAX_BUFFER_SIZE) {
 		Tcl_SetObjResult(interp, Tcl_NewStringObj(
 			"-limit must be between 1 and 65536", -1));
-<<<<<<< HEAD
-		Tcl_SetErrorCode(interp, "TCL", "VALUE", "READLIMIT", (void *)NULL);
-=======
 		Tcl_SetErrorCode(interp, "TCL", "VALUE", "READLIMIT", (char *)NULL);
->>>>>>> 2943a2ce
 		return TCL_ERROR;
 	    }
 	}
@@ -3667,11 +3541,7 @@
 	    }
 	} else {
 	    if (cd->compDictObj) {
-<<<<<<< HEAD
 		Tcl_Size length;
-=======
-		int length;
->>>>>>> 2943a2ce
 		const char *str = TclGetStringFromObj(cd->compDictObj, &length);
 
 		Tcl_DStringAppend(dsPtr, str, length);
