--- conflicted
+++ resolved
@@ -2022,9 +2022,8 @@
     }
     if (level < Z_NO_COMPRESSION || level > Z_BEST_COMPRESSION) {
 	if (interp) {
-	    Tcl_SetObjResult(interp, Tcl_ObjPrintf(
-		    "level must be %d to %d",
-		    Z_NO_COMPRESSION, Z_BEST_COMPRESSION));
+	    TclPrintfResult(interp, "level must be %d to %d",
+		    Z_NO_COMPRESSION, Z_BEST_COMPRESSION);
 	    Tcl_SetErrorCode(interp, "TCL", "VALUE", "COMPRESSIONLEVEL", (char *)NULL);
 	}
 	return TCL_ERROR;
@@ -2059,9 +2058,8 @@
     }
     if (wideLen < MIN_NONSTREAM_BUFFER_SIZE || wideLen > MAX_BUFFER_SIZE) {
 	if (interp) {
-	    Tcl_SetObjResult(interp, Tcl_ObjPrintf(
-		    "buffer size must be %d to %d",
-		    MIN_NONSTREAM_BUFFER_SIZE, MAX_BUFFER_SIZE));
+	    TclPrintfResult(interp, "buffer size must be %d to %d",
+		    MIN_NONSTREAM_BUFFER_SIZE, MAX_BUFFER_SIZE);
 	    Tcl_SetErrorCode(interp, "TCL", "VALUE", "BUFFERSIZE", (char *)NULL);
 	}
 	return TCL_ERROR;
@@ -2383,26 +2381,11 @@
 	return TCL_ERROR;
     }
 
-<<<<<<< HEAD
-  badLevel:
-    TclPrintfResult(interp, "level must be 0 to 9");
-    Tcl_SetErrorCode(interp, "TCL", "VALUE", "COMPRESSIONLEVEL", (char *)NULL);
-    if (extraInfoStr) {
-	Tcl_AddErrorInfo(interp, extraInfoStr);
-    }
-    return TCL_ERROR;
-  badBuffer:
-    TclPrintfResult(interp, "buffer size must be %d to %d",
-	    MIN_NONSTREAM_BUFFER_SIZE, MAX_BUFFER_SIZE);
-    Tcl_SetErrorCode(interp, "TCL", "VALUE", "BUFFERSIZE", (char *)NULL);
-    return TCL_ERROR;
-=======
     if (headerVarObj && Tcl_ObjSetVar2(interp, headerVarObj, NULL,
 	    headerDictObj, TCL_LEAVE_ERR_MSG) == NULL) {
 	return TCL_ERROR;
     }
     return TCL_OK;
->>>>>>> 4408b39e
 }
  
@@ -2531,17 +2514,7 @@
      * use the default.
      */
 
-<<<<<<< HEAD
-    if (levelObj == NULL) {
-	level = Z_DEFAULT_COMPRESSION;
-    } else if (Tcl_GetIntFromObj(interp, levelObj, &level) != TCL_OK) {
-	return TCL_ERROR;
-    } else if (level < 0 || level > 9) {
-	TclPrintfResult(interp, "level must be 0 to 9");
-	Tcl_SetErrorCode(interp, "TCL", "VALUE", "COMPRESSIONLEVEL", (char *)NULL);
-=======
     if (GetLevelFromObj(interp, levelObj, &level) != TCL_OK) {
->>>>>>> 4408b39e
 	Tcl_AddErrorInfo(interp, "\n    (in -level option)");
 	return TCL_ERROR;
     }
@@ -2695,17 +2668,7 @@
 	    }
 	    break;
 	case poLevel:		/* -level compLevel */
-<<<<<<< HEAD
-	    if (Tcl_GetIntFromObj(interp, objv[i], (int *) &level) != TCL_OK) {
-		goto genericOptionError;
-	    }
-	    if (level < 0 || level > 9) {
-		TclPrintfResult(interp, "level must be 0 to 9");
-		Tcl_SetErrorCode(interp, "TCL", "VALUE", "COMPRESSIONLEVEL",
-			(char *)NULL);
-=======
 	    if (GetLevelFromObj(interp, objv[i], &level) != TCL_OK) {
->>>>>>> 4408b39e
 		goto genericOptionError;
 	    }
 	    break;
@@ -2748,9 +2711,8 @@
     return TCL_OK;
 
   genericOptionError:
-    Tcl_AddErrorInfo(interp, "\n    (in ");
-    Tcl_AddErrorInfo(interp, pushOptions[option]);
-    Tcl_AddErrorInfo(interp, " option)");
+    TclAppendPrintfToErrorInfo(interp, "\n    (in %s option)",
+	    pushOptions[option]);
     return TCL_ERROR;
 }
 