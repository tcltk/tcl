/*
 * tclZlib.c --
 *
 *	This file provides the interface to the Zlib library.
 *
 * Copyright © 2004-2005 Pascal Scheffers <pascal@scheffers.net>
 * Copyright © 2005 Unitas Software B.V.
 * Copyright © 2008-2012 Donal K. Fellows
 *
 * Parts written by Jean-Claude Wippler, as part of Tclkit, placed in the
 * public domain March 2003.
 *
 * See the file "license.terms" for information on usage and redistribution of
 * this file, and for a DISCLAIMER OF ALL WARRANTIES.
 */

#include "tclInt.h"
#include "tclIO.h"
#if defined(_WIN32) && defined (__clang__) && (__clang_major__ > 20)
#pragma clang diagnostic ignored "-Wc++-keyword"
#endif
#include "zlib.h"

/*
 * The version of the zlib "package" that this implements. Note that this
 * thoroughly supersedes the versions included with tclkit, which are "1.1",
 * so this is at least "2.0" (there's no general *commitment* to have the same
 * interface, even if that is mostly true).
 */

#define TCL_ZLIB_VERSION	"2.0.1"

/*
 * Magic flags used with wbits fields to indicate that we're handling the gzip
 * format or automatic detection of format. Putting it here is slightly less
 * gross!
 */
enum WBitsFlags {
    WBITS_RAW = (-MAX_WBITS),		/* RAW compressed data */
    WBITS_ZLIB = (MAX_WBITS),		/* Zlib-format compressed data */
    WBITS_GZIP = (MAX_WBITS | 16),	/* Gzip-format compressed data */
    WBITS_AUTODETECT = (MAX_WBITS | 32)	/* Auto-detect format from its header */
};

/*
 * Structure used for handling gzip headers that are generated from a
 * dictionary. It comprises the header structure itself plus some working
 * space that it is very convenient to have attached.
 */

#define MAX_COMMENT_LEN		256

typedef struct {
    gz_header header;
    char nativeFilenameBuf[MAXPATHLEN];
    char nativeCommentBuf[MAX_COMMENT_LEN];
} GzipHeader;

/*
 * Structure used for the Tcl_ZlibStream* commands and [zlib stream ...]
 */

typedef struct {
    Tcl_Interp *interp;
    z_stream stream;		/* The interface to the zlib library. */
    bool streamEnd;		/* If we've got to end-of-stream. */
    Tcl_Obj *inData, *outData;	/* Input / output buffers (lists) */
    Tcl_Obj *currentInput;	/* Pointer to what is currently being
				 * inflated. */
    Tcl_Size outPos;		/* Index into output buffer to write to next. */
    int mode;			/* Either TCL_ZLIB_STREAM_DEFLATE or
				 * TCL_ZLIB_STREAM_INFLATE. */
    int format;			/* Flags from the TCL_ZLIB_FORMAT_* */
    int level;			/* Default 5, 0-9 */
    int flush;			/* Stores the flush param for deferred the
				 * decompression. */
    int wbits;			/* The encoded compression mode, so we can
				 * restart the stream if necessary. */
    Tcl_Command cmd;		/* Token for the associated Tcl command. */
    Tcl_Obj *compDictObj;	/* Byte-array object containing compression
				 * dictionary (not dictObj!) to use if
				 * necessary. */
    int flags;			/* Miscellaneous flag bits. */
    GzipHeader *gzHeaderPtr;	/* If we've allocated a gzip header
				 * structure. */
} ZlibStreamHandle;

enum ZlibStreamHandleFlags {
    DICT_TO_SET = 0x1		/* If we need to set a compression dictionary
				 * in the low-level engine at the next
				 * opportunity. */
};

/*
 * Macros to make it clearer in some of the twiddlier accesses what is
 * happening.
 */

#define IsRawStream(zshPtr)	((zshPtr)->format == TCL_ZLIB_FORMAT_RAW)
#define HaveDictToSet(zshPtr)	((zshPtr)->flags & DICT_TO_SET)
#define DictWasSet(zshPtr)	((zshPtr)->flags |= ~DICT_TO_SET)

/*
 * Structure used for stacked channel compression and decompression.
 */

typedef struct {
    Tcl_Channel chan;		/* Reference to the channel itself. */
    Tcl_Channel parent;		/* The underlying source and sink of bytes. */
    int flags;			/* General flag bits, see below... */
    int mode;			/* Either the value TCL_ZLIB_STREAM_DEFLATE
				 * for compression on output, or
				 * TCL_ZLIB_STREAM_INFLATE for decompression
				 * on input. */
    int format;			/* What format of data is going on the wire.
				 * Needed so that the correct [fconfigure]
				 * options can be enabled. */
    unsigned int readAheadLimit;/* The maximum number of bytes to read from
				 * the underlying stream in one go. */
    z_stream inStream;		/* Structure used by zlib for decompression of
				 * input. */
    z_stream outStream;		/* Structure used by zlib for compression of
				 * output. */
    char *inBuffer, *outBuffer;	/* Working buffers. */
    size_t inAllocated, outAllocated;
				/* Sizes of working buffers. */
    GzipHeader inHeader;	/* Header read from input stream, when
				 * decompressing a gzip stream. */
    GzipHeader outHeader;	/* Header to write to an output stream, when
				 * compressing a gzip stream. */
    Tcl_TimerToken timer;	/* Timer used for keeping events fresh. */
    Tcl_Obj *compDictObj;	/* Byte-array object containing compression
				 * dictionary (not dictObj!) to use if
				 * necessary. */
} ZlibChannelData;

/*
 * Value bits for the ZlibChannelData::flags field.
 */
enum ZlibChannelDataFlags {
    ASYNC = 0x01,		/* Set if this is an asynchronous channel. */
    IN_HEADER = 0x02,		/* Set if the inHeader field has been
				 * registered with the input compressor. */
    OUT_HEADER = 0x04,		/* Set if the outputHeader field has been
				 * registered with the output decompressor. */
    STREAM_DECOMPRESS = 0x08,	/* Set to signal decompress pending data. */
    STREAM_DONE = 0x10		/* Set to signal stream end up to transform
				 * input. */
};

/*
 * Size of buffers allocated by default, and the range it can be set to.  The
 * same sorts of values apply to streams, except with different limits (they
 * permit byte-level activity). Channels always use bytes unless told to use
 * larger buffers.
 */

#define DEFAULT_BUFFER_SIZE	4096
#define MIN_NONSTREAM_BUFFER_SIZE 16
#define MAX_BUFFER_SIZE		65536

/*
 * Prototypes for private procedures defined later in this file:
 */

static Tcl_CmdDeleteProc	ZlibStreamCmdDelete;
static Tcl_DriverBlockModeProc	ZlibTransformBlockMode;
static Tcl_DriverClose2Proc	ZlibTransformClose;
static Tcl_DriverGetHandleProc	ZlibTransformGetHandle;
static Tcl_DriverGetOptionProc	ZlibTransformGetOption;
static Tcl_DriverHandlerProc	ZlibTransformEventHandler;
static Tcl_DriverInputProc	ZlibTransformInput;
static Tcl_DriverOutputProc	ZlibTransformOutput;
static Tcl_DriverSetOptionProc	ZlibTransformSetOption;
static Tcl_DriverWatchProc	ZlibTransformWatch;
static Tcl_ObjCmdProc		ZlibAdler32Cmd;
static Tcl_ObjCmdProc		ZlibCompressCmd;
static Tcl_ObjCmdProc		ZlibCRC32Cmd;
static Tcl_ObjCmdProc		ZlibDecompressCmd;
static Tcl_ObjCmdProc		ZlibDeflateCmd;
static Tcl_ObjCmdProc		ZlibGunzipCmd;
static Tcl_ObjCmdProc		ZlibGzipCmd;
static Tcl_ObjCmdProc		ZlibInflateCmd;
static Tcl_ObjCmdProc		ZlibPushCmd;
static Tcl_ObjCmdProc		ZlibStreamCmd;
static Tcl_ObjCmdProc		ZlibStreamImplCmd;
static Tcl_ObjCmdProc		ZlibStreamAddCmd;
static Tcl_ObjCmdProc		ZlibStreamHeaderCmd;
static Tcl_ObjCmdProc		ZlibStreamPutCmd;

static void		ConvertError(Tcl_Interp *interp, int code,
			    uLong adler);
static Tcl_Obj *	ConvertErrorToList(int code, uLong adler);
static inline int	Deflate(z_streamp strm, void *bufferPtr,
			    size_t bufferSize, int flush, size_t *writtenPtr);
static void		ExtractHeader(gz_header *headerPtr, Tcl_Obj *dictObj);
static int		GenerateHeader(Tcl_Interp *interp, Tcl_Obj *dictObj,
			    GzipHeader *headerPtr, int *extraSizePtr);
static int		ResultDecompress(ZlibChannelData *chanDataPtr,
			    char *buf, int toRead, int flush,
			    int *errorCodePtr);
static Tcl_Channel	ZlibStackChannelTransform(Tcl_Interp *interp,
			    int mode, int format, int level, int limit,
			    Tcl_Channel channel, Tcl_Obj *gzipHeaderDictPtr,
			    Tcl_Obj *compDictObj);
static void		ZlibStreamCleanup(ZlibStreamHandle *zshPtr);
static inline void	ZlibTransformEventTimerKill(
			    ZlibChannelData *chanDataPtr);
static void		ZlibTransformTimerRun(void *clientData);

/*
 * Type of zlib-based compressing and decompressing channels.
 */

static const Tcl_ChannelType zlibChannelType = {
    "zlib",
    TCL_CHANNEL_VERSION_5,
    NULL,			/* Deprecated. */
    ZlibTransformInput,
    ZlibTransformOutput,
    NULL,			/* Deprecated. */
    ZlibTransformSetOption,
    ZlibTransformGetOption,
    ZlibTransformWatch,
    ZlibTransformGetHandle,
    ZlibTransformClose,
    ZlibTransformBlockMode,
    NULL,			/* Flush proc. */
    ZlibTransformEventHandler,
    NULL,			/* Seek proc. */
    NULL,			/* Thread action proc. */
    NULL			/* Truncate proc. */
};

const EnsembleImplMap tclZlibImplMap[] = {
    {"adler32",		ZlibAdler32Cmd,	NULL, NULL, NULL, 0},
    {"compress",	ZlibCompressCmd,	NULL, NULL, NULL, 0},
    {"crc32",		ZlibCRC32Cmd,	NULL, NULL, NULL, 0},
    {"decompress",	ZlibDecompressCmd,	NULL, NULL, NULL, 0},
    {"deflate",		ZlibDeflateCmd,	NULL, NULL, NULL, 0},
    {"gunzip",		ZlibGunzipCmd,	NULL, NULL, NULL, 0},
    {"gzip",		ZlibGzipCmd,	NULL, NULL, NULL, 0},
    {"inflate",		ZlibInflateCmd,	NULL, NULL, NULL, 0},
    {"push",		ZlibPushCmd,	NULL, NULL, NULL, 0},
    {"stream",		ZlibStreamCmd,	NULL, NULL, NULL, 0},
    {NULL, NULL, NULL, NULL, NULL, 0}
};

/*
 *----------------------------------------------------------------------
 *
 * Latin1 --
 *	Helper to definitely get the ISO 8859-1 encoding. It's internally
 *	defined by Tcl so this operation should always succeed.
 *
 *----------------------------------------------------------------------
 */
static inline Tcl_Encoding
Latin1(void)
{
    Tcl_Encoding latin1enc = Tcl_GetEncoding(NULL, "iso8859-1");

    if (latin1enc == NULL) {
	Tcl_Panic("no latin-1 encoding");
    }
    return latin1enc;
}

/*
 *----------------------------------------------------------------------
 *
 * ConvertError --
 *
 *	Utility function for converting a zlib error into a Tcl error.
 *
 * Results:
 *	None.
 *
 * Side effects:
 *	Updates the interpreter result and errorcode.
 *
 *----------------------------------------------------------------------
 */

static void
ConvertError(
    Tcl_Interp *interp,		/* Interpreter to store the error in. May be
				 * NULL, in which case nothing happens. */
    int code,			/* The zlib error code. */
    uLong adler)		/* The checksum expected (for Z_NEED_DICT) */
{
    const char *codeStr, *codeStr2 = NULL;
    char codeStrBuf[TCL_INTEGER_SPACE];

    if (interp == NULL) {
	return;
    }

    switch (code) {
	/*
	 * Firstly, the case that is *different* because it's really coming
	 * from the OS and is just being reported via zlib. It should be
	 * really uncommon because Tcl handles all I/O rather than delegating
	 * it to zlib, but proving it can't happen is hard.
	 */

    case Z_ERRNO:
	TclPrintfResult(interp, "%s", Tcl_PosixError(interp));
	return;

	/*
	 * Normal errors/conditions, some of which have additional detail and
	 * some which don't. (This is not defined by array lookup because zlib
	 * error codes are sometimes negative.)
	 */

    case Z_STREAM_ERROR:
	codeStr = "STREAM";
	break;
    case Z_DATA_ERROR:
	codeStr = "DATA";
	break;
    case Z_MEM_ERROR:
	codeStr = "MEM";
	break;
    case Z_BUF_ERROR:
	codeStr = "BUF";
	break;
    case Z_VERSION_ERROR:
	codeStr = "VERSION";
	break;
    case Z_NEED_DICT:
	codeStr = "NEED_DICT";
	codeStr2 = codeStrBuf;
	snprintf(codeStrBuf, sizeof(codeStrBuf), "%lu", adler);
	break;

	/*
	 * These should _not_ happen! This function is for dealing with error
	 * cases, not non-errors!
	 */

    case Z_OK:
	Tcl_Panic("unexpected zlib result in error handler: Z_OK");
    case Z_STREAM_END:
	Tcl_Panic("unexpected zlib result in error handler: Z_STREAM_END");

	/*
	 * Anything else is bad news; it's unexpected. Convert to generic
	 * error.
	 */

    default:
	codeStr = "UNKNOWN";
	codeStr2 = codeStrBuf;
	snprintf(codeStrBuf, sizeof(codeStrBuf), "%d", code);
	break;
    }
    TclPrintfResult(interp, "%s", zError(code));

    /*
     * Tricky point! We might pass NULL twice here (and will when the error
     * type is known).
     */

    TclSetErrorCode(interp, "TCL", "ZLIB", codeStr, codeStr2);
}

static Tcl_Obj *
ConvertErrorToList(
    int code,			/* The zlib error code. */
    uLong adler)		/* The checksum expected (for Z_NEED_DICT) */
{
    Tcl_Obj *objv[4];

    TclNewLiteralStringObj(objv[0], "TCL");
    TclNewLiteralStringObj(objv[1], "ZLIB");
    switch (code) {
    case Z_STREAM_ERROR:
	TclNewLiteralStringObj(objv[2], "STREAM");
	return Tcl_NewListObj(3, objv);
    case Z_DATA_ERROR:
	TclNewLiteralStringObj(objv[2], "DATA");
	return Tcl_NewListObj(3, objv);
    case Z_MEM_ERROR:
	TclNewLiteralStringObj(objv[2], "MEM");
	return Tcl_NewListObj(3, objv);
    case Z_BUF_ERROR:
	TclNewLiteralStringObj(objv[2], "BUF");
	return Tcl_NewListObj(3, objv);
    case Z_VERSION_ERROR:
	TclNewLiteralStringObj(objv[2], "VERSION");
	return Tcl_NewListObj(3, objv);
    case Z_ERRNO:
	TclNewLiteralStringObj(objv[2], "POSIX");
	objv[3] = Tcl_NewStringObj(Tcl_ErrnoId(), TCL_AUTO_LENGTH);
	return Tcl_NewListObj(4, objv);
    case Z_NEED_DICT:
	TclNewLiteralStringObj(objv[2], "NEED_DICT");
	TclNewIntObj(objv[3], (Tcl_WideInt) adler);
	return Tcl_NewListObj(4, objv);

	/*
	 * These should _not_ happen! This function is for dealing with error
	 * cases, not non-errors!
	 */

    case Z_OK:
	Tcl_Panic("unexpected zlib result in error handler: Z_OK");
    case Z_STREAM_END:
	Tcl_Panic("unexpected zlib result in error handler: Z_STREAM_END");

	/*
	 * Catch-all. Should be unreachable because all cases are already
	 * listed above.
	 */

    default:
	TCL_UNREACHABLE();
    }
}

/*
 *----------------------------------------------------------------------
 *
 * GenerateHeader --
 *
 *	Function for creating a gzip header from the contents of a dictionary
 *	(as described in the documentation).
 *
 * Results:
 *	A Tcl result code.
 *
 * Side effects:
 *	Updates the fields of the given gz_header structure. Adds amount of
 *	extra space required for the header to the variable referenced by the
 *	extraSizePtr argument.
 *
 *----------------------------------------------------------------------
 */

static int
GenerateHeader(
    Tcl_Interp *interp,		/* Where to put error messages. */
    Tcl_Obj *dictObj,		/* The dictionary whose contents are to be
				 * parsed. */
    GzipHeader *headerPtr,	/* Where to store the parsed-out values. */
    int *extraSizePtr)		/* Variable to add the length of header
				 * strings (filename, comment) to. */
{
    Tcl_Obj *value;
    int len, result = TCL_ERROR;
    Tcl_Size length;
    Tcl_WideInt wideValue = 0;
    const char *valueStr;
    Tcl_Encoding latin1enc = Latin1();
    static const char *const types[] = {
	"binary", "text"
    };

    if (TclDictGet(interp, dictObj, "comment", &value) != TCL_OK) {
	goto error;
    } else if (value != NULL) {
	Tcl_EncodingState state;
	valueStr = TclGetStringFromObj(value, &length);
	result = Tcl_UtfToExternal(NULL, latin1enc, valueStr, length,
		TCL_ENCODING_START|TCL_ENCODING_END|TCL_ENCODING_PROFILE_STRICT,
		&state, headerPtr->nativeCommentBuf, MAX_COMMENT_LEN - 1, NULL,
		&len, NULL);
	if (result != TCL_OK) {
	    if (interp) {
		if (result == TCL_CONVERT_UNKNOWN) {
		    TclPrintfResult(interp, "Comment contains characters > 0xFF");
		} else {
		    TclPrintfResult(interp, "Comment too large for zip");
		}
	    }
	    result = TCL_ERROR; /* TCL_CONVERT_* -> TCL_ERROR */
	    goto error;
	}
	headerPtr->nativeCommentBuf[len] = '\0';
	headerPtr->header.comment = (Bytef *) headerPtr->nativeCommentBuf;
	if (extraSizePtr != NULL) {
	    *extraSizePtr += len;
	}
    }

    if (TclDictGet(interp, dictObj, "crc", &value) != TCL_OK) {
	goto error;
    } else if (value != NULL &&
	    Tcl_GetBooleanFromObj(interp, value, &headerPtr->header.hcrc)) {
	goto error;
    }

    if (TclDictGet(interp, dictObj, "filename", &value) != TCL_OK) {
	goto error;
    } else if (value != NULL) {
	Tcl_EncodingState state;
	valueStr = TclGetStringFromObj(value, &length);
	result = Tcl_UtfToExternal(NULL, latin1enc, valueStr, length,
		TCL_ENCODING_START|TCL_ENCODING_END|TCL_ENCODING_PROFILE_STRICT,
		&state, headerPtr->nativeFilenameBuf, MAXPATHLEN - 1, NULL,
		&len, NULL);
	if (result != TCL_OK) {
	    if (interp) {
		if (result == TCL_CONVERT_UNKNOWN) {
		    TclPrintfResult(interp, "Filename contains characters > 0xFF");
		} else {
		    TclPrintfResult(interp, "Filename too large for zip");
		}
	    }
	    result = TCL_ERROR;	/* TCL_CONVERT_* -> TCL_ERROR */
	    goto error;
	}
	headerPtr->nativeFilenameBuf[len] = '\0';
	headerPtr->header.name = (Bytef *) headerPtr->nativeFilenameBuf;
	if (extraSizePtr != NULL) {
	    *extraSizePtr += len;
	}
    }

    if (TclDictGet(interp, dictObj, "os", &value) != TCL_OK) {
	goto error;
    } else if (value != NULL && Tcl_GetIntFromObj(interp, value,
	    &headerPtr->header.os) != TCL_OK) {
	goto error;
    }

    /*
     * Ignore the 'size' field, since that is controlled by the size of the
     * input data.
     */

    if (TclDictGet(interp, dictObj, "time", &value) != TCL_OK) {
	goto error;
    } else if (value != NULL && TclGetWideIntFromObj(interp, value,
	    &wideValue) != TCL_OK) {
	goto error;
    }
    headerPtr->header.time = wideValue;

    if (TclDictGet(interp, dictObj, "type", &value) != TCL_OK) {
	goto error;
    } else if (value != NULL && Tcl_GetIndexFromObj(interp, value, types,
	    "type", TCL_EXACT, &headerPtr->header.text) != TCL_OK) {
	goto error;
    }

    result = TCL_OK;
  error:
    Tcl_FreeEncoding(latin1enc);
    return result;
}

/*
 *----------------------------------------------------------------------
 *
 * ExtractHeader --
 *
 *	Take the values out of a gzip header and store them in a dictionary.
 *
 * Results:
 *	None.
 *
 * Side effects:
 *	Updates the dictionary, which must be writable (i.e. refCount < 2).
 *
 *----------------------------------------------------------------------
 */

static void
ExtractHeader(
    gz_header *headerPtr,	/* The gzip header to extract from. */
    Tcl_Obj *dictObj)		/* The dictionary to store in. */
{
    Tcl_Encoding latin1enc = NULL;
				/* RFC 1952 says that header strings are in
				 * ISO 8859-1 (LATIN-1). */
    Tcl_DString tmp;

    if (headerPtr->comment != Z_NULL) {
	latin1enc = Latin1();

	(void) Tcl_ExternalToUtfDString(latin1enc, (char *) headerPtr->comment,
		TCL_AUTO_LENGTH, &tmp);
	TclDictPut(NULL, dictObj, "comment", Tcl_DStringToObj(&tmp));
    }
    TclDictPut(NULL, dictObj, "crc", Tcl_NewBooleanObj(headerPtr->hcrc));
    if (headerPtr->name != Z_NULL) {
	if (latin1enc == NULL) {
	    latin1enc = Latin1();
	}

	(void) Tcl_ExternalToUtfDString(latin1enc, (char *) headerPtr->name,
		TCL_AUTO_LENGTH, &tmp);
	TclDictPut(NULL, dictObj, "filename", Tcl_DStringToObj(&tmp));
    }
    if (headerPtr->os != 255) {
	TclDictPut(NULL, dictObj, "os", Tcl_NewWideIntObj(headerPtr->os));
    }
    if (headerPtr->time != 0 /* magic - no time */) {
	TclDictPut(NULL, dictObj, "time", Tcl_NewWideIntObj(headerPtr->time));
    }
    if (headerPtr->text != Z_UNKNOWN) {
	TclDictPutString(NULL, dictObj, "type",
		headerPtr->text ? "text" : "binary");
    }

    if (latin1enc != NULL) {
	Tcl_FreeEncoding(latin1enc);
    }
}

/*
 * Disentangle the worst of how the zlib API is used.
 */

static int
SetInflateDictionary(
    z_streamp strm,
    Tcl_Obj *compDictObj)
{
    if (compDictObj != NULL) {
	Tcl_Size length = 0;
	unsigned char *bytes = Tcl_GetBytesFromObj(NULL, compDictObj, &length);

	if (bytes == NULL) {
	    return Z_DATA_ERROR;
	}
	return inflateSetDictionary(strm, bytes, length);
    }
    return Z_OK;
}

static int
SetDeflateDictionary(
    z_streamp strm,
    Tcl_Obj *compDictObj)
{
    if (compDictObj != NULL) {
	Tcl_Size length = 0;
	unsigned char *bytes = Tcl_GetBytesFromObj(NULL, compDictObj, &length);

	if (bytes == NULL) {
	    return Z_DATA_ERROR;
	}
	return deflateSetDictionary(strm, bytes, length);
    }
    return Z_OK;
}

static inline int
Deflate(
    z_streamp strm,
    void *bufferPtr,
    size_t bufferSize,
    int flush,
    size_t *writtenPtr)
{
    strm->next_out = (Bytef *) bufferPtr;
    strm->avail_out = bufferSize;
    int e = deflate(strm, flush);
    if (writtenPtr != NULL) {
	*writtenPtr = bufferSize - strm->avail_out;
    }
    return e;
}

static inline void
AppendByteArray(
    Tcl_Obj *listObj,
    void *buffer,
    size_t size)
{
    if (size > 0) {
	Tcl_ListObjAppendElement(NULL, listObj,
		Tcl_NewByteArrayObj(UCHARP(buffer), size));
    }
}

/*
 *----------------------------------------------------------------------
 *
 * Tcl_ZlibStreamInit --
 *
 *	This command initializes a (de)compression context/handle for
 *	(de)compressing data in chunks.
 *
 * Results:
 *	A standard Tcl result.
 *
 * Side effects:
 *	The variable pointed to by zshandlePtr is initialised and memory
 *	allocated for internal state. Additionally, if interp is not null, a
 *	Tcl command is created and its name placed in the interp result obj.
 *
 * Note:
 *	At least one of interp and zshandlePtr should be non-NULL or the
 *	reference to the stream will be completely lost.
 *
 *----------------------------------------------------------------------
 */

int
Tcl_ZlibStreamInit(
    Tcl_Interp *interp,
    int mode,			/* Either TCL_ZLIB_STREAM_INFLATE or
				 * TCL_ZLIB_STREAM_DEFLATE. */
    int format,			/* Flags from the TCL_ZLIB_FORMAT_* set. */
    int level,			/* 0-9 or TCL_ZLIB_COMPRESS_DEFAULT. */
    Tcl_Obj *dictObj,		/* Dictionary containing headers for gzip. */
    Tcl_ZlibStream *zshandlePtr)
{
    int wbits = 0;
    int e;
    ZlibStreamHandle *zshPtr = NULL;
    Tcl_DString cmdname;
    GzipHeader *gzHeaderPtr = NULL;

    switch (mode) {
    case TCL_ZLIB_STREAM_DEFLATE:
	/*
	 * Compressed format is specified by the wbits parameter. See zlib.h
	 * for details.
	 */

	switch (format) {
	case TCL_ZLIB_FORMAT_RAW:
	    wbits = WBITS_RAW;
	    break;
	case TCL_ZLIB_FORMAT_GZIP:
	    wbits = WBITS_GZIP;
	    if (dictObj) {
		gzHeaderPtr = (GzipHeader *) Tcl_Alloc(sizeof(GzipHeader));
		memset(gzHeaderPtr, 0, sizeof(GzipHeader));
		if (GenerateHeader(interp, dictObj, gzHeaderPtr,
			NULL) != TCL_OK) {
		    Tcl_Free(gzHeaderPtr);
		    return TCL_ERROR;
		}
	    }
	    break;
	case TCL_ZLIB_FORMAT_ZLIB:
	    wbits = WBITS_ZLIB;
	    break;
	default:
	    Tcl_Panic("incorrect zlib data format, must be "
		    "TCL_ZLIB_FORMAT_ZLIB, TCL_ZLIB_FORMAT_GZIP or "
		    "TCL_ZLIB_FORMAT_RAW");
	}
	if (level < Z_DEFAULT_COMPRESSION || level > Z_BEST_COMPRESSION) {
	    Tcl_Panic("compression level should be between %d (no compression)"
		    " and %d (best compression) or %d for default compression "
		    "level", Z_NO_COMPRESSION, Z_BEST_COMPRESSION,
		    Z_DEFAULT_COMPRESSION);
	}
	break;
    case TCL_ZLIB_STREAM_INFLATE:
	/*
	 * wbits are the same as DEFLATE, but FORMAT_AUTO is valid too.
	 */

	switch (format) {
	case TCL_ZLIB_FORMAT_RAW:
	    wbits = WBITS_RAW;
	    break;
	case TCL_ZLIB_FORMAT_GZIP:
	    wbits = WBITS_GZIP;
	    gzHeaderPtr = (GzipHeader *) Tcl_Alloc(sizeof(GzipHeader));
	    memset(gzHeaderPtr, 0, sizeof(GzipHeader));
	    gzHeaderPtr->header.name = (Bytef *)
		    gzHeaderPtr->nativeFilenameBuf;
	    gzHeaderPtr->header.name_max = MAXPATHLEN - 1;
	    gzHeaderPtr->header.comment = (Bytef *)
		    gzHeaderPtr->nativeCommentBuf;
	    gzHeaderPtr->header.name_max = MAX_COMMENT_LEN - 1;
	    break;
	case TCL_ZLIB_FORMAT_ZLIB:
	    wbits = WBITS_ZLIB;
	    break;
	case TCL_ZLIB_FORMAT_AUTO:
	    wbits = WBITS_AUTODETECT;
	    break;
	default:
	    Tcl_Panic("incorrect zlib data format, must be "
		    "TCL_ZLIB_FORMAT_ZLIB, TCL_ZLIB_FORMAT_GZIP, "
		    "TCL_ZLIB_FORMAT_RAW or TCL_ZLIB_FORMAT_AUTO");
	}
	break;
    default:
	Tcl_Panic("bad mode, must be TCL_ZLIB_STREAM_DEFLATE or"
		" TCL_ZLIB_STREAM_INFLATE");
    }

    zshPtr = (ZlibStreamHandle *) Tcl_Alloc(sizeof(ZlibStreamHandle));
    zshPtr->interp = interp;
    zshPtr->mode = mode;
    zshPtr->format = format;
    zshPtr->level = level;
    zshPtr->wbits = wbits;
    zshPtr->currentInput = NULL;
    zshPtr->streamEnd = false;
    zshPtr->compDictObj = NULL;
    zshPtr->flags = 0;
    zshPtr->gzHeaderPtr = gzHeaderPtr;
    memset(&zshPtr->stream, 0, sizeof(z_stream));
    zshPtr->stream.adler = 1;

    /*
     * No output buffer available yet
     */

    if (mode == TCL_ZLIB_STREAM_DEFLATE) {
	e = deflateInit2(&zshPtr->stream, level, Z_DEFLATED, wbits,
		MAX_MEM_LEVEL, Z_DEFAULT_STRATEGY);
	if (e == Z_OK && zshPtr->gzHeaderPtr) {
	    e = deflateSetHeader(&zshPtr->stream,
		    &zshPtr->gzHeaderPtr->header);
	}
    } else {
	e = inflateInit2(&zshPtr->stream, wbits);
	if (e == Z_OK && zshPtr->gzHeaderPtr) {
	    e = inflateGetHeader(&zshPtr->stream,
		    &zshPtr->gzHeaderPtr->header);
	}
    }

    if (e != Z_OK) {
	ConvertError(interp, e, zshPtr->stream.adler);
	goto error;
    }

    /*
     * I could do all this in C, but this is easier.
     */

    if (interp != NULL) {
	if (Tcl_EvalEx(interp, "::incr ::tcl::zlib::cmdcounter",
		TCL_AUTO_LENGTH, 0) != TCL_OK) {
	    goto error;
	}
	Tcl_DStringInit(&cmdname);
	TclDStringAppendLiteral(&cmdname, "::tcl::zlib::streamcmd_");
	TclDStringAppendObj(&cmdname, Tcl_GetObjResult(interp));
	if (Tcl_FindCommand(interp, Tcl_DStringValue(&cmdname),
		NULL, 0) != NULL) {
	    TclPrintfResult(interp, "BUG: Stream command name already exists");
	    TclSetErrorCode(interp, "TCL", "BUG", "EXISTING_CMD");
	    Tcl_DStringFree(&cmdname);
	    goto error;
	}
	Tcl_ResetResult(interp);

	/*
	 * Create the command.
	 */

	zshPtr->cmd = Tcl_CreateObjCommand(interp, Tcl_DStringValue(&cmdname),
		ZlibStreamImplCmd, zshPtr, ZlibStreamCmdDelete);
	Tcl_DStringFree(&cmdname);
	if (zshPtr->cmd == NULL) {
	    goto error;
	}
    } else {
	zshPtr->cmd = NULL;
    }

    /*
     * Prepare the buffers for use.
     */

    zshPtr->inData = Tcl_NewListObj(0, NULL);
    Tcl_IncrRefCount(zshPtr->inData);
    zshPtr->outData = Tcl_NewListObj(0, NULL);
    Tcl_IncrRefCount(zshPtr->outData);

    zshPtr->outPos = 0;

    /*
     * Now set the variable pointed to by *zshandlePtr to the pointer to the
     * zsh struct.
     */

    if (zshandlePtr) {
	*zshandlePtr = (Tcl_ZlibStream) zshPtr;
    }

    return TCL_OK;

  error:
    if (zshPtr->compDictObj) {
	Tcl_DecrRefCount(zshPtr->compDictObj);
    }
    if (zshPtr->gzHeaderPtr) {
	Tcl_Free(zshPtr->gzHeaderPtr);
    }
    Tcl_Free(zshPtr);
    return TCL_ERROR;
}

/*
 *----------------------------------------------------------------------
 *
 * ZlibStreamCmdDelete --
 *
 *	This is the delete command which Tcl invokes when a zlibstream command
 *	is deleted from the interpreter (on stream close, usually).
 *
 * Results:
 *	None
 *
 * Side effects:
 *	Invalidates the zlib stream handle as obtained from Tcl_ZlibStreamInit
 *
 *----------------------------------------------------------------------
 */

static void
ZlibStreamCmdDelete(
    void *clientData)
{
    ZlibStreamHandle *zshPtr = (ZlibStreamHandle *) clientData;

    zshPtr->cmd = NULL;
    ZlibStreamCleanup(zshPtr);
}

/*
 *----------------------------------------------------------------------
 *
 * Tcl_ZlibStreamClose --
 *
 *	This procedure must be called after (de)compression is done to ensure
 *	memory is freed and the command is deleted from the interpreter (if
 *	any).
 *
 * Results:
 *	A standard Tcl result.
 *
 * Side effects:
 *	Invalidates the zlib stream handle as obtained from Tcl_ZlibStreamInit
 *
 *----------------------------------------------------------------------
 */

int
Tcl_ZlibStreamClose(
    Tcl_ZlibStream zshandle)	/* As obtained from Tcl_ZlibStreamInit. */
{
    ZlibStreamHandle *zshPtr = (ZlibStreamHandle *) zshandle;

    /*
     * If the interp is set, deleting the command will trigger
     * ZlibStreamCleanup in ZlibStreamCmdDelete. If no interp is set, call
     * ZlibStreamCleanup directly.
     */

    if (zshPtr->interp && zshPtr->cmd) {
	Tcl_DeleteCommandFromToken(zshPtr->interp, zshPtr->cmd);
    } else {
	ZlibStreamCleanup(zshPtr);
    }
    return TCL_OK;
}

/*
 *----------------------------------------------------------------------
 *
 * ZlibStreamCleanup --
 *
 *	This procedure is called by either Tcl_ZlibStreamClose or
 *	ZlibStreamCmdDelete to cleanup the stream context.
 *
 * Results:
 *	None
 *
 * Side effects:
 *	Invalidates the zlib stream handle.
 *
 *----------------------------------------------------------------------
 */

void
ZlibStreamCleanup(
    ZlibStreamHandle *zshPtr)
{
    if (!zshPtr->streamEnd) {
	if (zshPtr->mode == TCL_ZLIB_STREAM_DEFLATE) {
	    deflateEnd(&zshPtr->stream);
	} else {
	    inflateEnd(&zshPtr->stream);
	}
    }

    if (zshPtr->inData) {
	Tcl_DecrRefCount(zshPtr->inData);
    }
    if (zshPtr->outData) {
	Tcl_DecrRefCount(zshPtr->outData);
    }
    if (zshPtr->currentInput) {
	Tcl_DecrRefCount(zshPtr->currentInput);
    }
    if (zshPtr->compDictObj) {
	Tcl_DecrRefCount(zshPtr->compDictObj);
    }
    if (zshPtr->gzHeaderPtr) {
	Tcl_Free(zshPtr->gzHeaderPtr);
    }

    Tcl_Free(zshPtr);
}

/*
 *----------------------------------------------------------------------
 *
 * Tcl_ZlibStreamReset --
 *
 *	This procedure will reinitialize an existing stream handle.
 *
 * Results:
 *	A standard Tcl result.
 *
 * Side effects:
 *	Any data left in the (de)compression buffer is lost.
 *
 *----------------------------------------------------------------------
 */

int
Tcl_ZlibStreamReset(
    Tcl_ZlibStream zshandle)	/* As obtained from Tcl_ZlibStreamInit */
{
    ZlibStreamHandle *zshPtr = (ZlibStreamHandle *) zshandle;
    int e;

    if (!zshPtr->streamEnd) {
	if (zshPtr->mode == TCL_ZLIB_STREAM_DEFLATE) {
	    deflateEnd(&zshPtr->stream);
	} else {
	    inflateEnd(&zshPtr->stream);
	}
    }
    Tcl_SetByteArrayLength(zshPtr->inData, 0);
    Tcl_SetByteArrayLength(zshPtr->outData, 0);
    if (zshPtr->currentInput) {
	Tcl_DecrRefCount(zshPtr->currentInput);
	zshPtr->currentInput = NULL;
    }

    zshPtr->outPos = 0;
    zshPtr->streamEnd = false;
    memset(&zshPtr->stream, 0, sizeof(z_stream));

    /*
     * No output buffer available yet.
     */

    if (zshPtr->mode == TCL_ZLIB_STREAM_DEFLATE) {
	e = deflateInit2(&zshPtr->stream, zshPtr->level, Z_DEFLATED,
		zshPtr->wbits, MAX_MEM_LEVEL, Z_DEFAULT_STRATEGY);
	if (e == Z_OK && HaveDictToSet(zshPtr)) {
	    e = SetDeflateDictionary(&zshPtr->stream, zshPtr->compDictObj);
	    if (e == Z_OK) {
		DictWasSet(zshPtr);
	    }
	}
    } else {
	e = inflateInit2(&zshPtr->stream, zshPtr->wbits);
	if (IsRawStream(zshPtr) && HaveDictToSet(zshPtr) && e == Z_OK) {
	    e = SetInflateDictionary(&zshPtr->stream, zshPtr->compDictObj);
	    if (e == Z_OK) {
		DictWasSet(zshPtr);
	    }
	}
    }

    if (e != Z_OK) {
	ConvertError(zshPtr->interp, e, zshPtr->stream.adler);
	/* TODO:cleanup */
	return TCL_ERROR;
    }

    return TCL_OK;
}

/*
 *----------------------------------------------------------------------
 *
 * Tcl_ZlibStreamGetCommandName --
 *
 *	This procedure will return the command name associated with the
 *	stream.
 *
 * Results:
 *	A Tcl_Obj with the name of the Tcl command or NULL if no command is
 *	associated with the stream.
 *
 * Side effects:
 *	None.
 *
 *----------------------------------------------------------------------
 */

Tcl_Obj *
Tcl_ZlibStreamGetCommandName(
    Tcl_ZlibStream zshandle)	/* As obtained from Tcl_ZlibStreamInit */
{
    ZlibStreamHandle *zshPtr = (ZlibStreamHandle *) zshandle;
    Tcl_Obj *objPtr;

    if (!zshPtr->interp) {
	return NULL;
    }

    TclNewObj(objPtr);
    Tcl_GetCommandFullName(zshPtr->interp, zshPtr->cmd, objPtr);
    return objPtr;
}

/*
 *----------------------------------------------------------------------
 *
 * Tcl_ZlibStreamEof --
 *
 *	This procedure This function returns 0 or 1 depending on the state of
 *	the (de)compressor. For decompression, eof is reached when the entire
 *	compressed stream has been decompressed. For compression, eof is
 *	reached when the stream has been flushed with TCL_ZLIB_FINALIZE.
 *
 * Results:
 *	Integer.
 *
 * Side effects:
 *	None.
 *
 *----------------------------------------------------------------------
 */

int
Tcl_ZlibStreamEof(
    Tcl_ZlibStream zshandle)	/* As obtained from Tcl_ZlibStreamInit */
{
    ZlibStreamHandle *zshPtr = (ZlibStreamHandle *) zshandle;

    return zshPtr->streamEnd;
}

/*
 *----------------------------------------------------------------------
 *
 * Tcl_ZlibStreamChecksum --
 *
 *	Return the checksum of the uncompressed data seen so far by the
 *	stream.
 *
 *----------------------------------------------------------------------
 */

int
Tcl_ZlibStreamChecksum(
    Tcl_ZlibStream zshandle)	/* As obtained from Tcl_ZlibStreamInit */
{
    ZlibStreamHandle *zshPtr = (ZlibStreamHandle *)zshandle;

    return zshPtr->stream.adler;
}

/*
 *----------------------------------------------------------------------
 *
 * Tcl_ZlibStreamSetCompressionDictionary --
 *
 *	Sets the compression dictionary for a stream. This will be used as
 *	appropriate for the next compression or decompression action performed
 *	on the stream.
 *
 *----------------------------------------------------------------------
 */

void
Tcl_ZlibStreamSetCompressionDictionary(
    Tcl_ZlibStream zshandle,
    Tcl_Obj *compressionDictionaryObj)
{
    ZlibStreamHandle *zshPtr = (ZlibStreamHandle *) zshandle;

    if (compressionDictionaryObj && (NULL == Tcl_GetBytesFromObj(NULL,
	    compressionDictionaryObj, (Tcl_Size *)NULL))) {
	/* Missing or invalid compression dictionary */
	compressionDictionaryObj = NULL;
    }
    if (compressionDictionaryObj != NULL) {
	if (Tcl_IsShared(compressionDictionaryObj)) {
	    compressionDictionaryObj =
		    Tcl_DuplicateObj(compressionDictionaryObj);
	}
	Tcl_IncrRefCount(compressionDictionaryObj);
	zshPtr->flags |= DICT_TO_SET;
    } else {
	zshPtr->flags &= ~DICT_TO_SET;
    }
    if (zshPtr->compDictObj != NULL) {
	Tcl_DecrRefCount(zshPtr->compDictObj);
    }
    zshPtr->compDictObj = compressionDictionaryObj;
}

/*
 *----------------------------------------------------------------------
 *
 * Tcl_ZlibStreamPut --
 *
 *	Add data to the stream for compression or decompression from a
 *	bytearray Tcl_Obj.
 *
 *----------------------------------------------------------------------
 */

#define BUFFER_SIZE_LIMIT	0xFFFF

int
Tcl_ZlibStreamPut(
    Tcl_ZlibStream zshandle,	/* As obtained from Tcl_ZlibStreamInit */
    Tcl_Obj *data,		/* Data to compress/decompress */
    int flush)			/* TCL_ZLIB_NO_FLUSH, TCL_ZLIB_FLUSH,
				 * TCL_ZLIB_FULLFLUSH, or TCL_ZLIB_FINALIZE */
{
    ZlibStreamHandle *zshPtr = (ZlibStreamHandle *) zshandle;
    char *dataTmp = NULL;
    int e;
    Tcl_Size size = 0;
    size_t outSize, toStore;
    unsigned char *bytes;

    if (zshPtr->streamEnd) {
	if (zshPtr->interp) {
	    TclPrintfResult(zshPtr->interp,
		    "already past compressed stream end");
	    TclSetErrorCode(zshPtr->interp, "TCL", "ZIP", "CLOSED");
	}
	return TCL_ERROR;
    }

    bytes = Tcl_GetBytesFromObj(zshPtr->interp, data, &size);
    if (bytes == NULL) {
	return TCL_ERROR;
    }

    if (zshPtr->mode == TCL_ZLIB_STREAM_DEFLATE) {
	zshPtr->stream.next_in = bytes;
	zshPtr->stream.avail_in = size;

	/*
	 * Must not do a zero-length compress unless finalizing. [Bug 25842c161]
	 */

	if (size == 0 && flush != Z_FINISH) {
	    return TCL_OK;
	}

	if (HaveDictToSet(zshPtr)) {
	    e = SetDeflateDictionary(&zshPtr->stream, zshPtr->compDictObj);
	    if (e != Z_OK) {
		ConvertError(zshPtr->interp, e, zshPtr->stream.adler);
		return TCL_ERROR;
	    }
	    DictWasSet(zshPtr);
	}

	/*
	 * deflateBound() doesn't seem to take various header sizes into
	 * account, so we add 100 extra bytes. However, we can also loop
	 * around again so we also set an upper bound on the output buffer
	 * size.
	 */

	outSize = deflateBound(&zshPtr->stream, size) + 100;
	if (outSize > BUFFER_SIZE_LIMIT) {
	    outSize = BUFFER_SIZE_LIMIT;
	}
	dataTmp = (char *) Tcl_Alloc(outSize);

	while (true) {
	    e = Deflate(&zshPtr->stream, dataTmp, outSize, flush, &toStore);

	    /*
	     * Test if we've filled the buffer up and have to ask deflate() to
	     * give us some more. Note that the condition for needing to
	     * repeat a buffer transfer when the result is Z_OK is whether
	     * there is no more space in the buffer we provided; the zlib
	     * library does not necessarily return a different code in that
	     * case. [Bug b26e38a3e4] [Tk Bug 10f2e7872b]
	     */

	    if ((e != Z_BUF_ERROR) && (e != Z_OK || toStore < outSize)) {
		if ((e == Z_OK) || (flush == Z_FINISH && e == Z_STREAM_END)) {
		    break;
		}
		ConvertError(zshPtr->interp, e, zshPtr->stream.adler);
		return TCL_ERROR;
	    }

	    /*
	     * Output buffer too small to hold the data being generated or we
	     * are doing the end-of-stream flush (which can spit out masses of
	     * data). This means we need to put a new buffer into place after
	     * saving the old generated data to the outData list.
	     */

	    AppendByteArray(zshPtr->outData, dataTmp, outSize);

	    if (outSize < BUFFER_SIZE_LIMIT) {
		outSize = BUFFER_SIZE_LIMIT;
		/* There may be *lots* of data left to output... */
		dataTmp = (char *) Tcl_Realloc(dataTmp, outSize);
	    }
	}

	/*
	 * And append the final data block to the outData list.
	 */

	AppendByteArray(zshPtr->outData, dataTmp, toStore);
	Tcl_Free(dataTmp);
    } else {
	/*
	 * This is easy. Just append to the inData list.
	 */

	Tcl_ListObjAppendElement(NULL, zshPtr->inData, data);

	/*
	 * and we'll need the flush parameter for the Inflate call.
	 */

	zshPtr->flush = flush;
    }

    return TCL_OK;
}

/*
 *----------------------------------------------------------------------
 *
 * Tcl_ZlibStreamGet --
 *
 *	Retrieve data (now compressed or decompressed) from the stream into a
 *	bytearray Tcl_Obj.
 *
 *----------------------------------------------------------------------
 */

int
Tcl_ZlibStreamGet(
    Tcl_ZlibStream zshandle,	/* As obtained from Tcl_ZlibStreamInit */
    Tcl_Obj *data,		/* A place to append the data. */
    Tcl_Size count)		/* Number of bytes to grab as a maximum, you
				 * may get less! */
{
    ZlibStreamHandle *zshPtr = (ZlibStreamHandle *) zshandle;
    int e;
    Tcl_Size listLen, itemLen = 0, dataPos = 0;
    Tcl_Obj *itemObj;
    unsigned char *dataPtr, *itemPtr;
    Tcl_Size existing = 0;

    /*
     * Getting beyond the of stream, just return empty string.
     */

    if (zshPtr->streamEnd) {
	return TCL_OK;
    }

    if (NULL == Tcl_GetBytesFromObj(zshPtr->interp, data, &existing)) {
	return TCL_ERROR;
    }

    if (zshPtr->mode == TCL_ZLIB_STREAM_INFLATE) {
	if (count < 0) {
	    /*
	     * The only safe thing to do is restict to 65k. We might cause a
	     * panic for out of memory if we just kept growing the buffer.
	     */

	    count = MAX_BUFFER_SIZE;
	}

	/*
	 * Prepare the place to store the data.
	 */

	dataPtr = Tcl_SetByteArrayLength(data, existing + count);
	dataPtr += existing;

	zshPtr->stream.next_out = dataPtr;
	zshPtr->stream.avail_out = count;
	if (zshPtr->stream.avail_in == 0) {
	    /*
	     * zlib will probably need more data to decompress.
	     */

	    if (zshPtr->currentInput) {
		Tcl_DecrRefCount(zshPtr->currentInput);
		zshPtr->currentInput = NULL;
	    }
	    TclListObjLength(NULL, zshPtr->inData, &listLen);
	    if (listLen > 0) {
		/*
		 * There is more input available, get it from the list and
		 * give it to zlib. At this point, the data must not be shared
		 * since we require the bytearray representation to not vanish
		 * under our feet. [Bug 3081008]
		 */

		Tcl_ListObjIndex(NULL, zshPtr->inData, 0, &itemObj);
		if (Tcl_IsShared(itemObj)) {
		    itemObj = Tcl_DuplicateObj(itemObj);
		}
		itemPtr = Tcl_GetBytesFromObj(NULL, itemObj, &itemLen);
		Tcl_IncrRefCount(itemObj);
		zshPtr->currentInput = itemObj;
		zshPtr->stream.next_in = itemPtr;
		zshPtr->stream.avail_in = itemLen;

		/*
		 * And remove it from the list
		 */

		Tcl_ListObjReplace(NULL, zshPtr->inData, 0, 1, 0, NULL);
	    }
	}

	/*
	 * When dealing with a raw stream, we set the dictionary here, once.
	 * (You can't do it in response to getting Z_NEED_DATA as raw streams
	 * don't ever issue that.)
	 */

	if (IsRawStream(zshPtr) && HaveDictToSet(zshPtr)) {
	    e = SetInflateDictionary(&zshPtr->stream, zshPtr->compDictObj);
	    if (e != Z_OK) {
		ConvertError(zshPtr->interp, e, zshPtr->stream.adler);
		return TCL_ERROR;
	    }
	    DictWasSet(zshPtr);
	}
	e = inflate(&zshPtr->stream, zshPtr->flush);
	if (e == Z_NEED_DICT && HaveDictToSet(zshPtr)) {
	    e = SetInflateDictionary(&zshPtr->stream, zshPtr->compDictObj);
	    if (e == Z_OK) {
		DictWasSet(zshPtr);
		e = inflate(&zshPtr->stream, zshPtr->flush);
	    }
	}
	TclListObjLength(NULL, zshPtr->inData, &listLen);

	while ((zshPtr->stream.avail_out > 0)
		&& (e == Z_OK || e == Z_BUF_ERROR) && (listLen > 0)) {
	    /*
	     * State: We have not satisfied the request yet and there may be
	     * more to inflate.
	     */

	    if (zshPtr->stream.avail_in > 0) {
		if (zshPtr->interp) {
		    TclPrintfResult(zshPtr->interp,
			    "unexpected zlib internal state during"
			    " decompression");
		    TclSetErrorCode(zshPtr->interp, "TCL", "ZIP", "STATE");
		}
		Tcl_SetByteArrayLength(data, existing);
		return TCL_ERROR;
	    }

	    if (zshPtr->currentInput) {
		Tcl_DecrRefCount(zshPtr->currentInput);
		zshPtr->currentInput = 0;
	    }

	    /*
	     * Get the next block of data to go to inflate. At this point, the
	     * data must not be shared since we require the bytearray
	     * representation to not vanish under our feet. [Bug 3081008]
	     */

	    Tcl_ListObjIndex(zshPtr->interp, zshPtr->inData, 0, &itemObj);
	    if (Tcl_IsShared(itemObj)) {
		itemObj = Tcl_DuplicateObj(itemObj);
	    }
	    itemPtr = Tcl_GetBytesFromObj(NULL, itemObj, &itemLen);
	    Tcl_IncrRefCount(itemObj);
	    zshPtr->currentInput = itemObj;
	    zshPtr->stream.next_in = itemPtr;
	    zshPtr->stream.avail_in = itemLen;

	    /*
	     * Remove it from the list.
	     */

	    Tcl_ListObjReplace(NULL, zshPtr->inData, 0, 1, 0, NULL);
	    listLen--;

	    /*
	     * And call inflate again.
	     */

	    do {
		e = inflate(&zshPtr->stream, zshPtr->flush);
		if (e != Z_NEED_DICT || !HaveDictToSet(zshPtr)) {
		    break;
		}
		e = SetInflateDictionary(&zshPtr->stream, zshPtr->compDictObj);
		DictWasSet(zshPtr);
	    } while (e == Z_OK);
	}
	if (zshPtr->stream.avail_out > 0) {
	    Tcl_SetByteArrayLength(data,
		    existing + count - zshPtr->stream.avail_out);
	}
	if (!(e==Z_OK || e==Z_STREAM_END || e==Z_BUF_ERROR)) {
	    Tcl_SetByteArrayLength(data, existing);
	    ConvertError(zshPtr->interp, e, zshPtr->stream.adler);
	    return TCL_ERROR;
	}
	if (e == Z_STREAM_END) {
	    zshPtr->streamEnd = true;
	    if (zshPtr->currentInput) {
		Tcl_DecrRefCount(zshPtr->currentInput);
		zshPtr->currentInput = NULL;
	    }
	    inflateEnd(&zshPtr->stream);
	}
    } else {
	TclListObjLength(NULL, zshPtr->outData, &listLen);
	if (count < 0) {
	    count = 0;
	    for (Tcl_Size i=0; i<listLen; i++) {
		Tcl_ListObjIndex(NULL, zshPtr->outData, i, &itemObj);
		(void) Tcl_GetBytesFromObj(NULL, itemObj, &itemLen);
		if (i == 0) {
		    count += itemLen - zshPtr->outPos;
		} else {
		    count += itemLen;
		}
	    }
	}

	/*
	 * Prepare the place to store the data.
	 */

	dataPtr = Tcl_SetByteArrayLength(data, existing + count);
	dataPtr += existing;

	while ((count > dataPos) &&
		(TclListObjLength(NULL, zshPtr->outData, &listLen) == TCL_OK)
		&& (listLen > 0)) {
	    /*
	     * Get the next chunk off our list of chunks and grab the data out
	     * of it.
	     */

	    Tcl_ListObjIndex(NULL, zshPtr->outData, 0, &itemObj);
	    itemPtr = Tcl_GetBytesFromObj(NULL, itemObj, &itemLen);
	    if ((itemLen - zshPtr->outPos) >= (count - dataPos)) {
		Tcl_Size len = count - dataPos;

		memcpy(dataPtr + dataPos, itemPtr + zshPtr->outPos, len);
		zshPtr->outPos += len;
		dataPos += len;
		if (zshPtr->outPos == itemLen) {
		    zshPtr->outPos = 0;
		}
	    } else {
		Tcl_Size len = itemLen - zshPtr->outPos;

		memcpy(dataPtr + dataPos, itemPtr + zshPtr->outPos, len);
		dataPos += len;
		zshPtr->outPos = 0;
	    }
	    if (zshPtr->outPos == 0) {
		Tcl_ListObjReplace(NULL, zshPtr->outData, 0, 1, 0, NULL);
		listLen--;
	    }
	}
	Tcl_SetByteArrayLength(data, existing + dataPos);
    }
    return TCL_OK;
}

/*
 *----------------------------------------------------------------------
 *
 * Tcl_ZlibDeflate --
 *
 *	Compress the contents of Tcl_Obj *data with compression level in
 *	output format, producing the compressed data in the interpreter
 *	result.
 *
 *----------------------------------------------------------------------
 */

int
Tcl_ZlibDeflate(
    Tcl_Interp *interp,
    int format,
    Tcl_Obj *data,
    int level,
    Tcl_Obj *gzipHeaderDictObj)
{
    int wbits = 0, e = 0, extraSize = 0;
    Tcl_Size inLen = 0;
    Byte *inData = NULL;
    z_stream stream;
    GzipHeader header;
    gz_header *headerPtr = NULL;
    Tcl_Obj *obj;

    if (!interp) {
	return TCL_ERROR;
    }

    /*
     * Obtain the pointer to the byte array, we'll pass this pointer straight
     * to the deflate command.
     */

    inData = Tcl_GetBytesFromObj(interp, data, &inLen);
    if (inData == NULL) {
	return TCL_ERROR;
    }

    /*
     * Compressed format is specified by the wbits parameter. See zlib.h for
     * details.
     */

    if (format == TCL_ZLIB_FORMAT_RAW) {
	wbits = WBITS_RAW;
    } else if (format == TCL_ZLIB_FORMAT_GZIP) {
	wbits = WBITS_GZIP;

	/*
	 * Need to allocate extra space for the gzip header and footer. The
	 * amount of space is (a bit less than) 32 bytes, plus a byte for each
	 * byte of string that we add. Note that over-allocation is not a
	 * problem. [Bug 2419061]
	 */

	extraSize = 32;
	if (gzipHeaderDictObj) {
	    headerPtr = &header.header;
	    memset(headerPtr, 0, sizeof(gz_header));
	    if (GenerateHeader(interp, gzipHeaderDictObj, &header,
		    &extraSize) != TCL_OK) {
		return TCL_ERROR;
	    }
	}
    } else if (format == TCL_ZLIB_FORMAT_ZLIB) {
	wbits = WBITS_ZLIB;
    } else {
	Tcl_Panic("incorrect zlib data format, must be TCL_ZLIB_FORMAT_ZLIB, "
		"TCL_ZLIB_FORMAT_GZIP or TCL_ZLIB_FORMAT_ZLIB");
    }

    if (level < Z_DEFAULT_COMPRESSION || level > Z_BEST_COMPRESSION) {
	Tcl_Panic("compression level should be between %d (uncompressed) and "
		"%d (best compression) or %d for default compression level",
		Z_NO_COMPRESSION, Z_BEST_COMPRESSION, Z_DEFAULT_COMPRESSION);
    }

    /*
     * Allocate some space to store the output.
     */

    TclNewObj(obj);

    memset(&stream, 0, sizeof(z_stream));
    stream.avail_in = inLen;
    stream.next_in = inData;

    /*
     * No output buffer available yet, will alloc after deflateInit2.
     */

    e = deflateInit2(&stream, level, Z_DEFLATED, wbits, MAX_MEM_LEVEL,
	    Z_DEFAULT_STRATEGY);
    if (e != Z_OK) {
	goto error;
    }

    if (headerPtr != NULL) {
	e = deflateSetHeader(&stream, headerPtr);
	if (e != Z_OK) {
	    goto error;
	}
    }

    /*
     * Allocate the output buffer from the value of deflateBound(). This is
     * probably too much space. Before returning to the caller, we will reduce
     * it back to the actual compressed size.
     */

    stream.avail_out = deflateBound(&stream, inLen) + extraSize;
    stream.next_out = Tcl_SetByteArrayLength(obj, stream.avail_out);

    /*
     * Perform the compression, Z_FINISH means do it in one go.
     */

    e = deflate(&stream, Z_FINISH);

    if (e != Z_STREAM_END) {
	e = deflateEnd(&stream);

	/*
	 * deflateEnd() returns Z_OK when there are bytes left to compress, at
	 * this point we consider that an error, although we could continue by
	 * allocating more memory and calling deflate() again.
	 */

	if (e == Z_OK) {
	    e = Z_BUF_ERROR;
	}
    } else {
	e = deflateEnd(&stream);
    }

    if (e != Z_OK) {
	goto error;
    }

    /*
     * Reduce the ByteArray length to the actual data length produced by
     * deflate.
     */

    Tcl_SetByteArrayLength(obj, stream.total_out);
    Tcl_SetObjResult(interp, obj);
    return TCL_OK;

  error:
    ConvertError(interp, e, stream.adler);
    TclDecrRefCount(obj);
    return TCL_ERROR;
}

/*
 *----------------------------------------------------------------------
 *
 * Tcl_ZlibInflate --
 *
 *	Decompress data in an object into the interpreter result.
 *
 *----------------------------------------------------------------------
 */

int
Tcl_ZlibInflate(
    Tcl_Interp *interp,
    int format,
    Tcl_Obj *data,
    Tcl_Size bufferSize,
    Tcl_Obj *gzipHeaderDictObj)
{
    int wbits = 0, e = 0;
    Tcl_Size inLen = 0, newBufferSize;
    Byte *inData = NULL, *outData = NULL, *newOutData = NULL;
    z_stream stream;
    gz_header header, *headerPtr = NULL;
    Tcl_Obj *obj;
    char *nameBuf = NULL, *commentBuf = NULL;

    if (!interp) {
	return TCL_ERROR;
    }

    inData = Tcl_GetBytesFromObj(interp, data, &inLen);
    if (inData == NULL) {
	return TCL_ERROR;
    }

    /*
     * Compressed format is specified by the wbits parameter. See zlib.h for
     * details.
     */

    switch (format) {
    case TCL_ZLIB_FORMAT_RAW:
	wbits = WBITS_RAW;
	gzipHeaderDictObj = NULL;
	break;
    case TCL_ZLIB_FORMAT_ZLIB:
	wbits = WBITS_ZLIB;
	gzipHeaderDictObj = NULL;
	break;
    case TCL_ZLIB_FORMAT_GZIP:
	wbits = WBITS_GZIP;
	break;
    case TCL_ZLIB_FORMAT_AUTO:
	wbits = WBITS_AUTODETECT;
	break;
    default:
	Tcl_Panic("incorrect zlib data format, must be TCL_ZLIB_FORMAT_ZLIB, "
		"TCL_ZLIB_FORMAT_GZIP, TCL_ZLIB_FORMAT_RAW or "
		"TCL_ZLIB_FORMAT_AUTO");
    }

    if (gzipHeaderDictObj) {
	headerPtr = &header;
	memset(headerPtr, 0, sizeof(gz_header));
	nameBuf = (char *) Tcl_Alloc(MAXPATHLEN);
	header.name = (Bytef *) nameBuf;
	header.name_max = MAXPATHLEN - 1;
	commentBuf = (char *) Tcl_Alloc(MAX_COMMENT_LEN);
	header.comment = (Bytef *) commentBuf;
	header.comm_max = MAX_COMMENT_LEN - 1;
    }

    if (bufferSize < 1) {
	/*
	 * Start with a buffer (up to) 3 times the size of the input data.
	 */

	if (inLen < 32 * 1024 * 1024) {
	    bufferSize = 3 * inLen;
	} else if (inLen < 256 * 1024 * 1024) {
	    bufferSize = 2 * inLen;
	} else {
	    bufferSize = inLen;
	}
    }

    TclNewObj(obj);
    outData = Tcl_SetByteArrayLength(obj, bufferSize);
    memset(&stream, 0, sizeof(z_stream));
    stream.avail_in = inLen+1;	/* +1 because zlib can "over-request"
				 * input (but ignore it!) */
    stream.next_in = inData;
    stream.avail_out = bufferSize;
    stream.next_out = outData;

    /*
     * Initialize zlib for decompression.
     */

    e = inflateInit2(&stream, wbits);
    if (e != Z_OK) {
	goto error;
    }
    if (headerPtr) {
	e = inflateGetHeader(&stream, headerPtr);
	if (e != Z_OK) {
	    inflateEnd(&stream);
	    goto error;
	}
    }

    /*
     * Start the decompression cycle.
     */

    while (true) {
	e = inflate(&stream, Z_FINISH);
	if (e != Z_BUF_ERROR) {
	    break;
	}

	/*
	 * Not enough room in the output buffer. Increase it by five times the
	 * bytes still in the input buffer. (Because 3 times didn't do the
	 * trick before, 5 times is what we do next.) Further optimization
	 * should be done by the user, specify the decompressed size!
	 */

	if ((stream.avail_in == 0) && (stream.avail_out > 0)) {
	    e = Z_STREAM_ERROR;
	    break;
	}
	newBufferSize = bufferSize + 5 * stream.avail_in;
	if (newBufferSize == bufferSize) {
	    newBufferSize = bufferSize + 1000;
	}
	newOutData = Tcl_SetByteArrayLength(obj, newBufferSize);

	/*
	 * Set next out to the same offset in the new location.
	 */

	stream.next_out = newOutData + stream.total_out;

	/*
	 * And increase avail_out with the number of new bytes allocated.
	 */

	stream.avail_out += newBufferSize - bufferSize;
	outData = newOutData;
	bufferSize = newBufferSize;
    }

    if (e != Z_STREAM_END) {
	inflateEnd(&stream);
	goto error;
    }

    e = inflateEnd(&stream);
    if (e != Z_OK) {
	goto error;
    }

    /*
     * Reduce the BA length to the actual data length produced by deflate.
     */

    Tcl_SetByteArrayLength(obj, stream.total_out);
    if (headerPtr != NULL) {
	ExtractHeader(&header, gzipHeaderDictObj);
	TclDictPut(NULL, gzipHeaderDictObj, "size",
		Tcl_NewWideIntObj(stream.total_out));
	Tcl_Free(nameBuf);
	Tcl_Free(commentBuf);
    }
    Tcl_SetObjResult(interp, obj);
    return TCL_OK;

  error:
    TclDecrRefCount(obj);
    ConvertError(interp, e, stream.adler);
    if (nameBuf) {
	Tcl_Free(nameBuf);
    }
    if (commentBuf) {
	Tcl_Free(commentBuf);
    }
    return TCL_ERROR;
}

/*
 *----------------------------------------------------------------------
 *
 * Tcl_ZlibCRC32, Tcl_ZlibAdler32 --
 *
 *	Access to the checksumming engines.
 *
 *----------------------------------------------------------------------
 */

unsigned int
Tcl_ZlibCRC32(
    unsigned int crc,
    const unsigned char *buf,
    Tcl_Size len)
{
    /* Nothing much to do, just wrap the crc32(). */
    return crc32(crc, (Bytef *) buf, len);
}

unsigned int
Tcl_ZlibAdler32(
    unsigned int adler,
    const unsigned char *buf,
    Tcl_Size len)
{
    return adler32(adler, (Bytef *) buf, len);
}

/*
 *----------------------------------------------------------------------
 *
 * GetLevelFromObj --
 *
 *	Helper for getting the compression level for compression operations.
 *
 *	levelPtr is assumed to point to a variable that has been initialised
 *	to Z_DEFAULT_COMPRESSION (or that will be initialised to that on code
 *	paths that don't go through this function); the default compression
 *	level is to be selected by *not* invoking this function.
 *
 *----------------------------------------------------------------------
 */
static int
GetLevelFromObj(
    Tcl_Interp *interp,		/* Where to put error messages. NULLable. */
    Tcl_Obj *levelObj,		/* Value to parse. NULL for default. */
    int *levelPtr)		/* Where to write the compression level. */
{
    int level;

    if (levelObj == NULL) {
	*levelPtr = Z_DEFAULT_COMPRESSION;
	return TCL_OK;
    }
    if (TclGetIntFromObj(interp, levelObj, &level) != TCL_OK) {
	return TCL_ERROR;
    }
    if (level < Z_NO_COMPRESSION || level > Z_BEST_COMPRESSION) {
	if (interp) {
	    Tcl_SetObjResult(interp, Tcl_ObjPrintf(
		    "level must be %d to %d",
		    Z_NO_COMPRESSION, Z_BEST_COMPRESSION));
	    Tcl_SetErrorCode(interp, "TCL", "VALUE", "COMPRESSIONLEVEL", (char *)NULL);
	}
	return TCL_ERROR;
    }
    *levelPtr = level;
    return TCL_OK;
}

/*
 *----------------------------------------------------------------------
 *
 * GetBufferSizeFromObj --
 *
 *	Helper for getting the buffer size for decompression operations.
 *
 *	Not intended for streaming decompression operations, where buffer
 *	sizes can be smaller.
 *
 *----------------------------------------------------------------------
 */
static int
GetBufferSizeFromObj(
    Tcl_Interp *interp,		/* Where to put error messages. NULLable. */
    Tcl_Obj *bufferSizeObj,	/* Value to parse. */
    size_t *bufferSizePtr)	/* Where to write the buffer size. */
{
    Tcl_WideInt wideLen;

    if (TclGetWideIntFromObj(interp, bufferSizeObj, &wideLen) != TCL_OK) {
	return TCL_ERROR;
    }
    if (wideLen < MIN_NONSTREAM_BUFFER_SIZE || wideLen > MAX_BUFFER_SIZE) {
	if (interp) {
	    Tcl_SetObjResult(interp, Tcl_ObjPrintf(
		    "buffer size must be %d to %d",
		    MIN_NONSTREAM_BUFFER_SIZE, MAX_BUFFER_SIZE));
	    Tcl_SetErrorCode(interp, "TCL", "VALUE", "BUFFERSIZE", (char *)NULL);
	}
	return TCL_ERROR;
    }
    *bufferSizePtr = (size_t) wideLen;
    return TCL_OK;
}

/*
 *----------------------------------------------------------------------
 *
 * ZlibAdler32Cmd --
 *
 *	Implementation of the [zlib adler32] command.
 *
 *----------------------------------------------------------------------
 */
static int
ZlibAdler32Cmd(
    TCL_UNUSED(void *),
    Tcl_Interp *interp,
    int objc,
    Tcl_Obj *const objv[])
{
<<<<<<< HEAD
    int option, level = -1;
    size_t buffersize = 0;
=======
>>>>>>> 37de7db0
    Tcl_Size dlen = 0;
    const unsigned char *data;
    unsigned int start;

    if (objc < 1 || objc > 3) {
	Tcl_WrongNumArgs(interp, 1, objv, "data ?startValue?");
	return TCL_ERROR;
    }
    data = Tcl_GetBytesFromObj(interp, objv[1], &dlen);
    if (data == NULL) {
	return TCL_ERROR;
    }
    if (objc < 3) {
	start = Tcl_ZlibAdler32(0, NULL, 0);
    } else if (Tcl_GetIntFromObj(interp, objv[2], (int *) &start) != TCL_OK) {
	return TCL_ERROR;
    }
    Tcl_SetObjResult(interp, Tcl_NewWideIntObj(
	    Tcl_ZlibAdler32(start, data, dlen)));
    return TCL_OK;
}

/*
 *----------------------------------------------------------------------
 *
 * ZlibCRC32Cmd --
 *
 *	Implementation of the [zlib crc32] command.
 *
 *----------------------------------------------------------------------
 */
static int
ZlibCRC32Cmd(
    TCL_UNUSED(void *),
    Tcl_Interp *interp,
    int objc,
    Tcl_Obj *const objv[])
{
    Tcl_Size dlen = 0;
    const unsigned char *data;
    unsigned int start;

    if (objc < 1 || objc > 3) {
	Tcl_WrongNumArgs(interp, 1, objv, "data ?startValue?");
	return TCL_ERROR;
    }
    data = Tcl_GetBytesFromObj(interp, objv[1], &dlen);
    if (data == NULL) {
	return TCL_ERROR;
    }
    if (objc < 3) {
	start = Tcl_ZlibCRC32(0, NULL, 0);
    } else if (Tcl_GetIntFromObj(interp, objv[2], (int *) &start) != TCL_OK) {
	return TCL_ERROR;
    }
    Tcl_SetObjResult(interp, Tcl_NewWideIntObj(
	    Tcl_ZlibCRC32(start, data, dlen)));
    return TCL_OK;
}

/*
 *----------------------------------------------------------------------
 *
 * ZlibDeflateCmd --
 *
 *	Implementation of the [zlib deflate] command.
 *
 *----------------------------------------------------------------------
 */
static int
ZlibDeflateCmd(
    TCL_UNUSED(void *),
    Tcl_Interp *interp,
    int objc,
    Tcl_Obj *const objv[])
{
    int level;

    if (objc < 2 || objc > 3) {
	Tcl_WrongNumArgs(interp, 1, objv, "data ?level?");
	return TCL_ERROR;
    }
    if (GetLevelFromObj(interp, (objc > 2 ? objv[2] : NULL), &level) != TCL_OK) {
	return TCL_ERROR;
    }
    return Tcl_ZlibDeflate(interp, TCL_ZLIB_FORMAT_RAW, objv[1], level, NULL);
}

/*
 *----------------------------------------------------------------------
 *
 * ZlibCompressCmd --
 *
 *	Implementation of the [zlib compress] command.
 *
 *----------------------------------------------------------------------
 */
static int
ZlibCompressCmd(
    TCL_UNUSED(void *),
    Tcl_Interp *interp,
    int objc,
    Tcl_Obj *const objv[])
{
    int level;

    if (objc < 2 || objc > 3) {
	Tcl_WrongNumArgs(interp, 1, objv, "data ?level?");
	return TCL_ERROR;
    }
    if (GetLevelFromObj(interp, (objc > 2 ? objv[2] : NULL), &level) != TCL_OK) {
	return TCL_ERROR;
    }
    return Tcl_ZlibDeflate(interp, TCL_ZLIB_FORMAT_ZLIB, objv[1], level, NULL);
}

/*
 *----------------------------------------------------------------------
 *
 * ZlibGzipCmd --
 *
 *	Implementation of the [zlib gzip] command.
 *
 *----------------------------------------------------------------------
 */
static int
ZlibGzipCmd(
    TCL_UNUSED(void *),
    Tcl_Interp *interp,
    int objc,
    Tcl_Obj *const objv[])
{
    static const char *const gzipopts[] = {
	"-header", "-level", NULL
    };
    Tcl_Obj *headerDictObj = NULL;
    int level = Z_DEFAULT_COMPRESSION, i, option;

<<<<<<< HEAD
	if (objc < 3 || objc > 7 || ((objc & 1) == 0)) {
	    Tcl_WrongNumArgs(interp, 2, objv,
		    "data ?-level level? ?-header header?");
	    return TCL_ERROR;
	}
	for (int i=3 ; i<objc ; i+=2) {
	    static const char *const gzipopts[] = {
		"-header", "-level", NULL
	    };
=======
    /*
     * Legacy argument format support.
     */
>>>>>>> 37de7db0

    if (objc == 3 && Tcl_GetIntFromObj(NULL, objv[2], &level) == TCL_OK) {
	if (GetLevelFromObj(interp, objv[2], &level) != TCL_OK) {
	    Tcl_AddErrorInfo(interp, "\n    (in level parameter)");
	    return TCL_ERROR;
	}
	return Tcl_ZlibDeflate(interp, TCL_ZLIB_FORMAT_GZIP, objv[1],
		level, NULL);
    }

    if (objc < 2 || objc > 6 || (objc & 1)) {
	Tcl_WrongNumArgs(interp, 1, objv,
		"data ?-level level? ?-header header?");
	return TCL_ERROR;
    }
    for (i=2 ; i<objc ; i+=2) {
	if (Tcl_GetIndexFromObj(interp, objv[i], gzipopts, "option", 0,
		&option) != TCL_OK) {
	    return TCL_ERROR;
	}
	switch (option) {
	case 0:		// -header
	    headerDictObj = objv[i + 1];
	    break;
	case 1:		// -level
	    if (GetLevelFromObj(interp, objv[i + 1], &level) != TCL_OK) {
		Tcl_AddErrorInfo(interp, "\n    (in -level option)");
		return TCL_ERROR;
	    }
	    break;
	default:
	    TCL_UNREACHABLE();
	}
<<<<<<< HEAD
	return Tcl_ZlibInflate(interp, TCL_ZLIB_FORMAT_ZLIB, objv[2],
		buffersize, NULL);
    case CMD_GUNZIP: {		/* gunzip gzippeddata ?-headerVar varName?
				 *	-> decompressedData */
	if (objc < 3 || objc > 5 || ((objc & 1) == 0)) {
	    Tcl_WrongNumArgs(interp, 2, objv, "data ?-headerVar varName?");
	    return TCL_ERROR;
	}
	Tcl_Obj *headerVarObj = headerDictObj = NULL;
	for (int i=3 ; i<objc ; i+=2) {
	    static const char *const gunzipopts[] = {
		"-buffersize", "-headerVar", NULL
	    };

	    if (Tcl_GetIndexFromObj(interp, objv[i], gunzipopts, "option", 0,
		    &option) != TCL_OK) {
=======
    }
    return Tcl_ZlibDeflate(interp, TCL_ZLIB_FORMAT_GZIP, objv[1], level,
	    headerDictObj);
}

/*
 *----------------------------------------------------------------------
 *
 * ZlibInflateCmd --
 *
 *	Implementation of the [zlib inflate] command.
 *
 *----------------------------------------------------------------------
 */
static int
ZlibInflateCmd(
    TCL_UNUSED(void *),
    Tcl_Interp *interp,
    int objc,
    Tcl_Obj *const objv[])
{
    size_t buffersize = 0;
    if (objc < 2 || objc > 3) {
	Tcl_WrongNumArgs(interp, 1, objv, "data ?bufferSize?");
	return TCL_ERROR;
    }
    if (objc > 2 && GetBufferSizeFromObj(interp, objv[2], &buffersize) != TCL_OK) {
	return TCL_ERROR;
    }
    return Tcl_ZlibInflate(interp, TCL_ZLIB_FORMAT_RAW, objv[1], buffersize, NULL);
}

/*
 *----------------------------------------------------------------------
 *
 * ZlibDecompressCmd --
 *
 *	Implementation of the [zlib decompress] command.
 *
 *----------------------------------------------------------------------
 */
static int
ZlibDecompressCmd(
    TCL_UNUSED(void *),
    Tcl_Interp *interp,
    int objc,
    Tcl_Obj *const objv[])
{
    size_t buffersize = 0;
    if (objc < 2 || objc > 3) {
	Tcl_WrongNumArgs(interp, 1, objv, "data ?bufferSize?");
	return TCL_ERROR;
    }
    if (objc > 2 && GetBufferSizeFromObj(interp, objv[2], &buffersize) != TCL_OK) {
	return TCL_ERROR;
    }
    return Tcl_ZlibInflate(interp, TCL_ZLIB_FORMAT_ZLIB, objv[1], buffersize, NULL);
}

/*
 *----------------------------------------------------------------------
 *
 * ZlibGunzipCmd --
 *
 *	Implementation of the [zlib gunzip] command.
 *
 *----------------------------------------------------------------------
 */
static int
ZlibGunzipCmd(
    TCL_UNUSED(void *),
    Tcl_Interp *interp,
    int objc,
    Tcl_Obj *const objv[])
{
    static const char *const gunzipopts[] = {
	"-buffersize", "-headerVar", NULL
    };
    Tcl_Obj *headerVarObj = NULL, *headerDictObj = NULL;
    size_t buffersize = 0;
    int i, option;

    if (objc < 2 || objc > 6 || (objc & 1)) {
	Tcl_WrongNumArgs(interp, 2, objv, "data ?-headerVar varName?");
	return TCL_ERROR;
    }

    for (i=2 ; i<objc ; i+=2) {
	if (Tcl_GetIndexFromObj(interp, objv[i], gunzipopts, "option", 0,
		&option) != TCL_OK) {
	    return TCL_ERROR;
	}
	switch (option) {
	case 0:		// -buffersize
	    if (GetBufferSizeFromObj(interp, objv[i + 1], &buffersize) != TCL_OK) {
>>>>>>> 37de7db0
		return TCL_ERROR;
	    }
	    break;
	case 1:		// -headerVar
	    headerVarObj = objv[i + 1];
	    TclNewObj(headerDictObj);
	    break;
	default:
	    TCL_UNREACHABLE();
	}
    }

    if (Tcl_ZlibInflate(interp, TCL_ZLIB_FORMAT_GZIP, objv[1], buffersize,
	    headerDictObj) != TCL_OK) {
	if (headerDictObj) {
	    TclDecrRefCount(headerDictObj);
	}
	return TCL_ERROR;
    }

<<<<<<< HEAD
  badLevel:
    TclPrintfResult(interp, "level must be 0 to 9");
    TclSetErrorCode(interp, "TCL", "VALUE", "COMPRESSIONLEVEL");
    if (extraInfoStr) {
	Tcl_AddErrorInfo(interp, extraInfoStr);
    }
    return TCL_ERROR;
  badBuffer:
    TclPrintfResult(interp, "buffer size must be %d to %d",
	    MIN_NONSTREAM_BUFFER_SIZE, MAX_BUFFER_SIZE);
    TclSetErrorCode(interp, "TCL", "VALUE", "BUFFERSIZE");
    return TCL_ERROR;
=======
    if (headerVarObj && Tcl_ObjSetVar2(interp, headerVarObj, NULL,
	    headerDictObj, TCL_LEAVE_ERR_MSG) == NULL) {
	return TCL_ERROR;
    }
    return TCL_OK;
>>>>>>> 37de7db0
}

/*
 *----------------------------------------------------------------------
 *
 * ZlibStreamCmd --
 *
 *	Implementation of the [zlib stream] command.
 *
 *----------------------------------------------------------------------
 */
static int
ZlibStreamCmd(
    TCL_UNUSED(void *),
    Tcl_Interp *interp,
    int objc,
    Tcl_Obj *const objv[])
{
    static const char *const stream_formats[] = {
	"compress", "decompress", "deflate", "gunzip", "gzip", "inflate",
	NULL
    };
    enum zlibFormats {
	FMT_COMPRESS, FMT_DECOMPRESS, FMT_DEFLATE, FMT_GUNZIP, FMT_GZIP,
	FMT_INFLATE
    } fmt;
    int format, mode = 0, option, level;
    enum objIndices {
	OPT_COMPRESSION_DICTIONARY = 0,
	OPT_GZIP_HEADER = 1,
	OPT_COMPRESSION_LEVEL = 2,
	OPT_END = -1
    };
    Tcl_Obj *obj[] = { NULL, NULL, NULL };
#define compDictObj	obj[OPT_COMPRESSION_DICTIONARY]
#define gzipHeaderObj	obj[OPT_GZIP_HEADER]
#define levelObj	obj[OPT_COMPRESSION_LEVEL]
    typedef struct {
	const char *name;
	enum objIndices offset;
    } OptDescriptor;
    static const OptDescriptor compressionOpts[] = {
	{ "-dictionary", OPT_COMPRESSION_DICTIONARY },
	{ "-level",	 OPT_COMPRESSION_LEVEL },
	{ NULL, OPT_END }
    };
    static const OptDescriptor gzipOpts[] = {
	{ "-header",	 OPT_GZIP_HEADER },
	{ "-level",	 OPT_COMPRESSION_LEVEL },
	{ NULL, OPT_END }
    };
    static const OptDescriptor expansionOpts[] = {
	{ "-dictionary", OPT_COMPRESSION_DICTIONARY },
	{ NULL, OPT_END }
    };
    static const OptDescriptor gunzipOpts[] = {
	{ NULL, OPT_END }
    };
    const OptDescriptor *desc = NULL;

    if (objc < 2 || (objc & 1)) {
	Tcl_WrongNumArgs(interp, 1, objv, "mode ?-option value...?");
	return TCL_ERROR;
    }
    if (Tcl_GetIndexFromObj(interp, objv[1], stream_formats, "mode", 0,
	    &fmt) != TCL_OK) {
	return TCL_ERROR;
    }

    /*
     * The format determines the compression mode and the options that may be
     * specified.
     */

    switch (fmt) {
    case FMT_DEFLATE:
	desc = compressionOpts;
	mode = TCL_ZLIB_STREAM_DEFLATE;
	format = TCL_ZLIB_FORMAT_RAW;
	break;
    case FMT_INFLATE:
	desc = expansionOpts;
	mode = TCL_ZLIB_STREAM_INFLATE;
	format = TCL_ZLIB_FORMAT_RAW;
	break;
    case FMT_COMPRESS:
	desc = compressionOpts;
	mode = TCL_ZLIB_STREAM_DEFLATE;
	format = TCL_ZLIB_FORMAT_ZLIB;
	break;
    case FMT_DECOMPRESS:
	desc = expansionOpts;
	mode = TCL_ZLIB_STREAM_INFLATE;
	format = TCL_ZLIB_FORMAT_ZLIB;
	break;
    case FMT_GZIP:
	desc = gzipOpts;
	mode = TCL_ZLIB_STREAM_DEFLATE;
	format = TCL_ZLIB_FORMAT_GZIP;
	break;
    case FMT_GUNZIP:
	desc = gunzipOpts;
	mode = TCL_ZLIB_STREAM_INFLATE;
	format = TCL_ZLIB_FORMAT_GZIP;
	break;
    default:
	TCL_UNREACHABLE();
    }

    /*
     * Parse the options.
     */

<<<<<<< HEAD
    for (int i=3 ; i<objc ; i+=2) {
=======
    for (i=2 ; i<objc ; i+=2) {
>>>>>>> 37de7db0
	if (Tcl_GetIndexFromObjStruct(interp, objv[i], desc,
		sizeof(OptDescriptor), "option", 0, &option) != TCL_OK) {
	    return TCL_ERROR;
	}
	obj[desc[option].offset] = objv[i + 1];
    }

    /*
     * If a compression level was given, parse it (integral: 0..9). Otherwise
     * use the default.
     */

<<<<<<< HEAD
    if (levelObj == NULL) {
	level = Z_DEFAULT_COMPRESSION;
    } else if (Tcl_GetIntFromObj(interp, levelObj, &level) != TCL_OK) {
	return TCL_ERROR;
    } else if (level < 0 || level > 9) {
	TclPrintfResult(interp, "level must be 0 to 9");
	TclSetErrorCode(interp, "TCL", "VALUE", "COMPRESSIONLEVEL");
=======
    if (GetLevelFromObj(interp, levelObj, &level) != TCL_OK) {
>>>>>>> 37de7db0
	Tcl_AddErrorInfo(interp, "\n    (in -level option)");
	return TCL_ERROR;
    }

    if (compDictObj) {
	if (NULL == Tcl_GetBytesFromObj(interp, compDictObj, (Tcl_Size *)NULL)) {
	    return TCL_ERROR;
	}
    }

    /*
     * Construct the stream now we know its configuration.
     */

    Tcl_ZlibStream zh;
    if (Tcl_ZlibStreamInit(interp, mode, format, level, gzipHeaderObj,
	    &zh) != TCL_OK) {
	return TCL_ERROR;
    }
    if (compDictObj != NULL) {
	Tcl_ZlibStreamSetCompressionDictionary(zh, compDictObj);
    }
    Tcl_SetObjResult(interp, Tcl_ZlibStreamGetCommandName(zh));
    return TCL_OK;
#undef compDictObj
#undef gzipHeaderObj
#undef levelObj
}

/*
 *----------------------------------------------------------------------
 *
 * ZlibPushCmd --
 *
 *	Implementation of the [zlib push] subcommand.
 *
 *----------------------------------------------------------------------
 */
static int
ZlibPushCmd(
    TCL_UNUSED(void *),
    Tcl_Interp *interp,
    int objc,
    Tcl_Obj *const objv[])
{
    static const char *const stream_formats[] = {
	"compress", "decompress", "deflate", "gunzip", "gzip", "inflate",
	NULL
    };
    enum zlibFormats {
	FMT_COMPRESS, FMT_DECOMPRESS, FMT_DEFLATE, FMT_GUNZIP, FMT_GZIP,
	FMT_INFLATE
    } fmt;
    int chanMode, format, mode = 0, level;
    static const char *const pushCompressOptions[] = {
	"-dictionary", "-header", "-level", NULL
    };
    static const char *const pushDecompressOptions[] = {
	"-dictionary", "-header", "-level", "-limit", NULL
    };
    const char *const *pushOptions = pushDecompressOptions;
    enum pushOptionsEnum {poDictionary, poHeader, poLevel, poLimit} option;
    Tcl_Obj *headerObj = NULL, *compDictObj = NULL;
    int limit = DEFAULT_BUFFER_SIZE;

    if (objc < 3) {
	Tcl_WrongNumArgs(interp, 1, objv, "mode channel ?options...?");
	return TCL_ERROR;
    }

    if (Tcl_GetIndexFromObj(interp, objv[1], stream_formats, "mode", 0,
	    &fmt) != TCL_OK) {
	return TCL_ERROR;
    }
    switch (fmt) {
    case FMT_DEFLATE:
	mode = TCL_ZLIB_STREAM_DEFLATE;
	format = TCL_ZLIB_FORMAT_RAW;
	pushOptions = pushCompressOptions;
	break;
    case FMT_INFLATE:
	mode = TCL_ZLIB_STREAM_INFLATE;
	format = TCL_ZLIB_FORMAT_RAW;
	break;
    case FMT_COMPRESS:
	mode = TCL_ZLIB_STREAM_DEFLATE;
	format = TCL_ZLIB_FORMAT_ZLIB;
	pushOptions = pushCompressOptions;
	break;
    case FMT_DECOMPRESS:
	mode = TCL_ZLIB_STREAM_INFLATE;
	format = TCL_ZLIB_FORMAT_ZLIB;
	break;
    case FMT_GZIP:
	mode = TCL_ZLIB_STREAM_DEFLATE;
	format = TCL_ZLIB_FORMAT_GZIP;
	pushOptions = pushCompressOptions;
	break;
    case FMT_GUNZIP:
	mode = TCL_ZLIB_STREAM_INFLATE;
	format = TCL_ZLIB_FORMAT_GZIP;
	break;
    default:
	TCL_UNREACHABLE();
    }

<<<<<<< HEAD
    Tcl_Channel chan;
    if (TclGetChannelFromObj(interp, objv[3], &chan, &chanMode, 0) != TCL_OK) {
=======
    if (TclGetChannelFromObj(interp, objv[2], &chan, &chanMode, 0) != TCL_OK) {
>>>>>>> 37de7db0
	return TCL_ERROR;
    }

    /*
     * Sanity checks.
     */

    if (mode == TCL_ZLIB_STREAM_DEFLATE && !(chanMode & TCL_WRITABLE)) {
	TclPrintfResult(interp,
		"compression may only be applied to writable channels");
	TclSetErrorCode(interp, "TCL", "ZIP", "UNWRITABLE");
	return TCL_ERROR;
    }
    if (mode == TCL_ZLIB_STREAM_INFLATE && !(chanMode & TCL_READABLE)) {
	TclPrintfResult(interp,
		"decompression may only be applied to readable channels");
	TclSetErrorCode(interp, "TCL", "ZIP", "UNREADABLE");
	return TCL_ERROR;
    }

    /*
     * Parse options.
     */

    level = Z_DEFAULT_COMPRESSION;
<<<<<<< HEAD
    for (int i=4 ; i<objc ; i++) {
=======
    for (i=3 ; i<objc ; i++) {
>>>>>>> 37de7db0
	if (Tcl_GetIndexFromObj(interp, objv[i], pushOptions, "option", 0,
		&option) != TCL_OK) {
	    return TCL_ERROR;
	}
	if (++i > objc - 1) {
	    TclPrintfResult(interp, "value missing for %s option",
		    pushOptions[option]);
	    TclSetErrorCode(interp, "TCL", "ZIP", "NOVAL");
	    return TCL_ERROR;
	}
	switch (option) {
	case poHeader:		/* -header headerDict */
	    headerObj = objv[i];
	    Tcl_Size dummy;
	    if (Tcl_DictObjSize(interp, headerObj, &dummy) != TCL_OK) {
		goto genericOptionError;
	    }
	    break;
	case poLevel:		/* -level compLevel */
<<<<<<< HEAD
	    if (Tcl_GetIntFromObj(interp, objv[i], (int *) &level) != TCL_OK) {
		goto genericOptionError;
	    }
	    if (level < 0 || level > 9) {
		TclPrintfResult(interp, "level must be 0 to 9");
		TclSetErrorCode(interp, "TCL", "VALUE", "COMPRESSIONLEVEL");
=======
	    if (GetLevelFromObj(interp, objv[i], &level) != TCL_OK) {
>>>>>>> 37de7db0
		goto genericOptionError;
	    }
	    break;
	case poLimit:		/* -limit numBytes */
	    if (Tcl_GetIntFromObj(interp, objv[i], &limit) != TCL_OK) {
		goto genericOptionError;
	    }
	    if (limit < 1 || limit > MAX_BUFFER_SIZE) {
		TclPrintfResult(interp, "read ahead limit must be 1 to %d",
			MAX_BUFFER_SIZE);
		TclSetErrorCode(interp, "TCL", "VALUE", "BUFFERSIZE");
		goto genericOptionError;
	    }
	    break;
	case poDictionary:	/* -dictionary compDict */
	    if (format == TCL_ZLIB_FORMAT_GZIP) {
		TclPrintfResult(interp,
			"a compression dictionary may not be set in the "
			"gzip format");
		TclSetErrorCode(interp, "TCL", "ZIP", "BADOPT");
		goto genericOptionError;
	    }
	    compDictObj = objv[i];
	    break;
	default:
	    TCL_UNREACHABLE();
	}
    }

    if (compDictObj && (NULL == Tcl_GetBytesFromObj(interp, compDictObj,
	    (Tcl_Size *)NULL))) {
	return TCL_ERROR;
    }

    if (ZlibStackChannelTransform(interp, mode, format, level, limit, chan,
	    headerObj, compDictObj) == NULL) {
	return TCL_ERROR;
    }
    Tcl_SetObjResult(interp, objv[2]);
    return TCL_OK;

  genericOptionError:
    TclAppendPrintfToErrorInfo(interp, "\n    (in %s option)",
	    pushOptions[option]);
    return TCL_ERROR;
}

/*
 *----------------------------------------------------------------------
 *
 * ZlibStreamImplCmd --
 *
 *	Implementation of the commands returned by [zlib stream].
 *
 *----------------------------------------------------------------------
 */
static int
ZlibStreamImplCmd(
    void *clientData,
    Tcl_Interp *interp,
    int objc,
    Tcl_Obj *const objv[])
{
    Tcl_ZlibStream zstream = (Tcl_ZlibStream) clientData;
    int code;
    Tcl_Obj *obj;
    static const char *const cmds[] = {
	"add", "checksum", "close", "eof", "finalize", "flush",
	"fullflush", "get", "header", "put", "reset",
	NULL
    };
    enum zlibStreamCommands {
	zs_add, zs_checksum, zs_close, zs_eof, zs_finalize, zs_flush,
	zs_fullflush, zs_get, zs_header, zs_put, zs_reset
    } command;

    if (objc < 2) {
	Tcl_WrongNumArgs(interp, 1, objv, "option data ?...?");
	return TCL_ERROR;
    }

    if (Tcl_GetIndexFromObj(interp, objv[1], cmds, "option", 0,
	    &command) != TCL_OK) {
	return TCL_ERROR;
    }

    switch (command) {
    case zs_add:		/* $strm add ?$flushopt? $data */
	return ZlibStreamAddCmd(zstream, interp, objc, objv);
    case zs_header:		/* $strm header */
	return ZlibStreamHeaderCmd(zstream, interp, objc, objv);
    case zs_put:		/* $strm put ?$flushopt? $data */
	return ZlibStreamPutCmd(zstream, interp, objc, objv);

    case zs_get:		/* $strm get ?count? */
	if (objc > 3) {
	    Tcl_WrongNumArgs(interp, 2, objv, "?count?");
	    return TCL_ERROR;
	}

	int count = -1;
	if (objc >= 3) {
	    if (Tcl_GetIntFromObj(interp, objv[2], &count) != TCL_OK) {
		return TCL_ERROR;
	    }
	}
	TclNewObj(obj);
	code = Tcl_ZlibStreamGet(zstream, obj, count);
	if (code == TCL_OK) {
	    Tcl_SetObjResult(interp, obj);
	} else {
	    TclDecrRefCount(obj);
	}
	return code;
    case zs_flush:		/* $strm flush */
	if (objc != 2) {
	    Tcl_WrongNumArgs(interp, 2, objv, NULL);
	    return TCL_ERROR;
	}
	TclNewObj(obj);
	Tcl_IncrRefCount(obj);
	code = Tcl_ZlibStreamPut(zstream, obj, Z_SYNC_FLUSH);
	TclDecrRefCount(obj);
	return code;
    case zs_fullflush:		/* $strm fullflush */
	if (objc != 2) {
	    Tcl_WrongNumArgs(interp, 2, objv, NULL);
	    return TCL_ERROR;
	}
	TclNewObj(obj);
	Tcl_IncrRefCount(obj);
	code = Tcl_ZlibStreamPut(zstream, obj, Z_FULL_FLUSH);
	TclDecrRefCount(obj);
	return code;
    case zs_finalize:		/* $strm finalize */
	if (objc != 2) {
	    Tcl_WrongNumArgs(interp, 2, objv, NULL);
	    return TCL_ERROR;
	}

	/*
	 * The flush commands slightly abuse the empty result obj as input
	 * data.
	 */

	TclNewObj(obj);
	Tcl_IncrRefCount(obj);
	code = Tcl_ZlibStreamPut(zstream, obj, Z_FINISH);
	TclDecrRefCount(obj);
	return code;
    case zs_close:		/* $strm close */
	if (objc != 2) {
	    Tcl_WrongNumArgs(interp, 2, objv, NULL);
	    return TCL_ERROR;
	}
	return Tcl_ZlibStreamClose(zstream);
    case zs_eof:		/* $strm eof */
	if (objc != 2) {
	    Tcl_WrongNumArgs(interp, 2, objv, NULL);
	    return TCL_ERROR;
	}
	Tcl_SetObjResult(interp, Tcl_NewBooleanObj(Tcl_ZlibStreamEof(zstream)));
	return TCL_OK;
    case zs_checksum:		/* $strm checksum */
	if (objc != 2) {
	    Tcl_WrongNumArgs(interp, 2, objv, NULL);
	    return TCL_ERROR;
	}
	Tcl_SetObjResult(interp, Tcl_NewWideIntObj(
		(uint32_t) Tcl_ZlibStreamChecksum(zstream)));
	return TCL_OK;
    case zs_reset:		/* $strm reset */
	if (objc != 2) {
	    Tcl_WrongNumArgs(interp, 2, objv, NULL);
	    return TCL_ERROR;
	}
	return Tcl_ZlibStreamReset(zstream);
    default:
	TCL_UNREACHABLE();
    }
}

static int
ZlibStreamAddCmd(
    void *clientData,
    Tcl_Interp *interp,
    int objc,
    Tcl_Obj *const objv[])
{
    Tcl_ZlibStream zstream = (Tcl_ZlibStream) clientData;
    int buffersize = -1, flush = -1;
    Tcl_Obj *compDictObj = NULL;
    static const char *const add_options[] = {
	"-buffer", "-dictionary", "-finalize", "-flush", "-fullflush", NULL
    };
    enum addOptions {
	ao_buffer, ao_dictionary, ao_finalize, ao_flush, ao_fullflush
    } index;

    for (int i=2; i<objc-1; i++) {
	if (Tcl_GetIndexFromObj(interp, objv[i], add_options, "option", 0,
		&index) != TCL_OK) {
	    return TCL_ERROR;
	}

	switch (index) {
	case ao_flush:		/* -flush */
	    if (flush >= 0) {
		flush = -2;
	    } else {
		flush = Z_SYNC_FLUSH;
	    }
	    break;
	case ao_fullflush:	/* -fullflush */
	    if (flush >= 0) {
		flush = -2;
	    } else {
		flush = Z_FULL_FLUSH;
	    }
	    break;
	case ao_finalize:	/* -finalize */
	    if (flush >= 0) {
		flush = -2;
	    } else {
		flush = Z_FINISH;
	    }
	    break;
	case ao_buffer:		/* -buffer bufferSize */
	    if (i == objc - 2) {
		TclPrintfResult(interp,
			"\"-buffer\" option must be followed by integer "
			"decompression buffersize");
		TclSetErrorCode(interp, "TCL", "ZIP", "NOVAL");
		return TCL_ERROR;
	    }
	    if (Tcl_GetIntFromObj(interp, objv[++i], &buffersize) != TCL_OK) {
		return TCL_ERROR;
	    }
	    if (buffersize < 1 || buffersize > MAX_BUFFER_SIZE) {
		TclPrintfResult(interp, "buffer size must be 1 to %d",
			MAX_BUFFER_SIZE);
		TclSetErrorCode(interp, "TCL", "VALUE", "BUFFERSIZE");
		return TCL_ERROR;
	    }
	    break;
	case ao_dictionary:	/* -dictionary compDict */
	    if (i == objc - 2) {
		TclPrintfResult(interp,
			"\"-dictionary\" option must be followed by"
			" compression dictionary bytes");
		TclSetErrorCode(interp, "TCL", "ZIP", "NOVAL");
		return TCL_ERROR;
	    }
	    compDictObj = objv[++i];
	    break;
	default:
	    TCL_UNREACHABLE();
	}

	if (flush == -2) {
	    TclPrintfResult(interp,
		    "\"-flush\", \"-fullflush\" and \"-finalize\" options"
		    " are mutually exclusive");
	    TclSetErrorCode(interp, "TCL", "ZIP", "EXCLUSIVE");
	    return TCL_ERROR;
	}
    }
    if (flush == -1) {
	flush = 0;
    }

    /*
     * Set the compression dictionary if requested.
     */

    if (compDictObj != NULL) {
	Tcl_Size len = 0;

	if (NULL == Tcl_GetBytesFromObj(interp, compDictObj, &len)) {
	    return TCL_ERROR;
	}

	if (len == 0) {
	    compDictObj = NULL;
	}
	Tcl_ZlibStreamSetCompressionDictionary(zstream, compDictObj);
    }

    /*
     * Send the data to the stream core, along with any flushing directive.
     */

    if (Tcl_ZlibStreamPut(zstream, objv[objc - 1], flush) != TCL_OK) {
	return TCL_ERROR;
    }

    /*
     * Get such data out as we can (up to the requested length).
     */

    Tcl_Obj *obj = Tcl_NewObj();
    int code = Tcl_ZlibStreamGet(zstream, obj, buffersize);
    if (code == TCL_OK) {
	Tcl_SetObjResult(interp, obj);
    } else {
	TclDecrRefCount(obj);
    }
    return code;
}

static int
ZlibStreamPutCmd(
    void *clientData,
    Tcl_Interp *interp,
    int objc,
    Tcl_Obj *const objv[])
{
    Tcl_ZlibStream zstream = (Tcl_ZlibStream) clientData;
    int flush = -1;
    Tcl_Obj *compDictObj = NULL;
    static const char *const put_options[] = {
	"-dictionary", "-finalize", "-flush", "-fullflush", NULL
    };
    enum putOptions {
	po_dictionary, po_finalize, po_flush, po_fullflush
    } index;

    for (int i=2; i<objc-1; i++) {
	if (Tcl_GetIndexFromObj(interp, objv[i], put_options, "option", 0,
		&index) != TCL_OK) {
	    return TCL_ERROR;
	}

	switch (index) {
	case po_flush:		/* -flush */
	    if (flush >= 0) {
		flush = -2;
	    } else {
		flush = Z_SYNC_FLUSH;
	    }
	    break;
	case po_fullflush:	/* -fullflush */
	    if (flush >= 0) {
		flush = -2;
	    } else {
		flush = Z_FULL_FLUSH;
	    }
	    break;
	case po_finalize:	/* -finalize */
	    if (flush >= 0) {
		flush = -2;
	    } else {
		flush = Z_FINISH;
	    }
	    break;
	case po_dictionary:	/* -dictionary compDict */
	    if (i == objc - 2) {
		TclPrintfResult(interp,
			"\"-dictionary\" option must be followed by"
			" compression dictionary bytes");
		TclSetErrorCode(interp, "TCL", "ZIP", "NOVAL");
		return TCL_ERROR;
	    }
	    compDictObj = objv[++i];
	    break;
	default:
	    TCL_UNREACHABLE();
	}
	if (flush == -2) {
	    TclPrintfResult(interp,
		    "\"-flush\", \"-fullflush\" and \"-finalize\" options"
		    " are mutually exclusive");
	    TclSetErrorCode(interp, "TCL", "ZIP", "EXCLUSIVE");
	    return TCL_ERROR;
	}
    }
    if (flush == -1) {
	flush = 0;
    }

    /*
     * Set the compression dictionary if requested.
     */

    if (compDictObj != NULL) {
	Tcl_Size len = 0;

	if (NULL == Tcl_GetBytesFromObj(interp, compDictObj, &len)) {
	    return TCL_ERROR;
	}
	if (len == 0) {
	    compDictObj = NULL;
	}
	Tcl_ZlibStreamSetCompressionDictionary(zstream, compDictObj);
    }

    /*
     * Send the data to the stream core, along with any flushing directive.
     */

    return Tcl_ZlibStreamPut(zstream, objv[objc - 1], flush);
}

static int
ZlibStreamHeaderCmd(
    void *clientData,
    Tcl_Interp *interp,
    int objc,
    Tcl_Obj *const objv[])
{
    ZlibStreamHandle *zshPtr = (ZlibStreamHandle *) clientData;

    if (objc != 2) {
	Tcl_WrongNumArgs(interp, 2, objv, NULL);
	return TCL_ERROR;
    } else if (zshPtr->mode != TCL_ZLIB_STREAM_INFLATE
	    || zshPtr->format != TCL_ZLIB_FORMAT_GZIP) {
	TclPrintfResult(interp,
		"only gunzip streams can produce header information");
	TclSetErrorCode(interp, "TCL", "ZIP", "BADOP");
	return TCL_ERROR;
    }

    Tcl_Obj *resultObj = Tcl_NewObj();
    ExtractHeader(&zshPtr->gzHeaderPtr->header, resultObj);
    Tcl_SetObjResult(interp, resultObj);
    return TCL_OK;
}

/*
 *----------------------------------------------------------------------
 *	Set of functions to support channel stacking.
 *----------------------------------------------------------------------
 */

static inline int
HaveFlag(
    ZlibChannelData *chanDataPtr,
    int flag)
{
    return (chanDataPtr->flags & flag) != 0;
}

/*
 *
 * ZlibTransformClose --
 *
 *	How to shut down a stacked compressing/decompressing transform.
 *
 *----------------------------------------------------------------------
 */

static int
ZlibTransformClose(
    void *instanceData,
    Tcl_Interp *interp,
    int flags)
{
    ZlibChannelData *chanDataPtr = (ZlibChannelData *) instanceData;
    int e, result = TCL_OK;
    size_t written;

    if ((flags & (TCL_CLOSE_READ | TCL_CLOSE_WRITE)) != 0) {
	return EINVAL;
    }

    /*
     * Delete the support timer.
     */

    ZlibTransformEventTimerKill(chanDataPtr);

    /*
     * Flush any data waiting to be compressed.
     */

    if (chanDataPtr->mode == TCL_ZLIB_STREAM_DEFLATE) {
	chanDataPtr->outStream.avail_in = 0;
	do {
	    e = Deflate(&chanDataPtr->outStream, chanDataPtr->outBuffer,
		    chanDataPtr->outAllocated, Z_FINISH, &written);

	    /*
	     * Can't be sure that deflate() won't declare the buffer to be
	     * full (with Z_BUF_ERROR) so handle that case.
	     */

	    if (e == Z_BUF_ERROR) {
		e = Z_OK;
		written = chanDataPtr->outAllocated;
	    }
	    if (e != Z_OK && e != Z_STREAM_END) {
		/* TODO: is this the right way to do errors on close? */
		if (!TclInThreadExit()) {
		    ConvertError(interp, e, chanDataPtr->outStream.adler);
		}
		result = TCL_ERROR;
		break;
	    }
	    if (written && Tcl_WriteRaw(chanDataPtr->parent,
		    chanDataPtr->outBuffer, written) == TCL_IO_FAILURE) {
		/* TODO: is this the right way to do errors on close?
		 * Note: when close is called from FinalizeIOSubsystem then
		 * interp may be NULL */
		if (!TclInThreadExit() && interp) {
		    TclPrintfResult(interp, "error while finalizing file: %s",
			    Tcl_PosixError(interp));
		}
		result = TCL_ERROR;
		break;
	    }
	} while (e != Z_STREAM_END);
	(void) deflateEnd(&chanDataPtr->outStream);
    } else {
	/*
	 * If we have unused bytes from the read input (overshot by
	 * Z_STREAM_END or on possible error), unget them back to the parent
	 * channel, so that they appear as not being read yet.
	 */
	if (chanDataPtr->inStream.avail_in) {
	    Tcl_Ungets(chanDataPtr->parent,
		    (char *) chanDataPtr->inStream.next_in,
		    chanDataPtr->inStream.avail_in, 0);
	}

	(void) inflateEnd(&chanDataPtr->inStream);
    }

    /*
     * Release all memory.
     */

    if (chanDataPtr->compDictObj) {
	Tcl_DecrRefCount(chanDataPtr->compDictObj);
	chanDataPtr->compDictObj = NULL;
    }

    if (chanDataPtr->inBuffer) {
	Tcl_Free(chanDataPtr->inBuffer);
	chanDataPtr->inBuffer = NULL;
    }
    if (chanDataPtr->outBuffer) {
	Tcl_Free(chanDataPtr->outBuffer);
	chanDataPtr->outBuffer = NULL;
    }
    Tcl_Free(chanDataPtr);
    return result;
}

/*
 *----------------------------------------------------------------------
 *
 * ZlibTransformInput --
 *
 *	Reader filter that does decompression.
 *
 *----------------------------------------------------------------------
 */

static int
ZlibTransformInput(
    void *instanceData,
    char *buf,
    int toRead,
    int *errorCodePtr)
{
    ZlibChannelData *chanDataPtr = (ZlibChannelData *) instanceData;
    Tcl_DriverInputProc *inProc =
	    Tcl_ChannelInputProc(Tcl_GetChannelType(chanDataPtr->parent));
    int readBytes, gotBytes;

    if (chanDataPtr->mode == TCL_ZLIB_STREAM_DEFLATE) {
	return inProc(Tcl_GetChannelInstanceData(chanDataPtr->parent), buf,
		toRead, errorCodePtr);
    }

    gotBytes = 0;
    readBytes = chanDataPtr->inStream.avail_in; /* how many bytes in buffer now */
    while (!HaveFlag(chanDataPtr, STREAM_DONE) && toRead > 0) {
	/* if starting from scratch or continuation after full decompression */
	if (!chanDataPtr->inStream.avail_in) {
	    /* buffer to start, we can read to whole available buffer */
	    chanDataPtr->inStream.next_in = (Bytef *) chanDataPtr->inBuffer;
	}
	/*
	 * If done - no read needed anymore, check we have to copy rest of
	 * decompressed data, otherwise return with size (or 0 for Eof)
	 */
	if (HaveFlag(chanDataPtr, STREAM_DECOMPRESS)) {
	    goto copyDecompressed;
	}
	/*
	 * The buffer is exhausted, but the caller wants even more. We now
	 * have to go to the underlying channel, get more bytes and then
	 * transform them for delivery. We may not get what we want (full EOF
	 * or temporarily out of data).
	 */

	/* Check free buffer size and adjust size of next chunk to read. */
	unsigned int n = chanDataPtr->inAllocated - ((char *)
		chanDataPtr->inStream.next_in - chanDataPtr->inBuffer);
	if (n <= 0) {
	    /* Normally unreachable: not enough input buffer to uncompress.
	     * Todo: firstly try to realloc inBuffer upto MAX_BUFFER_SIZE.
	     */
	    *errorCodePtr = ENOBUFS;
	    return -1;
	}
	if (n > chanDataPtr->readAheadLimit) {
	    n = chanDataPtr->readAheadLimit;
	}
	readBytes = Tcl_ReadRaw(chanDataPtr->parent,
		(char *) chanDataPtr->inStream.next_in, n);

	/*
	 * Three cases here:
	 *  1.	Got some data from the underlying channel (readBytes > 0) so
	 *	it should be fed through the decompression engine.
	 *  2.	Got an error (readBytes == -1) which we should report up except
	 *	for the case where we can convert it to a short read.
	 *  3.	Got an end-of-data from EOF or blocking (readBytes == 0). If
	 *	it is EOF, try flushing the data out of the decompressor.
	 */

	if (readBytes == -1) {
	    /* See ReflectInput() in tclIORTrans.c */
	    if (Tcl_InputBlocked(chanDataPtr->parent) && (gotBytes > 0)) {
		break;
	    }

	    *errorCodePtr = Tcl_GetErrno();
	    return -1;
	}

	/* more bytes (or Eof if readBytes == 0) */
	chanDataPtr->inStream.avail_in += readBytes;

    copyDecompressed:

	/*
	 * Transform the read chunk, if not empty. Anything we get
	 * back is a transformation result to be put into our buffers, and
	 * the next iteration will put it into the result.
	 * For the case readBytes is 0 which signaling Eof in parent, the
	 * partial data waiting is converted and returned.
	 */

	int decBytes = ResultDecompress(chanDataPtr, buf, toRead,
		(readBytes != 0) ? Z_NO_FLUSH : Z_SYNC_FLUSH,  errorCodePtr);
	if (decBytes == -1) {
	    return -1;
	}
	gotBytes += decBytes;
	buf += decBytes;
	toRead -= decBytes;

	if ((decBytes == 0) || HaveFlag(chanDataPtr, STREAM_DECOMPRESS)) {
	    /*
	     * The drain delivered nothing (or buffer too small to decompress).
	     * Time to deliver what we've got.
	     */
	    if (!gotBytes && !HaveFlag(chanDataPtr, STREAM_DONE)) {
		/* if no-data, but not ready - avoid signaling Eof,
		 * continue in blocking mode, otherwise EAGAIN */
		if (Tcl_InputBlocked(chanDataPtr->parent)) {
		    continue;
		}
		*errorCodePtr = EAGAIN;
		return -1;
	    }
	    break;
	}

	/*
	 * Loop until the request is satisfied (or no data available from
	 * above, possibly EOF).
	 */
    }

    return gotBytes;
}

/*
 *----------------------------------------------------------------------
 *
 * ZlibTransformOutput --
 *
 *	Writer filter that does compression.
 *
 *----------------------------------------------------------------------
 */

static int
ZlibTransformOutput(
    void *instanceData,
    const char *buf,
    int toWrite,
    int *errorCodePtr)
{
    ZlibChannelData *chanDataPtr = (ZlibChannelData *) instanceData;
    Tcl_DriverOutputProc *outProc =
	    Tcl_ChannelOutputProc(Tcl_GetChannelType(chanDataPtr->parent));

    if (chanDataPtr->mode == TCL_ZLIB_STREAM_INFLATE) {
	return outProc(Tcl_GetChannelInstanceData(chanDataPtr->parent), buf,
		toWrite, errorCodePtr);
    }

    /*
     * No zero-length writes. Flushes must be explicit.
     */

    if (toWrite == 0) {
	return 0;
    }

    chanDataPtr->outStream.next_in = (Bytef *) buf;
    chanDataPtr->outStream.avail_in = toWrite;
    int e = Z_OK;
    do {
	size_t produced;
	e = Deflate(&chanDataPtr->outStream, chanDataPtr->outBuffer,
		chanDataPtr->outAllocated, Z_NO_FLUSH, &produced);
	if (e != Z_OK || produced == 0) {
	    break;
	}

	if (Tcl_WriteRaw(chanDataPtr->parent, chanDataPtr->outBuffer,
		produced) == TCL_IO_FAILURE) {
	    *errorCodePtr = Tcl_GetErrno();
	    return -1;
	}
    } while (chanDataPtr->outStream.avail_in > 0);

    if (e == Z_OK) {
	return toWrite - chanDataPtr->outStream.avail_in;
    }

    Tcl_Obj *errWords[] = {
	Tcl_NewStringObj("-errorcode", TCL_AUTO_LENGTH),
	ConvertErrorToList(e, chanDataPtr->outStream.adler),
	Tcl_NewStringObj(chanDataPtr->outStream.msg, TCL_AUTO_LENGTH)
    };
    Tcl_SetChannelError(chanDataPtr->parent, Tcl_NewListObj(3, errWords));
    *errorCodePtr = EINVAL;
    return -1;
}

/*
 *----------------------------------------------------------------------
 *
 * ZlibTransformFlush --
 *
 *	How to perform a flush of a compressing transform.
 *
 *----------------------------------------------------------------------
 */

static int
ZlibTransformFlush(
    Tcl_Interp *interp,
    ZlibChannelData *chanDataPtr,
    int flushType)
{
    int e;
    size_t len;

    chanDataPtr->outStream.avail_in = 0;
    do {
	/*
	 * Get the bytes to go out of the compression engine.
	 */

	e = Deflate(&chanDataPtr->outStream, chanDataPtr->outBuffer,
		chanDataPtr->outAllocated, flushType, &len);
	if (e != Z_OK && e != Z_BUF_ERROR) {
	    ConvertError(interp, e, chanDataPtr->outStream.adler);
	    return TCL_ERROR;
	}

	/*
	 * Write the bytes we've received to the next layer.
	 */

	if (len > 0 && Tcl_WriteRaw(chanDataPtr->parent, chanDataPtr->outBuffer,
		len) == TCL_IO_FAILURE) {
	    TclPrintfResult(interp, "problem flushing channel: %s",
		    Tcl_PosixError(interp));
	    return TCL_ERROR;
	}

	/*
	 * If we get to this point, either we're in the Z_OK or the
	 * Z_BUF_ERROR state. In the former case, we're done. In the latter
	 * case, it's because there's more bytes to go than would fit in the
	 * buffer we provided, and we need to go round again to get some more.
	 *
	 * We also stop the loop if we would have done a zero-length write.
	 * Those can cause problems at the OS level.
	 */
    } while (len > 0 && e == Z_BUF_ERROR);
    return TCL_OK;
}

/*
 *----------------------------------------------------------------------
 *
 * ZlibTransformSetOption --
 *
 *	Writing side of [fconfigure] on our channel.
 *
 *----------------------------------------------------------------------
 */

static int
ZlibTransformSetOption(			/* not used */
    void *instanceData,
    Tcl_Interp *interp,
    const char *optionName,
    const char *value)
{
    ZlibChannelData *chanDataPtr = (ZlibChannelData *) instanceData;
    Tcl_DriverSetOptionProc *setOptionProc =
	    Tcl_ChannelSetOptionProc(Tcl_GetChannelType(chanDataPtr->parent));
    static const char *compressChanOptions = "dictionary flush";
    static const char *gzipChanOptions = "flush";
    static const char *decompressChanOptions = "dictionary limit";
    static const char *gunzipChanOptions = "flush limit";
    int haveFlushOpt = (chanDataPtr->mode == TCL_ZLIB_STREAM_DEFLATE);

    if (optionName && (strcmp(optionName, "-dictionary") == 0)
	    && (chanDataPtr->format != TCL_ZLIB_FORMAT_GZIP)) {
	Tcl_Obj *compDictObj;

	TclNewStringObj(compDictObj, value, strlen(value));
	Tcl_IncrRefCount(compDictObj);
	if (NULL == Tcl_GetBytesFromObj(interp, compDictObj, (Tcl_Size *)NULL)) {
	    Tcl_DecrRefCount(compDictObj);
	    return TCL_ERROR;
	}
	if (chanDataPtr->compDictObj) {
	    TclDecrRefCount(chanDataPtr->compDictObj);
	}
	chanDataPtr->compDictObj = compDictObj;
	int code = Z_OK;
	if (chanDataPtr->mode == TCL_ZLIB_STREAM_DEFLATE) {
	    code = SetDeflateDictionary(&chanDataPtr->outStream, compDictObj);
	    if (code != Z_OK) {
		ConvertError(interp, code, chanDataPtr->outStream.adler);
		return TCL_ERROR;
	    }
	} else if (chanDataPtr->format == TCL_ZLIB_FORMAT_RAW) {
	    code = SetInflateDictionary(&chanDataPtr->inStream, compDictObj);
	    if (code != Z_OK) {
		ConvertError(interp, code, chanDataPtr->inStream.adler);
		return TCL_ERROR;
	    }
	}
	return TCL_OK;
    }

    if (haveFlushOpt) {
	if (optionName && strcmp(optionName, "-flush") == 0) {
	    int flushType;

	    if (value[0] == 'f' && strcmp(value, "full") == 0) {
		flushType = Z_FULL_FLUSH;
	    } else if (value[0] == 's' && strcmp(value, "sync") == 0) {
		flushType = Z_SYNC_FLUSH;
	    } else {
		TclPrintfResult(interp,
			"unknown -flush type \"%s\": must be full or sync",
			value);
		TclSetErrorCode(interp, "TCL", "VALUE", "FLUSH");
		return TCL_ERROR;
	    }

	    /*
	     * Try to actually do the flush now.
	     */

	    return ZlibTransformFlush(interp, chanDataPtr, flushType);
	}
    } else {
	if (optionName && strcmp(optionName, "-limit") == 0) {
	    int newLimit;

	    if (Tcl_GetInt(interp, value, &newLimit) != TCL_OK) {
		return TCL_ERROR;
	    } else if (newLimit < 1 || newLimit > MAX_BUFFER_SIZE) {
		TclPrintfResult(interp, "-limit must be between 1 and 65536");
		TclSetErrorCode(interp, "TCL", "VALUE", "READLIMIT");
		return TCL_ERROR;
	    }
	}
    }

    if (setOptionProc == NULL) {
	if (chanDataPtr->format == TCL_ZLIB_FORMAT_GZIP) {
	    return Tcl_BadChannelOption(interp, optionName,
		    (chanDataPtr->mode == TCL_ZLIB_STREAM_DEFLATE)
		    ? gzipChanOptions : gunzipChanOptions);
	} else {
	    return Tcl_BadChannelOption(interp, optionName,
		    (chanDataPtr->mode == TCL_ZLIB_STREAM_DEFLATE)
		    ? compressChanOptions : decompressChanOptions);
	}
    }

    /*
     * Pass all unknown options down, to deeper transforms and/or the base
     * channel.
     */

    return setOptionProc(Tcl_GetChannelInstanceData(chanDataPtr->parent),
	    interp, optionName, value);
}

/*
 *----------------------------------------------------------------------
 *
 * ZlibTransformGetOption --
 *
 *	Reading side of [fconfigure] on our channel.
 *
 *----------------------------------------------------------------------
 */

static int
ZlibTransformGetOption(
    void *instanceData,
    Tcl_Interp *interp,
    const char *optionName,
    Tcl_DString *dsPtr)
{
    ZlibChannelData *chanDataPtr = (ZlibChannelData *) instanceData;
    Tcl_DriverGetOptionProc *getOptionProc =
	    Tcl_ChannelGetOptionProc(Tcl_GetChannelType(chanDataPtr->parent));
    static const char *compressChanOptions = "checksum dictionary";
    static const char *gzipChanOptions = "checksum";
    static const char *decompressChanOptions = "checksum dictionary limit";
    static const char *gunzipChanOptions = "checksum header limit";

    /*
     * The "crc" option reports the current CRC (calculated with the Adler32
     * or CRC32 algorithm according to the format) given the data that has
     * been processed so far.
     */

    if (optionName == NULL || strcmp(optionName, "-checksum") == 0) {
	uLong crc;
	char buf[12];

	if (chanDataPtr->mode == TCL_ZLIB_STREAM_DEFLATE) {
	    crc = chanDataPtr->outStream.adler;
	} else {
	    crc = chanDataPtr->inStream.adler;
	}

	snprintf(buf, sizeof(buf), "%lu", crc);
	if (optionName == NULL) {
	    Tcl_DStringAppendElement(dsPtr, "-checksum");
	    Tcl_DStringAppendElement(dsPtr, buf);
	} else {
	    Tcl_DStringAppend(dsPtr, buf, TCL_AUTO_LENGTH);
	    return TCL_OK;
	}
    }

    if ((chanDataPtr->format != TCL_ZLIB_FORMAT_GZIP) &&
	    (optionName == NULL || strcmp(optionName, "-dictionary") == 0)) {
	/*
	 * Embedded NUL bytes are ok; they'll be C080-encoded.
	 */

	if (optionName == NULL) {
	    Tcl_DStringAppendElement(dsPtr, "-dictionary");
	    if (chanDataPtr->compDictObj) {
		Tcl_DStringAppendElement(dsPtr,
			TclGetString(chanDataPtr->compDictObj));
	    } else {
		Tcl_DStringAppendElement(dsPtr, "");
	    }
	} else {
	    if (chanDataPtr->compDictObj) {
		TclDStringAppendObj(dsPtr, chanDataPtr->compDictObj);
	    }
	    return TCL_OK;
	}
    }

    /*
     * The "header" option, which is only valid on inflating gzip channels,
     * reports the header that has been read from the start of the stream.
     */

    if (HaveFlag(chanDataPtr, IN_HEADER) && ((optionName == NULL) ||
	    (strcmp(optionName, "-header") == 0))) {
	Tcl_Obj *tmpObj;

	TclNewObj(tmpObj);
	ExtractHeader(&chanDataPtr->inHeader.header, tmpObj);
	if (optionName == NULL) {
	    Tcl_DStringAppendElement(dsPtr, "-header");
	    Tcl_DStringAppendElement(dsPtr, TclGetString(tmpObj));
	    Tcl_DecrRefCount(tmpObj);
	} else {
	    TclDStringAppendObj(dsPtr, tmpObj);
	    Tcl_DecrRefCount(tmpObj);
	    return TCL_OK;
	}
    }

    /*
     * Now we do the standard processing of the stream we wrapped.
     */

    if (getOptionProc) {
	return getOptionProc(Tcl_GetChannelInstanceData(chanDataPtr->parent),
		interp, optionName, dsPtr);
    }
    if (optionName == NULL) {
	return TCL_OK;
    }
    if (chanDataPtr->format == TCL_ZLIB_FORMAT_GZIP) {
	return Tcl_BadChannelOption(interp, optionName,
		(chanDataPtr->mode == TCL_ZLIB_STREAM_DEFLATE)
		? gzipChanOptions : gunzipChanOptions);
    } else {
	return Tcl_BadChannelOption(interp, optionName,
		(chanDataPtr->mode == TCL_ZLIB_STREAM_DEFLATE)
		? compressChanOptions : decompressChanOptions);
    }
}

/*
 *----------------------------------------------------------------------
 *
 * ZlibTransformWatch, ZlibTransformEventHandler --
 *
 *	If we have data pending, trigger a readable event after a short time
 *	(in order to allow a real event to catch up).
 *
 *----------------------------------------------------------------------
 */

static void
ZlibTransformWatch(
    void *instanceData,
    int mask)
{
    ZlibChannelData *chanDataPtr = (ZlibChannelData *) instanceData;
    Tcl_DriverWatchProc *watchProc;

    /*
     * This code is based on the code in tclIORTrans.c
     */

    watchProc = Tcl_ChannelWatchProc(Tcl_GetChannelType(chanDataPtr->parent));
    watchProc(Tcl_GetChannelInstanceData(chanDataPtr->parent), mask);

    if (!(mask & TCL_READABLE) || !HaveFlag(chanDataPtr, STREAM_DECOMPRESS)) {
	ZlibTransformEventTimerKill(chanDataPtr);
    } else if (chanDataPtr->timer == NULL) {
	chanDataPtr->timer = Tcl_CreateTimerHandler(SYNTHETIC_EVENT_TIME,
		ZlibTransformTimerRun, chanDataPtr);
    }
}

static int
ZlibTransformEventHandler(
    void *instanceData,
    int interestMask)
{
    ZlibChannelData *chanDataPtr = (ZlibChannelData *) instanceData;

    ZlibTransformEventTimerKill(chanDataPtr);
    return interestMask;
}

static inline void
ZlibTransformEventTimerKill(
    ZlibChannelData *chanDataPtr)
{
    if (chanDataPtr->timer != NULL) {
	Tcl_DeleteTimerHandler(chanDataPtr->timer);
	chanDataPtr->timer = NULL;
    }
}

static void
ZlibTransformTimerRun(
    void *clientData)
{
    ZlibChannelData *chanDataPtr = (ZlibChannelData *) clientData;

    chanDataPtr->timer = NULL;
    Tcl_NotifyChannel(chanDataPtr->chan, TCL_READABLE);
}

/*
 *----------------------------------------------------------------------
 *
 * ZlibTransformGetHandle --
 *
 *	Anything that needs the OS handle is told to get it from what we are
 *	stacked on top of.
 *
 *----------------------------------------------------------------------
 */

static int
ZlibTransformGetHandle(
    void *instanceData,
    int direction,
    void **handlePtr)
{
    ZlibChannelData *chanDataPtr = (ZlibChannelData *) instanceData;

    return Tcl_GetChannelHandle(chanDataPtr->parent, direction, handlePtr);
}

/*
 *----------------------------------------------------------------------
 *
 * ZlibTransformBlockMode --
 *
 *	We need to keep track of the blocking mode; it changes our behavior.
 *
 *----------------------------------------------------------------------
 */

static int
ZlibTransformBlockMode(
    void *instanceData,
    int mode)
{
    ZlibChannelData *chanDataPtr = (ZlibChannelData *) instanceData;

    if (mode == TCL_MODE_NONBLOCKING) {
	chanDataPtr->flags |= ASYNC;
    } else {
	chanDataPtr->flags &= ~ASYNC;
    }
    return TCL_OK;
}

/*
 *----------------------------------------------------------------------
 *
 * ZlibStackChannelTransform --
 *
 *	Stacks either compression or decompression onto a channel.
 *
 * Results:
 *	The stacked channel, or NULL if there was an error.
 *
 *----------------------------------------------------------------------
 */

static Tcl_Channel
ZlibStackChannelTransform(
    Tcl_Interp *interp,		/* Where to write error messages. */
    int mode,			/* Whether this is a compressing transform
				 * (TCL_ZLIB_STREAM_DEFLATE) or a
				 * decompressing transform
				 * (TCL_ZLIB_STREAM_INFLATE). Note that
				 * compressing transforms require that the
				 * channel is writable, and decompressing
				 * transforms require that the channel is
				 * readable. */
    int format,			/* One of the TCL_ZLIB_FORMAT_* values that
				 * indicates what compressed format to allow.
				 * TCL_ZLIB_FORMAT_AUTO is only supported for
				 * decompressing transforms. */
    int level,			/* What compression level to use. Ignored for
				 * decompressing transforms. */
    int limit,			/* The limit on the number of bytes to read
				 * ahead; always at least 1. */
    Tcl_Channel channel,	/* The channel to attach to. */
    Tcl_Obj *gzipHeaderDictPtr,	/* A description of header to use, or NULL to
				 * use a default. Ignored if not compressing
				 * to produce gzip-format data. */
    Tcl_Obj *compDictObj)	/* Byte-array object containing compression
				 * dictionary (not dictObj!) to use if
				 * necessary. */
{
    ZlibChannelData *chanDataPtr = (ZlibChannelData *)
	    Tcl_Alloc(sizeof(ZlibChannelData));

    if (mode != TCL_ZLIB_STREAM_DEFLATE && mode != TCL_ZLIB_STREAM_INFLATE) {
	Tcl_Panic("unknown mode: %d", mode);
    }

    memset(chanDataPtr, 0, sizeof(ZlibChannelData));
    chanDataPtr->mode = mode;
    chanDataPtr->format = format;
    chanDataPtr->readAheadLimit = limit;

    if (format == TCL_ZLIB_FORMAT_GZIP || format == TCL_ZLIB_FORMAT_AUTO) {
	if (mode == TCL_ZLIB_STREAM_DEFLATE) {
	    if (gzipHeaderDictPtr) {
		chanDataPtr->flags |= OUT_HEADER;
		if (GenerateHeader(interp, gzipHeaderDictPtr,
			&chanDataPtr->outHeader, NULL) != TCL_OK) {
		    goto error;
		}
	    }
	} else {
	    chanDataPtr->flags |= IN_HEADER;
	    chanDataPtr->inHeader.header.name = (Bytef *)
		    &chanDataPtr->inHeader.nativeFilenameBuf;
	    chanDataPtr->inHeader.header.name_max = MAXPATHLEN - 1;
	    chanDataPtr->inHeader.header.comment = (Bytef *)
		    &chanDataPtr->inHeader.nativeCommentBuf;
	    chanDataPtr->inHeader.header.comm_max = MAX_COMMENT_LEN - 1;
	}
    }

    if (compDictObj != NULL) {
	chanDataPtr->compDictObj = Tcl_DuplicateObj(compDictObj);
	Tcl_IncrRefCount(chanDataPtr->compDictObj);
	Tcl_GetBytesFromObj(NULL, chanDataPtr->compDictObj, (Tcl_Size *)NULL);
    }

    int wbits;
    switch (format) {
    case  TCL_ZLIB_FORMAT_RAW:
	wbits = WBITS_RAW;
	break;
    case TCL_ZLIB_FORMAT_ZLIB:
	wbits = WBITS_ZLIB;
	break;
    case TCL_ZLIB_FORMAT_GZIP:
	wbits = WBITS_GZIP;
	break;
    case TCL_ZLIB_FORMAT_AUTO:
	wbits = WBITS_AUTODETECT;
	break;
    default:
	Tcl_Panic("bad format: %d", format);
    }

    /*
     * Initialize input inflater or the output deflater.
     */

    if (mode == TCL_ZLIB_STREAM_INFLATE) {
	if (inflateInit2(&chanDataPtr->inStream, wbits) != Z_OK) {
	    goto error;
	}
	chanDataPtr->inAllocated = DEFAULT_BUFFER_SIZE;
	if (chanDataPtr->inAllocated < chanDataPtr->readAheadLimit) {
	    chanDataPtr->inAllocated = chanDataPtr->readAheadLimit;
	}
	chanDataPtr->inBuffer = (char *) Tcl_Alloc(chanDataPtr->inAllocated);
	if (HaveFlag(chanDataPtr, IN_HEADER)) {
	    if (inflateGetHeader(&chanDataPtr->inStream,
		    &chanDataPtr->inHeader.header) != Z_OK) {
		goto error;
	    }
	}
	if (chanDataPtr->format == TCL_ZLIB_FORMAT_RAW
		&& chanDataPtr->compDictObj) {
	    if (SetInflateDictionary(&chanDataPtr->inStream,
		    chanDataPtr->compDictObj) != Z_OK) {
		goto error;
	    }
	}
    } else {
	if (deflateInit2(&chanDataPtr->outStream, level, Z_DEFLATED, wbits,
		MAX_MEM_LEVEL, Z_DEFAULT_STRATEGY) != Z_OK) {
	    goto error;
	}
	chanDataPtr->outAllocated = DEFAULT_BUFFER_SIZE;
	chanDataPtr->outBuffer = (char *) Tcl_Alloc(chanDataPtr->outAllocated);
	if (HaveFlag(chanDataPtr, OUT_HEADER)) {
	    if (deflateSetHeader(&chanDataPtr->outStream,
		    &chanDataPtr->outHeader.header) != Z_OK) {
		goto error;
	    }
	}
	if (chanDataPtr->compDictObj) {
	    if (SetDeflateDictionary(&chanDataPtr->outStream,
		    chanDataPtr->compDictObj) != Z_OK) {
		goto error;
	    }
	}
    }

    Tcl_Channel chan = Tcl_StackChannel(interp, &zlibChannelType, chanDataPtr,
	    Tcl_GetChannelMode(channel), channel);
    if (chan == NULL) {
	goto error;
    }
    chanDataPtr->chan = chan;
    chanDataPtr->parent = Tcl_GetStackedChannel(chan);
    Tcl_SetObjResult(interp, TclGetChannelNameObj(chan));
    return chan;

  error:
    if (chanDataPtr->inBuffer) {
	Tcl_Free(chanDataPtr->inBuffer);
	inflateEnd(&chanDataPtr->inStream);
    }
    if (chanDataPtr->outBuffer) {
	Tcl_Free(chanDataPtr->outBuffer);
	deflateEnd(&chanDataPtr->outStream);
    }
    if (chanDataPtr->compDictObj) {
	Tcl_DecrRefCount(chanDataPtr->compDictObj);
    }
    Tcl_Free(chanDataPtr);
    return NULL;
}

/*
 *----------------------------------------------------------------------
 *
 * ResultDecompress --
 *
 *	Extract uncompressed bytes from the compression engine and store them
 *	in our buffer (buf) up to toRead bytes.
 *
 * Result:
 *	Number of bytes decompressed or -1 if error (with *errorCodePtr updated
 *	with reason).
 *
 * Side effects:
 *	After execution it updates chanDataPtr->inStream (next_in, avail_in) to
 *	reflect the data that has been decompressed.
 *
 *----------------------------------------------------------------------
 */

static int
ResultDecompress(
    ZlibChannelData *chanDataPtr,
    char *buf,
    int toRead,
    int flush,
    int *errorCodePtr)
{
    int e, resBytes = 0;

    chanDataPtr->flags &= ~STREAM_DECOMPRESS;
    chanDataPtr->inStream.next_out = (Bytef *) buf;
    chanDataPtr->inStream.avail_out = toRead;
    while (chanDataPtr->inStream.avail_out > 0) {
	e = inflate(&chanDataPtr->inStream, flush);

	/*
	 * Apply a compression dictionary if one is needed and we have one.
	 */

	if (e == Z_NEED_DICT && chanDataPtr->compDictObj) {
	    e = SetInflateDictionary(&chanDataPtr->inStream,
		    chanDataPtr->compDictObj);
	    if (e == Z_OK) {
		/*
		 * A repetition of Z_NEED_DICT now is just an error.
		 */

		e = inflate(&chanDataPtr->inStream, flush);
	    }
	}

	/*
	 * avail_out is now the left over space in the output.  Therefore
	 * "toRead - avail_out" is the amount of bytes generated.
	 */

	int written = toRead - chanDataPtr->inStream.avail_out;

	/*
	 * The cases where we're definitely done.
	 */

	if (e == Z_STREAM_END) {
	    chanDataPtr->flags |= STREAM_DONE;
	    resBytes += written;
	    break;
	}
	if (e == Z_OK) {
	    if (written == 0) {
		break;
	    }
	    resBytes += written;
	}

	if ((flush == Z_SYNC_FLUSH) && (e == Z_BUF_ERROR)) {
	    break;
	}

	/*
	 * Z_BUF_ERROR can be ignored as per http://www.zlib.net/zlib_how.html
	 *
	 * Just indicates that the zlib couldn't consume input/produce output,
	 * and is fixed by supplying more input.
	 *
	 * Otherwise, we've got errors and need to report to higher-up.
	 */

	if ((e != Z_OK) && (e != Z_BUF_ERROR)) {
	    goto handleError;
	}

	/*
	 * Check if the inflate stopped early.
	 */

	if (chanDataPtr->inStream.avail_in <= 0 && flush != Z_SYNC_FLUSH) {
	    break;
	}
    }

    if (!HaveFlag(chanDataPtr, STREAM_DONE)) {
	/* if we have pending input data, but no available output buffer */
	if (chanDataPtr->inStream.avail_in
		&& !chanDataPtr->inStream.avail_out) {
	    /* next time try to decompress it got readable (new output buffer) */
	    chanDataPtr->flags |= STREAM_DECOMPRESS;
	}
    }

    return resBytes;

  handleError:;
    Tcl_Obj *errWords[] = {
	Tcl_NewStringObj("-errorcode", TCL_AUTO_LENGTH),
	ConvertErrorToList(e, chanDataPtr->inStream.adler),
	Tcl_NewStringObj(chanDataPtr->inStream.msg, TCL_AUTO_LENGTH)
    };
    Tcl_SetChannelError(chanDataPtr->parent, Tcl_NewListObj(3, errWords));
    *errorCodePtr = EINVAL;
    return -1;
}

/*
 *----------------------------------------------------------------------
 *
 *	Finally, the TclZlibInit function. Used to install the zlib API apart
 *	from the ensemble command.
 *
 *----------------------------------------------------------------------
 */

int
TclZlibInit(
    Tcl_Interp *interp)
{
    /*
     * This does two things. It creates a counter used in the creation of
     * stream commands, and it creates the namespace that will contain those
     * commands.
     */

    Tcl_EvalEx(interp, "namespace eval ::tcl::zlib {variable cmdcounter 0}",
	    TCL_AUTO_LENGTH, 0);

    /*
     * Store the underlying configuration information.
     *
     * TODO: Describe whether we're using the system version of the library or
     * a compatibility version built into Tcl?
     */

    Tcl_Config cfg[2] = {
	{"zlibVersion", zlibVersion()},
	{NULL, NULL}
    };
    Tcl_RegisterConfig(interp, "zlib", cfg, "utf-8");

    /*
     * Allow command type introspection to do something sensible with streams.
     */

    TclRegisterCommandTypeName(ZlibStreamImplCmd, "zlibStream");

    /*
     * Formally provide the package as a Tcl built-in.
     */

    return Tcl_PkgProvideEx(interp, "tcl::zlib", TCL_ZLIB_VERSION, NULL);
}

/*
 * Local Variables:
 * mode: c
 * c-basic-offset: 4
 * fill-column: 78
 * End:
 */<|MERGE_RESOLUTION|>--- conflicted
+++ resolved
@@ -2018,10 +2018,10 @@
     }
     if (level < Z_NO_COMPRESSION || level > Z_BEST_COMPRESSION) {
 	if (interp) {
-	    Tcl_SetObjResult(interp, Tcl_ObjPrintf(
+	    TclPrintfResult(interp,
 		    "level must be %d to %d",
-		    Z_NO_COMPRESSION, Z_BEST_COMPRESSION));
-	    Tcl_SetErrorCode(interp, "TCL", "VALUE", "COMPRESSIONLEVEL", (char *)NULL);
+		    Z_NO_COMPRESSION, Z_BEST_COMPRESSION);
+	    TclSetErrorCode(interp, "TCL", "VALUE", "COMPRESSIONLEVEL");
 	}
 	return TCL_ERROR;
     }
@@ -2055,10 +2055,9 @@
     }
     if (wideLen < MIN_NONSTREAM_BUFFER_SIZE || wideLen > MAX_BUFFER_SIZE) {
 	if (interp) {
-	    Tcl_SetObjResult(interp, Tcl_ObjPrintf(
-		    "buffer size must be %d to %d",
-		    MIN_NONSTREAM_BUFFER_SIZE, MAX_BUFFER_SIZE));
-	    Tcl_SetErrorCode(interp, "TCL", "VALUE", "BUFFERSIZE", (char *)NULL);
+	    TclPrintfResult(interp, "buffer size must be %d to %d",
+		    MIN_NONSTREAM_BUFFER_SIZE, MAX_BUFFER_SIZE);
+	    TclSetErrorCode(interp, "TCL", "VALUE", "BUFFERSIZE");
 	}
 	return TCL_ERROR;
     }
@@ -2083,11 +2082,6 @@
     int objc,
     Tcl_Obj *const objv[])
 {
-<<<<<<< HEAD
-    int option, level = -1;
-    size_t buffersize = 0;
-=======
->>>>>>> 37de7db0
     Tcl_Size dlen = 0;
     const unsigned char *data;
     unsigned int start;
@@ -2230,21 +2224,9 @@
     Tcl_Obj *headerDictObj = NULL;
     int level = Z_DEFAULT_COMPRESSION, i, option;
 
-<<<<<<< HEAD
-	if (objc < 3 || objc > 7 || ((objc & 1) == 0)) {
-	    Tcl_WrongNumArgs(interp, 2, objv,
-		    "data ?-level level? ?-header header?");
-	    return TCL_ERROR;
-	}
-	for (int i=3 ; i<objc ; i+=2) {
-	    static const char *const gzipopts[] = {
-		"-header", "-level", NULL
-	    };
-=======
     /*
      * Legacy argument format support.
      */
->>>>>>> 37de7db0
 
     if (objc == 3 && Tcl_GetIntFromObj(NULL, objv[2], &level) == TCL_OK) {
 	if (GetLevelFromObj(interp, objv[2], &level) != TCL_OK) {
@@ -2278,24 +2260,6 @@
 	default:
 	    TCL_UNREACHABLE();
 	}
-<<<<<<< HEAD
-	return Tcl_ZlibInflate(interp, TCL_ZLIB_FORMAT_ZLIB, objv[2],
-		buffersize, NULL);
-    case CMD_GUNZIP: {		/* gunzip gzippeddata ?-headerVar varName?
-				 *	-> decompressedData */
-	if (objc < 3 || objc > 5 || ((objc & 1) == 0)) {
-	    Tcl_WrongNumArgs(interp, 2, objv, "data ?-headerVar varName?");
-	    return TCL_ERROR;
-	}
-	Tcl_Obj *headerVarObj = headerDictObj = NULL;
-	for (int i=3 ; i<objc ; i+=2) {
-	    static const char *const gunzipopts[] = {
-		"-buffersize", "-headerVar", NULL
-	    };
-
-	    if (Tcl_GetIndexFromObj(interp, objv[i], gunzipopts, "option", 0,
-		    &option) != TCL_OK) {
-=======
     }
     return Tcl_ZlibDeflate(interp, TCL_ZLIB_FORMAT_GZIP, objv[1], level,
 	    headerDictObj);
@@ -2394,7 +2358,6 @@
 	switch (option) {
 	case 0:		// -buffersize
 	    if (GetBufferSizeFromObj(interp, objv[i + 1], &buffersize) != TCL_OK) {
->>>>>>> 37de7db0
 		return TCL_ERROR;
 	    }
 	    break;
@@ -2415,26 +2378,11 @@
 	return TCL_ERROR;
     }
 
-<<<<<<< HEAD
-  badLevel:
-    TclPrintfResult(interp, "level must be 0 to 9");
-    TclSetErrorCode(interp, "TCL", "VALUE", "COMPRESSIONLEVEL");
-    if (extraInfoStr) {
-	Tcl_AddErrorInfo(interp, extraInfoStr);
-    }
-    return TCL_ERROR;
-  badBuffer:
-    TclPrintfResult(interp, "buffer size must be %d to %d",
-	    MIN_NONSTREAM_BUFFER_SIZE, MAX_BUFFER_SIZE);
-    TclSetErrorCode(interp, "TCL", "VALUE", "BUFFERSIZE");
-    return TCL_ERROR;
-=======
     if (headerVarObj && Tcl_ObjSetVar2(interp, headerVarObj, NULL,
 	    headerDictObj, TCL_LEAVE_ERR_MSG) == NULL) {
 	return TCL_ERROR;
     }
     return TCL_OK;
->>>>>>> 37de7db0
 }
  
@@ -2549,11 +2497,7 @@
      * Parse the options.
      */
 
-<<<<<<< HEAD
-    for (int i=3 ; i<objc ; i+=2) {
-=======
-    for (i=2 ; i<objc ; i+=2) {
->>>>>>> 37de7db0
+    for (int i=2 ; i<objc ; i+=2) {
 	if (Tcl_GetIndexFromObjStruct(interp, objv[i], desc,
 		sizeof(OptDescriptor), "option", 0, &option) != TCL_OK) {
 	    return TCL_ERROR;
@@ -2566,17 +2510,7 @@
      * use the default.
      */
 
-<<<<<<< HEAD
-    if (levelObj == NULL) {
-	level = Z_DEFAULT_COMPRESSION;
-    } else if (Tcl_GetIntFromObj(interp, levelObj, &level) != TCL_OK) {
-	return TCL_ERROR;
-    } else if (level < 0 || level > 9) {
-	TclPrintfResult(interp, "level must be 0 to 9");
-	TclSetErrorCode(interp, "TCL", "VALUE", "COMPRESSIONLEVEL");
-=======
     if (GetLevelFromObj(interp, levelObj, &level) != TCL_OK) {
->>>>>>> 37de7db0
 	Tcl_AddErrorInfo(interp, "\n    (in -level option)");
 	return TCL_ERROR;
     }
@@ -2684,12 +2618,8 @@
 	TCL_UNREACHABLE();
     }
 
-<<<<<<< HEAD
     Tcl_Channel chan;
-    if (TclGetChannelFromObj(interp, objv[3], &chan, &chanMode, 0) != TCL_OK) {
-=======
     if (TclGetChannelFromObj(interp, objv[2], &chan, &chanMode, 0) != TCL_OK) {
->>>>>>> 37de7db0
 	return TCL_ERROR;
     }
 
@@ -2715,11 +2645,7 @@
      */
 
     level = Z_DEFAULT_COMPRESSION;
-<<<<<<< HEAD
-    for (int i=4 ; i<objc ; i++) {
-=======
-    for (i=3 ; i<objc ; i++) {
->>>>>>> 37de7db0
+    for (int i=3 ; i<objc ; i++) {
 	if (Tcl_GetIndexFromObj(interp, objv[i], pushOptions, "option", 0,
 		&option) != TCL_OK) {
 	    return TCL_ERROR;
@@ -2739,16 +2665,7 @@
 	    }
 	    break;
 	case poLevel:		/* -level compLevel */
-<<<<<<< HEAD
-	    if (Tcl_GetIntFromObj(interp, objv[i], (int *) &level) != TCL_OK) {
-		goto genericOptionError;
-	    }
-	    if (level < 0 || level > 9) {
-		TclPrintfResult(interp, "level must be 0 to 9");
-		TclSetErrorCode(interp, "TCL", "VALUE", "COMPRESSIONLEVEL");
-=======
 	    if (GetLevelFromObj(interp, objv[i], &level) != TCL_OK) {
->>>>>>> 37de7db0
 		goto genericOptionError;
 	    }
 	    break;
