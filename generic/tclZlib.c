--- conflicted
+++ resolved
@@ -173,18 +173,6 @@
 static Tcl_DriverOutputProc	ZlibTransformOutput;
 static Tcl_DriverSetOptionProc	ZlibTransformSetOption;
 static Tcl_DriverWatchProc	ZlibTransformWatch;
-<<<<<<< HEAD
-static Tcl_ObjCmdProc		Adler32Cmd;
-static Tcl_ObjCmdProc		CompressCmd;
-static Tcl_ObjCmdProc		CRC32Cmd;
-static Tcl_ObjCmdProc		DecompressCmd;
-static Tcl_ObjCmdProc		DeflateCmd;
-static Tcl_ObjCmdProc		GunzipCmd;
-static Tcl_ObjCmdProc		GzipCmd;
-static Tcl_ObjCmdProc		InflateCmd;
-static Tcl_ObjCmdProc		PushCmd;
-static Tcl_ObjCmdProc		StreamCmd;
-=======
 static Tcl_ObjCmdProc		ZlibAdler32Cmd;
 static Tcl_ObjCmdProc		ZlibCompressCmd;
 static Tcl_ObjCmdProc		ZlibCRC32Cmd;
@@ -194,7 +182,6 @@
 static Tcl_ObjCmdProc		ZlibGzipCmd;
 static Tcl_ObjCmdProc		ZlibInflateCmd;
 static Tcl_ObjCmdProc		ZlibPushCmd;
->>>>>>> c1390f9a
 static Tcl_ObjCmdProc		ZlibStreamCmd;
 static Tcl_ObjCmdProc		ZlibStreamImplCmd;
 static Tcl_ObjCmdProc		ZlibStreamAddCmd;
@@ -221,20 +208,6 @@
 			    ZlibChannelData *chanDataPtr);
 static void		ZlibTransformTimerRun(void *clientData);
 
-const EnsembleImplMap tclZlibImplMap[] = {
-    {"adler32",		Adler32Cmd,	NULL, NULL, NULL, 0},
-    {"compress",	CompressCmd,	NULL, NULL, NULL, 0},
-    {"crc32",		CRC32Cmd,	NULL, NULL, NULL, 0},
-    {"decompress",	DecompressCmd,	NULL, NULL, NULL, 0},
-    {"deflate",		DeflateCmd,	NULL, NULL, NULL, 0},
-    {"gunzip",		GunzipCmd,	NULL, NULL, NULL, 0},
-    {"gzip",		GzipCmd,	NULL, NULL, NULL, 0},
-    {"inflate",		InflateCmd,	NULL, NULL, NULL, 0},
-    {"push",		PushCmd,	NULL, NULL, NULL, 0},
-    {"stream",		StreamCmd,	NULL, NULL, NULL, 0},
-    {NULL, NULL, NULL, NULL, NULL, 0}
-};
-
 /*
  * Type of zlib-based compressing and decompressing channels.
  */
@@ -259,7 +232,7 @@
     NULL			/* Truncate proc. */
 };
 
-static const EnsembleImplMap zlibImplMap[] = {
+const EnsembleImplMap tclZlibImplMap[] = {
     {"adler32",		ZlibAdler32Cmd,	NULL, NULL, NULL, 0},
     {"compress",	ZlibCompressCmd,	NULL, NULL, NULL, 0},
     {"crc32",		ZlibCRC32Cmd,	NULL, NULL, NULL, 0},
@@ -2025,53 +1998,6 @@
 /*
  *----------------------------------------------------------------------
  *
-<<<<<<< HEAD
- * Adler32Cmd --
- *
- *	Implementation of the [zlib adler32] command.
- *
- *----------------------------------------------------------------------
- */
-static int
-Adler32Cmd(
-    TCL_UNUSED(void *),
-    Tcl_Interp *interp,
-    int objc,
-    Tcl_Obj *const objv[])
-{
-    if (objc < 1 || objc > 3) {
-	Tcl_WrongNumArgs(interp, 1, objv, "data ?startValue?");
-	return TCL_ERROR;
-    }
-    Tcl_Size dlen = 0;
-    const unsigned char *data = Tcl_GetBytesFromObj(interp, objv[1], &dlen);
-    if (data == NULL) {
-	return TCL_ERROR;
-    }
-    unsigned int start;
-    if (objc < 3) {
-	start = Tcl_ZlibAdler32(0, NULL, 0);
-    } else if (Tcl_GetIntFromObj(interp, objv[2], (int *) &start) != TCL_OK) {
-	return TCL_ERROR;
-    }
-    Tcl_SetObjResult(interp, Tcl_NewWideIntObj(
-	    Tcl_ZlibAdler32(start, data, dlen)));
-    return TCL_OK;
-}
--
-/*
- *----------------------------------------------------------------------
- *
- * CRC32Cmd --
- *
- *	Implementation of the [zlib crc32] command.
- *
- *----------------------------------------------------------------------
- */
-static int
-CRC32Cmd(
-=======
  * GetLevelFromObj --
  *
  *	Helper for getting the compression level for compression operations.
@@ -2160,66 +2086,11 @@
  */
 static int
 ZlibAdler32Cmd(
->>>>>>> c1390f9a
     TCL_UNUSED(void *),
     Tcl_Interp *interp,
     int objc,
     Tcl_Obj *const objv[])
 {
-<<<<<<< HEAD
-    if (objc < 1 || objc > 3) {
-	Tcl_WrongNumArgs(interp, 1, objv, "data ?startValue?");
-	return TCL_ERROR;
-    }
-    Tcl_Size dlen = 0;
-    const unsigned char *data = Tcl_GetBytesFromObj(interp, objv[1], &dlen);
-    if (data == NULL) {
-	return TCL_ERROR;
-    }
-    unsigned int start;
-    if (objc < 3) {
-	start = Tcl_ZlibCRC32(0, NULL, 0);
-    } else if (Tcl_GetIntFromObj(interp, objv[2], (int *) &start) != TCL_OK) {
-	return TCL_ERROR;
-    }
-    Tcl_SetObjResult(interp, Tcl_NewWideIntObj(
-	    Tcl_ZlibCRC32(start, data, dlen)));
-    return TCL_OK;
-}
--
-/*
- *----------------------------------------------------------------------
- *
- * DeflateCmd --
- *
- *	Implementation of the [zlib deflate] command.
- *
- *----------------------------------------------------------------------
- */
-static int
-DeflateCmd(
-    TCL_UNUSED(void *),
-    Tcl_Interp *interp,
-    int objc,
-    Tcl_Obj *const objv[])
-{
-    if (objc < 2 || objc > 3) {
-	Tcl_WrongNumArgs(interp, 1, objv, "data ?level?");
-	return TCL_ERROR;
-    }
-    int level = -1;
-    if (objc > 2) {
-	if (Tcl_GetIntFromObj(interp, objv[2], &level) != TCL_OK) {
-	    return TCL_ERROR;
-	}
-	if (level < 0 || level > 9) {
-	    Tcl_SetObjResult(interp, Tcl_NewStringObj(
-		    "level must be 0 to 9", TCL_AUTO_LENGTH));
-	    Tcl_SetErrorCode(interp, "TCL", "VALUE", "COMPRESSIONLEVEL", (char *)NULL);
-	    return TCL_ERROR;
-	}
-=======
     Tcl_Size dlen = 0;
     const unsigned char *data;
     unsigned int start;
@@ -2306,7 +2177,6 @@
     }
     if (GetLevelFromObj(interp, (objc > 2 ? objv[2] : NULL), &level) != TCL_OK) {
 	return TCL_ERROR;
->>>>>>> c1390f9a
     }
     return Tcl_ZlibDeflate(interp, TCL_ZLIB_FORMAT_RAW, objv[1], level, NULL);
 }
@@ -2315,52 +2185,27 @@
 /*
  *----------------------------------------------------------------------
  *
-<<<<<<< HEAD
- * CompressCmd --
-=======
  * ZlibCompressCmd --
->>>>>>> c1390f9a
  *
  *	Implementation of the [zlib compress] command.
  *
  *----------------------------------------------------------------------
  */
 static int
-<<<<<<< HEAD
-CompressCmd(
-=======
 ZlibCompressCmd(
->>>>>>> c1390f9a
     TCL_UNUSED(void *),
     Tcl_Interp *interp,
     int objc,
     Tcl_Obj *const objv[])
 {
-<<<<<<< HEAD
-=======
     int level;
 
->>>>>>> c1390f9a
     if (objc < 2 || objc > 3) {
 	Tcl_WrongNumArgs(interp, 1, objv, "data ?level?");
 	return TCL_ERROR;
     }
-<<<<<<< HEAD
-    int level = -1;
-    if (objc > 2) {
-	if (Tcl_GetIntFromObj(interp, objv[2], &level) != TCL_OK) {
-	    return TCL_ERROR;
-	}
-	if (level < 0 || level > 9) {
-	    Tcl_SetObjResult(interp, Tcl_NewStringObj(
-		    "level must be 0 to 9", TCL_AUTO_LENGTH));
-	    Tcl_SetErrorCode(interp, "TCL", "VALUE", "COMPRESSIONLEVEL", (char *)NULL);
-	    return TCL_ERROR;
-	}
-=======
     if (GetLevelFromObj(interp, (objc > 2 ? objv[2] : NULL), &level) != TCL_OK) {
 	return TCL_ERROR;
->>>>>>> c1390f9a
     }
     return Tcl_ZlibDeflate(interp, TCL_ZLIB_FORMAT_ZLIB, objv[1], level, NULL);
 }
@@ -2369,22 +2214,14 @@
 /*
  *----------------------------------------------------------------------
  *
-<<<<<<< HEAD
- * GzipCmd --
-=======
  * ZlibGzipCmd --
->>>>>>> c1390f9a
  *
  *	Implementation of the [zlib gzip] command.
  *
  *----------------------------------------------------------------------
  */
 static int
-<<<<<<< HEAD
-GzipCmd(
-=======
 ZlibGzipCmd(
->>>>>>> c1390f9a
     TCL_UNUSED(void *),
     Tcl_Interp *interp,
     int objc,
@@ -2394,138 +2231,6 @@
 	"-header", "-level", NULL
     };
     Tcl_Obj *headerDictObj = NULL;
-<<<<<<< HEAD
-    int level = -1;
-    const char *extraInfoStr;
-
-    /*
-     * Legacy argument format support.
-     */
-
-    if (objc == 3 && Tcl_GetIntFromObj(NULL, objv[2], &level) == TCL_OK) {
-	if (level < 0 || level > 9) {
-	    extraInfoStr = "\n    (in level parameter)";
-	    goto badLevel;
-	}
-	return Tcl_ZlibDeflate(interp, TCL_ZLIB_FORMAT_GZIP, objv[1],
-		level, NULL);
-    }
-
-    if (objc < 2 || objc > 6 || (objc & 1)) {
-	Tcl_WrongNumArgs(interp, 1, objv,
-		"data ?-level level? ?-header header?");
-	return TCL_ERROR;
-    }
-    int i;
-    for (i=2 ; i<objc ; i+=2) {
-	int option;
-	if (Tcl_GetIndexFromObj(interp, objv[i], gzipopts, "option", 0,
-		&option) != TCL_OK) {
-	    return TCL_ERROR;
-	}
-	switch (option) {
-	case 0:		// -header
-	    headerDictObj = objv[i + 1];
-	    break;
-	case 1:		// -level
-	    if (Tcl_GetIntFromObj(interp, objv[i + 1], &level) != TCL_OK) {
-		return TCL_ERROR;
-	    }
-	    if (level < 0 || level > 9) {
-		extraInfoStr = "\n    (in -level option)";
-		goto badLevel;
-	    }
-	    break;
-	default:
-	    TCL_UNREACHABLE();
-	}
-    }
-    return Tcl_ZlibDeflate(interp, TCL_ZLIB_FORMAT_GZIP, objv[1], level,
-	    headerDictObj);
-
-  badLevel:
-    Tcl_SetObjResult(interp, Tcl_NewStringObj(
-	    "level must be 0 to 9", TCL_AUTO_LENGTH));
-    Tcl_SetErrorCode(interp, "TCL", "VALUE", "COMPRESSIONLEVEL", (char *)NULL);
-    Tcl_AddErrorInfo(interp, extraInfoStr);
-    return TCL_ERROR;
-}
--
-/*
- *----------------------------------------------------------------------
- *
- * InflateCmd --
- *
- *	Implementation of the [zlib inflate] command.
- *
- *----------------------------------------------------------------------
- */
-static int
-InflateCmd(
-    TCL_UNUSED(void *),
-    Tcl_Interp *interp,
-    int objc,
-    Tcl_Obj *const objv[])
-{
-    if (objc < 2 || objc > 3) {
-	Tcl_WrongNumArgs(interp, 1, objv, "data ?bufferSize?");
-	return TCL_ERROR;
-    }
-    size_t buffersize = 0;
-    if (objc > 2) {
-	Tcl_WideInt wideLen;
-	if (TclGetWideIntFromObj(interp, objv[2], &wideLen) != TCL_OK) {
-	    return TCL_ERROR;
-	}
-	if (wideLen < MIN_NONSTREAM_BUFFER_SIZE || wideLen > MAX_BUFFER_SIZE) {
-	    Tcl_SetObjResult(interp, Tcl_ObjPrintf(
-		    "buffer size must be %d to %d",
-		    MIN_NONSTREAM_BUFFER_SIZE, MAX_BUFFER_SIZE));
-	    Tcl_SetErrorCode(interp, "TCL", "VALUE", "BUFFERSIZE", (char *)NULL);
-	    return TCL_ERROR;
-	}
-	buffersize = wideLen;
-    }
-    return Tcl_ZlibInflate(interp, TCL_ZLIB_FORMAT_RAW, objv[1], buffersize, NULL);
-}
--
-/*
- *----------------------------------------------------------------------
- *
- * DecompressCmd --
- *
- *	Implementation of the [zlib decompress] command.
- *
- *----------------------------------------------------------------------
- */
-static int
-DecompressCmd(
-    TCL_UNUSED(void *),
-    Tcl_Interp *interp,
-    int objc,
-    Tcl_Obj *const objv[])
-{
-    if (objc < 2 || objc > 3) {
-	Tcl_WrongNumArgs(interp, 1, objv, "data ?bufferSize?");
-	return TCL_ERROR;
-    }
-    size_t buffersize = 0;
-    if (objc > 2) {
-	Tcl_WideInt wideLen;
-	if (TclGetWideIntFromObj(interp, objv[2], &wideLen) != TCL_OK) {
-	    return TCL_ERROR;
-	}
-	if (wideLen < MIN_NONSTREAM_BUFFER_SIZE || wideLen > MAX_BUFFER_SIZE) {
-	    Tcl_SetObjResult(interp, Tcl_ObjPrintf(
-		    "buffer size must be %d to %d",
-		    MIN_NONSTREAM_BUFFER_SIZE, MAX_BUFFER_SIZE));
-	    Tcl_SetErrorCode(interp, "TCL", "VALUE", "BUFFERSIZE", (char *)NULL);
-	    return TCL_ERROR;
-	}
-	buffersize = wideLen;
-=======
     int level = Z_DEFAULT_COMPRESSION, i, option;
 
     /*
@@ -2621,7 +2326,6 @@
     }
     if (objc > 2 && GetBufferSizeFromObj(interp, objv[2], &buffersize) != TCL_OK) {
 	return TCL_ERROR;
->>>>>>> c1390f9a
     }
     return Tcl_ZlibInflate(interp, TCL_ZLIB_FORMAT_ZLIB, objv[1], buffersize, NULL);
 }
@@ -2630,22 +2334,14 @@
 /*
  *----------------------------------------------------------------------
  *
-<<<<<<< HEAD
- * GunzipCmd --
-=======
  * ZlibGunzipCmd --
->>>>>>> c1390f9a
  *
  *	Implementation of the [zlib gunzip] command.
  *
  *----------------------------------------------------------------------
  */
 static int
-<<<<<<< HEAD
-GunzipCmd(
-=======
 ZlibGunzipCmd(
->>>>>>> c1390f9a
     TCL_UNUSED(void *),
     Tcl_Interp *interp,
     int objc,
@@ -2654,20 +2350,6 @@
     static const char *const gunzipopts[] = {
 	"-buffersize", "-headerVar", NULL
     };
-<<<<<<< HEAD
-
-    if (objc < 2 || objc > 6 || (objc & 1)) {
-	Tcl_WrongNumArgs(interp, 2, objv, "data ?-headerVar varName?");
-	return TCL_ERROR;
-    }
-
-    Tcl_Obj *headerVarObj = NULL, *headerDictObj = NULL;
-    size_t buffersize = 0;
-
-    int i;
-    for (i=2 ; i<objc ; i+=2) {
-	int option;
-=======
     Tcl_Obj *headerVarObj = NULL, *headerDictObj = NULL;
     size_t buffersize = 0;
     int i, option;
@@ -2678,31 +2360,15 @@
     }
 
     for (i=2 ; i<objc ; i+=2) {
->>>>>>> c1390f9a
 	if (Tcl_GetIndexFromObj(interp, objv[i], gunzipopts, "option", 0,
 		&option) != TCL_OK) {
 	    return TCL_ERROR;
 	}
 	switch (option) {
 	case 0:		// -buffersize
-<<<<<<< HEAD
-	    Tcl_WideInt wideLen;
-	    if (TclGetWideIntFromObj(interp, objv[i + 1], &wideLen) != TCL_OK) {
-		return TCL_ERROR;
-	    }
-	    if (wideLen < MIN_NONSTREAM_BUFFER_SIZE || wideLen > MAX_BUFFER_SIZE) {
-		Tcl_SetObjResult(interp, Tcl_ObjPrintf(
-			"buffer size must be %d to %d",
-			MIN_NONSTREAM_BUFFER_SIZE, MAX_BUFFER_SIZE));
-		Tcl_SetErrorCode(interp, "TCL", "VALUE", "BUFFERSIZE", (char *)NULL);
-		return TCL_ERROR;
-	    }
-	    buffersize = wideLen;
-=======
 	    if (GetBufferSizeFromObj(interp, objv[i + 1], &buffersize) != TCL_OK) {
 		return TCL_ERROR;
 	    }
->>>>>>> c1390f9a
 	    break;
 	case 1:		// -headerVar
 	    headerVarObj = objv[i + 1];
@@ -2732,22 +2398,14 @@
 /*
  *----------------------------------------------------------------------
  *
-<<<<<<< HEAD
- * StreamCmd --
-=======
  * ZlibStreamCmd --
->>>>>>> c1390f9a
  *
  *	Implementation of the [zlib stream] command.
  *
  *----------------------------------------------------------------------
  */
 static int
-<<<<<<< HEAD
-StreamCmd(
-=======
 ZlibStreamCmd(
->>>>>>> c1390f9a
     TCL_UNUSED(void *),
     Tcl_Interp *interp,
     int objc,
@@ -2895,22 +2553,14 @@
 /*
  *----------------------------------------------------------------------
  *
-<<<<<<< HEAD
- * PushCmd --
-=======
  * ZlibPushCmd --
->>>>>>> c1390f9a
  *
  *	Implementation of the [zlib push] subcommand.
  *
  *----------------------------------------------------------------------
  */
 static int
-<<<<<<< HEAD
-PushCmd(
-=======
 ZlibPushCmd(
->>>>>>> c1390f9a
     TCL_UNUSED(void *),
     Tcl_Interp *interp,
     int objc,
@@ -4528,15 +4178,6 @@
 	    TCL_AUTO_LENGTH, 0);
 
     /*
-<<<<<<< HEAD
-=======
-     * Create the public scripted interface to this file's functionality.
-     */
-
-    TclMakeEnsemble(interp, "zlib", zlibImplMap);
-
-    /*
->>>>>>> c1390f9a
      * Store the underlying configuration information.
      *
      * TODO: Describe whether we're using the system version of the library or
