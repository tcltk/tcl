--- conflicted
+++ resolved
@@ -2529,13 +2529,8 @@
     }
     if (mode == TCL_ZLIB_STREAM_INFLATE && !(chanMode & TCL_READABLE)) {
 	Tcl_SetObjResult(interp, Tcl_NewStringObj(
-<<<<<<< HEAD
 		"decompression may only be applied to readable channels",TCL_INDEX_NONE));
-	Tcl_SetErrorCode(interp, "TCL", "ZIP", "UNREADABLE", (void *)NULL);
-=======
-		"decompression may only be applied to readable channels", TCL_INDEX_NONE));
 	Tcl_SetErrorCode(interp, "TCL", "ZIP", "UNREADABLE", (char *)NULL);
->>>>>>> 2ca28013
 	return TCL_ERROR;
     }
 
