/*
 * tclIndexObj.c --
 *
 *	This file implements objects of type "index". This object type is used
 *	to lookup a keyword in a table of valid values and cache the index of
 *	the matching entry. Also provides table-based argv/argc processing.
 *
 * Copyright © 1990-1994 The Regents of the University of California.
 * Copyright © 1997 Sun Microsystems, Inc.
 * Copyright © 2006 Sam Bromley.
 *
 * See the file "license.terms" for information on usage and redistribution of
 * this file, and for a DISCLAIMER OF ALL WARRANTIES.
 */

#include "tclInt.h"

/*
 * Prototypes for functions defined later in this file:
 */

static int		GetIndexFromObjList(Tcl_Interp *interp,
			    Tcl_Obj *objPtr, Tcl_Obj *tableObjPtr,
			    const char *msg, int flags, int *indexPtr);
static void		UpdateStringOfIndex(Tcl_Obj *objPtr);
static void		DupIndex(Tcl_Obj *srcPtr, Tcl_Obj *dupPtr);
static void		FreeIndex(Tcl_Obj *objPtr);
static Tcl_ObjCmdProc2 PrefixAllObjCmd;
static Tcl_ObjCmdProc2 PrefixLongestObjCmd;
static Tcl_ObjCmdProc2 PrefixMatchObjCmd;
static void		PrintUsage(Tcl_Interp *interp,
			    const Tcl_ArgvInfo *argTable);

/*
 * The structure below defines the index Tcl object type by means of functions
 * that can be invoked by generic object code.
 */

static const Tcl_ObjType indexType = {
    "index",			/* name */
    FreeIndex,			/* freeIntRepProc */
    DupIndex,			/* dupIntRepProc */
    UpdateStringOfIndex,	/* updateStringProc */
    NULL,			/* setFromAnyProc */
    TCL_OBJTYPE_V0
};

/*
 * The definition of the internal representation of the "index" object; The
 * internalRep.twoPtrValue.ptr1 field of an object of "index" type will be a
 * pointer to one of these structures.
 *
 * Keep this structure declaration in sync with tclTestObj.c
 */

typedef struct {
    void *tablePtr;		/* Pointer to the table of strings */
    Tcl_Size offset;	/* Offset between table entries */
    Tcl_Size index;		/* Selected index into table. */
} IndexRep;

/*
 * The following macros greatly simplify moving through a table...
 */

#define STRING_AT(table, offset) \
	(*((const char *const *)(((char *)(table)) + (offset))))
#define NEXT_ENTRY(table, offset) \
	(&(STRING_AT(table, offset)))
#define EXPAND_OF(indexRep) \
	(((indexRep)->index != TCL_INDEX_NONE) ? STRING_AT((indexRep)->tablePtr, (indexRep)->offset*(indexRep)->index) : "")

/*
 *----------------------------------------------------------------------
 *
 * GetIndexFromObjList --
 *
 *	This procedure looks up an object's value in a table of strings and
 *	returns the index of the matching string, if any.
 *
 * Results:
 *	If the value of objPtr is identical to or a unique abbreviation for
 *	one of the entries in tableObjPtr, then the return value is TCL_OK and
 *	the index of the matching entry is stored at *indexPtr. If there isn't
 *	a proper match, then TCL_ERROR is returned and an error message is
 *	left in interp's result (unless interp is NULL). The msg argument is
 *	used in the error message; for example, if msg has the value "option"
 *	then the error message will say something flag 'bad option "foo": must
 *	be ...'
 *
 * Side effects:
 *	Removes any internal representation that the object might have. (TODO:
 *	find a way to cache the lookup.)
 *
 *----------------------------------------------------------------------
 */

int
GetIndexFromObjList(
    Tcl_Interp *interp,		/* Used for error reporting if not NULL. */
    Tcl_Obj *objPtr,		/* Object containing the string to lookup. */
    Tcl_Obj *tableObjPtr,	/* List of strings to compare against the
				 * value of objPtr. */
    const char *msg,		/* Identifying word to use in error
				 * messages. */
    int flags,			/* 0 or TCL_EXACT */
    int *indexPtr)		/* Place to store resulting integer index. */
{

    Tcl_Size objc, t;
    int result;
    Tcl_Obj **objv;
    const char **tablePtr;

    /*
     * Use Tcl_GetIndexFromObjStruct to do the work to avoid duplicating most
     * of the code there. This is a bit inefficient but simpler.
     */

    result = TclListObjGetElementsM(interp, tableObjPtr, &objc, &objv);
    if (result != TCL_OK) {
	return result;
    }

    /*
     * Build a string table from the list.
     */

    tablePtr = (const char **)Tcl_Alloc((objc + 1) * sizeof(char *));
    for (t = 0; t < objc; t++) {
	if (objv[t] == objPtr) {
	    /*
	     * An exact match is always chosen, so we can stop here.
	     */

	    Tcl_Free((void *)tablePtr);
	    *indexPtr = t;
	    return TCL_OK;
	}

	tablePtr[t] = TclGetString(objv[t]);
    }
    tablePtr[objc] = NULL;

    result = Tcl_GetIndexFromObjStruct(interp, objPtr, tablePtr,
	    sizeof(char *), msg, flags | TCL_INDEX_TEMP_TABLE, indexPtr);

    Tcl_Free((void *)tablePtr);

    return result;
}

/*
 *----------------------------------------------------------------------
 *
 * Tcl_GetIndexFromObjStruct --
 *
 *	This function looks up an object's value given a starting string and
 *	an offset for the amount of space between strings. This is useful when
 *	the strings are embedded in some other kind of array.
 *
 * Results:
 *	If the value of objPtr is identical to or a unique abbreviation for
 *	one of the entries in tablePtr, then the return value is TCL_OK and
 *	the index of the matching entry is stored at *indexPtr
 *	(unless indexPtr is NULL). If there isn't a proper match, then
 *	TCL_ERROR is returned and an error message is left in interp's
 *	result (unless interp is NULL). The msg argument is used in the
 *	error message; for example, if msg has the value "option" then
 *	the error message will say something like 'bad option "foo": must
 *	be ...'
 *
 * Side effects:
 *	The result of the lookup is cached as the internal rep of objPtr, so
 *	that repeated lookups can be done quickly.
 *
 *----------------------------------------------------------------------
 */

#undef Tcl_GetIndexFromObjStruct
int
Tcl_GetIndexFromObjStruct(
    Tcl_Interp *interp,		/* Used for error reporting if not NULL. */
    Tcl_Obj *objPtr,		/* Object containing the string to lookup. */
    const void *tablePtr,	/* The first string in the table. The second
				 * string will be at this address plus the
				 * offset, the third plus the offset again,
				 * etc. The last entry must be NULL and there
				 * must not be duplicate entries. */
    size_t offset,			/* The number of bytes between entries */
    const char *msg,		/* Identifying word to use in error
				 * messages. */
    int flags,			/* 0, TCL_EXACT, TCL_NULL_OK or TCL_INDEX_TEMP_TABLE */
    void *indexPtr)		/* Place to store resulting index. */
{
    Tcl_Size index, idx, numAbbrev;
    const char *key, *p1;
    const char *p2;
    const char *const *entryPtr;
    Tcl_Obj *resultPtr;
    IndexRep *indexRep;
    const Tcl_ObjInternalRep *irPtr;

    /* Protect against invalid values, like TCL_INDEX_NONE or 0. */
    if (offset+1 <= sizeof(char *)) {
	offset = sizeof(char *);
    }
    /*
     * See if there is a valid cached result from a previous lookup.
     */

    if (objPtr && !(flags & TCL_INDEX_TEMP_TABLE)) {
    irPtr = TclFetchInternalRep(objPtr, &indexType);
    if (irPtr) {
	indexRep = (IndexRep *)irPtr->twoPtrValue.ptr1;
	if ((indexRep->tablePtr == tablePtr)
		&& (indexRep->offset == offset)
		&& (indexRep->index != TCL_INDEX_NONE)) {
	    index = indexRep->index;
	    goto uncachedDone;
	}
    }
    }

    /*
     * Lookup the value of the object in the table. Accept unique
     * abbreviations unless TCL_EXACT is set in flags.
     */

    key = objPtr ? TclGetString(objPtr) : "";
    index = TCL_INDEX_NONE;
    numAbbrev = 0;

    if (!*key && (flags & TCL_NULL_OK)) {
	goto uncachedDone;
    }
    /*
     * Scan the table looking for one of:
     *  - An exact match (always preferred)
     *  - A single abbreviation (allowed depending on flags)
     *  - Several abbreviations (never allowed, but overridden by exact match)
     */

    for (entryPtr = (const char *const *)tablePtr, idx = 0; *entryPtr != NULL;
	    entryPtr = NEXT_ENTRY(entryPtr, offset), idx++) {
	for (p1 = key, p2 = *entryPtr; *p1 == *p2; p1++, p2++) {
	    if (*p1 == '\0') {
		index = idx;
		goto done;
	    }
	}
	if (*p1 == '\0') {
	    /*
	     * The value is an abbreviation for this entry. Continue checking
	     * other entries to make sure it's unique. If we get more than one
	     * unique abbreviation, keep searching to see if there is an exact
	     * match, but remember the number of unique abbreviations and
	     * don't allow either.
	     */

	    numAbbrev++;
	    index = idx;
	}
    }

    /*
     * Check if we were instructed to disallow abbreviations.
     */

    if ((flags & TCL_EXACT) || (key[0] == '\0') || (numAbbrev != 1)) {
	goto error;
    }

  done:
    /*
     * Cache the found representation. Note that we want to avoid allocating a
     * new internal-rep if at all possible since that is potentially a slow
     * operation.
     */

    if (objPtr && (index != TCL_INDEX_NONE) && !(flags & TCL_INDEX_TEMP_TABLE)) {
    irPtr = TclFetchInternalRep(objPtr, &indexType);
    if (irPtr) {
	indexRep = (IndexRep *)irPtr->twoPtrValue.ptr1;
    } else {
	Tcl_ObjInternalRep ir;

	indexRep = (IndexRep*)Tcl_Alloc(sizeof(IndexRep));
	ir.twoPtrValue.ptr1 = indexRep;
	Tcl_StoreInternalRep(objPtr, &indexType, &ir);
    }
    indexRep->tablePtr = (void *) tablePtr;
    indexRep->offset = offset;
    indexRep->index = index;
    }

  uncachedDone:
    if (indexPtr != NULL) {
	flags &= (30-(int)(sizeof(int)<<1));
	if (flags) {
	    if (flags == sizeof(uint16_t)<<1) {
		*(uint16_t *)indexPtr = index;
		return TCL_OK;
	    } else if (flags == (int)(sizeof(uint8_t)<<1)) {
		*(uint8_t *)indexPtr = index;
		return TCL_OK;
	    } else if (flags == (int)(sizeof(int64_t)<<1)) {
		*(int64_t *)indexPtr = index;
		return TCL_OK;
	    } else if (flags == (int)(sizeof(int32_t)<<1)) {
		*(int32_t *)indexPtr = index;
		return TCL_OK;
	    }
	}
	*(int *)indexPtr = index;
    }
    return TCL_OK;

  error:
    if (interp != NULL) {
	/*
	 * Produce a fancy error message.
	 */

	int count = 0;

	TclNewObj(resultPtr);
	entryPtr = (const char *const *)tablePtr;
	while ((*entryPtr != NULL) && !**entryPtr) {
	    entryPtr = NEXT_ENTRY(entryPtr, offset);
	}
	Tcl_AppendStringsToObj(resultPtr,
		(numAbbrev>1 && !(flags & TCL_EXACT) ? "ambiguous " : "bad "),
		msg, " \"", key, NULL);
	if (*entryPtr == NULL) {
	    Tcl_AppendStringsToObj(resultPtr, "\": no valid options", NULL);
	} else {
	    Tcl_AppendStringsToObj(resultPtr, "\": must be ",
		    *entryPtr, NULL);
	    entryPtr = NEXT_ENTRY(entryPtr, offset);
	    while (*entryPtr != NULL) {
		if ((*NEXT_ENTRY(entryPtr, offset) == NULL) && !(flags & TCL_NULL_OK)) {
		    Tcl_AppendStringsToObj(resultPtr, (count > 0 ? "," : ""),
			    " or ", *entryPtr, NULL);
		} else if (**entryPtr) {
		    Tcl_AppendStringsToObj(resultPtr, ", ", *entryPtr, NULL);
		    count++;
		}
		entryPtr = NEXT_ENTRY(entryPtr, offset);
	    }
	    if ((flags & TCL_NULL_OK)) {
		Tcl_AppendStringsToObj(resultPtr, ", or \"\"", NULL);
	    }
	}
	Tcl_SetObjResult(interp, resultPtr);
	Tcl_SetErrorCode(interp, "TCL", "LOOKUP", "INDEX", msg, key, NULL);
    }
    return TCL_ERROR;
}
/* #define again, needed below */
#define Tcl_GetIndexFromObjStruct(interp, objPtr, tablePtr, offset, msg, flags, indexPtr) \
	((Tcl_GetIndexFromObjStruct)((interp), (objPtr), (tablePtr), (offset), (msg), (flags)|(int)(sizeof(*(indexPtr))<<1), (indexPtr)))

/*
 *----------------------------------------------------------------------
 *
 * UpdateStringOfIndex --
 *
 *	This function is called to convert a Tcl object from index internal
 *	form to its string form. No abbreviation is ever generated.
 *
 * Results:
 *	None.
 *
 * Side effects:
 *	The string representation of the object is updated.
 *
 *----------------------------------------------------------------------
 */

static void
UpdateStringOfIndex(
    Tcl_Obj *objPtr)
{
    IndexRep *indexRep = (IndexRep *)TclFetchInternalRep(objPtr, &indexType)->twoPtrValue.ptr1;
    const char *indexStr = EXPAND_OF(indexRep);

    Tcl_InitStringRep(objPtr, indexStr, strlen(indexStr));
}

/*
 *----------------------------------------------------------------------
 *
 * DupIndex --
 *
 *	This function is called to copy the internal rep of an index Tcl
 *	object from to another object.
 *
 * Results:
 *	None.
 *
 * Side effects:
 *	The internal representation of the target object is updated and the
 *	type is set.
 *
 *----------------------------------------------------------------------
 */

static void
DupIndex(
    Tcl_Obj *srcPtr,
    Tcl_Obj *dupPtr)
{
    Tcl_ObjInternalRep ir;
    IndexRep *dupIndexRep = (IndexRep *)Tcl_Alloc(sizeof(IndexRep));

    memcpy(dupIndexRep, TclFetchInternalRep(srcPtr, &indexType)->twoPtrValue.ptr1,
	    sizeof(IndexRep));

    ir.twoPtrValue.ptr1 = dupIndexRep;
    Tcl_StoreInternalRep(dupPtr, &indexType, &ir);
}

/*
 *----------------------------------------------------------------------
 *
 * FreeIndex --
 *
 *	This function is called to delete the internal rep of an index Tcl
 *	object.
 *
 * Results:
 *	None.
 *
 * Side effects:
 *	The internal representation of the target object is deleted.
 *
 *----------------------------------------------------------------------
 */

static void
FreeIndex(
    Tcl_Obj *objPtr)
{
    Tcl_Free(TclFetchInternalRep(objPtr, &indexType)->twoPtrValue.ptr1);
    objPtr->typePtr = NULL;
}

/*
 *----------------------------------------------------------------------
 *
 * TclInitPrefixCmd --
 *
 *	This procedure creates the "prefix" Tcl command. See the user
 *	documentation for details on what it does.
 *
 * Results:
 *	A standard Tcl result.
 *
 * Side effects:
 *	See the user documentation.
 *
 *----------------------------------------------------------------------
 */

Tcl_Command
TclInitPrefixCmd(
    Tcl_Interp *interp)		/* Current interpreter. */
{
    static const EnsembleImplMap prefixImplMap[] = {
	{"all",	    PrefixAllObjCmd,	TclCompileBasic2ArgCmd, NULL, NULL, 0},
	{"longest", PrefixLongestObjCmd,TclCompileBasic2ArgCmd, NULL, NULL, 0},
	{"match",   PrefixMatchObjCmd,	TclCompileBasicMin2ArgCmd, NULL, NULL, 0},
	{NULL, NULL, NULL, NULL, NULL, 0}
    };
    Tcl_Command prefixCmd;

    prefixCmd = TclMakeEnsemble(interp, "::tcl::prefix", prefixImplMap);
    Tcl_Export(interp, Tcl_FindNamespace(interp, "::tcl", NULL, 0),
	    "prefix", 0);
    return prefixCmd;
}

/*----------------------------------------------------------------------
 *
 * PrefixMatchObjCmd --
 *
 *	This function implements the 'prefix match' Tcl command. Refer to the
 *	user documentation for details on what it does.
 *
 * Results:
 *	Returns a standard Tcl result.
 *
 * Side effects:
 *	None.
 *
 *----------------------------------------------------------------------
 */

static int
PrefixMatchObjCmd(
    TCL_UNUSED(void *),
    Tcl_Interp *interp,		/* Current interpreter. */
    size_t objc,			/* Number of arguments. */
    Tcl_Obj *const objv[])	/* Argument objects. */
{
<<<<<<< HEAD
    int flags = 0, result, dummy;
    size_t dummyLength, errorLength, i;
=======
    int flags = 0, result, dummy, i;
    Tcl_Size dummyLength, errorLength;
>>>>>>> f7c3a988
    Tcl_Obj *errorPtr = NULL;
    const char *message = "option";
    Tcl_Obj *tablePtr, *objPtr, *resultPtr;
    static const char *const matchOptions[] = {
	"-error", "-exact", "-message", NULL
    };
    enum matchOptionsEnum {
	PRFMATCH_ERROR, PRFMATCH_EXACT, PRFMATCH_MESSAGE
    } index;

    if (objc < 3) {
	Tcl_WrongNumArgs(interp, 1, objv, "?options? table string");
	return TCL_ERROR;
    }

    for (i = 1; i < (objc - 2); i++) {
	if (Tcl_GetIndexFromObjStruct(interp, objv[i], matchOptions,
		sizeof(char *), "option", 0, &index) != TCL_OK) {
	    return TCL_ERROR;
	}
	switch (index) {
	case PRFMATCH_EXACT:
	    flags |= TCL_EXACT;
	    break;
	case PRFMATCH_MESSAGE:
	    if (i > objc-4) {
		Tcl_SetObjResult(interp, Tcl_NewStringObj(
			"missing value for -message", TCL_INDEX_NONE));
		Tcl_SetErrorCode(interp, "TCL", "OPERATION", "NOARG", NULL);
		return TCL_ERROR;
	    }
	    i++;
	    message = TclGetString(objv[i]);
	    break;
	case PRFMATCH_ERROR:
	    if (i > objc-4) {
		Tcl_SetObjResult(interp, Tcl_NewStringObj(
			"missing value for -error", TCL_INDEX_NONE));
		Tcl_SetErrorCode(interp, "TCL", "OPERATION", "NOARG", NULL);
		return TCL_ERROR;
	    }
	    i++;
	    result = TclListObjLengthM(interp, objv[i], &errorLength);
	    if (result != TCL_OK) {
		return TCL_ERROR;
	    }
	    if ((errorLength % 2) != 0) {
		Tcl_SetObjResult(interp, Tcl_NewStringObj(
			"error options must have an even number of elements",
			-1));
		Tcl_SetErrorCode(interp, "TCL", "VALUE", "DICTIONARY", NULL);
		return TCL_ERROR;
	    }
	    errorPtr = objv[i];
	    break;
	}
    }

    tablePtr = objv[objc - 2];
    objPtr = objv[objc - 1];

    /*
     * Check that table is a valid list first, since we want to handle that
     * error case regardless of level.
     */

    result = TclListObjLengthM(interp, tablePtr, &dummyLength);
    if (result != TCL_OK) {
	return result;
    }

    result = GetIndexFromObjList(interp, objPtr, tablePtr, message, flags,
	    &dummy);
    if (result != TCL_OK) {
	if (errorPtr != NULL && errorLength == 0) {
	    Tcl_ResetResult(interp);
	    return TCL_OK;
	} else if (errorPtr == NULL) {
	    return TCL_ERROR;
	}

	if (Tcl_IsShared(errorPtr)) {
	    errorPtr = Tcl_DuplicateObj(errorPtr);
	}
	Tcl_ListObjAppendElement(interp, errorPtr,
		Tcl_NewStringObj("-code", 5));
	Tcl_ListObjAppendElement(interp, errorPtr, Tcl_NewWideIntObj(result));

	return Tcl_SetReturnOptions(interp, errorPtr);
    }

    result = Tcl_ListObjIndex(interp, tablePtr, dummy, &resultPtr);
    if (result != TCL_OK) {
	return result;
    }
    Tcl_SetObjResult(interp, resultPtr);
    return TCL_OK;
}

/*----------------------------------------------------------------------
 *
 * PrefixAllObjCmd --
 *
 *	This function implements the 'prefix all' Tcl command. Refer to the
 *	user documentation for details on what it does.
 *
 * Results:
 *	Returns a standard Tcl result.
 *
 * Side effects:
 *	None.
 *
 *----------------------------------------------------------------------
 */

static int
PrefixAllObjCmd(
    TCL_UNUSED(void *),
    Tcl_Interp *interp,		/* Current interpreter. */
    size_t objc,			/* Number of arguments. */
    Tcl_Obj *const objv[])	/* Argument objects. */
{
    int result;
    Tcl_Size length, elemLength, tableObjc, t;
    const char *string, *elemString;
    Tcl_Obj **tableObjv, *resultPtr;

    if (objc != 3) {
	Tcl_WrongNumArgs(interp, 1, objv, "table string");
	return TCL_ERROR;
    }

    result = TclListObjGetElementsM(interp, objv[1], &tableObjc, &tableObjv);
    if (result != TCL_OK) {
	return result;
    }
    resultPtr = Tcl_NewListObj(0, NULL);
    string = Tcl_GetStringFromObj(objv[2], &length);

    for (t = 0; t < tableObjc; t++) {
	elemString = Tcl_GetStringFromObj(tableObjv[t], &elemLength);

	/*
	 * A prefix cannot match if it is longest.
	 */

	if (length <= elemLength) {
	    if (TclpUtfNcmp2(elemString, string, length) == 0) {
		Tcl_ListObjAppendElement(interp, resultPtr, tableObjv[t]);
	    }
	}
    }

    Tcl_SetObjResult(interp, resultPtr);
    return TCL_OK;
}

/*----------------------------------------------------------------------
 *
 * PrefixLongestObjCmd --
 *
 *	This function implements the 'prefix longest' Tcl command. Refer to
 *	the user documentation for details on what it does.
 *
 * Results:
 *	Returns a standard Tcl result.
 *
 * Side effects:
 *	None.
 *
 *----------------------------------------------------------------------
 */

static int
PrefixLongestObjCmd(
    TCL_UNUSED(void *),
    Tcl_Interp *interp,		/* Current interpreter. */
    size_t objc,			/* Number of arguments. */
    Tcl_Obj *const objv[])	/* Argument objects. */
{
    int result;
    Tcl_Size i, length, elemLength, resultLength, tableObjc, t;
    const char *string, *elemString, *resultString;
    Tcl_Obj **tableObjv;

    if (objc != 3) {
	Tcl_WrongNumArgs(interp, 1, objv, "table string");
	return TCL_ERROR;
    }

    result = TclListObjGetElementsM(interp, objv[1], &tableObjc, &tableObjv);
    if (result != TCL_OK) {
	return result;
    }
    string = Tcl_GetStringFromObj(objv[2], &length);

    resultString = NULL;
    resultLength = 0;

    for (t = 0; t < tableObjc; t++) {
	elemString = Tcl_GetStringFromObj(tableObjv[t], &elemLength);

	/*
	 * First check if the prefix string matches the element. A prefix
	 * cannot match if it is longest.
	 */

	if ((length > elemLength) ||
		TclpUtfNcmp2(elemString, string, length) != 0) {
	    continue;
	}

	if (resultString == NULL) {
	    /*
	     * If this is the first match, the longest common substring this
	     * far is the complete string. The result is part of this string
	     * so we only need to adjust the length later.
	     */

	    resultString = elemString;
	    resultLength = elemLength;
	} else {
	    /*
	     * Longest common substring cannot be longer than shortest string.
	     */

	    if (elemLength < resultLength) {
		resultLength = elemLength;
	    }

	    /*
	     * Compare strings.
	     */

	    for (i = 0; i < resultLength; i++) {
		if (resultString[i] != elemString[i]) {
		    /*
		     * Adjust in case we stopped in the middle of a UTF char.
		     */

		    resultLength = Tcl_UtfPrev(&resultString[i+1],
			    resultString) - resultString;
		    break;
		}
	    }
	}
    }
    if (resultLength > 0) {
	Tcl_SetObjResult(interp,
		Tcl_NewStringObj(resultString, resultLength));
    }
    return TCL_OK;
}

/*
 *----------------------------------------------------------------------
 *
 * Tcl_WrongNumArgs --
 *
 *	This function generates a "wrong # args" error message in an
 *	interpreter. It is used as a utility function by many command
 *	functions, including the function that implements procedures.
 *
 * Results:
 *	None.
 *
 * Side effects:
 *	An error message is generated in interp's result object to indicate
 *	that a command was invoked with the wrong number of arguments. The
 *	message has the form
 *		wrong # args: should be "foo bar additional stuff"
 *	where "foo" and "bar" are the initial objects in objv (objc determines
 *	how many of these are printed) and "additional stuff" is the contents
 *	of the message argument.
 *
 *	The message printed is modified somewhat if the command is wrapped
 *	inside an ensemble. In that case, the error message generated is
 *	rewritten in such a way that it appears to be generated from the
 *	user-visible command and not how that command is actually implemented,
 *	giving a better overall user experience.
 *
 *	Internally, the Tcl core may set the flag INTERP_ALTERNATE_WRONG_ARGS
 *	in the interpreter to generate complex multi-part messages by calling
 *	this function repeatedly. This allows the code that knows how to
 *	handle ensemble-related error messages to be kept here while still
 *	generating suitable error messages for commands like [read] and
 *	[socket]. Ideally, this would be done through an extra flags argument,
 *	but that wouldn't be source-compatible with the existing API and it's
 *	a fairly rare requirement anyway.
 *
 *----------------------------------------------------------------------
 */

void
Tcl_WrongNumArgs(
    Tcl_Interp *interp,		/* Current interpreter. */
    Tcl_Size objc,			/* Number of arguments to print from objv. */
    Tcl_Obj *const objv[],	/* Initial argument objects, which should be
				 * included in the error message. */
    const char *message)	/* Error message to print after the leading
				 * objects in objv. The message may be
				 * NULL. */
{
    Tcl_Obj *objPtr;
    Tcl_Size i, len, elemLen;
    char flags;
    Interp *iPtr = (Interp *)interp;
    const char *elementStr;

    TclNewObj(objPtr);
    if (iPtr->flags & INTERP_ALTERNATE_WRONG_ARGS) {
	iPtr->flags &= ~INTERP_ALTERNATE_WRONG_ARGS;
	Tcl_AppendObjToObj(objPtr, Tcl_GetObjResult(interp));
	Tcl_AppendToObj(objPtr, " or \"", TCL_INDEX_NONE);
    } else {
	Tcl_AppendToObj(objPtr, "wrong # args: should be \"", TCL_INDEX_NONE);
    }

    /*
     * If processing an an ensemble implementation, rewrite the results in
     * terms of how the ensemble was invoked.
     */

    if (iPtr->ensembleRewrite.sourceObjs != NULL) {
	Tcl_Size toSkip = iPtr->ensembleRewrite.numInsertedObjs;
	Tcl_Size toPrint = iPtr->ensembleRewrite.numRemovedObjs;
	Tcl_Obj *const *origObjv = TclEnsembleGetRewriteValues(interp);

	/*
	 * Only do rewrite the command if all the replaced objects are
	 * actually arguments (in objv) to this function. Otherwise it just
	 * gets too complicated and it's to just give a slightly
	 * confusing error message...
	 */

	if (objc < toSkip) {
	    goto addNormalArgumentsToMessage;
	}

	/*
	 * Strip out the actual arguments that the ensemble inserted.
	 */

	objv += toSkip;
	objc -= toSkip;

	/*
	 * Assume no object is of index type.
	 */

	for (i=0 ; i<toPrint ; i++) {
	    /*
	     * Add the element, quoting it if necessary.
	     */
	    const Tcl_ObjInternalRep *irPtr;

	    if ((irPtr = TclFetchInternalRep(origObjv[i], &indexType))) {
		IndexRep *indexRep = (IndexRep *)irPtr->twoPtrValue.ptr1;

		elementStr = EXPAND_OF(indexRep);
		elemLen = strlen(elementStr);
	    } else {
		elementStr = Tcl_GetStringFromObj(origObjv[i], &elemLen);
	    }
	    flags = 0;
	    len = TclScanElement(elementStr, elemLen, &flags);

	    if (len != elemLen) {
		char *quotedElementStr = (char *)TclStackAlloc(interp, len + 1);

		len = TclConvertElement(elementStr, elemLen,
			quotedElementStr, flags);
		Tcl_AppendToObj(objPtr, quotedElementStr, len);
		TclStackFree(interp, quotedElementStr);
	    } else {
		Tcl_AppendToObj(objPtr, elementStr, elemLen);
	    }

	    /*
	     * Add a space if the word is not the last one (which has a
	     * moderately complex condition here).
	     */

	    if (i + 1 < toPrint || objc!=0 || message!=NULL) {
		Tcl_AppendStringsToObj(objPtr, " ", NULL);
	    }
	}
    }

    /*
     * Now add the arguments (other than those rewritten) that the caller took
     * from its calling context.
     */

  addNormalArgumentsToMessage:
    for (i = 0; i < objc; i++) {
	/*
	 * If the object is an index type, use the index table which allows for
	 * the correct error message even if the subcommand was abbreviated.
	 * Otherwise, just use the string rep.
	 */
	const Tcl_ObjInternalRep *irPtr;

	if ((irPtr = TclFetchInternalRep(objv[i], &indexType))) {
	    IndexRep *indexRep = (IndexRep *)irPtr->twoPtrValue.ptr1;

	    Tcl_AppendStringsToObj(objPtr, EXPAND_OF(indexRep), NULL);
	} else {
	    /*
	     * Quote the argument if it contains spaces (Bug 942757).
	     */

	    elementStr = Tcl_GetStringFromObj(objv[i], &elemLen);
	    flags = 0;
	    len = TclScanElement(elementStr, elemLen, &flags);

	    if (len != elemLen) {
		char *quotedElementStr = (char *)TclStackAlloc(interp, len + 1);

		len = TclConvertElement(elementStr, elemLen,
			quotedElementStr, flags);
		Tcl_AppendToObj(objPtr, quotedElementStr, len);
		TclStackFree(interp, quotedElementStr);
	    } else {
		Tcl_AppendToObj(objPtr, elementStr, elemLen);
	    }
	}

	/*
	 * Append a space character (" ") if there is more text to follow
	 * (either another element from objv, or the message string).
	 */

	if (i + 1 < objc || message!=NULL) {
	    Tcl_AppendStringsToObj(objPtr, " ", NULL);
	}
    }

    /*
     * Add any trailing message bits and set the resulting string as the
     * interpreter result. Caller is responsible for reporting this as an
     * actual error.
     */

    if (message != NULL) {
	Tcl_AppendStringsToObj(objPtr, message, NULL);
    }
    Tcl_AppendStringsToObj(objPtr, "\"", NULL);
    Tcl_SetErrorCode(interp, "TCL", "WRONGARGS", NULL);
    Tcl_SetObjResult(interp, objPtr);
}

/*
 *----------------------------------------------------------------------
 *
 * Tcl_ParseArgsObjv --
 *
 *	Process an objv array according to a table of expected command-line
 *	options. See the manual page for more details.
 *
 * Results:
 *	The return value is a standard Tcl return value. If an error occurs
 *	then an error message is left in the interp's result. Under normal
 *	conditions, both *objcPtr and *objv are modified to return the
 *	arguments that couldn't be processed here (they didn't match the
 *	option table, or followed an TCL_ARGV_REST argument).
 *
 * Side effects:
 *	Variables may be modified, or procedures may be called. It all depends
 *	on the arguments and their entries in argTable. See the user
 *	documentation for details.
 *
 *----------------------------------------------------------------------
 */

#undef Tcl_ParseArgsObjv
int
Tcl_ParseArgsObjv(
    Tcl_Interp *interp,		/* Place to store error message. */
    const Tcl_ArgvInfo *argTable,
				/* Array of option descriptions. */
    size_t *objcPtr,		/* Number of arguments in objv. Modified to
				 * hold # args left in objv at end. */
    Tcl_Obj *const *objv,	/* Array of arguments to be parsed. */
    Tcl_Obj ***remObjv)		/* Pointer to array of arguments that were not
				 * processed here. Should be NULL if no return
				 * of arguments is desired. */
{
    Tcl_Obj **leftovers;	/* Array to write back to remObjv on
				 * successful exit. Will include the name of
				 * the command. */
    Tcl_Size nrem;		/* Size of leftovers.*/
    const Tcl_ArgvInfo *infoPtr;
				/* Pointer to the current entry in the table
				 * of argument descriptions. */
    const Tcl_ArgvInfo *matchPtr;
				/* Descriptor that matches current argument */
    Tcl_Obj *curArg;		/* Current argument */
    const char *str = NULL;
    char c;		/* Second character of current arg (used for
				 * quick check for matching; use 2nd char.
				 * because first char. will almost always be
				 * '-'). */
    Tcl_Size srcIndex;	/* Location from which to read next argument
				 * from objv. */
    Tcl_Size dstIndex;	/* Used to keep track of current arguments
				 * being processed, primarily for error
				 * reporting. */
    Tcl_Size objc;		/* # arguments in objv still to process. */
    Tcl_Size length;		/* Number of characters in current argument */

    if (remObjv != NULL) {
	/*
	 * Then we should copy the name of the command (0th argument). The
	 * upper bound on the number of elements is known, and (undocumented,
	 * but historically true) there should be a NULL argument after the
	 * last result. [Bug 3413857]
	 */

	nrem = 1;
	leftovers = (Tcl_Obj **)Tcl_Alloc((1 + *objcPtr) * sizeof(Tcl_Obj *));
	leftovers[0] = objv[0];
    } else {
	nrem = 0;
	leftovers = NULL;
    }

    /*
     * OK, now start processing from the second element (1st argument).
     */

    srcIndex = dstIndex = 1;
    objc = *objcPtr-1;

    while (objc > 0) {
	curArg = objv[srcIndex];
	srcIndex++;
	objc--;
	str = Tcl_GetStringFromObj(curArg, &length);
	if (length > 0) {
	    c = str[1];
	} else {
	    c = 0;
	}

	/*
	 * Loop through the argument descriptors searching for one with the
	 * matching key string. If found, leave a pointer to it in matchPtr.
	 */

	matchPtr = NULL;
	infoPtr = argTable;
	for (; infoPtr != NULL && infoPtr->type != TCL_ARGV_END ; infoPtr++) {
	    if (infoPtr->keyStr == NULL) {
		continue;
	    }
	    if ((infoPtr->keyStr[1] != c)
		    || (strncmp(infoPtr->keyStr, str, length) != 0)) {
		continue;
	    }
	    if (infoPtr->keyStr[length] == 0) {
		matchPtr = infoPtr;
		goto gotMatch;
	    }
	    if (matchPtr != NULL) {
		Tcl_SetObjResult(interp, Tcl_ObjPrintf(
			"ambiguous option \"%s\"", str));
		goto error;
	    }
	    matchPtr = infoPtr;
	}
	if (matchPtr == NULL) {
	    /*
	     * Unrecognized argument. Just copy it down, unless the caller
	     * prefers an error to be registered.
	     */

	    if (remObjv == NULL) {
		Tcl_SetObjResult(interp, Tcl_ObjPrintf(
			"unrecognized argument \"%s\"", str));
		goto error;
	    }

	    dstIndex++;		/* This argument is now handled */
	    leftovers[nrem++] = curArg;
	    continue;
	}

	/*
	 * Take the appropriate action based on the option type
	 */

    gotMatch:
	infoPtr = matchPtr;
	switch (infoPtr->type) {
	case TCL_ARGV_CONSTANT:
	    *((int *) infoPtr->dstPtr) = PTR2INT(infoPtr->srcPtr);
	    break;
	case TCL_ARGV_INT:
	    if (objc == 0) {
		goto missingArg;
	    }
	    if (Tcl_GetIntFromObj(interp, objv[srcIndex],
		    (int *) infoPtr->dstPtr) == TCL_ERROR) {
		Tcl_SetObjResult(interp, Tcl_ObjPrintf(
			"expected integer argument for \"%s\" but got \"%s\"",
			infoPtr->keyStr, TclGetString(objv[srcIndex])));
		goto error;
	    }
	    srcIndex++;
	    objc--;
	    break;
	case TCL_ARGV_STRING:
	    if (objc == 0) {
		goto missingArg;
	    }
	    *((const char **) infoPtr->dstPtr) =
		    TclGetString(objv[srcIndex]);
	    srcIndex++;
	    objc--;
	    break;
	case TCL_ARGV_REST:
	    /*
	     * Only store the point where we got to if it's not to be written
	     * to NULL, so that TCL_ARGV_AUTO_REST works.
	     */

	    if (infoPtr->dstPtr != NULL) {
		*((int *) infoPtr->dstPtr) = dstIndex;
	    }
	    goto argsDone;
	case TCL_ARGV_FLOAT:
	    if (objc == 0) {
		goto missingArg;
	    }
	    if (Tcl_GetDoubleFromObj(interp, objv[srcIndex],
		    (double *) infoPtr->dstPtr) == TCL_ERROR) {
		Tcl_SetObjResult(interp, Tcl_ObjPrintf(
			"expected floating-point argument for \"%s\" but got \"%s\"",
			infoPtr->keyStr, TclGetString(objv[srcIndex])));
		goto error;
	    }
	    srcIndex++;
	    objc--;
	    break;
	case TCL_ARGV_FUNC: {
	    Tcl_ArgvFuncProc *handlerProc = (Tcl_ArgvFuncProc *)
		    infoPtr->srcPtr;
	    Tcl_Obj *argObj;

	    if (objc == 0) {
		argObj = NULL;
	    } else {
		argObj = objv[srcIndex];
	    }
	    if (handlerProc(infoPtr->clientData, argObj, infoPtr->dstPtr)) {
		srcIndex++;
		objc--;
	    }
	    break;
	}
	case TCL_ARGV_GENFUNC: {
	    int i = (int)objc;

	    if (objc > INT_MAX) {
		Tcl_SetObjResult(interp, Tcl_ObjPrintf(
			"too many (%" TCL_Z_MODIFIER "u) arguments for TCL_ARGV_GENFUNC", objc));
		goto error;
	    }
	    Tcl_ArgvGenFuncProc *handlerProc = (Tcl_ArgvGenFuncProc *)
		    infoPtr->srcPtr;

	    i = handlerProc(infoPtr->clientData, interp, i,
		    &objv[srcIndex], infoPtr->dstPtr);
	    if (i < 0) {
		goto error;
	    }
	    objc = i;
	    break;
	}
	case TCL_ARGV_HELP:
	    PrintUsage(interp, argTable);
	    goto error;
	default:
	    Tcl_SetObjResult(interp, Tcl_ObjPrintf(
		    "bad argument type %d in Tcl_ArgvInfo", infoPtr->type));
	    goto error;
	}
    }

    /*
     * If we broke out of the loop because of an OPT_REST argument, copy the
     * remaining arguments down. Note that there is always at least one
     * argument left over - the command name - so we always have a result if
     * our caller is willing to receive it. [Bug 3413857]
     */

  argsDone:
    if (remObjv == NULL) {
	/*
	 * Nothing to do.
	 */

	return TCL_OK;
    }

    if (objc > 0) {
	memcpy(leftovers+nrem, objv+srcIndex, objc*sizeof(Tcl_Obj *));
	nrem += objc;
    }
    leftovers[nrem] = NULL;
    *objcPtr = nrem++;
    *remObjv = (Tcl_Obj **)Tcl_Realloc(leftovers, nrem * sizeof(Tcl_Obj *));
    return TCL_OK;

    /*
     * Make sure to handle freeing any temporary space we've allocated on the
     * way to an error.
     */

  missingArg:
    Tcl_SetObjResult(interp, Tcl_ObjPrintf(
	    "\"%s\" option requires an additional argument", str));
  error:
    if (leftovers != NULL) {
	Tcl_Free(leftovers);
    }
    return TCL_ERROR;
}

/*
 *----------------------------------------------------------------------
 *
 * PrintUsage --
 *
 *	Generate a help string describing command-line options.
 *
 * Results:
 *	The interp's result will be modified to hold a help string describing
 *	all the options in argTable.
 *
 * Side effects:
 *	None.
 *
 *----------------------------------------------------------------------
 */

static void
PrintUsage(
    Tcl_Interp *interp,		/* Place information in this interp's result
				 * area. */
    const Tcl_ArgvInfo *argTable)
				/* Array of command-specific argument
				 * descriptions. */
{
    const Tcl_ArgvInfo *infoPtr;
    int width, numSpaces;
#define NUM_SPACES 20
    static const char spaces[] = "                    ";
    Tcl_Obj *msg;

    /*
     * First, compute the width of the widest option key, so that we can make
     * everything line up.
     */

    width = 4;
    for (infoPtr = argTable; infoPtr->type != TCL_ARGV_END; infoPtr++) {
	Tcl_Size length;

	if (infoPtr->keyStr == NULL) {
	    continue;
	}
	length = strlen(infoPtr->keyStr);
	if (length > (Tcl_Size)width) {
	    width = length;
	}
    }

    /*
     * Now add the option information, with pretty-printing.
     */

    msg = Tcl_NewStringObj("Command-specific options:", TCL_INDEX_NONE);
    for (infoPtr = argTable; infoPtr->type != TCL_ARGV_END; infoPtr++) {
	if ((infoPtr->type == TCL_ARGV_HELP) && (infoPtr->keyStr == NULL)) {
	    Tcl_AppendPrintfToObj(msg, "\n%s", infoPtr->helpStr);
	    continue;
	}
	Tcl_AppendPrintfToObj(msg, "\n %s:", infoPtr->keyStr);
	numSpaces = width + 1 - strlen(infoPtr->keyStr);
	while (numSpaces > 0) {
	    if (numSpaces >= NUM_SPACES) {
		Tcl_AppendToObj(msg, spaces, NUM_SPACES);
	    } else {
		Tcl_AppendToObj(msg, spaces, numSpaces);
	    }
	    numSpaces -= NUM_SPACES;
	}
	Tcl_AppendToObj(msg, infoPtr->helpStr, TCL_INDEX_NONE);
	switch (infoPtr->type) {
	case TCL_ARGV_INT:
	    Tcl_AppendPrintfToObj(msg, "\n\t\tDefault value: %d",
		    *((int *) infoPtr->dstPtr));
	    break;
	case TCL_ARGV_FLOAT:
	    Tcl_AppendPrintfToObj(msg, "\n\t\tDefault value: %g",
		    *((double *) infoPtr->dstPtr));
	    break;
	case TCL_ARGV_STRING: {
	    char *string = *((char **) infoPtr->dstPtr);

	    if (string != NULL) {
		Tcl_AppendPrintfToObj(msg, "\n\t\tDefault value: \"%s\"",
			string);
	    }
	    break;
	}
	default:
	    break;
	}
    }
    Tcl_SetObjResult(interp, msg);
}

/*
 *----------------------------------------------------------------------
 *
 * TclGetCompletionCodeFromObj --
 *
 *	Parses Completion code Code
 *
 * Results:
 *	Returns TCL_ERROR if the value is an invalid completion code.
 *	Otherwise, returns TCL_OK, and writes the completion code to the
 *	pointer provided.
 *
 * Side effects:
 *	None.
 *
 *----------------------------------------------------------------------
 */

int
TclGetCompletionCodeFromObj(
    Tcl_Interp *interp,		/* Current interpreter. */
    Tcl_Obj *value,
    int *codePtr)		/* Argument objects. */
{
    static const char *const returnCodes[] = {
	"ok", "error", "return", "break", "continue", NULL
    };

    if (!TclHasInternalRep(value, &indexType)
	    && TclGetIntFromObj(NULL, value, codePtr) == TCL_OK) {
	return TCL_OK;
    }
    if (Tcl_GetIndexFromObjStruct(NULL, value, returnCodes,
	    sizeof(char *), NULL, TCL_EXACT, codePtr) == TCL_OK) {
	return TCL_OK;
    }

    /*
     * Value is not a legal completion code.
     */

    if (interp != NULL) {
	Tcl_SetObjResult(interp, Tcl_ObjPrintf(
		"bad completion code \"%s\": must be"
		" ok, error, return, break, continue, or an integer",
		TclGetString(value)));
	Tcl_SetErrorCode(interp, "TCL", "RESULT", "ILLEGAL_CODE", NULL);
    }
    return TCL_ERROR;
}

/*
 * Local Variables:
 * mode: c
 * c-basic-offset: 4
 * fill-column: 78
 * End:
 */<|MERGE_RESOLUTION|>--- conflicted
+++ resolved
@@ -511,13 +511,8 @@
     size_t objc,			/* Number of arguments. */
     Tcl_Obj *const objv[])	/* Argument objects. */
 {
-<<<<<<< HEAD
     int flags = 0, result, dummy;
-    size_t dummyLength, errorLength, i;
-=======
-    int flags = 0, result, dummy, i;
-    Tcl_Size dummyLength, errorLength;
->>>>>>> f7c3a988
+    Tcl_Size dummyLength, errorLength, i;
     Tcl_Obj *errorPtr = NULL;
     const char *message = "option";
     Tcl_Obj *tablePtr, *objPtr, *resultPtr;
