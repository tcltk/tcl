/*
 * tclIndexObj.c --
 *
 *	This file implements objects of type "index". This object type is used
 *	to lookup a keyword in a table of valid values and cache the index of
 *	the matching entry. Also provides table-based argv/argc processing.
 *
 * Copyright © 1990-1994 The Regents of the University of California.
 * Copyright © 1997 Sun Microsystems, Inc.
 * Copyright © 2006 Sam Bromley.
 *
 * See the file "license.terms" for information on usage and redistribution of
 * this file, and for a DISCLAIMER OF ALL WARRANTIES.
 */

#include "tclInt.h"

/*
 * Prototypes for functions defined later in this file:
 */

static int		GetIndexFromObjList(Tcl_Interp *interp,
			    Tcl_Obj *objPtr, Tcl_Obj *tableObjPtr,
			    const char *msg, int flags, Tcl_Size *indexPtr);
static void		UpdateStringOfIndex(Tcl_Obj *objPtr);
static void		DupIndex(Tcl_Obj *srcPtr, Tcl_Obj *dupPtr);
static void		FreeIndex(Tcl_Obj *objPtr);
static Tcl_ObjCmdProc PrefixAllObjCmd;
static Tcl_ObjCmdProc PrefixLongestObjCmd;
static Tcl_ObjCmdProc PrefixMatchObjCmd;
static void		PrintUsage(Tcl_Interp *interp,
			    const Tcl_ArgvInfo *argTable);

const EnsembleImplMap tclPrefixImplMap[] = {
    {"all",	PrefixAllObjCmd,	TclCompileBasic2ArgCmd,    NULL, NULL, 0},
    {"longest",	PrefixLongestObjCmd,	TclCompileBasic2ArgCmd,    NULL, NULL, 0},
    {"match",	PrefixMatchObjCmd,	TclCompileBasicMin2ArgCmd, NULL, NULL, 0},
    {NULL, NULL, NULL, NULL, NULL, 0}
};

/*
 * The structure below defines the index Tcl object type by means of functions
 * that can be invoked by generic object code.
 */

const Tcl_ObjType tclIndexType = {
    "index",			/* name */
    FreeIndex,			/* freeIntRepProc */
    DupIndex,			/* dupIntRepProc */
    UpdateStringOfIndex,	/* updateStringProc */
    NULL,			/* setFromAnyProc */
    TCL_OBJTYPE_V0
};

/*
 * The definition of the internal representation of the "index" object; The
 * internalRep.twoPtrValue.ptr1 field of an object of "index" type will be a
 * pointer to one of these structures.
 *
 * Keep this structure declaration in sync with tclTestObj.c
 */

typedef struct {
    void *tablePtr;		/* Pointer to the table of strings */
    Tcl_Size offset;		/* Offset between table entries */
    Tcl_Size index;		/* Selected index into table. */
} IndexRep;

/*
 * The following macros greatly simplify moving through a table...
 */

#define STRING_AT(table, offset) \
	(*((const char *const *)(((char *)(table)) + (offset))))
#define NEXT_ENTRY(table, offset) \
	(&(STRING_AT(table, offset)))
#define EXPAND_OF(indexRep) \
	(((indexRep)->index != TCL_INDEX_NONE) ?			\
		STRING_AT((indexRep)->tablePtr, (indexRep)->offset*(indexRep)->index) : \
		"")

/*
 *----------------------------------------------------------------------
 *
 * GetIndexFromObjList --
 *
 *	This procedure looks up an object's value in a table of strings and
 *	returns the index of the matching string, if any.
 *
 * Results:
 *	If the value of objPtr is identical to or a unique abbreviation for
 *	one of the entries in tableObjPtr, then the return value is TCL_OK and
 *	the index of the matching entry is stored at *indexPtr. If there isn't
 *	a proper match, then TCL_ERROR is returned and an error message is
 *	left in interp's result (unless interp is NULL). The msg argument is
 *	used in the error message; for example, if msg has the value "option"
 *	then the error message will say something flag 'bad option "foo": must
 *	be ...'
 *
 * Side effects:
 *	Removes any internal representation that the object might have. (TODO:
 *	find a way to cache the lookup.)
 *
 *----------------------------------------------------------------------
 */

int
GetIndexFromObjList(
    Tcl_Interp *interp,		/* Used for error reporting if not NULL. */
    Tcl_Obj *objPtr,		/* Object containing the string to lookup. */
    Tcl_Obj *tableObjPtr,	/* List of strings to compare against the
				 * value of objPtr. */
    const char *msg,		/* Identifying word to use in error
				 * messages. */
    int flags,			/* 0 or TCL_EXACT */
    Tcl_Size *indexPtr)		/* Place to store resulting index. */
{
    Tcl_Size objc;
    int result;
    Tcl_Obj **objv;
    const char **tablePtr;

    /*
     * Use Tcl_GetIndexFromObjStruct to do the work to avoid duplicating most
     * of the code there. This is a bit inefficient but simpler.
     */

    result = TclListObjGetElements(interp, tableObjPtr, &objc, &objv);
    if (result != TCL_OK) {
	return result;
    }

    /*
     * Build a string table from the list.
     */

    tablePtr = (const char **)Tcl_Alloc((objc + 1) * sizeof(char *));
    for (Tcl_Size t = 0; t < objc; t++) {
	if (objv[t] == objPtr) {
	    /*
	     * An exact match is always chosen, so we can stop here.
	     */

	    Tcl_Free(tablePtr);
	    *indexPtr = t;
	    return TCL_OK;
	}

	tablePtr[t] = TclGetString(objv[t]);
    }
    tablePtr[objc] = NULL;

    result = Tcl_GetIndexFromObjStruct(interp, objPtr, tablePtr,
	    sizeof(char *), msg, flags | TCL_INDEX_TEMP_TABLE, indexPtr);

    Tcl_Free(tablePtr);
    return result;
}

/*
 *----------------------------------------------------------------------
 *
 * Tcl_GetIndexFromObjStruct --
 *
 *	This function looks up an object's value given a starting string and
 *	an offset for the amount of space between strings. This is useful when
 *	the strings are embedded in some other kind of array.
 *
 * Results:
 *	If the value of objPtr is identical to or a unique abbreviation for
 *	one of the entries in tablePtr, then the return value is TCL_OK and
 *	the index of the matching entry is stored at *indexPtr
 *	(unless indexPtr is NULL). If there isn't a proper match, then
 *	TCL_ERROR is returned and an error message is left in interp's
 *	result (unless interp is NULL). The msg argument is used in the
 *	error message; for example, if msg has the value "option" then
 *	the error message will say something like 'bad option "foo": must
 *	be ...'
 *
 * Side effects:
 *	The result of the lookup is cached as the internal rep of objPtr, so
 *	that repeated lookups can be done quickly.
 *
 *----------------------------------------------------------------------
 */

#undef Tcl_GetIndexFromObjStruct
int
Tcl_GetIndexFromObjStruct(
    Tcl_Interp *interp,		/* Used for error reporting if not NULL. */
    Tcl_Obj *objPtr,		/* Object containing the string to lookup. */
    const void *tablePtr,	/* The first string in the table. The second
				 * string will be at this address plus the
				 * offset, the third plus the offset again,
				 * etc. The last entry must be NULL and there
				 * must not be duplicate entries. */
    Tcl_Size offset,		/* The number of bytes between entries */
    const char *msg,		/* Identifying word to use in error
				 * messages. */
    int flags,			/* 0, TCL_EXACT, TCL_NULL_OK or TCL_INDEX_TEMP_TABLE */
    void *indexPtr)		/* Place to store resulting index. */
{
    Tcl_Size index, idx, numAbbrev;
    const char *key, *p1;
    const char *p2;
    const char *const *entryPtr;
    IndexRep *indexRep;
    const Tcl_ObjInternalRep *irPtr;

    if (offset < (Tcl_Size)sizeof(char *)) {
	if (interp) {
	    TclPrintfResult(interp,
		    "Invalid %s value %" TCL_SIZE_MODIFIER "d.",
		    "struct offset", offset);
	}
	return TCL_ERROR;
    }
    /*
     * See if there is a valid cached result from a previous lookup.
     */

    if (objPtr && !(flags & TCL_INDEX_TEMP_TABLE)) {
	irPtr = TclFetchInternalRep(objPtr, &tclIndexType);
	if (irPtr) {
	    indexRep = (IndexRep *)irPtr->twoPtrValue.ptr1;
	    if ((indexRep->tablePtr == tablePtr)
		    && (indexRep->offset == offset)
		    && (indexRep->index != TCL_INDEX_NONE)) {
		index = indexRep->index;
		goto uncachedDone;
	    }
	}
    }

    /*
     * Lookup the value of the object in the table. Accept unique
     * abbreviations unless TCL_EXACT is set in flags.
     */

    key = objPtr ? TclGetString(objPtr) : "";
    index = TCL_INDEX_NONE;
    numAbbrev = 0;

    if (!*key && (flags & TCL_NULL_OK)) {
	goto uncachedDone;
    }
    /*
     * Scan the table looking for one of:
     *  - An exact match (always preferred)
     *  - A single abbreviation (allowed depending on flags)
     *  - Several abbreviations (never allowed, but overridden by exact match)
     */

    for (entryPtr = (const char *const *)tablePtr, idx = 0; *entryPtr != NULL;
	    entryPtr = NEXT_ENTRY(entryPtr, offset), idx++) {
	for (p1 = key, p2 = *entryPtr; *p1 == *p2; p1++, p2++) {
	    if (*p1 == '\0') {
		index = idx;
		goto done;
	    }
	}
	if (*p1 == '\0') {
	    /*
	     * The value is an abbreviation for this entry. Continue checking
	     * other entries to make sure it's unique. If we get more than one
	     * unique abbreviation, keep searching to see if there is an exact
	     * match, but remember the number of unique abbreviations and
	     * don't allow either.
	     */

	    numAbbrev++;
	    index = idx;
	}
    }

    /*
     * Check if we were instructed to disallow abbreviations.
     */

    if ((flags & TCL_EXACT) || (key[0] == '\0') || (numAbbrev != 1)) {
	goto error;
    }

  done:
    /*
     * Cache the found representation. Note that we want to avoid allocating a
     * new internal-rep if at all possible since that is potentially a slow
     * operation.
     */

    if (objPtr && (index != TCL_INDEX_NONE) && !(flags & TCL_INDEX_TEMP_TABLE)) {
	irPtr = TclFetchInternalRep(objPtr, &tclIndexType);
	if (irPtr) {
	    indexRep = (IndexRep *)irPtr->twoPtrValue.ptr1;
	} else {
	    Tcl_ObjInternalRep ir;

	    indexRep = (IndexRep*)Tcl_Alloc(sizeof(IndexRep));
	    ir.twoPtrValue.ptr1 = indexRep;
	    Tcl_StoreInternalRep(objPtr, &tclIndexType, &ir);
	}
	indexRep->tablePtr = (void *) tablePtr;
	indexRep->offset = offset;
	indexRep->index = index;
    }

  uncachedDone:
    if (indexPtr != NULL) {
	flags &= (30-(int)(sizeof(int)<<1));
	if (flags) {
	    if (flags == sizeof(uint16_t)<<1) {
		*(uint16_t *)indexPtr = (uint16_t)index;
		return TCL_OK;
	    } else if (flags == (int)(sizeof(uint8_t)<<1)) {
		*(uint8_t *)indexPtr = (uint8_t)index;
		return TCL_OK;
	    } else if (flags == (int)(sizeof(int64_t)<<1)) {
		*(int64_t *)indexPtr = index;
		return TCL_OK;
	    } else if (flags == (int)(sizeof(int32_t)<<1)) {
		*(int32_t *)indexPtr = (int32_t)index;
		return TCL_OK;
	    }
	}
	*(int *)indexPtr = (int)index;
    }
    return TCL_OK;

  error:
    if (interp != NULL) {
	/*
	 * Produce a fancy error message.
	 */

	int count = 0;
	Tcl_Obj *resultPtr;

	TclNewObj(resultPtr);
	entryPtr = (const char *const *)tablePtr;
	while ((*entryPtr != NULL) && !**entryPtr) {
	    entryPtr = NEXT_ENTRY(entryPtr, offset);
	}
	TclAppendStringsToObj(resultPtr,
		(numAbbrev>1 && !(flags & TCL_EXACT) ? "ambiguous " : "bad "),
		msg, " \"", key);
	if (*entryPtr == NULL) {
	    TclAppendStringsToObj(resultPtr, "\": no valid options");
	} else {
	    TclAppendStringsToObj(resultPtr, "\": must be ", *entryPtr);
	    entryPtr = NEXT_ENTRY(entryPtr, offset);
	    while (*entryPtr != NULL) {
		if ((*NEXT_ENTRY(entryPtr, offset) == NULL) && !(flags & TCL_NULL_OK)) {
		    TclAppendStringsToObj(resultPtr, (count > 0 ? "," : ""),
			    " or ", *entryPtr);
		} else if (**entryPtr) {
		    TclAppendStringsToObj(resultPtr, ", ", *entryPtr);
		    count++;
		}
		entryPtr = NEXT_ENTRY(entryPtr, offset);
	    }
	    if ((flags & TCL_NULL_OK)) {
		TclAppendStringsToObj(resultPtr, ", or \"\"");
	    }
	}
	Tcl_SetObjResult(interp, resultPtr);
	TclSetErrorCode(interp, "TCL", "LOOKUP", "INDEX", msg, key);
    }
    return TCL_ERROR;
}
/* #define again, needed below */
#define Tcl_GetIndexFromObjStruct(interp, objPtr, tablePtr, offset, msg, flags, indexPtr) \
	((Tcl_GetIndexFromObjStruct)((interp), (objPtr), (tablePtr), (offset), \
		(msg), (flags)|(int)(sizeof(*(indexPtr))<<1), (indexPtr)))

/*
 *----------------------------------------------------------------------
 *
 * UpdateStringOfIndex --
 *
 *	This function is called to convert a Tcl object from index internal
 *	form to its string form. No abbreviation is ever generated.
 *
 * Results:
 *	None.
 *
 * Side effects:
 *	The string representation of the object is updated.
 *
 *----------------------------------------------------------------------
 */

static void
UpdateStringOfIndex(
    Tcl_Obj *objPtr)
{
    IndexRep *indexRep = (IndexRep *)
	    TclFetchInternalRep(objPtr, &tclIndexType)->twoPtrValue.ptr1;
    const char *indexStr = EXPAND_OF(indexRep);
    size_t len = strlen(indexStr);

    TclOOM(Tcl_InitStringRep(objPtr, indexStr, len), len+1);
}

/*
 *----------------------------------------------------------------------
 *
 * DupIndex --
 *
 *	This function is called to copy the internal rep of an index Tcl
 *	object from to another object.
 *
 * Results:
 *	None.
 *
 * Side effects:
 *	The internal representation of the target object is updated and the
 *	type is set.
 *
 *----------------------------------------------------------------------
 */

static void
DupIndex(
    Tcl_Obj *srcPtr,
    Tcl_Obj *dupPtr)
{
    Tcl_ObjInternalRep ir;
    IndexRep *dupIndexRep = (IndexRep *)Tcl_Alloc(sizeof(IndexRep));

    memcpy(dupIndexRep, TclFetchInternalRep(srcPtr, &tclIndexType)->twoPtrValue.ptr1,
	    sizeof(IndexRep));

    ir.twoPtrValue.ptr1 = dupIndexRep;
    Tcl_StoreInternalRep(dupPtr, &tclIndexType, &ir);
}

/*
 *----------------------------------------------------------------------
 *
 * FreeIndex --
 *
 *	This function is called to delete the internal rep of an index Tcl
 *	object.
 *
 * Results:
 *	None.
 *
 * Side effects:
 *	The internal representation of the target object is deleted.
 *
 *----------------------------------------------------------------------
 */

static void
FreeIndex(
    Tcl_Obj *objPtr)
{
    Tcl_Free(TclFetchInternalRep(objPtr, &tclIndexType)->twoPtrValue.ptr1);
    objPtr->typePtr = NULL;
}

/*
 *----------------------------------------------------------------------
 *
 * TclSetUpPrefixCmd --
 *
 *	This procedure sets up the "prefix" Tcl command. See the user
 *	documentation for details on what it does.
 *
 * Results:
 *	Tcl result code.
 *
 * Side effects:
 *	See the user documentation.
 *
 *----------------------------------------------------------------------
 */

int
TclSetUpPrefixCmd(
    Tcl_Interp *interp,		/* Current interpreter. */
    Tcl_Command ensemble)	/* The prefix ensemble. */ 
{
<<<<<<< HEAD
    static const EnsembleImplMap prefixImplMap[] = {
	{"all",	    PrefixAllObjCmd,	TclCompileBasic2ArgCmd, NULL, NULL, false},
	{"longest", PrefixLongestObjCmd,TclCompileBasic2ArgCmd, NULL, NULL, false},
	{"match",   PrefixMatchObjCmd,	TclCompileBasicMin2ArgCmd, NULL, NULL, false},
	{NULL, NULL, NULL, NULL, NULL, false}
    };
    Tcl_Command prefixCmd;

    prefixCmd = TclMakeEnsemble(interp, "::tcl::prefix", prefixImplMap);
    Tcl_Export(interp, Tcl_FindNamespace(interp, "::tcl", NULL, 0),
=======
    return Tcl_Export(interp, (Tcl_Namespace*)((Command *)ensemble)->nsPtr,
>>>>>>> 37de7db0
	    "prefix", 0);
}

/*----------------------------------------------------------------------
 *
 * PrefixMatchObjCmd --
 *
 *	This function implements the 'prefix match' Tcl command. Refer to the
 *	user documentation for details on what it does.
 *
 * Results:
 *	Returns a standard Tcl result.
 *
 * Side effects:
 *	None.
 *
 *----------------------------------------------------------------------
 */

static int
PrefixMatchObjCmd(
    TCL_UNUSED(void *),
    Tcl_Interp *interp,		/* Current interpreter. */
    int objc,			/* Number of arguments. */
    Tcl_Obj *const objv[])	/* Argument objects. */
{
    int flags = 0, result;
    Tcl_Size errorLength;
    Tcl_Obj *errorPtr = NULL;
    const char *message = "option";
    Tcl_Obj *tablePtr, *objPtr, *resultPtr;
    static const char *const matchOptions[] = {
	"-error", "-exact", "-message", NULL
    };
    enum matchOptionsEnum {
	PRFMATCH_ERROR, PRFMATCH_EXACT, PRFMATCH_MESSAGE
    } index;

    if (objc < 3) {
	Tcl_WrongNumArgs(interp, 1, objv, "?options? table string");
	return TCL_ERROR;
    }

    for (Tcl_Size i = 1; i < (objc - 2); i++) {
	if (Tcl_GetIndexFromObjStruct(interp, objv[i], matchOptions,
		sizeof(char *), "option", 0, &index) != TCL_OK) {
	    return TCL_ERROR;
	}
	switch (index) {
	case PRFMATCH_EXACT:
	    flags |= TCL_EXACT;
	    break;
	case PRFMATCH_MESSAGE:
	    if (i > objc-4) {
		TclPrintfResult(interp, "missing value for -message");
		TclSetErrorCode(interp, "TCL", "OPERATION", "NOARG");
		return TCL_ERROR;
	    }
	    i++;
	    message = TclGetString(objv[i]);
	    break;
	case PRFMATCH_ERROR:
	    if (i > objc-4) {
		TclPrintfResult(interp, "missing value for -error");
		TclSetErrorCode(interp, "TCL", "OPERATION", "NOARG");
		return TCL_ERROR;
	    }
	    i++;
	    result = TclListObjLength(interp, objv[i], &errorLength);
	    if (result != TCL_OK) {
		return TCL_ERROR;
	    }
	    if ((errorLength % 2) != 0) {
		TclPrintfResult(interp,
			"error options must have an even number of elements");
		TclSetErrorCode(interp, "TCL", "VALUE", "DICTIONARY");
		return TCL_ERROR;
	    }
	    errorPtr = objv[i];
	    break;
	}
    }

    tablePtr = objv[objc - 2];
    objPtr = objv[objc - 1];

    /*
     * Check that table is a valid list first, since we want to handle that
     * error case regardless of level.
     */

    Tcl_Size idx;
    result = TclListObjLength(interp, tablePtr, &idx);
    if (result != TCL_OK) {
	return result;
    }

    result = GetIndexFromObjList(interp, objPtr, tablePtr, message, flags,
	    &idx);
    if (result != TCL_OK) {
	if (errorPtr != NULL && errorLength == 0) {
	    Tcl_ResetResult(interp);
	    return TCL_OK;
	} else if (errorPtr == NULL) {
	    return TCL_ERROR;
	}

	if (Tcl_IsShared(errorPtr)) {
	    errorPtr = Tcl_DuplicateObj(errorPtr);
	}
	Tcl_Obj *codeOption[] = {
	    Tcl_NewStringObj("-code", 5),
	    Tcl_NewWideIntObj(result)
	};
	TclListObjAppendElements(interp, errorPtr, 2, codeOption);
	return Tcl_SetReturnOptions(interp, errorPtr);
    }

    result = Tcl_ListObjIndex(interp, tablePtr, idx, &resultPtr);
    if (result != TCL_OK) {
	return result;
    }
    Tcl_SetObjResult(interp, resultPtr);
    return TCL_OK;
}

/*----------------------------------------------------------------------
 *
 * PrefixAllObjCmd --
 *
 *	This function implements the 'prefix all' Tcl command. Refer to the
 *	user documentation for details on what it does.
 *
 * Results:
 *	Returns a standard Tcl result.
 *
 * Side effects:
 *	None.
 *
 *----------------------------------------------------------------------
 */

static int
PrefixAllObjCmd(
    TCL_UNUSED(void *),
    Tcl_Interp *interp,		/* Current interpreter. */
    int objc,			/* Number of arguments. */
    Tcl_Obj *const objv[])	/* Argument objects. */
{
    int result;
    Tcl_Size length, elemLength, tableObjc;
    const char *string, *elemString;
    Tcl_Obj **tableObjv, *resultPtr;

    if (objc != 3) {
	Tcl_WrongNumArgs(interp, 1, objv, "table string");
	return TCL_ERROR;
    }

    result = TclListObjGetElements(interp, objv[1], &tableObjc, &tableObjv);
    if (result != TCL_OK) {
	return result;
    }
    resultPtr = Tcl_NewListObj(0, NULL);
    string = TclGetStringFromObj(objv[2], &length);

    for (Tcl_Size t = 0; t < tableObjc; t++) {
	elemString = TclGetStringFromObj(tableObjv[t], &elemLength);

	/*
	 * A prefix cannot match if it is longest.
	 */

	if (length <= elemLength) {
	    if (TclpUtfNcmp2(elemString, string, length) == 0) {
		Tcl_ListObjAppendElement(interp, resultPtr, tableObjv[t]);
	    }
	}
    }

    Tcl_SetObjResult(interp, resultPtr);
    return TCL_OK;
}

/*----------------------------------------------------------------------
 *
 * PrefixLongestObjCmd --
 *
 *	This function implements the 'prefix longest' Tcl command. Refer to
 *	the user documentation for details on what it does.
 *
 * Results:
 *	Returns a standard Tcl result.
 *
 * Side effects:
 *	None.
 *
 *----------------------------------------------------------------------
 */

static int
PrefixLongestObjCmd(
    TCL_UNUSED(void *),
    Tcl_Interp *interp,		/* Current interpreter. */
    int objc,			/* Number of arguments. */
    Tcl_Obj *const objv[])	/* Argument objects. */
{
    int result;
    Tcl_Size length, elemLength, resultLength, tableObjc;
    const char *string, *elemString, *resultString;
    Tcl_Obj **tableObjv;

    if (objc != 3) {
	Tcl_WrongNumArgs(interp, 1, objv, "table string");
	return TCL_ERROR;
    }

    result = TclListObjGetElements(interp, objv[1], &tableObjc, &tableObjv);
    if (result != TCL_OK) {
	return result;
    }
    string = TclGetStringFromObj(objv[2], &length);

    resultString = NULL;
    resultLength = 0;

    for (Tcl_Size t = 0; t < tableObjc; t++) {
	elemString = TclGetStringFromObj(tableObjv[t], &elemLength);

	/*
	 * First check if the prefix string matches the element. A prefix
	 * cannot match if it is longest.
	 */

	if ((length > elemLength) ||
		TclpUtfNcmp2(elemString, string, length) != 0) {
	    continue;
	}

	if (resultString == NULL) {
	    /*
	     * If this is the first match, the longest common substring this
	     * far is the complete string. The result is part of this string
	     * so we only need to adjust the length later.
	     */

	    resultString = elemString;
	    resultLength = elemLength;
	} else {
	    /*
	     * Longest common substring cannot be longer than shortest string.
	     */

	    if (elemLength < resultLength) {
		resultLength = elemLength;
	    }

	    /*
	     * Compare strings.
	     */

	    for (Tcl_Size i = 0; i < resultLength; i++) {
		if (resultString[i] != elemString[i]) {
		    /*
		     * Adjust in case we stopped in the middle of a UTF char.
		     */

		    resultLength = Tcl_UtfPrev(&resultString[i+1],
			    resultString) - resultString;
		    break;
		}
	    }
	}
    }
    if (resultLength > 0) {
	Tcl_SetObjResult(interp,
		Tcl_NewStringObj(resultString, resultLength));
    }
    return TCL_OK;
}

/*
 *----------------------------------------------------------------------
 *
 * Tcl_WrongNumArgs --
 *
 *	This function generates a "wrong # args" error message in an
 *	interpreter. It is used as a utility function by many command
 *	functions, including the function that implements procedures.
 *
 * Results:
 *	None.
 *
 * Side effects:
 *	An error message is generated in interp's result object to indicate
 *	that a command was invoked with the wrong number of arguments. The
 *	message has the form
 *		wrong # args: should be "foo bar additional stuff"
 *	where "foo" and "bar" are the initial objects in objv (objc determines
 *	how many of these are printed) and "additional stuff" is the contents
 *	of the message argument.
 *
 *	The message printed is modified somewhat if the command is wrapped
 *	inside an ensemble. In that case, the error message generated is
 *	rewritten in such a way that it appears to be generated from the
 *	user-visible command and not how that command is actually implemented,
 *	giving a better overall user experience.
 *
 *	Internally, the Tcl core may set the flag INTERP_ALTERNATE_WRONG_ARGS
 *	in the interpreter to generate complex multi-part messages by calling
 *	this function repeatedly. This allows the code that knows how to
 *	handle ensemble-related error messages to be kept here while still
 *	generating suitable error messages for commands like [read] and
 *	[socket]. Ideally, this would be done through an extra flags argument,
 *	but that wouldn't be source-compatible with the existing API and it's
 *	a fairly rare requirement anyway.
 *
 *----------------------------------------------------------------------
 */

void
Tcl_WrongNumArgs(
    Tcl_Interp *interp,		/* Current interpreter. */
    Tcl_Size objc,		/* Number of arguments to print from objv. */
    Tcl_Obj *const objv[],	/* Initial argument objects, which should be
				 * included in the error message. */
    const char *message)	/* Error message to print after the leading
				 * objects in objv. The message may be
				 * NULL. */
{
    Tcl_Obj *objPtr;
    Tcl_Size len, elemLen;
    char flags;
    Interp *iPtr = (Interp *)interp;
    const char *elementStr;

    TclNewObj(objPtr);
    if (iPtr->flags & INTERP_ALTERNATE_WRONG_ARGS) {
	iPtr->flags &= ~INTERP_ALTERNATE_WRONG_ARGS;
	Tcl_AppendObjToObj(objPtr, Tcl_GetObjResult(interp));
	Tcl_AppendToObj(objPtr, " or \"", TCL_INDEX_NONE);
    } else {
	Tcl_AppendToObj(objPtr, "wrong # args: should be \"", TCL_INDEX_NONE);
    }

    /*
     * If processing an ensemble implementation, rewrite the results in
     * terms of how the ensemble was invoked.
     */

    if (iPtr->ensembleRewrite.sourceObjs != NULL) {
	Tcl_Size toSkip = iPtr->ensembleRewrite.numInsertedObjs;
	Tcl_Size toPrint = iPtr->ensembleRewrite.numRemovedObjs;
	Tcl_Obj *const *origObjv = TclEnsembleGetRewriteValues(interp);

	/*
	 * Only do rewrite the command if all the replaced objects are
	 * actually arguments (in objv) to this function. Otherwise it just
	 * gets too complicated and it's to just give a slightly
	 * confusing error message...
	 */

	if (objc < toSkip) {
	    goto addNormalArgumentsToMessage;
	}

	/*
	 * Strip out the actual arguments that the ensemble inserted.
	 */

	objv += toSkip;
	objc -= toSkip;

	/*
	 * Assume no object is of index type.
	 */

	for (Tcl_Size i=0 ; i<toPrint ; i++) {
	    /*
	     * Add the element, quoting it if necessary.
	     */
	    const Tcl_ObjInternalRep *irPtr;

	    if ((irPtr = TclFetchInternalRep(origObjv[i], &tclIndexType))) {
		IndexRep *indexRep = (IndexRep *)irPtr->twoPtrValue.ptr1;

		elementStr = EXPAND_OF(indexRep);
		elemLen = strlen(elementStr);
	    } else {
		elementStr = TclGetStringFromObj(origObjv[i], &elemLen);
	    }
	    flags = 0;
	    len = TclScanElement(elementStr, elemLen, &flags);

	    if (len != elemLen) {
		char *quotedElementStr = (char *)TclStackAlloc(interp, len + 1);

		len = TclConvertElement(elementStr, elemLen,
			quotedElementStr, flags);
		Tcl_AppendToObj(objPtr, quotedElementStr, len);
		TclStackFree(interp, quotedElementStr);
	    } else {
		Tcl_AppendToObj(objPtr, elementStr, elemLen);
	    }

	    /*
	     * Add a space if the word is not the last one (which has a
	     * moderately complex condition here).
	     */

	    if (i + 1 < toPrint || objc!=0 || message!=NULL) {
		TclAppendStringsToObj(objPtr, " ");
	    }
	}
    }

    /*
     * Now add the arguments (other than those rewritten) that the caller took
     * from its calling context.
     */

  addNormalArgumentsToMessage:
    for (Tcl_Size i = 0; i < objc; i++) {
	/*
	 * If the object is an index type, use the index table which allows for
	 * the correct error message even if the subcommand was abbreviated.
	 * Otherwise, just use the string rep.
	 */
	const Tcl_ObjInternalRep *irPtr;

	if ((irPtr = TclFetchInternalRep(objv[i], &tclIndexType))) {
	    IndexRep *indexRep = (IndexRep *)irPtr->twoPtrValue.ptr1;

	    TclAppendStringsToObj(objPtr, EXPAND_OF(indexRep));
	} else {
	    /*
	     * Quote the argument if it contains spaces (Bug 942757).
	     */

	    elementStr = TclGetStringFromObj(objv[i], &elemLen);
	    flags = 0;
	    len = TclScanElement(elementStr, elemLen, &flags);

	    if (len != elemLen) {
		char *quotedElementStr = (char *)TclStackAlloc(interp, len + 1);

		len = TclConvertElement(elementStr, elemLen,
			quotedElementStr, flags);
		Tcl_AppendToObj(objPtr, quotedElementStr, len);
		TclStackFree(interp, quotedElementStr);
	    } else {
		Tcl_AppendToObj(objPtr, elementStr, elemLen);
	    }
	}

	/*
	 * Append a space character (" ") if there is more text to follow
	 * (either another element from objv, or the message string).
	 */

	if (i + 1 < objc || message!=NULL) {
	    TclAppendStringsToObj(objPtr, " ");
	}
    }

    /*
     * Add any trailing message bits and set the resulting string as the
     * interpreter result. Caller is responsible for reporting this as an
     * actual error.
     */

    if (message != NULL) {
	TclAppendStringsToObj(objPtr, message);
    }
    TclAppendStringsToObj(objPtr, "\"");
    TclSetErrorCode(interp, "TCL", "WRONGARGS");
    Tcl_SetObjResult(interp, objPtr);
}

/*
 *----------------------------------------------------------------------
 *
 * Tcl_ParseArgsObjv --
 *
 *	Process an objv array according to a table of expected command-line
 *	options. See the manual page for more details.
 *
 * Results:
 *	The return value is a standard Tcl return value. If an error occurs
 *	then an error message is left in the interp's result. Under normal
 *	conditions, both *objcPtr and *objv are modified to return the
 *	arguments that couldn't be processed here (they didn't match the
 *	option table, or followed an TCL_ARGV_REST argument).
 *
 * Side effects:
 *	Variables may be modified, or procedures may be called. It all depends
 *	on the arguments and their entries in argTable. See the user
 *	documentation for details.
 *
 *----------------------------------------------------------------------
 */

#undef Tcl_ParseArgsObjv
int
Tcl_ParseArgsObjv(
    Tcl_Interp *interp,		/* Place to store error message. */
    const Tcl_ArgvInfo *argTable,
				/* Array of option descriptions. */
    Tcl_Size *objcPtr,		/* Number of arguments in objv. Modified to
				 * hold # args left in objv at end. */
    Tcl_Obj *const *objv,	/* Array of arguments to be parsed. */
    Tcl_Obj ***remObjv)		/* Pointer to array of arguments that were not
				 * processed here. Should be NULL if no return
				 * of arguments is desired. */
{
    Tcl_Obj **leftovers;	/* Array to write back to remObjv on
				 * successful exit. Will include the name of
				 * the command. */
    Tcl_Size nrem;		/* Size of leftovers.*/
    const Tcl_ArgvInfo *infoPtr;
				/* Pointer to the current entry in the table
				 * of argument descriptions. */
    const Tcl_ArgvInfo *matchPtr;
				/* Descriptor that matches current argument */
    Tcl_Obj *curArg;		/* Current argument */
    const char *str = NULL;
    char c;			/* Second character of current arg (used for
				 * quick check for matching; use 2nd char.
				 * because first char. will almost always be
				 * '-'). */
    Tcl_Size srcIndex;		/* Location from which to read next argument
				 * from objv. */
    Tcl_Size dstIndex;		/* Used to keep track of current arguments
				 * being processed, primarily for error
				 * reporting. */
    Tcl_Size objc;		/* # arguments in objv still to process. */
    Tcl_Size length;		/* Number of characters in current argument */
    Tcl_Size gf_ret;		/* Return value from Tcl_ArgvGenFuncProc*/

    if (remObjv != NULL) {
	/*
	 * Then we should copy the name of the command (0th argument). The
	 * upper bound on the number of elements is known, and (undocumented,
	 * but historically true) there should be a NULL argument after the
	 * last result. [Bug 3413857]
	 */

	nrem = 1;
	leftovers = (Tcl_Obj **)Tcl_Alloc((1 + *objcPtr) * sizeof(Tcl_Obj *));
	leftovers[0] = objv[0];
    } else {
	nrem = 0;
	leftovers = NULL;
    }

    /*
     * OK, now start processing from the second element (1st argument).
     */

    srcIndex = dstIndex = 1;
    objc = *objcPtr-1;

    while (objc > 0) {
	curArg = objv[srcIndex];
	srcIndex++;
	objc--;
	str = TclGetStringFromObj(curArg, &length);
	if (length > 0) {
	    c = str[1];
	} else {
	    c = 0;
	}

	/*
	 * Loop through the argument descriptors searching for one with the
	 * matching key string. If found, leave a pointer to it in matchPtr.
	 */

	matchPtr = NULL;
	infoPtr = argTable;
	for (; infoPtr != NULL && infoPtr->type != TCL_ARGV_END ; infoPtr++) {
	    if (infoPtr->keyStr == NULL) {
		continue;
	    }
	    if ((infoPtr->keyStr[1] != c)
		    || (strncmp(infoPtr->keyStr, str, length) != 0)) {
		continue;
	    }
	    if (infoPtr->keyStr[length] == 0) {
		matchPtr = infoPtr;
		goto gotMatch;
	    }
	    if (matchPtr != NULL) {
		TclPrintfResult(interp, "ambiguous option \"%s\"", str);
		goto error;
	    }
	    matchPtr = infoPtr;
	}
	if (matchPtr == NULL) {
	    /*
	     * Unrecognized argument. Just copy it down, unless the caller
	     * prefers an error to be registered.
	     */

	    if (remObjv == NULL) {
		TclPrintfResult(interp, "unrecognized argument \"%s\"", str);
		goto error;
	    }

	    dstIndex++;		/* This argument is now handled */
	    leftovers[nrem++] = curArg;
	    continue;
	}

	/*
	 * Take the appropriate action based on the option type
	 */

    gotMatch:
	infoPtr = matchPtr;
	switch (infoPtr->type) {
	case TCL_ARGV_CONSTANT:
	    *((int *)infoPtr->dstPtr) = (int)PTR2INT(infoPtr->srcPtr);
	    break;
	case TCL_ARGV_INT:
	    if (objc == 0) {
		goto missingArg;
	    }
	    if (Tcl_GetIntFromObj(interp, objv[srcIndex],
		    (int *) infoPtr->dstPtr) == TCL_ERROR) {
		TclPrintfResult(interp,
			"expected integer argument for \"%s\" but got \"%s\"",
			infoPtr->keyStr, TclGetString(objv[srcIndex]));
		goto error;
	    }
	    srcIndex++;
	    objc--;
	    break;
	case TCL_ARGV_STRING:
	    if (objc == 0) {
		goto missingArg;
	    }
	    *((const char **) infoPtr->dstPtr) =
		    TclGetString(objv[srcIndex]);
	    srcIndex++;
	    objc--;
	    break;
	case TCL_ARGV_REST:
	    /*
	     * Only store the point where we got to if it's not to be written
	     * to NULL, so that TCL_ARGV_AUTO_REST works.
	     */

	    if (infoPtr->dstPtr != NULL) {
		*((int *)infoPtr->dstPtr) = (int)dstIndex;
	    }
	    goto argsDone;
	case TCL_ARGV_FLOAT:
	    if (objc == 0) {
		goto missingArg;
	    }
	    if (Tcl_GetDoubleFromObj(interp, objv[srcIndex],
		    (double *)infoPtr->dstPtr) == TCL_ERROR) {
		TclPrintfResult(interp,
			"expected floating-point argument for \"%s\" but got \"%s\"",
			infoPtr->keyStr, TclGetString(objv[srcIndex]));
		goto error;
	    }
	    srcIndex++;
	    objc--;
	    break;
	case TCL_ARGV_FUNC: {
	    Tcl_ArgvFuncProc *handlerProc = (Tcl_ArgvFuncProc *)
		    infoPtr->srcPtr;
	    Tcl_Obj *argObj;

	    if (objc == 0) {
		argObj = NULL;
	    } else {
		argObj = objv[srcIndex];
	    }
	    if (handlerProc(infoPtr->clientData, argObj, infoPtr->dstPtr)) {
		srcIndex++;
		objc--;
	    }
	    break;
	}
	case TCL_ARGV_GENFUNC: {
	    if (objc > INT_MAX) {
		TclPrintfResult(interp, "too many (%" TCL_SIZE_MODIFIER "d) "
			"arguments for TCL_ARGV_GENFUNC",
			objc);
		goto error;
	    }
	    Tcl_ArgvGenFuncProc *handlerProc = (Tcl_ArgvGenFuncProc *)
		    infoPtr->srcPtr;

	    gf_ret = handlerProc(infoPtr->clientData, interp, objc,
		    &objv[srcIndex], infoPtr->dstPtr);
	    if (gf_ret < 0) {
		goto error;
	    } else {
		srcIndex += gf_ret;
		objc -= gf_ret;
	    }
	    break;
	}
	case TCL_ARGV_HELP:
	    PrintUsage(interp, argTable);
	    goto error;
	default:
	    TclPrintfResult(interp, "bad argument type %d in Tcl_ArgvInfo",
		    infoPtr->type);
	    goto error;
	}
    }

    /*
     * If we broke out of the loop because of an OPT_REST argument, copy the
     * remaining arguments down. Note that there is always at least one
     * argument left over - the command name - so we always have a result if
     * our caller is willing to receive it. [Bug 3413857]
     */

  argsDone:
    if (remObjv == NULL) {
	/*
	 * Nothing to do.
	 */

	return TCL_OK;
    }

    if (objc > 0) {
	memcpy(leftovers+nrem, objv+srcIndex, objc*sizeof(Tcl_Obj *));
	nrem += objc;
    }
    leftovers[nrem] = NULL;
    *objcPtr = nrem++;
    *remObjv = (Tcl_Obj **)Tcl_Realloc(leftovers, nrem * sizeof(Tcl_Obj *));
    return TCL_OK;

    /*
     * Make sure to handle freeing any temporary space we've allocated on the
     * way to an error.
     */

  missingArg:
    TclPrintfResult(interp, "\"%s\" option requires an additional argument",
	    str);
  error:
    if (leftovers != NULL) {
	Tcl_Free(leftovers);
    }
    return TCL_ERROR;
}

/*
 *----------------------------------------------------------------------
 *
 * PrintUsage --
 *
 *	Generate a help string describing command-line options.
 *
 * Results:
 *	The interp's result will be modified to hold a help string describing
 *	all the options in argTable.
 *
 * Side effects:
 *	None.
 *
 *----------------------------------------------------------------------
 */

static void
PrintUsage(
    Tcl_Interp *interp,		/* Place information in this interp's result
				 * area. */
    const Tcl_ArgvInfo *argTable)
				/* Array of command-specific argument
				 * descriptions. */
{
    const Tcl_ArgvInfo *infoPtr;
    Tcl_Size width, numSpaces;
#define NUM_SPACES 20
    static const char spaces[] = "                    ";
    Tcl_Obj *msg;

    /*
     * First, compute the width of the widest option key, so that we can make
     * everything line up.
     */

    width = 4;
    for (infoPtr = argTable; infoPtr->type != TCL_ARGV_END; infoPtr++) {
	Tcl_Size length;

	if (infoPtr->keyStr == NULL) {
	    continue;
	}
	length = strlen(infoPtr->keyStr);
	if (length > width) {
	    width = length;
	}
    }

    /*
     * Now add the option information, with pretty-printing.
     */

    msg = Tcl_NewStringObj("Command-specific options:", TCL_INDEX_NONE);
    for (infoPtr = argTable; infoPtr->type != TCL_ARGV_END; infoPtr++) {
	if ((infoPtr->type == TCL_ARGV_HELP) && (infoPtr->keyStr == NULL)) {
	    Tcl_AppendPrintfToObj(msg, "\n%s", infoPtr->helpStr);
	    continue;
	}
	Tcl_AppendPrintfToObj(msg, "\n %s:", infoPtr->keyStr);
	numSpaces = width + 1 - strlen(infoPtr->keyStr);
	while (numSpaces > 0) {
	    if (numSpaces >= NUM_SPACES) {
		Tcl_AppendToObj(msg, spaces, NUM_SPACES);
	    } else {
		Tcl_AppendToObj(msg, spaces, numSpaces);
	    }
	    numSpaces -= NUM_SPACES;
	}
	Tcl_AppendToObj(msg, infoPtr->helpStr, TCL_INDEX_NONE);
	switch (infoPtr->type) {
	case TCL_ARGV_INT:
	    Tcl_AppendPrintfToObj(msg, "\n\t\tDefault value: %d",
		    *((int *) infoPtr->dstPtr));
	    break;
	case TCL_ARGV_FLOAT:
	    Tcl_AppendPrintfToObj(msg, "\n\t\tDefault value: %g",
		    *((double *) infoPtr->dstPtr));
	    break;
	case TCL_ARGV_STRING: {
	    char *string = *((char **) infoPtr->dstPtr);

	    if (string != NULL) {
		Tcl_AppendPrintfToObj(msg, "\n\t\tDefault value: \"%s\"",
			string);
	    }
	    break;
	}
	default:
	    break;
	}
    }
    Tcl_SetObjResult(interp, msg);
}

/*
 *----------------------------------------------------------------------
 *
 * TclGetCompletionCodeFromObj --
 *
 *	Parses Completion code Code
 *
 * Results:
 *	Returns TCL_ERROR if the value is an invalid completion code.
 *	Otherwise, returns TCL_OK, and writes the completion code to the
 *	pointer provided.
 *
 * Side effects:
 *	None.
 *
 *----------------------------------------------------------------------
 */

int
TclGetCompletionCodeFromObj(
    Tcl_Interp *interp,		/* Current interpreter. */
    Tcl_Obj *value,
    int *codePtr)		/* Argument objects. */
{
    static const char *const returnCodes[] = {
	"ok", "error", "return", "break", "continue", NULL
    };

    if (!TclHasInternalRep(value, &tclIndexType)
	    && TclGetIntFromObj(NULL, value, codePtr) == TCL_OK) {
	return TCL_OK;
    }
    if (Tcl_GetIndexFromObjStruct(NULL, value, returnCodes,
	    sizeof(char *), NULL, TCL_EXACT, codePtr) == TCL_OK) {
	return TCL_OK;
    }

    /*
     * Value is not a legal completion code.
     */

    if (interp != NULL) {
	TclPrintfResult(interp, "bad completion code \"%s\": must be"
		" ok, error, return, break, continue, or an integer",
		TclGetString(value));
	TclSetErrorCode(interp, "TCL", "RESULT", "ILLEGAL_CODE");
    }
    return TCL_ERROR;
}

/*
 * Local Variables:
 * mode: c
 * c-basic-offset: 4
 * fill-column: 78
 * End:
 */<|MERGE_RESOLUTION|>--- conflicted
+++ resolved
@@ -485,22 +485,9 @@
 int
 TclSetUpPrefixCmd(
     Tcl_Interp *interp,		/* Current interpreter. */
-    Tcl_Command ensemble)	/* The prefix ensemble. */ 
+    Tcl_Command ensemble)	/* The prefix ensemble. */
 {
-<<<<<<< HEAD
-    static const EnsembleImplMap prefixImplMap[] = {
-	{"all",	    PrefixAllObjCmd,	TclCompileBasic2ArgCmd, NULL, NULL, false},
-	{"longest", PrefixLongestObjCmd,TclCompileBasic2ArgCmd, NULL, NULL, false},
-	{"match",   PrefixMatchObjCmd,	TclCompileBasicMin2ArgCmd, NULL, NULL, false},
-	{NULL, NULL, NULL, NULL, NULL, false}
-    };
-    Tcl_Command prefixCmd;
-
-    prefixCmd = TclMakeEnsemble(interp, "::tcl::prefix", prefixImplMap);
-    Tcl_Export(interp, Tcl_FindNamespace(interp, "::tcl", NULL, 0),
-=======
     return Tcl_Export(interp, (Tcl_Namespace*)((Command *)ensemble)->nsPtr,
->>>>>>> 37de7db0
 	    "prefix", 0);
 }
 