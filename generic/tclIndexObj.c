--- conflicted
+++ resolved
@@ -978,15 +978,6 @@
 
 		elementStr = EXPAND_OF(indexRep);
 		elemLen = strlen(elementStr);
-<<<<<<< HEAD
-	    } else if ((irPtr =
-		    Tcl_FetchIntRep(origObjv[i], &tclEnsembleCmdType))) {
-		register EnsembleCmdRep *ecrPtr = irPtr->twoPtrValue.ptr1;
-
-		elementStr = ecrPtr->fullSubcmdName;
-		elemLen = strlen(elementStr);
-=======
->>>>>>> e862f08d
 	    } else {
 		elementStr = TclGetStringFromObj(origObjv[i], &elemLen);
 	    }
@@ -1036,13 +1027,6 @@
 	    register IndexRep *indexRep = irPtr->twoPtrValue.ptr1;
 
 	    Tcl_AppendStringsToObj(objPtr, EXPAND_OF(indexRep), NULL);
-<<<<<<< HEAD
-	} else if ((irPtr = Tcl_FetchIntRep(objv[i], &tclEnsembleCmdType))) {
-	    register EnsembleCmdRep *ecrPtr = irPtr->twoPtrValue.ptr1;
-
-	    Tcl_AppendStringsToObj(objPtr, ecrPtr->fullSubcmdName, NULL);
-=======
->>>>>>> e862f08d
 	} else {
 	    /*
 	     * Quote the argument if it contains spaces (Bug 942757).
