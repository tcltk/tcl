/*
 * tclIndexObj.c --
 *
 *	This file implements objects of type "index". This object type is used
 *	to lookup a keyword in a table of valid values and cache the index of
 *	the matching entry. Also provides table-based argv/argc processing.
 *
 * Copyright © 1990-1994 The Regents of the University of California.
 * Copyright © 1997 Sun Microsystems, Inc.
 * Copyright © 2006 Sam Bromley.
 *
 * See the file "license.terms" for information on usage and redistribution of
 * this file, and for a DISCLAIMER OF ALL WARRANTIES.
 */

#include "tclInt.h"

/*
 * Prototypes for functions defined later in this file:
 */

static int		GetIndexFromObjList(Tcl_Interp *interp,
			    Tcl_Obj *objPtr, Tcl_Obj *tableObjPtr,
			    const char *msg, int flags, Tcl_Size *indexPtr);
static void		UpdateStringOfIndex(Tcl_Obj *objPtr);
static void		DupIndex(Tcl_Obj *srcPtr, Tcl_Obj *dupPtr);
static void		FreeIndex(Tcl_Obj *objPtr);
static Tcl_ObjCmdProc PrefixAllObjCmd;
static Tcl_ObjCmdProc PrefixLongestObjCmd;
static Tcl_ObjCmdProc PrefixMatchObjCmd;
static void		PrintUsage(Tcl_Interp *interp,
			    const Tcl_ArgvInfo *argTable);

/*
 * The structure below defines the index Tcl object type by means of functions
 * that can be invoked by generic object code.
 */

const Tcl_ObjType tclIndexType = {
    "index",			/* name */
    FreeIndex,			/* freeIntRepProc */
    DupIndex,			/* dupIntRepProc */
    UpdateStringOfIndex,	/* updateStringProc */
    NULL,			/* setFromAnyProc */
    TCL_OBJTYPE_V0
};

/*
 * The definition of the internal representation of the "index" object; The
 * internalRep.twoPtrValue.ptr1 field of an object of "index" type will be a
 * pointer to one of these structures.
 *
 * Keep this structure declaration in sync with tclTestObj.c
 */

typedef struct {
    void *tablePtr;		/* Pointer to the table of strings */
    Tcl_Size offset;	/* Offset between table entries */
    Tcl_Size index;		/* Selected index into table. */
} IndexRep;

/*
 * The following macros greatly simplify moving through a table...
 */

#define STRING_AT(table, offset) \
	(*((const char *const *)(((char *)(table)) + (offset))))
#define NEXT_ENTRY(table, offset) \
	(&(STRING_AT(table, offset)))
#define EXPAND_OF(indexRep) \
	(((indexRep)->index != TCL_INDEX_NONE) ? STRING_AT((indexRep)->tablePtr, (indexRep)->offset*(indexRep)->index) : "")

/*
 *----------------------------------------------------------------------
 *
 * GetIndexFromObjList --
 *
 *	This procedure looks up an object's value in a table of strings and
 *	returns the index of the matching string, if any.
 *
 * Results:
 *	If the value of objPtr is identical to or a unique abbreviation for
 *	one of the entries in tableObjPtr, then the return value is TCL_OK and
 *	the index of the matching entry is stored at *indexPtr. If there isn't
 *	a proper match, then TCL_ERROR is returned and an error message is
 *	left in interp's result (unless interp is NULL). The msg argument is
 *	used in the error message; for example, if msg has the value "option"
 *	then the error message will say something flag 'bad option "foo": must
 *	be ...'
 *
 * Side effects:
 *	Removes any internal representation that the object might have. (TODO:
 *	find a way to cache the lookup.)
 *
 *----------------------------------------------------------------------
 */

int
GetIndexFromObjList(
    Tcl_Interp *interp,		/* Used for error reporting if not NULL. */
    Tcl_Obj *objPtr,		/* Object containing the string to lookup. */
    Tcl_Obj *tableObjPtr,	/* List of strings to compare against the
				 * value of objPtr. */
    const char *msg,		/* Identifying word to use in error
				 * messages. */
    int flags,			/* 0 or TCL_EXACT */
    Tcl_Size *indexPtr)		/* Place to store resulting index. */
{

    Tcl_Size objc, t;
    int result;
    Tcl_Obj **objv;
    const char **tablePtr;

    /*
     * Use Tcl_GetIndexFromObjStruct to do the work to avoid duplicating most
     * of the code there. This is a bit inefficient but simpler.
     */

    result = TclListObjGetElements(interp, tableObjPtr, &objc, &objv);
    if (result != TCL_OK) {
	return result;
    }

    /*
     * Build a string table from the list.
     */

    tablePtr = (const char **)Tcl_Alloc((objc + 1) * sizeof(char *));
    for (t = 0; t < objc; t++) {
	if (objv[t] == objPtr) {
	    /*
	     * An exact match is always chosen, so we can stop here.
	     */

	    Tcl_Free(tablePtr);
	    *indexPtr = t;
	    return TCL_OK;
	}

	tablePtr[t] = TclGetString(objv[t]);
    }
    tablePtr[objc] = NULL;

    result = Tcl_GetIndexFromObjStruct(interp, objPtr, tablePtr,
	    sizeof(char *), msg, flags | TCL_INDEX_TEMP_TABLE, indexPtr);

    Tcl_Free(tablePtr);

    return result;
}

/*
 *----------------------------------------------------------------------
 *
 * Tcl_GetIndexFromObjStruct --
 *
 *	This function looks up an object's value given a starting string and
 *	an offset for the amount of space between strings. This is useful when
 *	the strings are embedded in some other kind of array.
 *
 * Results:
 *	If the value of objPtr is identical to or a unique abbreviation for
 *	one of the entries in tablePtr, then the return value is TCL_OK and
 *	the index of the matching entry is stored at *indexPtr
 *	(unless indexPtr is NULL). If there isn't a proper match, then
 *	TCL_ERROR is returned and an error message is left in interp's
 *	result (unless interp is NULL). The msg argument is used in the
 *	error message; for example, if msg has the value "option" then
 *	the error message will say something like 'bad option "foo": must
 *	be ...'
 *
 * Side effects:
 *	The result of the lookup is cached as the internal rep of objPtr, so
 *	that repeated lookups can be done quickly.
 *
 *----------------------------------------------------------------------
 */

#undef Tcl_GetIndexFromObjStruct
int
Tcl_GetIndexFromObjStruct(
    Tcl_Interp *interp,		/* Used for error reporting if not NULL. */
    Tcl_Obj *objPtr,		/* Object containing the string to lookup. */
    const void *tablePtr,	/* The first string in the table. The second
				 * string will be at this address plus the
				 * offset, the third plus the offset again,
				 * etc. The last entry must be NULL and there
				 * must not be duplicate entries. */
    Tcl_Size offset,		/* The number of bytes between entries */
    const char *msg,		/* Identifying word to use in error
				 * messages. */
    int flags,			/* 0, TCL_EXACT, TCL_NULL_OK or TCL_INDEX_TEMP_TABLE */
    void *indexPtr)		/* Place to store resulting index. */
{
    Tcl_Size index, idx, numAbbrev;
    const char *key, *p1;
    const char *p2;
    const char *const *entryPtr;
    Tcl_Obj *resultPtr;
    IndexRep *indexRep;
    const Tcl_ObjInternalRep *irPtr;

    if (offset < (Tcl_Size)sizeof(char *)) {
	if (interp) {
	    Tcl_SetObjResult(interp, Tcl_ObjPrintf(
		    "Invalid %s value %" TCL_SIZE_MODIFIER "d.",
		    "struct offset", offset));
	}
	return TCL_ERROR;
    }
    /*
     * See if there is a valid cached result from a previous lookup.
     */

    if (objPtr && !(flags & TCL_INDEX_TEMP_TABLE)) {
	irPtr = TclFetchInternalRep(objPtr, &tclIndexType);
	if (irPtr) {
	    indexRep = (IndexRep *)irPtr->twoPtrValue.ptr1;
	    if ((indexRep->tablePtr == tablePtr)
		    && (indexRep->offset == offset)
		    && (indexRep->index != TCL_INDEX_NONE)) {
		index = indexRep->index;
		goto uncachedDone;
	    }
	}
    }

    /*
     * Lookup the value of the object in the table. Accept unique
     * abbreviations unless TCL_EXACT is set in flags.
     */

    key = objPtr ? TclGetString(objPtr) : "";
    index = TCL_INDEX_NONE;
    numAbbrev = 0;

    if (!*key && (flags & TCL_NULL_OK)) {
	goto uncachedDone;
    }
    /*
     * Scan the table looking for one of:
     *  - An exact match (always preferred)
     *  - A single abbreviation (allowed depending on flags)
     *  - Several abbreviations (never allowed, but overridden by exact match)
     */

    for (entryPtr = (const char *const *)tablePtr, idx = 0; *entryPtr != NULL;
	    entryPtr = NEXT_ENTRY(entryPtr, offset), idx++) {
	for (p1 = key, p2 = *entryPtr; *p1 == *p2; p1++, p2++) {
	    if (*p1 == '\0') {
		index = idx;
		goto done;
	    }
	}
	if (*p1 == '\0') {
	    /*
	     * The value is an abbreviation for this entry. Continue checking
	     * other entries to make sure it's unique. If we get more than one
	     * unique abbreviation, keep searching to see if there is an exact
	     * match, but remember the number of unique abbreviations and
	     * don't allow either.
	     */

	    numAbbrev++;
	    index = idx;
	}
    }

    /*
     * Check if we were instructed to disallow abbreviations.
     */

    if ((flags & TCL_EXACT) || (key[0] == '\0') || (numAbbrev != 1)) {
	goto error;
    }

  done:
    /*
     * Cache the found representation. Note that we want to avoid allocating a
     * new internal-rep if at all possible since that is potentially a slow
     * operation.
     */

    if (objPtr && (index != TCL_INDEX_NONE) && !(flags & TCL_INDEX_TEMP_TABLE)) {
    irPtr = TclFetchInternalRep(objPtr, &tclIndexType);
    if (irPtr) {
	indexRep = (IndexRep *)irPtr->twoPtrValue.ptr1;
    } else {
	Tcl_ObjInternalRep ir;

	indexRep = (IndexRep*)Tcl_Alloc(sizeof(IndexRep));
	ir.twoPtrValue.ptr1 = indexRep;
	Tcl_StoreInternalRep(objPtr, &tclIndexType, &ir);
    }
    indexRep->tablePtr = (void *) tablePtr;
    indexRep->offset = offset;
    indexRep->index = index;
    }

  uncachedDone:
    if (indexPtr != NULL) {
	flags &= (30-(int)(sizeof(int)<<1));
	if (flags) {
	    if (flags == sizeof(uint16_t)<<1) {
		*(uint16_t *)indexPtr = index;
		return TCL_OK;
	    } else if (flags == (int)(sizeof(uint8_t)<<1)) {
		*(uint8_t *)indexPtr = index;
		return TCL_OK;
	    } else if (flags == (int)(sizeof(int64_t)<<1)) {
		*(int64_t *)indexPtr = index;
		return TCL_OK;
	    } else if (flags == (int)(sizeof(int32_t)<<1)) {
		*(int32_t *)indexPtr = index;
		return TCL_OK;
	    }
	}
	*(int *)indexPtr = index;
    }
    return TCL_OK;

  error:
    if (interp != NULL) {
	/*
	 * Produce a fancy error message.
	 */

	int count = 0;

	TclNewObj(resultPtr);
	entryPtr = (const char *const *)tablePtr;
	while ((*entryPtr != NULL) && !**entryPtr) {
	    entryPtr = NEXT_ENTRY(entryPtr, offset);
	}
	Tcl_AppendStringsToObj(resultPtr,
		(numAbbrev>1 && !(flags & TCL_EXACT) ? "ambiguous " : "bad "),
		msg, " \"", key, (char *)NULL);
	if (*entryPtr == NULL) {
	    Tcl_AppendStringsToObj(resultPtr, "\": no valid options", (char *)NULL);
	} else {
	    Tcl_AppendStringsToObj(resultPtr, "\": must be ",
		    *entryPtr, (char *)NULL);
	    entryPtr = NEXT_ENTRY(entryPtr, offset);
	    while (*entryPtr != NULL) {
		if ((*NEXT_ENTRY(entryPtr, offset) == NULL) && !(flags & TCL_NULL_OK)) {
		    Tcl_AppendStringsToObj(resultPtr, (count > 0 ? "," : ""),
			    " or ", *entryPtr, (char *)NULL);
		} else if (**entryPtr) {
		    Tcl_AppendStringsToObj(resultPtr, ", ", *entryPtr, (char *)NULL);
		    count++;
		}
		entryPtr = NEXT_ENTRY(entryPtr, offset);
	    }
	    if ((flags & TCL_NULL_OK)) {
		Tcl_AppendStringsToObj(resultPtr, ", or \"\"", (char *)NULL);
	    }
	}
	Tcl_SetObjResult(interp, resultPtr);
	Tcl_SetErrorCode(interp, "TCL", "LOOKUP", "INDEX", msg, key, (char *)NULL);
    }
    return TCL_ERROR;
}
/* #define again, needed below */
#define Tcl_GetIndexFromObjStruct(interp, objPtr, tablePtr, offset, msg, flags, indexPtr) \
	((Tcl_GetIndexFromObjStruct)((interp), (objPtr), (tablePtr), (offset), (msg), (flags)|(int)(sizeof(*(indexPtr))<<1), (indexPtr)))

/*
 *----------------------------------------------------------------------
 *
 * UpdateStringOfIndex --
 *
 *	This function is called to convert a Tcl object from index internal
 *	form to its string form. No abbreviation is ever generated.
 *
 * Results:
 *	None.
 *
 * Side effects:
 *	The string representation of the object is updated.
 *
 *----------------------------------------------------------------------
 */

static void
UpdateStringOfIndex(
    Tcl_Obj *objPtr)
{
    IndexRep *indexRep = (IndexRep *)TclFetchInternalRep(objPtr, &tclIndexType)->twoPtrValue.ptr1;
    const char *indexStr = EXPAND_OF(indexRep);

    Tcl_InitStringRep(objPtr, indexStr, strlen(indexStr));
}

/*
 *----------------------------------------------------------------------
 *
 * DupIndex --
 *
 *	This function is called to copy the internal rep of an index Tcl
 *	object from to another object.
 *
 * Results:
 *	None.
 *
 * Side effects:
 *	The internal representation of the target object is updated and the
 *	type is set.
 *
 *----------------------------------------------------------------------
 */

static void
DupIndex(
    Tcl_Obj *srcPtr,
    Tcl_Obj *dupPtr)
{
    Tcl_ObjInternalRep ir;
    IndexRep *dupIndexRep = (IndexRep *)Tcl_Alloc(sizeof(IndexRep));

    memcpy(dupIndexRep, TclFetchInternalRep(srcPtr, &tclIndexType)->twoPtrValue.ptr1,
	    sizeof(IndexRep));

    ir.twoPtrValue.ptr1 = dupIndexRep;
    Tcl_StoreInternalRep(dupPtr, &tclIndexType, &ir);
}

/*
 *----------------------------------------------------------------------
 *
 * FreeIndex --
 *
 *	This function is called to delete the internal rep of an index Tcl
 *	object.
 *
 * Results:
 *	None.
 *
 * Side effects:
 *	The internal representation of the target object is deleted.
 *
 *----------------------------------------------------------------------
 */

static void
FreeIndex(
    Tcl_Obj *objPtr)
{
    Tcl_Free(TclFetchInternalRep(objPtr, &tclIndexType)->twoPtrValue.ptr1);
    objPtr->typePtr = NULL;
}

/*
 *----------------------------------------------------------------------
 *
 * TclInitPrefixCmd --
 *
 *	This procedure creates the "prefix" Tcl command. See the user
 *	documentation for details on what it does.
 *
 * Results:
 *	A standard Tcl result.
 *
 * Side effects:
 *	See the user documentation.
 *
 *----------------------------------------------------------------------
 */

Tcl_Command
TclInitPrefixCmd(
    Tcl_Interp *interp)		/* Current interpreter. */
{
    static const EnsembleImplMap prefixImplMap[] = {
	{"all",	    PrefixAllObjCmd,	TclCompileBasic2ArgCmd, NULL, NULL, 0},
	{"longest", PrefixLongestObjCmd,TclCompileBasic2ArgCmd, NULL, NULL, 0},
	{"match",   PrefixMatchObjCmd,	TclCompileBasicMin2ArgCmd, NULL, NULL, 0},
	{NULL, NULL, NULL, NULL, NULL, 0}
    };
    Tcl_Command prefixCmd;

    prefixCmd = TclMakeEnsemble(interp, "::tcl::prefix", prefixImplMap);
    Tcl_Export(interp, Tcl_FindNamespace(interp, "::tcl", NULL, 0),
	    "prefix", 0);
    return prefixCmd;
}

/*----------------------------------------------------------------------
 *
 * PrefixMatchObjCmd --
 *
 *	This function implements the 'prefix match' Tcl command. Refer to the
 *	user documentation for details on what it does.
 *
 * Results:
 *	Returns a standard Tcl result.
 *
 * Side effects:
 *	None.
 *
 *----------------------------------------------------------------------
 */

static int
PrefixMatchObjCmd(
    TCL_UNUSED(void *),
    Tcl_Interp *interp,		/* Current interpreter. */
    int objc,			/* Number of arguments. */
    Tcl_Obj *const objv[])	/* Argument objects. */
{
    int flags = 0, result;
    Tcl_Size errorLength, i;
    Tcl_Obj *errorPtr = NULL;
    const char *message = "option";
    Tcl_Obj *tablePtr, *objPtr, *resultPtr;
    static const char *const matchOptions[] = {
	"-error", "-exact", "-message", NULL
    };
    enum matchOptionsEnum {
	PRFMATCH_ERROR, PRFMATCH_EXACT, PRFMATCH_MESSAGE
    } index;

    if (objc < 3) {
	Tcl_WrongNumArgs(interp, 1, objv, "?options? table string");
	return TCL_ERROR;
    }

    for (i = 1; i < (objc - 2); i++) {
	if (Tcl_GetIndexFromObjStruct(interp, objv[i], matchOptions,
		sizeof(char *), "option", 0, &index) != TCL_OK) {
	    return TCL_ERROR;
	}
	switch (index) {
	case PRFMATCH_EXACT:
	    flags |= TCL_EXACT;
	    break;
	case PRFMATCH_MESSAGE:
	    if (i > objc-4) {
		Tcl_SetObjResult(interp, Tcl_NewStringObj(
			"missing value for -message", TCL_INDEX_NONE));
		Tcl_SetErrorCode(interp, "TCL", "OPERATION", "NOARG", (char *)NULL);
		return TCL_ERROR;
	    }
	    i++;
	    message = TclGetString(objv[i]);
	    break;
	case PRFMATCH_ERROR:
	    if (i > objc-4) {
		Tcl_SetObjResult(interp, Tcl_NewStringObj(
			"missing value for -error", TCL_INDEX_NONE));
		Tcl_SetErrorCode(interp, "TCL", "OPERATION", "NOARG", (char *)NULL);
		return TCL_ERROR;
	    }
	    i++;
	    result = TclListObjLength(interp, objv[i], &errorLength);
	    if (result != TCL_OK) {
		return TCL_ERROR;
	    }
	    if ((errorLength % 2) != 0) {
		Tcl_SetObjResult(interp, Tcl_NewStringObj(
			"error options must have an even number of elements",
			-1));
		Tcl_SetErrorCode(interp, "TCL", "VALUE", "DICTIONARY", (char *)NULL);
		return TCL_ERROR;
	    }
	    errorPtr = objv[i];
	    break;
	}
    }

    tablePtr = objv[objc - 2];
    objPtr = objv[objc - 1];

    /*
     * Check that table is a valid list first, since we want to handle that
     * error case regardless of level.
     */

    result = TclListObjLength(interp, tablePtr, &i);
    if (result != TCL_OK) {
	return result;
    }

    result = GetIndexFromObjList(interp, objPtr, tablePtr, message, flags,
	    &i);
    if (result != TCL_OK) {
	if (errorPtr != NULL && errorLength == 0) {
	    Tcl_ResetResult(interp);
	    return TCL_OK;
	} else if (errorPtr == NULL) {
	    return TCL_ERROR;
	}

	if (Tcl_IsShared(errorPtr)) {
	    errorPtr = Tcl_DuplicateObj(errorPtr);
	}
	Tcl_ListObjAppendElement(interp, errorPtr,
		Tcl_NewStringObj("-code", 5));
	Tcl_ListObjAppendElement(interp, errorPtr, Tcl_NewWideIntObj(result));

	return Tcl_SetReturnOptions(interp, errorPtr);
    }

    result = Tcl_ListObjIndex(interp, tablePtr, i, &resultPtr);
    if (result != TCL_OK) {
	return result;
    }
    Tcl_SetObjResult(interp, resultPtr);
    return TCL_OK;
}

/*----------------------------------------------------------------------
 *
 * PrefixAllObjCmd --
 *
 *	This function implements the 'prefix all' Tcl command. Refer to the
 *	user documentation for details on what it does.
 *
 * Results:
 *	Returns a standard Tcl result.
 *
 * Side effects:
 *	None.
 *
 *----------------------------------------------------------------------
 */

static int
PrefixAllObjCmd(
    TCL_UNUSED(void *),
    Tcl_Interp *interp,		/* Current interpreter. */
    int objc,			/* Number of arguments. */
    Tcl_Obj *const objv[])	/* Argument objects. */
{
    int result;
    Tcl_Size length, elemLength, tableObjc, t;
    const char *string, *elemString;
    Tcl_Obj **tableObjv, *resultPtr;

    if (objc != 3) {
	Tcl_WrongNumArgs(interp, 1, objv, "table string");
	return TCL_ERROR;
    }

    result = TclListObjGetElements(interp, objv[1], &tableObjc, &tableObjv);
    if (result != TCL_OK) {
	return result;
    }
    resultPtr = Tcl_NewListObj(0, NULL);
    string = TclGetStringFromObj(objv[2], &length);

    for (t = 0; t < tableObjc; t++) {
	elemString = TclGetStringFromObj(tableObjv[t], &elemLength);

	/*
	 * A prefix cannot match if it is longest.
	 */

	if (length <= elemLength) {
	    if (TclpUtfNcmp2(elemString, string, length) == 0) {
		Tcl_ListObjAppendElement(interp, resultPtr, tableObjv[t]);
	    }
	}
    }

    Tcl_SetObjResult(interp, resultPtr);
    return TCL_OK;
}

/*----------------------------------------------------------------------
 *
 * PrefixLongestObjCmd --
 *
 *	This function implements the 'prefix longest' Tcl command. Refer to
 *	the user documentation for details on what it does.
 *
 * Results:
 *	Returns a standard Tcl result.
 *
 * Side effects:
 *	None.
 *
 *----------------------------------------------------------------------
 */

static int
PrefixLongestObjCmd(
    TCL_UNUSED(void *),
    Tcl_Interp *interp,		/* Current interpreter. */
    int objc,			/* Number of arguments. */
    Tcl_Obj *const objv[])	/* Argument objects. */
{
    int result;
    Tcl_Size i, length, elemLength, resultLength, tableObjc, t;
    const char *string, *elemString, *resultString;
    Tcl_Obj **tableObjv;

    if (objc != 3) {
	Tcl_WrongNumArgs(interp, 1, objv, "table string");
	return TCL_ERROR;
    }

    result = TclListObjGetElements(interp, objv[1], &tableObjc, &tableObjv);
    if (result != TCL_OK) {
	return result;
    }
    string = TclGetStringFromObj(objv[2], &length);

    resultString = NULL;
    resultLength = 0;

    for (t = 0; t < tableObjc; t++) {
	elemString = TclGetStringFromObj(tableObjv[t], &elemLength);

	/*
	 * First check if the prefix string matches the element. A prefix
	 * cannot match if it is longest.
	 */

	if ((length > elemLength) ||
		TclpUtfNcmp2(elemString, string, length) != 0) {
	    continue;
	}

	if (resultString == NULL) {
	    /*
	     * If this is the first match, the longest common substring this
	     * far is the complete string. The result is part of this string
	     * so we only need to adjust the length later.
	     */

	    resultString = elemString;
	    resultLength = elemLength;
	} else {
	    /*
	     * Longest common substring cannot be longer than shortest string.
	     */

	    if (elemLength < resultLength) {
		resultLength = elemLength;
	    }

	    /*
	     * Compare strings.
	     */

	    for (i = 0; i < resultLength; i++) {
		if (resultString[i] != elemString[i]) {
		    /*
		     * Adjust in case we stopped in the middle of a UTF char.
		     */

		    resultLength = Tcl_UtfPrev(&resultString[i+1],
			    resultString) - resultString;
		    break;
		}
	    }
	}
    }
    if (resultLength > 0) {
	Tcl_SetObjResult(interp,
		Tcl_NewStringObj(resultString, resultLength));
    }
    return TCL_OK;
}

/*
 *----------------------------------------------------------------------
 *
 * Tcl_WrongNumArgs --
 *
 *	This function generates a "wrong # args" error message in an
 *	interpreter. It is used as a utility function by many command
 *	functions, including the function that implements procedures.
 *
 * Results:
 *	None.
 *
 * Side effects:
 *	An error message is generated in interp's result object to indicate
 *	that a command was invoked with the wrong number of arguments. The
 *	message has the form
 *		wrong # args: should be "foo bar additional stuff"
 *	where "foo" and "bar" are the initial objects in objv (objc determines
 *	how many of these are printed) and "additional stuff" is the contents
 *	of the message argument.
 *
 *	The message printed is modified somewhat if the command is wrapped
 *	inside an ensemble. In that case, the error message generated is
 *	rewritten in such a way that it appears to be generated from the
 *	user-visible command and not how that command is actually implemented,
 *	giving a better overall user experience.
 *
 *	Internally, the Tcl core may set the flag INTERP_ALTERNATE_WRONG_ARGS
 *	in the interpreter to generate complex multi-part messages by calling
 *	this function repeatedly. This allows the code that knows how to
 *	handle ensemble-related error messages to be kept here while still
 *	generating suitable error messages for commands like [read] and
 *	[socket]. Ideally, this would be done through an extra flags argument,
 *	but that wouldn't be source-compatible with the existing API and it's
 *	a fairly rare requirement anyway.
 *
 *----------------------------------------------------------------------
 */

void
Tcl_WrongNumArgs(
    Tcl_Interp *interp,		/* Current interpreter. */
    Tcl_Size objc,			/* Number of arguments to print from objv. */
    Tcl_Obj *const objv[],	/* Initial argument objects, which should be
				 * included in the error message. */
    const char *message)	/* Error message to print after the leading
				 * objects in objv. The message may be
				 * NULL. */
{
    Tcl_Obj *objPtr;
    Tcl_Size i, len, elemLen;
    char flags;
    Interp *iPtr = (Interp *)interp;
    const char *elementStr;

    TclNewObj(objPtr);
    if (iPtr->flags & INTERP_ALTERNATE_WRONG_ARGS) {
	iPtr->flags &= ~INTERP_ALTERNATE_WRONG_ARGS;
	Tcl_AppendObjToObj(objPtr, Tcl_GetObjResult(interp));
	Tcl_AppendToObj(objPtr, " or \"", TCL_INDEX_NONE);
    } else {
	Tcl_AppendToObj(objPtr, "wrong # args: should be \"", TCL_INDEX_NONE);
    }

    /*
     * If processing an an ensemble implementation, rewrite the results in
     * terms of how the ensemble was invoked.
     */

    if (iPtr->ensembleRewrite.sourceObjs != NULL) {
	Tcl_Size toSkip = iPtr->ensembleRewrite.numInsertedObjs;
	Tcl_Size toPrint = iPtr->ensembleRewrite.numRemovedObjs;
	Tcl_Obj *const *origObjv = TclEnsembleGetRewriteValues(interp);

	/*
	 * Only do rewrite the command if all the replaced objects are
	 * actually arguments (in objv) to this function. Otherwise it just
	 * gets too complicated and it's to just give a slightly
	 * confusing error message...
	 */

	if (objc < toSkip) {
	    goto addNormalArgumentsToMessage;
	}

	/*
	 * Strip out the actual arguments that the ensemble inserted.
	 */

	objv += toSkip;
	objc -= toSkip;

	/*
	 * Assume no object is of index type.
	 */

	for (i=0 ; i<toPrint ; i++) {
	    /*
	     * Add the element, quoting it if necessary.
	     */
	    const Tcl_ObjInternalRep *irPtr;

	    if ((irPtr = TclFetchInternalRep(origObjv[i], &tclIndexType))) {
		IndexRep *indexRep = (IndexRep *)irPtr->twoPtrValue.ptr1;

		elementStr = EXPAND_OF(indexRep);
		elemLen = strlen(elementStr);
	    } else {
		elementStr = TclGetStringFromObj(origObjv[i], &elemLen);
	    }
	    flags = 0;
	    len = TclScanElement(elementStr, elemLen, &flags);

	    if (len != elemLen) {
		char *quotedElementStr = (char *)TclStackAlloc(interp, len + 1);

		len = TclConvertElement(elementStr, elemLen,
			quotedElementStr, flags);
		Tcl_AppendToObj(objPtr, quotedElementStr, len);
		TclStackFree(interp, quotedElementStr);
	    } else {
		Tcl_AppendToObj(objPtr, elementStr, elemLen);
	    }

	    /*
	     * Add a space if the word is not the last one (which has a
	     * moderately complex condition here).
	     */

	    if (i + 1 < toPrint || objc!=0 || message!=NULL) {
		Tcl_AppendStringsToObj(objPtr, " ", (char *)NULL);
	    }
	}
    }

    /*
     * Now add the arguments (other than those rewritten) that the caller took
     * from its calling context.
     */

  addNormalArgumentsToMessage:
    for (i = 0; i < objc; i++) {
	/*
	 * If the object is an index type, use the index table which allows for
	 * the correct error message even if the subcommand was abbreviated.
	 * Otherwise, just use the string rep.
	 */
	const Tcl_ObjInternalRep *irPtr;

	if ((irPtr = TclFetchInternalRep(objv[i], &tclIndexType))) {
	    IndexRep *indexRep = (IndexRep *)irPtr->twoPtrValue.ptr1;

	    Tcl_AppendStringsToObj(objPtr, EXPAND_OF(indexRep), (char *)NULL);
	} else {
	    /*
	     * Quote the argument if it contains spaces (Bug 942757).
	     */

	    elementStr = TclGetStringFromObj(objv[i], &elemLen);
	    flags = 0;
	    len = TclScanElement(elementStr, elemLen, &flags);

	    if (len != elemLen) {
		char *quotedElementStr = (char *)TclStackAlloc(interp, len + 1);

		len = TclConvertElement(elementStr, elemLen,
			quotedElementStr, flags);
		Tcl_AppendToObj(objPtr, quotedElementStr, len);
		TclStackFree(interp, quotedElementStr);
	    } else {
		Tcl_AppendToObj(objPtr, elementStr, elemLen);
	    }
	}

	/*
	 * Append a space character (" ") if there is more text to follow
	 * (either another element from objv, or the message string).
	 */

	if (i + 1 < objc || message!=NULL) {
	    Tcl_AppendStringsToObj(objPtr, " ", (char *)NULL);
	}
    }

    /*
     * Add any trailing message bits and set the resulting string as the
     * interpreter result. Caller is responsible for reporting this as an
     * actual error.
     */

    if (message != NULL) {
	Tcl_AppendStringsToObj(objPtr, message, (char *)NULL);
    }
    Tcl_AppendStringsToObj(objPtr, "\"", (char *)NULL);
    Tcl_SetErrorCode(interp, "TCL", "WRONGARGS", (char *)NULL);
    Tcl_SetObjResult(interp, objPtr);
}

/*
 *----------------------------------------------------------------------
 *
 * Tcl_ParseArgsObjv --
 *
 *	Process an objv array according to a table of expected command-line
 *	options. See the manual page for more details.
 *
 * Results:
 *	The return value is a standard Tcl return value. If an error occurs
 *	then an error message is left in the interp's result. Under normal
 *	conditions, both *objcPtr and *objv are modified to return the
 *	arguments that couldn't be processed here (they didn't match the
 *	option table, or followed an TCL_ARGV_REST argument).
 *
 * Side effects:
 *	Variables may be modified, or procedures may be called. It all depends
 *	on the arguments and their entries in argTable. See the user
 *	documentation for details.
 *
 *----------------------------------------------------------------------
 */

#undef Tcl_ParseArgsObjv
int
Tcl_ParseArgsObjv(
    Tcl_Interp *interp,		/* Place to store error message. */
    const Tcl_ArgvInfo *argTable,
				/* Array of option descriptions. */
    Tcl_Size *objcPtr,		/* Number of arguments in objv. Modified to
				 * hold # args left in objv at end. */
    Tcl_Obj *const *objv,	/* Array of arguments to be parsed. */
    Tcl_Obj ***remObjv)		/* Pointer to array of arguments that were not
				 * processed here. Should be NULL if no return
				 * of arguments is desired. */
{
    Tcl_Obj **leftovers;	/* Array to write back to remObjv on
				 * successful exit. Will include the name of
				 * the command. */
    Tcl_Size nrem;		/* Size of leftovers.*/
    const Tcl_ArgvInfo *infoPtr;
				/* Pointer to the current entry in the table
				 * of argument descriptions. */
    const Tcl_ArgvInfo *matchPtr;
				/* Descriptor that matches current argument */
    Tcl_Obj *curArg;		/* Current argument */
    const char *str = NULL;
    char c;		/* Second character of current arg (used for
				 * quick check for matching; use 2nd char.
				 * because first char. will almost always be
				 * '-'). */
    Tcl_Size srcIndex;	/* Location from which to read next argument
				 * from objv. */
    Tcl_Size dstIndex;	/* Used to keep track of current arguments
				 * being processed, primarily for error
				 * reporting. */
    Tcl_Size objc;		/* # arguments in objv still to process. */
    Tcl_Size length;		/* Number of characters in current argument */
    Tcl_Size gf_ret;		/* Return value from Tcl_ArgvGenFuncProc*/

    if (remObjv != NULL) {
	/*
	 * Then we should copy the name of the command (0th argument). The
	 * upper bound on the number of elements is known, and (undocumented,
	 * but historically true) there should be a NULL argument after the
	 * last result. [Bug 3413857]
	 */

	nrem = 1;
	leftovers = (Tcl_Obj **)Tcl_Alloc((1 + *objcPtr) * sizeof(Tcl_Obj *));
	leftovers[0] = objv[0];
    } else {
	nrem = 0;
	leftovers = NULL;
    }

    /*
     * OK, now start processing from the second element (1st argument).
     */

    srcIndex = dstIndex = 1;
    objc = *objcPtr-1;

    while (objc > 0) {
	curArg = objv[srcIndex];
	srcIndex++;
	objc--;
	str = TclGetStringFromObj(curArg, &length);
	if (length > 0) {
	    c = str[1];
	} else {
	    c = 0;
	}

	/*
	 * Loop through the argument descriptors searching for one with the
	 * matching key string. If found, leave a pointer to it in matchPtr.
	 */

	matchPtr = NULL;
	infoPtr = argTable;
	for (; infoPtr != NULL && infoPtr->type != TCL_ARGV_END ; infoPtr++) {
	    if (infoPtr->keyStr == NULL) {
		continue;
	    }
	    if ((infoPtr->keyStr[1] != c)
		    || (strncmp(infoPtr->keyStr, str, length) != 0)) {
		continue;
	    }
	    if (infoPtr->keyStr[length] == 0) {
		matchPtr = infoPtr;
		goto gotMatch;
	    }
	    if (matchPtr != NULL) {
		Tcl_SetObjResult(interp, Tcl_ObjPrintf(
			"ambiguous option \"%s\"", str));
		goto error;
	    }
	    matchPtr = infoPtr;
	}
	if (matchPtr == NULL) {
	    /*
	     * Unrecognized argument. Just copy it down, unless the caller
	     * prefers an error to be registered.
	     */

	    if (remObjv == NULL) {
		Tcl_SetObjResult(interp, Tcl_ObjPrintf(
			"unrecognized argument \"%s\"", str));
		goto error;
	    }

	    dstIndex++;		/* This argument is now handled */
	    leftovers[nrem++] = curArg;
	    continue;
	}

	/*
	 * Take the appropriate action based on the option type
	 */

    gotMatch:
	infoPtr = matchPtr;
	switch (infoPtr->type) {
	case TCL_ARGV_CONSTANT:
	    *((int *) infoPtr->dstPtr) = PTR2INT(infoPtr->srcPtr);
	    break;
	case TCL_ARGV_INT:
	    if (objc == 0) {
		goto missingArg;
	    }
	    if (Tcl_GetIntFromObj(interp, objv[srcIndex],
		    (int *) infoPtr->dstPtr) == TCL_ERROR) {
		Tcl_SetObjResult(interp, Tcl_ObjPrintf(
			"expected integer argument for \"%s\" but got \"%s\"",
			infoPtr->keyStr, TclGetString(objv[srcIndex])));
		goto error;
	    }
	    srcIndex++;
	    objc--;
	    break;
	case TCL_ARGV_STRING:
	    if (objc == 0) {
		goto missingArg;
	    }
	    *((const char **) infoPtr->dstPtr) =
		    TclGetString(objv[srcIndex]);
	    srcIndex++;
	    objc--;
	    break;
	case TCL_ARGV_REST:
	    /*
	     * Only store the point where we got to if it's not to be written
	     * to NULL, so that TCL_ARGV_AUTO_REST works.
	     */

	    if (infoPtr->dstPtr != NULL) {
		*((int *) infoPtr->dstPtr) = dstIndex;
	    }
	    goto argsDone;
	case TCL_ARGV_FLOAT:
	    if (objc == 0) {
		goto missingArg;
	    }
	    if (Tcl_GetDoubleFromObj(interp, objv[srcIndex],
		    (double *) infoPtr->dstPtr) == TCL_ERROR) {
		Tcl_SetObjResult(interp, Tcl_ObjPrintf(
			"expected floating-point argument for \"%s\" but got \"%s\"",
			infoPtr->keyStr, TclGetString(objv[srcIndex])));
		goto error;
	    }
	    srcIndex++;
	    objc--;
	    break;
	case TCL_ARGV_FUNC: {
	    Tcl_ArgvFuncProc *handlerProc = (Tcl_ArgvFuncProc *)
		    infoPtr->srcPtr;
	    Tcl_Obj *argObj;

	    if (objc == 0) {
		argObj = NULL;
	    } else {
		argObj = objv[srcIndex];
	    }
	    if (handlerProc(infoPtr->clientData, argObj, infoPtr->dstPtr)) {
		srcIndex++;
		objc--;
	    }
	    break;
	}
	case TCL_ARGV_GENFUNC: {

	    if (objc > INT_MAX) {
		Tcl_SetObjResult(interp, Tcl_ObjPrintf(
			"too many (%" TCL_SIZE_MODIFIER "d) arguments for TCL_ARGV_GENFUNC", objc));
		goto error;
	    }
	    Tcl_ArgvGenFuncProc *handlerProc = (Tcl_ArgvGenFuncProc *)
		    infoPtr->srcPtr;

<<<<<<< HEAD
	    objc = handlerProc(infoPtr->clientData, interp, (int)objc,
=======
	    gf_ret = handlerProc(infoPtr->clientData, interp, objc,
>>>>>>> dbcb4ee6
		    &objv[srcIndex], infoPtr->dstPtr);
	    if (gf_ret < 0) {
		goto error;
	    } else {
		srcIndex += gf_ret;
		objc -= gf_ret;
	    }
	    break;
	}
	case TCL_ARGV_HELP:
	    PrintUsage(interp, argTable);
	    goto error;
	default:
	    Tcl_SetObjResult(interp, Tcl_ObjPrintf(
		    "bad argument type %d in Tcl_ArgvInfo", infoPtr->type));
	    goto error;
	}
    }

    /*
     * If we broke out of the loop because of an OPT_REST argument, copy the
     * remaining arguments down. Note that there is always at least one
     * argument left over - the command name - so we always have a result if
     * our caller is willing to receive it. [Bug 3413857]
     */

  argsDone:
    if (remObjv == NULL) {
	/*
	 * Nothing to do.
	 */

	return TCL_OK;
    }

    if (objc > 0) {
	memcpy(leftovers+nrem, objv+srcIndex, objc*sizeof(Tcl_Obj *));
	nrem += objc;
    }
    leftovers[nrem] = NULL;
    *objcPtr = nrem++;
    *remObjv = (Tcl_Obj **)Tcl_Realloc(leftovers, nrem * sizeof(Tcl_Obj *));
    return TCL_OK;

    /*
     * Make sure to handle freeing any temporary space we've allocated on the
     * way to an error.
     */

  missingArg:
    Tcl_SetObjResult(interp, Tcl_ObjPrintf(
	    "\"%s\" option requires an additional argument", str));
  error:
    if (leftovers != NULL) {
	Tcl_Free(leftovers);
    }
    return TCL_ERROR;
}

/*
 *----------------------------------------------------------------------
 *
 * PrintUsage --
 *
 *	Generate a help string describing command-line options.
 *
 * Results:
 *	The interp's result will be modified to hold a help string describing
 *	all the options in argTable.
 *
 * Side effects:
 *	None.
 *
 *----------------------------------------------------------------------
 */

static void
PrintUsage(
    Tcl_Interp *interp,		/* Place information in this interp's result
				 * area. */
    const Tcl_ArgvInfo *argTable)
				/* Array of command-specific argument
				 * descriptions. */
{
    const Tcl_ArgvInfo *infoPtr;
    int width, numSpaces;
#define NUM_SPACES 20
    static const char spaces[] = "                    ";
    Tcl_Obj *msg;

    /*
     * First, compute the width of the widest option key, so that we can make
     * everything line up.
     */

    width = 4;
    for (infoPtr = argTable; infoPtr->type != TCL_ARGV_END; infoPtr++) {
	Tcl_Size length;

	if (infoPtr->keyStr == NULL) {
	    continue;
	}
	length = strlen(infoPtr->keyStr);
	if (length > width) {
	    width = length;
	}
    }

    /*
     * Now add the option information, with pretty-printing.
     */

    msg = Tcl_NewStringObj("Command-specific options:", TCL_INDEX_NONE);
    for (infoPtr = argTable; infoPtr->type != TCL_ARGV_END; infoPtr++) {
	if ((infoPtr->type == TCL_ARGV_HELP) && (infoPtr->keyStr == NULL)) {
	    Tcl_AppendPrintfToObj(msg, "\n%s", infoPtr->helpStr);
	    continue;
	}
	Tcl_AppendPrintfToObj(msg, "\n %s:", infoPtr->keyStr);
	numSpaces = width + 1 - strlen(infoPtr->keyStr);
	while (numSpaces > 0) {
	    if (numSpaces >= NUM_SPACES) {
		Tcl_AppendToObj(msg, spaces, NUM_SPACES);
	    } else {
		Tcl_AppendToObj(msg, spaces, numSpaces);
	    }
	    numSpaces -= NUM_SPACES;
	}
	Tcl_AppendToObj(msg, infoPtr->helpStr, TCL_INDEX_NONE);
	switch (infoPtr->type) {
	case TCL_ARGV_INT:
	    Tcl_AppendPrintfToObj(msg, "\n\t\tDefault value: %d",
		    *((int *) infoPtr->dstPtr));
	    break;
	case TCL_ARGV_FLOAT:
	    Tcl_AppendPrintfToObj(msg, "\n\t\tDefault value: %g",
		    *((double *) infoPtr->dstPtr));
	    break;
	case TCL_ARGV_STRING: {
	    char *string = *((char **) infoPtr->dstPtr);

	    if (string != NULL) {
		Tcl_AppendPrintfToObj(msg, "\n\t\tDefault value: \"%s\"",
			string);
	    }
	    break;
	}
	default:
	    break;
	}
    }
    Tcl_SetObjResult(interp, msg);
}

/*
 *----------------------------------------------------------------------
 *
 * TclGetCompletionCodeFromObj --
 *
 *	Parses Completion code Code
 *
 * Results:
 *	Returns TCL_ERROR if the value is an invalid completion code.
 *	Otherwise, returns TCL_OK, and writes the completion code to the
 *	pointer provided.
 *
 * Side effects:
 *	None.
 *
 *----------------------------------------------------------------------
 */

int
TclGetCompletionCodeFromObj(
    Tcl_Interp *interp,		/* Current interpreter. */
    Tcl_Obj *value,
    int *codePtr)		/* Argument objects. */
{
    static const char *const returnCodes[] = {
	"ok", "error", "return", "break", "continue", NULL
    };

    if (!TclHasInternalRep(value, &tclIndexType)
	    && TclGetIntFromObj(NULL, value, codePtr) == TCL_OK) {
	return TCL_OK;
    }
    if (Tcl_GetIndexFromObjStruct(NULL, value, returnCodes,
	    sizeof(char *), NULL, TCL_EXACT, codePtr) == TCL_OK) {
	return TCL_OK;
    }

    /*
     * Value is not a legal completion code.
     */

    if (interp != NULL) {
	Tcl_SetObjResult(interp, Tcl_ObjPrintf(
		"bad completion code \"%s\": must be"
		" ok, error, return, break, continue, or an integer",
		TclGetString(value)));
	Tcl_SetErrorCode(interp, "TCL", "RESULT", "ILLEGAL_CODE", (char *)NULL);
    }
    return TCL_ERROR;
}

/*
 * Local Variables:
 * mode: c
 * c-basic-offset: 4
 * fill-column: 78
 * End:
 */<|MERGE_RESOLUTION|>--- conflicted
+++ resolved
@@ -1193,11 +1193,7 @@
 	    Tcl_ArgvGenFuncProc *handlerProc = (Tcl_ArgvGenFuncProc *)
 		    infoPtr->srcPtr;
 
-<<<<<<< HEAD
-	    objc = handlerProc(infoPtr->clientData, interp, (int)objc,
-=======
 	    gf_ret = handlerProc(infoPtr->clientData, interp, objc,
->>>>>>> dbcb4ee6
 		    &objv[srcIndex], infoPtr->dstPtr);
 	    if (gf_ret < 0) {
 		goto error;
