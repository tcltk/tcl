/*
 * tclIndexObj.c --
 *
 *	This file implements objects of type "index". This object type is used
 *	to lookup a keyword in a table of valid values and cache the index of
 *	the matching entry.
 *
 * Copyright (c) 1997 Sun Microsystems, Inc.
 *
 * See the file "license.terms" for information on usage and redistribution of
 * this file, and for a DISCLAIMER OF ALL WARRANTIES.
 */

#include "tclInt.h"

/*
 * Prototypes for functions defined later in this file:
 */

static int		SetIndexFromAny(Tcl_Interp *interp, Tcl_Obj *objPtr);
static void		UpdateStringOfIndex(Tcl_Obj *objPtr);
static void		DupIndex(Tcl_Obj *srcPtr, Tcl_Obj *dupPtr);
static void		FreeIndex(Tcl_Obj *objPtr);

/*
 * The structure below defines the index Tcl object type by means of functions
 * that can be invoked by generic object code.
 */

Tcl_ObjType tclIndexType = {
    "index",				/* name */
    FreeIndex,				/* freeIntRepProc */
    DupIndex,				/* dupIntRepProc */
    UpdateStringOfIndex,		/* updateStringProc */
    SetIndexFromAny			/* setFromAnyProc */
};

/*
 * The definition of the internal representation of the "index" object; The
 * internalRep.twoPtrValue.ptr1 field of an object of "index" type will be a
 * pointer to one of these structures.
 *
 * Keep this structure declaration in sync with tclTestObj.c
 */

typedef struct {
    void *tablePtr;			/* Pointer to the table of strings */
    int offset;				/* Offset between table entries */
    int index;				/* Selected index into table. */
} IndexRep;

/*
 * The following macros greatly simplify moving through a table...
 */

#define STRING_AT(table, offset) \
	(*((const char *const *)(((char *)(table)) + (offset))))
#define NEXT_ENTRY(table, offset) \
	(&(STRING_AT(table, offset)))
#define EXPAND_OF(indexRep) \
	STRING_AT((indexRep)->tablePtr, (indexRep)->offset*(indexRep)->index)

/*
 *----------------------------------------------------------------------
 *
 * Tcl_GetIndexFromObj --
 *
 *	This function looks up an object's value in a table of strings and
 *	returns the index of the matching string, if any.
 *
 * Results:
 *	If the value of objPtr is identical to or a unique abbreviation for
 *	one of the entries in objPtr, then the return value is TCL_OK and the
 *	index of the matching entry is stored at *indexPtr. If there isn't a
 *	proper match, then TCL_ERROR is returned and an error message is left
 *	in interp's result (unless interp is NULL). The msg argument is used
 *	in the error message; for example, if msg has the value "option" then
 *	the error message will say something flag 'bad option "foo": must be
 *	...'
 *
 * Side effects:
 *	The result of the lookup is cached as the internal rep of objPtr, so
 *	that repeated lookups can be done quickly.
 *
 *----------------------------------------------------------------------
 */

int
Tcl_GetIndexFromObj(
    Tcl_Interp *interp, 	/* Used for error reporting if not NULL. */
    Tcl_Obj *objPtr,		/* Object containing the string to lookup. */
    const char **tablePtr,	/* Array of strings to compare against the
				 * value of objPtr; last entry must be NULL
				 * and there must not be duplicate entries. */
    const char *msg,		/* Identifying word to use in error
				 * messages. */
    int flags,			/* 0 or TCL_EXACT */
    int *indexPtr)		/* Place to store resulting integer index. */
{

    /*
     * See if there is a valid cached result from a previous lookup (doing the
     * check here saves the overhead of calling Tcl_GetIndexFromObjStruct in
     * the common case where the result is cached).
     */

<<<<<<< HEAD
    if (objPtr->typePtr == &tclIndexType) {
=======
    if (objPtr->typePtr == &indexType) {
>>>>>>> cc943628
	IndexRep *indexRep = objPtr->internalRep.twoPtrValue.ptr1;

	/*
	 * Here's hoping we don't get hit by unfortunate packing constraints
	 * on odd platforms like a Cray PVP...
	 */

	if (indexRep->tablePtr == (void *) tablePtr
		&& indexRep->offset == sizeof(char *)) {
	    *indexPtr = indexRep->index;
	    return TCL_OK;
	}
    }
    return Tcl_GetIndexFromObjStruct(interp, objPtr, tablePtr, sizeof(char *),
	    msg, flags, indexPtr);
}

/*
 *----------------------------------------------------------------------
 *
 * Tcl_GetIndexFromObjStruct --
 *
 *	This function looks up an object's value given a starting string and
 *	an offset for the amount of space between strings. This is useful when
 *	the strings are embedded in some other kind of array.
 *
 * Results:
 *	If the value of objPtr is identical to or a unique abbreviation for
 *	one of the entries in objPtr, then the return value is TCL_OK and the
 *	index of the matching entry is stored at *indexPtr. If there isn't a
 *	proper match, then TCL_ERROR is returned and an error message is left
 *	in interp's result (unless interp is NULL). The msg argument is used
 *	in the error message; for example, if msg has the value "option" then
 *	the error message will say something like 'bad option "foo": must be
 *	...'
 *
 * Side effects:
 *	The result of the lookup is cached as the internal rep of objPtr, so
 *	that repeated lookups can be done quickly.
 *
 *----------------------------------------------------------------------
 */

int
Tcl_GetIndexFromObjStruct(
    Tcl_Interp *interp, 	/* Used for error reporting if not NULL. */
    Tcl_Obj *objPtr,		/* Object containing the string to lookup. */
    const void *tablePtr,	/* The first string in the table. The second
				 * string will be at this address plus the
				 * offset, the third plus the offset again,
				 * etc. The last entry must be NULL and there
				 * must not be duplicate entries. */
    int offset,			/* The number of bytes between entries */
    const char *msg,		/* Identifying word to use in error
				 * messages. */
    int flags,			/* 0 or TCL_EXACT */
    int *indexPtr)		/* Place to store resulting integer index. */
{
    int index, idx, numAbbrev;
    char *key, *p1;
    const char *p2;
    const char *const *entryPtr;
    Tcl_Obj *resultPtr;
    IndexRep *indexRep;

    /* Protect against invalid values, like -1 or 0. */
    if (offset < (int)sizeof(char *)) {
	offset = (int)sizeof(char *);
    }
    /*
     * See if there is a valid cached result from a previous lookup.
     */

<<<<<<< HEAD
    if (objPtr->typePtr == &tclIndexType) {
=======
    if (objPtr->typePtr == &indexType) {
>>>>>>> cc943628
	indexRep = objPtr->internalRep.twoPtrValue.ptr1;
	if (indexRep->tablePtr==tablePtr && indexRep->offset==offset) {
	    *indexPtr = indexRep->index;
	    return TCL_OK;
	}
    }

    /*
     * Lookup the value of the object in the table. Accept unique
     * abbreviations unless TCL_EXACT is set in flags.
     */

    key = TclGetString(objPtr);
    index = -1;
    numAbbrev = 0;

    /*
     * Scan the table looking for one of:
     *  - An exact match (always preferred)
     *  - A single abbreviation (allowed depending on flags)
     *  - Several abbreviations (never allowed, but overridden by exact match)
     */

    for (entryPtr = tablePtr, idx = 0; *entryPtr != NULL;
	    entryPtr = NEXT_ENTRY(entryPtr, offset), idx++) {
	for (p1 = key, p2 = *entryPtr; *p1 == *p2; p1++, p2++) {
	    if (*p1 == '\0') {
		index = idx;
		goto done;
	    }
	}
	if (*p1 == '\0') {
	    /*
	     * The value is an abbreviation for this entry. Continue checking
	     * other entries to make sure it's unique. If we get more than one
	     * unique abbreviation, keep searching to see if there is an exact
	     * match, but remember the number of unique abbreviations and
	     * don't allow either.
	     */

	    numAbbrev++;
	    index = idx;
	}
    }

    /*
     * Check if we were instructed to disallow abbreviations.
     */

    if ((flags & TCL_EXACT) || (key[0] == '\0') || (numAbbrev != 1)) {
	goto error;
    }

  done:
    /*
     * Cache the found representation. Note that we want to avoid allocating a
     * new internal-rep if at all possible since that is potentially a slow
     * operation.
     */

<<<<<<< HEAD
    if (objPtr->typePtr == &tclIndexType) {
=======
    if (objPtr->typePtr == &indexType) {
>>>>>>> cc943628
 	indexRep = objPtr->internalRep.twoPtrValue.ptr1;
    } else {
	void *stringIntRep = NULL;
	/* If previous objType was string, keep the internal representation */
	if (objPtr->typePtr == &tclStringType) {
		stringIntRep = objPtr->internalRep.twoPtrValue.ptr2;
		objPtr->internalRep.twoPtrValue.ptr2 = NULL;
	}
	TclFreeIntRep(objPtr);
 	indexRep = (IndexRep *) ckalloc(sizeof(IndexRep));
 	objPtr->internalRep.twoPtrValue.ptr1 = indexRep;
<<<<<<< HEAD
 	objPtr->internalRep.twoPtrValue.ptr2 = stringIntRep;
 	objPtr->typePtr = &tclIndexType;
=======
 	objPtr->typePtr = &indexType;
>>>>>>> cc943628
    }
    indexRep->tablePtr = (void *) tablePtr;
    indexRep->offset = offset;
    indexRep->index = index;

    *indexPtr = index;
    return TCL_OK;

  error:
    if (interp != NULL) {
	/*
	 * Produce a fancy error message.
	 */

	int count = 0;

	TclNewObj(resultPtr);
	Tcl_SetObjResult(interp, resultPtr);
	entryPtr = tablePtr;
	while ((*entryPtr != NULL) && !**entryPtr) {
	    entryPtr = NEXT_ENTRY(entryPtr, offset);
	}
	Tcl_AppendStringsToObj(resultPtr, (numAbbrev > 1) &&
		!(flags & TCL_EXACT) ? "ambiguous " : "bad ", msg, " \"", key,
		"\": must be ", *entryPtr, NULL);
	entryPtr = NEXT_ENTRY(entryPtr, offset);
	while (*entryPtr != NULL) {
	    if (*NEXT_ENTRY(entryPtr, offset) == NULL) {
		Tcl_AppendStringsToObj(resultPtr, ((count > 0) ? "," : ""),
			" or ", *entryPtr, NULL);
	    } else if (**entryPtr) {
		Tcl_AppendStringsToObj(resultPtr, ", ", *entryPtr, NULL);
		count++;
	    }
	    entryPtr = NEXT_ENTRY(entryPtr, offset);
	}
	Tcl_SetErrorCode(interp, "TCL", "LOOKUP", "INDEX", msg, key, NULL);
    }
    return TCL_ERROR;
}

/*
 *----------------------------------------------------------------------
 *
 * SetIndexFromAny --
 *
 *	This function is called to convert a Tcl object to index internal
 *	form. However, this doesn't make sense (need to have a table of
 *	keywords in order to do the conversion) so the function always
 *	generates an error.
 *
 * Results:
 *	The return value is always TCL_ERROR, and an error message is left in
 *	interp's result if interp isn't NULL.
 *
 * Side effects:
 *	None.
 *
 *----------------------------------------------------------------------
 */

static int
SetIndexFromAny(
    Tcl_Interp *interp,		/* Used for error reporting if not NULL. */
    register Tcl_Obj *objPtr)	/* The object to convert. */
{
    if (interp) {
    Tcl_SetObjResult(interp, Tcl_NewStringObj(
	    "can't convert value to index except via Tcl_GetIndexFromObj API",
	    -1));
    }
    return TCL_ERROR;
}

/*
 *----------------------------------------------------------------------
 *
 * UpdateStringOfIndex --
 *
 *	This function is called to convert a Tcl object from index internal
 *	form to its string form. No abbreviation is ever generated.
 *
 * Results:
 *	None.
 *
 * Side effects:
 *	The string representation of the object is updated.
 *
 *----------------------------------------------------------------------
 */

static void
UpdateStringOfIndex(
    Tcl_Obj *objPtr)
{
    IndexRep *indexRep = objPtr->internalRep.twoPtrValue.ptr1;
    register char *buf;
    register unsigned len;
    register const char *indexStr = EXPAND_OF(indexRep);

    len = strlen(indexStr);
    buf = (char *) ckalloc(len + 1);
    memcpy(buf, indexStr, len+1);
    objPtr->bytes = buf;
    objPtr->length = len;
}

/*
 *----------------------------------------------------------------------
 *
 * DupIndex --
 *
 *	This function is called to copy the internal rep of an index Tcl
 *	object from to another object.
 *
 * Results:
 *	None.
 *
 * Side effects:
 *	The internal representation of the target object is updated and the
 *	type is set.
 *
 *----------------------------------------------------------------------
 */

static void
DupIndex(
    Tcl_Obj *srcPtr,
    Tcl_Obj *dupPtr)
{
    IndexRep *srcIndexRep = srcPtr->internalRep.twoPtrValue.ptr1;
    IndexRep *dupIndexRep = (IndexRep *) ckalloc(sizeof(IndexRep));

    memcpy(dupIndexRep, srcIndexRep, sizeof(IndexRep));
    dupPtr->internalRep.twoPtrValue.ptr1 = dupIndexRep;
<<<<<<< HEAD
    dupPtr->typePtr = &tclIndexType;
=======
    dupPtr->typePtr = &indexType;
>>>>>>> cc943628
}

/*
 *----------------------------------------------------------------------
 *
 * FreeIndex --
 *
 *	This function is called to delete the internal rep of an index Tcl
 *	object.
 *
 * Results:
 *	None.
 *
 * Side effects:
 *	The internal representation of the target object is deleted.
 *
 *----------------------------------------------------------------------
 */

static void
FreeIndex(
    Tcl_Obj *objPtr)
{
    ckfree((char *) objPtr->internalRep.twoPtrValue.ptr1);
<<<<<<< HEAD
    if (objPtr->internalRep.twoPtrValue.ptr2) {
	    ckfree(objPtr->internalRep.twoPtrValue.ptr2);
    }
=======
>>>>>>> cc943628
    objPtr->typePtr = NULL;
}

/*
 *----------------------------------------------------------------------
 *
 * Tcl_WrongNumArgs --
 *
 *	This function generates a "wrong # args" error message in an
 *	interpreter. It is used as a utility function by many command
 *	functions, including the function that implements procedures.
 *
 * Results:
 *	None.
 *
 * Side effects:
 *	An error message is generated in interp's result object to indicate
 *	that a command was invoked with the wrong number of arguments. The
 *	message has the form
 *		wrong # args: should be "foo bar additional stuff"
 *	where "foo" and "bar" are the initial objects in objv (objc determines
 *	how many of these are printed) and "additional stuff" is the contents
 *	of the message argument.
 *
 *	The message printed is modified somewhat if the command is wrapped
 *	inside an ensemble. In that case, the error message generated is
 *	rewritten in such a way that it appears to be generated from the
 *	user-visible command and not how that command is actually implemented,
 *	giving a better overall user experience.
 *
 *	Internally, the Tcl core may set the flag INTERP_ALTERNATE_WRONG_ARGS
 *	in the interpreter to generate complex multi-part messages by calling
 *	this function repeatedly. This allows the code that knows how to
 *	handle ensemble-related error messages to be kept here while still
 *	generating suitable error messages for commands like [read] and
 *	[socket]. Ideally, this would be done through an extra flags argument,
 *	but that wouldn't be source-compatible with the existing API and it's
 *	a fairly rare requirement anyway.
 *
 *----------------------------------------------------------------------
 */

void
Tcl_WrongNumArgs(
    Tcl_Interp *interp,		/* Current interpreter. */
    int objc,			/* Number of arguments to print from objv. */
    Tcl_Obj *const objv[],	/* Initial argument objects, which should be
				 * included in the error message. */
    const char *message)	/* Error message to print after the leading
				 * objects in objv. The message may be
				 * NULL. */
{
    Tcl_Obj *objPtr;
    int i, len, elemLen, flags;
    Interp *iPtr = (Interp *) interp;
    const char *elementStr;

    /*
     * [incr Tcl] does something fairly horrific when generating error
     * messages for its ensembles; it passes the whole set of ensemble
     * arguments as a list in the first argument. This means that this code
     * causes a problem in iTcl if it attempts to correctly quote all
     * arguments, which would be the correct thing to do. We work around this
     * nasty behaviour for now, and hope that we can remove it all in the
     * future...
     */

#ifndef AVOID_HACKS_FOR_ITCL
    int isFirst = 1;		/* Special flag used to inhibit the treating
				 * of the first word as a list element so the
				 * hacky way Itcl generates error messages for
				 * its ensembles will still work. [Bug
				 * 1066837] */
#   define MAY_QUOTE_WORD	(!isFirst)
#   define AFTER_FIRST_WORD	(isFirst = 0)
#else /* !AVOID_HACKS_FOR_ITCL */
#   define MAY_QUOTE_WORD	1
#   define AFTER_FIRST_WORD	(void) 0
#endif /* AVOID_HACKS_FOR_ITCL */

    TclNewObj(objPtr);
    if (iPtr->flags & INTERP_ALTERNATE_WRONG_ARGS) {
	Tcl_AppendObjToObj(objPtr, Tcl_GetObjResult(interp));
	Tcl_AppendToObj(objPtr, " or \"", -1);
    } else {
	Tcl_AppendToObj(objPtr, "wrong # args: should be \"", -1);
    }

    /*
     * Check to see if we are processing an ensemble implementation, and if so
     * rewrite the results in terms of how the ensemble was invoked.
     */

    if (iPtr->ensembleRewrite.sourceObjs != NULL) {
	int toSkip = iPtr->ensembleRewrite.numInsertedObjs;
	int toPrint = iPtr->ensembleRewrite.numRemovedObjs;
	Tcl_Obj *const *origObjv = iPtr->ensembleRewrite.sourceObjs;

	/*
	 * We only know how to do rewriting if all the replaced objects are
	 * actually arguments (in objv) to this function. Otherwise it just
	 * gets too complicated and we'd be better off just giving a slightly
	 * confusing error message...
	 */

	if (objc < toSkip) {
	    goto addNormalArgumentsToMessage;
	}

	/*
	 * Strip out the actual arguments that the ensemble inserted.
	 */

	objv += toSkip;
	objc -= toSkip;

	/*
	 * We assume no object is of index type.
	 */

	for (i=0 ; i<toPrint ; i++) {
	    /*
	     * Add the element, quoting it if necessary.
	     */

	    if (origObjv[i]->typePtr == &tclIndexType) {
		register IndexRep *indexRep =
			origObjv[i]->internalRep.twoPtrValue.ptr1;

		elementStr = EXPAND_OF(indexRep);
		elemLen = strlen(elementStr);
	    } else if (origObjv[i]->typePtr == &tclEnsembleCmdType) {
		register EnsembleCmdRep *ecrPtr =
			origObjv[i]->internalRep.twoPtrValue.ptr1;

		elementStr = ecrPtr->fullSubcmdName;
		elemLen = strlen(elementStr);
	    } else {
		elementStr = TclGetStringFromObj(origObjv[i], &elemLen);
	    }
	    flags = 0;
	    len = TclScanElement(elementStr, elemLen, &flags);

	    if (MAY_QUOTE_WORD && len != elemLen) {
		char *quotedElementStr = TclStackAlloc(interp,
			(unsigned)len + 1);

		len = TclConvertElement(elementStr, elemLen,
			quotedElementStr, flags);
		Tcl_AppendToObj(objPtr, quotedElementStr, len);
		TclStackFree(interp, quotedElementStr);
	    } else {
		Tcl_AppendToObj(objPtr, elementStr, elemLen);
	    }

	    AFTER_FIRST_WORD;

	    /*
	     * Add a space if the word is not the last one (which has a
	     * moderately complex condition here).
	     */

	    if (i<toPrint-1 || objc!=0 || message!=NULL) {
		Tcl_AppendStringsToObj(objPtr, " ", NULL);
	    }
	}
    }

    /*
     * Now add the arguments (other than those rewritten) that the caller took
     * from its calling context.
     */

  addNormalArgumentsToMessage:
    for (i = 0; i < objc; i++) {
	/*
	 * If the object is an index type use the index table which allows for
	 * the correct error message even if the subcommand was abbreviated.
	 * Otherwise, just use the string rep.
	 */

<<<<<<< HEAD
	if (objv[i]->typePtr == &tclIndexType) {
=======
	if (objv[i]->typePtr == &indexType) {
>>>>>>> cc943628
	    register IndexRep *indexRep = objv[i]->internalRep.twoPtrValue.ptr1;

	    Tcl_AppendStringsToObj(objPtr, EXPAND_OF(indexRep), NULL);
	} else if (objv[i]->typePtr == &tclEnsembleCmdType) {
	    register EnsembleCmdRep *ecrPtr =
		    objv[i]->internalRep.twoPtrValue.ptr1;

	    Tcl_AppendStringsToObj(objPtr, ecrPtr->fullSubcmdName, NULL);
	} else {
	    /*
	     * Quote the argument if it contains spaces (Bug 942757).
	     */

	    elementStr = TclGetStringFromObj(objv[i], &elemLen);
	    flags = 0;
	    len = TclScanElement(elementStr, elemLen, &flags);

	    if (MAY_QUOTE_WORD && len != elemLen) {
		char *quotedElementStr = TclStackAlloc(interp,
			(unsigned) len + 1);

		len = TclConvertElement(elementStr, elemLen,
			quotedElementStr, flags);
		Tcl_AppendToObj(objPtr, quotedElementStr, len);
		TclStackFree(interp, quotedElementStr);
	    } else {
		Tcl_AppendToObj(objPtr, elementStr, elemLen);
	    }
	}

	AFTER_FIRST_WORD;

	/*
	 * Append a space character (" ") if there is more text to follow
	 * (either another element from objv, or the message string).
	 */

	if (i<objc-1 || message!=NULL) {
	    Tcl_AppendStringsToObj(objPtr, " ", NULL);
	}
    }

    /*
     * Add any trailing message bits and set the resulting string as the
     * interpreter result. Caller is responsible for reporting this as an
     * actual error.
     */

    if (message != NULL) {
	Tcl_AppendStringsToObj(objPtr, message, NULL);
    }
    Tcl_AppendStringsToObj(objPtr, "\"", NULL);
    Tcl_SetObjResult(interp, objPtr);
#undef MAY_QUOTE_WORD
#undef AFTER_FIRST_WORD
}

/*
 * Local Variables:
 * mode: c
 * c-basic-offset: 4
 * fill-column: 78
 * End:
 */<|MERGE_RESOLUTION|>--- conflicted
+++ resolved
@@ -105,11 +105,7 @@
      * the common case where the result is cached).
      */
 
-<<<<<<< HEAD
     if (objPtr->typePtr == &tclIndexType) {
-=======
-    if (objPtr->typePtr == &indexType) {
->>>>>>> cc943628
 	IndexRep *indexRep = objPtr->internalRep.twoPtrValue.ptr1;
 
 	/*
@@ -184,11 +180,7 @@
      * See if there is a valid cached result from a previous lookup.
      */
 
-<<<<<<< HEAD
     if (objPtr->typePtr == &tclIndexType) {
-=======
-    if (objPtr->typePtr == &indexType) {
->>>>>>> cc943628
 	indexRep = objPtr->internalRep.twoPtrValue.ptr1;
 	if (indexRep->tablePtr==tablePtr && indexRep->offset==offset) {
 	    *indexPtr = indexRep->index;
@@ -249,28 +241,20 @@
      * operation.
      */
 
-<<<<<<< HEAD
     if (objPtr->typePtr == &tclIndexType) {
-=======
-    if (objPtr->typePtr == &indexType) {
->>>>>>> cc943628
  	indexRep = objPtr->internalRep.twoPtrValue.ptr1;
     } else {
 	void *stringIntRep = NULL;
 	/* If previous objType was string, keep the internal representation */
 	if (objPtr->typePtr == &tclStringType) {
-		stringIntRep = objPtr->internalRep.twoPtrValue.ptr2;
-		objPtr->internalRep.twoPtrValue.ptr2 = NULL;
-	}
-	TclFreeIntRep(objPtr);
- 	indexRep = (IndexRep *) ckalloc(sizeof(IndexRep));
- 	objPtr->internalRep.twoPtrValue.ptr1 = indexRep;
-<<<<<<< HEAD
- 	objPtr->internalRep.twoPtrValue.ptr2 = stringIntRep;
- 	objPtr->typePtr = &tclIndexType;
-=======
- 	objPtr->typePtr = &indexType;
->>>>>>> cc943628
+		stringIntRep = objPtr->internalRep.twoPtrValue.ptr1;
+	} else {
+	    TclFreeIntRep(objPtr);
+	}
+	indexRep = (IndexRep *) ckalloc(sizeof(IndexRep));
+	objPtr->internalRep.twoPtrValue.ptr1 = indexRep;
+	objPtr->internalRep.twoPtrValue.ptr2 = stringIntRep;
+	objPtr->typePtr = &tclIndexType;
     }
     indexRep->tablePtr = (void *) tablePtr;
     indexRep->offset = offset;
@@ -409,11 +393,8 @@
 
     memcpy(dupIndexRep, srcIndexRep, sizeof(IndexRep));
     dupPtr->internalRep.twoPtrValue.ptr1 = dupIndexRep;
-<<<<<<< HEAD
+    dupPtr->internalRep.twoPtrValue.ptr2 = NULL;
     dupPtr->typePtr = &tclIndexType;
-=======
-    dupPtr->typePtr = &indexType;
->>>>>>> cc943628
 }
  
@@ -439,12 +420,9 @@
     Tcl_Obj *objPtr)
 {
     ckfree((char *) objPtr->internalRep.twoPtrValue.ptr1);
-<<<<<<< HEAD
     if (objPtr->internalRep.twoPtrValue.ptr2) {
 	    ckfree(objPtr->internalRep.twoPtrValue.ptr2);
     }
-=======
->>>>>>> cc943628
     objPtr->typePtr = NULL;
 }
 @@ -627,11 +605,7 @@
 	 * Otherwise, just use the string rep.
 	 */
 
-<<<<<<< HEAD
 	if (objv[i]->typePtr == &tclIndexType) {
-=======
-	if (objv[i]->typePtr == &indexType) {
->>>>>>> cc943628
 	    register IndexRep *indexRep = objv[i]->internalRep.twoPtrValue.ptr1;
 
 	    Tcl_AppendStringsToObj(objPtr, EXPAND_OF(indexRep), NULL);
