/*
 * Copyright © 1990-1994 The Regents of the University of California.
 * Copyright © 1997 Sun Microsystems, Inc.
 * Copyright © 2006 Sam Bromley.
 *
 * See the file "license.terms" for information on usage and redistribution of
 * this file, and for a DISCLAIMER OF ALL WARRANTIES.
 */

/*
 * You may distribute and/or modify this program under the terms of the GNU
 * Affero General Public License as published by the Free Software Foundation,
 * either version 3 of the License, or (at your option) any later version.

 * See the file "COPYING" for information on usage and redistribution
 * of this file, and for a DISCLAIMER OF ALL WARRANTIES.
*/

/*
 * tclIndexObj.c --
 *
 *	This file implements objects of type "index". This object type is used
 *	to lookup a keyword in a table of valid values and cache the index of
 *	the matching entry. Also provides table-based argv/argc processing.
 */

#include "tclInt.h"

/*
 * Prototypes for functions defined later in this file:
 */

static int		GetIndexFromObjList(Tcl_Interp *interp,
			    Tcl_Obj *objPtr, Tcl_Obj *tableObjPtr,
			    const char *msg, int flags, Tcl_Size *indexPtr);
static void		UpdateStringOfIndex(Tcl_Obj *objPtr);
static void		DupIndex(Tcl_Obj *srcPtr, Tcl_Obj *dupPtr);
static void		FreeIndex(Tcl_Obj *objPtr);
static Tcl_ObjCmdProc PrefixAllObjCmd;
static Tcl_ObjCmdProc PrefixLongestObjCmd;
static Tcl_ObjCmdProc PrefixMatchObjCmd;
static void		PrintUsage(Tcl_Interp *interp,
			    const Tcl_ArgvInfo *argTable);

/*
 * The structure below defines the index Tcl object type by means of functions
 * that can be invoked by generic object code.
 */

static const Tcl_ObjType indexType = {
    "index",			/* name */
    FreeIndex,			/* freeIntRepProc */
    DupIndex,			/* dupIntRepProc */
    UpdateStringOfIndex,	/* updateStringProc */
    NULL,			/* setFromAnyProc */
	0
};

/*
 * The definition of the internal representation of the "index" object; The
 * internalRep.twoPtrValue.ptr1 field of an object of "index" type will be a
 * pointer to one of these structures.
 *
 * Keep this structure declaration in sync with tclTestObj.c
 */

typedef struct {
    void *tablePtr;		/* Pointer to the table of strings */
    Tcl_Size offset;	/* Offset between table entries */
    Tcl_Size index;		/* Selected index into table. */
} IndexRep;

/*
 * The following macros greatly simplify moving through a table...
 */

#define STRING_AT(table, offset) \
	(*((const char *const *)(((char *)(table)) + (offset))))
#define NEXT_ENTRY(table, offset) \
	(&(STRING_AT(table, offset)))
#define EXPAND_OF(indexRep) \
	(((indexRep)->index != TCL_INDEX_NONE) ? STRING_AT((indexRep)->tablePtr, (indexRep)->offset*(indexRep)->index) : "")

/*
 *----------------------------------------------------------------------
 *
 * GetIndexFromObjList --
 *
 *	This procedure looks up an object's value in a table of strings and
 *	returns the index of the matching string, if any.
 *
 * Results:
 *	If the value of objPtr is identical to or a unique abbreviation for
 *	one of the entries in tableObjPtr, then the return value is TCL_OK and
 *	the index of the matching entry is stored at *indexPtr. If there isn't
 *	a proper match, then TCL_ERROR is returned and an error message is
 *	left in interp's result (unless interp is NULL). The msg argument is
 *	used in the error message; for example, if msg has the value "option"
 *	then the error message will say something flag 'bad option "foo": must
 *	be ...'
 *
 * Side effects:
 *	Removes any internal representation that the object might have. (TODO:
 *	find a way to cache the lookup.)
 *
 *----------------------------------------------------------------------
 */

int
GetIndexFromObjList(
    Tcl_Interp *interp,		/* Used for error reporting if not NULL. */
    Tcl_Obj *objPtr,		/* Object containing the string to lookup. */
    Tcl_Obj *tableObjPtr,	/* List of strings to compare against the
				 * value of objPtr. */
    const char *msg,		/* Identifying word to use in error
				 * messages. */
    int flags,			/* 0 or TCL_EXACT */
    Tcl_Size *indexPtr)		/* Place to store resulting index. */
{

    Tcl_Size objc, t;
    int result;
    Tcl_Obj **objv;
    const char **tablePtr;

    /*
     * Use Tcl_GetIndexFromObjStruct to do the work to avoid duplicating most
     * of the code there. This is a bit inefficient but simpler.
     */

    result = TclListObjGetElements(interp, tableObjPtr, &objc, &objv);
    if (result != TCL_OK) {
	return result;
    }

    /*
     * Build a string table from the list.
     */

    tablePtr = (const char **)Tcl_Alloc((objc + 1) * sizeof(char *));
    for (t = 0; t < objc; t++) {
	if (objv[t] == objPtr) {
	    /*
	     * An exact match is always chosen, so we can stop here.
	     */

	    Tcl_Free(tablePtr);
	    *indexPtr = t;
	    return TCL_OK;
	}

	tablePtr[t] = TclGetString(objv[t]);
    }
    tablePtr[objc] = NULL;

    result = Tcl_GetIndexFromObjStruct(interp, objPtr, tablePtr,
	    sizeof(char *), msg, flags | TCL_INDEX_TEMP_TABLE, indexPtr);

    Tcl_Free(tablePtr);

    return result;
}

/*
 *----------------------------------------------------------------------
 *
 * Tcl_GetIndexFromObjStruct --
 *
 *	This function looks up an object's value given a starting string and
 *	an offset for the amount of space between strings. This is useful when
 *	the strings are embedded in some other kind of array.
 *
 * Results:
 *	If the value of objPtr is identical to or a unique abbreviation for
 *	one of the entries in tablePtr, then the return value is TCL_OK and
 *	the index of the matching entry is stored at *indexPtr
 *	(unless indexPtr is NULL). If there isn't a proper match, then
 *	TCL_ERROR is returned and an error message is left in interp's
 *	result (unless interp is NULL). The msg argument is used in the
 *	error message; for example, if msg has the value "option" then
 *	the error message will say something like 'bad option "foo": must
 *	be ...'
 *
 * Side effects:
 *	The result of the lookup is cached as the internal rep of objPtr, so
 *	that repeated lookups can be done quickly.
 *
 *----------------------------------------------------------------------
 */

#undef Tcl_GetIndexFromObjStruct
int
Tcl_GetIndexFromObjStruct(
    Tcl_Interp *interp,		/* Used for error reporting if not NULL. */
    Tcl_Obj *objPtr,		/* Object containing the string to lookup. */
    const void *tablePtr,	/* The first string in the table. The second
				 * string will be at this address plus the
				 * offset, the third plus the offset again,
				 * etc. The last entry must be NULL and there
				 * must not be duplicate entries. */
    Tcl_Size offset,		/* The number of bytes between entries */
    const char *msg,		/* Identifying word to use in error
				 * messages. */
    int flags,			/* 0, TCL_EXACT, TCL_NULL_OK or TCL_INDEX_TEMP_TABLE */
    void *indexPtr)		/* Place to store resulting index. */
{
    Tcl_Size index, idx, numAbbrev;
    const char *key, *p1;
    const char *p2;
    const char *const *entryPtr;
    Tcl_Obj *resultPtr;
    IndexRep *indexRep;
    const Tcl_ObjInternalRep *irPtr;

    if (offset < (Tcl_Size)sizeof(char *)) {
	if (interp) {
	    Tcl_SetObjResult(interp, Tcl_ObjPrintf(
		    "Invalid %s value %" TCL_SIZE_MODIFIER "d.",
		    "struct offset", offset));
	}
	return TCL_ERROR;
    }
    /*
     * See if there is a valid cached result from a previous lookup.
     */

    if (objPtr && !(flags & TCL_INDEX_TEMP_TABLE)) {
<<<<<<< HEAD
    irPtr = TclFetchInternalRep(objPtr, &indexType);
    if (irPtr) {
	indexRep = (IndexRep *)irPtr->twoPtrValue.ptr1;
	if ((indexRep->tablePtr == tablePtr)
		&& (indexRep->offset == offset)
		&& (indexRep->index != TCL_INDEX_NONE)) {
	    index = indexRep->index;
	    goto uncachedDone;
=======
	irPtr = TclFetchInternalRep(objPtr, &tclIndexType);
	if (irPtr) {
	    indexRep = (IndexRep *)irPtr->twoPtrValue.ptr1;
	    if ((indexRep->tablePtr == tablePtr)
		    && (indexRep->offset == offset)
		    && (indexRep->index != TCL_INDEX_NONE)) {
		index = indexRep->index;
		goto uncachedDone;
	    }
>>>>>>> 16b3adf6
	}
    }

    /*
     * Lookup the value of the object in the table. Accept unique
     * abbreviations unless TCL_EXACT is set in flags.
     */

    key = objPtr ? TclGetString(objPtr) : "";
    index = TCL_INDEX_NONE;
    numAbbrev = 0;

    if (!*key && (flags & TCL_NULL_OK)) {
	goto uncachedDone;
    }
    /*
     * Scan the table looking for one of:
     *  - An exact match (always preferred)
     *  - A single abbreviation (allowed depending on flags)
     *  - Several abbreviations (never allowed, but overridden by exact match)
     */

    for (entryPtr = (const char *const *)tablePtr, idx = 0; *entryPtr != NULL;
	    entryPtr = NEXT_ENTRY(entryPtr, offset), idx++) {
	for (p1 = key, p2 = *entryPtr; *p1 == *p2; p1++, p2++) {
	    if (*p1 == '\0') {
		index = idx;
		goto done;
	    }
	}
	if (*p1 == '\0') {
	    /*
	     * The value is an abbreviation for this entry. Continue checking
	     * other entries to make sure it's unique. If we get more than one
	     * unique abbreviation, keep searching to see if there is an exact
	     * match, but remember the number of unique abbreviations and
	     * don't allow either.
	     */

	    numAbbrev++;
	    index = idx;
	}
    }

    /*
     * Check if we were instructed to disallow abbreviations.
     */

    if ((flags & TCL_EXACT) || (key[0] == '\0') || (numAbbrev != 1)) {
	goto error;
    }

  done:
    /*
     * Cache the found representation. Note that we want to avoid allocating a
     * new internal-rep if at all possible since that is potentially a slow
     * operation.
     */

    if (objPtr && (index != TCL_INDEX_NONE) && !(flags & TCL_INDEX_TEMP_TABLE)) {
    irPtr = TclFetchInternalRep(objPtr, &indexType);
    if (irPtr) {
	indexRep = (IndexRep *)irPtr->twoPtrValue.ptr1;
    } else {
	Tcl_ObjInternalRep ir;

	indexRep = (IndexRep*)Tcl_Alloc(sizeof(IndexRep));
	ir.twoPtrValue.ptr1 = indexRep;
	Tcl_StoreInternalRep(objPtr, &indexType, &ir);
    }
    indexRep->tablePtr = (void *) tablePtr;
    indexRep->offset = offset;
    indexRep->index = index;
    }

  uncachedDone:
    if (indexPtr != NULL) {
	flags &= (30-(int)(sizeof(int)<<1));
	if (flags) {
	    if (flags == sizeof(uint16_t)<<1) {
		*(uint16_t *)indexPtr = index;
		return TCL_OK;
	    } else if (flags == (int)(sizeof(uint8_t)<<1)) {
		*(uint8_t *)indexPtr = index;
		return TCL_OK;
	    } else if (flags == (int)(sizeof(int64_t)<<1)) {
		*(int64_t *)indexPtr = index;
		return TCL_OK;
	    } else if (flags == (int)(sizeof(int32_t)<<1)) {
		*(int32_t *)indexPtr = index;
		return TCL_OK;
	    }
	}
	*(int *)indexPtr = index;
    }
    return TCL_OK;

  error:
    if (interp != NULL) {
	/*
	 * Produce a fancy error message.
	 */

	int count = 0;

	TclNewObj(resultPtr);
	entryPtr = (const char *const *)tablePtr;
	while ((*entryPtr != NULL) && !**entryPtr) {
	    entryPtr = NEXT_ENTRY(entryPtr, offset);
	}
	Tcl_AppendStringsToObj(resultPtr,
		(numAbbrev>1 && !(flags & TCL_EXACT) ? "ambiguous " : "bad "),
		msg, " \"", key, (char *)NULL);
	if (*entryPtr == NULL) {
	    Tcl_AppendStringsToObj(resultPtr, "\": no valid options", (char *)NULL);
	} else {
	    Tcl_AppendStringsToObj(resultPtr, "\": must be ",
		    *entryPtr, (char *)NULL);
	    entryPtr = NEXT_ENTRY(entryPtr, offset);
	    while (*entryPtr != NULL) {
		if ((*NEXT_ENTRY(entryPtr, offset) == NULL) && !(flags & TCL_NULL_OK)) {
		    Tcl_AppendStringsToObj(resultPtr, (count > 0 ? "," : ""),
			    " or ", *entryPtr, (char *)NULL);
		} else if (**entryPtr) {
		    Tcl_AppendStringsToObj(resultPtr, ", ", *entryPtr, (char *)NULL);
		    count++;
		}
		entryPtr = NEXT_ENTRY(entryPtr, offset);
	    }
	    if ((flags & TCL_NULL_OK)) {
		Tcl_AppendStringsToObj(resultPtr, ", or \"\"", (char *)NULL);
	    }
	}
	Tcl_SetObjResult(interp, resultPtr);
	Tcl_SetErrorCode(interp, "TCL", "LOOKUP", "INDEX", msg, key, (char *)NULL);
    }
    return TCL_ERROR;
}
/* #define again, needed below */
#define Tcl_GetIndexFromObjStruct(interp, objPtr, tablePtr, offset, msg, flags, indexPtr) \
	((Tcl_GetIndexFromObjStruct)((interp), (objPtr), (tablePtr), (offset), (msg), (flags)|(int)(sizeof(*(indexPtr))<<1), (indexPtr)))

/*
 *----------------------------------------------------------------------
 *
 * UpdateStringOfIndex --
 *
 *	This function is called to convert a Tcl object from index internal
 *	form to its string form. No abbreviation is ever generated.
 *
 * Results:
 *	None.
 *
 * Side effects:
 *	The string representation of the object is updated.
 *
 *----------------------------------------------------------------------
 */

static void
UpdateStringOfIndex(
    Tcl_Obj *objPtr)
{
    IndexRep *indexRep = (IndexRep *)TclFetchInternalRep(objPtr, &indexType)->twoPtrValue.ptr1;
    const char *indexStr = EXPAND_OF(indexRep);

    Tcl_InitStringRep(objPtr, indexStr, strlen(indexStr));
}

/*
 *----------------------------------------------------------------------
 *
 * DupIndex --
 *
 *	This function is called to copy the internal rep of an index Tcl
 *	object from to another object.
 *
 * Results:
 *	None.
 *
 * Side effects:
 *	The internal representation of the target object is updated and the
 *	type is set.
 *
 *----------------------------------------------------------------------
 */

static void
DupIndex(
    Tcl_Obj *srcPtr,
    Tcl_Obj *dupPtr)
{
    Tcl_ObjInternalRep ir;
    IndexRep *dupIndexRep = (IndexRep *)Tcl_Alloc(sizeof(IndexRep));

    memcpy(dupIndexRep, TclFetchInternalRep(srcPtr, &indexType)->twoPtrValue.ptr1,
	    sizeof(IndexRep));

    ir.twoPtrValue.ptr1 = dupIndexRep;
    Tcl_StoreInternalRep(dupPtr, &indexType, &ir);
}

/*
 *----------------------------------------------------------------------
 *
 * FreeIndex --
 *
 *	This function is called to delete the internal rep of an index Tcl
 *	object.
 *
 * Results:
 *	None.
 *
 * Side effects:
 *	The internal representation of the target object is deleted.
 *
 *----------------------------------------------------------------------
 */

static void
FreeIndex(
    Tcl_Obj *objPtr)
{
    Tcl_Free(TclFetchInternalRep(objPtr, &indexType)->twoPtrValue.ptr1);
    objPtr->typePtr = NULL;
}

/*
 *----------------------------------------------------------------------
 *
 * TclInitPrefixCmd --
 *
 *	This procedure creates the "prefix" Tcl command. See the user
 *	documentation for details on what it does.
 *
 * Results:
 *	A standard Tcl result.
 *
 * Side effects:
 *	See the user documentation.
 *
 *----------------------------------------------------------------------
 */

Tcl_Command
TclInitPrefixCmd(
    Tcl_Interp *interp)		/* Current interpreter. */
{
    static const EnsembleImplMap prefixImplMap[] = {
	{"all",	    PrefixAllObjCmd,	TclCompileBasic2ArgCmd, NULL, NULL, 0},
	{"longest", PrefixLongestObjCmd,TclCompileBasic2ArgCmd, NULL, NULL, 0},
	{"match",   PrefixMatchObjCmd,	TclCompileBasicMin2ArgCmd, NULL, NULL, 0},
	{NULL, NULL, NULL, NULL, NULL, 0}
    };
    Tcl_Command prefixCmd;

    prefixCmd = TclMakeEnsemble(interp, "::tcl::prefix", prefixImplMap);
    Tcl_Export(interp, Tcl_FindNamespace(interp, "::tcl", NULL, 0),
	    "prefix", 0);
    return prefixCmd;
}

/*----------------------------------------------------------------------
 *
 * PrefixMatchObjCmd --
 *
 *	This function implements the 'prefix match' Tcl command. Refer to the
 *	user documentation for details on what it does.
 *
 * Results:
 *	Returns a standard Tcl result.
 *
 * Side effects:
 *	None.
 *
 *----------------------------------------------------------------------
 */

static int
PrefixMatchObjCmd(
    TCL_UNUSED(void *),
    Tcl_Interp *interp,		/* Current interpreter. */
    int objc,			/* Number of arguments. */
    Tcl_Obj *const objv[])	/* Argument objects. */
{
    int flags = 0, result;
    Tcl_Size errorLength, i;
    Tcl_Obj *errorPtr = NULL;
    const char *message = "option";
    Tcl_Obj *tablePtr, *objPtr, *resultPtr;
    static const char *const matchOptions[] = {
	"-error", "-exact", "-message", NULL
    };
    enum matchOptionsEnum {
	PRFMATCH_ERROR, PRFMATCH_EXACT, PRFMATCH_MESSAGE
    } index;

    if (objc < 3) {
	Tcl_WrongNumArgs(interp, 1, objv, "?options? table string");
	return TCL_ERROR;
    }

    for (i = 1; i < (objc - 2); i++) {
	if (Tcl_GetIndexFromObjStruct(interp, objv[i], matchOptions,
		sizeof(char *), "option", 0, &index) != TCL_OK) {
	    return TCL_ERROR;
	}
	switch (index) {
	case PRFMATCH_EXACT:
	    flags |= TCL_EXACT;
	    break;
	case PRFMATCH_MESSAGE:
	    if (i > objc-4) {
		Tcl_SetObjResult(interp, Tcl_NewStringObj(
			"missing value for -message", TCL_INDEX_NONE));
		Tcl_SetErrorCode(interp, "TCL", "OPERATION", "NOARG", (char *)NULL);
		return TCL_ERROR;
	    }
	    i++;
	    message = TclGetString(objv[i]);
	    break;
	case PRFMATCH_ERROR:
	    if (i > objc-4) {
		Tcl_SetObjResult(interp, Tcl_NewStringObj(
			"missing value for -error", TCL_INDEX_NONE));
		Tcl_SetErrorCode(interp, "TCL", "OPERATION", "NOARG", (char *)NULL);
		return TCL_ERROR;
	    }
	    i++;
	    result = TclListObjLength(interp, objv[i], &errorLength);
	    if (result != TCL_OK) {
		return TCL_ERROR;
	    }
	    if ((errorLength % 2) != 0) {
		Tcl_SetObjResult(interp, Tcl_NewStringObj(
			"error options must have an even number of elements",
			-1));
		Tcl_SetErrorCode(interp, "TCL", "VALUE", "DICTIONARY", (char *)NULL);
		return TCL_ERROR;
	    }
	    errorPtr = objv[i];
	    break;
	}
    }

    tablePtr = objv[objc - 2];
    objPtr = objv[objc - 1];

    /*
     * Check that table is a valid list first, since we want to handle that
     * error case regardless of level.
     */

    result = TclListObjLength(interp, tablePtr, &i);
    if (result != TCL_OK) {
	return result;
    }

    result = GetIndexFromObjList(interp, objPtr, tablePtr, message, flags,
	    &i);
    if (result != TCL_OK) {
	if (errorPtr != NULL && errorLength == 0) {
	    Tcl_ResetResult(interp);
	    return TCL_OK;
	} else if (errorPtr == NULL) {
	    return TCL_ERROR;
	}

	if (Tcl_IsShared(errorPtr)) {
	    errorPtr = Tcl_DuplicateObj(errorPtr);
	}
	Tcl_ListObjAppendElement(interp, errorPtr,
		Tcl_NewStringObj("-code", 5));
	Tcl_ListObjAppendElement(interp, errorPtr, Tcl_NewWideIntObj(result));

	return Tcl_SetReturnOptions(interp, errorPtr);
    }

    result = Tcl_ListObjIndex(interp, tablePtr, i, &resultPtr);
    if (result != TCL_OK) {
	return result;
    }
    Tcl_SetObjResult(interp, resultPtr);
    return TCL_OK;
}

/*----------------------------------------------------------------------
 *
 * PrefixAllObjCmd --
 *
 *	This function implements the 'prefix all' Tcl command. Refer to the
 *	user documentation for details on what it does.
 *
 * Results:
 *	Returns a standard Tcl result.
 *
 * Side effects:
 *	None.
 *
 *----------------------------------------------------------------------
 */

static int
PrefixAllObjCmd(
    TCL_UNUSED(void *),
    Tcl_Interp *interp,		/* Current interpreter. */
    int objc,			/* Number of arguments. */
    Tcl_Obj *const objv[])	/* Argument objects. */
{
    int result;
    Tcl_Size length, elemLength, tableObjc, t;
    const char *string, *elemString;
    Tcl_Obj **tableObjv, *resultPtr;

    if (objc != 3) {
	Tcl_WrongNumArgs(interp, 1, objv, "table string");
	return TCL_ERROR;
    }

    result = TclListObjGetElements(interp, objv[1], &tableObjc, &tableObjv);
    if (result != TCL_OK) {
	return result;
    }
    resultPtr = Tcl_NewListObj(0, NULL);
    string = Tcl_GetStringFromObj(objv[2], &length);

    for (t = 0; t < tableObjc; t++) {
	elemString = Tcl_GetStringFromObj(tableObjv[t], &elemLength);

	/*
	 * A prefix cannot match if it is longest.
	 */

	if (length <= elemLength) {
	    if (TclpUtfNcmp2(elemString, string, length) == 0) {
		Tcl_ListObjAppendElement(interp, resultPtr, tableObjv[t]);
	    }
	}
    }

    Tcl_SetObjResult(interp, resultPtr);
    return TCL_OK;
}

/*----------------------------------------------------------------------
 *
 * PrefixLongestObjCmd --
 *
 *	This function implements the 'prefix longest' Tcl command. Refer to
 *	the user documentation for details on what it does.
 *
 * Results:
 *	Returns a standard Tcl result.
 *
 * Side effects:
 *	None.
 *
 *----------------------------------------------------------------------
 */

static int
PrefixLongestObjCmd(
    TCL_UNUSED(void *),
    Tcl_Interp *interp,		/* Current interpreter. */
    int objc,			/* Number of arguments. */
    Tcl_Obj *const objv[])	/* Argument objects. */
{
    int result;
    Tcl_Size i, length, elemLength, resultLength, tableObjc, t;
    const char *string, *elemString, *resultString;
    Tcl_Obj **tableObjv;

    if (objc != 3) {
	Tcl_WrongNumArgs(interp, 1, objv, "table string");
	return TCL_ERROR;
    }

    result = TclListObjGetElements(interp, objv[1], &tableObjc, &tableObjv);
    if (result != TCL_OK) {
	return result;
    }
    string = Tcl_GetStringFromObj(objv[2], &length);

    resultString = NULL;
    resultLength = 0;

    for (t = 0; t < tableObjc; t++) {
	elemString = Tcl_GetStringFromObj(tableObjv[t], &elemLength);

	/*
	 * First check if the prefix string matches the element. A prefix
	 * cannot match if it is longest.
	 */

	if ((length > elemLength) ||
		TclpUtfNcmp2(elemString, string, length) != 0) {
	    continue;
	}

	if (resultString == NULL) {
	    /*
	     * If this is the first match, the longest common substring this
	     * far is the complete string. The result is part of this string
	     * so we only need to adjust the length later.
	     */

	    resultString = elemString;
	    resultLength = elemLength;
	} else {
	    /*
	     * Longest common substring cannot be longer than shortest string.
	     */

	    if (elemLength < resultLength) {
		resultLength = elemLength;
	    }

	    /*
	     * Compare strings.
	     */

	    for (i = 0; i < resultLength; i++) {
		if (resultString[i] != elemString[i]) {
		    /*
		     * Adjust in case we stopped in the middle of a UTF char.
		     */

		    resultLength = Tcl_UtfPrev(&resultString[i+1],
			    resultString) - resultString;
		    break;
		}
	    }
	}
    }
    if (resultLength > 0) {
	Tcl_SetObjResult(interp,
		Tcl_NewStringObj(resultString, resultLength));
    }
    return TCL_OK;
}

/*
 *----------------------------------------------------------------------
 *
 * Tcl_WrongNumArgs --
 *
 *	This function generates a "wrong # args" error message in an
 *	interpreter. It is used as a utility function by many command
 *	functions, including the function that implements procedures.
 *
 * Results:
 *	None.
 *
 * Side effects:
 *	An error message is generated in interp's result object to indicate
 *	that a command was invoked with the wrong number of arguments. The
 *	message has the form
 *		wrong # args: should be "foo bar additional stuff"
 *	where "foo" and "bar" are the initial objects in objv (objc determines
 *	how many of these are printed) and "additional stuff" is the contents
 *	of the message argument.
 *
 *	The message printed is modified somewhat if the command is wrapped
 *	inside an ensemble. In that case, the error message generated is
 *	rewritten in such a way that it appears to be generated from the
 *	user-visible command and not how that command is actually implemented,
 *	giving a better overall user experience.
 *
 *	Internally, the Tcl core may set the flag INTERP_ALTERNATE_WRONG_ARGS
 *	in the interpreter to generate complex multi-part messages by calling
 *	this function repeatedly. This allows the code that knows how to
 *	handle ensemble-related error messages to be kept here while still
 *	generating suitable error messages for commands like [read] and
 *	[socket]. Ideally, this would be done through an extra flags argument,
 *	but that wouldn't be source-compatible with the existing API and it's
 *	a fairly rare requirement anyway.
 *
 *----------------------------------------------------------------------
 */

void
Tcl_WrongNumArgs(
    Tcl_Interp *interp,		/* Current interpreter. */
    Tcl_Size objc,			/* Number of arguments to print from objv. */
    Tcl_Obj *const objv[],	/* Initial argument objects, which should be
				 * included in the error message. */
    const char *message)	/* Error message to print after the leading
				 * objects in objv. The message may be
				 * NULL. */
{
    Tcl_Obj *objPtr;
    Tcl_Size i, len, elemLen;
    char flags;
    Interp *iPtr = (Interp *)interp;
    const char *elementStr;

    TclNewObj(objPtr);
    if (iPtr->flags & INTERP_ALTERNATE_WRONG_ARGS) {
	iPtr->flags &= ~INTERP_ALTERNATE_WRONG_ARGS;
	Tcl_AppendObjToObj(objPtr, Tcl_GetObjResult(interp));
	Tcl_AppendToObj(objPtr, " or \"", TCL_INDEX_NONE);
    } else {
	Tcl_AppendToObj(objPtr, "wrong # args: should be \"", TCL_INDEX_NONE);
    }

    /*
     * If processing an an ensemble implementation, rewrite the results in
     * terms of how the ensemble was invoked.
     */

    if (iPtr->ensembleRewrite.sourceObjs != NULL) {
	Tcl_Size toSkip = iPtr->ensembleRewrite.numInsertedObjs;
	Tcl_Size toPrint = iPtr->ensembleRewrite.numRemovedObjs;
	Tcl_Obj *const *origObjv = TclEnsembleGetRewriteValues(interp);

	/*
	 * Only do rewrite the command if all the replaced objects are
	 * actually arguments (in objv) to this function. Otherwise it just
	 * gets too complicated and it's to just give a slightly
	 * confusing error message...
	 */

	if (objc < toSkip) {
	    goto addNormalArgumentsToMessage;
	}

	/*
	 * Strip out the actual arguments that the ensemble inserted.
	 */

	objv += toSkip;
	objc -= toSkip;

	/*
	 * Assume no object is of index type.
	 */

	for (i=0 ; i<toPrint ; i++) {
	    /*
	     * Add the element, quoting it if necessary.
	     */
	    const Tcl_ObjInternalRep *irPtr;

	    if ((irPtr = TclFetchInternalRep(origObjv[i], &indexType))) {
		IndexRep *indexRep = (IndexRep *)irPtr->twoPtrValue.ptr1;

		elementStr = EXPAND_OF(indexRep);
		elemLen = strlen(elementStr);
	    } else {
		elementStr = Tcl_GetStringFromObj(origObjv[i], &elemLen);
	    }
	    flags = 0;
	    len = TclScanElement(elementStr, elemLen, &flags);

	    if (len != elemLen) {
		char *quotedElementStr = (char *)TclStackAlloc(interp, len + 1);

		len = TclConvertElement(elementStr, elemLen,
			quotedElementStr, flags);
		Tcl_AppendToObj(objPtr, quotedElementStr, len);
		TclStackFree(interp, quotedElementStr);
	    } else {
		Tcl_AppendToObj(objPtr, elementStr, elemLen);
	    }

	    /*
	     * Add a space if the word is not the last one (which has a
	     * moderately complex condition here).
	     */

	    if (i + 1 < toPrint || objc!=0 || message!=NULL) {
		Tcl_AppendStringsToObj(objPtr, " ", (char *)NULL);
	    }
	}
    }

    /*
     * Now add the arguments (other than those rewritten) that the caller took
     * from its calling context.
     */

  addNormalArgumentsToMessage:
    for (i = 0; i < objc; i++) {
	/*
	 * If the object is an index type, use the index table which allows for
	 * the correct error message even if the subcommand was abbreviated.
	 * Otherwise, just use the string rep.
	 */
	const Tcl_ObjInternalRep *irPtr;

	if ((irPtr = TclFetchInternalRep(objv[i], &indexType))) {
	    IndexRep *indexRep = (IndexRep *)irPtr->twoPtrValue.ptr1;

	    Tcl_AppendStringsToObj(objPtr, EXPAND_OF(indexRep), (char *)NULL);
	} else {
	    /*
	     * Quote the argument if it contains spaces (Bug 942757).
	     */

	    elementStr = Tcl_GetStringFromObj(objv[i], &elemLen);
	    flags = 0;
	    len = TclScanElement(elementStr, elemLen, &flags);

	    if (len != elemLen) {
		char *quotedElementStr = (char *)TclStackAlloc(interp, len + 1);

		len = TclConvertElement(elementStr, elemLen,
			quotedElementStr, flags);
		Tcl_AppendToObj(objPtr, quotedElementStr, len);
		TclStackFree(interp, quotedElementStr);
	    } else {
		Tcl_AppendToObj(objPtr, elementStr, elemLen);
	    }
	}

	/*
	 * Append a space character (" ") if there is more text to follow
	 * (either another element from objv, or the message string).
	 */

	if (i + 1 < objc || message!=NULL) {
	    Tcl_AppendStringsToObj(objPtr, " ", (char *)NULL);
	}
    }

    /*
     * Add any trailing message bits and set the resulting string as the
     * interpreter result. Caller is responsible for reporting this as an
     * actual error.
     */

    if (message != NULL) {
	Tcl_AppendStringsToObj(objPtr, message, (char *)NULL);
    }
    Tcl_AppendStringsToObj(objPtr, "\"", (char *)NULL);
    Tcl_SetErrorCode(interp, "TCL", "WRONGARGS", (char *)NULL);
    Tcl_SetObjResult(interp, objPtr);
}

/*
 *----------------------------------------------------------------------
 *
 * Tcl_ParseArgsObjv --
 *
 *	Process an objv array according to a table of expected command-line
 *	options. See the manual page for more details.
 *
 * Results:
 *	The return value is a standard Tcl return value. If an error occurs
 *	then an error message is left in the interp's result. Under normal
 *	conditions, both *objcPtr and *objv are modified to return the
 *	arguments that couldn't be processed here (they didn't match the
 *	option table, or followed an TCL_ARGV_REST argument).
 *
 * Side effects:
 *	Variables may be modified, or procedures may be called. It all depends
 *	on the arguments and their entries in argTable. See the user
 *	documentation for details.
 *
 *----------------------------------------------------------------------
 */

#undef Tcl_ParseArgsObjv
int
Tcl_ParseArgsObjv(
    Tcl_Interp *interp,		/* Place to store error message. */
    const Tcl_ArgvInfo *argTable,
				/* Array of option descriptions. */
    Tcl_Size *objcPtr,		/* Number of arguments in objv. Modified to
				 * hold # args left in objv at end. */
    Tcl_Obj *const *objv,	/* Array of arguments to be parsed. */
    Tcl_Obj ***remObjv)		/* Pointer to array of arguments that were not
				 * processed here. Should be NULL if no return
				 * of arguments is desired. */
{
    Tcl_Obj **leftovers;	/* Array to write back to remObjv on
				 * successful exit. Will include the name of
				 * the command. */
    Tcl_Size nrem;		/* Size of leftovers.*/
    const Tcl_ArgvInfo *infoPtr;
				/* Pointer to the current entry in the table
				 * of argument descriptions. */
    const Tcl_ArgvInfo *matchPtr;
				/* Descriptor that matches current argument */
    Tcl_Obj *curArg;		/* Current argument */
    const char *str = NULL;
    char c;		/* Second character of current arg (used for
				 * quick check for matching; use 2nd char.
				 * because first char. will almost always be
				 * '-'). */
    Tcl_Size srcIndex;	/* Location from which to read next argument
				 * from objv. */
    Tcl_Size dstIndex;	/* Used to keep track of current arguments
				 * being processed, primarily for error
				 * reporting. */
    Tcl_Size objc;		/* # arguments in objv still to process. */
    Tcl_Size length;		/* Number of characters in current argument */

    if (remObjv != NULL) {
	/*
	 * Then we should copy the name of the command (0th argument). The
	 * upper bound on the number of elements is known, and (undocumented,
	 * but historically true) there should be a NULL argument after the
	 * last result. [Bug 3413857]
	 */

	nrem = 1;
	leftovers = (Tcl_Obj **)Tcl_Alloc((1 + *objcPtr) * sizeof(Tcl_Obj *));
	leftovers[0] = objv[0];
    } else {
	nrem = 0;
	leftovers = NULL;
    }

    /*
     * OK, now start processing from the second element (1st argument).
     */

    srcIndex = dstIndex = 1;
    objc = *objcPtr-1;

    while (objc > 0) {
	curArg = objv[srcIndex];
	srcIndex++;
	objc--;
	str = Tcl_GetStringFromObj(curArg, &length);
	if (length > 0) {
	    c = str[1];
	} else {
	    c = 0;
	}

	/*
	 * Loop through the argument descriptors searching for one with the
	 * matching key string. If found, leave a pointer to it in matchPtr.
	 */

	matchPtr = NULL;
	infoPtr = argTable;
	for (; infoPtr != NULL && infoPtr->type != TCL_ARGV_END ; infoPtr++) {
	    if (infoPtr->keyStr == NULL) {
		continue;
	    }
	    if ((infoPtr->keyStr[1] != c)
		    || (strncmp(infoPtr->keyStr, str, length) != 0)) {
		continue;
	    }
	    if (infoPtr->keyStr[length] == 0) {
		matchPtr = infoPtr;
		goto gotMatch;
	    }
	    if (matchPtr != NULL) {
		Tcl_SetObjResult(interp, Tcl_ObjPrintf(
			"ambiguous option \"%s\"", str));
		goto error;
	    }
	    matchPtr = infoPtr;
	}
	if (matchPtr == NULL) {
	    /*
	     * Unrecognized argument. Just copy it down, unless the caller
	     * prefers an error to be registered.
	     */

	    if (remObjv == NULL) {
		Tcl_SetObjResult(interp, Tcl_ObjPrintf(
			"unrecognized argument \"%s\"", str));
		goto error;
	    }

	    dstIndex++;		/* This argument is now handled */
	    leftovers[nrem++] = curArg;
	    continue;
	}

	/*
	 * Take the appropriate action based on the option type
	 */

    gotMatch:
	infoPtr = matchPtr;
	switch (infoPtr->type) {
	case TCL_ARGV_CONSTANT:
	    *((int *) infoPtr->dstPtr) = PTR2INT(infoPtr->srcPtr);
	    break;
	case TCL_ARGV_INT:
	    if (objc == 0) {
		goto missingArg;
	    }
	    if (Tcl_GetIntFromObj(interp, objv[srcIndex],
		    (int *) infoPtr->dstPtr) == TCL_ERROR) {
		Tcl_SetObjResult(interp, Tcl_ObjPrintf(
			"expected integer argument for \"%s\" but got \"%s\"",
			infoPtr->keyStr, TclGetString(objv[srcIndex])));
		goto error;
	    }
	    srcIndex++;
	    objc--;
	    break;
	case TCL_ARGV_STRING:
	    if (objc == 0) {
		goto missingArg;
	    }
	    *((const char **) infoPtr->dstPtr) =
		    TclGetString(objv[srcIndex]);
	    srcIndex++;
	    objc--;
	    break;
	case TCL_ARGV_REST:
	    /*
	     * Only store the point where we got to if it's not to be written
	     * to NULL, so that TCL_ARGV_AUTO_REST works.
	     */

	    if (infoPtr->dstPtr != NULL) {
		*((int *) infoPtr->dstPtr) = dstIndex;
	    }
	    goto argsDone;
	case TCL_ARGV_FLOAT:
	    if (objc == 0) {
		goto missingArg;
	    }
	    if (Tcl_GetDoubleFromObj(interp, objv[srcIndex],
		    (double *) infoPtr->dstPtr) == TCL_ERROR) {
		Tcl_SetObjResult(interp, Tcl_ObjPrintf(
			"expected floating-point argument for \"%s\" but got \"%s\"",
			infoPtr->keyStr, TclGetString(objv[srcIndex])));
		goto error;
	    }
	    srcIndex++;
	    objc--;
	    break;
	case TCL_ARGV_FUNC: {
	    Tcl_ArgvFuncProc *handlerProc = (Tcl_ArgvFuncProc *)
		    infoPtr->srcPtr;
	    Tcl_Obj *argObj;

	    if (objc == 0) {
		argObj = NULL;
	    } else {
		argObj = objv[srcIndex];
	    }
	    if (handlerProc(infoPtr->clientData, argObj, infoPtr->dstPtr)) {
		srcIndex++;
		objc--;
	    }
	    break;
	}
	case TCL_ARGV_GENFUNC: {

	    if (objc > INT_MAX) {
		Tcl_SetObjResult(interp, Tcl_ObjPrintf(
			"too many (%" TCL_SIZE_MODIFIER "d) arguments for TCL_ARGV_GENFUNC", objc));
		goto error;
	    }
	    Tcl_ArgvGenFuncProc *handlerProc = (Tcl_ArgvGenFuncProc *)
		    infoPtr->srcPtr;

	    objc = handlerProc(infoPtr->clientData, interp, (int)objc,
		    &objv[srcIndex], infoPtr->dstPtr);
	    if (objc < 0) {
		goto error;
	    }
	    break;
	}
	case TCL_ARGV_HELP:
	    PrintUsage(interp, argTable);
	    goto error;
	default:
	    Tcl_SetObjResult(interp, Tcl_ObjPrintf(
		    "bad argument type %d in Tcl_ArgvInfo", infoPtr->type));
	    goto error;
	}
    }

    /*
     * If we broke out of the loop because of an OPT_REST argument, copy the
     * remaining arguments down. Note that there is always at least one
     * argument left over - the command name - so we always have a result if
     * our caller is willing to receive it. [Bug 3413857]
     */

  argsDone:
    if (remObjv == NULL) {
	/*
	 * Nothing to do.
	 */

	return TCL_OK;
    }

    if (objc > 0) {
	memcpy(leftovers+nrem, objv+srcIndex, objc*sizeof(Tcl_Obj *));
	nrem += objc;
    }
    leftovers[nrem] = NULL;
    *objcPtr = nrem++;
    *remObjv = (Tcl_Obj **)Tcl_Realloc(leftovers, nrem * sizeof(Tcl_Obj *));
    return TCL_OK;

    /*
     * Make sure to handle freeing any temporary space we've allocated on the
     * way to an error.
     */

  missingArg:
    Tcl_SetObjResult(interp, Tcl_ObjPrintf(
	    "\"%s\" option requires an additional argument", str));
  error:
    if (leftovers != NULL) {
	Tcl_Free(leftovers);
    }
    return TCL_ERROR;
}

/*
 *----------------------------------------------------------------------
 *
 * PrintUsage --
 *
 *	Generate a help string describing command-line options.
 *
 * Results:
 *	The interp's result will be modified to hold a help string describing
 *	all the options in argTable.
 *
 * Side effects:
 *	None.
 *
 *----------------------------------------------------------------------
 */

static void
PrintUsage(
    Tcl_Interp *interp,		/* Place information in this interp's result
				 * area. */
    const Tcl_ArgvInfo *argTable)
				/* Array of command-specific argument
				 * descriptions. */
{
    const Tcl_ArgvInfo *infoPtr;
    int width, numSpaces;
#define NUM_SPACES 20
    static const char spaces[] = "                    ";
    Tcl_Obj *msg;

    /*
     * First, compute the width of the widest option key, so that we can make
     * everything line up.
     */

    width = 4;
    for (infoPtr = argTable; infoPtr->type != TCL_ARGV_END; infoPtr++) {
	Tcl_Size length;

	if (infoPtr->keyStr == NULL) {
	    continue;
	}
	length = strlen(infoPtr->keyStr);
	if (length > width) {
	    width = length;
	}
    }

    /*
     * Now add the option information, with pretty-printing.
     */

    msg = Tcl_NewStringObj("Command-specific options:", TCL_INDEX_NONE);
    for (infoPtr = argTable; infoPtr->type != TCL_ARGV_END; infoPtr++) {
	if ((infoPtr->type == TCL_ARGV_HELP) && (infoPtr->keyStr == NULL)) {
	    Tcl_AppendPrintfToObj(msg, "\n%s", infoPtr->helpStr);
	    continue;
	}
	Tcl_AppendPrintfToObj(msg, "\n %s:", infoPtr->keyStr);
	numSpaces = width + 1 - strlen(infoPtr->keyStr);
	while (numSpaces > 0) {
	    if (numSpaces >= NUM_SPACES) {
		Tcl_AppendToObj(msg, spaces, NUM_SPACES);
	    } else {
		Tcl_AppendToObj(msg, spaces, numSpaces);
	    }
	    numSpaces -= NUM_SPACES;
	}
	Tcl_AppendToObj(msg, infoPtr->helpStr, TCL_INDEX_NONE);
	switch (infoPtr->type) {
	case TCL_ARGV_INT:
	    Tcl_AppendPrintfToObj(msg, "\n\t\tDefault value: %d",
		    *((int *) infoPtr->dstPtr));
	    break;
	case TCL_ARGV_FLOAT:
	    Tcl_AppendPrintfToObj(msg, "\n\t\tDefault value: %g",
		    *((double *) infoPtr->dstPtr));
	    break;
	case TCL_ARGV_STRING: {
	    char *string = *((char **) infoPtr->dstPtr);

	    if (string != NULL) {
		Tcl_AppendPrintfToObj(msg, "\n\t\tDefault value: \"%s\"",
			string);
	    }
	    break;
	}
	default:
	    break;
	}
    }
    Tcl_SetObjResult(interp, msg);
}

/*
 *----------------------------------------------------------------------
 *
 * TclGetCompletionCodeFromObj --
 *
 *	Parses Completion code Code
 *
 * Results:
 *	Returns TCL_ERROR if the value is an invalid completion code.
 *	Otherwise, returns TCL_OK, and writes the completion code to the
 *	pointer provided.
 *
 * Side effects:
 *	None.
 *
 *----------------------------------------------------------------------
 */

int
TclGetCompletionCodeFromObj(
    Tcl_Interp *interp,		/* Current interpreter. */
    Tcl_Obj *value,
    int *codePtr)		/* Argument objects. */
{
    static const char *const returnCodes[] = {
	"ok", "error", "return", "break", "continue", NULL
    };

    if (!TclHasInternalRep(value, &indexType)
	    && TclGetIntFromObj(NULL, value, codePtr) == TCL_OK) {
	return TCL_OK;
    }
    if (Tcl_GetIndexFromObjStruct(NULL, value, returnCodes,
	    sizeof(char *), NULL, TCL_EXACT, codePtr) == TCL_OK) {
	return TCL_OK;
    }

    /*
     * Value is not a legal completion code.
     */

    if (interp != NULL) {
	Tcl_SetObjResult(interp, Tcl_ObjPrintf(
		"bad completion code \"%s\": must be"
		" ok, error, return, break, continue, or an integer",
		TclGetString(value)));
	Tcl_SetErrorCode(interp, "TCL", "RESULT", "ILLEGAL_CODE", (char *)NULL);
    }
    return TCL_ERROR;
}

/*
 * Local Variables:
 * mode: c
 * c-basic-offset: 4
 * fill-column: 78
 * End:
 */<|MERGE_RESOLUTION|>--- conflicted
+++ resolved
@@ -227,17 +227,7 @@
      */
 
     if (objPtr && !(flags & TCL_INDEX_TEMP_TABLE)) {
-<<<<<<< HEAD
-    irPtr = TclFetchInternalRep(objPtr, &indexType);
-    if (irPtr) {
-	indexRep = (IndexRep *)irPtr->twoPtrValue.ptr1;
-	if ((indexRep->tablePtr == tablePtr)
-		&& (indexRep->offset == offset)
-		&& (indexRep->index != TCL_INDEX_NONE)) {
-	    index = indexRep->index;
-	    goto uncachedDone;
-=======
-	irPtr = TclFetchInternalRep(objPtr, &tclIndexType);
+	irPtr = TclFetchInternalRep(objPtr, &indexType);
 	if (irPtr) {
 	    indexRep = (IndexRep *)irPtr->twoPtrValue.ptr1;
 	    if ((indexRep->tablePtr == tablePtr)
@@ -246,7 +236,6 @@
 		index = indexRep->index;
 		goto uncachedDone;
 	    }
->>>>>>> 16b3adf6
 	}
     }
 
