/*
 * tclCompExpr.c --
 *
 *	This file contains the code to parse and compile Tcl expressions and
 *	implementations of the Tcl commands corresponding to expression
 *	operators, such as the command ::tcl::mathop::+ .
 *
 * Contributions from Don Porter, NIST, 2006-2007. (not subject to US copyright)
 *
 * See the file "license.terms" for information on usage and redistribution of
 * this file, and for a DISCLAIMER OF ALL WARRANTIES.
 */

#include "tclInt.h"
#include "tclCompile.h"		/* CompileEnv */

/*
 * Expression parsing takes place in the routine ParseExpr(). It takes a
 * string as input, parses that string, and generates a representation of the
 * expression in the form of a tree of operators, a list of literals, a list
 * of function names, and an array of Tcl_Token's within a Tcl_Parse struct.
 * The tree is composed of OpNodes.
 */

typedef struct {
    int left;			/* "Pointer" to the left operand. */
    int right;			/* "Pointer" to the right operand. */
    union {
	int parent;		/* "Pointer" to the parent operand. */
	int prev;		/* "Pointer" joining incomplete tree stack */
    } p;
    unsigned char lexeme;	/* Code that identifies the operator. */
    unsigned char precedence;	/* Precedence of the operator */
    unsigned char mark;		/* Mark used to control traversal. */
    unsigned char constant;	/* Flag marking constant subexpressions. */
} OpNode;

/*
 * The storage for the tree is dynamically allocated array of OpNodes. The
 * array is grown as parsing needs dictate according to a scheme similar to
 * Tcl's string growth algorithm, so that the resizing costs are O(N) and so
 * that we use at least half the memory allocated as expressions get large.
 *
 * Each OpNode in the tree represents an operator in the expression, either
 * unary or binary. When parsing is completed successfully, a binary operator
 * OpNode will have its left and right fields filled with "pointers" to its
 * left and right operands. A unary operator OpNode will have its right field
 * filled with a pointer to its single operand. When an operand is a
 * subexpression the "pointer" takes the form of the index -- a non-negative
 * integer -- into the OpNode storage array where the root of that
 * subexpression parse tree is found.
 *
 * Non-operator elements of the expression do not get stored in the OpNode
 * tree. They are stored in the other structures according to their type.
 * Literal values get appended to the literal list. Elements that denote forms
 * of quoting or substitution known to the Tcl parser get stored as
 * Tcl_Tokens. These non-operator elements of the expression are the leaves of
 * the completed parse tree. When an operand of an OpNode is one of these leaf
 * elements, the following negative integer codes are used to indicate which
 * kind of elements it is.
 */

enum OperandTypes {
    OT_LITERAL = -3,		/* Operand is a literal in the literal list */
    OT_TOKENS = -2,		/* Operand is sequence of Tcl_Tokens */
    OT_EMPTY = -1		/* "Operand" is an empty string. This is a
				 * special case used only to represent the
				 * EMPTY lexeme. See below. */
};

/*
 * Readable macros to test whether a "pointer" value points to an operator.
 * They operate on the "non-negative integer -> operator; negative integer ->
 * a non-operator OperandType" distinction.
 */

#define IsOperator(l)	((l) >= 0)
#define NotOperator(l)	((l) < 0)

/*
 * Note that it is sufficient to store in the tree just the type of leaf
 * operand, without any explicit pointer to which leaf. This is true because
 * the traversals of the completed tree we perform are known to visit the
 * leaves in the same order as the original parse.
 *
 * In a completed parse tree, those OpNodes that are themselves (roots of
 * subexpression trees that are) operands of some operator store in their
 * p.parent field a "pointer" to the OpNode of that operator. The p.parent
 * field permits a traversal of the tree within a non-recursive routine
 * (ConvertTreeToTokens() and CompileExprTree()). This means that even
 * expression trees of great depth pose no risk of blowing the C stack.
 *
 * While the parse tree is being constructed, the same memory space is used to
 * hold the p.prev field which chains together a stack of incomplete trees
 * awaiting their right operands.
 *
 * The lexeme field is filled in with the lexeme of the operator that is
 * returned by the ParseLexeme() routine. Only lexemes for unary and binary
 * operators get stored in an OpNode. Other lexmes get different treatment.
 *
 * The precedence field provides a place to store the precedence of the
 * operator, so it need not be looked up again and again.
 *
 * The mark field is use to control the traversal of the tree, so that it can
 * be done non-recursively. The mark values are:
 */

enum Marks {
    MARK_LEFT,			/* Next step of traversal is to visit left subtree */
    MARK_RIGHT,			/* Next step of traversal is to visit right subtree */
    MARK_PARENT			/* Next step of traversal is to return to parent */
};

/*
 * The constant field is a boolean flag marking which subexpressions are
 * completely known at compile time, and are eligible for computing then
 * rather than waiting until run time.
 */

/*
 * The four category values are LEAF, UNARY, and BINARY, explained below, and
 * "uncategorized", which is used either temporarily, until context determines
 * which of the other three categories is correct, or for lexemes like
 * INVALID, which aren't really lexemes at all, but indicators of a parsing
 * error. Note that the codes must be distinct to distinguish categories, but
 * need not take the form of a bit array.
 */
enum LexemeTypes {
    /*
     * Each lexeme belongs to one of four categories, which determine its place
     * in the parse tree. We use the two high bits of the (unsigned char) value
     * to store a NODE_TYPE code.
     */
    NODE_TYPE = 0xC0,

    BINARY = 0x40,		/* This lexeme is a binary operator. An OpNode
				 * representing it should go into the parse
				 * tree, and two operands should be parsed for
				 * it in the expression. */
    UNARY = 0x80,		/* This lexeme is a unary operator. An OpNode
				 * representing it should go into the parse
				 * tree, and one operand should be parsed for
				 * it in the expression. */
    LEAF = 0xC0			/* This lexeme is a leaf operand in the parse
				 * tree. No OpNode will be placed in the tree
				 * for it. Either a literal value will be
				 * appended to the list of literals in this
				 * expression, or appropriate Tcl_Tokens will
				 * be appended in a Tcl_Parse struct to
				 * represent those leaves that require some
				 * form of substitution. */
};

enum LexemeCodes {
    /* Uncategorized lexemes */

    PLUS = 1,			/* Ambiguous. Resolves to UNARY_PLUS or
				 * BINARY_PLUS according to context. */
    MINUS = 2,			/* Ambiguous. Resolves to UNARY_MINUS or
				 * BINARY_MINUS according to context. */
    BAREWORD = 3,		/* Ambiguous. Resolves to BOOL_LIT or to
				 * FUNCTION or a parse error according to
				 * context and value. */
    INCOMPLETE = 4,		/* A parse error. Used only when the single
				 * "=" is encountered. */
    INVALID = 5,		/* A parse error. Used when any punctuation
				 * appears that's not a supported operator. */
    COMMENT = 6,		/* Comment. Lasts to end of line or end of
				 * expression, whichever comes first. */

    /* Leaf lexemes */

    NUMBER = LEAF | 1,		/* For literal numbers */
    SCRIPT = LEAF | 2,		/* Script substitution; [foo] */
    BOOL_LIT = LEAF | BAREWORD,	/* For literal booleans */
    BRACED = LEAF | 4,		/* Braced string; {foo bar} */
    VARIABLE = LEAF | 5,	/* Variable substitution; $x */
    QUOTED = LEAF | 6,		/* Quoted string; "foo $bar [soom]" */
    EMPTY = LEAF | 7,		/* Used only for an empty argument list to a
				 * function. Represents the empty string
				 * within parens in the expression: rand() */

    /* Unary operator lexemes */

    UNARY_PLUS = UNARY | PLUS,
    UNARY_MINUS = UNARY | MINUS,
    FUNCTION = UNARY | BAREWORD,
				/* This is a bit of "creative interpretation"
				 * on the part of the parser. A function call
				 * is parsed into the parse tree according to
				 * the perspective that the function name is a
				 * unary operator and its argument list,
				 * enclosed in parens, is its operand. The
				 * additional requirements not implied
				 * generally by treatment as a unary operator
				 * -- for example, the requirement that the
				 * operand be enclosed in parens -- are hard
				 * coded in the relevant portions of
				 * ParseExpr(). We trade off the need to
				 * include such exceptional handling in the
				 * code against the need we would otherwise
				 * have for more lexeme categories. */
    START = UNARY | 4,		/* This lexeme isn't parsed from the
				 * expression text at all. It represents the
				 * start of the expression and sits at the
				 * root of the parse tree where it serves as
				 * the start/end point of traversals. */
    OPEN_PAREN = UNARY | 5,	/* Another bit of creative interpretation,
				 * where we treat "(" as a unary operator with
				 * the sub-expression between it and its
				 * matching ")" as its operand. See
				 * CLOSE_PAREN below. */
    NOT = UNARY | 6,
    BIT_NOT = UNARY | 7,

    /* Binary operator lexemes */

    BINARY_PLUS = BINARY | PLUS,
    BINARY_MINUS = BINARY | MINUS,
    COMMA = BINARY | 3,		/* The "," operator is a low precedence binary
				 * operator that separates the arguments in a
				 * function call. The additional constraint
				 * that this operator can only legally appear
				 * at the right places within a function call
				 * argument list are hard coded within
				 * ParseExpr(). */
    MULT = BINARY | 4,
    DIVIDE = BINARY | 5,
    MOD = BINARY | 6,
    LESS = BINARY | 7,
    GREATER = BINARY | 8,
    BIT_AND = BINARY | 9,
    BIT_XOR = BINARY | 10,
    BIT_OR = BINARY | 11,
    QUESTION = BINARY | 12,	/* These two lexemes make up the */
    COLON = BINARY | 13,	/* ternary conditional operator, $x ? $y : $z.
				 * We treat them as two binary operators to
				 * avoid another lexeme category, and code the
				 * additional constraints directly in
				 * ParseExpr(). For instance, the right
				 * operand of a "?" operator must be a ":"
				 * operator. */
    LEFT_SHIFT = BINARY | 14,
    RIGHT_SHIFT = BINARY | 15,
    LEQ = BINARY | 16,
    GEQ = BINARY | 17,
    EQUAL = BINARY | 18,
    NEQ = BINARY | 19,
    AND = BINARY | 20,
    OR = BINARY | 21,
    STREQ = BINARY | 22,
    STRNEQ = BINARY | 23,
    EXPON = BINARY | 24,	/* Unlike the other binary operators, EXPON is
				 * right associative and this distinction is
				 * coded directly in ParseExpr(). */
    IN_LIST = BINARY | 25,
    NOT_IN_LIST = BINARY | 26,
    CLOSE_PAREN = BINARY | 27,	/* By categorizing the CLOSE_PAREN lexeme as a
				 * BINARY operator, the normal parsing rules
				 * for binary operators assure that a close
				 * paren will not directly follow another
				 * operator, and the machinery already in
				 * place to connect operands to operators
				 * according to precedence performs most of
				 * the work of matching open and close parens
				 * for us. In the end though, a close paren is
				 * not really a binary operator, and some
				 * special coding in ParseExpr() make sure we
				 * never put an actual CLOSE_PAREN node in the
				 * parse tree. The sub-expression between
				 * parens becomes the single argument of the
				 * matching OPEN_PAREN unary operator. */
    STR_LT = BINARY | 28,
    STR_GT = BINARY | 29,
    STR_LEQ = BINARY | 30,
    STR_GEQ = BINARY | 31,
    END = BINARY | 32		/* This lexeme represents the end of the
				 * string being parsed. Treating it as a
				 * binary operator follows the same logic as
				 * the CLOSE_PAREN lexeme and END pairs with
				 * START, in the same way that CLOSE_PAREN
				 * pairs with OPEN_PAREN. */
};

/*
 * When ParseExpr() builds the parse tree it must choose which operands to
 * connect to which operators.  This is done according to operator precedence.
 * The greater an operator's precedence the greater claim it has to link to an
 * available operand.  The Precedence enumeration lists the precedence values
 * used by Tcl expression operators, from lowest to highest claim.  Each
 * precedence level is commented with the operators that hold that precedence.
 */

enum Precedence {
    PREC_END = 1,		/* END */
    PREC_START,			/* START */
    PREC_CLOSE_PAREN,		/* ")" */
    PREC_OPEN_PAREN,		/* "(" */
    PREC_COMMA,			/* "," */
    PREC_CONDITIONAL,		/* "?", ":" */
    PREC_OR,			/* "||" */
    PREC_AND,			/* "&&" */
    PREC_BIT_OR,		/* "|" */
    PREC_BIT_XOR,		/* "^" */
    PREC_BIT_AND,		/* "&" */
    PREC_EQUAL,			/* "==", "!=", "eq", "ne", "in", "ni" */
    PREC_COMPARE,		/* "<", ">", "<=", ">=" */
    PREC_SHIFT,			/* "<<", ">>" */
    PREC_ADD,			/* "+", "-" */
    PREC_MULT,			/* "*", "/", "%" */
    PREC_EXPON,			/* "**" */
    PREC_UNARY			/* "+", "-", FUNCTION, "!", "~" */
};

/*
 * Here the same information contained in the comments above is stored in
 * inverted form, so that given a lexeme, one can quickly look up its
 * precedence value.
 */

static const unsigned char prec[] = {
    /* Non-operator lexemes */
    0,  0,  0,  0,  0,  0,  0,  0,  0,  0,  0,  0,  0,  0,  0,  0,
    0,  0,  0,  0,  0,  0,  0,  0,  0,  0,  0,  0,  0,  0,  0,  0,
    0,  0,  0,  0,  0,  0,  0,  0,  0,  0,  0,  0,  0,  0,  0,  0,
    0,  0,  0,  0,  0,  0,  0,  0,  0,  0,  0,  0,  0,  0,  0,  0,
    0,
    /* Binary operator lexemes */
    PREC_ADD,			/* BINARY_PLUS */
    PREC_ADD,			/* BINARY_MINUS */
    PREC_COMMA,			/* COMMA */
    PREC_MULT,			/* MULT */
    PREC_MULT,			/* DIVIDE */
    PREC_MULT,			/* MOD */
    PREC_COMPARE,		/* LESS */
    PREC_COMPARE,		/* GREATER */
    PREC_BIT_AND,		/* BIT_AND */
    PREC_BIT_XOR,		/* BIT_XOR */
    PREC_BIT_OR,		/* BIT_OR */
    PREC_CONDITIONAL,		/* QUESTION */
    PREC_CONDITIONAL,		/* COLON */
    PREC_SHIFT,			/* LEFT_SHIFT */
    PREC_SHIFT,			/* RIGHT_SHIFT */
    PREC_COMPARE,		/* LEQ */
    PREC_COMPARE,		/* GEQ */
    PREC_EQUAL,			/* EQUAL */
    PREC_EQUAL,			/* NEQ */
    PREC_AND,			/* AND */
    PREC_OR,			/* OR */
    PREC_EQUAL,			/* STREQ */
    PREC_EQUAL,			/* STRNEQ */
    PREC_EXPON,			/* EXPON */
    PREC_EQUAL,			/* IN_LIST */
    PREC_EQUAL,			/* NOT_IN_LIST */
    PREC_CLOSE_PAREN,		/* CLOSE_PAREN */
    PREC_COMPARE,		/* STR_LT */
    PREC_COMPARE,		/* STR_GT */
    PREC_COMPARE,		/* STR_LEQ */
    PREC_COMPARE,		/* STR_GEQ */
    PREC_END,			/* END */
    /* Expansion room for more binary operators */
    0,  0,  0,  0,  0,  0,  0,  0,  0,  0,  0,  0,  0,  0,  0,  0,
    0,  0,  0,  0,  0,  0,  0,  0,  0,  0,  0,  0,  0,  0,  0,  0,
    /* Unary operator lexemes */
    PREC_UNARY,			/* UNARY_PLUS */
    PREC_UNARY,			/* UNARY_MINUS */
    PREC_UNARY,			/* FUNCTION */
    PREC_START,			/* START */
    PREC_OPEN_PAREN,		/* OPEN_PAREN */
    PREC_UNARY,			/* NOT*/
    PREC_UNARY,			/* BIT_NOT*/
};

/*
 * A table mapping lexemes to bytecode instructions, used by CompileExprTree().
 */

static const unsigned char instruction[] = {
    /* Non-operator lexemes */
    0,  0,  0,  0,  0,  0,  0,  0,  0,  0,  0,  0,  0,  0,  0,  0,
    0,  0,  0,  0,  0,  0,  0,  0,  0,  0,  0,  0,  0,  0,  0,  0,
    0,  0,  0,  0,  0,  0,  0,  0,  0,  0,  0,  0,  0,  0,  0,  0,
    0,  0,  0,  0,  0,  0,  0,  0,  0,  0,  0,  0,  0,  0,  0,  0,
    0,
    /* Binary operator lexemes */
    INST_ADD,			/* BINARY_PLUS */
    INST_SUB,			/* BINARY_MINUS */
    0,				/* COMMA */
    INST_MULT,			/* MULT */
    INST_DIV,			/* DIVIDE */
    INST_MOD,			/* MOD */
    INST_LT,			/* LESS */
    INST_GT,			/* GREATER */
    INST_BITAND,		/* BIT_AND */
    INST_BITXOR,		/* BIT_XOR */
    INST_BITOR,			/* BIT_OR */
    0,				/* QUESTION */
    0,				/* COLON */
    INST_LSHIFT,		/* LEFT_SHIFT */
    INST_RSHIFT,		/* RIGHT_SHIFT */
    INST_LE,			/* LEQ */
    INST_GE,			/* GEQ */
    INST_EQ,			/* EQUAL */
    INST_NEQ,			/* NEQ */
    0,				/* AND */
    0,				/* OR */
    INST_STR_EQ,		/* STREQ */
    INST_STR_NEQ,		/* STRNEQ */
    INST_EXPON,			/* EXPON */
    INST_LIST_IN,		/* IN_LIST */
    INST_LIST_NOT_IN,		/* NOT_IN_LIST */
    0,				/* CLOSE_PAREN */
    INST_STR_LT,		/* STR_LT */
    INST_STR_GT,		/* STR_GT */
    INST_STR_LE,		/* STR_LEQ */
    INST_STR_GE,		/* STR_GEQ */
    0,				/* END */
    /* Expansion room for more binary operators */
    0,  0,  0,  0,  0,  0,  0,  0,  0,  0,  0,  0,  0,  0,  0,  0,
    0,  0,  0,  0,  0,  0,  0,  0,  0,  0,  0,  0,  0,  0,  0,  0,
    /* Unary operator lexemes */
    INST_UPLUS,			/* UNARY_PLUS */
    INST_UMINUS,		/* UNARY_MINUS */
    0,				/* FUNCTION */
    0,				/* START */
    0,				/* OPEN_PAREN */
    INST_LNOT,			/* NOT*/
    INST_BITNOT,		/* BIT_NOT*/
};

/*
 * A table mapping a byte value to the corresponding lexeme for use by
 * ParseLexeme().
 */

static const unsigned char Lexeme[] = {
	INVALID		/* NUL */,	INVALID		/* SOH */,
	INVALID		/* STX */,	INVALID		/* ETX */,
	INVALID		/* EOT */,	INVALID		/* ENQ */,
	INVALID		/* ACK */,	INVALID		/* BEL */,
	INVALID		/* BS */,	INVALID		/* HT */,
	INVALID		/* LF */,	INVALID		/* VT */,
	INVALID		/* FF */,	INVALID		/* CR */,
	INVALID		/* SO */,	INVALID		/* SI */,
	INVALID		/* DLE */,	INVALID		/* DC1 */,
	INVALID		/* DC2 */,	INVALID		/* DC3 */,
	INVALID		/* DC4 */,	INVALID		/* NAK */,
	INVALID		/* SYN */,	INVALID		/* ETB */,
	INVALID		/* CAN */,	INVALID		/* EM */,
	INVALID		/* SUB */,	INVALID		/* ESC */,
	INVALID		/* FS */,	INVALID		/* GS */,
	INVALID		/* RS */,	INVALID		/* US */,
	INVALID		/* SPACE */,	0		/* ! or != */,
	QUOTED		/* " */,	0		/* # */,
	VARIABLE	/* $ */,	MOD		/* % */,
	0		/* & or && */,	INVALID		/* ' */,
	OPEN_PAREN	/* ( */,	CLOSE_PAREN	/* ) */,
	0		/* * or ** */,	PLUS		/* + */,
	COMMA		/* , */,	MINUS		/* - */,
	0		/* . */,	DIVIDE		/* / */,
	0, 0, 0, 0, 0, 0, 0, 0, 0, 0,			/* 0-9 */
	COLON		/* : */,	INVALID		/* ; */,
	0		/* < or << or <= */,
	0		/* == or INVALID */,
	0		/* > or >> or >= */,
	QUESTION	/* ? */,	INVALID		/* @ */,
	0, 0, 0, 0, 0, 0, 0, 0, 0, 0, 0, 0, 0,		/* A-M */
	0, 0, 0, 0, 0, 0, 0, 0, 0, 0, 0, 0, 0,		/* N-Z */
	SCRIPT		/* [ */,	INVALID		/* \ */,
	INVALID		/* ] */,	BIT_XOR		/* ^ */,
	INVALID		/* _ */,	INVALID		/* ` */,
	0, 0, 0, 0, 0, 0, 0, 0, 0, 0, 0, 0, 0,		/* a-m */
	0, 0, 0, 0, 0, 0, 0, 0, 0, 0, 0, 0, 0,		/* n-z */
	BRACED		/* { */,	0		/* | or || */,
	INVALID		/* } */,	BIT_NOT		/* ~ */,
	INVALID		/* DEL */
};

/*
 * The JumpList struct is used to create a stack of data needed for the
 * TclEmitForwardJump() and TclFixupForwardJump() calls that are performed
 * when compiling the short-circuiting operators QUESTION/COLON, AND, and OR.
 * Keeping a stack permits the CompileExprTree() routine to be non-recursive.
 */

typedef struct JumpList {
    JumpFixup jump;		/* Pass this argument to matching calls of
				 * TclEmitForwardJump() and
				 * TclFixupForwardJump(). */
    struct JumpList *next;	/* Point to next item on the stack */
} JumpList;

/*
 * Declarations for local functions to this file:
 */

static void		CompileExprTree(Tcl_Interp *interp, OpNode *nodes,
			    Tcl_Size index, Tcl_Obj *const **litObjvPtr,
			    Tcl_Obj *const *funcObjv, Tcl_Token *tokenPtr,
			    CompileEnv *envPtr, int optimize);
static void		ConvertTreeToTokens(const char *start, Tcl_Size numBytes,
			    OpNode *nodes, Tcl_Token *tokenPtr,
			    Tcl_Parse *parsePtr);
static int		ExecConstantExprTree(Tcl_Interp *interp, OpNode *nodes,
			    Tcl_Size index, Tcl_Obj * const **litObjvPtr);
static int		ParseExpr(Tcl_Interp *interp, const char *start,
			    Tcl_Size numBytes, OpNode **opTreePtr,
			    Tcl_Obj *litList, Tcl_Obj *funcList,
			    Tcl_Parse *parsePtr, int parseOnly);
static Tcl_Size		ParseLexeme(const char *start, Tcl_Size numBytes,
			    unsigned char *lexemePtr, Tcl_Obj **literalPtr);

/*
 *----------------------------------------------------------------------
 *
 * ParseExpr --
 *
 *	Given a string, the numBytes bytes starting at start, this function
 *	parses it as a Tcl expression and constructs a tree representing the
 *	structure of the expression. The caller must pass in empty lists as
 *	the funcList and litList arguments. The elements of the parsed
 *	expression are returned to the caller as that tree, a list of literal
 *	values, a list of function names, and in Tcl_Tokens added to a
 *	Tcl_Parse struct passed in by the caller.
 *
 * Results:
 *	If the string is successfully parsed as a valid Tcl expression, TCL_OK
 *	is returned, and data about the expression structure is written to the
 *	last four arguments. If the string cannot be parsed as a valid Tcl
 *	expression, TCL_ERROR is returned, and if interp is non-NULL, an error
 *	message is written to interp.
 *
 * Side effects:
 *	Memory will be allocated. If TCL_OK is returned, the caller must clean
 *	up the returned data structures. The (OpNode *) value written to
 *	opTreePtr should be passed to Tcl_Free() and the parsePtr argument
 *	should be passed to Tcl_FreeParse(). The elements appended to the
 *	litList and funcList will automatically be freed whenever the refcount
 *	on those lists indicates they can be freed.
 *
 *----------------------------------------------------------------------
 */

static int
ParseExpr(
    Tcl_Interp *interp,		/* Used for error reporting. */
    const char *start,		/* Start of source string to parse. */
    Tcl_Size numBytes,		/* Number of bytes in string. */
    OpNode **opTreePtr,		/* Points to space where a pointer to the
				 * allocated OpNode tree should go. */
    Tcl_Obj *litList,		/* List to append literals to. */
    Tcl_Obj *funcList,		/* List to append function names to. */
    Tcl_Parse *parsePtr,	/* Structure to fill with tokens representing
				 * those operands that require run time
				 * substitutions. */
    int parseOnly)		/* A boolean indicating whether the caller's
				 * aim is just a parse, or whether it will go
				 * on to compile the expression. Different
				 * optimizations are appropriate for the two
				 * scenarios. */
{
    OpNode *nodes = NULL;	/* Pointer to the OpNode storage array where
				 * we build the parse tree. */
    unsigned int nodesAvailable = 64; /* Initial size of the storage array. This
				 * value establishes a minimum tree memory
				 * cost of only about 1 kilobyte, and is large
				 * enough for most expressions to parse with
				 * no need for array growth and
				 * reallocation. */
    unsigned int nodesUsed = 0;	/* Number of OpNodes filled. */
    Tcl_Size scanned = 0;	/* Capture number of byte scanned by parsing
				 * routines. */
    int lastParsed;		/* Stores info about what the lexeme parsed
				 * the previous pass through the parsing loop
				 * was. If it was an operator, lastParsed is
				 * the index of the OpNode for that operator.
				 * If it was not an operator, lastParsed holds
				 * an OperandTypes value encoding what we need
				 * to know about it. */
    int incomplete;		/* Index of the most recent incomplete tree in
				 * the OpNode array. Heads a stack of
				 * incomplete trees linked by p.prev. */
    int complete = OT_EMPTY;	/* "Index" of the complete tree (that is, a
				 * complete subexpression) determined at the
				 * moment. OT_EMPTY is a nonsense value used
				 * only to silence compiler warnings. During a
				 * parse, complete will always hold an index
				 * or an OperandTypes value pointing to an
				 * actual leaf at the time the complete tree
				 * is needed. */

    /*
     * These variables control generation of the error message.
     */

    Tcl_Obj *msg = NULL;	/* The error message. */
    Tcl_Obj *post = NULL;	/* In a few cases, an additional postscript
				 * for the error message, supplying more
				 * information after the error msg and
				 * location have been reported. */
    const char *errCode = NULL;	/* The detail word of the errorCode list, or
				 * NULL to indicate that no changes to the
				 * errorCode are to be done. */
    const char *subErrCode = NULL;
				/* Extra information for use in generating the
				 * errorCode. */
    const char *mark = "_@_";	/* In the portion of the complete error
				 * message where the error location is
				 * reported, this "mark" substring is inserted
				 * into the string being parsed to aid in
				 * pinpointing the location of the syntax
				 * error in the expression. */
    int insertMark = 0;		/* A boolean controlling whether the "mark"
				 * should be inserted. */
    const int limit = 25;	/* Portions of the error message are
				 * constructed out of substrings of the
				 * original expression. In order to keep the
				 * error message readable, we impose this
				 * limit on the substring size we extract. */

    TclParseInit(interp, start, numBytes, parsePtr);

    nodes = (OpNode *)Tcl_AttemptAlloc(nodesAvailable * sizeof(OpNode));
    if (nodes == NULL) {
	TclNewLiteralStringObj(msg, "not enough memory to parse expression");
	errCode = "NOMEM";
	goto error;
    }

    /*
     * Initialize the parse tree with the special "START" node.
     */

    nodes->lexeme = START;
    nodes->precedence = prec[START];
    nodes->mark = MARK_RIGHT;
    nodes->constant = 1;
    incomplete = lastParsed = nodesUsed;
    nodesUsed++;

    /*
     * Main parsing loop parses one lexeme per iteration. We exit the loop
     * only when there's a syntax error with a "goto error" which takes us to
     * the error handling code following the loop, or when we've successfully
     * completed the parse and we return to the caller.
     */

    while (1) {
	OpNode *nodePtr;	/* Points to the OpNode we may fill this pass
				 * through the loop. */
	unsigned char lexeme;	/* The lexeme we parse this iteration. */
	Tcl_Obj *literal;	/* Filled by the ParseLexeme() call when a
				 * literal is parsed that has a Tcl_Obj rep
				 * worth preserving. */

	/*
	 * Each pass through this loop adds up to one more OpNode. Allocate
	 * space for one if required.
	 */

	if (nodesUsed >= nodesAvailable) {
	    unsigned int size = nodesUsed * 2;
	    OpNode *newPtr = NULL;

	    do {
		if (size <= UINT_MAX/sizeof(OpNode)) {
		    newPtr = (OpNode *) Tcl_AttemptRealloc(nodes,
			    size * sizeof(OpNode));
		}
	    } while ((newPtr == NULL)
		    && ((size -= (size - nodesUsed) / 2) > nodesUsed));
	    if (newPtr == NULL) {
		TclNewLiteralStringObj(msg,
			"not enough memory to parse expression");
		errCode = "NOMEM";
		goto error;
	    }
	    nodesAvailable = size;
	    nodes = newPtr;
	}
	nodePtr = nodes + nodesUsed;

	/*
	 * Skip white space between lexemes.
	 */

	scanned = TclParseAllWhiteSpace(start, numBytes);
	start += scanned;
	numBytes -= scanned;

	scanned = ParseLexeme(start, numBytes, &lexeme, &literal);

	/*
	 * Use context to categorize the lexemes that are ambiguous.
	 */

	if ((NODE_TYPE & lexeme) == 0) {
	    int b;

	    switch (lexeme) {
	    case COMMENT:
		start += scanned;
		numBytes -= scanned;
		continue;
	    case INVALID:
		msg = Tcl_ObjPrintf("invalid character \"%.*s\"",
			(int)scanned, start);
		errCode = "BADCHAR";
		goto error;
	    case INCOMPLETE:
		msg = Tcl_ObjPrintf("incomplete operator \"%.*s\"",
			(int)scanned, start);
		errCode = "PARTOP";
		goto error;
	    case BAREWORD:

		/*
		 * Most barewords in an expression are a syntax error. The
		 * exceptions are that when a bareword is followed by an open
		 * paren, it might be a function call, and when the bareword
		 * is a legal literal boolean value, we accept that as well.
		 */

		if (literal && start[scanned+TclParseAllWhiteSpace(
			start+scanned, numBytes-scanned)] == '(') {
		    lexeme = FUNCTION;

		    /*
		     * When we compile the expression we'll need the function
		     * name, and there's no place in the parse tree to store
		     * it, so we keep a separate list of all the function
		     * names we've parsed in the order we found them.
		     */

		    Tcl_ListObjAppendElement(NULL, funcList, literal);
		} else if (literal && Tcl_GetBooleanFromObj(NULL,literal,&b) == TCL_OK) {
		    lexeme = BOOL_LIT;
		} else {
		    /*
		     * Tricky case: see test expr-62.10
		     */

		    Tcl_Size scanned2 = scanned;
		    do {
			scanned2 += TclParseAllWhiteSpace(
				start + scanned2, numBytes - scanned2);
			scanned2 += ParseLexeme(
				start + scanned2, numBytes - scanned2, &lexeme,
				NULL);
		    } while (lexeme == COMMENT);
		    if (literal && lexeme == OPEN_PAREN) {
			/*
			 * Actually a function call, but with obscuring
			 * comments.  Skip to the start of the parentheses.
			 * Note that we assume that open parentheses are one
			 * byte long.
			 */

			lexeme = FUNCTION;
			Tcl_ListObjAppendElement(NULL, funcList, literal);
			scanned = scanned2 - 1;
			break;
		    }

		    if (literal) {
			Tcl_DecrRefCount(literal);
		    }
		    msg = Tcl_ObjPrintf("invalid bareword \"%.*s%s\"",
			    (int)((scanned < limit) ? scanned : limit - 3), start,
			    (scanned < limit) ? "" : "...");
		    post = Tcl_ObjPrintf(
			    "should be \"$%.*s%s\" or \"{%.*s%s}\"",
			    (int) ((scanned < limit) ? scanned : limit - 3),
			    start, (scanned < limit) ? "" : "...",
			    (int) ((scanned < limit) ? scanned : limit - 3),
			    start, (scanned < limit) ? "" : "...");
		    Tcl_AppendPrintfToObj(post, " or \"%.*s%s(...)\" or ...",
			    (int) ((scanned < limit) ? scanned : limit - 3),
			    start, (scanned < limit) ? "" : "...");
		    errCode = "BAREWORD";
		    if (start[0] == '0') {
			const char *stop;
			TclParseNumber(NULL, NULL, NULL, start, scanned,
				&stop, TCL_PARSE_NO_WHITESPACE);

			if (isdigit(UCHAR(*stop)) || (stop == start + 1)) {
			    switch (start[1]) {
			    case 'b':
				Tcl_AppendToObj(post,
					" (invalid binary number?)",
					TCL_AUTO_LENGTH);
				parsePtr->errorType = TCL_PARSE_BAD_NUMBER;
				errCode = "BADNUMBER";
				subErrCode = "BINARY";
				break;
			    case 'o':
				Tcl_AppendToObj(post,
					" (invalid octal number?)",
					TCL_AUTO_LENGTH);
				parsePtr->errorType = TCL_PARSE_BAD_NUMBER;
				errCode = "BADNUMBER";
				subErrCode = "OCTAL";
				break;
			    default:
				if (isdigit(UCHAR(start[1]))) {
				    Tcl_AppendToObj(post,
					    " (invalid octal number?)",
					    TCL_AUTO_LENGTH);
				    parsePtr->errorType = TCL_PARSE_BAD_NUMBER;
				    errCode = "BADNUMBER";
				    subErrCode = "OCTAL";
				}
				break;
			    }
			}
		    }
		    goto error;
		}
		break;
	    case PLUS:
	    case MINUS:
		if (IsOperator(lastParsed)) {
		    /*
		     * A "+" or "-" coming just after another operator must be
		     * interpreted as a unary operator.
		     */

		    lexeme |= UNARY;
		} else {
		    lexeme |= BINARY;
		}
	    }
	}	/* Uncategorized lexemes */

	/*
	 * Handle lexeme based on its category.
	 */

	switch (NODE_TYPE & lexeme) {
	case LEAF: {
	    /*
	     * Each LEAF results in either a literal getting appended to the
	     * litList, or a sequence of Tcl_Tokens representing a Tcl word
	     * getting appended to the parsePtr->tokens. No OpNode is filled
	     * for this lexeme.
	     */

	    Tcl_Token *tokenPtr;
	    const char *end = start;
	    Tcl_Size wordIndex;
	    int code = TCL_OK;

	    /*
	     * A leaf operand appearing just after something that's not an
	     * operator is a syntax error.
	     */

	    if (NotOperator(lastParsed)) {
		msg = Tcl_ObjPrintf("missing operator at %s", mark);
		errCode = "MISSING";
		scanned = 0;
		insertMark = 1;

		/*
		 * Free any literal to avoid a memleak.
		 */

		if ((lexeme == NUMBER) || (lexeme == BOOL_LIT)) {
		    Tcl_DecrRefCount(literal);
		}
		goto error;
	    }

	    switch (lexeme) {
	    case NUMBER:
	    case BOOL_LIT:
		/*
		 * TODO: Consider using a dict or hash to collapse all
		 * duplicate literals into a single representative value.
		 * (Like what is done with [split $s {}]).
		 * Pro:	~75% memory saving on expressions like
		 *	{1+1+1+1+1+.....+1} (Convert "pointer + Tcl_Obj" cost
		 *	to "pointer" cost only)
		 * Con:	Cost of the dict store/retrieve on every literal in
		 *	every expression when expressions like the above tend
		 *	to be uncommon.
		 *	The memory savings is temporary; Compiling to bytecode
		 *	will collapse things as literals are registered
		 *	anyway, so the savings applies only to the time
		 *	between parsing and compiling. Possibly important due
		 *	to high-water mark nature of memory allocation.
		 */

		Tcl_ListObjAppendElement(NULL, litList, literal);
		complete = lastParsed = OT_LITERAL;
		start += scanned;
		numBytes -= scanned;
		continue;

	    default:
		break;
	    }

	    /*
	     * Remaining LEAF cases may involve filling Tcl_Tokens, so make
	     * room for at least 2 more tokens.
	     */

	    TclGrowParseTokenArray(parsePtr, 2);
	    wordIndex = parsePtr->numTokens;
	    tokenPtr = parsePtr->tokenPtr + wordIndex;
	    tokenPtr->type = TCL_TOKEN_WORD;
	    tokenPtr->start = start;
	    parsePtr->numTokens++;

	    switch (lexeme) {
	    case QUOTED:
		code = Tcl_ParseQuotedString(NULL, start, numBytes,
			parsePtr, 1, &end);
		scanned = end - start;
		break;

	    case BRACED:
		code = Tcl_ParseBraces(NULL, start, numBytes,
			parsePtr, 1, &end);
		scanned = end - start;
		break;

	    case VARIABLE:
		code = Tcl_ParseVarName(NULL, start, numBytes, parsePtr, 1);

		/*
		 * Handle the quirk that Tcl_ParseVarName reports a successful
		 * parse even when it gets only a "$" with no variable name.
		 */

		tokenPtr = parsePtr->tokenPtr + wordIndex + 1;
		if (code == TCL_OK && tokenPtr->type != TCL_TOKEN_VARIABLE) {
		    TclNewLiteralStringObj(msg, "invalid character \"$\"");
		    errCode = "BADCHAR";
		    goto error;
		}
		scanned = tokenPtr->size;
		break;

	    case SCRIPT: {
		Tcl_Parse *nestedPtr = (Tcl_Parse *)
			TclStackAlloc(interp, sizeof(Tcl_Parse));

		tokenPtr = parsePtr->tokenPtr + parsePtr->numTokens;
		tokenPtr->type = TCL_TOKEN_COMMAND;
		tokenPtr->start = start;
		tokenPtr->numComponents = 0;

		end = start + numBytes;
		start++;
		while (1) {
		    code = Tcl_ParseCommand(interp, start, end - start, 1,
			    nestedPtr);
		    if (code != TCL_OK) {
			parsePtr->term = nestedPtr->term;
			parsePtr->errorType = nestedPtr->errorType;
			parsePtr->incomplete = nestedPtr->incomplete;
			break;
		    }
		    start = nestedPtr->commandStart + nestedPtr->commandSize;
		    Tcl_FreeParse(nestedPtr);
		    if ((nestedPtr->term < end) && (nestedPtr->term[0] == ']')
			    && !nestedPtr->incomplete) {
			break;
		    }

		    if (start == end) {
			TclNewLiteralStringObj(msg, "missing close-bracket");
			parsePtr->term = tokenPtr->start;
			parsePtr->errorType = TCL_PARSE_MISSING_BRACKET;
			parsePtr->incomplete = 1;
			code = TCL_ERROR;
			errCode = "UNBALANCED";
			break;
		    }
		}
		TclStackFree(interp, nestedPtr);
		end = start;
		start = tokenPtr->start;
		scanned = end - start;
		tokenPtr->size = scanned;
		parsePtr->numTokens++;
		break;
	    }			/* SCRIPT case */
	    }
	    if (code != TCL_OK) {
		/*
		 * Here we handle all the syntax errors generated by the
		 * Tcl_Token generating parsing routines called in the switch
		 * just above. If the value of parsePtr->incomplete is 1, then
		 * the error was an unbalanced '[', '(', '{', or '"' and
		 * parsePtr->term is pointing to that unbalanced character. If
		 * the value of parsePtr->incomplete is 0, then the error is
		 * one of lacking whitespace following a quoted word, for
		 * example: expr {[an error {foo}bar]}, and parsePtr->term
		 * points to where the whitespace is missing. We reset our
		 * values of start and scanned so that when our error message
		 * is constructed, the location of the syntax error is sure to
		 * appear in it, even if the quoted expression is truncated.
		 */

		start = parsePtr->term;
		scanned = parsePtr->incomplete;
		if (parsePtr->incomplete) {
		    errCode = "UNBALANCED";
		}
		goto error;
	    }

	    tokenPtr = parsePtr->tokenPtr + wordIndex;
	    tokenPtr->size = scanned;
	    tokenPtr->numComponents = parsePtr->numTokens - wordIndex - 1;
	    if (!parseOnly && ((lexeme == QUOTED) || (lexeme == BRACED))) {
		/*
		 * When this expression is destined to be compiled, and a
		 * braced or quoted word within an expression is known at
		 * compile time (no runtime substitutions in it), we can store
		 * it as a literal rather than in its tokenized form. This is
		 * an advantage since the compiled bytecode is going to need
		 * the argument in Tcl_Obj form eventually, so it's just as
		 * well to get there now. Another advantage is that with this
		 * conversion, larger constant expressions might be grown and
		 * optimized.
		 *
		 * On the contrary, if the end goal of this parse is to fill a
		 * Tcl_Parse for a caller of Tcl_ParseExpr(), then it's
		 * wasteful to convert to a literal only to convert back again
		 * later.
		 */

		TclNewObj(literal);
		if (TclWordKnownAtCompileTime(tokenPtr, literal)) {
		    Tcl_ListObjAppendElement(NULL, litList, literal);
		    complete = lastParsed = OT_LITERAL;
		    parsePtr->numTokens = wordIndex;
		    break;
		}
		Tcl_DecrRefCount(literal);
	    }
	    complete = lastParsed = OT_TOKENS;
	    break;
	} /* case LEAF */

	case UNARY:

	    /*
	     * A unary operator appearing just after something that's not an
	     * operator is a syntax error -- something trying to be the left
	     * operand of an operator that doesn't take one.
	     */

	    if (NotOperator(lastParsed)) {
		msg = Tcl_ObjPrintf("missing operator at %s", mark);
		scanned = 0;
		insertMark = 1;
		errCode = "MISSING";
		goto error;
	    }

	    /*
	     * Create an OpNode for the unary operator.
	     */

	    nodePtr->lexeme = lexeme;
	    nodePtr->precedence = prec[lexeme];
	    nodePtr->mark = MARK_RIGHT;

	    /*
	     * A FUNCTION cannot be a constant expression, because Tcl allows
	     * functions to return variable results with the same arguments;
	     * for example, rand(). Other unary operators can root a constant
	     * expression, so long as the argument is a constant expression.
	     */

	    nodePtr->constant = (lexeme != FUNCTION);

	    /*
	     * This unary operator is a new incomplete tree, so push it onto
	     * our stack of incomplete trees. Also remember it as the last
	     * lexeme we parsed.
	     */

	    nodePtr->p.prev = incomplete;
	    incomplete = lastParsed = nodesUsed;
	    nodesUsed++;
	    break;

	case BINARY: {
	    OpNode *incompletePtr;
	    unsigned char precedence = prec[lexeme];

	    /*
	     * A binary operator appearing just after another operator is a
	     * syntax error -- one of the two operators is missing an operand.
	     */

	    if (IsOperator(lastParsed)) {
		if ((lexeme == CLOSE_PAREN)
			&& (nodePtr[-1].lexeme == OPEN_PAREN)) {
		    if (nodePtr[-2].lexeme == FUNCTION) {
			/*
			 * Normally, "()" is a syntax error, but as a special
			 * case accept it as an argument list for a function.
			 * Treat this as a special LEAF lexeme, and restart
			 * the parsing loop with zero characters scanned. We
			 * will parse the ")" again the next time through, but
			 * with the OT_EMPTY leaf as the subexpression between
			 * the parens.
			 */

			scanned = 0;
			complete = lastParsed = OT_EMPTY;
			break;
		    }
		    msg = Tcl_ObjPrintf("empty subexpression at %s", mark);
		    scanned = 0;
		    insertMark = 1;
		    errCode = "EMPTY";
		    goto error;
		}

		if (nodePtr[-1].precedence > precedence) {
		    if (nodePtr[-1].lexeme == OPEN_PAREN) {
			TclNewLiteralStringObj(msg, "unbalanced open paren");
			parsePtr->errorType = TCL_PARSE_MISSING_PAREN;
			errCode = "UNBALANCED";
		    } else if (nodePtr[-1].lexeme == COMMA) {
			msg = Tcl_ObjPrintf(
				"missing function argument at %s", mark);
			scanned = 0;
			insertMark = 1;
			errCode = "MISSING";
		    } else if (nodePtr[-1].lexeme == START) {
			TclNewLiteralStringObj(msg, "empty expression");
			errCode = "EMPTY";
		    }
		} else if (lexeme == CLOSE_PAREN) {
		    TclNewLiteralStringObj(msg, "unbalanced close paren");
		    errCode = "UNBALANCED";
		} else if ((lexeme == COMMA)
			&& (nodePtr[-1].lexeme == OPEN_PAREN)
			&& (nodePtr[-2].lexeme == FUNCTION)) {
		    msg = Tcl_ObjPrintf("missing function argument at %s",
			    mark);
		    scanned = 0;
		    insertMark = 1;
		    errCode = "UNBALANCED";
		}
		if (msg == NULL) {
		    msg = Tcl_ObjPrintf("missing operand at %s", mark);
		    scanned = 0;
		    insertMark = 1;
		    errCode = "MISSING";
		}
		goto error;
	    }

	    /*
	     * Here is where the tree comes together. At this point, we have a
	     * stack of incomplete trees corresponding to substrings that are
	     * incomplete expressions, followed by a complete tree
	     * corresponding to a substring that is itself a complete
	     * expression, followed by the binary operator we have just
	     * parsed. The incomplete trees can each be completed by adding a
	     * right operand.
	     *
	     * To illustrate with an example, when we parse the expression
	     * "1+2*3-4" and we reach this point having just parsed the "-"
	     * operator, we have these incomplete trees: START, "1+", and
	     * "2*". Next we have the complete subexpression "3". Last is the
	     * "-" we've just parsed.
	     *
	     * The next step is to join our complete tree to an operator. The
	     * choice is governed by the precedence and associativity of the
	     * competing operators. If we connect it as the right operand of
	     * our most recent incomplete tree, we get a new complete tree,
	     * and we can repeat the process. The while loop following repeats
	     * this until precedence indicates it is time to join the complete
	     * tree as the left operand of the just parsed binary operator.
	     *
	     * Continuing the example, the first pass through the loop will
	     * join "3" to "2*"; the next pass will join "2*3" to "1+". Then
	     * we'll exit the loop and join "1+2*3" to "-". When we return to
	     * parse another lexeme, our stack of incomplete trees is START
	     * and "1+2*3-".
	     */

	    while (1) {
		incompletePtr = nodes + incomplete;

		if (incompletePtr->precedence < precedence) {
		    break;
		}

		if (incompletePtr->precedence == precedence) {
		    /*
		     * Right association rules for exponentiation.
		     */

		    if (lexeme == EXPON) {
			break;
		    }

		    /*
		     * Special association rules for the conditional
		     * operators. The "?" and ":" operators have equal
		     * precedence, but must be linked up in sensible pairs.
		     */

		    if ((incompletePtr->lexeme == QUESTION)
			    && (NotOperator(complete)
			    || (nodes[complete].lexeme != COLON))) {
			break;
		    }
		    if ((incompletePtr->lexeme == COLON)
			    && (lexeme == QUESTION)) {
			break;
		    }
		}

		/*
		 * Some special syntax checks...
		 */

		/* Parens must balance */
		if ((incompletePtr->lexeme == OPEN_PAREN)
			&& (lexeme != CLOSE_PAREN)) {
		    TclNewLiteralStringObj(msg, "unbalanced open paren");
		    parsePtr->errorType = TCL_PARSE_MISSING_PAREN;
		    errCode = "UNBALANCED";
		    goto error;
		}

		/* Right operand of "?" must be ":" */
		if ((incompletePtr->lexeme == QUESTION)
			&& (NotOperator(complete)
			|| (nodes[complete].lexeme != COLON))) {
		    msg = Tcl_ObjPrintf("missing operator \":\" at %s", mark);
		    scanned = 0;
		    insertMark = 1;
		    errCode = "MISSING";
		    goto error;
		}

		/* Operator ":" may only be right operand of "?" */
		if (IsOperator(complete)
			&& (nodes[complete].lexeme == COLON)
			&& (incompletePtr->lexeme != QUESTION)) {
		    TclNewLiteralStringObj(msg,
			    "unexpected operator \":\" "
			    "without preceding \"?\"");
		    errCode = "SURPRISE";
		    goto error;
		}

		/*
		 * Attach complete tree as right operand of most recent
		 * incomplete tree.
		 */

		incompletePtr->right = complete;
		if (IsOperator(complete)) {
		    nodes[complete].p.parent = incomplete;
		    incompletePtr->constant = incompletePtr->constant
			    && nodes[complete].constant;
		} else {
		    incompletePtr->constant = incompletePtr->constant
			    && (complete == OT_LITERAL);
		}

		/*
		 * The QUESTION/COLON and FUNCTION/OPEN_PAREN combinations
		 * each make up a single operator. Force them to agree whether
		 * they have a constant expression.
		 */

		if ((incompletePtr->lexeme == QUESTION)
			|| (incompletePtr->lexeme == FUNCTION)) {
		    nodes[complete].constant = incompletePtr->constant;
		}

		if (incompletePtr->lexeme == START) {
		    /*
		     * Completing the START tree indicates we're done.
		     * Transfer the parse tree to the caller and return.
		     */

		    *opTreePtr = nodes;
		    return TCL_OK;
		}

		/*
		 * With a right operand attached, last incomplete tree has
		 * become the complete tree. Pop it from the incomplete tree
		 * stack.
		 */

		complete = incomplete;
		incomplete = incompletePtr->p.prev;

		/* CLOSE_PAREN can only close one OPEN_PAREN. */
		if (incompletePtr->lexeme == OPEN_PAREN) {
		    break;
		}
	    }

	    /*
	     * More syntax checks...
	     */

	    /* Parens must balance. */
	    if (lexeme == CLOSE_PAREN) {
		if (incompletePtr->lexeme != OPEN_PAREN) {
		    TclNewLiteralStringObj(msg, "unbalanced close paren");
		    errCode = "UNBALANCED";
		    goto error;
		}
	    }

	    /* Commas must appear only in function argument lists. */
	    if (lexeme == COMMA) {
		if  ((incompletePtr->lexeme != OPEN_PAREN)
			|| (incompletePtr[-1].lexeme != FUNCTION)) {
		    TclNewLiteralStringObj(msg,
			    "unexpected \",\" outside function argument list");
		    errCode = "SURPRISE";
		    goto error;
		}
	    }

	    /* Operator ":" may only be right operand of "?" */
	    if (IsOperator(complete) && (nodes[complete].lexeme == COLON)) {
		TclNewLiteralStringObj(msg,
			"unexpected operator \":\" without preceding \"?\"");
		errCode = "SURPRISE";
		goto error;
	    }

	    /*
	     * Create no node for a CLOSE_PAREN lexeme.
	     */

	    if (lexeme == CLOSE_PAREN) {
		break;
	    }

	    /*
	     * Link complete tree as left operand of new node.
	     */

	    nodePtr->lexeme = lexeme;
	    nodePtr->precedence = precedence;
	    nodePtr->mark = MARK_LEFT;
	    nodePtr->left = complete;

	    /*
	     * The COMMA operator cannot be optimized, since the function
	     * needs all of its arguments, and optimization would reduce the
	     * number. Other binary operators root constant expressions when
	     * both arguments are constant expressions.
	     */

	    nodePtr->constant = (lexeme != COMMA);

	    if (IsOperator(complete)) {
		nodes[complete].p.parent = nodesUsed;
		nodePtr->constant = nodePtr->constant
			&& nodes[complete].constant;
	    } else {
		nodePtr->constant = nodePtr->constant
			&& (complete == OT_LITERAL);
	    }

	    /*
	     * With a left operand attached and a right operand missing, the
	     * just-parsed binary operator is root of a new incomplete tree.
	     * Push it onto the stack of incomplete trees.
	     */

	    nodePtr->p.prev = incomplete;
	    incomplete = lastParsed = nodesUsed;
	    nodesUsed++;
	    break;
	}	/* case BINARY */
	}	/* lexeme handler */

	/* Advance past the just-parsed lexeme */
	start += scanned;
	numBytes -= scanned;
    }	/* main parsing loop */

    /*
     * We only get here if there's been an error. Any errors that didn't get a
     * suitable parsePtr->errorType, get recorded as syntax errors.
     */

  error:
    if (parsePtr->errorType == TCL_PARSE_SUCCESS) {
	parsePtr->errorType = TCL_PARSE_SYNTAX;
    }

    /*
     * Free any partial parse tree we've built.
     */

    if (nodes != NULL) {
	Tcl_Free(nodes);
    }

    if (interp == NULL) {
	/*
	 * Nowhere to report an error message, so just free it.
	 */

	if (msg) {
	    Tcl_DecrRefCount(msg);
	}
    } else {
	/*
	 * Construct the complete error message. Start with the simple error
	 * message, pulled from the interp result if necessary...
	 */

	if (msg == NULL) {
	    msg = Tcl_GetObjResult(interp);
	}

	/*
	 * Add a detailed quote from the bad expression, displaying and
	 * sometimes marking the precise location of the syntax error.
	 */

	Tcl_AppendPrintfToObj(msg, "\nin expression \"%s%.*s%.*s%s%s%.*s%s\"",
		((start - limit) < parsePtr->string) ? "" : "...",
		((start - limit) < parsePtr->string)
			? (int) (start - parsePtr->string) : (int)limit - 3,
		((start - limit) < parsePtr->string)
			? parsePtr->string : start - limit + 3,
		(scanned < limit) ? (int)scanned : (int)limit - 3, start,
		(scanned < limit) ? "" : "...", insertMark ? mark : "",
		(start + scanned + limit > parsePtr->end)
			? (int) (parsePtr->end - start) - (int)scanned : (int)limit-3,
		start + scanned,
		(start + scanned + limit > parsePtr->end) ? "" : "...");

	/*
	 * Next, append any postscript message.
	 */

	if (post != NULL) {
	    Tcl_AppendToObj(msg, ";\n", TCL_AUTO_LENGTH);
	    Tcl_AppendObjToObj(msg, post);
	    Tcl_DecrRefCount(post);
	}
	Tcl_SetObjResult(interp, msg);

	/*
	 * Finally, place context information in the errorInfo.
	 */

	numBytes = parsePtr->end - parsePtr->string;
	Tcl_AppendObjToErrorInfo(interp, Tcl_ObjPrintf(
		"\n    (parsing expression \"%.*s%s\")",
		(numBytes < limit) ? (int)numBytes : (int)limit - 3,
		parsePtr->string, (numBytes < limit) ? "" : "..."));
	if (errCode) {
	    Tcl_SetErrorCode(interp, "TCL", "PARSE", "EXPR", errCode,
		    subErrCode, (char *)NULL);
	}
    }

    return TCL_ERROR;
}

/*
 *----------------------------------------------------------------------
 *
 * ConvertTreeToTokens --
 *
 *	Given a string, the numBytes bytes starting at start, and an OpNode
 *	tree and Tcl_Token array created by passing that same string to
 *	ParseExpr(), this function writes into *parsePtr the sequence of
 *	Tcl_Tokens needed so to satisfy the historical interface provided by
 *	Tcl_ParseExpr(). Note that this routine exists only for the sake of
 *	the public Tcl_ParseExpr() routine. It is not used by Tcl itself at
 *	all.
 *
 * Results:
 *	None.
 *
 * Side effects:
 *	The Tcl_Parse *parsePtr is filled with Tcl_Tokens representing the
 *	parsed expression.
 *
 *----------------------------------------------------------------------
 */

static void
ConvertTreeToTokens(
    const char *start,
    Tcl_Size numBytes,
    OpNode *nodes,
    Tcl_Token *tokenPtr,
    Tcl_Parse *parsePtr)
{
    Tcl_Size subExprTokenIdx = 0;
    OpNode *nodePtr = nodes;
    int next = nodePtr->right;

    while (1) {
	Tcl_Token *subExprTokenPtr;
	Tcl_Size scanned, parentIdx;
	unsigned char lexeme;

	/*
	 * Advance the mark so the next exit from this node won't retrace
	 * steps over ground already covered.
	 */

	nodePtr->mark++;

	/*
	 * Handle next child node or leaf.
	 */

	switch (next) {
	case OT_EMPTY:

	    /* No tokens and no characters for the OT_EMPTY leaf. */
	    break;

	case OT_LITERAL:

	    /*
	     * Skip any white space that comes before the literal.
	     */

	    scanned = TclParseAllWhiteSpace(start, numBytes);
	    start += scanned;
	    numBytes -= scanned;

	    /*
	     * Reparse the literal to get pointers into source string.
	     */

	    scanned = ParseLexeme(start, numBytes, &lexeme, NULL);

	    TclGrowParseTokenArray(parsePtr, 2);
	    subExprTokenPtr = parsePtr->tokenPtr + parsePtr->numTokens;
	    subExprTokenPtr->type = TCL_TOKEN_SUB_EXPR;
	    subExprTokenPtr->start = start;
	    subExprTokenPtr->size = scanned;
	    subExprTokenPtr->numComponents = 1;
	    subExprTokenPtr[1].type = TCL_TOKEN_TEXT;
	    subExprTokenPtr[1].start = start;
	    subExprTokenPtr[1].size = scanned;
	    subExprTokenPtr[1].numComponents = 0;

	    parsePtr->numTokens += 2;
	    start += scanned;
	    numBytes -= scanned;
	    break;

	case OT_TOKENS: {
	    /*
	     * tokenPtr points to a token sequence that came from parsing a
	     * Tcl word. A Tcl word is made up of a sequence of one or more
	     * elements. When the word is only a single element, it's been the
	     * historical practice to replace the TCL_TOKEN_WORD token
	     * directly with a TCL_TOKEN_SUB_EXPR token. However, when the
	     * word has multiple elements, a TCL_TOKEN_WORD token is kept as a
	     * grouping device so that TCL_TOKEN_SUB_EXPR always has only one
	     * element. Wise or not, these are the rules the Tcl expr parser
	     * has followed, and for the sake of those few callers of
	     * Tcl_ParseExpr() we do not change them now. Internally, we can
	     * do better.
	     */

	    Tcl_Size toCopy = tokenPtr->numComponents + 1;

	    if (tokenPtr->numComponents == tokenPtr[1].numComponents + 1) {
		/*
		 * Single element word. Copy tokens and convert the leading
		 * token to TCL_TOKEN_SUB_EXPR.
		 */

		TclGrowParseTokenArray(parsePtr, toCopy);
		subExprTokenPtr = parsePtr->tokenPtr + parsePtr->numTokens;
		memcpy(subExprTokenPtr, tokenPtr,
			toCopy * sizeof(Tcl_Token));
		subExprTokenPtr->type = TCL_TOKEN_SUB_EXPR;
		parsePtr->numTokens += toCopy;
	    } else {
		/*
		 * Multiple element word. Create a TCL_TOKEN_SUB_EXPR token to
		 * lead, with fields initialized from the leading token, then
		 * copy entire set of word tokens.
		 */

		TclGrowParseTokenArray(parsePtr, toCopy+1);
		subExprTokenPtr = parsePtr->tokenPtr + parsePtr->numTokens;
		*subExprTokenPtr = *tokenPtr;
		subExprTokenPtr->type = TCL_TOKEN_SUB_EXPR;
		subExprTokenPtr->numComponents++;
		subExprTokenPtr++;
		memcpy(subExprTokenPtr, tokenPtr,
			toCopy * sizeof(Tcl_Token));
		parsePtr->numTokens += toCopy + 1;
	    }

	    scanned = tokenPtr->start + tokenPtr->size - start;
	    start += scanned;
	    numBytes -= scanned;
	    tokenPtr += toCopy;
	    break;
	}

	default:

	    /*
	     * Advance to the child node, which is an operator.
	     */

	    nodePtr = nodes + next;

	    /*
	     * Skip any white space that comes before the subexpression.
	     */

	    scanned = TclParseAllWhiteSpace(start, numBytes);
	    start += scanned;
	    numBytes -= scanned;

	    /*
	     * Generate tokens for the operator / subexpression...
	     */

	    switch (nodePtr->lexeme) {
	    case OPEN_PAREN:
	    case COMMA:
	    case COLON:

		/*
		 * Historical practice has been to have no Tcl_Tokens for
		 * these operators.
		 */

		break;

	    default: {

		/*
		 * Remember the index of the last subexpression we were
		 * working on -- that of our parent. We'll stack it later.
		 */

		parentIdx = subExprTokenIdx;

		/*
		 * Verify space for the two leading Tcl_Tokens representing
		 * the subexpression rooted by this operator. The first
		 * Tcl_Token will be of type TCL_TOKEN_SUB_EXPR; the second of
		 * type TCL_TOKEN_OPERATOR.
		 */

		TclGrowParseTokenArray(parsePtr, 2);
		subExprTokenIdx = parsePtr->numTokens;
		subExprTokenPtr = parsePtr->tokenPtr + subExprTokenIdx;
		parsePtr->numTokens += 2;
		subExprTokenPtr->type = TCL_TOKEN_SUB_EXPR;
		subExprTokenPtr[1].type = TCL_TOKEN_OPERATOR;

		/*
		 * Our current position scanning the string is the starting
		 * point for this subexpression.
		 */

		subExprTokenPtr->start = start;

		/*
		 * Eventually, we know that the numComponents field of the
		 * Tcl_Token of type TCL_TOKEN_OPERATOR will be 0. This means
		 * we can make other use of this field for now to track the
		 * stack of subexpressions we have pending.
		 */

		subExprTokenPtr[1].numComponents = parentIdx;
		break;
	    }
	    }
	    break;
	}

	/* Determine which way to exit the node on this pass. */
    router:
	switch (nodePtr->mark) {
	case MARK_LEFT:
	    next = nodePtr->left;
	    break;

	case MARK_RIGHT:
	    next = nodePtr->right;

	    /*
	     * Skip any white space that comes before the operator.
	     */

	    scanned = TclParseAllWhiteSpace(start, numBytes);
	    start += scanned;
	    numBytes -= scanned;

	    /*
	     * Here we scan from the string the operator corresponding to
	     * nodePtr->lexeme.
	     */

	    scanned = ParseLexeme(start, numBytes, &lexeme, NULL);

	    switch (nodePtr->lexeme) {
	    case OPEN_PAREN:
	    case COMMA:
	    case COLON:

		/*
		 * No tokens for these lexemes -> nothing to do.
		 */

		break;

	    default:

		/*
		 * Record in the TCL_TOKEN_OPERATOR token the pointers into
		 * the string marking where the operator is.
		 */

		subExprTokenPtr = parsePtr->tokenPtr + subExprTokenIdx;
		subExprTokenPtr[1].start = start;
		subExprTokenPtr[1].size = scanned;
		break;
	    }

	    start += scanned;
	    numBytes -= scanned;
	    break;

	case MARK_PARENT:
	    switch (nodePtr->lexeme) {
	    case START:

		/* When we get back to the START node, we're done. */
		return;

	    case COMMA:
	    case COLON:

		/* No tokens for these lexemes -> nothing to do. */
		break;

	    case OPEN_PAREN:

		/*
		 * Skip past matching close paren.
		 */

		scanned = TclParseAllWhiteSpace(start, numBytes);
		start += scanned;
		numBytes -= scanned;
		scanned = ParseLexeme(start, numBytes, &lexeme, NULL);
		start += scanned;
		numBytes -= scanned;
		break;

	    default:

		/*
		 * Before we leave this node/operator/subexpression for the
		 * last time, finish up its tokens....
		 *
		 * Our current position scanning the string is where the
		 * substring for the subexpression ends.
		 */

		subExprTokenPtr = parsePtr->tokenPtr + subExprTokenIdx;
		subExprTokenPtr->size = start - subExprTokenPtr->start;

		/*
		 * All the Tcl_Tokens allocated and filled belong to
		 * this subexpression. The first token is the leading
		 * TCL_TOKEN_SUB_EXPR token, and all the rest (one fewer)
		 * are its components.
		 */

		subExprTokenPtr->numComponents =
			((int)parsePtr->numTokens - subExprTokenIdx) - 1;

		/*
		 * Finally, as we return up the tree to our parent, pop the
		 * parent subexpression off our subexpression stack, and
		 * fill in the zero numComponents for the operator Tcl_Token.
		 */

		parentIdx = subExprTokenPtr[1].numComponents;
		subExprTokenPtr[1].numComponents = 0;
		subExprTokenIdx = parentIdx;
		break;
	    }

	    /*
	     * Since we're returning to parent, skip child handling code.
	     */

	    nodePtr = nodes + nodePtr->p.parent;
	    goto router;
	}
    }
}

/*
 *----------------------------------------------------------------------
 *
 * Tcl_ParseExpr --
 *
 *	Given a string, the numBytes bytes starting at start, this function
 *	parses it as a Tcl expression and stores information about the
 *	structure of the expression in the Tcl_Parse struct indicated by the
 *	caller.
 *
 * Results:
 *	If the string is successfully parsed as a valid Tcl expression, TCL_OK
 *	is returned, and data about the expression structure is written to
 *	*parsePtr. If the string cannot be parsed as a valid Tcl expression,
 *	TCL_ERROR is returned, and if interp is non-NULL, an error message is
 *	written to interp.
 *
 * Side effects:
 *	If there is insufficient space in parsePtr to hold all the information
 *	about the expression, then additional space is malloc-ed. If the
 *	function returns TCL_OK then the caller must eventually invoke
 *	Tcl_FreeParse to release any additional space that was allocated.
 *
 *----------------------------------------------------------------------
 */

int
Tcl_ParseExpr(
    Tcl_Interp *interp,		/* Used for error reporting. */
    const char *start,		/* Start of source string to parse. */
    Tcl_Size numBytes,		/* Number of bytes in string. If -1, the
				 * string consists of all bytes up to the
				 * first null character. */
    Tcl_Parse *parsePtr)	/* Structure to fill with information about
				 * the parsed expression; any previous
				 * information in the structure is ignored. */
{
    int code;
    OpNode *opTree = NULL;	/* Will point to the tree of operators. */
    Tcl_Obj *litList;		/* List to hold the literals. */
    Tcl_Obj *funcList;		/* List to hold the functon names. */
    Tcl_Parse *exprParsePtr = (Tcl_Parse *)TclStackAlloc(interp,
	    sizeof(Tcl_Parse));	/* Holds the Tcl_Tokens of substitutions. */

    TclNewObj(litList);
    TclNewObj(funcList);
    if (numBytes < 0) {
	numBytes = (start ? strlen(start) : 0);
    }

    code = ParseExpr(interp, start, numBytes, &opTree, litList, funcList,
	    exprParsePtr, 1 /* parseOnly */);
    Tcl_DecrRefCount(funcList);
    Tcl_DecrRefCount(litList);

    TclParseInit(interp, start, numBytes, parsePtr);
    if (code == TCL_OK) {
	ConvertTreeToTokens(start, numBytes,
		opTree, exprParsePtr->tokenPtr, parsePtr);
    } else {
	parsePtr->term = exprParsePtr->term;
	parsePtr->errorType = exprParsePtr->errorType;
    }

    Tcl_FreeParse(exprParsePtr);
    TclStackFree(interp, exprParsePtr);
    Tcl_Free(opTree);
    return code;
}

/*
 *----------------------------------------------------------------------
 *
 * ParseLexeme --
 *
 *	Parse a single lexeme from the start of a string, scanning no more
 *	than numBytes bytes.
 *
 * Results:
 *	Returns the number of bytes scanned to produce the lexeme.
 *
 * Side effects:
 *	Code identifying lexeme parsed is written to *lexemePtr.
 *
 *----------------------------------------------------------------------
 */

static Tcl_Size
ParseLexeme(
    const char *start,		/* Start of lexeme to parse. */
    Tcl_Size numBytes,		/* Number of bytes in string. */
    unsigned char *lexemePtr,	/* Write code of parsed lexeme to this
				 * storage. */
    Tcl_Obj **literalPtr)	/* Write corresponding literal value to this
				 * storage, if non-NULL. */
{
    const char *end;
    int ch;
    Tcl_Obj *literal = NULL;
    unsigned char byte;

    if (numBytes == 0) {
	*lexemePtr = END;
	return 0;
    }
    byte = UCHAR(*start);
    if (byte < sizeof(Lexeme) && Lexeme[byte] != 0) {
	*lexemePtr = Lexeme[byte];
	return 1;
    }
    switch (byte) {
    case '#': {
	/*
	 * Scan forward over the comment contents.
	 */
	Tcl_Size size;

	for (size = 0; byte != '\n' && byte != 0 && size < numBytes; size++) {
	    byte = UCHAR(start[size]);
	}
	*lexemePtr = COMMENT;
	return size - (byte == '\n');
    }

    case '*':
	if ((numBytes > 1) && (start[1] == '*')) {
	    *lexemePtr = EXPON;
	    return 2;
	}
	*lexemePtr = MULT;
	return 1;

    case '=':
	if ((numBytes > 1) && (start[1] == '=')) {
	    *lexemePtr = EQUAL;
	    return 2;
	}
	*lexemePtr = INCOMPLETE;
	return 1;

    case '!':
	if ((numBytes > 1) && (start[1] == '=')) {
	    *lexemePtr = NEQ;
	    return 2;
	}
	*lexemePtr = NOT;
	return 1;

    case '&':
	if ((numBytes > 1) && (start[1] == '&')) {
	    *lexemePtr = AND;
	    return 2;
	}
	*lexemePtr = BIT_AND;
	return 1;

    case '|':
	if ((numBytes > 1) && (start[1] == '|')) {
	    *lexemePtr = OR;
	    return 2;
	}
	*lexemePtr = BIT_OR;
	return 1;

    case '<':
	if (numBytes > 1) {
	    switch (start[1]) {
	    case '<':
		*lexemePtr = LEFT_SHIFT;
		return 2;
	    case '=':
		*lexemePtr = LEQ;
		return 2;
	    }
	}
	*lexemePtr = LESS;
	return 1;

    case '>':
	if (numBytes > 1) {
	    switch (start[1]) {
	    case '>':
		*lexemePtr = RIGHT_SHIFT;
		return 2;
	    case '=':
		*lexemePtr = GEQ;
		return 2;
	    }
	}
	*lexemePtr = GREATER;
	return 1;

    case 'i':
	if ((numBytes > 1) && (start[1] == 'n')
		&& ((numBytes == 2) || start[2] & 0x80 || !isalpha(UCHAR(start[2])))) {
	    /*
	     * Must make this check so we can tell the difference between the
	     * "in" operator and the "int" function name and the "infinity"
	     * numeric value.
	     */

	    *lexemePtr = IN_LIST;
	    return 2;
	}
	break;

    case 'e':
	if ((numBytes > 1) && (start[1] == 'q')
		&& ((numBytes == 2) || start[2] & 0x80 || !isalpha(UCHAR(start[2])))) {
	    *lexemePtr = STREQ;
	    return 2;
	}
	break;

    case 'n':
	if ((numBytes > 1)
		&& ((numBytes == 2) || start[2] & 0x80 || !isalpha(UCHAR(start[2])))) {
	    switch (start[1]) {
	    case 'e':
		*lexemePtr = STRNEQ;
		return 2;
	    case 'i':
		*lexemePtr = NOT_IN_LIST;
		return 2;
	    }
	}
	break;

    case 'l':
	if ((numBytes > 1)
		&& ((numBytes == 2) || start[2] & 0x80 || !isalpha(UCHAR(start[2])))) {
	    switch (start[1]) {
	    case 't':
		*lexemePtr = STR_LT;
		return 2;
	    case 'e':
		*lexemePtr = STR_LEQ;
		return 2;
	    }
	}
	break;

    case 'g':
	if ((numBytes > 1)
		&& ((numBytes == 2) || start[2] & 0x80 || !isalpha(UCHAR(start[2])))) {
	    switch (start[1]) {
	    case 't':
		*lexemePtr = STR_GT;
		return 2;
	    case 'e':
		*lexemePtr = STR_GEQ;
		return 2;
	    }
	}
	break;
    }

    TclNewObj(literal);
    if (TclParseNumber(NULL, literal, NULL, start, numBytes, &end,
	    TCL_PARSE_NO_WHITESPACE) == TCL_OK) {
	if (end < start + numBytes && !TclIsBareword(*end)) {

	number:
	    *lexemePtr = NUMBER;
	    if (literalPtr) {
		if(!TclAttemptInitStringRep(literal, start, end-start)) {
		    Tcl_DecrRefCount(literal);
		    literal = NULL;
		}
		*literalPtr = literal;
	    } else {
		Tcl_DecrRefCount(literal);
	    }
	    return (end-start);
	} else {
	    unsigned char lexeme;

	    /*
	     * We have a number followed directly by bareword characters
	     * (alpha, digit, underscore).  Is this a number followed by
	     * bareword syntax error?  Or should we join into one bareword?
	     * Example: Inf + luence + () becomes a valid function call.
	     * [Bug 3401704]
	     */
	    if (TclHasInternalRep(literal, &tclDoubleType)) {
		const char *p = start;

		while (p < end) {
		    if (!TclIsBareword(*p++)) {
			/*
			 * The number has non-bareword characters, so we
			 * must treat it as a number.
			 */
			goto number;
		    }
		}
	    }
	    ParseLexeme(end, numBytes-(end-start), &lexeme, NULL);
	    if ((NODE_TYPE & lexeme) == BINARY) {
		/*
		 * The bareword characters following the number take the
		 * form of an operator (eq, ne, in, ni, ...) so we treat
		 * as number + operator.
		 */
		goto number;
	    }

	    /*
	     * Otherwise, fall through and parse the whole as a bareword.
	     */
	}
    }

    /*
     * We reject leading underscores in bareword.  No sensible reason why.
     * Might be inspired by reserved identifier rules in C, which of course
     * have no direct relevance here.
     */

    if (!TclIsBareword(*start) || *start == '_') {
	Tcl_Size scanned;
	if (Tcl_UtfCharComplete(start, numBytes)) {
	    scanned = TclUtfToUniChar(start, &ch);
	} else {
	    char utfBytes[8];

	    memcpy(utfBytes, start, numBytes);
	    utfBytes[numBytes] = '\0';
	    scanned = TclUtfToUniChar(utfBytes, &ch);
	}
	*lexemePtr = INVALID;
	Tcl_DecrRefCount(literal);
	return scanned;
    }
    end = start;
    while (numBytes && TclIsBareword(*end)) {
	end += 1;
	numBytes -= 1;
    }
    *lexemePtr = BAREWORD;
    if (literalPtr) {
	Tcl_SetStringObj(literal, start, end-start);
	*literalPtr = literal;
    } else {
	Tcl_DecrRefCount(literal);
    }
    return (end-start);
}

/*
 *----------------------------------------------------------------------
 *
 * TclCompileExpr --
 *
 *	This procedure compiles a string containing a Tcl expression into Tcl
 *	bytecodes.
 *
 * Results:
 *	None.
 *
 * Side effects:
 *	Adds instructions to envPtr to evaluate the expression at runtime.
 *
 *----------------------------------------------------------------------
 */

void
TclCompileExpr(
    Tcl_Interp *interp,		/* Used for error reporting. */
    const char *script,		/* The source script to compile. */
    Tcl_Size numBytes,		/* Number of bytes in script. */
    CompileEnv *envPtr,		/* Holds resulting instructions. */
    int optimize)		/* 0 for one-off expressions. */
{
    OpNode *opTree = NULL;	/* Will point to the tree of operators */
    Tcl_Obj *litList;		/* List to hold the literals */
    Tcl_Obj *funcList;		/* List to hold the functon names*/
    Tcl_Parse *parsePtr = (Tcl_Parse *)TclStackAlloc(interp, sizeof(Tcl_Parse));
				/* Holds the Tcl_Tokens of substitutions */
    int code;

    TclNewObj(litList);
    TclNewObj(funcList);
    code = ParseExpr(interp, script, numBytes, &opTree, litList,
	    funcList, parsePtr, 0 /* parseOnly */);

    if (code == TCL_OK) {
	/*
	 * Valid parse; compile the tree.
	 */

	Tcl_Size objc;
	Tcl_Obj *const *litObjv;
	Tcl_Obj **funcObjv;

	/* TIP #280 : Track Lines within the expression */
	TclAdvanceLines(&envPtr->line, script,
		script + TclParseAllWhiteSpace(script, numBytes));

	TclListObjGetElements(NULL, litList, &objc, (Tcl_Obj ***)&litObjv);
	TclListObjGetElements(NULL, funcList, &objc, &funcObjv);
	CompileExprTree(interp, opTree, 0, &litObjv, funcObjv,
		parsePtr->tokenPtr, envPtr, optimize);
    } else {
	TclCompileSyntaxError(interp, envPtr);
    }

    Tcl_FreeParse(parsePtr);
    TclStackFree(interp, parsePtr);
    Tcl_DecrRefCount(funcList);
    Tcl_DecrRefCount(litList);
    Tcl_Free(opTree);
}

/*
 *----------------------------------------------------------------------
 *
 * ExecConstantExprTree --
 *	Compiles and executes bytecode for the subexpression tree at index
 *	in the nodes array.  This subexpression must be constant, made up
 *	of only constant operators (not functions) and literals.
 *
 * Results:
 *	A standard Tcl return code and result left in interp.
 *
 * Side effects:
 *	Consumes subtree of nodes rooted at index.  Advances the pointer
 *	*litObjvPtr.
 *
 *----------------------------------------------------------------------
 */

static int
ExecConstantExprTree(
    Tcl_Interp *interp,
    OpNode *nodes,
    Tcl_Size index,
    Tcl_Obj *const **litObjvPtr)
{
    CompileEnv *envPtr;
    ByteCode *byteCodePtr;
    int code;
    NRE_callback *rootPtr = TOP_CB(interp);

    /*
     * Note we are compiling an expression with literal arguments. This means
     * there can be no [info frame] calls when we execute the resulting
     * bytecode, so there's no need to tend to TIP 280 issues.
     */

    envPtr = (CompileEnv *)TclStackAlloc(interp, sizeof(CompileEnv));
    TclInitCompileEnv(interp, envPtr, NULL, 0, NULL, 0);
    CompileExprTree(interp, nodes, index, litObjvPtr, NULL, NULL, envPtr,
	    0 /* optimize */);
    OP(				DONE);
    byteCodePtr = TclInitByteCode(envPtr);
    TclFreeCompileEnv(envPtr);
    TclStackFree(interp, envPtr);
    TclNRExecuteByteCode(interp, byteCodePtr);
    code = TclNRRunCallbacks(interp, TCL_OK, rootPtr);
    TclReleaseByteCode(byteCodePtr);
    return code;
}

/*
 *----------------------------------------------------------------------
 *
 * CompileExprTree --
 *
 *	Compiles and writes to envPtr instructions for the subexpression tree
 *	at index in the nodes array. (*litObjvPtr) must point to the proper
 *	location in a corresponding literals list. Likewise, when non-NULL,
 *	funcObjv and tokenPtr must point into matching arrays of function
 *	names and Tcl_Token's derived from earlier call to ParseExpr(). When
 *	optimize is true, any constant subexpressions will be precomputed.
 *
 * Results:
 *	None.
 *
 * Side effects:
 *	Adds instructions to envPtr to evaluate the expression at runtime.
 *	Consumes subtree of nodes rooted at index. Advances the pointer
 *	*litObjvPtr.
 *
 *----------------------------------------------------------------------
 */

static void
CompileExprTree(
    Tcl_Interp *interp,
    OpNode *nodes,
    Tcl_Size index,
    Tcl_Obj *const **litObjvPtr,
    Tcl_Obj *const *funcObjv,
    Tcl_Token *tokenPtr,
    CompileEnv *envPtr,
    int optimize)
{
    OpNode *nodePtr = nodes + index;
    OpNode *rootPtr = nodePtr;
    int numWords = 0;
    JumpList *jumpPtr = NULL;
    int convert = 1;

    while (1) {
	int next;
	JumpList *freePtr, *newJump;

	if (nodePtr->mark == MARK_LEFT) {
	    next = nodePtr->left;

	    if (nodePtr->lexeme == QUESTION) {
		convert = 1;
	    }
	} else if (nodePtr->mark == MARK_RIGHT) {
	    next = nodePtr->right;

	    switch (nodePtr->lexeme) {
	    case FUNCTION: {
		Tcl_Obj *cmdName;

		TclNewLiteralStringObj(cmdName, "tcl::mathfunc::");
		Tcl_AppendObjToObj(cmdName, *funcObjv);
		funcObjv++;
		PUSH_OBJ_FLAGS(cmdName, LITERAL_CMD_NAME);

		/*
		 * Start a count of the number of words in this function
		 * command invocation. In case there's already a count in
		 * progress (nested functions), save it in our unused "left"
		 * field for restoring later.
		 */

		nodePtr->left = numWords;
		numWords = 2;	/* Command plus one argument */
		break;
	    }
	    case QUESTION:
		newJump = (JumpList *)TclStackAlloc(interp, sizeof(JumpList));
		newJump->next = jumpPtr;
		jumpPtr = newJump;
		TclEmitForwardJump(envPtr, TCL_FALSE_JUMP, &jumpPtr->jump);
		break;
	    case COLON:
		newJump = (JumpList *)TclStackAlloc(interp, sizeof(JumpList));
		newJump->next = jumpPtr;
		jumpPtr = newJump;
		TclEmitForwardJump(envPtr, TCL_UNCONDITIONAL_JUMP,
			&jumpPtr->jump);
		STKDELTA(-1);
		if (convert) {
		    jumpPtr->jump.jumpType = TCL_TRUE_JUMP;
		}
		convert = 1;
		break;
	    case AND:
	    case OR:
		newJump = (JumpList *)TclStackAlloc(interp, sizeof(JumpList));
		newJump->next = jumpPtr;
		jumpPtr = newJump;
		TclEmitForwardJump(envPtr, (nodePtr->lexeme == AND)
			?  TCL_FALSE_JUMP : TCL_TRUE_JUMP, &jumpPtr->jump);
		break;
	    }
	} else {
	    Tcl_Size target;
	    Tcl_BytecodeLabel pc1, pc2;

	    switch (nodePtr->lexeme) {
	    case START:
	    case QUESTION:
		if (convert && (nodePtr == rootPtr)) {
		    OP(		TRY_CVT_TO_NUMERIC);
		}
		break;
	    case OPEN_PAREN:

		/* do nothing */
		break;
	    case FUNCTION:
		/*
		 * Use the numWords count we've kept to invoke the function
		 * command with the correct number of arguments.
		 */

		INVOKE4(	INVOKE_STK, numWords);

		/*
		 * Restore any saved numWords value.
		 */

		numWords = nodePtr->left;
		convert = 1;
		break;
	    case COMMA:
		/*
		 * Each comma implies another function argument.
		 */

		numWords++;
		break;
	    case COLON:
		CLANG_ASSERT(jumpPtr);
		if (jumpPtr->jump.jumpType == TCL_TRUE_JUMP) {
		    jumpPtr->jump.jumpType = TCL_UNCONDITIONAL_JUMP;
		    convert = 1;
		}
		target = jumpPtr->jump.codeOffset + 5;
		TclFixupForwardJumpToHere(envPtr, &jumpPtr->jump);
		freePtr = jumpPtr;
		jumpPtr = jumpPtr->next;
		TclStackFree(interp, freePtr);
		TclFixupForwardJump(envPtr, &jumpPtr->jump,
			target - jumpPtr->jump.codeOffset);

		freePtr = jumpPtr;
		jumpPtr = jumpPtr->next;
		TclStackFree(interp, freePtr);
		break;
	    case AND:
	    case OR:
		CLANG_ASSERT(jumpPtr);
		if (nodePtr->lexeme == AND) {
		    FWDJUMP(	JUMP_FALSE, pc1);
		} else {
		    FWDJUMP(	JUMP_TRUE, pc1);
		}
		PUSH_STRING(	(nodePtr->lexeme == AND) ? "1" : "0");
		FWDJUMP(	JUMP, pc2);
		STKDELTA(-1);
		FWDLABEL(pc1);
		TclFixupForwardJumpToHere(envPtr, &jumpPtr->jump);
		PUSH_STRING(	(nodePtr->lexeme == AND) ? "0" : "1");
		FWDLABEL(pc2);
		convert = 0;
		freePtr = jumpPtr;
		jumpPtr = jumpPtr->next;
		TclStackFree(interp, freePtr);
		break;
	    default:
		TclEmitOpcode(instruction[nodePtr->lexeme], envPtr);
		convert = 0;
		break;
	    }
	    if (nodePtr == rootPtr) {
		/* We're done */

		return;
	    }
	    nodePtr = nodes + nodePtr->p.parent;
	    continue;
	}

	nodePtr->mark++;
	switch (next) {
	case OT_EMPTY:
	    numWords = 1;	/* No arguments, so just the command */
	    break;
	case OT_LITERAL: {
	    Tcl_Obj *const *litObjv = *litObjvPtr;
	    Tcl_Obj *literal = *litObjv;

	    if (optimize) {
		int idx = PUSH_OBJ_FLAGS(literal, 0);
		Tcl_Obj *objPtr = TclFetchLiteral(envPtr, idx);

		if ((objPtr->typePtr == NULL) && (literal->typePtr != NULL)) {
		    /*
		     * Would like to do this:
		     *
		     * lePtr->objPtr = literal;
		     * Tcl_IncrRefCount(literal);
		     * Tcl_DecrRefCount(objPtr);
		     *
		     * However, the design of the "global" and "local"
		     * LiteralTable does not permit the value of lePtr->objPtr
		     * to change. So rather than replace lePtr->objPtr, we do
		     * surgery to transfer our desired internalrep into it.
		     */

		    objPtr->typePtr = literal->typePtr;
		    objPtr->internalRep = literal->internalRep;
		    literal->typePtr = NULL;
		}
	    } else {
		/*
		 * When optimize==0, we know the expression is a one-off and
		 * there's nothing to be gained from sharing literals when
		 * they won't live long, and the copies we have already have
		 * an appropriate internalrep. In this case, skip literal
		 * registration that would enable sharing, and use the routine
		 * that preserves internalreps.
		 */

		PUSH_OBJ(	literal);
	    }
	    (*litObjvPtr)++;
	    break;
	}
	case OT_TOKENS:
	    CompileTokens(envPtr, tokenPtr, interp);
	    tokenPtr += tokenPtr->numComponents + 1;
	    break;
	default:
	    if (optimize && nodes[next].constant) {
		Tcl_InterpState save = Tcl_SaveInterpState(interp, TCL_OK);

		if (ExecConstantExprTree(interp, nodes, next, litObjvPtr)
			== TCL_OK) {
		    int idx;
		    Tcl_Obj *objPtr = Tcl_GetObjResult(interp);

		    /*
		     * Don't generate a string rep, but if we have one
		     * already, then use it to share via the literal table.
		     */

		    if (TclHasStringRep(objPtr)) {
			Tcl_Obj *tableValue;
			Tcl_Size numBytes;
			const char *bytes
				= TclGetStringFromObj(objPtr, &numBytes);

			idx = TclRegisterLiteral(envPtr, bytes, numBytes, 0);
			tableValue = TclFetchLiteral(envPtr, idx);
			if ((tableValue->typePtr == NULL) &&
				(objPtr->typePtr != NULL)) {
			    /*
			     * Same internalrep surgery as for OT_LITERAL.
			     */

			    tableValue->typePtr = objPtr->typePtr;
			    tableValue->internalRep = objPtr->internalRep;
			    objPtr->typePtr = NULL;
			}
		    } else {
			idx = TclAddLiteralObj(envPtr, objPtr, NULL);
		    }
		    TclEmitPush(idx, envPtr);
		} else {
		    TclCompileSyntaxError(interp, envPtr);
		}
		Tcl_RestoreInterpState(interp, save);
		convert = 0;
	    } else {
		nodePtr = nodes + next;
	    }
	}
    }
}

/*
 *----------------------------------------------------------------------
 *
 * TclSingleOpCmd --
 *
 *	Implements the commands: ~, !, <<, >>, %, !=, ne, in, ni
 *	in the ::tcl::mathop namespace.  These commands have no
 *	extension to arbitrary arguments; they accept only exactly one
 *	or exactly two arguments as suitable for the operator.
 *
 * Results:
 *	A standard Tcl return code and result left in interp.
 *
 * Side effects:
 *	None.
 *
 *----------------------------------------------------------------------
 */

int
TclSingleOpCmd(
    void *clientData,
    Tcl_Interp *interp,
    Tcl_Size objc,
    Tcl_Obj *const objv[])
{
    TclOpCmdClientData *occdPtr = (TclOpCmdClientData *)clientData;
    unsigned char lexeme;
    OpNode nodes[2];
    Tcl_Obj *const *litObjv = objv + 1;

    if (objc != 1 + occdPtr->i.numArgs) {
	Tcl_WrongNumArgs(interp, 1, objv, occdPtr->expected);
	return TCL_ERROR;
    }

    ParseLexeme(occdPtr->op, strlen(occdPtr->op), &lexeme, NULL);
    nodes[0].lexeme = START;
    nodes[0].mark = MARK_RIGHT;
    nodes[0].right = 1;
    nodes[1].lexeme = lexeme;
    if (objc == 2) {
	nodes[1].mark = MARK_RIGHT;
    } else {
	nodes[1].mark = MARK_LEFT;
	nodes[1].left = OT_LITERAL;
    }
    nodes[1].right = OT_LITERAL;
    nodes[1].p.parent = 0;

    return ExecConstantExprTree(interp, nodes, 0, &litObjv);
}

/*
 *----------------------------------------------------------------------
 *
 * TclSortingOpCmd --
 *	Implements the commands:
 *		<, <=, >, >=, ==, eq, lt, le, gt, ge
 *	in the ::tcl::mathop namespace. These commands are defined for
 *	arbitrary number of arguments by computing the AND of the base
 *	operator applied to all neighbor argument pairs.
 *
 * Results:
 *	A standard Tcl return code and result left in interp.
 *
 * Side effects:
 *	None.
 *
 *----------------------------------------------------------------------
 */

int
TclSortingOpCmd(
    void *clientData,
    Tcl_Interp *interp,
    Tcl_Size objc,
    Tcl_Obj *const objv[])
{
    int code = TCL_OK;

    if (objc < 3) {
	Tcl_SetObjResult(interp, Tcl_NewBooleanObj(1));
    } else {
	TclOpCmdClientData *occdPtr = (TclOpCmdClientData *)clientData;
	Tcl_Obj **litObjv = (Tcl_Obj **)TclStackAlloc(interp,
		2 * (objc-2) * sizeof(Tcl_Obj *));
	OpNode *nodes = (OpNode *)TclStackAlloc(interp,
		2 * (objc-2) * sizeof(OpNode));
	unsigned char lexeme;
	Tcl_Size i;
	int lastAnd = 1;
	Tcl_Obj *const *litObjPtrPtr = litObjv;

	ParseLexeme(occdPtr->op, strlen(occdPtr->op), &lexeme, NULL);

	litObjv[0] = objv[1];
	nodes[0].lexeme = START;
	nodes[0].mark = MARK_RIGHT;
	for (i=2; i<objc-1; i++) {
<<<<<<< HEAD
	    int j = 2 * (i - 1);
	    litObjv[j - 1] = objv[i];
	    nodes[j - 1].lexeme = lexeme;
	    nodes[j - 1].mark = MARK_LEFT;
	    nodes[j - 1].left = OT_LITERAL;
	    nodes[j - 1].right = OT_LITERAL;

	    litObjv[j] = objv[i];
	    nodes[j].lexeme = AND;
	    nodes[j].mark = MARK_LEFT;
	    nodes[j].left = lastAnd;
	    nodes[lastAnd].p.parent = j;

	    nodes[j].right = j + 1;
	    nodes[j + 1].p.parent= j;

	    lastAnd = j;
=======
	    litObjv[2*(i-1)-1] = objv[i];
	    nodes[2*(i-1)-1].lexeme = lexeme;
	    nodes[2*(i-1)-1].mark = MARK_LEFT;
	    nodes[2*(i-1)-1].left = OT_LITERAL;
	    nodes[2*(i-1)-1].right = OT_LITERAL;

	    litObjv[2*(i-1)] = objv[i];
	    nodes[2*(i-1)].lexeme = AND;
	    nodes[2*(i-1)].mark = MARK_LEFT;
	    nodes[2*(i-1)].left = lastAnd;
	    nodes[lastAnd].p.parent = 2*((int)i-1);

	    nodes[2*(i-1)].right = 2*((int)i-1)+1;
	    nodes[2*(i-1)+1].p.parent= 2*((int)i-1);

	    lastAnd = 2*((int)i-1);
>>>>>>> 8eb38e1e
	}
	litObjv[2 *(objc - 2) - 1] = objv[objc - 1];

	nodes[2 * (objc - 2) - 1].lexeme = lexeme;
	nodes[2 * (objc - 2) - 1].mark = MARK_LEFT;
	nodes[2 * (objc - 2) - 1].left = OT_LITERAL;
	nodes[2 * (objc - 2) - 1].right = OT_LITERAL;

	nodes[0].right = lastAnd;
	nodes[lastAnd].p.parent = 0;

	code = ExecConstantExprTree(interp, nodes, 0, &litObjPtrPtr);

	TclStackFree(interp, nodes);
	TclStackFree(interp, litObjv);
    }
    return code;
}

/*
 *----------------------------------------------------------------------
 *
 * TclVariadicOpCmd --
 *	Implements the commands: +, *, &, |, ^, **
 *	in the ::tcl::mathop namespace. These commands are defined for
 *	arbitrary number of arguments by repeatedly applying the base
 *	operator with suitable associative rules. When fewer than two
 *	arguments are provided, suitable identity values are returned.
 *
 * Results:
 *	A standard Tcl return code and result left in interp.
 *
 * Side effects:
 *	None.
 *
 *----------------------------------------------------------------------
 */

int
TclVariadicOpCmd(
    void *clientData,
    Tcl_Interp *interp,
    Tcl_Size objc,
    Tcl_Obj *const objv[])
{
    TclOpCmdClientData *occdPtr = (TclOpCmdClientData *)clientData;
    unsigned char lexeme;
    int code;

    if (objc < 2) {
	Tcl_SetObjResult(interp, Tcl_NewWideIntObj(occdPtr->i.identity));
	return TCL_OK;
    }

    ParseLexeme(occdPtr->op, strlen(occdPtr->op), &lexeme, NULL);
    lexeme |= BINARY;

    if (objc == 2) {
	Tcl_Obj *litObjv[2];
	OpNode nodes[2];
	int decrMe = 0;
	Tcl_Obj *const *litObjPtrPtr = litObjv;

	if (lexeme == EXPON) {
	    TclNewIntObj(litObjv[1], occdPtr->i.identity);
	    Tcl_IncrRefCount(litObjv[1]);
	    decrMe = 1;
	    litObjv[0] = objv[1];
	    nodes[0].lexeme = START;
	    nodes[0].mark = MARK_RIGHT;
	    nodes[0].right = 1;
	    nodes[1].lexeme = lexeme;
	    nodes[1].mark = MARK_LEFT;
	    nodes[1].left = OT_LITERAL;
	    nodes[1].right = OT_LITERAL;
	    nodes[1].p.parent = 0;
	} else {
	    if (lexeme == DIVIDE) {
		TclNewDoubleObj(litObjv[0], 1.0);
	    } else {
		TclNewIntObj(litObjv[0], occdPtr->i.identity);
	    }
	    Tcl_IncrRefCount(litObjv[0]);
	    litObjv[1] = objv[1];
	    nodes[0].lexeme = START;
	    nodes[0].mark = MARK_RIGHT;
	    nodes[0].right = 1;
	    nodes[1].lexeme = lexeme;
	    nodes[1].mark = MARK_LEFT;
	    nodes[1].left = OT_LITERAL;
	    nodes[1].right = OT_LITERAL;
	    nodes[1].p.parent = 0;
	}

	code = ExecConstantExprTree(interp, nodes, 0, &litObjPtrPtr);

	Tcl_DecrRefCount(litObjv[decrMe]);
	return code;
    } else {
	Tcl_Obj *const *litObjv = objv + 1;
<<<<<<< HEAD
	OpNode *nodes = (OpNode *)TclStackAlloc(interp,
		(objc - 1) * sizeof(OpNode));
	int i, lastOp = OT_LITERAL;
=======
	OpNode *nodes = (OpNode *)TclStackAlloc(interp, (objc-1) * sizeof(OpNode));
	Tcl_Size i;
	int lastOp = OT_LITERAL;
>>>>>>> 8eb38e1e

	nodes[0].lexeme = START;
	nodes[0].mark = MARK_RIGHT;
	if (lexeme == EXPON) {
	    for (i=objc-2; i>0; i--) {
		nodes[i].lexeme = lexeme;
		nodes[i].mark = MARK_LEFT;
		nodes[i].left = OT_LITERAL;
		nodes[i].right = lastOp;
		if (lastOp >= 0) {
		    nodes[lastOp].p.parent = (int)i;
		}
		lastOp = (int)i;
	    }
	} else {
	    for (i=1; i<objc-1; i++) {
		nodes[i].lexeme = lexeme;
		nodes[i].mark = MARK_LEFT;
		nodes[i].left = lastOp;
		if (lastOp >= 0) {
		    nodes[lastOp].p.parent = (int)i;
		}
		nodes[i].right = OT_LITERAL;
		lastOp = (int)i;
	    }
	}
	nodes[0].right = lastOp;
	nodes[lastOp].p.parent = 0;

	code = ExecConstantExprTree(interp, nodes, 0, &litObjv);

	TclStackFree(interp, nodes);
	return code;
    }
}

/*
 *----------------------------------------------------------------------
 *
 * TclNoIdentOpCmd --
 *	Implements the commands: -, /
 *	in the ::tcl::mathop namespace. These commands are defined for
 *	arbitrary non-zero number of arguments by repeatedly applying the base
 *	operator with suitable associative rules. When no arguments are
 *	provided, an error is raised.
 *
 * Results:
 *	A standard Tcl return code and result left in interp.
 *
 * Side effects:
 *	None.
 *
 *----------------------------------------------------------------------
 */

int
TclNoIdentOpCmd(
    void *clientData,
    Tcl_Interp *interp,
    Tcl_Size objc,
    Tcl_Obj *const objv[])
{
    TclOpCmdClientData *occdPtr = (TclOpCmdClientData *)clientData;

    if (objc < 2) {
	Tcl_WrongNumArgs(interp, 1, objv, occdPtr->expected);
	return TCL_ERROR;
    }
    return TclVariadicOpCmd(clientData, interp, objc, objv);
}
/*
 * Local Variables:
 * mode: c
 * c-basic-offset: 4
 * fill-column: 78
 * End:
 */<|MERGE_RESOLUTION|>--- conflicted
+++ resolved
@@ -2682,7 +2682,6 @@
 	nodes[0].lexeme = START;
 	nodes[0].mark = MARK_RIGHT;
 	for (i=2; i<objc-1; i++) {
-<<<<<<< HEAD
 	    int j = 2 * (i - 1);
 	    litObjv[j - 1] = objv[i];
 	    nodes[j - 1].lexeme = lexeme;
@@ -2694,30 +2693,12 @@
 	    nodes[j].lexeme = AND;
 	    nodes[j].mark = MARK_LEFT;
 	    nodes[j].left = lastAnd;
-	    nodes[lastAnd].p.parent = j;
-
-	    nodes[j].right = j + 1;
-	    nodes[j + 1].p.parent= j;
-
-	    lastAnd = j;
-=======
-	    litObjv[2*(i-1)-1] = objv[i];
-	    nodes[2*(i-1)-1].lexeme = lexeme;
-	    nodes[2*(i-1)-1].mark = MARK_LEFT;
-	    nodes[2*(i-1)-1].left = OT_LITERAL;
-	    nodes[2*(i-1)-1].right = OT_LITERAL;
-
-	    litObjv[2*(i-1)] = objv[i];
-	    nodes[2*(i-1)].lexeme = AND;
-	    nodes[2*(i-1)].mark = MARK_LEFT;
-	    nodes[2*(i-1)].left = lastAnd;
 	    nodes[lastAnd].p.parent = 2*((int)i-1);
 
 	    nodes[2*(i-1)].right = 2*((int)i-1)+1;
 	    nodes[2*(i-1)+1].p.parent= 2*((int)i-1);
 
 	    lastAnd = 2*((int)i-1);
->>>>>>> 8eb38e1e
 	}
 	litObjv[2 *(objc - 2) - 1] = objv[objc - 1];
 
@@ -2819,15 +2800,10 @@
 	return code;
     } else {
 	Tcl_Obj *const *litObjv = objv + 1;
-<<<<<<< HEAD
 	OpNode *nodes = (OpNode *)TclStackAlloc(interp,
 		(objc - 1) * sizeof(OpNode));
-	int i, lastOp = OT_LITERAL;
-=======
-	OpNode *nodes = (OpNode *)TclStackAlloc(interp, (objc-1) * sizeof(OpNode));
 	Tcl_Size i;
 	int lastOp = OT_LITERAL;
->>>>>>> 8eb38e1e
 
 	nodes[0].lexeme = START;
 	nodes[0].mark = MARK_RIGHT;
