--- conflicted
+++ resolved
@@ -1889,11 +1889,7 @@
 {
     const char *end;
     int scanned;
-<<<<<<< HEAD
-    Tcl_UniChar ch;
-=======
     Tcl_UniChar ch = 0;
->>>>>>> 7d743964
     Tcl_Obj *literal = NULL;
     unsigned char byte;
 
@@ -2072,21 +2068,13 @@
 
     if (!TclIsBareword(*start) || *start == '_') {
 	if (Tcl_UtfCharComplete(start, numBytes)) {
-<<<<<<< HEAD
-	    scanned = Tcl_UtfToUniChar(start, &ch);
-=======
 	    scanned = TclUtfToUniChar(start, &ch);
->>>>>>> 7d743964
 	} else {
 	    char utfBytes[TCL_UTF_MAX];
 
 	    memcpy(utfBytes, start, (size_t) numBytes);
 	    utfBytes[numBytes] = '\0';
-<<<<<<< HEAD
-	    scanned = Tcl_UtfToUniChar(utfBytes, &ch);
-=======
 	    scanned = TclUtfToUniChar(utfBytes, &ch);
->>>>>>> 7d743964
 	}
 	*lexemePtr = INVALID;
 	Tcl_DecrRefCount(literal);
