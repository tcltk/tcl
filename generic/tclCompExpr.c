/*
 * tclCompExpr.c --
 *
 *	This file contains the code to parse and compile Tcl expressions and
 *	implementations of the Tcl commands corresponding to expression
 *	operators, such as the command ::tcl::mathop::+ .
 *
 * Contributions from Don Porter, NIST, 2006-2007. (not subject to US copyright)
 *
 * See the file "license.terms" for information on usage and redistribution of
 * this file, and for a DISCLAIMER OF ALL WARRANTIES.
 */

#include "tclInt.h"
#include "tclCompile.h"		/* CompileEnv */

/*
 * Expression parsing takes place in the routine ParseExpr(). It takes a
 * string as input, parses that string, and generates a representation of the
 * expression in the form of a tree of operators, a list of literals, a list
 * of function names, and an array of Tcl_Token's within a Tcl_Parse struct.
 * The tree is composed of OpNodes.
 */

typedef struct {
    int left;			/* "Pointer" to the left operand. */
    int right;			/* "Pointer" to the right operand. */
    union {
	int parent;		/* "Pointer" to the parent operand. */
	int prev;		/* "Pointer" joining incomplete tree stack */
    } p;
    unsigned char lexeme;	/* Code that identifies the operator. */
    unsigned char precedence;	/* Precedence of the operator */
    unsigned char mark;		/* Mark used to control traversal. */
    unsigned char constant;	/* Flag marking constant subexpressions. */
} OpNode;

/*
 * The storage for the tree is dynamically allocated array of OpNodes. The
 * array is grown as parsing needs dictate according to a scheme similar to
 * Tcl's string growth algorithm, so that the resizing costs are O(N) and so
 * that we use at least half the memory allocated as expressions get large.
 *
 * Each OpNode in the tree represents an operator in the expression, either
 * unary or binary. When parsing is completed successfully, a binary operator
 * OpNode will have its left and right fields filled with "pointers" to its
 * left and right operands. A unary operator OpNode will have its right field
 * filled with a pointer to its single operand. When an operand is a
 * subexpression the "pointer" takes the form of the index -- a non-negative
 * integer -- into the OpNode storage array where the root of that
 * subexpression parse tree is found.
 *
 * Non-operator elements of the expression do not get stored in the OpNode
 * tree. They are stored in the other structures according to their type.
 * Literal values get appended to the literal list. Elements that denote forms
 * of quoting or substitution known to the Tcl parser get stored as
 * Tcl_Tokens. These non-operator elements of the expression are the leaves of
 * the completed parse tree. When an operand of an OpNode is one of these leaf
 * elements, the following negative integer codes are used to indicate which
 * kind of elements it is.
 */

enum OperandTypes {
    OT_LITERAL = -3,	/* Operand is a literal in the literal list */
    OT_TOKENS = -2,	/* Operand is sequence of Tcl_Tokens */
    OT_EMPTY = -1	/* "Operand" is an empty string. This is a special
			 * case used only to represent the EMPTY lexeme. See
			 * below. */
};

/*
 * Readable macros to test whether a "pointer" value points to an operator.
 * They operate on the "non-negative integer -> operator; negative integer ->
 * a non-operator OperandType" distinction.
 */

#define IsOperator(l)	((l) >= 0)
#define NotOperator(l)	((l) < 0)

/*
 * Note that it is sufficient to store in the tree just the type of leaf
 * operand, without any explicit pointer to which leaf. This is true because
 * the traversals of the completed tree we perform are known to visit the
 * leaves in the same order as the original parse.
 *
 * In a completed parse tree, those OpNodes that are themselves (roots of
 * subexpression trees that are) operands of some operator store in their
 * p.parent field a "pointer" to the OpNode of that operator. The p.parent
 * field permits a traversal of the tree within a non-recursive routine
 * (ConvertTreeToTokens() and CompileExprTree()). This means that even
 * expression trees of great depth pose no risk of blowing the C stack.
 *
 * While the parse tree is being constructed, the same memory space is used to
 * hold the p.prev field which chains together a stack of incomplete trees
 * awaiting their right operands.
 *
 * The lexeme field is filled in with the lexeme of the operator that is
 * returned by the ParseLexeme() routine. Only lexemes for unary and binary
 * operators get stored in an OpNode. Other lexmes get different treatement.
 *
 * The precedence field provides a place to store the precedence of the
 * operator, so it need not be looked up again and again.
 *
 * The mark field is use to control the traversal of the tree, so that it can
 * be done non-recursively. The mark values are:
 */

enum Marks {
    MARK_LEFT,		/* Next step of traversal is to visit left subtree */
    MARK_RIGHT,		/* Next step of traversal is to visit right subtree */
    MARK_PARENT		/* Next step of traversal is to return to parent */
};

/*
 * The constant field is a boolean flag marking which subexpressions are
 * completely known at compile time, and are eligible for computing then
 * rather than waiting until run time.
 */

/*
 * Each lexeme belongs to one of four categories, which determine its place in
 * the parse tree. We use the two high bits of the (unsigned char) value to
 * store a NODE_TYPE code.
 */

#define NODE_TYPE	0xC0

/*
 * The four category values are LEAF, UNARY, and BINARY, explained below, and
 * "uncategorized", which is used either temporarily, until context determines
 * which of the other three categories is correct, or for lexemes like
 * INVALID, which aren't really lexemes at all, but indicators of a parsing
 * error. Note that the codes must be distinct to distinguish categories, but
 * need not take the form of a bit array.
 */

#define BINARY		0x40	/* This lexeme is a binary operator. An OpNode
				 * representing it should go into the parse
				 * tree, and two operands should be parsed for
				 * it in the expression. */
#define UNARY		0x80	/* This lexeme is a unary operator. An OpNode
				 * representing it should go into the parse
				 * tree, and one operand should be parsed for
				 * it in the expression. */
#define LEAF		0xC0	/* This lexeme is a leaf operand in the parse
				 * tree. No OpNode will be placed in the tree
				 * for it. Either a literal value will be
				 * appended to the list of literals in this
				 * expression, or appropriate Tcl_Tokens will
				 * be appended in a Tcl_Parse struct to
				 * represent those leaves that require some
				 * form of substitution. */

/* Uncategorized lexemes */

#define PLUS		1	/* Ambiguous. Resolves to UNARY_PLUS or
				 * BINARY_PLUS according to context. */
#define MINUS		2	/* Ambiguous. Resolves to UNARY_MINUS or
				 * BINARY_MINUS according to context. */
#define BAREWORD	3	/* Ambigous. Resolves to BOOLEAN or to
				 * FUNCTION or a parse error according to
				 * context and value. */
#define INCOMPLETE	4	/* A parse error. Used only when the single
				 * "=" is encountered.  */
#define INVALID		5	/* A parse error. Used when any punctuation
				 * appears that's not a supported operator. */

/* Leaf lexemes */

#define NUMBER		(LEAF | 1)
				/* For literal numbers */
#define SCRIPT		(LEAF | 2)
				/* Script substitution; [foo] */
#define BOOLEAN		(LEAF | BAREWORD)
				/* For literal booleans */
#define BRACED		(LEAF | 4)
				/* Braced string; {foo bar} */
#define VARIABLE	(LEAF | 5)
				/* Variable substitution; $x */
#define QUOTED		(LEAF | 6)
				/* Quoted string; "foo $bar [soom]" */
#define EMPTY		(LEAF | 7)
				/* Used only for an empty argument list to a
				 * function. Represents the empty string
				 * within parens in the expression: rand() */

/* Unary operator lexemes */

#define UNARY_PLUS	(UNARY | PLUS)
#define UNARY_MINUS	(UNARY | MINUS)
#define FUNCTION	(UNARY | BAREWORD)
				/* This is a bit of "creative interpretation"
				 * on the part of the parser. A function call
				 * is parsed into the parse tree according to
				 * the perspective that the function name is a
				 * unary operator and its argument list,
				 * enclosed in parens, is its operand. The
				 * additional requirements not implied
				 * generally by treatment as a unary operator
				 * -- for example, the requirement that the
				 * operand be enclosed in parens -- are hard
				 * coded in the relevant portions of
				 * ParseExpr(). We trade off the need to
				 * include such exceptional handling in the
				 * code against the need we would otherwise
				 * have for more lexeme categories. */
#define START		(UNARY | 4)
				/* This lexeme isn't parsed from the
				 * expression text at all. It represents the
				 * start of the expression and sits at the
				 * root of the parse tree where it serves as
				 * the start/end point of traversals. */
#define OPEN_PAREN	(UNARY | 5)
				/* Another bit of creative interpretation,
				 * where we treat "(" as a unary operator with
				 * the sub-expression between it and its
				 * matching ")" as its operand. See
				 * CLOSE_PAREN below. */
#define NOT		(UNARY | 6)
#define BIT_NOT		(UNARY | 7)

/* Binary operator lexemes */

#define BINARY_PLUS	(BINARY |  PLUS)
#define BINARY_MINUS	(BINARY |  MINUS)
#define COMMA		(BINARY |  3)
				/* The "," operator is a low precedence binary
				 * operator that separates the arguments in a
				 * function call. The additional constraint
				 * that this operator can only legally appear
				 * at the right places within a function call
				 * argument list are hard coded within
				 * ParseExpr().  */
#define MULT		(BINARY |  4)
#define DIVIDE		(BINARY |  5)
#define MOD		(BINARY |  6)
#define LESS		(BINARY |  7)
#define GREATER		(BINARY |  8)
#define BIT_AND		(BINARY |  9)
#define BIT_XOR		(BINARY | 10)
#define BIT_OR		(BINARY | 11)
#define QUESTION	(BINARY | 12)
				/* These two lexemes make up the */
#define COLON		(BINARY | 13)
				/* ternary conditional operator, $x ? $y : $z.
				 * We treat them as two binary operators to
				 * avoid another lexeme category, and code the
				 * additional constraints directly in
				 * ParseExpr(). For instance, the right
				 * operand of a "?" operator must be a ":"
				 * operator. */
#define LEFT_SHIFT	(BINARY | 14)
#define RIGHT_SHIFT	(BINARY | 15)
#define LEQ		(BINARY | 16)
#define GEQ		(BINARY | 17)
#define EQUAL		(BINARY | 18)
#define NEQ		(BINARY | 19)
#define AND		(BINARY | 20)
#define OR		(BINARY | 21)
#define STREQ		(BINARY | 22)
#define STRNEQ		(BINARY | 23)
#define EXPON		(BINARY | 24)
				/* Unlike the other binary operators, EXPON is
				 * right associative and this distinction is
				 * coded directly in ParseExpr(). */
#define IN_LIST		(BINARY | 25)
#define NOT_IN_LIST	(BINARY | 26)
#define CLOSE_PAREN	(BINARY | 27)
				/* By categorizing the CLOSE_PAREN lexeme as a
				 * BINARY operator, the normal parsing rules
				 * for binary operators assure that a close
				 * paren will not directly follow another
				 * operator, and the machinery already in
				 * place to connect operands to operators
				 * according to precedence performs most of
				 * the work of matching open and close parens
				 * for us. In the end though, a close paren is
				 * not really a binary operator, and some
				 * special coding in ParseExpr() make sure we
				 * never put an actual CLOSE_PAREN node in the
				 * parse tree. The sub-expression between
				 * parens becomes the single argument of the
				 * matching OPEN_PAREN unary operator. */
#define END		(BINARY | 28)
				/* This lexeme represents the end of the
				 * string being parsed. Treating it as a
				 * binary operator follows the same logic as
				 * the CLOSE_PAREN lexeme and END pairs with
				 * START, in the same way that CLOSE_PAREN
				 * pairs with OPEN_PAREN. */

/*
 * When ParseExpr() builds the parse tree it must choose which operands to
 * connect to which operators.  This is done according to operator precedence.
 * The greater an operator's precedence the greater claim it has to link to an
 * available operand.  The Precedence enumeration lists the precedence values
 * used by Tcl expression operators, from lowest to highest claim.  Each
 * precedence level is commented with the operators that hold that precedence.
 */

enum Precedence {
    PREC_END = 1,	/* END */
    PREC_START,		/* START */
    PREC_CLOSE_PAREN,	/* ")" */
    PREC_OPEN_PAREN,	/* "(" */
    PREC_COMMA,		/* "," */
    PREC_CONDITIONAL,	/* "?", ":" */
    PREC_OR,		/* "||" */
    PREC_AND,		/* "&&" */
    PREC_BIT_OR,	/* "|" */
    PREC_BIT_XOR,	/* "^" */
    PREC_BIT_AND,	/* "&" */
    PREC_EQUAL,		/* "==", "!=", "eq", "ne", "in", "ni" */
    PREC_COMPARE,	/* "<", ">", "<=", ">=" */
    PREC_SHIFT,		/* "<<", ">>" */
    PREC_ADD,		/* "+", "-" */
    PREC_MULT,		/* "*", "/", "%" */
    PREC_EXPON,		/* "**" */
    PREC_UNARY		/* "+", "-", FUNCTION, "!", "~" */
};

/*
 * Here the same information contained in the comments above is stored in
 * inverted form, so that given a lexeme, one can quickly look up its
 * precedence value.
 */

static const unsigned char prec[] = {
    /* Non-operator lexemes */
    0,  0,  0,  0,  0,  0,  0,  0,  0,  0,  0,  0,  0,  0,  0,  0,
    0,  0,  0,  0,  0,  0,  0,  0,  0,  0,  0,  0,  0,  0,  0,  0,
    0,  0,  0,  0,  0,  0,  0,  0,  0,  0,  0,  0,  0,  0,  0,  0,
    0,  0,  0,  0,  0,  0,  0,  0,  0,  0,  0,  0,  0,  0,  0,  0,
    0,
    /* Binary operator lexemes */
    PREC_ADD,		/* BINARY_PLUS */
    PREC_ADD,		/* BINARY_MINUS */
    PREC_COMMA,		/* COMMA */
    PREC_MULT,		/* MULT */
    PREC_MULT,		/* DIVIDE */
    PREC_MULT,		/* MOD */
    PREC_COMPARE,	/* LESS */
    PREC_COMPARE,	/* GREATER */
    PREC_BIT_AND,	/* BIT_AND */
    PREC_BIT_XOR,	/* BIT_XOR */
    PREC_BIT_OR,	/* BIT_OR */
    PREC_CONDITIONAL,	/* QUESTION */
    PREC_CONDITIONAL,	/* COLON */
    PREC_SHIFT,		/* LEFT_SHIFT */
    PREC_SHIFT,		/* RIGHT_SHIFT */
    PREC_COMPARE,	/* LEQ */
    PREC_COMPARE,	/* GEQ */
    PREC_EQUAL,		/* EQUAL */
    PREC_EQUAL,		/* NEQ */
    PREC_AND,		/* AND */
    PREC_OR,		/* OR */
    PREC_EQUAL,		/* STREQ */
    PREC_EQUAL,		/* STRNEQ */
    PREC_EXPON,		/* EXPON */
    PREC_EQUAL,		/* IN_LIST */
    PREC_EQUAL,		/* NOT_IN_LIST */
    PREC_CLOSE_PAREN,	/* CLOSE_PAREN */
    PREC_END,		/* END */
    /* Expansion room for more binary operators */
    0,  0,  0,
    0,  0,  0,  0,  0,  0,  0,  0,  0,  0,  0,  0,  0,  0,  0,  0,
    0,  0,  0,  0,  0,  0,  0,  0,  0,  0,  0,  0,  0,  0,  0,  0,
    0,
    /* Unary operator lexemes */
    PREC_UNARY,		/* UNARY_PLUS */
    PREC_UNARY,		/* UNARY_MINUS */
    PREC_UNARY,		/* FUNCTION */
    PREC_START,		/* START */
    PREC_OPEN_PAREN,	/* OPEN_PAREN */
    PREC_UNARY,		/* NOT*/
    PREC_UNARY,		/* BIT_NOT*/
};

/*
 * A table mapping lexemes to bytecode instructions, used by CompileExprTree().
 */

static const unsigned char instruction[] = {
    /* Non-operator lexemes */
    0,  0,  0,  0,  0,  0,  0,  0,  0,  0,  0,  0,  0,  0,  0,  0,
    0,  0,  0,  0,  0,  0,  0,  0,  0,  0,  0,  0,  0,  0,  0,  0,
    0,  0,  0,  0,  0,  0,  0,  0,  0,  0,  0,  0,  0,  0,  0,  0,
    0,  0,  0,  0,  0,  0,  0,  0,  0,  0,  0,  0,  0,  0,  0,  0,
    0,
    /* Binary operator lexemes */
    INST_ADD,		/* BINARY_PLUS */
    INST_SUB,		/* BINARY_MINUS */
    0,			/* COMMA */
    INST_MULT,		/* MULT */
    INST_DIV,		/* DIVIDE */
    INST_MOD,		/* MOD */
    INST_LT,		/* LESS */
    INST_GT,		/* GREATER */
    INST_BITAND,	/* BIT_AND */
    INST_BITXOR,	/* BIT_XOR */
    INST_BITOR,		/* BIT_OR */
    0,			/* QUESTION */
    0,			/* COLON */
    INST_LSHIFT,	/* LEFT_SHIFT */
    INST_RSHIFT,	/* RIGHT_SHIFT */
    INST_LE,		/* LEQ */
    INST_GE,		/* GEQ */
    INST_EQ,		/* EQUAL */
    INST_NEQ,		/* NEQ */
    0,			/* AND */
    0,			/* OR */
    INST_STR_EQ,	/* STREQ */
    INST_STR_NEQ,	/* STRNEQ */
    INST_EXPON,		/* EXPON */
    INST_LIST_IN,	/* IN_LIST */
    INST_LIST_NOT_IN,	/* NOT_IN_LIST */
    0,			/* CLOSE_PAREN */
    0,			/* END */
    /* Expansion room for more binary operators */
    0,  0,  0,
    0,  0,  0,  0,  0,  0,  0,  0,  0,  0,  0,  0,  0,  0,  0,  0,
    0,  0,  0,  0,  0,  0,  0,  0,  0,  0,  0,  0,  0,  0,  0,  0,
    0,
    /* Unary operator lexemes */
    INST_UPLUS,		/* UNARY_PLUS */
    INST_UMINUS,	/* UNARY_MINUS */
    0,			/* FUNCTION */
    0,			/* START */
    0,			/* OPEN_PAREN */
    INST_LNOT,		/* NOT*/
    INST_BITNOT,	/* BIT_NOT*/
};

/*
 * A table mapping a byte value to the corresponding lexeme for use by
 * ParseLexeme().
 */

static const unsigned char Lexeme[] = {
	INVALID		/* NUL */,	INVALID		/* SOH */,
	INVALID		/* STX */,	INVALID		/* ETX */,
	INVALID		/* EOT */,	INVALID		/* ENQ */,
	INVALID		/* ACK */,	INVALID		/* BEL */,
	INVALID		/* BS */,	INVALID		/* HT */,
	INVALID		/* LF */,	INVALID		/* VT */,
	INVALID		/* FF */,	INVALID		/* CR */,
	INVALID		/* SO */,	INVALID		/* SI */,
	INVALID		/* DLE */,	INVALID		/* DC1 */,
	INVALID		/* DC2 */,	INVALID		/* DC3 */,
	INVALID		/* DC4 */,	INVALID		/* NAK */,
	INVALID		/* SYN */,	INVALID		/* ETB */,
	INVALID		/* CAN */,	INVALID		/* EM */,
	INVALID		/* SUB */,	INVALID		/* ESC */,
	INVALID		/* FS */,	INVALID		/* GS */,
	INVALID		/* RS */,	INVALID		/* US */,
	INVALID		/* SPACE */,	0		/* ! or != */,
	QUOTED		/* " */,	INVALID		/* # */,
	VARIABLE	/* $ */,	MOD		/* % */,
	0		/* & or && */,	INVALID		/* ' */,
	OPEN_PAREN	/* ( */,	CLOSE_PAREN	/* ) */,
	0		/* * or ** */,	PLUS		/* + */,
	COMMA		/* , */,	MINUS		/* - */,
	0		/* . */,	DIVIDE		/* / */,
	0, 0, 0, 0, 0, 0, 0, 0, 0, 0,			/* 0-9 */
	COLON		/* : */,	INVALID		/* ; */,
	0		/* < or << or <= */,
	0		/* == or INVALID */,
	0		/* > or >> or >= */,
	QUESTION	/* ? */,	INVALID		/* @ */,
	0, 0, 0, 0, 0, 0, 0, 0, 0, 0, 0, 0, 0,		/* A-M */
	0, 0, 0, 0, 0, 0, 0, 0, 0, 0, 0, 0, 0,		/* N-Z */
	SCRIPT		/* [ */,	INVALID		/* \ */,
	INVALID		/* ] */,	BIT_XOR		/* ^ */,
	INVALID		/* _ */,	INVALID		/* ` */,
	0, 0, 0, 0, 0, 0, 0, 0, 0, 0, 0, 0, 0,		/* a-m */
	0, 0, 0, 0, 0, 0, 0, 0, 0, 0, 0, 0, 0,		/* n-z */
	BRACED		/* { */,	0		/* | or || */,
	INVALID		/* } */,	BIT_NOT		/* ~ */,
	INVALID		/* DEL */
};

/*
<<<<<<< HEAD
=======
 * The JumpList struct is used to create a stack of data needed for the
 * TclEmitForwardJump() and TclFixupForwardJump() calls that are performed
 * when compiling the short-circuiting operators QUESTION/COLON, AND, and OR.
 * Keeping a stack permits the CompileExprTree() routine to be non-recursive.
 */

typedef struct JumpList {
    JumpFixup jump;		/* Pass this argument to matching calls of
				 * TclEmitForwardJump() and
				 * TclFixupForwardJump(). */
    struct JumpList *next;	/* Point to next item on the stack */
} JumpList;

/*
>>>>>>> 84864592
 * Declarations for local functions to this file:
 */

static void		CompileExprTree(Tcl_Interp *interp, OpNode *nodes,
			    int index, Tcl_Obj *const **litObjvPtr,
			    Tcl_Obj *const *funcObjv, Tcl_Token *tokenPtr,
			    CompileEnv *envPtr, int optimize);
static void		ConvertTreeToTokens(const char *start, int numBytes,
			    OpNode *nodes, Tcl_Token *tokenPtr,
			    Tcl_Parse *parsePtr);
static int		ExecConstantExprTree(Tcl_Interp *interp, OpNode *nodes,
			    int index, Tcl_Obj * const **litObjvPtr);
static int		ParseExpr(Tcl_Interp *interp, const char *start,
			    int numBytes, OpNode **opTreePtr,
			    Tcl_Obj *litList, Tcl_Obj *funcList,
			    Tcl_Parse *parsePtr, int parseOnly);
static int		ParseLexeme(const char *start, int numBytes,
			    unsigned char *lexemePtr, Tcl_Obj **literalPtr);

/*
 *----------------------------------------------------------------------
 *
 * ParseExpr --
 *
 *	Given a string, the numBytes bytes starting at start, this function
 *	parses it as a Tcl expression and constructs a tree representing the
 *	structure of the expression. The caller must pass in empty lists as
 *	the funcList and litList arguments. The elements of the parsed
 *	expression are returned to the caller as that tree, a list of literal
 *	values, a list of function names, and in Tcl_Tokens added to a
 *	Tcl_Parse struct passed in by the caller.
 *
 * Results:
 *	If the string is successfully parsed as a valid Tcl expression, TCL_OK
 *	is returned, and data about the expression structure is written to the
 *	last four arguments. If the string cannot be parsed as a valid Tcl
 *	expression, TCL_ERROR is returned, and if interp is non-NULL, an error
 *	message is written to interp.
 *
 * Side effects:
 *	Memory will be allocated. If TCL_OK is returned, the caller must clean
 *	up the returned data structures. The (OpNode *) value written to
 *	opTreePtr should be passed to ckfree() and the parsePtr argument
 *	should be passed to Tcl_FreeParse(). The elements appended to the
 *	litList and funcList will automatically be freed whenever the refcount
 *	on those lists indicates they can be freed.
 *
 *----------------------------------------------------------------------
 */

static int
ParseExpr(
    Tcl_Interp *interp,		/* Used for error reporting. */
    const char *start,		/* Start of source string to parse. */
    int numBytes,		/* Number of bytes in string. */
    OpNode **opTreePtr,		/* Points to space where a pointer to the
				 * allocated OpNode tree should go. */
    Tcl_Obj *litList,		/* List to append literals to. */
    Tcl_Obj *funcList,		/* List to append function names to. */
    Tcl_Parse *parsePtr,	/* Structure to fill with tokens representing
				 * those operands that require run time
				 * substitutions. */
    int parseOnly)		/* A boolean indicating whether the caller's
				 * aim is just a parse, or whether it will go
				 * on to compile the expression. Different
				 * optimizations are appropriate for the two
				 * scenarios. */
{
    OpNode *nodes = NULL;	/* Pointer to the OpNode storage array where
				 * we build the parse tree. */
    int nodesAvailable = 64;	/* Initial size of the storage array. This
				 * value establishes a minimum tree memory
				 * cost of only about 1 kibyte, and is large
				 * enough for most expressions to parse with
				 * no need for array growth and
				 * reallocation. */
    int nodesUsed = 0;		/* Number of OpNodes filled. */
    int scanned = 0;		/* Capture number of byte scanned by parsing
				 * routines. */
    int lastParsed;		/* Stores info about what the lexeme parsed
				 * the previous pass through the parsing loop
				 * was. If it was an operator, lastParsed is
				 * the index of the OpNode for that operator.
				 * If it was not an operator, lastParsed holds
				 * an OperandTypes value encoding what we need
				 * to know about it. */
    int incomplete;		/* Index of the most recent incomplete tree in
				 * the OpNode array. Heads a stack of
				 * incomplete trees linked by p.prev. */
    int complete = OT_EMPTY;	/* "Index" of the complete tree (that is, a
				 * complete subexpression) determined at the
				 * moment. OT_EMPTY is a nonsense value used
				 * only to silence compiler warnings. During a
				 * parse, complete will always hold an index
				 * or an OperandTypes value pointing to an
				 * actual leaf at the time the complete tree
				 * is needed. */

    /*
     * These variables control generation of the error message.
     */

    Tcl_Obj *msg = NULL;	/* The error message. */
    Tcl_Obj *post = NULL;	/* In a few cases, an additional postscript
				 * for the error message, supplying more
				 * information after the error msg and
				 * location have been reported. */
    const char *errCode = NULL;	/* The detail word of the errorCode list, or
				 * NULL to indicate that no changes to the
				 * errorCode are to be done. */
    const char *subErrCode = NULL;
				/* Extra information for use in generating the
				 * errorCode. */
    const char *mark = "_@_";	/* In the portion of the complete error
				 * message where the error location is
				 * reported, this "mark" substring is inserted
				 * into the string being parsed to aid in
				 * pinpointing the location of the syntax
				 * error in the expression. */
    int insertMark = 0;		/* A boolean controlling whether the "mark"
				 * should be inserted. */
    const int limit = 25;	/* Portions of the error message are
				 * constructed out of substrings of the
				 * original expression. In order to keep the
				 * error message readable, we impose this
				 * limit on the substring size we extract. */

    TclParseInit(interp, start, numBytes, parsePtr);

    nodes = attemptckalloc(nodesAvailable * sizeof(OpNode));
    if (nodes == NULL) {
	TclNewLiteralStringObj(msg, "not enough memory to parse expression");
	errCode = "NOMEM";
	goto error;
    }

    /*
     * Initialize the parse tree with the special "START" node.
     */

    nodes->lexeme = START;
    nodes->precedence = prec[START];
    nodes->mark = MARK_RIGHT;
    nodes->constant = 1;
    incomplete = lastParsed = nodesUsed;
    nodesUsed++;

    /*
     * Main parsing loop parses one lexeme per iteration. We exit the loop
     * only when there's a syntax error with a "goto error" which takes us to
     * the error handling code following the loop, or when we've successfully
     * completed the parse and we return to the caller.
     */

    while (1) {
	OpNode *nodePtr;	/* Points to the OpNode we may fill this pass
				 * through the loop. */
	unsigned char lexeme;	/* The lexeme we parse this iteration. */
	Tcl_Obj *literal;	/* Filled by the ParseLexeme() call when a
				 * literal is parsed that has a Tcl_Obj rep
				 * worth preserving. */

	/*
	 * Each pass through this loop adds up to one more OpNode. Allocate
	 * space for one if required.
	 */

	if (nodesUsed >= nodesAvailable) {
	    int size = nodesUsed * 2;
	    OpNode *newPtr;

	    do {
		newPtr = attemptckrealloc(nodes, size * sizeof(OpNode));
	    } while ((newPtr == NULL)
		    && ((size -= (size - nodesUsed) / 2) > nodesUsed));
	    if (newPtr == NULL) {
		TclNewLiteralStringObj(msg,
			"not enough memory to parse expression");
		errCode = "NOMEM";
		goto error;
	    }
	    nodesAvailable = size;
	    nodes = newPtr;
	}
	nodePtr = nodes + nodesUsed;

	/*
	 * Skip white space between lexemes.
	 */

	scanned = TclParseAllWhiteSpace(start, numBytes);
	start += scanned;
	numBytes -= scanned;

	scanned = ParseLexeme(start, numBytes, &lexeme, &literal);

	/*
	 * Use context to categorize the lexemes that are ambiguous.
	 */

	if ((NODE_TYPE & lexeme) == 0) {
	    int b;

	    switch (lexeme) {
	    case INVALID:
		msg = Tcl_ObjPrintf("invalid character \"%.*s\"",
			scanned, start);
		errCode = "BADCHAR";
		goto error;
	    case INCOMPLETE:
		msg = Tcl_ObjPrintf("incomplete operator \"%.*s\"",
			scanned, start);
		errCode = "PARTOP";
		goto error;
	    case BAREWORD:

		/*
		 * Most barewords in an expression are a syntax error. The
		 * exceptions are that when a bareword is followed by an open
		 * paren, it might be a function call, and when the bareword
		 * is a legal literal boolean value, we accept that as well.
		 */

		if (start[scanned+TclParseAllWhiteSpace(
			start+scanned, numBytes-scanned)] == '(') {
		    lexeme = FUNCTION;

		    /*
		     * When we compile the expression we'll need the function
		     * name, and there's no place in the parse tree to store
		     * it, so we keep a separate list of all the function
		     * names we've parsed in the order we found them.
		     */

		    Tcl_ListObjAppendElement(NULL, funcList, literal);
		} else if (Tcl_GetBooleanFromObj(NULL,literal,&b) == TCL_OK) {
		    lexeme = BOOLEAN;
		} else {
		    Tcl_DecrRefCount(literal);
		    msg = Tcl_ObjPrintf("invalid bareword \"%.*s%s\"",
			    (scanned < limit) ? scanned : limit - 3, start,
			    (scanned < limit) ? "" : "...");
		    post = Tcl_ObjPrintf(
			    "should be \"$%.*s%s\" or \"{%.*s%s}\"",
			    (scanned < limit) ? scanned : limit - 3,
			    start, (scanned < limit) ? "" : "...",
			    (scanned < limit) ? scanned : limit - 3,
			    start, (scanned < limit) ? "" : "...");
		    Tcl_AppendPrintfToObj(post, " or \"%.*s%s(...)\" or ...",
			    (scanned < limit) ? scanned : limit - 3,
			    start, (scanned < limit) ? "" : "...");
		    errCode = "BAREWORD";
		    if (start[0] == '0') {
			const char *stop;
			TclParseNumber(NULL, NULL, NULL, start, scanned,
				&stop, TCL_PARSE_NO_WHITESPACE);

			if (isdigit(UCHAR(*stop)) || (stop == start + 1)) {
			    switch (start[1]) {
			    case 'b':
				Tcl_AppendToObj(post,
					" (invalid binary number?)", -1);
				parsePtr->errorType = TCL_PARSE_BAD_NUMBER;
				errCode = "BADNUMBER";
				subErrCode = "BINARY";
				break;
			    case 'o':
				Tcl_AppendToObj(post,
					" (invalid octal number?)", -1);
				parsePtr->errorType = TCL_PARSE_BAD_NUMBER;
				errCode = "BADNUMBER";
				subErrCode = "OCTAL";
				break;
			    default:
				if (isdigit(UCHAR(start[1]))) {
				    Tcl_AppendToObj(post,
					    " (invalid octal number?)", -1);
				    parsePtr->errorType = TCL_PARSE_BAD_NUMBER;
				    errCode = "BADNUMBER";
				    subErrCode = "OCTAL";
				}
				break;
			    }
			}
		    }
		    goto error;
		}
		break;
	    case PLUS:
	    case MINUS:
		if (IsOperator(lastParsed)) {
		    /*
		     * A "+" or "-" coming just after another operator must be
		     * interpreted as a unary operator.
		     */

		    lexeme |= UNARY;
		} else {
		    lexeme |= BINARY;
		}
	    }
	}	/* Uncategorized lexemes */

	/*
	 * Handle lexeme based on its category.
	 */

	switch (NODE_TYPE & lexeme) {
	case LEAF: {
	    /*
	     * Each LEAF results in either a literal getting appended to the
	     * litList, or a sequence of Tcl_Tokens representing a Tcl word
	     * getting appended to the parsePtr->tokens. No OpNode is filled
	     * for this lexeme.
	     */

	    Tcl_Token *tokenPtr;
	    const char *end = start;
	    int wordIndex;
	    int code = TCL_OK;

	    /*
	     * A leaf operand appearing just after something that's not an
	     * operator is a syntax error.
	     */

	    if (NotOperator(lastParsed)) {
		msg = Tcl_ObjPrintf("missing operator at %s", mark);
		errCode = "MISSING";
		scanned = 0;
		insertMark = 1;

		/*
		 * Free any literal to avoid a memleak.
		 */

		if ((lexeme == NUMBER) || (lexeme == BOOLEAN)) {
		    Tcl_DecrRefCount(literal);
		}
		goto error;
	    }

	    switch (lexeme) {
	    case NUMBER:
	    case BOOLEAN:
		/*
		 * TODO: Consider using a dict or hash to collapse all
		 * duplicate literals into a single representative value.
		 * (Like what is done with [split $s {}]).
		 * Pro:	~75% memory saving on expressions like
		 *	{1+1+1+1+1+.....+1} (Convert "pointer + Tcl_Obj" cost
		 *	to "pointer" cost only)
		 * Con:	Cost of the dict store/retrieve on every literal in
		 *	every expression when expressions like the above tend
		 *	to be uncommon.
		 *	The memory savings is temporary; Compiling to bytecode
		 *	will collapse things as literals are registered
		 *	anyway, so the savings applies only to the time
		 *	between parsing and compiling. Possibly important due
		 *	to high-water mark nature of memory allocation.
		 */

		Tcl_ListObjAppendElement(NULL, litList, literal);
		complete = lastParsed = OT_LITERAL;
		start += scanned;
		numBytes -= scanned;
		continue;

	    default:
		break;
	    }

	    /*
	     * Remaining LEAF cases may involve filling Tcl_Tokens, so make
	     * room for at least 2 more tokens.
	     */

	    TclGrowParseTokenArray(parsePtr, 2);
	    wordIndex = parsePtr->numTokens;
	    tokenPtr = parsePtr->tokenPtr + wordIndex;
	    tokenPtr->type = TCL_TOKEN_WORD;
	    tokenPtr->start = start;
	    parsePtr->numTokens++;

	    switch (lexeme) {
	    case QUOTED:
		code = parseOnly ?  Tcl_ParseQuotedString(NULL, start,
			numBytes, parsePtr, 1, &end)
			: TclParseQuotedString(NULL, start, numBytes, parsePtr,
			PARSE_APPEND | PARSE_USE_INTERNAL_TOKENS, &end);
		scanned = end - start;
		break;

	    case BRACED:
		code = Tcl_ParseBraces(NULL, start, numBytes,
			parsePtr, 1, &end);
		scanned = end - start;
		break;

	    case VARIABLE:
		code = parseOnly ? Tcl_ParseVarName(NULL, start, numBytes,
			parsePtr, 1) : TclParseVarName(NULL, start, numBytes,
			parsePtr, PARSE_APPEND | PARSE_USE_INTERNAL_TOKENS);

		/*
		 * Handle the quirk that Tcl_ParseVarName reports a successful
		 * parse even when it gets only a "$" with no variable name.
		 */

		tokenPtr = parsePtr->tokenPtr + wordIndex + 1;
		if (code == TCL_OK && tokenPtr->type != TCL_TOKEN_VARIABLE) {
		    TclNewLiteralStringObj(msg, "invalid character \"$\"");
		    errCode = "BADCHAR";
		    goto error;
		}
		scanned = tokenPtr->size;
		break;

	    case SCRIPT:
	      if (parseOnly) {
		Tcl_Parse *nestedPtr =
			TclStackAlloc(interp, sizeof(Tcl_Parse));

		tokenPtr = parsePtr->tokenPtr + parsePtr->numTokens;
		tokenPtr->type = TCL_TOKEN_COMMAND;
		tokenPtr->start = start;
		tokenPtr->numComponents = 0;

		end = start + numBytes;
		start++;
		while (1) {
		    code = Tcl_ParseCommand(interp, start, end - start, 1,
			    nestedPtr);
		    if (code != TCL_OK) {
			parsePtr->term = nestedPtr->term;
			parsePtr->errorType = nestedPtr->errorType;
			parsePtr->incomplete = nestedPtr->incomplete;
			break;
		    }
		    start = nestedPtr->commandStart + nestedPtr->commandSize;
		    Tcl_FreeParse(nestedPtr);
		    if ((nestedPtr->term < end) && (nestedPtr->term[0] == ']')
			    && !nestedPtr->incomplete) {
			break;
		    }

		    if (start == end) {
			TclNewLiteralStringObj(msg, "missing close-bracket");
			parsePtr->term = tokenPtr->start;
			parsePtr->errorType = TCL_PARSE_MISSING_BRACKET;
			parsePtr->incomplete = 1;
			code = TCL_ERROR;
			errCode = "UNBALANCED";
			break;
		    }
		}
		TclStackFree(interp, nestedPtr);
		end = start;
		start = tokenPtr->start;
		scanned = end - start;
		tokenPtr->size = scanned;
		parsePtr->numTokens++;
		break;
	      }
		code = TclParseScriptSubst(start, numBytes, parsePtr, 0);
		scanned = parsePtr->term + 1 - start;
		break;
	    }
	    if (code != TCL_OK) {
		/*
		 * Here we handle all the syntax errors generated by the
		 * Tcl_Token generating parsing routines called in the switch
		 * just above. If the value of parsePtr->incomplete is 1, then
		 * the error was an unbalanced '[', '(', '{', or '"' and
		 * parsePtr->term is pointing to that unbalanced character. If
		 * the value of parsePtr->incomplete is 0, then the error is
		 * one of lacking whitespace following a quoted word, for
		 * example: expr {[an error {foo}bar]}, and parsePtr->term
		 * points to where the whitespace is missing. We reset our
		 * values of start and scanned so that when our error message
		 * is constructed, the location of the syntax error is sure to
		 * appear in it, even if the quoted expression is truncated.
		 */

		start = parsePtr->term;
		scanned = parsePtr->incomplete;
		if (parsePtr->incomplete) {
		    errCode = "UNBALANCED";
		}
		goto error;
	    }

	    tokenPtr = parsePtr->tokenPtr + wordIndex;
	    tokenPtr->size = scanned;
	    tokenPtr->numComponents = parsePtr->numTokens - wordIndex - 1;
	    if (!parseOnly && ((lexeme == QUOTED) || (lexeme == BRACED))) {
		/*
		 * When this expression is destined to be compiled, and a
		 * braced or quoted word within an expression is known at
		 * compile time (no runtime substitutions in it), we can store
		 * it as a literal rather than in its tokenized form. This is
		 * an advantage since the compiled bytecode is going to need
		 * the argument in Tcl_Obj form eventually, so it's just as
		 * well to get there now. Another advantage is that with this
		 * conversion, larger constant expressions might be grown and
		 * optimized.
		 *
		 * On the contrary, if the end goal of this parse is to fill a
		 * Tcl_Parse for a caller of Tcl_ParseExpr(), then it's
		 * wasteful to convert to a literal only to convert back again
		 * later.
		 */

		literal = Tcl_NewObj();
		if (TclWordKnownAtCompileTime(tokenPtr, literal)) {
		    Tcl_ListObjAppendElement(NULL, litList, literal);
		    complete = lastParsed = OT_LITERAL;
		    parsePtr->numTokens = wordIndex;
		    break;
		}
		Tcl_DecrRefCount(literal);
	    }
	    complete = lastParsed = OT_TOKENS;
	    break;
	} /* case LEAF */

	case UNARY:

	    /*
	     * A unary operator appearing just after something that's not an
	     * operator is a syntax error -- something trying to be the left
	     * operand of an operator that doesn't take one.
	     */

	    if (NotOperator(lastParsed)) {
		msg = Tcl_ObjPrintf("missing operator at %s", mark);
		scanned = 0;
		insertMark = 1;
		errCode = "MISSING";
		goto error;
	    }

	    /*
	     * Create an OpNode for the unary operator.
	     */

	    nodePtr->lexeme = lexeme;
	    nodePtr->precedence = prec[lexeme];
	    nodePtr->mark = MARK_RIGHT;

	    /*
	     * A FUNCTION cannot be a constant expression, because Tcl allows
	     * functions to return variable results with the same arguments;
	     * for example, rand(). Other unary operators can root a constant
	     * expression, so long as the argument is a constant expression.
	     */

	    nodePtr->constant = (lexeme != FUNCTION);

	    /*
	     * This unary operator is a new incomplete tree, so push it onto
	     * our stack of incomplete trees. Also remember it as the last
	     * lexeme we parsed.
	     */

	    nodePtr->p.prev = incomplete;
	    incomplete = lastParsed = nodesUsed;
	    nodesUsed++;
	    break;

	case BINARY: {
	    OpNode *incompletePtr;
	    unsigned char precedence = prec[lexeme];

	    /*
	     * A binary operator appearing just after another operator is a
	     * syntax error -- one of the two operators is missing an operand.
	     */

	    if (IsOperator(lastParsed)) {
		if ((lexeme == CLOSE_PAREN)
			&& (nodePtr[-1].lexeme == OPEN_PAREN)) {
		    if (nodePtr[-2].lexeme == FUNCTION) {
			/*
			 * Normally, "()" is a syntax error, but as a special
			 * case accept it as an argument list for a function.
			 * Treat this as a special LEAF lexeme, and restart
			 * the parsing loop with zero characters scanned. We
			 * will parse the ")" again the next time through, but
			 * with the OT_EMPTY leaf as the subexpression between
			 * the parens.
			 */

			scanned = 0;
			complete = lastParsed = OT_EMPTY;
			break;
		    }
		    msg = Tcl_ObjPrintf("empty subexpression at %s", mark);
		    scanned = 0;
		    insertMark = 1;
		    errCode = "EMPTY";
		    goto error;
		}

		if (nodePtr[-1].precedence > precedence) {
		    if (nodePtr[-1].lexeme == OPEN_PAREN) {
			TclNewLiteralStringObj(msg, "unbalanced open paren");
			parsePtr->errorType = TCL_PARSE_MISSING_PAREN;
			errCode = "UNBALANCED";
		    } else if (nodePtr[-1].lexeme == COMMA) {
			msg = Tcl_ObjPrintf(
				"missing function argument at %s", mark);
			scanned = 0;
			insertMark = 1;
			errCode = "MISSING";
		    } else if (nodePtr[-1].lexeme == START) {
			TclNewLiteralStringObj(msg, "empty expression");
			errCode = "EMPTY";
		    }
		} else if (lexeme == CLOSE_PAREN) {
		    TclNewLiteralStringObj(msg, "unbalanced close paren");
		    errCode = "UNBALANCED";
		} else if ((lexeme == COMMA)
			&& (nodePtr[-1].lexeme == OPEN_PAREN)
			&& (nodePtr[-2].lexeme == FUNCTION)) {
		    msg = Tcl_ObjPrintf("missing function argument at %s",
			    mark);
		    scanned = 0;
		    insertMark = 1;
		    errCode = "UNBALANCED";
		}
		if (msg == NULL) {
		    msg = Tcl_ObjPrintf("missing operand at %s", mark);
		    scanned = 0;
		    insertMark = 1;
		    errCode = "MISSING";
		}
		goto error;
	    }

	    /*
	     * Here is where the tree comes together. At this point, we have a
	     * stack of incomplete trees corresponding to substrings that are
	     * incomplete expressions, followed by a complete tree
	     * corresponding to a substring that is itself a complete
	     * expression, followed by the binary operator we have just
	     * parsed. The incomplete trees can each be completed by adding a
	     * right operand.
	     *
	     * To illustrate with an example, when we parse the expression
	     * "1+2*3-4" and we reach this point having just parsed the "-"
	     * operator, we have these incomplete trees: START, "1+", and
	     * "2*". Next we have the complete subexpression "3". Last is the
	     * "-" we've just parsed.
	     *
	     * The next step is to join our complete tree to an operator. The
	     * choice is governed by the precedence and associativity of the
	     * competing operators. If we connect it as the right operand of
	     * our most recent incomplete tree, we get a new complete tree,
	     * and we can repeat the process. The while loop following repeats
	     * this until precedence indicates it is time to join the complete
	     * tree as the left operand of the just parsed binary operator.
	     *
	     * Continuing the example, the first pass through the loop will
	     * join "3" to "2*"; the next pass will join "2*3" to "1+". Then
	     * we'll exit the loop and join "1+2*3" to "-". When we return to
	     * parse another lexeme, our stack of incomplete trees is START
	     * and "1+2*3-".
	     */

	    while (1) {
		incompletePtr = nodes + incomplete;

		if (incompletePtr->precedence < precedence) {
		    break;
		}

		if (incompletePtr->precedence == precedence) {
		    /*
		     * Right association rules for exponentiation.
		     */

		    if (lexeme == EXPON) {
			break;
		    }

		    /*
		     * Special association rules for the conditional
		     * operators. The "?" and ":" operators have equal
		     * precedence, but must be linked up in sensible pairs.
		     */

		    if ((incompletePtr->lexeme == QUESTION)
			    && (NotOperator(complete)
			    || (nodes[complete].lexeme != COLON))) {
			break;
		    }
		    if ((incompletePtr->lexeme == COLON)
			    && (lexeme == QUESTION)) {
			break;
		    }
		}

		/*
		 * Some special syntax checks...
		 */

		/* Parens must balance */
		if ((incompletePtr->lexeme == OPEN_PAREN)
			&& (lexeme != CLOSE_PAREN)) {
		    TclNewLiteralStringObj(msg, "unbalanced open paren");
		    parsePtr->errorType = TCL_PARSE_MISSING_PAREN;
		    errCode = "UNBALANCED";
		    goto error;
		}

		/* Right operand of "?" must be ":" */
		if ((incompletePtr->lexeme == QUESTION)
			&& (NotOperator(complete)
			|| (nodes[complete].lexeme != COLON))) {
		    msg = Tcl_ObjPrintf("missing operator \":\" at %s", mark);
		    scanned = 0;
		    insertMark = 1;
		    errCode = "MISSING";
		    goto error;
		}

		/* Operator ":" may only be right operand of "?" */
		if (IsOperator(complete)
			&& (nodes[complete].lexeme == COLON)
			&& (incompletePtr->lexeme != QUESTION)) {
		    TclNewLiteralStringObj(msg,
			    "unexpected operator \":\" "
			    "without preceding \"?\"");
		    errCode = "SURPRISE";
		    goto error;
		}

		/*
		 * Attach complete tree as right operand of most recent
		 * incomplete tree.
		 */

		incompletePtr->right = complete;
		if (IsOperator(complete)) {
		    nodes[complete].p.parent = incomplete;
		    incompletePtr->constant = incompletePtr->constant
			    && nodes[complete].constant;
		} else {
		    incompletePtr->constant = incompletePtr->constant
			    && (complete == OT_LITERAL);
		}

		/*
		 * The QUESTION/COLON and FUNCTION/OPEN_PAREN combinations
		 * each make up a single operator. Force them to agree whether
		 * they have a constant expression.
		 */

		if ((incompletePtr->lexeme == QUESTION)
			|| (incompletePtr->lexeme == FUNCTION)) {
		    nodes[complete].constant = incompletePtr->constant;
		}

		if (incompletePtr->lexeme == START) {
		    /*
		     * Completing the START tree indicates we're done.
		     * Transfer the parse tree to the caller and return.
		     */

		    *opTreePtr = nodes;
		    return TCL_OK;
		}

		/*
		 * With a right operand attached, last incomplete tree has
		 * become the complete tree. Pop it from the incomplete tree
		 * stack.
		 */

		complete = incomplete;
		incomplete = incompletePtr->p.prev;

		/* CLOSE_PAREN can only close one OPEN_PAREN. */
		if (incompletePtr->lexeme == OPEN_PAREN) {
		    break;
		}
	    }

	    /*
	     * More syntax checks...
	     */

	    /* Parens must balance. */
	    if (lexeme == CLOSE_PAREN) {
		if (incompletePtr->lexeme != OPEN_PAREN) {
		    TclNewLiteralStringObj(msg, "unbalanced close paren");
		    errCode = "UNBALANCED";
		    goto error;
		}
	    }

	    /* Commas must appear only in function argument lists. */
	    if (lexeme == COMMA) {
		if  ((incompletePtr->lexeme != OPEN_PAREN)
			|| (incompletePtr[-1].lexeme != FUNCTION)) {
		    TclNewLiteralStringObj(msg,
			    "unexpected \",\" outside function argument list");
		    errCode = "SURPRISE";
		    goto error;
		}
	    }

	    /* Operator ":" may only be right operand of "?" */
	    if (IsOperator(complete) && (nodes[complete].lexeme == COLON)) {
		TclNewLiteralStringObj(msg,
			"unexpected operator \":\" without preceding \"?\"");
		errCode = "SURPRISE";
		goto error;
	    }

	    /*
	     * Create no node for a CLOSE_PAREN lexeme.
	     */

	    if (lexeme == CLOSE_PAREN) {
		break;
	    }

	    /*
	     * Link complete tree as left operand of new node.
	     */

	    nodePtr->lexeme = lexeme;
	    nodePtr->precedence = precedence;
	    nodePtr->mark = MARK_LEFT;
	    nodePtr->left = complete;

	    /*
	     * The COMMA operator cannot be optimized, since the function
	     * needs all of its arguments, and optimization would reduce the
	     * number. Other binary operators root constant expressions when
	     * both arguments are constant expressions.
	     */

	    nodePtr->constant = (lexeme != COMMA);

	    if (IsOperator(complete)) {
		nodes[complete].p.parent = nodesUsed;
		nodePtr->constant = nodePtr->constant
			&& nodes[complete].constant;
	    } else {
		nodePtr->constant = nodePtr->constant
			&& (complete == OT_LITERAL);
	    }

	    /*
	     * With a left operand attached and a right operand missing, the
	     * just-parsed binary operator is root of a new incomplete tree.
	     * Push it onto the stack of incomplete trees.
	     */

	    nodePtr->p.prev = incomplete;
	    incomplete = lastParsed = nodesUsed;
	    nodesUsed++;
	    break;
	}	/* case BINARY */
	}	/* lexeme handler */

	/* Advance past the just-parsed lexeme */
	start += scanned;
	numBytes -= scanned;
    }	/* main parsing loop */

    /*
     * We only get here if there's been an error. Any errors that didn't get a
     * suitable parsePtr->errorType, get recorded as syntax errors.
     */

  error:
    if (parsePtr->errorType == TCL_PARSE_SUCCESS) {
	parsePtr->errorType = TCL_PARSE_SYNTAX;
    }

    /*
     * Free any partial parse tree we've built.
     */

    if (nodes != NULL) {
	ckfree(nodes);
    }

    if (interp == NULL) {
	/*
	 * Nowhere to report an error message, so just free it.
	 */

	if (msg) {
	    Tcl_DecrRefCount(msg);
	}
    } else {
	/*
	 * Construct the complete error message. Start with the simple error
	 * message, pulled from the interp result if necessary...
	 */

	if (msg == NULL) {
	    msg = Tcl_GetObjResult(interp);
	}

	/*
	 * Add a detailed quote from the bad expression, displaying and
	 * sometimes marking the precise location of the syntax error.
	 */

	Tcl_AppendPrintfToObj(msg, "\nin expression \"%s%.*s%.*s%s%s%.*s%s\"",
		((start - limit) < parsePtr->string) ? "" : "...",
		((start - limit) < parsePtr->string)
			? (int) (start - parsePtr->string) : limit - 3,
		((start - limit) < parsePtr->string)
			? parsePtr->string : start - limit + 3,
		(scanned < limit) ? scanned : limit - 3, start,
		(scanned < limit) ? "" : "...", insertMark ? mark : "",
		(start + scanned + limit > parsePtr->end)
			? (int) (parsePtr->end - start) - scanned : limit-3,
		start + scanned,
		(start + scanned + limit > parsePtr->end) ? "" : "...");

	/*
	 * Next, append any postscript message.
	 */

	if (post != NULL) {
	    Tcl_AppendToObj(msg, ";\n", -1);
	    Tcl_AppendObjToObj(msg, post);
	    Tcl_DecrRefCount(post);
	}
	Tcl_SetObjResult(interp, msg);

	/*
	 * Finally, place context information in the errorInfo.
	 */

	numBytes = parsePtr->end - parsePtr->string;
	Tcl_AppendObjToErrorInfo(interp, Tcl_ObjPrintf(
		"\n    (parsing expression \"%.*s%s\")",
		(numBytes < limit) ? numBytes : limit - 3,
		parsePtr->string, (numBytes < limit) ? "" : "..."));
	if (errCode) {
	    Tcl_SetErrorCode(interp, "TCL", "PARSE", "EXPR", errCode,
		    subErrCode, NULL);
	}
    }

    return TCL_ERROR;
}

/*
 *----------------------------------------------------------------------
 *
 * ConvertTreeToTokens --
 *
 *	Given a string, the numBytes bytes starting at start, and an OpNode
 *	tree and Tcl_Token array created by passing that same string to
 *	ParseExpr(), this function writes into *parsePtr the sequence of
 *	Tcl_Tokens needed so to satisfy the historical interface provided by
 *	Tcl_ParseExpr(). Note that this routine exists only for the sake of
 *	the public Tcl_ParseExpr() routine. It is not used by Tcl itself at
 *	all.
 *
 * Results:
 *	None.
 *
 * Side effects:
 *	The Tcl_Parse *parsePtr is filled with Tcl_Tokens representing the
 *	parsed expression.
 *
 *----------------------------------------------------------------------
 */

static void
ConvertTreeToTokens(
    const char *start,
    int numBytes,
    OpNode *nodes,
    Tcl_Token *tokenPtr,
    Tcl_Parse *parsePtr)
{
    int subExprTokenIdx = 0;
    OpNode *nodePtr = nodes;
    int next = nodePtr->right;

    while (1) {
	Tcl_Token *subExprTokenPtr;
	int scanned, parentIdx;
	unsigned char lexeme;

	/*
	 * Advance the mark so the next exit from this node won't retrace
	 * steps over ground already covered.
	 */

	nodePtr->mark++;

	/*
	 * Handle next child node or leaf.
	 */

	switch (next) {
	case OT_EMPTY:

	    /* No tokens and no characters for the OT_EMPTY leaf. */
	    break;

	case OT_LITERAL:

	    /*
	     * Skip any white space that comes before the literal.
	     */

	    scanned = TclParseAllWhiteSpace(start, numBytes);
	    start += scanned;
	    numBytes -= scanned;

	    /*
	     * Reparse the literal to get pointers into source string.
	     */

	    scanned = ParseLexeme(start, numBytes, &lexeme, NULL);

	    TclGrowParseTokenArray(parsePtr, 2);
	    subExprTokenPtr = parsePtr->tokenPtr + parsePtr->numTokens;
	    subExprTokenPtr->type = TCL_TOKEN_SUB_EXPR;
	    subExprTokenPtr->start = start;
	    subExprTokenPtr->size = scanned;
	    subExprTokenPtr->numComponents = 1;
	    subExprTokenPtr[1].type = TCL_TOKEN_TEXT;
	    subExprTokenPtr[1].start = start;
	    subExprTokenPtr[1].size = scanned;
	    subExprTokenPtr[1].numComponents = 0;

	    parsePtr->numTokens += 2;
	    start += scanned;
	    numBytes -= scanned;
	    break;

	case OT_TOKENS: {
	    /*
	     * tokenPtr points to a token sequence that came from parsing a
	     * Tcl word. A Tcl word is made up of a sequence of one or more
	     * elements. When the word is only a single element, it's been the
	     * historical practice to replace the TCL_TOKEN_WORD token
	     * directly with a TCL_TOKEN_SUB_EXPR token. However, when the
	     * word has multiple elements, a TCL_TOKEN_WORD token is kept as a
	     * grouping device so that TCL_TOKEN_SUB_EXPR always has only one
	     * element. Wise or not, these are the rules the Tcl expr parser
	     * has followed, and for the sake of those few callers of
	     * Tcl_ParseExpr() we do not change them now. Internally, we can
	     * do better.
	     */

	    int toCopy = tokenPtr->numComponents + 1;

	    if (tokenPtr->numComponents == tokenPtr[1].numComponents + 1) {
		/*
		 * Single element word. Copy tokens and convert the leading
		 * token to TCL_TOKEN_SUB_EXPR.
		 */

		TclGrowParseTokenArray(parsePtr, toCopy);
		subExprTokenPtr = parsePtr->tokenPtr + parsePtr->numTokens;
		memcpy(subExprTokenPtr, tokenPtr,
			(size_t) toCopy * sizeof(Tcl_Token));
		subExprTokenPtr->type = TCL_TOKEN_SUB_EXPR;
		parsePtr->numTokens += toCopy;
	    } else {
		/*
		 * Multiple element word. Create a TCL_TOKEN_SUB_EXPR token to
		 * lead, with fields initialized from the leading token, then
		 * copy entire set of word tokens.
		 */

		TclGrowParseTokenArray(parsePtr, toCopy+1);
		subExprTokenPtr = parsePtr->tokenPtr + parsePtr->numTokens;
		*subExprTokenPtr = *tokenPtr;
		subExprTokenPtr->type = TCL_TOKEN_SUB_EXPR;
		subExprTokenPtr->numComponents++;
		subExprTokenPtr++;
		memcpy(subExprTokenPtr, tokenPtr,
			(size_t) toCopy * sizeof(Tcl_Token));
		parsePtr->numTokens += toCopy + 1;
	    }

	    scanned = tokenPtr->start + tokenPtr->size - start;
	    start += scanned;
	    numBytes -= scanned;
	    tokenPtr += toCopy;
	    break;
	}

	default:

	    /*
	     * Advance to the child node, which is an operator.
	     */

	    nodePtr = nodes + next;

	    /*
	     * Skip any white space that comes before the subexpression.
	     */

	    scanned = TclParseAllWhiteSpace(start, numBytes);
	    start += scanned;
	    numBytes -= scanned;

	    /*
	     * Generate tokens for the operator / subexpression...
	     */

	    switch (nodePtr->lexeme) {
	    case OPEN_PAREN:
	    case COMMA:
	    case COLON:

		/*
		 * Historical practice has been to have no Tcl_Tokens for
		 * these operators.
		 */

		break;

	    default: {

		/*
		 * Remember the index of the last subexpression we were
		 * working on -- that of our parent. We'll stack it later.
		 */

		parentIdx = subExprTokenIdx;

		/*
		 * Verify space for the two leading Tcl_Tokens representing
		 * the subexpression rooted by this operator. The first
		 * Tcl_Token will be of type TCL_TOKEN_SUB_EXPR; the second of
		 * type TCL_TOKEN_OPERATOR.
		 */

		TclGrowParseTokenArray(parsePtr, 2);
		subExprTokenIdx = parsePtr->numTokens;
		subExprTokenPtr = parsePtr->tokenPtr + subExprTokenIdx;
		parsePtr->numTokens += 2;
		subExprTokenPtr->type = TCL_TOKEN_SUB_EXPR;
		subExprTokenPtr[1].type = TCL_TOKEN_OPERATOR;

		/*
		 * Our current position scanning the string is the starting
		 * point for this subexpression.
		 */

		subExprTokenPtr->start = start;

		/*
		 * Eventually, we know that the numComponents field of the
		 * Tcl_Token of type TCL_TOKEN_OPERATOR will be 0. This means
		 * we can make other use of this field for now to track the
		 * stack of subexpressions we have pending.
		 */

		subExprTokenPtr[1].numComponents = parentIdx;
		break;
	    }
	    }
	    break;
	}

	/* Determine which way to exit the node on this pass. */
    router:
	switch (nodePtr->mark) {
	case MARK_LEFT:
	    next = nodePtr->left;
	    break;

	case MARK_RIGHT:
	    next = nodePtr->right;

	    /*
	     * Skip any white space that comes before the operator.
	     */

	    scanned = TclParseAllWhiteSpace(start, numBytes);
	    start += scanned;
	    numBytes -= scanned;

	    /*
	     * Here we scan from the string the operator corresponding to
	     * nodePtr->lexeme.
	     */

	    scanned = ParseLexeme(start, numBytes, &lexeme, NULL);

	    switch(nodePtr->lexeme) {
	    case OPEN_PAREN:
	    case COMMA:
	    case COLON:

		/*
		 * No tokens for these lexemes -> nothing to do.
		 */

		break;

	    default:

		/*
		 * Record in the TCL_TOKEN_OPERATOR token the pointers into
		 * the string marking where the operator is.
		 */

		subExprTokenPtr = parsePtr->tokenPtr + subExprTokenIdx;
		subExprTokenPtr[1].start = start;
		subExprTokenPtr[1].size = scanned;
		break;
	    }

	    start += scanned;
	    numBytes -= scanned;
	    break;

	case MARK_PARENT:
	    switch (nodePtr->lexeme) {
	    case START:

		/* When we get back to the START node, we're done. */
		return;

	    case COMMA:
	    case COLON:

		/* No tokens for these lexemes -> nothing to do. */
		break;

	    case OPEN_PAREN:

		/*
		 * Skip past matching close paren.
		 */

		scanned = TclParseAllWhiteSpace(start, numBytes);
		start += scanned;
		numBytes -= scanned;
		scanned = ParseLexeme(start, numBytes, &lexeme, NULL);
		start += scanned;
		numBytes -= scanned;
		break;

	    default:

		/*
		 * Before we leave this node/operator/subexpression for the
		 * last time, finish up its tokens....
		 *
		 * Our current position scanning the string is where the
		 * substring for the subexpression ends.
		 */

		subExprTokenPtr = parsePtr->tokenPtr + subExprTokenIdx;
		subExprTokenPtr->size = start - subExprTokenPtr->start;

		/*
		 * All the Tcl_Tokens allocated and filled belong to
		 * this subexpresion. The first token is the leading
		 * TCL_TOKEN_SUB_EXPR token, and all the rest (one fewer)
		 * are its components.
		 */

		subExprTokenPtr->numComponents =
			(parsePtr->numTokens - subExprTokenIdx) - 1;

		/*
		 * Finally, as we return up the tree to our parent, pop the
		 * parent subexpression off our subexpression stack, and
		 * fill in the zero numComponents for the operator Tcl_Token.
		 */

		parentIdx = subExprTokenPtr[1].numComponents;
		subExprTokenPtr[1].numComponents = 0;
		subExprTokenIdx = parentIdx;
		break;
	    }

	    /*
	     * Since we're returning to parent, skip child handling code.
	     */

	    nodePtr = nodes + nodePtr->p.parent;
	    goto router;
	}
    }
}

/*
 *----------------------------------------------------------------------
 *
 * Tcl_ParseExpr --
 *
 *	Given a string, the numBytes bytes starting at start, this function
 *	parses it as a Tcl expression and stores information about the
 *	structure of the expression in the Tcl_Parse struct indicated by the
 *	caller.
 *
 * Results:
 *	If the string is successfully parsed as a valid Tcl expression, TCL_OK
 *	is returned, and data about the expression structure is written to
 *	*parsePtr. If the string cannot be parsed as a valid Tcl expression,
 *	TCL_ERROR is returned, and if interp is non-NULL, an error message is
 *	written to interp.
 *
 * Side effects:
 *	If there is insufficient space in parsePtr to hold all the information
 *	about the expression, then additional space is malloc-ed. If the
 *	function returns TCL_OK then the caller must eventually invoke
 *	Tcl_FreeParse to release any additional space that was allocated.
 *
 *----------------------------------------------------------------------
 */

int
Tcl_ParseExpr(
    Tcl_Interp *interp,		/* Used for error reporting. */
    const char *start,		/* Start of source string to parse. */
    int numBytes,		/* Number of bytes in string. If < 0, the
				 * string consists of all bytes up to the
				 * first null character. */
    Tcl_Parse *parsePtr)	/* Structure to fill with information about
				 * the parsed expression; any previous
				 * information in the structure is ignored. */
{
    int code;
    OpNode *opTree = NULL;	/* Will point to the tree of operators. */
    Tcl_Obj *litList = Tcl_NewObj();	/* List to hold the literals. */
    Tcl_Obj *funcList = Tcl_NewObj();	/* List to hold the functon names. */
    Tcl_Parse *exprParsePtr = TclStackAlloc(interp, sizeof(Tcl_Parse));
				/* Holds the Tcl_Tokens of substitutions. */

    if (numBytes < 0) {
	numBytes = (start ? strlen(start) : 0);
    }

    code = ParseExpr(interp, start, numBytes, &opTree, litList, funcList,
	    exprParsePtr, 1 /* parseOnly */);
    Tcl_DecrRefCount(funcList);
    Tcl_DecrRefCount(litList);

    TclParseInit(interp, start, numBytes, parsePtr);
    if (code == TCL_OK) {
	ConvertTreeToTokens(start, numBytes,
		opTree, exprParsePtr->tokenPtr, parsePtr);
    } else {
	parsePtr->term = exprParsePtr->term;
	parsePtr->errorType = exprParsePtr->errorType;
    }

    Tcl_FreeParse(exprParsePtr);
    TclStackFree(interp, exprParsePtr);
    ckfree(opTree);
    return code;
}

/*
 *----------------------------------------------------------------------
 *
 * ParseLexeme --
 *
 *	Parse a single lexeme from the start of a string, scanning no more
 *	than numBytes bytes.
 *
 * Results:
 *	Returns the number of bytes scanned to produce the lexeme.
 *
 * Side effects:
 *	Code identifying lexeme parsed is writen to *lexemePtr.
 *
 *----------------------------------------------------------------------
 */

static int
ParseLexeme(
    const char *start,		/* Start of lexeme to parse. */
    int numBytes,		/* Number of bytes in string. */
    unsigned char *lexemePtr,	/* Write code of parsed lexeme to this
				 * storage. */
    Tcl_Obj **literalPtr)	/* Write corresponding literal value to this
				   storage, if non-NULL. */
{
    const char *end;
    int scanned;
    Tcl_UniChar ch;
    Tcl_Obj *literal = NULL;
    unsigned char byte;

    if (numBytes == 0) {
	*lexemePtr = END;
	return 0;
    }
    byte = UCHAR(*start);
    if (byte < sizeof(Lexeme) && Lexeme[byte] != 0) {
	*lexemePtr = Lexeme[byte];
	return 1;
    }
    switch (byte) {
    case '*':
	if ((numBytes > 1) && (start[1] == '*')) {
	    *lexemePtr = EXPON;
	    return 2;
	}
	*lexemePtr = MULT;
	return 1;

    case '=':
	if ((numBytes > 1) && (start[1] == '=')) {
	    *lexemePtr = EQUAL;
	    return 2;
	}
	*lexemePtr = INCOMPLETE;
	return 1;

    case '!':
	if ((numBytes > 1) && (start[1] == '=')) {
	    *lexemePtr = NEQ;
	    return 2;
	}
	*lexemePtr = NOT;
	return 1;

    case '&':
	if ((numBytes > 1) && (start[1] == '&')) {
	    *lexemePtr = AND;
	    return 2;
	}
	*lexemePtr = BIT_AND;
	return 1;

    case '|':
	if ((numBytes > 1) && (start[1] == '|')) {
	    *lexemePtr = OR;
	    return 2;
	}
	*lexemePtr = BIT_OR;
	return 1;

    case '<':
	if (numBytes > 1) {
	    switch (start[1]) {
	    case '<':
		*lexemePtr = LEFT_SHIFT;
		return 2;
	    case '=':
		*lexemePtr = LEQ;
		return 2;
	    }
	}
	*lexemePtr = LESS;
	return 1;

    case '>':
	if (numBytes > 1) {
	    switch (start[1]) {
	    case '>':
		*lexemePtr = RIGHT_SHIFT;
		return 2;
	    case '=':
		*lexemePtr = GEQ;
		return 2;
	    }
	}
	*lexemePtr = GREATER;
	return 1;

    case 'i':
	if ((numBytes > 1) && (start[1] == 'n')
		&& ((numBytes == 2) || start[2] & 0x80 || !isalpha(UCHAR(start[2])))) {
	    /*
	     * Must make this check so we can tell the difference between the
	     * "in" operator and the "int" function name and the "infinity"
	     * numeric value.
	     */

	    *lexemePtr = IN_LIST;
	    return 2;
	}
	break;

    case 'e':
	if ((numBytes > 1) && (start[1] == 'q')
		&& ((numBytes == 2) || start[2] & 0x80 || !isalpha(UCHAR(start[2])))) {
	    *lexemePtr = STREQ;
	    return 2;
	}
	break;

    case 'n':
	if ((numBytes > 1)
		&& ((numBytes == 2) || start[2] & 0x80 || !isalpha(UCHAR(start[2])))) {
	    switch (start[1]) {
	    case 'e':
		*lexemePtr = STRNEQ;
		return 2;
	    case 'i':
		*lexemePtr = NOT_IN_LIST;
		return 2;
	    }
	}
    }

    literal = Tcl_NewObj();
    if (TclParseNumber(NULL, literal, NULL, start, numBytes, &end,
	    TCL_PARSE_NO_WHITESPACE) == TCL_OK) {
	if (end < start + numBytes && !TclIsBareword(*end)) {

	number:
	    TclInitStringRep(literal, start, end-start);
	    *lexemePtr = NUMBER;
	    if (literalPtr) {
		*literalPtr = literal;
	    } else {
		Tcl_DecrRefCount(literal);
	    }
	    return (end-start);
	} else {
	    unsigned char lexeme;

	    /*
	     * We have a number followed directly by bareword characters
	     * (alpha, digit, underscore).  Is this a number followed by
	     * bareword syntax error?  Or should we join into one bareword?
	     * Example: Inf + luence + () becomes a valid function call.
	     * [Bug 3401704]
	     */
	    if (literal->typePtr == &tclDoubleType) {
		const char *p = start;

		while (p < end) {
		    if (!TclIsBareword(*p++)) {
			/*
			 * The number has non-bareword characters, so we
			 * must treat it as a number.
			 */
			goto number;
		    }
		}
	    }
	    ParseLexeme(end, numBytes-(end-start), &lexeme, NULL);
	    if ((NODE_TYPE & lexeme) == BINARY) {
		/*
		 * The bareword characters following the number take the
		 * form of an operator (eq, ne, in, ni, ...) so we treat
		 * as number + operator.
		 */
		goto number;
	    }

	    /*
	     * Otherwise, fall through and parse the whole as a bareword.
	     */
	}
    }

    /*
     * We reject leading underscores in bareword.  No sensible reason why.
     * Might be inspired by reserved identifier rules in C, which of course
     * have no direct relevance here.
     */

    if (!TclIsBareword(*start) || *start == '_') {
	if (Tcl_UtfCharComplete(start, numBytes)) {
	    scanned = Tcl_UtfToUniChar(start, &ch);
	} else {
	    char utfBytes[TCL_UTF_MAX];

	    memcpy(utfBytes, start, (size_t) numBytes);
	    utfBytes[numBytes] = '\0';
	    scanned = Tcl_UtfToUniChar(utfBytes, &ch);
	}
	*lexemePtr = INVALID;
	Tcl_DecrRefCount(literal);
	return scanned;
    }
    end = start;
    while (numBytes && TclIsBareword(*end)) {
	end += 1;
	numBytes -= 1;
    }
    *lexemePtr = BAREWORD;
    if (literalPtr) {
	Tcl_SetStringObj(literal, start, (int) (end-start));
	*literalPtr = literal;
    } else {
	Tcl_DecrRefCount(literal);
    }
    return (end-start);
}

/*
 *----------------------------------------------------------------------
 *
 * TclCompileExpr --
 *
 *	This procedure compiles a string containing a Tcl expression into Tcl
 *	bytecodes.
 *
 * Results:
 *	None.
 *
 * Side effects:
 *	Adds instructions to envPtr to evaluate the expression at runtime.
 *
 *----------------------------------------------------------------------
 */

void
TclCompileExpr(
    Tcl_Interp *interp,		/* Used for error reporting. */
    const char *script,		/* The source script to compile. */
    int numBytes,		/* Number of bytes in script. */
    CompileEnv *envPtr,		/* Holds resulting instructions. */
    int optimize)		/* 0 for one-off expressions. */
{
    OpNode *opTree = NULL;	/* Will point to the tree of operators */
    Tcl_Obj *litList = Tcl_NewObj();	/* List to hold the literals */
    Tcl_Obj *funcList = Tcl_NewObj();	/* List to hold the functon names*/
    Tcl_Parse *parsePtr = TclStackAlloc(interp, sizeof(Tcl_Parse));
				/* Holds the Tcl_Tokens of substitutions */

    int code = ParseExpr(interp, script, numBytes, &opTree, litList,
	    funcList, parsePtr, 0 /* parseOnly */);

    if (code == TCL_OK) {
	/*
	 * Valid parse; compile the tree.
	 */

	int objc;
	Tcl_Obj *const *litObjv;
	Tcl_Obj **funcObjv;

	/* TIP #280 : Track Lines within the expression */
	TclAdvanceLines(&envPtr->line, script,
		script + TclParseAllWhiteSpace(script, numBytes));

	TclListObjGetElements(NULL, litList, &objc, (Tcl_Obj ***)&litObjv);
	TclListObjGetElements(NULL, funcList, &objc, &funcObjv);
	CompileExprTree(interp, opTree, 0, &litObjv, funcObjv,
		parsePtr->tokenPtr, envPtr, optimize);
    } else {
	TclCompileSyntaxError(interp, envPtr);
    }

    Tcl_FreeParse(parsePtr);
    TclStackFree(interp, parsePtr);
    Tcl_DecrRefCount(funcList);
    Tcl_DecrRefCount(litList);
    ckfree(opTree);
}

/*
 *----------------------------------------------------------------------
 *
 * ExecConstantExprTree --
 *	Compiles and executes bytecode for the subexpression tree at index
 *	in the nodes array.  This subexpression must be constant, made up
 *	of only constant operators (not functions) and literals.
 *
 * Results:
 *	A standard Tcl return code and result left in interp.
 *
 * Side effects:
 *	Consumes subtree of nodes rooted at index.  Advances the pointer
 *	*litObjvPtr.
 *
 *----------------------------------------------------------------------
 */

static int
ExecConstantExprTree(
    Tcl_Interp *interp,
    OpNode *nodes,
    int index,
    Tcl_Obj *const **litObjvPtr)
{
    CompileEnv *envPtr;
    ByteCode *byteCodePtr;
    int code;
    Tcl_Obj *byteCodeObj = Tcl_NewObj();
    NRE_callback *rootPtr = TOP_CB(interp);

    /*
     * Note we are compiling an expression with literal arguments. This means
     * there can be no [info frame] calls when we execute the resulting
     * bytecode, so there's no need to tend to TIP 280 issues.
     */

    envPtr = TclStackAlloc(interp, sizeof(CompileEnv));
    TclInitCompileEnv(interp, envPtr, NULL, 0, NULL, 0);
    CompileExprTree(interp, nodes, index, litObjvPtr, NULL, NULL, envPtr,
	    0 /* optimize */);
    TclEmitOpcode(INST_DONE, envPtr);
    Tcl_IncrRefCount(byteCodeObj);
    TclInitByteCodeObj(byteCodeObj, envPtr);
    TclFreeCompileEnv(envPtr);
    TclStackFree(interp, envPtr);
    byteCodePtr = byteCodeObj->internalRep.twoPtrValue.ptr1;
    TclNRExecuteByteCode(interp, byteCodePtr);
    code = TclNRRunCallbacks(interp, TCL_OK, rootPtr);
    Tcl_DecrRefCount(byteCodeObj);
    return code;
}

/*
 *----------------------------------------------------------------------
 *
 * CompileExprTree --
 *
 *	Compiles and writes to envPtr instructions for the subexpression tree
 *	at index in the nodes array. (*litObjvPtr) must point to the proper
 *	location in a corresponding literals list. Likewise, when non-NULL,
 *	funcObjv and tokenPtr must point into matching arrays of function
 *	names and Tcl_Token's derived from earlier call to ParseExpr(). When
 *	optimize is true, any constant subexpressions will be precomputed.
 *
 * Results:
 *	None.
 *
 * Side effects:
 *	Adds instructions to envPtr to evaluate the expression at runtime.
 *	Consumes subtree of nodes rooted at index. Advances the pointer
 *	*litObjvPtr.
 *
 *----------------------------------------------------------------------
 */

static void
CompileExprTree(
    Tcl_Interp *interp,
    OpNode *nodes,
    int index,
    Tcl_Obj *const **litObjvPtr,
    Tcl_Obj *const *funcObjv,
    Tcl_Token *tokenPtr,
    CompileEnv *envPtr,
    int optimize)
{
    OpNode *nodePtr = nodes + index;
    OpNode *rootPtr = nodePtr;
    int numWords = 0;
    JumpFixup *jumpPtr = NULL;
    BA_JumpFixup *stack = NULL;
    int convert = 1;

    while (1) {
	int next;

	if (nodePtr->mark == MARK_LEFT) {
	    next = nodePtr->left;

	    if (nodePtr->lexeme == QUESTION) {
		convert = 1;
	    }
	} else if (nodePtr->mark == MARK_RIGHT) {
	    next = nodePtr->right;

	    switch (nodePtr->lexeme) {
	    case FUNCTION: {
		Tcl_DString cmdName;
		const char *p;
		int length;

		Tcl_DStringInit(&cmdName);
		TclDStringAppendLiteral(&cmdName, "tcl::mathfunc::");
		p = TclGetStringFromObj(*funcObjv, &length);
		funcObjv++;
		Tcl_DStringAppend(&cmdName, p, length);
		TclEmitPush(TclRegisterNewCmdLiteral(envPtr,
			Tcl_DStringValue(&cmdName),
			Tcl_DStringLength(&cmdName)), envPtr);
		Tcl_DStringFree(&cmdName);

		/*
		 * Start a count of the number of words in this function
		 * command invocation. In case there's already a count in
		 * progress (nested functions), save it in our unused "left"
		 * field for restoring later.
		 */

		nodePtr->left = numWords;
		numWords = 2;	/* Command plus one argument */
		break;
	    }
	    case QUESTION:
		if (stack == NULL) {
		    stack = BA_JumpFixup_Create();
		}
		jumpPtr = BA_JumpFixup_Append(stack);
		TclEmitForwardJump(envPtr, TCL_FALSE_JUMP, jumpPtr);
		break;
	    case COLON:
		jumpPtr = BA_JumpFixup_Append(stack);
		TclEmitForwardJump(envPtr, TCL_UNCONDITIONAL_JUMP, jumpPtr);
		TclAdjustStackDepth(-1, envPtr);
		if (convert) {
		    jumpPtr->jumpType = TCL_TRUE_JUMP;
		}
		convert = 1;
		break;
	    case AND:
	    case OR:
		if (stack == NULL) {
		    stack = BA_JumpFixup_Create();
		}
		jumpPtr = BA_JumpFixup_Append(stack);
		TclEmitForwardJump(envPtr, (nodePtr->lexeme == AND)
			?  TCL_FALSE_JUMP : TCL_TRUE_JUMP, jumpPtr);
		break;
	    }
	} else {
	    int pc1, pc2, target;

	    switch (nodePtr->lexeme) {
	    case START:
	    case QUESTION:
		if (convert && (nodePtr == rootPtr)) {
		    TclEmitOpcode(INST_TRY_CVT_TO_NUMERIC, envPtr);
		}
		break;
	    case OPEN_PAREN:

		/* do nothing */
		break;
	    case FUNCTION:
		/*
		 * Use the numWords count we've kept to invoke the function
		 * command with the correct number of arguments.
		 */

		if (numWords < 255) {
		    TclEmitInvoke(envPtr, INST_INVOKE_STK1, numWords);
		} else {
		    TclEmitInvoke(envPtr, INST_INVOKE_STK4, numWords);
		}

		/*
		 * Restore any saved numWords value.
		 */

		numWords = nodePtr->left;
		convert = 1;
		break;
	    case COMMA:
		/*
		 * Each comma implies another function argument.
		 */

		numWords++;
		break;
	    case COLON:
		jumpPtr = BA_JumpFixup_Detach(stack);
		CLANG_ASSERT(jumpPtr);
		if (jumpPtr->jumpType == TCL_TRUE_JUMP) {
		    jumpPtr->jumpType = TCL_UNCONDITIONAL_JUMP;
		    convert = 1;
		}
		target = jumpPtr->codeOffset + 2;
		if (TclFixupForwardJumpToHere(envPtr, jumpPtr, 127)) {
		    target += 3;
		}
		jumpPtr = BA_JumpFixup_Detach(stack);
		TclFixupForwardJump(envPtr, jumpPtr,
			target - jumpPtr->codeOffset, 127);
		break;
	    case AND:
	    case OR:
		jumpPtr = BA_JumpFixup_Detach(stack);
		CLANG_ASSERT(jumpPtr);
		pc1 = CurrentOffset(envPtr);
		TclEmitInstInt1((nodePtr->lexeme == AND) ? INST_JUMP_FALSE1
			: INST_JUMP_TRUE1, 0, envPtr);
		TclEmitPush(TclRegisterNewLiteral(envPtr,
			(nodePtr->lexeme == AND) ? "1" : "0", 1), envPtr);
		pc2 = CurrentOffset(envPtr);
		TclEmitInstInt1(INST_JUMP1, 0, envPtr);
		TclAdjustStackDepth(-1, envPtr);
		TclStoreInt1AtPtr(CurrentOffset(envPtr) - pc1,
			envPtr->codeStart + pc1 + 1);
		if (TclFixupForwardJumpToHere(envPtr, jumpPtr, 127)) {
		    pc2 += 3;
		}
		TclEmitPush(TclRegisterNewLiteral(envPtr,
			(nodePtr->lexeme == AND) ? "0" : "1", 1), envPtr);
		TclStoreInt1AtPtr(CurrentOffset(envPtr) - pc2,
			envPtr->codeStart + pc2 + 1);
		convert = 0;
		break;
	    default:
		TclEmitOpcode(instruction[nodePtr->lexeme], envPtr);
		convert = 0;
		break;
	    }
	    if (nodePtr == rootPtr) {
		/* We're done */

		if (stack) {
		    BA_JumpFixup_Destroy(stack);
		}
		return;
	    }
	    nodePtr = nodes + nodePtr->p.parent;
	    continue;
	}

	nodePtr->mark++;
	switch (next) {
	case OT_EMPTY:
	    numWords = 1;	/* No arguments, so just the command */
	    break;
	case OT_LITERAL: {
	    Tcl_Obj *const *litObjv = *litObjvPtr;
	    Tcl_Obj *literal = *litObjv;

	    if (optimize) {
		int length;
		const char *bytes = TclGetStringFromObj(literal, &length);
		int index = TclRegisterNewLiteral(envPtr, bytes, length);
		Tcl_Obj *objPtr = TclFetchLiteral(envPtr, index);

		if ((objPtr->typePtr == NULL) && (literal->typePtr != NULL)) {
		    /*
		     * Would like to do this:
		     *
		     * lePtr->objPtr = literal;
		     * Tcl_IncrRefCount(literal);
		     * Tcl_DecrRefCount(objPtr);
		     *
		     * However, the design of the "global" and "local"
		     * LiteralTable does not permit the value of lePtr->objPtr
		     * to change. So rather than replace lePtr->objPtr, we do
		     * surgery to transfer our desired intrep into it.
		     */

		    objPtr->typePtr = literal->typePtr;
		    objPtr->internalRep = literal->internalRep;
		    literal->typePtr = NULL;
		}
		TclEmitPush(index, envPtr);
	    } else {
		/*
		 * When optimize==0, we know the expression is a one-off and
		 * there's nothing to be gained from sharing literals when
		 * they won't live long, and the copies we have already have
		 * an appropriate intrep. In this case, skip literal
		 * registration that would enable sharing, and use the routine
		 * that preserves intreps.
		 */

		TclEmitPush(TclAddLiteralObj(envPtr, literal, NULL), envPtr);
	    }
	    (*litObjvPtr)++;
	    break;
	}
	case OT_TOKENS:
	    CompileTokens(envPtr, tokenPtr, interp);
	    tokenPtr += tokenPtr->numComponents + 1;
	    break;
	default:
	    if (optimize && nodes[next].constant) {
		Tcl_InterpState save = Tcl_SaveInterpState(interp, TCL_OK);

		if (ExecConstantExprTree(interp, nodes, next, litObjvPtr)
			== TCL_OK) {
		    int index;
		    Tcl_Obj *objPtr = Tcl_GetObjResult(interp);

		    /*
		     * Don't generate a string rep, but if we have one
		     * already, then use it to share via the literal table.
		     */

		    if (objPtr->bytes) {
			Tcl_Obj *tableValue;

			index = TclRegisterNewLiteral(envPtr, objPtr->bytes,
				objPtr->length);
			tableValue = TclFetchLiteral(envPtr, index);
			if ((tableValue->typePtr == NULL) &&
				(objPtr->typePtr != NULL)) {
			    /*
			     * Same intrep surgery as for OT_LITERAL.
			     */

			    tableValue->typePtr = objPtr->typePtr;
			    tableValue->internalRep = objPtr->internalRep;
			    objPtr->typePtr = NULL;
			}
		    } else {
			index = TclAddLiteralObj(envPtr, objPtr, NULL);
		    }
		    TclEmitPush(index, envPtr);
		} else {
		    TclCompileSyntaxError(interp, envPtr);
		}
		Tcl_RestoreInterpState(interp, save);
		convert = 0;
	    } else {
		nodePtr = nodes + next;
	    }
	}
    }
}

/*
 *----------------------------------------------------------------------
 *
 * TclSingleOpCmd --
 *
 *	Implements the commands: ~, !, <<, >>, %, !=, ne, in, ni
 *	in the ::tcl::mathop namespace.  These commands have no
 *	extension to arbitrary arguments; they accept only exactly one
 *	or exactly two arguments as suitable for the operator.
 *
 * Results:
 *	A standard Tcl return code and result left in interp.
 *
 * Side effects:
 *	None.
 *
 *----------------------------------------------------------------------
 */

int
TclSingleOpCmd(
    ClientData clientData,
    Tcl_Interp *interp,
    int objc,
    Tcl_Obj *const objv[])
{
    TclOpCmdClientData *occdPtr = clientData;
    unsigned char lexeme;
    OpNode nodes[2];
    Tcl_Obj *const *litObjv = objv + 1;

    if (objc != 1 + occdPtr->i.numArgs) {
	Tcl_WrongNumArgs(interp, 1, objv, occdPtr->expected);
	return TCL_ERROR;
    }

    ParseLexeme(occdPtr->op, strlen(occdPtr->op), &lexeme, NULL);
    nodes[0].lexeme = START;
    nodes[0].mark = MARK_RIGHT;
    nodes[0].right = 1;
    nodes[1].lexeme = lexeme;
    if (objc == 2) {
	nodes[1].mark = MARK_RIGHT;
    } else {
	nodes[1].mark = MARK_LEFT;
	nodes[1].left = OT_LITERAL;
    }
    nodes[1].right = OT_LITERAL;
    nodes[1].p.parent = 0;

    return ExecConstantExprTree(interp, nodes, 0, &litObjv);
}

/*
 *----------------------------------------------------------------------
 *
 * TclSortingOpCmd --
 *	Implements the commands:
 *		<, <=, >, >=, ==, eq
 *	in the ::tcl::mathop namespace. These commands are defined for
 *	arbitrary number of arguments by computing the AND of the base
 *	operator applied to all neighbor argument pairs.
 *
 * Results:
 *	A standard Tcl return code and result left in interp.
 *
 * Side effects:
 *	None.
 *
 *----------------------------------------------------------------------
 */

int
TclSortingOpCmd(
    ClientData clientData,
    Tcl_Interp *interp,
    int objc,
    Tcl_Obj *const objv[])
{
    int code = TCL_OK;

    if (objc < 3) {
	Tcl_SetObjResult(interp, Tcl_NewBooleanObj(1));
    } else {
	TclOpCmdClientData *occdPtr = clientData;
	Tcl_Obj **litObjv = TclStackAlloc(interp,
		2 * (objc-2) * sizeof(Tcl_Obj *));
	OpNode *nodes = TclStackAlloc(interp, 2 * (objc-2) * sizeof(OpNode));
	unsigned char lexeme;
	int i, lastAnd = 1;
	Tcl_Obj *const *litObjPtrPtr = litObjv;

	ParseLexeme(occdPtr->op, strlen(occdPtr->op), &lexeme, NULL);

	litObjv[0] = objv[1];
	nodes[0].lexeme = START;
	nodes[0].mark = MARK_RIGHT;
	for (i=2; i<objc-1; i++) {
	    litObjv[2*(i-1)-1] = objv[i];
	    nodes[2*(i-1)-1].lexeme = lexeme;
	    nodes[2*(i-1)-1].mark = MARK_LEFT;
	    nodes[2*(i-1)-1].left = OT_LITERAL;
	    nodes[2*(i-1)-1].right = OT_LITERAL;

	    litObjv[2*(i-1)] = objv[i];
	    nodes[2*(i-1)].lexeme = AND;
	    nodes[2*(i-1)].mark = MARK_LEFT;
	    nodes[2*(i-1)].left = lastAnd;
	    nodes[lastAnd].p.parent = 2*(i-1);

	    nodes[2*(i-1)].right = 2*(i-1)+1;
	    nodes[2*(i-1)+1].p.parent= 2*(i-1);

	    lastAnd = 2*(i-1);
	}
	litObjv[2*(objc-2)-1] = objv[objc-1];

	nodes[2*(objc-2)-1].lexeme = lexeme;
	nodes[2*(objc-2)-1].mark = MARK_LEFT;
	nodes[2*(objc-2)-1].left = OT_LITERAL;
	nodes[2*(objc-2)-1].right = OT_LITERAL;

	nodes[0].right = lastAnd;
	nodes[lastAnd].p.parent = 0;

	code = ExecConstantExprTree(interp, nodes, 0, &litObjPtrPtr);

	TclStackFree(interp, nodes);
	TclStackFree(interp, litObjv);
    }
    return code;
}

/*
 *----------------------------------------------------------------------
 *
 * TclVariadicOpCmd --
 *	Implements the commands: +, *, &, |, ^, **
 *	in the ::tcl::mathop namespace. These commands are defined for
 *	arbitrary number of arguments by repeatedly applying the base
 *	operator with suitable associative rules. When fewer than two
 *	arguments are provided, suitable identity values are returned.
 *
 * Results:
 *	A standard Tcl return code and result left in interp.
 *
 * Side effects:
 *	None.
 *
 *----------------------------------------------------------------------
 */

int
TclVariadicOpCmd(
    ClientData clientData,
    Tcl_Interp *interp,
    int objc,
    Tcl_Obj *const objv[])
{
    TclOpCmdClientData *occdPtr = clientData;
    unsigned char lexeme;
    int code;

    if (objc < 2) {
	Tcl_SetObjResult(interp, Tcl_NewIntObj(occdPtr->i.identity));
	return TCL_OK;
    }

    ParseLexeme(occdPtr->op, strlen(occdPtr->op), &lexeme, NULL);
    lexeme |= BINARY;

    if (objc == 2) {
	Tcl_Obj *litObjv[2];
	OpNode nodes[2];
	int decrMe = 0;
	Tcl_Obj *const *litObjPtrPtr = litObjv;

	if (lexeme == EXPON) {
	    litObjv[1] = Tcl_NewIntObj(occdPtr->i.identity);
	    Tcl_IncrRefCount(litObjv[1]);
	    decrMe = 1;
	    litObjv[0] = objv[1];
	    nodes[0].lexeme = START;
	    nodes[0].mark = MARK_RIGHT;
	    nodes[0].right = 1;
	    nodes[1].lexeme = lexeme;
	    nodes[1].mark = MARK_LEFT;
	    nodes[1].left = OT_LITERAL;
	    nodes[1].right = OT_LITERAL;
	    nodes[1].p.parent = 0;
	} else {
	    if (lexeme == DIVIDE) {
		litObjv[0] = Tcl_NewDoubleObj(1.0);
	    } else {
		litObjv[0] = Tcl_NewIntObj(occdPtr->i.identity);
	    }
	    Tcl_IncrRefCount(litObjv[0]);
	    litObjv[1] = objv[1];
	    nodes[0].lexeme = START;
	    nodes[0].mark = MARK_RIGHT;
	    nodes[0].right = 1;
	    nodes[1].lexeme = lexeme;
	    nodes[1].mark = MARK_LEFT;
	    nodes[1].left = OT_LITERAL;
	    nodes[1].right = OT_LITERAL;
	    nodes[1].p.parent = 0;
	}

	code = ExecConstantExprTree(interp, nodes, 0, &litObjPtrPtr);

	Tcl_DecrRefCount(litObjv[decrMe]);
	return code;
    } else {
	Tcl_Obj *const *litObjv = objv + 1;
	OpNode *nodes = TclStackAlloc(interp, (objc-1) * sizeof(OpNode));
	int i, lastOp = OT_LITERAL;

	nodes[0].lexeme = START;
	nodes[0].mark = MARK_RIGHT;
	if (lexeme == EXPON) {
	    for (i=objc-2; i>0; i--) {
		nodes[i].lexeme = lexeme;
		nodes[i].mark = MARK_LEFT;
		nodes[i].left = OT_LITERAL;
		nodes[i].right = lastOp;
		if (lastOp >= 0) {
		    nodes[lastOp].p.parent = i;
		}
		lastOp = i;
	    }
	} else {
	    for (i=1; i<objc-1; i++) {
		nodes[i].lexeme = lexeme;
		nodes[i].mark = MARK_LEFT;
		nodes[i].left = lastOp;
		if (lastOp >= 0) {
		    nodes[lastOp].p.parent = i;
		}
		nodes[i].right = OT_LITERAL;
		lastOp = i;
	    }
	}
	nodes[0].right = lastOp;
	nodes[lastOp].p.parent = 0;

	code = ExecConstantExprTree(interp, nodes, 0, &litObjv);

	TclStackFree(interp, nodes);
	return code;
    }
}

/*
 *----------------------------------------------------------------------
 *
 * TclNoIdentOpCmd --
 *	Implements the commands: -, /
 *	in the ::tcl::mathop namespace. These commands are defined for
 *	arbitrary non-zero number of arguments by repeatedly applying the base
 *	operator with suitable associative rules. When no arguments are
 *	provided, an error is raised.
 *
 * Results:
 *	A standard Tcl return code and result left in interp.
 *
 * Side effects:
 *	None.
 *
 *----------------------------------------------------------------------
 */

int
TclNoIdentOpCmd(
    ClientData clientData,
    Tcl_Interp *interp,
    int objc,
    Tcl_Obj *const objv[])
{
    TclOpCmdClientData *occdPtr = clientData;

    if (objc < 2) {
	Tcl_WrongNumArgs(interp, 1, objv, occdPtr->expected);
	return TCL_ERROR;
    }
    return TclVariadicOpCmd(clientData, interp, objc, objv);
}
/*
 * Local Variables:
 * mode: c
 * c-basic-offset: 4
 * fill-column: 78
 * End:
 */<|MERGE_RESOLUTION|>--- conflicted
+++ resolved
@@ -480,23 +480,6 @@
 };
 
 /*
-<<<<<<< HEAD
-=======
- * The JumpList struct is used to create a stack of data needed for the
- * TclEmitForwardJump() and TclFixupForwardJump() calls that are performed
- * when compiling the short-circuiting operators QUESTION/COLON, AND, and OR.
- * Keeping a stack permits the CompileExprTree() routine to be non-recursive.
- */
-
-typedef struct JumpList {
-    JumpFixup jump;		/* Pass this argument to matching calls of
-				 * TclEmitForwardJump() and
-				 * TclFixupForwardJump(). */
-    struct JumpList *next;	/* Point to next item on the stack */
-} JumpList;
-
-/*
->>>>>>> 84864592
  * Declarations for local functions to this file:
  */
 
