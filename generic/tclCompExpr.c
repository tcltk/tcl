/*
 * tclCompExpr.c --
 *
 *	This file contains the code to parse and compile Tcl expressions
 *	and implementations of the Tcl commands corresponding to expression
 *	operators, such as the command ::tcl::mathop::+ .
 *
 * Contributions from Don Porter, NIST, 2006-2007. (not subject to US copyright)
 *
<<<<<<< HEAD
 * See the file "license.terms" for information on usage and redistribution of
 * this file, and for a DISCLAIMER OF ALL WARRANTIES.
 *
 * RCS: @(#) $Id: tclCompExpr.c,v 1.97.2.2 2011/01/18 10:02:03 nijtmans Exp $
=======
 * See the file "license.terms" for information on usage and redistribution
 * of this file, and for a DISCLAIMER OF ALL WARRANTIES.
>>>>>>> e25ebfc2
 */

#include "tclInt.h"
#include "tclCompile.h"		/* CompileEnv */

/*
 * Expression parsing takes place in the routine ParseExpr().  It takes a
 * string as input, parses that string, and generates a representation of
 * the expression in the form of a tree of operators, a list of literals,
 * a list of function names, and an array of Tcl_Token's within a Tcl_Parse
 * struct.  The tree is composed of OpNodes.
 */

typedef struct OpNode {
    int left;			/* "Pointer" to the left operand. */
    int right;			/* "Pointer" to the right operand. */
    union {
	int parent;		/* "Pointer" to the parent operand. */
	int prev;		/* "Pointer" joining incomplete tree stack */
    } p;
    unsigned char lexeme;	/* Code that identifies the operator. */
    unsigned char precedence;	/* Precedence of the operator */
    unsigned char mark;		/* Mark used to control traversal. */
    unsigned char constant;	/* Flag marking constant subexpressions. */
} OpNode;

/*
 * The storage for the tree is dynamically allocated array of OpNodes.  The
 * array is grown as parsing needs dictate according to a scheme similar to
 * Tcl's string growth algorithm, so that the resizing costs are O(N) and so
 * that we use at least half the memory allocated as expressions get large.
 *
 * Each OpNode in the tree represents an operator in the expression, either
 * unary or binary.  When parsing is completed successfully, a binary operator
 * OpNode will have its left and right fields filled with "pointers" to its
 * left and right operands.  A unary operator OpNode will have its right field
 * filled with a pointer to its single operand.  When an operand is a
 * subexpression the "pointer" takes the form of the index -- a non-negative
 * integer -- into the OpNode storage array where the root of that
 * subexpression parse tree is found.
 *
 * Non-operator elements of the expression do not get stored in the OpNode
 * tree.  They are stored in the other structures according to their type.
 * Literal values get appended to the literal list.  Elements that denote
 * forms of quoting or substitution known to the Tcl parser get stored as
 * Tcl_Tokens.  These non-operator elements of the expression are the
 * leaves of the completed parse tree.  When an operand of an OpNode is
 * one of these leaf elements, the following negative integer codes are used
 * to indicate which kind of elements it is.
 */

enum OperandTypes {
    OT_LITERAL = -3,	/* Operand is a literal in the literal list */
    OT_TOKENS = -2,	/* Operand is sequence of Tcl_Tokens */
    OT_EMPTY = -1	/* "Operand" is an empty string.  This is a
			 * special case used only to represent the
			 * EMPTY lexeme.  See below. */
};

/*
 * Readable macros to test whether a "pointer" value points to an operator.
 * They operate on the "non-negative integer -> operator; negative integer ->
 * a non-operator OperandType" distinction.
 */

#define IsOperator(l)	((l) >= 0)
#define NotOperator(l)	((l) < 0)

/*
 * Note that it is sufficient to store in the tree just the type of leaf
 * operand, without any explicit pointer to which leaf.  This is true because
 * the traversals of the completed tree we perform are known to visit
 * the leaves in the same order as the original parse.
 *
 * In a completed parse tree, those OpNodes that are themselves (roots of
 * subexpression trees that are) operands of some operator store in their
 * p.parent field a "pointer" to the OpNode of that operator.  The p.parent
 * field permits a traversal of the tree within a * non-recursive routine
 * (ConvertTreeToTokens() and CompileExprTree()).  This means that even
 * expression trees of great depth pose no risk of blowing the C stack.
 *
 * While the parse tree is being constructed, the same memory space is used
 * to hold the p.prev field which chains together a stack of incomplete
 * trees awaiting their right operands.
 *
 * The lexeme field is filled in with the lexeme of the operator that is
 * returned by the ParseLexeme() routine.  Only lexemes for unary and
 * binary operators get stored in an OpNode.  Other lexmes get different
 * treatement.
 *
 * The precedence field provides a place to store the precedence of the
 * operator, so it need not be looked up again and again.
 *
 * The mark field is use to control the traversal of the tree, so
 * that it can be done non-recursively.  The mark values are:
 */

enum Marks {
    MARK_LEFT,		/* Next step of traversal is to visit left subtree */
    MARK_RIGHT,		/* Next step of traversal is to visit right subtree */
    MARK_PARENT		/* Next step of traversal is to return to parent */
};

/*
 * The constant field is a boolean flag marking which subexpressions are
 * completely known at compile time, and are eligible for computing then
 * rather than waiting until run time.
 */

/*
 * Each lexeme belongs to one of four categories, which determine
 * its place in the parse tree.  We use the two high bits of the
 * (unsigned char) value to store a NODE_TYPE code.
 */

#define NODE_TYPE	0xC0

/*
 * The four category values are LEAF, UNARY, and BINARY, explained below,
 * and "uncategorized", which is used either temporarily, until context
 * determines which of the other three categories is correct, or for
 * lexemes like INVALID, which aren't really lexemes at all, but indicators
 * of a parsing error.  Note that the codes must be distinct to distinguish
 * categories, but need not take the form of a bit array.
 */

#define BINARY		0x40	/* This lexeme is a binary operator.  An
				 * OpNode representing it should go into the
				 * parse tree, and two operands should be
				 * parsed for it in the expression.  */
#define UNARY		0x80	/* This lexeme is a unary operator.  An OpNode
				 * representing it should go into the parse
				 * tree, and one operand should be parsed for
				 * it in the expression. */
#define LEAF		0xC0	/* This lexeme is a leaf operand in the parse
				 * tree.  No OpNode will be placed in the tree
				 * for it.  Either a literal value will be
				 * appended to the list of literals in this
				 * expression, or appropriate Tcl_Tokens will
				 * be appended in a Tcl_Parse struct to
				 * represent those leaves that require some
				 * form of substitution.
				 */

/* Uncategorized lexemes */

#define PLUS		1	/* Ambiguous.  Resolves to UNARY_PLUS or
				 * BINARY_PLUS according to context. */
#define MINUS		2	/* Ambiguous.  Resolves to UNARY_MINUS or
				 * BINARY_MINUS according to context. */
#define BAREWORD	3	/* Ambigous.  Resolves to BOOLEAN or to
				 * FUNCTION or a parse error according to
				 * context and value. */
#define INCOMPLETE	4	/* A parse error.  Used only when the single
				 * "=" is encountered.  */
#define INVALID		5	/* A parse error.  Used when any punctuation
				 * appears that's not a supported operator. */

/* Leaf lexemes */

#define NUMBER		( LEAF | 1)	/* For literal numbers */
#define SCRIPT		( LEAF | 2)	/* Script substitution; [foo] */
#define BOOLEAN		( LEAF | BAREWORD)	/* For literal booleans */
#define BRACED		( LEAF | 4)	/* Braced string; {foo bar} */
#define VARIABLE	( LEAF | 5)	/* Variable substitution; $x */
#define QUOTED		( LEAF | 6)	/* Quoted string; "foo $bar [soom]" */
#define EMPTY		( LEAF | 7)	/* Used only for an empty argument
					 * list to a function.  Represents
					 * the empty string within parens in
					 * the expression: rand() */

/* Unary operator lexemes */

#define UNARY_PLUS	( UNARY | PLUS)
#define UNARY_MINUS	( UNARY | MINUS)
#define FUNCTION	( UNARY | BAREWORD)	/* This is a bit of "creative
					 * interpretation" on the part of the
					 * parser.  A function call is parsed
					 * into the parse tree according to
					 * the perspective that the function
					 * name is a unary operator and its
					 * argument list, enclosed in parens,
					 * is its operand.  The additional
					 * requirements not implied generally
					 * by treatment as a unary operator --
					 * for example, the requirement that
					 * the operand be enclosed in parens --
					 * are hard coded in the relevant
					 * portions of ParseExpr().  We trade
					 * off the need to include such
					 * exceptional handling in the code
					 * against the need we would otherwise
					 * have for more lexeme categories. */
#define START		( UNARY | 4)	/* This lexeme isn't parsed from the
					 * expression text at all.  It
					 * represents the start of the
					 * expression and sits at the root of
					 * the parse tree where it serves as
					 * the start/end point of traversals. */
#define OPEN_PAREN	( UNARY | 5)	/* Another bit of creative
					 * interpretation, where we treat "("
					 * as a unary operator with the
					 * sub-expression between it and its
					 * matching ")" as its operand. See
					 * CLOSE_PAREN below. */
#define NOT		( UNARY | 6)
#define BIT_NOT		( UNARY | 7)

/* Binary operator lexemes */

#define BINARY_PLUS	( BINARY |  PLUS)
#define BINARY_MINUS	( BINARY |  MINUS)
#define COMMA		( BINARY |  3)	/* The "," operator is a low precedence
					 * binary operator that separates the
					 * arguments in a function call.  The
					 * additional constraint that this
					 * operator can only legally appear
					 * at the right places within a
					 * function call argument list are
					 * hard coded within ParseExpr().  */
#define MULT		( BINARY |  4)
#define DIVIDE		( BINARY |  5)
#define MOD		( BINARY |  6)
#define LESS		( BINARY |  7)
#define GREATER		( BINARY |  8)
#define BIT_AND		( BINARY |  9)
#define BIT_XOR		( BINARY | 10)
#define BIT_OR		( BINARY | 11)
#define QUESTION	( BINARY | 12)	/* These two lexemes make up the */
#define COLON		( BINARY | 13)	/* ternary conditional operator,
					 * $x ? $y : $z .  We treat them as
					 * two binary operators to avoid
					 * another lexeme category, and
					 * code the additional constraints
					 * directly in ParseExpr().  For
					 * instance, the right operand of
					 * a "?" operator must be a ":"
					 * operator. */
#define LEFT_SHIFT	( BINARY | 14)
#define RIGHT_SHIFT	( BINARY | 15)
#define LEQ		( BINARY | 16)
#define GEQ		( BINARY | 17)
#define EQUAL		( BINARY | 18)
#define NEQ		( BINARY | 19)
#define AND		( BINARY | 20)
#define OR		( BINARY | 21)
#define STREQ		( BINARY | 22)
#define STRNEQ		( BINARY | 23)
#define EXPON		( BINARY | 24)	/* Unlike the other binary operators,
					 * EXPON is right associative and this
					 * distinction is coded directly in
					 * ParseExpr(). */
#define IN_LIST		( BINARY | 25)
#define NOT_IN_LIST	( BINARY | 26)
#define CLOSE_PAREN	( BINARY | 27)	/* By categorizing the CLOSE_PAREN
					 * lexeme as a BINARY operator, the
					 * normal parsing rules for binary
					 * operators assure that a close paren
					 * will not directly follow another
					 * operator, and the machinery already
					 * in place to connect operands to
					 * operators according to precedence
					 * performs most of the work of
					 * matching open and close parens for
					 * us.  In the end though, a close
					 * paren is not really a binary
					 * operator, and some special coding
					 * in ParseExpr() make sure we never
					 * put an actual CLOSE_PAREN node
					 * in the parse tree.   The
					 * sub-expression between parens
					 * becomes the single argument of
					 * the matching OPEN_PAREN unary
					 * operator. */
#define END		( BINARY | 28)	/* This lexeme represents the end of
					 * the string being parsed.  Treating
					 * it as a binary operator follows the
					 * same logic as the CLOSE_PAREN lexeme
					 * and END pairs with START, in the
					 * same way that CLOSE_PAREN pairs with
					 * OPEN_PAREN. */
/*
 * When ParseExpr() builds the parse tree it must choose which operands to
 * connect to which operators.  This is done according to operator precedence.
 * The greater an operator's precedence the greater claim it has to link to
 * an available operand.  The Precedence enumeration lists the precedence
 * values used by Tcl expression operators, from lowest to highest claim.
 * Each precedence level is commented with the operators that hold that
 * precedence.
 */

enum Precedence {
    PREC_END = 1,	/* END */
    PREC_START,		/* START */
    PREC_CLOSE_PAREN,	/* ")" */
    PREC_OPEN_PAREN,	/* "(" */
    PREC_COMMA,		/* "," */
    PREC_CONDITIONAL,	/* "?", ":" */
    PREC_OR,		/* "||" */
    PREC_AND,		/* "&&" */
    PREC_BIT_OR,	/* "|" */
    PREC_BIT_XOR,	/* "^" */
    PREC_BIT_AND,	/* "&" */
    PREC_EQUAL,		/* "==", "!=", "eq", "ne", "in", "ni" */
    PREC_COMPARE,	/* "<", ">", "<=", ">=" */
    PREC_SHIFT,		/* "<<", ">>" */
    PREC_ADD,		/* "+", "-" */
    PREC_MULT,		/* "*", "/", "%" */
    PREC_EXPON,		/* "**" */
    PREC_UNARY		/* "+", "-", FUNCTION, "!", "~" */
};

/*
 * Here the same information contained in the comments above is stored
 * in inverted form, so that given a lexeme, one can quickly look up
 * its precedence value.
 */

static const unsigned char prec[] = {
    /* Non-operator lexemes */
    0,  0,  0,  0,  0,  0,  0,  0,  0,  0,  0,  0,  0,  0,  0,  0,
    0,  0,  0,  0,  0,  0,  0,  0,  0,  0,  0,  0,  0,  0,  0,  0,
    0,  0,  0,  0,  0,  0,  0,  0,  0,  0,  0,  0,  0,  0,  0,  0,
    0,  0,  0,  0,  0,  0,  0,  0,  0,  0,  0,  0,  0,  0,  0,  0,
    0,
    /* Binary operator lexemes */
    PREC_ADD,		/* BINARY_PLUS */
    PREC_ADD,		/* BINARY_MINUS */
    PREC_COMMA,		/* COMMA */
    PREC_MULT,		/* MULT */
    PREC_MULT,		/* DIVIDE */
    PREC_MULT,		/* MOD */
    PREC_COMPARE,	/* LESS */
    PREC_COMPARE,	/* GREATER */
    PREC_BIT_AND,	/* BIT_AND */
    PREC_BIT_XOR,	/* BIT_XOR */
    PREC_BIT_OR,	/* BIT_OR */
    PREC_CONDITIONAL,	/* QUESTION */
    PREC_CONDITIONAL,	/* COLON */
    PREC_SHIFT,		/* LEFT_SHIFT */
    PREC_SHIFT,		/* RIGHT_SHIFT */
    PREC_COMPARE,	/* LEQ */
    PREC_COMPARE,	/* GEQ */
    PREC_EQUAL,		/* EQUAL */
    PREC_EQUAL,		/* NEQ */
    PREC_AND,		/* AND */
    PREC_OR,		/* OR */
    PREC_EQUAL,		/* STREQ */
    PREC_EQUAL,		/* STRNEQ */
    PREC_EXPON,		/* EXPON */
    PREC_EQUAL,		/* IN_LIST */
    PREC_EQUAL,		/* NOT_IN_LIST */
    PREC_CLOSE_PAREN,	/* CLOSE_PAREN */
    PREC_END,		/* END */
    /* Expansion room for more binary operators */
    0,  0,  0,
    0,  0,  0,  0,  0,  0,  0,  0,  0,  0,  0,  0,  0,  0,  0,  0,
    0,  0,  0,  0,  0,  0,  0,  0,  0,  0,  0,  0,  0,  0,  0,  0,
    0,
    /* Unary operator lexemes */
    PREC_UNARY,		/* UNARY_PLUS */
    PREC_UNARY,		/* UNARY_MINUS */
    PREC_UNARY,		/* FUNCTION */
    PREC_START,		/* START */
    PREC_OPEN_PAREN,	/* OPEN_PAREN */
    PREC_UNARY,		/* NOT*/
    PREC_UNARY,		/* BIT_NOT*/
};

/*
 * A table mapping lexemes to bytecode instructions, used by CompileExprTree().
 */

static const unsigned char instruction[] = {
    /* Non-operator lexemes */
    0,  0,  0,  0,  0,  0,  0,  0,  0,  0,  0,  0,  0,  0,  0,  0,
    0,  0,  0,  0,  0,  0,  0,  0,  0,  0,  0,  0,  0,  0,  0,  0,
    0,  0,  0,  0,  0,  0,  0,  0,  0,  0,  0,  0,  0,  0,  0,  0,
    0,  0,  0,  0,  0,  0,  0,  0,  0,  0,  0,  0,  0,  0,  0,  0,
    0,
    /* Binary operator lexemes */
    INST_ADD,		/* BINARY_PLUS */
    INST_SUB,		/* BINARY_MINUS */
    0,			/* COMMA */
    INST_MULT,		/* MULT */
    INST_DIV,		/* DIVIDE */
    INST_MOD,		/* MOD */
    INST_LT,		/* LESS */
    INST_GT,		/* GREATER */
    INST_BITAND,	/* BIT_AND */
    INST_BITXOR,	/* BIT_XOR */
    INST_BITOR,		/* BIT_OR */
    0,			/* QUESTION */
    0,			/* COLON */
    INST_LSHIFT,	/* LEFT_SHIFT */
    INST_RSHIFT,	/* RIGHT_SHIFT */
    INST_LE,		/* LEQ */
    INST_GE,		/* GEQ */
    INST_EQ,		/* EQUAL */
    INST_NEQ,		/* NEQ */
    0,			/* AND */
    0,			/* OR */
    INST_STR_EQ,	/* STREQ */
    INST_STR_NEQ,	/* STRNEQ */
    INST_EXPON,		/* EXPON */
    INST_LIST_IN,	/* IN_LIST */
    INST_LIST_NOT_IN,	/* NOT_IN_LIST */
    0,			/* CLOSE_PAREN */
    0,			/* END */
    /* Expansion room for more binary operators */
    0,  0,  0,
    0,  0,  0,  0,  0,  0,  0,  0,  0,  0,  0,  0,  0,  0,  0,  0,
    0,  0,  0,  0,  0,  0,  0,  0,  0,  0,  0,  0,  0,  0,  0,  0,
    0,
    /* Unary operator lexemes */
    INST_UPLUS,		/* UNARY_PLUS */
    INST_UMINUS,	/* UNARY_MINUS */
    0,			/* FUNCTION */
    0,			/* START */
    0,			/* OPEN_PAREN */
    INST_LNOT,		/* NOT*/
    INST_BITNOT,	/* BIT_NOT*/
};

/*
 * A table mapping a byte value to the corresponding lexeme for use by
 * ParseLexeme().
 */

static unsigned char Lexeme[] = {
	INVALID		/* NUL */,	INVALID		/* SOH */,
	INVALID		/* STX */,	INVALID		/* ETX */,
	INVALID		/* EOT */,	INVALID		/* ENQ */,
	INVALID		/* ACK */,	INVALID		/* BEL */,
	INVALID		/* BS */,	INVALID		/* HT */,
	INVALID		/* LF */,	INVALID		/* VT */,
	INVALID		/* FF */,	INVALID		/* CR */,
	INVALID		/* SO */,	INVALID		/* SI */,
	INVALID		/* DLE */,	INVALID		/* DC1 */,
	INVALID		/* DC2 */,	INVALID		/* DC3 */,
	INVALID		/* DC4 */,	INVALID		/* NAK */,
	INVALID		/* SYN */,	INVALID		/* ETB */,
	INVALID		/* CAN */,	INVALID		/* EM */,
	INVALID		/* SUB */,	INVALID		/* ESC */,
	INVALID		/* FS */,	INVALID		/* GS */,
	INVALID		/* RS */,	INVALID		/* US */,
	INVALID		/* SPACE */,	0 		/* ! or != */,
	QUOTED		/* " */,	INVALID		/* # */,
	VARIABLE	/* $ */,	MOD		/* % */,
	0		/* & or && */,	INVALID		/* ' */,
	OPEN_PAREN	/* ( */,	CLOSE_PAREN	/* ) */,
	0		/* * or ** */,	PLUS		/* + */,
	COMMA		/* , */,	MINUS		/* - */,
	0		/* . */,	DIVIDE		/* / */,
	0, 0, 0, 0, 0, 0, 0, 0, 0, 0,			/* 0-9 */
	COLON		/* : */,	INVALID		/* ; */,
	0		/* < or << or <= */,
	0		/* == or INVALID */,
	0		/* > or >> or >= */,
	QUESTION	/* ? */,	INVALID		/* @ */,
	0, 0, 0, 0, 0, 0, 0, 0, 0, 0, 0, 0, 0,		/* A-M */
	0, 0, 0, 0, 0, 0, 0, 0, 0, 0, 0, 0, 0,		/* N-Z */
	SCRIPT		/* [ */,	INVALID		/* \ */,
	INVALID		/* ] */,	BIT_XOR		/* ^ */,
	INVALID		/* _ */,	INVALID		/* ` */,
	0, 0, 0, 0, 0, 0, 0, 0, 0, 0, 0, 0, 0,		/* a-m */
	0, 0, 0, 0, 0, 0, 0, 0, 0, 0, 0, 0, 0,		/* n-z */
	BRACED		/* { */,	0		/* | or || */,
	INVALID		/* } */,	BIT_NOT		/* ~ */,
	INVALID		/* DEL */
};

/*
 * The JumpList struct is used to create a stack of data needed for the
 * TclEmitForwardJump() and TclFixupForwardJump() calls that are performed
 * when compiling the short-circuiting operators QUESTION/COLON, AND, and OR.
 * Keeping a stack permits the CompileExprTree() routine to be non-recursive.
 */

typedef struct JumpList {
    JumpFixup jump;		/* Pass this argument to matching calls of
				 * TclEmitForwardJump() and
				 * TclFixupForwardJump(). */
    int depth;			/* Remember the currStackDepth of the
				 * CompileEnv here. */
    int offset;			/* Data used to compute jump lengths to pass
				 * to TclFixupForwardJump() */
    int convert;		/* Temporary storage used to compute whether
				 * numeric conversion will be needed following
				 * the operator we're compiling. */
    struct JumpList *next;	/* Point to next item on the stack */
} JumpList;

/*
 * Declarations for local functions to this file:
 */

static void		CompileExprTree(Tcl_Interp *interp, OpNode *nodes,
			    int index, Tcl_Obj *const **litObjvPtr,
			    Tcl_Obj *const *funcObjv, Tcl_Token *tokenPtr,
			    CompileEnv *envPtr, int optimize);
static void		ConvertTreeToTokens(const char *start, int numBytes,
			    OpNode *nodes, Tcl_Token *tokenPtr,
			    Tcl_Parse *parsePtr);
static int		ExecConstantExprTree(Tcl_Interp *interp, OpNode *nodes,
			    int index, Tcl_Obj * const **litObjvPtr);
static int		ParseExpr(Tcl_Interp *interp, const char *start,
			    int numBytes, OpNode **opTreePtr,
			    Tcl_Obj *litList, Tcl_Obj *funcList,
			    Tcl_Parse *parsePtr, int parseOnly);
static int		ParseLexeme(const char *start, int numBytes,
			    unsigned char *lexemePtr, Tcl_Obj **literalPtr);


/*
 *----------------------------------------------------------------------
 *
 * ParseExpr --
 *
 *	Given a string, the numBytes bytes starting at start, this function
 *	parses it as a Tcl expression and constructs a tree representing
 *	the structure of the expression.  The caller must pass in empty
 * 	lists as the funcList and litList arguments.  The elements of the
 *	parsed expression are returned to the caller as that tree, a list of
 *	literal values, a list of function names, and in Tcl_Tokens
 *	added to a Tcl_Parse struct passed in by the caller.
 *
 * Results:
 *	If the string is successfully parsed as a valid Tcl expression, TCL_OK
 *	is returned, and data about the expression structure is written to
 *	the last four arguments.  If the string cannot be parsed as a valid
 *	Tcl expression, TCL_ERROR is returned, and if interp is non-NULL, an
 *	error message is written to interp.
 *
 * Side effects:
 *	Memory will be allocated.  If TCL_OK is returned, the caller must
 *	clean up the returned data structures.  The (OpNode *) value written
 *	to opTreePtr should be passed to ckfree() and the parsePtr argument
 *	should be passed to Tcl_FreeParse().  The elements appended to the
 *	litList and funcList will automatically be freed whenever the
 *	refcount on those lists indicates they can be freed.
 *
 *----------------------------------------------------------------------
 */

static int
ParseExpr(
    Tcl_Interp *interp,		/* Used for error reporting. */
    const char *start,		/* Start of source string to parse. */
    int numBytes,		/* Number of bytes in string. */
    OpNode **opTreePtr,		/* Points to space where a pointer to the
				 * allocated OpNode tree should go. */
    Tcl_Obj *litList,		/* List to append literals to. */
    Tcl_Obj *funcList,		/* List to append function names to. */
    Tcl_Parse *parsePtr,	/* Structure to fill with tokens representing
				 * those operands that require run time
				 * substitutions. */
    int parseOnly)		/* A boolean indicating whether the caller's
				 * aim is just a parse, or whether it will go
				 * on to compile the expression.  Different
				 * optimizations are appropriate for the
				 * two scenarios. */
{
    OpNode *nodes = NULL;	/* Pointer to the OpNode storage array where
				 * we build the parse tree. */
    int nodesAvailable = 64;	/* Initial size of the storage array.  This
				 * value establishes a minimum tree memory cost
				 * of only about 1 kibyte, and is large enough
				 * for most expressions to parse with no need
				 * for array growth and reallocation. */
    int nodesUsed = 0;		/* Number of OpNodes filled. */
    int scanned = 0;		/* Capture number of byte scanned by
				 * parsing routines. */
    int lastParsed;		/* Stores info about what the lexeme parsed
				 * the previous pass through the parsing loop
				 * was.  If it was an operator, lastParsed is
				 * the index of the OpNode for that operator.
				 * If it was not an operator, lastParsed holds
				 * an OperandTypes value encoding what we
				 * need to know about it. */
    int incomplete;		/* Index of the most recent incomplete tree
				 * in the OpNode array.  Heads a stack of
				 * incomplete trees linked by p.prev. */
    int complete = OT_EMPTY;	/* "Index" of the complete tree (that is, a
				 * complete subexpression) determined at the
				 * moment.   OT_EMPTY is a nonsense value
				 * used only to silence compiler warnings.
				 * During a parse, complete will always hold
				 * an index or an OperandTypes value pointing
				 * to an actual leaf at the time the complete
				 * tree is needed. */

    /* These variables control generation of the error message. */
    Tcl_Obj *msg = NULL;	/* The error message. */
    Tcl_Obj *post = NULL;	/* In a few cases, an additional postscript
				 * for the error message, supplying more
				 * information after the error msg and
				 * location have been reported. */
    const char *mark = "_@_";	/* In the portion of the complete error message
				 * where the error location is reported, this
				 * "mark" substring is inserted into the
				 * string being parsed to aid in pinpointing
				 * the location of the syntax error in the
				 * expression. */
    int insertMark = 0;		/* A boolean controlling whether the "mark"
				 * should be inserted. */
    const int limit = 25;	/* Portions of the error message are
				 * constructed out of substrings of the
				 * original expression.  In order to keep the
				 * error message readable, we impose this limit
				 * on the substring size we extract. */

    TclParseInit(interp, start, numBytes, parsePtr);

    nodes = (OpNode *) attemptckalloc(nodesAvailable * sizeof(OpNode));
    if (nodes == NULL) {
	TclNewLiteralStringObj(msg, "not enough memory to parse expression");
	goto error;
    }

    /* Initialize the parse tree with the special "START" node. */
    nodes->lexeme = START;
    nodes->precedence = prec[START];
    nodes->mark = MARK_RIGHT;
    nodes->constant = 1;
    incomplete = lastParsed = nodesUsed;
    nodesUsed++;

    /*
     * Main parsing loop parses one lexeme per iteration.  We exit the
     * loop only when there's a syntax error with a "goto error" which
     * takes us to the error handling code following the loop, or when
     * we've successfully completed the parse and we return to the caller.
     */

    while (1) {
	OpNode *nodePtr;	/* Points to the OpNode we may fill this
				 * pass through the loop. */
	unsigned char lexeme;	/* The lexeme we parse this iteration. */
	Tcl_Obj *literal;	/* Filled by the ParseLexeme() call when
				 * a literal is parsed that has a Tcl_Obj
				 * rep worth preserving. */
	const char *lastStart = start - scanned;
				/* Compute where the lexeme parsed the
				 * previous pass through the loop began.
				 * This is helpful for detecting invalid
				 * octals and providing more complete error
				 * messages. */

	/*
	 * Each pass through this loop adds up to one more OpNode. Allocate
	 * space for one if required.
	 */

	if (nodesUsed >= nodesAvailable) {
	    int size = nodesUsed * 2;
	    OpNode *newPtr;

	    do {
		newPtr = (OpNode *) attemptckrealloc((char *) nodes,
			(unsigned int) size * sizeof(OpNode));
	    } while ((newPtr == NULL)
		    && ((size -= (size - nodesUsed) / 2) > nodesUsed));
	    if (newPtr == NULL) {
		TclNewLiteralStringObj(msg,
			"not enough memory to parse expression");
		goto error;
	    }
	    nodesAvailable = size;
	    nodes = newPtr;
	}
	nodePtr = nodes + nodesUsed;

	/* Skip white space between lexemes. */
	scanned = TclParseAllWhiteSpace(start, numBytes);
	start += scanned;
	numBytes -= scanned;

	scanned = ParseLexeme(start, numBytes, &lexeme, &literal);

	/* Use context to categorize the lexemes that are ambiguous. */
	if ((NODE_TYPE & lexeme) == 0) {
	    switch (lexeme) {
	    case INVALID:
		msg = Tcl_ObjPrintf(
			"invalid character \"%.*s\"", scanned, start);
		goto error;
	    case INCOMPLETE:
		msg = Tcl_ObjPrintf(
			"incomplete operator \"%.*s\"", scanned, start);
		goto error;
	    case BAREWORD:

		/*
		 * Most barewords in an expression are a syntax error.
		 * The exceptions are that when a bareword is followed by
		 * an open paren, it might be a function call, and when the
		 * bareword is a legal literal boolean value, we accept that
		 * as well.
		 */

		if (start[scanned+TclParseAllWhiteSpace(
			start+scanned, numBytes-scanned)] == '(') {
		    lexeme = FUNCTION;

		    /*
		     * When we compile the expression we'll need the function
		     * name, and there's no place in the parse tree to store
		     * it, so we keep a separate list of all the function
		     * names we've parsed in the order we found them.
		     */

		    Tcl_ListObjAppendElement(NULL, funcList, literal);
		} else {
		    int b;
		    if (Tcl_GetBooleanFromObj(NULL, literal, &b) == TCL_OK) {
			lexeme = BOOLEAN;
		    } else {
			Tcl_DecrRefCount(literal);
			msg = Tcl_ObjPrintf(
				"invalid bareword \"%.*s%s\"",
				(scanned < limit) ? scanned : limit - 3, start,
				(scanned < limit) ? "" : "...");
			post = Tcl_ObjPrintf(
				"should be \"$%.*s%s\" or \"{%.*s%s}\"",
				(scanned < limit) ? scanned : limit - 3,
				start, (scanned < limit) ? "" : "...",
				(scanned < limit) ? scanned : limit - 3,
				start, (scanned < limit) ? "" : "...");
			Tcl_AppendPrintfToObj(post,
				" or \"%.*s%s(...)\" or ...",
				(scanned < limit) ? scanned : limit - 3,
				start, (scanned < limit) ? "" : "...");
			if (NotOperator(lastParsed)) {
			    if ((lastStart[0] == '0')
				    && ((lastStart[1] == 'o')
				    || (lastStart[1] == 'O'))
				    && (lastStart[2] >= '0')
				    && (lastStart[2] <= '9')) {
				const char *end = lastStart + 2;
				Tcl_Obj* copy;
				while (isdigit(UCHAR(*end))) {
				    end++;
				}
				copy = Tcl_NewStringObj(lastStart,
					end - lastStart);
				if (TclCheckBadOctal(NULL,
					Tcl_GetString(copy))) {
				    Tcl_AppendToObj(post,
					    "(invalid octal number?)", -1);
				}
				Tcl_DecrRefCount(copy);
			    }
			    scanned = 0;
			    insertMark = 1;
			    parsePtr->errorType = TCL_PARSE_BAD_NUMBER;
			}
			goto error;
		    }
		}
		break;
	    case PLUS:
	    case MINUS:
		if (IsOperator(lastParsed)) {

		    /*
		     * A "+" or "-" coming just after another operator
		     * must be interpreted as a unary operator.
		     */

		    lexeme |= UNARY;
		} else {
		    lexeme |= BINARY;
		}
	    }
	}	/* Uncategorized lexemes */

	/* Handle lexeme based on its category. */
	switch (NODE_TYPE & lexeme) {

	/*
	 * Each LEAF results in either a literal getting appended to the
	 * litList, or a sequence of Tcl_Tokens representing a Tcl word
	 * getting appended to the parsePtr->tokens.  No OpNode is filled
	 * for this lexeme.
	 */

	case LEAF: {
	    Tcl_Token *tokenPtr;
	    const char *end = start;
	    int wordIndex;
	    int code = TCL_OK;

	    /*
	     * A leaf operand appearing just after something that's not an
	     * operator is a syntax error.
	     */

	    if (NotOperator(lastParsed)) {
		msg = Tcl_ObjPrintf("missing operator at %s", mark);
		if (lastStart[0] == '0') {
		    Tcl_Obj *copy = Tcl_NewStringObj(lastStart,
			    start + scanned - lastStart);
		    if (TclCheckBadOctal(NULL, Tcl_GetString(copy))) {
			TclNewLiteralStringObj(post,
				"looks like invalid octal number");
		    }
		    Tcl_DecrRefCount(copy);
		}
		scanned = 0;
		insertMark = 1;
		parsePtr->errorType = TCL_PARSE_BAD_NUMBER;

		/* Free any literal to avoid a memleak. */
		if ((lexeme == NUMBER) || (lexeme == BOOLEAN)) {
		    Tcl_DecrRefCount(literal);
		}
		goto error;
	    }

	    switch (lexeme) {
	    case NUMBER:
	    case BOOLEAN:
		/*
		 * TODO: Consider using a dict or hash to collapse all
		 * duplicate literals into a single representative value.
		 * (Like what is done with [split $s {}]).
		 * Pro:	~75% memory saving on expressions like
		 *	{1+1+1+1+1+.....+1} (Convert "pointer + Tcl_Obj" cost
		 *	to "pointer" cost only)
		 * Con:	Cost of the dict store/retrieve on every literal
		 *	in every expression when expressions like the above
		 *	tend to be uncommon.
		 *	The memory savings is temporary; Compiling to bytecode
		 *	will collapse things as literals are registered
		 * 	anyway, so the savings applies only to the time
		 *	between parsing and compiling.  Possibly important
		 *	due to high-water mark nature of memory allocation.
		 */
		Tcl_ListObjAppendElement(NULL, litList, literal);
		complete = lastParsed = OT_LITERAL;
		start += scanned;
		numBytes -= scanned;
		continue;

	    default:
		break;
	    }

	    /*
	     * Remaining LEAF cases may involve filling Tcl_Tokens, so
	     * make room for at least 2 more tokens.
	     */

	    TclGrowParseTokenArray(parsePtr, 2);
	    wordIndex = parsePtr->numTokens;
	    tokenPtr = parsePtr->tokenPtr + wordIndex;
	    tokenPtr->type = TCL_TOKEN_WORD;
	    tokenPtr->start = start;
	    parsePtr->numTokens++;

	    switch (lexeme) {
	    case QUOTED:
		code = Tcl_ParseQuotedString(NULL, start, numBytes,
			parsePtr, 1, &end);
		scanned = end - start;
		break;

	    case BRACED:
		code = Tcl_ParseBraces(NULL, start, numBytes,
			    parsePtr, 1, &end);
		scanned = end - start;
		break;

	    case VARIABLE:
		code = Tcl_ParseVarName(NULL, start, numBytes, parsePtr, 1);

		/*
		 * Handle the quirk that Tcl_ParseVarName reports a successful
		 * parse even when it gets only a "$" with no variable name.
		 */

		tokenPtr = parsePtr->tokenPtr + wordIndex + 1;
		if (code == TCL_OK && tokenPtr->type != TCL_TOKEN_VARIABLE) {
		    TclNewLiteralStringObj(msg, "invalid character \"$\"");
		    goto error;
		}
		scanned = tokenPtr->size;
		break;

	    case SCRIPT: {
		Tcl_Parse *nestedPtr =
			(Tcl_Parse *) TclStackAlloc(interp, sizeof(Tcl_Parse));

		tokenPtr = parsePtr->tokenPtr + parsePtr->numTokens;
		tokenPtr->type = TCL_TOKEN_COMMAND;
		tokenPtr->start = start;
		tokenPtr->numComponents = 0;

		end = start + numBytes;
		start++;
		while (1) {
		    code = Tcl_ParseCommand(interp, start, (end - start), 1,
			    nestedPtr);
		    if (code != TCL_OK) {
			parsePtr->term = nestedPtr->term;
			parsePtr->errorType = nestedPtr->errorType;
			parsePtr->incomplete = nestedPtr->incomplete;
			break;
		    }
		    start = (nestedPtr->commandStart + nestedPtr->commandSize);
		    Tcl_FreeParse(nestedPtr);
		    if ((nestedPtr->term < end) && (*(nestedPtr->term) == ']')
			    && !(nestedPtr->incomplete)) {
			break;
		    }

		    if (start == end) {
			TclNewLiteralStringObj(msg, "missing close-bracket");
			parsePtr->term = tokenPtr->start;
			parsePtr->errorType = TCL_PARSE_MISSING_BRACKET;
			parsePtr->incomplete = 1;
			code = TCL_ERROR;
			break;
		    }
		}
		TclStackFree(interp, nestedPtr);
		end = start;
		start = tokenPtr->start;
		scanned = end - start;
		tokenPtr->size = scanned;
		parsePtr->numTokens++;
		break;
	    }
	    }
	    if (code != TCL_OK) {

		/*
		 * Here we handle all the syntax errors generated by
		 * the Tcl_Token generating parsing routines called in the
		 * switch just above.  If the value of parsePtr->incomplete
		 * is 1, then the error was an unbalanced '[', '(', '{',
		 * or '"' and parsePtr->term is pointing to that unbalanced
		 * character.  If the value of parsePtr->incomplete is 0,
		 * then the error is one of lacking whitespace following a
		 * quoted word, for example: expr {[an error {foo}bar]},
		 * and parsePtr->term points to where the whitespace is
		 * missing.  We reset our values of start and scanned so that
		 * when our error message is constructed, the location of
		 * the syntax error is sure to appear in it, even if the
		 * quoted expression is truncated.
		 */

		start = parsePtr->term;
		scanned = parsePtr->incomplete;
		goto error;
	    }

	    tokenPtr = parsePtr->tokenPtr + wordIndex;
	    tokenPtr->size = scanned;
	    tokenPtr->numComponents = parsePtr->numTokens - wordIndex - 1;
	    if (!parseOnly && ((lexeme == QUOTED) || (lexeme == BRACED))) {

		/*
		 * When this expression is destined to be compiled, and a
		 * braced or quoted word within an expression is known at
		 * compile time (no runtime substitutions in it), we can
		 * store it as a literal rather than in its tokenized form.
		 * This is an advantage since the compiled bytecode is going
		 * to need the argument in Tcl_Obj form eventually, so it's
		 * just as well to get there now.  Another advantage is that
		 * with this conversion, larger constant expressions might
		 * be grown and optimized.
		 *
		 * On the contrary, if the end goal of this parse is to
		 * fill a Tcl_Parse for a caller of Tcl_ParseExpr(), then it's
		 * wasteful to convert to a literal only to convert back again
		 * later.
		 */

		literal = Tcl_NewObj();
		if (TclWordKnownAtCompileTime(tokenPtr, literal)) {
		    Tcl_ListObjAppendElement(NULL, litList, literal);
		    complete = lastParsed = OT_LITERAL;
		    parsePtr->numTokens = wordIndex;
		    break;
		}
		Tcl_DecrRefCount(literal);
	    }
	    complete = lastParsed = OT_TOKENS;
	    break;
	} /* case LEAF */

	case UNARY:

	    /*
	     * A unary operator appearing just after something that's not an
	     * operator is a syntax error -- something trying to be the left
	     * operand of an operator that doesn't take one.
	     */

	    if (NotOperator(lastParsed)) {
		msg = Tcl_ObjPrintf("missing operator at %s", mark);
		scanned = 0;
		insertMark = 1;
		goto error;
	    }

	    /* Create an OpNode for the unary operator */
	    nodePtr->lexeme = lexeme;
	    nodePtr->precedence = prec[lexeme];
	    nodePtr->mark = MARK_RIGHT;

	    /*
	     * A FUNCTION cannot be a constant expression, because Tcl allows
	     * functions to return variable results with the same arguments;
	     * for example, rand().  Other unary operators can root a constant
	     * expression, so long as the argument is a constant expression.
	     */

	    nodePtr->constant = (lexeme != FUNCTION);

	    /*
	     * This unary operator is a new incomplete tree, so push it
	     * onto our stack of incomplete trees.  Also remember it as
	     * the last lexeme we parsed.
	     */

	    nodePtr->p.prev = incomplete;
	    incomplete = lastParsed = nodesUsed;
	    nodesUsed++;
	    break;

	case BINARY: {
	    OpNode *incompletePtr;
	    unsigned char precedence = prec[lexeme];

	    /*
	     * A binary operator appearing just after another operator is a
	     * syntax error -- one of the two operators is missing an operand.
	     */

	    if (IsOperator(lastParsed)) {
		if ((lexeme == CLOSE_PAREN)
			&& (nodePtr[-1].lexeme == OPEN_PAREN)) {
		    if (nodePtr[-2].lexeme == FUNCTION) {

			/*
			 * Normally, "()" is a syntax error, but as a special
			 * case accept it as an argument list for a function.
			 * Treat this as a special LEAF lexeme, and restart
			 * the parsing loop with zero characters scanned.
			 * We'll parse the ")" again the next time through,
			 * but with the OT_EMPTY leaf as the subexpression
			 * between the parens.
			 */

			scanned = 0;
			complete = lastParsed = OT_EMPTY;
			break;
		    }
		    msg = Tcl_ObjPrintf("empty subexpression at %s", mark);
		    scanned = 0;
		    insertMark = 1;
		    goto error;
		}

		if (nodePtr[-1].precedence > precedence) {
		    if (nodePtr[-1].lexeme == OPEN_PAREN) {
			TclNewLiteralStringObj(msg, "unbalanced open paren");
			parsePtr->errorType = TCL_PARSE_MISSING_PAREN;
		    } else if (nodePtr[-1].lexeme == COMMA) {
			msg = Tcl_ObjPrintf(
				"missing function argument at %s", mark);
			scanned = 0;
			insertMark = 1;
		    } else if (nodePtr[-1].lexeme == START) {
			TclNewLiteralStringObj(msg, "empty expression");
		    }
		} else {
		    if (lexeme == CLOSE_PAREN) {
			TclNewLiteralStringObj(msg, "unbalanced close paren");
		    } else if ((lexeme == COMMA)
			    && (nodePtr[-1].lexeme == OPEN_PAREN)
			    && (nodePtr[-2].lexeme == FUNCTION)) {
			msg = Tcl_ObjPrintf(
				"missing function argument at %s", mark);
			scanned = 0;
			insertMark = 1;
		    }
		}
		if (msg == NULL) {
		    msg = Tcl_ObjPrintf("missing operand at %s", mark);
		    scanned = 0;
		    insertMark = 1;
		}
		goto error;
	    }

	    /*
	     * Here is where the tree comes together.  At this point, we
	     * have a stack of incomplete trees corresponding to
	     * substrings that are incomplete expressions, followed by
	     * a complete tree corresponding to a substring that is itself
	     * a complete expression, followed by the binary operator we have
	     * just parsed.  The incomplete trees can each be completed by
	     * adding a right operand.
	     *
	     * To illustrate with an example, when we parse the expression
	     * "1+2*3-4" and we reach this point having just parsed the "-"
	     * operator, we have these incomplete trees: START, "1+", and
	     * "2*".  Next we have the complete subexpression "3".  Last is
	     * the "-" we've just parsed.
	     *
	     * The next step is to join our complete tree to an operator.
	     * The choice is governed by the precedence and associativity
	     * of the competing operators.  If we connect it as the right
	     * operand of our most recent incomplete tree, we get a new
	     * complete tree, and we can repeat the process.  The while
	     * loop following repeats this until precedence indicates it
	     * is time to join the complete tree as the left operand of
	     * the just parsed binary operator.
	     *
	     * Continuing the example, the first pass through the loop
	     * will join "3" to "2*"; the next pass will join "2*3" to
	     * "1+".  Then we'll exit the loop and join "1+2*3" to "-".
	     * When we return to parse another lexeme, our stack of
	     * incomplete trees is START and "1+2*3-".
	     */

	    while (1) {
		incompletePtr = nodes + incomplete;

		if (incompletePtr->precedence < precedence) {
		    break;
		}

		if (incompletePtr->precedence == precedence) {

		    /* Right association rules for exponentiation. */
		    if (lexeme == EXPON) {
			break;
		    }

		    /*
		     * Special association rules for the conditional operators.
		     * The "?" and ":" operators have equal precedence, but
		     * must be linked up in sensible pairs.
		     */

		    if ((incompletePtr->lexeme == QUESTION)
			    && (NotOperator(complete)
			    || (nodes[complete].lexeme != COLON))) {
			break;
		    }
		    if ((incompletePtr->lexeme == COLON)
			    && (lexeme == QUESTION)) {
			break;
		    }
		}

		/* Some special syntax checks... */

		/* Parens must balance */
		if ((incompletePtr->lexeme == OPEN_PAREN)
			&& (lexeme != CLOSE_PAREN)) {
		    TclNewLiteralStringObj(msg, "unbalanced open paren");
		    parsePtr->errorType = TCL_PARSE_MISSING_PAREN;
		    goto error;
		}

		/* Right operand of "?" must be ":" */
		if ((incompletePtr->lexeme == QUESTION)
			&& (NotOperator(complete)
			|| (nodes[complete].lexeme != COLON))) {
		    msg = Tcl_ObjPrintf(
			    "missing operator \":\" at %s", mark);
		    scanned = 0;
		    insertMark = 1;
		    goto error;
		}

		/* Operator ":" may only be right operand of "?" */
		if (IsOperator(complete)
			&& (nodes[complete].lexeme == COLON)
			&& (incompletePtr->lexeme != QUESTION)) {
		    TclNewLiteralStringObj(msg,
			    "unexpected operator \":\" "
			    "without preceding \"?\"");
		    goto error;
		}

		/*
		 * Attach complete tree as right operand of most recent
		 * incomplete tree.
		 */

		incompletePtr->right = complete;
		if (IsOperator(complete)) {
		    nodes[complete].p.parent = incomplete;
		    incompletePtr->constant = incompletePtr->constant
			    && nodes[complete].constant;
		} else {
		    incompletePtr->constant = incompletePtr->constant
			    && (complete == OT_LITERAL);
		}

		/*
		 * The QUESTION/COLON and FUNCTION/OPEN_PAREN combinations each
		 * make up a single operator.  Force them to agree whether they
		 * have a constant expression.
		 */

		if ((incompletePtr->lexeme == QUESTION)
			|| (incompletePtr->lexeme == FUNCTION)) {
		    nodes[complete].constant = incompletePtr->constant;
		}

		if (incompletePtr->lexeme == START) {

		    /*
		     * Completing the START tree indicates we're done.
		     * Transfer the parse tree to the caller and return.
		     */

		    *opTreePtr = nodes;
		    return TCL_OK;
		}

		/*
		 * With a right operand attached, last incomplete tree has
		 * become the complete tree.  Pop it from the incomplete
		 * tree stack.
		 */

		complete = incomplete;
		incomplete = incompletePtr->p.prev;

		/* CLOSE_PAREN can only close one OPEN_PAREN. */
		if (incompletePtr->lexeme == OPEN_PAREN) {
		    break;
		}
	    }

	    /* More syntax checks... */

	    /* Parens must balance. */
	    if (lexeme == CLOSE_PAREN) {
		if (incompletePtr->lexeme != OPEN_PAREN) {
		    TclNewLiteralStringObj(msg, "unbalanced close paren");
		    goto error;
		}
	    }

	    /* Commas must appear only in function argument lists. */
	    if (lexeme == COMMA) {
		if  ((incompletePtr->lexeme != OPEN_PAREN)
			|| (incompletePtr[-1].lexeme != FUNCTION)) {
		    TclNewLiteralStringObj(msg,
			    "unexpected \",\" outside function argument list");
		    goto error;
		}
	    }

	    /* Operator ":" may only be right operand of "?" */
	    if (IsOperator(complete) && (nodes[complete].lexeme == COLON)) {
		TclNewLiteralStringObj(msg,
			"unexpected operator \":\" without preceding \"?\"");
		goto error;
	    }

	    /* Create no node for a CLOSE_PAREN lexeme. */
	    if (lexeme == CLOSE_PAREN) {
		break;
	    }

	    /* Link complete tree as left operand of new node. */
	    nodePtr->lexeme = lexeme;
	    nodePtr->precedence = precedence;
	    nodePtr->mark = MARK_LEFT;
	    nodePtr->left = complete;

	    /*
	     * The COMMA operator cannot be optimized, since the function
	     * needs all of its arguments, and optimization would reduce
	     * the number.  Other binary operators root constant expressions
	     * when both arguments are constant expressions.
	     */

	    nodePtr->constant = (lexeme != COMMA);

	    if (IsOperator(complete)) {
		nodes[complete].p.parent = nodesUsed;
		nodePtr->constant = nodePtr->constant
			&& nodes[complete].constant;
	    } else {
		nodePtr->constant = nodePtr->constant
			&& (complete == OT_LITERAL);
	    }

	    /*
	     * With a left operand attached and a right operand missing,
	     * the just-parsed binary operator is root of a new incomplete
	     * tree.  Push it onto the stack of incomplete trees.
	     */

	    nodePtr->p.prev = incomplete;
	    incomplete = lastParsed = nodesUsed;
	    nodesUsed++;
	    break;
	}	/* case BINARY */
	}	/* lexeme handler */

	/* Advance past the just-parsed lexeme */
	start += scanned;
	numBytes -= scanned;
    }	/* main parsing loop */

  error:

    /*
     * We only get here if there's been an error.
     * Any errors that didn't get a suitable parsePtr->errorType,
     * get recorded as syntax errors.
     */

    if (parsePtr->errorType == TCL_PARSE_SUCCESS) {
	parsePtr->errorType = TCL_PARSE_SYNTAX;
    }

    /* Free any partial parse tree we've built. */
    if (nodes != NULL) {
	ckfree((char*) nodes);
    }

    if (interp == NULL) {

	/* Nowhere to report an error message, so just free it */
	if (msg) {
	    Tcl_DecrRefCount(msg);
	}
    } else {

	/*
	 * Construct the complete error message.  Start with the simple
	 * error message, pulled from the interp result if necessary...
	 */

	if (msg == NULL) {
	    msg = Tcl_GetObjResult(interp);
	}

	/*
	 * Add a detailed quote from the bad expression, displaying and
	 * sometimes marking the precise location of the syntax error.
	 */

	Tcl_AppendPrintfToObj(msg, "\nin expression \"%s%.*s%.*s%s%s%.*s%s\"",
		((start - limit) < parsePtr->string) ? "" : "...",
		((start - limit) < parsePtr->string)
			? (int) (start - parsePtr->string) : limit - 3,
		((start - limit) < parsePtr->string)
			? parsePtr->string : start - limit + 3,
		(scanned < limit) ? scanned : limit - 3, start,
		(scanned < limit) ? "" : "...", insertMark ? mark : "",
		(start + scanned + limit > parsePtr->end)
			? (int) (parsePtr->end - start) - scanned : limit-3,
		start + scanned,
		(start + scanned + limit > parsePtr->end) ? "" : "...");

	/* Next, append any postscript message. */
	if (post != NULL) {
	    Tcl_AppendToObj(msg, ";\n", -1);
	    Tcl_AppendObjToObj(msg, post);
	    Tcl_DecrRefCount(post);
	}
	Tcl_SetObjResult(interp, msg);

	/* Finally, place context information in the errorInfo. */
	numBytes = parsePtr->end - parsePtr->string;
	Tcl_AppendObjToErrorInfo(interp, Tcl_ObjPrintf(
		"\n    (parsing expression \"%.*s%s\")",
		(numBytes < limit) ? numBytes : limit - 3,
		parsePtr->string, (numBytes < limit) ? "" : "..."));
    }

    return TCL_ERROR;
}

/*
 *----------------------------------------------------------------------
 *
 * ConvertTreeToTokens --
 *
 *	Given a string, the numBytes bytes starting at start, and an OpNode
 *	tree and Tcl_Token array created by passing that same string to
 *	ParseExpr(), this function writes into *parsePtr the sequence of
 * 	Tcl_Tokens needed so to satisfy the historical interface provided
 * 	by Tcl_ParseExpr().  Note that this routine exists only for the sake
 *	of the public Tcl_ParseExpr() routine.  It is not used by Tcl itself
 * 	at all.
 *
 * Results:
 *	None.
 *
 * Side effects:
 *	The Tcl_Parse *parsePtr is filled with Tcl_Tokens representing the
 *	parsed expression.
 *
 *----------------------------------------------------------------------
 */

static void
ConvertTreeToTokens(
    const char *start,
    int numBytes,
    OpNode *nodes,
    Tcl_Token *tokenPtr,
    Tcl_Parse *parsePtr)
{
    int subExprTokenIdx = 0;
    OpNode *nodePtr = nodes;
    int next = nodePtr->right;

    while (1) {
	Tcl_Token *subExprTokenPtr;
	int scanned, parentIdx;
	unsigned char lexeme;

	/*
	 * Advance the mark so the next exit from this node won't retrace
	 * steps over ground already covered.
	 */

	nodePtr->mark++;

	/* Handle next child node or leaf */
	switch (next) {
	case OT_EMPTY:

	    /* No tokens and no characters for the OT_EMPTY leaf. */
	    break;

	case OT_LITERAL:

	    /* Skip any white space that comes before the literal */
	    scanned = TclParseAllWhiteSpace(start, numBytes);
	    start +=scanned;
	    numBytes -= scanned;

	    /* Reparse the literal to get pointers into source string */
	    scanned = ParseLexeme(start, numBytes, &lexeme, NULL);

	    TclGrowParseTokenArray(parsePtr, 2);
	    subExprTokenPtr = parsePtr->tokenPtr + parsePtr->numTokens;
	    subExprTokenPtr->type = TCL_TOKEN_SUB_EXPR;
	    subExprTokenPtr->start = start;
	    subExprTokenPtr->size = scanned;
	    subExprTokenPtr->numComponents = 1;
	    subExprTokenPtr[1].type = TCL_TOKEN_TEXT;
	    subExprTokenPtr[1].start = start;
	    subExprTokenPtr[1].size = scanned;
	    subExprTokenPtr[1].numComponents = 0;

	    parsePtr->numTokens += 2;
	    start +=scanned;
	    numBytes -= scanned;
	    break;

	case OT_TOKENS: {

	    /*
	     * tokenPtr points to a token sequence that came from parsing
	     * a Tcl word.  A Tcl word is made up of a sequence of one or
	     * more elements.  When the word is only a single element, it's
	     * been the historical practice to replace the TCL_TOKEN_WORD
	     * token directly with a TCL_TOKEN_SUB_EXPR token.  However,
	     * when the word has multiple elements, a TCL_TOKEN_WORD token
	     * is kept as a grouping device so that TCL_TOKEN_SUB_EXPR
	     * always has only one element.  Wise or not, these are the
	     * rules the Tcl expr parser has followed, and for the sake
	     * of those few callers of Tcl_ParseExpr() we do not change
	     * them now.  Internally, we can do better.
	     */

	    int toCopy = tokenPtr->numComponents + 1;

	    if (tokenPtr->numComponents == tokenPtr[1].numComponents + 1) {

		/*
		 * Single element word.  Copy tokens and convert the leading
		 * token to TCL_TOKEN_SUB_EXPR.
		 */

		TclGrowParseTokenArray(parsePtr, toCopy);
		subExprTokenPtr = parsePtr->tokenPtr + parsePtr->numTokens;
		memcpy(subExprTokenPtr, tokenPtr,
			(size_t) toCopy * sizeof(Tcl_Token));
		subExprTokenPtr->type = TCL_TOKEN_SUB_EXPR;
		parsePtr->numTokens += toCopy;
	    } else {

		/*
		 * Multiple element word.  Create a TCL_TOKEN_SUB_EXPR
		 * token to lead, with fields initialized from the leading
		 * token, then copy entire set of word tokens.
		 */

		TclGrowParseTokenArray(parsePtr, toCopy+1);
		subExprTokenPtr = parsePtr->tokenPtr + parsePtr->numTokens;
		*subExprTokenPtr = *tokenPtr;
		subExprTokenPtr->type = TCL_TOKEN_SUB_EXPR;
		subExprTokenPtr->numComponents++;
		subExprTokenPtr++;
		memcpy(subExprTokenPtr, tokenPtr,
			(size_t) toCopy * sizeof(Tcl_Token));
		parsePtr->numTokens += toCopy + 1;
	    }

	    scanned = tokenPtr->start + tokenPtr->size - start;
	    start +=scanned;
	    numBytes -= scanned;
	    tokenPtr += toCopy;
	    break;
	}

	default:

	    /* Advance to the child node, which is an operator. */
	    nodePtr = nodes + next;

	    /* Skip any white space that comes before the subexpression */
	    scanned = TclParseAllWhiteSpace(start, numBytes);
	    start +=scanned;
	    numBytes -= scanned;

	    /* Generate tokens for the operator / subexpression... */
	    switch (nodePtr->lexeme) {
	    case OPEN_PAREN:
	    case COMMA:
	    case COLON:

		/*
		 * Historical practice has been to have no Tcl_Tokens for
		 * these operators.
		 */

		break;

	    default: {

		/*
		 * Remember the index of the last subexpression we were
		 * working on -- that of our parent.  We'll stack it later.
		 */

		parentIdx = subExprTokenIdx;

		/*
		 * Verify space for the two leading Tcl_Tokens representing
		 * the subexpression rooted by this operator.  The first
		 * Tcl_Token will be of type TCL_TOKEN_SUB_EXPR; the second
		 * of type TCL_TOKEN_OPERATOR.
		 */

		TclGrowParseTokenArray(parsePtr, 2);
		subExprTokenIdx = parsePtr->numTokens;
		subExprTokenPtr = parsePtr->tokenPtr + subExprTokenIdx;
		parsePtr->numTokens += 2;
		subExprTokenPtr->type = TCL_TOKEN_SUB_EXPR;
		subExprTokenPtr[1].type = TCL_TOKEN_OPERATOR;

		/*
		 * Our current position scanning the string is the starting
		 * point for this subexpression.
		 */

		subExprTokenPtr->start = start;

		/*
		 * Eventually, we know that the numComponents field of the
		 * Tcl_Token of type TCL_TOKEN_OPERATOR will be 0.  This means
		 * we can make other use of this field for now to track the
		 * stack of subexpressions we have pending.
		 */

		subExprTokenPtr[1].numComponents = parentIdx;
		break;
	    }
	    }
	    break;
	}

	/* Determine which way to exit the node on this pass. */
    router:
	switch (nodePtr->mark) {
	case MARK_LEFT:
	    next = nodePtr->left;
	    break;

	case MARK_RIGHT:
	    next = nodePtr->right;

	    /* Skip any white space that comes before the operator */
	    scanned = TclParseAllWhiteSpace(start, numBytes);
	    start +=scanned;
	    numBytes -= scanned;

	    /*
	     * Here we scan from the string the operator corresponding to
	     * nodePtr->lexeme.
	     */

	    scanned = ParseLexeme(start, numBytes, &lexeme, NULL);

	    switch(nodePtr->lexeme) {
	    case OPEN_PAREN:
	    case COMMA:
	    case COLON:

		/* No tokens for these lexemes -> nothing to do. */
		break;

	    default:

		/*
		 * Record in the TCL_TOKEN_OPERATOR token the pointers into
		 * the string marking where the operator is.
		 */

		subExprTokenPtr = parsePtr->tokenPtr + subExprTokenIdx;
		subExprTokenPtr[1].start = start;
		subExprTokenPtr[1].size = scanned;
		break;
	    }

	    start +=scanned;
	    numBytes -= scanned;
	    break;

	case MARK_PARENT:
	    switch (nodePtr->lexeme) {
	    case START:

		/* When we get back to the START node, we're done. */
		return;

	    case COMMA:
	    case COLON:

		/* No tokens for these lexemes -> nothing to do. */
		break;

	    case OPEN_PAREN:

		/* Skip past matching close paren. */
		scanned = TclParseAllWhiteSpace(start, numBytes);
		start +=scanned;
		numBytes -= scanned;
		scanned = ParseLexeme(start, numBytes, &lexeme, NULL);
		start +=scanned;
		numBytes -= scanned;
		break;

	    default: {

		/*
		 * Before we leave this node/operator/subexpression for the
		 * last time, finish up its tokens....
		 *
		 * Our current position scanning the string is where the
		 * substring for the subexpression ends.
		 */

		subExprTokenPtr = parsePtr->tokenPtr + subExprTokenIdx;
		subExprTokenPtr->size = start - subExprTokenPtr->start;

		/*
		 * All the Tcl_Tokens allocated and filled belong to
		 * this subexpresion.  The first token is the leading
		 * TCL_TOKEN_SUB_EXPR token, and all the rest (one fewer)
		 * are its components.
		 */

		subExprTokenPtr->numComponents =
			(parsePtr->numTokens - subExprTokenIdx) - 1;

		/*
		 * Finally, as we return up the tree to our parent, pop the
		 * parent subexpression off our subexpression stack, and
		 * fill in the zero numComponents for the operator Tcl_Token.
		 */

		parentIdx = subExprTokenPtr[1].numComponents;
		subExprTokenPtr[1].numComponents = 0;
		subExprTokenIdx = parentIdx;
		break;
	    }
	    }

	    /* Since we're returning to parent, skip child handling code. */
	    nodePtr = nodes + nodePtr->p.parent;
	    goto router;
	}
    }
}

/*
 *----------------------------------------------------------------------
 *
 * Tcl_ParseExpr --
 *
 *	Given a string, the numBytes bytes starting at start, this function
 *	parses it as a Tcl expression and stores information about the
 *	structure of the expression in the Tcl_Parse struct indicated by the
 *	caller.
 *
 * Results:
 *	If the string is successfully parsed as a valid Tcl expression, TCL_OK
 *	is returned, and data about the expression structure is written to
 *	*parsePtr. If the string cannot be parsed as a valid Tcl expression,
 *	TCL_ERROR is returned, and if interp is non-NULL, an error message is
 *	written to interp.
 *
 * Side effects:
 *	If there is insufficient space in parsePtr to hold all the information
 *	about the expression, then additional space is malloc-ed. If the
 *	function returns TCL_OK then the caller must eventually invoke
 *	Tcl_FreeParse to release any additional space that was allocated.
 *
 *----------------------------------------------------------------------
 */

int
Tcl_ParseExpr(
    Tcl_Interp *interp,		/* Used for error reporting. */
    const char *start,		/* Start of source string to parse. */
    int numBytes,		/* Number of bytes in string. If < 0, the
				 * string consists of all bytes up to the
				 * first null character. */
    Tcl_Parse *parsePtr)	/* Structure to fill with information about
				 * the parsed expression; any previous
				 * information in the structure is ignored. */
{
    int code;
    OpNode *opTree = NULL;	/* Will point to the tree of operators */
    Tcl_Obj *litList = Tcl_NewObj();	/* List to hold the literals */
    Tcl_Obj *funcList = Tcl_NewObj();	/* List to hold the functon names*/
    Tcl_Parse *exprParsePtr =
	    (Tcl_Parse *) TclStackAlloc(interp, sizeof(Tcl_Parse));
				/* Holds the Tcl_Tokens of substitutions */

    if (numBytes < 0) {
	numBytes = (start ? strlen(start) : 0);
    }

    code = ParseExpr(interp, start, numBytes, &opTree, litList,
	    funcList, exprParsePtr, 1 /* parseOnly */);
    Tcl_DecrRefCount(funcList);
    Tcl_DecrRefCount(litList);

    TclParseInit(interp, start, numBytes, parsePtr);
    if (code == TCL_OK) {
	ConvertTreeToTokens(start, numBytes,
		opTree, exprParsePtr->tokenPtr, parsePtr);
    } else {
	parsePtr->term = exprParsePtr->term;
	parsePtr->errorType = exprParsePtr->errorType;
    }

    Tcl_FreeParse(exprParsePtr);
    TclStackFree(interp, exprParsePtr);
    ckfree((char *) opTree);
    return code;
}

/*
 *----------------------------------------------------------------------
 *
 * ParseLexeme --
 *
 *	Parse a single lexeme from the start of a string, scanning no more
 *	than numBytes bytes.
 *
 * Results:
 *	Returns the number of bytes scanned to produce the lexeme.
 *
 * Side effects:
 *	Code identifying lexeme parsed is writen to *lexemePtr.
 *
 *----------------------------------------------------------------------
 */

static int
ParseLexeme(
    const char *start,		/* Start of lexeme to parse. */
    int numBytes,		/* Number of bytes in string. */
    unsigned char *lexemePtr,	/* Write code of parsed lexeme to this
				 * storage. */
    Tcl_Obj **literalPtr)	/* Write corresponding literal value to this
				   storage, if non-NULL. */
{
    const char *end;
    int scanned;
    Tcl_UniChar ch;
    Tcl_Obj *literal = NULL;
    unsigned char byte;

    if (numBytes == 0) {
	*lexemePtr = END;
	return 0;
    }
    byte = (unsigned char)(*start);
    if (byte < sizeof(Lexeme) && Lexeme[byte] != 0) {
	*lexemePtr = Lexeme[byte];
	return 1;
    }
    switch (byte) {
    case '*':
	if ((numBytes > 1) && (start[1] == '*')) {
	    *lexemePtr = EXPON;
	    return 2;
	}
	*lexemePtr = MULT;
	return 1;

    case '=':
	if ((numBytes > 1) && (start[1] == '=')) {
	    *lexemePtr = EQUAL;
	    return 2;
	}
	*lexemePtr = INCOMPLETE;
	return 1;

    case '!':
	if ((numBytes > 1) && (start[1] == '=')) {
	    *lexemePtr = NEQ;
	    return 2;
	}
	*lexemePtr = NOT;
	return 1;

    case '&':
	if ((numBytes > 1) && (start[1] == '&')) {
	    *lexemePtr = AND;
	    return 2;
	}
	*lexemePtr = BIT_AND;
	return 1;

    case '|':
	if ((numBytes > 1) && (start[1] == '|')) {
	    *lexemePtr = OR;
	    return 2;
	}
	*lexemePtr = BIT_OR;
	return 1;

    case '<':
	if (numBytes > 1) {
	    switch (start[1]) {
	    case '<':
		*lexemePtr = LEFT_SHIFT;
		return 2;
	    case '=':
		*lexemePtr = LEQ;
		return 2;
	    }
	}
	*lexemePtr = LESS;
	return 1;

    case '>':
	if (numBytes > 1) {
	    switch (start[1]) {
	    case '>':
		*lexemePtr = RIGHT_SHIFT;
		return 2;
	    case '=':
		*lexemePtr = GEQ;
		return 2;
	    }
	}
	*lexemePtr = GREATER;
	return 1;

    case 'i':
	if ((numBytes > 1) && (start[1] == 'n')
		&& ((numBytes == 2) || !isalpha(UCHAR(start[2])))) {

	    /*
	     * Must make this check so we can tell the difference between
	     * the "in" operator and the "int" function name and the
	     * "infinity" numeric value.
	     */

	    *lexemePtr = IN_LIST;
	    return 2;
	}
	break;

    case 'e':
	if ((numBytes > 1) && (start[1] == 'q')
		&& ((numBytes == 2) || !isalpha(UCHAR(start[2])))) {
	    *lexemePtr = STREQ;
	    return 2;
	}
	break;

    case 'n':
	if ((numBytes > 1) && ((numBytes == 2) || !isalpha(UCHAR(start[2])))) {
	    switch (start[1]) {
	    case 'e':
		*lexemePtr = STRNEQ;
		return 2;
	    case 'i':
		*lexemePtr = NOT_IN_LIST;
		return 2;
	    }
	}
    }

    literal = Tcl_NewObj();
    if (TclParseNumber(NULL, literal, NULL, start, numBytes, &end,
	    TCL_PARSE_NO_WHITESPACE) == TCL_OK) {
	TclInitStringRep(literal, start, end-start);
	*lexemePtr = NUMBER;
	if (literalPtr) {
	    *literalPtr = literal;
	} else {
	    Tcl_DecrRefCount(literal);
	}
	return (end-start);
    }

    if (Tcl_UtfCharComplete(start, numBytes)) {
	scanned = Tcl_UtfToUniChar(start, &ch);
    } else {
	char utfBytes[TCL_UTF_MAX];
	memcpy(utfBytes, start, (size_t) numBytes);
	utfBytes[numBytes] = '\0';
	scanned = Tcl_UtfToUniChar(utfBytes, &ch);
    }
    if (!isalpha(UCHAR(ch))) {
	*lexemePtr = INVALID;
	Tcl_DecrRefCount(literal);
	return scanned;
    }
    end = start;
    while (isalnum(UCHAR(ch)) || (UCHAR(ch) == '_')) {
	end += scanned;
	numBytes -= scanned;
	if (Tcl_UtfCharComplete(end, numBytes)) {
	    scanned = Tcl_UtfToUniChar(end, &ch);
	} else {
	    char utfBytes[TCL_UTF_MAX];
	    memcpy(utfBytes, end, (size_t) numBytes);
	    utfBytes[numBytes] = '\0';
	    scanned = Tcl_UtfToUniChar(utfBytes, &ch);
	}
    }
    *lexemePtr = BAREWORD;
    if (literalPtr) {
	Tcl_SetStringObj(literal, start, (int) (end-start));
	*literalPtr = literal;
    } else {
	Tcl_DecrRefCount(literal);
    }
    return (end-start);
}

/*
 *----------------------------------------------------------------------
 *
 * TclCompileExpr --
 *
 *	This procedure compiles a string containing a Tcl expression into Tcl
 *	bytecodes.
 *
 * Results:
 *	None.
 *
 * Side effects:
 *	Adds instructions to envPtr to evaluate the expression at runtime.
 *
 *----------------------------------------------------------------------
 */

void
TclCompileExpr(
    Tcl_Interp *interp,		/* Used for error reporting. */
    const char *script,		/* The source script to compile. */
    int numBytes,		/* Number of bytes in script. */
    CompileEnv *envPtr,		/* Holds resulting instructions. */
    int optimize)               /* 0 for one-off expressions */
{
    OpNode *opTree = NULL;	/* Will point to the tree of operators */
    Tcl_Obj *litList = Tcl_NewObj();	/* List to hold the literals */
    Tcl_Obj *funcList = Tcl_NewObj();	/* List to hold the functon names*/
    Tcl_Parse *parsePtr =
	    (Tcl_Parse *) TclStackAlloc(interp, sizeof(Tcl_Parse));
				/* Holds the Tcl_Tokens of substitutions */

    int code = ParseExpr(interp, script, numBytes, &opTree, litList,
	    funcList, parsePtr, 0 /* parseOnly */);

    if (code == TCL_OK) {

	/* Valid parse; compile the tree. */
	int objc;
	Tcl_Obj *const *litObjv;
	Tcl_Obj **funcObjv;

	/* TIP #280 : Track Lines within the expression */
	TclAdvanceLines(&envPtr->line, script,
		script + TclParseAllWhiteSpace(script, numBytes));

	TclListObjGetElements(NULL, litList, &objc, (Tcl_Obj ***)&litObjv);
	TclListObjGetElements(NULL, funcList, &objc, &funcObjv);
	CompileExprTree(interp, opTree, 0, &litObjv, funcObjv,
		parsePtr->tokenPtr, envPtr, optimize);
    } else {
	TclCompileSyntaxError(interp, envPtr);
    }

    Tcl_FreeParse(parsePtr);
    TclStackFree(interp, parsePtr);
    Tcl_DecrRefCount(funcList);
    Tcl_DecrRefCount(litList);
    ckfree((char *) opTree);
}

/*
 *----------------------------------------------------------------------
 *
 * ExecConstantExprTree --
 *	Compiles and executes bytecode for the subexpression tree at index
 *	in the nodes array.  This subexpression must be constant, made up
 *	of only constant operators (not functions) and literals.
 *
 * Results:
 *	A standard Tcl return code and result left in interp.
 *
 * Side effects:
 *	Consumes subtree of nodes rooted at index.  Advances the pointer
 *	*litObjvPtr.
 *
 *----------------------------------------------------------------------
 */

static int
ExecConstantExprTree(
    Tcl_Interp *interp,
    OpNode *nodes,
    int index,
    Tcl_Obj *const **litObjvPtr)
{
    CompileEnv *envPtr;
    ByteCode *byteCodePtr;
    int code;
    Tcl_Obj *byteCodeObj = Tcl_NewObj();

    /*
     * Note we are compiling an expression with literal arguments. This means
     * there can be no [info frame] calls when we execute the resulting
     * bytecode, so there's no need to tend to TIP 280 issues.
     */

    envPtr = (CompileEnv *) TclStackAlloc(interp, sizeof(CompileEnv));
    TclInitCompileEnv(interp, envPtr, NULL, 0, NULL, 0);
    CompileExprTree(interp, nodes, index, litObjvPtr, NULL, NULL, envPtr,
	    0 /* optimize */);
    TclEmitOpcode(INST_DONE, envPtr);
    Tcl_IncrRefCount(byteCodeObj);
    TclInitByteCodeObj(byteCodeObj, envPtr);
    TclFreeCompileEnv(envPtr);
    TclStackFree(interp, envPtr);
    byteCodePtr = (ByteCode *) byteCodeObj->internalRep.otherValuePtr;
    code = TclExecuteByteCode(interp, byteCodePtr);
    Tcl_DecrRefCount(byteCodeObj);
    return code;
}

/*
 *----------------------------------------------------------------------
 *
 * CompileExprTree --
 *	Compiles and writes to envPtr instructions for the subexpression
 *	tree at index in the nodes array.  (*litObjvPtr) must point to the
 *	proper location in a corresponding literals list.  Likewise, when
 *	non-NULL, funcObjv and tokenPtr must point into matching arrays of
 * 	function names and Tcl_Token's derived from earlier call to
 *	ParseExpr().  When optimize is true, any constant subexpressions
 *	will be precomputed.
 *
 * Results:
 *	None.
 *
 * Side effects:
 *	Adds instructions to envPtr to evaluate the expression at runtime.
 *	Consumes subtree of nodes rooted at index.  Advances the pointer
 *	*litObjvPtr.
 *
 *----------------------------------------------------------------------
 */

static void
CompileExprTree(
    Tcl_Interp *interp,
    OpNode *nodes,
    int index,
    Tcl_Obj *const **litObjvPtr,
    Tcl_Obj *const *funcObjv,
    Tcl_Token *tokenPtr,
    CompileEnv *envPtr,
    int optimize)
{
    OpNode *nodePtr = nodes + index;
    OpNode *rootPtr = nodePtr;
    int numWords = 0;
    JumpList *jumpPtr = NULL;
    int convert = 1;

    while (1) {
	int next;
	JumpList *freePtr, *newJump;

	if (nodePtr->mark == MARK_LEFT) {
	    next = nodePtr->left;

	    switch (nodePtr->lexeme) {
	    case QUESTION:
		newJump = (JumpList *) TclStackAlloc(interp, sizeof(JumpList));
		newJump->next = jumpPtr;
		jumpPtr = newJump;
		newJump = (JumpList *) TclStackAlloc(interp, sizeof(JumpList));
		newJump->next = jumpPtr;
		jumpPtr = newJump;
		jumpPtr->depth = envPtr->currStackDepth;
		convert = 1;
		break;
	    case AND:
	    case OR:
		newJump = (JumpList *) TclStackAlloc(interp, sizeof(JumpList));
		newJump->next = jumpPtr;
		jumpPtr = newJump;
		newJump = (JumpList *) TclStackAlloc(interp, sizeof(JumpList));
		newJump->next = jumpPtr;
		jumpPtr = newJump;
		newJump = (JumpList *) TclStackAlloc(interp, sizeof(JumpList));
		newJump->next = jumpPtr;
		jumpPtr = newJump;
		jumpPtr->depth = envPtr->currStackDepth;
		break;
	    }
	} else if (nodePtr->mark == MARK_RIGHT) {
	    next = nodePtr->right;

	    switch (nodePtr->lexeme) {
	    case FUNCTION: {
		Tcl_DString cmdName;
		const char *p;
		int length;

		Tcl_DStringInit(&cmdName);
		Tcl_DStringAppend(&cmdName, "tcl::mathfunc::", -1);
		p = TclGetStringFromObj(*funcObjv, &length);
		funcObjv++;
		Tcl_DStringAppend(&cmdName, p, length);
		TclEmitPush(TclRegisterNewNSLiteral(envPtr,
			Tcl_DStringValue(&cmdName),
			Tcl_DStringLength(&cmdName)), envPtr);
		Tcl_DStringFree(&cmdName);

		/*
		 * Start a count of the number of words in this function
		 * command invocation.  In case there's already a count
		 * in progress (nested functions), save it in our unused
		 * "left" field for restoring later.
		 */

		nodePtr->left = numWords;
		numWords = 2;	/* Command plus one argument */
		break;
	    }
	    case QUESTION:
		TclEmitForwardJump(envPtr, TCL_FALSE_JUMP, &(jumpPtr->jump));
		break;
	    case COLON:
		TclEmitForwardJump(envPtr, TCL_UNCONDITIONAL_JUMP,
			&(jumpPtr->next->jump));
		envPtr->currStackDepth = jumpPtr->depth;
		jumpPtr->offset = (envPtr->codeNext - envPtr->codeStart);
		jumpPtr->convert = convert;
		convert = 1;
		break;
	    case AND:
		TclEmitForwardJump(envPtr, TCL_FALSE_JUMP, &(jumpPtr->jump));
		break;
	    case OR:
		TclEmitForwardJump(envPtr, TCL_TRUE_JUMP, &(jumpPtr->jump));
		break;
	    }
	} else {
	    switch (nodePtr->lexeme) {
	    case START:
	    case QUESTION:
		if (convert && (nodePtr == rootPtr)) {
		    TclEmitOpcode(INST_TRY_CVT_TO_NUMERIC, envPtr);
		}
		break;
	    case OPEN_PAREN:

		/* do nothing */
		break;
	    case FUNCTION:

		/*
		 * Use the numWords count we've kept to invoke the
		 * function command with the correct number of arguments.
		 */

		if (numWords < 255) {
		    TclEmitInstInt1(INST_INVOKE_STK1, numWords, envPtr);
		} else {
		    TclEmitInstInt4(INST_INVOKE_STK4, numWords, envPtr);
		}

		/* Restore any saved numWords value. */
		numWords = nodePtr->left;
		convert = 1;
		break;
	    case COMMA:

		/* Each comma implies another function argument. */
		numWords++;
		break;
	    case COLON:
		if (TclFixupForwardJump(envPtr, &(jumpPtr->next->jump),
			(envPtr->codeNext - envPtr->codeStart)
			- jumpPtr->next->jump.codeOffset, 127)) {
		    jumpPtr->offset += 3;
		}
		TclFixupForwardJump(envPtr, &(jumpPtr->jump),
			jumpPtr->offset - jumpPtr->jump.codeOffset, 127);
		convert |= jumpPtr->convert;
		envPtr->currStackDepth = jumpPtr->depth + 1;
		freePtr = jumpPtr;
		jumpPtr = jumpPtr->next;
		TclStackFree(interp, freePtr);
		freePtr = jumpPtr;
		jumpPtr = jumpPtr->next;
		TclStackFree(interp, freePtr);
		break;
	    case AND:
	    case OR:
		TclEmitForwardJump(envPtr, (nodePtr->lexeme == AND)
			?  TCL_FALSE_JUMP : TCL_TRUE_JUMP,
			&(jumpPtr->next->jump));
		TclEmitPush(TclRegisterNewLiteral(envPtr,
			(nodePtr->lexeme == AND) ? "1" : "0", 1), envPtr);
		TclEmitForwardJump(envPtr, TCL_UNCONDITIONAL_JUMP,
			&(jumpPtr->next->next->jump));
		TclFixupForwardJumpToHere(envPtr, &(jumpPtr->next->jump), 127);
		if (TclFixupForwardJumpToHere(envPtr, &(jumpPtr->jump), 127)) {
		    jumpPtr->next->next->jump.codeOffset += 3;
		}
		TclEmitPush(TclRegisterNewLiteral(envPtr,
			(nodePtr->lexeme == AND) ? "0" : "1", 1), envPtr);
		TclFixupForwardJumpToHere(envPtr, &(jumpPtr->next->next->jump),
			127);
		convert = 0;
		envPtr->currStackDepth = jumpPtr->depth + 1;
		freePtr = jumpPtr;
		jumpPtr = jumpPtr->next;
		TclStackFree(interp, freePtr);
		freePtr = jumpPtr;
		jumpPtr = jumpPtr->next;
		TclStackFree(interp, freePtr);
		freePtr = jumpPtr;
		jumpPtr = jumpPtr->next;
		TclStackFree(interp, freePtr);
		break;
	    default:
		TclEmitOpcode(instruction[nodePtr->lexeme], envPtr);
		convert = 0;
		break;
	    }
	    if (nodePtr == rootPtr) {

		/* We're done */
		return;
	    }
	    nodePtr = nodes + nodePtr->p.parent;
	    continue;
	}

	nodePtr->mark++;
	switch (next) {
	case OT_EMPTY:
	    numWords = 1;	/* No arguments, so just the command */
	    break;
	case OT_LITERAL: {
	    Tcl_Obj *const *litObjv = *litObjvPtr;
	    Tcl_Obj *literal = *litObjv;

	    if (optimize) {
		int length, index;
		const char *bytes = TclGetStringFromObj(literal, &length);
		LiteralEntry *lePtr;
		Tcl_Obj *objPtr;

		index = TclRegisterNewLiteral(envPtr, bytes, length);
		lePtr = envPtr->literalArrayPtr + index;
		objPtr = lePtr->objPtr;
		if ((objPtr->typePtr == NULL) && (literal->typePtr != NULL)) {
		    /*
		     * Would like to do this:
		     *
		     * lePtr->objPtr = literal;
		     * Tcl_IncrRefCount(literal);
		     * Tcl_DecrRefCount(objPtr);
		     *
		     * However, the design of the "global" and "local"
		     * LiteralTable does not permit the value of lePtr->objPtr
		     * to change.  So rather than replace lePtr->objPtr, we
		     * do surgery to transfer our desired intrep into it.
		     *
		     */
		    objPtr->typePtr = literal->typePtr;
		    objPtr->internalRep = literal->internalRep;
		    literal->typePtr = NULL;
		}
		TclEmitPush(index, envPtr);
	    } else {
		/*
		 * When optimize==0, we know the expression is a one-off
		 * and there's nothing to be gained from sharing literals
		 * when they won't live long, and the copies we have already
		 * have an appropriate intrep.  In this case, skip literal
		 * registration that would enable sharing, and use the routine
		 * that preserves intreps.
		 */
		TclEmitPush(TclAddLiteralObj(envPtr, literal, NULL), envPtr);
	    }
	    (*litObjvPtr)++;
	    break;
	}
	case OT_TOKENS:
	    TclCompileTokens(interp, tokenPtr+1, tokenPtr->numComponents,
		    envPtr);
	    tokenPtr += tokenPtr->numComponents + 1;
	    break;
	default:
	    if (optimize && nodes[next].constant) {
		Tcl_InterpState save = Tcl_SaveInterpState(interp, TCL_OK);
		if (ExecConstantExprTree(interp, nodes, next, litObjvPtr)
			== TCL_OK) {
		    TclEmitPush(TclAddLiteralObj(envPtr,
			    Tcl_GetObjResult(interp), NULL), envPtr);
		} else {
		    TclCompileSyntaxError(interp, envPtr);
		}
		Tcl_RestoreInterpState(interp, save);
		convert = 0;
	    } else {
		nodePtr = nodes + next;
	    }
	}
    }
}

/*
 *----------------------------------------------------------------------
 *
 * TclSingleOpCmd --
 *	Implements the commands: ~, !, <<, >>, %, !=, ne, in, ni
 *	in the ::tcl::mathop namespace.  These commands have no
 *	extension to arbitrary arguments; they accept only exactly one
 *	or exactly two arguments as suitable for the operator.
 *
 * Results:
 *	A standard Tcl return code and result left in interp.
 *
 * Side effects:
 * 	None.
 *
 *----------------------------------------------------------------------
 */

int
TclSingleOpCmd(
    ClientData clientData,
    Tcl_Interp *interp,
    int objc,
    Tcl_Obj *const objv[])
{
    TclOpCmdClientData *occdPtr = (TclOpCmdClientData *)clientData;
    unsigned char lexeme;
    OpNode nodes[2];
    Tcl_Obj *const *litObjv = objv + 1;

    if (objc != 1+occdPtr->i.numArgs) {
	Tcl_WrongNumArgs(interp, 1, objv, occdPtr->expected);
	return TCL_ERROR;
    }

    ParseLexeme(occdPtr->op, strlen(occdPtr->op), &lexeme, NULL);
    nodes[0].lexeme = START;
    nodes[0].mark = MARK_RIGHT;
    nodes[0].right = 1;
    nodes[1].lexeme = lexeme;
    if (objc == 2) {
	nodes[1].mark = MARK_RIGHT;
    } else {
	nodes[1].mark = MARK_LEFT;
	nodes[1].left = OT_LITERAL;
    }
    nodes[1].right = OT_LITERAL;
    nodes[1].p.parent = 0;

    return ExecConstantExprTree(interp, nodes, 0, &litObjv);
}

/*
 *----------------------------------------------------------------------
 *
 * TclSortingOpCmd --
 *	Implements the commands: <, <=, >, >=, ==, eq
 *	in the ::tcl::mathop namespace.  These commands are defined for
 *	arbitrary number of arguments by computing the AND of the base
 * 	operator applied to all neighbor argument pairs.
 *
 * Results:
 *	A standard Tcl return code and result left in interp.
 *
 * Side effects:
 * 	None.
 *
 *----------------------------------------------------------------------
 */

int
TclSortingOpCmd(
    ClientData clientData,
    Tcl_Interp *interp,
    int objc,
    Tcl_Obj *const objv[])
{
    int code = TCL_OK;

    if (objc < 3) {
	Tcl_SetObjResult(interp, Tcl_NewBooleanObj(1));
    } else {
	TclOpCmdClientData *occdPtr = (TclOpCmdClientData *)clientData;
	Tcl_Obj **litObjv = (Tcl_Obj **) TclStackAlloc(interp,
		2*(objc-2)*sizeof(Tcl_Obj *));
	OpNode *nodes = (OpNode *) TclStackAlloc(interp,
		2*(objc-2)*sizeof(OpNode));
	unsigned char lexeme;
	int i, lastAnd = 1;
	Tcl_Obj *const *litObjPtrPtr = litObjv;

	ParseLexeme(occdPtr->op, strlen(occdPtr->op), &lexeme, NULL);

	litObjv[0] = objv[1];
	nodes[0].lexeme = START;
	nodes[0].mark = MARK_RIGHT;
	for (i=2; i<objc-1; i++) {
	    litObjv[2*(i-1)-1] = objv[i];
	    nodes[2*(i-1)-1].lexeme = lexeme;
	    nodes[2*(i-1)-1].mark = MARK_LEFT;
	    nodes[2*(i-1)-1].left = OT_LITERAL;
	    nodes[2*(i-1)-1].right = OT_LITERAL;

	    litObjv[2*(i-1)] = objv[i];
	    nodes[2*(i-1)].lexeme = AND;
	    nodes[2*(i-1)].mark = MARK_LEFT;
	    nodes[2*(i-1)].left = lastAnd;
	    nodes[lastAnd].p.parent = 2*(i-1);

	    nodes[2*(i-1)].right = 2*(i-1)+1;
	    nodes[2*(i-1)+1].p.parent= 2*(i-1);

	    lastAnd = 2*(i-1);
	}
	litObjv[2*(objc-2)-1] = objv[objc-1];

	nodes[2*(objc-2)-1].lexeme = lexeme;
	nodes[2*(objc-2)-1].mark = MARK_LEFT;
	nodes[2*(objc-2)-1].left = OT_LITERAL;
	nodes[2*(objc-2)-1].right = OT_LITERAL;

	nodes[0].right = lastAnd;
	nodes[lastAnd].p.parent = 0;

	code = ExecConstantExprTree(interp, nodes, 0, &litObjPtrPtr);

	TclStackFree(interp, nodes);
	TclStackFree(interp, litObjv);
    }
    return code;
}

/*
 *----------------------------------------------------------------------
 *
 * TclVariadicOpCmd --
 *	Implements the commands: +, *, &, |, ^, **
 *	in the ::tcl::mathop namespace.  These commands are defined for
 *	arbitrary number of arguments by repeatedly applying the base
 *	operator with suitable associative rules.  When fewer than two
 *	arguments are provided, suitable identity values are returned.
 *
 * Results:
 *	A standard Tcl return code and result left in interp.
 *
 * Side effects:
 * 	None.
 *
 *----------------------------------------------------------------------
 */

int
TclVariadicOpCmd(
    ClientData clientData,
    Tcl_Interp *interp,
    int objc,
    Tcl_Obj *const objv[])
{
    TclOpCmdClientData *occdPtr = (TclOpCmdClientData *)clientData;
    unsigned char lexeme;
    int code;

    if (objc < 2) {
	Tcl_SetObjResult(interp, Tcl_NewIntObj(occdPtr->i.identity));
	return TCL_OK;
    }

    ParseLexeme(occdPtr->op, strlen(occdPtr->op), &lexeme, NULL);
    lexeme |= BINARY;

    if (objc == 2) {
	Tcl_Obj *litObjv[2];
	OpNode nodes[2];
	int decrMe = 0;
	Tcl_Obj *const *litObjPtrPtr = litObjv;

	if (lexeme == EXPON) {
	    litObjv[1] = Tcl_NewIntObj(occdPtr->i.identity);
	    Tcl_IncrRefCount(litObjv[1]);
	    decrMe = 1;
	    litObjv[0] = objv[1];
	    nodes[0].lexeme = START;
	    nodes[0].mark = MARK_RIGHT;
	    nodes[0].right = 1;
	    nodes[1].lexeme = lexeme;
	    nodes[1].mark = MARK_LEFT;
	    nodes[1].left = OT_LITERAL;
	    nodes[1].right = OT_LITERAL;
	    nodes[1].p.parent = 0;
	} else {
	    if (lexeme == DIVIDE) {
		litObjv[0] = Tcl_NewDoubleObj(1.0);
	    } else {
		litObjv[0] = Tcl_NewIntObj(occdPtr->i.identity);
	    }
	    Tcl_IncrRefCount(litObjv[0]);
	    litObjv[1] = objv[1];
	    nodes[0].lexeme = START;
	    nodes[0].mark = MARK_RIGHT;
	    nodes[0].right = 1;
	    nodes[1].lexeme = lexeme;
	    nodes[1].mark = MARK_LEFT;
	    nodes[1].left = OT_LITERAL;
	    nodes[1].right = OT_LITERAL;
	    nodes[1].p.parent = 0;
	}

	code = ExecConstantExprTree(interp, nodes, 0, &litObjPtrPtr);

	Tcl_DecrRefCount(litObjv[decrMe]);
	return code;
    } else {
	Tcl_Obj *const *litObjv = objv + 1;
	OpNode *nodes = (OpNode *) TclStackAlloc(interp,
		(objc-1)*sizeof(OpNode));
	int i, lastOp = OT_LITERAL;

	nodes[0].lexeme = START;
	nodes[0].mark = MARK_RIGHT;
	if (lexeme == EXPON) {
	    for (i=objc-2; i>0; i-- ) {
		nodes[i].lexeme = lexeme;
		nodes[i].mark = MARK_LEFT;
		nodes[i].left = OT_LITERAL;
		nodes[i].right = lastOp;
		if (lastOp >= 0) {
		    nodes[lastOp].p.parent = i;
		}
		lastOp = i;
	    }
	} else {
	    for (i=1; i<objc-1; i++ ) {
		nodes[i].lexeme = lexeme;
		nodes[i].mark = MARK_LEFT;
		nodes[i].left = lastOp;
		if (lastOp >= 0) {
		    nodes[lastOp].p.parent = i;
		}
		nodes[i].right = OT_LITERAL;
		lastOp = i;
	    }
	}
	nodes[0].right = lastOp;
	nodes[lastOp].p.parent = 0;

	code = ExecConstantExprTree(interp, nodes, 0, &litObjv);

	TclStackFree(interp, nodes);

	return code;
    }
}

/*
 *----------------------------------------------------------------------
 *
 * TclNoIdentOpCmd --
 *	Implements the commands: -, /
 *	in the ::tcl::mathop namespace.  These commands are defined for
 *	arbitrary non-zero number of arguments by repeatedly applying
 *	the base operator with suitable associative rules.  When no
 *	arguments are provided, an error is raised.
 *
 * Results:
 *	A standard Tcl return code and result left in interp.
 *
 * Side effects:
 * 	None.
 *
 *----------------------------------------------------------------------
 */

int
TclNoIdentOpCmd(
    ClientData clientData,
    Tcl_Interp *interp,
    int objc,
    Tcl_Obj *const objv[])
{
    TclOpCmdClientData *occdPtr = (TclOpCmdClientData *)clientData;
    if (objc < 2) {
	Tcl_WrongNumArgs(interp, 1, objv, occdPtr->expected);
	return TCL_ERROR;
    }
    return TclVariadicOpCmd(clientData, interp, objc, objv);
}
/*
 * Local Variables:
 * mode: c
 * c-basic-offset: 4
 * fill-column: 78
 * End:
 */<|MERGE_RESOLUTION|>--- conflicted
+++ resolved
@@ -7,15 +7,8 @@
  *
  * Contributions from Don Porter, NIST, 2006-2007. (not subject to US copyright)
  *
-<<<<<<< HEAD
  * See the file "license.terms" for information on usage and redistribution of
  * this file, and for a DISCLAIMER OF ALL WARRANTIES.
- *
- * RCS: @(#) $Id: tclCompExpr.c,v 1.97.2.2 2011/01/18 10:02:03 nijtmans Exp $
-=======
- * See the file "license.terms" for information on usage and redistribution
- * of this file, and for a DISCLAIMER OF ALL WARRANTIES.
->>>>>>> e25ebfc2
  */
 
 #include "tclInt.h"
