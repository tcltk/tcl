/*
 * tclCompExpr.c --
 *
 *	This file contains the code to parse and compile Tcl expressions and
 *	implementations of the Tcl commands corresponding to expression
 *	operators, such as the command ::tcl::mathop::+ .
 *
 * Contributions from Don Porter, NIST, 2006-2007. (not subject to US copyright)
 *
 * See the file "license.terms" for information on usage and redistribution of
 * this file, and for a DISCLAIMER OF ALL WARRANTIES.
 */

#include "tclInt.h"
#include "tclCompile.h"		/* CompileEnv */

/*
 * Expression parsing takes place in the routine ParseExpr(). It takes a
 * string as input, parses that string, and generates a representation of the
 * expression in the form of a tree of operators, a list of literals, a list
 * of function names, and an array of Tcl_Token's within a Tcl_Parse struct.
 * The tree is composed of OpNodes.
 */

typedef struct {
    int left;			/* "Pointer" to the left operand. */
    int right;			/* "Pointer" to the right operand. */
    union {
	int parent;		/* "Pointer" to the parent operand. */
	int prev;		/* "Pointer" joining incomplete tree stack */
    } p;
    unsigned char lexeme;	/* Code that identifies the operator. */
    unsigned char precedence;	/* Precedence of the operator */
    unsigned char mark;		/* Mark used to control traversal. */
    unsigned char constant;	/* Flag marking constant subexpressions. */
} OpNode;

/*
 * The storage for the tree is dynamically allocated array of OpNodes. The
 * array is grown as parsing needs dictate according to a scheme similar to
 * Tcl's string growth algorithm, so that the resizing costs are O(N) and so
 * that we use at least half the memory allocated as expressions get large.
 *
 * Each OpNode in the tree represents an operator in the expression, either
 * unary or binary. When parsing is completed successfully, a binary operator
 * OpNode will have its left and right fields filled with "pointers" to its
 * left and right operands. A unary operator OpNode will have its right field
 * filled with a pointer to its single operand. When an operand is a
 * subexpression the "pointer" takes the form of the index -- a non-negative
 * integer -- into the OpNode storage array where the root of that
 * subexpression parse tree is found.
 *
 * Non-operator elements of the expression do not get stored in the OpNode
 * tree. They are stored in the other structures according to their type.
 * Literal values get appended to the literal list. Elements that denote forms
 * of quoting or substitution known to the Tcl parser get stored as
 * Tcl_Tokens. These non-operator elements of the expression are the leaves of
 * the completed parse tree. When an operand of an OpNode is one of these leaf
 * elements, the following negative integer codes are used to indicate which
 * kind of elements it is.
 */

enum OperandTypes {
    OT_LITERAL = -3,	/* Operand is a literal in the literal list */
    OT_TOKENS = -2,	/* Operand is sequence of Tcl_Tokens */
    OT_EMPTY = -1	/* "Operand" is an empty string. This is a special
			 * case used only to represent the EMPTY lexeme. See
			 * below. */
};

/*
 * Readable macros to test whether a "pointer" value points to an operator.
 * They operate on the "non-negative integer -> operator; negative integer ->
 * a non-operator OperandType" distinction.
 */

#define IsOperator(l)	((l) >= 0)
#define NotOperator(l)	((l) < 0)

/*
 * Note that it is sufficient to store in the tree just the type of leaf
 * operand, without any explicit pointer to which leaf. This is true because
 * the traversals of the completed tree we perform are known to visit the
 * leaves in the same order as the original parse.
 *
 * In a completed parse tree, those OpNodes that are themselves (roots of
 * subexpression trees that are) operands of some operator store in their
 * p.parent field a "pointer" to the OpNode of that operator. The p.parent
 * field permits a traversal of the tree within a non-recursive routine
 * (ConvertTreeToTokens() and CompileExprTree()). This means that even
 * expression trees of great depth pose no risk of blowing the C stack.
 *
 * While the parse tree is being constructed, the same memory space is used to
 * hold the p.prev field which chains together a stack of incomplete trees
 * awaiting their right operands.
 *
 * The lexeme field is filled in with the lexeme of the operator that is
 * returned by the ParseLexeme() routine. Only lexemes for unary and binary
 * operators get stored in an OpNode. Other lexmes get different treatement.
 *
 * The precedence field provides a place to store the precedence of the
 * operator, so it need not be looked up again and again.
 *
 * The mark field is use to control the traversal of the tree, so that it can
 * be done non-recursively. The mark values are:
 */

enum Marks {
    MARK_LEFT,		/* Next step of traversal is to visit left subtree */
    MARK_RIGHT,		/* Next step of traversal is to visit right subtree */
    MARK_PARENT		/* Next step of traversal is to return to parent */
};

/*
 * The constant field is a boolean flag marking which subexpressions are
 * completely known at compile time, and are eligible for computing then
 * rather than waiting until run time.
 */

/*
 * Each lexeme belongs to one of four categories, which determine its place in
 * the parse tree. We use the two high bits of the (unsigned char) value to
 * store a NODE_TYPE code.
 */

#define NODE_TYPE	0xC0

/*
 * The four category values are LEAF, UNARY, and BINARY, explained below, and
 * "uncategorized", which is used either temporarily, until context determines
 * which of the other three categories is correct, or for lexemes like
 * INVALID, which aren't really lexemes at all, but indicators of a parsing
 * error. Note that the codes must be distinct to distinguish categories, but
 * need not take the form of a bit array.
 */

#define BINARY		0x40	/* This lexeme is a binary operator. An OpNode
				 * representing it should go into the parse
				 * tree, and two operands should be parsed for
				 * it in the expression. */
#define UNARY		0x80	/* This lexeme is a unary operator. An OpNode
				 * representing it should go into the parse
				 * tree, and one operand should be parsed for
				 * it in the expression. */
#define LEAF		0xC0	/* This lexeme is a leaf operand in the parse
				 * tree. No OpNode will be placed in the tree
				 * for it. Either a literal value will be
				 * appended to the list of literals in this
				 * expression, or appropriate Tcl_Tokens will
				 * be appended in a Tcl_Parse struct to
				 * represent those leaves that require some
				 * form of substitution. */

/* Uncategorized lexemes */

#define PLUS		1	/* Ambiguous. Resolves to UNARY_PLUS or
				 * BINARY_PLUS according to context. */
#define MINUS		2	/* Ambiguous. Resolves to UNARY_MINUS or
				 * BINARY_MINUS according to context. */
#define BAREWORD	3	/* Ambigous. Resolves to BOOLEAN or to
				 * FUNCTION or a parse error according to
				 * context and value. */
#define INCOMPLETE	4	/* A parse error. Used only when the single
				 * "=" is encountered.  */
#define INVALID		5	/* A parse error. Used when any punctuation
				 * appears that's not a supported operator. */

/* Leaf lexemes */

#define NUMBER		(LEAF | 1)
				/* For literal numbers */
#define SCRIPT		(LEAF | 2)
				/* Script substitution; [foo] */
#define BOOLEAN		(LEAF | BAREWORD)
				/* For literal booleans */
#define BRACED		(LEAF | 4)
				/* Braced string; {foo bar} */
#define VARIABLE	(LEAF | 5)
				/* Variable substitution; $x */
#define QUOTED		(LEAF | 6)
				/* Quoted string; "foo $bar [soom]" */
#define EMPTY		(LEAF | 7)
				/* Used only for an empty argument list to a
				 * function. Represents the empty string
				 * within parens in the expression: rand() */

/* Unary operator lexemes */

#define UNARY_PLUS	(UNARY | PLUS)
#define UNARY_MINUS	(UNARY | MINUS)
#define FUNCTION	(UNARY | BAREWORD)
				/* This is a bit of "creative interpretation"
				 * on the part of the parser. A function call
				 * is parsed into the parse tree according to
				 * the perspective that the function name is a
				 * unary operator and its argument list,
				 * enclosed in parens, is its operand. The
				 * additional requirements not implied
				 * generally by treatment as a unary operator
				 * -- for example, the requirement that the
				 * operand be enclosed in parens -- are hard
				 * coded in the relevant portions of
				 * ParseExpr(). We trade off the need to
				 * include such exceptional handling in the
				 * code against the need we would otherwise
				 * have for more lexeme categories. */
#define START		(UNARY | 4)
				/* This lexeme isn't parsed from the
				 * expression text at all. It represents the
				 * start of the expression and sits at the
				 * root of the parse tree where it serves as
				 * the start/end point of traversals. */
#define OPEN_PAREN	(UNARY | 5)
				/* Another bit of creative interpretation,
				 * where we treat "(" as a unary operator with
				 * the sub-expression between it and its
				 * matching ")" as its operand. See
				 * CLOSE_PAREN below. */
#define NOT		(UNARY | 6)
#define BIT_NOT		(UNARY | 7)

/* Binary operator lexemes */

#define BINARY_PLUS	(BINARY |  PLUS)
#define BINARY_MINUS	(BINARY |  MINUS)
#define COMMA		(BINARY |  3)
				/* The "," operator is a low precedence binary
				 * operator that separates the arguments in a
				 * function call. The additional constraint
				 * that this operator can only legally appear
				 * at the right places within a function call
				 * argument list are hard coded within
				 * ParseExpr().  */
#define MULT		(BINARY |  4)
#define DIVIDE		(BINARY |  5)
#define MOD		(BINARY |  6)
#define LESS		(BINARY |  7)
#define GREATER		(BINARY |  8)
#define BIT_AND		(BINARY |  9)
#define BIT_XOR		(BINARY | 10)
#define BIT_OR		(BINARY | 11)
#define QUESTION	(BINARY | 12)
				/* These two lexemes make up the */
#define COLON		(BINARY | 13)
				/* ternary conditional operator, $x ? $y : $z.
				 * We treat them as two binary operators to
				 * avoid another lexeme category, and code the
				 * additional constraints directly in
				 * ParseExpr(). For instance, the right
				 * operand of a "?" operator must be a ":"
				 * operator. */
#define LEFT_SHIFT	(BINARY | 14)
#define RIGHT_SHIFT	(BINARY | 15)
#define LEQ		(BINARY | 16)
#define GEQ		(BINARY | 17)
#define EQUAL		(BINARY | 18)
#define NEQ		(BINARY | 19)
#define AND		(BINARY | 20)
#define OR		(BINARY | 21)
#define STREQ		(BINARY | 22)
#define STRNEQ		(BINARY | 23)
#define EXPON		(BINARY | 24)
				/* Unlike the other binary operators, EXPON is
				 * right associative and this distinction is
				 * coded directly in ParseExpr(). */
#define IN_LIST		(BINARY | 25)
#define NOT_IN_LIST	(BINARY | 26)
#define CLOSE_PAREN	(BINARY | 27)
				/* By categorizing the CLOSE_PAREN lexeme as a
				 * BINARY operator, the normal parsing rules
				 * for binary operators assure that a close
				 * paren will not directly follow another
				 * operator, and the machinery already in
				 * place to connect operands to operators
				 * according to precedence performs most of
				 * the work of matching open and close parens
				 * for us. In the end though, a close paren is
				 * not really a binary operator, and some
				 * special coding in ParseExpr() make sure we
				 * never put an actual CLOSE_PAREN node in the
				 * parse tree. The sub-expression between
				 * parens becomes the single argument of the
				 * matching OPEN_PAREN unary operator. */
#define STR_LT		(BINARY | 28)
#define STR_GT		(BINARY | 29)
#define STR_LEQ		(BINARY | 30)
#define STR_GEQ		(BINARY | 31)
#define END		(BINARY | 32)
				/* This lexeme represents the end of the
				 * string being parsed. Treating it as a
				 * binary operator follows the same logic as
				 * the CLOSE_PAREN lexeme and END pairs with
				 * START, in the same way that CLOSE_PAREN
				 * pairs with OPEN_PAREN. */

/*
 * When ParseExpr() builds the parse tree it must choose which operands to
 * connect to which operators.  This is done according to operator precedence.
 * The greater an operator's precedence the greater claim it has to link to an
 * available operand.  The Precedence enumeration lists the precedence values
 * used by Tcl expression operators, from lowest to highest claim.  Each
 * precedence level is commented with the operators that hold that precedence.
 */

enum Precedence {
    PREC_END = 1,	/* END */
    PREC_START,		/* START */
    PREC_CLOSE_PAREN,	/* ")" */
    PREC_OPEN_PAREN,	/* "(" */
    PREC_COMMA,		/* "," */
    PREC_CONDITIONAL,	/* "?", ":" */
    PREC_OR,		/* "||" */
    PREC_AND,		/* "&&" */
    PREC_BIT_OR,	/* "|" */
    PREC_BIT_XOR,	/* "^" */
    PREC_BIT_AND,	/* "&" */
    PREC_EQUAL,		/* "==", "!=", "eq", "ne", "in", "ni" */
    PREC_COMPARE,	/* "<", ">", "<=", ">=" */
    PREC_SHIFT,		/* "<<", ">>" */
    PREC_ADD,		/* "+", "-" */
    PREC_MULT,		/* "*", "/", "%" */
    PREC_EXPON,		/* "**" */
    PREC_UNARY		/* "+", "-", FUNCTION, "!", "~" */
};

/*
 * Here the same information contained in the comments above is stored in
 * inverted form, so that given a lexeme, one can quickly look up its
 * precedence value.
 */

static const unsigned char prec[] = {
    /* Non-operator lexemes */
    0,  0,  0,  0,  0,  0,  0,  0,  0,  0,  0,  0,  0,  0,  0,  0,
    0,  0,  0,  0,  0,  0,  0,  0,  0,  0,  0,  0,  0,  0,  0,  0,
    0,  0,  0,  0,  0,  0,  0,  0,  0,  0,  0,  0,  0,  0,  0,  0,
    0,  0,  0,  0,  0,  0,  0,  0,  0,  0,  0,  0,  0,  0,  0,  0,
    0,
    /* Binary operator lexemes */
    PREC_ADD,		/* BINARY_PLUS */
    PREC_ADD,		/* BINARY_MINUS */
    PREC_COMMA,		/* COMMA */
    PREC_MULT,		/* MULT */
    PREC_MULT,		/* DIVIDE */
    PREC_MULT,		/* MOD */
    PREC_COMPARE,	/* LESS */
    PREC_COMPARE,	/* GREATER */
    PREC_BIT_AND,	/* BIT_AND */
    PREC_BIT_XOR,	/* BIT_XOR */
    PREC_BIT_OR,	/* BIT_OR */
    PREC_CONDITIONAL,	/* QUESTION */
    PREC_CONDITIONAL,	/* COLON */
    PREC_SHIFT,		/* LEFT_SHIFT */
    PREC_SHIFT,		/* RIGHT_SHIFT */
    PREC_COMPARE,	/* LEQ */
    PREC_COMPARE,	/* GEQ */
    PREC_EQUAL,		/* EQUAL */
    PREC_EQUAL,		/* NEQ */
    PREC_AND,		/* AND */
    PREC_OR,		/* OR */
    PREC_EQUAL,		/* STREQ */
    PREC_EQUAL,		/* STRNEQ */
    PREC_EXPON,		/* EXPON */
    PREC_EQUAL,		/* IN_LIST */
    PREC_EQUAL,		/* NOT_IN_LIST */
    PREC_CLOSE_PAREN,	/* CLOSE_PAREN */
    PREC_COMPARE,	/* STR_LT */
    PREC_COMPARE,	/* STR_GT */
    PREC_COMPARE,	/* STR_LEQ */
    PREC_COMPARE,	/* STR_GEQ */
    PREC_END,		/* END */
    /* Expansion room for more binary operators */
    0,  0,  0,  0,  0,  0,  0,  0,  0,  0,  0,  0,  0,  0,  0,  0,
    0,  0,  0,  0,  0,  0,  0,  0,  0,  0,  0,  0,  0,  0,  0,  0,
    /* Unary operator lexemes */
    PREC_UNARY,		/* UNARY_PLUS */
    PREC_UNARY,		/* UNARY_MINUS */
    PREC_UNARY,		/* FUNCTION */
    PREC_START,		/* START */
    PREC_OPEN_PAREN,	/* OPEN_PAREN */
    PREC_UNARY,		/* NOT*/
    PREC_UNARY,		/* BIT_NOT*/
};

/*
 * A table mapping lexemes to bytecode instructions, used by CompileExprTree().
 */

static const unsigned char instruction[] = {
    /* Non-operator lexemes */
    0,  0,  0,  0,  0,  0,  0,  0,  0,  0,  0,  0,  0,  0,  0,  0,
    0,  0,  0,  0,  0,  0,  0,  0,  0,  0,  0,  0,  0,  0,  0,  0,
    0,  0,  0,  0,  0,  0,  0,  0,  0,  0,  0,  0,  0,  0,  0,  0,
    0,  0,  0,  0,  0,  0,  0,  0,  0,  0,  0,  0,  0,  0,  0,  0,
    0,
    /* Binary operator lexemes */
    INST_ADD,		/* BINARY_PLUS */
    INST_SUB,		/* BINARY_MINUS */
    0,			/* COMMA */
    INST_MULT,		/* MULT */
    INST_DIV,		/* DIVIDE */
    INST_MOD,		/* MOD */
    INST_LT,		/* LESS */
    INST_GT,		/* GREATER */
    INST_BITAND,	/* BIT_AND */
    INST_BITXOR,	/* BIT_XOR */
    INST_BITOR,		/* BIT_OR */
    0,			/* QUESTION */
    0,			/* COLON */
    INST_LSHIFT,	/* LEFT_SHIFT */
    INST_RSHIFT,	/* RIGHT_SHIFT */
    INST_LE,		/* LEQ */
    INST_GE,		/* GEQ */
    INST_EQ,		/* EQUAL */
    INST_NEQ,		/* NEQ */
    0,			/* AND */
    0,			/* OR */
    INST_STR_EQ,	/* STREQ */
    INST_STR_NEQ,	/* STRNEQ */
    INST_EXPON,		/* EXPON */
    INST_LIST_IN,	/* IN_LIST */
    INST_LIST_NOT_IN,	/* NOT_IN_LIST */
    0,			/* CLOSE_PAREN */
    INST_STR_LT,	/* STR_LT */
    INST_STR_GT,	/* STR_GT */
    INST_STR_LE,	/* STR_LEQ */
    INST_STR_GE,	/* STR_GEQ */
    0,			/* END */
    /* Expansion room for more binary operators */
    0,  0,  0,  0,  0,  0,  0,  0,  0,  0,  0,  0,  0,  0,  0,  0,
    0,  0,  0,  0,  0,  0,  0,  0,  0,  0,  0,  0,  0,  0,  0,  0,
    /* Unary operator lexemes */
    INST_UPLUS,		/* UNARY_PLUS */
    INST_UMINUS,	/* UNARY_MINUS */
    0,			/* FUNCTION */
    0,			/* START */
    0,			/* OPEN_PAREN */
    INST_LNOT,		/* NOT*/
    INST_BITNOT,	/* BIT_NOT*/
};

/*
 * A table mapping a byte value to the corresponding lexeme for use by
 * ParseLexeme().
 */

static const unsigned char Lexeme[] = {
	INVALID		/* NUL */,	INVALID		/* SOH */,
	INVALID		/* STX */,	INVALID		/* ETX */,
	INVALID		/* EOT */,	INVALID		/* ENQ */,
	INVALID		/* ACK */,	INVALID		/* BEL */,
	INVALID		/* BS */,	INVALID		/* HT */,
	INVALID		/* LF */,	INVALID		/* VT */,
	INVALID		/* FF */,	INVALID		/* CR */,
	INVALID		/* SO */,	INVALID		/* SI */,
	INVALID		/* DLE */,	INVALID		/* DC1 */,
	INVALID		/* DC2 */,	INVALID		/* DC3 */,
	INVALID		/* DC4 */,	INVALID		/* NAK */,
	INVALID		/* SYN */,	INVALID		/* ETB */,
	INVALID		/* CAN */,	INVALID		/* EM */,
	INVALID		/* SUB */,	INVALID		/* ESC */,
	INVALID		/* FS */,	INVALID		/* GS */,
	INVALID		/* RS */,	INVALID		/* US */,
	INVALID		/* SPACE */,	0		/* ! or != */,
	QUOTED		/* " */,	INVALID		/* # */,
	VARIABLE	/* $ */,	MOD		/* % */,
	0		/* & or && */,	INVALID		/* ' */,
	OPEN_PAREN	/* ( */,	CLOSE_PAREN	/* ) */,
	0		/* * or ** */,	PLUS		/* + */,
	COMMA		/* , */,	MINUS		/* - */,
	0		/* . */,	DIVIDE		/* / */,
	0, 0, 0, 0, 0, 0, 0, 0, 0, 0,			/* 0-9 */
	COLON		/* : */,	INVALID		/* ; */,
	0		/* < or << or <= */,
	0		/* == or INVALID */,
	0		/* > or >> or >= */,
	QUESTION	/* ? */,	INVALID		/* @ */,
	0, 0, 0, 0, 0, 0, 0, 0, 0, 0, 0, 0, 0,		/* A-M */
	0, 0, 0, 0, 0, 0, 0, 0, 0, 0, 0, 0, 0,		/* N-Z */
	SCRIPT		/* [ */,	INVALID		/* \ */,
	INVALID		/* ] */,	BIT_XOR		/* ^ */,
	INVALID		/* _ */,	INVALID		/* ` */,
	0, 0, 0, 0, 0, 0, 0, 0, 0, 0, 0, 0, 0,		/* a-m */
	0, 0, 0, 0, 0, 0, 0, 0, 0, 0, 0, 0, 0,		/* n-z */
	BRACED		/* { */,	0		/* | or || */,
	INVALID		/* } */,	BIT_NOT		/* ~ */,
	INVALID		/* DEL */
};

/*
 * The JumpList struct is used to create a stack of data needed for the
 * TclEmitForwardJump() and TclFixupForwardJump() calls that are performed
 * when compiling the short-circuiting operators QUESTION/COLON, AND, and OR.
 * Keeping a stack permits the CompileExprTree() routine to be non-recursive.
 */

typedef struct JumpList {
    JumpFixup jump;		/* Pass this argument to matching calls of
				 * TclEmitForwardJump() and
				 * TclFixupForwardJump(). */
    struct JumpList *next;	/* Point to next item on the stack */
} JumpList;

/*
 * Declarations for local functions to this file:
 */

static void		CompileExprTree(Tcl_Interp *interp, OpNode *nodes,
			    int index, Tcl_Obj *const **litObjvPtr,
			    Tcl_Obj *const *funcObjv, Tcl_Token *tokenPtr,
			    CompileEnv *envPtr, int optimize);
static void		ConvertTreeToTokens(const char *start, size_t numBytes,
			    OpNode *nodes, Tcl_Token *tokenPtr,
			    Tcl_Parse *parsePtr);
static int		ExecConstantExprTree(Tcl_Interp *interp, OpNode *nodes,
			    int index, Tcl_Obj * const **litObjvPtr);
static int		ParseExpr(Tcl_Interp *interp, const char *start,
			    size_t numBytes, OpNode **opTreePtr,
			    Tcl_Obj *litList, Tcl_Obj *funcList,
			    Tcl_Parse *parsePtr, int parseOnly);
static size_t		ParseLexeme(const char *start, size_t numBytes,
			    unsigned char *lexemePtr, Tcl_Obj **literalPtr);

/*
 *----------------------------------------------------------------------
 *
 * ParseExpr --
 *
 *	Given a string, the numBytes bytes starting at start, this function
 *	parses it as a Tcl expression and constructs a tree representing the
 *	structure of the expression. The caller must pass in empty lists as
 *	the funcList and litList arguments. The elements of the parsed
 *	expression are returned to the caller as that tree, a list of literal
 *	values, a list of function names, and in Tcl_Tokens added to a
 *	Tcl_Parse struct passed in by the caller.
 *
 * Results:
 *	If the string is successfully parsed as a valid Tcl expression, TCL_OK
 *	is returned, and data about the expression structure is written to the
 *	last four arguments. If the string cannot be parsed as a valid Tcl
 *	expression, TCL_ERROR is returned, and if interp is non-NULL, an error
 *	message is written to interp.
 *
 * Side effects:
 *	Memory will be allocated. If TCL_OK is returned, the caller must clean
 *	up the returned data structures. The (OpNode *) value written to
 *	opTreePtr should be passed to Tcl_Free() and the parsePtr argument
 *	should be passed to Tcl_FreeParse(). The elements appended to the
 *	litList and funcList will automatically be freed whenever the refcount
 *	on those lists indicates they can be freed.
 *
 *----------------------------------------------------------------------
 */

static int
ParseExpr(
    Tcl_Interp *interp,		/* Used for error reporting. */
    const char *start,		/* Start of source string to parse. */
    size_t numBytes,		/* Number of bytes in string. */
    OpNode **opTreePtr,		/* Points to space where a pointer to the
				 * allocated OpNode tree should go. */
    Tcl_Obj *litList,		/* List to append literals to. */
    Tcl_Obj *funcList,		/* List to append function names to. */
    Tcl_Parse *parsePtr,	/* Structure to fill with tokens representing
				 * those operands that require run time
				 * substitutions. */
    int parseOnly)		/* A boolean indicating whether the caller's
				 * aim is just a parse, or whether it will go
				 * on to compile the expression. Different
				 * optimizations are appropriate for the two
				 * scenarios. */
{
    OpNode *nodes = NULL;	/* Pointer to the OpNode storage array where
				 * we build the parse tree. */
    unsigned int nodesAvailable = 64; /* Initial size of the storage array. This
				 * value establishes a minimum tree memory
				 * cost of only about 1 kibyte, and is large
				 * enough for most expressions to parse with
				 * no need for array growth and
				 * reallocation. */
    unsigned int nodesUsed = 0;	/* Number of OpNodes filled. */
    size_t scanned = 0;		/* Capture number of byte scanned by parsing
				 * routines. */
    int lastParsed;		/* Stores info about what the lexeme parsed
				 * the previous pass through the parsing loop
				 * was. If it was an operator, lastParsed is
				 * the index of the OpNode for that operator.
				 * If it was not an operator, lastParsed holds
				 * an OperandTypes value encoding what we need
				 * to know about it. */
    int incomplete;		/* Index of the most recent incomplete tree in
				 * the OpNode array. Heads a stack of
				 * incomplete trees linked by p.prev. */
    int complete = OT_EMPTY;	/* "Index" of the complete tree (that is, a
				 * complete subexpression) determined at the
				 * moment. OT_EMPTY is a nonsense value used
				 * only to silence compiler warnings. During a
				 * parse, complete will always hold an index
				 * or an OperandTypes value pointing to an
				 * actual leaf at the time the complete tree
				 * is needed. */

    /*
     * These variables control generation of the error message.
     */

    Tcl_Obj *msg = NULL;	/* The error message. */
    Tcl_Obj *post = NULL;	/* In a few cases, an additional postscript
				 * for the error message, supplying more
				 * information after the error msg and
				 * location have been reported. */
    const char *errCode = NULL;	/* The detail word of the errorCode list, or
				 * NULL to indicate that no changes to the
				 * errorCode are to be done. */
    const char *subErrCode = NULL;
				/* Extra information for use in generating the
				 * errorCode. */
    const char *mark = "_@_";	/* In the portion of the complete error
				 * message where the error location is
				 * reported, this "mark" substring is inserted
				 * into the string being parsed to aid in
				 * pinpointing the location of the syntax
				 * error in the expression. */
    int insertMark = 0;		/* A boolean controlling whether the "mark"
				 * should be inserted. */
    const unsigned limit = 25;	/* Portions of the error message are
				 * constructed out of substrings of the
				 * original expression. In order to keep the
				 * error message readable, we impose this
				 * limit on the substring size we extract. */

    TclParseInit(interp, start, numBytes, parsePtr);

    nodes = (OpNode *)Tcl_AttemptAlloc(nodesAvailable * sizeof(OpNode));
    if (nodes == NULL) {
	TclNewLiteralStringObj(msg, "not enough memory to parse expression");
	errCode = "NOMEM";
	goto error;
    }

    /*
     * Initialize the parse tree with the special "START" node.
     */

    nodes->lexeme = START;
    nodes->precedence = prec[START];
    nodes->mark = MARK_RIGHT;
    nodes->constant = 1;
    incomplete = lastParsed = nodesUsed;
    nodesUsed++;

    /*
     * Main parsing loop parses one lexeme per iteration. We exit the loop
     * only when there's a syntax error with a "goto error" which takes us to
     * the error handling code following the loop, or when we've successfully
     * completed the parse and we return to the caller.
     */

    while (1) {
	OpNode *nodePtr;	/* Points to the OpNode we may fill this pass
				 * through the loop. */
	unsigned char lexeme;	/* The lexeme we parse this iteration. */
	Tcl_Obj *literal;	/* Filled by the ParseLexeme() call when a
				 * literal is parsed that has a Tcl_Obj rep
				 * worth preserving. */

	/*
	 * Each pass through this loop adds up to one more OpNode. Allocate
	 * space for one if required.
	 */

	if (nodesUsed >= nodesAvailable) {
	    unsigned int size = nodesUsed * 2;
	    OpNode *newPtr = NULL;

	    do {
	      if (size <= UINT_MAX/sizeof(OpNode)) {
		newPtr = (OpNode *)Tcl_AttemptRealloc(nodes, size * sizeof(OpNode));
	      }
	    } while ((newPtr == NULL)
		    && ((size -= (size - nodesUsed) / 2) > nodesUsed));
	    if (newPtr == NULL) {
		TclNewLiteralStringObj(msg,
			"not enough memory to parse expression");
		errCode = "NOMEM";
		goto error;
	    }
	    nodesAvailable = size;
	    nodes = newPtr;
	}
	nodePtr = nodes + nodesUsed;

	/*
	 * Skip white space between lexemes.
	 */

	scanned = TclParseAllWhiteSpace(start, numBytes);
	start += scanned;
	numBytes -= scanned;

	scanned = ParseLexeme(start, numBytes, &lexeme, &literal);

	/*
	 * Use context to categorize the lexemes that are ambiguous.
	 */

	if ((NODE_TYPE & lexeme) == 0) {
	    int b;

	    switch (lexeme) {
	    case INVALID:
		msg = Tcl_ObjPrintf("invalid character \"%.*s\"",
			(int)scanned, start);
		errCode = "BADCHAR";
		goto error;
	    case INCOMPLETE:
		msg = Tcl_ObjPrintf("incomplete operator \"%.*s\"",
			(int)scanned, start);
		errCode = "PARTOP";
		goto error;
	    case BAREWORD:

		/*
		 * Most barewords in an expression are a syntax error. The
		 * exceptions are that when a bareword is followed by an open
		 * paren, it might be a function call, and when the bareword
		 * is a legal literal boolean value, we accept that as well.
		 */

		if (start[scanned+TclParseAllWhiteSpace(
			start+scanned, numBytes-scanned)] == '(') {
		    lexeme = FUNCTION;

		    /*
		     * When we compile the expression we'll need the function
		     * name, and there's no place in the parse tree to store
		     * it, so we keep a separate list of all the function
		     * names we've parsed in the order we found them.
		     */

		    Tcl_ListObjAppendElement(NULL, funcList, literal);
		} else if (Tcl_GetBooleanFromObj(NULL,literal,&b) == TCL_OK) {
		    lexeme = BOOLEAN;
		} else {
		    Tcl_DecrRefCount(literal);
		    msg = Tcl_ObjPrintf("invalid bareword \"%.*s%s\"",
			    (scanned < limit) ? (int)scanned : (int)limit - 3, start,
			    (scanned < limit) ? "" : "...");
		    post = Tcl_ObjPrintf(
			    "should be \"$%.*s%s\" or \"{%.*s%s}\"",
			    (scanned < limit) ? (int)scanned : (int)limit - 3,
			    start, (scanned < limit) ? "" : "...",
			    (scanned < limit) ? (int)scanned : (int)limit - 3,
			    start, (scanned < limit) ? "" : "...");
		    Tcl_AppendPrintfToObj(post, " or \"%.*s%s(...)\" or ...",
			    (scanned < limit) ? (int)scanned : (int)limit - 3,
			    start, (scanned < limit) ? "" : "...");
		    errCode = "BAREWORD";
		    if (start[0] == '0') {
			const char *stop;
			TclParseNumber(NULL, NULL, NULL, start, scanned,
				&stop, TCL_PARSE_NO_WHITESPACE);

			if (isdigit(UCHAR(*stop)) || (stop == start + 1)) {
			    switch (start[1]) {
			    case 'b':
				Tcl_AppendToObj(post,
					" (invalid binary number?)", -1);
				parsePtr->errorType = TCL_PARSE_BAD_NUMBER;
				errCode = "BADNUMBER";
				subErrCode = "BINARY";
				break;
			    case 'o':
				Tcl_AppendToObj(post,
					" (invalid octal number?)", -1);
				parsePtr->errorType = TCL_PARSE_BAD_NUMBER;
				errCode = "BADNUMBER";
				subErrCode = "OCTAL";
				break;
			    default:
				if (isdigit(UCHAR(start[1]))) {
				    Tcl_AppendToObj(post,
					    " (invalid octal number?)", -1);
				    parsePtr->errorType = TCL_PARSE_BAD_NUMBER;
				    errCode = "BADNUMBER";
				    subErrCode = "OCTAL";
				}
				break;
			    }
			}
		    }
		    goto error;
		}
		break;
	    case PLUS:
	    case MINUS:
		if (IsOperator(lastParsed)) {
		    /*
		     * A "+" or "-" coming just after another operator must be
		     * interpreted as a unary operator.
		     */

		    lexeme |= UNARY;
		} else {
		    lexeme |= BINARY;
		}
	    }
	}	/* Uncategorized lexemes */

	/*
	 * Handle lexeme based on its category.
	 */

	switch (NODE_TYPE & lexeme) {
	case LEAF: {
	    /*
	     * Each LEAF results in either a literal getting appended to the
	     * litList, or a sequence of Tcl_Tokens representing a Tcl word
	     * getting appended to the parsePtr->tokens. No OpNode is filled
	     * for this lexeme.
	     */

	    Tcl_Token *tokenPtr;
	    const char *end = start;
	    int wordIndex;
	    int code = TCL_OK;

	    /*
	     * A leaf operand appearing just after something that's not an
	     * operator is a syntax error.
	     */

	    if (NotOperator(lastParsed)) {
		msg = Tcl_ObjPrintf("missing operator at %s", mark);
		errCode = "MISSING";
		scanned = 0;
		insertMark = 1;

		/*
		 * Free any literal to avoid a memleak.
		 */

		if ((lexeme == NUMBER) || (lexeme == BOOLEAN)) {
		    Tcl_DecrRefCount(literal);
		}
		goto error;
	    }

	    switch (lexeme) {
	    case NUMBER:
	    case BOOLEAN:
		/*
		 * TODO: Consider using a dict or hash to collapse all
		 * duplicate literals into a single representative value.
		 * (Like what is done with [split $s {}]).
		 * Pro:	~75% memory saving on expressions like
		 *	{1+1+1+1+1+.....+1} (Convert "pointer + Tcl_Obj" cost
		 *	to "pointer" cost only)
		 * Con:	Cost of the dict store/retrieve on every literal in
		 *	every expression when expressions like the above tend
		 *	to be uncommon.
		 *	The memory savings is temporary; Compiling to bytecode
		 *	will collapse things as literals are registered
		 *	anyway, so the savings applies only to the time
		 *	between parsing and compiling. Possibly important due
		 *	to high-water mark nature of memory allocation.
		 */

		Tcl_ListObjAppendElement(NULL, litList, literal);
		complete = lastParsed = OT_LITERAL;
		start += scanned;
		numBytes -= scanned;
		continue;

	    default:
		break;
	    }

	    /*
	     * Remaining LEAF cases may involve filling Tcl_Tokens, so make
	     * room for at least 2 more tokens.
	     */

	    TclGrowParseTokenArray(parsePtr, 2);
	    wordIndex = parsePtr->numTokens;
	    tokenPtr = parsePtr->tokenPtr + wordIndex;
	    tokenPtr->type = TCL_TOKEN_WORD;
	    tokenPtr->start = start;
	    parsePtr->numTokens++;

	    switch (lexeme) {
	    case QUOTED:
		code = Tcl_ParseQuotedString(NULL, start, numBytes,
			parsePtr, 1, &end);
		scanned = end - start;
		break;

	    case BRACED:
		code = Tcl_ParseBraces(NULL, start, numBytes,
			parsePtr, 1, &end);
		scanned = end - start;
		break;

	    case VARIABLE:
		code = Tcl_ParseVarName(NULL, start, numBytes, parsePtr, 1);

		/*
		 * Handle the quirk that Tcl_ParseVarName reports a successful
		 * parse even when it gets only a "$" with no variable name.
		 */

		tokenPtr = parsePtr->tokenPtr + wordIndex + 1;
		if (code == TCL_OK && tokenPtr->type != TCL_TOKEN_VARIABLE) {
		    TclNewLiteralStringObj(msg, "invalid character \"$\"");
		    errCode = "BADCHAR";
		    goto error;
		}
		scanned = tokenPtr->size;
		break;

	    case SCRIPT: {
		Tcl_Parse *nestedPtr = (Tcl_Parse *)
			TclStackAlloc(interp, sizeof(Tcl_Parse));

		tokenPtr = parsePtr->tokenPtr + parsePtr->numTokens;
		tokenPtr->type = TCL_TOKEN_COMMAND;
		tokenPtr->start = start;
		tokenPtr->numComponents = 0;

		end = start + numBytes;
		start++;
		while (1) {
		    code = Tcl_ParseCommand(interp, start, end - start, 1,
			    nestedPtr);
		    if (code != TCL_OK) {
			parsePtr->term = nestedPtr->term;
			parsePtr->errorType = nestedPtr->errorType;
			parsePtr->incomplete = nestedPtr->incomplete;
			break;
		    }
		    start = nestedPtr->commandStart + nestedPtr->commandSize;
		    Tcl_FreeParse(nestedPtr);
		    if ((nestedPtr->term < end) && (nestedPtr->term[0] == ']')
			    && !nestedPtr->incomplete) {
			break;
		    }

		    if (start == end) {
			TclNewLiteralStringObj(msg, "missing close-bracket");
			parsePtr->term = tokenPtr->start;
			parsePtr->errorType = TCL_PARSE_MISSING_BRACKET;
			parsePtr->incomplete = 1;
			code = TCL_ERROR;
			errCode = "UNBALANCED";
			break;
		    }
		}
		TclStackFree(interp, nestedPtr);
		end = start;
		start = tokenPtr->start;
		scanned = end - start;
		tokenPtr->size = scanned;
		parsePtr->numTokens++;
		break;
	    }			/* SCRIPT case */
	    }
	    if (code != TCL_OK) {
		/*
		 * Here we handle all the syntax errors generated by the
		 * Tcl_Token generating parsing routines called in the switch
		 * just above. If the value of parsePtr->incomplete is 1, then
		 * the error was an unbalanced '[', '(', '{', or '"' and
		 * parsePtr->term is pointing to that unbalanced character. If
		 * the value of parsePtr->incomplete is 0, then the error is
		 * one of lacking whitespace following a quoted word, for
		 * example: expr {[an error {foo}bar]}, and parsePtr->term
		 * points to where the whitespace is missing. We reset our
		 * values of start and scanned so that when our error message
		 * is constructed, the location of the syntax error is sure to
		 * appear in it, even if the quoted expression is truncated.
		 */

		start = parsePtr->term;
		scanned = parsePtr->incomplete;
		if (parsePtr->incomplete) {
		    errCode = "UNBALANCED";
		}
		goto error;
	    }

	    tokenPtr = parsePtr->tokenPtr + wordIndex;
	    tokenPtr->size = scanned;
	    tokenPtr->numComponents = parsePtr->numTokens - wordIndex - 1;
	    if (!parseOnly && ((lexeme == QUOTED) || (lexeme == BRACED))) {
		/*
		 * When this expression is destined to be compiled, and a
		 * braced or quoted word within an expression is known at
		 * compile time (no runtime substitutions in it), we can store
		 * it as a literal rather than in its tokenized form. This is
		 * an advantage since the compiled bytecode is going to need
		 * the argument in Tcl_Obj form eventually, so it's just as
		 * well to get there now. Another advantage is that with this
		 * conversion, larger constant expressions might be grown and
		 * optimized.
		 *
		 * On the contrary, if the end goal of this parse is to fill a
		 * Tcl_Parse for a caller of Tcl_ParseExpr(), then it's
		 * wasteful to convert to a literal only to convert back again
		 * later.
		 */

		literal = Tcl_NewObj();
		if (TclWordKnownAtCompileTime(tokenPtr, literal)) {
		    Tcl_ListObjAppendElement(NULL, litList, literal);
		    complete = lastParsed = OT_LITERAL;
		    parsePtr->numTokens = wordIndex;
		    break;
		}
		Tcl_DecrRefCount(literal);
	    }
	    complete = lastParsed = OT_TOKENS;
	    break;
	} /* case LEAF */

	case UNARY:

	    /*
	     * A unary operator appearing just after something that's not an
	     * operator is a syntax error -- something trying to be the left
	     * operand of an operator that doesn't take one.
	     */

	    if (NotOperator(lastParsed)) {
		msg = Tcl_ObjPrintf("missing operator at %s", mark);
		scanned = 0;
		insertMark = 1;
		errCode = "MISSING";
		goto error;
	    }

	    /*
	     * Create an OpNode for the unary operator.
	     */

	    nodePtr->lexeme = lexeme;
	    nodePtr->precedence = prec[lexeme];
	    nodePtr->mark = MARK_RIGHT;

	    /*
	     * A FUNCTION cannot be a constant expression, because Tcl allows
	     * functions to return variable results with the same arguments;
	     * for example, rand(). Other unary operators can root a constant
	     * expression, so long as the argument is a constant expression.
	     */

	    nodePtr->constant = (lexeme != FUNCTION);

	    /*
	     * This unary operator is a new incomplete tree, so push it onto
	     * our stack of incomplete trees. Also remember it as the last
	     * lexeme we parsed.
	     */

	    nodePtr->p.prev = incomplete;
	    incomplete = lastParsed = nodesUsed;
	    nodesUsed++;
	    break;

	case BINARY: {
	    OpNode *incompletePtr;
	    unsigned char precedence = prec[lexeme];

	    /*
	     * A binary operator appearing just after another operator is a
	     * syntax error -- one of the two operators is missing an operand.
	     */

	    if (IsOperator(lastParsed)) {
		if ((lexeme == CLOSE_PAREN)
			&& (nodePtr[-1].lexeme == OPEN_PAREN)) {
		    if (nodePtr[-2].lexeme == FUNCTION) {
			/*
			 * Normally, "()" is a syntax error, but as a special
			 * case accept it as an argument list for a function.
			 * Treat this as a special LEAF lexeme, and restart
			 * the parsing loop with zero characters scanned. We
			 * will parse the ")" again the next time through, but
			 * with the OT_EMPTY leaf as the subexpression between
			 * the parens.
			 */

			scanned = 0;
			complete = lastParsed = OT_EMPTY;
			break;
		    }
		    msg = Tcl_ObjPrintf("empty subexpression at %s", mark);
		    scanned = 0;
		    insertMark = 1;
		    errCode = "EMPTY";
		    goto error;
		}

		if (nodePtr[-1].precedence > precedence) {
		    if (nodePtr[-1].lexeme == OPEN_PAREN) {
			TclNewLiteralStringObj(msg, "unbalanced open paren");
			parsePtr->errorType = TCL_PARSE_MISSING_PAREN;
			errCode = "UNBALANCED";
		    } else if (nodePtr[-1].lexeme == COMMA) {
			msg = Tcl_ObjPrintf(
				"missing function argument at %s", mark);
			scanned = 0;
			insertMark = 1;
			errCode = "MISSING";
		    } else if (nodePtr[-1].lexeme == START) {
			TclNewLiteralStringObj(msg, "empty expression");
			errCode = "EMPTY";
		    }
		} else if (lexeme == CLOSE_PAREN) {
		    TclNewLiteralStringObj(msg, "unbalanced close paren");
		    errCode = "UNBALANCED";
		} else if ((lexeme == COMMA)
			&& (nodePtr[-1].lexeme == OPEN_PAREN)
			&& (nodePtr[-2].lexeme == FUNCTION)) {
		    msg = Tcl_ObjPrintf("missing function argument at %s",
			    mark);
		    scanned = 0;
		    insertMark = 1;
		    errCode = "UNBALANCED";
		}
		if (msg == NULL) {
		    msg = Tcl_ObjPrintf("missing operand at %s", mark);
		    scanned = 0;
		    insertMark = 1;
		    errCode = "MISSING";
		}
		goto error;
	    }

	    /*
	     * Here is where the tree comes together. At this point, we have a
	     * stack of incomplete trees corresponding to substrings that are
	     * incomplete expressions, followed by a complete tree
	     * corresponding to a substring that is itself a complete
	     * expression, followed by the binary operator we have just
	     * parsed. The incomplete trees can each be completed by adding a
	     * right operand.
	     *
	     * To illustrate with an example, when we parse the expression
	     * "1+2*3-4" and we reach this point having just parsed the "-"
	     * operator, we have these incomplete trees: START, "1+", and
	     * "2*". Next we have the complete subexpression "3". Last is the
	     * "-" we've just parsed.
	     *
	     * The next step is to join our complete tree to an operator. The
	     * choice is governed by the precedence and associativity of the
	     * competing operators. If we connect it as the right operand of
	     * our most recent incomplete tree, we get a new complete tree,
	     * and we can repeat the process. The while loop following repeats
	     * this until precedence indicates it is time to join the complete
	     * tree as the left operand of the just parsed binary operator.
	     *
	     * Continuing the example, the first pass through the loop will
	     * join "3" to "2*"; the next pass will join "2*3" to "1+". Then
	     * we'll exit the loop and join "1+2*3" to "-". When we return to
	     * parse another lexeme, our stack of incomplete trees is START
	     * and "1+2*3-".
	     */

	    while (1) {
		incompletePtr = nodes + incomplete;

		if (incompletePtr->precedence < precedence) {
		    break;
		}

		if (incompletePtr->precedence == precedence) {
		    /*
		     * Right association rules for exponentiation.
		     */

		    if (lexeme == EXPON) {
			break;
		    }

		    /*
		     * Special association rules for the conditional
		     * operators. The "?" and ":" operators have equal
		     * precedence, but must be linked up in sensible pairs.
		     */

		    if ((incompletePtr->lexeme == QUESTION)
			    && (NotOperator(complete)
			    || (nodes[complete].lexeme != COLON))) {
			break;
		    }
		    if ((incompletePtr->lexeme == COLON)
			    && (lexeme == QUESTION)) {
			break;
		    }
		}

		/*
		 * Some special syntax checks...
		 */

		/* Parens must balance */
		if ((incompletePtr->lexeme == OPEN_PAREN)
			&& (lexeme != CLOSE_PAREN)) {
		    TclNewLiteralStringObj(msg, "unbalanced open paren");
		    parsePtr->errorType = TCL_PARSE_MISSING_PAREN;
		    errCode = "UNBALANCED";
		    goto error;
		}

		/* Right operand of "?" must be ":" */
		if ((incompletePtr->lexeme == QUESTION)
			&& (NotOperator(complete)
			|| (nodes[complete].lexeme != COLON))) {
		    msg = Tcl_ObjPrintf("missing operator \":\" at %s", mark);
		    scanned = 0;
		    insertMark = 1;
		    errCode = "MISSING";
		    goto error;
		}

		/* Operator ":" may only be right operand of "?" */
		if (IsOperator(complete)
			&& (nodes[complete].lexeme == COLON)
			&& (incompletePtr->lexeme != QUESTION)) {
		    TclNewLiteralStringObj(msg,
			    "unexpected operator \":\" "
			    "without preceding \"?\"");
		    errCode = "SURPRISE";
		    goto error;
		}

		/*
		 * Attach complete tree as right operand of most recent
		 * incomplete tree.
		 */

		incompletePtr->right = complete;
		if (IsOperator(complete)) {
		    nodes[complete].p.parent = incomplete;
		    incompletePtr->constant = incompletePtr->constant
			    && nodes[complete].constant;
		} else {
		    incompletePtr->constant = incompletePtr->constant
			    && (complete == OT_LITERAL);
		}

		/*
		 * The QUESTION/COLON and FUNCTION/OPEN_PAREN combinations
		 * each make up a single operator. Force them to agree whether
		 * they have a constant expression.
		 */

		if ((incompletePtr->lexeme == QUESTION)
			|| (incompletePtr->lexeme == FUNCTION)) {
		    nodes[complete].constant = incompletePtr->constant;
		}

		if (incompletePtr->lexeme == START) {
		    /*
		     * Completing the START tree indicates we're done.
		     * Transfer the parse tree to the caller and return.
		     */

		    *opTreePtr = nodes;
		    return TCL_OK;
		}

		/*
		 * With a right operand attached, last incomplete tree has
		 * become the complete tree. Pop it from the incomplete tree
		 * stack.
		 */

		complete = incomplete;
		incomplete = incompletePtr->p.prev;

		/* CLOSE_PAREN can only close one OPEN_PAREN. */
		if (incompletePtr->lexeme == OPEN_PAREN) {
		    break;
		}
	    }

	    /*
	     * More syntax checks...
	     */

	    /* Parens must balance. */
	    if (lexeme == CLOSE_PAREN) {
		if (incompletePtr->lexeme != OPEN_PAREN) {
		    TclNewLiteralStringObj(msg, "unbalanced close paren");
		    errCode = "UNBALANCED";
		    goto error;
		}
	    }

	    /* Commas must appear only in function argument lists. */
	    if (lexeme == COMMA) {
		if  ((incompletePtr->lexeme != OPEN_PAREN)
			|| (incompletePtr[-1].lexeme != FUNCTION)) {
		    TclNewLiteralStringObj(msg,
			    "unexpected \",\" outside function argument list");
		    errCode = "SURPRISE";
		    goto error;
		}
	    }

	    /* Operator ":" may only be right operand of "?" */
	    if (IsOperator(complete) && (nodes[complete].lexeme == COLON)) {
		TclNewLiteralStringObj(msg,
			"unexpected operator \":\" without preceding \"?\"");
		errCode = "SURPRISE";
		goto error;
	    }

	    /*
	     * Create no node for a CLOSE_PAREN lexeme.
	     */

	    if (lexeme == CLOSE_PAREN) {
		break;
	    }

	    /*
	     * Link complete tree as left operand of new node.
	     */

	    nodePtr->lexeme = lexeme;
	    nodePtr->precedence = precedence;
	    nodePtr->mark = MARK_LEFT;
	    nodePtr->left = complete;

	    /*
	     * The COMMA operator cannot be optimized, since the function
	     * needs all of its arguments, and optimization would reduce the
	     * number. Other binary operators root constant expressions when
	     * both arguments are constant expressions.
	     */

	    nodePtr->constant = (lexeme != COMMA);

	    if (IsOperator(complete)) {
		nodes[complete].p.parent = nodesUsed;
		nodePtr->constant = nodePtr->constant
			&& nodes[complete].constant;
	    } else {
		nodePtr->constant = nodePtr->constant
			&& (complete == OT_LITERAL);
	    }

	    /*
	     * With a left operand attached and a right operand missing, the
	     * just-parsed binary operator is root of a new incomplete tree.
	     * Push it onto the stack of incomplete trees.
	     */

	    nodePtr->p.prev = incomplete;
	    incomplete = lastParsed = nodesUsed;
	    nodesUsed++;
	    break;
	}	/* case BINARY */
	}	/* lexeme handler */

	/* Advance past the just-parsed lexeme */
	start += scanned;
	numBytes -= scanned;
    }	/* main parsing loop */

    /*
     * We only get here if there's been an error. Any errors that didn't get a
     * suitable parsePtr->errorType, get recorded as syntax errors.
     */

  error:
    if (parsePtr->errorType == TCL_PARSE_SUCCESS) {
	parsePtr->errorType = TCL_PARSE_SYNTAX;
    }

    /*
     * Free any partial parse tree we've built.
     */

    if (nodes != NULL) {
	Tcl_Free(nodes);
    }

    if (interp == NULL) {
	/*
	 * Nowhere to report an error message, so just free it.
	 */

	if (msg) {
	    Tcl_DecrRefCount(msg);
	}
    } else {
	/*
	 * Construct the complete error message. Start with the simple error
	 * message, pulled from the interp result if necessary...
	 */

	if (msg == NULL) {
	    msg = Tcl_GetObjResult(interp);
	}

	/*
	 * Add a detailed quote from the bad expression, displaying and
	 * sometimes marking the precise location of the syntax error.
	 */

	Tcl_AppendPrintfToObj(msg, "\nin expression \"%s%.*s%.*s%s%s%.*s%s\"",
		((start - limit) < parsePtr->string) ? "" : "...",
		((start - limit) < parsePtr->string)
			? (int) (start - parsePtr->string) : (int)limit - 3,
		((start - limit) < parsePtr->string)
			? parsePtr->string : start - limit + 3,
		(scanned < limit) ? (int)scanned : (int)limit - 3, start,
		(scanned < limit) ? "" : "...", insertMark ? mark : "",
		(start + scanned + limit > parsePtr->end)
			? (int) (parsePtr->end - start) - (int)scanned : (int)limit-3,
		start + scanned,
		(start + scanned + limit > parsePtr->end) ? "" : "...");

	/*
	 * Next, append any postscript message.
	 */

	if (post != NULL) {
	    Tcl_AppendToObj(msg, ";\n", -1);
	    Tcl_AppendObjToObj(msg, post);
	    Tcl_DecrRefCount(post);
	}
	Tcl_SetObjResult(interp, msg);

	/*
	 * Finally, place context information in the errorInfo.
	 */

	numBytes = parsePtr->end - parsePtr->string;
	Tcl_AppendObjToErrorInfo(interp, Tcl_ObjPrintf(
		"\n    (parsing expression \"%.*s%s\")",
		(numBytes < limit) ? (int)numBytes : (int)limit - 3,
		parsePtr->string, (numBytes < limit) ? "" : "..."));
	if (errCode) {
	    Tcl_SetErrorCode(interp, "TCL", "PARSE", "EXPR", errCode,
		    subErrCode, NULL);
	}
    }

    return TCL_ERROR;
}

/*
 *----------------------------------------------------------------------
 *
 * ConvertTreeToTokens --
 *
 *	Given a string, the numBytes bytes starting at start, and an OpNode
 *	tree and Tcl_Token array created by passing that same string to
 *	ParseExpr(), this function writes into *parsePtr the sequence of
 *	Tcl_Tokens needed so to satisfy the historical interface provided by
 *	Tcl_ParseExpr(). Note that this routine exists only for the sake of
 *	the public Tcl_ParseExpr() routine. It is not used by Tcl itself at
 *	all.
 *
 * Results:
 *	None.
 *
 * Side effects:
 *	The Tcl_Parse *parsePtr is filled with Tcl_Tokens representing the
 *	parsed expression.
 *
 *----------------------------------------------------------------------
 */

static void
ConvertTreeToTokens(
    const char *start,
    size_t numBytes,
    OpNode *nodes,
    Tcl_Token *tokenPtr,
    Tcl_Parse *parsePtr)
{
    int subExprTokenIdx = 0;
    OpNode *nodePtr = nodes;
    int next = nodePtr->right;

    while (1) {
	Tcl_Token *subExprTokenPtr;
	int scanned, parentIdx;
	unsigned char lexeme;

	/*
	 * Advance the mark so the next exit from this node won't retrace
	 * steps over ground already covered.
	 */

	nodePtr->mark++;

	/*
	 * Handle next child node or leaf.
	 */

	switch (next) {
	case OT_EMPTY:

	    /* No tokens and no characters for the OT_EMPTY leaf. */
	    break;

	case OT_LITERAL:

	    /*
	     * Skip any white space that comes before the literal.
	     */

	    scanned = TclParseAllWhiteSpace(start, numBytes);
	    start += scanned;
	    numBytes -= scanned;

	    /*
	     * Reparse the literal to get pointers into source string.
	     */

	    scanned = ParseLexeme(start, numBytes, &lexeme, NULL);

	    TclGrowParseTokenArray(parsePtr, 2);
	    subExprTokenPtr = parsePtr->tokenPtr + parsePtr->numTokens;
	    subExprTokenPtr->type = TCL_TOKEN_SUB_EXPR;
	    subExprTokenPtr->start = start;
	    subExprTokenPtr->size = scanned;
	    subExprTokenPtr->numComponents = 1;
	    subExprTokenPtr[1].type = TCL_TOKEN_TEXT;
	    subExprTokenPtr[1].start = start;
	    subExprTokenPtr[1].size = scanned;
	    subExprTokenPtr[1].numComponents = 0;

	    parsePtr->numTokens += 2;
	    start += scanned;
	    numBytes -= scanned;
	    break;

	case OT_TOKENS: {
	    /*
	     * tokenPtr points to a token sequence that came from parsing a
	     * Tcl word. A Tcl word is made up of a sequence of one or more
	     * elements. When the word is only a single element, it's been the
	     * historical practice to replace the TCL_TOKEN_WORD token
	     * directly with a TCL_TOKEN_SUB_EXPR token. However, when the
	     * word has multiple elements, a TCL_TOKEN_WORD token is kept as a
	     * grouping device so that TCL_TOKEN_SUB_EXPR always has only one
	     * element. Wise or not, these are the rules the Tcl expr parser
	     * has followed, and for the sake of those few callers of
	     * Tcl_ParseExpr() we do not change them now. Internally, we can
	     * do better.
	     */

	    int toCopy = tokenPtr->numComponents + 1;

	    if (tokenPtr->numComponents == tokenPtr[1].numComponents + 1) {
		/*
		 * Single element word. Copy tokens and convert the leading
		 * token to TCL_TOKEN_SUB_EXPR.
		 */

		TclGrowParseTokenArray(parsePtr, toCopy);
		subExprTokenPtr = parsePtr->tokenPtr + parsePtr->numTokens;
		memcpy(subExprTokenPtr, tokenPtr,
			toCopy * sizeof(Tcl_Token));
		subExprTokenPtr->type = TCL_TOKEN_SUB_EXPR;
		parsePtr->numTokens += toCopy;
	    } else {
		/*
		 * Multiple element word. Create a TCL_TOKEN_SUB_EXPR token to
		 * lead, with fields initialized from the leading token, then
		 * copy entire set of word tokens.
		 */

		TclGrowParseTokenArray(parsePtr, toCopy+1);
		subExprTokenPtr = parsePtr->tokenPtr + parsePtr->numTokens;
		*subExprTokenPtr = *tokenPtr;
		subExprTokenPtr->type = TCL_TOKEN_SUB_EXPR;
		subExprTokenPtr->numComponents++;
		subExprTokenPtr++;
		memcpy(subExprTokenPtr, tokenPtr,
			toCopy * sizeof(Tcl_Token));
		parsePtr->numTokens += toCopy + 1;
	    }

	    scanned = tokenPtr->start + tokenPtr->size - start;
	    start += scanned;
	    numBytes -= scanned;
	    tokenPtr += toCopy;
	    break;
	}

	default:

	    /*
	     * Advance to the child node, which is an operator.
	     */

	    nodePtr = nodes + next;

	    /*
	     * Skip any white space that comes before the subexpression.
	     */

	    scanned = TclParseAllWhiteSpace(start, numBytes);
	    start += scanned;
	    numBytes -= scanned;

	    /*
	     * Generate tokens for the operator / subexpression...
	     */

	    switch (nodePtr->lexeme) {
	    case OPEN_PAREN:
	    case COMMA:
	    case COLON:

		/*
		 * Historical practice has been to have no Tcl_Tokens for
		 * these operators.
		 */

		break;

	    default: {

		/*
		 * Remember the index of the last subexpression we were
		 * working on -- that of our parent. We'll stack it later.
		 */

		parentIdx = subExprTokenIdx;

		/*
		 * Verify space for the two leading Tcl_Tokens representing
		 * the subexpression rooted by this operator. The first
		 * Tcl_Token will be of type TCL_TOKEN_SUB_EXPR; the second of
		 * type TCL_TOKEN_OPERATOR.
		 */

		TclGrowParseTokenArray(parsePtr, 2);
		subExprTokenIdx = parsePtr->numTokens;
		subExprTokenPtr = parsePtr->tokenPtr + subExprTokenIdx;
		parsePtr->numTokens += 2;
		subExprTokenPtr->type = TCL_TOKEN_SUB_EXPR;
		subExprTokenPtr[1].type = TCL_TOKEN_OPERATOR;

		/*
		 * Our current position scanning the string is the starting
		 * point for this subexpression.
		 */

		subExprTokenPtr->start = start;

		/*
		 * Eventually, we know that the numComponents field of the
		 * Tcl_Token of type TCL_TOKEN_OPERATOR will be 0. This means
		 * we can make other use of this field for now to track the
		 * stack of subexpressions we have pending.
		 */

		subExprTokenPtr[1].numComponents = parentIdx;
		break;
	    }
	    }
	    break;
	}

	/* Determine which way to exit the node on this pass. */
    router:
	switch (nodePtr->mark) {
	case MARK_LEFT:
	    next = nodePtr->left;
	    break;

	case MARK_RIGHT:
	    next = nodePtr->right;

	    /*
	     * Skip any white space that comes before the operator.
	     */

	    scanned = TclParseAllWhiteSpace(start, numBytes);
	    start += scanned;
	    numBytes -= scanned;

	    /*
	     * Here we scan from the string the operator corresponding to
	     * nodePtr->lexeme.
	     */

	    scanned = ParseLexeme(start, numBytes, &lexeme, NULL);

	    switch(nodePtr->lexeme) {
	    case OPEN_PAREN:
	    case COMMA:
	    case COLON:

		/*
		 * No tokens for these lexemes -> nothing to do.
		 */

		break;

	    default:

		/*
		 * Record in the TCL_TOKEN_OPERATOR token the pointers into
		 * the string marking where the operator is.
		 */

		subExprTokenPtr = parsePtr->tokenPtr + subExprTokenIdx;
		subExprTokenPtr[1].start = start;
		subExprTokenPtr[1].size = scanned;
		break;
	    }

	    start += scanned;
	    numBytes -= scanned;
	    break;

	case MARK_PARENT:
	    switch (nodePtr->lexeme) {
	    case START:

		/* When we get back to the START node, we're done. */
		return;

	    case COMMA:
	    case COLON:

		/* No tokens for these lexemes -> nothing to do. */
		break;

	    case OPEN_PAREN:

		/*
		 * Skip past matching close paren.
		 */

		scanned = TclParseAllWhiteSpace(start, numBytes);
		start += scanned;
		numBytes -= scanned;
		scanned = ParseLexeme(start, numBytes, &lexeme, NULL);
		start += scanned;
		numBytes -= scanned;
		break;

	    default:

		/*
		 * Before we leave this node/operator/subexpression for the
		 * last time, finish up its tokens....
		 *
		 * Our current position scanning the string is where the
		 * substring for the subexpression ends.
		 */

		subExprTokenPtr = parsePtr->tokenPtr + subExprTokenIdx;
		subExprTokenPtr->size = start - subExprTokenPtr->start;

		/*
		 * All the Tcl_Tokens allocated and filled belong to
		 * this subexpression. The first token is the leading
		 * TCL_TOKEN_SUB_EXPR token, and all the rest (one fewer)
		 * are its components.
		 */

		subExprTokenPtr->numComponents =
			(parsePtr->numTokens - subExprTokenIdx) - 1;

		/*
		 * Finally, as we return up the tree to our parent, pop the
		 * parent subexpression off our subexpression stack, and
		 * fill in the zero numComponents for the operator Tcl_Token.
		 */

		parentIdx = subExprTokenPtr[1].numComponents;
		subExprTokenPtr[1].numComponents = 0;
		subExprTokenIdx = parentIdx;
		break;
	    }

	    /*
	     * Since we're returning to parent, skip child handling code.
	     */

	    nodePtr = nodes + nodePtr->p.parent;
	    goto router;
	}
    }
}

/*
 *----------------------------------------------------------------------
 *
 * Tcl_ParseExpr --
 *
 *	Given a string, the numBytes bytes starting at start, this function
 *	parses it as a Tcl expression and stores information about the
 *	structure of the expression in the Tcl_Parse struct indicated by the
 *	caller.
 *
 * Results:
 *	If the string is successfully parsed as a valid Tcl expression, TCL_OK
 *	is returned, and data about the expression structure is written to
 *	*parsePtr. If the string cannot be parsed as a valid Tcl expression,
 *	TCL_ERROR is returned, and if interp is non-NULL, an error message is
 *	written to interp.
 *
 * Side effects:
 *	If there is insufficient space in parsePtr to hold all the information
 *	about the expression, then additional space is malloc-ed. If the
 *	function returns TCL_OK then the caller must eventually invoke
 *	Tcl_FreeParse to release any additional space that was allocated.
 *
 *----------------------------------------------------------------------
 */

int
Tcl_ParseExpr(
    Tcl_Interp *interp,		/* Used for error reporting. */
    const char *start,		/* Start of source string to parse. */
    size_t numBytes,		/* Number of bytes in string. If -1, the
				 * string consists of all bytes up to the
				 * first null character. */
    Tcl_Parse *parsePtr)	/* Structure to fill with information about
				 * the parsed expression; any previous
				 * information in the structure is ignored. */
{
    int code;
    OpNode *opTree = NULL;	/* Will point to the tree of operators. */
    Tcl_Obj *litList;	/* List to hold the literals. */
    Tcl_Obj *funcList;	/* List to hold the functon names. */
    Tcl_Parse *exprParsePtr = (Tcl_Parse *)TclStackAlloc(interp, sizeof(Tcl_Parse));
				/* Holds the Tcl_Tokens of substitutions. */

<<<<<<< HEAD
    if (numBytes == TCL_INDEX_NONE) {
=======
    TclNewObj(litList);
    TclNewObj(funcList);
    if (numBytes < 0) {
>>>>>>> 733b7a43
	numBytes = (start ? strlen(start) : 0);
    }

    code = ParseExpr(interp, start, numBytes, &opTree, litList, funcList,
	    exprParsePtr, 1 /* parseOnly */);
    Tcl_DecrRefCount(funcList);
    Tcl_DecrRefCount(litList);

    TclParseInit(interp, start, numBytes, parsePtr);
    if (code == TCL_OK) {
	ConvertTreeToTokens(start, numBytes,
		opTree, exprParsePtr->tokenPtr, parsePtr);
    } else {
	parsePtr->term = exprParsePtr->term;
	parsePtr->errorType = exprParsePtr->errorType;
    }

    Tcl_FreeParse(exprParsePtr);
    TclStackFree(interp, exprParsePtr);
    Tcl_Free(opTree);
    return code;
}

/*
 *----------------------------------------------------------------------
 *
 * ParseLexeme --
 *
 *	Parse a single lexeme from the start of a string, scanning no more
 *	than numBytes bytes.
 *
 * Results:
 *	Returns the number of bytes scanned to produce the lexeme.
 *
 * Side effects:
 *	Code identifying lexeme parsed is writen to *lexemePtr.
 *
 *----------------------------------------------------------------------
 */

static size_t
ParseLexeme(
    const char *start,		/* Start of lexeme to parse. */
    size_t numBytes,		/* Number of bytes in string. */
    unsigned char *lexemePtr,	/* Write code of parsed lexeme to this
				 * storage. */
    Tcl_Obj **literalPtr)	/* Write corresponding literal value to this
				   storage, if non-NULL. */
{
    const char *end;
    Tcl_UniChar ch = 0;
    Tcl_Obj *literal = NULL;
    unsigned char byte;

    if (numBytes == 0) {
	*lexemePtr = END;
	return 0;
    }
    byte = UCHAR(*start);
    if (byte < sizeof(Lexeme) && Lexeme[byte] != 0) {
	*lexemePtr = Lexeme[byte];
	return 1;
    }
    switch (byte) {
    case '*':
	if ((numBytes > 1) && (start[1] == '*')) {
	    *lexemePtr = EXPON;
	    return 2;
	}
	*lexemePtr = MULT;
	return 1;

    case '=':
	if ((numBytes > 1) && (start[1] == '=')) {
	    *lexemePtr = EQUAL;
	    return 2;
	}
	*lexemePtr = INCOMPLETE;
	return 1;

    case '!':
	if ((numBytes > 1) && (start[1] == '=')) {
	    *lexemePtr = NEQ;
	    return 2;
	}
	*lexemePtr = NOT;
	return 1;

    case '&':
	if ((numBytes > 1) && (start[1] == '&')) {
	    *lexemePtr = AND;
	    return 2;
	}
	*lexemePtr = BIT_AND;
	return 1;

    case '|':
	if ((numBytes > 1) && (start[1] == '|')) {
	    *lexemePtr = OR;
	    return 2;
	}
	*lexemePtr = BIT_OR;
	return 1;

    case '<':
	if (numBytes > 1) {
	    switch (start[1]) {
	    case '<':
		*lexemePtr = LEFT_SHIFT;
		return 2;
	    case '=':
		*lexemePtr = LEQ;
		return 2;
	    }
	}
	*lexemePtr = LESS;
	return 1;

    case '>':
	if (numBytes > 1) {
	    switch (start[1]) {
	    case '>':
		*lexemePtr = RIGHT_SHIFT;
		return 2;
	    case '=':
		*lexemePtr = GEQ;
		return 2;
	    }
	}
	*lexemePtr = GREATER;
	return 1;

    case 'i':
	if ((numBytes > 1) && (start[1] == 'n')
		&& ((numBytes == 2) || start[2] & 0x80 || !isalpha(UCHAR(start[2])))) {
	    /*
	     * Must make this check so we can tell the difference between the
	     * "in" operator and the "int" function name and the "infinity"
	     * numeric value.
	     */

	    *lexemePtr = IN_LIST;
	    return 2;
	}
	break;

    case 'e':
	if ((numBytes > 1) && (start[1] == 'q')
		&& ((numBytes == 2) || start[2] & 0x80 || !isalpha(UCHAR(start[2])))) {
	    *lexemePtr = STREQ;
	    return 2;
	}
	break;

    case 'n':
	if ((numBytes > 1)
		&& ((numBytes == 2) || start[2] & 0x80 || !isalpha(UCHAR(start[2])))) {
	    switch (start[1]) {
	    case 'e':
		*lexemePtr = STRNEQ;
		return 2;
	    case 'i':
		*lexemePtr = NOT_IN_LIST;
		return 2;
	    }
	}
	break;

    case 'l':
	if ((numBytes > 1)
		&& ((numBytes == 2) || start[2] & 0x80 || !isalpha(UCHAR(start[2])))) {
	    switch (start[1]) {
	    case 't':
		*lexemePtr = STR_LT;
		return 2;
	    case 'e':
		*lexemePtr = STR_LEQ;
		return 2;
	    }
	}
	break;

    case 'g':
	if ((numBytes > 1)
		&& ((numBytes == 2) || start[2] & 0x80 || !isalpha(UCHAR(start[2])))) {
	    switch (start[1]) {
	    case 't':
		*lexemePtr = STR_GT;
		return 2;
	    case 'e':
		*lexemePtr = STR_GEQ;
		return 2;
	    }
	}
	break;
    }

    TclNewObj(literal);
    if (TclParseNumber(NULL, literal, NULL, start, numBytes, &end,
	    TCL_PARSE_NO_WHITESPACE) == TCL_OK) {
	if (end < start + numBytes && !TclIsBareword(*end)) {

	number:
	    TclInitStringRep(literal, start, end-start);
	    *lexemePtr = NUMBER;
	    if (literalPtr) {
		*literalPtr = literal;
	    } else {
		Tcl_DecrRefCount(literal);
	    }
	    return (end-start);
	} else {
	    unsigned char lexeme;

	    /*
	     * We have a number followed directly by bareword characters
	     * (alpha, digit, underscore).  Is this a number followed by
	     * bareword syntax error?  Or should we join into one bareword?
	     * Example: Inf + luence + () becomes a valid function call.
	     * [Bug 3401704]
	     */
	    if (TclHasIntRep(literal, &tclDoubleType)) {
		const char *p = start;

		while (p < end) {
		    if (!TclIsBareword(*p++)) {
			/*
			 * The number has non-bareword characters, so we
			 * must treat it as a number.
			 */
			goto number;
		    }
		}
	    }
	    ParseLexeme(end, numBytes-(end-start), &lexeme, NULL);
	    if ((NODE_TYPE & lexeme) == BINARY) {
		/*
		 * The bareword characters following the number take the
		 * form of an operator (eq, ne, in, ni, ...) so we treat
		 * as number + operator.
		 */
		goto number;
	    }

	    /*
	     * Otherwise, fall through and parse the whole as a bareword.
	     */
	}
    }

    /*
     * We reject leading underscores in bareword.  No sensible reason why.
     * Might be inspired by reserved identifier rules in C, which of course
     * have no direct relevance here.
     */

    if (!TclIsBareword(*start) || *start == '_') {
	size_t scanned;
	if (Tcl_UtfCharComplete(start, numBytes)) {
	    scanned = TclUtfToUniChar(start, &ch);
	} else {
	    char utfBytes[4];

	    memcpy(utfBytes, start, numBytes);
	    utfBytes[numBytes] = '\0';
	    scanned = TclUtfToUniChar(utfBytes, &ch);
	}
	*lexemePtr = INVALID;
	Tcl_DecrRefCount(literal);
	return scanned;
    }
    end = start;
    while (numBytes && TclIsBareword(*end)) {
	end += 1;
	numBytes -= 1;
    }
    *lexemePtr = BAREWORD;
    if (literalPtr) {
	Tcl_SetStringObj(literal, start, (int) (end-start));
	*literalPtr = literal;
    } else {
	Tcl_DecrRefCount(literal);
    }
    return (end-start);
}

/*
 *----------------------------------------------------------------------
 *
 * TclCompileExpr --
 *
 *	This procedure compiles a string containing a Tcl expression into Tcl
 *	bytecodes.
 *
 * Results:
 *	None.
 *
 * Side effects:
 *	Adds instructions to envPtr to evaluate the expression at runtime.
 *
 *----------------------------------------------------------------------
 */

void
TclCompileExpr(
    Tcl_Interp *interp,		/* Used for error reporting. */
    const char *script,		/* The source script to compile. */
    size_t numBytes,		/* Number of bytes in script. */
    CompileEnv *envPtr,		/* Holds resulting instructions. */
    int optimize)		/* 0 for one-off expressions. */
{
    OpNode *opTree = NULL;	/* Will point to the tree of operators */
    Tcl_Obj *litList;		/* List to hold the literals */
    Tcl_Obj *funcList;		/* List to hold the functon names*/
    Tcl_Parse *parsePtr = (Tcl_Parse *)TclStackAlloc(interp, sizeof(Tcl_Parse));
				/* Holds the Tcl_Tokens of substitutions */
    int code;

    TclNewObj(litList);
    TclNewObj(funcList);
    code = ParseExpr(interp, script, numBytes, &opTree, litList,
	    funcList, parsePtr, 0 /* parseOnly */);

    if (code == TCL_OK) {
	/*
	 * Valid parse; compile the tree.
	 */

	int objc;
	Tcl_Obj *const *litObjv;
	Tcl_Obj **funcObjv;

	/* TIP #280 : Track Lines within the expression */
	TclAdvanceLines(&envPtr->line, script,
		script + TclParseAllWhiteSpace(script, numBytes));

	TclListObjGetElements(NULL, litList, &objc, (Tcl_Obj ***)&litObjv);
	TclListObjGetElements(NULL, funcList, &objc, &funcObjv);
	CompileExprTree(interp, opTree, 0, &litObjv, funcObjv,
		parsePtr->tokenPtr, envPtr, optimize);
    } else {
	TclCompileSyntaxError(interp, envPtr);
    }

    Tcl_FreeParse(parsePtr);
    TclStackFree(interp, parsePtr);
    Tcl_DecrRefCount(funcList);
    Tcl_DecrRefCount(litList);
    Tcl_Free(opTree);
}

/*
 *----------------------------------------------------------------------
 *
 * ExecConstantExprTree --
 *	Compiles and executes bytecode for the subexpression tree at index
 *	in the nodes array.  This subexpression must be constant, made up
 *	of only constant operators (not functions) and literals.
 *
 * Results:
 *	A standard Tcl return code and result left in interp.
 *
 * Side effects:
 *	Consumes subtree of nodes rooted at index.  Advances the pointer
 *	*litObjvPtr.
 *
 *----------------------------------------------------------------------
 */

static int
ExecConstantExprTree(
    Tcl_Interp *interp,
    OpNode *nodes,
    int index,
    Tcl_Obj *const **litObjvPtr)
{
    CompileEnv *envPtr;
    ByteCode *byteCodePtr;
    int code;
    NRE_callback *rootPtr = TOP_CB(interp);

    /*
     * Note we are compiling an expression with literal arguments. This means
     * there can be no [info frame] calls when we execute the resulting
     * bytecode, so there's no need to tend to TIP 280 issues.
     */

    envPtr = (CompileEnv *)TclStackAlloc(interp, sizeof(CompileEnv));
    TclInitCompileEnv(interp, envPtr, NULL, 0, NULL, 0);
    CompileExprTree(interp, nodes, index, litObjvPtr, NULL, NULL, envPtr,
	    0 /* optimize */);
    TclEmitOpcode(INST_DONE, envPtr);
    byteCodePtr = TclInitByteCode(envPtr);
    TclFreeCompileEnv(envPtr);
    TclStackFree(interp, envPtr);
    TclNRExecuteByteCode(interp, byteCodePtr);
    code = TclNRRunCallbacks(interp, TCL_OK, rootPtr);
    TclReleaseByteCode(byteCodePtr);
    return code;
}

/*
 *----------------------------------------------------------------------
 *
 * CompileExprTree --
 *
 *	Compiles and writes to envPtr instructions for the subexpression tree
 *	at index in the nodes array. (*litObjvPtr) must point to the proper
 *	location in a corresponding literals list. Likewise, when non-NULL,
 *	funcObjv and tokenPtr must point into matching arrays of function
 *	names and Tcl_Token's derived from earlier call to ParseExpr(). When
 *	optimize is true, any constant subexpressions will be precomputed.
 *
 * Results:
 *	None.
 *
 * Side effects:
 *	Adds instructions to envPtr to evaluate the expression at runtime.
 *	Consumes subtree of nodes rooted at index. Advances the pointer
 *	*litObjvPtr.
 *
 *----------------------------------------------------------------------
 */

static void
CompileExprTree(
    Tcl_Interp *interp,
    OpNode *nodes,
    int index,
    Tcl_Obj *const **litObjvPtr,
    Tcl_Obj *const *funcObjv,
    Tcl_Token *tokenPtr,
    CompileEnv *envPtr,
    int optimize)
{
    OpNode *nodePtr = nodes + index;
    OpNode *rootPtr = nodePtr;
    int numWords = 0;
    JumpList *jumpPtr = NULL;
    int convert = 1;

    while (1) {
	int next;
	JumpList *freePtr, *newJump;

	if (nodePtr->mark == MARK_LEFT) {
	    next = nodePtr->left;

	    if (nodePtr->lexeme == QUESTION) {
		convert = 1;
	    }
	} else if (nodePtr->mark == MARK_RIGHT) {
	    next = nodePtr->right;

	    switch (nodePtr->lexeme) {
	    case FUNCTION: {
		Tcl_DString cmdName;
		const char *p;
		size_t length;

		Tcl_DStringInit(&cmdName);
		TclDStringAppendLiteral(&cmdName, "tcl::mathfunc::");
		p = TclGetStringFromObj(*funcObjv, &length);
		funcObjv++;
		Tcl_DStringAppend(&cmdName, p, length);
		TclEmitPush(TclRegisterLiteral(envPtr,
			Tcl_DStringValue(&cmdName),
			Tcl_DStringLength(&cmdName), LITERAL_CMD_NAME), envPtr);
		Tcl_DStringFree(&cmdName);

		/*
		 * Start a count of the number of words in this function
		 * command invocation. In case there's already a count in
		 * progress (nested functions), save it in our unused "left"
		 * field for restoring later.
		 */

		nodePtr->left = numWords;
		numWords = 2;	/* Command plus one argument */
		break;
	    }
	    case QUESTION:
		newJump = (JumpList *)TclStackAlloc(interp, sizeof(JumpList));
		newJump->next = jumpPtr;
		jumpPtr = newJump;
		TclEmitForwardJump(envPtr, TCL_FALSE_JUMP, &jumpPtr->jump);
		break;
	    case COLON:
		newJump = (JumpList *)TclStackAlloc(interp, sizeof(JumpList));
		newJump->next = jumpPtr;
		jumpPtr = newJump;
		TclEmitForwardJump(envPtr, TCL_UNCONDITIONAL_JUMP,
			&jumpPtr->jump);
		TclAdjustStackDepth(-1, envPtr);
		if (convert) {
		    jumpPtr->jump.jumpType = TCL_TRUE_JUMP;
		}
		convert = 1;
		break;
	    case AND:
	    case OR:
		newJump = (JumpList *)TclStackAlloc(interp, sizeof(JumpList));
		newJump->next = jumpPtr;
		jumpPtr = newJump;
		TclEmitForwardJump(envPtr, (nodePtr->lexeme == AND)
			?  TCL_FALSE_JUMP : TCL_TRUE_JUMP, &jumpPtr->jump);
		break;
	    }
	} else {
	    int pc1, pc2, target;

	    switch (nodePtr->lexeme) {
	    case START:
	    case QUESTION:
		if (convert && (nodePtr == rootPtr)) {
		    TclEmitOpcode(INST_TRY_CVT_TO_NUMERIC, envPtr);
		}
		break;
	    case OPEN_PAREN:

		/* do nothing */
		break;
	    case FUNCTION:
		/*
		 * Use the numWords count we've kept to invoke the function
		 * command with the correct number of arguments.
		 */

		if (numWords < 255) {
		    TclEmitInvoke(envPtr, INST_INVOKE_STK1, numWords);
		} else {
		    TclEmitInvoke(envPtr, INST_INVOKE_STK4, numWords);
		}

		/*
		 * Restore any saved numWords value.
		 */

		numWords = nodePtr->left;
		convert = 1;
		break;
	    case COMMA:
		/*
		 * Each comma implies another function argument.
		 */

		numWords++;
		break;
	    case COLON:
		CLANG_ASSERT(jumpPtr);
		if (jumpPtr->jump.jumpType == TCL_TRUE_JUMP) {
		    jumpPtr->jump.jumpType = TCL_UNCONDITIONAL_JUMP;
		    convert = 1;
		}
		target = jumpPtr->jump.codeOffset + 2;
		if (TclFixupForwardJumpToHere(envPtr, &jumpPtr->jump, 127)) {
		    target += 3;
		}
		freePtr = jumpPtr;
		jumpPtr = jumpPtr->next;
		TclStackFree(interp, freePtr);
		TclFixupForwardJump(envPtr, &jumpPtr->jump,
			target - jumpPtr->jump.codeOffset, 127);

		freePtr = jumpPtr;
		jumpPtr = jumpPtr->next;
		TclStackFree(interp, freePtr);
		break;
	    case AND:
	    case OR:
		CLANG_ASSERT(jumpPtr);
		pc1 = CurrentOffset(envPtr);
		TclEmitInstInt1((nodePtr->lexeme == AND) ? INST_JUMP_FALSE1
			: INST_JUMP_TRUE1, 0, envPtr);
		TclEmitPush(TclRegisterLiteral(envPtr,
			(nodePtr->lexeme == AND) ? "1" : "0", 1, 0), envPtr);
		pc2 = CurrentOffset(envPtr);
		TclEmitInstInt1(INST_JUMP1, 0, envPtr);
		TclAdjustStackDepth(-1, envPtr);
		TclStoreInt1AtPtr(CurrentOffset(envPtr) - pc1,
			envPtr->codeStart + pc1 + 1);
		if (TclFixupForwardJumpToHere(envPtr, &jumpPtr->jump, 127)) {
		    pc2 += 3;
		}
		TclEmitPush(TclRegisterLiteral(envPtr,
			(nodePtr->lexeme == AND) ? "0" : "1", 1, 0), envPtr);
		TclStoreInt1AtPtr(CurrentOffset(envPtr) - pc2,
			envPtr->codeStart + pc2 + 1);
		convert = 0;
		freePtr = jumpPtr;
		jumpPtr = jumpPtr->next;
		TclStackFree(interp, freePtr);
		break;
	    default:
		TclEmitOpcode(instruction[nodePtr->lexeme], envPtr);
		convert = 0;
		break;
	    }
	    if (nodePtr == rootPtr) {
		/* We're done */

		return;
	    }
	    nodePtr = nodes + nodePtr->p.parent;
	    continue;
	}

	nodePtr->mark++;
	switch (next) {
	case OT_EMPTY:
	    numWords = 1;	/* No arguments, so just the command */
	    break;
	case OT_LITERAL: {
	    Tcl_Obj *const *litObjv = *litObjvPtr;
	    Tcl_Obj *literal = *litObjv;

	    if (optimize) {
		size_t length;
		const char *bytes = TclGetStringFromObj(literal, &length);
		int index = TclRegisterLiteral(envPtr, bytes, length, 0);
		Tcl_Obj *objPtr = TclFetchLiteral(envPtr, index);

		if ((objPtr->typePtr == NULL) && (literal->typePtr != NULL)) {
		    /*
		     * Would like to do this:
		     *
		     * lePtr->objPtr = literal;
		     * Tcl_IncrRefCount(literal);
		     * Tcl_DecrRefCount(objPtr);
		     *
		     * However, the design of the "global" and "local"
		     * LiteralTable does not permit the value of lePtr->objPtr
		     * to change. So rather than replace lePtr->objPtr, we do
		     * surgery to transfer our desired intrep into it.
		     */

		    objPtr->typePtr = literal->typePtr;
		    objPtr->internalRep = literal->internalRep;
		    literal->typePtr = NULL;
		}
		TclEmitPush(index, envPtr);
	    } else {
		/*
		 * When optimize==0, we know the expression is a one-off and
		 * there's nothing to be gained from sharing literals when
		 * they won't live long, and the copies we have already have
		 * an appropriate intrep. In this case, skip literal
		 * registration that would enable sharing, and use the routine
		 * that preserves intreps.
		 */

		TclEmitPush(TclAddLiteralObj(envPtr, literal, NULL), envPtr);
	    }
	    (*litObjvPtr)++;
	    break;
	}
	case OT_TOKENS:
	    CompileTokens(envPtr, tokenPtr, interp);
	    tokenPtr += tokenPtr->numComponents + 1;
	    break;
	default:
	    if (optimize && nodes[next].constant) {
		Tcl_InterpState save = Tcl_SaveInterpState(interp, TCL_OK);

		if (ExecConstantExprTree(interp, nodes, next, litObjvPtr)
			== TCL_OK) {
		    int index;
		    Tcl_Obj *objPtr = Tcl_GetObjResult(interp);

		    /*
		     * Don't generate a string rep, but if we have one
		     * already, then use it to share via the literal table.
		     */

		    if (TclHasStringRep(objPtr)) {
			Tcl_Obj *tableValue;
			size_t numBytes;
			const char *bytes
				= TclGetStringFromObj(objPtr, &numBytes);

			index = TclRegisterLiteral(envPtr, bytes, numBytes, 0);
			tableValue = TclFetchLiteral(envPtr, index);
			if ((tableValue->typePtr == NULL) &&
				(objPtr->typePtr != NULL)) {
			    /*
			     * Same intrep surgery as for OT_LITERAL.
			     */

			    tableValue->typePtr = objPtr->typePtr;
			    tableValue->internalRep = objPtr->internalRep;
			    objPtr->typePtr = NULL;
			}
		    } else {
			index = TclAddLiteralObj(envPtr, objPtr, NULL);
		    }
		    TclEmitPush(index, envPtr);
		} else {
		    TclCompileSyntaxError(interp, envPtr);
		}
		Tcl_RestoreInterpState(interp, save);
		convert = 0;
	    } else {
		nodePtr = nodes + next;
	    }
	}
    }
}

/*
 *----------------------------------------------------------------------
 *
 * TclSingleOpCmd --
 *
 *	Implements the commands: ~, !, <<, >>, %, !=, ne, in, ni
 *	in the ::tcl::mathop namespace.  These commands have no
 *	extension to arbitrary arguments; they accept only exactly one
 *	or exactly two arguments as suitable for the operator.
 *
 * Results:
 *	A standard Tcl return code and result left in interp.
 *
 * Side effects:
 *	None.
 *
 *----------------------------------------------------------------------
 */

int
TclSingleOpCmd(
    ClientData clientData,
    Tcl_Interp *interp,
    int objc,
    Tcl_Obj *const objv[])
{
    TclOpCmdClientData *occdPtr = (TclOpCmdClientData *)clientData;
    unsigned char lexeme;
    OpNode nodes[2];
    Tcl_Obj *const *litObjv = objv + 1;

    if (objc != 1 + occdPtr->i.numArgs) {
	Tcl_WrongNumArgs(interp, 1, objv, occdPtr->expected);
	return TCL_ERROR;
    }

    ParseLexeme(occdPtr->op, strlen(occdPtr->op), &lexeme, NULL);
    nodes[0].lexeme = START;
    nodes[0].mark = MARK_RIGHT;
    nodes[0].right = 1;
    nodes[1].lexeme = lexeme;
    if (objc == 2) {
	nodes[1].mark = MARK_RIGHT;
    } else {
	nodes[1].mark = MARK_LEFT;
	nodes[1].left = OT_LITERAL;
    }
    nodes[1].right = OT_LITERAL;
    nodes[1].p.parent = 0;

    return ExecConstantExprTree(interp, nodes, 0, &litObjv);
}

/*
 *----------------------------------------------------------------------
 *
 * TclSortingOpCmd --
 *	Implements the commands:
 *		<, <=, >, >=, ==, eq, lt, le, gt, ge
 *	in the ::tcl::mathop namespace. These commands are defined for
 *	arbitrary number of arguments by computing the AND of the base
 *	operator applied to all neighbor argument pairs.
 *
 * Results:
 *	A standard Tcl return code and result left in interp.
 *
 * Side effects:
 *	None.
 *
 *----------------------------------------------------------------------
 */

int
TclSortingOpCmd(
    ClientData clientData,
    Tcl_Interp *interp,
    int objc,
    Tcl_Obj *const objv[])
{
    int code = TCL_OK;

    if (objc < 3) {
	Tcl_SetObjResult(interp, Tcl_NewBooleanObj(1));
    } else {
	TclOpCmdClientData *occdPtr = (TclOpCmdClientData *)clientData;
	Tcl_Obj **litObjv = (Tcl_Obj **)TclStackAlloc(interp,
		2 * (objc-2) * sizeof(Tcl_Obj *));
	OpNode *nodes = (OpNode *)TclStackAlloc(interp, 2 * (objc-2) * sizeof(OpNode));
	unsigned char lexeme;
	int i, lastAnd = 1;
	Tcl_Obj *const *litObjPtrPtr = litObjv;

	ParseLexeme(occdPtr->op, strlen(occdPtr->op), &lexeme, NULL);

	litObjv[0] = objv[1];
	nodes[0].lexeme = START;
	nodes[0].mark = MARK_RIGHT;
	for (i=2; i<objc-1; i++) {
	    litObjv[2*(i-1)-1] = objv[i];
	    nodes[2*(i-1)-1].lexeme = lexeme;
	    nodes[2*(i-1)-1].mark = MARK_LEFT;
	    nodes[2*(i-1)-1].left = OT_LITERAL;
	    nodes[2*(i-1)-1].right = OT_LITERAL;

	    litObjv[2*(i-1)] = objv[i];
	    nodes[2*(i-1)].lexeme = AND;
	    nodes[2*(i-1)].mark = MARK_LEFT;
	    nodes[2*(i-1)].left = lastAnd;
	    nodes[lastAnd].p.parent = 2*(i-1);

	    nodes[2*(i-1)].right = 2*(i-1)+1;
	    nodes[2*(i-1)+1].p.parent= 2*(i-1);

	    lastAnd = 2*(i-1);
	}
	litObjv[2*(objc-2)-1] = objv[objc-1];

	nodes[2*(objc-2)-1].lexeme = lexeme;
	nodes[2*(objc-2)-1].mark = MARK_LEFT;
	nodes[2*(objc-2)-1].left = OT_LITERAL;
	nodes[2*(objc-2)-1].right = OT_LITERAL;

	nodes[0].right = lastAnd;
	nodes[lastAnd].p.parent = 0;

	code = ExecConstantExprTree(interp, nodes, 0, &litObjPtrPtr);

	TclStackFree(interp, nodes);
	TclStackFree(interp, litObjv);
    }
    return code;
}

/*
 *----------------------------------------------------------------------
 *
 * TclVariadicOpCmd --
 *	Implements the commands: +, *, &, |, ^, **
 *	in the ::tcl::mathop namespace. These commands are defined for
 *	arbitrary number of arguments by repeatedly applying the base
 *	operator with suitable associative rules. When fewer than two
 *	arguments are provided, suitable identity values are returned.
 *
 * Results:
 *	A standard Tcl return code and result left in interp.
 *
 * Side effects:
 *	None.
 *
 *----------------------------------------------------------------------
 */

int
TclVariadicOpCmd(
    ClientData clientData,
    Tcl_Interp *interp,
    int objc,
    Tcl_Obj *const objv[])
{
    TclOpCmdClientData *occdPtr = (TclOpCmdClientData *)clientData;
    unsigned char lexeme;
    int code;

    if (objc < 2) {
	Tcl_SetObjResult(interp, Tcl_NewWideIntObj(occdPtr->i.identity));
	return TCL_OK;
    }

    ParseLexeme(occdPtr->op, strlen(occdPtr->op), &lexeme, NULL);
    lexeme |= BINARY;

    if (objc == 2) {
	Tcl_Obj *litObjv[2];
	OpNode nodes[2];
	int decrMe = 0;
	Tcl_Obj *const *litObjPtrPtr = litObjv;

	if (lexeme == EXPON) {
	    TclNewIntObj(litObjv[1], occdPtr->i.identity);
	    Tcl_IncrRefCount(litObjv[1]);
	    decrMe = 1;
	    litObjv[0] = objv[1];
	    nodes[0].lexeme = START;
	    nodes[0].mark = MARK_RIGHT;
	    nodes[0].right = 1;
	    nodes[1].lexeme = lexeme;
	    nodes[1].mark = MARK_LEFT;
	    nodes[1].left = OT_LITERAL;
	    nodes[1].right = OT_LITERAL;
	    nodes[1].p.parent = 0;
	} else {
	    if (lexeme == DIVIDE) {
		litObjv[0] = Tcl_NewDoubleObj(1.0);
	    } else {
		TclNewIntObj(litObjv[0], occdPtr->i.identity);
	    }
	    Tcl_IncrRefCount(litObjv[0]);
	    litObjv[1] = objv[1];
	    nodes[0].lexeme = START;
	    nodes[0].mark = MARK_RIGHT;
	    nodes[0].right = 1;
	    nodes[1].lexeme = lexeme;
	    nodes[1].mark = MARK_LEFT;
	    nodes[1].left = OT_LITERAL;
	    nodes[1].right = OT_LITERAL;
	    nodes[1].p.parent = 0;
	}

	code = ExecConstantExprTree(interp, nodes, 0, &litObjPtrPtr);

	Tcl_DecrRefCount(litObjv[decrMe]);
	return code;
    } else {
	Tcl_Obj *const *litObjv = objv + 1;
	OpNode *nodes = (OpNode *)TclStackAlloc(interp, (objc-1) * sizeof(OpNode));
	int i, lastOp = OT_LITERAL;

	nodes[0].lexeme = START;
	nodes[0].mark = MARK_RIGHT;
	if (lexeme == EXPON) {
	    for (i=objc-2; i>0; i--) {
		nodes[i].lexeme = lexeme;
		nodes[i].mark = MARK_LEFT;
		nodes[i].left = OT_LITERAL;
		nodes[i].right = lastOp;
		if (lastOp >= 0) {
		    nodes[lastOp].p.parent = i;
		}
		lastOp = i;
	    }
	} else {
	    for (i=1; i<objc-1; i++) {
		nodes[i].lexeme = lexeme;
		nodes[i].mark = MARK_LEFT;
		nodes[i].left = lastOp;
		if (lastOp >= 0) {
		    nodes[lastOp].p.parent = i;
		}
		nodes[i].right = OT_LITERAL;
		lastOp = i;
	    }
	}
	nodes[0].right = lastOp;
	nodes[lastOp].p.parent = 0;

	code = ExecConstantExprTree(interp, nodes, 0, &litObjv);

	TclStackFree(interp, nodes);
	return code;
    }
}

/*
 *----------------------------------------------------------------------
 *
 * TclNoIdentOpCmd --
 *	Implements the commands: -, /
 *	in the ::tcl::mathop namespace. These commands are defined for
 *	arbitrary non-zero number of arguments by repeatedly applying the base
 *	operator with suitable associative rules. When no arguments are
 *	provided, an error is raised.
 *
 * Results:
 *	A standard Tcl return code and result left in interp.
 *
 * Side effects:
 *	None.
 *
 *----------------------------------------------------------------------
 */

int
TclNoIdentOpCmd(
    ClientData clientData,
    Tcl_Interp *interp,
    int objc,
    Tcl_Obj *const objv[])
{
    TclOpCmdClientData *occdPtr = (TclOpCmdClientData *)clientData;

    if (objc < 2) {
	Tcl_WrongNumArgs(interp, 1, objv, occdPtr->expected);
	return TCL_ERROR;
    }
    return TclVariadicOpCmd(clientData, interp, objc, objv);
}
/*
 * Local Variables:
 * mode: c
 * c-basic-offset: 4
 * fill-column: 78
 * End:
 */<|MERGE_RESOLUTION|>--- conflicted
+++ resolved
@@ -1844,13 +1844,9 @@
     Tcl_Parse *exprParsePtr = (Tcl_Parse *)TclStackAlloc(interp, sizeof(Tcl_Parse));
 				/* Holds the Tcl_Tokens of substitutions. */
 
-<<<<<<< HEAD
-    if (numBytes == TCL_INDEX_NONE) {
-=======
     TclNewObj(litList);
     TclNewObj(funcList);
-    if (numBytes < 0) {
->>>>>>> 733b7a43
+    if (numBytes == TCL_INDEX_NONE) {
 	numBytes = (start ? strlen(start) : 0);
     }
 
