/*
 * tclCompExpr.c --
 *
 *	This file contains the code to parse and compile Tcl expressions and
 *	implementations of the Tcl commands corresponding to expression
 *	operators, such as the command ::tcl::mathop::+ .
 *
 * Contributions from Don Porter, NIST, 2006-2007. (not subject to US copyright)
 *
 * See the file "license.terms" for information on usage and redistribution of
 * this file, and for a DISCLAIMER OF ALL WARRANTIES.
 */

#include "tclInt.h"
#include "tclCompile.h"		/* CompileEnv */

/*
 * Expression parsing takes place in the routine ParseExpr(). It takes a
 * string as input, parses that string, and generates a representation of the
 * expression in the form of a tree of operators, a list of literals, a list
 * of function names, and an array of Tcl_Token's within a Tcl_Parse struct.
 * The tree is composed of OpNodes.
 */

typedef struct OpNode {
    int left;			/* "Pointer" to the left operand. */
    int right;			/* "Pointer" to the right operand. */
    union {
	int parent;		/* "Pointer" to the parent operand. */
	int prev;		/* "Pointer" joining incomplete tree stack */
    } p;
    unsigned char lexeme;	/* Code that identifies the operator. */
    unsigned char precedence;	/* Precedence of the operator */
    unsigned char mark;		/* Mark used to control traversal. */
    unsigned char constant;	/* Flag marking constant subexpressions. */
} OpNode;

/*
 * The storage for the tree is dynamically allocated array of OpNodes. The
 * array is grown as parsing needs dictate according to a scheme similar to
 * Tcl's string growth algorithm, so that the resizing costs are O(N) and so
 * that we use at least half the memory allocated as expressions get large.
 *
 * Each OpNode in the tree represents an operator in the expression, either
 * unary or binary. When parsing is completed successfully, a binary operator
 * OpNode will have its left and right fields filled with "pointers" to its
 * left and right operands. A unary operator OpNode will have its right field
 * filled with a pointer to its single operand. When an operand is a
 * subexpression the "pointer" takes the form of the index -- a non-negative
 * integer -- into the OpNode storage array where the root of that
 * subexpression parse tree is found.
 *
 * Non-operator elements of the expression do not get stored in the OpNode
 * tree. They are stored in the other structures according to their type.
 * Literal values get appended to the literal list. Elements that denote forms
 * of quoting or substitution known to the Tcl parser get stored as
 * Tcl_Tokens. These non-operator elements of the expression are the leaves of
 * the completed parse tree. When an operand of an OpNode is one of these leaf
 * elements, the following negative integer codes are used to indicate which
 * kind of elements it is.
 */

enum OperandTypes {
    OT_LITERAL = -3,	/* Operand is a literal in the literal list */
    OT_TOKENS = -2,	/* Operand is sequence of Tcl_Tokens */
    OT_EMPTY = -1	/* "Operand" is an empty string. This is a special
			 * case used only to represent the EMPTY lexeme. See
			 * below. */
};

/*
 * Readable macros to test whether a "pointer" value points to an operator.
 * They operate on the "non-negative integer -> operator; negative integer ->
 * a non-operator OperandType" distinction.
 */

#define IsOperator(l)	((l) >= 0)
#define NotOperator(l)	((l) < 0)

/*
 * Note that it is sufficient to store in the tree just the type of leaf
 * operand, without any explicit pointer to which leaf. This is true because
 * the traversals of the completed tree we perform are known to visit the
 * leaves in the same order as the original parse.
 *
 * In a completed parse tree, those OpNodes that are themselves (roots of
 * subexpression trees that are) operands of some operator store in their
 * p.parent field a "pointer" to the OpNode of that operator. The p.parent
 * field permits a traversal of the tree within a non-recursive routine
 * (ConvertTreeToTokens() and CompileExprTree()). This means that even
 * expression trees of great depth pose no risk of blowing the C stack.
 *
 * While the parse tree is being constructed, the same memory space is used to
 * hold the p.prev field which chains together a stack of incomplete trees
 * awaiting their right operands.
 *
 * The lexeme field is filled in with the lexeme of the operator that is
 * returned by the ParseLexeme() routine. Only lexemes for unary and binary
 * operators get stored in an OpNode. Other lexmes get different treatement.
 *
 * The precedence field provides a place to store the precedence of the
 * operator, so it need not be looked up again and again.
 *
 * The mark field is use to control the traversal of the tree, so that it can
 * be done non-recursively. The mark values are:
 */

enum Marks {
    MARK_LEFT,		/* Next step of traversal is to visit left subtree */
    MARK_RIGHT,		/* Next step of traversal is to visit right subtree */
    MARK_PARENT		/* Next step of traversal is to return to parent */
};

/*
 * The constant field is a boolean flag marking which subexpressions are
 * completely known at compile time, and are eligible for computing then
 * rather than waiting until run time.
 */

/*
 * Each lexeme belongs to one of four categories, which determine its place in
 * the parse tree. We use the two high bits of the (unsigned char) value to
 * store a NODE_TYPE code.
 */

#define NODE_TYPE	0xC0

/*
 * The four category values are LEAF, UNARY, and BINARY, explained below, and
 * "uncategorized", which is used either temporarily, until context determines
 * which of the other three categories is correct, or for lexemes like
 * INVALID, which aren't really lexemes at all, but indicators of a parsing
 * error. Note that the codes must be distinct to distinguish categories, but
 * need not take the form of a bit array.
 */

#define BINARY		0x40	/* This lexeme is a binary operator. An OpNode
				 * representing it should go into the parse
				 * tree, and two operands should be parsed for
				 * it in the expression. */
#define UNARY		0x80	/* This lexeme is a unary operator. An OpNode
				 * representing it should go into the parse
				 * tree, and one operand should be parsed for
				 * it in the expression. */
#define LEAF		0xC0	/* This lexeme is a leaf operand in the parse
				 * tree. No OpNode will be placed in the tree
				 * for it. Either a literal value will be
				 * appended to the list of literals in this
				 * expression, or appropriate Tcl_Tokens will
				 * be appended in a Tcl_Parse struct to
				 * represent those leaves that require some
				 * form of substitution. */

/* Uncategorized lexemes */

#define PLUS		1	/* Ambiguous. Resolves to UNARY_PLUS or
				 * BINARY_PLUS according to context. */
#define MINUS		2	/* Ambiguous. Resolves to UNARY_MINUS or
				 * BINARY_MINUS according to context. */
#define BAREWORD	3	/* Ambigous. Resolves to BOOLEAN or to
				 * FUNCTION or a parse error according to
				 * context and value. */
#define INCOMPLETE	4	/* A parse error. Used only when the single
				 * "=" is encountered.  */
#define INVALID		5	/* A parse error. Used when any punctuation
				 * appears that's not a supported operator. */

/* Leaf lexemes */

#define NUMBER		(LEAF | 1)
				/* For literal numbers */
#define SCRIPT		(LEAF | 2)
				/* Script substitution; [foo] */
#define BOOLEAN		(LEAF | BAREWORD)
				/* For literal booleans */
#define BRACED		(LEAF | 4)
				/* Braced string; {foo bar} */
#define VARIABLE	(LEAF | 5)
				/* Variable substitution; $x */
#define QUOTED		(LEAF | 6)
				/* Quoted string; "foo $bar [soom]" */
#define EMPTY		(LEAF | 7)
				/* Used only for an empty argument list to a
				 * function. Represents the empty string
				 * within parens in the expression: rand() */

/* Unary operator lexemes */

#define UNARY_PLUS	(UNARY | PLUS)
#define UNARY_MINUS	(UNARY | MINUS)
#define FUNCTION	(UNARY | BAREWORD)
				/* This is a bit of "creative interpretation"
				 * on the part of the parser. A function call
				 * is parsed into the parse tree according to
				 * the perspective that the function name is a
				 * unary operator and its argument list,
				 * enclosed in parens, is its operand. The
				 * additional requirements not implied
				 * generally by treatment as a unary operator
				 * -- for example, the requirement that the
				 * operand be enclosed in parens -- are hard
				 * coded in the relevant portions of
				 * ParseExpr(). We trade off the need to
				 * include such exceptional handling in the
				 * code against the need we would otherwise
				 * have for more lexeme categories. */
#define START		(UNARY | 4)
				/* This lexeme isn't parsed from the
				 * expression text at all. It represents the
				 * start of the expression and sits at the
				 * root of the parse tree where it serves as
				 * the start/end point of traversals. */
#define OPEN_PAREN	(UNARY | 5)
				/* Another bit of creative interpretation,
				 * where we treat "(" as a unary operator with
				 * the sub-expression between it and its
				 * matching ")" as its operand. See
				 * CLOSE_PAREN below. */
#define NOT		(UNARY | 6)
#define BIT_NOT		(UNARY | 7)

/* Binary operator lexemes */

#define BINARY_PLUS	(BINARY |  PLUS)
#define BINARY_MINUS	(BINARY |  MINUS)
#define COMMA		(BINARY |  3)
				/* The "," operator is a low precedence binary
				 * operator that separates the arguments in a
				 * function call. The additional constraint
				 * that this operator can only legally appear
				 * at the right places within a function call
				 * argument list are hard coded within
				 * ParseExpr().  */
#define MULT		(BINARY |  4)
#define DIVIDE		(BINARY |  5)
#define MOD		(BINARY |  6)
#define LESS		(BINARY |  7)
#define GREATER		(BINARY |  8)
#define BIT_AND		(BINARY |  9)
#define BIT_XOR		(BINARY | 10)
#define BIT_OR		(BINARY | 11)
#define QUESTION	(BINARY | 12)
				/* These two lexemes make up the */
#define COLON		(BINARY | 13)
				/* ternary conditional operator, $x ? $y : $z.
				 * We treat them as two binary operators to
				 * avoid another lexeme category, and code the
				 * additional constraints directly in
				 * ParseExpr(). For instance, the right
				 * operand of a "?" operator must be a ":"
				 * operator. */
#define LEFT_SHIFT	(BINARY | 14)
#define RIGHT_SHIFT	(BINARY | 15)
#define LEQ		(BINARY | 16)
#define GEQ		(BINARY | 17)
#define EQUAL		(BINARY | 18)
#define NEQ		(BINARY | 19)
#define AND		(BINARY | 20)
#define OR		(BINARY | 21)
#define STREQ		(BINARY | 22)
#define STRNEQ		(BINARY | 23)
#define EXPON		(BINARY | 24)
				/* Unlike the other binary operators, EXPON is
				 * right associative and this distinction is
				 * coded directly in ParseExpr(). */
#define IN_LIST		(BINARY | 25)
#define NOT_IN_LIST	(BINARY | 26)
#define CLOSE_PAREN	(BINARY | 27)
				/* By categorizing the CLOSE_PAREN lexeme as a
				 * BINARY operator, the normal parsing rules
				 * for binary operators assure that a close
				 * paren will not directly follow another
				 * operator, and the machinery already in
				 * place to connect operands to operators
				 * according to precedence performs most of
				 * the work of matching open and close parens
				 * for us. In the end though, a close paren is
				 * not really a binary operator, and some
				 * special coding in ParseExpr() make sure we
				 * never put an actual CLOSE_PAREN node in the
				 * parse tree. The sub-expression between
				 * parens becomes the single argument of the
				 * matching OPEN_PAREN unary operator. */
#define END		(BINARY | 28)
				/* This lexeme represents the end of the
				 * string being parsed. Treating it as a
				 * binary operator follows the same logic as
				 * the CLOSE_PAREN lexeme and END pairs with
				 * START, in the same way that CLOSE_PAREN
				 * pairs with OPEN_PAREN. */

/*
 * When ParseExpr() builds the parse tree it must choose which operands to
 * connect to which operators.  This is done according to operator precedence.
 * The greater an operator's precedence the greater claim it has to link to an
 * available operand.  The Precedence enumeration lists the precedence values
 * used by Tcl expression operators, from lowest to highest claim.  Each
 * precedence level is commented with the operators that hold that precedence.
 */

enum Precedence {
    PREC_END = 1,	/* END */
    PREC_START,		/* START */
    PREC_CLOSE_PAREN,	/* ")" */
    PREC_OPEN_PAREN,	/* "(" */
    PREC_COMMA,		/* "," */
    PREC_CONDITIONAL,	/* "?", ":" */
    PREC_OR,		/* "||" */
    PREC_AND,		/* "&&" */
    PREC_BIT_OR,	/* "|" */
    PREC_BIT_XOR,	/* "^" */
    PREC_BIT_AND,	/* "&" */
    PREC_EQUAL,		/* "==", "!=", "eq", "ne", "in", "ni" */
    PREC_COMPARE,	/* "<", ">", "<=", ">=" */
    PREC_SHIFT,		/* "<<", ">>" */
    PREC_ADD,		/* "+", "-" */
    PREC_MULT,		/* "*", "/", "%" */
    PREC_EXPON,		/* "**" */
    PREC_UNARY		/* "+", "-", FUNCTION, "!", "~" */
};

/*
 * Here the same information contained in the comments above is stored in
 * inverted form, so that given a lexeme, one can quickly look up its
 * precedence value.
 */

static const unsigned char prec[] = {
    /* Non-operator lexemes */
    0,  0,  0,  0,  0,  0,  0,  0,  0,  0,  0,  0,  0,  0,  0,  0,
    0,  0,  0,  0,  0,  0,  0,  0,  0,  0,  0,  0,  0,  0,  0,  0,
    0,  0,  0,  0,  0,  0,  0,  0,  0,  0,  0,  0,  0,  0,  0,  0,
    0,  0,  0,  0,  0,  0,  0,  0,  0,  0,  0,  0,  0,  0,  0,  0,
    0,
    /* Binary operator lexemes */
    PREC_ADD,		/* BINARY_PLUS */
    PREC_ADD,		/* BINARY_MINUS */
    PREC_COMMA,		/* COMMA */
    PREC_MULT,		/* MULT */
    PREC_MULT,		/* DIVIDE */
    PREC_MULT,		/* MOD */
    PREC_COMPARE,	/* LESS */
    PREC_COMPARE,	/* GREATER */
    PREC_BIT_AND,	/* BIT_AND */
    PREC_BIT_XOR,	/* BIT_XOR */
    PREC_BIT_OR,	/* BIT_OR */
    PREC_CONDITIONAL,	/* QUESTION */
    PREC_CONDITIONAL,	/* COLON */
    PREC_SHIFT,		/* LEFT_SHIFT */
    PREC_SHIFT,		/* RIGHT_SHIFT */
    PREC_COMPARE,	/* LEQ */
    PREC_COMPARE,	/* GEQ */
    PREC_EQUAL,		/* EQUAL */
    PREC_EQUAL,		/* NEQ */
    PREC_AND,		/* AND */
    PREC_OR,		/* OR */
    PREC_EQUAL,		/* STREQ */
    PREC_EQUAL,		/* STRNEQ */
    PREC_EXPON,		/* EXPON */
    PREC_EQUAL,		/* IN_LIST */
    PREC_EQUAL,		/* NOT_IN_LIST */
    PREC_CLOSE_PAREN,	/* CLOSE_PAREN */
    PREC_END,		/* END */
    /* Expansion room for more binary operators */
    0,  0,  0,
    0,  0,  0,  0,  0,  0,  0,  0,  0,  0,  0,  0,  0,  0,  0,  0,
    0,  0,  0,  0,  0,  0,  0,  0,  0,  0,  0,  0,  0,  0,  0,  0,
    0,
    /* Unary operator lexemes */
    PREC_UNARY,		/* UNARY_PLUS */
    PREC_UNARY,		/* UNARY_MINUS */
    PREC_UNARY,		/* FUNCTION */
    PREC_START,		/* START */
    PREC_OPEN_PAREN,	/* OPEN_PAREN */
    PREC_UNARY,		/* NOT*/
    PREC_UNARY,		/* BIT_NOT*/
};

/*
 * A table mapping lexemes to bytecode instructions, used by CompileExprTree().
 */

static const unsigned char instruction[] = {
    /* Non-operator lexemes */
    0,  0,  0,  0,  0,  0,  0,  0,  0,  0,  0,  0,  0,  0,  0,  0,
    0,  0,  0,  0,  0,  0,  0,  0,  0,  0,  0,  0,  0,  0,  0,  0,
    0,  0,  0,  0,  0,  0,  0,  0,  0,  0,  0,  0,  0,  0,  0,  0,
    0,  0,  0,  0,  0,  0,  0,  0,  0,  0,  0,  0,  0,  0,  0,  0,
    0,
    /* Binary operator lexemes */
    INST_ADD,		/* BINARY_PLUS */
    INST_SUB,		/* BINARY_MINUS */
    0,			/* COMMA */
    INST_MULT,		/* MULT */
    INST_DIV,		/* DIVIDE */
    INST_MOD,		/* MOD */
    INST_LT,		/* LESS */
    INST_GT,		/* GREATER */
    INST_BITAND,	/* BIT_AND */
    INST_BITXOR,	/* BIT_XOR */
    INST_BITOR,		/* BIT_OR */
    0,			/* QUESTION */
    0,			/* COLON */
    INST_LSHIFT,	/* LEFT_SHIFT */
    INST_RSHIFT,	/* RIGHT_SHIFT */
    INST_LE,		/* LEQ */
    INST_GE,		/* GEQ */
    INST_EQ,		/* EQUAL */
    INST_NEQ,		/* NEQ */
    0,			/* AND */
    0,			/* OR */
    INST_STR_EQ,	/* STREQ */
    INST_STR_NEQ,	/* STRNEQ */
    INST_EXPON,		/* EXPON */
    INST_LIST_IN,	/* IN_LIST */
    INST_LIST_NOT_IN,	/* NOT_IN_LIST */
    0,			/* CLOSE_PAREN */
    0,			/* END */
    /* Expansion room for more binary operators */
    0,  0,  0,
    0,  0,  0,  0,  0,  0,  0,  0,  0,  0,  0,  0,  0,  0,  0,  0,
    0,  0,  0,  0,  0,  0,  0,  0,  0,  0,  0,  0,  0,  0,  0,  0,
    0,
    /* Unary operator lexemes */
    INST_UPLUS,		/* UNARY_PLUS */
    INST_UMINUS,	/* UNARY_MINUS */
    0,			/* FUNCTION */
    0,			/* START */
    0,			/* OPEN_PAREN */
    INST_LNOT,		/* NOT*/
    INST_BITNOT,	/* BIT_NOT*/
};

/*
 * A table mapping a byte value to the corresponding lexeme for use by
 * ParseLexeme().
 */

static const unsigned char Lexeme[] = {
	INVALID		/* NUL */,	INVALID		/* SOH */,
	INVALID		/* STX */,	INVALID		/* ETX */,
	INVALID		/* EOT */,	INVALID		/* ENQ */,
	INVALID		/* ACK */,	INVALID		/* BEL */,
	INVALID		/* BS */,	INVALID		/* HT */,
	INVALID		/* LF */,	INVALID		/* VT */,
	INVALID		/* FF */,	INVALID		/* CR */,
	INVALID		/* SO */,	INVALID		/* SI */,
	INVALID		/* DLE */,	INVALID		/* DC1 */,
	INVALID		/* DC2 */,	INVALID		/* DC3 */,
	INVALID		/* DC4 */,	INVALID		/* NAK */,
	INVALID		/* SYN */,	INVALID		/* ETB */,
	INVALID		/* CAN */,	INVALID		/* EM */,
	INVALID		/* SUB */,	INVALID		/* ESC */,
	INVALID		/* FS */,	INVALID		/* GS */,
	INVALID		/* RS */,	INVALID		/* US */,
	INVALID		/* SPACE */,	0		/* ! or != */,
	QUOTED		/* " */,	INVALID		/* # */,
	VARIABLE	/* $ */,	MOD		/* % */,
	0		/* & or && */,	INVALID		/* ' */,
	OPEN_PAREN	/* ( */,	CLOSE_PAREN	/* ) */,
	0		/* * or ** */,	PLUS		/* + */,
	COMMA		/* , */,	MINUS		/* - */,
	0		/* . */,	DIVIDE		/* / */,
	0, 0, 0, 0, 0, 0, 0, 0, 0, 0,			/* 0-9 */
	COLON		/* : */,	INVALID		/* ; */,
	0		/* < or << or <= */,
	0		/* == or INVALID */,
	0		/* > or >> or >= */,
	QUESTION	/* ? */,	INVALID		/* @ */,
	0, 0, 0, 0, 0, 0, 0, 0, 0, 0, 0, 0, 0,		/* A-M */
	0, 0, 0, 0, 0, 0, 0, 0, 0, 0, 0, 0, 0,		/* N-Z */
	SCRIPT		/* [ */,	INVALID		/* \ */,
	INVALID		/* ] */,	BIT_XOR		/* ^ */,
	INVALID		/* _ */,	INVALID		/* ` */,
	0, 0, 0, 0, 0, 0, 0, 0, 0, 0, 0, 0, 0,		/* a-m */
	0, 0, 0, 0, 0, 0, 0, 0, 0, 0, 0, 0, 0,		/* n-z */
	BRACED		/* { */,	0		/* | or || */,
	INVALID		/* } */,	BIT_NOT		/* ~ */,
	INVALID		/* DEL */
};

/*
 * The JumpList struct is used to create a stack of data needed for the
 * TclEmitForwardJump() and TclFixupForwardJump() calls that are performed
 * when compiling the short-circuiting operators QUESTION/COLON, AND, and OR.
 * Keeping a stack permits the CompileExprTree() routine to be non-recursive.
 */

typedef struct JumpList {
    JumpFixup jump;		/* Pass this argument to matching calls of
				 * TclEmitForwardJump() and
				 * TclFixupForwardJump(). */
    struct JumpList *next;	/* Point to next item on the stack */
} JumpList;

/*
 * Declarations for local functions to this file:
 */

static void		CompileExprTree(Tcl_Interp *interp, OpNode *nodes,
			    int index, Tcl_Obj *const **litObjvPtr,
			    Tcl_Obj *const *funcObjv, Tcl_Token *tokenPtr,
			    CompileEnv *envPtr, int optimize);
static void		ConvertTreeToTokens(const char *start, int numBytes,
			    OpNode *nodes, Tcl_Token *tokenPtr,
			    Tcl_Parse *parsePtr);
static int		ExecConstantExprTree(Tcl_Interp *interp, OpNode *nodes,
			    int index, Tcl_Obj * const **litObjvPtr);
static int		ParseExpr(Tcl_Interp *interp, const char *start,
			    int numBytes, OpNode **opTreePtr,
			    Tcl_Obj *litList, Tcl_Obj *funcList,
			    Tcl_Parse *parsePtr, int parseOnly);
static int		ParseLexeme(const char *start, int numBytes,
			    unsigned char *lexemePtr, Tcl_Obj **literalPtr);

/*
 *----------------------------------------------------------------------
 *
 * ParseExpr --
 *
 *	Given a string, the numBytes bytes starting at start, this function
 *	parses it as a Tcl expression and constructs a tree representing the
 *	structure of the expression. The caller must pass in empty lists as
 *	the funcList and litList arguments. The elements of the parsed
 *	expression are returned to the caller as that tree, a list of literal
 *	values, a list of function names, and in Tcl_Tokens added to a
 *	Tcl_Parse struct passed in by the caller.
 *
 * Results:
 *	If the string is successfully parsed as a valid Tcl expression, TCL_OK
 *	is returned, and data about the expression structure is written to the
 *	last four arguments. If the string cannot be parsed as a valid Tcl
 *	expression, TCL_ERROR is returned, and if interp is non-NULL, an error
 *	message is written to interp.
 *
 * Side effects:
 *	Memory will be allocated. If TCL_OK is returned, the caller must clean
 *	up the returned data structures. The (OpNode *) value written to
 *	opTreePtr should be passed to ckfree() and the parsePtr argument
 *	should be passed to Tcl_FreeParse(). The elements appended to the
 *	litList and funcList will automatically be freed whenever the refcount
 *	on those lists indicates they can be freed.
 *
 *----------------------------------------------------------------------
 */

static int
ParseExpr(
    Tcl_Interp *interp,		/* Used for error reporting. */
    const char *start,		/* Start of source string to parse. */
    int numBytes,		/* Number of bytes in string. */
    OpNode **opTreePtr,		/* Points to space where a pointer to the
				 * allocated OpNode tree should go. */
    Tcl_Obj *litList,		/* List to append literals to. */
    Tcl_Obj *funcList,		/* List to append function names to. */
    Tcl_Parse *parsePtr,	/* Structure to fill with tokens representing
				 * those operands that require run time
				 * substitutions. */
    int parseOnly)		/* A boolean indicating whether the caller's
				 * aim is just a parse, or whether it will go
				 * on to compile the expression. Different
				 * optimizations are appropriate for the two
				 * scenarios. */
{
    OpNode *nodes = NULL;	/* Pointer to the OpNode storage array where
				 * we build the parse tree. */
    unsigned int nodesAvailable = 64; /* Initial size of the storage array. This
				 * value establishes a minimum tree memory
				 * cost of only about 1 kibyte, and is large
				 * enough for most expressions to parse with
				 * no need for array growth and
				 * reallocation. */
    unsigned int nodesUsed = 0;	/* Number of OpNodes filled. */
    int scanned = 0;		/* Capture number of byte scanned by parsing
				 * routines. */
    int lastParsed;		/* Stores info about what the lexeme parsed
				 * the previous pass through the parsing loop
				 * was. If it was an operator, lastParsed is
				 * the index of the OpNode for that operator.
				 * If it was not an operator, lastParsed holds
				 * an OperandTypes value encoding what we need
				 * to know about it. */
    int incomplete;		/* Index of the most recent incomplete tree in
				 * the OpNode array. Heads a stack of
				 * incomplete trees linked by p.prev. */
    int complete = OT_EMPTY;	/* "Index" of the complete tree (that is, a
				 * complete subexpression) determined at the
				 * moment. OT_EMPTY is a nonsense value used
				 * only to silence compiler warnings. During a
				 * parse, complete will always hold an index
				 * or an OperandTypes value pointing to an
				 * actual leaf at the time the complete tree
				 * is needed. */

    /*
     * These variables control generation of the error message.
     */

    Tcl_Obj *msg = NULL;	/* The error message. */
    Tcl_Obj *post = NULL;	/* In a few cases, an additional postscript
				 * for the error message, supplying more
				 * information after the error msg and
				 * location have been reported. */
    const char *errCode = NULL;	/* The detail word of the errorCode list, or
				 * NULL to indicate that no changes to the
				 * errorCode are to be done. */
    const char *subErrCode = NULL;
				/* Extra information for use in generating the
				 * errorCode. */
    const char *mark = "_@_";	/* In the portion of the complete error
				 * message where the error location is
				 * reported, this "mark" substring is inserted
				 * into the string being parsed to aid in
				 * pinpointing the location of the syntax
				 * error in the expression. */
    int insertMark = 0;		/* A boolean controlling whether the "mark"
				 * should be inserted. */
    const int limit = 25;	/* Portions of the error message are
				 * constructed out of substrings of the
				 * original expression. In order to keep the
				 * error message readable, we impose this
				 * limit on the substring size we extract. */

    TclParseInit(interp, start, numBytes, parsePtr);

    nodes = attemptckalloc(nodesAvailable * sizeof(OpNode));
    if (nodes == NULL) {
	TclNewLiteralStringObj(msg, "not enough memory to parse expression");
	errCode = "NOMEM";
	goto error;
    }

    /*
     * Initialize the parse tree with the special "START" node.
     */

    nodes->lexeme = START;
    nodes->precedence = prec[START];
    nodes->mark = MARK_RIGHT;
    nodes->constant = 1;
    incomplete = lastParsed = nodesUsed;
    nodesUsed++;

    /*
     * Main parsing loop parses one lexeme per iteration. We exit the loop
     * only when there's a syntax error with a "goto error" which takes us to
     * the error handling code following the loop, or when we've successfully
     * completed the parse and we return to the caller.
     */

    while (1) {
	OpNode *nodePtr;	/* Points to the OpNode we may fill this pass
				 * through the loop. */
	unsigned char lexeme;	/* The lexeme we parse this iteration. */
	Tcl_Obj *literal;	/* Filled by the ParseLexeme() call when a
				 * literal is parsed that has a Tcl_Obj rep
				 * worth preserving. */

	/*
	 * Each pass through this loop adds up to one more OpNode. Allocate
	 * space for one if required.
	 */

	if (nodesUsed >= nodesAvailable) {
	    unsigned int size = nodesUsed * 2;
	    OpNode *newPtr = NULL;

	    do {
	      if (size <= UINT_MAX/sizeof(OpNode)) {
		newPtr = attemptckrealloc(nodes, size * sizeof(OpNode));
	      }
	    } while ((newPtr == NULL)
		    && ((size -= (size - nodesUsed) / 2) > nodesUsed));
	    if (newPtr == NULL) {
		TclNewLiteralStringObj(msg,
			"not enough memory to parse expression");
		errCode = "NOMEM";
		goto error;
	    }
	    nodesAvailable = size;
	    nodes = newPtr;
	}
	nodePtr = nodes + nodesUsed;

	/*
	 * Skip white space between lexemes.
	 */

	scanned = TclParseAllWhiteSpace(start, numBytes);
	start += scanned;
	numBytes -= scanned;

	scanned = ParseLexeme(start, numBytes, &lexeme, &literal);

	/*
	 * Use context to categorize the lexemes that are ambiguous.
	 */

	if ((NODE_TYPE & lexeme) == 0) {
	    int b;

	    switch (lexeme) {
	    case INVALID:
		msg = Tcl_ObjPrintf("invalid character \"%.*s\"",
			scanned, start);
		errCode = "BADCHAR";
		goto error;
	    case INCOMPLETE:
		msg = Tcl_ObjPrintf("incomplete operator \"%.*s\"",
			scanned, start);
		errCode = "PARTOP";
		goto error;
	    case BAREWORD:

		/*
		 * Most barewords in an expression are a syntax error. The
		 * exceptions are that when a bareword is followed by an open
		 * paren, it might be a function call, and when the bareword
		 * is a legal literal boolean value, we accept that as well.
		 */

		if (start[scanned+TclParseAllWhiteSpace(
			start+scanned, numBytes-scanned)] == '(') {
		    lexeme = FUNCTION;

		    /*
		     * When we compile the expression we'll need the function
		     * name, and there's no place in the parse tree to store
		     * it, so we keep a separate list of all the function
		     * names we've parsed in the order we found them.
		     */

		    Tcl_ListObjAppendElement(NULL, funcList, literal);
		} else if (Tcl_GetBooleanFromObj(NULL,literal,&b) == TCL_OK) {
		    lexeme = BOOLEAN;
		} else {
		    Tcl_DecrRefCount(literal);
		    msg = Tcl_ObjPrintf("invalid bareword \"%.*s%s\"",
			    (scanned < limit) ? scanned : limit - 3, start,
			    (scanned < limit) ? "" : "...");
		    post = Tcl_ObjPrintf(
			    "should be \"$%.*s%s\" or \"{%.*s%s}\"",
			    (scanned < limit) ? scanned : limit - 3,
			    start, (scanned < limit) ? "" : "...",
			    (scanned < limit) ? scanned : limit - 3,
			    start, (scanned < limit) ? "" : "...");
		    Tcl_AppendPrintfToObj(post, " or \"%.*s%s(...)\" or ...",
			    (scanned < limit) ? scanned : limit - 3,
			    start, (scanned < limit) ? "" : "...");
		    errCode = "BAREWORD";
		    if (start[0] == '0') {
			const char *stop;
			TclParseNumber(NULL, NULL, NULL, start, scanned,
				&stop, TCL_PARSE_NO_WHITESPACE);

			if (isdigit(UCHAR(*stop)) || (stop == start + 1)) {
			    switch (start[1]) {
			    case 'b':
				Tcl_AppendToObj(post,
					" (invalid binary number?)", -1);
				parsePtr->errorType = TCL_PARSE_BAD_NUMBER;
				errCode = "BADNUMBER";
				subErrCode = "BINARY";
				break;
			    case 'o':
				Tcl_AppendToObj(post,
					" (invalid octal number?)", -1);
				parsePtr->errorType = TCL_PARSE_BAD_NUMBER;
				errCode = "BADNUMBER";
				subErrCode = "OCTAL";
				break;
			    default:
				if (isdigit(UCHAR(start[1]))) {
				    Tcl_AppendToObj(post,
					    " (invalid octal number?)", -1);
				    parsePtr->errorType = TCL_PARSE_BAD_NUMBER;
				    errCode = "BADNUMBER";
				    subErrCode = "OCTAL";
				}
				break;
			    }
			}
		    }
		    goto error;
		}
		break;
	    case PLUS:
	    case MINUS:
		if (IsOperator(lastParsed)) {
		    /*
		     * A "+" or "-" coming just after another operator must be
		     * interpreted as a unary operator.
		     */

		    lexeme |= UNARY;
		} else {
		    lexeme |= BINARY;
		}
	    }
	}	/* Uncategorized lexemes */

	/*
	 * Handle lexeme based on its category.
	 */

	switch (NODE_TYPE & lexeme) {
	case LEAF: {
	    /*
	     * Each LEAF results in either a literal getting appended to the
	     * litList, or a sequence of Tcl_Tokens representing a Tcl word
	     * getting appended to the parsePtr->tokens. No OpNode is filled
	     * for this lexeme.
	     */

	    Tcl_Token *tokenPtr;
	    const char *end = start;
	    int wordIndex;
	    int code = TCL_OK;

	    /*
	     * A leaf operand appearing just after something that's not an
	     * operator is a syntax error.
	     */

	    if (NotOperator(lastParsed)) {
		msg = Tcl_ObjPrintf("missing operator at %s", mark);
		errCode = "MISSING";
		scanned = 0;
		insertMark = 1;

		/*
		 * Free any literal to avoid a memleak.
		 */

		if ((lexeme == NUMBER) || (lexeme == BOOLEAN)) {
		    Tcl_DecrRefCount(literal);
		}
		goto error;
	    }

	    switch (lexeme) {
	    case NUMBER:
	    case BOOLEAN:
		/*
		 * TODO: Consider using a dict or hash to collapse all
		 * duplicate literals into a single representative value.
		 * (Like what is done with [split $s {}]).
		 * Pro:	~75% memory saving on expressions like
		 *	{1+1+1+1+1+.....+1} (Convert "pointer + Tcl_Obj" cost
		 *	to "pointer" cost only)
		 * Con:	Cost of the dict store/retrieve on every literal in
		 *	every expression when expressions like the above tend
		 *	to be uncommon.
		 *	The memory savings is temporary; Compiling to bytecode
		 *	will collapse things as literals are registered
		 *	anyway, so the savings applies only to the time
		 *	between parsing and compiling. Possibly important due
		 *	to high-water mark nature of memory allocation.
		 */

		Tcl_ListObjAppendElement(NULL, litList, literal);
		complete = lastParsed = OT_LITERAL;
		start += scanned;
		numBytes -= scanned;
		continue;

	    default:
		break;
	    }

	    /*
	     * Remaining LEAF cases may involve filling Tcl_Tokens, so make
	     * room for at least 2 more tokens.
	     */

	    TclGrowParseTokenArray(parsePtr, 2);
	    wordIndex = parsePtr->numTokens;
	    tokenPtr = parsePtr->tokenPtr + wordIndex;
	    tokenPtr->type = TCL_TOKEN_WORD;
	    tokenPtr->start = start;
	    parsePtr->numTokens++;

	    switch (lexeme) {
	    case QUOTED:
		code = Tcl_ParseQuotedString(NULL, start, numBytes,
			parsePtr, 1, &end);
		scanned = end - start;
		break;

	    case BRACED:
		code = Tcl_ParseBraces(NULL, start, numBytes,
			parsePtr, 1, &end);
		scanned = end - start;
		break;

	    case VARIABLE:
		code = Tcl_ParseVarName(NULL, start, numBytes, parsePtr, 1);

		/*
		 * Handle the quirk that Tcl_ParseVarName reports a successful
		 * parse even when it gets only a "$" with no variable name.
		 */

		tokenPtr = parsePtr->tokenPtr + wordIndex + 1;
		if (code == TCL_OK && tokenPtr->type != TCL_TOKEN_VARIABLE) {
		    TclNewLiteralStringObj(msg, "invalid character \"$\"");
		    errCode = "BADCHAR";
		    goto error;
		}
		scanned = tokenPtr->size;
		break;

	    case SCRIPT: {
		Tcl_Parse *nestedPtr =
			TclStackAlloc(interp, sizeof(Tcl_Parse));

		tokenPtr = parsePtr->tokenPtr + parsePtr->numTokens;
		tokenPtr->type = TCL_TOKEN_COMMAND;
		tokenPtr->start = start;
		tokenPtr->numComponents = 0;

		end = start + numBytes;
		start++;
		while (1) {
		    code = Tcl_ParseCommand(interp, start, end - start, 1,
			    nestedPtr);
		    if (code != TCL_OK) {
			parsePtr->term = nestedPtr->term;
			parsePtr->errorType = nestedPtr->errorType;
			parsePtr->incomplete = nestedPtr->incomplete;
			break;
		    }
		    start = nestedPtr->commandStart + nestedPtr->commandSize;
		    Tcl_FreeParse(nestedPtr);
		    if ((nestedPtr->term < end) && (nestedPtr->term[0] == ']')
			    && !nestedPtr->incomplete) {
			break;
		    }

		    if (start == end) {
			TclNewLiteralStringObj(msg, "missing close-bracket");
			parsePtr->term = tokenPtr->start;
			parsePtr->errorType = TCL_PARSE_MISSING_BRACKET;
			parsePtr->incomplete = 1;
			code = TCL_ERROR;
			errCode = "UNBALANCED";
			break;
		    }
		}
		TclStackFree(interp, nestedPtr);
		end = start;
		start = tokenPtr->start;
		scanned = end - start;
		tokenPtr->size = scanned;
		parsePtr->numTokens++;
		break;
	    }			/* SCRIPT case */
	    }
	    if (code != TCL_OK) {
		/*
		 * Here we handle all the syntax errors generated by the
		 * Tcl_Token generating parsing routines called in the switch
		 * just above. If the value of parsePtr->incomplete is 1, then
		 * the error was an unbalanced '[', '(', '{', or '"' and
		 * parsePtr->term is pointing to that unbalanced character. If
		 * the value of parsePtr->incomplete is 0, then the error is
		 * one of lacking whitespace following a quoted word, for
		 * example: expr {[an error {foo}bar]}, and parsePtr->term
		 * points to where the whitespace is missing. We reset our
		 * values of start and scanned so that when our error message
		 * is constructed, the location of the syntax error is sure to
		 * appear in it, even if the quoted expression is truncated.
		 */

		start = parsePtr->term;
		scanned = parsePtr->incomplete;
		if (parsePtr->incomplete) {
		    errCode = "UNBALANCED";
		}
		goto error;
	    }

	    tokenPtr = parsePtr->tokenPtr + wordIndex;
	    tokenPtr->size = scanned;
	    tokenPtr->numComponents = parsePtr->numTokens - wordIndex - 1;
	    if (!parseOnly && ((lexeme == QUOTED) || (lexeme == BRACED))) {
		/*
		 * When this expression is destined to be compiled, and a
		 * braced or quoted word within an expression is known at
		 * compile time (no runtime substitutions in it), we can store
		 * it as a literal rather than in its tokenized form. This is
		 * an advantage since the compiled bytecode is going to need
		 * the argument in Tcl_Obj form eventually, so it's just as
		 * well to get there now. Another advantage is that with this
		 * conversion, larger constant expressions might be grown and
		 * optimized.
		 *
		 * On the contrary, if the end goal of this parse is to fill a
		 * Tcl_Parse for a caller of Tcl_ParseExpr(), then it's
		 * wasteful to convert to a literal only to convert back again
		 * later.
		 */

		literal = Tcl_NewObj();
		if (TclWordKnownAtCompileTime(tokenPtr, literal)) {
		    Tcl_ListObjAppendElement(NULL, litList, literal);
		    complete = lastParsed = OT_LITERAL;
		    parsePtr->numTokens = wordIndex;
		    break;
		}
		Tcl_DecrRefCount(literal);
	    }
	    complete = lastParsed = OT_TOKENS;
	    break;
	} /* case LEAF */

	case UNARY:

	    /*
	     * A unary operator appearing just after something that's not an
	     * operator is a syntax error -- something trying to be the left
	     * operand of an operator that doesn't take one.
	     */

	    if (NotOperator(lastParsed)) {
		msg = Tcl_ObjPrintf("missing operator at %s", mark);
		scanned = 0;
		insertMark = 1;
		errCode = "MISSING";
		goto error;
	    }

	    /*
	     * Create an OpNode for the unary operator.
	     */

	    nodePtr->lexeme = lexeme;
	    nodePtr->precedence = prec[lexeme];
	    nodePtr->mark = MARK_RIGHT;

	    /*
	     * A FUNCTION cannot be a constant expression, because Tcl allows
	     * functions to return variable results with the same arguments;
	     * for example, rand(). Other unary operators can root a constant
	     * expression, so long as the argument is a constant expression.
	     */

	    nodePtr->constant = (lexeme != FUNCTION);

	    /*
	     * This unary operator is a new incomplete tree, so push it onto
	     * our stack of incomplete trees. Also remember it as the last
	     * lexeme we parsed.
	     */

	    nodePtr->p.prev = incomplete;
	    incomplete = lastParsed = nodesUsed;
	    nodesUsed++;
	    break;

	case BINARY: {
	    OpNode *incompletePtr;
	    unsigned char precedence = prec[lexeme];

	    /*
	     * A binary operator appearing just after another operator is a
	     * syntax error -- one of the two operators is missing an operand.
	     */

	    if (IsOperator(lastParsed)) {
		if ((lexeme == CLOSE_PAREN)
			&& (nodePtr[-1].lexeme == OPEN_PAREN)) {
		    if (nodePtr[-2].lexeme == FUNCTION) {
			/*
			 * Normally, "()" is a syntax error, but as a special
			 * case accept it as an argument list for a function.
			 * Treat this as a special LEAF lexeme, and restart
			 * the parsing loop with zero characters scanned. We
			 * will parse the ")" again the next time through, but
			 * with the OT_EMPTY leaf as the subexpression between
			 * the parens.
			 */

			scanned = 0;
			complete = lastParsed = OT_EMPTY;
			break;
		    }
		    msg = Tcl_ObjPrintf("empty subexpression at %s", mark);
		    scanned = 0;
		    insertMark = 1;
		    errCode = "EMPTY";
		    goto error;
		}

		if (nodePtr[-1].precedence > precedence) {
		    if (nodePtr[-1].lexeme == OPEN_PAREN) {
			TclNewLiteralStringObj(msg, "unbalanced open paren");
			parsePtr->errorType = TCL_PARSE_MISSING_PAREN;
			errCode = "UNBALANCED";
		    } else if (nodePtr[-1].lexeme == COMMA) {
			msg = Tcl_ObjPrintf(
				"missing function argument at %s", mark);
			scanned = 0;
			insertMark = 1;
			errCode = "MISSING";
		    } else if (nodePtr[-1].lexeme == START) {
			TclNewLiteralStringObj(msg, "empty expression");
			errCode = "EMPTY";
		    }
		} else if (lexeme == CLOSE_PAREN) {
		    TclNewLiteralStringObj(msg, "unbalanced close paren");
		    errCode = "UNBALANCED";
		} else if ((lexeme == COMMA)
			&& (nodePtr[-1].lexeme == OPEN_PAREN)
			&& (nodePtr[-2].lexeme == FUNCTION)) {
		    msg = Tcl_ObjPrintf("missing function argument at %s",
			    mark);
		    scanned = 0;
		    insertMark = 1;
		    errCode = "UNBALANCED";
		}
		if (msg == NULL) {
		    msg = Tcl_ObjPrintf("missing operand at %s", mark);
		    scanned = 0;
		    insertMark = 1;
		    errCode = "MISSING";
		}
		goto error;
	    }

	    /*
	     * Here is where the tree comes together. At this point, we have a
	     * stack of incomplete trees corresponding to substrings that are
	     * incomplete expressions, followed by a complete tree
	     * corresponding to a substring that is itself a complete
	     * expression, followed by the binary operator we have just
	     * parsed. The incomplete trees can each be completed by adding a
	     * right operand.
	     *
	     * To illustrate with an example, when we parse the expression
	     * "1+2*3-4" and we reach this point having just parsed the "-"
	     * operator, we have these incomplete trees: START, "1+", and
	     * "2*". Next we have the complete subexpression "3". Last is the
	     * "-" we've just parsed.
	     *
	     * The next step is to join our complete tree to an operator. The
	     * choice is governed by the precedence and associativity of the
	     * competing operators. If we connect it as the right operand of
	     * our most recent incomplete tree, we get a new complete tree,
	     * and we can repeat the process. The while loop following repeats
	     * this until precedence indicates it is time to join the complete
	     * tree as the left operand of the just parsed binary operator.
	     *
	     * Continuing the example, the first pass through the loop will
	     * join "3" to "2*"; the next pass will join "2*3" to "1+". Then
	     * we'll exit the loop and join "1+2*3" to "-". When we return to
	     * parse another lexeme, our stack of incomplete trees is START
	     * and "1+2*3-".
	     */

	    while (1) {
		incompletePtr = nodes + incomplete;

		if (incompletePtr->precedence < precedence) {
		    break;
		}

		if (incompletePtr->precedence == precedence) {
		    /*
		     * Right association rules for exponentiation.
		     */

		    if (lexeme == EXPON) {
			break;
		    }

		    /*
		     * Special association rules for the conditional
		     * operators. The "?" and ":" operators have equal
		     * precedence, but must be linked up in sensible pairs.
		     */

		    if ((incompletePtr->lexeme == QUESTION)
			    && (NotOperator(complete)
			    || (nodes[complete].lexeme != COLON))) {
			break;
		    }
		    if ((incompletePtr->lexeme == COLON)
			    && (lexeme == QUESTION)) {
			break;
		    }
		}

		/*
		 * Some special syntax checks...
		 */

		/* Parens must balance */
		if ((incompletePtr->lexeme == OPEN_PAREN)
			&& (lexeme != CLOSE_PAREN)) {
		    TclNewLiteralStringObj(msg, "unbalanced open paren");
		    parsePtr->errorType = TCL_PARSE_MISSING_PAREN;
		    errCode = "UNBALANCED";
		    goto error;
		}

		/* Right operand of "?" must be ":" */
		if ((incompletePtr->lexeme == QUESTION)
			&& (NotOperator(complete)
			|| (nodes[complete].lexeme != COLON))) {
		    msg = Tcl_ObjPrintf("missing operator \":\" at %s", mark);
		    scanned = 0;
		    insertMark = 1;
		    errCode = "MISSING";
		    goto error;
		}

		/* Operator ":" may only be right operand of "?" */
		if (IsOperator(complete)
			&& (nodes[complete].lexeme == COLON)
			&& (incompletePtr->lexeme != QUESTION)) {
		    TclNewLiteralStringObj(msg,
			    "unexpected operator \":\" "
			    "without preceding \"?\"");
		    errCode = "SURPRISE";
		    goto error;
		}

		/*
		 * Attach complete tree as right operand of most recent
		 * incomplete tree.
		 */

		incompletePtr->right = complete;
		if (IsOperator(complete)) {
		    nodes[complete].p.parent = incomplete;
		    incompletePtr->constant = incompletePtr->constant
			    && nodes[complete].constant;
		} else {
		    incompletePtr->constant = incompletePtr->constant
			    && (complete == OT_LITERAL);
		}

		/*
		 * The QUESTION/COLON and FUNCTION/OPEN_PAREN combinations
		 * each make up a single operator. Force them to agree whether
		 * they have a constant expression.
		 */

		if ((incompletePtr->lexeme == QUESTION)
			|| (incompletePtr->lexeme == FUNCTION)) {
		    nodes[complete].constant = incompletePtr->constant;
		}

		if (incompletePtr->lexeme == START) {
		    /*
		     * Completing the START tree indicates we're done.
		     * Transfer the parse tree to the caller and return.
		     */

		    *opTreePtr = nodes;
		    return TCL_OK;
		}

		/*
		 * With a right operand attached, last incomplete tree has
		 * become the complete tree. Pop it from the incomplete tree
		 * stack.
		 */

		complete = incomplete;
		incomplete = incompletePtr->p.prev;

		/* CLOSE_PAREN can only close one OPEN_PAREN. */
		if (incompletePtr->lexeme == OPEN_PAREN) {
		    break;
		}
	    }

	    /*
	     * More syntax checks...
	     */

	    /* Parens must balance. */
	    if (lexeme == CLOSE_PAREN) {
		if (incompletePtr->lexeme != OPEN_PAREN) {
		    TclNewLiteralStringObj(msg, "unbalanced close paren");
		    errCode = "UNBALANCED";
		    goto error;
		}
	    }

	    /* Commas must appear only in function argument lists. */
	    if (lexeme == COMMA) {
		if  ((incompletePtr->lexeme != OPEN_PAREN)
			|| (incompletePtr[-1].lexeme != FUNCTION)) {
		    TclNewLiteralStringObj(msg,
			    "unexpected \",\" outside function argument list");
		    errCode = "SURPRISE";
		    goto error;
		}
	    }

	    /* Operator ":" may only be right operand of "?" */
	    if (IsOperator(complete) && (nodes[complete].lexeme == COLON)) {
		TclNewLiteralStringObj(msg,
			"unexpected operator \":\" without preceding \"?\"");
		errCode = "SURPRISE";
		goto error;
	    }

	    /*
	     * Create no node for a CLOSE_PAREN lexeme.
	     */

	    if (lexeme == CLOSE_PAREN) {
		break;
	    }

	    /*
	     * Link complete tree as left operand of new node.
	     */

	    nodePtr->lexeme = lexeme;
	    nodePtr->precedence = precedence;
	    nodePtr->mark = MARK_LEFT;
	    nodePtr->left = complete;

	    /*
	     * The COMMA operator cannot be optimized, since the function
	     * needs all of its arguments, and optimization would reduce the
	     * number. Other binary operators root constant expressions when
	     * both arguments are constant expressions.
	     */

	    nodePtr->constant = (lexeme != COMMA);

	    if (IsOperator(complete)) {
		nodes[complete].p.parent = nodesUsed;
		nodePtr->constant = nodePtr->constant
			&& nodes[complete].constant;
	    } else {
		nodePtr->constant = nodePtr->constant
			&& (complete == OT_LITERAL);
	    }

	    /*
	     * With a left operand attached and a right operand missing, the
	     * just-parsed binary operator is root of a new incomplete tree.
	     * Push it onto the stack of incomplete trees.
	     */

	    nodePtr->p.prev = incomplete;
	    incomplete = lastParsed = nodesUsed;
	    nodesUsed++;
	    break;
	}	/* case BINARY */
	}	/* lexeme handler */

	/* Advance past the just-parsed lexeme */
	start += scanned;
	numBytes -= scanned;
    }	/* main parsing loop */

    /*
     * We only get here if there's been an error. Any errors that didn't get a
     * suitable parsePtr->errorType, get recorded as syntax errors.
     */

  error:
    if (parsePtr->errorType == TCL_PARSE_SUCCESS) {
	parsePtr->errorType = TCL_PARSE_SYNTAX;
    }

    /*
     * Free any partial parse tree we've built.
     */

    if (nodes != NULL) {
	ckfree(nodes);
    }

    if (interp == NULL) {
	/*
	 * Nowhere to report an error message, so just free it.
	 */

	if (msg) {
	    Tcl_DecrRefCount(msg);
	}
    } else {
	/*
	 * Construct the complete error message. Start with the simple error
	 * message, pulled from the interp result if necessary...
	 */

	if (msg == NULL) {
	    msg = Tcl_GetObjResult(interp);
	}

	/*
	 * Add a detailed quote from the bad expression, displaying and
	 * sometimes marking the precise location of the syntax error.
	 */

	Tcl_AppendPrintfToObj(msg, "\nin expression \"%s%.*s%.*s%s%s%.*s%s\"",
		((start - limit) < parsePtr->string) ? "" : "...",
		((start - limit) < parsePtr->string)
			? (int) (start - parsePtr->string) : limit - 3,
		((start - limit) < parsePtr->string)
			? parsePtr->string : start - limit + 3,
		(scanned < limit) ? scanned : limit - 3, start,
		(scanned < limit) ? "" : "...", insertMark ? mark : "",
		(start + scanned + limit > parsePtr->end)
			? (int) (parsePtr->end - start) - scanned : limit-3,
		start + scanned,
		(start + scanned + limit > parsePtr->end) ? "" : "...");

	/*
	 * Next, append any postscript message.
	 */

	if (post != NULL) {
	    Tcl_AppendToObj(msg, ";\n", -1);
	    Tcl_AppendObjToObj(msg, post);
	    Tcl_DecrRefCount(post);
	}
	Tcl_SetObjResult(interp, msg);

	/*
	 * Finally, place context information in the errorInfo.
	 */

	numBytes = parsePtr->end - parsePtr->string;
	Tcl_AppendObjToErrorInfo(interp, Tcl_ObjPrintf(
		"\n    (parsing expression \"%.*s%s\")",
		(numBytes < limit) ? numBytes : limit - 3,
		parsePtr->string, (numBytes < limit) ? "" : "..."));
	if (errCode) {
	    Tcl_SetErrorCode(interp, "TCL", "PARSE", "EXPR", errCode,
		    subErrCode, NULL);
	}
    }

    return TCL_ERROR;
}

/*
 *----------------------------------------------------------------------
 *
 * ConvertTreeToTokens --
 *
 *	Given a string, the numBytes bytes starting at start, and an OpNode
 *	tree and Tcl_Token array created by passing that same string to
 *	ParseExpr(), this function writes into *parsePtr the sequence of
 *	Tcl_Tokens needed so to satisfy the historical interface provided by
 *	Tcl_ParseExpr(). Note that this routine exists only for the sake of
 *	the public Tcl_ParseExpr() routine. It is not used by Tcl itself at
 *	all.
 *
 * Results:
 *	None.
 *
 * Side effects:
 *	The Tcl_Parse *parsePtr is filled with Tcl_Tokens representing the
 *	parsed expression.
 *
 *----------------------------------------------------------------------
 */

static void
ConvertTreeToTokens(
    const char *start,
    int numBytes,
    OpNode *nodes,
    Tcl_Token *tokenPtr,
    Tcl_Parse *parsePtr)
{
    int subExprTokenIdx = 0;
    OpNode *nodePtr = nodes;
    int next = nodePtr->right;

    while (1) {
	Tcl_Token *subExprTokenPtr;
	int scanned, parentIdx;
	unsigned char lexeme;

	/*
	 * Advance the mark so the next exit from this node won't retrace
	 * steps over ground already covered.
	 */

	nodePtr->mark++;

	/*
	 * Handle next child node or leaf.
	 */

	switch (next) {
	case OT_EMPTY:

	    /* No tokens and no characters for the OT_EMPTY leaf. */
	    break;

	case OT_LITERAL:

	    /*
	     * Skip any white space that comes before the literal.
	     */

	    scanned = TclParseAllWhiteSpace(start, numBytes);
	    start += scanned;
	    numBytes -= scanned;

	    /*
	     * Reparse the literal to get pointers into source string.
	     */

	    scanned = ParseLexeme(start, numBytes, &lexeme, NULL);

	    TclGrowParseTokenArray(parsePtr, 2);
	    subExprTokenPtr = parsePtr->tokenPtr + parsePtr->numTokens;
	    subExprTokenPtr->type = TCL_TOKEN_SUB_EXPR;
	    subExprTokenPtr->start = start;
	    subExprTokenPtr->size = scanned;
	    subExprTokenPtr->numComponents = 1;
	    subExprTokenPtr[1].type = TCL_TOKEN_TEXT;
	    subExprTokenPtr[1].start = start;
	    subExprTokenPtr[1].size = scanned;
	    subExprTokenPtr[1].numComponents = 0;

	    parsePtr->numTokens += 2;
	    start += scanned;
	    numBytes -= scanned;
	    break;

	case OT_TOKENS: {
	    /*
	     * tokenPtr points to a token sequence that came from parsing a
	     * Tcl word. A Tcl word is made up of a sequence of one or more
	     * elements. When the word is only a single element, it's been the
	     * historical practice to replace the TCL_TOKEN_WORD token
	     * directly with a TCL_TOKEN_SUB_EXPR token. However, when the
	     * word has multiple elements, a TCL_TOKEN_WORD token is kept as a
	     * grouping device so that TCL_TOKEN_SUB_EXPR always has only one
	     * element. Wise or not, these are the rules the Tcl expr parser
	     * has followed, and for the sake of those few callers of
	     * Tcl_ParseExpr() we do not change them now. Internally, we can
	     * do better.
	     */

	    int toCopy = tokenPtr->numComponents + 1;

	    if (tokenPtr->numComponents == tokenPtr[1].numComponents + 1) {
		/*
		 * Single element word. Copy tokens and convert the leading
		 * token to TCL_TOKEN_SUB_EXPR.
		 */

		TclGrowParseTokenArray(parsePtr, toCopy);
		subExprTokenPtr = parsePtr->tokenPtr + parsePtr->numTokens;
		memcpy(subExprTokenPtr, tokenPtr,
			(size_t) toCopy * sizeof(Tcl_Token));
		subExprTokenPtr->type = TCL_TOKEN_SUB_EXPR;
		parsePtr->numTokens += toCopy;
	    } else {
		/*
		 * Multiple element word. Create a TCL_TOKEN_SUB_EXPR token to
		 * lead, with fields initialized from the leading token, then
		 * copy entire set of word tokens.
		 */

		TclGrowParseTokenArray(parsePtr, toCopy+1);
		subExprTokenPtr = parsePtr->tokenPtr + parsePtr->numTokens;
		*subExprTokenPtr = *tokenPtr;
		subExprTokenPtr->type = TCL_TOKEN_SUB_EXPR;
		subExprTokenPtr->numComponents++;
		subExprTokenPtr++;
		memcpy(subExprTokenPtr, tokenPtr,
			(size_t) toCopy * sizeof(Tcl_Token));
		parsePtr->numTokens += toCopy + 1;
	    }

	    scanned = tokenPtr->start + tokenPtr->size - start;
	    start += scanned;
	    numBytes -= scanned;
	    tokenPtr += toCopy;
	    break;
	}

	default:

	    /*
	     * Advance to the child node, which is an operator.
	     */

	    nodePtr = nodes + next;

	    /*
	     * Skip any white space that comes before the subexpression.
	     */

	    scanned = TclParseAllWhiteSpace(start, numBytes);
	    start += scanned;
	    numBytes -= scanned;

	    /*
	     * Generate tokens for the operator / subexpression...
	     */

	    switch (nodePtr->lexeme) {
	    case OPEN_PAREN:
	    case COMMA:
	    case COLON:

		/*
		 * Historical practice has been to have no Tcl_Tokens for
		 * these operators.
		 */

		break;

	    default: {

		/*
		 * Remember the index of the last subexpression we were
		 * working on -- that of our parent. We'll stack it later.
		 */

		parentIdx = subExprTokenIdx;

		/*
		 * Verify space for the two leading Tcl_Tokens representing
		 * the subexpression rooted by this operator. The first
		 * Tcl_Token will be of type TCL_TOKEN_SUB_EXPR; the second of
		 * type TCL_TOKEN_OPERATOR.
		 */

		TclGrowParseTokenArray(parsePtr, 2);
		subExprTokenIdx = parsePtr->numTokens;
		subExprTokenPtr = parsePtr->tokenPtr + subExprTokenIdx;
		parsePtr->numTokens += 2;
		subExprTokenPtr->type = TCL_TOKEN_SUB_EXPR;
		subExprTokenPtr[1].type = TCL_TOKEN_OPERATOR;

		/*
		 * Our current position scanning the string is the starting
		 * point for this subexpression.
		 */

		subExprTokenPtr->start = start;

		/*
		 * Eventually, we know that the numComponents field of the
		 * Tcl_Token of type TCL_TOKEN_OPERATOR will be 0. This means
		 * we can make other use of this field for now to track the
		 * stack of subexpressions we have pending.
		 */

		subExprTokenPtr[1].numComponents = parentIdx;
		break;
	    }
	    }
	    break;
	}

	/* Determine which way to exit the node on this pass. */
    router:
	switch (nodePtr->mark) {
	case MARK_LEFT:
	    next = nodePtr->left;
	    break;

	case MARK_RIGHT:
	    next = nodePtr->right;

	    /*
	     * Skip any white space that comes before the operator.
	     */

	    scanned = TclParseAllWhiteSpace(start, numBytes);
	    start += scanned;
	    numBytes -= scanned;

	    /*
	     * Here we scan from the string the operator corresponding to
	     * nodePtr->lexeme.
	     */

	    scanned = ParseLexeme(start, numBytes, &lexeme, NULL);

	    switch(nodePtr->lexeme) {
	    case OPEN_PAREN:
	    case COMMA:
	    case COLON:

		/*
		 * No tokens for these lexemes -> nothing to do.
		 */

		break;

	    default:

		/*
		 * Record in the TCL_TOKEN_OPERATOR token the pointers into
		 * the string marking where the operator is.
		 */

		subExprTokenPtr = parsePtr->tokenPtr + subExprTokenIdx;
		subExprTokenPtr[1].start = start;
		subExprTokenPtr[1].size = scanned;
		break;
	    }

	    start += scanned;
	    numBytes -= scanned;
	    break;

	case MARK_PARENT:
	    switch (nodePtr->lexeme) {
	    case START:

		/* When we get back to the START node, we're done. */
		return;

	    case COMMA:
	    case COLON:

		/* No tokens for these lexemes -> nothing to do. */
		break;

	    case OPEN_PAREN:

		/*
		 * Skip past matching close paren.
		 */

		scanned = TclParseAllWhiteSpace(start, numBytes);
		start += scanned;
		numBytes -= scanned;
		scanned = ParseLexeme(start, numBytes, &lexeme, NULL);
		start += scanned;
		numBytes -= scanned;
		break;

	    default:

		/*
		 * Before we leave this node/operator/subexpression for the
		 * last time, finish up its tokens....
		 *
		 * Our current position scanning the string is where the
		 * substring for the subexpression ends.
		 */

		subExprTokenPtr = parsePtr->tokenPtr + subExprTokenIdx;
		subExprTokenPtr->size = start - subExprTokenPtr->start;

		/*
		 * All the Tcl_Tokens allocated and filled belong to
		 * this subexpresion. The first token is the leading
		 * TCL_TOKEN_SUB_EXPR token, and all the rest (one fewer)
		 * are its components.
		 */

		subExprTokenPtr->numComponents =
			(parsePtr->numTokens - subExprTokenIdx) - 1;

		/*
		 * Finally, as we return up the tree to our parent, pop the
		 * parent subexpression off our subexpression stack, and
		 * fill in the zero numComponents for the operator Tcl_Token.
		 */

		parentIdx = subExprTokenPtr[1].numComponents;
		subExprTokenPtr[1].numComponents = 0;
		subExprTokenIdx = parentIdx;
		break;
	    }

	    /*
	     * Since we're returning to parent, skip child handling code.
	     */

	    nodePtr = nodes + nodePtr->p.parent;
	    goto router;
	}
    }
}

/*
 *----------------------------------------------------------------------
 *
 * Tcl_ParseExpr --
 *
 *	Given a string, the numBytes bytes starting at start, this function
 *	parses it as a Tcl expression and stores information about the
 *	structure of the expression in the Tcl_Parse struct indicated by the
 *	caller.
 *
 * Results:
 *	If the string is successfully parsed as a valid Tcl expression, TCL_OK
 *	is returned, and data about the expression structure is written to
 *	*parsePtr. If the string cannot be parsed as a valid Tcl expression,
 *	TCL_ERROR is returned, and if interp is non-NULL, an error message is
 *	written to interp.
 *
 * Side effects:
 *	If there is insufficient space in parsePtr to hold all the information
 *	about the expression, then additional space is malloc-ed. If the
 *	function returns TCL_OK then the caller must eventually invoke
 *	Tcl_FreeParse to release any additional space that was allocated.
 *
 *----------------------------------------------------------------------
 */

int
Tcl_ParseExpr(
    Tcl_Interp *interp,		/* Used for error reporting. */
    const char *start,		/* Start of source string to parse. */
    int numBytes,		/* Number of bytes in string. If < 0, the
				 * string consists of all bytes up to the
				 * first null character. */
    Tcl_Parse *parsePtr)	/* Structure to fill with information about
				 * the parsed expression; any previous
				 * information in the structure is ignored. */
{
    int code;
    OpNode *opTree = NULL;	/* Will point to the tree of operators. */
    Tcl_Obj *litList = Tcl_NewObj();	/* List to hold the literals. */
    Tcl_Obj *funcList = Tcl_NewObj();	/* List to hold the functon names. */
    Tcl_Parse *exprParsePtr = TclStackAlloc(interp, sizeof(Tcl_Parse));
				/* Holds the Tcl_Tokens of substitutions. */

    if (numBytes < 0) {
	numBytes = (start ? strlen(start) : 0);
    }

    code = ParseExpr(interp, start, numBytes, &opTree, litList, funcList,
	    exprParsePtr, 1 /* parseOnly */);
    Tcl_DecrRefCount(funcList);
    Tcl_DecrRefCount(litList);

    TclParseInit(interp, start, numBytes, parsePtr);
    if (code == TCL_OK) {
	ConvertTreeToTokens(start, numBytes,
		opTree, exprParsePtr->tokenPtr, parsePtr);
    } else {
	parsePtr->term = exprParsePtr->term;
	parsePtr->errorType = exprParsePtr->errorType;
    }

    Tcl_FreeParse(exprParsePtr);
    TclStackFree(interp, exprParsePtr);
    ckfree(opTree);
    return code;
}

/*
 *----------------------------------------------------------------------
 *
 * ParseLexeme --
 *
 *	Parse a single lexeme from the start of a string, scanning no more
 *	than numBytes bytes.
 *
 * Results:
 *	Returns the number of bytes scanned to produce the lexeme.
 *
 * Side effects:
 *	Code identifying lexeme parsed is writen to *lexemePtr.
 *
 *----------------------------------------------------------------------
 */

static int
ParseLexeme(
    const char *start,		/* Start of lexeme to parse. */
    int numBytes,		/* Number of bytes in string. */
    unsigned char *lexemePtr,	/* Write code of parsed lexeme to this
				 * storage. */
    Tcl_Obj **literalPtr)	/* Write corresponding literal value to this
				   storage, if non-NULL. */
{
    const char *end;
    int scanned;
<<<<<<< HEAD
    Tcl_UniChar ch = 0;
=======
>>>>>>> 3d9b2f6c
    Tcl_Obj *literal = NULL;
    unsigned char byte;

    if (numBytes == 0) {
	*lexemePtr = END;
	return 0;
    }
    byte = UCHAR(*start);
    if (byte < sizeof(Lexeme) && Lexeme[byte] != 0) {
	*lexemePtr = Lexeme[byte];
	return 1;
    }
    switch (byte) {
    case '*':
	if ((numBytes > 1) && (start[1] == '*')) {
	    *lexemePtr = EXPON;
	    return 2;
	}
	*lexemePtr = MULT;
	return 1;

    case '=':
	if ((numBytes > 1) && (start[1] == '=')) {
	    *lexemePtr = EQUAL;
	    return 2;
	}
	*lexemePtr = INCOMPLETE;
	return 1;

    case '!':
	if ((numBytes > 1) && (start[1] == '=')) {
	    *lexemePtr = NEQ;
	    return 2;
	}
	*lexemePtr = NOT;
	return 1;

    case '&':
	if ((numBytes > 1) && (start[1] == '&')) {
	    *lexemePtr = AND;
	    return 2;
	}
	*lexemePtr = BIT_AND;
	return 1;

    case '|':
	if ((numBytes > 1) && (start[1] == '|')) {
	    *lexemePtr = OR;
	    return 2;
	}
	*lexemePtr = BIT_OR;
	return 1;

    case '<':
	if (numBytes > 1) {
	    switch (start[1]) {
	    case '<':
		*lexemePtr = LEFT_SHIFT;
		return 2;
	    case '=':
		*lexemePtr = LEQ;
		return 2;
	    }
	}
	*lexemePtr = LESS;
	return 1;

    case '>':
	if (numBytes > 1) {
	    switch (start[1]) {
	    case '>':
		*lexemePtr = RIGHT_SHIFT;
		return 2;
	    case '=':
		*lexemePtr = GEQ;
		return 2;
	    }
	}
	*lexemePtr = GREATER;
	return 1;

    case 'i':
	if ((numBytes > 1) && (start[1] == 'n')
		&& ((numBytes == 2) || start[2] & 0x80 || !isalpha(UCHAR(start[2])))) {
	    /*
	     * Must make this check so we can tell the difference between the
	     * "in" operator and the "int" function name and the "infinity"
	     * numeric value.
	     */

	    *lexemePtr = IN_LIST;
	    return 2;
	}
	break;

    case 'e':
	if ((numBytes > 1) && (start[1] == 'q')
		&& ((numBytes == 2) || start[2] & 0x80 || !isalpha(UCHAR(start[2])))) {
	    *lexemePtr = STREQ;
	    return 2;
	}
	break;

    case 'n':
	if ((numBytes > 1)
		&& ((numBytes == 2) || start[2] & 0x80 || !isalpha(UCHAR(start[2])))) {
	    switch (start[1]) {
	    case 'e':
		*lexemePtr = STRNEQ;
		return 2;
	    case 'i':
		*lexemePtr = NOT_IN_LIST;
		return 2;
	    }
	}
    }

    literal = Tcl_NewObj();
    if (TclParseNumber(NULL, literal, NULL, start, numBytes, &end,
	    TCL_PARSE_NO_WHITESPACE) == TCL_OK) {
	if (end < start + numBytes && !TclIsBareword(*end)) {

	number:
	    TclInitStringRep(literal, start, end-start);
	    *lexemePtr = NUMBER;
	    if (literalPtr) {
		*literalPtr = literal;
	    } else {
		Tcl_DecrRefCount(literal);
	    }
	    return (end-start);
	} else {
	    unsigned char lexeme;

	    /*
	     * We have a number followed directly by bareword characters
	     * (alpha, digit, underscore).  Is this a number followed by
	     * bareword syntax error?  Or should we join into one bareword?
	     * Example: Inf + luence + () becomes a valid function call.
	     * [Bug 3401704]
	     */
	    if (literal->typePtr == &tclDoubleType) {
		const char *p = start;

		while (p < end) {
		    if (!TclIsBareword(*p++)) {
			/*
			 * The number has non-bareword characters, so we
			 * must treat it as a number.
			 */
			goto number;
		    }
		}
	    }
	    ParseLexeme(end, numBytes-(end-start), &lexeme, NULL);
	    if ((NODE_TYPE & lexeme) == BINARY) {
		/*
		 * The bareword characters following the number take the
		 * form of an operator (eq, ne, in, ni, ...) so we treat
		 * as number + operator.
		 */
		goto number;
	    }

	    /*
	     * Otherwise, fall through and parse the whole as a bareword.
	     */
	}
    }

    /*
     * We reject leading underscores in bareword.  No sensible reason why.
     * Might be inspired by reserved identifier rules in C, which of course
     * have no direct relevance here.
     */

    if (!TclIsBareword(*start) || *start == '_') {
	if (Tcl_UtfCharComplete(start, numBytes)) {
<<<<<<< HEAD
	    scanned = TclUtfToUniChar(start, &ch);
=======
	    scanned = TclUtfNext(start) - start;
>>>>>>> 3d9b2f6c
	} else {
	    char utfBytes[TCL_UTF_MAX];

	    memcpy(utfBytes, start, (size_t) numBytes);
	    utfBytes[numBytes] = '\0';
<<<<<<< HEAD
	    scanned = TclUtfToUniChar(utfBytes, &ch);
=======
	    scanned = TclUtfNext(utfBytes) - utfBytes;
>>>>>>> 3d9b2f6c
	}
	*lexemePtr = INVALID;
	Tcl_DecrRefCount(literal);
	return scanned;
    }
    end = start;
    while (numBytes && TclIsBareword(*end)) {
	end += 1;
	numBytes -= 1;
    }
    *lexemePtr = BAREWORD;
    if (literalPtr) {
	Tcl_SetStringObj(literal, start, (int) (end-start));
	*literalPtr = literal;
    } else {
	Tcl_DecrRefCount(literal);
    }
    return (end-start);
}

/*
 *----------------------------------------------------------------------
 *
 * TclCompileExpr --
 *
 *	This procedure compiles a string containing a Tcl expression into Tcl
 *	bytecodes.
 *
 * Results:
 *	None.
 *
 * Side effects:
 *	Adds instructions to envPtr to evaluate the expression at runtime.
 *
 *----------------------------------------------------------------------
 */

void
TclCompileExpr(
    Tcl_Interp *interp,		/* Used for error reporting. */
    const char *script,		/* The source script to compile. */
    int numBytes,		/* Number of bytes in script. */
    CompileEnv *envPtr,		/* Holds resulting instructions. */
    int optimize)		/* 0 for one-off expressions. */
{
    OpNode *opTree = NULL;	/* Will point to the tree of operators */
    Tcl_Obj *litList = Tcl_NewObj();	/* List to hold the literals */
    Tcl_Obj *funcList = Tcl_NewObj();	/* List to hold the functon names*/
    Tcl_Parse *parsePtr = TclStackAlloc(interp, sizeof(Tcl_Parse));
				/* Holds the Tcl_Tokens of substitutions */

    int code = ParseExpr(interp, script, numBytes, &opTree, litList,
	    funcList, parsePtr, 0 /* parseOnly */);

    if (code == TCL_OK) {
	/*
	 * Valid parse; compile the tree.
	 */

	int objc;
	Tcl_Obj *const *litObjv;
	Tcl_Obj **funcObjv;

	/* TIP #280 : Track Lines within the expression */
	TclAdvanceLines(&envPtr->line, script,
		script + TclParseAllWhiteSpace(script, numBytes));

	TclListObjGetElements(NULL, litList, &objc, (Tcl_Obj ***)&litObjv);
	TclListObjGetElements(NULL, funcList, &objc, &funcObjv);
	CompileExprTree(interp, opTree, 0, &litObjv, funcObjv,
		parsePtr->tokenPtr, envPtr, optimize);
    } else {
	TclCompileSyntaxError(interp, envPtr);
    }

    Tcl_FreeParse(parsePtr);
    TclStackFree(interp, parsePtr);
    Tcl_DecrRefCount(funcList);
    Tcl_DecrRefCount(litList);
    ckfree(opTree);
}

/*
 *----------------------------------------------------------------------
 *
 * ExecConstantExprTree --
 *	Compiles and executes bytecode for the subexpression tree at index
 *	in the nodes array.  This subexpression must be constant, made up
 *	of only constant operators (not functions) and literals.
 *
 * Results:
 *	A standard Tcl return code and result left in interp.
 *
 * Side effects:
 *	Consumes subtree of nodes rooted at index.  Advances the pointer
 *	*litObjvPtr.
 *
 *----------------------------------------------------------------------
 */

static int
ExecConstantExprTree(
    Tcl_Interp *interp,
    OpNode *nodes,
    int index,
    Tcl_Obj *const **litObjvPtr)
{
    CompileEnv *envPtr;
    ByteCode *byteCodePtr;
    int code;
    Tcl_Obj *byteCodeObj = Tcl_NewObj();
    NRE_callback *rootPtr = TOP_CB(interp);

    /*
     * Note we are compiling an expression with literal arguments. This means
     * there can be no [info frame] calls when we execute the resulting
     * bytecode, so there's no need to tend to TIP 280 issues.
     */

    envPtr = TclStackAlloc(interp, sizeof(CompileEnv));
    TclInitCompileEnv(interp, envPtr, NULL, 0, NULL, 0);
    CompileExprTree(interp, nodes, index, litObjvPtr, NULL, NULL, envPtr,
	    0 /* optimize */);
    TclEmitOpcode(INST_DONE, envPtr);
    Tcl_IncrRefCount(byteCodeObj);
    TclInitByteCodeObj(byteCodeObj, envPtr);
    TclFreeCompileEnv(envPtr);
    TclStackFree(interp, envPtr);
    byteCodePtr = byteCodeObj->internalRep.twoPtrValue.ptr1;
    TclNRExecuteByteCode(interp, byteCodePtr);
    code = TclNRRunCallbacks(interp, TCL_OK, rootPtr);
    Tcl_DecrRefCount(byteCodeObj);
    return code;
}

/*
 *----------------------------------------------------------------------
 *
 * CompileExprTree --
 *
 *	Compiles and writes to envPtr instructions for the subexpression tree
 *	at index in the nodes array. (*litObjvPtr) must point to the proper
 *	location in a corresponding literals list. Likewise, when non-NULL,
 *	funcObjv and tokenPtr must point into matching arrays of function
 *	names and Tcl_Token's derived from earlier call to ParseExpr(). When
 *	optimize is true, any constant subexpressions will be precomputed.
 *
 * Results:
 *	None.
 *
 * Side effects:
 *	Adds instructions to envPtr to evaluate the expression at runtime.
 *	Consumes subtree of nodes rooted at index. Advances the pointer
 *	*litObjvPtr.
 *
 *----------------------------------------------------------------------
 */

static void
CompileExprTree(
    Tcl_Interp *interp,
    OpNode *nodes,
    int index,
    Tcl_Obj *const **litObjvPtr,
    Tcl_Obj *const *funcObjv,
    Tcl_Token *tokenPtr,
    CompileEnv *envPtr,
    int optimize)
{
    OpNode *nodePtr = nodes + index;
    OpNode *rootPtr = nodePtr;
    int numWords = 0;
    JumpList *jumpPtr = NULL;
    int convert = 1;

    while (1) {
	int next;
	JumpList *freePtr, *newJump;

	if (nodePtr->mark == MARK_LEFT) {
	    next = nodePtr->left;

	    if (nodePtr->lexeme == QUESTION) {
		convert = 1;
	    }
	} else if (nodePtr->mark == MARK_RIGHT) {
	    next = nodePtr->right;

	    switch (nodePtr->lexeme) {
	    case FUNCTION: {
		Tcl_DString cmdName;
		const char *p;
		int length;

		Tcl_DStringInit(&cmdName);
		TclDStringAppendLiteral(&cmdName, "tcl::mathfunc::");
		p = TclGetStringFromObj(*funcObjv, &length);
		funcObjv++;
		Tcl_DStringAppend(&cmdName, p, length);
		TclEmitPush(TclRegisterNewCmdLiteral(envPtr,
			Tcl_DStringValue(&cmdName),
			Tcl_DStringLength(&cmdName)), envPtr);
		Tcl_DStringFree(&cmdName);

		/*
		 * Start a count of the number of words in this function
		 * command invocation. In case there's already a count in
		 * progress (nested functions), save it in our unused "left"
		 * field for restoring later.
		 */

		nodePtr->left = numWords;
		numWords = 2;	/* Command plus one argument */
		break;
	    }
	    case QUESTION:
		newJump = TclStackAlloc(interp, sizeof(JumpList));
		newJump->next = jumpPtr;
		jumpPtr = newJump;
		TclEmitForwardJump(envPtr, TCL_FALSE_JUMP, &jumpPtr->jump);
		break;
	    case COLON:
		newJump = TclStackAlloc(interp, sizeof(JumpList));
		newJump->next = jumpPtr;
		jumpPtr = newJump;
		TclEmitForwardJump(envPtr, TCL_UNCONDITIONAL_JUMP,
			&jumpPtr->jump);
		TclAdjustStackDepth(-1, envPtr);
		if (convert) {
		    jumpPtr->jump.jumpType = TCL_TRUE_JUMP;
		}
		convert = 1;
		break;
	    case AND:
	    case OR:
		newJump = TclStackAlloc(interp, sizeof(JumpList));
		newJump->next = jumpPtr;
		jumpPtr = newJump;
		TclEmitForwardJump(envPtr, (nodePtr->lexeme == AND)
			?  TCL_FALSE_JUMP : TCL_TRUE_JUMP, &jumpPtr->jump);
		break;
	    }
	} else {
	    int pc1, pc2, target;

	    switch (nodePtr->lexeme) {
	    case START:
	    case QUESTION:
		if (convert && (nodePtr == rootPtr)) {
		    TclEmitOpcode(INST_TRY_CVT_TO_NUMERIC, envPtr);
		}
		break;
	    case OPEN_PAREN:

		/* do nothing */
		break;
	    case FUNCTION:
		/*
		 * Use the numWords count we've kept to invoke the function
		 * command with the correct number of arguments.
		 */

		if (numWords < 255) {
		    TclEmitInvoke(envPtr, INST_INVOKE_STK1, numWords);
		} else {
		    TclEmitInvoke(envPtr, INST_INVOKE_STK4, numWords);
		}

		/*
		 * Restore any saved numWords value.
		 */

		numWords = nodePtr->left;
		convert = 1;
		break;
	    case COMMA:
		/*
		 * Each comma implies another function argument.
		 */

		numWords++;
		break;
	    case COLON:
		CLANG_ASSERT(jumpPtr);
		if (jumpPtr->jump.jumpType == TCL_TRUE_JUMP) {
		    jumpPtr->jump.jumpType = TCL_UNCONDITIONAL_JUMP;
		    convert = 1;
		}
		target = jumpPtr->jump.codeOffset + 2;
		if (TclFixupForwardJumpToHere(envPtr, &jumpPtr->jump, 127)) {
		    target += 3;
		}
		freePtr = jumpPtr;
		jumpPtr = jumpPtr->next;
		TclStackFree(interp, freePtr);
		TclFixupForwardJump(envPtr, &jumpPtr->jump,
			target - jumpPtr->jump.codeOffset, 127);

		freePtr = jumpPtr;
		jumpPtr = jumpPtr->next;
		TclStackFree(interp, freePtr);
		break;
	    case AND:
	    case OR:
		CLANG_ASSERT(jumpPtr);
		pc1 = CurrentOffset(envPtr);
		TclEmitInstInt1((nodePtr->lexeme == AND) ? INST_JUMP_FALSE1
			: INST_JUMP_TRUE1, 0, envPtr);
		TclEmitPush(TclRegisterNewLiteral(envPtr,
			(nodePtr->lexeme == AND) ? "1" : "0", 1), envPtr);
		pc2 = CurrentOffset(envPtr);
		TclEmitInstInt1(INST_JUMP1, 0, envPtr);
		TclAdjustStackDepth(-1, envPtr);
		TclStoreInt1AtPtr(CurrentOffset(envPtr) - pc1,
			envPtr->codeStart + pc1 + 1);
		if (TclFixupForwardJumpToHere(envPtr, &jumpPtr->jump, 127)) {
		    pc2 += 3;
		}
		TclEmitPush(TclRegisterNewLiteral(envPtr,
			(nodePtr->lexeme == AND) ? "0" : "1", 1), envPtr);
		TclStoreInt1AtPtr(CurrentOffset(envPtr) - pc2,
			envPtr->codeStart + pc2 + 1);
		convert = 0;
		freePtr = jumpPtr;
		jumpPtr = jumpPtr->next;
		TclStackFree(interp, freePtr);
		break;
	    default:
		TclEmitOpcode(instruction[nodePtr->lexeme], envPtr);
		convert = 0;
		break;
	    }
	    if (nodePtr == rootPtr) {
		/* We're done */

		return;
	    }
	    nodePtr = nodes + nodePtr->p.parent;
	    continue;
	}

	nodePtr->mark++;
	switch (next) {
	case OT_EMPTY:
	    numWords = 1;	/* No arguments, so just the command */
	    break;
	case OT_LITERAL: {
	    Tcl_Obj *const *litObjv = *litObjvPtr;
	    Tcl_Obj *literal = *litObjv;

	    if (optimize) {
		int length;
		const char *bytes = TclGetStringFromObj(literal, &length);
		int index = TclRegisterNewLiteral(envPtr, bytes, length);
		Tcl_Obj *objPtr = TclFetchLiteral(envPtr, index);

		if ((objPtr->typePtr == NULL) && (literal->typePtr != NULL)) {
		    /*
		     * Would like to do this:
		     *
		     * lePtr->objPtr = literal;
		     * Tcl_IncrRefCount(literal);
		     * Tcl_DecrRefCount(objPtr);
		     *
		     * However, the design of the "global" and "local"
		     * LiteralTable does not permit the value of lePtr->objPtr
		     * to change. So rather than replace lePtr->objPtr, we do
		     * surgery to transfer our desired intrep into it.
		     */

		    objPtr->typePtr = literal->typePtr;
		    objPtr->internalRep = literal->internalRep;
		    literal->typePtr = NULL;
		}
		TclEmitPush(index, envPtr);
	    } else {
		/*
		 * When optimize==0, we know the expression is a one-off and
		 * there's nothing to be gained from sharing literals when
		 * they won't live long, and the copies we have already have
		 * an appropriate intrep. In this case, skip literal
		 * registration that would enable sharing, and use the routine
		 * that preserves intreps.
		 */

		TclEmitPush(TclAddLiteralObj(envPtr, literal, NULL), envPtr);
	    }
	    (*litObjvPtr)++;
	    break;
	}
	case OT_TOKENS:
	    CompileTokens(envPtr, tokenPtr, interp);
	    tokenPtr += tokenPtr->numComponents + 1;
	    break;
	default:
	    if (optimize && nodes[next].constant) {
		Tcl_InterpState save = Tcl_SaveInterpState(interp, TCL_OK);

		if (ExecConstantExprTree(interp, nodes, next, litObjvPtr)
			== TCL_OK) {
		    int index;
		    Tcl_Obj *objPtr = Tcl_GetObjResult(interp);

		    /*
		     * Don't generate a string rep, but if we have one
		     * already, then use it to share via the literal table.
		     */

		    if (objPtr->bytes) {
			Tcl_Obj *tableValue;

			index = TclRegisterNewLiteral(envPtr, objPtr->bytes,
				objPtr->length);
			tableValue = TclFetchLiteral(envPtr, index);
			if ((tableValue->typePtr == NULL) &&
				(objPtr->typePtr != NULL)) {
			    /*
			     * Same intrep surgery as for OT_LITERAL.
			     */

			    tableValue->typePtr = objPtr->typePtr;
			    tableValue->internalRep = objPtr->internalRep;
			    objPtr->typePtr = NULL;
			}
		    } else {
			index = TclAddLiteralObj(envPtr, objPtr, NULL);
		    }
		    TclEmitPush(index, envPtr);
		} else {
		    TclCompileSyntaxError(interp, envPtr);
		}
		Tcl_RestoreInterpState(interp, save);
		convert = 0;
	    } else {
		nodePtr = nodes + next;
	    }
	}
    }
}

/*
 *----------------------------------------------------------------------
 *
 * TclSingleOpCmd --
 *
 *	Implements the commands: ~, !, <<, >>, %, !=, ne, in, ni
 *	in the ::tcl::mathop namespace.  These commands have no
 *	extension to arbitrary arguments; they accept only exactly one
 *	or exactly two arguments as suitable for the operator.
 *
 * Results:
 *	A standard Tcl return code and result left in interp.
 *
 * Side effects:
 *	None.
 *
 *----------------------------------------------------------------------
 */

int
TclSingleOpCmd(
    ClientData clientData,
    Tcl_Interp *interp,
    int objc,
    Tcl_Obj *const objv[])
{
    TclOpCmdClientData *occdPtr = clientData;
    unsigned char lexeme;
    OpNode nodes[2];
    Tcl_Obj *const *litObjv = objv + 1;

    if (objc != 1 + occdPtr->i.numArgs) {
	Tcl_WrongNumArgs(interp, 1, objv, occdPtr->expected);
	return TCL_ERROR;
    }

    ParseLexeme(occdPtr->op, strlen(occdPtr->op), &lexeme, NULL);
    nodes[0].lexeme = START;
    nodes[0].mark = MARK_RIGHT;
    nodes[0].right = 1;
    nodes[1].lexeme = lexeme;
    if (objc == 2) {
	nodes[1].mark = MARK_RIGHT;
    } else {
	nodes[1].mark = MARK_LEFT;
	nodes[1].left = OT_LITERAL;
    }
    nodes[1].right = OT_LITERAL;
    nodes[1].p.parent = 0;

    return ExecConstantExprTree(interp, nodes, 0, &litObjv);
}

/*
 *----------------------------------------------------------------------
 *
 * TclSortingOpCmd --
 *	Implements the commands:
 *		<, <=, >, >=, ==, eq
 *	in the ::tcl::mathop namespace. These commands are defined for
 *	arbitrary number of arguments by computing the AND of the base
 *	operator applied to all neighbor argument pairs.
 *
 * Results:
 *	A standard Tcl return code and result left in interp.
 *
 * Side effects:
 *	None.
 *
 *----------------------------------------------------------------------
 */

int
TclSortingOpCmd(
    ClientData clientData,
    Tcl_Interp *interp,
    int objc,
    Tcl_Obj *const objv[])
{
    int code = TCL_OK;

    if (objc < 3) {
	Tcl_SetObjResult(interp, Tcl_NewBooleanObj(1));
    } else {
	TclOpCmdClientData *occdPtr = clientData;
	Tcl_Obj **litObjv = TclStackAlloc(interp,
		2 * (objc-2) * sizeof(Tcl_Obj *));
	OpNode *nodes = TclStackAlloc(interp, 2 * (objc-2) * sizeof(OpNode));
	unsigned char lexeme;
	int i, lastAnd = 1;
	Tcl_Obj *const *litObjPtrPtr = litObjv;

	ParseLexeme(occdPtr->op, strlen(occdPtr->op), &lexeme, NULL);

	litObjv[0] = objv[1];
	nodes[0].lexeme = START;
	nodes[0].mark = MARK_RIGHT;
	for (i=2; i<objc-1; i++) {
	    litObjv[2*(i-1)-1] = objv[i];
	    nodes[2*(i-1)-1].lexeme = lexeme;
	    nodes[2*(i-1)-1].mark = MARK_LEFT;
	    nodes[2*(i-1)-1].left = OT_LITERAL;
	    nodes[2*(i-1)-1].right = OT_LITERAL;

	    litObjv[2*(i-1)] = objv[i];
	    nodes[2*(i-1)].lexeme = AND;
	    nodes[2*(i-1)].mark = MARK_LEFT;
	    nodes[2*(i-1)].left = lastAnd;
	    nodes[lastAnd].p.parent = 2*(i-1);

	    nodes[2*(i-1)].right = 2*(i-1)+1;
	    nodes[2*(i-1)+1].p.parent= 2*(i-1);

	    lastAnd = 2*(i-1);
	}
	litObjv[2*(objc-2)-1] = objv[objc-1];

	nodes[2*(objc-2)-1].lexeme = lexeme;
	nodes[2*(objc-2)-1].mark = MARK_LEFT;
	nodes[2*(objc-2)-1].left = OT_LITERAL;
	nodes[2*(objc-2)-1].right = OT_LITERAL;

	nodes[0].right = lastAnd;
	nodes[lastAnd].p.parent = 0;

	code = ExecConstantExprTree(interp, nodes, 0, &litObjPtrPtr);

	TclStackFree(interp, nodes);
	TclStackFree(interp, litObjv);
    }
    return code;
}

/*
 *----------------------------------------------------------------------
 *
 * TclVariadicOpCmd --
 *	Implements the commands: +, *, &, |, ^, **
 *	in the ::tcl::mathop namespace. These commands are defined for
 *	arbitrary number of arguments by repeatedly applying the base
 *	operator with suitable associative rules. When fewer than two
 *	arguments are provided, suitable identity values are returned.
 *
 * Results:
 *	A standard Tcl return code and result left in interp.
 *
 * Side effects:
 *	None.
 *
 *----------------------------------------------------------------------
 */

int
TclVariadicOpCmd(
    ClientData clientData,
    Tcl_Interp *interp,
    int objc,
    Tcl_Obj *const objv[])
{
    TclOpCmdClientData *occdPtr = clientData;
    unsigned char lexeme;
    int code;

    if (objc < 2) {
	Tcl_SetObjResult(interp, Tcl_NewIntObj(occdPtr->i.identity));
	return TCL_OK;
    }

    ParseLexeme(occdPtr->op, strlen(occdPtr->op), &lexeme, NULL);
    lexeme |= BINARY;

    if (objc == 2) {
	Tcl_Obj *litObjv[2];
	OpNode nodes[2];
	int decrMe = 0;
	Tcl_Obj *const *litObjPtrPtr = litObjv;

	if (lexeme == EXPON) {
	    litObjv[1] = Tcl_NewIntObj(occdPtr->i.identity);
	    Tcl_IncrRefCount(litObjv[1]);
	    decrMe = 1;
	    litObjv[0] = objv[1];
	    nodes[0].lexeme = START;
	    nodes[0].mark = MARK_RIGHT;
	    nodes[0].right = 1;
	    nodes[1].lexeme = lexeme;
	    nodes[1].mark = MARK_LEFT;
	    nodes[1].left = OT_LITERAL;
	    nodes[1].right = OT_LITERAL;
	    nodes[1].p.parent = 0;
	} else {
	    if (lexeme == DIVIDE) {
		litObjv[0] = Tcl_NewDoubleObj(1.0);
	    } else {
		litObjv[0] = Tcl_NewIntObj(occdPtr->i.identity);
	    }
	    Tcl_IncrRefCount(litObjv[0]);
	    litObjv[1] = objv[1];
	    nodes[0].lexeme = START;
	    nodes[0].mark = MARK_RIGHT;
	    nodes[0].right = 1;
	    nodes[1].lexeme = lexeme;
	    nodes[1].mark = MARK_LEFT;
	    nodes[1].left = OT_LITERAL;
	    nodes[1].right = OT_LITERAL;
	    nodes[1].p.parent = 0;
	}

	code = ExecConstantExprTree(interp, nodes, 0, &litObjPtrPtr);

	Tcl_DecrRefCount(litObjv[decrMe]);
	return code;
    } else {
	Tcl_Obj *const *litObjv = objv + 1;
	OpNode *nodes = TclStackAlloc(interp, (objc-1) * sizeof(OpNode));
	int i, lastOp = OT_LITERAL;

	nodes[0].lexeme = START;
	nodes[0].mark = MARK_RIGHT;
	if (lexeme == EXPON) {
	    for (i=objc-2; i>0; i--) {
		nodes[i].lexeme = lexeme;
		nodes[i].mark = MARK_LEFT;
		nodes[i].left = OT_LITERAL;
		nodes[i].right = lastOp;
		if (lastOp >= 0) {
		    nodes[lastOp].p.parent = i;
		}
		lastOp = i;
	    }
	} else {
	    for (i=1; i<objc-1; i++) {
		nodes[i].lexeme = lexeme;
		nodes[i].mark = MARK_LEFT;
		nodes[i].left = lastOp;
		if (lastOp >= 0) {
		    nodes[lastOp].p.parent = i;
		}
		nodes[i].right = OT_LITERAL;
		lastOp = i;
	    }
	}
	nodes[0].right = lastOp;
	nodes[lastOp].p.parent = 0;

	code = ExecConstantExprTree(interp, nodes, 0, &litObjv);

	TclStackFree(interp, nodes);
	return code;
    }
}

/*
 *----------------------------------------------------------------------
 *
 * TclNoIdentOpCmd --
 *	Implements the commands: -, /
 *	in the ::tcl::mathop namespace. These commands are defined for
 *	arbitrary non-zero number of arguments by repeatedly applying the base
 *	operator with suitable associative rules. When no arguments are
 *	provided, an error is raised.
 *
 * Results:
 *	A standard Tcl return code and result left in interp.
 *
 * Side effects:
 *	None.
 *
 *----------------------------------------------------------------------
 */

int
TclNoIdentOpCmd(
    ClientData clientData,
    Tcl_Interp *interp,
    int objc,
    Tcl_Obj *const objv[])
{
    TclOpCmdClientData *occdPtr = clientData;

    if (objc < 2) {
	Tcl_WrongNumArgs(interp, 1, objv, occdPtr->expected);
	return TCL_ERROR;
    }
    return TclVariadicOpCmd(clientData, interp, objc, objv);
}
/*
 * Local Variables:
 * mode: c
 * c-basic-offset: 4
 * fill-column: 78
 * End:
 */<|MERGE_RESOLUTION|>--- conflicted
+++ resolved
@@ -1889,10 +1889,6 @@
 {
     const char *end;
     int scanned;
-<<<<<<< HEAD
-    Tcl_UniChar ch = 0;
-=======
->>>>>>> 3d9b2f6c
     Tcl_Obj *literal = NULL;
     unsigned char byte;
 
@@ -2071,21 +2067,13 @@
 
     if (!TclIsBareword(*start) || *start == '_') {
 	if (Tcl_UtfCharComplete(start, numBytes)) {
-<<<<<<< HEAD
-	    scanned = TclUtfToUniChar(start, &ch);
-=======
 	    scanned = TclUtfNext(start) - start;
->>>>>>> 3d9b2f6c
 	} else {
 	    char utfBytes[TCL_UTF_MAX];
 
 	    memcpy(utfBytes, start, (size_t) numBytes);
 	    utfBytes[numBytes] = '\0';
-<<<<<<< HEAD
-	    scanned = TclUtfToUniChar(utfBytes, &ch);
-=======
 	    scanned = TclUtfNext(utfBytes) - utfBytes;
->>>>>>> 3d9b2f6c
 	}
 	*lexemePtr = INVALID;
 	Tcl_DecrRefCount(literal);
